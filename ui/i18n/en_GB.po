# Timothy Friesen <tim@bureau-cornavin.com>, 2013, 2014, 2015, 2016.
# Eric Bischoff <eric@bureau-cornavin.com>, 2013, 2015.
# Sandrine <sandrine@bureau-cornavin.com>, 2015.
# timothy <timothy.friesen@gmail.com>, 2016, 2017.
msgid ""
msgstr ""
"Project-Id-Version: Open-Xchange 7\n"
"POT-Creation-Date: \n"
"PO-Revision-Date: 2017-05-05 15:42-0700\n"
"Last-Translator: Timothy Friesen <timothy.friesen@gmail.com>\n"
"Language-Team: English <kde-i18n-doc@kde.org>\n"
"Language: en_GB\n"
"MIME-Version: 1.0\n"
"Content-Type: text/plain; charset=UTF-8\n"
"Content-Transfer-Encoding: 8bit\n"
"Plural-Forms: nplurals=2; plural=(n != 1);\n"
"X-Generator: Lokalize 2.0\n"

#. recurrence string
#. used to concatenate two weekdays, like Monday and Tuesday
#. make sure that the leading and trailing spaces are also in the translation
#: apps/io.ox/calendar/util.js module:io.ox/calendar
msgid " and "
msgstr " and "

#. File size
#. %1$d is the number
#. %2$s is the unit (B, KB, MB etc.)
#: apps/io.ox/core/strings.js module:io.ox/core
msgid "%1$d %2$s"
msgstr "%1$d %2$s"

#: apps/io.ox/calendar/util.js module:io.ox/calendar
msgid "%1$d Day"
msgid_plural "%1$d Days"
msgstr[0] "%1$d Day"
msgstr[1] "%1$d Days"

#: apps/io.ox/calendar/util.js module:io.ox/calendar
msgid "%1$d Hour"
msgid_plural "%1$d Hours"
msgstr[0] "%1$d Hour"
msgstr[1] "%1$d Hours"

#: apps/io.ox/calendar/util.js module:io.ox/calendar
msgid "%1$d Minute"
msgid_plural "%1$d Minutes"
msgstr[0] "%1$d Minute"
msgstr[1] "%1$d Minutes"

#: apps/io.ox/calendar/util.js module:io.ox/calendar
msgid "%1$d Week"
msgid_plural "%1$d Weeks"
msgstr[0] "%1$d Week"
msgstr[1] "%1$d Weeks"

#. %1$d is number of selected addresses
#: apps/io.ox/contacts/addressbook/popup.js module:io.ox/contacts
msgid "%1$d address selected"
msgid_plural "%1$d addresses selected"
msgstr[0] "%1$d address selected"
msgstr[1] "%1$d addresses selected"

#: apps/io.ox/core/attachments/view.js module:io.ox/core
msgid "%1$d attachment"
msgid_plural "%1$d attachments"
msgstr[0] "%1$d attachment"
msgstr[1] "%1$d attachments"

#. estimated upload duration
#: apps/io.ox/files/upload/main.js module:io.ox/files
#: apps/io.ox/mail/compose/extensions.js module:io.ox/mail
msgid "%1$d day"
msgid_plural "%1$d days"
msgstr[0] "%1$d day"
msgstr[1] "%1$d days"

#. General duration (nominative case): X days, Y hours and Z minutes
#. %1$d is the number of days
#. %2$s is the text for the remainder of the last day
#: apps/io.ox/core/date.js module:io.ox/core
#, c-format
msgid "%1$d day, %2$s"
msgid_plural "%1$d days, %2$s"
msgstr[0] "%1$d day, %2$s"
msgstr[1] "%1$d days, %2$s"

#. Reminder (objective case): in X days, Y hours and Z minutes
#. %1$d is the number of days
#. %2$s is the text for the remainder of the last day
#: apps/io.ox/core/date.js module:io.ox/core
#, c-format
msgctxt "in"
msgid "%1$d day, %2$s"
msgid_plural "%1$d days, %2$s"
msgstr[0] "%1$d day, %2$s"
msgstr[1] "%1$d days, %2$s"

#: apps/plugins/portal/recentfiles/register.js module:plugins/portal
msgid "%1$d files has been changed recently"
msgstr "%1$d files have been changed recently"

#. estimated upload duration
#: apps/io.ox/files/upload/main.js module:io.ox/files
msgid "%1$d hour"
msgid_plural "%1$d hours"
msgstr[0] "%1$d hour"
msgstr[1] "%1$d hours"

#. General duration (nominative case): X hours and Y minutes
#. %1$d is the number of hours
#. %2$s is the text for the remainder of the last hour
#: apps/io.ox/core/date.js module:io.ox/core
#, c-format
msgid "%1$d hour and %2$s"
msgid_plural "%1$d hours and %2$s"
msgstr[0] "%1$d hour and %2$s"
msgstr[1] "%1$d hours and %2$s"

#. Reminder (objective case): in X hours and Y minutes
#. %1$d is the number of hours
#. %2$s is the text for the remainder of the last hour
#: apps/io.ox/core/date.js module:io.ox/core
#, c-format
msgctxt "in"
msgid "%1$d hour and %2$s"
msgid_plural "%1$d hours and %2$s"
msgstr[0] "%1$d hour and %2$s"
msgstr[1] "%1$d hours and %2$s"

#. %1$d is number of selected items (addresses/groups) in the list
#: apps/io.ox/contacts/addressbook/popup.js module:io.ox/contacts
msgid "%1$d item selected"
msgid_plural "%1$d items selected"
msgstr[0] "%1$d item selected"
msgstr[1] "%1$d items selected"

#. %1$d is the number of members
#: apps/plugins/administration/groups/settings/pane.js module:io.ox/core
msgid "%1$d member"
msgid_plural "%1$d members"
msgstr[0] "%1$d member"
msgstr[1] "%1$d members"

#. %1$d is the number of selected messages
#: apps/io.ox/mail/main.js module:io.ox/mail
msgid "%1$d message selected"
msgid_plural "%1$d messages selected"
msgstr[0] "%1$d message selected"
msgstr[1] "%1$d messages selected"

#: apps/io.ox/mail/threadview.js module:io.ox/mail
msgid "%1$d messages in this conversation"
msgstr "%1$d messages in this conversation"

#. estimated upload duration
#: apps/io.ox/files/upload/main.js module:io.ox/files
msgid "%1$d minute"
msgid_plural "%1$d minutes"
msgstr[0] "%1$d minute"
msgstr[1] "%1$d minutes"

#: apps/io.ox/mail/compose/extensions.js module:io.ox/mail
msgid "%1$d month"
msgid_plural "%1$d months"
msgstr[0] "%1$d month"
msgstr[1] "%1$d months"

#. %1$d number of notifications in notification area
#: apps/io.ox/core/notifications/badgeview.js module:io.ox/core
#, c-format
msgid "%1$d notification."
msgid_plural "%1$d notifications."
msgstr[0] "%1$d notification."
msgstr[1] "%1$d notifications."

#. information about position of the current item in viewer
#. this will only be shown for more than one item
#. %1$d - position of current item
#. %2$d - total amount of items
#. %2$d - total amount of item
#: apps/io.ox/core/viewer/views/displayerview.js module:io.ox/core
msgid "%1$d of %2$d item"
msgid_plural "%1$d of %2$d items"
msgstr[0] "%1$d of %2$d item"
msgstr[1] "%1$d of %2$d items"

#: apps/plugins/core/feedback/register.js module:io.ox/core
msgid "%1$d of 10 points."
msgstr "%1$d of 10 points."

#: apps/plugins/core/feedback/register.js module:io.ox/core
msgid "%1$d of 5 stars"
msgstr "%1$d of 5 stars"

#. estimated upload duration
#: apps/io.ox/files/upload/main.js module:io.ox/files
msgid "%1$d second"
msgid_plural "%1$d seconds"
msgstr[0] "%1$d second"
msgstr[1] "%1$d seconds"

#. This is a short version of "x messages selected", will be used in mobile mail list view
#: apps/io.ox/mail/main.js module:io.ox/mail
msgid "%1$d selected"
msgstr "%1$d selected"

#: apps/io.ox/core/folder/node.js module:io.ox/core
#, fuzzy
#| msgid "%1$d month"
#| msgid_plural "%1$d months"
msgid "%1$d total"
msgstr "%1$d month"

#: apps/io.ox/core/folder/node.js module:io.ox/core
#, fuzzy
#| msgid "%1$d unread mails"
msgid "%1$d unread"
msgstr "%1$d unread e-mail messages"

#. %1$d number of notifications
#: apps/plugins/notifications/mail/register.js module:plugins/notifications
msgid "%1$d unread mails"
msgstr "%1$d unread e-mail messages"

#. estimated upload duration
#: apps/io.ox/files/upload/main.js module:io.ox/files
#: apps/io.ox/mail/compose/extensions.js module:io.ox/mail
msgid "%1$d week"
msgid_plural "%1$d weeks"
msgstr[0] "%1$d week"
msgstr[1] "%1$d weeks"

#: apps/io.ox/mail/compose/extensions.js module:io.ox/mail
msgid "%1$d year"
msgid_plural "%1$d years"
msgstr[0] "%1$d year"
msgstr[1] "%1$d years"

#. Format of addresses
#. %1$s is the street
#. %2$s is the postal code
#. %3$s is the city
#. %4$s is the state
#. %5$s is the country
#: apps/io.ox/contacts/edit/view-form.js module:io.ox/contacts
#: apps/io.ox/contacts/view-detail.js apps/plugins/halo/xing/register.js
#: module:plugins/portal
msgid ""
"%1$s\n"
"%2$s %3$s\n"
"%4$s\n"
"%5$s"
msgstr ""
"%1$s\n"
"%2$s %3$s\n"
"%4$s\n"
"%5$s"

#: apps/io.ox/settings/main.js module:io.ox/core
msgid "%1$s %2$s"
msgstr "%1$s %2$s"

#. Name in mail addresses
#. %1$s is the first name
#. %2$s is the last name
#: apps/io.ox/contacts/util.js module:io.ox/contacts
msgctxt "mail address"
msgid "%1$s %2$s"
msgstr "%1$s %2$s"

#. Title of the browser window
#. %1$s is the name of the page, e.g. OX App Suite
#. %2$s is the title of the active app, e.g. Calendar
#: apps/io.ox/core/desktop.js module:io.ox/core
msgctxt "window title"
msgid "%1$s %2$s"
msgstr "%1$s %2$s"

#. add confirmation status behind appointment title
#. %1$s = apppintment title
#: apps/io.ox/calendar/month/view.js module:io.ox/calendar
#: apps/io.ox/calendar/week/view.js
#, c-format
msgid "%1$s (Tentative)"
msgstr "%1$s (Tentative)"

#. screenreader label for main toolbar
#: apps/io.ox/backbone/mini-views/toolbar.js module:io.ox/core
msgid "%1$s Toolbar"
msgstr "%1$s Tool bar"

#. %1$s is the employee position or status, e.g. student
#. %2$s is the employer name, e.g. University of Meinerzhagen-Valbert
#: apps/plugins/halo/xing/register.js module:plugins/portal
msgid "%1$s at %2$s"
msgstr "%1$s at %2$s"

#. %1$s is the name of the inputfield (To, CC, BCC)
#: apps/io.ox/mail/compose/extensions.js module:io.ox/mail
msgid ""
"%1$s autocomplete token field. Use left and right Arrowkeys to navigate "
"between the tokens"
msgstr ""
"%1$s auto-complete token field. Use the left and right arrow keys to "
"navigate between the tokens"

#. We do not know the gender of the user and therefore, it is impossible to write e.g. '%1$s changed her status'.
#. But you could use '%1$s changes his/her status' depending on the language.
#. %1$s the name of the user which changed his/her status
#: apps/plugins/portal/xing/activities.js module:plugins/portal
msgid "%1$s changed the status:"
msgstr "%1$s changed the status:"

#. %1$s progress of currently uploaded files in percent
#: apps/io.ox/files/upload/main.js module:io.ox/files
#: apps/io.ox/files/upload/view.js
msgid "%1$s completed"
msgstr "%1$s completed"

#: apps/plugins/portal/xing/activities.js module:plugins/portal
msgid "%1$s has a new contact:"
msgstr "%1$s has a new contact:"

#: apps/plugins/portal/xing/activities.js module:plugins/portal
msgid "%1$s has new contacts:"
msgstr "%1$s has new contacts:"

#: apps/plugins/portal/linkedIn/register.js module:plugins/portal
msgid "%1$s is a new contact"
msgstr "%1$s is a new contact"

#: apps/plugins/portal/linkedIn/register.js module:plugins/portal
msgid "%1$s is now connected with %2$s"
msgstr "%1$s is now connected with %2$s"

#. number of selected item
#. %1$s is the number surrounded by a tag
#: apps/io.ox/core/commons.js module:io.ox/core
msgid "%1$s item selected"
msgid_plural "%1$s items selected"
msgstr[0] "%1$s item selected"
msgstr[1] "%1$s items selected"

#: apps/io.ox/backbone/mini-views/settings-list-view.js module:io.ox/core
msgid "%1$s moved to position %2$s of %3$s"
msgstr "%1$s moved to position %2$s of %3$s"

#. %1$s is the storagespace in use
#. %2$s is the max storagespace
#: apps/io.ox/backbone/mini-views/quota.js module:io.ox/core
#, c-format
msgid "%1$s of %2$s"
msgstr "%1$s of %2$s"

#: apps/plugins/portal/xing/activities.js module:plugins/portal
msgid "%1$s posted a link:"
msgstr "%1$s posted a link:"

#: apps/plugins/portal/xing/activities.js module:plugins/portal
msgid "%1$s posted a new activity:"
msgstr "%1$s posted a new activity:"

#: apps/plugins/portal/xing/activities.js module:plugins/portal
msgid "%1$s recommends this link:"
msgstr "%1$s recommends this link:"

#. date intervals for screenreaders
#. please keep the 'to' do not use dashes here because this text will be spoken by the screenreaders
#. %1$s is the start date
#. %2$s is the end date
#: apps/io.ox/calendar/util.js module:io.ox/calendar
#, c-format
msgid "%1$s to %2$s"
msgstr "%1$s to %2$s"

#. We do not know the gender of the user and therefore, it is impossible to write e.g. '%1$s changed her profile:'.
#. But you could use '%1$s changes his/her profile:' depending on the language.
#. %1$s the name of the user which changed his/her profile
#: apps/plugins/portal/xing/activities.js module:plugins/portal
msgid "%1$s updated the profile:"
msgstr "%1$s updated the profile:"

#: apps/io.ox/core/tk/tokenfield.js module:io.ox/core
msgid "%1$s. Press backspace to delete."
msgstr ""

#. %1$s is the folder owner
#. %2$s is the folder title
#: apps/io.ox/core/folder/api.js module:io.ox/core
msgid "%1$s: %2$s"
msgstr "%1$s: %2$s"

#. Name without title
#. %1$s is the first name
#. %2$s is the last name
#: apps/io.ox/contacts/util.js module:io.ox/contacts
msgid "%2$s, %1$s"
msgstr "%2$s, %1$s"

#. Name with title
#. %1$s is the first name
#. %2$s is the last name
#. %3$s is the title
#: apps/io.ox/contacts/util.js module:io.ox/contacts
msgid "%3$s %2$s, %1$s"
msgstr "%3$s %2$s, %1$s"

#. General duration (nominative case): X days
#. %d is the number of days
#: apps/io.ox/calendar/util.js module:io.ox/calendar apps/io.ox/core/date.js
#: module:io.ox/core
#, c-format
msgid "%d day"
msgid_plural "%d days"
msgstr[0] "%d day"
msgstr[1] "%d days"

#. Reminder (objective case): in X days
#. %d is the number of days
#: apps/io.ox/core/date.js module:io.ox/core
#, c-format
msgctxt "in"
msgid "%d day"
msgid_plural "%d days"
msgstr[0] "%d day"
msgstr[1] "%d days"

#. General duration (nominative case): X hours
#. %d is the number of hours
#: apps/io.ox/core/date.js module:io.ox/core
#, c-format
msgid "%d hour"
msgid_plural "%d hours"
msgstr[0] "%d hour"
msgstr[1] "%d hours"

#. Reminder (objective case): in X hours
#. %d is the number of hours
#: apps/io.ox/core/date.js module:io.ox/core
#, c-format
msgctxt "in"
msgid "%d hour"
msgid_plural "%d hours"
msgstr[0] "%d hour"
msgstr[1] "%d hours"

#. General duration (nominative case): X minutes
#. %d is the number of minutes
#: apps/io.ox/calendar/settings/pane.js module:io.ox/calendar
#: apps/io.ox/core/date.js module:io.ox/core
#, c-format
msgid "%d minute"
msgid_plural "%d minutes"
msgstr[0] "%d minute"
msgstr[1] "%d minutes"

#. Reminder (objective case): in X minutes
#. %d is the number of minutes
#: apps/io.ox/core/date.js module:io.ox/core
#, c-format
msgctxt "in"
msgid "%d minute"
msgid_plural "%d minutes"
msgstr[0] "%d minute"
msgstr[1] "%d minutes"

#. General duration (nominative case): X weeks
#. %d is the number of weeks
#: apps/io.ox/core/date.js module:io.ox/core
#, c-format
msgid "%d week"
msgid_plural "%d weeks"
msgstr[0] "%d week"
msgstr[1] "%d weeks"

#. Reminder (objective case): in X weeks
#. %d is the number of weeks
#: apps/io.ox/core/date.js module:io.ox/core
#, c-format
msgctxt "in"
msgid "%d week"
msgid_plural "%d weeks"
msgstr[0] "%d week"
msgstr[1] "%d weeks"

#: apps/io.ox/core/settings/downloads/pane.js module:io.ox/core
msgid "%s client for Android"
msgstr "%s client for Android"

#: apps/io.ox/core/settings/downloads/pane.js module:io.ox/core
msgid "%s client for Mac OS"
msgstr "%s client for Mac OS"

#: apps/io.ox/core/settings/downloads/pane.js module:io.ox/core
msgid "%s client for Windows"
msgstr "%s client for Windows"

#: apps/io.ox/core/settings/downloads/pane.js module:io.ox/core
msgid "%s client for Windows (Installation via the OX Updater)"
msgstr "%s client for Windows (Installation via the OX Updater)"

#: apps/io.ox/core/settings/downloads/pane.js module:io.ox/core
msgid "%s client for iOS"
msgstr "%s client for iOS"

#: apps/plugins/portal/oxdriveclients/register.js module:plugins/portal
msgid "%s is also available for other platforms:"
msgstr "%s is also available for other platforms:"

#: apps/io.ox/files/share/permissions.js module:io.ox/core
msgid "(Read and write)"
msgstr "(Read and write)"

#: apps/io.ox/files/share/permissions.js module:io.ox/core
msgid "(Read only)"
msgstr "(Read only)"

#: apps/io.ox/files/share/permissions.js module:io.ox/core
msgid "(Read, write, and delete)"
msgstr "(Read, write, and delete)"

#: apps/io.ox/core/main.js module:io.ox/core
msgid "(current app)"
msgstr "(current app)"

#. This delimiter is used to concatenate a list of string
#. Example: Monday, Tuesday, Wednesday
#. make sure, that the trailing space is also in the translation
#: apps/io.ox/calendar/util.js module:io.ox/calendar
msgid ", "
msgstr ", "

#: apps/plugins/portal/recentfiles/register.js module:plugins/portal
msgid "1 file has been changed recently"
msgstr "1 file has been changed recently"

#: apps/io.ox/core/tk/list-dnd.js module:io.ox/core
#: apps/io.ox/core/tk/selection.js
msgid "1 item"
msgid_plural "%1$d items"
msgstr[0] "1 item"
msgstr[1] "%1$d items"

#: apps/io.ox/mail/settings/pane.js module:io.ox/mail
msgid "1 minute"
msgstr "1 minute"

#: apps/io.ox/core/settings/pane.js module:io.ox/core
#: apps/io.ox/mail/settings/pane.js module:io.ox/mail
msgid "10 minutes"
msgstr "10 minutes"

#. Quota maxed out; 100%
#: apps/io.ox/backbone/mini-views/quota.js module:io.ox/core
msgid "100%"
msgstr "100%"

#: apps/io.ox/core/settings/pane.js module:io.ox/core
msgid "15 minutes"
msgstr "15 minutes"

#: apps/io.ox/mail/settings/pane.js module:io.ox/mail
msgid "3 minutes"
msgstr "3 minutes"

#: apps/io.ox/core/settings/pane.js module:io.ox/core
msgid "30 minutes"
msgstr "30 minutes"

#: apps/io.ox/core/settings/pane.js module:io.ox/core
#: apps/io.ox/mail/settings/pane.js module:io.ox/mail
msgid "5 minutes"
msgstr "5 minutes"

#: apps/io.ox/files/upload/main.js module:io.ox/files
msgid "A new version for \"%1$s\" has been added."
msgstr "A new version for \"%1$s\" has been added."

#: apps/io.ox/core/folder/actions/add.js module:io.ox/core
msgid ""
"A public folder is used for content that is of common interest for all "
"users. To allow other users to read or edit the contents, you have to set "
"the respective permissions for the public folder."
msgstr ""
"A public folder is used for content that is of common interest for all "
"users. To allow other users to read or edit the contents, you have to set "
"the respective permissions for the public folder."

#. read receipt; German "Lesebestätigung"
#: apps/io.ox/mail/common-extensions.js module:io.ox/mail
msgid "A read receipt has been sent"
msgstr "A read receipt has been sent"

#: apps/io.ox/core/sub/settings/pane.js module:io.ox/core/sub
msgid ""
"A refresh takes some time, so please be patient, while the refresh runs in "
"the background. Only one refresh per subscription and per session is allowed."
msgstr ""
"A refresh takes some time. Please be patient while the refresh runs in the "
"background. Only one refresh per subscription and per session is allowed."

#: apps/io.ox/tasks/actions/doneUndone.js module:io.ox/tasks
msgid "A severe error occurred!"
msgstr "A severe error occurred!"

#: apps/io.ox/core/main.js module:io.ox/core
msgid "About"
msgstr "About"

#: apps/io.ox/calendar/edit/extensions.js module:io.ox/calendar/edit/main
#: apps/io.ox/calendar/freetime/timeView.js module:io.ox/calendar
#: apps/io.ox/calendar/util.js
msgid "Absent"
msgstr "Absent"

#: apps/io.ox/calendar/actions/acceptdeny.js module:io.ox/calendar
#: apps/io.ox/calendar/invitations/register.js module:io.ox/calendar/main
#: apps/plugins/portal/xing/register.js module:plugins/portal
msgid "Accept"
msgstr "Accept"

#: apps/plugins/notifications/calendar/register.js
#: module:plugins/notifications
msgid "Accept / Decline"
msgstr "Accept / Decline"

#: apps/io.ox/calendar/invitations/register.js module:io.ox/calendar/main
msgid "Accept changes"
msgstr "Accept changes"

#: apps/plugins/notifications/calendar/register.js
#: module:plugins/notifications apps/plugins/notifications/tasks/register.js
msgid "Accept invitation"
msgstr "Accept invitation"

#: apps/plugins/notifications/calendar/register.js
#: module:plugins/notifications apps/plugins/notifications/tasks/register.js
msgid "Accept/Decline"
msgstr "Accept/Decline"

#: apps/io.ox/calendar/print.js module:io.ox/calendar
#: apps/io.ox/tasks/print.js module:io.ox/tasks
msgid "Accepted"
msgstr "Accepted"

#: apps/io.ox/files/guidance/main.js module:io.ox/files
msgctxt "help"
msgid "Accessing Files with WebDAV"
msgstr "Accessing Files with WebDAV"

#: apps/io.ox/core/folder/api.js module:io.ox/core
msgid "Accessing global address book is not permitted"
msgstr "Accessing global address book is not permitted"

#: apps/io.ox/core/sub/subscriptions.js module:io.ox/core/sub
#: apps/plugins/portal/mail/register.js module:plugins/portal
msgid "Account"
msgstr "Account"

#: apps/io.ox/oauth/settings.js module:io.ox/settings
msgid "Account Name"
msgstr "Account Name"

#: apps/io.ox/files/actions/add-storage-account.js module:io.ox/files
#: apps/io.ox/mail/accounts/settings.js module:io.ox/mail/accounts/settings
#: apps/io.ox/oauth/keychain.js module:io.ox/core
msgid "Account added successfully"
msgstr "Account added successfully"

#: apps/io.ox/files/actions/add-storage-account.js module:io.ox/files
#: apps/io.ox/oauth/keychain.js module:io.ox/core
msgid "Account could not be added"
msgstr "Account could not be added"

#: apps/io.ox/mail/accounts/view-form.js module:io.ox/settings
msgid "Account name"
msgstr "Account name"

#: apps/io.ox/mail/accounts/view-form.js module:io.ox/settings
msgid "Account settings"
msgstr "Account settings"

#: apps/io.ox/mail/accounts/settings.js module:io.ox/mail/accounts/settings
msgid ""
"Account settings could not be saved. Please take a look at the annotations "
"in the form. "
msgstr ""
"Account settings could not be saved. Please take a look at the annotations "
"in the form. "

#: apps/io.ox/mail/accounts/view-form.js module:io.ox/settings
msgid "Account updated"
msgstr "Account updated"

#: apps/io.ox/find/extensions-api.js module:io.ox/core
#: apps/io.ox/settings/accounts/settings/pane.js
#: module:io.ox/settings/accounts apps/io.ox/settings/main.js
msgid "Accounts"
msgstr "Accounts"

#: apps/io.ox/calendar/mobile-toolbar-actions.js module:io.ox/calendar
#: apps/io.ox/contacts/mobile-toolbar-actions.js module:io.ox/mail
#: apps/io.ox/core/extPatterns/links.js module:io.ox/core
#: apps/io.ox/core/main.js apps/io.ox/files/mobile-toolbar-actions.js
#: apps/io.ox/files/share/permissions.js apps/io.ox/mail/detail/view.js
#: apps/io.ox/mail/mailfilter/settings/filter/view-form.js
#: module:io.ox/settings apps/io.ox/mail/mobile-toolbar-actions.js
#: apps/io.ox/tasks/mobile-toolbar-actions.js module:io.ox/tasks
msgid "Actions"
msgstr "Actions"

#. %1$s is the name of the folder
#: apps/io.ox/core/folder/node.js module:io.ox/core
msgid "Actions for %1$s"
msgstr "Actions for %1$s"

#. screenreader label for main toolbar
#: apps/io.ox/backbone/mini-views/toolbar.js module:io.ox/core
msgid "Actions. Use cursor keys to navigate."
msgstr "Actions. Use cursor keys to navigate."

#: apps/io.ox/tasks/edit/view-template.js module:io.ox/tasks/edit
#: apps/io.ox/tasks/print.js module:io.ox/tasks
#: apps/io.ox/tasks/view-detail.js
msgid "Actual costs"
msgstr "Actual costs"

#: apps/io.ox/tasks/edit/view-template.js module:io.ox/tasks/edit
#: apps/io.ox/tasks/print.js module:io.ox/tasks
#: apps/io.ox/tasks/view-detail.js
msgid "Actual duration in minutes"
msgstr "Actual duration in minutes"

#: apps/io.ox/calendar/settings/timezones/favorite-view.js
#: module:io.ox/calendar apps/io.ox/core/folder/actions/add.js
#: module:io.ox/core apps/io.ox/core/sub/subscriptions.js
#: module:io.ox/core/sub apps/io.ox/mail/accounts/settings.js
#: module:io.ox/mail/accounts/settings apps/io.ox/mail/compose/extensions.js
#: module:io.ox/mail
msgid "Add"
msgstr "Add"

#: apps/io.ox/mail/mailfilter/settings/filter/actions/register.js
#: module:io.ox/mailfilter
msgid "Add IMAP keyword"
msgstr "Add IMAP keyword"

#: apps/io.ox/core/viewer/views/sidebar/filedescriptionview.js
#: module:io.ox/core/viewer
msgid "Add a description"
msgstr "Add a description"

#: apps/io.ox/mail/mailfilter/settings/filter/view-form.js
#: module:io.ox/settings
msgid "Add action"
msgstr "Add action"

#: apps/io.ox/core/folder/actions/add.js module:io.ox/core
msgid "Add as public calendar"
msgstr "Add as public calendar"

#: apps/io.ox/core/folder/actions/add.js module:io.ox/core
msgid "Add as public folder"
msgstr "Add as public folder"

#: apps/io.ox/core/tk/attachments.js module:io.ox/core
#: apps/io.ox/mail/compose/extensions.js module:io.ox/mail
msgid "Add attachments"
msgstr "Add attachments"

#: apps/io.ox/mail/mailfilter/settings/filter/tests/register.js
#: module:io.ox/mailfilter
#: apps/io.ox/mail/mailfilter/settings/filter/view-form.js
#: module:io.ox/settings
msgid "Add condition"
msgstr "Add condition"

#: apps/io.ox/contacts/actions.js module:io.ox/contacts
#: apps/io.ox/contacts/distrib/create-dist-view.js
#: apps/io.ox/mail/vacationnotice/settings/model.js module:io.ox/mail
#: apps/io.ox/tasks/edit/view-template.js module:io.ox/tasks/edit
msgid "Add contact"
msgstr "Add contact"

#: apps/io.ox/participants/add.js module:io.ox/core
msgid "Add contact/resource"
msgstr "Add contact/resource"

#: apps/io.ox/contacts/actions.js module:io.ox/contacts
msgid "Add distribution list"
msgstr "Add distribution list"

#: apps/io.ox/files/filepicker.js module:io.ox/files
msgid "Add files"
msgstr "Add files"

#: apps/io.ox/core/tk/attachments.js module:io.ox/core
#: apps/io.ox/mail/compose/extensions.js module:io.ox/mail
msgid "Add from Drive"
msgstr "Add from Drive"

#: apps/io.ox/files/actions.js module:io.ox/files
#: apps/io.ox/mail/compose/extensions.js module:io.ox/mail
msgid "Add local file"
msgstr "Add local file"

#: apps/io.ox/core/folder/extensions.js module:io.ox/core
#: apps/io.ox/mail/accounts/settings.js module:io.ox/mail/accounts/settings
#: apps/io.ox/mail/folderview-extensions.js module:io.ox/mail
msgid "Add mail account"
msgstr "Add email account"

#: apps/io.ox/core/folder/actions/add.js module:io.ox/core
#: apps/io.ox/core/folder/extensions.js
msgid "Add new address book"
msgstr "Add new address book"

#: apps/io.ox/core/folder/actions/add.js module:io.ox/core
#: apps/io.ox/core/folder/extensions.js
msgid "Add new calendar"
msgstr "Add new calendar"

#: apps/io.ox/core/folder/actions/add.js module:io.ox/core
#: apps/io.ox/core/folder/contextmenu.js apps/io.ox/core/folder/extensions.js
#: apps/io.ox/files/actions.js module:io.ox/files
msgid "Add new folder"
msgstr "Add new folder"

#: apps/io.ox/calendar/invitations/register.js module:io.ox/calendar/main
msgid "Add new participant"
msgstr "Add new participant"

#: apps/io.ox/mail/mailfilter/settings/filter.js module:io.ox/mail
msgid "Add new rule"
msgstr "Add new rule"

#: apps/io.ox/mail/settings/signatures/settings/pane.js module:io.ox/mail
msgid "Add new signature"
msgstr "Add new signature"

#: apps/io.ox/files/settings/pane.js module:io.ox/files
msgid "Add new version"
msgstr "Add new version"

#: apps/io.ox/files/settings/pane.js module:io.ox/files
msgid "Add new version and show notification"
msgstr "Add new version and show notification"

#. Please translate like "take a note", "Notiz" in German, for example.
#. more like "to notice" than "to notify".
#: apps/io.ox/files/actions.js module:io.ox/files
msgid "Add note"
msgstr "Add note"

#: apps/plugins/xing/main.js module:plugins/portal
msgid "Add on %s"
msgstr "Add on %s"

#: apps/io.ox/mail/compose/view.js module:io.ox/mail
msgid "Add original message as attachment"
msgstr "Add original message as attachment"

#: apps/io.ox/calendar/freetime/participantsView.js module:io.ox/calendar
msgid "Add participant"
msgstr "Add participant"

#: apps/io.ox/files/share/permissions.js module:io.ox/core
msgid "Add people"
msgstr "Add people"

#: apps/io.ox/files/share/wizard.js module:io.ox/files
msgid "Add recipients ..."
msgstr "Add recipients ..."

#: apps/io.ox/files/settings/pane.js module:io.ox/files
msgid "Add separate file"
msgstr "Add separate file"

#: apps/io.ox/mail/settings/signatures/settings/pane.js module:io.ox/mail
msgid "Add signature"
msgstr "Add signature"

#: apps/io.ox/mail/settings/signatures/settings/pane.js module:io.ox/mail
msgid "Add signature above quoted text"
msgstr "Add signature above quoted text"

#: apps/io.ox/mail/settings/signatures/settings/pane.js module:io.ox/mail
msgid "Add signature below quoted text"
msgstr "Add signature below quoted text"

#: apps/io.ox/core/folder/extensions.js module:io.ox/core
#: apps/io.ox/files/actions/add-storage-account.js module:io.ox/files
msgid "Add storage account"
msgstr "Add storage account"

#: apps/io.ox/mail/compose/actions/send.js module:io.ox/mail
msgid "Add subject"
msgstr "Add subject"

#: apps/io.ox/calendar/settings/timezones/favorite-view.js
#: module:io.ox/calendar
msgid "Add timezone"
msgstr "Add timezone"

#: apps/io.ox/contacts/actions.js module:io.ox/contacts
#: apps/io.ox/mail/actions.js module:io.ox/mail
msgid "Add to address book"
msgstr "Add to address book"

#: apps/io.ox/mail/actions.js module:io.ox/mail
msgid "Add to calendar"
msgstr "Add to calendar"

#: apps/io.ox/core/folder/favorites.js module:io.ox/core
msgid "Add to favorites"
msgstr "Add to favourites"

#: apps/io.ox/contacts/actions.js module:io.ox/contacts
#: apps/io.ox/contacts/toolbar.js apps/io.ox/core/viewer/views/toolbarview.js
#: module:io.ox/core apps/io.ox/files/actions.js module:io.ox/files
#: apps/io.ox/files/toolbar.js apps/io.ox/mail/actions.js module:io.ox/mail
#: apps/io.ox/mail/toolbar.js
msgid "Add to portal"
msgstr "Add to portal"

#: apps/io.ox/core/permissions/permissions.js module:io.ox/core
msgid "Add user/group"
msgstr "Add user/group"

#: apps/io.ox/portal/settings/pane.js module:io.ox/portal
msgid "Add widget"
msgstr "Add widget"

#. %1$s is social media name, e.g. Facebook
#: apps/io.ox/portal/main.js module:io.ox/portal
msgid "Add your %1$s account"
msgstr "Add your %1$s account"

#: apps/plugins/portal/linkedIn/register.js module:plugins/portal
#: apps/plugins/portal/twitter/register.js
msgid "Add your account"
msgstr "Add your account"

#. %1$s is the display name of an added user or mail recipient
#. %2$s is the email address of the user or mail recipient
#. %1$s is the added search query
#. %2$s is the context of the added search query
#: apps/io.ox/core/tk/tokenfield.js module:io.ox/core
msgid "Added %1$s, %2$s."
msgstr "Added %1$s, %2$s."

#. %1$s is the display name of an added user or mail recipient
#. %1$s is the added search query
#: apps/io.ox/core/tk/tokenfield.js module:io.ox/core
msgid "Added %1$s."
msgstr "Added %1$s."

#. %s is a list of filenames separeted by commas
#. it is used by screenreaders to indicate which files are currently added to the list of attachments
#: apps/io.ox/mail/compose/extensions.js module:io.ox/mail
msgid "Added %s to attachments."
msgstr "Added %s to attachments."

#: apps/io.ox/core/tk/tokenfield.js module:io.ox/core
msgid ""
"Added distribution list %s with %s member. The only member of the "
"distribution list is %s."
msgstr ""
"Added distribution list %s with %s member. The only member of the "
"distribution list is %s."

#: apps/io.ox/core/tk/tokenfield.js module:io.ox/core
msgid ""
"Added distribution list %s with %s members. Members of the distribution list "
"are %s."
msgstr ""
"Added distribution list %s with %s members. Members of the distribution list "
"are %s."

#: apps/io.ox/calendar/invitations/register.js module:io.ox/calendar/main
msgid "Added the new participant"
msgstr "Added the new participant"

#: apps/io.ox/files/settings/pane.js module:io.ox/files
msgid "Adding files with identical names"
msgstr "Adding files with identical names"

#: apps/io.ox/mail/settings/pane.js module:io.ox/mail
msgid "Additional settings"
msgstr "Additional settings"

#: apps/io.ox/mail/mailfilter/settings/filter/tests/register.js
#: module:io.ox/mailfilter
msgid "Address"
msgstr "Address"

#: apps/io.ox/contacts/settings/pane.js module:io.ox/contacts
#: apps/io.ox/mail/detail/links.js module:io.ox/mail
msgid "Address Book"
msgstr "Address Book"

#: apps/io.ox/core/main.js module:io.ox/core
#: apps/io.ox/search/view-template.js
msgctxt "app"
msgid "Address Book"
msgstr "Address Book"

#: apps/io.ox/contacts/model.js module:io.ox/contacts
msgid "Address Business"
msgstr "Address Business"

#: apps/io.ox/contacts/model.js module:io.ox/contacts
msgid "Address Home"
msgstr "Address Home"

#: apps/io.ox/contacts/model.js module:io.ox/contacts
msgid "Address Other"
msgstr "Address Other"

#: apps/io.ox/files/util.js module:io.ox/files
msgid "Adjust"
msgstr "Adjust"

#: apps/io.ox/tasks/common-extensions.js module:io.ox/tasks
msgid "Adjust start date"
msgstr "Adjust start date"

#: apps/io.ox/files/share/permissions.js module:io.ox/core
msgid "Administrative role"
msgstr "Administrative role"

#. Role: all permissions
#. object permissions - admin role
#: apps/io.ox/core/permissions/permissions.js module:io.ox/core
#: apps/io.ox/files/share/permissions.js
msgid "Administrator"
msgstr "Administrator"

#: apps/io.ox/backbone/views/recurrence-view.js
#: module:io.ox/calendar/edit/main
msgid "After a number of occurrences"
msgstr "After a number of occurrences"

#: apps/io.ox/files/view-options.js module:io.ox/files
#: apps/io.ox/find/extensions-api.js module:io.ox/core
#: apps/io.ox/find/manager/value-model.js
#: apps/io.ox/mail/mailfilter/settings/filter/tests/register.js
#: module:io.ox/mailfilter
msgid "All"
msgstr "All"

#. Emojis of SoftBank set.
#. Japanese: 全絵文字
#: apps/io.ox/emoji/categories.js module:io.ox/mail/emoji
msgid "All Emoji"
msgstr "All Emoji"

#: apps/io.ox/find/extensions-api.js module:io.ox/core
msgid "All Folders"
msgstr "All Folders"

#: apps/io.ox/contacts/view-detail.js module:io.ox/contacts
#: apps/io.ox/core/tk/attachments.js module:io.ox/core
#: apps/io.ox/mail/toolbar.js module:io.ox/mail
#: apps/io.ox/tasks/view-detail.js module:io.ox/tasks
msgid "All attachments"
msgstr "All attachments"

#: apps/io.ox/calendar/edit/extensions.js module:io.ox/calendar/edit/main
#: apps/io.ox/tasks/edit/view-template.js module:io.ox/tasks/edit
msgid "All day"
msgstr "All day"

#: apps/io.ox/contacts/addressbook/popup.js module:io.ox/contacts
msgid "All distribution lists"
msgstr "All distribution lists"

#: apps/io.ox/files/view-options.js module:io.ox/files
msgid "All files"
msgstr "All files"

#: apps/io.ox/core/folder/actions/common.js module:io.ox/core
msgid "All files have been deleted"
msgstr "All files have been deleted"

#: apps/io.ox/contacts/addressbook/popup.js module:io.ox/contacts
#: apps/io.ox/search/facets/extensions.js module:io.ox/core
msgid "All folders"
msgstr "All folders"

#. informs user about the consequences when creating a rule for selected mails
#. %1$s represents a email address
#: apps/io.ox/mail/actions/copyMove.js module:io.ox/mail
msgid "All future messages from %1$s will be moved to the selected folder."
msgid_plural ""
"All future messages from the senders of the selected mails will be moved to "
"the selected folder."
msgstr[0] "All future messages from %1$s will be moved to the selected folder."
msgstr[1] ""
"All future messages from the senders of the selected e-mail messages will be "
"moved to the selected folder."

#: apps/io.ox/contacts/addressbook/popup.js module:io.ox/contacts
msgid "All groups"
msgstr "All groups"

#: apps/io.ox/core/folder/actions/common.js module:io.ox/core
msgid "All messages have been deleted"
msgstr "All messages have been deleted"

#: apps/io.ox/core/folder/actions/archive.js module:io.ox/core
msgid "All messages older than %1$d days will be moved to the archive folder"
msgstr "All messages older than %1$d days will be moved to the archive folder"

#: apps/io.ox/core/folder/api.js module:io.ox/core
msgid "All my appointments"
msgstr "All my appointments"

#: apps/io.ox/backbone/mini-views/timezonepicker.js module:io.ox/core
msgid "All timezones"
msgstr "All timezones"

#: apps/io.ox/settings/accounts/settings/pane.js
#: module:io.ox/settings/accounts
msgid "Allow connections with untrusted certificates"
msgstr "Allow connections with untrusted certificates"

#: apps/io.ox/mail/settings/pane.js module:io.ox/mail
msgid "Allow html formatted emails"
msgstr "Allow HTML formatted email messages"

#: apps/io.ox/mail/settings/pane.js module:io.ox/mail
msgid "Allow pre-loading of externally linked images"
msgstr "Allow pre-loading of externally linked images"

#: apps/io.ox/mail/settings/pane.js module:io.ox/mail
msgid "Always add the following recipient to blind carbon copy (BCC)"
msgstr "Always add the following recipient to blind carbon copy (BCC)"

#: apps/io.ox/backbone/mini-views/colorpicker.js module:io.ox/core
msgid "Amber"
msgstr "Amber"

#: apps/io.ox/core/viewer/views/types/documentview.js module:io.ox/core
#: apps/io.ox/files/actions/save-as-pdf.js module:io.ox/files
msgid "An error occurred converting the document so it cannot be displayed."
msgstr "An error occurred converting the document so it cannot be displayed."

#: apps/io.ox/files/actions/save-as-pdf.js module:io.ox/files
msgid "An error occurred loading the document so it cannot be displayed."
msgstr "An error occurred loading the document so it cannot be displayed."

#: apps/io.ox/portal/main.js module:io.ox/portal
msgid "An error occurred."
msgstr "An error occurred."

#: apps/io.ox/calendar/detail/main.js module:io.ox/calendar
#: apps/io.ox/calendar/week/perspective.js
msgid "An error occurred. Please try again."
msgstr "An error occurred. Please try again."

#: apps/io.ox/core/tk/iframe.js module:io.ox/core/tk/iframe
msgid "An error occurred. There is no valid token available."
msgstr "An error occurred. There is no valid token available."

#: apps/plugins/portal/twitter/register.js module:plugins/portal
#: apps/plugins/portal/twitter/util.js
msgid "An internal error occurred"
msgstr "An internal error occurred"

#. generic error message
#: apps/io.ox/core/http_errors.js module:io.ox/core
msgid "An unknown error occurred"
msgstr "An unknown error occurred"

#: apps/io.ox/contacts/model.js module:io.ox/contacts
msgid "Anniversary"
msgstr "Anniversary"

#: apps/io.ox/mail/mailfilter/settings/filter/tests/register.js
#: module:io.ox/mailfilter
msgid "Any recipient"
msgstr "Any recipient"

#. %1$s: app store name
#: apps/io.ox/onboarding/clients/config.js module:io.ox/core/onboarding
msgid "App Store"
msgstr "App Store"

#: apps/io.ox/mail/settings/pane.js module:io.ox/mail
msgid "Append vCard"
msgstr "Append vCard"

#: apps/io.ox/contacts/settings/pane.js module:io.ox/contacts
#: apps/io.ox/contacts/view-detail.js
msgid "Apple Maps"
msgstr "Apple Maps"

#: apps/io.ox/core/desktop.js module:io.ox/core
msgid "Application Toolbar"
msgstr "Application Tool bar"

#: apps/io.ox/mail/main.js module:io.ox/mail apps/io.ox/settings/main.js
#: module:io.ox/core
msgid "Application may not work as expected until this problem is solved."
msgstr "Application may not work as expected until this problem is solved."

#: apps/io.ox/backbone/views/recurrence-view.js
#: module:io.ox/calendar/edit/main
msgid "Apply"
msgstr "Apply"

#. Applies changes to an existing appointment, used in scheduling view
#: apps/io.ox/calendar/edit/extensions.js module:io.ox/calendar/edit/main
msgid "Apply changes"
msgstr "Apply changes"

#: apps/io.ox/core/permissions/permissions.js module:io.ox/core
msgid "Apply role"
msgstr "Apply role"

#: apps/io.ox/mail/mailfilter/settings/filter/view-form.js
#: module:io.ox/settings
msgid "Apply rule if all conditions are met"
msgstr "Apply rule if all conditions are met"

#: apps/io.ox/mail/mailfilter/settings/filter/view-form.js
#: module:io.ox/settings
#, fuzzy
#| msgid "Apply rule if any condition is met."
msgid "Apply rule if any condition is met"
msgstr "Apply rule if any condition is met."

#: apps/io.ox/core/permissions/permissions.js module:io.ox/core
#: apps/io.ox/files/share/permissions.js
msgid "Apply to all subfolders"
msgstr "Apply to all subfolders"

#: apps/io.ox/calendar/actions/acceptdeny.js module:io.ox/calendar
#: apps/io.ox/calendar/actions/delete.js apps/io.ox/calendar/edit/main.js
#: module:io.ox/calendar/edit/main apps/io.ox/calendar/list/perspective.js
#: apps/io.ox/calendar/util.js apps/io.ox/calendar/view-detail.js
#: apps/io.ox/mail/detail/links.js module:io.ox/mail
msgid "Appointment"
msgstr "Appointment"

#: apps/io.ox/calendar/detail/main.js module:io.ox/calendar
#: apps/io.ox/calendar/month/perspective.js
#: apps/io.ox/calendar/week/perspective.js
msgid "Appointment Details"
msgstr "Appointment Details"

#. Invitations (notifications) about appointments
#: apps/plugins/notifications/calendar/register.js
#: module:plugins/notifications
msgid "Appointment invitations"
msgstr "Appointment invitations"

#: apps/io.ox/calendar/week/perspective.js module:io.ox/calendar
msgid "Appointment list"
msgstr "Appointment list"

#. Reminders (notifications) about appointments
#: apps/plugins/notifications/calendar/register.js
#: module:plugins/notifications
msgid "Appointment reminders"
msgstr "Appointment reminders"

#: apps/io.ox/calendar/freetime/timeView.js module:io.ox/calendar
msgid "Appointment types"
msgstr "Appointment types"

#: apps/plugins/portal/calendar/register.js module:plugins/portal
msgid "Appointments"
msgstr "Appointments"

#: apps/io.ox/calendar/actions/create.js module:io.ox/calendar
msgid "Appointments in shared calendars"
msgstr "Appointments in shared calendars"

#: apps/io.ox/settings/apps/settings/pane.js module:io.ox/core
msgid "Approved:"
msgstr "Approved:"

#: apps/io.ox/core/main.js module:io.ox/core
msgid "Apps"
msgstr "Apps"

#. Archive folder
#: apps/io.ox/mail/accounts/view-form.js module:io.ox/settings
msgctxt "folder"
msgid "Archive"
msgstr "Archive"

#. Verb: (to) archive messages
#: apps/io.ox/core/folder/actions/archive.js module:io.ox/core
#: apps/io.ox/core/folder/contextmenu.js apps/io.ox/mail/actions.js
#: module:io.ox/mail apps/io.ox/mail/mobile-toolbar-actions.js
#: apps/io.ox/mail/toolbar.js
msgctxt "verb"
msgid "Archive"
msgstr "Archive"

#: apps/io.ox/core/folder/actions/archive.js module:io.ox/core
msgid "Archive messages"
msgstr "Archive messages"

#. notification while archiving messages
#: apps/io.ox/core/folder/actions/archive.js module:io.ox/core
msgid "Archiving messages ..."
msgstr "Archiving messages ..."

#: apps/plugins/portal/twitter/util.js module:plugins/portal
msgid "Are you sure you want to delete this Tweet?"
msgstr "Are you sure you want to delete this Tweet?"

#. Auth type. Short for "Use same credentials as incoming mail server"
#: apps/io.ox/mail/accounts/view-form.js module:io.ox/settings
msgid "As incoming mail server"
msgstr "As incoming e-mail server"

#: apps/io.ox/files/favorite/view-options.js module:io.ox/core
#: apps/io.ox/files/share/view-options.js module:io.ox/files
#: apps/io.ox/files/view-options.js apps/io.ox/mail/view-options.js
#: module:io.ox/mail apps/io.ox/tasks/main.js module:io.ox/tasks
msgid "Ascending"
msgstr "Ascending"

#: apps/io.ox/mail/settings/pane.js module:io.ox/mail
msgid "Ask for mailto link registration"
msgstr "Ask for mailto link registration"

#: apps/io.ox/contacts/model.js module:io.ox/contacts
msgid "Assistant"
msgstr "Assistant"

#: apps/io.ox/mail/compose/view.js module:io.ox/mail
msgid "Attach Vcard"
msgstr "Attach vCard"

#: apps/io.ox/mail/settings/pane.js module:io.ox/mail
msgid "Attachment"
msgstr "Attachment"

#. %1$s is usually "Drive Mail" (product name; might be customized)
#: apps/io.ox/mail/compose/extensions.js module:io.ox/mail
msgid ""
"Attachment file size too large. You have to use %1$s or reduce the "
"attachment file size."
msgstr ""
"Attachment file size too large. You have to use %1$s or reduce the "
"attachment file size."

#: apps/io.ox/mail/actions/attachmentSave.js module:io.ox/mail
msgid "Attachment has been saved"
msgid_plural "Attachments have been saved"
msgstr[0] "Attachment has been saved"
msgstr[1] "Attachments have been saved"

#: apps/io.ox/mail/compose/extensions.js module:io.ox/mail
msgid ""
"Attachment size too large. Please remove attachments or reduce the file size."
msgstr ""
"Attachment size too large. Please remove attachments or reduce the file size."

#: apps/io.ox/calendar/edit/extensions.js module:io.ox/calendar/edit/main
#: apps/io.ox/calendar/view-detail.js module:io.ox/calendar
#: apps/io.ox/contacts/edit/view-form.js module:io.ox/contacts
#: apps/io.ox/mail/compose/extensions.js module:io.ox/mail
#: apps/io.ox/tasks/edit/view-template.js module:io.ox/tasks/edit
#: apps/io.ox/tasks/view-detail.js module:io.ox/tasks
msgid "Attachments"
msgstr "Attachments"

#: apps/io.ox/core/pim/actions.js module:io.ox/core
msgid "Attachments have been saved!"
msgstr "Attachments have been saved."

#: apps/io.ox/mail/accounts/view-form.js module:io.ox/settings
msgid "Authentication"
msgstr "Authentication"

<<<<<<< HEAD
#. Role: create folder + read/write/delete all
#: apps/io.ox/core/permissions/permissions.js module:io.ox/core
#: apps/io.ox/files/share/permissions.js
msgid "Author"
msgstr "Author"
=======
#: apps/io.ox/calendar/main.js module:io.ox/calendar
#: apps/io.ox/contacts/main.js module:io.ox/contacts
#: apps/io.ox/core/folder/view.js module:io.ox/core
#: apps/io.ox/files/filepicker.js module:io.ox/files apps/io.ox/files/main.js
#: apps/io.ox/mail/main.js module:io.ox/mail apps/io.ox/tasks/main.js
#: module:io.ox/tasks
msgid "Folders"
msgstr "Folders"
>>>>>>> 8efd135e

#: apps/plugins/portal/linkedIn/register.js module:plugins/portal
#: apps/plugins/portal/twitter/register.js
msgid "Authorize your account again"
msgstr "Authorise your account again"

#: apps/io.ox/mail/autoforward/settings/model.js module:io.ox/mail
#: apps/io.ox/mail/autoforward/settings/register.js
msgid "Auto Forward"
msgstr "Auto Forward"

#: apps/io.ox/mail/accounts/settings.js module:io.ox/mail/accounts/settings
msgid ""
"Auto-configuration failed. Do you want to configure your account manually?"
msgstr ""
"Auto-configuration failed. Do you want to configure your account manually?"

#: apps/io.ox/mail/settings/pane.js module:io.ox/mail
msgid "Auto-save email drafts"
msgstr "Auto-save email drafts"

#: apps/io.ox/onboarding/clients/extensions.js module:io.ox/core/onboarding
#: apps/io.ox/onboarding/clients/view-mobile.js
msgid "Automatic Configuration"
msgstr "Automatic Configuration"

#: apps/io.ox/onboarding/clients/extensions.js module:io.ox/core/onboarding
msgid "Automatic Configuration (via SMS)"
msgstr "Automatic Configuration (via SMS)"

#: apps/io.ox/core/settings/pane.js module:io.ox/core
msgid "Automatic opening of notification area"
msgstr "Automatic opening of notification area"

#: apps/io.ox/core/main.js module:io.ox/core apps/io.ox/core/settings/pane.js
msgid "Automatic sign out"
msgstr "Automatic sign out"

#: apps/io.ox/mail/settings/pane.js module:io.ox/mail
msgid ""
"Automatically collect contacts in the folder \"Collected addresses\" while "
"reading"
msgstr ""
"Automatically collect contacts in the folder \"Collected addresses\" while "
"reading"

#: apps/io.ox/mail/settings/pane.js module:io.ox/mail
msgid ""
"Automatically collect contacts in the folder \"Collected addresses\" while "
"sending"
msgstr ""
"Automatically collect contacts in the folder \"Collected addresses\" while "
"sending"

#: apps/io.ox/calendar/settings/pane.js module:io.ox/calendar
msgid ""
"Automatically delete the invitation email after the appointment has been "
"accepted or declined"
msgstr ""
"Automatically delete the invitation e-mail after the appointment has been "
"accepted or declined"

#: apps/io.ox/core/settings/errorlog/settings/pane.js module:io.ox/core
msgid "Average time: %1$s ms"
msgstr "Average time: %1$s MS"

#. Bytes
#: apps/io.ox/core/strings.js module:io.ox/core
msgid "B"
msgstr "B"

#. %1$s is the name of the inputfield (To, CC, BCC)
#: apps/io.ox/mail/compose/extensions.js module:io.ox/mail
msgid "BCC"
msgstr "BCC"

#. Used as button label for a navigation action, like the browser back button
#: apps/io.ox/calendar/main.js module:io.ox/calendar
#: apps/io.ox/contacts/main.js module:io.ox/contacts
#: apps/io.ox/core/commons.js module:io.ox/core apps/io.ox/core/tk/wizard.js
#: apps/io.ox/mail/main.js module:io.ox/mail apps/io.ox/mail/threadview.js
#: apps/io.ox/tasks/main.js module:io.ox/tasks
msgid "Back"
msgstr "Back"

#: apps/io.ox/calendar/freebusy/templates.js module:io.ox/calendar/freebusy
msgid "Back to appointment"
msgstr "Back to appointment"

#: apps/io.ox/mail/threadview.js module:io.ox/mail
msgid "Back to list"
msgstr "Back to list"

#: apps/plugins/wizards/mandatory/main.js module:io.ox/wizards/firstStart
msgid "Back to sign in"
msgstr "Back to sign in"

#: apps/io.ox/core/settings/pane.js module:io.ox/core
#: apps/io.ox/settings/main.js
msgid "Basic settings"
msgstr "Basic settings"

#: apps/io.ox/mail/mailfilter/settings/filter/tests/register.js
#: module:io.ox/mailfilter
msgid "Bcc"
msgstr "Bcc"

#: apps/plugins/wizards/mandatory/main.js module:io.ox/wizards/firstStart
msgid ""
"Before you can continue using the product, you have to enter some basic "
"information. It will take less than a minute."
msgstr ""
"Before you can continue using the product, you have to enter some basic "
"information. It will take less than a minute."

#: apps/plugins/notifications/mail/register.js module:plugins/notifications
msgid "Bell"
msgstr "Bell"

#: apps/io.ox/tasks/edit/view-template.js module:io.ox/tasks/edit
#: apps/io.ox/tasks/print.js module:io.ox/tasks
#: apps/io.ox/tasks/view-detail.js
msgid "Billing information"
msgstr "Billing information"

#: apps/plugins/portal/birthdays/register.js module:plugins/portal
msgid "Birthdays"
msgstr "Birthdays"

#. color names for screenreaders
#: apps/io.ox/backbone/mini-views/colorpicker.js module:io.ox/core
#: apps/io.ox/portal/settings/pane.js module:io.ox/portal
msgid "Black"
msgstr "Black"

#: apps/io.ox/mail/common-extensions.js module:io.ox/mail
msgid "Blind copy"
msgstr "Blind copy"

#: apps/io.ox/mail/print.js module:io.ox/mail
msgctxt "BCC"
msgid "Blind copy"
msgstr "Blind copy"

#: apps/io.ox/backbone/mini-views/colorpicker.js module:io.ox/core
#: apps/io.ox/core/tk/flag-picker.js module:io.ox/mail
#: apps/io.ox/mail/mailfilter/settings/filter/actions/register.js
#: module:io.ox/mailfilter apps/io.ox/portal/settings/pane.js
#: module:io.ox/portal
msgid "Blue"
msgstr "Blue"

#: apps/io.ox/mail/mailfilter/settings/filter/tests/register.js
#: module:io.ox/mailfilter
msgid "Body"
msgstr "Body"

#: apps/io.ox/contacts/model.js module:io.ox/contacts
msgid "Branches"
msgstr "Branches"

#: apps/io.ox/core/settings/errorlog/settings/pane.js module:io.ox/core
msgid "Browser"
msgstr "Browser"

#. color names for screenreaders
#: apps/io.ox/backbone/mini-views/colorpicker.js module:io.ox/core
msgid "Burnt orange"
msgstr "Burnt orange"

#. vcard (electronic business card) field
#: apps/io.ox/contacts/print-details.js module:io.ox/contacts
msgid "Business"
msgstr "Business"

#. vcard (electronic business card) field
#: apps/io.ox/contacts/print-details.js module:io.ox/contacts
#: apps/io.ox/contacts/view-detail.js
msgid "Business Address"
msgstr "Business Address"

#: apps/io.ox/contacts/edit/view-form.js module:io.ox/contacts
#: apps/plugins/halo/xing/register.js module:plugins/portal
msgid "Business address"
msgstr "Business address"

#: apps/io.ox/contacts/model.js module:io.ox/contacts
msgid "Business category"
msgstr "Business category"

#: apps/plugins/portal/birthdays/register.js module:plugins/portal
msgid "Buy a gift"
msgstr "Buy a gift"

#: apps/io.ox/wizards/upsell.js module:io.ox/wizards
msgid "Buy now!"
msgstr "Buy now!"

#: apps/io.ox/calendar/util.js module:io.ox/calendar
msgid ""
"By changing the date of this appointment you are creating an appointment "
"exception to the series."
msgstr ""
"By changing the date of this appointment you are creating an appointment "
"exception to the series."

#. %1$s is the name of the inputfield (To, CC, BCC)
#: apps/io.ox/mail/compose/extensions.js module:io.ox/mail
msgid "CC"
msgstr "CC"

#: apps/io.ox/core/import/import.js module:io.ox/core
msgid "CSV"
msgstr "CSV"

#: apps/io.ox/backbone/views/datepicker.js module:io.ox/core
msgid "CW"
msgstr "CW"

#. CW is calender week and %1$d is the week number
#. %1$d = Calendar week
#: apps/io.ox/backbone/views/datepicker.js module:io.ox/core
#: apps/io.ox/calendar/freetime/timeView.js module:io.ox/calendar
#: apps/io.ox/calendar/month/view.js apps/io.ox/calendar/week/view.js
msgid "CW %1$d"
msgstr "CW %1$d"

#: apps/io.ox/onboarding/clients/config.js module:io.ox/core/onboarding
msgid "CalDAV"
msgstr "CalDAV"

#: apps/io.ox/core/folder/actions/properties.js module:io.ox/core
msgid "CalDAV URL"
msgstr "CalDAV URL"

#: apps/io.ox/core/folder/api.js module:io.ox/core
#: apps/io.ox/mail/detail/links.js module:io.ox/mail
msgid "Calendar"
msgstr "Calendar"

#: apps/io.ox/calendar/settings/pane.js module:io.ox/calendar
#: apps/io.ox/core/main.js module:io.ox/core
#: apps/io.ox/search/view-template.js
msgctxt "app"
msgid "Calendar"
msgstr "Calendar"

#: apps/io.ox/calendar/week/perspective.js module:io.ox/calendar
msgid "Calendar Day View"
msgstr "Calendar Day View"

#: apps/io.ox/calendar/month/perspective.js module:io.ox/calendar
msgid "Calendar Month View"
msgstr "Calendar Month View"

#: apps/io.ox/calendar/week/perspective.js module:io.ox/calendar
msgid "Calendar Week View"
msgstr "Calendar Week View"

#: apps/io.ox/calendar/week/perspective.js module:io.ox/calendar
msgid "Calendar Workweek View"
msgstr "Calendar Workweek View"

<<<<<<< HEAD
#: apps/io.ox/calendar/mobile-toolbar-actions.js module:io.ox/calendar
msgid "Calendar view"
msgstr "Calendar view"
=======
#. %1$n is the maximum number of appointments
#: apps/io.ox/calendar/week/view.js module:io.ox/calendar
msgid ""
"There are more than %n appointments in the current calendar. Some features "
"are disabled due to performance reasons."
msgstr ""
"There are more than %n appointments in the current calendar. Some features "
"are disabled due to performance reasons."

#: apps/io.ox/calendar/week/view.js module:io.ox/calendar
msgid "Manage favorites"
msgstr "Manage favourites"
>>>>>>> 8efd135e

#: apps/io.ox/calendar/settings/pane.js module:io.ox/calendar
msgid "Calendar workweek view"
msgstr "Calendar workweek view"

#: apps/io.ox/calendar/edit/extensions.js module:io.ox/calendar/edit/main
msgid "Calendar:"
msgstr "Calendar:"

#: apps/io.ox/calendar/main.js module:io.ox/calendar
msgid "Calendars"
msgstr "Calendars"

#: apps/io.ox/backbone/views/modal.js module:io.ox/core
#: apps/io.ox/calendar/actions.js module:io.ox/calendar
#: apps/io.ox/calendar/actions/acceptdeny.js
#: apps/io.ox/calendar/actions/create.js apps/io.ox/calendar/actions/delete.js
#: apps/io.ox/calendar/edit/main.js module:io.ox/calendar/edit/main
#: apps/io.ox/calendar/edit/timezone-dialog.js apps/io.ox/calendar/main.js
#: apps/io.ox/calendar/settings/timezones/favorite-view.js
#: apps/io.ox/calendar/util.js apps/io.ox/contacts/actions/delete.js
#: module:io.ox/contacts apps/io.ox/contacts/distrib/main.js
#: apps/io.ox/contacts/edit/main.js apps/io.ox/contacts/main.js
#: apps/io.ox/core/desktop.js apps/io.ox/core/export/export.js
#: apps/io.ox/core/folder/actions/archive.js
#: apps/io.ox/core/folder/actions/common.js
#: apps/io.ox/core/folder/actions/remove.js
#: apps/io.ox/core/folder/actions/rename.js apps/io.ox/core/folder/picker.js
#: apps/io.ox/core/import/import.js apps/io.ox/core/main.js
#: apps/io.ox/core/permissions/permissions.js apps/io.ox/core/print.js
#: apps/io.ox/core/relogin.js apps/io.ox/core/sub/subscriptions.js
#: module:io.ox/core/sub apps/io.ox/core/tk/filestorageUtil.js
#: apps/io.ox/core/tk/mobiscroll.js apps/io.ox/core/upsell.js
#: apps/io.ox/core/viewer/views/sidebar/uploadnewversionview.js
#: module:io.ox/core/viewer apps/io.ox/editor/main.js module:io.ox/editor
#: apps/io.ox/files/actions/delete.js module:io.ox/files
#: apps/io.ox/files/actions/edit-description.js
#: apps/io.ox/files/actions/rename.js apps/io.ox/files/actions/save-as-pdf.js
#: apps/io.ox/files/actions/upload-new-version.js
#: apps/io.ox/files/actions/versions-delete.js apps/io.ox/files/main.js
#: apps/io.ox/files/upload/main.js apps/io.ox/files/upload/view.js
#: apps/io.ox/keychain/secretRecoveryDialog.js module:io.ox/keychain
#: apps/io.ox/mail/accounts/settings.js module:io.ox/mail/accounts/settings
#: apps/io.ox/mail/accounts/view-form.js module:io.ox/settings
#: apps/io.ox/mail/actions/attachmentEmpty.js module:io.ox/mail
#: apps/io.ox/mail/actions/delete.js apps/io.ox/mail/actions/reminder.js
#: apps/io.ox/mail/categories/edit.js apps/io.ox/mail/compose/checks.js
#: apps/io.ox/mail/compose/extensions.js
#: apps/io.ox/mail/compose/inline-images.js apps/io.ox/mail/compose/names.js
#: apps/io.ox/mail/compose/view.js apps/io.ox/mail/inplace-reply.js
#: apps/io.ox/mail/mailfilter/settings/filter.js apps/io.ox/mail/main.js
#: apps/io.ox/mail/settings/signatures/settings/pane.js
#: apps/io.ox/portal/main.js module:io.ox/portal
#: apps/io.ox/portal/settings/widgetview.js
#: apps/io.ox/settings/apps/settings/pane.js
#: apps/io.ox/tasks/actions/delete.js module:io.ox/tasks
#: apps/io.ox/tasks/common-extensions.js apps/io.ox/tasks/edit/main.js
#: apps/io.ox/tasks/main.js
#: apps/plugins/administration/groups/settings/edit.js
#: apps/plugins/administration/groups/settings/toolbar.js
#: apps/plugins/administration/resources/settings/edit.js
#: apps/plugins/administration/resources/settings/toolbar.js
#: apps/plugins/portal/flickr/register.js module:plugins/portal
#: apps/plugins/portal/mail/register.js apps/plugins/portal/rss/register.js
#: apps/plugins/portal/tumblr/register.js apps/plugins/portal/twitter/util.js
#: apps/plugins/portal/userSettings/register.js
#: apps/plugins/portal/xing/register.js
msgid "Cancel"
msgstr "Cancel"

#: apps/io.ox/core/desktop.js module:io.ox/core
msgid "Cancel search"
msgstr "Cancel search"

#: apps/io.ox/core/tk/filestorageUtil.js module:io.ox/core
#: apps/io.ox/tasks/common-extensions.js module:io.ox/tasks
msgid "Canceled"
msgstr "Cancelled"

#. %1$s is an email address
#: apps/io.ox/participants/add.js module:io.ox/core
msgid "Cannot add contact with an invalid mail address: %1$s"
msgstr "Cannot add contact with an invalid e-mail address: %1$s"

#. error message when offline
#: apps/io.ox/core/http_errors.js module:io.ox/core
msgid "Cannot connect to server. Please check your connection."
msgstr "Cannot connect to server. Please check your connection."

#: apps/io.ox/mail/accounts/settings.js module:io.ox/mail/accounts/settings
msgid "Cannot establish secure connection. Do you want to proceed anyway?"
msgstr "Cannot establish secure connection. Do you want to proceed anyway?"

#: apps/plugins/halo/mail/register.js module:plugins/halo
msgid "Cannot find any messages this contact sent to you."
msgstr "Cannot find any messages this contact sent to you."

#: apps/plugins/halo/mail/register.js module:plugins/halo
msgid "Cannot find any messages you sent to this contact."
msgstr "Cannot find any messages you sent to this contact."

#: apps/plugins/portal/flickr/register.js module:plugins/portal
msgid "Cannot find user with given name."
msgstr "Cannot find user with given name."

#: apps/io.ox/core/print.js module:io.ox/core
msgid "Cannot print this item"
msgid_plural "Cannot print these items"
msgstr[0] "Cannot print this item"
msgstr[1] "Cannot print these items"

#: apps/io.ox/core/viewer/views/displayerview.js module:io.ox/core
msgid "Cannot require a view type for %1$s"
msgstr "Cannot require a view type for %1$s"

#: apps/io.ox/files/guidance/statistics.js module:io.ox/files
msgid "Capacity"
msgstr "Capacity"

#: apps/io.ox/onboarding/clients/config.js module:io.ox/core/onboarding
msgid "CardDAV"
msgstr "CardDAV"

#: apps/io.ox/wizards/upsell.js module:io.ox/wizards
msgid "Cart is empty."
msgstr "Cart is empty."

#: apps/io.ox/mail/mailfilter/settings/filter/tests/register.js
#: module:io.ox/mailfilter
msgid "Cc"
msgstr "Cc"

#. vcard (electronic business card) field
#: apps/io.ox/contacts/model.js module:io.ox/contacts
#: apps/io.ox/contacts/print-details.js apps/io.ox/contacts/print.js
#: apps/io.ox/onboarding/clients/extensions.js module:io.ox/core/onboarding
msgid "Cell phone"
msgstr "Cell phone"

#: apps/io.ox/contacts/model.js module:io.ox/contacts
msgid "Cell phone (alt)"
msgstr "Cell phone (alt)"

#: apps/io.ox/calendar/edit/timezone-dialog.js module:io.ox/calendar/edit/main
msgid "Change"
msgstr "Change"

#: apps/io.ox/mail/settings/pane.js module:io.ox/mail
msgid "Change IMAP subscriptions"
msgstr "Change IMAP subscriptions"

#: apps/io.ox/calendar/actions/acceptdeny.js module:io.ox/calendar
#: apps/io.ox/tasks/actions.js module:io.ox/tasks
#: apps/io.ox/tasks/mobile-toolbar-actions.js apps/io.ox/tasks/toolbar.js
msgid "Change confirmation status"
msgstr "Change confirmation status"

#: apps/io.ox/tasks/actions.js module:io.ox/tasks apps/io.ox/tasks/toolbar.js
msgid "Change due date"
msgstr "Change due date"

#: apps/io.ox/core/main.js module:io.ox/core apps/io.ox/core/settings/pane.js
#: apps/plugins/portal/userSettings/register.js
msgid "Change password"
msgstr "Change password"

#: apps/plugins/portal/userSettings/register.js module:io.ox/core
msgid "Change password and sign out"
msgstr "Change password and sign out"

#: apps/io.ox/calendar/actions.js module:io.ox/calendar
#: apps/io.ox/calendar/toolbar.js
msgid "Change status"
msgstr "Change status"

#: apps/io.ox/calendar/edit/timezone-dialog.js module:io.ox/calendar/edit/main
msgid "Change timezone"
msgstr "Change timezone"

#: apps/io.ox/calendar/freebusy/templates.js module:io.ox/calendar/freebusy
msgid "Change view"
msgstr "Change view"

#: apps/io.ox/tasks/common-extensions.js module:io.ox/tasks
msgid "Changed due date"
msgstr "Changed due date"

#: apps/io.ox/calendar/invitations/register.js module:io.ox/calendar/main
msgid "Changes have been saved"
msgstr "Changes have been saved"

#. Emoji category
#. Japanese: キャラクター
#. Contains: Cartoon characters, animals
#: apps/io.ox/emoji/categories.js module:io.ox/mail/emoji
msgid "Character"
msgstr "Character"

#: apps/io.ox/calendar/toolbar.js module:io.ox/calendar
#: apps/io.ox/contacts/toolbar.js module:io.ox/contacts
#: apps/io.ox/files/toolbar.js module:io.ox/files apps/io.ox/mail/toolbar.js
#: module:io.ox/mail apps/io.ox/tasks/toolbar.js module:io.ox/tasks
msgid "Checkboxes"
msgstr "Checkboxes"

#: apps/io.ox/contacts/model.js module:io.ox/contacts
msgid "Children"
msgstr "Children"

#: apps/plugins/notifications/mail/register.js module:plugins/notifications
msgid "Chimes"
msgstr "Chimes"

#: apps/io.ox/contacts/print.js module:io.ox/contacts
msgid "City"
msgstr "City"

#: apps/io.ox/calendar/toolbar.js module:io.ox/calendar
msgid "Classic colors"
msgstr "Classic colours"

#: apps/io.ox/core/folder/contextmenu.js module:io.ox/core
msgid "Clean up"
msgstr "Clean up"

#: apps/io.ox/core/folder/actions/common.js module:io.ox/core
msgid "Cleaning up ..."
msgstr "Cleaning up ..."

#: apps/io.ox/core/tk/datepicker.js module:io.ox/core
#: apps/io.ox/core/tk/mobiscroll.js
msgid "Clear"
msgstr "Clear"

#: apps/io.ox/search/view-template.js module:io.ox/core
msgid "Clear field"
msgstr "Clear field"

#: apps/io.ox/help/center.js module:io.ox/help
msgid "Click here to quit the help center"
msgstr "Click here to quit the help centre"

#: apps/plugins/portal/xing/register.js module:plugins/portal
msgid "Click here to reconnect to your xing account to see activities."
msgstr "Click here to reconnect to your XING account to see activities."

#: apps/io.ox/core/viewer/views/types/audioview.js module:io.ox/core
msgid "Click to play audio file"
msgstr "Click to play audio file"

#: apps/io.ox/onboarding/clients/wizard.js module:io.ox/core/onboarding
msgid "Client onboarding"
msgstr "Client onboarding"

#: apps/io.ox/backbone/views/modal.js module:io.ox/core
#: apps/io.ox/calendar/freetime/main.js module:io.ox/calendar
#: apps/io.ox/core/about/about.js apps/io.ox/core/folder/actions/properties.js
#: apps/io.ox/core/folder/tree.js apps/io.ox/core/main.js
#: apps/io.ox/core/permissions/permissions.js apps/io.ox/core/tk/dialogs.js
#: apps/io.ox/core/tk/wizard.js apps/io.ox/core/viewer/views/toolbarview.js
#: apps/io.ox/core/wizard/registry.js module:io.ox/core/wizard
#: apps/io.ox/editor/main.js module:io.ox/editor
#: apps/io.ox/files/actions/add-storage-account.js module:io.ox/files
#: apps/io.ox/files/actions/share.js apps/io.ox/files/mediaplayer.js
#: apps/io.ox/files/share/permissions.js apps/io.ox/files/upload/view.js
#: apps/io.ox/mail/accounts/settings.js module:io.ox/mail/accounts/settings
#: apps/io.ox/mail/actions/source.js module:io.ox/mail apps/io.ox/mail/main.js
#: apps/io.ox/mail/statistics.js apps/io.ox/onboarding/clients/view-mobile.js
#: module:io.ox/core/onboarding apps/plugins/upsell/simple-wizard/register.js
#: module:plugins/upsell/simple-wizard
msgid "Close"
msgstr "Close"

<<<<<<< HEAD
#: apps/io.ox/mail/threadview.js module:io.ox/mail
msgid "Close all messages"
msgstr "Close all messages"
=======
#. empty message for list view
#: apps/io.ox/contacts/addressbook/popup.js module:io.ox/contacts
#: apps/io.ox/mail/common-extensions.js module:io.ox/mail
msgid "Empty"
msgstr "Empty"

#. Context: Add selected contacts; German "Auswählen", for example
#: apps/io.ox/contacts/addressbook/popup.js module:io.ox/contacts
msgctxt "select-contacts"
msgid "Select"
msgstr "Select"

#. %1$d is number of selected items (addresses/groups) in the list
#: apps/io.ox/contacts/addressbook/popup.js module:io.ox/contacts
msgid "%1$d item selected"
msgid_plural "%1$d items selected"
msgstr[0] "%1$d item selected"
msgstr[1] "%1$d items selected"
>>>>>>> 8efd135e

#: apps/io.ox/core/viewer/views/sidebar/panelbaseview.js
#: module:io.ox/core/viewer
msgid "Close description panel"
msgstr "Close description panel"

<<<<<<< HEAD
#: apps/io.ox/calendar/main.js module:io.ox/calendar
#: apps/io.ox/calendar/toolbar.js apps/io.ox/core/commons.js module:io.ox/core
#: apps/io.ox/files/main.js module:io.ox/files
#: apps/io.ox/files/view-options.js apps/io.ox/mail/view-options.js
#: module:io.ox/mail
msgid "Close folder view"
msgstr "Close folder view"

#: apps/io.ox/core/main.js module:io.ox/core
#, fuzzy
#| msgid "close for %1$s"
msgid "Close for %1$s"
msgstr "close for %1$s"

#: apps/io.ox/core/notifications.js module:io.ox/core
msgid "Close notification area"
msgstr "Close notification area"

#: apps/io.ox/core/commons.js module:io.ox/core
msgid "Close premium features"
msgstr "Close premium features"
=======
#: apps/io.ox/contacts/detail/main.js module:io.ox/contacts
msgid "Distribution List Details"
msgstr "Distribution List Details"
>>>>>>> 8efd135e

#. %1$s appointment or task title
#: apps/io.ox/core/tk/reminder-util.js module:io.ox/core
msgid "Close reminder for %1$s"
msgstr "Close reminder for %1$s"

#: apps/io.ox/core/yell.js module:io.ox/core
msgid "Close this notification"
msgstr "Close this notification"

#: apps/io.ox/core/viewer/views/toolbarview.js module:io.ox/core
msgid "Close viewer"
msgstr "Close viewer"

#: apps/io.ox/calendar/edit/extensions.js module:io.ox/calendar/edit/main
#: apps/io.ox/tasks/edit/view-template.js module:io.ox/tasks/edit
msgid "Collapse form"
msgstr "Collapse form"

#: apps/io.ox/calendar/edit/extensions.js module:io.ox/calendar/edit/main
#: apps/io.ox/mail/settings/pane.js module:io.ox/mail
#: apps/io.ox/mail/view-options.js apps/io.ox/portal/settings/pane.js
#: module:io.ox/portal
msgid "Color"
msgstr "Colour"

#. %1$s is the title of the item, which should be colored
#: apps/io.ox/portal/settings/pane.js module:io.ox/portal
msgid "Color %1$s"
msgstr "Colour %1$s"

#: apps/io.ox/mail/settings/pane.js module:io.ox/mail
msgid "Color quoted lines"
msgstr "Colour quoted lines"

#: apps/io.ox/calendar/toolbar.js module:io.ox/calendar
msgid "Color scheme"
msgstr "Colour scheme"

#: apps/io.ox/calendar/actions/acceptdeny.js module:io.ox/calendar
#: apps/io.ox/calendar/invitations/register.js module:io.ox/calendar/main
#: apps/io.ox/contacts/edit/view-form.js module:io.ox/contacts
#: apps/io.ox/contacts/model.js apps/io.ox/contacts/view-detail.js
#: apps/plugins/portal/xing/actions.js module:plugins/portal
msgid "Comment"
msgstr "Comment"

#: apps/plugins/portal/xing/actions.js module:plugins/portal
msgid "Comment has been successfully posted on XING"
msgstr "Comment has been successfully posted on XING"

#: apps/plugins/portal/reddit/register.js module:io.ox/portal
msgid "Comments"
msgstr "Comments"

#: apps/plugins/core/feedback/register.js module:io.ox/core
msgid "Comments and suggestions"
msgstr "Comments and suggestions"

#: apps/io.ox/contacts/model.js module:io.ox/contacts
msgid "Commercial Register"
msgstr "Commercial register"

#: apps/io.ox/mail/settings/pane.js module:io.ox/mail
msgid "Common"
msgstr "Common"

#. Emojis that work across all Japanese carriers.
#. Japanese: 他社共通絵文字
#: apps/io.ox/emoji/categories.js module:io.ox/mail/emoji
msgid "Common Emoji"
msgstr "Common Emoji"

#. answer Button to 'Do you want the appointments printed in detail or as a compact list?'
#: apps/io.ox/calendar/actions.js module:io.ox/calendar
#: apps/io.ox/calendar/freetime/timeView.js apps/io.ox/mail/toolbar.js
#: module:io.ox/mail
msgid "Compact"
msgstr "Compact"

#: apps/io.ox/tasks/edit/view-template.js module:io.ox/tasks/edit
#: apps/io.ox/tasks/print.js module:io.ox/tasks
#: apps/io.ox/tasks/view-detail.js
msgid "Companies"
msgstr "Companies"

#: apps/io.ox/contacts/model.js module:io.ox/contacts
msgid "Company"
msgstr "Company"

#: apps/io.ox/mail/compose/main.js module:io.ox/mail
#: apps/io.ox/mail/compose/view.js apps/io.ox/mail/mobile-toolbar-actions.js
#: apps/io.ox/mail/settings/pane.js apps/io.ox/mail/toolbar.js
msgid "Compose"
msgstr "Compose"

#: apps/io.ox/mail/toolbar.js module:io.ox/mail
msgid "Compose new email"
msgstr "Compose new e-mail"

#: apps/io.ox/mail/compose/extensions.js module:io.ox/mail
msgid "Compose new mail"
msgstr "Compose new email"

#: apps/io.ox/mail/mailfilter/settings/filter/view-form.js
#: module:io.ox/settings
msgid "Conditions"
msgstr "Conditions"

#: apps/io.ox/onboarding/clients/extensions.js module:io.ox/core/onboarding
msgid "Configuration Email"
msgstr "Configuration E-mail"

#. term is followed by a space and three dots (' …')
#. the dots refer to the term 'Categories' right above this dropdown entry
#. so user reads it as 'Configure Categories'
#: apps/io.ox/mail/toolbar.js module:io.ox/mail
msgid "Configure"
msgstr "Configure"

#: apps/io.ox/core/sub/subscriptions.js module:io.ox/core/sub
#, fuzzy
#| msgid "Configure %1$s"
msgid "Configure %s"
msgstr "Configure %1$s"

#: apps/io.ox/mail/categories/edit.js module:io.ox/mail
msgid "Configure categories"
msgstr "Configure categories"

#: apps/io.ox/onboarding/clients/extensions.js module:io.ox/core/onboarding
msgid "Configure now"
msgstr "Configure now"

#: apps/io.ox/mail/settings/pane.js module:io.ox/mail
msgid "Confirm recipients when replying to a mailing list"
msgstr "Confirm recipients when replying to a mailing list"

#: apps/io.ox/files/util.js module:io.ox/files
msgid "Confirmation"
msgstr "Confirmation"

#: apps/io.ox/core/tk/filestorageUtil.js module:io.ox/core
msgid "Conflicts"
msgstr "Conflicts"

#: apps/io.ox/calendar/conflicts/conflictList.js
#: module:io.ox/calendar/conflicts/conflicts
msgid "Conflicts detected"
msgstr "Conflicts detected"

#: apps/io.ox/calendar/conflicts/conflictList.js
#: module:io.ox/calendar/conflicts/conflicts
msgid "Conflicts with resources cannot be ignored"
msgstr "Conflicts with resources cannot be ignored"

#: apps/io.ox/calendar/conflicts/conflictList.js
#: module:io.ox/calendar/conflicts/conflicts
msgid "Conflicts:"
msgstr "Conflicts:"

#. button label within the client-onboarding widget
#. button opens the wizard to configure your device
#: apps/plugins/portal/client-onboarding/register.js module:plugins/portal
msgid "Connect"
msgstr "Connect"

#. starts the client onboarding wizard that helps users
#. to configure their devices to access/sync appsuites
#. data (f.e. install ox mail app)
#: apps/io.ox/core/main.js module:io.ox/core
#: apps/plugins/portal/client-onboarding/register.js module:plugins/portal
msgid "Connect your Device"
msgstr "Connect your Device"

#: apps/io.ox/onboarding/clients/view-mobile.js module:io.ox/core/onboarding
msgid "Connect your device"
msgstr "Connect your device"

#: apps/io.ox/onboarding/clients/config.js module:io.ox/core/onboarding
msgid "Connection"
msgstr "Connection"

#: apps/io.ox/mail/accounts/view-form.js module:io.ox/settings
msgid "Connection security"
msgstr "Connection security"

#: apps/io.ox/core/settings/downloads/pane.js module:io.ox/core
msgid "Connector for Microsoft Outlook®"
msgstr "Connector for Microsoft Outlook®"

#: apps/io.ox/contacts/edit/main.js module:io.ox/contacts
#: apps/io.ox/mail/detail/links.js module:io.ox/mail
msgid "Contact"
msgstr "Contact"

#: apps/io.ox/contacts/detail/main.js module:io.ox/contacts
#: apps/io.ox/contacts/main.js apps/io.ox/contacts/view-detail.js
msgid "Contact Details"
msgstr "Contact Details"

#: apps/io.ox/contacts/actions.js module:io.ox/contacts
msgid "Contact has been copied"
msgstr "Contact has been copied"

#: apps/io.ox/contacts/actions.js module:io.ox/contacts
msgid "Contact has been moved"
msgstr "Contact has been moved"

#: apps/io.ox/mail/toolbar.js module:io.ox/mail
msgid "Contact pictures"
msgstr "Contact pictures"

#: apps/plugins/xing/main.js module:plugins/portal
msgid "Contact request sent"
msgstr "Contact request sent"

#: apps/io.ox/contacts/main.js module:io.ox/contacts
msgid "Contacts"
msgstr "Contacts"

#: apps/io.ox/contacts/actions.js module:io.ox/contacts
msgid "Contacts have been copied"
msgstr "Contacts have been copied"

#: apps/io.ox/contacts/actions.js module:io.ox/contacts
msgid "Contacts have been moved"
msgstr "Contacts have been moved"

#: apps/io.ox/contacts/main.js module:io.ox/contacts
msgid "Contacts toolbar"
msgstr "Contacts tool bar"

#: apps/io.ox/mail/mailfilter/settings/filter/tests/util.js
#: module:io.ox/mailfilter
msgid "Contains"
msgstr "Contains"

#: apps/io.ox/mail/mailfilter/settings/filter/tests/util.js
#: module:io.ox/mailfilter
msgid "Contains not"
msgstr "Does not contain"

#: apps/io.ox/core/main.js module:io.ox/core apps/io.ox/mail/compose/view.js
#: module:io.ox/mail
msgid "Continue"
msgstr "Continue"

#: apps/io.ox/mail/threadview.js module:io.ox/mail
msgid "Conversation"
msgstr "Conversation"

#: apps/io.ox/mail/view-options.js module:io.ox/mail
msgid "Conversations"
msgstr "Conversations"

#: apps/io.ox/core/main.js module:io.ox/core
#: apps/io.ox/search/view-template.js
msgctxt "app"
msgid "Conversations"
msgstr "Conversations"

#: apps/io.ox/calendar/edit/timezone-dialog.js module:io.ox/calendar/edit/main
msgid "Convert the entered start and end dates to match the modified timezones"
msgstr ""
"Convert the entered start and end dates to match the modified timezones"

#: apps/io.ox/files/share/wizard.js module:io.ox/files
msgid "Copied"
msgstr "Copied"

#: apps/io.ox/contacts/actions.js module:io.ox/contacts
#: apps/io.ox/contacts/mobile-toolbar-actions.js module:io.ox/mail
#: apps/io.ox/contacts/toolbar.js apps/io.ox/files/actions.js
#: module:io.ox/files apps/io.ox/files/toolbar.js apps/io.ox/mail/actions.js
#: apps/io.ox/mail/mobile-toolbar-actions.js apps/io.ox/mail/toolbar.js
msgid "Copy"
msgstr "Copy"

#: apps/io.ox/mail/common-extensions.js module:io.ox/mail
#: apps/io.ox/mail/print.js
msgctxt "CC"
msgid "Copy"
msgstr "Copy"

#. Copy a message into a folder
#: apps/io.ox/mail/mailfilter/settings/filter/actions/register.js
#: module:io.ox/mailfilter
#, fuzzy
#| msgid "Copy to"
msgid "Copy into"
msgstr "Copy to"

#: apps/io.ox/files/share/wizard.js module:io.ox/files
msgid "Copy to clipboard"
msgstr "Copy to clipboard"

#: apps/io.ox/contacts/view-detail.js module:io.ox/contacts
msgid "Copy to description"
msgstr "Copy to description"

#: apps/io.ox/tasks/model.js module:io.ox/tasks
msgid "Costs must be between -%1$d and %1$d."
msgstr "Costs must be between -%1$d and %1$d."

#: apps/io.ox/tasks/model.js module:io.ox/tasks
msgid "Costs must only have two decimal places."
msgstr "Costs must only have two decimal places."

#: apps/io.ox/core/folder/actions/remove.js module:io.ox/core
msgid ""
"Could not delete folder. This can be due to insufficient permissions in your "
"trash folder or this might be a special folder that cannot be deleted."
msgstr ""

#: apps/io.ox/core/desktop.js module:io.ox/core
msgid "Could not get a default folder for this application."
msgstr "Could not get a default folder for this application."

#: apps/io.ox/contacts/view-detail.js module:io.ox/contacts
msgid "Could not load attachments for this contact."
msgstr "Could not load attachments for this contact."

#: apps/io.ox/tasks/view-detail.js module:io.ox/tasks
msgid "Could not load attachments for this task."
msgstr "Could not load attachments for this task."

#: apps/plugins/portal/flickr/register.js module:plugins/portal
msgid "Could not load data"
msgstr "Could not load data"

#: apps/plugins/portal/twitter/register.js module:plugins/portal
msgid "Could not load new Tweets."
msgstr "Could not load new Tweets."

#: apps/io.ox/core/tk/vgrid.js module:io.ox/core
msgid "Could not load this list"
msgstr "Could not load this list"

#: apps/io.ox/mail/settings/pane.js module:io.ox/mail
#: apps/io.ox/mail/settings/signatures/settings/pane.js
msgid "Could not save settings"
msgstr "Could not save settings"

#: apps/io.ox/portal/widgets.js module:io.ox/portal
msgid "Could not save settings."
msgstr "Could not save settings."

#: apps/io.ox/core/folder/api.js module:io.ox/core
msgid ""
"Could not save settings. There have to be at least one user with "
"administration rights."
msgstr ""
"Could not save settings. There has to be at least one user with "
"administration rights."

#: apps/io.ox/calendar/list/perspective.js module:io.ox/calendar
msgid "Couldn't load appointment data."
msgstr "Could not load appointment data."

#: apps/io.ox/contacts/main.js module:io.ox/contacts
msgid "Couldn't load contact data."
msgstr "Could not load contact data."

#: apps/io.ox/mail/compose/view.js module:io.ox/mail
msgid "Couldn't load editor"
msgstr "Could not load editor"

#: apps/io.ox/tasks/main.js module:io.ox/tasks
msgid "Couldn't load that task."
msgstr "Could not load that task."

#: apps/io.ox/mail/autoforward/settings/register.js module:io.ox/mail
msgid "Couldn't load your auto forward."
msgstr "Could not load your auto forward."

#: apps/io.ox/core/settings/user.js module:io.ox/contacts
msgid "Couldn't load your contact data."
msgstr "Could not load your contact data."

#: apps/io.ox/mail/mailfilter/settings/register.js module:io.ox/mail
msgid "Couldn't load your mail filter rules."
msgstr "Couldn't load your e-mail filter rules."

#: apps/io.ox/mail/vacationnotice/settings/register.js module:io.ox/mail
msgid "Couldn't load your vacation notice."
msgstr "Couldn't load your vacation notice."

#: apps/io.ox/contacts/model.js module:io.ox/contacts
msgid "Country"
msgstr "Country"

#: apps/io.ox/calendar/edit/extensions.js module:io.ox/calendar/edit/main
#: apps/io.ox/calendar/mobile-toolbar-actions.js module:io.ox/calendar
#: apps/io.ox/tasks/edit/view-template.js module:io.ox/tasks/edit
#: apps/plugins/administration/groups/settings/edit.js module:io.ox/core
#: apps/plugins/administration/resources/settings/edit.js
msgid "Create"
msgstr "Create"

#: apps/io.ox/calendar/week/view.js module:io.ox/calendar
msgid "Create all-day appointment"
msgstr "Create all-day appointment"

#: apps/io.ox/calendar/edit/extensions.js module:io.ox/calendar/edit/main
#: apps/io.ox/calendar/edit/main.js apps/io.ox/calendar/freetime/main.js
#: module:io.ox/calendar
msgid "Create appointment"
msgstr "Create appointment"

#: apps/io.ox/contacts/edit/main.js module:io.ox/contacts
msgid "Create contact"
msgstr "Create contact"

#: apps/io.ox/calendar/freetime/distributionListPopup.js module:io.ox/calendar
msgid "Create distibution list"
msgstr "Create distribution list"

#: apps/io.ox/calendar/freetime/distributionListPopup.js module:io.ox/calendar
#: apps/io.ox/contacts/distrib/create-dist-view.js module:io.ox/contacts
#: apps/io.ox/contacts/distrib/main.js
msgid "Create distribution list"
msgstr "Create distribution list"

#: apps/io.ox/calendar/util.js module:io.ox/calendar
msgid "Create exception"
msgstr "Create exception"

#: apps/io.ox/mail/actions.js module:io.ox/mail
#: apps/io.ox/mail/actions/copyMove.js
msgid "Create filter rule"
msgstr "Create filter rule"

#: apps/io.ox/core/folder/picker.js module:io.ox/core
msgid "Create folder"
msgstr "Create folder"

#: apps/io.ox/contacts/distrib/create-dist-view.js module:io.ox/contacts
msgid "Create list"
msgstr "Create list"

#. %1$s is social media name, e.g. Facebook
#: apps/plugins/portal/xing/register.js module:plugins/portal
msgid "Create new %1$s account"
msgstr "Create new %1$s account"

#: apps/plugins/administration/groups/settings/edit.js module:io.ox/core
#: apps/plugins/administration/groups/settings/toolbar.js
msgid "Create new group"
msgstr "Create new group"

#: apps/plugins/administration/resources/settings/edit.js module:io.ox/core
#: apps/plugins/administration/resources/settings/toolbar.js
msgid "Create new resource"
msgstr "Create new resource"

#: apps/io.ox/mail/mailfilter/settings/filter.js module:io.ox/mail
msgid "Create new rule"
msgstr "Create new rule"

#. folder permissions
#: apps/io.ox/files/share/permissions.js module:io.ox/core
msgid "Create objects"
msgstr "Create objects"

#. folder permissions
#: apps/io.ox/files/share/permissions.js module:io.ox/core
msgid "Create objects and subfolders"
msgstr "Create objects and subfolders"

#: apps/io.ox/mail/actions/reminder.js module:io.ox/mail
msgid "Create reminder"
msgstr "Create reminder"

#: apps/io.ox/core/folder/contextmenu.js module:io.ox/core
#: apps/io.ox/core/viewer/views/toolbarview.js apps/io.ox/files/actions.js
#: module:io.ox/files
msgid "Create sharing link"
msgstr "Create sharing link"

#: apps/io.ox/tasks/edit/main.js module:io.ox/tasks
#: apps/io.ox/tasks/edit/view-template.js module:io.ox/tasks/edit
#: apps/io.ox/tasks/edit/view.js
msgid "Create task"
msgstr "Create task"

#: apps/io.ox/calendar/common-extensions.js module:io.ox/calendar
msgid "Created"
msgstr "Created"

#: apps/io.ox/files/guidance/main.js module:io.ox/files
msgctxt "help"
msgid "Creating Files"
msgstr "Creating Files"

#: apps/io.ox/tasks/edit/view-template.js module:io.ox/tasks/edit
msgid "Currency"
msgstr "Currency"

#: apps/io.ox/mail/mailfilter/settings/filter/tests/register.js
#: module:io.ox/mailfilter
msgid "Current date"
msgstr "Current date"

#: apps/io.ox/files/share/permissions.js module:io.ox/core
msgid "Current role"
msgstr "Current role"

#: apps/io.ox/core/main.js module:io.ox/core
msgid "Currently refreshing"
msgstr "Currently refreshing"

#: apps/io.ox/calendar/toolbar.js module:io.ox/calendar
msgid "Custom colors"
msgstr "Custom colours"

#: apps/io.ox/mail/compose/names.js module:io.ox/mail
msgid "Custom name"
msgstr "Custom name"

#: apps/io.ox/portal/main.js module:io.ox/portal
msgid "Customize this page"
msgstr "Customise this page"

#: apps/io.ox/backbone/views/recurrence-view.js
#: module:io.ox/calendar/edit/main
msgid "Daily"
msgstr "Daily"

#: apps/io.ox/backbone/views/recurrence-view.js
#: module:io.ox/calendar/edit/main
msgid "Daily on workdays"
msgstr "Daily on workdays"

#. color names for screenreaders
#: apps/io.ox/backbone/mini-views/colorpicker.js module:io.ox/core
msgid "Dark azure"
msgstr "Dark azure"

#: apps/io.ox/calendar/toolbar.js module:io.ox/calendar
msgid "Dark colors"
msgstr "Dark colours"

#. color names for screenreaders
#: apps/io.ox/backbone/mini-views/colorpicker.js module:io.ox/core
msgid "Dark green"
msgstr "Dark green"

#. color names for screenreaders
#: apps/io.ox/backbone/mini-views/colorpicker.js module:io.ox/core
msgid "Dark olive"
msgstr "Dark olive"

#: apps/io.ox/core/import/import.js module:io.ox/core
msgid "Data imported successfully"
msgstr "Data imported successfully"

#: apps/io.ox/core/import/import.js module:io.ox/core
msgid "Data only partially imported (%1$s of %2$s records)"
msgstr "Data only partially imported (%1$s of %2$s records)"

#: apps/io.ox/backbone/mini-views/datepicker.js module:io.ox/core
#: apps/io.ox/backbone/views/recurrence-view.js
#: module:io.ox/calendar/edit/main
#: apps/io.ox/core/settings/errorlog/settings/pane.js
#: apps/io.ox/files/favorite/view-options.js
#: apps/io.ox/files/share/view-options.js module:io.ox/files
#: apps/io.ox/files/view-options.js apps/io.ox/mail/view-options.js
#: module:io.ox/mail
msgid "Date"
msgstr "Date"

#: apps/io.ox/tasks/print.js module:io.ox/tasks
#: apps/io.ox/tasks/view-detail.js
msgid "Date completed"
msgstr "Date completed"

#. vcard (electronic business card) field
#: apps/io.ox/contacts/model.js module:io.ox/contacts
#: apps/io.ox/contacts/print-details.js apps/plugins/halo/xing/register.js
#: module:plugins/portal
msgid "Date of birth"
msgstr "Date of birth"

#: apps/io.ox/backbone/mini-views/date.js module:io.ox/core
#: apps/io.ox/calendar/freebusy/templates.js module:io.ox/calendar/freebusy
#: apps/io.ox/calendar/toolbar.js module:io.ox/calendar
msgid "Day"
msgstr "Day"

#: apps/io.ox/core/tk/mobiscroll.js module:io.ox/core
msgid "Days"
msgstr "Days"

#. Opens popup to decide if desktop notifications should be shown
#: apps/io.ox/core/notifications.js module:io.ox/core
msgid "Decide now"
msgstr "Decide now"

#: apps/io.ox/calendar/actions/acceptdeny.js module:io.ox/calendar
#: apps/io.ox/calendar/invitations/register.js module:io.ox/calendar/main
msgid "Decline"
msgstr "Decline"

#: apps/io.ox/calendar/print.js module:io.ox/calendar
#: apps/io.ox/tasks/print.js module:io.ox/tasks
msgid "Declined"
msgstr "Declined"

#: apps/io.ox/core/settings/pane.js module:io.ox/core
msgid "Default Theme"
msgstr "Default Theme"

#: apps/io.ox/contacts/model.js module:io.ox/contacts
msgid "Default address"
msgstr "Default address"

#: apps/io.ox/core/settings/pane.js module:io.ox/core
msgid "Default app after sign in"
msgstr "Default app after sign in"

#: apps/io.ox/core/folder/api.js module:io.ox/core
msgid "Default calendar"
msgstr "Default calendar"

#: apps/io.ox/mail/settings/pane.js module:io.ox/mail
msgid "Default font style"
msgstr "Default font style"

#: apps/io.ox/calendar/settings/pane.js module:io.ox/calendar
msgid "Default reminder"
msgstr "Default reminder"

#: apps/io.ox/mail/settings/pane.js module:io.ox/mail
msgid "Default sender address"
msgstr "Default sender address"

#: apps/io.ox/mail/vacationnotice/settings/model.js module:io.ox/mail
msgid "Default sender for vacation notice"
msgstr "Default sender for vacation notice"

#: apps/io.ox/mail/settings/signatures/settings/pane.js module:io.ox/mail
msgid "Default signature"
msgstr "Default signature"

#: apps/io.ox/mail/settings/signatures/settings/pane.js module:io.ox/mail
msgid "Default signature for new messages"
msgstr "Default signature for new messages"

#: apps/io.ox/mail/settings/signatures/settings/pane.js module:io.ox/mail
msgid "Default signature for replies or forwardings"
msgstr "Default signature for replies or forwards"

#: apps/io.ox/tasks/edit/view-template.js module:io.ox/tasks/edit
#: apps/io.ox/tasks/print.js module:io.ox/tasks apps/io.ox/tasks/util.js
msgid "Deferred"
msgstr "Deferred"

#. Really delete portal widget - in contrast to "just disable"
#: apps/io.ox/backbone/mini-views/listutils.js module:io.ox/core
#: apps/io.ox/calendar/actions.js module:io.ox/calendar
#: apps/io.ox/calendar/actions/delete.js
#: apps/io.ox/calendar/invitations/register.js module:io.ox/calendar/main
#: apps/io.ox/calendar/mobile-toolbar-actions.js
#: apps/io.ox/calendar/toolbar.js apps/io.ox/contacts/actions.js
#: module:io.ox/contacts apps/io.ox/contacts/actions/delete.js
#: apps/io.ox/contacts/mobile-toolbar-actions.js module:io.ox/mail
#: apps/io.ox/contacts/toolbar.js apps/io.ox/core/folder/actions/remove.js
#: apps/io.ox/core/folder/contextmenu.js apps/io.ox/core/sub/settings/pane.js
#: module:io.ox/core/sub apps/io.ox/core/viewer/views/toolbarview.js
#: apps/io.ox/files/actions.js module:io.ox/files
#: apps/io.ox/files/actions/delete.js apps/io.ox/files/toolbar.js
#: apps/io.ox/mail/actions.js apps/io.ox/mail/actions/delete.js
#: apps/io.ox/mail/compose/extensions.js
#: apps/io.ox/mail/mailfilter/settings/filter.js
#: apps/io.ox/mail/mobile-toolbar-actions.js apps/io.ox/mail/toolbar.js
#: apps/io.ox/notes/toolbar.js module:io.ox/notes apps/io.ox/portal/main.js
#: module:io.ox/portal apps/io.ox/portal/settings/widgetview.js
#: apps/io.ox/settings/apps/settings/pane.js apps/io.ox/tasks/actions.js
#: module:io.ox/tasks apps/io.ox/tasks/actions/delete.js
#: apps/io.ox/tasks/mobile-toolbar-actions.js apps/io.ox/tasks/toolbar.js
#: apps/plugins/administration/groups/settings/toolbar.js
#: apps/plugins/administration/resources/settings/toolbar.js
#: apps/plugins/portal/twitter/util.js module:plugins/portal
#: apps/plugins/portal/xing/actions.js
msgid "Delete"
msgstr "Delete"

#: apps/io.ox/settings/accounts/views.js module:io.ox/settings/accounts
msgid "Delete %1$s"
msgstr "Delete %1$s"

#: apps/io.ox/settings/accounts/views.js module:io.ox/settings/accounts
msgid "Delete account"
msgstr "Delete account"

#: apps/io.ox/core/folder/contextmenu.js module:io.ox/core
msgid "Delete all messages"
msgstr "Delete all messages"

#. object permissions - delete
#: apps/io.ox/files/share/permissions.js module:io.ox/core
msgid "Delete all objects"
msgstr "Delete all objects"

#: apps/io.ox/calendar/toolbar.js module:io.ox/calendar
msgid "Delete appointment"
msgstr "Delete appointment"

#: apps/io.ox/contacts/toolbar.js module:io.ox/contacts
msgid "Delete contact"
msgstr "Delete contact"

#: apps/io.ox/mail/compose/view.js module:io.ox/mail
msgctxt "dialog"
msgid "Delete draft"
msgstr "Delete draft"

#: apps/plugins/administration/groups/settings/toolbar.js module:io.ox/core
msgid "Delete group"
msgstr "Delete group"

#: apps/io.ox/mail/settings/signatures/settings/pane.js module:io.ox/mail
msgid "Delete old signatures after import"
msgstr "Delete old signatures after import"

#. object permissions - delete
#: apps/io.ox/files/share/permissions.js module:io.ox/core
msgid "Delete own objects"
msgstr "Delete own objects"

#: apps/io.ox/files/share/permissions.js module:io.ox/core
msgid "Delete permissions"
msgstr "Delete permissions"

#: apps/plugins/administration/resources/settings/toolbar.js module:io.ox/core
msgid "Delete resource"
msgstr "Delete resource"

#: apps/io.ox/tasks/toolbar.js module:io.ox/tasks
msgid "Delete task"
msgstr "Delete task"

#: apps/io.ox/files/actions.js module:io.ox/files
#: apps/io.ox/files/actions/versions-delete.js
msgid "Delete version"
msgstr "Delete version"

#: apps/io.ox/portal/main.js module:io.ox/portal
#: apps/io.ox/portal/settings/widgetview.js
msgid "Delete widget"
msgstr "Delete widget"

#. Trash folder
#: apps/io.ox/mail/accounts/view-form.js module:io.ox/settings
msgctxt "folder"
msgid "Deleted messages"
msgstr "Deleted messages"

#: apps/io.ox/mail/accounts/view-form.js module:io.ox/settings
msgid "Deleting messages on local storage also deletes them on server"
msgstr "Deleting messages on local storage also deletes them on the server"

#: apps/io.ox/contacts/model.js module:io.ox/contacts
#: apps/io.ox/contacts/print.js
msgid "Department"
msgstr "Department"

#: apps/io.ox/contacts/addressbook/popup.js module:io.ox/contacts
msgid "Departments"
msgstr "Departments"

#: apps/io.ox/files/favorite/view-options.js module:io.ox/core
#: apps/io.ox/files/share/view-options.js module:io.ox/files
#: apps/io.ox/files/view-options.js apps/io.ox/mail/view-options.js
#: module:io.ox/mail apps/io.ox/tasks/main.js module:io.ox/tasks
msgid "Descending"
msgstr "Descending"

#: apps/io.ox/calendar/edit/extensions.js module:io.ox/calendar/edit/main
#: apps/io.ox/calendar/util.js module:io.ox/calendar
#: apps/io.ox/core/viewer/views/sidebar/filedescriptionview.js
#: module:io.ox/core/viewer apps/io.ox/files/actions/edit-description.js
#: module:io.ox/files apps/io.ox/tasks/edit/view-template.js
#: module:io.ox/tasks/edit
#: apps/plugins/administration/resources/settings/edit.js module:io.ox/core
#: apps/plugins/portal/flickr/register.js module:plugins/portal
#: apps/plugins/portal/mail/register.js apps/plugins/portal/rss/register.js
#: module:io.ox/portal apps/plugins/portal/tumblr/register.js
msgid "Description"
msgstr "Description"

#: apps/io.ox/calendar/edit/main.js module:io.ox/calendar/edit/main
msgid "Description has been copied"
msgstr "Description has been copied"

#: apps/io.ox/core/viewer/views/sidebar/filedescriptionview.js
#: module:io.ox/core/viewer
msgid "Description text"
msgstr "Description text"

#: apps/io.ox/mail/mailfilter/settings/filter/tests/register.js
#: module:io.ox/mailfilter
msgid "Detail"
msgstr "Detail"

#. answer Button to 'Do you want the appointments printed in detail or as a compact list?'
#: apps/io.ox/calendar/actions.js module:io.ox/calendar
msgid "Detailed"
msgstr "Detailed"

#: apps/io.ox/files/share/permissions.js module:io.ox/core
msgid "Detailed access rights"
msgstr "Detailed access rights"

#. File and folder details
#: apps/io.ox/calendar/common-extensions.js module:io.ox/calendar
#: apps/io.ox/core/viewer/views/sidebar/fileinfoview.js
#: module:io.ox/core/viewer apps/io.ox/core/viewer/views/sidebarview.js
#: apps/io.ox/files/share/permissions.js module:io.ox/core
#: apps/io.ox/files/upload/main.js module:io.ox/files
msgid "Details"
msgstr "Details"

#. the user selects, whether to print a simple phonelist or a detailed contact list.
#: apps/io.ox/contacts/actions/print.js module:io.ox/contacts
msgctxt "contact-print-dialog"
msgid "Details"
msgstr "Details"

#: apps/io.ox/core/main.js module:io.ox/core
msgid ""
"Did you know that you can take OX App Suite with you? Just click this icon "
"and choose 'Connect your device' from the menu."
msgstr ""
"Did you know that you can take OX App Suite with you? Just click this icon "
"and choose 'Connect your device' from the menu."

#: apps/io.ox/calendar/view-detail.js module:io.ox/calendar
msgid "Direct link"
msgstr "Direct link"

#: apps/io.ox/core/sub/settings/pane.js module:io.ox/core/sub
#: apps/io.ox/mail/mailfilter/settings/filter.js module:io.ox/mail
#: apps/io.ox/portal/settings/pane.js module:io.ox/portal
msgid "Disable"
msgstr "Disable"

#: apps/io.ox/portal/settings/pane.js module:io.ox/portal
msgid "Disable %1$s"
msgstr "Disable %1$s"

#: apps/io.ox/mail/categories/edit.js module:io.ox/mail
msgid "Disable categories"
msgstr "Disable categories"

#: apps/io.ox/portal/main.js module:io.ox/portal
msgid "Disable widget"
msgstr "Disable widget"

#: apps/io.ox/calendar/edit/extensions.js module:io.ox/calendar/edit/main
#: apps/io.ox/contacts/distrib/create-dist-view.js module:io.ox/contacts
#: apps/io.ox/contacts/edit/view-form.js apps/io.ox/core/settings/user.js
#: apps/io.ox/mail/compose/extensions.js module:io.ox/mail
#: apps/io.ox/mail/mailfilter/settings/filter/actions/register.js
#: module:io.ox/mailfilter apps/io.ox/tasks/edit/view-template.js
#: module:io.ox/tasks/edit
msgid "Discard"
msgstr "Discard"

#. "Discard changes" appears in combination with "Cancel" (this action)
#. Translation should be distinguishable for the user
#: apps/io.ox/calendar/edit/main.js module:io.ox/calendar/edit/main
#: apps/io.ox/contacts/distrib/main.js module:io.ox/contacts
#: apps/io.ox/contacts/edit/main.js apps/io.ox/editor/main.js
#: module:io.ox/editor apps/io.ox/tasks/edit/main.js module:io.ox/tasks
msgctxt "dialog"
msgid "Discard changes"
msgstr "Discard changes"

#. This is a summary for a mail filter rule
#. Example: Discard mails from test@invalid
#: apps/io.ox/mail/mailfilter/settings/util.js module:io.ox/mail
msgid "Discard mails from %1$s"
msgstr "Discard e-mail messages from %1$s"

#. This is a summary for a mail filter rule
#. Example: Discard mails to test@invalid
#: apps/io.ox/mail/mailfilter/settings/util.js module:io.ox/mail
msgid "Discard mails to %1$s"
msgstr "Discard e-mail messages to %1$s"

#. This is a summary for a mail filter rule
#. Example: Discard mails with subject Some subject
#: apps/io.ox/mail/mailfilter/settings/util.js module:io.ox/mail
msgid "Discard mails with subject %1$s"
msgstr "Discard e-mail messages with subject %1$s"

#: apps/io.ox/mail/compose/view.js module:io.ox/mail
msgctxt "dialog"
msgid "Discard message"
msgstr "Discard message"

#: apps/io.ox/mail/settings/pane.js module:io.ox/mail
msgid "Display"
msgstr "Display"

#: apps/io.ox/mail/settings/pane.js module:io.ox/mail
msgid "Display emoticons as graphics in text emails"
msgstr "Display emoticons as graphics in text email messages"

#: apps/io.ox/contacts/model.js module:io.ox/contacts
msgid "Display name"
msgstr "Display name"

#: apps/io.ox/contacts/settings/pane.js module:io.ox/contacts
msgid "Display of names"
msgstr "Display of names"

#: apps/io.ox/tasks/edit/view-template.js module:io.ox/tasks/edit
#: apps/io.ox/tasks/print.js module:io.ox/tasks
#: apps/io.ox/tasks/view-detail.js
msgid "Distance"
msgstr "Distance"

#: apps/io.ox/contacts/distrib/main.js module:io.ox/contacts
msgid "Distribution List"
msgstr "Distribution List"

#: apps/io.ox/contacts/detail/main.js module:io.ox/contacts
msgid "Distribution List Details"
msgstr "Distribution List Details"

#: apps/io.ox/contacts/addressbook/popup.js module:io.ox/contacts
#: apps/io.ox/contacts/common-extensions.js apps/io.ox/contacts/main.js
#: apps/io.ox/contacts/model.js apps/io.ox/contacts/view-detail.js
#: apps/io.ox/participants/views.js module:io.ox/core
msgid "Distribution list"
msgstr "Distribution list"

#: apps/io.ox/calendar/freetime/distributionListPopup.js module:io.ox/calendar
#: apps/io.ox/contacts/distrib/main.js module:io.ox/contacts
msgid "Distribution list has been saved"
msgstr "Distribution list has been saved"

#: apps/io.ox/contacts/view-detail.js module:io.ox/contacts
msgid "Distribution list with 1 entry"
msgid_plural "Distribution list with %1$d entries"
msgstr[0] "Distribution list with 1 entry"
msgstr[1] "Distribution list with %1$d entries"

#: apps/io.ox/files/util.js module:io.ox/files
msgid ""
"Do you really want to change the file extension from  \".%1$s\" to \".%2$s"
"\" ?"
msgstr ""
"Do you really want to change the file extension from  \".%1$s\" to \".%2$s\"?"

#: apps/io.ox/calendar/actions/create.js module:io.ox/calendar
msgid ""
"Do you really want to create an appointment <b>on behalf of the folder "
"owner</b> or do you want to create an appointment <b>with the folder owner</"
"b> in your own calendar?"
msgstr ""
"Do you really want to create an appointment <b>on behalf of the folder "
"owner</b> or do you want to create an appointment <b>with the folder owner</"
"b> in your own calendar?"

#: apps/io.ox/core/folder/actions/remove.js module:io.ox/core
msgid "Do you really want to delete folder \"%s\"?"
msgstr "Do you really want to delete folder \"%s\"?"

#. %1$s is the group name
#: apps/plugins/administration/groups/settings/toolbar.js module:io.ox/core
msgid ""
"Do you really want to delete the group \"%1$s\"? This action cannot be "
"undone!"
msgstr ""
"Do you really want to delete the group \"%1$s\"? This action cannot be "
"undone!"

#. %1$s is the resource name
#: apps/plugins/administration/resources/settings/toolbar.js module:io.ox/core
msgid ""
"Do you really want to delete the resource \"%1$s\"? This action cannot be "
"undone!"
msgstr ""
"Do you really want to delete the resource \"%1$s\"? This action cannot be "
"undone!"

#: apps/io.ox/contacts/actions/delete.js module:io.ox/contacts
msgid "Do you really want to delete these items?"
msgstr "Do you really want to delete these items?"

#: apps/io.ox/settings/accounts/views.js module:io.ox/settings/accounts
msgid "Do you really want to delete this account?"
msgstr "Do you really want to delete this account?"

#: apps/io.ox/contacts/actions/delete.js module:io.ox/contacts
msgid "Do you really want to delete this contact?"
msgstr "Do you really want to delete this contact?"

#: apps/io.ox/contacts/actions/delete.js module:io.ox/contacts
msgid "Do you really want to delete this distribution list?"
msgstr "Do you really want to delete this distribution list?"

#: apps/io.ox/mail/compose/view.js module:io.ox/mail
msgid "Do you really want to delete this draft?"
msgstr "Do you really want to delete this draft?"

#: apps/io.ox/mail/mailfilter/settings/filter.js module:io.ox/mail
msgid "Do you really want to delete this filter rule?"
msgstr "Do you really want to delete this filter rule?"

#: apps/io.ox/files/actions/delete.js module:io.ox/files
msgid "Do you really want to delete this item?"
msgid_plural "Do you really want to delete these items?"
msgstr[0] "Do you really want to delete this item?"
msgstr[1] "Do you really want to delete these items?"

#: apps/io.ox/tasks/actions/delete.js module:io.ox/tasks
msgid "Do you really want to delete this task?"
msgid_plural "Do you really want to delete these tasks?"
msgstr[0] "Do you really want to delete this task?"
msgstr[1] "Do you really want to delete these tasks?"

#: apps/io.ox/files/actions/versions-delete.js module:io.ox/files
msgctxt "One file only"
msgid "Do you really want to delete this version?"
msgstr "Do you really want to delete this version?"

#: apps/io.ox/portal/main.js module:io.ox/portal
#: apps/io.ox/portal/settings/widgetview.js
msgid "Do you really want to delete this widget?"
msgstr "Do you really want to delete this widget?"

#: apps/io.ox/calendar/edit/main.js module:io.ox/calendar/edit/main
#: apps/io.ox/contacts/distrib/main.js module:io.ox/contacts
#: apps/io.ox/contacts/edit/main.js apps/io.ox/editor/main.js
#: module:io.ox/editor apps/io.ox/tasks/edit/main.js module:io.ox/tasks
msgid "Do you really want to discard your changes?"
msgstr "Do you really want to discard your changes?"

#: apps/io.ox/mail/compose/view.js module:io.ox/mail
msgid "Do you really want to discard your message?"
msgstr "Do you really want to discard your message?"

#: apps/io.ox/core/folder/actions/common.js module:io.ox/core
msgid "Do you really want to empty folder \"%s\"?"
msgstr "Do you really want to empty folder \"%s\"?"

#: apps/io.ox/files/util.js module:io.ox/files
msgid ""
"Do you really want to remove the extension \".%1$s\" from your filename?"
msgstr ""
"Do you really want to remove the extension \".%1$s\" from your filename?"

#. %1$d is an email addresses
#: apps/io.ox/mail/compose/checks.js module:io.ox/mail
msgid "Do you really want to reply all or just %1$s?"
msgstr "Do you really want to reply all or just %1$s?"

#: apps/io.ox/calendar/actions.js module:io.ox/calendar
msgid "Do you want the appointments printed in detail or as a compact list?"
msgstr "Do you want the appointments printed in detail or as a compact list?"

#: apps/io.ox/calendar/actions/acceptdeny.js module:io.ox/calendar
msgid ""
"Do you want to confirm the whole series or just one appointment within the "
"series?"
msgstr ""
"Do you want to confirm the whole series or just one appointment within the "
"series?"

#: apps/io.ox/calendar/actions/delete.js module:io.ox/calendar
msgid ""
"Do you want to delete the whole series or just one appointment within the "
"series?"
msgstr ""
"Do you want to delete the whole series or just one appointment within the "
"series?"

#: apps/io.ox/calendar/actions/delete.js module:io.ox/calendar
msgid "Do you want to delete this appointment?"
msgstr "Do you want to delete this appointment?"

#: apps/io.ox/calendar/util.js module:io.ox/calendar
msgid ""
"Do you want to edit the whole series or just one appointment within the "
"series?"
msgstr ""
"Do you want to edit the whole series or just one appointment within the "
"series?"

#. ask user to move all messages from the same sender to the mail category (tab)
#. %1$s represents a email address
#: apps/io.ox/mail/categories/train.js module:io.ox/mail
msgid "Do you want to move all messages from %1$s to that category?"
msgid_plural ""
"Do you want to move all messages from selected senders to that category?"
msgstr[0] "Do you want to move all messages from %1$s to that category?"
msgstr[1] ""
"Do you want to move all messages from selected senders to that category?"

#: apps/io.ox/mail/actions/delete.js module:io.ox/mail
msgid "Do you want to permanently delete this mail?"
msgid_plural "Do you want to permanently delete these mails?"
msgstr[0] "Do you want to permanently delete this email?"
msgstr[1] "Do you want to permanently delete these email messages?"

#: apps/io.ox/settings/apps/settings/pane.js module:io.ox/core
msgid "Do you want to revoke the access of this application?"
msgstr "Do you want to revoke the access of this application?"

#: apps/io.ox/mail/detail/links.js module:io.ox/mail
msgid "Document"
msgstr "Document"

#: apps/io.ox/search/view-template.js module:io.ox/core
msgctxt "app"
msgid "Documents"
msgstr "Documents"

#: apps/io.ox/mail/mailfilter/settings/filter/tests/register.js
#: module:io.ox/mailfilter
msgid "Domain"
msgstr "Domain"

#. Task: Done like in "Mark as done"
#: apps/io.ox/core/wizard/registry.js module:io.ox/core/wizard
#: apps/io.ox/core/yell.js module:io.ox/core
#: apps/io.ox/tasks/edit/view-template.js module:io.ox/tasks/edit
#: apps/io.ox/tasks/print.js module:io.ox/tasks apps/io.ox/tasks/toolbar.js
#: apps/io.ox/tasks/util.js apps/plugins/notifications/tasks/register.js
#: module:plugins/notifications
msgid "Done"
msgstr "Done"

#: apps/io.ox/calendar/week/view.js module:io.ox/calendar
msgid "Doubleclick in this row for whole day appointment"
msgstr "Double click in this row for a whole day appointment"

#: apps/io.ox/core/pim/actions.js module:io.ox/core
#: apps/io.ox/core/viewer/views/toolbarview.js apps/io.ox/files/actions.js
#: module:io.ox/files apps/io.ox/files/toolbar.js apps/io.ox/mail/actions.js
#: module:io.ox/mail apps/io.ox/notes/toolbar.js module:io.ox/notes
#: apps/io.ox/onboarding/clients/extensions.js module:io.ox/core/onboarding
#: apps/plugins/portal/updater/register.js module:plugins/portal
msgid "Download"
msgstr "Download"

#: apps/plugins/portal/oxdriveclients/register.js module:plugins/portal
msgid "Download %s"
msgstr "Downloads %s"

#: apps/plugins/portal/oxdriveclients/register.js module:plugins/portal
msgid "Download %s for %s now"
msgstr "Download %s for %s now"

#: apps/plugins/portal/oxdriveclients/register.js module:plugins/portal
msgid "Download %s via the OX Updater"
msgstr "Download %s via the OX Updater"

#: apps/io.ox/core/folder/contextmenu.js module:io.ox/core
msgid "Download entire folder"
msgstr "Download entire folder"

#: apps/io.ox/core/settings/downloads/pane.js module:io.ox/core
msgid "Download installation file"
msgstr "Download installation file"

#: apps/io.ox/core/settings/downloads/pane.js module:io.ox/core
msgid "Download installation file (for Windows)"
msgstr "Download installation file (for Windows)"

#: apps/io.ox/core/settings/downloads/pane.js module:io.ox/core
#: apps/plugins/portal/oxdriveclients/register.js module:plugins/portal
msgid "Download the %s client for %s"
msgstr "Download the %s client for %s"

#: apps/io.ox/onboarding/clients/config.js module:io.ox/core/onboarding
msgid "Download the application."
msgstr "Download the application."

#: apps/io.ox/core/settings/downloads/pane.js module:io.ox/core
msgid "Downloads"
msgstr "Downloads"

#. %1$s is the time, the draft was saved
#: apps/io.ox/mail/compose/actions/save.js module:io.ox/mail
#: apps/io.ox/mail/compose/view.js
#, c-format
msgid "Draft saved at %1$s"
msgstr "Draft saved at %1$s"

#. Drafts folder
#: apps/io.ox/mail/accounts/view-form.js module:io.ox/settings
msgctxt "folder"
msgid "Drafts"
msgstr "Drafts"

#: apps/io.ox/mail/mailfilter/settings/filter.js module:io.ox/mail
msgid "Drag to reorder filter rules"
msgstr "Drag to reorder filter rules"

#: apps/io.ox/portal/settings/pane.js module:io.ox/portal
msgid "Drag to reorder widget"
msgstr "Drag to reorder widget"

#. %1$s is usually "Drive" (product name; might be customized)
#: apps/io.ox/core/main.js module:io.ox/core apps/io.ox/core/pim/actions.js
#: apps/io.ox/core/viewer/views/toolbarview.js
#: apps/io.ox/files/settings/pane.js module:io.ox/files
#: apps/io.ox/mail/actions.js module:io.ox/mail apps/io.ox/oauth/settings.js
#: module:io.ox/settings apps/io.ox/search/view-template.js
msgctxt "app"
msgid "Drive"
msgstr "Drive"

#: apps/io.ox/files/guidance/main.js module:io.ox/files
msgctxt "help"
msgid "Drive Settings"
msgstr "Drive Settings"

#: apps/io.ox/mail/import.js module:io.ox/mail
msgid "Drop EML file here for import"
msgstr "Drop EML file here for import"

#: apps/io.ox/mail/compose/extensions.js module:io.ox/mail
msgid "Drop attachments here"
msgstr "Drop attachments here"

#: apps/io.ox/files/upload/dropzone.js module:io.ox/files
msgid "Drop files here to upload"
msgstr "Drop files here to upload"

#: apps/io.ox/mail/actions.js module:io.ox/mail
msgid "Drop here to import this mail"
msgstr "Drop here to import this email"

#: apps/io.ox/calendar/edit/extensions.js module:io.ox/calendar/edit/main
#: apps/io.ox/contacts/edit/view-form.js module:io.ox/contacts
#: apps/io.ox/tasks/edit/view-template.js module:io.ox/tasks/edit
msgid "Drop here to upload a <b class=\"dndignore\">new attachment</b>"
msgstr "Drop here to upload a <b class=\"dndignore\">new attachment</b>"

#: apps/io.ox/files/actions.js module:io.ox/files
msgid "Drop here to upload a <b class=\"dndignore\">new file</b>"
msgstr "Drop here to upload a <b class=\"dndignore\">new file</b>"

#: apps/io.ox/files/actions.js module:io.ox/files
msgid "Drop here to upload a <b class=\"dndignore\">new version</b>"
msgstr "Drop here to upload a <b class=\"dndignore\">new version</b>"

#: apps/io.ox/files/actions.js module:io.ox/files
msgid ""
"Drop here to upload a <b class=\"dndignore\">new version</b> of \"%1$s\""
msgstr ""
"Drop here to upload a <b class=\"dndignore\">new version</b> of \"%1$s\""

#: apps/io.ox/mail/categories/tabs.js module:io.ox/mail
msgid "Drop here!"
msgstr "Drop here!"

#: apps/io.ox/core/tk/contenteditable-editor.js module:io.ox/core
msgid "Drop inline images here"
msgstr "Drop inline images here"

#. %1$s is the filename of the current file
#: apps/io.ox/core/viewer/views/sidebarview.js module:io.ox/core/viewer
msgid "Drop new version of \"%1$s\" here"
msgstr "Drop new version of \"%1$s\" here"

#: apps/io.ox/core/viewer/views/sidebarview.js module:io.ox/core/viewer
msgid "Drop only a single file as new version."
msgstr "Drop only a single file as new version."

#. Task: "Due" like in "Change due date"
#: apps/io.ox/tasks/print.js module:io.ox/tasks apps/io.ox/tasks/toolbar.js
msgid "Due"
msgstr "Due"

#. %1$s due date of a task
#: apps/io.ox/tasks/view-detail.js module:io.ox/tasks
#, c-format
msgid "Due %1$s"
msgstr "Due %1$s"

#: apps/io.ox/tasks/edit/view-template.js module:io.ox/tasks/edit
#: apps/io.ox/tasks/main.js module:io.ox/tasks
msgid "Due date"
msgstr "Due date"

#. Due on date
#: apps/plugins/portal/tasks/register.js module:plugins/portal
msgid "Due on %1$s"
msgstr "Due on %1$s"

#: apps/io.ox/onboarding/clients/config.js module:io.ox/core/onboarding
msgid "EAS"
msgstr "EAS"

#. Exabytes
#: apps/io.ox/core/strings.js module:io.ox/core
msgid "EB"
msgstr "EB"

#. Used as a button label to enter the "edit mode"
#: apps/io.ox/backbone/mini-views/listutils.js module:io.ox/core
#: apps/io.ox/calendar/actions.js module:io.ox/calendar
#: apps/io.ox/calendar/main.js apps/io.ox/calendar/toolbar.js
#: apps/io.ox/contacts/actions.js module:io.ox/contacts
#: apps/io.ox/contacts/main.js apps/io.ox/contacts/mobile-toolbar-actions.js
#: module:io.ox/mail apps/io.ox/contacts/toolbar.js
#: apps/io.ox/core/viewer/views/toolbarview.js apps/io.ox/files/actions.js
#: module:io.ox/files apps/io.ox/files/main.js
#: apps/io.ox/files/share/permissions.js apps/io.ox/files/toolbar.js
#: apps/io.ox/mail/actions.js apps/io.ox/mail/main.js
#: apps/io.ox/portal/settings/pane.js module:io.ox/portal
#: apps/io.ox/settings/accounts/views.js module:io.ox/settings/accounts
#: apps/io.ox/tasks/actions.js module:io.ox/tasks apps/io.ox/tasks/main.js
#: apps/io.ox/tasks/mobile-toolbar-actions.js apps/io.ox/tasks/toolbar.js
#: apps/plugins/administration/groups/settings/toolbar.js
#: apps/plugins/administration/resources/settings/toolbar.js
msgid "Edit"
msgstr "Edit"

#: apps/io.ox/mail/mailfilter/settings/filter.js module:io.ox/mail
#: apps/io.ox/portal/settings/pane.js module:io.ox/portal
#: apps/io.ox/settings/accounts/views.js module:io.ox/settings/accounts
msgid "Edit %1$s"
msgstr "Edit %1$s"

#: apps/io.ox/contacts/edit/main.js module:io.ox/contacts
msgid "Edit Contact"
msgstr "Edit Contact"

#: apps/plugins/portal/flickr/register.js module:plugins/portal
msgid "Edit Flickr photo stream"
msgstr "Edit Flickr photo stream"

#: apps/plugins/portal/tumblr/register.js module:io.ox/portal
msgid "Edit Tumblr feed"
msgstr "Edit Tumblr feed"

#. object permissions - edit/modify
#: apps/io.ox/files/share/permissions.js module:io.ox/core
msgid "Edit all objects"
msgstr "Edit all objects"

#: apps/io.ox/calendar/edit/extensions.js module:io.ox/calendar/edit/main
#: apps/io.ox/calendar/edit/main.js apps/io.ox/calendar/toolbar.js
#: module:io.ox/calendar
msgid "Edit appointment"
msgstr "Edit appointment"

#: apps/io.ox/contacts/edit/main.js module:io.ox/contacts
#: apps/io.ox/contacts/toolbar.js
msgid "Edit contact"
msgstr "Edit contact"

#: apps/io.ox/mail/toolbar.js module:io.ox/mail
msgid "Edit copy"
msgstr "Edit copy"

#: apps/io.ox/core/viewer/views/sidebar/filedescriptionview.js
#: module:io.ox/core/viewer apps/io.ox/core/viewer/views/toolbarview.js
#: module:io.ox/core apps/io.ox/files/actions.js module:io.ox/files
#: apps/io.ox/files/toolbar.js
msgid "Edit description"
msgstr "Edit description"

<<<<<<< HEAD
#: apps/io.ox/contacts/distrib/create-dist-view.js module:io.ox/contacts
#: apps/io.ox/contacts/distrib/main.js
msgid "Edit distribution list"
msgstr "Edit distribution list"
=======
#: apps/io.ox/core/folder/actions/remove.js module:io.ox/core
msgid ""
"Could not delete folder. This can be due to insufficient permissions in your "
"trash folder or this might be a special folder that cannot be deleted."
msgstr ""
"Could not delete folder. This can be due to insufficient permissions in your "
"trash folder or this might be a special folder that cannot be deleted."

#: apps/io.ox/core/folder/actions/remove.js module:io.ox/core
msgid "Do you really want to delete folder \"%s\"?"
msgstr "Do you really want to delete folder \"%s\"?"
>>>>>>> 8efd135e

#: apps/io.ox/mail/mobile-toolbar-actions.js module:io.ox/mail
#: apps/io.ox/mail/toolbar.js
msgid "Edit draft"
msgstr "Edit draft"

#: apps/plugins/administration/groups/settings/edit.js module:io.ox/core
msgid "Edit group"
msgstr "Edit group"

#: apps/io.ox/mail/accounts/settings.js module:io.ox/mail/accounts/settings
msgid "Edit mail account"
msgstr "Edit e-mail account"

#: apps/io.ox/mail/compose/extensions.js module:io.ox/mail
msgid "Edit names"
msgstr "Edit names"

#. object permissions - edit/modify
#: apps/io.ox/files/share/permissions.js module:io.ox/core
msgid "Edit own objects"
msgstr "Edit own objects"

#: apps/io.ox/mail/compose/names.js module:io.ox/mail
msgid "Edit real names"
msgstr "Edit real names"

#: apps/io.ox/backbone/views/recurrence-view.js
#: module:io.ox/calendar/edit/main
msgid "Edit recurrence"
msgstr "Edit recurrence"

#: apps/plugins/administration/resources/settings/edit.js module:io.ox/core
msgid "Edit resource"
msgstr "Edit resource"

#: apps/io.ox/mail/mailfilter/settings/filter.js module:io.ox/mail
msgid "Edit rule"
msgstr "Edit rule"

#: apps/io.ox/files/share/toolbar.js module:io.ox/files
msgid "Edit share"
msgstr "Edit share"

#: apps/io.ox/mail/settings/signatures/settings/pane.js module:io.ox/mail
msgid "Edit signature"
msgstr "Edit signature"

#: apps/io.ox/tasks/edit/main.js module:io.ox/tasks
#: apps/io.ox/tasks/edit/view-template.js module:io.ox/tasks/edit
#: apps/io.ox/tasks/edit/view.js apps/io.ox/tasks/toolbar.js
msgid "Edit task"
msgstr "Edit task"

#: apps/io.ox/contacts/main.js module:io.ox/contacts
msgid "Edit to set a name."
msgstr "Edit to set a name."

#: apps/io.ox/editor/main.js module:io.ox/editor
#: apps/io.ox/mail/compose/view.js module:io.ox/mail
msgid "Editor"
msgstr "Editor"

#. vcard (electronic business card) field
#: apps/io.ox/contacts/print-details.js module:io.ox/contacts
#: apps/io.ox/contacts/print.js
msgid "Email"
msgstr "Email"

#: apps/io.ox/contacts/model.js module:io.ox/contacts
msgid "Email 1"
msgstr "Email 1"

#: apps/io.ox/contacts/model.js module:io.ox/contacts
msgid "Email 1 / Phone number"
msgstr "Email 1 / Phone number"

#: apps/io.ox/contacts/model.js module:io.ox/contacts
msgid "Email 2"
msgstr "Email 2"

#: apps/io.ox/contacts/model.js module:io.ox/contacts
msgid "Email 3"
msgstr "Email 3"

#: apps/io.ox/mail/accounts/view-form.js module:io.ox/settings
msgid "Email address"
msgstr "E-mail address"

#: apps/io.ox/mail/vacationnotice/settings/model.js module:io.ox/mail
msgid "Email addresses"
msgstr "Email addresses"

#. %1$s: Mail sender
#. %2$s: Mail subject
#: apps/io.ox/mail/detail/mobileView.js module:io.ox/mail
#: apps/io.ox/mail/detail/view.js
msgid "Email from %1$s: %2$s"
msgstr "E-mail from %1$s: %2$s"

#: apps/io.ox/calendar/settings/pane.js module:io.ox/calendar
#: apps/io.ox/tasks/settings/pane.js module:io.ox/tasks
msgid "Email notifications"
msgstr "E-mail notifications"

#: apps/io.ox/mail/actions/delete.js module:io.ox/mail
msgid ""
"Emails cannot be put into trash folder while your mail quota is exceeded."
msgstr ""
"Email messages cannot be put into the trash folder while you have exceeded "
"your mail quota."

#: apps/plugins/halo/xing/register.js module:plugins/portal
msgid "Employee"
msgstr "Employee"

#: apps/io.ox/contacts/model.js module:io.ox/contacts
msgid "Employee ID"
msgstr "Employee ID"

#: apps/io.ox/contacts/model.js module:io.ox/contacts
msgid "Employee type"
msgstr "Employee type"

#: apps/plugins/halo/xing/register.js module:plugins/portal
msgid "Employment"
msgstr "Employment"

<<<<<<< HEAD
#. empty message for list view
#: apps/io.ox/contacts/addressbook/popup.js module:io.ox/contacts
#: apps/io.ox/mail/common-extensions.js module:io.ox/mail
msgid "Empty"
msgstr "Empty"

#. list is empty / no items
#: apps/io.ox/core/tk/vgrid.js module:io.ox/core
msgctxt "vgrid"
msgid "Empty"
msgstr "Empty"
=======
#: apps/io.ox/core/folder/extensions.js module:io.ox/core
#: apps/io.ox/core/sub/subscriptions.js module:io.ox/core/sub
msgid "Subscribe address book"
msgstr "Subscribe address book"
>>>>>>> 8efd135e

#: apps/io.ox/core/folder/actions/common.js module:io.ox/core
#: apps/io.ox/core/folder/contextmenu.js
msgid "Empty folder"
msgstr "Empty folder"

#: apps/io.ox/contacts/main.js module:io.ox/contacts
msgid "Empty name and description found."
msgstr "Empty name and description found."

<<<<<<< HEAD
#: apps/io.ox/core/folder/contextmenu.js module:io.ox/core
msgid "Empty trash"
msgstr "Empty trash"
=======
#: apps/io.ox/core/folder/extensions.js module:io.ox/core
#: apps/io.ox/mail/accounts/settings.js module:io.ox/mail/accounts/settings
#: apps/io.ox/mail/folderview-extensions.js module:io.ox/mail
msgid "Add mail account"
msgstr "Add email account"

#: apps/io.ox/core/folder/extensions.js module:io.ox/core
msgid "Synchronize with your tablet or smartphone"
msgstr "Synchronise with your tablet or smartphone"
>>>>>>> 8efd135e

#: apps/io.ox/core/sub/settings/pane.js module:io.ox/core/sub
#: apps/io.ox/mail/autoforward/settings/model.js module:io.ox/mail
#: apps/io.ox/mail/mailfilter/settings/filter.js
#: apps/io.ox/mail/vacationnotice/settings/model.js
#: apps/io.ox/portal/settings/pane.js module:io.ox/portal
msgid "Enable"
msgstr "Enable"

#: apps/io.ox/portal/settings/pane.js module:io.ox/portal
msgid "Enable %1$s"
msgstr "Enable %1$s"

#: apps/io.ox/mail/vacationnotice/settings/model.js module:io.ox/mail
msgid "Enable for the following addresses"
msgstr "Enable for the following addresses"

#: apps/io.ox/mail/vacationnotice/settings/model.js module:io.ox/mail
msgid "End"
msgstr "End"

#: apps/io.ox/calendar/edit/timezone-dialog.js module:io.ox/calendar/edit/main
msgid "End date timezone"
msgstr "End date timezone"

#: apps/io.ox/calendar/settings/pane.js module:io.ox/calendar
msgid "End of working time"
msgstr "End of working time"

#: apps/io.ox/backbone/views/recurrence-view.js
#: module:io.ox/calendar/edit/main
msgid "Ends"
msgstr "Ends"

#. a given string does not end with a specified pattern
#: apps/io.ox/mail/mailfilter/settings/filter/tests/util.js
#: module:io.ox/mailfilter
msgid "Ends not with"
msgstr "Does not end with"

#: apps/io.ox/backbone/views/recurrence-view.js
#: module:io.ox/calendar/edit/main apps/io.ox/calendar/edit/extensions.js
msgid "Ends on"
msgstr "Ends on"

#. a given string does end with a specified pattern
#: apps/io.ox/mail/mailfilter/settings/filter/tests/util.js
#: module:io.ox/mailfilter
msgid "Ends with"
msgstr "Ends with"

#: apps/io.ox/files/share/wizard.js module:io.ox/files
msgid "Enter Password"
msgstr "Enter Password"

#: apps/io.ox/files/share/permissions.js module:io.ox/core
msgid "Enter a Message to inform users"
msgstr "Enter a Message to inform users"

#: apps/io.ox/editor/main.js module:io.ox/editor
msgid "Enter document title here"
msgstr "Enter document title here"

#. what follows is a set of job/status descriptions used by XING
#: apps/plugins/halo/xing/register.js module:plugins/portal
msgid "Entrepreneur"
msgstr "Entrepreneur"

#: apps/io.ox/mail/mailfilter/settings/filter/tests/register.js
#: module:io.ox/mailfilter
msgid "Envelope"
msgstr "Envelope"

#: apps/io.ox/core/print.js module:io.ox/core
#: apps/io.ox/core/sub/subscriptions.js module:io.ox/core/sub
#: apps/io.ox/core/yell.js apps/io.ox/mail/accounts/settings.js
#: module:io.ox/mail/accounts/settings apps/io.ox/oauth/keychain.js
msgid "Error"
msgstr "Error"

#: apps/io.ox/core/settings/errorlog/settings/pane.js module:io.ox/core
msgid "Error log"
msgstr "Error log"

<<<<<<< HEAD
#: apps/io.ox/core/viewer/views/types/videoview.js module:io.ox/core
msgid ""
"Error while playing the video. Either your browser does not support the "
"format or you have connection problems."
msgstr ""
"Error while playing the video. Either your browser does not support the "
"format or you have connection problems."

#: apps/io.ox/mail/actions/create.js module:io.ox/core
msgid "Error while resolving mail addresses. Please try again."
msgstr "Error while resolving e-mail addresses. Please try again."
=======
#: apps/io.ox/core/folder/node.js module:io.ox/core
msgid "%1$d total"
msgstr "%1$d total"

#: apps/io.ox/core/folder/node.js module:io.ox/core
msgid "Unread: %1$d"
msgstr "Unread: %1$d"

#: apps/io.ox/core/folder/node.js module:io.ox/core
msgid "%1$d unread"
msgstr "%1$d unread"

#: apps/io.ox/core/folder/node.js module:io.ox/core
msgid "Folder-specific actions"
msgstr "Folder-specific actions"
>>>>>>> 8efd135e

#. generic erromessage if inserting an image into a mail failed.
#: apps/io.ox/mail/compose/inline-images.js module:io.ox/mail
msgid "Error while uploading your image"
msgstr "Error while uploading your image"

#: apps/io.ox/core/sub/subscriptions.js module:io.ox/core/sub
msgid "Error:"
msgstr "Error:"

#: apps/io.ox/mail/detail/view.js module:io.ox/mail
msgid "Error: Failed to load message content"
msgstr "Error: Failed to load message content"

#: apps/io.ox/mail/listview.js module:io.ox/mail
msgid "Error: Failed to load messages"
msgstr "Error: Failed to load messages"

#: apps/io.ox/core/settings/errorlog/settings/pane.js module:io.ox/core
msgid "Errors"
msgstr "Errors"

#: apps/io.ox/tasks/edit/view-template.js module:io.ox/tasks/edit
#: apps/io.ox/tasks/print.js module:io.ox/tasks
#: apps/io.ox/tasks/view-detail.js
msgid "Estimated costs"
msgstr "Estimated costs"

#: apps/io.ox/tasks/edit/view-template.js module:io.ox/tasks/edit
#: apps/io.ox/tasks/print.js module:io.ox/tasks
#: apps/io.ox/tasks/view-detail.js
msgid "Estimated duration in minutes"
msgstr "Estimated duration in minutes"

#. recurrence string
#. %1$d: numeric
#. %2$s: day string, e.g. "Friday" or "Monday, Tuesday, Wednesday"
#. day string will be in "superessive" form if %1$d >= 2; nominative if %1$d == 1
#: apps/io.ox/calendar/util.js module:io.ox/calendar
msgctxt "weekly"
msgid "Every %2$s."
msgid_plural "Every %1$d weeks on %2$s."
msgstr[0] "Every %2$s."
msgstr[1] "Every %1$d weeks on %2$s."

#. recurrence string
#. %1$d: numeric
#: apps/io.ox/calendar/util.js module:io.ox/calendar
msgctxt "daily"
msgid "Every day."
msgid_plural "Every %1$d days."
msgstr[0] "Every day."
msgstr[1] "Every %1$d days."

#. recurrence string
#. %1$d: numeric
#: apps/io.ox/calendar/util.js module:io.ox/calendar
msgctxt "weekly"
msgid "Every day."
msgid_plural "Every %1$d weeks on all days."
msgstr[0] "Every day."
msgstr[1] "Every %1$d weeks on all days."

#. recurrence string
#. %1$d: numeric, interval
#. %2$d: numeric, day in month
#. Example: Every 5 months on day 18
#: apps/io.ox/calendar/util.js module:io.ox/calendar
msgctxt "monthly"
msgid "Every month on day %2$d."
msgid_plural "Every %1$d months on day %2$d."
msgstr[0] "Every month on day %2$d."
msgstr[1] "Every %1$d months on day %2$d."

#. recurrence string
#. %1$d: numeric, interval
#. %2$s: count string, e.g. first, second, or last
#. %3$s: day string, e.g. Monday
#. Example Every 3 months on the second Tuesday
#: apps/io.ox/calendar/util.js module:io.ox/calendar
msgctxt "monthly"
msgid "Every month on the %2$s %3$s."
msgid_plural "Every %1$d months on the %2$s %3$s."
msgstr[0] "Every month on the %2$s %3$s."
msgstr[1] "Every %1$d months on the %2$s %3$s."

#. sharing: a guest user will be created for the owner of that email address
#: apps/io.ox/files/actions.js module:io.ox/files
msgid ""
"Every recipient gets an individual link. Guests can also create and change "
"files."
msgstr ""
"Every recipient gets an individual link. Guests can also create and change "
"files."

#. recurrence string
#. %1$d: numeric
#: apps/io.ox/calendar/util.js module:io.ox/calendar
msgctxt "weekly"
msgid "Every weekend."
msgid_plural "Every %1$d weeks on weekends."
msgstr[0] "Every weekend."
msgstr[1] "Every %1$d weeks on weekends."

#. recurrence string
#. %1$s: Month nane, e.g. January
#. %2$d: Date, numeric, e.g. 29
#. Example: Every year in December on day 3
#: apps/io.ox/calendar/util.js module:io.ox/calendar
msgid "Every year in %1$s on day %2$d."
msgstr "Every year in %1$s on day %2$d."

#. recurrence string
#. %1$s: count string, e.g. first, second, or last
#. %2$s: day string, e.g. Monday
#. %3$s: month nane, e.g. January
#. Example: Every year on the first Tuesday in December
#: apps/io.ox/calendar/util.js module:io.ox/calendar
msgid "Every year on the %1$s %2$s in %3$d."
msgstr "Every year on the %1$s %2$s in %3$d."

#. sharing: a link will be created
#: apps/io.ox/files/actions.js module:io.ox/files
msgid ""
"Everybody gets the same link. The link just allows to view the file or "
"folder."
msgstr ""
"Everybody gets the same link. The link only allows viewing the file or "
"folder."

#: apps/io.ox/mail/toolbar.js module:io.ox/mail
msgid "Exact dates"
msgstr "Exact dates"

#: apps/plugins/halo/xing/register.js module:plugins/portal
msgid "Executive"
msgstr "Executive"

#: apps/io.ox/calendar/edit/extensions.js module:io.ox/calendar/edit/main
#: apps/io.ox/tasks/edit/view-template.js module:io.ox/tasks/edit
msgid "Expand form"
msgstr "Expand form"

#. Label for a button which shows more upcoming
#. appointments in a listview by extending the search
#. by one month in the future
#: apps/io.ox/calendar/main.js module:io.ox/calendar
msgid "Expand timeframe by one month"
msgstr "Expand timeframe by one month"

#: apps/io.ox/onboarding/clients/extensions.js module:io.ox/core/onboarding
msgid "Expert user?"
msgstr "Expert user?"

#: apps/io.ox/mail/compose/extensions.js module:io.ox/mail
msgid "Expiration"
msgstr "Expiration"

#: apps/io.ox/files/share/wizard.js module:io.ox/files
msgid "Expires in"
msgstr "Expires in"

#: apps/io.ox/files/share/wizard.js module:io.ox/files
msgid "Expires on"
msgstr "Expires on"

#: apps/io.ox/core/export/export.js module:io.ox/core
#: apps/io.ox/core/folder/contextmenu.js
msgid "Export"
msgstr "Export"

#: apps/io.ox/core/export/export.js module:io.ox/core
msgid "Export folder"
msgstr "Export folder"

#: apps/io.ox/settings/apps/settings/pane.js module:io.ox/core
msgid "External Apps"
msgstr "External Apps"

#: apps/io.ox/participants/views.js module:io.ox/core
msgid "External contact"
msgstr "External contact"

#: apps/io.ox/files/share/listview.js module:io.ox/files
msgid "External guests"
msgstr "External guests"

#: apps/io.ox/mail/common-extensions.js module:io.ox/mail
msgid ""
"External images have been blocked to protect you against potential spam!"
msgstr ""
"External images have been blocked to protect you against potential spam."

#: apps/plugins/portal/birthdays/register.js module:plugins/portal
msgid "External link"
msgstr "External link"

#: apps/io.ox/participants/detail.js module:io.ox/core
msgid "External participants"
msgstr "External participants"

#: apps/plugins/core/feedback/register.js module:io.ox/core
msgid "Extremely likely"
msgstr "Extremely likely"

#. Emoji category
#. Japanese: 顔
#. Contains: All kinds of smilies
#: apps/io.ox/emoji/categories.js module:io.ox/mail/emoji
msgid "Face"
msgstr "Face"

#: apps/io.ox/mail/actions/vcard.js module:io.ox/mail
msgid "Failed to add. Maybe the vCard attachment is invalid."
msgstr "Failed to add. The vCard attachment may be invalid."

#: apps/io.ox/core/desktop.js module:io.ox/core
msgid ""
"Failed to automatically save current stage of work. Please save your work to "
"avoid data loss in case the browser closes unexpectedly."
msgstr ""
"Failed to automatically save current stage of work. Please save your work to "
"avoid data loss in case the browser closes unexpectedly."

#: apps/io.ox/mail/accounts/settings.js module:io.ox/mail/accounts/settings
msgid "Failed to connect."
msgstr "Failed to connect."

#. Failure message if no data (e.g. appointments) could be imported
#: apps/io.ox/core/import/import.js module:io.ox/core
msgid "Failed to import any data"
msgstr "Failed to import any data"

#: apps/io.ox/keychain/secretRecoveryDialog.js module:io.ox/keychain
msgid "Failed to recover accounts"
msgstr "Failed to recover accounts"

#: apps/io.ox/contacts/distrib/main.js module:io.ox/contacts
msgid "Failed to save distribution list."
msgstr "Failed to save distribution list."

#: apps/io.ox/core/relogin.js module:io.ox/core
msgid "Failed to sign in"
msgstr "Failed to sign in"

#: apps/io.ox/core/desktop.js module:io.ox/core
msgid ""
"Failed to start application. Maybe you have connection problems. Please try "
"again."
msgstr ""
"Failed to start application. Maybe you have connection problems. Please try "
"again."

#: apps/io.ox/calendar/invitations/register.js module:io.ox/calendar/main
msgid ""
"Failed to update confirmation status; most probably the appointment has been "
"deleted."
msgstr ""
"Failed to update confirmation status; most likely the appointment has been "
"deleted."

#: apps/io.ox/calendar/invitations/register.js module:io.ox/calendar/main
msgid ""
"Failed to update confirmation status; most probably the task has been "
"deleted."
msgstr ""
"Failed to update confirmation status; most likely the task has been deleted."

#: apps/plugins/portal/twitter/util.js module:plugins/portal
msgid "Favorite"
msgstr "Favourite"

#: apps/io.ox/calendar/settings/timezones/pane.js module:io.ox/calendar
msgid "Favorite timezones"
msgstr "Favourite timezones"

#: apps/io.ox/calendar/settings/timezones/pane.js module:io.ox/calendar
msgctxt "app"
msgid "Favorite timezones"
msgstr "Favourite timezones"

#: apps/plugins/portal/twitter/util.js module:plugins/portal
msgid "Favorited"
msgstr "Favourited"

#: apps/io.ox/backbone/mini-views/timezonepicker.js module:io.ox/core
#: apps/io.ox/calendar/week/view.js module:io.ox/calendar
#: apps/io.ox/core/folder/favorites.js apps/io.ox/files/main.js
#: module:io.ox/files
msgid "Favorites"
msgstr "Favourites"

#: apps/io.ox/contacts/model.js module:io.ox/contacts
msgid "Fax"
msgstr "Fax"

#: apps/io.ox/contacts/model.js module:io.ox/contacts
msgid "Fax (Home)"
msgstr "Fax (Home)"

#: apps/io.ox/contacts/model.js module:io.ox/contacts
msgid "Fax (alt)"
msgstr "Fax (alt)"

#: apps/plugins/portal/tumblr/register.js module:io.ox/portal
msgid "Feed URL"
msgstr "Feed URL"

#: apps/plugins/core/feedback/register.js module:io.ox/core
msgid "Feedback"
msgstr "Feedback"

#. popup error message
#: apps/plugins/core/feedback/register.js module:io.ox/core
msgid "Feedback could not be sent"
msgstr "Feedback could not be sent"

#. Emoji category
#. Japanese should include "Katakana Middle Dot". Unicode: 30FB
#. Japanese: 気持ち・装飾
#. Other languages can use simple bullet. Unicode: 2022
#. Contains: Hearts, Gestures like thumbs up
#: apps/io.ox/emoji/categories.js module:io.ox/mail/emoji
msgid "Feeling • Decoration"
msgstr "Feeling • Decoration"

#: apps/io.ox/core/viewer/views/sidebar/fileversionsview.js
#: module:io.ox/core/viewer apps/io.ox/editor/main.js module:io.ox/editor
#: apps/io.ox/mail/detail/links.js module:io.ox/mail
msgid "File"
msgstr "File"

#: apps/io.ox/files/detail/main.js module:io.ox/files
msgid "File Details"
msgstr "File Details"

#: apps/io.ox/files/toolbar.js module:io.ox/files
msgid "File details"
msgstr "File details"

#: apps/io.ox/files/actions.js module:io.ox/files
msgid "File has been copied"
msgstr "File has been copied"

#: apps/io.ox/files/actions.js module:io.ox/files
msgid "File has been moved"
msgstr "File has been moved"

#. File a message into a folder
#: apps/io.ox/mail/mailfilter/settings/filter/actions/register.js
#: module:io.ox/mailfilter
#, fuzzy
#| msgid "File name"
msgid "File into"
msgstr "Filename"

#: apps/io.ox/core/viewer/views/toolbarview.js module:io.ox/core
msgid "File name"
msgstr "Filename"

#. Quota means a general quota for mail and files
#: apps/io.ox/files/main.js module:io.ox/files
#: apps/plugins/portal/quota/register.js module:plugins/portal
msgid "File quota"
msgstr "File quota"

#: apps/io.ox/core/viewer/views/sidebar/fileversionsview.js
#: module:io.ox/core/viewer
msgid "File version table, the first row represents the current version."
msgstr "File version table, the first row represents the current version."

#: apps/io.ox/files/filepicker.js module:io.ox/files apps/io.ox/files/main.js
msgid "Files"
msgstr "Files"

#: apps/io.ox/contacts/model.js module:io.ox/contacts
msgid "Files can not be uploaded, because quota exceeded."
msgstr "Files cannot be uploaded, because quota has been exceeded."

#. %1$s is an upload limit like for example 10mb
#: apps/io.ox/calendar/model.js module:io.ox/calendar
#: apps/io.ox/tasks/model.js module:io.ox/tasks
msgid "Files can not be uploaded, because upload limit of %1$s is exceeded."
msgstr ""
"Files cannot be uploaded, because upload limit of %1$s has been exceeded."

#: apps/io.ox/files/actions.js module:io.ox/files
msgid "Files have been copied"
msgstr "Files have been copied"

#: apps/io.ox/files/actions.js module:io.ox/files
msgid "Files have been moved"
msgstr "Files have been moved"

#. toolbar with 'select all' and 'sort by'
#: apps/io.ox/files/main.js module:io.ox/files
msgid "Files options"
msgstr "Files options"

#. Verb: (to) filter documents by file type
#: apps/io.ox/files/view-options.js module:io.ox/files
msgctxt "verb"
msgid "Filter"
msgstr "Filter"

#: apps/io.ox/mail/mailfilter/settings/register.js module:io.ox/mail
msgid "Filter Rules"
msgstr "Filter Rules"

#: apps/io.ox/calendar/edit/extensions.js module:io.ox/calendar/edit/main
#: apps/io.ox/calendar/freebusy/templates.js module:io.ox/calendar/freebusy
#: apps/io.ox/calendar/toolbar.js module:io.ox/calendar
msgid "Find a free time"
msgstr "Find a free time period"

#. finish the tour
#: apps/io.ox/core/tk/wizard.js module:io.ox/core
msgctxt "tour"
msgid "Finish"
msgstr "Finish"

#: apps/io.ox/contacts/model.js module:io.ox/contacts
#: apps/plugins/portal/xing/register.js module:plugins/portal
#: apps/plugins/wizards/mandatory/main.js module:io.ox/wizards/firstStart
msgid "First name"
msgstr "First name"

#: apps/io.ox/contacts/settings/pane.js module:io.ox/contacts
msgid "First name Last name"
msgstr "First name Last name"

#: apps/io.ox/core/viewer/views/toolbarview.js module:io.ox/core
msgid "Fit to screen size"
msgstr "Fit to screen size"

#: apps/io.ox/core/viewer/views/toolbarview.js module:io.ox/core
msgid "Fit to screen width"
msgstr "Fit to screen width"

#. Sort by messages which are flagged, "Flag" is used in dropdown
#: apps/io.ox/mail/view-options.js module:io.ox/mail
msgid "Flag"
msgstr "Flag"

#. Verb: (to) flag messages
#: apps/io.ox/mail/toolbar.js module:io.ox/mail
msgctxt "verb"
msgid "Flag"
msgstr "Flag"

#. This is a summary for a mail filter rule
#. Example: Flag mails from test@invalid with a color
#: apps/io.ox/mail/mailfilter/settings/util.js module:io.ox/mail
msgid "Flag mails from %1$s with a color"
msgstr "Flag e-mail messages from %1$s with a colour"

#. This is a summary for a mail filter rule
#. Example: Flag mails to test@invalid with a color
#: apps/io.ox/mail/mailfilter/settings/util.js module:io.ox/mail
msgid "Flag mails to %1$s with a color"
msgstr "Flag e-mail messages to %1$s with a colour"

#. This is a summary for a mail filter rule
#. Example: Flag mails with subject Some subject with a color
#: apps/io.ox/mail/mailfilter/settings/util.js module:io.ox/mail
msgid "Flag mails with subject %1$s with a color"
msgstr "Flag e-mail messages with subject %1$s with a colour"

#: apps/io.ox/mail/common-extensions.js module:io.ox/mail
msgid "Flagged"
msgstr "Flagged"

#: apps/plugins/portal/flickr/register.js module:plugins/portal
msgid "Flickr"
msgstr "Flickr"

#: apps/io.ox/calendar/common-extensions.js module:io.ox/calendar
#: apps/io.ox/core/viewer/views/sidebar/fileinfoview.js
#: module:io.ox/core/viewer apps/io.ox/files/common-extensions.js
#: module:io.ox/files apps/io.ox/files/favorite/toolbar.js module:io.ox/core
#: apps/io.ox/files/share/permissions.js apps/io.ox/files/share/toolbar.js
#: apps/io.ox/find/extensions-api.js apps/io.ox/mail/detail/links.js
#: module:io.ox/mail apps/io.ox/search/main.js module:io.ox/search
msgid "Folder"
msgstr "Folder"

#: apps/io.ox/core/folder/actions/add.js module:io.ox/core
#: apps/io.ox/core/folder/actions/rename.js apps/io.ox/oauth/settings.js
#: module:io.ox/settings
msgid "Folder name"
msgstr "Folder name"

#: apps/io.ox/core/folder/tree.js module:io.ox/core
msgid "Folder options"
msgstr "Folder options"

#: apps/io.ox/core/permissions/permissions.js module:io.ox/core
msgid "Folder permissions"
msgstr "Folder permissions"

#: apps/io.ox/core/folder/actions/properties.js module:io.ox/core
msgid "Folder type"
msgstr "Folder type"

#: apps/io.ox/calendar/toolbar.js module:io.ox/calendar
#: apps/io.ox/contacts/toolbar.js module:io.ox/contacts
#: apps/io.ox/files/toolbar.js module:io.ox/files apps/io.ox/mail/toolbar.js
#: module:io.ox/mail apps/io.ox/tasks/toolbar.js module:io.ox/tasks
msgid "Folder view"
msgstr "Folder view"

#. %1$s is the filename
#: apps/io.ox/core/main.js module:io.ox/core
msgid ""
"Folder with name \"%1$s\" will be hidden. Enable setting \"Show hidden files "
"and folders\" to access this folder again."
msgstr ""
"Folder with name \"%1$s\" will be hidden. Enable setting \"Show hidden files "
"and folders\" to access this folder again."

#: apps/io.ox/core/folder/node.js module:io.ox/core
msgid "Folder-specific actions"
msgstr "Folder-specific actions"

#: apps/io.ox/calendar/main.js module:io.ox/calendar
#: apps/io.ox/contacts/main.js module:io.ox/contacts
#: apps/io.ox/core/folder/view.js module:io.ox/core
#: apps/io.ox/files/filepicker.js module:io.ox/files apps/io.ox/files/main.js
#: apps/io.ox/mail/main.js module:io.ox/mail apps/io.ox/tasks/main.js
#: module:io.ox/tasks
msgid "Folders"
msgstr "Folders"

#. twitter: Follow this person
#: apps/plugins/portal/twitter/util.js module:plugins/portal
msgid "Follow"
msgstr "Follow"

#. Calendar: Create follow-up appointment. Maybe "Folgetermin" in German.
#: apps/io.ox/calendar/actions.js module:io.ox/calendar
msgid "Follow-up"
msgstr "Follow-up"

#. twitter: already following this person
#: apps/plugins/portal/twitter/util.js module:plugins/portal
msgid "Following"
msgstr "Following"

#: apps/io.ox/mail/settings/pane.js module:io.ox/mail
msgid "Font"
msgstr "Font"

#. Emoji category
#. Japanese: 食べ物
#. Contains: Cup of coffee, cake, fruits
#: apps/io.ox/emoji/categories.js module:io.ox/mail/emoji
msgid "Food"
msgstr "Food"

#. browser recommendation: sentence ends with 'Google Chrome' (wrappend in a clickable link)
#: apps/io.ox/core/boot/i18n.js module:io.ox/core/boot
msgid "For best results, please use "
msgstr "For best results, please use "

#: apps/io.ox/settings/accounts/settings/pane.js
#: module:io.ox/settings/accounts
msgid ""
"For security reasons, all credentials are encrypted with your primary "
"account password. If you change your primary password, your external "
"accounts might stop working. In this case, you can use your old password to "
"recover all account passwords."
msgstr ""
"For security reasons, all credentials are encrypted with your primary "
"account password. If you change your primary password, your external "
"accounts might stop working. In this case, you can use your old password to "
"recover all account passwords."

#: apps/io.ox/core/boot/i18n.js module:io.ox/core/boot
msgid "Forgot your password?"
msgstr "Forgot your password?"

#: apps/io.ox/core/export/export.js module:io.ox/core
#: apps/io.ox/core/import/import.js
msgid "Format"
msgstr "Format"

#: apps/io.ox/mail/settings/pane.js module:io.ox/mail
msgid "Format emails as"
msgstr "Format email messages as"

#: apps/io.ox/mail/actions.js module:io.ox/mail
#: apps/io.ox/mail/mobile-toolbar-actions.js apps/io.ox/mail/toolbar.js
msgid "Forward"
msgstr "Forward"

#: apps/io.ox/mail/autoforward/settings/model.js module:io.ox/mail
msgid "Forward all incoming emails to this address"
msgstr "Forward all incoming email messages to this address"

#: apps/io.ox/mail/settings/pane.js module:io.ox/mail
msgid "Forward emails as"
msgstr "Forward email messages as"

#: apps/io.ox/calendar/edit/extensions.js module:io.ox/calendar/edit/main
#: apps/io.ox/calendar/freetime/timeView.js module:io.ox/calendar
#: apps/io.ox/calendar/util.js
msgid "Free"
msgstr "Free"

#: apps/plugins/halo/xing/register.js module:plugins/portal
msgid "Freelancer"
msgstr "Freelancer"

#. superessive of the weekday
#. will only be used in a form like “Happens every week on $weekday”
#: apps/io.ox/calendar/util.js module:io.ox/calendar
msgctxt "superessive"
msgid "Friday"
msgstr "Friday"

#: apps/io.ox/core/viewer/views/sidebar/fileinfoview.js
#: module:io.ox/core/viewer apps/io.ox/mail/actions/reminder.js
#: module:io.ox/mail apps/io.ox/mail/compose/extensions.js
#: apps/io.ox/mail/mailfilter/settings/filter/tests/register.js
#: module:io.ox/mailfilter apps/io.ox/mail/view-options.js
msgid "From"
msgstr "From"

#. Placeholder in furigana field
#: apps/l10n/ja_JP/io.ox/register.js module:l10n/ja_JP
msgid "Furigana for company"
msgstr "Furigana for company"

#. Placeholder in furigana field
#: apps/l10n/ja_JP/io.ox/register.js module:l10n/ja_JP
msgid "Furigana for first name"
msgstr "Furigana for first name"

#. Placeholder in furigana field
#: apps/l10n/ja_JP/io.ox/register.js module:l10n/ja_JP
msgid "Furigana for last name"
msgstr "Furigana for last name"

#. Gigabytes
#: apps/io.ox/core/strings.js module:io.ox/core
msgid "GB"
msgstr "GB"

#. used in feedback dialog for general feedback. Would be "Allgemein" in German for example
#: apps/plugins/core/feedback/register.js module:io.ox/core
msgid "General"
msgstr "General"

#: apps/plugins/portal/oxdriveclients/register.js module:plugins/portal
msgid "Get %s"
msgstr "Get %s"

#: apps/io.ox/core/upsell.js module:io.ox/core
msgid "Get free upgrade"
msgstr "Get free upgrade"

#: apps/plugins/portal/xing/register.js module:plugins/portal
msgid ""
"Get news from your XING network delivered to you. Stay in touch and find out "
"about new business opportunities."
msgstr ""
"Get news from your XING network delivered to you. Stay in touch and find out "
"about new business opportunities."

#: apps/io.ox/portal/main.js module:io.ox/portal
msgid "Get started here"
msgstr "Get started here"

#. %1$s: app store name
#: apps/io.ox/onboarding/clients/config.js module:io.ox/core/onboarding
msgid "Get the App from %1$s"
msgstr "Get the App from %1$s"

#. %1$s: app store name
#: apps/io.ox/onboarding/clients/config.js module:io.ox/core/onboarding
msgid "Get the App from %1$s."
msgstr "Get the App from %1$s."

#: apps/io.ox/onboarding/clients/config.js module:io.ox/core/onboarding
msgid "Get your device configured by email."
msgstr "Get your device configured by e-mail."

#: apps/plugins/core/feedback/register.js module:io.ox/core
msgid "Give feedback"
msgstr "Give feedback"

#: apps/io.ox/backbone/views/datepicker.js module:io.ox/core
msgid "Go to next decade"
msgstr "Go to next decade"

#: apps/io.ox/backbone/views/datepicker.js module:io.ox/core
msgid "Go to next month"
msgstr "Go to next month"

#: apps/io.ox/backbone/views/datepicker.js module:io.ox/core
msgid "Go to next year"
msgstr "Go to next year"

#: apps/io.ox/backbone/views/datepicker.js module:io.ox/core
msgid "Go to previous decade"
msgstr "Go to previous decade"

#: apps/io.ox/backbone/views/datepicker.js module:io.ox/core
msgid "Go to previous month"
msgstr "Go to previous month"

#: apps/io.ox/backbone/views/datepicker.js module:io.ox/core
msgid "Go to previous year"
msgstr "Go to previous year"

#: apps/io.ox/backbone/mini-views/colorpicker.js module:io.ox/core
msgid "Gold"
msgstr "Gold"

#: apps/io.ox/portal/main.js module:io.ox/portal
msgid "Good evening, %s"
msgstr "Good evening, %s"

#: apps/io.ox/portal/main.js module:io.ox/portal
msgid "Good morning, %s"
msgstr "Good morning, %s"

#: apps/io.ox/contacts/settings/pane.js module:io.ox/contacts
#: apps/io.ox/contacts/view-detail.js
msgid "Google Maps"
msgstr "Google Maps"

#. %1$s: app store name
#: apps/io.ox/onboarding/clients/config.js module:io.ox/core/onboarding
msgid "Google Play"
msgstr "Google Play"

#: apps/io.ox/backbone/mini-views/colorpicker.js module:io.ox/core
#: apps/io.ox/core/tk/flag-picker.js module:io.ox/mail
#: apps/io.ox/mail/mailfilter/settings/filter/actions/register.js
#: module:io.ox/mailfilter apps/io.ox/portal/settings/pane.js
#: module:io.ox/portal
msgid "Gray"
msgstr "Grey"

#: apps/io.ox/backbone/mini-views/colorpicker.js module:io.ox/core
msgid "Grayish blue"
msgstr "Grayish blue"

#. greater than the given value
#: apps/io.ox/mail/mailfilter/settings/filter/tests/register.js
#: module:io.ox/mailfilter
#, fuzzy
#| msgid "Create"
msgid "Greater"
msgstr "Create"

#. greater than or equal to
#: apps/io.ox/mail/mailfilter/settings/filter/tests/register.js
#: module:io.ox/mailfilter
#, fuzzy
#| msgid "Create list"
msgid "Greater equals"
msgstr "Create list"

#: apps/io.ox/backbone/mini-views/colorpicker.js module:io.ox/core
#: apps/io.ox/core/tk/flag-picker.js module:io.ox/mail
#: apps/io.ox/mail/mailfilter/settings/filter/actions/register.js
#: module:io.ox/mailfilter apps/io.ox/portal/settings/pane.js
#: module:io.ox/portal
msgid "Green"
msgstr "Green"

#: apps/io.ox/files/share/permissions.js module:io.ox/core
#: apps/io.ox/participants/views.js
msgid "Group"
msgstr "Group"

#: apps/plugins/administration/groups/settings/edit.js module:io.ox/core
msgid "Group name"
msgstr "Group name"

#: apps/plugins/administration/groups/register.js module:io.ox/core
#: apps/plugins/administration/groups/settings/pane.js
msgid "Groups"
msgstr "Groups"

#: apps/io.ox/core/permissions/permissions.js module:io.ox/core
#: apps/io.ox/files/share/permissions.js
msgid "Guest"
msgstr "Guest"

#: apps/io.ox/tours/get-started.js module:io.ox/core
msgid "Guided tour for this app"
msgstr "Guided tour for this app"

#: apps/io.ox/mail/compose/view.js module:io.ox/mail
#: apps/io.ox/mail/settings/pane.js
msgid "HTML"
msgstr "HTML"

#: apps/io.ox/mail/settings/pane.js module:io.ox/mail
msgid "HTML and plain text"
msgstr "HTML and plain text"

#: apps/io.ox/mail/mailfilter/settings/filter/tests/register.js
#: module:io.ox/mailfilter
#: apps/io.ox/mail/mailfilter/settings/filter/tests/util.js
msgid "Header"
msgstr "Header"

#: apps/io.ox/mail/mailfilter/settings/filter/tests/register.js
#: module:io.ox/mailfilter
#, fuzzy
#| msgid "Header"
msgid "Header exists"
msgstr "Header"

#: apps/io.ox/portal/main.js module:io.ox/portal
msgid "Hello %s"
msgstr "Hello %s"

#: apps/plugins/portal/helloworld/register.js module:plugins/portal
msgid "Hello World"
msgstr "Hello World"

#: apps/io.ox/calendar/freebusy/templates.js module:io.ox/calendar/freebusy
#: apps/io.ox/core/main.js module:io.ox/core apps/io.ox/help/center.js
#: module:io.ox/help
msgid "Help"
msgstr "Help"

#: apps/io.ox/core/folder/extensions.js module:io.ox/core
msgid "Hidden address books"
msgstr "Hidden address books"

<<<<<<< HEAD
#: apps/io.ox/core/folder/extensions.js module:io.ox/core
msgid "Hidden calendars"
msgstr "Hidden calendars"
=======
#: apps/io.ox/core/settings/pane.js module:io.ox/core
msgid "Time zone"
msgstr "Timezone"
>>>>>>> 8efd135e

#: apps/io.ox/core/folder/extensions.js module:io.ox/core
msgid "Hidden tasks"
msgstr "Hidden tasks"

#: apps/io.ox/core/folder/contextmenu.js module:io.ox/core
msgid "Hide"
msgstr "Hide"

#. Invitations (notifications) about appointments
#: apps/plugins/notifications/calendar/register.js
#: module:plugins/notifications
msgid "Hide all appointment invitations."
msgstr "Hide all appointment invitations."

<<<<<<< HEAD
#. Reminders (notifications) about appointments
#: apps/plugins/notifications/calendar/register.js
#: module:plugins/notifications
msgid "Hide all appointment reminders."
msgstr "Hide all appointment reminders."
=======
#: apps/io.ox/core/settings/pane.js module:io.ox/core
msgid "Refresh interval"
msgstr "Refresh interval"

#: apps/io.ox/core/settings/pane.js module:io.ox/core
#: apps/io.ox/mail/settings/pane.js module:io.ox/mail
msgid "5 minutes"
msgstr "5 minutes"
>>>>>>> 8efd135e

#: apps/plugins/notifications/tasks/register.js module:plugins/notifications
msgid "Hide all notifications for overdue tasks."
msgstr "Hide all notifications for overdue tasks."

#. Inviations (notifications) to tasks
#: apps/plugins/notifications/tasks/register.js module:plugins/notifications
msgid "Hide all task invitations."
msgstr "Hide all task invitations."

#. Reminders (notifications) about tasks
#: apps/plugins/notifications/tasks/register.js module:plugins/notifications
msgid "Hide all task reminders."
msgstr "Hide all task reminders."

<<<<<<< HEAD
#. button: show collapsed content
#: apps/io.ox/core/viewer/views/sidebar/fileinfoview.js
#: module:io.ox/core/viewer apps/io.ox/onboarding/clients/view-mobile.js
#: module:io.ox/core/onboarding apps/io.ox/tasks/edit/view-template.js
#: module:io.ox/tasks/edit
msgid "Hide details"
msgstr "Hide details"

#: apps/io.ox/mail/compose/extensions.js module:io.ox/mail
msgid "Hide names"
msgstr "Hide names"
=======
#. object permissions - read
#. object permissions - edit/modify
#. object permissions - delete
#. Auth type. None. No authentication
#. Connection security. None.
#: apps/io.ox/core/settings/pane.js module:io.ox/core
#: apps/io.ox/core/tk/attachments.js apps/io.ox/core/tk/flag-picker.js
#: module:io.ox/mail apps/io.ox/files/share/permissions.js
#: apps/io.ox/files/view-options.js module:io.ox/files
#: apps/io.ox/mail/accounts/view-form.js module:io.ox/settings
#: apps/io.ox/mail/mailfilter/settings/filter/actions/register.js
#: module:io.ox/mailfilter
msgid "None"
msgstr "None"
>>>>>>> 8efd135e

#: apps/io.ox/calendar/freetime/timeView.js module:io.ox/calendar
msgid "Hide non-working time"
msgstr "Hide non-working time"

#: apps/io.ox/onboarding/clients/extensions.js module:io.ox/core/onboarding
msgid "Hide options for expert users."
msgstr "Hide options for expert users."

#: apps/io.ox/core/settings/errorlog/settings/pane.js module:io.ox/core
msgid "Hide request body"
msgstr "Hide request body"

#: apps/io.ox/core/settings/errorlog/settings/pane.js module:io.ox/core
msgid "Hide stack trace"
msgstr "Hide stack trace"

#: apps/io.ox/core/notifications/subview.js module:io.ox/core
msgid "Hide this notification"
msgstr "Hide this notification"

#: apps/io.ox/tasks/print.js module:io.ox/tasks
msgid "High"
msgstr "High"

#. E-Mail priority
#: apps/io.ox/mail/compose/view.js module:io.ox/mail
msgctxt "E-Mail priority"
msgid "High"
msgstr "High"

#: apps/io.ox/tasks/edit/view-template.js module:io.ox/tasks/edit
msgctxt "Tasks priority"
msgid "High"
msgstr "High"

#: apps/io.ox/core/settings/pane.js module:io.ox/core
msgid "High contrast theme"
msgstr "High contrast theme"

#: apps/io.ox/tasks/util.js module:io.ox/tasks
msgid "High priority"
msgstr "High priority"

#: apps/io.ox/mail/util.js module:io.ox/core
msgctxt "E-Mail"
msgid "High priority"
msgstr "High priority"

#. Emoji category
#. Japanese: 趣味
#. Contains: Tennis, golf, football, pool
#: apps/io.ox/emoji/categories.js module:io.ox/mail/emoji
msgid "Hobby"
msgstr "Hobby"

#. vcard (electronic business card) field
#: apps/io.ox/contacts/print-details.js module:io.ox/contacts
msgid "Home"
msgstr "Home"

#. vcard (electronic business card) field
#: apps/io.ox/contacts/print-details.js module:io.ox/contacts
#: apps/io.ox/contacts/view-detail.js
msgid "Home Address"
msgstr "Home Address"

#: apps/io.ox/contacts/edit/view-form.js module:io.ox/contacts
msgid "Home address"
msgstr "Home address"

#: apps/io.ox/mail/toolbar.js module:io.ox/mail
msgid "Horizontal"
msgstr "Horizontal"

#: apps/io.ox/core/settings/errorlog/settings/pane.js module:io.ox/core
msgid "Host"
msgstr "Host"

#: apps/io.ox/core/tk/mobiscroll.js module:io.ox/core
msgid "Hours"
msgstr "Hours"

#: apps/io.ox/calendar/freebusy/templates.js module:io.ox/calendar/freebusy
msgid "How does this work?"
msgstr "How does this work?"

#. %1$s is the product name, for example 'OX App Suite'
#: apps/plugins/core/feedback/register.js module:io.ox/core
msgid "How likely is it that you would recommend %1$s to a friend?"
msgstr "How likely is it that you would recommend %1$s to a friend?"

#. 2 of 5 star rating
#: apps/plugins/core/feedback/register.js module:io.ox/core
msgctxt "rating"
msgid "I don't like it"
msgstr "I don't like it"

#. 4 of 5 star rating
#: apps/plugins/core/feedback/register.js module:io.ox/core
msgctxt "rating"
msgid "I like it"
msgstr "I like it"

#: apps/io.ox/onboarding/clients/config.js module:io.ox/core/onboarding
msgid "IMAP"
msgstr "IMAP"

#: apps/io.ox/contacts/model.js module:io.ox/contacts
msgid "IP phone"
msgstr "IP phone"

#: apps/io.ox/files/toolbar.js module:io.ox/files
msgid "Icons"
msgstr "Icons"

#: apps/plugins/portal/userSettings/register.js module:io.ox/core
msgid ""
"If you change the password, you will be signed out. Please ensure that "
"everything is closed and saved."
msgstr ""
"If you change the password, you will be signed out. Please ensure that "
"everything is closed and saved."

#: apps/io.ox/calendar/edit/timezone-dialog.js module:io.ox/calendar/edit/main
msgid ""
"If you select different timezones, the appointment's start and end dates are "
"saved in the timezone of the appointment's start date. A different end date "
"timezone only allows a convenient conversion."
msgstr ""
"If you select different timezones, the appointment's start and end dates are "
"saved in the timezone of the appointment's start date. A different end date "
"timezone only allows a convenient conversion."

#: apps/io.ox/calendar/freebusy/templates.js module:io.ox/calendar/freebusy
msgid ""
"If you spot a free time, just select this area. To do this, move the cursor "
"to the start time, hold the mouse button, and <b>drag the mouse</b> to the "
"end time."
msgstr ""
"If you spot a free time period, select this area. To do this, move the "
"cursor to the start time, hold the mouse button, and <b>drag the mouse</b> "
"to the end time."

#: apps/io.ox/calendar/invitations/register.js module:io.ox/calendar/main
msgid "Ignore"
msgstr "Ignore"

#: apps/io.ox/mail/accounts/settings.js module:io.ox/mail/accounts/settings
#: apps/io.ox/mail/accounts/view-form.js module:io.ox/settings
msgid "Ignore Warnings"
msgstr "Ignore Warnings"

#: apps/io.ox/calendar/conflicts/conflictList.js
#: module:io.ox/calendar/conflicts/conflicts
msgid "Ignore conflicts"
msgstr "Ignore conflicts"

#: apps/io.ox/core/import/import.js module:io.ox/core
msgid "Ignore existing events"
msgstr "Ignore existing events"

#: apps/io.ox/core/import/import.js module:io.ox/core
msgid ""
"Ignore existing events. Helpful to import public holiday calendars, for "
"example."
msgstr ""
"Ignore existing events. Helpful to import public holiday calendars, for "
"example."

#: apps/io.ox/core/tk/filestorageUtil.js module:io.ox/core
msgid "Ignore warnings"
msgstr "Ignore warnings"

#: apps/io.ox/contacts/model.js module:io.ox/contacts
msgid "Image 1"
msgstr "Image 1"

#: apps/io.ox/files/view-options.js module:io.ox/files
msgid "Images"
msgstr "Images"

#: apps/io.ox/core/folder/contextmenu.js module:io.ox/core
#: apps/io.ox/core/import/import.js
#: apps/io.ox/mail/settings/signatures/settings/pane.js module:io.ox/mail
msgid "Import"
msgstr "Import"

#: apps/io.ox/core/import/import.js module:io.ox/core
msgid "Import from file"
msgstr "Import from file"

#: apps/io.ox/mail/settings/signatures/settings/pane.js module:io.ox/mail
msgid "Import signatures"
msgstr "Import signatures"

#: apps/plugins/portal/birthdays/register.js module:plugins/portal
msgid "In %1$d days"
msgstr "In %1$d days"

#: apps/io.ox/tasks/edit/view-template.js module:io.ox/tasks/edit
#: apps/io.ox/tasks/print.js module:io.ox/tasks apps/io.ox/tasks/util.js
msgid "In progress"
msgstr "In progress"

#: apps/io.ox/mail/toolbar.js module:io.ox/mail apps/io.ox/portal/widgets.js
#: module:io.ox/portal apps/plugins/portal/mail/register.js
#: module:plugins/portal
msgid "Inbox"
msgstr "Inbox"

#: apps/io.ox/mail/categories/tabs.js module:io.ox/mail
msgid "Inbox categories"
msgstr "Inbox categories"

#: apps/io.ox/core/export/export.js module:io.ox/core
msgid "Include distribution lists"
msgstr "Include distribution lists"

#: apps/io.ox/mail/accounts/view-form.js module:io.ox/settings
msgid "Incoming server"
msgstr "Incoming server"

#. error message when server returns incomplete
#. configuration for client onboarding
#: apps/io.ox/onboarding/clients/wizard.js module:io.ox/core/onboarding
msgid "Incomplete configuration."
msgstr "Incomplete configuration."

#: apps/io.ox/tasks/common-extensions.js module:io.ox/tasks
msgid "Inconsistent dates"
msgstr "Inconsistent dates"

#. color names for screenreaders
#: apps/io.ox/backbone/mini-views/colorpicker.js module:io.ox/core
msgid "Indigo"
msgstr "Indigo"

<<<<<<< HEAD
#: apps/io.ox/contacts/model.js module:io.ox/contacts apps/io.ox/core/yell.js
#: module:io.ox/core
msgid "Info"
msgstr "Info"
=======
#: apps/io.ox/core/sub/subscriptions.js module:io.ox/core/sub
msgid "Configure %s"
msgstr "Configure %s"
>>>>>>> 8efd135e

#: apps/io.ox/core/settings/downloads/pane.js module:io.ox/core
msgid ""
"Informs about the current status of Emails and appointments without having "
"to display the user interface or another Windows® client."
msgstr ""
"Informs about the current status of E-mail messages and appointments without "
"having to display the user interface or another Windows® client."

#: apps/io.ox/contacts/settings/pane.js module:io.ox/contacts
msgid "Initial folder"
msgstr "Initial folder"

#: apps/io.ox/mail/settings/pane.js module:io.ox/mail
msgid "Inline"
msgstr "Inline"

#. %1$s inline menu title for better accessibility
#: apps/io.ox/core/extPatterns/links.js module:io.ox/core
msgid "Inline menu %1$s"
msgstr "Inline menu %1$s"

#: apps/io.ox/mail/compose/inline-images.js module:io.ox/mail
#: apps/io.ox/notes/detail-view.js module:io.ox/notes
msgid "Insert"
msgstr "Insert"

#: apps/io.ox/mail/compose/inline-images.js module:io.ox/mail
msgid "Insert inline image"
msgstr "Insert inline image"

#: apps/io.ox/mail/settings/pane.js module:io.ox/mail
msgid "Insert the original email text to a reply"
msgstr "Insert the original email text into a reply"

#: apps/io.ox/onboarding/clients/view-mobile.js module:io.ox/core/onboarding
msgid "Install"
msgstr "Install"

#. %1$s is the name of the platform
#. %2$s is an the "add to home" icon
#. %3$s and %4$s are markers for bold text.
#. The words "Home Screen" may not be translated or should match the
#. string used on an iPhone using the "add to homescreen" function for weblinks
#: apps/plugins/mobile/addToHomescreen/register.js
#: module:plugins/mobile/addToHomescreen/i18n
msgid ""
"Install this web app on your %1$s: Tap %2$s and then %3$s'Add to Home "
"Screen'%4$s"
msgstr ""
"Install this web app on your %1$s: Tap %2$s and then %3$s'Add to Home "
"Screen'%4$s"

#: apps/io.ox/onboarding/clients/extensions.js module:io.ox/core/onboarding
msgid "Installation"
msgstr "Installation"

#: apps/io.ox/contacts/model.js module:io.ox/contacts
msgid "Instant Messenger 1"
msgstr "Instant Messenger 1"

#: apps/io.ox/contacts/model.js module:io.ox/contacts
msgid "Instant Messenger 2"
msgstr "Instant Messenger 2"

#: apps/io.ox/files/share/permissions.js module:io.ox/core
msgid "Internal user"
msgstr "Internal user"

#: apps/io.ox/files/share/listview.js module:io.ox/files
msgid "Internal users"
msgstr "Internal users"

#: apps/io.ox/backbone/views/recurrence-view.js
#: module:io.ox/calendar/edit/main
msgid "Interval"
msgstr "Interval"

#. %1$s Appointment title
#. %1$s task title
#: apps/plugins/notifications/calendar/register.js
#: module:plugins/notifications apps/plugins/notifications/tasks/register.js
#, c-format
msgid "Invitation for %1$s."
msgstr "Invitation for %1$s."

#: apps/plugins/xing/main.js module:plugins/portal
msgid "Invitation sent"
msgstr "Invitation sent"

#: apps/io.ox/contacts/toolbar.js module:io.ox/contacts
msgid "Invite"
msgstr "Invite"

#: apps/io.ox/calendar/actions/create.js module:io.ox/calendar
msgid "Invite owner"
msgstr "Invite owner"

#: apps/io.ox/core/folder/contextmenu.js module:io.ox/core
#: apps/io.ox/core/viewer/views/toolbarview.js apps/io.ox/files/actions.js
#: module:io.ox/files
msgid "Invite people"
msgstr "Invite people"

#: apps/plugins/xing/main.js module:plugins/portal
msgid "Invite to %s"
msgstr "Invite to %s"

#: apps/io.ox/contacts/actions.js module:io.ox/contacts
#: apps/io.ox/contacts/mobile-toolbar-actions.js module:io.ox/mail
#: apps/io.ox/contacts/toolbar.js apps/io.ox/mail/actions.js
msgid "Invite to appointment"
msgstr "Invite to appointment"

#: apps/io.ox/calendar/actions.js module:io.ox/calendar
msgid "Invite to new appointment"
msgstr "Invite to new appointment"

#: apps/io.ox/mail/mailfilter/settings/filter/tests/register.js
#: module:io.ox/mailfilter
msgid "Is bigger than"
msgstr "Is bigger than"

#: apps/io.ox/mail/mailfilter/settings/filter/tests/register.js
#: module:io.ox/mailfilter
#: apps/io.ox/mail/mailfilter/settings/filter/tests/util.js
msgid "Is exactly"
msgstr "Is exactly"

#: apps/io.ox/mail/mailfilter/settings/filter/tests/register.js
#: module:io.ox/mailfilter
#: apps/io.ox/mail/mailfilter/settings/filter/tests/util.js
msgid "Is not exactly"
msgstr "Is not exactly"

#: apps/io.ox/mail/mailfilter/settings/filter/tests/register.js
#: module:io.ox/mailfilter
msgid "Is smaller than"
msgstr "Is smaller than"

#. mail categories feature: the update job is running that assigns
#. some common mails (e.g. from twitter.com) to predefined categories
#: apps/io.ox/mail/categories/mediator.js module:io.ox/mail
msgid ""
"It may take some time until mails are assigned to the default categories."
msgstr ""
"It may take some time until e-mail messages are assigned to the default "
"categories."

#. 5 of 5 star rating
#: apps/plugins/core/feedback/register.js module:io.ox/core
msgctxt "rating"
msgid "It's awesome"
msgstr "It's awesome"

#. 3 of 5 star rating
#: apps/plugins/core/feedback/register.js module:io.ox/core
msgctxt "rating"
msgid "It's ok"
msgstr "It's ok"

#. 1 of 5 star rating
#: apps/plugins/core/feedback/register.js module:io.ox/core
msgctxt "rating"
msgid "It's really bad"
msgstr "It's really bad"

#: apps/io.ox/core/commons.js module:io.ox/core
msgid "Item list"
msgstr "Item list"

#. toolbar with 'select all' and 'sort by'
#: apps/io.ox/core/tk/vgrid.js module:io.ox/core
msgid "Item list options"
msgstr "Item list options"

#: apps/io.ox/files/actions/download.js module:io.ox/files
msgid "Items without a file can not be downloaded."
msgstr "Items without a file can not be downloaded."

#. Emoji collection. Emoji icons that work across Japanese (telecom) carriers.
#: apps/io.ox/emoji/categories.js module:io.ox/mail/emoji
msgid "Japanese Carrier"
msgstr "Japanese Carrier"

#: apps/io.ox/contacts/view-detail.js module:io.ox/contacts
msgid "Job"
msgstr "Job"

#: apps/io.ox/contacts/edit/view-form.js module:io.ox/contacts
msgid "Job description"
msgstr "Job description"

#. Just disable portal widget - in contrast to delete
#: apps/io.ox/portal/main.js module:io.ox/portal
#: apps/io.ox/portal/settings/widgetview.js
msgid "Just disable widget"
msgstr "Disable widget"

#. Kilobytes
#: apps/io.ox/core/strings.js module:io.ox/core
msgid "KB"
msgstr "KB"

<<<<<<< HEAD
#: apps/io.ox/mail/mailfilter/settings/filter/actions/register.js
#: module:io.ox/mailfilter
msgid "Keep"
msgstr "Keep"
=======
#: apps/io.ox/core/tk/tokenfield.js module:io.ox/core
msgid "%1$s. Press backspace to delete."
msgstr "%1$s. Press backspace to delete."

#. %1$s is the display name of a removed user or mail recipient
#. %2$s is the email address of the user or mail recipient
#. %1$s is the removed search query
#. %2$s is the context of the removed search query
#: apps/io.ox/core/tk/tokenfield.js module:io.ox/core
msgid "Removed %1$s, %2$s."
msgstr "Removed %1$s, %2$s."
>>>>>>> 8efd135e

#: apps/io.ox/mail/autoforward/settings/model.js module:io.ox/mail
msgid "Keep a copy of the message"
msgstr "Keep a copy of the message"

#: apps/io.ox/mail/compose/view.js module:io.ox/mail
msgid "Keep draft"
msgstr "Keep draft"

#. This is a summary for a mail filter rule
#. Example: Keep mails from test@invalid
#: apps/io.ox/mail/mailfilter/settings/util.js module:io.ox/mail
msgid "Keep mails from %1$s"
msgstr "Keep e-mail messages from %1$s"

#. This is a summary for a mail filter rule
#. Example: Keep mails to test@invalid
#: apps/io.ox/mail/mailfilter/settings/util.js module:io.ox/mail
msgid "Keep mails to %1$s"
msgstr "Keep e-mail messages to %1$s"

#. This is a summary for a mail filter rule
#. Example: Keep mails with subject Some subject
#: apps/io.ox/mail/mailfilter/settings/util.js module:io.ox/mail
msgid "Keep mails with subject %1$s"
msgstr "Keep e-mail messages with subject %1$s"

#: apps/io.ox/core/settings/pane.js module:io.ox/core
#: apps/plugins/portal/xing/register.js module:plugins/portal
msgid "Language"
msgstr "Language"

#: apps/io.ox/contacts/settings/pane.js module:io.ox/contacts
msgid "Language-specific default"
msgstr "Language-specific default"

#: apps/io.ox/core/boot/i18n.js module:io.ox/core/boot
msgid "Languages"
msgstr "Languages"

#: apps/io.ox/find/date/patterns.js module:io.ox/core
msgid "Last 30 days"
msgstr "Last 30 days"

#: apps/io.ox/find/date/patterns.js module:io.ox/core
msgid "Last 365 days"
msgstr "Last 365 days"

#: apps/io.ox/find/date/patterns.js module:io.ox/core
msgid "Last 7 days"
msgstr "Last 7 days"

#: apps/io.ox/find/date/patterns.js module:io.ox/core
msgid "Last day"
msgstr "Last day"

#: apps/io.ox/find/date/patterns.js module:io.ox/core
msgid "Last month"
msgstr "Last month"

#: apps/io.ox/contacts/model.js module:io.ox/contacts
#: apps/plugins/portal/xing/register.js module:plugins/portal
#: apps/plugins/wizards/mandatory/main.js module:io.ox/wizards/firstStart
msgid "Last name"
msgstr "Last name"

#: apps/io.ox/contacts/settings/pane.js module:io.ox/contacts
msgid "Last name, First name"
msgstr "Last name, First name"

#: apps/io.ox/find/date/patterns.js module:io.ox/core
msgid "Last week"
msgstr "Last week"

#: apps/io.ox/find/date/patterns.js module:io.ox/core
msgid "Last year"
msgstr "Last year"

#: apps/io.ox/core/notifications.js module:io.ox/core
msgid "Later"
msgstr "Later"

#: apps/io.ox/core/main.js module:io.ox/core
msgid "Launcher dropdown. Press [enter] to jump to the dropdown."
msgstr "Launcher dropdown. Press [enter] to jump to the dropdown."

#: apps/io.ox/calendar/toolbar.js module:io.ox/calendar
#: apps/io.ox/files/toolbar.js module:io.ox/files apps/io.ox/mail/toolbar.js
#: module:io.ox/mail
msgid "Layout"
msgstr "Layout"

#: apps/io.ox/core/import/import.js module:io.ox/core
msgid "Learn more"
msgstr "Learn more"

#. Hint to leave an input field empty if the user does not already have a password
#: apps/plugins/portal/userSettings/register.js module:io.ox/core
msgid "Leave empty if you have none"
msgstr "Leave empty if you have none"

#. Emoji category
#. Japanese should include "Katakana Middle Dot". Unicode: 30FB
#. Japanese: 文字・記号
#. Other languages can use simple bullet. Unicode: 2022
#. Contains: Arrows, numbers, symbols like play and fast-forward, copyright symbol
#: apps/io.ox/emoji/categories.js module:io.ox/mail/emoji
msgid "Letters • Symbols"
msgstr "Letters • Symbols"

#: apps/io.ox/onboarding/clients/config.js module:io.ox/core/onboarding
msgid ""
"Let´s automatically configure your device, by clicking the button below."
msgstr ""
"Let's automatically configure your device, by clicking the button below."

#. Emoji category
#. Japanese: 日常
#. Rather "everyday life". Contains: Cars, trucks, plane, buildings, flags
#: apps/io.ox/emoji/categories.js module:io.ox/mail/emoji
msgid "Life"
msgstr "Life"

#: apps/io.ox/core/tk/flag-picker.js module:io.ox/mail
#: apps/io.ox/mail/mailfilter/settings/filter/actions/register.js
#: module:io.ox/mailfilter apps/io.ox/portal/settings/pane.js
#: module:io.ox/portal
msgid "Light blue"
msgstr "Light blue"

#: apps/io.ox/core/tk/flag-picker.js module:io.ox/mail
#: apps/io.ox/mail/mailfilter/settings/filter/actions/register.js
#: module:io.ox/mailfilter apps/io.ox/portal/settings/pane.js
#: module:io.ox/portal
msgid "Light green"
msgstr "Light green"

#: apps/io.ox/backbone/mini-views/colorpicker.js module:io.ox/core
msgid "Light sky blue"
msgstr "Light sky blue"

#: apps/plugins/portal/xing/actions.js module:plugins/portal
msgid "Like"
msgstr "Like"

#. As on Facebook, XING allows a user to point out that they like a comment
#: apps/plugins/portal/xing/actions.js module:plugins/portal
msgid "Liked comment"
msgstr "Liked comment"

#: apps/io.ox/mail/detail/links.js module:io.ox/mail
msgid "Link"
msgstr "Link"

#: apps/io.ox/contacts/settings/pane.js module:io.ox/contacts
msgid "Link postal addresses with map service"
msgstr "Link postal addresses with map service"

#: apps/plugins/portal/linkedIn/register.js module:plugins/portal
msgid "LinkedIn"
msgstr "LinkedIn"

#: apps/plugins/portal/linkedIn/register.js module:plugins/portal
msgid "LinkedIn Network Updates"
msgstr "LinkedIn Network Updates"

#: apps/plugins/portal/linkedIn/register.js module:plugins/portal
msgid "LinkedIn reported an error:"
msgstr "LinkedIn reported an error:"

#: apps/io.ox/contacts/model.js module:io.ox/contacts
msgid "Links"
msgstr "Links"

#: apps/io.ox/calendar/toolbar.js module:io.ox/calendar
#: apps/io.ox/files/toolbar.js module:io.ox/files apps/io.ox/mail/toolbar.js
#: module:io.ox/mail
msgid "List"
msgstr "List"

#: apps/io.ox/calendar/mobile-toolbar-actions.js module:io.ox/calendar
msgid "Listview"
msgstr "List view"

#: apps/io.ox/mail/compose/view.js module:io.ox/mail
msgid "Load full mail"
msgstr "Load full e-mail"

#: apps/io.ox/mail/compose/view.js module:io.ox/mail
msgid "Loading the full mail might lead to performance problems."
msgstr "Loading the full e-mail might lead to performance problems."

#: apps/io.ox/mail/mailfilter/settings/filter/tests/register.js
#: module:io.ox/mailfilter
msgid "Localpart"
msgstr "Localpart"

#: apps/io.ox/calendar/edit/extensions.js module:io.ox/calendar/edit/main
#: apps/io.ox/calendar/print-compact.js module:io.ox/calendar
#: apps/io.ox/calendar/util.js
msgid "Location"
msgstr "Location"

#: apps/io.ox/files/actions.js module:io.ox/files apps/io.ox/files/toolbar.js
msgid "Lock"
msgstr "Lock"

#: apps/io.ox/files/common-extensions.js module:io.ox/files
msgid "Locked"
msgstr "Locked"

#: apps/io.ox/onboarding/clients/config.js module:io.ox/core/onboarding
msgid "Login"
msgstr "Login"

#: apps/io.ox/core/settings/errorlog/settings/pane.js module:io.ox/core
msgid "Loss"
msgstr "Loss"

#: apps/io.ox/core/settings/errorlog/settings/pane.js module:io.ox/core
msgid "Loss: %1$s %"
msgstr "Loss: %1$s %"

#: apps/io.ox/tasks/print.js module:io.ox/tasks
msgid "Low"
msgstr "Low"

#. E-Mail priority
#: apps/io.ox/mail/compose/view.js module:io.ox/mail
msgctxt "E-Mail priority"
msgid "Low"
msgstr "Low"

#: apps/io.ox/tasks/edit/view-template.js module:io.ox/tasks/edit
msgctxt "Tasks priority"
msgid "Low"
msgstr "Low"

#: apps/io.ox/tasks/util.js module:io.ox/tasks
msgid "Low priority"
msgstr "Low priority"

#: apps/io.ox/mail/util.js module:io.ox/core
msgctxt "E-Mail"
msgid "Low priority"
msgstr "Low priority"

#. lower than the given value
#: apps/io.ox/mail/mailfilter/settings/filter/tests/register.js
#: module:io.ox/mailfilter
msgid "Lower"
msgstr ""

#. lower than or equal to
#: apps/io.ox/mail/mailfilter/settings/filter/tests/register.js
#: module:io.ox/mailfilter
msgid "Lower equals"
msgstr ""

#. Megabytes
#: apps/io.ox/core/strings.js module:io.ox/core
msgid "MB"
msgstr "MB"

#: apps/io.ox/core/date.js module:io.ox/core
msgid "MM"
msgstr "MM"

#. %1$s: app store name
#: apps/io.ox/onboarding/clients/config.js module:io.ox/core/onboarding
msgid "Mac App Store"
msgstr "Mac App Store"

#: apps/io.ox/backbone/mini-views/colorpicker.js module:io.ox/core
msgid "Magenta"
msgstr "Magenta"

#: apps/io.ox/mail/compose/model.js module:io.ox/mail
#: apps/io.ox/mail/compose/view.js
msgid "Mail"
msgstr "Email"

#: apps/io.ox/core/main.js module:io.ox/core apps/io.ox/mail/settings/pane.js
#: module:io.ox/mail apps/io.ox/oauth/settings.js module:io.ox/settings
#: apps/io.ox/search/view-template.js
msgctxt "app"
msgid "Mail"
msgstr "Email"

#: apps/io.ox/mail/mailfilter/settings/filter.js module:io.ox/mail
msgid "Mail Filter Rules"
msgstr "E-mail Filter Rules"

#: apps/io.ox/mail/accounts/keychain.js module:io.ox/keychain
msgid "Mail account"
msgstr "Email account"

#: apps/plugins/portal/xing/register.js module:plugins/portal
msgid "Mail address"
msgstr "E-Mail address"

#: apps/plugins/administration/resources/settings/edit.js module:io.ox/core
msgid "Mail address (mandatory)"
msgstr "E-mail address (mandatory)"

#: apps/io.ox/contacts/view-detail.js module:io.ox/contacts
msgid "Mail and Messaging"
msgstr "Email and Messaging"

#: apps/plugins/portal/quota/register.js module:plugins/portal
msgid "Mail count quota"
msgstr "Mail count quota"

#. %1$s mail sender
#. %2$s mail subject
#: apps/plugins/notifications/mail/register.js module:plugins/notifications
#, c-format
msgid "Mail from %1$s, %2$s"
msgstr "E-Mail from %1$s, %2$s"

#: apps/io.ox/mail/actions.js module:io.ox/mail
msgid "Mail has been copied"
msgstr "Email has been copied"

#: apps/io.ox/mail/import.js module:io.ox/mail
msgid "Mail has been imported"
msgstr "Email has been imported"

#: apps/io.ox/mail/actions.js module:io.ox/mail
msgid "Mail has been moved"
msgstr "Email has been moved"

#: apps/io.ox/mail/compose/actions/send.js module:io.ox/mail
msgid "Mail has empty subject. Send it anyway?"
msgstr "Email has an empty subject. Send it anyway?"

#: apps/io.ox/mail/compose/actions/send.js module:io.ox/mail
msgid "Mail has no recipient."
msgstr "Email has no recipient."

#. Quota means a general quota for mail and files
#: apps/io.ox/mail/main.js module:io.ox/mail
#: apps/plugins/portal/quota/register.js module:plugins/portal
msgid "Mail quota"
msgstr "Mail quota"

#: apps/io.ox/mail/actions/delete.js module:io.ox/mail
msgid "Mail quota exceeded"
msgstr "Mail quota exceeded"

#: apps/io.ox/mail/actions/reminder.js module:io.ox/mail
msgid "Mail reminder"
msgstr "Email reminder"

#: apps/io.ox/mail/actions/reminder.js module:io.ox/mail
msgid "Mail reminder for"
msgstr "Email reminder for"

#: apps/io.ox/mail/actions/source.js module:io.ox/mail
msgid "Mail source"
msgstr "Email source"

#: apps/io.ox/core/tk/upload.js module:io.ox/core apps/io.ox/mail/import.js
#: module:io.ox/mail
msgid "Mail was not imported. Only .eml files are supported."
msgstr "E-mail was not imported. Only .eml files are supported."

#: apps/io.ox/mail/mailfilter/settings/filter/tests/register.js
#: module:io.ox/mailfilter
msgid "Mailing list"
msgstr "Mailing list"

#: apps/io.ox/mail/actions.js module:io.ox/mail
msgid "Mails have been copied"
msgstr "Email messages have been copied"

#: apps/io.ox/mail/actions.js module:io.ox/mail
msgid "Mails have been moved"
msgstr "Email messages have been moved"

#: apps/io.ox/mail/statistics.js module:io.ox/mail
msgid "Mails per hour (%)"
msgstr "Email messages per hour (%)"

#: apps/io.ox/mail/statistics.js module:io.ox/mail
msgid "Mails per week-day (%)"
msgstr "Email messages per weekday (%)"

#: apps/io.ox/files/actions.js module:io.ox/files
msgid "Make this the current version"
msgstr "Make this the current version"

#: apps/io.ox/calendar/week/view.js module:io.ox/calendar
msgid "Manage favorites"
msgstr "Manage favourites"

#. Opens popup to decide if desktop notifications should be shown
#: apps/io.ox/core/settings/pane.js module:io.ox/core
msgid "Manage permission now"
msgstr "Manage permission now"

#: apps/io.ox/mail/compose/extensions.js module:io.ox/mail
msgid "Manage signatures"
msgstr "Manage signatures"

#: apps/io.ox/contacts/model.js module:io.ox/contacts
msgid "Manager"
msgstr "Manager"

#: apps/io.ox/files/guidance/main.js module:io.ox/files
msgctxt "help"
msgid "Managing Files"
msgstr "Managing Files"

#: apps/io.ox/mail/accounts/settings.js module:io.ox/mail/accounts/settings
msgid "Manual"
msgstr "Manual"

#: apps/io.ox/onboarding/clients/extensions.js module:io.ox/core/onboarding
msgid "Manual Configuration"
msgstr "Manual Configuration"

#. Text that is displayed in a select box for task reminders, when the user does not use a predefined time, like in 15minutes
#: apps/io.ox/tasks/edit/view-template.js module:io.ox/tasks/edit
msgid "Manual input"
msgstr "Manual input"

#: apps/plugins/notifications/mail/register.js module:plugins/notifications
msgid "Marimba"
msgstr "Marimba"

#: apps/io.ox/contacts/model.js module:io.ox/contacts
msgid "Marital status"
msgstr "Marital status"

#: apps/io.ox/calendar/settings/pane.js module:io.ox/calendar
msgid "Mark all day appointments as free"
msgstr "Mark all day appointments as free"

#: apps/io.ox/core/folder/contextmenu.js module:io.ox/core
msgid "Mark all messages as read"
msgstr "Mark all messages as read"

#: apps/io.ox/contacts/model.js module:io.ox/contacts
msgid "Mark as distributionlist"
msgstr "Mark as distribution list"

#: apps/io.ox/tasks/actions.js module:io.ox/tasks
#: apps/io.ox/tasks/mobile-toolbar-actions.js apps/io.ox/tasks/toolbar.js
#: apps/plugins/notifications/tasks/register.js module:plugins/notifications
msgid "Mark as done"
msgstr "Mark as done"

#: apps/io.ox/mail/mobile-toolbar-actions.js module:io.ox/mail
#: apps/io.ox/mail/toolbar.js
msgid "Mark as read"
msgstr "Mark as read"

#: apps/io.ox/mail/actions.js module:io.ox/mail apps/io.ox/mail/toolbar.js
msgid "Mark as spam"
msgstr "Mark as spam"

#: apps/io.ox/tasks/actions.js module:io.ox/tasks
#: apps/io.ox/tasks/mobile-toolbar-actions.js apps/io.ox/tasks/toolbar.js
msgid "Mark as undone"
msgstr "Mark as undone"

#: apps/io.ox/mail/mobile-toolbar-actions.js module:io.ox/mail
#: apps/io.ox/mail/toolbar.js
msgid "Mark as unread"
msgstr "Mark as unread"

#: apps/io.ox/mail/mailfilter/settings/filter/actions/register.js
#: module:io.ox/mailfilter
msgid "Mark mail as"
msgstr "Mark email as"

#. This is a summary for a mail filter rule
#. Example: Mark mails from test@invalid as deleted
#: apps/io.ox/mail/mailfilter/settings/util.js module:io.ox/mail
msgid "Mark mails from %1$s as deleted"
msgstr "Mark e-mail messages from %1$s as deleted"

#. This is a summary for a mail filter rule
#. Example: Mark mails from test@invalid as seen
#: apps/io.ox/mail/mailfilter/settings/util.js module:io.ox/mail
msgid "Mark mails from %1$s as seen"
msgstr "Mark e-mail messages from %1$s as seen"

#. This is a summary for a mail filter rule
#. Example: Mark mails to test@invalid as deleted
#: apps/io.ox/mail/mailfilter/settings/util.js module:io.ox/mail
msgid "Mark mails to %1$s as deleted"
msgstr "Mark e-mail messages to %1$s as deleted"

#. This is a summary for a mail filter rule
#. Example: Mark mails to test@invalid as seen
#: apps/io.ox/mail/mailfilter/settings/util.js module:io.ox/mail
msgid "Mark mails to %1$s as seen"
msgstr "Mark e-mail messages to %1$s as seen"

#. This is a summary for a mail filter rule
#. Example: Mark mails with subject Some subject as deleted
#: apps/io.ox/mail/mailfilter/settings/util.js module:io.ox/mail
msgid "Mark mails with subject %1$s as deleted"
msgstr "Mark e-mail messages with subject %1$s as deleted"

#. This is a summary for a mail filter rule
#. Example: Mark mails with subject Some subject as seen
#: apps/io.ox/mail/mailfilter/settings/util.js module:io.ox/mail
msgid "Mark mails with subject %1$s as seen"
msgstr "Mark e-mail messages with subject %1$s as seen"

#: apps/io.ox/backbone/mini-views/colorpicker.js module:io.ox/core
msgid "Maroon"
msgstr "Maroon"

#: apps/io.ox/mail/mailfilter/settings/filter/tests/util.js
#: module:io.ox/mailfilter
msgid "Matches"
msgstr "Matches"

#: apps/io.ox/mail/mailfilter/settings/filter/tests/util.js
#: module:io.ox/mailfilter
msgid "Matches not"
msgstr "Does not match"

#: apps/io.ox/tasks/print.js module:io.ox/tasks
msgid "Medium"
msgstr "Medium"

#: apps/io.ox/tasks/edit/view-template.js module:io.ox/tasks/edit
msgctxt "Tasks priority"
msgid "Medium"
msgstr "Medium"

#: apps/io.ox/backbone/mini-views/colorpicker.js module:io.ox/core
msgid "Medium gray"
msgstr "Medium grey"

#: apps/io.ox/tasks/util.js module:io.ox/tasks
msgid "Medium priority"
msgstr "Medium priority"

#: apps/plugins/administration/groups/settings/edit.js module:io.ox/core
msgid "Members"
msgstr "Members"

#: apps/io.ox/participants/views.js module:io.ox/core
msgid "Members (%1$d)"
msgstr "Members (%1$d)"

#. placeholder text in share dialog
#: apps/io.ox/files/share/wizard.js module:io.ox/files
msgid "Message (optional)"
msgstr "Message (optional)"

#. successfully moved a message via drag&drop to another mail category (tab)
#. %1$s represents the name if the target category
#: apps/io.ox/mail/categories/train.js module:io.ox/mail
msgid "Message moved to category \"%1$s\"."
msgid_plural "Messages moved to category \"%1$s\"."
msgstr[0] "Message moved to category \"%1$s\"."
msgstr[1] "Messages moved to category \"%1$s\"."

#: apps/io.ox/mail/toolbar.js module:io.ox/mail
msgid "Message size"
msgstr "Message size"

#: apps/io.ox/mail/main.js module:io.ox/mail
msgid "Messages"
msgstr "Messages"

#. toolbar with 'select all' and 'sort by'
#: apps/io.ox/mail/main.js module:io.ox/mail
msgid "Messages options"
msgstr "Messages options"

#: apps/io.ox/contacts/edit/view-form.js module:io.ox/contacts
msgid "Messaging"
msgstr "Messaging"

#. vcard (electronic business card) field
#: apps/io.ox/contacts/print-details.js module:io.ox/contacts
#: apps/io.ox/contacts/view-detail.js
msgid "Messenger"
msgstr "Messenger"

#: apps/io.ox/contacts/model.js module:io.ox/contacts
msgid "Middle name"
msgstr "Middle name"

#: apps/io.ox/files/mediaplayer.js module:io.ox/files
msgid "Minimize"
msgstr "Minimise"

#. %1$s is the minimum password length
#: apps/plugins/portal/userSettings/register.js module:io.ox/core
#, c-format
msgid "Minimum password length is %1$d."
msgstr "Minimum password length is %1$d."

#: apps/io.ox/tasks/edit/util.js module:io.ox/tasks
msgid "Minus"
msgstr "Minus"

#: apps/io.ox/core/tk/mobiscroll.js module:io.ox/core
msgid "Minutes"
msgstr "Minutes"

#. section name for contact fields in detail view
#: apps/io.ox/contacts/view-detail.js module:io.ox/contacts
msgid "Miscellaneous"
msgstr "Miscellaneous"

#: apps/io.ox/core/sub/model.js module:io.ox/core/sub
msgid "Model is incomplete."
msgstr "Model is incomplete."

#: apps/io.ox/calendar/common-extensions.js module:io.ox/calendar
#: apps/io.ox/core/viewer/views/sidebar/fileinfoview.js
#: module:io.ox/core/viewer apps/io.ox/notes/detail-view.js module:io.ox/notes
msgid "Modified"
msgstr "Modified"

#. superessive of the weekday
#. will only be used in a form like “Happens every week on $weekday”
#: apps/io.ox/calendar/util.js module:io.ox/calendar
msgctxt "superessive"
msgid "Monday"
msgstr "Monday"

#: apps/io.ox/backbone/mini-views/date.js module:io.ox/core
#: apps/io.ox/calendar/toolbar.js module:io.ox/calendar
msgid "Month"
msgstr "Month"

#: apps/io.ox/backbone/views/recurrence-view.js
#: module:io.ox/calendar/edit/main
msgid "Monthly"
msgstr "Monthly"

#: apps/io.ox/core/tk/mobiscroll.js module:io.ox/core
msgid "Months"
msgstr "Months"

#: apps/io.ox/core/extPatterns/links.js module:io.ox/core
#: apps/io.ox/find/extensions-api.js apps/io.ox/search/facets/extensions.js
msgid "More"
msgstr "More"

#: apps/io.ox/core/extPatterns/links.js module:io.ox/core
msgid "More actions"
msgstr "More actions"

#: apps/io.ox/search/view-template.js module:io.ox/core
msgid "More than the currently displayed %1$s items were found"
msgstr "More than the currently displayed %1$s items were found"

#: apps/io.ox/calendar/actions.js module:io.ox/calendar
#: apps/io.ox/calendar/mobile-toolbar-actions.js
#: apps/io.ox/calendar/toolbar.js apps/io.ox/contacts/actions.js
#: module:io.ox/contacts apps/io.ox/contacts/mobile-toolbar-actions.js
#: module:io.ox/mail apps/io.ox/contacts/toolbar.js
#: apps/io.ox/core/folder/contextmenu.js module:io.ox/core
#: apps/io.ox/files/actions.js module:io.ox/files apps/io.ox/files/toolbar.js
#: apps/io.ox/mail/actions.js apps/io.ox/mail/mobile-toolbar-actions.js
#: apps/io.ox/mail/toolbar.js apps/io.ox/tasks/actions.js module:io.ox/tasks
#: apps/io.ox/tasks/actions/move.js apps/io.ox/tasks/mobile-toolbar-actions.js
#: apps/io.ox/tasks/toolbar.js
msgid "Move"
msgstr "Move"

#: apps/io.ox/core/folder/actions/common.js module:io.ox/core
msgid "Move all"
msgstr "Move all"

#: apps/io.ox/core/folder/actions/move.js module:io.ox/core
#: apps/io.ox/core/folder/contextmenu.js apps/io.ox/mail/categories/train.js
#: module:io.ox/mail
msgid "Move all messages"
msgstr "Move all messages"

#: apps/io.ox/core/folder/actions/move.js module:io.ox/core
msgid "Move folder"
msgstr "Move folder"

#. This is a summary for a mail filter rule
#. %1$s A user input (usually a mail address)
#. %2$s A folder selected by the user
#. Example: Move mails from test@invalid into folder INBOX
#: apps/io.ox/mail/mailfilter/settings/util.js module:io.ox/mail
msgid "Move mails from %1$s into folder %2$s"
msgstr "Move e-mail messages from %1$s into folder %2$s"

#. This is a summary for a mail filter rule
#. %1$s A user input (usually a mail address)
#. %2$s A folder selected by the user
#. Example: Move mails to test@invalid into folder INBOX
#: apps/io.ox/mail/mailfilter/settings/util.js module:io.ox/mail
msgid "Move mails to %1$s into folder %2$s"
msgstr "Move e-mail messages to %1$s into folder %2$s"

#. This is a summary for a mail filter rule
#. %1$s User input for mail subjects to filter for
#. %2$s A folder selected by the user
#. Example: Move mails with subject Some subject into folder INBOX
#: apps/io.ox/mail/mailfilter/settings/util.js module:io.ox/mail
msgid "Move mails with subject %1$s into folder %2$s"
msgstr "Move e-mail messages with subject %1$s into folder %2$s"

#: apps/io.ox/mail/categories/picker.js module:io.ox/mail
msgid "Move to category"
msgstr "Move to category"

#: apps/io.ox/mail/categories/picker.js module:io.ox/mail
msgid "Move to folder"
msgstr "Move to folder"

#: apps/io.ox/core/tk/vgrid.js module:io.ox/core
msgid "Multiselect"
msgstr "Multiselect"

#: apps/io.ox/files/view-options.js module:io.ox/files
msgid "Music"
msgstr "Music"

#. %1$s is the display name of the account
#. e.g. My Xing account
#: apps/io.ox/core/sub/subscriptions.js module:io.ox/core/sub
#: apps/io.ox/files/actions/add-storage-account.js module:io.ox/files
#: apps/io.ox/mail/accounts/settings.js module:io.ox/mail/accounts/settings
#: apps/io.ox/oauth/keychain.js module:io.ox/core
msgid "My %1$s account"
msgstr "My %1$s account"

#. %1$s is the display name of the account
#. %2$d number, if more than one account of the same service
#. e.g. My Xing account
#: apps/io.ox/oauth/keychain.js module:io.ox/core
msgid "My %1$s account (%2$d)"
msgstr "My %1$s account (%2$d)"

#: apps/io.ox/core/sub/subscriptions.js module:io.ox/core/sub
msgid "My %1$s calendar"
msgstr "My %1$s calendar"

#: apps/io.ox/core/sub/subscriptions.js module:io.ox/core/sub
msgid "My %1$s contacts"
msgstr "My %1$s contacts"

#: apps/io.ox/contacts/addressbook/popup.js module:io.ox/contacts
#: apps/io.ox/core/folder/extensions.js module:io.ox/core
msgid "My address books"
msgstr "My address books"

#: apps/io.ox/core/folder/extensions.js module:io.ox/core
msgid "My calendars"
msgstr "My calendars"

#: apps/io.ox/core/folder/extensions.js module:io.ox/core
#: apps/io.ox/core/main.js apps/io.ox/core/settings/pane.js
#: apps/plugins/portal/userSettings/register.js
msgid "My contact data"
msgstr "My contact data"

#: apps/io.ox/core/folder/extensions.js module:io.ox/core
msgid "My folders"
msgstr "My folders"

#: apps/plugins/portal/recentfiles/register.js module:plugins/portal
msgid "My latest files"
msgstr "My latest files"

#: apps/plugins/portal/userSettings/register.js module:io.ox/core
msgid "My password"
msgstr "My password"

#: apps/io.ox/core/folder/extensions.js module:io.ox/core
#: apps/io.ox/files/main.js module:io.ox/files
msgid "My shares"
msgstr "My shares"

#: apps/io.ox/core/folder/extensions.js module:io.ox/core
#: apps/plugins/portal/tasks/register.js module:plugins/portal
msgid "My tasks"
msgstr "My tasks"

#. Name of distribution list
#: apps/io.ox/calendar/freetime/distributionListPopup.js module:io.ox/calendar
#: apps/io.ox/contacts/distrib/create-dist-view.js module:io.ox/contacts
#: apps/io.ox/contacts/print.js apps/io.ox/contacts/view-detail.js
#: apps/io.ox/core/viewer/views/sidebar/fileinfoview.js
#: module:io.ox/core/viewer apps/io.ox/files/favorite/view-options.js
#: module:io.ox/core apps/io.ox/files/share/view-options.js module:io.ox/files
#: apps/io.ox/files/view-options.js apps/io.ox/mail/categories/edit.js
#: module:io.ox/mail apps/io.ox/mail/mailfilter/settings/filter/tests/util.js
#: module:io.ox/mailfilter
msgid "Name"
msgstr "Name"

#. Emoji category
#: apps/io.ox/emoji/categories.js module:io.ox/mail/emoji
msgid "Nature"
msgstr "Nature"

#. color names for screenreaders
#: apps/io.ox/backbone/mini-views/colorpicker.js module:io.ox/core
msgid "Navy Blue"
msgstr "Navy Blue"

#: apps/io.ox/files/main.js module:io.ox/files apps/io.ox/mail/main.js
#: module:io.ox/mail
msgid "Need more space?"
msgstr "Need more space?"

#: apps/io.ox/mail/mailfilter/settings/filter/tests/register.js
#: module:io.ox/mailfilter
msgid "Nested condition"
msgstr "Nested condition"

#. declines the use of desktop notifications
#: apps/io.ox/backbone/views/recurrence-view.js
#: module:io.ox/calendar/edit/main apps/io.ox/core/notifications.js
#: module:io.ox/core
msgid "Never"
msgstr "Never"

#: apps/io.ox/calendar/util.js module:io.ox/calendar
msgid "Never."
msgstr "Never."

#: apps/io.ox/calendar/toolbar.js module:io.ox/calendar
#: apps/io.ox/contacts/mobile-toolbar-actions.js module:io.ox/mail
#: apps/io.ox/contacts/toolbar.js module:io.ox/contacts
#: apps/io.ox/files/toolbar.js module:io.ox/files
#: apps/io.ox/tasks/mobile-toolbar-actions.js module:io.ox/tasks
#: apps/io.ox/tasks/toolbar.js
msgid "New"
msgstr "New"

#: apps/io.ox/core/folder/api.js module:io.ox/core
#: apps/io.ox/core/sub/subscriptions.js module:io.ox/core/sub
msgid "New Folder"
msgstr "New Folder"

#: apps/io.ox/mail/api.js module:io.ox/mail
msgid "New Mail"
msgstr "New Email"

#: apps/io.ox/core/folder/actions/add.js module:io.ox/core
msgid "New address book"
msgstr "New address book"

#: apps/io.ox/calendar/settings/pane.js module:io.ox/calendar
#: apps/io.ox/calendar/toolbar.js
msgid "New appointment"
msgstr "New appointment"

#. Title of generic desktop notification about new invitations to appointments
#. Title of the desktop notification about new invitation to a specific appointment
#: apps/plugins/notifications/calendar/register.js
#: module:plugins/notifications
msgid "New appointment invitation"
msgstr "New appointment invitation"

#. Title of the desktop notification about new reminder for a specific appointment
#: apps/plugins/notifications/calendar/register.js
#: module:plugins/notifications
msgid "New appointment reminder"
msgstr "New appointment reminder"

#. Title of generic desktop notification about new reminders for appointments
#: apps/plugins/notifications/calendar/register.js
#: module:plugins/notifications
msgid "New appointment reminders"
msgstr "New appointment reminders"

#: apps/io.ox/core/folder/actions/add.js module:io.ox/core
msgid "New calendar"
msgstr "New calendar"

#: apps/io.ox/contacts/edit/main.js module:io.ox/contacts
msgid "New contact"
msgstr "New contact"

#: apps/io.ox/files/toolbar.js module:io.ox/files
msgid "New file"
msgstr "New file"

<<<<<<< HEAD
#: apps/io.ox/core/folder/actions/add.js module:io.ox/core
msgid "New folder"
msgstr "New folder"
=======
#. Quota means a general quota for mail and files
#: apps/io.ox/files/main.js module:io.ox/files apps/io.ox/mail/main.js
#: module:io.ox/mail apps/plugins/portal/quota/register.js
#: module:plugins/portal
msgid "Quota"
msgstr "Quota"

#. Quota means a general quota for mail and files
#: apps/io.ox/files/main.js module:io.ox/files
#: apps/plugins/portal/quota/register.js module:plugins/portal
msgid "File quota"
msgstr "File quota"
>>>>>>> 8efd135e

#: apps/plugins/notifications/mail/register.js module:plugins/notifications
msgid "New mail"
msgstr "New e-mail"

#: apps/plugins/notifications/mail/register.js module:plugins/notifications
msgid "New mails"
msgstr "New e-mail messages"

#: apps/io.ox/notes/toolbar.js module:io.ox/notes
msgid "New note"
msgstr "New note"

#: apps/io.ox/core/notifications/subview.js module:io.ox/core
msgid "New notifications"
msgstr "New notifications"

#: apps/plugins/notifications/tasks/register.js module:plugins/notifications
msgid "New overdue task"
msgstr "New overdue task"

#: apps/plugins/notifications/tasks/register.js module:plugins/notifications
msgid "New overdue tasks"
msgstr "New overdue tasks"

#: apps/plugins/portal/userSettings/register.js module:io.ox/core
msgid "New password"
msgstr "New password"

#: apps/io.ox/mail/mailfilter/settings/model.js module:io.ox/mail
#: apps/io.ox/mail/mailfilter/settings/util.js
msgid "New rule"
msgstr "New rule"

#: apps/io.ox/tasks/toolbar.js module:io.ox/tasks
msgid "New task"
msgstr "New task"

#. Title for a desktop notification about a new invitation to a specific task
#: apps/plugins/notifications/tasks/register.js module:plugins/notifications
msgid "New task invitation"
msgstr "New task invitation"

#. Title for a generic desktop notification about new invitations to tasks
#: apps/plugins/notifications/tasks/register.js module:plugins/notifications
msgid "New task invitations"
msgstr "New task invitations"

#. Title for a desktop notification about a new reminder for a specific task
#: apps/plugins/notifications/tasks/register.js module:plugins/notifications
msgid "New task reminder"
msgstr "New task reminder"

<<<<<<< HEAD
#. Title for a generic desktop notification about new reminders for tasks
#: apps/plugins/notifications/tasks/register.js module:plugins/notifications
msgid "New task reminders"
msgstr "New task reminders"

#: apps/io.ox/calendar/month/perspective.js module:io.ox/calendar
#: apps/io.ox/core/tk/wizard.js module:io.ox/core
#: apps/io.ox/core/viewer/views/displayerview.js
#: apps/io.ox/core/wizard/registry.js module:io.ox/core/wizard
#: apps/io.ox/wizards/upsell.js module:io.ox/wizards
msgid "Next"
msgstr "Next"

#: apps/io.ox/calendar/freetime/timeView.js module:io.ox/calendar
#: apps/io.ox/calendar/week/view.js
msgid "Next Day"
msgstr "Next Day"

#: apps/io.ox/calendar/week/view.js module:io.ox/calendar
msgid "Next Week"
msgstr "Next Week"
=======
#: apps/io.ox/files/settings/pane.js module:io.ox/files
msgid "Show all images just once"
msgstr "Show all images just once"

#: apps/io.ox/files/settings/pane.js module:io.ox/files
msgid "Repeat slideshow"
msgstr "Repeat slideshow"

#: apps/io.ox/files/settings/pane.js module:io.ox/files
msgid "Slideshow / Autoplay mode for images"
msgstr "Slideshow / Autoplay mode for images"

#: apps/io.ox/files/settings/pane.js module:io.ox/files
msgid "Show all images for"
msgstr "Show all images for"

#: apps/io.ox/files/settings/pane.js module:io.ox/files
msgid "seconds"
msgstr "seconds"
>>>>>>> 8efd135e

#: apps/io.ox/mail/threadview.js module:io.ox/mail
msgid "Next message"
msgstr "Next message"

#: apps/io.ox/core/viewer/views/toolbarview.js module:io.ox/core
msgid "Next page"
msgstr "Next page"

#: apps/io.ox/contacts/model.js module:io.ox/contacts
msgid "Nickname"
msgstr "Nickname"

#. folder permissions - Is Admin? NO
#: apps/io.ox/core/main.js module:io.ox/core
#: apps/io.ox/core/permissions/permissions.js
msgid "No"
msgstr "No"

#: apps/plugins/portal/rss/register.js module:io.ox/portal
msgid "No RSS feeds found."
msgstr "No RSS feeds found."

#: apps/plugins/portal/twitter/register.js module:plugins/portal
msgid "No Tweets yet."
msgstr "No Tweets yet."

#: apps/io.ox/core/folder/tree.js module:io.ox/core
msgid "No action available"
msgstr "No action available"

#: apps/io.ox/calendar/list/perspective.js module:io.ox/calendar
msgid "No appointments found until %s"
msgstr "No appointments found until %s"

#: apps/io.ox/core/tk/tokenfield.js module:io.ox/core
msgid "No autocomplete entries found"
msgstr "No auto-complete entries found"

#: apps/plugins/portal/birthdays/register.js module:plugins/portal
msgid "No birthdays within the next %1$d weeks"
msgstr "No birthdays within the next %1$d weeks"

#: apps/io.ox/backbone/mini-views/colorpicker.js module:io.ox/core
msgid "No color"
msgstr "No colour"

#: apps/io.ox/core/boot/i18n.js module:io.ox/core/boot
msgid ""
"No connection to server. Please check your internet connection and retry."
msgstr ""
"No connection to server. Please check your internet connection and retry."

#: apps/io.ox/core/commons.js module:io.ox/core apps/io.ox/files/main.js
#: module:io.ox/files
msgid "No elements selected"
msgstr "No elements selected"

#: apps/io.ox/core/settings/errorlog/settings/pane.js module:io.ox/core
msgid "No errors"
msgstr "No errors"

#: apps/plugins/portal/recentfiles/register.js module:plugins/portal
msgid "No files have been changed recently"
msgstr "No files have been changed recently"

#: apps/io.ox/search/items/view-template.js module:io.ox/core
msgid "No items found"
msgstr "No items found"

#: apps/io.ox/contacts/settings/pane.js module:io.ox/contacts
msgid "No link"
msgstr "No link"

#: apps/io.ox/core/settings/errorlog/settings/pane.js module:io.ox/core
msgid "No lost requests"
msgstr "No lost requests"

#: apps/plugins/portal/mail/register.js module:plugins/portal
msgid "No mails in your inbox"
msgstr "No email messages in your inbox"

#. search feature returns an empty result
#: apps/io.ox/calendar/main.js module:io.ox/calendar
#: apps/io.ox/contacts/addressbook/popup.js module:io.ox/contacts
#: apps/io.ox/find/main.js module:io.ox/core
msgid "No matching items found."
msgstr "No matching items found."

#: apps/io.ox/mail/main.js module:io.ox/mail
msgid "No message selected"
msgstr "No message selected"

#: apps/io.ox/core/notifications.js module:io.ox/core
msgid "No notifications"
msgstr "No notifications"

#: apps/io.ox/tasks/util.js module:io.ox/tasks
msgid "No priority"
msgstr "No priority"

#: apps/io.ox/mail/util.js module:io.ox/core
msgid "No recipients"
msgstr "No recipients"

#: apps/io.ox/calendar/settings/pane.js module:io.ox/calendar
#: apps/io.ox/calendar/util.js apps/io.ox/tasks/edit/view-template.js
#: module:io.ox/tasks/edit
msgid "No reminder"
msgstr "No reminder"

#: apps/io.ox/mail/compose/extensions.js module:io.ox/mail
#: apps/io.ox/mail/settings/signatures/settings/pane.js
msgid "No signature"
msgstr "No signature"

#: apps/io.ox/core/settings/errorlog/settings/pane.js module:io.ox/core
msgid "No slow requests"
msgstr "No slow requests"

#. %1$s mail sender
#. %2$s mail subject
#: apps/io.ox/mail/actions/addToPortal.js module:io.ox/mail
#: apps/io.ox/mail/compose/model.js apps/io.ox/mail/compose/view.js
#: apps/io.ox/mail/util.js module:io.ox/core
#: apps/plugins/notifications/mail/register.js module:plugins/notifications
#: apps/plugins/portal/mail/register.js module:plugins/portal
#, c-format
msgid "No subject"
msgstr "No subject"

#: apps/io.ox/core/sub/subscriptions.js module:io.ox/core/sub
msgid "No subscription services available for this module"
msgstr "No subscription services available for this module"

#: apps/plugins/portal/reddit/register.js module:io.ox/portal
msgid "No title."
msgstr "No title."

#. object permissions - read
#. object permissions - edit/modify
#. object permissions - delete
#. Auth type. None. No authentication
#. Connection security. None.
#: apps/io.ox/core/settings/pane.js module:io.ox/core
#: apps/io.ox/core/tk/attachments.js apps/io.ox/core/tk/flag-picker.js
#: module:io.ox/mail apps/io.ox/files/share/permissions.js
#: apps/io.ox/files/view-options.js module:io.ox/files
#: apps/io.ox/mail/accounts/view-form.js module:io.ox/settings
#: apps/io.ox/mail/mailfilter/settings/filter/actions/register.js
#: module:io.ox/mailfilter
msgid "None"
msgstr "None"

#: apps/io.ox/tasks/edit/view-template.js module:io.ox/tasks/edit
msgctxt "Tasks priority"
msgid "None"
msgstr "None"

#. E-Mail priority
#: apps/io.ox/mail/compose/view.js module:io.ox/mail
msgctxt "E-Mail priority"
msgid "Normal"
msgstr "Normal"

#: apps/io.ox/mail/mailfilter/settings/filter/tests/util.js
#: module:io.ox/mailfilter
msgid "Not Regex"
msgstr "Not Regex"

#: apps/io.ox/mail/common-extensions.js module:io.ox/mail
msgid "Not flagged"
msgstr "Not flagged"

#: apps/plugins/core/feedback/register.js module:io.ox/core
msgid "Not likely at all"
msgstr "Not likely at all"

#: apps/io.ox/mail/actions.js module:io.ox/mail apps/io.ox/mail/toolbar.js
msgid "Not spam"
msgstr "Not spam"

#: apps/io.ox/tasks/edit/view-template.js module:io.ox/tasks/edit
#: apps/io.ox/tasks/print.js module:io.ox/tasks apps/io.ox/tasks/util.js
msgid "Not started"
msgstr "Not started"

#: apps/io.ox/calendar/freebusy/templates.js module:io.ox/calendar/freebusy
#: apps/io.ox/editor/main.js module:io.ox/editor
#: apps/io.ox/mail/actions/reminder.js module:io.ox/mail
msgid "Note"
msgstr "Note"

#: apps/io.ox/core/import/import.js module:io.ox/core
msgid "Note on CSV files:"
msgstr "Note on CSV files:"

#: apps/io.ox/contacts/print.js module:io.ox/contacts
msgid "Note: One contact is not shown due to missing phone numbers"
msgid_plural "Note: %1$d contacts are not shown due to missing phone numbers"
msgstr[0] "Note: One contact is not shown due to missing phone numbers"
msgstr[1] "Note: %1$d contacts are not shown due to missing phone numbers"

#: apps/io.ox/core/sub/settings/pane.js module:io.ox/core/sub
msgid ""
"Note: Refreshing this subscription will replace the calendar content with "
"the external content. Changes you have made inside appsuite will be "
"overwritten"
msgstr ""
"Note: Refreshing this subscription will replace the calendar content with "
"the external content. Changes you have made inside appsuite will be "
"overwritten"

#: apps/io.ox/mail/compose/extensions.js module:io.ox/mail
msgid "Notification"
msgstr "Notification"

#. Should be "töne" in german, used for notification sounds. Not "geräusch"
#: apps/plugins/notifications/mail/register.js module:plugins/notifications
msgid "Notification sounds"
msgstr "Notification sounds"

#: apps/io.ox/core/notifications.js module:io.ox/core
msgid "Notifications"
msgstr "Notifications"

#: apps/io.ox/core/settings/downloads/pane.js module:io.ox/core
msgid "Notifier"
msgstr "Notifier"

#: apps/io.ox/calendar/edit/extensions.js module:io.ox/calendar/edit/main
msgid "Notify all participants by email."
msgstr "Notify all participants by email."

#. Hides all current notifications (invitations, reminder etc.) for half an hour.
#: apps/io.ox/core/notifications.js module:io.ox/core
msgid "Notify me again later"
msgstr "Notify me again later"

#: apps/io.ox/mail/vacationnotice/settings/model.js module:io.ox/mail
msgid "Number of days between vacation notices to the same sender"
msgstr "Number of days between vacation notices to the same sender"

#: apps/io.ox/calendar/settings/pane.js module:io.ox/calendar
msgid "Number of days in work week"
msgstr "Number of days in work week"

#. number of items in a folder
#: apps/io.ox/core/folder/actions/properties.js module:io.ox/core
msgid "Number of items"
msgstr "Number of items"

#. number of messages in a folder (mail only)
#: apps/io.ox/core/folder/actions/properties.js module:io.ox/core
msgid "Number of messages"
msgstr "Number of messages"

#: apps/io.ox/core/tk/reminder-util.js module:io.ox/core
msgid "OK"
msgstr "OK"

#: apps/io.ox/core/permissions/permissions.js module:io.ox/core
msgid "Object permissions"
msgstr "Object permissions"

#. Emoji category
#: apps/io.ox/emoji/categories.js module:io.ox/mail/emoji
msgid "Objects"
msgstr "Objects"

#: apps/io.ox/backbone/views/recurrence-view.js
#: module:io.ox/calendar/edit/main
msgid "Occurrences"
msgstr "Occurrences"

#: apps/io.ox/core/main.js module:io.ox/core
msgid "Offline"
msgstr "Offline"

#: apps/io.ox/core/boot/i18n.js module:io.ox/core/boot
msgid "Offline mode"
msgstr "Offline mode"

#: apps/io.ox/core/folder/picker.js module:io.ox/core
#: apps/io.ox/core/relogin.js apps/io.ox/core/tk/filestorageUtil.js
#: apps/io.ox/core/tk/mobiscroll.js
msgid "Ok"
msgstr "OK"

#: apps/io.ox/backbone/mini-views/colorpicker.js module:io.ox/core
msgid "Olive"
msgstr "Olive"

#: apps/io.ox/calendar/actions/create.js module:io.ox/calendar
msgid "On behalf of the owner"
msgstr "On behalf of the owner"

#: apps/io.ox/backbone/views/recurrence-view.js
#: module:io.ox/calendar/edit/main
msgid "On specific date"
msgstr "On specific date"

#. recurrence string
#. %1$d: numeric
#: apps/io.ox/calendar/util.js module:io.ox/calendar
msgctxt "weekly"
msgid "On workdays."
msgid_plural "Every %1$d weeks on workdays."
msgstr[0] "On workdays."
msgstr[1] "Every %1$d weeks on workdays."

#. %1$d is the number of search results in the autocomplete field
#: apps/io.ox/core/tk/tokenfield.js module:io.ox/core
#, c-format
msgid "One autocomplete entry found"
msgid_plural "%1$d autocomplete entries found"
msgstr[0] "One auto-complete entry found"
msgstr[1] "%1$d auto-complete entries found"

#: apps/io.ox/mail/actions/attachmentQuota.js module:io.ox/mail
msgid ""
"One or more attached files exceed the size limit per email. Therefore, the "
"files are not sent as attachments but kept on the server. The email you have "
"sent just contains links to download these files."
msgstr ""
"One or more attached files exceed the size limit per email. Therefore, the "
"files were not sent as attachments but kept on the server. The email you "
"have sent contains links to download these files."

#: apps/io.ox/backbone/mini-views/help.js module:io.ox/core
msgid "Online help"
msgstr "Online help"

#: apps/io.ox/core/sub/settings/pane.js module:io.ox/core/sub
msgid "Only showing items related to folder \"%1$s\""
msgstr "Only showing items related to folder \"%1$s\""

#: apps/io.ox/files/actions.js module:io.ox/files
msgid "Open"
msgstr "Open"

#: apps/io.ox/contacts/settings/pane.js module:io.ox/contacts
#: apps/io.ox/contacts/view-detail.js
msgid "Open Street Map"
msgstr "Open Street Map"

#: apps/io.ox/mail/threadview.js module:io.ox/mail
msgid "Open all messages"
msgstr "Open all messages"

#: apps/io.ox/core/viewer/views/toolbarview.js module:io.ox/core
msgid "Open attachment"
msgstr "Open attachment"

#: apps/io.ox/core/viewer/views/sidebar/panelbaseview.js
#: module:io.ox/core/viewer
msgid "Open description panel"
msgstr "Open description panel"

#: apps/plugins/portal/tumblr/register.js module:io.ox/portal
msgid "Open external link"
msgstr "Open external link"

#: apps/io.ox/preview/main.js module:io.ox/core
msgid "Open file"
msgstr "Open file"

#: apps/io.ox/preview/main.js module:io.ox/core
msgid "Open file. Drag to your desktop to download."
msgstr "Open file. Drag to your desktop to download."

#: apps/io.ox/calendar/main.js module:io.ox/calendar
#: apps/io.ox/core/commons.js module:io.ox/core
#: apps/io.ox/files/favorite/view-options.js
#: apps/io.ox/files/share/view-options.js module:io.ox/files
#: apps/io.ox/files/view-options.js apps/io.ox/mail/view-options.js
#: module:io.ox/mail
msgid "Open folder view"
msgstr "Open folder view"

#. %1$s is a map service, like "Google Maps"
#: apps/io.ox/contacts/view-detail.js module:io.ox/contacts
msgid "Open in %1$s"
msgstr "Open in %1$s"

#: apps/io.ox/core/pim/actions.js module:io.ox/core
#: apps/io.ox/files/actions.js module:io.ox/files apps/io.ox/mail/actions.js
#: module:io.ox/mail
msgid "Open in browser"
msgstr "Open in browser"

#: apps/io.ox/core/viewer/views/toolbarview.js module:io.ox/core
msgid "Open in browser tab"
msgstr "Open in browser tab"

#: apps/io.ox/linkedIn/view-detail.js module:io.ox/portal
msgid "Open on LinkedIn"
msgstr "Open on LinkedIn"

#. button label within the client-onboarding widget
#. button opens the wizard to configure your device
#: apps/plugins/portal/powerdns-parental-control/register.js
#: module:plugins/portal
msgid "Open parental control settings"
msgstr "Open parental control settings"

#: apps/io.ox/mail/threadview.js module:io.ox/mail
msgid "Open/close all messages"
msgstr "Open/close all messages"

#: apps/io.ox/contacts/model.js module:io.ox/contacts
msgid "Optional 01"
msgstr "Optional 01"

#: apps/io.ox/contacts/model.js module:io.ox/contacts
msgid "Optional 02"
msgstr "Optional 02"

#: apps/io.ox/contacts/model.js module:io.ox/contacts
msgid "Optional 03"
msgstr "Optional 03"

#: apps/io.ox/contacts/model.js module:io.ox/contacts
msgid "Optional 04"
msgstr "Optional 04"

#: apps/io.ox/contacts/model.js module:io.ox/contacts
msgid "Optional 05"
msgstr "Optional 05"

#: apps/io.ox/contacts/model.js module:io.ox/contacts
msgid "Optional 06"
msgstr "Optional 06"

#: apps/io.ox/contacts/model.js module:io.ox/contacts
msgid "Optional 07"
msgstr "Optional 07"

#: apps/io.ox/contacts/model.js module:io.ox/contacts
msgid "Optional 08"
msgstr "Optional 08"

#: apps/io.ox/contacts/model.js module:io.ox/contacts
msgid "Optional 09"
msgstr "Optional 09"

#: apps/io.ox/contacts/model.js module:io.ox/contacts
msgid "Optional 10"
msgstr "Optional 10"

#: apps/io.ox/contacts/model.js module:io.ox/contacts
msgid "Optional 11"
msgstr "Optional 11"

#: apps/io.ox/contacts/model.js module:io.ox/contacts
msgid "Optional 12"
msgstr "Optional 12"

#: apps/io.ox/contacts/model.js module:io.ox/contacts
msgid "Optional 13"
msgstr "Optional 13"

#: apps/io.ox/contacts/model.js module:io.ox/contacts
msgid "Optional 14"
msgstr "Optional 14"

#: apps/io.ox/contacts/model.js module:io.ox/contacts
msgid "Optional 15"
msgstr "Optional 15"

#: apps/io.ox/contacts/model.js module:io.ox/contacts
msgid "Optional 16"
msgstr "Optional 16"

#: apps/io.ox/contacts/model.js module:io.ox/contacts
msgid "Optional 17"
msgstr "Optional 17"

#: apps/io.ox/contacts/model.js module:io.ox/contacts
msgid "Optional 18"
msgstr "Optional 18"

#: apps/io.ox/contacts/model.js module:io.ox/contacts
msgid "Optional 19"
msgstr "Optional 19"

#: apps/io.ox/contacts/model.js module:io.ox/contacts
msgid "Optional 20"
msgstr "Optional 20"

#: apps/io.ox/calendar/freetime/timeView.js module:io.ox/calendar
#: apps/io.ox/calendar/toolbar.js apps/io.ox/contacts/toolbar.js
#: module:io.ox/contacts apps/io.ox/core/emoji/view.js module:io.ox/mail/emoji
#: apps/io.ox/files/toolbar.js module:io.ox/files
#: apps/io.ox/find/extensions-facets.js module:io.ox/core
#: apps/io.ox/mail/compose/extensions.js module:io.ox/mail
#: apps/io.ox/mail/compose/view.js apps/io.ox/mail/toolbar.js
#: apps/io.ox/tasks/toolbar.js module:io.ox/tasks
msgid "Options"
msgstr "Options"

#: apps/io.ox/backbone/mini-views/colorpicker.js module:io.ox/core
#: apps/io.ox/core/tk/flag-picker.js module:io.ox/mail
#: apps/io.ox/mail/mailfilter/settings/filter/actions/register.js
#: module:io.ox/mailfilter apps/io.ox/portal/settings/pane.js
#: module:io.ox/portal
msgid "Orange"
msgstr "Orange"

#: apps/io.ox/tasks/main.js module:io.ox/tasks
msgid "Order"
msgstr "Order"

#: apps/io.ox/calendar/common-extensions.js module:io.ox/calendar
#: apps/io.ox/participants/views.js module:io.ox/core
msgid "Organizer"
msgstr "Organiser"

#: apps/io.ox/tasks/util.js module:io.ox/tasks
msgid "Original mail"
msgstr "Original e-mail"

#. vcard (electronic business card) field
#: apps/io.ox/contacts/print-details.js module:io.ox/contacts
#: apps/io.ox/mail/accounts/settings.js module:io.ox/mail/accounts/settings
msgid "Other"
msgstr "Other"

#. vcard (electronic business card) field
#: apps/io.ox/contacts/print-details.js module:io.ox/contacts
#: apps/io.ox/contacts/view-detail.js
msgid "Other Address"
msgstr "Other Address"

#: apps/io.ox/contacts/edit/view-form.js module:io.ox/contacts
msgid "Other address"
msgstr "Other address"

#: apps/io.ox/mail/accounts/view-form.js module:io.ox/settings
msgid "Outgoing server (SMTP)"
msgstr "Outgoing server (SMTP)"

#: apps/io.ox/tasks/util.js module:io.ox/tasks
msgid "Overdue"
msgstr "Overdue"

#. %1$s task title
#: apps/plugins/notifications/tasks/register.js module:plugins/notifications
#, c-format
msgid "Overdue Task %1$s."
msgstr "Overdue Task %1$s."

#: apps/plugins/notifications/tasks/register.js module:plugins/notifications
msgid "Overdue Tasks"
msgstr "Overdue Tasks"

#. Role: Owner (same as admin)
#: apps/io.ox/core/permissions/permissions.js module:io.ox/core
#: apps/io.ox/files/share/permissions.js
msgid "Owner"
msgstr "Owner"

#. Petabytes
#: apps/io.ox/core/strings.js module:io.ox/core
msgid "PB"
msgstr "PB"

#: apps/io.ox/files/view-options.js module:io.ox/files
msgid "PDFs"
msgstr "PDFs"

#. text of a viewer document page caption
#. Example result: "Page 5 of 10"
#. %1$d is the current page index
#. %2$d is the total number of pages
#: apps/io.ox/core/viewer/views/types/documentview.js module:io.ox/core
msgid "Page %1$d of %2$d"
msgstr "Page %1$d of %2$d"

#: apps/io.ox/contacts/model.js module:io.ox/contacts
msgid "Pager"
msgstr "Pager"

#: apps/io.ox/mail/mailfilter/settings/filter/tests/util.js
#: module:io.ox/mailfilter
msgid "Part"
msgstr "Part"

#: apps/io.ox/calendar/print-compact.js module:io.ox/calendar
#: apps/io.ox/participants/detail.js module:io.ox/core
msgid "Participants"
msgstr "Participants"

#: apps/io.ox/participants/views.js module:io.ox/core
msgid "Participants (%1$d)"
msgstr "Participants (%1$d)"

#: apps/io.ox/core/boot/i18n.js module:io.ox/core/boot
#: apps/io.ox/core/relogin.js module:io.ox/core
#: apps/io.ox/files/share/wizard.js module:io.ox/files
#: apps/io.ox/mail/accounts/view-form.js module:io.ox/settings
#: apps/io.ox/mail/compose/extensions.js module:io.ox/mail
msgid "Password"
msgstr "Password"

#. %1$s is the minimum password length
#. %2$s is the maximum password length
#: apps/plugins/portal/userSettings/register.js module:io.ox/core
#, c-format
msgid "Password length must be between %1$d and %2$d characters."
msgstr "Password length must be between %1$d and %2$d characters."

#: apps/io.ox/settings/accounts/settings/pane.js
#: module:io.ox/settings/accounts
msgid "Password recovery"
msgstr "Password recovery"

#: apps/io.ox/files/share/wizard.js module:io.ox/files
msgid "Password required"
msgstr "Password required"

#: apps/plugins/portal/userSettings/register.js module:io.ox/core
msgid "Password strength: Good"
msgstr "Password strength: Good"

#: apps/plugins/portal/userSettings/register.js module:io.ox/core
msgid "Password strength: Legendary!"
msgstr "Password strength: Legendary!"

#: apps/plugins/portal/userSettings/register.js module:io.ox/core
msgid "Password strength: Strong"
msgstr "Password strength: Strong"

#: apps/plugins/portal/userSettings/register.js module:io.ox/core
msgid "Password strength: Too short"
msgstr "Password strength: Too short"

#: apps/plugins/portal/userSettings/register.js module:io.ox/core
msgid "Password strength: Very strong"
msgstr "Password strength: Very strong"

#: apps/plugins/portal/userSettings/register.js module:io.ox/core
msgid "Password strength: Very weak"
msgstr "Password strength: Very weak"

#: apps/plugins/portal/userSettings/register.js module:io.ox/core
msgid "Password strength: Weak"
msgstr "Password strength: Weak"

#: apps/plugins/portal/userSettings/register.js module:io.ox/core
msgid "Password strength: Wrong length"
msgstr "Password strength: Wrong length"

#. tooltip for getting auto-play mode ready for pausing.
#: apps/io.ox/core/viewer/views/displayerview.js module:io.ox/core
msgid "Pause auto-play mode"
msgstr "Pause auto-play mode"

#. Emoji category
#: apps/io.ox/emoji/categories.js module:io.ox/mail/emoji
msgid "People"
msgstr "People"

#: apps/io.ox/mail/settings/pane.js module:io.ox/mail
msgid "Permanently remove deleted emails"
msgstr "Permanently remove deleted email messages"

#: apps/io.ox/core/folder/contextmenu.js module:io.ox/core
msgid "Permissions"
msgstr "Permissions"

#: apps/io.ox/files/share/permissions.js module:io.ox/core
msgid "Permissions for %1$s \"%2$s\""
msgstr "Permissions for %1$s \"%2$s\""

#: apps/io.ox/settings/apps/settings/pane.js module:io.ox/core
msgid "Permissions:"
msgstr "Permissions:"

#: apps/io.ox/contacts/view-detail.js module:io.ox/contacts
msgid "Personal"
msgstr "Personal"

#. vcard (electronic business card) field
#: apps/io.ox/contacts/edit/view-form.js module:io.ox/contacts
#: apps/io.ox/contacts/print-details.js
msgid "Personal information"
msgstr "Personal information"

#. placeholder text in share dialog
#: apps/io.ox/files/share/permissions.js module:io.ox/core
msgid ""
"Personal message (optional). This message is sent to all newly invited "
"people."
msgstr ""
"Personal message (optional). This message is sent to all newly invited "
"people."

#. vcard (electronic business card) field
#: apps/io.ox/contacts/print-details.js module:io.ox/contacts
#: apps/io.ox/contacts/print.js
msgid "Phone"
msgstr "Phone"

#: apps/io.ox/contacts/edit/view-form.js module:io.ox/contacts
msgid "Phone & fax numbers"
msgstr "Phone & fax numbers"

#: apps/io.ox/contacts/model.js module:io.ox/contacts
msgid "Phone (assistant)"
msgstr "Phone (assistant)"

#: apps/io.ox/contacts/model.js module:io.ox/contacts
msgid "Phone (business alt)"
msgstr "Phone (business alt)"

#: apps/io.ox/contacts/model.js module:io.ox/contacts
msgid "Phone (business)"
msgstr "Phone (business)"

#: apps/io.ox/contacts/model.js module:io.ox/contacts
msgid "Phone (car)"
msgstr "Phone (car)"

#: apps/io.ox/contacts/model.js module:io.ox/contacts
msgid "Phone (company)"
msgstr "Phone (company)"

#: apps/io.ox/contacts/model.js module:io.ox/contacts
msgid "Phone (home alt)"
msgstr "Phone (home alt)"

#: apps/io.ox/contacts/model.js module:io.ox/contacts
msgid "Phone (home)"
msgstr "Phone (home)"

#: apps/io.ox/contacts/model.js module:io.ox/contacts
msgid "Phone (other)"
msgstr "Phone (other)"

#: apps/io.ox/contacts/actions/print.js module:io.ox/contacts
#: apps/io.ox/contacts/print.js
msgid "Phone list"
msgstr "Phone list"

#: apps/io.ox/contacts/view-detail.js module:io.ox/contacts
msgid "Phone numbers"
msgstr "Phone numbers"

#: apps/io.ox/core/tk/reminder-util.js module:io.ox/core
msgid "Pick a time here"
msgstr "Pick a time here"

#: apps/io.ox/backbone/mini-views/colorpicker.js module:io.ox/core
#: apps/io.ox/core/tk/flag-picker.js module:io.ox/mail
#: apps/io.ox/mail/mailfilter/settings/filter/actions/register.js
#: module:io.ox/mailfilter apps/io.ox/portal/settings/pane.js
#: module:io.ox/portal
msgid "Pink"
msgstr "Pink"

#. Emoji category
#: apps/io.ox/emoji/categories.js module:io.ox/mail/emoji
msgid "Places"
msgstr "Places"

#: apps/io.ox/mail/compose/view.js module:io.ox/mail
msgid "Plain Text"
msgstr "Plain Text"

#: apps/io.ox/mail/settings/pane.js module:io.ox/mail
msgid "Plain text"
msgstr "Plain text"

#: apps/io.ox/files/toolbar.js module:io.ox/files
msgid "Play audio files"
msgstr "Play audio files"

#: apps/plugins/notifications/mail/register.js module:plugins/notifications
msgid "Play sound on incoming mail"
msgstr "Play sound on incoming e-mail"

#: apps/io.ox/files/toolbar.js module:io.ox/files
msgid "Play video files"
msgstr "Play video files"

#: apps/io.ox/core/settings/pane.js module:io.ox/core
msgid ""
"Please check your browser settings and enable desktop notifications for this "
"domain"
msgstr ""
"Please check your browser settings and enable desktop notifications for this "
"domain"

#: apps/plugins/portal/xing/register.js module:plugins/portal
msgid ""
"Please check your inbox for a confirmation email.\n"
"\n"
"Follow the instructions in the email and then return to the widget to "
"complete account setup."
msgstr ""
"Please check your inbox for a confirmation e-mail.\n"
"\n"
"Follow the instructions in the e-mail and then return to the widget to "
"complete account setup."

#: apps/io.ox/calendar/actions/acceptdeny.js module:io.ox/calendar
msgid "Please comment your confirmation status."
msgstr "Please comment on your confirmation status."

#: apps/io.ox/mail/mailfilter/settings/filter/view-form.js
#: module:io.ox/settings
msgid "Please define at least one action."
msgstr "Please define at least one action."

#: apps/io.ox/backbone/validation.js module:io.ox/core
msgid "Please enter a date in the past"
msgstr "Please enter a date in the past"

#: apps/plugins/portal/flickr/register.js module:plugins/portal
msgid "Please enter a description"
msgstr "Please enter a description"

#: apps/plugins/portal/tumblr/register.js module:io.ox/portal
msgid "Please enter a description."
msgstr "Please enter a description."

#: apps/plugins/portal/rss/register.js module:io.ox/portal
msgid "Please enter a feed URL."
msgstr "Please enter a feed URL."

#: apps/io.ox/calendar/freetime/distributionListPopup.js module:io.ox/calendar
msgid "Please enter a name for the distribution list"
msgstr "Please enter a name for the distribution list"

#: apps/io.ox/backbone/views/recurrence-view.js
#: module:io.ox/calendar/edit/main
msgid "Please enter a positive number"
msgstr "Please enter a positive number"

#: apps/plugins/portal/flickr/register.js module:plugins/portal
msgid "Please enter a search query"
msgstr "Please enter a search query"

#: apps/io.ox/backbone/mini-views/datepicker.js module:io.ox/core
#: apps/io.ox/backbone/validation.js
#: apps/io.ox/mail/mailfilter/settings/filter/tests/register.js
#: module:io.ox/mailfilter
msgid "Please enter a valid date"
msgstr "Please enter a valid date"

#: apps/io.ox/backbone/validation.js module:io.ox/core
msgid "Please enter a valid email address"
msgstr "Please enter a valid email address"

#: apps/io.ox/backbone/validation.js module:io.ox/core
msgid "Please enter a valid email address or phone number"
msgstr "Please enter a valid email address or phone number"

#: apps/io.ox/mail/settings/signatures/settings/pane.js module:io.ox/mail
msgid "Please enter a valid name"
msgstr "Please enter a valid name"

#: apps/io.ox/backbone/validation.js module:io.ox/core
msgid "Please enter a valid number"
msgstr "Please enter a valid number"

<<<<<<< HEAD
#: apps/io.ox/backbone/validation.js module:io.ox/core
msgid "Please enter a valid object"
msgstr "Please enter a valid object"

#: apps/io.ox/backbone/validation.js module:io.ox/core
msgid "Please enter a valid phone number. Allowed characters are: %1$s"
msgstr "Please enter a valid phone number. Allowed characters are: %1$s"
=======
#: apps/io.ox/mail/actions.js module:io.ox/mail
msgid "Send new mail"
msgstr "Send new email"
>>>>>>> 8efd135e

#: apps/io.ox/backbone/validation.js module:io.ox/core
msgid "Please enter a value"
msgstr "Please enter a value"

#: apps/plugins/portal/tumblr/register.js module:io.ox/portal
msgid "Please enter an blog url."
msgstr "Please enter a blog URL."

#: apps/io.ox/core/relogin.js module:io.ox/core
msgid "Please enter correct password"
msgstr "Please enter the correct password"

#. %1$s the missing request parameter
#: apps/io.ox/mail/accounts/view-form.js module:io.ox/settings
#, c-format
msgid "Please enter the following data: %1$s"
msgstr "Please enter the following data: %1$s"

#: apps/io.ox/tasks/edit/view-template.js module:io.ox/tasks/edit
msgid "Please enter value between 0 and 100."
msgstr "Please enter value between 0 and 100."

#: apps/io.ox/core/boot/i18n.js module:io.ox/core/boot
msgid "Please enter your credentials."
msgstr "Please enter your credentials."

#: apps/io.ox/onboarding/clients/extensions.js module:io.ox/core/onboarding
msgid ""
"Please enter your mobile phone number, and we´ll send you a link to "
"automatically configure your iOS device! It´s that simple!"
msgstr ""
"Please enter your mobile phone number, and we will send you a link to "
"automatically configure your iOS device! It´s that simple!"

#: apps/io.ox/core/boot/i18n.js module:io.ox/core/boot
msgid "Please enter your password."
msgstr "Please enter your password."

#: apps/io.ox/backbone/views/recurrence-view.js
#: module:io.ox/calendar/edit/main
msgid "Please insert a date after the start date"
msgstr "Please insert a date after the start date"

#: apps/io.ox/calendar/freetime/distributionListPopup.js module:io.ox/calendar
msgid "Please note that distribution lists cannot contain ressources."
msgstr "Please note that distribution lists cannot contain resources."

#: apps/io.ox/mail/categories/edit.js module:io.ox/mail
msgid ""
"Please note that some categories are predefined and you might not be able to "
"rename or disable them."
msgstr ""
"Please note that some categories are predefined and you might not be able to "
"rename or disable them."

#: apps/plugins/core/feedback/register.js module:io.ox/core
msgid ""
"Please note that support requests cannot be handled via the feedback form. "
"If you have questions or problems please contact our support directly."
msgstr ""
"Please note that support requests cannot be handled via the feedback form. "
"If you have questions or problems please contact our support directly."

#: apps/io.ox/files/util.js module:io.ox/files
msgid ""
"Please note, changing or removing the file extension will cause problems "
"when viewing or editing."
msgstr ""
"Please note, changing or removing the file extension will cause problems "
"when viewing or editing."

#: apps/io.ox/core/tk/contenteditable-editor.js module:io.ox/core
msgid ""
"Please only drop images here. If you want to send other files, you can send "
"them as attachments."
msgstr ""
"Please only drop images here. If you want to send other files, you can send "
"them as attachments."

#: apps/io.ox/keychain/secretRecoveryDialog.js module:io.ox/keychain
msgid ""
"Please provide the old password so the account passwords can be recovered."
msgstr ""
"Please provide the old password so the account passwords can be recovered."

#: apps/plugins/core/feedback/register.js module:io.ox/core
msgid "Please rate the following application:"
msgstr "Please rate the following application:"

#: apps/plugins/core/feedback/register.js module:io.ox/core
msgid "Please rate this product"
msgstr "Please rate this product"

#: apps/io.ox/core/import/import.js module:io.ox/core
msgid "Please select a file to import"
msgstr "Please select a file to import"

#: apps/plugins/core/feedback/register.js module:io.ox/core
msgid "Please select a rating."
msgstr "Please select a rating."

#: apps/io.ox/calendar/edit/extensions.js module:io.ox/calendar/edit/main
#: apps/io.ox/calendar/freetime/main.js module:io.ox/calendar
msgid "Please select a time for the appointment"
msgstr "Please select a time for the appointment"

#: apps/io.ox/core/import/import.js module:io.ox/core
msgid "Please select a valid iCal File to import"
msgstr "Please select a valid iCal file to import"

#: apps/io.ox/mail/compose/inline-images.js module:io.ox/mail
msgid "Please select a valid image File to insert"
msgstr "Please select a valid image file to insert"

#: apps/io.ox/backbone/views/recurrence-view.js
#: module:io.ox/calendar/edit/main
msgid "Please select at least one day"
msgstr "Please select at least one day"

#: apps/io.ox/calendar/freetime/distributionListPopup.js module:io.ox/calendar
msgid "Please select at least one participant"
msgstr "Please select at least one participant"

#. user can choose between windows, android, apple (usually)
#: apps/io.ox/onboarding/clients/wizard.js module:io.ox/core/onboarding
msgid "Please select the platform of your device."
msgstr "Please select the platform of your device."

#: apps/plugins/portal/xing/register.js module:plugins/portal
msgid ""
"Please select which of the following data we may use to create your %s "
"account:"
msgstr ""
"Please select which of the following data we may use to create your %s "
"account:"

#: apps/io.ox/mail/accounts/settings.js module:io.ox/mail/accounts/settings
msgid "Please select your mail account provider"
msgstr "Please select your e-mail account provider"

#: apps/io.ox/contacts/model.js module:io.ox/contacts
msgid "Please set day and month properly"
msgstr "Please set day and month properly"

#: apps/io.ox/files/share/model.js module:io.ox/core
msgid "Please set password"
msgstr "Please set password"

#: apps/io.ox/core/main.js module:io.ox/core apps/io.ox/core/relogin.js
msgid "Please sign in again to continue"
msgstr "Please sign in again to continue"

#: apps/io.ox/files/legacy_api.js module:io.ox/files
msgid "Please specify these missing variables: "
msgstr "Please specify these missing variables: "

#: apps/io.ox/core/boot/i18n.js module:io.ox/core/boot
msgid "Please update your browser."
msgstr "Please update your browser."

#: apps/io.ox/core/folder/actions/move.js module:io.ox/core
msgid "Please wait for the previous operation to finish"
msgstr "Please wait for the previous operation to finish"

#: apps/io.ox/backbone/mini-views/colorpicker.js module:io.ox/core
msgid "Plum"
msgstr "Plum"

#: apps/io.ox/tasks/edit/util.js module:io.ox/tasks
msgid "Plus"
msgstr "Plus"

#: apps/io.ox/core/viewer/views/toolbarview.js module:io.ox/core
msgid "Pop out"
msgstr "Pop out"

#: apps/io.ox/core/viewer/views/toolbarview.js module:io.ox/core
msgid "Pop out standalone viewer"
msgstr "Pop out standalone viewer"

#: apps/io.ox/onboarding/clients/config.js module:io.ox/core/onboarding
msgid "Port"
msgstr "Port"

#: apps/io.ox/portal/main.js module:io.ox/portal
msgid "Portal"
msgstr "Portal"

#: apps/io.ox/core/main.js module:io.ox/core
#: apps/io.ox/search/view-template.js
msgctxt "app"
msgid "Portal"
msgstr "Portal"

#: apps/io.ox/portal/settings/pane.js module:io.ox/portal
msgid "Portal settings"
msgstr "Portal settings"

#: apps/io.ox/portal/main.js module:io.ox/portal
msgid "Portal widgets"
msgstr "Portal widgets"

#: apps/io.ox/contacts/model.js module:io.ox/contacts
msgid "Position"
msgstr "Position"

#: apps/plugins/portal/xing/register.js module:plugins/portal
msgid "Post a status update"
msgstr "Post a status update"

#: apps/io.ox/contacts/model.js module:io.ox/contacts
msgid "Postcode"
msgstr "Postcode"

#: apps/plugins/portal/powerdns-parental-control/register.js
#: module:plugins/portal
msgid "PowerDNS parental control"
msgstr "PowerDNS parental control"

#: apps/io.ox/onboarding/clients/wizard.js module:io.ox/core/onboarding
msgid "Premium"
msgstr "Premium"

#: apps/io.ox/core/commons.js module:io.ox/core
msgid "Premium features"
msgstr "Premium features"

#: apps/io.ox/files/view-options.js module:io.ox/files
msgid "Presentations"
msgstr "Presentations"

#: apps/plugins/portal/birthdays/register.js module:plugins/portal
msgid "Press [enter] to jump to complete list of Birthdays."
msgstr "Press [Enter] to jump to complete list of Birthdays."

#: apps/plugins/portal/flickr/register.js module:plugins/portal
msgid "Press [enter] to jump to the flicker stream."
msgstr "Press [Enter] to jump to the Flickr stream."

#: apps/plugins/portal/linkedIn/register.js module:plugins/portal
msgid "Press [enter] to jump to the linkedin stream."
msgstr "Press [Enter] to jump to the LinkedIn stream."

#: apps/plugins/portal/rss/register.js module:io.ox/portal
msgid "Press [enter] to jump to the rss stream."
msgstr "Press [Enter] to jump to the RSS stream."

#: apps/plugins/portal/tumblr/register.js module:io.ox/portal
msgid "Press [enter] to jump to the tumblr feed."
msgstr "Press [Enter] to jump to the Tumblr feed."

#: apps/plugins/portal/twitter/register.js module:plugins/portal
msgid "Press [enter] to jump to the twitter feed."
msgstr "Press [Enter] to jump to the Twitter feed."

#: apps/io.ox/core/tk/reminder-util.js module:io.ox/core
#: apps/plugins/notifications/calendar/register.js
#: module:plugins/notifications apps/plugins/notifications/tasks/register.js
msgid "Press to open Details"
msgstr "Press to open Details"

#: apps/io.ox/core/tk/attachmentsUtil.js module:io.ox/core
#: apps/io.ox/preview/main.js
msgid "Preview"
msgstr "Preview"

#: apps/io.ox/notes/mediator.js module:io.ox/notes
msgid "Preview not available"
msgstr "Preview not available"

#: apps/io.ox/calendar/month/perspective.js module:io.ox/calendar
#: apps/io.ox/core/viewer/views/displayerview.js module:io.ox/core
#: apps/io.ox/core/wizard/registry.js module:io.ox/core/wizard
msgid "Previous"
msgstr "Previous"

#: apps/io.ox/calendar/freetime/timeView.js module:io.ox/calendar
#: apps/io.ox/calendar/week/view.js
msgid "Previous Day"
msgstr "Previous Day"

#: apps/io.ox/calendar/week/view.js module:io.ox/calendar
msgid "Previous Week"
msgstr "Previous Week"

<<<<<<< HEAD
#: apps/io.ox/mail/threadview.js module:io.ox/mail
msgid "Previous message"
msgstr "Previous message"
=======
#: apps/io.ox/mail/categories/picker.js module:io.ox/mail
msgid "Move to folder"
msgstr "Move to folder"
>>>>>>> 8efd135e

#: apps/io.ox/find/date/patterns.js module:io.ox/core
msgid "Previous month"
msgstr "Previous month"

#: apps/io.ox/core/viewer/views/toolbarview.js module:io.ox/core
msgid "Previous page"
msgstr "Previous page"

#: apps/io.ox/find/date/patterns.js module:io.ox/core
msgid "Previous week"
msgstr "Previous week"

#: apps/io.ox/find/date/patterns.js module:io.ox/core
msgid "Previous year"
msgstr "Previous year"

#: apps/io.ox/mail/util.js module:io.ox/core
msgid "Primary account"
msgstr "Primary account"

#: apps/io.ox/calendar/actions.js module:io.ox/calendar
#: apps/io.ox/calendar/toolbar.js apps/io.ox/contacts/actions.js
#: module:io.ox/contacts apps/io.ox/contacts/actions/print.js
#: apps/io.ox/contacts/toolbar.js apps/io.ox/core/print.js module:io.ox/core
#: apps/io.ox/mail/actions.js module:io.ox/mail apps/io.ox/mail/toolbar.js
#: apps/io.ox/tasks/actions.js module:io.ox/tasks apps/io.ox/tasks/toolbar.js
msgid "Print"
msgstr "Print"

#: apps/io.ox/core/viewer/views/toolbarview.js module:io.ox/core
msgid "Print as PDF"
msgstr "Print as PDF"

#: apps/io.ox/contacts/actions/print.js module:io.ox/contacts
msgid "Print preview"
msgstr "Print preview"

#: apps/io.ox/tasks/actions/printDisabled.js module:io.ox/tasks
msgid "Print tasks"
msgstr "Print tasks"

#: apps/io.ox/core/print.js module:io.ox/core
msgid "Printout"
msgstr "Printout"

#: apps/io.ox/tasks/main.js module:io.ox/tasks apps/io.ox/tasks/print.js
msgid "Priority"
msgstr "Priority"

#. E-Mail priority
#: apps/io.ox/mail/compose/view.js module:io.ox/mail
msgctxt "E-Mail"
msgid "Priority"
msgstr "Priority"

#: apps/io.ox/tasks/edit/view-template.js module:io.ox/tasks/edit
msgctxt "Tasks"
msgid "Priority"
msgstr "Priority"

#: apps/io.ox/calendar/common-extensions.js module:io.ox/calendar
#: apps/io.ox/calendar/edit/extensions.js module:io.ox/calendar/edit/main
#: apps/io.ox/calendar/list/view-grid-template.js
#: apps/io.ox/calendar/month/view.js apps/io.ox/calendar/view-grid-template.js
#: apps/io.ox/calendar/week/view.js apps/io.ox/contacts/view-detail.js
#: module:io.ox/contacts apps/io.ox/tasks/edit/view-template.js
#: module:io.ox/tasks/edit apps/io.ox/tasks/view-detail.js module:io.ox/tasks
msgid "Private"
msgstr "Private"

#: apps/plugins/halo/xing/register.js module:plugins/portal
msgid "Private address"
msgstr "Private address"

#: apps/io.ox/backbone/mini-views/listutils.js module:io.ox/core
#: apps/io.ox/mail/autoforward/settings/model.js module:io.ox/mail
#: apps/io.ox/mail/mailfilter/settings/filter/view-form.js
#: module:io.ox/settings
msgid "Process subsequent rules"
msgstr "Process subsequent rules"

#: apps/io.ox/mail/mailfilter/settings/filter.js module:io.ox/mail
msgid "Process subsequent rules of %1$s"
msgstr "Process subsequent rules of %1$s"

#: apps/io.ox/contacts/model.js module:io.ox/contacts
msgid "Profession"
msgstr "Profession"

#: apps/io.ox/tasks/common-extensions.js module:io.ox/tasks
#: apps/io.ox/tasks/print.js
msgid "Progress"
msgstr "Progress"

#. %1$s how much of a task is completed in percent, values from 0-100
#: apps/io.ox/tasks/view-detail.js module:io.ox/tasks
#: apps/io.ox/tasks/view-grid-template.js
#, c-format
msgid "Progress %1$s %"
msgstr "Progress %1$s %"

#: apps/io.ox/tasks/edit/view-template.js module:io.ox/tasks/edit
msgid "Progress in %"
msgstr "Progress in %"

#: apps/io.ox/tasks/model.js module:io.ox/tasks
msgid "Progress must be a valid number between 0 and 100"
msgstr "Progress must be a valid number between 0 and 100"

#: apps/io.ox/core/folder/actions/properties.js module:io.ox/core
#: apps/io.ox/core/folder/contextmenu.js
msgid "Properties"
msgstr "Properties"

#: apps/io.ox/contacts/addressbook/popup.js module:io.ox/contacts
#: apps/io.ox/core/folder/extensions.js module:io.ox/core
msgid "Public address books"
msgstr "Public address books"

#: apps/io.ox/core/folder/extensions.js module:io.ox/core
msgid "Public calendars"
msgstr "Public calendars"

#: apps/io.ox/files/share/listview.js module:io.ox/files
#: apps/io.ox/files/share/permissions.js module:io.ox/core
msgid "Public link"
msgstr "Public link"

#: apps/plugins/halo/xing/register.js module:plugins/portal
msgid "Public servant"
msgstr "Public servant"

#: apps/io.ox/core/folder/extensions.js module:io.ox/core
msgid "Public tasks"
msgstr "Public tasks"

#: apps/io.ox/core/sub/model.js module:io.ox/core/sub
msgid "Publication must have a site."
msgstr "Publication must have a site."

#: apps/io.ox/core/sub/model.js module:io.ox/core/sub
msgid "Publication must have a target."
msgstr "Publication must have a target."

#: apps/io.ox/core/sub/settings/pane.js module:io.ox/core/sub
#: apps/io.ox/core/sub/settings/register.js
msgid "Publications"
msgstr "Publications"

<<<<<<< HEAD
#: apps/io.ox/core/sub/settings/register.js module:io.ox/core/sub
msgid "Publications and Subscriptions"
msgstr "Publications and Subscriptions"
=======
#. %1$s is the name of the inputfield (To, CC, BCC)
#: apps/io.ox/mail/compose/extensions.js module:io.ox/mail
msgid "CC"
msgstr "CC"
>>>>>>> 8efd135e

#: apps/io.ox/wizards/upsell.js module:io.ox/wizards
msgid "Purchase confirmation"
msgstr "Purchase confirmation"

#: apps/io.ox/backbone/mini-views/colorpicker.js module:io.ox/core
#: apps/io.ox/core/tk/flag-picker.js module:io.ox/mail
#: apps/io.ox/mail/mailfilter/settings/filter/actions/register.js
#: module:io.ox/mailfilter apps/io.ox/portal/settings/pane.js
#: module:io.ox/portal
msgid "Purple"
msgstr "Purple"

#. Quick reply to a message; maybe "Direkt antworten" or "Schnell antworten" in German
#: apps/io.ox/mail/actions.js module:io.ox/mail
msgid "Quick reply"
msgstr "Quick reply"

#: apps/io.ox/calendar/freebusy/templates.js module:io.ox/calendar/freebusy
msgid "Quit"
msgstr "Quit"

#. Quota means a general quota for mail and files
#: apps/io.ox/files/main.js module:io.ox/files apps/io.ox/mail/main.js
#: module:io.ox/mail apps/plugins/portal/quota/register.js
#: module:plugins/portal
msgid "Quota"
msgstr "Quota"

#: apps/plugins/portal/rss/register.js module:io.ox/portal
msgid "RSS Feed"
msgstr "RSS Feed"

#: apps/plugins/portal/rss/register.js module:io.ox/portal
msgid "RSS Feeds"
msgstr "RSS Feeds"

#: apps/io.ox/mail/common-extensions.js module:io.ox/mail
msgid "Read"
msgstr "Read"

#. object permissions - read
#: apps/io.ox/files/share/permissions.js module:io.ox/core
msgid "Read all objects"
msgstr "Read all objects"

#: apps/plugins/portal/tumblr/register.js module:io.ox/portal
msgid "Read article on tumblr.com"
msgstr "Read article on tumblr.com"

#. object permissions - read
#: apps/io.ox/files/share/permissions.js module:io.ox/core
msgid "Read own objects"
msgstr "Read own objects"

#: apps/io.ox/files/share/permissions.js module:io.ox/core
msgid "Read permissions"
msgstr "Read permissions"

#: apps/io.ox/oauth/keychain.js module:io.ox/core apps/io.ox/oauth/settings.js
#: module:io.ox/settings
msgid "Reauthorize"
msgstr "Reauthorise"

#: apps/io.ox/calendar/settings/pane.js module:io.ox/calendar
msgid ""
"Receive notification as appointment creator when participants accept or "
"decline"
msgstr ""
"Receive notification as appointment creator when participants accept or "
"decline"

#: apps/io.ox/calendar/settings/pane.js module:io.ox/calendar
msgid ""
"Receive notification as appointment participant when other participants "
"accept or decline"
msgstr ""
"Receive notification as appointment participant when other participants "
"accept or decline"

#: apps/io.ox/calendar/settings/pane.js module:io.ox/calendar
msgid "Receive notification for appointment changes"
msgstr "Receive notification for appointment changes"

#: apps/io.ox/tasks/settings/pane.js module:io.ox/tasks
msgid ""
"Receive notifications when a participant accepted or declined a task created "
"by you"
msgstr ""
"Receive notifications when a participant accepted or declined a task created "
"by you"

#: apps/io.ox/tasks/settings/pane.js module:io.ox/tasks
msgid ""
"Receive notifications when a participant accepted or declined a task in "
"which you participate"
msgstr ""
"Receive notifications when a participant accepted or declined a task in "
"which you participate"

#: apps/io.ox/tasks/settings/pane.js module:io.ox/tasks
msgid ""
"Receive notifications when a task in which you participate is created, "
"modified or deleted"
msgstr ""
"Receive notifications when a task in which you participate is created, "
"modified or deleted"

#: apps/io.ox/core/viewer/views/sidebar/fileinfoview.js
#: module:io.ox/core/viewer
msgid "Received"
msgstr "Received"

#: apps/plugins/halo/mail/register.js module:plugins/halo
msgid "Received mails"
msgstr "Received mails"

#: apps/plugins/portal/linkedIn/register.js module:plugins/portal
msgid "Recent activities"
msgstr "Recent activities"

#: apps/plugins/halo/mail/register.js module:plugins/halo
msgid "Recent conversations"
msgstr "Recent conversations"

#: apps/plugins/portal/recentfiles/register.js module:plugins/portal
msgid "Recently changed files"
msgstr "Recently changed files"

#: apps/io.ox/emoji/categories.js module:io.ox/mail/emoji
msgid "Recently used"
msgstr "Recently used"

#: apps/io.ox/keychain/secretRecoveryDialog.js module:io.ox/keychain
msgid "Recover"
msgstr "Recover"

#: apps/io.ox/keychain/secretRecoveryDialog.js module:io.ox/keychain
#: apps/io.ox/settings/accounts/settings/pane.js
#: module:io.ox/settings/accounts
msgid "Recover passwords"
msgstr "Recover passwords"

#: apps/plugins/halo/xing/register.js module:plugins/portal
msgid "Recruiter"
msgstr "Recruiter"

#: apps/io.ox/tasks/model.js module:io.ox/tasks
msgid "Recurring tasks need a valid due date."
msgstr "Recurring tasks need a valid due date."

#: apps/io.ox/tasks/model.js module:io.ox/tasks
msgid "Recurring tasks need a valid start date."
msgstr "Recurring tasks need a valid start date."

#: apps/io.ox/backbone/mini-views/colorpicker.js module:io.ox/core
#: apps/io.ox/core/tk/flag-picker.js module:io.ox/mail
#: apps/io.ox/mail/mailfilter/settings/filter/actions/register.js
#: module:io.ox/mailfilter apps/io.ox/portal/settings/pane.js
#: module:io.ox/portal
msgid "Red"
msgstr "Red"

#: apps/io.ox/backbone/mini-views/colorpicker.js module:io.ox/core
msgid "Red violet"
msgstr "Red violet"

#. This is a summary for a mail filter rule
#. %1$s A user input (usually a mail address)
#. %2$s user input (expected a mail address) where the messages are redirected to
#. Example: Redirect mails from test@invalid to another@invalid
#: apps/io.ox/mail/mailfilter/settings/util.js module:io.ox/mail
msgid "Redirect mails from %1$s to %2$s"
msgstr "Redirect e-mail messages from %1$s to %2$s"

#. This is a summary for a mail filter rule
#. %1$s A user input (usually a mail address)
#. %2$s user input (expected a mail address) where the messages are redirected to
#. Example: Redirect mails to test@invalid to another@invalid
#: apps/io.ox/mail/mailfilter/settings/util.js module:io.ox/mail
msgid "Redirect mails to %1$s to %2$s"
msgstr "Redirect e-mail messages to %1$s to %2$s"

#. This is a summary for a mail filter rule
#. %1$s User input for mail subjects to filter for
#. %2$s user input (expected a mail address) where the messages are redirected to
#. Example: Redirect mails with subject Some subject to another@invalid
#: apps/io.ox/mail/mailfilter/settings/util.js module:io.ox/mail
msgid "Redirect mails with subject %1$s to %2$s"
msgstr "Redirect e-mail messages with subject %1$s to %2$s"

#: apps/io.ox/mail/mailfilter/settings/filter/actions/register.js
#: module:io.ox/mailfilter
msgid "Redirect to"
msgstr "Redirect to"

#: apps/io.ox/portal/settings/pane.js module:io.ox/portal
msgid "Reduce to widget summary"
msgstr "Reduce to widget summary"

#: apps/io.ox/core/main.js module:io.ox/core
#: apps/io.ox/core/sub/settings/pane.js module:io.ox/core/sub
msgid "Refresh"
msgstr "Refresh"

#: apps/io.ox/core/settings/pane.js module:io.ox/core
msgid "Refresh interval"
msgstr "Refresh interval"

#: apps/io.ox/mail/accounts/view-form.js module:io.ox/settings
msgid "Refresh rate in minutes"
msgstr "Refresh rate in minutes"

#: apps/io.ox/mail/mailfilter/settings/filter/tests/util.js
#: module:io.ox/mailfilter
msgid "Regex"
msgstr "Regex"

#: apps/io.ox/mail/settings/pane.js module:io.ox/mail
msgid "Register now"
msgstr "Register now"

#: apps/io.ox/calendar/invitations/register.js module:io.ox/calendar/main
msgid "Reject changes"
msgstr "Reject changes"

#. This is a summary for a mail filter rule
#. %1$s A user input (usually a mail address)
#. %2$s A reason which is entered by the user
#. Example: Reject mails from test@invalid with reason Invalid
#: apps/io.ox/mail/mailfilter/settings/util.js module:io.ox/mail
msgid "Reject mails from %1$s with reason %2$s"
msgstr "Reject e-mail messages from %1$s with reason %2$s"

#. This is a summary for a mail filter rule
#. %1$s A user input (usually a mail address)
#. %2$s A reason which is entered by the user
#. Example: Reject mails to test@invalid with reason Invalid
#: apps/io.ox/mail/mailfilter/settings/util.js module:io.ox/mail
msgid "Reject mails to %1$s with reason %2$s"
msgstr "Reject e-mail messages to %1$s with reason %2$s"

#. This is a summary for a mail filter rule
#. %1$s User input for mail subjects to filter for
#. %2$s A reason which is entered by the user
#. Example: Reject mails with subject Some subject with reason Invalid
#: apps/io.ox/mail/mailfilter/settings/util.js module:io.ox/mail
msgid "Reject mails with subject %1$s with reason %2$s"
msgstr "Reject e-mail messages with subject %1$s with reason %2$s"

#: apps/io.ox/mail/mailfilter/settings/filter/actions/register.js
#: module:io.ox/mailfilter
msgid "Reject with reason"
msgstr "Reject with reason"

#: apps/io.ox/files/guidance/main.js module:io.ox/files
msgid "Related articles"
msgstr "Related articles"

#: apps/io.ox/core/settings/pane.js module:io.ox/core
msgid "Reload page"
msgstr "Reload page"

#: apps/io.ox/core/settings/errorlog/settings/pane.js module:io.ox/core
#: apps/io.ox/files/guidance/main.js module:io.ox/files
msgid "Reload statistics"
msgstr "Reload statistics"

#. %1$s remaining upload time
#: apps/io.ox/files/upload/main.js module:io.ox/files
msgid "Remaining time: %1$s"
msgstr "Remaining time: %1$s"

#: apps/io.ox/mail/actions/reminder.js module:io.ox/mail
msgid "Remind me"
msgstr "Remind me"

#: apps/io.ox/core/tk/reminder-util.js module:io.ox/core
msgid "Remind me again"
msgstr "Remind me again"

#. %1$s is something like "in 5 minutes"
#. don't know if that works for all languages but it has been
#. a string concatenation before; at least now it's documented
#: apps/io.ox/core/tk/reminder-util.js module:io.ox/core
msgid "Remind me again %1$s"
msgstr "Remind me again %1$s"

#: apps/io.ox/calendar/actions/acceptdeny.js module:io.ox/calendar
#: apps/io.ox/calendar/edit/extensions.js module:io.ox/calendar/edit/main
#: apps/io.ox/calendar/invitations/register.js module:io.ox/calendar/main
#: apps/io.ox/mail/actions.js module:io.ox/mail apps/io.ox/mail/toolbar.js
#: apps/io.ox/tasks/edit/view-template.js module:io.ox/tasks/edit
msgid "Reminder"
msgstr "Reminder"

#: apps/io.ox/tasks/edit/view-template.js module:io.ox/tasks/edit
#: apps/io.ox/tasks/print.js module:io.ox/tasks
msgid "Reminder date"
msgstr "Reminder date"

#. %1$s reminder date of a task
#: apps/io.ox/tasks/view-detail.js module:io.ox/tasks
#, c-format
msgid "Reminder date %1$s"
msgstr "Reminder date %1$s"

#. %1$s appointment title
#: apps/io.ox/core/tk/reminder-util.js module:io.ox/core
#, c-format
msgid "Reminder for appointment %1$s."
msgstr "Reminder for appointment %1$s."

#. %1$s task title
#: apps/io.ox/core/tk/reminder-util.js module:io.ox/core
#, c-format
msgid "Reminder for task %1$s."
msgstr "Reminder for task %1$s."

#: apps/io.ox/mail/actions/reminder.js module:io.ox/mail
msgid "Reminder has been created"
msgstr "Reminder has been created"

#: apps/io.ox/files/share/permissions.js module:io.ox/core
msgid "Remove"
msgstr "Remove"

#. %1$s is the user name of the group member
#: apps/io.ox/mail/mailfilter/settings/filter.js module:io.ox/mail
#: apps/io.ox/portal/settings/pane.js module:io.ox/portal
#: apps/plugins/administration/groups/settings/members.js module:io.ox/core
msgid "Remove %1$s"
msgstr "Remove %1$s"

#: apps/io.ox/mail/mailfilter/settings/filter/actions/register.js
#: module:io.ox/mailfilter
msgid "Remove IMAP keyword"
msgstr "Remove IMAP keyword"

#: apps/io.ox/backbone/mini-views/attachments.js module:io.ox/core
#: apps/io.ox/core/attachments/view.js apps/io.ox/core/tk/attachments.js
#: apps/io.ox/core/tk/attachmentsUtil.js
msgid "Remove attachment"
msgstr "Remove attachment"

#: apps/io.ox/participants/views.js module:io.ox/core
msgid "Remove contact"
msgstr "Remove contact"

#: apps/io.ox/mail/accounts/view-form.js module:io.ox/settings
msgid "Remove copy from server after retrieving a message"
msgstr "Remove copy from server after retrieving a message"

#: apps/io.ox/core/folder/favorites.js module:io.ox/core
#: apps/io.ox/files/favorite/toolbar.js
msgid "Remove from favorites"
msgstr "Remove from favourites"

#: apps/io.ox/files/actions/share.js module:io.ox/files
msgid "Remove link"
msgstr "Remove link"

#: apps/plugins/administration/groups/settings/members.js module:io.ox/core
msgid "Remove member"
msgstr "Remove member"

#. %1$s is the display name of a removed user or mail recipient
#. %2$s is the email address of the user or mail recipient
#. %1$s is the removed search query
#. %2$s is the context of the removed search query
#: apps/io.ox/core/tk/tokenfield.js module:io.ox/core
msgid "Removed %1$s, %2$s."
msgstr "Removed %1$s, %2$s."

#. %1$s is the display name of a removed user or mail recipient
#. %1$s is the removed search query
#: apps/io.ox/core/tk/tokenfield.js module:io.ox/core
msgid "Removed %1$s."
msgstr "Removed %1$s."

#: apps/io.ox/core/folder/actions/rename.js module:io.ox/core
#: apps/io.ox/core/folder/contextmenu.js
#: apps/io.ox/core/viewer/views/toolbarview.js apps/io.ox/files/actions.js
#: module:io.ox/files apps/io.ox/files/actions/rename.js
#: apps/io.ox/files/toolbar.js
msgid "Rename"
msgstr "Rename"

#: apps/io.ox/core/viewer/views/toolbarview.js module:io.ox/core
msgid "Rename File"
msgstr "Rename File"

#: apps/io.ox/core/folder/actions/rename.js module:io.ox/core
msgid "Rename folder"
msgstr "Rename folder"

#: apps/io.ox/backbone/views/recurrence-view.js
#: module:io.ox/calendar/edit/main
msgid "Repeat"
msgstr "Repeat"

#. Used as label for the following selection: 'date' or 'weekday'
#. Thus an appointment/task will be repeated by date (e.g. every 4th of a month) or by weekday (e.g. every second tuesday)
#: apps/io.ox/backbone/views/recurrence-view.js
#: module:io.ox/calendar/edit/main
msgid "Repeat by"
msgstr "Repeat by"

#: apps/plugins/portal/userSettings/register.js module:io.ox/core
msgid "Repeat new password"
msgstr "Repeat new password"

#: apps/io.ox/files/settings/pane.js module:io.ox/files
#, fuzzy
#| msgid "View Slideshow"
msgid "Repeat slideshow"
msgstr "View Slideshow"

#. Used as a verb to reply to one recipient
#: apps/io.ox/mail/actions.js module:io.ox/mail
#: apps/io.ox/mail/inplace-reply.js apps/plugins/portal/twitter/util.js
#: module:plugins/portal
msgid "Reply"
msgstr "Reply"

#: apps/io.ox/mail/actions.js module:io.ox/mail
#: apps/io.ox/mail/compose/checks.js
msgid "Reply all"
msgstr "Reply all"

#. Must not exceed 8 characters. e.g. German would be: "Antworten an", needs to be abbreviated like "Antw. an" as space is very limited
#: apps/io.ox/mail/compose/extensions.js module:io.ox/mail
msgctxt "compose"
msgid "Reply to"
msgstr "Reply to"

#. Used as a verb to reply to all recipients
#: apps/io.ox/mail/inplace-reply.js module:io.ox/mail
msgid "Reply to all"
msgstr "Reply to all"

#: apps/io.ox/mail/mobile-toolbar-actions.js module:io.ox/mail
#: apps/io.ox/mail/toolbar.js
msgid "Reply to all recipients"
msgstr "Reply to all recipients"

#: apps/io.ox/mail/compose/checks.js module:io.ox/mail
msgid "Reply to mailing list"
msgstr "Reply to mailing list"

#: apps/io.ox/mail/compose/checks.js module:io.ox/mail
#: apps/io.ox/mail/mobile-toolbar-actions.js apps/io.ox/mail/toolbar.js
msgid "Reply to sender"
msgstr "Reply to sender"

#: apps/io.ox/mail/compose/view.js module:io.ox/mail
msgid "Request read receipt"
msgstr "Request read receipt"

#: apps/io.ox/files/share/permissions.js module:io.ox/core
msgid "Resend invitation"
msgstr "Resend invitation"

#. header entry - needs no different translation
#: apps/io.ox/mail/mailfilter/settings/filter/tests/register.js
#: module:io.ox/mailfilter
msgid "Resent-From"
msgstr "Resent-From"

#. header entry - needs no different translation
#: apps/io.ox/mail/mailfilter/settings/filter/tests/register.js
#: module:io.ox/mailfilter
msgid "Resent-To"
msgstr "Resent-To"

#: apps/io.ox/calendar/edit/extensions.js module:io.ox/calendar/edit/main
#: apps/io.ox/calendar/freetime/timeView.js module:io.ox/calendar
#: apps/io.ox/calendar/util.js
msgid "Reserved"
msgstr "Reserved"

#: apps/io.ox/core/emoji/view.js module:io.ox/mail/emoji
msgid "Reset this list"
msgstr "Reset this list"

#: apps/io.ox/contacts/view-detail.js module:io.ox/contacts
#: apps/io.ox/participants/views.js module:io.ox/core
msgid "Resource"
msgstr "Resource"

#: apps/io.ox/participants/views.js module:io.ox/core
msgid "Resource group"
msgstr "Resource group"

<<<<<<< HEAD
#: apps/plugins/administration/resources/settings/edit.js module:io.ox/core
msgid "Resource name (mandatory)"
msgstr "Resource name (mandatory)"
=======
#. File a message into a folder
#: apps/io.ox/mail/mailfilter/settings/filter/actions/register.js
#: module:io.ox/mailfilter
msgid "File into"
msgstr "File into"

#. Copy a message into a folder
#: apps/io.ox/mail/mailfilter/settings/filter/actions/register.js
#: module:io.ox/mailfilter
msgid "Copy into"
msgstr "Copy into"
>>>>>>> 8efd135e

#: apps/io.ox/participants/detail.js module:io.ox/core
#: apps/plugins/administration/resources/register.js
#: apps/plugins/administration/resources/settings/pane.js
msgid "Resources"
msgstr "Resources"

#: apps/io.ox/core/main.js module:io.ox/core
msgid "Restore applications"
msgstr "Restore applications"

#: apps/io.ox/core/commons.js module:io.ox/core
msgid "Results"
msgstr "Results"

#: apps/plugins/halo/xing/register.js module:plugins/portal
msgid "Retired"
msgstr "Retired"

<<<<<<< HEAD
#: apps/io.ox/core/commons.js module:io.ox/core apps/io.ox/mail/detail/view.js
#: module:io.ox/mail apps/io.ox/mail/listview.js
#: apps/plugins/portal/twitter/register.js module:plugins/portal
msgid "Retry"
msgstr "Retry"
=======
#: apps/io.ox/mail/mailfilter/settings/filter/tests/register.js
#: module:io.ox/mailfilter
msgid "continue if any of these condition is met"
msgstr "continue if any of these conditions are met"
>>>>>>> 8efd135e

#: apps/plugins/portal/twitter/register.js module:plugins/portal
msgid "Retry later."
msgstr "Retry later."

#: apps/plugins/portal/twitter/util.js module:plugins/portal
msgid "Retweet"
msgstr "Retweet"

#: apps/plugins/portal/twitter/util.js module:plugins/portal
msgid "Retweet this to your followers?"
msgstr "Retweet this to your followers?"

#: apps/plugins/portal/twitter/util.js module:plugins/portal
msgid "Retweeted"
msgstr "Retweeted"

<<<<<<< HEAD
#: apps/plugins/portal/twitter/util.js module:plugins/portal
msgid "Retweeted by %s"
msgstr "Retweeted by %s"

#: apps/io.ox/wizards/upsell.js module:io.ox/wizards
msgid "Review your purchases"
msgstr "Review your purchases"

#. Role: view folder + read/write all
#: apps/io.ox/files/share/permissions.js module:io.ox/core
msgid "Reviewer"
msgstr "Reviewer"

#: apps/io.ox/settings/apps/settings/pane.js module:io.ox/core
msgid "Revoke"
msgstr "Revoke"

#: apps/io.ox/files/share/permissions.js module:io.ox/core
#: apps/io.ox/files/share/toolbar.js module:io.ox/files
msgid "Revoke access"
msgstr "Revoke access"

#: apps/io.ox/files/share/toolbar.js module:io.ox/files
msgid "Revoked access."
msgstr "Revoked access."

#: apps/io.ox/core/tk/contenteditable-editor.js module:io.ox/core
msgid "Rich Text Area. Press ALT-F10 for toolbar"
msgstr "Rich Text Area. Press ALT-F10 for tool bar"
=======
#: apps/io.ox/mail/mailfilter/settings/filter/tests/register.js
#: module:io.ox/mailfilter
msgid "original time zone"
msgstr "original timezone"

#. greater than or equal to
#: apps/io.ox/mail/mailfilter/settings/filter/tests/register.js
#: module:io.ox/mailfilter
msgid "Greater equals"
msgstr "Greater equals"

#. lower than or equal to
#: apps/io.ox/mail/mailfilter/settings/filter/tests/register.js
#: module:io.ox/mailfilter
msgid "Lower equals"
msgstr "Lower equals"

#: apps/io.ox/mail/mailfilter/settings/filter/tests/register.js
#: module:io.ox/mailfilter
#: apps/io.ox/mail/mailfilter/settings/filter/tests/util.js
msgid "Is exactly"
msgstr "Is exactly"

#: apps/io.ox/mail/mailfilter/settings/filter/tests/register.js
#: module:io.ox/mailfilter
#: apps/io.ox/mail/mailfilter/settings/filter/tests/util.js
msgid "Is not exactly"
msgstr "Is not exactly"

#. lower than the given value
#: apps/io.ox/mail/mailfilter/settings/filter/tests/register.js
#: module:io.ox/mailfilter
msgid "Lower"
msgstr "Lower"

#. greater than the given value
#: apps/io.ox/mail/mailfilter/settings/filter/tests/register.js
#: module:io.ox/mailfilter
msgid "Greater"
msgstr "Greater"
>>>>>>> 8efd135e

#: apps/io.ox/contacts/model.js module:io.ox/contacts
msgid "Room number"
msgstr "Room number"

#: apps/io.ox/calendar/freetime/timeView.js module:io.ox/calendar
msgid "Rows"
msgstr "Rows"

#: apps/io.ox/backbone/mini-views/colorpicker.js module:io.ox/core
msgid "Royal blue"
msgstr "Royal blue"

#: apps/io.ox/mail/mailfilter/settings/filter/view-form.js
#: module:io.ox/settings
msgid "Rule name"
msgstr "Rule name"

#. tooltip for getting auto-play mode ready for running.
#: apps/io.ox/core/viewer/views/displayerview.js module:io.ox/core
msgid "Run auto-play mode"
msgstr "Run auto-play mode"

#: apps/io.ox/onboarding/clients/config.js module:io.ox/core/onboarding
msgid "SMTP"
msgstr "SMTP"

#. Connection security. SSL/TLS.
#: apps/io.ox/mail/accounts/view-form.js module:io.ox/settings
msgid "SSL/TLS"
msgstr "SSL/TLS"

#: apps/io.ox/contacts/model.js module:io.ox/contacts
msgid "Sales Volume"
msgstr "Sales volume"

<<<<<<< HEAD
#. superessive of the weekday
#. will only be used in a form like “Happens every week on $weekday”
#: apps/io.ox/calendar/util.js module:io.ox/calendar
msgctxt "superessive"
msgid "Saturday"
msgstr "Saturday"
=======
#: apps/io.ox/mail/mailfilter/settings/filter/tests/register.js
#: module:io.ox/mailfilter
msgid "Cc"
msgstr "Cc"

#: apps/io.ox/mail/mailfilter/settings/filter/tests/register.js
#: module:io.ox/mailfilter
msgid "Any recipient"
msgstr "Any recipient"
>>>>>>> 8efd135e

#: apps/io.ox/calendar/edit/extensions.js module:io.ox/calendar/edit/main
#: apps/io.ox/contacts/distrib/create-dist-view.js module:io.ox/contacts
#: apps/io.ox/contacts/edit/view-form.js
#: apps/io.ox/core/folder/actions/imap-subscription.js module:io.ox/core
#: apps/io.ox/core/permissions/permissions.js apps/io.ox/core/settings/user.js
#: apps/io.ox/editor/main.js module:io.ox/editor
#: apps/io.ox/files/actions/edit-description.js module:io.ox/files
#: apps/io.ox/files/actions/save-as-pdf.js apps/io.ox/files/filepicker.js
#: apps/io.ox/files/share/permissions.js apps/io.ox/mail/accounts/settings.js
#: module:io.ox/mail/accounts/settings
#: apps/io.ox/mail/actions/attachmentSave.js module:io.ox/mail
#: apps/io.ox/mail/categories/edit.js apps/io.ox/mail/compose/extensions.js
#: apps/io.ox/mail/compose/names.js
#: apps/io.ox/mail/mailfilter/settings/filter.js
#: apps/io.ox/mail/settings/signatures/settings/pane.js
#: apps/io.ox/oauth/settings.js module:io.ox/settings
#: apps/io.ox/tasks/edit/view-template.js module:io.ox/tasks/edit
#: apps/plugins/administration/groups/settings/edit.js
#: apps/plugins/administration/resources/settings/edit.js
#: apps/plugins/portal/flickr/register.js module:plugins/portal
#: apps/plugins/portal/mail/register.js apps/plugins/portal/rss/register.js
#: module:io.ox/portal apps/plugins/portal/tumblr/register.js
msgid "Save"
msgstr "Save"

#: apps/io.ox/files/actions/save-as-pdf.js module:io.ox/files
#: apps/io.ox/files/toolbar.js
msgid "Save as PDF"
msgstr "Save as PDF"

#: apps/io.ox/calendar/actions.js module:io.ox/calendar
#: apps/io.ox/calendar/freetime/main.js apps/io.ox/mail/actions.js
#: module:io.ox/mail
msgid "Save as distribution list"
msgstr "Save as distribution list"

#: apps/io.ox/mail/compose/view.js module:io.ox/mail
msgid "Save as draft"
msgstr "Save as draft"

#: apps/io.ox/mail/actions.js module:io.ox/mail apps/io.ox/mail/toolbar.js
msgid "Save as file"
msgstr "Save as file"

<<<<<<< HEAD
#: apps/io.ox/mail/actions/attachmentSave.js module:io.ox/mail
msgid "Save attachment"
msgstr "Save attachment"

#. %1$s is usually "Drive" (product name; might be customized)
#: apps/io.ox/core/pim/actions.js module:io.ox/core
#: apps/io.ox/core/viewer/views/toolbarview.js apps/io.ox/mail/actions.js
#: module:io.ox/mail
msgid "Save to %1$s"
msgstr "Save to %1$s"
=======
#: apps/io.ox/mail/mailfilter/settings/filter/tests/register.js
#: module:io.ox/mailfilter
msgid "Bcc"
msgstr "Bcc"
>>>>>>> 8efd135e

#: apps/io.ox/core/api/attachment.js module:io.ox/core
msgid "Saved appointment attachment"
msgstr "Saved appointment attachment"

<<<<<<< HEAD
#: apps/io.ox/core/api/attachment.js module:io.ox/core
msgid "Saved attachment"
msgstr "Saved attachment"

#: apps/io.ox/core/api/attachment.js module:io.ox/core
msgid "Saved contact attachment"
msgstr "Saved contact attachment"

#: apps/io.ox/contacts/view-detail.js module:io.ox/contacts
msgid "Saved in:"
msgstr "Saved in:"
=======
#. header entry - needs no different translation
#: apps/io.ox/mail/mailfilter/settings/filter/tests/register.js
#: module:io.ox/mailfilter
msgid "Resent-From"
msgstr "Resent-From"

#. header entry - needs no different translation
#: apps/io.ox/mail/mailfilter/settings/filter/tests/register.js
#: module:io.ox/mailfilter
msgid "Resent-To"
msgstr "Resent-To"

#: apps/io.ox/mail/mailfilter/settings/filter/tests/register.js
#: module:io.ox/mailfilter
msgid "Header exists"
msgstr "Header exists"
>>>>>>> 8efd135e

#: apps/io.ox/mail/api.js module:io.ox/mail
msgid "Saved mail attachment"
msgstr "Saved e-mail attachment"

#: apps/io.ox/core/api/attachment.js module:io.ox/core
msgid "Saved task attachment"
msgstr "Saved task attachment"

#: apps/io.ox/mail/actions/attachmentSave.js module:io.ox/mail
msgid "Saving attachment ..."
msgid_plural "Saving attachments ..."
msgstr[0] "Saving attachment ..."
msgstr[1] "Saving attachments ..."

<<<<<<< HEAD
#: apps/io.ox/calendar/freebusy/templates.js module:io.ox/calendar/freebusy
#: apps/io.ox/calendar/freetime/main.js module:io.ox/calendar
#: apps/io.ox/calendar/toolbar.js
msgid "Scheduling"
msgstr "Scheduling"

#: apps/io.ox/core/main.js module:io.ox/core
#: apps/io.ox/search/view-template.js
msgctxt "app"
msgid "Scheduling"
msgstr "Scheduling"

#: apps/io.ox/backbone/mini-views/colorpicker.js module:io.ox/core
msgid "Sea green"
msgstr "Sea green"
=======
#: apps/io.ox/mail/mailfilter/settings/filter/tests/util.js
#: module:io.ox/mailfilter
msgid "Matches"
msgstr "Matches"
>>>>>>> 8efd135e

#: apps/io.ox/contacts/addressbook/popup.js module:io.ox/contacts
#: apps/io.ox/core/desktop.js module:io.ox/core apps/io.ox/core/main.js
#: apps/io.ox/find/extensions-facets.js apps/io.ox/find/main.js
#: apps/io.ox/find/view-tokenfield.js
#: apps/io.ox/search/autocomplete/extensions.js apps/io.ox/search/main.js
#: module:io.ox/search apps/plugins/portal/flickr/register.js
#: module:plugins/portal
msgid "Search"
msgstr "Search"

#: apps/io.ox/find/view-facets.js module:io.ox/core
msgid "Search facets"
msgstr "Search facets"

#: apps/io.ox/find/main.js module:io.ox/core
msgid "Search in all folders"
msgstr "Search in all folders"

<<<<<<< HEAD
#: apps/io.ox/files/view-options.js module:io.ox/files
msgid "Search results"
msgstr "Search results"

#. search feature help text for screenreaders
#: apps/io.ox/core/desktop.js module:io.ox/core
msgid ""
"Search results page lists all active facets to allow them to be easly "
"adjustable/removable. Below theses common facets additonal advanced facets "
"are listed. To narrow down search result please adjust active facets or add "
"new ones"
msgstr ""
"Search results page lists all active filters to allow them to be easly "
"adjustable/removable. Below theses common filters additonal advanced filters "
"are listed. To narrow down search result please adjust active filters or add "
"new ones"
=======
#. a given string does end with a specified pattern
#: apps/io.ox/mail/mailfilter/settings/filter/tests/util.js
#: module:io.ox/mailfilter
msgid "Ends with"
msgstr "Ends with"

#. a given string does not end with a specified pattern
#: apps/io.ox/mail/mailfilter/settings/filter/tests/util.js
#: module:io.ox/mailfilter
msgid "Ends not with"
msgstr "Does not end with"
>>>>>>> 8efd135e

#: apps/io.ox/calendar/edit/extensions.js module:io.ox/calendar/edit/main
#: apps/io.ox/files/view-options.js module:io.ox/files
#: apps/io.ox/mail/accounts/view-form.js module:io.ox/settings
msgid "Select"
msgstr "Select"

#. Sort options drop-down
#: apps/io.ox/files/view-options.js module:io.ox/files
msgctxt "dropdown"
msgid "Select"
msgstr "Select"

<<<<<<< HEAD
#. Context: Add selected contacts; German "Auswählen", for example
#: apps/io.ox/contacts/addressbook/popup.js module:io.ox/contacts
msgctxt "select-contacts"
msgid "Select"
msgstr "Select"

#: apps/io.ox/mail/compose/names.js module:io.ox/mail
=======
#: apps/io.ox/mail/mailfilter/settings/filter/tests/util.js
#: module:io.ox/mailfilter
msgid "matches a substring"
msgstr "matches a substring"

#: apps/io.ox/mail/mailfilter/settings/filter/tests/util.js
#: module:io.ox/mailfilter
msgid "does not match a substring"
msgstr "does not match a substring"

#: apps/io.ox/mail/mailfilter/settings/filter/tests/util.js
#: module:io.ox/mailfilter
msgid "an exact, full match"
msgstr "an exact, full match"

#: apps/io.ox/mail/mailfilter/settings/filter/tests/util.js
#: module:io.ox/mailfilter
msgid "not an exact, full match "
msgstr "not an exact, full match "

#: apps/io.ox/mail/mailfilter/settings/filter/tests/util.js
#: module:io.ox/mailfilter
msgid "a full match (allows DOS-style wildcards)"
msgstr "a full match (allows DOS-style wildcards)"

#: apps/io.ox/mail/mailfilter/settings/filter/tests/util.js
#: module:io.ox/mailfilter
msgid "not a full match (allows DOS-style wildcards)"
msgstr "not a full match (allows DOS-style wildcards)"

#: apps/io.ox/mail/mailfilter/settings/filter/view-form.js
#: module:io.ox/settings
>>>>>>> 8efd135e
msgid ""
"Select a checkbox to define a custom name for that address; otherwise the "
"mail account's default name will be used. If you want to use an address "
"anonymously, select the checkbox and leave the field empty."
msgstr ""
"Select a checkbox to define a custom name for that address; otherwise the e-"
"mail account's default name will be used. If you want to use an address "
"anonymously, select the checkbox and leave the field empty."

#: apps/io.ox/core/tk/vgrid.js module:io.ox/core
#: apps/io.ox/mail/view-options.js module:io.ox/mail
msgid "Select all"
msgstr "Select all"

#: apps/io.ox/contacts/addressbook/popup.js module:io.ox/contacts
#: apps/io.ox/mail/compose/extensions.js module:io.ox/mail
msgid "Select contacts"
msgstr "Select contacts"

#: apps/io.ox/calendar/settings/timezones/favorite-view.js
#: module:io.ox/calendar
msgid "Select favorite timezone"
msgstr "Select favourite timezone"

#: apps/io.ox/files/actions/upload-new-version.js module:io.ox/files
msgid "Select file"
msgstr "Select file"

#: apps/io.ox/calendar/edit/extensions.js module:io.ox/calendar/edit/main
#: apps/io.ox/core/folder/picker.js module:io.ox/core
#: apps/io.ox/mail/mailfilter/settings/filter/actions/util.js
#: module:io.ox/mailfilter
msgid "Select folder"
msgstr "Select folder"

<<<<<<< HEAD
#: apps/io.ox/contacts/actions/print.js module:io.ox/contacts
msgid "Select print layout"
msgstr "Select print layout"
=======
#: apps/io.ox/mail/mailfilter/settings/filter/view-form.js
#: module:io.ox/settings
msgid "Apply rule if any condition is met"
msgstr "Apply rule if any condition is met"
>>>>>>> 8efd135e

#: apps/io.ox/core/commons.js module:io.ox/core
msgid "Selection Details"
msgstr "Selection Details"

#: apps/io.ox/mail/compose/extensions.js module:io.ox/mail
#: apps/io.ox/onboarding/clients/extensions.js module:io.ox/core/onboarding
#: apps/plugins/core/feedback/register.js module:io.ox/core
msgid "Send"
msgstr "Send"

#. Respond to a read receipt request; German "Lesebestätigung senden"
#: apps/io.ox/mail/common-extensions.js module:io.ox/mail
msgid "Send a read receipt"
msgstr "Send a read receipt"

#: apps/io.ox/contacts/actions.js module:io.ox/contacts
#: apps/io.ox/contacts/mobile-toolbar-actions.js module:io.ox/mail
#: apps/io.ox/contacts/toolbar.js
msgid "Send as vCard"
msgstr "Send as vCard"

#: apps/io.ox/core/viewer/views/toolbarview.js module:io.ox/core
#: apps/io.ox/files/actions.js module:io.ox/files apps/io.ox/files/toolbar.js
#: apps/io.ox/notes/toolbar.js module:io.ox/notes
msgid "Send by mail"
msgstr "Send by mail"

#: apps/io.ox/mail/vacationnotice/settings/model.js module:io.ox/mail
msgid "Send from"
msgstr "Send from"

#: apps/io.ox/files/actions/share.js module:io.ox/files
msgid "Send link"
msgstr "Send link"

#: apps/io.ox/contacts/actions.js module:io.ox/contacts
#: apps/io.ox/contacts/mobile-toolbar-actions.js module:io.ox/mail
#: apps/io.ox/contacts/toolbar.js
msgid "Send mail"
msgstr "Send email"

#: apps/io.ox/calendar/actions.js module:io.ox/calendar
msgid "Send mail to all participants"
msgstr "Send email to all participants"

#: apps/io.ox/mail/actions.js module:io.ox/mail
msgid "Send new mail"
msgstr "Send new email"

#: apps/io.ox/files/share/permissions.js module:io.ox/core
msgid "Send notification by email"
msgstr "Send notification by e-mail"

#: apps/io.ox/mail/vacationnotice/settings/model.js module:io.ox/mail
msgid "Send vacation notice during this time only"
msgstr "Send vacation notice during this time only"

#: apps/io.ox/mail/mailfilter/settings/filter/tests/register.js
#: module:io.ox/mailfilter
msgid "Sender"
msgstr "Sender"

#. %1$d is number of messages; %2$d is progress in percent
#: apps/io.ox/mail/main.js module:io.ox/mail
msgid "Sending 1 message ... %2$d%"
msgid_plural "Sending %1$d messages ... %2$d%"
msgstr[0] "Sending 1 message ... %2$d%"
msgstr[1] "Sending %1$d messages ... %2$d%"

#: apps/io.ox/core/viewer/views/sidebar/fileinfoview.js
#: module:io.ox/core/viewer
msgid "Sent"
msgstr "Sent"

#: apps/io.ox/mail/mailfilter/settings/filter/tests/register.js
#: module:io.ox/mailfilter
msgid "Sent date"
msgstr "Sent date"

#. %s is the product name
#: apps/io.ox/mail/compose/signatures.js module:io.ox/mail
msgid "Sent from %s via mobile"
msgstr "Sent from %s via mobile"

#: apps/plugins/halo/mail/register.js module:plugins/halo
msgid "Sent mails"
msgstr "Sent emails"

#. Sent folder
#: apps/io.ox/mail/accounts/view-form.js module:io.ox/settings
msgctxt "folder"
msgid "Sent messages"
msgstr "Sent messages"

#. Use singular in this context
#: apps/io.ox/calendar/actions/acceptdeny.js module:io.ox/calendar
#: apps/io.ox/calendar/actions/delete.js apps/io.ox/calendar/util.js
msgid "Series"
msgstr "Series"

#: apps/io.ox/onboarding/clients/config.js module:io.ox/core/onboarding
msgid "Server Name"
msgstr "Server Name"

#: apps/io.ox/mail/accounts/view-form.js module:io.ox/settings
msgid "Server name"
msgstr "Server name"

#: apps/io.ox/mail/accounts/view-form.js module:io.ox/settings
msgid "Server port"
msgstr "Server port"

#: apps/io.ox/mail/accounts/view-form.js module:io.ox/settings
msgid "Server type"
msgstr "Server type"

#: apps/io.ox/backbone/basicModel.js module:io.ox/core
#: apps/io.ox/backbone/extendedModel.js apps/io.ox/core/main.js
msgid "Server unreachable"
msgstr "Server unreachable"

#: apps/io.ox/core/about/about.js module:io.ox/core
#: apps/io.ox/core/settings/errorlog/settings/pane.js
msgid "Server version"
msgstr "Server version"

#: apps/io.ox/mail/toolbar.js module:io.ox/mail
msgid "Set category"
msgstr "Set category"

#: apps/io.ox/core/tk/flag-picker.js module:io.ox/mail
#: apps/io.ox/mail/toolbar.js
msgid "Set color"
msgstr "Set colour"

#: apps/io.ox/mail/mailfilter/settings/filter/actions/register.js
#: module:io.ox/mailfilter
msgid "Set color flag"
msgstr "Set colour flag"

#: apps/io.ox/core/main.js module:io.ox/core apps/io.ox/settings/main.js
msgid "Settings"
msgstr "Settings"

#: apps/io.ox/search/view-template.js module:io.ox/core
msgctxt "app"
msgid "Settings"
msgstr "Settings"

#: apps/io.ox/core/viewer/views/toolbarview.js module:io.ox/core
#: apps/io.ox/files/share/permissions.js apps/io.ox/files/toolbar.js
#: module:io.ox/files apps/plugins/portal/xing/actions.js
#: module:plugins/portal
msgid "Share"
msgstr "Share"

#. %1$s determines whether setting permissions for a file or folder
#. %2$s is the file or folder name
#: apps/io.ox/files/share/permissions.js module:io.ox/core
msgid "Share %1$s \"%2$s\""
msgstr "Share %1$s \"%2$s\""

<<<<<<< HEAD
#: apps/io.ox/files/toolbar.js module:io.ox/files
msgid "Share current folder"
msgstr "Share current folder"
=======
#. Quota means a general quota for mail and files
#: apps/io.ox/mail/main.js module:io.ox/mail
#: apps/plugins/portal/quota/register.js module:plugins/portal
msgid "Mail quota"
msgstr "Mail quota"
>>>>>>> 8efd135e

#: apps/io.ox/files/toolbar.js module:io.ox/files
msgid "Share selected file"
msgid_plural "Share selected files"
msgstr[0] "Share selected file"
msgstr[1] "Share selected files"

#: apps/io.ox/files/toolbar.js module:io.ox/files
msgid "Share selected folder"
msgid_plural "Share selected folders"
msgstr[0] "Share selected folder"
msgstr[1] "Share selected folders"

#: apps/io.ox/files/toolbar.js module:io.ox/files
msgid "Share selected objects"
msgstr "Share selected objects"

#: apps/io.ox/core/viewer/views/toolbarview.js module:io.ox/core
msgid "Share this file"
msgstr "Share this file"

#: apps/io.ox/contacts/actions.js module:io.ox/contacts
msgid "Share your contacts"
msgstr "Share your contacts"

#: apps/io.ox/files/actions.js module:io.ox/files
msgid "Share your folders"
msgstr "Share your folders"

#: apps/plugins/halo/appointments/register.js module:plugins/halo
msgid "Shared Appointments"
msgstr "Shared Appointments"

#: apps/plugins/portal/xing/actions.js module:plugins/portal
msgid "Shared activity"
msgstr "Shared activity"

#: apps/io.ox/contacts/addressbook/popup.js module:io.ox/contacts
#: apps/io.ox/core/folder/extensions.js module:io.ox/core
msgid "Shared address books"
msgstr "Shared address books"

#: apps/io.ox/core/folder/extensions.js module:io.ox/core
msgid "Shared by other users"
msgstr "Shared by other users"

#: apps/io.ox/core/folder/extensions.js module:io.ox/core
msgid "Shared calendars"
msgstr "Shared calendars"

#: apps/io.ox/core/folder/extensions.js module:io.ox/core
msgid "Shared tasks"
msgstr "Shared tasks"

#. "Shares" in terms of "shared with others" ("Freigaben")
#: apps/io.ox/core/viewer/views/sidebar/fileinfoview.js
#: module:io.ox/core/viewer
msgid "Shares"
msgstr "Shares"

#: apps/io.ox/core/folder/contextmenu.js module:io.ox/core
msgid "Sharing"
msgstr "Sharing"

#. if only one item -> insert filename / on more than one item -> item count
#: apps/io.ox/files/actions/share.js module:io.ox/files
msgid "Sharing link created for file \"%1$d\""
msgid_plural "Sharing link created for %1$d items"
msgstr[0] "Sharing link created for file \"%1$d\""
msgstr[1] "Sharing link created for %1$d items"

#: apps/io.ox/files/actions/share.js module:io.ox/files
msgid "Sharing link created for folder \"%1$d\""
msgid_plural "Sharing link created for %1$d items"
msgstr[0] "Sharing link created for folder \"%1$d\""
msgstr[1] "Sharing link created for %1$d items"

#: apps/io.ox/wizards/upsell.js module:io.ox/wizards
msgid "Shopping cart"
msgstr "Shopping cart"

#: apps/io.ox/core/folder/contextmenu.js module:io.ox/core
msgid "Show"
msgstr "Show"

#: apps/io.ox/contacts/edit/view-form.js module:io.ox/contacts
#: apps/io.ox/core/settings/user.js
msgid "Show all fields"
msgstr "Show all fields"

#: apps/io.ox/files/settings/pane.js module:io.ox/files
#, fuzzy
#| msgid "Show images"
msgid "Show all images for"
msgstr "Show images"

#: apps/io.ox/files/settings/pane.js module:io.ox/files
#, fuzzy
#| msgid "Show all items"
msgid "Show all images just once"
msgstr "Show all items"

#: apps/io.ox/core/sub/settings/pane.js module:io.ox/core/sub
msgid "Show all items"
msgstr "Show all items"

#: apps/io.ox/calendar/conflicts/conflictList.js
#: module:io.ox/calendar/conflicts/conflicts
#: apps/io.ox/calendar/invitations/register.js module:io.ox/calendar/main
msgid "Show appointment details"
msgstr "Show appointment details"

#: apps/io.ox/mail/compose/extensions.js module:io.ox/mail
msgid "Show blind carbon copy input field"
msgstr "Show blind carbon copy input field"

#: apps/io.ox/mail/compose/extensions.js module:io.ox/mail
msgid "Show carbon copy input field"
msgstr "Show carbon copy input field"

#: apps/io.ox/calendar/settings/pane.js module:io.ox/calendar
msgid "Show declined appointments"
msgstr "Show declined appointments"

#: apps/io.ox/core/settings/pane.js module:io.ox/core
msgid "Show desktop notifications"
msgstr "Show desktop notifications"

#. button: hide collapsable content
#: apps/io.ox/onboarding/clients/view-mobile.js module:io.ox/core/onboarding
#: apps/io.ox/tasks/edit/view-template.js module:io.ox/tasks/edit
msgid "Show details"
msgstr "Show details"

#: apps/io.ox/tasks/main.js module:io.ox/tasks
msgid "Show done tasks"
msgstr "Show completed tasks"

#: apps/io.ox/mail/detail/mobileView.js module:io.ox/mail
#: apps/io.ox/mail/detail/view.js
msgid "Show entire message"
msgstr "Show entire message"

#: apps/io.ox/mail/settings/pane.js module:io.ox/mail
msgid "Show folder with all unseen messages"
msgstr "Show folder with all unseen messages"

#: apps/io.ox/files/settings/pane.js module:io.ox/files
msgid "Show hidden files and folders"
msgstr "Show hidden files and folders"

#: apps/io.ox/files/mobile-toolbar-actions.js module:io.ox/mail
msgid "Show icons"
msgstr "Show icons"

#: apps/io.ox/mail/common-extensions.js module:io.ox/mail
msgid "Show images"
msgstr "Show images"

#. Shown in settings page for accounts. Should use the indefinite form, it's a general information
#. about account recovery, where account can be plural. In German "Informationen zur Accounwiederherstellung"
#: apps/io.ox/settings/accounts/settings/pane.js
#: module:io.ox/settings/accounts
msgid "Show information about account recovery"
msgstr "Show information about account recovery"

#: apps/io.ox/files/mobile-toolbar-actions.js module:io.ox/mail
msgid "Show list"
msgstr "Show list"

#: apps/io.ox/mail/compose/extensions.js module:io.ox/mail
msgid "Show names"
msgstr "Show names"

#: apps/io.ox/calendar/mobile-toolbar-actions.js module:io.ox/calendar
msgid "Show next day"
msgstr "Show next day"

#: apps/io.ox/onboarding/clients/extensions.js module:io.ox/core/onboarding
msgid "Show or hide actions for advanced users."
msgstr "Show or hide actions for advanced users."

#: apps/io.ox/calendar/mobile-toolbar-actions.js module:io.ox/calendar
msgid "Show previous day"
msgstr "Show previous day"

#: apps/io.ox/mail/detail/content.js module:io.ox/mail
msgid "Show quoted text"
msgstr "Show quoted text"

#: apps/io.ox/core/settings/errorlog/settings/pane.js module:io.ox/core
msgid "Show request body"
msgstr "Show request body"

#: apps/io.ox/mail/settings/pane.js module:io.ox/mail
msgid "Show requests for read receipts"
msgstr "Show requests for read receipts"

#: apps/io.ox/core/settings/errorlog/settings/pane.js module:io.ox/core
msgid "Show stack trace"
msgstr "Show stack trace"

#: apps/io.ox/calendar/invitations/register.js module:io.ox/calendar/main
msgid "Show task details"
msgstr "Show task details"

#: apps/io.ox/files/mobile-toolbar-actions.js module:io.ox/mail
msgid "Show tiles"
msgstr "Show tiles"

#: apps/io.ox/calendar/common-extensions.js module:io.ox/calendar
#: apps/io.ox/calendar/edit/extensions.js module:io.ox/calendar/edit/main
msgid "Shown as"
msgstr "Shown as"

#: apps/io.ox/core/boot/i18n.js module:io.ox/core/boot
#: apps/io.ox/core/relogin.js module:io.ox/core
msgid "Sign in"
msgstr "Sign in"

#. the noun not the verb
#: apps/io.ox/core/boot/i18n.js module:io.ox/core/boot
msgctxt "word"
msgid "Sign in"
msgstr "Sign in"

#: apps/io.ox/core/main.js module:io.ox/core
msgid "Sign out"
msgstr "Sign out"

#: apps/io.ox/core/main.js module:io.ox/core
msgid "Sign out now"
msgstr "Sign out now"

#: apps/io.ox/mail/settings/signatures/settings/pane.js module:io.ox/mail
msgid "Signature name"
msgstr "Signature name"

#: apps/io.ox/mail/compose/extensions.js module:io.ox/mail
#: apps/io.ox/mail/settings/signatures/register.js
#: apps/io.ox/mail/settings/signatures/settings/pane.js
msgid "Signatures"
msgstr "Signatures"

#. Portal. Logged in as user
#: apps/io.ox/portal/main.js module:io.ox/portal
msgid "Signed in as %1$s"
msgstr "Signed in as %1$s"

#: apps/io.ox/core/main.js module:io.ox/core
msgid "Signed in as:"
msgstr "Signed in as:"

#: apps/io.ox/core/viewer/views/sidebar/fileinfoview.js
#: module:io.ox/core/viewer apps/io.ox/files/view-options.js
#: module:io.ox/files apps/io.ox/mail/settings/pane.js module:io.ox/mail
#: apps/io.ox/mail/view-options.js
msgid "Size"
msgstr "Size"

#: apps/io.ox/mail/mailfilter/settings/filter/tests/register.js
#: module:io.ox/mailfilter
msgid "Size (bytes)"
msgstr "Size (bytes)"

#: apps/io.ox/backbone/mini-views/colorpicker.js module:io.ox/core
msgid "Sky blue"
msgstr "Sky blue"

#: apps/io.ox/files/settings/pane.js module:io.ox/files
#, fuzzy
#| msgid "Slideshow / Autoplay mode"
msgid "Slideshow / Autoplay mode for images"
msgstr "Slideshow / Autoplay mode"

#: apps/io.ox/core/settings/errorlog/settings/pane.js module:io.ox/core
msgid "Slow requests"
msgstr "Slow requests"

#: apps/io.ox/portal/settings/pane.js module:io.ox/portal
msgid "Smartphone settings:"
msgstr "Smartphone settings:"

#. Emoji collection. SoftBank-specific icons. "SoftBank" in other languages, too.
#: apps/io.ox/emoji/categories.js module:io.ox/mail/emoji
msgid "SoftBank"
msgstr "SoftBank"

#: apps/io.ox/contacts/edit/main.js module:io.ox/contacts
msgid "Some fields contain invalid data"
msgstr "Some fields contain invalid data"

#. %1$s the maximum file size
#: apps/io.ox/core/tk/upload.js module:io.ox/core
msgid ""
"Some files cannot be uploaded because they exceed the maximum file size of "
"%1$s"
msgstr ""
"Some files cannot be uploaded because they exceed the maximum file size of "
"%1$s"

#: apps/io.ox/core/settings/pane.js module:io.ox/core
msgid ""
"Some settings (language, timezone, theme) require a page reload or relogin "
"to take effect."
msgstr ""
"Some settings (language, timezone, theme) require a page reload or relogin "
"to take effect."

#: apps/plugins/portal/linkedIn/register.js module:plugins/portal
#: apps/plugins/portal/twitter/register.js
msgid "Something went wrong reauthorizing the %s account."
msgstr "Something went wrong reauthorising the %s account."

#: apps/plugins/halo/xing/register.js module:plugins/portal
msgid "Sorry, could not connect to %s right now."
msgstr "Sorry, could not connect to %s right now."

#: apps/plugins/halo/xing/register.js module:plugins/portal
msgid "Sorry, there is no data available for you on %s."
msgstr "Sorry, there is no data available for you on %s."

#: apps/io.ox/core/viewer/views/types/textview.js module:io.ox/core
msgid "Sorry, there is no preview available for this file."
msgstr "Sorry, there is no preview available for this file."

#: apps/io.ox/core/viewer/views/types/imageview.js module:io.ox/core
msgid "Sorry, there is no preview available for this image."
msgstr "Sorry, there is no preview available for this image."

#: apps/io.ox/core/viewer/views/types/documentview.js module:io.ox/core
msgid "Sorry, this page is not available at the moment."
msgstr "Sorry, this page is not available at the moment."

#: apps/plugins/portal/linkedIn/register.js module:plugins/portal
msgid ""
"Sorry, we cannot help you here. Your provider needs to obtain a key from "
"LinkedIn with the permission to do read messages."
msgstr ""
"Sorry, we cannot help you here. Your provider needs to obtain a key from "
"LinkedIn with the permission to read messages."

#. Sort options drop-down
#: apps/io.ox/files/favorite/view-options.js module:io.ox/core
#: apps/io.ox/files/share/view-options.js module:io.ox/files
#: apps/io.ox/files/view-options.js apps/io.ox/mail/view-options.js
#: module:io.ox/mail
msgctxt "dropdown"
msgid "Sort by"
msgstr "Sort by"

#: apps/io.ox/tasks/main.js module:io.ox/tasks
msgid "Sort options"
msgstr "Sort options"

#: apps/plugins/notifications/mail/register.js module:plugins/notifications
msgid "Sound"
msgstr "Sound"

#. Spam folder
#: apps/io.ox/mail/accounts/view-form.js module:io.ox/settings
msgctxt "folder"
msgid "Spam"
msgstr "Spam"

#: apps/io.ox/contacts/model.js module:io.ox/contacts
msgid "Spouse's name"
msgstr "Spouse's name"

#: apps/io.ox/mail/detail/links.js module:io.ox/mail
msgid "Spreadsheet"
msgstr "Spreadsheet"

#: apps/io.ox/files/view-options.js module:io.ox/files
msgid "Spreadsheets"
msgstr "Spreadsheets"

#: apps/io.ox/mail/accounts/view-form.js module:io.ox/settings
msgid "Standard folders"
msgstr "Standard folders"

#: apps/io.ox/backbone/mini-views/timezonepicker.js module:io.ox/core
#: apps/io.ox/calendar/week/view.js module:io.ox/calendar
msgid "Standard timezone"
msgstr "Standard timezone"

#: apps/io.ox/mail/vacationnotice/settings/model.js module:io.ox/mail
#: apps/io.ox/tasks/print.js module:io.ox/tasks
msgid "Start"
msgstr "Start"

#: apps/io.ox/tasks/edit/view-template.js module:io.ox/tasks/edit
#: apps/io.ox/tasks/view-detail.js module:io.ox/tasks
msgid "Start date"
msgstr "Start date"

#: apps/io.ox/calendar/edit/timezone-dialog.js module:io.ox/calendar/edit/main
msgid "Start date timezone"
msgstr "Start date timezone"

#: apps/io.ox/contacts/settings/pane.js module:io.ox/contacts
msgid "Start in global address book"
msgstr "Start in global address book"

<<<<<<< HEAD
#: apps/io.ox/calendar/settings/pane.js module:io.ox/calendar
msgid "Start of working time"
msgstr "Start of working time"
=======
#. Verb: (to) flag messages
#: apps/io.ox/mail/toolbar.js module:io.ox/mail
msgctxt "verb"
msgid "Flag"
msgstr "Flag"

#: apps/io.ox/mail/toolbar.js module:io.ox/mail
msgid "Vertical"
msgstr "Vertical"
>>>>>>> 8efd135e

#: apps/io.ox/core/desktop.js module:io.ox/core
msgid "Start search"
msgstr "Start search"

#: apps/io.ox/core/tk/wizard.js module:io.ox/core
msgid "Start tour"
msgstr "Start tour"

#: apps/io.ox/core/permissions/permissions.js module:io.ox/core
#: apps/io.ox/files/share/permissions.js
#: apps/plugins/administration/groups/settings/edit.js
msgid "Start typing to search for user names"
msgstr "Start typing to search for user names"

#: apps/io.ox/core/viewer/views/types/videoview.js module:io.ox/core
msgid "Start video"
msgstr "Start video"

#. Connection security. StartTLS.
#: apps/io.ox/mail/accounts/view-form.js module:io.ox/settings
msgid "StartTLS"
msgstr "StartTLS"

#: apps/io.ox/mail/mailfilter/settings/filter/tests/util.js
#: module:io.ox/mailfilter
msgid "Starts not with"
msgstr "Does not start with"

#: apps/io.ox/calendar/edit/extensions.js module:io.ox/calendar/edit/main
msgid "Starts on"
msgstr "Starts on"

#: apps/io.ox/mail/mailfilter/settings/filter/tests/util.js
#: module:io.ox/mailfilter
msgid "Starts with"
msgstr "Starts with"

#: apps/io.ox/contacts/model.js module:io.ox/contacts
msgid "State"
msgstr "State"

#: apps/io.ox/mail/toolbar.js module:io.ox/mail
msgid "Statistics"
msgstr "Statistics"

#: apps/io.ox/calendar/toolbar.js module:io.ox/calendar
#: apps/io.ox/tasks/edit/view-template.js module:io.ox/tasks/edit
#: apps/io.ox/tasks/main.js module:io.ox/tasks
msgid "Status"
msgstr "Status"

#: apps/io.ox/core/boot/i18n.js module:io.ox/core/boot
msgid "Stay signed in"
msgstr "Stay signed in"

#: apps/io.ox/contacts/model.js module:io.ox/contacts
msgid "Street"
msgstr "Street"

#: apps/plugins/halo/xing/register.js module:plugins/portal
msgid "Student"
msgstr "Student"

#: apps/io.ox/calendar/edit/extensions.js module:io.ox/calendar/edit/main
#: apps/io.ox/calendar/util.js module:io.ox/calendar
#: apps/io.ox/core/viewer/views/sidebar/fileinfoview.js
#: module:io.ox/core/viewer apps/io.ox/mail/actions/reminder.js
#: module:io.ox/mail apps/io.ox/mail/compose/extensions.js
#: apps/io.ox/mail/detail/view.js
#: apps/io.ox/mail/mailfilter/settings/filter/tests/register.js
#: module:io.ox/mailfilter apps/io.ox/mail/vacationnotice/settings/model.js
#: apps/io.ox/mail/view-options.js apps/io.ox/tasks/edit/view-template.js
#: module:io.ox/tasks/edit apps/io.ox/tasks/main.js module:io.ox/tasks
msgid "Subject"
msgstr "Subject"

#: apps/plugins/portal/xing/actions.js module:plugins/portal
msgid "Submit comment"
msgstr "Submit comment"

#: apps/io.ox/core/sub/subscriptions.js module:io.ox/core/sub
msgid "Subscribe"
msgstr "Subscribe"

#: apps/io.ox/core/folder/actions/imap-subscription.js module:io.ox/core
msgid "Subscribe IMAP folders"
msgstr "Subscribe IMAP folders"

#: apps/io.ox/core/folder/extensions.js module:io.ox/core
#: apps/io.ox/core/sub/subscriptions.js module:io.ox/core/sub
msgid "Subscribe address book"
msgstr "Subscribe address book"

#: apps/io.ox/core/folder/extensions.js module:io.ox/core
#: apps/io.ox/core/sub/subscriptions.js module:io.ox/core/sub
msgid "Subscribe calendar"
msgstr "Subscribe calendar"

#: apps/io.ox/core/sub/settings/pane.js module:io.ox/core/sub
msgid "Subscription refresh"
msgstr "Subscription refresh"

#: apps/io.ox/core/sub/subscriptions.js module:io.ox/core/sub
msgid "Subscription successfully created."
msgstr "Subscription successfully created."

#: apps/io.ox/core/sub/settings/pane.js module:io.ox/core/sub
#: apps/io.ox/core/sub/settings/register.js
msgid "Subscriptions"
msgstr "Subscriptions"

#: apps/io.ox/core/yell.js module:io.ox/core
msgid "Success"
msgstr "Success"

#: apps/plugins/portal/xing/register.js module:plugins/portal
msgid "Successfully reauthorized your %s account"
msgstr "Successfully re-authorised your %s account"

#: apps/io.ox/contacts/model.js module:io.ox/contacts
msgid "Suffix"
msgstr "Suffix"

#: apps/io.ox/participants/detail.js module:io.ox/core
msgid "Summary"
msgstr "Summary"

#. superessive of the weekday
#. will only be used in a form like “Happens every week on $weekday”
#: apps/io.ox/calendar/util.js module:io.ox/calendar
msgctxt "superessive"
msgid "Sunday"
msgstr "Sunday"

#: apps/io.ox/files/view-options.js module:io.ox/files
msgid "Switch to parent folder"
msgstr "Switch to parent folder"

#. Emoji category
#: apps/io.ox/emoji/categories.js module:io.ox/mail/emoji
msgid "Symbols"
msgstr "Symbols"

#: apps/io.ox/core/settings/downloads/pane.js module:io.ox/core
msgid ""
"Synchronization of Emails, Calendar, Contacts and Tasks, along with Public, "
"Shared and System Folders to Microsoft Outlook® clients."
msgstr ""
"Synchronisation of E-mail messages, Calendar, Contacts and Tasks, along with "
"Public, Shared and System Folders to Microsoft Outlook® clients."

#: apps/io.ox/calendar/actions.js module:io.ox/calendar
msgid "Synchronize calendar"
msgstr "Synchronise calendar"

#: apps/io.ox/mail/actions.js module:io.ox/mail
msgid "Synchronize with Outlook"
msgstr "Synchronise with Outlook"

#: apps/io.ox/core/folder/extensions.js module:io.ox/core
msgid "Synchronize with your tablet or smartphone"
msgstr "Synchronise with your tablet or smartphone"

#: apps/io.ox/contacts/model.js module:io.ox/contacts
msgid "TAX ID"
msgstr "TAX ID"

#. Terabytes
#: apps/io.ox/core/strings.js module:io.ox/core
msgid "TB"
msgstr "TB"

#: apps/io.ox/contacts/model.js module:io.ox/contacts
msgid "TTY/TDD"
msgstr "TTY/TDD"

#. This is a summary for a mail filter rule
#. %1$s User input (usually a mail address)
#. %2$s A tag, which is entered by the user via a text input
#. Example: Tag mails from test@invalid with SoccerTeam
#: apps/io.ox/mail/mailfilter/settings/util.js module:io.ox/mail
msgid "Tag mails from %1$s with %2$s"
msgstr "Tag e-mail messages from %1$s with %2$s"

#. This is a summary for a mail filter rule
#. %1$s User input
#. %2$s A tag, which is entered by the user via a text input
#. Example: Tag mails to test@invalid with SoccerTeam
#: apps/io.ox/mail/mailfilter/settings/util.js module:io.ox/mail
msgid "Tag mails to %1$s with %2$s"
msgstr "Tag e-mail messages to %1$s with %2$s"

#. This is a summary for a mail filter rule
#. %1$s User input for mail subjects to filter for
#. %2$s A tag, which is entered by the user via a text input
#. Example: Tag mails with subject Some subject with SoccerTeam
#: apps/io.ox/mail/mailfilter/settings/util.js module:io.ox/mail
msgid "Tag mails with subject %1$s with %2$s"
msgstr "Tag e-mail messages with subject %1$s with %2$s"

#. title for 1st and snd step of the client onboarding wizard
#. users can configure their devices to access/sync appsuites data (f.e. install ox mail app)
#. %1$s the product name
#: apps/io.ox/onboarding/clients/wizard.js module:io.ox/core/onboarding
#: apps/plugins/portal/client-onboarding/register.js module:plugins/portal
#, c-format
msgid "Take %1$s with you! Stay up-to-date on your favorite devices."
msgstr "Take %1$s with you! Stay up-to-date on your favorite devices."

#: apps/io.ox/mail/detail/links.js module:io.ox/mail
#: apps/io.ox/tasks/edit/main.js module:io.ox/tasks
msgid "Task"
msgstr "Task"

#: apps/io.ox/tasks/detail/main.js module:io.ox/tasks apps/io.ox/tasks/main.js
msgid "Task Details"
msgstr "Task Details"

#: apps/io.ox/tasks/actions/delete.js module:io.ox/tasks
msgid "Task has been deleted!"
msgid_plural "Tasks have been deleted!"
msgstr[0] "Task has been deleted."
msgstr[1] "Tasks have been deleted."

#. Inviations (notifications) to tasks
#: apps/plugins/notifications/tasks/register.js module:plugins/notifications
msgid "Task invitations"
msgstr "Task invitations"

#: apps/io.ox/tasks/actions/doneUndone.js module:io.ox/tasks
msgid "Task marked as done"
msgid_plural "Tasks marked as done"
msgstr[0] "Task marked as done"
msgstr[1] "Tasks marked as done"

#: apps/io.ox/tasks/actions/doneUndone.js module:io.ox/tasks
msgid "Task marked as undone"
msgid_plural "Tasks marked as undone"
msgstr[0] "Task marked as undone"
msgstr[1] "Tasks marked as undone"

#. Reminders (notifications) about tasks
#: apps/plugins/notifications/tasks/register.js module:plugins/notifications
msgid "Task reminders"
msgstr "Task reminders"

#: apps/io.ox/tasks/actions/delete.js module:io.ox/tasks
msgid "Task was already deleted!"
msgstr "Task was already deleted."

#: apps/io.ox/tasks/actions/doneUndone.js module:io.ox/tasks
msgid "Task was modified before, please reload"
msgstr "Task was modified before, please reload"

#: apps/io.ox/mail/detail/links.js module:io.ox/mail
msgid "Tasks"
msgstr "Tasks"

#: apps/io.ox/core/main.js module:io.ox/core
#: apps/io.ox/search/view-template.js apps/io.ox/tasks/settings/pane.js
#: module:io.ox/tasks
msgctxt "app"
msgid "Tasks"
msgstr "Tasks"

#: apps/io.ox/tasks/actions/move.js module:io.ox/tasks
msgid "Tasks can not be moved to or out of shared folders"
msgstr "Tasks cannot be moved to or out of shared folders"

#: apps/io.ox/tasks/main.js module:io.ox/tasks
msgid "Tasks toolbar"
msgstr "Tasks tool bar"

#: apps/io.ox/backbone/mini-views/colorpicker.js module:io.ox/core
msgid "Teal"
msgstr "Teal"

#: apps/io.ox/contacts/model.js module:io.ox/contacts
msgid "Telephone (ISDN)"
msgstr "Telephone (ISDN)"

#: apps/io.ox/contacts/model.js module:io.ox/contacts
msgid "Telephone callback"
msgstr "Telephone callback"

#: apps/io.ox/contacts/model.js module:io.ox/contacts
msgid "Telephone primary"
msgstr "Telephone primary"

#: apps/io.ox/contacts/model.js module:io.ox/contacts
msgid "Telephone radio"
msgstr "Telephone radio"

#: apps/io.ox/contacts/model.js module:io.ox/contacts
msgid "Telex"
msgstr "Telex"

#: apps/io.ox/calendar/edit/extensions.js module:io.ox/calendar/edit/main
#: apps/io.ox/calendar/freetime/timeView.js module:io.ox/calendar
#: apps/io.ox/calendar/util.js
msgid "Temporary"
msgstr "Temporary"

#: apps/io.ox/calendar/actions/acceptdeny.js module:io.ox/calendar
#: apps/io.ox/calendar/invitations/register.js module:io.ox/calendar/main
msgid "Tentative"
msgstr "Tentative"

#: apps/io.ox/calendar/print.js module:io.ox/calendar
#: apps/io.ox/tasks/print.js module:io.ox/tasks
msgid "Tentatively accepted"
msgstr "Tentatively accepted"

#: apps/io.ox/mail/vacationnotice/settings/model.js module:io.ox/mail
msgid "Text"
msgstr "Text"

#: apps/io.ox/files/view-options.js module:io.ox/files
msgid "Text documents"
msgstr "Text documents"

#. popup info message
#: apps/plugins/core/feedback/register.js module:io.ox/core
msgid "Thank you for your feedback"
msgstr "Thank you for your feedback"

#: apps/plugins/portal/oxdriveclients/register.js module:plugins/portal
msgid ""
"The %s client lets you store and share your photos, files, documents and "
"videos, anytime, anywhere. Access any file you save to %s from all your "
"computers, iPhone, iPad or from within %s itself."
msgstr ""
"The %s client lets you store and share your photos, files, documents and "
"videos, anytime, anywhere. Access any file you save to %s from all your "
"computers, iPhone, iPad or from within %s itself."

#: apps/io.ox/files/guidance/main.js module:io.ox/files
msgctxt "help"
msgid "The Drive App"
msgstr "The Drive App"

#: apps/io.ox/mail/vacationnotice/settings/view-form.js module:io.ox/mail
msgid ""
"The Notice is sent out for messages received by %1$s. You may choose to send "
"it out for other recipient addresses too:"
msgstr ""
"The Notice is sent out for messages received by %1$s. You may choose to send "
"it out for other recipient addresses too:"

#: apps/io.ox/mail/accounts/model.js module:io.ox/keychain
msgid "The account must be named"
msgstr "The account must be named"

#: apps/plugins/portal/xing/actions.js module:plugins/portal
msgid "The activity has been deleted successfully"
msgstr "The activity has been deleted successfully"

#: apps/io.ox/files/api.js module:io.ox/files apps/io.ox/files/legacy_api.js
msgid "The allowed quota is reached."
msgstr "The allowed quota is reached."

#: apps/io.ox/mail/actions/ical.js module:io.ox/mail
msgid "The appointment has been added to your calendar"
msgstr "The appointment has been added to your calendar"

#: apps/io.ox/calendar/invitations/register.js module:io.ox/calendar/main
msgid "The appointment has been deleted"
msgstr "The appointment has been deleted"

#: apps/io.ox/calendar/invitations/register.js module:io.ox/calendar/main
msgid "The appointment has been updated"
msgstr "The appointment has been updated"

#: apps/io.ox/core/settings/errorlog/settings/pane.js module:io.ox/core
msgid ""
"The blue graph shows the distribution of request durations in percent. The "
"gray graph shows a trivial network ping to recognize slow connections."
msgstr ""
"The blue graph shows the distribution of request durations in percent. The "
"grey graph shows a trivial network ping to recognize slow connections."

#: apps/io.ox/calendar/invitations/register.js module:io.ox/calendar/main
msgid "The changes have been rejected"
msgstr "The changes have been rejected"

#: apps/plugins/portal/xing/actions.js module:plugins/portal
msgid "The comment has been deleted successfully"
msgstr "The comment has been deleted successfully"

#: apps/io.ox/backbone/basicModel.js module:io.ox/core
#: apps/io.ox/backbone/extendedModel.js
msgid "The dialog contains invalid data"
msgstr "The dialogue contains invalid data"

#. If the user changes the duedate of a task, it may be before the start date, which is not allowed
#. If this happens the user gets the option to change the start date so it matches the due date
#: apps/io.ox/tasks/common-extensions.js module:io.ox/tasks
msgid "The due date cannot be before start date. Adjust start date?"
msgstr "The due date cannot be before the start date. Adjust the start date?"

#: apps/io.ox/tasks/model.js module:io.ox/tasks
msgid "The due date must not be before the start date."
msgstr "The due date must not be before the start date."

#: apps/io.ox/mail/compose/actions/send.js module:io.ox/mail
msgid "The email has been sent"
msgstr "The e-mail has been sent"

#: apps/io.ox/calendar/model.js module:io.ox/calendar
msgid "The end date must be after the start date."
msgstr "The end date must be after the start date."

#: apps/io.ox/calendar/edit/main.js module:io.ox/calendar/edit/main
msgid "The field \"%1$s\" exceeds its maximum size of %2$d characters."
msgstr "The field \"%1$s\" exceeds its maximum size of %2$d characters."

#: apps/io.ox/mail/actions/attachmentQuota.js module:io.ox/mail
msgid ""
"The file \"%1$s\" cannot be uploaded because it exceeds the attachment "
"publication maximum file size of %2$s"
msgstr ""
"The file \"%1$s\" cannot be uploaded because it exceeds the attachment "
"publication maximum file size of %2$s"

#: apps/io.ox/mail/actions/attachmentQuota.js module:io.ox/mail
msgid ""
"The file \"%1$s\" cannot be uploaded because it exceeds the infostore quota "
"limit of %2$s"
msgstr ""
"The file \"%1$s\" cannot be uploaded because it exceeds the infostore quota "
"limit of %2$s"

#. %1$s the filename
#. %2$s the maximum file size
#: apps/io.ox/core/tk/upload.js module:io.ox/core
#: apps/io.ox/mail/actions/attachmentQuota.js module:io.ox/mail
msgid ""
"The file \"%1$s\" cannot be uploaded because it exceeds the maximum file "
"size of %2$s"
msgstr ""
"The file \"%1$s\" cannot be uploaded because it exceeds the maximum file "
"size of %2$s"

#: apps/io.ox/mail/actions/attachmentQuota.js module:io.ox/mail
msgid ""
"The file \"%1$s\" cannot be uploaded because it exceeds the total attachment "
"size limit of %2$s"
msgstr ""
"The file \"%1$s\" cannot be uploaded because it exceeds the total attachment "
"size limit of %2$s"

#. %1$s quota limit
#: apps/io.ox/core/tk/upload.js module:io.ox/core
msgid "The file cannot be uploaded because it exceeds the quota limit of %1$s"
msgid_plural ""
"The files cannot be uploaded because they exceed the quota limit of %1$s"
msgstr[0] ""
"The file cannot be uploaded because it exceeds the quota limit of %1$s"
msgstr[1] ""
"The files cannot be uploaded because they exceed the quota limit of %1$s"

#. %1$s the maximum file size
#: apps/io.ox/core/tk/upload.js module:io.ox/core
msgid ""
"The files cannot be uploaded because each file exceeds the maximum file size "
"of %1$s"
msgstr ""
"The files cannot be uploaded because each file exceeds the maximum file size "
"of %1$s"

#: apps/io.ox/core/upsell.js module:io.ox/core
msgid "The first 90 days are free."
msgstr "The first 90 days are free."

#: apps/io.ox/core/import/import.js module:io.ox/core
msgid ""
"The first record of a valid CSV file must define proper column names. "
"Supported separators are comma and semi-colon."
msgstr ""
"The first record of a valid CSV file must define proper column names. "
"Supported separators are comma and semi-colon."

#: apps/io.ox/core/folder/actions/common.js module:io.ox/core
msgid "The folder has been cleaned up."
msgstr "The folder has been cleaned up."

#: apps/io.ox/core/folder/actions/common.js module:io.ox/core
msgid "The folder has been emptied"
msgstr "The folder has been emptied"

#: apps/io.ox/core/main.js module:io.ox/core
msgid ""
"The following applications can be restored. Just remove the restore point if "
"you don't want it to be restored."
msgstr ""
"The following applications can be restored. Remove the restore point if you "
"do not want it to be restored."

#: apps/io.ox/settings/apps/settings/pane.js module:io.ox/core
msgid "The following external applications/services can access your data:"
msgstr "The following external applications/services can access your data:"

#: apps/io.ox/wizards/upsell.js module:io.ox/wizards
msgid "The following products will be activated now:"
msgstr "The following products will be activated now:"

#: apps/io.ox/files/actions/share.js module:io.ox/files
msgid "The link has been removed"
msgstr "The link has been removed"

#: apps/io.ox/calendar/conflicts/conflictList.js
#: module:io.ox/calendar/conflicts/conflicts
msgid "The new appointment conflicts with existing appointments."
msgstr "The new appointment conflicts with existing appointments."

#: apps/io.ox/files/share/permissions.js module:io.ox/core
msgid "The notification has been resent"
msgstr "The notification has been resent"

#: apps/io.ox/files/api.js module:io.ox/files apps/io.ox/files/legacy_api.js
msgid "The provided filename exceeds the allowed length."
msgstr "The provided filename exceeds the allowed length."

#: apps/io.ox/core/main.js module:io.ox/core
msgid "The requested application is not available at this moment."
msgstr "The requested application is not available at this moment."

#: apps/io.ox/calendar/actions/create.js module:io.ox/calendar
msgid ""
"The selected calendar is shared by %1$s. Appointments in shared calendars "
"will generally be created on behalf of the owner."
msgstr ""
"The selected calendar is shared by %1$s. Appointments in shared calendars "
"will generally be created on behalf of the owner."

#: apps/io.ox/search/model.js module:io.ox/search
msgid ""
"The selected folder is virtual and can not be searched. Please select "
"another folder."
msgstr ""
"The selected folder is virtual and can not be searched. Please select "
"another folder."

#: apps/io.ox/calendar/settings/timezones/favorite-view.js
#: module:io.ox/calendar
msgid "The selected timezone is already a favorite."
msgstr "The selected timezone is already a favourite."

#: apps/io.ox/mail/common-extensions.js module:io.ox/mail
msgid "The sender wants to get notified when you have read this email"
msgstr "The sender would like to be notified when you have read this e-mail"

#: apps/io.ox/mail/compose/actions/send.js module:io.ox/mail
msgid "The sending of the message has been canceled."
msgstr "The sending of the message has been canceled."

#: apps/io.ox/calendar/util.js module:io.ox/calendar
msgid "The series ends after one occurrence."
msgid_plural "The series ends after %1$d occurences."
msgstr[0] "The series ends after one occurrence."
msgstr[1] "The series ends after %1$d occurences."

#: apps/io.ox/calendar/util.js module:io.ox/calendar
msgid "The series ends on %1$s."
msgstr "The series ends on %1$s."

#: apps/io.ox/calendar/util.js module:io.ox/calendar
msgid "The series never ends."
msgstr "The series never ends."

#: apps/io.ox/calendar/settings/model.js module:io.ox/calendar
#: apps/io.ox/calendar/settings/pane.js apps/io.ox/contacts/settings/pane.js
#: module:io.ox/contacts
msgid ""
"The setting has been saved and will become active when you enter the "
"application the next time."
msgstr ""
"The setting has been saved and will become active when you enter the "
"application the next time."

#: apps/io.ox/core/settings/pane.js module:io.ox/core
msgid "The setting requires a reload or relogin to take effect."
msgstr "The setting requires a reload or relogin to take effect."

#: apps/io.ox/tasks/model.js module:io.ox/tasks
msgid "The start date must be before the due date."
msgstr "The start date must be before the due date."

#: apps/io.ox/mail/vacationnotice/settings/filter.js module:io.ox/mail
msgid "The start date must be before the end date."
msgstr "The start date must be before the end date."

#: apps/io.ox/core/sub/subscriptions.js module:io.ox/core/sub
msgid "The subscription could not be created."
msgstr "The subscription could not be created."

#: apps/io.ox/tasks/actions/delete.js module:io.ox/tasks
msgid "The task could not be deleted."
msgid_plural "The tasks could not be deleted."
msgstr[0] "The task could not be deleted."
msgstr[1] "The tasks could not be deleted."

#. %1$s timezone abbreviation of the appointment
#. %2$s default user timezone
#: apps/io.ox/calendar/edit/extensions.js module:io.ox/calendar/edit/main
msgid ""
"The timezone of this appointment (%1$s) differs from your default timezone "
"(%2$s)."
msgstr ""
"The timezone of this appointment (%1$s) differs from your default timezone "
"(%2$s)."

#: apps/plugins/portal/userSettings/register.js module:io.ox/core
msgid "The two newly entered passwords do not match."
msgstr "The two newly entered passwords do not match."

#: apps/io.ox/keychain/api.js module:io.ox/keychain
msgid ""
"The unrecoverable items have been cleaned up successfully. Please refresh "
"this page to see the changes."
msgstr ""
"The unrecoverable items have been cleaned up successfully. Please refresh "
"this page to see the changes."

#: apps/io.ox/files/filepicker.js module:io.ox/files
msgid "The uploaded file does not match the requested file type."
msgid_plural "None of the uploaded files matches the requested file type."
msgstr[0] "The uploaded file does not match the requested file type."
msgstr[1] "None of the uploaded files matches the requested file type."

#: apps/io.ox/core/permissions/permissions.js module:io.ox/core
msgid "The user has administrative rights"
msgstr "The user has administrative rights"

#: apps/io.ox/core/settings/pane.js module:io.ox/core
msgid "Theme"
msgstr "Theme"

#: apps/io.ox/mail/main.js module:io.ox/mail
msgid ""
"There are %1$d messages in this folder; not all messages are displayed in "
"the list currently."
msgstr ""
"There are %1$d messages in this folder; not all messages are displayed in "
"the list currently."

#. %1$n is the maximum number of appointments
#: apps/io.ox/calendar/week/view.js module:io.ox/calendar
msgid ""
"There are more than %n appointments in the current calendar. Some features "
"are disabled due to performance reasons."
msgstr ""

#: apps/io.ox/settings/apps/settings/pane.js module:io.ox/core
msgid ""
"There are no external applications/services which can access your account."
msgstr ""
"There are no external applications/services which can access your account."

#: apps/io.ox/core/desktop.js module:io.ox/core
msgid "There are unsaved changes."
msgstr "There are unsaved changes."

#: apps/io.ox/core/viewer/views/types/defaultview.js module:io.ox/core
msgid "There is no preview for this file type"
msgstr "There is no preview for this file type"

#: apps/plugins/portal/xing/register.js module:plugins/portal
msgid "There is no recent activity in your Xing network."
msgstr "There is no recent activity in your XING network."

#: apps/io.ox/mail/mailfilter/settings/filter.js module:io.ox/mail
msgid "There is no rule defined"
msgstr "There is no rule defined"

#: apps/plugins/portal/xing/register.js module:plugins/portal
#: apps/plugins/xing/main.js
msgid "There was a problem with %s. The error message was: \"%s\""
msgstr "There was a problem with %s. The error message was: \"%s\""

#: apps/plugins/portal/xing/actions.js module:plugins/portal
msgid "There was a problem with XING, the error message was: \"%s\""
msgstr "There was a problem with XING, the error message was: \"%s\""

#: apps/plugins/portal/xing/actions.js module:plugins/portal
msgid "There was a problem with XING. The error message was: \"%s\""
msgstr "There was a problem with XING. The error message was: \"%s\""

#. Error message if calendar import failed
#: apps/io.ox/core/import/import.js module:io.ox/core
msgid "There was no appointment data to import"
msgstr "There was no appointment data to import"

#. Error message if contact import failed
#: apps/io.ox/core/import/import.js module:io.ox/core
msgid "There was no contact data to import"
msgstr "There was no contact data to import"

#: apps/io.ox/mail/accounts/settings.js module:io.ox/mail/accounts/settings
msgid "There was no suitable server found for this mail/password combination"
msgstr "There was no suitable server found for this email/password combination"

#. Error message if task import failed
#: apps/io.ox/core/import/import.js module:io.ox/core
msgid "There was no task data to import"
msgstr "There was no task data to import"

#: apps/plugins/portal/linkedIn/register.js module:plugins/portal
msgid "There were not activities in your network"
msgstr "There was no activity in your network"

#. %1$s name of the current folder
#: apps/io.ox/files/guidance/statistics.js module:io.ox/files
msgid ""
"These statistics only include folders, which have a depth less than four in "
"the folder structure from the folder \"%1$s\"."
msgstr ""
"These statistics only include folders which have a depth less than four in "
"the folder structure from the folder \"%1$s\"."

#: apps/io.ox/calendar/view-detail.js module:io.ox/calendar
msgid ""
"This appointment is an exception. Changing the series does not affect "
"exceptions."
msgstr ""
"This appointment is an exception. Changing the series does not affect "
"exceptions."

#: apps/io.ox/core/boot/i18n.js module:io.ox/core/boot
msgid "This browser is not supported on your current platform."
msgstr "This browser is not supported on your current platform."

#: apps/io.ox/contacts/model.js module:io.ox/contacts
msgid "This contact is private and cannot be shared"
msgstr "This contact is private and cannot be shared"

#: apps/io.ox/contacts/actions/addToPortal.js module:io.ox/mail
msgid "This distribution list has been added to the portal"
msgstr "This distribution list has been added to the portal"

#: apps/io.ox/core/viewer/views/types/documentview.js module:io.ox/core
#: apps/io.ox/files/actions/save-as-pdf.js module:io.ox/files
msgid "This document is password protected and cannot be displayed."
msgstr "This document is password protected and cannot be displayed."

#. %1$d a list of email addresses
#: apps/io.ox/participants/add.js module:io.ox/core
#, c-format
msgid "This email address cannot be used"
msgid_plural "The following email addresses cannot be used: %1$d"
msgstr[0] "This e-mail address cannot be used"
msgstr[1] "The following e-mail addresses cannot be used: %1$d"

#: apps/io.ox/calendar/invitations/register.js module:io.ox/calendar/main
msgid "This email contains a task"
msgstr "This email contains a task"

#: apps/io.ox/calendar/invitations/register.js module:io.ox/calendar/main
msgid "This email contains an appointment"
msgstr "This email contains an appointment"

#: apps/io.ox/core/upsell.js module:io.ox/core
msgid ""
"This feature is not available. In order to use it, you need to upgrade your "
"account now."
msgstr ""
"This feature is not available. In order to use it, you need to upgrade your "
"account now."

#: apps/io.ox/mail/accounts/model.js module:io.ox/keychain
msgid "This field is mandatory"
msgstr "This field is mandatory"

#: apps/io.ox/files/actions/delete.js module:io.ox/files
msgid ""
"This file (or folder) is shared with others. It won't be available for them "
"any more."
msgid_plural ""
"Some files/folder are shared with others. They won't be available for them "
"any more."
msgstr[0] ""
"This file (or folder) is shared with others. It will not be available for "
"them any more."
msgstr[1] ""
"Some files/folder are shared with others. They won't be available for them "
"any more."

#: apps/io.ox/files/api.js module:io.ox/files apps/io.ox/files/legacy_api.js
msgid "This file could not be uploaded."
msgstr "This file could not be uploaded."

#: apps/io.ox/files/actions/add-to-portal.js module:io.ox/files
msgid "This file has been added to the portal"
msgstr "This file has been added to the portal"

#: apps/io.ox/files/actions/delete.js module:io.ox/files
msgid "This file has not been deleted"
msgid_plural "These files have not been deleted"
msgstr[0] "This file has not been deleted"
msgstr[1] "These files have not been deleted"

#: apps/io.ox/files/actions/delete.js module:io.ox/files
msgid "This file has not been deleted, as it is locked by its owner."
msgid_plural ""
"These files have not been deleted, as they are locked by their owner."
msgstr[0] "This file has not been deleted, as it is locked by its owner."
msgstr[1] ""
"These files have not been deleted, as they are locked by their owner."

#: apps/io.ox/core/viewer/views/sidebar/fileinfoview.js
#: module:io.ox/core/viewer
msgid "This file is shared with others"
msgstr "This file is shared with others"

#: apps/io.ox/editor/main.js module:io.ox/editor
msgid "This file will be written in your default folder to allow editing"
msgstr "This file will be written in your default folder to allow editing"

#: apps/io.ox/contacts/widgets/pictureUpload.js module:io.ox/contacts
msgid ""
"This filetype is not supported as contact picture. Only image types (JPG, "
"GIF, BMP or PNG) are supported."
msgstr ""
"This filetype is not supported as contact picture. Only image types (JPG, "
"GIF, BMP or PNG) are supported."

#: apps/io.ox/core/sub/settings/pane.js module:io.ox/core/sub
msgid "This folder has no publications"
msgstr "This folder has no publications"

#: apps/io.ox/core/sub/settings/pane.js module:io.ox/core/sub
msgid "This folder has no subscriptions"
msgstr "This folder has no subscriptions"

#: apps/io.ox/core/folder/extensions.js module:io.ox/core
msgid "This folder has publications and/or subscriptions"
msgstr "This folder has publications and/or subscriptions"

#: apps/io.ox/core/sub/settings/pane.js module:io.ox/core/sub
msgid ""
"This folder has publications but you are not allowed to view or edit them"
msgstr ""
"This folder has publications but you are not allowed to view or edit them"

#: apps/io.ox/core/folder/extensions.js module:io.ox/core
msgid "This folder has subscriptions"
msgstr "This folder has subscriptions"

#: apps/io.ox/core/sub/settings/pane.js module:io.ox/core/sub
msgid ""
"This folder has subscriptions but you are not allowed to view or edit them"
msgstr ""
"This folder has subscriptions but you are not allowed to view or edit them"

#: apps/io.ox/core/viewer/views/sidebar/fileinfoview.js
#: module:io.ox/core/viewer
msgid "This folder is shared with others"
msgstr "This folder is shared with others"

#: apps/io.ox/core/folder/actions/remove.js module:io.ox/core
msgid ""
"This folder is shared with others. It won't be available for them any more."
msgstr ""
"This folder is shared with others. It will not be available to them any more."

#: apps/io.ox/core/boot/warning.js module:io.ox/core/boot
msgid ""
"This is a browser feature for developers. If you were asked to copy and "
"paste anything here, somebody might want to take over your account. Do not "
"enter any script code without knowing what it does."
msgstr ""
"This is a browser feature for developers. If you were asked to copy and "
"paste anything here, somebody might want to take over your account. Do not "
"enter any script code without knowing what it does."

#: apps/io.ox/core/folder/actions/rename.js module:io.ox/core
msgid "This is a standard folder, which can't be renamed."
msgstr "This is a standard folder, which cannot be renamed."

#: apps/io.ox/mail/settings/pane.js module:io.ox/mail
#, fuzzy
#| msgid "This is how your message text will look like."
msgid "This is how your message text will look."
msgstr "This is how your message text will look."

#: apps/io.ox/mail/accounts/model.js module:io.ox/keychain
msgid "This is not a valid email address"
msgstr "This is not a valid email address"

#: apps/io.ox/mail/accounts/settings.js module:io.ox/mail/accounts/settings
msgid "This is not a valid mail address"
msgstr "This is not a valid email address"

#. permissions dialog
#. error message when selected user or group can not be used
#: apps/io.ox/core/permissions/permissions.js module:io.ox/core
msgid "This is not a valid user or group."
msgstr "This is not a valid user or group."

#: apps/io.ox/contacts/distrib/create-dist-view.js module:io.ox/contacts
#: apps/io.ox/contacts/view-detail.js
msgid "This list has no members yet"
msgstr "This list has no members yet"

#: apps/io.ox/participants/views.js module:io.ox/core
msgid "This list has no participants yet"
msgstr "This list has no participants yet"

#: apps/io.ox/mail/actions/addToPortal.js module:io.ox/mail
msgid "This mail has been added to the portal"
msgstr "This email has been added to the portal"

#: apps/io.ox/mail/detail/content.js module:io.ox/mail
msgid "This mail has no content"
msgstr "This email has no content"

#: apps/io.ox/mail/compose/view.js module:io.ox/mail
#: apps/io.ox/mail/detail/mobileView.js apps/io.ox/mail/detail/view.js
msgid "This message has been truncated due to size limitations."
msgstr "This message has been truncated due to size limitations."

#. %1$d is an email addresses
#: apps/io.ox/mail/compose/checks.js module:io.ox/mail
msgid "This message was sent via a mailing list."
msgstr "This message was sent via a mailing list."

#. %1$d is an email addresses
#: apps/io.ox/mail/compose/checks.js module:io.ox/mail
msgid "This message was sent via the mailing list %1$s."
msgstr "This message was sent via the mailing list %1$s."

#: apps/io.ox/contacts/print.js module:io.ox/contacts
msgid "This note will not be printed"
msgstr "This note will not be printed"

#: apps/io.ox/mail/mailfilter/settings/filter/view-form.js
#: module:io.ox/settings
msgid ""
"This rule applies to all messages. Please add a condition to restrict this "
"rule to specific messages."
msgstr ""
"This rule applies to all messages. Please add a condition to restrict this "
"rule to specific messages."

#: apps/io.ox/mail/mailfilter/settings/filter.js module:io.ox/mail
msgid "This rule contains unsupported properties. "
msgstr "This rule contains unsupported properties. "

#: apps/io.ox/tasks/edit/view-template.js module:io.ox/tasks/edit
msgid "This task has no participants yet"
msgstr "This task has no participants yet"

#: apps/io.ox/tasks/print.js module:io.ox/tasks
#: apps/io.ox/tasks/view-detail.js
msgid "This task recurs"
msgstr "This task recurs"

#: apps/plugins/portal/twitter/register.js module:plugins/portal
msgid ""
"This widget is currently offline because the twitter rate limit exceeded."
msgstr ""
"This widget is currently offline because the Twitter rate limit was exceeded."

#: apps/io.ox/mail/main.js module:io.ox/mail
msgid "Thread"
msgstr "Thread"

#: apps/io.ox/core/viewer/views/sidebarview.js module:io.ox/core/viewer
msgid "Thumbnails"
msgstr "Thumbnails"

#. superessive of the weekday
#. will only be used in a form like “Happens every week on $weekday”
#: apps/io.ox/calendar/util.js module:io.ox/calendar
msgctxt "superessive"
msgid "Thursday"
msgstr "Thursday"

#: apps/io.ox/files/toolbar.js module:io.ox/files
msgid "Tiles"
msgstr "Tiles"

#: apps/io.ox/backbone/mini-views/datepicker.js module:io.ox/core
msgid "Time"
msgstr "Time"

#: apps/io.ox/calendar/settings/pane.js module:io.ox/calendar
msgid "Time scale in minutes"
msgstr "Time scale in minutes"

#: apps/io.ox/core/settings/pane.js module:io.ox/core
msgid "Time zone"
msgstr "Time zone"

#: apps/io.ox/editor/main.js module:io.ox/editor
msgid "Title"
msgstr "Title"

#: apps/io.ox/contacts/model.js module:io.ox/contacts
msgctxt "salutation"
msgid "Title"
msgstr "Title"

#. %1$s is the name of the inputfield (To, CC, BCC)
#: apps/io.ox/core/viewer/views/sidebar/fileinfoview.js
#: module:io.ox/core/viewer apps/io.ox/mail/common-extensions.js
#: module:io.ox/mail apps/io.ox/mail/compose/extensions.js
#: apps/io.ox/mail/mailfilter/settings/filter/tests/register.js
#: module:io.ox/mailfilter apps/io.ox/mail/print.js
#: apps/io.ox/mail/view-options.js
msgid "To"
msgstr "To"

#: apps/io.ox/contacts/distrib/create-dist-view.js module:io.ox/contacts
msgid ""
"To add contacts manually, just provide a valid email address (e.g john."
"doe@example.com or \"John Doe\" <jd@example.com>)"
msgstr ""
"To add contacts manually, provide a valid email address (e.g john."
"doe@example.com or \"John Doe\" <jd@example.com>)"

#: apps/io.ox/calendar/mobile-toolbar-actions.js module:io.ox/calendar
#: apps/io.ox/calendar/toolbar.js apps/io.ox/calendar/util.js
#: apps/io.ox/calendar/week/view.js apps/io.ox/core/tk/datepicker.js
#: module:io.ox/core apps/io.ox/find/date/patterns.js apps/io.ox/tasks/util.js
#: module:io.ox/tasks apps/plugins/portal/birthdays/register.js
#: module:plugins/portal
msgid "Today"
msgstr "Today"

#: apps/io.ox/backbone/views/datepicker.js module:io.ox/core
msgid "Today: %1$s"
msgstr "Today: %1$s"

#: apps/io.ox/core/viewer/views/sidebar/panelbaseview.js
#: module:io.ox/core/viewer
msgid "Toggle panel"
msgstr "Toggle panel"

#: apps/io.ox/mail/threadview.js module:io.ox/mail
msgid "Toggle viewport size"
msgstr "Toggle viewport size"

#: apps/io.ox/calendar/util.js module:io.ox/calendar apps/io.ox/tasks/util.js
#: module:io.ox/tasks apps/plugins/portal/birthdays/register.js
#: module:plugins/portal
msgid "Tomorrow"
msgstr "Tomorrow"

#. Emoji category
#. Japanese: ツール
#. Contains: Phones, tv, clocks
#: apps/io.ox/emoji/categories.js module:io.ox/mail/emoji
msgid "Tool"
msgstr "Tool"

#: apps/io.ox/files/guidance/statistics.js module:io.ox/files
msgid "Top 10 file types"
msgstr "Top 10 file types"

#: apps/io.ox/files/guidance/statistics.js module:io.ox/files
msgid "Top 10 folder size"
msgstr "Top 10 folder size"

#: apps/io.ox/mail/statistics.js module:io.ox/mail
msgid "Top 10 you got mail from"
msgstr "Top 10 you received email from"

#: apps/io.ox/mail/statistics.js module:io.ox/mail
msgid "Top 10 you sent mail to"
msgstr "Top 10 you sent email to"

#: apps/io.ox/notes/mediator.js module:io.ox/notes
msgid "Topics"
msgstr "Topics"

#: apps/io.ox/wizards/upsell.js module:io.ox/wizards
msgid "Total cost"
msgstr "Total cost"

#: apps/io.ox/core/folder/node.js module:io.ox/core
msgid "Total: %1$d"
msgstr "Total: %1$d"

#: apps/io.ox/core/settings/errorlog/settings/pane.js module:io.ox/core
msgid "Total: %1$s requests"
msgstr "Total: %1$s requests"

#: apps/io.ox/contacts/model.js module:io.ox/contacts
msgid "Town"
msgstr "Town"

#: apps/io.ox/portal/main.js module:io.ox/portal
msgid "Try again."
msgstr "Try again."

#: apps/io.ox/core/commons.js module:io.ox/core
msgid "Try now!"
msgstr "Try now!"

#: apps/io.ox/mail/accounts/settings.js module:io.ox/mail/accounts/settings
msgid "Trying to auto-configure your mail account"
msgstr "Trying to auto-configure your email account"

#. superessive of the weekday
#. will only be used in a form like “Happens every week on $weekday”
#: apps/io.ox/calendar/util.js module:io.ox/calendar
msgctxt "superessive"
msgid "Tuesday"
msgstr "Tuesday"

#: apps/plugins/portal/tumblr/register.js module:io.ox/portal
msgid "Tumblr"
msgstr "Tumblr"

#: apps/io.ox/backbone/mini-views/colorpicker.js module:io.ox/core
msgid "Turquoise"
msgstr "Turquoise"

#: apps/plugins/portal/twitter/register.js module:plugins/portal
msgid "Twitter"
msgstr "Twitter"

#: apps/plugins/portal/twitter/register.js module:plugins/portal
msgid "Twitter reported the following errors:"
msgstr "Twitter reported the following errors:"

#: apps/io.ox/calendar/edit/extensions.js module:io.ox/calendar/edit/main
#: apps/io.ox/tasks/edit/view-template.js module:io.ox/tasks/edit
#: apps/plugins/portal/flickr/register.js module:plugins/portal
msgid "Type"
msgstr "Type"

#: apps/io.ox/core/about/about.js module:io.ox/core
#: apps/io.ox/core/settings/errorlog/settings/pane.js
msgid "UI version"
msgstr "UI version"

#: apps/io.ox/contacts/model.js module:io.ox/contacts
#: apps/io.ox/onboarding/clients/config.js module:io.ox/core/onboarding
#: apps/plugins/portal/rss/register.js module:io.ox/portal
msgid "URL"
msgstr "URL"

#: apps/plugins/portal/xing/actions.js module:plugins/portal
msgid "Un-like"
msgstr "Un-like"

#. As on Facebook, XING allows a stop pointing out they liked a comment. An 'undo' for the like action, if you will.
#: apps/plugins/portal/xing/actions.js module:plugins/portal
msgid "Un-liked comment"
msgstr "Un-liked comment"

#: apps/io.ox/mail/api.js module:io.ox/mail
msgid ""
"Unable to connect to mail server. Possible reasons: The mail server is "
"(temporarily) down or there are network connection problems. Please try "
"again in a few minutes."
msgstr ""
"Unable to connect to e-mail server. Possible reasons: The e-mail server is "
"(temporarily) down or there are network connection problems. Please try "
"again in a few minutes."

#: apps/io.ox/mail/mailfilter/settings/register.js module:io.ox/mail
msgid "Unable to load mail filter rules settings."
msgstr "Unable to load e-mail filter rules settings."

#: apps/io.ox/mail/autoforward/settings/register.js module:io.ox/mail
#: apps/io.ox/mail/vacationnotice/settings/register.js
#: apps/io.ox/settings/util.js module:io.ox/core
msgid "Unable to load mail filter settings."
msgstr "Unable to load mail filter settings."

#: apps/io.ox/calendar/print.js module:io.ox/calendar
#: apps/io.ox/tasks/print.js module:io.ox/tasks
msgid "Unconfirmed"
msgstr "Unconfirmed"

#. Task: Undone like in "Mark as undone"
#: apps/io.ox/tasks/toolbar.js module:io.ox/tasks
msgid "Undone"
msgstr "Undone"

#: apps/plugins/halo/xing/register.js module:plugins/portal
msgid "Unemployed"
msgstr "Unemployed"

#. twitter: Stop following this person
#: apps/plugins/portal/twitter/util.js module:plugins/portal
msgid "Unfollow"
msgstr "Unfollow"

#. Emoji collection. Unified/standard icons. "Standard" might work for other languages.
#: apps/io.ox/emoji/categories.js module:io.ox/mail/emoji
msgid "Unified"
msgstr "Unified"

#: apps/io.ox/participants/views.js module:io.ox/core
msgid "Unknown"
msgstr "Unknown"

#: apps/plugins/portal/tumblr/register.js module:io.ox/portal
msgid "Unknown error while checking tumblr-blog."
msgstr "Unknown error while checking tumblr-blog."

#: apps/io.ox/mail/util.js module:io.ox/core
msgid "Unknown sender"
msgstr "Unknown sender"

#: apps/io.ox/files/actions.js module:io.ox/files apps/io.ox/files/toolbar.js
msgid "Unlock"
msgstr "Unlock"

#: apps/io.ox/core/sub/settings/pane.js module:io.ox/core/sub
msgid "Unnamed subscription"
msgstr "Unnamed subscription"

#: apps/io.ox/mail/common-extensions.js module:io.ox/mail
#: apps/io.ox/mail/view-options.js
msgid "Unread"
msgstr "Unread"

#: apps/io.ox/core/folder/api.js module:io.ox/core
msgid "Unread messages"
msgstr "Unread messages"

#: apps/io.ox/core/folder/node.js module:io.ox/core
msgid "Unread: %1$d"
msgstr "Unread: %1$d"

#: apps/io.ox/core/main.js module:io.ox/core
msgid "Unsaved documents will be lost. Do you want to sign out now?"
msgstr "Unsaved documents will be lost. Do you want to sign out now?"

#: apps/io.ox/core/boot/i18n.js module:io.ox/core/boot
msgid ""
"Unsupported Preview - Certain functions disabled and stability not assured "
"until general release later this year"
msgstr ""
"Unsupported Preview - Certain functions disabled and stability not assured "
"until general release later this year"

#: apps/io.ox/core/settings/downloads/pane.js module:io.ox/core
#: apps/plugins/portal/updater/register.js module:plugins/portal
msgid "Updater"
msgstr "Updater"

#: apps/io.ox/core/upsell.js module:io.ox/core
msgid "Upgrade required"
msgstr "Upgrade required"

#: apps/io.ox/wizards/upsell.js module:io.ox/wizards
msgid "Upgrade to premium edition"
msgstr "Upgrade to premium edition"

#: apps/plugins/portal/upsell/register.js module:plugins/portal
msgid "Upgrade your account"
msgstr "Upgrade your account"

#: apps/io.ox/core/viewer/views/sidebar/uploadnewversionview.js
#: module:io.ox/core/viewer apps/io.ox/files/actions/upload-new-version.js
#: module:io.ox/files
msgid "Upload"
msgstr "Upload"

#: apps/io.ox/core/import/import.js module:io.ox/core
msgid "Upload file"
msgstr "Upload file"

#: apps/io.ox/contacts/widgets/pictureUpload.js module:io.ox/contacts
msgid "Upload image"
msgstr "Upload image"

#: apps/io.ox/files/filepicker.js module:io.ox/files
msgid "Upload local file"
msgstr "Upload local file"

#: apps/io.ox/core/viewer/views/sidebar/uploadnewversionview.js
#: module:io.ox/core/viewer apps/io.ox/core/viewer/views/toolbarview.js
#: module:io.ox/core apps/io.ox/files/actions/upload-new-version.js
#: module:io.ox/files
msgid "Upload new version"
msgstr "Upload new version"

#: apps/io.ox/files/upload/view.js module:io.ox/files
msgid "Upload progress"
msgstr "Upload progress"

#. the name of the file, which is currently uploaded (might be shortended by '...' on missing screen space )
#: apps/io.ox/files/upload/main.js module:io.ox/files
msgid "Uploading \"%1$s\""
msgstr "Uploading \"%1$s\""

#. headline for a progress bar
#: apps/io.ox/core/tk/attachments.js module:io.ox/core
msgid "Uploading attachments"
msgstr "Uploading attachments"

#: apps/io.ox/core/tk/upload.js module:io.ox/core
msgid "Uploading folders is not supported."
msgstr "Uploading folders is not supported."

#: apps/io.ox/core/settings/errorlog/settings/pane.js module:io.ox/core
msgid "Uptime: %1$s minutes"
msgstr "Uptime: %1$s minutes"

#: apps/io.ox/tasks/main.js module:io.ox/tasks
msgid "Urgency"
msgstr "Urgency"

#. %1$s is usually "Drive Mail" (product name; might be customized)
#: apps/io.ox/mail/compose/extensions.js module:io.ox/mail
msgid "Use %1$s"
msgstr "Use %1$s"

#: apps/io.ox/core/settings/pane.js module:io.ox/core
msgid "Use accessibility improvements"
msgstr "Use accessibility improvements"

#: apps/io.ox/mail/settings/pane.js module:io.ox/mail
msgid "Use browser default"
msgstr "Use browser default"

#: apps/io.ox/mail/toolbar.js module:io.ox/mail
msgid "Use categories"
msgstr "Use categories"

#: apps/io.ox/backbone/mini-views/datepicker.js module:io.ox/core
#: apps/io.ox/calendar/freetime/timeView.js module:io.ox/calendar
#: apps/io.ox/calendar/week/view.js
msgid ""
"Use cursor keys to change the date. Press ctrl-key at the same time to "
"change year or shift-key to change month. Close date-picker by pressing ESC "
"key."
msgstr ""
"Use cursor keys to change the date. Press [Ctrl] at the same time to change "
"year or [Shift] to change month. Close date-picker by pressing [Esc]."

#. Tooltip for main toolbar
#: apps/io.ox/backbone/mini-views/toolbar.js module:io.ox/core
msgid "Use cursor keys to navigate"
msgstr "Use cursor keys to navigate"

#: apps/io.ox/backbone/views/datepicker.js module:io.ox/core
msgid "Use cursor keys to navigate, press enter to select a date"
msgstr "Use cursor keys to navigate, press enter to select a date"

#: apps/io.ox/backbone/mini-views/settings-list-view.js module:io.ox/core
msgid "Use cursor keys to reorder items"
msgstr "Use cursor keys to reorder items"

#: apps/io.ox/mail/compose/names.js module:io.ox/mail
msgid "Use custom name"
msgstr "Use custom name"

#: apps/io.ox/mail/settings/pane.js module:io.ox/mail
msgid "Use fixed-width font for text mails"
msgstr "Use fixed-width font for text email messages"

#: apps/io.ox/core/viewer/views/displayerview.js module:io.ox/core
msgid ""
"Use left/right arrow keys to navigate and escape key to exit the viewer."
msgstr ""
"Use left/right arrow keys to navigate and escape key to exit the viewer."

#. Auth type. Use separate username and password
#: apps/io.ox/mail/accounts/view-form.js module:io.ox/settings
msgid "Use separate username and password"
msgstr "Use separate username and password"

#: apps/io.ox/mail/accounts/settings.js module:io.ox/mail/accounts/settings
#: apps/io.ox/mail/accounts/view-form.js module:io.ox/settings
msgid "Use unified mail for this account"
msgstr "Use unified mail for this account"

#: apps/io.ox/backbone/mini-views/datepicker.js module:io.ox/core
msgid ""
"Use up and down keys to change the time. Close selection by pressing ESC key."
msgstr ""
"Use the up and down keys to change the time. Close selection by pressing ESC "
"key."

#. object permissions - user role
#: apps/io.ox/files/share/permissions.js module:io.ox/core
#: apps/io.ox/mail/mailfilter/settings/filter/tests/register.js
#: module:io.ox/mailfilter
msgid "User"
msgstr "User"

#: apps/io.ox/onboarding/clients/config.js module:io.ox/core/onboarding
msgid "User Name"
msgstr "User Name"

#: apps/plugins/portal/userSettings/register.js module:io.ox/core
msgid "User data"
msgstr "User data"

#: apps/io.ox/contacts/edit/view-form.js module:io.ox/contacts
msgid "User fields"
msgstr "User fields"

#: apps/io.ox/core/boot/i18n.js module:io.ox/core/boot
#: apps/plugins/administration/groups/settings/edit.js module:io.ox/core
msgid "User name"
msgstr "Username"

#: apps/io.ox/mail/accounts/view-form.js module:io.ox/settings
msgid "Username"
msgstr "Username"

#: apps/io.ox/mail/accounts/view-form.js module:io.ox/settings
msgid "Username must not be empty."
msgstr "Username must not be empty."

#: apps/io.ox/mail/vacationnotice/settings/model.js module:io.ox/mail
#: apps/io.ox/mail/vacationnotice/settings/register.js
msgid "Vacation Notice"
msgstr "Vacation Notice"

#: apps/io.ox/core/viewer/views/sidebar/uploadnewversionview.js
#: module:io.ox/core/viewer
msgid "Version Comment"
msgstr "Version Comment"

#. information about the currently displayed file version in viewer
#. %1$d - version date
#: apps/io.ox/core/viewer/views/displayerview.js module:io.ox/core
msgid "Version of %1$s"
msgstr "Version of %1$s"

#: apps/io.ox/core/viewer/views/sidebar/fileversionsview.js
#: module:io.ox/core/viewer
msgid "Versions (%1$d)"
msgstr "Versions (%1$d)"

#: apps/io.ox/mail/toolbar.js module:io.ox/mail
msgid "Vertical"
msgstr "Vertical"

#. color names for screenreaders
#: apps/io.ox/backbone/mini-views/colorpicker.js module:io.ox/core
msgid "Very dark gray"
msgstr "Very dark gray"

#: apps/io.ox/files/view-options.js module:io.ox/files
msgid "Videos"
msgstr "Videos"

#. View is used as a noun in the toolbar. Clicking the button opens a popup with options related to the View
#: apps/io.ox/calendar/toolbar.js module:io.ox/calendar
#: apps/io.ox/contacts/toolbar.js module:io.ox/contacts
#: apps/io.ox/core/pim/actions.js module:io.ox/core
#: apps/io.ox/core/viewer/views/sidebar/fileversionsview.js
#: module:io.ox/core/viewer apps/io.ox/files/actions.js module:io.ox/files
#: apps/io.ox/files/toolbar.js apps/io.ox/mail/actions.js module:io.ox/mail
#: apps/io.ox/mail/toolbar.js apps/io.ox/tasks/toolbar.js module:io.ox/tasks
msgid "View"
msgstr "View"

#: apps/io.ox/core/folder/extensions.js module:io.ox/core
msgid "View all attachments"
msgstr "View all attachments"

#: apps/io.ox/mail/actions.js module:io.ox/mail
msgid "View attachment"
msgstr "View attachment"

#: apps/io.ox/core/viewer/views/toolbarview.js module:io.ox/core
msgid "View details"
msgstr "View details"

#: apps/io.ox/core/viewer/views/sidebar/fileinfoview.js
#: module:io.ox/core/viewer
msgid "View message"
msgstr "View message"

#. source in terms of source code
#: apps/io.ox/mail/actions.js module:io.ox/mail apps/io.ox/mail/toolbar.js
msgid "View source"
msgstr "View source"

#. folder permissions
#: apps/io.ox/files/share/permissions.js module:io.ox/core
msgid "View the folder"
msgstr "View the folder"

#. Role: view folder + read all
#: apps/io.ox/files/share/permissions.js module:io.ox/core
msgid "Viewer"
msgstr "Viewer"

#: apps/io.ox/core/viewer/views/toolbarview.js module:io.ox/core
msgid "Viewer Toolbar"
msgstr "Viewer Tool bar"

#: apps/io.ox/tasks/edit/view-template.js module:io.ox/tasks/edit
#: apps/io.ox/tasks/print.js module:io.ox/tasks apps/io.ox/tasks/util.js
msgid "Waiting"
msgstr "Waiting"

#: apps/io.ox/core/yell.js module:io.ox/core
#: apps/io.ox/mail/accounts/settings.js module:io.ox/mail/accounts/settings
msgid "Warning"
msgstr "Warning"

#: apps/io.ox/core/boot/warning.js module:io.ox/core/boot
msgid "Warning!"
msgstr "Warning!"

#: apps/io.ox/mail/common-extensions.js module:io.ox/mail
msgid "Warning: This message might be a phishing or scam mail"
msgstr "Warning: This message might be a phishing or scam email"

#: apps/io.ox/mail/accounts/view-form.js module:io.ox/settings
msgid "Warnings"
msgstr "Warnings"

#: apps/io.ox/core/tk/filestorageUtil.js module:io.ox/core
msgid "Warnings:"
msgstr "Warnings:"

#. Emoji category
#. Japanese should include "Katakana Middle Dot". Unicode: 30FB
#. Japanese: 天気・季節
#. Other languages can use simple bullet. Unicode: 2022
#. Contains: Sun, rain, flowers
#: apps/io.ox/emoji/categories.js module:io.ox/mail/emoji
msgid "Weather • Season"
msgstr "Weather • Season"

#. superessive of the weekday
#. will only be used in a form like “Happens every week on $weekday”
#: apps/io.ox/calendar/util.js module:io.ox/calendar
msgctxt "superessive"
msgid "Wednesday"
msgstr "Wednesday"

#: apps/io.ox/calendar/freebusy/templates.js module:io.ox/calendar/freebusy
#: apps/io.ox/calendar/toolbar.js module:io.ox/calendar
msgid "Week"
msgstr "Week"

#: apps/io.ox/backbone/views/recurrence-view.js
#: module:io.ox/calendar/edit/main
msgid "Weekday"
msgstr "Weekday"

#: apps/io.ox/backbone/views/recurrence-view.js
#: module:io.ox/calendar/edit/main
msgid "Weekly"
msgstr "Weekly"

#: apps/io.ox/core/tk/wizard.js module:io.ox/core
msgid "Welcome"
msgstr "Welcome"

#. %1$s is social media name, e.g. Facebook
#: apps/io.ox/portal/main.js module:io.ox/portal
msgid "Welcome to %1$s"
msgstr "Welcome to %1$s"

#: apps/plugins/wizards/mandatory/main.js module:io.ox/wizards/firstStart
msgid "Welcome to %s"
msgstr "Welcome to %s"

#. Default greeting for portal widget
#: apps/io.ox/portal/main.js module:io.ox/portal
msgid "Welcome to your calendar"
msgstr "Welcome to your calendar"

#. Default greeting for portal widget
#: apps/io.ox/portal/main.js module:io.ox/portal
msgid "Welcome to your files"
msgstr "Welcome to your files"

#. Default greeting for portal widget
#: apps/io.ox/portal/main.js module:io.ox/portal
msgid "Welcome to your inbox"
msgstr "Welcome to your inbox"

#. Default greeting for portal widget
#: apps/io.ox/portal/main.js module:io.ox/portal
msgid "Welcome to your tasks"
msgstr "Welcome to your tasks"

#. title for 3rd step of the client onboarding wizard
#. user can choose between different scenarios (usually identical with our apps)
#: apps/io.ox/onboarding/clients/wizard.js module:io.ox/core/onboarding
msgid "What do you want to use?"
msgstr "What do you want to use?"

#. user can choose between smartphone, tablet and laptop/desktop (usually)
#: apps/io.ox/onboarding/clients/wizard.js module:io.ox/core/onboarding
msgid "What type of device do you want to configure?"
msgstr "What type of device do you want to configure?"

#: apps/io.ox/core/settings/downloads/pane.js module:io.ox/core
#: apps/plugins/portal/updater/register.js module:plugins/portal
msgid ""
"When executing the downloaded file, an installation wizard will be launched. "
"Follow the instructions and install the updater. Installs latest versions of "
"Windows® client software. The Updater automatically informs about new "
"updates. You can download the updates from within the Updater."
msgstr ""
"When executing the downloaded file, an installation wizard will be launched. "
"Follow the instructions and install the updater. Installs latest versions of "
"Windows® client software. The Updater automatically informs you of new "
"updates. You can download the updates from within the Updater."

#: apps/io.ox/calendar/util.js module:io.ox/calendar
msgid "Whole day"
msgstr "Whole day"

#: apps/plugins/notifications/mail/register.js module:plugins/notifications
msgid "Wood"
msgstr "Wood"

#: apps/io.ox/calendar/settings/pane.js module:io.ox/calendar
msgid "Work week starts on"
msgstr "Work week starts on"

#: apps/io.ox/calendar/freebusy/templates.js module:io.ox/calendar/freebusy
#: apps/io.ox/calendar/toolbar.js module:io.ox/calendar
msgid "Workweek"
msgstr "Work week"

#: apps/io.ox/core/notifications.js module:io.ox/core
msgid "Would you like to enable desktop notifications?"
msgstr "Would you like to enable desktop notifications?"

#: apps/io.ox/files/share/permissions.js module:io.ox/core
msgid "Write permissions"
msgstr "Write permissions"

#: apps/plugins/halo/xing/register.js module:plugins/portal
#: apps/plugins/portal/xing/register.js apps/plugins/xing/main.js
msgid "XING"
msgstr "XING"

#. Yottabytes
#: apps/io.ox/core/strings.js module:io.ox/core
msgid "YB"
msgstr "YB"

#: apps/io.ox/backbone/mini-views/date.js module:io.ox/core
msgid "Year"
msgstr "Year"

#: apps/io.ox/backbone/views/recurrence-view.js
#: module:io.ox/calendar/edit/main
msgid "Yearly"
msgstr "Yearly"

#: apps/io.ox/core/tk/mobiscroll.js module:io.ox/core
msgid "Years"
msgstr "Years"

#: apps/io.ox/core/tk/flag-picker.js module:io.ox/mail
#: apps/io.ox/mail/mailfilter/settings/filter/actions/register.js
#: module:io.ox/mailfilter
msgid "Yellow"
msgstr "Yellow"

#: apps/io.ox/backbone/mini-views/colorpicker.js module:io.ox/core
msgid "Yellow green"
msgstr "Yellow green"

#. folder permissions - Is Admin? YES
#: apps/io.ox/core/main.js module:io.ox/core
#: apps/io.ox/core/permissions/permissions.js apps/io.ox/files/util.js
#: module:io.ox/files
msgid "Yes"
msgstr "Yes"

#: apps/io.ox/mail/compose/actions/send.js module:io.ox/mail
msgid "Yes, send without subject"
msgstr "Yes, send without subject"

#: apps/io.ox/mail/actions/attachmentEmpty.js module:io.ox/mail
msgid "Yes, with empty attachment"
msgstr "Yes, with empty attachment"

#: apps/io.ox/calendar/util.js module:io.ox/calendar
#: apps/io.ox/find/date/patterns.js module:io.ox/core apps/io.ox/mail/util.js
#: apps/io.ox/tasks/util.js module:io.ox/tasks
#: apps/plugins/portal/birthdays/register.js module:plugins/portal
msgid "Yesterday"
msgstr "Yesterday"

#: apps/io.ox/calendar/actions/acceptdeny.js module:io.ox/calendar
msgid ""
"You are about to change your confirmation status. Please leave a comment for "
"other participants."
msgstr ""
"You are about to change your confirmation status. Please leave a comment for "
"other participants."

#. %1$s used disk space
#. %2$s total disk space
#. %3$s free disk space
#: apps/io.ox/files/guidance/statistics.js module:io.ox/files
msgid ""
"You are currently using %1$s of your %2$s available disk space. You have "
"%3$s left. "
msgstr ""
"You are currently using %1$s of your %2$s available disk space. You have "
"%3$s left. "

#. Warning dialog
#. %1$s is a folder/calendar name
#. %2$s is the folder owner
#: apps/io.ox/calendar/freebusy/templates.js module:io.ox/calendar/freebusy
msgid ""
"You are not allowed to create appointments in \"%1$s\" owned by %2$s. "
"Appointments will therefore be created in your private calendar."
msgstr ""
"You are not allowed to create appointments in \"%1$s\" owned by %2$s. "
"Appointments will therefore be created in your private calendar."

#. Warning dialog
#. %1$s is a folder/calendar name
#: apps/io.ox/calendar/freebusy/templates.js module:io.ox/calendar/freebusy
msgid ""
"You are not allowed to create appointments in \"%1$s\". Appointments will "
"therefore be created in your private calendar."
msgstr ""
"You are not allowed to create appointments in \"%1$s\". Appointments will "
"therefore be created in your private calendar."

#: apps/plugins/halo/xing/register.js module:plugins/portal
msgid ""
"You are not directly linked to %s. Here are people who are linked to %s:"
msgstr ""
"You are not directly linked to %s. Here are people who are linked to %s:"

#: apps/io.ox/calendar/invitations/register.js module:io.ox/calendar/main
msgid "You are the organizer"
msgstr "You are the organiser"

#: apps/io.ox/mail/actions/attachmentEmpty.js module:io.ox/mail
msgid ""
"You attached an empty file. It could be, that this file has been deleted on "
"your hard drive. Send it anyway?"
msgstr ""
"You attached an empty file. It could be that this file has been deleted on "
"your hard drive. Send it anyway?"

#: apps/io.ox/files/share/wizard.js module:io.ox/files
msgid ""
"You can copy and paste this link in an email, instant messenger or social "
"network. Please note that anyone with this link can access the share."
msgstr ""
"You can copy and paste this link in an e-mail, instant messenger or social "
"network. Please note that anyone with this link can access the share."

#: apps/io.ox/mail/categories/edit.js module:io.ox/mail
msgid "You can enable categories again via the view dropdown on the right"
msgstr "You can enable categories again via the view drop-down on the right"

#: apps/io.ox/mail/settings/signatures/settings/pane.js module:io.ox/mail
msgid ""
"You can import existing signatures from the previous product generation."
msgstr ""
"You can import existing signatures from the previous product generation."

#: apps/io.ox/core/notifications.js module:io.ox/core
msgid ""
"You can manage desktop notifications at any time, by visiting your settings"
msgstr ""
"You can manage desktop notifications at any time, by visiting your settings"

#: apps/io.ox/editor/main.js module:io.ox/editor
msgid "You can quick-save your changes via Ctrl+Enter."
msgstr "You can quick-save your changes via Ctrl+Enter."

#: apps/io.ox/core/folder/actions/move.js module:io.ox/core
msgid "You cannot move items to this folder"
msgstr "You cannot move items to this folder"

#: apps/io.ox/core/folder/actions/move.js module:io.ox/core
msgid "You cannot move items to virtual folders"
msgstr "You cannot move items to virtual folders"

#: apps/io.ox/calendar/invitations/register.js module:io.ox/calendar/main
msgid "You declined this appointment"
msgstr "You declined this appointment"

#: apps/io.ox/calendar/invitations/register.js module:io.ox/calendar/main
msgid "You declined this task"
msgstr "You declined this task"

#: apps/plugins/portal/calendar/register.js module:plugins/portal
msgid "You don't have any appointments in the near future."
msgstr "You do not have any appointments in the near future."

#: apps/io.ox/core/sub/settings/pane.js module:io.ox/core/sub
msgid "You don't have any publications yet"
msgstr "You do not have any publications yet"

#: apps/io.ox/core/sub/settings/pane.js module:io.ox/core/sub
msgid "You don't have any subscriptions yet"
msgstr "You do not have any subscriptions yet"

#: apps/plugins/portal/tasks/register.js module:plugins/portal
msgid "You don't have any tasks that are either due soon or overdue."
msgstr "You do not have any tasks that are either due soon or overdue."

#: apps/io.ox/core/main.js module:io.ox/core
msgid ""
"You forgot to sign out last time. Always use the sign-out button when you "
"finished your work."
msgstr ""
"You forgot to sign out last time. Always use the sign-out button when you "
"finish your work."

#. %1$d is the number of mails
#: apps/plugins/portal/mail/register.js module:plugins/portal
#, c-format
msgid "You have %1$d unread message"
msgid_plural "You have %1$d unread messages"
msgstr[0] "You have %1$d unread message"
msgstr[1] "You have %1$d unread messages"

#: apps/io.ox/calendar/invitations/register.js module:io.ox/calendar/main
msgid "You have accepted the appointment"
msgstr "You have accepted the appointment"

#: apps/io.ox/calendar/invitations/register.js module:io.ox/calendar/main
msgid "You have accepted this appointment"
msgstr "You have accepted this appointment"

#: apps/io.ox/calendar/invitations/register.js module:io.ox/calendar/main
msgid "You have accepted this task"
msgstr "You have accepted this task"

#: apps/io.ox/core/boot/i18n.js module:io.ox/core/boot
msgid "You have been automatically signed out"
msgstr "You have been automatically signed out"

#: apps/io.ox/calendar/invitations/register.js module:io.ox/calendar/main
msgid "You have declined the appointment"
msgstr "You have declined the appointment"

#. Body text of generic desktop notification about new invitations to appointments
#: apps/plugins/notifications/calendar/register.js
#: module:plugins/notifications
msgid "You have new appointment invitations"
msgstr "You have new appointment invitations"

#. Body text of generic desktop notification about new reminders for appointments
#: apps/plugins/notifications/calendar/register.js
#: module:plugins/notifications
msgid "You have new appointment reminders"
msgstr "You have new appointment reminders"

#: apps/plugins/notifications/mail/register.js module:plugins/notifications
msgid "You have new mail"
msgstr "You have new e-mail"

#: apps/io.ox/core/notifications/subview.js module:io.ox/core
msgid "You have new notifications"
msgstr "You have new notifications"

#. Content for a generic desktop notification about new invitations to tasks
#: apps/plugins/notifications/tasks/register.js module:plugins/notifications
msgid "You have new task invitations"
msgstr "You have new task invitations"

#. Content for a generic desktop notification about new reminders for tasks
#: apps/plugins/notifications/tasks/register.js module:plugins/notifications
msgid "You have new task reminders"
msgstr "You have new task reminders"

#: apps/plugins/portal/linkedIn/register.js module:plugins/portal
msgid "You have no new messages"
msgstr "You have no new messages"

#: apps/plugins/portal/mail/register.js module:plugins/portal
msgid "You have no unread messages"
msgstr "You have no unread messages"

#: apps/plugins/notifications/tasks/register.js module:plugins/notifications
msgid "You have overdue tasks"
msgstr "You have overdue tasks"

#: apps/plugins/portal/linkedIn/register.js module:plugins/portal
#: apps/plugins/portal/twitter/register.js
msgid "You have reauthorized this %s account."
msgstr "You have reauthorised this %s account."

#: apps/io.ox/calendar/invitations/register.js module:io.ox/calendar/main
msgid "You have tentatively accepted the appointment"
msgstr "You have tentatively accepted the appointment"

#: apps/io.ox/core/sub/model.js module:io.ox/core/sub
msgid "You have to enter a username and password to subscribe."
msgstr "You have to enter a username and password to subscribe."

#: apps/io.ox/files/actions/upload-new-version.js module:io.ox/files
msgid "You have to select a file to upload."
msgstr "You have to select a file to upload."

#: apps/io.ox/core/relogin.js module:io.ox/core
msgid "You have to sign in again"
msgstr "You have to sign in again"

#. %n in the lowest version of Android
#: apps/io.ox/core/boot/i18n.js module:io.ox/core/boot
msgid "You need to use Android %n or higher."
msgstr "You need to use Android %n or higher."

#. %n is the lowest version of iOS
#: apps/io.ox/core/boot/i18n.js module:io.ox/core/boot
msgid "You need to use iOS %n or higher."
msgstr "You need to use iOS %n or higher."

#: apps/io.ox/core/folder/extensions.js module:io.ox/core
msgid "You share this folder with other users"
msgstr "You share this folder with other users"

#: apps/io.ox/calendar/invitations/register.js module:io.ox/calendar/main
msgid "You tentatively accepted this invitation"
msgstr "You tentatively accepted this invitation"

#: apps/io.ox/calendar/invitations/register.js module:io.ox/calendar/main
msgid "You tentatively accepted this task"
msgstr "You tentatively accepted this task"

#: apps/io.ox/calendar/freebusy/templates.js module:io.ox/calendar/freebusy
msgid ""
"You will automatically return to the appointment dialog. The selected start "
"and end time as well as the current participant list will be applied."
msgstr ""
"You will automatically return to the appointment dialogue. The selected "
"start and end time as well as the current participant list will be applied."

#: apps/io.ox/core/main.js module:io.ox/core
msgid "You will be automatically signed out in %1$d second"
msgid_plural "You will be automatically signed out in %1$d seconds"
msgstr[0] "You will be automatically signed out in %1$d second"
msgstr[1] "You will be automatically signed out in %1$d seconds"

#: apps/plugins/portal/xing/register.js module:plugins/portal
msgid "Your %s newsfeed"
msgstr "Your %s newsfeed"

#: apps/io.ox/core/relogin.js module:io.ox/core
msgid "Your IP address has changed"
msgstr "Your IP address has changed"

#: apps/io.ox/core/viewer/views/types/audioview.js module:io.ox/core
msgid "Your browser does not support the audio format of this file."
msgstr "Your browser does not support the audio format of this file."

#: apps/io.ox/core/viewer/views/types/videoview.js module:io.ox/core
msgid "Your browser does not support the video format of this file."
msgstr "Your browser does not support the video format of this file."

#: apps/io.ox/core/boot/i18n.js module:io.ox/core/boot
msgid "Your browser is not supported!"
msgstr "Your browser is not supported."

#: apps/io.ox/core/boot/i18n.js module:io.ox/core/boot
msgid "Your browser version is not supported!"
msgstr "Your browser version is not supported."

#: apps/io.ox/core/boot/i18n.js module:io.ox/core/boot
msgid "Your browser's cookie functionality is disabled. Please turn it on."
msgstr "Your browser's cookie functionality is disabled. Please turn it on."

#. %1$s used disk space
#. %2$s total disk space
#. %3$s free disk space
#: apps/io.ox/files/guidance/statistics.js module:io.ox/files
msgid ""
"Your capacity is shared with all members of your group. Your group is "
"currently using %1$s of its %2$s available disk space. The amount of free "
"space is %3$s. "
msgstr ""
"Your capacity is shared with all members of your group. Your group is "
"currently using %1$s of its %2$s available disk space. The amount of free "
"space is %3$s. "

#: apps/io.ox/mail/accounts/settings.js module:io.ox/mail/accounts/settings
msgid "Your credentials will be sent over a secure connection only"
msgstr "Your credentials will only be sent over a secure connection"

#: apps/plugins/portal/userSettings/register.js module:io.ox/core
msgid "Your current password"
msgstr "Your current password"

#: apps/plugins/notifications/calendar/register.js
#: module:plugins/notifications
msgid ""
"Your default reminder could not be set for this appointment due to "
"insufficient permissions"
msgstr ""
"Your default reminder could not be set for this appointment due to "
"insufficient permissions"

#: apps/plugins/core/feedback/register.js module:io.ox/core
msgid "Your feedback"
msgstr "Your feedback"

#: apps/io.ox/mail/accounts/settings.js module:io.ox/mail/accounts/settings
msgid "Your mail address"
msgstr "Your email address"

#: apps/plugins/portal/linkedIn/register.js module:plugins/portal
msgid "Your messages"
msgstr "Your messages"

#: apps/io.ox/mail/accounts/view-form.js module:io.ox/settings
#: apps/plugins/wizards/mandatory/main.js module:io.ox/wizards/firstStart
msgid "Your name"
msgstr "Your name"

#: apps/plugins/portal/userSettings/register.js module:io.ox/core
msgid "Your new password may not be empty."
msgstr "Your new password may not be empty."

#: apps/io.ox/keychain/secretRecoveryDialog.js module:io.ox/keychain
msgid "Your old password"
msgstr "Your old password"

#: apps/io.ox/core/boot/i18n.js module:io.ox/core/boot
msgid "Your operating system is not supported."
msgstr "Your operating system is not supported."

#: apps/io.ox/mail/accounts/settings.js module:io.ox/mail/accounts/settings
msgid "Your password"
msgstr "Your password"

#: apps/io.ox/core/boot/i18n.js module:io.ox/core/boot
msgid "Your password is expired. Please change your password to continue."
msgstr "Your password is expired. Please change your password to continue."

#. %1$s are some example characters
#: apps/plugins/portal/userSettings/register.js module:io.ox/core
#, c-format
msgid ""
"Your password is more secure if it also contains capital letters, numbers, "
"and special characters like %1$s"
msgstr ""
"Your password is more secure if it also contains capital letters, numbers, "
"and special characters like %1$s"

#: apps/io.ox/mail/inplace-reply.js module:io.ox/mail
msgid "Your reply has been sent"
msgstr "Your reply has been sent"

#. %1$s maximum file size
#: apps/io.ox/contacts/widgets/pictureUpload.js module:io.ox/contacts
msgid "Your selected picture exceeds the maximum allowed file size of %1$s"
msgstr "Your selected picture exceeds the maximum allowed file size of %1$s"

#: apps/io.ox/contacts/widgets/pictureUpload.js module:io.ox/contacts
msgid "Your selected picture will be displayed after saving"
msgstr "Your selected picture will be displayed after saving"

#: apps/io.ox/core/main.js module:io.ox/core apps/io.ox/core/relogin.js
msgid "Your session is expired"
msgstr "Your session has expired"

#: apps/plugins/halo/xing/register.js module:plugins/portal
msgid "Your shared contacts:"
msgstr "Your shared contacts:"

#: apps/plugins/portal/xing/register.js module:plugins/portal
msgid ""
"Your status update could not be posted on %s. The error message was: \"%s\""
msgstr ""
"Your status update could not be posted on %s. The error message was: \"%s\""

#: apps/plugins/portal/xing/register.js module:plugins/portal
msgid "Your status update has been successfully posted on %s"
msgstr "Your status update has been successfully posted on %s"

#: apps/plugins/wizards/mandatory/main.js module:io.ox/wizards/firstStart
msgid "Your timezone"
msgstr "Your time zone"

#. Zettabytes
#: apps/io.ox/core/strings.js module:io.ox/core
msgid "ZB"
msgstr "ZB"

#: apps/io.ox/calendar/freetime/timeView.js module:io.ox/calendar
msgid "Zoom"
msgstr "Zoom"

#: apps/io.ox/core/viewer/views/toolbarview.js module:io.ox/core
msgid "Zoom in"
msgstr "Zoom in"

#: apps/io.ox/core/viewer/views/toolbarview.js module:io.ox/core
msgid "Zoom out"
msgstr "Zoom out"

#. This is a prefix of a copied draft and will be removed
#. This string must equal the prefix, which is prepended before the subject on copy
#. It is important, that the space is also translated, as the space will also be removed
#: apps/io.ox/mail/compose/view.js module:io.ox/mail
msgid "[Copy] "
msgstr "[Copy] "

#. If the user selects 'copy of' in the drafts folder, the subject of the email is prefixed with [Copy].
#. Please make sure that this is a prefix in every translation since it will be removed when the mail is sent.
#. %1$s the original subject of the mail
#: apps/io.ox/mail/actions.js module:io.ox/mail
msgid "[Copy] %1$s"
msgstr "[Copy] %1$s"

#: apps/io.ox/mail/mailfilter/settings/filter/tests/util.js
#: module:io.ox/mailfilter
msgid "a full match (allows DOS-style wildcards)"
msgstr ""

#: apps/io.ox/calendar/util.js module:io.ox/calendar
msgid "accepted"
msgstr "accepted"

#: apps/io.ox/mail/mailfilter/settings/filter/tests/util.js
#: module:io.ox/mailfilter
msgid "an exact, full match"
msgstr ""

#. %1$d - number of other recipients (names will be shown if string is clicked)
#: apps/io.ox/mail/common-extensions.js module:io.ox/mail
msgid "and %1$d others"
msgstr "and %1$d others"

<<<<<<< HEAD
#: apps/io.ox/find/extensions-api.js module:io.ox/core
msgid "as date"
msgstr "as date"

#: apps/io.ox/find/date/patterns.js module:io.ox/core
msgid "as daterange"
msgstr "as date range"
=======
#: apps/plugins/portal/quota/register.js module:plugins/portal
msgid "Mail count quota"
msgstr "Mail count quota"
>>>>>>> 8efd135e

#. %1$s is an appointment location (e.g. a room, a telco line, a company, a city)
#. This fragment appears within a long string for screen readers.
#. Some languages (e.g. German) might need to translate "location:".
#: apps/io.ox/calendar/view-grid-template.js module:io.ox/calendar
msgctxt "a11y"
msgid "at %1$s"
msgstr "at %1$s"

#: apps/io.ox/onboarding/clients/wizard.js module:io.ox/core/onboarding
msgid "back"
msgstr "back"

#: apps/io.ox/tasks/util.js module:io.ox/tasks
msgid "by noon"
msgstr "by noon"

#: apps/io.ox/onboarding/clients/wizard.js module:io.ox/core/onboarding
msgid "choose a different platform"
msgstr "choose a different platform"

#: apps/io.ox/onboarding/clients/wizard.js module:io.ox/core/onboarding
msgid "choose a different scenario"
msgstr "choose a different scenario"

#: apps/io.ox/mail/mailfilter/settings/filter/tests/register.js
#: module:io.ox/mailfilter
msgid "continue if all conditions are met"
msgstr "continue if all conditions are met"

#: apps/io.ox/mail/mailfilter/settings/filter/tests/register.js
#: module:io.ox/mailfilter
msgid "continue if all of these conditions are met"
msgstr "continue if all of these conditions are met"

#: apps/io.ox/mail/mailfilter/settings/filter/tests/register.js
#: module:io.ox/mailfilter
#, fuzzy
#| msgid "continue if all of these conditions are met"
msgid "continue if any of these conditions are met"
msgstr "continue if all of these conditions are met"

#. folder permissions
#: apps/io.ox/core/permissions/permissions.js module:io.ox/core
msgid "create objects"
msgstr "create objects"

#. folder permissions
#: apps/io.ox/core/permissions/permissions.js module:io.ox/core
msgid "create objects and subfolders"
msgstr "create objects and subfolders"

#: apps/io.ox/calendar/util.js module:io.ox/calendar
msgid "dark blue"
msgstr "dark blue"

#: apps/io.ox/calendar/util.js module:io.ox/calendar
msgid "dark green"
msgstr "dark green"

#: apps/io.ox/mail/mailfilter/settings/filter/tests/register.js
#: module:io.ox/mailfilter
msgid "datepicker"
msgstr "date picker"

#: apps/io.ox/backbone/views/recurrence-view.js
#: module:io.ox/calendar/edit/main
msgid "day(s)"
msgstr "day(s)"

#: apps/io.ox/core/date.js module:io.ox/core
msgid "dd"
msgstr "dd"

#: apps/io.ox/calendar/util.js module:io.ox/calendar
msgid "declined"
msgstr "declined"

#: apps/io.ox/mail/vacationnotice/settings/register.js module:io.ox/mail
msgid "default sender"
msgstr "default sender"

#. object permissions - delete
#: apps/io.ox/core/permissions/permissions.js module:io.ox/core
msgid "delete all objects"
msgstr "delete all objects"

#: apps/io.ox/mail/compose/extensions.js module:io.ox/mail
msgid "delete if expired"
msgstr "delete if expired"

#. object permissions - delete
#: apps/io.ox/core/permissions/permissions.js module:io.ox/core
msgid "delete only own objects"
msgstr "delete only own objects"

#: apps/io.ox/mail/mailfilter/settings/filter/actions/register.js
#: module:io.ox/mailfilter
msgid "deleted"
msgstr "deleted"

#: apps/io.ox/core/settings/pane.js module:io.ox/core
msgid "disable"
msgstr "disable"

#: apps/io.ox/mail/settings/pane.js module:io.ox/mail
msgid "disabled"
msgstr "disabled"

#: apps/io.ox/mail/mailfilter/settings/filter/tests/util.js
#: module:io.ox/mailfilter
msgid "does not match a substring"
msgstr ""

#. object permissions - edit/modify
#: apps/io.ox/core/permissions/permissions.js module:io.ox/core
msgid "edit all objects"
msgstr "edit all objects"

#. object permissions - edit/modify
#: apps/io.ox/core/permissions/permissions.js module:io.ox/core
msgid "edit own objects"
msgstr "edit own objects"

#. followed by date or time to mark the enddate of a task
#: apps/io.ox/tasks/view-grid-template.js module:io.ox/tasks
msgid "ends:"
msgstr "ends:"

#: apps/io.ox/calendar/util.js module:io.ox/calendar
msgid "fifth / last"
msgstr "fifth / last"

#. %1$s determines whether setting permissions for a file or folder
#. %2$s is the file or folder name
#: apps/io.ox/files/share/permissions.js module:io.ox/core
msgid "file"
msgstr "file"

#: apps/io.ox/calendar/util.js module:io.ox/calendar
msgid "first"
msgstr "first"

#: apps/io.ox/mail/mailfilter/settings/filter/actions/register.js
#: module:io.ox/mailfilter
msgid "flagged"
msgstr "flagged"

#: apps/plugins/portal/flickr/register.js module:plugins/portal
msgid "flickr.people.getPublicPhotos"
msgstr "flickr.people.getPublicPhotos"

#: apps/plugins/portal/flickr/register.js module:plugins/portal
msgid "flickr.photos.search"
msgstr "flickr.photos.search"

#. %1$s determines whether setting permissions for a file or folder
#. %2$s is the file or folder name
#: apps/io.ox/files/share/permissions.js module:io.ox/core
msgid "folder"
msgstr "folder"

#: apps/io.ox/calendar/util.js module:io.ox/calendar
msgid "fourth"
msgstr "fourth"

#: apps/io.ox/calendar/util.js module:io.ox/calendar
msgid "gray"
msgstr "gray"

#: apps/io.ox/mail/common-extensions.js module:io.ox/mail
msgid "has attachments"
msgstr "has attachments"

#. message for screenreaders in case selected task has participants
#: apps/io.ox/tasks/view-grid-template.js module:io.ox/tasks
msgid "has participants"
msgstr "has participants"

#: apps/io.ox/core/import/import.js module:io.ox/core
msgid "iCal"
msgstr "iCal"

#: apps/io.ox/search/view-template.js module:io.ox/core
msgid "in"
msgstr "in"

#: apps/plugins/notifications/calendar/register.js
#: module:plugins/notifications
msgctxt "in"
msgid "in %d minute"
msgid_plural "in %d minutes"
msgstr[0] "in %d minute"
msgstr[1] "in %d minutes"

#: apps/io.ox/tasks/util.js module:io.ox/tasks
msgid "in 15 minutes"
msgstr "in 15 minutes"

#: apps/io.ox/tasks/util.js module:io.ox/tasks
msgid "in 30 minutes"
msgstr "in 30 minutes"

#: apps/io.ox/tasks/util.js module:io.ox/tasks
msgid "in 5 minutes"
msgstr "in 5 minutes"

#: apps/io.ox/tasks/util.js module:io.ox/tasks
msgid "in one hour"
msgstr "in one hour"

#: apps/io.ox/tasks/util.js module:io.ox/tasks
msgid "in one week"
msgstr "in one week"

#: apps/io.ox/tasks/util.js module:io.ox/tasks
msgid "late in the evening"
msgstr "late in the evening"

#: apps/io.ox/calendar/util.js module:io.ox/calendar
msgid "light blue"
msgstr "light blue"

#: apps/io.ox/calendar/util.js module:io.ox/calendar
msgid "light green"
msgstr "light green"

#: apps/io.ox/onboarding/clients/wizard.js module:io.ox/core/onboarding
msgid "list of available actions"
msgstr "list of available actions"

#: apps/io.ox/onboarding/clients/wizard.js module:io.ox/core/onboarding
msgid "list of available devices"
msgstr "list of available devices"

#: apps/io.ox/onboarding/clients/wizard.js module:io.ox/core/onboarding
msgid "list of available platforms"
msgstr "list of available platforms"

#. %1$s is an appointment location (e.g. a room, a telco line, a company, a city)
#. This fragment appears within a long string for screen readers
#: apps/io.ox/calendar/list/view-grid-template.js module:io.ox/calendar
msgctxt "a11y"
msgid "location %1$s"
msgstr "location %1$s"

#: apps/io.ox/mail/mailfilter/settings/filter/tests/util.js
#: module:io.ox/mailfilter
msgid "matches a substring"
msgstr ""

<<<<<<< HEAD
#: apps/io.ox/mail/util.js module:io.ox/core
msgid "message"
msgstr "message"
=======
#. Hint to leave an input field empty if the user does not already have a password
#: apps/plugins/portal/userSettings/register.js module:io.ox/core
msgid "Leave empty if you have none"
msgstr "Leave empty if you have none"
>>>>>>> 8efd135e

#: apps/io.ox/files/common-extensions.js module:io.ox/files
msgid "modified"
msgstr "modified"

#: apps/io.ox/backbone/views/recurrence-view.js
#: module:io.ox/calendar/edit/main
msgid "month(s)"
msgstr "month(s)"

#: apps/io.ox/calendar/util.js module:io.ox/calendar
msgid "no color"
msgstr "no colour"

#. object permissions - delete
#: apps/io.ox/core/permissions/permissions.js module:io.ox/core
msgid "no delete permissions"
msgstr "no delete permissions"

#. object permissions - edit/modify
#: apps/io.ox/core/permissions/permissions.js module:io.ox/core
msgid "no edit permissions"
msgstr "no edit permissions"

#: apps/io.ox/mail/compose/extensions.js module:io.ox/mail
msgid "no expiry date"
msgstr "no expiry date"

#. object permissions - read
#: apps/io.ox/core/permissions/permissions.js module:io.ox/core
msgid "no read permissions"
msgstr "no read permissions"

#: apps/io.ox/mail/mailfilter/settings/filter/tests/util.js
#: module:io.ox/mailfilter
msgid "not a full match (allows DOS-style wildcards)"
msgstr ""

#: apps/io.ox/mail/mailfilter/settings/filter/tests/util.js
#: module:io.ox/mailfilter
msgid "not an exact, full match "
msgstr ""

#: apps/io.ox/core/viewer/views/toolbarview.js module:io.ox/core
msgid "of %1$d"
msgstr "of %1$d"

#: apps/io.ox/files/share/wizard.js module:io.ox/files
msgid "one day"
msgstr "one day"

#: apps/io.ox/files/share/wizard.js module:io.ox/files
msgid "one month"
msgstr "one month"

#: apps/io.ox/files/share/wizard.js module:io.ox/files
msgid "one week"
msgstr "one week"

#: apps/io.ox/files/share/wizard.js module:io.ox/files
msgid "one year"
msgstr "one year"

#: apps/io.ox/calendar/util.js module:io.ox/calendar
msgid "orange"
msgstr "orange"

#: apps/io.ox/mail/mailfilter/settings/filter/tests/register.js
#: module:io.ox/mailfilter
#, fuzzy
#| msgid "original timezone"
msgid "original time zone"
msgstr "original timezone"

#: apps/io.ox/calendar/util.js module:io.ox/calendar
msgid "pink"
msgstr "pink"

#: apps/io.ox/tasks/view-grid-template.js module:io.ox/tasks
msgid "private"
msgstr "private"

#: apps/io.ox/calendar/util.js module:io.ox/calendar
msgid "purple"
msgstr "purple"

#. object permissions - read
#: apps/io.ox/core/permissions/permissions.js module:io.ox/core
msgid "read all objects"
msgstr "read all objects"

#. object permissions - read
#: apps/io.ox/core/permissions/permissions.js module:io.ox/core
msgid "read own objects"
msgstr "read own objects"

#: apps/io.ox/calendar/util.js module:io.ox/calendar
msgid "red"
msgstr "red"

#: apps/io.ox/calendar/util.js module:io.ox/calendar
msgid "second"
msgstr "second"

#: apps/io.ox/files/settings/pane.js module:io.ox/files
#, fuzzy
#| msgid "second"
msgid "seconds"
msgstr "second"

#: apps/io.ox/mail/mailfilter/settings/filter/actions/register.js
#: module:io.ox/mailfilter
msgid "seen"
msgstr "seen"

#: apps/io.ox/mail/vacationnotice/settings/view-form.js module:io.ox/mail
msgid "select all"
msgstr "select all"

#: apps/io.ox/core/export/export.js module:io.ox/core
#: apps/io.ox/core/import/import.js
msgid "select format"
msgstr "select format"

#: apps/io.ox/files/share/wizard.js module:io.ox/files
msgid "six months"
msgstr "six months"

#: apps/io.ox/files/common-extensions.js module:io.ox/files
msgid "size"
msgstr "size"

#: apps/io.ox/calendar/util.js module:io.ox/calendar
msgid "tentative"
msgstr "tentative"

#: apps/io.ox/calendar/util.js module:io.ox/calendar
msgid "third"
msgstr "third"

#: apps/io.ox/tasks/util.js module:io.ox/tasks
msgid "this afternoon"
msgstr "this afternoon"

#: apps/io.ox/tasks/util.js module:io.ox/tasks
msgid "this morning"
msgstr "this morning"

#: apps/io.ox/files/share/wizard.js module:io.ox/files
msgid "three months"
msgstr "three months"

#: apps/io.ox/files/main.js module:io.ox/files
msgid "thumbnail"
msgstr "thumbnail"

#. title of toggle button within password field
#: apps/io.ox/backbone/mini-views/common.js module:io.ox/core
msgid "toggle password visibility"
msgstr "toggle password visibility"

#: apps/io.ox/tasks/util.js module:io.ox/tasks
msgid "tomorrow"
msgstr "tomorrow"

#: apps/io.ox/tasks/util.js module:io.ox/tasks
msgid "tonight"
msgstr "tonight"

#: apps/io.ox/calendar/util.js module:io.ox/calendar
msgid "unconfirmed"
msgstr "unconfirmed"

#: apps/io.ox/backbone/mini-views/quota.js module:io.ox/core
#: apps/io.ox/core/viewer/views/sidebar/fileversionsview.js
#: module:io.ox/core/viewer apps/io.ox/mail/util.js
msgid "unknown"
msgstr "unknown"

#: apps/io.ox/mail/actions/copyMove.js module:io.ox/mail
msgid "unknown sender"
msgstr "unknown sender"

#: apps/io.ox/backbone/mini-views/quota.js module:io.ox/core
msgid "unlimited"
msgstr "unlimited"

#: apps/io.ox/mail/vacationnotice/settings/view-form.js module:io.ox/mail
msgid "unselect all"
msgstr "unselect all"

<<<<<<< HEAD
#: apps/io.ox/core/import/import.js module:io.ox/core
msgid "vCard"
msgstr "vCard"
=======
#: apps/plugins/wizards/mandatory/main.js module:io.ox/wizards/firstStart
msgid "Your timezone"
msgstr "Your timezone"
>>>>>>> 8efd135e

#: apps/io.ox/mail/vacationnotice/settings/model.js module:io.ox/mail
msgid "vacation notice"
msgstr "vacation notice"

#. (From) email1 via email2. Appears in email detail view.
#: apps/io.ox/mail/util.js module:io.ox/core
msgid "via"
msgstr "via"

#. folder permissions
#: apps/io.ox/core/permissions/permissions.js module:io.ox/core
msgid "view the folder"
msgstr "view the folder"

#: apps/io.ox/backbone/views/recurrence-view.js
#: module:io.ox/calendar/edit/main
msgid "week(s)"
msgstr "week(s)"

<<<<<<< HEAD
#: apps/io.ox/mail/compose/extensions.js module:io.ox/mail
msgid "when the link is expired"
msgstr "when the link is expired"
=======
#~ msgid "Clear selection"
#~ msgstr "Clear selection"

#~ msgid "Configure %1$s"
#~ msgstr "Configure %1$s"

#~ msgid "Loop once only"
#~ msgstr "Loop once only"

#~ msgid "Keep looping endlessly"
#~ msgstr "Keep looping endlessly"

#~ msgid "Slideshow / Autoplay mode"
#~ msgstr "Slideshow / Autoplay mode"

#~ msgid "Autoplay pause in seconds"
#~ msgstr "Autoplay pause in seconds"

#~ msgid "Copy message to folder"
#~ msgstr "Copy message to folder"

#~ msgid "continue if any of these condition is met."
#~ msgstr "continue if any of these conditions is met."

#~ msgid "original timezone"
#~ msgstr "original timezone"

#~ msgid "Rule applies from"
#~ msgstr "Rule applies from"

#~ msgid "Rule applies until"
#~ msgstr "Rule applies until"

#~ msgid "Rule applies on"
#~ msgstr "Rule applies on"

#~ msgid "Rule applies not on"
#~ msgstr "Rule applies not on"

#~ msgid "Rule applies not from"
#~ msgstr "Rule applies not from"

#~ msgid "Rule applies not until"
#~ msgstr "Rule applies not until"

#~ msgid "Exists"
#~ msgstr "Exists"

#~ msgid "Apply rule if any condition is met."
#~ msgstr "Apply rule if any condition is met."

#~ msgid "Content"
#~ msgstr "Content"
>>>>>>> 8efd135e

#: apps/io.ox/mail/compose/extensions.js module:io.ox/mail
msgid "when the receivers have accessed the files"
msgstr "when the receivers have accessed the files"

#: apps/io.ox/mail/compose/extensions.js module:io.ox/mail
msgid "when the receivers have finished downloading the files"
msgstr "when the receivers have finished downloading the files"

#: apps/io.ox/backbone/views/recurrence-view.js
#: module:io.ox/calendar/edit/main
msgid "year(s)"
msgstr "year(s)"

#: apps/io.ox/calendar/util.js module:io.ox/calendar
msgid "yellow"
msgstr "yellow"

#: apps/plugins/portal/oxdriveclients/register.js module:plugins/portal
msgid "your platform"
msgstr "your platform"

#. Strings to build input formats to be more accessible
#. yyyy: 4-digit year | MM: 2-digit month | dd: 2-digit day
#. Sample for de_DE: TT.MM.JJJJ
#: apps/io.ox/core/date.js module:io.ox/core
msgid "yyyy"
msgstr "yyyy"

#, fuzzy
#~| msgid "is not a valid user or group."
#~ msgid " is not a valid user or group."
#~ msgstr "is not a valid user or group."

#~ msgid "%1$d %"
#~ msgstr "%1$d %"

#~ msgid "%1$d contacts found. This list is limited to %2$d items."
#~ msgstr "%1$d contacts found. This list is limited to %2$d items."

#~ msgid "%1$d of %2$d"
#~ msgstr "%1$d of %2$d"

#~ msgid "%1$s %2$s %3$s %4$s %5$s."
#~ msgstr "%1$s %2$s %3$s %4$s %5$s."

#~ msgid "%1$s %2$s %3$s %4$s."
#~ msgstr "%1$s %2$s %3$s %4$s."

#~ msgid "%1$s %2$s %3$s."
#~ msgstr "%1$s %2$s %3$s."

#~ msgid "%1$s %2$s."
#~ msgstr "%1$s %2$s."

#~ msgid "%1$s has ended the presentation."
#~ msgstr "%1$s has ended the presentation."

#~ msgid "%1$s has started the presentation."
#~ msgstr "%1$s has started the presentation."

#~ msgid "%1$s mail"
#~ msgid_plural "%1$s mails"
#~ msgstr[0] "%1$s email"
#~ msgstr[1] "%1$d email messages"

#~ msgid "%1$s mail, %2$s unread"
#~ msgid_plural "%1$s mails, %2$s unread"
#~ msgstr[0] "%1$s email, %2$s unread"
#~ msgstr[1] "%1$s email messages, %2$s unread"

#~ msgid "%1$s updated their profile:"
#~ msgstr "%1$s updated their profile:"

#~ msgid "%1$s, %2$s"
#~ msgstr "%1$s, %2$s"

#~ msgid "(Default)"
#~ msgstr "(Default)"

#~ msgid "0 minutes"
#~ msgstr "0 minutes"

#~ msgid "1 day"
#~ msgstr "1 day"

#~ msgid "1 hour"
#~ msgstr "1 hour"

#~ msgid "1 week"
#~ msgstr "1 week"

#~ msgid "12 hour"
#~ msgstr "12 hours"

#~ msgid "150%"
#~ msgstr "150%"

#~ msgid "2 days"
#~ msgstr "2 days"

#~ msgid "2 hour"
#~ msgstr "2 hour"

#~ msgid "200%"
#~ msgstr "200%"

#~ msgid "3 weeks"
#~ msgstr "3 weeks"

#~ msgid "4 days"
#~ msgstr "4 days"

#~ msgid "4 hour"
#~ msgstr "4 hours"

#~ msgid "4 weeks"
#~ msgstr "4 weeks"

#~ msgid "45 minutes"
#~ msgstr "45 minutes"

#~ msgid "50%"
#~ msgstr "50%"

#~ msgid "6 days"
#~ msgstr "6 days"

#~ msgid "6 hour"
#~ msgstr "6 hours"

#~ msgid "6 months"
#~ msgstr "6 months"

#~ msgid "75%"
#~ msgstr "75%"

#~ msgid "8 hour"
#~ msgstr "8 hours"

#~ msgid "<b>%1$d</b> elements selected"
#~ msgstr "<b>%1$d</b> elements selected"

#~ msgid ""
#~ "A general error occurred. Please try to reload the document. In case this "
#~ "does not help, please contact your system administrator."
#~ msgstr ""
#~ "A general error occurred. Please try to reload the document. In case this "
#~ "does not help, please contact your system administrator."

#~ msgid ""
#~ "A general file storage error occurred. Please try to reload the document. "
#~ "In case this does not help, please contact your system administrator."
#~ msgstr ""
#~ "A general file storage error occurred. Please try to reload the document. "
#~ "In case this does not help, please contact your system administrator."

#~ msgid ""
#~ "A general network error occurred. Please contact your system "
#~ "administrator."
#~ msgstr ""
#~ "A general network error occurred. Please contact your system "
#~ "administrator."

#~ msgid ""
#~ "A general network error occurred. Please try to reload the document. In "
#~ "case this does not help, please contact your system administrator."
#~ msgstr ""
#~ "A general network error occurred. Please try to reload the document. In "
#~ "case this does not help, please contact your system administrator."

#~ msgid "Account Settings"
#~ msgstr "Account Settings"

#~ msgid "Add Attachment"
#~ msgstr "Add Attachment"

#~ msgid "Add Box account"
#~ msgstr "Add Box account"

#~ msgid "Add Dropbox account"
#~ msgstr "Add Dropbox account"

#~ msgid "Add OneDrive account"
#~ msgstr "Add OneDrive account"

#~ msgid "Add account"
#~ msgstr "Add account"

#~ msgid "Add cipher code"
#~ msgstr "Add cipher code"

#~ msgid "Add folder menu"
#~ msgstr "Add folder menu"

#~ msgid "Add member"
#~ msgstr "Add member"

#~ msgid "Add new account"
#~ msgstr "Add new account"

#~ msgid "Add new folder for this subscription"
#~ msgstr "Add new folder for this subscription"

#~ msgid "Add new guest"
#~ msgstr "Add new guest"

#~ msgid "Adding subscription. This may take some seconds …"
#~ msgstr "Adding subscription. This may take a few seconds …"

#~ msgid "Addresses"
#~ msgstr "Addresses"

#~ msgid "Advanced facets block was closed."
#~ msgstr "Advanced filters block was closed."

#~ msgid "Advanced facets block was opened."
#~ msgstr "Advanced filters block was opened."

#, fuzzy
#~ msgid "Advanced options"
#~ msgstr "Advanced Settings"

#, fuzzy
#~| msgid "Advanced Facets"
#~ msgid "Advanced user?"
#~ msgstr "Advanced Filters"

#, fuzzy
#~| msgid "Assistant"
#~ msgid "Afghanistan"
#~ msgstr "Assistant"

#, fuzzy
#~| msgid "Add contact"
#~ msgid "All contacts"
#~ msgstr "Add contact"

#~ msgid ""
#~ "All future messages from the senders of the selected mails will be moved "
#~ "to the selected folder."
#~ msgstr ""
#~ "All future messages from the senders of the selected mails will be moved "
#~ "to the selected folder."

#~ msgid "Allow us to use your %s account here"
#~ msgstr "Allow us to use your %s account here"

#~ msgid "Alternative Email"
#~ msgstr "Alternative Email"

#~ msgid "An error occurred"
#~ msgstr "An error occurred"

#~ msgid "An error occurred while loading page %1$d."
#~ msgstr "An error occurred while loading page %1$d."

#~ msgid "Applications"
#~ msgstr "Applications"

#~ msgid "Apply to all messages?"
#~ msgstr "Apply to all messages?"

#~ msgid "Appointment has been copied"
#~ msgid_plural "Appointments have been copied"
#~ msgstr[0] "Appointment has been copied"
#~ msgstr[1] "Appointments have been copied"

#~ msgid "Appointment has been moved"
#~ msgid_plural "Appointments have been moved"
#~ msgstr[0] "Appointment has been moved"
#~ msgstr[1] "Appointments have been moved"

#~ msgid ""
#~ "Appointment invitation. %1$s %2$s %3$s %4$s %5$s. Press [enter] to open"
#~ msgstr ""
#~ "Appointment invitation. %1$s %2$s %3$s %4$s %5$s. Press [enter] to open"

#~ msgid "Appointment reminder. %1$s %2$s %3$s %4$s. Press [enter] to open"
#~ msgstr "Appointment reminder. %1$s %2$s %3$s %4$s. Press [enter] to open"

#~ msgid "Appointment scheduling"
#~ msgstr "Appointment scheduling"

#~ msgid "Approximate Duration for Subscriptions"
#~ msgstr "Approximate duration for subscriptions"

#~ msgid "April"
#~ msgstr "April"

#~ msgid "Ask for return receipt"
#~ msgstr "Ask for return receipt"

#~ msgid ""
#~ "At the top of the display area the path to the selected folder is shown. "
#~ "Click on the path to switch to another folder."
#~ msgstr ""
#~ "At the top of the display area the path to the selected folder is shown. "
#~ "Click on the path to switch to another folder."

#~ msgid "Attach my vCard"
#~ msgstr "Attach my vCard"

#~ msgctxt "plural"
#~ msgid "Attachment"
#~ msgid_plural "Attachments"
#~ msgstr[0] "Attachment"
#~ msgstr[1] "Attachments"

#~ msgid "Attachments (%1$s)"
#~ msgstr "Attachments (%1$s)"

#~ msgid "Attachments will be saved"
#~ msgstr "Attachments will be saved"

#~ msgid "Attachments   "
#~ msgstr "Attachments   "

#~ msgid "August"
#~ msgstr "August"

#~ msgid "Auto Logout"
#~ msgstr "Auto Logout"

#~ msgid "Auto-save email drafts?"
#~ msgstr "Auto-save email drafts?"

#~ msgid ""
#~ "Automatically collect contacts in the folder \"Collected addresses\" "
#~ "while reading?"
#~ msgstr ""
#~ "Automatically collect contacts in the folder \"Collected addresses\" "
#~ "while reading?"

#~ msgid ""
#~ "Automatically collect contacts in the folder \"Collected addresses\" "
#~ "while sending?"
#~ msgstr ""
#~ "Automatically collect contacts in the folder \"Collected addresses\" "
#~ "while sending?"

#~ msgid "Automatically wrap plain text after character:"
#~ msgstr "Automatically wrap plain text after character:"

#~ msgid "Autoplay pause in seconds"
#~ msgstr "Autoplay pause in seconds"

#, fuzzy
#~| msgid "Back to sign in"
#~ msgid "Back to devices"
#~ msgstr "Back to sign in"

#, fuzzy
#~| msgid "Back to sign in"
#~ msgid "Back to modules"
#~ msgstr "Back to sign in"

#, fuzzy
#~| msgid "your platform"
#~ msgid "Back to platforms"
#~ msgstr "your platform"

#~ msgid ""
#~ "Below the recipient you will find further functions, e.g. for sending "
#~ "copies to other recipients or for adding attachments."
#~ msgstr ""
#~ "Below the recipient you will find additional functions, e.g.: for sending "
#~ "copies to other recipients or for adding attachments."

#~ msgid "Blind copy (BCC) to"
#~ msgstr "Blind copy (BCC) to"

#~ msgid "Block pre-loading of externally linked images"
#~ msgstr "Block pre-loading of externally linked images"

#~ msgid "Box"
#~ msgstr "Box"

#~ msgid "Broadcast your presentation over the Web."
#~ msgstr "Broadcast your presentation over the Web."

#~ msgid "CalDAV Login"
#~ msgstr "CalDAV Login"

#~ msgid "CardDAV Login"
#~ msgstr "CardDAV Login"

#, fuzzy
#~| msgid "Mail address"
#~ msgid "Categories"
#~ msgstr "E-Mail address"

#~ msgid "Change View"
#~ msgstr "Change View"

#~ msgid "Change folder"
#~ msgstr "Change folder"

#~ msgid "Change state"
#~ msgstr "Change state"

#~ msgid "Change subscription"
#~ msgstr "Change subscription"

#~ msgid "Changes have been saved."
#~ msgstr "Changes have been saved."

#~ msgid "Checking credentials ..."
#~ msgstr "Checking credentials ..."

#, fuzzy
#~| msgid "Children"
#~ msgid "Chile"
#~ msgstr "Children"

#~ msgid "Cleaning up... This may take a few seconds."
#~ msgstr "Cleaning up... This may take a few seconds."

#~ msgid "Clear selection"
#~ msgstr "Clear selection"

#~ msgid "Click for whole day appointment"
#~ msgstr "Click for whole day appointment"

#~ msgid "Click here for free trial."
#~ msgstr "Click here for free trial."

#~ msgid "Click here to add your account"
#~ msgstr "Click here to add your account"

#~ msgid ""
#~ "Click on a letter on the left side of the navigation bar in order to "
#~ "display the corresponding contacts from the selected address book."
#~ msgstr ""
#~ "Click on a letter on the left side of the navigation bar in order to "
#~ "display the corresponding contacts from the selected address book."

#~ msgid "Click on a sentence to choose when to repeat the appointment."
#~ msgstr "Click on a sentence to choose when to repeat the appointment."

#~ msgid "Click on the links to change the values."
#~ msgstr "Click on the links to change the values."

#~ msgid "Click to close this notification"
#~ msgstr "Click to close this notification"

#~ msgid "Click to open."
#~ msgstr "Click to open."

#~ msgid "Click to retry"
#~ msgstr "Click to retry"

#~ msgid "Click to select contacts"
#~ msgstr "Click to select contacts"

#~ msgid "Click to start video"
#~ msgstr "Click to start video"

#~ msgid "Click to upload image"
#~ msgstr "Click to upload image"

#~ msgid "Close document"
#~ msgstr "Close document"

#, fuzzy
#~| msgid "Click to close the recurrence view"
#~ msgid "Close recurrence view"
#~ msgstr "Click to close the recurrence view"

#~ msgid "Close this reminder"
#~ msgstr "Close this reminder"

#~ msgid "Closing a tile"
#~ msgstr "Closing a tile"

#, fuzzy
#~| msgid "Color"
#~ msgid "Colombia"
#~ msgstr "Colour"

#~ msgid "Common Facets"
#~ msgstr "Common Filters"

#, fuzzy
#~| msgid "Tomorrow"
#~ msgid "Comoros"
#~ msgstr "Tomorrow"

#, fuzzy
#~| msgid "Compact view"
#~ msgid "Compact rows"
#~ msgstr "Compact view"

#~ msgid "Composing a new E-Mail"
#~ msgstr "Composing a new email"

#~ msgid "Configure your inbox tabs"
#~ msgstr "Configure your inbox tabs"

#~ msgid "Confirm"
#~ msgstr "Confirm"

#~ msgid "Confirmation status"
#~ msgstr "Confirmation status"

#~ msgid "Content"
#~ msgstr "Content"

#, fuzzy
#~ msgid "Continue Presentation"
#~ msgstr "Task invitations"

#~ msgid "Continue presentation"
#~ msgstr "Continue presentation"

#~ msgid "Continue the presentation"
#~ msgstr "Continue the presentation"

#~ msgid "Copy (CC) to"
#~ msgstr "Copy (CC) to"

#~ msgid "Copy message to folder"
#~ msgstr "Copy message to folder"

#~ msgid "Could not load all participants for this task."
#~ msgstr "Could not load all participants for this task."

#~ msgid "Could not save auto forward"
#~ msgstr "Could not save auto forward"

#~ msgid "Could not save vacation notice"
#~ msgstr "Could not save vacation notice"

#~ msgid "Couldn't load all contact images."
#~ msgstr "Could not load all contact images."

#~ msgid "Couldn't load folders."
#~ msgstr "Could not load folders."

#~ msgid "Couldn't load subfolders."
#~ msgstr "Could not load subfolders."

#~ msgid "Couldn't load that email."
#~ msgstr "Could not load that email."

#~ msgid "Create a %s account using the data stored here"
#~ msgstr "Create a %s account using the data stored here"

#~ msgid "Create new task"
#~ msgstr "Create new task"

#~ msgid ""
#~ "Created private folder '%1$s' in %2$s and subscribed successfully to "
#~ "shared folder"
#~ msgstr ""
#~ "Created private folder '%1$s' in %2$s and subscribed successfully to "
#~ "shared folder"

#~ msgid "Creating a new appointment"
#~ msgstr "Creating a new appointment"

#~ msgid "Creating a new contact"
#~ msgstr "Creating a new contact"

#~ msgid "Creating a new task"
#~ msgstr "Creating a new task"

#~ msgid "Creating a note"
#~ msgstr "Creating a note"

#~ msgid "Creating new items"
#~ msgstr "Creating new items"

#~ msgid "Creating recurring appointments"
#~ msgstr "Creating recurring appointments"

#~ msgid "Creating recurring tasks"
#~ msgstr "Creating recurring tasks"

#~ msgid "Creating the appointment"
#~ msgstr "Creating the appointment"

#~ msgid "Creating the task"
#~ msgstr "Creating the task"

#~ msgid "Current Date"
#~ msgstr "Current Date"

#~ msgid "Customizing"
#~ msgstr "Customising"

#~ msgid ""
#~ "Data synchronization with your local (Windows) machine. Drive Client lets "
#~ "you configure the folders to be synchronized."
#~ msgstr ""
#~ "Data synchronisation with your local (Windows) machine. Drive Client lets "
#~ "you configure the folders to be synchronised."

#~ msgid "Day View"
#~ msgstr "Day View"

#~ msgid "December"
#~ msgstr "December"

#~ msgid "Default sender address:"
#~ msgstr "Default sender address:"

#~ msgid "Delete accounts"
#~ msgstr "Delete accounts"

#, fuzzy
#~| msgctxt "folder"
#~| msgid "Deleted messages"
#~ msgid "Delete all %1$d messages"
#~ msgstr "Deleted messages"

#~ msgid "Delete all messages in this folder"
#~ msgstr "Delete all messages in this folder"

#~ msgid "Delete the draft after sending."
#~ msgstr "Delete the draft after sending."

#~ msgid "Delete whole series"
#~ msgstr "Delete whole series"

#, fuzzy
#~| msgid "Return Receipt"
#~ msgid "Delivery Receipt"
#~ msgstr "Return Receipt"

#, fuzzy
#~| msgid "Delete contact"
#~ msgid "Detailed contact list"
#~ msgstr "Delete contact"

#~ msgid ""
#~ "Detailed guides for all modules are located in the help section of the "
#~ "settings."
#~ msgstr ""
#~ "Detailed guides for all modules are located in the help section of the "
#~ "settings."

#~ msgid "Direct link: %1$s"
#~ msgstr "Direct link: %1$s"

#~ msgid "Disabled"
#~ msgstr "Disabled"

#~ msgid "Display Name"
#~ msgstr "Display name"

#~ msgid "Display area"
#~ msgstr "Display area"

#~ msgid "Displaying information"
#~ msgstr "Displaying information"

#~ msgid "Displaying the help or the settings"
#~ msgstr "Displaying the help or the settings"

#, fuzzy
#~| msgid "About"
#~ msgid "Djibouti"
#~ msgstr "About"

#~ msgid "Do you already have a %s account?"
#~ msgstr "Do you already have a %s account?"

#~ msgctxt "One file only"
#~ msgid "Do you really want to delete this file?"
#~ msgstr "Do you really want to delete this file?"

#~ msgid "Do you really want to discard this mail?"
#~ msgstr "Do you really want to discard this email?"

#~ msgid "Do you want to create a %s account?"
#~ msgstr "Do you want to create a %s account?"

#~ msgid "Do you want to keep the draft after sending this mail?"
#~ msgstr "Do you want to keep the draft after sending this email?"

#~ msgid "Document saved in folder \"%1$s\"."
#~ msgstr "Document saved in folder \"%1$s\"."

#~ msgid "Documents"
#~ msgstr "Documents"

#~ msgid "Double click to rename"
#~ msgstr "Double click to rename"

#~ msgid "Drag and drop"
#~ msgstr "Drag and drop"

#~ msgid "Drive Client"
#~ msgstr "Drive Client"

#~ msgid "Drop here to upload a <b class='dndignore'>new attachment</b>"
#~ msgstr "Drop here to upload a <b class='dndignore'>new attachment</b>"

#~ msgid "Drop the file anywhere to add attachment"
#~ msgstr "Drop the file anywhere to add attachment"

#~ msgid "Dropbox"
#~ msgstr "Dropbox"

#~ msgctxt "help"
#~ msgid "E-Mail Settings"
#~ msgstr "Email Settings"

#~ msgid "EAS Login"
#~ msgstr "EAS Login"

#, fuzzy
#~| msgid "E-Mail"
#~ msgid "EMail"
#~ msgstr "Email"

#~ msgid "Each %s Day"
#~ msgstr "Every %s Day"

#~ msgid "Each %s weeks on %s"
#~ msgstr "Every %s weeks on %s"

#~ msgid "Each %s. %s"
#~ msgstr "Each %s. %s"

#, fuzzy
#~| msgid "Last month"
#~ msgid "East Timor"
#~ msgstr "Last month"

#~ msgid "Edit Tabs"
#~ msgstr "Edit Tabs"

#~ msgid ""
#~ "Edit a setting on the right side. In most of the cases, the changes are "
#~ "activated immediately."
#~ msgstr ""
#~ "Edit a setting on the right side. In most of the cases, the changes are "
#~ "activated immediately."

#, fuzzy
#~| msgid "Mail address"
#~ msgid "Edit categories"
#~ msgstr "E-Mail address"

#~ msgid "Editing multiple E-Mails"
#~ msgstr "Editing multiple email messages"

#~ msgid "Editing multiple contacts"
#~ msgstr "Editing multiple contacts"

#~ msgid "Editing multiple tasks"
#~ msgstr "Editing multiple tasks"

#~ msgid "Email Address:"
#~ msgstr "Email Address:"

#~ msgid "Email notification for Accept/Declined"
#~ msgstr "Email notification for Accept/Declined"

#~ msgid "Email notification for New, Changed, Deleted?"
#~ msgstr "Email notification for New, Changed, Deleted?"

#~ msgid "Email notification for appointment creator?"
#~ msgstr "Email notification for appointment creator?"

#~ msgid "Email notification for task"
#~ msgstr "Email notification for task"

#~ msgid "Email notification for task creator?"
#~ msgstr "Email notification for task creator?"

#~ msgid "Email notification for task participant?"
#~ msgstr "Email notification for task participant?"

#~ msgid "Emptying folder... This may take a few seconds."
#~ msgstr "Emptying folder... This may take a few seconds."

#, fuzzy
#~| msgid "Disable"
#~ msgid "Enable / Disable"
#~ msgstr "Disable"

#, fuzzy
#~| msgid "Mail address"
#~ msgid "Enable categories"
#~ msgstr "E-Mail address"

#~ msgid "Enabled"
#~ msgstr "Enabled"

#~ msgid "Enabled for all mail folders"
#~ msgstr "Enabled for all email folders"

#~ msgid "Enabled for inbox only"
#~ msgstr "Enabled for inbox only"

#, fuzzy
#~ msgid "End Presentation"
#~ msgstr "Task invitations"

#~ msgid "End of Slides"
#~ msgstr "End of Slides"

#~ msgid "End presentation"
#~ msgstr "End presentation"

#~ msgid "End the presentation"
#~ msgstr "End the presentation"

#~ msgid "Enter the E-Mail text below the subject."
#~ msgstr "Enter the E-Mail text below the subject."

#~ msgid ""
#~ "Enter the E-Mail text below the subject. If the text format was set to "
#~ "HTMl in the options, you can format the E-Mail text. To do so select a "
#~ "text part and then click an icon in the formatting bar."
#~ msgstr ""
#~ "Enter the email text below the subject. If the text format was set to "
#~ "HTML in the options, you can format the email text. To do so select part "
#~ "of the text and then click on an icon in the formatting bar."

#~ msgid ""
#~ "Enter the recipient's name on the top left side. As soon as you typed the "
#~ "first letters, suggestions from the address books are displayed. To "
#~ "accept a recipient suggestion, click on it."
#~ msgstr ""
#~ "Enter the recipient's name on the top left side. As soon as you type the "
#~ "first letters, suggestions from the address books are displayed. To "
#~ "accept a recipient suggestion, click on it."

#~ msgid "Enter the subject on the right side of the recipient."
#~ msgstr "Enter the subject on the right side of the recipient."

#~ msgid ""
#~ "Enter the subject, the start and the end date of the appointment. Other "
#~ "details are optional."
#~ msgstr ""
#~ "Enter the subject, the start and the end date of the appointment. Other "
#~ "details are optional."

#~ msgid "Enter the subject, the start date, and a description."
#~ msgstr "Enter the subject, the start date, and a description."

#~ msgid "Entering billing information"
#~ msgstr "Entering billing information"

#~ msgid "Entering the E-Mail text"
#~ msgstr "Entering the email text"

#~ msgid "Entering the data"
#~ msgstr "Entering the data"

#~ msgid "Entering the recipient's name"
#~ msgstr "Entering the recipient's name"

#~ msgid "Entering the subject"
#~ msgstr "Entering the subject"

#~ msgid "Entire thread"
#~ msgstr "Entire thread"

#~ msgid "Envelope - To"
#~ msgstr "Envelope - To"

#~ msgid "Every %1$d days."
#~ msgstr "Every %1$d days."

#~ msgid "Every %1$d months on day %2$d."
#~ msgstr "Every %1$d months on day %2$d."

#~ msgid "Every %1$d months on the %2$s %3$s."
#~ msgstr "Every %1$d months on the %2$s %3$s."

#~ msgid "Every %1$d weeks on %2$s."
#~ msgstr "Every %1$d weeks on %2$s."

#~ msgid "Every %1$d weeks on all days."
#~ msgstr "Every %1$d weeks on all days."

#~ msgid "Every %1$d weeks on weekends."
#~ msgstr "Every %1$d weeks on weekends."

#~ msgid "Every %1$d weeks on workdays."
#~ msgstr "Every %1$d weeks on workdays."

#~ msgid "Every %1$d years on %2$s %3$d"
#~ msgstr "Every %1$d years on %2$s %3$d"

#~ msgid "Existing shares"
#~ msgstr "Existing shares"

#~ msgid "Exists"
#~ msgstr "Exists"

#~ msgid "Exit Fullscreen"
#~ msgstr "Exit full screen"

#~ msgid "Extended view"
#~ msgstr "Extended view"

#~ msgctxt "help"
#~ msgid "External E-Mail Accounts"
#~ msgstr "External Email Accounts"

#~ msgid "Facebook"
#~ msgstr "Facebook"

#~ msgid "Facebook reported an error:"
#~ msgstr "Facebook reported an error:"

#~ msgctxt "app"
#~ msgid "Favorite timezone"
#~ msgstr "Favourite timezone"

#~ msgid "Fax (business)"
#~ msgstr "Fax (business)"

#~ msgid "Fax (other)"
#~ msgstr "Fax (other)"

#~ msgid "Fax (private)"
#~ msgstr "Fax (private)"

#~ msgid "February"
#~ msgstr "February"

#~ msgid "File name, click to rename"
#~ msgstr "File name, click to rename"

#~ msgid "File names must not be empty"
#~ msgstr "File names must not be empty"

#~ msgid "File names must not contain slashes"
#~ msgstr "File names must not contain slashes"

#~ msgid "File: %1$s"
#~ msgstr "File: %1$s"

#~ msgid "Filename"
#~ msgstr "Filename"

#~ msgid "Filename, double click to rename"
#~ msgstr "Filename, double click to rename"

#~ msgctxt "app"
#~ msgid "Files"
#~ msgstr "Files"

#~ msgid "Files View"
#~ msgstr "Files View"

#~ msgid "Finish tour"
#~ msgstr "Finish tour"

#, fuzzy
#~| msgid "Fit to screen width"
#~ msgid "Fit to screen height"
#~ msgstr "Fit to screen width"

#~ msgid "Flag mail with"
#~ msgstr "Flag mail with"

#~ msgid "Folder names must not contain slashes"
#~ msgstr "Folder names must not contain slashes"

#~ msgid "Folder settings"
#~ msgstr "Folder settings"

#~ msgid "Folder tree"
#~ msgstr "Folder tree"

#~ msgid "Folder-specific actions for %1$s"
#~ msgstr "Folder-specific actions for %1$s"

#~ msgid ""
#~ "For security reasons, all account passwords are encrypted with your "
#~ "primary account password. If you change your primary password, your "
#~ "external accounts might stop working. In this case, you can use your old "
#~ "password to recover all account passwords:"
#~ msgstr ""
#~ "For security reasons, all account passwords are encrypted with your "
#~ "primary account password. If you change your primary password, your "
#~ "external accounts might stop working. In this case, you can use your old "
#~ "password to recover all account passwords:"

#~ msgid "Format emails as:"
#~ msgstr "Format email messages as:"

#~ msgid "Forward emails as:"
#~ msgstr "Forward email messages as:"

#, fuzzy
#~| msgid "Freelancer"
#~ msgid "France"
#~ msgstr "Freelancer"

#~ msgid "Fullscreen"
#~ msgstr "Full screen"

#~ msgid "Further down you can add attachments to the appointment."
#~ msgstr "Further down you can add attachments to the appointment."

#~ msgid "Further functions"
#~ msgstr "Additional functions"

#~ msgid "Further information"
#~ msgstr "Additional information"

#~ msgid "Get link"
#~ msgstr "Get link"

#~ msgid "Get started here!"
#~ msgstr "Get started here!"

#~ msgid "Go to page"
#~ msgstr "Go to page"

#~ msgid "Good evening"
#~ msgstr "Good evening"

#~ msgid "Good morning"
#~ msgstr "Good morning"

#~ msgid "Google Drive"
#~ msgstr "Google Drive"

#, fuzzy
#~| msgid "Green"
#~ msgid "Greece"
#~ msgstr "Green"

#, fuzzy
#~| msgid "Green"
#~ msgid "Greenland"
#~ msgstr "Green"

#~ msgid "Guidance"
#~ msgstr "Guidance"

#, fuzzy
#~| msgid "Waiting"
#~ msgid "Haiti"
#~ msgstr "Waiting"

#~ msgid "Halo view"
#~ msgstr "Halo view"

#~ msgid "Hello"
#~ msgstr "Hello"

#~ msgid "Here is what %s knows about %s:"
#~ msgstr "Here is what %s knows about %s:"

#~ msgid "Hi!<br><br>%1$s shares a publication with you:<br>%2$s"
#~ msgstr "Hi!<br><br>%1$s has shared a publication with you:<br>%2$s"

#~ msgid "Hide QR code"
#~ msgstr "Hide QR code"

#~ msgid "Hide advanced filters"
#~ msgstr "Hide advanced filters"

#~ msgid "Hide all notifications"
#~ msgstr "Hide all notifications"

#~ msgid "Hide all notifications for new mails."
#~ msgstr "Hide all notifications for new e-mail messages."

#~ msgid "Hide comments"
#~ msgstr "Hide comments"

#~ msgid "Hide conflicts"
#~ msgstr "Hide conflicts"

#~ msgid "Hide side panel"
#~ msgstr "Hide side panel"

#~ msgid "How the settings are organized"
#~ msgstr "How the settings are organised"

#~ msgid "IMAP Login"
#~ msgstr "IMAP Login"

#~ msgid "IMAP Secure"
#~ msgstr "IMAP Secure"

#~ msgid "IMAP Server"
#~ msgstr "IMAP Server"

#~ msgid "IMAP folder subscription"
#~ msgstr "IMAP folder subscription"

#~ msgid "IMAP login"
#~ msgstr "IMAP login"

#~ msgid "IMAP port"
#~ msgstr "IMAP port"

#~ msgid "IMAP secure"
#~ msgstr "IMAP secure"

#~ msgid "IMAP server"
#~ msgstr "IMAP server"

#~ msgid "Icon view"
#~ msgstr "Icon view"

#~ msgid ""
#~ "If a folder contains images, you can display a slideshow. To do so click "
#~ "on Slideshow on the upper right side."
#~ msgstr ""
#~ "If a folder contains images, you can display a slideshow. To do so click "
#~ "on Slideshow on the upper right side."

#~ msgid "If you know what you are doing...just setup your account manually!"
#~ msgstr "If you know what you are doing...just setup your account manually!"

#~ msgid ""
#~ "If you no longer want to display a tile, click the cross on the upper "
#~ "right side."
#~ msgstr ""
#~ "If you no longer want to display a tile, click the cross on the upper "
#~ "right side."

#~ msgid "Import into"
#~ msgstr "Import into"

#~ msgid ""
#~ "In case of new notifications, e.g. appointment invitations, the info area "
#~ "is opened on the right side."
#~ msgstr ""
#~ "In case of new notifications, e.g.: appointment invitations, the info "
#~ "area is opened on the right side."

#~ msgid ""
#~ "In order to edit multiple E-Mails at once, enable the checkboxes on the "
#~ "left side of the E-Mails. If the checkboxes are not displayed, click the "
#~ "icon on the bottom left side."
#~ msgstr ""
#~ "In order to edit multiple email messages at once, enable the checkboxes "
#~ "on the left side of the email messages. If the checkboxes are not "
#~ "displayed, click the icon on the bottom left side."

#~ msgid ""
#~ "In the Details section at the bottom right side you can enter billing "
#~ "information."
#~ msgstr ""
#~ "In the Details section at the bottom right side you can enter billing "
#~ "information."

#~ msgid ""
#~ "In the Icons view you can see the files of the selected folder in the "
#~ "display area."
#~ msgstr ""
#~ "In the Icons view you can see the files of the selected folder in the "
#~ "display area."

#~ msgid "Inbox Tabs"
#~ msgstr "Inbox Tabs"

#~ msgid "Inbox tabs"
#~ msgstr "Inbox tabs"

#~ msgid "Incoming Notification Mails"
#~ msgstr "Incoming Notification Email Messages"

#, fuzzy
#~| msgid "Undone"
#~ msgid "Indonesia"
#~ msgstr "Undone"

#~ msgid "Info area"
#~ msgstr "Info area"

#~ msgid "Information about account recovery..."
#~ msgstr "Information about account recovery..."

#~ msgid "Invalid data"
#~ msgstr "Invalid data"

#~ msgid ""
#~ "Invite people via email. Every recipient will get an individual link to "
#~ "access the shared files."
#~ msgstr ""
#~ "Invite people via e-mail. Every recipient will get an individual link to "
#~ "access the shared files."

#~ msgid "Inviting other participants"
#~ msgstr "Inviting other participants"

#~ msgid "Item List"
#~ msgstr "Item List"

#~ msgid "Items without a file can not be opened."
#~ msgstr "Items without a file can not be opened."

#~ msgid "January"
#~ msgstr "January"

#~ msgid "Join"
#~ msgstr "Join"

#~ msgid "Join Presentation"
#~ msgstr "Join Presentation"

#~ msgid "Join presentation"
#~ msgstr "Join presentation"

#~ msgid "Join the presentation"
#~ msgstr "Join the presentation"

#~ msgid "Joining the presentation of %1$s."
#~ msgstr "Joining the presentation of %1$s."

#~ msgid "July"
#~ msgstr "July"

#~ msgid "Jump to slide"
#~ msgstr "Jump to slide"

#~ msgid "June"
#~ msgstr "June"

#, fuzzy
#~| msgid "Due on %1$s"
#~ msgid "Just open %1$s"
#~ msgstr "Due on %1$s"

#~ msgid "Keep looping endlessly"
#~ msgstr "Keep looping endlessly"

#~ msgid "Label"
#~ msgstr "Label"

#~ msgid "Last modified"
#~ msgstr "Last modified"

#~ msgid "Launching an app"
#~ msgstr "Launching an app"

#~ msgid "Leave"
#~ msgstr "Leave"

#, fuzzy
#~ msgid "Leave Presentation"
#~ msgstr "Task invitations"

#~ msgid "Leave messages on server"
#~ msgstr "Leave messages on server"

#~ msgid "Leave presentation"
#~ msgstr "Leave presentation"

#~ msgid "Leave the presentation"
#~ msgstr "Leave the presentation"

#~ msgid "Liked a link: %s"
#~ msgstr "Liked a link: %s"

#~ msgid "Line %1$d: %2$s"
#~ msgstr "Line %1$d: %2$s"

#, fuzzy
#~ msgid "Line wrap when sending text mails after"
#~ msgstr "Line wrap when sending text email messages after "

#, fuzzy
#~ msgid "Line wrap when sending text mails after how much characters"
#~ msgstr "Line wrap when sending text email messages after "

#~ msgid "Line wrap when sending text mails after: "
#~ msgstr "Line wrap when sending text email messages after: "

#~ msgid "Load Error"
#~ msgstr "Load error"

#~ msgid "Login must not be empty."
#~ msgstr "Login must not be empty."

#~ msgid "Logout now"
#~ msgstr "Logout now"

#~ msgid "Loop once only"
#~ msgstr "Loop once only"

#, fuzzy
#~| msgid "March"
#~ msgid "Mac"
#~ msgstr "March"

#~ msgid "Mail Details"
#~ msgstr "E-mail Details"

#~ msgid "Mail Thread Details"
#~ msgstr "E-mail Thread Details"

#~ msgid "Mail and Social Accounts"
#~ msgstr "Email and Social Accounts"

#~ msgid "Mail saved as draft"
#~ msgstr "Email saved as draft"

#~ msgid "Mail text"
#~ msgstr "Email text"

#~ msgid "Mail was not imported, only .eml files are supported."
#~ msgstr "Email was not imported, only .eml files are supported."

#~ msgid "Mailfilter created"
#~ msgstr "Mailfilter created"

#~ msgid "Mailfilter updated"
#~ msgstr "Mailfilter updated"

#~ msgid "Main window"
#~ msgstr "Main window"

#~ msgid "Manage applications"
#~ msgstr "Manage applications"

#~ msgctxt "help"
#~ msgid "Managing E-Mail messages"
#~ msgstr "Managing Email messages"

#~ msgid "March"
#~ msgstr "March"

#~ msgid "Mark as"
#~ msgstr "Mark as"

#~ msgid "Mark read"
#~ msgstr "Mark read"

#~ msgid "Mark unread"
#~ msgstr "Mark unread"

#~ msgid "May"
#~ msgstr "May"

#~| msgid "Mark as read"
#~ msgid "Message is read"
#~ msgstr "Message is read"

#~ msgid "Mobile"
#~ msgstr "Mobile"

#~ msgid "Mobile device settings:"
#~ msgstr "Mobile device settings:"

#~ msgid "Modified by"
#~ msgstr "Modified by"

#~ msgid "Month View"
#~ msgstr "Month View"

#~ msgid "Monthly on day %1$d"
#~ msgstr "Monthly on day %1$d"

#~ msgid "Monthly on the %1$s %2$s"
#~ msgstr "Monthly on the %1$s %2$s"

#, fuzzy
#~| msgid "Months"
#~ msgid "Montserrat"
#~ msgstr "Months"

#~ msgid "More zoom settings"
#~ msgstr "More zoom settings"

#~ msgid "Moving mails ... This may take a few seconds."
#~ msgstr "Moving email messages ... This may take a few seconds."

#~ msgid "Name already taken"
#~ msgstr "Name already taken"

#~ msgid "Names and email addresses"
#~ msgstr "Names and email addresses"

#~ msgid "Navigation bar"
#~ msgstr "Navigation bar"

#, fuzzy
#~| msgid "New calendar"
#~ msgid "New Caledonia"
#~ msgstr "New calendar"

#~ msgid "New Mail from %1$s %2$s. Press [enter] to open"
#~ msgstr "New email from %1$s %2$s. Press [enter] to open"

#, fuzzy
#~| msgid "New calendar"
#~ msgid "New Zealand"
#~ msgstr "New calendar"

#~ msgid "New objects icon"
#~ msgstr "New objects icon"

#~ msgid "New private calendar"
#~ msgstr "New private calendar"

#~ msgid "New private folder"
#~ msgstr "New private folder"

#~ msgid "New public folder"
#~ msgstr "New public folder"

#~ msgid "New subfolder"
#~ msgstr "New subfolder"

#~ msgid "New subscription"
#~ msgstr "New subscription"

#~ msgid "Next birthdays"
#~ msgstr "Next birthdays"

#~ msgid "Next slide"
#~ msgstr "Next slide"

#~ msgid "No appointments found for \"%s\""
#~ msgstr "No appointments found for \"%s\""

#~ msgid "No file selected for upload."
#~ msgstr "No file selected for upload."

#~ msgid "No items were found. Please adjust currently used facets."
#~ msgstr "No items were found. Please adjust currently used filters."

#~ msgid "No mails"
#~ msgstr "No email messages"

#~ msgid "No mails found for \"%s\""
#~ msgstr "No email messages found for \"%s\""

#~ msgid "No matching templates on this Server"
#~ msgstr "No matching templates on this server"

#~ msgid "No wall posts yet."
#~ msgstr "No wall posts yet."

#~ msgid "No, only move selected message(s)"
#~ msgstr "No, only move selected message(s)"

#~ msgid "Normal"
#~ msgstr "Normal"

#, fuzzy
#~| msgid "Forward"
#~ msgid "Norway"
#~ msgstr "Forward"

#~ msgid "Not yet confirmed"
#~ msgstr "Not yet confirmed"

#~ msgid "Note that some of the tabs can not be disabled."
#~ msgstr "Note that some of the tabs cannot be disabled."

#~ msgid "Note: The vCard format cannot contain distribution lists"
#~ msgstr "Note: The vCard format cannot contain distribution lists"

#~ msgid ""
#~ "Note: This subscription will replace the calendar content with the "
#~ "external content. Therefore you must create a new folder for this "
#~ "subscription."
#~ msgstr ""
#~ "Note: This subscription will replace the calendar content with the "
#~ "external content. Therefore you must create a new folder for this "
#~ "subscription."

#~ msgid "Nothing in your newsfeed."
#~ msgstr "Nothing in your newsfeed."

#~ msgid "November"
#~ msgstr "November"

#~ msgid "October"
#~ msgstr "October"

#~ msgid "Off"
#~ msgstr "Off"

#~ msgid "On %s %s each %s. months"
#~ msgstr "On %s %s every %s. months"

#~ msgid "On %s %s every month"
#~ msgstr "On %s %s every month"

#~ msgid "On %s %s in %s"
#~ msgstr "On %s %s in %s"

#~ msgid "On %s. day every %s. month"
#~ msgstr "On the %s day of every %s month"

#~ msgid "On %s. day every month"
#~ msgstr "On the %s day of every month"

#~ msgid "On new notifications except mails"
#~ msgstr "On new notifications except email messages"

#~ msgid "One item was found."
#~ msgid_plural "%1$s items were found."
#~ msgstr[0] "One item was found."
#~ msgstr[1] "%1$s items were found."

#~ msgid "OneDrive"
#~ msgstr "OneDrive"

#~ msgid "Only show widget summary on mobile devices"
#~ msgstr "Only show widget summary on mobile devices"

#~ msgid "Open in new tab"
#~ msgstr "Open in new tab"

#~ msgid "Opening E-Mail threads"
#~ msgstr "Opening email threads"

#~ msgid "Opening or closing the folder tree"
#~ msgstr "Opening or closing the folder tree"

#~ msgid "Opening the E-Mail settings"
#~ msgstr "Opening the email settings"

#~ msgid "Overdue Task. %1$s %2$s. Press [enter] to open"
#~ msgstr "Overdue Task. %1$s %2$s. Press [enter] to open"

#~ msgid "Page number"
#~ msgstr "Page number"

#, fuzzy
#~| msgid "Distance"
#~ msgid "Pakistan"
#~ msgstr "Distance"

#~ msgid "Pause"
#~ msgstr "Pause"

#, fuzzy
#~ msgid "Pause Presentation"
#~ msgstr "Task invitations"

#~ msgid "Pause presentation"
#~ msgstr "Pause presentation"

#~ msgid "Pause the presentation"
#~ msgstr "Pause the presentation"

#~ msgid "Permanently remove deleted emails?"
#~ msgstr "Permanently remove deleted email messages?"

#, fuzzy
#~| msgid "Permissions"
#~ msgid "Permissions for"
#~ msgstr "Permissions"

#, fuzzy
#~| msgid "Permissions"
#~ msgid "Permissions: %1$s"
#~ msgstr "Permissions"

#~ msgid "Phone (private)"
#~ msgstr "Phone (private)"

#~ msgid "Phone alt"
#~ msgstr "Phone alt"

#~ msgid "Please ask me every time"
#~ msgstr "Please ask me every time"

#~ msgid "Please choose a sentence below."
#~ msgstr "Please choose a sentence below."

#~ msgid "Please enter a correct number."
#~ msgstr "Please enter a valid number."

#~ msgid "Please enter a valid date."
#~ msgstr "Please enter a valid date."

#~ msgid ""
#~ "Please feel free to rename tabs to better match your needs. Use "
#~ "checkboxes to enable or disable specific tabs."
#~ msgstr ""
#~ "Please feel free to rename tabs to better match your needs. Use "
#~ "checkboxes to enable or disable specific tabs."

#, fuzzy
#~| msgid "Portal"
#~ msgid "Portugal"
#~ msgstr "Portal"

#~ msgid "Present"
#~ msgstr "Present"

#~ msgctxt "presenter"
#~ msgid "Present"
#~ msgstr "Present"

#~ msgid "Presentation end"
#~ msgstr "Presentation end"

#~ msgid "Presentation is paused."
#~ msgstr "Presentation is paused."

#~ msgid "Presentation join"
#~ msgstr "Join presentation"

#~ msgid "Presentation start"
#~ msgstr "Presentation start"

#~ msgid "Presenter"
#~ msgstr "Presenter"

#, fuzzy
#~ msgid "Presenter Navigation"
#~ msgstr "Task invitations"

#~ msgid "Presenter navigation bar"
#~ msgstr "Presenter navigation bar"

#~ msgid "Presenter toolbar"
#~ msgstr "Presenter tool bar"

#~ msgid "Press [enter] to close this alertbox."
#~ msgstr "Press [enter] to close this alert box."

#~ msgid "Press [enter] to jump to the facebook stream."
#~ msgstr "Press [Enter] to jump to the Facebook stream."

#~ msgid "Press [enter] to open"
#~ msgstr "Press [enter] to open"

#~ msgid "Press [enter] to select a time when you want to be reminded again"
#~ msgstr "Press [enter] to select a time when you want to be reminded again"

#~ msgid "Prettify plain text mails"
#~ msgstr "Prettify plain text e-mail messages"

#~ msgid "Prev"
#~ msgstr "Prev"

#, fuzzy
#~ msgid "Preview pane"
#~ msgstr "Preview"

#~ msgid "Previous slide"
#~ msgstr "Previous slide"

#, fuzzy
#~| msgid "Edit contact"
#~ msgid "Printout of contacts"
#~ msgstr "Edit contact"

#~ msgid "Privacy Notice"
#~ msgstr "Privacy Notice"

#~ msgid "Publication"
#~ msgstr "Publication"

#~ msgid "Publication has been added"
#~ msgstr "Publication has been added"

#~ msgid "Publications must have a name"
#~ msgstr "Publications must have a name"

#~ msgid "Publish"
#~ msgstr "Publish"

#~ msgid "Publish folder"
#~ msgstr "Publish folder"

#~ msgid "Publish item"
#~ msgstr "Publish item"

#~ msgid ""
#~ "Rating %1$d of %2$d. Press Enter to confirm or use the left and right "
#~ "arrowkeys to adjust your rating."
#~ msgstr ""
#~ "Rating %1$d of %2$d. Press Enter to confirm or use the left and right "
#~ "arrowkeys to adjust your rating."

#, fuzzy
#~| msgid "Page %1$d of %2$d"
#~ msgid "Rating %1$d of 5"
#~ msgstr "Page %1$d of %2$d"

#~ msgid "Reading the details"
#~ msgstr "Reading the details"

#~ msgid "Recipients can edit"
#~ msgstr "Recipients can edit"

#~ msgid "Recurring tasks need a valid end date."
#~ msgstr "Recurring tasks need a valid end date."

#~ msgid "Remove facet"
#~ msgstr "Remove filter"

#~ msgid "Remove from recipient list"
#~ msgstr "Remove from recipient list"

#~ msgid "Reply All"
#~ msgstr "Reply All"

#~ msgid "Reply to"
#~ msgstr "Reply to"

#~ msgid "Reset"
#~ msgstr "Reset"

#~ msgid "Resource name"
#~ msgstr "Resource name"

#, fuzzy
#~| msgid "Never"
#~ msgid "Revert"
#~ msgstr "Never"

#, fuzzy
#~| msgid "Text"
#~ msgid "Rich Text"
#~ msgstr "Text"

#, fuzzy
#~ msgid "Right"
#~ msgstr "tonight"

#~ msgid "Rule applies from"
#~ msgstr "Rule applies from"

#~ msgid "Rule applies not from"
#~ msgstr "Rule applies not from"

#~ msgid "Rule applies not on"
#~ msgstr "Rule applies not on"

#~ msgid "Rule applies not until"
#~ msgstr "Rule applies not until"

#~ msgid "Rule applies on"
#~ msgstr "Rule applies on"

#~ msgid "Rule applies until"
#~ msgstr "Rule applies until"

#~ msgid "Running applications"
#~ msgstr "Running applications"

#~ msgid "SMTP Login"
#~ msgstr "SMTP Login"

#~ msgid "SMTP Secure"
#~ msgstr "SMTP Secure"

#~ msgid "SMTP Server"
#~ msgstr "SMTP Server"

#~ msgid "SMTP login"
#~ msgstr "SMTP login"

#~ msgid "SMTP port"
#~ msgstr "SMTP port"

#~ msgid "SMTP secure"
#~ msgstr "SMTP secure"

#~ msgid "SMTP server"
#~ msgstr "SMTP server"

#~ msgid "Save in file store"
#~ msgstr "Save in file store"

#~ msgid "Save to Drive"
#~ msgstr "Save to Drive"

#~ msgid "Saved in"
#~ msgstr "Saved in"

#~ msgid "Saving attachment to Drive"
#~ msgid_plural "Saving attachments to Drive"
#~ msgstr[0] "Saving attachment to Drive"
#~ msgstr[1] "Saving attachments to Drive"

#~ msgid "Saving latest changes ..."
#~ msgstr "Saving latest changes ..."

#~ msgid "Search Options"
#~ msgstr "Search Options"

#~ msgid "Search here"
#~ msgstr "Search here"

#~ msgid "Search within application"
#~ msgstr "Search within application"

#~ msgid "Searched in"
#~ msgstr "Searched in"

#~ msgid "Searching for objects"
#~ msgstr "Searching for objects"

#~ msgid "Select Folder"
#~ msgstr "Select Folder"

#~ msgid "Select none"
#~ msgstr "Select none"

#~ msgid "Select page"
#~ msgstr "Select page"

#~ msgid "Selected message was moved successfully."
#~ msgid_plural "Selected messages has been moved successfully."
#~ msgstr[0] "Selected message was moved successfully."
#~ msgstr[1] "Selected messages have been moved successfully."

#~ msgid "Send as internal link"
#~ msgstr "Send as internal link"

#~ msgid "Send as mail"
#~ msgstr "Send as email"

#~ msgid "Send feedback"
#~ msgstr "Send feedback"

#~ msgid "Sender address"
#~ msgstr "Sender address"

#~ msgid "Sender/From"
#~ msgstr "Sender/From"

#~ msgid "Sending an E-Mail to a contact"
#~ msgstr "Sending an email to a contact"

#~ msgid "Sending the E-Mail"
#~ msgstr "Sending the email"

#~ msgid "September"
#~ msgstr "September"

#~ msgid "Settings for advanced users"
#~ msgstr "Settings for advanced users"

#~ msgid "Share link by email"
#~ msgstr "Share link by email"

#~ msgid "Share the folder \"%1$d\""
#~ msgid_plural "Share %1$d items"
#~ msgstr[0] "Share the folder \"%1$d\""
#~ msgstr[1] "Share %1$d items"

#, fuzzy
#~ msgctxt "owner"
#~ msgid "Shared by: %1$s"
#~ msgstr "Searched for: %1$s"

#~ msgid ""
#~ "Should all other past and future messages from %1$s also be moved to %2$s?"
#~ msgstr ""
#~ "Should all other past and future messages from %1$s also be moved to %2$s?"

#~ msgid ""
#~ "Should only the current message or all messages of the sender be moved"
#~ msgstr ""
#~ "Should only the current message or all messages of the sender be moved"

#~ msgid "Show QR code"
#~ msgstr "Show QR code"

#~ msgid "Show Tabs for inbox"
#~ msgstr "Show Tabs for inbox"

#~ msgid "Show all mails. Note: Mails are no longer grouped by conversation."
#~ msgstr ""
#~ "Show all email messages. Note: Email messages are no longer grouped by "
#~ "conversation."

#~ msgid "Show all my appointments from all calendars"
#~ msgstr "Show all my appointments from all calendars"

#~ msgctxt "plural"
#~ msgid "Show attachment"
#~ msgid_plural "Show attachments"
#~ msgstr[0] "Show attachment"
#~ msgstr[1] "Show attachments"

#, fuzzy
#~| msgid "Show comments"
#~ msgid "Show chevron day"
#~ msgstr "Show comments"

#~ msgid "Show comments"
#~ msgstr "Show comments"

#~ msgid "Show conflicts"
#~ msgstr "Show conflicts"

#~ msgid "Show file"
#~ msgstr "Show file"

#~ msgid "Show first page"
#~ msgstr "Show first page"

#~ msgid "Show internal link"
#~ msgstr "Show internal link"

#~ msgid "Show last page"
#~ msgstr "Show last page"

#~ msgid "Show legal information"
#~ msgstr "Show legal information"

#~ msgid "Show message size"
#~ msgstr "Show message size"

#~ msgid "Show more"
#~ msgstr "Show more"

#~ msgid "Show more comments"
#~ msgstr "Show more comments"

#~ msgid "Show original publication"
#~ msgstr "Show original publication"

#~ msgid "Show side panel"
#~ msgstr "Show side panel"

#~ msgid "Show strack trace"
#~ msgstr "Show strack trace"

#~ msgid "Show version history"
#~ msgstr "Show version history"

#, fuzzy
#~ msgid "Show/hide folder"
#~ msgstr "Move folder"

#~ msgid "Sidebar"
#~ msgstr "Side bar"

#~ msgid "Signature"
#~ msgstr "Signature"

#~ msgid "Signature position"
#~ msgstr "Signature position"

#~ msgid "Signature text"
#~ msgstr "Signature text"

#~ msgid "Signing out"
#~ msgstr "Signing out"

#, fuzzy
#~| msgid "Phone list"
#~ msgid "Simple phone list"
#~ msgstr "Phone list"

#~ msgid "Skip this step"
#~ msgstr "Skip this step"

#~ msgid "Slideshow"
#~ msgstr "Slideshow"

#, fuzzy
#~| msgid "Smartphone settings:"
#~ msgid "Smartphone"
#~ msgstr "Smartphone settings:"

#~ msgid ""
#~ "Social accounts are only used to download contact and/or calendar data"
#~ msgstr ""
#~ "Social accounts are only used to download contact and/or calendar data"

#~ msgid "Someone shared a file with you"
#~ msgstr "Someone shared a file with you"

#~ msgid ""
#~ "Someone shared a folder with you. Would you like to subscribe those %1$s?"
#~ msgstr ""
#~ "Someone shared a folder with you. Would you like to subscribe to %1$s?"

#~ msgid "Something went wrong reauthorizing the account."
#~ msgstr "Something went wrong reauthorising the account."

#~ msgid "Something went wrong saving your changes."
#~ msgstr "Something went wrong saving your changes."

#~ msgid "Sorry, common mails couldn't be assigned automatically."
#~ msgstr "Sorry, common e-mail messages could not be assigned automatically."

#, fuzzy
#~ msgid "Sorry, the audio file could not be played."
#~ msgstr "This file could not be uploaded."

#, fuzzy
#~ msgid "Sorry, the video could not be played."
#~ msgstr "This file could not be uploaded."

#~ msgid "Sorting your E-Mails"
#~ msgstr "Sorting your email messages"

#~ msgid "Sorting your tasks"
#~ msgstr "Sorting your tasks"

#~ msgid "Source"
#~ msgstr "Source"

#~ msgid "Spam folder"
#~ msgstr "Spam folder"

#, fuzzy
#~ msgid "Start Presentation"
#~ msgstr "Task invitations"

#~ msgid "Start local presentation"
#~ msgstr "Start local presentation"

#~ msgid "Start presentation"
#~ msgstr "Start presentation"

#~ msgid "Start remote presentation"
#~ msgstr "Start remote presentation"

#~ msgid "Start the presentation"
#~ msgstr "Start the presentation"

#~ msgid ""
#~ "Subscribing to items that are not delivered by another Open-Xchange "
#~ "Server (i.e. OXMF) may take some time. Example: Importing 100 contacts "
#~ "from Xing takes about 5 minutes. We are continually improving this "
#~ "functionality. Future releases will work significantly faster."
#~ msgstr ""
#~ "Subscribing to items that are not delivered by another Open-Xchange "
#~ "Server (i.e.: OXMF) may take some time. Example: Importing 100 contacts "
#~ "from Xing takes about 5 minutes. We are continually improving this "
#~ "functionality. Future releases will work significantly faster."

#~ msgid "Such data will never be uploaded"
#~ msgstr "Such data will never be uploaded"

#, fuzzy
#~| msgid "Your name"
#~ msgid "Suriname"
#~ msgstr "Your name"

#, fuzzy
#~| msgid "Enable"
#~ msgid "Tablet"
#~ msgstr "Enable"

#~ msgid "Tag mail with"
#~ msgstr "Tag mail with"

#~ msgid "Task invitation. %1$s %2$s %3$s. Press [enter] to open"
#~ msgstr "Task invitation. %1$s %2$s %3$s. Press [enter] to open"

#~ msgid "Task moved."
#~ msgid_plural "Tasks moved."
#~ msgstr[0] "Task moved."
#~ msgstr[1] "Tasks moved."

#~ msgid "Task reminder. %1$s %2$s %3$s. Press [enter] to open"
#~ msgstr "Task reminder. %1$s %2$s %3$s. Press [enter] to open"

#~ msgid "Tasks have been moved"
#~ msgstr "Tasks have been moved"

#~ msgid "Template"
#~ msgstr "Template"

#~ msgid "Text format"
#~ msgstr "Text format"

#~ msgctxt "help"
#~ msgid "The E-Mail Components"
#~ msgstr "The Email Components"

#~ msgctxt "help"
#~ msgid "The Files Components"
#~ msgstr "The Files Components"

#~ msgid "The Icons view"
#~ msgstr "The Icons view"

#~ msgid "The Icons view displays an icon for each file."
#~ msgstr "The Icons view displays an icon for each file."

#~ msgid "The List view"
#~ msgstr "The List view"

#~ msgid ""
#~ "The List view shows a sidebar with appointments and a display area with "
#~ "the data of the selected appointment. This view corresponds to the view "
#~ "in E-Mail and Contacts."
#~ msgstr ""
#~ "The List view shows a side bar with appointments and a display area with "
#~ "the data of the selected appointment. This view corresponds to the view "
#~ "in Email and Contacts."

#~ msgid ""
#~ "The List view shows a sidebar with files and a display area with the data "
#~ "of the selected file. This view corresponds to the views in E-Mail and "
#~ "Contacts."
#~ msgstr ""
#~ "The List view shows a side bar with files and a display area with the "
#~ "data of the selected file. This view corresponds to the views in Email "
#~ "and Contacts."

#~ msgid ""
#~ "The New objects icon shows the number of unread E-Mails or other "
#~ "notifications. If clicking the icon, the info area opens."
#~ msgstr ""
#~ "The New objects icon shows the number of unread email messages or other "
#~ "notifications. If clicking the icon, the info area opens."

#~ msgid "The Portal"
#~ msgstr "The Portal"

#~ msgid ""
#~ "The Portal informs you about current E-Mails, appointments or social "
#~ "network news."
#~ msgstr ""
#~ "The Portal informs you about current email messages, appointments or "
#~ "social network news."

#~ msgid ""
#~ "The appointment is repeated <a href=\"#\"  data-widget=\"number\" data-"
#~ "attribute=\"interval\">every <span class=\"number-control\">2</span> "
#~ "days</a>."
#~ msgstr ""
#~ "The appointment is repeated <a href=\"#\"  data-widget=\"number\" data-"
#~ "attribute=\"interval\">every <span class=\"number-control\">2</span> "
#~ "days</a>."

#~ msgid ""
#~ "The appointment is repeated <a href=\"#\"  data-widget=\"number\" data-"
#~ "attribute=\"interval\">every <span class=\"number-control\">2</span> "
#~ "weeks</a> on <a href=\"#\"  data-widget=\"days\" data-attribute=\"days"
#~ "\">monday</a>."
#~ msgstr ""
#~ "The appointment is repeated <a href=\"#\"  data-widget=\"number\" data-"
#~ "attribute=\"interval\">every <span class=\"number-control\">2</span> "
#~ "weeks</a> on <a href=\"#\"  data-widget=\"days\" data-attribute=\"days"
#~ "\">Monday</a>."

#~ msgid ""
#~ "The appointment is repeated <a href=\"#\" data-attribute=\"recurrenceType"
#~ "\" data-widget=\"options\">weekly</a>."
#~ msgstr ""
#~ "The appointment is repeated <a href=\"#\" data-attribute=\"recurrenceType"
#~ "\" data-widget=\"options\">weekly</a>."

#~ msgid ""
#~ "The appointment is repeated every <a href=\"#\" data-widget=\"options\" "
#~ "data-attribute=\"ordinal\">first</a> <a href=\"#\" data-widget=\"options"
#~ "\" data-attribute=\"day\">Wednesday</a> in <a href=\"#\" data-widget="
#~ "\"options\" data-attribute=\"month\">October</a>."
#~ msgstr ""
#~ "The appointment is repeated every <a href=\"#\" data-widget=\"options\" "
#~ "data-attribute=\"ordinal\">first</a> <a href=\"#\" data-widget=\"options"
#~ "\" data-attribute=\"day\">Wednesday</a> in <a href=\"#\" data-widget="
#~ "\"options\" data-attribute=\"month\">October</a>."

#~ msgid ""
#~ "The appointment is repeated every year on day <a href=\"#\" data-widget="
#~ "\"number\" data-attribute=\"dayInMonth\"><span class=\"number-control"
#~ "\">10</span></a> of <a href=\"#\" data-widget=\"options\" data-attribute="
#~ "\"month\">October</a>."
#~ msgstr ""
#~ "The appointment is repeated every year on day <a href=\"#\" data-widget="
#~ "\"number\" data-attribute=\"dayInMonth\"><span class=\"number-control"
#~ "\">10</span></a> of <a href=\"#\" data-widget=\"options\" data-attribute="
#~ "\"month\">October</a>."

#~ msgid ""
#~ "The appointment is repeated on day <a href=\"#\" data-widget=\"number\" "
#~ "data-attribute=\"dayInMonth\"><span class=\"number-control\">10</span></"
#~ "a> <a href=\"#\" data-widget=\"number\" data-attribute=\"interval\">every "
#~ "<span class=\"number-control\">2</span> months</a>."
#~ msgstr ""
#~ "The appointment is repeated on day <a href=\"#\" data-widget=\"number\" "
#~ "data-attribute=\"dayInMonth\"><span class=\"number-control\">10</span></"
#~ "a> <a href=\"#\" data-widget=\"number\" data-attribute=\"interval\">every "
#~ "<span class=\"number-control\">2</span> months</a>."

#~ msgid ""
#~ "The appointment is repeated the <a href=\"#\" data-widget=\"options\" "
#~ "data-attribute=\"ordinal\">second</a> <a href=\"#\" data-widget=\"options"
#~ "\" data-attribute=\"day\">Wednesday</a> <a href=\"#\" data-widget=\"number"
#~ "\" data-attribute=\"interval\">every <span class=\"number-control\">2</"
#~ "span> months</a>."
#~ msgstr ""
#~ "The appointment is repeated the <a href=\"#\" data-widget=\"options\" "
#~ "data-attribute=\"ordinal\">second</a> <a href=\"#\" data-widget=\"options"
#~ "\" data-attribute=\"day\">Wednesday</a> <a href=\"#\" data-widget=\"number"
#~ "\" data-attribute=\"interval\">every <span class=\"number-control\">2</"
#~ "span> months</a>."

#~ msgid "The calendar views display a calendar sheet with the appointments."
#~ msgstr "The calendar views display a calendar sheet with the appointments."

#~ msgid "The character \" \" is not allowed."
#~ msgstr "The character \" \" is not allowed."

#~ msgid ""
#~ "The display area shows an object's content. At the top of the display "
#~ "area you will find functions for e.g. moving or deleting objects."
#~ msgstr ""
#~ "The display area shows an object's content. At the top of the display "
#~ "area you will find functions for e.g.: moving or deleting objects."

#~ msgid "The document is protected by a password."
#~ msgstr "The document is protected by a password."

#~ msgid "The email address %1$s is already in the list"
#~ msgstr "The e-mail address %1$s is already in the list"

#~ msgid "The file is available at %1$s"
#~ msgstr "The file is available at %1$s"

#~ msgid "The folder is available at %1$s"
#~ msgstr "The folder is available at %1$s"

#~ msgid "The folder path"
#~ msgstr "The folder path"

#~ msgid "The following actions apply to all messages (%1$d) in this folder:"
#~ msgstr "The following actions apply to all messages (%1$d) in this folder:"

#~ msgid ""
#~ "The graph shows performance frequencies in percent. Grey line shows ideal "
#~ "performance, blue line is measured performance."
#~ msgstr ""
#~ "The graph shows performance frequencies in percent. The grey line shows "
#~ "ideal performance, and the blue line is measured performance."

#~ msgid ""
#~ "The icon at the bottom right side helps you sort your tasks. Click the "
#~ "icon to get a list of sort criteria."
#~ msgstr ""
#~ "The icon at the bottom right side helps you sort your tasks. Click the "
#~ "icon to get a list of sort criteria."

#~ msgid ""
#~ "The icon on the bottom right side helps you sort your E-Mails. Click the "
#~ "icon to get a list of sort criteria."
#~ msgstr ""
#~ "The icon on the bottom right side helps you sort your email messages. "
#~ "Click the icon to get a list of sort criteria."

#~ msgid ""
#~ "The limit of participants has been reached. Please contact the presenter "
#~ "%1$s."
#~ msgstr ""
#~ "The limit of participants has been reached. Please contact the presenter "
#~ "%1$s."

#~ msgid ""
#~ "The next step is allowing this system to access your %s account for you."
#~ msgstr ""
#~ "The next step is allowing this system to access your %s account for you."

#~ msgid "The notification area is closed"
#~ msgstr "The notification area is closed"

#~ msgid "The number of recipients is limited to %1$s recipients per field"
#~ msgstr "The number of recipients is limited to %1$s recipients per field"

#~ msgid ""
#~ "The number on the right side of the E-Mail subject corresponds to the "
#~ "number of E-Mails in a thread. To open the thread, click on the number."
#~ msgstr ""
#~ "The number on the right side of the email subject corresponds to the "
#~ "number of email messages in a thread. To open the thread, click on the "
#~ "number."

#~ msgid "The person %1$s is already in the list"
#~ msgstr "The person %1$s is already in the list"

#~ msgid "The positions of vacation notice and auto forward cannot be changed"
#~ msgstr "The positions of vacation notice and auto forward cannot be changed"

#~ msgid ""
#~ "The presentation cannot be started. Please check the URL or contact the "
#~ "presenter."
#~ msgstr ""
#~ "The presentation cannot be started. Please check the URL or contact the "
#~ "presenter."

#~ msgid "The presentation document %1$s was deleted."
#~ msgstr "The presentation document %1$s was deleted."

#~ msgid "The publication has been made available as %s"
#~ msgstr "The publication has been made available as %s"

#~ msgid "The realtime connection is established."
#~ msgstr "The realtime connection has been established."

#~ msgid "The realtime connection is lost."
#~ msgstr "The realtime connection has been lost."

#~ msgid "The requested document does not exist."
#~ msgstr "The requested document does not exist."

#~ msgid "The requested email no longer exists"
#~ msgstr "The requested email no longer exists"

#~ msgid ""
#~ "The series <a href=\"#\" data-attribute=\"ending\" data-widget=\"options"
#~ "\">ends</a> <a href=\"#\" data-attribute=\"occurrences\" data-widget="
#~ "\"number\">after <span class=\"number-control\">2</span> appointments</a>."
#~ msgstr ""
#~ "The series <a href=\"#\" data-attribute=\"ending\" data-widget=\"options"
#~ "\">ends</a> <a href=\"#\" data-attribute=\"occurrences\" data-widget="
#~ "\"number\">after <span class=\"number-control\">2</span> appointments</a>."

#~ msgid ""
#~ "The series <a href=\"#\" data-attribute=\"ending\" data-widget=\"options"
#~ "\">ends</a> on <a href=\"#\" data-attribute=\"until\" data-widget="
#~ "\"datePicker\">11/03/2013</a>."
#~ msgstr ""
#~ "The series <a href=\"#\" data-attribute=\"ending\" data-widget=\"options"
#~ "\">ends</a> on <a href=\"#\" data-attribute=\"until\" data-widget="
#~ "\"datePicker\">11/03/2013</a>."

#~ msgid ""
#~ "The series <a href=\"#\" data-attribute=\"ending\" data-widget=\"options"
#~ "\">never ends</a>."
#~ msgstr ""
#~ "The series <a href=\"#\" data-attribute=\"ending\" data-widget=\"options"
#~ "\">never ends</a>."

#~ msgid ""
#~ "The settings are organized in topics. Select the topic on the left side, "
#~ "e.g Basic settings, E-Mail or My contact data."
#~ msgstr ""
#~ "The settings are organised in topics. Select the topic on the left side, "
#~ "e.g Basic settings, Email or My contact data."

#~ msgid ""
#~ "The settings for collecting contacts in this folder will become disabled "
#~ "when you enter the application the next time."
#~ msgstr ""
#~ "The settings for collecting contacts in this folder will become disabled "
#~ "when you enter the application the next time."

#~ msgid ""
#~ "The shared data will be accessible to everyone on the Internet. Please "
#~ "consider, which data you want to share."
#~ msgstr ""
#~ "The shared data will be accessible to everyone on the Internet. Please "
#~ "consider which data you want to share."

#~ msgid "The tabbed inbox can be completely disabled in the mail settings."
#~ msgstr "The tabbed inbox can be completely disabled in the e-mail settings."

#~ msgid "There are currently no participants."
#~ msgstr "There are currently no participants."

#~ msgid "There is already %1$d appointment in this timeframe."
#~ msgid_plural "There are already %1$d appointments in this timeframe."
#~ msgstr[0] "There is already %1$d appointment in this timeframe."
#~ msgstr[1] "There are already %1$d appointments in this timeframe."

#~ msgid "This account cannot be validated"
#~ msgstr "This account cannot be validated"

#~ msgid "This document does not have any content."
#~ msgstr "This document does not have any content."

#~ msgid ""
#~ "This document is password protected and cannot be displayed. Please open "
#~ "it with your local PDF viewer."
#~ msgstr ""
#~ "This document is password protected and cannot be displayed. Please open "
#~ "it with your local PDF viewer."

#~ msgid "This feature is deactivated"
#~ msgstr "This feature is deactivated"

#~ msgid "This field has to be filled"
#~ msgstr "This field has to be filled"

#~ msgid ""
#~ "This file (or folder) is shared with others. It won't be available for "
#~ "the invited guests any more."
#~ msgid_plural ""
#~ "Some files/folder are shared with others. They won't be available for the "
#~ "invited guests any more."
#~ msgstr[0] ""
#~ "This file (or folder) is shared with others. It will not be available for "
#~ "the invited guests any more."
#~ msgstr[1] ""
#~ "Some files/folder are shared with others. They will not be available for "
#~ "the invited guests any more."

#~ msgid "This file has been added"
#~ msgstr "This file has been added"

#~ msgid "This file has been locked"
#~ msgid_plural "These files have been locked"
#~ msgstr[0] "This file has been locked"
#~ msgstr[1] "These files have been locked"

#~ msgid "This file has been unlocked"
#~ msgid_plural "These files have been unlocked"
#~ msgstr[0] "This file has been unlocked"
#~ msgstr[1] "These files have been unlocked"

#~ msgid "This file has not been locked"
#~ msgid_plural "These files have not been locked"
#~ msgstr[0] "This file has not been locked"
#~ msgstr[1] "These files have not been locked"

#~ msgid "This file has not been unlocked"
#~ msgid_plural "These files have not been unlocked"
#~ msgstr[0] "This file has not been unlocked"
#~ msgstr[1] "These files have not been unlocked"

#~ msgid "This file is locked by you"
#~ msgstr "This file is locked by you"

#~ msgid ""
#~ "This folder is shared with others. It won't be available for the invited "
#~ "guests any more."
#~ msgstr ""
#~ "This folder is shared with others. It will not be available for the "
#~ "invited guests any more."

#~ msgid "This may take some seconds"
#~ msgstr "This may take a few seconds"

#~ msgid "This message is read, press this button to mark it as unread."
#~ msgstr "This message is read, press this button to mark it as unread."

#~ msgid "This message is unread, press this button to mark it as read."
#~ msgstr "This message is unread, press this button to mark it as read."

#~ msgid "Tile"
#~ msgstr "Tile"

#~ msgid "Time range for the calender view"
#~ msgstr "Time range for the calender view"

#~ msgid "Time range for the list view"
#~ msgstr "Time range for the list view"

#~ msgid "Time range for the team view"
#~ msgstr "Time range for the team view"

#~ msgid "Timezone"
#~ msgstr "Time zone"

#~ msgctxt "title"
#~ msgid "Title"
#~ msgstr "Title"

#~ msgid "To add further details, click on Expand form."
#~ msgstr "To add additional details, click on Expand form."

#~ msgid ""
#~ "To change the layout, drag a tile's background to another position and "
#~ "drop it there."
#~ msgstr ""
#~ "To change the layout, drag a tile's background to another position and "
#~ "drop it there."

#~ msgid ""
#~ "To compose a new E-Mail, click on the Compose new E-Mail icon at the top."
#~ msgstr ""
#~ "To compose a new email, click on the Compose new Email icon at the top."

#~ msgid ""
#~ "To create a new E-Mail, click the Compose new E-Mail icon at the top."
#~ msgstr "To create a new email, click the Compose new Email icon at the top."

#~ msgid ""
#~ "To create a new appointment, click the New appointment icon at the top."
#~ msgstr ""
#~ "To create a new appointment, click the New appointment icon at the top."

#~ msgid "To create a new contact, click the Add contact icon on top."
#~ msgstr "To create a new contact, click the Add contact icon on top."

#~ msgid "To create a new task, click the Create new task icon at the top."
#~ msgstr "To create a new task, click the Create new task icon at the top."

#~ msgid "To create a note, click the icon at the top. Select Add note."
#~ msgstr "To create a note, click the icon at the top. Select Add note."

#~ msgid ""
#~ "To create recurring appointments, enable Repeat. Functions for setting "
#~ "the recurrence parameters are shown."
#~ msgstr ""
#~ "To create recurring appointments, enable Repeat. Functions for setting "
#~ "the recurrence parameters are shown."

#~ msgid ""
#~ "To create recurring tasks, enable Repeat. Functions for setting the "
#~ "recurrence parameters are shown."
#~ msgstr ""
#~ "To create recurring tasks, enable Repeat. Functions for setting the "
#~ "recurrence parameters are shown."

#~ msgid "To create the appointment, click on Create at the upper right side."
#~ msgstr "To create the appointment, click on Create at the upper right side."

#~ msgid "To create the task, click on Create on the upper right side."
#~ msgstr "To create the task, click on Create on the upper right side."

#~ msgid ""
#~ "To display a tile again or to display further information sources, click "
#~ "on Customize this page."
#~ msgstr ""
#~ "To display a tile again or to display additional information sources, "
#~ "click on Customise this page."

#~ msgid ""
#~ "To display the help or the settings, use the icons on the right side of "
#~ "the menu bar."
#~ msgstr ""
#~ "To display the help or the settings, use the icons on the right side of "
#~ "the menu bar."

#~ msgid ""
#~ "To edit multiple contacts at once, enable the checkboxes on the left side "
#~ "of the contacts. If the checkboxes are not displayed, click the icon on "
#~ "the bottom left side."
#~ msgstr ""
#~ "To edit multiple contacts at once, enable the checkboxes on the left side "
#~ "of the contacts. If the checkboxes are not displayed, click the icon on "
#~ "the bottom left side."

#~ msgid ""
#~ "To edit multiple tasks at once, enable the checkboxes at the left side of "
#~ "the tasks. If the checkboxes are not displayed, click the icon at the "
#~ "bottom left side."
#~ msgstr ""
#~ "To edit multiple tasks at once, enable the checkboxes at the left side of "
#~ "the tasks. If the checkboxes are not displayed, click the icon at the "
#~ "bottom left side."

#~ msgid ""
#~ "To fill this area please drag and drop mails to the title of this tab."
#~ msgstr ""
#~ "To fill this area please drag and drop e-mail messages to the title of "
#~ "this tab."

#~ msgid ""
#~ "To invite other participants, enter their names in the field below "
#~ "Participants. To avoid appointment conflicts, click on Find a free time "
#~ "at the upper right side."
#~ msgstr ""
#~ "To invite other participants, enter their names in the field below "
#~ "Participants. To avoid appointment conflicts, click on Find a free time "
#~ "at the upper right side."

#~ msgid ""
#~ "To invite other participants, enter their names in the field below "
#~ "Participants. You can add documents as attachment to the task."
#~ msgstr ""
#~ "To invite other participants, enter their names in the field below "
#~ "Participants. You can add documents as attachments to the task."

#~ msgid "To launch an app, click on a tile's headline."
#~ msgstr "To launch an app, click on a tile's headline."

#~ msgid ""
#~ "To launch an app, click on an entry on the top-left side of the menu bar."
#~ msgstr ""
#~ "To launch an app, click on an entry on the top-left side of the menu bar."

#~ msgid "To not miss the appointment, use the reminder functions."
#~ msgstr "To not miss the appointment, use the reminder functions."

#~ msgid "To not miss the task, use the reminder function."
#~ msgstr "To not miss the task, use the reminder function."

#~ msgid "To open or close the folder tree, click the Toggle folder icon."
#~ msgstr "To open or close the folder tree, click the Toggle folder icon."

#~ msgid ""
#~ "To open the E-Mail settings, click the Gearwheel icon on the upper right "
#~ "side of the menu bar. Select Settings. Click on E-Mail on the left side."
#~ msgstr ""
#~ "To open the email settings, click the Gearwheel icon on the upper right "
#~ "side of the menu bar. Select Settings. Click on email on the left side."

#~ msgid ""
#~ "To open the help, click the System menu icon on the upper right side of "
#~ "the menu bar. Select Help."
#~ msgstr ""
#~ "To open the help, click the System menu icon on the upper right side of "
#~ "the menu bar. Select Help."

#~ msgid ""
#~ "To open the settings, click the System menu icon on the upper right side "
#~ "of the menu bar. Select Settings."
#~ msgstr ""
#~ "To open the settings, click the System menu icon on the upper right side "
#~ "of the menu bar. Select Settings."

#~ msgid "To read the details, click on an entry in a tile."
#~ msgstr "To read the details, click on an entry in a tile."

#~ msgid ""
#~ "To receive information about the sender or other recipients, open the "
#~ "Halo view by clicking on a name."
#~ msgstr ""
#~ "To receive information about the sender or other recipients, open the "
#~ "Halo view by clicking on a name."

#~ msgid "To search for objects, click the Toggle search icon."
#~ msgstr "To search for objects, click the Toggle search icon."

#~ msgid ""
#~ "To select one of the views Icon or List, click the icon at the bottom of "
#~ "the toolbar."
#~ msgstr ""
#~ "To select one of the views Icon or List, click the icon at the bottom of "
#~ "the tool bar."

#~ msgid ""
#~ "To select one of the views like Day, Month or List, click the Eye icon in "
#~ "the toolbar."
#~ msgstr ""
#~ "To select one of the views like Day, Month or List, click the Eye icon in "
#~ "the tool bar."

#~ msgid ""
#~ "To send an E-Mail to the contact, click on an E-Mail address or on Send E-"
#~ "Mail at the top of the display area."
#~ msgstr ""
#~ "To send an email to the contact, click on an email address or on Send "
#~ "Email at the top of the display area."

#~ msgid "To send the E-Mail, click on Send on the upper right side."
#~ msgstr "To send the email, click on Send on the upper right side."

#~ msgid ""
#~ "To sign out, click the System menu icon on the upper right side of the "
#~ "menu bar. Select Sign out."
#~ msgstr ""
#~ "To sign out, click the System menu icon on the upper right side of the "
#~ "menu bar. Select Sign out."

#~ msgid "To track the editing status, enter the current progress."
#~ msgstr "To track the editing status, enter the current progress."

#~ msgid "To upload a file, click the icon at the top. Select Upload new file."
#~ msgstr ""
#~ "To upload a file, click the icon at the top. Select Upload new file."

#~ msgid ""
#~ "To view further information, click on a file. The information are "
#~ "displayed in a pop-up window."
#~ msgstr ""
#~ "To view additional information, click on a file. The information is "
#~ "displayed in a pop-up window."

#~ msgid "Toggle checkboxes"
#~ msgstr "Toggle checkboxes"

#~ msgid "Toggle folder"
#~ msgstr "Toggle folder"

#~ msgid "Toggle fullscreen"
#~ msgstr "Toggle full screen"

#~ msgid "Toggle options"
#~ msgstr "Toggle options"

#~ msgid "Toggle search"
#~ msgstr "Toggle search"

#~ msgid "Too many contacts in your address book."
#~ msgstr "Too many contacts in your address book."

#~ msgid "Touchselect on/off"
#~ msgstr "Touchselect on/off"

#~ msgid "Tour: Coming from OX6"
#~ msgstr "Tour: Coming from OX6"

#~ msgid "Tracking the editing status"
#~ msgstr "Tracking the editing status"

#~ msgid "Trash folder"
#~ msgstr "Trash folder"

#~ msgid "Tweet"
#~ msgstr "Tweet"

#~ msgid "Under construction"
#~ msgstr "Under construction"

#~ msgid "Unnamed"
#~ msgstr "Unnamed"

#~ msgid "Unread only"
#~ msgstr "Unread only"

#~ msgid "Updating account data. This might take a few seconds."
#~ msgstr "Updating account data. This might take a few seconds."

#~ msgid ""
#~ "Updating subscribed data takes time. Importing 100 contacts for example, "
#~ "may take up to 5 minutes. Please have some patience."
#~ msgstr ""
#~ "Updating subscribed data takes time. Importing 100 contacts, for example, "
#~ "may take up to 5 minutes. Please be patient."

#~ msgid "Upgrade to premium"
#~ msgstr "Upgrade to premium"

#, fuzzy
#~| msgid "Upload local file"
#~ msgid "Upload handling"
#~ msgstr "Upload local file"

#~ msgid "Upload new files"
#~ msgstr "Upload new files"

#~ msgid "Use"
#~ msgstr "Use"

#~ msgid "Use SSL connection"
#~ msgstr "Use SSL connection"

#~ msgid ""
#~ "Use cursor keys to change the item position. Virtual cursor mode has to "
#~ "be disabled."
#~ msgstr ""
#~ "Use cursor keys to change the item position. Virtual cursor mode has to "
#~ "be disabled."

#, fuzzy
#~| msgid ""
#~| "Rating %1$d of %2$d confirmed. Use the left and right arrowkeys to "
#~| "adjust your rating."
#~ msgid "Use left and right cursor keys to adjust your rating."
#~ msgstr ""
#~ "Rating %1$d of %2$d confirmed. Use the left and right arrow keys to "
#~ "adjust your rating."

#~ msgid ""
#~ "Use the folder tree to open the folder containing the objects that you "
#~ "want to view in the sidebar."
#~ msgstr ""
#~ "Use the folder tree to open the folder containing the objects that you "
#~ "want to view in the side bar."

#~ msgid ""
#~ "Use the sidebar to select an object in order to view its contents or to "
#~ "apply functions."
#~ msgstr ""
#~ "Use the side bar to select an object in order to view its contents or to "
#~ "apply functions."

#~ msgid "Using the reminder function"
#~ msgstr "Using the reminder function"

#~ msgid "Using the reminder functions"
#~ msgstr "Using the reminder functions"

#, fuzzy
#~| msgid "Manual"
#~ msgid "Vanuatu"
#~ msgstr "Manual"

#, fuzzy
#~| msgid "Vertical"
#~ msgid "Vatican"
#~ msgstr "Vertical"

#~ msgid "Version history"
#~ msgstr "Version history"

#~ msgid "View participants"
#~ msgstr "View participants"

#~ msgid "View the presentation in fullscreen on your device."
#~ msgstr "View the presentation in fullscreen on your device."

#~ msgid "Week View"
#~ msgstr "Week View"

#~ msgid "Weekly on %1$s"
#~ msgstr "Weekly on %1$s"

#~ msgid "Welcome. Please provide your feedback about this product"
#~ msgstr "Welcome. Please provide your feedback about this product"

#, fuzzy
#~| msgid "Do you really want to discard your changes?"
#~ msgid "What do you want to use on your iPhone?"
#~ msgstr "Do you really want to discard your changes?"

#~ msgid ""
#~ "When using this feature, you as the current owner of the data are "
#~ "responsible for being careful with privacy rules and for complying with "
#~ "legal obligations (Copyright, Privacy Laws). Especially when sharing "
#~ "personal data you are the responsible party according to the Federal Data "
#~ "Protection Act (BDSG, Germany) or other Privacy Acts of your country. "
#~ "According to European and other national regulations you as the "
#~ "responsible party are in charge of data economy, and must not publish or "
#~ "forward personal data without the person's consent. Beyond legal "
#~ "obligations, we would like to encourage extreme care when dealing with "
#~ "personal data. Please consider carefully where you store and to whom you "
#~ "forward personal data. Please ensure appropriate access protection, e.g. "
#~ "by proper password protection."
#~ msgstr ""
#~ "When using this feature you, as the current owner of the data, are "
#~ "responsible for being careful with privacy rules and for complying with "
#~ "legal obligations (Copyright, Privacy Laws). Especially when sharing "
#~ "personal data, you are the responsible party according to the Federal "
#~ "Data Protection Act (BDSG, Germany) or other Privacy Acts of your "
#~ "country. According to European and other national regulations you, as the "
#~ "responsible party, are in charge of data economy, and must not publish or "
#~ "forward personal data without the person's consent. Beyond legal "
#~ "obligations, we would like to encourage extreme care when dealing with "
#~ "personal data. Please consider carefully where you store and to whom you "
#~ "forward personal data. Please ensure appropriate access protection, e.g.: "
#~ "by proper password protection."

#, fuzzy
#~| msgid "Do you really want to discard your changes?"
#~ msgid "Which app do you want to use on your device?"
#~ msgstr "Do you really want to discard your changes?"

#~ msgid "Which device do you want to configure?"
#~ msgstr "Which device do you want to configure?"

#~ msgctxt "address"
#~ msgid "Work"
#~ msgstr "Work"

#~ msgid "Yearly on %1$s %2$d"
#~ msgstr "Yearly on %1$s %2$d"

#~ msgid "Yearly on the %1$s %2$s of %3$d"
#~ msgstr "Yearly on the %1$s %2$s of %3$d"

#~ msgid "Yes, always move them all"
#~ msgstr "Yes, always move them all"

#~ msgid ""
#~ "You can drag and drop files from your computer here to add as attachment."
#~ msgstr ""
#~ "You can drag and drop files from your computer here to add as attachments."

#~ msgid ""
#~ "You can drag and drop files from your computer to upload either a new "
#~ "file or another version of a file."
#~ msgstr ""
#~ "You can drag and drop files from your computer to upload either a new "
#~ "file or another version of a file."

#~ msgid ""
#~ "You can manage desktop notifications at any time, by vitising your "
#~ "settings"
#~ msgstr ""
#~ "You can manage desktop notifications at any time, by vitising your "
#~ "settings"

#~ msgid "You can't present the same document more than once."
#~ msgstr "You cannot present the same document more than once."

#~ msgid "You do not have the appropriate permissions to read the document."
#~ msgstr "You do not have the appropriate permissions to read the document."

#~ msgid ""
#~ "You have %1$d notifications. Press [enter] to jump to the notification "
#~ "area and [escape] to close it again."
#~ msgid_plural ""
#~ "You have %1$d notifications. Press [enter] to jump to the notification "
#~ "area and [escape] to close it again."
#~ msgstr[0] ""
#~ "You have %1$d notification. Press [enter] to jump to the notification "
#~ "area and [escape] to close it again."
#~ msgstr[1] ""
#~ "You have %1$d notifications. Press [enter] to jump to the notification "
#~ "area and [escape] to close it again."

#~ msgid "You have 1 unread message"
#~ msgstr "You have 1 unread message"

#~ msgid "You have reauthorized this account."
#~ msgstr "You have reauthorised this account."

#~ msgid ""
#~ "Your %s account has been created. Expect a confirmation mail from %s soon."
#~ msgstr ""
#~ "Your %s account has been created. Expect a confirmation mail from %s soon."

#~ msgid "Your Applications"
#~ msgstr "Your Applications"

#~ msgid "Your answer"
#~ msgstr "Your answer"

#~ msgid "Your applications"
#~ msgstr "Your applications"

#~ msgid "Your auto forward has been saved"
#~ msgstr "Your auto forward has been saved"

#~ msgid "Your browser is slow and outdated!"
#~ msgstr "Your browser is slow and outdated."

#~ msgid "Your data has been saved"
#~ msgstr "Your data has been saved"

#~ msgid "Your email address will be included when sending this feedback"
#~ msgstr "Your e-mail address will be included when sending this feedback"

#~ msgid "Your password has been changed"
#~ msgstr "Your password has been changed"

#~ msgid "Your primary mail account can not be deleted."
#~ msgstr "Your primary email account can not be deleted."

#, fuzzy
#~ msgid "Your selected picture exceeds the maximum allowed filesize of %1$s"
#~ msgstr ""
#~ "The file \"%1$s\" cannot be uploaded because it exceeds the maximum file "
#~ "size of %2$s"

#~ msgid "Your vacation notice has been saved"
#~ msgstr "Your vacation notice has been saved"

#~ msgid "Zoom: %1$d%"
#~ msgstr "Zoom: %1$d%"

#~ msgid "after %1$d appointment"
#~ msgid_plural "after %1$d appointments"
#~ msgstr[0] "after %1$d appointment"
#~ msgstr[1] "after %1$d appointments"

#~ msgid "and"
#~ msgstr "and"

#~ msgid "and %1$d others ..."
#~ msgstr "and %1$d others ..."

#~ msgid "april"
#~ msgstr "April"

#~ msgid "august"
#~ msgstr "August"

#, fuzzy
#~ msgid "characters"
#~ msgstr "characters"

#~ msgid "close"
#~ msgstr "close"

#~ msgid "collapsed"
#~ msgstr "collapsed"

#, fuzzy
#~| msgid "continue if any of these condition is met."
#~ msgid "continue if any of these condition is met"
#~ msgstr "continue if any of these conditions is met."

#~ msgid "daily"
#~ msgstr "daily"

#~ msgid "date range"
#~ msgstr "date range"

#~ msgid "day of the week"
#~ msgstr "day of the week"

#~ msgid "day of the weekend"
#~ msgstr "day of the weekend"

#, fuzzy
#~| msgid "Edit signature"
#~ msgid "edit share"
#~ msgstr "Edit signature"

#~ msgid "end date "
#~ msgstr "end date "

#~ msgid "ends"
#~ msgstr "ends"

#~ msgid "ends after a certain number of appointments"
#~ msgstr "ends after a certain number of appointments"

#~ msgid "ends on"
#~ msgstr "ends on"

#~ msgid "ends on a specific date"
#~ msgstr "ends on a specific date"

#~ msgid "every %1$d day"
#~ msgid_plural "every %1$d days"
#~ msgstr[0] "every %1$d day"
#~ msgstr[1] "every %1$d days"

#~ msgid "every %1$d month"
#~ msgid_plural "every %1$d months"
#~ msgstr[0] "every %1$d month"
#~ msgstr[1] "every %1$d months"

#~ msgid "every %1$d week"
#~ msgid_plural "every %1$d weeks"
#~ msgstr[0] "every %1$d week"
#~ msgstr[1] "every %1$d weeks"

#~ msgid "every day"
#~ msgstr "every day"

#~ msgid "every month"
#~ msgstr "every month"

#~ msgid "every week"
#~ msgstr "every week"

#~ msgid "expanded"
#~ msgstr "expanded"

#~ msgid "february"
#~ msgstr "February"

#~ msgid "hCard Export"
#~ msgstr "hCard Export"

#~ msgid "hostname"
#~ msgstr "hostname"

#, fuzzy
#~| msgid "Phone"
#~ msgid "iPhone"
#~ msgstr "Phone"

#~ msgid "in blind copy"
#~ msgstr "in blind copy"

#~ msgid "is on"
#~ msgstr "is on"

#~ msgid "january"
#~ msgstr "January"

#~ msgid "july"
#~ msgstr "July"

#~ msgid "june"
#~ msgstr "June"

#~ msgid "last"
#~ msgstr "last"

#~ msgid "later"
#~ msgstr "later"

#~ msgid "login"
#~ msgstr "login"

#~ msgid "march"
#~ msgstr "March"

#~ msgid "may"
#~ msgstr "May"

#~ msgid "monthly"
#~ msgstr "monthly"

#~ msgid "more"
#~ msgstr "more"

#~ msgid "never ends"
#~ msgstr "never ends"

#~ msgid "next %1$s"
#~ msgstr "next %1$s"

#~ msgid "next Friday"
#~ msgstr "next Friday"

#~ msgid "next Monday"
#~ msgstr "next Monday"

#~ msgid "next Saturday"
#~ msgstr "next Saturday"

#~ msgid "next Sunday"
#~ msgstr "next Sunday"

#~ msgid "next Thursday"
#~ msgstr "next Thursday"

#~ msgid "next Tuesday"
#~ msgstr "next Tuesday"

#~ msgid "next Wednesday"
#~ msgstr "next Wednesday"

#~ msgid "next week"
#~ msgstr "next week"

#~ msgid "none"
#~ msgstr "none"

#~ msgid "november"
#~ msgstr "November"

#~ msgid "october"
#~ msgstr "October"

#~ msgid "open"
#~ msgstr "open"

#~ msgid "optional password"
#~ msgstr "optional password"

#~ msgid "process subsequent rules"
#~ msgstr "process subsequent rules"

#~ msgid "remove"
#~ msgstr "remove"

#, fuzzy
#~| msgid "Folder permissions"
#~ msgid "remove permission"
#~ msgstr "Folder permissions"

#, fuzzy
#~| msgid "remove"
#~ msgid "remove share"
#~ msgstr "remove"

#~ msgid "september"
#~ msgstr "September"

#, fuzzy
#~| msgid "show image"
#~ msgid "show mail"
#~ msgstr "show image"

#~ msgid "status "
#~ msgstr "status "

#~ msgid "subfolders of %s"
#~ msgstr "subfolders of %s"

#~ msgid "the item has been moved"
#~ msgstr "the item has been moved"

#~ msgid "the line length must be a number"
#~ msgstr "the line length must be a number"

#~ msgid "total"
#~ msgstr "total"

#~ msgid "unread"
#~ msgstr "unread"

#~ msgid "weekly"
#~ msgstr "weekly"

#~ msgid "work days"
#~ msgstr "work days"

#~ msgid "yearly"
#~ msgstr "yearly"<|MERGE_RESOLUTION|>--- conflicted
+++ resolved
@@ -16,1515 +16,21 @@
 "Plural-Forms: nplurals=2; plural=(n != 1);\n"
 "X-Generator: Lokalize 2.0\n"
 
-#. recurrence string
-#. used to concatenate two weekdays, like Monday and Tuesday
-#. make sure that the leading and trailing spaces are also in the translation
-#: apps/io.ox/calendar/util.js module:io.ox/calendar
-msgid " and "
-msgstr " and "
-
-#. File size
-#. %1$d is the number
-#. %2$s is the unit (B, KB, MB etc.)
-#: apps/io.ox/core/strings.js module:io.ox/core
-msgid "%1$d %2$s"
-msgstr "%1$d %2$s"
-
-#: apps/io.ox/calendar/util.js module:io.ox/calendar
-msgid "%1$d Day"
-msgid_plural "%1$d Days"
-msgstr[0] "%1$d Day"
-msgstr[1] "%1$d Days"
-
-#: apps/io.ox/calendar/util.js module:io.ox/calendar
-msgid "%1$d Hour"
-msgid_plural "%1$d Hours"
-msgstr[0] "%1$d Hour"
-msgstr[1] "%1$d Hours"
-
-#: apps/io.ox/calendar/util.js module:io.ox/calendar
-msgid "%1$d Minute"
-msgid_plural "%1$d Minutes"
-msgstr[0] "%1$d Minute"
-msgstr[1] "%1$d Minutes"
-
-#: apps/io.ox/calendar/util.js module:io.ox/calendar
-msgid "%1$d Week"
-msgid_plural "%1$d Weeks"
-msgstr[0] "%1$d Week"
-msgstr[1] "%1$d Weeks"
-
-#. %1$d is number of selected addresses
-#: apps/io.ox/contacts/addressbook/popup.js module:io.ox/contacts
-msgid "%1$d address selected"
-msgid_plural "%1$d addresses selected"
-msgstr[0] "%1$d address selected"
-msgstr[1] "%1$d addresses selected"
-
-#: apps/io.ox/core/attachments/view.js module:io.ox/core
-msgid "%1$d attachment"
-msgid_plural "%1$d attachments"
-msgstr[0] "%1$d attachment"
-msgstr[1] "%1$d attachments"
-
-#. estimated upload duration
-#: apps/io.ox/files/upload/main.js module:io.ox/files
-#: apps/io.ox/mail/compose/extensions.js module:io.ox/mail
-msgid "%1$d day"
-msgid_plural "%1$d days"
-msgstr[0] "%1$d day"
-msgstr[1] "%1$d days"
-
-#. General duration (nominative case): X days, Y hours and Z minutes
-#. %1$d is the number of days
-#. %2$s is the text for the remainder of the last day
-#: apps/io.ox/core/date.js module:io.ox/core
-#, c-format
-msgid "%1$d day, %2$s"
-msgid_plural "%1$d days, %2$s"
-msgstr[0] "%1$d day, %2$s"
-msgstr[1] "%1$d days, %2$s"
-
-#. Reminder (objective case): in X days, Y hours and Z minutes
-#. %1$d is the number of days
-#. %2$s is the text for the remainder of the last day
-#: apps/io.ox/core/date.js module:io.ox/core
-#, c-format
-msgctxt "in"
-msgid "%1$d day, %2$s"
-msgid_plural "%1$d days, %2$s"
-msgstr[0] "%1$d day, %2$s"
-msgstr[1] "%1$d days, %2$s"
-
-#: apps/plugins/portal/recentfiles/register.js module:plugins/portal
-msgid "%1$d files has been changed recently"
-msgstr "%1$d files have been changed recently"
-
-#. estimated upload duration
-#: apps/io.ox/files/upload/main.js module:io.ox/files
-msgid "%1$d hour"
-msgid_plural "%1$d hours"
-msgstr[0] "%1$d hour"
-msgstr[1] "%1$d hours"
-
-#. General duration (nominative case): X hours and Y minutes
-#. %1$d is the number of hours
-#. %2$s is the text for the remainder of the last hour
-#: apps/io.ox/core/date.js module:io.ox/core
-#, c-format
-msgid "%1$d hour and %2$s"
-msgid_plural "%1$d hours and %2$s"
-msgstr[0] "%1$d hour and %2$s"
-msgstr[1] "%1$d hours and %2$s"
-
-#. Reminder (objective case): in X hours and Y minutes
-#. %1$d is the number of hours
-#. %2$s is the text for the remainder of the last hour
-#: apps/io.ox/core/date.js module:io.ox/core
-#, c-format
-msgctxt "in"
-msgid "%1$d hour and %2$s"
-msgid_plural "%1$d hours and %2$s"
-msgstr[0] "%1$d hour and %2$s"
-msgstr[1] "%1$d hours and %2$s"
-
-#. %1$d is number of selected items (addresses/groups) in the list
-#: apps/io.ox/contacts/addressbook/popup.js module:io.ox/contacts
-msgid "%1$d item selected"
-msgid_plural "%1$d items selected"
-msgstr[0] "%1$d item selected"
-msgstr[1] "%1$d items selected"
-
-#. %1$d is the number of members
-#: apps/plugins/administration/groups/settings/pane.js module:io.ox/core
-msgid "%1$d member"
-msgid_plural "%1$d members"
-msgstr[0] "%1$d member"
-msgstr[1] "%1$d members"
-
-#. %1$d is the number of selected messages
-#: apps/io.ox/mail/main.js module:io.ox/mail
-msgid "%1$d message selected"
-msgid_plural "%1$d messages selected"
-msgstr[0] "%1$d message selected"
-msgstr[1] "%1$d messages selected"
-
-#: apps/io.ox/mail/threadview.js module:io.ox/mail
-msgid "%1$d messages in this conversation"
-msgstr "%1$d messages in this conversation"
-
-#. estimated upload duration
-#: apps/io.ox/files/upload/main.js module:io.ox/files
-msgid "%1$d minute"
-msgid_plural "%1$d minutes"
-msgstr[0] "%1$d minute"
-msgstr[1] "%1$d minutes"
-
-#: apps/io.ox/mail/compose/extensions.js module:io.ox/mail
-msgid "%1$d month"
-msgid_plural "%1$d months"
-msgstr[0] "%1$d month"
-msgstr[1] "%1$d months"
-
-#. %1$d number of notifications in notification area
-#: apps/io.ox/core/notifications/badgeview.js module:io.ox/core
-#, c-format
-msgid "%1$d notification."
-msgid_plural "%1$d notifications."
-msgstr[0] "%1$d notification."
-msgstr[1] "%1$d notifications."
-
-#. information about position of the current item in viewer
-#. this will only be shown for more than one item
-#. %1$d - position of current item
-#. %2$d - total amount of items
-#. %2$d - total amount of item
-#: apps/io.ox/core/viewer/views/displayerview.js module:io.ox/core
-msgid "%1$d of %2$d item"
-msgid_plural "%1$d of %2$d items"
-msgstr[0] "%1$d of %2$d item"
-msgstr[1] "%1$d of %2$d items"
-
-#: apps/plugins/core/feedback/register.js module:io.ox/core
-msgid "%1$d of 10 points."
-msgstr "%1$d of 10 points."
-
-#: apps/plugins/core/feedback/register.js module:io.ox/core
-msgid "%1$d of 5 stars"
-msgstr "%1$d of 5 stars"
-
-#. estimated upload duration
-#: apps/io.ox/files/upload/main.js module:io.ox/files
-msgid "%1$d second"
-msgid_plural "%1$d seconds"
-msgstr[0] "%1$d second"
-msgstr[1] "%1$d seconds"
-
-#. This is a short version of "x messages selected", will be used in mobile mail list view
-#: apps/io.ox/mail/main.js module:io.ox/mail
-msgid "%1$d selected"
-msgstr "%1$d selected"
-
-#: apps/io.ox/core/folder/node.js module:io.ox/core
-#, fuzzy
-#| msgid "%1$d month"
-#| msgid_plural "%1$d months"
-msgid "%1$d total"
-msgstr "%1$d month"
-
-#: apps/io.ox/core/folder/node.js module:io.ox/core
-#, fuzzy
-#| msgid "%1$d unread mails"
-msgid "%1$d unread"
-msgstr "%1$d unread e-mail messages"
-
-#. %1$d number of notifications
-#: apps/plugins/notifications/mail/register.js module:plugins/notifications
-msgid "%1$d unread mails"
-msgstr "%1$d unread e-mail messages"
-
-#. estimated upload duration
-#: apps/io.ox/files/upload/main.js module:io.ox/files
-#: apps/io.ox/mail/compose/extensions.js module:io.ox/mail
-msgid "%1$d week"
-msgid_plural "%1$d weeks"
-msgstr[0] "%1$d week"
-msgstr[1] "%1$d weeks"
-
-#: apps/io.ox/mail/compose/extensions.js module:io.ox/mail
-msgid "%1$d year"
-msgid_plural "%1$d years"
-msgstr[0] "%1$d year"
-msgstr[1] "%1$d years"
-
-#. Format of addresses
-#. %1$s is the street
-#. %2$s is the postal code
-#. %3$s is the city
-#. %4$s is the state
-#. %5$s is the country
-#: apps/io.ox/contacts/edit/view-form.js module:io.ox/contacts
-#: apps/io.ox/contacts/view-detail.js apps/plugins/halo/xing/register.js
-#: module:plugins/portal
-msgid ""
-"%1$s\n"
-"%2$s %3$s\n"
-"%4$s\n"
-"%5$s"
-msgstr ""
-"%1$s\n"
-"%2$s %3$s\n"
-"%4$s\n"
-"%5$s"
-
-#: apps/io.ox/settings/main.js module:io.ox/core
-msgid "%1$s %2$s"
-msgstr "%1$s %2$s"
-
-#. Name in mail addresses
-#. %1$s is the first name
-#. %2$s is the last name
-#: apps/io.ox/contacts/util.js module:io.ox/contacts
-msgctxt "mail address"
-msgid "%1$s %2$s"
-msgstr "%1$s %2$s"
-
-#. Title of the browser window
-#. %1$s is the name of the page, e.g. OX App Suite
-#. %2$s is the title of the active app, e.g. Calendar
-#: apps/io.ox/core/desktop.js module:io.ox/core
-msgctxt "window title"
-msgid "%1$s %2$s"
-msgstr "%1$s %2$s"
-
-#. add confirmation status behind appointment title
-#. %1$s = apppintment title
-#: apps/io.ox/calendar/month/view.js module:io.ox/calendar
-#: apps/io.ox/calendar/week/view.js
-#, c-format
-msgid "%1$s (Tentative)"
-msgstr "%1$s (Tentative)"
-
-#. screenreader label for main toolbar
-#: apps/io.ox/backbone/mini-views/toolbar.js module:io.ox/core
-msgid "%1$s Toolbar"
-msgstr "%1$s Tool bar"
-
-#. %1$s is the employee position or status, e.g. student
-#. %2$s is the employer name, e.g. University of Meinerzhagen-Valbert
-#: apps/plugins/halo/xing/register.js module:plugins/portal
-msgid "%1$s at %2$s"
-msgstr "%1$s at %2$s"
-
-#. %1$s is the name of the inputfield (To, CC, BCC)
-#: apps/io.ox/mail/compose/extensions.js module:io.ox/mail
-msgid ""
-"%1$s autocomplete token field. Use left and right Arrowkeys to navigate "
-"between the tokens"
-msgstr ""
-"%1$s auto-complete token field. Use the left and right arrow keys to "
-"navigate between the tokens"
-
-#. We do not know the gender of the user and therefore, it is impossible to write e.g. '%1$s changed her status'.
-#. But you could use '%1$s changes his/her status' depending on the language.
-#. %1$s the name of the user which changed his/her status
-#: apps/plugins/portal/xing/activities.js module:plugins/portal
-msgid "%1$s changed the status:"
-msgstr "%1$s changed the status:"
-
-#. %1$s progress of currently uploaded files in percent
-#: apps/io.ox/files/upload/main.js module:io.ox/files
-#: apps/io.ox/files/upload/view.js
-msgid "%1$s completed"
-msgstr "%1$s completed"
-
-#: apps/plugins/portal/xing/activities.js module:plugins/portal
-msgid "%1$s has a new contact:"
-msgstr "%1$s has a new contact:"
-
-#: apps/plugins/portal/xing/activities.js module:plugins/portal
-msgid "%1$s has new contacts:"
-msgstr "%1$s has new contacts:"
-
-#: apps/plugins/portal/linkedIn/register.js module:plugins/portal
-msgid "%1$s is a new contact"
-msgstr "%1$s is a new contact"
-
-#: apps/plugins/portal/linkedIn/register.js module:plugins/portal
-msgid "%1$s is now connected with %2$s"
-msgstr "%1$s is now connected with %2$s"
-
-#. number of selected item
-#. %1$s is the number surrounded by a tag
-#: apps/io.ox/core/commons.js module:io.ox/core
-msgid "%1$s item selected"
-msgid_plural "%1$s items selected"
-msgstr[0] "%1$s item selected"
-msgstr[1] "%1$s items selected"
-
-#: apps/io.ox/backbone/mini-views/settings-list-view.js module:io.ox/core
-msgid "%1$s moved to position %2$s of %3$s"
-msgstr "%1$s moved to position %2$s of %3$s"
-
-#. %1$s is the storagespace in use
-#. %2$s is the max storagespace
-#: apps/io.ox/backbone/mini-views/quota.js module:io.ox/core
-#, c-format
-msgid "%1$s of %2$s"
-msgstr "%1$s of %2$s"
-
-#: apps/plugins/portal/xing/activities.js module:plugins/portal
-msgid "%1$s posted a link:"
-msgstr "%1$s posted a link:"
-
-#: apps/plugins/portal/xing/activities.js module:plugins/portal
-msgid "%1$s posted a new activity:"
-msgstr "%1$s posted a new activity:"
-
-#: apps/plugins/portal/xing/activities.js module:plugins/portal
-msgid "%1$s recommends this link:"
-msgstr "%1$s recommends this link:"
-
-#. date intervals for screenreaders
-#. please keep the 'to' do not use dashes here because this text will be spoken by the screenreaders
-#. %1$s is the start date
-#. %2$s is the end date
-#: apps/io.ox/calendar/util.js module:io.ox/calendar
-#, c-format
-msgid "%1$s to %2$s"
-msgstr "%1$s to %2$s"
-
-#. We do not know the gender of the user and therefore, it is impossible to write e.g. '%1$s changed her profile:'.
-#. But you could use '%1$s changes his/her profile:' depending on the language.
-#. %1$s the name of the user which changed his/her profile
-#: apps/plugins/portal/xing/activities.js module:plugins/portal
-msgid "%1$s updated the profile:"
-msgstr "%1$s updated the profile:"
-
-#: apps/io.ox/core/tk/tokenfield.js module:io.ox/core
-msgid "%1$s. Press backspace to delete."
-msgstr ""
-
-#. %1$s is the folder owner
-#. %2$s is the folder title
-#: apps/io.ox/core/folder/api.js module:io.ox/core
-msgid "%1$s: %2$s"
-msgstr "%1$s: %2$s"
-
-#. Name without title
-#. %1$s is the first name
-#. %2$s is the last name
-#: apps/io.ox/contacts/util.js module:io.ox/contacts
-msgid "%2$s, %1$s"
-msgstr "%2$s, %1$s"
-
-#. Name with title
-#. %1$s is the first name
-#. %2$s is the last name
-#. %3$s is the title
-#: apps/io.ox/contacts/util.js module:io.ox/contacts
-msgid "%3$s %2$s, %1$s"
-msgstr "%3$s %2$s, %1$s"
-
-#. General duration (nominative case): X days
-#. %d is the number of days
-#: apps/io.ox/calendar/util.js module:io.ox/calendar apps/io.ox/core/date.js
-#: module:io.ox/core
-#, c-format
-msgid "%d day"
-msgid_plural "%d days"
-msgstr[0] "%d day"
-msgstr[1] "%d days"
-
-#. Reminder (objective case): in X days
-#. %d is the number of days
-#: apps/io.ox/core/date.js module:io.ox/core
-#, c-format
-msgctxt "in"
-msgid "%d day"
-msgid_plural "%d days"
-msgstr[0] "%d day"
-msgstr[1] "%d days"
-
-#. General duration (nominative case): X hours
-#. %d is the number of hours
-#: apps/io.ox/core/date.js module:io.ox/core
-#, c-format
-msgid "%d hour"
-msgid_plural "%d hours"
-msgstr[0] "%d hour"
-msgstr[1] "%d hours"
-
-#. Reminder (objective case): in X hours
-#. %d is the number of hours
-#: apps/io.ox/core/date.js module:io.ox/core
-#, c-format
-msgctxt "in"
-msgid "%d hour"
-msgid_plural "%d hours"
-msgstr[0] "%d hour"
-msgstr[1] "%d hours"
-
-#. General duration (nominative case): X minutes
-#. %d is the number of minutes
-#: apps/io.ox/calendar/settings/pane.js module:io.ox/calendar
-#: apps/io.ox/core/date.js module:io.ox/core
-#, c-format
-msgid "%d minute"
-msgid_plural "%d minutes"
-msgstr[0] "%d minute"
-msgstr[1] "%d minutes"
-
-#. Reminder (objective case): in X minutes
-#. %d is the number of minutes
-#: apps/io.ox/core/date.js module:io.ox/core
-#, c-format
-msgctxt "in"
-msgid "%d minute"
-msgid_plural "%d minutes"
-msgstr[0] "%d minute"
-msgstr[1] "%d minutes"
-
-#. General duration (nominative case): X weeks
-#. %d is the number of weeks
-#: apps/io.ox/core/date.js module:io.ox/core
-#, c-format
-msgid "%d week"
-msgid_plural "%d weeks"
-msgstr[0] "%d week"
-msgstr[1] "%d weeks"
-
-#. Reminder (objective case): in X weeks
-#. %d is the number of weeks
-#: apps/io.ox/core/date.js module:io.ox/core
-#, c-format
-msgctxt "in"
-msgid "%d week"
-msgid_plural "%d weeks"
-msgstr[0] "%d week"
-msgstr[1] "%d weeks"
-
-#: apps/io.ox/core/settings/downloads/pane.js module:io.ox/core
-msgid "%s client for Android"
-msgstr "%s client for Android"
-
-#: apps/io.ox/core/settings/downloads/pane.js module:io.ox/core
-msgid "%s client for Mac OS"
-msgstr "%s client for Mac OS"
-
-#: apps/io.ox/core/settings/downloads/pane.js module:io.ox/core
-msgid "%s client for Windows"
-msgstr "%s client for Windows"
-
-#: apps/io.ox/core/settings/downloads/pane.js module:io.ox/core
-msgid "%s client for Windows (Installation via the OX Updater)"
-msgstr "%s client for Windows (Installation via the OX Updater)"
-
-#: apps/io.ox/core/settings/downloads/pane.js module:io.ox/core
-msgid "%s client for iOS"
-msgstr "%s client for iOS"
-
-#: apps/plugins/portal/oxdriveclients/register.js module:plugins/portal
-msgid "%s is also available for other platforms:"
-msgstr "%s is also available for other platforms:"
-
-#: apps/io.ox/files/share/permissions.js module:io.ox/core
-msgid "(Read and write)"
-msgstr "(Read and write)"
-
-#: apps/io.ox/files/share/permissions.js module:io.ox/core
-msgid "(Read only)"
-msgstr "(Read only)"
-
-#: apps/io.ox/files/share/permissions.js module:io.ox/core
-msgid "(Read, write, and delete)"
-msgstr "(Read, write, and delete)"
-
-#: apps/io.ox/core/main.js module:io.ox/core
-msgid "(current app)"
-msgstr "(current app)"
-
-#. This delimiter is used to concatenate a list of string
-#. Example: Monday, Tuesday, Wednesday
-#. make sure, that the trailing space is also in the translation
-#: apps/io.ox/calendar/util.js module:io.ox/calendar
-msgid ", "
-msgstr ", "
-
-#: apps/plugins/portal/recentfiles/register.js module:plugins/portal
-msgid "1 file has been changed recently"
-msgstr "1 file has been changed recently"
-
-#: apps/io.ox/core/tk/list-dnd.js module:io.ox/core
-#: apps/io.ox/core/tk/selection.js
-msgid "1 item"
-msgid_plural "%1$d items"
-msgstr[0] "1 item"
-msgstr[1] "%1$d items"
-
-#: apps/io.ox/mail/settings/pane.js module:io.ox/mail
-msgid "1 minute"
-msgstr "1 minute"
-
-#: apps/io.ox/core/settings/pane.js module:io.ox/core
-#: apps/io.ox/mail/settings/pane.js module:io.ox/mail
-msgid "10 minutes"
-msgstr "10 minutes"
-
-#. Quota maxed out; 100%
-#: apps/io.ox/backbone/mini-views/quota.js module:io.ox/core
-msgid "100%"
-msgstr "100%"
-
-#: apps/io.ox/core/settings/pane.js module:io.ox/core
-msgid "15 minutes"
-msgstr "15 minutes"
-
-#: apps/io.ox/mail/settings/pane.js module:io.ox/mail
-msgid "3 minutes"
-msgstr "3 minutes"
-
-#: apps/io.ox/core/settings/pane.js module:io.ox/core
-msgid "30 minutes"
-msgstr "30 minutes"
-
-#: apps/io.ox/core/settings/pane.js module:io.ox/core
-#: apps/io.ox/mail/settings/pane.js module:io.ox/mail
-msgid "5 minutes"
-msgstr "5 minutes"
-
-#: apps/io.ox/files/upload/main.js module:io.ox/files
-msgid "A new version for \"%1$s\" has been added."
-msgstr "A new version for \"%1$s\" has been added."
-
-#: apps/io.ox/core/folder/actions/add.js module:io.ox/core
-msgid ""
-"A public folder is used for content that is of common interest for all "
-"users. To allow other users to read or edit the contents, you have to set "
-"the respective permissions for the public folder."
-msgstr ""
-"A public folder is used for content that is of common interest for all "
-"users. To allow other users to read or edit the contents, you have to set "
-"the respective permissions for the public folder."
-
-#. read receipt; German "Lesebestätigung"
-#: apps/io.ox/mail/common-extensions.js module:io.ox/mail
-msgid "A read receipt has been sent"
-msgstr "A read receipt has been sent"
-
-#: apps/io.ox/core/sub/settings/pane.js module:io.ox/core/sub
-msgid ""
-"A refresh takes some time, so please be patient, while the refresh runs in "
-"the background. Only one refresh per subscription and per session is allowed."
-msgstr ""
-"A refresh takes some time. Please be patient while the refresh runs in the "
-"background. Only one refresh per subscription and per session is allowed."
-
-#: apps/io.ox/tasks/actions/doneUndone.js module:io.ox/tasks
-msgid "A severe error occurred!"
-msgstr "A severe error occurred!"
-
-#: apps/io.ox/core/main.js module:io.ox/core
-msgid "About"
-msgstr "About"
-
-#: apps/io.ox/calendar/edit/extensions.js module:io.ox/calendar/edit/main
-#: apps/io.ox/calendar/freetime/timeView.js module:io.ox/calendar
-#: apps/io.ox/calendar/util.js
-msgid "Absent"
-msgstr "Absent"
-
-#: apps/io.ox/calendar/actions/acceptdeny.js module:io.ox/calendar
-#: apps/io.ox/calendar/invitations/register.js module:io.ox/calendar/main
-#: apps/plugins/portal/xing/register.js module:plugins/portal
-msgid "Accept"
-msgstr "Accept"
-
-#: apps/plugins/notifications/calendar/register.js
-#: module:plugins/notifications
-msgid "Accept / Decline"
-msgstr "Accept / Decline"
-
-#: apps/io.ox/calendar/invitations/register.js module:io.ox/calendar/main
-msgid "Accept changes"
-msgstr "Accept changes"
-
-#: apps/plugins/notifications/calendar/register.js
-#: module:plugins/notifications apps/plugins/notifications/tasks/register.js
-msgid "Accept invitation"
-msgstr "Accept invitation"
-
-#: apps/plugins/notifications/calendar/register.js
-#: module:plugins/notifications apps/plugins/notifications/tasks/register.js
-msgid "Accept/Decline"
-msgstr "Accept/Decline"
-
-#: apps/io.ox/calendar/print.js module:io.ox/calendar
-#: apps/io.ox/tasks/print.js module:io.ox/tasks
-msgid "Accepted"
-msgstr "Accepted"
-
-#: apps/io.ox/files/guidance/main.js module:io.ox/files
-msgctxt "help"
-msgid "Accessing Files with WebDAV"
-msgstr "Accessing Files with WebDAV"
-
-#: apps/io.ox/core/folder/api.js module:io.ox/core
-msgid "Accessing global address book is not permitted"
-msgstr "Accessing global address book is not permitted"
-
-#: apps/io.ox/core/sub/subscriptions.js module:io.ox/core/sub
-#: apps/plugins/portal/mail/register.js module:plugins/portal
-msgid "Account"
-msgstr "Account"
-
-#: apps/io.ox/oauth/settings.js module:io.ox/settings
-msgid "Account Name"
-msgstr "Account Name"
-
-#: apps/io.ox/files/actions/add-storage-account.js module:io.ox/files
-#: apps/io.ox/mail/accounts/settings.js module:io.ox/mail/accounts/settings
-#: apps/io.ox/oauth/keychain.js module:io.ox/core
-msgid "Account added successfully"
-msgstr "Account added successfully"
-
-#: apps/io.ox/files/actions/add-storage-account.js module:io.ox/files
-#: apps/io.ox/oauth/keychain.js module:io.ox/core
-msgid "Account could not be added"
-msgstr "Account could not be added"
-
-#: apps/io.ox/mail/accounts/view-form.js module:io.ox/settings
-msgid "Account name"
-msgstr "Account name"
-
-#: apps/io.ox/mail/accounts/view-form.js module:io.ox/settings
-msgid "Account settings"
-msgstr "Account settings"
-
-#: apps/io.ox/mail/accounts/settings.js module:io.ox/mail/accounts/settings
-msgid ""
-"Account settings could not be saved. Please take a look at the annotations "
-"in the form. "
-msgstr ""
-"Account settings could not be saved. Please take a look at the annotations "
-"in the form. "
-
-#: apps/io.ox/mail/accounts/view-form.js module:io.ox/settings
-msgid "Account updated"
-msgstr "Account updated"
-
-#: apps/io.ox/find/extensions-api.js module:io.ox/core
-#: apps/io.ox/settings/accounts/settings/pane.js
-#: module:io.ox/settings/accounts apps/io.ox/settings/main.js
-msgid "Accounts"
-msgstr "Accounts"
-
-#: apps/io.ox/calendar/mobile-toolbar-actions.js module:io.ox/calendar
-#: apps/io.ox/contacts/mobile-toolbar-actions.js module:io.ox/mail
-#: apps/io.ox/core/extPatterns/links.js module:io.ox/core
-#: apps/io.ox/core/main.js apps/io.ox/files/mobile-toolbar-actions.js
-#: apps/io.ox/files/share/permissions.js apps/io.ox/mail/detail/view.js
-#: apps/io.ox/mail/mailfilter/settings/filter/view-form.js
-#: module:io.ox/settings apps/io.ox/mail/mobile-toolbar-actions.js
-#: apps/io.ox/tasks/mobile-toolbar-actions.js module:io.ox/tasks
-msgid "Actions"
-msgstr "Actions"
-
-#. %1$s is the name of the folder
-#: apps/io.ox/core/folder/node.js module:io.ox/core
-msgid "Actions for %1$s"
-msgstr "Actions for %1$s"
-
-#. screenreader label for main toolbar
-#: apps/io.ox/backbone/mini-views/toolbar.js module:io.ox/core
-msgid "Actions. Use cursor keys to navigate."
-msgstr "Actions. Use cursor keys to navigate."
-
-#: apps/io.ox/tasks/edit/view-template.js module:io.ox/tasks/edit
-#: apps/io.ox/tasks/print.js module:io.ox/tasks
-#: apps/io.ox/tasks/view-detail.js
-msgid "Actual costs"
-msgstr "Actual costs"
-
-#: apps/io.ox/tasks/edit/view-template.js module:io.ox/tasks/edit
-#: apps/io.ox/tasks/print.js module:io.ox/tasks
-#: apps/io.ox/tasks/view-detail.js
-msgid "Actual duration in minutes"
-msgstr "Actual duration in minutes"
-
-#: apps/io.ox/calendar/settings/timezones/favorite-view.js
-#: module:io.ox/calendar apps/io.ox/core/folder/actions/add.js
-#: module:io.ox/core apps/io.ox/core/sub/subscriptions.js
-#: module:io.ox/core/sub apps/io.ox/mail/accounts/settings.js
-#: module:io.ox/mail/accounts/settings apps/io.ox/mail/compose/extensions.js
-#: module:io.ox/mail
-msgid "Add"
-msgstr "Add"
-
-#: apps/io.ox/mail/mailfilter/settings/filter/actions/register.js
-#: module:io.ox/mailfilter
-msgid "Add IMAP keyword"
-msgstr "Add IMAP keyword"
-
-#: apps/io.ox/core/viewer/views/sidebar/filedescriptionview.js
-#: module:io.ox/core/viewer
-msgid "Add a description"
-msgstr "Add a description"
-
-#: apps/io.ox/mail/mailfilter/settings/filter/view-form.js
-#: module:io.ox/settings
-msgid "Add action"
-msgstr "Add action"
-
-#: apps/io.ox/core/folder/actions/add.js module:io.ox/core
-msgid "Add as public calendar"
-msgstr "Add as public calendar"
-
-#: apps/io.ox/core/folder/actions/add.js module:io.ox/core
-msgid "Add as public folder"
-msgstr "Add as public folder"
-
-#: apps/io.ox/core/tk/attachments.js module:io.ox/core
-#: apps/io.ox/mail/compose/extensions.js module:io.ox/mail
-msgid "Add attachments"
-msgstr "Add attachments"
-
-#: apps/io.ox/mail/mailfilter/settings/filter/tests/register.js
-#: module:io.ox/mailfilter
-#: apps/io.ox/mail/mailfilter/settings/filter/view-form.js
-#: module:io.ox/settings
-msgid "Add condition"
-msgstr "Add condition"
-
-#: apps/io.ox/contacts/actions.js module:io.ox/contacts
-#: apps/io.ox/contacts/distrib/create-dist-view.js
-#: apps/io.ox/mail/vacationnotice/settings/model.js module:io.ox/mail
-#: apps/io.ox/tasks/edit/view-template.js module:io.ox/tasks/edit
-msgid "Add contact"
-msgstr "Add contact"
-
-#: apps/io.ox/participants/add.js module:io.ox/core
-msgid "Add contact/resource"
-msgstr "Add contact/resource"
-
-#: apps/io.ox/contacts/actions.js module:io.ox/contacts
-msgid "Add distribution list"
-msgstr "Add distribution list"
-
-#: apps/io.ox/files/filepicker.js module:io.ox/files
-msgid "Add files"
-msgstr "Add files"
-
-#: apps/io.ox/core/tk/attachments.js module:io.ox/core
-#: apps/io.ox/mail/compose/extensions.js module:io.ox/mail
-msgid "Add from Drive"
-msgstr "Add from Drive"
-
-#: apps/io.ox/files/actions.js module:io.ox/files
-#: apps/io.ox/mail/compose/extensions.js module:io.ox/mail
-msgid "Add local file"
-msgstr "Add local file"
-
-#: apps/io.ox/core/folder/extensions.js module:io.ox/core
-#: apps/io.ox/mail/accounts/settings.js module:io.ox/mail/accounts/settings
-#: apps/io.ox/mail/folderview-extensions.js module:io.ox/mail
-msgid "Add mail account"
-msgstr "Add email account"
-
-#: apps/io.ox/core/folder/actions/add.js module:io.ox/core
-#: apps/io.ox/core/folder/extensions.js
-msgid "Add new address book"
-msgstr "Add new address book"
-
-#: apps/io.ox/core/folder/actions/add.js module:io.ox/core
-#: apps/io.ox/core/folder/extensions.js
-msgid "Add new calendar"
-msgstr "Add new calendar"
-
-#: apps/io.ox/core/folder/actions/add.js module:io.ox/core
-#: apps/io.ox/core/folder/contextmenu.js apps/io.ox/core/folder/extensions.js
-#: apps/io.ox/files/actions.js module:io.ox/files
-msgid "Add new folder"
-msgstr "Add new folder"
-
-#: apps/io.ox/calendar/invitations/register.js module:io.ox/calendar/main
-msgid "Add new participant"
-msgstr "Add new participant"
-
-#: apps/io.ox/mail/mailfilter/settings/filter.js module:io.ox/mail
-msgid "Add new rule"
-msgstr "Add new rule"
-
-#: apps/io.ox/mail/settings/signatures/settings/pane.js module:io.ox/mail
-msgid "Add new signature"
-msgstr "Add new signature"
-
-#: apps/io.ox/files/settings/pane.js module:io.ox/files
-msgid "Add new version"
-msgstr "Add new version"
-
-#: apps/io.ox/files/settings/pane.js module:io.ox/files
-msgid "Add new version and show notification"
-msgstr "Add new version and show notification"
-
-#. Please translate like "take a note", "Notiz" in German, for example.
-#. more like "to notice" than "to notify".
-#: apps/io.ox/files/actions.js module:io.ox/files
-msgid "Add note"
-msgstr "Add note"
-
-#: apps/plugins/xing/main.js module:plugins/portal
-msgid "Add on %s"
-msgstr "Add on %s"
-
-#: apps/io.ox/mail/compose/view.js module:io.ox/mail
-msgid "Add original message as attachment"
-msgstr "Add original message as attachment"
-
-#: apps/io.ox/calendar/freetime/participantsView.js module:io.ox/calendar
-msgid "Add participant"
-msgstr "Add participant"
-
-#: apps/io.ox/files/share/permissions.js module:io.ox/core
-msgid "Add people"
-msgstr "Add people"
-
-#: apps/io.ox/files/share/wizard.js module:io.ox/files
-msgid "Add recipients ..."
-msgstr "Add recipients ..."
-
-#: apps/io.ox/files/settings/pane.js module:io.ox/files
-msgid "Add separate file"
-msgstr "Add separate file"
-
-#: apps/io.ox/mail/settings/signatures/settings/pane.js module:io.ox/mail
-msgid "Add signature"
-msgstr "Add signature"
-
-#: apps/io.ox/mail/settings/signatures/settings/pane.js module:io.ox/mail
-msgid "Add signature above quoted text"
-msgstr "Add signature above quoted text"
-
-#: apps/io.ox/mail/settings/signatures/settings/pane.js module:io.ox/mail
-msgid "Add signature below quoted text"
-msgstr "Add signature below quoted text"
-
-#: apps/io.ox/core/folder/extensions.js module:io.ox/core
-#: apps/io.ox/files/actions/add-storage-account.js module:io.ox/files
-msgid "Add storage account"
-msgstr "Add storage account"
-
-#: apps/io.ox/mail/compose/actions/send.js module:io.ox/mail
-msgid "Add subject"
-msgstr "Add subject"
-
-#: apps/io.ox/calendar/settings/timezones/favorite-view.js
-#: module:io.ox/calendar
-msgid "Add timezone"
-msgstr "Add timezone"
-
-#: apps/io.ox/contacts/actions.js module:io.ox/contacts
-#: apps/io.ox/mail/actions.js module:io.ox/mail
-msgid "Add to address book"
-msgstr "Add to address book"
-
-#: apps/io.ox/mail/actions.js module:io.ox/mail
-msgid "Add to calendar"
-msgstr "Add to calendar"
-
-#: apps/io.ox/core/folder/favorites.js module:io.ox/core
-msgid "Add to favorites"
-msgstr "Add to favourites"
-
-#: apps/io.ox/contacts/actions.js module:io.ox/contacts
-#: apps/io.ox/contacts/toolbar.js apps/io.ox/core/viewer/views/toolbarview.js
-#: module:io.ox/core apps/io.ox/files/actions.js module:io.ox/files
-#: apps/io.ox/files/toolbar.js apps/io.ox/mail/actions.js module:io.ox/mail
-#: apps/io.ox/mail/toolbar.js
-msgid "Add to portal"
-msgstr "Add to portal"
-
-#: apps/io.ox/core/permissions/permissions.js module:io.ox/core
-msgid "Add user/group"
-msgstr "Add user/group"
-
-#: apps/io.ox/portal/settings/pane.js module:io.ox/portal
-msgid "Add widget"
-msgstr "Add widget"
-
-#. %1$s is social media name, e.g. Facebook
-#: apps/io.ox/portal/main.js module:io.ox/portal
-msgid "Add your %1$s account"
-msgstr "Add your %1$s account"
-
-#: apps/plugins/portal/linkedIn/register.js module:plugins/portal
-#: apps/plugins/portal/twitter/register.js
-msgid "Add your account"
-msgstr "Add your account"
-
-#. %1$s is the display name of an added user or mail recipient
-#. %2$s is the email address of the user or mail recipient
-#. %1$s is the added search query
-#. %2$s is the context of the added search query
-#: apps/io.ox/core/tk/tokenfield.js module:io.ox/core
-msgid "Added %1$s, %2$s."
-msgstr "Added %1$s, %2$s."
-
-#. %1$s is the display name of an added user or mail recipient
-#. %1$s is the added search query
-#: apps/io.ox/core/tk/tokenfield.js module:io.ox/core
-msgid "Added %1$s."
-msgstr "Added %1$s."
-
-#. %s is a list of filenames separeted by commas
-#. it is used by screenreaders to indicate which files are currently added to the list of attachments
-#: apps/io.ox/mail/compose/extensions.js module:io.ox/mail
-msgid "Added %s to attachments."
-msgstr "Added %s to attachments."
-
-#: apps/io.ox/core/tk/tokenfield.js module:io.ox/core
-msgid ""
-"Added distribution list %s with %s member. The only member of the "
-"distribution list is %s."
-msgstr ""
-"Added distribution list %s with %s member. The only member of the "
-"distribution list is %s."
-
-#: apps/io.ox/core/tk/tokenfield.js module:io.ox/core
-msgid ""
-"Added distribution list %s with %s members. Members of the distribution list "
-"are %s."
-msgstr ""
-"Added distribution list %s with %s members. Members of the distribution list "
-"are %s."
-
-#: apps/io.ox/calendar/invitations/register.js module:io.ox/calendar/main
-msgid "Added the new participant"
-msgstr "Added the new participant"
-
-#: apps/io.ox/files/settings/pane.js module:io.ox/files
-msgid "Adding files with identical names"
-msgstr "Adding files with identical names"
-
-#: apps/io.ox/mail/settings/pane.js module:io.ox/mail
-msgid "Additional settings"
-msgstr "Additional settings"
-
-#: apps/io.ox/mail/mailfilter/settings/filter/tests/register.js
-#: module:io.ox/mailfilter
-msgid "Address"
-msgstr "Address"
-
-#: apps/io.ox/contacts/settings/pane.js module:io.ox/contacts
-#: apps/io.ox/mail/detail/links.js module:io.ox/mail
-msgid "Address Book"
-msgstr "Address Book"
-
-#: apps/io.ox/core/main.js module:io.ox/core
-#: apps/io.ox/search/view-template.js
-msgctxt "app"
-msgid "Address Book"
-msgstr "Address Book"
-
-#: apps/io.ox/contacts/model.js module:io.ox/contacts
-msgid "Address Business"
-msgstr "Address Business"
-
-#: apps/io.ox/contacts/model.js module:io.ox/contacts
-msgid "Address Home"
-msgstr "Address Home"
-
-#: apps/io.ox/contacts/model.js module:io.ox/contacts
-msgid "Address Other"
-msgstr "Address Other"
-
-#: apps/io.ox/files/util.js module:io.ox/files
-msgid "Adjust"
-msgstr "Adjust"
-
-#: apps/io.ox/tasks/common-extensions.js module:io.ox/tasks
-msgid "Adjust start date"
-msgstr "Adjust start date"
-
-#: apps/io.ox/files/share/permissions.js module:io.ox/core
-msgid "Administrative role"
-msgstr "Administrative role"
-
-#. Role: all permissions
-#. object permissions - admin role
-#: apps/io.ox/core/permissions/permissions.js module:io.ox/core
-#: apps/io.ox/files/share/permissions.js
-msgid "Administrator"
-msgstr "Administrator"
-
-#: apps/io.ox/backbone/views/recurrence-view.js
-#: module:io.ox/calendar/edit/main
-msgid "After a number of occurrences"
-msgstr "After a number of occurrences"
-
-#: apps/io.ox/files/view-options.js module:io.ox/files
-#: apps/io.ox/find/extensions-api.js module:io.ox/core
-#: apps/io.ox/find/manager/value-model.js
-#: apps/io.ox/mail/mailfilter/settings/filter/tests/register.js
-#: module:io.ox/mailfilter
-msgid "All"
-msgstr "All"
-
-#. Emojis of SoftBank set.
-#. Japanese: 全絵文字
-#: apps/io.ox/emoji/categories.js module:io.ox/mail/emoji
-msgid "All Emoji"
-msgstr "All Emoji"
-
-#: apps/io.ox/find/extensions-api.js module:io.ox/core
-msgid "All Folders"
-msgstr "All Folders"
-
-#: apps/io.ox/contacts/view-detail.js module:io.ox/contacts
-#: apps/io.ox/core/tk/attachments.js module:io.ox/core
-#: apps/io.ox/mail/toolbar.js module:io.ox/mail
-#: apps/io.ox/tasks/view-detail.js module:io.ox/tasks
-msgid "All attachments"
-msgstr "All attachments"
-
-#: apps/io.ox/calendar/edit/extensions.js module:io.ox/calendar/edit/main
-#: apps/io.ox/tasks/edit/view-template.js module:io.ox/tasks/edit
-msgid "All day"
-msgstr "All day"
-
-#: apps/io.ox/contacts/addressbook/popup.js module:io.ox/contacts
-msgid "All distribution lists"
-msgstr "All distribution lists"
-
-#: apps/io.ox/files/view-options.js module:io.ox/files
-msgid "All files"
-msgstr "All files"
-
-#: apps/io.ox/core/folder/actions/common.js module:io.ox/core
-msgid "All files have been deleted"
-msgstr "All files have been deleted"
-
-#: apps/io.ox/contacts/addressbook/popup.js module:io.ox/contacts
-#: apps/io.ox/search/facets/extensions.js module:io.ox/core
-msgid "All folders"
-msgstr "All folders"
-
-#. informs user about the consequences when creating a rule for selected mails
-#. %1$s represents a email address
-#: apps/io.ox/mail/actions/copyMove.js module:io.ox/mail
-msgid "All future messages from %1$s will be moved to the selected folder."
-msgid_plural ""
-"All future messages from the senders of the selected mails will be moved to "
-"the selected folder."
-msgstr[0] "All future messages from %1$s will be moved to the selected folder."
-msgstr[1] ""
-"All future messages from the senders of the selected e-mail messages will be "
-"moved to the selected folder."
-
-#: apps/io.ox/contacts/addressbook/popup.js module:io.ox/contacts
-msgid "All groups"
-msgstr "All groups"
-
-#: apps/io.ox/core/folder/actions/common.js module:io.ox/core
-msgid "All messages have been deleted"
-msgstr "All messages have been deleted"
-
-#: apps/io.ox/core/folder/actions/archive.js module:io.ox/core
-msgid "All messages older than %1$d days will be moved to the archive folder"
-msgstr "All messages older than %1$d days will be moved to the archive folder"
-
-#: apps/io.ox/core/folder/api.js module:io.ox/core
-msgid "All my appointments"
-msgstr "All my appointments"
-
-#: apps/io.ox/backbone/mini-views/timezonepicker.js module:io.ox/core
-msgid "All timezones"
-msgstr "All timezones"
-
-#: apps/io.ox/settings/accounts/settings/pane.js
-#: module:io.ox/settings/accounts
-msgid "Allow connections with untrusted certificates"
-msgstr "Allow connections with untrusted certificates"
-
-#: apps/io.ox/mail/settings/pane.js module:io.ox/mail
-msgid "Allow html formatted emails"
-msgstr "Allow HTML formatted email messages"
-
-#: apps/io.ox/mail/settings/pane.js module:io.ox/mail
-msgid "Allow pre-loading of externally linked images"
-msgstr "Allow pre-loading of externally linked images"
-
-#: apps/io.ox/mail/settings/pane.js module:io.ox/mail
-msgid "Always add the following recipient to blind carbon copy (BCC)"
-msgstr "Always add the following recipient to blind carbon copy (BCC)"
-
-#: apps/io.ox/backbone/mini-views/colorpicker.js module:io.ox/core
-msgid "Amber"
-msgstr "Amber"
-
-#: apps/io.ox/core/viewer/views/types/documentview.js module:io.ox/core
-#: apps/io.ox/files/actions/save-as-pdf.js module:io.ox/files
-msgid "An error occurred converting the document so it cannot be displayed."
-msgstr "An error occurred converting the document so it cannot be displayed."
-
-#: apps/io.ox/files/actions/save-as-pdf.js module:io.ox/files
-msgid "An error occurred loading the document so it cannot be displayed."
-msgstr "An error occurred loading the document so it cannot be displayed."
-
-#: apps/io.ox/portal/main.js module:io.ox/portal
-msgid "An error occurred."
-msgstr "An error occurred."
-
-#: apps/io.ox/calendar/detail/main.js module:io.ox/calendar
-#: apps/io.ox/calendar/week/perspective.js
-msgid "An error occurred. Please try again."
-msgstr "An error occurred. Please try again."
-
-#: apps/io.ox/core/tk/iframe.js module:io.ox/core/tk/iframe
-msgid "An error occurred. There is no valid token available."
-msgstr "An error occurred. There is no valid token available."
-
-#: apps/plugins/portal/twitter/register.js module:plugins/portal
-#: apps/plugins/portal/twitter/util.js
-msgid "An internal error occurred"
-msgstr "An internal error occurred"
-
-#. generic error message
-#: apps/io.ox/core/http_errors.js module:io.ox/core
-msgid "An unknown error occurred"
-msgstr "An unknown error occurred"
-
-#: apps/io.ox/contacts/model.js module:io.ox/contacts
-msgid "Anniversary"
-msgstr "Anniversary"
-
-#: apps/io.ox/mail/mailfilter/settings/filter/tests/register.js
-#: module:io.ox/mailfilter
-msgid "Any recipient"
-msgstr "Any recipient"
-
-#. %1$s: app store name
-#: apps/io.ox/onboarding/clients/config.js module:io.ox/core/onboarding
-msgid "App Store"
-msgstr "App Store"
-
-#: apps/io.ox/mail/settings/pane.js module:io.ox/mail
-msgid "Append vCard"
-msgstr "Append vCard"
-
-#: apps/io.ox/contacts/settings/pane.js module:io.ox/contacts
-#: apps/io.ox/contacts/view-detail.js
-msgid "Apple Maps"
-msgstr "Apple Maps"
-
-#: apps/io.ox/core/desktop.js module:io.ox/core
-msgid "Application Toolbar"
-msgstr "Application Tool bar"
-
-#: apps/io.ox/mail/main.js module:io.ox/mail apps/io.ox/settings/main.js
-#: module:io.ox/core
-msgid "Application may not work as expected until this problem is solved."
-msgstr "Application may not work as expected until this problem is solved."
-
-#: apps/io.ox/backbone/views/recurrence-view.js
-#: module:io.ox/calendar/edit/main
-msgid "Apply"
-msgstr "Apply"
-
-#. Applies changes to an existing appointment, used in scheduling view
-#: apps/io.ox/calendar/edit/extensions.js module:io.ox/calendar/edit/main
-msgid "Apply changes"
-msgstr "Apply changes"
-
-#: apps/io.ox/core/permissions/permissions.js module:io.ox/core
-msgid "Apply role"
-msgstr "Apply role"
-
-#: apps/io.ox/mail/mailfilter/settings/filter/view-form.js
-#: module:io.ox/settings
-msgid "Apply rule if all conditions are met"
-msgstr "Apply rule if all conditions are met"
-
-#: apps/io.ox/mail/mailfilter/settings/filter/view-form.js
-#: module:io.ox/settings
-#, fuzzy
-#| msgid "Apply rule if any condition is met."
-msgid "Apply rule if any condition is met"
-msgstr "Apply rule if any condition is met."
-
-#: apps/io.ox/core/permissions/permissions.js module:io.ox/core
-#: apps/io.ox/files/share/permissions.js
-msgid "Apply to all subfolders"
-msgstr "Apply to all subfolders"
-
-#: apps/io.ox/calendar/actions/acceptdeny.js module:io.ox/calendar
-#: apps/io.ox/calendar/actions/delete.js apps/io.ox/calendar/edit/main.js
-#: module:io.ox/calendar/edit/main apps/io.ox/calendar/list/perspective.js
-#: apps/io.ox/calendar/util.js apps/io.ox/calendar/view-detail.js
-#: apps/io.ox/mail/detail/links.js module:io.ox/mail
-msgid "Appointment"
-msgstr "Appointment"
-
-#: apps/io.ox/calendar/detail/main.js module:io.ox/calendar
-#: apps/io.ox/calendar/month/perspective.js
-#: apps/io.ox/calendar/week/perspective.js
-msgid "Appointment Details"
-msgstr "Appointment Details"
-
-#. Invitations (notifications) about appointments
-#: apps/plugins/notifications/calendar/register.js
-#: module:plugins/notifications
-msgid "Appointment invitations"
-msgstr "Appointment invitations"
-
-#: apps/io.ox/calendar/week/perspective.js module:io.ox/calendar
-msgid "Appointment list"
-msgstr "Appointment list"
-
-#. Reminders (notifications) about appointments
-#: apps/plugins/notifications/calendar/register.js
-#: module:plugins/notifications
-msgid "Appointment reminders"
-msgstr "Appointment reminders"
-
-#: apps/io.ox/calendar/freetime/timeView.js module:io.ox/calendar
-msgid "Appointment types"
-msgstr "Appointment types"
-
-#: apps/plugins/portal/calendar/register.js module:plugins/portal
-msgid "Appointments"
-msgstr "Appointments"
-
-#: apps/io.ox/calendar/actions/create.js module:io.ox/calendar
-msgid "Appointments in shared calendars"
-msgstr "Appointments in shared calendars"
-
-#: apps/io.ox/settings/apps/settings/pane.js module:io.ox/core
-msgid "Approved:"
-msgstr "Approved:"
-
-#: apps/io.ox/core/main.js module:io.ox/core
-msgid "Apps"
-msgstr "Apps"
-
-#. Archive folder
-#: apps/io.ox/mail/accounts/view-form.js module:io.ox/settings
-msgctxt "folder"
-msgid "Archive"
-msgstr "Archive"
-
-#. Verb: (to) archive messages
-#: apps/io.ox/core/folder/actions/archive.js module:io.ox/core
-#: apps/io.ox/core/folder/contextmenu.js apps/io.ox/mail/actions.js
-#: module:io.ox/mail apps/io.ox/mail/mobile-toolbar-actions.js
-#: apps/io.ox/mail/toolbar.js
-msgctxt "verb"
-msgid "Archive"
-msgstr "Archive"
-
-#: apps/io.ox/core/folder/actions/archive.js module:io.ox/core
-msgid "Archive messages"
-msgstr "Archive messages"
-
-#. notification while archiving messages
-#: apps/io.ox/core/folder/actions/archive.js module:io.ox/core
-msgid "Archiving messages ..."
-msgstr "Archiving messages ..."
-
-#: apps/plugins/portal/twitter/util.js module:plugins/portal
-msgid "Are you sure you want to delete this Tweet?"
-msgstr "Are you sure you want to delete this Tweet?"
-
-#. Auth type. Short for "Use same credentials as incoming mail server"
-#: apps/io.ox/mail/accounts/view-form.js module:io.ox/settings
-msgid "As incoming mail server"
-msgstr "As incoming e-mail server"
-
-#: apps/io.ox/files/favorite/view-options.js module:io.ox/core
-#: apps/io.ox/files/share/view-options.js module:io.ox/files
-#: apps/io.ox/files/view-options.js apps/io.ox/mail/view-options.js
-#: module:io.ox/mail apps/io.ox/tasks/main.js module:io.ox/tasks
-msgid "Ascending"
-msgstr "Ascending"
-
-#: apps/io.ox/mail/settings/pane.js module:io.ox/mail
-msgid "Ask for mailto link registration"
-msgstr "Ask for mailto link registration"
-
-#: apps/io.ox/contacts/model.js module:io.ox/contacts
-msgid "Assistant"
-msgstr "Assistant"
-
-#: apps/io.ox/mail/compose/view.js module:io.ox/mail
-msgid "Attach Vcard"
-msgstr "Attach vCard"
-
-#: apps/io.ox/mail/settings/pane.js module:io.ox/mail
-msgid "Attachment"
-msgstr "Attachment"
-
-#. %1$s is usually "Drive Mail" (product name; might be customized)
-#: apps/io.ox/mail/compose/extensions.js module:io.ox/mail
-msgid ""
-"Attachment file size too large. You have to use %1$s or reduce the "
-"attachment file size."
-msgstr ""
-"Attachment file size too large. You have to use %1$s or reduce the "
-"attachment file size."
-
-#: apps/io.ox/mail/actions/attachmentSave.js module:io.ox/mail
-msgid "Attachment has been saved"
-msgid_plural "Attachments have been saved"
-msgstr[0] "Attachment has been saved"
-msgstr[1] "Attachments have been saved"
-
-#: apps/io.ox/mail/compose/extensions.js module:io.ox/mail
-msgid ""
-"Attachment size too large. Please remove attachments or reduce the file size."
-msgstr ""
-"Attachment size too large. Please remove attachments or reduce the file size."
-
-#: apps/io.ox/calendar/edit/extensions.js module:io.ox/calendar/edit/main
-#: apps/io.ox/calendar/view-detail.js module:io.ox/calendar
-#: apps/io.ox/contacts/edit/view-form.js module:io.ox/contacts
-#: apps/io.ox/mail/compose/extensions.js module:io.ox/mail
-#: apps/io.ox/tasks/edit/view-template.js module:io.ox/tasks/edit
-#: apps/io.ox/tasks/view-detail.js module:io.ox/tasks
-msgid "Attachments"
-msgstr "Attachments"
-
-#: apps/io.ox/core/pim/actions.js module:io.ox/core
-msgid "Attachments have been saved!"
-msgstr "Attachments have been saved."
-
-#: apps/io.ox/mail/accounts/view-form.js module:io.ox/settings
-msgid "Authentication"
-msgstr "Authentication"
-
-<<<<<<< HEAD
-#. Role: create folder + read/write/delete all
-#: apps/io.ox/core/permissions/permissions.js module:io.ox/core
-#: apps/io.ox/files/share/permissions.js
-msgid "Author"
-msgstr "Author"
-=======
-#: apps/io.ox/calendar/main.js module:io.ox/calendar
-#: apps/io.ox/contacts/main.js module:io.ox/contacts
-#: apps/io.ox/core/folder/view.js module:io.ox/core
-#: apps/io.ox/files/filepicker.js module:io.ox/files apps/io.ox/files/main.js
-#: apps/io.ox/mail/main.js module:io.ox/mail apps/io.ox/tasks/main.js
-#: module:io.ox/tasks
-msgid "Folders"
-msgstr "Folders"
->>>>>>> 8efd135e
-
-#: apps/plugins/portal/linkedIn/register.js module:plugins/portal
-#: apps/plugins/portal/twitter/register.js
-msgid "Authorize your account again"
-msgstr "Authorise your account again"
-
-#: apps/io.ox/mail/autoforward/settings/model.js module:io.ox/mail
-#: apps/io.ox/mail/autoforward/settings/register.js
-msgid "Auto Forward"
-msgstr "Auto Forward"
-
-#: apps/io.ox/mail/accounts/settings.js module:io.ox/mail/accounts/settings
-msgid ""
-"Auto-configuration failed. Do you want to configure your account manually?"
-msgstr ""
-"Auto-configuration failed. Do you want to configure your account manually?"
-
-#: apps/io.ox/mail/settings/pane.js module:io.ox/mail
-msgid "Auto-save email drafts"
-msgstr "Auto-save email drafts"
-
-#: apps/io.ox/onboarding/clients/extensions.js module:io.ox/core/onboarding
-#: apps/io.ox/onboarding/clients/view-mobile.js
-msgid "Automatic Configuration"
-msgstr "Automatic Configuration"
-
-#: apps/io.ox/onboarding/clients/extensions.js module:io.ox/core/onboarding
-msgid "Automatic Configuration (via SMS)"
-msgstr "Automatic Configuration (via SMS)"
-
-#: apps/io.ox/core/settings/pane.js module:io.ox/core
-msgid "Automatic opening of notification area"
-msgstr "Automatic opening of notification area"
-
-#: apps/io.ox/core/main.js module:io.ox/core apps/io.ox/core/settings/pane.js
-msgid "Automatic sign out"
-msgstr "Automatic sign out"
-
-#: apps/io.ox/mail/settings/pane.js module:io.ox/mail
-msgid ""
-"Automatically collect contacts in the folder \"Collected addresses\" while "
-"reading"
-msgstr ""
-"Automatically collect contacts in the folder \"Collected addresses\" while "
-"reading"
-
-#: apps/io.ox/mail/settings/pane.js module:io.ox/mail
-msgid ""
-"Automatically collect contacts in the folder \"Collected addresses\" while "
-"sending"
-msgstr ""
-"Automatically collect contacts in the folder \"Collected addresses\" while "
-"sending"
-
-#: apps/io.ox/calendar/settings/pane.js module:io.ox/calendar
-msgid ""
-"Automatically delete the invitation email after the appointment has been "
-"accepted or declined"
-msgstr ""
-"Automatically delete the invitation e-mail after the appointment has been "
-"accepted or declined"
-
-#: apps/io.ox/core/settings/errorlog/settings/pane.js module:io.ox/core
-msgid "Average time: %1$s ms"
-msgstr "Average time: %1$s MS"
-
-#. Bytes
-#: apps/io.ox/core/strings.js module:io.ox/core
-msgid "B"
-msgstr "B"
-
-#. %1$s is the name of the inputfield (To, CC, BCC)
-#: apps/io.ox/mail/compose/extensions.js module:io.ox/mail
-msgid "BCC"
-msgstr "BCC"
-
-#. Used as button label for a navigation action, like the browser back button
-#: apps/io.ox/calendar/main.js module:io.ox/calendar
-#: apps/io.ox/contacts/main.js module:io.ox/contacts
-#: apps/io.ox/core/commons.js module:io.ox/core apps/io.ox/core/tk/wizard.js
-#: apps/io.ox/mail/main.js module:io.ox/mail apps/io.ox/mail/threadview.js
-#: apps/io.ox/tasks/main.js module:io.ox/tasks
-msgid "Back"
-msgstr "Back"
-
-#: apps/io.ox/calendar/freebusy/templates.js module:io.ox/calendar/freebusy
-msgid "Back to appointment"
-msgstr "Back to appointment"
-
-#: apps/io.ox/mail/threadview.js module:io.ox/mail
-msgid "Back to list"
-msgstr "Back to list"
-
-#: apps/plugins/wizards/mandatory/main.js module:io.ox/wizards/firstStart
-msgid "Back to sign in"
-msgstr "Back to sign in"
-
-#: apps/io.ox/core/settings/pane.js module:io.ox/core
-#: apps/io.ox/settings/main.js
-msgid "Basic settings"
-msgstr "Basic settings"
-
-#: apps/io.ox/mail/mailfilter/settings/filter/tests/register.js
-#: module:io.ox/mailfilter
-msgid "Bcc"
-msgstr "Bcc"
-
-#: apps/plugins/wizards/mandatory/main.js module:io.ox/wizards/firstStart
-msgid ""
-"Before you can continue using the product, you have to enter some basic "
-"information. It will take less than a minute."
-msgstr ""
-"Before you can continue using the product, you have to enter some basic "
-"information. It will take less than a minute."
-
-#: apps/plugins/notifications/mail/register.js module:plugins/notifications
-msgid "Bell"
-msgstr "Bell"
-
-#: apps/io.ox/tasks/edit/view-template.js module:io.ox/tasks/edit
-#: apps/io.ox/tasks/print.js module:io.ox/tasks
-#: apps/io.ox/tasks/view-detail.js
-msgid "Billing information"
-msgstr "Billing information"
-
-#: apps/plugins/portal/birthdays/register.js module:plugins/portal
-msgid "Birthdays"
-msgstr "Birthdays"
+#: apps/io.ox/backbone/basicModel.js module:io.ox/core
+#: apps/io.ox/backbone/extendedModel.js
+msgid "The dialog contains invalid data"
+msgstr "The dialogue contains invalid data"
+
+#: apps/io.ox/backbone/basicModel.js module:io.ox/core
+#: apps/io.ox/backbone/extendedModel.js apps/io.ox/core/main.js
+msgid "Server unreachable"
+msgstr "Server unreachable"
+
+#: apps/io.ox/backbone/mini-views/attachments.js module:io.ox/core
+#: apps/io.ox/core/attachments/view.js apps/io.ox/core/tk/attachments.js
+#: apps/io.ox/core/tk/attachmentsUtil.js
+msgid "Remove attachment"
+msgstr "Remove attachment"
 
 #. color names for screenreaders
 #: apps/io.ox/backbone/mini-views/colorpicker.js module:io.ox/core
@@ -1532,14 +38,68 @@
 msgid "Black"
 msgstr "Black"
 
-#: apps/io.ox/mail/common-extensions.js module:io.ox/mail
-msgid "Blind copy"
-msgstr "Blind copy"
-
-#: apps/io.ox/mail/print.js module:io.ox/mail
-msgctxt "BCC"
-msgid "Blind copy"
-msgstr "Blind copy"
+#. color names for screenreaders
+#: apps/io.ox/backbone/mini-views/colorpicker.js module:io.ox/core
+msgid "Burnt orange"
+msgstr "Burnt orange"
+
+#. color names for screenreaders
+#: apps/io.ox/backbone/mini-views/colorpicker.js module:io.ox/core
+msgid "Dark olive"
+msgstr "Dark olive"
+
+#. color names for screenreaders
+#: apps/io.ox/backbone/mini-views/colorpicker.js module:io.ox/core
+msgid "Dark green"
+msgstr "Dark green"
+
+#. color names for screenreaders
+#: apps/io.ox/backbone/mini-views/colorpicker.js module:io.ox/core
+msgid "Dark azure"
+msgstr "Dark azure"
+
+#. color names for screenreaders
+#: apps/io.ox/backbone/mini-views/colorpicker.js module:io.ox/core
+msgid "Navy Blue"
+msgstr "Navy Blue"
+
+#. color names for screenreaders
+#: apps/io.ox/backbone/mini-views/colorpicker.js module:io.ox/core
+msgid "Indigo"
+msgstr "Indigo"
+
+#. color names for screenreaders
+#: apps/io.ox/backbone/mini-views/colorpicker.js module:io.ox/core
+msgid "Very dark gray"
+msgstr "Very dark gray"
+
+#: apps/io.ox/backbone/mini-views/colorpicker.js module:io.ox/core
+msgid "Maroon"
+msgstr "Maroon"
+
+#: apps/io.ox/backbone/mini-views/colorpicker.js module:io.ox/core
+#: apps/io.ox/core/tk/flag-picker.js module:io.ox/mail
+#: apps/io.ox/mail/mailfilter/settings/filter/actions/register.js
+#: module:io.ox/mailfilter apps/io.ox/portal/settings/pane.js
+#: module:io.ox/portal
+msgid "Orange"
+msgstr "Orange"
+
+#: apps/io.ox/backbone/mini-views/colorpicker.js module:io.ox/core
+msgid "Olive"
+msgstr "Olive"
+
+#: apps/io.ox/backbone/mini-views/colorpicker.js module:io.ox/core
+#: apps/io.ox/core/tk/flag-picker.js module:io.ox/mail
+#: apps/io.ox/mail/mailfilter/settings/filter/actions/register.js
+#: module:io.ox/mailfilter apps/io.ox/portal/settings/pane.js
+#: module:io.ox/portal
+msgid "Green"
+msgstr "Green"
+
+#: apps/io.ox/backbone/mini-views/colorpicker.js module:io.ox/core
+msgid "Teal"
+msgstr "Teal"
 
 #: apps/io.ox/backbone/mini-views/colorpicker.js module:io.ox/core
 #: apps/io.ox/core/tk/flag-picker.js module:io.ox/mail
@@ -1549,68 +109,318 @@
 msgid "Blue"
 msgstr "Blue"
 
+#: apps/io.ox/backbone/mini-views/colorpicker.js module:io.ox/core
+msgid "Grayish blue"
+msgstr "Grayish blue"
+
+#: apps/io.ox/backbone/mini-views/colorpicker.js module:io.ox/core
+#: apps/io.ox/core/tk/flag-picker.js module:io.ox/mail
+#: apps/io.ox/mail/mailfilter/settings/filter/actions/register.js
+#: module:io.ox/mailfilter apps/io.ox/portal/settings/pane.js
+#: module:io.ox/portal
+msgid "Gray"
+msgstr "Grey"
+
+#: apps/io.ox/backbone/mini-views/colorpicker.js module:io.ox/core
+#: apps/io.ox/core/tk/flag-picker.js module:io.ox/mail
+#: apps/io.ox/mail/mailfilter/settings/filter/actions/register.js
+#: module:io.ox/mailfilter apps/io.ox/portal/settings/pane.js
+#: module:io.ox/portal
+msgid "Red"
+msgstr "Red"
+
+#: apps/io.ox/backbone/mini-views/colorpicker.js module:io.ox/core
+msgid "Amber"
+msgstr "Amber"
+
+#: apps/io.ox/backbone/mini-views/colorpicker.js module:io.ox/core
+msgid "Yellow green"
+msgstr "Yellow green"
+
+#: apps/io.ox/backbone/mini-views/colorpicker.js module:io.ox/core
+msgid "Sea green"
+msgstr "Sea green"
+
+#: apps/io.ox/backbone/mini-views/colorpicker.js module:io.ox/core
+msgid "Turquoise"
+msgstr "Turquoise"
+
+#: apps/io.ox/backbone/mini-views/colorpicker.js module:io.ox/core
+msgid "Royal blue"
+msgstr "Royal blue"
+
+#: apps/io.ox/backbone/mini-views/colorpicker.js module:io.ox/core
+#: apps/io.ox/core/tk/flag-picker.js module:io.ox/mail
+#: apps/io.ox/mail/mailfilter/settings/filter/actions/register.js
+#: module:io.ox/mailfilter apps/io.ox/portal/settings/pane.js
+#: module:io.ox/portal
+msgid "Purple"
+msgstr "Purple"
+
+#: apps/io.ox/backbone/mini-views/colorpicker.js module:io.ox/core
+msgid "Medium gray"
+msgstr "Medium grey"
+
+#: apps/io.ox/backbone/mini-views/colorpicker.js module:io.ox/core
+msgid "Magenta"
+msgstr "Magenta"
+
+#: apps/io.ox/backbone/mini-views/colorpicker.js module:io.ox/core
+msgid "Gold"
+msgstr "Gold"
+
+#: apps/io.ox/backbone/mini-views/colorpicker.js module:io.ox/core
+msgid "Sky blue"
+msgstr "Sky blue"
+
+#: apps/io.ox/backbone/mini-views/colorpicker.js module:io.ox/core
+msgid "Red violet"
+msgstr "Red violet"
+
+#: apps/io.ox/backbone/mini-views/colorpicker.js module:io.ox/core
+#: apps/io.ox/core/tk/flag-picker.js module:io.ox/mail
+#: apps/io.ox/mail/mailfilter/settings/filter/actions/register.js
+#: module:io.ox/mailfilter apps/io.ox/portal/settings/pane.js
+#: module:io.ox/portal
+msgid "Pink"
+msgstr "Pink"
+
+#: apps/io.ox/backbone/mini-views/colorpicker.js module:io.ox/core
+msgid "Light sky blue"
+msgstr "Light sky blue"
+
+#: apps/io.ox/backbone/mini-views/colorpicker.js module:io.ox/core
+msgid "Plum"
+msgstr "Plum"
+
+#: apps/io.ox/backbone/mini-views/colorpicker.js module:io.ox/core
+msgid "No color"
+msgstr "No colour"
+
+#. title of toggle button within password field
+#: apps/io.ox/backbone/mini-views/common.js module:io.ox/core
+msgid "toggle password visibility"
+msgstr "toggle password visibility"
+
+#: apps/io.ox/backbone/mini-views/date.js module:io.ox/core
+msgid "Year"
+msgstr "Year"
+
+#: apps/io.ox/backbone/mini-views/date.js module:io.ox/core
+#: apps/io.ox/calendar/toolbar.js module:io.ox/calendar
+msgid "Month"
+msgstr "Month"
+
+#: apps/io.ox/backbone/mini-views/date.js module:io.ox/core
+#: apps/io.ox/calendar/freebusy/templates.js module:io.ox/calendar/freebusy
+#: apps/io.ox/calendar/toolbar.js module:io.ox/calendar
+msgid "Day"
+msgstr "Day"
+
+#: apps/io.ox/backbone/mini-views/datepicker.js module:io.ox/core
+#: apps/io.ox/backbone/views/recurrence-view.js module:io.ox/calendar/edit/main
+#: apps/io.ox/core/settings/errorlog/settings/pane.js
+#: apps/io.ox/files/favorite/view-options.js
+#: apps/io.ox/files/share/view-options.js module:io.ox/files
+#: apps/io.ox/files/view-options.js apps/io.ox/mail/view-options.js
+#: module:io.ox/mail
+msgid "Date"
+msgstr "Date"
+
+#: apps/io.ox/backbone/mini-views/datepicker.js module:io.ox/core
+#: apps/io.ox/calendar/freetime/timeView.js module:io.ox/calendar
+#: apps/io.ox/calendar/week/view.js
+msgid ""
+"Use cursor keys to change the date. Press ctrl-key at the same time to "
+"change year or shift-key to change month. Close date-picker by pressing ESC "
+"key."
+msgstr ""
+"Use cursor keys to change the date. Press [Ctrl] at the same time to change "
+"year or [Shift] to change month. Close date-picker by pressing [Esc]."
+
+#: apps/io.ox/backbone/mini-views/datepicker.js module:io.ox/core
+msgid ""
+"Use up and down keys to change the time. Close selection by pressing ESC key."
+msgstr ""
+"Use the up and down keys to change the time. Close selection by pressing ESC "
+"key."
+
+#: apps/io.ox/backbone/mini-views/datepicker.js module:io.ox/core
+msgid "Time"
+msgstr "Time"
+
+#: apps/io.ox/backbone/mini-views/datepicker.js module:io.ox/core
+#: apps/io.ox/backbone/validation.js
 #: apps/io.ox/mail/mailfilter/settings/filter/tests/register.js
 #: module:io.ox/mailfilter
-msgid "Body"
-msgstr "Body"
-
-#: apps/io.ox/contacts/model.js module:io.ox/contacts
-msgid "Branches"
-msgstr "Branches"
-
-#: apps/io.ox/core/settings/errorlog/settings/pane.js module:io.ox/core
-msgid "Browser"
-msgstr "Browser"
-
-#. color names for screenreaders
-#: apps/io.ox/backbone/mini-views/colorpicker.js module:io.ox/core
-msgid "Burnt orange"
-msgstr "Burnt orange"
-
-#. vcard (electronic business card) field
-#: apps/io.ox/contacts/print-details.js module:io.ox/contacts
-msgid "Business"
-msgstr "Business"
-
-#. vcard (electronic business card) field
-#: apps/io.ox/contacts/print-details.js module:io.ox/contacts
-#: apps/io.ox/contacts/view-detail.js
-msgid "Business Address"
-msgstr "Business Address"
-
-#: apps/io.ox/contacts/edit/view-form.js module:io.ox/contacts
-#: apps/plugins/halo/xing/register.js module:plugins/portal
-msgid "Business address"
-msgstr "Business address"
-
-#: apps/io.ox/contacts/model.js module:io.ox/contacts
-msgid "Business category"
-msgstr "Business category"
-
-#: apps/plugins/portal/birthdays/register.js module:plugins/portal
-msgid "Buy a gift"
-msgstr "Buy a gift"
-
-#: apps/io.ox/wizards/upsell.js module:io.ox/wizards
-msgid "Buy now!"
-msgstr "Buy now!"
-
-#: apps/io.ox/calendar/util.js module:io.ox/calendar
-msgid ""
-"By changing the date of this appointment you are creating an appointment "
-"exception to the series."
-msgstr ""
-"By changing the date of this appointment you are creating an appointment "
-"exception to the series."
-
-#. %1$s is the name of the inputfield (To, CC, BCC)
-#: apps/io.ox/mail/compose/extensions.js module:io.ox/mail
-msgid "CC"
-msgstr "CC"
-
-#: apps/io.ox/core/import/import.js module:io.ox/core
-msgid "CSV"
-msgstr "CSV"
+msgid "Please enter a valid date"
+msgstr "Please enter a valid date"
+
+#: apps/io.ox/backbone/mini-views/help.js module:io.ox/core
+msgid "Online help"
+msgstr "Online help"
+
+#. Really delete portal widget - in contrast to "just disable"
+#: apps/io.ox/backbone/mini-views/listutils.js module:io.ox/core
+#: apps/io.ox/calendar/actions.js module:io.ox/calendar
+#: apps/io.ox/calendar/actions/delete.js
+#: apps/io.ox/calendar/invitations/register.js module:io.ox/calendar/main
+#: apps/io.ox/calendar/mobile-toolbar-actions.js apps/io.ox/calendar/toolbar.js
+#: apps/io.ox/contacts/actions.js module:io.ox/contacts
+#: apps/io.ox/contacts/actions/delete.js
+#: apps/io.ox/contacts/mobile-toolbar-actions.js module:io.ox/mail
+#: apps/io.ox/contacts/toolbar.js apps/io.ox/core/folder/actions/remove.js
+#: apps/io.ox/core/folder/contextmenu.js apps/io.ox/core/sub/settings/pane.js
+#: module:io.ox/core/sub apps/io.ox/core/viewer/views/toolbarview.js
+#: apps/io.ox/files/actions.js module:io.ox/files
+#: apps/io.ox/files/actions/delete.js apps/io.ox/files/toolbar.js
+#: apps/io.ox/mail/actions.js apps/io.ox/mail/actions/delete.js
+#: apps/io.ox/mail/compose/extensions.js
+#: apps/io.ox/mail/mailfilter/settings/filter.js
+#: apps/io.ox/mail/mobile-toolbar-actions.js apps/io.ox/mail/toolbar.js
+#: apps/io.ox/notes/toolbar.js module:io.ox/notes apps/io.ox/portal/main.js
+#: module:io.ox/portal apps/io.ox/portal/settings/widgetview.js
+#: apps/io.ox/settings/apps/settings/pane.js apps/io.ox/tasks/actions.js
+#: module:io.ox/tasks apps/io.ox/tasks/actions/delete.js
+#: apps/io.ox/tasks/mobile-toolbar-actions.js apps/io.ox/tasks/toolbar.js
+#: apps/plugins/administration/groups/settings/toolbar.js
+#: apps/plugins/administration/resources/settings/toolbar.js
+#: apps/plugins/portal/twitter/util.js module:plugins/portal
+#: apps/plugins/portal/xing/actions.js
+msgid "Delete"
+msgstr "Delete"
+
+#. Used as a button label to enter the "edit mode"
+#: apps/io.ox/backbone/mini-views/listutils.js module:io.ox/core
+#: apps/io.ox/calendar/actions.js module:io.ox/calendar
+#: apps/io.ox/calendar/main.js apps/io.ox/calendar/toolbar.js
+#: apps/io.ox/contacts/actions.js module:io.ox/contacts
+#: apps/io.ox/contacts/main.js apps/io.ox/contacts/mobile-toolbar-actions.js
+#: module:io.ox/mail apps/io.ox/contacts/toolbar.js
+#: apps/io.ox/core/viewer/views/toolbarview.js apps/io.ox/files/actions.js
+#: module:io.ox/files apps/io.ox/files/main.js
+#: apps/io.ox/files/share/permissions.js apps/io.ox/files/toolbar.js
+#: apps/io.ox/mail/actions.js apps/io.ox/mail/main.js
+#: apps/io.ox/portal/settings/pane.js module:io.ox/portal
+#: apps/io.ox/settings/accounts/views.js module:io.ox/settings/accounts
+#: apps/io.ox/tasks/actions.js module:io.ox/tasks apps/io.ox/tasks/main.js
+#: apps/io.ox/tasks/mobile-toolbar-actions.js apps/io.ox/tasks/toolbar.js
+#: apps/plugins/administration/groups/settings/toolbar.js
+#: apps/plugins/administration/resources/settings/toolbar.js
+msgid "Edit"
+msgstr "Edit"
+
+#: apps/io.ox/backbone/mini-views/listutils.js module:io.ox/core
+#: apps/io.ox/mail/autoforward/settings/model.js module:io.ox/mail
+#: apps/io.ox/mail/mailfilter/settings/filter/view-form.js
+#: module:io.ox/settings
+msgid "Process subsequent rules"
+msgstr "Process subsequent rules"
+
+#: apps/io.ox/backbone/mini-views/quota.js module:io.ox/core
+msgid "unlimited"
+msgstr "unlimited"
+
+#: apps/io.ox/backbone/mini-views/quota.js module:io.ox/core
+#: apps/io.ox/core/viewer/views/sidebar/fileversionsview.js
+#: module:io.ox/core/viewer apps/io.ox/mail/util.js
+msgid "unknown"
+msgstr "unknown"
+
+#. %1$s is the storagespace in use
+#. %2$s is the max storagespace
+#: apps/io.ox/backbone/mini-views/quota.js module:io.ox/core
+#, c-format
+msgid "%1$s of %2$s"
+msgstr "%1$s of %2$s"
+
+#. Quota maxed out; 100%
+#: apps/io.ox/backbone/mini-views/quota.js module:io.ox/core
+msgid "100%"
+msgstr "100%"
+
+#: apps/io.ox/backbone/mini-views/settings-list-view.js module:io.ox/core
+msgid "Use cursor keys to reorder items"
+msgstr "Use cursor keys to reorder items"
+
+#: apps/io.ox/backbone/mini-views/settings-list-view.js module:io.ox/core
+msgid "%1$s moved to position %2$s of %3$s"
+msgstr "%1$s moved to position %2$s of %3$s"
+
+#: apps/io.ox/backbone/mini-views/timezonepicker.js module:io.ox/core
+#: apps/io.ox/calendar/week/view.js module:io.ox/calendar
+msgid "Standard timezone"
+msgstr "Standard timezone"
+
+#: apps/io.ox/backbone/mini-views/timezonepicker.js module:io.ox/core
+#: apps/io.ox/calendar/week/view.js module:io.ox/calendar
+#: apps/io.ox/core/folder/favorites.js apps/io.ox/files/main.js
+#: module:io.ox/files
+msgid "Favorites"
+msgstr "Favourites"
+
+#: apps/io.ox/backbone/mini-views/timezonepicker.js module:io.ox/core
+msgid "All timezones"
+msgstr "All timezones"
+
+#. screenreader label for main toolbar
+#: apps/io.ox/backbone/mini-views/toolbar.js module:io.ox/core
+msgid "%1$s Toolbar"
+msgstr "%1$s Tool bar"
+
+#. screenreader label for main toolbar
+#: apps/io.ox/backbone/mini-views/toolbar.js module:io.ox/core
+msgid "Actions. Use cursor keys to navigate."
+msgstr "Actions. Use cursor keys to navigate."
+
+#. Tooltip for main toolbar
+#: apps/io.ox/backbone/mini-views/toolbar.js module:io.ox/core
+msgid "Use cursor keys to navigate"
+msgstr "Use cursor keys to navigate"
+
+#: apps/io.ox/backbone/validation.js module:io.ox/core
+msgid "Please enter a valid number"
+msgstr "Please enter a valid number"
+
+#: apps/io.ox/backbone/validation.js module:io.ox/core
+msgid "Please enter a date in the past"
+msgstr "Please enter a date in the past"
+
+#: apps/io.ox/backbone/validation.js module:io.ox/core
+msgid "Please enter a valid email address"
+msgstr "Please enter a valid email address"
+
+#: apps/io.ox/backbone/validation.js module:io.ox/core
+msgid "Please enter a valid phone number. Allowed characters are: %1$s"
+msgstr "Please enter a valid phone number. Allowed characters are: %1$s"
+
+#: apps/io.ox/backbone/validation.js module:io.ox/core
+msgid "Please enter a valid email address or phone number"
+msgstr "Please enter a valid email address or phone number"
+
+#: apps/io.ox/backbone/validation.js module:io.ox/core
+msgid "Please enter a valid object"
+msgstr "Please enter a valid object"
+
+#: apps/io.ox/backbone/validation.js module:io.ox/core
+msgid "Please enter a value"
+msgstr "Please enter a value"
+
+#: apps/io.ox/backbone/views/datepicker.js module:io.ox/core
+msgid "Use cursor keys to navigate, press enter to select a date"
+msgstr "Use cursor keys to navigate, press enter to select a date"
+
+#: apps/io.ox/backbone/views/datepicker.js module:io.ox/core
+msgid "Today: %1$s"
+msgstr "Today: %1$s"
+
+#: apps/io.ox/backbone/views/datepicker.js module:io.ox/core
+msgid "Go to previous month"
+msgstr "Go to previous month"
+
+#: apps/io.ox/backbone/views/datepicker.js module:io.ox/core
+msgid "Go to next month"
+msgstr "Go to next month"
 
 #: apps/io.ox/backbone/views/datepicker.js module:io.ox/core
 msgid "CW"
@@ -1624,72 +434,40 @@
 msgid "CW %1$d"
 msgstr "CW %1$d"
 
-#: apps/io.ox/onboarding/clients/config.js module:io.ox/core/onboarding
-msgid "CalDAV"
-msgstr "CalDAV"
-
-#: apps/io.ox/core/folder/actions/properties.js module:io.ox/core
-msgid "CalDAV URL"
-msgstr "CalDAV URL"
-
-#: apps/io.ox/core/folder/api.js module:io.ox/core
-#: apps/io.ox/mail/detail/links.js module:io.ox/mail
-msgid "Calendar"
-msgstr "Calendar"
-
-#: apps/io.ox/calendar/settings/pane.js module:io.ox/calendar
-#: apps/io.ox/core/main.js module:io.ox/core
-#: apps/io.ox/search/view-template.js
-msgctxt "app"
-msgid "Calendar"
-msgstr "Calendar"
-
-#: apps/io.ox/calendar/week/perspective.js module:io.ox/calendar
-msgid "Calendar Day View"
-msgstr "Calendar Day View"
-
-#: apps/io.ox/calendar/month/perspective.js module:io.ox/calendar
-msgid "Calendar Month View"
-msgstr "Calendar Month View"
-
-#: apps/io.ox/calendar/week/perspective.js module:io.ox/calendar
-msgid "Calendar Week View"
-msgstr "Calendar Week View"
-
-#: apps/io.ox/calendar/week/perspective.js module:io.ox/calendar
-msgid "Calendar Workweek View"
-msgstr "Calendar Workweek View"
-
-<<<<<<< HEAD
-#: apps/io.ox/calendar/mobile-toolbar-actions.js module:io.ox/calendar
-msgid "Calendar view"
-msgstr "Calendar view"
-=======
-#. %1$n is the maximum number of appointments
-#: apps/io.ox/calendar/week/view.js module:io.ox/calendar
-msgid ""
-"There are more than %n appointments in the current calendar. Some features "
-"are disabled due to performance reasons."
-msgstr ""
-"There are more than %n appointments in the current calendar. Some features "
-"are disabled due to performance reasons."
-
-#: apps/io.ox/calendar/week/view.js module:io.ox/calendar
-msgid "Manage favorites"
-msgstr "Manage favourites"
->>>>>>> 8efd135e
-
-#: apps/io.ox/calendar/settings/pane.js module:io.ox/calendar
-msgid "Calendar workweek view"
-msgstr "Calendar workweek view"
-
-#: apps/io.ox/calendar/edit/extensions.js module:io.ox/calendar/edit/main
-msgid "Calendar:"
-msgstr "Calendar:"
-
-#: apps/io.ox/calendar/main.js module:io.ox/calendar
-msgid "Calendars"
-msgstr "Calendars"
+#: apps/io.ox/backbone/views/datepicker.js module:io.ox/core
+msgid "Go to previous year"
+msgstr "Go to previous year"
+
+#: apps/io.ox/backbone/views/datepicker.js module:io.ox/core
+msgid "Go to next year"
+msgstr "Go to next year"
+
+#: apps/io.ox/backbone/views/datepicker.js module:io.ox/core
+msgid "Go to previous decade"
+msgstr "Go to previous decade"
+
+#: apps/io.ox/backbone/views/datepicker.js module:io.ox/core
+msgid "Go to next decade"
+msgstr "Go to next decade"
+
+#: apps/io.ox/backbone/views/modal.js module:io.ox/core
+#: apps/io.ox/calendar/freetime/main.js module:io.ox/calendar
+#: apps/io.ox/core/about/about.js apps/io.ox/core/folder/actions/properties.js
+#: apps/io.ox/core/folder/tree.js apps/io.ox/core/main.js
+#: apps/io.ox/core/permissions/permissions.js apps/io.ox/core/tk/dialogs.js
+#: apps/io.ox/core/tk/wizard.js apps/io.ox/core/viewer/views/toolbarview.js
+#: apps/io.ox/core/wizard/registry.js module:io.ox/core/wizard
+#: apps/io.ox/editor/main.js module:io.ox/editor
+#: apps/io.ox/files/actions/add-storage-account.js module:io.ox/files
+#: apps/io.ox/files/actions/share.js apps/io.ox/files/mediaplayer.js
+#: apps/io.ox/files/share/permissions.js apps/io.ox/files/upload/view.js
+#: apps/io.ox/mail/accounts/settings.js module:io.ox/mail/accounts/settings
+#: apps/io.ox/mail/actions/source.js module:io.ox/mail apps/io.ox/mail/main.js
+#: apps/io.ox/mail/statistics.js apps/io.ox/onboarding/clients/view-mobile.js
+#: module:io.ox/core/onboarding apps/plugins/upsell/simple-wizard/register.js
+#: module:plugins/upsell/simple-wizard
+msgid "Close"
+msgstr "Close"
 
 #: apps/io.ox/backbone/views/modal.js module:io.ox/core
 #: apps/io.ox/calendar/actions.js module:io.ox/calendar
@@ -1732,10 +510,9 @@
 #: apps/io.ox/mail/settings/signatures/settings/pane.js
 #: apps/io.ox/portal/main.js module:io.ox/portal
 #: apps/io.ox/portal/settings/widgetview.js
-#: apps/io.ox/settings/apps/settings/pane.js
-#: apps/io.ox/tasks/actions/delete.js module:io.ox/tasks
-#: apps/io.ox/tasks/common-extensions.js apps/io.ox/tasks/edit/main.js
-#: apps/io.ox/tasks/main.js
+#: apps/io.ox/settings/apps/settings/pane.js apps/io.ox/tasks/actions/delete.js
+#: module:io.ox/tasks apps/io.ox/tasks/common-extensions.js
+#: apps/io.ox/tasks/edit/main.js apps/io.ox/tasks/main.js
 #: apps/plugins/administration/groups/settings/edit.js
 #: apps/plugins/administration/groups/settings/toolbar.js
 #: apps/plugins/administration/resources/settings/edit.js
@@ -1748,304 +525,196 @@
 msgid "Cancel"
 msgstr "Cancel"
 
-#: apps/io.ox/core/desktop.js module:io.ox/core
-msgid "Cancel search"
-msgstr "Cancel search"
-
-#: apps/io.ox/core/tk/filestorageUtil.js module:io.ox/core
-#: apps/io.ox/tasks/common-extensions.js module:io.ox/tasks
-msgid "Canceled"
-msgstr "Cancelled"
-
-#. %1$s is an email address
-#: apps/io.ox/participants/add.js module:io.ox/core
-msgid "Cannot add contact with an invalid mail address: %1$s"
-msgstr "Cannot add contact with an invalid e-mail address: %1$s"
-
-#. error message when offline
-#: apps/io.ox/core/http_errors.js module:io.ox/core
-msgid "Cannot connect to server. Please check your connection."
-msgstr "Cannot connect to server. Please check your connection."
-
-#: apps/io.ox/mail/accounts/settings.js module:io.ox/mail/accounts/settings
-msgid "Cannot establish secure connection. Do you want to proceed anyway?"
-msgstr "Cannot establish secure connection. Do you want to proceed anyway?"
-
-#: apps/plugins/halo/mail/register.js module:plugins/halo
-msgid "Cannot find any messages this contact sent to you."
-msgstr "Cannot find any messages this contact sent to you."
-
-#: apps/plugins/halo/mail/register.js module:plugins/halo
-msgid "Cannot find any messages you sent to this contact."
-msgstr "Cannot find any messages you sent to this contact."
-
-#: apps/plugins/portal/flickr/register.js module:plugins/portal
-msgid "Cannot find user with given name."
-msgstr "Cannot find user with given name."
-
-#: apps/io.ox/core/print.js module:io.ox/core
-msgid "Cannot print this item"
-msgid_plural "Cannot print these items"
-msgstr[0] "Cannot print this item"
-msgstr[1] "Cannot print these items"
-
-#: apps/io.ox/core/viewer/views/displayerview.js module:io.ox/core
-msgid "Cannot require a view type for %1$s"
-msgstr "Cannot require a view type for %1$s"
-
-#: apps/io.ox/files/guidance/statistics.js module:io.ox/files
-msgid "Capacity"
-msgstr "Capacity"
-
-#: apps/io.ox/onboarding/clients/config.js module:io.ox/core/onboarding
-msgid "CardDAV"
-msgstr "CardDAV"
-
-#: apps/io.ox/wizards/upsell.js module:io.ox/wizards
-msgid "Cart is empty."
-msgstr "Cart is empty."
-
-#: apps/io.ox/mail/mailfilter/settings/filter/tests/register.js
-#: module:io.ox/mailfilter
-msgid "Cc"
-msgstr "Cc"
-
-#. vcard (electronic business card) field
-#: apps/io.ox/contacts/model.js module:io.ox/contacts
-#: apps/io.ox/contacts/print-details.js apps/io.ox/contacts/print.js
-#: apps/io.ox/onboarding/clients/extensions.js module:io.ox/core/onboarding
-msgid "Cell phone"
-msgstr "Cell phone"
-
-#: apps/io.ox/contacts/model.js module:io.ox/contacts
-msgid "Cell phone (alt)"
-msgstr "Cell phone (alt)"
-
-#: apps/io.ox/calendar/edit/timezone-dialog.js module:io.ox/calendar/edit/main
-msgid "Change"
-msgstr "Change"
-
-#: apps/io.ox/mail/settings/pane.js module:io.ox/mail
-msgid "Change IMAP subscriptions"
-msgstr "Change IMAP subscriptions"
-
-#: apps/io.ox/calendar/actions/acceptdeny.js module:io.ox/calendar
+#: apps/io.ox/backbone/views/recurrence-view.js module:io.ox/calendar/edit/main
+msgid "Daily"
+msgstr "Daily"
+
+#: apps/io.ox/backbone/views/recurrence-view.js module:io.ox/calendar/edit/main
+msgid "Daily on workdays"
+msgstr "Daily on workdays"
+
+#: apps/io.ox/backbone/views/recurrence-view.js module:io.ox/calendar/edit/main
+msgid "Weekly"
+msgstr "Weekly"
+
+#: apps/io.ox/backbone/views/recurrence-view.js module:io.ox/calendar/edit/main
+msgid "Monthly"
+msgstr "Monthly"
+
+#: apps/io.ox/backbone/views/recurrence-view.js module:io.ox/calendar/edit/main
+msgid "Yearly"
+msgstr "Yearly"
+
+#: apps/io.ox/backbone/views/recurrence-view.js module:io.ox/calendar/edit/main
+msgid "Repeat"
+msgstr "Repeat"
+
+#: apps/io.ox/backbone/views/recurrence-view.js module:io.ox/calendar/edit/main
+msgid "Weekday"
+msgstr "Weekday"
+
+#. Used as label for the following selection: 'date' or 'weekday'
+#. Thus an appointment/task will be repeated by date (e.g. every 4th of a month) or by weekday (e.g. every second tuesday)
+#: apps/io.ox/backbone/views/recurrence-view.js module:io.ox/calendar/edit/main
+msgid "Repeat by"
+msgstr "Repeat by"
+
+#: apps/io.ox/backbone/views/recurrence-view.js module:io.ox/calendar/edit/main
+msgid "day(s)"
+msgstr "day(s)"
+
+#: apps/io.ox/backbone/views/recurrence-view.js module:io.ox/calendar/edit/main
+msgid "week(s)"
+msgstr "week(s)"
+
+#: apps/io.ox/backbone/views/recurrence-view.js module:io.ox/calendar/edit/main
+msgid "month(s)"
+msgstr "month(s)"
+
+#: apps/io.ox/backbone/views/recurrence-view.js module:io.ox/calendar/edit/main
+msgid "year(s)"
+msgstr "year(s)"
+
+#: apps/io.ox/backbone/views/recurrence-view.js module:io.ox/calendar/edit/main
+msgid "Interval"
+msgstr "Interval"
+
+#. declines the use of desktop notifications
+#: apps/io.ox/backbone/views/recurrence-view.js module:io.ox/calendar/edit/main
+#: apps/io.ox/core/notifications.js module:io.ox/core
+msgid "Never"
+msgstr "Never"
+
+#: apps/io.ox/backbone/views/recurrence-view.js module:io.ox/calendar/edit/main
+msgid "After a number of occurrences"
+msgstr "After a number of occurrences"
+
+#: apps/io.ox/backbone/views/recurrence-view.js module:io.ox/calendar/edit/main
+msgid "On specific date"
+msgstr "On specific date"
+
+#: apps/io.ox/backbone/views/recurrence-view.js module:io.ox/calendar/edit/main
+msgid "Ends"
+msgstr "Ends"
+
+#: apps/io.ox/backbone/views/recurrence-view.js module:io.ox/calendar/edit/main
+msgid "Occurrences"
+msgstr "Occurrences"
+
+#: apps/io.ox/backbone/views/recurrence-view.js module:io.ox/calendar/edit/main
+#: apps/io.ox/calendar/edit/extensions.js
+msgid "Ends on"
+msgstr "Ends on"
+
+#: apps/io.ox/backbone/views/recurrence-view.js module:io.ox/calendar/edit/main
+msgid "Please enter a positive number"
+msgstr "Please enter a positive number"
+
+#: apps/io.ox/backbone/views/recurrence-view.js module:io.ox/calendar/edit/main
+msgid "Please insert a date after the start date"
+msgstr "Please insert a date after the start date"
+
+#: apps/io.ox/backbone/views/recurrence-view.js module:io.ox/calendar/edit/main
+msgid "Please select at least one day"
+msgstr "Please select at least one day"
+
+#: apps/io.ox/backbone/views/recurrence-view.js module:io.ox/calendar/edit/main
+msgid "Edit recurrence"
+msgstr "Edit recurrence"
+
+#: apps/io.ox/backbone/views/recurrence-view.js module:io.ox/calendar/edit/main
+msgid "Apply"
+msgstr "Apply"
+
+#: apps/io.ox/calendar/actions.js module:io.ox/calendar
+msgid "Do you want the appointments printed in detail or as a compact list?"
+msgstr "Do you want the appointments printed in detail or as a compact list?"
+
+#. answer Button to 'Do you want the appointments printed in detail or as a compact list?'
+#: apps/io.ox/calendar/actions.js module:io.ox/calendar
+msgid "Detailed"
+msgstr "Detailed"
+
+#. answer Button to 'Do you want the appointments printed in detail or as a compact list?'
+#: apps/io.ox/calendar/actions.js module:io.ox/calendar
+#: apps/io.ox/calendar/freetime/timeView.js apps/io.ox/mail/toolbar.js
+#: module:io.ox/mail
+msgid "Compact"
+msgstr "Compact"
+
+#: apps/io.ox/calendar/actions.js module:io.ox/calendar
+#: apps/io.ox/calendar/mobile-toolbar-actions.js apps/io.ox/calendar/toolbar.js
+#: apps/io.ox/contacts/actions.js module:io.ox/contacts
+#: apps/io.ox/contacts/mobile-toolbar-actions.js module:io.ox/mail
+#: apps/io.ox/contacts/toolbar.js apps/io.ox/core/folder/contextmenu.js
+#: module:io.ox/core apps/io.ox/files/actions.js module:io.ox/files
+#: apps/io.ox/files/toolbar.js apps/io.ox/mail/actions.js
+#: apps/io.ox/mail/mobile-toolbar-actions.js apps/io.ox/mail/toolbar.js
 #: apps/io.ox/tasks/actions.js module:io.ox/tasks
-#: apps/io.ox/tasks/mobile-toolbar-actions.js apps/io.ox/tasks/toolbar.js
-msgid "Change confirmation status"
-msgstr "Change confirmation status"
-
-#: apps/io.ox/tasks/actions.js module:io.ox/tasks apps/io.ox/tasks/toolbar.js
-msgid "Change due date"
-msgstr "Change due date"
-
-#: apps/io.ox/core/main.js module:io.ox/core apps/io.ox/core/settings/pane.js
-#: apps/plugins/portal/userSettings/register.js
-msgid "Change password"
-msgstr "Change password"
-
-#: apps/plugins/portal/userSettings/register.js module:io.ox/core
-msgid "Change password and sign out"
-msgstr "Change password and sign out"
+#: apps/io.ox/tasks/actions/move.js apps/io.ox/tasks/mobile-toolbar-actions.js
+#: apps/io.ox/tasks/toolbar.js
+msgid "Move"
+msgstr "Move"
 
 #: apps/io.ox/calendar/actions.js module:io.ox/calendar
 #: apps/io.ox/calendar/toolbar.js
 msgid "Change status"
 msgstr "Change status"
 
-#: apps/io.ox/calendar/edit/timezone-dialog.js module:io.ox/calendar/edit/main
-msgid "Change timezone"
-msgstr "Change timezone"
-
-#: apps/io.ox/calendar/freebusy/templates.js module:io.ox/calendar/freebusy
-msgid "Change view"
-msgstr "Change view"
-
-#: apps/io.ox/tasks/common-extensions.js module:io.ox/tasks
-msgid "Changed due date"
-msgstr "Changed due date"
-
+#. Calendar: Create follow-up appointment. Maybe "Folgetermin" in German.
+#: apps/io.ox/calendar/actions.js module:io.ox/calendar
+msgid "Follow-up"
+msgstr "Follow-up"
+
+#: apps/io.ox/calendar/actions.js module:io.ox/calendar
+#: apps/io.ox/calendar/toolbar.js apps/io.ox/contacts/actions.js
+#: module:io.ox/contacts apps/io.ox/contacts/actions/print.js
+#: apps/io.ox/contacts/toolbar.js apps/io.ox/core/print.js module:io.ox/core
+#: apps/io.ox/mail/actions.js module:io.ox/mail apps/io.ox/mail/toolbar.js
+#: apps/io.ox/tasks/actions.js module:io.ox/tasks apps/io.ox/tasks/toolbar.js
+msgid "Print"
+msgstr "Print"
+
+#: apps/io.ox/calendar/actions.js module:io.ox/calendar
+msgid "Send mail to all participants"
+msgstr "Send email to all participants"
+
+#: apps/io.ox/calendar/actions.js module:io.ox/calendar
+msgid "Invite to new appointment"
+msgstr "Invite to new appointment"
+
+#: apps/io.ox/calendar/actions.js module:io.ox/calendar
+#: apps/io.ox/calendar/freetime/main.js apps/io.ox/mail/actions.js
+#: module:io.ox/mail
+msgid "Save as distribution list"
+msgstr "Save as distribution list"
+
+#: apps/io.ox/calendar/actions.js module:io.ox/calendar
+msgid "Synchronize calendar"
+msgstr "Synchronise calendar"
+
+#: apps/io.ox/calendar/actions/acceptdeny.js module:io.ox/calendar
+#: apps/io.ox/calendar/edit/extensions.js module:io.ox/calendar/edit/main
 #: apps/io.ox/calendar/invitations/register.js module:io.ox/calendar/main
-msgid "Changes have been saved"
-msgstr "Changes have been saved"
-
-#. Emoji category
-#. Japanese: キャラクター
-#. Contains: Cartoon characters, animals
-#: apps/io.ox/emoji/categories.js module:io.ox/mail/emoji
-msgid "Character"
-msgstr "Character"
-
-#: apps/io.ox/calendar/toolbar.js module:io.ox/calendar
-#: apps/io.ox/contacts/toolbar.js module:io.ox/contacts
-#: apps/io.ox/files/toolbar.js module:io.ox/files apps/io.ox/mail/toolbar.js
-#: module:io.ox/mail apps/io.ox/tasks/toolbar.js module:io.ox/tasks
-msgid "Checkboxes"
-msgstr "Checkboxes"
-
-#: apps/io.ox/contacts/model.js module:io.ox/contacts
-msgid "Children"
-msgstr "Children"
-
-#: apps/plugins/notifications/mail/register.js module:plugins/notifications
-msgid "Chimes"
-msgstr "Chimes"
-
-#: apps/io.ox/contacts/print.js module:io.ox/contacts
-msgid "City"
-msgstr "City"
-
-#: apps/io.ox/calendar/toolbar.js module:io.ox/calendar
-msgid "Classic colors"
-msgstr "Classic colours"
-
-#: apps/io.ox/core/folder/contextmenu.js module:io.ox/core
-msgid "Clean up"
-msgstr "Clean up"
-
-#: apps/io.ox/core/folder/actions/common.js module:io.ox/core
-msgid "Cleaning up ..."
-msgstr "Cleaning up ..."
-
-#: apps/io.ox/core/tk/datepicker.js module:io.ox/core
-#: apps/io.ox/core/tk/mobiscroll.js
-msgid "Clear"
-msgstr "Clear"
-
-#: apps/io.ox/search/view-template.js module:io.ox/core
-msgid "Clear field"
-msgstr "Clear field"
-
-#: apps/io.ox/help/center.js module:io.ox/help
-msgid "Click here to quit the help center"
-msgstr "Click here to quit the help centre"
-
-#: apps/plugins/portal/xing/register.js module:plugins/portal
-msgid "Click here to reconnect to your xing account to see activities."
-msgstr "Click here to reconnect to your XING account to see activities."
-
-#: apps/io.ox/core/viewer/views/types/audioview.js module:io.ox/core
-msgid "Click to play audio file"
-msgstr "Click to play audio file"
-
-#: apps/io.ox/onboarding/clients/wizard.js module:io.ox/core/onboarding
-msgid "Client onboarding"
-msgstr "Client onboarding"
-
-#: apps/io.ox/backbone/views/modal.js module:io.ox/core
-#: apps/io.ox/calendar/freetime/main.js module:io.ox/calendar
-#: apps/io.ox/core/about/about.js apps/io.ox/core/folder/actions/properties.js
-#: apps/io.ox/core/folder/tree.js apps/io.ox/core/main.js
-#: apps/io.ox/core/permissions/permissions.js apps/io.ox/core/tk/dialogs.js
-#: apps/io.ox/core/tk/wizard.js apps/io.ox/core/viewer/views/toolbarview.js
-#: apps/io.ox/core/wizard/registry.js module:io.ox/core/wizard
-#: apps/io.ox/editor/main.js module:io.ox/editor
-#: apps/io.ox/files/actions/add-storage-account.js module:io.ox/files
-#: apps/io.ox/files/actions/share.js apps/io.ox/files/mediaplayer.js
-#: apps/io.ox/files/share/permissions.js apps/io.ox/files/upload/view.js
-#: apps/io.ox/mail/accounts/settings.js module:io.ox/mail/accounts/settings
-#: apps/io.ox/mail/actions/source.js module:io.ox/mail apps/io.ox/mail/main.js
-#: apps/io.ox/mail/statistics.js apps/io.ox/onboarding/clients/view-mobile.js
-#: module:io.ox/core/onboarding apps/plugins/upsell/simple-wizard/register.js
-#: module:plugins/upsell/simple-wizard
-msgid "Close"
-msgstr "Close"
-
-<<<<<<< HEAD
-#: apps/io.ox/mail/threadview.js module:io.ox/mail
-msgid "Close all messages"
-msgstr "Close all messages"
-=======
-#. empty message for list view
-#: apps/io.ox/contacts/addressbook/popup.js module:io.ox/contacts
-#: apps/io.ox/mail/common-extensions.js module:io.ox/mail
-msgid "Empty"
-msgstr "Empty"
-
-#. Context: Add selected contacts; German "Auswählen", for example
-#: apps/io.ox/contacts/addressbook/popup.js module:io.ox/contacts
-msgctxt "select-contacts"
-msgid "Select"
-msgstr "Select"
-
-#. %1$d is number of selected items (addresses/groups) in the list
-#: apps/io.ox/contacts/addressbook/popup.js module:io.ox/contacts
-msgid "%1$d item selected"
-msgid_plural "%1$d items selected"
-msgstr[0] "%1$d item selected"
-msgstr[1] "%1$d items selected"
->>>>>>> 8efd135e
-
-#: apps/io.ox/core/viewer/views/sidebar/panelbaseview.js
-#: module:io.ox/core/viewer
-msgid "Close description panel"
-msgstr "Close description panel"
-
-<<<<<<< HEAD
-#: apps/io.ox/calendar/main.js module:io.ox/calendar
-#: apps/io.ox/calendar/toolbar.js apps/io.ox/core/commons.js module:io.ox/core
-#: apps/io.ox/files/main.js module:io.ox/files
-#: apps/io.ox/files/view-options.js apps/io.ox/mail/view-options.js
+#: apps/io.ox/mail/actions.js module:io.ox/mail apps/io.ox/mail/toolbar.js
+#: apps/io.ox/tasks/edit/view-template.js module:io.ox/tasks/edit
+msgid "Reminder"
+msgstr "Reminder"
+
+#: apps/io.ox/calendar/actions/acceptdeny.js module:io.ox/calendar
+#: apps/io.ox/tasks/actions.js module:io.ox/tasks
+#: apps/io.ox/tasks/mobile-toolbar-actions.js apps/io.ox/tasks/toolbar.js
 #: module:io.ox/mail
-msgid "Close folder view"
-msgstr "Close folder view"
-
-#: apps/io.ox/core/main.js module:io.ox/core
-#, fuzzy
-#| msgid "close for %1$s"
-msgid "Close for %1$s"
-msgstr "close for %1$s"
-
-#: apps/io.ox/core/notifications.js module:io.ox/core
-msgid "Close notification area"
-msgstr "Close notification area"
-
-#: apps/io.ox/core/commons.js module:io.ox/core
-msgid "Close premium features"
-msgstr "Close premium features"
-=======
-#: apps/io.ox/contacts/detail/main.js module:io.ox/contacts
-msgid "Distribution List Details"
-msgstr "Distribution List Details"
->>>>>>> 8efd135e
-
-#. %1$s appointment or task title
-#: apps/io.ox/core/tk/reminder-util.js module:io.ox/core
-msgid "Close reminder for %1$s"
-msgstr "Close reminder for %1$s"
-
-#: apps/io.ox/core/yell.js module:io.ox/core
-msgid "Close this notification"
-msgstr "Close this notification"
-
-#: apps/io.ox/core/viewer/views/toolbarview.js module:io.ox/core
-msgid "Close viewer"
-msgstr "Close viewer"
-
-#: apps/io.ox/calendar/edit/extensions.js module:io.ox/calendar/edit/main
-#: apps/io.ox/tasks/edit/view-template.js module:io.ox/tasks/edit
-msgid "Collapse form"
-msgstr "Collapse form"
-
-#: apps/io.ox/calendar/edit/extensions.js module:io.ox/calendar/edit/main
-#: apps/io.ox/mail/settings/pane.js module:io.ox/mail
-#: apps/io.ox/mail/view-options.js apps/io.ox/portal/settings/pane.js
-#: module:io.ox/portal
-msgid "Color"
-msgstr "Colour"
-
-#. %1$s is the title of the item, which should be colored
-#: apps/io.ox/portal/settings/pane.js module:io.ox/portal
-msgid "Color %1$s"
-msgstr "Colour %1$s"
-
-#: apps/io.ox/mail/settings/pane.js module:io.ox/mail
-msgid "Color quoted lines"
-msgstr "Colour quoted lines"
-
-#: apps/io.ox/calendar/toolbar.js module:io.ox/calendar
-msgid "Color scheme"
-msgstr "Colour scheme"
+msgid "Change confirmation status"
+msgstr "Change confirmation status"
+
+#: apps/io.ox/calendar/actions/acceptdeny.js module:io.ox/calendar
+msgid ""
+"You are about to change your confirmation status. Please leave a comment for "
+"other participants."
+msgstr ""
+"You are about to change your confirmation status. Please leave a comment for "
+"other participants."
 
 #: apps/io.ox/calendar/actions/acceptdeny.js module:io.ox/calendar
 #: apps/io.ox/calendar/invitations/register.js module:io.ox/calendar/main
@@ -2055,916 +724,59 @@
 msgid "Comment"
 msgstr "Comment"
 
-#: apps/plugins/portal/xing/actions.js module:plugins/portal
-msgid "Comment has been successfully posted on XING"
-msgstr "Comment has been successfully posted on XING"
-
-#: apps/plugins/portal/reddit/register.js module:io.ox/portal
-msgid "Comments"
-msgstr "Comments"
-
-#: apps/plugins/core/feedback/register.js module:io.ox/core
-msgid "Comments and suggestions"
-msgstr "Comments and suggestions"
-
-#: apps/io.ox/contacts/model.js module:io.ox/contacts
-msgid "Commercial Register"
-msgstr "Commercial register"
-
-#: apps/io.ox/mail/settings/pane.js module:io.ox/mail
-msgid "Common"
-msgstr "Common"
-
-#. Emojis that work across all Japanese carriers.
-#. Japanese: 他社共通絵文字
-#: apps/io.ox/emoji/categories.js module:io.ox/mail/emoji
-msgid "Common Emoji"
-msgstr "Common Emoji"
-
-#. answer Button to 'Do you want the appointments printed in detail or as a compact list?'
-#: apps/io.ox/calendar/actions.js module:io.ox/calendar
-#: apps/io.ox/calendar/freetime/timeView.js apps/io.ox/mail/toolbar.js
-#: module:io.ox/mail
-msgid "Compact"
-msgstr "Compact"
-
-#: apps/io.ox/tasks/edit/view-template.js module:io.ox/tasks/edit
-#: apps/io.ox/tasks/print.js module:io.ox/tasks
-#: apps/io.ox/tasks/view-detail.js
-msgid "Companies"
-msgstr "Companies"
-
-#: apps/io.ox/contacts/model.js module:io.ox/contacts
-msgid "Company"
-msgstr "Company"
-
-#: apps/io.ox/mail/compose/main.js module:io.ox/mail
-#: apps/io.ox/mail/compose/view.js apps/io.ox/mail/mobile-toolbar-actions.js
-#: apps/io.ox/mail/settings/pane.js apps/io.ox/mail/toolbar.js
-msgid "Compose"
-msgstr "Compose"
-
-#: apps/io.ox/mail/toolbar.js module:io.ox/mail
-msgid "Compose new email"
-msgstr "Compose new e-mail"
-
-#: apps/io.ox/mail/compose/extensions.js module:io.ox/mail
-msgid "Compose new mail"
-msgstr "Compose new email"
-
-#: apps/io.ox/mail/mailfilter/settings/filter/view-form.js
-#: module:io.ox/settings
-msgid "Conditions"
-msgstr "Conditions"
-
-#: apps/io.ox/onboarding/clients/extensions.js module:io.ox/core/onboarding
-msgid "Configuration Email"
-msgstr "Configuration E-mail"
-
-#. term is followed by a space and three dots (' …')
-#. the dots refer to the term 'Categories' right above this dropdown entry
-#. so user reads it as 'Configure Categories'
-#: apps/io.ox/mail/toolbar.js module:io.ox/mail
-msgid "Configure"
-msgstr "Configure"
-
-#: apps/io.ox/core/sub/subscriptions.js module:io.ox/core/sub
-#, fuzzy
-#| msgid "Configure %1$s"
-msgid "Configure %s"
-msgstr "Configure %1$s"
-
-#: apps/io.ox/mail/categories/edit.js module:io.ox/mail
-msgid "Configure categories"
-msgstr "Configure categories"
-
-#: apps/io.ox/onboarding/clients/extensions.js module:io.ox/core/onboarding
-msgid "Configure now"
-msgstr "Configure now"
-
-#: apps/io.ox/mail/settings/pane.js module:io.ox/mail
-msgid "Confirm recipients when replying to a mailing list"
-msgstr "Confirm recipients when replying to a mailing list"
-
-#: apps/io.ox/files/util.js module:io.ox/files
-msgid "Confirmation"
-msgstr "Confirmation"
-
-#: apps/io.ox/core/tk/filestorageUtil.js module:io.ox/core
-msgid "Conflicts"
-msgstr "Conflicts"
-
-#: apps/io.ox/calendar/conflicts/conflictList.js
-#: module:io.ox/calendar/conflicts/conflicts
-msgid "Conflicts detected"
-msgstr "Conflicts detected"
-
-#: apps/io.ox/calendar/conflicts/conflictList.js
-#: module:io.ox/calendar/conflicts/conflicts
-msgid "Conflicts with resources cannot be ignored"
-msgstr "Conflicts with resources cannot be ignored"
-
-#: apps/io.ox/calendar/conflicts/conflictList.js
-#: module:io.ox/calendar/conflicts/conflicts
-msgid "Conflicts:"
-msgstr "Conflicts:"
-
-#. button label within the client-onboarding widget
-#. button opens the wizard to configure your device
-#: apps/plugins/portal/client-onboarding/register.js module:plugins/portal
-msgid "Connect"
-msgstr "Connect"
-
-#. starts the client onboarding wizard that helps users
-#. to configure their devices to access/sync appsuites
-#. data (f.e. install ox mail app)
-#: apps/io.ox/core/main.js module:io.ox/core
-#: apps/plugins/portal/client-onboarding/register.js module:plugins/portal
-msgid "Connect your Device"
-msgstr "Connect your Device"
-
-#: apps/io.ox/onboarding/clients/view-mobile.js module:io.ox/core/onboarding
-msgid "Connect your device"
-msgstr "Connect your device"
-
-#: apps/io.ox/onboarding/clients/config.js module:io.ox/core/onboarding
-msgid "Connection"
-msgstr "Connection"
-
-#: apps/io.ox/mail/accounts/view-form.js module:io.ox/settings
-msgid "Connection security"
-msgstr "Connection security"
-
-#: apps/io.ox/core/settings/downloads/pane.js module:io.ox/core
-msgid "Connector for Microsoft Outlook®"
-msgstr "Connector for Microsoft Outlook®"
-
-#: apps/io.ox/contacts/edit/main.js module:io.ox/contacts
-#: apps/io.ox/mail/detail/links.js module:io.ox/mail
-msgid "Contact"
-msgstr "Contact"
-
-#: apps/io.ox/contacts/detail/main.js module:io.ox/contacts
-#: apps/io.ox/contacts/main.js apps/io.ox/contacts/view-detail.js
-msgid "Contact Details"
-msgstr "Contact Details"
-
-#: apps/io.ox/contacts/actions.js module:io.ox/contacts
-msgid "Contact has been copied"
-msgstr "Contact has been copied"
-
-#: apps/io.ox/contacts/actions.js module:io.ox/contacts
-msgid "Contact has been moved"
-msgstr "Contact has been moved"
-
-#: apps/io.ox/mail/toolbar.js module:io.ox/mail
-msgid "Contact pictures"
-msgstr "Contact pictures"
-
-#: apps/plugins/xing/main.js module:plugins/portal
-msgid "Contact request sent"
-msgstr "Contact request sent"
-
-#: apps/io.ox/contacts/main.js module:io.ox/contacts
-msgid "Contacts"
-msgstr "Contacts"
-
-#: apps/io.ox/contacts/actions.js module:io.ox/contacts
-msgid "Contacts have been copied"
-msgstr "Contacts have been copied"
-
-#: apps/io.ox/contacts/actions.js module:io.ox/contacts
-msgid "Contacts have been moved"
-msgstr "Contacts have been moved"
-
-#: apps/io.ox/contacts/main.js module:io.ox/contacts
-msgid "Contacts toolbar"
-msgstr "Contacts tool bar"
-
-#: apps/io.ox/mail/mailfilter/settings/filter/tests/util.js
-#: module:io.ox/mailfilter
-msgid "Contains"
-msgstr "Contains"
-
-#: apps/io.ox/mail/mailfilter/settings/filter/tests/util.js
-#: module:io.ox/mailfilter
-msgid "Contains not"
-msgstr "Does not contain"
-
-#: apps/io.ox/core/main.js module:io.ox/core apps/io.ox/mail/compose/view.js
-#: module:io.ox/mail
-msgid "Continue"
-msgstr "Continue"
-
-#: apps/io.ox/mail/threadview.js module:io.ox/mail
-msgid "Conversation"
-msgstr "Conversation"
-
-#: apps/io.ox/mail/view-options.js module:io.ox/mail
-msgid "Conversations"
-msgstr "Conversations"
-
-#: apps/io.ox/core/main.js module:io.ox/core
-#: apps/io.ox/search/view-template.js
-msgctxt "app"
-msgid "Conversations"
-msgstr "Conversations"
-
-#: apps/io.ox/calendar/edit/timezone-dialog.js module:io.ox/calendar/edit/main
-msgid "Convert the entered start and end dates to match the modified timezones"
-msgstr ""
-"Convert the entered start and end dates to match the modified timezones"
-
-#: apps/io.ox/files/share/wizard.js module:io.ox/files
-msgid "Copied"
-msgstr "Copied"
-
-#: apps/io.ox/contacts/actions.js module:io.ox/contacts
-#: apps/io.ox/contacts/mobile-toolbar-actions.js module:io.ox/mail
-#: apps/io.ox/contacts/toolbar.js apps/io.ox/files/actions.js
-#: module:io.ox/files apps/io.ox/files/toolbar.js apps/io.ox/mail/actions.js
-#: apps/io.ox/mail/mobile-toolbar-actions.js apps/io.ox/mail/toolbar.js
-msgid "Copy"
-msgstr "Copy"
-
-#: apps/io.ox/mail/common-extensions.js module:io.ox/mail
-#: apps/io.ox/mail/print.js
-msgctxt "CC"
-msgid "Copy"
-msgstr "Copy"
-
-#. Copy a message into a folder
-#: apps/io.ox/mail/mailfilter/settings/filter/actions/register.js
-#: module:io.ox/mailfilter
-#, fuzzy
-#| msgid "Copy to"
-msgid "Copy into"
-msgstr "Copy to"
-
-#: apps/io.ox/files/share/wizard.js module:io.ox/files
-msgid "Copy to clipboard"
-msgstr "Copy to clipboard"
-
-#: apps/io.ox/contacts/view-detail.js module:io.ox/contacts
-msgid "Copy to description"
-msgstr "Copy to description"
-
-#: apps/io.ox/tasks/model.js module:io.ox/tasks
-msgid "Costs must be between -%1$d and %1$d."
-msgstr "Costs must be between -%1$d and %1$d."
-
-#: apps/io.ox/tasks/model.js module:io.ox/tasks
-msgid "Costs must only have two decimal places."
-msgstr "Costs must only have two decimal places."
-
-#: apps/io.ox/core/folder/actions/remove.js module:io.ox/core
-msgid ""
-"Could not delete folder. This can be due to insufficient permissions in your "
-"trash folder or this might be a special folder that cannot be deleted."
-msgstr ""
-
-#: apps/io.ox/core/desktop.js module:io.ox/core
-msgid "Could not get a default folder for this application."
-msgstr "Could not get a default folder for this application."
-
-#: apps/io.ox/contacts/view-detail.js module:io.ox/contacts
-msgid "Could not load attachments for this contact."
-msgstr "Could not load attachments for this contact."
-
-#: apps/io.ox/tasks/view-detail.js module:io.ox/tasks
-msgid "Could not load attachments for this task."
-msgstr "Could not load attachments for this task."
-
-#: apps/plugins/portal/flickr/register.js module:plugins/portal
-msgid "Could not load data"
-msgstr "Could not load data"
-
-#: apps/plugins/portal/twitter/register.js module:plugins/portal
-msgid "Could not load new Tweets."
-msgstr "Could not load new Tweets."
-
-#: apps/io.ox/core/tk/vgrid.js module:io.ox/core
-msgid "Could not load this list"
-msgstr "Could not load this list"
-
-#: apps/io.ox/mail/settings/pane.js module:io.ox/mail
-#: apps/io.ox/mail/settings/signatures/settings/pane.js
-msgid "Could not save settings"
-msgstr "Could not save settings"
-
-#: apps/io.ox/portal/widgets.js module:io.ox/portal
-msgid "Could not save settings."
-msgstr "Could not save settings."
-
-#: apps/io.ox/core/folder/api.js module:io.ox/core
-msgid ""
-"Could not save settings. There have to be at least one user with "
-"administration rights."
-msgstr ""
-"Could not save settings. There has to be at least one user with "
-"administration rights."
-
-#: apps/io.ox/calendar/list/perspective.js module:io.ox/calendar
-msgid "Couldn't load appointment data."
-msgstr "Could not load appointment data."
-
-#: apps/io.ox/contacts/main.js module:io.ox/contacts
-msgid "Couldn't load contact data."
-msgstr "Could not load contact data."
-
-#: apps/io.ox/mail/compose/view.js module:io.ox/mail
-msgid "Couldn't load editor"
-msgstr "Could not load editor"
-
-#: apps/io.ox/tasks/main.js module:io.ox/tasks
-msgid "Couldn't load that task."
-msgstr "Could not load that task."
-
-#: apps/io.ox/mail/autoforward/settings/register.js module:io.ox/mail
-msgid "Couldn't load your auto forward."
-msgstr "Could not load your auto forward."
-
-#: apps/io.ox/core/settings/user.js module:io.ox/contacts
-msgid "Couldn't load your contact data."
-msgstr "Could not load your contact data."
-
-#: apps/io.ox/mail/mailfilter/settings/register.js module:io.ox/mail
-msgid "Couldn't load your mail filter rules."
-msgstr "Couldn't load your e-mail filter rules."
-
-#: apps/io.ox/mail/vacationnotice/settings/register.js module:io.ox/mail
-msgid "Couldn't load your vacation notice."
-msgstr "Couldn't load your vacation notice."
-
-#: apps/io.ox/contacts/model.js module:io.ox/contacts
-msgid "Country"
-msgstr "Country"
-
-#: apps/io.ox/calendar/edit/extensions.js module:io.ox/calendar/edit/main
-#: apps/io.ox/calendar/mobile-toolbar-actions.js module:io.ox/calendar
-#: apps/io.ox/tasks/edit/view-template.js module:io.ox/tasks/edit
-#: apps/plugins/administration/groups/settings/edit.js module:io.ox/core
-#: apps/plugins/administration/resources/settings/edit.js
-msgid "Create"
-msgstr "Create"
-
-#: apps/io.ox/calendar/week/view.js module:io.ox/calendar
-msgid "Create all-day appointment"
-msgstr "Create all-day appointment"
-
-#: apps/io.ox/calendar/edit/extensions.js module:io.ox/calendar/edit/main
-#: apps/io.ox/calendar/edit/main.js apps/io.ox/calendar/freetime/main.js
-#: module:io.ox/calendar
-msgid "Create appointment"
-msgstr "Create appointment"
-
-#: apps/io.ox/contacts/edit/main.js module:io.ox/contacts
-msgid "Create contact"
-msgstr "Create contact"
-
-#: apps/io.ox/calendar/freetime/distributionListPopup.js module:io.ox/calendar
-msgid "Create distibution list"
-msgstr "Create distribution list"
-
-#: apps/io.ox/calendar/freetime/distributionListPopup.js module:io.ox/calendar
-#: apps/io.ox/contacts/distrib/create-dist-view.js module:io.ox/contacts
-#: apps/io.ox/contacts/distrib/main.js
-msgid "Create distribution list"
-msgstr "Create distribution list"
-
-#: apps/io.ox/calendar/util.js module:io.ox/calendar
-msgid "Create exception"
-msgstr "Create exception"
-
-#: apps/io.ox/mail/actions.js module:io.ox/mail
-#: apps/io.ox/mail/actions/copyMove.js
-msgid "Create filter rule"
-msgstr "Create filter rule"
-
-#: apps/io.ox/core/folder/picker.js module:io.ox/core
-msgid "Create folder"
-msgstr "Create folder"
-
-#: apps/io.ox/contacts/distrib/create-dist-view.js module:io.ox/contacts
-msgid "Create list"
-msgstr "Create list"
-
-#. %1$s is social media name, e.g. Facebook
+#: apps/io.ox/calendar/actions/acceptdeny.js module:io.ox/calendar
+msgid "Please comment your confirmation status."
+msgstr "Please comment on your confirmation status."
+
+#: apps/io.ox/calendar/actions/acceptdeny.js module:io.ox/calendar
+#: apps/io.ox/calendar/invitations/register.js module:io.ox/calendar/main
 #: apps/plugins/portal/xing/register.js module:plugins/portal
-msgid "Create new %1$s account"
-msgstr "Create new %1$s account"
-
-#: apps/plugins/administration/groups/settings/edit.js module:io.ox/core
-#: apps/plugins/administration/groups/settings/toolbar.js
-msgid "Create new group"
-msgstr "Create new group"
-
-#: apps/plugins/administration/resources/settings/edit.js module:io.ox/core
-#: apps/plugins/administration/resources/settings/toolbar.js
-msgid "Create new resource"
-msgstr "Create new resource"
-
-#: apps/io.ox/mail/mailfilter/settings/filter.js module:io.ox/mail
-msgid "Create new rule"
-msgstr "Create new rule"
-
-#. folder permissions
-#: apps/io.ox/files/share/permissions.js module:io.ox/core
-msgid "Create objects"
-msgstr "Create objects"
-
-#. folder permissions
-#: apps/io.ox/files/share/permissions.js module:io.ox/core
-msgid "Create objects and subfolders"
-msgstr "Create objects and subfolders"
-
-#: apps/io.ox/mail/actions/reminder.js module:io.ox/mail
-msgid "Create reminder"
-msgstr "Create reminder"
-
-#: apps/io.ox/core/folder/contextmenu.js module:io.ox/core
-#: apps/io.ox/core/viewer/views/toolbarview.js apps/io.ox/files/actions.js
-#: module:io.ox/files
-msgid "Create sharing link"
-msgstr "Create sharing link"
-
-#: apps/io.ox/tasks/edit/main.js module:io.ox/tasks
-#: apps/io.ox/tasks/edit/view-template.js module:io.ox/tasks/edit
-#: apps/io.ox/tasks/edit/view.js
-msgid "Create task"
-msgstr "Create task"
-
-#: apps/io.ox/calendar/common-extensions.js module:io.ox/calendar
-msgid "Created"
-msgstr "Created"
-
-#: apps/io.ox/files/guidance/main.js module:io.ox/files
-msgctxt "help"
-msgid "Creating Files"
-msgstr "Creating Files"
-
-#: apps/io.ox/tasks/edit/view-template.js module:io.ox/tasks/edit
-msgid "Currency"
-msgstr "Currency"
-
-#: apps/io.ox/mail/mailfilter/settings/filter/tests/register.js
-#: module:io.ox/mailfilter
-msgid "Current date"
-msgstr "Current date"
-
-#: apps/io.ox/files/share/permissions.js module:io.ox/core
-msgid "Current role"
-msgstr "Current role"
-
-#: apps/io.ox/core/main.js module:io.ox/core
-msgid "Currently refreshing"
-msgstr "Currently refreshing"
-
-#: apps/io.ox/calendar/toolbar.js module:io.ox/calendar
-msgid "Custom colors"
-msgstr "Custom colours"
-
-#: apps/io.ox/mail/compose/names.js module:io.ox/mail
-msgid "Custom name"
-msgstr "Custom name"
-
-#: apps/io.ox/portal/main.js module:io.ox/portal
-msgid "Customize this page"
-msgstr "Customise this page"
-
-#: apps/io.ox/backbone/views/recurrence-view.js
-#: module:io.ox/calendar/edit/main
-msgid "Daily"
-msgstr "Daily"
-
-#: apps/io.ox/backbone/views/recurrence-view.js
-#: module:io.ox/calendar/edit/main
-msgid "Daily on workdays"
-msgstr "Daily on workdays"
-
-#. color names for screenreaders
-#: apps/io.ox/backbone/mini-views/colorpicker.js module:io.ox/core
-msgid "Dark azure"
-msgstr "Dark azure"
-
-#: apps/io.ox/calendar/toolbar.js module:io.ox/calendar
-msgid "Dark colors"
-msgstr "Dark colours"
-
-#. color names for screenreaders
-#: apps/io.ox/backbone/mini-views/colorpicker.js module:io.ox/core
-msgid "Dark green"
-msgstr "Dark green"
-
-#. color names for screenreaders
-#: apps/io.ox/backbone/mini-views/colorpicker.js module:io.ox/core
-msgid "Dark olive"
-msgstr "Dark olive"
-
-#: apps/io.ox/core/import/import.js module:io.ox/core
-msgid "Data imported successfully"
-msgstr "Data imported successfully"
-
-#: apps/io.ox/core/import/import.js module:io.ox/core
-msgid "Data only partially imported (%1$s of %2$s records)"
-msgstr "Data only partially imported (%1$s of %2$s records)"
-
-#: apps/io.ox/backbone/mini-views/datepicker.js module:io.ox/core
-#: apps/io.ox/backbone/views/recurrence-view.js
-#: module:io.ox/calendar/edit/main
-#: apps/io.ox/core/settings/errorlog/settings/pane.js
-#: apps/io.ox/files/favorite/view-options.js
-#: apps/io.ox/files/share/view-options.js module:io.ox/files
-#: apps/io.ox/files/view-options.js apps/io.ox/mail/view-options.js
-#: module:io.ox/mail
-msgid "Date"
-msgstr "Date"
-
-#: apps/io.ox/tasks/print.js module:io.ox/tasks
-#: apps/io.ox/tasks/view-detail.js
-msgid "Date completed"
-msgstr "Date completed"
-
-#. vcard (electronic business card) field
-#: apps/io.ox/contacts/model.js module:io.ox/contacts
-#: apps/io.ox/contacts/print-details.js apps/plugins/halo/xing/register.js
-#: module:plugins/portal
-msgid "Date of birth"
-msgstr "Date of birth"
-
-#: apps/io.ox/backbone/mini-views/date.js module:io.ox/core
-#: apps/io.ox/calendar/freebusy/templates.js module:io.ox/calendar/freebusy
-#: apps/io.ox/calendar/toolbar.js module:io.ox/calendar
-msgid "Day"
-msgstr "Day"
-
-#: apps/io.ox/core/tk/mobiscroll.js module:io.ox/core
-msgid "Days"
-msgstr "Days"
-
-#. Opens popup to decide if desktop notifications should be shown
-#: apps/io.ox/core/notifications.js module:io.ox/core
-msgid "Decide now"
-msgstr "Decide now"
+msgid "Accept"
+msgstr "Accept"
+
+#: apps/io.ox/calendar/actions/acceptdeny.js module:io.ox/calendar
+#: apps/io.ox/calendar/invitations/register.js module:io.ox/calendar/main
+msgid "Tentative"
+msgstr "Tentative"
 
 #: apps/io.ox/calendar/actions/acceptdeny.js module:io.ox/calendar
 #: apps/io.ox/calendar/invitations/register.js module:io.ox/calendar/main
 msgid "Decline"
 msgstr "Decline"
 
-#: apps/io.ox/calendar/print.js module:io.ox/calendar
-#: apps/io.ox/tasks/print.js module:io.ox/tasks
-msgid "Declined"
-msgstr "Declined"
-
-#: apps/io.ox/core/settings/pane.js module:io.ox/core
-msgid "Default Theme"
-msgstr "Default Theme"
-
-#: apps/io.ox/contacts/model.js module:io.ox/contacts
-msgid "Default address"
-msgstr "Default address"
-
-#: apps/io.ox/core/settings/pane.js module:io.ox/core
-msgid "Default app after sign in"
-msgstr "Default app after sign in"
-
-#: apps/io.ox/core/folder/api.js module:io.ox/core
-msgid "Default calendar"
-msgstr "Default calendar"
-
-#: apps/io.ox/mail/settings/pane.js module:io.ox/mail
-msgid "Default font style"
-msgstr "Default font style"
-
-#: apps/io.ox/calendar/settings/pane.js module:io.ox/calendar
-msgid "Default reminder"
-msgstr "Default reminder"
-
-#: apps/io.ox/mail/settings/pane.js module:io.ox/mail
-msgid "Default sender address"
-msgstr "Default sender address"
-
-#: apps/io.ox/mail/vacationnotice/settings/model.js module:io.ox/mail
-msgid "Default sender for vacation notice"
-msgstr "Default sender for vacation notice"
-
-#: apps/io.ox/mail/settings/signatures/settings/pane.js module:io.ox/mail
-msgid "Default signature"
-msgstr "Default signature"
-
-#: apps/io.ox/mail/settings/signatures/settings/pane.js module:io.ox/mail
-msgid "Default signature for new messages"
-msgstr "Default signature for new messages"
-
-#: apps/io.ox/mail/settings/signatures/settings/pane.js module:io.ox/mail
-msgid "Default signature for replies or forwardings"
-msgstr "Default signature for replies or forwards"
-
-#: apps/io.ox/tasks/edit/view-template.js module:io.ox/tasks/edit
-#: apps/io.ox/tasks/print.js module:io.ox/tasks apps/io.ox/tasks/util.js
-msgid "Deferred"
-msgstr "Deferred"
-
-#. Really delete portal widget - in contrast to "just disable"
-#: apps/io.ox/backbone/mini-views/listutils.js module:io.ox/core
-#: apps/io.ox/calendar/actions.js module:io.ox/calendar
-#: apps/io.ox/calendar/actions/delete.js
-#: apps/io.ox/calendar/invitations/register.js module:io.ox/calendar/main
-#: apps/io.ox/calendar/mobile-toolbar-actions.js
-#: apps/io.ox/calendar/toolbar.js apps/io.ox/contacts/actions.js
-#: module:io.ox/contacts apps/io.ox/contacts/actions/delete.js
-#: apps/io.ox/contacts/mobile-toolbar-actions.js module:io.ox/mail
-#: apps/io.ox/contacts/toolbar.js apps/io.ox/core/folder/actions/remove.js
-#: apps/io.ox/core/folder/contextmenu.js apps/io.ox/core/sub/settings/pane.js
-#: module:io.ox/core/sub apps/io.ox/core/viewer/views/toolbarview.js
-#: apps/io.ox/files/actions.js module:io.ox/files
-#: apps/io.ox/files/actions/delete.js apps/io.ox/files/toolbar.js
-#: apps/io.ox/mail/actions.js apps/io.ox/mail/actions/delete.js
-#: apps/io.ox/mail/compose/extensions.js
-#: apps/io.ox/mail/mailfilter/settings/filter.js
-#: apps/io.ox/mail/mobile-toolbar-actions.js apps/io.ox/mail/toolbar.js
-#: apps/io.ox/notes/toolbar.js module:io.ox/notes apps/io.ox/portal/main.js
-#: module:io.ox/portal apps/io.ox/portal/settings/widgetview.js
-#: apps/io.ox/settings/apps/settings/pane.js apps/io.ox/tasks/actions.js
-#: module:io.ox/tasks apps/io.ox/tasks/actions/delete.js
-#: apps/io.ox/tasks/mobile-toolbar-actions.js apps/io.ox/tasks/toolbar.js
-#: apps/plugins/administration/groups/settings/toolbar.js
-#: apps/plugins/administration/resources/settings/toolbar.js
-#: apps/plugins/portal/twitter/util.js module:plugins/portal
-#: apps/plugins/portal/xing/actions.js
-msgid "Delete"
-msgstr "Delete"
-
-#: apps/io.ox/settings/accounts/views.js module:io.ox/settings/accounts
-msgid "Delete %1$s"
-msgstr "Delete %1$s"
-
-#: apps/io.ox/settings/accounts/views.js module:io.ox/settings/accounts
-msgid "Delete account"
-msgstr "Delete account"
-
-#: apps/io.ox/core/folder/contextmenu.js module:io.ox/core
-msgid "Delete all messages"
-msgstr "Delete all messages"
-
-#. object permissions - delete
-#: apps/io.ox/files/share/permissions.js module:io.ox/core
-msgid "Delete all objects"
-msgstr "Delete all objects"
-
-#: apps/io.ox/calendar/toolbar.js module:io.ox/calendar
-msgid "Delete appointment"
-msgstr "Delete appointment"
-
-#: apps/io.ox/contacts/toolbar.js module:io.ox/contacts
-msgid "Delete contact"
-msgstr "Delete contact"
-
-#: apps/io.ox/mail/compose/view.js module:io.ox/mail
-msgctxt "dialog"
-msgid "Delete draft"
-msgstr "Delete draft"
-
-#: apps/plugins/administration/groups/settings/toolbar.js module:io.ox/core
-msgid "Delete group"
-msgstr "Delete group"
-
-#: apps/io.ox/mail/settings/signatures/settings/pane.js module:io.ox/mail
-msgid "Delete old signatures after import"
-msgstr "Delete old signatures after import"
-
-#. object permissions - delete
-#: apps/io.ox/files/share/permissions.js module:io.ox/core
-msgid "Delete own objects"
-msgstr "Delete own objects"
-
-#: apps/io.ox/files/share/permissions.js module:io.ox/core
-msgid "Delete permissions"
-msgstr "Delete permissions"
-
-#: apps/plugins/administration/resources/settings/toolbar.js module:io.ox/core
-msgid "Delete resource"
-msgstr "Delete resource"
-
-#: apps/io.ox/tasks/toolbar.js module:io.ox/tasks
-msgid "Delete task"
-msgstr "Delete task"
-
-#: apps/io.ox/files/actions.js module:io.ox/files
-#: apps/io.ox/files/actions/versions-delete.js
-msgid "Delete version"
-msgstr "Delete version"
-
-#: apps/io.ox/portal/main.js module:io.ox/portal
-#: apps/io.ox/portal/settings/widgetview.js
-msgid "Delete widget"
-msgstr "Delete widget"
-
-#. Trash folder
-#: apps/io.ox/mail/accounts/view-form.js module:io.ox/settings
-msgctxt "folder"
-msgid "Deleted messages"
-msgstr "Deleted messages"
-
-#: apps/io.ox/mail/accounts/view-form.js module:io.ox/settings
-msgid "Deleting messages on local storage also deletes them on server"
-msgstr "Deleting messages on local storage also deletes them on the server"
-
-#: apps/io.ox/contacts/model.js module:io.ox/contacts
-#: apps/io.ox/contacts/print.js
-msgid "Department"
-msgstr "Department"
-
-#: apps/io.ox/contacts/addressbook/popup.js module:io.ox/contacts
-msgid "Departments"
-msgstr "Departments"
-
-#: apps/io.ox/files/favorite/view-options.js module:io.ox/core
-#: apps/io.ox/files/share/view-options.js module:io.ox/files
-#: apps/io.ox/files/view-options.js apps/io.ox/mail/view-options.js
-#: module:io.ox/mail apps/io.ox/tasks/main.js module:io.ox/tasks
-msgid "Descending"
-msgstr "Descending"
-
-#: apps/io.ox/calendar/edit/extensions.js module:io.ox/calendar/edit/main
-#: apps/io.ox/calendar/util.js module:io.ox/calendar
-#: apps/io.ox/core/viewer/views/sidebar/filedescriptionview.js
-#: module:io.ox/core/viewer apps/io.ox/files/actions/edit-description.js
-#: module:io.ox/files apps/io.ox/tasks/edit/view-template.js
-#: module:io.ox/tasks/edit
-#: apps/plugins/administration/resources/settings/edit.js module:io.ox/core
-#: apps/plugins/portal/flickr/register.js module:plugins/portal
-#: apps/plugins/portal/mail/register.js apps/plugins/portal/rss/register.js
-#: module:io.ox/portal apps/plugins/portal/tumblr/register.js
-msgid "Description"
-msgstr "Description"
-
-#: apps/io.ox/calendar/edit/main.js module:io.ox/calendar/edit/main
-msgid "Description has been copied"
-msgstr "Description has been copied"
-
-#: apps/io.ox/core/viewer/views/sidebar/filedescriptionview.js
-#: module:io.ox/core/viewer
-msgid "Description text"
-msgstr "Description text"
-
-#: apps/io.ox/mail/mailfilter/settings/filter/tests/register.js
-#: module:io.ox/mailfilter
-msgid "Detail"
-msgstr "Detail"
-
-#. answer Button to 'Do you want the appointments printed in detail or as a compact list?'
-#: apps/io.ox/calendar/actions.js module:io.ox/calendar
-msgid "Detailed"
-msgstr "Detailed"
-
-#: apps/io.ox/files/share/permissions.js module:io.ox/core
-msgid "Detailed access rights"
-msgstr "Detailed access rights"
-
-#. File and folder details
-#: apps/io.ox/calendar/common-extensions.js module:io.ox/calendar
-#: apps/io.ox/core/viewer/views/sidebar/fileinfoview.js
-#: module:io.ox/core/viewer apps/io.ox/core/viewer/views/sidebarview.js
-#: apps/io.ox/files/share/permissions.js module:io.ox/core
-#: apps/io.ox/files/upload/main.js module:io.ox/files
-msgid "Details"
-msgstr "Details"
-
-#. the user selects, whether to print a simple phonelist or a detailed contact list.
-#: apps/io.ox/contacts/actions/print.js module:io.ox/contacts
-msgctxt "contact-print-dialog"
-msgid "Details"
-msgstr "Details"
-
-#: apps/io.ox/core/main.js module:io.ox/core
+#: apps/io.ox/calendar/actions/acceptdeny.js module:io.ox/calendar
 msgid ""
-"Did you know that you can take OX App Suite with you? Just click this icon "
-"and choose 'Connect your device' from the menu."
+"Do you want to confirm the whole series or just one appointment within the "
+"series?"
 msgstr ""
-"Did you know that you can take OX App Suite with you? Just click this icon "
-"and choose 'Connect your device' from the menu."
-
-#: apps/io.ox/calendar/view-detail.js module:io.ox/calendar
-msgid "Direct link"
-msgstr "Direct link"
-
-#: apps/io.ox/core/sub/settings/pane.js module:io.ox/core/sub
-#: apps/io.ox/mail/mailfilter/settings/filter.js module:io.ox/mail
-#: apps/io.ox/portal/settings/pane.js module:io.ox/portal
-msgid "Disable"
-msgstr "Disable"
-
-#: apps/io.ox/portal/settings/pane.js module:io.ox/portal
-msgid "Disable %1$s"
-msgstr "Disable %1$s"
-
-#: apps/io.ox/mail/categories/edit.js module:io.ox/mail
-msgid "Disable categories"
-msgstr "Disable categories"
-
-#: apps/io.ox/portal/main.js module:io.ox/portal
-msgid "Disable widget"
-msgstr "Disable widget"
-
-#: apps/io.ox/calendar/edit/extensions.js module:io.ox/calendar/edit/main
-#: apps/io.ox/contacts/distrib/create-dist-view.js module:io.ox/contacts
-#: apps/io.ox/contacts/edit/view-form.js apps/io.ox/core/settings/user.js
-#: apps/io.ox/mail/compose/extensions.js module:io.ox/mail
-#: apps/io.ox/mail/mailfilter/settings/filter/actions/register.js
-#: module:io.ox/mailfilter apps/io.ox/tasks/edit/view-template.js
-#: module:io.ox/tasks/edit
-msgid "Discard"
-msgstr "Discard"
-
-#. "Discard changes" appears in combination with "Cancel" (this action)
-#. Translation should be distinguishable for the user
-#: apps/io.ox/calendar/edit/main.js module:io.ox/calendar/edit/main
-#: apps/io.ox/contacts/distrib/main.js module:io.ox/contacts
-#: apps/io.ox/contacts/edit/main.js apps/io.ox/editor/main.js
-#: module:io.ox/editor apps/io.ox/tasks/edit/main.js module:io.ox/tasks
-msgctxt "dialog"
-msgid "Discard changes"
-msgstr "Discard changes"
-
-#. This is a summary for a mail filter rule
-#. Example: Discard mails from test@invalid
-#: apps/io.ox/mail/mailfilter/settings/util.js module:io.ox/mail
-msgid "Discard mails from %1$s"
-msgstr "Discard e-mail messages from %1$s"
-
-#. This is a summary for a mail filter rule
-#. Example: Discard mails to test@invalid
-#: apps/io.ox/mail/mailfilter/settings/util.js module:io.ox/mail
-msgid "Discard mails to %1$s"
-msgstr "Discard e-mail messages to %1$s"
-
-#. This is a summary for a mail filter rule
-#. Example: Discard mails with subject Some subject
-#: apps/io.ox/mail/mailfilter/settings/util.js module:io.ox/mail
-msgid "Discard mails with subject %1$s"
-msgstr "Discard e-mail messages with subject %1$s"
-
-#: apps/io.ox/mail/compose/view.js module:io.ox/mail
-msgctxt "dialog"
-msgid "Discard message"
-msgstr "Discard message"
-
-#: apps/io.ox/mail/settings/pane.js module:io.ox/mail
-msgid "Display"
-msgstr "Display"
-
-#: apps/io.ox/mail/settings/pane.js module:io.ox/mail
-msgid "Display emoticons as graphics in text emails"
-msgstr "Display emoticons as graphics in text email messages"
-
-#: apps/io.ox/contacts/model.js module:io.ox/contacts
-msgid "Display name"
-msgstr "Display name"
-
-#: apps/io.ox/contacts/settings/pane.js module:io.ox/contacts
-msgid "Display of names"
-msgstr "Display of names"
-
-#: apps/io.ox/tasks/edit/view-template.js module:io.ox/tasks/edit
-#: apps/io.ox/tasks/print.js module:io.ox/tasks
-#: apps/io.ox/tasks/view-detail.js
-msgid "Distance"
-msgstr "Distance"
-
-#: apps/io.ox/contacts/distrib/main.js module:io.ox/contacts
-msgid "Distribution List"
-msgstr "Distribution List"
-
-#: apps/io.ox/contacts/detail/main.js module:io.ox/contacts
-msgid "Distribution List Details"
-msgstr "Distribution List Details"
-
-#: apps/io.ox/contacts/addressbook/popup.js module:io.ox/contacts
-#: apps/io.ox/contacts/common-extensions.js apps/io.ox/contacts/main.js
-#: apps/io.ox/contacts/model.js apps/io.ox/contacts/view-detail.js
-#: apps/io.ox/participants/views.js module:io.ox/core
-msgid "Distribution list"
-msgstr "Distribution list"
-
-#: apps/io.ox/calendar/freetime/distributionListPopup.js module:io.ox/calendar
-#: apps/io.ox/contacts/distrib/main.js module:io.ox/contacts
-msgid "Distribution list has been saved"
-msgstr "Distribution list has been saved"
-
-#: apps/io.ox/contacts/view-detail.js module:io.ox/contacts
-msgid "Distribution list with 1 entry"
-msgid_plural "Distribution list with %1$d entries"
-msgstr[0] "Distribution list with 1 entry"
-msgstr[1] "Distribution list with %1$d entries"
-
-#: apps/io.ox/files/util.js module:io.ox/files
+"Do you want to confirm the whole series or just one appointment within the "
+"series?"
+
+#. Use singular in this context
+#: apps/io.ox/calendar/actions/acceptdeny.js module:io.ox/calendar
+#: apps/io.ox/calendar/actions/delete.js apps/io.ox/calendar/util.js
+msgid "Series"
+msgstr "Series"
+
+#: apps/io.ox/calendar/actions/acceptdeny.js module:io.ox/calendar
+#: apps/io.ox/calendar/actions/delete.js apps/io.ox/calendar/edit/main.js
+#: module:io.ox/calendar/edit/main apps/io.ox/calendar/list/perspective.js
+#: apps/io.ox/calendar/util.js apps/io.ox/calendar/view-detail.js
+#: apps/io.ox/mail/detail/links.js module:io.ox/mail
+msgid "Appointment"
+msgstr "Appointment"
+
+#: apps/io.ox/calendar/actions/create.js module:io.ox/calendar
+msgid "Appointments in shared calendars"
+msgstr "Appointments in shared calendars"
+
+#: apps/io.ox/calendar/actions/create.js module:io.ox/calendar
 msgid ""
-"Do you really want to change the file extension from  \".%1$s\" to \".%2$s"
-"\" ?"
+"The selected calendar is shared by %1$s. Appointments in shared calendars "
+"will generally be created on behalf of the owner."
 msgstr ""
-"Do you really want to change the file extension from  \".%1$s\" to \".%2$s\"?"
+"The selected calendar is shared by %1$s. Appointments in shared calendars "
+"will generally be created on behalf of the owner."
 
 #: apps/io.ox/calendar/actions/create.js module:io.ox/calendar
 msgid ""
@@ -2976,111 +788,13 @@
 "owner</b> or do you want to create an appointment <b>with the folder owner</"
 "b> in your own calendar?"
 
-#: apps/io.ox/core/folder/actions/remove.js module:io.ox/core
-msgid "Do you really want to delete folder \"%s\"?"
-msgstr "Do you really want to delete folder \"%s\"?"
-
-#. %1$s is the group name
-#: apps/plugins/administration/groups/settings/toolbar.js module:io.ox/core
-msgid ""
-"Do you really want to delete the group \"%1$s\"? This action cannot be "
-"undone!"
-msgstr ""
-"Do you really want to delete the group \"%1$s\"? This action cannot be "
-"undone!"
-
-#. %1$s is the resource name
-#: apps/plugins/administration/resources/settings/toolbar.js module:io.ox/core
-msgid ""
-"Do you really want to delete the resource \"%1$s\"? This action cannot be "
-"undone!"
-msgstr ""
-"Do you really want to delete the resource \"%1$s\"? This action cannot be "
-"undone!"
-
-#: apps/io.ox/contacts/actions/delete.js module:io.ox/contacts
-msgid "Do you really want to delete these items?"
-msgstr "Do you really want to delete these items?"
-
-#: apps/io.ox/settings/accounts/views.js module:io.ox/settings/accounts
-msgid "Do you really want to delete this account?"
-msgstr "Do you really want to delete this account?"
-
-#: apps/io.ox/contacts/actions/delete.js module:io.ox/contacts
-msgid "Do you really want to delete this contact?"
-msgstr "Do you really want to delete this contact?"
-
-#: apps/io.ox/contacts/actions/delete.js module:io.ox/contacts
-msgid "Do you really want to delete this distribution list?"
-msgstr "Do you really want to delete this distribution list?"
-
-#: apps/io.ox/mail/compose/view.js module:io.ox/mail
-msgid "Do you really want to delete this draft?"
-msgstr "Do you really want to delete this draft?"
-
-#: apps/io.ox/mail/mailfilter/settings/filter.js module:io.ox/mail
-msgid "Do you really want to delete this filter rule?"
-msgstr "Do you really want to delete this filter rule?"
-
-#: apps/io.ox/files/actions/delete.js module:io.ox/files
-msgid "Do you really want to delete this item?"
-msgid_plural "Do you really want to delete these items?"
-msgstr[0] "Do you really want to delete this item?"
-msgstr[1] "Do you really want to delete these items?"
-
-#: apps/io.ox/tasks/actions/delete.js module:io.ox/tasks
-msgid "Do you really want to delete this task?"
-msgid_plural "Do you really want to delete these tasks?"
-msgstr[0] "Do you really want to delete this task?"
-msgstr[1] "Do you really want to delete these tasks?"
-
-#: apps/io.ox/files/actions/versions-delete.js module:io.ox/files
-msgctxt "One file only"
-msgid "Do you really want to delete this version?"
-msgstr "Do you really want to delete this version?"
-
-#: apps/io.ox/portal/main.js module:io.ox/portal
-#: apps/io.ox/portal/settings/widgetview.js
-msgid "Do you really want to delete this widget?"
-msgstr "Do you really want to delete this widget?"
-
-#: apps/io.ox/calendar/edit/main.js module:io.ox/calendar/edit/main
-#: apps/io.ox/contacts/distrib/main.js module:io.ox/contacts
-#: apps/io.ox/contacts/edit/main.js apps/io.ox/editor/main.js
-#: module:io.ox/editor apps/io.ox/tasks/edit/main.js module:io.ox/tasks
-msgid "Do you really want to discard your changes?"
-msgstr "Do you really want to discard your changes?"
-
-#: apps/io.ox/mail/compose/view.js module:io.ox/mail
-msgid "Do you really want to discard your message?"
-msgstr "Do you really want to discard your message?"
-
-#: apps/io.ox/core/folder/actions/common.js module:io.ox/core
-msgid "Do you really want to empty folder \"%s\"?"
-msgstr "Do you really want to empty folder \"%s\"?"
-
-#: apps/io.ox/files/util.js module:io.ox/files
-msgid ""
-"Do you really want to remove the extension \".%1$s\" from your filename?"
-msgstr ""
-"Do you really want to remove the extension \".%1$s\" from your filename?"
-
-#. %1$d is an email addresses
-#: apps/io.ox/mail/compose/checks.js module:io.ox/mail
-msgid "Do you really want to reply all or just %1$s?"
-msgstr "Do you really want to reply all or just %1$s?"
-
-#: apps/io.ox/calendar/actions.js module:io.ox/calendar
-msgid "Do you want the appointments printed in detail or as a compact list?"
-msgstr "Do you want the appointments printed in detail or as a compact list?"
-
-#: apps/io.ox/calendar/actions/acceptdeny.js module:io.ox/calendar
-msgid ""
-"Do you want to confirm the whole series or just one appointment within the "
-"series?"
-msgstr ""
-"Do you want to confirm the whole series or just one appointment within the "
-"series?"
+#: apps/io.ox/calendar/actions/create.js module:io.ox/calendar
+msgid "On behalf of the owner"
+msgstr "On behalf of the owner"
+
+#: apps/io.ox/calendar/actions/create.js module:io.ox/calendar
+msgid "Invite owner"
+msgstr "Invite owner"
 
 #: apps/io.ox/calendar/actions/delete.js module:io.ox/calendar
 msgid ""
@@ -3094,1069 +808,34 @@
 msgid "Do you want to delete this appointment?"
 msgstr "Do you want to delete this appointment?"
 
-#: apps/io.ox/calendar/util.js module:io.ox/calendar
-msgid ""
-"Do you want to edit the whole series or just one appointment within the "
-"series?"
-msgstr ""
-"Do you want to edit the whole series or just one appointment within the "
-"series?"
-
-#. ask user to move all messages from the same sender to the mail category (tab)
-#. %1$s represents a email address
-#: apps/io.ox/mail/categories/train.js module:io.ox/mail
-msgid "Do you want to move all messages from %1$s to that category?"
-msgid_plural ""
-"Do you want to move all messages from selected senders to that category?"
-msgstr[0] "Do you want to move all messages from %1$s to that category?"
-msgstr[1] ""
-"Do you want to move all messages from selected senders to that category?"
-
-#: apps/io.ox/mail/actions/delete.js module:io.ox/mail
-msgid "Do you want to permanently delete this mail?"
-msgid_plural "Do you want to permanently delete these mails?"
-msgstr[0] "Do you want to permanently delete this email?"
-msgstr[1] "Do you want to permanently delete these email messages?"
-
-#: apps/io.ox/settings/apps/settings/pane.js module:io.ox/core
-msgid "Do you want to revoke the access of this application?"
-msgstr "Do you want to revoke the access of this application?"
-
-#: apps/io.ox/mail/detail/links.js module:io.ox/mail
-msgid "Document"
-msgstr "Document"
-
-#: apps/io.ox/search/view-template.js module:io.ox/core
-msgctxt "app"
-msgid "Documents"
-msgstr "Documents"
-
-#: apps/io.ox/mail/mailfilter/settings/filter/tests/register.js
-#: module:io.ox/mailfilter
-msgid "Domain"
-msgstr "Domain"
-
-#. Task: Done like in "Mark as done"
-#: apps/io.ox/core/wizard/registry.js module:io.ox/core/wizard
-#: apps/io.ox/core/yell.js module:io.ox/core
-#: apps/io.ox/tasks/edit/view-template.js module:io.ox/tasks/edit
-#: apps/io.ox/tasks/print.js module:io.ox/tasks apps/io.ox/tasks/toolbar.js
-#: apps/io.ox/tasks/util.js apps/plugins/notifications/tasks/register.js
-#: module:plugins/notifications
-msgid "Done"
-msgstr "Done"
-
-#: apps/io.ox/calendar/week/view.js module:io.ox/calendar
-msgid "Doubleclick in this row for whole day appointment"
-msgstr "Double click in this row for a whole day appointment"
-
-#: apps/io.ox/core/pim/actions.js module:io.ox/core
-#: apps/io.ox/core/viewer/views/toolbarview.js apps/io.ox/files/actions.js
-#: module:io.ox/files apps/io.ox/files/toolbar.js apps/io.ox/mail/actions.js
-#: module:io.ox/mail apps/io.ox/notes/toolbar.js module:io.ox/notes
-#: apps/io.ox/onboarding/clients/extensions.js module:io.ox/core/onboarding
-#: apps/plugins/portal/updater/register.js module:plugins/portal
-msgid "Download"
-msgstr "Download"
-
-#: apps/plugins/portal/oxdriveclients/register.js module:plugins/portal
-msgid "Download %s"
-msgstr "Downloads %s"
-
-#: apps/plugins/portal/oxdriveclients/register.js module:plugins/portal
-msgid "Download %s for %s now"
-msgstr "Download %s for %s now"
-
-#: apps/plugins/portal/oxdriveclients/register.js module:plugins/portal
-msgid "Download %s via the OX Updater"
-msgstr "Download %s via the OX Updater"
-
-#: apps/io.ox/core/folder/contextmenu.js module:io.ox/core
-msgid "Download entire folder"
-msgstr "Download entire folder"
-
-#: apps/io.ox/core/settings/downloads/pane.js module:io.ox/core
-msgid "Download installation file"
-msgstr "Download installation file"
-
-#: apps/io.ox/core/settings/downloads/pane.js module:io.ox/core
-msgid "Download installation file (for Windows)"
-msgstr "Download installation file (for Windows)"
-
-#: apps/io.ox/core/settings/downloads/pane.js module:io.ox/core
-#: apps/plugins/portal/oxdriveclients/register.js module:plugins/portal
-msgid "Download the %s client for %s"
-msgstr "Download the %s client for %s"
-
-#: apps/io.ox/onboarding/clients/config.js module:io.ox/core/onboarding
-msgid "Download the application."
-msgstr "Download the application."
-
-#: apps/io.ox/core/settings/downloads/pane.js module:io.ox/core
-msgid "Downloads"
-msgstr "Downloads"
-
-#. %1$s is the time, the draft was saved
-#: apps/io.ox/mail/compose/actions/save.js module:io.ox/mail
-#: apps/io.ox/mail/compose/view.js
-#, c-format
-msgid "Draft saved at %1$s"
-msgstr "Draft saved at %1$s"
-
-#. Drafts folder
-#: apps/io.ox/mail/accounts/view-form.js module:io.ox/settings
-msgctxt "folder"
-msgid "Drafts"
-msgstr "Drafts"
-
-#: apps/io.ox/mail/mailfilter/settings/filter.js module:io.ox/mail
-msgid "Drag to reorder filter rules"
-msgstr "Drag to reorder filter rules"
-
-#: apps/io.ox/portal/settings/pane.js module:io.ox/portal
-msgid "Drag to reorder widget"
-msgstr "Drag to reorder widget"
-
-#. %1$s is usually "Drive" (product name; might be customized)
-#: apps/io.ox/core/main.js module:io.ox/core apps/io.ox/core/pim/actions.js
-#: apps/io.ox/core/viewer/views/toolbarview.js
-#: apps/io.ox/files/settings/pane.js module:io.ox/files
-#: apps/io.ox/mail/actions.js module:io.ox/mail apps/io.ox/oauth/settings.js
-#: module:io.ox/settings apps/io.ox/search/view-template.js
-msgctxt "app"
-msgid "Drive"
-msgstr "Drive"
-
-#: apps/io.ox/files/guidance/main.js module:io.ox/files
-msgctxt "help"
-msgid "Drive Settings"
-msgstr "Drive Settings"
-
-#: apps/io.ox/mail/import.js module:io.ox/mail
-msgid "Drop EML file here for import"
-msgstr "Drop EML file here for import"
-
-#: apps/io.ox/mail/compose/extensions.js module:io.ox/mail
-msgid "Drop attachments here"
-msgstr "Drop attachments here"
-
-#: apps/io.ox/files/upload/dropzone.js module:io.ox/files
-msgid "Drop files here to upload"
-msgstr "Drop files here to upload"
-
-#: apps/io.ox/mail/actions.js module:io.ox/mail
-msgid "Drop here to import this mail"
-msgstr "Drop here to import this email"
-
+#: apps/io.ox/calendar/common-extensions.js module:io.ox/calendar
 #: apps/io.ox/calendar/edit/extensions.js module:io.ox/calendar/edit/main
-#: apps/io.ox/contacts/edit/view-form.js module:io.ox/contacts
-#: apps/io.ox/tasks/edit/view-template.js module:io.ox/tasks/edit
-msgid "Drop here to upload a <b class=\"dndignore\">new attachment</b>"
-msgstr "Drop here to upload a <b class=\"dndignore\">new attachment</b>"
-
-#: apps/io.ox/files/actions.js module:io.ox/files
-msgid "Drop here to upload a <b class=\"dndignore\">new file</b>"
-msgstr "Drop here to upload a <b class=\"dndignore\">new file</b>"
-
-#: apps/io.ox/files/actions.js module:io.ox/files
-msgid "Drop here to upload a <b class=\"dndignore\">new version</b>"
-msgstr "Drop here to upload a <b class=\"dndignore\">new version</b>"
-
-#: apps/io.ox/files/actions.js module:io.ox/files
-msgid ""
-"Drop here to upload a <b class=\"dndignore\">new version</b> of \"%1$s\""
-msgstr ""
-"Drop here to upload a <b class=\"dndignore\">new version</b> of \"%1$s\""
-
-#: apps/io.ox/mail/categories/tabs.js module:io.ox/mail
-msgid "Drop here!"
-msgstr "Drop here!"
-
-#: apps/io.ox/core/tk/contenteditable-editor.js module:io.ox/core
-msgid "Drop inline images here"
-msgstr "Drop inline images here"
-
-#. %1$s is the filename of the current file
-#: apps/io.ox/core/viewer/views/sidebarview.js module:io.ox/core/viewer
-msgid "Drop new version of \"%1$s\" here"
-msgstr "Drop new version of \"%1$s\" here"
-
-#: apps/io.ox/core/viewer/views/sidebarview.js module:io.ox/core/viewer
-msgid "Drop only a single file as new version."
-msgstr "Drop only a single file as new version."
-
-#. Task: "Due" like in "Change due date"
-#: apps/io.ox/tasks/print.js module:io.ox/tasks apps/io.ox/tasks/toolbar.js
-msgid "Due"
-msgstr "Due"
-
-#. %1$s due date of a task
-#: apps/io.ox/tasks/view-detail.js module:io.ox/tasks
-#, c-format
-msgid "Due %1$s"
-msgstr "Due %1$s"
-
-#: apps/io.ox/tasks/edit/view-template.js module:io.ox/tasks/edit
-#: apps/io.ox/tasks/main.js module:io.ox/tasks
-msgid "Due date"
-msgstr "Due date"
-
-#. Due on date
-#: apps/plugins/portal/tasks/register.js module:plugins/portal
-msgid "Due on %1$s"
-msgstr "Due on %1$s"
-
-#: apps/io.ox/onboarding/clients/config.js module:io.ox/core/onboarding
-msgid "EAS"
-msgstr "EAS"
-
-#. Exabytes
-#: apps/io.ox/core/strings.js module:io.ox/core
-msgid "EB"
-msgstr "EB"
-
-#. Used as a button label to enter the "edit mode"
-#: apps/io.ox/backbone/mini-views/listutils.js module:io.ox/core
-#: apps/io.ox/calendar/actions.js module:io.ox/calendar
-#: apps/io.ox/calendar/main.js apps/io.ox/calendar/toolbar.js
-#: apps/io.ox/contacts/actions.js module:io.ox/contacts
-#: apps/io.ox/contacts/main.js apps/io.ox/contacts/mobile-toolbar-actions.js
-#: module:io.ox/mail apps/io.ox/contacts/toolbar.js
-#: apps/io.ox/core/viewer/views/toolbarview.js apps/io.ox/files/actions.js
-#: module:io.ox/files apps/io.ox/files/main.js
-#: apps/io.ox/files/share/permissions.js apps/io.ox/files/toolbar.js
-#: apps/io.ox/mail/actions.js apps/io.ox/mail/main.js
-#: apps/io.ox/portal/settings/pane.js module:io.ox/portal
-#: apps/io.ox/settings/accounts/views.js module:io.ox/settings/accounts
-#: apps/io.ox/tasks/actions.js module:io.ox/tasks apps/io.ox/tasks/main.js
-#: apps/io.ox/tasks/mobile-toolbar-actions.js apps/io.ox/tasks/toolbar.js
-#: apps/plugins/administration/groups/settings/toolbar.js
-#: apps/plugins/administration/resources/settings/toolbar.js
-msgid "Edit"
-msgstr "Edit"
-
-#: apps/io.ox/mail/mailfilter/settings/filter.js module:io.ox/mail
-#: apps/io.ox/portal/settings/pane.js module:io.ox/portal
-#: apps/io.ox/settings/accounts/views.js module:io.ox/settings/accounts
-msgid "Edit %1$s"
-msgstr "Edit %1$s"
-
-#: apps/io.ox/contacts/edit/main.js module:io.ox/contacts
-msgid "Edit Contact"
-msgstr "Edit Contact"
-
-#: apps/plugins/portal/flickr/register.js module:plugins/portal
-msgid "Edit Flickr photo stream"
-msgstr "Edit Flickr photo stream"
-
-#: apps/plugins/portal/tumblr/register.js module:io.ox/portal
-msgid "Edit Tumblr feed"
-msgstr "Edit Tumblr feed"
-
-#. object permissions - edit/modify
+#: apps/io.ox/calendar/list/view-grid-template.js
+#: apps/io.ox/calendar/month/view.js apps/io.ox/calendar/view-grid-template.js
+#: apps/io.ox/calendar/week/view.js apps/io.ox/contacts/view-detail.js
+#: module:io.ox/contacts apps/io.ox/tasks/edit/view-template.js
+#: module:io.ox/tasks/edit apps/io.ox/tasks/view-detail.js module:io.ox/tasks
+msgid "Private"
+msgstr "Private"
+
+#. File and folder details
+#: apps/io.ox/calendar/common-extensions.js module:io.ox/calendar
+#: apps/io.ox/core/viewer/views/sidebar/fileinfoview.js
+#: module:io.ox/core/viewer apps/io.ox/core/viewer/views/sidebarview.js
 #: apps/io.ox/files/share/permissions.js module:io.ox/core
-msgid "Edit all objects"
-msgstr "Edit all objects"
-
+#: apps/io.ox/files/upload/main.js module:io.ox/files
+msgid "Details"
+msgstr "Details"
+
+#: apps/io.ox/calendar/common-extensions.js module:io.ox/calendar
+#: apps/io.ox/participants/views.js module:io.ox/core
+msgid "Organizer"
+msgstr "Organiser"
+
+#: apps/io.ox/calendar/common-extensions.js module:io.ox/calendar
 #: apps/io.ox/calendar/edit/extensions.js module:io.ox/calendar/edit/main
-#: apps/io.ox/calendar/edit/main.js apps/io.ox/calendar/toolbar.js
-#: module:io.ox/calendar
-msgid "Edit appointment"
-msgstr "Edit appointment"
-
-#: apps/io.ox/contacts/edit/main.js module:io.ox/contacts
-#: apps/io.ox/contacts/toolbar.js
-msgid "Edit contact"
-msgstr "Edit contact"
-
-#: apps/io.ox/mail/toolbar.js module:io.ox/mail
-msgid "Edit copy"
-msgstr "Edit copy"
-
-#: apps/io.ox/core/viewer/views/sidebar/filedescriptionview.js
-#: module:io.ox/core/viewer apps/io.ox/core/viewer/views/toolbarview.js
-#: module:io.ox/core apps/io.ox/files/actions.js module:io.ox/files
-#: apps/io.ox/files/toolbar.js
-msgid "Edit description"
-msgstr "Edit description"
-
-<<<<<<< HEAD
-#: apps/io.ox/contacts/distrib/create-dist-view.js module:io.ox/contacts
-#: apps/io.ox/contacts/distrib/main.js
-msgid "Edit distribution list"
-msgstr "Edit distribution list"
-=======
-#: apps/io.ox/core/folder/actions/remove.js module:io.ox/core
-msgid ""
-"Could not delete folder. This can be due to insufficient permissions in your "
-"trash folder or this might be a special folder that cannot be deleted."
-msgstr ""
-"Could not delete folder. This can be due to insufficient permissions in your "
-"trash folder or this might be a special folder that cannot be deleted."
-
-#: apps/io.ox/core/folder/actions/remove.js module:io.ox/core
-msgid "Do you really want to delete folder \"%s\"?"
-msgstr "Do you really want to delete folder \"%s\"?"
->>>>>>> 8efd135e
-
-#: apps/io.ox/mail/mobile-toolbar-actions.js module:io.ox/mail
-#: apps/io.ox/mail/toolbar.js
-msgid "Edit draft"
-msgstr "Edit draft"
-
-#: apps/plugins/administration/groups/settings/edit.js module:io.ox/core
-msgid "Edit group"
-msgstr "Edit group"
-
-#: apps/io.ox/mail/accounts/settings.js module:io.ox/mail/accounts/settings
-msgid "Edit mail account"
-msgstr "Edit e-mail account"
-
-#: apps/io.ox/mail/compose/extensions.js module:io.ox/mail
-msgid "Edit names"
-msgstr "Edit names"
-
-#. object permissions - edit/modify
-#: apps/io.ox/files/share/permissions.js module:io.ox/core
-msgid "Edit own objects"
-msgstr "Edit own objects"
-
-#: apps/io.ox/mail/compose/names.js module:io.ox/mail
-msgid "Edit real names"
-msgstr "Edit real names"
-
-#: apps/io.ox/backbone/views/recurrence-view.js
-#: module:io.ox/calendar/edit/main
-msgid "Edit recurrence"
-msgstr "Edit recurrence"
-
-#: apps/plugins/administration/resources/settings/edit.js module:io.ox/core
-msgid "Edit resource"
-msgstr "Edit resource"
-
-#: apps/io.ox/mail/mailfilter/settings/filter.js module:io.ox/mail
-msgid "Edit rule"
-msgstr "Edit rule"
-
-#: apps/io.ox/files/share/toolbar.js module:io.ox/files
-msgid "Edit share"
-msgstr "Edit share"
-
-#: apps/io.ox/mail/settings/signatures/settings/pane.js module:io.ox/mail
-msgid "Edit signature"
-msgstr "Edit signature"
-
-#: apps/io.ox/tasks/edit/main.js module:io.ox/tasks
-#: apps/io.ox/tasks/edit/view-template.js module:io.ox/tasks/edit
-#: apps/io.ox/tasks/edit/view.js apps/io.ox/tasks/toolbar.js
-msgid "Edit task"
-msgstr "Edit task"
-
-#: apps/io.ox/contacts/main.js module:io.ox/contacts
-msgid "Edit to set a name."
-msgstr "Edit to set a name."
-
-#: apps/io.ox/editor/main.js module:io.ox/editor
-#: apps/io.ox/mail/compose/view.js module:io.ox/mail
-msgid "Editor"
-msgstr "Editor"
-
-#. vcard (electronic business card) field
-#: apps/io.ox/contacts/print-details.js module:io.ox/contacts
-#: apps/io.ox/contacts/print.js
-msgid "Email"
-msgstr "Email"
-
-#: apps/io.ox/contacts/model.js module:io.ox/contacts
-msgid "Email 1"
-msgstr "Email 1"
-
-#: apps/io.ox/contacts/model.js module:io.ox/contacts
-msgid "Email 1 / Phone number"
-msgstr "Email 1 / Phone number"
-
-#: apps/io.ox/contacts/model.js module:io.ox/contacts
-msgid "Email 2"
-msgstr "Email 2"
-
-#: apps/io.ox/contacts/model.js module:io.ox/contacts
-msgid "Email 3"
-msgstr "Email 3"
-
-#: apps/io.ox/mail/accounts/view-form.js module:io.ox/settings
-msgid "Email address"
-msgstr "E-mail address"
-
-#: apps/io.ox/mail/vacationnotice/settings/model.js module:io.ox/mail
-msgid "Email addresses"
-msgstr "Email addresses"
-
-#. %1$s: Mail sender
-#. %2$s: Mail subject
-#: apps/io.ox/mail/detail/mobileView.js module:io.ox/mail
-#: apps/io.ox/mail/detail/view.js
-msgid "Email from %1$s: %2$s"
-msgstr "E-mail from %1$s: %2$s"
-
-#: apps/io.ox/calendar/settings/pane.js module:io.ox/calendar
-#: apps/io.ox/tasks/settings/pane.js module:io.ox/tasks
-msgid "Email notifications"
-msgstr "E-mail notifications"
-
-#: apps/io.ox/mail/actions/delete.js module:io.ox/mail
-msgid ""
-"Emails cannot be put into trash folder while your mail quota is exceeded."
-msgstr ""
-"Email messages cannot be put into the trash folder while you have exceeded "
-"your mail quota."
-
-#: apps/plugins/halo/xing/register.js module:plugins/portal
-msgid "Employee"
-msgstr "Employee"
-
-#: apps/io.ox/contacts/model.js module:io.ox/contacts
-msgid "Employee ID"
-msgstr "Employee ID"
-
-#: apps/io.ox/contacts/model.js module:io.ox/contacts
-msgid "Employee type"
-msgstr "Employee type"
-
-#: apps/plugins/halo/xing/register.js module:plugins/portal
-msgid "Employment"
-msgstr "Employment"
-
-<<<<<<< HEAD
-#. empty message for list view
-#: apps/io.ox/contacts/addressbook/popup.js module:io.ox/contacts
-#: apps/io.ox/mail/common-extensions.js module:io.ox/mail
-msgid "Empty"
-msgstr "Empty"
-
-#. list is empty / no items
-#: apps/io.ox/core/tk/vgrid.js module:io.ox/core
-msgctxt "vgrid"
-msgid "Empty"
-msgstr "Empty"
-=======
-#: apps/io.ox/core/folder/extensions.js module:io.ox/core
-#: apps/io.ox/core/sub/subscriptions.js module:io.ox/core/sub
-msgid "Subscribe address book"
-msgstr "Subscribe address book"
->>>>>>> 8efd135e
-
-#: apps/io.ox/core/folder/actions/common.js module:io.ox/core
-#: apps/io.ox/core/folder/contextmenu.js
-msgid "Empty folder"
-msgstr "Empty folder"
-
-#: apps/io.ox/contacts/main.js module:io.ox/contacts
-msgid "Empty name and description found."
-msgstr "Empty name and description found."
-
-<<<<<<< HEAD
-#: apps/io.ox/core/folder/contextmenu.js module:io.ox/core
-msgid "Empty trash"
-msgstr "Empty trash"
-=======
-#: apps/io.ox/core/folder/extensions.js module:io.ox/core
-#: apps/io.ox/mail/accounts/settings.js module:io.ox/mail/accounts/settings
-#: apps/io.ox/mail/folderview-extensions.js module:io.ox/mail
-msgid "Add mail account"
-msgstr "Add email account"
-
-#: apps/io.ox/core/folder/extensions.js module:io.ox/core
-msgid "Synchronize with your tablet or smartphone"
-msgstr "Synchronise with your tablet or smartphone"
->>>>>>> 8efd135e
-
-#: apps/io.ox/core/sub/settings/pane.js module:io.ox/core/sub
-#: apps/io.ox/mail/autoforward/settings/model.js module:io.ox/mail
-#: apps/io.ox/mail/mailfilter/settings/filter.js
-#: apps/io.ox/mail/vacationnotice/settings/model.js
-#: apps/io.ox/portal/settings/pane.js module:io.ox/portal
-msgid "Enable"
-msgstr "Enable"
-
-#: apps/io.ox/portal/settings/pane.js module:io.ox/portal
-msgid "Enable %1$s"
-msgstr "Enable %1$s"
-
-#: apps/io.ox/mail/vacationnotice/settings/model.js module:io.ox/mail
-msgid "Enable for the following addresses"
-msgstr "Enable for the following addresses"
-
-#: apps/io.ox/mail/vacationnotice/settings/model.js module:io.ox/mail
-msgid "End"
-msgstr "End"
-
-#: apps/io.ox/calendar/edit/timezone-dialog.js module:io.ox/calendar/edit/main
-msgid "End date timezone"
-msgstr "End date timezone"
-
-#: apps/io.ox/calendar/settings/pane.js module:io.ox/calendar
-msgid "End of working time"
-msgstr "End of working time"
-
-#: apps/io.ox/backbone/views/recurrence-view.js
-#: module:io.ox/calendar/edit/main
-msgid "Ends"
-msgstr "Ends"
-
-#. a given string does not end with a specified pattern
-#: apps/io.ox/mail/mailfilter/settings/filter/tests/util.js
-#: module:io.ox/mailfilter
-msgid "Ends not with"
-msgstr "Does not end with"
-
-#: apps/io.ox/backbone/views/recurrence-view.js
-#: module:io.ox/calendar/edit/main apps/io.ox/calendar/edit/extensions.js
-msgid "Ends on"
-msgstr "Ends on"
-
-#. a given string does end with a specified pattern
-#: apps/io.ox/mail/mailfilter/settings/filter/tests/util.js
-#: module:io.ox/mailfilter
-msgid "Ends with"
-msgstr "Ends with"
-
-#: apps/io.ox/files/share/wizard.js module:io.ox/files
-msgid "Enter Password"
-msgstr "Enter Password"
-
-#: apps/io.ox/files/share/permissions.js module:io.ox/core
-msgid "Enter a Message to inform users"
-msgstr "Enter a Message to inform users"
-
-#: apps/io.ox/editor/main.js module:io.ox/editor
-msgid "Enter document title here"
-msgstr "Enter document title here"
-
-#. what follows is a set of job/status descriptions used by XING
-#: apps/plugins/halo/xing/register.js module:plugins/portal
-msgid "Entrepreneur"
-msgstr "Entrepreneur"
-
-#: apps/io.ox/mail/mailfilter/settings/filter/tests/register.js
-#: module:io.ox/mailfilter
-msgid "Envelope"
-msgstr "Envelope"
-
-#: apps/io.ox/core/print.js module:io.ox/core
-#: apps/io.ox/core/sub/subscriptions.js module:io.ox/core/sub
-#: apps/io.ox/core/yell.js apps/io.ox/mail/accounts/settings.js
-#: module:io.ox/mail/accounts/settings apps/io.ox/oauth/keychain.js
-msgid "Error"
-msgstr "Error"
-
-#: apps/io.ox/core/settings/errorlog/settings/pane.js module:io.ox/core
-msgid "Error log"
-msgstr "Error log"
-
-<<<<<<< HEAD
-#: apps/io.ox/core/viewer/views/types/videoview.js module:io.ox/core
-msgid ""
-"Error while playing the video. Either your browser does not support the "
-"format or you have connection problems."
-msgstr ""
-"Error while playing the video. Either your browser does not support the "
-"format or you have connection problems."
-
-#: apps/io.ox/mail/actions/create.js module:io.ox/core
-msgid "Error while resolving mail addresses. Please try again."
-msgstr "Error while resolving e-mail addresses. Please try again."
-=======
-#: apps/io.ox/core/folder/node.js module:io.ox/core
-msgid "%1$d total"
-msgstr "%1$d total"
-
-#: apps/io.ox/core/folder/node.js module:io.ox/core
-msgid "Unread: %1$d"
-msgstr "Unread: %1$d"
-
-#: apps/io.ox/core/folder/node.js module:io.ox/core
-msgid "%1$d unread"
-msgstr "%1$d unread"
-
-#: apps/io.ox/core/folder/node.js module:io.ox/core
-msgid "Folder-specific actions"
-msgstr "Folder-specific actions"
->>>>>>> 8efd135e
-
-#. generic erromessage if inserting an image into a mail failed.
-#: apps/io.ox/mail/compose/inline-images.js module:io.ox/mail
-msgid "Error while uploading your image"
-msgstr "Error while uploading your image"
-
-#: apps/io.ox/core/sub/subscriptions.js module:io.ox/core/sub
-msgid "Error:"
-msgstr "Error:"
-
-#: apps/io.ox/mail/detail/view.js module:io.ox/mail
-msgid "Error: Failed to load message content"
-msgstr "Error: Failed to load message content"
-
-#: apps/io.ox/mail/listview.js module:io.ox/mail
-msgid "Error: Failed to load messages"
-msgstr "Error: Failed to load messages"
-
-#: apps/io.ox/core/settings/errorlog/settings/pane.js module:io.ox/core
-msgid "Errors"
-msgstr "Errors"
-
-#: apps/io.ox/tasks/edit/view-template.js module:io.ox/tasks/edit
-#: apps/io.ox/tasks/print.js module:io.ox/tasks
-#: apps/io.ox/tasks/view-detail.js
-msgid "Estimated costs"
-msgstr "Estimated costs"
-
-#: apps/io.ox/tasks/edit/view-template.js module:io.ox/tasks/edit
-#: apps/io.ox/tasks/print.js module:io.ox/tasks
-#: apps/io.ox/tasks/view-detail.js
-msgid "Estimated duration in minutes"
-msgstr "Estimated duration in minutes"
-
-#. recurrence string
-#. %1$d: numeric
-#. %2$s: day string, e.g. "Friday" or "Monday, Tuesday, Wednesday"
-#. day string will be in "superessive" form if %1$d >= 2; nominative if %1$d == 1
-#: apps/io.ox/calendar/util.js module:io.ox/calendar
-msgctxt "weekly"
-msgid "Every %2$s."
-msgid_plural "Every %1$d weeks on %2$s."
-msgstr[0] "Every %2$s."
-msgstr[1] "Every %1$d weeks on %2$s."
-
-#. recurrence string
-#. %1$d: numeric
-#: apps/io.ox/calendar/util.js module:io.ox/calendar
-msgctxt "daily"
-msgid "Every day."
-msgid_plural "Every %1$d days."
-msgstr[0] "Every day."
-msgstr[1] "Every %1$d days."
-
-#. recurrence string
-#. %1$d: numeric
-#: apps/io.ox/calendar/util.js module:io.ox/calendar
-msgctxt "weekly"
-msgid "Every day."
-msgid_plural "Every %1$d weeks on all days."
-msgstr[0] "Every day."
-msgstr[1] "Every %1$d weeks on all days."
-
-#. recurrence string
-#. %1$d: numeric, interval
-#. %2$d: numeric, day in month
-#. Example: Every 5 months on day 18
-#: apps/io.ox/calendar/util.js module:io.ox/calendar
-msgctxt "monthly"
-msgid "Every month on day %2$d."
-msgid_plural "Every %1$d months on day %2$d."
-msgstr[0] "Every month on day %2$d."
-msgstr[1] "Every %1$d months on day %2$d."
-
-#. recurrence string
-#. %1$d: numeric, interval
-#. %2$s: count string, e.g. first, second, or last
-#. %3$s: day string, e.g. Monday
-#. Example Every 3 months on the second Tuesday
-#: apps/io.ox/calendar/util.js module:io.ox/calendar
-msgctxt "monthly"
-msgid "Every month on the %2$s %3$s."
-msgid_plural "Every %1$d months on the %2$s %3$s."
-msgstr[0] "Every month on the %2$s %3$s."
-msgstr[1] "Every %1$d months on the %2$s %3$s."
-
-#. sharing: a guest user will be created for the owner of that email address
-#: apps/io.ox/files/actions.js module:io.ox/files
-msgid ""
-"Every recipient gets an individual link. Guests can also create and change "
-"files."
-msgstr ""
-"Every recipient gets an individual link. Guests can also create and change "
-"files."
-
-#. recurrence string
-#. %1$d: numeric
-#: apps/io.ox/calendar/util.js module:io.ox/calendar
-msgctxt "weekly"
-msgid "Every weekend."
-msgid_plural "Every %1$d weeks on weekends."
-msgstr[0] "Every weekend."
-msgstr[1] "Every %1$d weeks on weekends."
-
-#. recurrence string
-#. %1$s: Month nane, e.g. January
-#. %2$d: Date, numeric, e.g. 29
-#. Example: Every year in December on day 3
-#: apps/io.ox/calendar/util.js module:io.ox/calendar
-msgid "Every year in %1$s on day %2$d."
-msgstr "Every year in %1$s on day %2$d."
-
-#. recurrence string
-#. %1$s: count string, e.g. first, second, or last
-#. %2$s: day string, e.g. Monday
-#. %3$s: month nane, e.g. January
-#. Example: Every year on the first Tuesday in December
-#: apps/io.ox/calendar/util.js module:io.ox/calendar
-msgid "Every year on the %1$s %2$s in %3$d."
-msgstr "Every year on the %1$s %2$s in %3$d."
-
-#. sharing: a link will be created
-#: apps/io.ox/files/actions.js module:io.ox/files
-msgid ""
-"Everybody gets the same link. The link just allows to view the file or "
-"folder."
-msgstr ""
-"Everybody gets the same link. The link only allows viewing the file or "
-"folder."
-
-#: apps/io.ox/mail/toolbar.js module:io.ox/mail
-msgid "Exact dates"
-msgstr "Exact dates"
-
-#: apps/plugins/halo/xing/register.js module:plugins/portal
-msgid "Executive"
-msgstr "Executive"
-
-#: apps/io.ox/calendar/edit/extensions.js module:io.ox/calendar/edit/main
-#: apps/io.ox/tasks/edit/view-template.js module:io.ox/tasks/edit
-msgid "Expand form"
-msgstr "Expand form"
-
-#. Label for a button which shows more upcoming
-#. appointments in a listview by extending the search
-#. by one month in the future
-#: apps/io.ox/calendar/main.js module:io.ox/calendar
-msgid "Expand timeframe by one month"
-msgstr "Expand timeframe by one month"
-
-#: apps/io.ox/onboarding/clients/extensions.js module:io.ox/core/onboarding
-msgid "Expert user?"
-msgstr "Expert user?"
-
-#: apps/io.ox/mail/compose/extensions.js module:io.ox/mail
-msgid "Expiration"
-msgstr "Expiration"
-
-#: apps/io.ox/files/share/wizard.js module:io.ox/files
-msgid "Expires in"
-msgstr "Expires in"
-
-#: apps/io.ox/files/share/wizard.js module:io.ox/files
-msgid "Expires on"
-msgstr "Expires on"
-
-#: apps/io.ox/core/export/export.js module:io.ox/core
-#: apps/io.ox/core/folder/contextmenu.js
-msgid "Export"
-msgstr "Export"
-
-#: apps/io.ox/core/export/export.js module:io.ox/core
-msgid "Export folder"
-msgstr "Export folder"
-
-#: apps/io.ox/settings/apps/settings/pane.js module:io.ox/core
-msgid "External Apps"
-msgstr "External Apps"
-
-#: apps/io.ox/participants/views.js module:io.ox/core
-msgid "External contact"
-msgstr "External contact"
-
-#: apps/io.ox/files/share/listview.js module:io.ox/files
-msgid "External guests"
-msgstr "External guests"
-
-#: apps/io.ox/mail/common-extensions.js module:io.ox/mail
-msgid ""
-"External images have been blocked to protect you against potential spam!"
-msgstr ""
-"External images have been blocked to protect you against potential spam."
-
-#: apps/plugins/portal/birthdays/register.js module:plugins/portal
-msgid "External link"
-msgstr "External link"
-
-#: apps/io.ox/participants/detail.js module:io.ox/core
-msgid "External participants"
-msgstr "External participants"
-
-#: apps/plugins/core/feedback/register.js module:io.ox/core
-msgid "Extremely likely"
-msgstr "Extremely likely"
-
-#. Emoji category
-#. Japanese: 顔
-#. Contains: All kinds of smilies
-#: apps/io.ox/emoji/categories.js module:io.ox/mail/emoji
-msgid "Face"
-msgstr "Face"
-
-#: apps/io.ox/mail/actions/vcard.js module:io.ox/mail
-msgid "Failed to add. Maybe the vCard attachment is invalid."
-msgstr "Failed to add. The vCard attachment may be invalid."
-
-#: apps/io.ox/core/desktop.js module:io.ox/core
-msgid ""
-"Failed to automatically save current stage of work. Please save your work to "
-"avoid data loss in case the browser closes unexpectedly."
-msgstr ""
-"Failed to automatically save current stage of work. Please save your work to "
-"avoid data loss in case the browser closes unexpectedly."
-
-#: apps/io.ox/mail/accounts/settings.js module:io.ox/mail/accounts/settings
-msgid "Failed to connect."
-msgstr "Failed to connect."
-
-#. Failure message if no data (e.g. appointments) could be imported
-#: apps/io.ox/core/import/import.js module:io.ox/core
-msgid "Failed to import any data"
-msgstr "Failed to import any data"
-
-#: apps/io.ox/keychain/secretRecoveryDialog.js module:io.ox/keychain
-msgid "Failed to recover accounts"
-msgstr "Failed to recover accounts"
-
-#: apps/io.ox/contacts/distrib/main.js module:io.ox/contacts
-msgid "Failed to save distribution list."
-msgstr "Failed to save distribution list."
-
-#: apps/io.ox/core/relogin.js module:io.ox/core
-msgid "Failed to sign in"
-msgstr "Failed to sign in"
-
-#: apps/io.ox/core/desktop.js module:io.ox/core
-msgid ""
-"Failed to start application. Maybe you have connection problems. Please try "
-"again."
-msgstr ""
-"Failed to start application. Maybe you have connection problems. Please try "
-"again."
-
-#: apps/io.ox/calendar/invitations/register.js module:io.ox/calendar/main
-msgid ""
-"Failed to update confirmation status; most probably the appointment has been "
-"deleted."
-msgstr ""
-"Failed to update confirmation status; most likely the appointment has been "
-"deleted."
-
-#: apps/io.ox/calendar/invitations/register.js module:io.ox/calendar/main
-msgid ""
-"Failed to update confirmation status; most probably the task has been "
-"deleted."
-msgstr ""
-"Failed to update confirmation status; most likely the task has been deleted."
-
-#: apps/plugins/portal/twitter/util.js module:plugins/portal
-msgid "Favorite"
-msgstr "Favourite"
-
-#: apps/io.ox/calendar/settings/timezones/pane.js module:io.ox/calendar
-msgid "Favorite timezones"
-msgstr "Favourite timezones"
-
-#: apps/io.ox/calendar/settings/timezones/pane.js module:io.ox/calendar
-msgctxt "app"
-msgid "Favorite timezones"
-msgstr "Favourite timezones"
-
-#: apps/plugins/portal/twitter/util.js module:plugins/portal
-msgid "Favorited"
-msgstr "Favourited"
-
-#: apps/io.ox/backbone/mini-views/timezonepicker.js module:io.ox/core
-#: apps/io.ox/calendar/week/view.js module:io.ox/calendar
-#: apps/io.ox/core/folder/favorites.js apps/io.ox/files/main.js
-#: module:io.ox/files
-msgid "Favorites"
-msgstr "Favourites"
-
-#: apps/io.ox/contacts/model.js module:io.ox/contacts
-msgid "Fax"
-msgstr "Fax"
-
-#: apps/io.ox/contacts/model.js module:io.ox/contacts
-msgid "Fax (Home)"
-msgstr "Fax (Home)"
-
-#: apps/io.ox/contacts/model.js module:io.ox/contacts
-msgid "Fax (alt)"
-msgstr "Fax (alt)"
-
-#: apps/plugins/portal/tumblr/register.js module:io.ox/portal
-msgid "Feed URL"
-msgstr "Feed URL"
-
-#: apps/plugins/core/feedback/register.js module:io.ox/core
-msgid "Feedback"
-msgstr "Feedback"
-
-#. popup error message
-#: apps/plugins/core/feedback/register.js module:io.ox/core
-msgid "Feedback could not be sent"
-msgstr "Feedback could not be sent"
-
-#. Emoji category
-#. Japanese should include "Katakana Middle Dot". Unicode: 30FB
-#. Japanese: 気持ち・装飾
-#. Other languages can use simple bullet. Unicode: 2022
-#. Contains: Hearts, Gestures like thumbs up
-#: apps/io.ox/emoji/categories.js module:io.ox/mail/emoji
-msgid "Feeling • Decoration"
-msgstr "Feeling • Decoration"
-
-#: apps/io.ox/core/viewer/views/sidebar/fileversionsview.js
-#: module:io.ox/core/viewer apps/io.ox/editor/main.js module:io.ox/editor
-#: apps/io.ox/mail/detail/links.js module:io.ox/mail
-msgid "File"
-msgstr "File"
-
-#: apps/io.ox/files/detail/main.js module:io.ox/files
-msgid "File Details"
-msgstr "File Details"
-
-#: apps/io.ox/files/toolbar.js module:io.ox/files
-msgid "File details"
-msgstr "File details"
-
-#: apps/io.ox/files/actions.js module:io.ox/files
-msgid "File has been copied"
-msgstr "File has been copied"
-
-#: apps/io.ox/files/actions.js module:io.ox/files
-msgid "File has been moved"
-msgstr "File has been moved"
-
-#. File a message into a folder
-#: apps/io.ox/mail/mailfilter/settings/filter/actions/register.js
-#: module:io.ox/mailfilter
-#, fuzzy
-#| msgid "File name"
-msgid "File into"
-msgstr "Filename"
-
-#: apps/io.ox/core/viewer/views/toolbarview.js module:io.ox/core
-msgid "File name"
-msgstr "Filename"
-
-#. Quota means a general quota for mail and files
-#: apps/io.ox/files/main.js module:io.ox/files
-#: apps/plugins/portal/quota/register.js module:plugins/portal
-msgid "File quota"
-msgstr "File quota"
-
-#: apps/io.ox/core/viewer/views/sidebar/fileversionsview.js
-#: module:io.ox/core/viewer
-msgid "File version table, the first row represents the current version."
-msgstr "File version table, the first row represents the current version."
-
-#: apps/io.ox/files/filepicker.js module:io.ox/files apps/io.ox/files/main.js
-msgid "Files"
-msgstr "Files"
-
-#: apps/io.ox/contacts/model.js module:io.ox/contacts
-msgid "Files can not be uploaded, because quota exceeded."
-msgstr "Files cannot be uploaded, because quota has been exceeded."
-
-#. %1$s is an upload limit like for example 10mb
-#: apps/io.ox/calendar/model.js module:io.ox/calendar
-#: apps/io.ox/tasks/model.js module:io.ox/tasks
-msgid "Files can not be uploaded, because upload limit of %1$s is exceeded."
-msgstr ""
-"Files cannot be uploaded, because upload limit of %1$s has been exceeded."
-
-#: apps/io.ox/files/actions.js module:io.ox/files
-msgid "Files have been copied"
-msgstr "Files have been copied"
-
-#: apps/io.ox/files/actions.js module:io.ox/files
-msgid "Files have been moved"
-msgstr "Files have been moved"
-
-#. toolbar with 'select all' and 'sort by'
-#: apps/io.ox/files/main.js module:io.ox/files
-msgid "Files options"
-msgstr "Files options"
-
-#. Verb: (to) filter documents by file type
-#: apps/io.ox/files/view-options.js module:io.ox/files
-msgctxt "verb"
-msgid "Filter"
-msgstr "Filter"
-
-#: apps/io.ox/mail/mailfilter/settings/register.js module:io.ox/mail
-msgid "Filter Rules"
-msgstr "Filter Rules"
-
-#: apps/io.ox/calendar/edit/extensions.js module:io.ox/calendar/edit/main
-#: apps/io.ox/calendar/freebusy/templates.js module:io.ox/calendar/freebusy
-#: apps/io.ox/calendar/toolbar.js module:io.ox/calendar
-msgid "Find a free time"
-msgstr "Find a free time period"
-
-#. finish the tour
-#: apps/io.ox/core/tk/wizard.js module:io.ox/core
-msgctxt "tour"
-msgid "Finish"
-msgstr "Finish"
-
-#: apps/io.ox/contacts/model.js module:io.ox/contacts
-#: apps/plugins/portal/xing/register.js module:plugins/portal
-#: apps/plugins/wizards/mandatory/main.js module:io.ox/wizards/firstStart
-msgid "First name"
-msgstr "First name"
-
-#: apps/io.ox/contacts/settings/pane.js module:io.ox/contacts
-msgid "First name Last name"
-msgstr "First name Last name"
-
-#: apps/io.ox/core/viewer/views/toolbarview.js module:io.ox/core
-msgid "Fit to screen size"
-msgstr "Fit to screen size"
-
-#: apps/io.ox/core/viewer/views/toolbarview.js module:io.ox/core
-msgid "Fit to screen width"
-msgstr "Fit to screen width"
-
-#. Sort by messages which are flagged, "Flag" is used in dropdown
-#: apps/io.ox/mail/view-options.js module:io.ox/mail
-msgid "Flag"
-msgstr "Flag"
-
-#. Verb: (to) flag messages
-#: apps/io.ox/mail/toolbar.js module:io.ox/mail
-msgctxt "verb"
-msgid "Flag"
-msgstr "Flag"
-
-#. This is a summary for a mail filter rule
-#. Example: Flag mails from test@invalid with a color
-#: apps/io.ox/mail/mailfilter/settings/util.js module:io.ox/mail
-msgid "Flag mails from %1$s with a color"
-msgstr "Flag e-mail messages from %1$s with a colour"
-
-#. This is a summary for a mail filter rule
-#. Example: Flag mails to test@invalid with a color
-#: apps/io.ox/mail/mailfilter/settings/util.js module:io.ox/mail
-msgid "Flag mails to %1$s with a color"
-msgstr "Flag e-mail messages to %1$s with a colour"
-
-#. This is a summary for a mail filter rule
-#. Example: Flag mails with subject Some subject with a color
-#: apps/io.ox/mail/mailfilter/settings/util.js module:io.ox/mail
-msgid "Flag mails with subject %1$s with a color"
-msgstr "Flag e-mail messages with subject %1$s with a colour"
-
-#: apps/io.ox/mail/common-extensions.js module:io.ox/mail
-msgid "Flagged"
-msgstr "Flagged"
-
-#: apps/plugins/portal/flickr/register.js module:plugins/portal
-msgid "Flickr"
-msgstr "Flickr"
+msgid "Shown as"
+msgstr "Shown as"
 
 #: apps/io.ox/calendar/common-extensions.js module:io.ox/calendar
 #: apps/io.ox/core/viewer/views/sidebar/fileinfoview.js
@@ -4168,1527 +847,9 @@
 msgid "Folder"
 msgstr "Folder"
 
-#: apps/io.ox/core/folder/actions/add.js module:io.ox/core
-#: apps/io.ox/core/folder/actions/rename.js apps/io.ox/oauth/settings.js
-#: module:io.ox/settings
-msgid "Folder name"
-msgstr "Folder name"
-
-#: apps/io.ox/core/folder/tree.js module:io.ox/core
-msgid "Folder options"
-msgstr "Folder options"
-
-#: apps/io.ox/core/permissions/permissions.js module:io.ox/core
-msgid "Folder permissions"
-msgstr "Folder permissions"
-
-#: apps/io.ox/core/folder/actions/properties.js module:io.ox/core
-msgid "Folder type"
-msgstr "Folder type"
-
-#: apps/io.ox/calendar/toolbar.js module:io.ox/calendar
-#: apps/io.ox/contacts/toolbar.js module:io.ox/contacts
-#: apps/io.ox/files/toolbar.js module:io.ox/files apps/io.ox/mail/toolbar.js
-#: module:io.ox/mail apps/io.ox/tasks/toolbar.js module:io.ox/tasks
-msgid "Folder view"
-msgstr "Folder view"
-
-#. %1$s is the filename
-#: apps/io.ox/core/main.js module:io.ox/core
-msgid ""
-"Folder with name \"%1$s\" will be hidden. Enable setting \"Show hidden files "
-"and folders\" to access this folder again."
-msgstr ""
-"Folder with name \"%1$s\" will be hidden. Enable setting \"Show hidden files "
-"and folders\" to access this folder again."
-
-#: apps/io.ox/core/folder/node.js module:io.ox/core
-msgid "Folder-specific actions"
-msgstr "Folder-specific actions"
-
-#: apps/io.ox/calendar/main.js module:io.ox/calendar
-#: apps/io.ox/contacts/main.js module:io.ox/contacts
-#: apps/io.ox/core/folder/view.js module:io.ox/core
-#: apps/io.ox/files/filepicker.js module:io.ox/files apps/io.ox/files/main.js
-#: apps/io.ox/mail/main.js module:io.ox/mail apps/io.ox/tasks/main.js
-#: module:io.ox/tasks
-msgid "Folders"
-msgstr "Folders"
-
-#. twitter: Follow this person
-#: apps/plugins/portal/twitter/util.js module:plugins/portal
-msgid "Follow"
-msgstr "Follow"
-
-#. Calendar: Create follow-up appointment. Maybe "Folgetermin" in German.
-#: apps/io.ox/calendar/actions.js module:io.ox/calendar
-msgid "Follow-up"
-msgstr "Follow-up"
-
-#. twitter: already following this person
-#: apps/plugins/portal/twitter/util.js module:plugins/portal
-msgid "Following"
-msgstr "Following"
-
-#: apps/io.ox/mail/settings/pane.js module:io.ox/mail
-msgid "Font"
-msgstr "Font"
-
-#. Emoji category
-#. Japanese: 食べ物
-#. Contains: Cup of coffee, cake, fruits
-#: apps/io.ox/emoji/categories.js module:io.ox/mail/emoji
-msgid "Food"
-msgstr "Food"
-
-#. browser recommendation: sentence ends with 'Google Chrome' (wrappend in a clickable link)
-#: apps/io.ox/core/boot/i18n.js module:io.ox/core/boot
-msgid "For best results, please use "
-msgstr "For best results, please use "
-
-#: apps/io.ox/settings/accounts/settings/pane.js
-#: module:io.ox/settings/accounts
-msgid ""
-"For security reasons, all credentials are encrypted with your primary "
-"account password. If you change your primary password, your external "
-"accounts might stop working. In this case, you can use your old password to "
-"recover all account passwords."
-msgstr ""
-"For security reasons, all credentials are encrypted with your primary "
-"account password. If you change your primary password, your external "
-"accounts might stop working. In this case, you can use your old password to "
-"recover all account passwords."
-
-#: apps/io.ox/core/boot/i18n.js module:io.ox/core/boot
-msgid "Forgot your password?"
-msgstr "Forgot your password?"
-
-#: apps/io.ox/core/export/export.js module:io.ox/core
-#: apps/io.ox/core/import/import.js
-msgid "Format"
-msgstr "Format"
-
-#: apps/io.ox/mail/settings/pane.js module:io.ox/mail
-msgid "Format emails as"
-msgstr "Format email messages as"
-
-#: apps/io.ox/mail/actions.js module:io.ox/mail
-#: apps/io.ox/mail/mobile-toolbar-actions.js apps/io.ox/mail/toolbar.js
-msgid "Forward"
-msgstr "Forward"
-
-#: apps/io.ox/mail/autoforward/settings/model.js module:io.ox/mail
-msgid "Forward all incoming emails to this address"
-msgstr "Forward all incoming email messages to this address"
-
-#: apps/io.ox/mail/settings/pane.js module:io.ox/mail
-msgid "Forward emails as"
-msgstr "Forward email messages as"
-
-#: apps/io.ox/calendar/edit/extensions.js module:io.ox/calendar/edit/main
-#: apps/io.ox/calendar/freetime/timeView.js module:io.ox/calendar
-#: apps/io.ox/calendar/util.js
-msgid "Free"
-msgstr "Free"
-
-#: apps/plugins/halo/xing/register.js module:plugins/portal
-msgid "Freelancer"
-msgstr "Freelancer"
-
-#. superessive of the weekday
-#. will only be used in a form like “Happens every week on $weekday”
-#: apps/io.ox/calendar/util.js module:io.ox/calendar
-msgctxt "superessive"
-msgid "Friday"
-msgstr "Friday"
-
-#: apps/io.ox/core/viewer/views/sidebar/fileinfoview.js
-#: module:io.ox/core/viewer apps/io.ox/mail/actions/reminder.js
-#: module:io.ox/mail apps/io.ox/mail/compose/extensions.js
-#: apps/io.ox/mail/mailfilter/settings/filter/tests/register.js
-#: module:io.ox/mailfilter apps/io.ox/mail/view-options.js
-msgid "From"
-msgstr "From"
-
-#. Placeholder in furigana field
-#: apps/l10n/ja_JP/io.ox/register.js module:l10n/ja_JP
-msgid "Furigana for company"
-msgstr "Furigana for company"
-
-#. Placeholder in furigana field
-#: apps/l10n/ja_JP/io.ox/register.js module:l10n/ja_JP
-msgid "Furigana for first name"
-msgstr "Furigana for first name"
-
-#. Placeholder in furigana field
-#: apps/l10n/ja_JP/io.ox/register.js module:l10n/ja_JP
-msgid "Furigana for last name"
-msgstr "Furigana for last name"
-
-#. Gigabytes
-#: apps/io.ox/core/strings.js module:io.ox/core
-msgid "GB"
-msgstr "GB"
-
-#. used in feedback dialog for general feedback. Would be "Allgemein" in German for example
-#: apps/plugins/core/feedback/register.js module:io.ox/core
-msgid "General"
-msgstr "General"
-
-#: apps/plugins/portal/oxdriveclients/register.js module:plugins/portal
-msgid "Get %s"
-msgstr "Get %s"
-
-#: apps/io.ox/core/upsell.js module:io.ox/core
-msgid "Get free upgrade"
-msgstr "Get free upgrade"
-
-#: apps/plugins/portal/xing/register.js module:plugins/portal
-msgid ""
-"Get news from your XING network delivered to you. Stay in touch and find out "
-"about new business opportunities."
-msgstr ""
-"Get news from your XING network delivered to you. Stay in touch and find out "
-"about new business opportunities."
-
-#: apps/io.ox/portal/main.js module:io.ox/portal
-msgid "Get started here"
-msgstr "Get started here"
-
-#. %1$s: app store name
-#: apps/io.ox/onboarding/clients/config.js module:io.ox/core/onboarding
-msgid "Get the App from %1$s"
-msgstr "Get the App from %1$s"
-
-#. %1$s: app store name
-#: apps/io.ox/onboarding/clients/config.js module:io.ox/core/onboarding
-msgid "Get the App from %1$s."
-msgstr "Get the App from %1$s."
-
-#: apps/io.ox/onboarding/clients/config.js module:io.ox/core/onboarding
-msgid "Get your device configured by email."
-msgstr "Get your device configured by e-mail."
-
-#: apps/plugins/core/feedback/register.js module:io.ox/core
-msgid "Give feedback"
-msgstr "Give feedback"
-
-#: apps/io.ox/backbone/views/datepicker.js module:io.ox/core
-msgid "Go to next decade"
-msgstr "Go to next decade"
-
-#: apps/io.ox/backbone/views/datepicker.js module:io.ox/core
-msgid "Go to next month"
-msgstr "Go to next month"
-
-#: apps/io.ox/backbone/views/datepicker.js module:io.ox/core
-msgid "Go to next year"
-msgstr "Go to next year"
-
-#: apps/io.ox/backbone/views/datepicker.js module:io.ox/core
-msgid "Go to previous decade"
-msgstr "Go to previous decade"
-
-#: apps/io.ox/backbone/views/datepicker.js module:io.ox/core
-msgid "Go to previous month"
-msgstr "Go to previous month"
-
-#: apps/io.ox/backbone/views/datepicker.js module:io.ox/core
-msgid "Go to previous year"
-msgstr "Go to previous year"
-
-#: apps/io.ox/backbone/mini-views/colorpicker.js module:io.ox/core
-msgid "Gold"
-msgstr "Gold"
-
-#: apps/io.ox/portal/main.js module:io.ox/portal
-msgid "Good evening, %s"
-msgstr "Good evening, %s"
-
-#: apps/io.ox/portal/main.js module:io.ox/portal
-msgid "Good morning, %s"
-msgstr "Good morning, %s"
-
-#: apps/io.ox/contacts/settings/pane.js module:io.ox/contacts
-#: apps/io.ox/contacts/view-detail.js
-msgid "Google Maps"
-msgstr "Google Maps"
-
-#. %1$s: app store name
-#: apps/io.ox/onboarding/clients/config.js module:io.ox/core/onboarding
-msgid "Google Play"
-msgstr "Google Play"
-
-#: apps/io.ox/backbone/mini-views/colorpicker.js module:io.ox/core
-#: apps/io.ox/core/tk/flag-picker.js module:io.ox/mail
-#: apps/io.ox/mail/mailfilter/settings/filter/actions/register.js
-#: module:io.ox/mailfilter apps/io.ox/portal/settings/pane.js
-#: module:io.ox/portal
-msgid "Gray"
-msgstr "Grey"
-
-#: apps/io.ox/backbone/mini-views/colorpicker.js module:io.ox/core
-msgid "Grayish blue"
-msgstr "Grayish blue"
-
-#. greater than the given value
-#: apps/io.ox/mail/mailfilter/settings/filter/tests/register.js
-#: module:io.ox/mailfilter
-#, fuzzy
-#| msgid "Create"
-msgid "Greater"
-msgstr "Create"
-
-#. greater than or equal to
-#: apps/io.ox/mail/mailfilter/settings/filter/tests/register.js
-#: module:io.ox/mailfilter
-#, fuzzy
-#| msgid "Create list"
-msgid "Greater equals"
-msgstr "Create list"
-
-#: apps/io.ox/backbone/mini-views/colorpicker.js module:io.ox/core
-#: apps/io.ox/core/tk/flag-picker.js module:io.ox/mail
-#: apps/io.ox/mail/mailfilter/settings/filter/actions/register.js
-#: module:io.ox/mailfilter apps/io.ox/portal/settings/pane.js
-#: module:io.ox/portal
-msgid "Green"
-msgstr "Green"
-
-#: apps/io.ox/files/share/permissions.js module:io.ox/core
-#: apps/io.ox/participants/views.js
-msgid "Group"
-msgstr "Group"
-
-#: apps/plugins/administration/groups/settings/edit.js module:io.ox/core
-msgid "Group name"
-msgstr "Group name"
-
-#: apps/plugins/administration/groups/register.js module:io.ox/core
-#: apps/plugins/administration/groups/settings/pane.js
-msgid "Groups"
-msgstr "Groups"
-
-#: apps/io.ox/core/permissions/permissions.js module:io.ox/core
-#: apps/io.ox/files/share/permissions.js
-msgid "Guest"
-msgstr "Guest"
-
-#: apps/io.ox/tours/get-started.js module:io.ox/core
-msgid "Guided tour for this app"
-msgstr "Guided tour for this app"
-
-#: apps/io.ox/mail/compose/view.js module:io.ox/mail
-#: apps/io.ox/mail/settings/pane.js
-msgid "HTML"
-msgstr "HTML"
-
-#: apps/io.ox/mail/settings/pane.js module:io.ox/mail
-msgid "HTML and plain text"
-msgstr "HTML and plain text"
-
-#: apps/io.ox/mail/mailfilter/settings/filter/tests/register.js
-#: module:io.ox/mailfilter
-#: apps/io.ox/mail/mailfilter/settings/filter/tests/util.js
-msgid "Header"
-msgstr "Header"
-
-#: apps/io.ox/mail/mailfilter/settings/filter/tests/register.js
-#: module:io.ox/mailfilter
-#, fuzzy
-#| msgid "Header"
-msgid "Header exists"
-msgstr "Header"
-
-#: apps/io.ox/portal/main.js module:io.ox/portal
-msgid "Hello %s"
-msgstr "Hello %s"
-
-#: apps/plugins/portal/helloworld/register.js module:plugins/portal
-msgid "Hello World"
-msgstr "Hello World"
-
-#: apps/io.ox/calendar/freebusy/templates.js module:io.ox/calendar/freebusy
-#: apps/io.ox/core/main.js module:io.ox/core apps/io.ox/help/center.js
-#: module:io.ox/help
-msgid "Help"
-msgstr "Help"
-
-#: apps/io.ox/core/folder/extensions.js module:io.ox/core
-msgid "Hidden address books"
-msgstr "Hidden address books"
-
-<<<<<<< HEAD
-#: apps/io.ox/core/folder/extensions.js module:io.ox/core
-msgid "Hidden calendars"
-msgstr "Hidden calendars"
-=======
-#: apps/io.ox/core/settings/pane.js module:io.ox/core
-msgid "Time zone"
-msgstr "Timezone"
->>>>>>> 8efd135e
-
-#: apps/io.ox/core/folder/extensions.js module:io.ox/core
-msgid "Hidden tasks"
-msgstr "Hidden tasks"
-
-#: apps/io.ox/core/folder/contextmenu.js module:io.ox/core
-msgid "Hide"
-msgstr "Hide"
-
-#. Invitations (notifications) about appointments
-#: apps/plugins/notifications/calendar/register.js
-#: module:plugins/notifications
-msgid "Hide all appointment invitations."
-msgstr "Hide all appointment invitations."
-
-<<<<<<< HEAD
-#. Reminders (notifications) about appointments
-#: apps/plugins/notifications/calendar/register.js
-#: module:plugins/notifications
-msgid "Hide all appointment reminders."
-msgstr "Hide all appointment reminders."
-=======
-#: apps/io.ox/core/settings/pane.js module:io.ox/core
-msgid "Refresh interval"
-msgstr "Refresh interval"
-
-#: apps/io.ox/core/settings/pane.js module:io.ox/core
-#: apps/io.ox/mail/settings/pane.js module:io.ox/mail
-msgid "5 minutes"
-msgstr "5 minutes"
->>>>>>> 8efd135e
-
-#: apps/plugins/notifications/tasks/register.js module:plugins/notifications
-msgid "Hide all notifications for overdue tasks."
-msgstr "Hide all notifications for overdue tasks."
-
-#. Inviations (notifications) to tasks
-#: apps/plugins/notifications/tasks/register.js module:plugins/notifications
-msgid "Hide all task invitations."
-msgstr "Hide all task invitations."
-
-#. Reminders (notifications) about tasks
-#: apps/plugins/notifications/tasks/register.js module:plugins/notifications
-msgid "Hide all task reminders."
-msgstr "Hide all task reminders."
-
-<<<<<<< HEAD
-#. button: show collapsed content
-#: apps/io.ox/core/viewer/views/sidebar/fileinfoview.js
-#: module:io.ox/core/viewer apps/io.ox/onboarding/clients/view-mobile.js
-#: module:io.ox/core/onboarding apps/io.ox/tasks/edit/view-template.js
-#: module:io.ox/tasks/edit
-msgid "Hide details"
-msgstr "Hide details"
-
-#: apps/io.ox/mail/compose/extensions.js module:io.ox/mail
-msgid "Hide names"
-msgstr "Hide names"
-=======
-#. object permissions - read
-#. object permissions - edit/modify
-#. object permissions - delete
-#. Auth type. None. No authentication
-#. Connection security. None.
-#: apps/io.ox/core/settings/pane.js module:io.ox/core
-#: apps/io.ox/core/tk/attachments.js apps/io.ox/core/tk/flag-picker.js
-#: module:io.ox/mail apps/io.ox/files/share/permissions.js
-#: apps/io.ox/files/view-options.js module:io.ox/files
-#: apps/io.ox/mail/accounts/view-form.js module:io.ox/settings
-#: apps/io.ox/mail/mailfilter/settings/filter/actions/register.js
-#: module:io.ox/mailfilter
-msgid "None"
-msgstr "None"
->>>>>>> 8efd135e
-
-#: apps/io.ox/calendar/freetime/timeView.js module:io.ox/calendar
-msgid "Hide non-working time"
-msgstr "Hide non-working time"
-
-#: apps/io.ox/onboarding/clients/extensions.js module:io.ox/core/onboarding
-msgid "Hide options for expert users."
-msgstr "Hide options for expert users."
-
-#: apps/io.ox/core/settings/errorlog/settings/pane.js module:io.ox/core
-msgid "Hide request body"
-msgstr "Hide request body"
-
-#: apps/io.ox/core/settings/errorlog/settings/pane.js module:io.ox/core
-msgid "Hide stack trace"
-msgstr "Hide stack trace"
-
-#: apps/io.ox/core/notifications/subview.js module:io.ox/core
-msgid "Hide this notification"
-msgstr "Hide this notification"
-
-#: apps/io.ox/tasks/print.js module:io.ox/tasks
-msgid "High"
-msgstr "High"
-
-#. E-Mail priority
-#: apps/io.ox/mail/compose/view.js module:io.ox/mail
-msgctxt "E-Mail priority"
-msgid "High"
-msgstr "High"
-
-#: apps/io.ox/tasks/edit/view-template.js module:io.ox/tasks/edit
-msgctxt "Tasks priority"
-msgid "High"
-msgstr "High"
-
-#: apps/io.ox/core/settings/pane.js module:io.ox/core
-msgid "High contrast theme"
-msgstr "High contrast theme"
-
-#: apps/io.ox/tasks/util.js module:io.ox/tasks
-msgid "High priority"
-msgstr "High priority"
-
-#: apps/io.ox/mail/util.js module:io.ox/core
-msgctxt "E-Mail"
-msgid "High priority"
-msgstr "High priority"
-
-#. Emoji category
-#. Japanese: 趣味
-#. Contains: Tennis, golf, football, pool
-#: apps/io.ox/emoji/categories.js module:io.ox/mail/emoji
-msgid "Hobby"
-msgstr "Hobby"
-
-#. vcard (electronic business card) field
-#: apps/io.ox/contacts/print-details.js module:io.ox/contacts
-msgid "Home"
-msgstr "Home"
-
-#. vcard (electronic business card) field
-#: apps/io.ox/contacts/print-details.js module:io.ox/contacts
-#: apps/io.ox/contacts/view-detail.js
-msgid "Home Address"
-msgstr "Home Address"
-
-#: apps/io.ox/contacts/edit/view-form.js module:io.ox/contacts
-msgid "Home address"
-msgstr "Home address"
-
-#: apps/io.ox/mail/toolbar.js module:io.ox/mail
-msgid "Horizontal"
-msgstr "Horizontal"
-
-#: apps/io.ox/core/settings/errorlog/settings/pane.js module:io.ox/core
-msgid "Host"
-msgstr "Host"
-
-#: apps/io.ox/core/tk/mobiscroll.js module:io.ox/core
-msgid "Hours"
-msgstr "Hours"
-
-#: apps/io.ox/calendar/freebusy/templates.js module:io.ox/calendar/freebusy
-msgid "How does this work?"
-msgstr "How does this work?"
-
-#. %1$s is the product name, for example 'OX App Suite'
-#: apps/plugins/core/feedback/register.js module:io.ox/core
-msgid "How likely is it that you would recommend %1$s to a friend?"
-msgstr "How likely is it that you would recommend %1$s to a friend?"
-
-#. 2 of 5 star rating
-#: apps/plugins/core/feedback/register.js module:io.ox/core
-msgctxt "rating"
-msgid "I don't like it"
-msgstr "I don't like it"
-
-#. 4 of 5 star rating
-#: apps/plugins/core/feedback/register.js module:io.ox/core
-msgctxt "rating"
-msgid "I like it"
-msgstr "I like it"
-
-#: apps/io.ox/onboarding/clients/config.js module:io.ox/core/onboarding
-msgid "IMAP"
-msgstr "IMAP"
-
-#: apps/io.ox/contacts/model.js module:io.ox/contacts
-msgid "IP phone"
-msgstr "IP phone"
-
-#: apps/io.ox/files/toolbar.js module:io.ox/files
-msgid "Icons"
-msgstr "Icons"
-
-#: apps/plugins/portal/userSettings/register.js module:io.ox/core
-msgid ""
-"If you change the password, you will be signed out. Please ensure that "
-"everything is closed and saved."
-msgstr ""
-"If you change the password, you will be signed out. Please ensure that "
-"everything is closed and saved."
-
-#: apps/io.ox/calendar/edit/timezone-dialog.js module:io.ox/calendar/edit/main
-msgid ""
-"If you select different timezones, the appointment's start and end dates are "
-"saved in the timezone of the appointment's start date. A different end date "
-"timezone only allows a convenient conversion."
-msgstr ""
-"If you select different timezones, the appointment's start and end dates are "
-"saved in the timezone of the appointment's start date. A different end date "
-"timezone only allows a convenient conversion."
-
-#: apps/io.ox/calendar/freebusy/templates.js module:io.ox/calendar/freebusy
-msgid ""
-"If you spot a free time, just select this area. To do this, move the cursor "
-"to the start time, hold the mouse button, and <b>drag the mouse</b> to the "
-"end time."
-msgstr ""
-"If you spot a free time period, select this area. To do this, move the "
-"cursor to the start time, hold the mouse button, and <b>drag the mouse</b> "
-"to the end time."
-
-#: apps/io.ox/calendar/invitations/register.js module:io.ox/calendar/main
-msgid "Ignore"
-msgstr "Ignore"
-
-#: apps/io.ox/mail/accounts/settings.js module:io.ox/mail/accounts/settings
-#: apps/io.ox/mail/accounts/view-form.js module:io.ox/settings
-msgid "Ignore Warnings"
-msgstr "Ignore Warnings"
-
-#: apps/io.ox/calendar/conflicts/conflictList.js
-#: module:io.ox/calendar/conflicts/conflicts
-msgid "Ignore conflicts"
-msgstr "Ignore conflicts"
-
-#: apps/io.ox/core/import/import.js module:io.ox/core
-msgid "Ignore existing events"
-msgstr "Ignore existing events"
-
-#: apps/io.ox/core/import/import.js module:io.ox/core
-msgid ""
-"Ignore existing events. Helpful to import public holiday calendars, for "
-"example."
-msgstr ""
-"Ignore existing events. Helpful to import public holiday calendars, for "
-"example."
-
-#: apps/io.ox/core/tk/filestorageUtil.js module:io.ox/core
-msgid "Ignore warnings"
-msgstr "Ignore warnings"
-
-#: apps/io.ox/contacts/model.js module:io.ox/contacts
-msgid "Image 1"
-msgstr "Image 1"
-
-#: apps/io.ox/files/view-options.js module:io.ox/files
-msgid "Images"
-msgstr "Images"
-
-#: apps/io.ox/core/folder/contextmenu.js module:io.ox/core
-#: apps/io.ox/core/import/import.js
-#: apps/io.ox/mail/settings/signatures/settings/pane.js module:io.ox/mail
-msgid "Import"
-msgstr "Import"
-
-#: apps/io.ox/core/import/import.js module:io.ox/core
-msgid "Import from file"
-msgstr "Import from file"
-
-#: apps/io.ox/mail/settings/signatures/settings/pane.js module:io.ox/mail
-msgid "Import signatures"
-msgstr "Import signatures"
-
-#: apps/plugins/portal/birthdays/register.js module:plugins/portal
-msgid "In %1$d days"
-msgstr "In %1$d days"
-
-#: apps/io.ox/tasks/edit/view-template.js module:io.ox/tasks/edit
-#: apps/io.ox/tasks/print.js module:io.ox/tasks apps/io.ox/tasks/util.js
-msgid "In progress"
-msgstr "In progress"
-
-#: apps/io.ox/mail/toolbar.js module:io.ox/mail apps/io.ox/portal/widgets.js
-#: module:io.ox/portal apps/plugins/portal/mail/register.js
-#: module:plugins/portal
-msgid "Inbox"
-msgstr "Inbox"
-
-#: apps/io.ox/mail/categories/tabs.js module:io.ox/mail
-msgid "Inbox categories"
-msgstr "Inbox categories"
-
-#: apps/io.ox/core/export/export.js module:io.ox/core
-msgid "Include distribution lists"
-msgstr "Include distribution lists"
-
-#: apps/io.ox/mail/accounts/view-form.js module:io.ox/settings
-msgid "Incoming server"
-msgstr "Incoming server"
-
-#. error message when server returns incomplete
-#. configuration for client onboarding
-#: apps/io.ox/onboarding/clients/wizard.js module:io.ox/core/onboarding
-msgid "Incomplete configuration."
-msgstr "Incomplete configuration."
-
-#: apps/io.ox/tasks/common-extensions.js module:io.ox/tasks
-msgid "Inconsistent dates"
-msgstr "Inconsistent dates"
-
-#. color names for screenreaders
-#: apps/io.ox/backbone/mini-views/colorpicker.js module:io.ox/core
-msgid "Indigo"
-msgstr "Indigo"
-
-<<<<<<< HEAD
-#: apps/io.ox/contacts/model.js module:io.ox/contacts apps/io.ox/core/yell.js
-#: module:io.ox/core
-msgid "Info"
-msgstr "Info"
-=======
-#: apps/io.ox/core/sub/subscriptions.js module:io.ox/core/sub
-msgid "Configure %s"
-msgstr "Configure %s"
->>>>>>> 8efd135e
-
-#: apps/io.ox/core/settings/downloads/pane.js module:io.ox/core
-msgid ""
-"Informs about the current status of Emails and appointments without having "
-"to display the user interface or another Windows® client."
-msgstr ""
-"Informs about the current status of E-mail messages and appointments without "
-"having to display the user interface or another Windows® client."
-
-#: apps/io.ox/contacts/settings/pane.js module:io.ox/contacts
-msgid "Initial folder"
-msgstr "Initial folder"
-
-#: apps/io.ox/mail/settings/pane.js module:io.ox/mail
-msgid "Inline"
-msgstr "Inline"
-
-#. %1$s inline menu title for better accessibility
-#: apps/io.ox/core/extPatterns/links.js module:io.ox/core
-msgid "Inline menu %1$s"
-msgstr "Inline menu %1$s"
-
-#: apps/io.ox/mail/compose/inline-images.js module:io.ox/mail
-#: apps/io.ox/notes/detail-view.js module:io.ox/notes
-msgid "Insert"
-msgstr "Insert"
-
-#: apps/io.ox/mail/compose/inline-images.js module:io.ox/mail
-msgid "Insert inline image"
-msgstr "Insert inline image"
-
-#: apps/io.ox/mail/settings/pane.js module:io.ox/mail
-msgid "Insert the original email text to a reply"
-msgstr "Insert the original email text into a reply"
-
-#: apps/io.ox/onboarding/clients/view-mobile.js module:io.ox/core/onboarding
-msgid "Install"
-msgstr "Install"
-
-#. %1$s is the name of the platform
-#. %2$s is an the "add to home" icon
-#. %3$s and %4$s are markers for bold text.
-#. The words "Home Screen" may not be translated or should match the
-#. string used on an iPhone using the "add to homescreen" function for weblinks
-#: apps/plugins/mobile/addToHomescreen/register.js
-#: module:plugins/mobile/addToHomescreen/i18n
-msgid ""
-"Install this web app on your %1$s: Tap %2$s and then %3$s'Add to Home "
-"Screen'%4$s"
-msgstr ""
-"Install this web app on your %1$s: Tap %2$s and then %3$s'Add to Home "
-"Screen'%4$s"
-
-#: apps/io.ox/onboarding/clients/extensions.js module:io.ox/core/onboarding
-msgid "Installation"
-msgstr "Installation"
-
-#: apps/io.ox/contacts/model.js module:io.ox/contacts
-msgid "Instant Messenger 1"
-msgstr "Instant Messenger 1"
-
-#: apps/io.ox/contacts/model.js module:io.ox/contacts
-msgid "Instant Messenger 2"
-msgstr "Instant Messenger 2"
-
-#: apps/io.ox/files/share/permissions.js module:io.ox/core
-msgid "Internal user"
-msgstr "Internal user"
-
-#: apps/io.ox/files/share/listview.js module:io.ox/files
-msgid "Internal users"
-msgstr "Internal users"
-
-#: apps/io.ox/backbone/views/recurrence-view.js
-#: module:io.ox/calendar/edit/main
-msgid "Interval"
-msgstr "Interval"
-
-#. %1$s Appointment title
-#. %1$s task title
-#: apps/plugins/notifications/calendar/register.js
-#: module:plugins/notifications apps/plugins/notifications/tasks/register.js
-#, c-format
-msgid "Invitation for %1$s."
-msgstr "Invitation for %1$s."
-
-#: apps/plugins/xing/main.js module:plugins/portal
-msgid "Invitation sent"
-msgstr "Invitation sent"
-
-#: apps/io.ox/contacts/toolbar.js module:io.ox/contacts
-msgid "Invite"
-msgstr "Invite"
-
-#: apps/io.ox/calendar/actions/create.js module:io.ox/calendar
-msgid "Invite owner"
-msgstr "Invite owner"
-
-#: apps/io.ox/core/folder/contextmenu.js module:io.ox/core
-#: apps/io.ox/core/viewer/views/toolbarview.js apps/io.ox/files/actions.js
-#: module:io.ox/files
-msgid "Invite people"
-msgstr "Invite people"
-
-#: apps/plugins/xing/main.js module:plugins/portal
-msgid "Invite to %s"
-msgstr "Invite to %s"
-
-#: apps/io.ox/contacts/actions.js module:io.ox/contacts
-#: apps/io.ox/contacts/mobile-toolbar-actions.js module:io.ox/mail
-#: apps/io.ox/contacts/toolbar.js apps/io.ox/mail/actions.js
-msgid "Invite to appointment"
-msgstr "Invite to appointment"
-
-#: apps/io.ox/calendar/actions.js module:io.ox/calendar
-msgid "Invite to new appointment"
-msgstr "Invite to new appointment"
-
-#: apps/io.ox/mail/mailfilter/settings/filter/tests/register.js
-#: module:io.ox/mailfilter
-msgid "Is bigger than"
-msgstr "Is bigger than"
-
-#: apps/io.ox/mail/mailfilter/settings/filter/tests/register.js
-#: module:io.ox/mailfilter
-#: apps/io.ox/mail/mailfilter/settings/filter/tests/util.js
-msgid "Is exactly"
-msgstr "Is exactly"
-
-#: apps/io.ox/mail/mailfilter/settings/filter/tests/register.js
-#: module:io.ox/mailfilter
-#: apps/io.ox/mail/mailfilter/settings/filter/tests/util.js
-msgid "Is not exactly"
-msgstr "Is not exactly"
-
-#: apps/io.ox/mail/mailfilter/settings/filter/tests/register.js
-#: module:io.ox/mailfilter
-msgid "Is smaller than"
-msgstr "Is smaller than"
-
-#. mail categories feature: the update job is running that assigns
-#. some common mails (e.g. from twitter.com) to predefined categories
-#: apps/io.ox/mail/categories/mediator.js module:io.ox/mail
-msgid ""
-"It may take some time until mails are assigned to the default categories."
-msgstr ""
-"It may take some time until e-mail messages are assigned to the default "
-"categories."
-
-#. 5 of 5 star rating
-#: apps/plugins/core/feedback/register.js module:io.ox/core
-msgctxt "rating"
-msgid "It's awesome"
-msgstr "It's awesome"
-
-#. 3 of 5 star rating
-#: apps/plugins/core/feedback/register.js module:io.ox/core
-msgctxt "rating"
-msgid "It's ok"
-msgstr "It's ok"
-
-#. 1 of 5 star rating
-#: apps/plugins/core/feedback/register.js module:io.ox/core
-msgctxt "rating"
-msgid "It's really bad"
-msgstr "It's really bad"
-
-#: apps/io.ox/core/commons.js module:io.ox/core
-msgid "Item list"
-msgstr "Item list"
-
-#. toolbar with 'select all' and 'sort by'
-#: apps/io.ox/core/tk/vgrid.js module:io.ox/core
-msgid "Item list options"
-msgstr "Item list options"
-
-#: apps/io.ox/files/actions/download.js module:io.ox/files
-msgid "Items without a file can not be downloaded."
-msgstr "Items without a file can not be downloaded."
-
-#. Emoji collection. Emoji icons that work across Japanese (telecom) carriers.
-#: apps/io.ox/emoji/categories.js module:io.ox/mail/emoji
-msgid "Japanese Carrier"
-msgstr "Japanese Carrier"
-
-#: apps/io.ox/contacts/view-detail.js module:io.ox/contacts
-msgid "Job"
-msgstr "Job"
-
-#: apps/io.ox/contacts/edit/view-form.js module:io.ox/contacts
-msgid "Job description"
-msgstr "Job description"
-
-#. Just disable portal widget - in contrast to delete
-#: apps/io.ox/portal/main.js module:io.ox/portal
-#: apps/io.ox/portal/settings/widgetview.js
-msgid "Just disable widget"
-msgstr "Disable widget"
-
-#. Kilobytes
-#: apps/io.ox/core/strings.js module:io.ox/core
-msgid "KB"
-msgstr "KB"
-
-<<<<<<< HEAD
-#: apps/io.ox/mail/mailfilter/settings/filter/actions/register.js
-#: module:io.ox/mailfilter
-msgid "Keep"
-msgstr "Keep"
-=======
-#: apps/io.ox/core/tk/tokenfield.js module:io.ox/core
-msgid "%1$s. Press backspace to delete."
-msgstr "%1$s. Press backspace to delete."
-
-#. %1$s is the display name of a removed user or mail recipient
-#. %2$s is the email address of the user or mail recipient
-#. %1$s is the removed search query
-#. %2$s is the context of the removed search query
-#: apps/io.ox/core/tk/tokenfield.js module:io.ox/core
-msgid "Removed %1$s, %2$s."
-msgstr "Removed %1$s, %2$s."
->>>>>>> 8efd135e
-
-#: apps/io.ox/mail/autoforward/settings/model.js module:io.ox/mail
-msgid "Keep a copy of the message"
-msgstr "Keep a copy of the message"
-
-#: apps/io.ox/mail/compose/view.js module:io.ox/mail
-msgid "Keep draft"
-msgstr "Keep draft"
-
-#. This is a summary for a mail filter rule
-#. Example: Keep mails from test@invalid
-#: apps/io.ox/mail/mailfilter/settings/util.js module:io.ox/mail
-msgid "Keep mails from %1$s"
-msgstr "Keep e-mail messages from %1$s"
-
-#. This is a summary for a mail filter rule
-#. Example: Keep mails to test@invalid
-#: apps/io.ox/mail/mailfilter/settings/util.js module:io.ox/mail
-msgid "Keep mails to %1$s"
-msgstr "Keep e-mail messages to %1$s"
-
-#. This is a summary for a mail filter rule
-#. Example: Keep mails with subject Some subject
-#: apps/io.ox/mail/mailfilter/settings/util.js module:io.ox/mail
-msgid "Keep mails with subject %1$s"
-msgstr "Keep e-mail messages with subject %1$s"
-
-#: apps/io.ox/core/settings/pane.js module:io.ox/core
-#: apps/plugins/portal/xing/register.js module:plugins/portal
-msgid "Language"
-msgstr "Language"
-
-#: apps/io.ox/contacts/settings/pane.js module:io.ox/contacts
-msgid "Language-specific default"
-msgstr "Language-specific default"
-
-#: apps/io.ox/core/boot/i18n.js module:io.ox/core/boot
-msgid "Languages"
-msgstr "Languages"
-
-#: apps/io.ox/find/date/patterns.js module:io.ox/core
-msgid "Last 30 days"
-msgstr "Last 30 days"
-
-#: apps/io.ox/find/date/patterns.js module:io.ox/core
-msgid "Last 365 days"
-msgstr "Last 365 days"
-
-#: apps/io.ox/find/date/patterns.js module:io.ox/core
-msgid "Last 7 days"
-msgstr "Last 7 days"
-
-#: apps/io.ox/find/date/patterns.js module:io.ox/core
-msgid "Last day"
-msgstr "Last day"
-
-#: apps/io.ox/find/date/patterns.js module:io.ox/core
-msgid "Last month"
-msgstr "Last month"
-
-#: apps/io.ox/contacts/model.js module:io.ox/contacts
-#: apps/plugins/portal/xing/register.js module:plugins/portal
-#: apps/plugins/wizards/mandatory/main.js module:io.ox/wizards/firstStart
-msgid "Last name"
-msgstr "Last name"
-
-#: apps/io.ox/contacts/settings/pane.js module:io.ox/contacts
-msgid "Last name, First name"
-msgstr "Last name, First name"
-
-#: apps/io.ox/find/date/patterns.js module:io.ox/core
-msgid "Last week"
-msgstr "Last week"
-
-#: apps/io.ox/find/date/patterns.js module:io.ox/core
-msgid "Last year"
-msgstr "Last year"
-
-#: apps/io.ox/core/notifications.js module:io.ox/core
-msgid "Later"
-msgstr "Later"
-
-#: apps/io.ox/core/main.js module:io.ox/core
-msgid "Launcher dropdown. Press [enter] to jump to the dropdown."
-msgstr "Launcher dropdown. Press [enter] to jump to the dropdown."
-
-#: apps/io.ox/calendar/toolbar.js module:io.ox/calendar
-#: apps/io.ox/files/toolbar.js module:io.ox/files apps/io.ox/mail/toolbar.js
-#: module:io.ox/mail
-msgid "Layout"
-msgstr "Layout"
-
-#: apps/io.ox/core/import/import.js module:io.ox/core
-msgid "Learn more"
-msgstr "Learn more"
-
-#. Hint to leave an input field empty if the user does not already have a password
-#: apps/plugins/portal/userSettings/register.js module:io.ox/core
-msgid "Leave empty if you have none"
-msgstr "Leave empty if you have none"
-
-#. Emoji category
-#. Japanese should include "Katakana Middle Dot". Unicode: 30FB
-#. Japanese: 文字・記号
-#. Other languages can use simple bullet. Unicode: 2022
-#. Contains: Arrows, numbers, symbols like play and fast-forward, copyright symbol
-#: apps/io.ox/emoji/categories.js module:io.ox/mail/emoji
-msgid "Letters • Symbols"
-msgstr "Letters • Symbols"
-
-#: apps/io.ox/onboarding/clients/config.js module:io.ox/core/onboarding
-msgid ""
-"Let´s automatically configure your device, by clicking the button below."
-msgstr ""
-"Let's automatically configure your device, by clicking the button below."
-
-#. Emoji category
-#. Japanese: 日常
-#. Rather "everyday life". Contains: Cars, trucks, plane, buildings, flags
-#: apps/io.ox/emoji/categories.js module:io.ox/mail/emoji
-msgid "Life"
-msgstr "Life"
-
-#: apps/io.ox/core/tk/flag-picker.js module:io.ox/mail
-#: apps/io.ox/mail/mailfilter/settings/filter/actions/register.js
-#: module:io.ox/mailfilter apps/io.ox/portal/settings/pane.js
-#: module:io.ox/portal
-msgid "Light blue"
-msgstr "Light blue"
-
-#: apps/io.ox/core/tk/flag-picker.js module:io.ox/mail
-#: apps/io.ox/mail/mailfilter/settings/filter/actions/register.js
-#: module:io.ox/mailfilter apps/io.ox/portal/settings/pane.js
-#: module:io.ox/portal
-msgid "Light green"
-msgstr "Light green"
-
-#: apps/io.ox/backbone/mini-views/colorpicker.js module:io.ox/core
-msgid "Light sky blue"
-msgstr "Light sky blue"
-
-#: apps/plugins/portal/xing/actions.js module:plugins/portal
-msgid "Like"
-msgstr "Like"
-
-#. As on Facebook, XING allows a user to point out that they like a comment
-#: apps/plugins/portal/xing/actions.js module:plugins/portal
-msgid "Liked comment"
-msgstr "Liked comment"
-
-#: apps/io.ox/mail/detail/links.js module:io.ox/mail
-msgid "Link"
-msgstr "Link"
-
-#: apps/io.ox/contacts/settings/pane.js module:io.ox/contacts
-msgid "Link postal addresses with map service"
-msgstr "Link postal addresses with map service"
-
-#: apps/plugins/portal/linkedIn/register.js module:plugins/portal
-msgid "LinkedIn"
-msgstr "LinkedIn"
-
-#: apps/plugins/portal/linkedIn/register.js module:plugins/portal
-msgid "LinkedIn Network Updates"
-msgstr "LinkedIn Network Updates"
-
-#: apps/plugins/portal/linkedIn/register.js module:plugins/portal
-msgid "LinkedIn reported an error:"
-msgstr "LinkedIn reported an error:"
-
-#: apps/io.ox/contacts/model.js module:io.ox/contacts
-msgid "Links"
-msgstr "Links"
-
-#: apps/io.ox/calendar/toolbar.js module:io.ox/calendar
-#: apps/io.ox/files/toolbar.js module:io.ox/files apps/io.ox/mail/toolbar.js
-#: module:io.ox/mail
-msgid "List"
-msgstr "List"
-
-#: apps/io.ox/calendar/mobile-toolbar-actions.js module:io.ox/calendar
-msgid "Listview"
-msgstr "List view"
-
-#: apps/io.ox/mail/compose/view.js module:io.ox/mail
-msgid "Load full mail"
-msgstr "Load full e-mail"
-
-#: apps/io.ox/mail/compose/view.js module:io.ox/mail
-msgid "Loading the full mail might lead to performance problems."
-msgstr "Loading the full e-mail might lead to performance problems."
-
-#: apps/io.ox/mail/mailfilter/settings/filter/tests/register.js
-#: module:io.ox/mailfilter
-msgid "Localpart"
-msgstr "Localpart"
-
-#: apps/io.ox/calendar/edit/extensions.js module:io.ox/calendar/edit/main
-#: apps/io.ox/calendar/print-compact.js module:io.ox/calendar
-#: apps/io.ox/calendar/util.js
-msgid "Location"
-msgstr "Location"
-
-#: apps/io.ox/files/actions.js module:io.ox/files apps/io.ox/files/toolbar.js
-msgid "Lock"
-msgstr "Lock"
-
-#: apps/io.ox/files/common-extensions.js module:io.ox/files
-msgid "Locked"
-msgstr "Locked"
-
-#: apps/io.ox/onboarding/clients/config.js module:io.ox/core/onboarding
-msgid "Login"
-msgstr "Login"
-
-#: apps/io.ox/core/settings/errorlog/settings/pane.js module:io.ox/core
-msgid "Loss"
-msgstr "Loss"
-
-#: apps/io.ox/core/settings/errorlog/settings/pane.js module:io.ox/core
-msgid "Loss: %1$s %"
-msgstr "Loss: %1$s %"
-
-#: apps/io.ox/tasks/print.js module:io.ox/tasks
-msgid "Low"
-msgstr "Low"
-
-#. E-Mail priority
-#: apps/io.ox/mail/compose/view.js module:io.ox/mail
-msgctxt "E-Mail priority"
-msgid "Low"
-msgstr "Low"
-
-#: apps/io.ox/tasks/edit/view-template.js module:io.ox/tasks/edit
-msgctxt "Tasks priority"
-msgid "Low"
-msgstr "Low"
-
-#: apps/io.ox/tasks/util.js module:io.ox/tasks
-msgid "Low priority"
-msgstr "Low priority"
-
-#: apps/io.ox/mail/util.js module:io.ox/core
-msgctxt "E-Mail"
-msgid "Low priority"
-msgstr "Low priority"
-
-#. lower than the given value
-#: apps/io.ox/mail/mailfilter/settings/filter/tests/register.js
-#: module:io.ox/mailfilter
-msgid "Lower"
-msgstr ""
-
-#. lower than or equal to
-#: apps/io.ox/mail/mailfilter/settings/filter/tests/register.js
-#: module:io.ox/mailfilter
-msgid "Lower equals"
-msgstr ""
-
-#. Megabytes
-#: apps/io.ox/core/strings.js module:io.ox/core
-msgid "MB"
-msgstr "MB"
-
-#: apps/io.ox/core/date.js module:io.ox/core
-msgid "MM"
-msgstr "MM"
-
-#. %1$s: app store name
-#: apps/io.ox/onboarding/clients/config.js module:io.ox/core/onboarding
-msgid "Mac App Store"
-msgstr "Mac App Store"
-
-#: apps/io.ox/backbone/mini-views/colorpicker.js module:io.ox/core
-msgid "Magenta"
-msgstr "Magenta"
-
-#: apps/io.ox/mail/compose/model.js module:io.ox/mail
-#: apps/io.ox/mail/compose/view.js
-msgid "Mail"
-msgstr "Email"
-
-#: apps/io.ox/core/main.js module:io.ox/core apps/io.ox/mail/settings/pane.js
-#: module:io.ox/mail apps/io.ox/oauth/settings.js module:io.ox/settings
-#: apps/io.ox/search/view-template.js
-msgctxt "app"
-msgid "Mail"
-msgstr "Email"
-
-#: apps/io.ox/mail/mailfilter/settings/filter.js module:io.ox/mail
-msgid "Mail Filter Rules"
-msgstr "E-mail Filter Rules"
-
-#: apps/io.ox/mail/accounts/keychain.js module:io.ox/keychain
-msgid "Mail account"
-msgstr "Email account"
-
-#: apps/plugins/portal/xing/register.js module:plugins/portal
-msgid "Mail address"
-msgstr "E-Mail address"
-
-#: apps/plugins/administration/resources/settings/edit.js module:io.ox/core
-msgid "Mail address (mandatory)"
-msgstr "E-mail address (mandatory)"
-
-#: apps/io.ox/contacts/view-detail.js module:io.ox/contacts
-msgid "Mail and Messaging"
-msgstr "Email and Messaging"
-
-#: apps/plugins/portal/quota/register.js module:plugins/portal
-msgid "Mail count quota"
-msgstr "Mail count quota"
-
-#. %1$s mail sender
-#. %2$s mail subject
-#: apps/plugins/notifications/mail/register.js module:plugins/notifications
-#, c-format
-msgid "Mail from %1$s, %2$s"
-msgstr "E-Mail from %1$s, %2$s"
-
-#: apps/io.ox/mail/actions.js module:io.ox/mail
-msgid "Mail has been copied"
-msgstr "Email has been copied"
-
-#: apps/io.ox/mail/import.js module:io.ox/mail
-msgid "Mail has been imported"
-msgstr "Email has been imported"
-
-#: apps/io.ox/mail/actions.js module:io.ox/mail
-msgid "Mail has been moved"
-msgstr "Email has been moved"
-
-#: apps/io.ox/mail/compose/actions/send.js module:io.ox/mail
-msgid "Mail has empty subject. Send it anyway?"
-msgstr "Email has an empty subject. Send it anyway?"
-
-#: apps/io.ox/mail/compose/actions/send.js module:io.ox/mail
-msgid "Mail has no recipient."
-msgstr "Email has no recipient."
-
-#. Quota means a general quota for mail and files
-#: apps/io.ox/mail/main.js module:io.ox/mail
-#: apps/plugins/portal/quota/register.js module:plugins/portal
-msgid "Mail quota"
-msgstr "Mail quota"
-
-#: apps/io.ox/mail/actions/delete.js module:io.ox/mail
-msgid "Mail quota exceeded"
-msgstr "Mail quota exceeded"
-
-#: apps/io.ox/mail/actions/reminder.js module:io.ox/mail
-msgid "Mail reminder"
-msgstr "Email reminder"
-
-#: apps/io.ox/mail/actions/reminder.js module:io.ox/mail
-msgid "Mail reminder for"
-msgstr "Email reminder for"
-
-#: apps/io.ox/mail/actions/source.js module:io.ox/mail
-msgid "Mail source"
-msgstr "Email source"
-
-#: apps/io.ox/core/tk/upload.js module:io.ox/core apps/io.ox/mail/import.js
-#: module:io.ox/mail
-msgid "Mail was not imported. Only .eml files are supported."
-msgstr "E-mail was not imported. Only .eml files are supported."
-
-#: apps/io.ox/mail/mailfilter/settings/filter/tests/register.js
-#: module:io.ox/mailfilter
-msgid "Mailing list"
-msgstr "Mailing list"
-
-#: apps/io.ox/mail/actions.js module:io.ox/mail
-msgid "Mails have been copied"
-msgstr "Email messages have been copied"
-
-#: apps/io.ox/mail/actions.js module:io.ox/mail
-msgid "Mails have been moved"
-msgstr "Email messages have been moved"
-
-#: apps/io.ox/mail/statistics.js module:io.ox/mail
-msgid "Mails per hour (%)"
-msgstr "Email messages per hour (%)"
-
-#: apps/io.ox/mail/statistics.js module:io.ox/mail
-msgid "Mails per week-day (%)"
-msgstr "Email messages per weekday (%)"
-
-#: apps/io.ox/files/actions.js module:io.ox/files
-msgid "Make this the current version"
-msgstr "Make this the current version"
-
-#: apps/io.ox/calendar/week/view.js module:io.ox/calendar
-msgid "Manage favorites"
-msgstr "Manage favourites"
-
-#. Opens popup to decide if desktop notifications should be shown
-#: apps/io.ox/core/settings/pane.js module:io.ox/core
-msgid "Manage permission now"
-msgstr "Manage permission now"
-
-#: apps/io.ox/mail/compose/extensions.js module:io.ox/mail
-msgid "Manage signatures"
-msgstr "Manage signatures"
-
-#: apps/io.ox/contacts/model.js module:io.ox/contacts
-msgid "Manager"
-msgstr "Manager"
-
-#: apps/io.ox/files/guidance/main.js module:io.ox/files
-msgctxt "help"
-msgid "Managing Files"
-msgstr "Managing Files"
-
-#: apps/io.ox/mail/accounts/settings.js module:io.ox/mail/accounts/settings
-msgid "Manual"
-msgstr "Manual"
-
-#: apps/io.ox/onboarding/clients/extensions.js module:io.ox/core/onboarding
-msgid "Manual Configuration"
-msgstr "Manual Configuration"
-
-#. Text that is displayed in a select box for task reminders, when the user does not use a predefined time, like in 15minutes
-#: apps/io.ox/tasks/edit/view-template.js module:io.ox/tasks/edit
-msgid "Manual input"
-msgstr "Manual input"
-
-#: apps/plugins/notifications/mail/register.js module:plugins/notifications
-msgid "Marimba"
-msgstr "Marimba"
-
-#: apps/io.ox/contacts/model.js module:io.ox/contacts
-msgid "Marital status"
-msgstr "Marital status"
-
-#: apps/io.ox/calendar/settings/pane.js module:io.ox/calendar
-msgid "Mark all day appointments as free"
-msgstr "Mark all day appointments as free"
-
-#: apps/io.ox/core/folder/contextmenu.js module:io.ox/core
-msgid "Mark all messages as read"
-msgstr "Mark all messages as read"
-
-#: apps/io.ox/contacts/model.js module:io.ox/contacts
-msgid "Mark as distributionlist"
-msgstr "Mark as distribution list"
-
-#: apps/io.ox/tasks/actions.js module:io.ox/tasks
-#: apps/io.ox/tasks/mobile-toolbar-actions.js apps/io.ox/tasks/toolbar.js
-#: apps/plugins/notifications/tasks/register.js module:plugins/notifications
-msgid "Mark as done"
-msgstr "Mark as done"
-
-#: apps/io.ox/mail/mobile-toolbar-actions.js module:io.ox/mail
-#: apps/io.ox/mail/toolbar.js
-msgid "Mark as read"
-msgstr "Mark as read"
-
-#: apps/io.ox/mail/actions.js module:io.ox/mail apps/io.ox/mail/toolbar.js
-msgid "Mark as spam"
-msgstr "Mark as spam"
-
-#: apps/io.ox/tasks/actions.js module:io.ox/tasks
-#: apps/io.ox/tasks/mobile-toolbar-actions.js apps/io.ox/tasks/toolbar.js
-msgid "Mark as undone"
-msgstr "Mark as undone"
-
-#: apps/io.ox/mail/mobile-toolbar-actions.js module:io.ox/mail
-#: apps/io.ox/mail/toolbar.js
-msgid "Mark as unread"
-msgstr "Mark as unread"
-
-#: apps/io.ox/mail/mailfilter/settings/filter/actions/register.js
-#: module:io.ox/mailfilter
-msgid "Mark mail as"
-msgstr "Mark email as"
-
-#. This is a summary for a mail filter rule
-#. Example: Mark mails from test@invalid as deleted
-#: apps/io.ox/mail/mailfilter/settings/util.js module:io.ox/mail
-msgid "Mark mails from %1$s as deleted"
-msgstr "Mark e-mail messages from %1$s as deleted"
-
-#. This is a summary for a mail filter rule
-#. Example: Mark mails from test@invalid as seen
-#: apps/io.ox/mail/mailfilter/settings/util.js module:io.ox/mail
-msgid "Mark mails from %1$s as seen"
-msgstr "Mark e-mail messages from %1$s as seen"
-
-#. This is a summary for a mail filter rule
-#. Example: Mark mails to test@invalid as deleted
-#: apps/io.ox/mail/mailfilter/settings/util.js module:io.ox/mail
-msgid "Mark mails to %1$s as deleted"
-msgstr "Mark e-mail messages to %1$s as deleted"
-
-#. This is a summary for a mail filter rule
-#. Example: Mark mails to test@invalid as seen
-#: apps/io.ox/mail/mailfilter/settings/util.js module:io.ox/mail
-msgid "Mark mails to %1$s as seen"
-msgstr "Mark e-mail messages to %1$s as seen"
-
-#. This is a summary for a mail filter rule
-#. Example: Mark mails with subject Some subject as deleted
-#: apps/io.ox/mail/mailfilter/settings/util.js module:io.ox/mail
-msgid "Mark mails with subject %1$s as deleted"
-msgstr "Mark e-mail messages with subject %1$s as deleted"
-
-#. This is a summary for a mail filter rule
-#. Example: Mark mails with subject Some subject as seen
-#: apps/io.ox/mail/mailfilter/settings/util.js module:io.ox/mail
-msgid "Mark mails with subject %1$s as seen"
-msgstr "Mark e-mail messages with subject %1$s as seen"
-
-#: apps/io.ox/backbone/mini-views/colorpicker.js module:io.ox/core
-msgid "Maroon"
-msgstr "Maroon"
-
-#: apps/io.ox/mail/mailfilter/settings/filter/tests/util.js
-#: module:io.ox/mailfilter
-msgid "Matches"
-msgstr "Matches"
-
-#: apps/io.ox/mail/mailfilter/settings/filter/tests/util.js
-#: module:io.ox/mailfilter
-msgid "Matches not"
-msgstr "Does not match"
-
-#: apps/io.ox/tasks/print.js module:io.ox/tasks
-msgid "Medium"
-msgstr "Medium"
-
-#: apps/io.ox/tasks/edit/view-template.js module:io.ox/tasks/edit
-msgctxt "Tasks priority"
-msgid "Medium"
-msgstr "Medium"
-
-#: apps/io.ox/backbone/mini-views/colorpicker.js module:io.ox/core
-msgid "Medium gray"
-msgstr "Medium grey"
-
-#: apps/io.ox/tasks/util.js module:io.ox/tasks
-msgid "Medium priority"
-msgstr "Medium priority"
-
-#: apps/plugins/administration/groups/settings/edit.js module:io.ox/core
-msgid "Members"
-msgstr "Members"
-
-#: apps/io.ox/participants/views.js module:io.ox/core
-msgid "Members (%1$d)"
-msgstr "Members (%1$d)"
-
-#. placeholder text in share dialog
-#: apps/io.ox/files/share/wizard.js module:io.ox/files
-msgid "Message (optional)"
-msgstr "Message (optional)"
-
-#. successfully moved a message via drag&drop to another mail category (tab)
-#. %1$s represents the name if the target category
-#: apps/io.ox/mail/categories/train.js module:io.ox/mail
-msgid "Message moved to category \"%1$s\"."
-msgid_plural "Messages moved to category \"%1$s\"."
-msgstr[0] "Message moved to category \"%1$s\"."
-msgstr[1] "Messages moved to category \"%1$s\"."
-
-#: apps/io.ox/mail/toolbar.js module:io.ox/mail
-msgid "Message size"
-msgstr "Message size"
-
-#: apps/io.ox/mail/main.js module:io.ox/mail
-msgid "Messages"
-msgstr "Messages"
-
-#. toolbar with 'select all' and 'sort by'
-#: apps/io.ox/mail/main.js module:io.ox/mail
-msgid "Messages options"
-msgstr "Messages options"
-
-#: apps/io.ox/contacts/edit/view-form.js module:io.ox/contacts
-msgid "Messaging"
-msgstr "Messaging"
-
-#. vcard (electronic business card) field
-#: apps/io.ox/contacts/print-details.js module:io.ox/contacts
-#: apps/io.ox/contacts/view-detail.js
-msgid "Messenger"
-msgstr "Messenger"
-
-#: apps/io.ox/contacts/model.js module:io.ox/contacts
-msgid "Middle name"
-msgstr "Middle name"
-
-#: apps/io.ox/files/mediaplayer.js module:io.ox/files
-msgid "Minimize"
-msgstr "Minimise"
-
-#. %1$s is the minimum password length
-#: apps/plugins/portal/userSettings/register.js module:io.ox/core
-#, c-format
-msgid "Minimum password length is %1$d."
-msgstr "Minimum password length is %1$d."
-
-#: apps/io.ox/tasks/edit/util.js module:io.ox/tasks
-msgid "Minus"
-msgstr "Minus"
-
-#: apps/io.ox/core/tk/mobiscroll.js module:io.ox/core
-msgid "Minutes"
-msgstr "Minutes"
-
-#. section name for contact fields in detail view
-#: apps/io.ox/contacts/view-detail.js module:io.ox/contacts
-msgid "Miscellaneous"
-msgstr "Miscellaneous"
-
-#: apps/io.ox/core/sub/model.js module:io.ox/core/sub
-msgid "Model is incomplete."
-msgstr "Model is incomplete."
+#: apps/io.ox/calendar/common-extensions.js module:io.ox/calendar
+msgid "Created"
+msgstr "Created"
 
 #: apps/io.ox/calendar/common-extensions.js module:io.ox/calendar
 #: apps/io.ox/core/viewer/views/sidebar/fileinfoview.js
@@ -5696,2405 +857,59 @@
 msgid "Modified"
 msgstr "Modified"
 
-#. superessive of the weekday
-#. will only be used in a form like “Happens every week on $weekday”
-#: apps/io.ox/calendar/util.js module:io.ox/calendar
-msgctxt "superessive"
-msgid "Monday"
-msgstr "Monday"
-
-#: apps/io.ox/backbone/mini-views/date.js module:io.ox/core
-#: apps/io.ox/calendar/toolbar.js module:io.ox/calendar
-msgid "Month"
-msgstr "Month"
-
-#: apps/io.ox/backbone/views/recurrence-view.js
-#: module:io.ox/calendar/edit/main
-msgid "Monthly"
-msgstr "Monthly"
-
-#: apps/io.ox/core/tk/mobiscroll.js module:io.ox/core
-msgid "Months"
-msgstr "Months"
-
-#: apps/io.ox/core/extPatterns/links.js module:io.ox/core
-#: apps/io.ox/find/extensions-api.js apps/io.ox/search/facets/extensions.js
-msgid "More"
-msgstr "More"
-
-#: apps/io.ox/core/extPatterns/links.js module:io.ox/core
-msgid "More actions"
-msgstr "More actions"
-
-#: apps/io.ox/search/view-template.js module:io.ox/core
-msgid "More than the currently displayed %1$s items were found"
-msgstr "More than the currently displayed %1$s items were found"
-
-#: apps/io.ox/calendar/actions.js module:io.ox/calendar
-#: apps/io.ox/calendar/mobile-toolbar-actions.js
-#: apps/io.ox/calendar/toolbar.js apps/io.ox/contacts/actions.js
-#: module:io.ox/contacts apps/io.ox/contacts/mobile-toolbar-actions.js
-#: module:io.ox/mail apps/io.ox/contacts/toolbar.js
-#: apps/io.ox/core/folder/contextmenu.js module:io.ox/core
-#: apps/io.ox/files/actions.js module:io.ox/files apps/io.ox/files/toolbar.js
-#: apps/io.ox/mail/actions.js apps/io.ox/mail/mobile-toolbar-actions.js
-#: apps/io.ox/mail/toolbar.js apps/io.ox/tasks/actions.js module:io.ox/tasks
-#: apps/io.ox/tasks/actions/move.js apps/io.ox/tasks/mobile-toolbar-actions.js
-#: apps/io.ox/tasks/toolbar.js
-msgid "Move"
-msgstr "Move"
-
-#: apps/io.ox/core/folder/actions/common.js module:io.ox/core
-msgid "Move all"
-msgstr "Move all"
-
-#: apps/io.ox/core/folder/actions/move.js module:io.ox/core
-#: apps/io.ox/core/folder/contextmenu.js apps/io.ox/mail/categories/train.js
-#: module:io.ox/mail
-msgid "Move all messages"
-msgstr "Move all messages"
-
-#: apps/io.ox/core/folder/actions/move.js module:io.ox/core
-msgid "Move folder"
-msgstr "Move folder"
-
-#. This is a summary for a mail filter rule
-#. %1$s A user input (usually a mail address)
-#. %2$s A folder selected by the user
-#. Example: Move mails from test@invalid into folder INBOX
-#: apps/io.ox/mail/mailfilter/settings/util.js module:io.ox/mail
-msgid "Move mails from %1$s into folder %2$s"
-msgstr "Move e-mail messages from %1$s into folder %2$s"
-
-#. This is a summary for a mail filter rule
-#. %1$s A user input (usually a mail address)
-#. %2$s A folder selected by the user
-#. Example: Move mails to test@invalid into folder INBOX
-#: apps/io.ox/mail/mailfilter/settings/util.js module:io.ox/mail
-msgid "Move mails to %1$s into folder %2$s"
-msgstr "Move e-mail messages to %1$s into folder %2$s"
-
-#. This is a summary for a mail filter rule
-#. %1$s User input for mail subjects to filter for
-#. %2$s A folder selected by the user
-#. Example: Move mails with subject Some subject into folder INBOX
-#: apps/io.ox/mail/mailfilter/settings/util.js module:io.ox/mail
-msgid "Move mails with subject %1$s into folder %2$s"
-msgstr "Move e-mail messages with subject %1$s into folder %2$s"
-
-#: apps/io.ox/mail/categories/picker.js module:io.ox/mail
-msgid "Move to category"
-msgstr "Move to category"
-
-#: apps/io.ox/mail/categories/picker.js module:io.ox/mail
-msgid "Move to folder"
-msgstr "Move to folder"
-
-#: apps/io.ox/core/tk/vgrid.js module:io.ox/core
-msgid "Multiselect"
-msgstr "Multiselect"
-
-#: apps/io.ox/files/view-options.js module:io.ox/files
-msgid "Music"
-msgstr "Music"
-
-#. %1$s is the display name of the account
-#. e.g. My Xing account
-#: apps/io.ox/core/sub/subscriptions.js module:io.ox/core/sub
-#: apps/io.ox/files/actions/add-storage-account.js module:io.ox/files
-#: apps/io.ox/mail/accounts/settings.js module:io.ox/mail/accounts/settings
-#: apps/io.ox/oauth/keychain.js module:io.ox/core
-msgid "My %1$s account"
-msgstr "My %1$s account"
-
-#. %1$s is the display name of the account
-#. %2$d number, if more than one account of the same service
-#. e.g. My Xing account
-#: apps/io.ox/oauth/keychain.js module:io.ox/core
-msgid "My %1$s account (%2$d)"
-msgstr "My %1$s account (%2$d)"
-
-#: apps/io.ox/core/sub/subscriptions.js module:io.ox/core/sub
-msgid "My %1$s calendar"
-msgstr "My %1$s calendar"
-
-#: apps/io.ox/core/sub/subscriptions.js module:io.ox/core/sub
-msgid "My %1$s contacts"
-msgstr "My %1$s contacts"
-
-#: apps/io.ox/contacts/addressbook/popup.js module:io.ox/contacts
-#: apps/io.ox/core/folder/extensions.js module:io.ox/core
-msgid "My address books"
-msgstr "My address books"
-
-#: apps/io.ox/core/folder/extensions.js module:io.ox/core
-msgid "My calendars"
-msgstr "My calendars"
-
-#: apps/io.ox/core/folder/extensions.js module:io.ox/core
-#: apps/io.ox/core/main.js apps/io.ox/core/settings/pane.js
-#: apps/plugins/portal/userSettings/register.js
-msgid "My contact data"
-msgstr "My contact data"
-
-#: apps/io.ox/core/folder/extensions.js module:io.ox/core
-msgid "My folders"
-msgstr "My folders"
-
-#: apps/plugins/portal/recentfiles/register.js module:plugins/portal
-msgid "My latest files"
-msgstr "My latest files"
-
-#: apps/plugins/portal/userSettings/register.js module:io.ox/core
-msgid "My password"
-msgstr "My password"
-
-#: apps/io.ox/core/folder/extensions.js module:io.ox/core
-#: apps/io.ox/files/main.js module:io.ox/files
-msgid "My shares"
-msgstr "My shares"
-
-#: apps/io.ox/core/folder/extensions.js module:io.ox/core
-#: apps/plugins/portal/tasks/register.js module:plugins/portal
-msgid "My tasks"
-msgstr "My tasks"
-
-#. Name of distribution list
-#: apps/io.ox/calendar/freetime/distributionListPopup.js module:io.ox/calendar
-#: apps/io.ox/contacts/distrib/create-dist-view.js module:io.ox/contacts
-#: apps/io.ox/contacts/print.js apps/io.ox/contacts/view-detail.js
-#: apps/io.ox/core/viewer/views/sidebar/fileinfoview.js
-#: module:io.ox/core/viewer apps/io.ox/files/favorite/view-options.js
-#: module:io.ox/core apps/io.ox/files/share/view-options.js module:io.ox/files
-#: apps/io.ox/files/view-options.js apps/io.ox/mail/categories/edit.js
-#: module:io.ox/mail apps/io.ox/mail/mailfilter/settings/filter/tests/util.js
-#: module:io.ox/mailfilter
-msgid "Name"
-msgstr "Name"
-
-#. Emoji category
-#: apps/io.ox/emoji/categories.js module:io.ox/mail/emoji
-msgid "Nature"
-msgstr "Nature"
-
-#. color names for screenreaders
-#: apps/io.ox/backbone/mini-views/colorpicker.js module:io.ox/core
-msgid "Navy Blue"
-msgstr "Navy Blue"
-
-#: apps/io.ox/files/main.js module:io.ox/files apps/io.ox/mail/main.js
-#: module:io.ox/mail
-msgid "Need more space?"
-msgstr "Need more space?"
-
-#: apps/io.ox/mail/mailfilter/settings/filter/tests/register.js
-#: module:io.ox/mailfilter
-msgid "Nested condition"
-msgstr "Nested condition"
-
-#. declines the use of desktop notifications
-#: apps/io.ox/backbone/views/recurrence-view.js
-#: module:io.ox/calendar/edit/main apps/io.ox/core/notifications.js
-#: module:io.ox/core
-msgid "Never"
-msgstr "Never"
-
-#: apps/io.ox/calendar/util.js module:io.ox/calendar
-msgid "Never."
-msgstr "Never."
-
-#: apps/io.ox/calendar/toolbar.js module:io.ox/calendar
-#: apps/io.ox/contacts/mobile-toolbar-actions.js module:io.ox/mail
-#: apps/io.ox/contacts/toolbar.js module:io.ox/contacts
-#: apps/io.ox/files/toolbar.js module:io.ox/files
-#: apps/io.ox/tasks/mobile-toolbar-actions.js module:io.ox/tasks
-#: apps/io.ox/tasks/toolbar.js
-msgid "New"
-msgstr "New"
-
-#: apps/io.ox/core/folder/api.js module:io.ox/core
-#: apps/io.ox/core/sub/subscriptions.js module:io.ox/core/sub
-msgid "New Folder"
-msgstr "New Folder"
-
-#: apps/io.ox/mail/api.js module:io.ox/mail
-msgid "New Mail"
-msgstr "New Email"
-
-#: apps/io.ox/core/folder/actions/add.js module:io.ox/core
-msgid "New address book"
-msgstr "New address book"
-
-#: apps/io.ox/calendar/settings/pane.js module:io.ox/calendar
-#: apps/io.ox/calendar/toolbar.js
-msgid "New appointment"
-msgstr "New appointment"
-
-#. Title of generic desktop notification about new invitations to appointments
-#. Title of the desktop notification about new invitation to a specific appointment
-#: apps/plugins/notifications/calendar/register.js
-#: module:plugins/notifications
-msgid "New appointment invitation"
-msgstr "New appointment invitation"
-
-#. Title of the desktop notification about new reminder for a specific appointment
-#: apps/plugins/notifications/calendar/register.js
-#: module:plugins/notifications
-msgid "New appointment reminder"
-msgstr "New appointment reminder"
-
-#. Title of generic desktop notification about new reminders for appointments
-#: apps/plugins/notifications/calendar/register.js
-#: module:plugins/notifications
-msgid "New appointment reminders"
-msgstr "New appointment reminders"
-
-#: apps/io.ox/core/folder/actions/add.js module:io.ox/core
-msgid "New calendar"
-msgstr "New calendar"
-
-#: apps/io.ox/contacts/edit/main.js module:io.ox/contacts
-msgid "New contact"
-msgstr "New contact"
-
-#: apps/io.ox/files/toolbar.js module:io.ox/files
-msgid "New file"
-msgstr "New file"
-
-<<<<<<< HEAD
-#: apps/io.ox/core/folder/actions/add.js module:io.ox/core
-msgid "New folder"
-msgstr "New folder"
-=======
-#. Quota means a general quota for mail and files
-#: apps/io.ox/files/main.js module:io.ox/files apps/io.ox/mail/main.js
-#: module:io.ox/mail apps/plugins/portal/quota/register.js
-#: module:plugins/portal
-msgid "Quota"
-msgstr "Quota"
-
-#. Quota means a general quota for mail and files
-#: apps/io.ox/files/main.js module:io.ox/files
-#: apps/plugins/portal/quota/register.js module:plugins/portal
-msgid "File quota"
-msgstr "File quota"
->>>>>>> 8efd135e
-
-#: apps/plugins/notifications/mail/register.js module:plugins/notifications
-msgid "New mail"
-msgstr "New e-mail"
-
-#: apps/plugins/notifications/mail/register.js module:plugins/notifications
-msgid "New mails"
-msgstr "New e-mail messages"
-
-#: apps/io.ox/notes/toolbar.js module:io.ox/notes
-msgid "New note"
-msgstr "New note"
-
-#: apps/io.ox/core/notifications/subview.js module:io.ox/core
-msgid "New notifications"
-msgstr "New notifications"
-
-#: apps/plugins/notifications/tasks/register.js module:plugins/notifications
-msgid "New overdue task"
-msgstr "New overdue task"
-
-#: apps/plugins/notifications/tasks/register.js module:plugins/notifications
-msgid "New overdue tasks"
-msgstr "New overdue tasks"
-
-#: apps/plugins/portal/userSettings/register.js module:io.ox/core
-msgid "New password"
-msgstr "New password"
-
-#: apps/io.ox/mail/mailfilter/settings/model.js module:io.ox/mail
-#: apps/io.ox/mail/mailfilter/settings/util.js
-msgid "New rule"
-msgstr "New rule"
-
-#: apps/io.ox/tasks/toolbar.js module:io.ox/tasks
-msgid "New task"
-msgstr "New task"
-
-#. Title for a desktop notification about a new invitation to a specific task
-#: apps/plugins/notifications/tasks/register.js module:plugins/notifications
-msgid "New task invitation"
-msgstr "New task invitation"
-
-#. Title for a generic desktop notification about new invitations to tasks
-#: apps/plugins/notifications/tasks/register.js module:plugins/notifications
-msgid "New task invitations"
-msgstr "New task invitations"
-
-#. Title for a desktop notification about a new reminder for a specific task
-#: apps/plugins/notifications/tasks/register.js module:plugins/notifications
-msgid "New task reminder"
-msgstr "New task reminder"
-
-<<<<<<< HEAD
-#. Title for a generic desktop notification about new reminders for tasks
-#: apps/plugins/notifications/tasks/register.js module:plugins/notifications
-msgid "New task reminders"
-msgstr "New task reminders"
-
-#: apps/io.ox/calendar/month/perspective.js module:io.ox/calendar
-#: apps/io.ox/core/tk/wizard.js module:io.ox/core
-#: apps/io.ox/core/viewer/views/displayerview.js
-#: apps/io.ox/core/wizard/registry.js module:io.ox/core/wizard
-#: apps/io.ox/wizards/upsell.js module:io.ox/wizards
-msgid "Next"
-msgstr "Next"
-
-#: apps/io.ox/calendar/freetime/timeView.js module:io.ox/calendar
-#: apps/io.ox/calendar/week/view.js
-msgid "Next Day"
-msgstr "Next Day"
-
-#: apps/io.ox/calendar/week/view.js module:io.ox/calendar
-msgid "Next Week"
-msgstr "Next Week"
-=======
-#: apps/io.ox/files/settings/pane.js module:io.ox/files
-msgid "Show all images just once"
-msgstr "Show all images just once"
-
-#: apps/io.ox/files/settings/pane.js module:io.ox/files
-msgid "Repeat slideshow"
-msgstr "Repeat slideshow"
-
-#: apps/io.ox/files/settings/pane.js module:io.ox/files
-msgid "Slideshow / Autoplay mode for images"
-msgstr "Slideshow / Autoplay mode for images"
-
-#: apps/io.ox/files/settings/pane.js module:io.ox/files
-msgid "Show all images for"
-msgstr "Show all images for"
-
-#: apps/io.ox/files/settings/pane.js module:io.ox/files
-msgid "seconds"
-msgstr "seconds"
->>>>>>> 8efd135e
-
-#: apps/io.ox/mail/threadview.js module:io.ox/mail
-msgid "Next message"
-msgstr "Next message"
-
-#: apps/io.ox/core/viewer/views/toolbarview.js module:io.ox/core
-msgid "Next page"
-msgstr "Next page"
-
-#: apps/io.ox/contacts/model.js module:io.ox/contacts
-msgid "Nickname"
-msgstr "Nickname"
-
-#. folder permissions - Is Admin? NO
-#: apps/io.ox/core/main.js module:io.ox/core
-#: apps/io.ox/core/permissions/permissions.js
-msgid "No"
-msgstr "No"
-
-#: apps/plugins/portal/rss/register.js module:io.ox/portal
-msgid "No RSS feeds found."
-msgstr "No RSS feeds found."
-
-#: apps/plugins/portal/twitter/register.js module:plugins/portal
-msgid "No Tweets yet."
-msgstr "No Tweets yet."
-
-#: apps/io.ox/core/folder/tree.js module:io.ox/core
-msgid "No action available"
-msgstr "No action available"
-
-#: apps/io.ox/calendar/list/perspective.js module:io.ox/calendar
-msgid "No appointments found until %s"
-msgstr "No appointments found until %s"
-
-#: apps/io.ox/core/tk/tokenfield.js module:io.ox/core
-msgid "No autocomplete entries found"
-msgstr "No auto-complete entries found"
-
-#: apps/plugins/portal/birthdays/register.js module:plugins/portal
-msgid "No birthdays within the next %1$d weeks"
-msgstr "No birthdays within the next %1$d weeks"
-
-#: apps/io.ox/backbone/mini-views/colorpicker.js module:io.ox/core
-msgid "No color"
-msgstr "No colour"
-
-#: apps/io.ox/core/boot/i18n.js module:io.ox/core/boot
-msgid ""
-"No connection to server. Please check your internet connection and retry."
-msgstr ""
-"No connection to server. Please check your internet connection and retry."
-
-#: apps/io.ox/core/commons.js module:io.ox/core apps/io.ox/files/main.js
-#: module:io.ox/files
-msgid "No elements selected"
-msgstr "No elements selected"
-
-#: apps/io.ox/core/settings/errorlog/settings/pane.js module:io.ox/core
-msgid "No errors"
-msgstr "No errors"
-
-#: apps/plugins/portal/recentfiles/register.js module:plugins/portal
-msgid "No files have been changed recently"
-msgstr "No files have been changed recently"
-
-#: apps/io.ox/search/items/view-template.js module:io.ox/core
-msgid "No items found"
-msgstr "No items found"
-
-#: apps/io.ox/contacts/settings/pane.js module:io.ox/contacts
-msgid "No link"
-msgstr "No link"
-
-#: apps/io.ox/core/settings/errorlog/settings/pane.js module:io.ox/core
-msgid "No lost requests"
-msgstr "No lost requests"
-
-#: apps/plugins/portal/mail/register.js module:plugins/portal
-msgid "No mails in your inbox"
-msgstr "No email messages in your inbox"
-
-#. search feature returns an empty result
-#: apps/io.ox/calendar/main.js module:io.ox/calendar
-#: apps/io.ox/contacts/addressbook/popup.js module:io.ox/contacts
-#: apps/io.ox/find/main.js module:io.ox/core
-msgid "No matching items found."
-msgstr "No matching items found."
-
-#: apps/io.ox/mail/main.js module:io.ox/mail
-msgid "No message selected"
-msgstr "No message selected"
-
-#: apps/io.ox/core/notifications.js module:io.ox/core
-msgid "No notifications"
-msgstr "No notifications"
-
-#: apps/io.ox/tasks/util.js module:io.ox/tasks
-msgid "No priority"
-msgstr "No priority"
-
-#: apps/io.ox/mail/util.js module:io.ox/core
-msgid "No recipients"
-msgstr "No recipients"
-
-#: apps/io.ox/calendar/settings/pane.js module:io.ox/calendar
-#: apps/io.ox/calendar/util.js apps/io.ox/tasks/edit/view-template.js
-#: module:io.ox/tasks/edit
-msgid "No reminder"
-msgstr "No reminder"
-
-#: apps/io.ox/mail/compose/extensions.js module:io.ox/mail
-#: apps/io.ox/mail/settings/signatures/settings/pane.js
-msgid "No signature"
-msgstr "No signature"
-
-#: apps/io.ox/core/settings/errorlog/settings/pane.js module:io.ox/core
-msgid "No slow requests"
-msgstr "No slow requests"
-
-#. %1$s mail sender
-#. %2$s mail subject
-#: apps/io.ox/mail/actions/addToPortal.js module:io.ox/mail
-#: apps/io.ox/mail/compose/model.js apps/io.ox/mail/compose/view.js
-#: apps/io.ox/mail/util.js module:io.ox/core
-#: apps/plugins/notifications/mail/register.js module:plugins/notifications
-#: apps/plugins/portal/mail/register.js module:plugins/portal
-#, c-format
-msgid "No subject"
-msgstr "No subject"
-
-#: apps/io.ox/core/sub/subscriptions.js module:io.ox/core/sub
-msgid "No subscription services available for this module"
-msgstr "No subscription services available for this module"
-
-#: apps/plugins/portal/reddit/register.js module:io.ox/portal
-msgid "No title."
-msgstr "No title."
-
-#. object permissions - read
-#. object permissions - edit/modify
-#. object permissions - delete
-#. Auth type. None. No authentication
-#. Connection security. None.
-#: apps/io.ox/core/settings/pane.js module:io.ox/core
-#: apps/io.ox/core/tk/attachments.js apps/io.ox/core/tk/flag-picker.js
-#: module:io.ox/mail apps/io.ox/files/share/permissions.js
-#: apps/io.ox/files/view-options.js module:io.ox/files
-#: apps/io.ox/mail/accounts/view-form.js module:io.ox/settings
-#: apps/io.ox/mail/mailfilter/settings/filter/actions/register.js
-#: module:io.ox/mailfilter
-msgid "None"
-msgstr "None"
-
-#: apps/io.ox/tasks/edit/view-template.js module:io.ox/tasks/edit
-msgctxt "Tasks priority"
-msgid "None"
-msgstr "None"
-
-#. E-Mail priority
-#: apps/io.ox/mail/compose/view.js module:io.ox/mail
-msgctxt "E-Mail priority"
-msgid "Normal"
-msgstr "Normal"
-
-#: apps/io.ox/mail/mailfilter/settings/filter/tests/util.js
-#: module:io.ox/mailfilter
-msgid "Not Regex"
-msgstr "Not Regex"
-
-#: apps/io.ox/mail/common-extensions.js module:io.ox/mail
-msgid "Not flagged"
-msgstr "Not flagged"
-
-#: apps/plugins/core/feedback/register.js module:io.ox/core
-msgid "Not likely at all"
-msgstr "Not likely at all"
-
-#: apps/io.ox/mail/actions.js module:io.ox/mail apps/io.ox/mail/toolbar.js
-msgid "Not spam"
-msgstr "Not spam"
-
-#: apps/io.ox/tasks/edit/view-template.js module:io.ox/tasks/edit
-#: apps/io.ox/tasks/print.js module:io.ox/tasks apps/io.ox/tasks/util.js
-msgid "Not started"
-msgstr "Not started"
-
-#: apps/io.ox/calendar/freebusy/templates.js module:io.ox/calendar/freebusy
-#: apps/io.ox/editor/main.js module:io.ox/editor
-#: apps/io.ox/mail/actions/reminder.js module:io.ox/mail
-msgid "Note"
-msgstr "Note"
-
-#: apps/io.ox/core/import/import.js module:io.ox/core
-msgid "Note on CSV files:"
-msgstr "Note on CSV files:"
-
-#: apps/io.ox/contacts/print.js module:io.ox/contacts
-msgid "Note: One contact is not shown due to missing phone numbers"
-msgid_plural "Note: %1$d contacts are not shown due to missing phone numbers"
-msgstr[0] "Note: One contact is not shown due to missing phone numbers"
-msgstr[1] "Note: %1$d contacts are not shown due to missing phone numbers"
-
-#: apps/io.ox/core/sub/settings/pane.js module:io.ox/core/sub
-msgid ""
-"Note: Refreshing this subscription will replace the calendar content with "
-"the external content. Changes you have made inside appsuite will be "
-"overwritten"
-msgstr ""
-"Note: Refreshing this subscription will replace the calendar content with "
-"the external content. Changes you have made inside appsuite will be "
-"overwritten"
-
-#: apps/io.ox/mail/compose/extensions.js module:io.ox/mail
-msgid "Notification"
-msgstr "Notification"
-
-#. Should be "töne" in german, used for notification sounds. Not "geräusch"
-#: apps/plugins/notifications/mail/register.js module:plugins/notifications
-msgid "Notification sounds"
-msgstr "Notification sounds"
-
-#: apps/io.ox/core/notifications.js module:io.ox/core
-msgid "Notifications"
-msgstr "Notifications"
-
-#: apps/io.ox/core/settings/downloads/pane.js module:io.ox/core
-msgid "Notifier"
-msgstr "Notifier"
+#: apps/io.ox/calendar/conflicts/conflictList.js
+#: module:io.ox/calendar/conflicts/conflicts
+msgid "Conflicts:"
+msgstr "Conflicts:"
+
+#: apps/io.ox/calendar/conflicts/conflictList.js
+#: module:io.ox/calendar/conflicts/conflicts
+#: apps/io.ox/calendar/invitations/register.js module:io.ox/calendar/main
+msgid "Show appointment details"
+msgstr "Show appointment details"
+
+#: apps/io.ox/calendar/conflicts/conflictList.js
+#: module:io.ox/calendar/conflicts/conflicts
+msgid "Conflicts detected"
+msgstr "Conflicts detected"
+
+#: apps/io.ox/calendar/conflicts/conflictList.js
+#: module:io.ox/calendar/conflicts/conflicts
+msgid "The new appointment conflicts with existing appointments."
+msgstr "The new appointment conflicts with existing appointments."
+
+#: apps/io.ox/calendar/conflicts/conflictList.js
+#: module:io.ox/calendar/conflicts/conflicts
+msgid "Conflicts with resources cannot be ignored"
+msgstr "Conflicts with resources cannot be ignored"
+
+#: apps/io.ox/calendar/conflicts/conflictList.js
+#: module:io.ox/calendar/conflicts/conflicts
+msgid "Ignore conflicts"
+msgstr "Ignore conflicts"
+
+#: apps/io.ox/calendar/detail/main.js module:io.ox/calendar
+#: apps/io.ox/calendar/month/perspective.js
+#: apps/io.ox/calendar/week/perspective.js
+msgid "Appointment Details"
+msgstr "Appointment Details"
+
+#: apps/io.ox/calendar/detail/main.js module:io.ox/calendar
+#: apps/io.ox/calendar/week/perspective.js
+msgid "An error occurred. Please try again."
+msgstr "An error occurred. Please try again."
 
 #: apps/io.ox/calendar/edit/extensions.js module:io.ox/calendar/edit/main
-msgid "Notify all participants by email."
-msgstr "Notify all participants by email."
-
-#. Hides all current notifications (invitations, reminder etc.) for half an hour.
-#: apps/io.ox/core/notifications.js module:io.ox/core
-msgid "Notify me again later"
-msgstr "Notify me again later"
-
-#: apps/io.ox/mail/vacationnotice/settings/model.js module:io.ox/mail
-msgid "Number of days between vacation notices to the same sender"
-msgstr "Number of days between vacation notices to the same sender"
-
-#: apps/io.ox/calendar/settings/pane.js module:io.ox/calendar
-msgid "Number of days in work week"
-msgstr "Number of days in work week"
-
-#. number of items in a folder
-#: apps/io.ox/core/folder/actions/properties.js module:io.ox/core
-msgid "Number of items"
-msgstr "Number of items"
-
-#. number of messages in a folder (mail only)
-#: apps/io.ox/core/folder/actions/properties.js module:io.ox/core
-msgid "Number of messages"
-msgstr "Number of messages"
-
-#: apps/io.ox/core/tk/reminder-util.js module:io.ox/core
-msgid "OK"
-msgstr "OK"
-
-#: apps/io.ox/core/permissions/permissions.js module:io.ox/core
-msgid "Object permissions"
-msgstr "Object permissions"
-
-#. Emoji category
-#: apps/io.ox/emoji/categories.js module:io.ox/mail/emoji
-msgid "Objects"
-msgstr "Objects"
-
-#: apps/io.ox/backbone/views/recurrence-view.js
-#: module:io.ox/calendar/edit/main
-msgid "Occurrences"
-msgstr "Occurrences"
-
-#: apps/io.ox/core/main.js module:io.ox/core
-msgid "Offline"
-msgstr "Offline"
-
-#: apps/io.ox/core/boot/i18n.js module:io.ox/core/boot
-msgid "Offline mode"
-msgstr "Offline mode"
-
-#: apps/io.ox/core/folder/picker.js module:io.ox/core
-#: apps/io.ox/core/relogin.js apps/io.ox/core/tk/filestorageUtil.js
-#: apps/io.ox/core/tk/mobiscroll.js
-msgid "Ok"
-msgstr "OK"
-
-#: apps/io.ox/backbone/mini-views/colorpicker.js module:io.ox/core
-msgid "Olive"
-msgstr "Olive"
-
-#: apps/io.ox/calendar/actions/create.js module:io.ox/calendar
-msgid "On behalf of the owner"
-msgstr "On behalf of the owner"
-
-#: apps/io.ox/backbone/views/recurrence-view.js
-#: module:io.ox/calendar/edit/main
-msgid "On specific date"
-msgstr "On specific date"
-
-#. recurrence string
-#. %1$d: numeric
-#: apps/io.ox/calendar/util.js module:io.ox/calendar
-msgctxt "weekly"
-msgid "On workdays."
-msgid_plural "Every %1$d weeks on workdays."
-msgstr[0] "On workdays."
-msgstr[1] "Every %1$d weeks on workdays."
-
-#. %1$d is the number of search results in the autocomplete field
-#: apps/io.ox/core/tk/tokenfield.js module:io.ox/core
-#, c-format
-msgid "One autocomplete entry found"
-msgid_plural "%1$d autocomplete entries found"
-msgstr[0] "One auto-complete entry found"
-msgstr[1] "%1$d auto-complete entries found"
-
-#: apps/io.ox/mail/actions/attachmentQuota.js module:io.ox/mail
-msgid ""
-"One or more attached files exceed the size limit per email. Therefore, the "
-"files are not sent as attachments but kept on the server. The email you have "
-"sent just contains links to download these files."
-msgstr ""
-"One or more attached files exceed the size limit per email. Therefore, the "
-"files were not sent as attachments but kept on the server. The email you "
-"have sent contains links to download these files."
-
-#: apps/io.ox/backbone/mini-views/help.js module:io.ox/core
-msgid "Online help"
-msgstr "Online help"
-
-#: apps/io.ox/core/sub/settings/pane.js module:io.ox/core/sub
-msgid "Only showing items related to folder \"%1$s\""
-msgstr "Only showing items related to folder \"%1$s\""
-
-#: apps/io.ox/files/actions.js module:io.ox/files
-msgid "Open"
-msgstr "Open"
-
-#: apps/io.ox/contacts/settings/pane.js module:io.ox/contacts
-#: apps/io.ox/contacts/view-detail.js
-msgid "Open Street Map"
-msgstr "Open Street Map"
-
-#: apps/io.ox/mail/threadview.js module:io.ox/mail
-msgid "Open all messages"
-msgstr "Open all messages"
-
-#: apps/io.ox/core/viewer/views/toolbarview.js module:io.ox/core
-msgid "Open attachment"
-msgstr "Open attachment"
-
-#: apps/io.ox/core/viewer/views/sidebar/panelbaseview.js
-#: module:io.ox/core/viewer
-msgid "Open description panel"
-msgstr "Open description panel"
-
-#: apps/plugins/portal/tumblr/register.js module:io.ox/portal
-msgid "Open external link"
-msgstr "Open external link"
-
-#: apps/io.ox/preview/main.js module:io.ox/core
-msgid "Open file"
-msgstr "Open file"
-
-#: apps/io.ox/preview/main.js module:io.ox/core
-msgid "Open file. Drag to your desktop to download."
-msgstr "Open file. Drag to your desktop to download."
-
-#: apps/io.ox/calendar/main.js module:io.ox/calendar
-#: apps/io.ox/core/commons.js module:io.ox/core
-#: apps/io.ox/files/favorite/view-options.js
-#: apps/io.ox/files/share/view-options.js module:io.ox/files
-#: apps/io.ox/files/view-options.js apps/io.ox/mail/view-options.js
-#: module:io.ox/mail
-msgid "Open folder view"
-msgstr "Open folder view"
-
-#. %1$s is a map service, like "Google Maps"
-#: apps/io.ox/contacts/view-detail.js module:io.ox/contacts
-msgid "Open in %1$s"
-msgstr "Open in %1$s"
-
-#: apps/io.ox/core/pim/actions.js module:io.ox/core
-#: apps/io.ox/files/actions.js module:io.ox/files apps/io.ox/mail/actions.js
-#: module:io.ox/mail
-msgid "Open in browser"
-msgstr "Open in browser"
-
-#: apps/io.ox/core/viewer/views/toolbarview.js module:io.ox/core
-msgid "Open in browser tab"
-msgstr "Open in browser tab"
-
-#: apps/io.ox/linkedIn/view-detail.js module:io.ox/portal
-msgid "Open on LinkedIn"
-msgstr "Open on LinkedIn"
-
-#. button label within the client-onboarding widget
-#. button opens the wizard to configure your device
-#: apps/plugins/portal/powerdns-parental-control/register.js
-#: module:plugins/portal
-msgid "Open parental control settings"
-msgstr "Open parental control settings"
-
-#: apps/io.ox/mail/threadview.js module:io.ox/mail
-msgid "Open/close all messages"
-msgstr "Open/close all messages"
-
-#: apps/io.ox/contacts/model.js module:io.ox/contacts
-msgid "Optional 01"
-msgstr "Optional 01"
-
-#: apps/io.ox/contacts/model.js module:io.ox/contacts
-msgid "Optional 02"
-msgstr "Optional 02"
-
-#: apps/io.ox/contacts/model.js module:io.ox/contacts
-msgid "Optional 03"
-msgstr "Optional 03"
-
-#: apps/io.ox/contacts/model.js module:io.ox/contacts
-msgid "Optional 04"
-msgstr "Optional 04"
-
-#: apps/io.ox/contacts/model.js module:io.ox/contacts
-msgid "Optional 05"
-msgstr "Optional 05"
-
-#: apps/io.ox/contacts/model.js module:io.ox/contacts
-msgid "Optional 06"
-msgstr "Optional 06"
-
-#: apps/io.ox/contacts/model.js module:io.ox/contacts
-msgid "Optional 07"
-msgstr "Optional 07"
-
-#: apps/io.ox/contacts/model.js module:io.ox/contacts
-msgid "Optional 08"
-msgstr "Optional 08"
-
-#: apps/io.ox/contacts/model.js module:io.ox/contacts
-msgid "Optional 09"
-msgstr "Optional 09"
-
-#: apps/io.ox/contacts/model.js module:io.ox/contacts
-msgid "Optional 10"
-msgstr "Optional 10"
-
-#: apps/io.ox/contacts/model.js module:io.ox/contacts
-msgid "Optional 11"
-msgstr "Optional 11"
-
-#: apps/io.ox/contacts/model.js module:io.ox/contacts
-msgid "Optional 12"
-msgstr "Optional 12"
-
-#: apps/io.ox/contacts/model.js module:io.ox/contacts
-msgid "Optional 13"
-msgstr "Optional 13"
-
-#: apps/io.ox/contacts/model.js module:io.ox/contacts
-msgid "Optional 14"
-msgstr "Optional 14"
-
-#: apps/io.ox/contacts/model.js module:io.ox/contacts
-msgid "Optional 15"
-msgstr "Optional 15"
-
-#: apps/io.ox/contacts/model.js module:io.ox/contacts
-msgid "Optional 16"
-msgstr "Optional 16"
-
-#: apps/io.ox/contacts/model.js module:io.ox/contacts
-msgid "Optional 17"
-msgstr "Optional 17"
-
-#: apps/io.ox/contacts/model.js module:io.ox/contacts
-msgid "Optional 18"
-msgstr "Optional 18"
-
-#: apps/io.ox/contacts/model.js module:io.ox/contacts
-msgid "Optional 19"
-msgstr "Optional 19"
-
-#: apps/io.ox/contacts/model.js module:io.ox/contacts
-msgid "Optional 20"
-msgstr "Optional 20"
-
-#: apps/io.ox/calendar/freetime/timeView.js module:io.ox/calendar
-#: apps/io.ox/calendar/toolbar.js apps/io.ox/contacts/toolbar.js
-#: module:io.ox/contacts apps/io.ox/core/emoji/view.js module:io.ox/mail/emoji
-#: apps/io.ox/files/toolbar.js module:io.ox/files
-#: apps/io.ox/find/extensions-facets.js module:io.ox/core
-#: apps/io.ox/mail/compose/extensions.js module:io.ox/mail
-#: apps/io.ox/mail/compose/view.js apps/io.ox/mail/toolbar.js
-#: apps/io.ox/tasks/toolbar.js module:io.ox/tasks
-msgid "Options"
-msgstr "Options"
-
-#: apps/io.ox/backbone/mini-views/colorpicker.js module:io.ox/core
-#: apps/io.ox/core/tk/flag-picker.js module:io.ox/mail
-#: apps/io.ox/mail/mailfilter/settings/filter/actions/register.js
-#: module:io.ox/mailfilter apps/io.ox/portal/settings/pane.js
-#: module:io.ox/portal
-msgid "Orange"
-msgstr "Orange"
-
-#: apps/io.ox/tasks/main.js module:io.ox/tasks
-msgid "Order"
-msgstr "Order"
-
-#: apps/io.ox/calendar/common-extensions.js module:io.ox/calendar
-#: apps/io.ox/participants/views.js module:io.ox/core
-msgid "Organizer"
-msgstr "Organiser"
-
-#: apps/io.ox/tasks/util.js module:io.ox/tasks
-msgid "Original mail"
-msgstr "Original e-mail"
-
-#. vcard (electronic business card) field
-#: apps/io.ox/contacts/print-details.js module:io.ox/contacts
-#: apps/io.ox/mail/accounts/settings.js module:io.ox/mail/accounts/settings
-msgid "Other"
-msgstr "Other"
-
-#. vcard (electronic business card) field
-#: apps/io.ox/contacts/print-details.js module:io.ox/contacts
-#: apps/io.ox/contacts/view-detail.js
-msgid "Other Address"
-msgstr "Other Address"
-
-#: apps/io.ox/contacts/edit/view-form.js module:io.ox/contacts
-msgid "Other address"
-msgstr "Other address"
-
-#: apps/io.ox/mail/accounts/view-form.js module:io.ox/settings
-msgid "Outgoing server (SMTP)"
-msgstr "Outgoing server (SMTP)"
-
-#: apps/io.ox/tasks/util.js module:io.ox/tasks
-msgid "Overdue"
-msgstr "Overdue"
-
-#. %1$s task title
-#: apps/plugins/notifications/tasks/register.js module:plugins/notifications
-#, c-format
-msgid "Overdue Task %1$s."
-msgstr "Overdue Task %1$s."
-
-#: apps/plugins/notifications/tasks/register.js module:plugins/notifications
-msgid "Overdue Tasks"
-msgstr "Overdue Tasks"
-
-#. Role: Owner (same as admin)
-#: apps/io.ox/core/permissions/permissions.js module:io.ox/core
-#: apps/io.ox/files/share/permissions.js
-msgid "Owner"
-msgstr "Owner"
-
-#. Petabytes
-#: apps/io.ox/core/strings.js module:io.ox/core
-msgid "PB"
-msgstr "PB"
-
-#: apps/io.ox/files/view-options.js module:io.ox/files
-msgid "PDFs"
-msgstr "PDFs"
-
-#. text of a viewer document page caption
-#. Example result: "Page 5 of 10"
-#. %1$d is the current page index
-#. %2$d is the total number of pages
-#: apps/io.ox/core/viewer/views/types/documentview.js module:io.ox/core
-msgid "Page %1$d of %2$d"
-msgstr "Page %1$d of %2$d"
-
-#: apps/io.ox/contacts/model.js module:io.ox/contacts
-msgid "Pager"
-msgstr "Pager"
-
-#: apps/io.ox/mail/mailfilter/settings/filter/tests/util.js
-#: module:io.ox/mailfilter
-msgid "Part"
-msgstr "Part"
-
-#: apps/io.ox/calendar/print-compact.js module:io.ox/calendar
-#: apps/io.ox/participants/detail.js module:io.ox/core
-msgid "Participants"
-msgstr "Participants"
-
-#: apps/io.ox/participants/views.js module:io.ox/core
-msgid "Participants (%1$d)"
-msgstr "Participants (%1$d)"
-
-#: apps/io.ox/core/boot/i18n.js module:io.ox/core/boot
-#: apps/io.ox/core/relogin.js module:io.ox/core
-#: apps/io.ox/files/share/wizard.js module:io.ox/files
-#: apps/io.ox/mail/accounts/view-form.js module:io.ox/settings
-#: apps/io.ox/mail/compose/extensions.js module:io.ox/mail
-msgid "Password"
-msgstr "Password"
-
-#. %1$s is the minimum password length
-#. %2$s is the maximum password length
-#: apps/plugins/portal/userSettings/register.js module:io.ox/core
-#, c-format
-msgid "Password length must be between %1$d and %2$d characters."
-msgstr "Password length must be between %1$d and %2$d characters."
-
-#: apps/io.ox/settings/accounts/settings/pane.js
-#: module:io.ox/settings/accounts
-msgid "Password recovery"
-msgstr "Password recovery"
-
-#: apps/io.ox/files/share/wizard.js module:io.ox/files
-msgid "Password required"
-msgstr "Password required"
-
-#: apps/plugins/portal/userSettings/register.js module:io.ox/core
-msgid "Password strength: Good"
-msgstr "Password strength: Good"
-
-#: apps/plugins/portal/userSettings/register.js module:io.ox/core
-msgid "Password strength: Legendary!"
-msgstr "Password strength: Legendary!"
-
-#: apps/plugins/portal/userSettings/register.js module:io.ox/core
-msgid "Password strength: Strong"
-msgstr "Password strength: Strong"
-
-#: apps/plugins/portal/userSettings/register.js module:io.ox/core
-msgid "Password strength: Too short"
-msgstr "Password strength: Too short"
-
-#: apps/plugins/portal/userSettings/register.js module:io.ox/core
-msgid "Password strength: Very strong"
-msgstr "Password strength: Very strong"
-
-#: apps/plugins/portal/userSettings/register.js module:io.ox/core
-msgid "Password strength: Very weak"
-msgstr "Password strength: Very weak"
-
-#: apps/plugins/portal/userSettings/register.js module:io.ox/core
-msgid "Password strength: Weak"
-msgstr "Password strength: Weak"
-
-#: apps/plugins/portal/userSettings/register.js module:io.ox/core
-msgid "Password strength: Wrong length"
-msgstr "Password strength: Wrong length"
-
-#. tooltip for getting auto-play mode ready for pausing.
-#: apps/io.ox/core/viewer/views/displayerview.js module:io.ox/core
-msgid "Pause auto-play mode"
-msgstr "Pause auto-play mode"
-
-#. Emoji category
-#: apps/io.ox/emoji/categories.js module:io.ox/mail/emoji
-msgid "People"
-msgstr "People"
-
-#: apps/io.ox/mail/settings/pane.js module:io.ox/mail
-msgid "Permanently remove deleted emails"
-msgstr "Permanently remove deleted email messages"
-
-#: apps/io.ox/core/folder/contextmenu.js module:io.ox/core
-msgid "Permissions"
-msgstr "Permissions"
-
-#: apps/io.ox/files/share/permissions.js module:io.ox/core
-msgid "Permissions for %1$s \"%2$s\""
-msgstr "Permissions for %1$s \"%2$s\""
-
-#: apps/io.ox/settings/apps/settings/pane.js module:io.ox/core
-msgid "Permissions:"
-msgstr "Permissions:"
-
-#: apps/io.ox/contacts/view-detail.js module:io.ox/contacts
-msgid "Personal"
-msgstr "Personal"
-
-#. vcard (electronic business card) field
-#: apps/io.ox/contacts/edit/view-form.js module:io.ox/contacts
-#: apps/io.ox/contacts/print-details.js
-msgid "Personal information"
-msgstr "Personal information"
-
-#. placeholder text in share dialog
-#: apps/io.ox/files/share/permissions.js module:io.ox/core
-msgid ""
-"Personal message (optional). This message is sent to all newly invited "
-"people."
-msgstr ""
-"Personal message (optional). This message is sent to all newly invited "
-"people."
-
-#. vcard (electronic business card) field
-#: apps/io.ox/contacts/print-details.js module:io.ox/contacts
-#: apps/io.ox/contacts/print.js
-msgid "Phone"
-msgstr "Phone"
-
-#: apps/io.ox/contacts/edit/view-form.js module:io.ox/contacts
-msgid "Phone & fax numbers"
-msgstr "Phone & fax numbers"
-
-#: apps/io.ox/contacts/model.js module:io.ox/contacts
-msgid "Phone (assistant)"
-msgstr "Phone (assistant)"
-
-#: apps/io.ox/contacts/model.js module:io.ox/contacts
-msgid "Phone (business alt)"
-msgstr "Phone (business alt)"
-
-#: apps/io.ox/contacts/model.js module:io.ox/contacts
-msgid "Phone (business)"
-msgstr "Phone (business)"
-
-#: apps/io.ox/contacts/model.js module:io.ox/contacts
-msgid "Phone (car)"
-msgstr "Phone (car)"
-
-#: apps/io.ox/contacts/model.js module:io.ox/contacts
-msgid "Phone (company)"
-msgstr "Phone (company)"
-
-#: apps/io.ox/contacts/model.js module:io.ox/contacts
-msgid "Phone (home alt)"
-msgstr "Phone (home alt)"
-
-#: apps/io.ox/contacts/model.js module:io.ox/contacts
-msgid "Phone (home)"
-msgstr "Phone (home)"
-
-#: apps/io.ox/contacts/model.js module:io.ox/contacts
-msgid "Phone (other)"
-msgstr "Phone (other)"
-
-#: apps/io.ox/contacts/actions/print.js module:io.ox/contacts
-#: apps/io.ox/contacts/print.js
-msgid "Phone list"
-msgstr "Phone list"
-
-#: apps/io.ox/contacts/view-detail.js module:io.ox/contacts
-msgid "Phone numbers"
-msgstr "Phone numbers"
-
-#: apps/io.ox/core/tk/reminder-util.js module:io.ox/core
-msgid "Pick a time here"
-msgstr "Pick a time here"
-
-#: apps/io.ox/backbone/mini-views/colorpicker.js module:io.ox/core
-#: apps/io.ox/core/tk/flag-picker.js module:io.ox/mail
-#: apps/io.ox/mail/mailfilter/settings/filter/actions/register.js
-#: module:io.ox/mailfilter apps/io.ox/portal/settings/pane.js
-#: module:io.ox/portal
-msgid "Pink"
-msgstr "Pink"
-
-#. Emoji category
-#: apps/io.ox/emoji/categories.js module:io.ox/mail/emoji
-msgid "Places"
-msgstr "Places"
-
-#: apps/io.ox/mail/compose/view.js module:io.ox/mail
-msgid "Plain Text"
-msgstr "Plain Text"
-
-#: apps/io.ox/mail/settings/pane.js module:io.ox/mail
-msgid "Plain text"
-msgstr "Plain text"
-
-#: apps/io.ox/files/toolbar.js module:io.ox/files
-msgid "Play audio files"
-msgstr "Play audio files"
-
-#: apps/plugins/notifications/mail/register.js module:plugins/notifications
-msgid "Play sound on incoming mail"
-msgstr "Play sound on incoming e-mail"
-
-#: apps/io.ox/files/toolbar.js module:io.ox/files
-msgid "Play video files"
-msgstr "Play video files"
-
-#: apps/io.ox/core/settings/pane.js module:io.ox/core
-msgid ""
-"Please check your browser settings and enable desktop notifications for this "
-"domain"
-msgstr ""
-"Please check your browser settings and enable desktop notifications for this "
-"domain"
-
-#: apps/plugins/portal/xing/register.js module:plugins/portal
-msgid ""
-"Please check your inbox for a confirmation email.\n"
-"\n"
-"Follow the instructions in the email and then return to the widget to "
-"complete account setup."
-msgstr ""
-"Please check your inbox for a confirmation e-mail.\n"
-"\n"
-"Follow the instructions in the e-mail and then return to the widget to "
-"complete account setup."
-
-#: apps/io.ox/calendar/actions/acceptdeny.js module:io.ox/calendar
-msgid "Please comment your confirmation status."
-msgstr "Please comment on your confirmation status."
-
-#: apps/io.ox/mail/mailfilter/settings/filter/view-form.js
-#: module:io.ox/settings
-msgid "Please define at least one action."
-msgstr "Please define at least one action."
-
-#: apps/io.ox/backbone/validation.js module:io.ox/core
-msgid "Please enter a date in the past"
-msgstr "Please enter a date in the past"
-
-#: apps/plugins/portal/flickr/register.js module:plugins/portal
-msgid "Please enter a description"
-msgstr "Please enter a description"
-
-#: apps/plugins/portal/tumblr/register.js module:io.ox/portal
-msgid "Please enter a description."
-msgstr "Please enter a description."
-
-#: apps/plugins/portal/rss/register.js module:io.ox/portal
-msgid "Please enter a feed URL."
-msgstr "Please enter a feed URL."
-
-#: apps/io.ox/calendar/freetime/distributionListPopup.js module:io.ox/calendar
-msgid "Please enter a name for the distribution list"
-msgstr "Please enter a name for the distribution list"
-
-#: apps/io.ox/backbone/views/recurrence-view.js
-#: module:io.ox/calendar/edit/main
-msgid "Please enter a positive number"
-msgstr "Please enter a positive number"
-
-#: apps/plugins/portal/flickr/register.js module:plugins/portal
-msgid "Please enter a search query"
-msgstr "Please enter a search query"
-
-#: apps/io.ox/backbone/mini-views/datepicker.js module:io.ox/core
-#: apps/io.ox/backbone/validation.js
-#: apps/io.ox/mail/mailfilter/settings/filter/tests/register.js
-#: module:io.ox/mailfilter
-msgid "Please enter a valid date"
-msgstr "Please enter a valid date"
-
-#: apps/io.ox/backbone/validation.js module:io.ox/core
-msgid "Please enter a valid email address"
-msgstr "Please enter a valid email address"
-
-#: apps/io.ox/backbone/validation.js module:io.ox/core
-msgid "Please enter a valid email address or phone number"
-msgstr "Please enter a valid email address or phone number"
-
-#: apps/io.ox/mail/settings/signatures/settings/pane.js module:io.ox/mail
-msgid "Please enter a valid name"
-msgstr "Please enter a valid name"
-
-#: apps/io.ox/backbone/validation.js module:io.ox/core
-msgid "Please enter a valid number"
-msgstr "Please enter a valid number"
-
-<<<<<<< HEAD
-#: apps/io.ox/backbone/validation.js module:io.ox/core
-msgid "Please enter a valid object"
-msgstr "Please enter a valid object"
-
-#: apps/io.ox/backbone/validation.js module:io.ox/core
-msgid "Please enter a valid phone number. Allowed characters are: %1$s"
-msgstr "Please enter a valid phone number. Allowed characters are: %1$s"
-=======
-#: apps/io.ox/mail/actions.js module:io.ox/mail
-msgid "Send new mail"
-msgstr "Send new email"
->>>>>>> 8efd135e
-
-#: apps/io.ox/backbone/validation.js module:io.ox/core
-msgid "Please enter a value"
-msgstr "Please enter a value"
-
-#: apps/plugins/portal/tumblr/register.js module:io.ox/portal
-msgid "Please enter an blog url."
-msgstr "Please enter a blog URL."
-
-#: apps/io.ox/core/relogin.js module:io.ox/core
-msgid "Please enter correct password"
-msgstr "Please enter the correct password"
-
-#. %1$s the missing request parameter
-#: apps/io.ox/mail/accounts/view-form.js module:io.ox/settings
-#, c-format
-msgid "Please enter the following data: %1$s"
-msgstr "Please enter the following data: %1$s"
-
-#: apps/io.ox/tasks/edit/view-template.js module:io.ox/tasks/edit
-msgid "Please enter value between 0 and 100."
-msgstr "Please enter value between 0 and 100."
-
-#: apps/io.ox/core/boot/i18n.js module:io.ox/core/boot
-msgid "Please enter your credentials."
-msgstr "Please enter your credentials."
-
-#: apps/io.ox/onboarding/clients/extensions.js module:io.ox/core/onboarding
-msgid ""
-"Please enter your mobile phone number, and we´ll send you a link to "
-"automatically configure your iOS device! It´s that simple!"
-msgstr ""
-"Please enter your mobile phone number, and we will send you a link to "
-"automatically configure your iOS device! It´s that simple!"
-
-#: apps/io.ox/core/boot/i18n.js module:io.ox/core/boot
-msgid "Please enter your password."
-msgstr "Please enter your password."
-
-#: apps/io.ox/backbone/views/recurrence-view.js
-#: module:io.ox/calendar/edit/main
-msgid "Please insert a date after the start date"
-msgstr "Please insert a date after the start date"
-
-#: apps/io.ox/calendar/freetime/distributionListPopup.js module:io.ox/calendar
-msgid "Please note that distribution lists cannot contain ressources."
-msgstr "Please note that distribution lists cannot contain resources."
-
-#: apps/io.ox/mail/categories/edit.js module:io.ox/mail
-msgid ""
-"Please note that some categories are predefined and you might not be able to "
-"rename or disable them."
-msgstr ""
-"Please note that some categories are predefined and you might not be able to "
-"rename or disable them."
-
-#: apps/plugins/core/feedback/register.js module:io.ox/core
-msgid ""
-"Please note that support requests cannot be handled via the feedback form. "
-"If you have questions or problems please contact our support directly."
-msgstr ""
-"Please note that support requests cannot be handled via the feedback form. "
-"If you have questions or problems please contact our support directly."
-
-#: apps/io.ox/files/util.js module:io.ox/files
-msgid ""
-"Please note, changing or removing the file extension will cause problems "
-"when viewing or editing."
-msgstr ""
-"Please note, changing or removing the file extension will cause problems "
-"when viewing or editing."
-
-#: apps/io.ox/core/tk/contenteditable-editor.js module:io.ox/core
-msgid ""
-"Please only drop images here. If you want to send other files, you can send "
-"them as attachments."
-msgstr ""
-"Please only drop images here. If you want to send other files, you can send "
-"them as attachments."
-
-#: apps/io.ox/keychain/secretRecoveryDialog.js module:io.ox/keychain
-msgid ""
-"Please provide the old password so the account passwords can be recovered."
-msgstr ""
-"Please provide the old password so the account passwords can be recovered."
-
-#: apps/plugins/core/feedback/register.js module:io.ox/core
-msgid "Please rate the following application:"
-msgstr "Please rate the following application:"
-
-#: apps/plugins/core/feedback/register.js module:io.ox/core
-msgid "Please rate this product"
-msgstr "Please rate this product"
-
-#: apps/io.ox/core/import/import.js module:io.ox/core
-msgid "Please select a file to import"
-msgstr "Please select a file to import"
-
-#: apps/plugins/core/feedback/register.js module:io.ox/core
-msgid "Please select a rating."
-msgstr "Please select a rating."
+#: apps/io.ox/calendar/edit/main.js apps/io.ox/calendar/toolbar.js
+#: module:io.ox/calendar
+msgid "Edit appointment"
+msgstr "Edit appointment"
 
 #: apps/io.ox/calendar/edit/extensions.js module:io.ox/calendar/edit/main
-#: apps/io.ox/calendar/freetime/main.js module:io.ox/calendar
-msgid "Please select a time for the appointment"
-msgstr "Please select a time for the appointment"
-
-#: apps/io.ox/core/import/import.js module:io.ox/core
-msgid "Please select a valid iCal File to import"
-msgstr "Please select a valid iCal file to import"
-
-#: apps/io.ox/mail/compose/inline-images.js module:io.ox/mail
-msgid "Please select a valid image File to insert"
-msgstr "Please select a valid image file to insert"
-
-#: apps/io.ox/backbone/views/recurrence-view.js
-#: module:io.ox/calendar/edit/main
-msgid "Please select at least one day"
-msgstr "Please select at least one day"
-
-#: apps/io.ox/calendar/freetime/distributionListPopup.js module:io.ox/calendar
-msgid "Please select at least one participant"
-msgstr "Please select at least one participant"
-
-#. user can choose between windows, android, apple (usually)
-#: apps/io.ox/onboarding/clients/wizard.js module:io.ox/core/onboarding
-msgid "Please select the platform of your device."
-msgstr "Please select the platform of your device."
-
-#: apps/plugins/portal/xing/register.js module:plugins/portal
-msgid ""
-"Please select which of the following data we may use to create your %s "
-"account:"
-msgstr ""
-"Please select which of the following data we may use to create your %s "
-"account:"
-
-#: apps/io.ox/mail/accounts/settings.js module:io.ox/mail/accounts/settings
-msgid "Please select your mail account provider"
-msgstr "Please select your e-mail account provider"
-
-#: apps/io.ox/contacts/model.js module:io.ox/contacts
-msgid "Please set day and month properly"
-msgstr "Please set day and month properly"
-
-#: apps/io.ox/files/share/model.js module:io.ox/core
-msgid "Please set password"
-msgstr "Please set password"
-
-#: apps/io.ox/core/main.js module:io.ox/core apps/io.ox/core/relogin.js
-msgid "Please sign in again to continue"
-msgstr "Please sign in again to continue"
-
-#: apps/io.ox/files/legacy_api.js module:io.ox/files
-msgid "Please specify these missing variables: "
-msgstr "Please specify these missing variables: "
-
-#: apps/io.ox/core/boot/i18n.js module:io.ox/core/boot
-msgid "Please update your browser."
-msgstr "Please update your browser."
-
-#: apps/io.ox/core/folder/actions/move.js module:io.ox/core
-msgid "Please wait for the previous operation to finish"
-msgstr "Please wait for the previous operation to finish"
-
-#: apps/io.ox/backbone/mini-views/colorpicker.js module:io.ox/core
-msgid "Plum"
-msgstr "Plum"
-
-#: apps/io.ox/tasks/edit/util.js module:io.ox/tasks
-msgid "Plus"
-msgstr "Plus"
-
-#: apps/io.ox/core/viewer/views/toolbarview.js module:io.ox/core
-msgid "Pop out"
-msgstr "Pop out"
-
-#: apps/io.ox/core/viewer/views/toolbarview.js module:io.ox/core
-msgid "Pop out standalone viewer"
-msgstr "Pop out standalone viewer"
-
-#: apps/io.ox/onboarding/clients/config.js module:io.ox/core/onboarding
-msgid "Port"
-msgstr "Port"
-
-#: apps/io.ox/portal/main.js module:io.ox/portal
-msgid "Portal"
-msgstr "Portal"
-
-#: apps/io.ox/core/main.js module:io.ox/core
-#: apps/io.ox/search/view-template.js
-msgctxt "app"
-msgid "Portal"
-msgstr "Portal"
-
-#: apps/io.ox/portal/settings/pane.js module:io.ox/portal
-msgid "Portal settings"
-msgstr "Portal settings"
-
-#: apps/io.ox/portal/main.js module:io.ox/portal
-msgid "Portal widgets"
-msgstr "Portal widgets"
-
-#: apps/io.ox/contacts/model.js module:io.ox/contacts
-msgid "Position"
-msgstr "Position"
-
-#: apps/plugins/portal/xing/register.js module:plugins/portal
-msgid "Post a status update"
-msgstr "Post a status update"
-
-#: apps/io.ox/contacts/model.js module:io.ox/contacts
-msgid "Postcode"
-msgstr "Postcode"
-
-#: apps/plugins/portal/powerdns-parental-control/register.js
-#: module:plugins/portal
-msgid "PowerDNS parental control"
-msgstr "PowerDNS parental control"
-
-#: apps/io.ox/onboarding/clients/wizard.js module:io.ox/core/onboarding
-msgid "Premium"
-msgstr "Premium"
-
-#: apps/io.ox/core/commons.js module:io.ox/core
-msgid "Premium features"
-msgstr "Premium features"
-
-#: apps/io.ox/files/view-options.js module:io.ox/files
-msgid "Presentations"
-msgstr "Presentations"
-
-#: apps/plugins/portal/birthdays/register.js module:plugins/portal
-msgid "Press [enter] to jump to complete list of Birthdays."
-msgstr "Press [Enter] to jump to complete list of Birthdays."
-
-#: apps/plugins/portal/flickr/register.js module:plugins/portal
-msgid "Press [enter] to jump to the flicker stream."
-msgstr "Press [Enter] to jump to the Flickr stream."
-
-#: apps/plugins/portal/linkedIn/register.js module:plugins/portal
-msgid "Press [enter] to jump to the linkedin stream."
-msgstr "Press [Enter] to jump to the LinkedIn stream."
-
-#: apps/plugins/portal/rss/register.js module:io.ox/portal
-msgid "Press [enter] to jump to the rss stream."
-msgstr "Press [Enter] to jump to the RSS stream."
-
-#: apps/plugins/portal/tumblr/register.js module:io.ox/portal
-msgid "Press [enter] to jump to the tumblr feed."
-msgstr "Press [Enter] to jump to the Tumblr feed."
-
-#: apps/plugins/portal/twitter/register.js module:plugins/portal
-msgid "Press [enter] to jump to the twitter feed."
-msgstr "Press [Enter] to jump to the Twitter feed."
-
-#: apps/io.ox/core/tk/reminder-util.js module:io.ox/core
-#: apps/plugins/notifications/calendar/register.js
-#: module:plugins/notifications apps/plugins/notifications/tasks/register.js
-msgid "Press to open Details"
-msgstr "Press to open Details"
-
-#: apps/io.ox/core/tk/attachmentsUtil.js module:io.ox/core
-#: apps/io.ox/preview/main.js
-msgid "Preview"
-msgstr "Preview"
-
-#: apps/io.ox/notes/mediator.js module:io.ox/notes
-msgid "Preview not available"
-msgstr "Preview not available"
-
-#: apps/io.ox/calendar/month/perspective.js module:io.ox/calendar
-#: apps/io.ox/core/viewer/views/displayerview.js module:io.ox/core
-#: apps/io.ox/core/wizard/registry.js module:io.ox/core/wizard
-msgid "Previous"
-msgstr "Previous"
-
-#: apps/io.ox/calendar/freetime/timeView.js module:io.ox/calendar
-#: apps/io.ox/calendar/week/view.js
-msgid "Previous Day"
-msgstr "Previous Day"
-
-#: apps/io.ox/calendar/week/view.js module:io.ox/calendar
-msgid "Previous Week"
-msgstr "Previous Week"
-
-<<<<<<< HEAD
-#: apps/io.ox/mail/threadview.js module:io.ox/mail
-msgid "Previous message"
-msgstr "Previous message"
-=======
-#: apps/io.ox/mail/categories/picker.js module:io.ox/mail
-msgid "Move to folder"
-msgstr "Move to folder"
->>>>>>> 8efd135e
-
-#: apps/io.ox/find/date/patterns.js module:io.ox/core
-msgid "Previous month"
-msgstr "Previous month"
-
-#: apps/io.ox/core/viewer/views/toolbarview.js module:io.ox/core
-msgid "Previous page"
-msgstr "Previous page"
-
-#: apps/io.ox/find/date/patterns.js module:io.ox/core
-msgid "Previous week"
-msgstr "Previous week"
-
-#: apps/io.ox/find/date/patterns.js module:io.ox/core
-msgid "Previous year"
-msgstr "Previous year"
-
-#: apps/io.ox/mail/util.js module:io.ox/core
-msgid "Primary account"
-msgstr "Primary account"
-
-#: apps/io.ox/calendar/actions.js module:io.ox/calendar
-#: apps/io.ox/calendar/toolbar.js apps/io.ox/contacts/actions.js
-#: module:io.ox/contacts apps/io.ox/contacts/actions/print.js
-#: apps/io.ox/contacts/toolbar.js apps/io.ox/core/print.js module:io.ox/core
-#: apps/io.ox/mail/actions.js module:io.ox/mail apps/io.ox/mail/toolbar.js
-#: apps/io.ox/tasks/actions.js module:io.ox/tasks apps/io.ox/tasks/toolbar.js
-msgid "Print"
-msgstr "Print"
-
-#: apps/io.ox/core/viewer/views/toolbarview.js module:io.ox/core
-msgid "Print as PDF"
-msgstr "Print as PDF"
-
-#: apps/io.ox/contacts/actions/print.js module:io.ox/contacts
-msgid "Print preview"
-msgstr "Print preview"
-
-#: apps/io.ox/tasks/actions/printDisabled.js module:io.ox/tasks
-msgid "Print tasks"
-msgstr "Print tasks"
-
-#: apps/io.ox/core/print.js module:io.ox/core
-msgid "Printout"
-msgstr "Printout"
-
-#: apps/io.ox/tasks/main.js module:io.ox/tasks apps/io.ox/tasks/print.js
-msgid "Priority"
-msgstr "Priority"
-
-#. E-Mail priority
-#: apps/io.ox/mail/compose/view.js module:io.ox/mail
-msgctxt "E-Mail"
-msgid "Priority"
-msgstr "Priority"
-
-#: apps/io.ox/tasks/edit/view-template.js module:io.ox/tasks/edit
-msgctxt "Tasks"
-msgid "Priority"
-msgstr "Priority"
-
-#: apps/io.ox/calendar/common-extensions.js module:io.ox/calendar
-#: apps/io.ox/calendar/edit/extensions.js module:io.ox/calendar/edit/main
-#: apps/io.ox/calendar/list/view-grid-template.js
-#: apps/io.ox/calendar/month/view.js apps/io.ox/calendar/view-grid-template.js
-#: apps/io.ox/calendar/week/view.js apps/io.ox/contacts/view-detail.js
-#: module:io.ox/contacts apps/io.ox/tasks/edit/view-template.js
-#: module:io.ox/tasks/edit apps/io.ox/tasks/view-detail.js module:io.ox/tasks
-msgid "Private"
-msgstr "Private"
-
-#: apps/plugins/halo/xing/register.js module:plugins/portal
-msgid "Private address"
-msgstr "Private address"
-
-#: apps/io.ox/backbone/mini-views/listutils.js module:io.ox/core
-#: apps/io.ox/mail/autoforward/settings/model.js module:io.ox/mail
-#: apps/io.ox/mail/mailfilter/settings/filter/view-form.js
-#: module:io.ox/settings
-msgid "Process subsequent rules"
-msgstr "Process subsequent rules"
-
-#: apps/io.ox/mail/mailfilter/settings/filter.js module:io.ox/mail
-msgid "Process subsequent rules of %1$s"
-msgstr "Process subsequent rules of %1$s"
-
-#: apps/io.ox/contacts/model.js module:io.ox/contacts
-msgid "Profession"
-msgstr "Profession"
-
-#: apps/io.ox/tasks/common-extensions.js module:io.ox/tasks
-#: apps/io.ox/tasks/print.js
-msgid "Progress"
-msgstr "Progress"
-
-#. %1$s how much of a task is completed in percent, values from 0-100
-#: apps/io.ox/tasks/view-detail.js module:io.ox/tasks
-#: apps/io.ox/tasks/view-grid-template.js
-#, c-format
-msgid "Progress %1$s %"
-msgstr "Progress %1$s %"
-
-#: apps/io.ox/tasks/edit/view-template.js module:io.ox/tasks/edit
-msgid "Progress in %"
-msgstr "Progress in %"
-
-#: apps/io.ox/tasks/model.js module:io.ox/tasks
-msgid "Progress must be a valid number between 0 and 100"
-msgstr "Progress must be a valid number between 0 and 100"
-
-#: apps/io.ox/core/folder/actions/properties.js module:io.ox/core
-#: apps/io.ox/core/folder/contextmenu.js
-msgid "Properties"
-msgstr "Properties"
-
-#: apps/io.ox/contacts/addressbook/popup.js module:io.ox/contacts
-#: apps/io.ox/core/folder/extensions.js module:io.ox/core
-msgid "Public address books"
-msgstr "Public address books"
-
-#: apps/io.ox/core/folder/extensions.js module:io.ox/core
-msgid "Public calendars"
-msgstr "Public calendars"
-
-#: apps/io.ox/files/share/listview.js module:io.ox/files
-#: apps/io.ox/files/share/permissions.js module:io.ox/core
-msgid "Public link"
-msgstr "Public link"
-
-#: apps/plugins/halo/xing/register.js module:plugins/portal
-msgid "Public servant"
-msgstr "Public servant"
-
-#: apps/io.ox/core/folder/extensions.js module:io.ox/core
-msgid "Public tasks"
-msgstr "Public tasks"
-
-#: apps/io.ox/core/sub/model.js module:io.ox/core/sub
-msgid "Publication must have a site."
-msgstr "Publication must have a site."
-
-#: apps/io.ox/core/sub/model.js module:io.ox/core/sub
-msgid "Publication must have a target."
-msgstr "Publication must have a target."
-
-#: apps/io.ox/core/sub/settings/pane.js module:io.ox/core/sub
-#: apps/io.ox/core/sub/settings/register.js
-msgid "Publications"
-msgstr "Publications"
-
-<<<<<<< HEAD
-#: apps/io.ox/core/sub/settings/register.js module:io.ox/core/sub
-msgid "Publications and Subscriptions"
-msgstr "Publications and Subscriptions"
-=======
-#. %1$s is the name of the inputfield (To, CC, BCC)
-#: apps/io.ox/mail/compose/extensions.js module:io.ox/mail
-msgid "CC"
-msgstr "CC"
->>>>>>> 8efd135e
-
-#: apps/io.ox/wizards/upsell.js module:io.ox/wizards
-msgid "Purchase confirmation"
-msgstr "Purchase confirmation"
-
-#: apps/io.ox/backbone/mini-views/colorpicker.js module:io.ox/core
-#: apps/io.ox/core/tk/flag-picker.js module:io.ox/mail
-#: apps/io.ox/mail/mailfilter/settings/filter/actions/register.js
-#: module:io.ox/mailfilter apps/io.ox/portal/settings/pane.js
-#: module:io.ox/portal
-msgid "Purple"
-msgstr "Purple"
-
-#. Quick reply to a message; maybe "Direkt antworten" or "Schnell antworten" in German
-#: apps/io.ox/mail/actions.js module:io.ox/mail
-msgid "Quick reply"
-msgstr "Quick reply"
-
-#: apps/io.ox/calendar/freebusy/templates.js module:io.ox/calendar/freebusy
-msgid "Quit"
-msgstr "Quit"
-
-#. Quota means a general quota for mail and files
-#: apps/io.ox/files/main.js module:io.ox/files apps/io.ox/mail/main.js
-#: module:io.ox/mail apps/plugins/portal/quota/register.js
-#: module:plugins/portal
-msgid "Quota"
-msgstr "Quota"
-
-#: apps/plugins/portal/rss/register.js module:io.ox/portal
-msgid "RSS Feed"
-msgstr "RSS Feed"
-
-#: apps/plugins/portal/rss/register.js module:io.ox/portal
-msgid "RSS Feeds"
-msgstr "RSS Feeds"
-
-#: apps/io.ox/mail/common-extensions.js module:io.ox/mail
-msgid "Read"
-msgstr "Read"
-
-#. object permissions - read
-#: apps/io.ox/files/share/permissions.js module:io.ox/core
-msgid "Read all objects"
-msgstr "Read all objects"
-
-#: apps/plugins/portal/tumblr/register.js module:io.ox/portal
-msgid "Read article on tumblr.com"
-msgstr "Read article on tumblr.com"
-
-#. object permissions - read
-#: apps/io.ox/files/share/permissions.js module:io.ox/core
-msgid "Read own objects"
-msgstr "Read own objects"
-
-#: apps/io.ox/files/share/permissions.js module:io.ox/core
-msgid "Read permissions"
-msgstr "Read permissions"
-
-#: apps/io.ox/oauth/keychain.js module:io.ox/core apps/io.ox/oauth/settings.js
-#: module:io.ox/settings
-msgid "Reauthorize"
-msgstr "Reauthorise"
-
-#: apps/io.ox/calendar/settings/pane.js module:io.ox/calendar
-msgid ""
-"Receive notification as appointment creator when participants accept or "
-"decline"
-msgstr ""
-"Receive notification as appointment creator when participants accept or "
-"decline"
-
-#: apps/io.ox/calendar/settings/pane.js module:io.ox/calendar
-msgid ""
-"Receive notification as appointment participant when other participants "
-"accept or decline"
-msgstr ""
-"Receive notification as appointment participant when other participants "
-"accept or decline"
-
-#: apps/io.ox/calendar/settings/pane.js module:io.ox/calendar
-msgid "Receive notification for appointment changes"
-msgstr "Receive notification for appointment changes"
-
-#: apps/io.ox/tasks/settings/pane.js module:io.ox/tasks
-msgid ""
-"Receive notifications when a participant accepted or declined a task created "
-"by you"
-msgstr ""
-"Receive notifications when a participant accepted or declined a task created "
-"by you"
-
-#: apps/io.ox/tasks/settings/pane.js module:io.ox/tasks
-msgid ""
-"Receive notifications when a participant accepted or declined a task in "
-"which you participate"
-msgstr ""
-"Receive notifications when a participant accepted or declined a task in "
-"which you participate"
-
-#: apps/io.ox/tasks/settings/pane.js module:io.ox/tasks
-msgid ""
-"Receive notifications when a task in which you participate is created, "
-"modified or deleted"
-msgstr ""
-"Receive notifications when a task in which you participate is created, "
-"modified or deleted"
-
-#: apps/io.ox/core/viewer/views/sidebar/fileinfoview.js
-#: module:io.ox/core/viewer
-msgid "Received"
-msgstr "Received"
-
-#: apps/plugins/halo/mail/register.js module:plugins/halo
-msgid "Received mails"
-msgstr "Received mails"
-
-#: apps/plugins/portal/linkedIn/register.js module:plugins/portal
-msgid "Recent activities"
-msgstr "Recent activities"
-
-#: apps/plugins/halo/mail/register.js module:plugins/halo
-msgid "Recent conversations"
-msgstr "Recent conversations"
-
-#: apps/plugins/portal/recentfiles/register.js module:plugins/portal
-msgid "Recently changed files"
-msgstr "Recently changed files"
-
-#: apps/io.ox/emoji/categories.js module:io.ox/mail/emoji
-msgid "Recently used"
-msgstr "Recently used"
-
-#: apps/io.ox/keychain/secretRecoveryDialog.js module:io.ox/keychain
-msgid "Recover"
-msgstr "Recover"
-
-#: apps/io.ox/keychain/secretRecoveryDialog.js module:io.ox/keychain
-#: apps/io.ox/settings/accounts/settings/pane.js
-#: module:io.ox/settings/accounts
-msgid "Recover passwords"
-msgstr "Recover passwords"
-
-#: apps/plugins/halo/xing/register.js module:plugins/portal
-msgid "Recruiter"
-msgstr "Recruiter"
-
-#: apps/io.ox/tasks/model.js module:io.ox/tasks
-msgid "Recurring tasks need a valid due date."
-msgstr "Recurring tasks need a valid due date."
-
-#: apps/io.ox/tasks/model.js module:io.ox/tasks
-msgid "Recurring tasks need a valid start date."
-msgstr "Recurring tasks need a valid start date."
-
-#: apps/io.ox/backbone/mini-views/colorpicker.js module:io.ox/core
-#: apps/io.ox/core/tk/flag-picker.js module:io.ox/mail
-#: apps/io.ox/mail/mailfilter/settings/filter/actions/register.js
-#: module:io.ox/mailfilter apps/io.ox/portal/settings/pane.js
-#: module:io.ox/portal
-msgid "Red"
-msgstr "Red"
-
-#: apps/io.ox/backbone/mini-views/colorpicker.js module:io.ox/core
-msgid "Red violet"
-msgstr "Red violet"
-
-#. This is a summary for a mail filter rule
-#. %1$s A user input (usually a mail address)
-#. %2$s user input (expected a mail address) where the messages are redirected to
-#. Example: Redirect mails from test@invalid to another@invalid
-#: apps/io.ox/mail/mailfilter/settings/util.js module:io.ox/mail
-msgid "Redirect mails from %1$s to %2$s"
-msgstr "Redirect e-mail messages from %1$s to %2$s"
-
-#. This is a summary for a mail filter rule
-#. %1$s A user input (usually a mail address)
-#. %2$s user input (expected a mail address) where the messages are redirected to
-#. Example: Redirect mails to test@invalid to another@invalid
-#: apps/io.ox/mail/mailfilter/settings/util.js module:io.ox/mail
-msgid "Redirect mails to %1$s to %2$s"
-msgstr "Redirect e-mail messages to %1$s to %2$s"
-
-#. This is a summary for a mail filter rule
-#. %1$s User input for mail subjects to filter for
-#. %2$s user input (expected a mail address) where the messages are redirected to
-#. Example: Redirect mails with subject Some subject to another@invalid
-#: apps/io.ox/mail/mailfilter/settings/util.js module:io.ox/mail
-msgid "Redirect mails with subject %1$s to %2$s"
-msgstr "Redirect e-mail messages with subject %1$s to %2$s"
-
-#: apps/io.ox/mail/mailfilter/settings/filter/actions/register.js
-#: module:io.ox/mailfilter
-msgid "Redirect to"
-msgstr "Redirect to"
-
-#: apps/io.ox/portal/settings/pane.js module:io.ox/portal
-msgid "Reduce to widget summary"
-msgstr "Reduce to widget summary"
-
-#: apps/io.ox/core/main.js module:io.ox/core
-#: apps/io.ox/core/sub/settings/pane.js module:io.ox/core/sub
-msgid "Refresh"
-msgstr "Refresh"
-
-#: apps/io.ox/core/settings/pane.js module:io.ox/core
-msgid "Refresh interval"
-msgstr "Refresh interval"
-
-#: apps/io.ox/mail/accounts/view-form.js module:io.ox/settings
-msgid "Refresh rate in minutes"
-msgstr "Refresh rate in minutes"
-
-#: apps/io.ox/mail/mailfilter/settings/filter/tests/util.js
-#: module:io.ox/mailfilter
-msgid "Regex"
-msgstr "Regex"
-
-#: apps/io.ox/mail/settings/pane.js module:io.ox/mail
-msgid "Register now"
-msgstr "Register now"
-
-#: apps/io.ox/calendar/invitations/register.js module:io.ox/calendar/main
-msgid "Reject changes"
-msgstr "Reject changes"
-
-#. This is a summary for a mail filter rule
-#. %1$s A user input (usually a mail address)
-#. %2$s A reason which is entered by the user
-#. Example: Reject mails from test@invalid with reason Invalid
-#: apps/io.ox/mail/mailfilter/settings/util.js module:io.ox/mail
-msgid "Reject mails from %1$s with reason %2$s"
-msgstr "Reject e-mail messages from %1$s with reason %2$s"
-
-#. This is a summary for a mail filter rule
-#. %1$s A user input (usually a mail address)
-#. %2$s A reason which is entered by the user
-#. Example: Reject mails to test@invalid with reason Invalid
-#: apps/io.ox/mail/mailfilter/settings/util.js module:io.ox/mail
-msgid "Reject mails to %1$s with reason %2$s"
-msgstr "Reject e-mail messages to %1$s with reason %2$s"
-
-#. This is a summary for a mail filter rule
-#. %1$s User input for mail subjects to filter for
-#. %2$s A reason which is entered by the user
-#. Example: Reject mails with subject Some subject with reason Invalid
-#: apps/io.ox/mail/mailfilter/settings/util.js module:io.ox/mail
-msgid "Reject mails with subject %1$s with reason %2$s"
-msgstr "Reject e-mail messages with subject %1$s with reason %2$s"
-
-#: apps/io.ox/mail/mailfilter/settings/filter/actions/register.js
-#: module:io.ox/mailfilter
-msgid "Reject with reason"
-msgstr "Reject with reason"
-
-#: apps/io.ox/files/guidance/main.js module:io.ox/files
-msgid "Related articles"
-msgstr "Related articles"
-
-#: apps/io.ox/core/settings/pane.js module:io.ox/core
-msgid "Reload page"
-msgstr "Reload page"
-
-#: apps/io.ox/core/settings/errorlog/settings/pane.js module:io.ox/core
-#: apps/io.ox/files/guidance/main.js module:io.ox/files
-msgid "Reload statistics"
-msgstr "Reload statistics"
-
-#. %1$s remaining upload time
-#: apps/io.ox/files/upload/main.js module:io.ox/files
-msgid "Remaining time: %1$s"
-msgstr "Remaining time: %1$s"
-
-#: apps/io.ox/mail/actions/reminder.js module:io.ox/mail
-msgid "Remind me"
-msgstr "Remind me"
-
-#: apps/io.ox/core/tk/reminder-util.js module:io.ox/core
-msgid "Remind me again"
-msgstr "Remind me again"
-
-#. %1$s is something like "in 5 minutes"
-#. don't know if that works for all languages but it has been
-#. a string concatenation before; at least now it's documented
-#: apps/io.ox/core/tk/reminder-util.js module:io.ox/core
-msgid "Remind me again %1$s"
-msgstr "Remind me again %1$s"
-
-#: apps/io.ox/calendar/actions/acceptdeny.js module:io.ox/calendar
-#: apps/io.ox/calendar/edit/extensions.js module:io.ox/calendar/edit/main
-#: apps/io.ox/calendar/invitations/register.js module:io.ox/calendar/main
-#: apps/io.ox/mail/actions.js module:io.ox/mail apps/io.ox/mail/toolbar.js
-#: apps/io.ox/tasks/edit/view-template.js module:io.ox/tasks/edit
-msgid "Reminder"
-msgstr "Reminder"
-
-#: apps/io.ox/tasks/edit/view-template.js module:io.ox/tasks/edit
-#: apps/io.ox/tasks/print.js module:io.ox/tasks
-msgid "Reminder date"
-msgstr "Reminder date"
-
-#. %1$s reminder date of a task
-#: apps/io.ox/tasks/view-detail.js module:io.ox/tasks
-#, c-format
-msgid "Reminder date %1$s"
-msgstr "Reminder date %1$s"
-
-#. %1$s appointment title
-#: apps/io.ox/core/tk/reminder-util.js module:io.ox/core
-#, c-format
-msgid "Reminder for appointment %1$s."
-msgstr "Reminder for appointment %1$s."
-
-#. %1$s task title
-#: apps/io.ox/core/tk/reminder-util.js module:io.ox/core
-#, c-format
-msgid "Reminder for task %1$s."
-msgstr "Reminder for task %1$s."
-
-#: apps/io.ox/mail/actions/reminder.js module:io.ox/mail
-msgid "Reminder has been created"
-msgstr "Reminder has been created"
-
-#: apps/io.ox/files/share/permissions.js module:io.ox/core
-msgid "Remove"
-msgstr "Remove"
-
-#. %1$s is the user name of the group member
-#: apps/io.ox/mail/mailfilter/settings/filter.js module:io.ox/mail
-#: apps/io.ox/portal/settings/pane.js module:io.ox/portal
-#: apps/plugins/administration/groups/settings/members.js module:io.ox/core
-msgid "Remove %1$s"
-msgstr "Remove %1$s"
-
-#: apps/io.ox/mail/mailfilter/settings/filter/actions/register.js
-#: module:io.ox/mailfilter
-msgid "Remove IMAP keyword"
-msgstr "Remove IMAP keyword"
-
-#: apps/io.ox/backbone/mini-views/attachments.js module:io.ox/core
-#: apps/io.ox/core/attachments/view.js apps/io.ox/core/tk/attachments.js
-#: apps/io.ox/core/tk/attachmentsUtil.js
-msgid "Remove attachment"
-msgstr "Remove attachment"
-
-#: apps/io.ox/participants/views.js module:io.ox/core
-msgid "Remove contact"
-msgstr "Remove contact"
-
-#: apps/io.ox/mail/accounts/view-form.js module:io.ox/settings
-msgid "Remove copy from server after retrieving a message"
-msgstr "Remove copy from server after retrieving a message"
-
-#: apps/io.ox/core/folder/favorites.js module:io.ox/core
-#: apps/io.ox/files/favorite/toolbar.js
-msgid "Remove from favorites"
-msgstr "Remove from favourites"
-
-#: apps/io.ox/files/actions/share.js module:io.ox/files
-msgid "Remove link"
-msgstr "Remove link"
-
-#: apps/plugins/administration/groups/settings/members.js module:io.ox/core
-msgid "Remove member"
-msgstr "Remove member"
-
-#. %1$s is the display name of a removed user or mail recipient
-#. %2$s is the email address of the user or mail recipient
-#. %1$s is the removed search query
-#. %2$s is the context of the removed search query
-#: apps/io.ox/core/tk/tokenfield.js module:io.ox/core
-msgid "Removed %1$s, %2$s."
-msgstr "Removed %1$s, %2$s."
-
-#. %1$s is the display name of a removed user or mail recipient
-#. %1$s is the removed search query
-#: apps/io.ox/core/tk/tokenfield.js module:io.ox/core
-msgid "Removed %1$s."
-msgstr "Removed %1$s."
-
-#: apps/io.ox/core/folder/actions/rename.js module:io.ox/core
-#: apps/io.ox/core/folder/contextmenu.js
-#: apps/io.ox/core/viewer/views/toolbarview.js apps/io.ox/files/actions.js
-#: module:io.ox/files apps/io.ox/files/actions/rename.js
-#: apps/io.ox/files/toolbar.js
-msgid "Rename"
-msgstr "Rename"
-
-#: apps/io.ox/core/viewer/views/toolbarview.js module:io.ox/core
-msgid "Rename File"
-msgstr "Rename File"
-
-#: apps/io.ox/core/folder/actions/rename.js module:io.ox/core
-msgid "Rename folder"
-msgstr "Rename folder"
-
-#: apps/io.ox/backbone/views/recurrence-view.js
-#: module:io.ox/calendar/edit/main
-msgid "Repeat"
-msgstr "Repeat"
-
-#. Used as label for the following selection: 'date' or 'weekday'
-#. Thus an appointment/task will be repeated by date (e.g. every 4th of a month) or by weekday (e.g. every second tuesday)
-#: apps/io.ox/backbone/views/recurrence-view.js
-#: module:io.ox/calendar/edit/main
-msgid "Repeat by"
-msgstr "Repeat by"
-
-#: apps/plugins/portal/userSettings/register.js module:io.ox/core
-msgid "Repeat new password"
-msgstr "Repeat new password"
-
-#: apps/io.ox/files/settings/pane.js module:io.ox/files
-#, fuzzy
-#| msgid "View Slideshow"
-msgid "Repeat slideshow"
-msgstr "View Slideshow"
-
-#. Used as a verb to reply to one recipient
-#: apps/io.ox/mail/actions.js module:io.ox/mail
-#: apps/io.ox/mail/inplace-reply.js apps/plugins/portal/twitter/util.js
-#: module:plugins/portal
-msgid "Reply"
-msgstr "Reply"
-
-#: apps/io.ox/mail/actions.js module:io.ox/mail
-#: apps/io.ox/mail/compose/checks.js
-msgid "Reply all"
-msgstr "Reply all"
-
-#. Must not exceed 8 characters. e.g. German would be: "Antworten an", needs to be abbreviated like "Antw. an" as space is very limited
-#: apps/io.ox/mail/compose/extensions.js module:io.ox/mail
-msgctxt "compose"
-msgid "Reply to"
-msgstr "Reply to"
-
-#. Used as a verb to reply to all recipients
-#: apps/io.ox/mail/inplace-reply.js module:io.ox/mail
-msgid "Reply to all"
-msgstr "Reply to all"
-
-#: apps/io.ox/mail/mobile-toolbar-actions.js module:io.ox/mail
-#: apps/io.ox/mail/toolbar.js
-msgid "Reply to all recipients"
-msgstr "Reply to all recipients"
-
-#: apps/io.ox/mail/compose/checks.js module:io.ox/mail
-msgid "Reply to mailing list"
-msgstr "Reply to mailing list"
-
-#: apps/io.ox/mail/compose/checks.js module:io.ox/mail
-#: apps/io.ox/mail/mobile-toolbar-actions.js apps/io.ox/mail/toolbar.js
-msgid "Reply to sender"
-msgstr "Reply to sender"
-
-#: apps/io.ox/mail/compose/view.js module:io.ox/mail
-msgid "Request read receipt"
-msgstr "Request read receipt"
-
-#: apps/io.ox/files/share/permissions.js module:io.ox/core
-msgid "Resend invitation"
-msgstr "Resend invitation"
-
-#. header entry - needs no different translation
-#: apps/io.ox/mail/mailfilter/settings/filter/tests/register.js
-#: module:io.ox/mailfilter
-msgid "Resent-From"
-msgstr "Resent-From"
-
-#. header entry - needs no different translation
-#: apps/io.ox/mail/mailfilter/settings/filter/tests/register.js
-#: module:io.ox/mailfilter
-msgid "Resent-To"
-msgstr "Resent-To"
-
-#: apps/io.ox/calendar/edit/extensions.js module:io.ox/calendar/edit/main
-#: apps/io.ox/calendar/freetime/timeView.js module:io.ox/calendar
-#: apps/io.ox/calendar/util.js
-msgid "Reserved"
-msgstr "Reserved"
-
-#: apps/io.ox/core/emoji/view.js module:io.ox/mail/emoji
-msgid "Reset this list"
-msgstr "Reset this list"
-
-#: apps/io.ox/contacts/view-detail.js module:io.ox/contacts
-#: apps/io.ox/participants/views.js module:io.ox/core
-msgid "Resource"
-msgstr "Resource"
-
-#: apps/io.ox/participants/views.js module:io.ox/core
-msgid "Resource group"
-msgstr "Resource group"
-
-<<<<<<< HEAD
-#: apps/plugins/administration/resources/settings/edit.js module:io.ox/core
-msgid "Resource name (mandatory)"
-msgstr "Resource name (mandatory)"
-=======
-#. File a message into a folder
-#: apps/io.ox/mail/mailfilter/settings/filter/actions/register.js
-#: module:io.ox/mailfilter
-msgid "File into"
-msgstr "File into"
-
-#. Copy a message into a folder
-#: apps/io.ox/mail/mailfilter/settings/filter/actions/register.js
-#: module:io.ox/mailfilter
-msgid "Copy into"
-msgstr "Copy into"
->>>>>>> 8efd135e
-
-#: apps/io.ox/participants/detail.js module:io.ox/core
-#: apps/plugins/administration/resources/register.js
-#: apps/plugins/administration/resources/settings/pane.js
-msgid "Resources"
-msgstr "Resources"
-
-#: apps/io.ox/core/main.js module:io.ox/core
-msgid "Restore applications"
-msgstr "Restore applications"
-
-#: apps/io.ox/core/commons.js module:io.ox/core
-msgid "Results"
-msgstr "Results"
-
-#: apps/plugins/halo/xing/register.js module:plugins/portal
-msgid "Retired"
-msgstr "Retired"
-
-<<<<<<< HEAD
-#: apps/io.ox/core/commons.js module:io.ox/core apps/io.ox/mail/detail/view.js
-#: module:io.ox/mail apps/io.ox/mail/listview.js
-#: apps/plugins/portal/twitter/register.js module:plugins/portal
-msgid "Retry"
-msgstr "Retry"
-=======
-#: apps/io.ox/mail/mailfilter/settings/filter/tests/register.js
-#: module:io.ox/mailfilter
-msgid "continue if any of these condition is met"
-msgstr "continue if any of these conditions are met"
->>>>>>> 8efd135e
-
-#: apps/plugins/portal/twitter/register.js module:plugins/portal
-msgid "Retry later."
-msgstr "Retry later."
-
-#: apps/plugins/portal/twitter/util.js module:plugins/portal
-msgid "Retweet"
-msgstr "Retweet"
-
-#: apps/plugins/portal/twitter/util.js module:plugins/portal
-msgid "Retweet this to your followers?"
-msgstr "Retweet this to your followers?"
-
-#: apps/plugins/portal/twitter/util.js module:plugins/portal
-msgid "Retweeted"
-msgstr "Retweeted"
-
-<<<<<<< HEAD
-#: apps/plugins/portal/twitter/util.js module:plugins/portal
-msgid "Retweeted by %s"
-msgstr "Retweeted by %s"
-
-#: apps/io.ox/wizards/upsell.js module:io.ox/wizards
-msgid "Review your purchases"
-msgstr "Review your purchases"
-
-#. Role: view folder + read/write all
-#: apps/io.ox/files/share/permissions.js module:io.ox/core
-msgid "Reviewer"
-msgstr "Reviewer"
-
-#: apps/io.ox/settings/apps/settings/pane.js module:io.ox/core
-msgid "Revoke"
-msgstr "Revoke"
-
-#: apps/io.ox/files/share/permissions.js module:io.ox/core
-#: apps/io.ox/files/share/toolbar.js module:io.ox/files
-msgid "Revoke access"
-msgstr "Revoke access"
-
-#: apps/io.ox/files/share/toolbar.js module:io.ox/files
-msgid "Revoked access."
-msgstr "Revoked access."
-
-#: apps/io.ox/core/tk/contenteditable-editor.js module:io.ox/core
-msgid "Rich Text Area. Press ALT-F10 for toolbar"
-msgstr "Rich Text Area. Press ALT-F10 for tool bar"
-=======
-#: apps/io.ox/mail/mailfilter/settings/filter/tests/register.js
-#: module:io.ox/mailfilter
-msgid "original time zone"
-msgstr "original timezone"
-
-#. greater than or equal to
-#: apps/io.ox/mail/mailfilter/settings/filter/tests/register.js
-#: module:io.ox/mailfilter
-msgid "Greater equals"
-msgstr "Greater equals"
-
-#. lower than or equal to
-#: apps/io.ox/mail/mailfilter/settings/filter/tests/register.js
-#: module:io.ox/mailfilter
-msgid "Lower equals"
-msgstr "Lower equals"
-
-#: apps/io.ox/mail/mailfilter/settings/filter/tests/register.js
-#: module:io.ox/mailfilter
-#: apps/io.ox/mail/mailfilter/settings/filter/tests/util.js
-msgid "Is exactly"
-msgstr "Is exactly"
-
-#: apps/io.ox/mail/mailfilter/settings/filter/tests/register.js
-#: module:io.ox/mailfilter
-#: apps/io.ox/mail/mailfilter/settings/filter/tests/util.js
-msgid "Is not exactly"
-msgstr "Is not exactly"
-
-#. lower than the given value
-#: apps/io.ox/mail/mailfilter/settings/filter/tests/register.js
-#: module:io.ox/mailfilter
-msgid "Lower"
-msgstr "Lower"
-
-#. greater than the given value
-#: apps/io.ox/mail/mailfilter/settings/filter/tests/register.js
-#: module:io.ox/mailfilter
-msgid "Greater"
-msgstr "Greater"
->>>>>>> 8efd135e
-
-#: apps/io.ox/contacts/model.js module:io.ox/contacts
-msgid "Room number"
-msgstr "Room number"
-
-#: apps/io.ox/calendar/freetime/timeView.js module:io.ox/calendar
-msgid "Rows"
-msgstr "Rows"
-
-#: apps/io.ox/backbone/mini-views/colorpicker.js module:io.ox/core
-msgid "Royal blue"
-msgstr "Royal blue"
-
-#: apps/io.ox/mail/mailfilter/settings/filter/view-form.js
-#: module:io.ox/settings
-msgid "Rule name"
-msgstr "Rule name"
-
-#. tooltip for getting auto-play mode ready for running.
-#: apps/io.ox/core/viewer/views/displayerview.js module:io.ox/core
-msgid "Run auto-play mode"
-msgstr "Run auto-play mode"
-
-#: apps/io.ox/onboarding/clients/config.js module:io.ox/core/onboarding
-msgid "SMTP"
-msgstr "SMTP"
-
-#. Connection security. SSL/TLS.
-#: apps/io.ox/mail/accounts/view-form.js module:io.ox/settings
-msgid "SSL/TLS"
-msgstr "SSL/TLS"
-
-#: apps/io.ox/contacts/model.js module:io.ox/contacts
-msgid "Sales Volume"
-msgstr "Sales volume"
-
-<<<<<<< HEAD
-#. superessive of the weekday
-#. will only be used in a form like “Happens every week on $weekday”
-#: apps/io.ox/calendar/util.js module:io.ox/calendar
-msgctxt "superessive"
-msgid "Saturday"
-msgstr "Saturday"
-=======
-#: apps/io.ox/mail/mailfilter/settings/filter/tests/register.js
-#: module:io.ox/mailfilter
-msgid "Cc"
-msgstr "Cc"
-
-#: apps/io.ox/mail/mailfilter/settings/filter/tests/register.js
-#: module:io.ox/mailfilter
-msgid "Any recipient"
-msgstr "Any recipient"
->>>>>>> 8efd135e
+#: apps/io.ox/calendar/edit/main.js apps/io.ox/calendar/freetime/main.js
+#: module:io.ox/calendar
+msgid "Create appointment"
+msgstr "Create appointment"
 
 #: apps/io.ox/calendar/edit/extensions.js module:io.ox/calendar/edit/main
 #: apps/io.ox/contacts/distrib/create-dist-view.js module:io.ox/contacts
@@ -8121,114 +936,1400 @@
 msgid "Save"
 msgstr "Save"
 
-#: apps/io.ox/files/actions/save-as-pdf.js module:io.ox/files
-#: apps/io.ox/files/toolbar.js
-msgid "Save as PDF"
-msgstr "Save as PDF"
-
-#: apps/io.ox/calendar/actions.js module:io.ox/calendar
-#: apps/io.ox/calendar/freetime/main.js apps/io.ox/mail/actions.js
-#: module:io.ox/mail
-msgid "Save as distribution list"
-msgstr "Save as distribution list"
-
-#: apps/io.ox/mail/compose/view.js module:io.ox/mail
-msgid "Save as draft"
-msgstr "Save as draft"
-
-#: apps/io.ox/mail/actions.js module:io.ox/mail apps/io.ox/mail/toolbar.js
-msgid "Save as file"
-msgstr "Save as file"
-
-<<<<<<< HEAD
-#: apps/io.ox/mail/actions/attachmentSave.js module:io.ox/mail
-msgid "Save attachment"
-msgstr "Save attachment"
-
-#. %1$s is usually "Drive" (product name; might be customized)
-#: apps/io.ox/core/pim/actions.js module:io.ox/core
-#: apps/io.ox/core/viewer/views/toolbarview.js apps/io.ox/mail/actions.js
-#: module:io.ox/mail
-msgid "Save to %1$s"
-msgstr "Save to %1$s"
-=======
+#: apps/io.ox/calendar/edit/extensions.js module:io.ox/calendar/edit/main
+#: apps/io.ox/calendar/mobile-toolbar-actions.js module:io.ox/calendar
+#: apps/io.ox/tasks/edit/view-template.js module:io.ox/tasks/edit
+#: apps/plugins/administration/groups/settings/edit.js module:io.ox/core
+#: apps/plugins/administration/resources/settings/edit.js
+msgid "Create"
+msgstr "Create"
+
+#: apps/io.ox/calendar/edit/extensions.js module:io.ox/calendar/edit/main
+#: apps/io.ox/contacts/distrib/create-dist-view.js module:io.ox/contacts
+#: apps/io.ox/contacts/edit/view-form.js apps/io.ox/core/settings/user.js
+#: apps/io.ox/mail/compose/extensions.js module:io.ox/mail
+#: apps/io.ox/mail/mailfilter/settings/filter/actions/register.js
+#: module:io.ox/mailfilter apps/io.ox/tasks/edit/view-template.js
+#: module:io.ox/tasks/edit
+msgid "Discard"
+msgstr "Discard"
+
+#: apps/io.ox/calendar/edit/extensions.js module:io.ox/calendar/edit/main
+#: apps/io.ox/files/view-options.js module:io.ox/files
+#: apps/io.ox/mail/accounts/view-form.js module:io.ox/settings
+msgid "Select"
+msgstr "Select"
+
+#: apps/io.ox/calendar/edit/extensions.js module:io.ox/calendar/edit/main
+#: apps/io.ox/core/folder/picker.js module:io.ox/core
+#: apps/io.ox/mail/mailfilter/settings/filter/actions/util.js
+#: module:io.ox/mailfilter
+msgid "Select folder"
+msgstr "Select folder"
+
+#: apps/io.ox/calendar/edit/extensions.js module:io.ox/calendar/edit/main
+msgid "Calendar:"
+msgstr "Calendar:"
+
+#: apps/io.ox/calendar/edit/extensions.js module:io.ox/calendar/edit/main
+#: apps/io.ox/calendar/util.js module:io.ox/calendar
+#: apps/io.ox/core/viewer/views/sidebar/fileinfoview.js
+#: module:io.ox/core/viewer apps/io.ox/mail/actions/reminder.js
+#: module:io.ox/mail apps/io.ox/mail/compose/extensions.js
+#: apps/io.ox/mail/detail/view.js
 #: apps/io.ox/mail/mailfilter/settings/filter/tests/register.js
-#: module:io.ox/mailfilter
-msgid "Bcc"
-msgstr "Bcc"
->>>>>>> 8efd135e
-
-#: apps/io.ox/core/api/attachment.js module:io.ox/core
-msgid "Saved appointment attachment"
-msgstr "Saved appointment attachment"
-
-<<<<<<< HEAD
-#: apps/io.ox/core/api/attachment.js module:io.ox/core
-msgid "Saved attachment"
-msgstr "Saved attachment"
-
-#: apps/io.ox/core/api/attachment.js module:io.ox/core
-msgid "Saved contact attachment"
-msgstr "Saved contact attachment"
-
-#: apps/io.ox/contacts/view-detail.js module:io.ox/contacts
-msgid "Saved in:"
-msgstr "Saved in:"
-=======
-#. header entry - needs no different translation
-#: apps/io.ox/mail/mailfilter/settings/filter/tests/register.js
-#: module:io.ox/mailfilter
-msgid "Resent-From"
-msgstr "Resent-From"
-
-#. header entry - needs no different translation
-#: apps/io.ox/mail/mailfilter/settings/filter/tests/register.js
-#: module:io.ox/mailfilter
-msgid "Resent-To"
-msgstr "Resent-To"
-
-#: apps/io.ox/mail/mailfilter/settings/filter/tests/register.js
-#: module:io.ox/mailfilter
-msgid "Header exists"
-msgstr "Header exists"
->>>>>>> 8efd135e
-
-#: apps/io.ox/mail/api.js module:io.ox/mail
-msgid "Saved mail attachment"
-msgstr "Saved e-mail attachment"
-
-#: apps/io.ox/core/api/attachment.js module:io.ox/core
-msgid "Saved task attachment"
-msgstr "Saved task attachment"
-
-#: apps/io.ox/mail/actions/attachmentSave.js module:io.ox/mail
-msgid "Saving attachment ..."
-msgid_plural "Saving attachments ..."
-msgstr[0] "Saving attachment ..."
-msgstr[1] "Saving attachments ..."
-
-<<<<<<< HEAD
+#: module:io.ox/mailfilter apps/io.ox/mail/vacationnotice/settings/model.js
+#: apps/io.ox/mail/view-options.js apps/io.ox/tasks/edit/view-template.js
+#: module:io.ox/tasks/edit apps/io.ox/tasks/main.js module:io.ox/tasks
+msgid "Subject"
+msgstr "Subject"
+
+#: apps/io.ox/calendar/edit/extensions.js module:io.ox/calendar/edit/main
+#: apps/io.ox/calendar/print-compact.js module:io.ox/calendar
+#: apps/io.ox/calendar/util.js
+msgid "Location"
+msgstr "Location"
+
+#: apps/io.ox/calendar/edit/extensions.js module:io.ox/calendar/edit/main
+msgid "Starts on"
+msgstr "Starts on"
+
+#. %1$s timezone abbreviation of the appointment
+#. %2$s default user timezone
+#: apps/io.ox/calendar/edit/extensions.js module:io.ox/calendar/edit/main
+msgid ""
+"The timezone of this appointment (%1$s) differs from your default timezone "
+"(%2$s)."
+msgstr ""
+"The timezone of this appointment (%1$s) differs from your default timezone "
+"(%2$s)."
+
+#: apps/io.ox/calendar/edit/extensions.js module:io.ox/calendar/edit/main
+#: apps/io.ox/tasks/edit/view-template.js module:io.ox/tasks/edit
+msgid "All day"
+msgstr "All day"
+
+#: apps/io.ox/calendar/edit/extensions.js module:io.ox/calendar/edit/main
+#: apps/io.ox/calendar/util.js module:io.ox/calendar
+#: apps/io.ox/core/viewer/views/sidebar/filedescriptionview.js
+#: module:io.ox/core/viewer apps/io.ox/files/actions/edit-description.js
+#: module:io.ox/files apps/io.ox/tasks/edit/view-template.js
+#: module:io.ox/tasks/edit
+#: apps/plugins/administration/resources/settings/edit.js module:io.ox/core
+#: apps/plugins/portal/flickr/register.js module:plugins/portal
+#: apps/plugins/portal/mail/register.js apps/plugins/portal/rss/register.js
+#: module:io.ox/portal apps/plugins/portal/tumblr/register.js
+msgid "Description"
+msgstr "Description"
+
+#: apps/io.ox/calendar/edit/extensions.js module:io.ox/calendar/edit/main
+#: apps/io.ox/tasks/edit/view-template.js module:io.ox/tasks/edit
+msgid "Expand form"
+msgstr "Expand form"
+
+#: apps/io.ox/calendar/edit/extensions.js module:io.ox/calendar/edit/main
+#: apps/io.ox/tasks/edit/view-template.js module:io.ox/tasks/edit
+msgid "Collapse form"
+msgstr "Collapse form"
+
+#: apps/io.ox/calendar/edit/extensions.js module:io.ox/calendar/edit/main
+#: apps/io.ox/calendar/freetime/timeView.js module:io.ox/calendar
+#: apps/io.ox/calendar/util.js
+msgid "Reserved"
+msgstr "Reserved"
+
+#: apps/io.ox/calendar/edit/extensions.js module:io.ox/calendar/edit/main
+#: apps/io.ox/calendar/freetime/timeView.js module:io.ox/calendar
+#: apps/io.ox/calendar/util.js
+msgid "Temporary"
+msgstr "Temporary"
+
+#: apps/io.ox/calendar/edit/extensions.js module:io.ox/calendar/edit/main
+#: apps/io.ox/calendar/freetime/timeView.js module:io.ox/calendar
+#: apps/io.ox/calendar/util.js
+msgid "Absent"
+msgstr "Absent"
+
+#: apps/io.ox/calendar/edit/extensions.js module:io.ox/calendar/edit/main
+#: apps/io.ox/calendar/freetime/timeView.js module:io.ox/calendar
+#: apps/io.ox/calendar/util.js
+msgid "Free"
+msgstr "Free"
+
+#: apps/io.ox/calendar/edit/extensions.js module:io.ox/calendar/edit/main
+#: apps/io.ox/mail/settings/pane.js module:io.ox/mail
+#: apps/io.ox/mail/view-options.js apps/io.ox/portal/settings/pane.js
+#: module:io.ox/portal
+msgid "Color"
+msgstr "Colour"
+
+#: apps/io.ox/calendar/edit/extensions.js module:io.ox/calendar/edit/main
+#: apps/io.ox/tasks/edit/view-template.js module:io.ox/tasks/edit
+#: apps/plugins/portal/flickr/register.js module:plugins/portal
+msgid "Type"
+msgstr "Type"
+
+#: apps/io.ox/calendar/edit/extensions.js module:io.ox/calendar/edit/main
+msgid "Notify all participants by email."
+msgstr "Notify all participants by email."
+
+#: apps/io.ox/calendar/edit/extensions.js module:io.ox/calendar/edit/main
+#: apps/io.ox/calendar/view-detail.js module:io.ox/calendar
+#: apps/io.ox/contacts/edit/view-form.js module:io.ox/contacts
+#: apps/io.ox/mail/compose/extensions.js module:io.ox/mail
+#: apps/io.ox/tasks/edit/view-template.js module:io.ox/tasks/edit
+#: apps/io.ox/tasks/view-detail.js module:io.ox/tasks
+msgid "Attachments"
+msgstr "Attachments"
+
+#: apps/io.ox/calendar/edit/extensions.js module:io.ox/calendar/edit/main
+#: apps/io.ox/contacts/edit/view-form.js module:io.ox/contacts
+#: apps/io.ox/tasks/edit/view-template.js module:io.ox/tasks/edit
+msgid "Drop here to upload a <b class=\"dndignore\">new attachment</b>"
+msgstr "Drop here to upload a <b class=\"dndignore\">new attachment</b>"
+
+#. Applies changes to an existing appointment, used in scheduling view
+#: apps/io.ox/calendar/edit/extensions.js module:io.ox/calendar/edit/main
+msgid "Apply changes"
+msgstr "Apply changes"
+
+#: apps/io.ox/calendar/edit/extensions.js module:io.ox/calendar/edit/main
+#: apps/io.ox/calendar/freetime/main.js module:io.ox/calendar
+msgid "Please select a time for the appointment"
+msgstr "Please select a time for the appointment"
+
+#: apps/io.ox/calendar/edit/extensions.js module:io.ox/calendar/edit/main
+#: apps/io.ox/calendar/freebusy/templates.js module:io.ox/calendar/freebusy
+#: apps/io.ox/calendar/toolbar.js module:io.ox/calendar
+msgid "Find a free time"
+msgstr "Find a free time period"
+
+#: apps/io.ox/calendar/edit/main.js module:io.ox/calendar/edit/main
+msgid "Description has been copied"
+msgstr "Description has been copied"
+
+#: apps/io.ox/calendar/edit/main.js module:io.ox/calendar/edit/main
+msgid "The field \"%1$s\" exceeds its maximum size of %2$d characters."
+msgstr "The field \"%1$s\" exceeds its maximum size of %2$d characters."
+
+#: apps/io.ox/calendar/edit/main.js module:io.ox/calendar/edit/main
+#: apps/io.ox/contacts/distrib/main.js module:io.ox/contacts
+#: apps/io.ox/contacts/edit/main.js apps/io.ox/editor/main.js
+#: module:io.ox/editor apps/io.ox/tasks/edit/main.js module:io.ox/tasks
+msgid "Do you really want to discard your changes?"
+msgstr "Do you really want to discard your changes?"
+
+#. "Discard changes" appears in combination with "Cancel" (this action)
+#. Translation should be distinguishable for the user
+#: apps/io.ox/calendar/edit/main.js module:io.ox/calendar/edit/main
+#: apps/io.ox/contacts/distrib/main.js module:io.ox/contacts
+#: apps/io.ox/contacts/edit/main.js apps/io.ox/editor/main.js
+#: module:io.ox/editor apps/io.ox/tasks/edit/main.js module:io.ox/tasks
+msgctxt "dialog"
+msgid "Discard changes"
+msgstr "Discard changes"
+
+#: apps/io.ox/calendar/edit/timezone-dialog.js module:io.ox/calendar/edit/main
+msgid "Start date timezone"
+msgstr "Start date timezone"
+
+#: apps/io.ox/calendar/edit/timezone-dialog.js module:io.ox/calendar/edit/main
+msgid "End date timezone"
+msgstr "End date timezone"
+
+#: apps/io.ox/calendar/edit/timezone-dialog.js module:io.ox/calendar/edit/main
+msgid ""
+"If you select different timezones, the appointment's start and end dates are "
+"saved in the timezone of the appointment's start date. A different end date "
+"timezone only allows a convenient conversion."
+msgstr ""
+"If you select different timezones, the appointment's start and end dates are "
+"saved in the timezone of the appointment's start date. A different end date "
+"timezone only allows a convenient conversion."
+
+#: apps/io.ox/calendar/edit/timezone-dialog.js module:io.ox/calendar/edit/main
+msgid "Convert the entered start and end dates to match the modified timezones"
+msgstr ""
+"Convert the entered start and end dates to match the modified timezones"
+
+#: apps/io.ox/calendar/edit/timezone-dialog.js module:io.ox/calendar/edit/main
+msgid "Change timezone"
+msgstr "Change timezone"
+
+#: apps/io.ox/calendar/edit/timezone-dialog.js module:io.ox/calendar/edit/main
+msgid "Change"
+msgstr "Change"
+
 #: apps/io.ox/calendar/freebusy/templates.js module:io.ox/calendar/freebusy
 #: apps/io.ox/calendar/freetime/main.js module:io.ox/calendar
 #: apps/io.ox/calendar/toolbar.js
 msgid "Scheduling"
 msgstr "Scheduling"
 
-#: apps/io.ox/core/main.js module:io.ox/core
-#: apps/io.ox/search/view-template.js
+#: apps/io.ox/calendar/freebusy/templates.js module:io.ox/calendar/freebusy
+msgid "Change view"
+msgstr "Change view"
+
+#: apps/io.ox/calendar/freebusy/templates.js module:io.ox/calendar/freebusy
+#: apps/io.ox/calendar/toolbar.js module:io.ox/calendar
+msgid "Workweek"
+msgstr "Work week"
+
+#: apps/io.ox/calendar/freebusy/templates.js module:io.ox/calendar/freebusy
+#: apps/io.ox/calendar/toolbar.js module:io.ox/calendar
+msgid "Week"
+msgstr "Week"
+
+#: apps/io.ox/calendar/freebusy/templates.js module:io.ox/calendar/freebusy
+msgid ""
+"If you spot a free time, just select this area. To do this, move the cursor "
+"to the start time, hold the mouse button, and <b>drag the mouse</b> to the "
+"end time."
+msgstr ""
+"If you spot a free time period, select this area. To do this, move the "
+"cursor to the start time, hold the mouse button, and <b>drag the mouse</b> "
+"to the end time."
+
+#: apps/io.ox/calendar/freebusy/templates.js module:io.ox/calendar/freebusy
+msgid ""
+"You will automatically return to the appointment dialog. The selected start "
+"and end time as well as the current participant list will be applied."
+msgstr ""
+"You will automatically return to the appointment dialogue. The selected "
+"start and end time as well as the current participant list will be applied."
+
+#: apps/io.ox/calendar/freebusy/templates.js module:io.ox/calendar/freebusy
+msgid "How does this work?"
+msgstr "How does this work?"
+
+#: apps/io.ox/calendar/freebusy/templates.js module:io.ox/calendar/freebusy
+#: apps/io.ox/core/main.js module:io.ox/core apps/io.ox/help/center.js
+#: module:io.ox/help
+msgid "Help"
+msgstr "Help"
+
+#: apps/io.ox/calendar/freebusy/templates.js module:io.ox/calendar/freebusy
+msgid "Back to appointment"
+msgstr "Back to appointment"
+
+#: apps/io.ox/calendar/freebusy/templates.js module:io.ox/calendar/freebusy
+msgid "Quit"
+msgstr "Quit"
+
+#: apps/io.ox/calendar/freebusy/templates.js module:io.ox/calendar/freebusy
+#: apps/io.ox/editor/main.js module:io.ox/editor
+#: apps/io.ox/mail/actions/reminder.js module:io.ox/mail
+msgid "Note"
+msgstr "Note"
+
+#. Warning dialog
+#. %1$s is a folder/calendar name
+#. %2$s is the folder owner
+#: apps/io.ox/calendar/freebusy/templates.js module:io.ox/calendar/freebusy
+msgid ""
+"You are not allowed to create appointments in \"%1$s\" owned by %2$s. "
+"Appointments will therefore be created in your private calendar."
+msgstr ""
+"You are not allowed to create appointments in \"%1$s\" owned by %2$s. "
+"Appointments will therefore be created in your private calendar."
+
+#. Warning dialog
+#. %1$s is a folder/calendar name
+#: apps/io.ox/calendar/freebusy/templates.js module:io.ox/calendar/freebusy
+msgid ""
+"You are not allowed to create appointments in \"%1$s\". Appointments will "
+"therefore be created in your private calendar."
+msgstr ""
+"You are not allowed to create appointments in \"%1$s\". Appointments will "
+"therefore be created in your private calendar."
+
+#: apps/io.ox/calendar/freetime/distributionListPopup.js module:io.ox/calendar
+msgid "Please select at least one participant"
+msgstr "Please select at least one participant"
+
+#: apps/io.ox/calendar/freetime/distributionListPopup.js module:io.ox/calendar
+#: apps/io.ox/contacts/distrib/create-dist-view.js module:io.ox/contacts
+#: apps/io.ox/contacts/distrib/main.js
+msgid "Create distribution list"
+msgstr "Create distribution list"
+
+#. Name of distribution list
+#: apps/io.ox/calendar/freetime/distributionListPopup.js module:io.ox/calendar
+#: apps/io.ox/contacts/distrib/create-dist-view.js module:io.ox/contacts
+#: apps/io.ox/contacts/print.js apps/io.ox/contacts/view-detail.js
+#: apps/io.ox/core/viewer/views/sidebar/fileinfoview.js
+#: module:io.ox/core/viewer apps/io.ox/files/favorite/view-options.js
+#: module:io.ox/core apps/io.ox/files/share/view-options.js module:io.ox/files
+#: apps/io.ox/files/view-options.js apps/io.ox/mail/categories/edit.js
+#: module:io.ox/mail apps/io.ox/mail/mailfilter/settings/filter/tests/util.js
+#: module:io.ox/mailfilter
+msgid "Name"
+msgstr "Name"
+
+#: apps/io.ox/calendar/freetime/distributionListPopup.js module:io.ox/calendar
+msgid "Please note that distribution lists cannot contain ressources."
+msgstr "Please note that distribution lists cannot contain resources."
+
+#: apps/io.ox/calendar/freetime/distributionListPopup.js module:io.ox/calendar
+msgid "Create distibution list"
+msgstr "Create distribution list"
+
+#: apps/io.ox/calendar/freetime/distributionListPopup.js module:io.ox/calendar
+#: apps/io.ox/contacts/distrib/main.js module:io.ox/contacts
+msgid "Distribution list has been saved"
+msgstr "Distribution list has been saved"
+
+#: apps/io.ox/calendar/freetime/distributionListPopup.js module:io.ox/calendar
+msgid "Please enter a name for the distribution list"
+msgstr "Please enter a name for the distribution list"
+
+#: apps/io.ox/calendar/freetime/participantsView.js module:io.ox/calendar
+msgid "Add participant"
+msgstr "Add participant"
+
+#: apps/io.ox/calendar/freetime/timeView.js module:io.ox/calendar
+#: apps/io.ox/calendar/week/view.js
+msgid "Previous Day"
+msgstr "Previous Day"
+
+#: apps/io.ox/calendar/freetime/timeView.js module:io.ox/calendar
+#: apps/io.ox/calendar/week/view.js
+msgid "Next Day"
+msgstr "Next Day"
+
+#: apps/io.ox/calendar/freetime/timeView.js module:io.ox/calendar
+#: apps/io.ox/calendar/toolbar.js apps/io.ox/contacts/toolbar.js
+#: module:io.ox/contacts apps/io.ox/core/emoji/view.js module:io.ox/mail/emoji
+#: apps/io.ox/files/toolbar.js module:io.ox/files
+#: apps/io.ox/find/extensions-facets.js module:io.ox/core
+#: apps/io.ox/mail/compose/extensions.js module:io.ox/mail
+#: apps/io.ox/mail/compose/view.js apps/io.ox/mail/toolbar.js
+#: apps/io.ox/tasks/toolbar.js
+msgid "Options"
+msgstr "Options"
+
+#: apps/io.ox/calendar/freetime/timeView.js module:io.ox/calendar
+#: apps/io.ox/core/viewer/views/toolbarview.js module:io.ox/core
+msgid "Zoom"
+msgstr "Zoom"
+
+#: apps/io.ox/calendar/freetime/timeView.js module:io.ox/calendar
+msgid "Rows"
+msgstr "Rows"
+
+#: apps/io.ox/calendar/freetime/timeView.js module:io.ox/calendar
+msgid "Appointment types"
+msgstr "Appointment types"
+
+#: apps/io.ox/calendar/freetime/timeView.js module:io.ox/calendar
+msgid "Hide non-working time"
+msgstr "Hide non-working time"
+
+#: apps/io.ox/calendar/invitations/register.js module:io.ox/calendar/main
+msgid "Accept changes"
+msgstr "Accept changes"
+
+#: apps/io.ox/calendar/invitations/register.js module:io.ox/calendar/main
+msgid "Add new participant"
+msgstr "Add new participant"
+
+#: apps/io.ox/calendar/invitations/register.js module:io.ox/calendar/main
+msgid "Reject changes"
+msgstr "Reject changes"
+
+#: apps/io.ox/calendar/invitations/register.js module:io.ox/calendar/main
+msgid "Ignore"
+msgstr "Ignore"
+
+#: apps/io.ox/calendar/invitations/register.js module:io.ox/calendar/main
+msgid "You have accepted the appointment"
+msgstr "You have accepted the appointment"
+
+#: apps/io.ox/calendar/invitations/register.js module:io.ox/calendar/main
+msgid "Changes have been saved"
+msgstr "Changes have been saved"
+
+#: apps/io.ox/calendar/invitations/register.js module:io.ox/calendar/main
+msgid "Added the new participant"
+msgstr "Added the new participant"
+
+#: apps/io.ox/calendar/invitations/register.js module:io.ox/calendar/main
+msgid "The appointment has been updated"
+msgstr "The appointment has been updated"
+
+#: apps/io.ox/calendar/invitations/register.js module:io.ox/calendar/main
+msgid "The appointment has been deleted"
+msgstr "The appointment has been deleted"
+
+#: apps/io.ox/calendar/invitations/register.js module:io.ox/calendar/main
+msgid "The changes have been rejected"
+msgstr "The changes have been rejected"
+
+#: apps/io.ox/calendar/invitations/register.js module:io.ox/calendar/main
+msgid "You have tentatively accepted the appointment"
+msgstr "You have tentatively accepted the appointment"
+
+#: apps/io.ox/calendar/invitations/register.js module:io.ox/calendar/main
+msgid "You have declined the appointment"
+msgstr "You have declined the appointment"
+
+#: apps/io.ox/calendar/invitations/register.js module:io.ox/calendar/main
+msgid "This email contains an appointment"
+msgstr "This email contains an appointment"
+
+#: apps/io.ox/calendar/invitations/register.js module:io.ox/calendar/main
+msgid "This email contains a task"
+msgstr "This email contains a task"
+
+#: apps/io.ox/calendar/invitations/register.js module:io.ox/calendar/main
+msgid "Show task details"
+msgstr "Show task details"
+
+#: apps/io.ox/calendar/invitations/register.js module:io.ox/calendar/main
+msgid "You are the organizer"
+msgstr "You are the organiser"
+
+#: apps/io.ox/calendar/invitations/register.js module:io.ox/calendar/main
+msgid "You have accepted this appointment"
+msgstr "You have accepted this appointment"
+
+#: apps/io.ox/calendar/invitations/register.js module:io.ox/calendar/main
+msgid "You have accepted this task"
+msgstr "You have accepted this task"
+
+#: apps/io.ox/calendar/invitations/register.js module:io.ox/calendar/main
+msgid "You declined this appointment"
+msgstr "You declined this appointment"
+
+#: apps/io.ox/calendar/invitations/register.js module:io.ox/calendar/main
+msgid "You declined this task"
+msgstr "You declined this task"
+
+#: apps/io.ox/calendar/invitations/register.js module:io.ox/calendar/main
+msgid "You tentatively accepted this invitation"
+msgstr "You tentatively accepted this invitation"
+
+#: apps/io.ox/calendar/invitations/register.js module:io.ox/calendar/main
+msgid "You tentatively accepted this task"
+msgstr "You tentatively accepted this task"
+
+#: apps/io.ox/calendar/invitations/register.js module:io.ox/calendar/main
+msgid ""
+"Failed to update confirmation status; most probably the appointment has been "
+"deleted."
+msgstr ""
+"Failed to update confirmation status; most likely the appointment has been "
+"deleted."
+
+#: apps/io.ox/calendar/invitations/register.js module:io.ox/calendar/main
+msgid ""
+"Failed to update confirmation status; most probably the task has been "
+"deleted."
+msgstr ""
+"Failed to update confirmation status; most likely the task has been deleted."
+
+#: apps/io.ox/calendar/list/perspective.js module:io.ox/calendar
+msgid "Couldn't load appointment data."
+msgstr "Could not load appointment data."
+
+#: apps/io.ox/calendar/list/perspective.js module:io.ox/calendar
+msgid "No appointments found until %s"
+msgstr "No appointments found until %s"
+
+#. %1$s is an appointment location (e.g. a room, a telco line, a company, a city)
+#. This fragment appears within a long string for screen readers
+#: apps/io.ox/calendar/list/view-grid-template.js module:io.ox/calendar
+msgctxt "a11y"
+msgid "location %1$s"
+msgstr "location %1$s"
+
+#: apps/io.ox/calendar/main.js module:io.ox/calendar
+#: apps/io.ox/contacts/main.js module:io.ox/contacts
+#: apps/io.ox/core/folder/view.js module:io.ox/core
+#: apps/io.ox/files/filepicker.js module:io.ox/files apps/io.ox/files/main.js
+#: apps/io.ox/mail/main.js module:io.ox/mail apps/io.ox/tasks/main.js
+#: module:io.ox/tasks
+msgid "Folders"
+msgstr "Folders"
+
+#. Used as button label for a navigation action, like the browser back button
+#: apps/io.ox/calendar/main.js module:io.ox/calendar
+#: apps/io.ox/contacts/main.js module:io.ox/contacts apps/io.ox/core/commons.js
+#: module:io.ox/core apps/io.ox/core/tk/wizard.js apps/io.ox/mail/main.js
+#: module:io.ox/mail apps/io.ox/mail/threadview.js apps/io.ox/tasks/main.js
+#: module:io.ox/tasks
+msgid "Back"
+msgstr "Back"
+
+#. Label for a button which shows more upcoming
+#. appointments in a listview by extending the search
+#. by one month in the future
+#: apps/io.ox/calendar/main.js module:io.ox/calendar
+msgid "Expand timeframe by one month"
+msgstr "Expand timeframe by one month"
+
+#: apps/io.ox/calendar/main.js module:io.ox/calendar
+msgid "Calendars"
+msgstr "Calendars"
+
+#: apps/io.ox/calendar/main.js module:io.ox/calendar apps/io.ox/core/commons.js
+#: module:io.ox/core apps/io.ox/files/favorite/view-options.js
+#: apps/io.ox/files/share/view-options.js module:io.ox/files
+#: apps/io.ox/files/view-options.js apps/io.ox/mail/view-options.js
+#: module:io.ox/mail
+msgid "Open folder view"
+msgstr "Open folder view"
+
+#: apps/io.ox/calendar/main.js module:io.ox/calendar
+#: apps/io.ox/calendar/toolbar.js apps/io.ox/core/commons.js module:io.ox/core
+#: apps/io.ox/files/main.js module:io.ox/files apps/io.ox/files/view-options.js
+#: apps/io.ox/mail/view-options.js module:io.ox/mail
+msgid "Close folder view"
+msgstr "Close folder view"
+
+#. search feature returns an empty result
+#: apps/io.ox/calendar/main.js module:io.ox/calendar
+#: apps/io.ox/contacts/addressbook/popup.js module:io.ox/contacts
+#: apps/io.ox/find/main.js module:io.ox/core
+msgid "No matching items found."
+msgstr "No matching items found."
+
+#: apps/io.ox/calendar/mobile-toolbar-actions.js module:io.ox/calendar
+msgid "Listview"
+msgstr "List view"
+
+#: apps/io.ox/calendar/mobile-toolbar-actions.js module:io.ox/calendar
+msgid "Calendar view"
+msgstr "Calendar view"
+
+#: apps/io.ox/calendar/mobile-toolbar-actions.js module:io.ox/calendar
+msgid "Show next day"
+msgstr "Show next day"
+
+#: apps/io.ox/calendar/mobile-toolbar-actions.js module:io.ox/calendar
+msgid "Show previous day"
+msgstr "Show previous day"
+
+#: apps/io.ox/calendar/mobile-toolbar-actions.js module:io.ox/calendar
+#: apps/io.ox/calendar/toolbar.js apps/io.ox/calendar/util.js
+#: apps/io.ox/calendar/week/view.js apps/io.ox/core/tk/datepicker.js
+#: module:io.ox/core apps/io.ox/find/date/patterns.js apps/io.ox/tasks/util.js
+#: module:io.ox/tasks apps/plugins/portal/birthdays/register.js
+#: module:plugins/portal
+msgid "Today"
+msgstr "Today"
+
+#: apps/io.ox/calendar/mobile-toolbar-actions.js module:io.ox/calendar
+#: apps/io.ox/contacts/mobile-toolbar-actions.js module:io.ox/mail
+#: apps/io.ox/core/extPatterns/links.js module:io.ox/core
+#: apps/io.ox/core/main.js apps/io.ox/files/mobile-toolbar-actions.js
+#: apps/io.ox/files/share/permissions.js apps/io.ox/mail/detail/view.js
+#: apps/io.ox/mail/mailfilter/settings/filter/view-form.js
+#: module:io.ox/settings apps/io.ox/mail/mobile-toolbar-actions.js
+#: apps/io.ox/tasks/mobile-toolbar-actions.js module:io.ox/tasks
+msgid "Actions"
+msgstr "Actions"
+
+#: apps/io.ox/calendar/model.js module:io.ox/calendar
+msgid "The end date must be after the start date."
+msgstr "The end date must be after the start date."
+
+#. %1$s is an upload limit like for example 10mb
+#: apps/io.ox/calendar/model.js module:io.ox/calendar apps/io.ox/tasks/model.js
+#: module:io.ox/tasks
+msgid "Files can not be uploaded, because upload limit of %1$s is exceeded."
+msgstr ""
+"Files cannot be uploaded, because upload limit of %1$s has been exceeded."
+
+#: apps/io.ox/calendar/month/perspective.js module:io.ox/calendar
+msgid "Calendar Month View"
+msgstr "Calendar Month View"
+
+#: apps/io.ox/calendar/month/perspective.js module:io.ox/calendar
+#: apps/io.ox/core/viewer/views/displayerview.js module:io.ox/core
+#: apps/io.ox/core/wizard/registry.js module:io.ox/core/wizard
+msgid "Previous"
+msgstr "Previous"
+
+#: apps/io.ox/calendar/month/perspective.js module:io.ox/calendar
+#: apps/io.ox/core/tk/wizard.js module:io.ox/core
+#: apps/io.ox/core/viewer/views/displayerview.js
+#: apps/io.ox/core/wizard/registry.js module:io.ox/core/wizard
+#: apps/io.ox/wizards/upsell.js module:io.ox/wizards
+msgid "Next"
+msgstr "Next"
+
+#. add confirmation status behind appointment title
+#. %1$s = apppintment title
+#: apps/io.ox/calendar/month/view.js module:io.ox/calendar
+#: apps/io.ox/calendar/week/view.js
+#, c-format
+msgid "%1$s (Tentative)"
+msgstr "%1$s (Tentative)"
+
+#: apps/io.ox/calendar/print-compact.js module:io.ox/calendar
+#: apps/io.ox/participants/detail.js module:io.ox/core
+msgid "Participants"
+msgstr "Participants"
+
+#: apps/io.ox/calendar/print.js module:io.ox/calendar apps/io.ox/tasks/print.js
+#: module:io.ox/tasks
+msgid "Accepted"
+msgstr "Accepted"
+
+#: apps/io.ox/calendar/print.js module:io.ox/calendar apps/io.ox/tasks/print.js
+#: module:io.ox/tasks
+msgid "Declined"
+msgstr "Declined"
+
+#: apps/io.ox/calendar/print.js module:io.ox/calendar apps/io.ox/tasks/print.js
+#: module:io.ox/tasks
+msgid "Tentatively accepted"
+msgstr "Tentatively accepted"
+
+#: apps/io.ox/calendar/print.js module:io.ox/calendar apps/io.ox/tasks/print.js
+#: module:io.ox/tasks
+msgid "Unconfirmed"
+msgstr "Unconfirmed"
+
+#: apps/io.ox/calendar/settings/model.js module:io.ox/calendar
+#: apps/io.ox/calendar/settings/pane.js apps/io.ox/contacts/settings/pane.js
+#: module:io.ox/contacts
+msgid ""
+"The setting has been saved and will become active when you enter the "
+"application the next time."
+msgstr ""
+"The setting has been saved and will become active when you enter the "
+"application the next time."
+
+#: apps/io.ox/calendar/settings/pane.js module:io.ox/calendar
+#: apps/io.ox/calendar/util.js apps/io.ox/tasks/edit/view-template.js
+#: module:io.ox/tasks/edit
+msgid "No reminder"
+msgstr "No reminder"
+
+#. General duration (nominative case): X minutes
+#. %d is the number of minutes
+#: apps/io.ox/calendar/settings/pane.js module:io.ox/calendar
+#: apps/io.ox/core/date.js module:io.ox/core
+#, c-format
+msgid "%d minute"
+msgid_plural "%d minutes"
+msgstr[0] "%d minute"
+msgstr[1] "%d minutes"
+
+#: apps/io.ox/calendar/settings/pane.js module:io.ox/calendar
+#: apps/io.ox/core/main.js module:io.ox/core apps/io.ox/search/view-template.js
 msgctxt "app"
-msgid "Scheduling"
-msgstr "Scheduling"
-
-#: apps/io.ox/backbone/mini-views/colorpicker.js module:io.ox/core
-msgid "Sea green"
-msgstr "Sea green"
-=======
-#: apps/io.ox/mail/mailfilter/settings/filter/tests/util.js
-#: module:io.ox/mailfilter
-msgid "Matches"
-msgstr "Matches"
->>>>>>> 8efd135e
+msgid "Calendar"
+msgstr "Calendar"
+
+#: apps/io.ox/calendar/settings/pane.js module:io.ox/calendar
+msgid "Time scale in minutes"
+msgstr "Time scale in minutes"
+
+#: apps/io.ox/calendar/settings/pane.js module:io.ox/calendar
+msgid "Start of working time"
+msgstr "Start of working time"
+
+#: apps/io.ox/calendar/settings/pane.js module:io.ox/calendar
+msgid "End of working time"
+msgstr "End of working time"
+
+#: apps/io.ox/calendar/settings/pane.js module:io.ox/calendar
+msgid "Show declined appointments"
+msgstr "Show declined appointments"
+
+#: apps/io.ox/calendar/settings/pane.js module:io.ox/calendar
+#: apps/io.ox/calendar/toolbar.js
+msgid "New appointment"
+msgstr "New appointment"
+
+#: apps/io.ox/calendar/settings/pane.js module:io.ox/calendar
+msgid "Default reminder"
+msgstr "Default reminder"
+
+#: apps/io.ox/calendar/settings/pane.js module:io.ox/calendar
+msgid "Mark all day appointments as free"
+msgstr "Mark all day appointments as free"
+
+#: apps/io.ox/calendar/settings/pane.js module:io.ox/calendar
+#: apps/io.ox/tasks/settings/pane.js module:io.ox/tasks
+msgid "Email notifications"
+msgstr "E-mail notifications"
+
+#: apps/io.ox/calendar/settings/pane.js module:io.ox/calendar
+msgid "Receive notification for appointment changes"
+msgstr "Receive notification for appointment changes"
+
+#: apps/io.ox/calendar/settings/pane.js module:io.ox/calendar
+msgid ""
+"Receive notification as appointment creator when participants accept or "
+"decline"
+msgstr ""
+"Receive notification as appointment creator when participants accept or "
+"decline"
+
+#: apps/io.ox/calendar/settings/pane.js module:io.ox/calendar
+msgid ""
+"Receive notification as appointment participant when other participants "
+"accept or decline"
+msgstr ""
+"Receive notification as appointment participant when other participants "
+"accept or decline"
+
+#: apps/io.ox/calendar/settings/pane.js module:io.ox/calendar
+msgid ""
+"Automatically delete the invitation email after the appointment has been "
+"accepted or declined"
+msgstr ""
+"Automatically delete the invitation e-mail after the appointment has been "
+"accepted or declined"
+
+#: apps/io.ox/calendar/settings/pane.js module:io.ox/calendar
+msgid "Calendar workweek view"
+msgstr "Calendar workweek view"
+
+#: apps/io.ox/calendar/settings/pane.js module:io.ox/calendar
+msgid "Number of days in work week"
+msgstr "Number of days in work week"
+
+#: apps/io.ox/calendar/settings/pane.js module:io.ox/calendar
+msgid "Work week starts on"
+msgstr "Work week starts on"
+
+#: apps/io.ox/calendar/settings/timezones/favorite-view.js
+#: module:io.ox/calendar
+msgid "Add timezone"
+msgstr "Add timezone"
+
+#: apps/io.ox/calendar/settings/timezones/favorite-view.js
+#: module:io.ox/calendar
+msgid "Select favorite timezone"
+msgstr "Select favourite timezone"
+
+#: apps/io.ox/calendar/settings/timezones/favorite-view.js
+#: module:io.ox/calendar apps/io.ox/core/folder/actions/add.js
+#: module:io.ox/core apps/io.ox/core/sub/subscriptions.js module:io.ox/core/sub
+#: apps/io.ox/mail/accounts/settings.js module:io.ox/mail/accounts/settings
+#: apps/io.ox/mail/compose/extensions.js module:io.ox/mail
+msgid "Add"
+msgstr "Add"
+
+#: apps/io.ox/calendar/settings/timezones/favorite-view.js
+#: module:io.ox/calendar
+msgid "The selected timezone is already a favorite."
+msgstr "The selected timezone is already a favourite."
+
+#: apps/io.ox/calendar/settings/timezones/pane.js module:io.ox/calendar
+msgid "Favorite timezones"
+msgstr "Favourite timezones"
+
+#: apps/io.ox/calendar/settings/timezones/pane.js module:io.ox/calendar
+msgctxt "app"
+msgid "Favorite timezones"
+msgstr "Favourite timezones"
+
+#: apps/io.ox/calendar/toolbar.js module:io.ox/calendar
+#: apps/io.ox/contacts/mobile-toolbar-actions.js module:io.ox/mail
+#: apps/io.ox/contacts/toolbar.js module:io.ox/contacts
+#: apps/io.ox/files/toolbar.js module:io.ox/files
+#: apps/io.ox/tasks/mobile-toolbar-actions.js module:io.ox/tasks
+#: apps/io.ox/tasks/toolbar.js
+msgid "New"
+msgstr "New"
+
+#: apps/io.ox/calendar/toolbar.js module:io.ox/calendar
+#: apps/io.ox/tasks/edit/view-template.js module:io.ox/tasks/edit
+#: apps/io.ox/tasks/main.js module:io.ox/tasks
+msgid "Status"
+msgstr "Status"
+
+#: apps/io.ox/calendar/toolbar.js module:io.ox/calendar
+msgid "Delete appointment"
+msgstr "Delete appointment"
+
+#. View is used as a noun in the toolbar. Clicking the button opens a popup with options related to the View
+#: apps/io.ox/calendar/toolbar.js module:io.ox/calendar
+#: apps/io.ox/contacts/toolbar.js module:io.ox/contacts
+#: apps/io.ox/core/pim/actions.js module:io.ox/core
+#: apps/io.ox/core/viewer/views/sidebar/fileversionsview.js
+#: module:io.ox/core/viewer apps/io.ox/files/actions.js module:io.ox/files
+#: apps/io.ox/files/toolbar.js apps/io.ox/mail/actions.js module:io.ox/mail
+#: apps/io.ox/mail/toolbar.js apps/io.ox/tasks/toolbar.js
+msgid "View"
+msgstr "View"
+
+#: apps/io.ox/calendar/toolbar.js module:io.ox/calendar
+#: apps/io.ox/files/toolbar.js module:io.ox/files apps/io.ox/mail/toolbar.js
+#: module:io.ox/mail
+msgid "Layout"
+msgstr "Layout"
+
+#: apps/io.ox/calendar/toolbar.js module:io.ox/calendar
+#: apps/io.ox/files/toolbar.js module:io.ox/files apps/io.ox/mail/toolbar.js
+#: module:io.ox/mail
+msgid "List"
+msgstr "List"
+
+#: apps/io.ox/calendar/toolbar.js module:io.ox/calendar
+#: apps/io.ox/contacts/toolbar.js module:io.ox/contacts
+#: apps/io.ox/files/toolbar.js module:io.ox/files apps/io.ox/mail/toolbar.js
+#: module:io.ox/mail apps/io.ox/tasks/toolbar.js
+msgid "Folder view"
+msgstr "Folder view"
+
+#: apps/io.ox/calendar/toolbar.js module:io.ox/calendar
+#: apps/io.ox/contacts/toolbar.js module:io.ox/contacts
+#: apps/io.ox/files/toolbar.js module:io.ox/files apps/io.ox/mail/toolbar.js
+#: module:io.ox/mail apps/io.ox/tasks/toolbar.js
+msgid "Checkboxes"
+msgstr "Checkboxes"
+
+#: apps/io.ox/calendar/toolbar.js module:io.ox/calendar
+msgid "Color scheme"
+msgstr "Colour scheme"
+
+#: apps/io.ox/calendar/toolbar.js module:io.ox/calendar
+msgid "Classic colors"
+msgstr "Classic colours"
+
+#: apps/io.ox/calendar/toolbar.js module:io.ox/calendar
+msgid "Dark colors"
+msgstr "Dark colours"
+
+#: apps/io.ox/calendar/toolbar.js module:io.ox/calendar
+msgid "Custom colors"
+msgstr "Custom colours"
+
+#: apps/io.ox/calendar/util.js module:io.ox/calendar
+msgid "fifth / last"
+msgstr "fifth / last"
+
+#: apps/io.ox/calendar/util.js module:io.ox/calendar
+msgid "first"
+msgstr "first"
+
+#: apps/io.ox/calendar/util.js module:io.ox/calendar
+msgid "second"
+msgstr "second"
+
+#: apps/io.ox/calendar/util.js module:io.ox/calendar
+msgid "third"
+msgstr "third"
+
+#: apps/io.ox/calendar/util.js module:io.ox/calendar
+msgid "fourth"
+msgstr "fourth"
+
+#: apps/io.ox/calendar/util.js module:io.ox/calendar
+msgid "unconfirmed"
+msgstr "unconfirmed"
+
+#: apps/io.ox/calendar/util.js module:io.ox/calendar
+msgid "accepted"
+msgstr "accepted"
+
+#: apps/io.ox/calendar/util.js module:io.ox/calendar
+msgid "declined"
+msgstr "declined"
+
+#: apps/io.ox/calendar/util.js module:io.ox/calendar
+msgid "tentative"
+msgstr "tentative"
+
+#: apps/io.ox/calendar/util.js module:io.ox/calendar
+msgid "no color"
+msgstr "no colour"
+
+#: apps/io.ox/calendar/util.js module:io.ox/calendar
+msgid "light blue"
+msgstr "light blue"
+
+#: apps/io.ox/calendar/util.js module:io.ox/calendar
+msgid "dark blue"
+msgstr "dark blue"
+
+#: apps/io.ox/calendar/util.js module:io.ox/calendar
+msgid "purple"
+msgstr "purple"
+
+#: apps/io.ox/calendar/util.js module:io.ox/calendar
+msgid "pink"
+msgstr "pink"
+
+#: apps/io.ox/calendar/util.js module:io.ox/calendar
+msgid "red"
+msgstr "red"
+
+#: apps/io.ox/calendar/util.js module:io.ox/calendar
+msgid "orange"
+msgstr "orange"
+
+#: apps/io.ox/calendar/util.js module:io.ox/calendar
+msgid "yellow"
+msgstr "yellow"
+
+#: apps/io.ox/calendar/util.js module:io.ox/calendar
+msgid "light green"
+msgstr "light green"
+
+#: apps/io.ox/calendar/util.js module:io.ox/calendar
+msgid "dark green"
+msgstr "dark green"
+
+#: apps/io.ox/calendar/util.js module:io.ox/calendar
+msgid "gray"
+msgstr "gray"
+
+#. superessive of the weekday
+#. will only be used in a form like “Happens every week on $weekday”
+#: apps/io.ox/calendar/util.js module:io.ox/calendar
+msgctxt "superessive"
+msgid "Sunday"
+msgstr "Sunday"
+
+#. superessive of the weekday
+#. will only be used in a form like “Happens every week on $weekday”
+#: apps/io.ox/calendar/util.js module:io.ox/calendar
+msgctxt "superessive"
+msgid "Monday"
+msgstr "Monday"
+
+#. superessive of the weekday
+#. will only be used in a form like “Happens every week on $weekday”
+#: apps/io.ox/calendar/util.js module:io.ox/calendar
+msgctxt "superessive"
+msgid "Tuesday"
+msgstr "Tuesday"
+
+#. superessive of the weekday
+#. will only be used in a form like “Happens every week on $weekday”
+#: apps/io.ox/calendar/util.js module:io.ox/calendar
+msgctxt "superessive"
+msgid "Wednesday"
+msgstr "Wednesday"
+
+#. superessive of the weekday
+#. will only be used in a form like “Happens every week on $weekday”
+#: apps/io.ox/calendar/util.js module:io.ox/calendar
+msgctxt "superessive"
+msgid "Thursday"
+msgstr "Thursday"
+
+#. superessive of the weekday
+#. will only be used in a form like “Happens every week on $weekday”
+#: apps/io.ox/calendar/util.js module:io.ox/calendar
+msgctxt "superessive"
+msgid "Friday"
+msgstr "Friday"
+
+#. superessive of the weekday
+#. will only be used in a form like “Happens every week on $weekday”
+#: apps/io.ox/calendar/util.js module:io.ox/calendar
+msgctxt "superessive"
+msgid "Saturday"
+msgstr "Saturday"
+
+#: apps/io.ox/calendar/util.js module:io.ox/calendar
+#: apps/io.ox/find/date/patterns.js module:io.ox/core apps/io.ox/mail/util.js
+#: apps/io.ox/tasks/util.js module:io.ox/tasks
+#: apps/plugins/portal/birthdays/register.js module:plugins/portal
+msgid "Yesterday"
+msgstr "Yesterday"
+
+#: apps/io.ox/calendar/util.js module:io.ox/calendar apps/io.ox/tasks/util.js
+#: module:io.ox/tasks apps/plugins/portal/birthdays/register.js
+#: module:plugins/portal
+msgid "Tomorrow"
+msgstr "Tomorrow"
+
+#. date intervals for screenreaders
+#. please keep the 'to' do not use dashes here because this text will be spoken by the screenreaders
+#. %1$s is the start date
+#. %2$s is the end date
+#: apps/io.ox/calendar/util.js module:io.ox/calendar
+#, c-format
+msgid "%1$s to %2$s"
+msgstr "%1$s to %2$s"
+
+#: apps/io.ox/calendar/util.js module:io.ox/calendar
+msgid "Whole day"
+msgstr "Whole day"
+
+#. General duration (nominative case): X days
+#. %d is the number of days
+#: apps/io.ox/calendar/util.js module:io.ox/calendar apps/io.ox/core/date.js
+#: module:io.ox/core
+#, c-format
+msgid "%d day"
+msgid_plural "%d days"
+msgstr[0] "%d day"
+msgstr[1] "%d days"
+
+#: apps/io.ox/calendar/util.js module:io.ox/calendar
+msgid "%1$d Minute"
+msgid_plural "%1$d Minutes"
+msgstr[0] "%1$d Minute"
+msgstr[1] "%1$d Minutes"
+
+#: apps/io.ox/calendar/util.js module:io.ox/calendar
+msgid "%1$d Hour"
+msgid_plural "%1$d Hours"
+msgstr[0] "%1$d Hour"
+msgstr[1] "%1$d Hours"
+
+#: apps/io.ox/calendar/util.js module:io.ox/calendar
+msgid "%1$d Day"
+msgid_plural "%1$d Days"
+msgstr[0] "%1$d Day"
+msgstr[1] "%1$d Days"
+
+#: apps/io.ox/calendar/util.js module:io.ox/calendar
+msgid "%1$d Week"
+msgid_plural "%1$d Weeks"
+msgstr[0] "%1$d Week"
+msgstr[1] "%1$d Weeks"
+
+#. recurrence string
+#. used to concatenate two weekdays, like Monday and Tuesday
+#. make sure that the leading and trailing spaces are also in the translation
+#: apps/io.ox/calendar/util.js module:io.ox/calendar
+msgid " and "
+msgstr " and "
+
+#. This delimiter is used to concatenate a list of string
+#. Example: Monday, Tuesday, Wednesday
+#. make sure, that the trailing space is also in the translation
+#: apps/io.ox/calendar/util.js module:io.ox/calendar
+msgid ", "
+msgstr ", "
+
+#. recurrence string
+#. %1$d: numeric
+#: apps/io.ox/calendar/util.js module:io.ox/calendar
+msgctxt "daily"
+msgid "Every day."
+msgid_plural "Every %1$d days."
+msgstr[0] "Every day."
+msgstr[1] "Every %1$d days."
+
+#. recurrence string
+#. %1$d: numeric
+#: apps/io.ox/calendar/util.js module:io.ox/calendar
+msgctxt "weekly"
+msgid "Every day."
+msgid_plural "Every %1$d weeks on all days."
+msgstr[0] "Every day."
+msgstr[1] "Every %1$d weeks on all days."
+
+#. recurrence string
+#. %1$d: numeric
+#: apps/io.ox/calendar/util.js module:io.ox/calendar
+msgctxt "weekly"
+msgid "On workdays."
+msgid_plural "Every %1$d weeks on workdays."
+msgstr[0] "On workdays."
+msgstr[1] "Every %1$d weeks on workdays."
+
+#. recurrence string
+#. %1$d: numeric
+#: apps/io.ox/calendar/util.js module:io.ox/calendar
+msgctxt "weekly"
+msgid "Every weekend."
+msgid_plural "Every %1$d weeks on weekends."
+msgstr[0] "Every weekend."
+msgstr[1] "Every %1$d weeks on weekends."
+
+#: apps/io.ox/calendar/util.js module:io.ox/calendar
+msgid "Never."
+msgstr "Never."
+
+#. recurrence string
+#. %1$d: numeric
+#. %2$s: day string, e.g. "Friday" or "Monday, Tuesday, Wednesday"
+#. day string will be in "superessive" form if %1$d >= 2; nominative if %1$d == 1
+#: apps/io.ox/calendar/util.js module:io.ox/calendar
+msgctxt "weekly"
+msgid "Every %2$s."
+msgid_plural "Every %1$d weeks on %2$s."
+msgstr[0] "Every %2$s."
+msgstr[1] "Every %1$d weeks on %2$s."
+
+#. recurrence string
+#. %1$d: numeric, interval
+#. %2$d: numeric, day in month
+#. Example: Every 5 months on day 18
+#: apps/io.ox/calendar/util.js module:io.ox/calendar
+msgctxt "monthly"
+msgid "Every month on day %2$d."
+msgid_plural "Every %1$d months on day %2$d."
+msgstr[0] "Every month on day %2$d."
+msgstr[1] "Every %1$d months on day %2$d."
+
+#. recurrence string
+#. %1$d: numeric, interval
+#. %2$s: count string, e.g. first, second, or last
+#. %3$s: day string, e.g. Monday
+#. Example Every 3 months on the second Tuesday
+#: apps/io.ox/calendar/util.js module:io.ox/calendar
+msgctxt "monthly"
+msgid "Every month on the %2$s %3$s."
+msgid_plural "Every %1$d months on the %2$s %3$s."
+msgstr[0] "Every month on the %2$s %3$s."
+msgstr[1] "Every %1$d months on the %2$s %3$s."
+
+#. recurrence string
+#. %1$s: Month nane, e.g. January
+#. %2$d: Date, numeric, e.g. 29
+#. Example: Every year in December on day 3
+#: apps/io.ox/calendar/util.js module:io.ox/calendar
+msgid "Every year in %1$s on day %2$d."
+msgstr "Every year in %1$s on day %2$d."
+
+#. recurrence string
+#. %1$s: count string, e.g. first, second, or last
+#. %2$s: day string, e.g. Monday
+#. %3$s: month nane, e.g. January
+#. Example: Every year on the first Tuesday in December
+#: apps/io.ox/calendar/util.js module:io.ox/calendar
+msgid "Every year on the %1$s %2$s in %3$d."
+msgstr "Every year on the %1$s %2$s in %3$d."
+
+#: apps/io.ox/calendar/util.js module:io.ox/calendar
+msgid "The series ends on %1$s."
+msgstr "The series ends on %1$s."
+
+#: apps/io.ox/calendar/util.js module:io.ox/calendar
+msgid "The series ends after one occurrence."
+msgid_plural "The series ends after %1$d occurences."
+msgstr[0] "The series ends after one occurrence."
+msgstr[1] "The series ends after %1$d occurences."
+
+#: apps/io.ox/calendar/util.js module:io.ox/calendar
+msgid "The series never ends."
+msgstr "The series never ends."
+
+#: apps/io.ox/calendar/util.js module:io.ox/calendar
+msgid ""
+"By changing the date of this appointment you are creating an appointment "
+"exception to the series."
+msgstr ""
+"By changing the date of this appointment you are creating an appointment "
+"exception to the series."
+
+#: apps/io.ox/calendar/util.js module:io.ox/calendar
+msgid "Create exception"
+msgstr "Create exception"
+
+#: apps/io.ox/calendar/util.js module:io.ox/calendar
+msgid ""
+"Do you want to edit the whole series or just one appointment within the "
+"series?"
+msgstr ""
+"Do you want to edit the whole series or just one appointment within the "
+"series?"
+
+#: apps/io.ox/calendar/view-detail.js module:io.ox/calendar
+msgid ""
+"This appointment is an exception. Changing the series does not affect "
+"exceptions."
+msgstr ""
+"This appointment is an exception. Changing the series does not affect "
+"exceptions."
+
+#: apps/io.ox/calendar/view-detail.js module:io.ox/calendar
+msgid "Direct link"
+msgstr "Direct link"
+
+#. %1$s is an appointment location (e.g. a room, a telco line, a company, a city)
+#. This fragment appears within a long string for screen readers.
+#. Some languages (e.g. German) might need to translate "location:".
+#: apps/io.ox/calendar/view-grid-template.js module:io.ox/calendar
+msgctxt "a11y"
+msgid "at %1$s"
+msgstr "at %1$s"
+
+#: apps/io.ox/calendar/week/perspective.js module:io.ox/calendar
+msgid "Calendar Day View"
+msgstr "Calendar Day View"
+
+#: apps/io.ox/calendar/week/perspective.js module:io.ox/calendar
+msgid "Calendar Workweek View"
+msgstr "Calendar Workweek View"
+
+#: apps/io.ox/calendar/week/perspective.js module:io.ox/calendar
+msgid "Calendar Week View"
+msgstr "Calendar Week View"
+
+#: apps/io.ox/calendar/week/perspective.js module:io.ox/calendar
+msgid "Appointment list"
+msgstr "Appointment list"
+
+#. %1$n is the maximum number of appointments
+#: apps/io.ox/calendar/week/view.js module:io.ox/calendar
+msgid ""
+"There are more than %n appointments in the current calendar. Some features "
+"are disabled due to performance reasons."
+msgstr ""
+"There are more than %n appointments in the current calendar. Some features "
+"are disabled due to performance reasons."
+
+#: apps/io.ox/calendar/week/view.js module:io.ox/calendar
+msgid "Manage favorites"
+msgstr "Manage favourites"
+
+#: apps/io.ox/calendar/week/view.js module:io.ox/calendar
+msgid "Doubleclick in this row for whole day appointment"
+msgstr "Double click in this row for a whole day appointment"
+
+#: apps/io.ox/calendar/week/view.js module:io.ox/calendar
+msgid "Next Week"
+msgstr "Next Week"
+
+#: apps/io.ox/calendar/week/view.js module:io.ox/calendar
+msgid "Previous Week"
+msgstr "Previous Week"
+
+#: apps/io.ox/calendar/week/view.js module:io.ox/calendar
+msgid "Create all-day appointment"
+msgstr "Create all-day appointment"
+
+#: apps/io.ox/contacts/actions.js module:io.ox/contacts
+msgid "Contacts have been moved"
+msgstr "Contacts have been moved"
+
+#: apps/io.ox/contacts/actions.js module:io.ox/contacts
+msgid "Contact has been moved"
+msgstr "Contact has been moved"
+
+#: apps/io.ox/contacts/actions.js module:io.ox/contacts
+#: apps/io.ox/contacts/mobile-toolbar-actions.js module:io.ox/mail
+#: apps/io.ox/contacts/toolbar.js apps/io.ox/files/actions.js
+#: module:io.ox/files apps/io.ox/files/toolbar.js apps/io.ox/mail/actions.js
+#: apps/io.ox/mail/mobile-toolbar-actions.js apps/io.ox/mail/toolbar.js
+msgid "Copy"
+msgstr "Copy"
+
+#: apps/io.ox/contacts/actions.js module:io.ox/contacts
+msgid "Contacts have been copied"
+msgstr "Contacts have been copied"
+
+#: apps/io.ox/contacts/actions.js module:io.ox/contacts
+msgid "Contact has been copied"
+msgstr "Contact has been copied"
+
+#: apps/io.ox/contacts/actions.js module:io.ox/contacts
+#: apps/io.ox/contacts/distrib/create-dist-view.js
+#: apps/io.ox/mail/vacationnotice/settings/model.js module:io.ox/mail
+#: apps/io.ox/tasks/edit/view-template.js module:io.ox/tasks/edit
+msgid "Add contact"
+msgstr "Add contact"
+
+#: apps/io.ox/contacts/actions.js module:io.ox/contacts
+msgid "Add distribution list"
+msgstr "Add distribution list"
+
+#: apps/io.ox/contacts/actions.js module:io.ox/contacts
+#: apps/io.ox/mail/actions.js module:io.ox/mail
+msgid "Add to address book"
+msgstr "Add to address book"
+
+#: apps/io.ox/contacts/actions.js module:io.ox/contacts
+#: apps/io.ox/contacts/mobile-toolbar-actions.js module:io.ox/mail
+#: apps/io.ox/contacts/toolbar.js
+msgid "Send mail"
+msgstr "Send email"
+
+#: apps/io.ox/contacts/actions.js module:io.ox/contacts
+#: apps/io.ox/contacts/mobile-toolbar-actions.js module:io.ox/mail
+#: apps/io.ox/contacts/toolbar.js
+msgid "Send as vCard"
+msgstr "Send as vCard"
+
+#: apps/io.ox/contacts/actions.js module:io.ox/contacts
+#: apps/io.ox/contacts/mobile-toolbar-actions.js module:io.ox/mail
+#: apps/io.ox/contacts/toolbar.js apps/io.ox/mail/actions.js
+msgid "Invite to appointment"
+msgstr "Invite to appointment"
+
+#: apps/io.ox/contacts/actions.js module:io.ox/contacts
+#: apps/io.ox/contacts/toolbar.js apps/io.ox/core/viewer/views/toolbarview.js
+#: module:io.ox/core apps/io.ox/files/actions.js module:io.ox/files
+#: apps/io.ox/files/toolbar.js apps/io.ox/mail/actions.js module:io.ox/mail
+#: apps/io.ox/mail/toolbar.js
+msgid "Add to portal"
+msgstr "Add to portal"
+
+#: apps/io.ox/contacts/actions.js module:io.ox/contacts
+msgid "Share your contacts"
+msgstr "Share your contacts"
+
+#: apps/io.ox/contacts/actions/addToPortal.js module:io.ox/mail
+msgid "This distribution list has been added to the portal"
+msgstr "This distribution list has been added to the portal"
+
+#: apps/io.ox/contacts/actions/delete.js module:io.ox/contacts
+msgid "Do you really want to delete these items?"
+msgstr "Do you really want to delete these items?"
+
+#: apps/io.ox/contacts/actions/delete.js module:io.ox/contacts
+msgid "Do you really want to delete this distribution list?"
+msgstr "Do you really want to delete this distribution list?"
+
+#: apps/io.ox/contacts/actions/delete.js module:io.ox/contacts
+msgid "Do you really want to delete this contact?"
+msgstr "Do you really want to delete this contact?"
+
+#: apps/io.ox/contacts/actions/print.js module:io.ox/contacts
+msgid "Print preview"
+msgstr "Print preview"
+
+#: apps/io.ox/contacts/actions/print.js module:io.ox/contacts
+#: apps/io.ox/contacts/print.js
+msgid "Phone list"
+msgstr "Phone list"
+
+#. the user selects, whether to print a simple phonelist or a detailed contact list.
+#: apps/io.ox/contacts/actions/print.js module:io.ox/contacts
+msgctxt "contact-print-dialog"
+msgid "Details"
+msgstr "Details"
+
+#: apps/io.ox/contacts/actions/print.js module:io.ox/contacts
+msgid "Select print layout"
+msgstr "Select print layout"
+
+#: apps/io.ox/contacts/addressbook/popup.js module:io.ox/contacts
+#: apps/io.ox/contacts/common-extensions.js apps/io.ox/contacts/main.js
+#: apps/io.ox/contacts/model.js apps/io.ox/contacts/view-detail.js
+#: apps/io.ox/participants/views.js module:io.ox/core
+msgid "Distribution list"
+msgstr "Distribution list"
+
+#: apps/io.ox/contacts/addressbook/popup.js module:io.ox/contacts
+#: apps/io.ox/core/folder/extensions.js module:io.ox/core
+msgid "My address books"
+msgstr "My address books"
+
+#: apps/io.ox/contacts/addressbook/popup.js module:io.ox/contacts
+#: apps/io.ox/core/folder/extensions.js module:io.ox/core
+msgid "Public address books"
+msgstr "Public address books"
+
+#: apps/io.ox/contacts/addressbook/popup.js module:io.ox/contacts
+#: apps/io.ox/core/folder/extensions.js module:io.ox/core
+msgid "Shared address books"
+msgstr "Shared address books"
+
+#: apps/io.ox/contacts/addressbook/popup.js module:io.ox/contacts
+#: apps/io.ox/mail/compose/extensions.js module:io.ox/mail
+msgid "Select contacts"
+msgstr "Select contacts"
+
+#: apps/io.ox/contacts/addressbook/popup.js module:io.ox/contacts
+msgid "Departments"
+msgstr "Departments"
 
 #: apps/io.ox/contacts/addressbook/popup.js module:io.ox/contacts
 #: apps/io.ox/core/desktop.js module:io.ox/core apps/io.ox/core/main.js
@@ -8240,18 +2341,1139 @@
 msgid "Search"
 msgstr "Search"
 
-#: apps/io.ox/find/view-facets.js module:io.ox/core
-msgid "Search facets"
-msgstr "Search facets"
-
-#: apps/io.ox/find/main.js module:io.ox/core
-msgid "Search in all folders"
-msgstr "Search in all folders"
-
-<<<<<<< HEAD
-#: apps/io.ox/files/view-options.js module:io.ox/files
-msgid "Search results"
-msgstr "Search results"
+#: apps/io.ox/contacts/addressbook/popup.js module:io.ox/contacts
+#: apps/io.ox/search/facets/extensions.js module:io.ox/core
+msgid "All folders"
+msgstr "All folders"
+
+#: apps/io.ox/contacts/addressbook/popup.js module:io.ox/contacts
+msgid "All distribution lists"
+msgstr "All distribution lists"
+
+#: apps/io.ox/contacts/addressbook/popup.js module:io.ox/contacts
+msgid "All groups"
+msgstr "All groups"
+
+#. empty message for list view
+#: apps/io.ox/contacts/addressbook/popup.js module:io.ox/contacts
+#: apps/io.ox/mail/common-extensions.js module:io.ox/mail
+msgid "Empty"
+msgstr "Empty"
+
+#. Context: Add selected contacts; German "Auswählen", for example
+#: apps/io.ox/contacts/addressbook/popup.js module:io.ox/contacts
+msgctxt "select-contacts"
+msgid "Select"
+msgstr "Select"
+
+#. %1$d is number of selected items (addresses/groups) in the list
+#: apps/io.ox/contacts/addressbook/popup.js module:io.ox/contacts
+msgid "%1$d item selected"
+msgid_plural "%1$d items selected"
+msgstr[0] "%1$d item selected"
+msgstr[1] "%1$d items selected"
+
+#. %1$d is number of selected addresses
+#: apps/io.ox/contacts/addressbook/popup.js module:io.ox/contacts
+msgid "%1$d address selected"
+msgid_plural "%1$d addresses selected"
+msgstr[0] "%1$d address selected"
+msgstr[1] "%1$d addresses selected"
+
+#: apps/io.ox/contacts/detail/main.js module:io.ox/contacts
+msgid "Distribution List Details"
+msgstr "Distribution List Details"
+
+#: apps/io.ox/contacts/detail/main.js module:io.ox/contacts
+#: apps/io.ox/contacts/main.js apps/io.ox/contacts/view-detail.js
+msgid "Contact Details"
+msgstr "Contact Details"
+
+#: apps/io.ox/contacts/distrib/create-dist-view.js module:io.ox/contacts
+msgid "Create list"
+msgstr "Create list"
+
+#: apps/io.ox/contacts/distrib/create-dist-view.js module:io.ox/contacts
+#: apps/io.ox/contacts/distrib/main.js
+msgid "Edit distribution list"
+msgstr "Edit distribution list"
+
+#: apps/io.ox/contacts/distrib/create-dist-view.js module:io.ox/contacts
+#: apps/io.ox/contacts/view-detail.js
+msgid "This list has no members yet"
+msgstr "This list has no members yet"
+
+#: apps/io.ox/contacts/distrib/create-dist-view.js module:io.ox/contacts
+msgid ""
+"To add contacts manually, just provide a valid email address (e.g john."
+"doe@example.com or \"John Doe\" <jd@example.com>)"
+msgstr ""
+"To add contacts manually, provide a valid email address (e.g john."
+"doe@example.com or \"John Doe\" <jd@example.com>)"
+
+#: apps/io.ox/contacts/distrib/main.js module:io.ox/contacts
+msgid "Distribution List"
+msgstr "Distribution List"
+
+#: apps/io.ox/contacts/distrib/main.js module:io.ox/contacts
+msgid "Failed to save distribution list."
+msgstr "Failed to save distribution list."
+
+#: apps/io.ox/contacts/edit/main.js module:io.ox/contacts
+msgid "Edit Contact"
+msgstr "Edit Contact"
+
+#: apps/io.ox/contacts/edit/main.js module:io.ox/contacts
+msgid "Create contact"
+msgstr "Create contact"
+
+#: apps/io.ox/contacts/edit/main.js module:io.ox/contacts
+#: apps/io.ox/contacts/toolbar.js
+msgid "Edit contact"
+msgstr "Edit contact"
+
+#: apps/io.ox/contacts/edit/main.js module:io.ox/contacts
+msgid "Some fields contain invalid data"
+msgstr "Some fields contain invalid data"
+
+#: apps/io.ox/contacts/edit/main.js module:io.ox/contacts
+msgid "New contact"
+msgstr "New contact"
+
+#: apps/io.ox/contacts/edit/main.js module:io.ox/contacts
+#: apps/io.ox/mail/detail/links.js module:io.ox/mail
+msgid "Contact"
+msgstr "Contact"
+
+#. vcard (electronic business card) field
+#: apps/io.ox/contacts/edit/view-form.js module:io.ox/contacts
+#: apps/io.ox/contacts/print-details.js
+msgid "Personal information"
+msgstr "Personal information"
+
+#: apps/io.ox/contacts/edit/view-form.js module:io.ox/contacts
+msgid "Messaging"
+msgstr "Messaging"
+
+#: apps/io.ox/contacts/edit/view-form.js module:io.ox/contacts
+msgid "Phone & fax numbers"
+msgstr "Phone & fax numbers"
+
+#: apps/io.ox/contacts/edit/view-form.js module:io.ox/contacts
+msgid "Home address"
+msgstr "Home address"
+
+#: apps/io.ox/contacts/edit/view-form.js module:io.ox/contacts
+#: apps/plugins/halo/xing/register.js module:plugins/portal
+msgid "Business address"
+msgstr "Business address"
+
+#: apps/io.ox/contacts/edit/view-form.js module:io.ox/contacts
+msgid "Other address"
+msgstr "Other address"
+
+#: apps/io.ox/contacts/edit/view-form.js module:io.ox/contacts
+msgid "Job description"
+msgstr "Job description"
+
+#: apps/io.ox/contacts/edit/view-form.js module:io.ox/contacts
+msgid "User fields"
+msgstr "User fields"
+
+#. Format of addresses
+#. %1$s is the street
+#. %2$s is the postal code
+#. %3$s is the city
+#. %4$s is the state
+#. %5$s is the country
+#: apps/io.ox/contacts/edit/view-form.js module:io.ox/contacts
+#: apps/io.ox/contacts/view-detail.js apps/plugins/halo/xing/register.js
+#: module:plugins/portal
+msgid ""
+"%1$s\n"
+"%2$s %3$s\n"
+"%4$s\n"
+"%5$s"
+msgstr ""
+"%1$s\n"
+"%2$s %3$s\n"
+"%4$s\n"
+"%5$s"
+
+#: apps/io.ox/contacts/edit/view-form.js module:io.ox/contacts
+#: apps/io.ox/core/settings/user.js
+msgid "Show all fields"
+msgstr "Show all fields"
+
+#: apps/io.ox/contacts/main.js module:io.ox/contacts
+msgid "Empty name and description found."
+msgstr "Empty name and description found."
+
+#: apps/io.ox/contacts/main.js module:io.ox/contacts
+msgid "Edit to set a name."
+msgstr "Edit to set a name."
+
+#: apps/io.ox/contacts/main.js module:io.ox/contacts
+msgid "Couldn't load contact data."
+msgstr "Could not load contact data."
+
+#: apps/io.ox/contacts/main.js module:io.ox/contacts
+msgid "Contacts"
+msgstr "Contacts"
+
+#: apps/io.ox/contacts/main.js module:io.ox/contacts
+msgid "Contacts toolbar"
+msgstr "Contacts tool bar"
+
+#: apps/io.ox/contacts/model.js module:io.ox/contacts
+msgid "Files can not be uploaded, because quota exceeded."
+msgstr "Files cannot be uploaded, because quota has been exceeded."
+
+#: apps/io.ox/contacts/model.js module:io.ox/contacts
+msgid "Please set day and month properly"
+msgstr "Please set day and month properly"
+
+#: apps/io.ox/contacts/model.js module:io.ox/contacts
+msgid "Display name"
+msgstr "Display name"
+
+#: apps/io.ox/contacts/model.js module:io.ox/contacts
+#: apps/plugins/portal/xing/register.js module:plugins/portal
+#: apps/plugins/wizards/mandatory/main.js module:io.ox/wizards/firstStart
+msgid "First name"
+msgstr "First name"
+
+#: apps/io.ox/contacts/model.js module:io.ox/contacts
+#: apps/plugins/portal/xing/register.js module:plugins/portal
+#: apps/plugins/wizards/mandatory/main.js module:io.ox/wizards/firstStart
+msgid "Last name"
+msgstr "Last name"
+
+#: apps/io.ox/contacts/model.js module:io.ox/contacts
+msgid "Middle name"
+msgstr "Middle name"
+
+#: apps/io.ox/contacts/model.js module:io.ox/contacts
+msgid "Suffix"
+msgstr "Suffix"
+
+#: apps/io.ox/contacts/model.js module:io.ox/contacts
+msgctxt "salutation"
+msgid "Title"
+msgstr "Title"
+
+#: apps/io.ox/contacts/model.js module:io.ox/contacts
+msgid "Street"
+msgstr "Street"
+
+#: apps/io.ox/contacts/model.js module:io.ox/contacts
+msgid "Postcode"
+msgstr "Postcode"
+
+#: apps/io.ox/contacts/model.js module:io.ox/contacts
+msgid "Town"
+msgstr "Town"
+
+#: apps/io.ox/contacts/model.js module:io.ox/contacts
+msgid "State"
+msgstr "State"
+
+#: apps/io.ox/contacts/model.js module:io.ox/contacts
+msgid "Country"
+msgstr "Country"
+
+#. vcard (electronic business card) field
+#: apps/io.ox/contacts/model.js module:io.ox/contacts
+#: apps/io.ox/contacts/print-details.js apps/plugins/halo/xing/register.js
+#: module:plugins/portal
+msgid "Date of birth"
+msgstr "Date of birth"
+
+#: apps/io.ox/contacts/model.js module:io.ox/contacts
+msgid "Marital status"
+msgstr "Marital status"
+
+#: apps/io.ox/contacts/model.js module:io.ox/contacts
+msgid "Children"
+msgstr "Children"
+
+#: apps/io.ox/contacts/model.js module:io.ox/contacts
+msgid "Profession"
+msgstr "Profession"
+
+#: apps/io.ox/contacts/model.js module:io.ox/contacts
+msgid "Nickname"
+msgstr "Nickname"
+
+#: apps/io.ox/contacts/model.js module:io.ox/contacts
+msgid "Spouse's name"
+msgstr "Spouse's name"
+
+#: apps/io.ox/contacts/model.js module:io.ox/contacts
+msgid "Anniversary"
+msgstr "Anniversary"
+
+#: apps/io.ox/contacts/model.js module:io.ox/contacts
+#: apps/io.ox/contacts/print.js
+msgid "Department"
+msgstr "Department"
+
+#: apps/io.ox/contacts/model.js module:io.ox/contacts
+msgid "Position"
+msgstr "Position"
+
+#: apps/io.ox/contacts/model.js module:io.ox/contacts
+msgid "Employee type"
+msgstr "Employee type"
+
+#: apps/io.ox/contacts/model.js module:io.ox/contacts
+msgid "Room number"
+msgstr "Room number"
+
+#: apps/io.ox/contacts/model.js module:io.ox/contacts
+msgid "Employee ID"
+msgstr "Employee ID"
+
+#: apps/io.ox/contacts/model.js module:io.ox/contacts
+msgid "Sales Volume"
+msgstr "Sales volume"
+
+#: apps/io.ox/contacts/model.js module:io.ox/contacts
+msgid "TAX ID"
+msgstr "TAX ID"
+
+#: apps/io.ox/contacts/model.js module:io.ox/contacts
+msgid "Commercial Register"
+msgstr "Commercial register"
+
+#: apps/io.ox/contacts/model.js module:io.ox/contacts
+msgid "Branches"
+msgstr "Branches"
+
+#: apps/io.ox/contacts/model.js module:io.ox/contacts
+msgid "Business category"
+msgstr "Business category"
+
+#: apps/io.ox/contacts/model.js module:io.ox/contacts apps/io.ox/core/yell.js
+#: module:io.ox/core
+msgid "Info"
+msgstr "Info"
+
+#: apps/io.ox/contacts/model.js module:io.ox/contacts
+msgid "Manager"
+msgstr "Manager"
+
+#: apps/io.ox/contacts/model.js module:io.ox/contacts
+msgid "Assistant"
+msgstr "Assistant"
+
+#: apps/io.ox/contacts/model.js module:io.ox/contacts
+msgid "Phone (business)"
+msgstr "Phone (business)"
+
+#: apps/io.ox/contacts/model.js module:io.ox/contacts
+msgid "Phone (business alt)"
+msgstr "Phone (business alt)"
+
+#: apps/io.ox/contacts/model.js module:io.ox/contacts
+msgid "Fax"
+msgstr "Fax"
+
+#: apps/io.ox/contacts/model.js module:io.ox/contacts
+msgid "Telephone callback"
+msgstr "Telephone callback"
+
+#: apps/io.ox/contacts/model.js module:io.ox/contacts
+msgid "Phone (car)"
+msgstr "Phone (car)"
+
+#: apps/io.ox/contacts/model.js module:io.ox/contacts
+msgid "Phone (company)"
+msgstr "Phone (company)"
+
+#: apps/io.ox/contacts/model.js module:io.ox/contacts
+msgid "Phone (home)"
+msgstr "Phone (home)"
+
+#: apps/io.ox/contacts/model.js module:io.ox/contacts
+msgid "Phone (home alt)"
+msgstr "Phone (home alt)"
+
+#: apps/io.ox/contacts/model.js module:io.ox/contacts
+msgid "Fax (Home)"
+msgstr "Fax (Home)"
+
+#. vcard (electronic business card) field
+#: apps/io.ox/contacts/model.js module:io.ox/contacts
+#: apps/io.ox/contacts/print-details.js apps/io.ox/contacts/print.js
+#: apps/io.ox/onboarding/clients/extensions.js module:io.ox/core/onboarding
+msgid "Cell phone"
+msgstr "Cell phone"
+
+#: apps/io.ox/contacts/model.js module:io.ox/contacts
+msgid "Cell phone (alt)"
+msgstr "Cell phone (alt)"
+
+#: apps/io.ox/contacts/model.js module:io.ox/contacts
+msgid "Phone (other)"
+msgstr "Phone (other)"
+
+#: apps/io.ox/contacts/model.js module:io.ox/contacts
+msgid "Fax (alt)"
+msgstr "Fax (alt)"
+
+#: apps/io.ox/contacts/model.js module:io.ox/contacts
+msgid "Email 1 / Phone number"
+msgstr "Email 1 / Phone number"
+
+#: apps/io.ox/contacts/model.js module:io.ox/contacts
+msgid "Email 1"
+msgstr "Email 1"
+
+#: apps/io.ox/contacts/model.js module:io.ox/contacts
+msgid "Email 2"
+msgstr "Email 2"
+
+#: apps/io.ox/contacts/model.js module:io.ox/contacts
+msgid "Email 3"
+msgstr "Email 3"
+
+#: apps/io.ox/contacts/model.js module:io.ox/contacts
+#: apps/io.ox/onboarding/clients/config.js module:io.ox/core/onboarding
+#: apps/plugins/portal/rss/register.js module:io.ox/portal
+msgid "URL"
+msgstr "URL"
+
+#: apps/io.ox/contacts/model.js module:io.ox/contacts
+msgid "Telephone (ISDN)"
+msgstr "Telephone (ISDN)"
+
+#: apps/io.ox/contacts/model.js module:io.ox/contacts
+msgid "Pager"
+msgstr "Pager"
+
+#: apps/io.ox/contacts/model.js module:io.ox/contacts
+msgid "Telephone primary"
+msgstr "Telephone primary"
+
+#: apps/io.ox/contacts/model.js module:io.ox/contacts
+msgid "Telephone radio"
+msgstr "Telephone radio"
+
+#: apps/io.ox/contacts/model.js module:io.ox/contacts
+msgid "Telex"
+msgstr "Telex"
+
+#: apps/io.ox/contacts/model.js module:io.ox/contacts
+msgid "TTY/TDD"
+msgstr "TTY/TDD"
+
+#: apps/io.ox/contacts/model.js module:io.ox/contacts
+msgid "Instant Messenger 1"
+msgstr "Instant Messenger 1"
+
+#: apps/io.ox/contacts/model.js module:io.ox/contacts
+msgid "Instant Messenger 2"
+msgstr "Instant Messenger 2"
+
+#: apps/io.ox/contacts/model.js module:io.ox/contacts
+msgid "IP phone"
+msgstr "IP phone"
+
+#: apps/io.ox/contacts/model.js module:io.ox/contacts
+msgid "Phone (assistant)"
+msgstr "Phone (assistant)"
+
+#: apps/io.ox/contacts/model.js module:io.ox/contacts
+msgid "Company"
+msgstr "Company"
+
+#: apps/io.ox/contacts/model.js module:io.ox/contacts
+msgid "Image 1"
+msgstr "Image 1"
+
+#: apps/io.ox/contacts/model.js module:io.ox/contacts
+msgid "Optional 01"
+msgstr "Optional 01"
+
+#: apps/io.ox/contacts/model.js module:io.ox/contacts
+msgid "Optional 02"
+msgstr "Optional 02"
+
+#: apps/io.ox/contacts/model.js module:io.ox/contacts
+msgid "Optional 03"
+msgstr "Optional 03"
+
+#: apps/io.ox/contacts/model.js module:io.ox/contacts
+msgid "Optional 04"
+msgstr "Optional 04"
+
+#: apps/io.ox/contacts/model.js module:io.ox/contacts
+msgid "Optional 05"
+msgstr "Optional 05"
+
+#: apps/io.ox/contacts/model.js module:io.ox/contacts
+msgid "Optional 06"
+msgstr "Optional 06"
+
+#: apps/io.ox/contacts/model.js module:io.ox/contacts
+msgid "Optional 07"
+msgstr "Optional 07"
+
+#: apps/io.ox/contacts/model.js module:io.ox/contacts
+msgid "Optional 08"
+msgstr "Optional 08"
+
+#: apps/io.ox/contacts/model.js module:io.ox/contacts
+msgid "Optional 09"
+msgstr "Optional 09"
+
+#: apps/io.ox/contacts/model.js module:io.ox/contacts
+msgid "Optional 10"
+msgstr "Optional 10"
+
+#: apps/io.ox/contacts/model.js module:io.ox/contacts
+msgid "Optional 11"
+msgstr "Optional 11"
+
+#: apps/io.ox/contacts/model.js module:io.ox/contacts
+msgid "Optional 12"
+msgstr "Optional 12"
+
+#: apps/io.ox/contacts/model.js module:io.ox/contacts
+msgid "Optional 13"
+msgstr "Optional 13"
+
+#: apps/io.ox/contacts/model.js module:io.ox/contacts
+msgid "Optional 14"
+msgstr "Optional 14"
+
+#: apps/io.ox/contacts/model.js module:io.ox/contacts
+msgid "Optional 15"
+msgstr "Optional 15"
+
+#: apps/io.ox/contacts/model.js module:io.ox/contacts
+msgid "Optional 16"
+msgstr "Optional 16"
+
+#: apps/io.ox/contacts/model.js module:io.ox/contacts
+msgid "Optional 17"
+msgstr "Optional 17"
+
+#: apps/io.ox/contacts/model.js module:io.ox/contacts
+msgid "Optional 18"
+msgstr "Optional 18"
+
+#: apps/io.ox/contacts/model.js module:io.ox/contacts
+msgid "Optional 19"
+msgstr "Optional 19"
+
+#: apps/io.ox/contacts/model.js module:io.ox/contacts
+msgid "Optional 20"
+msgstr "Optional 20"
+
+#: apps/io.ox/contacts/model.js module:io.ox/contacts
+msgid "Links"
+msgstr "Links"
+
+#: apps/io.ox/contacts/model.js module:io.ox/contacts
+msgid "Mark as distributionlist"
+msgstr "Mark as distribution list"
+
+#: apps/io.ox/contacts/model.js module:io.ox/contacts
+msgid "Default address"
+msgstr "Default address"
+
+#: apps/io.ox/contacts/model.js module:io.ox/contacts
+msgid "Address Home"
+msgstr "Address Home"
+
+#: apps/io.ox/contacts/model.js module:io.ox/contacts
+msgid "Address Business"
+msgstr "Address Business"
+
+#: apps/io.ox/contacts/model.js module:io.ox/contacts
+msgid "Address Other"
+msgstr "Address Other"
+
+#: apps/io.ox/contacts/model.js module:io.ox/contacts
+msgid "This contact is private and cannot be shared"
+msgstr "This contact is private and cannot be shared"
+
+#. vcard (electronic business card) field
+#: apps/io.ox/contacts/print-details.js module:io.ox/contacts
+#: apps/io.ox/contacts/print.js
+msgid "Phone"
+msgstr "Phone"
+
+#. vcard (electronic business card) field
+#: apps/io.ox/contacts/print-details.js module:io.ox/contacts
+#: apps/io.ox/contacts/print.js
+msgid "Email"
+msgstr "Email"
+
+#. vcard (electronic business card) field
+#: apps/io.ox/contacts/print-details.js module:io.ox/contacts
+#: apps/io.ox/contacts/view-detail.js
+msgid "Business Address"
+msgstr "Business Address"
+
+#. vcard (electronic business card) field
+#: apps/io.ox/contacts/print-details.js module:io.ox/contacts
+#: apps/io.ox/contacts/view-detail.js
+msgid "Home Address"
+msgstr "Home Address"
+
+#. vcard (electronic business card) field
+#: apps/io.ox/contacts/print-details.js module:io.ox/contacts
+#: apps/io.ox/contacts/view-detail.js
+msgid "Other Address"
+msgstr "Other Address"
+
+#. vcard (electronic business card) field
+#: apps/io.ox/contacts/print-details.js module:io.ox/contacts
+msgid "Business"
+msgstr "Business"
+
+#. vcard (electronic business card) field
+#: apps/io.ox/contacts/print-details.js module:io.ox/contacts
+msgid "Home"
+msgstr "Home"
+
+#. vcard (electronic business card) field
+#: apps/io.ox/contacts/print-details.js module:io.ox/contacts
+#: apps/io.ox/mail/accounts/settings.js module:io.ox/mail/accounts/settings
+msgid "Other"
+msgstr "Other"
+
+#. vcard (electronic business card) field
+#: apps/io.ox/contacts/print-details.js module:io.ox/contacts
+#: apps/io.ox/contacts/view-detail.js
+msgid "Messenger"
+msgstr "Messenger"
+
+#: apps/io.ox/contacts/print.js module:io.ox/contacts
+msgid "City"
+msgstr "City"
+
+#: apps/io.ox/contacts/print.js module:io.ox/contacts
+msgid "Note: One contact is not shown due to missing phone numbers"
+msgid_plural "Note: %1$d contacts are not shown due to missing phone numbers"
+msgstr[0] "Note: One contact is not shown due to missing phone numbers"
+msgstr[1] "Note: %1$d contacts are not shown due to missing phone numbers"
+
+#: apps/io.ox/contacts/print.js module:io.ox/contacts
+msgid "This note will not be printed"
+msgstr "This note will not be printed"
+
+#: apps/io.ox/contacts/settings/pane.js module:io.ox/contacts
+#: apps/io.ox/mail/detail/links.js module:io.ox/mail
+msgid "Address Book"
+msgstr "Address Book"
+
+#: apps/io.ox/contacts/settings/pane.js module:io.ox/contacts
+msgid "Initial folder"
+msgstr "Initial folder"
+
+#: apps/io.ox/contacts/settings/pane.js module:io.ox/contacts
+msgid "Start in global address book"
+msgstr "Start in global address book"
+
+#: apps/io.ox/contacts/settings/pane.js module:io.ox/contacts
+msgid "Language-specific default"
+msgstr "Language-specific default"
+
+#: apps/io.ox/contacts/settings/pane.js module:io.ox/contacts
+msgid "First name Last name"
+msgstr "First name Last name"
+
+#: apps/io.ox/contacts/settings/pane.js module:io.ox/contacts
+msgid "Last name, First name"
+msgstr "Last name, First name"
+
+#: apps/io.ox/contacts/settings/pane.js module:io.ox/contacts
+msgid "Display of names"
+msgstr "Display of names"
+
+#: apps/io.ox/contacts/settings/pane.js module:io.ox/contacts
+#: apps/io.ox/contacts/view-detail.js
+msgid "Google Maps"
+msgstr "Google Maps"
+
+#: apps/io.ox/contacts/settings/pane.js module:io.ox/contacts
+#: apps/io.ox/contacts/view-detail.js
+msgid "Open Street Map"
+msgstr "Open Street Map"
+
+#: apps/io.ox/contacts/settings/pane.js module:io.ox/contacts
+msgid "No link"
+msgstr "No link"
+
+#: apps/io.ox/contacts/settings/pane.js module:io.ox/contacts
+#: apps/io.ox/contacts/view-detail.js
+msgid "Apple Maps"
+msgstr "Apple Maps"
+
+#: apps/io.ox/contacts/settings/pane.js module:io.ox/contacts
+msgid "Link postal addresses with map service"
+msgstr "Link postal addresses with map service"
+
+#: apps/io.ox/contacts/toolbar.js module:io.ox/contacts
+msgid "Invite"
+msgstr "Invite"
+
+#: apps/io.ox/contacts/toolbar.js module:io.ox/contacts
+msgid "Delete contact"
+msgstr "Delete contact"
+
+#. Name with title
+#. %1$s is the first name
+#. %2$s is the last name
+#. %3$s is the title
+#: apps/io.ox/contacts/util.js module:io.ox/contacts
+msgid "%3$s %2$s, %1$s"
+msgstr "%3$s %2$s, %1$s"
+
+#. Name without title
+#. %1$s is the first name
+#. %2$s is the last name
+#: apps/io.ox/contacts/util.js module:io.ox/contacts
+msgid "%2$s, %1$s"
+msgstr "%2$s, %1$s"
+
+#. Name in mail addresses
+#. %1$s is the first name
+#. %2$s is the last name
+#: apps/io.ox/contacts/util.js module:io.ox/contacts
+msgctxt "mail address"
+msgid "%1$s %2$s"
+msgstr "%1$s %2$s"
+
+#: apps/io.ox/contacts/view-detail.js module:io.ox/contacts
+msgid "Distribution list with 1 entry"
+msgid_plural "Distribution list with %1$d entries"
+msgstr[0] "Distribution list with 1 entry"
+msgstr[1] "Distribution list with %1$d entries"
+
+#: apps/io.ox/contacts/view-detail.js module:io.ox/contacts
+#: apps/io.ox/participants/views.js module:io.ox/core
+msgid "Resource"
+msgstr "Resource"
+
+#: apps/io.ox/contacts/view-detail.js module:io.ox/contacts
+#: apps/io.ox/core/tk/attachments.js module:io.ox/core
+#: apps/io.ox/mail/toolbar.js module:io.ox/mail apps/io.ox/tasks/view-detail.js
+#: module:io.ox/tasks
+msgid "All attachments"
+msgstr "All attachments"
+
+#: apps/io.ox/contacts/view-detail.js module:io.ox/contacts
+msgid "Could not load attachments for this contact."
+msgstr "Could not load attachments for this contact."
+
+#. %1$s is a map service, like "Google Maps"
+#: apps/io.ox/contacts/view-detail.js module:io.ox/contacts
+msgid "Open in %1$s"
+msgstr "Open in %1$s"
+
+#: apps/io.ox/contacts/view-detail.js module:io.ox/contacts
+msgid "Personal"
+msgstr "Personal"
+
+#: apps/io.ox/contacts/view-detail.js module:io.ox/contacts
+msgid "Job"
+msgstr "Job"
+
+#: apps/io.ox/contacts/view-detail.js module:io.ox/contacts
+msgid "Mail and Messaging"
+msgstr "Email and Messaging"
+
+#: apps/io.ox/contacts/view-detail.js module:io.ox/contacts
+msgid "Phone numbers"
+msgstr "Phone numbers"
+
+#. section name for contact fields in detail view
+#: apps/io.ox/contacts/view-detail.js module:io.ox/contacts
+msgid "Miscellaneous"
+msgstr "Miscellaneous"
+
+#: apps/io.ox/contacts/view-detail.js module:io.ox/contacts
+msgid "Copy to description"
+msgstr "Copy to description"
+
+#: apps/io.ox/contacts/view-detail.js module:io.ox/contacts
+msgid "Saved in:"
+msgstr "Saved in:"
+
+#: apps/io.ox/contacts/widgets/pictureUpload.js module:io.ox/contacts
+msgid ""
+"This filetype is not supported as contact picture. Only image types (JPG, "
+"GIF, BMP or PNG) are supported."
+msgstr ""
+"This filetype is not supported as contact picture. Only image types (JPG, "
+"GIF, BMP or PNG) are supported."
+
+#: apps/io.ox/contacts/widgets/pictureUpload.js module:io.ox/contacts
+msgid "Your selected picture will be displayed after saving"
+msgstr "Your selected picture will be displayed after saving"
+
+#. %1$s maximum file size
+#: apps/io.ox/contacts/widgets/pictureUpload.js module:io.ox/contacts
+msgid "Your selected picture exceeds the maximum allowed file size of %1$s"
+msgstr "Your selected picture exceeds the maximum allowed file size of %1$s"
+
+#: apps/io.ox/contacts/widgets/pictureUpload.js module:io.ox/contacts
+msgid "Upload image"
+msgstr "Upload image"
+
+#: apps/io.ox/core/about/about.js module:io.ox/core
+#: apps/io.ox/core/settings/errorlog/settings/pane.js
+msgid "UI version"
+msgstr "UI version"
+
+#: apps/io.ox/core/about/about.js module:io.ox/core
+#: apps/io.ox/core/settings/errorlog/settings/pane.js
+msgid "Server version"
+msgstr "Server version"
+
+#: apps/io.ox/core/api/attachment.js module:io.ox/core
+msgid "Saved appointment attachment"
+msgstr "Saved appointment attachment"
+
+#: apps/io.ox/core/api/attachment.js module:io.ox/core
+msgid "Saved task attachment"
+msgstr "Saved task attachment"
+
+#: apps/io.ox/core/api/attachment.js module:io.ox/core
+msgid "Saved contact attachment"
+msgstr "Saved contact attachment"
+
+#: apps/io.ox/core/api/attachment.js module:io.ox/core
+msgid "Saved attachment"
+msgstr "Saved attachment"
+
+#: apps/io.ox/core/attachments/view.js module:io.ox/core
+msgid "%1$d attachment"
+msgid_plural "%1$d attachments"
+msgstr[0] "%1$d attachment"
+msgstr[1] "%1$d attachments"
+
+#: apps/io.ox/core/boot/i18n.js module:io.ox/core/boot
+#: apps/plugins/administration/groups/settings/edit.js module:io.ox/core
+msgid "User name"
+msgstr "Username"
+
+#: apps/io.ox/core/boot/i18n.js module:io.ox/core/boot
+#: apps/io.ox/core/relogin.js module:io.ox/core
+#: apps/io.ox/files/share/wizard.js module:io.ox/files
+#: apps/io.ox/mail/accounts/view-form.js module:io.ox/settings
+#: apps/io.ox/mail/compose/extensions.js module:io.ox/mail
+msgid "Password"
+msgstr "Password"
+
+#: apps/io.ox/core/boot/i18n.js module:io.ox/core/boot
+#: apps/io.ox/core/relogin.js module:io.ox/core
+msgid "Sign in"
+msgstr "Sign in"
+
+#. the noun not the verb
+#: apps/io.ox/core/boot/i18n.js module:io.ox/core/boot
+msgctxt "word"
+msgid "Sign in"
+msgstr "Sign in"
+
+#: apps/io.ox/core/boot/i18n.js module:io.ox/core/boot
+msgid "Stay signed in"
+msgstr "Stay signed in"
+
+#: apps/io.ox/core/boot/i18n.js module:io.ox/core/boot
+msgid "Forgot your password?"
+msgstr "Forgot your password?"
+
+#: apps/io.ox/core/boot/i18n.js module:io.ox/core/boot
+msgid "Languages"
+msgstr "Languages"
+
+#: apps/io.ox/core/boot/i18n.js module:io.ox/core/boot
+msgid ""
+"No connection to server. Please check your internet connection and retry."
+msgstr ""
+"No connection to server. Please check your internet connection and retry."
+
+#: apps/io.ox/core/boot/i18n.js module:io.ox/core/boot
+msgid "Please enter your credentials."
+msgstr "Please enter your credentials."
+
+#: apps/io.ox/core/boot/i18n.js module:io.ox/core/boot
+msgid "Please enter your password."
+msgstr "Please enter your password."
+
+#: apps/io.ox/core/boot/i18n.js module:io.ox/core/boot
+msgid "Your browser version is not supported!"
+msgstr "Your browser version is not supported."
+
+#: apps/io.ox/core/boot/i18n.js module:io.ox/core/boot
+msgid "Your browser is not supported!"
+msgstr "Your browser is not supported."
+
+#: apps/io.ox/core/boot/i18n.js module:io.ox/core/boot
+msgid "This browser is not supported on your current platform."
+msgstr "This browser is not supported on your current platform."
+
+#. %n in the lowest version of Android
+#: apps/io.ox/core/boot/i18n.js module:io.ox/core/boot
+msgid "You need to use Android %n or higher."
+msgstr "You need to use Android %n or higher."
+
+#. %n is the lowest version of iOS
+#: apps/io.ox/core/boot/i18n.js module:io.ox/core/boot
+msgid "You need to use iOS %n or higher."
+msgstr "You need to use iOS %n or higher."
+
+#: apps/io.ox/core/boot/i18n.js module:io.ox/core/boot
+msgid "Your operating system is not supported."
+msgstr "Your operating system is not supported."
+
+#: apps/io.ox/core/boot/i18n.js module:io.ox/core/boot
+msgid "Your password is expired. Please change your password to continue."
+msgstr "Your password is expired. Please change your password to continue."
+
+#: apps/io.ox/core/boot/i18n.js module:io.ox/core/boot
+msgid "Please update your browser."
+msgstr "Please update your browser."
+
+#. browser recommendation: sentence ends with 'Google Chrome' (wrappend in a clickable link)
+#: apps/io.ox/core/boot/i18n.js module:io.ox/core/boot
+msgid "For best results, please use "
+msgstr "For best results, please use "
+
+#: apps/io.ox/core/boot/i18n.js module:io.ox/core/boot
+msgid "You have been automatically signed out"
+msgstr "You have been automatically signed out"
+
+#: apps/io.ox/core/boot/i18n.js module:io.ox/core/boot
+msgid ""
+"Unsupported Preview - Certain functions disabled and stability not assured "
+"until general release later this year"
+msgstr ""
+"Unsupported Preview - Certain functions disabled and stability not assured "
+"until general release later this year"
+
+#: apps/io.ox/core/boot/i18n.js module:io.ox/core/boot
+msgid "Offline mode"
+msgstr "Offline mode"
+
+#: apps/io.ox/core/boot/i18n.js module:io.ox/core/boot
+msgid "Your browser's cookie functionality is disabled. Please turn it on."
+msgstr "Your browser's cookie functionality is disabled. Please turn it on."
+
+#: apps/io.ox/core/boot/warning.js module:io.ox/core/boot
+msgid "Warning!"
+msgstr "Warning!"
+
+#: apps/io.ox/core/boot/warning.js module:io.ox/core/boot
+msgid ""
+"This is a browser feature for developers. If you were asked to copy and "
+"paste anything here, somebody might want to take over your account. Do not "
+"enter any script code without knowing what it does."
+msgstr ""
+"This is a browser feature for developers. If you were asked to copy and "
+"paste anything here, somebody might want to take over your account. Do not "
+"enter any script code without knowing what it does."
+
+#. number of selected item
+#. %1$s is the number surrounded by a tag
+#: apps/io.ox/core/commons.js module:io.ox/core
+msgid "%1$s item selected"
+msgid_plural "%1$s items selected"
+msgstr[0] "%1$s item selected"
+msgstr[1] "%1$s items selected"
+
+#: apps/io.ox/core/commons.js module:io.ox/core
+msgid "Selection Details"
+msgstr "Selection Details"
+
+#: apps/io.ox/core/commons.js module:io.ox/core apps/io.ox/files/main.js
+#: module:io.ox/files
+msgid "No elements selected"
+msgstr "No elements selected"
+
+#: apps/io.ox/core/commons.js module:io.ox/core
+msgid "Results"
+msgstr "Results"
+
+#: apps/io.ox/core/commons.js module:io.ox/core
+msgid "Item list"
+msgstr "Item list"
+
+#: apps/io.ox/core/commons.js module:io.ox/core
+msgid "Premium features"
+msgstr "Premium features"
+
+#: apps/io.ox/core/commons.js module:io.ox/core
+msgid "Close premium features"
+msgstr "Close premium features"
+
+#: apps/io.ox/core/commons.js module:io.ox/core
+msgid "Try now!"
+msgstr "Try now!"
+
+#: apps/io.ox/core/commons.js module:io.ox/core apps/io.ox/mail/detail/view.js
+#: module:io.ox/mail apps/io.ox/mail/listview.js
+#: apps/plugins/portal/twitter/register.js module:plugins/portal
+msgid "Retry"
+msgstr "Retry"
+
+#. Strings to build input formats to be more accessible
+#. yyyy: 4-digit year | MM: 2-digit month | dd: 2-digit day
+#. Sample for de_DE: TT.MM.JJJJ
+#: apps/io.ox/core/date.js module:io.ox/core
+msgid "yyyy"
+msgstr "yyyy"
+
+#: apps/io.ox/core/date.js module:io.ox/core
+msgid "MM"
+msgstr "MM"
+
+#: apps/io.ox/core/date.js module:io.ox/core
+msgid "dd"
+msgstr "dd"
+
+#. Reminder (objective case): in X weeks
+#. %d is the number of weeks
+#: apps/io.ox/core/date.js module:io.ox/core
+#, c-format
+msgctxt "in"
+msgid "%d week"
+msgid_plural "%d weeks"
+msgstr[0] "%d week"
+msgstr[1] "%d weeks"
+
+#. General duration (nominative case): X weeks
+#. %d is the number of weeks
+#: apps/io.ox/core/date.js module:io.ox/core
+#, c-format
+msgid "%d week"
+msgid_plural "%d weeks"
+msgstr[0] "%d week"
+msgstr[1] "%d weeks"
+
+#. Reminder (objective case): in X days
+#. %d is the number of days
+#: apps/io.ox/core/date.js module:io.ox/core
+#, c-format
+msgctxt "in"
+msgid "%d day"
+msgid_plural "%d days"
+msgstr[0] "%d day"
+msgstr[1] "%d days"
+
+#. Reminder (objective case): in X days, Y hours and Z minutes
+#. %1$d is the number of days
+#. %2$s is the text for the remainder of the last day
+#: apps/io.ox/core/date.js module:io.ox/core
+#, c-format
+msgctxt "in"
+msgid "%1$d day, %2$s"
+msgid_plural "%1$d days, %2$s"
+msgstr[0] "%1$d day, %2$s"
+msgstr[1] "%1$d days, %2$s"
+
+#. General duration (nominative case): X days, Y hours and Z minutes
+#. %1$d is the number of days
+#. %2$s is the text for the remainder of the last day
+#: apps/io.ox/core/date.js module:io.ox/core
+#, c-format
+msgid "%1$d day, %2$s"
+msgid_plural "%1$d days, %2$s"
+msgstr[0] "%1$d day, %2$s"
+msgstr[1] "%1$d days, %2$s"
+
+#. Reminder (objective case): in X hours
+#. %d is the number of hours
+#: apps/io.ox/core/date.js module:io.ox/core
+#, c-format
+msgctxt "in"
+msgid "%d hour"
+msgid_plural "%d hours"
+msgstr[0] "%d hour"
+msgstr[1] "%d hours"
+
+#. General duration (nominative case): X hours
+#. %d is the number of hours
+#: apps/io.ox/core/date.js module:io.ox/core
+#, c-format
+msgid "%d hour"
+msgid_plural "%d hours"
+msgstr[0] "%d hour"
+msgstr[1] "%d hours"
+
+#. Reminder (objective case): in X hours and Y minutes
+#. %1$d is the number of hours
+#. %2$s is the text for the remainder of the last hour
+#: apps/io.ox/core/date.js module:io.ox/core
+#, c-format
+msgctxt "in"
+msgid "%1$d hour and %2$s"
+msgid_plural "%1$d hours and %2$s"
+msgstr[0] "%1$d hour and %2$s"
+msgstr[1] "%1$d hours and %2$s"
+
+#. General duration (nominative case): X hours and Y minutes
+#. %1$d is the number of hours
+#. %2$s is the text for the remainder of the last hour
+#: apps/io.ox/core/date.js module:io.ox/core
+#, c-format
+msgid "%1$d hour and %2$s"
+msgid_plural "%1$d hours and %2$s"
+msgstr[0] "%1$d hour and %2$s"
+msgstr[1] "%1$d hours and %2$s"
+
+#. Reminder (objective case): in X minutes
+#. %d is the number of minutes
+#: apps/io.ox/core/date.js module:io.ox/core
+#, c-format
+msgctxt "in"
+msgid "%d minute"
+msgid_plural "%d minutes"
+msgstr[0] "%d minute"
+msgstr[1] "%d minutes"
+
+#: apps/io.ox/core/desktop.js module:io.ox/core
+msgid ""
+"Failed to automatically save current stage of work. Please save your work to "
+"avoid data loss in case the browser closes unexpectedly."
+msgstr ""
+"Failed to automatically save current stage of work. Please save your work to "
+"avoid data loss in case the browser closes unexpectedly."
+
+#: apps/io.ox/core/desktop.js module:io.ox/core
+msgid "Could not get a default folder for this application."
+msgstr "Could not get a default folder for this application."
+
+#: apps/io.ox/core/desktop.js module:io.ox/core
+msgid "There are unsaved changes."
+msgstr "There are unsaved changes."
+
+#: apps/io.ox/core/desktop.js module:io.ox/core
+msgid "Application Toolbar"
+msgstr "Application Tool bar"
+
+#. Title of the browser window
+#. %1$s is the name of the page, e.g. OX App Suite
+#. %2$s is the title of the active app, e.g. Calendar
+#: apps/io.ox/core/desktop.js module:io.ox/core
+msgctxt "window title"
+msgid "%1$s %2$s"
+msgstr "%1$s %2$s"
+
+#: apps/io.ox/core/desktop.js module:io.ox/core
+msgid "Start search"
+msgstr "Start search"
+
+#: apps/io.ox/core/desktop.js module:io.ox/core
+msgid "Cancel search"
+msgstr "Cancel search"
 
 #. search feature help text for screenreaders
 #: apps/io.ox/core/desktop.js module:io.ox/core
@@ -8265,593 +3487,1178 @@
 "adjustable/removable. Below theses common filters additonal advanced filters "
 "are listed. To narrow down search result please adjust active filters or add "
 "new ones"
-=======
-#. a given string does end with a specified pattern
-#: apps/io.ox/mail/mailfilter/settings/filter/tests/util.js
-#: module:io.ox/mailfilter
-msgid "Ends with"
-msgstr "Ends with"
-
-#. a given string does not end with a specified pattern
-#: apps/io.ox/mail/mailfilter/settings/filter/tests/util.js
-#: module:io.ox/mailfilter
-msgid "Ends not with"
-msgstr "Does not end with"
->>>>>>> 8efd135e
-
-#: apps/io.ox/calendar/edit/extensions.js module:io.ox/calendar/edit/main
-#: apps/io.ox/files/view-options.js module:io.ox/files
-#: apps/io.ox/mail/accounts/view-form.js module:io.ox/settings
-msgid "Select"
-msgstr "Select"
-
-#. Sort options drop-down
-#: apps/io.ox/files/view-options.js module:io.ox/files
-msgctxt "dropdown"
-msgid "Select"
-msgstr "Select"
-
-<<<<<<< HEAD
-#. Context: Add selected contacts; German "Auswählen", for example
-#: apps/io.ox/contacts/addressbook/popup.js module:io.ox/contacts
-msgctxt "select-contacts"
-msgid "Select"
-msgstr "Select"
-
-#: apps/io.ox/mail/compose/names.js module:io.ox/mail
-=======
-#: apps/io.ox/mail/mailfilter/settings/filter/tests/util.js
-#: module:io.ox/mailfilter
-msgid "matches a substring"
-msgstr "matches a substring"
-
-#: apps/io.ox/mail/mailfilter/settings/filter/tests/util.js
-#: module:io.ox/mailfilter
-msgid "does not match a substring"
-msgstr "does not match a substring"
-
-#: apps/io.ox/mail/mailfilter/settings/filter/tests/util.js
-#: module:io.ox/mailfilter
-msgid "an exact, full match"
-msgstr "an exact, full match"
-
-#: apps/io.ox/mail/mailfilter/settings/filter/tests/util.js
-#: module:io.ox/mailfilter
-msgid "not an exact, full match "
-msgstr "not an exact, full match "
-
-#: apps/io.ox/mail/mailfilter/settings/filter/tests/util.js
-#: module:io.ox/mailfilter
-msgid "a full match (allows DOS-style wildcards)"
-msgstr "a full match (allows DOS-style wildcards)"
-
-#: apps/io.ox/mail/mailfilter/settings/filter/tests/util.js
-#: module:io.ox/mailfilter
-msgid "not a full match (allows DOS-style wildcards)"
-msgstr "not a full match (allows DOS-style wildcards)"
-
-#: apps/io.ox/mail/mailfilter/settings/filter/view-form.js
+
+#: apps/io.ox/core/desktop.js module:io.ox/core
+msgid ""
+"Failed to start application. Maybe you have connection problems. Please try "
+"again."
+msgstr ""
+"Failed to start application. Maybe you have connection problems. Please try "
+"again."
+
+#: apps/io.ox/core/emoji/view.js module:io.ox/mail/emoji
+msgid "Reset this list"
+msgstr "Reset this list"
+
+#: apps/io.ox/core/export/export.js module:io.ox/core
+msgid "Export folder"
+msgstr "Export folder"
+
+#: apps/io.ox/core/export/export.js module:io.ox/core
+#: apps/io.ox/core/import/import.js
+msgid "Format"
+msgstr "Format"
+
+#: apps/io.ox/core/export/export.js module:io.ox/core
+#: apps/io.ox/core/import/import.js
+msgid "select format"
+msgstr "select format"
+
+#: apps/io.ox/core/export/export.js module:io.ox/core
+msgid "Include distribution lists"
+msgstr "Include distribution lists"
+
+#: apps/io.ox/core/export/export.js module:io.ox/core
+#: apps/io.ox/core/folder/contextmenu.js
+msgid "Export"
+msgstr "Export"
+
+#. %1$s inline menu title for better accessibility
+#: apps/io.ox/core/extPatterns/links.js module:io.ox/core
+msgid "Inline menu %1$s"
+msgstr "Inline menu %1$s"
+
+#: apps/io.ox/core/extPatterns/links.js module:io.ox/core
+msgid "More actions"
+msgstr "More actions"
+
+#: apps/io.ox/core/extPatterns/links.js module:io.ox/core
+#: apps/io.ox/find/extensions-api.js apps/io.ox/search/facets/extensions.js
+msgid "More"
+msgstr "More"
+
+#: apps/io.ox/core/folder/actions/add.js module:io.ox/core
+#: apps/io.ox/core/folder/extensions.js
+msgid "Add new calendar"
+msgstr "Add new calendar"
+
+#: apps/io.ox/core/folder/actions/add.js module:io.ox/core
+#: apps/io.ox/core/folder/extensions.js
+msgid "Add new address book"
+msgstr "Add new address book"
+
+#: apps/io.ox/core/folder/actions/add.js module:io.ox/core
+#: apps/io.ox/core/folder/contextmenu.js apps/io.ox/core/folder/extensions.js
+#: apps/io.ox/files/actions.js module:io.ox/files
+msgid "Add new folder"
+msgstr "Add new folder"
+
+#: apps/io.ox/core/folder/actions/add.js module:io.ox/core
+msgid "New calendar"
+msgstr "New calendar"
+
+#: apps/io.ox/core/folder/actions/add.js module:io.ox/core
+msgid "New address book"
+msgstr "New address book"
+
+#: apps/io.ox/core/folder/actions/add.js module:io.ox/core
+msgid "New folder"
+msgstr "New folder"
+
+#: apps/io.ox/core/folder/actions/add.js module:io.ox/core
+#: apps/io.ox/core/folder/actions/rename.js apps/io.ox/oauth/settings.js
 #: module:io.ox/settings
->>>>>>> 8efd135e
+msgid "Folder name"
+msgstr "Folder name"
+
+#: apps/io.ox/core/folder/actions/add.js module:io.ox/core
+msgid "Add as public calendar"
+msgstr "Add as public calendar"
+
+#: apps/io.ox/core/folder/actions/add.js module:io.ox/core
+msgid "Add as public folder"
+msgstr "Add as public folder"
+
+#: apps/io.ox/core/folder/actions/add.js module:io.ox/core
 msgid ""
-"Select a checkbox to define a custom name for that address; otherwise the "
-"mail account's default name will be used. If you want to use an address "
-"anonymously, select the checkbox and leave the field empty."
+"A public folder is used for content that is of common interest for all "
+"users. To allow other users to read or edit the contents, you have to set "
+"the respective permissions for the public folder."
 msgstr ""
-"Select a checkbox to define a custom name for that address; otherwise the e-"
-"mail account's default name will be used. If you want to use an address "
-"anonymously, select the checkbox and leave the field empty."
-
-#: apps/io.ox/core/tk/vgrid.js module:io.ox/core
-#: apps/io.ox/mail/view-options.js module:io.ox/mail
-msgid "Select all"
-msgstr "Select all"
-
-#: apps/io.ox/contacts/addressbook/popup.js module:io.ox/contacts
-#: apps/io.ox/mail/compose/extensions.js module:io.ox/mail
-msgid "Select contacts"
-msgstr "Select contacts"
-
-#: apps/io.ox/calendar/settings/timezones/favorite-view.js
-#: module:io.ox/calendar
-msgid "Select favorite timezone"
-msgstr "Select favourite timezone"
-
-#: apps/io.ox/files/actions/upload-new-version.js module:io.ox/files
-msgid "Select file"
-msgstr "Select file"
-
-#: apps/io.ox/calendar/edit/extensions.js module:io.ox/calendar/edit/main
+"A public folder is used for content that is of common interest for all "
+"users. To allow other users to read or edit the contents, you have to set "
+"the respective permissions for the public folder."
+
+#. notification while archiving messages
+#: apps/io.ox/core/folder/actions/archive.js module:io.ox/core
+msgid "Archiving messages ..."
+msgstr "Archiving messages ..."
+
+#: apps/io.ox/core/folder/actions/archive.js module:io.ox/core
+msgid "Archive messages"
+msgstr "Archive messages"
+
+#: apps/io.ox/core/folder/actions/archive.js module:io.ox/core
+msgid "All messages older than %1$d days will be moved to the archive folder"
+msgstr "All messages older than %1$d days will be moved to the archive folder"
+
+#. Verb: (to) archive messages
+#: apps/io.ox/core/folder/actions/archive.js module:io.ox/core
+#: apps/io.ox/core/folder/contextmenu.js apps/io.ox/mail/actions.js
+#: module:io.ox/mail apps/io.ox/mail/mobile-toolbar-actions.js
+#: apps/io.ox/mail/toolbar.js
+msgctxt "verb"
+msgid "Archive"
+msgstr "Archive"
+
+#: apps/io.ox/core/folder/actions/common.js module:io.ox/core
+msgid "Move all"
+msgstr "Move all"
+
+#: apps/io.ox/core/folder/actions/common.js module:io.ox/core
+msgid "Cleaning up ..."
+msgstr "Cleaning up ..."
+
+#: apps/io.ox/core/folder/actions/common.js module:io.ox/core
+msgid "The folder has been cleaned up."
+msgstr "The folder has been cleaned up."
+
+#: apps/io.ox/core/folder/actions/common.js module:io.ox/core
+msgid "All messages have been deleted"
+msgstr "All messages have been deleted"
+
+#: apps/io.ox/core/folder/actions/common.js module:io.ox/core
+msgid "All files have been deleted"
+msgstr "All files have been deleted"
+
+#: apps/io.ox/core/folder/actions/common.js module:io.ox/core
+msgid "The folder has been emptied"
+msgstr "The folder has been emptied"
+
+#: apps/io.ox/core/folder/actions/common.js module:io.ox/core
+msgid "Do you really want to empty folder \"%s\"?"
+msgstr "Do you really want to empty folder \"%s\"?"
+
+#: apps/io.ox/core/folder/actions/common.js module:io.ox/core
+#: apps/io.ox/core/folder/contextmenu.js
+msgid "Empty folder"
+msgstr "Empty folder"
+
+#: apps/io.ox/core/folder/actions/imap-subscription.js module:io.ox/core
+msgid "Subscribe IMAP folders"
+msgstr "Subscribe IMAP folders"
+
+#: apps/io.ox/core/folder/actions/move.js module:io.ox/core
+msgid "You cannot move items to virtual folders"
+msgstr "You cannot move items to virtual folders"
+
+#: apps/io.ox/core/folder/actions/move.js module:io.ox/core
+msgid "You cannot move items to this folder"
+msgstr "You cannot move items to this folder"
+
+#: apps/io.ox/core/folder/actions/move.js module:io.ox/core
+msgid "Please wait for the previous operation to finish"
+msgstr "Please wait for the previous operation to finish"
+
+#: apps/io.ox/core/folder/actions/move.js module:io.ox/core
+#: apps/io.ox/core/folder/contextmenu.js apps/io.ox/mail/categories/train.js
+#: module:io.ox/mail
+msgid "Move all messages"
+msgstr "Move all messages"
+
+#: apps/io.ox/core/folder/actions/move.js module:io.ox/core
+msgid "Move folder"
+msgstr "Move folder"
+
+#: apps/io.ox/core/folder/actions/properties.js module:io.ox/core
+#: apps/io.ox/core/folder/contextmenu.js
+msgid "Properties"
+msgstr "Properties"
+
+#: apps/io.ox/core/folder/actions/properties.js module:io.ox/core
+msgid "Folder type"
+msgstr "Folder type"
+
+#. number of messages in a folder (mail only)
+#: apps/io.ox/core/folder/actions/properties.js module:io.ox/core
+msgid "Number of messages"
+msgstr "Number of messages"
+
+#. number of items in a folder
+#: apps/io.ox/core/folder/actions/properties.js module:io.ox/core
+msgid "Number of items"
+msgstr "Number of items"
+
+#: apps/io.ox/core/folder/actions/properties.js module:io.ox/core
+msgid "CalDAV URL"
+msgstr "CalDAV URL"
+
+#: apps/io.ox/core/folder/actions/remove.js module:io.ox/core
+msgid ""
+"Could not delete folder. This can be due to insufficient permissions in your "
+"trash folder or this might be a special folder that cannot be deleted."
+msgstr ""
+"Could not delete folder. This can be due to insufficient permissions in your "
+"trash folder or this might be a special folder that cannot be deleted."
+
+#: apps/io.ox/core/folder/actions/remove.js module:io.ox/core
+msgid "Do you really want to delete folder \"%s\"?"
+msgstr "Do you really want to delete folder \"%s\"?"
+
+#: apps/io.ox/core/folder/actions/remove.js module:io.ox/core
+msgid ""
+"This folder is shared with others. It won't be available for them any more."
+msgstr ""
+"This folder is shared with others. It will not be available to them any more."
+
+#: apps/io.ox/core/folder/actions/rename.js module:io.ox/core
+msgid "This is a standard folder, which can't be renamed."
+msgstr "This is a standard folder, which cannot be renamed."
+
+#: apps/io.ox/core/folder/actions/rename.js module:io.ox/core
+msgid "Rename folder"
+msgstr "Rename folder"
+
+#: apps/io.ox/core/folder/actions/rename.js module:io.ox/core
+#: apps/io.ox/core/folder/contextmenu.js
+#: apps/io.ox/core/viewer/views/toolbarview.js apps/io.ox/files/actions.js
+#: module:io.ox/files apps/io.ox/files/actions/rename.js
+#: apps/io.ox/files/toolbar.js
+msgid "Rename"
+msgstr "Rename"
+
+#: apps/io.ox/core/folder/api.js module:io.ox/core
+#: apps/io.ox/mail/detail/links.js module:io.ox/mail
+msgid "Calendar"
+msgstr "Calendar"
+
+#: apps/io.ox/core/folder/api.js module:io.ox/core
+msgid "Default calendar"
+msgstr "Default calendar"
+
+#. %1$s is the folder owner
+#. %2$s is the folder title
+#: apps/io.ox/core/folder/api.js module:io.ox/core
+msgid "%1$s: %2$s"
+msgstr "%1$s: %2$s"
+
+#: apps/io.ox/core/folder/api.js module:io.ox/core
+msgid "All my appointments"
+msgstr "All my appointments"
+
+#: apps/io.ox/core/folder/api.js module:io.ox/core
+msgid "Unread messages"
+msgstr "Unread messages"
+
+#: apps/io.ox/core/folder/api.js module:io.ox/core
+msgid "Accessing global address book is not permitted"
+msgstr "Accessing global address book is not permitted"
+
+#: apps/io.ox/core/folder/api.js module:io.ox/core
+msgid ""
+"Could not save settings. There have to be at least one user with "
+"administration rights."
+msgstr ""
+"Could not save settings. There has to be at least one user with "
+"administration rights."
+
+#: apps/io.ox/core/folder/api.js module:io.ox/core
+#: apps/io.ox/core/sub/subscriptions.js module:io.ox/core/sub
+msgid "New Folder"
+msgstr "New Folder"
+
+#: apps/io.ox/core/folder/contextmenu.js module:io.ox/core
+msgid "Mark all messages as read"
+msgstr "Mark all messages as read"
+
+#: apps/io.ox/core/folder/contextmenu.js module:io.ox/core
+msgid "Clean up"
+msgstr "Clean up"
+
+#: apps/io.ox/core/folder/contextmenu.js module:io.ox/core
+msgid "Empty trash"
+msgstr "Empty trash"
+
+#: apps/io.ox/core/folder/contextmenu.js module:io.ox/core
+msgid "Delete all messages"
+msgstr "Delete all messages"
+
+#: apps/io.ox/core/folder/contextmenu.js module:io.ox/core
+msgid "Download entire folder"
+msgstr "Download entire folder"
+
+#: apps/io.ox/core/folder/contextmenu.js module:io.ox/core
+#: apps/io.ox/core/import/import.js
+#: apps/io.ox/mail/settings/signatures/settings/pane.js module:io.ox/mail
+msgid "Import"
+msgstr "Import"
+
+#: apps/io.ox/core/folder/contextmenu.js module:io.ox/core
+msgid "Sharing"
+msgstr "Sharing"
+
+#: apps/io.ox/core/folder/contextmenu.js module:io.ox/core
+msgid "Permissions"
+msgstr "Permissions"
+
+#: apps/io.ox/core/folder/contextmenu.js module:io.ox/core
+#: apps/io.ox/core/viewer/views/toolbarview.js apps/io.ox/files/actions.js
+#: module:io.ox/files
+msgid "Invite people"
+msgstr "Invite people"
+
+#: apps/io.ox/core/folder/contextmenu.js module:io.ox/core
+#: apps/io.ox/core/viewer/views/toolbarview.js apps/io.ox/files/actions.js
+#: module:io.ox/files
+msgid "Create sharing link"
+msgstr "Create sharing link"
+
+#: apps/io.ox/core/folder/contextmenu.js module:io.ox/core
+msgid "Show"
+msgstr "Show"
+
+#: apps/io.ox/core/folder/contextmenu.js module:io.ox/core
+msgid "Hide"
+msgstr "Hide"
+
+#: apps/io.ox/core/folder/extensions.js module:io.ox/core
+#: apps/io.ox/files/main.js module:io.ox/files
+msgid "My shares"
+msgstr "My shares"
+
+#: apps/io.ox/core/folder/extensions.js module:io.ox/core
+msgid "My folders"
+msgstr "My folders"
+
+#: apps/io.ox/core/folder/extensions.js module:io.ox/core
+#: apps/io.ox/files/actions/add-storage-account.js module:io.ox/files
+msgid "Add storage account"
+msgstr "Add storage account"
+
+#: apps/io.ox/core/folder/extensions.js module:io.ox/core
+#: apps/io.ox/core/sub/subscriptions.js module:io.ox/core/sub
+msgid "Subscribe address book"
+msgstr "Subscribe address book"
+
+#: apps/io.ox/core/folder/extensions.js module:io.ox/core
+#: apps/io.ox/core/sub/subscriptions.js module:io.ox/core/sub
+msgid "Subscribe calendar"
+msgstr "Subscribe calendar"
+
+#: apps/io.ox/core/folder/extensions.js module:io.ox/core
+msgid "View all attachments"
+msgstr "View all attachments"
+
+#: apps/io.ox/core/folder/extensions.js module:io.ox/core
+#: apps/io.ox/mail/accounts/settings.js module:io.ox/mail/accounts/settings
+#: apps/io.ox/mail/folderview-extensions.js module:io.ox/mail
+msgid "Add mail account"
+msgstr "Add email account"
+
+#: apps/io.ox/core/folder/extensions.js module:io.ox/core
+msgid "Synchronize with your tablet or smartphone"
+msgstr "Synchronise with your tablet or smartphone"
+
+#: apps/io.ox/core/folder/extensions.js module:io.ox/core
+#: apps/io.ox/core/main.js apps/io.ox/core/settings/pane.js
+#: apps/plugins/portal/userSettings/register.js
+msgid "My contact data"
+msgstr "My contact data"
+
+#: apps/io.ox/core/folder/extensions.js module:io.ox/core
+msgid "Hidden address books"
+msgstr "Hidden address books"
+
+#: apps/io.ox/core/folder/extensions.js module:io.ox/core
+msgid "My calendars"
+msgstr "My calendars"
+
+#: apps/io.ox/core/folder/extensions.js module:io.ox/core
+msgid "Public calendars"
+msgstr "Public calendars"
+
+#: apps/io.ox/core/folder/extensions.js module:io.ox/core
+msgid "Shared calendars"
+msgstr "Shared calendars"
+
+#: apps/io.ox/core/folder/extensions.js module:io.ox/core
+msgid "Hidden calendars"
+msgstr "Hidden calendars"
+
+#: apps/io.ox/core/folder/extensions.js module:io.ox/core
+#: apps/plugins/portal/tasks/register.js module:plugins/portal
+msgid "My tasks"
+msgstr "My tasks"
+
+#: apps/io.ox/core/folder/extensions.js module:io.ox/core
+msgid "Public tasks"
+msgstr "Public tasks"
+
+#: apps/io.ox/core/folder/extensions.js module:io.ox/core
+msgid "Shared tasks"
+msgstr "Shared tasks"
+
+#: apps/io.ox/core/folder/extensions.js module:io.ox/core
+msgid "Hidden tasks"
+msgstr "Hidden tasks"
+
+#: apps/io.ox/core/folder/extensions.js module:io.ox/core
+msgid "Shared by other users"
+msgstr "Shared by other users"
+
+#: apps/io.ox/core/folder/extensions.js module:io.ox/core
+msgid "You share this folder with other users"
+msgstr "You share this folder with other users"
+
+#: apps/io.ox/core/folder/extensions.js module:io.ox/core
+msgid "This folder has subscriptions"
+msgstr "This folder has subscriptions"
+
+#: apps/io.ox/core/folder/extensions.js module:io.ox/core
+msgid "This folder has publications and/or subscriptions"
+msgstr "This folder has publications and/or subscriptions"
+
+#: apps/io.ox/core/folder/favorites.js module:io.ox/core
+#: apps/io.ox/files/favorite/toolbar.js
+msgid "Remove from favorites"
+msgstr "Remove from favourites"
+
+#: apps/io.ox/core/folder/favorites.js module:io.ox/core
+msgid "Add to favorites"
+msgstr "Add to favourites"
+
+#: apps/io.ox/core/folder/node.js module:io.ox/core
+msgid "Total: %1$d"
+msgstr "Total: %1$d"
+
+#: apps/io.ox/core/folder/node.js module:io.ox/core
+msgid "%1$d total"
+msgstr "%1$d total"
+
+#: apps/io.ox/core/folder/node.js module:io.ox/core
+msgid "Unread: %1$d"
+msgstr "Unread: %1$d"
+
+#: apps/io.ox/core/folder/node.js module:io.ox/core
+msgid "%1$d unread"
+msgstr "%1$d unread"
+
+#: apps/io.ox/core/folder/node.js module:io.ox/core
+msgid "Folder-specific actions"
+msgstr "Folder-specific actions"
+
+#. %1$s is the name of the folder
+#: apps/io.ox/core/folder/node.js module:io.ox/core
+msgid "Actions for %1$s"
+msgstr "Actions for %1$s"
+
 #: apps/io.ox/core/folder/picker.js module:io.ox/core
-#: apps/io.ox/mail/mailfilter/settings/filter/actions/util.js
-#: module:io.ox/mailfilter
-msgid "Select folder"
-msgstr "Select folder"
-
-<<<<<<< HEAD
-#: apps/io.ox/contacts/actions/print.js module:io.ox/contacts
-msgid "Select print layout"
-msgstr "Select print layout"
-=======
-#: apps/io.ox/mail/mailfilter/settings/filter/view-form.js
-#: module:io.ox/settings
-msgid "Apply rule if any condition is met"
-msgstr "Apply rule if any condition is met"
->>>>>>> 8efd135e
-
-#: apps/io.ox/core/commons.js module:io.ox/core
-msgid "Selection Details"
-msgstr "Selection Details"
-
-#: apps/io.ox/mail/compose/extensions.js module:io.ox/mail
-#: apps/io.ox/onboarding/clients/extensions.js module:io.ox/core/onboarding
-#: apps/plugins/core/feedback/register.js module:io.ox/core
-msgid "Send"
-msgstr "Send"
-
-#. Respond to a read receipt request; German "Lesebestätigung senden"
-#: apps/io.ox/mail/common-extensions.js module:io.ox/mail
-msgid "Send a read receipt"
-msgstr "Send a read receipt"
-
-#: apps/io.ox/contacts/actions.js module:io.ox/contacts
-#: apps/io.ox/contacts/mobile-toolbar-actions.js module:io.ox/mail
-#: apps/io.ox/contacts/toolbar.js
-msgid "Send as vCard"
-msgstr "Send as vCard"
-
-#: apps/io.ox/core/viewer/views/toolbarview.js module:io.ox/core
-#: apps/io.ox/files/actions.js module:io.ox/files apps/io.ox/files/toolbar.js
-#: apps/io.ox/notes/toolbar.js module:io.ox/notes
-msgid "Send by mail"
-msgstr "Send by mail"
-
-#: apps/io.ox/mail/vacationnotice/settings/model.js module:io.ox/mail
-msgid "Send from"
-msgstr "Send from"
-
-#: apps/io.ox/files/actions/share.js module:io.ox/files
-msgid "Send link"
-msgstr "Send link"
-
-#: apps/io.ox/contacts/actions.js module:io.ox/contacts
-#: apps/io.ox/contacts/mobile-toolbar-actions.js module:io.ox/mail
-#: apps/io.ox/contacts/toolbar.js
-msgid "Send mail"
-msgstr "Send email"
-
-#: apps/io.ox/calendar/actions.js module:io.ox/calendar
-msgid "Send mail to all participants"
-msgstr "Send email to all participants"
-
-#: apps/io.ox/mail/actions.js module:io.ox/mail
-msgid "Send new mail"
-msgstr "Send new email"
-
-#: apps/io.ox/files/share/permissions.js module:io.ox/core
-msgid "Send notification by email"
-msgstr "Send notification by e-mail"
-
-#: apps/io.ox/mail/vacationnotice/settings/model.js module:io.ox/mail
-msgid "Send vacation notice during this time only"
-msgstr "Send vacation notice during this time only"
-
-#: apps/io.ox/mail/mailfilter/settings/filter/tests/register.js
-#: module:io.ox/mailfilter
-msgid "Sender"
-msgstr "Sender"
-
-#. %1$d is number of messages; %2$d is progress in percent
-#: apps/io.ox/mail/main.js module:io.ox/mail
-msgid "Sending 1 message ... %2$d%"
-msgid_plural "Sending %1$d messages ... %2$d%"
-msgstr[0] "Sending 1 message ... %2$d%"
-msgstr[1] "Sending %1$d messages ... %2$d%"
-
-#: apps/io.ox/core/viewer/views/sidebar/fileinfoview.js
-#: module:io.ox/core/viewer
-msgid "Sent"
-msgstr "Sent"
-
-#: apps/io.ox/mail/mailfilter/settings/filter/tests/register.js
-#: module:io.ox/mailfilter
-msgid "Sent date"
-msgstr "Sent date"
-
-#. %s is the product name
-#: apps/io.ox/mail/compose/signatures.js module:io.ox/mail
-msgid "Sent from %s via mobile"
-msgstr "Sent from %s via mobile"
-
-#: apps/plugins/halo/mail/register.js module:plugins/halo
-msgid "Sent mails"
-msgstr "Sent emails"
-
-#. Sent folder
-#: apps/io.ox/mail/accounts/view-form.js module:io.ox/settings
-msgctxt "folder"
-msgid "Sent messages"
-msgstr "Sent messages"
-
-#. Use singular in this context
-#: apps/io.ox/calendar/actions/acceptdeny.js module:io.ox/calendar
-#: apps/io.ox/calendar/actions/delete.js apps/io.ox/calendar/util.js
-msgid "Series"
-msgstr "Series"
-
-#: apps/io.ox/onboarding/clients/config.js module:io.ox/core/onboarding
-msgid "Server Name"
-msgstr "Server Name"
-
-#: apps/io.ox/mail/accounts/view-form.js module:io.ox/settings
-msgid "Server name"
-msgstr "Server name"
-
-#: apps/io.ox/mail/accounts/view-form.js module:io.ox/settings
-msgid "Server port"
-msgstr "Server port"
-
-#: apps/io.ox/mail/accounts/view-form.js module:io.ox/settings
-msgid "Server type"
-msgstr "Server type"
-
-#: apps/io.ox/backbone/basicModel.js module:io.ox/core
-#: apps/io.ox/backbone/extendedModel.js apps/io.ox/core/main.js
-msgid "Server unreachable"
-msgstr "Server unreachable"
-
-#: apps/io.ox/core/about/about.js module:io.ox/core
-#: apps/io.ox/core/settings/errorlog/settings/pane.js
-msgid "Server version"
-msgstr "Server version"
-
-#: apps/io.ox/mail/toolbar.js module:io.ox/mail
-msgid "Set category"
-msgstr "Set category"
-
-#: apps/io.ox/core/tk/flag-picker.js module:io.ox/mail
-#: apps/io.ox/mail/toolbar.js
-msgid "Set color"
-msgstr "Set colour"
-
-#: apps/io.ox/mail/mailfilter/settings/filter/actions/register.js
-#: module:io.ox/mailfilter
-msgid "Set color flag"
-msgstr "Set colour flag"
+#: apps/io.ox/core/relogin.js apps/io.ox/core/tk/filestorageUtil.js
+#: apps/io.ox/core/tk/mobiscroll.js
+msgid "Ok"
+msgstr "OK"
+
+#: apps/io.ox/core/folder/picker.js module:io.ox/core
+msgid "Create folder"
+msgstr "Create folder"
+
+#: apps/io.ox/core/folder/tree.js module:io.ox/core
+msgid "No action available"
+msgstr "No action available"
+
+#: apps/io.ox/core/folder/tree.js module:io.ox/core
+msgid "Folder options"
+msgstr "Folder options"
+
+#. generic error message
+#: apps/io.ox/core/http_errors.js module:io.ox/core
+msgid "An unknown error occurred"
+msgstr "An unknown error occurred"
+
+#. error message when offline
+#: apps/io.ox/core/http_errors.js module:io.ox/core
+msgid "Cannot connect to server. Please check your connection."
+msgstr "Cannot connect to server. Please check your connection."
+
+#: apps/io.ox/core/import/import.js module:io.ox/core
+msgid "iCal"
+msgstr "iCal"
+
+#: apps/io.ox/core/import/import.js module:io.ox/core
+msgid "CSV"
+msgstr "CSV"
+
+#: apps/io.ox/core/import/import.js module:io.ox/core
+msgid "vCard"
+msgstr "vCard"
+
+#: apps/io.ox/core/import/import.js module:io.ox/core
+msgid "Upload file"
+msgstr "Upload file"
+
+#: apps/io.ox/core/import/import.js module:io.ox/core
+msgid ""
+"Ignore existing events. Helpful to import public holiday calendars, for "
+"example."
+msgstr ""
+"Ignore existing events. Helpful to import public holiday calendars, for "
+"example."
+
+#: apps/io.ox/core/import/import.js module:io.ox/core
+msgid "Ignore existing events"
+msgstr "Ignore existing events"
+
+#: apps/io.ox/core/import/import.js module:io.ox/core
+msgid "Note on CSV files:"
+msgstr "Note on CSV files:"
+
+#: apps/io.ox/core/import/import.js module:io.ox/core
+msgid ""
+"The first record of a valid CSV file must define proper column names. "
+"Supported separators are comma and semi-colon."
+msgstr ""
+"The first record of a valid CSV file must define proper column names. "
+"Supported separators are comma and semi-colon."
+
+#: apps/io.ox/core/import/import.js module:io.ox/core
+msgid "Learn more"
+msgstr "Learn more"
+
+#: apps/io.ox/core/import/import.js module:io.ox/core
+msgid "Import from file"
+msgstr "Import from file"
+
+#. Error message if contact import failed
+#: apps/io.ox/core/import/import.js module:io.ox/core
+msgid "There was no contact data to import"
+msgstr "There was no contact data to import"
+
+#. Error message if task import failed
+#: apps/io.ox/core/import/import.js module:io.ox/core
+msgid "There was no task data to import"
+msgstr "There was no task data to import"
+
+#. Error message if calendar import failed
+#: apps/io.ox/core/import/import.js module:io.ox/core
+msgid "There was no appointment data to import"
+msgstr "There was no appointment data to import"
+
+#. %1$d is line number, %2$s is an error message
+#: apps/io.ox/core/import/import.js module:io.ox/core
+msgid "Line %1$d: %2$s"
+msgstr "Line %1$d: %2$s"
+
+#: apps/io.ox/core/import/import.js module:io.ox/core
+msgid "Please select a file to import"
+msgstr "Please select a file to import"
+
+#: apps/io.ox/core/import/import.js module:io.ox/core
+msgid "Please select a valid iCal File to import"
+msgstr "Please select a valid iCal file to import"
+
+#: apps/io.ox/core/import/import.js module:io.ox/core
+msgid "Data imported successfully"
+msgstr "Data imported successfully"
+
+#. Failure message if no data (e.g. appointments) could be imported
+#: apps/io.ox/core/import/import.js module:io.ox/core
+msgid "Failed to import any data"
+msgstr "Failed to import any data"
+
+#: apps/io.ox/core/import/import.js module:io.ox/core
+msgid "Data only partially imported (%1$s of %2$s records)"
+msgstr "Data only partially imported (%1$s of %2$s records)"
+
+#: apps/io.ox/core/main.js module:io.ox/core
+msgid "Unsaved documents will be lost. Do you want to sign out now?"
+msgstr "Unsaved documents will be lost. Do you want to sign out now?"
+
+#. folder permissions - Is Admin? YES
+#: apps/io.ox/core/main.js module:io.ox/core
+#: apps/io.ox/core/permissions/permissions.js apps/io.ox/files/util.js
+#: module:io.ox/files
+msgid "Yes"
+msgstr "Yes"
+
+#. folder permissions - Is Admin? NO
+#: apps/io.ox/core/main.js module:io.ox/core
+#: apps/io.ox/core/permissions/permissions.js
+msgid "No"
+msgstr "No"
+
+#: apps/io.ox/core/main.js module:io.ox/core
+msgid "Offline"
+msgstr "Offline"
+
+#: apps/io.ox/core/main.js module:io.ox/core
+msgid "Launcher dropdown. Press [enter] to jump to the dropdown."
+msgstr "Launcher dropdown. Press [enter] to jump to the dropdown."
+
+#: apps/io.ox/core/main.js module:io.ox/core
+msgid "Apps"
+msgstr "Apps"
+
+#: apps/io.ox/core/main.js module:io.ox/core apps/io.ox/search/view-template.js
+msgctxt "app"
+msgid "Portal"
+msgstr "Portal"
+
+#: apps/io.ox/core/main.js module:io.ox/core apps/io.ox/mail/settings/pane.js
+#: module:io.ox/mail apps/io.ox/oauth/settings.js module:io.ox/settings
+#: apps/io.ox/search/view-template.js
+msgctxt "app"
+msgid "Mail"
+msgstr "Email"
+
+#: apps/io.ox/core/main.js module:io.ox/core apps/io.ox/search/view-template.js
+msgctxt "app"
+msgid "Address Book"
+msgstr "Address Book"
+
+#: apps/io.ox/core/main.js module:io.ox/core apps/io.ox/search/view-template.js
+msgctxt "app"
+msgid "Scheduling"
+msgstr "Scheduling"
+
+#: apps/io.ox/core/main.js module:io.ox/core apps/io.ox/search/view-template.js
+#: apps/io.ox/tasks/settings/pane.js module:io.ox/tasks
+msgctxt "app"
+msgid "Tasks"
+msgstr "Tasks"
+
+#. %1$s is usually "Drive" (product name; might be customized)
+#: apps/io.ox/core/main.js module:io.ox/core apps/io.ox/core/pim/actions.js
+#: apps/io.ox/core/viewer/views/toolbarview.js
+#: apps/io.ox/files/settings/pane.js module:io.ox/files
+#: apps/io.ox/mail/actions.js module:io.ox/mail apps/io.ox/oauth/settings.js
+#: module:io.ox/settings apps/io.ox/search/view-template.js
+msgctxt "app"
+msgid "Drive"
+msgstr "Drive"
+
+#: apps/io.ox/core/main.js module:io.ox/core apps/io.ox/search/view-template.js
+msgctxt "app"
+msgid "Conversations"
+msgstr "Conversations"
+
+#: apps/io.ox/core/main.js module:io.ox/core
+#: apps/io.ox/core/sub/settings/pane.js module:io.ox/core/sub
+msgid "Refresh"
+msgstr "Refresh"
+
+#: apps/io.ox/core/main.js module:io.ox/core
+msgid "Currently refreshing"
+msgstr "Currently refreshing"
+
+#: apps/io.ox/core/main.js module:io.ox/core
+msgid "You will be automatically signed out in %1$d second"
+msgid_plural "You will be automatically signed out in %1$d seconds"
+msgstr[0] "You will be automatically signed out in %1$d second"
+msgstr[1] "You will be automatically signed out in %1$d seconds"
+
+#: apps/io.ox/core/main.js module:io.ox/core apps/io.ox/core/settings/pane.js
+msgid "Automatic sign out"
+msgstr "Automatic sign out"
+
+#: apps/io.ox/core/main.js module:io.ox/core
+msgid "Sign out now"
+msgstr "Sign out now"
+
+#. %1$s is app title/name
+#: apps/io.ox/core/main.js module:io.ox/core
+msgid "close for %1$s"
+msgstr "close for %1$s"
+
+#: apps/io.ox/core/main.js module:io.ox/core
+msgid "(current app)"
+msgstr "(current app)"
 
 #: apps/io.ox/core/main.js module:io.ox/core apps/io.ox/settings/main.js
 msgid "Settings"
 msgstr "Settings"
 
-#: apps/io.ox/search/view-template.js module:io.ox/core
-msgctxt "app"
-msgid "Settings"
-msgstr "Settings"
-
-#: apps/io.ox/core/viewer/views/toolbarview.js module:io.ox/core
-#: apps/io.ox/files/share/permissions.js apps/io.ox/files/toolbar.js
-#: module:io.ox/files apps/plugins/portal/xing/actions.js
-#: module:plugins/portal
-msgid "Share"
-msgstr "Share"
-
-#. %1$s determines whether setting permissions for a file or folder
-#. %2$s is the file or folder name
-#: apps/io.ox/files/share/permissions.js module:io.ox/core
-msgid "Share %1$s \"%2$s\""
-msgstr "Share %1$s \"%2$s\""
-
-<<<<<<< HEAD
-#: apps/io.ox/files/toolbar.js module:io.ox/files
-msgid "Share current folder"
-msgstr "Share current folder"
-=======
-#. Quota means a general quota for mail and files
-#: apps/io.ox/mail/main.js module:io.ox/mail
-#: apps/plugins/portal/quota/register.js module:plugins/portal
-msgid "Mail quota"
-msgstr "Mail quota"
->>>>>>> 8efd135e
-
-#: apps/io.ox/files/toolbar.js module:io.ox/files
-msgid "Share selected file"
-msgid_plural "Share selected files"
-msgstr[0] "Share selected file"
-msgstr[1] "Share selected files"
-
-#: apps/io.ox/files/toolbar.js module:io.ox/files
-msgid "Share selected folder"
-msgid_plural "Share selected folders"
-msgstr[0] "Share selected folder"
-msgstr[1] "Share selected folders"
-
-#: apps/io.ox/files/toolbar.js module:io.ox/files
-msgid "Share selected objects"
-msgstr "Share selected objects"
-
-#: apps/io.ox/core/viewer/views/toolbarview.js module:io.ox/core
-msgid "Share this file"
-msgstr "Share this file"
-
-#: apps/io.ox/contacts/actions.js module:io.ox/contacts
-msgid "Share your contacts"
-msgstr "Share your contacts"
-
-#: apps/io.ox/files/actions.js module:io.ox/files
-msgid "Share your folders"
-msgstr "Share your folders"
-
-#: apps/plugins/halo/appointments/register.js module:plugins/halo
-msgid "Shared Appointments"
-msgstr "Shared Appointments"
-
-#: apps/plugins/portal/xing/actions.js module:plugins/portal
-msgid "Shared activity"
-msgstr "Shared activity"
-
-#: apps/io.ox/contacts/addressbook/popup.js module:io.ox/contacts
-#: apps/io.ox/core/folder/extensions.js module:io.ox/core
-msgid "Shared address books"
-msgstr "Shared address books"
-
-#: apps/io.ox/core/folder/extensions.js module:io.ox/core
-msgid "Shared by other users"
-msgstr "Shared by other users"
-
-#: apps/io.ox/core/folder/extensions.js module:io.ox/core
-msgid "Shared calendars"
-msgstr "Shared calendars"
-
-#: apps/io.ox/core/folder/extensions.js module:io.ox/core
-msgid "Shared tasks"
-msgstr "Shared tasks"
-
-#. "Shares" in terms of "shared with others" ("Freigaben")
-#: apps/io.ox/core/viewer/views/sidebar/fileinfoview.js
-#: module:io.ox/core/viewer
-msgid "Shares"
-msgstr "Shares"
-
-#: apps/io.ox/core/folder/contextmenu.js module:io.ox/core
-msgid "Sharing"
-msgstr "Sharing"
-
-#. if only one item -> insert filename / on more than one item -> item count
-#: apps/io.ox/files/actions/share.js module:io.ox/files
-msgid "Sharing link created for file \"%1$d\""
-msgid_plural "Sharing link created for %1$d items"
-msgstr[0] "Sharing link created for file \"%1$d\""
-msgstr[1] "Sharing link created for %1$d items"
-
-#: apps/io.ox/files/actions/share.js module:io.ox/files
-msgid "Sharing link created for folder \"%1$d\""
-msgid_plural "Sharing link created for %1$d items"
-msgstr[0] "Sharing link created for folder \"%1$d\""
-msgstr[1] "Sharing link created for %1$d items"
-
-#: apps/io.ox/wizards/upsell.js module:io.ox/wizards
-msgid "Shopping cart"
-msgstr "Shopping cart"
-
-#: apps/io.ox/core/folder/contextmenu.js module:io.ox/core
-msgid "Show"
-msgstr "Show"
-
-#: apps/io.ox/contacts/edit/view-form.js module:io.ox/contacts
-#: apps/io.ox/core/settings/user.js
-msgid "Show all fields"
-msgstr "Show all fields"
-
-#: apps/io.ox/files/settings/pane.js module:io.ox/files
-#, fuzzy
-#| msgid "Show images"
-msgid "Show all images for"
-msgstr "Show images"
-
-#: apps/io.ox/files/settings/pane.js module:io.ox/files
-#, fuzzy
-#| msgid "Show all items"
-msgid "Show all images just once"
-msgstr "Show all items"
-
-#: apps/io.ox/core/sub/settings/pane.js module:io.ox/core/sub
-msgid "Show all items"
-msgstr "Show all items"
-
-#: apps/io.ox/calendar/conflicts/conflictList.js
-#: module:io.ox/calendar/conflicts/conflicts
-#: apps/io.ox/calendar/invitations/register.js module:io.ox/calendar/main
-msgid "Show appointment details"
-msgstr "Show appointment details"
-
-#: apps/io.ox/mail/compose/extensions.js module:io.ox/mail
-msgid "Show blind carbon copy input field"
-msgstr "Show blind carbon copy input field"
-
-#: apps/io.ox/mail/compose/extensions.js module:io.ox/mail
-msgid "Show carbon copy input field"
-msgstr "Show carbon copy input field"
-
-#: apps/io.ox/calendar/settings/pane.js module:io.ox/calendar
-msgid "Show declined appointments"
-msgstr "Show declined appointments"
-
-#: apps/io.ox/core/settings/pane.js module:io.ox/core
-msgid "Show desktop notifications"
-msgstr "Show desktop notifications"
-
-#. button: hide collapsable content
-#: apps/io.ox/onboarding/clients/view-mobile.js module:io.ox/core/onboarding
-#: apps/io.ox/tasks/edit/view-template.js module:io.ox/tasks/edit
-msgid "Show details"
-msgstr "Show details"
-
-#: apps/io.ox/tasks/main.js module:io.ox/tasks
-msgid "Show done tasks"
-msgstr "Show completed tasks"
-
-#: apps/io.ox/mail/detail/mobileView.js module:io.ox/mail
-#: apps/io.ox/mail/detail/view.js
-msgid "Show entire message"
-msgstr "Show entire message"
-
-#: apps/io.ox/mail/settings/pane.js module:io.ox/mail
-msgid "Show folder with all unseen messages"
-msgstr "Show folder with all unseen messages"
-
-#: apps/io.ox/files/settings/pane.js module:io.ox/files
-msgid "Show hidden files and folders"
-msgstr "Show hidden files and folders"
-
-#: apps/io.ox/files/mobile-toolbar-actions.js module:io.ox/mail
-msgid "Show icons"
-msgstr "Show icons"
-
-#: apps/io.ox/mail/common-extensions.js module:io.ox/mail
-msgid "Show images"
-msgstr "Show images"
-
-#. Shown in settings page for accounts. Should use the indefinite form, it's a general information
-#. about account recovery, where account can be plural. In German "Informationen zur Accounwiederherstellung"
-#: apps/io.ox/settings/accounts/settings/pane.js
-#: module:io.ox/settings/accounts
-msgid "Show information about account recovery"
-msgstr "Show information about account recovery"
-
-#: apps/io.ox/files/mobile-toolbar-actions.js module:io.ox/mail
-msgid "Show list"
-msgstr "Show list"
-
-#: apps/io.ox/mail/compose/extensions.js module:io.ox/mail
-msgid "Show names"
-msgstr "Show names"
-
-#: apps/io.ox/calendar/mobile-toolbar-actions.js module:io.ox/calendar
-msgid "Show next day"
-msgstr "Show next day"
-
+#. starts the client onboarding wizard that helps users
+#. to configure their devices to access/sync appsuites
+#. data (f.e. install ox mail app)
+#: apps/io.ox/core/main.js module:io.ox/core
+#: apps/plugins/portal/client-onboarding/register.js module:plugins/portal
+msgid "Connect your Device"
+msgstr "Connect your Device"
+
+#: apps/io.ox/core/main.js module:io.ox/core apps/io.ox/core/settings/pane.js
+#: apps/plugins/portal/userSettings/register.js
+msgid "Change password"
+msgstr "Change password"
+
+#: apps/io.ox/core/main.js module:io.ox/core
+msgid "About"
+msgstr "About"
+
+#: apps/io.ox/core/main.js module:io.ox/core
+msgid "Sign out"
+msgstr "Sign out"
+
+#: apps/io.ox/core/main.js module:io.ox/core
+msgid ""
+"You forgot to sign out last time. Always use the sign-out button when you "
+"finished your work."
+msgstr ""
+"You forgot to sign out last time. Always use the sign-out button when you "
+"finish your work."
+
+#: apps/io.ox/core/main.js module:io.ox/core
+msgid ""
+"Did you know that you can take OX App Suite with you? Just click this icon "
+"and choose 'Connect your device' from the menu."
+msgstr ""
+"Did you know that you can take OX App Suite with you? Just click this icon "
+"and choose 'Connect your device' from the menu."
+
+#: apps/io.ox/core/main.js module:io.ox/core
+msgid "Signed in as:"
+msgstr "Signed in as:"
+
+#: apps/io.ox/core/main.js module:io.ox/core apps/io.ox/core/relogin.js
+msgid "Your session is expired"
+msgstr "Your session has expired"
+
+#: apps/io.ox/core/main.js module:io.ox/core apps/io.ox/core/relogin.js
+msgid "Please sign in again to continue"
+msgstr "Please sign in again to continue"
+
+#: apps/io.ox/core/main.js module:io.ox/core
+msgid "Restore applications"
+msgstr "Restore applications"
+
+#: apps/io.ox/core/main.js module:io.ox/core
+msgid ""
+"The following applications can be restored. Just remove the restore point if "
+"you don't want it to be restored."
+msgstr ""
+"The following applications can be restored. Remove the restore point if you "
+"do not want it to be restored."
+
+#: apps/io.ox/core/main.js module:io.ox/core apps/io.ox/mail/compose/view.js
+#: module:io.ox/mail
+msgid "Continue"
+msgstr "Continue"
+
+#: apps/io.ox/core/main.js module:io.ox/core
+msgid "The requested application is not available at this moment."
+msgstr "The requested application is not available at this moment."
+
+#. %1$s is the filename
+#: apps/io.ox/core/main.js module:io.ox/core
+msgid ""
+"Folder with name \"%1$s\" will be hidden. Enable setting \"Show hidden files "
+"and folders\" to access this folder again."
+msgstr ""
+"Folder with name \"%1$s\" will be hidden. Enable setting \"Show hidden files "
+"and folders\" to access this folder again."
+
+#: apps/io.ox/core/notifications.js module:io.ox/core
+msgid "No notifications"
+msgstr "No notifications"
+
+#: apps/io.ox/core/notifications.js module:io.ox/core
+msgid "Notifications"
+msgstr "Notifications"
+
+#: apps/io.ox/core/notifications.js module:io.ox/core
+msgid "Close notification area"
+msgstr "Close notification area"
+
+#. Hides all current notifications (invitations, reminder etc.) for half an hour.
+#: apps/io.ox/core/notifications.js module:io.ox/core
+msgid "Notify me again later"
+msgstr "Notify me again later"
+
+#: apps/io.ox/core/notifications.js module:io.ox/core
+msgid "Would you like to enable desktop notifications?"
+msgstr "Would you like to enable desktop notifications?"
+
+#: apps/io.ox/core/notifications.js module:io.ox/core
+msgid "Later"
+msgstr "Later"
+
+#. Opens popup to decide if desktop notifications should be shown
+#: apps/io.ox/core/notifications.js module:io.ox/core
+msgid "Decide now"
+msgstr "Decide now"
+
+#: apps/io.ox/core/notifications.js module:io.ox/core
+msgid ""
+"You can manage desktop notifications at any time, by visiting your settings"
+msgstr ""
+"You can manage desktop notifications at any time, by visiting your settings"
+
+#. %1$d number of notifications in notification area
+#: apps/io.ox/core/notifications/badgeview.js module:io.ox/core
+#, c-format
+msgid "%1$d notification."
+msgid_plural "%1$d notifications."
+msgstr[0] "%1$d notification."
+msgstr[1] "%1$d notifications."
+
+#: apps/io.ox/core/notifications/subview.js module:io.ox/core
+msgid "Hide this notification"
+msgstr "Hide this notification"
+
+#: apps/io.ox/core/notifications/subview.js module:io.ox/core
+msgid "New notifications"
+msgstr "New notifications"
+
+#: apps/io.ox/core/notifications/subview.js module:io.ox/core
+msgid "You have new notifications"
+msgstr "You have new notifications"
+
+#: apps/io.ox/core/permissions/permissions.js module:io.ox/core
+#: apps/io.ox/files/share/permissions.js
+msgid "Guest"
+msgstr "Guest"
+
+#. Role: create folder + read/write/delete all
+#: apps/io.ox/core/permissions/permissions.js module:io.ox/core
+#: apps/io.ox/files/share/permissions.js
+msgid "Author"
+msgstr "Author"
+
+#. Role: all permissions
+#. object permissions - admin role
+#: apps/io.ox/core/permissions/permissions.js module:io.ox/core
+#: apps/io.ox/files/share/permissions.js
+msgid "Administrator"
+msgstr "Administrator"
+
+#: apps/io.ox/core/permissions/permissions.js module:io.ox/core
+msgid "Apply role"
+msgstr "Apply role"
+
+#. folder permissions
+#: apps/io.ox/core/permissions/permissions.js module:io.ox/core
+msgid "view the folder"
+msgstr "view the folder"
+
+#. folder permissions
+#: apps/io.ox/core/permissions/permissions.js module:io.ox/core
+msgid "create objects"
+msgstr "create objects"
+
+#. folder permissions
+#: apps/io.ox/core/permissions/permissions.js module:io.ox/core
+msgid "create objects and subfolders"
+msgstr "create objects and subfolders"
+
+#. object permissions - read
+#: apps/io.ox/core/permissions/permissions.js module:io.ox/core
+msgid "no read permissions"
+msgstr "no read permissions"
+
+#. object permissions - read
+#: apps/io.ox/core/permissions/permissions.js module:io.ox/core
+msgid "read own objects"
+msgstr "read own objects"
+
+#. object permissions - read
+#: apps/io.ox/core/permissions/permissions.js module:io.ox/core
+msgid "read all objects"
+msgstr "read all objects"
+
+#. object permissions - edit/modify
+#: apps/io.ox/core/permissions/permissions.js module:io.ox/core
+msgid "no edit permissions"
+msgstr "no edit permissions"
+
+#. object permissions - edit/modify
+#: apps/io.ox/core/permissions/permissions.js module:io.ox/core
+msgid "edit own objects"
+msgstr "edit own objects"
+
+#. object permissions - edit/modify
+#: apps/io.ox/core/permissions/permissions.js module:io.ox/core
+msgid "edit all objects"
+msgstr "edit all objects"
+
+#. object permissions - delete
+#: apps/io.ox/core/permissions/permissions.js module:io.ox/core
+msgid "no delete permissions"
+msgstr "no delete permissions"
+
+#. object permissions - delete
+#: apps/io.ox/core/permissions/permissions.js module:io.ox/core
+msgid "delete only own objects"
+msgstr "delete only own objects"
+
+#. object permissions - delete
+#: apps/io.ox/core/permissions/permissions.js module:io.ox/core
+msgid "delete all objects"
+msgstr "delete all objects"
+
+#. Role: Owner (same as admin)
+#: apps/io.ox/core/permissions/permissions.js module:io.ox/core
+#: apps/io.ox/files/share/permissions.js
+msgid "Owner"
+msgstr "Owner"
+
+#: apps/io.ox/core/permissions/permissions.js module:io.ox/core
+msgid "Folder permissions"
+msgstr "Folder permissions"
+
+#: apps/io.ox/core/permissions/permissions.js module:io.ox/core
+msgid "Object permissions"
+msgstr "Object permissions"
+
+#: apps/io.ox/core/permissions/permissions.js module:io.ox/core
+msgid "The user has administrative rights"
+msgstr "The user has administrative rights"
+
+#: apps/io.ox/core/permissions/permissions.js module:io.ox/core
+#: apps/io.ox/files/share/permissions.js
+msgid "Apply to all subfolders"
+msgstr "Apply to all subfolders"
+
+#: apps/io.ox/core/permissions/permissions.js module:io.ox/core
+msgid "Add user/group"
+msgstr "Add user/group"
+
+#. permissions dialog
+#. error message when selected user or group can not be used
+#: apps/io.ox/core/permissions/permissions.js module:io.ox/core
+msgid "This is not a valid user or group."
+msgstr "This is not a valid user or group."
+
+#: apps/io.ox/core/permissions/permissions.js module:io.ox/core
+#: apps/io.ox/files/share/permissions.js
+#: apps/plugins/administration/groups/settings/edit.js
+msgid "Start typing to search for user names"
+msgstr "Start typing to search for user names"
+
+#: apps/io.ox/core/pim/actions.js module:io.ox/core
+msgid "Attachments have been saved!"
+msgstr "Attachments have been saved."
+
+#: apps/io.ox/core/pim/actions.js module:io.ox/core apps/io.ox/files/actions.js
+#: module:io.ox/files apps/io.ox/mail/actions.js module:io.ox/mail
+msgid "Open in browser"
+msgstr "Open in browser"
+
+#: apps/io.ox/core/pim/actions.js module:io.ox/core
+#: apps/io.ox/core/viewer/views/toolbarview.js apps/io.ox/files/actions.js
+#: module:io.ox/files apps/io.ox/files/toolbar.js apps/io.ox/mail/actions.js
+#: module:io.ox/mail apps/io.ox/notes/toolbar.js module:io.ox/notes
 #: apps/io.ox/onboarding/clients/extensions.js module:io.ox/core/onboarding
-msgid "Show or hide actions for advanced users."
-msgstr "Show or hide actions for advanced users."
-
-#: apps/io.ox/calendar/mobile-toolbar-actions.js module:io.ox/calendar
-msgid "Show previous day"
-msgstr "Show previous day"
-
-#: apps/io.ox/mail/detail/content.js module:io.ox/mail
-msgid "Show quoted text"
-msgstr "Show quoted text"
+#: apps/plugins/portal/updater/register.js module:plugins/portal
+msgid "Download"
+msgstr "Download"
+
+#. %1$s is usually "Drive" (product name; might be customized)
+#: apps/io.ox/core/pim/actions.js module:io.ox/core
+#: apps/io.ox/core/viewer/views/toolbarview.js apps/io.ox/mail/actions.js
+#: module:io.ox/mail
+msgid "Save to %1$s"
+msgstr "Save to %1$s"
+
+#: apps/io.ox/core/print.js module:io.ox/core
+msgid "Printout"
+msgstr "Printout"
+
+#: apps/io.ox/core/print.js module:io.ox/core
+#: apps/io.ox/core/sub/subscriptions.js module:io.ox/core/sub
+#: apps/io.ox/core/yell.js apps/io.ox/mail/accounts/settings.js
+#: module:io.ox/mail/accounts/settings apps/io.ox/oauth/keychain.js
+msgid "Error"
+msgstr "Error"
+
+#: apps/io.ox/core/print.js module:io.ox/core
+msgid "Cannot print this item"
+msgid_plural "Cannot print these items"
+msgstr[0] "Cannot print this item"
+msgstr[1] "Cannot print these items"
+
+#: apps/io.ox/core/relogin.js module:io.ox/core
+msgid "Your IP address has changed"
+msgstr "Your IP address has changed"
+
+#: apps/io.ox/core/relogin.js module:io.ox/core
+msgid "You have to sign in again"
+msgstr "You have to sign in again"
+
+#: apps/io.ox/core/relogin.js module:io.ox/core
+msgid "Please enter correct password"
+msgstr "Please enter the correct password"
+
+#: apps/io.ox/core/relogin.js module:io.ox/core
+msgid "Failed to sign in"
+msgstr "Failed to sign in"
+
+#: apps/io.ox/core/settings/downloads/pane.js module:io.ox/core
+#: apps/plugins/portal/updater/register.js module:plugins/portal
+msgid "Updater"
+msgstr "Updater"
+
+#: apps/io.ox/core/settings/downloads/pane.js module:io.ox/core
+msgid "Download installation file (for Windows)"
+msgstr "Download installation file (for Windows)"
+
+#: apps/io.ox/core/settings/downloads/pane.js module:io.ox/core
+#: apps/plugins/portal/updater/register.js module:plugins/portal
+msgid ""
+"When executing the downloaded file, an installation wizard will be launched. "
+"Follow the instructions and install the updater. Installs latest versions of "
+"Windows® client software. The Updater automatically informs about new "
+"updates. You can download the updates from within the Updater."
+msgstr ""
+"When executing the downloaded file, an installation wizard will be launched. "
+"Follow the instructions and install the updater. Installs latest versions of "
+"Windows® client software. The Updater automatically informs you of new "
+"updates. You can download the updates from within the Updater."
+
+#: apps/io.ox/core/settings/downloads/pane.js module:io.ox/core
+msgid "Connector for Microsoft Outlook®"
+msgstr "Connector for Microsoft Outlook®"
+
+#: apps/io.ox/core/settings/downloads/pane.js module:io.ox/core
+msgid ""
+"Synchronization of Emails, Calendar, Contacts and Tasks, along with Public, "
+"Shared and System Folders to Microsoft Outlook® clients."
+msgstr ""
+"Synchronisation of E-mail messages, Calendar, Contacts and Tasks, along with "
+"Public, Shared and System Folders to Microsoft Outlook® clients."
+
+#: apps/io.ox/core/settings/downloads/pane.js module:io.ox/core
+msgid "Notifier"
+msgstr "Notifier"
+
+#: apps/io.ox/core/settings/downloads/pane.js module:io.ox/core
+msgid ""
+"Informs about the current status of Emails and appointments without having "
+"to display the user interface or another Windows® client."
+msgstr ""
+"Informs about the current status of E-mail messages and appointments without "
+"having to display the user interface or another Windows® client."
+
+#: apps/io.ox/core/settings/downloads/pane.js module:io.ox/core
+#: apps/plugins/portal/oxdriveclients/register.js module:plugins/portal
+msgid "Download the %s client for %s"
+msgstr "Download the %s client for %s"
+
+#: apps/io.ox/core/settings/downloads/pane.js module:io.ox/core
+msgid "%s client for Windows"
+msgstr "%s client for Windows"
+
+#: apps/io.ox/core/settings/downloads/pane.js module:io.ox/core
+msgid "%s client for Windows (Installation via the OX Updater)"
+msgstr "%s client for Windows (Installation via the OX Updater)"
+
+#: apps/io.ox/core/settings/downloads/pane.js module:io.ox/core
+msgid "Download installation file"
+msgstr "Download installation file"
+
+#: apps/io.ox/core/settings/downloads/pane.js module:io.ox/core
+msgid "%s client for Mac OS"
+msgstr "%s client for Mac OS"
+
+#: apps/io.ox/core/settings/downloads/pane.js module:io.ox/core
+msgid "%s client for iOS"
+msgstr "%s client for iOS"
+
+#: apps/io.ox/core/settings/downloads/pane.js module:io.ox/core
+msgid "%s client for Android"
+msgstr "%s client for Android"
+
+#: apps/io.ox/core/settings/downloads/pane.js module:io.ox/core
+msgid "Downloads"
+msgstr "Downloads"
+
+#: apps/io.ox/core/settings/errorlog/settings/pane.js module:io.ox/core
+msgid "Error log"
+msgstr "Error log"
 
 #: apps/io.ox/core/settings/errorlog/settings/pane.js module:io.ox/core
 msgid "Show request body"
 msgstr "Show request body"
 
-#: apps/io.ox/mail/settings/pane.js module:io.ox/mail
-msgid "Show requests for read receipts"
-msgstr "Show requests for read receipts"
+#: apps/io.ox/core/settings/errorlog/settings/pane.js module:io.ox/core
+msgid "Hide request body"
+msgstr "Hide request body"
 
 #: apps/io.ox/core/settings/errorlog/settings/pane.js module:io.ox/core
 msgid "Show stack trace"
 msgstr "Show stack trace"
 
-#: apps/io.ox/calendar/invitations/register.js module:io.ox/calendar/main
-msgid "Show task details"
-msgstr "Show task details"
-
-#: apps/io.ox/files/mobile-toolbar-actions.js module:io.ox/mail
-msgid "Show tiles"
-msgstr "Show tiles"
-
-#: apps/io.ox/calendar/common-extensions.js module:io.ox/calendar
-#: apps/io.ox/calendar/edit/extensions.js module:io.ox/calendar/edit/main
-msgid "Shown as"
-msgstr "Shown as"
-
-#: apps/io.ox/core/boot/i18n.js module:io.ox/core/boot
-#: apps/io.ox/core/relogin.js module:io.ox/core
-msgid "Sign in"
-msgstr "Sign in"
-
-#. the noun not the verb
-#: apps/io.ox/core/boot/i18n.js module:io.ox/core/boot
-msgctxt "word"
-msgid "Sign in"
-msgstr "Sign in"
-
-#: apps/io.ox/core/main.js module:io.ox/core
-msgid "Sign out"
-msgstr "Sign out"
-
-#: apps/io.ox/core/main.js module:io.ox/core
-msgid "Sign out now"
-msgstr "Sign out now"
-
-#: apps/io.ox/mail/settings/signatures/settings/pane.js module:io.ox/mail
-msgid "Signature name"
-msgstr "Signature name"
-
-#: apps/io.ox/mail/compose/extensions.js module:io.ox/mail
-#: apps/io.ox/mail/settings/signatures/register.js
-#: apps/io.ox/mail/settings/signatures/settings/pane.js
-msgid "Signatures"
-msgstr "Signatures"
-
-#. Portal. Logged in as user
-#: apps/io.ox/portal/main.js module:io.ox/portal
-msgid "Signed in as %1$s"
-msgstr "Signed in as %1$s"
-
-#: apps/io.ox/core/main.js module:io.ox/core
-msgid "Signed in as:"
-msgstr "Signed in as:"
-
-#: apps/io.ox/core/viewer/views/sidebar/fileinfoview.js
-#: module:io.ox/core/viewer apps/io.ox/files/view-options.js
-#: module:io.ox/files apps/io.ox/mail/settings/pane.js module:io.ox/mail
-#: apps/io.ox/mail/view-options.js
-msgid "Size"
-msgstr "Size"
-
-#: apps/io.ox/mail/mailfilter/settings/filter/tests/register.js
-#: module:io.ox/mailfilter
-msgid "Size (bytes)"
-msgstr "Size (bytes)"
-
-#: apps/io.ox/backbone/mini-views/colorpicker.js module:io.ox/core
-msgid "Sky blue"
-msgstr "Sky blue"
-
-#: apps/io.ox/files/settings/pane.js module:io.ox/files
-#, fuzzy
-#| msgid "Slideshow / Autoplay mode"
-msgid "Slideshow / Autoplay mode for images"
-msgstr "Slideshow / Autoplay mode"
+#: apps/io.ox/core/settings/errorlog/settings/pane.js module:io.ox/core
+msgid "Hide stack trace"
+msgstr "Hide stack trace"
+
+#: apps/io.ox/core/settings/errorlog/settings/pane.js module:io.ox/core
+msgid "Host"
+msgstr "Host"
+
+#: apps/io.ox/core/settings/errorlog/settings/pane.js module:io.ox/core
+msgid "Browser"
+msgstr "Browser"
+
+#: apps/io.ox/core/settings/errorlog/settings/pane.js module:io.ox/core
+msgid "Total: %1$s requests"
+msgstr "Total: %1$s requests"
+
+#: apps/io.ox/core/settings/errorlog/settings/pane.js module:io.ox/core
+msgid "Average time: %1$s ms"
+msgstr "Average time: %1$s MS"
+
+#: apps/io.ox/core/settings/errorlog/settings/pane.js module:io.ox/core
+msgid "Loss: %1$s %"
+msgstr "Loss: %1$s %"
+
+#: apps/io.ox/core/settings/errorlog/settings/pane.js module:io.ox/core
+msgid "Uptime: %1$s minutes"
+msgstr "Uptime: %1$s minutes"
+
+#: apps/io.ox/core/settings/errorlog/settings/pane.js module:io.ox/core
+#: apps/io.ox/files/guidance/main.js module:io.ox/files
+msgid "Reload statistics"
+msgstr "Reload statistics"
+
+#: apps/io.ox/core/settings/errorlog/settings/pane.js module:io.ox/core
+msgid ""
+"The blue graph shows the distribution of request durations in percent. The "
+"gray graph shows a trivial network ping to recognize slow connections."
+msgstr ""
+"The blue graph shows the distribution of request durations in percent. The "
+"grey graph shows a trivial network ping to recognize slow connections."
+
+#: apps/io.ox/core/settings/errorlog/settings/pane.js module:io.ox/core
+msgid "Errors"
+msgstr "Errors"
 
 #: apps/io.ox/core/settings/errorlog/settings/pane.js module:io.ox/core
 msgid "Slow requests"
 msgstr "Slow requests"
 
-#: apps/io.ox/portal/settings/pane.js module:io.ox/portal
-msgid "Smartphone settings:"
-msgstr "Smartphone settings:"
-
-#. Emoji collection. SoftBank-specific icons. "SoftBank" in other languages, too.
-#: apps/io.ox/emoji/categories.js module:io.ox/mail/emoji
-msgid "SoftBank"
-msgstr "SoftBank"
-
-#: apps/io.ox/contacts/edit/main.js module:io.ox/contacts
-msgid "Some fields contain invalid data"
-msgstr "Some fields contain invalid data"
-
-#. %1$s the maximum file size
-#: apps/io.ox/core/tk/upload.js module:io.ox/core
-msgid ""
-"Some files cannot be uploaded because they exceed the maximum file size of "
-"%1$s"
-msgstr ""
-"Some files cannot be uploaded because they exceed the maximum file size of "
-"%1$s"
+#: apps/io.ox/core/settings/errorlog/settings/pane.js module:io.ox/core
+msgid "Loss"
+msgstr "Loss"
+
+#: apps/io.ox/core/settings/errorlog/settings/pane.js module:io.ox/core
+msgid "No errors"
+msgstr "No errors"
+
+#: apps/io.ox/core/settings/errorlog/settings/pane.js module:io.ox/core
+msgid "No slow requests"
+msgstr "No slow requests"
+
+#: apps/io.ox/core/settings/errorlog/settings/pane.js module:io.ox/core
+msgid "No lost requests"
+msgstr "No lost requests"
+
+#: apps/io.ox/core/settings/pane.js module:io.ox/core
+msgid "The setting requires a reload or relogin to take effect."
+msgstr "The setting requires a reload or relogin to take effect."
+
+#: apps/io.ox/core/settings/pane.js module:io.ox/core
+#: apps/io.ox/settings/main.js
+msgid "Basic settings"
+msgstr "Basic settings"
 
 #: apps/io.ox/core/settings/pane.js module:io.ox/core
 msgid ""
@@ -8861,548 +4668,543 @@
 "Some settings (language, timezone, theme) require a page reload or relogin "
 "to take effect."
 
-#: apps/plugins/portal/linkedIn/register.js module:plugins/portal
-#: apps/plugins/portal/twitter/register.js
-msgid "Something went wrong reauthorizing the %s account."
-msgstr "Something went wrong reauthorising the %s account."
-
-#: apps/plugins/halo/xing/register.js module:plugins/portal
-msgid "Sorry, could not connect to %s right now."
-msgstr "Sorry, could not connect to %s right now."
-
-#: apps/plugins/halo/xing/register.js module:plugins/portal
-msgid "Sorry, there is no data available for you on %s."
-msgstr "Sorry, there is no data available for you on %s."
-
-#: apps/io.ox/core/viewer/views/types/textview.js module:io.ox/core
-msgid "Sorry, there is no preview available for this file."
-msgstr "Sorry, there is no preview available for this file."
-
-#: apps/io.ox/core/viewer/views/types/imageview.js module:io.ox/core
-msgid "Sorry, there is no preview available for this image."
-msgstr "Sorry, there is no preview available for this image."
-
-#: apps/io.ox/core/viewer/views/types/documentview.js module:io.ox/core
-msgid "Sorry, this page is not available at the moment."
-msgstr "Sorry, this page is not available at the moment."
-
-#: apps/plugins/portal/linkedIn/register.js module:plugins/portal
+#: apps/io.ox/core/settings/pane.js module:io.ox/core
+msgid "Reload page"
+msgstr "Reload page"
+
+#: apps/io.ox/core/settings/pane.js module:io.ox/core
+#: apps/plugins/portal/xing/register.js module:plugins/portal
+msgid "Language"
+msgstr "Language"
+
+#: apps/io.ox/core/settings/pane.js module:io.ox/core
+msgid "Time zone"
+msgstr "Timezone"
+
+#: apps/io.ox/core/settings/pane.js module:io.ox/core
+msgid "Default Theme"
+msgstr "Default Theme"
+
+#: apps/io.ox/core/settings/pane.js module:io.ox/core
+msgid "Theme"
+msgstr "Theme"
+
+#: apps/io.ox/core/settings/pane.js module:io.ox/core
+msgid "High contrast theme"
+msgstr "High contrast theme"
+
+#: apps/io.ox/core/settings/pane.js module:io.ox/core
+msgid "Refresh interval"
+msgstr "Refresh interval"
+
+#: apps/io.ox/core/settings/pane.js module:io.ox/core
+#: apps/io.ox/mail/settings/pane.js module:io.ox/mail
+msgid "5 minutes"
+msgstr "5 minutes"
+
+#: apps/io.ox/core/settings/pane.js module:io.ox/core
+#: apps/io.ox/mail/settings/pane.js module:io.ox/mail
+msgid "10 minutes"
+msgstr "10 minutes"
+
+#: apps/io.ox/core/settings/pane.js module:io.ox/core
+msgid "15 minutes"
+msgstr "15 minutes"
+
+#: apps/io.ox/core/settings/pane.js module:io.ox/core
+msgid "30 minutes"
+msgstr "30 minutes"
+
+#. object permissions - read
+#. object permissions - edit/modify
+#. object permissions - delete
+#. Auth type. None. No authentication
+#. Connection security. None.
+#: apps/io.ox/core/settings/pane.js module:io.ox/core
+#: apps/io.ox/core/tk/attachments.js apps/io.ox/core/tk/flag-picker.js
+#: module:io.ox/mail apps/io.ox/files/share/permissions.js
+#: apps/io.ox/files/view-options.js module:io.ox/files
+#: apps/io.ox/mail/accounts/view-form.js module:io.ox/settings
+#: apps/io.ox/mail/mailfilter/settings/filter/actions/register.js
+#: module:io.ox/mailfilter
+msgid "None"
+msgstr "None"
+
+#: apps/io.ox/core/settings/pane.js module:io.ox/core
+msgid "Default app after sign in"
+msgstr "Default app after sign in"
+
+#: apps/io.ox/core/settings/pane.js module:io.ox/core
+msgid "disable"
+msgstr "disable"
+
+#: apps/io.ox/core/settings/pane.js module:io.ox/core
+msgid "Automatic opening of notification area"
+msgstr "Automatic opening of notification area"
+
+#. Opens popup to decide if desktop notifications should be shown
+#: apps/io.ox/core/settings/pane.js module:io.ox/core
+msgid "Manage permission now"
+msgstr "Manage permission now"
+
+#: apps/io.ox/core/settings/pane.js module:io.ox/core
 msgid ""
-"Sorry, we cannot help you here. Your provider needs to obtain a key from "
-"LinkedIn with the permission to do read messages."
+"Please check your browser settings and enable desktop notifications for this "
+"domain"
 msgstr ""
-"Sorry, we cannot help you here. Your provider needs to obtain a key from "
-"LinkedIn with the permission to read messages."
-
-#. Sort options drop-down
-#: apps/io.ox/files/favorite/view-options.js module:io.ox/core
-#: apps/io.ox/files/share/view-options.js module:io.ox/files
-#: apps/io.ox/files/view-options.js apps/io.ox/mail/view-options.js
-#: module:io.ox/mail
-msgctxt "dropdown"
-msgid "Sort by"
-msgstr "Sort by"
-
-#: apps/io.ox/tasks/main.js module:io.ox/tasks
-msgid "Sort options"
-msgstr "Sort options"
-
-#: apps/plugins/notifications/mail/register.js module:plugins/notifications
-msgid "Sound"
-msgstr "Sound"
-
-#. Spam folder
-#: apps/io.ox/mail/accounts/view-form.js module:io.ox/settings
-msgctxt "folder"
-msgid "Spam"
-msgstr "Spam"
-
-#: apps/io.ox/contacts/model.js module:io.ox/contacts
-msgid "Spouse's name"
-msgstr "Spouse's name"
-
-#: apps/io.ox/mail/detail/links.js module:io.ox/mail
-msgid "Spreadsheet"
-msgstr "Spreadsheet"
-
-#: apps/io.ox/files/view-options.js module:io.ox/files
-msgid "Spreadsheets"
-msgstr "Spreadsheets"
-
-#: apps/io.ox/mail/accounts/view-form.js module:io.ox/settings
-msgid "Standard folders"
-msgstr "Standard folders"
-
-#: apps/io.ox/backbone/mini-views/timezonepicker.js module:io.ox/core
-#: apps/io.ox/calendar/week/view.js module:io.ox/calendar
-msgid "Standard timezone"
-msgstr "Standard timezone"
-
-#: apps/io.ox/mail/vacationnotice/settings/model.js module:io.ox/mail
-#: apps/io.ox/tasks/print.js module:io.ox/tasks
-msgid "Start"
-msgstr "Start"
-
-#: apps/io.ox/tasks/edit/view-template.js module:io.ox/tasks/edit
-#: apps/io.ox/tasks/view-detail.js module:io.ox/tasks
-msgid "Start date"
-msgstr "Start date"
-
-#: apps/io.ox/calendar/edit/timezone-dialog.js module:io.ox/calendar/edit/main
-msgid "Start date timezone"
-msgstr "Start date timezone"
-
-#: apps/io.ox/contacts/settings/pane.js module:io.ox/contacts
-msgid "Start in global address book"
-msgstr "Start in global address book"
-
-<<<<<<< HEAD
-#: apps/io.ox/calendar/settings/pane.js module:io.ox/calendar
-msgid "Start of working time"
-msgstr "Start of working time"
-=======
-#. Verb: (to) flag messages
-#: apps/io.ox/mail/toolbar.js module:io.ox/mail
-msgctxt "verb"
-msgid "Flag"
-msgstr "Flag"
-
-#: apps/io.ox/mail/toolbar.js module:io.ox/mail
-msgid "Vertical"
-msgstr "Vertical"
->>>>>>> 8efd135e
-
-#: apps/io.ox/core/desktop.js module:io.ox/core
-msgid "Start search"
-msgstr "Start search"
-
-#: apps/io.ox/core/tk/wizard.js module:io.ox/core
-msgid "Start tour"
-msgstr "Start tour"
-
-#: apps/io.ox/core/permissions/permissions.js module:io.ox/core
-#: apps/io.ox/files/share/permissions.js
-#: apps/plugins/administration/groups/settings/edit.js
-msgid "Start typing to search for user names"
-msgstr "Start typing to search for user names"
-
-#: apps/io.ox/core/viewer/views/types/videoview.js module:io.ox/core
-msgid "Start video"
-msgstr "Start video"
-
-#. Connection security. StartTLS.
-#: apps/io.ox/mail/accounts/view-form.js module:io.ox/settings
-msgid "StartTLS"
-msgstr "StartTLS"
-
-#: apps/io.ox/mail/mailfilter/settings/filter/tests/util.js
-#: module:io.ox/mailfilter
-msgid "Starts not with"
-msgstr "Does not start with"
-
-#: apps/io.ox/calendar/edit/extensions.js module:io.ox/calendar/edit/main
-msgid "Starts on"
-msgstr "Starts on"
-
-#: apps/io.ox/mail/mailfilter/settings/filter/tests/util.js
-#: module:io.ox/mailfilter
-msgid "Starts with"
-msgstr "Starts with"
-
-#: apps/io.ox/contacts/model.js module:io.ox/contacts
-msgid "State"
-msgstr "State"
-
-#: apps/io.ox/mail/toolbar.js module:io.ox/mail
-msgid "Statistics"
-msgstr "Statistics"
-
-#: apps/io.ox/calendar/toolbar.js module:io.ox/calendar
-#: apps/io.ox/tasks/edit/view-template.js module:io.ox/tasks/edit
-#: apps/io.ox/tasks/main.js module:io.ox/tasks
-msgid "Status"
-msgstr "Status"
-
-#: apps/io.ox/core/boot/i18n.js module:io.ox/core/boot
-msgid "Stay signed in"
-msgstr "Stay signed in"
-
-#: apps/io.ox/contacts/model.js module:io.ox/contacts
-msgid "Street"
-msgstr "Street"
-
-#: apps/plugins/halo/xing/register.js module:plugins/portal
-msgid "Student"
-msgstr "Student"
-
-#: apps/io.ox/calendar/edit/extensions.js module:io.ox/calendar/edit/main
-#: apps/io.ox/calendar/util.js module:io.ox/calendar
-#: apps/io.ox/core/viewer/views/sidebar/fileinfoview.js
-#: module:io.ox/core/viewer apps/io.ox/mail/actions/reminder.js
-#: module:io.ox/mail apps/io.ox/mail/compose/extensions.js
-#: apps/io.ox/mail/detail/view.js
-#: apps/io.ox/mail/mailfilter/settings/filter/tests/register.js
-#: module:io.ox/mailfilter apps/io.ox/mail/vacationnotice/settings/model.js
-#: apps/io.ox/mail/view-options.js apps/io.ox/tasks/edit/view-template.js
-#: module:io.ox/tasks/edit apps/io.ox/tasks/main.js module:io.ox/tasks
-msgid "Subject"
-msgstr "Subject"
-
-#: apps/plugins/portal/xing/actions.js module:plugins/portal
-msgid "Submit comment"
-msgstr "Submit comment"
-
-#: apps/io.ox/core/sub/subscriptions.js module:io.ox/core/sub
-msgid "Subscribe"
-msgstr "Subscribe"
-
-#: apps/io.ox/core/folder/actions/imap-subscription.js module:io.ox/core
-msgid "Subscribe IMAP folders"
-msgstr "Subscribe IMAP folders"
-
-#: apps/io.ox/core/folder/extensions.js module:io.ox/core
-#: apps/io.ox/core/sub/subscriptions.js module:io.ox/core/sub
-msgid "Subscribe address book"
-msgstr "Subscribe address book"
-
-#: apps/io.ox/core/folder/extensions.js module:io.ox/core
-#: apps/io.ox/core/sub/subscriptions.js module:io.ox/core/sub
-msgid "Subscribe calendar"
-msgstr "Subscribe calendar"
+"Please check your browser settings and enable desktop notifications for this "
+"domain"
+
+#: apps/io.ox/core/settings/pane.js module:io.ox/core
+msgid "Show desktop notifications"
+msgstr "Show desktop notifications"
+
+#: apps/io.ox/core/settings/pane.js module:io.ox/core
+msgid "Use accessibility improvements"
+msgstr "Use accessibility improvements"
+
+#: apps/io.ox/core/settings/user.js module:io.ox/contacts
+msgid "Couldn't load your contact data."
+msgstr "Could not load your contact data."
+
+#. Bytes
+#: apps/io.ox/core/strings.js module:io.ox/core
+msgid "B"
+msgstr "B"
+
+#. Kilobytes
+#: apps/io.ox/core/strings.js module:io.ox/core
+msgid "KB"
+msgstr "KB"
+
+#. Megabytes
+#: apps/io.ox/core/strings.js module:io.ox/core
+msgid "MB"
+msgstr "MB"
+
+#. Gigabytes
+#: apps/io.ox/core/strings.js module:io.ox/core
+msgid "GB"
+msgstr "GB"
+
+#. Terabytes
+#: apps/io.ox/core/strings.js module:io.ox/core
+msgid "TB"
+msgstr "TB"
+
+#. Petabytes
+#: apps/io.ox/core/strings.js module:io.ox/core
+msgid "PB"
+msgstr "PB"
+
+#. Exabytes
+#: apps/io.ox/core/strings.js module:io.ox/core
+msgid "EB"
+msgstr "EB"
+
+#. Zettabytes
+#: apps/io.ox/core/strings.js module:io.ox/core
+msgid "ZB"
+msgstr "ZB"
+
+#. Yottabytes
+#: apps/io.ox/core/strings.js module:io.ox/core
+msgid "YB"
+msgstr "YB"
+
+#. File size
+#. %1$d is the number
+#. %2$s is the unit (B, KB, MB etc.)
+#: apps/io.ox/core/strings.js module:io.ox/core
+msgid "%1$d %2$s"
+msgstr "%1$d %2$s"
+
+#: apps/io.ox/core/sub/model.js module:io.ox/core/sub
+msgid "Publication must have a target."
+msgstr "Publication must have a target."
+
+#: apps/io.ox/core/sub/model.js module:io.ox/core/sub
+msgid "Publication must have a site."
+msgstr "Publication must have a site."
+
+#: apps/io.ox/core/sub/model.js module:io.ox/core/sub
+msgid "Model is incomplete."
+msgstr "Model is incomplete."
+
+#: apps/io.ox/core/sub/model.js module:io.ox/core/sub
+msgid "You have to enter a username and password to subscribe."
+msgstr "You have to enter a username and password to subscribe."
+
+#: apps/io.ox/core/sub/settings/pane.js module:io.ox/core/sub
+msgid "Only showing items related to folder \"%1$s\""
+msgstr "Only showing items related to folder \"%1$s\""
+
+#: apps/io.ox/core/sub/settings/pane.js module:io.ox/core/sub
+msgid "Show all items"
+msgstr "Show all items"
+
+#: apps/io.ox/core/sub/settings/pane.js module:io.ox/core/sub
+msgid "Unnamed subscription"
+msgstr "Unnamed subscription"
+
+#: apps/io.ox/core/sub/settings/pane.js module:io.ox/core/sub
+msgid ""
+"Note: Refreshing this subscription will replace the calendar content with "
+"the external content. Changes you have made inside appsuite will be "
+"overwritten"
+msgstr ""
+"Note: Refreshing this subscription will replace the calendar content with "
+"the external content. Changes you have made inside appsuite will be "
+"overwritten"
+
+#: apps/io.ox/core/sub/settings/pane.js module:io.ox/core/sub
+#: apps/io.ox/mail/mailfilter/settings/filter.js module:io.ox/mail
+#: apps/io.ox/portal/settings/pane.js module:io.ox/portal
+msgid "Disable"
+msgstr "Disable"
+
+#: apps/io.ox/core/sub/settings/pane.js module:io.ox/core/sub
+#: apps/io.ox/mail/autoforward/settings/model.js module:io.ox/mail
+#: apps/io.ox/mail/mailfilter/settings/filter.js
+#: apps/io.ox/mail/vacationnotice/settings/model.js
+#: apps/io.ox/portal/settings/pane.js module:io.ox/portal
+msgid "Enable"
+msgstr "Enable"
 
 #: apps/io.ox/core/sub/settings/pane.js module:io.ox/core/sub
 msgid "Subscription refresh"
 msgstr "Subscription refresh"
 
-#: apps/io.ox/core/sub/subscriptions.js module:io.ox/core/sub
-msgid "Subscription successfully created."
-msgstr "Subscription successfully created."
+#: apps/io.ox/core/sub/settings/pane.js module:io.ox/core/sub
+msgid ""
+"A refresh takes some time, so please be patient, while the refresh runs in "
+"the background. Only one refresh per subscription and per session is allowed."
+msgstr ""
+"A refresh takes some time. Please be patient while the refresh runs in the "
+"background. Only one refresh per subscription and per session is allowed."
+
+#: apps/io.ox/core/sub/settings/pane.js module:io.ox/core/sub
+msgid ""
+"This folder has publications but you are not allowed to view or edit them"
+msgstr ""
+"This folder has publications but you are not allowed to view or edit them"
+
+#: apps/io.ox/core/sub/settings/pane.js module:io.ox/core/sub
+msgid ""
+"This folder has subscriptions but you are not allowed to view or edit them"
+msgstr ""
+"This folder has subscriptions but you are not allowed to view or edit them"
+
+#: apps/io.ox/core/sub/settings/pane.js module:io.ox/core/sub
+msgid "This folder has no publications"
+msgstr "This folder has no publications"
+
+#: apps/io.ox/core/sub/settings/pane.js module:io.ox/core/sub
+msgid "This folder has no subscriptions"
+msgstr "This folder has no subscriptions"
+
+#: apps/io.ox/core/sub/settings/pane.js module:io.ox/core/sub
+msgid "You don't have any publications yet"
+msgstr "You do not have any publications yet"
+
+#: apps/io.ox/core/sub/settings/pane.js module:io.ox/core/sub
+msgid "You don't have any subscriptions yet"
+msgstr "You do not have any subscriptions yet"
+
+#: apps/io.ox/core/sub/settings/pane.js module:io.ox/core/sub
+#: apps/io.ox/core/sub/settings/register.js
+msgid "Publications"
+msgstr "Publications"
 
 #: apps/io.ox/core/sub/settings/pane.js module:io.ox/core/sub
 #: apps/io.ox/core/sub/settings/register.js
 msgid "Subscriptions"
 msgstr "Subscriptions"
 
-#: apps/io.ox/core/yell.js module:io.ox/core
-msgid "Success"
-msgstr "Success"
-
-#: apps/plugins/portal/xing/register.js module:plugins/portal
-msgid "Successfully reauthorized your %s account"
-msgstr "Successfully re-authorised your %s account"
-
-#: apps/io.ox/contacts/model.js module:io.ox/contacts
-msgid "Suffix"
-msgstr "Suffix"
-
-#: apps/io.ox/participants/detail.js module:io.ox/core
-msgid "Summary"
-msgstr "Summary"
-
-#. superessive of the weekday
-#. will only be used in a form like “Happens every week on $weekday”
-#: apps/io.ox/calendar/util.js module:io.ox/calendar
-msgctxt "superessive"
-msgid "Sunday"
-msgstr "Sunday"
-
-#: apps/io.ox/files/view-options.js module:io.ox/files
-msgid "Switch to parent folder"
-msgstr "Switch to parent folder"
-
-#. Emoji category
-#: apps/io.ox/emoji/categories.js module:io.ox/mail/emoji
-msgid "Symbols"
-msgstr "Symbols"
-
-#: apps/io.ox/core/settings/downloads/pane.js module:io.ox/core
+#: apps/io.ox/core/sub/settings/register.js module:io.ox/core/sub
+msgid "Publications and Subscriptions"
+msgstr "Publications and Subscriptions"
+
+#: apps/io.ox/core/sub/subscriptions.js module:io.ox/core/sub
+msgid "Subscribe"
+msgstr "Subscribe"
+
+#: apps/io.ox/core/sub/subscriptions.js module:io.ox/core/sub
+msgid "No subscription services available for this module"
+msgstr "No subscription services available for this module"
+
+#: apps/io.ox/core/sub/subscriptions.js module:io.ox/core/sub
+msgid "Error:"
+msgstr "Error:"
+
+#: apps/io.ox/core/sub/subscriptions.js module:io.ox/core/sub
+msgid "Subscription successfully created."
+msgstr "Subscription successfully created."
+
+#: apps/io.ox/core/sub/subscriptions.js module:io.ox/core/sub
+msgid "The subscription could not be created."
+msgstr "The subscription could not be created."
+
+#: apps/io.ox/core/sub/subscriptions.js module:io.ox/core/sub
+msgid "My %1$s calendar"
+msgstr "My %1$s calendar"
+
+#: apps/io.ox/core/sub/subscriptions.js module:io.ox/core/sub
+msgid "My %1$s contacts"
+msgstr "My %1$s contacts"
+
+#. %1$s is the display name of the account
+#. e.g. My Xing account
+#: apps/io.ox/core/sub/subscriptions.js module:io.ox/core/sub
+#: apps/io.ox/files/actions/add-storage-account.js module:io.ox/files
+#: apps/io.ox/mail/accounts/settings.js module:io.ox/mail/accounts/settings
+#: apps/io.ox/oauth/keychain.js module:io.ox/core
+msgid "My %1$s account"
+msgstr "My %1$s account"
+
+#: apps/io.ox/core/sub/subscriptions.js module:io.ox/core/sub
+msgid "Configure %s"
+msgstr "Configure %s"
+
+#: apps/io.ox/core/sub/subscriptions.js module:io.ox/core/sub
+#: apps/plugins/portal/mail/register.js module:plugins/portal
+msgid "Account"
+msgstr "Account"
+
+#: apps/io.ox/core/tk/attachments.js module:io.ox/core
+#: apps/io.ox/mail/compose/extensions.js module:io.ox/mail
+msgid "Add attachments"
+msgstr "Add attachments"
+
+#: apps/io.ox/core/tk/attachments.js module:io.ox/core
+#: apps/io.ox/mail/compose/extensions.js module:io.ox/mail
+msgid "Add from Drive"
+msgstr "Add from Drive"
+
+#. headline for a progress bar
+#: apps/io.ox/core/tk/attachments.js module:io.ox/core
+msgid "Uploading attachments"
+msgstr "Uploading attachments"
+
+#: apps/io.ox/core/tk/attachmentsUtil.js module:io.ox/core
+#: apps/io.ox/preview/main.js
+msgid "Preview"
+msgstr "Preview"
+
+#: apps/io.ox/core/tk/contenteditable-editor.js module:io.ox/core
+msgid "Drop inline images here"
+msgstr "Drop inline images here"
+
+#: apps/io.ox/core/tk/contenteditable-editor.js module:io.ox/core
 msgid ""
-"Synchronization of Emails, Calendar, Contacts and Tasks, along with Public, "
-"Shared and System Folders to Microsoft Outlook® clients."
+"Please only drop images here. If you want to send other files, you can send "
+"them as attachments."
 msgstr ""
-"Synchronisation of E-mail messages, Calendar, Contacts and Tasks, along with "
-"Public, Shared and System Folders to Microsoft Outlook® clients."
-
-#: apps/io.ox/calendar/actions.js module:io.ox/calendar
-msgid "Synchronize calendar"
-msgstr "Synchronise calendar"
-
-#: apps/io.ox/mail/actions.js module:io.ox/mail
-msgid "Synchronize with Outlook"
-msgstr "Synchronise with Outlook"
-
-#: apps/io.ox/core/folder/extensions.js module:io.ox/core
-msgid "Synchronize with your tablet or smartphone"
-msgstr "Synchronise with your tablet or smartphone"
-
-#: apps/io.ox/contacts/model.js module:io.ox/contacts
-msgid "TAX ID"
-msgstr "TAX ID"
-
-#. Terabytes
-#: apps/io.ox/core/strings.js module:io.ox/core
-msgid "TB"
-msgstr "TB"
-
-#: apps/io.ox/contacts/model.js module:io.ox/contacts
-msgid "TTY/TDD"
-msgstr "TTY/TDD"
-
-#. This is a summary for a mail filter rule
-#. %1$s User input (usually a mail address)
-#. %2$s A tag, which is entered by the user via a text input
-#. Example: Tag mails from test@invalid with SoccerTeam
-#: apps/io.ox/mail/mailfilter/settings/util.js module:io.ox/mail
-msgid "Tag mails from %1$s with %2$s"
-msgstr "Tag e-mail messages from %1$s with %2$s"
-
-#. This is a summary for a mail filter rule
-#. %1$s User input
-#. %2$s A tag, which is entered by the user via a text input
-#. Example: Tag mails to test@invalid with SoccerTeam
-#: apps/io.ox/mail/mailfilter/settings/util.js module:io.ox/mail
-msgid "Tag mails to %1$s with %2$s"
-msgstr "Tag e-mail messages to %1$s with %2$s"
-
-#. This is a summary for a mail filter rule
-#. %1$s User input for mail subjects to filter for
-#. %2$s A tag, which is entered by the user via a text input
-#. Example: Tag mails with subject Some subject with SoccerTeam
-#: apps/io.ox/mail/mailfilter/settings/util.js module:io.ox/mail
-msgid "Tag mails with subject %1$s with %2$s"
-msgstr "Tag e-mail messages with subject %1$s with %2$s"
-
-#. title for 1st and snd step of the client onboarding wizard
-#. users can configure their devices to access/sync appsuites data (f.e. install ox mail app)
-#. %1$s the product name
-#: apps/io.ox/onboarding/clients/wizard.js module:io.ox/core/onboarding
-#: apps/plugins/portal/client-onboarding/register.js module:plugins/portal
+"Please only drop images here. If you want to send other files, you can send "
+"them as attachments."
+
+#: apps/io.ox/core/tk/contenteditable-editor.js module:io.ox/core
+msgid "Rich Text Area. Press ALT-F10 for toolbar"
+msgstr "Rich Text Area. Press ALT-F10 for tool bar"
+
+#: apps/io.ox/core/tk/datepicker.js module:io.ox/core
+#: apps/io.ox/core/tk/mobiscroll.js
+msgid "Clear"
+msgstr "Clear"
+
+#: apps/io.ox/core/tk/filestorageUtil.js module:io.ox/core
+msgid "Ignore warnings"
+msgstr "Ignore warnings"
+
+#: apps/io.ox/core/tk/filestorageUtil.js module:io.ox/core
+msgid "Conflicts"
+msgstr "Conflicts"
+
+#: apps/io.ox/core/tk/filestorageUtil.js module:io.ox/core
+msgid "Warnings:"
+msgstr "Warnings:"
+
+#: apps/io.ox/core/tk/filestorageUtil.js module:io.ox/core
+#: apps/io.ox/tasks/common-extensions.js module:io.ox/tasks
+msgid "Canceled"
+msgstr "Cancelled"
+
+#: apps/io.ox/core/tk/flag-picker.js module:io.ox/mail
+#: apps/io.ox/mail/mailfilter/settings/filter/actions/register.js
+#: module:io.ox/mailfilter apps/io.ox/portal/settings/pane.js
+#: module:io.ox/portal
+msgid "Light green"
+msgstr "Light green"
+
+#: apps/io.ox/core/tk/flag-picker.js module:io.ox/mail
+#: apps/io.ox/mail/mailfilter/settings/filter/actions/register.js
+#: module:io.ox/mailfilter apps/io.ox/portal/settings/pane.js
+#: module:io.ox/portal
+msgid "Light blue"
+msgstr "Light blue"
+
+#: apps/io.ox/core/tk/flag-picker.js module:io.ox/mail
+#: apps/io.ox/mail/mailfilter/settings/filter/actions/register.js
+#: module:io.ox/mailfilter
+msgid "Yellow"
+msgstr "Yellow"
+
+#: apps/io.ox/core/tk/flag-picker.js module:io.ox/mail
+#: apps/io.ox/mail/toolbar.js
+msgid "Set color"
+msgstr "Set colour"
+
+#: apps/io.ox/core/tk/iframe.js module:io.ox/core/tk/iframe
+msgid "An error occurred. There is no valid token available."
+msgstr "An error occurred. There is no valid token available."
+
+#: apps/io.ox/core/tk/list-dnd.js module:io.ox/core
+#: apps/io.ox/core/tk/selection.js
+msgid "1 item"
+msgid_plural "%1$d items"
+msgstr[0] "1 item"
+msgstr[1] "%1$d items"
+
+#: apps/io.ox/core/tk/mobiscroll.js module:io.ox/core
+msgid "Days"
+msgstr "Days"
+
+#: apps/io.ox/core/tk/mobiscroll.js module:io.ox/core
+msgid "Hours"
+msgstr "Hours"
+
+#: apps/io.ox/core/tk/mobiscroll.js module:io.ox/core
+msgid "Minutes"
+msgstr "Minutes"
+
+#: apps/io.ox/core/tk/mobiscroll.js module:io.ox/core
+msgid "Months"
+msgstr "Months"
+
+#: apps/io.ox/core/tk/mobiscroll.js module:io.ox/core
+msgid "Years"
+msgstr "Years"
+
+#: apps/io.ox/core/tk/reminder-util.js module:io.ox/core
+msgid "Remind me again"
+msgstr "Remind me again"
+
+#: apps/io.ox/core/tk/reminder-util.js module:io.ox/core
+msgid "Pick a time here"
+msgstr "Pick a time here"
+
+#: apps/io.ox/core/tk/reminder-util.js module:io.ox/core
+msgid "OK"
+msgstr "OK"
+
+#. %1$s appointment or task title
+#: apps/io.ox/core/tk/reminder-util.js module:io.ox/core
+msgid "Close reminder for %1$s"
+msgstr "Close reminder for %1$s"
+
+#. %1$s is something like "in 5 minutes"
+#. don't know if that works for all languages but it has been
+#. a string concatenation before; at least now it's documented
+#: apps/io.ox/core/tk/reminder-util.js module:io.ox/core
+msgid "Remind me again %1$s"
+msgstr "Remind me again %1$s"
+
+#: apps/io.ox/core/tk/reminder-util.js module:io.ox/core
+#: apps/plugins/notifications/calendar/register.js module:plugins/notifications
+#: apps/plugins/notifications/tasks/register.js
+msgid "Press to open Details"
+msgstr "Press to open Details"
+
+#. %1$s task title
+#: apps/io.ox/core/tk/reminder-util.js module:io.ox/core
 #, c-format
-msgid "Take %1$s with you! Stay up-to-date on your favorite devices."
-msgstr "Take %1$s with you! Stay up-to-date on your favorite devices."
-
-#: apps/io.ox/mail/detail/links.js module:io.ox/mail
-#: apps/io.ox/tasks/edit/main.js module:io.ox/tasks
-msgid "Task"
-msgstr "Task"
-
-#: apps/io.ox/tasks/detail/main.js module:io.ox/tasks apps/io.ox/tasks/main.js
-msgid "Task Details"
-msgstr "Task Details"
-
-#: apps/io.ox/tasks/actions/delete.js module:io.ox/tasks
-msgid "Task has been deleted!"
-msgid_plural "Tasks have been deleted!"
-msgstr[0] "Task has been deleted."
-msgstr[1] "Tasks have been deleted."
-
-#. Inviations (notifications) to tasks
-#: apps/plugins/notifications/tasks/register.js module:plugins/notifications
-msgid "Task invitations"
-msgstr "Task invitations"
-
-#: apps/io.ox/tasks/actions/doneUndone.js module:io.ox/tasks
-msgid "Task marked as done"
-msgid_plural "Tasks marked as done"
-msgstr[0] "Task marked as done"
-msgstr[1] "Tasks marked as done"
-
-#: apps/io.ox/tasks/actions/doneUndone.js module:io.ox/tasks
-msgid "Task marked as undone"
-msgid_plural "Tasks marked as undone"
-msgstr[0] "Task marked as undone"
-msgstr[1] "Tasks marked as undone"
-
-#. Reminders (notifications) about tasks
-#: apps/plugins/notifications/tasks/register.js module:plugins/notifications
-msgid "Task reminders"
-msgstr "Task reminders"
-
-#: apps/io.ox/tasks/actions/delete.js module:io.ox/tasks
-msgid "Task was already deleted!"
-msgstr "Task was already deleted."
-
-#: apps/io.ox/tasks/actions/doneUndone.js module:io.ox/tasks
-msgid "Task was modified before, please reload"
-msgstr "Task was modified before, please reload"
-
-#: apps/io.ox/mail/detail/links.js module:io.ox/mail
-msgid "Tasks"
-msgstr "Tasks"
-
-#: apps/io.ox/core/main.js module:io.ox/core
-#: apps/io.ox/search/view-template.js apps/io.ox/tasks/settings/pane.js
-#: module:io.ox/tasks
-msgctxt "app"
-msgid "Tasks"
-msgstr "Tasks"
-
-#: apps/io.ox/tasks/actions/move.js module:io.ox/tasks
-msgid "Tasks can not be moved to or out of shared folders"
-msgstr "Tasks cannot be moved to or out of shared folders"
-
-#: apps/io.ox/tasks/main.js module:io.ox/tasks
-msgid "Tasks toolbar"
-msgstr "Tasks tool bar"
-
-#: apps/io.ox/backbone/mini-views/colorpicker.js module:io.ox/core
-msgid "Teal"
-msgstr "Teal"
-
-#: apps/io.ox/contacts/model.js module:io.ox/contacts
-msgid "Telephone (ISDN)"
-msgstr "Telephone (ISDN)"
-
-#: apps/io.ox/contacts/model.js module:io.ox/contacts
-msgid "Telephone callback"
-msgstr "Telephone callback"
-
-#: apps/io.ox/contacts/model.js module:io.ox/contacts
-msgid "Telephone primary"
-msgstr "Telephone primary"
-
-#: apps/io.ox/contacts/model.js module:io.ox/contacts
-msgid "Telephone radio"
-msgstr "Telephone radio"
-
-#: apps/io.ox/contacts/model.js module:io.ox/contacts
-msgid "Telex"
-msgstr "Telex"
-
-#: apps/io.ox/calendar/edit/extensions.js module:io.ox/calendar/edit/main
-#: apps/io.ox/calendar/freetime/timeView.js module:io.ox/calendar
-#: apps/io.ox/calendar/util.js
-msgid "Temporary"
-msgstr "Temporary"
-
-#: apps/io.ox/calendar/actions/acceptdeny.js module:io.ox/calendar
-#: apps/io.ox/calendar/invitations/register.js module:io.ox/calendar/main
-msgid "Tentative"
-msgstr "Tentative"
-
-#: apps/io.ox/calendar/print.js module:io.ox/calendar
-#: apps/io.ox/tasks/print.js module:io.ox/tasks
-msgid "Tentatively accepted"
-msgstr "Tentatively accepted"
-
-#: apps/io.ox/mail/vacationnotice/settings/model.js module:io.ox/mail
-msgid "Text"
-msgstr "Text"
-
-#: apps/io.ox/files/view-options.js module:io.ox/files
-msgid "Text documents"
-msgstr "Text documents"
-
-#. popup info message
-#: apps/plugins/core/feedback/register.js module:io.ox/core
-msgid "Thank you for your feedback"
-msgstr "Thank you for your feedback"
-
-#: apps/plugins/portal/oxdriveclients/register.js module:plugins/portal
+msgid "Reminder for task %1$s."
+msgstr "Reminder for task %1$s."
+
+#. %1$s appointment title
+#: apps/io.ox/core/tk/reminder-util.js module:io.ox/core
+#, c-format
+msgid "Reminder for appointment %1$s."
+msgstr "Reminder for appointment %1$s."
+
+#: apps/io.ox/core/tk/tokenfield.js module:io.ox/core
+msgid "No autocomplete entries found"
+msgstr "No auto-complete entries found"
+
+#. %1$d is the number of search results in the autocomplete field
+#: apps/io.ox/core/tk/tokenfield.js module:io.ox/core
+#, c-format
+msgid "One autocomplete entry found"
+msgid_plural "%1$d autocomplete entries found"
+msgstr[0] "One auto-complete entry found"
+msgstr[1] "%1$d auto-complete entries found"
+
+#: apps/io.ox/core/tk/tokenfield.js module:io.ox/core
 msgid ""
-"The %s client lets you store and share your photos, files, documents and "
-"videos, anytime, anywhere. Access any file you save to %s from all your "
-"computers, iPhone, iPad or from within %s itself."
+"Added distribution list %s with %s member. The only member of the "
+"distribution list is %s."
 msgstr ""
-"The %s client lets you store and share your photos, files, documents and "
-"videos, anytime, anywhere. Access any file you save to %s from all your "
-"computers, iPhone, iPad or from within %s itself."
-
-#: apps/io.ox/files/guidance/main.js module:io.ox/files
-msgctxt "help"
-msgid "The Drive App"
-msgstr "The Drive App"
-
-#: apps/io.ox/mail/vacationnotice/settings/view-form.js module:io.ox/mail
+"Added distribution list %s with %s member. The only member of the "
+"distribution list is %s."
+
+#: apps/io.ox/core/tk/tokenfield.js module:io.ox/core
 msgid ""
-"The Notice is sent out for messages received by %1$s. You may choose to send "
-"it out for other recipient addresses too:"
+"Added distribution list %s with %s members. Members of the distribution list "
+"are %s."
 msgstr ""
-"The Notice is sent out for messages received by %1$s. You may choose to send "
-"it out for other recipient addresses too:"
-
-#: apps/io.ox/mail/accounts/model.js module:io.ox/keychain
-msgid "The account must be named"
-msgstr "The account must be named"
-
-#: apps/plugins/portal/xing/actions.js module:plugins/portal
-msgid "The activity has been deleted successfully"
-msgstr "The activity has been deleted successfully"
-
-#: apps/io.ox/files/api.js module:io.ox/files apps/io.ox/files/legacy_api.js
-msgid "The allowed quota is reached."
-msgstr "The allowed quota is reached."
-
-#: apps/io.ox/mail/actions/ical.js module:io.ox/mail
-msgid "The appointment has been added to your calendar"
-msgstr "The appointment has been added to your calendar"
-
-#: apps/io.ox/calendar/invitations/register.js module:io.ox/calendar/main
-msgid "The appointment has been deleted"
-msgstr "The appointment has been deleted"
-
-#: apps/io.ox/calendar/invitations/register.js module:io.ox/calendar/main
-msgid "The appointment has been updated"
-msgstr "The appointment has been updated"
-
-#: apps/io.ox/core/settings/errorlog/settings/pane.js module:io.ox/core
-msgid ""
-"The blue graph shows the distribution of request durations in percent. The "
-"gray graph shows a trivial network ping to recognize slow connections."
-msgstr ""
-"The blue graph shows the distribution of request durations in percent. The "
-"grey graph shows a trivial network ping to recognize slow connections."
-
-#: apps/io.ox/calendar/invitations/register.js module:io.ox/calendar/main
-msgid "The changes have been rejected"
-msgstr "The changes have been rejected"
-
-#: apps/plugins/portal/xing/actions.js module:plugins/portal
-msgid "The comment has been deleted successfully"
-msgstr "The comment has been deleted successfully"
-
-#: apps/io.ox/backbone/basicModel.js module:io.ox/core
-#: apps/io.ox/backbone/extendedModel.js
-msgid "The dialog contains invalid data"
-msgstr "The dialogue contains invalid data"
-
-#. If the user changes the duedate of a task, it may be before the start date, which is not allowed
-#. If this happens the user gets the option to change the start date so it matches the due date
-#: apps/io.ox/tasks/common-extensions.js module:io.ox/tasks
-msgid "The due date cannot be before start date. Adjust start date?"
-msgstr "The due date cannot be before the start date. Adjust the start date?"
-
-#: apps/io.ox/tasks/model.js module:io.ox/tasks
-msgid "The due date must not be before the start date."
-msgstr "The due date must not be before the start date."
-
-#: apps/io.ox/mail/compose/actions/send.js module:io.ox/mail
-msgid "The email has been sent"
-msgstr "The e-mail has been sent"
-
-#: apps/io.ox/calendar/model.js module:io.ox/calendar
-msgid "The end date must be after the start date."
-msgstr "The end date must be after the start date."
-
-#: apps/io.ox/calendar/edit/main.js module:io.ox/calendar/edit/main
-msgid "The field \"%1$s\" exceeds its maximum size of %2$d characters."
-msgstr "The field \"%1$s\" exceeds its maximum size of %2$d characters."
-
-#: apps/io.ox/mail/actions/attachmentQuota.js module:io.ox/mail
-msgid ""
-"The file \"%1$s\" cannot be uploaded because it exceeds the attachment "
-"publication maximum file size of %2$s"
-msgstr ""
-"The file \"%1$s\" cannot be uploaded because it exceeds the attachment "
-"publication maximum file size of %2$s"
-
-#: apps/io.ox/mail/actions/attachmentQuota.js module:io.ox/mail
-msgid ""
-"The file \"%1$s\" cannot be uploaded because it exceeds the infostore quota "
-"limit of %2$s"
-msgstr ""
-"The file \"%1$s\" cannot be uploaded because it exceeds the infostore quota "
-"limit of %2$s"
+"Added distribution list %s with %s members. Members of the distribution list "
+"are %s."
+
+#. %1$s is the display name of an added user or mail recipient
+#. %2$s is the email address of the user or mail recipient
+#. %1$s is the added search query
+#. %2$s is the context of the added search query
+#: apps/io.ox/core/tk/tokenfield.js module:io.ox/core
+msgid "Added %1$s, %2$s."
+msgstr "Added %1$s, %2$s."
+
+#. %1$s is the display name of an added user or mail recipient
+#. %1$s is the added search query
+#: apps/io.ox/core/tk/tokenfield.js module:io.ox/core
+msgid "Added %1$s."
+msgstr "Added %1$s."
+
+#: apps/io.ox/core/tk/tokenfield.js module:io.ox/core
+msgid "%1$s. Press backspace to delete."
+msgstr "%1$s. Press backspace to delete."
+
+#. %1$s is the display name of a removed user or mail recipient
+#. %2$s is the email address of the user or mail recipient
+#. %1$s is the removed search query
+#. %2$s is the context of the removed search query
+#: apps/io.ox/core/tk/tokenfield.js module:io.ox/core
+msgid "Removed %1$s, %2$s."
+msgstr "Removed %1$s, %2$s."
+
+#. %1$s is the display name of a removed user or mail recipient
+#. %1$s is the removed search query
+#: apps/io.ox/core/tk/tokenfield.js module:io.ox/core
+msgid "Removed %1$s."
+msgstr "Removed %1$s."
+
+#: apps/io.ox/core/tk/upload.js module:io.ox/core
+msgid "Uploading folders is not supported."
+msgstr "Uploading folders is not supported."
+
+#: apps/io.ox/core/tk/upload.js module:io.ox/core apps/io.ox/mail/import.js
+#: module:io.ox/mail
+msgid "Mail was not imported. Only .eml files are supported."
+msgstr "E-mail was not imported. Only .eml files are supported."
+
+#. %1$s quota limit
+#: apps/io.ox/core/tk/upload.js module:io.ox/core
+msgid "The file cannot be uploaded because it exceeds the quota limit of %1$s"
+msgid_plural ""
+"The files cannot be uploaded because they exceed the quota limit of %1$s"
+msgstr[0] ""
+"The file cannot be uploaded because it exceeds the quota limit of %1$s"
+msgstr[1] ""
+"The files cannot be uploaded because they exceed the quota limit of %1$s"
 
 #. %1$s the filename
 #. %2$s the maximum file size
@@ -9415,24 +5217,6 @@
 "The file \"%1$s\" cannot be uploaded because it exceeds the maximum file "
 "size of %2$s"
 
-#: apps/io.ox/mail/actions/attachmentQuota.js module:io.ox/mail
-msgid ""
-"The file \"%1$s\" cannot be uploaded because it exceeds the total attachment "
-"size limit of %2$s"
-msgstr ""
-"The file \"%1$s\" cannot be uploaded because it exceeds the total attachment "
-"size limit of %2$s"
-
-#. %1$s quota limit
-#: apps/io.ox/core/tk/upload.js module:io.ox/core
-msgid "The file cannot be uploaded because it exceeds the quota limit of %1$s"
-msgid_plural ""
-"The files cannot be uploaded because they exceed the quota limit of %1$s"
-msgstr[0] ""
-"The file cannot be uploaded because it exceeds the quota limit of %1$s"
-msgstr[1] ""
-"The files cannot be uploaded because they exceed the quota limit of %1$s"
-
 #. %1$s the maximum file size
 #: apps/io.ox/core/tk/upload.js module:io.ox/core
 msgid ""
@@ -9442,296 +5226,56 @@
 "The files cannot be uploaded because each file exceeds the maximum file size "
 "of %1$s"
 
+#. %1$s the maximum file size
+#: apps/io.ox/core/tk/upload.js module:io.ox/core
+msgid ""
+"Some files cannot be uploaded because they exceed the maximum file size of "
+"%1$s"
+msgstr ""
+"Some files cannot be uploaded because they exceed the maximum file size of "
+"%1$s"
+
+#: apps/io.ox/core/tk/vgrid.js module:io.ox/core
+msgid "Multiselect"
+msgstr "Multiselect"
+
+#. toolbar with 'select all' and 'sort by'
+#: apps/io.ox/core/tk/vgrid.js module:io.ox/core
+msgid "Item list options"
+msgstr "Item list options"
+
+#: apps/io.ox/core/tk/vgrid.js module:io.ox/core
+#: apps/io.ox/mail/view-options.js module:io.ox/mail
+msgid "Select all"
+msgstr "Select all"
+
+#. list is empty / no items
+#: apps/io.ox/core/tk/vgrid.js module:io.ox/core
+msgctxt "vgrid"
+msgid "Empty"
+msgstr "Empty"
+
+#: apps/io.ox/core/tk/vgrid.js module:io.ox/core
+msgid "Could not load this list"
+msgstr "Could not load this list"
+
+#. finish the tour
+#: apps/io.ox/core/tk/wizard.js module:io.ox/core
+msgctxt "tour"
+msgid "Finish"
+msgstr "Finish"
+
+#: apps/io.ox/core/tk/wizard.js module:io.ox/core
+msgid "Start tour"
+msgstr "Start tour"
+
+#: apps/io.ox/core/tk/wizard.js module:io.ox/core
+msgid "Welcome"
+msgstr "Welcome"
+
 #: apps/io.ox/core/upsell.js module:io.ox/core
-msgid "The first 90 days are free."
-msgstr "The first 90 days are free."
-
-#: apps/io.ox/core/import/import.js module:io.ox/core
-msgid ""
-"The first record of a valid CSV file must define proper column names. "
-"Supported separators are comma and semi-colon."
-msgstr ""
-"The first record of a valid CSV file must define proper column names. "
-"Supported separators are comma and semi-colon."
-
-#: apps/io.ox/core/folder/actions/common.js module:io.ox/core
-msgid "The folder has been cleaned up."
-msgstr "The folder has been cleaned up."
-
-#: apps/io.ox/core/folder/actions/common.js module:io.ox/core
-msgid "The folder has been emptied"
-msgstr "The folder has been emptied"
-
-#: apps/io.ox/core/main.js module:io.ox/core
-msgid ""
-"The following applications can be restored. Just remove the restore point if "
-"you don't want it to be restored."
-msgstr ""
-"The following applications can be restored. Remove the restore point if you "
-"do not want it to be restored."
-
-#: apps/io.ox/settings/apps/settings/pane.js module:io.ox/core
-msgid "The following external applications/services can access your data:"
-msgstr "The following external applications/services can access your data:"
-
-#: apps/io.ox/wizards/upsell.js module:io.ox/wizards
-msgid "The following products will be activated now:"
-msgstr "The following products will be activated now:"
-
-#: apps/io.ox/files/actions/share.js module:io.ox/files
-msgid "The link has been removed"
-msgstr "The link has been removed"
-
-#: apps/io.ox/calendar/conflicts/conflictList.js
-#: module:io.ox/calendar/conflicts/conflicts
-msgid "The new appointment conflicts with existing appointments."
-msgstr "The new appointment conflicts with existing appointments."
-
-#: apps/io.ox/files/share/permissions.js module:io.ox/core
-msgid "The notification has been resent"
-msgstr "The notification has been resent"
-
-#: apps/io.ox/files/api.js module:io.ox/files apps/io.ox/files/legacy_api.js
-msgid "The provided filename exceeds the allowed length."
-msgstr "The provided filename exceeds the allowed length."
-
-#: apps/io.ox/core/main.js module:io.ox/core
-msgid "The requested application is not available at this moment."
-msgstr "The requested application is not available at this moment."
-
-#: apps/io.ox/calendar/actions/create.js module:io.ox/calendar
-msgid ""
-"The selected calendar is shared by %1$s. Appointments in shared calendars "
-"will generally be created on behalf of the owner."
-msgstr ""
-"The selected calendar is shared by %1$s. Appointments in shared calendars "
-"will generally be created on behalf of the owner."
-
-#: apps/io.ox/search/model.js module:io.ox/search
-msgid ""
-"The selected folder is virtual and can not be searched. Please select "
-"another folder."
-msgstr ""
-"The selected folder is virtual and can not be searched. Please select "
-"another folder."
-
-#: apps/io.ox/calendar/settings/timezones/favorite-view.js
-#: module:io.ox/calendar
-msgid "The selected timezone is already a favorite."
-msgstr "The selected timezone is already a favourite."
-
-#: apps/io.ox/mail/common-extensions.js module:io.ox/mail
-msgid "The sender wants to get notified when you have read this email"
-msgstr "The sender would like to be notified when you have read this e-mail"
-
-#: apps/io.ox/mail/compose/actions/send.js module:io.ox/mail
-msgid "The sending of the message has been canceled."
-msgstr "The sending of the message has been canceled."
-
-#: apps/io.ox/calendar/util.js module:io.ox/calendar
-msgid "The series ends after one occurrence."
-msgid_plural "The series ends after %1$d occurences."
-msgstr[0] "The series ends after one occurrence."
-msgstr[1] "The series ends after %1$d occurences."
-
-#: apps/io.ox/calendar/util.js module:io.ox/calendar
-msgid "The series ends on %1$s."
-msgstr "The series ends on %1$s."
-
-#: apps/io.ox/calendar/util.js module:io.ox/calendar
-msgid "The series never ends."
-msgstr "The series never ends."
-
-#: apps/io.ox/calendar/settings/model.js module:io.ox/calendar
-#: apps/io.ox/calendar/settings/pane.js apps/io.ox/contacts/settings/pane.js
-#: module:io.ox/contacts
-msgid ""
-"The setting has been saved and will become active when you enter the "
-"application the next time."
-msgstr ""
-"The setting has been saved and will become active when you enter the "
-"application the next time."
-
-#: apps/io.ox/core/settings/pane.js module:io.ox/core
-msgid "The setting requires a reload or relogin to take effect."
-msgstr "The setting requires a reload or relogin to take effect."
-
-#: apps/io.ox/tasks/model.js module:io.ox/tasks
-msgid "The start date must be before the due date."
-msgstr "The start date must be before the due date."
-
-#: apps/io.ox/mail/vacationnotice/settings/filter.js module:io.ox/mail
-msgid "The start date must be before the end date."
-msgstr "The start date must be before the end date."
-
-#: apps/io.ox/core/sub/subscriptions.js module:io.ox/core/sub
-msgid "The subscription could not be created."
-msgstr "The subscription could not be created."
-
-#: apps/io.ox/tasks/actions/delete.js module:io.ox/tasks
-msgid "The task could not be deleted."
-msgid_plural "The tasks could not be deleted."
-msgstr[0] "The task could not be deleted."
-msgstr[1] "The tasks could not be deleted."
-
-#. %1$s timezone abbreviation of the appointment
-#. %2$s default user timezone
-#: apps/io.ox/calendar/edit/extensions.js module:io.ox/calendar/edit/main
-msgid ""
-"The timezone of this appointment (%1$s) differs from your default timezone "
-"(%2$s)."
-msgstr ""
-"The timezone of this appointment (%1$s) differs from your default timezone "
-"(%2$s)."
-
-#: apps/plugins/portal/userSettings/register.js module:io.ox/core
-msgid "The two newly entered passwords do not match."
-msgstr "The two newly entered passwords do not match."
-
-#: apps/io.ox/keychain/api.js module:io.ox/keychain
-msgid ""
-"The unrecoverable items have been cleaned up successfully. Please refresh "
-"this page to see the changes."
-msgstr ""
-"The unrecoverable items have been cleaned up successfully. Please refresh "
-"this page to see the changes."
-
-#: apps/io.ox/files/filepicker.js module:io.ox/files
-msgid "The uploaded file does not match the requested file type."
-msgid_plural "None of the uploaded files matches the requested file type."
-msgstr[0] "The uploaded file does not match the requested file type."
-msgstr[1] "None of the uploaded files matches the requested file type."
-
-#: apps/io.ox/core/permissions/permissions.js module:io.ox/core
-msgid "The user has administrative rights"
-msgstr "The user has administrative rights"
-
-#: apps/io.ox/core/settings/pane.js module:io.ox/core
-msgid "Theme"
-msgstr "Theme"
-
-#: apps/io.ox/mail/main.js module:io.ox/mail
-msgid ""
-"There are %1$d messages in this folder; not all messages are displayed in "
-"the list currently."
-msgstr ""
-"There are %1$d messages in this folder; not all messages are displayed in "
-"the list currently."
-
-#. %1$n is the maximum number of appointments
-#: apps/io.ox/calendar/week/view.js module:io.ox/calendar
-msgid ""
-"There are more than %n appointments in the current calendar. Some features "
-"are disabled due to performance reasons."
-msgstr ""
-
-#: apps/io.ox/settings/apps/settings/pane.js module:io.ox/core
-msgid ""
-"There are no external applications/services which can access your account."
-msgstr ""
-"There are no external applications/services which can access your account."
-
-#: apps/io.ox/core/desktop.js module:io.ox/core
-msgid "There are unsaved changes."
-msgstr "There are unsaved changes."
-
-#: apps/io.ox/core/viewer/views/types/defaultview.js module:io.ox/core
-msgid "There is no preview for this file type"
-msgstr "There is no preview for this file type"
-
-#: apps/plugins/portal/xing/register.js module:plugins/portal
-msgid "There is no recent activity in your Xing network."
-msgstr "There is no recent activity in your XING network."
-
-#: apps/io.ox/mail/mailfilter/settings/filter.js module:io.ox/mail
-msgid "There is no rule defined"
-msgstr "There is no rule defined"
-
-#: apps/plugins/portal/xing/register.js module:plugins/portal
-#: apps/plugins/xing/main.js
-msgid "There was a problem with %s. The error message was: \"%s\""
-msgstr "There was a problem with %s. The error message was: \"%s\""
-
-#: apps/plugins/portal/xing/actions.js module:plugins/portal
-msgid "There was a problem with XING, the error message was: \"%s\""
-msgstr "There was a problem with XING, the error message was: \"%s\""
-
-#: apps/plugins/portal/xing/actions.js module:plugins/portal
-msgid "There was a problem with XING. The error message was: \"%s\""
-msgstr "There was a problem with XING. The error message was: \"%s\""
-
-#. Error message if calendar import failed
-#: apps/io.ox/core/import/import.js module:io.ox/core
-msgid "There was no appointment data to import"
-msgstr "There was no appointment data to import"
-
-#. Error message if contact import failed
-#: apps/io.ox/core/import/import.js module:io.ox/core
-msgid "There was no contact data to import"
-msgstr "There was no contact data to import"
-
-#: apps/io.ox/mail/accounts/settings.js module:io.ox/mail/accounts/settings
-msgid "There was no suitable server found for this mail/password combination"
-msgstr "There was no suitable server found for this email/password combination"
-
-#. Error message if task import failed
-#: apps/io.ox/core/import/import.js module:io.ox/core
-msgid "There was no task data to import"
-msgstr "There was no task data to import"
-
-#: apps/plugins/portal/linkedIn/register.js module:plugins/portal
-msgid "There were not activities in your network"
-msgstr "There was no activity in your network"
-
-#. %1$s name of the current folder
-#: apps/io.ox/files/guidance/statistics.js module:io.ox/files
-msgid ""
-"These statistics only include folders, which have a depth less than four in "
-"the folder structure from the folder \"%1$s\"."
-msgstr ""
-"These statistics only include folders which have a depth less than four in "
-"the folder structure from the folder \"%1$s\"."
-
-#: apps/io.ox/calendar/view-detail.js module:io.ox/calendar
-msgid ""
-"This appointment is an exception. Changing the series does not affect "
-"exceptions."
-msgstr ""
-"This appointment is an exception. Changing the series does not affect "
-"exceptions."
-
-#: apps/io.ox/core/boot/i18n.js module:io.ox/core/boot
-msgid "This browser is not supported on your current platform."
-msgstr "This browser is not supported on your current platform."
-
-#: apps/io.ox/contacts/model.js module:io.ox/contacts
-msgid "This contact is private and cannot be shared"
-msgstr "This contact is private and cannot be shared"
-
-#: apps/io.ox/contacts/actions/addToPortal.js module:io.ox/mail
-msgid "This distribution list has been added to the portal"
-msgstr "This distribution list has been added to the portal"
-
-#: apps/io.ox/core/viewer/views/types/documentview.js module:io.ox/core
-#: apps/io.ox/files/actions/save-as-pdf.js module:io.ox/files
-msgid "This document is password protected and cannot be displayed."
-msgstr "This document is password protected and cannot be displayed."
-
-#. %1$d a list of email addresses
-#: apps/io.ox/participants/add.js module:io.ox/core
-#, c-format
-msgid "This email address cannot be used"
-msgid_plural "The following email addresses cannot be used: %1$d"
-msgstr[0] "This e-mail address cannot be used"
-msgstr[1] "The following e-mail addresses cannot be used: %1$d"
-
-#: apps/io.ox/calendar/invitations/register.js module:io.ox/calendar/main
-msgid "This email contains a task"
-msgstr "This email contains a task"
-
-#: apps/io.ox/calendar/invitations/register.js module:io.ox/calendar/main
-msgid "This email contains an appointment"
-msgstr "This email contains an appointment"
+msgid "Upgrade required"
+msgstr "Upgrade required"
 
 #: apps/io.ox/core/upsell.js module:io.ox/core
 msgid ""
@@ -9741,9 +5285,623 @@
 "This feature is not available. In order to use it, you need to upgrade your "
 "account now."
 
-#: apps/io.ox/mail/accounts/model.js module:io.ox/keychain
-msgid "This field is mandatory"
-msgstr "This field is mandatory"
+#: apps/io.ox/core/upsell.js module:io.ox/core
+msgid "The first 90 days are free."
+msgstr "The first 90 days are free."
+
+#: apps/io.ox/core/upsell.js module:io.ox/core
+msgid "Get free upgrade"
+msgstr "Get free upgrade"
+
+#. tooltip for getting auto-play mode ready for running.
+#: apps/io.ox/core/viewer/views/displayerview.js module:io.ox/core
+msgid "Run auto-play mode"
+msgstr "Run auto-play mode"
+
+#. tooltip for getting auto-play mode ready for pausing.
+#: apps/io.ox/core/viewer/views/displayerview.js module:io.ox/core
+msgid "Pause auto-play mode"
+msgstr "Pause auto-play mode"
+
+#: apps/io.ox/core/viewer/views/displayerview.js module:io.ox/core
+msgid ""
+"Use left/right arrow keys to navigate and escape key to exit the viewer."
+msgstr ""
+"Use left/right arrow keys to navigate and escape key to exit the viewer."
+
+#. information about position of the current item in viewer
+#. this will only be shown for more than one item
+#. %1$d - position of current item
+#. %2$d - total amount of items
+#. %2$d - total amount of item
+#: apps/io.ox/core/viewer/views/displayerview.js module:io.ox/core
+msgid "%1$d of %2$d item"
+msgid_plural "%1$d of %2$d items"
+msgstr[0] "%1$d of %2$d item"
+msgstr[1] "%1$d of %2$d items"
+
+#: apps/io.ox/core/viewer/views/displayerview.js module:io.ox/core
+msgid "Cannot require a view type for %1$s"
+msgstr "Cannot require a view type for %1$s"
+
+#. information about the currently displayed file version in viewer
+#. %1$d - version date
+#: apps/io.ox/core/viewer/views/displayerview.js module:io.ox/core
+msgid "Version of %1$s"
+msgstr "Version of %1$s"
+
+#: apps/io.ox/core/viewer/views/sidebar/filedescriptionview.js
+#: module:io.ox/core/viewer
+msgid "Description text"
+msgstr "Description text"
+
+#: apps/io.ox/core/viewer/views/sidebar/filedescriptionview.js
+#: module:io.ox/core/viewer apps/io.ox/core/viewer/views/toolbarview.js
+#: module:io.ox/core apps/io.ox/files/actions.js module:io.ox/files
+#: apps/io.ox/files/toolbar.js
+msgid "Edit description"
+msgstr "Edit description"
+
+#: apps/io.ox/core/viewer/views/sidebar/filedescriptionview.js
+#: module:io.ox/core/viewer
+msgid "Add a description"
+msgstr "Add a description"
+
+#: apps/io.ox/core/viewer/views/sidebar/fileinfoview.js
+#: module:io.ox/core/viewer apps/io.ox/files/view-options.js module:io.ox/files
+#: apps/io.ox/mail/settings/pane.js module:io.ox/mail
+#: apps/io.ox/mail/view-options.js
+msgid "Size"
+msgstr "Size"
+
+#. "Shares" in terms of "shared with others" ("Freigaben")
+#: apps/io.ox/core/viewer/views/sidebar/fileinfoview.js
+#: module:io.ox/core/viewer
+msgid "Shares"
+msgstr "Shares"
+
+#: apps/io.ox/core/viewer/views/sidebar/fileinfoview.js
+#: module:io.ox/core/viewer
+msgid "This file is shared with others"
+msgstr "This file is shared with others"
+
+#: apps/io.ox/core/viewer/views/sidebar/fileinfoview.js
+#: module:io.ox/core/viewer
+msgid "This folder is shared with others"
+msgstr "This folder is shared with others"
+
+#. %1$s is the name of the inputfield (To, CC, BCC)
+#: apps/io.ox/core/viewer/views/sidebar/fileinfoview.js
+#: module:io.ox/core/viewer apps/io.ox/mail/common-extensions.js
+#: module:io.ox/mail apps/io.ox/mail/compose/extensions.js
+#: apps/io.ox/mail/mailfilter/settings/filter/tests/register.js
+#: module:io.ox/mailfilter apps/io.ox/mail/print.js
+#: apps/io.ox/mail/view-options.js
+msgid "To"
+msgstr "To"
+
+#: apps/io.ox/core/viewer/views/sidebar/fileinfoview.js
+#: module:io.ox/core/viewer apps/io.ox/mail/actions/reminder.js
+#: module:io.ox/mail apps/io.ox/mail/compose/extensions.js
+#: apps/io.ox/mail/mailfilter/settings/filter/tests/register.js
+#: module:io.ox/mailfilter apps/io.ox/mail/view-options.js
+msgid "From"
+msgstr "From"
+
+#: apps/io.ox/core/viewer/views/sidebar/fileinfoview.js
+#: module:io.ox/core/viewer
+msgid "Sent"
+msgstr "Sent"
+
+#: apps/io.ox/core/viewer/views/sidebar/fileinfoview.js
+#: module:io.ox/core/viewer
+msgid "Received"
+msgstr "Received"
+
+#: apps/io.ox/core/viewer/views/sidebar/fileinfoview.js
+#: module:io.ox/core/viewer
+msgid "View message"
+msgstr "View message"
+
+#. button: show collapsed content
+#: apps/io.ox/core/viewer/views/sidebar/fileinfoview.js
+#: module:io.ox/core/viewer apps/io.ox/onboarding/clients/view-mobile.js
+#: module:io.ox/core/onboarding apps/io.ox/tasks/edit/view-template.js
+#: module:io.ox/tasks/edit
+msgid "Hide details"
+msgstr "Hide details"
+
+#: apps/io.ox/core/viewer/views/sidebar/fileversionsview.js
+#: module:io.ox/core/viewer
+msgid "File version table, the first row represents the current version."
+msgstr "File version table, the first row represents the current version."
+
+#: apps/io.ox/core/viewer/views/sidebar/fileversionsview.js
+#: module:io.ox/core/viewer apps/io.ox/editor/main.js module:io.ox/editor
+#: apps/io.ox/mail/detail/links.js module:io.ox/mail
+msgid "File"
+msgstr "File"
+
+#: apps/io.ox/core/viewer/views/sidebar/fileversionsview.js
+#: module:io.ox/core/viewer
+msgid "Versions (%1$d)"
+msgstr "Versions (%1$d)"
+
+#: apps/io.ox/core/viewer/views/sidebar/panelbaseview.js
+#: module:io.ox/core/viewer
+msgid "Toggle panel"
+msgstr "Toggle panel"
+
+#: apps/io.ox/core/viewer/views/sidebar/panelbaseview.js
+#: module:io.ox/core/viewer
+msgid "Open description panel"
+msgstr "Open description panel"
+
+#: apps/io.ox/core/viewer/views/sidebar/panelbaseview.js
+#: module:io.ox/core/viewer
+msgid "Close description panel"
+msgstr "Close description panel"
+
+#: apps/io.ox/core/viewer/views/sidebar/uploadnewversionview.js
+#: module:io.ox/core/viewer
+msgid "Version Comment"
+msgstr "Version Comment"
+
+#: apps/io.ox/core/viewer/views/sidebar/uploadnewversionview.js
+#: module:io.ox/core/viewer apps/io.ox/files/actions/upload-new-version.js
+#: module:io.ox/files
+msgid "Upload"
+msgstr "Upload"
+
+#: apps/io.ox/core/viewer/views/sidebar/uploadnewversionview.js
+#: module:io.ox/core/viewer apps/io.ox/core/viewer/views/toolbarview.js
+#: module:io.ox/core apps/io.ox/files/actions/upload-new-version.js
+#: module:io.ox/files
+msgid "Upload new version"
+msgstr "Upload new version"
+
+#: apps/io.ox/core/viewer/views/sidebarview.js module:io.ox/core/viewer
+msgid "Thumbnails"
+msgstr "Thumbnails"
+
+#. %1$s is the filename of the current file
+#: apps/io.ox/core/viewer/views/sidebarview.js module:io.ox/core/viewer
+msgid "Drop new version of \"%1$s\" here"
+msgstr "Drop new version of \"%1$s\" here"
+
+#: apps/io.ox/core/viewer/views/sidebarview.js module:io.ox/core/viewer
+msgid "Drop only a single file as new version."
+msgstr "Drop only a single file as new version."
+
+#: apps/io.ox/core/viewer/views/toolbarview.js module:io.ox/core
+msgid "File name"
+msgstr "Filename"
+
+#: apps/io.ox/core/viewer/views/toolbarview.js module:io.ox/core
+msgid "Rename File"
+msgstr "Rename File"
+
+#: apps/io.ox/core/viewer/views/toolbarview.js module:io.ox/core
+msgid "Zoom out"
+msgstr "Zoom out"
+
+#: apps/io.ox/core/viewer/views/toolbarview.js module:io.ox/core
+msgid "Zoom in"
+msgstr "Zoom in"
+
+#: apps/io.ox/core/viewer/views/toolbarview.js module:io.ox/core
+msgid "Fit to screen width"
+msgstr "Fit to screen width"
+
+#: apps/io.ox/core/viewer/views/toolbarview.js module:io.ox/core
+msgid "Fit to screen size"
+msgstr "Fit to screen size"
+
+#: apps/io.ox/core/viewer/views/toolbarview.js module:io.ox/core
+msgid "View details"
+msgstr "View details"
+
+#: apps/io.ox/core/viewer/views/toolbarview.js module:io.ox/core
+msgid "Pop out"
+msgstr "Pop out"
+
+#: apps/io.ox/core/viewer/views/toolbarview.js module:io.ox/core
+msgid "Pop out standalone viewer"
+msgstr "Pop out standalone viewer"
+
+#: apps/io.ox/core/viewer/views/toolbarview.js module:io.ox/core
+msgid "Close viewer"
+msgstr "Close viewer"
+
+#: apps/io.ox/core/viewer/views/toolbarview.js module:io.ox/core
+msgid "Open attachment"
+msgstr "Open attachment"
+
+#: apps/io.ox/core/viewer/views/toolbarview.js module:io.ox/core
+msgid "Print as PDF"
+msgstr "Print as PDF"
+
+#: apps/io.ox/core/viewer/views/toolbarview.js module:io.ox/core
+#: apps/io.ox/files/share/permissions.js apps/io.ox/files/toolbar.js
+#: module:io.ox/files apps/plugins/portal/xing/actions.js module:plugins/portal
+msgid "Share"
+msgstr "Share"
+
+#: apps/io.ox/core/viewer/views/toolbarview.js module:io.ox/core
+msgid "Share this file"
+msgstr "Share this file"
+
+#: apps/io.ox/core/viewer/views/toolbarview.js module:io.ox/core
+#: apps/io.ox/files/actions.js module:io.ox/files apps/io.ox/files/toolbar.js
+#: apps/io.ox/notes/toolbar.js module:io.ox/notes
+msgid "Send by mail"
+msgstr "Send by mail"
+
+#: apps/io.ox/core/viewer/views/toolbarview.js module:io.ox/core
+msgid "Open in browser tab"
+msgstr "Open in browser tab"
+
+#: apps/io.ox/core/viewer/views/toolbarview.js module:io.ox/core
+msgid "of %1$d"
+msgstr "of %1$d"
+
+#: apps/io.ox/core/viewer/views/toolbarview.js module:io.ox/core
+msgid "Viewer Toolbar"
+msgstr "Viewer Tool bar"
+
+#: apps/io.ox/core/viewer/views/toolbarview.js module:io.ox/core
+msgid "Previous page"
+msgstr "Previous page"
+
+#: apps/io.ox/core/viewer/views/toolbarview.js module:io.ox/core
+msgid "Next page"
+msgstr "Next page"
+
+#: apps/io.ox/core/viewer/views/types/audioview.js module:io.ox/core
+msgid "Click to play audio file"
+msgstr "Click to play audio file"
+
+#: apps/io.ox/core/viewer/views/types/audioview.js module:io.ox/core
+msgid "Your browser does not support the audio format of this file."
+msgstr "Your browser does not support the audio format of this file."
+
+#: apps/io.ox/core/viewer/views/types/defaultview.js module:io.ox/core
+msgid "There is no preview for this file type"
+msgstr "There is no preview for this file type"
+
+#: apps/io.ox/core/viewer/views/types/documentview.js module:io.ox/core
+#: apps/io.ox/files/actions/save-as-pdf.js module:io.ox/files
+msgid "An error occurred converting the document so it cannot be displayed."
+msgstr "An error occurred converting the document so it cannot be displayed."
+
+#: apps/io.ox/core/viewer/views/types/documentview.js module:io.ox/core
+#: apps/io.ox/files/actions/save-as-pdf.js module:io.ox/files
+msgid "This document is password protected and cannot be displayed."
+msgstr "This document is password protected and cannot be displayed."
+
+#. text of a viewer document page caption
+#. Example result: "Page 5 of 10"
+#. %1$d is the current page index
+#. %2$d is the total number of pages
+#: apps/io.ox/core/viewer/views/types/documentview.js module:io.ox/core
+msgid "Page %1$d of %2$d"
+msgstr "Page %1$d of %2$d"
+
+#: apps/io.ox/core/viewer/views/types/documentview.js module:io.ox/core
+msgid "Sorry, this page is not available at the moment."
+msgstr "Sorry, this page is not available at the moment."
+
+#: apps/io.ox/core/viewer/views/types/imageview.js module:io.ox/core
+msgid "Sorry, there is no preview available for this image."
+msgstr "Sorry, there is no preview available for this image."
+
+#: apps/io.ox/core/viewer/views/types/textview.js module:io.ox/core
+msgid "Sorry, there is no preview available for this file."
+msgstr "Sorry, there is no preview available for this file."
+
+#: apps/io.ox/core/viewer/views/types/videoview.js module:io.ox/core
+msgid "Your browser does not support the video format of this file."
+msgstr "Your browser does not support the video format of this file."
+
+#: apps/io.ox/core/viewer/views/types/videoview.js module:io.ox/core
+msgid ""
+"Error while playing the video. Either your browser does not support the "
+"format or you have connection problems."
+msgstr ""
+"Error while playing the video. Either your browser does not support the "
+"format or you have connection problems."
+
+#: apps/io.ox/core/viewer/views/types/videoview.js module:io.ox/core
+msgid "Start video"
+msgstr "Start video"
+
+#. Task: Done like in "Mark as done"
+#: apps/io.ox/core/wizard/registry.js module:io.ox/core/wizard
+#: apps/io.ox/core/yell.js module:io.ox/core
+#: apps/io.ox/tasks/edit/view-template.js module:io.ox/tasks/edit
+#: apps/io.ox/tasks/print.js module:io.ox/tasks apps/io.ox/tasks/toolbar.js
+#: module:io.ox/mail apps/io.ox/tasks/util.js
+#: apps/plugins/notifications/tasks/register.js module:plugins/notifications
+msgid "Done"
+msgstr "Done"
+
+#: apps/io.ox/core/yell.js module:io.ox/core
+msgid "Success"
+msgstr "Success"
+
+#: apps/io.ox/core/yell.js module:io.ox/core
+#: apps/io.ox/mail/accounts/settings.js module:io.ox/mail/accounts/settings
+msgid "Warning"
+msgstr "Warning"
+
+#: apps/io.ox/core/yell.js module:io.ox/core
+msgid "Close this notification"
+msgstr "Close this notification"
+
+#: apps/io.ox/editor/main.js module:io.ox/editor
+msgid "Title"
+msgstr "Title"
+
+#: apps/io.ox/editor/main.js module:io.ox/editor
+msgid "Enter document title here"
+msgstr "Enter document title here"
+
+#: apps/io.ox/editor/main.js module:io.ox/editor
+msgid "You can quick-save your changes via Ctrl+Enter."
+msgstr "You can quick-save your changes via Ctrl+Enter."
+
+#: apps/io.ox/editor/main.js module:io.ox/editor
+#: apps/io.ox/mail/compose/view.js module:io.ox/mail
+msgid "Editor"
+msgstr "Editor"
+
+#: apps/io.ox/editor/main.js module:io.ox/editor
+msgid "This file will be written in your default folder to allow editing"
+msgstr "This file will be written in your default folder to allow editing"
+
+#. Emoji collection. Unified/standard icons. "Standard" might work for other languages.
+#: apps/io.ox/emoji/categories.js module:io.ox/mail/emoji
+msgid "Unified"
+msgstr "Unified"
+
+#. Emoji collection. SoftBank-specific icons. "SoftBank" in other languages, too.
+#: apps/io.ox/emoji/categories.js module:io.ox/mail/emoji
+msgid "SoftBank"
+msgstr "SoftBank"
+
+#. Emoji collection. Emoji icons that work across Japanese (telecom) carriers.
+#: apps/io.ox/emoji/categories.js module:io.ox/mail/emoji
+msgid "Japanese Carrier"
+msgstr "Japanese Carrier"
+
+#: apps/io.ox/emoji/categories.js module:io.ox/mail/emoji
+msgid "Recently used"
+msgstr "Recently used"
+
+#. Emoji category
+#. Japanese: 顔
+#. Contains: All kinds of smilies
+#: apps/io.ox/emoji/categories.js module:io.ox/mail/emoji
+msgid "Face"
+msgstr "Face"
+
+#. Emoji category
+#. Japanese should include "Katakana Middle Dot". Unicode: 30FB
+#. Japanese: 気持ち・装飾
+#. Other languages can use simple bullet. Unicode: 2022
+#. Contains: Hearts, Gestures like thumbs up
+#: apps/io.ox/emoji/categories.js module:io.ox/mail/emoji
+msgid "Feeling • Decoration"
+msgstr "Feeling • Decoration"
+
+#. Emoji category
+#. Japanese should include "Katakana Middle Dot". Unicode: 30FB
+#. Japanese: 天気・季節
+#. Other languages can use simple bullet. Unicode: 2022
+#. Contains: Sun, rain, flowers
+#: apps/io.ox/emoji/categories.js module:io.ox/mail/emoji
+msgid "Weather • Season"
+msgstr "Weather • Season"
+
+#. Emoji category
+#. Japanese: キャラクター
+#. Contains: Cartoon characters, animals
+#: apps/io.ox/emoji/categories.js module:io.ox/mail/emoji
+msgid "Character"
+msgstr "Character"
+
+#. Emoji category
+#. Japanese: 食べ物
+#. Contains: Cup of coffee, cake, fruits
+#: apps/io.ox/emoji/categories.js module:io.ox/mail/emoji
+msgid "Food"
+msgstr "Food"
+
+#. Emoji category
+#. Japanese: 日常
+#. Rather "everyday life". Contains: Cars, trucks, plane, buildings, flags
+#: apps/io.ox/emoji/categories.js module:io.ox/mail/emoji
+msgid "Life"
+msgstr "Life"
+
+#. Emoji category
+#. Japanese: ツール
+#. Contains: Phones, tv, clocks
+#: apps/io.ox/emoji/categories.js module:io.ox/mail/emoji
+msgid "Tool"
+msgstr "Tool"
+
+#. Emoji category
+#. Japanese: 趣味
+#. Contains: Tennis, golf, football, pool
+#: apps/io.ox/emoji/categories.js module:io.ox/mail/emoji
+msgid "Hobby"
+msgstr "Hobby"
+
+#. Emoji category
+#. Japanese should include "Katakana Middle Dot". Unicode: 30FB
+#. Japanese: 文字・記号
+#. Other languages can use simple bullet. Unicode: 2022
+#. Contains: Arrows, numbers, symbols like play and fast-forward, copyright symbol
+#: apps/io.ox/emoji/categories.js module:io.ox/mail/emoji
+msgid "Letters • Symbols"
+msgstr "Letters • Symbols"
+
+#. Emoji category
+#: apps/io.ox/emoji/categories.js module:io.ox/mail/emoji
+msgid "People"
+msgstr "People"
+
+#. Emoji category
+#: apps/io.ox/emoji/categories.js module:io.ox/mail/emoji
+msgid "Symbols"
+msgstr "Symbols"
+
+#. Emoji category
+#: apps/io.ox/emoji/categories.js module:io.ox/mail/emoji
+msgid "Nature"
+msgstr "Nature"
+
+#. Emoji category
+#: apps/io.ox/emoji/categories.js module:io.ox/mail/emoji
+msgid "Objects"
+msgstr "Objects"
+
+#. Emoji category
+#: apps/io.ox/emoji/categories.js module:io.ox/mail/emoji
+msgid "Places"
+msgstr "Places"
+
+#. Emojis that work across all Japanese carriers.
+#. Japanese: 他社共通絵文字
+#: apps/io.ox/emoji/categories.js module:io.ox/mail/emoji
+msgid "Common Emoji"
+msgstr "Common Emoji"
+
+#. Emojis of SoftBank set.
+#. Japanese: 全絵文字
+#: apps/io.ox/emoji/categories.js module:io.ox/mail/emoji
+msgid "All Emoji"
+msgstr "All Emoji"
+
+#: apps/io.ox/files/actions.js module:io.ox/files
+msgid "File has been moved"
+msgstr "File has been moved"
+
+#: apps/io.ox/files/actions.js module:io.ox/files
+msgid "Files have been moved"
+msgstr "Files have been moved"
+
+#: apps/io.ox/files/actions.js module:io.ox/files
+msgid "File has been copied"
+msgstr "File has been copied"
+
+#: apps/io.ox/files/actions.js module:io.ox/files
+msgid "Files have been copied"
+msgstr "Files have been copied"
+
+#: apps/io.ox/files/actions.js module:io.ox/files
+#: apps/io.ox/mail/compose/extensions.js module:io.ox/mail
+msgid "Add local file"
+msgstr "Add local file"
+
+#. Please translate like "take a note", "Notiz" in German, for example.
+#. more like "to notice" than "to notify".
+#: apps/io.ox/files/actions.js module:io.ox/files
+msgid "Add note"
+msgstr "Add note"
+
+#. sharing: a guest user will be created for the owner of that email address
+#: apps/io.ox/files/actions.js module:io.ox/files
+msgid ""
+"Every recipient gets an individual link. Guests can also create and change "
+"files."
+msgstr ""
+"Every recipient gets an individual link. Guests can also create and change "
+"files."
+
+#. sharing: a link will be created
+#: apps/io.ox/files/actions.js module:io.ox/files
+msgid ""
+"Everybody gets the same link. The link just allows to view the file or "
+"folder."
+msgstr ""
+"Everybody gets the same link. The link only allows viewing the file or "
+"folder."
+
+#: apps/io.ox/files/actions.js module:io.ox/files apps/io.ox/files/toolbar.js
+msgid "Lock"
+msgstr "Lock"
+
+#: apps/io.ox/files/actions.js module:io.ox/files apps/io.ox/files/toolbar.js
+msgid "Unlock"
+msgstr "Unlock"
+
+#: apps/io.ox/files/actions.js module:io.ox/files
+msgid "Open"
+msgstr "Open"
+
+#: apps/io.ox/files/actions.js module:io.ox/files
+msgid "Make this the current version"
+msgstr "Make this the current version"
+
+#: apps/io.ox/files/actions.js module:io.ox/files
+#: apps/io.ox/files/actions/versions-delete.js
+msgid "Delete version"
+msgstr "Delete version"
+
+#: apps/io.ox/files/actions.js module:io.ox/files
+msgid "Drop here to upload a <b class=\"dndignore\">new file</b>"
+msgstr "Drop here to upload a <b class=\"dndignore\">new file</b>"
+
+#: apps/io.ox/files/actions.js module:io.ox/files
+msgid ""
+"Drop here to upload a <b class=\"dndignore\">new version</b> of \"%1$s\""
+msgstr ""
+"Drop here to upload a <b class=\"dndignore\">new version</b> of \"%1$s\""
+
+#: apps/io.ox/files/actions.js module:io.ox/files
+msgid "Drop here to upload a <b class=\"dndignore\">new version</b>"
+msgstr "Drop here to upload a <b class=\"dndignore\">new version</b>"
+
+#: apps/io.ox/files/actions.js module:io.ox/files
+msgid "Share your folders"
+msgstr "Share your folders"
+
+#: apps/io.ox/files/actions/add-storage-account.js module:io.ox/files
+#: apps/io.ox/mail/accounts/settings.js module:io.ox/mail/accounts/settings
+#: apps/io.ox/oauth/keychain.js module:io.ox/core
+msgid "Account added successfully"
+msgstr "Account added successfully"
+
+#: apps/io.ox/files/actions/add-storage-account.js module:io.ox/files
+#: apps/io.ox/oauth/keychain.js module:io.ox/core
+msgid "Account could not be added"
+msgstr "Account could not be added"
+
+#: apps/io.ox/files/actions/add-to-portal.js module:io.ox/files
+msgid "This file has been added to the portal"
+msgstr "This file has been added to the portal"
+
+#: apps/io.ox/files/actions/delete.js module:io.ox/files
+msgid "This file has not been deleted, as it is locked by its owner."
+msgid_plural ""
+"These files have not been deleted, as they are locked by their owner."
+msgstr[0] "This file has not been deleted, as it is locked by its owner."
+msgstr[1] ""
+"These files have not been deleted, as they are locked by their owner."
+
+#: apps/io.ox/files/actions/delete.js module:io.ox/files
+msgid "This file has not been deleted"
+msgid_plural "These files have not been deleted"
+msgstr[0] "This file has not been deleted"
+msgstr[1] "These files have not been deleted"
+
+#: apps/io.ox/files/actions/delete.js module:io.ox/files
+msgid "Do you really want to delete this item?"
+msgid_plural "Do you really want to delete these items?"
+msgstr[0] "Do you really want to delete this item?"
+msgstr[1] "Do you really want to delete these items?"
 
 #: apps/io.ox/files/actions/delete.js module:io.ox/files
 msgid ""
@@ -9759,1188 +5917,158 @@
 "Some files/folder are shared with others. They won't be available for them "
 "any more."
 
+#: apps/io.ox/files/actions/download.js module:io.ox/files
+msgid "Items without a file can not be downloaded."
+msgstr "Items without a file can not be downloaded."
+
+#: apps/io.ox/files/actions/save-as-pdf.js module:io.ox/files
+msgid "An error occurred loading the document so it cannot be displayed."
+msgstr "An error occurred loading the document so it cannot be displayed."
+
+#: apps/io.ox/files/actions/save-as-pdf.js module:io.ox/files
+#: apps/io.ox/files/toolbar.js
+msgid "Save as PDF"
+msgstr "Save as PDF"
+
+#: apps/io.ox/files/actions/share.js module:io.ox/files
+msgid "Send link"
+msgstr "Send link"
+
+#. if only one item -> insert filename / on more than one item -> item count
+#: apps/io.ox/files/actions/share.js module:io.ox/files
+msgid "Sharing link created for file \"%1$d\""
+msgid_plural "Sharing link created for %1$d items"
+msgstr[0] "Sharing link created for file \"%1$d\""
+msgstr[1] "Sharing link created for %1$d items"
+
+#: apps/io.ox/files/actions/share.js module:io.ox/files
+msgid "Sharing link created for folder \"%1$d\""
+msgid_plural "Sharing link created for %1$d items"
+msgstr[0] "Sharing link created for folder \"%1$d\""
+msgstr[1] "Sharing link created for %1$d items"
+
+#: apps/io.ox/files/actions/share.js module:io.ox/files
+msgid "Remove link"
+msgstr "Remove link"
+
+#: apps/io.ox/files/actions/share.js module:io.ox/files
+msgid "The link has been removed"
+msgstr "The link has been removed"
+
+#: apps/io.ox/files/actions/upload-new-version.js module:io.ox/files
+msgid "Select file"
+msgstr "Select file"
+
+#: apps/io.ox/files/actions/upload-new-version.js module:io.ox/files
+msgid "You have to select a file to upload."
+msgstr "You have to select a file to upload."
+
+#: apps/io.ox/files/actions/versions-delete.js module:io.ox/files
+msgctxt "One file only"
+msgid "Do you really want to delete this version?"
+msgstr "Do you really want to delete this version?"
+
+#: apps/io.ox/files/api.js module:io.ox/files apps/io.ox/files/legacy_api.js
+msgid "The provided filename exceeds the allowed length."
+msgstr "The provided filename exceeds the allowed length."
+
+#: apps/io.ox/files/api.js module:io.ox/files apps/io.ox/files/legacy_api.js
+msgid "The allowed quota is reached."
+msgstr "The allowed quota is reached."
+
 #: apps/io.ox/files/api.js module:io.ox/files apps/io.ox/files/legacy_api.js
 msgid "This file could not be uploaded."
 msgstr "This file could not be uploaded."
 
-#: apps/io.ox/files/actions/add-to-portal.js module:io.ox/files
-msgid "This file has been added to the portal"
-msgstr "This file has been added to the portal"
-
-#: apps/io.ox/files/actions/delete.js module:io.ox/files
-msgid "This file has not been deleted"
-msgid_plural "These files have not been deleted"
-msgstr[0] "This file has not been deleted"
-msgstr[1] "These files have not been deleted"
-
-#: apps/io.ox/files/actions/delete.js module:io.ox/files
-msgid "This file has not been deleted, as it is locked by its owner."
-msgid_plural ""
-"These files have not been deleted, as they are locked by their owner."
-msgstr[0] "This file has not been deleted, as it is locked by its owner."
-msgstr[1] ""
-"These files have not been deleted, as they are locked by their owner."
-
-#: apps/io.ox/core/viewer/views/sidebar/fileinfoview.js
-#: module:io.ox/core/viewer
-msgid "This file is shared with others"
-msgstr "This file is shared with others"
-
-#: apps/io.ox/editor/main.js module:io.ox/editor
-msgid "This file will be written in your default folder to allow editing"
-msgstr "This file will be written in your default folder to allow editing"
-
-#: apps/io.ox/contacts/widgets/pictureUpload.js module:io.ox/contacts
-msgid ""
-"This filetype is not supported as contact picture. Only image types (JPG, "
-"GIF, BMP or PNG) are supported."
-msgstr ""
-"This filetype is not supported as contact picture. Only image types (JPG, "
-"GIF, BMP or PNG) are supported."
-
-#: apps/io.ox/core/sub/settings/pane.js module:io.ox/core/sub
-msgid "This folder has no publications"
-msgstr "This folder has no publications"
-
-#: apps/io.ox/core/sub/settings/pane.js module:io.ox/core/sub
-msgid "This folder has no subscriptions"
-msgstr "This folder has no subscriptions"
-
-#: apps/io.ox/core/folder/extensions.js module:io.ox/core
-msgid "This folder has publications and/or subscriptions"
-msgstr "This folder has publications and/or subscriptions"
-
-#: apps/io.ox/core/sub/settings/pane.js module:io.ox/core/sub
-msgid ""
-"This folder has publications but you are not allowed to view or edit them"
-msgstr ""
-"This folder has publications but you are not allowed to view or edit them"
-
-#: apps/io.ox/core/folder/extensions.js module:io.ox/core
-msgid "This folder has subscriptions"
-msgstr "This folder has subscriptions"
-
-#: apps/io.ox/core/sub/settings/pane.js module:io.ox/core/sub
-msgid ""
-"This folder has subscriptions but you are not allowed to view or edit them"
-msgstr ""
-"This folder has subscriptions but you are not allowed to view or edit them"
-
-#: apps/io.ox/core/viewer/views/sidebar/fileinfoview.js
-#: module:io.ox/core/viewer
-msgid "This folder is shared with others"
-msgstr "This folder is shared with others"
-
-#: apps/io.ox/core/folder/actions/remove.js module:io.ox/core
-msgid ""
-"This folder is shared with others. It won't be available for them any more."
-msgstr ""
-"This folder is shared with others. It will not be available to them any more."
-
-#: apps/io.ox/core/boot/warning.js module:io.ox/core/boot
-msgid ""
-"This is a browser feature for developers. If you were asked to copy and "
-"paste anything here, somebody might want to take over your account. Do not "
-"enter any script code without knowing what it does."
-msgstr ""
-"This is a browser feature for developers. If you were asked to copy and "
-"paste anything here, somebody might want to take over your account. Do not "
-"enter any script code without knowing what it does."
-
-#: apps/io.ox/core/folder/actions/rename.js module:io.ox/core
-msgid "This is a standard folder, which can't be renamed."
-msgstr "This is a standard folder, which cannot be renamed."
-
-#: apps/io.ox/mail/settings/pane.js module:io.ox/mail
-#, fuzzy
-#| msgid "This is how your message text will look like."
-msgid "This is how your message text will look."
-msgstr "This is how your message text will look."
-
-#: apps/io.ox/mail/accounts/model.js module:io.ox/keychain
-msgid "This is not a valid email address"
-msgstr "This is not a valid email address"
-
-#: apps/io.ox/mail/accounts/settings.js module:io.ox/mail/accounts/settings
-msgid "This is not a valid mail address"
-msgstr "This is not a valid email address"
-
-#. permissions dialog
-#. error message when selected user or group can not be used
-#: apps/io.ox/core/permissions/permissions.js module:io.ox/core
-msgid "This is not a valid user or group."
-msgstr "This is not a valid user or group."
-
-#: apps/io.ox/contacts/distrib/create-dist-view.js module:io.ox/contacts
-#: apps/io.ox/contacts/view-detail.js
-msgid "This list has no members yet"
-msgstr "This list has no members yet"
-
-#: apps/io.ox/participants/views.js module:io.ox/core
-msgid "This list has no participants yet"
-msgstr "This list has no participants yet"
-
-#: apps/io.ox/mail/actions/addToPortal.js module:io.ox/mail
-msgid "This mail has been added to the portal"
-msgstr "This email has been added to the portal"
-
-#: apps/io.ox/mail/detail/content.js module:io.ox/mail
-msgid "This mail has no content"
-msgstr "This email has no content"
-
-#: apps/io.ox/mail/compose/view.js module:io.ox/mail
-#: apps/io.ox/mail/detail/mobileView.js apps/io.ox/mail/detail/view.js
-msgid "This message has been truncated due to size limitations."
-msgstr "This message has been truncated due to size limitations."
-
-#. %1$d is an email addresses
-#: apps/io.ox/mail/compose/checks.js module:io.ox/mail
-msgid "This message was sent via a mailing list."
-msgstr "This message was sent via a mailing list."
-
-#. %1$d is an email addresses
-#: apps/io.ox/mail/compose/checks.js module:io.ox/mail
-msgid "This message was sent via the mailing list %1$s."
-msgstr "This message was sent via the mailing list %1$s."
-
-#: apps/io.ox/contacts/print.js module:io.ox/contacts
-msgid "This note will not be printed"
-msgstr "This note will not be printed"
-
-#: apps/io.ox/mail/mailfilter/settings/filter/view-form.js
-#: module:io.ox/settings
-msgid ""
-"This rule applies to all messages. Please add a condition to restrict this "
-"rule to specific messages."
-msgstr ""
-"This rule applies to all messages. Please add a condition to restrict this "
-"rule to specific messages."
-
-#: apps/io.ox/mail/mailfilter/settings/filter.js module:io.ox/mail
-msgid "This rule contains unsupported properties. "
-msgstr "This rule contains unsupported properties. "
-
-#: apps/io.ox/tasks/edit/view-template.js module:io.ox/tasks/edit
-msgid "This task has no participants yet"
-msgstr "This task has no participants yet"
-
-#: apps/io.ox/tasks/print.js module:io.ox/tasks
-#: apps/io.ox/tasks/view-detail.js
-msgid "This task recurs"
-msgstr "This task recurs"
-
-#: apps/plugins/portal/twitter/register.js module:plugins/portal
-msgid ""
-"This widget is currently offline because the twitter rate limit exceeded."
-msgstr ""
-"This widget is currently offline because the Twitter rate limit was exceeded."
-
-#: apps/io.ox/mail/main.js module:io.ox/mail
-msgid "Thread"
-msgstr "Thread"
-
-#: apps/io.ox/core/viewer/views/sidebarview.js module:io.ox/core/viewer
-msgid "Thumbnails"
-msgstr "Thumbnails"
-
-#. superessive of the weekday
-#. will only be used in a form like “Happens every week on $weekday”
-#: apps/io.ox/calendar/util.js module:io.ox/calendar
-msgctxt "superessive"
-msgid "Thursday"
-msgstr "Thursday"
-
-#: apps/io.ox/files/toolbar.js module:io.ox/files
-msgid "Tiles"
-msgstr "Tiles"
-
-#: apps/io.ox/backbone/mini-views/datepicker.js module:io.ox/core
-msgid "Time"
-msgstr "Time"
-
-#: apps/io.ox/calendar/settings/pane.js module:io.ox/calendar
-msgid "Time scale in minutes"
-msgstr "Time scale in minutes"
-
-#: apps/io.ox/core/settings/pane.js module:io.ox/core
-msgid "Time zone"
-msgstr "Time zone"
-
-#: apps/io.ox/editor/main.js module:io.ox/editor
-msgid "Title"
-msgstr "Title"
-
-#: apps/io.ox/contacts/model.js module:io.ox/contacts
-msgctxt "salutation"
-msgid "Title"
-msgstr "Title"
-
-#. %1$s is the name of the inputfield (To, CC, BCC)
-#: apps/io.ox/core/viewer/views/sidebar/fileinfoview.js
-#: module:io.ox/core/viewer apps/io.ox/mail/common-extensions.js
-#: module:io.ox/mail apps/io.ox/mail/compose/extensions.js
-#: apps/io.ox/mail/mailfilter/settings/filter/tests/register.js
-#: module:io.ox/mailfilter apps/io.ox/mail/print.js
-#: apps/io.ox/mail/view-options.js
-msgid "To"
-msgstr "To"
-
-#: apps/io.ox/contacts/distrib/create-dist-view.js module:io.ox/contacts
-msgid ""
-"To add contacts manually, just provide a valid email address (e.g john."
-"doe@example.com or \"John Doe\" <jd@example.com>)"
-msgstr ""
-"To add contacts manually, provide a valid email address (e.g john."
-"doe@example.com or \"John Doe\" <jd@example.com>)"
-
-#: apps/io.ox/calendar/mobile-toolbar-actions.js module:io.ox/calendar
-#: apps/io.ox/calendar/toolbar.js apps/io.ox/calendar/util.js
-#: apps/io.ox/calendar/week/view.js apps/io.ox/core/tk/datepicker.js
-#: module:io.ox/core apps/io.ox/find/date/patterns.js apps/io.ox/tasks/util.js
-#: module:io.ox/tasks apps/plugins/portal/birthdays/register.js
-#: module:plugins/portal
-msgid "Today"
-msgstr "Today"
-
-#: apps/io.ox/backbone/views/datepicker.js module:io.ox/core
-msgid "Today: %1$s"
-msgstr "Today: %1$s"
-
-#: apps/io.ox/core/viewer/views/sidebar/panelbaseview.js
-#: module:io.ox/core/viewer
-msgid "Toggle panel"
-msgstr "Toggle panel"
-
-#: apps/io.ox/mail/threadview.js module:io.ox/mail
-msgid "Toggle viewport size"
-msgstr "Toggle viewport size"
-
-#: apps/io.ox/calendar/util.js module:io.ox/calendar apps/io.ox/tasks/util.js
-#: module:io.ox/tasks apps/plugins/portal/birthdays/register.js
-#: module:plugins/portal
-msgid "Tomorrow"
-msgstr "Tomorrow"
-
-#. Emoji category
-#. Japanese: ツール
-#. Contains: Phones, tv, clocks
-#: apps/io.ox/emoji/categories.js module:io.ox/mail/emoji
-msgid "Tool"
-msgstr "Tool"
-
-#: apps/io.ox/files/guidance/statistics.js module:io.ox/files
-msgid "Top 10 file types"
-msgstr "Top 10 file types"
-
-#: apps/io.ox/files/guidance/statistics.js module:io.ox/files
-msgid "Top 10 folder size"
-msgstr "Top 10 folder size"
-
-#: apps/io.ox/mail/statistics.js module:io.ox/mail
-msgid "Top 10 you got mail from"
-msgstr "Top 10 you received email from"
-
-#: apps/io.ox/mail/statistics.js module:io.ox/mail
-msgid "Top 10 you sent mail to"
-msgstr "Top 10 you sent email to"
-
-#: apps/io.ox/notes/mediator.js module:io.ox/notes
-msgid "Topics"
-msgstr "Topics"
-
-#: apps/io.ox/wizards/upsell.js module:io.ox/wizards
-msgid "Total cost"
-msgstr "Total cost"
-
-#: apps/io.ox/core/folder/node.js module:io.ox/core
-msgid "Total: %1$d"
-msgstr "Total: %1$d"
-
-#: apps/io.ox/core/settings/errorlog/settings/pane.js module:io.ox/core
-msgid "Total: %1$s requests"
-msgstr "Total: %1$s requests"
-
-#: apps/io.ox/contacts/model.js module:io.ox/contacts
-msgid "Town"
-msgstr "Town"
-
-#: apps/io.ox/portal/main.js module:io.ox/portal
-msgid "Try again."
-msgstr "Try again."
-
-#: apps/io.ox/core/commons.js module:io.ox/core
-msgid "Try now!"
-msgstr "Try now!"
-
-#: apps/io.ox/mail/accounts/settings.js module:io.ox/mail/accounts/settings
-msgid "Trying to auto-configure your mail account"
-msgstr "Trying to auto-configure your email account"
-
-#. superessive of the weekday
-#. will only be used in a form like “Happens every week on $weekday”
-#: apps/io.ox/calendar/util.js module:io.ox/calendar
-msgctxt "superessive"
-msgid "Tuesday"
-msgstr "Tuesday"
-
-#: apps/plugins/portal/tumblr/register.js module:io.ox/portal
-msgid "Tumblr"
-msgstr "Tumblr"
-
-#: apps/io.ox/backbone/mini-views/colorpicker.js module:io.ox/core
-msgid "Turquoise"
-msgstr "Turquoise"
-
-#: apps/plugins/portal/twitter/register.js module:plugins/portal
-msgid "Twitter"
-msgstr "Twitter"
-
-#: apps/plugins/portal/twitter/register.js module:plugins/portal
-msgid "Twitter reported the following errors:"
-msgstr "Twitter reported the following errors:"
-
-#: apps/io.ox/calendar/edit/extensions.js module:io.ox/calendar/edit/main
-#: apps/io.ox/tasks/edit/view-template.js module:io.ox/tasks/edit
-#: apps/plugins/portal/flickr/register.js module:plugins/portal
-msgid "Type"
-msgstr "Type"
-
-#: apps/io.ox/core/about/about.js module:io.ox/core
-#: apps/io.ox/core/settings/errorlog/settings/pane.js
-msgid "UI version"
-msgstr "UI version"
-
-#: apps/io.ox/contacts/model.js module:io.ox/contacts
-#: apps/io.ox/onboarding/clients/config.js module:io.ox/core/onboarding
-#: apps/plugins/portal/rss/register.js module:io.ox/portal
-msgid "URL"
-msgstr "URL"
-
-#: apps/plugins/portal/xing/actions.js module:plugins/portal
-msgid "Un-like"
-msgstr "Un-like"
-
-#. As on Facebook, XING allows a stop pointing out they liked a comment. An 'undo' for the like action, if you will.
-#: apps/plugins/portal/xing/actions.js module:plugins/portal
-msgid "Un-liked comment"
-msgstr "Un-liked comment"
-
-#: apps/io.ox/mail/api.js module:io.ox/mail
-msgid ""
-"Unable to connect to mail server. Possible reasons: The mail server is "
-"(temporarily) down or there are network connection problems. Please try "
-"again in a few minutes."
-msgstr ""
-"Unable to connect to e-mail server. Possible reasons: The e-mail server is "
-"(temporarily) down or there are network connection problems. Please try "
-"again in a few minutes."
-
-#: apps/io.ox/mail/mailfilter/settings/register.js module:io.ox/mail
-msgid "Unable to load mail filter rules settings."
-msgstr "Unable to load e-mail filter rules settings."
-
-#: apps/io.ox/mail/autoforward/settings/register.js module:io.ox/mail
-#: apps/io.ox/mail/vacationnotice/settings/register.js
-#: apps/io.ox/settings/util.js module:io.ox/core
-msgid "Unable to load mail filter settings."
-msgstr "Unable to load mail filter settings."
-
-#: apps/io.ox/calendar/print.js module:io.ox/calendar
-#: apps/io.ox/tasks/print.js module:io.ox/tasks
-msgid "Unconfirmed"
-msgstr "Unconfirmed"
-
-#. Task: Undone like in "Mark as undone"
-#: apps/io.ox/tasks/toolbar.js module:io.ox/tasks
-msgid "Undone"
-msgstr "Undone"
-
-#: apps/plugins/halo/xing/register.js module:plugins/portal
-msgid "Unemployed"
-msgstr "Unemployed"
-
-#. twitter: Stop following this person
-#: apps/plugins/portal/twitter/util.js module:plugins/portal
-msgid "Unfollow"
-msgstr "Unfollow"
-
-#. Emoji collection. Unified/standard icons. "Standard" might work for other languages.
-#: apps/io.ox/emoji/categories.js module:io.ox/mail/emoji
-msgid "Unified"
-msgstr "Unified"
-
-#: apps/io.ox/participants/views.js module:io.ox/core
-msgid "Unknown"
-msgstr "Unknown"
-
-#: apps/plugins/portal/tumblr/register.js module:io.ox/portal
-msgid "Unknown error while checking tumblr-blog."
-msgstr "Unknown error while checking tumblr-blog."
-
-#: apps/io.ox/mail/util.js module:io.ox/core
-msgid "Unknown sender"
-msgstr "Unknown sender"
-
-#: apps/io.ox/files/actions.js module:io.ox/files apps/io.ox/files/toolbar.js
-msgid "Unlock"
-msgstr "Unlock"
-
-#: apps/io.ox/core/sub/settings/pane.js module:io.ox/core/sub
-msgid "Unnamed subscription"
-msgstr "Unnamed subscription"
-
-#: apps/io.ox/mail/common-extensions.js module:io.ox/mail
-#: apps/io.ox/mail/view-options.js
-msgid "Unread"
-msgstr "Unread"
-
-#: apps/io.ox/core/folder/api.js module:io.ox/core
-msgid "Unread messages"
-msgstr "Unread messages"
-
-#: apps/io.ox/core/folder/node.js module:io.ox/core
-msgid "Unread: %1$d"
-msgstr "Unread: %1$d"
-
-#: apps/io.ox/core/main.js module:io.ox/core
-msgid "Unsaved documents will be lost. Do you want to sign out now?"
-msgstr "Unsaved documents will be lost. Do you want to sign out now?"
-
-#: apps/io.ox/core/boot/i18n.js module:io.ox/core/boot
-msgid ""
-"Unsupported Preview - Certain functions disabled and stability not assured "
-"until general release later this year"
-msgstr ""
-"Unsupported Preview - Certain functions disabled and stability not assured "
-"until general release later this year"
-
-#: apps/io.ox/core/settings/downloads/pane.js module:io.ox/core
-#: apps/plugins/portal/updater/register.js module:plugins/portal
-msgid "Updater"
-msgstr "Updater"
-
-#: apps/io.ox/core/upsell.js module:io.ox/core
-msgid "Upgrade required"
-msgstr "Upgrade required"
-
-#: apps/io.ox/wizards/upsell.js module:io.ox/wizards
-msgid "Upgrade to premium edition"
-msgstr "Upgrade to premium edition"
-
-#: apps/plugins/portal/upsell/register.js module:plugins/portal
-msgid "Upgrade your account"
-msgstr "Upgrade your account"
-
-#: apps/io.ox/core/viewer/views/sidebar/uploadnewversionview.js
-#: module:io.ox/core/viewer apps/io.ox/files/actions/upload-new-version.js
-#: module:io.ox/files
-msgid "Upload"
-msgstr "Upload"
-
-#: apps/io.ox/core/import/import.js module:io.ox/core
-msgid "Upload file"
-msgstr "Upload file"
-
-#: apps/io.ox/contacts/widgets/pictureUpload.js module:io.ox/contacts
-msgid "Upload image"
-msgstr "Upload image"
+#: apps/io.ox/files/common-extensions.js module:io.ox/files
+msgid "modified"
+msgstr "modified"
+
+#: apps/io.ox/files/common-extensions.js module:io.ox/files
+msgid "size"
+msgstr "size"
+
+#: apps/io.ox/files/common-extensions.js module:io.ox/files
+msgid "Locked"
+msgstr "Locked"
+
+#: apps/io.ox/files/detail/main.js module:io.ox/files
+msgid "File Details"
+msgstr "File Details"
+
+#. Sort options drop-down
+#: apps/io.ox/files/favorite/view-options.js module:io.ox/core
+#: apps/io.ox/files/share/view-options.js module:io.ox/files
+#: apps/io.ox/files/view-options.js apps/io.ox/mail/view-options.js
+#: module:io.ox/mail
+msgctxt "dropdown"
+msgid "Sort by"
+msgstr "Sort by"
+
+#: apps/io.ox/files/favorite/view-options.js module:io.ox/core
+#: apps/io.ox/files/share/view-options.js module:io.ox/files
+#: apps/io.ox/files/view-options.js apps/io.ox/mail/view-options.js
+#: module:io.ox/mail apps/io.ox/tasks/main.js module:io.ox/tasks
+msgid "Ascending"
+msgstr "Ascending"
+
+#: apps/io.ox/files/favorite/view-options.js module:io.ox/core
+#: apps/io.ox/files/share/view-options.js module:io.ox/files
+#: apps/io.ox/files/view-options.js apps/io.ox/mail/view-options.js
+#: module:io.ox/mail apps/io.ox/tasks/main.js module:io.ox/tasks
+msgid "Descending"
+msgstr "Descending"
+
+#: apps/io.ox/files/filepicker.js module:io.ox/files
+msgid "Add files"
+msgstr "Add files"
+
+#: apps/io.ox/files/filepicker.js module:io.ox/files apps/io.ox/files/main.js
+msgid "Files"
+msgstr "Files"
+
+#: apps/io.ox/files/filepicker.js module:io.ox/files
+msgid "The uploaded file does not match the requested file type."
+msgid_plural "None of the uploaded files matches the requested file type."
+msgstr[0] "The uploaded file does not match the requested file type."
+msgstr[1] "None of the uploaded files matches the requested file type."
 
 #: apps/io.ox/files/filepicker.js module:io.ox/files
 msgid "Upload local file"
 msgstr "Upload local file"
 
-#: apps/io.ox/core/viewer/views/sidebar/uploadnewversionview.js
-#: module:io.ox/core/viewer apps/io.ox/core/viewer/views/toolbarview.js
-#: module:io.ox/core apps/io.ox/files/actions/upload-new-version.js
-#: module:io.ox/files
-msgid "Upload new version"
-msgstr "Upload new version"
-
-#: apps/io.ox/files/upload/view.js module:io.ox/files
-msgid "Upload progress"
-msgstr "Upload progress"
-
-#. the name of the file, which is currently uploaded (might be shortended by '...' on missing screen space )
-#: apps/io.ox/files/upload/main.js module:io.ox/files
-msgid "Uploading \"%1$s\""
-msgstr "Uploading \"%1$s\""
-
-#. headline for a progress bar
-#: apps/io.ox/core/tk/attachments.js module:io.ox/core
-msgid "Uploading attachments"
-msgstr "Uploading attachments"
-
-#: apps/io.ox/core/tk/upload.js module:io.ox/core
-msgid "Uploading folders is not supported."
-msgstr "Uploading folders is not supported."
-
-#: apps/io.ox/core/settings/errorlog/settings/pane.js module:io.ox/core
-msgid "Uptime: %1$s minutes"
-msgstr "Uptime: %1$s minutes"
-
-#: apps/io.ox/tasks/main.js module:io.ox/tasks
-msgid "Urgency"
-msgstr "Urgency"
-
-#. %1$s is usually "Drive Mail" (product name; might be customized)
-#: apps/io.ox/mail/compose/extensions.js module:io.ox/mail
-msgid "Use %1$s"
-msgstr "Use %1$s"
-
-#: apps/io.ox/core/settings/pane.js module:io.ox/core
-msgid "Use accessibility improvements"
-msgstr "Use accessibility improvements"
-
-#: apps/io.ox/mail/settings/pane.js module:io.ox/mail
-msgid "Use browser default"
-msgstr "Use browser default"
-
-#: apps/io.ox/mail/toolbar.js module:io.ox/mail
-msgid "Use categories"
-msgstr "Use categories"
-
-#: apps/io.ox/backbone/mini-views/datepicker.js module:io.ox/core
-#: apps/io.ox/calendar/freetime/timeView.js module:io.ox/calendar
-#: apps/io.ox/calendar/week/view.js
-msgid ""
-"Use cursor keys to change the date. Press ctrl-key at the same time to "
-"change year or shift-key to change month. Close date-picker by pressing ESC "
-"key."
-msgstr ""
-"Use cursor keys to change the date. Press [Ctrl] at the same time to change "
-"year or [Shift] to change month. Close date-picker by pressing [Esc]."
-
-#. Tooltip for main toolbar
-#: apps/io.ox/backbone/mini-views/toolbar.js module:io.ox/core
-msgid "Use cursor keys to navigate"
-msgstr "Use cursor keys to navigate"
-
-#: apps/io.ox/backbone/views/datepicker.js module:io.ox/core
-msgid "Use cursor keys to navigate, press enter to select a date"
-msgstr "Use cursor keys to navigate, press enter to select a date"
-
-#: apps/io.ox/backbone/mini-views/settings-list-view.js module:io.ox/core
-msgid "Use cursor keys to reorder items"
-msgstr "Use cursor keys to reorder items"
-
-#: apps/io.ox/mail/compose/names.js module:io.ox/mail
-msgid "Use custom name"
-msgstr "Use custom name"
-
-#: apps/io.ox/mail/settings/pane.js module:io.ox/mail
-msgid "Use fixed-width font for text mails"
-msgstr "Use fixed-width font for text email messages"
-
-#: apps/io.ox/core/viewer/views/displayerview.js module:io.ox/core
-msgid ""
-"Use left/right arrow keys to navigate and escape key to exit the viewer."
-msgstr ""
-"Use left/right arrow keys to navigate and escape key to exit the viewer."
-
-#. Auth type. Use separate username and password
-#: apps/io.ox/mail/accounts/view-form.js module:io.ox/settings
-msgid "Use separate username and password"
-msgstr "Use separate username and password"
-
-#: apps/io.ox/mail/accounts/settings.js module:io.ox/mail/accounts/settings
-#: apps/io.ox/mail/accounts/view-form.js module:io.ox/settings
-msgid "Use unified mail for this account"
-msgstr "Use unified mail for this account"
-
-#: apps/io.ox/backbone/mini-views/datepicker.js module:io.ox/core
-msgid ""
-"Use up and down keys to change the time. Close selection by pressing ESC key."
-msgstr ""
-"Use the up and down keys to change the time. Close selection by pressing ESC "
-"key."
-
-#. object permissions - user role
-#: apps/io.ox/files/share/permissions.js module:io.ox/core
-#: apps/io.ox/mail/mailfilter/settings/filter/tests/register.js
-#: module:io.ox/mailfilter
-msgid "User"
-msgstr "User"
-
-#: apps/io.ox/onboarding/clients/config.js module:io.ox/core/onboarding
-msgid "User Name"
-msgstr "User Name"
-
-#: apps/plugins/portal/userSettings/register.js module:io.ox/core
-msgid "User data"
-msgstr "User data"
-
-#: apps/io.ox/contacts/edit/view-form.js module:io.ox/contacts
-msgid "User fields"
-msgstr "User fields"
-
-#: apps/io.ox/core/boot/i18n.js module:io.ox/core/boot
-#: apps/plugins/administration/groups/settings/edit.js module:io.ox/core
-msgid "User name"
-msgstr "Username"
-
-#: apps/io.ox/mail/accounts/view-form.js module:io.ox/settings
-msgid "Username"
-msgstr "Username"
-
-#: apps/io.ox/mail/accounts/view-form.js module:io.ox/settings
-msgid "Username must not be empty."
-msgstr "Username must not be empty."
-
-#: apps/io.ox/mail/vacationnotice/settings/model.js module:io.ox/mail
-#: apps/io.ox/mail/vacationnotice/settings/register.js
-msgid "Vacation Notice"
-msgstr "Vacation Notice"
-
-#: apps/io.ox/core/viewer/views/sidebar/uploadnewversionview.js
-#: module:io.ox/core/viewer
-msgid "Version Comment"
-msgstr "Version Comment"
-
-#. information about the currently displayed file version in viewer
-#. %1$d - version date
-#: apps/io.ox/core/viewer/views/displayerview.js module:io.ox/core
-msgid "Version of %1$s"
-msgstr "Version of %1$s"
-
-#: apps/io.ox/core/viewer/views/sidebar/fileversionsview.js
-#: module:io.ox/core/viewer
-msgid "Versions (%1$d)"
-msgstr "Versions (%1$d)"
-
-#: apps/io.ox/mail/toolbar.js module:io.ox/mail
-msgid "Vertical"
-msgstr "Vertical"
-
-#. color names for screenreaders
-#: apps/io.ox/backbone/mini-views/colorpicker.js module:io.ox/core
-msgid "Very dark gray"
-msgstr "Very dark gray"
-
-#: apps/io.ox/files/view-options.js module:io.ox/files
-msgid "Videos"
-msgstr "Videos"
-
-#. View is used as a noun in the toolbar. Clicking the button opens a popup with options related to the View
-#: apps/io.ox/calendar/toolbar.js module:io.ox/calendar
-#: apps/io.ox/contacts/toolbar.js module:io.ox/contacts
-#: apps/io.ox/core/pim/actions.js module:io.ox/core
-#: apps/io.ox/core/viewer/views/sidebar/fileversionsview.js
-#: module:io.ox/core/viewer apps/io.ox/files/actions.js module:io.ox/files
-#: apps/io.ox/files/toolbar.js apps/io.ox/mail/actions.js module:io.ox/mail
-#: apps/io.ox/mail/toolbar.js apps/io.ox/tasks/toolbar.js module:io.ox/tasks
-msgid "View"
-msgstr "View"
-
-#: apps/io.ox/core/folder/extensions.js module:io.ox/core
-msgid "View all attachments"
-msgstr "View all attachments"
-
-#: apps/io.ox/mail/actions.js module:io.ox/mail
-msgid "View attachment"
-msgstr "View attachment"
-
-#: apps/io.ox/core/viewer/views/toolbarview.js module:io.ox/core
-msgid "View details"
-msgstr "View details"
-
-#: apps/io.ox/core/viewer/views/sidebar/fileinfoview.js
-#: module:io.ox/core/viewer
-msgid "View message"
-msgstr "View message"
-
-#. source in terms of source code
-#: apps/io.ox/mail/actions.js module:io.ox/mail apps/io.ox/mail/toolbar.js
-msgid "View source"
-msgstr "View source"
-
-#. folder permissions
-#: apps/io.ox/files/share/permissions.js module:io.ox/core
-msgid "View the folder"
-msgstr "View the folder"
-
-#. Role: view folder + read all
-#: apps/io.ox/files/share/permissions.js module:io.ox/core
-msgid "Viewer"
-msgstr "Viewer"
-
-#: apps/io.ox/core/viewer/views/toolbarview.js module:io.ox/core
-msgid "Viewer Toolbar"
-msgstr "Viewer Tool bar"
-
-#: apps/io.ox/tasks/edit/view-template.js module:io.ox/tasks/edit
-#: apps/io.ox/tasks/print.js module:io.ox/tasks apps/io.ox/tasks/util.js
-msgid "Waiting"
-msgstr "Waiting"
-
-#: apps/io.ox/core/yell.js module:io.ox/core
-#: apps/io.ox/mail/accounts/settings.js module:io.ox/mail/accounts/settings
-msgid "Warning"
-msgstr "Warning"
-
-#: apps/io.ox/core/boot/warning.js module:io.ox/core/boot
-msgid "Warning!"
-msgstr "Warning!"
-
-#: apps/io.ox/mail/common-extensions.js module:io.ox/mail
-msgid "Warning: This message might be a phishing or scam mail"
-msgstr "Warning: This message might be a phishing or scam email"
-
-#: apps/io.ox/mail/accounts/view-form.js module:io.ox/settings
-msgid "Warnings"
-msgstr "Warnings"
-
-#: apps/io.ox/core/tk/filestorageUtil.js module:io.ox/core
-msgid "Warnings:"
-msgstr "Warnings:"
-
-#. Emoji category
-#. Japanese should include "Katakana Middle Dot". Unicode: 30FB
-#. Japanese: 天気・季節
-#. Other languages can use simple bullet. Unicode: 2022
-#. Contains: Sun, rain, flowers
-#: apps/io.ox/emoji/categories.js module:io.ox/mail/emoji
-msgid "Weather • Season"
-msgstr "Weather • Season"
-
-#. superessive of the weekday
-#. will only be used in a form like “Happens every week on $weekday”
-#: apps/io.ox/calendar/util.js module:io.ox/calendar
-msgctxt "superessive"
-msgid "Wednesday"
-msgstr "Wednesday"
-
-#: apps/io.ox/calendar/freebusy/templates.js module:io.ox/calendar/freebusy
-#: apps/io.ox/calendar/toolbar.js module:io.ox/calendar
-msgid "Week"
-msgstr "Week"
-
-#: apps/io.ox/backbone/views/recurrence-view.js
-#: module:io.ox/calendar/edit/main
-msgid "Weekday"
-msgstr "Weekday"
-
-#: apps/io.ox/backbone/views/recurrence-view.js
-#: module:io.ox/calendar/edit/main
-msgid "Weekly"
-msgstr "Weekly"
-
-#: apps/io.ox/core/tk/wizard.js module:io.ox/core
-msgid "Welcome"
-msgstr "Welcome"
-
-#. %1$s is social media name, e.g. Facebook
-#: apps/io.ox/portal/main.js module:io.ox/portal
-msgid "Welcome to %1$s"
-msgstr "Welcome to %1$s"
-
-#: apps/plugins/wizards/mandatory/main.js module:io.ox/wizards/firstStart
-msgid "Welcome to %s"
-msgstr "Welcome to %s"
-
-#. Default greeting for portal widget
-#: apps/io.ox/portal/main.js module:io.ox/portal
-msgid "Welcome to your calendar"
-msgstr "Welcome to your calendar"
-
-#. Default greeting for portal widget
-#: apps/io.ox/portal/main.js module:io.ox/portal
-msgid "Welcome to your files"
-msgstr "Welcome to your files"
-
-#. Default greeting for portal widget
-#: apps/io.ox/portal/main.js module:io.ox/portal
-msgid "Welcome to your inbox"
-msgstr "Welcome to your inbox"
-
-#. Default greeting for portal widget
-#: apps/io.ox/portal/main.js module:io.ox/portal
-msgid "Welcome to your tasks"
-msgstr "Welcome to your tasks"
-
-#. title for 3rd step of the client onboarding wizard
-#. user can choose between different scenarios (usually identical with our apps)
-#: apps/io.ox/onboarding/clients/wizard.js module:io.ox/core/onboarding
-msgid "What do you want to use?"
-msgstr "What do you want to use?"
-
-#. user can choose between smartphone, tablet and laptop/desktop (usually)
-#: apps/io.ox/onboarding/clients/wizard.js module:io.ox/core/onboarding
-msgid "What type of device do you want to configure?"
-msgstr "What type of device do you want to configure?"
-
-#: apps/io.ox/core/settings/downloads/pane.js module:io.ox/core
-#: apps/plugins/portal/updater/register.js module:plugins/portal
-msgid ""
-"When executing the downloaded file, an installation wizard will be launched. "
-"Follow the instructions and install the updater. Installs latest versions of "
-"Windows® client software. The Updater automatically informs about new "
-"updates. You can download the updates from within the Updater."
-msgstr ""
-"When executing the downloaded file, an installation wizard will be launched. "
-"Follow the instructions and install the updater. Installs latest versions of "
-"Windows® client software. The Updater automatically informs you of new "
-"updates. You can download the updates from within the Updater."
-
-#: apps/io.ox/calendar/util.js module:io.ox/calendar
-msgid "Whole day"
-msgstr "Whole day"
-
-#: apps/plugins/notifications/mail/register.js module:plugins/notifications
-msgid "Wood"
-msgstr "Wood"
-
-#: apps/io.ox/calendar/settings/pane.js module:io.ox/calendar
-msgid "Work week starts on"
-msgstr "Work week starts on"
-
-#: apps/io.ox/calendar/freebusy/templates.js module:io.ox/calendar/freebusy
-#: apps/io.ox/calendar/toolbar.js module:io.ox/calendar
-msgid "Workweek"
-msgstr "Work week"
-
-#: apps/io.ox/core/notifications.js module:io.ox/core
-msgid "Would you like to enable desktop notifications?"
-msgstr "Would you like to enable desktop notifications?"
-
-#: apps/io.ox/files/share/permissions.js module:io.ox/core
-msgid "Write permissions"
-msgstr "Write permissions"
-
-#: apps/plugins/halo/xing/register.js module:plugins/portal
-#: apps/plugins/portal/xing/register.js apps/plugins/xing/main.js
-msgid "XING"
-msgstr "XING"
-
-#. Yottabytes
-#: apps/io.ox/core/strings.js module:io.ox/core
-msgid "YB"
-msgstr "YB"
-
-#: apps/io.ox/backbone/mini-views/date.js module:io.ox/core
-msgid "Year"
-msgstr "Year"
-
-#: apps/io.ox/backbone/views/recurrence-view.js
-#: module:io.ox/calendar/edit/main
-msgid "Yearly"
-msgstr "Yearly"
-
-#: apps/io.ox/core/tk/mobiscroll.js module:io.ox/core
-msgid "Years"
-msgstr "Years"
-
-#: apps/io.ox/core/tk/flag-picker.js module:io.ox/mail
-#: apps/io.ox/mail/mailfilter/settings/filter/actions/register.js
-#: module:io.ox/mailfilter
-msgid "Yellow"
-msgstr "Yellow"
-
-#: apps/io.ox/backbone/mini-views/colorpicker.js module:io.ox/core
-msgid "Yellow green"
-msgstr "Yellow green"
-
-#. folder permissions - Is Admin? YES
-#: apps/io.ox/core/main.js module:io.ox/core
-#: apps/io.ox/core/permissions/permissions.js apps/io.ox/files/util.js
-#: module:io.ox/files
-msgid "Yes"
-msgstr "Yes"
-
-#: apps/io.ox/mail/compose/actions/send.js module:io.ox/mail
-msgid "Yes, send without subject"
-msgstr "Yes, send without subject"
-
-#: apps/io.ox/mail/actions/attachmentEmpty.js module:io.ox/mail
-msgid "Yes, with empty attachment"
-msgstr "Yes, with empty attachment"
-
-#: apps/io.ox/calendar/util.js module:io.ox/calendar
-#: apps/io.ox/find/date/patterns.js module:io.ox/core apps/io.ox/mail/util.js
-#: apps/io.ox/tasks/util.js module:io.ox/tasks
-#: apps/plugins/portal/birthdays/register.js module:plugins/portal
-msgid "Yesterday"
-msgstr "Yesterday"
-
-#: apps/io.ox/calendar/actions/acceptdeny.js module:io.ox/calendar
-msgid ""
-"You are about to change your confirmation status. Please leave a comment for "
-"other participants."
-msgstr ""
-"You are about to change your confirmation status. Please leave a comment for "
-"other participants."
-
-#. %1$s used disk space
-#. %2$s total disk space
-#. %3$s free disk space
+#: apps/io.ox/files/guidance/main.js module:io.ox/files
+msgctxt "help"
+msgid "The Drive App"
+msgstr "The Drive App"
+
+#: apps/io.ox/files/guidance/main.js module:io.ox/files
+msgctxt "help"
+msgid "Creating Files"
+msgstr "Creating Files"
+
+#: apps/io.ox/files/guidance/main.js module:io.ox/files
+msgctxt "help"
+msgid "Managing Files"
+msgstr "Managing Files"
+
+#: apps/io.ox/files/guidance/main.js module:io.ox/files
+msgctxt "help"
+msgid "Accessing Files with WebDAV"
+msgstr "Accessing Files with WebDAV"
+
+#: apps/io.ox/files/guidance/main.js module:io.ox/files
+msgctxt "help"
+msgid "Drive Settings"
+msgstr "Drive Settings"
+
+#: apps/io.ox/files/guidance/main.js module:io.ox/files
+msgid "Related articles"
+msgstr "Related articles"
+
 #: apps/io.ox/files/guidance/statistics.js module:io.ox/files
-msgid ""
-"You are currently using %1$s of your %2$s available disk space. You have "
-"%3$s left. "
-msgstr ""
-"You are currently using %1$s of your %2$s available disk space. You have "
-"%3$s left. "
-
-#. Warning dialog
-#. %1$s is a folder/calendar name
-#. %2$s is the folder owner
-#: apps/io.ox/calendar/freebusy/templates.js module:io.ox/calendar/freebusy
-msgid ""
-"You are not allowed to create appointments in \"%1$s\" owned by %2$s. "
-"Appointments will therefore be created in your private calendar."
-msgstr ""
-"You are not allowed to create appointments in \"%1$s\" owned by %2$s. "
-"Appointments will therefore be created in your private calendar."
-
-#. Warning dialog
-#. %1$s is a folder/calendar name
-#: apps/io.ox/calendar/freebusy/templates.js module:io.ox/calendar/freebusy
-msgid ""
-"You are not allowed to create appointments in \"%1$s\". Appointments will "
-"therefore be created in your private calendar."
-msgstr ""
-"You are not allowed to create appointments in \"%1$s\". Appointments will "
-"therefore be created in your private calendar."
-
-#: apps/plugins/halo/xing/register.js module:plugins/portal
-msgid ""
-"You are not directly linked to %s. Here are people who are linked to %s:"
-msgstr ""
-"You are not directly linked to %s. Here are people who are linked to %s:"
-
-#: apps/io.ox/calendar/invitations/register.js module:io.ox/calendar/main
-msgid "You are the organizer"
-msgstr "You are the organiser"
-
-#: apps/io.ox/mail/actions/attachmentEmpty.js module:io.ox/mail
-msgid ""
-"You attached an empty file. It could be, that this file has been deleted on "
-"your hard drive. Send it anyway?"
-msgstr ""
-"You attached an empty file. It could be that this file has been deleted on "
-"your hard drive. Send it anyway?"
-
-#: apps/io.ox/files/share/wizard.js module:io.ox/files
-msgid ""
-"You can copy and paste this link in an email, instant messenger or social "
-"network. Please note that anyone with this link can access the share."
-msgstr ""
-"You can copy and paste this link in an e-mail, instant messenger or social "
-"network. Please note that anyone with this link can access the share."
-
-#: apps/io.ox/mail/categories/edit.js module:io.ox/mail
-msgid "You can enable categories again via the view dropdown on the right"
-msgstr "You can enable categories again via the view drop-down on the right"
-
-#: apps/io.ox/mail/settings/signatures/settings/pane.js module:io.ox/mail
-msgid ""
-"You can import existing signatures from the previous product generation."
-msgstr ""
-"You can import existing signatures from the previous product generation."
-
-#: apps/io.ox/core/notifications.js module:io.ox/core
-msgid ""
-"You can manage desktop notifications at any time, by visiting your settings"
-msgstr ""
-"You can manage desktop notifications at any time, by visiting your settings"
-
-#: apps/io.ox/editor/main.js module:io.ox/editor
-msgid "You can quick-save your changes via Ctrl+Enter."
-msgstr "You can quick-save your changes via Ctrl+Enter."
-
-#: apps/io.ox/core/folder/actions/move.js module:io.ox/core
-msgid "You cannot move items to this folder"
-msgstr "You cannot move items to this folder"
-
-#: apps/io.ox/core/folder/actions/move.js module:io.ox/core
-msgid "You cannot move items to virtual folders"
-msgstr "You cannot move items to virtual folders"
-
-#: apps/io.ox/calendar/invitations/register.js module:io.ox/calendar/main
-msgid "You declined this appointment"
-msgstr "You declined this appointment"
-
-#: apps/io.ox/calendar/invitations/register.js module:io.ox/calendar/main
-msgid "You declined this task"
-msgstr "You declined this task"
-
-#: apps/plugins/portal/calendar/register.js module:plugins/portal
-msgid "You don't have any appointments in the near future."
-msgstr "You do not have any appointments in the near future."
-
-#: apps/io.ox/core/sub/settings/pane.js module:io.ox/core/sub
-msgid "You don't have any publications yet"
-msgstr "You do not have any publications yet"
-
-#: apps/io.ox/core/sub/settings/pane.js module:io.ox/core/sub
-msgid "You don't have any subscriptions yet"
-msgstr "You do not have any subscriptions yet"
-
-#: apps/plugins/portal/tasks/register.js module:plugins/portal
-msgid "You don't have any tasks that are either due soon or overdue."
-msgstr "You do not have any tasks that are either due soon or overdue."
-
-#: apps/io.ox/core/main.js module:io.ox/core
-msgid ""
-"You forgot to sign out last time. Always use the sign-out button when you "
-"finished your work."
-msgstr ""
-"You forgot to sign out last time. Always use the sign-out button when you "
-"finish your work."
-
-#. %1$d is the number of mails
-#: apps/plugins/portal/mail/register.js module:plugins/portal
-#, c-format
-msgid "You have %1$d unread message"
-msgid_plural "You have %1$d unread messages"
-msgstr[0] "You have %1$d unread message"
-msgstr[1] "You have %1$d unread messages"
-
-#: apps/io.ox/calendar/invitations/register.js module:io.ox/calendar/main
-msgid "You have accepted the appointment"
-msgstr "You have accepted the appointment"
-
-#: apps/io.ox/calendar/invitations/register.js module:io.ox/calendar/main
-msgid "You have accepted this appointment"
-msgstr "You have accepted this appointment"
-
-#: apps/io.ox/calendar/invitations/register.js module:io.ox/calendar/main
-msgid "You have accepted this task"
-msgstr "You have accepted this task"
-
-#: apps/io.ox/core/boot/i18n.js module:io.ox/core/boot
-msgid "You have been automatically signed out"
-msgstr "You have been automatically signed out"
-
-#: apps/io.ox/calendar/invitations/register.js module:io.ox/calendar/main
-msgid "You have declined the appointment"
-msgstr "You have declined the appointment"
-
-#. Body text of generic desktop notification about new invitations to appointments
-#: apps/plugins/notifications/calendar/register.js
-#: module:plugins/notifications
-msgid "You have new appointment invitations"
-msgstr "You have new appointment invitations"
-
-#. Body text of generic desktop notification about new reminders for appointments
-#: apps/plugins/notifications/calendar/register.js
-#: module:plugins/notifications
-msgid "You have new appointment reminders"
-msgstr "You have new appointment reminders"
-
-#: apps/plugins/notifications/mail/register.js module:plugins/notifications
-msgid "You have new mail"
-msgstr "You have new e-mail"
-
-#: apps/io.ox/core/notifications/subview.js module:io.ox/core
-msgid "You have new notifications"
-msgstr "You have new notifications"
-
-#. Content for a generic desktop notification about new invitations to tasks
-#: apps/plugins/notifications/tasks/register.js module:plugins/notifications
-msgid "You have new task invitations"
-msgstr "You have new task invitations"
-
-#. Content for a generic desktop notification about new reminders for tasks
-#: apps/plugins/notifications/tasks/register.js module:plugins/notifications
-msgid "You have new task reminders"
-msgstr "You have new task reminders"
-
-#: apps/plugins/portal/linkedIn/register.js module:plugins/portal
-msgid "You have no new messages"
-msgstr "You have no new messages"
-
-#: apps/plugins/portal/mail/register.js module:plugins/portal
-msgid "You have no unread messages"
-msgstr "You have no unread messages"
-
-#: apps/plugins/notifications/tasks/register.js module:plugins/notifications
-msgid "You have overdue tasks"
-msgstr "You have overdue tasks"
-
-#: apps/plugins/portal/linkedIn/register.js module:plugins/portal
-#: apps/plugins/portal/twitter/register.js
-msgid "You have reauthorized this %s account."
-msgstr "You have reauthorised this %s account."
-
-#: apps/io.ox/calendar/invitations/register.js module:io.ox/calendar/main
-msgid "You have tentatively accepted the appointment"
-msgstr "You have tentatively accepted the appointment"
-
-#: apps/io.ox/core/sub/model.js module:io.ox/core/sub
-msgid "You have to enter a username and password to subscribe."
-msgstr "You have to enter a username and password to subscribe."
-
-#: apps/io.ox/files/actions/upload-new-version.js module:io.ox/files
-msgid "You have to select a file to upload."
-msgstr "You have to select a file to upload."
-
-#: apps/io.ox/core/relogin.js module:io.ox/core
-msgid "You have to sign in again"
-msgstr "You have to sign in again"
-
-#. %n in the lowest version of Android
-#: apps/io.ox/core/boot/i18n.js module:io.ox/core/boot
-msgid "You need to use Android %n or higher."
-msgstr "You need to use Android %n or higher."
-
-#. %n is the lowest version of iOS
-#: apps/io.ox/core/boot/i18n.js module:io.ox/core/boot
-msgid "You need to use iOS %n or higher."
-msgstr "You need to use iOS %n or higher."
-
-#: apps/io.ox/core/folder/extensions.js module:io.ox/core
-msgid "You share this folder with other users"
-msgstr "You share this folder with other users"
-
-#: apps/io.ox/calendar/invitations/register.js module:io.ox/calendar/main
-msgid "You tentatively accepted this invitation"
-msgstr "You tentatively accepted this invitation"
-
-#: apps/io.ox/calendar/invitations/register.js module:io.ox/calendar/main
-msgid "You tentatively accepted this task"
-msgstr "You tentatively accepted this task"
-
-#: apps/io.ox/calendar/freebusy/templates.js module:io.ox/calendar/freebusy
-msgid ""
-"You will automatically return to the appointment dialog. The selected start "
-"and end time as well as the current participant list will be applied."
-msgstr ""
-"You will automatically return to the appointment dialogue. The selected "
-"start and end time as well as the current participant list will be applied."
-
-#: apps/io.ox/core/main.js module:io.ox/core
-msgid "You will be automatically signed out in %1$d second"
-msgid_plural "You will be automatically signed out in %1$d seconds"
-msgstr[0] "You will be automatically signed out in %1$d second"
-msgstr[1] "You will be automatically signed out in %1$d seconds"
-
-#: apps/plugins/portal/xing/register.js module:plugins/portal
-msgid "Your %s newsfeed"
-msgstr "Your %s newsfeed"
-
-#: apps/io.ox/core/relogin.js module:io.ox/core
-msgid "Your IP address has changed"
-msgstr "Your IP address has changed"
-
-#: apps/io.ox/core/viewer/views/types/audioview.js module:io.ox/core
-msgid "Your browser does not support the audio format of this file."
-msgstr "Your browser does not support the audio format of this file."
-
-#: apps/io.ox/core/viewer/views/types/videoview.js module:io.ox/core
-msgid "Your browser does not support the video format of this file."
-msgstr "Your browser does not support the video format of this file."
-
-#: apps/io.ox/core/boot/i18n.js module:io.ox/core/boot
-msgid "Your browser is not supported!"
-msgstr "Your browser is not supported."
-
-#: apps/io.ox/core/boot/i18n.js module:io.ox/core/boot
-msgid "Your browser version is not supported!"
-msgstr "Your browser version is not supported."
-
-#: apps/io.ox/core/boot/i18n.js module:io.ox/core/boot
-msgid "Your browser's cookie functionality is disabled. Please turn it on."
-msgstr "Your browser's cookie functionality is disabled. Please turn it on."
+msgid "Capacity"
+msgstr "Capacity"
 
 #. %1$s used disk space
 #. %2$s total disk space
@@ -10955,16 +6083,4172 @@
 "currently using %1$s of its %2$s available disk space. The amount of free "
 "space is %3$s. "
 
+#. %1$s used disk space
+#. %2$s total disk space
+#. %3$s free disk space
+#: apps/io.ox/files/guidance/statistics.js module:io.ox/files
+msgid ""
+"You are currently using %1$s of your %2$s available disk space. You have "
+"%3$s left. "
+msgstr ""
+"You are currently using %1$s of your %2$s available disk space. You have "
+"%3$s left. "
+
+#: apps/io.ox/files/guidance/statistics.js module:io.ox/files
+msgid "Top 10 folder size"
+msgstr "Top 10 folder size"
+
+#. %1$s name of the current folder
+#: apps/io.ox/files/guidance/statistics.js module:io.ox/files
+msgid ""
+"These statistics only include folders, which have a depth less than four in "
+"the folder structure from the folder \"%1$s\"."
+msgstr ""
+"These statistics only include folders which have a depth less than four in "
+"the folder structure from the folder \"%1$s\"."
+
+#: apps/io.ox/files/guidance/statistics.js module:io.ox/files
+msgid "Top 10 file types"
+msgstr "Top 10 file types"
+
+#: apps/io.ox/files/legacy_api.js module:io.ox/files
+msgid "Please specify these missing variables: "
+msgstr "Please specify these missing variables: "
+
+#. Quota means a general quota for mail and files
+#: apps/io.ox/files/main.js module:io.ox/files apps/io.ox/mail/main.js
+#: module:io.ox/mail apps/plugins/portal/quota/register.js
+#: module:plugins/portal
+msgid "Quota"
+msgstr "Quota"
+
+#. Quota means a general quota for mail and files
+#: apps/io.ox/files/main.js module:io.ox/files
+#: apps/plugins/portal/quota/register.js module:plugins/portal
+msgid "File quota"
+msgstr "File quota"
+
+#: apps/io.ox/files/main.js module:io.ox/files apps/io.ox/mail/main.js
+#: module:io.ox/mail
+msgid "Need more space?"
+msgstr "Need more space?"
+
+#. toolbar with 'select all' and 'sort by'
+#: apps/io.ox/files/main.js module:io.ox/files
+msgid "Files options"
+msgstr "Files options"
+
+#: apps/io.ox/files/main.js module:io.ox/files
+msgid "thumbnail"
+msgstr "thumbnail"
+
+#: apps/io.ox/files/mediaplayer.js module:io.ox/files
+msgid "Minimize"
+msgstr "Minimise"
+
+#: apps/io.ox/files/mobile-toolbar-actions.js module:io.ox/mail
+msgid "Show icons"
+msgstr "Show icons"
+
+#: apps/io.ox/files/mobile-toolbar-actions.js module:io.ox/mail
+msgid "Show tiles"
+msgstr "Show tiles"
+
+#: apps/io.ox/files/mobile-toolbar-actions.js module:io.ox/mail
+msgid "Show list"
+msgstr "Show list"
+
+#: apps/io.ox/files/settings/pane.js module:io.ox/files
+msgid "Show hidden files and folders"
+msgstr "Show hidden files and folders"
+
+#: apps/io.ox/files/settings/pane.js module:io.ox/files
+msgid "Add new version"
+msgstr "Add new version"
+
+#: apps/io.ox/files/settings/pane.js module:io.ox/files
+msgid "Add new version and show notification"
+msgstr "Add new version and show notification"
+
+#: apps/io.ox/files/settings/pane.js module:io.ox/files
+msgid "Add separate file"
+msgstr "Add separate file"
+
+#: apps/io.ox/files/settings/pane.js module:io.ox/files
+msgid "Adding files with identical names"
+msgstr "Adding files with identical names"
+
+#: apps/io.ox/files/settings/pane.js module:io.ox/files
+msgid "Show all images just once"
+msgstr "Show all images just once"
+
+#: apps/io.ox/files/settings/pane.js module:io.ox/files
+msgid "Repeat slideshow"
+msgstr "Repeat slideshow"
+
+#: apps/io.ox/files/settings/pane.js module:io.ox/files
+msgid "Slideshow / Autoplay mode for images"
+msgstr "Slideshow / Autoplay mode for images"
+
+#: apps/io.ox/files/settings/pane.js module:io.ox/files
+msgid "Show all images for"
+msgstr "Show all images for"
+
+#: apps/io.ox/files/settings/pane.js module:io.ox/files
+msgid "seconds"
+msgstr "seconds"
+
+#: apps/io.ox/files/share/listview.js module:io.ox/files
+msgid "Internal users"
+msgstr "Internal users"
+
+#: apps/io.ox/files/share/listview.js module:io.ox/files
+msgid "External guests"
+msgstr "External guests"
+
+#: apps/io.ox/files/share/listview.js module:io.ox/files
+#: apps/io.ox/files/share/permissions.js module:io.ox/core
+msgid "Public link"
+msgstr "Public link"
+
+#: apps/io.ox/files/share/model.js module:io.ox/core
+msgid "Please set password"
+msgstr "Please set password"
+
+#. Role: view folder + read all
+#: apps/io.ox/files/share/permissions.js module:io.ox/core
+msgid "Viewer"
+msgstr "Viewer"
+
+#. Role: view folder + read/write all
+#: apps/io.ox/files/share/permissions.js module:io.ox/core
+msgid "Reviewer"
+msgstr "Reviewer"
+
+#: apps/io.ox/files/share/permissions.js module:io.ox/core
+msgid "The notification has been resent"
+msgstr "The notification has been resent"
+
+#: apps/io.ox/files/share/permissions.js module:io.ox/core
+msgid "Internal user"
+msgstr "Internal user"
+
+#: apps/io.ox/files/share/permissions.js module:io.ox/core
+#: apps/io.ox/participants/views.js
+msgid "Group"
+msgstr "Group"
+
+#: apps/io.ox/files/share/permissions.js module:io.ox/core
+msgid "Current role"
+msgstr "Current role"
+
+#: apps/io.ox/files/share/permissions.js module:io.ox/core
+msgid "(Read only)"
+msgstr "(Read only)"
+
+#: apps/io.ox/files/share/permissions.js module:io.ox/core
+msgid "(Read and write)"
+msgstr "(Read and write)"
+
+#: apps/io.ox/files/share/permissions.js module:io.ox/core
+msgid "(Read, write, and delete)"
+msgstr "(Read, write, and delete)"
+
+#: apps/io.ox/files/share/permissions.js module:io.ox/core
+msgid "Detailed access rights"
+msgstr "Detailed access rights"
+
+#. folder permissions
+#: apps/io.ox/files/share/permissions.js module:io.ox/core
+msgid "View the folder"
+msgstr "View the folder"
+
+#. folder permissions
+#: apps/io.ox/files/share/permissions.js module:io.ox/core
+msgid "Create objects"
+msgstr "Create objects"
+
+#. folder permissions
+#: apps/io.ox/files/share/permissions.js module:io.ox/core
+msgid "Create objects and subfolders"
+msgstr "Create objects and subfolders"
+
+#: apps/io.ox/files/share/permissions.js module:io.ox/core
+msgid "Read permissions"
+msgstr "Read permissions"
+
+#. object permissions - read
+#: apps/io.ox/files/share/permissions.js module:io.ox/core
+msgid "Read own objects"
+msgstr "Read own objects"
+
+#. object permissions - read
+#: apps/io.ox/files/share/permissions.js module:io.ox/core
+msgid "Read all objects"
+msgstr "Read all objects"
+
+#: apps/io.ox/files/share/permissions.js module:io.ox/core
+msgid "Write permissions"
+msgstr "Write permissions"
+
+#. object permissions - edit/modify
+#: apps/io.ox/files/share/permissions.js module:io.ox/core
+msgid "Edit own objects"
+msgstr "Edit own objects"
+
+#. object permissions - edit/modify
+#: apps/io.ox/files/share/permissions.js module:io.ox/core
+msgid "Edit all objects"
+msgstr "Edit all objects"
+
+#: apps/io.ox/files/share/permissions.js module:io.ox/core
+msgid "Delete permissions"
+msgstr "Delete permissions"
+
+#. object permissions - delete
+#: apps/io.ox/files/share/permissions.js module:io.ox/core
+msgid "Delete own objects"
+msgstr "Delete own objects"
+
+#. object permissions - delete
+#: apps/io.ox/files/share/permissions.js module:io.ox/core
+msgid "Delete all objects"
+msgstr "Delete all objects"
+
+#: apps/io.ox/files/share/permissions.js module:io.ox/core
+msgid "Administrative role"
+msgstr "Administrative role"
+
+#. object permissions - user role
+#: apps/io.ox/files/share/permissions.js module:io.ox/core
+#: apps/io.ox/mail/mailfilter/settings/filter/tests/register.js
+#: module:io.ox/mailfilter
+msgid "User"
+msgstr "User"
+
+#: apps/io.ox/files/share/permissions.js module:io.ox/core
+msgid "Remove"
+msgstr "Remove"
+
+#: apps/io.ox/files/share/permissions.js module:io.ox/core
+#: apps/io.ox/files/share/toolbar.js module:io.ox/files
+msgid "Revoke access"
+msgstr "Revoke access"
+
+#: apps/io.ox/files/share/permissions.js module:io.ox/core
+msgid "Resend invitation"
+msgstr "Resend invitation"
+
+#. %1$s determines whether setting permissions for a file or folder
+#. %2$s is the file or folder name
+#: apps/io.ox/files/share/permissions.js module:io.ox/core
+msgid "Share %1$s \"%2$s\""
+msgstr "Share %1$s \"%2$s\""
+
+#. %1$s determines whether setting permissions for a file or folder
+#. %2$s is the file or folder name
+#: apps/io.ox/files/share/permissions.js module:io.ox/core
+msgid "file"
+msgstr "file"
+
+#. %1$s determines whether setting permissions for a file or folder
+#. %2$s is the file or folder name
+#: apps/io.ox/files/share/permissions.js module:io.ox/core
+msgid "folder"
+msgstr "folder"
+
+#: apps/io.ox/files/share/permissions.js module:io.ox/core
+msgid "Permissions for %1$s \"%2$s\""
+msgstr "Permissions for %1$s \"%2$s\""
+
+#: apps/io.ox/files/share/permissions.js module:io.ox/core
+msgid "Send notification by email"
+msgstr "Send notification by e-mail"
+
+#: apps/io.ox/files/share/permissions.js module:io.ox/core
+msgid "Add people"
+msgstr "Add people"
+
+#: apps/io.ox/files/share/permissions.js module:io.ox/core
+msgid "Enter a Message to inform users"
+msgstr "Enter a Message to inform users"
+
+#. placeholder text in share dialog
+#: apps/io.ox/files/share/permissions.js module:io.ox/core
+msgid ""
+"Personal message (optional). This message is sent to all newly invited "
+"people."
+msgstr ""
+"Personal message (optional). This message is sent to all newly invited "
+"people."
+
+#: apps/io.ox/files/share/toolbar.js module:io.ox/files
+msgid "Edit share"
+msgstr "Edit share"
+
+#: apps/io.ox/files/share/toolbar.js module:io.ox/files
+msgid "Revoked access."
+msgstr "Revoked access."
+
+#: apps/io.ox/files/share/wizard.js module:io.ox/files
+msgid ""
+"You can copy and paste this link in an email, instant messenger or social "
+"network. Please note that anyone with this link can access the share."
+msgstr ""
+"You can copy and paste this link in an e-mail, instant messenger or social "
+"network. Please note that anyone with this link can access the share."
+
+#: apps/io.ox/files/share/wizard.js module:io.ox/files
+msgid "Copy to clipboard"
+msgstr "Copy to clipboard"
+
+#: apps/io.ox/files/share/wizard.js module:io.ox/files
+msgid "Copied"
+msgstr "Copied"
+
+#: apps/io.ox/files/share/wizard.js module:io.ox/files
+msgid "Add recipients ..."
+msgstr "Add recipients ..."
+
+#. placeholder text in share dialog
+#: apps/io.ox/files/share/wizard.js module:io.ox/files
+msgid "Message (optional)"
+msgstr "Message (optional)"
+
+#: apps/io.ox/files/share/wizard.js module:io.ox/files
+msgid "one day"
+msgstr "one day"
+
+#: apps/io.ox/files/share/wizard.js module:io.ox/files
+msgid "one week"
+msgstr "one week"
+
+#: apps/io.ox/files/share/wizard.js module:io.ox/files
+msgid "one month"
+msgstr "one month"
+
+#: apps/io.ox/files/share/wizard.js module:io.ox/files
+msgid "three months"
+msgstr "three months"
+
+#: apps/io.ox/files/share/wizard.js module:io.ox/files
+msgid "six months"
+msgstr "six months"
+
+#: apps/io.ox/files/share/wizard.js module:io.ox/files
+msgid "one year"
+msgstr "one year"
+
+#: apps/io.ox/files/share/wizard.js module:io.ox/files
+msgid "Expires in"
+msgstr "Expires in"
+
+#: apps/io.ox/files/share/wizard.js module:io.ox/files
+msgid "Expires on"
+msgstr "Expires on"
+
+#: apps/io.ox/files/share/wizard.js module:io.ox/files
+msgid "Password required"
+msgstr "Password required"
+
+#: apps/io.ox/files/share/wizard.js module:io.ox/files
+msgid "Enter Password"
+msgstr "Enter Password"
+
+#: apps/io.ox/files/toolbar.js module:io.ox/files
+msgid "New file"
+msgstr "New file"
+
+#: apps/io.ox/files/toolbar.js module:io.ox/files
+msgid "Share selected objects"
+msgstr "Share selected objects"
+
+#: apps/io.ox/files/toolbar.js module:io.ox/files
+msgid "Share selected folder"
+msgid_plural "Share selected folders"
+msgstr[0] "Share selected folder"
+msgstr[1] "Share selected folders"
+
+#: apps/io.ox/files/toolbar.js module:io.ox/files
+msgid "Share selected file"
+msgid_plural "Share selected files"
+msgstr[0] "Share selected file"
+msgstr[1] "Share selected files"
+
+#: apps/io.ox/files/toolbar.js module:io.ox/files
+msgid "Share current folder"
+msgstr "Share current folder"
+
+#: apps/io.ox/files/toolbar.js module:io.ox/files
+msgid "Play audio files"
+msgstr "Play audio files"
+
+#: apps/io.ox/files/toolbar.js module:io.ox/files
+msgid "Play video files"
+msgstr "Play video files"
+
+#: apps/io.ox/files/toolbar.js module:io.ox/files
+msgid "Icons"
+msgstr "Icons"
+
+#: apps/io.ox/files/toolbar.js module:io.ox/files
+msgid "Tiles"
+msgstr "Tiles"
+
+#: apps/io.ox/files/toolbar.js module:io.ox/files
+msgid "File details"
+msgstr "File details"
+
+#: apps/io.ox/files/upload/dropzone.js module:io.ox/files
+msgid "Drop files here to upload"
+msgstr "Drop files here to upload"
+
+#. estimated upload duration
+#: apps/io.ox/files/upload/main.js module:io.ox/files
+msgid "%1$d second"
+msgid_plural "%1$d seconds"
+msgstr[0] "%1$d second"
+msgstr[1] "%1$d seconds"
+
+#. estimated upload duration
+#: apps/io.ox/files/upload/main.js module:io.ox/files
+msgid "%1$d minute"
+msgid_plural "%1$d minutes"
+msgstr[0] "%1$d minute"
+msgstr[1] "%1$d minutes"
+
+#. estimated upload duration
+#: apps/io.ox/files/upload/main.js module:io.ox/files
+msgid "%1$d hour"
+msgid_plural "%1$d hours"
+msgstr[0] "%1$d hour"
+msgstr[1] "%1$d hours"
+
+#. estimated upload duration
+#: apps/io.ox/files/upload/main.js module:io.ox/files
+#: apps/io.ox/mail/compose/extensions.js module:io.ox/mail
+msgid "%1$d day"
+msgid_plural "%1$d days"
+msgstr[0] "%1$d day"
+msgstr[1] "%1$d days"
+
+#. estimated upload duration
+#: apps/io.ox/files/upload/main.js module:io.ox/files
+#: apps/io.ox/mail/compose/extensions.js module:io.ox/mail
+msgid "%1$d week"
+msgid_plural "%1$d weeks"
+msgstr[0] "%1$d week"
+msgstr[1] "%1$d weeks"
+
+#: apps/io.ox/files/upload/main.js module:io.ox/files
+msgid "A new version for \"%1$s\" has been added."
+msgstr "A new version for \"%1$s\" has been added."
+
+#. %1$s progress of currently uploaded files in percent
+#: apps/io.ox/files/upload/main.js module:io.ox/files
+#: apps/io.ox/files/upload/view.js
+msgid "%1$s completed"
+msgstr "%1$s completed"
+
+#. %1$s remaining upload time
+#: apps/io.ox/files/upload/main.js module:io.ox/files
+msgid "Remaining time: %1$s"
+msgstr "Remaining time: %1$s"
+
+#. the name of the file, which is currently uploaded (might be shortended by '...' on missing screen space )
+#: apps/io.ox/files/upload/main.js module:io.ox/files
+msgid "Uploading \"%1$s\""
+msgstr "Uploading \"%1$s\""
+
+#: apps/io.ox/files/upload/view.js module:io.ox/files
+msgid "Upload progress"
+msgstr "Upload progress"
+
+#: apps/io.ox/files/util.js module:io.ox/files
+msgid ""
+"Please note, changing or removing the file extension will cause problems "
+"when viewing or editing."
+msgstr ""
+"Please note, changing or removing the file extension will cause problems "
+"when viewing or editing."
+
+#: apps/io.ox/files/util.js module:io.ox/files
+msgid ""
+"Do you really want to remove the extension \".%1$s\" from your filename?"
+msgstr ""
+"Do you really want to remove the extension \".%1$s\" from your filename?"
+
+#: apps/io.ox/files/util.js module:io.ox/files
+msgid ""
+"Do you really want to change the file extension from  \".%1$s\" to \".%2$s"
+"\" ?"
+msgstr ""
+"Do you really want to change the file extension from  \".%1$s\" to \".%2$s\"?"
+
+#: apps/io.ox/files/util.js module:io.ox/files
+msgid "Confirmation"
+msgstr "Confirmation"
+
+#: apps/io.ox/files/util.js module:io.ox/files
+msgid "Adjust"
+msgstr "Adjust"
+
+#: apps/io.ox/files/view-options.js module:io.ox/files
+#: apps/io.ox/find/extensions-api.js module:io.ox/core
+#: apps/io.ox/find/manager/value-model.js
+#: apps/io.ox/mail/mailfilter/settings/filter/tests/register.js
+#: module:io.ox/mailfilter
+msgid "All"
+msgstr "All"
+
+#: apps/io.ox/files/view-options.js module:io.ox/files
+msgid "All files"
+msgstr "All files"
+
+#. Verb: (to) filter documents by file type
+#: apps/io.ox/files/view-options.js module:io.ox/files
+msgctxt "verb"
+msgid "Filter"
+msgstr "Filter"
+
+#: apps/io.ox/files/view-options.js module:io.ox/files
+msgid "PDFs"
+msgstr "PDFs"
+
+#: apps/io.ox/files/view-options.js module:io.ox/files
+msgid "Text documents"
+msgstr "Text documents"
+
+#: apps/io.ox/files/view-options.js module:io.ox/files
+msgid "Spreadsheets"
+msgstr "Spreadsheets"
+
+#: apps/io.ox/files/view-options.js module:io.ox/files
+msgid "Presentations"
+msgstr "Presentations"
+
+#: apps/io.ox/files/view-options.js module:io.ox/files
+msgid "Images"
+msgstr "Images"
+
+#: apps/io.ox/files/view-options.js module:io.ox/files
+msgid "Music"
+msgstr "Music"
+
+#: apps/io.ox/files/view-options.js module:io.ox/files
+msgid "Videos"
+msgstr "Videos"
+
+#. Sort options drop-down
+#: apps/io.ox/files/view-options.js module:io.ox/files
+msgctxt "dropdown"
+msgid "Select"
+msgstr "Select"
+
+#: apps/io.ox/files/view-options.js module:io.ox/files
+msgid "Switch to parent folder"
+msgstr "Switch to parent folder"
+
+#: apps/io.ox/files/view-options.js module:io.ox/files
+msgid "Search results"
+msgstr "Search results"
+
+#: apps/io.ox/find/date/patterns.js module:io.ox/core
+msgid "as daterange"
+msgstr "as date range"
+
+#: apps/io.ox/find/date/patterns.js module:io.ox/core
+msgid "Last day"
+msgstr "Last day"
+
+#: apps/io.ox/find/date/patterns.js module:io.ox/core
+msgid "Last week"
+msgstr "Last week"
+
+#: apps/io.ox/find/date/patterns.js module:io.ox/core
+msgid "Previous week"
+msgstr "Previous week"
+
+#: apps/io.ox/find/date/patterns.js module:io.ox/core
+msgid "Last month"
+msgstr "Last month"
+
+#: apps/io.ox/find/date/patterns.js module:io.ox/core
+msgid "Previous month"
+msgstr "Previous month"
+
+#: apps/io.ox/find/date/patterns.js module:io.ox/core
+msgid "Last year"
+msgstr "Last year"
+
+#: apps/io.ox/find/date/patterns.js module:io.ox/core
+msgid "Previous year"
+msgstr "Previous year"
+
+#: apps/io.ox/find/date/patterns.js module:io.ox/core
+msgid "Last 7 days"
+msgstr "Last 7 days"
+
+#: apps/io.ox/find/date/patterns.js module:io.ox/core
+msgid "Last 30 days"
+msgstr "Last 30 days"
+
+#: apps/io.ox/find/date/patterns.js module:io.ox/core
+msgid "Last 365 days"
+msgstr "Last 365 days"
+
+#: apps/io.ox/find/extensions-api.js module:io.ox/core
+msgid "as date"
+msgstr "as date"
+
+#: apps/io.ox/find/extensions-api.js module:io.ox/core
+msgid "All Folders"
+msgstr "All Folders"
+
+#: apps/io.ox/find/extensions-api.js module:io.ox/core
+#: apps/io.ox/settings/accounts/settings/pane.js module:io.ox/settings/accounts
+#: apps/io.ox/settings/main.js
+msgid "Accounts"
+msgstr "Accounts"
+
+#: apps/io.ox/find/main.js module:io.ox/core
+msgid "Search in all folders"
+msgstr "Search in all folders"
+
+#: apps/io.ox/find/view-facets.js module:io.ox/core
+msgid "Search facets"
+msgstr "Search facets"
+
+#: apps/io.ox/help/center.js module:io.ox/help
+msgid "Click here to quit the help center"
+msgstr "Click here to quit the help centre"
+
+#: apps/io.ox/keychain/api.js module:io.ox/keychain
+msgid ""
+"The unrecoverable items have been cleaned up successfully. Please refresh "
+"this page to see the changes."
+msgstr ""
+"The unrecoverable items have been cleaned up successfully. Please refresh "
+"this page to see the changes."
+
+#: apps/io.ox/keychain/secretRecoveryDialog.js module:io.ox/keychain
+#: apps/io.ox/settings/accounts/settings/pane.js module:io.ox/settings/accounts
+msgid "Recover passwords"
+msgstr "Recover passwords"
+
+#: apps/io.ox/keychain/secretRecoveryDialog.js module:io.ox/keychain
+msgid ""
+"Please provide the old password so the account passwords can be recovered."
+msgstr ""
+"Please provide the old password so the account passwords can be recovered."
+
+#: apps/io.ox/keychain/secretRecoveryDialog.js module:io.ox/keychain
+msgid "Your old password"
+msgstr "Your old password"
+
+#: apps/io.ox/keychain/secretRecoveryDialog.js module:io.ox/keychain
+msgid "Recover"
+msgstr "Recover"
+
+#: apps/io.ox/keychain/secretRecoveryDialog.js module:io.ox/keychain
+msgid "Failed to recover accounts"
+msgstr "Failed to recover accounts"
+
+#: apps/io.ox/linkedIn/view-detail.js module:io.ox/portal
+msgid "Open on LinkedIn"
+msgstr "Open on LinkedIn"
+
+#: apps/io.ox/mail/accounts/keychain.js module:io.ox/keychain
+msgid "Mail account"
+msgstr "Email account"
+
+#: apps/io.ox/mail/accounts/model.js module:io.ox/keychain
+msgid "The account must be named"
+msgstr "The account must be named"
+
+#: apps/io.ox/mail/accounts/model.js module:io.ox/keychain
+msgid "This field is mandatory"
+msgstr "This field is mandatory"
+
+#: apps/io.ox/mail/accounts/model.js module:io.ox/keychain
+msgid "This is not a valid email address"
+msgstr "This is not a valid email address"
+
+#: apps/io.ox/mail/accounts/settings.js module:io.ox/mail/accounts/settings
+msgid "Edit mail account"
+msgstr "Edit e-mail account"
+
+#: apps/io.ox/mail/accounts/settings.js module:io.ox/mail/accounts/settings
+msgid ""
+"Account settings could not be saved. Please take a look at the annotations "
+"in the form. "
+msgstr ""
+"Account settings could not be saved. Please take a look at the annotations "
+"in the form. "
+
+#: apps/io.ox/mail/accounts/settings.js module:io.ox/mail/accounts/settings
+#: apps/io.ox/mail/accounts/view-form.js module:io.ox/settings
+msgid "Use unified mail for this account"
+msgstr "Use unified mail for this account"
+
+#: apps/io.ox/mail/accounts/settings.js module:io.ox/mail/accounts/settings
+msgid "Please select your mail account provider"
+msgstr "Please select your e-mail account provider"
+
+#: apps/io.ox/mail/accounts/settings.js module:io.ox/mail/accounts/settings
+msgid "Your mail address"
+msgstr "Your email address"
+
+#: apps/io.ox/mail/accounts/settings.js module:io.ox/mail/accounts/settings
+msgid "Your password"
+msgstr "Your password"
+
 #: apps/io.ox/mail/accounts/settings.js module:io.ox/mail/accounts/settings
 msgid "Your credentials will be sent over a secure connection only"
 msgstr "Your credentials will only be sent over a secure connection"
 
-#: apps/plugins/portal/userSettings/register.js module:io.ox/core
-msgid "Your current password"
-msgstr "Your current password"
-
-#: apps/plugins/notifications/calendar/register.js
+#: apps/io.ox/mail/accounts/settings.js module:io.ox/mail/accounts/settings
+msgid "Trying to auto-configure your mail account"
+msgstr "Trying to auto-configure your email account"
+
+#: apps/io.ox/mail/accounts/settings.js module:io.ox/mail/accounts/settings
+msgid "There was no suitable server found for this mail/password combination"
+msgstr "There was no suitable server found for this email/password combination"
+
+#: apps/io.ox/mail/accounts/settings.js module:io.ox/mail/accounts/settings
+msgid "Failed to connect."
+msgstr "Failed to connect."
+
+#: apps/io.ox/mail/accounts/settings.js module:io.ox/mail/accounts/settings
+msgid "Manual"
+msgstr "Manual"
+
+#: apps/io.ox/mail/accounts/settings.js module:io.ox/mail/accounts/settings
+msgid ""
+"Auto-configuration failed. Do you want to configure your account manually?"
+msgstr ""
+"Auto-configuration failed. Do you want to configure your account manually?"
+
+#: apps/io.ox/mail/accounts/settings.js module:io.ox/mail/accounts/settings
+#: apps/io.ox/mail/accounts/view-form.js module:io.ox/settings
+msgid "Ignore Warnings"
+msgstr "Ignore Warnings"
+
+#: apps/io.ox/mail/accounts/settings.js module:io.ox/mail/accounts/settings
+msgid "Cannot establish secure connection. Do you want to proceed anyway?"
+msgstr "Cannot establish secure connection. Do you want to proceed anyway?"
+
+#: apps/io.ox/mail/accounts/settings.js module:io.ox/mail/accounts/settings
+msgid "This is not a valid mail address"
+msgstr "This is not a valid email address"
+
+#. Auth type. Short for "Use same credentials as incoming mail server"
+#: apps/io.ox/mail/accounts/view-form.js module:io.ox/settings
+msgid "As incoming mail server"
+msgstr "As incoming e-mail server"
+
+#. Auth type. Use separate username and password
+#: apps/io.ox/mail/accounts/view-form.js module:io.ox/settings
+msgid "Use separate username and password"
+msgstr "Use separate username and password"
+
+#. Connection security. StartTLS.
+#: apps/io.ox/mail/accounts/view-form.js module:io.ox/settings
+msgid "StartTLS"
+msgstr "StartTLS"
+
+#. Connection security. SSL/TLS.
+#: apps/io.ox/mail/accounts/view-form.js module:io.ox/settings
+msgid "SSL/TLS"
+msgstr "SSL/TLS"
+
+#: apps/io.ox/mail/accounts/view-form.js module:io.ox/settings
+msgid "Account updated"
+msgstr "Account updated"
+
+#: apps/io.ox/mail/accounts/view-form.js module:io.ox/settings
+msgid "Username must not be empty."
+msgstr "Username must not be empty."
+
+#. %1$s the missing request parameter
+#: apps/io.ox/mail/accounts/view-form.js module:io.ox/settings
+#, c-format
+msgid "Please enter the following data: %1$s"
+msgstr "Please enter the following data: %1$s"
+
+#: apps/io.ox/mail/accounts/view-form.js module:io.ox/settings
+msgid "Warnings"
+msgstr "Warnings"
+
+#: apps/io.ox/mail/accounts/view-form.js module:io.ox/settings
+msgid "Incoming server"
+msgstr "Incoming server"
+
+#: apps/io.ox/mail/accounts/view-form.js module:io.ox/settings
+msgid "Server type"
+msgstr "Server type"
+
+#: apps/io.ox/mail/accounts/view-form.js module:io.ox/settings
+msgid "Server name"
+msgstr "Server name"
+
+#: apps/io.ox/mail/accounts/view-form.js module:io.ox/settings
+msgid "Connection security"
+msgstr "Connection security"
+
+#: apps/io.ox/mail/accounts/view-form.js module:io.ox/settings
+msgid "Server port"
+msgstr "Server port"
+
+#: apps/io.ox/mail/accounts/view-form.js module:io.ox/settings
+msgid "Username"
+msgstr "Username"
+
+#: apps/io.ox/mail/accounts/view-form.js module:io.ox/settings
+msgid "Refresh rate in minutes"
+msgstr "Refresh rate in minutes"
+
+#: apps/io.ox/mail/accounts/view-form.js module:io.ox/settings
+msgid "Remove copy from server after retrieving a message"
+msgstr "Remove copy from server after retrieving a message"
+
+#: apps/io.ox/mail/accounts/view-form.js module:io.ox/settings
+msgid "Deleting messages on local storage also deletes them on server"
+msgstr "Deleting messages on local storage also deletes them on the server"
+
+#: apps/io.ox/mail/accounts/view-form.js module:io.ox/settings
+msgid "Outgoing server (SMTP)"
+msgstr "Outgoing server (SMTP)"
+
+#: apps/io.ox/mail/accounts/view-form.js module:io.ox/settings
+msgid "Authentication"
+msgstr "Authentication"
+
+#. Sent folder
+#: apps/io.ox/mail/accounts/view-form.js module:io.ox/settings
+msgctxt "folder"
+msgid "Sent messages"
+msgstr "Sent messages"
+
+#. Trash folder
+#: apps/io.ox/mail/accounts/view-form.js module:io.ox/settings
+msgctxt "folder"
+msgid "Deleted messages"
+msgstr "Deleted messages"
+
+#. Drafts folder
+#: apps/io.ox/mail/accounts/view-form.js module:io.ox/settings
+msgctxt "folder"
+msgid "Drafts"
+msgstr "Drafts"
+
+#. Spam folder
+#: apps/io.ox/mail/accounts/view-form.js module:io.ox/settings
+msgctxt "folder"
+msgid "Spam"
+msgstr "Spam"
+
+#. Archive folder
+#: apps/io.ox/mail/accounts/view-form.js module:io.ox/settings
+msgctxt "folder"
+msgid "Archive"
+msgstr "Archive"
+
+#: apps/io.ox/mail/accounts/view-form.js module:io.ox/settings
+msgid "Standard folders"
+msgstr "Standard folders"
+
+#: apps/io.ox/mail/accounts/view-form.js module:io.ox/settings
+msgid "Account settings"
+msgstr "Account settings"
+
+#: apps/io.ox/mail/accounts/view-form.js module:io.ox/settings
+msgid "Account name"
+msgstr "Account name"
+
+#: apps/io.ox/mail/accounts/view-form.js module:io.ox/settings
+#: apps/plugins/wizards/mandatory/main.js module:io.ox/wizards/firstStart
+msgid "Your name"
+msgstr "Your name"
+
+#: apps/io.ox/mail/accounts/view-form.js module:io.ox/settings
+msgid "Email address"
+msgstr "E-mail address"
+
+#. If the user selects 'copy of' in the drafts folder, the subject of the email is prefixed with [Copy].
+#. Please make sure that this is a prefix in every translation since it will be removed when the mail is sent.
+#. %1$s the original subject of the mail
+#: apps/io.ox/mail/actions.js module:io.ox/mail
+msgid "[Copy] %1$s"
+msgstr "[Copy] %1$s"
+
+#: apps/io.ox/mail/actions.js module:io.ox/mail
+msgid "Mails have been moved"
+msgstr "Email messages have been moved"
+
+#: apps/io.ox/mail/actions.js module:io.ox/mail
+msgid "Mail has been moved"
+msgstr "Email has been moved"
+
+#: apps/io.ox/mail/actions.js module:io.ox/mail
+msgid "Mails have been copied"
+msgstr "Email messages have been copied"
+
+#: apps/io.ox/mail/actions.js module:io.ox/mail
+msgid "Mail has been copied"
+msgstr "Email has been copied"
+
+#. Quick reply to a message; maybe "Direkt antworten" or "Schnell antworten" in German
+#: apps/io.ox/mail/actions.js module:io.ox/mail
+msgid "Quick reply"
+msgstr "Quick reply"
+
+#. Used as a verb to reply to one recipient
+#: apps/io.ox/mail/actions.js module:io.ox/mail
+#: apps/io.ox/mail/inplace-reply.js apps/plugins/portal/twitter/util.js
+#: module:plugins/portal
+msgid "Reply"
+msgstr "Reply"
+
+#: apps/io.ox/mail/actions.js module:io.ox/mail
+#: apps/io.ox/mail/compose/checks.js
+msgid "Reply all"
+msgstr "Reply all"
+
+#: apps/io.ox/mail/actions.js module:io.ox/mail
+#: apps/io.ox/mail/mobile-toolbar-actions.js apps/io.ox/mail/toolbar.js
+msgid "Forward"
+msgstr "Forward"
+
+#: apps/io.ox/mail/actions.js module:io.ox/mail apps/io.ox/mail/toolbar.js
+msgid "Mark as spam"
+msgstr "Mark as spam"
+
+#: apps/io.ox/mail/actions.js module:io.ox/mail apps/io.ox/mail/toolbar.js
+msgid "Not spam"
+msgstr "Not spam"
+
+#: apps/io.ox/mail/actions.js module:io.ox/mail
+msgid "Send new mail"
+msgstr "Send new email"
+
+#: apps/io.ox/mail/actions.js module:io.ox/mail apps/io.ox/mail/toolbar.js
+msgid "Save as file"
+msgstr "Save as file"
+
+#. source in terms of source code
+#: apps/io.ox/mail/actions.js module:io.ox/mail apps/io.ox/mail/toolbar.js
+msgid "View source"
+msgstr "View source"
+
+#: apps/io.ox/mail/actions.js module:io.ox/mail
+#: apps/io.ox/mail/actions/copyMove.js
+msgid "Create filter rule"
+msgstr "Create filter rule"
+
+#: apps/io.ox/mail/actions.js module:io.ox/mail
+msgid "Add to calendar"
+msgstr "Add to calendar"
+
+#: apps/io.ox/mail/actions.js module:io.ox/mail
+msgid "View attachment"
+msgstr "View attachment"
+
+#: apps/io.ox/mail/actions.js module:io.ox/mail
+msgid "Drop here to import this mail"
+msgstr "Drop here to import this email"
+
+#: apps/io.ox/mail/actions.js module:io.ox/mail
+msgid "Synchronize with Outlook"
+msgstr "Synchronise with Outlook"
+
+#. %1$s mail sender
+#. %2$s mail subject
+#: apps/io.ox/mail/actions/addToPortal.js module:io.ox/mail
+#: apps/io.ox/mail/compose/model.js apps/io.ox/mail/compose/view.js
+#: apps/io.ox/mail/util.js module:io.ox/core
+#: apps/plugins/notifications/mail/register.js module:plugins/notifications
+#: apps/plugins/portal/mail/register.js module:plugins/portal
+#, c-format
+msgid "No subject"
+msgstr "No subject"
+
+#: apps/io.ox/mail/actions/addToPortal.js module:io.ox/mail
+msgid "This mail has been added to the portal"
+msgstr "This email has been added to the portal"
+
+#: apps/io.ox/mail/actions/attachmentEmpty.js module:io.ox/mail
+msgid ""
+"You attached an empty file. It could be, that this file has been deleted on "
+"your hard drive. Send it anyway?"
+msgstr ""
+"You attached an empty file. It could be that this file has been deleted on "
+"your hard drive. Send it anyway?"
+
+#: apps/io.ox/mail/actions/attachmentEmpty.js module:io.ox/mail
+msgid "Yes, with empty attachment"
+msgstr "Yes, with empty attachment"
+
+#: apps/io.ox/mail/actions/attachmentQuota.js module:io.ox/mail
+msgid ""
+"The file \"%1$s\" cannot be uploaded because it exceeds the total attachment "
+"size limit of %2$s"
+msgstr ""
+"The file \"%1$s\" cannot be uploaded because it exceeds the total attachment "
+"size limit of %2$s"
+
+#: apps/io.ox/mail/actions/attachmentQuota.js module:io.ox/mail
+msgid ""
+"The file \"%1$s\" cannot be uploaded because it exceeds the attachment "
+"publication maximum file size of %2$s"
+msgstr ""
+"The file \"%1$s\" cannot be uploaded because it exceeds the attachment "
+"publication maximum file size of %2$s"
+
+#: apps/io.ox/mail/actions/attachmentQuota.js module:io.ox/mail
+msgid ""
+"The file \"%1$s\" cannot be uploaded because it exceeds the infostore quota "
+"limit of %2$s"
+msgstr ""
+"The file \"%1$s\" cannot be uploaded because it exceeds the infostore quota "
+"limit of %2$s"
+
+#: apps/io.ox/mail/actions/attachmentQuota.js module:io.ox/mail
+msgid ""
+"One or more attached files exceed the size limit per email. Therefore, the "
+"files are not sent as attachments but kept on the server. The email you have "
+"sent just contains links to download these files."
+msgstr ""
+"One or more attached files exceed the size limit per email. Therefore, the "
+"files were not sent as attachments but kept on the server. The email you "
+"have sent contains links to download these files."
+
+#: apps/io.ox/mail/actions/attachmentSave.js module:io.ox/mail
+msgid "Saving attachment ..."
+msgid_plural "Saving attachments ..."
+msgstr[0] "Saving attachment ..."
+msgstr[1] "Saving attachments ..."
+
+#: apps/io.ox/mail/actions/attachmentSave.js module:io.ox/mail
+msgid "Attachment has been saved"
+msgid_plural "Attachments have been saved"
+msgstr[0] "Attachment has been saved"
+msgstr[1] "Attachments have been saved"
+
+#: apps/io.ox/mail/actions/attachmentSave.js module:io.ox/mail
+msgid "Save attachment"
+msgstr "Save attachment"
+
+#: apps/io.ox/mail/actions/copyMove.js module:io.ox/mail
+msgid "unknown sender"
+msgstr "unknown sender"
+
+#. informs user about the consequences when creating a rule for selected mails
+#. %1$s represents a email address
+#: apps/io.ox/mail/actions/copyMove.js module:io.ox/mail
+msgid "All future messages from %1$s will be moved to the selected folder."
+msgid_plural ""
+"All future messages from the senders of the selected mails will be moved to "
+"the selected folder."
+msgstr[0] "All future messages from %1$s will be moved to the selected folder."
+msgstr[1] ""
+"All future messages from the senders of the selected e-mail messages will be "
+"moved to the selected folder."
+
+#: apps/io.ox/mail/actions/create.js module:io.ox/core
+msgid "Error while resolving mail addresses. Please try again."
+msgstr "Error while resolving e-mail addresses. Please try again."
+
+#: apps/io.ox/mail/actions/delete.js module:io.ox/mail
+msgid "Do you want to permanently delete this mail?"
+msgid_plural "Do you want to permanently delete these mails?"
+msgstr[0] "Do you want to permanently delete this email?"
+msgstr[1] "Do you want to permanently delete these email messages?"
+
+#: apps/io.ox/mail/actions/delete.js module:io.ox/mail
+msgid "Mail quota exceeded"
+msgstr "Mail quota exceeded"
+
+#: apps/io.ox/mail/actions/delete.js module:io.ox/mail
+msgid ""
+"Emails cannot be put into trash folder while your mail quota is exceeded."
+msgstr ""
+"Email messages cannot be put into the trash folder while you have exceeded "
+"your mail quota."
+
+#: apps/io.ox/mail/actions/ical.js module:io.ox/mail
+msgid "The appointment has been added to your calendar"
+msgstr "The appointment has been added to your calendar"
+
+#: apps/io.ox/mail/actions/reminder.js module:io.ox/mail
+msgid "Create reminder"
+msgstr "Create reminder"
+
+#: apps/io.ox/mail/actions/reminder.js module:io.ox/mail
+msgid "Remind me"
+msgstr "Remind me"
+
+#: apps/io.ox/mail/actions/reminder.js module:io.ox/mail
+msgid "Mail reminder"
+msgstr "Email reminder"
+
+#: apps/io.ox/mail/actions/reminder.js module:io.ox/mail
+msgid "Mail reminder for"
+msgstr "Email reminder for"
+
+#: apps/io.ox/mail/actions/reminder.js module:io.ox/mail
+msgid "Reminder has been created"
+msgstr "Reminder has been created"
+
+#: apps/io.ox/mail/actions/source.js module:io.ox/mail
+msgid "Mail source"
+msgstr "Email source"
+
+#: apps/io.ox/mail/actions/vcard.js module:io.ox/mail
+msgid "Failed to add. Maybe the vCard attachment is invalid."
+msgstr "Failed to add. The vCard attachment may be invalid."
+
+#: apps/io.ox/mail/api.js module:io.ox/mail
+msgid "Saved mail attachment"
+msgstr "Saved e-mail attachment"
+
+#: apps/io.ox/mail/api.js module:io.ox/mail
+msgid "New Mail"
+msgstr "New Email"
+
+#: apps/io.ox/mail/api.js module:io.ox/mail
+msgid ""
+"Unable to connect to mail server. Possible reasons: The mail server is "
+"(temporarily) down or there are network connection problems. Please try "
+"again in a few minutes."
+msgstr ""
+"Unable to connect to e-mail server. Possible reasons: The e-mail server is "
+"(temporarily) down or there are network connection problems. Please try "
+"again in a few minutes."
+
+#: apps/io.ox/mail/autoforward/settings/model.js module:io.ox/mail
+#: apps/io.ox/mail/autoforward/settings/register.js
+msgid "Auto Forward"
+msgstr "Auto Forward"
+
+#: apps/io.ox/mail/autoforward/settings/model.js module:io.ox/mail
+msgid "Forward all incoming emails to this address"
+msgstr "Forward all incoming email messages to this address"
+
+#: apps/io.ox/mail/autoforward/settings/model.js module:io.ox/mail
+msgid "Keep a copy of the message"
+msgstr "Keep a copy of the message"
+
+#: apps/io.ox/mail/autoforward/settings/register.js module:io.ox/mail
+#: apps/io.ox/mail/vacationnotice/settings/register.js
+#: apps/io.ox/settings/util.js module:io.ox/core
+msgid "Unable to load mail filter settings."
+msgstr "Unable to load mail filter settings."
+
+#: apps/io.ox/mail/autoforward/settings/register.js module:io.ox/mail
+msgid "Couldn't load your auto forward."
+msgstr "Could not load your auto forward."
+
+#: apps/io.ox/mail/categories/edit.js module:io.ox/mail
+msgid "Configure categories"
+msgstr "Configure categories"
+
+#: apps/io.ox/mail/categories/edit.js module:io.ox/mail
+msgid "You can enable categories again via the view dropdown on the right"
+msgstr "You can enable categories again via the view drop-down on the right"
+
+#: apps/io.ox/mail/categories/edit.js module:io.ox/mail
+msgid ""
+"Please note that some categories are predefined and you might not be able to "
+"rename or disable them."
+msgstr ""
+"Please note that some categories are predefined and you might not be able to "
+"rename or disable them."
+
+#: apps/io.ox/mail/categories/edit.js module:io.ox/mail
+msgid "Disable categories"
+msgstr "Disable categories"
+
+#. mail categories feature: the update job is running that assigns
+#. some common mails (e.g. from twitter.com) to predefined categories
+#: apps/io.ox/mail/categories/mediator.js module:io.ox/mail
+msgid ""
+"It may take some time until mails are assigned to the default categories."
+msgstr ""
+"It may take some time until e-mail messages are assigned to the default "
+"categories."
+
+#: apps/io.ox/mail/categories/picker.js module:io.ox/mail
+msgid "Move to category"
+msgstr "Move to category"
+
+#: apps/io.ox/mail/categories/picker.js module:io.ox/mail
+msgid "Move to folder"
+msgstr "Move to folder"
+
+#: apps/io.ox/mail/categories/tabs.js module:io.ox/mail
+msgid "Inbox categories"
+msgstr "Inbox categories"
+
+#: apps/io.ox/mail/categories/tabs.js module:io.ox/mail
+msgid "Drop here!"
+msgstr "Drop here!"
+
+#. successfully moved a message via drag&drop to another mail category (tab)
+#. %1$s represents the name if the target category
+#: apps/io.ox/mail/categories/train.js module:io.ox/mail
+msgid "Message moved to category \"%1$s\"."
+msgid_plural "Messages moved to category \"%1$s\"."
+msgstr[0] "Message moved to category \"%1$s\"."
+msgstr[1] "Messages moved to category \"%1$s\"."
+
+#. ask user to move all messages from the same sender to the mail category (tab)
+#. %1$s represents a email address
+#: apps/io.ox/mail/categories/train.js module:io.ox/mail
+msgid "Do you want to move all messages from %1$s to that category?"
+msgid_plural ""
+"Do you want to move all messages from selected senders to that category?"
+msgstr[0] "Do you want to move all messages from %1$s to that category?"
+msgstr[1] ""
+"Do you want to move all messages from selected senders to that category?"
+
+#: apps/io.ox/mail/common-extensions.js module:io.ox/mail
+#: apps/io.ox/mail/view-options.js
+msgid "Unread"
+msgstr "Unread"
+
+#: apps/io.ox/mail/common-extensions.js module:io.ox/mail
+msgid "Flagged"
+msgstr "Flagged"
+
+#: apps/io.ox/mail/common-extensions.js module:io.ox/mail
+msgid "has attachments"
+msgstr "has attachments"
+
+#: apps/io.ox/mail/common-extensions.js module:io.ox/mail
+msgid "Not flagged"
+msgstr "Not flagged"
+
+#: apps/io.ox/mail/common-extensions.js module:io.ox/mail
+#: apps/io.ox/mail/print.js
+msgctxt "CC"
+msgid "Copy"
+msgstr "Copy"
+
+#: apps/io.ox/mail/common-extensions.js module:io.ox/mail
+msgid "Blind copy"
+msgstr "Blind copy"
+
+#. %1$d - number of other recipients (names will be shown if string is clicked)
+#: apps/io.ox/mail/common-extensions.js module:io.ox/mail
+msgid "and %1$d others"
+msgstr "and %1$d others"
+
+#: apps/io.ox/mail/common-extensions.js module:io.ox/mail
+msgid "Read"
+msgstr "Read"
+
+#: apps/io.ox/mail/common-extensions.js module:io.ox/mail
+msgid "Show images"
+msgstr "Show images"
+
+#: apps/io.ox/mail/common-extensions.js module:io.ox/mail
+msgid ""
+"External images have been blocked to protect you against potential spam!"
+msgstr ""
+"External images have been blocked to protect you against potential spam."
+
+#: apps/io.ox/mail/common-extensions.js module:io.ox/mail
+msgid "Warning: This message might be a phishing or scam mail"
+msgstr "Warning: This message might be a phishing or scam email"
+
+#. read receipt; German "Lesebestätigung"
+#: apps/io.ox/mail/common-extensions.js module:io.ox/mail
+msgid "A read receipt has been sent"
+msgstr "A read receipt has been sent"
+
+#. Respond to a read receipt request; German "Lesebestätigung senden"
+#: apps/io.ox/mail/common-extensions.js module:io.ox/mail
+msgid "Send a read receipt"
+msgstr "Send a read receipt"
+
+#: apps/io.ox/mail/common-extensions.js module:io.ox/mail
+msgid "The sender wants to get notified when you have read this email"
+msgstr "The sender would like to be notified when you have read this e-mail"
+
+#. %1$s is the time, the draft was saved
+#: apps/io.ox/mail/compose/actions/save.js module:io.ox/mail
+#: apps/io.ox/mail/compose/view.js
+#, c-format
+msgid "Draft saved at %1$s"
+msgstr "Draft saved at %1$s"
+
+#: apps/io.ox/mail/compose/actions/send.js module:io.ox/mail
+msgid "Mail has no recipient."
+msgstr "Email has no recipient."
+
+#: apps/io.ox/mail/compose/actions/send.js module:io.ox/mail
+msgid "Mail has empty subject. Send it anyway?"
+msgstr "Email has an empty subject. Send it anyway?"
+
+#: apps/io.ox/mail/compose/actions/send.js module:io.ox/mail
+msgid "Yes, send without subject"
+msgstr "Yes, send without subject"
+
+#: apps/io.ox/mail/compose/actions/send.js module:io.ox/mail
+msgid "Add subject"
+msgstr "Add subject"
+
+#: apps/io.ox/mail/compose/actions/send.js module:io.ox/mail
+msgid "The sending of the message has been canceled."
+msgstr "The sending of the message has been canceled."
+
+#: apps/io.ox/mail/compose/actions/send.js module:io.ox/mail
+msgid "The email has been sent"
+msgstr "The e-mail has been sent"
+
+#: apps/io.ox/mail/compose/checks.js module:io.ox/mail
+msgid "Reply to mailing list"
+msgstr "Reply to mailing list"
+
+#. %1$d is an email addresses
+#: apps/io.ox/mail/compose/checks.js module:io.ox/mail
+msgid "This message was sent via the mailing list %1$s."
+msgstr "This message was sent via the mailing list %1$s."
+
+#. %1$d is an email addresses
+#: apps/io.ox/mail/compose/checks.js module:io.ox/mail
+msgid "This message was sent via a mailing list."
+msgstr "This message was sent via a mailing list."
+
+#. %1$d is an email addresses
+#: apps/io.ox/mail/compose/checks.js module:io.ox/mail
+msgid "Do you really want to reply all or just %1$s?"
+msgstr "Do you really want to reply all or just %1$s?"
+
+#: apps/io.ox/mail/compose/checks.js module:io.ox/mail
+#: apps/io.ox/mail/mobile-toolbar-actions.js apps/io.ox/mail/toolbar.js
+msgid "Reply to sender"
+msgstr "Reply to sender"
+
+#. %1$s is the name of the inputfield (To, CC, BCC)
+#: apps/io.ox/mail/compose/extensions.js module:io.ox/mail
+msgid ""
+"%1$s autocomplete token field. Use left and right Arrowkeys to navigate "
+"between the tokens"
+msgstr ""
+"%1$s auto-complete token field. Use the left and right arrow keys to "
+"navigate between the tokens"
+
+#. %1$s is the name of the inputfield (To, CC, BCC)
+#: apps/io.ox/mail/compose/extensions.js module:io.ox/mail
+msgid "CC"
+msgstr "CC"
+
+#. %1$s is the name of the inputfield (To, CC, BCC)
+#: apps/io.ox/mail/compose/extensions.js module:io.ox/mail
+msgid "BCC"
+msgstr "BCC"
+
+#. Must not exceed 8 characters. e.g. German would be: "Antworten an", needs to be abbreviated like "Antw. an" as space is very limited
+#: apps/io.ox/mail/compose/extensions.js module:io.ox/mail
+msgctxt "compose"
+msgid "Reply to"
+msgstr "Reply to"
+
+#: apps/io.ox/mail/compose/extensions.js module:io.ox/mail
+msgid "Compose new mail"
+msgstr "Compose new email"
+
+#: apps/io.ox/mail/compose/extensions.js module:io.ox/mail
+#: apps/io.ox/onboarding/clients/extensions.js module:io.ox/core/onboarding
+#: apps/plugins/core/feedback/register.js module:io.ox/core
+msgid "Send"
+msgstr "Send"
+
+#: apps/io.ox/mail/compose/extensions.js module:io.ox/mail
+msgid "Hide names"
+msgstr "Hide names"
+
+#: apps/io.ox/mail/compose/extensions.js module:io.ox/mail
+msgid "Show names"
+msgstr "Show names"
+
+#: apps/io.ox/mail/compose/extensions.js module:io.ox/mail
+msgid "Edit names"
+msgstr "Edit names"
+
+#: apps/io.ox/mail/compose/extensions.js module:io.ox/mail
+msgid "Show carbon copy input field"
+msgstr "Show carbon copy input field"
+
+#: apps/io.ox/mail/compose/extensions.js module:io.ox/mail
+msgid "Show blind carbon copy input field"
+msgstr "Show blind carbon copy input field"
+
+#: apps/io.ox/mail/compose/extensions.js module:io.ox/mail
+#: apps/io.ox/mail/settings/signatures/register.js
+#: apps/io.ox/mail/settings/signatures/settings/pane.js
+msgid "Signatures"
+msgstr "Signatures"
+
+#: apps/io.ox/mail/compose/extensions.js module:io.ox/mail
+#: apps/io.ox/mail/settings/signatures/settings/pane.js
+msgid "No signature"
+msgstr "No signature"
+
+#: apps/io.ox/mail/compose/extensions.js module:io.ox/mail
+msgid "Manage signatures"
+msgstr "Manage signatures"
+
+#. %1$s is usually "Drive Mail" (product name; might be customized)
+#: apps/io.ox/mail/compose/extensions.js module:io.ox/mail
+msgid ""
+"Attachment file size too large. You have to use %1$s or reduce the "
+"attachment file size."
+msgstr ""
+"Attachment file size too large. You have to use %1$s or reduce the "
+"attachment file size."
+
+#. %1$s is usually "Drive Mail" (product name; might be customized)
+#: apps/io.ox/mail/compose/extensions.js module:io.ox/mail
+msgid "Use %1$s"
+msgstr "Use %1$s"
+
+#: apps/io.ox/mail/compose/extensions.js module:io.ox/mail
+msgid "%1$d month"
+msgid_plural "%1$d months"
+msgstr[0] "%1$d month"
+msgstr[1] "%1$d months"
+
+#: apps/io.ox/mail/compose/extensions.js module:io.ox/mail
+msgid "%1$d year"
+msgid_plural "%1$d years"
+msgstr[0] "%1$d year"
+msgstr[1] "%1$d years"
+
+#: apps/io.ox/mail/compose/extensions.js module:io.ox/mail
+msgid "no expiry date"
+msgstr "no expiry date"
+
+#: apps/io.ox/mail/compose/extensions.js module:io.ox/mail
+msgid "delete if expired"
+msgstr "delete if expired"
+
+#: apps/io.ox/mail/compose/extensions.js module:io.ox/mail
+msgid ""
+"Attachment size too large. Please remove attachments or reduce the file size."
+msgstr ""
+"Attachment size too large. Please remove attachments or reduce the file size."
+
+#: apps/io.ox/mail/compose/extensions.js module:io.ox/mail
+msgid "Expiration"
+msgstr "Expiration"
+
+#: apps/io.ox/mail/compose/extensions.js module:io.ox/mail
+msgid "Notification"
+msgstr "Notification"
+
+#: apps/io.ox/mail/compose/extensions.js module:io.ox/mail
+msgid "when the receivers have finished downloading the files"
+msgstr "when the receivers have finished downloading the files"
+
+#: apps/io.ox/mail/compose/extensions.js module:io.ox/mail
+msgid "when the link is expired"
+msgstr "when the link is expired"
+
+#: apps/io.ox/mail/compose/extensions.js module:io.ox/mail
+msgid "when the receivers have accessed the files"
+msgstr "when the receivers have accessed the files"
+
+#: apps/io.ox/mail/compose/extensions.js module:io.ox/mail
+msgid "Drop attachments here"
+msgstr "Drop attachments here"
+
+#. %s is a list of filenames separeted by commas
+#. it is used by screenreaders to indicate which files are currently added to the list of attachments
+#: apps/io.ox/mail/compose/extensions.js module:io.ox/mail
+msgid "Added %s to attachments."
+msgstr "Added %s to attachments."
+
+#. generic erromessage if inserting an image into a mail failed.
+#: apps/io.ox/mail/compose/inline-images.js module:io.ox/mail
+msgid "Error while uploading your image"
+msgstr "Error while uploading your image"
+
+#: apps/io.ox/mail/compose/inline-images.js module:io.ox/mail
+msgid "Insert inline image"
+msgstr "Insert inline image"
+
+#: apps/io.ox/mail/compose/inline-images.js module:io.ox/mail
+#: apps/io.ox/notes/detail-view.js module:io.ox/notes
+msgid "Insert"
+msgstr "Insert"
+
+#: apps/io.ox/mail/compose/inline-images.js module:io.ox/mail
+msgid "Please select a valid image File to insert"
+msgstr "Please select a valid image file to insert"
+
+#: apps/io.ox/mail/compose/main.js module:io.ox/mail
+#: apps/io.ox/mail/compose/view.js apps/io.ox/mail/mobile-toolbar-actions.js
+#: apps/io.ox/mail/settings/pane.js apps/io.ox/mail/toolbar.js
+msgid "Compose"
+msgstr "Compose"
+
+#: apps/io.ox/mail/compose/model.js module:io.ox/mail
+#: apps/io.ox/mail/compose/view.js
+msgid "Mail"
+msgstr "Email"
+
+#: apps/io.ox/mail/compose/names.js module:io.ox/mail
+msgid "Use custom name"
+msgstr "Use custom name"
+
+#: apps/io.ox/mail/compose/names.js module:io.ox/mail
+msgid "Custom name"
+msgstr "Custom name"
+
+#: apps/io.ox/mail/compose/names.js module:io.ox/mail
+msgid ""
+"Select a checkbox to define a custom name for that address; otherwise the "
+"mail account's default name will be used. If you want to use an address "
+"anonymously, select the checkbox and leave the field empty."
+msgstr ""
+"Select a checkbox to define a custom name for that address; otherwise the e-"
+"mail account's default name will be used. If you want to use an address "
+"anonymously, select the checkbox and leave the field empty."
+
+#: apps/io.ox/mail/compose/names.js module:io.ox/mail
+msgid "Edit real names"
+msgstr "Edit real names"
+
+#. %s is the product name
+#: apps/io.ox/mail/compose/signatures.js module:io.ox/mail
+msgid "Sent from %s via mobile"
+msgstr "Sent from %s via mobile"
+
+#: apps/io.ox/mail/compose/view.js module:io.ox/mail
+msgid "Plain Text"
+msgstr "Plain Text"
+
+#: apps/io.ox/mail/compose/view.js module:io.ox/mail
+#: apps/io.ox/mail/settings/pane.js
+msgid "HTML"
+msgstr "HTML"
+
+#. E-Mail priority
+#: apps/io.ox/mail/compose/view.js module:io.ox/mail
+msgctxt "E-Mail"
+msgid "Priority"
+msgstr "Priority"
+
+#. E-Mail priority
+#: apps/io.ox/mail/compose/view.js module:io.ox/mail
+msgctxt "E-Mail priority"
+msgid "High"
+msgstr "High"
+
+#. E-Mail priority
+#: apps/io.ox/mail/compose/view.js module:io.ox/mail
+msgctxt "E-Mail priority"
+msgid "Normal"
+msgstr "Normal"
+
+#. E-Mail priority
+#: apps/io.ox/mail/compose/view.js module:io.ox/mail
+msgctxt "E-Mail priority"
+msgid "Low"
+msgstr "Low"
+
+#: apps/io.ox/mail/compose/view.js module:io.ox/mail
+msgid "Attach Vcard"
+msgstr "Attach vCard"
+
+#: apps/io.ox/mail/compose/view.js module:io.ox/mail
+msgid "Request read receipt"
+msgstr "Request read receipt"
+
+#: apps/io.ox/mail/compose/view.js module:io.ox/mail
+#: apps/io.ox/mail/detail/mobileView.js apps/io.ox/mail/detail/view.js
+msgid "This message has been truncated due to size limitations."
+msgstr "This message has been truncated due to size limitations."
+
+#: apps/io.ox/mail/compose/view.js module:io.ox/mail
+msgid "Loading the full mail might lead to performance problems."
+msgstr "Loading the full e-mail might lead to performance problems."
+
+#: apps/io.ox/mail/compose/view.js module:io.ox/mail
+msgid "Load full mail"
+msgstr "Load full e-mail"
+
+#: apps/io.ox/mail/compose/view.js module:io.ox/mail
+msgid "Add original message as attachment"
+msgstr "Add original message as attachment"
+
+#: apps/io.ox/mail/compose/view.js module:io.ox/mail
+msgctxt "dialog"
+msgid "Delete draft"
+msgstr "Delete draft"
+
+#: apps/io.ox/mail/compose/view.js module:io.ox/mail
+msgctxt "dialog"
+msgid "Discard message"
+msgstr "Discard message"
+
+#: apps/io.ox/mail/compose/view.js module:io.ox/mail
+msgid "Keep draft"
+msgstr "Keep draft"
+
+#: apps/io.ox/mail/compose/view.js module:io.ox/mail
+msgid "Save as draft"
+msgstr "Save as draft"
+
+#: apps/io.ox/mail/compose/view.js module:io.ox/mail
+msgid "Do you really want to delete this draft?"
+msgstr "Do you really want to delete this draft?"
+
+#: apps/io.ox/mail/compose/view.js module:io.ox/mail
+msgid "Do you really want to discard your message?"
+msgstr "Do you really want to discard your message?"
+
+#. This is a prefix of a copied draft and will be removed
+#. This string must equal the prefix, which is prepended before the subject on copy
+#. It is important, that the space is also translated, as the space will also be removed
+#: apps/io.ox/mail/compose/view.js module:io.ox/mail
+msgid "[Copy] "
+msgstr "[Copy] "
+
+#: apps/io.ox/mail/compose/view.js module:io.ox/mail
+msgid "Couldn't load editor"
+msgstr "Could not load editor"
+
+#: apps/io.ox/mail/detail/content.js module:io.ox/mail
+msgid "This mail has no content"
+msgstr "This email has no content"
+
+#: apps/io.ox/mail/detail/content.js module:io.ox/mail
+msgid "Show quoted text"
+msgstr "Show quoted text"
+
+#: apps/io.ox/mail/detail/links.js module:io.ox/mail
+#: apps/io.ox/tasks/edit/main.js module:io.ox/tasks
+msgid "Task"
+msgstr "Task"
+
+#: apps/io.ox/mail/detail/links.js module:io.ox/mail
+msgid "Document"
+msgstr "Document"
+
+#: apps/io.ox/mail/detail/links.js module:io.ox/mail
+msgid "Spreadsheet"
+msgstr "Spreadsheet"
+
+#: apps/io.ox/mail/detail/links.js module:io.ox/mail
+msgid "Tasks"
+msgstr "Tasks"
+
+#: apps/io.ox/mail/detail/links.js module:io.ox/mail
+msgid "Link"
+msgstr "Link"
+
+#: apps/io.ox/mail/detail/mobileView.js module:io.ox/mail
+#: apps/io.ox/mail/detail/view.js
+msgid "Show entire message"
+msgstr "Show entire message"
+
+#. %1$s: Mail sender
+#. %2$s: Mail subject
+#: apps/io.ox/mail/detail/mobileView.js module:io.ox/mail
+#: apps/io.ox/mail/detail/view.js
+msgid "Email from %1$s: %2$s"
+msgstr "E-mail from %1$s: %2$s"
+
+#: apps/io.ox/mail/detail/view.js module:io.ox/mail
+msgid "Error: Failed to load message content"
+msgstr "Error: Failed to load message content"
+
+#: apps/io.ox/mail/import.js module:io.ox/mail
+msgid "Mail has been imported"
+msgstr "Email has been imported"
+
+#: apps/io.ox/mail/import.js module:io.ox/mail
+msgid "Drop EML file here for import"
+msgstr "Drop EML file here for import"
+
+#. Used as a verb to reply to all recipients
+#: apps/io.ox/mail/inplace-reply.js module:io.ox/mail
+msgid "Reply to all"
+msgstr "Reply to all"
+
+#: apps/io.ox/mail/inplace-reply.js module:io.ox/mail
+msgid "Your reply has been sent"
+msgstr "Your reply has been sent"
+
+#: apps/io.ox/mail/listview.js module:io.ox/mail
+msgid "Error: Failed to load messages"
+msgstr "Error: Failed to load messages"
+
+#: apps/io.ox/mail/mailfilter/settings/filter.js module:io.ox/mail
+msgid "Create new rule"
+msgstr "Create new rule"
+
+#: apps/io.ox/mail/mailfilter/settings/filter.js module:io.ox/mail
+msgid "Edit rule"
+msgstr "Edit rule"
+
+#: apps/io.ox/mail/mailfilter/settings/filter.js module:io.ox/mail
+#: apps/io.ox/portal/settings/pane.js module:io.ox/portal
+#: apps/io.ox/settings/accounts/views.js module:io.ox/settings/accounts
+msgid "Edit %1$s"
+msgstr "Edit %1$s"
+
+#: apps/io.ox/mail/mailfilter/settings/filter.js module:io.ox/mail
+msgid "Process subsequent rules of %1$s"
+msgstr "Process subsequent rules of %1$s"
+
+#. %1$s is the user name of the group member
+#: apps/io.ox/mail/mailfilter/settings/filter.js module:io.ox/mail
+#: apps/io.ox/portal/settings/pane.js module:io.ox/portal
+#: apps/plugins/administration/groups/settings/members.js module:io.ox/core
+msgid "Remove %1$s"
+msgstr "Remove %1$s"
+
+#: apps/io.ox/mail/mailfilter/settings/filter.js module:io.ox/mail
+msgid "This rule contains unsupported properties. "
+msgstr "This rule contains unsupported properties. "
+
+#: apps/io.ox/mail/mailfilter/settings/filter.js module:io.ox/mail
+msgid "Drag to reorder filter rules"
+msgstr "Drag to reorder filter rules"
+
+#: apps/io.ox/mail/mailfilter/settings/filter.js module:io.ox/mail
+msgid "Do you really want to delete this filter rule?"
+msgstr "Do you really want to delete this filter rule?"
+
+#: apps/io.ox/mail/mailfilter/settings/filter.js module:io.ox/mail
+msgid "Mail Filter Rules"
+msgstr "E-mail Filter Rules"
+
+#: apps/io.ox/mail/mailfilter/settings/filter.js module:io.ox/mail
+msgid "Add new rule"
+msgstr "Add new rule"
+
+#: apps/io.ox/mail/mailfilter/settings/filter.js module:io.ox/mail
+msgid "There is no rule defined"
+msgstr "There is no rule defined"
+
+#: apps/io.ox/mail/mailfilter/settings/filter/actions/register.js
+#: module:io.ox/mailfilter
+msgid "Mark mail as"
+msgstr "Mark email as"
+
+#: apps/io.ox/mail/mailfilter/settings/filter/actions/register.js
+#: module:io.ox/mailfilter
+msgid "Add IMAP keyword"
+msgstr "Add IMAP keyword"
+
+#: apps/io.ox/mail/mailfilter/settings/filter/actions/register.js
+#: module:io.ox/mailfilter
+msgid "Set color flag"
+msgstr "Set colour flag"
+
+#: apps/io.ox/mail/mailfilter/settings/filter/actions/register.js
+#: module:io.ox/mailfilter
+msgid "deleted"
+msgstr "deleted"
+
+#: apps/io.ox/mail/mailfilter/settings/filter/actions/register.js
+#: module:io.ox/mailfilter
+msgid "seen"
+msgstr "seen"
+
+#: apps/io.ox/mail/mailfilter/settings/filter/actions/register.js
+#: module:io.ox/mailfilter
+msgid "flagged"
+msgstr "flagged"
+
+#: apps/io.ox/mail/mailfilter/settings/filter/actions/register.js
+#: module:io.ox/mailfilter
+msgid "Remove IMAP keyword"
+msgstr "Remove IMAP keyword"
+
+#: apps/io.ox/mail/mailfilter/settings/filter/actions/register.js
+#: module:io.ox/mailfilter
+msgid "Keep"
+msgstr "Keep"
+
+#. File a message into a folder
+#: apps/io.ox/mail/mailfilter/settings/filter/actions/register.js
+#: module:io.ox/mailfilter
+msgid "File into"
+msgstr "File into"
+
+#. Copy a message into a folder
+#: apps/io.ox/mail/mailfilter/settings/filter/actions/register.js
+#: module:io.ox/mailfilter
+msgid "Copy into"
+msgstr "Copy into"
+
+#: apps/io.ox/mail/mailfilter/settings/filter/actions/register.js
+#: module:io.ox/mailfilter
+msgid "Redirect to"
+msgstr "Redirect to"
+
+#: apps/io.ox/mail/mailfilter/settings/filter/actions/register.js
+#: module:io.ox/mailfilter
+msgid "Reject with reason"
+msgstr "Reject with reason"
+
+#: apps/io.ox/mail/mailfilter/settings/filter/tests/register.js
+#: module:io.ox/mailfilter
+msgid "Nested condition"
+msgstr "Nested condition"
+
+#: apps/io.ox/mail/mailfilter/settings/filter/tests/register.js
+#: module:io.ox/mailfilter
+msgid "continue if all of these conditions are met"
+msgstr "continue if all of these conditions are met"
+
+#: apps/io.ox/mail/mailfilter/settings/filter/tests/register.js
+#: module:io.ox/mailfilter
+msgid "continue if any of these condition is met"
+msgstr "continue if any of these conditions are met"
+
+#: apps/io.ox/mail/mailfilter/settings/filter/tests/register.js
+#: module:io.ox/mailfilter
+msgid "continue if all conditions are met"
+msgstr "continue if all conditions are met"
+
+#: apps/io.ox/mail/mailfilter/settings/filter/tests/register.js
+#: module:io.ox/mailfilter
+#: apps/io.ox/mail/mailfilter/settings/filter/view-form.js
+#: module:io.ox/settings
+msgid "Add condition"
+msgstr "Add condition"
+
+#: apps/io.ox/mail/mailfilter/settings/filter/tests/register.js
+#: module:io.ox/mailfilter
+msgid "Body"
+msgstr "Body"
+
+#: apps/io.ox/mail/mailfilter/settings/filter/tests/register.js
+#: module:io.ox/mailfilter
+msgid "Current date"
+msgstr "Current date"
+
+#: apps/io.ox/mail/mailfilter/settings/filter/tests/register.js
+#: module:io.ox/mailfilter
+msgid "original time zone"
+msgstr "original timezone"
+
+#. greater than or equal to
+#: apps/io.ox/mail/mailfilter/settings/filter/tests/register.js
+#: module:io.ox/mailfilter
+msgid "Greater equals"
+msgstr "Greater equals"
+
+#. lower than or equal to
+#: apps/io.ox/mail/mailfilter/settings/filter/tests/register.js
+#: module:io.ox/mailfilter
+msgid "Lower equals"
+msgstr "Lower equals"
+
+#: apps/io.ox/mail/mailfilter/settings/filter/tests/register.js
+#: module:io.ox/mailfilter
+#: apps/io.ox/mail/mailfilter/settings/filter/tests/util.js
+msgid "Is exactly"
+msgstr "Is exactly"
+
+#: apps/io.ox/mail/mailfilter/settings/filter/tests/register.js
+#: module:io.ox/mailfilter
+#: apps/io.ox/mail/mailfilter/settings/filter/tests/util.js
+msgid "Is not exactly"
+msgstr "Is not exactly"
+
+#. lower than the given value
+#: apps/io.ox/mail/mailfilter/settings/filter/tests/register.js
+#: module:io.ox/mailfilter
+msgid "Lower"
+msgstr "Lower"
+
+#. greater than the given value
+#: apps/io.ox/mail/mailfilter/settings/filter/tests/register.js
+#: module:io.ox/mailfilter
+msgid "Greater"
+msgstr "Greater"
+
+#: apps/io.ox/mail/mailfilter/settings/filter/tests/register.js
+#: module:io.ox/mailfilter
+msgid "datepicker"
+msgstr "date picker"
+
+#: apps/io.ox/mail/mailfilter/settings/filter/tests/register.js
+#: module:io.ox/mailfilter
+msgid "Sent date"
+msgstr "Sent date"
+
+#: apps/io.ox/mail/mailfilter/settings/filter/tests/register.js
+#: module:io.ox/mailfilter
+msgid "Envelope"
+msgstr "Envelope"
+
+#: apps/io.ox/mail/mailfilter/settings/filter/tests/register.js
+#: module:io.ox/mailfilter
+msgid "Localpart"
+msgstr "Localpart"
+
+#: apps/io.ox/mail/mailfilter/settings/filter/tests/register.js
+#: module:io.ox/mailfilter
+msgid "Domain"
+msgstr "Domain"
+
+#: apps/io.ox/mail/mailfilter/settings/filter/tests/register.js
+#: module:io.ox/mailfilter
+msgid "Detail"
+msgstr "Detail"
+
+#: apps/io.ox/mail/mailfilter/settings/filter/tests/register.js
+#: module:io.ox/mailfilter
+#: apps/io.ox/mail/mailfilter/settings/filter/tests/util.js
+msgid "Header"
+msgstr "Header"
+
+#: apps/io.ox/mail/mailfilter/settings/filter/tests/register.js
+#: module:io.ox/mailfilter
+msgid "Cc"
+msgstr "Cc"
+
+#: apps/io.ox/mail/mailfilter/settings/filter/tests/register.js
+#: module:io.ox/mailfilter
+msgid "Any recipient"
+msgstr "Any recipient"
+
+#: apps/io.ox/mail/mailfilter/settings/filter/tests/register.js
+#: module:io.ox/mailfilter
+msgid "Mailing list"
+msgstr "Mailing list"
+
+#: apps/io.ox/mail/mailfilter/settings/filter/tests/register.js
+#: module:io.ox/mailfilter
+msgid "Size (bytes)"
+msgstr "Size (bytes)"
+
+#: apps/io.ox/mail/mailfilter/settings/filter/tests/register.js
+#: module:io.ox/mailfilter
+msgid "Is bigger than"
+msgstr "Is bigger than"
+
+#: apps/io.ox/mail/mailfilter/settings/filter/tests/register.js
+#: module:io.ox/mailfilter
+msgid "Is smaller than"
+msgstr "Is smaller than"
+
+#: apps/io.ox/mail/mailfilter/settings/filter/tests/register.js
+#: module:io.ox/mailfilter
+msgid "Address"
+msgstr "Address"
+
+#: apps/io.ox/mail/mailfilter/settings/filter/tests/register.js
+#: module:io.ox/mailfilter
+msgid "Bcc"
+msgstr "Bcc"
+
+#: apps/io.ox/mail/mailfilter/settings/filter/tests/register.js
+#: module:io.ox/mailfilter
+msgid "Sender"
+msgstr "Sender"
+
+#. header entry - needs no different translation
+#: apps/io.ox/mail/mailfilter/settings/filter/tests/register.js
+#: module:io.ox/mailfilter
+msgid "Resent-From"
+msgstr "Resent-From"
+
+#. header entry - needs no different translation
+#: apps/io.ox/mail/mailfilter/settings/filter/tests/register.js
+#: module:io.ox/mailfilter
+msgid "Resent-To"
+msgstr "Resent-To"
+
+#: apps/io.ox/mail/mailfilter/settings/filter/tests/register.js
+#: module:io.ox/mailfilter
+msgid "Header exists"
+msgstr "Header exists"
+
+#: apps/io.ox/mail/mailfilter/settings/filter/tests/util.js
+#: module:io.ox/mailfilter
+msgid "Part"
+msgstr "Part"
+
+#: apps/io.ox/mail/mailfilter/settings/filter/tests/util.js
+#: module:io.ox/mailfilter
+msgid "Contains"
+msgstr "Contains"
+
+#: apps/io.ox/mail/mailfilter/settings/filter/tests/util.js
+#: module:io.ox/mailfilter
+msgid "Contains not"
+msgstr "Does not contain"
+
+#: apps/io.ox/mail/mailfilter/settings/filter/tests/util.js
+#: module:io.ox/mailfilter
+msgid "Matches"
+msgstr "Matches"
+
+#: apps/io.ox/mail/mailfilter/settings/filter/tests/util.js
+#: module:io.ox/mailfilter
+msgid "Matches not"
+msgstr "Does not match"
+
+#: apps/io.ox/mail/mailfilter/settings/filter/tests/util.js
+#: module:io.ox/mailfilter
+msgid "Starts with"
+msgstr "Starts with"
+
+#: apps/io.ox/mail/mailfilter/settings/filter/tests/util.js
+#: module:io.ox/mailfilter
+msgid "Starts not with"
+msgstr "Does not start with"
+
+#. a given string does end with a specified pattern
+#: apps/io.ox/mail/mailfilter/settings/filter/tests/util.js
+#: module:io.ox/mailfilter
+msgid "Ends with"
+msgstr "Ends with"
+
+#. a given string does not end with a specified pattern
+#: apps/io.ox/mail/mailfilter/settings/filter/tests/util.js
+#: module:io.ox/mailfilter
+msgid "Ends not with"
+msgstr "Does not end with"
+
+#: apps/io.ox/mail/mailfilter/settings/filter/tests/util.js
+#: module:io.ox/mailfilter
+msgid "Regex"
+msgstr "Regex"
+
+#: apps/io.ox/mail/mailfilter/settings/filter/tests/util.js
+#: module:io.ox/mailfilter
+msgid "Not Regex"
+msgstr "Not Regex"
+
+#: apps/io.ox/mail/mailfilter/settings/filter/tests/util.js
+#: module:io.ox/mailfilter
+msgid "matches a substring"
+msgstr "matches a substring"
+
+#: apps/io.ox/mail/mailfilter/settings/filter/tests/util.js
+#: module:io.ox/mailfilter
+msgid "does not match a substring"
+msgstr "does not match a substring"
+
+#: apps/io.ox/mail/mailfilter/settings/filter/tests/util.js
+#: module:io.ox/mailfilter
+msgid "an exact, full match"
+msgstr "an exact, full match"
+
+#: apps/io.ox/mail/mailfilter/settings/filter/tests/util.js
+#: module:io.ox/mailfilter
+msgid "not an exact, full match "
+msgstr "not an exact, full match "
+
+#: apps/io.ox/mail/mailfilter/settings/filter/tests/util.js
+#: module:io.ox/mailfilter
+msgid "a full match (allows DOS-style wildcards)"
+msgstr "a full match (allows DOS-style wildcards)"
+
+#: apps/io.ox/mail/mailfilter/settings/filter/tests/util.js
+#: module:io.ox/mailfilter
+msgid "not a full match (allows DOS-style wildcards)"
+msgstr "not a full match (allows DOS-style wildcards)"
+
+#: apps/io.ox/mail/mailfilter/settings/filter/view-form.js
+#: module:io.ox/settings
+msgid ""
+"This rule applies to all messages. Please add a condition to restrict this "
+"rule to specific messages."
+msgstr ""
+"This rule applies to all messages. Please add a condition to restrict this "
+"rule to specific messages."
+
+#: apps/io.ox/mail/mailfilter/settings/filter/view-form.js
+#: module:io.ox/settings
+msgid "Please define at least one action."
+msgstr "Please define at least one action."
+
+#: apps/io.ox/mail/mailfilter/settings/filter/view-form.js
+#: module:io.ox/settings
+msgid "Conditions"
+msgstr "Conditions"
+
+#: apps/io.ox/mail/mailfilter/settings/filter/view-form.js
+#: module:io.ox/settings
+msgid "Add action"
+msgstr "Add action"
+
+#: apps/io.ox/mail/mailfilter/settings/filter/view-form.js
+#: module:io.ox/settings
+msgid "Rule name"
+msgstr "Rule name"
+
+#: apps/io.ox/mail/mailfilter/settings/filter/view-form.js
+#: module:io.ox/settings
+msgid "Apply rule if all conditions are met"
+msgstr "Apply rule if all conditions are met"
+
+#: apps/io.ox/mail/mailfilter/settings/filter/view-form.js
+#: module:io.ox/settings
+msgid "Apply rule if any condition is met"
+msgstr "Apply rule if any condition is met"
+
+#: apps/io.ox/mail/mailfilter/settings/model.js module:io.ox/mail
+#: apps/io.ox/mail/mailfilter/settings/util.js
+msgid "New rule"
+msgstr "New rule"
+
+#: apps/io.ox/mail/mailfilter/settings/register.js module:io.ox/mail
+msgid "Filter Rules"
+msgstr "Filter Rules"
+
+#: apps/io.ox/mail/mailfilter/settings/register.js module:io.ox/mail
+msgid "Unable to load mail filter rules settings."
+msgstr "Unable to load e-mail filter rules settings."
+
+#: apps/io.ox/mail/mailfilter/settings/register.js module:io.ox/mail
+msgid "Couldn't load your mail filter rules."
+msgstr "Couldn't load your e-mail filter rules."
+
+#. This is a summary for a mail filter rule
+#. Example: Keep mails from test@invalid
+#: apps/io.ox/mail/mailfilter/settings/util.js module:io.ox/mail
+msgid "Keep mails from %1$s"
+msgstr "Keep e-mail messages from %1$s"
+
+#. This is a summary for a mail filter rule
+#. Example: Discard mails from test@invalid
+#: apps/io.ox/mail/mailfilter/settings/util.js module:io.ox/mail
+msgid "Discard mails from %1$s"
+msgstr "Discard e-mail messages from %1$s"
+
+#. This is a summary for a mail filter rule
+#. %1$s A user input (usually a mail address)
+#. %2$s A folder selected by the user
+#. Example: Move mails from test@invalid into folder INBOX
+#: apps/io.ox/mail/mailfilter/settings/util.js module:io.ox/mail
+msgid "Move mails from %1$s into folder %2$s"
+msgstr "Move e-mail messages from %1$s into folder %2$s"
+
+#. This is a summary for a mail filter rule
+#. %1$s A user input (usually a mail address)
+#. %2$s user input (expected a mail address) where the messages are redirected to
+#. Example: Redirect mails from test@invalid to another@invalid
+#: apps/io.ox/mail/mailfilter/settings/util.js module:io.ox/mail
+msgid "Redirect mails from %1$s to %2$s"
+msgstr "Redirect e-mail messages from %1$s to %2$s"
+
+#. This is a summary for a mail filter rule
+#. %1$s A user input (usually a mail address)
+#. %2$s A reason which is entered by the user
+#. Example: Reject mails from test@invalid with reason Invalid
+#: apps/io.ox/mail/mailfilter/settings/util.js module:io.ox/mail
+msgid "Reject mails from %1$s with reason %2$s"
+msgstr "Reject e-mail messages from %1$s with reason %2$s"
+
+#. This is a summary for a mail filter rule
+#. Example: Mark mails from test@invalid as seen
+#: apps/io.ox/mail/mailfilter/settings/util.js module:io.ox/mail
+msgid "Mark mails from %1$s as seen"
+msgstr "Mark e-mail messages from %1$s as seen"
+
+#. This is a summary for a mail filter rule
+#. Example: Mark mails from test@invalid as deleted
+#: apps/io.ox/mail/mailfilter/settings/util.js module:io.ox/mail
+msgid "Mark mails from %1$s as deleted"
+msgstr "Mark e-mail messages from %1$s as deleted"
+
+#. This is a summary for a mail filter rule
+#. Example: Flag mails from test@invalid with a color
+#: apps/io.ox/mail/mailfilter/settings/util.js module:io.ox/mail
+msgid "Flag mails from %1$s with a color"
+msgstr "Flag e-mail messages from %1$s with a colour"
+
+#. This is a summary for a mail filter rule
+#. %1$s User input (usually a mail address)
+#. %2$s A tag, which is entered by the user via a text input
+#. Example: Tag mails from test@invalid with SoccerTeam
+#: apps/io.ox/mail/mailfilter/settings/util.js module:io.ox/mail
+msgid "Tag mails from %1$s with %2$s"
+msgstr "Tag e-mail messages from %1$s with %2$s"
+
+#. This is a summary for a mail filter rule
+#. Example: Keep mails to test@invalid
+#: apps/io.ox/mail/mailfilter/settings/util.js module:io.ox/mail
+msgid "Keep mails to %1$s"
+msgstr "Keep e-mail messages to %1$s"
+
+#. This is a summary for a mail filter rule
+#. Example: Discard mails to test@invalid
+#: apps/io.ox/mail/mailfilter/settings/util.js module:io.ox/mail
+msgid "Discard mails to %1$s"
+msgstr "Discard e-mail messages to %1$s"
+
+#. This is a summary for a mail filter rule
+#. %1$s A user input (usually a mail address)
+#. %2$s A folder selected by the user
+#. Example: Move mails to test@invalid into folder INBOX
+#: apps/io.ox/mail/mailfilter/settings/util.js module:io.ox/mail
+msgid "Move mails to %1$s into folder %2$s"
+msgstr "Move e-mail messages to %1$s into folder %2$s"
+
+#. This is a summary for a mail filter rule
+#. %1$s A user input (usually a mail address)
+#. %2$s user input (expected a mail address) where the messages are redirected to
+#. Example: Redirect mails to test@invalid to another@invalid
+#: apps/io.ox/mail/mailfilter/settings/util.js module:io.ox/mail
+msgid "Redirect mails to %1$s to %2$s"
+msgstr "Redirect e-mail messages to %1$s to %2$s"
+
+#. This is a summary for a mail filter rule
+#. %1$s A user input (usually a mail address)
+#. %2$s A reason which is entered by the user
+#. Example: Reject mails to test@invalid with reason Invalid
+#: apps/io.ox/mail/mailfilter/settings/util.js module:io.ox/mail
+msgid "Reject mails to %1$s with reason %2$s"
+msgstr "Reject e-mail messages to %1$s with reason %2$s"
+
+#. This is a summary for a mail filter rule
+#. Example: Mark mails to test@invalid as seen
+#: apps/io.ox/mail/mailfilter/settings/util.js module:io.ox/mail
+msgid "Mark mails to %1$s as seen"
+msgstr "Mark e-mail messages to %1$s as seen"
+
+#. This is a summary for a mail filter rule
+#. Example: Mark mails to test@invalid as deleted
+#: apps/io.ox/mail/mailfilter/settings/util.js module:io.ox/mail
+msgid "Mark mails to %1$s as deleted"
+msgstr "Mark e-mail messages to %1$s as deleted"
+
+#. This is a summary for a mail filter rule
+#. Example: Flag mails to test@invalid with a color
+#: apps/io.ox/mail/mailfilter/settings/util.js module:io.ox/mail
+msgid "Flag mails to %1$s with a color"
+msgstr "Flag e-mail messages to %1$s with a colour"
+
+#. This is a summary for a mail filter rule
+#. %1$s User input
+#. %2$s A tag, which is entered by the user via a text input
+#. Example: Tag mails to test@invalid with SoccerTeam
+#: apps/io.ox/mail/mailfilter/settings/util.js module:io.ox/mail
+msgid "Tag mails to %1$s with %2$s"
+msgstr "Tag e-mail messages to %1$s with %2$s"
+
+#. This is a summary for a mail filter rule
+#. Example: Keep mails with subject Some subject
+#: apps/io.ox/mail/mailfilter/settings/util.js module:io.ox/mail
+msgid "Keep mails with subject %1$s"
+msgstr "Keep e-mail messages with subject %1$s"
+
+#. This is a summary for a mail filter rule
+#. Example: Discard mails with subject Some subject
+#: apps/io.ox/mail/mailfilter/settings/util.js module:io.ox/mail
+msgid "Discard mails with subject %1$s"
+msgstr "Discard e-mail messages with subject %1$s"
+
+#. This is a summary for a mail filter rule
+#. %1$s User input for mail subjects to filter for
+#. %2$s A folder selected by the user
+#. Example: Move mails with subject Some subject into folder INBOX
+#: apps/io.ox/mail/mailfilter/settings/util.js module:io.ox/mail
+msgid "Move mails with subject %1$s into folder %2$s"
+msgstr "Move e-mail messages with subject %1$s into folder %2$s"
+
+#. This is a summary for a mail filter rule
+#. %1$s User input for mail subjects to filter for
+#. %2$s user input (expected a mail address) where the messages are redirected to
+#. Example: Redirect mails with subject Some subject to another@invalid
+#: apps/io.ox/mail/mailfilter/settings/util.js module:io.ox/mail
+msgid "Redirect mails with subject %1$s to %2$s"
+msgstr "Redirect e-mail messages with subject %1$s to %2$s"
+
+#. This is a summary for a mail filter rule
+#. %1$s User input for mail subjects to filter for
+#. %2$s A reason which is entered by the user
+#. Example: Reject mails with subject Some subject with reason Invalid
+#: apps/io.ox/mail/mailfilter/settings/util.js module:io.ox/mail
+msgid "Reject mails with subject %1$s with reason %2$s"
+msgstr "Reject e-mail messages with subject %1$s with reason %2$s"
+
+#. This is a summary for a mail filter rule
+#. Example: Mark mails with subject Some subject as seen
+#: apps/io.ox/mail/mailfilter/settings/util.js module:io.ox/mail
+msgid "Mark mails with subject %1$s as seen"
+msgstr "Mark e-mail messages with subject %1$s as seen"
+
+#. This is a summary for a mail filter rule
+#. Example: Mark mails with subject Some subject as deleted
+#: apps/io.ox/mail/mailfilter/settings/util.js module:io.ox/mail
+msgid "Mark mails with subject %1$s as deleted"
+msgstr "Mark e-mail messages with subject %1$s as deleted"
+
+#. This is a summary for a mail filter rule
+#. Example: Flag mails with subject Some subject with a color
+#: apps/io.ox/mail/mailfilter/settings/util.js module:io.ox/mail
+msgid "Flag mails with subject %1$s with a color"
+msgstr "Flag e-mail messages with subject %1$s with a colour"
+
+#. This is a summary for a mail filter rule
+#. %1$s User input for mail subjects to filter for
+#. %2$s A tag, which is entered by the user via a text input
+#. Example: Tag mails with subject Some subject with SoccerTeam
+#: apps/io.ox/mail/mailfilter/settings/util.js module:io.ox/mail
+msgid "Tag mails with subject %1$s with %2$s"
+msgstr "Tag e-mail messages with subject %1$s with %2$s"
+
+#: apps/io.ox/mail/main.js module:io.ox/mail
+msgid "Thread"
+msgstr "Thread"
+
+#. Quota means a general quota for mail and files
+#: apps/io.ox/mail/main.js module:io.ox/mail
+#: apps/plugins/portal/quota/register.js module:plugins/portal
+msgid "Mail quota"
+msgstr "Mail quota"
+
+#: apps/io.ox/mail/main.js module:io.ox/mail
+msgid "Messages"
+msgstr "Messages"
+
+#. toolbar with 'select all' and 'sort by'
+#: apps/io.ox/mail/main.js module:io.ox/mail
+msgid "Messages options"
+msgstr "Messages options"
+
+#: apps/io.ox/mail/main.js module:io.ox/mail
+msgid "No message selected"
+msgstr "No message selected"
+
+#. %1$d is the number of selected messages
+#: apps/io.ox/mail/main.js module:io.ox/mail
+msgid "%1$d message selected"
+msgid_plural "%1$d messages selected"
+msgstr[0] "%1$d message selected"
+msgstr[1] "%1$d messages selected"
+
+#: apps/io.ox/mail/main.js module:io.ox/mail
+msgid ""
+"There are %1$d messages in this folder; not all messages are displayed in "
+"the list currently."
+msgstr ""
+"There are %1$d messages in this folder; not all messages are displayed in "
+"the list currently."
+
+#. This is a short version of "x messages selected", will be used in mobile mail list view
+#: apps/io.ox/mail/main.js module:io.ox/mail
+msgid "%1$d selected"
+msgstr "%1$d selected"
+
+#. %1$d is number of messages; %2$d is progress in percent
+#: apps/io.ox/mail/main.js module:io.ox/mail
+msgid "Sending 1 message ... %2$d%"
+msgid_plural "Sending %1$d messages ... %2$d%"
+msgstr[0] "Sending 1 message ... %2$d%"
+msgstr[1] "Sending %1$d messages ... %2$d%"
+
+#: apps/io.ox/mail/main.js module:io.ox/mail apps/io.ox/settings/main.js
+#: module:io.ox/core
+msgid "Application may not work as expected until this problem is solved."
+msgstr "Application may not work as expected until this problem is solved."
+
+#: apps/io.ox/mail/mobile-toolbar-actions.js module:io.ox/mail
+#: apps/io.ox/mail/toolbar.js
+msgid "Reply to all recipients"
+msgstr "Reply to all recipients"
+
+#: apps/io.ox/mail/mobile-toolbar-actions.js module:io.ox/mail
+#: apps/io.ox/mail/toolbar.js
+msgid "Mark as read"
+msgstr "Mark as read"
+
+#: apps/io.ox/mail/mobile-toolbar-actions.js module:io.ox/mail
+#: apps/io.ox/mail/toolbar.js
+msgid "Mark as unread"
+msgstr "Mark as unread"
+
+#: apps/io.ox/mail/mobile-toolbar-actions.js module:io.ox/mail
+#: apps/io.ox/mail/toolbar.js
+msgid "Edit draft"
+msgstr "Edit draft"
+
+#: apps/io.ox/mail/print.js module:io.ox/mail
+msgctxt "BCC"
+msgid "Blind copy"
+msgstr "Blind copy"
+
+#: apps/io.ox/mail/settings/pane.js module:io.ox/mail
+msgid "Inline"
+msgstr "Inline"
+
+#: apps/io.ox/mail/settings/pane.js module:io.ox/mail
+msgid "Attachment"
+msgstr "Attachment"
+
+#: apps/io.ox/mail/settings/pane.js module:io.ox/mail
+msgid "Plain text"
+msgstr "Plain text"
+
+#: apps/io.ox/mail/settings/pane.js module:io.ox/mail
+msgid "HTML and plain text"
+msgstr "HTML and plain text"
+
+#: apps/io.ox/mail/settings/pane.js module:io.ox/mail
+msgid "disabled"
+msgstr "disabled"
+
+#: apps/io.ox/mail/settings/pane.js module:io.ox/mail
+msgid "1 minute"
+msgstr "1 minute"
+
+#: apps/io.ox/mail/settings/pane.js module:io.ox/mail
+msgid "3 minutes"
+msgstr "3 minutes"
+
+#: apps/io.ox/mail/settings/pane.js module:io.ox/mail
+msgid "Use browser default"
+msgstr "Use browser default"
+
+#: apps/io.ox/mail/settings/pane.js module:io.ox/mail
+#: apps/io.ox/mail/settings/signatures/settings/pane.js
+msgid "Could not save settings"
+msgstr "Could not save settings"
+
+#: apps/io.ox/mail/settings/pane.js module:io.ox/mail
+msgid "Display"
+msgstr "Display"
+
+#: apps/io.ox/mail/settings/pane.js module:io.ox/mail
+msgid "Allow html formatted emails"
+msgstr "Allow HTML formatted email messages"
+
+#: apps/io.ox/mail/settings/pane.js module:io.ox/mail
+msgid "Allow pre-loading of externally linked images"
+msgstr "Allow pre-loading of externally linked images"
+
+#: apps/io.ox/mail/settings/pane.js module:io.ox/mail
+msgid "Display emoticons as graphics in text emails"
+msgstr "Display emoticons as graphics in text email messages"
+
+#: apps/io.ox/mail/settings/pane.js module:io.ox/mail
+msgid "Color quoted lines"
+msgstr "Colour quoted lines"
+
+#: apps/io.ox/mail/settings/pane.js module:io.ox/mail
+msgid "Use fixed-width font for text mails"
+msgstr "Use fixed-width font for text email messages"
+
+#. prettify or beautify
+#. technically plain text is parsed and turned into HTML to have nicer lists or blockquotes, for example
+#: apps/io.ox/mail/settings/pane.js module:io.ox/mail
+msgid "Prettify plain text mails"
+msgstr "Prettify plain text e-mail messages"
+
+#: apps/io.ox/mail/settings/pane.js module:io.ox/mail
+msgid "Show requests for read receipts"
+msgstr "Show requests for read receipts"
+
+#: apps/io.ox/mail/settings/pane.js module:io.ox/mail
+msgid "Common"
+msgstr "Common"
+
+#: apps/io.ox/mail/settings/pane.js module:io.ox/mail
+msgid "Permanently remove deleted emails"
+msgstr "Permanently remove deleted email messages"
+
+#: apps/io.ox/mail/settings/pane.js module:io.ox/mail
+msgid ""
+"Automatically collect contacts in the folder \"Collected addresses\" while "
+"sending"
+msgstr ""
+"Automatically collect contacts in the folder \"Collected addresses\" while "
+"sending"
+
+#: apps/io.ox/mail/settings/pane.js module:io.ox/mail
+msgid ""
+"Automatically collect contacts in the folder \"Collected addresses\" while "
+"reading"
+msgstr ""
+"Automatically collect contacts in the folder \"Collected addresses\" while "
+"reading"
+
+#: apps/io.ox/mail/settings/pane.js module:io.ox/mail
+msgid "Ask for mailto link registration"
+msgstr "Ask for mailto link registration"
+
+#: apps/io.ox/mail/settings/pane.js module:io.ox/mail
+msgid "Register now"
+msgstr "Register now"
+
+#: apps/io.ox/mail/settings/pane.js module:io.ox/mail
+msgid "Show folder with all unseen messages"
+msgstr "Show folder with all unseen messages"
+
+#: apps/io.ox/mail/settings/pane.js module:io.ox/mail
+msgid "Font"
+msgstr "Font"
+
+#: apps/io.ox/mail/settings/pane.js module:io.ox/mail
+msgid "Append vCard"
+msgstr "Append vCard"
+
+#: apps/io.ox/mail/settings/pane.js module:io.ox/mail
+msgid "Insert the original email text to a reply"
+msgstr "Insert the original email text into a reply"
+
+#: apps/io.ox/mail/settings/pane.js module:io.ox/mail
+msgid "Confirm recipients when replying to a mailing list"
+msgstr "Confirm recipients when replying to a mailing list"
+
+#: apps/io.ox/mail/settings/pane.js module:io.ox/mail
+msgid "Forward emails as"
+msgstr "Forward email messages as"
+
+#: apps/io.ox/mail/settings/pane.js module:io.ox/mail
+msgid "Format emails as"
+msgstr "Format email messages as"
+
+#: apps/io.ox/mail/settings/pane.js module:io.ox/mail
+msgid "Default font style"
+msgstr "Default font style"
+
+#: apps/io.ox/mail/settings/pane.js module:io.ox/mail
+msgid "This is how your message text will look like."
+msgstr "This is how your message text will look."
+
+#: apps/io.ox/mail/settings/pane.js module:io.ox/mail
+msgid "Additional settings"
+msgstr "Additional settings"
+
+#: apps/io.ox/mail/settings/pane.js module:io.ox/mail
+msgid "Default sender address"
+msgstr "Default sender address"
+
+#: apps/io.ox/mail/settings/pane.js module:io.ox/mail
+msgid "Auto-save email drafts"
+msgstr "Auto-save email drafts"
+
+#: apps/io.ox/mail/settings/pane.js module:io.ox/mail
+msgid "Always add the following recipient to blind carbon copy (BCC)"
+msgstr "Always add the following recipient to blind carbon copy (BCC)"
+
+#: apps/io.ox/mail/settings/pane.js module:io.ox/mail
+msgid "Change IMAP subscriptions"
+msgstr "Change IMAP subscriptions"
+
+#: apps/io.ox/mail/settings/signatures/settings/pane.js module:io.ox/mail
+msgid "Signature name"
+msgstr "Signature name"
+
+#: apps/io.ox/mail/settings/signatures/settings/pane.js module:io.ox/mail
+msgid "Add signature above quoted text"
+msgstr "Add signature above quoted text"
+
+#: apps/io.ox/mail/settings/signatures/settings/pane.js module:io.ox/mail
+msgid "Add signature below quoted text"
+msgstr "Add signature below quoted text"
+
+#: apps/io.ox/mail/settings/signatures/settings/pane.js module:io.ox/mail
+msgid "Please enter a valid name"
+msgstr "Please enter a valid name"
+
+#: apps/io.ox/mail/settings/signatures/settings/pane.js module:io.ox/mail
+msgid "Add signature"
+msgstr "Add signature"
+
+#: apps/io.ox/mail/settings/signatures/settings/pane.js module:io.ox/mail
+msgid "Edit signature"
+msgstr "Edit signature"
+
+#: apps/io.ox/mail/settings/signatures/settings/pane.js module:io.ox/mail
+msgid "Import signatures"
+msgstr "Import signatures"
+
+#: apps/io.ox/mail/settings/signatures/settings/pane.js module:io.ox/mail
+msgid ""
+"You can import existing signatures from the previous product generation."
+msgstr ""
+"You can import existing signatures from the previous product generation."
+
+#: apps/io.ox/mail/settings/signatures/settings/pane.js module:io.ox/mail
+msgid "Delete old signatures after import"
+msgstr "Delete old signatures after import"
+
+#: apps/io.ox/mail/settings/signatures/settings/pane.js module:io.ox/mail
+msgid "Add new signature"
+msgstr "Add new signature"
+
+#: apps/io.ox/mail/settings/signatures/settings/pane.js module:io.ox/mail
+msgid "Default signature"
+msgstr "Default signature"
+
+#: apps/io.ox/mail/settings/signatures/settings/pane.js module:io.ox/mail
+msgid "Default signature for replies or forwardings"
+msgstr "Default signature for replies or forwards"
+
+#: apps/io.ox/mail/settings/signatures/settings/pane.js module:io.ox/mail
+msgid "Default signature for new messages"
+msgstr "Default signature for new messages"
+
+#: apps/io.ox/mail/statistics.js module:io.ox/mail
+msgid "Top 10 you sent mail to"
+msgstr "Top 10 you sent email to"
+
+#: apps/io.ox/mail/statistics.js module:io.ox/mail
+msgid "Top 10 you got mail from"
+msgstr "Top 10 you received email from"
+
+#: apps/io.ox/mail/statistics.js module:io.ox/mail
+msgid "Mails per week-day (%)"
+msgstr "Email messages per weekday (%)"
+
+#: apps/io.ox/mail/statistics.js module:io.ox/mail
+msgid "Mails per hour (%)"
+msgstr "Email messages per hour (%)"
+
+#: apps/io.ox/mail/threadview.js module:io.ox/mail
+msgid "Back to list"
+msgstr "Back to list"
+
+#: apps/io.ox/mail/threadview.js module:io.ox/mail
+msgid "Previous message"
+msgstr "Previous message"
+
+#: apps/io.ox/mail/threadview.js module:io.ox/mail
+msgid "Next message"
+msgstr "Next message"
+
+#: apps/io.ox/mail/threadview.js module:io.ox/mail
+msgid "Conversation"
+msgstr "Conversation"
+
+#: apps/io.ox/mail/threadview.js module:io.ox/mail
+msgid "Open all messages"
+msgstr "Open all messages"
+
+#: apps/io.ox/mail/threadview.js module:io.ox/mail
+msgid "Open/close all messages"
+msgstr "Open/close all messages"
+
+#: apps/io.ox/mail/threadview.js module:io.ox/mail
+msgid "%1$d messages in this conversation"
+msgstr "%1$d messages in this conversation"
+
+#: apps/io.ox/mail/threadview.js module:io.ox/mail
+msgid "Toggle viewport size"
+msgstr "Toggle viewport size"
+
+#: apps/io.ox/mail/threadview.js module:io.ox/mail
+msgid "Close all messages"
+msgstr "Close all messages"
+
+#: apps/io.ox/mail/toolbar.js module:io.ox/mail
+msgid "Compose new email"
+msgstr "Compose new e-mail"
+
+#: apps/io.ox/mail/toolbar.js module:io.ox/mail
+msgid "Edit copy"
+msgstr "Edit copy"
+
+#: apps/io.ox/mail/toolbar.js module:io.ox/mail
+msgid "Set category"
+msgstr "Set category"
+
+#. Verb: (to) flag messages
+#: apps/io.ox/mail/toolbar.js module:io.ox/mail
+msgctxt "verb"
+msgid "Flag"
+msgstr "Flag"
+
+#: apps/io.ox/mail/toolbar.js module:io.ox/mail
+msgid "Vertical"
+msgstr "Vertical"
+
+#: apps/io.ox/mail/toolbar.js module:io.ox/mail
+msgid "Horizontal"
+msgstr "Horizontal"
+
+#: apps/io.ox/mail/toolbar.js module:io.ox/mail apps/io.ox/portal/widgets.js
+#: module:io.ox/portal apps/plugins/portal/mail/register.js
+#: module:plugins/portal
+msgid "Inbox"
+msgstr "Inbox"
+
+#: apps/io.ox/mail/toolbar.js module:io.ox/mail
+msgid "Use categories"
+msgstr "Use categories"
+
+#. term is followed by a space and three dots (' …')
+#. the dots refer to the term 'Categories' right above this dropdown entry
+#. so user reads it as 'Configure Categories'
+#: apps/io.ox/mail/toolbar.js module:io.ox/mail
+msgid "Configure"
+msgstr "Configure"
+
+#: apps/io.ox/mail/toolbar.js module:io.ox/mail
+msgid "Contact pictures"
+msgstr "Contact pictures"
+
+#: apps/io.ox/mail/toolbar.js module:io.ox/mail
+msgid "Exact dates"
+msgstr "Exact dates"
+
+#: apps/io.ox/mail/toolbar.js module:io.ox/mail
+msgid "Message size"
+msgstr "Message size"
+
+#: apps/io.ox/mail/toolbar.js module:io.ox/mail
+msgid "Statistics"
+msgstr "Statistics"
+
+#. (From) email1 via email2. Appears in email detail view.
+#: apps/io.ox/mail/util.js module:io.ox/core
+msgid "via"
+msgstr "via"
+
+#: apps/io.ox/mail/util.js module:io.ox/core
+msgid "Unknown sender"
+msgstr "Unknown sender"
+
+#: apps/io.ox/mail/util.js module:io.ox/core
+msgid "No recipients"
+msgstr "No recipients"
+
+#: apps/io.ox/mail/util.js module:io.ox/core
+msgctxt "E-Mail"
+msgid "High priority"
+msgstr "High priority"
+
+#: apps/io.ox/mail/util.js module:io.ox/core
+msgctxt "E-Mail"
+msgid "Low priority"
+msgstr "Low priority"
+
+#: apps/io.ox/mail/util.js module:io.ox/core
+msgid "Primary account"
+msgstr "Primary account"
+
+#: apps/io.ox/mail/util.js module:io.ox/core
+msgid "message"
+msgstr "message"
+
+#: apps/io.ox/mail/vacationnotice/settings/filter.js module:io.ox/mail
+msgid "The start date must be before the end date."
+msgstr "The start date must be before the end date."
+
+#: apps/io.ox/mail/vacationnotice/settings/model.js module:io.ox/mail
+msgid "vacation notice"
+msgstr "vacation notice"
+
+#: apps/io.ox/mail/vacationnotice/settings/model.js module:io.ox/mail
+#: apps/io.ox/mail/vacationnotice/settings/register.js
+msgid "Vacation Notice"
+msgstr "Vacation Notice"
+
+#: apps/io.ox/mail/vacationnotice/settings/model.js module:io.ox/mail
+msgid "Text"
+msgstr "Text"
+
+#: apps/io.ox/mail/vacationnotice/settings/model.js module:io.ox/mail
+msgid "Number of days between vacation notices to the same sender"
+msgstr "Number of days between vacation notices to the same sender"
+
+#: apps/io.ox/mail/vacationnotice/settings/model.js module:io.ox/mail
+msgid "Enable for the following addresses"
+msgstr "Enable for the following addresses"
+
+#: apps/io.ox/mail/vacationnotice/settings/model.js module:io.ox/mail
+msgid "Default sender for vacation notice"
+msgstr "Default sender for vacation notice"
+
+#: apps/io.ox/mail/vacationnotice/settings/model.js module:io.ox/mail
+msgid "Email addresses"
+msgstr "Email addresses"
+
+#: apps/io.ox/mail/vacationnotice/settings/model.js module:io.ox/mail
+#: apps/io.ox/tasks/print.js module:io.ox/tasks
+msgid "Start"
+msgstr "Start"
+
+#: apps/io.ox/mail/vacationnotice/settings/model.js module:io.ox/mail
+msgid "End"
+msgstr "End"
+
+#: apps/io.ox/mail/vacationnotice/settings/model.js module:io.ox/mail
+msgid "Send vacation notice during this time only"
+msgstr "Send vacation notice during this time only"
+
+#: apps/io.ox/mail/vacationnotice/settings/model.js module:io.ox/mail
+msgid "Send from"
+msgstr "Send from"
+
+#: apps/io.ox/mail/vacationnotice/settings/register.js module:io.ox/mail
+msgid "default sender"
+msgstr "default sender"
+
+#: apps/io.ox/mail/vacationnotice/settings/register.js module:io.ox/mail
+msgid "Couldn't load your vacation notice."
+msgstr "Couldn't load your vacation notice."
+
+#: apps/io.ox/mail/vacationnotice/settings/view-form.js module:io.ox/mail
+msgid "unselect all"
+msgstr "unselect all"
+
+#: apps/io.ox/mail/vacationnotice/settings/view-form.js module:io.ox/mail
+msgid "select all"
+msgstr "select all"
+
+#: apps/io.ox/mail/vacationnotice/settings/view-form.js module:io.ox/mail
+msgid ""
+"The Notice is sent out for messages received by %1$s. You may choose to send "
+"it out for other recipient addresses too:"
+msgstr ""
+"The Notice is sent out for messages received by %1$s. You may choose to send "
+"it out for other recipient addresses too:"
+
+#. Sort by messages which are flagged, "Flag" is used in dropdown
+#: apps/io.ox/mail/view-options.js module:io.ox/mail
+msgid "Flag"
+msgstr "Flag"
+
+#: apps/io.ox/mail/view-options.js module:io.ox/mail
+msgid "Conversations"
+msgstr "Conversations"
+
+#: apps/io.ox/notes/mediator.js module:io.ox/notes
+msgid "Topics"
+msgstr "Topics"
+
+#: apps/io.ox/notes/mediator.js module:io.ox/notes
+msgid "Preview not available"
+msgstr "Preview not available"
+
+#: apps/io.ox/notes/toolbar.js module:io.ox/notes
+msgid "New note"
+msgstr "New note"
+
+#. %1$s is the display name of the account
+#. %2$d number, if more than one account of the same service
+#. e.g. My Xing account
+#: apps/io.ox/oauth/keychain.js module:io.ox/core
+msgid "My %1$s account (%2$d)"
+msgstr "My %1$s account (%2$d)"
+
+#: apps/io.ox/oauth/keychain.js module:io.ox/core apps/io.ox/oauth/settings.js
+#: module:io.ox/settings
+msgid "Reauthorize"
+msgstr "Reauthorise"
+
+#: apps/io.ox/oauth/settings.js module:io.ox/settings
+msgid "Account Name"
+msgstr "Account Name"
+
+#. %1$s: app store name
+#: apps/io.ox/onboarding/clients/config.js module:io.ox/core/onboarding
+msgid "Mac App Store"
+msgstr "Mac App Store"
+
+#. %1$s: app store name
+#: apps/io.ox/onboarding/clients/config.js module:io.ox/core/onboarding
+msgid "Get the App from %1$s."
+msgstr "Get the App from %1$s."
+
+#. %1$s: app store name
+#: apps/io.ox/onboarding/clients/config.js module:io.ox/core/onboarding
+msgid "App Store"
+msgstr "App Store"
+
+#. %1$s: app store name
+#: apps/io.ox/onboarding/clients/config.js module:io.ox/core/onboarding
+msgid "Google Play"
+msgstr "Google Play"
+
+#. %1$s: app store name
+#: apps/io.ox/onboarding/clients/config.js module:io.ox/core/onboarding
+msgid "Get the App from %1$s"
+msgstr "Get the App from %1$s"
+
+#: apps/io.ox/onboarding/clients/config.js module:io.ox/core/onboarding
+msgid "Download the application."
+msgstr "Download the application."
+
+#: apps/io.ox/onboarding/clients/config.js module:io.ox/core/onboarding
+msgid "Get your device configured by email."
+msgstr "Get your device configured by e-mail."
+
+#: apps/io.ox/onboarding/clients/config.js module:io.ox/core/onboarding
+msgid ""
+"Let´s automatically configure your device, by clicking the button below."
+msgstr ""
+"Let's automatically configure your device, by clicking the button below."
+
+#: apps/io.ox/onboarding/clients/config.js module:io.ox/core/onboarding
+msgid "CalDAV"
+msgstr "CalDAV"
+
+#: apps/io.ox/onboarding/clients/config.js module:io.ox/core/onboarding
+msgid "Login"
+msgstr "Login"
+
+#: apps/io.ox/onboarding/clients/config.js module:io.ox/core/onboarding
+msgid "CardDAV"
+msgstr "CardDAV"
+
+#: apps/io.ox/onboarding/clients/config.js module:io.ox/core/onboarding
+msgid "IMAP"
+msgstr "IMAP"
+
+#: apps/io.ox/onboarding/clients/config.js module:io.ox/core/onboarding
+msgid "Server Name"
+msgstr "Server Name"
+
+#: apps/io.ox/onboarding/clients/config.js module:io.ox/core/onboarding
+msgid "Port"
+msgstr "Port"
+
+#: apps/io.ox/onboarding/clients/config.js module:io.ox/core/onboarding
+msgid "User Name"
+msgstr "User Name"
+
+#: apps/io.ox/onboarding/clients/config.js module:io.ox/core/onboarding
+msgid "Connection"
+msgstr "Connection"
+
+#: apps/io.ox/onboarding/clients/config.js module:io.ox/core/onboarding
+msgid "SMTP"
+msgstr "SMTP"
+
+#: apps/io.ox/onboarding/clients/config.js module:io.ox/core/onboarding
+msgid "EAS"
+msgstr "EAS"
+
+#: apps/io.ox/onboarding/clients/extensions.js module:io.ox/core/onboarding
+msgid "Show or hide actions for advanced users."
+msgstr "Show or hide actions for advanced users."
+
+#: apps/io.ox/onboarding/clients/extensions.js module:io.ox/core/onboarding
+msgid "Expert user?"
+msgstr "Expert user?"
+
+#: apps/io.ox/onboarding/clients/extensions.js module:io.ox/core/onboarding
+msgid "Hide options for expert users."
+msgstr "Hide options for expert users."
+
+#: apps/io.ox/onboarding/clients/extensions.js module:io.ox/core/onboarding
+msgid "Manual Configuration"
+msgstr "Manual Configuration"
+
+#: apps/io.ox/onboarding/clients/extensions.js module:io.ox/core/onboarding
+msgid "Automatic Configuration (via SMS)"
+msgstr "Automatic Configuration (via SMS)"
+
+#: apps/io.ox/onboarding/clients/extensions.js module:io.ox/core/onboarding
+msgid ""
+"Please enter your mobile phone number, and we´ll send you a link to "
+"automatically configure your iOS device! It´s that simple!"
+msgstr ""
+"Please enter your mobile phone number, and we will send you a link to "
+"automatically configure your iOS device! It´s that simple!"
+
+#: apps/io.ox/onboarding/clients/extensions.js module:io.ox/core/onboarding
+msgid "Configuration Email"
+msgstr "Configuration E-mail"
+
+#: apps/io.ox/onboarding/clients/extensions.js module:io.ox/core/onboarding
+#: apps/io.ox/onboarding/clients/view-mobile.js
+msgid "Automatic Configuration"
+msgstr "Automatic Configuration"
+
+#: apps/io.ox/onboarding/clients/extensions.js module:io.ox/core/onboarding
+msgid "Configure now"
+msgstr "Configure now"
+
+#: apps/io.ox/onboarding/clients/extensions.js module:io.ox/core/onboarding
+msgid "Installation"
+msgstr "Installation"
+
+#. button: hide collapsable content
+#: apps/io.ox/onboarding/clients/view-mobile.js module:io.ox/core/onboarding
+#: apps/io.ox/tasks/edit/view-template.js module:io.ox/tasks/edit
+msgid "Show details"
+msgstr "Show details"
+
+#: apps/io.ox/onboarding/clients/view-mobile.js module:io.ox/core/onboarding
+msgid "Install"
+msgstr "Install"
+
+#: apps/io.ox/onboarding/clients/view-mobile.js module:io.ox/core/onboarding
+msgid "Connect your device"
+msgstr "Connect your device"
+
+#. title for 1st and snd step of the client onboarding wizard
+#. users can configure their devices to access/sync appsuites data (f.e. install ox mail app)
+#. %1$s the product name
+#: apps/io.ox/onboarding/clients/wizard.js module:io.ox/core/onboarding
+#: apps/plugins/portal/client-onboarding/register.js module:plugins/portal
+#, c-format
+msgid "Take %1$s with you! Stay up-to-date on your favorite devices."
+msgstr "Take %1$s with you! Stay up-to-date on your favorite devices."
+
+#: apps/io.ox/onboarding/clients/wizard.js module:io.ox/core/onboarding
+msgid "back"
+msgstr "back"
+
+#: apps/io.ox/onboarding/clients/wizard.js module:io.ox/core/onboarding
+msgid "Premium"
+msgstr "Premium"
+
+#. user can choose between windows, android, apple (usually)
+#: apps/io.ox/onboarding/clients/wizard.js module:io.ox/core/onboarding
+msgid "Please select the platform of your device."
+msgstr "Please select the platform of your device."
+
+#: apps/io.ox/onboarding/clients/wizard.js module:io.ox/core/onboarding
+msgid "list of available platforms"
+msgstr "list of available platforms"
+
+#. user can choose between smartphone, tablet and laptop/desktop (usually)
+#: apps/io.ox/onboarding/clients/wizard.js module:io.ox/core/onboarding
+msgid "What type of device do you want to configure?"
+msgstr "What type of device do you want to configure?"
+
+#: apps/io.ox/onboarding/clients/wizard.js module:io.ox/core/onboarding
+msgid "list of available devices"
+msgstr "list of available devices"
+
+#: apps/io.ox/onboarding/clients/wizard.js module:io.ox/core/onboarding
+msgid "choose a different platform"
+msgstr "choose a different platform"
+
+#. title for 3rd step of the client onboarding wizard
+#. user can choose between different scenarios (usually identical with our apps)
+#: apps/io.ox/onboarding/clients/wizard.js module:io.ox/core/onboarding
+msgid "What do you want to use?"
+msgstr "What do you want to use?"
+
+#: apps/io.ox/onboarding/clients/wizard.js module:io.ox/core/onboarding
+msgid "list of available actions"
+msgstr "list of available actions"
+
+#: apps/io.ox/onboarding/clients/wizard.js module:io.ox/core/onboarding
+msgid "choose a different scenario"
+msgstr "choose a different scenario"
+
+#: apps/io.ox/onboarding/clients/wizard.js module:io.ox/core/onboarding
+msgid "Client onboarding"
+msgstr "Client onboarding"
+
+#. error message when server returns incomplete
+#. configuration for client onboarding
+#: apps/io.ox/onboarding/clients/wizard.js module:io.ox/core/onboarding
+msgid "Incomplete configuration."
+msgstr "Incomplete configuration."
+
+#. %1$d a list of email addresses
+#: apps/io.ox/participants/add.js module:io.ox/core
+#, c-format
+msgid "This email address cannot be used"
+msgid_plural "The following email addresses cannot be used: %1$d"
+msgstr[0] "This e-mail address cannot be used"
+msgstr[1] "The following e-mail addresses cannot be used: %1$d"
+
+#: apps/io.ox/participants/add.js module:io.ox/core
+msgid "Add contact/resource"
+msgstr "Add contact/resource"
+
+#. %1$s is an email address
+#: apps/io.ox/participants/add.js module:io.ox/core
+msgid "Cannot add contact with an invalid mail address: %1$s"
+msgstr "Cannot add contact with an invalid e-mail address: %1$s"
+
+#: apps/io.ox/participants/detail.js module:io.ox/core
+msgid "External participants"
+msgstr "External participants"
+
+#: apps/io.ox/participants/detail.js module:io.ox/core
+#: apps/plugins/administration/resources/register.js
+#: apps/plugins/administration/resources/settings/pane.js
+msgid "Resources"
+msgstr "Resources"
+
+#: apps/io.ox/participants/detail.js module:io.ox/core
+msgid "Summary"
+msgstr "Summary"
+
+#: apps/io.ox/participants/views.js module:io.ox/core
+msgid "Unknown"
+msgstr "Unknown"
+
+#: apps/io.ox/participants/views.js module:io.ox/core
+msgid "Resource group"
+msgstr "Resource group"
+
+#: apps/io.ox/participants/views.js module:io.ox/core
+msgid "External contact"
+msgstr "External contact"
+
+#: apps/io.ox/participants/views.js module:io.ox/core
+msgid "Remove contact"
+msgstr "Remove contact"
+
+#: apps/io.ox/participants/views.js module:io.ox/core
+msgid "This list has no participants yet"
+msgstr "This list has no participants yet"
+
+#: apps/io.ox/participants/views.js module:io.ox/core
+msgid "Members (%1$d)"
+msgstr "Members (%1$d)"
+
+#: apps/io.ox/participants/views.js module:io.ox/core
+msgid "Participants (%1$d)"
+msgstr "Participants (%1$d)"
+
+#. Default greeting for portal widget
+#: apps/io.ox/portal/main.js module:io.ox/portal
+msgid "Welcome to your inbox"
+msgstr "Welcome to your inbox"
+
+#. Default greeting for portal widget
+#: apps/io.ox/portal/main.js module:io.ox/portal
+msgid "Welcome to your calendar"
+msgstr "Welcome to your calendar"
+
+#. Default greeting for portal widget
+#: apps/io.ox/portal/main.js module:io.ox/portal
+msgid "Welcome to your tasks"
+msgstr "Welcome to your tasks"
+
+#. Default greeting for portal widget
+#: apps/io.ox/portal/main.js module:io.ox/portal
+msgid "Welcome to your files"
+msgstr "Welcome to your files"
+
+#: apps/io.ox/portal/main.js module:io.ox/portal
+msgid "Good morning, %s"
+msgstr "Good morning, %s"
+
+#: apps/io.ox/portal/main.js module:io.ox/portal
+msgid "Good evening, %s"
+msgstr "Good evening, %s"
+
+#: apps/io.ox/portal/main.js module:io.ox/portal
+msgid "Hello %s"
+msgstr "Hello %s"
+
+#. Portal. Logged in as user
+#: apps/io.ox/portal/main.js module:io.ox/portal
+msgid "Signed in as %1$s"
+msgstr "Signed in as %1$s"
+
+#: apps/io.ox/portal/main.js module:io.ox/portal
+msgid "Customize this page"
+msgstr "Customise this page"
+
+#: apps/io.ox/portal/main.js module:io.ox/portal
+msgid "Disable widget"
+msgstr "Disable widget"
+
+#: apps/io.ox/portal/main.js module:io.ox/portal
+msgid "Get started here"
+msgstr "Get started here"
+
+#. %1$s is social media name, e.g. Facebook
+#: apps/io.ox/portal/main.js module:io.ox/portal
+msgid "Welcome to %1$s"
+msgstr "Welcome to %1$s"
+
+#. %1$s is social media name, e.g. Facebook
+#: apps/io.ox/portal/main.js module:io.ox/portal
+msgid "Add your %1$s account"
+msgstr "Add your %1$s account"
+
+#: apps/io.ox/portal/main.js module:io.ox/portal
+msgid "An error occurred."
+msgstr "An error occurred."
+
+#: apps/io.ox/portal/main.js module:io.ox/portal
+msgid "Try again."
+msgstr "Try again."
+
+#: apps/io.ox/portal/main.js module:io.ox/portal
+msgid "Portal widgets"
+msgstr "Portal widgets"
+
+#: apps/io.ox/portal/main.js module:io.ox/portal
+msgid "Portal"
+msgstr "Portal"
+
+#: apps/io.ox/portal/main.js module:io.ox/portal
+#: apps/io.ox/portal/settings/widgetview.js
+msgid "Delete widget"
+msgstr "Delete widget"
+
+#: apps/io.ox/portal/main.js module:io.ox/portal
+#: apps/io.ox/portal/settings/widgetview.js
+msgid "Do you really want to delete this widget?"
+msgstr "Do you really want to delete this widget?"
+
+#. Just disable portal widget - in contrast to delete
+#: apps/io.ox/portal/main.js module:io.ox/portal
+#: apps/io.ox/portal/settings/widgetview.js
+msgid "Just disable widget"
+msgstr "Disable widget"
+
+#: apps/io.ox/portal/settings/pane.js module:io.ox/portal
+msgid "Portal settings"
+msgstr "Portal settings"
+
+#: apps/io.ox/portal/settings/pane.js module:io.ox/portal
+msgid "Add widget"
+msgstr "Add widget"
+
+#. %1$s is the title of the item, which should be colored
+#: apps/io.ox/portal/settings/pane.js module:io.ox/portal
+msgid "Color %1$s"
+msgstr "Colour %1$s"
+
+#: apps/io.ox/portal/settings/pane.js module:io.ox/portal
+msgid "Drag to reorder widget"
+msgstr "Drag to reorder widget"
+
+#: apps/io.ox/portal/settings/pane.js module:io.ox/portal
+msgid "Disable %1$s"
+msgstr "Disable %1$s"
+
+#: apps/io.ox/portal/settings/pane.js module:io.ox/portal
+msgid "Enable %1$s"
+msgstr "Enable %1$s"
+
+#: apps/io.ox/portal/settings/pane.js module:io.ox/portal
+msgid "Smartphone settings:"
+msgstr "Smartphone settings:"
+
+#: apps/io.ox/portal/settings/pane.js module:io.ox/portal
+msgid "Reduce to widget summary"
+msgstr "Reduce to widget summary"
+
+#: apps/io.ox/portal/widgets.js module:io.ox/portal
+msgid "Could not save settings."
+msgstr "Could not save settings."
+
+#: apps/io.ox/preview/main.js module:io.ox/core
+msgid "Open file. Drag to your desktop to download."
+msgstr "Open file. Drag to your desktop to download."
+
+#: apps/io.ox/preview/main.js module:io.ox/core
+msgid "Open file"
+msgstr "Open file"
+
+#: apps/io.ox/search/items/view-template.js module:io.ox/core
+msgid "No items found"
+msgstr "No items found"
+
+#: apps/io.ox/search/model.js module:io.ox/search
+msgid ""
+"The selected folder is virtual and can not be searched. Please select "
+"another folder."
+msgstr ""
+"The selected folder is virtual and can not be searched. Please select "
+"another folder."
+
+#: apps/io.ox/search/view-template.js module:io.ox/core
+msgctxt "app"
+msgid "Settings"
+msgstr "Settings"
+
+#: apps/io.ox/search/view-template.js module:io.ox/core
+msgctxt "app"
+msgid "Documents"
+msgstr "Documents"
+
+#: apps/io.ox/search/view-template.js module:io.ox/core
+msgid "Clear field"
+msgstr "Clear field"
+
+#: apps/io.ox/search/view-template.js module:io.ox/core
+msgid "in"
+msgstr "in"
+
+#: apps/io.ox/search/view-template.js module:io.ox/core
+msgid "More than the currently displayed %1$s items were found"
+msgstr "More than the currently displayed %1$s items were found"
+
+#: apps/io.ox/settings/accounts/settings/pane.js module:io.ox/settings/accounts
+msgid "Allow connections with untrusted certificates"
+msgstr "Allow connections with untrusted certificates"
+
+#: apps/io.ox/settings/accounts/settings/pane.js module:io.ox/settings/accounts
+msgid "Password recovery"
+msgstr "Password recovery"
+
+#. Shown in settings page for accounts. Should use the indefinite form, it's a general information
+#. about account recovery, where account can be plural. In German "Informationen zur Accounwiederherstellung"
+#: apps/io.ox/settings/accounts/settings/pane.js module:io.ox/settings/accounts
+msgid "Show information about account recovery"
+msgstr "Show information about account recovery"
+
+#: apps/io.ox/settings/accounts/settings/pane.js module:io.ox/settings/accounts
+msgid ""
+"For security reasons, all credentials are encrypted with your primary "
+"account password. If you change your primary password, your external "
+"accounts might stop working. In this case, you can use your old password to "
+"recover all account passwords."
+msgstr ""
+"For security reasons, all credentials are encrypted with your primary "
+"account password. If you change your primary password, your external "
+"accounts might stop working. In this case, you can use your old password to "
+"recover all account passwords."
+
+#: apps/io.ox/settings/accounts/views.js module:io.ox/settings/accounts
+msgid "Delete %1$s"
+msgstr "Delete %1$s"
+
+#: apps/io.ox/settings/accounts/views.js module:io.ox/settings/accounts
+msgid "Delete account"
+msgstr "Delete account"
+
+#: apps/io.ox/settings/accounts/views.js module:io.ox/settings/accounts
+msgid "Do you really want to delete this account?"
+msgstr "Do you really want to delete this account?"
+
+#: apps/io.ox/settings/apps/settings/pane.js module:io.ox/core
+msgid "External Apps"
+msgstr "External Apps"
+
+#: apps/io.ox/settings/apps/settings/pane.js module:io.ox/core
+msgid "Do you want to revoke the access of this application?"
+msgstr "Do you want to revoke the access of this application?"
+
+#: apps/io.ox/settings/apps/settings/pane.js module:io.ox/core
+msgid "Revoke"
+msgstr "Revoke"
+
+#: apps/io.ox/settings/apps/settings/pane.js module:io.ox/core
+msgid "Permissions:"
+msgstr "Permissions:"
+
+#: apps/io.ox/settings/apps/settings/pane.js module:io.ox/core
+msgid "Approved:"
+msgstr "Approved:"
+
+#: apps/io.ox/settings/apps/settings/pane.js module:io.ox/core
+msgid "The following external applications/services can access your data:"
+msgstr "The following external applications/services can access your data:"
+
+#: apps/io.ox/settings/apps/settings/pane.js module:io.ox/core
+msgid ""
+"There are no external applications/services which can access your account."
+msgstr ""
+"There are no external applications/services which can access your account."
+
+#: apps/io.ox/settings/main.js module:io.ox/core
+msgid "%1$s %2$s"
+msgstr "%1$s %2$s"
+
+#: apps/io.ox/tasks/actions.js module:io.ox/tasks apps/io.ox/tasks/toolbar.js
+#: module:io.ox/mail
+msgid "Change due date"
+msgstr "Change due date"
+
+#: apps/io.ox/tasks/actions.js module:io.ox/tasks
+#: apps/io.ox/tasks/mobile-toolbar-actions.js apps/io.ox/tasks/toolbar.js
+#: module:io.ox/mail apps/plugins/notifications/tasks/register.js
 #: module:plugins/notifications
+msgid "Mark as done"
+msgstr "Mark as done"
+
+#: apps/io.ox/tasks/actions.js module:io.ox/tasks
+#: apps/io.ox/tasks/mobile-toolbar-actions.js apps/io.ox/tasks/toolbar.js
+#: module:io.ox/mail
+msgid "Mark as undone"
+msgstr "Mark as undone"
+
+#: apps/io.ox/tasks/actions/delete.js module:io.ox/tasks
+msgid "Do you really want to delete this task?"
+msgid_plural "Do you really want to delete these tasks?"
+msgstr[0] "Do you really want to delete this task?"
+msgstr[1] "Do you really want to delete these tasks?"
+
+#: apps/io.ox/tasks/actions/delete.js module:io.ox/tasks
+msgid "Task has been deleted!"
+msgid_plural "Tasks have been deleted!"
+msgstr[0] "Task has been deleted."
+msgstr[1] "Tasks have been deleted."
+
+#: apps/io.ox/tasks/actions/delete.js module:io.ox/tasks
+msgid "Task was already deleted!"
+msgstr "Task was already deleted."
+
+#: apps/io.ox/tasks/actions/delete.js module:io.ox/tasks
+msgid "The task could not be deleted."
+msgid_plural "The tasks could not be deleted."
+msgstr[0] "The task could not be deleted."
+msgstr[1] "The tasks could not be deleted."
+
+#: apps/io.ox/tasks/actions/doneUndone.js module:io.ox/tasks
+msgid "Task marked as undone"
+msgid_plural "Tasks marked as undone"
+msgstr[0] "Task marked as undone"
+msgstr[1] "Tasks marked as undone"
+
+#: apps/io.ox/tasks/actions/doneUndone.js module:io.ox/tasks
+msgid "Task marked as done"
+msgid_plural "Tasks marked as done"
+msgstr[0] "Task marked as done"
+msgstr[1] "Tasks marked as done"
+
+#: apps/io.ox/tasks/actions/doneUndone.js module:io.ox/tasks
+msgid "A severe error occurred!"
+msgstr "A severe error occurred!"
+
+#: apps/io.ox/tasks/actions/doneUndone.js module:io.ox/tasks
+msgid "Task was modified before, please reload"
+msgstr "Task was modified before, please reload"
+
+#: apps/io.ox/tasks/actions/move.js module:io.ox/tasks
+msgid "Tasks can not be moved to or out of shared folders"
+msgstr "Tasks cannot be moved to or out of shared folders"
+
+#: apps/io.ox/tasks/actions/printDisabled.js module:io.ox/tasks
+msgid "Print tasks"
+msgstr "Print tasks"
+
+#: apps/io.ox/tasks/common-extensions.js module:io.ox/tasks
+#: apps/io.ox/tasks/print.js
+msgid "Progress"
+msgstr "Progress"
+
+#: apps/io.ox/tasks/common-extensions.js module:io.ox/tasks
+msgid "Adjust start date"
+msgstr "Adjust start date"
+
+#: apps/io.ox/tasks/common-extensions.js module:io.ox/tasks
+msgid "Inconsistent dates"
+msgstr "Inconsistent dates"
+
+#. If the user changes the duedate of a task, it may be before the start date, which is not allowed
+#. If this happens the user gets the option to change the start date so it matches the due date
+#: apps/io.ox/tasks/common-extensions.js module:io.ox/tasks
+msgid "The due date cannot be before start date. Adjust start date?"
+msgstr "The due date cannot be before the start date. Adjust the start date?"
+
+#: apps/io.ox/tasks/common-extensions.js module:io.ox/tasks
+msgid "Changed due date"
+msgstr "Changed due date"
+
+#: apps/io.ox/tasks/detail/main.js module:io.ox/tasks apps/io.ox/tasks/main.js
+msgid "Task Details"
+msgstr "Task Details"
+
+#: apps/io.ox/tasks/edit/main.js module:io.ox/tasks
+#: apps/io.ox/tasks/edit/view-template.js module:io.ox/tasks/edit
+#: apps/io.ox/tasks/edit/view.js apps/io.ox/tasks/toolbar.js module:io.ox/mail
+msgid "Edit task"
+msgstr "Edit task"
+
+#: apps/io.ox/tasks/edit/main.js module:io.ox/tasks
+#: apps/io.ox/tasks/edit/view-template.js module:io.ox/tasks/edit
+#: apps/io.ox/tasks/edit/view.js
+msgid "Create task"
+msgstr "Create task"
+
+#: apps/io.ox/tasks/edit/util.js module:io.ox/tasks
+msgid "Minus"
+msgstr "Minus"
+
+#: apps/io.ox/tasks/edit/util.js module:io.ox/tasks
+msgid "Plus"
+msgstr "Plus"
+
+#: apps/io.ox/tasks/edit/view-template.js module:io.ox/tasks/edit
+#: apps/io.ox/tasks/view-detail.js module:io.ox/tasks
+msgid "Start date"
+msgstr "Start date"
+
+#: apps/io.ox/tasks/edit/view-template.js module:io.ox/tasks/edit
+#: apps/io.ox/tasks/main.js module:io.ox/tasks
+msgid "Due date"
+msgstr "Due date"
+
+#. Text that is displayed in a select box for task reminders, when the user does not use a predefined time, like in 15minutes
+#: apps/io.ox/tasks/edit/view-template.js module:io.ox/tasks/edit
+msgid "Manual input"
+msgstr "Manual input"
+
+#: apps/io.ox/tasks/edit/view-template.js module:io.ox/tasks/edit
+#: apps/io.ox/tasks/print.js module:io.ox/tasks
+msgid "Reminder date"
+msgstr "Reminder date"
+
+#: apps/io.ox/tasks/edit/view-template.js module:io.ox/tasks/edit
+#: apps/io.ox/tasks/print.js module:io.ox/tasks apps/io.ox/tasks/util.js
+msgid "Not started"
+msgstr "Not started"
+
+#: apps/io.ox/tasks/edit/view-template.js module:io.ox/tasks/edit
+#: apps/io.ox/tasks/print.js module:io.ox/tasks apps/io.ox/tasks/util.js
+msgid "In progress"
+msgstr "In progress"
+
+#: apps/io.ox/tasks/edit/view-template.js module:io.ox/tasks/edit
+#: apps/io.ox/tasks/print.js module:io.ox/tasks apps/io.ox/tasks/util.js
+msgid "Waiting"
+msgstr "Waiting"
+
+#: apps/io.ox/tasks/edit/view-template.js module:io.ox/tasks/edit
+#: apps/io.ox/tasks/print.js module:io.ox/tasks apps/io.ox/tasks/util.js
+msgid "Deferred"
+msgstr "Deferred"
+
+#: apps/io.ox/tasks/edit/view-template.js module:io.ox/tasks/edit
+msgid "Progress in %"
+msgstr "Progress in %"
+
+#: apps/io.ox/tasks/edit/view-template.js module:io.ox/tasks/edit
+msgid "Please enter value between 0 and 100."
+msgstr "Please enter value between 0 and 100."
+
+#: apps/io.ox/tasks/edit/view-template.js module:io.ox/tasks/edit
+msgctxt "Tasks priority"
+msgid "None"
+msgstr "None"
+
+#: apps/io.ox/tasks/edit/view-template.js module:io.ox/tasks/edit
+msgctxt "Tasks priority"
+msgid "Low"
+msgstr "Low"
+
+#: apps/io.ox/tasks/edit/view-template.js module:io.ox/tasks/edit
+msgctxt "Tasks priority"
+msgid "Medium"
+msgstr "Medium"
+
+#: apps/io.ox/tasks/edit/view-template.js module:io.ox/tasks/edit
+msgctxt "Tasks priority"
+msgid "High"
+msgstr "High"
+
+#: apps/io.ox/tasks/edit/view-template.js module:io.ox/tasks/edit
+msgctxt "Tasks"
+msgid "Priority"
+msgstr "Priority"
+
+#: apps/io.ox/tasks/edit/view-template.js module:io.ox/tasks/edit
+msgid "This task has no participants yet"
+msgstr "This task has no participants yet"
+
+#: apps/io.ox/tasks/edit/view-template.js module:io.ox/tasks/edit
+#: apps/io.ox/tasks/print.js module:io.ox/tasks apps/io.ox/tasks/view-detail.js
+msgid "Estimated duration in minutes"
+msgstr "Estimated duration in minutes"
+
+#: apps/io.ox/tasks/edit/view-template.js module:io.ox/tasks/edit
+#: apps/io.ox/tasks/print.js module:io.ox/tasks apps/io.ox/tasks/view-detail.js
+msgid "Actual duration in minutes"
+msgstr "Actual duration in minutes"
+
+#: apps/io.ox/tasks/edit/view-template.js module:io.ox/tasks/edit
+#: apps/io.ox/tasks/print.js module:io.ox/tasks apps/io.ox/tasks/view-detail.js
+msgid "Estimated costs"
+msgstr "Estimated costs"
+
+#: apps/io.ox/tasks/edit/view-template.js module:io.ox/tasks/edit
+#: apps/io.ox/tasks/print.js module:io.ox/tasks apps/io.ox/tasks/view-detail.js
+msgid "Actual costs"
+msgstr "Actual costs"
+
+#: apps/io.ox/tasks/edit/view-template.js module:io.ox/tasks/edit
+msgid "Currency"
+msgstr "Currency"
+
+#: apps/io.ox/tasks/edit/view-template.js module:io.ox/tasks/edit
+#: apps/io.ox/tasks/print.js module:io.ox/tasks apps/io.ox/tasks/view-detail.js
+msgid "Distance"
+msgstr "Distance"
+
+#: apps/io.ox/tasks/edit/view-template.js module:io.ox/tasks/edit
+#: apps/io.ox/tasks/print.js module:io.ox/tasks apps/io.ox/tasks/view-detail.js
+msgid "Billing information"
+msgstr "Billing information"
+
+#: apps/io.ox/tasks/edit/view-template.js module:io.ox/tasks/edit
+#: apps/io.ox/tasks/print.js module:io.ox/tasks apps/io.ox/tasks/view-detail.js
+msgid "Companies"
+msgstr "Companies"
+
+#: apps/io.ox/tasks/main.js module:io.ox/tasks
+msgid "Couldn't load that task."
+msgstr "Could not load that task."
+
+#: apps/io.ox/tasks/main.js module:io.ox/tasks
+msgid "Tasks toolbar"
+msgstr "Tasks tool bar"
+
+#: apps/io.ox/tasks/main.js module:io.ox/tasks
+msgid "Sort options"
+msgstr "Sort options"
+
+#: apps/io.ox/tasks/main.js module:io.ox/tasks
+msgid "Urgency"
+msgstr "Urgency"
+
+#: apps/io.ox/tasks/main.js module:io.ox/tasks apps/io.ox/tasks/print.js
+msgid "Priority"
+msgstr "Priority"
+
+#: apps/io.ox/tasks/main.js module:io.ox/tasks
+msgid "Order"
+msgstr "Order"
+
+#: apps/io.ox/tasks/main.js module:io.ox/tasks
+msgid "Show done tasks"
+msgstr "Show completed tasks"
+
+#: apps/io.ox/tasks/model.js module:io.ox/tasks
+msgid "The start date must be before the due date."
+msgstr "The start date must be before the due date."
+
+#: apps/io.ox/tasks/model.js module:io.ox/tasks
+msgid "The due date must not be before the start date."
+msgstr "The due date must not be before the start date."
+
+#: apps/io.ox/tasks/model.js module:io.ox/tasks
+msgid "Costs must be between -%1$d and %1$d."
+msgstr "Costs must be between -%1$d and %1$d."
+
+#: apps/io.ox/tasks/model.js module:io.ox/tasks
+msgid "Costs must only have two decimal places."
+msgstr "Costs must only have two decimal places."
+
+#: apps/io.ox/tasks/model.js module:io.ox/tasks
+msgid "Progress must be a valid number between 0 and 100"
+msgstr "Progress must be a valid number between 0 and 100"
+
+#: apps/io.ox/tasks/model.js module:io.ox/tasks
+msgid "Recurring tasks need a valid start date."
+msgstr "Recurring tasks need a valid start date."
+
+#: apps/io.ox/tasks/model.js module:io.ox/tasks
+msgid "Recurring tasks need a valid due date."
+msgstr "Recurring tasks need a valid due date."
+
+#: apps/io.ox/tasks/print.js module:io.ox/tasks
+msgid "Low"
+msgstr "Low"
+
+#: apps/io.ox/tasks/print.js module:io.ox/tasks
+msgid "Medium"
+msgstr "Medium"
+
+#: apps/io.ox/tasks/print.js module:io.ox/tasks
+msgid "High"
+msgstr "High"
+
+#. Task: "Due" like in "Change due date"
+#: apps/io.ox/tasks/print.js module:io.ox/tasks apps/io.ox/tasks/toolbar.js
+#: module:io.ox/mail
+msgid "Due"
+msgstr "Due"
+
+#: apps/io.ox/tasks/print.js module:io.ox/tasks apps/io.ox/tasks/view-detail.js
+msgid "Date completed"
+msgstr "Date completed"
+
+#: apps/io.ox/tasks/print.js module:io.ox/tasks apps/io.ox/tasks/view-detail.js
+msgid "This task recurs"
+msgstr "This task recurs"
+
+#: apps/io.ox/tasks/settings/pane.js module:io.ox/tasks
+msgid ""
+"Receive notifications when a task in which you participate is created, "
+"modified or deleted"
+msgstr ""
+"Receive notifications when a task in which you participate is created, "
+"modified or deleted"
+
+#: apps/io.ox/tasks/settings/pane.js module:io.ox/tasks
+msgid ""
+"Receive notifications when a participant accepted or declined a task created "
+"by you"
+msgstr ""
+"Receive notifications when a participant accepted or declined a task created "
+"by you"
+
+#: apps/io.ox/tasks/settings/pane.js module:io.ox/tasks
+msgid ""
+"Receive notifications when a participant accepted or declined a task in "
+"which you participate"
+msgstr ""
+"Receive notifications when a participant accepted or declined a task in "
+"which you participate"
+
+#: apps/io.ox/tasks/toolbar.js module:io.ox/mail
+msgid "New task"
+msgstr "New task"
+
+#. Task: Undone like in "Mark as undone"
+#: apps/io.ox/tasks/toolbar.js module:io.ox/mail
+msgid "Undone"
+msgstr "Undone"
+
+#: apps/io.ox/tasks/toolbar.js module:io.ox/mail
+msgid "Delete task"
+msgstr "Delete task"
+
+#: apps/io.ox/tasks/util.js module:io.ox/tasks
+msgid "this morning"
+msgstr "this morning"
+
+#: apps/io.ox/tasks/util.js module:io.ox/tasks
+msgid "by noon"
+msgstr "by noon"
+
+#: apps/io.ox/tasks/util.js module:io.ox/tasks
+msgid "this afternoon"
+msgstr "this afternoon"
+
+#: apps/io.ox/tasks/util.js module:io.ox/tasks
+msgid "tonight"
+msgstr "tonight"
+
+#: apps/io.ox/tasks/util.js module:io.ox/tasks
+msgid "late in the evening"
+msgstr "late in the evening"
+
+#: apps/io.ox/tasks/util.js module:io.ox/tasks
+msgid "in 5 minutes"
+msgstr "in 5 minutes"
+
+#: apps/io.ox/tasks/util.js module:io.ox/tasks
+msgid "in 15 minutes"
+msgstr "in 15 minutes"
+
+#: apps/io.ox/tasks/util.js module:io.ox/tasks
+msgid "in 30 minutes"
+msgstr "in 30 minutes"
+
+#: apps/io.ox/tasks/util.js module:io.ox/tasks
+msgid "in one hour"
+msgstr "in one hour"
+
+#: apps/io.ox/tasks/util.js module:io.ox/tasks
+msgid "tomorrow"
+msgstr "tomorrow"
+
+#: apps/io.ox/tasks/util.js module:io.ox/tasks
+msgid "in one week"
+msgstr "in one week"
+
+#: apps/io.ox/tasks/util.js module:io.ox/tasks
+msgid "Original mail"
+msgstr "Original e-mail"
+
+#: apps/io.ox/tasks/util.js module:io.ox/tasks
+msgid "Overdue"
+msgstr "Overdue"
+
+#: apps/io.ox/tasks/util.js module:io.ox/tasks
+msgid "No priority"
+msgstr "No priority"
+
+#: apps/io.ox/tasks/util.js module:io.ox/tasks
+msgid "Low priority"
+msgstr "Low priority"
+
+#: apps/io.ox/tasks/util.js module:io.ox/tasks
+msgid "Medium priority"
+msgstr "Medium priority"
+
+#: apps/io.ox/tasks/util.js module:io.ox/tasks
+msgid "High priority"
+msgstr "High priority"
+
+#. %1$s due date of a task
+#: apps/io.ox/tasks/view-detail.js module:io.ox/tasks
+#, c-format
+msgid "Due %1$s"
+msgstr "Due %1$s"
+
+#. %1$s reminder date of a task
+#: apps/io.ox/tasks/view-detail.js module:io.ox/tasks
+#, c-format
+msgid "Reminder date %1$s"
+msgstr "Reminder date %1$s"
+
+#. %1$s how much of a task is completed in percent, values from 0-100
+#: apps/io.ox/tasks/view-detail.js module:io.ox/tasks
+#: apps/io.ox/tasks/view-grid-template.js
+#, c-format
+msgid "Progress %1$s %"
+msgstr "Progress %1$s %"
+
+#: apps/io.ox/tasks/view-detail.js module:io.ox/tasks
+msgid "Could not load attachments for this task."
+msgstr "Could not load attachments for this task."
+
+#. followed by date or time to mark the enddate of a task
+#: apps/io.ox/tasks/view-grid-template.js module:io.ox/tasks
+msgid "ends:"
+msgstr "ends:"
+
+#. message for screenreaders in case selected task has participants
+#: apps/io.ox/tasks/view-grid-template.js module:io.ox/tasks
+msgid "has participants"
+msgstr "has participants"
+
+#: apps/io.ox/tasks/view-grid-template.js module:io.ox/tasks
+msgid "private"
+msgstr "private"
+
+#: apps/io.ox/tours/get-started.js module:io.ox/core
+msgid "Guided tour for this app"
+msgstr "Guided tour for this app"
+
+#: apps/io.ox/wizards/upsell.js module:io.ox/wizards
+msgid "Upgrade to premium edition"
+msgstr "Upgrade to premium edition"
+
+#: apps/io.ox/wizards/upsell.js module:io.ox/wizards
+msgid "Shopping cart"
+msgstr "Shopping cart"
+
+#: apps/io.ox/wizards/upsell.js module:io.ox/wizards
+msgid "Cart is empty."
+msgstr "Cart is empty."
+
+#: apps/io.ox/wizards/upsell.js module:io.ox/wizards
+msgid "Review your purchases"
+msgstr "Review your purchases"
+
+#: apps/io.ox/wizards/upsell.js module:io.ox/wizards
+msgid "Total cost"
+msgstr "Total cost"
+
+#: apps/io.ox/wizards/upsell.js module:io.ox/wizards
+msgid "Buy now!"
+msgstr "Buy now!"
+
+#: apps/io.ox/wizards/upsell.js module:io.ox/wizards
+msgid "Purchase confirmation"
+msgstr "Purchase confirmation"
+
+#: apps/io.ox/wizards/upsell.js module:io.ox/wizards
+msgid "The following products will be activated now:"
+msgstr "The following products will be activated now:"
+
+#. Placeholder in furigana field
+#: apps/l10n/ja_JP/io.ox/register.js module:l10n/ja_JP
+msgid "Furigana for last name"
+msgstr "Furigana for last name"
+
+#. Placeholder in furigana field
+#: apps/l10n/ja_JP/io.ox/register.js module:l10n/ja_JP
+msgid "Furigana for first name"
+msgstr "Furigana for first name"
+
+#. Placeholder in furigana field
+#: apps/l10n/ja_JP/io.ox/register.js module:l10n/ja_JP
+msgid "Furigana for company"
+msgstr "Furigana for company"
+
+#: apps/plugins/administration/groups/register.js module:io.ox/core
+#: apps/plugins/administration/groups/settings/pane.js
+msgid "Groups"
+msgstr "Groups"
+
+#: apps/plugins/administration/groups/settings/edit.js module:io.ox/core
+msgid "Group name"
+msgstr "Group name"
+
+#: apps/plugins/administration/groups/settings/edit.js module:io.ox/core
+msgid "Members"
+msgstr "Members"
+
+#: apps/plugins/administration/groups/settings/edit.js module:io.ox/core
+msgid "Edit group"
+msgstr "Edit group"
+
+#: apps/plugins/administration/groups/settings/edit.js module:io.ox/core
+#: apps/plugins/administration/groups/settings/toolbar.js
+msgid "Create new group"
+msgstr "Create new group"
+
+#: apps/plugins/administration/groups/settings/members.js module:io.ox/core
+msgid "Remove member"
+msgstr "Remove member"
+
+#. %1$d is the number of members
+#: apps/plugins/administration/groups/settings/pane.js module:io.ox/core
+msgid "%1$d member"
+msgid_plural "%1$d members"
+msgstr[0] "%1$d member"
+msgstr[1] "%1$d members"
+
+#. %1$s is the group name
+#: apps/plugins/administration/groups/settings/toolbar.js module:io.ox/core
+msgid ""
+"Do you really want to delete the group \"%1$s\"? This action cannot be "
+"undone!"
+msgstr ""
+"Do you really want to delete the group \"%1$s\"? This action cannot be "
+"undone!"
+
+#: apps/plugins/administration/groups/settings/toolbar.js module:io.ox/core
+msgid "Delete group"
+msgstr "Delete group"
+
+#: apps/plugins/administration/resources/settings/edit.js module:io.ox/core
+msgid "Resource name (mandatory)"
+msgstr "Resource name (mandatory)"
+
+#: apps/plugins/administration/resources/settings/edit.js module:io.ox/core
+msgid "Mail address (mandatory)"
+msgstr "E-mail address (mandatory)"
+
+#: apps/plugins/administration/resources/settings/edit.js module:io.ox/core
+msgid "Edit resource"
+msgstr "Edit resource"
+
+#: apps/plugins/administration/resources/settings/edit.js module:io.ox/core
+#: apps/plugins/administration/resources/settings/toolbar.js
+msgid "Create new resource"
+msgstr "Create new resource"
+
+#. %1$s is the resource name
+#: apps/plugins/administration/resources/settings/toolbar.js module:io.ox/core
+msgid ""
+"Do you really want to delete the resource \"%1$s\"? This action cannot be "
+"undone!"
+msgstr ""
+"Do you really want to delete the resource \"%1$s\"? This action cannot be "
+"undone!"
+
+#: apps/plugins/administration/resources/settings/toolbar.js module:io.ox/core
+msgid "Delete resource"
+msgstr "Delete resource"
+
+#. 1 of 5 star rating
+#: apps/plugins/core/feedback/register.js module:io.ox/core
+msgctxt "rating"
+msgid "It's really bad"
+msgstr "It's really bad"
+
+#. 2 of 5 star rating
+#: apps/plugins/core/feedback/register.js module:io.ox/core
+msgctxt "rating"
+msgid "I don't like it"
+msgstr "I don't like it"
+
+#. 3 of 5 star rating
+#: apps/plugins/core/feedback/register.js module:io.ox/core
+msgctxt "rating"
+msgid "It's ok"
+msgstr "It's ok"
+
+#. 4 of 5 star rating
+#: apps/plugins/core/feedback/register.js module:io.ox/core
+msgctxt "rating"
+msgid "I like it"
+msgstr "I like it"
+
+#. 5 of 5 star rating
+#: apps/plugins/core/feedback/register.js module:io.ox/core
+msgctxt "rating"
+msgid "It's awesome"
+msgstr "It's awesome"
+
+#: apps/plugins/core/feedback/register.js module:io.ox/core
+msgid "%1$d of 5 stars"
+msgstr "%1$d of 5 stars"
+
+#. used in feedback dialog for general feedback. Would be "Allgemein" in German for example
+#: apps/plugins/core/feedback/register.js module:io.ox/core
+msgid "General"
+msgstr "General"
+
+#: apps/plugins/core/feedback/register.js module:io.ox/core
+msgid "Not likely at all"
+msgstr "Not likely at all"
+
+#: apps/plugins/core/feedback/register.js module:io.ox/core
+msgid "%1$d of 10 points."
+msgstr "%1$d of 10 points."
+
+#: apps/plugins/core/feedback/register.js module:io.ox/core
+msgid "Extremely likely"
+msgstr "Extremely likely"
+
+#. %1$s is the product name, for example 'OX App Suite'
+#: apps/plugins/core/feedback/register.js module:io.ox/core
+msgid "How likely is it that you would recommend %1$s to a friend?"
+msgstr "How likely is it that you would recommend %1$s to a friend?"
+
+#: apps/plugins/core/feedback/register.js module:io.ox/core
+msgid "Please rate this product"
+msgstr "Please rate this product"
+
+#: apps/plugins/core/feedback/register.js module:io.ox/core
+msgid "Please rate the following application:"
+msgstr "Please rate the following application:"
+
+#: apps/plugins/core/feedback/register.js module:io.ox/core
+msgid "Your feedback"
+msgstr "Your feedback"
+
+#: apps/plugins/core/feedback/register.js module:io.ox/core
+msgid "Comments and suggestions"
+msgstr "Comments and suggestions"
+
+#: apps/plugins/core/feedback/register.js module:io.ox/core
+msgid ""
+"Please note that support requests cannot be handled via the feedback form. "
+"If you have questions or problems please contact our support directly."
+msgstr ""
+"Please note that support requests cannot be handled via the feedback form. "
+"If you have questions or problems please contact our support directly."
+
+#: apps/plugins/core/feedback/register.js module:io.ox/core
+msgid "Please select a rating."
+msgstr "Please select a rating."
+
+#. popup info message
+#: apps/plugins/core/feedback/register.js module:io.ox/core
+msgid "Thank you for your feedback"
+msgstr "Thank you for your feedback"
+
+#. popup error message
+#: apps/plugins/core/feedback/register.js module:io.ox/core
+msgid "Feedback could not be sent"
+msgstr "Feedback could not be sent"
+
+#: apps/plugins/core/feedback/register.js module:io.ox/core
+msgid "Feedback"
+msgstr "Feedback"
+
+#: apps/plugins/core/feedback/register.js module:io.ox/core
+msgid "Give feedback"
+msgstr "Give feedback"
+
+#: apps/plugins/halo/appointments/register.js module:plugins/halo
+msgid "Shared Appointments"
+msgstr "Shared Appointments"
+
+#: apps/plugins/halo/mail/register.js module:plugins/halo
+msgid "Recent conversations"
+msgstr "Recent conversations"
+
+#: apps/plugins/halo/mail/register.js module:plugins/halo
+msgid "Received mails"
+msgstr "Received mails"
+
+#: apps/plugins/halo/mail/register.js module:plugins/halo
+msgid "Cannot find any messages this contact sent to you."
+msgstr "Cannot find any messages this contact sent to you."
+
+#: apps/plugins/halo/mail/register.js module:plugins/halo
+msgid "Sent mails"
+msgstr "Sent emails"
+
+#: apps/plugins/halo/mail/register.js module:plugins/halo
+msgid "Cannot find any messages you sent to this contact."
+msgstr "Cannot find any messages you sent to this contact."
+
+#: apps/plugins/halo/xing/register.js module:plugins/portal
+#: apps/plugins/portal/xing/register.js apps/plugins/xing/main.js
+msgid "XING"
+msgstr "XING"
+
+#. what follows is a set of job/status descriptions used by XING
+#: apps/plugins/halo/xing/register.js module:plugins/portal
+msgid "Entrepreneur"
+msgstr "Entrepreneur"
+
+#: apps/plugins/halo/xing/register.js module:plugins/portal
+msgid "Freelancer"
+msgstr "Freelancer"
+
+#: apps/plugins/halo/xing/register.js module:plugins/portal
+msgid "Employee"
+msgstr "Employee"
+
+#: apps/plugins/halo/xing/register.js module:plugins/portal
+msgid "Executive"
+msgstr "Executive"
+
+#: apps/plugins/halo/xing/register.js module:plugins/portal
+msgid "Recruiter"
+msgstr "Recruiter"
+
+#: apps/plugins/halo/xing/register.js module:plugins/portal
+msgid "Public servant"
+msgstr "Public servant"
+
+#: apps/plugins/halo/xing/register.js module:plugins/portal
+msgid "Student"
+msgstr "Student"
+
+#: apps/plugins/halo/xing/register.js module:plugins/portal
+msgid "Unemployed"
+msgstr "Unemployed"
+
+#: apps/plugins/halo/xing/register.js module:plugins/portal
+msgid "Retired"
+msgstr "Retired"
+
+#: apps/plugins/halo/xing/register.js module:plugins/portal
+msgid ""
+"You are not directly linked to %s. Here are people who are linked to %s:"
+msgstr ""
+"You are not directly linked to %s. Here are people who are linked to %s:"
+
+#: apps/plugins/halo/xing/register.js module:plugins/portal
+msgid "Your shared contacts:"
+msgstr "Your shared contacts:"
+
+#: apps/plugins/halo/xing/register.js module:plugins/portal
+msgid "Private address"
+msgstr "Private address"
+
+#. %1$s is the employee position or status, e.g. student
+#. %2$s is the employer name, e.g. University of Meinerzhagen-Valbert
+#: apps/plugins/halo/xing/register.js module:plugins/portal
+msgid "%1$s at %2$s"
+msgstr "%1$s at %2$s"
+
+#: apps/plugins/halo/xing/register.js module:plugins/portal
+msgid "Employment"
+msgstr "Employment"
+
+#: apps/plugins/halo/xing/register.js module:plugins/portal
+msgid "Sorry, could not connect to %s right now."
+msgstr "Sorry, could not connect to %s right now."
+
+#: apps/plugins/halo/xing/register.js module:plugins/portal
+msgid "Sorry, there is no data available for you on %s."
+msgstr "Sorry, there is no data available for you on %s."
+
+#. %1$s is the name of the platform
+#. %2$s is an the "add to home" icon
+#. %3$s and %4$s are markers for bold text.
+#. The words "Home Screen" may not be translated or should match the
+#. string used on an iPhone using the "add to homescreen" function for weblinks
+#: apps/plugins/mobile/addToHomescreen/register.js
+#: module:plugins/mobile/addToHomescreen/i18n
+msgid ""
+"Install this web app on your %1$s: Tap %2$s and then %3$s'Add to Home "
+"Screen'%4$s"
+msgstr ""
+"Install this web app on your %1$s: Tap %2$s and then %3$s'Add to Home "
+"Screen'%4$s"
+
+#: apps/plugins/notifications/calendar/register.js module:plugins/notifications
 msgid ""
 "Your default reminder could not be set for this appointment due to "
 "insufficient permissions"
@@ -10972,42 +10256,628 @@
 "Your default reminder could not be set for this appointment due to "
 "insufficient permissions"
 
-#: apps/plugins/core/feedback/register.js module:io.ox/core
-msgid "Your feedback"
-msgstr "Your feedback"
-
-#: apps/io.ox/mail/accounts/settings.js module:io.ox/mail/accounts/settings
-msgid "Your mail address"
-msgstr "Your email address"
+#. %1$s Appointment title
+#. %1$s task title
+#: apps/plugins/notifications/calendar/register.js module:plugins/notifications
+#: apps/plugins/notifications/tasks/register.js
+#, c-format
+msgid "Invitation for %1$s."
+msgstr "Invitation for %1$s."
+
+#: apps/plugins/notifications/calendar/register.js module:plugins/notifications
+#: apps/plugins/notifications/tasks/register.js
+msgid "Accept/Decline"
+msgstr "Accept/Decline"
+
+#: apps/plugins/notifications/calendar/register.js module:plugins/notifications
+msgid "Accept / Decline"
+msgstr "Accept / Decline"
+
+#: apps/plugins/notifications/calendar/register.js module:plugins/notifications
+#: apps/plugins/notifications/tasks/register.js
+msgid "Accept invitation"
+msgstr "Accept invitation"
+
+#: apps/plugins/notifications/calendar/register.js module:plugins/notifications
+msgctxt "in"
+msgid "in %d minute"
+msgid_plural "in %d minutes"
+msgstr[0] "in %d minute"
+msgstr[1] "in %d minutes"
+
+#. Reminders (notifications) about appointments
+#: apps/plugins/notifications/calendar/register.js module:plugins/notifications
+msgid "Appointment reminders"
+msgstr "Appointment reminders"
+
+#. Title of generic desktop notification about new reminders for appointments
+#: apps/plugins/notifications/calendar/register.js module:plugins/notifications
+msgid "New appointment reminders"
+msgstr "New appointment reminders"
+
+#. Body text of generic desktop notification about new reminders for appointments
+#: apps/plugins/notifications/calendar/register.js module:plugins/notifications
+msgid "You have new appointment reminders"
+msgstr "You have new appointment reminders"
+
+#. Title of the desktop notification about new reminder for a specific appointment
+#: apps/plugins/notifications/calendar/register.js module:plugins/notifications
+msgid "New appointment reminder"
+msgstr "New appointment reminder"
+
+#. Reminders (notifications) about appointments
+#: apps/plugins/notifications/calendar/register.js module:plugins/notifications
+msgid "Hide all appointment reminders."
+msgstr "Hide all appointment reminders."
+
+#. Invitations (notifications) about appointments
+#: apps/plugins/notifications/calendar/register.js module:plugins/notifications
+msgid "Appointment invitations"
+msgstr "Appointment invitations"
+
+#. Title of generic desktop notification about new invitations to appointments
+#. Title of the desktop notification about new invitation to a specific appointment
+#: apps/plugins/notifications/calendar/register.js module:plugins/notifications
+msgid "New appointment invitation"
+msgstr "New appointment invitation"
+
+#. Body text of generic desktop notification about new invitations to appointments
+#: apps/plugins/notifications/calendar/register.js module:plugins/notifications
+msgid "You have new appointment invitations"
+msgstr "You have new appointment invitations"
+
+#. Invitations (notifications) about appointments
+#: apps/plugins/notifications/calendar/register.js module:plugins/notifications
+msgid "Hide all appointment invitations."
+msgstr "Hide all appointment invitations."
+
+#: apps/plugins/notifications/mail/register.js module:plugins/notifications
+msgid "Bell"
+msgstr "Bell"
+
+#: apps/plugins/notifications/mail/register.js module:plugins/notifications
+msgid "Marimba"
+msgstr "Marimba"
+
+#: apps/plugins/notifications/mail/register.js module:plugins/notifications
+msgid "Wood"
+msgstr "Wood"
+
+#: apps/plugins/notifications/mail/register.js module:plugins/notifications
+msgid "Chimes"
+msgstr "Chimes"
+
+#: apps/plugins/notifications/mail/register.js module:plugins/notifications
+msgid "New mail"
+msgstr "New e-mail"
+
+#. Should be "töne" in german, used for notification sounds. Not "geräusch"
+#: apps/plugins/notifications/mail/register.js module:plugins/notifications
+msgid "Notification sounds"
+msgstr "Notification sounds"
+
+#: apps/plugins/notifications/mail/register.js module:plugins/notifications
+msgid "Play sound on incoming mail"
+msgstr "Play sound on incoming e-mail"
+
+#: apps/plugins/notifications/mail/register.js module:plugins/notifications
+msgid "Sound"
+msgstr "Sound"
+
+#. %1$d number of notifications
+#: apps/plugins/notifications/mail/register.js module:plugins/notifications
+msgid "%1$d unread mails"
+msgstr "%1$d unread e-mail messages"
+
+#: apps/plugins/notifications/mail/register.js module:plugins/notifications
+msgid "New mails"
+msgstr "New e-mail messages"
+
+#: apps/plugins/notifications/mail/register.js module:plugins/notifications
+msgid "You have new mail"
+msgstr "You have new e-mail"
+
+#. %1$s mail sender
+#. %2$s mail subject
+#: apps/plugins/notifications/mail/register.js module:plugins/notifications
+#, c-format
+msgid "Mail from %1$s, %2$s"
+msgstr "E-Mail from %1$s, %2$s"
+
+#. %1$s task title
+#: apps/plugins/notifications/tasks/register.js module:plugins/notifications
+#, c-format
+msgid "Overdue Task %1$s."
+msgstr "Overdue Task %1$s."
+
+#: apps/plugins/notifications/tasks/register.js module:plugins/notifications
+msgid "Overdue Tasks"
+msgstr "Overdue Tasks"
+
+#: apps/plugins/notifications/tasks/register.js module:plugins/notifications
+msgid "New overdue tasks"
+msgstr "New overdue tasks"
+
+#: apps/plugins/notifications/tasks/register.js module:plugins/notifications
+msgid "You have overdue tasks"
+msgstr "You have overdue tasks"
+
+#: apps/plugins/notifications/tasks/register.js module:plugins/notifications
+msgid "New overdue task"
+msgstr "New overdue task"
+
+#: apps/plugins/notifications/tasks/register.js module:plugins/notifications
+msgid "Hide all notifications for overdue tasks."
+msgstr "Hide all notifications for overdue tasks."
+
+#. Reminders (notifications) about tasks
+#: apps/plugins/notifications/tasks/register.js module:plugins/notifications
+msgid "Task reminders"
+msgstr "Task reminders"
+
+#. Title for a generic desktop notification about new reminders for tasks
+#: apps/plugins/notifications/tasks/register.js module:plugins/notifications
+msgid "New task reminders"
+msgstr "New task reminders"
+
+#. Content for a generic desktop notification about new reminders for tasks
+#: apps/plugins/notifications/tasks/register.js module:plugins/notifications
+msgid "You have new task reminders"
+msgstr "You have new task reminders"
+
+#. Title for a desktop notification about a new reminder for a specific task
+#: apps/plugins/notifications/tasks/register.js module:plugins/notifications
+msgid "New task reminder"
+msgstr "New task reminder"
+
+#. Reminders (notifications) about tasks
+#: apps/plugins/notifications/tasks/register.js module:plugins/notifications
+msgid "Hide all task reminders."
+msgstr "Hide all task reminders."
+
+#. Inviations (notifications) to tasks
+#: apps/plugins/notifications/tasks/register.js module:plugins/notifications
+msgid "Task invitations"
+msgstr "Task invitations"
+
+#. Title for a generic desktop notification about new invitations to tasks
+#: apps/plugins/notifications/tasks/register.js module:plugins/notifications
+msgid "New task invitations"
+msgstr "New task invitations"
+
+#. Content for a generic desktop notification about new invitations to tasks
+#: apps/plugins/notifications/tasks/register.js module:plugins/notifications
+msgid "You have new task invitations"
+msgstr "You have new task invitations"
+
+#. Title for a desktop notification about a new invitation to a specific task
+#: apps/plugins/notifications/tasks/register.js module:plugins/notifications
+msgid "New task invitation"
+msgstr "New task invitation"
+
+#. Inviations (notifications) to tasks
+#: apps/plugins/notifications/tasks/register.js module:plugins/notifications
+msgid "Hide all task invitations."
+msgstr "Hide all task invitations."
+
+#: apps/plugins/portal/birthdays/register.js module:plugins/portal
+msgid "Birthdays"
+msgstr "Birthdays"
+
+#: apps/plugins/portal/birthdays/register.js module:plugins/portal
+msgid "Press [enter] to jump to complete list of Birthdays."
+msgstr "Press [Enter] to jump to complete list of Birthdays."
+
+#: apps/plugins/portal/birthdays/register.js module:plugins/portal
+msgid "No birthdays within the next %1$d weeks"
+msgstr "No birthdays within the next %1$d weeks"
+
+#: apps/plugins/portal/birthdays/register.js module:plugins/portal
+msgid "External link"
+msgstr "External link"
+
+#: apps/plugins/portal/birthdays/register.js module:plugins/portal
+msgid "Buy a gift"
+msgstr "Buy a gift"
+
+#: apps/plugins/portal/birthdays/register.js module:plugins/portal
+msgid "In %1$d days"
+msgstr "In %1$d days"
+
+#: apps/plugins/portal/calendar/register.js module:plugins/portal
+msgid "Appointments"
+msgstr "Appointments"
+
+#: apps/plugins/portal/calendar/register.js module:plugins/portal
+msgid "You don't have any appointments in the near future."
+msgstr "You do not have any appointments in the near future."
+
+#. button label within the client-onboarding widget
+#. button opens the wizard to configure your device
+#: apps/plugins/portal/client-onboarding/register.js module:plugins/portal
+msgid "Connect"
+msgstr "Connect"
+
+#: apps/plugins/portal/flickr/register.js module:plugins/portal
+msgid "Could not load data"
+msgstr "Could not load data"
+
+#: apps/plugins/portal/flickr/register.js module:plugins/portal
+msgid "Press [enter] to jump to the flicker stream."
+msgstr "Press [Enter] to jump to the Flickr stream."
+
+#: apps/plugins/portal/flickr/register.js module:plugins/portal
+msgid "Cannot find user with given name."
+msgstr "Cannot find user with given name."
+
+#: apps/plugins/portal/flickr/register.js module:plugins/portal
+msgid "flickr.photos.search"
+msgstr "flickr.photos.search"
+
+#: apps/plugins/portal/flickr/register.js module:plugins/portal
+msgid "flickr.people.getPublicPhotos"
+msgstr "flickr.people.getPublicPhotos"
+
+#: apps/plugins/portal/flickr/register.js module:plugins/portal
+msgid "Edit Flickr photo stream"
+msgstr "Edit Flickr photo stream"
+
+#: apps/plugins/portal/flickr/register.js module:plugins/portal
+msgid "Please enter a search query"
+msgstr "Please enter a search query"
+
+#: apps/plugins/portal/flickr/register.js module:plugins/portal
+msgid "Please enter a description"
+msgstr "Please enter a description"
+
+#: apps/plugins/portal/flickr/register.js module:plugins/portal
+msgid "Flickr"
+msgstr "Flickr"
+
+#: apps/plugins/portal/helloworld/register.js module:plugins/portal
+msgid "Hello World"
+msgstr "Hello World"
+
+#: apps/plugins/portal/linkedIn/register.js module:plugins/portal
+msgid "Recent activities"
+msgstr "Recent activities"
+
+#: apps/plugins/portal/linkedIn/register.js module:plugins/portal
+msgid "%1$s is now connected with %2$s"
+msgstr "%1$s is now connected with %2$s"
+
+#: apps/plugins/portal/linkedIn/register.js module:plugins/portal
+msgid "%1$s is a new contact"
+msgstr "%1$s is a new contact"
+
+#: apps/plugins/portal/linkedIn/register.js module:plugins/portal
+msgid "LinkedIn reported an error:"
+msgstr "LinkedIn reported an error:"
+
+#: apps/plugins/portal/linkedIn/register.js module:plugins/portal
+#: apps/plugins/portal/twitter/register.js
+msgid "Authorize your account again"
+msgstr "Authorise your account again"
+
+#: apps/plugins/portal/linkedIn/register.js module:plugins/portal
+#: apps/plugins/portal/twitter/register.js
+msgid "You have reauthorized this %s account."
+msgstr "You have reauthorised this %s account."
+
+#: apps/plugins/portal/linkedIn/register.js module:plugins/portal
+#: apps/plugins/portal/twitter/register.js
+msgid "Something went wrong reauthorizing the %s account."
+msgstr "Something went wrong reauthorising the %s account."
+
+#: apps/plugins/portal/linkedIn/register.js module:plugins/portal
+msgid ""
+"Sorry, we cannot help you here. Your provider needs to obtain a key from "
+"LinkedIn with the permission to do read messages."
+msgstr ""
+"Sorry, we cannot help you here. Your provider needs to obtain a key from "
+"LinkedIn with the permission to read messages."
+
+#: apps/plugins/portal/linkedIn/register.js module:plugins/portal
+msgid "LinkedIn"
+msgstr "LinkedIn"
+
+#: apps/plugins/portal/linkedIn/register.js module:plugins/portal
+msgid "Press [enter] to jump to the linkedin stream."
+msgstr "Press [Enter] to jump to the LinkedIn stream."
+
+#: apps/plugins/portal/linkedIn/register.js module:plugins/portal
+msgid "You have no new messages"
+msgstr "You have no new messages"
+
+#: apps/plugins/portal/linkedIn/register.js module:plugins/portal
+msgid "There were not activities in your network"
+msgstr "There was no activity in your network"
+
+#: apps/plugins/portal/linkedIn/register.js module:plugins/portal
+msgid "LinkedIn Network Updates"
+msgstr "LinkedIn Network Updates"
 
 #: apps/plugins/portal/linkedIn/register.js module:plugins/portal
 msgid "Your messages"
 msgstr "Your messages"
 
-#: apps/io.ox/mail/accounts/view-form.js module:io.ox/settings
-#: apps/plugins/wizards/mandatory/main.js module:io.ox/wizards/firstStart
-msgid "Your name"
-msgstr "Your name"
+#: apps/plugins/portal/linkedIn/register.js module:plugins/portal
+#: apps/plugins/portal/twitter/register.js
+msgid "Add your account"
+msgstr "Add your account"
+
+#: apps/plugins/portal/mail/register.js module:plugins/portal
+msgid "No mails in your inbox"
+msgstr "No email messages in your inbox"
+
+#: apps/plugins/portal/mail/register.js module:plugins/portal
+msgid "You have no unread messages"
+msgstr "You have no unread messages"
+
+#. %1$d is the number of mails
+#: apps/plugins/portal/mail/register.js module:plugins/portal
+#, c-format
+msgid "You have %1$d unread message"
+msgid_plural "You have %1$d unread messages"
+msgstr[0] "You have %1$d unread message"
+msgstr[1] "You have %1$d unread messages"
+
+#: apps/plugins/portal/oxdriveclients/register.js module:plugins/portal
+msgid "your platform"
+msgstr "your platform"
+
+#: apps/plugins/portal/oxdriveclients/register.js module:plugins/portal
+msgid "Download %s"
+msgstr "Downloads %s"
+
+#: apps/plugins/portal/oxdriveclients/register.js module:plugins/portal
+msgid "Download %s via the OX Updater"
+msgstr "Download %s via the OX Updater"
+
+#: apps/plugins/portal/oxdriveclients/register.js module:plugins/portal
+msgid "Get %s"
+msgstr "Get %s"
+
+#: apps/plugins/portal/oxdriveclients/register.js module:plugins/portal
+msgid "Download %s for %s now"
+msgstr "Download %s for %s now"
+
+#: apps/plugins/portal/oxdriveclients/register.js module:plugins/portal
+msgid ""
+"The %s client lets you store and share your photos, files, documents and "
+"videos, anytime, anywhere. Access any file you save to %s from all your "
+"computers, iPhone, iPad or from within %s itself."
+msgstr ""
+"The %s client lets you store and share your photos, files, documents and "
+"videos, anytime, anywhere. Access any file you save to %s from all your "
+"computers, iPhone, iPad or from within %s itself."
+
+#: apps/plugins/portal/oxdriveclients/register.js module:plugins/portal
+msgid "%s is also available for other platforms:"
+msgstr "%s is also available for other platforms:"
+
+#: apps/plugins/portal/powerdns-parental-control/register.js
+#: module:plugins/portal
+msgid "PowerDNS parental control"
+msgstr "PowerDNS parental control"
+
+#. button label within the client-onboarding widget
+#. button opens the wizard to configure your device
+#: apps/plugins/portal/powerdns-parental-control/register.js
+#: module:plugins/portal
+msgid "Open parental control settings"
+msgstr "Open parental control settings"
+
+#: apps/plugins/portal/quota/register.js module:plugins/portal
+msgid "Mail count quota"
+msgstr "Mail count quota"
+
+#: apps/plugins/portal/recentfiles/register.js module:plugins/portal
+msgid "Recently changed files"
+msgstr "Recently changed files"
+
+#: apps/plugins/portal/recentfiles/register.js module:plugins/portal
+msgid "My latest files"
+msgstr "My latest files"
+
+#: apps/plugins/portal/recentfiles/register.js module:plugins/portal
+msgid "No files have been changed recently"
+msgstr "No files have been changed recently"
+
+#: apps/plugins/portal/recentfiles/register.js module:plugins/portal
+msgid "1 file has been changed recently"
+msgstr "1 file has been changed recently"
+
+#: apps/plugins/portal/recentfiles/register.js module:plugins/portal
+msgid "%1$d files has been changed recently"
+msgstr "%1$d files have been changed recently"
+
+#: apps/plugins/portal/reddit/register.js module:io.ox/portal
+msgid "No title."
+msgstr "No title."
+
+#: apps/plugins/portal/reddit/register.js module:io.ox/portal
+msgid "Comments"
+msgstr "Comments"
+
+#: apps/plugins/portal/rss/register.js module:io.ox/portal
+msgid "RSS Feed"
+msgstr "RSS Feed"
+
+#: apps/plugins/portal/rss/register.js module:io.ox/portal
+msgid "Press [enter] to jump to the rss stream."
+msgstr "Press [Enter] to jump to the RSS stream."
+
+#: apps/plugins/portal/rss/register.js module:io.ox/portal
+msgid "No RSS feeds found."
+msgstr "No RSS feeds found."
+
+#: apps/plugins/portal/rss/register.js module:io.ox/portal
+msgid "RSS Feeds"
+msgstr "RSS Feeds"
+
+#: apps/plugins/portal/rss/register.js module:io.ox/portal
+msgid "Please enter a feed URL."
+msgstr "Please enter a feed URL."
+
+#: apps/plugins/portal/tasks/register.js module:plugins/portal
+msgid "You don't have any tasks that are either due soon or overdue."
+msgstr "You do not have any tasks that are either due soon or overdue."
+
+#. Due on date
+#: apps/plugins/portal/tasks/register.js module:plugins/portal
+msgid "Due on %1$s"
+msgstr "Due on %1$s"
+
+#: apps/plugins/portal/tumblr/register.js module:io.ox/portal
+msgid "Press [enter] to jump to the tumblr feed."
+msgstr "Press [Enter] to jump to the Tumblr feed."
+
+#: apps/plugins/portal/tumblr/register.js module:io.ox/portal
+msgid "Read article on tumblr.com"
+msgstr "Read article on tumblr.com"
+
+#: apps/plugins/portal/tumblr/register.js module:io.ox/portal
+msgid "Open external link"
+msgstr "Open external link"
+
+#: apps/plugins/portal/tumblr/register.js module:io.ox/portal
+msgid "Edit Tumblr feed"
+msgstr "Edit Tumblr feed"
+
+#: apps/plugins/portal/tumblr/register.js module:io.ox/portal
+msgid "Feed URL"
+msgstr "Feed URL"
+
+#: apps/plugins/portal/tumblr/register.js module:io.ox/portal
+msgid "Please enter an blog url."
+msgstr "Please enter a blog URL."
+
+#: apps/plugins/portal/tumblr/register.js module:io.ox/portal
+msgid "Please enter a description."
+msgstr "Please enter a description."
+
+#: apps/plugins/portal/tumblr/register.js module:io.ox/portal
+msgid "Unknown error while checking tumblr-blog."
+msgstr "Unknown error while checking tumblr-blog."
+
+#: apps/plugins/portal/tumblr/register.js module:io.ox/portal
+msgid "Tumblr"
+msgstr "Tumblr"
+
+#: apps/plugins/portal/twitter/register.js module:plugins/portal
+msgid ""
+"This widget is currently offline because the twitter rate limit exceeded."
+msgstr ""
+"This widget is currently offline because the Twitter rate limit was exceeded."
+
+#: apps/plugins/portal/twitter/register.js module:plugins/portal
+#: apps/plugins/portal/twitter/util.js
+msgid "An internal error occurred"
+msgstr "An internal error occurred"
+
+#: apps/plugins/portal/twitter/register.js module:plugins/portal
+msgid "Could not load new Tweets."
+msgstr "Could not load new Tweets."
+
+#: apps/plugins/portal/twitter/register.js module:plugins/portal
+msgid "No Tweets yet."
+msgstr "No Tweets yet."
+
+#: apps/plugins/portal/twitter/register.js module:plugins/portal
+msgid "Twitter reported the following errors:"
+msgstr "Twitter reported the following errors:"
+
+#: apps/plugins/portal/twitter/register.js module:plugins/portal
+msgid "Retry later."
+msgstr "Retry later."
+
+#: apps/plugins/portal/twitter/register.js module:plugins/portal
+msgid "Twitter"
+msgstr "Twitter"
+
+#: apps/plugins/portal/twitter/register.js module:plugins/portal
+msgid "Press [enter] to jump to the twitter feed."
+msgstr "Press [Enter] to jump to the Twitter feed."
+
+#: apps/plugins/portal/twitter/util.js module:plugins/portal
+msgid "Favorited"
+msgstr "Favourited"
+
+#: apps/plugins/portal/twitter/util.js module:plugins/portal
+msgid "Favorite"
+msgstr "Favourite"
+
+#: apps/plugins/portal/twitter/util.js module:plugins/portal
+msgid "Retweet this to your followers?"
+msgstr "Retweet this to your followers?"
+
+#: apps/plugins/portal/twitter/util.js module:plugins/portal
+msgid "Retweet"
+msgstr "Retweet"
+
+#: apps/plugins/portal/twitter/util.js module:plugins/portal
+msgid "Retweeted"
+msgstr "Retweeted"
+
+#: apps/plugins/portal/twitter/util.js module:plugins/portal
+msgid "Retweeted by %s"
+msgstr "Retweeted by %s"
+
+#. twitter: Follow this person
+#: apps/plugins/portal/twitter/util.js module:plugins/portal
+msgid "Follow"
+msgstr "Follow"
+
+#. twitter: Stop following this person
+#: apps/plugins/portal/twitter/util.js module:plugins/portal
+msgid "Unfollow"
+msgstr "Unfollow"
+
+#. twitter: already following this person
+#: apps/plugins/portal/twitter/util.js module:plugins/portal
+msgid "Following"
+msgstr "Following"
+
+#: apps/plugins/portal/twitter/util.js module:plugins/portal
+msgid "Are you sure you want to delete this Tweet?"
+msgstr "Are you sure you want to delete this Tweet?"
+
+#: apps/plugins/portal/upsell/register.js module:plugins/portal
+msgid "Upgrade your account"
+msgstr "Upgrade your account"
 
 #: apps/plugins/portal/userSettings/register.js module:io.ox/core
-msgid "Your new password may not be empty."
-msgstr "Your new password may not be empty."
-
-#: apps/io.ox/keychain/secretRecoveryDialog.js module:io.ox/keychain
-msgid "Your old password"
-msgstr "Your old password"
-
-#: apps/io.ox/core/boot/i18n.js module:io.ox/core/boot
-msgid "Your operating system is not supported."
-msgstr "Your operating system is not supported."
-
-#: apps/io.ox/mail/accounts/settings.js module:io.ox/mail/accounts/settings
-msgid "Your password"
-msgstr "Your password"
-
-#: apps/io.ox/core/boot/i18n.js module:io.ox/core/boot
-msgid "Your password is expired. Please change your password to continue."
-msgstr "Your password is expired. Please change your password to continue."
+msgid "Password strength: Too short"
+msgstr "Password strength: Too short"
+
+#: apps/plugins/portal/userSettings/register.js module:io.ox/core
+msgid "Password strength: Wrong length"
+msgstr "Password strength: Wrong length"
+
+#: apps/plugins/portal/userSettings/register.js module:io.ox/core
+msgid "Password strength: Very weak"
+msgstr "Password strength: Very weak"
+
+#: apps/plugins/portal/userSettings/register.js module:io.ox/core
+msgid "Password strength: Weak"
+msgstr "Password strength: Weak"
+
+#: apps/plugins/portal/userSettings/register.js module:io.ox/core
+msgid "Password strength: Good"
+msgstr "Password strength: Good"
+
+#: apps/plugins/portal/userSettings/register.js module:io.ox/core
+msgid "Password strength: Strong"
+msgstr "Password strength: Strong"
+
+#: apps/plugins/portal/userSettings/register.js module:io.ox/core
+msgid "Password strength: Very strong"
+msgstr "Password strength: Very strong"
+
+#: apps/plugins/portal/userSettings/register.js module:io.ox/core
+msgid "Password strength: Legendary!"
+msgstr "Password strength: Legendary!"
 
 #. %1$s are some example characters
 #: apps/plugins/portal/userSettings/register.js module:io.ox/core
@@ -11019,26 +10889,184 @@
 "Your password is more secure if it also contains capital letters, numbers, "
 "and special characters like %1$s"
 
-#: apps/io.ox/mail/inplace-reply.js module:io.ox/mail
-msgid "Your reply has been sent"
-msgstr "Your reply has been sent"
-
-#. %1$s maximum file size
-#: apps/io.ox/contacts/widgets/pictureUpload.js module:io.ox/contacts
-msgid "Your selected picture exceeds the maximum allowed file size of %1$s"
-msgstr "Your selected picture exceeds the maximum allowed file size of %1$s"
-
-#: apps/io.ox/contacts/widgets/pictureUpload.js module:io.ox/contacts
-msgid "Your selected picture will be displayed after saving"
-msgstr "Your selected picture will be displayed after saving"
-
-#: apps/io.ox/core/main.js module:io.ox/core apps/io.ox/core/relogin.js
-msgid "Your session is expired"
-msgstr "Your session has expired"
-
-#: apps/plugins/halo/xing/register.js module:plugins/portal
-msgid "Your shared contacts:"
-msgstr "Your shared contacts:"
+#. %1$s is the minimum password length
+#. %2$s is the maximum password length
+#: apps/plugins/portal/userSettings/register.js module:io.ox/core
+#, c-format
+msgid "Password length must be between %1$d and %2$d characters."
+msgstr "Password length must be between %1$d and %2$d characters."
+
+#. %1$s is the minimum password length
+#: apps/plugins/portal/userSettings/register.js module:io.ox/core
+#, c-format
+msgid "Minimum password length is %1$d."
+msgstr "Minimum password length is %1$d."
+
+#: apps/plugins/portal/userSettings/register.js module:io.ox/core
+msgid "Your current password"
+msgstr "Your current password"
+
+#. Hint to leave an input field empty if the user does not already have a password
+#: apps/plugins/portal/userSettings/register.js module:io.ox/core
+msgid "Leave empty if you have none"
+msgstr "Leave empty if you have none"
+
+#: apps/plugins/portal/userSettings/register.js module:io.ox/core
+msgid "New password"
+msgstr "New password"
+
+#: apps/plugins/portal/userSettings/register.js module:io.ox/core
+msgid "Repeat new password"
+msgstr "Repeat new password"
+
+#: apps/plugins/portal/userSettings/register.js module:io.ox/core
+msgid ""
+"If you change the password, you will be signed out. Please ensure that "
+"everything is closed and saved."
+msgstr ""
+"If you change the password, you will be signed out. Please ensure that "
+"everything is closed and saved."
+
+#: apps/plugins/portal/userSettings/register.js module:io.ox/core
+msgid "Change password and sign out"
+msgstr "Change password and sign out"
+
+#: apps/plugins/portal/userSettings/register.js module:io.ox/core
+msgid "Your new password may not be empty."
+msgstr "Your new password may not be empty."
+
+#: apps/plugins/portal/userSettings/register.js module:io.ox/core
+msgid "The two newly entered passwords do not match."
+msgstr "The two newly entered passwords do not match."
+
+#: apps/plugins/portal/userSettings/register.js module:io.ox/core
+msgid "User data"
+msgstr "User data"
+
+#: apps/plugins/portal/userSettings/register.js module:io.ox/core
+msgid "My password"
+msgstr "My password"
+
+#: apps/plugins/portal/xing/actions.js module:plugins/portal
+msgid "There was a problem with XING, the error message was: \"%s\""
+msgstr "There was a problem with XING, the error message was: \"%s\""
+
+#: apps/plugins/portal/xing/actions.js module:plugins/portal
+msgid "Comment has been successfully posted on XING"
+msgstr "Comment has been successfully posted on XING"
+
+#: apps/plugins/portal/xing/actions.js module:plugins/portal
+msgid "Submit comment"
+msgstr "Submit comment"
+
+#: apps/plugins/portal/xing/actions.js module:plugins/portal
+msgid "The activity has been deleted successfully"
+msgstr "The activity has been deleted successfully"
+
+#: apps/plugins/portal/xing/actions.js module:plugins/portal
+msgid "The comment has been deleted successfully"
+msgstr "The comment has been deleted successfully"
+
+#: apps/plugins/portal/xing/actions.js module:plugins/portal
+msgid "There was a problem with XING. The error message was: \"%s\""
+msgstr "There was a problem with XING. The error message was: \"%s\""
+
+#. As on Facebook, XING allows a stop pointing out they liked a comment. An 'undo' for the like action, if you will.
+#: apps/plugins/portal/xing/actions.js module:plugins/portal
+msgid "Un-liked comment"
+msgstr "Un-liked comment"
+
+#. As on Facebook, XING allows a user to point out that they like a comment
+#: apps/plugins/portal/xing/actions.js module:plugins/portal
+msgid "Liked comment"
+msgstr "Liked comment"
+
+#: apps/plugins/portal/xing/actions.js module:plugins/portal
+msgid "Un-like"
+msgstr "Un-like"
+
+#: apps/plugins/portal/xing/actions.js module:plugins/portal
+msgid "Like"
+msgstr "Like"
+
+#: apps/plugins/portal/xing/actions.js module:plugins/portal
+msgid "Shared activity"
+msgstr "Shared activity"
+
+#: apps/plugins/portal/xing/activities.js module:plugins/portal
+msgid "%1$s recommends this link:"
+msgstr "%1$s recommends this link:"
+
+#: apps/plugins/portal/xing/activities.js module:plugins/portal
+msgid "%1$s posted a link:"
+msgstr "%1$s posted a link:"
+
+#. We do not know the gender of the user and therefore, it is impossible to write e.g. '%1$s changed her status'.
+#. But you could use '%1$s changes his/her status' depending on the language.
+#. %1$s the name of the user which changed his/her status
+#: apps/plugins/portal/xing/activities.js module:plugins/portal
+msgid "%1$s changed the status:"
+msgstr "%1$s changed the status:"
+
+#: apps/plugins/portal/xing/activities.js module:plugins/portal
+msgid "%1$s has a new contact:"
+msgstr "%1$s has a new contact:"
+
+#: apps/plugins/portal/xing/activities.js module:plugins/portal
+msgid "%1$s has new contacts:"
+msgstr "%1$s has new contacts:"
+
+#: apps/plugins/portal/xing/activities.js module:plugins/portal
+msgid "%1$s posted a new activity:"
+msgstr "%1$s posted a new activity:"
+
+#. We do not know the gender of the user and therefore, it is impossible to write e.g. '%1$s changed her profile:'.
+#. But you could use '%1$s changes his/her profile:' depending on the language.
+#. %1$s the name of the user which changed his/her profile
+#: apps/plugins/portal/xing/activities.js module:plugins/portal
+msgid "%1$s updated the profile:"
+msgstr "%1$s updated the profile:"
+
+#: apps/plugins/portal/xing/activities.js module:plugins/portal
+msgid "%1$s updated their profile:"
+msgstr "%1$s updated their profile:"
+
+#: apps/plugins/portal/xing/register.js module:plugins/portal
+msgid "Successfully reauthorized your %s account"
+msgstr "Successfully re-authorised your %s account"
+
+#: apps/plugins/portal/xing/register.js module:plugins/portal
+#: apps/plugins/xing/main.js
+msgid "There was a problem with %s. The error message was: \"%s\""
+msgstr "There was a problem with %s. The error message was: \"%s\""
+
+#: apps/plugins/portal/xing/register.js module:plugins/portal
+msgid ""
+"Please select which of the following data we may use to create your %s "
+"account:"
+msgstr ""
+"Please select which of the following data we may use to create your %s "
+"account:"
+
+#: apps/plugins/portal/xing/register.js module:plugins/portal
+msgid "Mail address"
+msgstr "E-Mail address"
+
+#: apps/plugins/portal/xing/register.js module:plugins/portal
+msgid ""
+"Please check your inbox for a confirmation email.\n"
+"\n"
+"Follow the instructions in the email and then return to the widget to "
+"complete account setup."
+msgstr ""
+"Please check your inbox for a confirmation e-mail.\n"
+"\n"
+"Follow the instructions in the e-mail and then return to the widget to "
+"complete account setup."
+
+#: apps/plugins/portal/xing/register.js module:plugins/portal
+msgid "Post a status update"
+msgstr "Post a status update"
 
 #: apps/plugins/portal/xing/register.js module:plugins/portal
 msgid ""
@@ -11050,559 +11078,67 @@
 msgid "Your status update has been successfully posted on %s"
 msgstr "Your status update has been successfully posted on %s"
 
+#: apps/plugins/portal/xing/register.js module:plugins/portal
+msgid "There is no recent activity in your Xing network."
+msgstr "There is no recent activity in your XING network."
+
+#: apps/plugins/portal/xing/register.js module:plugins/portal
+msgid ""
+"Get news from your XING network delivered to you. Stay in touch and find out "
+"about new business opportunities."
+msgstr ""
+"Get news from your XING network delivered to you. Stay in touch and find out "
+"about new business opportunities."
+
+#. %1$s is social media name, e.g. Facebook
+#: apps/plugins/portal/xing/register.js module:plugins/portal
+msgid "Create new %1$s account"
+msgstr "Create new %1$s account"
+
+#: apps/plugins/portal/xing/register.js module:plugins/portal
+msgid "Click here to reconnect to your xing account to see activities."
+msgstr "Click here to reconnect to your XING account to see activities."
+
+#: apps/plugins/portal/xing/register.js module:plugins/portal
+msgid "Your %s newsfeed"
+msgstr "Your %s newsfeed"
+
 #: apps/plugins/wizards/mandatory/main.js module:io.ox/wizards/firstStart
-msgid "Your timezone"
-msgstr "Your time zone"
-
-#. Zettabytes
-#: apps/io.ox/core/strings.js module:io.ox/core
-msgid "ZB"
-msgstr "ZB"
-
-#: apps/io.ox/calendar/freetime/timeView.js module:io.ox/calendar
-msgid "Zoom"
-msgstr "Zoom"
-
-#: apps/io.ox/core/viewer/views/toolbarview.js module:io.ox/core
-msgid "Zoom in"
-msgstr "Zoom in"
-
-#: apps/io.ox/core/viewer/views/toolbarview.js module:io.ox/core
-msgid "Zoom out"
-msgstr "Zoom out"
-
-#. This is a prefix of a copied draft and will be removed
-#. This string must equal the prefix, which is prepended before the subject on copy
-#. It is important, that the space is also translated, as the space will also be removed
-#: apps/io.ox/mail/compose/view.js module:io.ox/mail
-msgid "[Copy] "
-msgstr "[Copy] "
-
-#. If the user selects 'copy of' in the drafts folder, the subject of the email is prefixed with [Copy].
-#. Please make sure that this is a prefix in every translation since it will be removed when the mail is sent.
-#. %1$s the original subject of the mail
-#: apps/io.ox/mail/actions.js module:io.ox/mail
-msgid "[Copy] %1$s"
-msgstr "[Copy] %1$s"
-
-#: apps/io.ox/mail/mailfilter/settings/filter/tests/util.js
-#: module:io.ox/mailfilter
-msgid "a full match (allows DOS-style wildcards)"
+msgid "Welcome to %s"
+msgstr "Welcome to %s"
+
+#: apps/plugins/wizards/mandatory/main.js module:io.ox/wizards/firstStart
+msgid ""
+"Before you can continue using the product, you have to enter some basic "
+"information. It will take less than a minute."
 msgstr ""
-
-#: apps/io.ox/calendar/util.js module:io.ox/calendar
-msgid "accepted"
-msgstr "accepted"
-
-#: apps/io.ox/mail/mailfilter/settings/filter/tests/util.js
-#: module:io.ox/mailfilter
-msgid "an exact, full match"
-msgstr ""
-
-#. %1$d - number of other recipients (names will be shown if string is clicked)
-#: apps/io.ox/mail/common-extensions.js module:io.ox/mail
-msgid "and %1$d others"
-msgstr "and %1$d others"
-
-<<<<<<< HEAD
-#: apps/io.ox/find/extensions-api.js module:io.ox/core
-msgid "as date"
-msgstr "as date"
-
-#: apps/io.ox/find/date/patterns.js module:io.ox/core
-msgid "as daterange"
-msgstr "as date range"
-=======
-#: apps/plugins/portal/quota/register.js module:plugins/portal
-msgid "Mail count quota"
-msgstr "Mail count quota"
->>>>>>> 8efd135e
-
-#. %1$s is an appointment location (e.g. a room, a telco line, a company, a city)
-#. This fragment appears within a long string for screen readers.
-#. Some languages (e.g. German) might need to translate "location:".
-#: apps/io.ox/calendar/view-grid-template.js module:io.ox/calendar
-msgctxt "a11y"
-msgid "at %1$s"
-msgstr "at %1$s"
-
-#: apps/io.ox/onboarding/clients/wizard.js module:io.ox/core/onboarding
-msgid "back"
-msgstr "back"
-
-#: apps/io.ox/tasks/util.js module:io.ox/tasks
-msgid "by noon"
-msgstr "by noon"
-
-#: apps/io.ox/onboarding/clients/wizard.js module:io.ox/core/onboarding
-msgid "choose a different platform"
-msgstr "choose a different platform"
-
-#: apps/io.ox/onboarding/clients/wizard.js module:io.ox/core/onboarding
-msgid "choose a different scenario"
-msgstr "choose a different scenario"
-
-#: apps/io.ox/mail/mailfilter/settings/filter/tests/register.js
-#: module:io.ox/mailfilter
-msgid "continue if all conditions are met"
-msgstr "continue if all conditions are met"
-
-#: apps/io.ox/mail/mailfilter/settings/filter/tests/register.js
-#: module:io.ox/mailfilter
-msgid "continue if all of these conditions are met"
-msgstr "continue if all of these conditions are met"
-
-#: apps/io.ox/mail/mailfilter/settings/filter/tests/register.js
-#: module:io.ox/mailfilter
-#, fuzzy
-#| msgid "continue if all of these conditions are met"
-msgid "continue if any of these conditions are met"
-msgstr "continue if all of these conditions are met"
-
-#. folder permissions
-#: apps/io.ox/core/permissions/permissions.js module:io.ox/core
-msgid "create objects"
-msgstr "create objects"
-
-#. folder permissions
-#: apps/io.ox/core/permissions/permissions.js module:io.ox/core
-msgid "create objects and subfolders"
-msgstr "create objects and subfolders"
-
-#: apps/io.ox/calendar/util.js module:io.ox/calendar
-msgid "dark blue"
-msgstr "dark blue"
-
-#: apps/io.ox/calendar/util.js module:io.ox/calendar
-msgid "dark green"
-msgstr "dark green"
-
-#: apps/io.ox/mail/mailfilter/settings/filter/tests/register.js
-#: module:io.ox/mailfilter
-msgid "datepicker"
-msgstr "date picker"
-
-#: apps/io.ox/backbone/views/recurrence-view.js
-#: module:io.ox/calendar/edit/main
-msgid "day(s)"
-msgstr "day(s)"
-
-#: apps/io.ox/core/date.js module:io.ox/core
-msgid "dd"
-msgstr "dd"
-
-#: apps/io.ox/calendar/util.js module:io.ox/calendar
-msgid "declined"
-msgstr "declined"
-
-#: apps/io.ox/mail/vacationnotice/settings/register.js module:io.ox/mail
-msgid "default sender"
-msgstr "default sender"
-
-#. object permissions - delete
-#: apps/io.ox/core/permissions/permissions.js module:io.ox/core
-msgid "delete all objects"
-msgstr "delete all objects"
-
-#: apps/io.ox/mail/compose/extensions.js module:io.ox/mail
-msgid "delete if expired"
-msgstr "delete if expired"
-
-#. object permissions - delete
-#: apps/io.ox/core/permissions/permissions.js module:io.ox/core
-msgid "delete only own objects"
-msgstr "delete only own objects"
-
-#: apps/io.ox/mail/mailfilter/settings/filter/actions/register.js
-#: module:io.ox/mailfilter
-msgid "deleted"
-msgstr "deleted"
-
-#: apps/io.ox/core/settings/pane.js module:io.ox/core
-msgid "disable"
-msgstr "disable"
-
-#: apps/io.ox/mail/settings/pane.js module:io.ox/mail
-msgid "disabled"
-msgstr "disabled"
-
-#: apps/io.ox/mail/mailfilter/settings/filter/tests/util.js
-#: module:io.ox/mailfilter
-msgid "does not match a substring"
-msgstr ""
-
-#. object permissions - edit/modify
-#: apps/io.ox/core/permissions/permissions.js module:io.ox/core
-msgid "edit all objects"
-msgstr "edit all objects"
-
-#. object permissions - edit/modify
-#: apps/io.ox/core/permissions/permissions.js module:io.ox/core
-msgid "edit own objects"
-msgstr "edit own objects"
-
-#. followed by date or time to mark the enddate of a task
-#: apps/io.ox/tasks/view-grid-template.js module:io.ox/tasks
-msgid "ends:"
-msgstr "ends:"
-
-#: apps/io.ox/calendar/util.js module:io.ox/calendar
-msgid "fifth / last"
-msgstr "fifth / last"
-
-#. %1$s determines whether setting permissions for a file or folder
-#. %2$s is the file or folder name
-#: apps/io.ox/files/share/permissions.js module:io.ox/core
-msgid "file"
-msgstr "file"
-
-#: apps/io.ox/calendar/util.js module:io.ox/calendar
-msgid "first"
-msgstr "first"
-
-#: apps/io.ox/mail/mailfilter/settings/filter/actions/register.js
-#: module:io.ox/mailfilter
-msgid "flagged"
-msgstr "flagged"
-
-#: apps/plugins/portal/flickr/register.js module:plugins/portal
-msgid "flickr.people.getPublicPhotos"
-msgstr "flickr.people.getPublicPhotos"
-
-#: apps/plugins/portal/flickr/register.js module:plugins/portal
-msgid "flickr.photos.search"
-msgstr "flickr.photos.search"
-
-#. %1$s determines whether setting permissions for a file or folder
-#. %2$s is the file or folder name
-#: apps/io.ox/files/share/permissions.js module:io.ox/core
-msgid "folder"
-msgstr "folder"
-
-#: apps/io.ox/calendar/util.js module:io.ox/calendar
-msgid "fourth"
-msgstr "fourth"
-
-#: apps/io.ox/calendar/util.js module:io.ox/calendar
-msgid "gray"
-msgstr "gray"
-
-#: apps/io.ox/mail/common-extensions.js module:io.ox/mail
-msgid "has attachments"
-msgstr "has attachments"
-
-#. message for screenreaders in case selected task has participants
-#: apps/io.ox/tasks/view-grid-template.js module:io.ox/tasks
-msgid "has participants"
-msgstr "has participants"
-
-#: apps/io.ox/core/import/import.js module:io.ox/core
-msgid "iCal"
-msgstr "iCal"
-
-#: apps/io.ox/search/view-template.js module:io.ox/core
-msgid "in"
-msgstr "in"
-
-#: apps/plugins/notifications/calendar/register.js
-#: module:plugins/notifications
-msgctxt "in"
-msgid "in %d minute"
-msgid_plural "in %d minutes"
-msgstr[0] "in %d minute"
-msgstr[1] "in %d minutes"
-
-#: apps/io.ox/tasks/util.js module:io.ox/tasks
-msgid "in 15 minutes"
-msgstr "in 15 minutes"
-
-#: apps/io.ox/tasks/util.js module:io.ox/tasks
-msgid "in 30 minutes"
-msgstr "in 30 minutes"
-
-#: apps/io.ox/tasks/util.js module:io.ox/tasks
-msgid "in 5 minutes"
-msgstr "in 5 minutes"
-
-#: apps/io.ox/tasks/util.js module:io.ox/tasks
-msgid "in one hour"
-msgstr "in one hour"
-
-#: apps/io.ox/tasks/util.js module:io.ox/tasks
-msgid "in one week"
-msgstr "in one week"
-
-#: apps/io.ox/tasks/util.js module:io.ox/tasks
-msgid "late in the evening"
-msgstr "late in the evening"
-
-#: apps/io.ox/calendar/util.js module:io.ox/calendar
-msgid "light blue"
-msgstr "light blue"
-
-#: apps/io.ox/calendar/util.js module:io.ox/calendar
-msgid "light green"
-msgstr "light green"
-
-#: apps/io.ox/onboarding/clients/wizard.js module:io.ox/core/onboarding
-msgid "list of available actions"
-msgstr "list of available actions"
-
-#: apps/io.ox/onboarding/clients/wizard.js module:io.ox/core/onboarding
-msgid "list of available devices"
-msgstr "list of available devices"
-
-#: apps/io.ox/onboarding/clients/wizard.js module:io.ox/core/onboarding
-msgid "list of available platforms"
-msgstr "list of available platforms"
-
-#. %1$s is an appointment location (e.g. a room, a telco line, a company, a city)
-#. This fragment appears within a long string for screen readers
-#: apps/io.ox/calendar/list/view-grid-template.js module:io.ox/calendar
-msgctxt "a11y"
-msgid "location %1$s"
-msgstr "location %1$s"
-
-#: apps/io.ox/mail/mailfilter/settings/filter/tests/util.js
-#: module:io.ox/mailfilter
-msgid "matches a substring"
-msgstr ""
-
-<<<<<<< HEAD
-#: apps/io.ox/mail/util.js module:io.ox/core
-msgid "message"
-msgstr "message"
-=======
-#. Hint to leave an input field empty if the user does not already have a password
-#: apps/plugins/portal/userSettings/register.js module:io.ox/core
-msgid "Leave empty if you have none"
-msgstr "Leave empty if you have none"
->>>>>>> 8efd135e
-
-#: apps/io.ox/files/common-extensions.js module:io.ox/files
-msgid "modified"
-msgstr "modified"
-
-#: apps/io.ox/backbone/views/recurrence-view.js
-#: module:io.ox/calendar/edit/main
-msgid "month(s)"
-msgstr "month(s)"
-
-#: apps/io.ox/calendar/util.js module:io.ox/calendar
-msgid "no color"
-msgstr "no colour"
-
-#. object permissions - delete
-#: apps/io.ox/core/permissions/permissions.js module:io.ox/core
-msgid "no delete permissions"
-msgstr "no delete permissions"
-
-#. object permissions - edit/modify
-#: apps/io.ox/core/permissions/permissions.js module:io.ox/core
-msgid "no edit permissions"
-msgstr "no edit permissions"
-
-#: apps/io.ox/mail/compose/extensions.js module:io.ox/mail
-msgid "no expiry date"
-msgstr "no expiry date"
-
-#. object permissions - read
-#: apps/io.ox/core/permissions/permissions.js module:io.ox/core
-msgid "no read permissions"
-msgstr "no read permissions"
-
-#: apps/io.ox/mail/mailfilter/settings/filter/tests/util.js
-#: module:io.ox/mailfilter
-msgid "not a full match (allows DOS-style wildcards)"
-msgstr ""
-
-#: apps/io.ox/mail/mailfilter/settings/filter/tests/util.js
-#: module:io.ox/mailfilter
-msgid "not an exact, full match "
-msgstr ""
-
-#: apps/io.ox/core/viewer/views/toolbarview.js module:io.ox/core
-msgid "of %1$d"
-msgstr "of %1$d"
-
-#: apps/io.ox/files/share/wizard.js module:io.ox/files
-msgid "one day"
-msgstr "one day"
-
-#: apps/io.ox/files/share/wizard.js module:io.ox/files
-msgid "one month"
-msgstr "one month"
-
-#: apps/io.ox/files/share/wizard.js module:io.ox/files
-msgid "one week"
-msgstr "one week"
-
-#: apps/io.ox/files/share/wizard.js module:io.ox/files
-msgid "one year"
-msgstr "one year"
-
-#: apps/io.ox/calendar/util.js module:io.ox/calendar
-msgid "orange"
-msgstr "orange"
-
-#: apps/io.ox/mail/mailfilter/settings/filter/tests/register.js
-#: module:io.ox/mailfilter
-#, fuzzy
-#| msgid "original timezone"
-msgid "original time zone"
-msgstr "original timezone"
-
-#: apps/io.ox/calendar/util.js module:io.ox/calendar
-msgid "pink"
-msgstr "pink"
-
-#: apps/io.ox/tasks/view-grid-template.js module:io.ox/tasks
-msgid "private"
-msgstr "private"
-
-#: apps/io.ox/calendar/util.js module:io.ox/calendar
-msgid "purple"
-msgstr "purple"
-
-#. object permissions - read
-#: apps/io.ox/core/permissions/permissions.js module:io.ox/core
-msgid "read all objects"
-msgstr "read all objects"
-
-#. object permissions - read
-#: apps/io.ox/core/permissions/permissions.js module:io.ox/core
-msgid "read own objects"
-msgstr "read own objects"
-
-#: apps/io.ox/calendar/util.js module:io.ox/calendar
-msgid "red"
-msgstr "red"
-
-#: apps/io.ox/calendar/util.js module:io.ox/calendar
-msgid "second"
-msgstr "second"
-
-#: apps/io.ox/files/settings/pane.js module:io.ox/files
-#, fuzzy
-#| msgid "second"
-msgid "seconds"
-msgstr "second"
-
-#: apps/io.ox/mail/mailfilter/settings/filter/actions/register.js
-#: module:io.ox/mailfilter
-msgid "seen"
-msgstr "seen"
-
-#: apps/io.ox/mail/vacationnotice/settings/view-form.js module:io.ox/mail
-msgid "select all"
-msgstr "select all"
-
-#: apps/io.ox/core/export/export.js module:io.ox/core
-#: apps/io.ox/core/import/import.js
-msgid "select format"
-msgstr "select format"
-
-#: apps/io.ox/files/share/wizard.js module:io.ox/files
-msgid "six months"
-msgstr "six months"
-
-#: apps/io.ox/files/common-extensions.js module:io.ox/files
-msgid "size"
-msgstr "size"
-
-#: apps/io.ox/calendar/util.js module:io.ox/calendar
-msgid "tentative"
-msgstr "tentative"
-
-#: apps/io.ox/calendar/util.js module:io.ox/calendar
-msgid "third"
-msgstr "third"
-
-#: apps/io.ox/tasks/util.js module:io.ox/tasks
-msgid "this afternoon"
-msgstr "this afternoon"
-
-#: apps/io.ox/tasks/util.js module:io.ox/tasks
-msgid "this morning"
-msgstr "this morning"
-
-#: apps/io.ox/files/share/wizard.js module:io.ox/files
-msgid "three months"
-msgstr "three months"
-
-#: apps/io.ox/files/main.js module:io.ox/files
-msgid "thumbnail"
-msgstr "thumbnail"
-
-#. title of toggle button within password field
-#: apps/io.ox/backbone/mini-views/common.js module:io.ox/core
-msgid "toggle password visibility"
-msgstr "toggle password visibility"
-
-#: apps/io.ox/tasks/util.js module:io.ox/tasks
-msgid "tomorrow"
-msgstr "tomorrow"
-
-#: apps/io.ox/tasks/util.js module:io.ox/tasks
-msgid "tonight"
-msgstr "tonight"
-
-#: apps/io.ox/calendar/util.js module:io.ox/calendar
-msgid "unconfirmed"
-msgstr "unconfirmed"
-
-#: apps/io.ox/backbone/mini-views/quota.js module:io.ox/core
-#: apps/io.ox/core/viewer/views/sidebar/fileversionsview.js
-#: module:io.ox/core/viewer apps/io.ox/mail/util.js
-msgid "unknown"
-msgstr "unknown"
-
-#: apps/io.ox/mail/actions/copyMove.js module:io.ox/mail
-msgid "unknown sender"
-msgstr "unknown sender"
-
-#: apps/io.ox/backbone/mini-views/quota.js module:io.ox/core
-msgid "unlimited"
-msgstr "unlimited"
-
-#: apps/io.ox/mail/vacationnotice/settings/view-form.js module:io.ox/mail
-msgid "unselect all"
-msgstr "unselect all"
-
-<<<<<<< HEAD
-#: apps/io.ox/core/import/import.js module:io.ox/core
-msgid "vCard"
-msgstr "vCard"
-=======
+"Before you can continue using the product, you have to enter some basic "
+"information. It will take less than a minute."
+
+#: apps/plugins/wizards/mandatory/main.js module:io.ox/wizards/firstStart
+msgid "Back to sign in"
+msgstr "Back to sign in"
+
 #: apps/plugins/wizards/mandatory/main.js module:io.ox/wizards/firstStart
 msgid "Your timezone"
 msgstr "Your timezone"
->>>>>>> 8efd135e
-
-#: apps/io.ox/mail/vacationnotice/settings/model.js module:io.ox/mail
-msgid "vacation notice"
-msgstr "vacation notice"
-
-#. (From) email1 via email2. Appears in email detail view.
-#: apps/io.ox/mail/util.js module:io.ox/core
-msgid "via"
-msgstr "via"
-
-#. folder permissions
-#: apps/io.ox/core/permissions/permissions.js module:io.ox/core
-msgid "view the folder"
-msgstr "view the folder"
-
-#: apps/io.ox/backbone/views/recurrence-view.js
-#: module:io.ox/calendar/edit/main
-msgid "week(s)"
-msgstr "week(s)"
-
-<<<<<<< HEAD
-#: apps/io.ox/mail/compose/extensions.js module:io.ox/mail
-msgid "when the link is expired"
-msgstr "when the link is expired"
-=======
+
+#: apps/plugins/xing/main.js module:plugins/portal
+msgid "Invitation sent"
+msgstr "Invitation sent"
+
+#: apps/plugins/xing/main.js module:plugins/portal
+msgid "Contact request sent"
+msgstr "Contact request sent"
+
+#: apps/plugins/xing/main.js module:plugins/portal
+msgid "Invite to %s"
+msgstr "Invite to %s"
+
+#: apps/plugins/xing/main.js module:plugins/portal
+msgid "Add on %s"
+msgstr "Add on %s"
+
 #~ msgid "Clear selection"
 #~ msgstr "Clear selection"
 
@@ -11656,35 +11192,24 @@
 
 #~ msgid "Content"
 #~ msgstr "Content"
->>>>>>> 8efd135e
-
-#: apps/io.ox/mail/compose/extensions.js module:io.ox/mail
-msgid "when the receivers have accessed the files"
-msgstr "when the receivers have accessed the files"
-
-#: apps/io.ox/mail/compose/extensions.js module:io.ox/mail
-msgid "when the receivers have finished downloading the files"
-msgstr "when the receivers have finished downloading the files"
-
-#: apps/io.ox/backbone/views/recurrence-view.js
-#: module:io.ox/calendar/edit/main
-msgid "year(s)"
-msgstr "year(s)"
-
-#: apps/io.ox/calendar/util.js module:io.ox/calendar
-msgid "yellow"
-msgstr "yellow"
-
-#: apps/plugins/portal/oxdriveclients/register.js module:plugins/portal
-msgid "your platform"
-msgstr "your platform"
-
-#. Strings to build input formats to be more accessible
-#. yyyy: 4-digit year | MM: 2-digit month | dd: 2-digit day
-#. Sample for de_DE: TT.MM.JJJJ
-#: apps/io.ox/core/date.js module:io.ox/core
-msgid "yyyy"
-msgstr "yyyy"
+
+#~ msgid "Envelope - To"
+#~ msgstr "Envelope - To"
+
+#~ msgid "Flag mail with"
+#~ msgstr "Flag mail with"
+
+#~ msgid "Reply All"
+#~ msgstr "Reply All"
+
+#~ msgid "Sender address"
+#~ msgstr "Sender address"
+
+#~ msgid "Sender/From"
+#~ msgstr "Sender/From"
+
+#~ msgid "Tag mail with"
+#~ msgstr "Tag mail with"
 
 #, fuzzy
 #~| msgid "is not a valid user or group."
@@ -11727,9 +11252,6 @@
 #~ msgid_plural "%1$s mails, %2$s unread"
 #~ msgstr[0] "%1$s email, %2$s unread"
 #~ msgstr[1] "%1$s email messages, %2$s unread"
-
-#~ msgid "%1$s updated their profile:"
-#~ msgstr "%1$s updated their profile:"
 
 #~ msgid "%1$s, %2$s"
 #~ msgstr "%1$s, %2$s"
@@ -12001,9 +11523,6 @@
 #~ msgid "Automatically wrap plain text after character:"
 #~ msgstr "Automatically wrap plain text after character:"
 
-#~ msgid "Autoplay pause in seconds"
-#~ msgstr "Autoplay pause in seconds"
-
 #, fuzzy
 #~| msgid "Back to sign in"
 #~ msgid "Back to devices"
@@ -12075,9 +11594,6 @@
 #~ msgid "Cleaning up... This may take a few seconds."
 #~ msgstr "Cleaning up... This may take a few seconds."
 
-#~ msgid "Clear selection"
-#~ msgstr "Clear selection"
-
 #~ msgid "Click for whole day appointment"
 #~ msgstr "Click for whole day appointment"
 
@@ -12162,9 +11678,6 @@
 #~ msgid "Confirmation status"
 #~ msgstr "Confirmation status"
 
-#~ msgid "Content"
-#~ msgstr "Content"
-
 #, fuzzy
 #~ msgid "Continue Presentation"
 #~ msgstr "Task invitations"
@@ -12178,8 +11691,8 @@
 #~ msgid "Copy (CC) to"
 #~ msgstr "Copy (CC) to"
 
-#~ msgid "Copy message to folder"
-#~ msgstr "Copy message to folder"
+#~ msgid "Copy to"
+#~ msgstr "Copy to"
 
 #~ msgid "Could not load all participants for this task."
 #~ msgstr "Could not load all participants for this task."
@@ -12520,9 +12033,6 @@
 #~ msgid "Entire thread"
 #~ msgstr "Entire thread"
 
-#~ msgid "Envelope - To"
-#~ msgstr "Envelope - To"
-
 #~ msgid "Every %1$d days."
 #~ msgstr "Every %1$d days."
 
@@ -12549,9 +12059,6 @@
 
 #~ msgid "Existing shares"
 #~ msgstr "Existing shares"
-
-#~ msgid "Exists"
-#~ msgstr "Exists"
 
 #~ msgid "Exit Fullscreen"
 #~ msgstr "Exit full screen"
@@ -12617,9 +12124,6 @@
 #~| msgid "Fit to screen width"
 #~ msgid "Fit to screen height"
 #~ msgstr "Fit to screen width"
-
-#~ msgid "Flag mail with"
-#~ msgstr "Flag mail with"
 
 #~ msgid "Folder names must not contain slashes"
 #~ msgstr "Folder names must not contain slashes"
@@ -12887,9 +12391,6 @@
 #~ msgid "Just open %1$s"
 #~ msgstr "Due on %1$s"
 
-#~ msgid "Keep looping endlessly"
-#~ msgstr "Keep looping endlessly"
-
 #~ msgid "Label"
 #~ msgstr "Label"
 
@@ -12918,9 +12419,6 @@
 #~ msgid "Liked a link: %s"
 #~ msgstr "Liked a link: %s"
 
-#~ msgid "Line %1$d: %2$s"
-#~ msgstr "Line %1$d: %2$s"
-
 #, fuzzy
 #~ msgid "Line wrap when sending text mails after"
 #~ msgstr "Line wrap when sending text email messages after "
@@ -12940,9 +12438,6 @@
 
 #~ msgid "Logout now"
 #~ msgstr "Logout now"
-
-#~ msgid "Loop once only"
-#~ msgstr "Loop once only"
 
 #, fuzzy
 #~| msgid "March"
@@ -13291,9 +12786,6 @@
 #~ msgid "Press [enter] to select a time when you want to be reminded again"
 #~ msgstr "Press [enter] to select a time when you want to be reminded again"
 
-#~ msgid "Prettify plain text mails"
-#~ msgstr "Prettify plain text e-mail messages"
-
 #~ msgid "Prev"
 #~ msgstr "Prev"
 
@@ -13357,9 +12849,6 @@
 #~ msgid "Remove from recipient list"
 #~ msgstr "Remove from recipient list"
 
-#~ msgid "Reply All"
-#~ msgstr "Reply All"
-
 #~ msgid "Reply to"
 #~ msgstr "Reply to"
 
@@ -13383,24 +12872,6 @@
 #~ msgid "Right"
 #~ msgstr "tonight"
 
-#~ msgid "Rule applies from"
-#~ msgstr "Rule applies from"
-
-#~ msgid "Rule applies not from"
-#~ msgstr "Rule applies not from"
-
-#~ msgid "Rule applies not on"
-#~ msgstr "Rule applies not on"
-
-#~ msgid "Rule applies not until"
-#~ msgstr "Rule applies not until"
-
-#~ msgid "Rule applies on"
-#~ msgstr "Rule applies on"
-
-#~ msgid "Rule applies until"
-#~ msgstr "Rule applies until"
-
 #~ msgid "Running applications"
 #~ msgstr "Running applications"
 
@@ -13479,12 +12950,6 @@
 
 #~ msgid "Send feedback"
 #~ msgstr "Send feedback"
-
-#~ msgid "Sender address"
-#~ msgstr "Sender address"
-
-#~ msgid "Sender/From"
-#~ msgstr "Sender/From"
 
 #~ msgid "Sending an E-Mail to a contact"
 #~ msgstr "Sending an email to a contact"
@@ -13704,9 +13169,6 @@
 #~| msgid "Enable"
 #~ msgid "Tablet"
 #~ msgstr "Enable"
-
-#~ msgid "Tag mail with"
-#~ msgstr "Tag mail with"
 
 #~ msgid "Task invitation. %1$s %2$s %3$s. Press [enter] to open"
 #~ msgstr "Task invitation. %1$s %2$s %3$s. Press [enter] to open"
@@ -14432,6 +13894,9 @@
 
 #~ msgid "Version history"
 #~ msgstr "Version history"
+
+#~ msgid "View Slideshow"
+#~ msgstr "View Slideshow"
 
 #~ msgid "View participants"
 #~ msgstr "View participants"
@@ -14616,11 +14081,6 @@
 #~ msgid "collapsed"
 #~ msgstr "collapsed"
 
-#, fuzzy
-#~| msgid "continue if any of these condition is met."
-#~ msgid "continue if any of these condition is met"
-#~ msgstr "continue if any of these conditions is met."
-
 #~ msgid "daily"
 #~ msgstr "daily"
 
