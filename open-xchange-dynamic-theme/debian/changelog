<<<<<<< HEAD
open-xchange-dynamic-theme (7.10.1-12) stable; urgency=medium

  * Build for patch 2019-05-13 (5235)

 -- Viktor Pracht <viktor.pracht@open-xchange.com>  Mon, 06 May 2019 13:12:07 +0000

open-xchange-dynamic-theme (7.10.1-11) stable; urgency=medium

  * Build for patch 2019-04-29 (5211)

 -- Viktor Pracht <viktor.pracht@open-xchange.com>  Fri, 26 Apr 2019 13:03:22 +0000

open-xchange-dynamic-theme (7.10.1-10) stable; urgency=medium

  * Build for patch 2019-04-01 (5180)

 -- Viktor Pracht <viktor.pracht@open-xchange.com>  Mon, 01 Apr 2019 07:16:24 +0000

open-xchange-dynamic-theme (7.10.1-9) stable; urgency=medium

  * Build for patch 2019-03-11 (5149)

 -- Viktor Pracht <viktor.pracht@open-xchange.com>  Mon, 04 Mar 2019 13:36:47 +0000

open-xchange-dynamic-theme (7.10.1-8) stable; urgency=medium

  * Build for patch 2019-02-25 (5133)

 -- Viktor Pracht <viktor.pracht@open-xchange.com>  Mon, 18 Feb 2019 12:05:30 +0000

open-xchange-dynamic-theme (7.10.1-7) stable; urgency=medium

  * Build for patch 2019-02-11 (5108)

 -- Viktor Pracht <viktor.pracht@open-xchange.com>  Mon, 04 Feb 2019 14:14:33 +0000

open-xchange-dynamic-theme (7.10.1-6) stable; urgency=medium

  * Build for patch 2019-01-28 (5076)

 -- Viktor Pracht <viktor.pracht@open-xchange.com>  Mon, 21 Jan 2019 10:27:53 +0000

open-xchange-dynamic-theme (7.10.1-5) stable; urgency=medium

  * Build for patch 2019-01-14 (5023)

 -- Viktor Pracht <viktor.pracht@open-xchange.com>  Wed, 09 Jan 2019 14:15:52 +0000
=======
open-xchange-dynamic-theme (7.10.2-3) stable; urgency=medium

  * First candidate of 7.10.2 release

 -- Viktor Pracht <viktor.pracht@open-xchange.com>  Fri, 10 May 2019 07:58:43 +0000

open-xchange-dynamic-theme (7.10.2-2) stable; urgency=medium

  * Second preview of 7.10.2 release

 -- Viktor Pracht <viktor.pracht@open-xchange.com>  Wed, 01 May 2019 20:00:00 +0000

open-xchange-dynamic-theme (7.10.2-1) stable; urgency=medium

  * First preview of 7.10.2 release

 -- Viktor Pracht <viktor.pracht@open-xchange.com>  Thu, 28 Mar 2019 14:23:07 +0000

open-xchange-dynamic-theme (7.10.2-0) unstable; urgency=medium

  * prepare for 7.10.2

 -- Viktor Pracht <viktor.pracht@open-xchange.com>  Mon, 11 Mar 2019 13:15:59 +0100
>>>>>>> 0d229607

open-xchange-dynamic-theme (7.10.1-4) stable; urgency=medium

  * Second candidate for 7.10.1 release

 -- Viktor Pracht <viktor.pracht@open-xchange.com>  Wed, 28 Nov 2018 14:32:32 +0000

open-xchange-dynamic-theme (7.10.1-3) stable; urgency=medium

  * RC 1 for 7.10.1 release

 -- Viktor Pracht <viktor.pracht@open-xchange.com>  Fri, 23 Nov 2018 14:43:42 +0000

open-xchange-dynamic-theme (7.10.1-2) stable; urgency=medium

  * Second preview for 7.10.1 release

 -- Viktor Pracht <viktor.pracht@open-xchange.com>  Fri, 02 Nov 2018 11:29:30 +0000

open-xchange-dynamic-theme (7.10.1-1) stable; urgency=medium

  * First release candidate for 7.10.1

 -- Viktor Pracht <viktor.pracht@open-xchange.com>  Thu, 11 Oct 2018 12:07:35 +0000

open-xchange-dynamic-theme (7.10.1-0) unstable; urgency=medium

  * prepare for 7.10.1

 -- Viktor Pracht <viktor.pracht@open-xchange.com>  Mon, 10 Sep 2018 11:58:40 +0200

open-xchange-dynamic-theme (7.10.0-10) stable; urgency=medium

  * Fourth candidate for 7.10.0 release

 -- Viktor Pracht <viktor.pracht@open-xchange.com>  Fri, 29 Jun 2018 12:40:11 +0000

open-xchange-dynamic-theme (7.10.0-9) stable; urgency=medium

  * Third candidate for 7.10.0 release

 -- Viktor Pracht <viktor.pracht@open-xchange.com>  Wed, 27 Jun 2018 13:22:54 +0000

open-xchange-dynamic-theme (7.10.0-8) stable; urgency=medium

  * Second candidate for 7.10.0 release

 -- Viktor Pracht <viktor.pracht@open-xchange.com>  Mon, 25 Jun 2018 13:46:53 +0000

open-xchange-dynamic-theme (7.10.0-7) stable; urgency=medium

  * First candidate for 7.10.0 release

 -- Viktor Pracht <viktor.pracht@open-xchange.com>  Mon, 11 Jun 2018 05:57:02 +0000

open-xchange-dynamic-theme (7.10.0-6) stable; urgency=medium

  * Sixth preview of 7.10.0 release

 -- Viktor Pracht <viktor.pracht@open-xchange.com>  Fri, 18 May 2018 12:01:50 +0000

open-xchange-dynamic-theme (7.10.0-5) stable; urgency=medium

  * Fifth preview of 7.10.0 release

 -- Viktor Pracht <viktor.pracht@open-xchange.com>  Fri, 20 Apr 2018 08:00:03 +0000

open-xchange-dynamic-theme (7.10.0-4) stable; urgency=medium

  * Fourth preview of 7.10.0 release

 -- Viktor Pracht <viktor.pracht@open-xchange.com>  Tue, 03 Apr 2018 12:43:32 +0000

open-xchange-dynamic-theme (7.10.0-3) stable; urgency=medium

  * Third preview of 7.10.0 release

 -- Viktor Pracht <viktor.pracht@open-xchange.com>  Tue, 20 Feb 2018 17:41:04 +0000

open-xchange-dynamic-theme (7.10.0-2) stable; urgency=medium

  * Second preview of 7.10.0 release

 -- Viktor Pracht <viktor.pracht@open-xchange.com>  Fri, 02 Feb 2018 13:05:24 +0000

open-xchange-dynamic-theme (7.10.0-1) stable; urgency=medium

  * First preview for 7.10.0 release

 -- Viktor Pracht <viktor.pracht@open-xchange.com>  Fri, 01 Dec 2017 19:14:18 +0000

open-xchange-dynamic-theme (7.10.0-0) unstable; urgency=medium

  * prepare for 7.10.0 release

 -- Viktor Pracht <viktor.pracht@open-xchange.com>  Mon, 16 Oct 2017 16:49:03 +0200

open-xchange-dynamic-theme (7.8.4-3) stable; urgency=medium

  * First candidate for 7.8.4 release

 -- Viktor Pracht <viktor.pracht@open-xchange.com>  Fri, 19 May 2017 12:44:36 +0000

open-xchange-dynamic-theme (7.8.4-2) stable; urgency=medium

  * Second preview of 7.8.4 release

 -- Viktor Pracht <viktor.pracht@open-xchange.com>  Thu, 04 May 2017 14:06:43 +0000

open-xchange-dynamic-theme (7.8.4-1) stable; urgency=medium

  * First preview of 7.8.4 release

 -- Viktor Pracht <viktor.pracht@open-xchange.com>  Mon, 03 Apr 2017 15:53:36 +0000

open-xchange-dynamic-theme (7.8.4-0) unstable; urgency=medium

  * prepare for 7.8.4 release

 -- Viktor Pracht <viktor.pracht@open-xchange.com>  Fri, 02 Dec 2016 14:00:24 +0100

open-xchange-dynamic-theme (7.8.3-5) stable; urgency=medium

  * Second release candidate for 7.8.3 release

 -- Viktor Pracht <viktor.pracht@open-xchange.com>  Tue, 29 Nov 2016 11:41:07 +0000

open-xchange-dynamic-theme (7.8.3-4) stable; urgency=medium

  * First release candidate for 7.8.3 release

 -- Viktor Pracht <viktor.pracht@open-xchange.com>  Thu, 24 Nov 2016 16:52:24 +0000

open-xchange-dynamic-theme (7.8.3-3) stable; urgency=medium

  * Third preview for 7.8.3 release

 -- Viktor Pracht <viktor.pracht@open-xchange.com>  Tue, 15 Nov 2016 16:08:59 +0000

open-xchange-dynamic-theme (7.8.3-2) stable; urgency=medium

  * Second preview for 7.8.3 release

 -- Viktor Pracht <viktor.pracht@open-xchange.com>  Sat, 29 Oct 2016 08:42:13 +0000

open-xchange-dynamic-theme (7.8.3-1) stable; urgency=medium

  * First preview of 7.8.3 release

 -- Viktor Pracht <viktor.pracht@open-xchange.com>  Fri, 14 Oct 2016 14:23:26 +0000

open-xchange-dynamic-theme (7.8.3-0) unstable; urgency=medium

  * prepare for 7.8.3 release

 -- Viktor Pracht <viktor.pracht@open-xchange.com>  Tue, 06 Sep 2016 14:47:52 +0200

open-xchange-dynamic-theme (7.8.2-4) stable; urgency=medium

  * Second candidate for 7.8.2 release

 -- Viktor Pracht <viktor.pracht@open-xchange.com>  Tue, 12 Jul 2016 13:02:40 +0000

open-xchange-dynamic-theme (7.8.2-3) stable; urgency=medium

  * First candidate for 7.8.2 release

 -- Viktor Pracht <viktor.pracht@open-xchange.com>  Wed, 06 Jul 2016 14:22:23 +0000

open-xchange-dynamic-theme (7.8.2-2) stable; urgency=medium

  * Second preview for 7.8.2 release

 -- Viktor Pracht <viktor.pracht@open-xchange.com>  Wed, 29 Jun 2016 15:37:49 +0000

open-xchange-dynamic-theme (7.8.2-1) stable; urgency=medium

  * First release candidate for 7.8.2

 -- Viktor Pracht <viktor.pracht@open-xchange.com>  Tue, 14 Jun 2016 20:43:57 +0000

open-xchange-dynamic-theme (7.8.2-0) unstable; urgency=medium

  * prepare for 7.8.2 release

 -- Viktor Pracht <viktor.pracht@open-xchange.com>  Fri, 08 Apr 2016 13:15:43 +0200

open-xchange-dynamic-theme (7.8.1-7) stable; urgency=medium

  * Second candidate for 7.8.1 release

 -- Viktor Pracht <viktor.pracht@open-xchange.com>  Wed, 30 Mar 2016 13:11:50 +0000

open-xchange-dynamic-theme (7.8.1-6) stable; urgency=medium

  * First candidate for 7.8.1 release

 -- Viktor Pracht <viktor.pracht@open-xchange.com>  Fri, 25 Mar 2016 12:26:36 +0000

open-xchange-dynamic-theme (7.8.1-5) stable; urgency=medium

  * Fifth preview of 7.8.1 release

 -- Viktor Pracht <viktor.pracht@open-xchange.com>  Tue, 15 Mar 2016 14:56:58 +0000

open-xchange-dynamic-theme (7.8.1-4) stable; urgency=medium

  * Fourth preview of 7.8.1 release

 -- Viktor Pracht <viktor.pracht@open-xchange.com>  Fri, 04 Mar 2016 15:06:10 +0000

open-xchange-dynamic-theme (7.8.1-3) stable; urgency=medium

  * Third candidate for 7.8.1 release

 -- Viktor Pracht <viktor.pracht@open-xchange.com>  Sat, 20 Feb 2016 16:27:00 +0000

open-xchange-dynamic-theme (7.8.1-2) stable; urgency=medium

  * Second candidate for 7.8.1 release

 -- Viktor Pracht <viktor.pracht@open-xchange.com>  Tue, 02 Feb 2016 10:47:42 +0000

open-xchange-dynamic-theme (7.8.1-1) stable; urgency=medium

  * First candidate for 7.8.1 release

 -- Viktor Pracht <viktor.pracht@open-xchange.com>  Tue, 26 Jan 2016 10:32:11 +0000

open-xchange-dynamic-theme (7.8.1-0) unstable; urgency=medium

  * prepare for 7.8.1 release

 -- Viktor Pracht <viktor.pracht@open-xchange.com>  Thu, 08 Oct 2015 17:17:52 +0200

open-xchange-dynamic-theme (7.8.0-9) stable; urgency=medium

  * Build for patch 2015-11-09 (2840)

 -- Viktor Pracht <viktor.pracht@open-xchange.com>  Fri, 06 Nov 2015 13:41:45 +0100

open-xchange-dynamic-theme (7.8.0-8) stable; urgency=medium

  * Build for patch 2015-10-26 (2816)

 -- Viktor Pracht <viktor.pracht@open-xchange.com>  Tue, 20 Oct 2015 11:46:32 +0200

open-xchange-dynamic-theme (7.8.0-7) stable; urgency=medium

  * Build for patch 2015-10-26 (2812)

 -- Viktor Pracht <viktor.pracht@open-xchange.com>  Mon, 19 Oct 2015 13:36:22 +0200

open-xchange-dynamic-theme (7.8.0-6) stable; urgency=medium

  * Sixth candidate for 7.8.0 release

 -- Viktor Pracht <viktor.pracht@open-xchange.com>  Tue, 06 Oct 2015 09:37:54 +0200

open-xchange-dynamic-theme (7.8.0-5) stable; urgency=medium

  * Fith candidate for 7.8.0 release

 -- Viktor Pracht <viktor.pracht@open-xchange.com>  Fri, 25 Sep 2015 16:53:57 +0200

open-xchange-dynamic-theme (7.8.0-4) stable; urgency=medium

  * Fourth candidate for 7.8.0 release

 -- Viktor Pracht <viktor.pracht@open-xchange.com>  Fri, 18 Sep 2015 11:58:18 +0200

open-xchange-dynamic-theme (7.8.0-3) stable; urgency=medium

  * Third candidate for 7.8.0 release

 -- Viktor Pracht <viktor.pracht@open-xchange.com>  Mon, 07 Sep 2015 17:54:01 +0200

open-xchange-dynamic-theme (7.8.0-2) stable; urgency=medium

  * Second candidate for 7.8.0 release

 -- Viktor Pracht <viktor.pracht@open-xchange.com>  Fri, 21 Aug 2015 17:15:11 +0200

open-xchange-dynamic-theme (7.8.0-1) stable; urgency=low

  * First candidate for 7.8.0 release

 -- Viktor Pracht <viktor.pracht@open-xchange.com>  Wed, 05 Aug 2015 12:53:04 +0200

open-xchange-dynamic-theme (7.8.0-0) unstable; urgency=medium

  * prepare for 7.8.0 release

 -- Viktor Pracht <viktor.pracht@open-xchange.com>  Wed, 05 Nov 2014 16:22:40 +0100

open-xchange-dynamic-theme (7.6.2-29) stable; urgency=medium

  * Build for patch 2015-11-16 (2862)

 -- Viktor Pracht <viktor.pracht@open-xchange.com>  Wed, 11 Nov 2015 20:21:53 +0100

open-xchange-dynamic-theme (7.6.2-28) stable; urgency=medium

  * Build for patch 2015-11-09 (2841)

 -- Viktor Pracht <viktor.pracht@open-xchange.com>  Tue, 03 Nov 2015 15:51:02 +0100

open-xchange-dynamic-theme (7.6.2-27) stable; urgency=medium

  * Build for patch 2015-11-11 (2844)

 -- Viktor Pracht <viktor.pracht@open-xchange.com>  Thu, 29 Oct 2015 14:01:55 +0100

open-xchange-dynamic-theme (7.6.2-26) stable; urgency=medium

  * Build for patch  2015-10-12 (2784)

 -- Viktor Pracht <viktor.pracht@open-xchange.com>  Wed, 30 Sep 2015 17:57:42 +0200

open-xchange-dynamic-theme (7.6.2-25) stable; urgency=medium

  * Build for patch 2015-09-28 (2767)

 -- Viktor Pracht <viktor.pracht@open-xchange.com>  Thu, 24 Sep 2015 12:49:30 +0200

open-xchange-dynamic-theme (7.6.2-24) stable; urgency=medium

  * Build for patch 2015-09-14 (2732)

 -- Viktor Pracht <viktor.pracht@open-xchange.com>  Tue, 08 Sep 2015 14:52:18 +0200

open-xchange-dynamic-theme (7.6.2-23) stable; urgency=medium

  * Build for patch 2015-08-24 (2674)

 -- Viktor Pracht <viktor.pracht@open-xchange.com>  Tue, 18 Aug 2015 17:40:14 +0200

open-xchange-dynamic-theme (7.6.2-22) stable; urgency=low

  * Build for patch 2015-08-10

 -- Viktor Pracht <viktor.pracht@open-xchange.com>  Wed, 05 Aug 2015 09:47:20 +0200

open-xchange-dynamic-theme (7.6.2-21) stable; urgency=low

  * Build for patch 2015-08-03 (2650)

 -- Viktor Pracht <viktor.pracht@open-xchange.com>  Tue, 04 Aug 2015 12:01:36 +0200

open-xchange-dynamic-theme (7.6.2-20) stable; urgency=low

  * First candidate for 7.8.0 release

 -- Viktor Pracht <viktor.pracht@open-xchange.com>  Wed, 05 Aug 2015 12:52:57 +0200

open-xchange-dynamic-theme (7.6.2-20) stable; urgency=low

  * Build for patch 2015-07-20 (2614)

 -- Viktor Pracht <viktor.pracht@open-xchange.com>  Fri, 17 Jul 2015 09:21:32 +0200

open-xchange-dynamic-theme (7.6.2-19) stable; urgency=low

  * Build for patch 2015-06-29 (2569)

 -- Viktor Pracht <viktor.pracht@open-xchange.com>  Tue, 30 Jun 2015 15:24:28 +0200

open-xchange-dynamic-theme (7.6.2-18) stable; urgency=low

  * Build for patch 2015-06-08 (2540)

 -- Viktor Pracht <viktor.pracht@open-xchange.com>  Wed, 10 Jun 2015 16:31:44 +0200

open-xchange-dynamic-theme (7.6.2-17) stable; urgency=low

  * Build for patch 2015-05-26 (2521)

 -- Viktor Pracht <viktor.pracht@open-xchange.com>  Tue, 19 May 2015 15:12:11 +0200

open-xchange-dynamic-theme (7.6.2-16) stable; urgency=low

  * Build for patch 2015-05-04 (2496)

 -- Viktor Pracht <viktor.pracht@open-xchange.com>  Tue, 05 May 2015 15:32:11 +0200

open-xchange-dynamic-theme (7.6.2-15) stable; urgency=low

  * Build for patch 2015-09-09 (2495)

 -- Viktor Pracht <viktor.pracht@open-xchange.com>  Fri, 24 Apr 2015 10:19:54 +0200

open-xchange-dynamic-theme (7.6.2-14) stable; urgency=low

  * Build for patch 2015-04-17 (2491)

 -- Viktor Pracht <viktor.pracht@open-xchange.com>  Thu, 23 Apr 2015 12:00:13 +0200

open-xchange-dynamic-theme (7.6.2-13) stable; urgency=low

  * Build for patch 2015-04-13 (2474)

 -- Viktor Pracht <viktor.pracht@open-xchange.com>  Tue, 14 Apr 2015 18:53:17 +0200

open-xchange-dynamic-theme (7.6.2-12) stable; urgency=low

  * Twelfth candidate for 7.6.2 release

 -- Viktor Pracht <viktor.pracht@open-xchange.com>  Fri, 13 Mar 2015 16:29:53 +0100

open-xchange-dynamic-theme (7.6.2-11) stable; urgency=low

  * Eleventh candidate for 7.6.2 release

 -- Viktor Pracht <viktor.pracht@open-xchange.com>  Fri, 06 Mar 2015 16:30:26 +0100

open-xchange-dynamic-theme (7.6.2-10) stable; urgency=low

  * Tenth candidate for 7.6.2 release

 -- Viktor Pracht <viktor.pracht@open-xchange.com>  Wed, 04 Mar 2015 14:35:35 +0100

open-xchange-dynamic-theme (7.6.2-9) stable; urgency=low

  * Nineth candidate for 7.6.2 release

 -- Viktor Pracht <viktor.pracht@open-xchange.com>  Tue, 03 Mar 2015 13:35:52 +0100

open-xchange-dynamic-theme (7.6.2-8) stable; urgency=low

  * Eighth candidate for 7.6.2 release

 -- Viktor Pracht <viktor.pracht@open-xchange.com>  Tue, 24 Feb 2015 16:40:18 +0100

open-xchange-dynamic-theme (7.6.2-7) stable; urgency=low

  * Seventh candidate for 7.6.2 release

 -- Viktor Pracht <viktor.pracht@open-xchange.com>  Wed, 11 Feb 2015 16:07:52 +0100

open-xchange-dynamic-theme (7.6.2-6) stable; urgency=low

  * Sixth candidate for 7.6.2 release

 -- Viktor Pracht <viktor.pracht@open-xchange.com>  Fri, 30 Jan 2015 16:34:07 +0100

open-xchange-dynamic-theme (7.6.2-5) stable; urgency=low

  * Fifth candidate for 7.6.2 release

 -- Viktor Pracht <viktor.pracht@open-xchange.com>  Tue, 27 Jan 2015 11:47:37 +0100

open-xchange-dynamic-theme (7.6.2-4) stable; urgency=low

  * Moved open-xchange-dynamic-theme to the core repository

 -- Viktor Pracht <viktor.pracht@open-xchange.com>  Wed, 17 Dec 2014 15:51:00 +0100

open-xchange-dynamic-theme (7.6.1-5) stable; urgency=low

  * Follow-up release for rpost theme

 -- Viktor Pracht <viktor.pracht@open-xchange.com>  Wed, 17 Dec 2014 12:38:03 +0100

open-xchange-dynamic-theme (7.6.1-4) stable; urgency=low

  * Follow-up release for rpost theme

 -- Viktor Pracht <viktor.pracht@open-xchange.com>  Tue, 16 Dec 2014 15:34:12 +0100

open-xchange-dynamic-theme (7.6.1-3) stable; urgency=low

  * Follow-up release candidate for 7.6.1.

 -- Viktor Pracht <viktor.pracht@open-xchange.com>  Mon, 20 Oct 2014 10:01:26 +0200

open-xchange-dynamic-theme (7.6.1-2) stable; urgency=low

  * Second release candidate for 7.6.1.

 -- Viktor Pracht <viktor.pracht@open-xchange.com>  Tue, 14 Oct 2014 12:37:18 +0200

open-xchange-dynamic-theme (7.6.1-1) stable; urgency=low

  * First release candidate for 7.6.1.

 -- Viktor Pracht <viktor.pracht@open-xchange.com>  Thu, 02 Oct 2014 10:21:31 +0200

open-xchange-dynamic-theme (7.6.1-0) unstable; urgency=low

  * Prepare backend and appsuite custom plugins for 7.6.1 release

 -- Viktor Pracht <viktor.pracht@open-xchange.com>  Wed, 01 Oct 2014 14:48:13 +0200

open-xchange-dynamic-theme (7.6.0-13) stable; urgency=low

  * Follow-up build.

 -- Viktor Pracht <viktor.pracht@open-xchange.com>  Wed, 15 Oct 2014 16:20:55 +0200

open-xchange-dynamic-theme (7.6.0-12) stable; urgency=low

  * Follow-up build with new open-xchange-rpost-theme.

 -- Viktor Pracht <viktor.pracht@open-xchange.com>  Thu, 25 Sep 2014 16:02:14 +0200

open-xchange-dynamic-theme (7.6.0-11) stable; urgency=low

  * add package open-xchange-rpost-theme

 -- Viktor Pracht <viktor.pracht@open-xchange.com>  Wed, 24 Sep 2014 15:36:59 +0200

open-xchange-dynamic-theme (7.6.0-10) stable; urgency=low

  * enable provisioning of imap

 -- Viktor Pracht <viktor.pracht@open-xchange.com>  Wed, 06 Aug 2014 09:35:06 +0200

open-xchange-dynamic-theme (7.6.0-9) stable; urgency=low

  * removed provisioning method from auth method

 -- Viktor Pracht <viktor.pracht@open-xchange.com>  Tue, 05 Aug 2014 20:53:48 +0200

open-xchange-dynamic-theme (7.6.0-8) stable; urgency=low

  * proxy servlet: better logging, disable admin user

 -- Viktor Pracht <viktor.pracht@open-xchange.com>  Mon, 21 Jul 2014 19:52:45 +0200

open-xchange-dynamic-theme (7.6.0-7) stable; urgency=low

  * Follow-up release for dropping specifc java6 dependency artefacts

 -- Viktor Pracht <viktor.pracht@open-xchange.com>  Fri, 18 Jul 2014 12:33:44 +0200

open-xchange-dynamic-theme (7.6.0-6) stable; urgency=low

  * Second release candidate for hotfix release for ptf 2091

 -- Viktor Pracht <viktor.pracht@open-xchange.com>  Wed, 16 Jul 2014 16:54:58 +0200

open-xchange-dynamic-theme (7.6.0-5) stable; urgency=low

  * Hotfix release for ptf 2091

 -- Viktor Pracht <viktor.pracht@open-xchange.com>  Wed, 16 Jul 2014 11:22:01 +0200

open-xchange-dynamic-theme (7.6.0-4) stable; urgency=low

  * Fourth release candidate for OX 7.6.0

 -- Viktor Pracht <viktor.pracht@open-xchange.com>  Tue, 15 Jul 2014 14:25:44 +0200

open-xchange-dynamic-theme (7.6.0-3) stable; urgency=low

  * Third release candidate for OX 7.6.0

 -- Viktor Pracht <viktor.pracht@open-xchange.com>  Mon, 14 Jul 2014 17:29:21 +0200

open-xchange-dynamic-theme (7.6.0-2) stable; urgency=low

  * Second release candidate for OX 7.6.0

 -- Viktor Pracht <viktor.pracht@open-xchange.com>  Fri, 11 Jul 2014 08:43:15 +0200

open-xchange-dynamic-theme (7.6.0-1) stable; urgency=low

  * First release candidate for OX 7.6.0

 -- Viktor Pracht <viktor.pracht@open-xchange.com>  Mon, 23 Jun 2014 16:06:28 +0200

open-xchange-dynamic-theme (7.6.0-0) unstable; urgency=low

  * Prepare backend and appsuite custom plugins for 7.6.0 release

 -- Viktor Pracht <viktor.pracht@open-xchange.com>  Wed, 11 Jun 2014 14:19:46 +0200

open-xchange-dynamic-theme (7.4.2-6) stable; urgency=low

  * Release build to fix static theming

 -- Viktor Pracht <viktor.pracht@open-xchange.com>  Mon, 19 May 2014 15:30:40 +0200

open-xchange-dynamic-theme (7.4.2-5) stable; urgency=low

  * Release build for PTF 2005

 -- Viktor Pracht <viktor.pracht@open-xchange.com>  Thu, 08 May 2014 09:11:37 +0200

open-xchange-dynamic-theme (7.4.2-4) stable; urgency=low

  * Release build for PTF 2000

 -- Viktor Pracht <viktor.pracht@open-xchange.com>  Wed, 23 Apr 2014 14:28:12 +0200

open-xchange-dynamic-theme (7.4.2-3) stable; urgency=low

  * Bugfix build for ptf 1984

 -- Viktor Pracht <viktor.pracht@open-xchange.com>  Tue, 08 Apr 2014 13:27:37 +0200

open-xchange-dynamic-theme (7.4.2-2) stable; urgency=low

  * Follow-up release for bugfix 31524

 -- Viktor Pracht <viktor.pracht@open-xchange.com>  Thu, 03 Apr 2014 17:39:45 +0200

open-xchange-dynamic-theme (7.4.2-1) unstable; urgency=low

  * Initial Release.

 -- Viktor Pracht <viktor.pracht@open-xchange.com>  Mon, 17 Mar 2014 16:51:44 +0000<|MERGE_RESOLUTION|>--- conflicted
+++ resolved
@@ -1,52 +1,3 @@
-<<<<<<< HEAD
-open-xchange-dynamic-theme (7.10.1-12) stable; urgency=medium
-
-  * Build for patch 2019-05-13 (5235)
-
- -- Viktor Pracht <viktor.pracht@open-xchange.com>  Mon, 06 May 2019 13:12:07 +0000
-
-open-xchange-dynamic-theme (7.10.1-11) stable; urgency=medium
-
-  * Build for patch 2019-04-29 (5211)
-
- -- Viktor Pracht <viktor.pracht@open-xchange.com>  Fri, 26 Apr 2019 13:03:22 +0000
-
-open-xchange-dynamic-theme (7.10.1-10) stable; urgency=medium
-
-  * Build for patch 2019-04-01 (5180)
-
- -- Viktor Pracht <viktor.pracht@open-xchange.com>  Mon, 01 Apr 2019 07:16:24 +0000
-
-open-xchange-dynamic-theme (7.10.1-9) stable; urgency=medium
-
-  * Build for patch 2019-03-11 (5149)
-
- -- Viktor Pracht <viktor.pracht@open-xchange.com>  Mon, 04 Mar 2019 13:36:47 +0000
-
-open-xchange-dynamic-theme (7.10.1-8) stable; urgency=medium
-
-  * Build for patch 2019-02-25 (5133)
-
- -- Viktor Pracht <viktor.pracht@open-xchange.com>  Mon, 18 Feb 2019 12:05:30 +0000
-
-open-xchange-dynamic-theme (7.10.1-7) stable; urgency=medium
-
-  * Build for patch 2019-02-11 (5108)
-
- -- Viktor Pracht <viktor.pracht@open-xchange.com>  Mon, 04 Feb 2019 14:14:33 +0000
-
-open-xchange-dynamic-theme (7.10.1-6) stable; urgency=medium
-
-  * Build for patch 2019-01-28 (5076)
-
- -- Viktor Pracht <viktor.pracht@open-xchange.com>  Mon, 21 Jan 2019 10:27:53 +0000
-
-open-xchange-dynamic-theme (7.10.1-5) stable; urgency=medium
-
-  * Build for patch 2019-01-14 (5023)
-
- -- Viktor Pracht <viktor.pracht@open-xchange.com>  Wed, 09 Jan 2019 14:15:52 +0000
-=======
 open-xchange-dynamic-theme (7.10.2-3) stable; urgency=medium
 
   * First candidate of 7.10.2 release
@@ -70,7 +21,6 @@
   * prepare for 7.10.2
 
  -- Viktor Pracht <viktor.pracht@open-xchange.com>  Mon, 11 Mar 2019 13:15:59 +0100
->>>>>>> 0d229607
 
 open-xchange-dynamic-theme (7.10.1-4) stable; urgency=medium
 
