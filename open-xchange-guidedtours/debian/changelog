--- conflicted
+++ resolved
@@ -1,4 +1,3 @@
-<<<<<<< HEAD
 open-xchange-guidedtours (7.6.2-2) stable; urgency=low
 
   * Second candidate for 7.6.2 release
@@ -9,20 +8,19 @@
 
   * First candidate for 7.6.2 release
 
- -- Marcus Klein <marcus.klein@open-xchange.com>  Fri, 31 Oct 2014 13:00:59 +0000
+ -- Marcus Klein <marcus.klein@open-xchange.com>  Fri, 31 Oct 2014 14:00:59 +0100
 
 open-xchange-guidedtours (7.6.2-0) unstable; urgency=medium
 
   * prepare for 7.6.2 release
 
  -- Marcus Klein <marcus.klein@open-xchange.com>  Wed, 17 Sep 2014 12:45:18 +0200
-=======
+
 open-xchange-guidedtours (7.6.1-8) stable; urgency=low
 
   * Build for patch 2014-12-01
 
  -- Marcus Klein <marcus.klein@open-xchange.com>  Tue, 25 Nov 2014 13:31:13 +0100
->>>>>>> caa98d35
 
 open-xchange-guidedtours (7.6.1-7) stable; urgency=medium
 
