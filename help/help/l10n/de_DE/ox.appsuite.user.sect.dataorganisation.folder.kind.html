<html lang="de">
<head>
<meta http-equiv="Content-Type" content="text/html; charset=utf-8">
<title>10.1.1. Ordnerarten</title>
<link rel="stylesheet" type="text/css" href="../../help.css">
<meta name="generator" content="DocBook XSL Stylesheets V1.78.1">
<link rel="home" href="index.html" title="Benutzeranleitung">
<link rel="up" href="ox.appsuite.user.sect.dataorganisation.folder.html" title="10.1. Ordner">
<link rel="prev" href="ox.appsuite.user.sect.dataorganisation.folder.html" title="10.1. Ordner">
<link rel="next" href="ox.appsuite.user.sect.dataorganisation.folder.permissions.html" title="10.1.2. Wozu dienen Berechtigungen?">
<link rel="copyright" href="ox.appsuite.user.legalnotice.html" title="Rechtlicher Hinweis">
<link rel="stylesheet" type="text/css" href="../../bootstrap.min.css"​/> 
<link id="favicon" rel="shortcut icon" href="../../../apps/themes/default/favicon.ico" type="image/x-icon"> 
<meta name="viewport" content="width=device-width, initial-scale=1.0">
   <script src="../../jquery.min.js"></script> 

   <script src="../../bootstrap.min.js"></script> 
</head>
<body bgcolor="white" text="black" link="#0000FF" vlink="#840084" alink="#0000FF">
<div class="oxhelp-navigation-top"><nav class="navbar navbar-inverse" role="navigation"><div class="container-fluid">
<div class="navbar-header">
<button type="button" class="navbar-toggle" data-toggle="collapse" data-target="#ox-main-nav"><span class="sr-only">Navigation umschalten</span><span class="icon-bar"></span><span class="icon-bar"></span><span class="icon-bar"></span></button><a class="navbar-brand"></a>
</div>
<div class="collapse navbar-collapse" id="ox-main-nav"><ul class="nav navbar-nav">
<li><a accesskey="p" class="oxhelp-prev-link" href="ox.appsuite.user.sect.dataorganisation.folder.html">Zurück</a></li>
<li><a accesskey="h" href="index.html" class="oxhelp-home-link">Startseite</a></li>
<li><a accesskey="t" href="bk01-toc.html" class="oxhelp-toc-link">Inhaltsverzeichnis</a></li>
<li><a accesskey="n" class="oxhelp-next-link" href="ox.appsuite.user.sect.dataorganisation.folder.permissions.html">Weiter</a></li>
</ul></div>
</div></nav></div>
<div class="oxhelp-content">
  <h1 class="sr-only">Datenorganisation, Freigaben, Sicherheit</h1>
<h2 class="sr-only">Ordner</h2>
<div class="sect2" id="ox.appsuite.user.sect.dataorganisation.folder.kind">
<<<<<<< HEAD
<div class="titlepage"><div><div><h3 class="title">11.1.1. Ordnerarten</h3></div></div></div>
<a class="indexterm" name="id-1.12.4.5.2"></a><a class="indexterm" name="id-1.12.4.5.3"></a><a class="indexterm" name="id-1.12.4.5.4"></a><a class="indexterm" name="id-1.12.4.5.5"></a><a class="indexterm" name="id-1.12.4.5.6"></a><a class="indexterm" name="id-1.12.4.5.7"></a><a class="indexterm" name="id-1.12.4.5.8"></a><a class="indexterm" name="id-1.12.4.5.9"></a><div class="concept">
<a name="ox.appsuite.user.concept.dataorganisation.folder.kind"></a><p id="ox.appsuite.user.concept.dataorganisation.folder.kind">Sie finden im Ordnerbaum die folgenden Ordnerarten: </p>
=======
<div class="titlepage"><div><div><h3 class="title">10.1.1. Ordnerarten</h3></div></div></div>
<a class="indexterm" name="id-1.11.5.6.2"></a><a class="indexterm" name="id-1.11.5.6.3"></a><a class="indexterm" name="id-1.11.5.6.4"></a><a class="indexterm" name="id-1.11.5.6.5"></a><a class="indexterm" name="id-1.11.5.6.6"></a><a class="indexterm" name="id-1.11.5.6.7"></a><a class="indexterm" name="id-1.11.5.6.8"></a><a class="indexterm" name="id-1.11.5.6.9"></a><div class="concept">
<a name="ox.appsuite.user.concept.dataorganisation.folder.kind"></a><p id="ox.appsuite.user.concept.dataorganisation.folder.kind">
        Sie finden im Ordnerbaum die folgenden Ordnerarten: </p>
>>>>>>> 1c74fb5d
<ul class="itemizedlist" style="list-style-type: disc; ">
<li class="listitem">
<p role="presentation">Persönliche Ordner </p>
<ul class="itemizedlist" style="list-style-type: circle; ">
<li class="listitem"><p role="presentation">Die persönlichen Ordner enthalten Ihre E-Mails, Kontakte, Termine, Aufgaben und Dateien. Andere Benutzer
                    können Ihre persönlichen Ordner nicht sehen, solange Sie diese nicht freigeben.</p></li>
<<<<<<< HEAD
<li class="listitem"><p role="presentation">Sie finden Ihre persönlichen Ordner für Kontakte, Termine, Aufgaben und Dateien
=======
<li class="listitem"><p role="presentation">Sie finden Ihre persönlichen Ordner für Kontakte, Termine, Aufgaben und Dateien 
>>>>>>> 1c74fb5d
                    in der jeweiligen App unterhalb von
                    <span class="guilabel"><strong>Meine Adressbücher</strong></span>, <span class="guilabel"><strong>Meine Kalender</strong></span>, 
                    <span class="guilabel"><strong>Meine Aufgaben</strong></span>, <span class="guilabel"><strong>Meine Dateien</strong></span>.</p></li>
</ul>
<p role="presentation">
            </p>
</li>
<li class="listitem">
<p role="presentation">Öffentliche Ordner</p>
<ul class="itemizedlist" style="list-style-type: circle; ">
<li class="listitem"><p role="presentation">Die öffentlichen Ordner enthalten Kontakte, Termine und Dokumente, die für alle Benutzer von Interesse
                    sind. Jeder Benutzer kann öffentliche Ordner anlegen und diese für andere Benutzer freigeben.</p></li>
<<<<<<< HEAD
<li class="listitem"><p role="presentation">Sie finden die öffentlichen Ordner für Kontakte, Termine, Aufgaben und Dateien
=======
<li class="listitem"><p role="presentation">Sie finden die öffentlichen Ordner für Kontakte, Termine, Aufgaben und Dateien 
>>>>>>> 1c74fb5d
                    in der jeweiligen App unterhalb von
                    <span class="guilabel"><strong>Öffentliche Adressbücher</strong></span>, <span class="guilabel"><strong>Öffentliche Kalender</strong></span>, 
                    <span class="guilabel"><strong>Öffentliche Aufgaben</strong></span>, <span class="guilabel"><strong>Öffentliche Dateien</strong></span>.</p></li>
</ul>
<p role="presentation">
            </p>
</li>
<li class="listitem">
<p role="presentation">Freigegebene Ordner </p>
<ul class="itemizedlist" style="list-style-type: circle; ">
<li class="listitem"><p role="presentation">Freigegebene Ordner sind Ordner, die andere Benutzer für Sie zum Lesen oder Schreiben freigegeben
                    haben.</p></li>
<<<<<<< HEAD
<li class="listitem"><p role="presentation">Sie finden die freigegebenen Ordner für Kontakte, Termine, Aufgaben und Dateien
=======
<li class="listitem"><p role="presentation">Sie finden die freigegebenen Ordner für Kontakte, Termine, Aufgaben und Dateien 
>>>>>>> 1c74fb5d
                  in der jeweiligen App unterhalb von
                  <span class="guilabel"><strong>Freigegebene Adressbücher</strong></span>, <span class="guilabel"><strong>Freigegebene Kalender</strong></span>, 
                  <span class="guilabel"><strong>Freigegebene Aufgaben</strong></span>, <span class="guilabel"><strong>Freigegebene Dateien</strong></span>.</p></li>
</ul>
<p role="presentation">
            </p>
</li>
</ul>
<p>
        <span class="phrase"><strong>Hinweis:</strong></span> Wenn keine öffentlichen oder freigegebenen Ordner vorhanden sind, werden die
        Überschriften für diese Ordnerarten nicht angezeigt. 
      </p>
</div>
<<<<<<< HEAD
=======
<p class="title">Siehe auch</p>
<ul class="itemizedlist" id="ox.appsuite.user.concept.dataorganisation.folder.kind.related" style="list-style-type: none; "><li class="listitem" style="list-style-type: none"><p role="presentation"><a class="xref" href="ox.appsuite.user.sect.dataorganisation.folder.permissions.html">Wozu dienen Berechtigungen?</a></p></li></ul>
>>>>>>> 1c74fb5d
<p id="ox.appsuite.user.concept.dataorganisation.folder.kind.parent">Übergeordnetes Thema:
        <a class="xref" href="ox.appsuite.user.sect.dataorganisation.folder.html">Ordner</a>
      </p>
</div>
          </div>
        </body>
</html><|MERGE_RESOLUTION|>--- conflicted
+++ resolved
@@ -32,27 +32,17 @@
   <h1 class="sr-only">Datenorganisation, Freigaben, Sicherheit</h1>
 <h2 class="sr-only">Ordner</h2>
 <div class="sect2" id="ox.appsuite.user.sect.dataorganisation.folder.kind">
-<<<<<<< HEAD
-<div class="titlepage"><div><div><h3 class="title">11.1.1. Ordnerarten</h3></div></div></div>
-<a class="indexterm" name="id-1.12.4.5.2"></a><a class="indexterm" name="id-1.12.4.5.3"></a><a class="indexterm" name="id-1.12.4.5.4"></a><a class="indexterm" name="id-1.12.4.5.5"></a><a class="indexterm" name="id-1.12.4.5.6"></a><a class="indexterm" name="id-1.12.4.5.7"></a><a class="indexterm" name="id-1.12.4.5.8"></a><a class="indexterm" name="id-1.12.4.5.9"></a><div class="concept">
-<a name="ox.appsuite.user.concept.dataorganisation.folder.kind"></a><p id="ox.appsuite.user.concept.dataorganisation.folder.kind">Sie finden im Ordnerbaum die folgenden Ordnerarten: </p>
-=======
 <div class="titlepage"><div><div><h3 class="title">10.1.1. Ordnerarten</h3></div></div></div>
 <a class="indexterm" name="id-1.11.5.6.2"></a><a class="indexterm" name="id-1.11.5.6.3"></a><a class="indexterm" name="id-1.11.5.6.4"></a><a class="indexterm" name="id-1.11.5.6.5"></a><a class="indexterm" name="id-1.11.5.6.6"></a><a class="indexterm" name="id-1.11.5.6.7"></a><a class="indexterm" name="id-1.11.5.6.8"></a><a class="indexterm" name="id-1.11.5.6.9"></a><div class="concept">
 <a name="ox.appsuite.user.concept.dataorganisation.folder.kind"></a><p id="ox.appsuite.user.concept.dataorganisation.folder.kind">
         Sie finden im Ordnerbaum die folgenden Ordnerarten: </p>
->>>>>>> 1c74fb5d
 <ul class="itemizedlist" style="list-style-type: disc; ">
 <li class="listitem">
 <p role="presentation">Persönliche Ordner </p>
 <ul class="itemizedlist" style="list-style-type: circle; ">
 <li class="listitem"><p role="presentation">Die persönlichen Ordner enthalten Ihre E-Mails, Kontakte, Termine, Aufgaben und Dateien. Andere Benutzer
                     können Ihre persönlichen Ordner nicht sehen, solange Sie diese nicht freigeben.</p></li>
-<<<<<<< HEAD
-<li class="listitem"><p role="presentation">Sie finden Ihre persönlichen Ordner für Kontakte, Termine, Aufgaben und Dateien
-=======
 <li class="listitem"><p role="presentation">Sie finden Ihre persönlichen Ordner für Kontakte, Termine, Aufgaben und Dateien 
->>>>>>> 1c74fb5d
                     in der jeweiligen App unterhalb von
                     <span class="guilabel"><strong>Meine Adressbücher</strong></span>, <span class="guilabel"><strong>Meine Kalender</strong></span>, 
                     <span class="guilabel"><strong>Meine Aufgaben</strong></span>, <span class="guilabel"><strong>Meine Dateien</strong></span>.</p></li>
@@ -65,11 +55,7 @@
 <ul class="itemizedlist" style="list-style-type: circle; ">
 <li class="listitem"><p role="presentation">Die öffentlichen Ordner enthalten Kontakte, Termine und Dokumente, die für alle Benutzer von Interesse
                     sind. Jeder Benutzer kann öffentliche Ordner anlegen und diese für andere Benutzer freigeben.</p></li>
-<<<<<<< HEAD
-<li class="listitem"><p role="presentation">Sie finden die öffentlichen Ordner für Kontakte, Termine, Aufgaben und Dateien
-=======
 <li class="listitem"><p role="presentation">Sie finden die öffentlichen Ordner für Kontakte, Termine, Aufgaben und Dateien 
->>>>>>> 1c74fb5d
                     in der jeweiligen App unterhalb von
                     <span class="guilabel"><strong>Öffentliche Adressbücher</strong></span>, <span class="guilabel"><strong>Öffentliche Kalender</strong></span>, 
                     <span class="guilabel"><strong>Öffentliche Aufgaben</strong></span>, <span class="guilabel"><strong>Öffentliche Dateien</strong></span>.</p></li>
@@ -82,11 +68,7 @@
 <ul class="itemizedlist" style="list-style-type: circle; ">
 <li class="listitem"><p role="presentation">Freigegebene Ordner sind Ordner, die andere Benutzer für Sie zum Lesen oder Schreiben freigegeben
                     haben.</p></li>
-<<<<<<< HEAD
-<li class="listitem"><p role="presentation">Sie finden die freigegebenen Ordner für Kontakte, Termine, Aufgaben und Dateien
-=======
 <li class="listitem"><p role="presentation">Sie finden die freigegebenen Ordner für Kontakte, Termine, Aufgaben und Dateien 
->>>>>>> 1c74fb5d
                   in der jeweiligen App unterhalb von
                   <span class="guilabel"><strong>Freigegebene Adressbücher</strong></span>, <span class="guilabel"><strong>Freigegebene Kalender</strong></span>, 
                   <span class="guilabel"><strong>Freigegebene Aufgaben</strong></span>, <span class="guilabel"><strong>Freigegebene Dateien</strong></span>.</p></li>
@@ -100,11 +82,8 @@
         Überschriften für diese Ordnerarten nicht angezeigt. 
       </p>
 </div>
-<<<<<<< HEAD
-=======
 <p class="title">Siehe auch</p>
 <ul class="itemizedlist" id="ox.appsuite.user.concept.dataorganisation.folder.kind.related" style="list-style-type: none; "><li class="listitem" style="list-style-type: none"><p role="presentation"><a class="xref" href="ox.appsuite.user.sect.dataorganisation.folder.permissions.html">Wozu dienen Berechtigungen?</a></p></li></ul>
->>>>>>> 1c74fb5d
 <p id="ox.appsuite.user.concept.dataorganisation.folder.kind.parent">Übergeordnetes Thema:
         <a class="xref" href="ox.appsuite.user.sect.dataorganisation.folder.html">Ordner</a>
       </p>
