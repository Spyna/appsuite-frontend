<<<<<<< HEAD
open-xchange-appsuite-spamexperts (7.6.3-0) unstable; urgency=medium

  * prepare for 7.6.3 release

 -- Viktor Pracht <viktor.pracht@open-xchange.com>  Wed, 25 Mar 2015 13:07:32 +0100
=======
open-xchange-appsuite-spamexperts (7.6.2-19) stable; urgency=low

  * Build for patch 2015-06-29 (2569)

 -- Viktor Pracht <viktor.pracht@open-xchange.com>  Tue, 30 Jun 2015 15:23:40 +0200
>>>>>>> 5ed62ee8

open-xchange-appsuite-spamexperts (7.6.2-18) stable; urgency=low

  * Build for patch 2015-06-08 (2540)

 -- Viktor Pracht <viktor.pracht@open-xchange.com>  Wed, 10 Jun 2015 16:31:00 +0200

open-xchange-appsuite-spamexperts (7.6.2-17) stable; urgency=low

  * Build for patch 2015-05-26 (2521)

 -- Viktor Pracht <viktor.pracht@open-xchange.com>  Tue, 19 May 2015 15:11:27 +0200

open-xchange-appsuite-spamexperts (7.6.2-16) stable; urgency=low

  * Build for patch 2015-05-04 (2496)

 -- Viktor Pracht <viktor.pracht@open-xchange.com>  Tue, 05 May 2015 15:31:32 +0200

open-xchange-appsuite-spamexperts (7.6.2-15) stable; urgency=low

  * Build for patch 2015-09-09 (2495)

 -- Viktor Pracht <viktor.pracht@open-xchange.com>  Fri, 24 Apr 2015 10:19:13 +0200

open-xchange-appsuite-spamexperts (7.6.2-14) stable; urgency=low

  * Build for patch 2015-04-17 (2491)

 -- Viktor Pracht <viktor.pracht@open-xchange.com>  Thu, 23 Apr 2015 11:59:24 +0200

open-xchange-appsuite-spamexperts (7.6.2-13) stable; urgency=low

  * Build for patch 2015-04-13 (2474)

 -- Viktor Pracht <viktor.pracht@open-xchange.com>  Tue, 14 Apr 2015 18:52:41 +0200

open-xchange-appsuite-spamexperts (7.6.2-12) stable; urgency=low

  * Twelfth candidate for 7.6.2 release

 -- Viktor Pracht <viktor.pracht@open-xchange.com>  Fri, 13 Mar 2015 16:29:18 +0100

open-xchange-appsuite-spamexperts (7.6.2-11) stable; urgency=low

  * Eleventh candidate for 7.6.2 release

 -- Viktor Pracht <viktor.pracht@open-xchange.com>  Fri, 06 Mar 2015 16:29:45 +0100

open-xchange-appsuite-spamexperts (7.6.2-10) stable; urgency=low

  * Tenth candidate for 7.6.2 release

 -- Viktor Pracht <viktor.pracht@open-xchange.com>  Wed, 04 Mar 2015 14:34:56 +0100

open-xchange-appsuite-spamexperts (7.6.2-9) stable; urgency=low

  * Nineth candidate for 7.6.2 release

 -- Viktor Pracht <viktor.pracht@open-xchange.com>  Tue, 03 Mar 2015 13:35:15 +0100

open-xchange-appsuite-spamexperts (7.6.2-8) stable; urgency=low

  * Eighth candidate for 7.6.2 release

 -- Viktor Pracht <viktor.pracht@open-xchange.com>  Tue, 24 Feb 2015 16:39:43 +0100

open-xchange-appsuite-spamexperts (7.6.2-7) stable; urgency=low

  * Seventh candidate for 7.6.2 release

 -- Viktor Pracht <viktor.pracht@open-xchange.com>  Wed, 11 Feb 2015 16:07:17 +0100

open-xchange-appsuite-spamexperts (7.6.2-6) stable; urgency=low

  * Sixth candidate for 7.6.2 release

 -- Viktor Pracht <viktor.pracht@open-xchange.com>  Fri, 30 Jan 2015 16:33:23 +0100

open-xchange-appsuite-spamexperts (7.6.2-5) stable; urgency=low

  * Fifth candidate for 7.6.2 release

 -- Viktor Pracht <viktor.pracht@open-xchange.com>  Tue, 27 Jan 2015 11:46:39 +0100

open-xchange-appsuite-spamexperts (7.6.2-4) stable; urgency=low

  * Fourth candidate for 7.6.2 release

 -- Viktor Pracht <viktor.pracht@open-xchange.com>  Fri, 12 Dec 2014 15:26:45 +0100

open-xchange-appsuite-spamexperts (7.6.2-3) stable; urgency=medium

  * Third candidate for 7.6.2 release

 -- Viktor Pracht <viktor.pracht@open-xchange.com>  Fri, 05 Dec 2014 15:31:20 +0100

open-xchange-appsuite-spamexperts (7.6.2-2) stable; urgency=low

  * Second candidate for 7.6.2 release

 -- Viktor Pracht <viktor.pracht@open-xchange.com>  Fri, 21 Nov 2014 11:51:54 +0100

open-xchange-appsuite-spamexperts (7.6.2-1) stable; urgency=medium

  * First candidate for 7.6.2 release

 -- Viktor Pracht <viktor.pracht@open-xchange.com>  Fri, 31 Oct 2014 13:59:41 +0100

open-xchange-appsuite-spamexperts (7.6.2-0) unstable; urgency=medium

  * prepare for 7.6.2 release

 -- Viktor Pracht <viktor.pracht@open-xchange.com>  Wed, 17 Sep 2014 12:44:56 +0200

open-xchange-appsuite-spamexperts (7.6.1-24) stable; urgency=low

  * Build for patch 2015-06-26 (2573)

 -- Viktor Pracht <viktor.pracht@open-xchange.com>  Wed, 24 Jun 2015 14:28:20 +0200

open-xchange-appsuite-spamexperts (7.6.1-23) stable; urgency=low

  * Build for patch 2015-06-08 (2539)

 -- Viktor Pracht <viktor.pracht@open-xchange.com>  Tue, 09 Jun 2015 13:47:07 +0200

open-xchange-appsuite-spamexperts (7.6.1-22) stable; urgency=low

  * Build for patch 2015-05-26 (2520)

 -- Viktor Pracht <viktor.pracht@open-xchange.com>  Fri, 15 May 2015 16:05:22 +0200

open-xchange-appsuite-spamexperts (7.6.1-21) stable; urgency=low

  * Build for patch 2015-04-13 (2473)

 -- Viktor Pracht <viktor.pracht@open-xchange.com>  Tue, 14 Apr 2015 19:31:33 +0200

open-xchange-appsuite-spamexperts (7.6.1-20) stable; urgency=low

  * Build for patch 2015-03-29 (2475)

 -- Viktor Pracht <viktor.pracht@open-xchange.com>  Fri, 27 Mar 2015 15:26:31 +0000

open-xchange-appsuite-spamexperts (7.6.1-19) stable; urgency=low

  * Build for patch 2015-03-30 (2459)

 -- Viktor Pracht <viktor.pracht@open-xchange.com>  Wed, 25 Mar 2015 07:35:34 +0000

open-xchange-appsuite-spamexperts (7.6.1-18) stable; urgency=low

  * Build for patch 2015-03-30 (2446)

 -- Viktor Pracht <viktor.pracht@open-xchange.com>  Mon, 23 Mar 2015 15:34:21 +0000

open-xchange-appsuite-spamexperts (7.6.1-17) stable; urgency=low

  * Build for patch 2015-03-16

 -- Viktor Pracht <viktor.pracht@open-xchange.com>  Fri, 13 Mar 2015 12:35:58 +0100

open-xchange-appsuite-spamexperts (7.6.1-16) stable; urgency=low

  * Build for patch 2015-02-23

 -- Viktor Pracht <viktor.pracht@open-xchange.com>  Thu, 12 Feb 2015 14:34:13 +0100

open-xchange-appsuite-spamexperts (7.6.1-15) stable; urgency=low

  * Build for patch 2015-02-11

 -- Viktor Pracht <viktor.pracht@open-xchange.com>  Tue, 10 Feb 2015 10:25:42 +0100

open-xchange-appsuite-spamexperts (7.6.1-14) stable; urgency=low

  * Build for patch 2015-02-09

 -- Viktor Pracht <viktor.pracht@open-xchange.com>  Tue, 03 Feb 2015 17:05:43 +0100

open-xchange-appsuite-spamexperts (7.6.1-13) stable; urgency=low

  * Build for patch 2014-10-27

 -- Viktor Pracht <viktor.pracht@open-xchange.com>  Wed, 21 Jan 2015 14:42:58 +0100

open-xchange-appsuite-spamexperts (7.6.1-12) stable; urgency=low

  * Build for patch 2015-01-26

 -- Viktor Pracht <viktor.pracht@open-xchange.com>  Wed, 21 Jan 2015 11:07:59 +0100

open-xchange-appsuite-spamexperts (7.6.1-11) stable; urgency=low

  * Build for patch 2015-01-12

 -- Viktor Pracht <viktor.pracht@open-xchange.com>  Wed, 07 Jan 2015 16:26:45 +0100

open-xchange-appsuite-spamexperts (7.6.1-10) stable; urgency=low

  * Build for patch 2014-12-22

 -- Viktor Pracht <viktor.pracht@open-xchange.com>  Tue, 16 Dec 2014 16:56:27 +0100

open-xchange-appsuite-spamexperts (7.6.1-9) stable; urgency=low

  * Build for patch 2014-12-15

 -- Viktor Pracht <viktor.pracht@open-xchange.com>  Wed, 10 Dec 2014 13:02:06 +0100

open-xchange-appsuite-spamexperts (7.6.1-8) stable; urgency=low

  * Build for patch 2014-12-01

 -- Viktor Pracht <viktor.pracht@open-xchange.com>  Tue, 25 Nov 2014 13:30:38 +0100

open-xchange-appsuite-spamexperts (7.6.1-7) stable; urgency=medium

  * Build for patch 2014-11-17

 -- Viktor Pracht <viktor.pracht@open-xchange.com>  Thu, 13 Nov 2014 14:50:26 +0000

open-xchange-appsuite-spamexperts (7.6.1-6) stable; urgency=low

  * Build for patch 2014-10-30

 -- Viktor Pracht <viktor.pracht@open-xchange.com>  Mon, 27 Oct 2014 10:06:25 +0100

open-xchange-appsuite-spamexperts (7.6.1-5) stable; urgency=low

  * Fifth candidate for 7.6.1 release

 -- Viktor Pracht <viktor.pracht@open-xchange.com>  Tue, 14 Oct 2014 13:41:07 +0200

open-xchange-appsuite-spamexperts (7.6.1-4) stable; urgency=low

  * Fourth candidate for 7.6.1 release

 -- Viktor Pracht <viktor.pracht@open-xchange.com>  Fri, 10 Oct 2014 15:25:01 +0200

open-xchange-appsuite-spamexperts (7.6.1-3) stable; urgency=low

  * Third candidate for 7.6.1 release

 -- Viktor Pracht <viktor.pracht@open-xchange.com>  Thu, 02 Oct 2014 16:18:01 +0200

open-xchange-appsuite-spamexperts (7.6.1-2) stable; urgency=low

  * Second candidate for 7.6.1 release

 -- Viktor Pracht <viktor.pracht@open-xchange.com>  Tue, 16 Sep 2014 16:35:18 +0200

open-xchange-appsuite-spamexperts (7.6.1-1) stable; urgency=low

  * First release candidate for 7.6.1

 -- Viktor Pracht <viktor.pracht@open-xchange.com>  Fri, 05 Sep 2014 14:59:31 +0200

open-xchange-appsuite-spamexperts (7.6.1-0) unstable; urgency=medium

  * prepare for 7.6.1

 -- Viktor Pracht <viktor.pracht@open-xchange.com>  Fri, 05 Sep 2014 11:50:06 +0200

open-xchange-appsuite-spamexperts (0.0.1-14) stable; urgency=low

  * Build for patch 2014-11-03

 -- Viktor Pracht <viktor.pracht@open-xchange.com>  Tue, 28 Oct 2014 15:12:02 +0100

open-xchange-appsuite-spamexperts (0.0.1-13) stable; urgency=medium

  * Build for patch 2014-10-22

 -- Viktor Pracht <viktor.pracht@open-xchange.com>  Wed, 22 Oct 2014 11:34:11 +0000

open-xchange-appsuite-spamexperts (0.0.1-12) stable; urgency=low

  * Build for patch 2014-10-20

 -- Viktor Pracht <viktor.pracht@open-xchange.com>  Mon, 13 Oct 2014 15:58:52 +0200

open-xchange-appsuite-spamexperts (0.0.1-11) stable; urgency=medium

  * Build for patch 2014-10-06

 -- Viktor Pracht <viktor.pracht@open-xchange.com>  Tue, 30 Sep 2014 11:28:08 +0000

open-xchange-appsuite-spamexperts (0.0.1-10) stable; urgency=medium

  * Build for patch 2014-10-02

 -- Viktor Pracht <viktor.pracht@open-xchange.com>  Tue, 23 Sep 2014 09:02:24 +0000

open-xchange-appsuite-spamexperts (0.0.1-9) stable; urgency=low

  * Build for patch 2014-09-15

 -- Viktor Pracht <viktor.pracht@open-xchange.com>  Thu, 11 Sep 2014 12:22:02 +0200

open-xchange-appsuite-spamexperts (0.0.1-8) stable; urgency=low

  * Build for patch 2014-08-25

 -- Viktor Pracht <viktor.pracht@open-xchange.com>  Wed, 20 Aug 2014 08:59:16 +0200

open-xchange-appsuite-spamexperts (0.0.1-7) stable; urgency=low

  * Build for patch 2014-08-11

 -- Viktor Pracht <viktor.pracht@open-xchange.com>  Mon, 11 Aug 2014 17:59:52 +0200

open-xchange-appsuite-spamexperts (0.0.1-6) stable; urgency=low

  * Build for patch 2014-07-30

 -- Viktor Pracht <viktor.pracht@open-xchange.com>  Wed, 23 Jul 2014 16:21:25 +0200

open-xchange-appsuite-spamexperts (0.0.1-5) stable; urgency=low

  * Build for patch 2014-07-21

 -- Viktor Pracht <viktor.pracht@open-xchange.com>  Mon, 21 Jul 2014 08:35:49 +0200

open-xchange-appsuite-spamexperts (0.0.1-4) stable; urgency=low

  * Seventh candidate for 7.6.0 release

 -- Viktor Pracht <viktor.pracht@open-xchange.com>  Wed, 25 Jun 2014 09:58:56 +0200

open-xchange-appsuite-spamexperts (0.0.1-3) stable; urgency=low

  * Sixth candidate for 7.6.0 release

 -- Viktor Pracht <viktor.pracht@open-xchange.com>  Fri, 20 Jun 2014 12:58:25 +0200

open-xchange-appsuite-spamexperts (0.0.1-2) stable; urgency=low

  * Fifth candidate for 7.6.0 release

 -- Viktor Pracht <viktor.pracht@open-xchange.com>  Fri, 13 Jun 2014 14:07:48 +0200

open-xchange-appsuite-spamexperts (0.0.1-1) unstable; urgency=low

  * Initial Release.

 -- Viktor Pracht <viktor.pracht@open-xchange.com>  Thu, 23 Jan 2014 15:00:47 +0000<|MERGE_RESOLUTION|>--- conflicted
+++ resolved
@@ -1,16 +1,14 @@
-<<<<<<< HEAD
 open-xchange-appsuite-spamexperts (7.6.3-0) unstable; urgency=medium
 
   * prepare for 7.6.3 release
 
  -- Viktor Pracht <viktor.pracht@open-xchange.com>  Wed, 25 Mar 2015 13:07:32 +0100
-=======
+
 open-xchange-appsuite-spamexperts (7.6.2-19) stable; urgency=low
 
   * Build for patch 2015-06-29 (2569)
 
  -- Viktor Pracht <viktor.pracht@open-xchange.com>  Tue, 30 Jun 2015 15:23:40 +0200
->>>>>>> 5ed62ee8
 
 open-xchange-appsuite-spamexperts (7.6.2-18) stable; urgency=low
 
