--- conflicted
+++ resolved
@@ -141,12 +141,7 @@
     // attach from drive
     I.say('📢 add drive file', 'blue');
     I.waitForInvisible('.window-blocker');
-<<<<<<< HEAD
-    I.click(mail.locators.compose.attachments);
-    I.clickDropdown('Add from Drive');
-=======
     I.click(mail.locators.compose.drivefile);
->>>>>>> 938790d3
     I.waitForText('Testdocument.txt');
     I.click('Add');
 
@@ -251,12 +246,7 @@
     mail.newMail();
 
     // attach from drive
-<<<<<<< HEAD
-    I.click(mail.locators.compose.attachments);
-    I.clickDropdown('Add from Drive');
-=======
     I.click(mail.locators.compose.drivefile);
->>>>>>> 938790d3
     dialogs.waitForVisible();
     I.waitForText('Testdocument.txt');
     dialogs.clickButton('Add');
