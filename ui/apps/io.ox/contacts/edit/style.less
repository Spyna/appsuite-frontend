--- conflicted
+++ resolved
@@ -33,13 +33,7 @@
     }
 
     & div.field.rare:not(.has-content),
-<<<<<<< HEAD
-    &.compact div.field {
-        display: none;
-    }
-=======
     &.compact div.field { display: none; }
->>>>>>> 15b67d9d
 
     & div.field.always,
     &.compact div.field.has-content { display: block; }
