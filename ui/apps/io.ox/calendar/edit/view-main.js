/**
 * All content on this website (including text, images, source
 * code and any other original works), unless otherwise noted,
 * is licensed under a Creative Commons License.
 *
 * http://creativecommons.org/licenses/by-nc-sa/2.5/
 *
 * Copyright (C) Open-Xchange Inc., 2006-2011
 * Mail: info@open-xchange.com
 *
 * @author Mario Scheliga <mario.scheliga@open-xchange.com>
 */
define('io.ox/calendar/edit/view-main',
       ['io.ox/calendar/edit/binding-util',
       'io.ox/calendar/util',
       'io.ox/core/extensions',
       'io.ox/core/date',
       'io.ox/calendar/edit/view-addparticipants',
       'io.ox/calendar/edit/module-recurrence',
       'io.ox/calendar/edit/template',
       'gettext!io.ox/calendar/edit/main',
       'io.ox/backbone/views',
       'io.ox/backbone/forms'], function (BinderUtils, util, ext, dateAPI, AddParticipantsView, recurrenceModule, tmpl, gt, views, forms) {

    'use strict';



    //customize datepicker
    //just localize the picker
    $.fn.datepicker.dates.en = {
        "days": dateAPI.locale.days,
        "daysShort": dateAPI.locale.daysShort,
        "daysMin": dateAPI.locale.daysStandalone,
        "months": dateAPI.locale.months,
        "monthsShort": dateAPI.locale.monthsShort
    };

    var dates = $.fn.datepicker.dates;
    /*
    $.fn.datepicker.DPGlobal.formatDate = function (date, format, language) {
        if (!date) {
            return null;
        }
        if (date.constructor.toString().indexOf('Date') === -1) {
            return date;
        }
        var d = new dateAPI.Local(date.getTime());
        return d.format(format);
    };

    $.fn.datepicker.DPGlobal.parseDate = function (date, format, language) {
        // return a non-wrapped date-object
        var parsed = dateAPI.Local.parse(date, format);
        if (parsed !== null) {
            var p =  new Date(parsed.local);
            return p;
        } else {
            return date;
        }
    };

    $.fn.datepicker.DPGlobal.parseFormat = function (format) {
        return format;
    };
*/

    var CommonView = views.point('io.ox/calendar/edit/section').createView({
        tagName: 'div',
        className: 'io-ox-calendar-edit container-fluid',
        render: function () {
            var self = this;

            var rows = [];
            function getRow(index) {
                if (rows.length > index + 1) {
                    return rows[index];
                }
                for (var i = 0; i < index + 1 - rows.length; i++) {
                    rows.push($('<div class="row-fluid">'));
                }
                return rows[index];
            }

            this.point.each(function (extension) {
                var node = getRow(extension.forceLine || rows.length);
                extension.invoke('draw', node, {model: self.model, parentView: self});
            });


            this.$el.append(rows);

            return this;
        }
    });

/*
    var CommonView = Backbone.View.extend({
        RECURRENCE_NONE: 0,
        tagName: 'div',
        className: 'io-ox-calendar-edit container',
        subviews: {},
        events: {
            'click .save': 'onSave'
        },
        initialize: function () {
            var self = this;
            self.subviews = {};
            self._modelBinder = new Backbone.ModelBinder();
            self.guid = _.uniqueId('io_ox_calendar_edit_');

            var recurTextConverter = function (direction, value, attribute, model) {
                if (direction === 'ModelToView') {
                    var txt = util.getRecurrenceString(model.attributes);
                    return (txt) ? ': ' + txt : '';
                } else {
                    return model.get(attribute);
                }
            };

            self.bindings = {
                full_time: {selector: '[name=full_time]'},
                start_date: [
                    {
                        selector: '.startsat-date',
                        converter: BinderUtils.convertDate
                    },
                    {
                        selector: '.startsat-time',
                        converter: BinderUtils.convertTime
                    }
                ],
                end_date: [
                    {
                        selector: '.endsat-date',
                        converter: BinderUtils.convertDate
                    },
                    {
                        selector: '.endsat-time',
                        converter: BinderUtils.convertTime
                    }
                ]
            };
            self.model.on('change:start_date', _.bind(self.onStartDateChange, self));
            self.model.on('change:end_date', _.bind(self.onEndDateChange, self));
            self.model.on('change:full_time', _.bind(self.onToggleAllDay, self));

//            Backbone.Validation.bind(this, {forceUpdate: true, selector: 'data-property'});
        },
        render: function () {
            var self = this;
            // create or edit, check for self.model.has('id')

            // clear node
            self.$el.empty();
            // invoke extensionpoints from template
            ext.point('io.ox/calendar/edit/section').invoke('draw', self.$el, {
                uid: self.guid,
                editmode: !!(self.model.has('id'))
            });

            // TODO remove this, pass model to template and don't use data-property
            var defaultBindings = Backbone.ModelBinder.createDefaultBindings(this.el, 'data-property');
            var bindings = _.extend(defaultBindings, self.bindings);

            // let others modify the bindings - if something is disabled,
            // that has explicit bindings like start_date in this case
            ext.point('io.ox/calendar/edit/bindings/common').invoke('modify', self, {bindings: bindings});

            // finally bind the model to the dom using the defined bindings
            self._modelBinder.bind(self.model, self.el, bindings);

            //init date picker

            self.$('.startsat-date').datepicker({format: dateAPI.DATE});
            self.$('.endsat-date').datepicker({format: dateAPI.DATE});
            self.$('.startsat-time').combobox(comboboxHours);
            self.$('.endsat-time').combobox(comboboxHours);

            self.subviews.recurrenceView = new recurrenceModule.View({
                model: self.model,
                parentView: self.el
            });
            // append recurrence options view
            self.subviews.recurrence_option = new recurrenceModule.OptionView({
                el: $(self.el).find('.edit-appointment-recurrence-container'),
                model: self.model,
                parentview: self.$el,
                recurrenceView: self.subviews.recurrenceView
            });

            self.subviews.recurrence_option.render();
            //self.subviews.recurrenceView.render();

            var participants = new participantsModule.Collection(self.model.get('participants'));
            self.subviews.participants = new participantsModule.CollectionView({collection: participants, el: $(self.el).find('.participants')});
            self.subviews.participants.render();
            participants.on('remove', _.bind(self.onRemoveParticipant, self));

            self.subviews.addparticipants = new AddParticipantsView({ el: $(self.el).find('.add-participants')});
            self.subviews.addparticipants.render();
            self.subviews.addparticipants.on('select', _.bind(self.onAddParticipant, self));

            //$(self.el).find('.participants').empty().append(self.subviews.participants.render().el);

            return self;
        },
        onStartDateChange: function () {
            var self = this,
                start = self.model.previous('start_date'),
                curstart = self.model.get('start_date'),
                end = self.model.get('end_date'),
                shift = end - start,
                newEnd = curstart + shift;

            if (!self.model.hasChanged('end_date') && _.isNumber(newEnd)) {
                self.model.set('end_date', newEnd);
            }

        },
        onEndDateChange: function () {
            var self = this,
                start = self.model.get('start_date'),
                end = self.model.previous('end_date'),
                curEnd = self.model.get('end_date'),
                shift, newStart;

            if (start > curEnd) {
                shift = end - start;
                newStart = curEnd - shift;
                if (_.isNumber(newStart)) {
                    self.model.set('start_date', newStart);
                }
            }
        },
        onToggleAllDay: function () {
            console.log("toggle all day");
            var isFullTime = this.model.get('full_time');
            if (isFullTime) {
                this.$('.startsat-time').hide();
                this.$('.endsat-time').hide();
                this.$('.startsat-timezone').hide();
                this.$('.endsat-timezone').hide();
            } else {
                this.$('.startsat-time').show();
                this.$('.endsat-time').show();
                this.$('.startsat-timezone').show();
                this.$('.endsat-timezone').show();
            }
        },
        onSave: function () {
            var self = this;
            self.trigger('save');
        },
        onAddParticipant: function (data) {
            var participants = this.model.get('participants'),
                notIn = true, obj,
                that = this,
                userId;

            notIn = !_(participants).any(function (item) {
                if (data.type === 5) {
                    return (item.mail === data.mail && item.type === data.type) || (item.mail === data.email1 && item.type === data.type);
                } else {
                    return (item.id === data.id && item.type === data.type);
                }
            });

            if (notIn) {
                if (data.type !== 5) {

                    if (data.mark_as_distributionlist) {
                        _.each(data.distribution_list, function (val) {
                            var def = $.Deferred();
                            if (val.folder_id === 6) {
                                util.getUserIdByInternalId(val.id, def);
                                def.done(function (id) {
                                    userId = id;
                                    obj = {id: userId, type: 1 };
                                    that.subviews.participants.collection.add(obj);
                                    participants.push(obj);
                                });
                            } else {
                                obj = {type: 5, mail: val.mail, display_name: val.display_name};
                                that.subviews.participants.collection.add(obj);
                                participants.push(obj);
                            }
                        });
                    } else {
                        obj = {id: data.id, type: data.type};
                        this.subviews.participants.collection.add(obj);
                        participants.push(obj);
                    }

                } else {
                    obj = {type: data.type, mail: data.mail || data.email1, display_name: data.display_name, image1_url: data.image1_url || ''};
                    participants.push(obj);
                    this.subviews.participants.collection.add(obj);
                }
            }
            // nasty hack, cause [Array] keeps [Array] and no change event will be fired
            // since we reset it silently and set this again
            this.model.set({'participants': undefined}, {silent: true});
            this.model.set('participants', participants);

        },
        onRemoveParticipant: function (model, collection) {
            var participants = this.model.get('participants');
            participants = _(participants).filter(function (item) {
                if (item.id === model.get('id') && item.type === model.get('type')) {
                    return false;
                }
                return true;
            });
            this.model.set('participants', participants);
<<<<<<< HEAD
        },
        onSendMail: function () {
            var participants = this.model.get('participants');
            var def = $.Deferred();
            util.createArrayOfRecipients(participants, def);

            def.done(function (arrayOfRecipients) {
                require(['io.ox/mail/write/main'], function (m) {
                    m.getApp().launch().done(function () {
                        this.compose({to: arrayOfRecipients});

                    });
                });
            });
=======
>>>>>>> 4f4d81a9
        }
    });
*/
    return CommonView;
});<|MERGE_RESOLUTION|>--- conflicted
+++ resolved
@@ -313,7 +313,6 @@
                 return true;
             });
             this.model.set('participants', participants);
-<<<<<<< HEAD
         },
         onSendMail: function () {
             var participants = this.model.get('participants');
@@ -328,8 +327,6 @@
                     });
                 });
             });
-=======
->>>>>>> 4f4d81a9
         }
     });
 */
