/**
 * All content on this website (including text, images, source
 * code and any other original works), unless otherwise noted,
 * is licensed under a Creative Commons License.
 *
 * http://creativecommons.org/licenses/by-nc-sa/2.5/
 *
 * Copyright (C) Open-Xchange Inc., 2006-2011
 * Mail: info@open-xchange.com
 *
 * @author Matthias Biggeleben <matthias.biggeleben@open-xchange.com>
 */

define("io.ox/core/tk/dialogs",
    ['io.ox/core/event',
    'gettext!io.ox/core',
    'less!io.ox/core/tk/dialog.less'], function (Events, gt) {

    'use strict';

    // scaffolds
    var underlay = $('<div class="abs io-ox-dialog-underlay">').hide(),
        popup = $('<div class="io-ox-dialog-popup" tabindex="-1" role="dialog" aria-labelledby="dialog-title">').hide()
            .append(
                $('<div class="modal-header">'),
                $('<div class="modal-body">'),
                $('<div class="modal-footer">')
            );

    var Dialog = function (options) {

        var o = _.extend({
                underlayAction: null,
                defaultAction: null,
                easyOut: true,
                center: true,
                async: false,
                top: "50%",
                container: $('body')
                // width (px), height (px),
                // maxWidth (px), maxHeight (px)
            }, options),

            nodes = {
                buttons: [],
                underlay: underlay.clone(),
                popup: popup.clone(),
                wrapper: $('<div>').addClass('abs io-ox-dialog-wrapper')
            },

            lastFocus = $(),
            innerFocus = $(),
            deferred = $.Deferred(),
            isBusy = false,
            self = this,
            data = {},

            keepFocus = function (e) {
                // we have to consider that two popups might be open
                // so we cannot just refocus the current popup
                var insidePopup = $(e.target).closest('.io-ox-dialog-popup').length > 0;
                if (!insidePopup) {
                    e.stopPropagation();
                    nodes.popup.focus();
                }
            },

            close = function () {
                self.trigger('close');
                document.removeEventListener('focus', keepFocus, true); // not via jQuery!
                nodes.popup.empty().remove();
                nodes.underlay.remove();
                nodes.wrapper.remove();

                // restore focus
                lastFocus = lastFocus.closest(':visible');
                if (lastFocus.hasClass('dropdown')) {
                    lastFocus.children().first().focus();
                } else {
                    lastFocus.focus();
                }
                // self destruction
                for (var prop in self) {
                    delete self[prop];
                }
                self.close = self.idle = $.noop;
                nodes.header = nodes.body = nodes.footer = null;
                nodes = deferred = self = data = o = null;
            },

            busy = function () {
                nodes.footer
                    .find('input, select, button')
                    .attr('disabled', 'disabled');
                nodes.body
                    .css('opacity', 0.5)
                    .find('input, select, button, textarea')
                    .attr('disabled', 'disabled');
                innerFocus = $(document.activeElement);
                nodes.popup.focus();
                isBusy = true;
            },

            idle = function () {
                nodes.footer
                    .find('input, select, button')
                    .removeAttr('disabled');
                nodes.body
                    .css('opacity', '')
                    .find('input, select, button, textarea')
                    .removeAttr('disabled');
                innerFocus.focus();
                isBusy = false;
            },

            invoke = function (e) {
                var action = e.data ? e.data.action : e,
                    async = o.async && action !== 'cancel';
                // be busy?
                if (async) {
                    busy();
                }
                // trigger action event
                self.trigger('action ' + action, data, self);
                // resolve & close?
                if (!async) {
                    deferred.resolveWith(nodes.popup, [action, data, self.getContentNode().get(0)]);
                    close();
                }

                (e.originalEvent || e).processed = true;
            },

            fnKey = function (e) {

                var items, focus, index;

                switch (e.which) {

                case 27: // ESC
                    if (!isBusy) {
                        // prevent other elements to trigger close
                        e.stopPropagation();
                        if (o.easyOut) invoke('cancel');
                    }
                    break;
<<<<<<< HEAD
                case 13: // Enter
                    break;

                case 9:
                    items = $(this).find('[tabindex="1"][disabled!="disabled"]:visible');
                    if (items.length > 0) {
                        e.preventDefault();
                        focus = $(document.activeElement);

                        index = (items.index(focus) >= 0) ? items.index(focus) : 0;
                        index += (e.shiftKey) ? -1 : 1;

                        if (index >= items.length) {
                            index = 0;
                        } else if (index < 0) {
                            index = items.length - 1;
                        }
                        items[index].focus();
                        return false;
=======

                case 13: // Enter
                    if (!isBusy && o.enter) invoke(o.enter);
                    return false;

                case 9: // tab
                    if (o.tabTrap) {
                        // get items first
                        items = $(this).find('[tabindex][disabled!="disabled"]:visible');
                        if (items.length) {
                            e.preventDefault();
                            focus = $(document.activeElement);
                            index = (items.index(focus) >= 0) ? items.index(focus) : 0;
                            index += (e.shiftKey) ? -1 : 1;

                            if (index >= items.length) {
                                index = 0;
                            } else if (index < 0) {
                                index = items.length - 1;
                            }
                            items.eq(index).focus();
                        }
>>>>>>> b46789c5
                    }
                    break;

                default:
                    break;
                }
            };

        // append all elements
        o.container.append(
            nodes.wrapper
                .append(nodes.underlay, nodes.popup)
        );

        _(['header', 'body', 'footer']).each(function (part) {
            nodes[part] = nodes.popup.find('.modal-' + part);
        });


        if (o.addclass) {
            nodes.popup.addClass(o.addclass);
        }
        // add event hub
        Events.extend(this);

        this.data = function (d) {
            data = d !== undefined ? d : {};
            return this;
        };

        this.header = function () {
            nodes.header.append.apply(nodes.header, arguments);
            return this;
        };

        this.getHeader = function () {
            return nodes.header;
        };

        this.getPopup = function () {
            return nodes.popup;
        };

        this.getContentNode = this.getBody = function () {
            return nodes.body;
        };

        this.getContentControls = this.getFooter = function () {
            return nodes.footer;
        };

        this.text = function (str) {
            var p = nodes.body;
            p.find(".plain-text").remove();
            p.append($('<h4 class="plain-text" id="dialog-title">').text(str || ""));
            return this;
        };

        this.build = function (fn) {
            if (_.isFunction(fn)) {
                fn.call(this);
            }
            return this;
        };

        this.append = function (node) {
            nodes.body.append(node);
            return this;
        };

        this.prepend = function (node) {
            nodes.body.prepend(node);
            return this;
        };

        var addButton = function (action, label, dataaction, options) {

            options = options || {};

            var opt = {
                label: label,
                data: { action: action },
                click: options.click || invoke,
                dataaction: dataaction,
                purelink: options.purelink,
                inverse: options.inverse,
                tabIndex: options.tabIndex
            };

            if (options.type) {
                opt[options.type] = true;
            }
            var button = $.button(opt);
            nodes.buttons.push(button);
            return button.addClass(options.classes);
        };

        this.addButton = function (action, label, dataaction, options) {
            nodes.footer.prepend(addButton(action, label, dataaction, options));
            return this;
        };

        this.addDangerButton = function (action, label, dataaction, options) {
            nodes.footer.prepend(addButton(action, label, dataaction, options).addClass('btn-danger'));
            return this;
        };

        this.addSuccessButton = function (action, label, dataaction, options) {
            nodes.footer.prepend(addButton(action, label, dataaction, options).addClass('btn-success'));
            return this;
        };

        this.addWarningButton = function (action, label, dataaction, options) {
            nodes.footer.prepend(addButton(action, label, dataaction, options).addClass('btn-warning'));
            return this;
        };

        this.addPrimaryButton = function (action, label, dataaction, options) {
            nodes.footer.prepend(addButton(action, label, dataaction, options).addClass('btn-primary'));
            return this;
        };

        this.addAlternativeButton = function (action, label, dataaction, options) {
            nodes.footer.prepend(addButton(action, label, dataaction, options).css({ 'float': 'left', marginLeft: 0 }));
            return this;
        };

        this.close = function () {
            if (!o || o.async)  {
                close();
            } else {
                invoke('cancel');
            }
        };

        this.invoke = function (action) {
            invoke(action);
            return this;
        };

        this.idle = function () {
            idle();
            return this;
        };

        this.busy = function () {
            busy();
            return this;
        };

        this.show = function (callback) {

            // remember focussed element
            lastFocus = $(document.activeElement);
            document.addEventListener('focus', keepFocus, true); // not via jQuery!

            // empty header?
            if (nodes.header.children().length === 0) {
                nodes.header.remove();
            }

            var dim = {
                width: parseInt(o.width || nodes.popup.width() * 1.1, 10),
                height: parseInt(o.height || nodes.popup.height(), 10)
            };

            // limit width & height
            _(["width", "height"]).each(function (d) {
                // apply explicit limit
                var id = o[$.camelCase("max-" + d)];
                if (o[id] && dim[d] > o[id]) {
                    dim[d] = o[id];
                }
                // apply document limits
                var max = $(document)[d]() - 50;
                if (dim[d] && dim[d] > max) {
                    dim[d] = max;
                }
            });

            // apply dimensions, only on desktop and pad
            if (_.device('!small')) {
                if (o.center) {
                    // center vertically
                    nodes.popup.css({
                        width: dim.width + "px",
                        top: "50%",
                        marginTop: 0 - (dim.height / 2 >> 0) + "px"
                    });
                } else {
                    // use fixed top position
                    nodes.popup.css({
                        width: dim.width + "px",
                        top: o.top || "0px"
                    });
                }
            }

            if (_.device('small')) {

                // rebuild button section for mobile devices
                nodes.footer.rowfluid = $('<div class="row-fluid">');
                nodes.footer.append(nodes.footer.rowfluid);

                _.each(nodes.buttons, function (buttonNode) {
                    nodes.footer.rowfluid.prepend(buttonNode.addClass('btn-medium'));
                    buttonNode.wrap('<div class="span3">');
                });
            }

            this.trigger('beforeshow');

            nodes.underlay.show().addClass('in');
            nodes.popup.show();

            // focus button (if available)
            var button = nodes.popup.find('.btn-primary').first().focus();
            if (!button.length) {
                nodes.popup.find('.btn').not('.btn-danger').first().focus();
            }

            nodes.popup.on('keydown', fnKey);

            if (callback) {
                callback.call(nodes.popup, this);
            }

            this.trigger('show');

            return deferred;
        };

        nodes.underlay.click(function () {
            if (o && o.underlayAction) {
                invoke(o.underlayAction);
            }
        });

        nodes.popup.click(function () {
            if (o && o.defaultAction) {
                invoke(o.defaultAction);
            }
        });

        this.setUnderlayAction = function (action) {
            o.underlayAction = action;
            return this;
        };

        this.topmost = function () {
            nodes.underlay.addClass('topmost');
            nodes.popup.addClass('topmost');
            return this;
        };

        this.setUnderlayStyle =  function (css) {
            nodes.underlay.css(css || {});
            return this;
        };

        this.setDefaultAction = function (action) {
            o.defaultAction = action;
            return this;
        };
    };

    var CreateDialog = function (options) {

        options = $.extend(
            {top: '50px', center: false},
            options || {}
        );

        Dialog.call(this, options);
    };

    var SidePopup = function (options) {

        options = _.extend({
            modal: false,
            arrow: true,
            closely: false // closely positon to click/touch location
        }, options || {});

        var processEvent,
            isProcessed,
            open,
            close,
            closeAll,
            closeByEscapeKey,
            closeByClick,
            closeByEvent, //for example: The view within this SidePopup closes itself
            previousProp,
            timer = null,

            overlay,

            pane = $('<div class="io-ox-sidepopup-pane default-content-padding abs" tabindex="1">'),

            closer = $('<div class="io-ox-sidepopup-close">').append(
                    $('<a class="btn-sidepopup" data-action="close" tabindex="1">')
                        .text(options.saveOnClose ? gt('Save') : gt('Close'))
                ),

            popup = $('<div class="io-ox-sidepopup abs">').append(closer, pane),

            arrow = options.arrow === false ? $() :
                $('<div class="io-ox-sidepopup-arrow">').append(
                    $('<div class="border">'),
                    $('<div class="triangle">')
                ),

            target = null,

            self = this;

        pane = pane.scrollable();

        // add event hub
        Events.extend(this);

        if (options.modal) {
            overlay = $('<div class="io-ox-sidepopup-overlay abs">').append(popup, arrow);
        }

        // public nodes
        this.nodes = {};
        this.lastTrigger = null;

        processEvent = function (e) {
            if (!(e.target && $(e.target).attr('data-process-event') === 'true')) {
                (e.originalEvent || e).processed = true;
            }
        };

        isProcessed = function (e) {
            return (e.originalEvent || e).processed === true;
        };

        closeByEscapeKey = function (e) {
            if (e.which === 27) {
                close(e);
            }
        };

        closeByClick = function (e) {
            if (!(e.target && $(e.target).attr('data-process-event') === 'true') && !isProcessed(e)) {
                processEvent(e);
                close(e);
            }
        };

        closeByEvent = function (e) {
            close(e);
        };

        close = function (e) {
            // use this to check if it's open
            if (self.nodes.closest) {

                if (options.saveOnClose) {
                    pane.find('.settings-detail-pane').trigger('save');
                }

                // remove handlers & avoid leaks
                $(document).off('keydown', closeByEscapeKey);
                self.nodes.closest.prop('sidepopup', previousProp);
                self.nodes.click.off("click", closeByClick);
                popup.off('view:remove', closeByEvent);
                self.lastTrigger = previousProp = null;
                // use time to avoid flicker
                timer = setTimeout(function () {

                    // is inside simple-window?
                    if (self.nodes.simple.length) {
                        var popups = self.nodes.simple.find('.io-ox-sidepopup'), prev;
                        if (popups.length > 1) {
                            prev = popups.eq(-2);
                            prev.show();
                            $('body').scrollTop(prev.attr('data-scrolltop') || 0);
                        } else {
                            self.nodes.simple.find('[data-hidden-by-sidepopup]')
                                .removeAttr('data-hidden-by-sidepopup')
                                .show();
                            $('body').scrollTop(0);
                        }
                        self.nodes.simple = null;
                    }

                    if (options.modal) {
                        overlay.detach();
                    } else {
                        arrow.detach();
                        popup.detach();
                    }
                    pane.empty();
                    self.trigger('close');
                }, 100);
            }
        };

        closeAll = function (e) {
            e.data.target.find('.io-ox-sidepopup').trigger('close');
        };

        popup.on('close', close);

        closer.find('.btn-sidepopup')
            .on('click', function (e) {
                pane.trigger('click'); // route click to 'pane' since closer is above pane
                close(e); // close side popup
                return false;
            })
            .on('keydown', function (e) {
                if ((e.keyCode || e.which) === 13) { // enter
                    $(this).trigger('click');
                }
            });

        popup.on("click", processEvent);

        open = function (e, handler) {
            // get proper elements
            var my = $(this), zIndex, sidepopup;
            self.nodes = {
                closest: target || my.parents(".io-ox-sidepopup-pane, .window-content, .window-panel, .io-ox-dialog-popup, .notifications-overlay").first(),
                click: my.parents(".io-ox-sidepopup-pane, .window-body, .window-panel, .io-ox-dialog-popup, .notifications-overlay").first(),
                target: target || my.parents(".window-body, .simple-window, .window-panel, .notifications-overlay").first(),
                simple: my.closest('.simple-window')
            };

            // get active side popup & triggering element
            sidepopup = self.nodes.closest.prop("sidepopup") || null;
            self.lastTrigger = sidepopup ? sidepopup.lastTrigger : null;
            // get zIndex for visual stacking
            zIndex = (my.parents(".io-ox-sidepopup, .window-content, .window-panel, .io-ox-dialog-popup, .notifications-overlay").css("zIndex") || 1) + 2;
            // second click?
            if (self.lastTrigger === this) {
                close(e);
            } else {

                // open siblings?
                if (sidepopup) {
                    sidepopup.close();
                }

                // remember as current trigger
                self.lastTrigger = this;
                previousProp = sidepopup;
                self.nodes.closest.prop("sidepopup", self);

                // prevent default to avoid close
                processEvent(e);
                // clear timer
                clearTimeout(timer);

                // add "Close all"
                if (self.nodes.closest.is('.io-ox-sidepopup-pane')) {
                    closer.find('.close-all').remove();
                    closer.prepend(
                        $('<a class="btn-sidepopup close-all" data-action="close-all">').text(gt('Close all'))
                        .on('click', { target: self.nodes.target }, closeAll)
                    );
                }

                // add handlers to close popup
                self.nodes.click.on("click", closeByClick);
                popup.on('view:remove', closeByEvent);
                $(document).on("keydown", closeByEscapeKey);


                // decide for proper side
                var docWidth = $('body').width(), mode,
                    parentPopup = my.parents(".io-ox-sidepopup").first(),
                    firstPopup = parentPopup.length === 0,
                    x;

                // get side
                if (/^(left|right)$/.test(options.side)) {
                    mode = options.side;
                } else {
                    mode = (firstPopup && e.pageX > docWidth / 2) ||
                        parentPopup.hasClass("right")  ? 'left' : 'right';
                }

                popup.add(arrow).removeClass("left right").addClass(mode).css('zIndex', zIndex);
                arrow.css('zIndex', zIndex + 1);

                if (options.closely && _.device('!small')) {
                    popup.add(arrow).css(mode === 'left' ? 'right' : 'left', '20%');
                }

                // is inside simple-window?
                if (self.nodes.simple.length) {
                    self.nodes.simple.find('.window-content:visible')
                        .attr('data-hidden-by-sidepopup', 'true')
                        .hide();
                    self.nodes.simple.find('.io-ox-sidepopup:visible').each(function () {
                        $(this).attr('data-scrolltop', $('body').scrollTop()).hide();
                    });
                    $('body').scrollTop(0);
                }

                // add popup to proper element
                self.nodes.target.append(
                    (options.modal ? overlay : popup).css('visibility', 'hidden')
                );

                // call custom handler
                (handler || $.noop).call(self, pane.empty(), e, my);

                // set arrow top
                var halfHeight = (my.outerHeight(true) / 2 >> 0),
                    targetOffset = self.nodes.target.offset() ? self.nodes.target.offset().top : 0,
                    top = my.offset().top + halfHeight - targetOffset;
                arrow.css("top", top);

                // finally, add arrow
                (options.modal ? overlay : popup).css('visibility', '');
                if (!options.modal) {
                    self.nodes.target.append(arrow);
                }

                pane.parent().focus();
                self.trigger('show');
            }
        };

        this.delegate = function (node, selector, handler) {
            $(node).on("click", selector, function (e) {
                if ((e.originalEvent || e).processed !== true) {
                    open.call(this, e, handler);
                }
            });
            return this;
        };

        this.setTarget = function (t) {
            target = $(t);
            return this;
        };

        this.show = function (e, handler) {
            setTimeout(function () {
                open.call(e.target, e, handler);
            }, 0);
            return this;
        };

        this.close = function (e) {
            close(e);
        };
    };

    //TODO: Less C&P
    var pane = $('<div>').addClass('abs io-ox-dialog-pane')
            .append(
                $("<div>").addClass("content"),
                $("<div>").addClass("form-actions")
        );

    return {
        ModalDialog: Dialog,
        CreateDialog: CreateDialog,
        SidePopup: SidePopup,
        busy: function (node) {
            node.find('button, input').attr('disabled', 'disabled');
        },
        idle: function (node) {
            node.find('button, input').removeAttr('disabled');
        }
    };
});

/* Test

require(["io.ox/core/tk/dialogs"], function (dialogs) {
    new dialogs.ModalDialog()
        .text("Are you really sure about your decision? Are you aware of all consequences you have to live with?")
        .addButton("cancel", "No, rather not")
        .addPrimaryButton("delete", "Shut up and delete it!")
        .show()
        .done(function (action) {
            console.debug("Action", action);
        });
});

require(["io.ox/core/tk/dialogs"], function (dialogs) {
    new dialogs.CreateDialog()
        .text(new Array(20).join("Lorem ipsum dolor sit amet, consetetur sadipscing elitr"))
        .data({ id: 1234 })
        .addButton("cancel", "Cancel")
        .addButton("yep", "Yep")
        .show()
        .done(function (action, data) {
            console.debug("Action", action, data);
        });
});

*/<|MERGE_RESOLUTION|>--- conflicted
+++ resolved
@@ -144,27 +144,6 @@
                         if (o.easyOut) invoke('cancel');
                     }
                     break;
-<<<<<<< HEAD
-                case 13: // Enter
-                    break;
-
-                case 9:
-                    items = $(this).find('[tabindex="1"][disabled!="disabled"]:visible');
-                    if (items.length > 0) {
-                        e.preventDefault();
-                        focus = $(document.activeElement);
-
-                        index = (items.index(focus) >= 0) ? items.index(focus) : 0;
-                        index += (e.shiftKey) ? -1 : 1;
-
-                        if (index >= items.length) {
-                            index = 0;
-                        } else if (index < 0) {
-                            index = items.length - 1;
-                        }
-                        items[index].focus();
-                        return false;
-=======
 
                 case 13: // Enter
                     if (!isBusy && o.enter) invoke(o.enter);
@@ -187,7 +166,6 @@
                             }
                             items.eq(index).focus();
                         }
->>>>>>> b46789c5
                     }
                     break;
 
