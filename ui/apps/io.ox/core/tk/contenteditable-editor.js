/**
 * This work is provided under the terms of the CREATIVE COMMONS PUBLIC
 * LICENSE. This work is protected by copyright and/or other applicable
 * law. Any use of the work other than as authorized under this license
 * or copyright law is prohibited.
 *
 * http://creativecommons.org/licenses/by-nc-sa/2.5/
 *
 * © 2016 OX Software GmbH, Germany. info@open-xchange.com
 *
 * @author Matthias Biggeleben <matthias.biggeleben@open-xchange.com>
 */

/* global tinyMCE: true */

define.async('io.ox/core/tk/contenteditable-editor', [
    'io.ox/core/emoji/util',
    'io.ox/core/capabilities',
    'io.ox/core/extensions',
    'io.ox/core/tk/textproc',
    'io.ox/mail/api',
    'settings!io.ox/core',
    'settings!io.ox/mail',
    'gettext!io.ox/core',
    'less!io.ox/core/tk/contenteditable-editor'
], function (emoji, capabilities, ext, textproc, mailAPI, settings, mailSettings, gt) {

    'use strict';

    var POINT = 'io.ox/core/tk/contenteditable-editor';

    var INDEX = 0;

    ext.point(POINT + '/setup').extend({
        id: 'default',
        index: INDEX += 100,
        draw: function (ed) {
            ed.on('keydown', function (e) {
                // pressed enter?
                if ((e.keyCode || e.which) === 13) {
                    splitContent(ed, e);
                }
            });

            ext.point('3rd.party/emoji/editor_css').each(function (point) {
                var url = ed.convertURL(require.toUrl(point.css));
                ed.contentCSS.push(url);
            });
        }
    });

    ext.point(POINT + '/setup').extend({
        id: 'emoji',
        index: INDEX += 100,
        draw: function (ed) {
            ext.point('3rd.party/emoji/editor_css').each(function (point) {
                var url = ed.convertURL(require.toUrl(point.css));
                ed.contentCSS.push(url);
            });
        }
    });

    ext.point(POINT + '/setup').extend({
        id: 'list-style-position',
        index: INDEX += 100,
        draw: function (ed) {
            ed.on('NodeChange', function (e) {
                if (e.element.nodeName !== 'LI') return;
                if (e.element.style.textAlign === 'left' || e.element.style.textAlign === '') return;
                $(e.element).css('list-style-position', 'inside');
            });
        }
    });

    function splitContent_W3C(ed) {
        // get current range
        var range = ed.selection.getRng();
        // range collapsed?
        if (!range.collapsed) {
            // delete selected content now
            ed.execCommand('Delete', false, null);
            // reselect new range
            range = ed.selection.getRng();
        }
        // do magic
        var container = range.commonAncestorContainer;
        var lastBR = null,
            traverse;
        // helper
        traverse = function (node) {
            var i;
            if (node) {
                if (node.hasChildNodes()) {
                    // skip text nodes
                    for (i = 0; i < node.childNodes.length; i++) {
                        if (node.childNodes[i].nodeType === 1) {
                            // follow this node
                            traverse(node.childNodes[i]);
                            return;
                        } else if (node.childNodes[i].nodeType === 3) {
                            // remove zero width space (good for safari)
                            node.childNodes[i].nodeValue = node.childNodes[i].nodeValue.replace('\u200B', '');
                        }
                    }
                } else if (node.nodeName === 'BR') {
                    // remember node
                    lastBR = node;
                }
            }
        };
        while (container && !/mce-content-body/.test(container.className)) {
            // set range to end of container
            range.setEndAfter(container);
            // get parent node
            var p = container.parentNode;
            // add range content before next sibling (or at the end of the parent node)
            var contents = range.extractContents();
            // BR fix (remove unwanted newline)
            traverse(contents.firstChild);
            // now insert contents
            if ($(contents).text().length > 0) {
                // insert this content only if it includes something visible
                // Actually this allows to split a quote after the very last
                // character without getting empty gray blocks below the split
                p.insertBefore(contents, container.nextSibling);
            }
            // fix ordered lists. Look for subsequent <ol>...</ol><ol>...
            try {
                var ol = $(p).children('ol + ol'), prev, start;
                if (ol.length > 0) {
                    prev = ol.prev();
                    start = prev.children('li').length + 1;
                    ol.attr('start', start);
                }
            } catch (e) {
                if (ox.debug) console.error(e);
            }
            // climb up
            container = p;
        }
        // last BR?
        if (lastBR) {
            try {
                lastBR.parentNode.removeChild(lastBR);
            } catch (e) {
                if (ox.debug) console.error(e);
            }
        }
        // create new elements
        var dummySpan = ed.getDoc().createElement('span');
        dummySpan.innerHTML = '&nbsp;';
        var para = ed.getDoc().createElement('p');
        // and both elements to editor
        para.appendChild(dummySpan);
        range.insertNode(para);
        // select the span
        ed.selection.select(dummySpan);
        // and delete it
        ed.execCommand('Delete', false, null);
    }

    function isInsideBlockquote(range) {
        // get ancestor/parent container
        var container = range.commonAncestorContainer || range.parentElement();
        // loop for blockquote
        var bq = $(container).parents('blockquote').last(),
            is = bq.length > 0;
        //console.debug('inside?', is, bq);
        return is;
    }

    function splitContent(ed, e) {
        // get current range
        var range = ed.selection.getRng();
        // inside blockquote?
        if (!isInsideBlockquote(range)) return;
        if (!range.startContainer) return;
        if (_.device('IE')) return;
        // split; W3C-compliant strategy; older IEs needed a different strategy
        splitContent_W3C(ed);
        ed.dom.events.cancel(e);
    }

    function lookupTinyMCELanguage() {
        var lookup_lang = ox.language,
            tinymce_langpacks = ['ar', 'ar_SA', 'az', 'be', 'bg_BG', 'bn_BD', 'bs', 'ca', 'cs', 'cy', 'da', 'de', 'de_AT', 'dv', 'el', 'en_CA', 'en_GB', 'es', 'et', 'eu', 'fa', 'fi', 'fo', 'fr_FR', 'gd', 'gl', 'he_IL', 'hr', 'hu_HU', 'hy', 'id', 'is_IS', 'it', 'ja', 'ka_GE', 'kk', 'km_KH', 'ko_KR', 'lb', 'lt', 'lv', 'ml', 'ml_IN', 'mn_MN', 'nb_NO', 'nl', 'pl', 'pt_BR', 'pt_PT', 'ro', 'ru', 'si_LK', 'sk', 'sl_SI', 'sr', 'sv_SE', 'ta', 'ta_IN', 'tg', 'th_TH', 'tr_TR', 'tt', 'ug', 'uk', 'uk_UA', 'vi', 'vi_VN', 'zh_CN', 'zh_TW'],
            tinymce_lang = _.indexOf(tinymce_langpacks, lookup_lang, true);

        // See bug 38381
        if (lookup_lang === 'fr_CA') return 'fr_FR';

        if (tinymce_lang > -1) {
            return tinymce_langpacks[tinymce_lang];
        }
        tinymce_lang = _.indexOf(tinymce_langpacks, lookup_lang.substr(0, 2), true);
        return (tinymce_lang > -1) ? tinymce_langpacks[tinymce_lang] : 'en';
    }

    function Editor(el, opt) {

        var rendered = $.Deferred(), initialized = $.Deferred(), ed;
        var toolbar, editor, editorId = el.data('editorId');

        el.append(
            el = $('<div class="contenteditable-editor">').attr({
                'data-editor-id': editorId
            }).append(
                toolbar = $('<div class="editable-toolbar">').attr('data-editor-id', editorId),
                editor = $('<div class="editable" tabindex="1" role="textbox" aria-multiline="true">')
                    .attr({ 'aria-label': gt('Rich Text Area. Press ALT-F10 for toolbar') })
                    .css('margin-bottom', '32px')
            )
        );

        opt = _.extend({
            toolbar1: 'undo redo | bold italic | emoji | bullist numlist outdent indent',
            advanced: 'styleselect fontselect fontsizeselect | forecolor backcolor | link image',
            toolbar2: '',
            toolbar3: '',
            plugins: 'autolink oximage oxpaste oxdrop link paste textcolor emoji lists',
            theme: 'unobtanium',
            skin: 'lightgray'
        }, opt);

        editor.addClass(opt['class']);

        opt.toolbar1 += ' | ' + opt.advanced;

        // consider custom configurations
        opt.toolbar1 = settings.get('tinyMCE/theme_advanced_buttons1', opt.toolbar1);
        opt.toolbar2 = settings.get('tinyMCE/theme_advanced_buttons2', opt.toolbar2);
        opt.toolbar3 = settings.get('tinyMCE/theme_advanced_buttons3', opt.toolbar3);

        // remove unsupported stuff
        if (!capabilities.has('emoji')) {
            opt.toolbar1 = opt.toolbar1.replace(/( \| )?emoji( \| )?/g, ' | ');
            opt.toolbar2 = opt.toolbar2.replace(/( \| )?emoji( \| )?/g, ' | ');
            opt.toolbar3 = opt.toolbar3.replace(/( \| )?emoji( \| )?/g, ' | ');
            opt.plugins = opt.plugins.replace(/emoji/g, '').trim();
        }

        var fixed_toolbar = '.editable-toolbar[data-editor-id="' + editorId + '"]';

        // remove all toolbars in mobileapp
        if (window.cordova) {
            opt.toolbar = 'false';
            opt.toolbar1 = 'false';
            opt.toolbar2 = 'false';
            opt.toolbar3 = 'false';
            opt.plugins = 'autolink paste';
        }

        var options = {
            script_url: (window.cordova ? ox.localFileRoot : ox.base) + '/apps/3rd.party/tinymce/tinymce.jquery.min.js',

            extended_valid_elements: 'blockquote[type]',

            inline: true,

            fixed_toolbar_container: fixed_toolbar,

            menubar: false,
            statusbar: false,

            skin: opt.skin,

            toolbar1: opt.toolbar1,
            toolbar2: opt.toolbar2,
            toolbar3: opt.toolbar3,

            relative_urls: false,
            remove_script_host: false,

            entity_encoding: 'raw',

            // simpleLineBreaks = true -> false -> enter insert <br>
            // simpleLineBreaks = false -> 'p' -> enter inserts new paragraph
            // this one is stored in mail settings
            forced_root_block: mailSettings.get('simpleLineBreaks', true) ? /* false */ 'p' : 'p',

            browser_spellcheck: true,

            plugins: opt.plugins,

            // link plugin settings
            link_title: false,
            target_list: false,
            link_assume_external_targets: true,

            language: lookupTinyMCELanguage(),

            // disable the auto generation of hidden input fields (we don't need them)
            hidden_input: false,

            theme: opt.theme,

            init_instance_callback: function (editor) {
                ed = editor;
                initialized.resolve();
            },

            execcommand_callback: function (editor_id, elm, command) {
                if (command === 'createlink') {
                    _.defer(function () {
                        $(tinyMCE.get(editor_id).getBody()).find('a').attr('target', '_blank');
                    });
                }
            },
            // post processing (string-based)
            paste_preprocess: textproc.paste_preprocess,
            // post processing (DOM-based)
            paste_postprocess: textproc.paste_postprocess,

            setup: function (ed) {
                if (opt.oxContext) ed.oxContext = opt.oxContext;
                ext.point(POINT + '/setup').invoke('draw', this, ed);
                ed.on('BeforeRenderUI', function () {
                    rendered.resolve();
                });
            }
        };

        ext.point(POINT + '/options').invoke('config', options, opt.oxContext);

        editor.tinymce(options);

        function trimEnd(str) {
            return String(str || '').replace(/[\s\xA0]+$/g, '');
        }

        var stripDataAttributes = function (content) {
            var tags = content.match(/(<\/?[\S][^>]*>)/gi);
            tags.forEach(function (tag) {
                content = content.replace(tag, tag.replace(/\sdata-\S+=["']?(?:.(?!["']?\s+(?:\S+)=|[>"']))+.["']?/g, ''));
            });
            return content;
        };

        var resizeEditor = _.debounce(function () {
                if (el === null) return;

                var composeFieldsHeight = el.parent().find('.mail-compose-fields').height();

                if (_.device('smartphone') && $('.io-ox-mobile-mail-compose-window').length > 0) {
                    var containerHeight = el.parent().parent().height();
                    editor.css('min-height', containerHeight - composeFieldsHeight - 32);
                    return;
                } else if (_.device('smartphone')) {
                    composeFieldsHeight = el.parent().find('.mail-compose-fields').height();
                    var topBarHeight = $('#io-ox-topbar').height(),
                        windowHeaderHeight = el.parents().find('.window-header').height(),
                        editorPadding = 30;
                    editor.css('min-height', window.innerHeight - (composeFieldsHeight + topBarHeight + windowHeaderHeight + editorPadding));
                    return;
                }

                var h = $(window).height(),
                    top = editor.offset().top;

                editor.css('min-height', h - top - 40 + 'px');
                if (opt.css) editor.css(opt.css);

                var th = $(fixed_toolbar + ' > div').height(),
                    w = $(fixed_toolbar).next().outerWidth();

                if (th) $(fixed_toolbar).css('height', th + 1);
                if (w) $(fixed_toolbar).css('width', w);
                return;
            }, 30),

            set = function (str) {
                var text = emoji.processEmoji(str, function (text, lib) {
                    if (!lib.loaded) return;
                    ed.setContent(text);
                });
                ed.setContent(text);

                // Remove all position: absolute and white-space: nowrap inline styles
                // This is a fix for the infamous EUROPCAR mail bugs
                // Don't change this if you don't know what you are doing
                if (/position:(\s+)?absolute/i.test(str)) {
                    $(ed.getBody()).find('[style*=absolute]').css('position', 'static');
                }
                if (/white-space:(\s+)?nowrap/i.test(str)) {
                    $(ed.getBody()).find('[style*=nowrap]').css('white-space', 'normal');
                }

            },

            clear = function () {
                set('');
            },

            ln2br = function (str) {
                return String(str || '').replace(/\r/g, '')
                    // '\n' is for IE
                    .replace(new RegExp('\\n', 'g'), '<br>');
            },

<<<<<<< HEAD
=======
            // get editor content
            // trim white-space and clean up pseudo XHTML
            // remove empty paragraphs at the end
            get = function () {
                // remove tinyMCE resizeHandles
                $(ed.getBody()).find('.mce-resizehandle').remove();

                // get raw content
                var content = ed.getContent({ format: 'raw' });
                // convert emojies
                content = emoji.imageTagsToUnified(content);
                // strip data attributes (incl. bogus attribute)
                content = stripDataAttributes(content);
                // clean up
                content = content
                    .replace(/<(\w+)[ ]?\/>/g, '<$1>')
                    .replace(/(<p>(<br>)?<\/p>)+$/, '');

                // remove trailing white-space, line-breaks, and empty paragraphs
                content = content.replace(
                    /(\s|&nbsp;|\0x20|<br\/?>|<p( class="io-ox-signature")>(&nbsp;|\s|<br\/?>)*<\/p>)*$/g, ''
                );

                // remove trailing white-space
                return trimEnd(content);
            };

>>>>>>> 15b67d9d
        //special handling for alternative mode, send HTML to backend and it will create text/plain part of the mail automagically
        this.content_type = opt.model && opt.model.get('preferredEditorMode') === 'alternative' ? 'ALTERNATIVE' : 'text/html';

        // publish internal 'done'
        this.done = function (fn) {
            var self = this;
            return $.when(initialized, rendered).then(function () {
                fn(self);
                return self;
            });
        };

        this.focus = function () {
            if (_.device('ios')) return;
            _.defer(function () {
                ed.focus();
                ed.execCommand('mceFocus', false, editorId);
            });
        };

        this.ln2br = ln2br;

        this.clear = clear;

        this.getContent = get;

        this.getPlainText = function () {
            return textproc.htmltotext($(ed.getBody()).html());
        };

        this.setContent = set;

        this.setPlainText = function (str) {
            // clean up
            str = trimEnd(str);
            if (!str) return;
            return textproc.texttohtml(str).then(function (content) {
                if (/^<blockquote\>/.test(content)) {
                    content = '<p><br></p>' + content;
                }
                set(content);
                ed.undoManager.clear();
            });
        };

        this.paste = function (str) {
            ed.execCommand('mceInsertClipboardContent', false, { content: str });
        };

        this.scrollTop = function (pos) {
            var doc = $(ed.getDoc());
            if (pos === undefined) {
                return doc.scrollTop();
            } else if (pos === 'top') {
                doc.scrollTop(0);
            } else if (pos === 'bottom') {
                doc.scrollTop(doc.get(0).body.scrollHeight);
            }
        };

        this.setCaretPosition = function () {
            $(ed.getDoc()).scrollTop(0);
        };

        this.appendContent = function (str) {
            var content = this.getContent();
            str = (/^<p/i).test(str) ? str : '<p>' + ln2br(str) + '</p>';
            content = content.replace(/^(<p><br><\/p>){2,}/, '').replace(/(<p><br><\/p>)+$/, '') + '<p><br></p>' + str;
            if (/^<blockquote/.test(content)) {
                content = '<p><br></p>' + content;
            }
            this.setContent(content);
        };

        this.prependContent = function (str) {
            var content = this.getContent();
            str = (/^<p/i).test(str) ? str : '<p>' + ln2br(str) + '</p>';
            content = str + '<p><br></p>' + content.replace(/^(<p><br><\/p>)+/, '').replace(/(<p><br><\/p>){2,}$/, '');
            content = '<p><br></p>' + content;
            this.setContent(content);
        };

        this.setContentParts = function (data, type) {
            var content = '';
            // normalise
            data = _.isString(data) ? { content: data } : data;
            // concat content parts
            if (data.content) content += data.content;
            if (type === 'above' && data.cite) content += ('\n\n' + data.cite);
            if (data.quote) content += ('\n\n' + data.quote || '');
            if (type === 'below' && data.cite) content += ('\n\n' + data.cite);
            this.setContent(content);
        };

        // hint: does not detects the cite block
        this.getContentParts = function () {
            var content = this.getContent(),
                index = content.indexOf('<blockquote type="cite">');
            if (index < 0) return { content: content };
            return {
                // content without trailing whitespace
                content: content.substring(0, index).replace(/\s+$/g, ''),
                quote: content.substring(index),
                cite: undefined
            };
        };

        this.insertPrevCite = function (str) {
            var data = this.getContentParts();
            str = (/^<p/i).test(str) ? str : '<p>' + ln2br(str) + '</p>';
            // add cite
            data.cite = str;
            this.setContentParts(data, 'above');
        };

        this.replaceParagraph = function (str, rep) {
            var content = this.getContent(), pos, top;
            str = (/^<p/i).test(str) ? str : '<p>' + ln2br(str) + '</p>';
            // exists?
            if ((pos = content.indexOf(str)) > -1) {
                // replace content
                top = this.scrollTop();
                this.setContent(content.substr(0, pos) + (rep || '') + content.substr(pos + str.length));
                this.scrollTop(top);
                return true;
            }
            return false;
        };

        this.removeContent = function (str) {
            this.replaceContent(str, '');
        };

        // allow jQuery access
        this.find = function (selector) {
            return $(ed.getDoc()).find(selector);
        };

        this.replaceContent = function (str, rep) {

            // adopted from tinyMCE's searchreplace plugin
            var range, win = ed.getWin(),
                found = false;

            function replace() {
                ed.selection.setContent(rep || '');
            }

            ed.selection.select(ed.getBody(), true);
            ed.selection.collapse(true);

            if (_.browser.IE) {
                ed.focus();
                range = ed.getDoc().selection.createRange();
                while (range.findText(str, 1, 0)) {
                    range.scrollIntoView();
                    range.select();
                    replace();
                    found = true;
                }
            } else {
                while (win.find(str, 0, 0, false, false, false, false)) {
                    replace();
                    found = true;
                }
            }

            return found;
        };

        this.getMode = function () {
            return 'html';
        };

        // convenience access
        this.tinymce = function () {
            return editor.tinymce ? editor.tinymce() : {};
        };

        this.show = function () {
            el.show();
            // set display to empty sting because of overide 'display' property in css
            $(fixed_toolbar).css('display', '');
            resizeEditor();
            $(window).on('resize.tinymce', resizeEditor);
            $(window).on('orientationchange.tinymce', function () {
                _.delay(resizeEditor, 50);
            });
        };

        this.hide = function () {
            el.hide();
            $(window).off('resize.tinymce orientationchange.tinymce');
        };

        (function () {
            if (_.device('smartphone')) return;
            var scrollPane = opt.scrollpane || opt.app && opt.app.getWindowNode(),
                fixed = false,
                top = 14;

            scrollPane.on('scroll', function () {
                if (scrollPane.scrollTop() - scrollPane.find('.mail-compose-fields').height() > top) {
                    // toolbar leaves viewport
                    if (!fixed) {
                        fixed = true;
                        toolbar.addClass('fixed').css('top', opt.view.$el.parent().offset().top);
                        $(window).trigger('resize.tinymce');
                    }
                    editor.css('margin-top', toolbar.height());
                } else if (fixed) {
                    fixed = false;
                    toolbar.removeClass('fixed').css('top', 0);
                    editor.css('margin-top', 0);
                }
            });
        }());

        this.destroy = function () {
            this.hide();
            clearKeepalive();
            if (editor.tinymce()) {
                //empty node before removing because tiny saves the contents before.
                //this might cause server errors if there were inline images (those only exist temporarily and are already removed)
                editor.empty();
                editor.tinymce().remove();
            }
            el = editor = editor.tinymce = initialized = rendered = ed = null;
        };

        var intervals = [];

        function addKeepalive(id) {
            var timeout = Math.round(settings.get('maxUploadIdleTimeout', 200000) * 0.9);
            intervals.push(setInterval(opt.keepalive || mailAPI.keepalive, timeout, id));
        }

        function clearKeepalive() {
            _(intervals).each(clearInterval);
        }

        editor.on('addInlineImage', function (e, id) { addKeepalive(id); });
    }

    if (!window.tinyMCE) {
        return require(['3rd.party/tinymce/jquery.tinymce.min'])
            .then(function () { return Editor; });
    }
    return $.Deferred().resolve(Editor);
});<|MERGE_RESOLUTION|>--- conflicted
+++ resolved
@@ -397,8 +397,6 @@
                     .replace(new RegExp('\\n', 'g'), '<br>');
             },
 
-<<<<<<< HEAD
-=======
             // get editor content
             // trim white-space and clean up pseudo XHTML
             // remove empty paragraphs at the end
@@ -426,7 +424,6 @@
                 return trimEnd(content);
             };
 
->>>>>>> 15b67d9d
         //special handling for alternative mode, send HTML to backend and it will create text/plain part of the mail automagically
         this.content_type = opt.model && opt.model.get('preferredEditorMode') === 'alternative' ? 'ALTERNATIVE' : 'text/html';
 
