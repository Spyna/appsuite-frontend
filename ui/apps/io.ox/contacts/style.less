--- conflicted
+++ resolved
@@ -362,11 +362,7 @@
         // to stop descenders(Unterlängen) from being cut of
         line-height: 32px;
         font-weight: normal;
-<<<<<<< HEAD
-        margin: 0 0 4px 0;
-=======
         margin: -1px 0 4px 0;
->>>>>>> 938790d3
         overflow: hidden;
         text-overflow: ellipsis;
         .first_name, .last_name {
