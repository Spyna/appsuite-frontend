/**
 * This work is provided under the terms of the CREATIVE COMMONS PUBLIC
 * LICENSE. This work is protected by copyright and/or other applicable
 * law. Any use of the work other than as authorized under this license
 * or copyright law is prohibited.
 *
 * http://creativecommons.org/licenses/by-nc-sa/2.5/
 *
 * © 2016 OX Software GmbH, Germany. info@open-xchange.com
 *
 * @author Matthias Biggeleben <matthias.biggeleben@open-xchange.com>
 * @author Daniel Dickhaus <daniel.dickhaus@open-xchange.com>
 */

define('io.ox/mail/actions/source', [
    'gettext!io.ox/mail',
    'io.ox/mail/api',
    'io.ox/core/notifications'
], function (gt, api, notifications) {

    'use strict';

    function setAuthentification(data, dialog) {
        // ensure full auth data is available
        return api.get(_.pick(data, 'id', 'folder_id'), { cache: true }).done(function (data) {
            data = data.authenticity;
            if (!data || !(data.spf || data.dkim || data.dmarc)) return;

            var content = _.chain(['spf', 'dkim', 'dmarc'])
                .filter(function (key) { return data[key]; })
                .map(function (key) {
                    if (!data[key] || !data[key].reason) return;
                    return key.toUpperCase() + ': ' + data[key].reason;
                })
                .value()
                .join('\n')
                .trim();

            dialog.find('.mail-authenticity-view').val(content);
            dialog.find('#mail-authenticity-headline, .mail-authenticity-view').toggleClass('hidden', !content);
        });
    }

    function setSource(data, dialog) {
        return api.getSource(data).done(function (src) {
            dialog.find('textarea.mail-source-view').val(src || '').scrollTop();
            dialog.find('.modal-body').css({ visibility: 'visible' });
        });
    }

    return function (baton) {
        var data = baton.first();
        require(['io.ox/backbone/views/modal'], function (ModalDialog) {
            new ModalDialog({ title: gt('Mail source') + ': ' + (data.subject || ''), width: 700, autoFocusOnIdle: false, addClass: 'mail-source-dialog' })
                .addButton({ label: gt('Close'), action: 'close' })
                .build(function () {
                    var self = this;
                    this.$el.addClass('mail-source-dialog');
                    this.$body.append(
                        this.$source = $('<textarea class="form-control mail-source-view" readonly="readonly" aria-labelledby="mail-source">')
                        .on('keydown', function (e) {
                            if (e.which !== 27) e.stopPropagation();
                        }),
                        $('<h2 id="mail-authenticity-headline" class="hidden">').text(gt('Authentication details')),
                        this.$auth = $('<textarea class="form-control mail-authenticity-view hidden" readonly="readonly" aria-labelledby="mail-authenticity-headline">')
                    );
                    $.when(
                        setSource(data, this.$el),
                        setAuthentification(data, this.$el)
                    ).done(function () {
                        self.idle();
                        self.$el.find('textarea.mail-source-view').focus();
                        // use defer here. Firefox has a very odd focus mechanic. Focussing the textarea causes it to scroll to the bottom. Scrolltop directly after this is ignored, so use defer
                        _.defer(function () {
                            self.$el.find('textarea.mail-source-view').scrollTop(0);
                        });
<<<<<<< HEAD
=======
                    }).fail(function (e) {
                        if (e.code === 'MSG-0032') {
                            var cid = _.cid(data), collection = baton.app.listView.collection;
                            collection.remove(cid);
                        } else api.refresh();
                        notifications.yell(e);
                        self.close();
>>>>>>> ca3be1a3
                    });
                })
                .busy(true)
                .open();
        });
    };
});<|MERGE_RESOLUTION|>--- conflicted
+++ resolved
@@ -74,8 +74,6 @@
                         _.defer(function () {
                             self.$el.find('textarea.mail-source-view').scrollTop(0);
                         });
-<<<<<<< HEAD
-=======
                     }).fail(function (e) {
                         if (e.code === 'MSG-0032') {
                             var cid = _.cid(data), collection = baton.app.listView.collection;
@@ -83,7 +81,6 @@
                         } else api.refresh();
                         notifications.yell(e);
                         self.close();
->>>>>>> ca3be1a3
                     });
                 })
                 .busy(true)
