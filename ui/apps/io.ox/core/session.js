/**
 * This work is provided under the terms of the CREATIVE COMMONS PUBLIC
 * LICENSE. This work is protected by copyright and/or other applicable
 * law. Any use of the work other than as authorized under this license
 * or copyright law is prohibited.
 *
 * http://creativecommons.org/licenses/by-nc-sa/2.5/
 *
 * © 2011 Open-Xchange Inc., Tarrytown, NY, USA. info@open-xchange.com
 *
 * @author Matthias Biggeleben <matthias.biggeleben@open-xchange.com>
 */

define('io.ox/core/session', [
    'io.ox/core/http',
    'io.ox/core/manifests',
    'io.ox/core/uuids'
], function (http, manifests, uuids) {

    'use strict';

    var TIMEOUTS = { AUTOLOGIN: 5000, LOGIN: 10000 }, CLIENT = 'open-xchange-appsuite';

    var getBrowserLanguage = function () {
        var language = (navigator.language || navigator.userLanguage).substr(0, 2),
            languages = ox.serverConfig.languages || {};
        return _.chain(languages).keys().find(function (id) {
            return id.substr(0, 2) === language;
        }).value();
    };

    var check = function (language) {
        var languages = ox.serverConfig.languages || {};
        return language in languages ? language : false;
    };

    var set = function (data, language) {
        if ('session' in data) ox.session = data.session || '';
        // might have a domain; depends on what the user entered on login
        if ('user' in data) ox.user = data.user || '';
        if ('user_id' in data) ox.user_id = data.user_id || 0;
        if ('context_id' in data) ox.context_id = data.context_id || 0;
        // if the user has set the language on the login page, use this language instead of server settings lang
        ox.language = language || check(data.locale) || check(getBrowserLanguage()) || 'en_US';
        manifests.reset();
        $('html').attr('lang', ox.language.split('_')[0]);
        // should not hide store() request here; made debugging hard
        ox.trigger('change:session', ox.session);
    };

    var that = {

        set: set,

        autoLogin: function () {
            // store
            var store = false;
            // GET request
            return http.GET({
                module: 'login',
                appendColumns: false,
                appendSession: false,
                processResponse: false,
                timeout: TIMEOUTS.AUTOLOGIN,
                params: {
                    action: 'autologin',
                    client: that.client(),
                    rampup: true,
                    rampupFor: CLIENT,
                    version: that.version()
                }
            })
            .then(
                function success(data) {
                    ox.secretCookie = true;
                    ox.rampup = data.rampup || ox.rampup || {};
                    return data;
                },
                // If autologin fails, try token login
                function fail(data) {
                    if (!_.url.hash('serverToken')) return data || {};
                    return http.POST({
                        module: 'login',
                        jsessionid: _.url.hash('jsessionid'),
                        appendColumns: false,
                        appendSession: false,
                        processResponse: false,
                        timeout: TIMEOUTS.AUTOLOGIN,
                        params: {
                            action: 'tokens',
                            client: that.client(),
                            version: that.version(),
                            serverToken: _.url.hash('serverToken'),
                            clientToken: _.url.hash('clientToken')
                        }
                    })
                    .then(function (response) {
                        store = _.url.hash('store');
                        return response.data;
                    });
                }
            )
            .done(function () {
                _.url.hash({
                    jsessionid: null,
                    serverToken: null,
                    clientToken: null,
                    store: null
                });
            })
            .then(function (data) {
                set(data);
                // global event
                ox.trigger('login', data);
                // call store for token-based login / not for pure auto-login
                return store ? that.store().then(function () { return data; }) : data;
            });
        },

        login: (function () {

            var pending = null;

            return function (options) {

                if (!ox.online) {
                    // don't try when offline
                    set({ session: 'offline', user: options.username }, options.language);
                    return $.when({ session: ox.session, user: ox.user });
                }

                // pending?
                if (pending !== null) return pending;

                var multiple = [], forceLanguage = options.forceLanguage;

                if (forceLanguage) {
                    // required for permanent language change
                    multiple.push({
                        module: 'jslob',
                        action: 'update',
                        id: 'io.ox/core',
                        data: { language: forceLanguage }
                    });
                    delete options.forceLanguage;
                }

                var params = _.extend(
                    {
                        action: 'login',
                        name: '',
                        password: '',
                        // current browser language; required for proper error messages
                        language: 'en_US',
                        client: that.client(),
                        version: that.version(),
                        timeout: TIMEOUTS.LOGIN,
                        multiple: JSON.stringify(multiple),
                        rampup: true,
                        rampupFor: 'open-xchange-appsuite'
                    },
<<<<<<< HEAD
                    _(options).pick('name', 'password', 'language', 'rampup')
=======
                    _(options).pick('name', 'password', 'language', 'rampup', 'rampupFor')
>>>>>>> eeab74f1
                );

                // copy optional share-specific parameters to avoid undefineds
                if (options.share) params.share = options.share;
                if (options.target) params.target = options.target;

                return (
                    pending = http.POST({
                        module: 'login',
                        appendColumns: false,
                        appendSession: false,
                        processResponse: false,
                        params: params
                    })
                    .then(
                        function success(data) {
                            // store rampup data
                            ox.rampup = data.rampup || ox.rampup || {};
                            // store session
                            // we pass forceLanguage (might be undefined); fallback is data.locale
                            set(data, forceLanguage);

                            // global event
                            ox.trigger('login', data);

                            if (options.store) {
                                return that.store().then(function () { return data; });
                            } else {
                                return data;
                            }
                        },
                        function fail(e) {
                            if (ox.debug) console.error('Login failed!', e.error, e.error_desc || '');
                            return e;
                        }
                    )
                    .always(function () {
                        pending = null;
                    })
                );
            };
        }()),

        rampup: function () {
            return http.GET({
                module: 'login',
                params: {
                    action: 'rampup',
                    rampup: true,
                    rampupFor: CLIENT
                },
                appendColumns: false,
                processResponse: false
            })
            .then(function (data) {
                return (ox.rampup = data.rampup || ox.rampup || {});
            });
        },

        store: function () {
            var def = $.Deferred();
            // change from GET to POST request, cause firefox has a
            // problem otherwise if caches are empty
            http.POST({
                module: 'login',
                appendColumns: false,
                processResponse: false,
                params: { action: 'store' }
            })
            // makes store() always successful (should never block)
            .always(def.resolve);
            return def;
        },

        redeemToken: function (token) {
            return http.POST({
                processResponse: false,
                appendSession: false,
                appendColumns: false,
                module: 'login',
                url: 'api/login?action=redeemToken',
                params: {
                    authId: uuids.randomUUID(),
                    token: token,
                    client: 'mobile-notifier',
                    secret: 'notifier-123'
                }
            });
        },

        logout: function () {
            if (ox.online) {
                // POST request
                return http.POST({
                    module: 'login',
                    appendColumns: false,
                    processResponse: false,
                    params: {
                        action: 'logout'
                    }
                });
            } else {
                return $.Deferred().resolve();
            }
        },
        setClient: function (client) {
            if (client) CLIENT = client;
        },
        client: function () {
            return CLIENT;
        },

        version: function () {
            // need to work with ox.version since we don't have the server config for auto-login
            return String(ox.version).split('.').slice(0, 3).join('.');
        }
    };

    return that;
});<|MERGE_RESOLUTION|>--- conflicted
+++ resolved
@@ -159,11 +159,7 @@
                         rampup: true,
                         rampupFor: 'open-xchange-appsuite'
                     },
-<<<<<<< HEAD
-                    _(options).pick('name', 'password', 'language', 'rampup')
-=======
                     _(options).pick('name', 'password', 'language', 'rampup', 'rampupFor')
->>>>>>> eeab74f1
                 );
 
                 // copy optional share-specific parameters to avoid undefineds
