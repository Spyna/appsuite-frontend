--- conflicted
+++ resolved
@@ -22,18 +22,11 @@
      'io.ox/core/notifications',
      'io.ox/core/commons', // defines jQuery plugin
      'io.ox/core/upsell',
-<<<<<<< HEAD
+     'io.ox/core/capabilities',
      'settings!io.ox/core',
      'gettext!io.ox/core',
      'io.ox/core/relogin',
-     'io.ox/core/bootstrap/basics'], function (desktop, session, http, appAPI, ext, Stage, date, notifications, commons, upsell, settings, gt) {
-=======
-     'io.ox/core/capabilities',
-     "settings!io.ox/core",
-     "gettext!io.ox/core",
-     'io.ox/core/relogin',
-     "io.ox/core/bootstrap/basics"], function (desktop, session, http, appAPI, ext, Stage, date, notifications, commons, upsell, capabilities, settings, gt) {
->>>>>>> 75d16cf3
+     'io.ox/core/bootstrap/basics'], function (desktop, session, http, appAPI, ext, Stage, date, notifications, commons, upsell, capabilities, settings, gt) {
 
     "use strict";
 
@@ -134,27 +127,10 @@
 
     // add launcher
     var addLauncher = function (side, label, fn) {
-<<<<<<< HEAD
-
         var node = $('<li class="launcher">');
 
-        node.hover(
-=======
-        var node = $('<div class="launcher">'),
-            sideTags = side.split(' '),
-            wrap = false;
-
-        if (sideTags.length > 1) {//only wrap uses 2 tags
-            wrap = true;
-            if (sideTags[0] === 'wrap') {//to make order unimportant
-                side = sideTags[1];
-            } else {
-                side = sideTags[0];
-            }
-        }
         if (fn) {
             node.hover(
->>>>>>> 75d16cf3
                 function () { if (!Modernizr.touch) { $(this).addClass('hover'); } },
                 function () { if (!Modernizr.touch) { $(this).removeClass('hover'); } }
             )
@@ -172,29 +148,12 @@
             });
         }
 
-<<<<<<< HEAD
         //construct
         node.append(function () {
             if (_.isString(label)) {
-                return $('<a href="#" tabindex="1">').text(gt(label));
+                return $('<a href="#" tabindex="1">').text(gt.pgettext('app', label));
             } else if (label[0].tagName === 'I') {
                 return $('<a href="#" tabindex="1">').append(label);
-=======
-        if (wrap) {//wrap means the label should be wrapped instead of appended to keep positioning
-            node.addClass(side);
-            //add wrapper
-            label.wrap(node);
-        } else {
-            // construct
-            node.append(
-                _.isString(label) ? $('<a href="#">').text(gt.pgettext('app', label)) :  label
-            );
-        }
-        // just add if not wrapped
-        if (!wrap) {
-            if (side === 'left') {
-                node.appendTo(launchers);
->>>>>>> 75d16cf3
             } else {
                 return label;
             }
@@ -466,14 +425,9 @@
             node = $('<li>').append(
                 $('<a>', {
                     href: '#',
-<<<<<<< HEAD
-                    'data-app-name': model.get('name') || model.id,
+                    'data-app-name': name,
                     'data-app-guid': model.guid,
                     tabindex: 1
-=======
-                    'data-app-name': name,
-                    'data-app-guid': model.guid
->>>>>>> 75d16cf3
                 })
                 .text(gt.pgettext('app', title))
             );
@@ -668,19 +622,8 @@
         ext.point('io.ox/core/topbar/launchpad').extend({
             id: 'default',
             draw: function () {
-<<<<<<< HEAD
-                addLauncher("left", $('<i class="icon-th icon-white">').attr('aria-label', gt('Your Applications')), function () {
-                    return require(["io.ox/launchpad/main"], function (m) {
-                        launchers.children().removeClass('active-app');
-                        launcherDropdown.children().removeClass('active-app');
-                        launchers.children().first().addClass('active-app');
-                        m.show();
-                    });
-                })
-                .addClass('left-corner'); // to match dimensions of side navigation
-=======
                 if (capabilities.has('launchpad')) {
-                    addLauncher("left", $('<i class="icon-th icon-white">'), function () {
+                    addLauncher("left", $('<i class="icon-th icon-white">').attr('aria-label', gt('Your Applications')), function () {
                         return require(["io.ox/launchpad/main"], function (m) {
                             launchers.children().removeClass('active-app');
                             launcherDropdown.children().removeClass('active-app');
@@ -693,7 +636,6 @@
                     // add placeholder
                     addLauncher('left', $('<span>&nbsp;</span>')).addClass('left-corner');
                 }
->>>>>>> 75d16cf3
             }
         });
 
