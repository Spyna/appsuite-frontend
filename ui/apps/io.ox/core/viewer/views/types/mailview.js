/**
 * This work is provided under the terms of the CREATIVE COMMONS PUBLIC
 * LICENSE. This work is protected by copyright and/or other applicable
 * law. Any use of the work other than as authorized under this license
 * or copyright law is prohibited.
 *
 * http://creativecommons.org/licenses/by-nc-sa/2.5/
 *
 * © 2016 OX Software GmbH, Germany. info@open-xchange.com
 *
 * @author Matthias Biggeleben <matthias.biggeleben@open-xchange.com>
 */

define('io.ox/core/viewer/views/types/mailview', [
    'io.ox/core/viewer/views/types/baseview',
    'io.ox/mail/detail/view'
], function (BaseView, detail) {

    'use strict';

    var MailView = BaseView.extend({

        initialize: function () {
            this.isPrefetched = false;
        },

        render: function () {
            // quick hack to get rid of flex box
            this.$el.empty().css('display', 'block');
            return this;
        },

        prefetch: function () {
            this.isPrefetched = true;
            return this;
        },

        show: function () {

<<<<<<< HEAD
            var data = this.model.get('origData').nested_message,
                // nested mails may not have full data, use attachments attribute to determine
                view = new detail.View({ data: data, loaded: !!data.attachments });
=======
            var data = this.model.get('origData').nested_message;
            if (!this.view) {
                // nested mails may not have full data, use attachments attribute to determine
                this.view = new detail.View({ data: data, loaded: !!data.attachments });
            }
>>>>>>> 1c635981

            // if we want to reuse the view, we must not delete $el by emptiying the slide. Otherwise the view get's disposed
            this.view.$el.empty().detach();
            this.$el.empty().append(
                $('<div class="white-page">').append(
                    this.view.render().expand().$el
                )
            );

            return this;
        },

        unload: function () {
            this.isPrefetched = false;
            return this;
        }
    });

    return MailView;
});<|MERGE_RESOLUTION|>--- conflicted
+++ resolved
@@ -37,17 +37,11 @@
 
         show: function () {
 
-<<<<<<< HEAD
-            var data = this.model.get('origData').nested_message,
-                // nested mails may not have full data, use attachments attribute to determine
-                view = new detail.View({ data: data, loaded: !!data.attachments });
-=======
             var data = this.model.get('origData').nested_message;
             if (!this.view) {
                 // nested mails may not have full data, use attachments attribute to determine
                 this.view = new detail.View({ data: data, loaded: !!data.attachments });
             }
->>>>>>> 1c635981
 
             // if we want to reuse the view, we must not delete $el by emptiying the slide. Otherwise the view get's disposed
             this.view.$el.empty().detach();
