<<<<<<< HEAD
open-xchange-appsuite-saml (7.8.1-0) stable; urgency=low

  * Prepare for 7.8.1

 -- Markus Wagner <markus.wagner@open-xchange.com>  Thu, 08 Oct 2015 17:16:43 +0200

open-xchange-appsuite-saml (7.8.0-8) stable; urgency=medium

  * Build for patch 2015-10-26 (2816)

 -- Markus Wagner <markus.wagner@open-xchange.com>  Tue, 20 Oct 2015 11:44:29 +0200

open-xchange-appsuite-saml (7.8.0-7) stable; urgency=medium

  * Build for patch 2015-10-26 (2812)

 -- Markus Wagner <markus.wagner@open-xchange.com>  Mon, 19 Oct 2015 13:34:19 +0200

open-xchange-appsuite-saml (7.8.0-6) stable; urgency=medium

  * Sixth candidate for 7.8.0 release

 -- Markus Wagner <markus.wagner@open-xchange.com>  Tue, 06 Oct 2015 09:35:09 +0200

open-xchange-appsuite-saml (7.8.0-5) stable; urgency=medium

  * Fith candidate for 7.8.0 release

 -- Markus Wagner <markus.wagner@open-xchange.com>  Fri, 25 Sep 2015 16:51:21 +0200

open-xchange-appsuite-saml (7.8.0-4) stable; urgency=medium

  * Fourth candidate for 7.8.0 release

 -- Markus Wagner <markus.wagner@open-xchange.com>  Fri, 18 Sep 2015 11:55:42 +0200

open-xchange-appsuite-saml (7.8.0-3) stable; urgency=medium

  * Third candidate for 7.8.0 release

 -- Markus Wagner <markus.wagner@open-xchange.com>  Mon, 07 Sep 2015 17:49:34 +0200

open-xchange-appsuite-saml (7.8.0-2) stable; urgency=medium

  * Second candidate for 7.8.0 release

 -- Markus Wagner <markus.wagner@open-xchange.com>  Fri, 21 Aug 2015 17:10:55 +0200

open-xchange-appsuite-saml (7.8.0-1) stable; urgency=low

  * First candidate for 7.8.0 release

 -- Markus Wagner <markus.wagner@open-xchange.com>  Wed, 05 Aug 2015 12:50:56 +0200

open-xchange-appsuite-saml (7.8.0-0) stable; urgency=low

  * Prepare for 7.8.0

 -- Markus Wagner <markus.wagner@open-xchange.com>  Tue, 07 Jul 2015 11:27:29 +0200
=======
open-xchange-appsuite-saml (7.6.2-6) stable; urgency=medium

  * Build for patch 2015-11-09 (2841)

 -- Francisco Laguna <francisco.laguna@open-xchange.com>  Tue, 03 Nov 2015 14:46:21 +0000
>>>>>>> 8768d179

open-xchange-appsuite-saml (7.6.2-5) stable; urgency=medium

  * Build for patch 2015-11-11 (2844)

 -- Francisco Laguna <francisco.laguna@open-xchange.com>  Thu, 29 Oct 2015 13:57:44 +0100

open-xchange-appsuite-saml (7.6.2-4) stable; urgency=medium

  * Build for patch  2015-10-12 (2784)

 -- Francisco Laguna <francisco.laguna@open-xchange.com>  Wed, 30 Sep 2015 17:54:15 +0200

open-xchange-appsuite-saml (7.6.2-3) stable; urgency=medium

  * Build for patch 2015-09-28 (2767)

 -- Francisco Laguna <francisco.laguna@open-xchange.com>  Thu, 24 Sep 2015 12:46:46 +0200

open-xchange-appsuite-saml (7.6.2-2) stable; urgency=medium

  * Build for patch 2015-09-14 (2732)

 -- Francisco Laguna <francisco.laguna@open-xchange.com>  Tue, 08 Sep 2015 14:48:49 +0200

open-xchange-appsuite-saml (7.6.2-1) stable; urgency=medium

  * Build for patch 2015-08-24 (2674)

 -- Francisco Laguna <francisco.laguna@open-xchange.com>  Tue, 18 Aug 2015 15:37:41 +0000

open-xchange-appsuite-saml (7.6.2-0) stable; urgency=medium

  * Intitial release.

 -- Francisco Laguna <francisco.laguna@open-xchange.com>  Mon, 30 Mar 2015 09:50:36 +0100

open-xchange-appsuite-saml (7.6.1-3) stable; urgency=low

  * Build for patch 2015-08-17 (2666)

 -- Francisco Laguna <francisco.laguna@open-xchange.com>  Thu, 06 Aug 2015 11:24:59 +0200

open-xchange-appsuite-saml (7.6.1-2) stable; urgency=low

  * Build for patch 2015-07-20 (2637)

 -- Francisco Laguna <francisco.laguna@open-xchange.com>  Fri, 17 Jul 2015 09:50:32 +0200

open-xchange-appsuite-saml (7.6.1-1) stable; urgency=low

  * Build for patch 2015-06-26 (2573)

 -- Francisco Laguna <francisco.laguna@open-xchange.com>  Wed, 24 Jun 2015 14:27:29 +0200

open-xchange-appsuite-saml (7.6.1-0) stable; urgency=medium

  * Intitial release.

 -- Francisco Laguna <francisco.laguna@open-xchange.com>  Mon, 30 Mar 2015 09:50:36 +0100<|MERGE_RESOLUTION|>--- conflicted
+++ resolved
@@ -1,4 +1,3 @@
-<<<<<<< HEAD
 open-xchange-appsuite-saml (7.8.1-0) stable; urgency=low
 
   * Prepare for 7.8.1
@@ -58,13 +57,12 @@
   * Prepare for 7.8.0
 
  -- Markus Wagner <markus.wagner@open-xchange.com>  Tue, 07 Jul 2015 11:27:29 +0200
-=======
+
 open-xchange-appsuite-saml (7.6.2-6) stable; urgency=medium
 
   * Build for patch 2015-11-09 (2841)
 
- -- Francisco Laguna <francisco.laguna@open-xchange.com>  Tue, 03 Nov 2015 14:46:21 +0000
->>>>>>> 8768d179
+ -- Francisco Laguna <francisco.laguna@open-xchange.com>  Tue, 03 Nov 2015 15:46:21 +0100
 
 open-xchange-appsuite-saml (7.6.2-5) stable; urgency=medium
 
