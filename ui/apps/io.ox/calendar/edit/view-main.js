--- conflicted
+++ resolved
@@ -123,7 +123,6 @@
             return items;
         }
     };
-
 
     /// strings end
 
@@ -239,16 +238,11 @@
             //init date picker
             self.$('.startsat-date').datepicker({format: dateAPI.DATE});
             self.$('.endsat-date').datepicker({format: dateAPI.DATE});
-<<<<<<< HEAD
-            self.$('.startsat-time').typeahead({ source: hours_typeahead, items: 24 });
-            self.$('.endsat-time').typeahead({ source: hours_typeahead, items: 24 });
-=======
             self.$('.startsat-time').typeahead(typeaheadHours);
             self.$('.endsat-time').typeahead(typeaheadHours);
 
 
             //self.subviews.recurrence_option = new recurrenceModule.OptionView({model: self.model});
->>>>>>> 0fcb2cb7
 
 
             var participants = new participantsModule.Collection(self.model.get('participants'));
