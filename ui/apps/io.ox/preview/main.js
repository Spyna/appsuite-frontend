--- conflicted
+++ resolved
@@ -44,22 +44,12 @@
         id: "image",
         index: 10,
         endings: ["png", "jpg", "jpeg", "gif"],
-<<<<<<< HEAD
-        draw: function (file, node) {
-            this.append(
-                $("<img>", { src: file.dataURL + "&width=400&height=300", alt: 'Preview' })
-                .css({
-                    width: "400px",
-                    maxWidth: "100%"
-                })
-=======
         canRender: function (file) {
             return $.inArray(util.FileTypesMap.getFileType(file.name), this.endings) !== -1;
         },
         paint: function (file, node) {
             node.append(
                 $("<img>", { src: file.dataURL + "&width=400&height=400&scaleType=contain&delivery=view", alt: 'Preview' })
->>>>>>> 22b0f295
             );
         }
     });
