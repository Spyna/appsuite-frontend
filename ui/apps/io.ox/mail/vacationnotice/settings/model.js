/**
 * This work is provided under the terms of the CREATIVE COMMONS PUBLIC
 * LICENSE. This work is protected by copyright and/or other applicable
 * law. Any use of the work other than as authorized under this license
 * or copyright law is prohibited.
 *
 * http://creativecommons.org/licenses/by-nc-sa/2.5/
 *
 * © 2016 OX Software GmbH, Germany. info@open-xchange.com
 *
 * @author Francisco Laguna <francisco.laguna@open-xchange.com>
 * @author Christoph Kopp <christoph.kopp@open-xchange.com>
 */
define('io.ox/mail/vacationnotice/settings/model', [
    'io.ox/backbone/modelFactory',
    'io.ox/backbone/validation',
    'io.ox/core/api/mailfilter',
    'io.ox/settings/util',
    'gettext!io.ox/mail'
], function (ModelFactory, Validators, api, settingsUtil, gt) {

    'use strict';

    function providePreparedData(attributes) {
        var newAttributes = {
                days: attributes.days,
                id: attributes.internal_id,
                subject: attributes.subject,
                text: attributes.text
            },

        preparedData = {
            'actioncmds': [newAttributes]
        };

        if (attributes.from) newAttributes.from = attributes.from;

        if (attributes.from) newAttributes.from = attributes.from;

        if (attributes.id !== undefined) {
            preparedData.id = attributes.id;
        }

        var addresses = [];
        _(attributes).each(function (value, attribute) {
            if (value === true && attribute !== 'activateTimeFrame') {
                addresses.push(attribute);
                preparedData.active = true;
            }
        });

        if (!_.isEmpty(addresses)) {
            newAttributes.addresses = addresses;

        } else {
            newAttributes.addresses = [attributes.primaryMail];
            preparedData.active = false;
        }

        var testForTimeframe = {
            'id': 'allof',
            'tests': []
        };

        if (attributes.dateFrom) {
            testForTimeframe.tests.push(
                {
                    'id': 'currentdate',
                    'comparison': 'ge',
                    'datepart': 'date',
                    'datevalue': [attributes.dateFrom]
                }
            );
        }

        if (attributes.dateUntil) {
            testForTimeframe.tests.push(
                {
                    'id': 'currentdate',
                    'comparison': 'le',
                    'datepart': 'date',
                    'datevalue': [attributes.dateUntil]
                }
            );
        }

        if (testForTimeframe.tests.length === 0 || attributes.activateTimeFrame === false) {
            testForTimeframe = { id: 'true' };
        }

        preparedData.test = testForTimeframe;

        if (attributes.position !== undefined) {
            preparedData.position = attributes.position;
        }

        return preparedData;
    }

    function buildFactory(ref, api) {
        var factory = new ModelFactory({
            api: api,
            ref: ref,
            model: {
                idAttribute: 'id',

                init: function () {

                    // End date automatically shifts with start date
                    var length = this.get('dateUntil') - this.get('dateFrom'),
                        updatingStart = false,
                        updatingEnd = false;
                    this.on({
                        'change:dateFrom': function (model, dateFrom) {
                            if (length < 0 || updatingStart) {
                                return;
                            }
                            updatingEnd = true;
                            if (dateFrom && _.isNumber(length)) {
                                model.set('dateUntil', dateFrom + length, { validate: true });
                            }
                            updatingEnd = false;
                        },
                        'change:dateUntil': function (model, dateUntil) {
                            if (updatingEnd) {
                                return;
                            }
                            var tmpLength = dateUntil - model.get('dateFrom');
                            if (tmpLength < 0) {
                                updatingStart = true;
                                if (dateUntil && _.isNumber(length)) {
                                    model.set('dateFrom', dateUntil - length, { validate: true });
                                }
                                updatingStart = false;
                            } else {
                                length = tmpLength;
                            }
                        }
                    });
                }
            },
            update: function (model) {
                return settingsUtil.yellOnReject(
                    api.update(providePreparedData(model.attributes))
                );
            },

            create: function (model) {
                var preparedData = providePreparedData(model.attributes);
                preparedData.rulename = gt('vacation notice');
                preparedData.flags = ['vacation'];

                return settingsUtil.yellOnReject(
                    api.create(preparedData)
                );
            }

        });

        Validators.validationFor(ref, {
            subject: { format: 'string' },
            text: { format: 'string' },
            days: { format: 'string' },
            active: { format: 'boolean' },
            addresses: { format: 'array' },
            dateFrom: { format: 'date' },
            dateUntil: { format: 'date' },
            activateTimeFrame: { format: 'boolean' }
        });
        return factory;

    }

    var fields = {
        headline: gt('Vacation Notice'),
        subject: gt('Subject'),
        text: gt('Text'),
        days: gt('Number of days between vacation notices to the same sender'),
<<<<<<< HEAD
        headlineAdresses: gt('Enabled for the following addresses'),
=======
        headlineAdresses: gt('Enable for the following addresses'),
>>>>>>> 15b67d9d
        headlineSender: gt('Default sender for vacation notice'),
        addresses: gt('Email addresses'),
        dateFrom: gt('Start'),
        dateUntil: gt('End'),
        activateTimeFrame: gt('Send vacation notice during this time only')
    };

    return {
        api: api,
        fields: fields,
        protectedMethods: {
            buildFactory: buildFactory,
            providePreparedData: providePreparedData
        }
    };
});<|MERGE_RESOLUTION|>--- conflicted
+++ resolved
@@ -29,11 +29,9 @@
                 text: attributes.text
             },
 
-        preparedData = {
-            'actioncmds': [newAttributes]
-        };
-
-        if (attributes.from) newAttributes.from = attributes.from;
+            preparedData = {
+                'actioncmds': [newAttributes]
+            };
 
         if (attributes.from) newAttributes.from = attributes.from;
 
@@ -176,11 +174,7 @@
         subject: gt('Subject'),
         text: gt('Text'),
         days: gt('Number of days between vacation notices to the same sender'),
-<<<<<<< HEAD
-        headlineAdresses: gt('Enabled for the following addresses'),
-=======
         headlineAdresses: gt('Enable for the following addresses'),
->>>>>>> 15b67d9d
         headlineSender: gt('Default sender for vacation notice'),
         addresses: gt('Email addresses'),
         dateFrom: gt('Start'),
