/**
 * This work is provided under the terms of the CREATIVE COMMONS PUBLIC
 * LICENSE. This work is protected by copyright and/or other applicable
 * law. Any use of the work other than as authorized under this license
 * or copyright law is prohibited.
 *
 * http://creativecommons.org/licenses/by-nc-sa/2.5/
 * © 2012 Open-Xchange Inc., Tarrytown, NY, USA. info@open-xchange.com
 *
 * @author Matthias Biggeleben <matthias.biggeleben@open-xchange.com>
 */

define('io.ox/calendar/list/perspective',
    ['io.ox/calendar/api',
     'io.ox/core/tk/vgrid',
     'io.ox/calendar/view-grid-template',
     'io.ox/calendar/view-detail',
     'io.ox/core/commons',
     'io.ox/core/extensions',
     'io.ox/core/date',
     'io.ox/calendar/util',
     'settings!io.ox/calendar',
     'gettext!io.ox/calendar'
    ], function (api, VGrid, tmpl, viewDetail, commons, ext, date, util, settings, gt) {

    'use strict';

    var perspective = new ox.ui.Perspective('list');

    perspective.render = function (app) {

        var win = app.getWindow(),
            vsplit = commons.vsplit(this.main, app),
            left = vsplit.left.addClass('border-right'),
            right = vsplit.right.addClass('default-content-padding calendar-detail-pane').scrollable(),
            grid = new VGrid(left, {settings: settings}),
            findRecurrence = false;

        if (_.url.hash('id') && _.url.hash('id').split(',').length === 1) {// use only for single items
            findRecurrence = _.url.hash('id').split('.').length === 2;//check if recurrencePosition is missing
        }

        // fix selection's serialize
        grid.selection.serialize = function (obj) {
            return typeof obj === "object" ? (obj.folder_id || obj.folder || 0) + "." + obj.id + "." + (obj.recurrence_position || 0) : obj;
        };

        commons.wireGridAndAPI(grid, api);
        commons.wireGridAndSearch(grid, win, api);

        // add grid options
        grid.prop('order', 'asc')
            .prop('folder', app.folder.get());

        // add template
        grid.addTemplate(tmpl.main);

        // add label template
        grid.addLabelTemplate(tmpl.label);

        // requires new label?
        grid.requiresLabel = tmpl.requiresLabel;

        api.on('create', function (e, data) {
            if (app.folder.get() === data.folder) {
                grid.selection.set(data);
            }
        });

        // special search: list request
        grid.setListRequest("search", function (ids) {
            return $.Deferred().resolve(ids);
        });

        var directAppointment;//directly linked appointments are stored here
        
        //function to check for a selection change to prevent refresh from overiding direct links
        function checkDirectlink(e, list) {
            if (list.length > 1 || (list.length === 1 && list[0].id !== directAppointment.id)) {
                grid.prop('directlink', false);
                grid.selection.off('change', checkDirectlink);
            }
        }
        function showAppointment(obj, directlink) {
            // be busy
            right.busy(true);
            
            //direct links are preferred
            if (directlink) {
                grid.prop('directlink', true);
                directAppointment = obj;
                grid.selection.on('change', checkDirectlink);
                // get appointment
                api.get(obj)
                    .done(drawAppointment)
                    .fail(drawFail, obj);
            } else if (grid.prop('directlink') && directAppointment) {
                api.get(directAppointment)
                .done(drawAppointment)
                .fail(drawFail, directAppointment);
            } else {
                directAppointment = undefined;
                // get appointment
                if (!(grid.prop('directlink'))) {
                    api.get(obj)
                        .done(_.lfo(drawAppointment))
                        .fail(_.lfo(drawFail, obj));
                }
            }
        }

        showAppointment.cancel = function () {
            _.lfo(drawAppointment);
            _.lfo(drawFail);
        };

        function drawAppointment(data) {
            right.idle().empty().append(viewDetail.draw(data));
        }

        function drawFail(obj) {
            right.idle().empty().append(
                $.fail(gt("Couldn't load appointment data."), function () {
                    showAppointment(obj);
                })
            );
        }

        function buildOption(value, text) {
            return $('<li>').append($('<a href="#"><i/></a>').attr('data-option', value).append($.txt(text)));
        }

        function updateGridOptions() {
            var dropdown = grid.getToolbar().find('.grid-options'),
                list = dropdown.find('ul'),
                props = grid.prop();
            // uncheck all
            list.find('i').attr('class', 'icon-none');
            // sort
            list.find(
                    '[data-option="' + props.order + '"], ' +
                    '[data-option="' + (settings.get('showAllPrivateAppointments', false) ? 'all' : '~all') + '"]'
                )
                .find('i').attr('class', 'icon-ok');
            // order
            var opacity = [1, 0.4][props.order === 'asc' ? 'slice' : 'reverse']();
            dropdown.find('.icon-arrow-down').css('opacity', opacity[0]).end()
                .find('.icon-arrow-up').css('opacity', opacity[1]).end();
        }

        ext.point('io.ox/calendar/vgrid/toolbar').extend({
            id: 'dropdown',
            index: 100,
            draw: function () {
                this.prepend(
                    $('<div>').addClass('grid-options dropdown').css({ display: 'inline-block', 'float': 'right' })
                        .append(
                            $('<a>', { href: '#' })
                                .attr('data-toggle', 'dropdown')
                                .append(
                                    $('<i class="icon-arrow-down">'),
                                    $('<i class="icon-arrow-up">')
                                )
                                .dropdown(),
                            $('<ul>').addClass("dropdown-menu")
                                .append(
                                    buildOption('desc', gt('Ascending')),
                                    buildOption('asc', gt('Descending')),
                                    $('<li class="divider">'),
                                    buildOption('all', gt('show all'))
                                )
                                .on('click', 'a', { grid: grid }, function () {
                                    var option = $(this).attr('data-option');
                                    switch (option) {
                                    case 'asc':
                                    case 'desc':
                                        grid.prop('order', option).refresh(true);
                                        break;
                                    case 'all':
                                        settings.set('showAllPrivateAppointments', !settings.get('showAllPrivateAppointments', false)).save();
                                        app.trigger('folder:change');
                                        break;
                                    default:
                                        break;
                                    }
                                })
                        )
                );
            }
        });

        grid.setAllRequest(function () {
            var prop = grid.prop(),
                start = new date.Local().setHours(0, 0, 0, 0),
                end = new date.Local(start).setMonth(start.getMonth() + 1);

            return app.folder.getData().pipe(function (folder) {
                // set folder data to view and update
                return api.getAll({
                    start: start.getTime(),
                    end: end.getTime(),
                    folder: settings.get('showAllPrivateAppointments', false) && folder.type === 1 ? undefined : prop.folder,
                    order: prop.order
                }).pipe(function (data) {
                    var now = _.now();
                    if (!settings.get('showDeclinedAppointments', false)) {
                        data = _.filter(data, function (obj) {
                            return util.getConfirmationStatus(obj) !== 2;
                        });
                    }
                    _.map(data, function (obj) {
                        // show pending appointments under today label
                        if (obj.start_date < now) {
                            obj.fixed_start_date = now;
                        }
                        return obj;
                    });
                    //if recurrence_position is missing we look for the oldest appearing one.
                    if (findRecurrence) {

                        var foundRecurrence = false,
                            searchItem = _.url.hash('id').split('.');

                        _(data).each(function (obj) {
                            if (obj.id.toString() === searchItem[1] && obj.folder_id.toString() === searchItem[0]) {
                                if (foundRecurrence) {
                                    if (foundRecurrence > obj.recurrence_position) {
                                        foundRecurrence = obj.recurrence_position;
                                    }

                                } else {
                                    foundRecurrence = obj.recurrence_position || 0;
                                }
                            }
                        });

                        //found valid recurrence, append it
                        if (foundRecurrence !== false) {
                            _.url.hash({id: _.url.hash('id') + '.' + foundRecurrence});
<<<<<<< HEAD
=======
                        } else {//ok its not in the list lets show it directly
                            app.trigger('show:appointment', {id: searchItem[1], folder_id: searchItem[0], recurrence_position: 0}, true);
>>>>>>> 22f049e7
                        }

                        findRecurrence = false;//only search once
                    }
                    return data;
                });
            });
        });

        commons.wireGridAndSelectionChange(grid, 'io.ox/calendar', showAppointment, right, api);
        commons.wireGridAndWindow(grid, win);
        commons.wireGridAndRefresh(grid, api, win);
        commons.addGridFolderSupport(app, grid);
        commons.addGridToolbarFolder(app, grid);

        grid.on('change:prop', updateGridOptions);
        updateGridOptions();

        grid.setListRequest(function (ids) {
            return $.Deferred().resolve(ids);
        });

        grid.prop('folder', app.folder.get());
        app.on('folder:change', function () {
            updateGridOptions();
            grid.refresh(true);
        });
        //to show an appointment without it being in the grid, needed for direct links
        app.on('show:appointment', showAppointment);
        grid.paint();
    };

    return perspective;
});<|MERGE_RESOLUTION|>--- conflicted
+++ resolved
@@ -237,11 +237,8 @@
                         //found valid recurrence, append it
                         if (foundRecurrence !== false) {
                             _.url.hash({id: _.url.hash('id') + '.' + foundRecurrence});
-<<<<<<< HEAD
-=======
                         } else {//ok its not in the list lets show it directly
                             app.trigger('show:appointment', {id: searchItem[1], folder_id: searchItem[0], recurrence_position: 0}, true);
->>>>>>> 22f049e7
                         }
 
                         findRecurrence = false;//only search once
