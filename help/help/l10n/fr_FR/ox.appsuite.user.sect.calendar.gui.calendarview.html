<html lang="fr">
<head>
<meta http-equiv="Content-Type" content="text/html; charset=utf-8">
<title>7.1.6. Vue de l'agenda par Jour, Semaine ouvrée, Semaine, Mois ou Année.</title>
<link rel="stylesheet" type="text/css" href="../../help.css">
<meta name="generator" content="DocBook XSL Stylesheets V1.78.1">
<link rel="home" href="index.html" title="Manuel de l'utilisateur">
<link rel="up" href="ox.appsuite.user.sect.calendar.gui.html" title="7.1. Les composants de Agenda">
<link rel="prev" href="ox.appsuite.user.sect.calendar.gui.content.html" title="7.1.5. La zone d'affichage Agenda">
<link rel="next" href="ox.appsuite.user.sect.calendar.gui.datepicker.html" title="7.1.7. L'outil de sélection de date">
<link rel="copyright" href="ox.appsuite.user.legalnotice.html" title="Note légale">
<link rel="stylesheet" type="text/css" href="../../bootstrap.min.css"​/> 
<link id="favicon" rel="shortcut icon" href="../../../apps/themes/default/favicon.ico" type="image/x-icon"> 
<meta name="viewport" content="width=device-width, initial-scale=1.0">
   <script src="../../jquery.min.js"></script> 

   <script src="../../bootstrap.min.js"></script> 
</head>
<body bgcolor="white" text="black" link="#0000FF" vlink="#840084" alink="#0000FF">
<div class="oxhelp-navigation-top"><nav class="navbar navbar-inverse" role="navigation"><div class="container-fluid">
<div class="navbar-header">
<button type="button" class="navbar-toggle" data-toggle="collapse" data-target="#ox-main-nav"><span class="sr-only">Toggle navigation</span><span class="icon-bar"></span><span class="icon-bar"></span><span class="icon-bar"></span></button><a class="navbar-brand"></a>
</div>
<div class="collapse navbar-collapse" id="ox-main-nav"><ul class="nav navbar-nav">
<li><a accesskey="p" class="oxhelp-prev-link" href="ox.appsuite.user.sect.calendar.gui.content.html">Précédent</a></li>
<li><a accesskey="h" href="index.html" class="oxhelp-home-link">Sommaire</a></li>
<li><a accesskey="t" href="bk01-toc.html" class="oxhelp-toc-link">TdM</a></li>
<li><a accesskey="n" class="oxhelp-next-link" href="ox.appsuite.user.sect.calendar.gui.datepicker.html">Suivant</a></li>
</ul></div>
</div></nav></div>
<div class="oxhelp-content">
  <h1 class="sr-only"><span class="phrase">Agenda</span></h1>
<h2 class="sr-only">Les composants de <span class="phrase"><span class="guilabel"><strong>Agenda</strong></span></span>
</h2>
<div class="sect2" id="ox.appsuite.user.sect.calendar.gui.calendarview">
<<<<<<< HEAD
<div class="titlepage"><div><div><h3 class="title">7.1.5. Vue agenda <span class="guilabel"><strong>Jour</strong></span>, <span class="guilabel"><strong>Semaine ouvrée</strong></span>, <span class="guilabel"><strong>Semaine</strong></span> ou <span class="guilabel"><strong>Mois</strong></span>.</h3></div></div></div>
<div class="reference">
<a name="ox.appsuite.user.reference.calendar.gui.calendarview"></a><p id="ox.appsuite.user.reference.calendar.gui.calendarview">
        Affiche la vue de l'agenda pour l'intervalle de temps choisi. 
        </p>
<ul class="itemizedlist" style="list-style-type: disc; ">
<li class="listitem"><p role="presentation">Les icônes <span class="guibutton"><strong>Naviguer</strong></span> <span aria-hidden="true" class="inlinemediaobject" id="ox.appsuite.user.fig.calendar.calendarview.browse"><img src="../../images/appsuite_user_icon_calendar_browse.png"></span> en haut à gauche de la page d'agenda permettent de naviguer au sein de l'agenda.
          </p></li>
<li class="listitem">
<p role="presentation">Dans les vues <span class="guilabel"><strong>Jour</strong></span>, <span class="guilabel"><strong>Semaine ouvrée</strong></span> et <span class="guilabel"><strong>Semaine</strong></span>, la date et la semaine calendaire actuelle sont affichées à côté de l'icône <span class="guibutton"><strong>Naviguer</strong></span>.
            </p>
<p role="presentation">Un clic sur une date ouvre l'outil de sélection de date.
            </p>
<p role="presentation">La zone entre la date et la page d'agenda peut être utilisée pour créer un rendez-vous sur la journée complète.
            </p>
<p role="presentation">À gauche de la page d'agenda, le fuseau horaire est affiché au dessus des dates. Pour ajouter une colonne supplémentaire affichant les dates d'un autre fuseau horaire, cliquez sur celui-ci.
            </p>
<p role="presentation">Une ligne rouge sur l'agenda met en évidence l'heure actuelle.
            </p>
=======
<div class="titlepage"><div><div><h3 class="title">7.1.6. Vue de l'agenda par Jour, Semaine ouvrée, Semaine, Mois ou Année.</h3></div></div></div>
<div class="reference">
<a name="ox.appsuite.user.reference.calendar.gui.calendarview"></a><p id="ox.appsuite.user.reference.calendar.gui.calendarview">Affiche les rendez-vous des agendas sélectionnés dans l'arborescence des dossiers, pour l'intervalle de temps choisi. Les icônes de <span class="guibutton"><strong>Navigation</strong></span> <span aria-hidden="true" class="inlinemediaobject" id="ox.appsuite.user.fig.calendar.gui.calendarview.browse"><img src="../../images/appsuite_user_icon_calendar_browse.png"></span> vous permettent de parcourir l'agenda. Si vous cliquez sur un rendez-vous, les détails correspondants sont affichés dans une nouvelle fenêtre.</p>
<p class="title">Contenu de la vue <span class="guibutton"><strong>Jour</strong></span></p>
<ul class="itemizedlist" style="list-style-type: disc; ">
<li class="listitem"><p role="presentation">Jour de la semaine, date, semaine calendaire. Un clic dessus ouvre le sélecteur de date.</p></li>
<li class="listitem"><p role="presentation">Bouton <span class="guibutton"><strong>Diviser</strong></span>. Affiche dans des colonnes distinctes les agendas sélectionnés dans l'arborescence des dossiers.</p></li>
<li class="listitem"><p role="presentation">La ligne rouge sur la page d'agenda affiche l'heure actuelle.</p></li>
<li class="listitem">
<p role="presentation">Le fuseau horaire est affiché sur la gauche de la page d'agenda, au-dessus des dates.</p>
<p role="presentation">Pour ajouter une colonne supplémentaire comportant les dates d'autres fuseaux horaires, cliquez sur le fuseau horaire.</p>
</li>
<li class="listitem"><p role="presentation">S'il y a d'autres rendez-vous au-dessus ou en dessous de la page d'agenda visible, des flèches sont affichées en haut ou en bas de la page d'agenda.</p></li>
</ul>
<p>
        </p>
<p class="title">Contenu des vues <span class="guibutton"><strong>Semaine calendaire</strong></span> et <span class="guibutton"><strong>Semaine</strong></span>.</p>
<ul class="itemizedlist" style="list-style-type: disc; ">
<li class="listitem"><p role="presentation">Mois, année, semaine calendaire. Un clic dessus ouvre le sélecteur de date.</p></li>
<li class="listitem">
<p role="presentation">Jours de la semaine. Le jour actuel de la semaine est identifié en rouge.</p>
<p role="presentation">Vous pouvez définir dans les <a class="link" href="ox.appsuite.user.sect.calendar.settings.html"> réglages de l'agenda</a> le nombre de jours d'une semaine ouvrée et le premier jour de la semaine ouvrée.</p>
>>>>>>> 1c74fb5d
</li>
<li class="listitem"><p role="presentation">Un clic sur un jour de la semaine ouvre une fenêtre de création d'un nouveau rendez-vous sur la journée entière.</p></li>
<li class="listitem"><p role="presentation">La ligne rouge sur la page d'agenda affiche l'heure actuelle.</p></li>
<li class="listitem">
<<<<<<< HEAD
<p role="presentation">Dans les vues <span class="guilabel"><strong>Semaine ouvrée</strong></span>, <span class="guilabel"><strong>Semaine</strong></span> et <span class="guilabel"><strong>Mois</strong></span>, le jour actuel est mis en évidence par un fond rouge.</p>
<p role="presentation">Les <a class="link" href="ox.appsuite.user.sect.calendar.settings.html">réglages de l'agenda</a> vous permettent de définir le nombre de jours et le premier jour d'une semaine ouvrée. </p>
</li>
<li class="listitem"><p role="presentation">Dans la vue <span class="guilabel"><strong>Mois</strong></span>, le mois choisi et l'année sont affichés au-dessus de la page d'agenda. </p></li>
<li class="listitem">
<p role="presentation">Les rendez-vous sont signalés par différentes couleurs suivant leur état de confirmation et le jeu de couleurs choisi. </p>
<p role="presentation">S'il existe d'autres rendez-vous au-dessus ou en-dessous de la page d'agenda visible, des flèches sont affichées en haut ou en bas de celle-ci selon le jour associé.</p>
</li>
</ul>
<p> Lorsque l'on clique sur un rendez-vous, une fenêtre s'ouvre pour en afficher les détails. </p>
</div>
<p class="title">Voir aussi</p>
<ul class="itemizedlist" id="ox.appsuite.user.reference.calendar.gui.calendarview.related" style="list-style-type: none; "><li class="listitem" style="list-style-type: none">
=======
<p role="presentation">Le fuseau horaire est affiché sur la gauche de la page d'agenda, au-dessus des dates.</p>
<p role="presentation">Pour ajouter une colonne supplémentaire comportant les dates d'autres fuseaux horaires, cliquez sur le fuseau horaire.</p>
</li>
<li class="listitem"><p role="presentation">S'il y a d'autres rendez-vous au-dessus ou en dessous de la page d'agenda visible, des flèches sont affichées en haut ou en bas de la page d'agenda pour la journée correspondante.</p></li>
</ul>
<p>
        </p>
<p class="title">Contenu de la vue <span class="guibutton"><strong>Mois</strong></span></p>
<ul class="itemizedlist" style="list-style-type: disc; ">
<li class="listitem">
<p role="presentation">Jours de la semaine.</p>
<p role="presentation">Mois, année.</p>
</li>
<li class="listitem"><p role="presentation">Les semaines calendaires sont affichées sur la gauche des pages d'agenda.</p></li>
</ul>
<p>
        </p>
<p class="title">Contenu de la vue <span class="guibutton"><strong>Année</strong></span></p>
<ul class="itemizedlist" style="list-style-type: disc; ">
<li class="listitem">
<p role="presentation">Année. Un clic dessus ouvre une fenêtre de choix de l'année.</p>
<p role="presentation">La page d'agenda affiche une vue d'ensemble des jours et mois de l'année. Les rendez-vous ne sont pas affichés.</p>
</li>
<li class="listitem">
<p role="presentation">Un clic sur un mois ouvre l'agenda en vue mensuelle.</p>
<p role="presentation"><span class="phrase"><strong>Remarque :</strong></span> Aucun rendez-vous n'est affiché dans la vue par <span class="guilabel"><strong>Année</strong></span>.</p>
</li>
</ul>
<p> 
      </p>
</div>
<p class="title">Voir aussi</p>
<ul class="itemizedlist" id="ox.appsuite.user.reference.calendar.gui.calendarview.related" style="list-style-type: none; ">
<li class="listitem" style="list-style-type: none">
>>>>>>> 1c74fb5d
<p role="presentation"><a class="xref" href="ox.appsuite.user.sect.calendar.view.html">Afficher les rendez-vous</a></p>
<p role="presentation"><a class="xref" href="ox.appsuite.user.sect.calendar.view.timezones.html">Afficher plusieurs fuseaux horaires</a></p>
<p role="presentation"><a class="xref" href="ox.appsuite.user.sect.calendar.view.appointments.html">Comment les rendez-vous sont-ils affichés ?</a></p>
<p role="presentation"><a class="xref" href="ox.appsuite.user.sect.calendar.add.html">Créer des rendez-vous</a></p>
<p role="presentation"><a class="xref" href="ox.appsuite.user.sect.calendar.manage.html">Gérer les rendez-vous</a></p>
<<<<<<< HEAD
</li></ul>
=======
</li>
<li class="listitem" style="list-style-type: none"><p role="presentation"><a class="xref" href="ox.appsuite.user.sect.calendar.gui.toolbar.html">La barre d'outils <span class="phrase">Agenda</span></a></p></li>
</ul>
>>>>>>> 1c74fb5d
<p id="ox.appsuite.user.reference.calendar.gui.calendarview.parent">Sujet supérieur : <a class="xref" href="ox.appsuite.user.sect.calendar.gui.html">Les composants de <span class="phrase"><span class="guilabel"><strong>Agenda</strong></span></span></a></p>
</div>
          </div>
        </body>
</html><|MERGE_RESOLUTION|>--- conflicted
+++ resolved
@@ -33,27 +33,6 @@
 <h2 class="sr-only">Les composants de <span class="phrase"><span class="guilabel"><strong>Agenda</strong></span></span>
 </h2>
 <div class="sect2" id="ox.appsuite.user.sect.calendar.gui.calendarview">
-<<<<<<< HEAD
-<div class="titlepage"><div><div><h3 class="title">7.1.5. Vue agenda <span class="guilabel"><strong>Jour</strong></span>, <span class="guilabel"><strong>Semaine ouvrée</strong></span>, <span class="guilabel"><strong>Semaine</strong></span> ou <span class="guilabel"><strong>Mois</strong></span>.</h3></div></div></div>
-<div class="reference">
-<a name="ox.appsuite.user.reference.calendar.gui.calendarview"></a><p id="ox.appsuite.user.reference.calendar.gui.calendarview">
-        Affiche la vue de l'agenda pour l'intervalle de temps choisi. 
-        </p>
-<ul class="itemizedlist" style="list-style-type: disc; ">
-<li class="listitem"><p role="presentation">Les icônes <span class="guibutton"><strong>Naviguer</strong></span> <span aria-hidden="true" class="inlinemediaobject" id="ox.appsuite.user.fig.calendar.calendarview.browse"><img src="../../images/appsuite_user_icon_calendar_browse.png"></span> en haut à gauche de la page d'agenda permettent de naviguer au sein de l'agenda.
-          </p></li>
-<li class="listitem">
-<p role="presentation">Dans les vues <span class="guilabel"><strong>Jour</strong></span>, <span class="guilabel"><strong>Semaine ouvrée</strong></span> et <span class="guilabel"><strong>Semaine</strong></span>, la date et la semaine calendaire actuelle sont affichées à côté de l'icône <span class="guibutton"><strong>Naviguer</strong></span>.
-            </p>
-<p role="presentation">Un clic sur une date ouvre l'outil de sélection de date.
-            </p>
-<p role="presentation">La zone entre la date et la page d'agenda peut être utilisée pour créer un rendez-vous sur la journée complète.
-            </p>
-<p role="presentation">À gauche de la page d'agenda, le fuseau horaire est affiché au dessus des dates. Pour ajouter une colonne supplémentaire affichant les dates d'un autre fuseau horaire, cliquez sur celui-ci.
-            </p>
-<p role="presentation">Une ligne rouge sur l'agenda met en évidence l'heure actuelle.
-            </p>
-=======
 <div class="titlepage"><div><div><h3 class="title">7.1.6. Vue de l'agenda par Jour, Semaine ouvrée, Semaine, Mois ou Année.</h3></div></div></div>
 <div class="reference">
 <a name="ox.appsuite.user.reference.calendar.gui.calendarview"></a><p id="ox.appsuite.user.reference.calendar.gui.calendarview">Affiche les rendez-vous des agendas sélectionnés dans l'arborescence des dossiers, pour l'intervalle de temps choisi. Les icônes de <span class="guibutton"><strong>Navigation</strong></span> <span aria-hidden="true" class="inlinemediaobject" id="ox.appsuite.user.fig.calendar.gui.calendarview.browse"><img src="../../images/appsuite_user_icon_calendar_browse.png"></span> vous permettent de parcourir l'agenda. Si vous cliquez sur un rendez-vous, les détails correspondants sont affichés dans une nouvelle fenêtre.</p>
@@ -76,26 +55,10 @@
 <li class="listitem">
 <p role="presentation">Jours de la semaine. Le jour actuel de la semaine est identifié en rouge.</p>
 <p role="presentation">Vous pouvez définir dans les <a class="link" href="ox.appsuite.user.sect.calendar.settings.html"> réglages de l'agenda</a> le nombre de jours d'une semaine ouvrée et le premier jour de la semaine ouvrée.</p>
->>>>>>> 1c74fb5d
 </li>
 <li class="listitem"><p role="presentation">Un clic sur un jour de la semaine ouvre une fenêtre de création d'un nouveau rendez-vous sur la journée entière.</p></li>
 <li class="listitem"><p role="presentation">La ligne rouge sur la page d'agenda affiche l'heure actuelle.</p></li>
 <li class="listitem">
-<<<<<<< HEAD
-<p role="presentation">Dans les vues <span class="guilabel"><strong>Semaine ouvrée</strong></span>, <span class="guilabel"><strong>Semaine</strong></span> et <span class="guilabel"><strong>Mois</strong></span>, le jour actuel est mis en évidence par un fond rouge.</p>
-<p role="presentation">Les <a class="link" href="ox.appsuite.user.sect.calendar.settings.html">réglages de l'agenda</a> vous permettent de définir le nombre de jours et le premier jour d'une semaine ouvrée. </p>
-</li>
-<li class="listitem"><p role="presentation">Dans la vue <span class="guilabel"><strong>Mois</strong></span>, le mois choisi et l'année sont affichés au-dessus de la page d'agenda. </p></li>
-<li class="listitem">
-<p role="presentation">Les rendez-vous sont signalés par différentes couleurs suivant leur état de confirmation et le jeu de couleurs choisi. </p>
-<p role="presentation">S'il existe d'autres rendez-vous au-dessus ou en-dessous de la page d'agenda visible, des flèches sont affichées en haut ou en bas de celle-ci selon le jour associé.</p>
-</li>
-</ul>
-<p> Lorsque l'on clique sur un rendez-vous, une fenêtre s'ouvre pour en afficher les détails. </p>
-</div>
-<p class="title">Voir aussi</p>
-<ul class="itemizedlist" id="ox.appsuite.user.reference.calendar.gui.calendarview.related" style="list-style-type: none; "><li class="listitem" style="list-style-type: none">
-=======
 <p role="presentation">Le fuseau horaire est affiché sur la gauche de la page d'agenda, au-dessus des dates.</p>
 <p role="presentation">Pour ajouter une colonne supplémentaire comportant les dates d'autres fuseaux horaires, cliquez sur le fuseau horaire.</p>
 </li>
@@ -130,19 +93,14 @@
 <p class="title">Voir aussi</p>
 <ul class="itemizedlist" id="ox.appsuite.user.reference.calendar.gui.calendarview.related" style="list-style-type: none; ">
 <li class="listitem" style="list-style-type: none">
->>>>>>> 1c74fb5d
 <p role="presentation"><a class="xref" href="ox.appsuite.user.sect.calendar.view.html">Afficher les rendez-vous</a></p>
 <p role="presentation"><a class="xref" href="ox.appsuite.user.sect.calendar.view.timezones.html">Afficher plusieurs fuseaux horaires</a></p>
 <p role="presentation"><a class="xref" href="ox.appsuite.user.sect.calendar.view.appointments.html">Comment les rendez-vous sont-ils affichés ?</a></p>
 <p role="presentation"><a class="xref" href="ox.appsuite.user.sect.calendar.add.html">Créer des rendez-vous</a></p>
 <p role="presentation"><a class="xref" href="ox.appsuite.user.sect.calendar.manage.html">Gérer les rendez-vous</a></p>
-<<<<<<< HEAD
-</li></ul>
-=======
 </li>
 <li class="listitem" style="list-style-type: none"><p role="presentation"><a class="xref" href="ox.appsuite.user.sect.calendar.gui.toolbar.html">La barre d'outils <span class="phrase">Agenda</span></a></p></li>
 </ul>
->>>>>>> 1c74fb5d
 <p id="ox.appsuite.user.reference.calendar.gui.calendarview.parent">Sujet supérieur : <a class="xref" href="ox.appsuite.user.sect.calendar.gui.html">Les composants de <span class="phrase"><span class="guilabel"><strong>Agenda</strong></span></span></a></p>
 </div>
           </div>
