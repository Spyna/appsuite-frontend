/**
 * This work is provided under the terms of the CREATIVE COMMONS PUBLIC
 * LICENSE. This work is protected by copyright and/or other applicable
 * law. Any use of the work other than as authorized under this license
 * or copyright law is prohibited.
 *
 * http://creativecommons.org/licenses/by-nc-sa/2.5/
 *
 * © 2016 OX Software GmbH, Germany. info@open-xchange.com
 *
 * @author Matthias Biggeleben <matthias.biggeleben@open-xchange.com>
 */

define('io.ox/mail/detail/view', [
    'io.ox/backbone/disposable',
    'io.ox/mail/common-extensions',
    'io.ox/core/extensions',
    'io.ox/mail/api',
    'io.ox/mail/util',
    'io.ox/core/api/collection-pool',
    'io.ox/mail/detail/content',
    'io.ox/core/extPatterns/links',
    'io.ox/core/emoji/util',
    'gettext!io.ox/mail',
    'less!io.ox/mail/detail/content',
    'less!io.ox/mail/detail/style',
    'less!io.ox/mail/style',
    'io.ox/mail/actions'
], function (DisposableView, extensions, ext, api, util, Pool, content, links, emoji, gt, shadowStyle) {

    'use strict';

    var INDEX = 0;

    ext.point('io.ox/mail/detail').extend({
        id: 'unread-class',
        index: INDEX += 100,
        draw: extensions.unreadClass
    });

    ext.point('io.ox/mail/detail').extend({
        id: 'subject',
        index: INDEX += 100,
        draw: function (baton) {
            var subject = util.getSubject(baton.data),
                node = $('<h1 class="subject">').text(subject);

            emoji.processEmoji(_.escape(subject), function (html) {
                node.html(html);
            });

            this.append(node);
        }
    });

    ext.point('io.ox/mail/detail').extend({
        id: 'header',
        index: INDEX += 100,
        draw: function (baton) {
            var header = $('<header class="detail-view-header">');
            ext.point('io.ox/mail/detail/header').invoke('draw', header, baton);
            this.append(header);
        }
    });

    var INDEX_header = 0;

    ext.point('io.ox/mail/detail/header').extend({
        id: 'picture',
        index: INDEX_header += 100,
        draw: extensions.senderPicture
    });

    ext.point('io.ox/mail/detail/header').extend({
        id: 'drag-support',
        index: INDEX_header += 100,
        draw: function (baton) {
            this.find('.contact-picture').attr({
                'data-drag-data': _.cid(baton.data),
                'data-drag-message': util.getSubject(baton.data)
            });
        }
    });

    /* move the actions menu to the top in sidepanel on smartphones */
    var extPoint = _.device('smartphone') ? 'io.ox/mail/detail' : 'io.ox/mail/detail/header/row3';

    ext.point(extPoint).extend(new links.InlineLinks({
        id: 'actions',
        index: _.device('smartphone') ? 50 : INDEX_header += 100,
        classes: _.device('smartphone') ? '' : 'actions pull-right',
        label: gt('Actions'),
        ariaLabel: gt('Actions'),
        icon: _.device('smartphone') ? undefined : 'fa fa-bars',
        noCaret: true,
        ref: 'io.ox/mail/links/inline',
        smart: true
    }));

    //
    // Header
    //
    ext.point('io.ox/mail/detail/header').extend(
        {
            id: 'unread-toggle',
            index: INDEX_header += 100,
            draw: extensions.unreadToggle
        },
        {
            id: 'paper-clip',
            index: INDEX_header += 100,
            draw: extensions.paperClip
        },
        {
            id: 'rows',
            index: INDEX_header += 100,
            draw: function (baton) {
                for (var i = 1, node; i <= 3; i++) {
                    node = $('<div class="detail-view-row row-' + i + ' clearfix">');
                    ext.point('io.ox/mail/detail/header/row' + i).invoke('draw', node, baton);
                    this.append(node);
                }
            }
        }
    );

    //
    // Row 1
    //
    ext.point('io.ox/mail/detail/header/row1').extend(
        {
            id: 'from',
            index: INDEX_header += 100,
            draw: function (baton) {
                this.append(
                    $('<div class="from">').append(
                        util.serializeList(baton.data, 'from')
                    )
                );
            }
        },
        {
            id: 'flag-picker',
            index: INDEX_header += 100,
            draw: extensions.flagPicker
        },
        {
            id: 'date',
            index: INDEX_header += 100,
            draw: extensions.fulldate
        },
        {
            id: 'priority',
            index: INDEX_header += 100,
            draw: extensions.priority
        }
    );

    //
    // Row 2
    //
    ext.point('io.ox/mail/detail/header/row2').extend(
        {
            id: 'recipients',
            index: INDEX_header += 100,
            draw: function (baton) {
                ext.point('io.ox/mail/detail/header/recipients').invoke('draw', this, baton);
            }
        }
    );

    //
    // Row 3
    //
    ext.point('io.ox/mail/detail/header/recipients').extend({
        id: 'default',
        index: 100,
        draw: extensions.recipients
    });

    // Inplace/quick reply

    ext.point('io.ox/mail/detail').extend({
        id: 'inplace-reply',
        index: INDEX += 100,
        draw: function (baton) {

            var model = baton.model;

            require(['io.ox/mail/inplace-reply', 'io.ox/core/extPatterns/actions'], function (InplaceReplyView, actions) {
                if (!InplaceReplyView.hasDraft(model.cid)) return;
                baton = new ext.Baton({ data: model.toJSON(), view: baton.view });
                // trigger click to open
                baton.view.$('.detail-view-header').click();
                actions.invoke('io.ox/mail/actions/inplace-reply', null, baton);
                model = null;
            });
        }
    });

    ext.point('io.ox/mail/detail').extend({
        id: 'notifications',
        index: INDEX += 100,
        draw: function (baton) {
            var section = $('<section class="notifications">');
            ext.point('io.ox/mail/detail/notifications').invoke('draw', section, baton);
            this.append(section);
        }
    });

    var INDEX_notifications = 0;

    ext.point('io.ox/mail/detail/notifications').extend({
        id: 'phishing',
        index: INDEX_notifications += 100,
        draw: extensions.phishing
    });

    ext.point('io.ox/mail/detail/notifications').extend({
        id: 'disposition-notification',
        index: INDEX_notifications += 100,
        draw: extensions.dispositionNotification
    });

    ext.point('io.ox/mail/detail/notifications').extend({
        id: 'external-images',
        index: INDEX_notifications += 100,
        draw: extensions.externalImages
    });

    ext.point('io.ox/mail/detail').extend({
        id: 'body',
        index: INDEX += 100,
        draw: function () {
            var $body;
            this.append(
                $('<section class="attachments">'),
                // must have tabindex=1, otherwise tabindex inside Shadow DOM doesn't work
                $body = $('<section class="body user-select-text" tabindex="1">')
            );
            // rendering mails in chrome is slow if we do not use a shadow dom
            if ($body[0].createShadowRoot && _.device('chrome') && !_.device('smartphone')) {
                $body[0].createShadowRoot();
                $body.addClass('shadow-root-container');
            }
            $body.on('dispose', function () {
                var $content = $(this.shadowRoot || this);
                if ($content[0] && $content[0].children.length > 0) {
                    //cleanup content manually, since this subtree might get very large
                    //content only contains the mail and should not have any handlers assigned
                    //no need for jQuery.fn.empty to clean up, here (see Bug #33308)
                    $content[0].innerHTML = '';
                }
            });
        }
    });

    ext.point('io.ox/mail/detail/attachments').extend({
        id: 'attachment-list',
        index: 100,
        draw: function (baton) {
            if (baton.attachments.length === 0) return;
            // reuse existing view, to not duplicate event listeners
            if (baton.view.attachmentView) {
                baton.view.attachmentView.$header.empty();
                this.append(baton.view.attachmentView.render());
                baton.view.attachmentView.renderInlineLinks();
            } else {
                baton.view.attachmentView = extensions.attachmentList.call(this, baton);
            }
        }
    });

    ext.point('io.ox/mail/detail/body').extend({
        id: 'content',
        index: 1000,
        draw: function (baton) {

            var data = content.get(baton.data),
                node = data.content;

            if (!data.isLarge && !data.processedEmoji && data.type === 'text/html') {
                emoji.processEmoji(node.innerHTML, function (html, lib) {
                    baton.processedEmoji = !lib.loaded;
                    if (baton.processedEmoji) return;
                    node.innerHTML = html;
                });
            }

            // restore height or set minimum height of 100px
            $(node).css('min-height', baton.model.get('visualHeight') || 100);
            // add to DOM
            this.idle().append(node);
            // ensure, that the scrollable is a lazyload scrollpane
            if (this[0].host) {
                // if it is a shadow dom, we must trigger add.lazyload to ensure, that lazyloading is updated at least once
                $(this[0].host).closest('.scrollable').lazyloadScrollpane().trigger('add.lazyload');
                // copy events
                _($._data(document).events.click).each(function (e) {
                    if (!e.namespace && e.selector) $(node).on('click', e.selector, e.handler);
                });
            } else {
                this.closest('.scrollable').lazyloadScrollpane().trigger('add.lazyload');
            }
            // now remember height
            baton.model.set('visualHeight', $(node).height(), { silent: true });
        }
    });

    ext.point('io.ox/mail/detail/body').extend({
        id: 'max-size',
        after: 'content',
        draw: function (baton) {

            var isTruncated = _(baton.data.attachments).some(function (attachment) { return attachment.truncated; });
            if (!isTruncated) return;

            var url = 'api/mail?' + $.param({
                action: 'get',
                view: 'document',
                folder: baton.data.folder_id,
                id: baton.data.id,
                session: ox.session
            });

            this.append(
                $('<div class="max-size-warning">').append(
                    $.txt(gt('This message has been truncated due to size limitations.')), $.txt(' '),
                    $('<a role="button" target="_blank">').attr('href', url).text(gt('Show entire message'))
                )
            );
        }
    });

    var pool = Pool.create('mail');

    var View = DisposableView.extend({

        className: 'list-item mail-item mail-detail f6-target',

        events: {
            'keydown': 'onToggle',
            'click .detail-view-header': 'onToggle'
        },

        onChangeFlags: function () {
            // update unread state
            this.$el.toggleClass('unread', util.isUnseen(this.model.get('flags')));
        },

        onChangeAttachments: function () {
            if (this.model.changed.attachments && _.isEqual(this.model.previous('attachments'), this.model.get('attachments'))) return;

            var data = this.model.toJSON(),
                baton = ext.Baton({
                    view: this,
                    model: this.model,
                    data: data,
                    attachments: util.getAttachments(data)
                }),
                node = this.$el.find('section.attachments').empty();
            ext.point('io.ox/mail/detail/attachments').invoke('draw', node, baton);
            // global event for tracking purposes
            ox.trigger('mail:detail:attachments:render', this);

            if (this.model.previous('attachments') &&
                this.model.get('attachments') &&
                this.model.previous('attachments')[0].content !== this.model.get('attachments')[0].content) this.onChangeContent();
<<<<<<< HEAD
=======
        },

        getEmptyBodyNode: function () {
            // get shadow DOM or body node
            var body = this.$el.find('section.body'),
                shadowRoot = body.prop('shadowRoot');
            if (shadowRoot) shadowRoot.innerHTML = '<style>' + shadowStyle + '</style>'; else body.empty();
            return $(shadowRoot || body);
>>>>>>> 15b67d9d
        },

        onChangeContent: function () {
            var data = this.model.toJSON(),
                baton = ext.Baton({
                    view: this,
                    model: this.model,
                    data: data,
                    attachments: util.getAttachments(data)
                }),
<<<<<<< HEAD
            node = this.$el.find('section.body').empty();
            ext.point('io.ox/mail/detail/body').invoke('draw', node, baton);
            // global event for tracking purposes
            ox.trigger('mail:detail:body:render', this);
=======
                body = this.$el.find('section.body'),
                node = this.getEmptyBodyNode(),
                view = this;
            // set outer height & clear content
            body.css('min-height', this.model.get('visualHeight') || null);
            // draw
            _.delay(function () {
                ext.point('io.ox/mail/detail/body').invoke('draw', node, baton);
                // global event for tracking purposes
                ox.trigger('mail:detail:body:render', view);
                body = node = view = null;
            }, 20);
>>>>>>> 15b67d9d
        },

        onChangeRecipients: _.debounce(function () {
            var data = this.model.toJSON(),
                baton = ext.Baton({ data: data, model: this.model, view: this }),
                node = this.$('.recipients').empty();
            ext.point('io.ox/mail/detail/header/recipients').invoke('draw', node, baton);
        }, 10),

        onToggle: function (e) {

            if (e.type === 'keydown' && e.which !== 13) return;

            // ignore click on/inside <a> tags
            if ($(e.target).closest('a').length) return;

            // ignore click on dropdowns
            if ($(e.target).hasClass('dropdown-menu')) return;

            // ignore clicks on overlays
            if ($(e.target).hasClass('overlay')) return;

            // don't toggle single messages unless it's collapsed
            if (this.$el.siblings().length === 0 && this.$el.hasClass('expanded')) return;

            // fix collapsed blockquotes
            this.$el.find('.collapsed-blockquote').hide();
            this.$el.find('.blockquote-toggle').show();

            var cid = $(e.currentTarget).closest('li').data('cid');
            this.toggle(cid);
        },

        onUnseen: function () {
            var data = this.model.toJSON();
            if (util.isToplevel(data)) api.markRead(data);
        },

        onLoad: function (data) {

            // since this function is a callback we have to check this.model
            // as an indicator whether this view has been destroyed meanwhile
            if (this.model === null) return;

            var unseen = this.model.get('unseen') || util.isUnseen(this.model.get('flags'));

            // done
            this.$el.find('section.body').removeClass('loading');
            this.trigger('load:done');

            // draw
            this.onChangeAttachments();
            this.onChangeContent();

            // merge data (probably unnecessary here since API updates the model)
            if (data) this.model.set(data);

            // process unseen flag
            if (unseen) {
                this.onUnseen();
            } else {
                //if this mail was read elsewhere notify other apps about it, for example the notification area (also manages new mail window title)
                api.trigger('update:set-seen', [{ id: this.model.get('id'), folder_id: this.model.get('folder_id') }]);
            }
        },

        onLoadFail: function (e) {
<<<<<<< HEAD
            this.trigger('load:done');
            if (!this.$el) return;
            this.$el.attr('data-loaded', false);
            this.$('section.body').removeClass('loading').empty().append(
=======
            this.trigger('load:fail');
            this.trigger('load:done');
            if (!this.$el) return;
            this.$el.attr('data-loaded', false);
            this.getEmptyBodyNode().empty().append(
>>>>>>> 15b67d9d
                $('<div class="mail-detail-content">').append(
                    $('<div class="loading-error">').append(
                        $('<h4>').text(gt('Error while loading message content')),
                        $('<div>').text(e.error)
                    )
                )
            );
        },

        toggle: function (state) {

            var $li = this.$el;

            if (state === undefined) {
                $li.toggleClass('expanded');
                $li.attr('aria-expanded', !$li.attr('aria-expanded'));
            } else {
                $li.toggleClass('expanded', state);
                $li.attr('aria-expanded', state);
            }

            // trigger DOM event that bubbles
            this.$el.trigger('toggle');

            if ($li.attr('data-loaded') === 'false' && $li.hasClass('expanded')) {
                $li.attr('data-loaded', true);
                $li.find('section.body').addClass('loading');
                this.trigger('load');
                // load detailed email data
                if (this.loaded) {
                    this.onLoad();
                } else {
                    api.get(_.cid(this.model.cid)).then(
                        this.onLoad.bind(this),
                        this.onLoadFail.bind(this)
                    );
                }
            }

            return this;
        },

        expand: function () {
            return this.toggle(true);
        },

        initialize: function (options) {

            this.options = options || {};
            this.model = pool.getDetailModel(options.data);
            this.loaded = options.loaded || false;
            this.listenTo(this.model, 'change:flags', this.onChangeFlags);
            this.listenTo(this.model, 'change:attachments', this.onChangeAttachments);
            this.listenTo(this.model, 'change:to change:cc change:bcc', this.onChangeRecipients);

            this.on({
                'load': function () {
                    this.$el.find('section.body').empty().busy();
                },
                'load:done': function () {
                    this.$el.find('section.body').idle();
                }
            });
        },

        redraw: function () {
            this.$el.empty();
            this.render();
            if (this.$el.hasClass('expanded')) {
                this.onChangeAttachments();
                this.onChangeContent();
            }
        },

        render: function () {

            var data = this.model.toJSON(),
                baton = ext.Baton({ data: data, model: this.model, view: this }),
                subject = util.getSubject(data),
                title = util.hasFrom(data) ?
                    //#. %1$s: Mail sender
                    //#. %2$s: Mail subject
                    gt('Email from %1$s: %2$s', util.getDisplayName(data.from[0]), subject) : subject;

            // disable extensions?
            _(this.options.disable).each(function (extension, point) {
                if (_.isArray(extension)) {
                    _(extension).each(function (ext) {
                        baton.disable(point, ext);
                    });
                } else {
                    baton.disable(point, extension);
                }
            });

            this.$el.attr({
                'data-cid': this.model.cid,
                'aria-expanded': 'false',
                'data-loaded': 'false',
                'role': 'group',
                'aria-label': title
            });

            this.$el.data({ view: this, model: this.model });

            ext.point('io.ox/mail/detail').invoke('draw', this.$el, baton);

            // global event for tracking purposes
            ox.trigger('mail:detail:render', this);

            return this;
        }
    });

    return {
        View: View
    };
});<|MERGE_RESOLUTION|>--- conflicted
+++ resolved
@@ -366,8 +366,6 @@
             if (this.model.previous('attachments') &&
                 this.model.get('attachments') &&
                 this.model.previous('attachments')[0].content !== this.model.get('attachments')[0].content) this.onChangeContent();
-<<<<<<< HEAD
-=======
         },
 
         getEmptyBodyNode: function () {
@@ -376,7 +374,6 @@
                 shadowRoot = body.prop('shadowRoot');
             if (shadowRoot) shadowRoot.innerHTML = '<style>' + shadowStyle + '</style>'; else body.empty();
             return $(shadowRoot || body);
->>>>>>> 15b67d9d
         },
 
         onChangeContent: function () {
@@ -387,12 +384,6 @@
                     data: data,
                     attachments: util.getAttachments(data)
                 }),
-<<<<<<< HEAD
-            node = this.$el.find('section.body').empty();
-            ext.point('io.ox/mail/detail/body').invoke('draw', node, baton);
-            // global event for tracking purposes
-            ox.trigger('mail:detail:body:render', this);
-=======
                 body = this.$el.find('section.body'),
                 node = this.getEmptyBodyNode(),
                 view = this;
@@ -405,7 +396,6 @@
                 ox.trigger('mail:detail:body:render', view);
                 body = node = view = null;
             }, 20);
->>>>>>> 15b67d9d
         },
 
         onChangeRecipients: _.debounce(function () {
@@ -473,18 +463,11 @@
         },
 
         onLoadFail: function (e) {
-<<<<<<< HEAD
-            this.trigger('load:done');
-            if (!this.$el) return;
-            this.$el.attr('data-loaded', false);
-            this.$('section.body').removeClass('loading').empty().append(
-=======
             this.trigger('load:fail');
             this.trigger('load:done');
             if (!this.$el) return;
             this.$el.attr('data-loaded', false);
             this.getEmptyBodyNode().empty().append(
->>>>>>> 15b67d9d
                 $('<div class="mail-detail-content">').append(
                     $('<div class="loading-error">').append(
                         $('<h4>').text(gt('Error while loading message content')),
