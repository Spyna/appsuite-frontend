Name:           open-xchange-dynamic-theme
Version:        @OXVERSION@
<<<<<<< HEAD
%define         ox_release 1
=======
%define         ox_release 27
>>>>>>> 52d97e93
Release:        %{ox_release}_<CI_CNT>.<B_CNT>
Group:          Applications/Productivity
Packager:       Viktor Pracht <viktor.pracht@open-xchange.com>
License:        CC-BY-NC-SA-3.0
Summary:        Dynamic theme with colors read from ConfigCascade
Source:         %{name}_%{version}.orig.tar.bz2

BuildArch:      noarch
BuildRoot:      %{_tmppath}/%{name}-%{version}-root
BuildRequires:  ant-nodeps
BuildRequires:  java-devel >= 1.6.0
BuildRequires:  nodejs >= 0.10.0

Requires(post): open-xchange-appsuite-manifest
Requires:       nodejs >= 0.10

%description
Dynamic theme with colors read from ConfigCascade

%if 0%{?rhel_version} || 0%{?fedora_version}
%define docroot /var/www/html/
%else
%define docroot /srv/www/htdocs/
%endif

%prep
%setup -q

%build

%install
export NO_BRP_CHECK_BYTECODE_VERSION=true
ant -Dbasedir=build -DdestDir=%{buildroot} -DpackageName=%{name} -Dhtdoc=%{docroot} -DkeepCache=true -f build/build.xml build

%clean
%{__rm} -rf %{buildroot}

%define update /opt/open-xchange/appsuite/share/update-themes.sh

%post
if [ $1 -eq 1 -a -x %{update} ]; then %{update}; fi

%postun
if [ -x %{update} ]; then %{update}; fi

%files
%defattr(-,root,root)
%dir /opt/open-xchange
/opt/open-xchange/appsuite
/opt/open-xchange/dynamic-theme
%config(noreplace) /opt/open-xchange/etc/settings/open-xchange-dynamic-theme.properties

%changelog
<<<<<<< HEAD
* Mon Oct 26 2015 Viktor Pracht <viktor.pracht@open-xchange.com>
First candidate for 7.6.3 release
=======
* Thu Oct 29 2015 Viktor Pracht <viktor.pracht@open-xchange.com>
Build for patch 2015-11-11 (2844)
>>>>>>> 52d97e93
* Wed Sep 30 2015 Viktor Pracht <viktor.pracht@open-xchange.com>
Build for patch  2015-10-12 (2784)
* Thu Sep 24 2015 Viktor Pracht <viktor.pracht@open-xchange.com>
Build for patch 2015-09-28 (2767)
* Tue Sep 08 2015 Viktor Pracht <viktor.pracht@open-xchange.com>
Build for patch 2015-09-14 (2732)
* Tue Aug 18 2015 Viktor Pracht <viktor.pracht@open-xchange.com>
Build for patch 2015-08-24 (2674)
* Wed Aug 05 2015 Viktor Pracht <viktor.pracht@open-xchange.com>
Build for patch 2015-08-10
* Tue Aug 04 2015 Viktor Pracht <viktor.pracht@open-xchange.com>
Build for patch 2015-08-03 (2650)
* Fri Jul 17 2015 Viktor Pracht <viktor.pracht@open-xchange.com>
Build for patch 2015-07-20 (2614)
* Tue Jun 30 2015 Viktor Pracht <viktor.pracht@open-xchange.com>
Build for patch 2015-06-29 (2569)
* Wed Jun 10 2015 Viktor Pracht <viktor.pracht@open-xchange.com>
Build for patch 2015-06-08 (2540)
* Tue May 19 2015 Viktor Pracht <viktor.pracht@open-xchange.com>
Build for patch 2015-05-26 (2521)
* Tue May 05 2015 Viktor Pracht <viktor.pracht@open-xchange.com>
Build for patch 2015-05-04 (2496)
* Fri Apr 24 2015 Viktor Pracht <viktor.pracht@open-xchange.com>
Build for patch 2015-09-09 (2495)
* Thu Apr 23 2015 Viktor Pracht <viktor.pracht@open-xchange.com>
Build for patch 2015-04-17 (2491)
* Tue Apr 14 2015 Viktor Pracht <viktor.pracht@open-xchange.com>
Build for patch 2015-04-13 (2474)
* Wed Mar 25 2015 Viktor Pracht <viktor.pracht@open-xchange.com>
prepare for 7.6.3 release
* Fri Mar 13 2015 Viktor Pracht <viktor.pracht@open-xchange.com>
Twelfth candidate for 7.6.2 release
* Fri Mar 06 2015 Viktor Pracht <viktor.pracht@open-xchange.com>
Eleventh candidate for 7.6.2 release
* Wed Mar 04 2015 Viktor Pracht <viktor.pracht@open-xchange.com>
Tenth candidate for 7.6.2 release
* Tue Mar 03 2015 Viktor Pracht <viktor.pracht@open-xchange.com>
Nineth candidate for 7.6.2 release
* Tue Feb 24 2015 Viktor Pracht <viktor.pracht@open-xchange.com>
Eighth candidate for 7.6.2 release
* Wed Feb 11 2015 Viktor Pracht <viktor.pracht@open-xchange.com>
Seventh candidate for 7.6.2 release
* Fri Jan 30 2015 Viktor Pracht <viktor.pracht@open-xchange.com>
Sixth candidate for 7.6.2 release
* Tue Jan 27 2015 Viktor Pracht <viktor.pracht@open-xchange.com>
Fifth candidate for 7.6.2 release
* Wed Dec 17 2014 Viktor Pracht <viktor.pracht@open-xchange.com>
Moved open-xchange-dynamic-theme to the core repository
* Wed Dec 17 2014 Viktor Pracht <viktor.pracht@open-xchange.com>
Follow-up release for rpost theme
* Tue Dec 16 2014 Viktor Pracht <viktor.pracht@open-xchange.com>
Follow-up release for rpost theme
* Mon Oct 20 2014 Viktor Pracht <viktor.pracht@open-xchange.com>
Follow-up release candidate for 7.6.1.
* Wed Oct 15 2014 Viktor Pracht <viktor.pracht@open-xchange.com>
Follow-up build.
* Tue Oct 14 2014 Viktor Pracht <viktor.pracht@open-xchange.com>
Second release candidate for 7.6.1.
* Thu Oct 02 2014 Viktor Pracht <viktor.pracht@open-xchange.com>
First release candidate for 7.6.1.
* Wed Oct 01 2014 Viktor Pracht <viktor.pracht@open-xchange.com>
Prepare backend and appsuite custom plugins for 7.6.1 release
* Thu Sep 25 2014 Viktor Pracht <viktor.pracht@open-xchange.com>
Follow-up build with new open-xchange-rpost-theme.
* Wed Sep 24 2014 Viktor Pracht <viktor.pracht@open-xchange.com>
add package open-xchange-rpost-theme
* Wed Aug 06 2014 Viktor Pracht <viktor.pracht@open-xchange.com>
enable provisioning of imap
* Tue Aug 05 2014 Viktor Pracht <viktor.pracht@open-xchange.com>
removed provisioning method from auth method
* Mon Jul 21 2014 Viktor Pracht <viktor.pracht@open-xchange.com>
proxy servlet: better logging, disable admin user
* Fri Jul 18 2014 Viktor Pracht <viktor.pracht@open-xchange.com>
Follow-up release for dropping specifc java6 dependency artefacts
* Wed Jul 16 2014 Viktor Pracht <viktor.pracht@open-xchange.com>
Second release candidate for hotfix release for ptf 2091
* Wed Jul 16 2014 Viktor Pracht <viktor.pracht@open-xchange.com>
Hotfix release for ptf 2091
* Tue Jul 15 2014 Viktor Pracht <viktor.pracht@open-xchange.com>
Fourth release candidate for OX 7.6.0
* Mon Jul 14 2014 Viktor Pracht <viktor.pracht@open-xchange.com>
Third release candidate for OX 7.6.0
* Fri Jul 11 2014 Viktor Pracht <viktor.pracht@open-xchange.com>
Second release candidate for OX 7.6.0
* Mon Jun 23 2014 Viktor Pracht <viktor.pracht@open-xchange.com>
First release candidate for OX 7.6.0
* Wed Jun 11 2014 Viktor Pracht <viktor.pracht@open-xchange.com>
Prepare backend and appsuite custom plugins for 7.6.0 release
* Mon May 19 2014 Viktor Pracht <viktor.pracht@open-xchange.com>
Release build to fix static theming
* Thu May 08 2014 Viktor Pracht <viktor.pracht@open-xchange.com>
Release build for PTF 2005
* Wed Apr 23 2014 Viktor Pracht <viktor.pracht@open-xchange.com>
Release build for PTF 2000
* Tue Apr 08 2014 Viktor Pracht <viktor.pracht@open-xchange.com>
Bugfix build for ptf 1984
* Thu Apr 03 2014 Viktor Pracht <viktor.pracht@open-xchange.com>
Follow-up release for bugfix 31524
* Mon Mar 17 2014 Viktor Pracht <viktor.pracht@open-xchange.com>
Initial Release.<|MERGE_RESOLUTION|>--- conflicted
+++ resolved
@@ -1,10 +1,6 @@
 Name:           open-xchange-dynamic-theme
 Version:        @OXVERSION@
-<<<<<<< HEAD
 %define         ox_release 1
-=======
-%define         ox_release 27
->>>>>>> 52d97e93
 Release:        %{ox_release}_<CI_CNT>.<B_CNT>
 Group:          Applications/Productivity
 Packager:       Viktor Pracht <viktor.pracht@open-xchange.com>
@@ -58,13 +54,10 @@
 %config(noreplace) /opt/open-xchange/etc/settings/open-xchange-dynamic-theme.properties
 
 %changelog
-<<<<<<< HEAD
+* Thu Oct 29 2015 Viktor Pracht <viktor.pracht@open-xchange.com>
+Build for patch 2015-11-11 (2844)
 * Mon Oct 26 2015 Viktor Pracht <viktor.pracht@open-xchange.com>
 First candidate for 7.6.3 release
-=======
-* Thu Oct 29 2015 Viktor Pracht <viktor.pracht@open-xchange.com>
-Build for patch 2015-11-11 (2844)
->>>>>>> 52d97e93
 * Wed Sep 30 2015 Viktor Pracht <viktor.pracht@open-xchange.com>
 Build for patch  2015-10-12 (2784)
 * Thu Sep 24 2015 Viktor Pracht <viktor.pracht@open-xchange.com>
