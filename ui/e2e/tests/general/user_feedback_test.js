--- conflicted
+++ resolved
@@ -119,11 +119,7 @@
     I.amOnPage('ui');
     // dirty hack until dontHaveCapability works
     I.executeScript(function () { document.cookie = 'cap=-feedback; path=/'; });
-<<<<<<< HEAD
-    I.refreshPage()
-=======
     I.refreshPage();
->>>>>>> 938790d3
     I.login('app=io.ox/mail');
     I.waitForText('No message selected');
     I.wait(1);
