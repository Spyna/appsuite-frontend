/**
 * This work is provided under the terms of the CREATIVE COMMONS PUBLIC
 * LICENSE. This work is protected by copyright and/or other applicable
 * law. Any use of the work other than as authorized under this license
 * or copyright law is prohibited.
 *
 * http://creativecommons.org/licenses/by-nc-sa/2.5/
 *
 * © 2014 Open-Xchange Inc., Tarrytown, NY, USA. info@open-xchange.com
 *
 * @author David Bauer <david.bauer@open-xchange.com>
 */

define('io.ox/mail/compose/view', [
    'io.ox/mail/compose/extensions',
    'io.ox/mail/compose/model',
    'io.ox/backbone/mini-views/dropdown',
    'io.ox/core/extensions',
    'io.ox/mail/api',
    'io.ox/mail/util',
    'settings!io.ox/mail',
    'settings!io.ox/core',
    'io.ox/core/notifications',
    'io.ox/core/api/snippets',
    'gettext!io.ox/mail',
    'io.ox/mail/actions/attachmentEmpty',
    'less!io.ox/mail/style',
    'less!io.ox/mail/compose/style'
<<<<<<< HEAD
], function (extensions, MailModel, Dropdown, ext, mailAPI, mailUtil, settings, coreSettings, notifications, snippetAPI, gt) {
=======
], function (extensions, MailModel, Dropdown, ext, mailAPI, mailUtil, contactsAPI, contactsUtil, ContactModel, settings, coreSettings, notifications, snippetAPI, gt, attachmentEmpty) {
>>>>>>> 333cbd18

    'use strict';

    var INDEX = 0,
        POINT = 'io.ox/mail/compose';

    ext.point(POINT + '/fields').extend({
        id: 'header',
        index: INDEX += 100,
        draw: extensions.header
    });

    ext.point(POINT + '/fields').extend({
        id: 'sender',
        index: INDEX += 100,
        draw: extensions.sender
    });

    ext.point(POINT + '/fields').extend({
        id: 'to',
        index: INDEX += 100,
        draw: extensions.tokenfield('To')
    });

    ext.point(POINT + '/fields').extend({
        id: 'cc',
        index: INDEX += 100,
        draw: extensions.tokenfield('CC')
    });

    ext.point(POINT + '/fields').extend({
        id: 'bcc',
        index: INDEX += 100,
        draw: extensions.tokenfield('BCC')
    });

    ext.point(POINT + '/fields').extend({
        id: 'subject',
        index: INDEX += 100,
        draw: extensions.subject
    });

    ext.point(POINT + '/header').extend({
        draw: function (baton) {
            ext.point(POINT + '/header/title').invoke('draw', this, baton);
            ext.point(POINT + '/header/buttons').invoke('draw', this, baton);
        }
    });

    ext.point(POINT + '/header/title').extend({
        index: 100,
        id: 'title',
        draw: extensions.title
    });

    ext.point(POINT + '/header/buttons').extend({
        index: 200,
        id: 'buttons',
        draw: extensions.buttons
    });

    ext.point(POINT + '/composetoolbar').extend({
        id: 'add_attachments',
        index: INDEX += 100,
        draw: function (baton) {
            var node = $('<div data-extension-id="add_attachments" class="col-xs-12 col-md-5 col-md-offset-1">');
            extensions.attachment.call(node, baton);
            this.append(node);
        }
    });

    ext.point(POINT + '/signatures').extend({
        id: 'signature',
        index: INDEX += 100,
        draw: extensions.signature
    });

    ext.point(POINT + '/menuoptions').extend({
        id: 'editor',
        index: 100,
        draw: function () {
            this.data('view')
                .header(gt('Editor'))
                .option('editorMode', 'text', gt('Plain Text'))
                .option('editorMode', 'html', gt('HTML'));
        }
    });

    ext.point(POINT + '/menuoptions').extend({
        id: 'priority',
        index: 200,
        draw: function () {
            this.data('view')
                .header(gt('Priority'))
                .option('priority', 0, gt('High'))
                .option('priority', 3, gt('Normal'))
                .option('priority', 5, gt('Low'));
        }
    });

    ext.point(POINT + '/menuoptions').extend({
        id: 'options',
        index: 300,
        draw: function () {
            this.data('view')
                .header(gt('Options'))
                .option('vcard', 1, gt('Attach Vcard'))
                .option('disp_notification_to', true, gt('Request read receipt'));
        }
    });

    ext.point(POINT + '/composetoolbar').extend({
        id: 'menu',
        index: INDEX += 100,
        draw: function (baton) {
            var optionDropdown    = new Dropdown({ model: baton.model, label: gt('Options'), caret: true }),
                signatureDropdown = new Dropdown({ model: baton.model, label: gt('Signatures'), caret: true })
                .option('signature', '', gt('No signature'));

            ext.point(POINT + '/menuoptions').invoke('draw', optionDropdown.$el, baton);
            ext.point(POINT + '/signatures').invoke('draw', signatureDropdown.$el, baton);

            optionDropdown.$ul.addClass('pull-right');
            signatureDropdown.$ul.addClass('pull-right');

            this.append(
                $('<div data-extension-id="composetoolbar-menu" class="col-xs-12 col-md-6">').append(
                    $('<div class="pull-right text-right">').append(
                        signatureDropdown.render().$el.addClass('signatures text-left'),
                        optionDropdown.render().$el.addClass('text-left')
                    )
                )
            );
        }
    });

    ext.point(POINT + '/fields').extend({
        id: 'composetoolbar',
        index: INDEX += 100,
        draw: function (baton) {
            var node = $('<div data-extension-id="composetoolbar" class="row composetoolbar">');
            ext.point(POINT + '/composetoolbar').invoke('draw', node, baton);
            this.append(node);
        },
        redraw: function (baton) {
            var node = this.find('.row.composetoolbar');
            ext.point(POINT + '/composetoolbar').invoke('redraw', node, baton);
        }
    });

    ext.point(POINT + '/fields').extend({
        id: 'attachments',
        index: INDEX += 100,
        draw: function (baton) {
            var node = $('<div class="row attachments">');
            ext.point(POINT + '/attachments').invoke('draw', node, baton);
            this.append(node);
        }
    });

    ext.point(POINT + '/attachments').extend({
        id: 'attachmentPreview',
        index: 200,
        draw: function (baton) {
            var node = $('<div class="col-xs-12">');
            extensions.attachmentPreviewList.call(node, baton);
            node.appendTo(this);
        }
    });

    // disable attachmentList by default
    ext.point(POINT + '/attachments').disable('attachmentList');

    /*
     * extension point for contact picture
     */
    ext.point(POINT +  '/contactPicture').extend({
        id: 'contactPicture',
        index: 100,
        draw: function (baton) {
            this.append(
                $('<div class="contact-image">')
                    .attr('data-original', baton.participantModel.getImageURL({ width: 42, height: 42, scaleType: 'contain' }))
                    .css('background-image', 'url(' + ox.base + '/apps/themes/default/dummypicture.png)')
                    .lazyload({
                        effect: 'fadeIn',
                        container: this
                    })
            );
        }
    });

    /*
     * extension point for display name
     */
    ext.point(POINT +  '/displayName').extend({
        id: 'displayName',
        index: 100,
        draw: function (baton) {
            this.append(
                $('<div class="recipient-name">').text(baton.participantModel.getDisplayName())
            );
        }
    });

    // /*
    //  * extension point for halo link
    //  */
    ext.point(POINT +  '/emailAddress').extend({
        id: 'emailAddress',
        index: 100,
        draw: function (baton) {
            var model = baton.participantModel;
            this.append(
                $('<div class="ellipsis email">').append(
                    $.txt(model.getTarget() + ' '),
                    model.getFieldName() !== '' ?
                        $('<span style="color: #888;">').text('(' + model.getFieldName() + ')') : model.getTypeString()
                )
            );
        }
    });

    /*
     * extension point for autocomplete item
     */
    ext.point(POINT +  '/autoCompleteItem').extend({
        id: 'autoCompleteItem',
        index: 100,
        draw: function (baton) {
            this.addClass('io-ox-mail-compose-contact');
            // contact picture
            ext.point(POINT + '/contactPicture').invoke('draw', this, baton);
            // display name
            ext.point(POINT + '/displayName').invoke('draw', this, baton);
            // email address
            ext.point(POINT + '/emailAddress').invoke('draw', this, baton);
        }
    });

    var MailComposeView = Backbone.View.extend({

        className: 'io-ox-mail-compose container default-content-padding',

        events: {
            'click [data-action="add-cc"]':     'toggleCC',
            'click [data-action="add-bcc"]':    'toggleBCC',
            'keyup [data-extension-id="subject"] input': 'setSubject'
        },

        initialize: function (options) {
            this.app = options.app;
            this.model = new MailModel(this.filterData(options.data));
            this.editorHash = {};
            this.autosave = {};
            this.intervals = [];
            this.blocked = [];
            this.editorMode = this.model.get('editorMode');
            this.messageFormat = settings.get('messageFormat', 'html');
            this.editor = null;
            this.composeMode = 'compose';
            this.editorId = _.uniqueId('editor-');
            this.contentEditable = $('<div class="editable">').attr({
                'data-editor-id': this.editorId,
                'tabindex': 1
            });
            this.textarea = $('<textarea class="plain-text">').attr({
                'data-editor-id': this.editorId,
                'tabindex': 1
            });

            this.baton = ext.Baton({
                model: this.model,
                view: this
            });

            this.contentEditable.on('addInlineImage', function (e, id) { this.addKeepalive(id); }.bind(this));

            // register for 'dispose' event (using inline function to make this testable via spyOn)
            this.$el.on('dispose', function (e) { this.dispose(e); }.bind(this));

            this.listenTo(this.model, 'keyup:subject change:subject', this.setTitle);
            this.listenTo(this.model, 'change:editorMode', this.changeEditorMode);
            this.listenTo(this.model, 'change:signature', this.setSelectedSignature);
            this.listenTo(this.model, 'needsync', this.syncMail);

            this.signatures = _.device('smartphone') ? [{ id: 0, content: this.getMobileSignature(), misc: { insertion: 'below' } }] : [];
        },

        filterData: function (data) {
            if (/(compose|edit)/.test(data.mode)) return data;
            return _.pick(data, 'id', 'folder_id', 'mode', 'csid');
        },

        fetchMail: function (obj) {
            var self = this;
            if (/(compose|edit)/.test(obj.mode)) {
                return $.when();
            } else {
                obj = _.pick(obj, 'id', 'folder_id', 'mode', 'csid');
            }
            return mailAPI[obj.mode](obj, settings.get('messageFormat', 'html')).then(function (data) {
                data.sendtype = obj.mode === 'forward' ? mailAPI.SENDTYPE.FORWARD : mailAPI.SENDTYPE.REPLY;
                data.mode = obj.mode;
                var attachments = _.clone(data.attachments);
                delete data.attachments;
                self.model.set(data);
                self.model.set('attachments', self.model.get('attachments').reset(attachments));
            });
        },

        setSubject: function (e) {
            var value = e.target ? $(e.target).val() : e;
            this.model.set('subject', value, { silent: true }).trigger('keyup:subject', value);
        },

        setTitle: function () {
            this.app.setTitle(this.model.get('subject') || gt('Compose'));
        },

        saveDraft: function () {
            // get mail
            var self = this,
                mail = this.model.getMail(),
                def = new $.Deferred(),
                old_vcard_flag;

            if (mail.msgref) {
                mail.sendtype = mailAPI.SENDTYPE.EDIT_DRAFT;
            }

            if (mail.sendtype !== mailAPI.SENDTYPE.EDIT_DRAFT) {
                mail.sendtype = mailAPI.SENDTYPE.DRAFT;
            }

            if (_(mail.flags).isUndefined()) {
                mail.flags = mailAPI.FLAGS.DRAFT;
            } else if ((mail.data.flags & 4) === 0) {
                mail.flags += mailAPI.FLAGS.DRAFT;
            }

            // never append vcard when saving as draft
            // backend will append vcard for every send operation (which save as draft is)
            old_vcard_flag = mail.vcard;
            delete mail.vcard;

            // fix inline images
            //mail.data.attachments[0].content = mailUtil.fixInlineImages(mail.data.attachments[0].content);

            var defSend = attachmentEmpty.emptinessCheck(mail.files).done(function () {
                return mailAPI.send(mail, mail.files).always(function (result) {
                    if (result.error) {
                        notifications.yell(result);
                        def.reject(result);
                    } else {
                        self.model.set('msgref', result.data, { silent: true });
                        self.model.dirty(false);
                        notifications.yell('success', gt('Mail saved as draft'));
                        def.resolve(result);
                    }
                });
            });

            return $.when.apply($, [def, defSend]);

        },

        autoSaveDraft: function () {

            var mail = this.model.getMail(),
                def = new $.Deferred(),
                self = this;

            mailAPI.autosave(mail, mail.files).always(function (result) {
                if (result.error) {
                    notifications.yell(result);
                    def.reject(result);
                } else {
                    self.model.set('msgref', result, { silent: true });
                    notifications.yell('success', gt('Mail saved as draft'));
                    def.resolve(result);
                }
            });

            this.initAutoSaveAsDraft();

            return def;
        },

        stopAutoSave: function () {
            if (this.autosave) {
                window.clearTimeout(this.autosave.timer);
            }
        },

        initAutoSaveAsDraft: function () {

            var timeout = settings.get('autoSaveDraftsAfter', false),
                timerScale = {
                    //60s
                    minute: 60000,
                    minutes: 60000
                },
                scale,
                delay,
                timer,
                self = this;

            if (!timeout) return;

            timeout = timeout.split('_');
            scale = timerScale[timeout[1]];
            timeout = timeout[0];

            // settings not parsable
            if (!timeout || !scale) return;

            this.stopAutoSave();

            delay = function () {
                self.autosave.timer = _.delay(timer, timeout * scale);
            };

            timer = function () {
                // only auto-save if something changed (see Bug #26927)
                if (self.model.dirty()) {
                    self.autoSaveDraft();
                } else {
                    delay();
                }
            };

            this.autosave = {};
            delay();
        },

        addKeepalive: function (id) {
            var timeout = Math.round(settings.get('maxUploadIdleTimeout', 200000) * 0.9);
            this.intervals.push(setInterval(mailAPI.keepalive, timeout, id));
        },

        clearKeepalive: function () {
            _(this.intervals).each(clearInterval);
        },

        clean: function () {
            // mark as not dirty
            this.model.dirty(false);
            // clean up editors
            for (var id in this.editorHash) {
                this.editorHash[id].destroy();
            }
            // clear timer for autosave
            this.stopAutoSave();
        },

        dispose: function () {
            this.clearKeepalive();
            this.stopListening();
            this.model = null;
        },

        discard: function () {
            var self = this,
                def = $.Deferred();

            if (this.model.dirty()) {
                require(['io.ox/core/tk/dialogs'], function (dialogs) {
                    //button texts may become quite large in some languages (e. g. french, see Bug 35581)
                    //add some extra space
                    //TODO maybe we could use a more dynamical approach
                    new dialogs.ModalDialog({ width: 550 })
                        .text(gt('Do you really want to discard your message?'))
                        //#. "Discard message" appears in combination with "Cancel" (this action)
                        //#. Translation should be distinguishable for the user
                        .addPrimaryButton('delete', gt.pgettext('dialog', 'Discard message'), 'delete', { tabIndex: 1 })
                        .addAlternativeButton('savedraft', gt('Save as draft'), 'savedraft', { tabIndex: 1 })
                        .addButton('cancel', gt('Cancel'), 'cancel', { tabIndex: 1 })
                        .show()
                        .done(function (action) {
                            if (action === 'delete') {
                                // clean before resolve, otherwise tinymce gets half-destroyed (ugly timing)
                                self.clean();
                                def.resolve();
                            } else if (action === 'savedraft') {
                                self.saveDraft().done(function () {
                                    //clean();
                                    def.resolve();
                                }).fail(function (e) {
                                    def.reject(e);
                                });
                            } else {
                                def.reject();
                            }
                        });
                });
            } else {
                this.clean();
                def.resolve();
            }

            return def;
        },

        send: function () {
            // get mail
            var self = this,
                mail = this.model.getMail(),
                def = $.Deferred();

            this.blockReuse(mail.sendtype);

            function cont() {
                var win = self.app.getWindow();
                // start being busy
                if (win) {
                    win.busy();
                    // close window now (!= quit / might be reopened)
                    win.preQuit();
                }
                /*if (self.attachmentsExceedQouta(mail)) {
                    notifications.yell({
                        type: 'info',
                        message: gt(
                            'One or more attached files exceed the size limit per email. ' +
                            'Therefore, the files are not sent as attachments but kept on the server. ' +
                            'The email you have sent just contains links to download these files.'
                        ),
                        duration: 30000
                    });
                }*/

                if (mail.sendtype === mailAPI.SENDTYPE.EDIT_DRAFT) {
                    mail.sendtype = mailAPI.SENDTYPE.DRAFT;
                }

                // send!
                mailAPI.send(mail, mail.files /*view.form.find('.oldschool') */)
                .always(function (result) {

                    if (result.error && !result.warnings) {
                        if (win) { win.idle().show(); }
                        // TODO: check if backend just says "A severe error occurred"
                        notifications.yell(result);
                        return;
                    }

                    if (result.warnings) {
                        notifications.yell('warning', result.warnings.error);
                    } else {
                        // success - some want to be notified, other's not
                        if (settings.get('features/notifyOnSent', false)) {
                            notifications.yell('success', gt('The email has been sent'));
                        }
                    }

                    // update base mail
                    var isReply = mail.sendtype === mailAPI.SENDTYPE.REPLY,
                        isForward = mail.sendtype === mailAPI.SENDTYPE.FORWARD,
                        sep = mailAPI.separator,
                        base, folder, id, msgrefs, ids;

                    if (isReply || isForward) {
                        //single vs. multiple
                        if (mail.msgref) {
                            msgrefs = [ mail.msgref ];
                        } else {
                            msgrefs = _.chain(mail.attachments)
                                .filter(function (attachment) {
                                    return attachment.content_type === 'message/rfc822';
                                })
                                .map(function (attachment) { return attachment.msgref; })
                                .value();
                        }
                        //prepare
                        ids = _.map(msgrefs, function (obj) {
                            base = _(obj.split(sep));
                            folder = base.initial().join(sep);
                            id = base.last();
                            return { folder_id: folder, id: id };
                        });
                        // update cache
                        mailAPI.getList(ids).pipe(function (data) {
                            // update answered/forwarded flag
                            if (isReply || isForward) {
                                var len = data.length;
                                for (var i = 0; i < len; i++) {
                                    if (isReply) data[i].flags |= 1;
                                    if (isForward) data[i].flags |= 256;
                                }
                            }
                            $.when(mailAPI.caches.list.merge(data), mailAPI.caches.get.merge(data))
                            .done(function () {
                                mailAPI.trigger('refresh.list');
                            });
                        });
                    }

                    //remove sync listener
                    //causes problems with inline images that are already deleted on the backend (see Bug 32599)
                    self.stopListening(self.model, 'needsync', self.syncMail);
                    self.model.dirty(false);
                    self.app.quit();
                })
                .always(function (result) {
                    self.unblockReuse(mail.sendtype);
                    def.resolve(result);
                });
            }

            // ask for empty to,cc,bcc and/or empty subject
            var noRecipient = _.isEmpty(mail.to) && _.isEmpty(mail.cc) && _.isEmpty(mail.bcc);
            if ($.trim(mail.subject) === '' || noRecipient) {
                if (noRecipient) {
                    notifications.yell('error', gt('Mail has no recipient.'));
                    focus('to');
                    def.reject();
                } else if ($.trim(mail.subject) === '') {
                    // show dialog
                    require(['io.ox/core/tk/dialogs'], function (dialogs) {
                        new dialogs.ModalDialog()
                            .text(gt('Mail has empty subject. Send it anyway?'))
                            .addPrimaryButton('send', gt('Yes, send without subject'), 'send', { tabIndex: 1 })
                            .addButton('subject', gt('Add subject'), 'subject', { tabIndex: 1 })
                            .show(function () {
                                def.notify('empty subject');
                            })
                            .done(function (action) {
                                if (action === 'send') {
                                    attachmentEmpty.emptinessCheck(mail.files).done(function () {
                                        cont();
                                    });
                                } else {
                                    focus('subject');
                                    def.reject();
                                }
                            });
                    });
                }

            } else {
                attachmentEmpty.emptinessCheck(mail.files).done(function () {
                    cont();
                });
            }

            return def;
        },

        attachmentsExceedQuota: function (mail) {

            var allAttachmentsSizes = [].concat(mail.files).concat(mail.attachments)
                    .map(function (m) {
                        return m.size || 0;
                    }),
                quota = coreSettings.get('properties/attachmentQuota', 0),
                accumulatedSize = allAttachmentsSizes
                    .reduce(function (acc, size) {
                        return acc + size;
                    }, 0),
                singleFileExceedsQuota = allAttachmentsSizes
                    .reduce(function (acc, size) {
                        var quotaPerFile = coreSettings.get('properties/attachmentQuotaPerFile', 0);
                        return acc || (quotaPerFile > 0 && size > quotaPerFile);
                    }, false);

            return singleFileExceedsQuota || (quota > 0 && accumulatedSize > quota);
        },

        toggleCC: function () {
            return this.toggleInput('cc');
        },

        toggleBCC: function () {
            return this.toggleInput('bcc');
        },

        toggleInput: function (type, show) {
            var button = $('[data-action="add-' + type + '"]'),
                input = this.$el.find('[data-extension-id="' + type + '"]');
            if (input.hasClass('hidden') || show) {
                this.showInput(type, input);
                button.addClass('active').attr('aria-checked', true);
            } else {
                this.closeInput(type, input);
                button.removeClass('active').attr('aria-checked', false);
            }
            return input;
        },

        showInput: function (type, input) {
            var type = type || 'cc',
                input = input || this.$el.find('[data-extension-id="' + type + '"]');
            input.removeClass('hidden');
        },

        closeInput: function (type, input) {
            var type = type || 'cc',
                input = input || this.$el.find('[data-extension-id="' + type + '"]');

            this.model.set(type, []);
            input.addClass('hidden');
            $(window).trigger('resize.tinymce');
        },

        loadEditor: function (content) {

            var self = this,
                editorSrc = 'io.ox/core/tk/' + (this.editorMode === 'text' ? 'text-editor' : 'contenteditable-editor');

            return require([editorSrc]).then(function (Editor) {
                return (self.editorHash[self.editorMode] = new Editor(self.editorMode === 'text' ? self.textarea : self.contentEditable))
                    .done(function () {
                        self.editor = self.editorHash[self.editorMode];
                        self.editor.setPlainText(content);
                        self.editor.handleShow(true);
                        if (self.model.get('mode') !== 'compose') {
                            self.editor.focus();
                        }
                    });
            });
        },

        reuseEditor: function (content) {
            this.editor = this.editorHash[this.editorMode];
            this.editor.setPlainText(content);
            this.editor.handleShow(true);
            return $.when();
        },

        getEditor: function () {
            var def = $.Deferred();
            if (this.editor) {
                def.resolve(this.editor);
            } else {
                return this.loadEditor();
            }
            return def;
        },

        changeEditorMode: function () {
            // be busy
            this.contentEditable.busy();
            this.textarea.prop('disabled', true).busy();

            if (this.editor) {
                var content = this.editor.getPlainText();
                this.editor.clear();
                this.editor.handleHide();

                // toggle editor
                this.editorMode = this.editorMode === 'html' ? 'text' : 'html';
                this.model.setMailContentType(this.editorMode);

                // load TEXT/HTML editor for the first time or reuse TEXT/HTML editor
                return !this.editorHash[this.editorMode] ? this.loadEditor(content) : this.reuseEditor(content);

            } else {
                this.editorMode = this.model.get('editorMode');
                // initial editor
                return this.loadEditor();
            }
        },

        syncMail: function () {
            if (this.editor) {
                this.model.setContent(this.editor.getContent());
            }
        },

        setBody: function (content) {

            if (this.model.get('initial')) {
                // remove white-space at beginning except in first-line
                content = String(content || '').replace(/^[\s\xA0]*\n([\s\xA0]*\S)/, '$1');
                // remove white-space at end
                content = content.replace(/[\s\uFEFF\xA0]+$/, '');
            }

            this.editor.setContent(content);
            this.setSelectedSignature();
        },

        getMobileSignature: function () {
            var value = settings.get('mobileSignature');
            if (value === undefined) {
                value =
                    //#. %s is the product name
                    gt('Sent from %s via mobile', ox.serverConfig.productName);
            }
            return value;
        },

        setSelectedSignature: function () {
            var ds = _.where(this.signatures, { id: String(this.model.get('signature')) })[0];
            if (ds) {
                ds.misc = _.isString(ds.misc) ? JSON.parse(ds.misc) : ds.misc;
                this.setSignature(ds);
            } else {
                this.removeSignature();
            }
            this.prependNewLine();
        },

        removeSignature: function () {
            var self = this,
                isHTML = !!this.editor.find,
                currentSignature = this.model.get('currentSignature');

            // remove current signature from editor

            if (isHTML) {
                this.editor.find('.io-ox-signature').each(function () {
                    var node = $(this),
                        text = node.html()
                            //remove attributes added by tinymce
                            .replace(/ data-mce-[src|style|href]+="[^"]+"\s?/, '')
                            //remove empty alt attribute(added by tiny)
                            .replace(/ alt=""/, '')
                            //replace subsequent white-space (except linebreaks)
                            .replace(/>[\t\f\v ]+/g, '>')
                            .replace(/[\t\f\v ]+</g, '<')
                            .trim();

                    if (self.isSignature(text)) {
                        // remove entire node
                        node.remove();
                    } else {
                        // was modified so remove class
                        node.removeClass('io-ox-signature');
                    }
                });
            } else {
                if (currentSignature) {
                    this.editor.replaceParagraph(currentSignature, '');
                }
            }
        },

        isSignature: function (text) {
            var isHTML = !!this.editor.find;
            return mailUtil.signatures.is(text, this.signatures, isHTML);
        },

        setSignature: function (signature) {
            var text,
                isHTML = !!this.editor.find;

            this.removeSignature();

            // add signature?
            if (this.signatures.length > 0) {
                text = mailUtil.signatures.cleanAdd(signature.content, isHTML);
                if (isHTML) text = this.getParagraph(text);
                if (_.isString(signature.misc)) { signature.misc = JSON.parse(signature.misc); }
                if (signature.misc && signature.misc.insertion === 'below') {
                    this.editor.appendContent(text);
                    this.editor.scrollTop('bottom');
                } else {
                    this.editor.prependContent(text);
                    this.editor.scrollTop('top');
                }
                this.model.set('currentSignature', text);
            }
        },

        getParagraph: function (text) {
            //use div for html cause innerHTML for p tags with nested tags fail
            var node = (/(<([^>]+)>)/ig).test(text) ? $('<div>') : $('<p>');
            node.addClass('io-ox-signature')
                .append(this.editor.ln2br(text));
            return $('<div>').append(node).html();
        },

        prependNewLine: function (content) {
            var content = this.editor.getContent(),
                nl = this.editorMode === 'html' ? '<p><br></p>' : '\n\n';
            if (content !== '' && content.indexOf(nl) !== 0 && content.indexOf('<br>') !== 0) {
                this.editor.setContent(nl + content);
            }
        },

        setMail: function () {

            var self = this,
                data = this.model.toJSON();

            this.model.setInitialMailContentType();

            return this.changeEditorMode().done(function () {
                if (data.replaceBody !== 'no') {
                    // control focus in compose mode
                    if (self.model.get('mode') === 'compose') {
                        self.$el.find('.tokenfield:first .token-input').focus();
                    } else {
                        self.editor.focus();
                    }
                    self.setBody(self.model.getContent());
                    self.model.dirty(false);
                }
            });
        },

        blockReuse: function (sendtype) {
            this.blocked[sendtype] = (this.blocked[sendtype] || 0) + 1;
        },

        unblockReuse: function (sendtype) {
            this.blocked[sendtype] = (this.blocked[sendtype] || 0) - 1;
            if (this.blocked[sendtype] <= 0)
                delete this.blocked[sendtype];
        },

        render: function () {
            var self = this;

            var node = $('<div class="mail-compose-fields">');

            // draw all extensionpoints
            ext.point('io.ox/mail/compose/fields').invoke('draw', node, this.baton);

            this.$el.append(node);

            // add subject to app title
            this.setTitle();

            // add view specific event handling to tokenfields
            this.$el.find('input.tokenfield').each(function () {
                // get original input field from token plugin
                var input = $(this).data('bs.tokenfield').$input;
                input.on({
                    // IME support (e.g. for Japanese)
                    compositionstart: function () {
                        $(this).attr('data-ime', 'active');
                    },
                    compositionend: function () {
                        $(this).attr('data-ime', 'inactive');
                    },
                    keydown: function (e) {
                        if (e.which === 13 && $(this).attr('data-ime') !== 'active') {
                            // clear tokenfield input
                            $(this).val('');
                        }
                    },
                    // shortcuts (to/cc/bcc)
                    keyup: function (e) {
                        if (e.which === 13) return;
                        // look for special prefixes
                        var val = $(this).val();
                        if ((/^to:?\s/i).test(val)) {
                            $(this).typeahead('val', '');
                        } else if ((/^cc:?\s/i).test(val)) {
                            $(this).typeahead('val', '');
                            self.toggleInput('cc', true).find('.token-input').focus();
                        } else if ((/^bcc:?\s/i).test(val)) {
                            $(this).typeahead('val', '');
                            self.toggleInput('bcc', true).find('.token-input').focus();
                        }
                    }
                });
            });

            this.$el.append(
                this.mcetoolbar = $('<div class="editable-toolbar">').attr('data-editor-id', this.editorId),
                this.contentEditable,
                this.textarea
            );

            var scrollPane = this.app.getWindowNode(),
                toolbar = this.mcetoolbar,
                editor = this.contentEditable,
                fixed = false,
                top = 0;

            // get top position
            scrollPane.on('scroll', _.debounce(function () {
                // could also use: toolbar.get(0).offsetTop (need to check all browsers)
                if (!fixed) top = toolbar.position().top + scrollPane.scrollTop();
            }, 50, true));

            scrollPane.on('scroll', function () {

                if (top < scrollPane.scrollTop()) {
                    // toolbar leaves viewport
                    if (!fixed) {
                        toolbar.addClass('fixed').css('width', editor.outerWidth());
                        editor.css('margin-top', toolbar.height());
                        $(window).trigger('resize.tinymce');
                        fixed = true;
                    }
                } else if (fixed) {
                    toolbar.removeClass('fixed');
                    editor.css('margin-top', 0);
                    fixed = false;
                }
            });

            this.initAutoSaveAsDraft();

            return this;
        }

    });

    return MailComposeView;
});<|MERGE_RESOLUTION|>--- conflicted
+++ resolved
@@ -26,11 +26,7 @@
     'io.ox/mail/actions/attachmentEmpty',
     'less!io.ox/mail/style',
     'less!io.ox/mail/compose/style'
-<<<<<<< HEAD
-], function (extensions, MailModel, Dropdown, ext, mailAPI, mailUtil, settings, coreSettings, notifications, snippetAPI, gt) {
-=======
-], function (extensions, MailModel, Dropdown, ext, mailAPI, mailUtil, contactsAPI, contactsUtil, ContactModel, settings, coreSettings, notifications, snippetAPI, gt, attachmentEmpty) {
->>>>>>> 333cbd18
+], function (extensions, MailModel, Dropdown, ext, mailAPI, mailUtil, settings, coreSettings, notifications, snippetAPI, gt, attachmentEmpty) {
 
     'use strict';
 
