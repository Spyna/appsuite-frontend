/**
 * This work is provided under the terms of the CREATIVE COMMONS PUBLIC
 * LICENSE. This work is protected by copyright and/or other applicable
 * law. Any use of the work other than as authorized under this license
 * or copyright law is prohibited.
 *
 * http://creativecommons.org/licenses/by-nc-sa/2.5/
 *
 * © 2011 Open-Xchange Inc., Tarrytown, NY, USA. info@open-xchange.com
 *
 * @author Matthias Biggeleben <matthias.biggeleben@open-xchange.com>
 * @author Daniel Dickhaus <daniel.dickhaus@open-xchange.com>
 */

define('io.ox/mail/actions', [
    'io.ox/core/extensions',
    'io.ox/core/extPatterns/links',
    'io.ox/mail/api',
    'io.ox/mail/util',
    'gettext!io.ox/mail',
    'io.ox/core/folder/api',
    'io.ox/core/print',
    'io.ox/core/api/account'
], function (ext, links, api, util, gt, folderAPI, print, account) {

    'use strict';

    var isDraftFolder = function (folder_id) {
            return _.contains(account.getFoldersByType('drafts'), folder_id);
        },
        isDraftMail = function (mail) {
            return isDraftFolder(mail.folder_id) || ((mail.flags & 4) > 0);
        },
        Action = links.Action;

    // actions

    new Action('io.ox/mail/actions/compose', {
        id: 'compose',
        requires: function () {
            return true;
        },
        action: function (baton) {
            ox.registry.call('mail-compose', 'compose', { folder_id: baton.app.folder.get() });
        }
    });

    new Action('io.ox/mail/actions/delete', {
        id: 'delete',
        requires: 'toplevel some delete',
        multiple: function (list) {
            require(['io.ox/mail/actions/delete'], function (action) {
                action.multiple(list);
            });
        }
    });

    new Action('io.ox/mail/actions/reply-all', {
        id: 'reply-all',
        requires: function (e) {
            // must be top-level
            if (!e.collection.has('toplevel', 'some')) return;
            // multiple and not a thread?
            if (!e.collection.has('one') && !e.baton.isThread) return;
            // get first mail
            var data = e.baton.first();
            // other recipients that me? and not a draft mail
            return util.hasOtherRecipients(data) && !isDraftMail(data);
        },
        action: function (baton) {
            ox.registry.call('mail-compose', 'replyall', baton.first());
        }
    });

    new Action('io.ox/mail/actions/reply', {
        id: 'reply',
        requires: function (e) {
            // must be top-level
            if (!e.collection.has('toplevel', 'some')) return;
            // multiple and not a thread?
            if (!e.collection.has('one') && !e.baton.isThread) return;
            // get first mail
            var data = e.baton.first();
            // has sender? and not a draft mail
            return util.hasFrom(data) && !isDraftMail(data);
        },
        action: function (baton) {
            ox.registry.call('mail-compose', 'reply', baton.first());
        }
    });

    new Action('io.ox/mail/actions/forward', {
        id: 'forward',
        requires: function (e) {
            return e.collection.has('toplevel', 'some');
        },
        action: function (baton) {
            ox.registry.call('mail-compose', 'forward', baton.isThread ? baton.first() : baton.data);
        }
    });

    new Action('io.ox/mail/actions/edit', {
        id: 'edit',
        requires: function (e) {
            // must be top-level
            if (!e.collection.has('toplevel')) return;
            // multiple and not a thread?
            if (!e.collection.has('one') && !e.baton.isThread) return;
            // get first mail
            var data = e.baton.first();
            // must be draft folder
            return data && isDraftMail(data);
        },
        action: function (baton) {
            var data = baton.first(),
                check = false;
            _.each(ox.ui.apps.models, function (app) {
                if (app.refId === data.id) {
                    check = true;
                    app.launch();
                }
            });
            if (check === true) return;

            ox.registry.call('mail-compose', 'edit', data);
        }
    });

    new Action('io.ox/mail/actions/source', {
        id: 'source',
        requires: function (e) {
            // must be at least one message and top-level
            if (!e.collection.has('some') || !e.collection.has('toplevel')) return;
            // multiple and not a thread?
            if (!e.collection.has('one') && !e.baton.isThread) return;
            // get first mail
            return true;
        },
        action: function (baton) {
            require(['io.ox/mail/actions/source'], function (action) {
                action(baton);
            });
        }
    });

    new Action('io.ox/mail/actions/print', {
        requires: function (e) {
            // not on smartphones
            if (_.device('smartphone')) return false;
            // need some and either read access or being embedded
            return e.collection.has('some') && (e.collection.has('read') || !e.collection.has('toplevel'));
        },
        multiple: function (list) {
            print.request('io.ox/mail/print', list);
        }
    });

    /*
     *  Move and Copy
     */

    function generate(type, label, success) {

        new Action('io.ox/mail/actions/' + type, {
            id: type,
            requires: 'toplevel some',
            multiple: function (list, baton) {
                require(['io.ox/mail/actions/copyMove'], function (action) {
                    action.multiple({
                        list: list,
                        baton: baton,
                        type: type,
                        label: label,
                        success: success
                    });
                });
            }
        });
    }

    generate('move', gt('Move'), { multiple: gt('Mails have been moved'), single: gt('Mail has been moved') });
    generate('copy', gt('Copy'), { multiple: gt('Mails have been copied'), single: gt('Mail has been copied') });

    new Action('io.ox/mail/actions/markunread', {
        id: 'markunread',
        requires: function (e) {
            // must be top-level
            if (!e.collection.has('toplevel')) return;
            // partiallySeen? has at least one email that's seen?
            return _(e.baton.array()).reduce(function (memo, obj) {
                return memo || !util.isUnseen(obj);
            }, false);
        },
        multiple: function (list) {
            // we don't process sent items
            list = folderAPI.ignoreSentItems(list);
            api.markUnread(list);
        }
    });

    new Action('io.ox/mail/actions/markread', {
        id: 'markread',
        requires: function (e) {
            // must be top-level
            if (!e.collection.has('toplevel')) return;
            // partiallyUnseen? has at least one email that's seen?
            return _(e.baton.array()).reduce(function (memo, obj) {
                return memo || util.isUnseen(obj);
            }, false);
        },
        multiple: function (list) {
            // we don't process sent items
            list = folderAPI.ignoreSentItems(list);
            api.markRead(list);
        }
    });

    // SPAM

    new Action('io.ox/mail/actions/spam', {
        capabilities: 'spam',
        requires: function (e) {
            // must be top-level
            if (!e.collection.has('toplevel', 'some')) return false;
            // is spam?
            return _(e.baton.array()).reduce(function (memo, obj) {
                // already false?
                if (memo === false) return false;
                // is not primary account?
                if (!account.isPrimary(obj.folder_id)) return false;
                // is spam folder?
                if (account.is('spam', obj.folder_id)) return false;
                // is marked as spam already?
                if (util.isSpam(obj)) return false;
                // else
                return true;
            }, true);
        },
        multiple: function (list) {
            api.markSpam(list);
        }
    });

    new Action('io.ox/mail/actions/nospam', {
        capabilities: 'spam',
        requires: function (e) {
            // must be top-level
            if (!e.collection.has('toplevel', 'some')) return false;
            // is spam?
            return _(e.baton.array()).reduce(function (memo, obj) {
                // already false?
                if (memo === false) return false;
                // is not primary account?
                if (!account.isPrimary(obj.folder_id)) return false;
                // else
                return account.is('spam', obj.folder_id) || util.isSpam(obj);
            }, true);
        },
        multiple: function (list) {
            api.noSpam(list);
        }
    });

    // Attachments

    new Action('io.ox/mail/actions/preview-attachment', {
        id: 'preview',
        requires: function (e) {
            return require(['io.ox/preview/main']).pipe(function (p) {
                var list = _.getArray(e.context);
                // is at least one attachment supported?
                return e.collection.has('some') && _.device('!smartphone') && _(list).reduce(function (memo, obj) {
                    return memo || new p.Preview({
                        filename: obj.filename,
                        // fixes 'audio/mp3; name="Metallica - 01 - Enter Sandman.mp3"''
                        mimetype: String(obj.content_type || '').split(';')[0],
                        attachment: true
                    })
                    .supportsPreview();
                }, false);
            });
        },
        multiple: function (list, baton) {
            require(['io.ox/mail/actions/previewAttachment'], function (action) {
                action.multiple(list, baton);
            });
        }
    });

    new Action('io.ox/mail/actions/open-attachment', {
        id: 'open',
        requires: 'one',
        multiple: function (list) {
            _(list).each(function (data) {
                var url = api.getUrl(data, 'view');
                window.open(url);
            });
        }
    });

    new Action('io.ox/mail/actions/slideshow-attachment', {
        id: 'slideshow',
        requires: function (e) {
            return e.collection.has('multiple') && _(e.context).reduce(function (memo, obj) {
                return memo || (/\.(gif|bmp|tiff|jpe?g|gmp|png)$/i).test(obj.filename);
            }, false);
        },
        multiple: function (list, baton) {
            require(['io.ox/mail/actions/slideshowAttachment'], function (action) {
                action.multiple(list, baton);
            });
        }
    });

    new Action('io.ox/mail/actions/download-attachment', {
        id: 'download',
        requires: function (e) {
            return _.device('!ios') && e.collection.has('some');
        },
        multiple: function (list) {

            // download single attachment or zip file
            var url = list.length === 1 ?
                api.getUrl(_(list).first(), 'download') :
                api.getUrl(list, 'zip');

            // download via iframe
            require(['io.ox/core/download'], function (download) {
                download.url(url);
            });
        }
    });

    new Action('io.ox/mail/actions/save-attachment', {
        id: 'save',
        capabilities: 'infostore',
        requires: 'some',
        multiple: function (list) {
            require(['io.ox/mail/actions/attachmentSave'], function (action) {
                action.multiple(list);
            });
        }
    });

    new Action('io.ox/mail/actions/vcard', {
        id: 'vcard',
        capabilities: 'contacts',
        requires: function (e) {
            if (!e.collection.has('one')) {
                return false;
            }
            var context = e.context,
                hasRightSuffix = (/\.vcf$/i).test(context.filename),
                isVCardType = (/^text\/(x-)?vcard/i).test(context.content_type),
                isDirectoryType = (/^text\/directory/i).test(context.content_type);
            return (hasRightSuffix && isDirectoryType) || isVCardType;
        },
        action: function (baton) {
            require(['io.ox/mail/actions/vcard'], function (action) {
                action(baton);
            });
        }
    });

    new Action('io.ox/mail/actions/ical', {
        id: 'ical',
        capabilities: 'calendar',
        requires: function (e) {
            var context = _.isArray(e.context) ? _.first(e.context) : e.context,
                hasRightSuffix = context.filename && !!context.filename.match(/\.ics$/i),
                isCalendarType = context.content_type  && !!context.content_type.match(/^text\/calendar/i),
                isAppType = context.content_type  && !!context.content_type.match(/^application\/ics/i);
            return hasRightSuffix || isCalendarType || isAppType;
        },
        action: function (baton) {
            require(['io.ox/mail/actions/ical'], function (action) {
                action(baton);
            });
        }
    });

    new Action('io.ox/mail/actions/save', {
        id: 'saveEML',
        requires: function (e) {
            // ios cannot handle EML download
            return _.device('!ios') && e.collection.has('some', 'read');
        },
        multiple: function (data) {
            require(['io.ox/mail/actions/save'], function (action) {
                action.multiple(data);
            });
        }
    });

    new Action('io.ox/mail/actions/add-to-portal', {
        capabilities: 'portal',
        requires: 'one toplevel',
        action: function (baton) {
            require(['io.ox/mail/actions/addToPortal'], function (action) {
                action(baton);
            });
        }
    });

    // all actions

    new Action('io.ox/mail/actions/sendmail', {
        requires: 'some',
        action: function (baton) {
            var data = baton.data;
            ox.registry.call('mail-compose', 'compose', { folder_id: data.folder_id, to: data.to.concat(data.cc).concat(data.from) });
        }
    });

    new Action('io.ox/mail/actions/createdistlist', {
        id: 'create-distlist',
        capabilities: 'contacts',
        requires: 'some',
        action: function (baton) {
            require(['io.ox/mail/actions/createdistlist'], function (action) {
                action(baton);
            });
        }
    });

    new Action('io.ox/mail/actions/invite', {
        id: 'invite',
        capabilities: 'calendar',
        requires: 'some',
        action: function (baton) {
<<<<<<< HEAD
            require(['io.ox/mail/actions/invite'], function (action) {
                action(baton);
=======
            var data = baton.data,
                collectedRecipients = [],
                participantsArray = [],
                currentId = ox.user_id,
                currentFolder = coreConfig.get('folder/calendar'),
                collectedRecipientsArray = data.to.concat(data.cc).concat(data.from),
                dev = $.Deferred(),
                lengthValue,
                createCalendarApp = function (participants, notetext) {
                    require(['io.ox/calendar/edit/main'], function (m) {
                        m.getApp().launch().done(function () {
                            //remove participants received mail via msisdn
                            participants = _.filter(participants, function (participant) {
                                if (participant.mail)
                                    return util.getChannel(participant.mail, false) !== 'phone';
                                return true;
                            });
                            var initData = {participants: participants, title: notetext, folder_id: currentFolder};
                            this.create(initData);
                            // to set Dirty
                            this.model.toSync = initData;
                        });
                    });
                };

            _(collectedRecipientsArray).each(function (single) {
                collectedRecipients.push(single[1]);
            });

            lengthValue = collectedRecipients.length;

            _(collectedRecipients).each(function (mail) {
                contactAPI.search(mail).done(function (obj) {
                    var currentObj = (obj[0]) ? obj[0] : {email1: mail, display_name: mail},
                        internalUser = {id: currentObj.internal_userid, type: 1},
                        externalUser = {type: 5, display_name: currentObj.display_name, mail: currentObj.email1};

                    if (currentObj.internal_userid !== currentId) {
                        if (currentObj.internal_userid !== undefined && currentObj.internal_userid !== 0) {
                            participantsArray.push(internalUser);
                        } else if (currentObj.internal_userid === 0) {
                            participantsArray.push(externalUser);
                        } else {
                            participantsArray.push(externalUser);
                        }
                    } else {
                        lengthValue = lengthValue - 1;
                    }

                    if (participantsArray.length === lengthValue) {
                        dev.resolve();
                    }
                });
            });

            dev.done(function () {
                createCalendarApp(participantsArray, data.subject);
>>>>>>> 6c7d6d7a
            });
        }
    });

    new Action('io.ox/mail/actions/reminder', {
        id: 'reminder',
        capabilities: 'tasks',
        requires: 'one toplevel',
        action: function (baton) {
            require(['io.ox/mail/actions/reminder'], function (action) {
                action(baton);
            });
        }
    });

    // inline links
    var INDEX = 0;

    ext.point('io.ox/mail/links/inline').extend(new links.Link({
        index: INDEX += 100,
        prio: 'hi',
        id: 'reply',
        mobile: 'hi',
        label: gt('Reply'),
        ref: 'io.ox/mail/actions/reply',
        section: 'standard'
    }));

    ext.point('io.ox/mail/links/inline').extend(new links.Link({
        index: INDEX += 100,
        prio: 'hi',
        id: 'reply-all',
        mobile: 'hi',
        label: gt('Reply All'),
        ref: 'io.ox/mail/actions/reply-all',
        drawDisabled: true,
        section: 'standard'
    }));

    ext.point('io.ox/mail/links/inline').extend(new links.Link({
        index: INDEX += 100,
        prio: 'hi',
        id: 'forward',
        mobile: 'hi',
        label: gt('Forward'),
        ref: 'io.ox/mail/actions/forward',
        section: 'standard'
    }));

    // edit draft
    ext.point('io.ox/mail/links/inline').extend(new links.Link({
        index: INDEX += 100,
        prio: 'hi',
        id: 'edit',
        mobile: 'hi',
        label: gt('Edit'),
        ref: 'io.ox/mail/actions/edit',
        section: 'standard'
    }));

    ext.point('io.ox/mail/links/inline').extend(new links.Link({
        index: INDEX += 100,
        prio: 'hi',
        id: 'delete',
        mobile: 'hi',
        label: gt('Delete'),
        ref: 'io.ox/mail/actions/delete',
        section: 'standard'
    }));

    ext.point('io.ox/mail/links/inline').extend(new links.Link({
        index: INDEX += 100,
        prio: 'hi',
        mobile: 'hi',
        id: 'markunread',
        label:
            //#. Translation should be as short a possible
            //#. Instead of "Mark as unread" it's just "Mark unread"
            //#. German, for example, should be just "Ungelesen"
            gt('Mark unread'),
        ref: 'io.ox/mail/actions/markunread',
        section: 'flags'
    }));

    ext.point('io.ox/mail/links/inline').extend(new links.Link({
        index: INDEX + 1,
        prio: 'hi',
        mobile: 'hi',
        id: 'markread',
        label:
            //#. Translation should be as short a possible
            //#. Instead of "Mark as read" it's just "Mark read"
            //#. German, for example, should be just "Gelesen"
            gt('Mark read'),
        ref: 'io.ox/mail/actions/markread',
        section: 'flags'
    }));

    new Action('io.ox/mail/actions/label', {
        id: 'label',
        requires: 'toplevel some',
        multiple: $.noop
    });

    ext.point('io.ox/mail/links/inline').extend(new links.Link({
        index: INDEX += 100,
        prio: 'hi',
        mobile: 'hi',
        id: 'spam',
        label: gt('Mark as spam'),
        ref: 'io.ox/mail/actions/spam',
        section: 'flags'
    }));

    ext.point('io.ox/mail/links/inline').extend(new links.Link({
        index: INDEX + 1,
        prio: 'hi',
        mobile: 'hi',
        id: 'nospam',
        label: gt('Not spam'),
        ref: 'io.ox/mail/actions/nospam',
        section: 'flags'
    }));

    // recipients

    ext.point('io.ox/mail/links/inline').extend(new links.Link({
        id: 'sendmail',
        index: INDEX += 100,
        prio: 'lo',
        label: gt('Send new mail'),
        ref: 'io.ox/mail/actions/sendmail',
        section: 'recipients'
    }));

    ext.point('io.ox/mail/links/inline').extend(new links.Link({
        id: 'invite-to-appointment',
        index: INDEX += 100,
        prio: 'lo',
        label: gt('Invite to appointment'),
        ref: 'io.ox/mail/actions/invite',
        section: 'recipients'
    }));

    ext.point('io.ox/mail/links/inline').extend(new links.Link({
        id: 'save-as-distlist',
        index: INDEX += 100,
        prio: 'lo',
        label: gt('Save as distribution list'),
        ref: 'io.ox/mail/actions/createdistlist',
        section: 'recipients'
    }));

    // file op

    ext.point('io.ox/mail/links/inline').extend(new links.Link({
        index: INDEX += 100,
        prio: 'lo',
        mobile: 'lo',
        id: 'move',
        label: gt('Move'),
        ref: 'io.ox/mail/actions/move',
        section: 'file-op'
    }));

    ext.point('io.ox/mail/links/inline').extend(new links.Link({
        index: INDEX += 100,
        prio: 'lo',
        mobile: 'lo',
        id: 'copy',
        label: gt('Copy'),
        ref: 'io.ox/mail/actions/copy',
        section: 'file-op'
    }));

    ext.point('io.ox/mail/links/inline').extend(new links.Link({
        index: INDEX += 100,
        prio: 'lo',
        mobile: 'none',
        id: 'print',
        label: gt('Print'),
        ref: 'io.ox/mail/actions/print',
        section: 'export'
    }));

    ext.point('io.ox/mail/links/inline').extend(new links.Link({
        index: INDEX += 100,
        prio: 'lo',
        mobile: 'none',
        id: 'saveEML',
        label: gt('Save as file'),
        ref: 'io.ox/mail/actions/save',
        section: 'export'
    }));

    ext.point('io.ox/mail/links/inline').extend(new links.Link({
        index: INDEX += 100,
        prio: 'lo',
        mobile: 'none',
        id: 'source',
        //#. source in terms of source code
        label: gt('View source'),
        ref: 'io.ox/mail/actions/source',
        section: 'export'
    }));

    ext.point('io.ox/mail/links/inline').extend(new links.Link({
        index: INDEX += 100,
        prio: 'lo',
        mobile: 'lo',
        id: 'reminder',
        label: gt('Reminder'),
        ref: 'io.ox/mail/actions/reminder',
        section: 'keep'
    }));

    ext.point('io.ox/mail/links/inline').extend(new links.Link({
        index: INDEX += 100,
        prio: 'lo',
        mobile: 'none',
        id: 'add-to-portal',
        label: gt('Add to portal'),
        ref: 'io.ox/mail/actions/add-to-portal',
        section: 'keep'
    }));

    // Attachments

    ext.point('io.ox/mail/attachment/links').extend(new links.Link({
        id: 'vcard',
        mobile: 'high',
        index: 50,
        label: gt('Add to address book'),
        ref: 'io.ox/mail/actions/vcard'
    }));

    ext.point('io.ox/mail/attachment/links').extend(new links.Link({
        id: 'ical',
        mobile: 'high',
        index: 50,
        label: gt('Add to calendar'),
        ref: 'io.ox/mail/actions/ical'
    }));

    ext.point('io.ox/mail/attachment/links').extend(new links.Link({
        id: 'slideshow',
        index: 100,
        mobile: 'high',
        label: gt('Slideshow'),
        ref: 'io.ox/mail/actions/slideshow-attachment'
    }));

    ext.point('io.ox/mail/attachment/links').extend(new links.Link({
        id: 'preview',
        index: 200,
        mobile: 'high',
        label: gt('Preview'),
        ref: 'io.ox/mail/actions/preview-attachment'
    }));

    ext.point('io.ox/mail/attachment/links').extend(new links.Link({
        id: 'open',
        index: 300,
        mobile: 'high',
        label: gt('Open in browser'),
        ref: 'io.ox/mail/actions/open-attachment'
    }));

    ext.point('io.ox/mail/attachment/links').extend(new links.Link({
        id: 'download',
        index: 400,
        mobile: 'high',
        label: gt('Download'),
        ref: 'io.ox/mail/actions/download-attachment'
    }));

    ext.point('io.ox/mail/attachment/links').extend(new links.Link({
        id: 'save',
        index: 500,
        mobile: 'high',
        label: gt('Save to Drive'),
        ref: 'io.ox/mail/actions/save-attachment'
    }));

    // DND actions

    ext.point('io.ox/mail/dnd/actions').extend({
        id: 'importEML',
        index: 10,
        label: gt('Drop here to import this mail'),
        action: function (file, app) {
            app.queues.importEML.offer(file, { folder: app.folder.get() });
        }
    });
});<|MERGE_RESOLUTION|>--- conflicted
+++ resolved
@@ -428,68 +428,8 @@
         capabilities: 'calendar',
         requires: 'some',
         action: function (baton) {
-<<<<<<< HEAD
             require(['io.ox/mail/actions/invite'], function (action) {
                 action(baton);
-=======
-            var data = baton.data,
-                collectedRecipients = [],
-                participantsArray = [],
-                currentId = ox.user_id,
-                currentFolder = coreConfig.get('folder/calendar'),
-                collectedRecipientsArray = data.to.concat(data.cc).concat(data.from),
-                dev = $.Deferred(),
-                lengthValue,
-                createCalendarApp = function (participants, notetext) {
-                    require(['io.ox/calendar/edit/main'], function (m) {
-                        m.getApp().launch().done(function () {
-                            //remove participants received mail via msisdn
-                            participants = _.filter(participants, function (participant) {
-                                if (participant.mail)
-                                    return util.getChannel(participant.mail, false) !== 'phone';
-                                return true;
-                            });
-                            var initData = {participants: participants, title: notetext, folder_id: currentFolder};
-                            this.create(initData);
-                            // to set Dirty
-                            this.model.toSync = initData;
-                        });
-                    });
-                };
-
-            _(collectedRecipientsArray).each(function (single) {
-                collectedRecipients.push(single[1]);
-            });
-
-            lengthValue = collectedRecipients.length;
-
-            _(collectedRecipients).each(function (mail) {
-                contactAPI.search(mail).done(function (obj) {
-                    var currentObj = (obj[0]) ? obj[0] : {email1: mail, display_name: mail},
-                        internalUser = {id: currentObj.internal_userid, type: 1},
-                        externalUser = {type: 5, display_name: currentObj.display_name, mail: currentObj.email1};
-
-                    if (currentObj.internal_userid !== currentId) {
-                        if (currentObj.internal_userid !== undefined && currentObj.internal_userid !== 0) {
-                            participantsArray.push(internalUser);
-                        } else if (currentObj.internal_userid === 0) {
-                            participantsArray.push(externalUser);
-                        } else {
-                            participantsArray.push(externalUser);
-                        }
-                    } else {
-                        lengthValue = lengthValue - 1;
-                    }
-
-                    if (participantsArray.length === lengthValue) {
-                        dev.resolve();
-                    }
-                });
-            });
-
-            dev.done(function () {
-                createCalendarApp(participantsArray, data.subject);
->>>>>>> 6c7d6d7a
             });
         }
     });
