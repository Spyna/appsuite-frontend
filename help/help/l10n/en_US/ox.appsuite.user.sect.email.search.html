<html lang="en">
<head>
<meta http-equiv="Content-Type" content="text/html; charset=utf-8">
<title>5.6. Searching for E-Mails</title>
<link rel="stylesheet" type="text/css" href="../../help.css">
<meta name="generator" content="DocBook XSL Stylesheets V1.78.1">
<link rel="home" href="index.html" title="User Guide">
<link rel="up" href="ox.appsuite.user.chap.email.html" title="Chapter 5. E-Mail">
<link rel="prev" href="ox.appsuite.user.sect.email.manage.mailfilter.html" title="5.5.18. Using E-Mail filters">
<link rel="next" href="ox.appsuite.user.sect.email.share.html" title="5.7. E-Mails within a Team">
<link rel="copyright" href="ox.appsuite.user.legalnotice.html" title="Legal Notice">
<link rel="stylesheet" type="text/css" href="../../bootstrap.min.css"​/> 
<link id="favicon" rel="shortcut icon" href="../../../apps/themes/default/favicon.ico" type="image/x-icon"> 
<meta name="viewport" content="width=device-width, initial-scale=1.0">
   <script src="../../jquery.min.js"></script> 

   <script src="../../bootstrap.min.js"></script> 
</head>
<body bgcolor="white" text="black" link="#0000FF" vlink="#840084" alink="#0000FF">
<div class="oxhelp-navigation-top"><nav class="navbar navbar-inverse" role="navigation"><div class="container-fluid">
<div class="navbar-header">
<button type="button" class="navbar-toggle" data-toggle="collapse" data-target="#ox-main-nav"><span class="sr-only">Toggle navigation</span><span class="icon-bar"></span><span class="icon-bar"></span><span class="icon-bar"></span></button><a class="navbar-brand"></a>
</div>
<div class="collapse navbar-collapse" id="ox-main-nav"><ul class="nav navbar-nav">
<li><a accesskey="p" class="oxhelp-prev-link" href="ox.appsuite.user.sect.email.manage.mailfilter.html">Prev</a></li>
<li><a accesskey="h" href="index.html" class="oxhelp-home-link">Start Page</a></li>
<li><a accesskey="t" href="bk01-toc.html" class="oxhelp-toc-link">Table Of Contents</a></li>
<li><a accesskey="n" class="oxhelp-next-link" href="ox.appsuite.user.sect.email.share.html">Next</a></li>
</ul></div>
</div></nav></div>
<div class="oxhelp-content">
  <h1 class="sr-only"><span class="phrase">E-Mail</span></h1>
<div class="sect1">
<div class="titlepage"><div><div><h2 class="title" style="clear: both">
<a name="ox.appsuite.user.sect.email.search"></a>5.6. Searching for E-Mails</h2></div></div></div>
<a class="indexterm" name="id-1.6.13.2"></a><a class="indexterm" name="id-1.6.13.3"></a><div class="concept">
<a name="ox.appsuite.user.concept.email.search"></a><p>In order to search for specific E-Mails, you can use the following search criteria:</p>
<div class="itemizedlist"><ul class="itemizedlist" style="list-style-type: disc; ">
<li class="listitem"><p>search terms for subject, E-Mail text, sender or recipients</p></li>
<li class="listitem">
<p>Search terms for a time range. Searches for E-Mails that you received within the time range. You define a valid time range with the following details.</p>
<div class="itemizedlist"><ul class="itemizedlist" style="list-style-type: circle; ">
<li class="listitem"><p>The key words <span class="guilabel"><strong>today</strong></span>, <span class="guilabel"><strong>yesterday</strong></span>, <span class="guilabel"><strong>last week</strong></span>, <span class="guilabel"><strong>last month</strong></span>, <span class="guilabel"><strong>last year</strong></span></p></li>
<li class="listitem"><p>The key words for those time intervals: <span class="guilabel"><strong>last 7 days</strong></span>, <span class="guilabel"><strong>last 30 days</strong></span>, <span class="guilabel"><strong>last 365 days</strong></span></p></li>
<li class="listitem"><p>A day of the week, e.g. <span class="guilabel"><strong>Monday</strong></span></p></li>
<li class="listitem"><p>A specific month, e.g. <span class="guilabel"><strong>July</strong></span></p></li>
<li class="listitem"><p>A four digit date, e.g. <span class="guilabel"><strong>2015</strong></span></p></li>
<li class="listitem"><p>A date, e.g. <span class="guilabel"><strong>1/31/2015</strong></span></p></li>
<li class="listitem"><p>A date interval, e.g. <span class="guilabel"><strong>12/1/2014 - 1/31/2015</strong></span></p></li>
</ul></div>
<p>
          </p>
</li>
<li class="listitem"><p>Folders that are to be searched</p></li>
</ul></div>
<p>
    </p>
</div>
<div class="task">
<a name="ox.appsuite.user.task.email.search"></a><p class="title">How to search for E-Mails:</p>
<div class="procedure"><ol class="procedure" type="1">
<li class="step">
<p>Click the <span class="guibutton"><strong>Start search</strong></span> icon<span class="inlinemediaobject"><a name="ox.appsuite.user.fig.email.search"></a><img src="../../images/appsuite_user_icon_toolbar_search.png"></span> or in the input field in the search bar. The folder button indicates the folders to be searched.</p>
<div class="informalfigure">
<a name="ox.appsuite.user.fig.email.search.start"></a><div class="screenshot"><div class="mediaobject"><img src="../../images/appsuite_user_task_email_search_click.png" alt="The input field"></div></div>
</div>
</li>
<li class="step">
<p>To select a folder for the search, click on the folder button.</p>
<div class="itemizedlist"><ul class="itemizedlist" style="list-style-type: disc; ">
<li class="listitem"><p>If you select <span class="guibutton"><strong>All folders</strong></span>, all folders and subfolders of the internal E-Mail account are searched.</p></li>
<li class="listitem"><p>If you select a specific folder or the folder of an external E-Mail account, only this folder is searched, but no subfolders.</p></li>
</ul></div>
<p>
          </p>
</li>
<li class="step">
<p>Enter a search term in the input field. The search menu opens.</p>
<div class="informalfigure">
<a name="ox.appsuite.user.fig.email.search.searchmenue"></a><div class="screenshot"><div class="mediaobject"><img src="../../images/appsuite_user_task_email_search_searchmenue.png" alt="The search menu"></div></div>
</div>
<p>Define the data sources to be searched by clicking on an entry in the search menu.</p>
<div class="itemizedlist"><ul class="itemizedlist" style="list-style-type: disc; ">
<li class="listitem"><p>If clicking on the search term or pressing enter, the following data sources are searched: sender, recipient, subject, E-Mail text</p></li>
<li class="listitem"><p>In order to search for E-Mails within a specific time range, use a valid time range as search term. As soon as a valid time range is recognized in your input, the time range is displayed in the search menu. Click on the time frame.</p></li>
<li class="listitem"><p>In order to only search in the subject, click on <span class="guibutton"><strong>in subject</strong></span>.</p></li>
<li class="listitem"><p>In order to only search in the E-Mail text, click on <span class="guibutton"><strong>in mail text</strong></span>.</p></li>
<li class="listitem"><p>In order to search for senders or recipients matching the search term, click on a name.</p></li>
</ul></div>
<p>
          </p>
<p>Result:</p>
<div class="itemizedlist"><ul class="itemizedlist" style="list-style-type: none; ">
<li class="listitem" style="list-style-type: none"><p>The search results are displayed in the list that is shown in the display area. </p></li>
<li class="listitem" style="list-style-type: none"><p>For each search result, the folder with the found object is displayed. To finish the search and display the folder content, click on the folder.</p></li>
</ul></div>
<p>
          </p>
</li>
<li class="step">
<p>You have the following options to adjust the search result:</p>
<div class="itemizedlist"><ul class="itemizedlist" style="list-style-type: disc; ">
<li class="listitem"><p>If using a person's name as search term, you can define whether to search for the name in the sender, recipient or in both. To do so, click the icon <span class="inlinemediaobject"><a name="ox.appsuite.user.fig.email.search.adaptfilter"></a><img src="../../images/appsuite_user_icon_dropdown.png"></span>next to the name.</p></li>
<<<<<<< HEAD
<li class="listitem"><p>To refine the search result, enter further search terms: To remove a search term, click the icon <span class="inlinemediaobject"><a name="ox.appsuite.user.fig.email.search.remove"></a><img src="../../images/appsuite_user_icon_close.png"></span>next to the search term. </p></li>
=======
<li class="listitem"><p>To refine the search result, enter further search terms: To remove a search term, click the icon <span class="inlinemediaobject"><a name="ox.appsuite.user.fig.email.search.remove"></a><img src="../../images/appsuite_user_icon_close.png"></span> next to the search term. </p></li>
>>>>>>> 15b67d9d
<li class="listitem"><p>To search in another folder, click on the folder button.</p></li>
</ul></div>
<p>
          </p>
</li>
<li class="step"><p>In order to finish the search, click the <span class="guibutton"><strong>Cancel search</strong></span> icon<span class="inlinemediaobject"><a name="ox.appsuite.user.fig.email.search.close"></a><img src="../../images/appsuite_user_icon_cancelsearch.png"></span>in the input field.</p></li>
</ol></div>
</div>
</div>
          </div>
        </body>
</html><|MERGE_RESOLUTION|>--- conflicted
+++ resolved
@@ -101,11 +101,7 @@
 <p>You have the following options to adjust the search result:</p>
 <div class="itemizedlist"><ul class="itemizedlist" style="list-style-type: disc; ">
 <li class="listitem"><p>If using a person's name as search term, you can define whether to search for the name in the sender, recipient or in both. To do so, click the icon <span class="inlinemediaobject"><a name="ox.appsuite.user.fig.email.search.adaptfilter"></a><img src="../../images/appsuite_user_icon_dropdown.png"></span>next to the name.</p></li>
-<<<<<<< HEAD
-<li class="listitem"><p>To refine the search result, enter further search terms: To remove a search term, click the icon <span class="inlinemediaobject"><a name="ox.appsuite.user.fig.email.search.remove"></a><img src="../../images/appsuite_user_icon_close.png"></span>next to the search term. </p></li>
-=======
 <li class="listitem"><p>To refine the search result, enter further search terms: To remove a search term, click the icon <span class="inlinemediaobject"><a name="ox.appsuite.user.fig.email.search.remove"></a><img src="../../images/appsuite_user_icon_close.png"></span> next to the search term. </p></li>
->>>>>>> 15b67d9d
 <li class="listitem"><p>To search in another folder, click on the folder button.</p></li>
 </ul></div>
 <p>
