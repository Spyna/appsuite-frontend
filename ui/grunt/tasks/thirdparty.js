/**
 * This work is provided under the terms of the CREATIVE COMMONS PUBLIC
 * LICENSE. This work is protected by copyright and/or other applicable
 * law. Any use of the work other than as authorized under this license
 * or copyright law is prohibited.
 *
 * http://creativecommons.org/licenses/by-nc-sa/2.5/
 * © 2016 OX Software GmbH, Germany. info@open-xchange.com
 *
 * @author David Bauer <david.bauer@open-xchange.com>
 * @author Julian Bäume <julian.baeume@open-xchange.com>
 */

'use strict';

module.exports = function (grunt) {

    grunt.config.merge({
        copy: {
            build_thirdparty: {
                files: [
                    {
                        expand: true,
                        src: [
                            'bootstrap/less/**/*.less',
                            'bootstrap-datepicker/less/datepicker3.less',
                            'font-awesome/{less,fonts}/*',
                            'open-sans-fontface/fonts/Light/*',
                            '!**/*.otf'
                        ],
                        cwd: 'bower_components/',
                        dest: 'build/apps/3rd.party/',
                        filter: 'isFile'
                    },
                    {
                        expand: true,
                        src: ['**/*', '!tinymce.min.js'],
                        cwd: 'bower_components/tinymce-dist',
                        dest: 'build/apps/3rd.party/tinymce/'
                    },
                    {
                        expand: true,
                        src: ['hopscotch/*'],
                        cwd: 'lib/',
                        dest: 'build/apps/3rd.party/'
                    },
                    {
                        // static lib
                        expand: true,
                        src: ['jquery-ui.min.js', 'bootstrap-combobox.js'],
                        cwd: 'lib/',
                        dest: 'build/static/3rd.party/'
                    },
                    {
                        // static bower_components
                        expand: true,
                        src: [
                            'bigscreen/bigscreen.min.js',
                            'bootstrap-datepicker/js/bootstrap-datepicker.js',
                            'jquery-imageloader/jquery.imageloader.js',
                            'Chart.js/Chart.js',
                            'bootstrap-tokenfield/js/bootstrap-tokenfield.js',
                            'typeahead.js/dist/typeahead.jquery.js',
                            'marked/lib/marked.js',
                            'velocity/velocity.min.js',
<<<<<<< HEAD
                            'autosize/dist/autosize.js',
=======
>>>>>>> 15b67d9d
                            'moment/moment.js'
                        ],
                        cwd: 'bower_components',
                        dest: 'build/static/3rd.party/'
                    },
                    {
                        // static bower_components
                        expand: true,
                        flatten: true,
                        src: [
                            'moment-timezone/builds/moment-timezone-with-data.js',
                            'moment-interval/moment-interval.js'
                        ],
                        cwd: 'bower_components',
                        dest: 'build/static/3rd.party/moment'
                    },
                    {
                        expand: true,
                        src: ['*.{png,svg,swf,gif,xap,css}', '!{jquery,*.min}.js'],
                        cwd: 'bower_components/mediaelement/build/',
                        dest: 'build/apps/3rd.party/mediaelement/',
                        filter: 'isFile'
                    },
                    {
                        // js file of mediaelement goes to static path for caching
                        expand: true,
                        src: ['*.js', '!{jquery,*.min}.js'],
                        cwd: 'bower_components/mediaelement/build/',
                        dest: 'build/static/3rd.party/mediaelement/',
                        filter: 'isFile'
                    },
                    {
                        expand: true,
                        src: ['*.{js,css,png}'],
                        cwd: 'lib/node_modules/emoji/lib',
                        dest: 'build/apps/3rd.party/emoji'
                    },
                    {
                        expand: true,
                        src: ['swiper.jquery.js'],
                        cwd: 'bower_components/swiper/dist/js/',
                        dest: 'build/static/3rd.party/swiper'
                    },
                    {
                        expand: true,
                        src: ['*.css'],
                        cwd: 'bower_components/swiper/dist/css/',
                        dest: 'build/apps/3rd.party/swiper'
                    },
                    {
                        expand: true,
                        src: ['**/*', '!pdf.combined.js'],
                        cwd: 'bower_components/pdfjs-dist',
                        dest: 'build/apps/3rd.party/pdfjs'
                    }
                ]
            }
        }
    });

    // replace the anonymous defines in the moment.js locales to prevent require.js errors
    grunt.config.merge({
        copy: {
            build_moment_locales: {
                options: {
                    process: function (content, srcPath) {
                        var defineName = (srcPath.split('.').shift()).replace('bower_components/', '');
                        return content.replace(/define\(\['moment'\]/, 'define(\'' + defineName + '\', [\'moment\']');
                    }
                },
                files: [{
                    expand: true,
                    src: ['moment/locale/*'],
                    cwd: 'bower_components',
                    dest: 'build/static/3rd.party/'
                }]
            }
        }
    });

    grunt.config.merge({
        less: {
            build_tokenfield: {
                options: {
                    lessrc: '.lessrc',
                    process: function (src) {
                        return src.replace(/@import "..\/bower_components\/(.*)";/g, '');
                    }
                },
                files: [{
                    expand: true,
                    ext: '.css',
                    cwd: 'bower_components/bootstrap-tokenfield/less/',
                    src: ['*.less'],
                    dest: 'build/apps/3rd.party/bootstrap-tokenfield/css/'
                }]
            }
        }
    });
};<|MERGE_RESOLUTION|>--- conflicted
+++ resolved
@@ -63,10 +63,6 @@
                             'typeahead.js/dist/typeahead.jquery.js',
                             'marked/lib/marked.js',
                             'velocity/velocity.min.js',
-<<<<<<< HEAD
-                            'autosize/dist/autosize.js',
-=======
->>>>>>> 15b67d9d
                             'moment/moment.js'
                         ],
                         cwd: 'bower_components',
