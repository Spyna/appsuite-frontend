--- conflicted
+++ resolved
@@ -1945,16 +1945,12 @@
         }
     }
 
-<<<<<<< HEAD
     &.compact .list-item {
         padding-left: 0;
         padding-right: 0;
     }
 
     .list-item.selected {
-=======
-    .list-item.selected:not(.no-checkbox) {
->>>>>>> 6c7d6d7a
         .fa-checkmark {
 
             color: #08c;
@@ -2563,14 +2559,10 @@
     .border-radius(5px 5px 5px 5px);
 
     .modal-header {
-<<<<<<< HEAD
         h2, h3, h4 {
             margin: 0;
             .ellipsis();
         }
-=======
-        h2, h3, h4 { margin: 0; }
->>>>>>> 6c7d6d7a
 
         h2 {
             font-size: 18px;
@@ -2973,10 +2965,7 @@
 }
 
 .io-ox-sidepopup-close {
-<<<<<<< HEAD
     padding: 10px 15px;
-=======
-
     text-align: right;
     margin: 0 40px;
 
@@ -3009,12 +2998,8 @@
                 background-color: @black;
                 color: @white;
             }
-
-        }
-
-    }
-
->>>>>>> 6c7d6d7a
+        }
+    }
 }
 
 /* auto complete */
@@ -3779,38 +3764,6 @@
             float: right;
         }
     }
-}
-
-.app-bottom-toolbar {
-
-    position: fixed;
-    bottom: 0;
-    left: 0;
-    right: 0;
-    width: 100%;
-    height: 40px;
-    background-color: #ddd;
-    z-index: 666;
-
-    a.btn {
-        padding: 0;
-        line-height: 40px;
-        border: 0;
-        border-radius: 0;
-        margin: 0;
-        height: 40px;
-        width: 50%;
-
-    }
-
-    button.btn {
-        border: 0;
-        border-radius: 0;
-        margin: 0;
-        height: 40px;
-        width: 50%;
-    }
-
 }
 
 // small screens (mobile)
