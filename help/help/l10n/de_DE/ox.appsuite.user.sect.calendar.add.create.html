--- conflicted
+++ resolved
@@ -73,11 +73,7 @@
 <li class="step">
 <p>Geben Sie einen Betreff ein. Bei Bedarf geben Sie den Ort und eine Beschreibung ein.</p>
 <p>Wenn Sie den Kalenderordner ändern möchten, in dem der Termin angelegt wird, klicken Sie
-<<<<<<< HEAD
-              oben neben <span class="guibutton"><strong>Calendar</strong></span> auf den Ordnernamen. Wählen Sie einen Kalenderordner.</p>
-=======
               oben neben <span class="guibutton"><strong>Kalender</strong></span> auf den Ordnernamen. Wählen Sie einen Kalenderordner.</p>
->>>>>>> 74174fc6
 </li>
 <li class="step">
 <p>Legen Sie den Beginn und das Ende des Termins fest. Bei ganztägigen Terminen aktivieren Sie
