/**
 * This work is provided under the terms of the CREATIVE COMMONS PUBLIC
 * LICENSE. This work is protected by copyright and/or other applicable
 * law. Any use of the work other than as authorized under this license
 * or copyright law is prohibited.
 *
 * http://creativecommons.org/licenses/by-nc-sa/2.5/
 *
 * © 2014 Open-Xchange Inc., Tarrytown, NY, USA. info@open-xchange.com
 *
 * @author Alexander Quast <alexander.quast@open-xchange.com>
 */

define('io.ox/contacts/mobile-toolbar-actions', [
    'io.ox/core/extensions',
    'io.ox/core/extPatterns/links',
    'io.ox/contacts/api',
    'gettext!io.ox/mail'
], function (ext, links, api, gt) {

    'use strict';

    // define links for each page

    var pointListViewActions = ext.point('io.ox/contacts/mobile/toolbar/actions'),
        pointDetailView = ext.point('io.ox/contacts/mobile/toolbar/detailView'),
        pointDetailViewLinks = ext.point('io.ox/contacts/mobile/toolbar/detailView/links'),
        actions = ext.point('io.ox/contacts/mobile/actions'),
        pointListView = ext.point('io.ox/contacts/mobile/toolbar/listView'),
        meta = {
            'create': {
                prio: 'hi',
                mobile: 'hi',
                label: gt('New'),
                icon: 'fa fa-plus',
                drawDisabled: true,
                ref: 'io.ox/contacts/actions/create',
                cssClasses: 'io-ox-action-link mobile-toolbar-action'
            },
            'send': {
                prio: 'hi',
                mobile: 'hi',
                label: gt('Send mail'),
<<<<<<< HEAD
                ref: 'io.ox/contacts/actions/send',
                drawDisabled: true
=======
                icon: 'fa fa-envelope-o',
                ref: 'io.ox/contacts/actions/send',
                drawDisabled: true,
                cssClasses: 'io-ox-action-link mobile-toolbar-action'
>>>>>>> 74174fc6
            },
            'vcard': {
                prio: 'lo',
                mobile: 'lo',
                label: gt('Send as vCard'),
                ref: 'io.ox/contacts/actions/vcard',
                drawDisabled: true
            },
            'invite': {
                prio: 'hi',
                mobile: 'hi',
                label: gt('Invite to appointment'),
<<<<<<< HEAD
                ref: 'io.ox/contacts/actions/invite',
                drawDisabled: true
=======
                icon: 'fa fa-calendar-o',
                ref: 'io.ox/contacts/actions/invite',
                drawDisabled: true,
                cssClasses: 'io-ox-action-link mobile-toolbar-action'
>>>>>>> 74174fc6
            },
            'edit': {
                prio: 'hi',
                mobile: 'hi',
                label: gt('Edit'),
<<<<<<< HEAD
                ref: 'io.ox/contacts/actions/update',
                drawDisabled: true
=======
                icon: 'fa fa-edit',
                ref: 'io.ox/contacts/actions/update',
                drawDisabled: true,
                cssClasses: 'io-ox-action-link mobile-toolbar-action'

>>>>>>> 74174fc6
            },
            'delete': {
                prio: 'hi',
                mobile: 'hi',
                label: gt('Delete'),
                drawDisabled: true,
                ref: 'io.ox/contacts/actions/delete'
            },
            'move': {
                mobile: 'lo',
                label: gt('Move'),
                drawDisabled: true,
                ref: 'io.ox/contacts/actions/move'
            },
            'copy': {
                mobile: 'lo',
                label: gt('Copy'),
                drawDisabled: true,
                ref: 'io.ox/contacts/actions/copy'
            }
        };

    function addAction(point, ids) {
        var index = 0;
        _(ids).each(function (id) {
            var extension = meta[id];
            extension.id = id;
            extension.index = (index += 100);
            point.extend(new links.Link(extension));
        });
        index = 0;
    }

    addAction(pointListViewActions, ['create']);

    pointListView.extend(new links.InlineLinks({
        attributes: {},
        classes: '',
        index: 100,
        id: 'toolbar-links',
        ref: 'io.ox/contacts/mobile/toolbar/actions'
    }));

    addAction(actions, ['vcard', 'delete', 'move', 'copy']);

    pointDetailView.extend(new links.InlineLinks({
        id: 'links',
        index: 100,
        classes: '',
        ref: 'io.ox/contacts/mobile/toolbar/detailView/links'
    }));

    addAction(pointDetailViewLinks, ['edit', 'send', 'invite']);
    pointDetailViewLinks.extend(new links.Dropdown({
        id: 'test',
        index: 900,
        noCaret: true,
        icon: 'fa fa-bars',
        label: gt('Actions'),
        ariaLabel: gt('Actions'),
        ref: 'io.ox/contacts/mobile/actions',
        classes: 'io-ox-action-link mobile-toolbar-action'
    }));

    var updateToolbar = _.debounce(function (contact) {
        var self = this;
        //get full data, needed for require checks for example
        api.get(contact).done(function (data) {
            if (!data) return;
            var baton = ext.Baton({ data: data, app: self });
            // handle updated baton to pageController
            self.pages.getToolbar('detailView').setBaton(baton);
        });
    }, 50);

    // some mediator extensions
    // register update function and introduce toolbar updating
    ext.point('io.ox/contacts/mediator').extend({
        id: 'toolbar-mobile',
        index: 10100,
        setup: function (app) {
            if (_.device('!smartphone')) return;
            app.updateToolbar = updateToolbar;
        }
    });

    ext.point('io.ox/contacts/mediator').extend({
        id: 'update-toolbar-mobile',
        index: 10300,
        setup: function (app) {
            if (!_.device('smartphone')) return;

            // folder change
            app.grid.on('change:ids', function () {
                app.folder.getData().done(function (data) {
                    var baton = ext.Baton({ data: data, app: app });
                    // handle updated baton to pageController
                    app.pages.getToolbar('listView').setBaton(baton);
                });
            });

            //single select
            app.grid.selection.on('select pagechange:detailView', function () {
                //don't override secondary toolbar
                if (app.props.get('checkboxes') === true ) return;

                var data = app.grid.selection.get();
                app.updateToolbar(data[0]);
            });

            function updateSecondaryToolbar(list) {
                if (app.props.get('checkboxes') !== true ) return;
                if (list.length === 0) {
                    // reset to remove old baton
                    app.pages.getSecondaryToolbar('listView')
                        .setBaton(ext.Baton({ data: [], app: app }));
                    return;
                }
                api.getList(list).done(function (data) {
                    if (!data) return;
                    var baton = ext.Baton({ data: data, app: app });
                    // handle updated baton to pageController
                    app.pages.getSecondaryToolbar('listView').setBaton(baton);
                });
            }
            // multiselect
            app.grid.selection.on('change', function (e, list) { updateSecondaryToolbar(list); });
            app.props.on('change:checkboxes', function () { updateSecondaryToolbar(app.grid.selection.get()); });
        }
    });

    ext.point('io.ox/contacts/mediator').extend({
        id: 'change-mode-toolbar-mobile',
        index: 10400,
        setup: function (app) {
            if (!_.device('smartphone')) return;
            // if multiselect is triggered, show secondary toolbar with other options based on selection
            app.props.on('change:checkboxes', function (model, state) {
                app.pages.toggleSecondaryToolbar('listView', state);
            });
        }
    });

});<|MERGE_RESOLUTION|>--- conflicted
+++ resolved
@@ -41,15 +41,10 @@
                 prio: 'hi',
                 mobile: 'hi',
                 label: gt('Send mail'),
-<<<<<<< HEAD
-                ref: 'io.ox/contacts/actions/send',
-                drawDisabled: true
-=======
                 icon: 'fa fa-envelope-o',
                 ref: 'io.ox/contacts/actions/send',
                 drawDisabled: true,
                 cssClasses: 'io-ox-action-link mobile-toolbar-action'
->>>>>>> 74174fc6
             },
             'vcard': {
                 prio: 'lo',
@@ -62,30 +57,20 @@
                 prio: 'hi',
                 mobile: 'hi',
                 label: gt('Invite to appointment'),
-<<<<<<< HEAD
-                ref: 'io.ox/contacts/actions/invite',
-                drawDisabled: true
-=======
                 icon: 'fa fa-calendar-o',
                 ref: 'io.ox/contacts/actions/invite',
                 drawDisabled: true,
                 cssClasses: 'io-ox-action-link mobile-toolbar-action'
->>>>>>> 74174fc6
             },
             'edit': {
                 prio: 'hi',
                 mobile: 'hi',
                 label: gt('Edit'),
-<<<<<<< HEAD
-                ref: 'io.ox/contacts/actions/update',
-                drawDisabled: true
-=======
                 icon: 'fa fa-edit',
                 ref: 'io.ox/contacts/actions/update',
                 drawDisabled: true,
                 cssClasses: 'io-ox-action-link mobile-toolbar-action'
 
->>>>>>> 74174fc6
             },
             'delete': {
                 prio: 'hi',
