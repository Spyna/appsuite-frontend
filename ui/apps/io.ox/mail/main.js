/**
 * This work is provided under the terms of the CREATIVE COMMONS PUBLIC
 * LICENSE. This work is protected by copyright and/or other applicable
 * law. Any use of the work other than as authorized under this license
 * or copyright law is prohibited.
 *
 * http://creativecommons.org/licenses/by-nc-sa/2.5/
 *
 * © 2011 Open-Xchange Inc., Tarrytown, NY, USA. info@open-xchange.com
 *
 * @author Matthias Biggeleben <matthias.biggeleben@open-xchange.com>
 * @author Alexander Quast <alexander.quast@open-xchange.com>
 */

define('io.ox/mail/main', [
    'io.ox/mail/util',
    'io.ox/mail/api',
    'io.ox/core/commons',
    'io.ox/mail/listview',
    'io.ox/core/tk/list-control',
    'io.ox/mail/threadview',
    'io.ox/core/extensions',
    'io.ox/core/extPatterns/actions',
    'io.ox/core/api/account',
    'io.ox/core/notifications',
    'io.ox/core/toolbars-mobile',
    'io.ox/core/page-controller',
    'io.ox/core/capabilities',
    'io.ox/core/folder/tree',
    'io.ox/core/folder/view',
    'gettext!io.ox/mail',
    'settings!io.ox/mail',
    'io.ox/mail/actions',
    'io.ox/mail/mobile-navbar-extensions',
    'io.ox/mail/mobile-toolbar-actions',
    'io.ox/mail/toolbar',
    'io.ox/mail/import',
    'less!io.ox/mail/style',
    'io.ox/mail/folderview-extensions'
], function (util, api, commons, MailListView, ListViewControl, ThreadView, ext, actions, account, notifications, Bars, PageController, capabilities, TreeView, FolderView, gt, settings) {

    'use strict';

    // application object
    var app = ox.ui.createApp({
        name: 'io.ox/mail',
        title: 'Mail'
    });

    app.mediator({
        /*
         * Init pages for mobile use
         * Each View will get a single page with own
         * toolbars and navbars. A PageController instance
         * will handle the page changes and also maintain
         * the state of the toolbars and navbars
         */
        'pages-mobile': function (app) {
            if (_.device('!small')) return;
            var c = app.getWindow().nodes.main;
            var navbar = $('<div class="mobile-navbar">'),
                toolbar = $('<div class="mobile-toolbar">');
            app.navbar = navbar;
            app.toolbar = toolbar;

            app.pages = new PageController(app);

            app.getWindow().nodes.body.addClass('classic-toolbar-visible').append(navbar, toolbar);

            // create 4 pages with toolbars and navbars
            app.pages.addPage({
                name: 'folderTree',
                container: c,
                navbar: new Bars.NavbarView({
                    app: app,
                    extension: 'io.ox/mail/mobile/navbar'
                })
            });

            app.pages.addPage({
                name: 'listView',
                container: c,
                startPage: true,
                navbar: new Bars.NavbarView({
                    app: app,
                    extension: 'io.ox/mail/mobile/navbar'
                }),
                toolbar: new Bars.ToolbarView({
                    app: app,
                    page: 'listView',
                    extension: 'io.ox/mail/mobile/toolbar'
                }),
                secondaryToolbar: new Bars.ToolbarView({
                    app: app,
                    page: 'listView/multiselect',
                    extension: 'io.ox/mail/mobile/toolbar'
                })
            });

            app.pages.addPage({
                name: 'threadView',
                container: c,
                navbar: new Bars.NavbarView({
                    app: app,
                    extension: 'io.ox/mail/mobile/navbar'
                }),
                toolbar: new Bars.ToolbarView({
                    app: app,
                    page: 'threadView',
                    extension: 'io.ox/mail/mobile/toolbar'
                })
            });

            app.pages.addPage({
                name: 'detailView',
                container: c,
                navbar: new Bars.NavbarView({
                    app: app,
                    extension: 'io.ox/mail/mobile/navbar'
                }),
                toolbar: new Bars.ToolbarView({
                    app: app,
                    page: 'detailView',
                    extension: 'io.ox/mail/mobile/toolbar'
                })
            });

            // important
            // tell page controller about special navigation rules
            app.pages.setBackbuttonRules({
                'listView': 'folderTree',
                'threadView': 'listView'
            });
        },
        /*
         * Init all nav- and toolbar labels for mobile
         */
        'navbars-mobile': function (app) {

            if (!_.device('small')) return;

            app.pages.getNavbar('listView')
                .setLeft(gt('Folders'))
                .setRight(
                    //#. Used as a button label to enter the "edit mode"
                    gt('Edit')
                );

            app.pages.getNavbar('folderTree')
                .setTitle(gt('Folders'))
                .setLeft(false)
                .setRight(gt('Edit'));

            app.pages.getNavbar('detailView')
                .setTitle('') // no title
                .setLeft(
                    //#. Used as button label for a navigation action, like the browser back button
                    gt('Back')
                );

            app.pages.getNavbar('threadView')
                .setTitle(gt('Thread'))
                .setLeft(gt('Back'));

            // TODO restore last folder as starting point
            app.pages.showPage('listView');
        },

        'toolbars-mobile': function () {
            if (!_.device('small')) return;

            // tell each page's back button what to do
            app.pages.getNavbar('listView').on('leftAction', function () {
                app.pages.goBack();
            });
            app.pages.getNavbar('threadView').on('leftAction', function () {
                app.pages.goBack();
            });
            app.pages.getNavbar('detailView').on('leftAction', function () {
                app.pages.goBack();
            });

            // checkbox toggle
            app.pages.getNavbar('listView').on('rightAction', function () {
                app.props.set('checkboxes', !app.props.get('checkboxes'));
            });

        },

        'pages-desktop': function (app) {
            if (_.device('small')) return;

            // add page controller
            app.pages = new PageController(app);

            // create 2 pages
            // legacy compatibility
            app.getWindow().nodes.main.addClass('vsplit');

            app.pages.addPage({
                name: 'listView',
                container: app.getWindow().nodes.main,
                classes: 'leftside'
            });
            app.pages.addPage({
                name: 'detailView',
                container: app.getWindow().nodes.main,
                classes: 'rightside'
            });
        },

        /*
         * Folder view support
         */
        'folder-view': function (app) {

            if (_.device('small')) return;

            // tree view
            var tree = new TreeView({ app: app, module: 'mail', contextmenu: true });

            // initialize folder view
            FolderView.initialize({ app: app, tree: tree });
            app.folderView.resize.enable();
        },

        /*
         * Convenience functin to toggle folder view
         */
        'folder-view-toggle': function (app) {
            if (_.device('small')) return;
            app.getWindow().nodes.main.on('dblclick', '.list-view-control .toolbar', function () {
                app.folderView.toggle();
            });
        },

        /*
         * Default application properties
         */
        'props': function (app) {
            // introduce shared properties
            app.props = new Backbone.Model({
                'layout': _.device('smartphone') ? 'vertical' : app.settings.get('layout', 'vertical'),
                'checkboxes': _.device('smartphone') ? false : app.settings.get('showCheckboxes', true),
                'contactPictures': _.device('smartphone') ? false : app.settings.get('showContactPictures', false),
                'exactDates': app.settings.get('showExactDates', false),
                'mobileFolderSelectMode': false
            });
        },

        'toggle-folder-editmode': function (app) {

            if (_.device('!small')) return;

            var toggle =  function () {

                var page = app.pages.getPage('folderTree'),
                    state = app.props.get('mobileFolderSelectMode'),
                    right = state ? gt('Edit') : gt('Cancel');

                app.props.set('mobileFolderSelectMode', !state);
                app.pages.getNavbar('folderTree').setRight(right);
                page.toggleClass('mobile-edit-mode', !state);
            };

            app.toggleFolders = toggle;
        },

        /*
         * Folder view support
         */
        'folder-view-mobile': function (app) {

            if (_.device('!small')) return app;

            var nav = app.pages.getNavbar('folderTree'),
                page = app.pages.getPage('folderTree');

            nav.on('rightAction', function () {
                app.toggleFolders();
            });

            var tree = new TreeView({ app: app, module: 'mail', root: '1', contextmenu: true });

            // initialize folder view
            FolderView.initialize({ app: app, tree: tree });
            page.append(tree.render().$el);
        },

        /*
         * Split into left and right pane
         */
        'vsplit': function (app) {
            // replacing vsplit with new pageController
            // TODO: refactor app.left and app.right
            var left = app.pages.getPage('listView'),
                right = app.pages.getPage('detailView');

            app.left = left.addClass('border-right');
            app.right = right.addClass('mail-detail-pane').attr({
                'role': 'complementary',
                'aria-label': gt('Mail Details')
            });
        },

        /*
         * Setup list view
         */
        'list-view': function (app) {
            app.listView = new MailListView({ app: app, ignoreFocus: true });
            app.listView.model.set({ folder: app.folder.get() });
            app.listView.model.set('thread', true);
            // for debugging
            window.list = app.listView;
        },

        'list-view-checkboxes': function (app) {
            // always hide checkboxes on small devices initially
            if (_.device('small')) return;
            app.listView.toggleCheckboxes(app.props.get('checkboxes'));
        },

        'list-view-checkboxes-mobile': function (app) {
            // always hide checkboxes on small devices initially
            if (!_.device('small')) return;
            app.props.set('checkboxes', false);
            app.listView.toggleCheckboxes(false);
        },

        /*
         * Scroll-o-mat
         * Scroll to top if new unseen messages arrive
         */
        'auto-scroll': function (app) {
            app.listView.on('add', function (model, index) {
                // only for top position
                if (index !== 0) return;
                // only for unseen messages
                if (!util.isUnseen(model.toJSON())) return;
                // only scroll to top if scroll position is below 50% of outer height
                var height = app.listView.$el.height() / 2;
                if (app.listView.$el.scrollTop() > height) return;
                // scroll to top
                app.listView.$el.scrollTop(0);
            });
        },

        /*
         * Get folder-based view options
         */
        'get-view-options': function (app) {
            app.getViewOptions = function (folder) {
                var options = app.settings.get(['viewOptions', folder]);
                return _.extend({ sort: 610, order: 'desc', thread: false }, options);
            };
        },

        /*
         * Set folderview property
         */
        'prop-folderview': function (app) {
            app.props.set('folderview', _.device('small') ? false : app.settings.get('folderview/visible/' + _.display(), true));
        },

        /*
         * Respond to changed sort option
         */
        'change:sort': function (app) {
            app.props.on('change:sort', function (model, value) {
                var model = app.listView.model;
                // resolve from-to
                if (value === 'from-to') value = account.is('sent|drafts', model.get('folder')) ? 604 : 603;
                // set proper order first
                model.set('order', (/^(610|608)$/).test(value) ? 'desc' : 'asc', { silent: true });
                app.props.set('order', model.get('order'));
                // turn off conversation mode for any sort order but date (610)
                if (value !== 610) app.props.set('thread', false);
                // now change sort columns
                model.set('sort', value);
            });
        },

        /*
         * Respond to changed order
         */
        'change:order': function (app) {
            app.props.on('change:order', function (model, value) {
                app.listView.model.set('order', value);
            });
        },

        /*
         * Respond to conversation mode changes
         */
        'change:thread': function (app) {
            app.props.on('change:thread', function (model, value) {
                if (app.listView.collection) {
                    app.listView.collection.expired = true;
                }
                if (value === true) {
                    app.props.set('sort', 610);
                    app.listView.model.set('thread', true);
                } else {
                    app.listView.model.set('thread', false);
                }
            });
        },

        /*
         * Store view options
         */
        'store-view-options': function (app) {
            app.props.on('change', _.debounce(function () {
                var folder = app.folder.get(), data = app.props.toJSON();
                app.settings
                    .set(['viewOptions', folder], { sort: data.sort, order: data.order, thread: data.thread })
                    .set('layout', data.layout)
                    .set('showContactPictures', data.contactPictures)
                    .set('showExactDates', data.exactDates);
                if (_.device('!smartphone')) {
                    app.settings.set('showCheckboxes', data.checkboxes);
                }
                app.settings.save();
            }, 500));
        },

        /*
         * Restore view opt
         */
        'restore-view-options': function (app) {
            var data = app.getViewOptions(app.folder.get());
            app.props.set(data);
        },

        /*
         * Setup list view control
         */
        'list-view-control': function (app) {
            app.listControl = new ListViewControl({ id: 'io.ox/mail', listView: app.listView, app: app });
            app.left.append(app.listControl.render().$el);
            // make resizable
            app.listControl.resizable();
        },

        /*
         * Setup thread view
         */
        'thread-view': function (app) {
            if (_.device('small')) return;
            app.threadView = new ThreadView.Desktop();
            app.right.append(app.threadView.render().$el);
        },

        'thread-view-mobile': function (app) {
            if (!_.device('small')) return;

            // showing single mails will be done with the plain desktop threadview
            app.threadView = new ThreadView.Mobile();
            app.threadView.$el.on('showmail', function (e) {
                var cid = $(e.target).data().cid;
                app.showMail(cid);
                app.pages.changePage('detailView');
            });

            app.pages.getPage('threadView').append(app.threadView.render().$el);

        },

        /*
         * Selection message
         */
        'selection-message': function (app) {
            app.right.append(
                $('<div class="io-ox-center multi-selection-message"><div></div></div>')
            );
        },

        /*
         * Connect thread view's top nagivation with list view
         */
        'navigation': function (app) {
            // react on thread view navigation
            app.threadView.on({
                back: function () {
                    app.right.removeClass('preview-visible');
                    app.listView.focus();
                },
                previous: function () {
                    app.listView.previous();
                },
                next: function () {
                    app.listView.next();
                }
            });
        },

        /*
         * Selection changes in list view should be reflected in thread view navigation
         */
        'position': function (app) {

            function update() {
                var list = app.listView;
                app.threadView.updatePosition(list.getPosition() + 1)
                    .togglePrevious(list.hasPrevious())
                    .toggleNext(list.hasNext());
            }

            app.listView.on('selection:change', update);

            update();
        },

        /*
         * Respond to folder change
         */
        'folder:change': function (app) {

            app.on('folder:change', function (id) {

                if (app.props.get('mobileFolderSelectMode')) return;

                var options = app.getViewOptions(id),
                    fromTo = $(app.left[0]).find('.dropdown.grid-options .dropdown-menu [data-value="from-to"] span'),
                    showFrom = account.is('sent|drafts', id);

                app.props.set(options);
                app.listView.model.set('folder', id);
                app.folder.getData();

                if (showFrom) {
                    fromTo.text(gt('To'));
                } else {
                    fromTo.text(gt('From'));
                }
            });
        },

        /*
         * Change foldername on mobiles in navbar
         */
        'folder:change-mobile': function (app) {
            if (!_.device('small')) return;
            app.on('folder:change', function () {
                if (app.props.get('mobileFolderSelectMode')) return;
                app.folder.getData().done(function (d) {
                    app.pages.getNavbar('listView').setTitle(d.title);
                });
            });
        },

        /*
         * Define basic function to show an email
         */
        'show-mail': function (app) {
            if (_.device('small')) return;
            app.showMail = function (cid) {
                app.threadView.show(cid, app.props.get('thread'));
            };
        },

           /*
         * Define basic function to show an email
         */
        'show-mail-mobile': function (app) {
            if (!_.device('small')) return;
            app.showMail = function (cid) {
                // render mail view and append it to detailview's page
                app.pages.getPage('detailView').empty().append(app.threadView.renderMail(cid));
            };
        },

        /*
         * Define basic function to show an thread overview on mobile
         */
        'mobile-show-thread-overview': function (app) {
            // clicking on a thread will show a custom overview
            // based on a custom threadview only showing mail headers
            app.showThreadOverview = function (cid) {
                app.threadView.show(cid, app.props.get('thread'));
            };
        },

        /*
         * Define basic function to reflect empty selection
         */
        'show-empty': function (app) {
            app.showEmpty = function () {
                app.threadView.empty();
                app.right.find('.multi-selection-message div').text(
                    gt('No message selected')
                );
            };
        },

        /*
         * Define function to reflect multiple selection
         */
        'show-multiple': function (app) {
            if (_.device('small')) return;
            app.showMultiple = function (list) {
                app.threadView.empty();
                list = api.resolve(list, app.props.get('thread'));
                app.right.find('.multi-selection-message div').text(
                    gt('%1$d messages selected', list.length)
                );
            };
        },

         /*
         * Define function to reflect multiple selection
         */
        'show-multiple-mobile': function (app) {
            if (_.device('!small')) return;

            app.showMultiple = function (list) {

                app.threadView.empty();
                if (list) {
                    list = api.resolve(list, app.props.get('thread'));
                    app.pages.getCurrentPage().navbar.setTitle(
                        //#. This is a short version of "x messages selected", will be used in mobile mail list view
                        gt('%1$d selected', list.length));
                    // re-render toolbar
                    app.pages.getCurrentPage().secondaryToolbar.render();
                } else {
                    app.folder.getData().done(function (d) {
                        app.pages.getCurrentPage().navbar.setTitle(d.title);
                    });
                }
            };
        },

        'selection-mobile': function (app) {

            if (!_.device('small')) return;

            app.listView.on({
                'selection:empty': function () {
                    if (app.props.get('checkboxes')) app.showMultiple(false);
                },
                'selection:one': function (list) {
                    if (app.props.get('checkboxes')) app.showMultiple(list);
                },
                'selection:multiple': function (list) {
                    if (app.props.get('checkboxes')) app.showMultiple(list);
                },
                'selection:action': function (list) {

                    if (app.listView.selection.get().length === 1 && !app.props.get('checkboxes')) {
                        // check for thread
                        var cid = list[0].substr(7),
                            isThread = this.collection.get(cid).get('threadSize') > 1;

                        if (isThread) {
                            app.showThreadOverview(list[0]);
                            app.pages.changePage('threadView');
                        } else {
                            app.showMail(list[0]);
                            app.pages.changePage('detailView');
                        }
                    }
                }
            });
        },

        /*
         * Respond to single and multi selection in list view
         */
        'selection': function (app) {

            if (_.device('small')) return;

            function resetRight(className) {
                return app.right
                    .removeClass('selection-empty selection-one selection-multiple preview-visible'.replace(className, ''))
                    .addClass(className);
            }

            var react = _.debounce(function (type, list) {

                if (app.props.get('layout') === 'list' && type === 'action') {
                    resetRight('selection-one preview-visible');
                    app.showMail(list[0]);
                    return;
                } else if (app.props.get('layout') === 'list' && type === 'one') {//don't call show mail (an in visible detailview would be drawn which marks it as read)
                    resetRight('selection-one');
                    return;
                }

                switch (type) {
                case 'empty':
                    resetRight('selection-empty');
                    app.showEmpty();
                    break;
                case 'one':
                case 'action':
                    resetRight('selection-one');
                    app.showMail(list[0]);
                    break;
                case 'multiple':
                    resetRight('selection-multiple');
                    app.showMultiple(list);
                    break;
                }
            }, 100);

            app.listView.on({
                'selection:empty': function () {
                    react('empty');
                },
                'selection:one': function (list) {
                    react('one', list);
                },
                'selection:multiple': function (list) {
                    react('multiple', list);
                },
                'selection:action': function (list) {
                    // make sure we are not in multi-selection
                    if (app.listView.selection.get().length === 1) react('action', list);
                }
            });
        },

        /*
         * Thread view navigation must respond to changing layout
         */
        'change:layout': function (app) {
            app.props.on('change:layout', function (model, value) {
                app.threadView.toggleNavigation(value === 'list');
            });

            app.threadView.toggleNavigation(app.props.get('layout') === 'list');
        },

        /*
         * Respond to changing layout
         */
        'apply-layout': function (app) {
            if (_.device('smartphone')) return;
            app.applyLayout = function () {

                var layout = app.props.get('layout'), nodes = app.getWindow().nodes, toolbar, className;

                if (layout === 'vertical' || layout === 'compact') {
                    nodes.main.addClass('preview-right').removeClass('preview-bottom preview-none');
                } else if (layout === 'horizontal') {
                    nodes.main.addClass('preview-bottom').removeClass('preview-right preview-none');
                } else if (layout === 'list') {
                    nodes.main.addClass('preview-none').removeClass('preview-right preview-bottom');
                }

                // remove inline styles from using the resize bar
                app.left.css({ width: '', height: '' });
                app.right.css({ left: '', top: '' });

                // relocate toolbar
                toolbar = nodes.body.find('.classic-toolbar');
                className = 'classic-toolbar-visible';
                if (layout === 'compact') {
                    nodes.body.removeClass(className);
                    app.right.addClass(className).prepend(toolbar);
                } else {
                    app.right.removeClass(className);
                    nodes.body.addClass(className).prepend(toolbar);
                }

                if (layout !== 'list' && app.props.previousAttributes().layout === 'list' && !app.right.hasClass('preview-visible')) {
                    //listview did not create a detailview for the last mail, it was only selected, so detailview needs to be triggered manually(see bug 33456)
                    app.listView.selection.triggerChange();
                }
            };

            app.props.on('change:layout', function () {
                app.applyLayout();
                app.listView.redraw();
            });

            app.getWindow().on('show:initial', function () {
                app.applyLayout();
            });
        },

        /*
         * Respond to global refresh
         */
        'refresh': function (app) {
            api.on('refresh.all', function reload() {
                app.listView.reload();
            });
        },

        /*
         * auto select first seen email (only on initial startup)
         */
        'auto-select': function (app) {

            // no auto-selection needed on smartphones
            if (_.device('small')) return;

            app.listView.on('first-reset', function () {
                _.defer(function () { // defer to have a visible window
                    app.listView.collection.find(function (model, index) {
                        if (!util.isUnseen(model.get('flags'))) {
                            app.listView.selection.select(index);
                            return true;
                        }
                    });
                });
            });
        },

        'init-navbarlabel-mobile': function (app) {
            if (!_.device('small')) return;

            // prepare first start
            app.listView.on('first-reset', function () {
                app.folder.getData().done(function (d) {
                    app.pages.getNavbar('listView').setTitle(d.title);
                });
            });
        },

        /*
         * Prefetch first 10 relevant (unseen) emails
         */
        'prefetch': function (app) {

            var count = settings.get('prefetch/count', 5);
            if (!_.isNumber(count) || count <= 0) return;

            app.prefetch = function (collection) {
                // get first 10 undeleted emails
                var http = require('io.ox/core/http');
                http.pause();
                collection.chain()
                    .filter(function (obj) {
                        return !util.isDeleted(obj);
                    })
                    .slice(0, count)
                    .each(function (model) {
                        var thread = model.get('thread') || [model.toJSON()], i, obj;
                        for (i = thread.length - 1; obj = thread[i]; i--) {
                            // get data
                            if (_.isString(obj)) obj = _.cid(obj);
                            // most recent or first unseen? (in line with threadview's autoSelectMail)
                            if ((i === 0 || util.isUnseen(obj)) && !util.isDeleted(obj)) {
                                api.get({ unseen: true, id: obj.id, folder: obj.folder_id });
                                break;
                            }
                        }
                    });
                http.resume();
            };

            app.listView.on('first-reset', app.prefetch);
        },

        /*
         * Connect collection loader with list view
         */
        'connect-loader': function (app) {
            app.listView.connect(api.collectionLoader);
        },

        /*
         * Select next item in list view if current item gets deleted
         */
        'before-delete': function (app) {

            if (_.device('small')) return; // fixes scrolling issue on mobiles during delete

            function isSingleThreadMessage(ids, selection) {
                if (ids.length !== 1) return false;
                if (selection.length !== 1) return false;
                var a = _.cid(ids[0]), b = String(selection[0]).replace(/^thread\./, '');
                return a !== b;
            }

            api.on('beforedelete', function (e, ids) {
                if (isSingleThreadMessage(ids, app.listView.selection.get())) return;
                app.listView.selection.dodge();
            });
        },

        'before-delete-mobile': function (app) {
            if (!_.device('small')) return;
            // if a mail will be deleted in detail view, go back one page
            api.on('beforedelete', function () {
                if (app.pages.getCurrentPage().name === 'detailView') {
                    app.pages.goBack();
                }
                app.listView.selection.selectNone();
            });
        },

        /*
         * Add support for drag & drop
         */
        'drag-drop': function () {
            app.getWindow().nodes.outer.on('selection:drop', function (e, baton) {
                // remember if this list is based on a single thread
                baton.isThread = baton.data.length === 1 && /^thread\./.test(baton.data[0]);
                // resolve thread
                baton.data = api.resolve(baton.data, app.props.get('thread'));
                // call action
                actions.invoke('io.ox/mail/actions/move', null, baton);
            });
        },

        /*
         * Handle delete event based on keyboard shortcut or swipe gesture
         */
        'selection-delete': function () {
            app.listView.on('selection:delete', function (list) {
                var baton = ext.Baton({ data: list });
                // remember if this list is based on a single thread
                baton.isThread = baton.data.length === 1 && /^thread\./.test(baton.data[0]);
                // resolve thread
                baton.data = api.resolve(baton.data, app.props.get('thread'));
                // call action
                actions.invoke('io.ox/mail/actions/delete', null, baton);
            });
        },

        /*
         * Add support for selection:
         */
        'selection-doubleclick': function (app) {
            // detail app does not make sense on small devices
            // they already see emails in full screen
            if (_.device('small')) return;
            app.listView.on('selection:doubleclick', function (list) {
                ox.launch('io.ox/mail/detail/main', { cid: list[0] });
            });
        },

        /*
         * Respond to folder view changes
         */
        'change:folderview': function (app) {
            if (_.device('small')) return;
            app.props.on('change:folderview', function (model, value) {
                app.folderView.toggle(value);
            });
            app.on('folderview:close', function () {
                app.props.set('folderview', false);
            });
            app.on('folderview:open', function () {
                app.props.set('folderview', true);
            });

        },

        /*
         * Respond to change:checkboxes
         */
        'change:checkboxes': function (app) {
            if (_.device('small')) return;
            app.props.on('change:checkboxes', function (model, value) {
                app.listView.toggleCheckboxes(value);
            });
        },

        /*
         * Respond to change:checkboxes on mobiles
         * Change "edit" to "cancel" on button
         */
        'change:checkboxes-mobile': function (app) {
            if (_.device('!small')) return;

            // intial hide
            app.listControl.$el.toggleClass('toolbar-top-visible', false);

            app.props.on('change:checkboxes', function (model, value) {
                app.listView.toggleCheckboxes(value);
                app.listControl.$el.toggleClass('toolbar-top-visible', value);
                if (value) {
                    app.pages.getNavbar('listView')
                        .setRight(gt('Cancel'))
                        .hide('.left');
                } else {
                    app.pages.getNavbar('listView')
                        .setRight(gt('Edit'))
                        .show('.left');
                    // reset navbar title on cancel
                    app.folder.getData().done(function (d) {
                        app.pages.getCurrentPage().navbar.setTitle(d.title);
                    });

                    // reset selection
                    app.listView.selection.selectNone();
                }
            });
        },

        /*
         * Respond to change:contactPictures
         */
        'change:contactPictures': function (app) {
            app.props.on('change:contactPictures', function () {
                app.listView.redraw();
            });
        },

        /*
         * Respond to change:exactDates
         */
        'change:exactDates': function (app) {
            app.props.on('change:exactDates', function () {
                app.listView.redraw();
            });
        },

        'fix-mobile-lazyload': function (app) {
            if (_.device('!smartphone')) return;
            // force lazyload to load, otherwise the whole pane will stay empty...
            app.pages.getPage('detailView').on('pageshow', function () {
                $(this).find('li.lazy').trigger('scroll');
            });
        },

        'inplace-search': function (app) {

            if (_.device('small') || !capabilities.has('search')) return;

            var win = app.getWindow(), side = win.nodes.sidepanel;
            side.addClass('top-toolbar');

<<<<<<< HEAD
            win.facetedsearch.ready.done(function (search) {
                require(['io.ox/core/api/collection-loader'], function (CollectionLoader) {

                    // define collection loader for search results
                    var collectionLoader = new CollectionLoader({
                        module: 'mail',
                        mode: 'search',
                        fetch: function () {
                            var params = { sort: app.props.get('sort'), order: app.props.get('order') };
                            return search.apiproxy.query(true, params).then(function (response) {
                                return response && response.results ? response.results : [];
=======
            win.facetedsearch.ready
                .done(function (search) {
                    require(['io.ox/core/api/collection-loader'], function (CollectionLoader) {

                        // define collection loader for search results
                        var collectionLoader = new CollectionLoader({
                                module: 'mail',
                                mode: 'search',
                                fetch: function () {
                                    var self = this;
                                    var params = { sort: app.props.get('sort'), order: app.props.get('order') };
                                    return search.apiproxy.query(true, params).then(function (response) {
                                        response = response || {};
                                        var list = response.results || [],
                                            request = response.request || {};
                                        // add 'more results' info to collection (compare request limits and result)
                                        self.collection.search = {
                                            next: list.length !== 0 && list.length === request.data.size
                                        };
                                        return list;
                                    });
                                },
                                getQueryParams: function (params) {
                                    // paging support
                                    search.model.set('start', params.offset || 0, {silent: true});
                                    return {};
                                },
                                cid: function () {
                                    return 'search/' + search.model.getCompositeId() +
                                        '&sort=' + app.props.get('sort') +
                                        '&order=' + app.props.get('order');
                                },
                                each: function (obj) {
                                    api.processThreadMessage(obj);
                                }
>>>>>>> 43bba27f
                            });
                        },
                        getQueryParams: function (params) {
                            // paging support
                            search.model.set('start', params.offset || 0, { silent: true });
                            return {};
                        },
                        cid: function () {
                            return 'search/' + search.model.getCompositeId() +
                                '&sort=' + app.props.get('sort') +
                                '&order=' + app.props.get('order');
                        },
                        each: function (obj) {
                            api.processThreadMessage(obj);
                        }
                    });

<<<<<<< HEAD
                    // events
                    win.facetedsearch.ready.done(function () {
                        var view = win.facetedsearch.view;
                        view.on({
                            'query': _.debounce(function (e, appname) {
                                if (appname === app.get('name')) {
                                    // connect
                                    if (app.listView.loader.mode !== 'search') {
                                        app.listView.connect(collectionLoader);
=======
                        var register = function () {
                            var view = win.facetedsearch.view,
                                // remember original setCollection
                                setCollection = app.listView.setCollection;
                            app.listView.connect(collectionLoader);
                            // wrap setCollection
                            app.listView.setCollection = function (collection) {
                                view.stopListening();
                                view.listenTo(collection, 'add reset remove', view.trigger.bind(view, 'query:resultready', collection));
                                return setCollection.apply(this, arguments);
                            };
                        };
                        // events
                        win.facetedsearch.ready
                            .done(function () {
                                var view = win.facetedsearch.view;
                                view.on({
                                    'query': _.debounce(function (e, appname) {
                                        if (appname === app.get('name')) {
                                            // register/connect once
                                            if (app.listView.loader.mode !== 'search') register();
                                            // load
                                            app.listView.load();
                                            win.facetedsearch.focus();
                                        }
                                    }, 10),
                                    'focus': function () {
                                        // register collection loader
>>>>>>> 43bba27f
                                    }
                                    app.listView.load();
                                    win.facetedsearch.focus();
                                }
                            }, 10),
                            'focus': function () {
                                // register collection loader
                            }
                        });
                    });

                    win.on('search:cancel', function () {
                        app.listView.connect(api.collectionLoader);
                        app.listView.load();
                    });
                });
            });
        }
    });

    // launcher
    app.setLauncher(function () {

        // get window
        var win = ox.ui.createWindow({
            name: 'io.ox/mail',
            title: 'Inbox',
            chromeless: true,
            facetedsearch: capabilities.has('search')
        });

        app.setWindow(win);
        app.settings = settings;
        window.mailapp = app;

        commons.addFolderSupport(app, null, 'mail', app.options.folder)
            .always(function always() {
                app.mediate();
                win.show();
            })
            .fail(function fail(result) {
                var errorMsg = (result && result.error) ? result.error + ' ' : '';
                errorMsg += gt('Application may not work as expected until this problem is solved.');
                notifications.yell('error', errorMsg);
            });
    });

    return {
        getApp: app.getInstance
    };
});<|MERGE_RESOLUTION|>--- conflicted
+++ resolved
@@ -1027,19 +1027,6 @@
             var win = app.getWindow(), side = win.nodes.sidepanel;
             side.addClass('top-toolbar');
 
-<<<<<<< HEAD
-            win.facetedsearch.ready.done(function (search) {
-                require(['io.ox/core/api/collection-loader'], function (CollectionLoader) {
-
-                    // define collection loader for search results
-                    var collectionLoader = new CollectionLoader({
-                        module: 'mail',
-                        mode: 'search',
-                        fetch: function () {
-                            var params = { sort: app.props.get('sort'), order: app.props.get('order') };
-                            return search.apiproxy.query(true, params).then(function (response) {
-                                return response && response.results ? response.results : [];
-=======
             win.facetedsearch.ready
                 .done(function (search) {
                     require(['io.ox/core/api/collection-loader'], function (CollectionLoader) {
@@ -1064,7 +1051,7 @@
                                 },
                                 getQueryParams: function (params) {
                                     // paging support
-                                    search.model.set('start', params.offset || 0, {silent: true});
+                                    search.model.set('start', params.offset || 0, { silent: true });
                                     return {};
                                 },
                                 cid: function () {
@@ -1075,47 +1062,19 @@
                                 each: function (obj) {
                                     api.processThreadMessage(obj);
                                 }
->>>>>>> 43bba27f
                             });
-                        },
-                        getQueryParams: function (params) {
-                            // paging support
-                            search.model.set('start', params.offset || 0, { silent: true });
-                            return {};
-                        },
-                        cid: function () {
-                            return 'search/' + search.model.getCompositeId() +
-                                '&sort=' + app.props.get('sort') +
-                                '&order=' + app.props.get('order');
-                        },
-                        each: function (obj) {
-                            api.processThreadMessage(obj);
-                        }
-                    });
-
-<<<<<<< HEAD
-                    // events
-                    win.facetedsearch.ready.done(function () {
-                        var view = win.facetedsearch.view;
-                        view.on({
-                            'query': _.debounce(function (e, appname) {
-                                if (appname === app.get('name')) {
-                                    // connect
-                                    if (app.listView.loader.mode !== 'search') {
-                                        app.listView.connect(collectionLoader);
-=======
                         var register = function () {
-                            var view = win.facetedsearch.view,
-                                // remember original setCollection
-                                setCollection = app.listView.setCollection;
-                            app.listView.connect(collectionLoader);
-                            // wrap setCollection
-                            app.listView.setCollection = function (collection) {
-                                view.stopListening();
-                                view.listenTo(collection, 'add reset remove', view.trigger.bind(view, 'query:resultready', collection));
-                                return setCollection.apply(this, arguments);
+                                var view = win.facetedsearch.view,
+                                    // remember original setCollection
+                                    setCollection = app.listView.setCollection;
+                                app.listView.connect(collectionLoader);
+                                // wrap setCollection
+                                app.listView.setCollection = function (collection) {
+                                    view.stopListening();
+                                    view.listenTo(collection, 'add reset remove', view.trigger.bind(view, 'query:resultready', collection));
+                                    return setCollection.apply(this, arguments);
+                                };
                             };
-                        };
                         // events
                         win.facetedsearch.ready
                             .done(function () {
@@ -1132,24 +1091,16 @@
                                     }, 10),
                                     'focus': function () {
                                         // register collection loader
->>>>>>> 43bba27f
                                     }
-                                    app.listView.load();
-                                    win.facetedsearch.focus();
-                                }
-                            }, 10),
-                            'focus': function () {
-                                // register collection loader
-                            }
+                                });
+                            });
+
+                        win.on('search:cancel', function () {
+                            app.listView.connect(api.collectionLoader);
+                            app.listView.load();
                         });
                     });
-
-                    win.on('search:cancel', function () {
-                        app.listView.connect(api.collectionLoader);
-                        app.listView.load();
-                    });
                 });
-            });
         }
     });
 
