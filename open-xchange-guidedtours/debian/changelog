--- conflicted
+++ resolved
@@ -1,16 +1,14 @@
-<<<<<<< HEAD
 open-xchange-guidedtours (7.6.3-0) unstable; urgency=medium
 
   * prepare for 7.6.3 release
 
  -- Marcus Klein <marcus.klein@open-xchange.com>  Wed, 25 Mar 2015 13:08:39 +0100
-=======
+
 open-xchange-guidedtours (7.6.2-14) stable; urgency=low
 
   * Build for patch 2015-04-17 (2491)
 
  -- Marcus Klein <marcus.klein@open-xchange.com>  Thu, 23 Apr 2015 12:01:36 +0200
->>>>>>> 242b5b59
 
 open-xchange-guidedtours (7.6.2-13) stable; urgency=low
 
