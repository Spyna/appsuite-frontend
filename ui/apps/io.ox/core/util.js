--- conflicted
+++ resolved
@@ -207,13 +207,6 @@
 
         // return deep link for a given file
         getDeepLink: function (app, data) {
-<<<<<<< HEAD
-
-            var folder = encodeURIComponent(data.folder_id),
-                id = encodeURIComponent(data.id);
-
-            return ox.abs + ox.root + '/#!&app=' + app + '&folder=' + folder + '&id=' + id;
-=======
             var folder, id = '';
             if (data.folder_id === undefined) {
                 folder = '&folder=' + encodeURIComponent(data.id);
@@ -222,7 +215,6 @@
                 id = '&id=' + (/^[\d\/]+$/.test(data.id) ? data.id : encodeURIComponent(data.id));
             }
             return ox.abs + ox.root + '/#!&app=' + app + folder + id;
->>>>>>> 74174fc6
         }
     };
 
