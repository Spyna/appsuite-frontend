<<<<<<< HEAD
open-xchange-appsuite (7.6.3-0) unstable; urgency=medium

  * prepare for 7.6.3 release

 -- Markus Wagner <markus.wagner@open-xchange.com>  Wed, 25 Mar 2015 13:05:45 +0100
=======
open-xchange-appsuite (7.6.2-25) stable; urgency=medium

  * Build for patch 2015-09-28 (2767)

 -- Markus Wagner <markus.wagner@open-xchange.com>  Thu, 24 Sep 2015 10:40:27 +0000
>>>>>>> 783a0bfd

open-xchange-appsuite (7.6.2-24) stable; urgency=medium

  * Build for patch 2015-09-14 (2732)

 -- Markus Wagner <markus.wagner@open-xchange.com>  Tue, 08 Sep 2015 14:41:54 +0200

open-xchange-appsuite (7.6.2-23) stable; urgency=medium

  * Build for patch 2015-08-24 (2674)

 -- Markus Wagner <markus.wagner@open-xchange.com>  Tue, 18 Aug 2015 17:32:10 +0200

open-xchange-appsuite (7.6.2-22) stable; urgency=low

  * Build for patch 2015-08-10

 -- Markus Wagner <markus.wagner@open-xchange.com>  Wed, 05 Aug 2015 09:42:05 +0200

open-xchange-appsuite (7.6.2-21) stable; urgency=low

  * Build for patch 2015-08-03 (2650)

 -- Markus Wagner <markus.wagner@open-xchange.com>  Tue, 04 Aug 2015 11:56:24 +0200

open-xchange-appsuite (7.6.2-20) stable; urgency=low

  * Build for patch 2015-07-20 (2614)

 -- Markus Wagner <markus.wagner@open-xchange.com>  Fri, 17 Jul 2015 09:16:16 +0200

open-xchange-appsuite (7.6.2-19) stable; urgency=low

  * Build for patch 2015-06-29 (2569)

 -- Markus Wagner <markus.wagner@open-xchange.com>  Tue, 30 Jun 2015 15:20:40 +0200

open-xchange-appsuite (7.6.2-18) stable; urgency=low

  * Build for patch 2015-06-08 (2540)

 -- Markus Wagner <markus.wagner@open-xchange.com>  Wed, 10 Jun 2015 16:28:09 +0200

open-xchange-appsuite (7.6.2-17) stable; urgency=low

  * Build for patch 2015-05-26 (2521)

 -- Markus Wagner <markus.wagner@open-xchange.com>  Tue, 19 May 2015 15:08:37 +0200

open-xchange-appsuite (7.6.2-16) stable; urgency=low

  * Build for patch 2015-05-04 (2496)

 -- Markus Wagner <markus.wagner@open-xchange.com>  Tue, 05 May 2015 15:27:00 +0200

open-xchange-appsuite (7.6.2-15) stable; urgency=low

  * Build for patch 2015-09-09 (2495)

 -- Markus Wagner <markus.wagner@open-xchange.com>  Fri, 24 Apr 2015 10:13:56 +0200

open-xchange-appsuite (7.6.2-14) stable; urgency=low

  * Build for patch 2015-04-17 (2491)

 -- Markus Wagner <markus.wagner@open-xchange.com>  Thu, 23 Apr 2015 11:54:54 +0200

open-xchange-appsuite (7.6.2-13) stable; urgency=low

  * Build for patch 2015-04-13 (2474)

 -- Markus Wagner <markus.wagner@open-xchange.com>  Tue, 14 Apr 2015 18:48:05 +0200

open-xchange-appsuite (7.6.2-12) stable; urgency=low

  * Twelfth candidate for 7.6.2 release

 -- Markus Wagner <markus.wagner@open-xchange.com>  Fri, 13 Mar 2015 16:24:06 +0100

open-xchange-appsuite (7.6.2-11) stable; urgency=low

  * Eleventh candidate for 7.6.2 release

 -- Markus Wagner <markus.wagner@open-xchange.com>  Fri, 06 Mar 2015 16:24:29 +0100

open-xchange-appsuite (7.6.2-10) stable; urgency=low

  * Tenth candidate for 7.6.2 release

 -- Markus Wagner <markus.wagner@open-xchange.com>  Wed, 04 Mar 2015 14:30:27 +0100

open-xchange-appsuite (7.6.2-9) stable; urgency=low

  * Nineth candidate for 7.6.2 release

 -- Markus Wagner <markus.wagner@open-xchange.com>  Tue, 03 Mar 2015 13:30:28 +0100

open-xchange-appsuite (7.6.2-8) stable; urgency=low

  * Eighth candidate for 7.6.2 release

 -- Markus Wagner <markus.wagner@open-xchange.com>  Tue, 24 Feb 2015 16:35:07 +0100

open-xchange-appsuite (7.6.2-7) stable; urgency=low

  * Seventh candidate for 7.6.2 release

 -- Markus Wagner <markus.wagner@open-xchange.com>  Wed, 11 Feb 2015 16:02:13 +0100

open-xchange-appsuite (7.6.2-6) stable; urgency=low

  * Sixth candidate for 7.6.2 release

 -- Markus Wagner <markus.wagner@open-xchange.com>  Fri, 30 Jan 2015 16:28:12 +0100

open-xchange-appsuite (7.6.2-5) stable; urgency=low

  * Fifth candidate for 7.6.2 release

 -- Markus Wagner <markus.wagner@open-xchange.com>  Tue, 27 Jan 2015 11:40:26 +0100

open-xchange-appsuite (7.6.2-4) stable; urgency=low

  * Fourth candidate for 7.6.2 release

 -- Markus Wagner <markus.wagner@open-xchange.com>  Fri, 12 Dec 2014 15:21:45 +0100

open-xchange-appsuite (7.6.2-3) stable; urgency=medium

  * Third candidate for 7.6.2 release

 -- Markus Wagner <markus.wagner@open-xchange.com>  Fri, 05 Dec 2014 15:20:12 +0100

open-xchange-appsuite (7.6.2-2) stable; urgency=low

  * Second candidate for 7.6.2 release

 -- Markus Wagner <markus.wagner@open-xchange.com>  Fri, 21 Nov 2014 11:47:01 +0100

open-xchange-appsuite (7.6.2-1) stable; urgency=medium

  * First candidate for 7.6.2 release

 -- Markus Wagner <markus.wagner@open-xchange.com>  Fri, 31 Oct 2014 13:51:49 +0100

open-xchange-appsuite (7.6.2-0) unstable; urgency=medium

  * prepare for 7.6.2 release

 -- Markus Wagner <markus.wagner@open-xchange.com>  Wed, 17 Sep 2014 12:42:40 +0200

open-xchange-appsuite (7.6.1-26) stable; urgency=low

  * Build for patch 2015-08-17 (2666)

 -- Markus Wagner <markus.wagner@open-xchange.com>  Thu, 06 Aug 2015 11:19:57 +0200

open-xchange-appsuite (7.6.1-25) stable; urgency=low

  * Build for patch 2015-07-20 (2637)

 -- Markus Wagner <markus.wagner@open-xchange.com>  Fri, 17 Jul 2015 09:45:34 +0200

open-xchange-appsuite (7.6.1-24) stable; urgency=low

  * Build for patch 2015-06-26 (2573)

 -- Markus Wagner <markus.wagner@open-xchange.com>  Wed, 24 Jun 2015 14:24:12 +0200

open-xchange-appsuite (7.6.1-23) stable; urgency=low

  * Build for patch 2015-06-08 (2539)

 -- Markus Wagner <markus.wagner@open-xchange.com>  Tue, 09 Jun 2015 13:44:06 +0200

open-xchange-appsuite (7.6.1-22) stable; urgency=low

  * Build for patch 2015-05-26 (2520)

 -- Markus Wagner <markus.wagner@open-xchange.com>  Fri, 15 May 2015 15:59:22 +0200

open-xchange-appsuite (7.6.1-21) stable; urgency=low

  * Build for patch 2015-04-13 (2473)

 -- Markus Wagner <markus.wagner@open-xchange.com>  Tue, 14 Apr 2015 19:26:55 +0200

open-xchange-appsuite (7.6.1-20) stable; urgency=low

  * Build for patch 2015-03-29 (2475)

 -- Markus Wagner <markus.wagner@open-xchange.com>  Fri, 27 Mar 2015 15:22:02 +0000

open-xchange-appsuite (7.6.1-19) stable; urgency=low

  * Build for patch 2015-03-30 (2459)

 -- Markus Wagner <markus.wagner@open-xchange.com>  Wed, 25 Mar 2015 07:30:57 +0000

open-xchange-appsuite (7.6.1-18) stable; urgency=low

  * Build for patch 2015-03-30 (2446)

 -- Markus Wagner <markus.wagner@open-xchange.com>  Mon, 23 Mar 2015 15:29:49 +0000

open-xchange-appsuite (7.6.1-17) stable; urgency=low

  * Build for patch 2015-03-16

 -- Markus Wagner <markus.wagner@open-xchange.com>  Fri, 13 Mar 2015 12:30:53 +0100

open-xchange-appsuite (7.6.1-16) stable; urgency=low

  * Build for patch 2015-02-23

 -- Markus Wagner <markus.wagner@open-xchange.com>  Thu, 12 Feb 2015 14:29:39 +0100

open-xchange-appsuite (7.6.1-15) stable; urgency=low

  * Build for patch 2015-02-11

 -- Markus Wagner <markus.wagner@open-xchange.com>  Tue, 10 Feb 2015 10:21:10 +0100

open-xchange-appsuite (7.6.1-14) stable; urgency=low

  * Build for patch 2015-02-09

 -- Markus Wagner <markus.wagner@open-xchange.com>  Tue, 03 Feb 2015 17:01:20 +0100

open-xchange-appsuite (7.6.1-13) stable; urgency=low

  * Build for patch 2014-10-27

 -- Markus Wagner <markus.wagner@open-xchange.com>  Wed, 21 Jan 2015 14:38:39 +0100

open-xchange-appsuite (7.6.1-12) stable; urgency=low

  * Build for patch 2015-01-26

 -- Markus Wagner <markus.wagner@open-xchange.com>  Wed, 21 Jan 2015 11:02:45 +0100

open-xchange-appsuite (7.6.1-11) stable; urgency=low

  * Build for patch 2015-01-12

 -- Markus Wagner <markus.wagner@open-xchange.com>  Wed, 07 Jan 2015 16:22:02 +0100

open-xchange-appsuite (7.6.1-10) stable; urgency=low

  * Build for patch 2014-12-22

 -- Markus Wagner <markus.wagner@open-xchange.com>  Tue, 16 Dec 2014 16:52:04 +0100

open-xchange-appsuite (7.6.1-9) stable; urgency=low

  * Build for patch 2014-12-15

 -- Markus Wagner <markus.wagner@open-xchange.com>  Wed, 10 Dec 2014 12:57:51 +0100

open-xchange-appsuite (7.6.1-8) stable; urgency=low

  * Build for patch 2014-12-01

 -- Markus Wagner <markus.wagner@open-xchange.com>  Tue, 25 Nov 2014 13:26:21 +0100

open-xchange-appsuite (7.6.1-7) stable; urgency=medium

  * Build for patch 2014-11-17

 -- Markus Wagner <markus.wagner@open-xchange.com>  Thu, 13 Nov 2014 14:38:49 +0000

open-xchange-appsuite (7.6.1-6) stable; urgency=low

  * Build for patch 2014-10-30

 -- Markus Wagner <markus.wagner@open-xchange.com>  Mon, 27 Oct 2014 10:01:36 +0100

open-xchange-appsuite (7.6.1-5) stable; urgency=low

  * Fifth candidate for 7.6.1 release

 -- Markus Wagner <markus.wagner@open-xchange.com>  Tue, 14 Oct 2014 13:36:33 +0200

open-xchange-appsuite (7.6.1-4) stable; urgency=low

  * Fourth candidate for 7.6.1 release

 -- Markus Wagner <markus.wagner@open-xchange.com>  Fri, 10 Oct 2014 15:20:03 +0200

open-xchange-appsuite (7.6.1-3) stable; urgency=low

  * Third candidate for 7.6.1 release

 -- Markus Wagner <markus.wagner@open-xchange.com>  Thu, 02 Oct 2014 16:14:36 +0200

open-xchange-appsuite (7.6.1-2) stable; urgency=low

  * Second candidate for 7.6.1 release

 -- Markus Wagner <markus.wagner@open-xchange.com>  Tue, 16 Sep 2014 16:31:58 +0200

open-xchange-appsuite (7.6.1-1) stable; urgency=low

  * First release candidate for 7.6.1

 -- Markus Wagner <markus.wagner@open-xchange.com>  Fri, 05 Sep 2014 14:55:23 +0200

open-xchange-appsuite (7.6.1-0) unstable; urgency=medium

  * prepare for 7.6.1

 -- Markus Wagner <markus.wagner@open-xchange.com>  Fri, 05 Sep 2014 11:48:03 +0200

open-xchange-appsuite (7.6.0-17) stable; urgency=low

  * Build for patch 2014-11-03

 -- Markus Wagner <markus.wagner@open-xchange.com>  Tue, 28 Oct 2014 15:08:16 +0100

open-xchange-appsuite (7.6.0-16) stable; urgency=medium

  * Build for patch 2014-10-22

 -- Markus Wagner <markus.wagner@open-xchange.com>  Wed, 22 Oct 2014 11:25:44 +0000

open-xchange-appsuite (7.6.0-15) stable; urgency=low

  * Build for patch 2014-10-20

 -- Markus Wagner <markus.wagner@open-xchange.com>  Mon, 13 Oct 2014 15:55:06 +0200

open-xchange-appsuite (7.6.0-14) stable; urgency=medium

  * Build for patch 2014-10-06

 -- Markus Wagner <markus.wagner@open-xchange.com>  Tue, 30 Sep 2014 11:23:11 +0000

open-xchange-appsuite (7.6.0-13) stable; urgency=medium

  * Build for patch 2014-10-02

 -- Markus Wagner <markus.wagner@open-xchange.com>  Tue, 23 Sep 2014 08:55:27 +0000

open-xchange-appsuite (7.6.0-12) stable; urgency=low

  * Build for patch 2014-09-15

 -- Markus Wagner <markus.wagner@open-xchange.com>  Thu, 11 Sep 2014 12:18:38 +0200

open-xchange-appsuite (7.6.0-11) stable; urgency=low

  * Build for patch 2014-08-25

 -- Markus Wagner <markus.wagner@open-xchange.com>  Wed, 20 Aug 2014 08:56:48 +0200

open-xchange-appsuite (7.6.0-10) stable; urgency=low

  * Build for patch 2014-08-11

 -- Markus Wagner <markus.wagner@open-xchange.com>  Mon, 11 Aug 2014 17:57:28 +0200

open-xchange-appsuite (7.6.0-9) stable; urgency=low

  * Build for patch 2014-07-30

 -- Markus Wagner <markus.wagner@open-xchange.com>  Wed, 23 Jul 2014 16:19:09 +0200

open-xchange-appsuite (7.6.0-8) stable; urgency=low

  * Build for patch 2014-07-21

 -- Markus Wagner <markus.wagner@open-xchange.com>  Mon, 21 Jul 2014 08:33:09 +0200

open-xchange-appsuite (7.6.0-7) stable; urgency=low

  * Seventh candidate for 7.6.0 release

 -- Markus Wagner <markus.wagner@open-xchange.com>  Wed, 25 Jun 2014 09:56:37 +0200

open-xchange-appsuite (7.6.0-6) stable; urgency=low

  * Sixth candidate for 7.6.0 release

 -- Markus Wagner <markus.wagner@open-xchange.com>  Fri, 20 Jun 2014 12:56:04 +0200

open-xchange-appsuite (7.6.0-5) stable; urgency=low

  * Fifth candidate for 7.6.0 release

 -- Markus Wagner <markus.wagner@open-xchange.com>  Fri, 13 Jun 2014 14:05:16 +0200

open-xchange-appsuite (7.6.0-4) stable; urgency=low

  * Fourth candidate for 7.6.0 release

 -- Markus Wagner <markus.wagner@open-xchange.com>  Fri, 30 May 2014 14:16:14 +0200

open-xchange-appsuite (7.6.0-3) stable; urgency=low

  * Third candidate for 7.6.0 release

 -- Markus Wagner <markus.wagner@open-xchange.com>  Fri, 16 May 2014 13:51:17 +0200

open-xchange-appsuite (7.6.0-2) stable; urgency=low

  * Second release candidate for 7.6.0

 -- Markus Wagner <markus.wagner@open-xchange.com>  Mon, 05 May 2014 12:34:54 +0200

open-xchange-appsuite (7.6.0-1) stable; urgency=low

  * First release candidate for 7.6.0

 -- Markus Wagner <markus.wagner@open-xchange.com>  Tue, 22 Apr 2014 18:05:54 +0200

open-xchange-appsuite (7.6.0-0) unstable; urgency=low

  * prepare for 7.6.0

 -- Markus Wagner <markus.wagner@open-xchange.com>  Wed, 12 Feb 2014 11:46:45 +0100

open-xchange-appsuite (7.4.2-29) stable; urgency=low

  * Build for patch 2014-12-15

 -- Markus Wagner <markus.wagner@open-xchange.com>  Mon, 08 Dec 2014 17:10:25 +0100

open-xchange-appsuite (7.4.2-27) stable; urgency=low

  * Build for patch 2014-10-06

 -- Markus Wagner <markus.wagner@open-xchange.com>  Thu, 25 Sep 2014 14:14:46 +0200

open-xchange-appsuite (7.4.2-25) stable; urgency=low

  * Build for patch 2014-08-25

 -- Markus Wagner <markus.wagner@open-xchange.com>  Mon, 18 Aug 2014 09:46:57 +0200

open-xchange-appsuite (7.4.2-24) stable; urgency=low

  * Build for patch 2014-08-11

 -- Markus Wagner <markus.wagner@open-xchange.com>  Thu, 07 Aug 2014 13:32:54 +0200

open-xchange-appsuite (7.4.2-23) stable; urgency=low

  * Build for patch 2014-07-28

 -- Markus Wagner <markus.wagner@open-xchange.com>  Mon, 21 Jul 2014 10:12:43 +0200

open-xchange-appsuite (7.4.2-22) stable; urgency=low

  * Build for patch 2014-07-14

 -- Markus Wagner <markus.wagner@open-xchange.com>  Wed, 09 Jul 2014 14:18:11 +0200

open-xchange-appsuite (7.4.2-21) stable; urgency=low

  * Build for patch 2014-06-30

 -- Markus Wagner <markus.wagner@open-xchange.com>  Thu, 26 Jun 2014 08:55:50 +0200

open-xchange-appsuite (7.4.2-20) stable; urgency=low

  * Build for patch 2014-06-16

 -- Markus Wagner <markus.wagner@open-xchange.com>  Tue, 10 Jun 2014 13:08:17 +0200

open-xchange-appsuite (7.4.2-19) stable; urgency=low

  * Build for patch 2014-05-26

 -- Markus Wagner <markus.wagner@open-xchange.com>  Thu, 22 May 2014 11:03:40 +0200

open-xchange-appsuite (7.4.2-18) stable; urgency=low

  * Build for patch 2014-05-05

 -- Markus Wagner <markus.wagner@open-xchange.com>  Mon, 05 May 2014 11:00:08 +0200

open-xchange-appsuite (7.4.2-17) stable; urgency=low

  * Build for patch 2014-04-22

 -- Markus Wagner <markus.wagner@open-xchange.com>  Tue, 15 Apr 2014 09:42:04 +0200

open-xchange-appsuite (7.4.2-16) stable; urgency=low

  * Build for patch 2014-04-08

 -- Markus Wagner <markus.wagner@open-xchange.com>  Wed, 09 Apr 2014 09:31:36 +0200

open-xchange-appsuite (7.4.2-15) stable; urgency=low

  * Build for patch 2014-04-07

 -- Markus Wagner <markus.wagner@open-xchange.com>  Thu, 03 Apr 2014 15:30:51 +0200

open-xchange-appsuite (7.4.2-14) stable; urgency=low

  * Build for patch 2014-03-31

 -- Markus Wagner <markus.wagner@open-xchange.com>  Mon, 31 Mar 2014 10:45:34 +0200

open-xchange-appsuite (7.4.2-13) stable; urgency=low

  * Build for patch 2014-03-24

 -- Markus Wagner <markus.wagner@open-xchange.com>  Wed, 19 Mar 2014 10:32:23 +0100

open-xchange-appsuite (7.4.2-12) stable; urgency=low

  * Build for patch 2014-03-14

 -- Markus Wagner <markus.wagner@open-xchange.com>  Fri, 14 Mar 2014 14:38:53 +0100

open-xchange-appsuite (7.4.2-11) stable; urgency=low

  * Build for patch 2013-03-04

 -- Markus Wagner <markus.wagner@open-xchange.com>  Tue, 04 Mar 2014 17:09:35 +0100

open-xchange-appsuite (7.4.2-10) stable; urgency=low

  * Build for patch 2013-03-05

 -- Markus Wagner <markus.wagner@open-xchange.com>  Thu, 27 Feb 2014 15:50:06 +0100

open-xchange-appsuite (7.4.2-9) stable; urgency=low

  * Build for patch 2014-02-24

 -- Markus Wagner <markus.wagner@open-xchange.com>  Tue, 25 Feb 2014 16:46:21 +0100

open-xchange-appsuite (7.4.2-8) stable; urgency=low

  * Build for patch 2014-02-26

 -- Markus Wagner <markus.wagner@open-xchange.com>  Tue, 25 Feb 2014 14:44:07 +0100

open-xchange-appsuite (7.4.2-7) stable; urgency=low

  * Build for patch 2014-02-20

 -- Markus Wagner <markus.wagner@open-xchange.com>  Thu, 20 Feb 2014 11:37:14 +0100

open-xchange-appsuite (7.4.2-6) stable; urgency=low

  * Sixth candidate for 7.4.2 release

 -- Markus Wagner <markus.wagner@open-xchange.com>  Tue, 11 Feb 2014 12:58:17 +0100

open-xchange-appsuite (7.4.2-5) stable; urgency=low

  * Fifth candidate for 7.4.2 release

 -- Markus Wagner <markus.wagner@open-xchange.com>  Thu, 06 Feb 2014 14:58:25 +0100

open-xchange-appsuite (7.4.2-4) stable; urgency=low

  * Fourth candidate for 7.4.2 release

 -- Markus Wagner <markus.wagner@open-xchange.com>  Tue, 04 Feb 2014 17:09:46 +0100

open-xchange-appsuite (7.4.2-3) stable; urgency=low

  * Third candidate for 7.4.2 release

 -- Markus Wagner <markus.wagner@open-xchange.com>  Thu, 23 Jan 2014 16:31:28 +0100

open-xchange-appsuite (7.4.2-2) stable; urgency=low

  * Second candidate for 7.4.2 release

 -- Markus Wagner <markus.wagner@open-xchange.com>  Fri, 10 Jan 2014 16:31:43 +0100

open-xchange-appsuite (7.4.2-1) stable; urgency=low

  * First candidate for 7.4.2 release

 -- Markus Wagner <markus.wagner@open-xchange.com>  Mon, 23 Dec 2013 13:15:53 +0100

open-xchange-appsuite (7.4.2-0) unstable; urgency=low

  * prepare for 7.4.2

 -- Markus Wagner <markus.wagner@open-xchange.com>  Thu, 19 Dec 2013 09:08:03 +0100

open-xchange-appsuite (7.4.1-11) stable; urgency=low

  * Build for patch 2014-03-24

 -- Markus Wagner <markus.wagner@open-xchange.com>  Fri, 21 Mar 2014 14:32:42 +0100

open-xchange-appsuite (7.4.1-10) stable; urgency=low

  * Build for patch 2014-02-26

 -- Markus Wagner <markus.wagner@open-xchange.com>  Tue, 25 Feb 2014 12:49:22 +0100

open-xchange-appsuite (7.4.1-9) stable; urgency=low

  * Build for patch 2014-01-30

 -- Markus Wagner <markus.wagner@open-xchange.com>  Tue, 28 Jan 2014 17:37:16 +0100

open-xchange-appsuite (7.4.1-8) stable; urgency=low

  * Build for patch 2013-12-09

 -- Markus Wagner <markus.wagner@open-xchange.com>  Thu, 02 Jan 2014 16:16:10 +0100

open-xchange-appsuite (7.4.1-7) stable; urgency=low

  * Build for patch 2013-12-23

 -- Markus Wagner <markus.wagner@open-xchange.com>  Thu, 19 Dec 2013 10:08:14 +0100

open-xchange-appsuite (7.4.1-6) stable; urgency=low

  * Build for patch 2013-12-09

 -- Markus Wagner <markus.wagner@open-xchange.com>  Thu, 05 Dec 2013 13:44:27 +0100

open-xchange-appsuite (7.4.1-5) stable; urgency=low

  * Fifth candidate for 7.4.1 release

 -- Markus Wagner <markus.wagner@open-xchange.com>  Wed, 20 Nov 2013 12:12:44 +0100

open-xchange-appsuite (7.4.1-4) stable; urgency=low

  * Fourth candidate for 7.4.1 release

 -- Markus Wagner <markus.wagner@open-xchange.com>  Mon, 18 Nov 2013 10:20:29 +0100

open-xchange-appsuite (7.4.1-3) stable; urgency=low

  * Third candidate for 7.4.1 release

 -- Markus Wagner <markus.wagner@open-xchange.com>  Thu, 07 Nov 2013 10:17:58 +0100

open-xchange-appsuite (7.4.1-2) stable; urgency=low

  * Second candidate for 7.4.1 release

 -- Markus Wagner <markus.wagner@open-xchange.com>  Wed, 23 Oct 2013 10:11:10 +0200

open-xchange-appsuite (7.4.1-1) stable; urgency=low

  * First sprint increment for 7.4.1 release

 -- Markus Wagner <markus.wagner@open-xchange.com>  Thu, 10 Oct 2013 17:57:24 +0200

open-xchange-appsuite (7.4.1-0) unstable; urgency=low

  * prepare for 7.4.1 release

 -- Markus Wagner <markus.wagner@open-xchange.com>  Fri, 20 Sep 2013 16:29:32 +0200

open-xchange-appsuite (7.4.0-19) stable; urgency=low

  * Build for patch 2013-03-05

 -- Markus Wagner <markus.wagner@open-xchange.com>  Tue, 04 Mar 2014 14:56:12 +0100

open-xchange-appsuite (7.4.0-18) stable; urgency=low

  * Build for patch 2013-03-05

 -- Markus Wagner <markus.wagner@open-xchange.com>  Thu, 27 Feb 2014 15:50:06 +0100

open-xchange-appsuite (7.4.0-17) stable; urgency=low

  * Build for patch 2014-02-07

 -- Markus Wagner <markus.wagner@open-xchange.com>  Fri, 07 Feb 2014 09:17:10 +0100

open-xchange-appsuite (7.4.0-16) stable; urgency=low

  * Build for patch 2013-11-13

 -- Markus Wagner <markus.wagner@open-xchange.com>  Tue, 12 Nov 2013 13:42:30 +0100

open-xchange-appsuite (7.4.0-15) stable; urgency=low

  * Build for patch 2013-11-08

 -- Markus Wagner <markus.wagner@open-xchange.com>  Mon, 11 Nov 2013 11:56:08 +0100

open-xchange-appsuite (7.4.0-14) stable; urgency=low

  * Build for patch 2013-10-28

 -- Markus Wagner <markus.wagner@open-xchange.com>  Wed, 30 Oct 2013 16:56:18 +0100

open-xchange-appsuite (7.4.0-13) stable; urgency=low

  * Build for patch 2013-10-28

 -- Markus Wagner <markus.wagner@open-xchange.com>  Wed, 23 Oct 2013 15:04:38 +0200

open-xchange-appsuite (7.4.0-12) stable; urgency=low

  * Build for patch 2013-10-09

 -- Markus Wagner <markus.wagner@open-xchange.com>  Wed, 09 Oct 2013 16:39:09 +0200

open-xchange-appsuite (7.4.0-11) stable; urgency=low

  * Eleventh candidate for 7.4.0 release

 -- Markus Wagner <markus.wagner@open-xchange.com>  Wed, 25 Sep 2013 11:14:23 +0200

open-xchange-appsuite (7.4.0-10) stable; urgency=low

  * Tenth candidate for 7.4.0 release

 -- Markus Wagner <markus.wagner@open-xchange.com>  Fri, 20 Sep 2013 10:36:26 +0200

open-xchange-appsuite (7.4.0-9) stable; urgency=low

  * Ninth candidate for 7.4.0 release

 -- Markus Wagner <markus.wagner@open-xchange.com>  Fri, 13 Sep 2013 15:48:07 +0200

open-xchange-appsuite (7.4.0-8) stable; urgency=low

  * Eighth candidate for 7.4.0 release

 -- Markus Wagner <markus.wagner@open-xchange.com>  Mon, 02 Sep 2013 10:44:51 +0200

open-xchange-appsuite (7.4.0-7) stable; urgency=low

  * Seventh candidate for 7.4.0 release

 -- Markus Wagner <markus.wagner@open-xchange.com>  Tue, 27 Aug 2013 14:06:30 +0200

open-xchange-appsuite (7.4.0-6) stable; urgency=low

  * Sixth candidate for 7.4.0 release

 -- Markus Wagner <markus.wagner@open-xchange.com>  Fri, 23 Aug 2013 13:10:30 +0200

open-xchange-appsuite (7.4.0-5) stable; urgency=low

  * Fifth candidate for 7.4.0 release

 -- Markus Wagner <markus.wagner@open-xchange.com>  Mon, 19 Aug 2013 12:38:26 +0200

open-xchange-appsuite (7.4.0-4) stable; urgency=low

  * Fourth candidate for 7.4.0 release

 -- Markus Wagner <markus.wagner@open-xchange.com>  Tue, 13 Aug 2013 10:12:55 +0200

open-xchange-appsuite (7.4.0-3) stable; urgency=low

  * Third release candidate for 7.4.0

 -- Markus Wagner <markus.wagner@open-xchange.com>  Tue, 06 Aug 2013 12:25:50 +0200

open-xchange-appsuite (7.4.0-2) stable; urgency=low

  * Second release candidate for 7.4.0

 -- Markus Wagner <markus.wagner@open-xchange.com>  Fri, 02 Aug 2013 14:17:30 +0200

open-xchange-appsuite (7.4.0-1) stable; urgency=low

  * First release candidate for 7.4.0

 -- Markus Wagner <markus.wagner@open-xchange.com>  Wed, 17 Jul 2013 10:44:17 +0200

open-xchange-appsuite (7.4.0-0) unstable; urgency=low

  * prepare for 7.4.0

 -- Markus Wagner <markus.wagner@open-xchange.com>  Tue, 16 Jul 2013 14:54:25 +0200

open-xchange-appsuite (7.2.2-20) stable; urgency=low

  * Build for patch 2014-03-24

 -- Markus Wagner <markus.wagner@open-xchange.com>  Fri, 21 Mar 2014 14:39:41 +0100

open-xchange-appsuite (7.2.2-19) stable; urgency=low

  * Build for patch 2014-01-22

 -- Markus Wagner <markus.wagner@open-xchange.com>  Fri, 24 Jan 2014 14:33:16 +0100

open-xchange-appsuite (7.2.2-18) stable; urgency=low

  * Build for patch 2013-11-29

 -- Markus Wagner <markus.wagner@open-xchange.com>  Tue, 10 Dec 2013 08:32:40 +0100

open-xchange-appsuite (7.2.2-17) stable; urgency=low

  * Build for patch 2013-10-03

 -- Markus Wagner <markus.wagner@open-xchange.com>  Wed, 02 Oct 2013 17:06:23 +0200

open-xchange-appsuite (7.2.2-16) stable; urgency=low

  * Build for patch 2013-09-26

 -- Markus Wagner <markus.wagner@open-xchange.com>  Tue, 17 Sep 2013 12:00:15 +0200

open-xchange-appsuite (7.2.2-15) stable; urgency=low

  * Build for patch 2013-09-12

 -- Markus Wagner <markus.wagner@open-xchange.com>  Wed, 11 Sep 2013 15:21:56 +0200

open-xchange-appsuite (7.2.2-14) stable; urgency=low

  * Build for patch 2013-09-26

 -- Markus Wagner <markus.wagner@open-xchange.com>  Mon, 02 Sep 2013 13:51:05 +0200

open-xchange-appsuite (7.2.2-13) stable; urgency=low

  * Build for patch 2013-08-26

 -- Markus Wagner <markus.wagner@open-xchange.com>  Mon, 26 Aug 2013 16:28:15 +0200

open-xchange-appsuite (7.2.2-12) stable; urgency=low

  * Build for patch 2013-08-19

 -- Markus Wagner <markus.wagner@open-xchange.com>  Tue, 20 Aug 2013 11:24:10 +0200

open-xchange-appsuite (7.2.2-11) stable; urgency=low

  * Build for patch 2013-08-09

 -- Markus Wagner <markus.wagner@open-xchange.com>  Mon, 05 Aug 2013 11:02:03 +0200

open-xchange-appsuite (7.2.2-10) stable; urgency=low

  * Build for patch 2013-07-22

 -- Markus Wagner <markus.wagner@open-xchange.com>  Mon, 22 Jul 2013 09:50:53 +0200

open-xchange-appsuite (7.2.2-9) stable; urgency=low

  * Build for patch 2013-07-25

 -- Markus Wagner <markus.wagner@open-xchange.com>  Mon, 15 Jul 2013 15:44:24 +0200

open-xchange-appsuite (7.2.2-8) stable; urgency=low

  * Build for patch 2013-07-09

 -- Markus Wagner <markus.wagner@open-xchange.com>  Thu, 11 Jul 2013 11:26:44 +0200

open-xchange-appsuite (7.2.2-7) stable; urgency=low

  * Third candidate for 7.2.2 release

 -- Markus Wagner <markus.wagner@open-xchange.com>  Tue, 02 Jul 2013 13:51:37 +0200

open-xchange-appsuite (7.2.2-6) stable; urgency=low

  * Second candidate for 7.2.2 release

 -- Markus Wagner <markus.wagner@open-xchange.com>  Fri, 28 Jun 2013 16:17:19 +0200

open-xchange-appsuite (7.2.2-5) stable; urgency=low

  * Release candidate for 7.2.2 release

 -- Markus Wagner <markus.wagner@open-xchange.com>  Wed, 26 Jun 2013 19:18:51 +0200

open-xchange-appsuite (7.2.2-4) stable; urgency=low

  * Second feature freeze for 7.2.2 release

 -- Markus Wagner <markus.wagner@open-xchange.com>  Fri, 21 Jun 2013 16:36:47 +0200

open-xchange-appsuite (7.2.2-3) stable; urgency=low

  * Sprint increment for 7.2.2 release

 -- Markus Wagner <markus.wagner@open-xchange.com>  Mon, 03 Jun 2013 13:30:35 +0200

open-xchange-appsuite (7.2.2-2) unstable; urgency=low

  * First sprint increment for 7.2.2 release

 -- Markus Wagner <markus.wagner@open-xchange.com>  Mon, 03 Jun 2013 13:30:35 +0200

open-xchange-appsuite (7.2.2-1) unstable; urgency=low

  * First candidate for 7.2.2 release

 -- Markus Wagner <markus.wagner@open-xchange.com>  Wed, 29 May 2013 17:38:49 +0200

open-xchange-appsuite (7.2.2-0) unstable; urgency=low

  * prepare for 7.2.0

 -- Markus Wagner <markus.wagner@open-xchange.com>  Fri, 15 Mar 2013 13:52:15 +0100

open-xchange-appsuite (7.2.1-6) stable; urgency=low

  * Build for patch 2013-06-20

 -- Markus Wagner <markus.wagner@open-xchange.com>  Thu, 20 Jun 2013 15:51:09 +0200

open-xchange-appsuite (7.2.1-5) stable; urgency=low

  * Build for patch 2013-06-17

 -- Markus Wagner <markus.wagner@open-xchange.com>  Tue, 18 Jun 2013 09:35:46 +0200

open-xchange-appsuite (7.2.1-4) stable; urgency=low

  * Build for patch 2013-06-14

 -- Markus Wagner <markus.wagner@open-xchange.com>  Wed, 12 Jun 2013 18:15:45 +0200

open-xchange-appsuite (7.2.1-3) unstable; urgency=low

  * Third candidate for 7.2.1 release

 -- Markus Wagner <markus.wagner@open-xchange.com>  Wed, 22 May 2013 16:07:43 +0200

open-xchange-appsuite (7.2.1-2) unstable; urgency=low

  * Second candidate for 7.2.1 release

 -- Markus Wagner <markus.wagner@open-xchange.com>  Wed, 15 May 2013 17:49:12 +0200

open-xchange-appsuite (7.2.1-1) unstable; urgency=low

  * First candidate for 7.2.1 release

 -- Markus Wagner <markus.wagner@open-xchange.com>  Mon, 22 Apr 2013 15:18:20 +0200

open-xchange-appsuite (7.2.1-0) unstable; urgency=low

  * prepare for 7.2.1

 -- Markus Wagner <markus.wagner@open-xchange.com>  Mon, 15 Apr 2013 11:18:33 +0200

open-xchange-appsuite (7.2.0-6) unstable; urgency=low

  * Build for patch 2013-05-10

 -- Markus Wagner <markus.wagner@open-xchange.com>  Wed, 15 May 2013 09:33:11 +0200

open-xchange-appsuite (7.2.0-5) unstable; urgency=low

  * Build for patch 2013-04-23

 -- Markus Wagner <markus.wagner@open-xchange.com>  Thu, 02 May 2013 09:09:28 +0200

open-xchange-appsuite (7.2.0-4) unstable; urgency=low

  * Fourth candidate for 7.2.0 release

 -- Markus Wagner <markus.wagner@open-xchange.com>  Wed, 10 Apr 2013 17:49:28 +0200

open-xchange-appsuite (7.2.0-3) unstable; urgency=low

  * Third candidate for 7.2.0 release

 -- Markus Wagner <markus.wagner@open-xchange.com>  Mon, 08 Apr 2013 17:21:25 +0200

open-xchange-appsuite (7.2.0-2) unstable; urgency=low

  * Second candidate for 7.2.0 release

 -- Markus Wagner <markus.wagner@open-xchange.com>  Tue, 02 Apr 2013 16:21:13 +0200

open-xchange-appsuite (7.2.0-1) unstable; urgency=low

  * First release candidate for 7.2.0

 -- Markus Wagner <markus.wagner@open-xchange.com>  Tue, 26 Mar 2013 13:01:19 +0100

open-xchange-appsuite (7.2.0-0) unstable; urgency=low

  * prepare for 7.2.0

 -- Markus Wagner <markus.wagner@open-xchange.com>  Thu, 15 Mar 2013 13:52:15 +0100

open-xchange-appsuite (7.0.1-6) stable; urgency=low

  * Build for patch 2013-09-12

 -- Viktor Pracht <viktor.pracht@open-xchange.com>  Wed, 11 Sep 2013 15:35:30 +0200

open-xchange-appsuite (7.0.1-5) unstable; urgency=low

  * Build for patch 2013-03-01

 -- Viktor Pracht <viktor.pracht@open-xchange.com>  Thu, 28 Feb 2013 17:42:15 +0100

open-xchange-appsuite (7.0.1-4) unstable; urgency=low

  * Fourth release candidate for 7.0.1

 -- Viktor Pracht <viktor.pracht@open-xchange.com>  Tue, 19 Feb 2013 16:41:58 +0100

open-xchange-appsuite (7.0.1-3) unstable; urgency=low

  * Third release candidate for 7.0.1

 -- Viktor Pracht <viktor.pracht@open-xchange.com>  Tue, 19 Feb 2013 09:22:25 +0100

open-xchange-appsuite (7.0.1-2) unstable; urgency=low

  * Second release candiate for 7.0.1

 -- Viktor Pracht <viktor.pracht@open-xchange.com>  Thu, 14 Feb 2013 14:28:34 +0100

open-xchange-appsuite (7.0.1-1) unstable; urgency=low

  * First release candidate for 7.0.1

 -- Viktor Pracht <viktor.pracht@open-xchange.com>  Fri, 01 Feb 2013 15:28:23 +0100

open-xchange-appsuite (7.0.1-0) unstable; urgency=low

  * prepare for 7.0.1

 -- Viktor Pracht <viktor.pracht@open-xchange.com>  Fri, 01 Feb 2013 15:01:46 +0100

open-xchange-appsuite (7.0.0-12) unstable; urgency=low

  * Third release candidate for 7.0.0

 -- Viktor Pracht <viktor.pracht@open-xchange.com>  Tue, 18 Dec 2012 14:53:51 +0100

open-xchange-appsuite (7.0.0-11) unstable; urgency=low

  * Second release candidate for 7.0.0

 -- Viktor Pracht <viktor.pracht@open-xchange.com>  Mon, 17 Dec 2012 18:55:33 +0100

open-xchange-appsuite (7.0.0-10) unstable; urgency=low

  * Pre release candidate for 7.0.0

 -- Viktor Pracht <viktor.pracht@open-xchange.com>  Thu, 13 Dec 2012 18:47:20 +0100

open-xchange-appsuite (7.0.0-9) unstable; urgency=low

  * First release candidate for 7.0.0

 -- Viktor Pracht <viktor.pracht@open-xchange.com>  Tue, 11 Dec 2012 11:44:25 +0100

open-xchange-appsuite (7.0.0-8) unstable; urgency=low

  * First release candidate for EDP drop #6

 -- Viktor Pracht <viktor.pracht@open-xchange.com>  Tue, 13 Nov 2012 15:02:51 +0100

open-xchange-appsuite (7.0.0-7) unstable; urgency=low

  * Third release candidate for EDP drop #5

 -- Viktor Pracht <viktor.pracht@open-xchange.com>  Mon, 22 Oct 2012 15:48:11 +0200

open-xchange-appsuite (7.0.0-6) unstable; urgency=low

  * Second release candidate for EDP drop #5

 -- Viktor Pracht <viktor.pracht@open-xchange.com>  Mon, 22 Oct 2012 14:23:03 +0200

open-xchange-appsuite (7.0.0-5) unstable; urgency=low

  * First release candidate for EDP drop #5

 -- Viktor Pracht <viktor.pracht@open-xchange.com>  Tue, 12 Oct 2012 13:07:35 +0200

open-xchange-appsuite (7.0.0-4) unstable; urgency=low

  * First release candidate for EDP drop #4

 -- Viktor Pracht <viktor.pracht@open-xchange.com>  Tue, 04 Sep 2012 15:14:35 +0200

open-xchange-appsuite (7.0.0-3) unstable; urgency=low

  * Release build for 7.0.0

 -- Viktor Pracht <viktor.pracht@open-xchange.com>  Tue, 07 Aug 2012 14:58:23 +0200

open-xchange-appsuite (7.0.0-2) unstable; urgency=low

  * Release build for EDP drop #3

 -- Viktor Pracht <viktor.pracht@open-xchange.com>  Tue, 07 Aug 2012 11:48:03 +0200

open-xchange-appsuite (7.0.0-1) unstable; urgency=low

  * Initial Release.

 -- Viktor Pracht <viktor.pracht@open-xchange.com>  Wed, 09 Nov 2011 12:20:23 +0100<|MERGE_RESOLUTION|>--- conflicted
+++ resolved
@@ -1,16 +1,14 @@
-<<<<<<< HEAD
 open-xchange-appsuite (7.6.3-0) unstable; urgency=medium
 
   * prepare for 7.6.3 release
 
  -- Markus Wagner <markus.wagner@open-xchange.com>  Wed, 25 Mar 2015 13:05:45 +0100
-=======
+
 open-xchange-appsuite (7.6.2-25) stable; urgency=medium
 
   * Build for patch 2015-09-28 (2767)
 
- -- Markus Wagner <markus.wagner@open-xchange.com>  Thu, 24 Sep 2015 10:40:27 +0000
->>>>>>> 783a0bfd
+ -- Markus Wagner <markus.wagner@open-xchange.com>  Thu, 24 Sep 2015 12:40:27 +0200
 
 open-xchange-appsuite (7.6.2-24) stable; urgency=medium
 
