--- conflicted
+++ resolved
@@ -129,18 +129,6 @@
     }
 }
 
-<<<<<<< HEAD
-@media (min-width: 1300px) {
-    .vgrid-cell.tasks .title {
-        width: 195px;
-        &.not-fulltime {
-            width: 155px;
-        }
-    }
-}
-
-=======
->>>>>>> 74174fc6
 @media (min-width: 1500px) {
     .vgrid-cell.tasks .title {
         width: 245px;
@@ -159,13 +147,10 @@
     }
 }
 
-<<<<<<< HEAD
-=======
 .task-detail-container {
     padding: 16px 32px;
 }
     
->>>>>>> 74174fc6
 .tasks-detailview {
 
     .io-ox-inline-links:first-child {
