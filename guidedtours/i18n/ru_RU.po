--- conflicted
+++ resolved
@@ -297,11 +297,6 @@
 msgid "To launch an app, use the quick launch icons on the left side of the menu bar or click on an entry inside the app launcher menu."
 msgstr "Чтобы запустить приложение, используйте значки быстрого запуска в левой части панели меню или выберите нужный элемент в меню запуска приложений."
 
-<<<<<<< HEAD
-#: apps/io.ox/tours/settings.js module:io.ox/tours
-msgid "How the settings are organized"
-msgstr "Категории настроек"
-=======
 #: apps/io.ox/tours/intro.js module:io.ox/tours
 msgid "Displaying the help or the settings"
 msgstr "Просмотр параметров и справки"
@@ -309,7 +304,6 @@
 #: apps/io.ox/tours/intro.js module:io.ox/tours
 msgid "To display the help or the settings, click the System menu icon in the menu bar."
 msgstr "Для доступа к параметрам и справке откройте системное меню в правой части окна."
->>>>>>> ca385a2c
 
 #: apps/io.ox/tours/intro.js module:io.ox/tours
 msgid "Creating new items"
@@ -319,17 +313,6 @@
 msgid "To create a new E-Mail, click the Compose new E-Mail in the toolbar."
 msgstr "Чтобы создать новое письмо, нажмите значок создания сообщения в верхней части."
 
-<<<<<<< HEAD
-#: apps/io.ox/tours/mail.js module:io.ox/tours
-msgid ""
-"In order to edit multiple E-Mails at once, enable the checkboxes on the left "
-"side of the E-Mails. If the checkboxes are not displayed, click on View > "
-"Checkboxes on the right side of the toolbar."
-msgstr ""
-"Чтобы отредактировать несколько сообщений сразу, выберите их с помощью "
-"флажков. Если флажки недоступны, в правой части панели выберите «Вид > "
-"Флажки»."
-=======
 #: apps/io.ox/tours/intro.js module:io.ox/tours
 msgid "Opening or closing the folder tree"
 msgstr "Просмотр структуры папок"
@@ -337,7 +320,6 @@
 #: apps/io.ox/tours/intro.js module:io.ox/tours
 msgid "To open or close the folder tree, click on View >  Folder view on the right side of the toolbar."
 msgstr "Чтобы открыть или закрыть структуру папок, в правой части панели выберите «Вид > Папка»."
->>>>>>> ca385a2c
 
 #: apps/io.ox/tours/intro.js module:io.ox/tours
 msgid "Searching for objects"
@@ -395,11 +377,6 @@
 msgid "To compose a new E-Mail, click on Compose in the toolbar."
 msgstr "Чтобы создать новое письмо, выберите «Создать» в панели инструментов."
 
-<<<<<<< HEAD
-#: apps/io.ox/tours/intro.js module:io.ox/tours
-msgid "Searching for objects"
-msgstr "Поиск объектов"
-=======
 #: apps/io.ox/tours/mail.js module:io.ox/tours
 msgid "Entering the recipient's name"
 msgstr "Ввод получателя"
@@ -409,7 +386,6 @@
 "Enter the recipient's name into the recipients field. As soon as you typed the first letters, suggestions from the address books are displayed. To "
 "accept a recipient suggestion, click on it."
 msgstr "В поле получателя начните вводить имя адресата. По мере ввода вам будут автоматически предлагаться подходящие варианты из адресной книги."
->>>>>>> ca385a2c
 
 #: apps/io.ox/tours/mail.js module:io.ox/tours
 msgid "Entering the subject"
@@ -494,8 +470,6 @@
 msgstr ""
 "Чтобы отредактировать несколько сообщений сразу, выберите их с помощью флажков. Если флажки недоступны, в правой части панели выберите «Вид > Флажки»."
 
-<<<<<<< HEAD
-=======
 #: apps/io.ox/tours/mail.js module:io.ox/tours
 msgid "Opening the E-Mail settings"
 msgstr "Доступ к почтовым настройкам"
@@ -510,7 +484,6 @@
 msgid "Getting started"
 msgstr "Начало работы"
 
->>>>>>> ca385a2c
 #: apps/io.ox/tours/portal.js module:io.ox/tours
 msgid "The Portal"
 msgstr "Портал"
@@ -523,11 +496,6 @@
 msgid "Reading the details"
 msgstr "Подробности"
 
-<<<<<<< HEAD
-#: apps/io.ox/tours/intro.js module:io.ox/tours
-msgid "The list"
-msgstr "Список"
-=======
 #: apps/io.ox/tours/portal.js module:io.ox/tours
 msgid "To read the details, click on an entry in a square."
 msgstr "Для получения подробной информации выберите запись в секции."
@@ -535,7 +503,6 @@
 #: apps/io.ox/tours/portal.js module:io.ox/tours
 msgid "Drag and drop"
 msgstr "Перетаскивание"
->>>>>>> ca385a2c
 
 #: apps/io.ox/tours/portal.js module:io.ox/tours
 msgid "To change the layout, drag a square's title to another position and drop it there."
@@ -625,20 +592,9 @@
 msgid "To add further details, click on Expand form."
 msgstr "Разверните форму, чтобы добавить дополнительные данные."
 
-<<<<<<< HEAD
-#: apps/io.ox/tours/intro.js module:io.ox/tours
-#, fuzzy
-#| msgid ""
-#| "To launch an app, click on an entry on the left side of the menu bar."
-msgid ""
-"To launch an app, use the quick launch icons on the left side of the menu "
-"bar or click on an entry inside the app launcher menu."
-msgstr "Чтобы запустить приложение, выберите его имя в левой части меню."
-=======
 #: apps/io.ox/tours/tasks.js module:io.ox/tours
 msgid "Creating recurring tasks"
 msgstr "Повтор задач"
->>>>>>> ca385a2c
 
 #: apps/io.ox/tours/tasks.js module:io.ox/tours
 msgid "To create recurring tasks, enable Repeat. Functions for setting the recurrence parameters are shown."
@@ -648,68 +604,9 @@
 msgid "To not miss the task, use the reminder function."
 msgstr "Чтобы не пропустить событие, настройте напоминание."
 
-<<<<<<< HEAD
-#: apps/io.ox/tours/mail.js module:io.ox/tours
-msgid ""
-"To open or close an E-Mail in a conversation, click on a free area in the "
-"header."
-msgstr ""
-"Чтобы открыть или закрыть сообщение в обсуждении, щелкните свободную область "
-"в заголовке."
-
-#: apps/io.ox/tours/intro.js module:io.ox/tours
-msgid ""
-"To open or close the folder tree, click on View >  Folder view on the right "
-"side of the toolbar."
-msgstr ""
-"Чтобы открыть или закрыть структуру папок, в правой части панели выберите "
-"«Вид > Папка»."
-
-#: apps/io.ox/tours/mail.js module:io.ox/tours
-msgid ""
-"To open the E-Mail settings, click the System menu icon on the upper right "
-"side of the menu bar. Select Settings. Click on E-Mail on the left side."
-msgstr ""
-"Для доступа к настройкам электронной почты в системном меню выберите пункт "
-"«Параметры», затем в левой части окна выберите «Почта»."
-
-#: apps/io.ox/tours/settings.js module:io.ox/tours
-#, fuzzy
-#| msgid ""
-#| "To open the help, click the System menu icon on the upper right side of "
-#| "the menu bar. Select Help. The help for the currently selected app is "
-#| "displayed. To browse the complete help, click on Start Page or Table Of "
-#| "Contents at the upper part of the window."
-msgid ""
-"To open the help, click the user image on the upper right side of the menu "
-"bar. Select Help. The help for the currently selected app is displayed. To "
-"browse the complete help, click on Start Page or Table Of Contents at the "
-"upper part of the window."
-msgstr ""
-"Чтобы открыть справку текущего приложения, откройте системное меню в правом "
-"верхнем углу и выберите пункт «Справка». Чтобы открыть общую справку, в "
-"верхней части окна выберите «Начальная страница» или «Содержание»."
-
-#: apps/io.ox/tours/settings.js module:io.ox/tours
-#, fuzzy
-#| msgid ""
-#| "To open the settings, click the System menu icon on the upper right side "
-#| "of the menu bar. Select Settings."
-msgid ""
-"To open the settings, click the user image on the upper right side of the "
-"menu bar. Select Settings."
-msgstr ""
-"Для доступа к параметрам откройте системное меню в правой части панели "
-"навигации и выберите «Параметры»."
-
-#: apps/io.ox/tours/portal.js module:io.ox/tours
-msgid "To read the details, click on an entry in a square."
-msgstr "Для получения подробной информации выберите запись в секции."
-=======
 #: apps/io.ox/tours/tasks.js module:io.ox/tours
 msgid "Tracking the editing status"
 msgstr "Отслеживание состояния"
->>>>>>> ca385a2c
 
 #: apps/io.ox/tours/tasks.js module:io.ox/tours
 msgid "To track the editing status, enter the current progress."
@@ -735,28 +632,9 @@
 msgid "To create the task, click on Create."
 msgstr "Чтобы создать новую задачу, нажмите «Создать»."
 
-<<<<<<< HEAD
-#: apps/io.ox/tours/settings.js module:io.ox/tours
-#, fuzzy
-#| msgid ""
-#| "To sign out, click the System menu icon on the upper right side of the "
-#| "menu bar. Select Sign out."
-msgid ""
-"To sign out, click the logout icon on the upper right side of the menu bar."
-msgstr ""
-"Чтобы завершить сеанс, откройте системное меню в правом верхнем углу и "
-"выберите «Выход»."
-
-#: apps/io.ox/tours/mail.js module:io.ox/tours
-msgid "To sort the E-Mails, click on Sort by. Select a sort criteria."
-msgstr ""
-"Чтобы отсортировать сообщения, нажмите «Упорядочить» и выберите критерий "
-"сортировки."
-=======
 #: apps/io.ox/tours/tasks.js module:io.ox/tours
 msgid "Sorting tasks"
 msgstr "Сортировка задач"
->>>>>>> ca385a2c
 
 #: apps/io.ox/tours/tasks.js module:io.ox/tours
 msgid "To sort the tasks, click on Sort by. Select a sort criteria."
@@ -2912,13 +2790,6 @@
 #~ msgid "High priority"
 #~ msgstr "Высокий приоритет"
 
-#~ msgid ""
-#~ "Hint: you can always restart guided tours, any time you need them, from "
-#~ "the system menu."
-#~ msgstr ""
-#~ "Подсказка. Вы можете вернуться к обзору в любое удобное для вас время, "
-#~ "запустив его из системного меню."
-
 #~ msgid "Hobby"
 #~ msgstr "Хобби"
 
@@ -2993,13 +2864,6 @@
 
 #~ msgid "In case of new notifications, e.g. appointment invitations, the info area is opened on the right side."
 #~ msgstr "Приглашения на встречи и другие уведомления будут показаны в правой части."
-
-#~ msgid ""
-#~ "In case of new notifications, e.g. appointment invitations, the info area "
-#~ "is opened."
-#~ msgstr ""
-#~ "Область уведомлений открывается при появлении новых уведомлений "
-#~ "(приглашений на встречи и пр.)"
 
 #~ msgid "In progress"
 #~ msgstr "Выполняется"
@@ -4380,9 +4244,6 @@
 
 #~ msgid "Resources"
 #~ msgstr "Ресурсы"
-
-#~ msgid "Restart Guided Tour"
-#~ msgstr "Начать снова"
 
 #~ msgid "Restore applications"
 #~ msgstr "Восстановить приложения"
@@ -5019,27 +4880,8 @@
 #~ "Список содержит имена файлов, их размер и дату создания. Чтобы выбрать файл, установите флажок напротив его имени. Выберите файл для просмотра "
 #~ "подробной информации."
 
-<<<<<<< HEAD
-#~ msgid "The New objects icon"
-#~ msgstr "Значок новых сообщений"
-
-#~ msgid ""
-#~ "The New objects icon shows the number of appointment reminders or other "
-#~ "notifications. If clicking the icon, the info area opens."
-#~ msgstr ""
-#~ "Значок новых сообщений показывает количество напоминаний о встречах или "
-#~ "других уведомлений. По щелчку открывается панель с подробностями."
-
-#~ msgid ""
-#~ "The New objects icon shows the number of unread E-Mails or other "
-#~ "notifications. If clicking the icon, the info area opens."
-#~ msgstr ""
-#~ "Значок новых сообщений показывает число непрочитанных сообщений и "
-#~ "уведомлений."
-=======
 #~ msgid "The New objects icon shows the number of unread E-Mails or other notifications. If clicking the icon, the info area opens."
 #~ msgstr "Значок новых сообщений показывает число непрочитанных сообщений и уведомлений."
->>>>>>> ca385a2c
 
 #~ msgid "The Tiles view"
 #~ msgstr "Крупные значки"
@@ -5171,9 +5013,6 @@
 
 #~ msgid "The icon on the bottom right side helps you sort your E-Mails. Click the icon to get a list of sort criteria."
 #~ msgstr "Нажмите значок в правом нижнем углу для просмотра критериев сортировки."
-
-#~ msgid "The info area"
-#~ msgstr "Область уведомлений"
 
 #~ msgid "The number of recipients is limited to %1$s recipients per field"
 #~ msgstr "Максимальное число получателей в поле: %1$s"
