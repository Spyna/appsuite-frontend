--- conflicted
+++ resolved
@@ -43,11 +43,7 @@
       </p>
 </div>
 <div class="task" id="ox.appsuite.user.task.email.send.attachmentlink">
-<<<<<<< HEAD
-<p class="title">Cómo enviar adjuntos como enlaces en la página <span class="guilabel"><strong>Redactar</strong></span>:</p>
-=======
 <p class="title">Cómo enviar adjuntos como enlace en la ventana de edición de correo:</p>
->>>>>>> 1c74fb5d
 <div class="procedure"><ol class="procedure" type="1">
 <li class="step"><p role="presentation">Seleccione los archivos a enviar como adjuntos.<ul class="itemizedlist" style="list-style-type: disc; ">
 <li class="listitem">
@@ -61,16 +57,6 @@
 </ul>
             </p></li>
 <li class="step"><p role="presentation">Puede usar las siguientes funciones:<ul class="itemizedlist" style="list-style-type: disc; ">
-<<<<<<< HEAD
-<li class="listitem"><p role="presentation">Para eliminar un adjunto, presione el icono <span class="guibutton"><strong>Borrar adjunto</strong></span> <span aria-hidden="true" class="inlinemediaobject" id="ox.appsuite.user.fig.email.send.attachmentlink.delete"><img src="../../images/appsuite_user_icon_trash.png"></span> .</p></li>
-<li class="listitem"><p role="presentation">Para ocultar o mostrar los adjuntos, presione en el botón con el icono de adjunto.</p></li>
-</ul>
-            </p></li>
-<li class="step"><p role="presentation">Presione en <span class="phrase"><span class="guibutton"><strong>Usar Drive Mail </strong></span></span>. Se muestran funciones adicionales.<ul class="itemizedlist" style="list-style-type: disc; ">
-<li class="listitem">
-<p role="presentation">Para establecer la fecha de caducidad del enlace público, presione en <span class="guibutton"><strong>Caducidad</strong></span>. Seleccione un elemento.</p>
-<p role="presentation">Si el adjunto debe borrarse tras la fecha de caducidad, marque <span class="guibutton"><strong>Borrar si está caducado</strong></span>.</p>
-=======
 <li class="listitem"><p role="presentation">Para eliminar un adjunto, presione el icono <span class="guibutton"><strong>Borrar adjunto</strong></span> <span aria-hidden="true" class="inlinemediaobject" id="ox.appsuite.user.fig.email.send.attachmentlink.delete"><img src="../../images/appsuite_user_icon_trash.png"></span>.</p></li>
 <li class="listitem"><p role="presentation">Para ocultar o mostrar los adjuntos, presione el icono <span class="guilabel"><strong>Expandir</strong></span><span aria-hidden="true" class="inlinemediaobject" id="ox.appsuite.user.fig.email.send.attachmentlink.unfold"><img src="../../images/appsuite_user_icon_dropdown.png"></span></p></li>
 </ul>
@@ -81,25 +67,16 @@
 <li class="listitem">
 <p role="presentation">Para establecer la fecha de caducidad del enlace público, presione en <span class="guibutton"><strong>Caducidad</strong></span>.</p>
 <p role="presentation">Si se selecciona una fecha de caducidad, se puede dejar que el adjunto se borre tras dicha fecha. Para ello, marque <span class="guibutton"><strong>borrar si ha caducado</strong></span>.</p>
->>>>>>> 1c74fb5d
 <p role="presentation"><span class="phrase"><strong>Nota:</strong></span> Dependiendo de la configuración del software colaborativo, dichas funciones serán opcionales u obligatorias.</p>
 </li>
 <li class="listitem"><p role="presentation">Para proteger el enlace público con adjuntos con una contraseña, marque <span class="guibutton"><strong>Usar contraseña</strong></span>. Introduzca una contraseña. Para ver la contraseña mientras la escribe, presione el icono de la parte derecha del campo.</p></li>
 <li class="listitem">
-<<<<<<< HEAD
-<p role="presentation">Para recibir notificaciones de eventos concretos, presione en <span class="guibutton"><strong>Notificación</strong></span>. Marque los elementos deseados.</p>
-<p role="presentation"><span class="phrase"><strong>Nota:</strong></span> Dependiendo de la configuración del software colaborativo, este ajuste podría no estar disponible.</p>
-=======
 <p role="presentation">Para recibir notificaciones sobre acciones concretas, presione en uno o varios de los elementos que hay bajo <span class="guibutton"><strong>Notificaciones de correo</strong></span>.</p>
 <p role="presentation"><span class="phrase"><strong>Nota:</strong></span> Dependiendo de la configuración del software colaborativo, este ajuste podría no estar disponible.</p>
 </li>
 </ul>
             </p>
->>>>>>> 1c74fb5d
 </li>
-<li class="listitem"><p role="presentation">Para proteger el enlace público con adjuntos con una contraseña, marque la casilla de verificación. Introduzca una contraseña. Para ver la contraseña mientras la escribe, presione el icono de la parte derecha del campo.</p></li>
-</ul>
-            </p></li>
 </ol></div>
 <div class="taskrelated">
           <div class="more">
