/**
 * This work is provided under the terms of the CREATIVE COMMONS PUBLIC
 * LICENSE. This work is protected by copyright and/or other applicable
 * law. Any use of the work other than as authorized under this license
 * or copyright law is prohibited.
 *
 * http://creativecommons.org/licenses/by-nc-sa/2.5/
 *
 * © 2011 Open-Xchange Inc., Tarrytown, NY, USA. info@open-xchange.com
 *
 * @author Daniel Dickhaus <daniel.dickhaus@open-xchange.com>
 */
define('io.ox/core/api/reminder', [
    'io.ox/core/http',
    'io.ox/tasks/api',
    'io.ox/calendar/api',
    'io.ox/core/date',
    'io.ox/core/event'
], function (http, taskAPI, calendarAPI, date, Events) {

    'use strict';

    /*this works API is a bit different than other APIs. Although reminders are requested from the server at the standard refresh interval
    we need to update the notification area independent from this.
    To accomplish this we get the reminders 1 hour in advance and use a timeout that triggers when the next reminder is due */

    //object to store reminders that are not to display yet
    var reminderStorage = {},
        //arrays to store the reminders that should be displayed currently
        tasksToDisplay = [],
        appointmentsToDisplay = [],
        nextReminder,//next reminder to be triggered
        reminderTimer,// timer that triggers the next reminder
        updateReminders = function (reminders) {//updates the reminder storage
            var keys = [];
            _(reminders).each(function (reminder) {
<<<<<<< HEAD
                if (!reminderStorage[reminder.id]) {//new
                    reminderStorage[reminder.id] = reminder;
                } else if (reminderStorage[reminder.id].alarm !== reminder.alarm) {//alarm was updated
                    if (reminderStorage[reminder.id].displayed) {
                        api.trigger('remove:reminder', [{ id: reminder.target_id, folder_id: reminder.folder }]);
                        needsForceCheck = true;
                    }
                    reminderStorage[reminder.id] = reminder;
                }
                validIds.push(reminder.id);
            });
            var ids = [];
            //remove reminders that are no longer there
            _(reminderStorage).each(function (item) {
                if (!(_.contains(validIds, item.id))) {
                    ids.push(item.id);
                }
=======
                keys.push(reminder.id);
>>>>>>> c8eabd80
            });
            reminderStorage = _.object( keys, reminders );
        },
        checkReminders = function () {//function to check reminders which reminders should be displayed and keeps the timer for the next reminder up to date

            //reset variables
            tasksToDisplay = [];
            appointmentsToDisplay = [];
            clearTimeout(reminderTimer);

            if (nextReminder && !reminderStorage[nextReminder.id]) {//check if nextReminder was removed meanwhile
                nextReminder = null;
            }
            //find the next due reminder
            _(reminderStorage).each(function (reminder) {
                if (reminder.alarm <= _.now()) {
                    if (reminder.module === 4) {//tasks
                        tasksToDisplay.push(reminder);
                    } else {// appointments
                        appointmentsToDisplay.push(reminder);
                    }
                } else if (!nextReminder || reminder.alarm < nextReminder.alarm) {
                    nextReminder = reminder;
                }
            });

<<<<<<< HEAD
            if (changed) {
                clearTimeout(reminderTimer);
=======
            //trigger events so notification area is up to date
            api.trigger('set:tasks:reminder', tasksToDisplay);
            api.trigger('set:calendar:reminder', appointmentsToDisplay);

            if  (nextReminder) {
>>>>>>> c8eabd80
                var timeout = nextReminder.alarm - _.now();
                reminderTimer = setTimeout(function () {
                    nextReminder = null;
                    api.getReminders();//get fresh reminders (a task or an appointment may have been deleted meanwhile)
                }, timeout);
            }
        };

    var api = {
<<<<<<< HEAD
        /**
        * delete reminder
        * @param  {ids} reminderIds
        * @param  {forceCheck} checkReminders is called even if next reminder was not deleted
        */
        removeFromStorage: function (ids, forceCheck) {//removesReminders
            var removedNext = false;
            _(ids).each(function (id) {
                if (nextReminder && nextReminder.id === id) {
                    removedNext = true;
                    clearTimeout(reminderTimer);
                    nextReminder = null;
                }
                if (reminderStorage[id].displayed) {
                    api.trigger('remove:reminder', [{ id: reminderStorage[id].target_id, folder_id: reminderStorage[id].folder }]);//remove displayed reminders
                }
                delete reminderStorage[id];
            });
            if (removedNext || forceCheck) {
                checkReminders();
            }
        },

        /**
         * delete reminder
         * @param  {string} reminderId
         * @return { deferred }
=======

        /**
         * delete reminder
         * @param  {object} or array of objects with reminderId, optional recurrence_position
         * @return {deferred}
>>>>>>> c8eabd80
         */
        deleteReminder: function (reminders) {
            return http.PUT({
                module: 'reminder',
<<<<<<< HEAD
                params: { action: 'delete' },
                data: { id: reminderId }
=======
                params: {action: 'delete'},
                data: reminders
>>>>>>> c8eabd80
            }).then(function () {
                if (_.isArray(reminders)) {
                   _(reminders).each(function (reminder) {
                        delete reminderStorage[reminder.id];
                    }); 
                } else {
                    delete reminderStorage[reminders.id];
                }
                
            });
        },

        /**
         * remind again (works only for task reminders)
         * @param  {number} remindDate (unix datetime)
         * @param  {string} reminderId
         * @return { deferred }
         */
        remindMeAgain: function (remindDate, reminderId) {
            return http.PUT({
                module: 'reminder',
<<<<<<< HEAD
                params: {
                    action: 'remindAgain',
                    id: reminderId,
                    timezone: 'UTC'
                },
                data: { alarm: remindDate }
            }).then(function () {
                delete reminderStorage[reminderId];//remove old reminder
=======
                params: {action: 'remindAgain',
                         id: reminderId,
                         timezone: 'UTC'
                         },
                data: {alarm: remindDate}
            }).always(function () {
>>>>>>> c8eabd80
                api.getReminders();//get the new data
            });
        },

        /**
         * get reminders
         * @param  {number} range (end of scope)
         * @param  {number} module
<<<<<<< HEAD
         * @fires  api#add:tasks:reminder (reminderTaskId, reminderId)
         * @fires  api#add:calendar:reminder (reminderCalId)
         * @return { deferred }
=======
         * @fires  api#set:tasks:reminder (reminderTaskId, reminderId)
         * @fires  api#set:calendar:reminder (reminderCalId)
         * @return {deferred}
>>>>>>> c8eabd80
         */
        getReminders: function (range) {
            return http.GET({
                module: 'reminder',
                params: {
                    action: 'range',
                    timezone: 'UTC',
                    end: range || (_.now() + date.HOUR)//if no range given, get the reminders an our ahead(to be independent of global refresh)
                }
            }).pipe(function (list) {
                updateReminders(list);
                checkReminders();
                return list;
            });
        }
    };

    Events.extend(api);

    /**
     * bind to global refresh; clears caches and trigger refresh.all
     * @fires  api#refresh.all
     * @return { promise }
     */
    api.refresh = function () {
        api.getReminders().done(function () {
            // trigger local refresh
            api.trigger('refresh.all');
        });
    };

    ox.on('refresh^', function () {
        api.refresh();
    });

    return api;

});<|MERGE_RESOLUTION|>--- conflicted
+++ resolved
@@ -34,27 +34,7 @@
         updateReminders = function (reminders) {//updates the reminder storage
             var keys = [];
             _(reminders).each(function (reminder) {
-<<<<<<< HEAD
-                if (!reminderStorage[reminder.id]) {//new
-                    reminderStorage[reminder.id] = reminder;
-                } else if (reminderStorage[reminder.id].alarm !== reminder.alarm) {//alarm was updated
-                    if (reminderStorage[reminder.id].displayed) {
-                        api.trigger('remove:reminder', [{ id: reminder.target_id, folder_id: reminder.folder }]);
-                        needsForceCheck = true;
-                    }
-                    reminderStorage[reminder.id] = reminder;
-                }
-                validIds.push(reminder.id);
-            });
-            var ids = [];
-            //remove reminders that are no longer there
-            _(reminderStorage).each(function (item) {
-                if (!(_.contains(validIds, item.id))) {
-                    ids.push(item.id);
-                }
-=======
                 keys.push(reminder.id);
->>>>>>> c8eabd80
             });
             reminderStorage = _.object( keys, reminders );
         },
@@ -81,16 +61,11 @@
                 }
             });
 
-<<<<<<< HEAD
-            if (changed) {
-                clearTimeout(reminderTimer);
-=======
             //trigger events so notification area is up to date
             api.trigger('set:tasks:reminder', tasksToDisplay);
             api.trigger('set:calendar:reminder', appointmentsToDisplay);
 
-            if  (nextReminder) {
->>>>>>> c8eabd80
+            if (nextReminder) {
                 var timeout = nextReminder.alarm - _.now();
                 reminderTimer = setTimeout(function () {
                     nextReminder = null;
@@ -100,61 +75,25 @@
         };
 
     var api = {
-<<<<<<< HEAD
-        /**
-        * delete reminder
-        * @param  {ids} reminderIds
-        * @param  {forceCheck} checkReminders is called even if next reminder was not deleted
-        */
-        removeFromStorage: function (ids, forceCheck) {//removesReminders
-            var removedNext = false;
-            _(ids).each(function (id) {
-                if (nextReminder && nextReminder.id === id) {
-                    removedNext = true;
-                    clearTimeout(reminderTimer);
-                    nextReminder = null;
-                }
-                if (reminderStorage[id].displayed) {
-                    api.trigger('remove:reminder', [{ id: reminderStorage[id].target_id, folder_id: reminderStorage[id].folder }]);//remove displayed reminders
-                }
-                delete reminderStorage[id];
-            });
-            if (removedNext || forceCheck) {
-                checkReminders();
-            }
-        },
-
-        /**
-         * delete reminder
-         * @param  {string} reminderId
-         * @return { deferred }
-=======
 
         /**
          * delete reminder
          * @param  {object} or array of objects with reminderId, optional recurrence_position
          * @return {deferred}
->>>>>>> c8eabd80
          */
         deleteReminder: function (reminders) {
             return http.PUT({
                 module: 'reminder',
-<<<<<<< HEAD
                 params: { action: 'delete' },
-                data: { id: reminderId }
-=======
-                params: {action: 'delete'},
                 data: reminders
->>>>>>> c8eabd80
             }).then(function () {
                 if (_.isArray(reminders)) {
-                   _(reminders).each(function (reminder) {
+                    _(reminders).each(function (reminder) {
                         delete reminderStorage[reminder.id];
-                    }); 
+                    });
                 } else {
                     delete reminderStorage[reminders.id];
                 }
-                
             });
         },
 
@@ -162,28 +101,18 @@
          * remind again (works only for task reminders)
          * @param  {number} remindDate (unix datetime)
          * @param  {string} reminderId
-         * @return { deferred }
+         * @return {deferred}
          */
         remindMeAgain: function (remindDate, reminderId) {
             return http.PUT({
                 module: 'reminder',
-<<<<<<< HEAD
                 params: {
                     action: 'remindAgain',
                     id: reminderId,
                     timezone: 'UTC'
                 },
                 data: { alarm: remindDate }
-            }).then(function () {
-                delete reminderStorage[reminderId];//remove old reminder
-=======
-                params: {action: 'remindAgain',
-                         id: reminderId,
-                         timezone: 'UTC'
-                         },
-                data: {alarm: remindDate}
             }).always(function () {
->>>>>>> c8eabd80
                 api.getReminders();//get the new data
             });
         },
@@ -192,15 +121,9 @@
          * get reminders
          * @param  {number} range (end of scope)
          * @param  {number} module
-<<<<<<< HEAD
-         * @fires  api#add:tasks:reminder (reminderTaskId, reminderId)
-         * @fires  api#add:calendar:reminder (reminderCalId)
-         * @return { deferred }
-=======
          * @fires  api#set:tasks:reminder (reminderTaskId, reminderId)
          * @fires  api#set:calendar:reminder (reminderCalId)
          * @return {deferred}
->>>>>>> c8eabd80
          */
         getReminders: function (range) {
             return http.GET({
@@ -223,7 +146,7 @@
     /**
      * bind to global refresh; clears caches and trigger refresh.all
      * @fires  api#refresh.all
-     * @return { promise }
+     * @return {promise}
      */
     api.refresh = function () {
         api.getReminders().done(function () {
