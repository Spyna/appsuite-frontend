# Slovak translation of Open-Xchange.
# Copyright (C) 2011 Open-Xchange.
# This file is distributed under the same license as the Open-Xchange package.
# Antje Faber, 2013.
msgid ""
msgstr ""
"Project-Id-Version: Open-Xchange 6\n"
"POT-Creation-Date: \n"
"PO-Revision-Date: 2016-03-04 19:05+0200\n"
"Last-Translator: \n"
"Language-Team: x\n"
"Language: sk\n"
"MIME-Version: 1.0\n"
"Content-Type: text/plain; charset=UTF-8\n"
"Content-Transfer-Encoding: 8bit\n"
"Plural-Forms: nplurals=3; plural=(n==1) ? 0 : (n>=2 && n<=4) ? 1 : 2;\n"
"X-Generator: Virtaal 0.7.1\n"

<<<<<<< HEAD
#: apps/io.ox/tours/files.js:221 module:io.ox/tours
#, fuzzy
#| msgid "Add new account"
msgid "Add another account"
msgstr "Pridať nový účet"

#: apps/io.ox/tours/calendar.js:72 module:io.ox/tours
msgid "Adding attachments"
msgstr "Pridávanie príloh"

#: apps/io.ox/tours/tasks.js:54 module:io.ox/tours
msgid "Adding further details"
msgstr "Pridanie ďalších podrobností"

#: apps/io.ox/tours/files.js:104 module:io.ox/tours
msgid ""
"At the top you can find the toolbar with many functions and additional "
"options. You can easily create new folders, new files and much more."
msgstr ""

#: apps/io.ox/tours/files.js:169 module:io.ox/tours
msgid ""
"Choose from two alternatives to share your files and folders. Use Invite "
"people if you want to manage access rights and allow recipients to create "
"and edit files. Or just get a link to let others view and download your "
"files. You can use an expiration date and password protection if you like."
msgstr ""

#: apps/io.ox/tours/contacts.js:36 module:io.ox/tours
msgid ""
"Click on a letter on the left side of the navigation bar in order to display "
"the corresponding contacts from the selected address book."
msgstr ""
"Kliknutím na písmeno na ľavej strane navigačného panela zobrazíte "
"zodpovedajúce kontakty z vybraného adresára kontaktov."

#: apps/io.ox/tours/files.js:81 module:io.ox/tours
msgid ""
"Clicking on a folder displays all the subfolders, documents, media and other "
"files that it contains."
msgstr ""

#: apps/io.ox/tours/files.js:132 module:io.ox/tours
msgid "Clicking on the view icon leads you to a preview of the selected file."
msgstr ""

#: apps/io.ox/tours/portal.js:45 module:io.ox/tours
msgid "Closing a square"
msgstr "Zatvorenie štvorca"

#: apps/io.ox/tours/files.js:182 module:io.ox/tours
msgid "Collaborating"
msgstr ""

#: apps/io.ox/tours/mail.js:33 module:io.ox/tours
msgid "Composing a new E-Mail"
msgstr "Vytvorenie nového emailu"

=======
>>>>>>> 3f16b9e5
#: apps/io.ox/tours/calendar.js:34 module:io.ox/tours
msgid "Creating a new appointment"
msgstr "Vytvorenie novej schôdzky"

#: apps/io.ox/tours/calendar.js:35 module:io.ox/tours
msgid "To create a new appointment, click on New in the toolbar."
msgstr ""
"Novú schôdzku vytvoríte kliknutím na ikonu Nová schôdzka v paneli nástrojov."

#: apps/io.ox/tours/calendar.js:51 module:io.ox/tours
msgid "Entering the appointment's data"
msgstr "Zadávanie údajov schôdzky"

#: apps/io.ox/tours/calendar.js:52 module:io.ox/tours
msgid ""
"Enter the subject, the start and the end date of the appointment. Other "
"details are optional."
msgstr ""
"Zadajte predmet, počiatočný a koncový dátum schôdzky. Ostatné údaje sú "
"nepovinné."

#: apps/io.ox/tours/calendar.js:57 module:io.ox/tours
msgid "Creating recurring appointments"
msgstr "Vytvorenie opakujúcich sa schôdzok"

<<<<<<< HEAD
#: apps/io.ox/tours/tasks.js:62 module:io.ox/tours
msgid "Creating recurring tasks"
msgstr "Vytvorenie opakujúcich sa úloh"

#: apps/io.ox/tours/calendar.js:77 module:io.ox/tours
msgid "Creating the appointment"
msgstr "Vytvorenie schôdzky"

#: apps/io.ox/tours/tasks.js:87 module:io.ox/tours
msgid "Creating the task"
msgstr "Vytvorenie úlohy"

#: apps/io.ox/tours/portal.js:51 module:io.ox/tours
msgid "Customizing the Portal"
msgstr "Prispôsobenie portálu"

#: apps/io.ox/tours/intro.js:100 module:io.ox/tours
msgid ""
"Depending on the app, the toolbar contains various functions for creating, "
"editing and organizing objects."
msgstr ""
"Panel nástrojov obsahuje rôzne funkcie na vytváranie, úpravu a usporiadanie "
"objektov v závislosti od aplikácie."

#: apps/io.ox/tours/intro.js:120 module:io.ox/tours
msgid ""
"Detailed instructions for the single apps are located in System menu > Help."
msgstr ""
"Podrobné pokyny pre jednotlivé aplikácie sa nachádzajú v menu Systém > "
"Pomocník."

#: apps/io.ox/tours/files.js:198 module:io.ox/tours
msgid ""
"Did you know that you can edit text documents and spreadsheets online? Drive "
"will automatically update your edited file, but thanks to versioning the "
"original file stays available."
msgstr ""

#: apps/io.ox/tours/files.js:89 module:io.ox/tours
msgid "Different views are available. Just select the one you like best."
=======
#: apps/io.ox/tours/calendar.js:58 module:io.ox/tours
msgid ""
"To create recurring appointments, enable Repeat. Functions for setting the "
"recurrence parameters are shown."
>>>>>>> 3f16b9e5
msgstr ""
"Ak chcete vytvoriť opakujúcu sa schôdzku, povoľte Opakovanie. Zobrazia sa "
"funkcie na nastavenie parametrov opakovania."

#: apps/io.ox/tours/calendar.js:62 module:io.ox/tours
#: apps/io.ox/tours/tasks.js:67
msgid "Using the reminder function"
msgstr "Používanie funkcie pripomenutia"

#: apps/io.ox/tours/calendar.js:63 module:io.ox/tours
msgid "To not miss the appointment, use the reminder function."
msgstr "Aby ste nezmeškali schôdzku, použite funkciu pripomenutia."

<<<<<<< HEAD
#: apps/io.ox/tours/files.js:222 module:io.ox/tours
msgid ""
"Drive allows you to connect to other storage solutions if you already have a "
"cloud storage account you use to save and sync your files. Simply click on "
"the appropriate logo to access your existing data."
msgstr ""
=======
#: apps/io.ox/tours/calendar.js:67 module:io.ox/tours
#: apps/io.ox/tours/tasks.js:77
msgid "Inviting other participants"
msgstr "Pozývanie ďalších účastníkov"
>>>>>>> 3f16b9e5

#: apps/io.ox/tours/calendar.js:68 module:io.ox/tours
msgid ""
"To invite other participants, enter their names in the field below "
"Participants. To avoid appointment conflicts, click on Find a free time at "
"the upper right side."
msgstr ""
<<<<<<< HEAD
"Upravte nastavenia na pravej strane. Vo väčšine prípadov, sa zmeny aktivujú "
"okamžite."

#: apps/io.ox/tours/files.js:197 module:io.ox/tours
#, fuzzy
#| msgid "Edit document"
msgid "Edit documents"
msgstr "Upraviť dokument"
=======
"Ak chcete pozvať ďalších účastníkov, zadajte ich mená do poľa pod "
"Účastníkmi. Aby sa zabránilo konfliktom časov schôdzok, kliknite na Nájsť "
"voľný čas na pravej hornej strane."
>>>>>>> 3f16b9e5

#: apps/io.ox/tours/calendar.js:72 module:io.ox/tours
msgid "Adding attachments"
msgstr "Pridávanie príloh"

#: apps/io.ox/tours/calendar.js:73 module:io.ox/tours
msgid "Further down you can add documents as attachments to the appointment."
msgstr "Ešte nižšie môžete pridať dokumenty ako prílohy k schôdzke."

#: apps/io.ox/tours/calendar.js:77 module:io.ox/tours
msgid "Creating the appointment"
msgstr "Vytvorenie schôdzky"

#: apps/io.ox/tours/calendar.js:78 module:io.ox/tours
msgid "To create the appointment, click on Create at the upper right side."
msgstr "Schôdzku vytvoríte kliknutím na Vytvoriť na pravej hornej strane."

#: apps/io.ox/tours/calendar.js:83 module:io.ox/tours
#: apps/io.ox/tours/mail.js:86
msgid "Selecting a view"
msgstr "Výber zobrazenia"

#: apps/io.ox/tours/calendar.js:84 module:io.ox/tours
msgid ""
"To select one of the views like Day, Month or List, click on View in the "
"toolbar. Select a menu entry from the Layout section."
msgstr ""
"Jedno zo zobrazení deň/mesiac/zoznamu vyberiete kliknutím na ikonu "
"Zobrazenie v paneli nástrojov. Vyberte položku menu zo sekcie Rozloženie."

#: apps/io.ox/tours/calendar.js:95 module:io.ox/tours
msgid "The List view"
msgstr "Zobrazenie zoznamu"

#: apps/io.ox/tours/calendar.js:96 module:io.ox/tours
msgid ""
"The List view shows a list of the appointments in the current folder. If "
"clicking on an appointment, the appointment's data and some functions are "
"displayed in the Detail view."
msgstr ""
<<<<<<< HEAD
"Zadajte predmet, počiatočný a koncový dátum schôdzky. Ostatné údaje sú "
"nepovinné."

#: apps/io.ox/tours/tasks.js:49 module:io.ox/tours
msgid "Enter the subject, the start date, and a description."
msgstr "Zadajte predmet, dátum začiatku a popis."

#: apps/io.ox/tours/tasks.js:82 module:io.ox/tours
msgid "Entering billing information"
msgstr "Zadanie fakturačných informácií"

#: apps/io.ox/tours/mail.js:68 module:io.ox/tours
msgid "Entering the E-Mail text"
msgstr "Zadanie textu emailu"

#: apps/io.ox/tours/calendar.js:51 module:io.ox/tours
msgid "Entering the appointment's data"
msgstr "Zadávanie údajov schôdzky"

#: apps/io.ox/tours/mail.js:47 module:io.ox/tours
msgid "Entering the recipient's name"
msgstr "Zadanie mena príjemcu"

#: apps/io.ox/tours/mail.js:58 module:io.ox/tours
msgid "Entering the subject"
msgstr "Zadanie predmetu"

#: apps/io.ox/tours/tasks.js:48 module:io.ox/tours
msgid "Entering the task's data"
msgstr "Zadávanie údajov úlohy"

#: apps/io.ox/tours/files.js:205 module:io.ox/tours
#, fuzzy
#| msgid "File Details"
msgid "File details"
msgstr "Podrobnosti súboru"

#: apps/io.ox/tours/files.js:80 module:io.ox/tours
#, fuzzy
#| msgid "Folder tree"
msgid "Folder content"
msgstr "Strom priečinkov"

#: apps/io.ox/tours/files.js:66 module:io.ox/tours
msgid "Folder tree"
msgstr "Strom priečinkov"

#: apps/io.ox/tours/files.js:143 module:io.ox/tours
=======
"Zobrazenie zoznamu zobrazuje zoznam schôdzok v aktuálnom priečinku. Ak "
"kliknete na schôdzku, údaje schôdzky a niektoré funkcie sa zobrazia v "
"Zobrazení podrobností."

#: apps/io.ox/tours/calendar.js:105 module:io.ox/tours
msgid "The calendar views"
msgstr "Zobrazenia kalendára"

#: apps/io.ox/tours/calendar.js:106 module:io.ox/tours
>>>>>>> 3f16b9e5
msgid ""
"The calendar views display a calendar sheet with the appointments for the "
"selected time range."
msgstr ""
"Zobrazenia kalendára zobrazujú hárok kalendára so schôdzkami vo vybranom "
"časovom intervale."

<<<<<<< HEAD
#: apps/io.ox/tours/calendar.js:73 module:io.ox/tours
msgid "Further down you can add documents as attachments to the appointment."
msgstr "Ešte nižšie môžete pridať dokumenty ako prílohy k schôdzke."

#: apps/io.ox/tours/mail.js:63 module:io.ox/tours
msgid "Further functions"
msgstr "Ďalšie funkcie"

#: apps/io.ox/tours/intro.js:119 module:io.ox/tours
msgid "Further information"
msgstr "Ďalšie informácie"

#. Tour name; general introduction
#: apps/io.ox/tours/main.js:71 module:io.ox/tours
msgid "Getting started"
msgstr "Začíname"

#: apps/io.ox/tours/mail.js:101 module:io.ox/tours
msgid "Halo view"
msgstr "Zobrazenie Prstenca"

#: apps/io.ox/tours/files.js:157 module:io.ox/tours
msgid ""
"Here you can share files with your colleagues and external contacts. You can "
"also collaborate on a document and set different access rights."
msgstr ""

#: apps/io.ox/tours/files.js:232 module:io.ox/tours
msgid ""
"Hint: you can always restart guided tours, any time you need them, from the "
"system menu."
=======
#: apps/io.ox/tours/contacts.js:30 module:io.ox/tours
msgid "Creating a new contact"
msgstr "Vytvorenie nového kontaktu"

#: apps/io.ox/tours/contacts.js:31 module:io.ox/tours
msgid "To create a new contact, click on New > Add contact in the toolbar."
>>>>>>> 3f16b9e5
msgstr ""
"Ak chcete vytvoriť nový kontakt, kliknite na ikonu Pridať kontakt v paneli "
"nástrojov."

#: apps/io.ox/tours/contacts.js:35 module:io.ox/tours
msgid "Navigation bar"
msgstr "Navigačný panel"

#: apps/io.ox/tours/contacts.js:36 module:io.ox/tours
msgid ""
"Click on a letter on the left side of the navigation bar in order to display "
"the corresponding contacts from the selected address book."
msgstr ""
"Kliknutím na písmeno na ľavej strane navigačného panela zobrazíte "
"zodpovedajúce kontakty z vybraného adresára kontaktov."

#: apps/io.ox/tours/contacts.js:40 module:io.ox/tours
msgid "Sending an E-Mail to a contact"
msgstr "Poslanie emailu kontaktu"

#: apps/io.ox/tours/contacts.js:41 module:io.ox/tours
msgid ""
"To send an E-Mail to the contact, click on an E-Mail address or on Send "
"email in the toolbar."
msgstr ""
"Ak chcete poslať email kontaktu, kliknite na emailovú adresu alebo Odoslať E-"
"Mail v paneli nástrojov."

#: apps/io.ox/tours/contacts.js:46 module:io.ox/tours
msgid "Editing multiple contacts"
msgstr "Úprava viacerých kontaktov"

#: apps/io.ox/tours/contacts.js:47 module:io.ox/tours
msgid ""
"To edit multiple contacts at once, enable the checkboxes on the left side of "
"the contacts. If the checkboxes are not displayed, click on View > "
"Checkboxes on the right side of the toolbar."
msgstr ""
"Ak chcete upraviť viacero kontaktov zároveň, zaškrtnite políčka na ľavej "
"strane kontaktov. Ak políčka nie sú zobrazené, kliknite na Zobraziť > "
"Zaškrtávacie polia na pravej strane panelu nástrojov."

#: apps/io.ox/tours/files.js:53 module:io.ox/tours
msgid "The Drive app tour.txt"
msgstr "Prehliadka aplikácie Drive.txt"

#: apps/io.ox/tours/files.js:59 module:io.ox/tours
msgid "The Drive app"
msgstr "Aplikácia Drive"

<<<<<<< HEAD
#: apps/io.ox/tours/contacts.js:35 module:io.ox/tours
msgid "Navigation bar"
msgstr "Navigačný panel"
=======
#: apps/io.ox/tours/files.js:60 module:io.ox/tours
msgid ""
"Welcome to your cloud storage app. This Guided Tour will introduce you to "
"your new online storage solution - your one point to access online stored "
"files from all your accounts. This is where you can upload and save your "
"files, share them and synchronize them with different devices.  "
msgstr ""
"Vitajte vo vašej aplikácii cloudového úložiska. Táto prehliadka vám "
"predstaví vaše nové online úložné riešenie - vaše jednotné miesto pre "
"prístup k súborom uloženým online zo všetkých vašich účtov. Môžete doňho "
"nahrávať a ukladať súbory, zdieľať ich a synchronizovať ich s rôznymi "
"zariadeniami."

#: apps/io.ox/tours/files.js:66 module:io.ox/tours
msgid "Folder tree"
msgstr "Strom priečinkov"
>>>>>>> 3f16b9e5

#: apps/io.ox/tours/files.js:67 module:io.ox/tours
msgid ""
"On the left you can see the folder tree. It displays your folder structure "
"and allows you to navigate to specific folders and subfolders. To make your "
"life easier, we have already included folders for your Documents, Music, "
"Pictures and Videos."
msgstr ""
"Na ľavej strane vidíte strom priečinkov. Zobrazuje štruktúru vašich "
"priečinkov a umožňuje prejsť do konkrétnych priečinkov a podpriečinkov. Aby "
"sme vám to ešte viac uľahčili, už obsahuje priečinky Dokumenty, Hudba, "
"Obrázky a Videá."

#: apps/io.ox/tours/files.js:80 module:io.ox/tours
msgid "Folder content"
msgstr "Obsah priečinka"

#: apps/io.ox/tours/files.js:81 module:io.ox/tours
msgid ""
"Clicking on a folder displays all the subfolders, documents, media and other "
"files that it contains."
msgstr ""
"Kliknutím na priečinok zobrazíte všetky podpriečinky, dokumenty, "
"multimediálne a iné súbory, ktoré obsahuje."

#: apps/io.ox/tours/files.js:88 module:io.ox/tours
msgid "Select a view"
msgstr "Výber zobrazenia"

#: apps/io.ox/tours/files.js:89 module:io.ox/tours
msgid "Different views are available. Just select the one you like best."
msgstr ""
"Môžete využiť niekoľko zobrazení. Stačí vybrať to, ktoré sa vám najviac "
"páči."

#: apps/io.ox/tours/files.js:103 module:io.ox/tours
msgid "Toolbar"
msgstr "Panel nástrojov"

<<<<<<< HEAD
#: apps/io.ox/tours/files.js:131 module:io.ox/tours
#, fuzzy
msgid "Preview files"
msgstr "Náhľad"

#: apps/io.ox/tours/files.js:142 module:io.ox/tours
#, fuzzy
msgid "Preview mode"
msgstr "Náhľad"
=======
#: apps/io.ox/tours/files.js:104 module:io.ox/tours
msgid ""
"At the top you can find the toolbar with many functions and additional "
"options. You can easily create new folders, new files and much more."
msgstr ""
"Na vrchu nájdete panel nástrojov s množstvom funkcií a možností. Môžete "
"jednoducho vytvárať nové priečinky, nové súbory a mnoho ďalšieho."

#: apps/io.ox/tours/files.js:116 module:io.ox/tours
msgid "Upload a new file"
msgstr "Nahrať nový súbor"
>>>>>>> 3f16b9e5

#: apps/io.ox/tours/files.js:117 module:io.ox/tours
msgid ""
"To upload a new file from your local device, simply click on Add local file "
"and select the file you would like to upload. It is even easier if you just "
"drag and drop files from your local device into Drive. The uploaded file is "
"now available in Drive on all your devices."
msgstr ""
"Ak chcete nahrať nový súbor z lokálneho zariadenie, kliknite na Pridať "
"lokálny súbor a vyberte súbor, ktorý chcete nahrať. Ešte jednoduchšie je "
"pretiahnuť súbor z lokálneho zariadenia do priečinka Drive. Nahraný súbor "
"bude k dispozícii z Drive vo všetkých vašich zariadeniach."

#: apps/io.ox/tours/files.js:131 module:io.ox/tours
msgid "Preview files"
msgstr "Náhľad súborov"

<<<<<<< HEAD
#: apps/io.ox/tours/files.js:231 module:io.ox/tours
msgid "Restart Guided Tour"
msgstr ""
=======
#: apps/io.ox/tours/files.js:132 module:io.ox/tours
msgid "Clicking on the view icon leads you to a preview of the selected file."
msgstr "Po kliknutí na ikonu zobrazenia uvidíte náhľad vybraného súboru."
>>>>>>> 3f16b9e5

#: apps/io.ox/tours/files.js:142 module:io.ox/tours
msgid "Preview mode"
msgstr "Režim náhľadu"

<<<<<<< HEAD
#: apps/io.ox/tours/files.js:88 module:io.ox/tours
#, fuzzy
#| msgid "Selecting a view"
msgid "Select a view"
msgstr "Výber zobrazenia"
=======
#: apps/io.ox/tours/files.js:143 module:io.ox/tours
msgid ""
"From preview you can also select other options to help you manage and work "
"on your files."
msgstr ""
"Z náhľadu si môžete vybrať aj ďalšie možnosti, ktoré vám pomôžu spravovať "
"vaše súbory a pracovať s nimi."
>>>>>>> 3f16b9e5

#: apps/io.ox/tours/files.js:156 module:io.ox/tours
msgid "Share files"
msgstr "Zdieľanie súborov"

#: apps/io.ox/tours/files.js:157 module:io.ox/tours
msgid ""
"Here you can share files with your colleagues and external contacts. You can "
"also collaborate on a document and set different access rights."
msgstr ""
"Tu môžete zdieľať súbory s vašimi kolegami a externými kontaktami. Môžete "
"tiež spolupracovať na dokumente a nastaviť rôzne prístupové práva."

#: apps/io.ox/tours/files.js:168 module:io.ox/tours
msgid "Sharing options"
msgstr "Možnosti zdieľania"

<<<<<<< HEAD
#: apps/io.ox/tours/files.js:156 module:io.ox/tours
#, fuzzy
#| msgid "Share this file"
msgid "Share files"
msgstr "Zdieľať tento súbor"

=======
#: apps/io.ox/tours/files.js:169 module:io.ox/tours
msgid ""
"Choose from two alternatives to share your files and folders. Use Invite "
"people if you want to manage access rights and allow recipients to create "
"and edit files. Or just get a link to let others view and download your "
"files. You can use an expiration date and password protection if you like."
msgstr ""
"Vyberte si z dvoch alternatív zdieľania vašich súborov a priečinkov. Použite "
"možnosť Pozvať ľudí ak chcete spravovať prístupové práva a umožniť pozvaným "
"ľuďom vytvárať a upravovať súbory. Alebo môžete jednoducho získať odkaz a "
"umožniť iným ľuďom zobraziť a stiahnuť váš súbor. Ak chcete, môžete použiť "
"dátum skončenia platnosti odkazu alebo ho ochrániť heslom."

#: apps/io.ox/tours/files.js:182 module:io.ox/tours
msgid "Collaborating"
msgstr "Spolupráca"

>>>>>>> 3f16b9e5
#: apps/io.ox/tours/files.js:183 module:io.ox/tours
msgid ""
"Sharing files by inviting people does not only offer your recipients the "
"option to create and edit files. Internal and external participants are also "
"able to collaborate with you on text documents and spreadsheets at the same "
"time."
msgstr ""
"Zdieľanie súborov pozvaním ľudí umožňuje príjemcovia nielen vytvárať a "
"upravovať súbory, ale aj spolupracovať s vami na písaní textových dokumentov "
"a tabuliek a to zároveň s vami."

<<<<<<< HEAD
#: apps/io.ox/tours/files.js:168 module:io.ox/tours
#, fuzzy
#| msgid "Sort options"
msgid "Sharing options"
msgstr "Možnosti zoradenia"
=======
#: apps/io.ox/tours/files.js:197 module:io.ox/tours
msgid "Edit documents"
msgstr "Upraviť dokumenty"
>>>>>>> 3f16b9e5

#: apps/io.ox/tours/files.js:198 module:io.ox/tours
msgid ""
"Did you know that you can edit text documents and spreadsheets online? Drive "
"will automatically update your edited file, but thanks to versioning the "
"original file stays available."
msgstr ""
"Vedeli ste, že môžete upravovať textové dokumenty a tabuľky online? Drive "
"automaticky aktualizuje súbor, ktorý upravujete, ale napriek verzovaniu "
"zostane pôvodný dokument dostupný."

#: apps/io.ox/tours/files.js:205 module:io.ox/tours
msgid "File details"
msgstr "Podrobnosti súboru"

#: apps/io.ox/tours/files.js:206 module:io.ox/tours
msgid ""
"The file details side bar offers additional information about your files. "
"Just enable the File details option from the View drop down menu and select "
"a file to see the details."
msgstr ""
"Bočný panel podrobností súboru ponúka ďalšie informácie o vašich súboroch. "
"Jednoducho zapnite možnosť Podrobnosti súboru v menu Zobraziť a vyberte "
"súbor, ktorého podrobnosti chcete vidieť."

#: apps/io.ox/tours/files.js:221 module:io.ox/tours
msgid "Add another account"
msgstr "Pridať ďalší účet"

#: apps/io.ox/tours/files.js:222 module:io.ox/tours
msgid ""
"Drive allows you to connect to other storage solutions if you already have a "
"cloud storage account you use to save and sync your files. Simply click on "
"the appropriate logo to access your existing data."
msgstr ""
"Drive vám umožňuje pripojiť sa k iným online úložiskám ak už máte účet "
"cloudového úložiska, ktorý používate na ukladanie a synchronizáciu súborov. "
"Jednoducho kliknite na logo, aby ste sa dostali k vašim existujúcim dátam."

<<<<<<< HEAD
#: apps/io.ox/tours/files.js:59 module:io.ox/tours
#, fuzzy
#| msgctxt "help"
#| msgid "The Drive App"
msgid "The Drive app"
msgstr "Aplikácia Drive"

#: apps/io.ox/tours/files.js:53 module:io.ox/tours
#, fuzzy
#| msgctxt "help"
#| msgid "The Drive App"
msgid "The Drive app tour.txt"
msgstr "Aplikácia Drive"
=======
#: apps/io.ox/tours/files.js:231 module:io.ox/tours
msgid "Restart Guided Tour"
msgstr "Znovu spustiť Prehliadku"

#: apps/io.ox/tours/files.js:232 module:io.ox/tours
msgid ""
"Hint: you can always restart guided tours, any time you need them, from the "
"system menu."
msgstr ""
"Tip: Prehliadky môžete spustiť z menu Systém kedykoľvek ich budete "
"potrebovať."
>>>>>>> 3f16b9e5

#: apps/io.ox/tours/intro.js:34 module:io.ox/tours
msgid "Welcome to %s"
msgstr "Víta vás %s"

#: apps/io.ox/tours/intro.js:35 module:io.ox/tours
msgid ""
"This guided tour will briefly introduce you to the product. Get more "
"detailed information in the tours for the single apps or in the online help."
msgstr ""
"Tento prehliadka vám stručne predstaví tento produkt. Podrobnejšie "
"informácie získate v prehliadkach jednotlivých aplikácií alebo v Pomocníkovi "
"online."

#: apps/io.ox/tours/intro.js:38 module:io.ox/tours
msgid "Launching an app"
msgstr "Spustenie aplikácie"

#: apps/io.ox/tours/intro.js:39 module:io.ox/tours
msgid "To launch an app, click on an entry on the left side of the menu bar."
msgstr "Aplikáciu spustíte kliknutím na položku na ľavej strane panela menu."

#: apps/io.ox/tours/intro.js:44 module:io.ox/tours
msgid "Displaying the help or the settings"
msgstr "Zobrazenie Pomocníka alebo nastavenia"

#: apps/io.ox/tours/intro.js:45 module:io.ox/tours
msgid ""
"To display the help or the settings, click the System menu icon in the menu "
"bar."
msgstr ""
"Pomocníka alebo nastavenie zobrazíte kliknutím na ikonu systémového menu v "
"paneli menu."

#: apps/io.ox/tours/intro.js:58 module:io.ox/tours
msgid "The New objects icon"
msgstr "Ikona Nové objekty"

#: apps/io.ox/tours/intro.js:59 module:io.ox/tours
msgid ""
"The New objects icon shows the number of unread E-Mails or other "
"notifications. If clicking the icon, the info area opens."
msgstr ""
"Ikona Nové objekty zobrazuje počet neprečítaných e-mailov alebo iné "
"oznámenia. Ak kliknete na ikonu, otvorí sa oblasť informácií."

#: apps/io.ox/tours/intro.js:65 module:io.ox/tours
msgid "The info area"
msgstr "Oblasť informácií"

#: apps/io.ox/tours/intro.js:66 module:io.ox/tours
msgid ""
"In case of new notifications, e.g. appointment invitations, the info area is "
"opened."
msgstr ""
"V prípade nových upozornení ako napr. pozvanie na schôdzku sa otvorí oblasť "
"informácií."

#: apps/io.ox/tours/intro.js:72 module:io.ox/tours
msgid "Creating new items"
msgstr "Vytváranie nových položiek"

#: apps/io.ox/tours/intro.js:73 module:io.ox/tours
msgid "To create a new E-Mail, click the Compose new E-Mail in the toolbar."
msgstr ""
"Nový email vytvoríte kliknutím na ikonu Vytvoriť nový email v paneli "
"nástrojov."

#: apps/io.ox/tours/intro.js:81 module:io.ox/tours
msgid "Opening or closing the folder tree"
msgstr "Otvorenie alebo zatvorenie stromu priečinkov"

#: apps/io.ox/tours/intro.js:82 module:io.ox/tours
msgid ""
"To open or close the folder tree, click on View >  Folder view on the right "
"side of the toolbar."
msgstr ""
"Strom priečinkov môžete otvoriť alebo zatvoriť kliknutím na Zobraziť > "
"Zobrazenie priečinka na pravej strane panela nástrojov."

#: apps/io.ox/tours/intro.js:94 module:io.ox/tours
msgid "Searching for objects"
msgstr "Hľadanie objektov"

#: apps/io.ox/tours/intro.js:95 module:io.ox/tours
msgid "To search for objects, click the Search icon in the menu bar."
msgstr ""
"Vyhľadávanie objektov otvoríte kliknutím na ikonu Hľadať v paneli menu."

#: apps/io.ox/tours/intro.js:99 module:io.ox/tours
msgid "The toolbar"
msgstr "Panel nástrojov"

<<<<<<< HEAD
#: apps/io.ox/tours/files.js:206 module:io.ox/tours
=======
#: apps/io.ox/tours/intro.js:100 module:io.ox/tours
>>>>>>> 3f16b9e5
msgid ""
"Depending on the app, the toolbar contains various functions for creating, "
"editing and organizing objects."
msgstr ""
"Panel nástrojov obsahuje rôzne funkcie na vytváranie, úpravu a usporiadanie "
"objektov v závislosti od aplikácie."

#: apps/io.ox/tours/intro.js:104 module:io.ox/tours
msgid "The folder tree"
msgstr "Strom priečinkov"

#: apps/io.ox/tours/intro.js:105 module:io.ox/tours
msgid ""
"Use the folder tree to open the folder containing the objects that you want "
"to view in the list."
msgstr ""
"Strom priečinkov použite na otvorenie priečinka obsahujúceho objekty, ktoré "
"chcete zobraziť v zozname."

#: apps/io.ox/tours/intro.js:109 module:io.ox/tours
msgid "The list"
msgstr "Zoznam"

#: apps/io.ox/tours/intro.js:110 module:io.ox/tours
msgid ""
"Use the list to select an object, show its contents or activate functions."
msgstr ""
"Zoznam použite na vybranie objektu, zobrazenie jeho obsahu alebo použitie "
"funkcií."

#: apps/io.ox/tours/intro.js:114 module:io.ox/tours
msgid "The Detail view"
msgstr "Zobrazenie podrobností"

#: apps/io.ox/tours/intro.js:115 module:io.ox/tours
msgid ""
"The Detail view displays an object's content. Depending on the app, further "
"functions for organizing objects can be found in the Detail view."
msgstr ""
"Zobrazenie podrobností zobrazuje obsah objektu. V Zobrazení podrobností "
"nájdete ďalšie funkcie na organizovanie objektov v závislosti od aplikácie."

#: apps/io.ox/tours/intro.js:119 module:io.ox/tours
msgid "Further information"
msgstr "Ďalšie informácie"

#: apps/io.ox/tours/intro.js:120 module:io.ox/tours
msgid ""
"Detailed instructions for the single apps are located in System menu > Help."
msgstr ""
"Podrobné pokyny pre jednotlivé aplikácie sa nachádzajú v menu Systém > "
"Pomocník."

#: apps/io.ox/tours/mail.js:33 module:io.ox/tours
msgid "Composing a new E-Mail"
msgstr "Vytvorenie nového emailu"

#: apps/io.ox/tours/mail.js:34 module:io.ox/tours
msgid "To compose a new E-Mail, click on Compose in the toolbar."
msgstr "Nový email vytvoríte kliknutím na ikonu Vytvoriť v paneli nástrojov."

#: apps/io.ox/tours/mail.js:47 module:io.ox/tours
msgid "Entering the recipient's name"
msgstr "Zadanie mena príjemcu"

#: apps/io.ox/tours/mail.js:48 module:io.ox/tours
msgid ""
"Enter the recipient's name into the recipients field. As soon as you typed "
"the first letters, suggestions from the address books are displayed. To "
"accept a recipient suggestion, click on it."
msgstr ""
"Zadajte meno príjemcu do poľa príjemcov. Akonáhle zadáte prvé písmená, "
"zobrazia sa návrhy z adresára kontaktov. Ak chcete prijať navrhnutého "
"adresáta, kliknite naňho."

#: apps/io.ox/tours/mail.js:58 module:io.ox/tours
msgid "Entering the subject"
msgstr "Zadanie predmetu"

#: apps/io.ox/tours/mail.js:59 module:io.ox/tours
msgid "Enter the subject into the subject field."
msgstr "Zadajte predmet do poľa Predmet."

#: apps/io.ox/tours/mail.js:63 module:io.ox/tours
msgid "Further functions"
msgstr "Ďalšie funkcie"

#: apps/io.ox/tours/mail.js:64 module:io.ox/tours
msgid ""
"In this area you can find further functions, e.g. for adding attachments."
msgstr "V tejto oblasti nájdete ďalšie funkcie, napr. na pridávanie príloh."

#: apps/io.ox/tours/mail.js:68 module:io.ox/tours
msgid "Entering the E-Mail text"
msgstr "Zadanie textu emailu"

#: apps/io.ox/tours/mail.js:69 module:io.ox/tours
msgid ""
"Enter the E-Mail text into the main area. If the text format was set to HTMl "
"in the options, you can format the E-Mail text. To do so select a text part "
"and then click an icon in the formatting bar."
msgstr ""
"Do hlavnej oblasti napíšte text emailu. Ak bol formát textu nastavený v "
"možnostiach na HTML, môžete v správe zmeniť formát textu. To urobíte tak, že "
"vyberiete časť textu a potom kliknete na ikonu v paneli formátovania."

#: apps/io.ox/tours/mail.js:74 module:io.ox/tours
msgid "Sending the E-Mail"
msgstr "Odoslanie emailu"

#: apps/io.ox/tours/mail.js:75 module:io.ox/tours
msgid "To send the E-Mail, click on Send"
msgstr "Email odošlete kliknutím na Odoslať"

#: apps/io.ox/tours/mail.js:79 module:io.ox/tours
msgid "Sorting your E-Mails"
msgstr "Zoraďovanie vašich emailov"

#: apps/io.ox/tours/mail.js:80 module:io.ox/tours
msgid "To sort the E-Mails, click on Sort by. Select a sort criteria."
msgstr ""
"Ak chcete usporiadať emaily, kliknite na Zoradiť podľa a vyberte kritérium "
"zoradenia."

#: apps/io.ox/tours/mail.js:87 module:io.ox/tours
msgid ""
"To choose between the different views. click on View in the toolbar. Select "
"a menu entry in the layout."
msgstr ""
"Medzi rozličnými zobrazeniami môžete prepínať kliknutím na Zobrazenie v "
"paneli nástrojov a vybraním položky."

#: apps/io.ox/tours/mail.js:91 module:io.ox/tours
msgid "Opening an E-Mail in a separate window"
msgstr "Otvorenie emailu v samostatnom okne"

#: apps/io.ox/tours/mail.js:92 module:io.ox/tours
msgid ""
"If double-clicking on an E-Mail in the list, the E-Mail is opened in a "
"separate window."
msgstr "Ak dvakrát kliknete na email v zozname, otvorí sa v samostatnom okne."

#: apps/io.ox/tours/mail.js:96 module:io.ox/tours
msgid "Reading E-Mail conversations"
msgstr "Čítanie emailových konverzácií"

#: apps/io.ox/tours/mail.js:97 module:io.ox/tours
msgid ""
"To open or close an E-Mail in a conversation, click on a free area in the "
"header."
msgstr ""
"Email v konverzácii otvoríte alebo zatvoríte kliknutím na voľnú plochu v "
"hlavičke."

#: apps/io.ox/tours/mail.js:101 module:io.ox/tours
msgid "Halo view"
msgstr "Zobrazenie Prstenca"

#: apps/io.ox/tours/mail.js:102 module:io.ox/tours
msgid ""
"To receive information about the sender or other recipients, open the Halo "
"view by clicking on a name."
msgstr ""
"Informácie o odosielateľovi alebo ostatných príjemcoch získate otvorením "
"zobrazenia Prstenca kliknutím na meno."

#: apps/io.ox/tours/mail.js:106 module:io.ox/tours
msgid "Editing multiple E-Mails"
msgstr "Úprava viacerých emailov"

#: apps/io.ox/tours/mail.js:107 module:io.ox/tours
msgid ""
"In order to edit multiple E-Mails at once, enable the checkboxes on the left "
"side of the E-Mails. If the checkboxes are not displayed, click on View > "
"Checkboxes on the right side of the toolbar."
msgstr ""
"Ak chcete upraviť viacero emailov zároveň, zaškrtnite políčka na ľavej "
"strane emailov. Ak políčka nie sú zobrazené, kliknite na Zobraziť > "
"Zaškrtávacie polia na pravej strane panelu nástrojov."

#: apps/io.ox/tours/mail.js:112 module:io.ox/tours
msgid "Opening the E-Mail settings"
msgstr "Otvorenie nastavenia emailov"

#: apps/io.ox/tours/mail.js:113 module:io.ox/tours
msgid ""
"To open the E-Mail settings, click the System menu icon on the upper right "
"side of the menu bar. Select Settings. Click on E-Mail on the left side."
msgstr ""
"Ak chcete otvoriť nastavenia emailov, kliknite na ikonu menu Systém v pravej "
"hornej časti panela menu. Vyberte Nastavenia. Kliknite na Email na ľavej "
"strane."

#. Tour name; general introduction
#: apps/io.ox/tours/main.js:71 module:io.ox/tours
msgid "Getting started"
msgstr "Začíname"

#: apps/io.ox/tours/portal.js:30 module:io.ox/tours
msgid "The Portal"
msgstr "Portál"

#: apps/io.ox/tours/portal.js:31 module:io.ox/tours
msgid ""
"The Portal informs you about current E-Mails, appointments or social network "
"news."
msgstr ""
"Portál vás informuje o aktuálnych emailoch, schôdzkach alebo novinkách v "
"sociálnych sieťach."

#: apps/io.ox/tours/portal.js:35 module:io.ox/tours
msgid "Reading the details"
msgstr "Čítanie podrobností"

#: apps/io.ox/tours/portal.js:36 module:io.ox/tours
msgid "To read the details, click on an entry in a square."
msgstr "Podrobnosti si môžete prečítať kliknutím na položku v štvorci."

#: apps/io.ox/tours/portal.js:40 module:io.ox/tours
msgid "Drag and drop"
msgstr "Ťahaj a pusť"

#: apps/io.ox/tours/portal.js:41 module:io.ox/tours
msgid ""
"To change the layout, drag a square's title to another position and drop it "
"there."
msgstr ""
"Ak chcete zmeniť rozloženie, presuňte pozadie štvorca na iné miesto a pusťte "
"ho tam."

#: apps/io.ox/tours/portal.js:45 module:io.ox/tours
msgid "Closing a square"
msgstr "Zatvorenie štvorca"

#: apps/io.ox/tours/portal.js:46 module:io.ox/tours
msgid "If you no longer want to display a square, click the cross."
msgstr "Ak už štvorec nechcete zobrazovať, kliknite na tlačidlo krížika."

#: apps/io.ox/tours/portal.js:51 module:io.ox/tours
msgid "Customizing the Portal"
msgstr "Prispôsobenie portálu"

#: apps/io.ox/tours/portal.js:52 module:io.ox/tours
msgid ""
"To display a square again or to display further information sources, click "
"on Customize this page."
msgstr ""
"Ak chcete štvorec znova zobraziť alebo zobraziť ďalšie informačné zdroje, "
"kliknite na Prispôsobiť túto stránku."

#: apps/io.ox/tours/settings.js:30 module:io.ox/tours
msgid "Opening the settings"
msgstr "Otvorenie nastavení"

#: apps/io.ox/tours/settings.js:31 module:io.ox/tours
msgid ""
"To open the settings, click the System menu icon on the upper right side of "
"the menu bar. Select Settings."
msgstr ""
"Nastavenia otvoríte kliknutím na ikonu menu Systém v pravej hornej časti "
"panela menu. Vyberte Nastavenia."

#: apps/io.ox/tours/settings.js:36 module:io.ox/tours
msgid "How the settings are organized"
msgstr "Ako sú organizované nastavenia"

#: apps/io.ox/tours/settings.js:37 module:io.ox/tours
msgid ""
"The settings are organized in topics. Select the topic on the left side, e.g "
"Basic settings or E-Mail."
msgstr ""
"Nastavenia sú organizované do tematických skupín. Vyberte tému na ľavej "
"strane, napr. Základné nastavenia alebo Email."

#: apps/io.ox/tours/settings.js:43 module:io.ox/tours
msgid "Editing settings"
msgstr "Úprava nastavení"

#: apps/io.ox/tours/settings.js:44 module:io.ox/tours
msgid ""
"Edit a setting on the right side. In most of the cases, the changes are "
"activated immediately."
msgstr ""
"Upravte nastavenia na pravej strane. Vo väčšine prípadov, sa zmeny aktivujú "
"okamžite."

#: apps/io.ox/tours/settings.js:48 module:io.ox/tours
msgid "Opening the help"
msgstr "Otvorenie Pomocníka"

#: apps/io.ox/tours/settings.js:49 module:io.ox/tours
msgid ""
"To open the help, click the System menu icon on the upper right side of the "
"menu bar. Select Help. The help for the currently selected app is displayed. "
"To browse the complete help, click on Start Page or Table Of Contents at the "
"upper part of the window."
msgstr ""
"Ak chcete otvoriť Pomocníka, kliknite na ikonu menu Systém v pravej hornej "
"časti panela menu. Vyberte položku Pomocník. Zobrazí sa téma Pomocníka pre "
"aktuálne vybratú aplikáciu. Úplného Pomocníka zobrazíte kliknutím na "
"tlačidlo Štartovacia stránka alebo Obsah v hornej časti okna."

#: apps/io.ox/tours/settings.js:54 module:io.ox/tours
msgid "Signing out"
msgstr "Odhlásenie sa"

#: apps/io.ox/tours/settings.js:55 module:io.ox/tours
msgid ""
"To sign out, click the System menu icon on the upper right side of the menu "
"bar. Select Sign out."
msgstr ""
"Odhlásite sa kliknutím na ikonu systémového menu v pravej hornej časti "
"panela menu. Vyberte Odhlásiť sa."

#: apps/io.ox/tours/tasks.js:32 module:io.ox/tours
msgid "Creating a new task"
msgstr "Vytvorenie novej úlohy"

#: apps/io.ox/tours/tasks.js:33 module:io.ox/tours
msgid "To create a new task, click on New in the toolbar."
msgstr "Novú úlohu vytvoríte kliknutím na ikonu Nový v paneli nástrojov."

#: apps/io.ox/tours/tasks.js:48 module:io.ox/tours
msgid "Entering the task's data"
msgstr "Zadávanie údajov úlohy"

#: apps/io.ox/tours/tasks.js:49 module:io.ox/tours
msgid "Enter the subject, the start date, and a description."
msgstr "Zadajte predmet, dátum začiatku a popis."

#: apps/io.ox/tours/tasks.js:54 module:io.ox/tours
msgid "Adding further details"
msgstr "Pridanie ďalších podrobností"

#: apps/io.ox/tours/tasks.js:55 module:io.ox/tours
msgid "To add further details, click on Expand form."
msgstr "Ďalšie podrobnosti pridáte kliknutím na Rozbaliť formulár."

#: apps/io.ox/tours/tasks.js:62 module:io.ox/tours
msgid "Creating recurring tasks"
msgstr "Vytvorenie opakujúcich sa úloh"

<<<<<<< HEAD
#: apps/io.ox/tours/files.js:117 module:io.ox/tours
=======
#: apps/io.ox/tours/tasks.js:63 module:io.ox/tours
>>>>>>> 3f16b9e5
msgid ""
"To create recurring tasks, enable Repeat. Functions for setting the "
"recurrence parameters are shown."
msgstr ""
"Ak chcete vytvoriť opakujúcu sa úlohu, povoľte Opakovanie. Zobrazia sa "
"funkcie na nastavenie parametrov opakovania."

<<<<<<< HEAD
#: apps/io.ox/tours/files.js:103 module:io.ox/tours
#, fuzzy
#| msgid "The toolbar"
msgid "Toolbar"
msgstr "Panel nástrojov"
=======
#: apps/io.ox/tours/tasks.js:68 module:io.ox/tours
msgid "To not miss the task, use the reminder function."
msgstr "Aby ste nezmeškali úlohu, použite funkciu pripomenutia."
>>>>>>> 3f16b9e5

#: apps/io.ox/tours/tasks.js:72 module:io.ox/tours
msgid "Tracking the editing status"
msgstr "Sledovanie stavu úprav"

<<<<<<< HEAD
#: apps/io.ox/tours/files.js:116 module:io.ox/tours
#, fuzzy
#| msgid "Upload new file"
msgid "Upload a new file"
msgstr "Nahrať nový súbor"
=======
#: apps/io.ox/tours/tasks.js:73 module:io.ox/tours
msgid "To track the editing status, enter the current progress."
msgstr "Ak chcete sledovať stav úprav, zadajte súčasný stav úprav."
>>>>>>> 3f16b9e5

#: apps/io.ox/tours/tasks.js:78 module:io.ox/tours
msgid ""
"To invite other participants, enter their names in the field below "
"Participants. You can add documents as attachment to the task."
msgstr ""
"Ďalších účastníkov pozvete zadaním ich mien do poľa pod Účastníkmi. Môžete "
"pridať dokumenty ako prílohu k úlohe."

#: apps/io.ox/tours/tasks.js:82 module:io.ox/tours
msgid "Entering billing information"
msgstr "Zadanie fakturačných informácií"

#: apps/io.ox/tours/tasks.js:83 module:io.ox/tours
msgid "To enter billing information, click on Show details."
msgstr ""
"Ak chcete zadať fakturačné informácie, kliknite na Zobraziť podrobnosti."

#: apps/io.ox/tours/tasks.js:87 module:io.ox/tours
msgid "Creating the task"
msgstr "Vytvorenie úlohy"

#: apps/io.ox/tours/tasks.js:88 module:io.ox/tours
msgid "To create the task, click on Create."
msgstr "Úlohu vytvoríte kliknutím na Vytvoriť."

#: apps/io.ox/tours/tasks.js:92 module:io.ox/tours
msgid "Sorting tasks"
msgstr "Zoraďovanie úloh"

#: apps/io.ox/tours/tasks.js:93 module:io.ox/tours
msgid "To sort the tasks, click on Sort by. Select a sort criteria."
msgstr ""
"Ak chcete zoradiť úlohy, kliknite na Zoradiť podľa. Vyberte kritérium "
"zoradenia."

#: apps/io.ox/tours/tasks.js:99 module:io.ox/tours
msgid "Editing multiple tasks"
msgstr "Úprava viacerých úloh"

<<<<<<< HEAD
#: apps/io.ox/tours/files.js:60 module:io.ox/tours
=======
#: apps/io.ox/tours/tasks.js:100 module:io.ox/tours
>>>>>>> 3f16b9e5
msgid ""
"To edit multiple tasks at once, enable the checkboxes at the left side of "
"the tasks. If the checkboxes are not displayed, click on View > Checkboxes "
"on the right side of the toolbar."
msgstr ""
"Ak chcete upraviť viacero úloh zároveň, zaškrtnite políčka na ľavej strane "
"úloh. Ak políčka nie sú zobrazené, kliknite na Zobraziť > Zaškrtávacie "
"políčka v pravej časti panelu nástrojov."

#~ msgid " %1$s (%2$s) "
#~ msgstr " %1$s (%2$s) "

#~ msgid " %1$s (%2$s); "
#~ msgstr " %1$s (%2$s); "

#~ msgid " is currently editing this document."
#~ msgstr " momentálne upravuje dokument."

#~ msgid "!!!This file has not been added"
#~ msgstr "!!!Tento súbor nebol pridaný"

#~ msgid "% done:"
#~ msgstr "% hotovo:"

#~ msgid "% finished"
#~ msgstr "% hotovo"

#~ msgid "%1$d %2$s"
#~ msgstr "%1$d %2$s"

#~ msgid "%1$d Day"
#~ msgid_plural "%1$d Days"
#~ msgstr[0] "%1$d deň"
#~ msgstr[1] "%1$d dni"
#~ msgstr[2] "%1$d dní"

#~ msgid "%1$d Hour"
#~ msgid_plural "%1$d Hours"
#~ msgstr[0] "%1$d hodina"
#~ msgstr[1] "%1$d hodiny"
#~ msgstr[2] "%1$d hodín"

#~ msgid "%1$d Minute"
#~ msgid_plural "%1$d Minutes"
#~ msgstr[0] "%1$d minúta"
#~ msgstr[1] "%1$d minúty"
#~ msgstr[2] "%1$d minút"

#~ msgid "%1$d Week"
#~ msgid_plural "%1$d Weeks"
#~ msgstr[0] "%1$d týždeň"
#~ msgstr[1] "%1$d týždne"
#~ msgstr[2] "%1$d týždňov"

#~ msgid "%1$d column"
#~ msgid_plural "%1$d columns"
#~ msgstr[0] "%1$d stĺpec"
#~ msgstr[1] "%1$d stĺpce"
#~ msgstr[2] "%1$d stĺpcov"

#~ msgid "%1$d day, %2$s"
#~ msgid_plural "%1$d days, %2$s"
#~ msgstr[0] "%1$d deň, %2$s"
#~ msgstr[1] "%1$d dni, %2$s"
#~ msgstr[2] "%1$d dní, %2$s"

#~ msgctxt "in"
#~ msgid "%1$d day, %2$s"
#~ msgid_plural "%1$d days, %2$s"
#~ msgstr[0] "%1$d deň, %2$s"
#~ msgstr[1] "%1$d dni, %2$s"
#~ msgstr[2] "%1$d dní, %2$s"

#~ msgid "%1$d files has been changed recently"
#~ msgstr "%1$d súbory boli nedávno zmenené"

#~ msgid "%1$d hour and %2$s"
#~ msgid_plural "%1$d hours and %2$s"
#~ msgstr[0] "%1$d hodina a %2$s"
#~ msgstr[1] "%1$d hodiny a %2$s"
#~ msgstr[2] "%1$d hodín a %2$s"

#~ msgctxt "in"
#~ msgid "%1$d hour and %2$s"
#~ msgid_plural "%1$d hours and %2$s"
#~ msgstr[0] "%1$d hodina a %2$s"
#~ msgstr[1] "%1$d hodiny a %2$s"
#~ msgstr[2] "%1$d hodín a %2$s"

#~ msgid "%1$d mail"
#~ msgid_plural "%1$d mails"
#~ msgstr[0] "%1$d email"
#~ msgstr[1] "%1$d emaily"
#~ msgstr[2] "%1$d emailov"

#, fuzzy
#~ msgid "%1$d messages in this conversation"
#~ msgstr "Nedávne konverzácie"

#, fuzzy
#~ msgid "%1$d messages selected"
#~ msgstr "<b>%1$d</b> prvkov vybraných"

#~ msgid "%1$d row"
#~ msgid_plural "%1$d rows"
#~ msgstr[0] "%1$d riadok"
#~ msgstr[1] "%1$d riadky"
#~ msgstr[2] "%1$d riadkov"

#~ msgctxt "datetime"
#~ msgid "%1$s %2$s"
#~ msgstr "%1$s %2$s"

#~ msgctxt "mail address"
#~ msgid "%1$s %2$s"
#~ msgstr "%1$s %2$s"

#~ msgctxt "window title"
#~ msgid "%1$s %2$s"
#~ msgstr "%2$s %1$s"

#, fuzzy
#~ msgid "%1$s (Tentative)"
#~ msgstr "%1$s (nezáväzne)"

#~ msgid "%1$s - %2$s"
#~ msgstr "%1$s - %2$s"

#~ msgid "%1$s is a new contact"
#~ msgstr "%1$s je nový kontakt"

#~ msgid "%1$s is now connected with %2$s"
#~ msgstr "%1$s je teraz spojený s %2$s"

#~ msgid "%1$s mail"
#~ msgid_plural "%1$s mails"
#~ msgstr[0] "%1$d email"
#~ msgstr[1] "%1$d emaily"
#~ msgstr[2] "%1$d emailov"

#~ msgid "%1$s mail, %2$s unread"
#~ msgid_plural "%1$s mails, %2$s unread"
#~ msgstr[0] "%1$s email, %2$s neprečítaných"
#~ msgstr[1] "%1$s emaily, %2$s neprečítaných"
#~ msgstr[2] "%1$s emailov, %2$s neprečítaných"

#~ msgid "%1$s of %2$s"
#~ msgstr "%1$s z %2$s"

#, fuzzy
#~ msgid "%1$s%2$s %3$s%4$s%5$s"
#~ msgstr ""
#~ "%1$s\n"
#~ "%2$s %3$s\n"
#~ "%4$s\n"
#~ "%5$s"

#~ msgid "%1$s: %2$s"
#~ msgstr "%1$s: %2$s"

#~ msgid "%2$s (%1$s, %3$s)"
#~ msgstr "%2$s (%1$s, %3$s)"

#~ msgid "%2$s, %1$s"
#~ msgstr "%2$s, %1$s"

#~ msgid "%3$s %2$s, %1$s"
#~ msgstr "%3$s %2$s, %1$s"

#~ msgid "%d appointment"
#~ msgid_plural "%d appointments"
#~ msgstr[0] "%d schôdzka"
#~ msgstr[1] "%d schôdzky"
#~ msgstr[2] "%d schôdzok"

#~ msgid "%d day"
#~ msgid_plural "%d days"
#~ msgstr[0] "%d deň"
#~ msgstr[1] "%d dni"
#~ msgstr[2] "%d dní"

#~ msgctxt "in"
#~ msgid "%d day"
#~ msgid_plural "%d days"
#~ msgstr[0] "%d deň"
#~ msgstr[1] "%d dni"
#~ msgstr[2] "%d dní"

#~ msgid "%d hour"
#~ msgid_plural "%d hours"
#~ msgstr[0] "%d hodina"
#~ msgstr[1] "%d hodiny"
#~ msgstr[2] "%d hodín"

#~ msgctxt "in"
#~ msgid "%d hour"
#~ msgid_plural "%d hours"
#~ msgstr[0] "%d hodina"
#~ msgstr[1] "%d hodiny"
#~ msgstr[2] "%d hodín"

#~ msgid "%d info item"
#~ msgid_plural "%d info items"
#~ msgstr[0] "%d info položka"
#~ msgstr[1] "%d info položky"
#~ msgstr[2] "%d info položiek"

#~ msgid "%d minute"
#~ msgid_plural "%d minutes"
#~ msgstr[0] "%d minúta"
#~ msgstr[1] "%d minúty"
#~ msgstr[2] "%d minút"

#~ msgctxt "in"
#~ msgid "%d minute"
#~ msgid_plural "%d minutes"
#~ msgstr[0] "%d minúta"
#~ msgstr[1] "%d minúty"
#~ msgstr[2] "%d minút"

#~ msgid "%d task"
#~ msgid_plural "%d tasks"
#~ msgstr[0] "%d úloha"
#~ msgstr[1] "%d úlohy"
#~ msgstr[2] "%d úloh"

#~ msgid "%d week"
#~ msgid_plural "%d weeks"
#~ msgstr[0] "%d týždeň"
#~ msgstr[1] "%d týždne"
#~ msgstr[2] "%d týždňov"

#~ msgctxt "in"
#~ msgid "%d week"
#~ msgid_plural "%d weeks"
#~ msgstr[0] "%d týždeň"
#~ msgstr[1] "%d týždne"
#~ msgstr[2] "%d týždňov"

#~ msgid "%s, EEE"
#~ msgstr "%s, EEE"

#~ msgid "&Attachment"
#~ msgstr "Príloh&a"

#~ msgid "&Distribution List"
#~ msgstr "&Poštová konferencia"

#~ msgid "&E-Mail"
#~ msgstr "&Email"

#~ msgid "&Edit"
#~ msgstr "&Upraviť"

#~ msgid "&Flags"
#~ msgstr "&Značky"

#~ msgid "&Folder permissions"
#~ msgstr "Oprávnenia &priečinka"

#~ msgid "&Messaging"
#~ msgstr "&Posielanie správ"

#~ msgid "&New"
#~ msgstr "&Nový"

#~ msgid "&New Task"
#~ msgstr "&Nová úloha"

#~ msgid "&Save"
#~ msgstr "&Uložiť"

#~ msgid "&Search"
#~ msgstr "&Hľadať"

#~ msgid "&Social"
#~ msgstr "&Sociálne"

#~ msgid "(%1$s) Attachments"
#~ msgstr "(%1$s) Prílohy"

#~ msgid "(Default)"
#~ msgstr "(Predvolené)"

#~ msgid "(may be slow on old machines)"
#~ msgstr "(môže trvať dlho na starých počítačh)"

#~ msgid ", "
#~ msgstr ", "

#~ msgid "--"
#~ msgstr "--"

#~ msgid "--:--"
#~ msgstr "--:--"

#~ msgid "0 minutes"
#~ msgstr "0 minút"

#~ msgid "1 day"
#~ msgstr "1 deň"

#~ msgid "1 file has been changed recently"
#~ msgstr "1 súbor bol nedávno zmenený"

#~ msgid "1 hour"
#~ msgstr "1 hodina"

#~ msgid "1 item"
#~ msgid_plural "%1$d items"
#~ msgstr[0] "1 položka"
#~ msgstr[1] "%1$d položky"
#~ msgstr[2] "%1$d položiek"

#~ msgid "1 minute"
#~ msgstr "1 minúta"

#~ msgid "1 week"
#~ msgstr "1 týždeň"

#~ msgid "10"
#~ msgstr "10"

#~ msgid "10 minutes"
#~ msgstr "10 minút"

#~ msgid "100%"
#~ msgstr "100 %"

#~ msgid "12 hour"
#~ msgstr "12 hodín"

#~ msgid "15"
#~ msgstr "15"

#~ msgid "15 minutes"
#~ msgstr "15 minút"

#~ msgid "150%"
#~ msgstr "150 %"

#~ msgid "2 days"
#~ msgstr "2 dni"

#~ msgid "2 hour"
#~ msgstr "2 hodiny"

#~ msgid "2 weeks"
#~ msgstr "2 týždne"

#~ msgid "20"
#~ msgstr "20"

#~ msgid "200%"
#~ msgstr "200 %"

#~ msgid "3 days"
#~ msgstr "3 dni"

#~ msgid "3 minutes"
#~ msgstr "3 minúty"

#~ msgid "3 weeks"
#~ msgstr "3 týždne"

#~ msgid "30"
#~ msgstr "30"

#~ msgid "30 minutes"
#~ msgstr "30 minút"

#~ msgid "4 days"
#~ msgstr "4 dni"

#~ msgid "4 hour"
#~ msgstr "4 hodiny"

#~ msgid "4 weeks"
#~ msgstr "4 týždne"

#~ msgid "45 minutes"
#~ msgstr "45 minút"

#~ msgid "5"
#~ msgstr "5"

#~ msgid "5 days"
#~ msgstr "5 dní"

#~ msgid "5 minutes"
#~ msgstr "5 minút"

#~ msgid "50%"
#~ msgstr "50 %"

#~ msgid "6 days"
#~ msgstr "6 dní"

#~ msgid "6 hour"
#~ msgstr "6 hodín"

#~ msgid "60"
#~ msgstr "60"

#~ msgid "75%"
#~ msgstr "75 %"

#~ msgid "8 hour"
#~ msgstr "8 hodín"

#~ msgid "<b>%1$d</b> elements selected"
#~ msgstr "<b>%1$d</b> prvkov vybraných"

#~ msgid "A B C D E F G H I J K L M N O P Q R S T U V W X Y Z"
#~ msgstr "A B C D E F G H I J K L M N O P Q R S T U V W X Y Z"

#~ msgid ""
#~ "A refresh takes some time, so please be patient, while the refresh runs "
#~ "in the background. Only one refresh per subscription and per session is "
#~ "allowed."
#~ msgstr ""
#~ "Obnovenie nejakú dobu trvá, preto buďte prosím trpezliví, pokým obnovenie "
#~ "beží na pozadí. Je povolené iba jedno obnovenie na odber a na reláciu."

#, fuzzy
#~ msgid "A return receipt has been sent"
#~ msgstr "Bolo poslané potvrdenie o doručení"

#~ msgid "A severe error occurred!"
#~ msgstr "Vyskytla sa závažná chyba!"

#~ msgid "AD"
#~ msgstr "po Kr."

#~ msgid "AJAX Error"
#~ msgstr "Chyba AJAX"

#~ msgid "AM"
#~ msgstr "AM"

#~ msgid "About"
#~ msgstr "O aplikácii"

#~ msgid "Above quoted text"
#~ msgstr "Nad citovaným textom"

#~ msgid "Absent"
#~ msgstr "Neprítomný"

#~ msgid "Absent on business"
#~ msgstr "Služobne neprítomný"

#~ msgid "Accent 1"
#~ msgstr "Accent 1"

#~ msgid "Accent 2"
#~ msgstr "Accent 2"

#~ msgid "Accent 3"
#~ msgstr "Accent 3"

#~ msgid "Accent 4"
#~ msgstr "Accent 4"

#~ msgid "Accent 5"
#~ msgstr "Accent 5"

#~ msgid "Accent 6"
#~ msgstr "Accent 6"

#~ msgid "Accept"
#~ msgstr "Prijať"

#~ msgid "Accept / Decline"
#~ msgstr "Prijať/zamietnuť"

#~ msgid "Accept and replace exception"
#~ msgstr "Prijať schôdzku a nahradiť výnimku"

#~ msgid "Accept changes"
#~ msgstr "Prijať zmeny"

#~ msgid "Accept extra participant"
#~ msgstr "Pridať účastníka naviac"

#~ msgid "Accept invitation"
#~ msgstr "Prijať pozvanie"

#~ msgid "Accept/Decline"
#~ msgstr "Prijať/zamietnuť"

#~ msgid "Accepted"
#~ msgstr "Prijaté"

#~ msgctxt "help"
#~ msgid "Accessing Files with WebDAV"
#~ msgstr "Prístup k súborom prostredníctvom WebDAV"

#~ msgid "Accessing global address book is not permitted"
#~ msgstr "Prístup ku Globálnemu adresáru nie je povolený"

#~ msgid "Account"
#~ msgstr "Účet"

#~ msgid "Account Settings"
#~ msgstr "Nastavenia účtu"

#~ msgid "Account added successfully"
#~ msgstr "Účet úspešne pridaný"

#~ msgid "Account name"
#~ msgstr "Názov účtu"

#~ msgid "Account settings"
#~ msgstr "Nastavenia účtu"

#~ msgid "Account settings could not be saved."
#~ msgstr "Nastavenie účtu sa nepodarilo uložiť."

#~ msgid "Account updated"
#~ msgstr "Účet bol aktualizovaný"

#~ msgid "Account:"
#~ msgstr "Účet:"

#~ msgid "Accounts"
#~ msgstr "Účty"

#~ msgid "Acquire Edit Rights"
#~ msgstr "Získať práva na úpravu"

#~ msgid "Actions"
#~ msgstr "Operácie"

#~ msgid "Activate or deactivate the start page hovers."
#~ msgstr "Aktivovať alebo deaktovovať tipy na domovskej stránke."

#~ msgid "Active"
#~ msgstr "Aktívne"

#~ msgid "Actual costs"
#~ msgstr "Skutčné náklady"

#~ msgid "Actual duration in minutes"
#~ msgstr "Skutočné trvanie v minútach"

#~ msgid "Add"
#~ msgstr "Pridať"

#~ msgid "Add ->"
#~ msgstr "Pridať ->"

#~ msgid "Add Attachment"
#~ msgstr "Pridať prílohu"

#~ msgid "Add Bcc →"
#~ msgstr "Pridať Skrytú kópiu →"

#~ msgid "Add Cc →"
#~ msgstr "Pridať Kópiu →"

#~ msgid "Add E-Mail account ..."
#~ msgstr "Pridať emailový účet..."

#~ msgid "Add To →"
#~ msgstr "Pridať Komu →"

#~ msgid "Add a Subreddit"
#~ msgstr "Pridať Subreddit"

#~ msgid "Add a blog"
#~ msgstr "Pridať blog"

#~ msgid "Add a feed"
#~ msgstr "Pridať kanál"

#~ msgid "Add a stream"
#~ msgstr "Pridať stream"

#~ msgid "Add account"
#~ msgstr "Pridať účet"

#~ msgid "Add action"
#~ msgstr "Pridať operáciu"

#~ msgid "Add cipher code"
#~ msgstr "Pridať kód šifry"

#~ msgid "Add condition"
#~ msgstr "Pridať podmienku"

#~ msgid "Add contact"
#~ msgstr "Pridať člena"

#~ msgid "Add distribution list"
#~ msgstr "Pridať distribučný zoznam"

#~ msgid "Add feed"
#~ msgstr "Pridať kanál"

#~ msgid "Add files"
#~ msgstr "Pridať súbory"

#~ msgid "Add folder"
#~ msgstr "Pridať priečinok"

#~ msgid "Add folder menu"
#~ msgstr "Pridať menu priečinka"

#~ msgid "Add from addressbook"
#~ msgstr "Pridať z adresára"

#~ msgid "Add group"
#~ msgstr "Pridať skupinu"

#~ msgid "Add mail account"
#~ msgstr "Pridať poštový účet"

#~ msgid "Add new contact"
#~ msgstr "Pridať nový kontakt"

#~ msgid "Add new folder"
#~ msgstr "Pridať nový priečinok"

#~ msgid "Add new folder for this subscription"
#~ msgstr "Pridať nový priečinok pre tento odber"

#~ msgid "Add new participant"
#~ msgstr "Pridať nového účastníka"

#~ msgid "Add new rule"
#~ msgstr "Pridať nové pravidlo"

#~ msgid "Add new signature"
#~ msgstr "Pridať nový podpis"

#~ msgid "Add new subfolder"
#~ msgstr "Pridať nový podpriečinok"

#~ msgid "Add note"
#~ msgstr "Pridať poznámku"

#~ msgid "Add participant"
#~ msgstr "Pridať účastníka"

#~ msgid "Add participant/resource"
#~ msgstr "Pridať účastníkov/zdroje"

#~ msgid "Add picture"
#~ msgstr "Pridať obrázok"

#~ msgid "Add sender and recipients to \"To\", Cc to \"Cc\""
#~ msgstr "Pridať odosielateľa a príjemcov do „Komu“, kópiu do „Kópia“"

#~ msgid "Add sender to \"To\", recipients to \"Cc\""
#~ msgstr "Pridať odosielateľa do „Komu“, príjemcov do „Kópia“"

#~ msgid "Add signature"
#~ msgstr "Pridať podpis"

#~ msgid "Add subfolder"
#~ msgstr "Pridať podpriečinok"

#~ msgid "Add subject"
#~ msgstr "Pridať predmet"

#~ msgid "Add to address book"
#~ msgstr "Pridať do adresára"

#~ msgid "Add to calendar"
#~ msgstr "Pridať do kalendára"

#~ msgid "Add to portal"
#~ msgstr "Pridať do portálu"

#~ msgid "Add widget"
#~ msgstr "Pridanie miniaplikáciu"

#~ msgid "Add your account"
#~ msgstr "Pridať váš účet"

#~ msgid "Added the new participant"
#~ msgstr "Pridať nového účastníka"

#~ msgid "Adding subscription. This may take some seconds..."
#~ msgstr "Prebieha prihlasovanie k odberu. Môže to trvať niekoľko sekúnd..."

#~ msgid "Additional:"
#~ msgstr "Ďalšie:"

#~ msgid "Address (private)"
#~ msgstr "Adresa (súkromná)"

#~ msgid "Address Book"
#~ msgstr "Adresár kontaktov"

#~ msgctxt "app"
#~ msgid "Address Book"
#~ msgstr "Adresár kontaktov"

#~ msgid "Address Business"
#~ msgstr "Adresa do práce"

#~ msgid "Address Home"
#~ msgstr "Adresa domov"

#~ msgid "Address Other"
#~ msgstr "Iná adresa"

#~ msgid "Addresses"
#~ msgstr "Adresa"

#~ msgid "Adjust"
#~ msgstr "Upraviť"

#~ msgid "Adjust start date"
#~ msgstr "Zmeniť dátum začiatku"

#~ msgid "Admin"
#~ msgstr "Správca"

#~ msgid "Administration"
#~ msgstr "Správa"

#~ msgid "Administrator"
#~ msgstr "Správca"

#, fuzzy
#~ msgid "Advanced Settings"
#~ msgstr "Nastavenie Drive"

#~ msgid "Afghanistan"
#~ msgstr "Afganistan"

#~ msgid ""
#~ "After pressing OK, a new window will open where you can authorize %s to "
#~ "access your account data."
#~ msgstr ""
#~ "Po stlačení OK sa otvorí nové okno, kde môžete oprávniť %s na prístup k "
#~ "údajom vášho účtu."

#~ msgid "Albania"
#~ msgstr "Albánsko"

#~ msgid "Algeria"
#~ msgstr "Alžírsko"

#~ msgid "All"
#~ msgstr "Všetky"

#~ msgid "All Categories..."
#~ msgstr "Všetky kategórie..."

#~ msgid "All Emoji"
#~ msgstr "Všetky Emoji"

#~ msgid "All appointments"
#~ msgstr "Všetky schôdzky"

#~ msgid "All attachments"
#~ msgstr "Všetky prílohy"

#~ msgid "All changes saved"
#~ msgstr "Všetky zmeny boli uložené"

#~ msgid "All day"
#~ msgstr "Celý deň"

#, fuzzy
#~| msgid "Add folder"
#~ msgid "All folders"
#~ msgstr "Pridať priečinok"

#~ msgid "All users"
#~ msgstr "Všetci používatelia"

#~ msgid "Allow html formatted emails"
#~ msgstr "Povoliť emaily vo formáte HTML"

#~ msgid "Allow pre-loading of externally linked images"
#~ msgstr "Povoliť automatické načítanie externých obrázkov"

#~ msgid "Alternative Email"
#~ msgstr "Alternatívny email"

#~ msgid "American Samoa"
#~ msgstr "Americká Samoa"

#~ msgid "An error occurred"
#~ msgstr "Vyskytla sa chyba"

#~ msgid "An error occurred while importing the document."
#~ msgstr "Vyskytla sa k chybe pri importe dokumentu."

#~ msgid "An error occurred while loading page %1$d."
#~ msgstr "Vyskytla sa chyba pri načítaní stránky %1$d."

#~ msgid "An error occurred while loading the document."
#~ msgstr "Vyskytla sa chyba pri načítaní dokumentu."

#~ msgid "An error occurred."
#~ msgstr "Vyskytla sa chyba."

#~ msgid "An error occurred. (%1$s, %3$s)"
#~ msgstr "Vyskytla sa chyba. (%1$s, %3$s)"

#~ msgid "An error occurred. Click to try again"
#~ msgstr "Vyskytla sa chyba. Kliknutím to môžete skúsiť znova"

#~ msgid "An error occurred. Please try again later"
#~ msgstr "Vyskytla sa chyba. Prosím, skúste to znova neskôr"

#~ msgid "An error occurred. Please try again."
#~ msgstr "Vyskytla sa chyba. Prosím, skúste to znova neskôr."

#~ msgid "An error occurred. The message was:"
#~ msgstr "Vyskytla sa chyba. Správa bola:"

#~ msgid "An internal error occurred"
#~ msgstr "Vyskytla sa vnútorná chyba"

#~ msgid "An unknown error occurred"
#~ msgstr "Vyskytla sa neznáma chyba"

#~ msgid "Andorra"
#~ msgstr "Andorra"

#~ msgid "Angola"
#~ msgstr "Angola"

#~ msgid "Anguilla"
#~ msgstr "Anguilla"

#~ msgid "Anniversary"
#~ msgstr "Výročie"

#~ msgid "Anniversary:"
#~ msgstr "Výročie:"

#~ msgid "Another user"
#~ msgstr "Iný používateľ"

#~ msgid "Answered"
#~ msgstr "Odpovedané"

#~ msgid "Antarctica"
#~ msgstr "Antarktída"

#~ msgid "Antigua and Barbuda"
#~ msgstr "Antigua a Barbuda"

#~ msgid "Any recipient"
#~ msgstr "Ľubovoľný príjemca"

#~ msgid "Append vCard"
#~ msgstr "Pripojiť vCard"

#~ msgid "Application Toolbar"
#~ msgstr "Panel nástrojov aplikácie"

#~ msgid "Application may not work as expected until this problem is solved."
#~ msgstr ""
#~ "Aplikácia nemusí fungovať podľa očakávania, kým tento problém nevyriešite."

#~ msgid "Applications"
#~ msgstr "Aplikácie"

#~ msgid "Apply role"
#~ msgstr "Aplikovať rolu"

#~ msgid "Apply rule if all conditions are met"
#~ msgstr "Použiť pravidlo, ak sú splnené všetky podmienky"

#~ msgid "Apply rule if any condition is met."
#~ msgstr "Použiť pravidlo, ak je akékoľvek podmienka splnená."

#~ msgid "Appointment"
#~ msgstr "Schôdzka"

#~ msgid "Appointment Details"
#~ msgstr "Podrobnosti schôdzky"

#~ msgid "Appointment has been copied"
#~ msgid_plural "Appointments have been copied"
#~ msgstr[0] "Narodeninová schôdzka bola skopírovaná"
#~ msgstr[1] "Schôdzky boli skopírované"
#~ msgstr[2] "Schôdzky boli skopírované"

#~ msgid "Appointment has been moved"
#~ msgid_plural "Appointments have been moved"
#~ msgstr[0] "Schôdzka bola presunutá"
#~ msgstr[1] "Schôdzky boli presunuté"
#~ msgstr[2] "Schôdzky boli presunuté"

#~ msgid ""
#~ "Appointment invitation. %1$s %2$s %3$s %4$s %5$s. Press [enter] to open"
#~ msgstr ""
#~ "Pozvanie na schôdzku. %1$s %2$s %3$s %4$s %5$s. Stlačením [Enter] otvoríte"

#~ msgid "Appointment invitations"
#~ msgstr "Pozvánky na schôdzky"

#~ msgid "Appointment reminder. %1$s %2$s %3$s %4$s. Press [enter] to open"
#~ msgstr ""
#~ "Pripomenutie schôdzky. %1$s %2$s %3$s %4$s. Stlačením [Enter] otvoríte"

#~ msgid "Appointment reminders"
#~ msgstr "Pripomenutia schôdzok"

#~ msgid "Appointments"
#~ msgstr "Schôdzky"

#~ msgid "Appointments in personal calendars: set status to"
#~ msgstr "Schôdzky v osobných kalendároch: nastaviť stav na"

#~ msgid "Appointments in public calendars: set status to"
#~ msgstr "Schôdzky vo verejných kalendároch: nastaviť stav na"

#~ msgid "Appointments:"
#~ msgstr "Schôdzky:"

#~ msgid "Approximate Duration for Subscriptions"
#~ msgstr "Približné trvanie odberov"

#~ msgid "Apr"
#~ msgstr "Apr"

#~ msgid "April"
#~ msgstr "Apríl"

#~ msgid ""
#~ "Are you sure you want to delete all E-Mails from this folder? The deleted "
#~ "E-Mails will be moved to the Trash folder."
#~ msgstr ""
#~ "Ste si istý, že chcete zmazať všetky emaily z tohto priečinka? Zmazané "
#~ "emaily budú presunuté do priečinka Kôš."

#~ msgid "Are you sure you want to delete selected item?"
#~ msgstr "Ste si istý, že chcete zmazať vybranú položku?"

#~ msgid "Are you sure you want to delete selected items?"
#~ msgstr "Ste si istý, že chcete zmazať vybrané položky?"

#~ msgid "Are you sure you want to delete the selected E-Mails?"
#~ msgstr "Ste si istý, že chcete zmazať vybrané emaily?"

#~ msgid "Are you sure you want to delete the selected account?"
#~ msgid_plural "Are you sure you want to delete the selected accounts?"
#~ msgstr[0] "Ste si istý, že chcete zmazať vybraný účet?"
#~ msgstr[1] "Ste si istý, že chcete zmazať vybrané účty?"
#~ msgstr[2] "Ste si istý, že chcete zmazať vybrané účty?"

#~ msgid "Are you sure you want to delete the selected attachment?"
#~ msgstr "Ste si istý, že chcete zmazať vybranú prílohu?"

#~ msgid "Are you sure you want to delete the selected contact?"
#~ msgid_plural "Are you sure you want to delete the selected contacts?"
#~ msgstr[0] "Ste si istý, že chcete zmazať vybraný kontakt?"
#~ msgstr[1] "Ste si istý, že chcete zmazať vybrané kontakty?"
#~ msgstr[2] "Ste si istý, že chcete zmazať vybrané kontakty?"

#~ msgid "Are you sure you want to delete the selected folder?"
#~ msgstr "Ste si istý, že chcete zmazať vybraný priečinok?"

#~ msgid "Are you sure you want to delete the selected items?"
#~ msgstr "Ste si istý, že chcete zmazať vybrané položky?"

#~ msgid "Are you sure you want to delete the selected publication?"
#~ msgid_plural "Are you sure you want to delete the selected publications?"
#~ msgstr[0] "Ste si istý, že chcete zmazať vybranú publikáciu?"
#~ msgstr[1] "Ste si istý, že chcete zmazať vybrané publikácie?"
#~ msgstr[2] "Ste si istý, že chcete zmazať vybrané publikácie?"

#~ msgid "Are you sure you want to delete the selected resource?"
#~ msgid_plural "Are you sure you want to delete the selected resources?"
#~ msgstr[0] "Ste si istý, že chcete zmazať vybraný zdroj?"
#~ msgstr[1] "Ste si istý, že chcete zmazať vybrané zdroje?"
#~ msgstr[2] "Ste si istý, že chcete zmazať vybrané zdroje?"

#~ msgid "Are you sure you want to delete the selected rule?"
#~ msgid_plural "Are you sure you want to delete the selected rules?"
#~ msgstr[0] "Ste si istý, že chcete zmazať vybrané pravidlo?"
#~ msgstr[1] "Ste si istý, že chcete zmazať vybrané pravidlá?"
#~ msgstr[2] "Ste si istý, že chcete zmazať vybrané pravidlá?"

#~ msgid "Are you sure you want to delete the selected version?"
#~ msgstr "Ste si istý, že chcete zmazať vybranú verziu?"

#~ msgid "Are you sure you want to delete this Tweet?"
#~ msgstr "Ste si istý, že chcete zmazať tento tweet?"

#~ msgid ""
#~ "Are you sure you want to detach the file from current Info Item?\n"
#~ " (all versions of the file will be removed)"
#~ msgstr ""
#~ "Ste si istý, že chcete odpojiť súbor od aktuálnej info položky?\n"
#~ " (odstránia sa všetky verzie súboru)"

#~ msgid ""
#~ "Are you sure you want to permanently delete all E-Mails from this folder? "
#~ "The deleted E-Mails will be irrevocably lost."
#~ msgstr ""
#~ "Ste si istý, že chcete trvale zmazať všetky emaily z tohto priečinka? "
#~ "Zmazané emaily budú nenávratne stratené."

#~ msgid "Are you sure?"
#~ msgstr "Ste si istý?"

#~ msgid "Argentina"
#~ msgstr "Argentína"

#~ msgid "Armenia"
#~ msgstr "Arménsko"

#~ msgid "Aruba"
#~ msgstr "Aruba"

#~ msgid "Ascending"
#~ msgstr "vzostupne"

#~ msgid "Ask for new invitation"
#~ msgstr "Požiadať o novú pozvánku"

#, fuzzy
#~ msgid "Ask for return receipt"
#~ msgstr "Požiadať o potvrdenie o doručení"

#~ msgid "Assistant"
#~ msgstr "Asistent"

#~ msgid "Assistant:"
#~ msgstr "Assistent:"

#~ msgid ""
#~ "At the top of the display area the path to the selected folder is shown. "
#~ "Click on the path to switch to another folder."
#~ msgstr ""
#~ "V hornej časti zobrazovacej oblasti sa zobrazuje cesta k vybranému "
#~ "priečinku. Kliknutím na cestu prejdete do iného priečinka."

#~ msgid "Attach InfoItem"
#~ msgstr "Priložiť InfoPoložku"

#~ msgid "Attach local file"
#~ msgstr "Priložiť lokálny súbor"

#~ msgid "Attach my vCard"
#~ msgstr "Priložiť moju vizitku"

#~ msgid "Attachment"
#~ msgstr "Príloha"

#~ msgctxt "plural"
#~ msgid "Attachment"
#~ msgid_plural "Attachments"
#~ msgstr[0] "Príloha"
#~ msgstr[1] "Prílohy"
#~ msgstr[2] "Prílohy"

#~ msgid "Attachment has been saved"
#~ msgid_plural "Attachments have been saved"
#~ msgstr[0] "Príloha bola uložená"
#~ msgstr[1] "Prílohy boli uložené"
#~ msgstr[2] "Prílohy boli uložené"

#~ msgid ""
#~ "Attachment uploads are not supported in Internet Explorer 9. Please "
#~ "upgrade to Internet Explorer 10."
#~ msgstr ""
#~ "Internet Explorer 9 nepodporuje nahrávanie príloh. Prosím aktualizujte na "
#~ "Internet Explorer 10."

#~ msgid "Attachments"
#~ msgstr "Prílohy"

#~ msgid "Attachments (%1$s)"
#~ msgstr "Prílohy (%1$s)"

#~ msgid "Attachments have been saved!"
#~ msgstr "Prílohy boli boli uložené!"

#~ msgid "Attachments will be saved"
#~ msgstr "Prílohy budú uložené"

#~ msgid "Attention"
#~ msgstr "Upozornenie"

#~ msgid "Audio enabled"
#~ msgstr "Zvuk zapnutý"

#~ msgid "Aug"
#~ msgstr "Aug"

#~ msgid "August"
#~ msgstr "August"

#~ msgid "Australia"
#~ msgstr "Austrália"

#~ msgid "Austria"
#~ msgstr "Rakúsko"

#~ msgid "Author"
#~ msgstr "Autor"

#~ msgid "Auto"
#~ msgstr "Auto"

#~ msgid "Auto Forward"
#~ msgstr "Automatické preposielanie"

#~ msgid "Auto Logout"
#~ msgstr "Automatické odhlásenie"

#~ msgid "Auto-save email drafts"
#~ msgstr "Automaticky ukladať rozpísané správy"

#~ msgid "Auto-save email drafts?"
#~ msgstr "Automaticky ukladať rozpísané správy?"

#~ msgid "Automatic opening of notification area"
#~ msgstr "Automatické otvorenie oblasti oznámení"

#~ msgid "Automatic sign out"
#~ msgstr "Automatické odhlásenie"

#~ msgid "Automatically collect contacts"
#~ msgstr "Automaticky zbierať kontakty"

#~ msgid ""
#~ "Automatically collect contacts in the folder \"Collected addresses\" "
#~ "while reading"
#~ msgstr ""
#~ "Automaticky zbierať kontakty v priečinku „Zozbierané adresy“ počas čítania"

#~ msgid ""
#~ "Automatically collect contacts in the folder \"Collected addresses\" "
#~ "while reading?"
#~ msgstr ""
#~ "Automaticky zbierať kontakty v priečinku „Zozbierané adresy“ počas "
#~ "čítania?"

#~ msgid ""
#~ "Automatically collect contacts in the folder \"Collected addresses\" "
#~ "while sending"
#~ msgstr ""
#~ "Automaticky zbierať kontakty v priečinku „Zozbierané adresy“ počas "
#~ "odosielania"

#~ msgid ""
#~ "Automatically collect contacts in the folder \"Collected addresses\" "
#~ "while sending?"
#~ msgstr ""
#~ "Automaticky zbierať kontakty v priečinku „Zozbierané adresy“ počas "
#~ "odosielania?"

#~ msgid ""
#~ "Automatically delete a notification mail after it has been accepted or "
#~ "declined?"
#~ msgstr ""
#~ "Automaticky odstrániť oznámenie o pošte potom ako bola prijatá alebo "
#~ "odmietnutá?"

#~ msgid "Automatically select first E-Mail"
#~ msgstr "Automaticky vybrať prvý email"

#~ msgid "Autorefresh:"
#~ msgstr "Automatické obnovenie:"

#~ msgid "Availability"
#~ msgstr "Dostupnosť"

#~ msgid "Available Categories:"
#~ msgstr "Dostupné kategórie:"

#~ msgid "Available Teams:"
#~ msgstr "Dostupné tímy:"

#~ msgid "Available UWA modules:"
#~ msgstr "Dostupné moduly UWA:"

#~ msgid "Average time: %1$s ms"
#~ msgstr "Priemerný čas: %1$s ms"

#~ msgid "Azerbaijan"
#~ msgstr "Azerbajdžan"

#~ msgid "B"
#~ msgstr "B"

#~ msgid "BCC"
#~ msgstr "Skrytá kópia"

#~ msgid "Back"
#~ msgstr "Späť"

#~ msgid "Back to appointment"
#~ msgstr "Späť na schôdzku"

#~ msgid "Background 1"
#~ msgstr "Pozadie 1"

#~ msgid "Background 2"
#~ msgstr "Pozadie 2"

#~ msgid "Bahamas"
#~ msgstr "Bahamy"

#~ msgid "Bahrain"
#~ msgstr "Bahrajn"

#~ msgid "Bangladesh"
#~ msgstr "Bangladéš"

#~ msgid "Barbados"
#~ msgstr "Barbados"

#~ msgid "Bars"
#~ msgstr "Panely"

#~ msgid "Based on mailing list"
#~ msgstr "Na základe konferencie"

#~ msgid "Based on sender"
#~ msgstr "Na základe odosielateľa"

#~ msgid "Basic settings"
#~ msgstr "Základné nastavenia"

#~ msgid "Bcc"
#~ msgstr "Skrytá kópia"

#~ msgid "Bcc..."
#~ msgstr "Skrytá kópia..."

#~ msgid "Bcc:"
#~ msgstr "Skrytá kópia:"

#~ msgid "Be a participant when creating appointments?"
#~ msgstr "Zúčastniť sa vytváraných schôdzok?"

#~ msgid "Begins at"
#~ msgstr "Začína o"

#~ msgid "Belarus"
#~ msgstr "Bielorusko"

#~ msgid "Below quoted text"
#~ msgstr "Pod citovaným textom"

#~ msgid ""
#~ "Below the recipient you will find further functions, e.g. for sending "
#~ "copies to other recipients or for adding attachments."
#~ msgstr ""
#~ "Pod príjemcom nájdete ďalšie funkcie, napr. na zaslanie kópie ďalším "
#~ "príjemcom alebo na pridanie príloh."

#~ msgid "Benin"
#~ msgstr "Benin"

#~ msgid "Bermuda"
#~ msgstr "Bermudy"

#~ msgid "Bhutan"
#~ msgstr "Bhután"

#~ msgid "Billing information"
#~ msgstr "Účtovacie informácie"

#~ msgid "Birthday Appointment"
#~ msgstr "Narodeninová schôdzka"

#~ msgid "Birthday of %s."
#~ msgstr "%s má narodeniny."

#~ msgid "Birthdays"
#~ msgstr "Narodeniny"

#~ msgid "Black"
#~ msgstr "Čierna"

#~ msgid "Blind copy (BCC) to"
#~ msgstr "Skrytá kópia (BCC)"

#~ msgid "Block pre-loading of externally linked images"
#~ msgstr "Blokovať automatické načítanie externých obrázkov"

#~ msgid "Blue"
#~ msgstr "Modrá"

#~ msgid "Bold"
#~ msgstr "Hrubé"

#~ msgid "Bolivia"
#~ msgstr "Bolívia"

#~ msgid "Border inside"
#~ msgstr "Okaj vnútri"

#~ msgid "Border left"
#~ msgstr "Okaj vľavo"

#~ msgid "Border left and right"
#~ msgstr "Okaj vľavo a vpravo"

#~ msgid "Border outside"
#~ msgstr "Okaj vonku"

#~ msgid "Border outside and inside"
#~ msgstr "Okaj vonku a vnútri"

#~ msgid "Border right"
#~ msgstr "Okaj vpravo"

#~ msgid "Border top"
#~ msgstr "Okaj hore"

#~ msgid "Border top and bottom"
#~ msgstr "Okaj hore a dolu"

#~ msgid "Bosnia and Herzegovina"
#~ msgstr "Bosna a Hercegovina"

#~ msgid "Botswana"
#~ msgstr "Botswana"

#, fuzzy
#~ msgid "Bottom"
#~ msgstr "Okaj dolu"

#~ msgid "Bouvet Island"
#~ msgstr "Bouvetov ostrov"

#~ msgid "Branches"
#~ msgstr "Vetvy"

#~ msgid "Branches:"
#~ msgstr "Vetvy:"

#~ msgid "Brazil"
#~ msgstr "Brazília"

#~ msgid "British Indian Ocean Territory"
#~ msgstr "Britské indickooceánske územie"

#~ msgid "Browser"
#~ msgstr "Prehliadač"

#~ msgid "Brunei Darussalam"
#~ msgstr "Brunejsko-darussalamský štát"

#~ msgid "Bulgaria"
#~ msgstr "Bulharsko"

#~ msgid "Bullets On/Off"
#~ msgstr "Odrážky zap./vyp."

#~ msgid "Burkina Faso"
#~ msgstr "Burkina Faso"

#~ msgid "Burundi"
#~ msgstr "Burundi"

#~ msgid "Business Address"
#~ msgstr "Adresa do práce"

#~ msgid "Business address"
#~ msgstr "Adresa do práce"

#~ msgid "Business category"
#~ msgstr "Kategória spoločnosti"

#~ msgid "Buy a gift"
#~ msgstr "Kúpiť darček"

#~ msgid "Buy now!"
#~ msgstr "Kúpiť teraz!"

#~ msgid ""
#~ "By changing the date of this appointment you are creating an appointment "
#~ "exception to the series. Do you want to continue?"
#~ msgstr ""
#~ "Ak zmenáte dátum tejto schôdzky, vytvoríte v sérii stretnutí výnimku. "
#~ "Chcete pokračovať?"

#~ msgid "CAD"
#~ msgstr "CAD"

#~ msgid "CC"
#~ msgstr "Kópia"

#~ msgid "CHF"
#~ msgstr "CHF"

#~ msgid "CSV"
#~ msgstr "CSV"

#~ msgid "CSV (Contacts)"
#~ msgstr "CSV (kontakty)"

#~ msgid "CW"
#~ msgstr "Kalendárny týždeň"

#~ msgid "CW %1$d"
#~ msgstr "KT %1$d"

#~ msgid "CalDAV URL"
#~ msgstr "URL CalDAV"

#~ msgid "Calendar"
#~ msgstr "Kalendár"

#~ msgctxt "app"
#~ msgid "Calendar"
#~ msgstr "Kalendár"

#~ msgid "Calendar custom view"
#~ msgstr "Zobrazenie kalendára - vlastné"

#~ msgid "Calendar day view"
#~ msgstr "Zobrazenie kalendára - denné"

#~ msgid "Calendar workweek view"
#~ msgstr "Zobrazenie kalendára - pracovný týždeň"

#~ msgid "Cambodia"
#~ msgstr "Kambodža"

#~ msgid "Cameroon"
#~ msgstr "Kamerun"

#~ msgid "Can not create appointment in a folder other than appointment folder"
#~ msgstr ""
#~ "Nie je možné vytvoriť schôdzku v inom priečinku ako v priečinku schôdzok"

#~ msgid "Canada"
#~ msgstr "Kanada"

#~ msgid "Canadian dollar"
#~ msgstr "Kanadský dolár"

#~ msgid "Cancel"
#~ msgstr "Zrušiť"

#~ msgid "Cancel search"
#~ msgstr "Zrušiť hľadanie"

#~ msgid "Canceled"
#~ msgstr "Zrušené"

#~ msgid "Cannot find any messages this contact sent to you."
#~ msgstr "Neboli nájdené žiadne správy, ktoré vám poslal tento kontakt."

#~ msgid "Cannot find any messages you sent to this contact."
#~ msgstr "Neboli nájdené žiadne správy, ktoré ste poslali tomuto kontaktu."

#~ msgid "Cannot find user with given name."
#~ msgstr "Nebol nájdený používateľ so zadaným menom."

#~ msgid "Cannot move default folders."
#~ msgstr "Nemožno presunúť predvolené priečinky."

#~ msgid "Cannot move folder into itself."
#~ msgstr "Nemožno presunúť priečinok do seba."

#~ msgid "Cannot move shared folder."
#~ msgstr "Nie je možné presunúť zdieľaný priečinok."

#~ msgid "Cannot move system folder."
#~ msgstr "Nie je možné presunúť systémový priečinok."

#~ msgid "Cannot print this item"
#~ msgid_plural "Cannot print these items"
#~ msgstr[0] "Nie je možné vytlačiť túto položku"
#~ msgstr[1] "Nie je možné vytlačiť tieto položky"
#~ msgstr[2] "Nie je možné vytlačiť tieto položky"

#~ msgid "Capacity"
#~ msgstr "Kapacita"

#~ msgid "Cape Verde"
#~ msgstr "Kapverdy"

#~ msgid "Cards"
#~ msgstr "Vizitky"

#~ msgid "Cart is empty."
#~ msgstr "Košík je prázdny."

#~ msgid "Categories"
#~ msgstr "Kategórie"

#~ msgid "Categories..."
#~ msgstr "Kategórie..."

#~ msgid "Categories:"
#~ msgstr "Kategórie:"

#~ msgid "Category"
#~ msgstr "Kategória"

#~ msgid "Category names must be unique"
#~ msgstr "Názvy kategórií musia byť jedinečné"

#~ msgid "Cayman Islands"
#~ msgstr "Kajmanie ostrovy"

#~ msgid "Cc"
#~ msgstr "Kópia"

#~ msgid "Cc..."
#~ msgstr "Kópia..."

#~ msgid "Cc:"
#~ msgstr "Kópia:"

#~ msgid "Cell phone"
#~ msgstr "Mobil"

#~ msgid "Cell phone (alt)"
#~ msgstr "Mobilný telefón (alt)"

#~ msgid "Cell phone (private):"
#~ msgstr "Mobil (súkromný):"

#~ msgid "Cell phone:"
#~ msgstr "Mobil:"

#~ msgid "Center"
#~ msgstr "Na stred"

#~ msgid "Centered, no text wrapping"
#~ msgstr "V strede, bez obtekania textu"

#~ msgid "Central African Republic"
#~ msgstr "Stredoafrická republika"

#~ msgid "Chad"
#~ msgstr "Čad"

#~ msgid "Change"
#~ msgstr "Zmeniť"

#~ msgid "Change View"
#~ msgstr "Zmeniť zobrazenie"

#~ msgid "Change confirmation status"
#~ msgstr "Zmeniť stav potvrdenia"

#~ msgid "Change due date"
#~ msgstr "Zmeniť termín"

#~ msgid "Change folder"
#~ msgstr "Zmeniť priečinok"

#~ msgid "Change password"
#~ msgstr "Zmeniť heslo"

#~ msgid "Change password and sign out"
#~ msgstr "Zmeniť heslo a odhlásiť sa"

#~ msgid "Change state"
#~ msgstr "Zmeniť stav"

#~ msgid "Change status"
#~ msgstr "Zmeniť stav"

#~ msgid "Change subscription"
#~ msgstr "Zmeniť odoberanie"

#~ msgid "Change view"
#~ msgstr "Zmeniť zobrazenie"

#~ msgid "Changed due date"
#~ msgstr "Zmenený termín"

#~ msgid "Changed on"
#~ msgstr "Zmenené"

#~ msgid "Changes have been saved"
#~ msgstr "Zmeny boli uložené"

#~ msgid "Changes have been saved."
#~ msgstr "Všetky zmeny boli uložené."

#~ msgid "Character"
#~ msgstr "Znak"

#~ msgid "Check"
#~ msgstr "Skontrolovať"

#~ msgid "Check connection"
#~ msgstr "Skontrolovať pripojenie"

#~ msgid "Check for new messages every 'n' minutes"
#~ msgstr "Skontrolovať nové správy každých „n“ minút"

#~ msgid "Check for:"
#~ msgstr "Kontrolovať:"

#, fuzzy
#~ msgid "Checkboxes"
#~ msgstr "Zmeniť označenie políčok"

#~ msgid "Checking credentials... This may take a few seconds."
#~ msgstr "Kontroluje sa poverenia... To môže trvať niekoľko sekúnd."

#~ msgid "Children"
#~ msgstr "Deti"

#~ msgid "Children:"
#~ msgstr "Deti:"

#~ msgid "Chile"
#~ msgstr "Čile"

#~ msgid "China"
#~ msgstr "Čína"

#~ msgid "Choose Team"
#~ msgstr "Vyberte tím"

#~ msgid "Choose a new password for your account."
#~ msgstr "Vyberte si nové heslo k vášmu účtu."

#~ msgid "Christmas Island"
#~ msgstr "Vianočný ostrov"

#~ msgid "City"
#~ msgstr "Mesto"

#~ msgid "City (business)"
#~ msgstr "Mesto (obchodné)"

#~ msgid "City (private)"
#~ msgstr "Mesto (súkromné)"

#~ msgid "City:"
#~ msgstr "Mesto:"

#~ msgid "Classic"
#~ msgstr "Klasické"

#~ msgid "Clean up"
#~ msgstr "Vyčistiť"

#~ msgid "Cleaning up... This may take a few seconds."
#~ msgstr "Prebieha čistenie... To môže niekoľko sekúnd trvať."

#~ msgid "Clear cache"
#~ msgstr "Vyčistiť vyrovnávaciu pamäť"

#~ msgid "Click for whole day appointment"
#~ msgstr "Kliknutím zobrazíte celodennú schôdzku"

#~ msgid "Click here for free trial."
#~ msgstr "Kliknutím sem získate bezplatnú skúšobnú verziu."

#~ msgid "Click here to add your account"
#~ msgstr "Kliknutím sem pridáte váš účet"

#~ msgid "Click here to quit the help center"
#~ msgstr "Kliknutím sem ukončíte centrum pomoci"

#~ msgid "Click on a sentence to choose when to repeat the appointment."
#~ msgstr "Kliknutím na vetu zmeníte kedy opakovať schôdzku."

#~ msgid "Click on the links to change the values."
#~ msgstr "Kliknutím na odkazy zmeníte hodnoty."

#~ msgid "Click to authorize your account again"
#~ msgstr "Kliknutím sem znova autorizujete svoj účet"

#~ msgid "Click to open."
#~ msgstr "Kliknutím otvoríte."

#~ msgid "Click to open. Drag to your desktop to download."
#~ msgstr "Kliknutím otvoríte. Stiahnuť môžete pretiahnutím na plochu."

#~ msgid "Click to retry"
#~ msgstr "Kliknutím to skúsite znova"

#~ msgid "Click to retry later."
#~ msgstr "Kliknutím to skúsite znova neskôr."

#~ msgid "Click to try again."
#~ msgstr "Kliknutím to skúsite znova neskôr."

#~ msgid "Click to upload image"
#~ msgstr "Kliknite nahráte obrázok"

#~ msgid ""
#~ "Client PC operating system: Latest Versions of Windows XP, Windows 7 "
#~ "(each with 32 + 64 bit) (no support of Mac OS X clients with emulators), "
#~ "Windows 8"
#~ msgstr ""
#~ "Operačný systém klienta PC: Najnovšie verzie Windows XP, Windows 7 (každá "
#~ "v 32 a 64 bitovej verzii) (bez podpory klientov Mac OS X s emulátormi), "
#~ "Windows 8"

#~ msgid ""
#~ "Client PC operation system: Latest Versions of Windows XP, Windows 7 "
#~ "(each with 32 + 64 bit) (no support of Mac OS X clients with emulators)"
#~ msgstr ""
#~ "Operačný systém klienta PC: Najnovšie verzie Windows XP, Windows 7 (každá "
#~ "v 32 a 64 bitovej verzii) (bez podpory klientov Mac OS X s emulátormi)"

#~ msgid "Close"
#~ msgstr "Zatvoriť"

#~ msgid "Close Window"
#~ msgstr "Zatvoriť okno"

#~ msgid "Close all"
#~ msgstr "Zatvoriť všetko"

#~ msgid "Close configuration"
#~ msgstr "Zatvoriť konfiguráciu"

#~ msgid "Close document"
#~ msgstr "Zatvoriť dokument"

#, fuzzy
#~| msgid "Folder view"
#~ msgid "Close folder view"
#~ msgstr "Zobrazenie priečinkov"

#~ msgid "Close quick config"
#~ msgstr "Zatvoriť rýchlu konfiguráciu"

#~ msgid "Close this reminder"
#~ msgstr "Zatvoriť túto pripomienku"

#~ msgid "Cocos (Keeling) Islands"
#~ msgstr "Kokosové ostrovy"

#~ msgid "Collapse form"
#~ msgstr "Zbaliť formulár"

#~ msgid "Collect while reading E-Mails?"
#~ msgstr "Zbierať počas čítania emailov?"

#~ msgid "Collect while sending E-Mails?"
#~ msgstr "Zbierať počas posielania emailov?"

#~ msgid "Colombia"
#~ msgstr "Kolumbia"

#~ msgid "Color"
#~ msgstr "Farba:"

#~ msgid "Color quoted lines"
#~ msgstr "Zafarbiť citované riadky"

#~ msgid "Comma Separated"
#~ msgstr "Oddelené čiarkami"

#~ msgid "Comment"
#~ msgstr "Komentár"

#~ msgid "Comment:"
#~ msgstr "Komentár:"

#~ msgid "Comments"
#~ msgstr "Komentáre"

#~ msgid "Comments:"
#~ msgstr "Komentáre:"

#~ msgid "Commercial Register"
#~ msgstr "Obchodný register"

#~ msgid "Commercial Register:"
#~ msgstr "Obchodný register:"

#~ msgid "Common"
#~ msgstr "Bežné"

#~ msgid "Common Emoji"
#~ msgstr "Bežné Emoji"

#, fuzzy
#~| msgid "Compact view"
#~ msgid "Compact"
#~ msgstr "Kompaktné zobrazenie"

#~ msgid "Compact view"
#~ msgstr "Kompaktné zobrazenie"

#~ msgid "Companies"
#~ msgstr "Spoločnosti"

#~ msgid "Company"
#~ msgstr "Spoločnosť"

#~ msgid "Company:"
#~ msgstr "Spoločnosť:"

#~ msgid "Compose"
#~ msgstr "Napísať správu"

#, fuzzy
#~ msgid "Compose new email"
#~ msgstr "Napísať novú správu"

#~ msgid "Compose new mail"
#~ msgstr "Napísať novú správu"

#~ msgid "Conditions"
#~ msgstr "Podmienky"

#~ msgid "Configuration damaged, please inform the administrator."
#~ msgstr "Konfigurácia poškodená, prosím informujte správcu."

#~ msgid "Confirm"
#~ msgstr "Potvrdiť"

#~ msgid "Confirm new password"
#~ msgstr "Potvrďte nové heslo"

#~ msgid "Confirmation"
#~ msgstr "Potvrdenie"

#~ msgid "Confirmation message"
#~ msgstr "Správa potvrdenia"

#~ msgid "Confirmation status"
#~ msgstr "Stav potvrdenia"

#~ msgid "Confirmed"
#~ msgstr "Potvrdené"

#~ msgid "Conflicts detected"
#~ msgstr "Zistené konflikty"

#~ msgid "Conflicts with resources cannot be ignored"
#~ msgstr "Konflikty zdrojov nie je možné ignorovať"

#~ msgid "Conflicts:"
#~ msgstr "Konflikty:"

#~ msgid "Congo"
#~ msgstr "Kongo"

#~ msgid "Connection failed! Please check your settings: "
#~ msgstr "Spojenie zlyhalo! Prosím, skontrolujte svoje nastavenia:"

#~ msgid "Connector for Microsoft Outlook"
#~ msgstr "Konektor pre Microsoft Outlook"

#~ msgid "Contact"
#~ msgstr "Kontakt"

#~ msgid "Contact Details"
#~ msgstr "Podrobnosti kontaktu"

#~ msgid "Contact folder..."
#~ msgstr "Priečinok kontaktov..."

#~ msgid "Contact overview"
#~ msgstr "Prehľad kontaktov"

#, fuzzy
#~ msgid "Contact pictures"
#~ msgstr "Členovia"

#~ msgid "Contact: %1$s"
#~ msgstr "Kontakt: %1$s"

#~ msgid "Contacts"
#~ msgstr "Členovia"

#~ msgid "Contacts have been copied"
#~ msgstr "Kontakty boli skopírované"

#~ msgid "Contacts have been moved"
#~ msgstr "Kontakty boli presunuté"

#~ msgid "Contains"
#~ msgstr "Obsahuje"

#~ msgid "Content"
#~ msgstr "Obsah"

#~ msgid "Content-Type:"
#~ msgstr "Content-Type:"

#~ msgid "Continue"
#~ msgstr "Pokračovať"

#~ msgid "Conversations"
#~ msgstr "Konverzácie"

#~ msgctxt "app"
#~ msgid "Conversations"
#~ msgstr "Konverzácie"

#~ msgid "Cook Islands"
#~ msgstr "Cookove ostrovy"

#~ msgid "Copy"
#~ msgstr "Kopírovať"

#~ msgctxt "CC"
#~ msgid "Copy"
#~ msgid_plural "Copy"
#~ msgstr[0] "Kópia"
#~ msgstr[1] "Kópie"
#~ msgstr[2] "Kópie"

#~ msgid "Copy (CC) to"
#~ msgstr "Kópia (CC)"

#~ msgid "Copy to"
#~ msgstr "Kópia"

#~ msgid "Copy to description"
#~ msgstr "Skopírovať do popisu"

#~ msgid "Costa Rica"
#~ msgstr "Kostarika"

#~ msgid "Costs must be between -%1$d and %1$d."
#~ msgstr "Náklady musia byť medzi %1$d a %1$d."

#~ msgid "Cote d'Ivoire"
#~ msgstr "Pobrežie Slonoviny"

#~ msgid "Could not get a default folder for this application."
#~ msgstr "Nepodarilo sa získať predvolený priečinok pre túto aplikáciu."

#~ msgid "Could not load all participants for this task."
#~ msgstr "Nepodarilo sa načítať všetkých účastníkov tejto úlohy."

#~ msgid "Could not load attachments for this contact."
#~ msgstr "Nepodarilo sa načítať prílohy tohto kontaktu."

#~ msgid "Could not load attachments for this task."
#~ msgstr "Nepodarilo sa načítať prílohy tejto úlohy."

#~ msgid "Could not load data"
#~ msgstr "Nepodarilo sa načítať údaje"

#~ msgid "Could not load new Tweets."
#~ msgstr "Nebolo možné načítať nové tweety."

#~ msgid "Could not load this list"
#~ msgstr "Nepodarilo sa načítať tento zoznam."

#~ msgid "Could not save auto forward"
#~ msgstr "Nepodarilo sa uložiť automatické preposielanie"

#~ msgid "Could not save settings"
#~ msgstr "Nepodarilo sa uložiť nastavenia"

#~ msgid "Could not save settings."
#~ msgstr "Nepodarilo sa uložiť nastavenia."

#~ msgid ""
#~ "Could not save settings. There have to be at least one user with "
#~ "administration rights."
#~ msgstr ""
#~ "Nepodarilo sa uložiť nastavenia. Musí existovať aspoň jeden používateľ s "
#~ "právami správcu."

#~ msgid "Could not save vacation notice"
#~ msgstr "Nepodarilo sa uložiť vaše oznámenie o dovolenke"

#~ msgid "Couldn't load all contact images."
#~ msgstr "Nepodarilo sa načítať všetky obrázky kontaktov."

#~ msgid "Couldn't load appointment data."
#~ msgstr "Nepodarilo sa načítať dáta schôdzky."

#~ msgid "Couldn't load contact data."
#~ msgstr "Nepodarilo sa načítať dáta kontaktu."

#~ msgid "Couldn't load file data."
#~ msgstr "Nepodarilo sa načítať údaje súboru."

#~ msgid "Couldn't load folders."
#~ msgstr "Nepodarilo sa načítať priečinky."

#~ msgid "Couldn't load subfolders."
#~ msgstr "Nepodarilo sa načítať podpriečinky."

#~ msgid "Couldn't load that email."
#~ msgstr "Nepodarilo sa načítať tento email."

#~ msgid "Couldn't load that task."
#~ msgstr "Nepodarilo sa načítať túto úlohu."

#~ msgid "Couldn't load your auto forward."
#~ msgstr "Nepodarilo sa načítať vaše automatické preposielanie."

#~ msgid "Couldn't load your contact data."
#~ msgstr "Nepodarilo sa načítať dáta kontaktu."

#~ msgid "Couldn't load your mail filters."
#~ msgstr "Nepodarilo sa načítať vaše filtre pošty."

#~ msgid "Couldn't load your vacation notice."
#~ msgstr "Nepodarilo sa načítať vaše oznámenie o dovolenke."

#~ msgid "Country"
#~ msgstr "Krajina"

#~ msgid "Country (other)"
#~ msgstr "Krajina (iné)"

#~ msgid "Country (other):"
#~ msgstr "Krajina (iné):"

#~ msgid "Country:"
#~ msgstr "Krajina:"

#~ msgid "Create"
#~ msgstr "Vytvoriť"

#~ msgid "Create Appointment"
#~ msgstr "Vytvoriť schôdzku"

#~ msgid "Create a filter"
#~ msgstr "Vytvoriť filter"

#~ msgid "Create appointment"
#~ msgstr "Vytvoriť schôdzku"

#~ msgid "Create contact"
#~ msgstr "Vytvoriť kontakt"

#~ msgid "Create distribution list"
#~ msgstr "Vytvoriť distribučný zoznam"

#~ msgid "Create list"
#~ msgstr "Vytvoriť zoznam"

#~ msgid "Create new rule"
#~ msgstr "Vytvoriť nové pravidlo"

#~ msgid "Create new task"
#~ msgstr "Vytvoriť novú úlohu"

#~ msgid "Create public appointments"
#~ msgstr "Vytvoriť verejné schôdzky"

#~ msgid "Create reminder"
#~ msgstr "Vytvoriť pripomienku"

#~ msgid "Create task"
#~ msgstr "Vytvoriť úlohu"

#~ msgid "Created"
#~ msgstr "Vytvorené"

#~ msgid "Created By:"
#~ msgstr "Vytvoril:"

#~ msgid "Created by"
#~ msgstr "Vytvoril"

#~ msgid "Created by:"
#~ msgstr "Vytvoril:"

#~ msgid "Created on"
#~ msgstr "Vytvorené"

#~ msgid "Created on %1$s by %2$s, last changed on %3$s by %4$s"
#~ msgstr "Vytvoril %1$s %2$s, naposledy zmenil %3$s by %4$s"

#~ msgid "Created on:"
#~ msgstr "Vytvorené:"

#~ msgid ""
#~ "Created private folder '%1$s' in %2$s and subscribed successfully to "
#~ "shared folder"
#~ msgstr ""
#~ "Vytvorený súkromný priečinok „%1$s“ v %2$s a prihlásenie odoberania "
#~ "zdieľaného priečinka prebehlo úspešne"

#~ msgctxt "help"
#~ msgid "Creating Files"
#~ msgstr "Vytváranie súborov"

#~ msgid "Creating a note"
#~ msgstr "Vytvorenie poznámky"

#~ msgid "Creation date:"
#~ msgstr "Dátum vytvorenia:"

#~ msgid "Croatia"
#~ msgstr "Chorvátsko"

#~ msgid "Cuba"
#~ msgstr "Kuba"

#~ msgid "Currency"
#~ msgstr "Mena"

#~ msgid "Current Costs:"
#~ msgstr "Aktuálne náklady:"

#~ msgid "Current costs:"
#~ msgstr "Aktuálne náklady:"

#~ msgid "Current duration:"
#~ msgstr "Aktuálne trvanie:"

#~ msgid "Current page and total page count"
#~ msgstr "Aktuálna stránka a celkový počet strán"

#~ msgid "Current version"
#~ msgstr "Aktuálna verzia"

#~ msgid "Current week"
#~ msgstr "Aktuálny týždeň"

#~ msgid "Current week, next week"
#~ msgstr "Aktuálny týždeň, nasledovný týždeň"

#~ msgid "Current week, next week, 10 later"
#~ msgstr "Aktuálny týždeň, ďalší týždeň, 10 ďalších"

#~ msgid "Current week, next week, 15 later"
#~ msgstr "Aktuálny týždeň, ďalší týždeň, 15 ďalších"

#~ msgid "Current week, next week, 20 later"
#~ msgstr "Aktuálny týždeň, ďalší týždeň, 20 ďalších"

#~ msgid "Current week, next week, 5 later"
#~ msgstr "Aktuálny týždeň, ďalší týždeň, 5 ďalších"

#~ msgid "Current zoom factor"
#~ msgstr "Aktuálne priblíženie"

#~ msgid "Custom"
#~ msgstr "Vlastné"

#~ msgid "Custom form"
#~ msgstr "Vlastný formulár"

#~ msgid "Customize this page"
#~ msgstr "Prispôsobiť túto stránku"

#~ msgid "Cut"
#~ msgstr "Vystrihnúť"

#~ msgid "Cyprus"
#~ msgstr "Cyprus"

#~ msgid "Czech"
#~ msgstr "čeština"

#~ msgid "Czech Republic"
#~ msgstr "Česká republika"

#~ msgid "DKK"
#~ msgstr "DKK"

#~ msgid "Danish"
#~ msgstr "dánčina"

#~ msgid "Dark blue"
#~ msgstr "Tmavomodrá"

#~ msgid "Dark red"
#~ msgstr "Tmavomodrá"

#~ msgid "Darker"
#~ msgstr "Tmavšia"

#~ msgid "Data imported successfully"
#~ msgstr "Údaje boli naimportované úspešne"

#~ msgid "Data only partially imported ( %1$s of %2$s records)"
#~ msgstr "Údaje boli naimportované iba čiastočne (%1$s z %2$s záznamov)"

#~ msgid "Date"
#~ msgstr "Dátum"

#~ msgid "Date completed"
#~ msgstr "Dátum dokončenia"

#~ msgid "Date format:"
#~ msgstr "Formát dátumu:"

#~ msgid "Date of birth"
#~ msgstr "Dátum narodenia"

#~ msgid "Date of birth:"
#~ msgstr "Dátum narodenia:"

#~ msgid "Date:"
#~ msgstr "Dátum:"

#~ msgid "Day"
#~ msgstr "Deň"

#~ msgid "Day View"
#~ msgstr "Zobrazenie dňa"

#~ msgid "Days"
#~ msgstr "Dni"

#~ msgid "Debug"
#~ msgstr "Ladenie"

#~ msgid "December"
#~ msgstr "December"

#~ msgid "Decline"
#~ msgstr "Zamietnuť"

#~ msgid "Decline counter proposal"
#~ msgstr "Zamietnuť protinávrh"

#~ msgid "Declined"
#~ msgstr "Zamietnuté"

#~ msgid "Default E-Mail font size?"
#~ msgstr "Predvolená veľkosť písma emailov?"

#~ msgid "Default E-Mail font?"
#~ msgstr "Predvolené písmo emailov?"

#~ msgid "Default Theme"
#~ msgstr "Predvolená téma"

#~ msgid "Default address"
#~ msgstr "Predvolená adresa"

#~ msgid "Default app after sign in"
#~ msgstr "Predvolená aplikácia po prihlásení"

#~ msgid "Default calendar view"
#~ msgstr "Predvolené zobrazenie kalendára"

#~ msgid "Default reminder"
#~ msgstr "Predvolený čas pripomenutia"

#~ msgid "Default sender address"
#~ msgstr "Predvolená adresa odosielateľa"

#~ msgid "Default sender address:"
#~ msgstr "Predvolená adresa odosielateľa:"

#~ msgid "Default view"
#~ msgstr "Predvolené zobrazenie"

#~ msgid "Default view for Spam folder:"
#~ msgstr "Predvolené zobrazenie priečinka Spam:"

#~ msgid "Deferred"
#~ msgstr "Odložené"

#~ msgid "Delay before a hover is displayed"
#~ msgstr "Oneskorenie pred zobrazením tipu"

#~ msgid "Delete"
#~ msgstr "Zmazať"

#~ msgid "Delete Attachment"
#~ msgstr "Zmazať prílohu"

#~ msgid "Delete Columns"
#~ msgstr "Zmazať stĺpce"

#~ msgid "Delete Contact"
#~ msgstr "Zmazať kontakt"

#~ msgid "Delete E-Mail"
#~ msgstr "Zmazať email"

#~ msgid "Delete E-Mails"
#~ msgstr "Zmazať emaily"

#~ msgid "Delete Folder"
#~ msgstr "Zmazať priečinok"

#~ msgid "Delete Publication"
#~ msgid_plural "Delete Publications"
#~ msgstr[0] "Zmazať publikáciu"
#~ msgstr[1] "Zmazať publikácie"
#~ msgstr[2] "Zmazať publikácie"

#~ msgid "Delete Resource"
#~ msgid_plural "Delete Resources"
#~ msgstr[0] "Zmazať zdroj"
#~ msgstr[1] "Zmazať zdroje"
#~ msgstr[2] "Zmazať zdroje"

#~ msgid "Delete Rows"
#~ msgstr "Zmazať riadky"

#~ msgid "Delete Rule"
#~ msgid_plural "Delete Rules"
#~ msgstr[0] "Zmazať pravidlo"
#~ msgstr[1] "Zmazať pravidlá"
#~ msgstr[2] "Zmazať pravidlá"

#~ msgid "Delete Task"
#~ msgstr "Zmazať úlohu"

#~ msgid "Delete a Subreddit"
#~ msgstr "Zmazať Subreddit"

#~ msgid "Delete a blog"
#~ msgstr "Zmazať blog."

#~ msgid "Delete a feed"
#~ msgstr "Zmazať kanál"

#~ msgid "Delete a group of feeds"
#~ msgstr "Zmazať skupinu kanálov"

#~ msgid "Delete a stream"
#~ msgstr "Zmazať stream"

#~ msgid "Delete account"
#~ msgstr "Zmazať účet"

#~ msgid "Delete all accounts"
#~ msgstr "Zmazať všetky účty"

#~ msgid "Delete appointment"
#~ msgstr "Zmazať schôdzku"

#~ msgid "Delete contact"
#~ msgid_plural "Delete contacts"
#~ msgstr[0] "Zmazať kontakt"
#~ msgstr[1] "Zmazať kontakty"
#~ msgstr[2] "Zmazať kontakty"

#~ msgid "Delete drawing object"
#~ msgstr "Zmazať objekt kresby"

#~ msgid "Delete feed"
#~ msgstr "Zmazať kanál"

#~ msgid "Delete group"
#~ msgstr "Zmazať skupinu"

#~ msgid "Delete selected columns"
#~ msgstr "Zmazať vybrané stĺpce"

#~ msgid "Delete selected rows"
#~ msgstr "Zmazať vybrané riadky"

#~ msgid "Delete the draft after sending."
#~ msgstr "Zmazať po odoslaní z Rozpísaných."

#~ msgid "Delete version"
#~ msgstr "Zmazať verziu"

#~ msgid "Delete whole series"
#~ msgstr "Zmazať celú sériu"

#~ msgid "Delete widget"
#~ msgstr "Zmazať miniaplikáciu"

#~ msgid "Deleting messages on local storage also deletes them on server"
#~ msgstr "Zmazanie správ v lokálnom úložisku ich zmaže aj na serveri"

#~ msgid "Demote One Level"
#~ msgstr "Znížiť o úroveň"

#~ msgid "Department"
#~ msgstr "Oddelenie"

#~ msgid "Department:"
#~ msgstr "Oddelenie:"

#~ msgid "Descending"
#~ msgstr "zostupne"

#~ msgid "Description"
#~ msgstr "Popis"

#~ msgid "Description has been copied"
#~ msgstr "Popis bol skopírovaný"

#~ msgid "Description:"
#~ msgstr "Popis:"

#~ msgid "Destination"
#~ msgstr "Cieľ"

#~ msgid "Destination folder:"
#~ msgstr "Cieľový priečinok:"

#~ msgid "Detach file"
#~ msgstr "Odpojiť súbor"

#~ msgid "Detail"
#~ msgstr "Podrobnosti"

#~ msgid "Detail Information for Publication"
#~ msgstr "Podrobné informácie publikácie"

#~ msgid "Detail information for publication"
#~ msgstr "Podrobné informácie publikácie"

#~ msgid ""
#~ "Detailed guides for all modules are located in the help section of the "
#~ "settings."
#~ msgstr ""
#~ "Podrobné návody ku všetkým modulom sa nachádzajú v príslušnej časti "
#~ "Pomocníka nastavení."

#~ msgid ""
#~ "Detailed information can be found in the Import section of the online "
#~ "help or the user manual."
#~ msgstr ""
#~ "Podrobné informácie nájdete v časti Import online pomocníka alebo "
#~ "používateľskej príručky."

#~ msgid "Details"
#~ msgstr "Podrobnosti"

#~ msgid "Details:"
#~ msgstr "Podrobnosti:"

#~ msgid "Direct link"
#~ msgstr "Priamy odkaz"

#~ msgid "Direct link: %1$s"
#~ msgstr "Priamy odkaz: %1$s"

#~ msgid "Direct message"
#~ msgstr "Priama správa"

#~ msgid "Disable"
#~ msgstr "Vypnúť"

#~ msgid "Disable all"
#~ msgstr "Vypnúť všetky"

#~ msgid "Disable widget"
#~ msgstr "Vypnúť miniaplikáciu"

#~ msgid "Disabled"
#~ msgstr "Vypnuté"

#~ msgid "Discard"
#~ msgstr "Zahodiť"

#~ msgid "Discard changes"
#~ msgstr "Zahodiť zmeny"

#~ msgid "Display"
#~ msgstr "Zobraziť"

#~ msgid "Display Name"
#~ msgstr "Zobrazené meno"

#~ msgid "Display area"
#~ msgstr "Zobrazovacia oblasť"

#~ msgid "Display as"
#~ msgstr "Zobraziť ako"

#~ msgid "Display as:"
#~ msgstr "Zobraziť ako:"

#~ msgid "Display emoticons as graphics in text emails"
#~ msgstr "Zobraziť emotikony ako grafiku v textových emailoch"

#~ msgid "Display name"
#~ msgstr "Zobrazené meno"

#~ msgid "Display of names"
#~ msgstr "Zobrazenie mien"

#~ msgid "Displayed name"
#~ msgstr "Zobrazené meno"

#~ msgid "Displaying information"
#~ msgstr "Zobrazenie informácií"

#~ msgid "Distance"
#~ msgstr "Vzdialenosť"

#~ msgid "Distribution List"
#~ msgstr "Poštová konferencia"

#~ msgid "Distribution list"
#~ msgstr "Poštová konferencia"

#~ msgid "Distribution list has been saved"
#~ msgstr "Tento distribučný zoznam bol uložený"

#~ msgid "Djibouti"
#~ msgstr "Džibutsko"

#~ msgid "Do the following:"
#~ msgstr "Vykonať nasledovné:"

#~ msgid ""
#~ "Do you really want to change the file extension from  \".%1$s\" to \".%2$s"
#~ "\" ?"
#~ msgstr ""
#~ "Ste si istý, že chcete naozaj zmeniť príponu súboru z „.%1$s“ na „.%2$s“?"

#~ msgid "Do you really want to delete folder \"%s\"?"
#~ msgstr "Ste si istý, že chcete priečinok „%s“ zmazať?"

#~ msgid "Do you really want to delete the following blog?"
#~ msgstr "Ste si istý, že chcete zmazať nasledovný blog?"

#~ msgid "Do you really want to delete the following feed?"
#~ msgstr "Ste si istý, že chcete zmazať nasledovný kanál?"

#~ msgid "Do you really want to delete the following group of feeds?"
#~ msgstr "Ste si istý, že chcete zmazať nasledovnú skupinu kanálov?"

#~ msgid "Do you really want to delete the following stream?"
#~ msgstr "Ste si istý, že chcete zmazať nasledovný stream?"

#~ msgid "Do you really want to delete the following subreddit?"
#~ msgstr "Ste si istý, že chcete zmazať nasledovný subreddit?"

#~ msgid "Do you really want to delete these items?"
#~ msgstr "Ste si istý, že chcete tieto položky zmazať?"

#~ msgid "Do you really want to delete this account?"
#~ msgstr "Ste si istý, že chcete tento účet zmazať?"

#~ msgid "Do you really want to delete this contact?"
#~ msgstr "Ste si istý, že chcete tento kontakt zmazať?"

#~ msgid "Do you really want to delete this distribution list?"
#~ msgstr "Ste si istý, že chcete tento distribučný zoznam zmazať?"

#~ msgid "Do you really want to delete this file?"
#~ msgid_plural "Do you really want to delete these files?"
#~ msgstr[0] "Ste si istý, že chcete tento súbor zmazať?"
#~ msgstr[1] "Ste si istý, že chcete tieto súbory zmazať?"
#~ msgstr[2] "Ste si istý, že chcete tieto súbory zmazať?"

#~ msgid "Do you really want to delete this task?"
#~ msgid_plural "Do you really want to delete this tasks?"
#~ msgstr[0] "Ste si istý, že chcete túto úlohu zmazať?"
#~ msgstr[1] "Ste si istý, že chcete tieto úlohy zmazať?"
#~ msgstr[2] "Ste si istý, že chcete tieto úlohy zmazať?"

#~ msgid "Do you really want to delete this widget?"
#~ msgstr "Skutočne chcete zmazať túto miniaplikáciu?"

#~ msgid "Do you really want to discard this mail?"
#~ msgstr "Skutočne chcete zahodiť tento email?"

#~ msgid "Do you really want to discard your changes?"
#~ msgstr "Skutočne chcete zahodiť vaše úpravy?"

#~ msgid "Do you really want to empty folder \"%s\"?"
#~ msgstr "Ste si istý, že chcete zmazať prázdny priečinok „%s“?"

#~ msgid ""
#~ "Do you really want to remove the extension \".%1$s\" from your filename?"
#~ msgstr ""
#~ "Ste si istý, že chcete naozaj odstrániť príponu „.%1$s“ z názvu súboru?"

#, fuzzy
#~| msgid ""
#~| "Do you want to edit the whole series or just one appointment within the "
#~| "series?"
#~ msgid ""
#~ "Do you want to confirm the whole series or just one appointment within "
#~ "the series?"
#~ msgstr "Skutočne chcete upraviť celú sériu alebo jedinú sériu schôdzok?"

#~ msgid ""
#~ "Do you want to delete the whole recurrence or a single instance of the "
#~ "recurrence?"
#~ msgstr "Chcete zmazať celé opakovanie alebo jedinú inštanciu opakovania?"

#~ msgid ""
#~ "Do you want to delete the whole recurrence or single instances of the "
#~ "recurrence?"
#~ msgstr "Chcete zmazať celé opakovanie alebo jedinú inštanciu opakovania?"

#~ msgid ""
#~ "Do you want to delete the whole series or just one appointment within the "
#~ "series?"
#~ msgstr "Skutočne chcete zmazať celú sériu alebo jedinú sériu schôdzok?"

#~ msgid "Do you want to delete this appointment?"
#~ msgstr "Skutočne chcete zmazať túto schôdzku?"

#~ msgid ""
#~ "Do you want to edit the whole recurrence or a single recurrence "
#~ "appointment? Please note when changing a serial appointment, exceptions "
#~ "to the recurrence are reset."
#~ msgstr ""
#~ "Chcete upraviť celé opakovanie alebo jedinú inštanciu opakovania? Prosím, "
#~ "pamätajte, že pri zmene sériovej schôdzky sa vynulujú výnimky opakovania."

#~ msgid ""
#~ "Do you want to edit the whole recurrence or single instances of the "
#~ "recurrence? Please note when changing a serial appointment, exceptions to "
#~ "the recurrence are reset."
#~ msgstr ""
#~ "Chcete upraviť celé opakovanie alebo jedinú inštanciu opakovania? Prosím, "
#~ "pamätajte, že pri zmene sériovej schôdzky sa vynulujú výnimky opakovania."

#~ msgid ""
#~ "Do you want to edit the whole series or a single series appointment? "
#~ "Please note when changing a serial appointment, exceptions to the series "
#~ "are reset."
#~ msgstr ""
#~ "Chcete upraviť celú sériu alebo jedinú sériu schôdzok? Prosím, pamätajte, "
#~ "že pri zmene sériovej schôdzky sa vynulujú výnimky série."

#~ msgid ""
#~ "Do you want to edit the whole series or just one appointment within the "
#~ "series?"
#~ msgstr "Skutočne chcete upraviť celú sériu alebo jedinú sériu schôdzok?"

#~ msgid "Do you want to keep the draft after sending this mail?"
#~ msgstr ""
#~ "Ste si istý, že chcete túto správu po odoslaní zachovať v Rozpísaných?"

#~ msgid "Do you want to permanently delete this mail?"
#~ msgid_plural "Do you want to permanently delete these mails?"
#~ msgstr[0] "Chcete tento email trvale zmazať?"
#~ msgstr[1] "Chcete tieto emaily trvale zmazať?"
#~ msgstr[2] "Chcete tieto emaily trvale zmazať?"

#~ msgid "Do you want to save your configuration?"
#~ msgstr "Chcete uložiť vašu konfguráciu?"

#~ msgid "Do you want to send a delivery receipt?"
#~ msgstr "Chcete poslať potvrdenie doručenia?"

#~ msgid "Document"
#~ msgstr "Dokument"

#~ msgid "Document name"
#~ msgstr "Názov dokumentu"

#~ msgid "Document saved in folder \"%1$s\"."
#~ msgstr "Dokument uložený v priečinku „%1$s“."

#~ msgctxt "app"
#~ msgid "Documents"
#~ msgstr "Dokumenty"

#~ msgid "Does not match"
#~ msgstr "Nezodpovedá"

#~ msgid "Does not match regex"
#~ msgstr "Nezodpovedá regulárnemu výrazu"

#~ msgid "Dominica"
#~ msgstr "Dominika"

#~ msgid "Dominican Republic"
#~ msgstr "Dominikánska republika"

#~ msgid "Don't show again"
#~ msgstr "Už nezobrazovať"

#~ msgid "Done"
#~ msgstr "Hotovo"

#~ msgid "Double"
#~ msgstr "Dvojité"

#, fuzzy
#~ msgid "Doubleclick in this row for whole day appointment"
#~ msgstr "Kliknutím zobrazíte celodennú schôdzku"

#~ msgid "Download"
#~ msgstr "Stiahnuť"

#~ msgid "Download Updater"
#~ msgstr "Stiahnuť aktualizátor"

#~ msgid "Download install file (for Windows)"
#~ msgstr "Stiahnuť inštalačný súbor (pre Windows)"

#~ msgid "Downloads"
#~ msgstr "Sťahovania"

#~ msgid "Drafts folder"
#~ msgstr "Priečinok Rozpísané"

#~ msgid "Drag to reorder widget"
#~ msgstr "Ťahaním preusporiadate miniaplikácie"

#~ msgid "Drawing"
#~ msgstr "Kreslenie"

#~ msgid "Drawing Position"
#~ msgstr "Pozícia kresby"

#~ msgid "Drawing position"
#~ msgstr "Pozícia kresby"

#~ msgctxt "app"
#~ msgid "Drive"
#~ msgstr "Drive"

#~ msgctxt "help"
#~ msgid "Drive Settings"
#~ msgstr "Nastavenie Drive"

#, fuzzy
#~ msgid "Drop EML file here for import"
#~ msgstr "Poštu importujete pretiahnutím sem"

#~ msgid "Drop here to import this mail"
#~ msgstr "Poštu importujete pretiahnutím sem"

#~ msgid "Drop here to upload a <b class=\"dndignore\">new attachment</b>"
#~ msgstr ""
#~ "Pretiahnutím súboru sem nahráte <b class=\"dndignore\">novú prílohu</b>"

#~ msgid "Drop here to upload a <b class=\"dndignore\">new file</b>"
#~ msgstr ""
#~ "Pretiahnutím súboru sem nahráte <b class=\"dndignore\">nový súbor</b>"

#~ msgid "Drop here to upload a <b class=\"dndignore\">new version</b>"
#~ msgstr ""
#~ "Pretiahnutím súboru sem nahráte <b class=\"dndignore\">novú verziu</b>"

#~ msgid ""
#~ "Drop here to upload a <b class=\"dndignore\">new version</b> of \"%1$s\""
#~ msgstr ""
#~ "Pretiahnutím súboru sem nahráte <b class=\"dndignore\">novú verziu</b> "
#~ "„%1$s“"

#~ msgid "Drop here to upload a <b class='dndignore'>new attachment</b>"
#~ msgstr ""
#~ "Pretiahnutím súboru sem nahráte <b class='dndignore'>novú prílohu</b>"

#~ msgid "Drop the file anywhere to add attachment"
#~ msgstr "Prílohu pridáte tak, že súbor kdekoľvek pustíte"

#~ msgid "Dropdown"
#~ msgstr "Roletové menu"

#~ msgid "Due"
#~ msgstr "Termín"

#~ msgid "Due %1$s"
#~ msgstr "Termín  %1$s"

#~ msgid "Due date"
#~ msgstr "Termín"

#~ msgid "Due date:"
#~ msgstr "Termín:"

#~ msgid "Due in %d day."
#~ msgid_plural "Due in %d days."
#~ msgstr[0] "Termín o %d deň."
#~ msgstr[1] "Termín o %d dni."
#~ msgstr[2] "Termín o %d dní."

#~ msgid "Due on %1$s"
#~ msgstr "Termín %1$s"

#~ msgid "Due today!"
#~ msgstr "Termín dnes!"

#~ msgid "Dutch (Netherlands)"
#~ msgstr "holandčina (Holandsko)"

#~ msgid "Dynamic resizing..."
#~ msgstr "Dynamická zmena veľkosti..."

#~ msgid "E-Mail"
#~ msgstr "Email"

#~ msgid "E-Mail (business):"
#~ msgstr "Email (obchodné):"

#~ msgid "E-Mail (other)"
#~ msgstr "Email (iný)"

#~ msgid "E-Mail (other):"
#~ msgstr "Email (iný):"

#~ msgid "E-Mail (private)"
#~ msgstr "Email (súkromný)"

#~ msgid "E-Mail (private):"
#~ msgstr "Email (súkromný):"

#~ msgctxt "help"
#~ msgid "E-Mail Settings"
#~ msgstr "Nastavenia emailu"

#~ msgid "E-Mail:"
#~ msgstr "Email:"

#~ msgid "EB"
#~ msgstr "EB"

#~ msgid "EEE, %s"
#~ msgstr "EEE, %s"

#~ msgid "EEEE, %s"
#~ msgstr "EEEE, %s"

#~ msgid "EUR"
#~ msgstr "EUR"

#~ msgid "Each"
#~ msgstr "Každý"

#~ msgid "Each %s Day"
#~ msgstr "Každý %s deň"

#~ msgid "Each %s weeks on %s"
#~ msgstr "Každých %s týždňov v %s"

#~ msgid "Each %s. %s"
#~ msgstr "Každý %s. %s"

#~ msgid "Ecuador"
#~ msgstr "Ekvádor"

#~ msgid "Edit"
#~ msgstr "Upraviť"

#~ msgid "Edit Appointment"
#~ msgstr "Upraviť schôdzku"

#~ msgid "Edit Contact"
#~ msgstr "Upraviť Kontakt"

#~ msgid "Edit Distribution List"
#~ msgstr "Upraviť Poštovú konferenciu"

#~ msgid "Edit Flickr photo stream"
#~ msgstr "Upraviť tok fotiek Flickr"

#~ msgid "Edit Furigana"
#~ msgstr "Upraviť furigana"

#~ msgid "Edit InfoItem"
#~ msgstr "Upraviť InfoPoložku"

#~ msgid "Edit Mode"
#~ msgstr "Režim úprav"

#~ msgid "Edit Tumblr feed"
#~ msgstr "Upraviť kanál Tumblr"

#~ msgid "Edit a Subreddit"
#~ msgstr "Upraviť Subreddit"

#~ msgid "Edit a blog"
#~ msgstr "Upraviť blog"

#~ msgid "Edit a group of feeds"
#~ msgstr "Upraviť skupinu kanálov"

#~ msgid "Edit appointment"
#~ msgstr "Upraviť schôdzku"

#~ msgid "Edit as new"
#~ msgstr "Upraviť ako nový"

#~ msgid "Edit description"
#~ msgstr "Upraviť popis"

#~ msgid "Edit draft"
#~ msgstr "Upraviť rozpísané"

#~ msgid "Edit feed"
#~ msgstr "Upraviť kanál"

#~ msgid "Edit rule"
#~ msgstr "Upraviť pravidlo"

#~ msgid "Edit signature"
#~ msgstr "Upraviť podpis"

#~ msgid "Edit task"
#~ msgstr "Upraviť úlohu"

#~ msgid "Edit to set a name."
#~ msgstr "Upravením nastavíte meno."

#~ msgid "Editor"
#~ msgstr "Editor"

#~ msgid "Editor feature set:"
#~ msgstr "Sada možností editora:"

#~ msgid "El Salvador"
#~ msgstr "Salvádor"

#~ msgid "Email"
#~ msgstr "Email"

#~ msgid "Email 1"
#~ msgstr "Email 1"

#~ msgid "Email 1 / Phone number"
#~ msgstr "Email 1 / telefónne číslo"

#~ msgid "Email 2"
#~ msgstr "Email 2"

#~ msgid "Email 3"
#~ msgstr "Email 3"

#~ msgid "Email Address:"
#~ msgstr "Emailová adresa:"

#~ msgid "Email address"
#~ msgstr "Emailová adresa"

#~ msgid "Email addresses"
#~ msgstr "Emailové adresy"

#, fuzzy
#~ msgid "Email from %1$s: %2$s"
#~ msgstr "Každý rok %2$d. %1$s"

#~ msgid "Email notification for Accept/Declined"
#~ msgstr "Upozornenie emailom na prijatie/zamietnutie"

#~ msgid "Email notification for New, Changed, Deleted?"
#~ msgstr "Oznámenie nových, zmenených a zmazaných emailom?"

#~ msgid "Email notification for appointment"
#~ msgstr "Oznámenie schôdzok emailom"

#~ msgid "Email notification for appointment creator?"
#~ msgstr "Upozornenie tvorcu úlohy emailom?"

#~ msgid "Email notification for appointment participant?"
#~ msgstr "Upozornenie účastníka úlohy emailom?"

#~ msgid "Email notification for task"
#~ msgstr "Upozornenie emailom na úlohy"

#~ msgid "Email notification for task creator?"
#~ msgstr "Upozornenie tvorcu úlohy emailom?"

#~ msgid "Email notification for task participant?"
#~ msgstr "Upozornenie účastníka úlohy emailom?"

#~ msgid ""
#~ "Emails cannot be put into trash folder while your mail quota is exceeded."
#~ msgstr ""
#~ "Emaily nemožno presunúť do priečinka Kôš, ak ste prekročili kvótu pošty."

#~ msgid "Embedded windows"
#~ msgstr "Vnorené okná"

#~ msgid "Employee ID"
#~ msgstr "ID zamestnanca"

#~ msgid "Employee ID:"
#~ msgstr "ID zamestnanca:"

#~ msgid "Employee type"
#~ msgstr "Typ zamestnanca"

#~ msgctxt "vgrid"
#~ msgid "Empty"
#~ msgstr "Prázdne"

#~ msgid "Empty folder"
#~ msgstr "Prázdny priečinok"

#~ msgid "Empty name and description found."
#~ msgstr "Nájdený prázdny názov a popis."

#~ msgid "Emptying folder... This may take a few seconds."
#~ msgstr "Vyprázdňuje sa priečinok... To môže niekoľko sekúnd trvať."

#~ msgid "Enable"
#~ msgstr "Zapnúť"

#~ msgid "Enable Calendar Hover"
#~ msgstr "Zapnúť tipy kalendára"

#~ msgid "Enable Contacts Hover"
#~ msgstr "Zapnúť tipy kontaktov"

#~ msgid "Enable E-Mail Hover"
#~ msgstr "Zapnúť tipy emailu"

#~ msgid "Enable E-Mail Hover?"
#~ msgstr "Zapnúť tipy emailu?"

#~ msgid "Enable Infostore Hover"
#~ msgstr "Zapnúť tipy InfoÚložiska"

#~ msgid "Enable Plugin"
#~ msgstr "Zapnúť zásuvný modul"

#~ msgid "Enable Tasks Hover"
#~ msgstr "Zapnúť tipy úloh"

#~ msgid "Enable auto completion of E-Mail addresses?"
#~ msgstr "Zapnúť automatické dopĺňanie emailových adries?"

#~ msgid "Enable calendar hovers"
#~ msgstr "Zapnúť tipy kalendára"

#~ msgid "Enable start page hovers"
#~ msgstr "Zapnúť tipy domovskej stránky"

#~ msgid "Enable visual effects"
#~ msgstr "Zapnúť vizuálne efekty"

#~ msgid "Enabled"
#~ msgstr "Zapnuté"

#~ msgid "Enabled for all mail folders"
#~ msgstr "Zapnuté pre všetky poštové priečinky"

#~ msgid "Enabled for inbox only"
#~ msgstr "Zapnuté len pre priečinok Prijaté"

#~ msgid "Enabled for the following addresses"
#~ msgstr "Zapnuté pre nasledovné adresy"

#~ msgid ""
#~ "Enables offline access to e-mail, calendar, tasks, and contacts folders. "
#~ "Any changes that are made using Microsoft Outlook offline will be "
#~ "automatically synchronized the next time you go online:"
#~ msgstr ""
#~ "Umožňuje offline prístup k emailu, kalendáru, úlohám a priečinkom "
#~ "kontaktov. Akékoľvek zmeny vykonané pomocou Microsoft Outlook offline sa "
#~ "automaticky synchronizujú pri najbližšom pripojení:"

#~ msgid "End"
#~ msgstr "Koniec"

#~ msgid "End date is before start date"
#~ msgstr "Dátum ukončenia je pred dátumom začiatku"

#~ msgid "End date:"
#~ msgstr "Dátum ukončenia:"

#~ msgid "End of working time"
#~ msgstr "Koniec pracovnej doby"

#~ msgid "End time is before start time"
#~ msgstr "Čas ukončenia je pred časom začiatku"

#~ msgid "End:"
#~ msgstr "Koniec:"

#~ msgid "Ends at"
#~ msgstr "Končí o"

#~ msgid "Ends at:"
#~ msgstr "Končí o:"

#~ msgid "Ends on"
#~ msgstr "končí"

#~ msgid "English (US)"
#~ msgstr "angličtina (USA)"

#~ msgid "Enhanced"
#~ msgstr "Rozšírené"

#~ msgid "Enter Image URL"
#~ msgstr "Zadajte URL obrázka"

#~ msgid "Enter URL"
#~ msgstr "Zadajte URL"

#~ msgid "Enter a comment"
#~ msgstr "Zadajte komentár"

#~ msgid "Enter additional data"
#~ msgstr "Zadajte ďalšie údaje"

#~ msgid "Enter document title here"
#~ msgstr "Sem zadajte názov dokumentu"

#~ msgid "Enter general data"
#~ msgstr "Zadajte všeobecné údaje"

#~ msgid "Enter personal data"
#~ msgstr "Zadajte osobné údaje"

#~ msgid "Enter the E-Mail text below the subject."
#~ msgstr "Pod Predmet napíšte text e-mailu."

#~ msgid ""
#~ "Enter the E-Mail text below the subject. If the text format was set to "
#~ "HTMl in the options, you can format the E-Mail text. To do so select a "
#~ "text part and then click an icon in the formatting bar."
#~ msgstr ""
#~ "Zadajte text emailu pod predmetom. Ak bol formát textu nastavený v "
#~ "možnostiach na HTML, môžete v správe zmeniť formát textu. To urobíte tak, "
#~ "že vyberiete časť textu a potom kliknete na ikonu v paneli formátovania."

#~ msgid ""
#~ "Enter the recipient's name on the top left side. As soon as you typed the "
#~ "first letters, suggestions from the address books are displayed. To "
#~ "accept a recipient suggestion, click on it."
#~ msgstr ""
#~ "Zadajte meno príjemcu na ľavej hornej strane. Akonáhle zadáte prvé "
#~ "písmená, zobrazia sa návrhy z adresára kontaktov. Ak chcete prijať "
#~ "navrhnutého adresáta, kliknite naňho."

#~ msgid "Enter the subject on the right side of the recipient."
#~ msgstr "Zadajte predmet na pravej strane od príjemcu."

#~ msgid "Enter visible text"
#~ msgstr "Zadajte viditeľný text"

#~ msgid "Enter your version comment:"
#~ msgstr "Zadajte váš komentár k verzii:"

#~ msgid "Entire thread"
#~ msgstr "Celé vlákno"

#~ msgid "Envelope"
#~ msgstr "Obálka"

#~ msgid "Equatorial Guinea"
#~ msgstr "Rovníková Guinea"

#~ msgid "Error"
#~ msgstr "Chyba"

#~ msgid "Error log"
#~ msgstr "Záznam chýb"

#~ msgid "Error-ID: %1$s"
#~ msgstr "ID chyby: %1$s"

#~ msgid "Error:"
#~ msgstr "Chyba:"

#~ msgid "Error: %1$s doesn't support routing from %2$s"
#~ msgstr "Chyba: %1$s nepodporuje smerovanie zo %2$s"

#~ msgid "Error: %1$s doesn't support routing to %2$s"
#~ msgstr "Chyba: %1$s nepodporuje smerovanie do %2$s"

#~ msgid "Error: %2$s"
#~ msgstr "Chyba: %2$s"

#~ msgid "Errors"
#~ msgstr "Chyby"

#~ msgid "Estimated Costs:"
#~ msgstr "Odhadované náklady:"

#~ msgid "Estimated Duration:"
#~ msgstr "Odhadované trvanie:"

#~ msgid "Estimated costs"
#~ msgstr "Odhadované náklady"

#~ msgid "Estimated duration in minutes"
#~ msgstr "Odhadované trvanie v minútach"

#~ msgid "Estonia"
#~ msgstr "Estónsko"

#~ msgid "Ethiopia"
#~ msgstr "Etiópia"

#~ msgid "Euro"
#~ msgstr "Euro"

#~ msgid "Every"
#~ msgstr "Každý"

#~ msgid "Every %1$d days"
#~ msgstr "Každých %1$d dní"

#~ msgid "Every %1$d months on day %2$d"
#~ msgstr "%1$d. deň každých %1$d mesiacov"

#~ msgid "Every %1$d months on the %2$s %3$s"
#~ msgstr "%2$s %3$s každého %1$d. mesiaca"

#~ msgid "Every %1$d weeks on %2$s"
#~ msgstr "V %2$s každého %1$d. týždňa"

#~ msgid "Every %1$d weeks on all days"
#~ msgstr "Každý deň každého %1$d. týždňa"

#~ msgid "Every %1$d weeks on work days"
#~ msgstr "V pracovné dni každého %1$d. týždňa"

#~ msgid "Every %1$d years on %2$s %3$d"
#~ msgstr "Každý %1$d. rok %3$d. %2$s"

#~ msgid "Every %1$d years on the %2$s %3$s of %4$d"
#~ msgstr "Každých %1$d rokov %2$s %3$s v %4$d"

#~ msgid "Every day"
#~ msgstr "každý deň"

#~ msgid "Exception caught: "
#~ msgstr "Zachytená výnimka:"

#~ msgid "Exit Fullscreen"
#~ msgstr "Ukončiť celoobrazovkový režim"

#~ msgid "Expand form"
#~ msgstr "Rozbaliť formulár"

#~ msgid "Expand timeframe by one month"
#~ msgstr "Rozšíriť časový rozsah o jeden mesiac"

#~ msgid "Expert mode"
#~ msgstr "Expertný režim"

#~ msgid "Export"
#~ msgstr "Exportovať"

#~ msgid "Export folder"
#~ msgstr "Priečinok na export"

#~ msgid "Extended view"
#~ msgstr "Rozšírené zobrazenie"

#~ msgctxt "help"
#~ msgid "External E-Mail Accounts"
#~ msgstr "Externé emailové účty"

#~ msgid "External contact"
#~ msgstr "Externý kontakt"

#~ msgid ""
#~ "External images have been blocked to protect you against potential spam!"
#~ msgstr ""
#~ "Načítanie externých obrázkov bolo zablokované z dôvodu ochrany proti "
#~ "potenciálnemu spamu!"

#~ msgid "External link"
#~ msgstr "Externý odkaz"

#~ msgid "External participants"
#~ msgstr "Externí účastníci"

#~ msgid "External user"
#~ msgstr "Externý používateľ"

#~ msgctxt "friday"
#~ msgid "F"
#~ msgstr "P"

#~ msgid "FAQ"
#~ msgstr "Často kladené otázky"

#~ msgid "Face"
#~ msgstr "Tvár"

#~ msgid "Facebook"
#~ msgstr "Facebook"

#~ msgid "Facebook reported an error:"
#~ msgstr "Facebook ohlásil chybu:"

#~ msgid "Failed to add. Maybe the vCard attachment is invalid."
#~ msgstr "Nepodarilo sa pridať. Možno je neplatná príloha vizitky vCard."

#~ msgid "Failed to connect."
#~ msgstr "Nepodarilo sa pripojiť sa."

#~ msgid "Failed to recover accounts"
#~ msgstr "Nepodarilo sa obnoviť účty."

#~ msgid "Failed to save distribution list."
#~ msgstr "Nepodarilo sa uložiť distribučný zoznam."

#~ msgid "Failed to sign in"
#~ msgstr "Nepodarilo sa prihlásiť sa"

#~ msgid ""
#~ "Failed to start application. Maybe you have connection problems. Please "
#~ "try again."
#~ msgstr ""
#~ "Nepodarilo sa spustiť aplikáciu. Možno máte problémy s pripojením. "
#~ "Prosím, skúste to znova."

#~ msgid ""
#~ "Failed to update confirmation status; most probably the appointment has "
#~ "been deleted."
#~ msgstr ""
#~ "Nepodarilo sa načítať stav potvrdenia; s najväčšou pravdepodobnosťou bola "
#~ "schôdzka zmazaná."

#~ msgid ""
#~ "Failed to update confirmation status; most probably the task has been "
#~ "deleted."
#~ msgstr ""
#~ "Nepodarilo sa aktualizovať stav potvrdenia; s najväčšou pravdepodobnosťou "
#~ "bola úloha zmazaná."

#~ msgid "Failure! Please refresh."
#~ msgstr "Zlyhanie! Prosím, obnovte stránku."

#~ msgid "Falkland Islands (Malvinas)"
#~ msgstr "Falklandy (Malvíny)"

#~ msgid "Faroe Islands"
#~ msgstr "Faerské ostrovy"

#~ msgid "Favorite"
#~ msgstr "Oblúbené"

#~ msgid "Favorited"
#~ msgstr "Uložené medzi oblúbené"

#~ msgid "Fax"
#~ msgstr "Fax"

#~ msgid "Fax (Home)"
#~ msgstr "Fax (domov)"

#~ msgid "Fax (alt)"
#~ msgstr "Fax (alt.)"

#~ msgid "Fax (business)"
#~ msgstr "Fax (obchodný)"

#~ msgid "Fax (business):"
#~ msgstr "Fax (obchodný):"

#~ msgid "Fax (other)"
#~ msgstr "Fax (iný)"

#~ msgid "Fax (other):"
#~ msgstr "Fax (iný):"

#~ msgid "Fax (private)"
#~ msgstr "Fax (súkromný)"

#~ msgid "Fax:"
#~ msgstr "Fax:"

#~ msgid "Feature not available!"
#~ msgstr "Funkcia nie je dostupná!"

#~ msgid "Feb"
#~ msgstr "Feb"

#~ msgid "February"
#~ msgstr "Február"

#~ msgid "Feed URL"
#~ msgstr "URL kanála"

#, fuzzy
#~ msgid "Feedback"
#~ msgstr "späť"

#~ msgid "Feeling • Decoration"
#~ msgstr "Pocit • Dekorácia"

#~ msgid "Fiji"
#~ msgstr "Fidži"

#~ msgid "File"
#~ msgstr "Súbor"

#~ msgid "File name"
#~ msgstr "Názov súboru"

#~ msgid "File name:"
#~ msgstr "Názov súboru:"

#~ msgid "File names must not be empty"
#~ msgstr "Názvy súborov nesmú byť prázdne"

#~ msgid "File names must not contain slashes"
#~ msgstr "Názvy súborov nesmú obsahovať lomku („/“)"

#~ msgid "File quota"
#~ msgstr "Kvóta súborov"

#~ msgid "File type:"
#~ msgstr "Typ súboru:"

#~ msgid "File versions"
#~ msgstr "Verzie súborov"

#~ msgid "File..."
#~ msgstr "Súbor..."

#~ msgid "File: %1$s"
#~ msgstr "Súbor: %1$s"

#~ msgid "Files"
#~ msgstr "Súbory"

#~ msgctxt "app"
#~ msgid "Files"
#~ msgstr "Súbory"

#~ msgid "Files View"
#~ msgstr "Zobrazenie súborov"

#~ msgid "Files have been copied"
#~ msgstr "Súbory boli skopírované"

#~ msgid "Files have been moved"
#~ msgstr "Súbory boli presunuté"

#~ msgid "Filter"
#~ msgstr "Filter"

#~ msgid "Find a free time"
#~ msgstr "Nájsť voľný čas"

#~ msgid "Fine grid"
#~ msgstr "Jemná mriežka"

#~ msgid "Finish tour"
#~ msgstr "Dokončiť prehliadku"

#~ msgid "Finland"
#~ msgstr "Fínsko"

#~ msgid "First Tab"
#~ msgstr "Prvá karta"

#~ msgid "First field"
#~ msgstr "Prvé pole"

#~ msgid "First name"
#~ msgstr "Krstné meno"

#~ msgid "First name Last name"
#~ msgstr "Krstné meno Priezvisko"

#~ msgid "First name:"
#~ msgstr "Krstné meno:"

#~ msgid "Fit to screen size"
#~ msgstr "Prispôsobiť veľkosti obrazovky"

#~ msgid "Fit to screen width"
#~ msgstr "Prispôsobiť šírke obrazovky"

#~ msgid "Flag"
#~ msgstr "Značka"

#~ msgid "Flag #%d"
#~ msgstr "Značka #%d"

#~ msgid "Flag mail with"
#~ msgstr "Označiť poštu ako"

#~ msgid "Flags"
#~ msgstr "Značky"

#~ msgid "Flickr"
#~ msgstr "Flickr"

#~ msgid "Float Left"
#~ msgstr "Plávať vľavo"

#~ msgid "Float Right"
#~ msgstr "Plávať vpravo"

#~ msgid "Folder"
#~ msgstr "Priečiok"

#~ msgid "Folder Name"
#~ msgstr "Názov priečinka"

#~ msgid "Folder Properties"
#~ msgstr "Vlastnosti priečinka"

#~ msgid "Folder Properties: %s"
#~ msgstr "Vlastnosti priečinka: %s"

#~ msgid "Folder actions"
#~ msgstr "Operácie priečinka"

#~ msgid "Folder name"
#~ msgstr "Názov priečinka"

#~ msgid "Folder names must not be empty"
#~ msgstr "Názvy priečinkov nesmú byť prázdne"

#~ msgid "Folder names must not contain slashes"
#~ msgstr "Názvy priečinkov nesmú obsahovať lomku („/“)"

#~ msgid "Folder path"
#~ msgstr "Cesta k priečinku"

#~ msgid "Folder permissions"
#~ msgstr "Oprávnenia priečinka"

#~ msgid "Folder type"
#~ msgstr "Typ priečinka"

#~ msgid "Folder view"
#~ msgstr "Zobrazenie priečinkov"

#~ msgid ""
#~ "Folder with name \"%1$s\" will be hidden. Enable setting \"Show hidden "
#~ "files and folders\" to access this folder again."
#~ msgstr ""
#~ "Priečinok s názvom „%1$s“ bude skrytý. Povoľte nastavenie „Zobrazovať "
#~ "skryté súbory a priečinky“ ak chcete k tomuto priečinku pristupovať."

#~ msgid "Folder-specific actions"
#~ msgstr "Operácie priečinka"

#~ msgid "Folder..."
#~ msgstr "Priečinok..."

#~ msgid "Folder:"
#~ msgstr "Priečinok:"

#~ msgid "Folders"
#~ msgstr "Priečinky"

#~ msgid "Follow"
#~ msgstr "Nasledovať"

#~ msgid "Follow the instructions and install the updater."
#~ msgstr "Nasledujte inštrukcie a nainštalujte aktualizátor."

#~ msgid "Following"
#~ msgstr "Nasledovníci"

#~ msgid "Font name"
#~ msgstr "Názov písma"

#~ msgid "Font size"
#~ msgstr "Veľkosť písma"

#~ msgid "Food"
#~ msgstr "Jedlo"

#, fuzzy
#~ msgid "For best results, please use"
#~ msgstr "Aby ste dosiahli najlepšie výsledky, použite"

#~ msgid ""
#~ "For security reasons, all account passwords are encrypted with your "
#~ "primary account password. If you change your primary password, your "
#~ "external accounts might stop working. In this case, you can use your old "
#~ "password to recover all account passwords:"
#~ msgstr ""
#~ "Z bezpečnostných dôvodov sú všetky heslá účtov šifrované vaším heslom k "
#~ "primárnemu účtu. Ak zmeníte vaše primárne heslo, vaše externé účty môžu "
#~ "prestať fungovať. V takom prípade môžete použitím starého hesla obnoviť "
#~ "všetky heslá účtov:"

#~ msgid "Forgot your password?"
#~ msgstr "Zabudli ste heslo?"

#~ msgid "Format"
#~ msgstr "Formát"

#~ msgid "Format emails as"
#~ msgstr "Formátovať email ako"

#~ msgid "Format emails as:"
#~ msgstr "Formátovať emaily ako:"

#~ msgid "Forward"
#~ msgstr "Preposlať"

#~ msgid "Forward all incoming emails to this address"
#~ msgstr "Preposielať všetky prichádzajúce emaily na túto adresu"

#~ msgid "Forward emails as"
#~ msgstr "Preposlať email ako"

#~ msgid "Forward emails as:"
#~ msgstr "Preposlať emaily ako:"

#~ msgid "Free"
#~ msgstr "Zadarmo"

#~ msgid "Free trial..."
#~ msgstr "Vyskúšanie zadarmo..."

#~ msgid "French"
#~ msgstr "francúzština"

#~ msgid "French Guiana"
#~ msgstr "Francúzska Guyana"

#~ msgid "French Polynesia"
#~ msgstr "Francúzska Polynézia"

#~ msgid "French Southern Territories"
#~ msgstr "Francúzske južné a antarktické územia"

#~ msgid "Fri"
#~ msgstr "Pia"

#~ msgid "Friday"
#~ msgstr "Piatok"

#~ msgid "From"
#~ msgstr "Od"

#~ msgid "From %s"
#~ msgstr "Od %s"

#~ msgctxt "when"
#~ msgid "From:"
#~ msgstr "Od:"

#~ msgctxt "who"
#~ msgid "From:"
#~ msgstr "Od:"

#~ msgid "Fullscreen"
#~ msgstr "Celoobrazovkový režim"

#~ msgid "Furigana for company"
#~ msgstr "Furigana pre spoločnosť"

#~ msgid "Furigana for first name"
#~ msgstr "Furigana pre krstné meno"

#~ msgid "Furigana for last name"
#~ msgstr "Furigana pre priezvisko"

#~ msgid "Furigana..."
#~ msgstr "Furigana..."

#~ msgid "GB"
#~ msgstr "GB"

#~ msgid "GBP"
#~ msgstr "GBP"

#~ msgid "Gabon"
#~ msgstr "Gabon"

#~ msgid "Gambia"
#~ msgstr "Gambia"

#~ msgid "General"
#~ msgstr "Všeobecné"

#~ msgid "Georgia"
#~ msgstr "Gruzínsko"

#~ msgid "German"
#~ msgstr "nemčina"

#~ msgid "Get directions"
#~ msgstr "Získať inštrukcie"

#~ msgid "Get free upgrade"
#~ msgstr "Získajte aktualizáciu zadarmo"

#~ msgid "Ghana"
#~ msgstr "Ghana"

#~ msgid "Gibraltar"
#~ msgstr "Gibraltár"

#~ msgid "Go"
#~ msgstr "Vykonať"

#~ msgid "Go to page"
#~ msgstr "Prejsť na stránku"

#~ msgid "Good"
#~ msgstr "Dobré"

#~ msgid "Good evening"
#~ msgstr "Dobrý večer"

#~ msgid "Good evening, %s"
#~ msgstr "Dobrý večer, %s"

#~ msgid "Good morning"
#~ msgstr "Dobré ráno"

#~ msgid "Good morning, %s"
#~ msgstr "Dobré ráno, %s"

#~ msgid "Gray"
#~ msgstr "Šedá"

#~ msgid "Greek"
#~ msgstr "gréčtina"

#~ msgid "Green"
#~ msgstr "Zelená"

#~ msgid "Greenland"
#~ msgstr "Grónsko"

#~ msgid "Grenada"
#~ msgstr "Grenada"

#~ msgid "Grey"
#~ msgstr "Šedá"

#~ msgid "Grid"
#~ msgstr "Mriežka"

#~ msgid "Group"
#~ msgstr "Skupina"

#~ msgid "Group Administration"
#~ msgstr "Správa skupín"

#~ msgid "Group Member"
#~ msgstr "Člen skupiny"

#~ msgid "Group Members"
#~ msgstr "Členovia skupiny"

#~ msgid "Group appointment"
#~ msgstr "Skupinová schôdzka"

#~ msgid "Group name"
#~ msgstr "Názov skupiny"

#~ msgid "Group task"
#~ msgstr "Skupinová úloha"

#~ msgid "Groups"
#~ msgstr "Skupiny"

#~ msgid "Guadeloupe"
#~ msgstr "Guadeloupe"

#~ msgid "Guam"
#~ msgstr "Guam"

#~ msgid "Guatemala"
#~ msgstr "Guatemala"

#~ msgid "Guest"
#~ msgstr "Hosť"

#~ msgid "Guidance"
#~ msgstr "Pokyny"

#~ msgid "Guided tour for this app"
#~ msgstr "Prehliadka tejto aplikácie"

#~ msgid "Guinea"
#~ msgstr "Guinea"

#~ msgid "Guinea-Bissau"
#~ msgstr "Guinea-Bissau"

#~ msgid "Guyana"
#~ msgstr "Guyana"

#~ msgctxt "teamview"
#~ msgid "H"
#~ msgstr "H"

#~ msgid "H-Split"
#~ msgstr "Vod. rozdelenie"

#~ msgid "H-split view"
#~ msgstr "Vodorovné rozdelenie"

#~ msgctxt "dayview"
#~ msgid "HH"
#~ msgstr "HH"

#~ msgid "HH:mm"
#~ msgstr "HH:mm"

#~ msgctxt "dayview"
#~ msgid "HH:mm"
#~ msgstr "HH:mm"

#~ msgid "HTML"
#~ msgstr "HTML"

#~ msgid "HTML and plain text"
#~ msgstr "HTML a čistý text"

#~ msgid "HTML-only mail"
#~ msgstr "Iba pošta v HTML"

#~ msgid "Haiti"
#~ msgstr "Haiti"

#~ msgid "Header"
#~ msgstr "Hlavička"

#~ msgid "Heading"
#~ msgstr "Nadpis"

#~ msgid "Heard Island and McDonald Islands"
#~ msgstr "Heardov ostrov"

#~ msgid "Hello"
#~ msgstr "Ahoj"

#~ msgid "Hello %s"
#~ msgstr "Ahoj %s"

#~ msgid "Hello World"
#~ msgstr "Ahoj, svet"

#~ msgid "Help"
#~ msgstr "Pomocník"

#~ msgid ""
#~ "Here you can import tasks, appointments or contacts from iCal, vCard or "
#~ "CSV files."
#~ msgstr ""
#~ "Tu môžete importovať úlohy, schôdzky alebo kontakty zo súborov iCal, "
#~ "vCard alebo CSV."

#~ msgid "Hi!<br><br>%1$s shares a publication with you:<br>%2$s"
#~ msgstr "Ahoj!<br><br>%1$s s vami zdieľa publikáciu:<br>%2$s"

#, fuzzy
#~ msgid "Hidden folders"
#~ msgstr "Pridať priečinok"

#~ msgid "Hide"
#~ msgstr "Skryť"

#~ msgid "Hide QR code"
#~ msgstr "Skryť kód QR"

#~ msgctxt "plural"
#~ msgid "Hide attachment"
#~ msgid_plural "Hide attachments"
#~ msgstr[0] "Skryť prílohu"
#~ msgstr[1] "Skryť prílohy"
#~ msgstr[2] "Skryť prílohy"

#~ msgid "Hide comments"
#~ msgstr "Skryť komentáre"

#~ msgid "Hide conflicts"
#~ msgstr "Skryť konflikty"

#~ msgid "Hide details"
#~ msgstr "Skryť podrobnosti"

#~ msgid "Hide non-working time"
#~ msgstr "Skryť nepracovný čas"

#~ msgid "Hide non-working time in teamview"
#~ msgstr "Skryť nepracovný čas v zobrazení tímu"

#~ msgid "Hide request body"
#~ msgstr "Skryť telo požiadavky"

#~ msgid "Hide side panel"
#~ msgstr "Skryť bočný panel"

#~ msgid "Hide stack trace"
#~ msgstr "Skryť trasovanie zásobníka"

#~ msgid "High"
#~ msgstr "Vysoká"

#~ msgid "High priority"
#~ msgstr "Vysoká priorita"

#~ msgid "History of error messages"
#~ msgstr "História chybových správ"

#~ msgid "Hobby"
#~ msgstr "Koníčky"

#~ msgid "Holy See (Vatican City State)"
#~ msgstr "Svätá stolica (Vatikánsky mestský štát)"

#~ msgctxt "address"
#~ msgid "Home"
#~ msgstr "Domov"

#~ msgid "Home Address"
#~ msgstr "Adresa domov"

#~ msgid "Home address"
#~ msgstr "Adresa domov"

#~ msgid "Honduras"
#~ msgstr "Honduras"

#~ msgid "Hong Kong"
#~ msgstr "Hongkong"

#~ msgid "Host"
#~ msgstr "Hostiteľ"

#~ msgid "Hours"
#~ msgstr "Hodiny"

#~ msgid "How does this work?"
#~ msgstr "Ako to funguje?"

#~ msgid "Hungarian"
#~ msgstr "maďarčina"

#~ msgid "IM"
#~ msgstr "IM"

#~ msgid "IM (private)"
#~ msgstr "IM (súkromné)"

#~ msgid "IM (private):"
#~ msgstr "IM (súkromné):"

#~ msgid "IMAP Mail Server"
#~ msgstr "Poštový server IMAP"

#~ msgid "IMAP folder subscription"
#~ msgstr "Prihlásenie odoberania priečinka IMAP"

#~ msgid "IP phone"
#~ msgstr "IP telefón"

#~ msgid "IP phone (private)"
#~ msgstr "IP telefón (súkromný)"

#~ msgid "IP phone (private):"
#~ msgstr "IP telefón (súkromný):"

#~ msgid "Iceland"
#~ msgstr "Island"

#~ msgid "Icon view"
#~ msgstr "Zobrazenie ikon"

#~ msgid "Icons"
#~ msgstr "Ikony"

#~ msgid ""
#~ "If a folder contains images, you can display a slideshow. To do so click "
#~ "the View slideshow icon in the toolbar."
#~ msgstr ""
#~ "Ak priečinok obsahuje obrázky, môžete spustiť ich prezentáciu. To urobíte "
#~ "kliknutím na tlačidlo Prezentácia v paneli nástrojov."

#~ msgid ""
#~ "If the authorization expired or was revoked, you can repeat the "
#~ "authorization process by clicking on the button below. The authorization "
#~ "will proceed in a separate window."
#~ msgstr ""
#~ "Ak autorizácia vypršala alebo bola zamietnutá, môžete zopakovať proces "
#~ "autorizácie kliknutím na tlačidlo nižšie. Autorizácia bude pokračovať v "
#~ "samostatnom okne."

#~ msgid ""
#~ "If you change the password, you will be signed out. Please ensure that "
#~ "everything is closed and saved."
#~ msgstr ""
#~ "Ak si zmeníte heslo, budete odhlásení. Uistite sa, že máte všetko "
#~ "zatvorené a uložené."

#~ msgid ""
#~ "If you no longer want to display a square, click the cross on the upper "
#~ "right side."
#~ msgstr ""
#~ "Ak už štvorec nechcete zobrazovať, kliknite na tlačidlo krížika v pravej "
#~ "hornej časti."

#~ msgid ""
#~ "If you spot a free time, just select this area. To do this, move the "
#~ "cursor to the start time, hold the mouse button, and <b>drag the mouse</"
#~ "b> to the end time."
#~ msgstr ""
#~ "Ak uvidíte voľný čas, vyberte túto oblasť. To urobíte tak, že presuniete "
#~ "kurzor na čas začiatku, podržíte tlačidlo myši a <b>potiahnete myš</b> na "
#~ "čas konca."

#~ msgid "Ignore"
#~ msgstr "Ignorovať"

#~ msgid "Ignore conflicts"
#~ msgstr "Ignorovať konflikty"

#~ msgid ""
#~ "Ignore existing events. Helpful to import public holiday calendars, for "
#~ "example."
#~ msgstr ""
#~ "Ignorovať existujúce udalosti. Užitočné je napríklad naimportovať "
#~ "kalendár sviatkov."

#~ msgid "Illegal Date in remind date"
#~ msgstr "Neplatný dátum pripomenutia"

#~ msgid "Illegal Date in start date"
#~ msgstr "Neplatný dátum začiatku"

#~ msgid "Illegal date in due date"
#~ msgstr "Neplatný dátum termínu"

#~ msgid "Illegal entry in reminder hour field"
#~ msgstr "Neplatný záznam v poli hodiny pripomenutia"

#~ msgid "Image"
#~ msgstr "Obrázok"

#~ msgid "Image 1"
#~ msgstr "Obrázok 1"

#~ msgid "Import"
#~ msgstr "Importovať"

#~ msgid "Import Status"
#~ msgstr "Stav importu"

#~ msgid "Import into"
#~ msgstr "Importovať do"

#~ msgid "Import signatures"
#~ msgstr "Importovať podpisy"

#~ msgid "In %1$d days"
#~ msgstr "O %1$d dní"

#~ msgid "In %s hours:"
#~ msgstr "O %d hodín:"

#~ msgid "In %s milliseconds:"
#~ msgstr "O %s milisekúnd:"

#~ msgid "In %s minutes:"
#~ msgstr "O %d minút"

#~ msgid "In %s seconds:"
#~ msgstr "O %s sekúnd"

#~ msgid "In %s weeks:"
#~ msgstr "O %d týždňov:"

#~ msgid "In a public folder there must be at least one participant."
#~ msgstr "Vo verejnom priečinku sa musí nachádzať aspoň jeden účastník."

#~ msgid ""
#~ "In case of new notifications, e.g. appointment invitations, the info area "
#~ "is opened on the right side."
#~ msgstr ""
#~ "V prípade nových upozornení ako napr. pozvanie na schôdzku sa otvorí "
#~ "oblasť informácií na pravej strane."

#~ msgid ""
#~ "In order to assign categories to the objects selected, use the control "
#~ "fields on the left of the categories. In order to edit a category select "
#~ "it and use the buttons on the right side."
#~ msgstr ""
#~ "Kategórie k vybraným objektom priradíte pomocou riadiacich polí vľavo od "
#~ "kategórií. Kategóriu upravíte tak, že ju vyberiete a použijete tlačidlá "
#~ "na  pravej strane."

#~ msgid "In progress"
#~ msgstr "Prebieha"

#~ msgid ""
#~ "In the Details section at the bottom right side you can enter billing "
#~ "information."
#~ msgstr ""
#~ "V časti Podrobnosti na pravej spodnej strane môžete zadať fakturačné "
#~ "informácie."

#~ msgid ""
#~ "In the Icons view you can see the files of the selected folder in the "
#~ "display area."
#~ msgstr ""
#~ "V zobrazení ikon môžete vidieť súbory z vybraného priečinka v "
#~ "zobrazovacej oblasti."

#~ msgid "Inbox"
#~ msgstr "Prijaté"

#~ msgid "Include distribution lists"
#~ msgstr "Pridať distribučné zoznamy"

#~ msgid "Incoming Notification Mails"
#~ msgstr "Oznámenie o prichádzajúcej pošte"

#~ msgid "Inconsistent dates"
#~ msgstr "Nekonzistentné dátumy"

#~ msgid "Incorrect input, only numbers are allowed."
#~ msgstr "Neplatný vstup, sú povolené iba čísla."

#~ msgid "Incorrect input."
#~ msgstr "Neplatný vstup."

#~ msgid "India"
#~ msgstr "India"

#~ msgid "Info"
#~ msgstr "Info"

#~ msgid "InfoItem"
#~ msgstr "InfoPoložka"

#~ msgid "InfoStore"
#~ msgstr "InfoÚložisko"

#~ msgid "InfoStore:"
#~ msgstr "InfoÚložisko:"

#~ msgid "Infoitem"
#~ msgstr "InfoPoložka"

#~ msgid "Infostore"
#~ msgstr "InfoÚložisko"

#~ msgid "Initialization ..."
#~ msgstr "Inicializácia ..."

#~ msgid "Inline"
#~ msgstr "V tele"

#~ msgid "Inline With Text"
#~ msgstr "V texte"

#, fuzzy
#~ msgid "Inline menu %1$s"
#~ msgstr "Prihlásený ako %1$s"

#~ msgid "Inline with text"
#~ msgstr "V texte"

#~ msgid "Insert"
#~ msgstr "Vložiť"

#~ msgid "Insert Column"
#~ msgstr "Vložiť stĺpec"

#~ msgid "Insert Image File"
#~ msgstr "Vložiť súbor obrázka"

#~ msgid "Insert Image URL"
#~ msgstr "Vložiť URL obrázka"

#~ msgid "Insert Row"
#~ msgstr "Vložiť riadok"

#~ msgid "Insert column"
#~ msgstr "Vložiť stĺpec"

#~ msgid "Insert image file"
#~ msgstr "Vložiť súbor obrázka"

#~ msgid "Insert inline image"
#~ msgstr "Vložiť obrázok"

#~ msgid "Insert row"
#~ msgstr "Vložiť riadok"

#~ msgid "Insert table"
#~ msgstr "Vložiť tabuľku"

#~ msgid "Insert the original email text to a reply"
#~ msgstr "Vložiť pôvodný text emailu do odpovede"

#~ msgid "Insert/Edit Hyperlink"
#~ msgstr "Vložiť/upraviť hyperodkaz"

#~ msgid ""
#~ "Install this web app on your %1$s: Tap %2$s and then %3$s'Add to Home "
#~ "Screen'%4$s"
#~ msgstr ""
#~ "Nainštalovať túto webovú aplikáciu na váš %1$s: kliknite na %2$s a potom "
#~ "%3$s „Pridať na domovskú obrazovku“ %4$s."

#~ msgid "Instant Messenger 1"
#~ msgstr "Rýchle správy (IM) 1"

#~ msgid "Instant Messenger 2"
#~ msgstr "Rýchle správy (IM) 2"

#~ msgid "Instant Messenger:"
#~ msgstr "Rýchle správy (IM):"

#~ msgid "Internal Error"
#~ msgstr "Vnútorná chyba"

#~ msgid "Internal Error: The server didn't provide any data."
#~ msgstr "Vnútorná chyba: Server neposkytol žiadne dáta."

#~ msgid "Internal Error: Unable to open the Attachment (%s)."
#~ msgstr "Vnútorná chyba: Nepodarilo sa otvoriť prílohu (%s)."

#~ msgid ""
#~ "Internet Explorer 9 does not support attachment uploads. Please upgrade "
#~ "to Internet Explorer 10."
#~ msgstr ""
#~ "Internet Explorer 9 nepodporuje nahrávanie príloh. Prosím aktualizujte na "
#~ "Internet Explorer 10."

#~ msgid ""
#~ "Internet Explorer 9 does not support file uploads. Please upgrade to "
#~ "Internet Explorer 10."
#~ msgstr ""
#~ "Internet Explorer 9 nepodporuje nahrávanie súborov. Prosím aktualizujte "
#~ "na Internet Explorer 10."

#~ msgid "Interval of the reminder in minutes"
#~ msgstr "Interval času pripomenutia v minútach"

#~ msgid "Invalid Signature"
#~ msgstr "Neplatný podpis"

#~ msgid "Invalid Team"
#~ msgstr "Neplatný tím"

#~ msgid "Invalid data"
#~ msgstr "Neplatné dáta"

#~ msgid "Invalid date format for birthday."
#~ msgstr "Neplatný formát dátumu narodenín."

#~ msgid "Invalid date format. The valid format is %s"
#~ msgstr "Neplatný formát dátumu. Platný formát je %s"

#~ msgid "Invalid date!"
#~ msgstr "Neplatný dátum!"

#~ msgid "Invalid date."
#~ msgstr "Neplatný dátum."

#~ msgid "Invalid tag name. Tags may not contain the character '%s'."
#~ msgstr "Neplatný názov značky. Značky nemôžu obsahovať znak „%s“."

#~ msgid "Invalid time!"
#~ msgstr "Neplatný čas!"

#~ msgid "Invalid time."
#~ msgstr "Neplatný čas."

#~ msgid "Invitations"
#~ msgstr "Pozvánky"

#~ msgid "Invite to appointment"
#~ msgstr "Pozvať na schôdzku"

#~ msgid "Invite to new appointment"
#~ msgstr "Pozvať na novú schôdzku"

#~ msgid "Iran"
#~ msgstr "Irán"

#~ msgid "Iraq"
#~ msgstr "Irak"

#~ msgid "Ireland"
#~ msgstr "Írsko"

#~ msgid "Is at least"
#~ msgstr "Je aspoň"

#~ msgid "Is at most"
#~ msgstr "Je najviac"

#~ msgid "Is bigger than"
#~ msgstr "Je väčší ako"

#~ msgid "Is exactly"
#~ msgstr "Je presne"

#~ msgid "Is not exactly"
#~ msgstr "Je približne"

#~ msgid "Is smaller than"
#~ msgstr "Je menší ako"

#~ msgid "Isle of Man"
#~ msgstr "Man"

#~ msgid "Israel"
#~ msgstr "Izrael"

#~ msgid "Italian (Italy)"
#~ msgstr "taliančina (Taliansko)"

#~ msgid "Italic"
#~ msgstr "Kurzíva"

#~ msgid "Items"
#~ msgstr "Položky"

#~ msgid "Items without a file can not be downloaded."
#~ msgstr "Položky bez súboru nie je možné stiahnuť."

#~ msgid "Items without a file can not be opened."
#~ msgstr "Položky bez súboru nie je možné otvoriť."

#~ msgid "JPY"
#~ msgstr "JPY"

#~ msgid "Jamaica"
#~ msgstr "Jamajka"

#~ msgid "Jan"
#~ msgstr "Jan"

#~ msgid "January"
#~ msgstr "Január"

#~ msgid "Japan"
#~ msgstr "Japonsko"

#~ msgid "Japanese Carrier"
#~ msgstr "Japonský operátor"

#~ msgid "Jersey"
#~ msgstr "Jersey"

#~ msgid "Job"
#~ msgstr "Práca"

#~ msgid "Job description"
#~ msgstr "Popis práce"

#~ msgid "Jordan"
#~ msgstr "Jordánsko"

#~ msgid "Jul"
#~ msgstr "Júl"

#~ msgid "July"
#~ msgstr "Júl"

#~ msgid "Jun"
#~ msgstr "Jún"

#~ msgid "June"
#~ msgstr "Jún"

#~ msgid "Just disable widget"
#~ msgstr "Stačí vypnúť miniaplikáciu"

#~ msgid "Justify"
#~ msgstr "Na stred"

#~ msgid "KB"
#~ msgstr "KB"

#~ msgid "Kazakhstan"
#~ msgstr "Kazachstan"

#~ msgid "Keep"
#~ msgstr "Ponechať"

#~ msgid "Keep the draft."
#~ msgstr "Zachovať v Rozpísaných."

#~ msgid "Kenya"
#~ msgstr "Keňa"

#~ msgid "Kiribati"
#~ msgstr "Kiribati"

#~ msgid "Korea, Democratic People's Republic of"
#~ msgstr "Kórejská ľudovodemokratická republika"

#~ msgid "Korea, Republic of"
#~ msgstr "Kórejská republika"

#~ msgid "Kuwait"
#~ msgstr "Kuvajt"

#~ msgid "Kyrgyzstan"
#~ msgstr "Kirgizsko"

#~ msgid "Label"
#~ msgstr "Označenie"

#~ msgid "Language"
#~ msgstr "Jazyk"

#~ msgid "Language and region"
#~ msgstr "Jazyk a oblasť"

#~ msgid "Language-specific default"
#~ msgstr "Predvoľby špecifické pre jazyk"

#~ msgid "Languages"
#~ msgstr "Jazyky"

#~ msgid "Lao People's Democratic Republic"
#~ msgstr "Laoská ľudovodemokratická republika"

#~ msgid "Last Modified:"
#~ msgstr "Posledná zmena:"

#~ msgid "Last Week"
#~ msgstr "Minulý týždeň"

#~ msgid "Last changed on %1$s by %2$s"
#~ msgstr "Naposledy zmenil %1$s %2$s"

#~ msgid "Last day"
#~ msgstr "Posledný deň"

#~ msgid "Last modified"
#~ msgstr "Posledná zmena"

#~ msgid "Last name"
#~ msgstr "Priezvisko"

#~ msgid "Last name, First name"
#~ msgstr "Priezvisko, Krstné meno"

#~ msgid "Last name:"
#~ msgstr "Priezvisko:"

#~ msgid "Launcher dropdown. Press [enter] to jump to the dropdown."
#~ msgstr ""
#~ "Rozbaľovací zoznam spúšťača. Stlačením [Enter] preskočíte na rozbaľovací "
#~ "zoznam."

#~ msgid "Layout"
#~ msgstr "Rozloženie"

#~ msgid "Leave messages on server"
#~ msgstr "Ponechať správy na serveri"

#~ msgid "Lebanon"
#~ msgstr "Libanon"

#~ msgid "Left"
#~ msgstr "Vľavo"

#~ msgid "Left aligned, text wraps at right side"
#~ msgstr "Zarovnané vľavo, text obteká na pravej strane"

#~ msgid "Lesotho"
#~ msgstr "Lesotho"

#~ msgid "Letters • Symbols"
#~ msgstr "Písmená • Symboly"

#~ msgid "Liberia"
#~ msgstr "Libéria"

#~ msgid "Libyan Arab Jamahiriya"
#~ msgstr "Líbya"

#~ msgid "Liechtenstein"
#~ msgstr "Lichtenštajnsko"

#~ msgid "Life"
#~ msgstr "Život"

#~ msgid "Light blue"
#~ msgstr "Svetlomodrá"

#~ msgid "Light green"
#~ msgstr "Svetlozelená"

#~ msgid "Lighter"
#~ msgstr "Svetlejšia"

#~ msgid "Liked a link: %s"
#~ msgstr "Páčil sa odkaz: %s"

#~ msgid "Line Spacing"
#~ msgstr "Rozostupy riadkov"

#, fuzzy
#~ msgid "Line wrap when sending text mails after"
#~ msgstr "Zalamovanie riadkov pri posielaní textových emailov po"

#, fuzzy
#~ msgid "Line wrap when sending text mails after how much characters"
#~ msgstr "Zalamovanie riadkov pri posielaní textových emailov po"

#~ msgid "Line wrap when sending text mails after: "
#~ msgstr "Zalamovanie riadkov pri posielaní emailu po:"

#~ msgid "Link"
#~ msgstr "Odkaz"

#~ msgid "Link / URL:"
#~ msgstr "Odkaz/URL:"

#~ msgid "Link/Url"
#~ msgstr "Odkaz/URL"

#~ msgid "LinkedIn"
#~ msgstr "LinkedIn"

#~ msgid "LinkedIn Network Updates"
#~ msgstr "Aktualizácie zo siete LinkedIn"

#~ msgid "LinkedIn reported an error:"
#~ msgstr "LinkedIn ohlásil chybu:"

#~ msgid "Links"
#~ msgstr "Odkazy"

#~ msgid "List"
#~ msgstr "Zoznam"

#~ msgid "List name"
#~ msgstr "Názov zoznamu"

#~ msgid "List view"
#~ msgstr "Zobrazenie zoznamu"

#~ msgid "Lithuania"
#~ msgstr "Litva"

#~ msgid "Load Contents..."
#~ msgstr "Načítať obsah..."

#~ msgid "Load Error"
#~ msgstr "Chyba načítavania"

#~ msgid "Load all mails. This might take some time."
#~ msgstr "Načítať všetky správy. To môže nejakú dobu trvať."

#~ msgid "Location"
#~ msgstr "Umiestnenie"

#~ msgid "Location:"
#~ msgstr "Umiestnenie:"

#~ msgid "Lock"
#~ msgstr "Zamknúť"

#~ msgid "Locked:"
#~ msgstr "Zamknuté:"

#~ msgid "Login"
#~ msgstr "Prihlásiť sa"

#~ msgctxt "username"
#~ msgid "Login"
#~ msgstr "Prihlásiť sa"

#~ msgctxt "verb"
#~ msgid "Login"
#~ msgstr "Prihlásiť sa"

#~ msgid ""
#~ "Login failed. Please check your user name and password and try again."
#~ msgstr ""
#~ "Prihlásenie zlyhalo. Prosím, skontrolujte svoje používateľsské meno a "
#~ "heslo a skúste to znova."

#~ msgid "Login must not be empty."
#~ msgstr "Prihlasovacie meno nemôže byť prázdne."

#~ msgid "Login not possible at the moment, please try again later."
#~ msgstr ""
#~ "Prihlásenie momentálne nie je možné, prosím, skúste to neskôr znova."

#~ msgid "Logout now"
#~ msgstr "Odhlásiť sa teraz"

#~ msgid "Long"
#~ msgstr "Dlhé"

#~ msgid "Loss"
#~ msgstr "Strata"

#~ msgid "Loss: %1$s %"
#~ msgstr "Strata: %1$s %"

#~ msgid "Low"
#~ msgstr "Nízka"

#~ msgid "Low priority"
#~ msgstr "Nízka priorita"

#~ msgid "Luxembourg"
#~ msgstr "Luxembursko"

#~ msgctxt "monday"
#~ msgid "M"
#~ msgstr "P"

#~ msgid "M/d/yy"
#~ msgstr "M/d/yy"

#~ msgid "M/d/yyyy"
#~ msgstr "M/d/yyyy"

#~ msgid "MB"
#~ msgstr "MB"

#~ msgid "MM/dd"
#~ msgstr "dd.MM."

#~ msgid "MM/dd/yy"
#~ msgstr "dd.mm.yy"

#~ msgid "MM/dd/yyyy"
#~ msgstr "dd.MM.yyyy"

#~ msgid "Macao"
#~ msgstr "Macao"

#~ msgid "Macedonia"
#~ msgstr "Macedónska republika"

#~ msgid "Madagascar"
#~ msgstr "Madagaskar"

#~ msgid "Mail"
#~ msgstr "Pošta"

#~ msgctxt "app"
#~ msgid "Mail"
#~ msgstr "Pošta"

#~ msgid "Mail Details"
#~ msgstr "Podrobnosti pošty"

#~ msgid "Mail Filter"
#~ msgstr "Filter pošty"

#~ msgid "Mail Thread Details"
#~ msgstr "Podrobnosti poštového vlákna"

#~ msgid "Mail account"
#~ msgstr "Poštový účet"

#~ msgid "Mail and Messaging"
#~ msgstr "Pošta a posielanie správ"

#~ msgid "Mail and Social Accounts"
#~ msgstr "Emailové a sociálne účty"

#~ msgid "Mail count quota"
#~ msgstr "Kvóta počtu správ emailu"

#~ msgid "Mail has been copied"
#~ msgstr "Pošta bola skopírovaná"

#~ msgid "Mail has been imported"
#~ msgstr "Pošta bola importovaná"

#~ msgid "Mail has been moved"
#~ msgstr "Poštové správy boli presunuté"

#~ msgid "Mail has empty subject. Send it anyway?"
#~ msgstr "Predmet emailu bol prázdny. Poslať napriek tomu?"

#~ msgid "Mail has no recipient."
#~ msgstr "Správa nemá žiadneho príjemcu."

#~ msgid "Mail quota"
#~ msgstr "Kvóta emailu"

#~ msgid "Mail quota exceeded"
#~ msgstr "Kvóta emailu prekročená"

#~ msgid "Mail reminder"
#~ msgstr "Pripomienka pošty"

#~ msgid "Mail reminder for"
#~ msgstr "Pripomienka pošty pre"

#~ msgid "Mail saved as draft"
#~ msgstr "Správa bola uložená ako rozpísaná"

#~ msgid "Mail source"
#~ msgstr "Zdroj pošty"

#~ msgid "Mail text"
#~ msgstr "Text správy"

#~ msgid "Mail was not imported, only .eml files are supported."
#~ msgstr "Pošta sa neimportovala, sú podporované iba súbory .eml."

#, fuzzy
#~ msgid "Mail was not imported. Only .eml files are supported."
#~ msgstr "Pošta sa neimportovala, sú podporované iba súbory .eml."

#~ msgid "Mailfilter created"
#~ msgstr "Filter pošty bol vytvorený"

#~ msgid "Mailfilter updated"
#~ msgstr "Filter pošty bol aktualizovaný"

#~ msgid "Mailing list"
#~ msgstr "Poštová konferencia"

#~ msgid "Mailing list %s"
#~ msgstr "Poštová konferencia %s"

#~ msgid "Mails have been copied"
#~ msgstr "Poštové správy boli skopírované"

#~ msgid "Mails have been moved"
#~ msgstr "Emaily boli presunuté"

#~ msgid "Mails per hour (%)"
#~ msgstr "Správ za hodinu (%)"

#~ msgid "Mails per week-day (%)"
#~ msgstr "Správ za deň-týždeň (%)"

#~ msgid "Main window"
#~ msgstr "Hlavné okno"

#~ msgid "Make this the current version"
#~ msgstr "Označiť túto verziu ako aktuálnu"

#~ msgid "Malawi"
#~ msgstr "Malawi"

#~ msgid "Malaysia"
#~ msgstr "Malajzia"

#~ msgid "Maldives"
#~ msgstr "Maldivy"

#~ msgid "Mali"
#~ msgstr "Mali"

#~ msgid "Malta"
#~ msgstr "Malta"

#~ msgid "Manage applications"
#~ msgstr "Spravovanie aplikácií"

#~ msgid "Manager"
#~ msgstr "Nadriadený"

#~ msgid "Manager:"
#~ msgstr "Nadriadený:"

#~ msgctxt "help"
#~ msgid "Managing E-Mail messages"
#~ msgstr "Spravovanie emailových správ"

#~ msgctxt "help"
#~ msgid "Managing Files"
#~ msgstr "Spravovanie súborov"

#~ msgid "Mandatory Field(s) missing!"
#~ msgstr "Povinné pole/polia chýbajú!"

#~ msgid "Manual"
#~ msgstr "Ručne"

#~ msgid "Mar"
#~ msgstr "Mar"

#~ msgid "March"
#~ msgstr "Marec"

#~ msgid "Marital status"
#~ msgstr "Rodinný stav"

#~ msgid "Marital status:"
#~ msgstr "Rodinný stav:"

#~ msgid "Mark all day appointments as free"
#~ msgstr "Označiť celodenné schôdzky ako voľný"

#~ msgid "Mark all mails as read"
#~ msgstr "Označiť všetku poštu ako prečítanú"

#~ msgid "Mark as distributionlist"
#~ msgstr "Označiť ako distribučný zoznam"

#, fuzzy
#~ msgid "Mark as done"
#~ msgstr "Označiť ako Hotovo"

#, fuzzy
#~ msgid "Mark as read"
#~ msgstr "Označiť ako prečítané"

#~ msgid "Mark as spam"
#~ msgstr "Označiť ako Spam"

#, fuzzy
#~ msgid "Mark as unread"
#~ msgstr "Označiť ako neprečítané"

#~ msgid "Mark folder read"
#~ msgstr "Označiť priečinok ako prečítaný"

#~ msgid "Mark mail as"
#~ msgstr "Označiť správu ako"

#~ msgid "Mark read"
#~ msgstr "Označiť ako prečítané"

#~ msgid "Mark unread"
#~ msgstr "Označiť ako neprečítané"

#~ msgid "Marshall Islands"
#~ msgstr "Marshallove ostrovy"

#~ msgid "Martinique"
#~ msgstr "Martinik"

#~ msgid "Matches"
#~ msgstr "Zodpovedá"

#~ msgid "Matches (wildcards allowed)"
#~ msgstr "Zodpovedá (možno použiť zástupné znaky)"

#~ msgid "Mauritania"
#~ msgstr "Mauritánia"

#~ msgid "Mauritius"
#~ msgstr "Maurícius"

#~ msgid "Maximum"
#~ msgstr "Maximálne"

#~ msgid "May"
#~ msgstr "Máj"

#~ msgid "Mayotte"
#~ msgstr "Mayotte"

#~ msgid "Mediaplayer"
#~ msgstr "Prehrávať multimédií"

#~ msgid "Medium"
#~ msgstr "Stredné"

#, fuzzy
#~ msgid "Medium priority"
#~ msgstr "Vysoká priorita"

#~ msgid "Members of group"
#~ msgstr "Členovia skupiny"

#~ msgid "Members:"
#~ msgstr "Členovia:"

#~ msgid "Messaging"
#~ msgstr "Posielanie správ"

#~ msgid "Messenger"
#~ msgstr "Posielanie správ"

#~ msgid "Mexico"
#~ msgstr "Mexiko"

#~ msgid "Micronesia"
#~ msgstr "Mikronézia"

#~ msgid "Microsoft Outlook"
#~ msgstr "Microsoft Outlook"

#~ msgid "Middle name"
#~ msgstr "Stredné meno"

#~ msgid "Middle name:"
#~ msgstr "Stredné meno:"

#~ msgid "Mime Type"
#~ msgstr "Typ MIME"

#~ msgid "Mime type"
#~ msgstr "Typ MIME"

#~ msgid "Minimize"
#~ msgstr "Minimalizovať"

#, fuzzy
#~ msgid "Minimum password length is %1$d."
#~ msgstr "Minimálna dĺžka hesla je %1$s."

#~ msgid "Minutes"
#~ msgstr "Minúty"

#~ msgid "Miscellaneous"
#~ msgstr "Rozličné"

#~ msgid "Mobile"
#~ msgstr "Mobil"

#~ msgid "Mobile (private):"
#~ msgstr "Mobil (súkromný):"

#, fuzzy
#~ msgid "Mobile device settings:"
#~ msgstr "Nastavenie priečinkov"

#~ msgid "Mobile:"
#~ msgstr "Mobil:"

#~ msgid "Model is incomplete."
#~ msgstr "Model je neúplný."

#~ msgid "Modified"
#~ msgstr "Zmenené"

#~ msgid "Modified by:"
#~ msgstr "Zmenil:"

#~ msgid "Modify"
#~ msgstr "Zmeniť"

#~ msgid "Modify all"
#~ msgstr "Zmeniť všetky"

#~ msgid "Modify objects"
#~ msgstr "Zmeniť objekty"

#~ msgid "Modify own"
#~ msgstr "Zmeniť vlastné"

#~ msgid "Modify your account information."
#~ msgstr "Zmeniť vaše informácie účtu."

#~ msgid "Module"
#~ msgstr "Modul"

#~ msgid "Moldova"
#~ msgstr "Moldavsko"

#~ msgid "Mon"
#~ msgstr "Pon"

#~ msgid "Monaco"
#~ msgstr "Monako"

#~ msgid "Monday"
#~ msgstr "Pondelok"

#~ msgid "Mongolia"
#~ msgstr "Mongolsko"

#~ msgid "Montenegro"
#~ msgstr "Čierna Hora"

#~ msgid "Month"
#~ msgstr "Mesiac"

#~ msgid "Month View"
#~ msgstr "Zobrazenie mesiaca"

#~ msgid "Monthly on day %1$d"
#~ msgstr "%1$d. deň každého mesiaca"

#~ msgid "Monthly on the %1$s %2$s"
#~ msgstr "%1$s %2$s každého mesiaca"

#~ msgid "Months"
#~ msgstr "Mesiace"

#~ msgid "More"
#~ msgstr "Ďalšie"

#~ msgid "More zoom settings"
#~ msgstr "Ďalšie nastavenia priblíženia"

#~ msgid "Morocco"
#~ msgstr "Maroko"

#~ msgid "Move"
#~ msgstr "Presunúť"

#~ msgid "Move folder"
#~ msgstr "Presunúť priečinok"

#~ msgid "Move to folder"
#~ msgstr "Presunúť do priečinka"

#~ msgid "Moving mails ... This may take a few seconds."
#~ msgstr "Presúvajú sa emaily... To môže niekoľko sekúnd trvať."

#~ msgid "Mozambique"
#~ msgstr "Mozambik"

#~ msgid "My Infostore"
#~ msgstr "Moje InfoÚložisko"

#~ msgid "My OX Social"
#~ msgstr "Môj Sociálny OX"

#~ msgid "My Social Configuration"
#~ msgstr "Moje sociálne nastavenia"

#~ msgid "My contact data"
#~ msgstr "Moje kontaktné údaje"

#~ msgid "My latest files"
#~ msgstr "Moje najnovšie súbory"

#~ msgid "My password"
#~ msgstr "Moje heslo"

#~ msgid "Myanmar"
#~ msgstr "Mjanmarsko"

#~ msgid "N/A"
#~ msgstr "N/A"

#~ msgid "Name"
#~ msgstr "Meno"

#~ msgid "Name already taken"
#~ msgstr "Názov je už použitý"

#~ msgid "Name for group of feeds"
#~ msgstr "Názov skupiny kanálov"

#~ msgid "Name of feed"
#~ msgstr "Názov kanála"

#~ msgid "Name of the Distribution List:"
#~ msgstr "Názov poštovej konferencie:"

#~ msgid "Name:"
#~ msgstr "Meno:"

#~ msgid "Names and email addresses"
#~ msgstr "Mená a emailové adresy"

#~ msgid "Namibia"
#~ msgstr "Namíbia"

#~ msgid "Nature"
#~ msgstr "Príroda"

#~ msgid "Nauru"
#~ msgstr "Nauru"

#~ msgid "Nepal"
#~ msgstr "Nepál"

#~ msgid "Netherlands Antilles"
#~ msgstr "Holandské Antily"

#~ msgid "Network Problems"
#~ msgstr "Problémy so sieťou"

#~ msgid "Never"
#~ msgstr "Nikdy"

#~ msgid "New Appointment"
#~ msgstr "Nová schôdzka"

#~ msgid "New Caledonia"
#~ msgstr "Nová Kaledónia"

#~ msgid "New Distribution List"
#~ msgstr "Nová poštová konferencia"

#~ msgid "New Folder"
#~ msgstr "Nový priečinok"

#~ msgid "New InfoItem"
#~ msgstr "Nová InfoPoložka"

#~ msgid "New Infoitem"
#~ msgstr "Nová InfoPoložka"

#~ msgid "New Mail"
#~ msgstr "Nová pošta"

#~ msgid "New Mail from %1$s %2$s. Press [enter] to open"
#~ msgstr "Nová pošta od %1$s %2$s. Stlačením [Enter] otvoríte"

#~ msgid "New Mails"
#~ msgstr "Nové emaily"

#~ msgid "New Task"
#~ msgstr "Nová úloha"

#~ msgid "New Team"
#~ msgstr "Nový tím"

#~ msgid "New Zealand"
#~ msgstr "Nový Zéland"

#~ msgid "New appointment"
#~ msgstr "Nová schôdzka"

#~ msgid "New contact"
#~ msgstr "Nový kontakt"

#~ msgid "New folder"
#~ msgstr "Nový priečinok"

#~ msgid "New message"
#~ msgstr "Nová správa"

#~ msgid "New messaging service"
#~ msgstr "Nová služba posielania správ"

#~ msgid "New office document"
#~ msgstr "Nový dokument office"

#~ msgid "New password"
#~ msgstr "Nové heslo"

#~ msgid "New private folder"
#~ msgstr "Nový súkromný priečinok"

#~ msgid "New public folder"
#~ msgstr "Nový verejný priečinok"

#~ msgid "New publication"
#~ msgstr "Nová publikácia"

#~ msgid "New rule"
#~ msgstr "Nové pravidlo"

#~ msgid "New subfolder"
#~ msgstr "Nový podpriečinok"

#~ msgid "New subscription"
#~ msgstr "Nový odber"

#~ msgid "New task"
#~ msgstr "Nová úloha"

#~ msgid "New..."
#~ msgstr "Nový..."

#~ msgid "Next"
#~ msgstr "Ďalší"

#~ msgid "Next Day"
#~ msgstr "Ďalší deň"

#~ msgid "Next Week"
#~ msgstr "Nasledujúci týždeň"

#~ msgid "Next birthdays"
#~ msgstr "Najbližšie narodeniny"

#~ msgid "Next step"
#~ msgstr "Ďalší krok"

#~ msgid "Nicaragua"
#~ msgstr "Nikaragua"

#~ msgid "Nickname"
#~ msgstr "Prezývka"

#~ msgid "Nickname:"
#~ msgstr "Prezývka:"

#~ msgid "Niger"
#~ msgstr "Niger"

#~ msgid "Nigeria"
#~ msgstr "Nigéria"

#~ msgid "Niue"
#~ msgstr "Niue"

#~ msgid "No"
#~ msgstr "Nie"

#~ msgid "No Appointment selected."
#~ msgstr "Žiadna schôdzka nie je vybraná."

#~ msgid "No Attachments available"
#~ msgstr "Žiadna príloha nie je dostupná"

#~ msgid "No Info Items in this folder"
#~ msgstr "Žiadne InfoPoložky v tomto priečinku"

#~ msgid "No Members"
#~ msgstr "Žiadni členovia"

#~ msgid "No Messaging accounts configured."
#~ msgstr "Žiadne účty posielania správ nie sú nastavené."

#~ msgid "No RSS feeds found."
#~ msgstr "Neboli nájdené žiadne kanály RSS."

#~ msgid "No Tweets yet."
#~ msgstr "Zatiaľ žiadne tweety."

#~ msgid "No addresses available"
#~ msgstr "Žiadne adresy nie sú dostupné"

#, fuzzy
#~ msgid "No appointments found for \"%s\""
#~ msgstr "Pre „%s“ neboli nájdené žiadne emaily"

#, fuzzy
#~ msgid "No appointments found until %s"
#~ msgstr "Dnes žiadne schôdzky"

#~ msgid "No attachments available"
#~ msgstr "Žiadna príloha nie je dostupná"

#~ msgid "No birthdays within the next %1$d weeks"
#~ msgstr "Žiadne narodeniny v najbližších  %1$d týždňoch"

#~ msgid "No border"
#~ msgstr "Bez okraja"

#~ msgid "No color"
#~ msgstr "Bez farby"

#~ msgid ""
#~ "No connection to server. Please check your internet connection and retry."
#~ msgstr ""
#~ "Chýba spojenie so serverom! Prosím, skontrolujte svoje pripojenie k "
#~ "internetu a skúste to znova."

#~ msgid "No downloads available"
#~ msgstr "Nie sú dostupné žiadne sťahovania"

#~ msgid "No elements selected"
#~ msgstr "Žiadne prvky neboli vybrané"

#~ msgid "No errors"
#~ msgstr "Žiadne chyby"

#~ msgid "No file selected for upload."
#~ msgstr "Žiadny súbor nebol vybraný na nahratie."

#~ msgid "No files have been changed recently"
#~ msgstr "Žiadne súbory boli nedávno zmenené"

#~ msgid "No groups available"
#~ msgstr "Žiadne skupiny nie sú dostupné"

#, fuzzy
#~| msgid "No RSS feeds found."
#~ msgid "No items found"
#~ msgstr "Neboli nájdené žiadne kanály RSS."

#~ msgid "No lost requests"
#~ msgstr "Žiadne stratené požiadavky"

#~ msgid "No mails"
#~ msgstr "Žiadna pošta."

#~ msgid "No mails at all!"
#~ msgstr "Vôbec žiadne poštové správy!"

#~ msgid "No mails found for \"%s\""
#~ msgstr "Pre „%s“ neboli nájdené žiadne emaily"

#~ msgid "No mails in this folder"
#~ msgstr "Žiadne emaily v tomto priečinku"

#~ msgid "No mails in your inbox"
#~ msgstr "Žiadne poštové správy v priečinku Prijaté"

#~ msgid "No matching templates on this Server"
#~ msgstr "Žiadne zodpovedajúce šablóny na tomto serveri"

#, fuzzy
#~ msgid "No message selected"
#~ msgstr "Žiadne prvky neboli vybrané"

#~ msgid "No notifications"
#~ msgstr "Žiadne oznámenia"

#~ msgid "No participants available"
#~ msgstr "Žiadni účastníci nie sú dostupní"

#~ msgid "No preview available"
#~ msgstr "Žiaden náhľad nie je dostupný"

#, fuzzy
#~ msgid "No priority"
#~ msgstr "Nízka priorita"

#~ msgid "No recipients"
#~ msgstr "Žiadni príjemcovia"

#~ msgid "No recurrence"
#~ msgstr "Bez opakovania"

#~ msgid "No reminder"
#~ msgstr "Bez pripomenutia"

#~ msgid "No resources available"
#~ msgstr "Žiadne zdroje nie sú dostupné"

#~ msgid "No route planner registered."
#~ msgstr "Žiadny plánovač ciest nie je zaregistrovaný."

#~ msgid "No routing data available"
#~ msgstr "Žiadne dáta plánovania ciest nie sú dostupné"

#~ msgid "No search result found for the string provided"
#~ msgstr "Neboli nájdené žiadne výsledky vyhovujúce zadanému reťazcu"

#~ msgid "No server connection"
#~ msgstr "Bez pripojenia k serveru"

#~ msgid "No signature"
#~ msgstr "Bez podpisu"

#~ msgid "No slow requests"
#~ msgstr "Žiadne pomalé požiadavky"

#~ msgid "No subject"
#~ msgstr "Bez predmetu"

#~ msgid "No subscription added"
#~ msgstr "Žiadne odbery neboli pridané"

#~ msgid "No subscription selected"
#~ msgstr "Žiaden odbery nebol vybraný"

#~ msgid "No subscriptions configured"
#~ msgstr "Žiadne odbery neboli nakonfigurované"

#~ msgid "No tasks today"
#~ msgstr "Dnes žiadne úlohy"

#~ msgid "No text"
#~ msgstr "Bez textu"

#~ msgid "No title."
#~ msgstr "Bez názvu."

#~ msgid "No versions available"
#~ msgstr "Žiadne dostupné verzie"

#~ msgid "No wall posts yet."
#~ msgstr "Zatiaľ žiadne príspevky na nástenke."

#~ msgid "No, not now"
#~ msgstr "Nie, teraz nie"

#~ msgid "None"
#~ msgstr "Žiadne"

#~ msgid "Norfolk Island"
#~ msgstr "Norfolk"

#~ msgid "Normal"
#~ msgstr "Normálna"

#~ msgid "Northern Mariana Islands"
#~ msgstr "Severné Mariány"

#~ msgid "Norway"
#~ msgstr "Nórsko"

#~ msgid "Not Spam"
#~ msgstr "Nie je Spam"

#~ msgid "Not enough rights"
#~ msgstr "Nedostatočné oprávnenia"

#~ msgid "Not set"
#~ msgstr "Nenastavené"

#~ msgid "Not spam"
#~ msgstr "Nie je Spam"

#~ msgid "Not started"
#~ msgstr "Nezačaté"

#~ msgid "Not yet confirmed"
#~ msgstr "Zatiaľ nepotvrdené"

#~ msgid "Note"
#~ msgstr "Poznámka"

#~ msgid "Note: Attachments are not viewable when composing a new message"
#~ msgstr "Pozn.: Prílohy sa nedajú zobraziť počas písania novej správy"

#~ msgid "Note: One contact is not shown due to missing phone numbers"
#~ msgid_plural ""
#~ "Note: %1$d contacts are not shown due to missing phone numbers"
#~ msgstr[0] ""
#~ "Poznámka: Jeden kontakt sa nezobrazuje z dôvodu chýbajúcich telefónnych "
#~ "čísel"
#~ msgstr[1] ""
#~ "Poznámka: %1$d kontakty sa nezobrazujú z dôvodu chýbajúcich telefónnych "
#~ "čísel"
#~ msgstr[2] ""
#~ "Poznámka: %1$d kontaktov sa nezobrazuje z dôvodu chýbajúcich telefónnych "
#~ "čísel"

#~ msgid ""
#~ "Note: Refreshing this subscription will replace the calendar content with "
#~ "the external content. Changes you have made inside appsuite will be "
#~ "overwritten"
#~ msgstr ""
#~ "Poznámka: Obnovenie tohto odberu nahradí obsah kalendára externým "
#~ "obsahom. Prepíše akékoľvek zmeny, ktoré ste vykonali v rámci appsuite"

#~ msgid "Note: The vCard format cannot contain distribution lists"
#~ msgstr "Poznámka: Formát vCard nemôže obsahovať distribučné zoznamy"

#~ msgid ""
#~ "Note: This subscription will replace the calendar content with the "
#~ "external content. Therefore you must create a new folder for this "
#~ "subscription."
#~ msgstr ""
#~ "Poznámka: Obnovenie tohto odberu nahradí obsah kalendára externým "
#~ "obsahom. Preto musíte pre tento odber vytvoriť nový priečinok."

#~ msgid "Notifier"
#~ msgstr "Oznamovač"

#~ msgid ""
#~ "Notifier informs the user about the current status of emails and "
#~ "appointments without having to display the user interface."
#~ msgstr ""
#~ "Oznamovač informuje používateľa o aktuálnom stave emailov a schôdzok bez "
#~ "nutnosti zobrazovať používateľské rozhranie."

#~ msgid "Notify all participants by email."
#~ msgstr "Oznámiť všetkým účastníkom emailom."

#~ msgid "Notify on delivery receipt?"
#~ msgstr "Oznámiť doručenku?"

#~ msgid "Notify participants by E-Mail"
#~ msgstr "Oznámiť účastníkom emailom"

#~ msgid "Nov"
#~ msgstr "Nov"

#~ msgid "November"
#~ msgstr "November"

#~ msgid "Nr:"
#~ msgstr "Č.:"

#~ msgid "Number of concurrent appointments shown in custom view"
#~ msgstr "Počet súčasných schôdzok zobrazených vo vlastnom zobrazení"

#~ msgid "Number of concurrent appointments shown in day view"
#~ msgstr "Počet súčasných schôdzok zobrazených vo zobrazení dňa"

#~ msgid "Number of concurrent appointments shown in workweek view"
#~ msgstr "Počet súčasných schôdzok zobrazených vo zobrazení pracovného týždňa"

#~ msgid "Number of days between vacation notices to the same sender"
#~ msgstr "Počet dní medzi oznámeniami o dovolenke rovnakému odosielateľovi"

#~ msgid "Number of days in custom view"
#~ msgstr "Počet dní vo vlastnom zobrazení"

#~ msgid "Number of days in work week"
#~ msgstr "Počet dní v pracovnom týždni"

#~ msgid "Number of rows to be displayed in card view:"
#~ msgstr "Počet riadkov, ktorý sa má zobraziť v zobrazení vizitiek:"

#~ msgid "Numbering On/Off"
#~ msgstr "Číslovanie zap./vyp."

#~ msgid "OK"
#~ msgstr "OK"

#~ msgid "Object permissions"
#~ msgstr "Oprávnenia objektu"

#~ msgid "Objects"
#~ msgstr "Predmety"

#~ msgid "Oct"
#~ msgstr "Okt"

#~ msgid "October"
#~ msgstr "Október"

#~ msgid "Of the following conditions:"
#~ msgstr "Z nasledovných podmienok:"

#~ msgid "Off"
#~ msgstr "Vypnuté"

#~ msgid "Offline"
#~ msgstr "Režime offline"

#~ msgid "Offline mode"
#~ msgstr "Režime offline"

#~ msgid "Ok"
#~ msgstr "OK"

#~ msgid "Old Password is wrong."
#~ msgstr "Staré heslo je nesprávne."

#~ msgid "Oman"
#~ msgstr "Omán"

#~ msgid "On %s %s each %s. months"
#~ msgstr "V %s %s každých %s mesiacov"

#~ msgid "On %s %s every month"
#~ msgstr "V %s %s každého mesiaca"

#~ msgid "On %s %s in %s"
#~ msgstr "%s %s v %s"

#~ msgid "On %s. day every %s. month"
#~ msgstr "%s. deň každého %s. mesiaca"

#~ msgid "On %s. day every month"
#~ msgstr "%s. deň každého mesiaca"

#~ msgid "On every new notification"
#~ msgstr "Pri každom novom oznámení"

#~ msgid "On new notifications except mails"
#~ msgstr "Pri nových oznámeniach s výnimkou pošty"

#~ msgid "On work days"
#~ msgstr "V pracovné dni"

#~ msgid "One and a Half"
#~ msgstr "Jeden a pol"

#~ msgid ""
#~ "One or more attached files exceed the size limit per email. Therefore, "
#~ "the files are not sent as attachments but kept on the server. The email "
#~ "you have sent just contains links to download these files."
#~ msgstr ""
#~ "Jeden alebo viacero priložených súborov prekračuje obmedzenie veľkosti "
#~ "jednotlivého emailu. Preto sa súbory neodošlú ako prílohy ale uložia sa "
#~ "na serveri. Email, ktorý ste práve poslali obsahuje len odkazy na "
#~ "stiahnutie týchto súborov."

#~ msgid "Only showing items related to folder \"%1$s\""
#~ msgstr "Zobrazujú sa len položky súvisiace s priečinkom „%1$s“"

#~ msgid ""
#~ "Only use this option if this computer is used solely by you. Your "
#~ "credentials are locally saved for the current working day. You can use "
#~ "several browser windows for working with the groupware. Do not use this "
#~ "option when working on a 3rd party computer (e.g., in an Internet cafe)"
#~ msgstr ""
#~ "Túto možnosť používajte iba ak tento počítač používate výlučne vy sami. "
#~ "Vaše prihlasovacie údaje budú lokálne uložené po celý dnešný pracovný "
#~ "deň. Na prácu s groupware môžete použiť niekoľko okine prehliadača. "
#~ "Nepoužívajte túto možnosť, keď pracujte na počítači inej osoby (napr. v "
#~ "internetovej kaviarni)."

#~ msgid "Open"
#~ msgstr "Otvoriť"

#~ msgid "Open attachment"
#~ msgstr "Otvoriť prílohu"

#~ msgid "Open external link"
#~ msgstr "Otvoriť externý odkaz"

#, fuzzy
#~| msgid "Folder view"
#~ msgid "Open folder view"
#~ msgstr "Zobrazenie priečinkov"

#~ msgid "Open in browser"
#~ msgstr "Otvoriť v prehliadači"

#~ msgid "Open in new tab"
#~ msgstr "Otvoriť na novej karte"

#, fuzzy
#~ msgid "Open on LinkedIn"
#~ msgstr "LinkedIn"

#~ msgid "Open-Xchange Server"
#~ msgstr "Open-Xchange Server"

#, fuzzy
#~| msgid "All messages"
#~ msgid "Open/close all messages"
#~ msgstr "Všetky správy"

#~ msgid "Opening E-Mail threads"
#~ msgstr "Otvárenie vlákien emailov"

#~ msgid "Optional %d"
#~ msgstr "Voliteľné %d"

#~ msgid "Optional 01"
#~ msgstr "Voliteľné 01"

#~ msgid "Optional 02"
#~ msgstr "Voliteľné 02"

#~ msgid "Optional 03"
#~ msgstr "Voliteľné 03"

#~ msgid "Optional 04"
#~ msgstr "Voliteľné 04"

#~ msgid "Optional 05"
#~ msgstr "Voliteľné 05"

#~ msgid "Optional 06"
#~ msgstr "Voliteľné 06"

#~ msgid "Optional 07"
#~ msgstr "Voliteľné 07"

#~ msgid "Optional 08"
#~ msgstr "Voliteľné 08"

#~ msgid "Optional 09"
#~ msgstr "Voliteľné 09"

#~ msgid "Optional 10"
#~ msgstr "Voliteľné 10"

#~ msgid "Optional 11"
#~ msgstr "Voliteľné 11"

#~ msgid "Optional 12"
#~ msgstr "Voliteľné 12"

#~ msgid "Optional 13"
#~ msgstr "Voliteľné 13"

#~ msgid "Optional 14"
#~ msgstr "Voliteľné 14"

#~ msgid "Optional 15"
#~ msgstr "Voliteľné 15"

#~ msgid "Optional 16"
#~ msgstr "Voliteľné 16"

#~ msgid "Optional 17"
#~ msgstr "Voliteľné 17"

#~ msgid "Optional 18"
#~ msgstr "Voliteľné 18"

#~ msgid "Optional 19"
#~ msgstr "Voliteľné 19"

#~ msgid "Optional 20"
#~ msgstr "Voliteľné 20"

#~ msgid "Optional Fields:"
#~ msgstr "Voliteľné polia:"

#~ msgid "Options"
#~ msgstr "Možnosti"

#~ msgid "Orange"
#~ msgstr "Oranžová"

#~ msgid "Order by:"
#~ msgstr "Zoradiť podľa:"

#~ msgid "Organization"
#~ msgstr "Organizácia"

#~ msgid "Organizer"
#~ msgstr "Organizátor"

#~ msgid "Organizer:"
#~ msgstr "Organizátor:"

#~ msgid "Other Address"
#~ msgstr "Iná adresa"

#~ msgid "Other address"
#~ msgstr "Iné adresy"

#~ msgid "Others"
#~ msgstr "Iní"

#~ msgid "Outgoing server settings (SMTP)"
#~ msgstr "Nastavenia odosielajúceho servera (SMTP)"

#~ msgid "Outlook file"
#~ msgstr "Súbor Outlook"

#~ msgid "Overdue"
#~ msgstr "Po termíne"

#~ msgid "Overdue Task. %1$s %2$s. Press [enter] to open"
#~ msgstr "Úloha po termíne. %1$s %2$s. Stlačením [Enter] otvoríte"

#~ msgid "Overdue Tasks"
#~ msgstr "Úlohy po termíne"

#~ msgid "Overdue by %d day."
#~ msgid_plural "Overdue by %d days."
#~ msgstr[0] "%d deň po termíne."
#~ msgstr[1] "%d dni po termíne."
#~ msgstr[2] "%d dní po termíne."

#~ msgid "Overdue by yesterday."
#~ msgstr "Včera po termíne."

#~ msgid "Overview Subscriptions"
#~ msgstr "Prehľad odberov"

#~ msgid "Owner"
#~ msgstr "Vlastník"

#~ msgid "PB"
#~ msgstr "PB"

#~ msgid "PLN"
#~ msgstr "PLN"

#~ msgid "PM"
#~ msgstr "PM"

#~ msgid "POP3 Mail Server"
#~ msgstr "Poštový server POP3"

#~ msgid "POP3:"
#~ msgstr "POP3:"

#~ msgid "Page %1$d of %2$d"
#~ msgstr "Strana %1$d z %2$d"

#~ msgid "Page number"
#~ msgstr "Číslo stránky"

#~ msgid "Pager"
#~ msgstr "Pager"

#~ msgid "Pager:"
#~ msgstr "Pager:"

#~ msgid "Pakistan"
#~ msgstr "Pakistan"

#~ msgid "Palau"
#~ msgstr "Palau"

#~ msgid "Palestinian Territory, Occupied"
#~ msgstr "palestínske územie, Okupované"

#~ msgid "Panama"
#~ msgstr "Panama"

#~ msgid "Panel is shown as"
#~ msgstr "Panel je zobrazený ako"

#~ msgid "Papua New Guinea"
#~ msgstr "Papua - Nová Guinea"

#~ msgid "Paragraph Alignment"
#~ msgstr "Zarovnanie odstavca"

#~ msgid "Paragraph Fill Color"
#~ msgstr "Farba odstavca"

#~ msgid "Paragraph borders"
#~ msgstr "Okraje ostavcov"

#~ msgid "Paragraph style"
#~ msgstr "Štýl odstavca"

#~ msgid "Parameter:"
#~ msgstr "Parameter:"

#~ msgid "Participant"
#~ msgstr "Účastník"

#~ msgid "Participant:"
#~ msgstr "Účastník:"

#~ msgid "Participants"
#~ msgstr "Účastníci"

#~ msgid "Participants:"
#~ msgstr "Účastník:"

#~ msgid "Password"
#~ msgstr "Heslo"

#~ msgid "Password has changed"
#~ msgstr "Heslo bolo zmenené"

#, fuzzy
#~ msgid "Password length must be between %1$d and %2$d characters."
#~ msgstr "Heslo musí mať dĺžku medzi %1$s a %2$s znakmi."

#, fuzzy
#~ msgid "Password strength: Good"
#~ msgstr "Sila jesla"

#, fuzzy
#~ msgid "Password strength: Legendary!"
#~ msgstr "Sila jesla"

#, fuzzy
#~ msgid "Password strength: Strong"
#~ msgstr "Sila jesla"

#, fuzzy
#~ msgid "Password strength: Too short"
#~ msgstr "Sila jesla"

#, fuzzy
#~ msgid "Password strength: Very strong"
#~ msgstr "Sila jesla"

#, fuzzy
#~ msgid "Password strength: Very weak"
#~ msgstr "Sila jesla"

#, fuzzy
#~ msgid "Password strength: Weak"
#~ msgstr "Sila jesla"

#, fuzzy
#~ msgid "Password strength: Wrong length"
#~ msgstr "Sila jesla"

#~ msgid "Password:"
#~ msgstr "Heslo:"

#~ msgid "Paste"
#~ msgstr "Vložiť"

#~ msgid "People"
#~ msgstr "Ľudia"

#~ msgid "Permanently remove deleted emails"
#~ msgstr "Trvale odstrániť zmazané poštové správy"

#~ msgid "Permanently remove deleted emails?"
#~ msgstr "Trvale odstrániť zmazané emaily?"

#~ msgid "Permanently remove your deleted E-Mails?"
#~ msgstr "Trvale odstrániť vaše zmazané emaily?"

#~ msgid "Permissions"
#~ msgstr "Oprávnenia"

#~ msgid "Personal"
#~ msgstr "Osobné"

#~ msgid "Personal information"
#~ msgstr "Osobné údaje"

#~ msgid "Peru"
#~ msgstr "Peru"

#~ msgid "Philippines"
#~ msgstr "Filipíny"

#~ msgid "Phone"
#~ msgstr "Telefón"

#~ msgid "Phone & fax numbers"
#~ msgstr "Telefónne a faxové číslo"

#~ msgid "Phone (assistant)"
#~ msgstr "Telefón (asistent)"

#~ msgid "Phone (business alt)"
#~ msgstr "Telefón (obchodný alt.)"

#~ msgid "Phone (business)"
#~ msgstr "Telefón (obchodný)"

#~ msgid "Phone (business):"
#~ msgstr "Telefón (obchodný):"

#~ msgid "Phone (car)"
#~ msgstr "Telefón (auto)"

#~ msgid "Phone (car):"
#~ msgstr "Telefón (auto):"

#~ msgid "Phone (company)"
#~ msgstr "Telefón (spoločnosť)"

#~ msgid "Phone (company):"
#~ msgstr "Telefón (spoločnosť):"

#~ msgid "Phone (home alt)"
#~ msgstr "Telefón (alt. domov)"

#~ msgid "Phone (home)"
#~ msgstr "Telefón (domov)"

#~ msgid "Phone (other)"
#~ msgstr "Telefón (iný)"

#~ msgid "Phone (other):"
#~ msgstr "Telefón (iný):"

#~ msgid "Phone (private 2)"
#~ msgstr "Telefón (súkromný 2)"

#~ msgid "Phone (private 2):"
#~ msgstr "Telefón (súkromný 2):"

#~ msgid "Phone (private)"
#~ msgstr "Telefón (súkromný)"

#~ msgid "Phone (private):"
#~ msgstr "Telefón (súkromný):"

#~ msgid "Phone 2"
#~ msgstr "Telefón 2"

#~ msgid "Phone 2:"
#~ msgstr "Telefón 2:"

#~ msgid "Phone alt"
#~ msgstr "Alt. telefón"

#~ msgid "Phone numbers"
#~ msgstr "Telefónne čísla"

#~ msgid "Phone:"
#~ msgstr "Telefón:"

#~ msgid "Pick a time here"
#~ msgstr "Tu vyberte čas"

#~ msgid "Pink"
#~ msgstr "Ružová"

#~ msgid "Pitcairn"
#~ msgstr "Pitcairnove ostrovy"

#~ msgid "Place of Signature:"
#~ msgstr "Miesto podpisu:"

#~ msgid "Places"
#~ msgstr "Miesta"

#~ msgid "Plain text"
#~ msgstr "Čistý text"

#~ msgid "Play audio files"
#~ msgstr "Prehrať zvukové súbory"

#~ msgid "Play video files"
#~ msgstr "Prehrať video súbory"

#~ msgid "Please choose"
#~ msgstr "Prosím, vyberte"

#~ msgid "Please choose a sentence below."
#~ msgstr "Prosím, vyberte vetu nižšie."

#~ msgid "Please enter a correct number."
#~ msgstr "Prosím, zadajte správne číslo."

#~ msgid "Please enter a date in the past"
#~ msgstr "Prosím, zadajte dátum v minulosti"

#~ msgid "Please enter a description"
#~ msgstr "Prosím, zadajte popis"

#~ msgid "Please enter a description."
#~ msgstr "Prosím, zadajte popis"

#~ msgid "Please enter a feed URL."
#~ msgstr "Prosím, zadajte URL kanálu"

#~ msgid "Please enter a name for the group of feeds."
#~ msgstr "Prosím, zadajte názov skupiny kanálov."

#~ msgid "Please enter a search query"
#~ msgstr "Prosím, zadajte hľadaný text."

#~ msgid "Please enter a valid date"
#~ msgstr "Prosím, zadajte platný dátum"

#~ msgid "Please enter a valid date."
#~ msgstr "Prosím, zadajte platný dátum."

#~ msgid "Please enter a valid email address"
#~ msgstr "Prosím, zadajte platnú e-mailovú adresu"

#~ msgid "Please enter a valid email address or phone number"
#~ msgstr "Prosím, zadajte platnú emailovú adresu alebo telefónne číslo"

#~ msgid "Please enter a valid name"
#~ msgstr "Prosím, zadajte platné meno"

#, fuzzy
#~ msgid "Please enter a valid number"
#~ msgstr "Prosím, zadajte platné meno"

#~ msgid "Please enter a valid object"
#~ msgstr "Prosím, zadajte platný objekt"

#~ msgid "Please enter a valid phone number. Allowed characters are: %1$s"
#~ msgstr "Prosím, zadajte platné telefónne číslo. Povolené znaky sú: %1$s"

#~ msgid "Please enter a value"
#~ msgstr "Prosím, zadajte hodnotu"

#~ msgid "Please enter an blog url."
#~ msgstr "Prosím, zadajte URL blogu."

#~ msgid "Please enter an feed-url."
#~ msgstr "Prosím, zadajte feed-url."

#~ msgid "Please enter correct password"
#~ msgstr "Prosím, zadajte správne heslo."

#~ msgid "Please enter the following data: %1$s"
#~ msgstr "Prosím, zadajte nasledovné dáta: %1$s"

#~ msgid "Please enter value between 0 and 100."
#~ msgstr "Prosím, zadajte platnú hodnotu medzi 0 a 100."

#~ msgid "Please enter your credentials."
#~ msgstr "Prosím, zadajte svoje prihlasovacie údaje."

#~ msgid "Please enter your password."
#~ msgstr "Prosím, zadajte svoje heslo."

#~ msgid ""
#~ "Please have a look at the %sInteresting UWA modules%s page. It shows a "
#~ "list of widgets and their associated data."
#~ msgstr ""
#~ "Prosím, pozrite sa  na stránku %sZaujímavé moduly UWA%s. Zobrazuje zoznam "
#~ "widgetov a príslušných dát."

#~ msgid ""
#~ "Please note, changing or removing the file extension will cause problems "
#~ "when viewing or editing."
#~ msgstr ""
#~ "Vezmite prosím na vedomie, že zmenenie alebo odstránenie prípony súboru "
#~ "spôsobí problémy prehliadaním či úpravou."

#~ msgid ""
#~ "Please note: All messages received from the POP3 account will be stored "
#~ "to a folder on your local IMAP account."
#~ msgstr ""
#~ "Prosím, pamätajte: Všetky správy získané z účtu POP3 budú uložené do "
#~ "priečinka na vášho lokálneho účtu IMAP."

#~ msgid ""
#~ "Please note: You are the creator of this appointment. If you delete this "
#~ "appointment it will be removed for all participants."
#~ msgstr ""
#~ "Prosím, pamätajte: Ste tvorcom tejto schôdzky. Ak zmažete túto schôdzku, "
#~ "odstráni sa všetkým účastníkom."

#~ msgid ""
#~ "Please only use HTML signatures if you are familiar with HTML. Using "
#~ "wrong HTML tags might result in partly or completely garbled signatures."
#~ msgstr ""
#~ "Prosím, používajte iba podpisy HTML ak poznáte HTML. Ak použijete "
#~ "nesprávne značky HTML, môže to mať za dôsledok čiastočne alebo úplne "
#~ "pokazené podpisy."

#~ msgid "Please provide a site name."
#~ msgstr "Prosím, zadajte názov lokality."

#~ msgid ""
#~ "Please provide the old password so the account passwords can be recovered."
#~ msgstr ""
#~ "Prosím, zadajte vaše staré heslo, aby bolo možné obnoviť heslá k účtu."

#~ msgid "Please select a country for the destination address"
#~ msgstr "Prosím, vyberte krajinu cieľovej adresy"

#~ msgid "Please select a country for the start address"
#~ msgstr "Prosím, vyberte krajinu počiatočnej adresy"

#~ msgid "Please select a file to import"
#~ msgstr "Prosím, vyberte súbor, ktorý chcete importovať"

#~ msgid "Please select a file to insert"
#~ msgstr "Prosím, vyberte súbor, ktorý chcete vložiť"

#~ msgid "Please select a valid iCal File to import"
#~ msgstr "Prosím, vyberte platný súbor iCal, ktorý chcete importovať"

#~ msgid "Please select a valid image File to insert"
#~ msgstr "Prosím, vyberte platný súbor obrázka, ktorý chcete vložiť"

#~ msgid "Please select at least one E-Mail address."
#~ msgstr "Prosím, vyberte aspoň jednu emailovú adresu."

#~ msgid "Please select at least one task!"
#~ msgstr "Prosím, vyberte aspoň jednu úlohu!"

#~ msgid "Please select only one Publication"
#~ msgstr "Prosím, vyberte iba jednu publikáciu"

#~ msgid "Please select only one subscription"
#~ msgstr "Prosím, vyberte iba jeden odber"

#~ msgid "Please set valid folder!"
#~ msgstr "Prosím, nastavnte platný priečinok!"

#~ msgid "Please sign in again to continue"
#~ msgstr "Prosím, znova sa prihláste, aby ste mohli pokračovať"

#, fuzzy
#~ msgid "Please specify these missing variables:"
#~ msgstr "Prosím, uveďte tieto chýbajúce premenné:"

#~ msgid "Please update your browser."
#~ msgstr "Prosím aktualizujte svoj prehliadač."

#~ msgid "Please wait ..."
#~ msgstr "Prosím, čakajte ..."

#~ msgid ""
#~ "Please wait while checking the connection ... This may take a while ..."
#~ msgstr ""
#~ "Prosím, čakajte počas kontrolu spojenia ... To môže chvíľu trvať ..."

#~ msgid "Please wait while you are being redirected to the start page ..."
#~ msgstr "Prosím, čakajte, kým vás presmerujeme na domovskú stránku ..."

#~ msgid "Poland"
#~ msgstr "Poľsko"

#~ msgid "Polish"
#~ msgstr "poľština"

#~ msgid "Popups"
#~ msgstr "Vyskakovacie okná"

#~ msgctxt "app"
#~ msgid "Portal"
#~ msgstr "Portál"

#~ msgid "Portal Squares"
#~ msgstr "Štvorce portálu"

#~ msgid "Portal Widgets"
#~ msgstr "Widgety portálu"

#~ msgid "Portal settings"
#~ msgstr "Nastavenia portálu"

#~ msgid "Portugal"
#~ msgstr "Portugalsko"

#~ msgid "Portuguese (Portugal)"
#~ msgstr "portugalčina (Portugalsko)"

#~ msgid "Position"
#~ msgstr "Pozícia"

#~ msgid "Position:"
#~ msgstr "Pozícia:"

#~ msgid "Postcode"
#~ msgstr "PSČ"

#~ msgid "Pound sterling"
#~ msgstr "Libra šterlingov"

#~ msgid "Preferences"
#~ msgstr "Nastavenia"

#~ msgid "Premium features"
#~ msgstr "Prémiové funkcie"

#~ msgid "Press [enter] to close this alertbox."
#~ msgstr "Stlačením [Enter] zatvoríte toto upozornenie."

#, fuzzy
#~ msgid "Press [enter] to jump to"
#~ msgstr "Stlačením [Enter] prejdete na"

#~ msgid "Press [enter] to jump to complete list of Birthdays."
#~ msgstr "Stlačením [Enter] prejdete na úplný zoznam narodenín."

#~ msgid "Press [enter] to jump to the facebook stream."
#~ msgstr "Stlačením [Enter] prejdete na tok Facebook."

#~ msgid "Press [enter] to jump to the flicker stream."
#~ msgstr "Stlačením [Enter] prejdete na tok Flickr."

#~ msgid "Press [enter] to jump to the linkedin stream."
#~ msgstr "Stlačením [Enter] prejdete na tok LinkedIn."

#~ msgid "Press [enter] to jump to the rss stream."
#~ msgstr "Stlačením [Enter] prejdete na kanál RSS."

#~ msgid "Press [enter] to jump to the tumblr feed."
#~ msgstr "Stlačením [Enter] prejdete na kanál Tumblr."

#~ msgid "Press [enter] to jump to the twitter feed."
#~ msgstr "Stlačením [Enter] prejdete na kanál Twitter."

#~ msgid "Press [enter] to select a time when you want to be reminded again"
#~ msgstr "Stlačením [Enter] vyberte čas, kedy chcete ďalšiu pripomienku"

#~ msgid "Press to hide all appointment invitations."
#~ msgstr "Stlačením skryjete všetky pozvania na schôdzky."

#~ msgid "Press to hide all appointment reminders."
#~ msgstr "Stlačením skryjete všetky pripomenutia schôdzok."

#~ msgid "Press to hide all notifications for new mails."
#~ msgstr "Stlačením skryjete všetky upozornenia na nové emaily."

#~ msgid "Press to hide all notifications for overdue tasks."
#~ msgstr "Stlačením skryjete všetky upozornenia úloh po termíne."

#~ msgid "Press to hide all task invitations."
#~ msgstr "Stlačením skryjete všetky pozvania na úlohy."

#~ msgid "Press to hide all task reminders."
#~ msgstr "Stlačením skryjete všetky pripomenutia úloh."

#~ msgid "Preview"
#~ msgstr "Náhľad"

#~ msgid "Preview could not be loaded"
#~ msgstr "Náhľad nebolo možné načítať"

#~ msgid "Previous"
#~ msgstr "Predošlé"

#~ msgid "Previous Day"
#~ msgstr "Predošlý deň"

#~ msgid "Previous Week"
#~ msgstr "Predošlý týždeň"

#~ msgid "Primary Email"
#~ msgstr "Primárny email"

#~ msgid "Primary account"
#~ msgstr "Primárny účet"

#~ msgid "Principal:"
#~ msgstr "Riaditeľ:"

#~ msgid "Print"
#~ msgstr "Tlačiť"

#~ msgid "Print tasks"
#~ msgstr "Tlačové úlohy"

#~ msgid "Printout"
#~ msgstr "Výtlačok"

#~ msgid "Priority"
#~ msgstr "Priorita"

#~ msgid "Priority:"
#~ msgstr "Priorita:"

#~ msgid "Privacy Notice"
#~ msgstr "Ochrana súkromia"

#~ msgid "Private"
#~ msgstr "Súkromné"

#~ msgid "Private calendars"
#~ msgstr "Súkromné kalendáre"

#~ msgid "Private computer"
#~ msgstr "Súkromný počítač"

#~ msgid "Private contacts"
#~ msgstr "Súkromné kontakty"

#~ msgid "Private:"
#~ msgstr "Súkromné:"

#~ msgid "Process subsequent rules"
#~ msgstr "Pokračovať v spracovaní ďalších pravidiel"

#~ msgid "Profession"
#~ msgstr "Povolanie"

#~ msgid "Profession:"
#~ msgstr "Povolanie:"

#~ msgid "Progress"
#~ msgstr "Priebeh"

#~ msgid "Progress %1$s %"
#~ msgstr "Priebeh %1$s %"

#~ msgid "Progress in %"
#~ msgstr "Priebeh v %"

#~ msgid "Progress must be a valid number between 0 and 100"
#~ msgstr "Priebeh musí byť platné číslo medzi 0 a 100"

#~ msgid "Promote One Level"
#~ msgstr "Zvýšiť o úroveň"

#~ msgid "Properties"
#~ msgstr "Vlastnosti"

#~ msgid "Public"
#~ msgstr "Verejné"

#~ msgid "Public calendars"
#~ msgstr "Verejné kalendáre"

#~ msgid "Public contacts"
#~ msgstr "Verejné kontakty"

#~ msgid "Public folder %s"
#~ msgstr "Verejný priečinok %s"

#~ msgid "Public or shared computer"
#~ msgstr "Verejný alebo zdieľaný počítač"

#~ msgid "Public tasks"
#~ msgstr "Verejné úlohy"

#~ msgid "Publication"
#~ msgstr "Publikácia"

#~ msgid "Publication created"
#~ msgstr "Publikácie vytvorená"

#~ msgid "Publication has been added"
#~ msgstr "Publikácia bola pridaná"

#~ msgid "Publication must have a site."
#~ msgstr "Publikácia musí mať lokalitu."

#~ msgid "Publication must have a target."
#~ msgstr "Publikácia musí mať cieľ."

#~ msgid "Publications"
#~ msgstr "Publikácie"

#~ msgid "Publications and Subscriptions"
#~ msgstr "Publikácie a odbery"

#~ msgid "Publications must have a name"
#~ msgstr "Publikácie musia mať názov"

#~ msgid "Publish"
#~ msgstr "Publikovať"

#~ msgid "Publish folder"
#~ msgstr "Publikovať priečinok"

#~ msgid "Publish item"
#~ msgstr "Publikovať položku"

#~ msgid "Puerto Rico"
#~ msgstr "Portoriko"

#~ msgid "Pull To Refresh"
#~ msgstr "Obnoviť potiahnutím"

#~ msgid "Purchase confirmation"
#~ msgstr "Potvrdenie objednávky"

#~ msgid "Purple"
#~ msgstr "Fialová"

#~ msgid "Quick Search"
#~ msgstr "Rýchle hľadanie"

#~ msgid "Quick config"
#~ msgstr "Rýchla konfigurácia"

#~ msgid "Quit"
#~ msgstr "Ukončiť"

#~ msgid "Quota"
#~ msgstr "Kvóta"

#~ msgid "Quota Exceed"
#~ msgstr "Kvóta prekročená"

#~ msgid "RMB"
#~ msgstr "RMB"

#~ msgid "RSS"
#~ msgstr "RSS"

#~ msgid "RSS Feed"
#~ msgstr "Kanál RSS"

#~ msgid "RSS Feeds"
#~ msgstr "Kanály RSS"

#~ msgid "RUB"
#~ msgstr "RUB"

#~ msgctxt "to"
#~ msgid "Read"
#~ msgstr "Prečítané"

#~ msgid "Read Only Mode"
#~ msgstr "Režim len na čítanie"

#~ msgid "Read all"
#~ msgstr "Čítať všetky"

#~ msgid "Read article on tumblr.com"
#~ msgstr "Prečítať si článok na tumblr.com"

#~ msgid "Read own"
#~ msgstr "Čítať vlastné"

#~ msgid "Read-only mode"
#~ msgstr "Režim len na čítanie"

#~ msgid "Read/Unread"
#~ msgstr "Prečítané/neprečítané"

#~ msgid "Reauthorize"
#~ msgstr "Znovu autorizovať"

#~ msgid "Rebuild Tree..."
#~ msgstr "Znovu zostaviť strom..."

#~ msgid "Received mails"
#~ msgstr "Prijaté emaily"

#~ msgid "Received:"
#~ msgstr "Prijaté:"

#~ msgid "Recent activities"
#~ msgstr "Nedávne aktivity"

#~ msgid "Recently changed files"
#~ msgstr "Nedávno zmenené súbory"

#~ msgid "Recently used"
#~ msgstr "Nedávno použité"

#~ msgid "Recipient"
#~ msgstr "Príjemca"

#~ msgid "Recover"
#~ msgstr "Obnoviť"

#~ msgid "Recover passwords"
#~ msgstr "Obnovenie hesiel"

#~ msgid "Recurrence"
#~ msgstr "Opakovanie"

#~ msgid "Recurrence Pattern"
#~ msgstr "Vzor opakovania"

#~ msgid "Recurrence Settings"
#~ msgstr "Nastavenia opakovania"

#~ msgctxt "calendar"
#~ msgid "Recurrence..."
#~ msgstr "Opakovanie..."

#~ msgctxt "tasks"
#~ msgid "Recurrence..."
#~ msgstr "Opakovanie..."

#~ msgid "Recurrence:"
#~ msgstr "Opakovanie:"

#~ msgid "Recurring appointment"
#~ msgstr "Opakované stretnutie"

#~ msgid "Recurring task"
#~ msgstr "Opakovaná úloha"

#, fuzzy
#~ msgid "Recurring tasks need a valid due date."
#~ msgstr "Prosím, zadajte platný dátum konca."

#~ msgid "Recurring tasks need a valid end date."
#~ msgstr "Prosím, zadajte platný dátum konca."

#~ msgid "Recurring tasks need a valid start date."
#~ msgstr "Opakujúce sa úlohy musia mať platný dátum začiatku."

#~ msgid "Red"
#~ msgstr "Červená"

#~ msgid "Redirect to"
#~ msgstr "Presmerovať na"

#~ msgid "Refresh"
#~ msgstr "Obnoviť"

#~ msgid "Refresh interval"
#~ msgstr "Interval obnovenia"

#~ msgid "Refresh rate in minutes:"
#~ msgstr "Interval obnovenia v minútach:"

#~ msgid "Regex"
#~ msgstr "reg. výraz"

#~ msgid "Reject changes"
#~ msgstr "Odmietnuť zmeny"

#~ msgid "Reject with reason"
#~ msgstr "Odmietnuť s udaním dôvodu"

#~ msgid "Related articles"
#~ msgstr "Súvisiace články"

#~ msgid "Reload current view every:"
#~ msgstr "Znovu načítať aktuálne zobrazenie každých:"

#~ msgid "Reload statistics"
#~ msgstr "Aktualizovať štatistiky"

#~ msgid "Relogin"
#~ msgstr "Znovu sa prihlásiť"

#~ msgid "Remind me"
#~ msgstr "Pripomenúť mi"

#~ msgid "Remind me again"
#~ msgstr "Znova pripomenúť"

#~ msgid "Remind me again "
#~ msgstr "Znova pripomenúť"

#~ msgid "Reminder"
#~ msgstr "Pripomenutie"

#~ msgid "Reminder date"
#~ msgstr "Dátum pripomenutia"

#~ msgid "Reminder date %1$s"
#~ msgstr "Dátum pripomenutia  %1$s"

#~ msgid "Reminder has been created"
#~ msgstr "Pripomienka bola vytvorená"

#~ msgid "Reminder:"
#~ msgstr "Pripomenutie:"

#~ msgid "Remove Member"
#~ msgstr "Odstrániť člena"

#~ msgid "Remove attachment"
#~ msgstr "Odstrániť prílohu"

#~ msgid "Remove copy from server after retrieving a message"
#~ msgstr "Odstrániť kópiu zo servera po stiahnutí správy"

#~ msgid "Remove flag"
#~ msgstr "Odstrániť značku"

#~ msgid "Remove from recipient list"
#~ msgstr "Odstrániť zo zoznamu príjemcov"

#~ msgid "Remove participant"
#~ msgstr "Odstrániť účastníka"

#~ msgid "Remove picture"
#~ msgstr "Odstrániť obrázok"

#~ msgid "Rename"
#~ msgstr "Premenovať"

#~ msgid "Rename Document"
#~ msgstr "Premenovať dokument"

#~ msgid "Rename folder"
#~ msgstr "Premenovať priečinok"

#~ msgid "Renminbi"
#~ msgstr "Réunion"

#~ msgid "Repeat"
#~ msgstr "opakovať"

#~ msgid "Repeat new password"
#~ msgstr "Zopakujte nové heslo"

#~ msgid "Reply"
#~ msgstr "Odpovedať"

#~ msgid "Reply All"
#~ msgstr "Odpovedať všetkým"

#~ msgid "Reply all"
#~ msgstr "Odpovedať všetkým"

#~ msgid "Reply to"
#~ msgstr "Odpovedať-na"

#, fuzzy
#~ msgid "Reply to all recipients"
#~ msgstr "Všetci príjemcovia"

#, fuzzy
#~ msgid "Reply to sender"
#~ msgstr "Odpovedať-na"

#~ msgid "Reply-to Address"
#~ msgstr "Odpovedať-na adresu:"

#~ msgid "Reserved"
#~ msgstr "Vyhradené"

#~ msgid "Reset image"
#~ msgstr "Obnoviť obrázok"

#~ msgid "Reset this list"
#~ msgstr "Obnoviť tento zoznam"

#~ msgid "Resource"
#~ msgstr "Zdroj"

#~ msgid "Resource email"
#~ msgstr "Email zdroja"

#~ msgid "Resource group"
#~ msgstr "Skupina zdrojov"

#~ msgid "Resource name"
#~ msgstr "Meno zdroja"

#~ msgid "Resources"
#~ msgstr "Zdroje"

#~ msgid "Resources:"
#~ msgstr "Zdroje:"

#~ msgid "Restore Last Operation"
#~ msgstr "Obnoviť poslednú operáciu"

#~ msgid "Restore applications"
#~ msgstr "Obnoviť aplikácie"

#~ msgid "Results for \"%s\""
#~ msgstr "Výsledky hľadania „%s“"

#~ msgid "Retry"
#~ msgstr "Skúsiť znova"

#, fuzzy
#~ msgid "Return Receipt"
#~ msgstr "Potvrdenie o doručení"

#~ msgid "Retweet"
#~ msgstr "Retweetovať"

#~ msgid "Retweet new"
#~ msgstr "Retweetovať teraz"

#~ msgid "Retweet this to your followers?"
#~ msgstr "Retweet vašim nasledovníkom?"

#~ msgid "Retweeted"
#~ msgstr "Retweetované"

#~ msgid "Retweeted by %s"
#~ msgstr "Retweetoval %s"

#~ msgid "Reunion"
#~ msgstr "Réunion"

#~ msgid "Revert Last Operation"
#~ msgstr "Vrátiť späť poslednú operáciu"

#~ msgid "Review your purchases"
#~ msgstr "Skontrolovať vaše nákupy"

#~ msgid "Right"
#~ msgstr "Vpravo"

#~ msgid "Right aligned, text wraps at left side"
#~ msgstr "Zarovnané vpravo, text obteká na ľavej strane"

#~ msgid "Romanian"
#~ msgstr "rumunčina"

#~ msgid "Room number"
#~ msgstr "Číslo izby"

#~ msgid "Room number:"
#~ msgstr "Číslo izby:"

#~ msgid "Route Planning"
#~ msgstr "Plánovanie trasy"

#~ msgid "Rule name"
#~ msgstr "Názov pravidla"

#~ msgid "Rules"
#~ msgstr "Pravidlá"

#~ msgid "Running applications"
#~ msgstr "Bežiace aplikácie"

#~ msgid "Russian"
#~ msgstr "ruština"

#~ msgid "Russian Federation"
#~ msgstr "Ruská federácia"

#~ msgid "Rwanda"
#~ msgstr "Rwanda"

#~ msgctxt "saturday"
#~ msgid "S"
#~ msgstr "S"

#~ msgctxt "sunday"
#~ msgid "S"
#~ msgstr "N"

#~ msgid "SEK"
#~ msgstr "SEK"

#~ msgid "Saint Barthélemy"
#~ msgstr "Svätý Bartolomej"

#~ msgid "Saint Helena"
#~ msgstr "Svätá Helena"

#~ msgid "Saint Kitts and Nevis"
#~ msgstr "Svätý Krištof a Nevis"

#~ msgid "Saint Lucia"
#~ msgstr "Svätá Lucia"

#~ msgid "Saint Martin (French part)"
#~ msgstr "Saint Martin"

#~ msgid "Saint Pierre and Miquelon"
#~ msgstr "Saint Pierre a Miquelon"

#~ msgid "Saint Vincent and the Grenadines"
#~ msgstr "Svätý Vincent a Grenadíny"

#~ msgid "Sales Volume"
#~ msgstr "Objem predaja"

#~ msgid "Sales Volume:"
#~ msgstr "Objem predaja:"

#~ msgid "Samoa"
#~ msgstr "Samoa"

#~ msgid "Sample:"
#~ msgstr "Vzorka:"

#~ msgid "San Marino"
#~ msgstr "San Maríno"

#~ msgid "Sao Tome and Principe"
#~ msgstr "Svätý Tomáš a Princov ostrov"

#~ msgid "Sat"
#~ msgstr "Sob"

#~ msgid "Saturday"
#~ msgstr "Sobota"

#~ msgid "Saudi Arabia"
#~ msgstr "Saudská Arábia"

#~ msgid "Save"
#~ msgstr "Uložiť"

#~ msgid "Save as distribution list"
#~ msgstr "Uložiť ako poštovú konferenciu"

#~ msgid "Save as draft"
#~ msgstr "Uložiť ako rozpísané"

#~ msgid "Save as file"
#~ msgstr "Uložiť ako súbor"

#, fuzzy
#~ msgid "Save attachment"
#~ msgstr "Odstrániť prílohu"

#~ msgid "Save changes"
#~ msgstr "Uložiť zmeny"

#~ msgid "Save configuration before every logout?"
#~ msgstr "Uložiť konfiguráciu pred každým odhlásením?"

#~ msgid "Save in file store"
#~ msgstr "Uložiť v úložisku súborov"

#, fuzzy
#~ msgid "Save to Drive"
#~ msgstr "Uložiť na Drive"

#~ msgid "Saved in"
#~ msgstr "Uložené v"

#, fuzzy
#~ msgid "Saved mail attachment"
#~ msgstr "Poslať ako prílohu"

#, fuzzy
#~ msgid "Saving attachment to Drive"
#~ msgid_plural "Saving attachments to Drive"
#~ msgstr[0] "Ukladá sa príloha na Drive"
#~ msgstr[1] "Ukladajú sa prílohy na Drive"
#~ msgstr[2] "Ukladajú sa prílohy na Drive"

#~ msgid "Saving latest changes ..."
#~ msgstr "Ukladajú sa najnovšie zmeny..."

#~ msgid "Schedule an all-day event"
#~ msgstr "Naplánovať celodennú udalosť"

#~ msgid "Scheduling"
#~ msgstr "Plánovanie"

#~ msgctxt "app"
#~ msgid "Scheduling"
#~ msgstr "Plánovanie"

#~ msgid "Search"
#~ msgstr "Hľadať"

#~ msgid "Search for items"
#~ msgstr "Hľadať položky"

#~ msgid "Search here"
#~ msgstr "Hľadať tu"

#, fuzzy
#~ msgid "Search in"
#~ msgstr "Vyhľadané v"

#~ msgid "Search:"
#~ msgstr "Hľadať:"

#~ msgid "Searched for: %1$s"
#~ msgstr "Hľadané: %1$s"

#~ msgid "Searched in"
#~ msgstr "Vyhľadané v"

#~ msgid "Searched in all folders"
#~ msgstr "Vyhľadané vo všetkých priečinkoch"

#~ msgid "Second Tab"
#~ msgstr "Druhá karta"

#~ msgid "Security"
#~ msgstr "Bezpečnosť"

#~ msgid "Select"
#~ msgstr "Vybrať"

#~ msgid "Select Attachments"
#~ msgstr "Vyberte prílohy"

#~ msgid "Select Image File"
#~ msgstr "Vyberte súbor obrázka"

#~ msgid "Select Members"
#~ msgstr "Vyberte členov"

#~ msgid "Select Participants and Resources"
#~ msgstr "Vyberte účastníkov a zdroje"

#~ msgid "Select Recipients"
#~ msgstr "Vyberte príjemcov"

#~ msgid "Select Users"
#~ msgstr "Vyberte používateľov"

#~ msgid "Select a contact category"
#~ msgstr "Vyberte kategóriu kontaktu"

#~ msgid "Select a folder for import"
#~ msgstr "Vyberte priečinok, ktorý chcete importovať"

#~ msgid "Select a task category"
#~ msgstr "Vyberte kategóriu úloh"

#~ msgid "Select a type"
#~ msgstr "Vyberte typ"

#~ msgid "Select all"
#~ msgstr "Vybrať všetko"

#~ msgid "Select an infostore category"
#~ msgstr "Vyberte kategóriu InfoÚložiska"

#~ msgid "Select appointment display type"
#~ msgstr "Vyberte zobrazený typ schôdzky"

#~ msgid "Select file"
#~ msgstr "Vyberte súbor"

#~ msgid "Select folder"
#~ msgstr "Vybrať priečinok"

#~ msgid "Select from the list and add selected as members"
#~ msgstr "Vybrať zo zoznamu a pridať vybraných ako členov"

#~ msgid "Select from the list and add selected as participants"
#~ msgstr "Vybrať zo zoznamu a pridať vybraných ako účastníkov"

#~ msgid "Select from the list and add selected as participants or resources"
#~ msgstr "Vybrať zo zoznamu a pridať vybraných ako účastníkov alebo zdroje"

#~ msgid "Select from the list and add selected as recipients"
#~ msgstr "Vybrať zo zoznamu a pridať vybraných ako príjemcov"

#~ msgid "Select from the list and add selected as users"
#~ msgstr "Vybrať zo zoznamu a pridať vybraných ako používateľov"

#~ msgid "Select none"
#~ msgstr "Nevybrať žiadne"

#~ msgid "Select page"
#~ msgstr "Vybrať stránku"

#~ msgid "Select the appointment path"
#~ msgstr "Vyberte cestu k schôdzke"

#~ msgid "Select the number of items to be displayed in the module panes."
#~ msgstr "Vyberte počet položiek, ktoré sa majú zobraziť v paneloch modulu."

#~ msgid "Selection Details"
#~ msgstr "Podrobnosti výberu"

#~ msgid "Send"
#~ msgstr "Poslať"

#~ msgid "Send Attachment"
#~ msgstr "Poslať prílohu"

#~ msgid "Send E-Mail about this publication"
#~ msgstr "Poslať email o tejto publikácii"

#~ msgid "Send E-Mail to all"
#~ msgstr "Poslať email všetkým"

#, fuzzy
#~ msgid "Send a return receipt"
#~ msgstr "Poslať potvrdenie o doručení"

#~ msgid "Send as E-Mail"
#~ msgstr "Poslať ako email"

#~ msgid "Send as internal link"
#~ msgstr "Poslať ako interný odkaz"

#~ msgid "Send as mail"
#~ msgstr "Poslať ako email"

#~ msgid "Send as vCard"
#~ msgstr "Poslať ako vCard"

#~ msgid "Send by mail"
#~ msgstr "Poslať emailom"

#~ msgid "Send email"
#~ msgstr "Poslať email"

#, fuzzy
#~ msgid "Send feedback"
#~ msgstr "Druhé pole"

#~ msgid "Send mail"
#~ msgstr "Poslať email"

#~ msgid "Send mail to all participants"
#~ msgstr "Poslať email všetkým účastníkom"

#~ msgid "Send new mail"
#~ msgstr "Poslať nový email"

#~ msgid "Send vacation notice during this time only"
#~ msgstr "Posielať oznámenie o dovolenke len v tomto čase"

#~ msgid "Sender"
#~ msgstr "Odosielateľ"

#~ msgid "Sender/From"
#~ msgstr "Odosielateľ/Od"

#~ msgid "Senegal"
#~ msgstr "Senegal"

#~ msgid "Sent"
#~ msgstr "Odoslané"

#~ msgid "Sent folder"
#~ msgstr "Priečinok Odoslané"

#~ msgid "Sent from %s via mobile"
#~ msgstr "Odoslané prostredníctvom %s z mobilu"

#~ msgid "Sent mails"
#~ msgstr "Odoslané emaily"

#~ msgid "Sep"
#~ msgstr "Sep"

#~ msgid "Separator"
#~ msgstr "Oddeľovač"

#~ msgid "September"
#~ msgstr "September"

#~ msgid "Serbia"
#~ msgstr "Srbsko"

#~ msgid "Series"
#~ msgstr "Séria"

#~ msgid "Server Error"
#~ msgstr "Chyba servera"

#~ msgid "Server name"
#~ msgstr "Názov servera"

#~ msgid "Server port"
#~ msgstr "Port servera"

#~ msgid "Server settings"
#~ msgstr "Nastavenie servera"

#~ msgid "Server type"
#~ msgstr "Typ servera"

#~ msgid "Server unreachable"
#~ msgstr "Server je nedostupný"

#~ msgid "Server version"
#~ msgstr "Verzia servera"

#~ msgid "Service"
#~ msgstr "Služba"

#~ msgid "Set as default"
#~ msgstr "Nastaviť ako predvolené"

#, fuzzy
#~ msgid "Set color"
#~ msgstr "Farba textu"

#~ msgid "Settings"
#~ msgstr "Nastavenia"

#~ msgctxt "app"
#~ msgid "Settings"
#~ msgstr "Nastavenia"

#~ msgid "Seychelles"
#~ msgstr "Seychely"

#~ msgid "Share"
#~ msgstr "Zdieľať"

#~ msgid "Share calendar"
#~ msgstr "Zdieľať kalendár"

#~ msgid "Share link by email"
#~ msgstr "Zdieľať odkaz emailom"

#~ msgid "Share tasks"
#~ msgstr "Zdieľať úlohy"

#~ msgid "Share this folder"
#~ msgstr "Zdieľať tento priečinok"

#~ msgid "Share your contacts"
#~ msgstr "Zdieľať vaše kontakty"

#~ msgid "Shared"
#~ msgstr "Zdieľané"

#~ msgid "Shared Appointments"
#~ msgstr "Zdieľané schôdzky"

#~ msgid "Shared contacts"
#~ msgstr "Zdieľané kontakty"

#~ msgid "Shopping cart"
#~ msgstr "Nákupný košík"

#, fuzzy
#~ msgid "Show"
#~ msgstr " Zobraziť"

#~ msgid "Show 10 elements"
#~ msgstr "Zobraziť 10 prvkov"

#~ msgid "Show 15 elements"
#~ msgstr "Zobraziť 15 prvkov"

#~ msgid "Show 20 elements"
#~ msgstr "Zobraziť 20 prvkov"

#~ msgid "Show 5 elements"
#~ msgstr "Zobraziť 5 prvkov"

#~ msgid "Show Group Members"
#~ msgstr "Zobraziť členov skupiny"

#~ msgid "Show QR code"
#~ msgstr "Zobraziť kód QR"

#~ msgid "Show all %1$d messages in inbox"
#~ msgstr "Zobraziť všetkých %1$d správ v priečinku Doručená pošta"

#~ msgid "Show all items"
#~ msgstr "Zobraziť všetky položky"

#~ msgid "Show all mails. Note: Mails are no longer grouped by conversation."
#~ msgstr ""
#~ "Zobraziť všetky správy. Poznámka: Správy už nie sú zoskupené podľa "
#~ "konverzácie."

#~ msgid "Show all my appointments from all calendars"
#~ msgstr "Zobraziť všetky moje schôdzky zo všetkých kalendárov"

#, fuzzy
#~ msgid "Show appointment details"
#~ msgstr "Zobraziť schôdzku"

#~ msgid "Show as"
#~ msgstr "Zobraziť ako"

#~ msgctxt "plural"
#~ msgid "Show attachment"
#~ msgid_plural "Show attachments"
#~ msgstr[0] "Zobraziť prílohu"
#~ msgstr[1] "Zobraziť prílohy"
#~ msgstr[2] "Zobraziť prílohy"

#~ msgid "Show comments"
#~ msgstr "Zobraziť komentáre"

#~ msgid "Show confirmation popup for new appointments?"
#~ msgstr "Zobraziť potvrdzovacie okno pri nových schôdzkach?"

#~ msgid "Show conflicts"
#~ msgstr "Zobraziť konflikty"

#~ msgid "Show contacts from administrator group"
#~ msgstr "Zobraziť kontakty zo skupiny Správca"

#~ msgid "Show declined appointments"
#~ msgstr "Zobraziť zamietnuté schôdzky"

#~ msgid "Show details"
#~ msgstr "Zobraziť podrobnosti"

#~ msgid "Show done tasks"
#~ msgstr "Zobraziť hotové úlohy"

#~ msgid "Show file"
#~ msgstr "Zobraziť súbor"

#~ msgid "Show first page"
#~ msgstr "Zobraziť prvú stránku"

#~ msgid "Show hidden files and folders"
#~ msgstr "Zobraziť skryté súbory a priečinky"

#~ msgid "Show images"
#~ msgstr "Zobraziť obrázky"

#~ msgid "Show in Calendar"
#~ msgstr "Zobraziť v kalendári"

#~ msgid "Show in calendar"
#~ msgstr "Zobraziť v kalendári"

#~ msgid "Show inbox"
#~ msgstr "Zobraziť Prijaté"

#~ msgid "Show internal link"
#~ msgstr "Zobraziť interný odkaz"

#~ msgid "Show last page"
#~ msgstr "Zobraziť poslednú stránku"

#~ msgid "Show legal information"
#~ msgstr "Zobraziť právne informácie"

#~ msgid "Show less"
#~ msgstr "Skryť podrobnosti"

#~ msgid "Show more"
#~ msgstr "Zobraziť ďalšie"

#~ msgid "Show more..."
#~ msgstr "Zobraziť ďalšie..."

#~ msgid "Show name instead of E-Mail address in To and Cc fields:"
#~ msgstr "Zobraziť meno namiesto emailovej adresy v poliach Komu a Kópia:"

#~ msgid "Show next page"
#~ msgstr "Zobraziť ďalšiu stránku"

#~ msgid "Show original message"
#~ msgstr "Zobraziť pôvodnú správu"

#~ msgid "Show original publication"
#~ msgstr "Zobraziť pôvodnú publikáciu"

#~ msgid "Show previous page"
#~ msgstr "Zobraziť predošlú stránku"

#, fuzzy
#~ msgid "Show quoted text"
#~ msgstr "Pod citovaným textom"

#~ msgid "Show request body"
#~ msgstr "Zobraziť telo požiadavky"

#~ msgid "Show sender image?"
#~ msgstr "Zobraziť obrázok odosielateľa?"

#~ msgid "Show side panel"
#~ msgstr "Zobraziť bočný panel"

#~ msgid "Show stack trace"
#~ msgstr "Zobraziť trasovanie zásobníka"

#~ msgid "Show task"
#~ msgstr "Zobraziť úlohu"

#, fuzzy
#~ msgid "Show task details"
#~ msgstr "Zobraziť podrobnosti"

#~ msgid "Show version history"
#~ msgstr "Zobraziť históriu verzií"

#, fuzzy
#~ msgid "Show/hide folder"
#~ msgstr "Presunúť priečinok"

#~ msgid "Shown as"
#~ msgstr "Zobraziť ako"

#~ msgid "Sidebar"
#~ msgstr "Bočný panel"

#~ msgid "Sierra Leone"
#~ msgstr "Sierra Leone"

#~ msgid "Sign in"
#~ msgstr "Prihlásiť sa"

#~ msgid "Sign out"
#~ msgstr "Odhlásiť sa"

#~ msgid "Sign out now"
#~ msgstr "Odhlásiť sa teraz"

#~ msgid "Signature"
#~ msgstr "Podpis"

#~ msgid "Signature name"
#~ msgstr "Názov podpisu"

#~ msgid "Signature position"
#~ msgstr "Umiestnenie podpisu"

#~ msgid "Signature text"
#~ msgstr "Text podpisu"

#~ msgid "Signature:"
#~ msgstr "Podpis:"

#~ msgid "Signatures"
#~ msgstr "Podpisy"

#~ msgid "Signed in as %1$s"
#~ msgstr "Prihlásený ako %1$s"

#~ msgid "Simple Pad"
#~ msgstr "Simple Pad"

#~ msgid "Since the appointment is recurring, it may cause further conflicts."
#~ msgstr ""
#~ "Keďže sa schôdzka vyskytuje opakovane, môže spôsobiť ďalšie konflikty."

#~ msgid "Single"
#~ msgstr "Jednoduché"

#~ msgid "Size"
#~ msgstr "Veľkosť"

#~ msgid "Size (bytes)"
#~ msgstr "Veľkosť (bajtov)"

#~ msgid "Size:"
#~ msgstr "Veľkosť:"

#~ msgid "Skip this step"
#~ msgstr "Preskočiť tento krok"

#~ msgid "Slideshow"
#~ msgstr "Prezetácia"

#~ msgid "Slovakia"
#~ msgstr "Slovensko"

#~ msgid "Slovenia"
#~ msgstr "Slovinsko"

#~ msgid "Slow requests"
#~ msgstr "Pomalé požiadavky"

#~ msgid "Social"
#~ msgstr "Sociálne"

#~ msgid "Social Messaging accounts"
#~ msgstr "Účty sociálneho posielania správ"

#~ msgid ""
#~ "Social accounts are only used to download contact and/or calendar data"
#~ msgstr ""
#~ "Účty sociálnych sietí sa používajú len na stiahnutie kontaktov alebo "
#~ "údajov kalendára"

#~ msgid "SoftBank"
#~ msgstr "SoftBank"

#~ msgid "Solomon Islands"
#~ msgstr "Šalamúnove ostrovy"

#~ msgid "Somalia"
#~ msgstr "Somálsko"

#~ msgid "Some fields contain invalid data"
#~ msgstr "Niektoré polia obsahujú neplatné údaje"

#~ msgid "Someone shared a file with you"
#~ msgstr "Niekto s vami zazdieľal súbor"

#~ msgid ""
#~ "Someone shared a folder with you. Would you like to subscribe those %1$s?"
#~ msgstr ""
#~ "Niekto s vami zdieľa priečinok. Chcete sa prihlásiť na odber týchto %1$s?"

#~ msgid "Something went wrong reauthorizing the %s account."
#~ msgstr "Pri opätovnej autorizácii účtu %s sa niečo pokazilo."

#~ msgid "Something went wrong reauthorizing the account."
#~ msgstr "Pri opätovnej autorizácii účtu sa niečo pokazilo."

#~ msgid "Something went wrong saving your changes."
#~ msgstr "Pri ukladaní vašich zmien sa niečo pokazilo."

#~ msgid "Sorry, failed to load the document successfully."
#~ msgstr "Ľutujeme, nepodarilo sa úspešne načítať dokument."

#~ msgid "Sorry, this page is not available at the moment."
#~ msgstr "Ľutujeme, táto stránka momentálne nie je k dispozícii."

#~ msgid ""
#~ "Sorry, we cannot help you here. Your provider needs to obtain a key from "
#~ "LinkedIn with the permission to do read messages."
#~ msgstr ""
#~ "Ľutujeme, ale nemôžeme vám tu pomôcť. Poskytovateľ potrebuje získať kľúč "
#~ "od LinkedIn s povolením na čítanie správ."

#~ msgid "Source"
#~ msgstr "Zdroj"

#~ msgid "South Africa"
#~ msgstr "Južná Afrika"

#~ msgid "South Georgia and the South Sandwich Islands"
#~ msgstr "Južná Georgia a Južné Sandwichove ostrovy"

#~ msgid "Spam"
#~ msgstr "Spam"

#~ msgid "Spam folder"
#~ msgstr "Priečinok Spam"

#~ msgid "Spanish"
#~ msgstr "španielčina"

#~ msgid "Spouse's name"
#~ msgstr "Názov partnera"

#~ msgid "Spouse's name:"
#~ msgstr "Názov partnera:"

#~ msgid "Sri Lanka"
#~ msgstr "Srí Lanka"

#~ msgid "Standard colors"
#~ msgstr "Štandardné farby"

#~ msgid "Start"
#~ msgstr "Domov"

#~ msgid "Start Page"
#~ msgstr "Domovská stránka"

#~ msgid "Start date"
#~ msgstr "Dátum začiatku"

#~ msgid "Start date:"
#~ msgstr "Dátum začiatku:"

#~ msgid "Start of working time"
#~ msgstr "Začiatok pracovného času"

#~ msgid "Start page"
#~ msgstr "Domovská stránka"

#~ msgid "Start time"
#~ msgstr "Čas začiatku"

#~ msgid "Start:"
#~ msgstr "Začiatok:"

#~ msgid "Started %s days ago:"
#~ msgstr "Spustené pred %d dňami:"

#~ msgid "Started %s hours ago:"
#~ msgstr "Spustené pred %s hodinami:"

#~ msgid "Started %s milliseconds ago:"
#~ msgstr "Spustené pred %s milisekundami:"

#~ msgid "Started %s minutes ago:"
#~ msgstr "Spustené pred %d minútami:"

#~ msgid "Started %s seconds ago:"
#~ msgstr "Spustené pred %s sekundami:"

#~ msgid "Started %s weeks ago:"
#~ msgstr "Spustené pred %s týždňami:"

#~ msgid "Starts at"
#~ msgstr "Začína"

#~ msgid "Starts at:"
#~ msgstr "Začína:"

#~ msgid "Starts on"
#~ msgstr "začína"

#~ msgid "Starts on %1$s, due on %2$s."
#~ msgstr "Začína %1$s, termín %2$s."

#~ msgid "Starts on %s."
#~ msgstr "Začína %s."

#~ msgid "State"
#~ msgstr "Štát"

#~ msgid "State (business)"
#~ msgstr "Štát (obchodný)"

#~ msgid "State (other)"
#~ msgstr "Štát (iný)"

#~ msgid "State (other):"
#~ msgstr "Štát (iný):"

#~ msgid "State (private)"
#~ msgstr "Štát (súkromný)"

#~ msgid "State:"
#~ msgstr "Štát:"

#~ msgid "Static resizing..."
#~ msgstr "Statická zmena veľkosti..."

#~ msgid "Status"
#~ msgstr "Stav"

#~ msgid "Status:"
#~ msgstr "Stav:"

#~ msgid "Stay signed in"
#~ msgstr "Zostať prihlásený"

#~ msgid "Streams"
#~ msgstr "Streamy"

#~ msgid "Street"
#~ msgstr "Ulica"

#~ msgid "Street (business)"
#~ msgstr "Ulica (obchodná)"

#~ msgid "Street (other)"
#~ msgstr "Ulica (iná)"

#~ msgid "Street (other):"
#~ msgstr "Ulica (iná):"

#~ msgid "Street (private)"
#~ msgstr "Ulica (súkromná)"

#~ msgid "Street:"
#~ msgstr "Ulica:"

#~ msgid "Strike through"
#~ msgstr "Preškrtnúť"

#~ msgid "Subject"
#~ msgstr "Predmet"

#~ msgid "Subject:"
#~ msgstr "Predmet:"

#~ msgid "Subreddits"
#~ msgstr "Subreddity"

#~ msgid "Subscribe"
#~ msgstr "Odberať"

#~ msgid "Subscribe Folder"
#~ msgstr "Odberať priečinok"

#~ msgid "Subscribe IMAP folders"
#~ msgstr "Odberať priečinky IMAP"

#~ msgid "Subscribe contacts from LinkedIn, Facebook, Google..."
#~ msgstr "Odberať kontakty z LinkedIn, Facebook, Google..."

#~ msgid "Subscribe into:"
#~ msgstr "Odberať do:"

#~ msgid "Subscribed"
#~ msgstr "Odberá sa"

#~ msgid ""
#~ "Subscribing to items that are not delivered by another Open-Xchange "
#~ "Server (i.e. OXMF) may take some time. Example: Importing 100 contacts "
#~ "from Xing takes about 5 minutes. We are continually improving this "
#~ "functionality. Future releases will work significantly faster."
#~ msgstr ""
#~ "Odber položiek, ktoré nedoručuje iný Open-Xchange Server (t.j. OXMF) môže "
#~ "určitú dobu trvať. Príklad: Importovanie 100 kontaktov zo Xing trvá "
#~ "napríklad asi 5 minút. Túto funkcionalitu priebežne vylepšujeme. Budúce "
#~ "vydania budú fungovať výrazne rýchlejšie."

#~ msgid "Subscription refresh"
#~ msgstr "Obnovenie odberu"

#~ msgid "Subscription successfully created."
#~ msgstr "Odbery boli úspešne vytvorené."

#~ msgid "Subscriptions"
#~ msgstr "Odbery"

#~ msgid "Successfully imported: %d"
#~ msgstr "Úspešne importované: %d"

#~ msgid "Such data will never be uploaded"
#~ msgstr "Takéto údaje sa nikdy nebudú nahrávať"

#~ msgid "Sudan"
#~ msgstr "Sudán"

#~ msgid "Suffix"
#~ msgstr "Prípona"

#~ msgid "Suffix:"
#~ msgstr "Prípona:"

#~ msgid "Sun"
#~ msgstr "Ned"

#~ msgid "Sunday"
#~ msgstr "Nedeľa"

#~ msgid "Superscript"
#~ msgstr "Horný index"

#~ msgid ""
#~ "Supported Outlook versions (Connector 2 for Microsoft Outlook): Latest "
#~ "Versions of Microsoft Outlook 2003, Microsoft Outlook 2007, Outlook 2010 "
#~ "(no support of \"Office 2010 Click-to-Run\", \"Office Home and Business "
#~ "2010 Testversion\")"
#~ msgstr ""
#~ "Podporované verzie Outlooku (Connector 2 pre Microsoft Outlook): "
#~ "Najnovšie verzie Microsoft Outlook 2003, Microsoft Outlook 2007, Outlook "
#~ "2010 (bez podpory „Office 2010 Klikni a spusti“, „Office Home and "
#~ "Business 2010 Testversion“)"

#~ msgid "Suriname"
#~ msgstr "Surinam"

#~ msgid "Svalbard and Jan Mayen"
#~ msgstr "Svalbard a Jan Mayen"

#~ msgid "Swaziland"
#~ msgstr "Svazijsko"

#~ msgid "Sweden"
#~ msgstr "Švédsko"

#~ msgid "Swedish (Sweden)"
#~ msgstr "švédština (Švédsko)"

#~ msgid "Swiss franc"
#~ msgstr "Švajčiarsky frank"

#~ msgid "Switched to read only mode."
#~ msgstr "Prepnuté do režimu len na čítanie"

#~ msgid "Switzerland"
#~ msgstr "Švajčiarsko"

#~ msgid "Symbols"
#~ msgstr "Symboly"

#~ msgid "Sync with mobile phone"
#~ msgstr "Synchronizovať s mobilným telefónom"

#~ msgid "Synchronization"
#~ msgstr "Synchronizácia"

#~ msgid "Synchronization to the server has been lost."
#~ msgstr "Synchronizácia so serverom bola stratená."

#~ msgid "Synchronize with Outlook"
#~ msgstr "Synchronizácia s Outlookom"

#~ msgid ""
#~ "Syntax error in config: \n"
#~ "%s"
#~ msgstr ""
#~ "Syntaktická chyba v konfigurácii: \n"
#~ "%s"

#~ msgid ""
#~ "Syntax error in server response (%s): \"%s\"\n"
#~ "\n"
#~ "URL: %s\n"
#~ "\n"
#~ "Data: %s\n"
#~ "\n"
#~ "Response: %s"
#~ msgstr ""
#~ "Syntaktická chyba v odpovedi servera (%s): „%s“\n"
#~ "\n"
#~ "URL: %s\n"
#~ "\n"
#~ "Dáta: %s\n"
#~ "\n"
#~ "Odpoveď: %s"

#~ msgid "Syrian Arab Republic"
#~ msgstr "Sýrska arabská republika"

#~ msgid "System"
#~ msgstr "Systém"

#~ msgctxt "thursday"
#~ msgid "T"
#~ msgstr "Š"

#~ msgctxt "tuesday"
#~ msgid "T"
#~ msgstr "Ú"

#~ msgid "TAX ID"
#~ msgstr "Daňový ID"

#~ msgid "TAX ID:"
#~ msgstr "Daňový ID:"

#~ msgid "TB"
#~ msgstr "TB"

#~ msgid "TTY/TDD"
#~ msgstr "TTY/TDD"

#~ msgid "TTY/TDD:"
#~ msgstr "TTY/TDD:"

#~ msgid "Tab-based panel"
#~ msgstr "Panel založený na záložkách"

#~ msgid "Table"
#~ msgstr "Tabuľka"

#~ msgid "Tabs example"
#~ msgstr "Príklad kariet"

#~ msgid "Tag mail with"
#~ msgstr "Označovať poštu ako"

#~ msgid "Taiwan"
#~ msgstr "Taiwan"

#~ msgid "Tajikistan"
#~ msgstr "Tadžikistan"

#~ msgid "Tanzania"
#~ msgstr "Tanzánijská zjednotená republika"

#~ msgid "Target"
#~ msgstr "Cieľ"

#~ msgid "Task"
#~ msgstr "Úloha"

#~ msgid "Task Details"
#~ msgstr "Podrobnosti úlohy"

#~ msgid "Task has been deleted!"
#~ msgid_plural "Tasks have been deleted!"
#~ msgstr[0] "Úloha bola zmazaná!"
#~ msgstr[1] "Úlohy boli zmazané!"
#~ msgstr[2] "Úlohy boli zmazané!"

#~ msgid "Task invitation. %1$s %2$s %3$s. Press [enter] to open"
#~ msgstr "Pozvanie na úlohu. %1$s %2$s %3$s. Stlačením [Enter] otvoríte"

#~ msgid "Task invitations"
#~ msgstr "Pozvania úloh"

#~ msgid "Task moved."
#~ msgid_plural "Tasks moved."
#~ msgstr[0] "Úloha bola presunutá."
#~ msgstr[1] "Úlohy boli presunuté."
#~ msgstr[2] "Úlohy boli presunuté."

#~ msgid "Task reminder. %1$s %2$s %3$s. Press [enter] to open"
#~ msgstr "Pripomenutie úlohy. %1$s %2$s %3$s. Stlačením [Enter] otvoríte"

#~ msgid "Task reminders"
#~ msgstr "Pripomenutia úloh"

#~ msgid "Task was already deleted!"
#~ msgstr "Úloha už bola zmazaná!"

#~ msgid "Task was modified before, please reload"
#~ msgstr "Úloha bola predtým upravená. Prosím, znovu načítajte"

#~ msgid "Tasks"
#~ msgstr "Úlohy"

#~ msgctxt "app"
#~ msgid "Tasks"
#~ msgstr "Úlohy"

#~ msgid "Tasks have been moved"
#~ msgstr "Úlohy boli presunuté"

#~ msgid "Tasks:"
#~ msgstr "Úlohy:"

#~ msgid "Team"
#~ msgstr "Tím"

#~ msgid "Team Members"
#~ msgstr "Členovia tímu"

#~ msgid "Telephone (ISDN)"
#~ msgstr "Telefón (ISDN)"

#~ msgid "Telephone callback"
#~ msgstr "Zavolanie naspäť telefónom"

#~ msgid "Telephone primary"
#~ msgstr "Primárny telefón"

#~ msgid "Telephone radio"
#~ msgstr "Rádiotelefón"

#~ msgid "Telex"
#~ msgstr "Telex"

#~ msgid "Telex:"
#~ msgstr "Telex:"

#~ msgid "Tell me more..."
#~ msgstr "Dozvedieť sa viac..."

#~ msgid "Template"
#~ msgstr "Šablóna"

#~ msgid "Temporary"
#~ msgstr "Dočasné"

#~ msgid "Tentative"
#~ msgstr "Nezáväzne"

#~ msgid "Tentatively accepted"
#~ msgstr "Nezáväzne prijaté"

#~ msgid "Text"
#~ msgstr "Text"

#~ msgid "Text 1"
#~ msgstr "Text 1"

#~ msgid "Text 2"
#~ msgstr "Text 2"

#~ msgid "Text Fill Color"
#~ msgstr "Farba textu"

#~ msgid "Text format"
#~ msgstr "Formát textu"

#~ msgid "Text:"
#~ msgstr "Text:"

#~ msgid "Thailand"
#~ msgstr "Thajsko"

#, fuzzy
#~ msgid "Thank you for your feedback"
#~ msgstr "Nová skupina vašich kanálov"

#~ msgctxt "help"
#~ msgid "The E-Mail Components"
#~ msgstr "Zložky emailu"

#~ msgid ""
#~ "The E-Mail address you have entered seems not to be valid. Would you like "
#~ "to add it anyway?"
#~ msgstr ""
#~ "Zdá sa, že emailová adresa, ktorú ste zadali nie je platná. Chcete ju "
#~ "pridať napriek tomu?"

#~ msgid "The E-Mail module is not available"
#~ msgstr "Modul email nie je dostupný"

#~ msgctxt "help"
#~ msgid "The Files Components"
#~ msgstr "Zložky súborov"

#~ msgid "The Icons view"
#~ msgstr "Zobrazenie ikon"

#~ msgid ""
#~ "The Icons view displays an icon and the file name for each file. Click on "
#~ "an icon to view further details and functions in the pop-up."
#~ msgstr ""
#~ "Zobrazenie ikon zobrazí pre každý súbor ikonu a názov súboru. Kliknutím "
#~ "na ikonu zobrazíte ďalšie podrobnosti a funkcie v kontextovom menu."

#~ msgid "The Icons view displays an icon for each file."
#~ msgstr "Zobrazenie ikon zobrazí ikonu pre každý súbor."

#~ msgid ""
#~ "The List view shows a sidebar with appointments and a display area with "
#~ "the data of the selected appointment. This view corresponds to the view "
#~ "in E-Mail and Contacts."
#~ msgstr ""
#~ "Zobrazenie zoznamu zobrazuje bočný panel so schôdzkami a zobrazovaciu "
#~ "oblasť s údajmi vybranej schôdzky. Toto zobrazenie zodpovedá zobrazeniu v "
#~ "emailoch a kontaktoch."

#~ msgid ""
#~ "The List view shows a sidebar with files and a display area with the data "
#~ "of the selected file. This view corresponds to the views in E-Mail and "
#~ "Contacts."
#~ msgstr ""
#~ "Zobrazenie zoznamu zobrazuje bočný panel so súbormi a zobrazovaciu oblasť "
#~ "s údajmi vybraného súboru. Toto zobrazenie zodpovedá zobrazeniu v "
#~ "emailoch a kontaktoch."

#~ msgid ""
#~ "The List view shows details like the size and date of change. Use the "
#~ "checkboxes to select files. Click on a file to view further details and "
#~ "functions in the pop-up."
#~ msgstr ""
#~ "Zobrazenie zoznamu zobrazuje podrobnosti ako veľkosť a dátum zmeny. "
#~ "Pomocou zaškrtávacích políčok vyberte súbory. Kliknutím na súbor "
#~ "zobrazíte ďalšie podrobnosti a funkcie v kontextovom menu."

#~ msgid "The Tiles view"
#~ msgstr "Zobrazenie Dlaždíc"

#~ msgid ""
#~ "The Tiles view shows a big icon for each file. Click on an icon to view "
#~ "further details and functions in the pop-up."
#~ msgstr ""
#~ "Zobrazenie Dlaždíc zobrazí pre každý súbor veľkú ikonu. Kliknutím na "
#~ "ikonu zobrazíte ďalšie podrobnosti a funkcie v kontextovom menu."

#~ msgid "The account must be named"
#~ msgstr "Účet musí byť pomenovaný"

#~ msgid "The allowed quota is reached."
#~ msgstr "Bola dosiahnutá povolená kvóta."

#~ msgid "The appointment has been added to your calendar"
#~ msgstr "Táto schôdzka bola pridaná do vášho kalendára"

#~ msgid "The appointment has been deleted"
#~ msgstr "Narodeninová schôdzka bola zmazaná"

#~ msgid "The appointment has been updated"
#~ msgstr "Schôdzka bola aktualizovaná"

#, fuzzy
#~ msgid ""
#~ "The appointment is repeated <a href=\"#\"  data-widget=\"number\" data-"
#~ "attribute=\"interval\">every <span class=\"number-control\">2</span> "
#~ "days</a>."
#~ msgstr ""
#~ "Schôdzka sa opakuje <a href=\"#\"  data-widget=\"number\" data-attribute="
#~ "\"interval\">každé <span class=\"number-control\">2</span> dni</a>. "

#, fuzzy
#~ msgid ""
#~ "The appointment is repeated <a href=\"#\"  data-widget=\"number\" data-"
#~ "attribute=\"interval\">every <span class=\"number-control\">2</span> "
#~ "weeks</a> on <a href=\"#\"  data-widget=\"custom\" data-attribute=\"days"
#~ "\">monday</a>."
#~ msgstr ""
#~ "Schôdzka sa opakuje<a href=\"#\"  data-widget=\"number\" data-attribute="
#~ "\"interval\">každé <span class=\"number-control\">2</span> týždne</a> v "
#~ "<a href=\"#\"  data-widget=\"custom\" data-attribute=\"days\">pondelok</"
#~ "a>. "

#~ msgid ""
#~ "The appointment is repeated <a href=\"#\" data-attribute=\"recurrenceType"
#~ "\" data-widget=\"options\">weekly</a>."
#~ msgstr ""
#~ "Schôdzka sa opakuje <a href=\"#\" data-attribute=\"recurrenceType\" data-"
#~ "widget=\"options\">týždenne</a>."

#, fuzzy
#~ msgid ""
#~ "The appointment is repeated every <a href=\"#\" data-widget=\"options\" "
#~ "data-attribute=\"ordinal\">first</a> <a href=\"#\" data-widget=\"options"
#~ "\" data-attribute=\"day\">Wednesday</a> in <a href=\"#\" data-widget="
#~ "\"options\" data-attribute=\"month\">October</a>."
#~ msgstr ""
#~ "Schôdzka sa opakuje každú <a href=\"#\" data-widget=\"options\" data-"
#~ "attribute=\"ordinal\">prvú</a> <a href=\"#\" data-widget=\"options\" data-"
#~ "attribute=\"day\">stredu</a> v <a href=\"#\" data-widget=\"options\" data-"
#~ "attribute=\"month\">Októbri</a>. "

#, fuzzy
#~ msgid ""
#~ "The appointment is repeated every year on day <a href=\"#\" data-widget="
#~ "\"number\" data-attribute=\"dayInMonth\"><span class=\"number-control"
#~ "\">10</span></a> of <a href=\"#\" data-widget=\"options\" data-attribute="
#~ "\"month\">October</a>."
#~ msgstr ""
#~ "Schôdzka sa opakuje každý rok v deň <a href=\"#\" data-widget=\"number\" "
#~ "data-attribute=\"dayInMonth\"><span class=\"number-control\">10</span></"
#~ "a>. <a href=\"#\" data-widget=\"options\" data-attribute=\"month"
#~ "\">októbra</a>. "

#, fuzzy
#~ msgid ""
#~ "The appointment is repeated on day <a href=\"#\" data-widget=\"number\" "
#~ "data-attribute=\"dayInMonth\"><span class=\"number-control\">10</span></"
#~ "a> <a href=\"#\" data-widget=\"number\" data-attribute=\"interval\">every "
#~ "<span class=\"number-control\">2</span> months</a>."
#~ msgstr ""
#~ "Schôdzka sa opakuje v deň <a href=\"#\" data-widget=\"number\" data-"
#~ "attribute=\"dayInMonth\"><span class=\"number-control\">10</span></a> <a "
#~ "href=\"#\" data-widget=\"number\" data-attribute=\"interval\">každé <span "
#~ "class=\"number-control\">2</span> mesiace</a>. "

#, fuzzy
#~ msgid ""
#~ "The appointment is repeated the <a href=\"#\" data-widget=\"options\" "
#~ "data-attribute=\"ordinal\">second</a> <a href=\"#\" data-widget=\"options"
#~ "\" data-attribute=\"day\">Wednesday</a> <a href=\"#\" data-widget=\"number"
#~ "\" data-attribute=\"interval\">every <span class=\"number-control\">2</"
#~ "span> months</a>."
#~ msgstr ""
#~ "Schôdzka sa opakuje v <a href=\"#\" data-widget=\"options\" data-"
#~ "attribute=\"ordinal\">druhú</a> <a href=\"#\" data-widget=\"options\" "
#~ "data-attribute=\"day\">stredu</a> <a href=\"#\" data-widget=\"number\" "
#~ "data-attribute=\"interval\">každé <span class=\"number-control\">2</span> "
#~ "mesiace</a>. "

#~ msgid ""
#~ "The blue graph shows the distribution of request durations in percent. "
#~ "The gray graph shows a trivial network ping to recognize slow connections."
#~ msgstr ""
#~ "Modrý graf ukazuje rozdelenie trvania žiadostí v percentách. Šedý graf "
#~ "ukazuje jednoduchý ping, aby ste dokázali rozpoznať pomalé pripojenia."

#~ msgid "The changes have been rejected"
#~ msgstr "Zmeny boli zamietnuté"

#~ msgid "The character \" \" is not allowed."
#~ msgstr "Znak „  nie je povolený."

#~ msgid ""
#~ "The configuration could not be saved, because of the following error:"
#~ msgstr "Konfiguráciu nebolo možné uložiť z dôvodu nasledovnej chyby:"

#~ msgid "The connection was successful."
#~ msgstr "Spojenie bolo úspešné."

#~ msgid ""
#~ "The display area shows an object's content. At the top of the display "
#~ "area you will find functions for e.g. moving or deleting objects."
#~ msgstr ""
#~ "Zobrazovacia oblasť zobrazuje obsah objektu. V hornej časti zobrazovacej "
#~ "oblasti nájdete funkcie napr. na presúvanie alebo odstránenie objektov."

#~ msgid "The document is protected by a password."
#~ msgstr "Tento dokument je chránený heslom."

#~ msgid "The due date cannot be before start date. Adjust start date?"
#~ msgstr "Termín nemôže byť pred dátumom začiatku. Zmeniť dátum začiatku?"

#~ msgid "The email has been sent"
#~ msgstr "Email bol odoslaný"

#~ msgid ""
#~ "The entered value for %s is not within the allowed range. Please use a "
#~ "value from -130000 to 130000."
#~ msgstr ""
#~ "Zadaná hodnota %s nie je v povolenom rozsahu. Prosím, použite hodnotu "
#~ "medzi -130000 a 130000."

#~ msgid ""
#~ "The file \"%1$s\" cannot be uploaded because it exceeds the maximum file "
#~ "size of %2$s"
#~ msgstr ""
#~ "Súbor „%1$s“ nie je možné nahrať, pretože prekračuje maximálnu veľkosť "
#~ "súboru %2$s"

#~ msgid ""
#~ "The file \"%1$s\" cannot be uploaded because it exceeds the quota limit "
#~ "of %2$s"
#~ msgstr "Súbor „%1$s“ nie je možné nahrať, pretože prekračuje kvótu %2$s"

#~ msgid "The file is available at %1$s"
#~ msgstr "Súbor je k dispozícii na %1$s"

#~ msgid "The first 90 days are free."
#~ msgstr "Prvých 90 dní je zadarmo."

#~ msgid "The folder has been cleaned up."
#~ msgstr "Priečinok bol vyčistený."

#~ msgid "The folder has been emptied."
#~ msgstr "Priečinok bol vyprázdnený."

#~ msgid "The folder is available at %1$s"
#~ msgstr "Priečinok je k dispozícii na %1$s"

#~ msgid ""
#~ "The following addresses are already on the list of participants and "
#~ "therefore not been added: %s"
#~ msgstr ""
#~ "Nasledovné adresy už sú v zozname účastníkov a preto neboli pridané: %s"

#~ msgid ""
#~ "The following applications can be restored. Just remove the restore point "
#~ "if you don't want it to be restored."
#~ msgstr ""
#~ "Nasledovné aplikácie je možné obnoviť. Stačí odstrániť bod obnovenia, ak "
#~ "nechcete, aby boli obnovené."

#~ msgid "The following appointment already started:"
#~ msgstr "Nasledovná schôdzka už začala:"

#~ msgid "The following products will be activated now:"
#~ msgstr "Nasledovné produkty budú teraz aktivované:"

#~ msgid "The following task is already past due:"
#~ msgstr "Nasledovná úloha je už po termíne:"

#~ msgid ""
#~ "The graph shows performance frequencies in percent. Grey line shows ideal "
#~ "performance, blue line is measured performance."
#~ msgstr ""
#~ "Tento graf zobrazuje frekvencie výkonu v percentách. Sivá čiara zobrazuje "
#~ "ideálny výkon. Modrá čiara je nameraný výkon."

#~ msgid ""
#~ "The icon at the bottom right side helps you sort your tasks. Click the "
#~ "icon to get a list of sort criteria."
#~ msgstr ""
#~ "Ikona na pravej spodnej strane vám pomáha zoraďovať vaše úlohy. Kliknutím "
#~ "na ikonu získate zoznam kritérií zoraďovania."

#~ msgid ""
#~ "The icon on the bottom right side helps you sort your E-Mails. Click the "
#~ "icon to get a list of sort criteria."
#~ msgstr ""
#~ "Ikona na pravej spodnej strane vám pomáha zoraďovať vaše emaily. "
#~ "Kliknutím na ikonu získate zoznam kritérií zoraďovania."

#~ msgid "The mandatory field %1$s is not defined."
#~ msgstr "Povinné pole %1$s nie je definované."

#~ msgid "The new folder tree setting will take effect after a new login."
#~ msgstr "Nové nastavenie stromu priečinkov sa prejaví po novom prihlásení."

#~ msgid "The number of recipients is limited to %1$s recipients per field"
#~ msgstr "Počet príjemcov je obmedzený na %1$s príjemcov na pole"

#~ msgid ""
#~ "The number on the right side of the E-Mail subject corresponds to the "
#~ "number of E-Mails in a thread. To open the thread, click on the number."
#~ msgstr ""
#~ "Číslo na na pravej strane vedľa predmetu emailu znamená počet emailov vo "
#~ "vlákne. Ak chcete otvoriť vlákno, kliknite na číslo."

#~ msgid "The panel setting will take effect after a new login."
#~ msgstr "Nastavenie panela sa prejaví po novom prihlásení."

#~ msgid "The provided filename exceeds the allowed length."
#~ msgstr "Poskytnutý názov súboru prekračuje povolenú dĺžku."

#~ msgid "The publication %s is now enabled"
#~ msgstr "Publikácia %s je teraz zapnutá"

#~ msgid "The publication has been made available as %s"
#~ msgstr "Publikácia bola sprístupnená ako %s"

#~ msgid "The repeat interval must be an integer number"
#~ msgstr "Interval opakovania musí byť celé číslo."

#~ msgid "The requested email no longer exists"
#~ msgstr "Požadovaný email už existuje"

#~ msgid "The search pattern requires at least %s characters."
#~ msgstr "Hľadaný text musí mať najmenej %s znakov."

#~ msgid "The selected filter rule refers to an unknown folder '%s'."
#~ msgstr "Vybrané pravidlo filtra odkazuje na neznámy priečinok „%s“."

#, fuzzy
#~ msgid "The sender wants to get notified when you have read this email"
#~ msgstr "Odosielateľ chce dostať oznámenie, keď si prečítate tento email"

#~ msgid ""
#~ "The series <a href=\"#\" data-attribute=\"ending\" data-widget=\"options"
#~ "\">ends</a> <a href=\"#\" data-attribute=\"occurrences\" data-widget="
#~ "\"number\">after <span class=\"number-control\">2</span> appointments</a>."
#~ msgstr ""
#~ "Séria <a href=\"#\" data-attribute=\"ending\" data-widget=\"options"
#~ "\">končí</a> <a href=\"#\" data-attribute=\"occurrences\" data-widget="
#~ "\"number\">po <span class=\"number-control\">2</span> schôdzkach</a>."

#~ msgid ""
#~ "The series <a href=\"#\" data-attribute=\"ending\" data-widget=\"options"
#~ "\">ends</a> on <a href=\"#\" data-attribute=\"until\" data-widget=\"custom"
#~ "\">11/03/2013</a>."
#~ msgstr ""
#~ "Séria <a href=\"#\" data-attribute=\"ending\" data-widget=\"options"
#~ "\">končí</a> dňa <a href=\"#\" data-attribute=\"until\" data-widget="
#~ "\"custom\">11/03/2013</a>."

#~ msgid ""
#~ "The series <a href=\"#\" data-attribute=\"ending\" data-widget=\"options"
#~ "\">never ends</a>."
#~ msgstr ""
#~ "Séria <a href=\"#\" data-attribute=\"ending\" data-widget=\"options"
#~ "\">nikdy nekončí</a>."

#~ msgid "The server didn't respond!"
#~ msgstr "Server neodpovedal!"

#~ msgid ""
#~ "The setting has been saved and will become active when you enter the "
#~ "application the next time."
#~ msgstr ""
#~ "Nastavenie bolo uložené a bude aktívne, keď žiadosť zadáte nabudúce."

#~ msgid "The setting has been saved."
#~ msgstr "Nastavenie bolo uložené."

#~ msgid ""
#~ "The settings are organized in topics. Select the topic on the left side, "
#~ "e.g Basic settings or E-Mail. To view all settings, enable Advanced "
#~ "settings at the bottom."
#~ msgstr ""
#~ "Nastavenia sú organizované do tematických skupín. Vyberte tému na ľavej "
#~ "strane, napr. Základné nastavenia alebo Email. Ak chcete zobraziť všetky "
#~ "nastavenia, povoľte Pokročilé nastavenia v dolnej časti."

#~ msgid ""
#~ "The settings for collecting contacts in this folder will become disabled "
#~ "when you enter the application the next time."
#~ msgstr ""
#~ "Nastavenia zhromažďovania kontaktov v tomto priečinku bolo uložené a bude "
#~ "aktívne, keď žiadosť zadáte nabudúce."

#~ msgid ""
#~ "The shared data will be accessible to everyone on the Internet. Please "
#~ "consider, which data you want to share."
#~ msgstr ""
#~ "Zdieľané dáta budú prístupné pre kohokoľvek na internete. Prosím, zvážte, "
#~ "ktoré dáta chcete zverejniť."

#, fuzzy
#~ msgid "The start date must be before the due date."
#~ msgstr "Dátum začiatku musí byť pred dátumom konca."

#~ msgid "The start date must be before the end date."
#~ msgstr "Dátum začiatku musí byť pred dátumom konca."

#~ msgid "The subscription %s is now disabled"
#~ msgstr "Odber %s je teraz vypnutý"

#~ msgid "The subscription %s is now enabled"
#~ msgstr "Odber %s je teraz zapnutý"

#~ msgid "The subscription could not be created."
#~ msgstr "Prihlásenie na odber sa nepodarilo vytvoriť."

#~ msgid "The task could not be deleted."
#~ msgid_plural "The tasks could not be deleted."
#~ msgstr[0] "Ľutujeme, nepodarilo sa zmazať úlohu."
#~ msgstr[1] "Ľutujeme, nepodarilo sa zmazať úlohy."
#~ msgstr[2] "Ľutujeme, nepodarilo sa zmazať úlohy."

#~ msgid "The two newly entered passwords do not match."
#~ msgstr "Dve novo zadané heslá sa nezhodujú."

#~ msgid ""
#~ "The unrecoverable items have been cleaned up successfully. Please refresh "
#~ "this page to see the changes."
#~ msgstr ""
#~ "Neobnoviteľné položky boli úspešne vyčistené. Zmeny budete vidieť po "
#~ "obnovení tejto stránky."

#~ msgid ""
#~ "The updater provides a simple installation wizard. Follow the "
#~ "instructions to install the application. The updater will inform you of "
#~ "any updates for the Connector for Microsoft Outlook, Notifier and Drive. "
#~ "You can download the updates from within the updater."
#~ msgstr ""
#~ "Aktualizátor poskytuje jednoduchého sprievodcu inštaláciou. Aplikáciu "
#~ "nainštalujete podľa pokynov. Aktualizátor vás bude informovať o "
#~ "prípadných aktualizáciách aplikácií Konektor pre Microsoft Outlook, "
#~ "Notifier a Drive. Aktualizácie si môžete stiahnuť priamo z aktualizátora."

#~ msgid ""
#~ "The updater will inform you of any updates for the Connector for "
#~ "Microsoft Outlook and Notifier."
#~ msgstr ""
#~ "Aktualizátor vás bude informovať o dostupnosti nových aktualizácií "
#~ "Konektora pre Microsoft Outlook a Oznamovača."

#~ msgid "The user has administrative rights"
#~ msgstr "Používateľ má práva správcu"

#~ msgid ""
#~ "The window could not be opened. Most likely it has been blocked by a pop-"
#~ "up or advertisement blocker. Please check your browser settings and make "
#~ "sure pop-ups are allowed for this domain."
#~ msgstr ""
#~ "Okno nebolo možné otvoriť. Pravdepodobne tomu zabránilo blokovanie "
#~ "vyskakovacích okien alebo reklám. Prosím, skontrolujte nastavenia svojho "
#~ "prehliadača a uistite sa, že vyskakovacie okná sú pre túto doménu "
#~ "povolené."

#~ msgid "Theme"
#~ msgstr "Téma vzhľadu"

#~ msgid "Theme colors"
#~ msgstr "Farby témy vzhľadu"

#~ msgid "Theme will be applied after a new login."
#~ msgstr "Zmena témy vzhľadu sa prejaví po novom prihlásení."

#~ msgid "There are unsaved changes."
#~ msgstr "Existujú neuložené zmeny."

#~ msgid "There is already %1$d appointment in this timeframe."
#~ msgid_plural "There are already %1$d appointments in this timeframe."
#~ msgstr[0] "V tomto časovom rámci máte už %1$d schôdzku."
#~ msgstr[1] "V tomto časovom rámci máte už %1$d schôdzky."
#~ msgstr[2] "V tomto časovom rámci máte už %1$d schôdzok."

#~ msgid "There is no rule defined"
#~ msgstr "Žiadne pravidlo nie je definované"

#~ msgid ""
#~ "There was no suitable server found for this mail/password combination"
#~ msgstr "Nenašiel sa žiaden vhodný server pre túto kombináciu emailu a hesla"

#~ msgid "There were not activities in your network"
#~ msgstr "Vo vašej sieti nenastali žiadne aktivity"

#~ msgid ""
#~ "These statistics only include folders, which have a depth less than four "
#~ "in the folder structure from the folder \"%1$s\"."
#~ msgstr ""
#~ "Tieto štatistiky obsahujú iba priečinky, ktoré majú hĺbku štruktúry "
#~ "priečinkov od priečinka „%1$s“ menšiu ako štyri."

#~ msgid "This Signature name already exists"
#~ msgstr "Názov podpisu už existuje"

#~ msgid "This Team name already exists"
#~ msgstr "Tento názov tímu už existuje"

#~ msgid "This account cannot be validated"
#~ msgstr "Tento účet nie je možné overiť"

#~ msgid "This contact is private and cannot be shared"
#~ msgstr "Tento kontakt je súkromný a nie je možné ho zdieľať"

#~ msgid "This distribution list has been added to the portal"
#~ msgstr "Tento distribučný zoznam bol pridaný na portál"

#~ msgid "This document contains unsaved changes. Do you really want to close?"
#~ msgstr "Tento dokument obsahuje neuložené zmeny. Naozaj ho chcete zavrieť?"

#~ msgid "This email address cannot be used for appointments"
#~ msgstr "Túto emailovú adresu nie je možné použiť na schôdzky"

#~ msgid "This email contains a task"
#~ msgstr "Tento email obsahuje úlohu"

#~ msgid "This email contains an appointment"
#~ msgstr "Tento e-mail obsahuje schôdzku"

#~ msgid "This feature is deactivated"
#~ msgstr "Táto funkcia je deaktivovaná"

#~ msgid ""
#~ "This feature is not available. In order to use it, you need to upgrade "
#~ "your account now."
#~ msgstr ""
#~ "Táto funkcia nie je dostupná. Aby ste ju mohli používať, budete teraz "
#~ "musieť aktualizovať svoj účet. teraz."

#~ msgid "This field has to be filled"
#~ msgstr "Toto pole musí byť vyplnené"

#~ msgid "This file has been added"
#~ msgstr "Tento súbor bol pridaný"

#~ msgid "This file has been added to the portal"
#~ msgstr "Tento súbor bol pridaný do portálu"

#~ msgid "This file has been deleted"
#~ msgid_plural "These files have been deleted"
#~ msgstr[0] "Tento súbor bol zmazaný"
#~ msgstr[1] "Tieto súbory boli zmazané"
#~ msgstr[2] "Tieto súbory boli zmazané"

#~ msgid "This file has been locked"
#~ msgid_plural "These files have been locked"
#~ msgstr[0] "Tento súbor bol uzamknutý"
#~ msgstr[1] "Tieto súbory boli uzamknuté"
#~ msgstr[2] "Tieto súbory boli uzamknuté"

#~ msgid "This file has been unlocked"
#~ msgid_plural "These files have been unlocked"
#~ msgstr[0] "Tento súbor bol odomknutý"
#~ msgstr[1] "Tieto súbory boli odomknuté"
#~ msgstr[2] "Tieto súbory boli odomknuté"

#~ msgid "This file has not been added"
#~ msgstr "Tento súbor nebol pridaný"

#~ msgid "This file has not been deleted"
#~ msgid_plural "These files have not been deleted"
#~ msgstr[0] "Tento súbor nebol zmazaný"
#~ msgstr[1] "Tieto súbory neboli zmazané"
#~ msgstr[2] "Tieto súbory neboli zmazané"

#~ msgid "This file has not been deleted, as it is locked by its owner."
#~ msgid_plural ""
#~ "These files have not been deleted, as they are locked by their owner."
#~ msgstr[0] "Tento súbor nebol odstránený, pretože ho uzamkol jeho vlastník."
#~ msgstr[1] "Tieto súbory neboli zmazané, pretože ich uzamkol ich vlastník."
#~ msgstr[2] "Tieto súbory neboli zmazané, pretože ich uzamkol ich vlastník."

#~ msgid "This file has not been locked"
#~ msgid_plural "These files have not been locked"
#~ msgstr[0] "Tento súbor nebol uzamknutý"
#~ msgstr[1] "Tieto súbory neboli uzamknuté"
#~ msgstr[2] "Tieto súbory neboli uzamknuté"

#~ msgid "This file has not been unlocked"
#~ msgid_plural "These files have not been unlocked"
#~ msgstr[0] "Tento súbor nebol odomknutý"
#~ msgstr[1] "Tieto súbory neboli odomknuté"
#~ msgstr[2] "Tieto súbory neboli odomknuté"

#~ msgid "This file is locked by %1$s"
#~ msgstr "Tento súbor zamkol používateľ %1$s"

#~ msgid "This file is locked by you"
#~ msgstr "Tento súbor ste zamkli vy"

#~ msgid "This file will be written in your default folder to allow editing"
#~ msgstr ""
#~ "Tento súbor bude zapísaný do vášho predvoleného priečinka, aby bolo možné "
#~ "upravovať ho"

#~ msgid "This folder has no publications"
#~ msgstr "Tento priečinok nemá žiadne publikácie"

#~ msgid "This folder has no subscriptions"
#~ msgstr "Tento priečinok nemá žiadne odbery"

#~ msgid "This folder has publications and/or subscriptions"
#~ msgstr "Tento priečinok má publikácie a/alebo odbery"

#~ msgid ""
#~ "This folder has publications but you are not allowed to view or edit them"
#~ msgstr ""
#~ "Tento priečinok má publikácie, ale nemôžete ich zobraziť alebo upravovať"

#~ msgid ""
#~ "This folder has subscriptions but you are not allowed to view or edit them"
#~ msgstr ""
#~ "Tento priečinok má odbery, ale nemôžete ich zobraziť alebo upravovať"

#~ msgid "This is a standard folder, which can't be renamed."
#~ msgstr "Jedná sa o štandardný priečinok, ktorý nemôže byť premenovaný."

#~ msgid "This is not a valid email address"
#~ msgstr "Toto nie je platná emailová adresa"

#~ msgid "This is not a valid mail address"
#~ msgstr "Toto nie je platná emailová adresa"

#~ msgid "This is not a valid user or group."
#~ msgstr "Toto nie je platný používateľ alebo skupina."

#~ msgid "This list has no contacts yet"
#~ msgstr "Táto skupina zatiaľ nemá členov"

#~ msgid "This mail contains an URL to a publication."
#~ msgstr "Táto správa obsahuje URL k publikácii."

#~ msgid "This mail has been added to the portal"
#~ msgstr "Tento email bol pridaný do portálu"

#~ msgid "This mail has no content"
#~ msgstr "Tento email nemá žiadny obsah"

#~ msgid "This note will not be printed"
#~ msgstr "Táto poznámka sa nevypíše"

#~ msgid ""
#~ "This object does not contain a file, would you like to send the link?"
#~ msgstr "Tento objekt neobsahuje súbor. Chcete poslať odkaz?"

#~ msgid ""
#~ "This rule applies to all messages. Please add a condition to restrict "
#~ "this rule to specific messages."
#~ msgstr ""
#~ "Toto pravidlo platí pre všetky správy. Prosím, pridajte podmienku "
#~ "obmedzujúcu toto pravidlo na špecifické správy."

#~ msgid "This session will be terminated in %d second."
#~ msgid_plural "This session will be terminated in %d seconds."
#~ msgstr[0] "Táto relácia sa ukončí o %d sekundu."
#~ msgstr[1] "Táto relácia sa ukončí o %d sekundy."
#~ msgstr[2] "Táto relácia sa ukončí o %d sekúnd."

#~ msgid "This task recurs"
#~ msgstr "Táto úloha sa opakuje"

#~ msgid ""
#~ "This widget is currently offline because the twitter rate limit exceeded."
#~ msgstr ""
#~ "Tento ovládací prvok je momentálne offline, pretože frekvencia "
#~ "požiadaviek na Twitter bola prekročená."

#, fuzzy
#~| msgid "Thread view"
#~ msgid "Thread"
#~ msgstr "Zobrazenie vlákien"

#~ msgid "Thu"
#~ msgstr "Štv"

#~ msgid "Thursday"
#~ msgstr "Štvrtok"

#~ msgid "Tile"
#~ msgstr "Dláždiť"

#~ msgid "Tiles"
#~ msgstr "Dlaždice"

#~ msgid "Time"
#~ msgstr "Čas"

#~ msgid "Time Range"
#~ msgstr "Časový rozsah"

#~ msgid "Time range for the calender view"
#~ msgstr "Časový rozsah zobrazenia kalendára"

#~ msgid "Time range for the list view"
#~ msgstr "Časový rozsah zobrazenia zoznamu"

#~ msgid "Time range for the team view"
#~ msgstr "Časový rozsah zobrazenia tímu"

#~ msgid "Time scale in minutes"
#~ msgstr "Časová mierka v minútach"

#~ msgid "Time zone"
#~ msgstr "Časové pásmo"

#~ msgid "Timezone"
#~ msgstr "Časové pásmo"

#~ msgid "Timor-Leste"
#~ msgstr "Východný Timor"

#~ msgid "Title"
#~ msgstr "Názov"

#~ msgctxt "salutation"
#~ msgid "Title"
#~ msgstr "Nadpis"

#~ msgctxt "title"
#~ msgid "Title"
#~ msgstr "Názov"

#~ msgctxt "description"
#~ msgid "Title:"
#~ msgstr "Nadpis:"

#~ msgctxt "salutation"
#~ msgid "Title:"
#~ msgstr "Nadpis:"

#~ msgid "To"
#~ msgstr "Komu:"

#~ msgid "To %s"
#~ msgstr "Komu %s"

#~ msgid ""
#~ "To add contacts manually, just provide a valid email address (e.g john."
#~ "doe@example.com or \"John Doe\" <jd@example.com>)"
#~ msgstr ""
#~ "Ak chcete účastníkov pridať ručne, jednoducho zadajte platnú emailovú "
#~ "adresu (napr. jan.kovac@example.com alebo \"Ján Kováč\" <jk@example.com>)"

#~ msgid "To create a note, click on New > Add note in the toolbar."
#~ msgstr ""
#~ "Ak chcete vytvoriť novú poznámku, Nový > Pridať poznámku v paneli "
#~ "nástrojov."

#~ msgid "To create a note, click the icon at the top. Select Add note."
#~ msgstr ""
#~ "Poznámku vytvoríte kliknutím na ikonu hore. Vyberte Pridať poznámku."

#~ msgid "To create the task, click on Create on the upper right side."
#~ msgstr "Úlohu vytvoríte kliknutím na Vytvoriť na pravej hornej strane."

#~ msgid "To launch an app, click on a tile's headline."
#~ msgstr "Aplikáciu spustíte kliknutím na titulok dlaždice."

#~ msgid ""
#~ "To open the E-Mail settings, click the System menu icon on the upper "
#~ "right side of the menu bar. Select Settings. Click on E-Mail on the left "
#~ "side. To display all settings, enable Advanced settings in the bottom "
#~ "left side"
#~ msgstr ""
#~ "Ak chcete otvoriť nastavenia emailov, kliknite na ikonu Systém v pravej "
#~ "hornej časti panela menu. Vyberte Nastavenia. Kliknite na Email na ľavej "
#~ "strane. Ak chcete zobraziť všetky nastavenia, povoľte Pokročilé "
#~ "nastavenia na ľavej dolnej strane."

#, fuzzy
#~ msgid ""
#~ "To open the help, click the System menu icon on the upper right side of "
#~ "the menu bar. Select Help."
#~ msgstr ""
#~ "Pomocníka otvoríte kliknutím na ikonu systémového menu v pravej hornej "
#~ "časti panela menu. Vyberte Pomocník."

#~ msgid ""
#~ "To select one of the views List, Icons or Squares, click on View on the "
#~ "right side of the toolbar."
#~ msgstr ""
#~ "Jedno zo zobrazení Zoznam, Ikony alebo štvorčeky vyberiete kliknutím na "
#~ "ikonu Zobrazenie na pravej strane panela nástrojov."

#~ msgid "To send the E-Mail, click on Send on the upper right side."
#~ msgstr "Email odošlete kliknutím na Odoslať na pravej hornej strane."

#~ msgid "To upload a file, click on New > Upload new file in the toolbar."
#~ msgstr ""
#~ "Súbor nahráte kliknutím na Nový > Nahrať nový súbor v paneli nástrojov."

#~ msgid "To view attachment you must first save your e-mail as a draft."
#~ msgstr ""
#~ "Ak chcete zobraziť prílohu, musíte najskôr uložiť váš email ako rozpísaný."

#~ msgid ""
#~ "To view further information, click on a file. A pop-up window displays "
#~ "further details and functions."
#~ msgstr ""
#~ "Ďalšie informácie zobrazíte kliknutím na súbor. V kontextovom menu sa "
#~ "zobrazia ďalšie podrobnosti a funkcie."

#~ msgid "To..."
#~ msgstr "Komu..."

#~ msgid "To:"
#~ msgstr "Komu:"

#~ msgid "Today"
#~ msgstr "Dnes"

#~ msgid "Toggle checkboxes"
#~ msgstr "Zmeniť označenie políčok"

#~ msgid "Toggle folder"
#~ msgstr "Prepnúť priečinok"

#~ msgid "Toggle search"
#~ msgstr "Prepnúť vyhľadávanie"

#~ msgid "Togo"
#~ msgstr "Togo"

#~ msgid "Tokelau"
#~ msgstr "Tokelau"

#~ msgid "Tomorrow"
#~ msgstr "Zajtra"

#~ msgid "Tonga"
#~ msgstr "Tonga"

#~ msgid "Too short"
#~ msgstr "Príliš krátke"

#~ msgid "Tool"
#~ msgstr "Nástroj"

#~ msgid "Top 10 file types"
#~ msgstr "10 najčastejších typov súborov"

#~ msgid "Top 10 folder size"
#~ msgstr "10 najväčších priečinkov"

#~ msgid "Top 10 you got mail from"
#~ msgstr "10 ľudí, od ktorých ste dostali najviac správ"

#~ msgid "Top 10 you sent mail to"
#~ msgstr "10 ľudí, ktorým ste poslali najviac správ"

#~ msgid "Total cost"
#~ msgstr "Celkové náklady"

#~ msgid "Total: %1$s requests"
#~ msgstr "Celkom: %1$s žiadostí"

#~ msgid "Touchselect on/off"
#~ msgstr "Výber dotykom zap./vyp."

#~ msgid "Tour: Coming from OX6"
#~ msgstr "Prehliadka: Ak prichádzate z OX6"

#~ msgid "Town"
#~ msgstr "Mesto"

#~ msgid "Trash folder"
#~ msgstr "Priečinok Kôš"

#~ msgid "Trinidad and Tobago"
#~ msgstr "Trinidad a Tobago"

#~ msgid "Trying to auto-configure your mail account"
#~ msgstr "Prebieha pokus o auto-nastavenie poštového účtu"

#~ msgid "Tue"
#~ msgstr "Uto"

#~ msgid "Tuesday"
#~ msgstr "Utorok"

#~ msgid "Tumblr"
#~ msgstr "Tumblr"

#~ msgid "Tunisia"
#~ msgstr "Tunisko"

#~ msgid "Turkey"
#~ msgstr "Turecko"

#~ msgid "Turkmenistan"
#~ msgstr "Turkménsko"

#~ msgid "Turks and Caicos Islands"
#~ msgstr "Ostrovy Turks a Caicos"

#~ msgid "Tuvalu"
#~ msgstr "Tuvalu"

#~ msgid "Tweet"
#~ msgstr "Tweet"

#~ msgid "Twitter"
#~ msgstr "Twitter"

#~ msgid "Twitter reported the following errors:"
#~ msgstr "Twitter ohlásil nasledovné chyby:"

#~ msgid "Type"
#~ msgstr "Typ"

#~ msgid "Type:"
#~ msgstr "Typ:"

#~ msgid "UI version"
#~ msgstr "Verzia používateľského rozhrania"

#~ msgid "URI"
#~ msgstr "URI"

#~ msgid "URI:"
#~ msgstr "URI:"

#~ msgid "URL"
#~ msgstr "URL"

#~ msgid "URL:"
#~ msgstr "URL:"

#~ msgid "US dollar"
#~ msgstr "Americký dolár"

#~ msgid "USD"
#~ msgstr "USD"

#~ msgid "UWA Modules"
#~ msgstr "Moduly UWA"

#~ msgid "UWA Widgets..."
#~ msgstr "Widgety UWA..."

#~ msgid "Uganda"
#~ msgstr "Uganda"

#~ msgid "Ukraine"
#~ msgstr "Ukrajina"

#~ msgid "Unable to create a new subscription folder."
#~ msgstr "Nebolo možné vytvoriť nový priečinok odberov."

#~ msgid "Unable to display E-Mail source."
#~ msgstr "Nebolo možné zobraziť zdroj emailu."

#~ msgid ""
#~ "Unable to establish a connection to the E-Mail server. Possible reasons: "
#~ "the mail server is (temporarily) down or there are network connection "
#~ "problems. To prevent further errors the module has been disabled. Please "
#~ "contact your administrator."
#~ msgstr ""
#~ "Nebolo možné nadviazať spojenie s emailovým serverom. Môžné dôvody: "
#~ "Poštový server je (dočasne) nedostupný alebo sa vyskytli problémy so "
#~ "sieťovým pripojením. Modul bol vypnutý aby sa zabránilo ďalším chybám. "
#~ "Prosím, kontaktujte svojho správcu."

#~ msgid "Unable to load mail filter settings."
#~ msgstr "Nepodarilo sa kontaktovať backend mailfilter."

#~ msgid "Unanswered"
#~ msgstr "Neodpovedané"

#~ msgid "Unconfirmed"
#~ msgstr "Nepotvrdené"

#~ msgid "Under construction"
#~ msgstr "Pripravuje sa"

#~ msgid "Underline"
#~ msgstr "Podčiarknuté"

#~ msgid "Undone"
#~ msgstr "Vrátené späť"

#~ msgid ""
#~ "Unexpected: Unable to load data because the server response was empty! "
#~ "Please try again later or contact the system administrator!"
#~ msgstr ""
#~ "Neočakávaná chyba: Nebolo možné načítať dáta, pretože odpoveď zo servera "
#~ "bola prázdna! Prosím, skúste to znova alebo  kontaktujte správcu systému."

#~ msgid "Unfollow"
#~ msgstr "Prestať sledovať"

#~ msgid "Unified"
#~ msgstr "Zjednotená"

#~ msgid "United Arab Emirates"
#~ msgstr "Spojené arabské emiráty"

#~ msgid "United Kingdom"
#~ msgstr "Spojené kráľovstvo"

#~ msgid "United States"
#~ msgstr "Spojené štáty"

#~ msgid "United States Minor Outlying Islands"
#~ msgstr "Menšie odľahlé ostrovy Spojených štátov"

#~ msgid "Unknown"
#~ msgstr "Neznáme"

#~ msgid "Unknown error while checking subreddit."
#~ msgstr "Neznáma chyba počas kontrolovania subreddit."

#~ msgid "Unknown error while checking tumblr-blog."
#~ msgstr "Neznáma chyba počas kontrolovania blogu Tumblr."

#, fuzzy
#~ msgid "Unknown sender"
#~ msgstr "Bez odosielateľa"

#~ msgid "Unlock"
#~ msgstr "Odomknúť"

#~ msgid "Unread"
#~ msgstr "Neprečítané"

#~ msgid "Unread only"
#~ msgstr "Iba neprečítané"

#~ msgid "Unselect all"
#~ msgstr "Zrušiť výber všetkých"

#, fuzzy
#~ msgid "Unset default signature"
#~ msgstr "Predvolený podpis:"

#~ msgid ""
#~ "Unsupported Preview - Certain functions disabled and stability not "
#~ "assured until general release later this year"
#~ msgstr ""
#~ "Nepodporovaný náhľad - niektoré funkcie vypnuté a stabilita nie je "
#~ "zaručená až do všeobecného vydania neskôr v tomto roku"

#~ msgid "Until:"
#~ msgstr "Do:"

#~ msgid "Up"
#~ msgstr "Hore"

#~ msgid "Update"
#~ msgstr "Aktualizovať"

#~ msgid "Updater"
#~ msgstr "Aktualizácia"

#~ msgid "Updating account data. This might take a few seconds."
#~ msgstr "Aktualizujú sa údaje priečinka. To môže niekoľko sekúnd trvať."

#~ msgid ""
#~ "Updating subscribed data takes time. Importing 100 contacts for example, "
#~ "may take up to 5 minutes. Please have some patience."
#~ msgstr ""
#~ "Aktualizácia údajov, ktoré odoberáte môže nejaký čas trvať. Napríklad "
#~ "import 100 kontaktov trvá do 5 minút. Prosím, buďte trpezlivý."

#~ msgid "Upgrade required"
#~ msgstr "Vyžaduje sa aktualizácia"

#~ msgid "Upgrade to premium"
#~ msgstr "Aktualizovať na premium"

#~ msgid "Upgrade to premium edition"
#~ msgstr "Aktualizovať na vydanie premium"

#~ msgid "Upload"
#~ msgstr "Nahrať"

#~ msgid "Upload a new version"
#~ msgstr "Nahrať novú verziu"

#~ msgid "Upload a picture"
#~ msgstr "Nahrať obrázok"

#~ msgid "Upload file"
#~ msgstr "Nahrať nový súbor"

#~ msgid "Upload new files"
#~ msgstr "Nahrať nové súbory"

#~ msgid "Upload new version"
#~ msgstr "Nahrať novú verziu"

#~ msgid "Uploading a file"
#~ msgstr "Nahranie súboru"

#~ msgid "Uploading folders is not supported."
#~ msgstr "Nahrávanie priečinkov nie je podporované."

#~ msgid "Uploading..."
#~ msgstr "Nahráva sa..."

#~ msgid "Uptime: %1$s minutes"
#~ msgstr "Čas behu: %1$s minút"

#~ msgid "Uruguay"
#~ msgstr "Uruguaj"

#~ msgid "Use \"Standalone\" Mode:"
#~ msgstr "Použiť „samostatný“ režim:"

#~ msgid "Use SSL connection"
#~ msgstr "Použiť pripojenie SSL"

#~ msgid ""
#~ "Use cursor keys to change the date. Press ctrl-key at the same time to "
#~ "change year or shift-key to change month. Close date-picker by pressing "
#~ "ESC key."
#~ msgstr ""
#~ "Použite klávesy šípok na zmenu dátumu. Stlačte pri tom Ctrl, ak chcete "
#~ "zmeniť rok alebo Shift ak chcete zmeniť mesiac. Stlačením klávesu ESC "
#~ "zatvoríte výber dátumu."

#~ msgid "Use cursor keys to change the item position"
#~ msgstr "Použite klávesy so šípkami na zmenu polohy bodu"

#~ msgid "Use fixed-width font for text mails"
#~ msgstr "Používať proporcionálne písmo pre text emailov"

#~ msgid "Use for appointment"
#~ msgstr "Použiť pre schôdzku"

#~ msgid "Use the expert mode?"
#~ msgstr "Použiť expertný režim?"

#~ msgid ""
#~ "Use the folder tree to access own, public or shared files. If the folder "
#~ "tree is hidden, click on View > Folder view on the right side of the "
#~ "toolbar."
#~ msgstr ""
#~ "Použite strom priečinkov na prístup k vlastným, verejným alebo zdieľaným "
#~ "súborom. Ak je strom  priečinkov skrytý, kliknite na Zobraziť > "
#~ "Zobrazenie priečinkov na pravej strane panela nástrojov."

#~ msgid ""
#~ "Use this option when logging in to the server from a public or shared "
#~ "computer. Your credentials are not saved locally. You can only use one "
#~ "browser window for working with the groupware. You can not re-load the "
#~ "browser window. In order to finish working with the groupware, first log "
#~ "out from the server. Close the browser window. This prevents unauthorized "
#~ "access to your groupware data."
#~ msgstr ""
#~ "Túto možnosť používajte, keď sa prihlasujete k serveru z verejného alebo "
#~ "zdieľaného počítača. Vaše prihlasovacie údaje sa nebudú lokálne ukladať. "
#~ "Na prácu s groupware môžete použiť iba jedno okno prehliadača. Nemôžete "
#~ "znovu načítať okno prehliadača. Na ukončenie práce s groupwarom sa "
#~ "najskôr odhláste od servera. Zatvorte okno prehliadača. Tým zabránite "
#~ "naoprávnenému prístupu k vašim údajom v groupware."

#~ msgid "Use unified mail for this account"
#~ msgstr "Použiť pre tento účet Zjednotenú poštu"

#~ msgid "Use username and password"
#~ msgstr "Použiť používateľské meno a heslo"

#~ msgid "User"
#~ msgstr "Používateľ"

#~ msgid "User data"
#~ msgstr "Dáta používateľa"

#~ msgid "User fields"
#~ msgstr "Používateľom definované"

#~ msgid "User name"
#~ msgstr "Meno používateľa"

#~ msgid "Username"
#~ msgstr "Meno používateľa"

#~ msgid "Username must not be empty."
#~ msgstr "Meno používateľa nesmie byť prázdne."

#~ msgid "Users"
#~ msgstr "Používatelia"

#~ msgid "Using the reminder functions"
#~ msgstr "Používanie funkcií pripomenutia"

#~ msgid "Uzbekistan"
#~ msgstr "Uzbekistan"

#~ msgid "V-Split"
#~ msgstr "Zvis. rozdelenie"

#~ msgid "V-split view"
#~ msgstr "Zvislé rozdelenie"

#~ msgid "Vacation Notice"
#~ msgstr "Oznámenie o dovolenke"

#~ msgid "Vanuatu"
#~ msgstr "Vanuatu"

#~ msgid "Venezuela"
#~ msgstr "Venezuela"

#~ msgid "Version"
#~ msgstr "Verzia"

#~ msgid "Version Comment"
#~ msgstr "Komentár k verzii"

#~ msgid "Version comment"
#~ msgstr "Komentár k verzii"

#~ msgid "Version history"
#~ msgstr "História verzií"

#~ msgid "Very high"
#~ msgstr "Veľmi vysoký"

#~ msgid "Very low"
#~ msgstr "Veľmi nízky"

#~ msgid "Very strong"
#~ msgstr "Veľmi silné"

#~ msgid "Video enabled"
#~ msgstr "Video zapnuté"

#~ msgid "Viet Nam"
#~ msgstr "Vietnam"

#, fuzzy
#~ msgid "View"
#~ msgstr "&Zobraziť"

#~ msgid "View Slideshow"
#~ msgstr "Zobraziť prezentáciu"

#~ msgid "View all appointments from all available calendars"
#~ msgstr "Zobraziť všetky schôdzky zo všetkých dostupných kalendárov"

#~ msgid "View all attachments"
#~ msgstr "Zobraziť všetky prílohy"

#~ msgid "View source"
#~ msgstr "Zobraziť zdroj"

#~ msgid "Virgin Islands, British"
#~ msgstr "Panenské ostrovy, Britské"

#~ msgid "Virgin Islands, U.S."
#~ msgstr "Panenské ostrovy Spojených štátov"

#~ msgid "Visibility"
#~ msgstr "Viditeľnosť"

#~ msgid "Visible folder"
#~ msgstr "Viditeľný priečinok"

#~ msgid "Visual effects"
#~ msgstr "Vizuálne efekty"

#~ msgctxt "wednesday"
#~ msgid "W"
#~ msgstr "S"

#~ msgid "Waiting"
#~ msgstr "Čaká sa"

#~ msgid "Wallis and Futuna"
#~ msgstr "Wallis a Futuna"

#~ msgid "Warning"
#~ msgstr "Upozornenie"

#~ msgid "Warning: %2$s"
#~ msgstr "Upozornenie: %2$s"

#~ msgid "Warning: This message might be a phishing or scam mail"
#~ msgstr "Upozornenie: Táto správa môže byť podvodný email!"

#~ msgid "Warnings:"
#~ msgstr "Upozornenia:"

#~ msgid "Weak"
#~ msgstr "Slabé"

#~ msgid "Weather • Season"
#~ msgstr "Počasie • Ročné obdobie"

#~ msgid "Wed"
#~ msgstr "Str"

#~ msgid "Wednesday"
#~ msgstr "Streda"

#~ msgid "Week"
#~ msgstr "Týždeň"

#~ msgid "Week View"
#~ msgstr "Zobrazenie týždňa"

#~ msgid "Week(s) on"
#~ msgstr "Týždne"

#~ msgid "Weekend Day"
#~ msgstr "Deň víkendu"

#~ msgid "Weekly on %1$s"
#~ msgstr "Týždenne v %1$s"

#~ msgid "Western Sahara"
#~ msgstr "Západná Sahara"

#~ msgid "When \"Reply all\":"
#~ msgstr "Pri „Odpovedať všetkým“:"

#~ msgid "When activating this option an installation wizard will be launched."
#~ msgstr "Pri aktivácii tejto možnosti sa spustí sprievodca inštaláciou."

#~ msgid "When switching to another view"
#~ msgstr "Pri prepnutí do iného zobrazenia"

#~ msgid ""
#~ "When using this feature, you as the current owner of the data are "
#~ "responsible for being careful with privacy rules and for complying with "
#~ "legal obligations (Copyright, Privacy Laws). Especially when sharing "
#~ "personal data you are the responsible party according to the Federal Data "
#~ "Protection Act (BDSG, Germany) or other Privacy Acts of your country. "
#~ "According to European and other national regulations you as the "
#~ "responsible party are in charge of data economy, and must not publish or "
#~ "forward personal data without the person's consent. Beyond legal "
#~ "obligations, we would like to encourage extreme care when dealing with "
#~ "personal data. Please consider carefully where you store and to whom you "
#~ "forward personal data. Please ensure appropriate access protection, e.g. "
#~ "by proper password protection."
#~ msgstr ""
#~ "Pri používaní tejto funkcie ste ako aktuálny vlastník údajov zodpovedný "
#~ "za opatrnosť ohľadne pravidiel súkromia a dodržiavania právnych "
#~ "povinností (autorský zákon, zákony ochrany súkromia). Obzvlášť pri "
#~ "zdieľaní osobných údajov ste zodpovednou stranou podľa Federal Data "
#~ "Protection Act (BDSG, Nemecko) alebo iných zákonov na ochranu súkromia vo "
#~ "vašej krajine. Podľa európskych a iných národných regulácií ste "
#~ "zodpovedná strana za zaobchádzanie s údajmi a nesmiete zverejniť alebo "
#~ "preposlať osobné údaje bez súhlasu osoby. Okrem právnych povinností by "
#~ "sme radi odporučili extrémnu opatrnosť pri práci s osobnými údajmi. "
#~ "Prosím, starostlivo zvážte, kde ukladáte a komu preposielate osobné "
#~ "údaje. Prosím, zabezpečte vhodnú ochranu prístupu napr. pomocou ochrany "
#~ "heslom."

#~ msgid "Whole day"
#~ msgstr "Celodenná"

#~ msgid "Windows are shown as"
#~ msgstr "Okná sú zobrazené ako"

#~ msgctxt "address"
#~ msgid "Work"
#~ msgstr "Práca"

#~ msgid "Work week starts on"
#~ msgstr "Pracovný týždeň začína"

#~ msgid "Workweek"
#~ msgstr "Pracovný týždeň"

#~ msgid "Workweek View"
#~ msgstr "Zobrazenie pracovného týždňa"

#~ msgid "Would you like to create the following birthday series appointment?"
#~ msgstr "Chcete vytvoriť nasledovnú schôdzku série narodenín?"

#~ msgid "YB"
#~ msgstr "YB"

#~ msgid "Year"
#~ msgstr "Rok"

#~ msgid "Yearly on %1$s %2$d"
#~ msgstr "Každý rok %2$d. %1$s"

#~ msgid "Yearly on the %1$s %2$s of %3$d"
#~ msgstr "Každý rok %1$s %2$s v %3$d"

#~ msgid "Years"
#~ msgstr "Roky"

#~ msgid "Yellow"
#~ msgstr "Žltá"

#~ msgid "Yemen"
#~ msgstr "Jemen"

#~ msgid "Yes"
#~ msgstr "Áno"

#~ msgid "Yes, send without subject"
#~ msgstr "Áno, poslať bez predmetu"

#~ msgid "Yes, upgrade my account"
#~ msgstr "Áno, aktualizovať môj účet"

#~ msgid "Yesterday"
#~ msgstr "Včera"

#~ msgid "You already accepted this invitation"
#~ msgstr "Toto pozvanie už ste prijali"

#~ msgid ""
#~ "You are about to change your confirmation status. Please leave a comment "
#~ "for other participants."
#~ msgstr ""
#~ "Chystáte sa zmeniť svoj stav potvrdenia. Prosím, zanechajte komentár pre "
#~ "ostatných účastníkov."

#, fuzzy
#~ msgid ""
#~ "You are currently using %1$s of your %2$s available disk space. You have "
#~ "%3$s left."
#~ msgstr ""
#~ "Momentálne používate %1$s z vášho %2$s voľného miesta na disku. Zostáva "
#~ "vám %3$s."

#~ msgid ""
#~ "You are not allowed to create appointments in \"%1$s\" owned by %2$s. "
#~ "Appointments will therefore be created in your private calendar."
#~ msgstr ""
#~ "Nemôžete vytvárať plánované činnosti v „%1$s“, ktorý vlastní %2$s. "
#~ "Schôdzky budú preto vytvorené vo vašom súkromnom kalendári."

#~ msgid ""
#~ "You are not allowed to create appointments in \"%1$s\". Appointments will "
#~ "therefore be created in your private calendar."
#~ msgstr ""
#~ "Nemôžete vytvárať plánované činnosti v „%1$s“. Schôdzky budú preto "
#~ "vytvorené vo vašom súkromnom kalendári."

#~ msgid "You are the organizer"
#~ msgstr "Ste organizátorom"

#~ msgid "You can download the updates from within the updater."
#~ msgstr "Aktualizácie môžete stiahnuť v rámci aktualizátora."

#~ msgid ""
#~ "You can drag and drop files from your computer here to add as attachment."
#~ msgstr ""
#~ "Pretiahnutím a pustením súborov z vášho počítača sem môžete pridať "
#~ "prílohu."

#~ msgid ""
#~ "You can drag and drop files from your computer to upload either a new "
#~ "file or another version of a file."
#~ msgstr ""
#~ "Pretiahnutím a pustením súborov z vášho počítača sem môžete pridať nový "
#~ "súbor alebo novú verziu súboru."

#~ msgid "You can quick-save your changes via Ctrl+Enter."
#~ msgstr "Zmeny môžete rýchlo uložiť pomocou Ctrl+Enter."

#~ msgid "You can't create a new recurrence in a modified appointment."
#~ msgstr "Nemôžete vytvoriť nové opakovanie v zmenenej schôdzke."

#~ msgid ""
#~ "You cannot remove the owner of the shared folder from this appointment."
#~ msgstr "Nemôžete odstrániť vlastníka zdieľaného priečinka z tejto schôdzky."

#~ msgid "You cannot remove yourself from this appointment."
#~ msgstr "Nemôžete odstrániť seba z tejto schôdzky."

#~ msgid "You declined this appointment"
#~ msgstr "Odmietli ste túto schôdzku"

#~ msgid "You declined this task"
#~ msgstr "Odmietli ste túto úlohu"

#~ msgid "You did not enter a subject. Would you like to enter a subject now?"
#~ msgstr "Nezadali ste predmet. Chcete teraz zadať predmet?"

#~ msgid ""
#~ "You do not have write permission for this folder. The new contact will be "
#~ "saved in your personal contacts folder. "
#~ msgstr ""
#~ "Nemáte oprávnenie na zápis do tohto priečinka. Nový kontakt bude uložený "
#~ "do vášho osobného priečinka kontaktov."

#~ msgid "You don't have any appointments in the near future."
#~ msgstr "V blízkej budúcnosti nemáte žiadne schôdzky."

#~ msgid "You don't have any publications yet"
#~ msgstr "Zatiaľ nemáte žiadne publikácie"

#~ msgid "You don't have any subscriptions yet"
#~ msgstr "Zatiaľ nemáte žiadne odbery"

#~ msgid "You don't have any tasks that are either due soon or overdue."
#~ msgstr ""
#~ "Nemáte žiadne úlohy, ktorých termín sa blíži alebo ktoré sú po termíne."

#~ msgid ""
#~ "You don't have enough rights to create objects in this folder. Do you "
#~ "want to create the object in your default folder?"
#~ msgstr ""
#~ "Nemáte dostatočné oprávnenie na tvorbu objektov v tomto priečinku. Chcete "
#~ "vytvoriť objekt vo vašom predvolenom priečinku?"

#~ msgid "You don't have permissions to change this document"
#~ msgstr "Nemáte oprávnenie meniť tento dokument"

#~ msgid ""
#~ "You entered an E-Mail address with IDN domain. In some environments IDN "
#~ "domains will not work as expected. Would you like to add it nevertheless?"
#~ msgstr ""
#~ "Zadali ste emailovú adresu s doménou IDN. V niektorých prostrediach "
#~ "nebudú domény IDN fungovať tak ako očakávate. Chcete ju pridať napriek "
#~ "tomu?"

#, fuzzy
#~| msgid "You have %1$d notification"
#~| msgid_plural "You have %1$d notifications"
#~ msgid "You have %1$d notification."
#~ msgid_plural "You have %1$d notifications."
#~ msgstr[0] "Máte %1$d oznámenie"
#~ msgstr[1] "Máte %1$d oznámenia"
#~ msgstr[2] "Máte %1$d oznámení"

#~ msgid ""
#~ "You have %1$d notifications. Press [enter] to jump to the notification "
#~ "area and [escape] to close it again."
#~ msgid_plural ""
#~ "You have %1$d notifications. Press [enter] to jump to the notification "
#~ "area and [escape] to close it again."
#~ msgstr[0] ""
#~ "Máte %1$d oznámení. Stlačením [Enter] prejdete do oblasti oznámení a "
#~ "stlačením [Esc] ju znova zatvoríte."
#~ msgstr[1] ""
#~ "Máte %1$d oznámení. Stlačením [Enter] prejdete do oblasti oznámení a "
#~ "stlačením [Esc] ju znova zatvoríte."
#~ msgstr[2] ""
#~ "Máte %1$d oznámení. Stlačením [Enter] prejdete do oblasti oznámení a "
#~ "stlačením [Esc] ju znova zatvoríte."

#~ msgid "You have %1$d unread messages"
#~ msgstr "Máte %1$d neprečítaných správ"

#~ msgid "You have 1 unread message"
#~ msgstr "Máte 1 neprečítanú správu"

#~ msgid "You have accepted the appointment"
#~ msgstr "Prijali ste schôdzku"

#~ msgid "You have accepted this appointment"
#~ msgstr "Prijali ste túto schôdzku"

#~ msgid "You have accepted this task"
#~ msgstr "Prijali ste túto úlohu"

#~ msgid "You have been automatically signed out"
#~ msgstr "Boli ste automaticky odhlásení"

#~ msgid "You have declined the appointment"
#~ msgstr "Odmietli ste schôdzku"

#~ msgid "You have edit rights."
#~ msgstr "Máte práva na úpravu"

#~ msgid "You have no new messages"
#~ msgstr "Nemáte nové správy"

#~ msgid "You have no unread messages"
#~ msgstr "Nemáte žiadne neprečítané správy"

#~ msgid "You have reauthorized this %s account."
#~ msgstr "Znova ste autorizovali svoj účet %s."

#~ msgid "You have reauthorized this account."
#~ msgstr "Znova ste autorizovali tento účet."

#~ msgid ""
#~ "You have set up an external E-Mail account. The sole responsibility for "
#~ "the availability of the external E-Mail account lies with the service "
#~ "provider."
#~ msgstr ""
#~ "Nastavili ste externý emailový účet. Všetka zodpovednosť za dostupnosť "
#~ "externého emailového účtu je na poskytovateľovi služby."

#~ msgid "You have tentatively accepted the appointment"
#~ msgstr "Schôdzku ste nezáväzne prijali"

#~ msgid "You have the following appointment in %s:"
#~ msgstr "%s máte nasledovnú schôdzku:"

#~ msgid "You have to enter a username and password to subscribe."
#~ msgstr ""
#~ "Aby ste sa prihlásili na odber, musíte zadať používateľské meno a heslo."

#~ msgid "You must specify an E-Mail address for redirection."
#~ msgstr "Musíte zadať emailovú adresu presmerovania."

#~ msgid ""
#~ "You need to authorize %1$s to use your account. Please click on the "
#~ "button below and the authorization will proceed in a separate window."
#~ msgstr ""
#~ "Musíte oprávniť %1$s aby mohol používať váš účet. Prosím, kliknite na "
#~ "tlačidlo dolu a autorizácia bude pokračovať v samostatnom okne."

#~ msgid "You need to use Android %n or higher."
#~ msgstr "Musíte použiť Android %n alebo vyšší."

#~ msgid "You need to use iOS %n or higher."
#~ msgstr "Musíte použiť iOS %n alebo vyšší."

#~ msgid "You seem to have been inactive for %d minute."
#~ msgid_plural "You seem to have been inactive for %d minutes."
#~ msgstr[0] "Zdá sa, že ste boli %d minútu neaktívni."
#~ msgstr[1] "Zdá sa, že ste boli %d minúty neaktívni."
#~ msgstr[2] "Zdá sa, že ste boli %d minút neaktívni."

#~ msgid "You share this folder with other users"
#~ msgstr "Tento priečinok zdieľate s inými používateľmi"

#~ msgid "You tentatively accepted this invitation"
#~ msgstr "Toto pozvanie ste nezáväzne prijali"

#~ msgid "You tentatively accepted this task"
#~ msgstr "Toto pozvanie ste nezáväzne prijali"

#~ msgid "You wanted to be reminded about the following InfoItem:"
#~ msgstr "nechali ste si pripomenúť nasledovnú InfoPoložku:"

#~ msgid ""
#~ "You will automatically return to the appointment dialog. The selected "
#~ "start and end time as well as the current participant list will be "
#~ "applied."
#~ msgstr ""
#~ "Automaticky sa vrátite naspäť do dialógového okna schôdzky. Použije sa "
#~ "vybraný čas začiatku a čas konca, ako aj aktuálny zoznam účastníkov."

#~ msgid "You will be automatically signed out in %1$d second"
#~ msgid_plural "You will be automatically signed out in %1$d seconds"
#~ msgstr[0] "Budete automaticky odhlásení o %1$d sekundu"
#~ msgstr[1] "Budete automaticky odhlásení o %1$d sekundy"
#~ msgstr[2] "Budete automaticky odhlásení o %1$d sekúnd"

#~ msgid "You will need to re-login for the change to take effect."
#~ msgstr "Aby sa zmeny prejavili, budete sa musieť znova prihlásiť."

#~ msgid "You're not allowed to delete this attachment!"
#~ msgstr "Nemôžete zmazať túto prílohu!"

#~ msgid "Your Applications"
#~ msgstr "Vaše aplikácie"

#~ msgid "Your IP address has changed"
#~ msgstr "Vaša IP adresa sa zmenila"

#~ msgid "Your answer"
#~ msgstr "Vaša odpoveď"

#~ msgid "Your applications"
#~ msgstr "Vaše aplikácie"

#~ msgid "Your auto forward has been saved"
#~ msgstr "Vaše automatické preposielanie bolo uložené"

#~ msgid "Your browser is not supported!"
#~ msgstr "Váš prehliadač nie je podporovaný!"

#~ msgid "Your browser is slow and outdated!"
#~ msgstr "Váš prehliadač je pomalý a zastaralý!"

#~ msgid "Your browser version is not supported!"
#~ msgstr "Vaša verzia prehliadača nie je podporovaná!"

#~ msgid "Your browser's cookie functionality is disabled. Please turn it on."
#~ msgstr "Funkcia cookies vášho prehliadača je vypnutá. Prosím, zapnite ju."

#, fuzzy
#~ msgid ""
#~ "Your capacity is shared with all members of your group. Your group is "
#~ "currently using %1$s of its %2$s available disk space. The amount of free "
#~ "space is %3$s."
#~ msgstr ""
#~ "Vašu dostupnú kapacitu zdieľate so všetkými členmi skupiny. Vaša skupina "
#~ "v súčasnosti používa %1$s zo svojho %2$s voľného miesta na disku. "
#~ "Množstvo voľného miesta je %3$s."

#~ msgid "Your contact information have been saved."
#~ msgstr "Vaše kontaktné údaje boli uložené."

#~ msgid "Your current password"
#~ msgstr "Vaše aktuálne heslo"

#~ msgid "Your data has been saved"
#~ msgstr "Vaše dáta boli uložené"

#~ msgid "Your mail address"
#~ msgstr "Vaša emailová adresa"

#~ msgid "Your messages"
#~ msgstr "Vaše správy"

#~ msgid "Your name"
#~ msgstr "Vaše meno"

#~ msgid "Your old password"
#~ msgstr "Vaše staré heslo"

#~ msgid "Your operating system is not supported."
#~ msgstr "Váš operačný systém nie je podporovaný."

#~ msgid "Your password"
#~ msgstr "Vaše heslo"

#~ msgid ""
#~ "Your password changed. For a future use of your subscriptions and "
#~ "additional E-Mail accounts enter your old password. This only has to be "
#~ "done once. If you now cancel the action you have to newly set up all "
#~ "subscriptions and additional E-Mail accounts."
#~ msgstr ""
#~ "Vaše heslo bolo zmenené. Na budúce používanie vašich odberov a ďalšécj "
#~ "emailových účtov zadajte vaše staré heslo. Toto budete musieť spraviť iba "
#~ "raz. Ak teraz operáciu zrušíte, budete musieť znova nastaviť všetky "
#~ "odbery a ďalšie emailové účty."

#~ msgid "Your password has been changed"
#~ msgstr "Vaše heslo bolo zmenené"

#, fuzzy
#~ msgid ""
#~ "Your password is more secure if it also contains capital letters, "
#~ "numbers, and special characters like $, _, %"
#~ msgstr ""
#~ "Vaše heslo je bezpečnejšie, ak obsahuje aj veľké písmená, číslice a "
#~ "špeciálne znaky ako %1$s."

#~ msgid "Your primary mail account can not be deleted."
#~ msgstr "Váš primárny poštový účet nie je možné zmazať."

#~ msgid ""
#~ "Your scheduled appointment conflicts with one or more previously "
#~ "scheduled appointments."
#~ msgstr ""
#~ "Vaša naplánovaná schôdzka je v konflikte s jednou alebo viacerými v "
#~ "minulosti naplánovanými schôdzkami."

#~ msgid "Your selected picture will be displayed after saving"
#~ msgstr "Obrázok, ktorý ste zvolili sa zobrazí po uložení"

#~ msgid "Your session has expired. Please log in again."
#~ msgstr "Platnosť vašej relácie vypršala. Prosím, znova sa prihláste."

#~ msgid "Your session has expired. You have to close this window."
#~ msgstr "Platnosť vašej relácie vypršala. Musíte zatvoriť toto okno."

#~ msgid "Your session is expired"
#~ msgstr "Vaša relácia vypršala"

#~ msgid "Your timezone"
#~ msgstr "Vaše časové pásmo"

#~ msgid "Your vacation notice has been saved"
#~ msgstr "Vaše oznámenie o dovolenke bolo uložené"

#~ msgid "ZB"
#~ msgstr "ZB"

#~ msgid "ZIP"
#~ msgstr "PSČ"

#~ msgid "ZIP (business)"
#~ msgstr "PSČ (obchodné)"

#~ msgid "ZIP (private)"
#~ msgstr "PSČ (súkromné)"

#~ msgid "ZIP / City"
#~ msgstr "PSČ/mesto"

#~ msgid "ZIP / City (other)"
#~ msgstr "PSČ/mesto (iné) "

#~ msgid "ZIP:"
#~ msgstr "PSČ:"

#~ msgid "Zambia"
#~ msgstr "Zambia"

#~ msgid "Zimbabwe"
#~ msgstr "Zimbabwe"

#~ msgid "Zloty"
#~ msgstr "Poľský zlotý"

#~ msgid "Zoom in"
#~ msgstr "Priblížiť"

#~ msgid "Zoom out"
#~ msgstr "Oddialiť"

#~ msgid "Zoom: %1$d%"
#~ msgstr "Priblíženie: %1$d%"

#~ msgid "above"
#~ msgstr "nad"

#~ msgid "absent on business"
#~ msgstr "služobne neprítomný"

#~ msgid "after"
#~ msgstr "po"

#~ msgid "after %1$d appointment"
#~ msgid_plural "after %1$d appointments"
#~ msgstr[0] "po %1$d schôdzke"
#~ msgstr[1] "po %1$d schôdzkach"
#~ msgstr[2] "po %1$d schôdzkach"

#~ msgid "all"
#~ msgstr "všetky"

#~ msgid "and"
#~ msgstr "a"

#~ msgid "any"
#~ msgstr "ktorékoľvek"

#~ msgid "appointments"
#~ msgstr "schôdzky"

#~ msgid "april"
#~ msgstr "Apríl"

#~ msgid "attachment"
#~ msgstr "príloha"

#~ msgid "august"
#~ msgstr "August"

#~ msgid "auto"
#~ msgstr "auto"

#~ msgid "below"
#~ msgstr "pod"

#~ msgid "booked"
#~ msgstr "zajednané"

#~ msgid "by %1$s until %2$s"
#~ msgstr "%1$s do %2$s"

#~ msgid "by noon"
#~ msgstr "do poludnia"

#~ msgid "bytes"
#~ msgstr "bajtov"

#, fuzzy
#~ msgid "characters"
#~ msgstr " znakov"

#~ msgid "clear"
#~ msgstr "Vyčistiť"

#~ msgid "close"
#~ msgstr "zatvoriť"

#~ msgid "close for %1$s"
#~ msgstr "zatvoriť na %1$s"

#~ msgid "copy to clipboard"
#~ msgstr "skopírovať do schránky"

#~ msgid "create objects"
#~ msgstr "vytvoriť objekty"

#~ msgid "create objects and subfolders"
#~ msgstr "vytvoriť objekty a podpriečinky"

#~ msgid "created by %s"
#~ msgstr "vytvoril %s"

#~ msgid "d.M.yy"
#~ msgstr "d.M.yy"

#~ msgid "d.M.yyyy"
#~ msgstr "d.M.yyyy"

#~ msgid "d.MM.yy"
#~ msgstr "d.MM.yy"

#~ msgid "daily"
#~ msgstr "denne"

#~ msgid "day every"
#~ msgstr "každý deň"

#~ msgid "day of the week"
#~ msgstr "deň v týždni"

#~ msgid "day of the weekend"
#~ msgstr "deň víkendu"

#~ msgid "dd-MMM-yy"
#~ msgstr "dd-MMM-yy"

#~ msgid "dd.MM.yy"
#~ msgstr "dd.MM.yy"

#~ msgid "dd.MM.yyyy"
#~ msgstr "dd.MM.yyyy"

#~ msgid "dd/MM/yy"
#~ msgstr "dd/MM/yy"

#~ msgid "dd/MM/yyyy"
#~ msgstr "dd/MM/yyyy"

#~ msgid "december"
#~ msgstr "December"

#~ msgid "default"
#~ msgstr "predvolené"

#~ msgid "delete all objects"
#~ msgstr "mazať všetky objekty"

#~ msgid "delete only own objects"
#~ msgstr "mazať iba vlastné objekty"

#~ msgid "deleted"
#~ msgstr "zmazané"

#~ msgid "disabled"
#~ msgstr "vypnuté"

#~ msgid "edit all objects"
#~ msgstr "upravovať všetky objekty"

#~ msgid "edit own objects"
#~ msgstr "upravovať vlastné objekty"

#, fuzzy
#~ msgid "end date"
#~ msgstr "Dátum ukončenia"

#~ msgid "ends"
#~ msgstr "končí"

#~ msgid "ends after a certain number of appointments"
#~ msgstr "končí po istom počte schôdzok"

#~ msgid "ends on a specific date"
#~ msgstr "končí konkrétnym dátumom"

#~ msgid "estimated costs"
#~ msgstr "odhadované náklady"

#~ msgid "every %1$d day"
#~ msgid_plural "every %1$d days"
#~ msgstr[0] "každý %1$d deň"
#~ msgstr[1] "každé %1$d dni"
#~ msgstr[2] "každých %1$d dní"

#~ msgid "every %1$d month"
#~ msgid_plural "every %1$d months"
#~ msgstr[0] "každý %1$d mesiac"
#~ msgstr[1] "každé %1$d mesiace"
#~ msgstr[2] "každých %1$d mesiacov"

#~ msgid "every %1$d week"
#~ msgid_plural "every %1$d weeks"
#~ msgstr[0] "každý %1$d týždeň"
#~ msgstr[1] "každé %1$d týždne"
#~ msgstr[2] "každých %1$d týždňov"

#~ msgid "every day"
#~ msgstr "každý deň"

#~ msgid "every month"
#~ msgstr "každý mesiac"

#~ msgid "every week"
#~ msgstr "každý týždeň"

#~ msgid "february"
#~ msgstr "Február"

#~ msgid "files"
#~ msgstr "súbory"

#~ msgid "first"
#~ msgstr "prvý"

#~ msgid "flickr.people.getPublicPhotos"
#~ msgstr "flickr.people.getPublicPhotos"

#~ msgid "flickr.photos.search"
#~ msgstr "flickr.photos.search"

#~ msgid "forward"
#~ msgstr "preposlať"

#~ msgid "fourth"
#~ msgstr "štvrtý"

#~ msgid "free"
#~ msgstr "zadarmo"

#~ msgid "hCard Export"
#~ msgstr "Exportovať hCard"

#~ msgid "hot"
#~ msgstr "populárne"

#~ msgid "http://"
#~ msgstr "http://"

#~ msgid "iCal"
#~ msgstr "iCal"

#~ msgid "iCalendar"
#~ msgstr "iCalendar"

#~ msgid "in"
#~ msgstr "v"

#~ msgctxt "in"
#~ msgid "in %d minute"
#~ msgid_plural "in %d minutes"
#~ msgstr[0] "o %d minútu"
#~ msgstr[1] "o %d minúty"
#~ msgstr[2] "o %d minút"

#~ msgid "in 15 minutes"
#~ msgstr "o 15 minút"

#~ msgid "in 30 minutes"
#~ msgstr "o 30 minút"

#~ msgid "in 5 minutes"
#~ msgstr "o 5 minút"

#~ msgid "in blind copy"
#~ msgstr "v skrytej kópii"

#~ msgid "in copy"
#~ msgstr "v kópii"

#~ msgid "in one hour"
#~ msgstr "o hodinu"

#~ msgid "in one week"
#~ msgstr "o týždeň"

#, fuzzy
#~ msgid "is not a valid user or group."
#~ msgstr " nie je platný používateľ alebo skupina."

#~ msgid "is on"
#~ msgstr "dňa"

#~ msgid "isMailAddress"
#~ msgstr "jePoštováAdresa"

#~ msgid "january"
#~ msgstr "Január"

#~ msgid "july"
#~ msgstr "Júl"

#~ msgid "june"
#~ msgstr "Jún"

#~ msgid "last"
#~ msgstr "posledný"

#~ msgid "late in the evening"
#~ msgstr "neskoro večer"

#~ msgid "locked by"
#~ msgstr "zamkol"

#~ msgid "march"
#~ msgstr "Marec"

#~ msgid "may"
#~ msgstr "Máj"

#~ msgctxt "dayview"
#~ msgid "mm"
#~ msgstr "mm"

#~ msgid "month"
#~ msgstr "mesiac"

#~ msgid "monthly"
#~ msgstr "mesačne"

#~ msgid "more"
#~ msgstr "viac"

#~ msgid "never ends"
#~ msgstr "nikdy nekončí"

#~ msgid "new"
#~ msgstr "nové"

#~ msgid "next Friday"
#~ msgstr "ďalší piatok"

#~ msgid "next Monday"
#~ msgstr "ďalší pondelok"

#~ msgid "next Saturday"
#~ msgstr "ďalšiu sobotu"

#~ msgid "next Sunday"
#~ msgstr "ďalšiu nedeľu"

#~ msgid "next Thursday"
#~ msgstr "ďalší štvrtok"

#~ msgid "next Tuesday"
#~ msgstr "ďalší utorok"

#~ msgid "next Wednesday"
#~ msgstr "ďalšiu stredu"

#~ msgid "next week"
#~ msgstr "ďalší týždeň"

#~ msgid "no delete permissions"
#~ msgstr "bez oprávnení na zmazanie"

#~ msgid "no edit permissions"
#~ msgstr "bez oprávnení na upravovanie"

#~ msgid "no read permissions"
#~ msgstr "bez oprávnení na čítanie"

#~ msgid "not sent"
#~ msgstr "neodoslané"

#~ msgid "november"
#~ msgstr "November"

#~ msgid "october"
#~ msgstr "Október"

#~ msgid "on"
#~ msgstr " "

#~ msgid "on behalf of"
#~ msgstr "v mene"

#~ msgid "organized by %s"
#~ msgstr "organizuje %s"

#~ msgid "please select"
#~ msgstr "prosím, vyberte"

#~ msgid "predefined"
#~ msgstr "preddefinované"

#~ msgid "previous week"
#~ msgstr "predošlý týždeň"

#~ msgid "read all objects"
#~ msgstr "čítať všetky objekty"

#~ msgid "read own objects"
#~ msgstr "čítať vlastné objekty"

#~ msgid "remove"
#~ msgstr "Odstrániť"

#~ msgid "route planner"
#~ msgstr "plánovač trasy"

#~ msgid "second"
#~ msgstr "druhý"

#~ msgid "seen"
#~ msgstr "videné"

#~ msgid "select format"
#~ msgstr "vyberte formát"

#~ msgid "september"
#~ msgstr "September"

#~ msgid "set the last used time range of the new view"
#~ msgstr "nastaviť posledný použitý časový rozsah nového zobrazenia"

#~ msgid "show all"
#~ msgstr "zobraziť všetky"

#~ msgid "show image"
#~ msgstr "zobraziť obrázok"

#, fuzzy
#~ msgid "status"
#~ msgstr "Stav"

#~ msgid ""
#~ "street\n"
#~ "postal_code city"
#~ msgstr ""
#~ "street\n"
#~ "postal_code city"

#~ msgid ""
#~ "street\n"
#~ "postal_code city\n"
#~ "state\n"
#~ "country"
#~ msgstr ""
#~ "street\n"
#~ "postal_code city\n"
#~ "state\n"
#~ "country"

#~ msgid "street,postal_code/city,country,state"
#~ msgstr "street,postal_code/city,country,state"

#, fuzzy
#~ msgid "subfolders of %s"
#~ msgstr "Členovia %s"

#~ msgid "tasks"
#~ msgstr "úlohy"

#~ msgid "tentative"
#~ msgstr "nezáväzne"

#~ msgid "third"
#~ msgstr "tretí"

#~ msgid "this afternoon"
#~ msgstr "toto odpoludnie"

#~ msgid "this morning"
#~ msgstr "dnes ráno"

#~ msgid "to"
#~ msgstr "do"

#~ msgid "tomorrow"
#~ msgstr "zajtra"

#~ msgid "tonight"
#~ msgstr "dnes večer"

#~ msgid "unknown"
#~ msgstr "neznáme"

#~ msgid "unkown"
#~ msgstr "neznáme"

#~ msgid "unlimited"
#~ msgstr "neobmedzené"

#~ msgid "unnamed"
#~ msgstr "bez názvu"

#~ msgid "vCard"
#~ msgstr "vCard"

#~ msgid "vacation"
#~ msgstr "dovolenka"

#~ msgid "vacation notice"
#~ msgstr "oznámenie o dovolenke"

#~ msgid "via"
#~ msgstr "prostredníctvom"

#~ msgid "view the folder"
#~ msgstr "Zobraziť priečinok"

#~ msgid "waiting"
#~ msgstr "čaká sa"

#~ msgid "weekly"
#~ msgstr "týždenne"

#~ msgid "work days"
#~ msgstr "pracovné dni"

#~ msgid "yearly"
#~ msgstr "ročne"

#~ msgid "yy/MM/dd"
#~ msgstr "yy/MM/dd"

#~ msgid "yyyy-MM-dd"
#~ msgstr "yyyy-MM-dd"<|MERGE_RESOLUTION|>--- conflicted
+++ resolved
@@ -16,67 +16,6 @@
 "Plural-Forms: nplurals=3; plural=(n==1) ? 0 : (n>=2 && n<=4) ? 1 : 2;\n"
 "X-Generator: Virtaal 0.7.1\n"
 
-<<<<<<< HEAD
-#: apps/io.ox/tours/files.js:221 module:io.ox/tours
-#, fuzzy
-#| msgid "Add new account"
-msgid "Add another account"
-msgstr "Pridať nový účet"
-
-#: apps/io.ox/tours/calendar.js:72 module:io.ox/tours
-msgid "Adding attachments"
-msgstr "Pridávanie príloh"
-
-#: apps/io.ox/tours/tasks.js:54 module:io.ox/tours
-msgid "Adding further details"
-msgstr "Pridanie ďalších podrobností"
-
-#: apps/io.ox/tours/files.js:104 module:io.ox/tours
-msgid ""
-"At the top you can find the toolbar with many functions and additional "
-"options. You can easily create new folders, new files and much more."
-msgstr ""
-
-#: apps/io.ox/tours/files.js:169 module:io.ox/tours
-msgid ""
-"Choose from two alternatives to share your files and folders. Use Invite "
-"people if you want to manage access rights and allow recipients to create "
-"and edit files. Or just get a link to let others view and download your "
-"files. You can use an expiration date and password protection if you like."
-msgstr ""
-
-#: apps/io.ox/tours/contacts.js:36 module:io.ox/tours
-msgid ""
-"Click on a letter on the left side of the navigation bar in order to display "
-"the corresponding contacts from the selected address book."
-msgstr ""
-"Kliknutím na písmeno na ľavej strane navigačného panela zobrazíte "
-"zodpovedajúce kontakty z vybraného adresára kontaktov."
-
-#: apps/io.ox/tours/files.js:81 module:io.ox/tours
-msgid ""
-"Clicking on a folder displays all the subfolders, documents, media and other "
-"files that it contains."
-msgstr ""
-
-#: apps/io.ox/tours/files.js:132 module:io.ox/tours
-msgid "Clicking on the view icon leads you to a preview of the selected file."
-msgstr ""
-
-#: apps/io.ox/tours/portal.js:45 module:io.ox/tours
-msgid "Closing a square"
-msgstr "Zatvorenie štvorca"
-
-#: apps/io.ox/tours/files.js:182 module:io.ox/tours
-msgid "Collaborating"
-msgstr ""
-
-#: apps/io.ox/tours/mail.js:33 module:io.ox/tours
-msgid "Composing a new E-Mail"
-msgstr "Vytvorenie nového emailu"
-
-=======
->>>>>>> 3f16b9e5
 #: apps/io.ox/tours/calendar.js:34 module:io.ox/tours
 msgid "Creating a new appointment"
 msgstr "Vytvorenie novej schôdzky"
@@ -102,53 +41,10 @@
 msgid "Creating recurring appointments"
 msgstr "Vytvorenie opakujúcich sa schôdzok"
 
-<<<<<<< HEAD
-#: apps/io.ox/tours/tasks.js:62 module:io.ox/tours
-msgid "Creating recurring tasks"
-msgstr "Vytvorenie opakujúcich sa úloh"
-
-#: apps/io.ox/tours/calendar.js:77 module:io.ox/tours
-msgid "Creating the appointment"
-msgstr "Vytvorenie schôdzky"
-
-#: apps/io.ox/tours/tasks.js:87 module:io.ox/tours
-msgid "Creating the task"
-msgstr "Vytvorenie úlohy"
-
-#: apps/io.ox/tours/portal.js:51 module:io.ox/tours
-msgid "Customizing the Portal"
-msgstr "Prispôsobenie portálu"
-
-#: apps/io.ox/tours/intro.js:100 module:io.ox/tours
-msgid ""
-"Depending on the app, the toolbar contains various functions for creating, "
-"editing and organizing objects."
-msgstr ""
-"Panel nástrojov obsahuje rôzne funkcie na vytváranie, úpravu a usporiadanie "
-"objektov v závislosti od aplikácie."
-
-#: apps/io.ox/tours/intro.js:120 module:io.ox/tours
-msgid ""
-"Detailed instructions for the single apps are located in System menu > Help."
-msgstr ""
-"Podrobné pokyny pre jednotlivé aplikácie sa nachádzajú v menu Systém > "
-"Pomocník."
-
-#: apps/io.ox/tours/files.js:198 module:io.ox/tours
-msgid ""
-"Did you know that you can edit text documents and spreadsheets online? Drive "
-"will automatically update your edited file, but thanks to versioning the "
-"original file stays available."
-msgstr ""
-
-#: apps/io.ox/tours/files.js:89 module:io.ox/tours
-msgid "Different views are available. Just select the one you like best."
-=======
 #: apps/io.ox/tours/calendar.js:58 module:io.ox/tours
 msgid ""
 "To create recurring appointments, enable Repeat. Functions for setting the "
 "recurrence parameters are shown."
->>>>>>> 3f16b9e5
 msgstr ""
 "Ak chcete vytvoriť opakujúcu sa schôdzku, povoľte Opakovanie. Zobrazia sa "
 "funkcie na nastavenie parametrov opakovania."
@@ -162,19 +58,10 @@
 msgid "To not miss the appointment, use the reminder function."
 msgstr "Aby ste nezmeškali schôdzku, použite funkciu pripomenutia."
 
-<<<<<<< HEAD
-#: apps/io.ox/tours/files.js:222 module:io.ox/tours
-msgid ""
-"Drive allows you to connect to other storage solutions if you already have a "
-"cloud storage account you use to save and sync your files. Simply click on "
-"the appropriate logo to access your existing data."
-msgstr ""
-=======
 #: apps/io.ox/tours/calendar.js:67 module:io.ox/tours
 #: apps/io.ox/tours/tasks.js:77
 msgid "Inviting other participants"
 msgstr "Pozývanie ďalších účastníkov"
->>>>>>> 3f16b9e5
 
 #: apps/io.ox/tours/calendar.js:68 module:io.ox/tours
 msgid ""
@@ -182,20 +69,9 @@
 "Participants. To avoid appointment conflicts, click on Find a free time at "
 "the upper right side."
 msgstr ""
-<<<<<<< HEAD
-"Upravte nastavenia na pravej strane. Vo väčšine prípadov, sa zmeny aktivujú "
-"okamžite."
-
-#: apps/io.ox/tours/files.js:197 module:io.ox/tours
-#, fuzzy
-#| msgid "Edit document"
-msgid "Edit documents"
-msgstr "Upraviť dokument"
-=======
 "Ak chcete pozvať ďalších účastníkov, zadajte ich mená do poľa pod "
 "Účastníkmi. Aby sa zabránilo konfliktom časov schôdzok, kliknite na Nájsť "
 "voľný čas na pravej hornej strane."
->>>>>>> 3f16b9e5
 
 #: apps/io.ox/tours/calendar.js:72 module:io.ox/tours
 msgid "Adding attachments"
@@ -236,56 +112,6 @@
 "clicking on an appointment, the appointment's data and some functions are "
 "displayed in the Detail view."
 msgstr ""
-<<<<<<< HEAD
-"Zadajte predmet, počiatočný a koncový dátum schôdzky. Ostatné údaje sú "
-"nepovinné."
-
-#: apps/io.ox/tours/tasks.js:49 module:io.ox/tours
-msgid "Enter the subject, the start date, and a description."
-msgstr "Zadajte predmet, dátum začiatku a popis."
-
-#: apps/io.ox/tours/tasks.js:82 module:io.ox/tours
-msgid "Entering billing information"
-msgstr "Zadanie fakturačných informácií"
-
-#: apps/io.ox/tours/mail.js:68 module:io.ox/tours
-msgid "Entering the E-Mail text"
-msgstr "Zadanie textu emailu"
-
-#: apps/io.ox/tours/calendar.js:51 module:io.ox/tours
-msgid "Entering the appointment's data"
-msgstr "Zadávanie údajov schôdzky"
-
-#: apps/io.ox/tours/mail.js:47 module:io.ox/tours
-msgid "Entering the recipient's name"
-msgstr "Zadanie mena príjemcu"
-
-#: apps/io.ox/tours/mail.js:58 module:io.ox/tours
-msgid "Entering the subject"
-msgstr "Zadanie predmetu"
-
-#: apps/io.ox/tours/tasks.js:48 module:io.ox/tours
-msgid "Entering the task's data"
-msgstr "Zadávanie údajov úlohy"
-
-#: apps/io.ox/tours/files.js:205 module:io.ox/tours
-#, fuzzy
-#| msgid "File Details"
-msgid "File details"
-msgstr "Podrobnosti súboru"
-
-#: apps/io.ox/tours/files.js:80 module:io.ox/tours
-#, fuzzy
-#| msgid "Folder tree"
-msgid "Folder content"
-msgstr "Strom priečinkov"
-
-#: apps/io.ox/tours/files.js:66 module:io.ox/tours
-msgid "Folder tree"
-msgstr "Strom priečinkov"
-
-#: apps/io.ox/tours/files.js:143 module:io.ox/tours
-=======
 "Zobrazenie zoznamu zobrazuje zoznam schôdzok v aktuálnom priečinku. Ak "
 "kliknete na schôdzku, údaje schôdzky a niektoré funkcie sa zobrazia v "
 "Zobrazení podrobností."
@@ -295,7 +121,6 @@
 msgstr "Zobrazenia kalendára"
 
 #: apps/io.ox/tours/calendar.js:106 module:io.ox/tours
->>>>>>> 3f16b9e5
 msgid ""
 "The calendar views display a calendar sheet with the appointments for the "
 "selected time range."
@@ -303,46 +128,12 @@
 "Zobrazenia kalendára zobrazujú hárok kalendára so schôdzkami vo vybranom "
 "časovom intervale."
 
-<<<<<<< HEAD
-#: apps/io.ox/tours/calendar.js:73 module:io.ox/tours
-msgid "Further down you can add documents as attachments to the appointment."
-msgstr "Ešte nižšie môžete pridať dokumenty ako prílohy k schôdzke."
-
-#: apps/io.ox/tours/mail.js:63 module:io.ox/tours
-msgid "Further functions"
-msgstr "Ďalšie funkcie"
-
-#: apps/io.ox/tours/intro.js:119 module:io.ox/tours
-msgid "Further information"
-msgstr "Ďalšie informácie"
-
-#. Tour name; general introduction
-#: apps/io.ox/tours/main.js:71 module:io.ox/tours
-msgid "Getting started"
-msgstr "Začíname"
-
-#: apps/io.ox/tours/mail.js:101 module:io.ox/tours
-msgid "Halo view"
-msgstr "Zobrazenie Prstenca"
-
-#: apps/io.ox/tours/files.js:157 module:io.ox/tours
-msgid ""
-"Here you can share files with your colleagues and external contacts. You can "
-"also collaborate on a document and set different access rights."
-msgstr ""
-
-#: apps/io.ox/tours/files.js:232 module:io.ox/tours
-msgid ""
-"Hint: you can always restart guided tours, any time you need them, from the "
-"system menu."
-=======
 #: apps/io.ox/tours/contacts.js:30 module:io.ox/tours
 msgid "Creating a new contact"
 msgstr "Vytvorenie nového kontaktu"
 
 #: apps/io.ox/tours/contacts.js:31 module:io.ox/tours
 msgid "To create a new contact, click on New > Add contact in the toolbar."
->>>>>>> 3f16b9e5
 msgstr ""
 "Ak chcete vytvoriť nový kontakt, kliknite na ikonu Pridať kontakt v paneli "
 "nástrojov."
@@ -393,11 +184,6 @@
 msgid "The Drive app"
 msgstr "Aplikácia Drive"
 
-<<<<<<< HEAD
-#: apps/io.ox/tours/contacts.js:35 module:io.ox/tours
-msgid "Navigation bar"
-msgstr "Navigačný panel"
-=======
 #: apps/io.ox/tours/files.js:60 module:io.ox/tours
 msgid ""
 "Welcome to your cloud storage app. This Guided Tour will introduce you to "
@@ -414,7 +200,6 @@
 #: apps/io.ox/tours/files.js:66 module:io.ox/tours
 msgid "Folder tree"
 msgstr "Strom priečinkov"
->>>>>>> 3f16b9e5
 
 #: apps/io.ox/tours/files.js:67 module:io.ox/tours
 msgid ""
@@ -454,17 +239,6 @@
 msgid "Toolbar"
 msgstr "Panel nástrojov"
 
-<<<<<<< HEAD
-#: apps/io.ox/tours/files.js:131 module:io.ox/tours
-#, fuzzy
-msgid "Preview files"
-msgstr "Náhľad"
-
-#: apps/io.ox/tours/files.js:142 module:io.ox/tours
-#, fuzzy
-msgid "Preview mode"
-msgstr "Náhľad"
-=======
 #: apps/io.ox/tours/files.js:104 module:io.ox/tours
 msgid ""
 "At the top you can find the toolbar with many functions and additional "
@@ -476,7 +250,6 @@
 #: apps/io.ox/tours/files.js:116 module:io.ox/tours
 msgid "Upload a new file"
 msgstr "Nahrať nový súbor"
->>>>>>> 3f16b9e5
 
 #: apps/io.ox/tours/files.js:117 module:io.ox/tours
 msgid ""
@@ -494,27 +267,14 @@
 msgid "Preview files"
 msgstr "Náhľad súborov"
 
-<<<<<<< HEAD
-#: apps/io.ox/tours/files.js:231 module:io.ox/tours
-msgid "Restart Guided Tour"
-msgstr ""
-=======
 #: apps/io.ox/tours/files.js:132 module:io.ox/tours
 msgid "Clicking on the view icon leads you to a preview of the selected file."
 msgstr "Po kliknutí na ikonu zobrazenia uvidíte náhľad vybraného súboru."
->>>>>>> 3f16b9e5
 
 #: apps/io.ox/tours/files.js:142 module:io.ox/tours
 msgid "Preview mode"
 msgstr "Režim náhľadu"
 
-<<<<<<< HEAD
-#: apps/io.ox/tours/files.js:88 module:io.ox/tours
-#, fuzzy
-#| msgid "Selecting a view"
-msgid "Select a view"
-msgstr "Výber zobrazenia"
-=======
 #: apps/io.ox/tours/files.js:143 module:io.ox/tours
 msgid ""
 "From preview you can also select other options to help you manage and work "
@@ -522,7 +282,6 @@
 msgstr ""
 "Z náhľadu si môžete vybrať aj ďalšie možnosti, ktoré vám pomôžu spravovať "
 "vaše súbory a pracovať s nimi."
->>>>>>> 3f16b9e5
 
 #: apps/io.ox/tours/files.js:156 module:io.ox/tours
 msgid "Share files"
@@ -540,14 +299,6 @@
 msgid "Sharing options"
 msgstr "Možnosti zdieľania"
 
-<<<<<<< HEAD
-#: apps/io.ox/tours/files.js:156 module:io.ox/tours
-#, fuzzy
-#| msgid "Share this file"
-msgid "Share files"
-msgstr "Zdieľať tento súbor"
-
-=======
 #: apps/io.ox/tours/files.js:169 module:io.ox/tours
 msgid ""
 "Choose from two alternatives to share your files and folders. Use Invite "
@@ -565,7 +316,6 @@
 msgid "Collaborating"
 msgstr "Spolupráca"
 
->>>>>>> 3f16b9e5
 #: apps/io.ox/tours/files.js:183 module:io.ox/tours
 msgid ""
 "Sharing files by inviting people does not only offer your recipients the "
@@ -577,17 +327,9 @@
 "upravovať súbory, ale aj spolupracovať s vami na písaní textových dokumentov "
 "a tabuliek a to zároveň s vami."
 
-<<<<<<< HEAD
-#: apps/io.ox/tours/files.js:168 module:io.ox/tours
-#, fuzzy
-#| msgid "Sort options"
-msgid "Sharing options"
-msgstr "Možnosti zoradenia"
-=======
 #: apps/io.ox/tours/files.js:197 module:io.ox/tours
 msgid "Edit documents"
 msgstr "Upraviť dokumenty"
->>>>>>> 3f16b9e5
 
 #: apps/io.ox/tours/files.js:198 module:io.ox/tours
 msgid ""
@@ -627,21 +369,6 @@
 "cloudového úložiska, ktorý používate na ukladanie a synchronizáciu súborov. "
 "Jednoducho kliknite na logo, aby ste sa dostali k vašim existujúcim dátam."
 
-<<<<<<< HEAD
-#: apps/io.ox/tours/files.js:59 module:io.ox/tours
-#, fuzzy
-#| msgctxt "help"
-#| msgid "The Drive App"
-msgid "The Drive app"
-msgstr "Aplikácia Drive"
-
-#: apps/io.ox/tours/files.js:53 module:io.ox/tours
-#, fuzzy
-#| msgctxt "help"
-#| msgid "The Drive App"
-msgid "The Drive app tour.txt"
-msgstr "Aplikácia Drive"
-=======
 #: apps/io.ox/tours/files.js:231 module:io.ox/tours
 msgid "Restart Guided Tour"
 msgstr "Znovu spustiť Prehliadku"
@@ -653,7 +380,6 @@
 msgstr ""
 "Tip: Prehliadky môžete spustiť z menu Systém kedykoľvek ich budete "
 "potrebovať."
->>>>>>> 3f16b9e5
 
 #: apps/io.ox/tours/intro.js:34 module:io.ox/tours
 msgid "Welcome to %s"
@@ -747,11 +473,7 @@
 msgid "The toolbar"
 msgstr "Panel nástrojov"
 
-<<<<<<< HEAD
-#: apps/io.ox/tours/files.js:206 module:io.ox/tours
-=======
 #: apps/io.ox/tours/intro.js:100 module:io.ox/tours
->>>>>>> 3f16b9e5
 msgid ""
 "Depending on the app, the toolbar contains various functions for creating, "
 "editing and organizing objects."
@@ -1094,11 +816,7 @@
 msgid "Creating recurring tasks"
 msgstr "Vytvorenie opakujúcich sa úloh"
 
-<<<<<<< HEAD
-#: apps/io.ox/tours/files.js:117 module:io.ox/tours
-=======
 #: apps/io.ox/tours/tasks.js:63 module:io.ox/tours
->>>>>>> 3f16b9e5
 msgid ""
 "To create recurring tasks, enable Repeat. Functions for setting the "
 "recurrence parameters are shown."
@@ -1106,33 +824,17 @@
 "Ak chcete vytvoriť opakujúcu sa úlohu, povoľte Opakovanie. Zobrazia sa "
 "funkcie na nastavenie parametrov opakovania."
 
-<<<<<<< HEAD
-#: apps/io.ox/tours/files.js:103 module:io.ox/tours
-#, fuzzy
-#| msgid "The toolbar"
-msgid "Toolbar"
-msgstr "Panel nástrojov"
-=======
 #: apps/io.ox/tours/tasks.js:68 module:io.ox/tours
 msgid "To not miss the task, use the reminder function."
 msgstr "Aby ste nezmeškali úlohu, použite funkciu pripomenutia."
->>>>>>> 3f16b9e5
 
 #: apps/io.ox/tours/tasks.js:72 module:io.ox/tours
 msgid "Tracking the editing status"
 msgstr "Sledovanie stavu úprav"
 
-<<<<<<< HEAD
-#: apps/io.ox/tours/files.js:116 module:io.ox/tours
-#, fuzzy
-#| msgid "Upload new file"
-msgid "Upload a new file"
-msgstr "Nahrať nový súbor"
-=======
 #: apps/io.ox/tours/tasks.js:73 module:io.ox/tours
 msgid "To track the editing status, enter the current progress."
 msgstr "Ak chcete sledovať stav úprav, zadajte súčasný stav úprav."
->>>>>>> 3f16b9e5
 
 #: apps/io.ox/tours/tasks.js:78 module:io.ox/tours
 msgid ""
@@ -1173,11 +875,7 @@
 msgid "Editing multiple tasks"
 msgstr "Úprava viacerých úloh"
 
-<<<<<<< HEAD
-#: apps/io.ox/tours/files.js:60 module:io.ox/tours
-=======
 #: apps/io.ox/tours/tasks.js:100 module:io.ox/tours
->>>>>>> 3f16b9e5
 msgid ""
 "To edit multiple tasks at once, enable the checkboxes at the left side of "
 "the tasks. If the checkboxes are not displayed, click on View > Checkboxes "
