/**
 * This work is provided under the terms of the CREATIVE COMMONS PUBLIC
 * LICENSE. This work is protected by copyright and/or other applicable
 * law. Any use of the work other than as authorized under this license
 * or copyright law is prohibited.
 *
 * http://creativecommons.org/licenses/by-nc-sa/2.5/
 *
 * © 2016 OX Software GmbH, Germany. info@open-xchange.com
 *
 * @author Matthias Biggeleben <matthias.biggeleben@open-xchange.com>
 */

define('io.ox/mail/compose/extensions', [
    'io.ox/contacts/api',
    'io.ox/mail/sender',
    'io.ox/backbone/mini-views/common',
    'io.ox/backbone/mini-views/dropdown',
    'io.ox/core/extensions',
    'io.ox/backbone/views/actions/util',
    'io.ox/core/tk/tokenfield',
    'io.ox/core/dropzone',
    'io.ox/core/capabilities',
    'io.ox/mail/actions/attachmentQuota',
    'io.ox/core/util',
    'io.ox/core/attachments/view',
    'io.ox/mail/compose/util',
    'io.ox/mail/util',
    'settings!io.ox/mail',
    'gettext!io.ox/mail',
    'settings!io.ox/contacts',
    'io.ox/core/attachments/backbone',
    'io.ox/core/strings',
    'io.ox/mail/compose/resize-view',
    'io.ox/mail/compose/resize',
    'static/3rd.party/jquery-ui.min.js'
], function (contactAPI, sender, mini, Dropdown, ext, actionsUtil, Tokenfield, dropzone, capabilities, attachmentQuota, util, AttachmentView, composeUtil, mailUtil, settings, gt, settingsContacts, Attachments, strings, ResizeView, imageResize) {

    var POINT = 'io.ox/mail/compose';

    //make strings accessible to translators
    var tokenfieldTranslations = {
        to: gt('To'),
        //#. %1$s is the name of the inputfield (To, CC, BCC)
        ariato: gt('%1$s autocomplete token field. Use left and right Arrowkeys to navigate between the tokens', gt('To')),
        cc: gt('CC'),
        //#. %1$s is the name of the inputfield (To, CC, BCC)
        ariacc: gt('%1$s autocomplete token field. Use left and right Arrowkeys to navigate between the tokens', gt('CC')),
        bcc: gt('BCC'),
        //#. %1$s is the name of the inputfield (To, CC, BCC)
        ariabcc: gt('%1$s autocomplete token field. Use left and right Arrowkeys to navigate between the tokens', gt('BCC')),
        reply_to: /*#. Must not exceed 8 characters. e.g. German would be: "Antworten an", needs to be abbreviated like "Antw. an" as space is very limited */ gt.pgettext('compose', 'Reply to')
    };

    var IntermediateModel = Backbone.Model.extend({
        initialize: function (opt) {
            this.config = opt.config;
            this.model = opt.model;
            this.configFields = opt.configFields;
            this.modelFields = opt.modelFields;

            delete this.attributes.config;
            delete this.attributes.model;
            delete this.attributes.configFields;
            delete this.attributes.modelFields;

            this.listenTo(this.config, this.configFields.map(this.changeMapper).join(' '), this.getData);
            this.listenTo(this.model, this.modelFields.map(this.changeMapper).join(' '), this.getData);
            this.getData();
            this.on('change', this.updateModels);
        },
        changeMapper: function (str) {
            return 'change:' + str;
        },
        getData: function () {
            this.configFields.forEach(function (attr) {
                this.set(attr, this.config.get(attr));
            }.bind(this));
            this.modelFields.forEach(function (attr) {
                this.set(attr, this.model.get(attr));
            }.bind(this));
        },
        updateModels: function () {
            _(this.changed).forEach(function (value, key) {
                if (this.configFields.indexOf(key) >= 0) return this.config.set(key, value);
                if (this.modelFields.indexOf(key) >= 0) return this.model.set(key, value);
            }.bind(this));
        }
    });

    var SenderView = Backbone.DisposableView.extend({

        className: 'row sender',

        attributes: { 'data-extension-id': 'sender' },

        initialize: function (options) {
            this.config = options.config;
            this.dropdown = new Dropdown({
                model: new IntermediateModel({
                    model: this.model,
                    config: this.config,
                    configFields: ['sendDisplayName', 'editorMode'],
                    modelFields: ['from']
                }),
                label: this.getItemNode.bind(this),
                aria: gt('From'),
                caret: true
            });

            this.listenTo(this.model, 'change:from', this.renderDropdown);
            this.listenTo(this.config, 'change:sendDisplayName', function (model, value) {
                settings.set('sendDisplayName', value);
            });
        },

        render: function () {
            // label
            this.$el.empty().append(
                $('<label class="maillabel col-xs-2">').text(gt('From')),
                $('<div class="mail-input col-xs-10">').append(
                    // label gets rendered by dropdown view, dropdown.$el is empty now
                    this.dropdown.render().$el.attr({ 'data-dropdown': 'from' })
                )
            );
            // ready to draw dropdown
            sender.getAddressesOptions().then(function (list) {
                this.list = list;
                this.renderDropdown();
            }.bind(this));
            return this;
        },

        renderDropdown: function () {
            var from = this.model.get('from') ? this.model.get('from')[1] : undefined;
            // reset
            this.dropdown.$ul.empty().css('width', 'auto');
            // render
            this.setDropdownOptions();
            this.dropdown.$toggle.find('.dropdown-label').empty().append(this.getItemNode());
            this.dropdown.$toggle.attr('href', from ? 'mailto:' + from : '#');
            if (this.dropdown.$el.hasClass('open')) this.dropdown.adjustBounds();
            // re-focus element otherwise the bootstap a11y closes the drop-down
            this.dropdown.$ul.find('[data-name="sendDisplayName"]').focus();
        },

        setDropdownOptions: function () {
            var self = this;
            if (!this.list || !this.list.sortedAddresses.length) return;

            var defaultAddress = settings.get('defaultSendAddress', '').trim();

            // prepare list
            var sortedAddresses = _(this.list.sortedAddresses)
                .chain()
                .map(function (address) {
                    var array = mailUtil.getSender(address.option, self.config.get('sendDisplayName'));
                    return { key: _(array).compact().join(' ').toLowerCase(), array: array };
                })
                .sortBy('key')
                .pluck('array')
                .value();

            // draw default address first
            sortedAddresses = _(sortedAddresses).filter(function (item) {
                if (item[1] !== defaultAddress) return true;
                self.dropdown.option('from', item, function () {
                    return self.getItemNode(item);
                });
                if (sortedAddresses.length > 1) self.dropdown.divider();
                return false;
            });

            _(sortedAddresses).each(function (item) {
                self.dropdown.option('from', item, function () {
                    return self.getItemNode(item);
                });
            });

            if (_.device('smartphone')) return;

            // append options to toggle and edit names
            this.dropdown
                .divider()
                .option('sendDisplayName', true, gt('Show names'), { keepOpen: true })
                .divider()
                .link('edit-real-names', gt('Edit names'), this.onEditNames);
        },

        getItemNode: function (item) {
            item = item || this.model.get('from');
            if (!item) return;
            var name = item[0], address = item[1];
            return [
                $('<span class="name">').text(name ? name + ' ' : ''),
                $('<span class="address">').text(name ? '<' + address + '>' : address)
            ];
        },

        onEditNames: function () {
            require(['io.ox/mail/compose/names'], function (names) {
                names.open();
            });
        }
    });

    var extensions = {

        header: function (baton) {
            if (!baton.view.app.getWindow()) return;
            var header = $('<div data-extension-id="header">');
            baton.$header = header;
            ext.point(POINT + '/header').invoke('draw', header, baton);
            baton.view.app.getWindow().setHeader(header);
        },

        title: function () {
            this.append(
                $('<h1 class="sr-only">').text(gt('Compose new email'))
            );
        },

        buttons: {
            discard: function (baton) {
                return (
                    $('<button type="button" class="btn btn-default" data-action="discard">')
                        .on('click', function () { baton.view.app.quit(); })
                        .text(baton.model.keepDraftOnClose() ? gt('Delete') : gt('Discard'))
                        .appendTo(this)
                );
            },
            send: function (baton) {
                this.append($('<button type="button" class="btn btn-primary" data-action="send">')
                    .on('click', function () { baton.view.send(); })
                    .on('keyup', function (e) {
                        if (e.which === 27) baton.view.focusEditor();
                    })
                    .text(gt('Send')));
            }
        },

        inlineYell: function () {
            // role log is a special kind of live region for status messages, errors etc.
            this.append($('<div role="log" aria-live="polite" class="inline-yell">'));
        },

        sender: function (baton) {
            var view = new SenderView({ model: baton.model, config: baton.config });
            this.append(view.render().$el);
        },

        senderRealName: function (baton) {
            var fields = this,
                config = baton.config;

            function toggleVisibility() {
                fields.toggleClass('no-realname', !config.get('sendDisplayName'));
            }

            config.on('change:sendDisplayName', toggleVisibility);
            toggleVisibility();

            this.append(
                $('<div class="row sender-realname" data-extension-id="sender-realname">').append(
                    $('<div class="mail-input col-xs-10 col-xs-offset-2">')
                        .text(gt('This email just contains your email address as sender. Your real name is not used.'))
                )
            );
        },

        recipientActionLink: function (type) {
            return function () {
                var node = $('<button type="button" class="btn btn-link" data-action="add">');
                if (type === 'cc') {
                    node.attr({ 'data-type': 'cc', 'title': gt('Show carbon copy input field') }).text(gt('CC'));
                } else {
                    node.attr({ 'data-type': 'bcc', 'title': gt('Show blind carbon copy input field') }).text(gt('BCC'));
                }
                this.append(node);
            };
        },

        recipientActionLinkMobile: function () {
            var node = $('<a href="#" data-action="add" role="checkbox" aria-checked="false">').append($('<span class="fa fa-angle-right" aria-hidden="true">'));
            this.append(node);
        },

        recipientActions: function () {
            var node = $('<div class="recipient-actions">');
            if (_.device('!smartphone')) {
                ext.point(POINT + '/recipientActionLink').invoke('draw', node);
            } else {
                ext.point(POINT + '/recipientActionLinkMobile').invoke('draw', node);
            }

            this.append(node);
        },

        tokenfield: function (attr) {

            if (attr === 'reply_to' && settings.get('showReplyTo/configurable', false) === false) return;

            function openAddressBookPicker(e) {
                e.preventDefault();
                var attr = e.data.attr, model = e.data.model;
                require(['io.ox/contacts/addressbook/popup'], function (popup) {
                    popup.open(function (result) {
                        var list = model.get(attr) || [];
                        model.set(attr, list.concat(_(result).pluck('array')));
                    });
                });
            }

            return function (baton) {
                var extNode,
                    guid = _.uniqueId('form-control-label-'),
                    value = baton.model.get(attr) || [],
                    // hide tokeninputfields if necessary (empty cc/bcc)
                    cls = 'row' + (/cc$/.test(attr) && !value.length ? ' hidden' : ''),
                    redrawLock = false,
                    tokenfieldView = new Tokenfield({
                        id: guid,
                        className: attr,
                        extPoint: POINT + '/' + attr,
                        isMail: true,
                        apiOptions: {
                            users: true,
                            limit: settings.get('compose/autocompleteApiLimit', 20),
                            contacts: true,
                            distributionlists: true,
                            emailAutoComplete: true
                        },
                        keepInComposeWindow: true,
                        maxResults: settings.get('compose/autocompleteDrawLimit', 30),
                        placeholder: tokenfieldTranslations[attr], // for a11y and easy access for custom dev when they want to display placeholders (these are made transparent via less)
                        ariaLabel: tokenfieldTranslations['aria' + attr]
                    });

                var node = $('<div class="mail-input col-xs-10">').append(tokenfieldView.$el);

                if (attr === 'to') {
                    ext.point(POINT + '/recipientActions').invoke('draw', node);
                }

                var usePicker = !_.device('smartphone') && capabilities.has('contacts') && settingsContacts.get('picker/enabled', true);

                if (usePicker) {
                    node.addClass('has-picker').append(
                        $('<a href="#" role="button" class="open-addressbook-popup">').append(
                            $('<i class="fa fa-address-book" aria-hidden="true">').attr('title', gt('Select contacts'))
                        ).attr('aria-label', gt('Select contacts'))
                        .on('click', { attr: attr, model: baton.model }, openAddressBookPicker)
                    );
                }

                var title = gt('Select contacts');

                this.append(
                    extNode = $('<div data-extension-id="' + attr + '">').addClass(cls)
                    .append(
                        usePicker ?
                            // with picker
                            $('<div class="maillabel col-xs-2">').append(
                                $('<a href="#" role="button">')
                                .text(tokenfieldTranslations[attr])
                                .attr({
                                    // add aria label since tooltip takes away the title attribute
                                    'aria-label': title,
                                    'title': title
                                })
                                .on('click', { attr: attr, model: baton.model }, openAddressBookPicker)
                                .tooltip({ animation: false, delay: 0, placement: 'right', trigger: 'hover' })
                            ) :
                            // without picker
                            $('<label class="maillabel col-xs-2">').text(tokenfieldTranslations[attr]).attr({ 'for': guid })
                    )
                    .append(node)
                );

                tokenfieldView.render().$el.on('tokenfield:createdtoken', function (e) {
                    // extension point for validation etc.
                    ext.point(POINT + '/createtoken').invoke('action', this, _.extend(baton, { event: e }));

                }).on('tokenfield:next', function () {
                    extNode.nextAll().find('input.tt-input,input[name="subject"]').filter(':visible').first().focus();
                }).on('tokenfield:removetoken', function (e) {
                    ext.point(POINT + '/removetoken').invoke('action', this, _.extend(baton, { event: e }));
                });

                // bind mail-model to collection
                tokenfieldView.listenTo(baton.model, 'change:' + attr, function (mailModel, recipients) {
                    if (redrawLock) return;
                    var recArray = _(recipients).map(function (recipient) {
                        var display_name = util.removeQuotes(recipient[0]),
                            email = recipient[1],
                            image = recipient[2];
                        return {
                            type: 5,
                            display_name: display_name,
                            email1: email,
                            image1_url: image,
                            token: { label: display_name, value: email }
                        };
                    });
                    this.collection.reset(recArray);
                });

                // trigger change to fill tokenfield
                baton.model.trigger('change:' + attr, baton.model, baton.model.get(attr));

                tokenfieldView.collection.on('change reset add remove sort', _.debounce(function () {
                    var recipients = this.map(function (model) {
                        var token = model.get('token'),
                            display_name = util.removeQuotes(token.label),
                            email = token.value;
                        return [display_name, email];
                    });
                    redrawLock = true;
                    baton.model.set(attr, recipients);
                    redrawLock = false;
                }.bind(tokenfieldView.collection)), 20);

                baton.view.on('updateTokens', function () {
                    var recipients = this.map(function (model) {
                        var token = model.get('token'),
                            display_name = util.removeQuotes(token.label),
                            email = token.value;
                        return [display_name, email];
                    });
                    redrawLock = true;
                    baton.model.set(attr, recipients);
                    redrawLock = false;
                }.bind(tokenfieldView.collection));

                baton.view.app.getWindow().one('idle', function () {
                    // idle event is triggered, after the view is visible
                    // call update when visible to correctly calculate tokefield dimensions (see Bug 52137)
                    tokenfieldView.$el.data('bs.tokenfield').update();
                });

                // see bug 53327
                ext.point(POINT + '/createtoken').extend({
                    id: 'scrolltop',
                    index: 10,
                    action: function (baton) {
                        if (_.device('!smartphone')) return;
                        if (baton && baton.view) {
                            setTimeout(function () {
                                if (baton.view.$el[0].scrollIntoView) baton.view.$el[0].scrollIntoView();
                            }, 10);
                        }
                    }
                });
            };
        },

        subject: function (baton) {
            var guid = _.uniqueId('form-control-label-');
            this.append(
                $('<div data-extension-id="subject" class="row subject">').append(
                    // dont use col-xs and col-sm here, breaks style in landscape mode
                    $('<label class="maillabel" >').addClass(_.device('smartphone') ? 'hidden-md hidden-sm hidden-xs' : 'col-xs-2').text(gt('Subject')).attr('for', guid),
                    $('<div class="mail-input" >').addClass(_.device('smartphone') ? 'col-xs-12' : 'col-xs-10').append(
                        new mini.InputView({ model: baton.model, id: guid, name: 'subject', autocomplete: false }).render().$el.attr('placeholder', gt('Subject'))
                    )
                )
            );
        },

        optionsmenu: (function () {
            return function (baton) {
                var dropdown = new Dropdown({ model: new IntermediateModel({
                    model: baton.model,
                    config: baton.config,
                    configFields: ['editorMode', 'vcard'],
                    modelFields: ['priority', 'requestReadReceipt']
                }), label: gt('Options'), caret: true });

                ext.point(POINT + '/menuoptions').invoke('draw', dropdown.$el, baton);

                dropdown.$ul.addClass('pull-right');

                this.append(dropdown.render().$el.addClass('text-left'));
            };
        }()),

        attachmentPreviewList: function (baton) {
            var $el = this;

            var view = baton.attachmentsView = new AttachmentView.List({
                point: 'io.ox/mail/compose/attachment/header',
                collection: baton.model.get('attachments'),
                editable: true,
                model: baton.model,
                mode: settings.get('attachments/layout/compose/' + _.display(), 'preview')
            });

            // dropzone
            var zone = new dropzone.Inplace({
                caption: gt('Drop attachments here')
            });

            zone.on({
                'show': function () {
                    $el.css('minHeight', '100px');
                    $(window).trigger('resize');
                },
                'hide': function () {
                    $el.css('minHeight', 0);
                    $(window).trigger('resize');
                },
                'drop': function (files) {
                    var models = _(files).map(function (file) {
                        var attachment = new Attachments.Model({ filename: file.name, origin: { file: file } });
                        composeUtil.uploadAttachment({
                            model: baton.model,
                            filename: file.filename,
                            origin: { file: file },
                            attachment: attachment
                        });
                        return attachment;
                    });
                    baton.model.attachFiles(models);
                    $(window).trigger('resize');
                }
            });

            view.listenTo(baton.model, 'change:attachments', function () {
                view.$list.empty();
                view.$preview.empty();
                view.renderList();
                view.updateScrollControls();
            });

            view.listenToOnce(view.collection, 'add remove reset', _.debounce(function () {
                if (this.getValidModels().length > 0) {
                    this.$el.addClass('open');
                    if (!this.isListRendered) {
                        this.renderList();
                        view.updateScrollControls();
                    }
                }
            }));

            // tinymce resize
            view.listenTo(view.collection, 'add remove reset', _.debounce(function () {
                if (baton.resizeView) baton.resizeView.update();
                if (this.getValidModels().length <= 1) $(window).trigger('resize');
            }));
            view.on('change:expanded', function () { $(window).trigger('resize'); });

            view.render();
            if (view.getValidModels().length > 0) {
                view.renderList();
                view.$el.addClass('open');
            }
            $el.append(
                zone.render().$el.addClass('abs'),
                view.$el
            );

            view.$el.on('click', 'li.item', function (e) {

                var node = $(e.currentTarget), id, data, baton, list;

                // skip attachments without preview
                if (!node.attr('data-original')) return;

                id = node.attr('data-id');
                data = view.collection.get(id).toJSON();

                if (data.group === 'localFile') {
                    data.fileObj = view.collection.get(id).fileObj;
                    // generate pseudo id so multiple localFile attachments do not overwrite themselves in the Viewer collection
                    data.id = 'localFileAttachment-' + id;
                }

                list = view.collection.filter(function (a) {
                    return a.get('disp') === 'attachment';
                })

                .map(function (model) {
                    var obj = model.toJSON();
                    // map name attibute for composition space attachments
                    obj.filename = obj.filename || obj.name;
                    if (obj.group === 'localFile') {
                        obj.fileObj = model.fileObj;
                        // generate pseudo id so multiple localFile attachments do not overwrite themselves in the Viewer collection
                        obj.id = 'localFileAttachment-' + model.cid;
                    }
                    return obj;
                });

                baton = ext.Baton({ simple: true, startItem: data, data: list, openedBy: 'io.ox/mail/compose', restoreFocus: $(e.target) });
                actionsUtil.invoke('io.ox/mail/attachment/actions/view', baton);
            });

            baton.app.once('ready', view.updateScrollControls.bind(view, undefined));

            view.on('change:layout', function (mode) {
                settings.set('attachments/layout/compose/' + _.display(), mode).save();
            });
        },

        attachmentSharing: function (baton) {
            if (!settings.get('compose/shareAttachments/enabled', false)) return;
            if (!capabilities.has('infostore')) return;
            if (_.device('smartphone')) return;

            require(['io.ox/mail/compose/sharing'], function (SharingView) {
                var view = baton.sharingView = new SharingView({
                    model: baton.model
                });
                baton.attachmentsView.$header.find('.links').before(view.render().$el);
            });
        },


        mailSize: function (baton) {
            var attachmentView = baton.attachmentsView,
                node = $('<span class="mail-size">');

            attachmentView.$footer.append(node);

            // set mail size
            attachmentView.listenTo(attachmentView.collection, 'add remove reset change:size', update);
            attachmentView.listenTo(baton.model, 'change:sharedAttachments', update);
            update();

            function update() {
                var hasUploadedAttachments = baton.model.get('attachments').some(function (model) {
                        return model.get('group') === 'mail';
                    }),
                    isDriveMail = !!(baton.model.get('sharedAttachments') || {}).enabled,
                    visible = hasUploadedAttachments && !isDriveMail;
                node.text(gt('Mail size: %1$s', getMailSize())).toggleClass('invisible', !visible);
            }

            function getMailSize() {
                var mailSize = baton.model.get('content').length,
                    attachmentSize = baton.model.get('attachments').reduce(function (memo, attachment) {
                        return memo + (attachment.getSize() || 0);
                    }, 0);
                return strings.fileSize(mailSize + attachmentSize, 1);
            }
        },

        imageResizeOption: function (baton) {
<<<<<<< HEAD
            if (!settings.get('features/imageResize/enabled', true)) return;
            require(['io.ox/mail/compose/resizeUtils'], function (resizeUtils) {
                var view = baton.resizeView = resizeUtils.getDropDown(baton.model),
                    $dropDown = view.render().$el.prepend($('<span>').text(gt('Image size:')).addClass('image-resize-lable'));
                baton.attachmentsView.$el.append($dropDown.addClass('pull-right').hide());
                baton.attachmentsView.$el.append($('<span>').addClass('mail-size').text(resizeUtils.getMailSizeString(baton.model)));

                function onResizeOptionChange() {
                    resizeUtils.resizeIntoArray(baton.model.get('attachments'), baton.model.get('imageResizeOption')).then(function (resizedFiles) {
                        baton.attachmentsView.$el.find('.mail-size').text(resizeUtils.getMailSizeString(baton.model));
                        baton.model.set('resizedImages', resizedFiles);
                    });
                }
                baton.model.on('change:imageResizeOption', onResizeOptionChange);
                baton.attachmentsView.collection.on('add remove reset', onResizeOptionChange);
            });
=======
            var attachmentView = baton.attachmentsView,
                resizeView = new ResizeView({ model: baton.config, collection: attachmentView.collection });

            attachmentView.$footer.append(
                resizeView.render().$el
            );

            attachmentView.listenTo(attachmentView.collection, 'add remove reset', _.debounce(update, 0));
            update();

            function update() {
                var models = baton.model.get('attachments').models;
                imageResize.containsResizables(models).then(function (show) {
                    resizeView.$el.toggle(show);
                });
            }
>>>>>>> 0d229607
        },

        attachment: (function () {
            function addLocalFile(model, e) {
                var self = this,
                    attachmentCollection = model.get('attachments'),
                    accumulatedSize = attachmentCollection.filter(function (m) {
                        var size = m.get('size');
                        return typeof size !== 'undefined';
                    })
                    .map(function (m) { return m.get('size'); })
                    .reduce(function (m, n) { return m + n; }, 0);

                if (attachmentQuota.checkQuota(e.target.files, accumulatedSize)) {
                    //#. %s is a list of filenames separeted by commas
                    //#. it is used by screenreaders to indicate which files are currently added to the list of attachments
                    self.trigger('aria-live-update', gt('Added %s to attachments.', _(e.target.files).map(function (file) { return file.name; }).join(', ')));
                    var models = _(e.target.files).map(function (file) {
                        var attachment = new Attachments.Model({ filename: file.name, origin: { file: file } });
                        composeUtil.uploadAttachment({
                            model: model,
                            filename: file.filename,
                            origin: { file: file },
                            attachment: attachment
                        });
                        return attachment;
                    });
                    model.attachFiles(models);
                }
            }

            function openFilePicker(model) {
                var self = this;
                require(['io.ox/files/filepicker'], function (Picker) {
                    new Picker({
                        primaryButtonText: gt('Add'),
                        cancelButtonText: gt('Cancel'),
                        header: gt('Add attachments'),
                        multiselect: true,
                        extension: 'io.ox/mail/mobile/navbar'
                    })
                    .done(function (files) {
                        self.trigger('aria-live-update', gt('Added %s to attachments.', _(files).map(function (file) { return file.filename; }).join(', ')));
                        var models = files.map(function (file) {
                            var attachment = new Attachments.Model({ filename: file.filename });
                            composeUtil.uploadAttachment({
                                model: model,
                                filename: file.filename,
                                origin: { origin: 'drive', id: file.id, folderId: file.folder_id },
                                attachment: attachment
                            });
                            return attachment;
                        });
                        model.attachFiles(models);
                    });
                });
            }

            return function (baton) {
                var fileInput = $('<input type="file" name="file">').css('display', 'none')
                        .on('change', addLocalFile.bind(this, baton.model))
                        // multiple is off on smartphones in favor of camera roll/capture selection
                        .prop('multiple', _.device('!smartphone'));

                if (capabilities.has('infostore')) {
                    var dropdown = new Dropdown({ label: gt('Attachments'), caret: true });
                    this.append(
                        fileInput,
                        dropdown.append(
                            $('<a href="#">').append($.txt(gt('Add local file'))).on('click', function () {
                                //WORKAROUND "bug" in Chromium (no change event triggered when selecting the same file again,
                                //in file picker dialog - other browsers still seem to work)
                                fileInput[0].value = '';
                                fileInput.trigger('click');
                            })
                        )
                        .link('add-file', gt('Add from Drive'), openFilePicker.bind(this, baton.model))
                        .render().$el
                    );
                } else {
                    this.append(
                        // file input
                        fileInput,
                        $('<button type="button" class="btn btn-link">')
                            .text(gt('Attachments'))
                            .on('click', function () {
                                //WORKAROUND "bug" in Chromium (no change event triggered when selecting the same file again,
                                //in file picker dialog - other browsers still seem to work)
                                fileInput[0].value = '';
                                fileInput.trigger('click');
                            })
                    );
                }
            };
        }()),

        body: function () {

            var self = this,
                editorId = _.uniqueId('tmce-'),
                editorToolbarId = _.uniqueId('tmcetoolbar-');

            self.append($('<div class="row">').append($('<div class="col-sm-12">').append(
                $('<div class="editable-toolbar">').attr('id', editorToolbarId),
                $('<div class="editable">').attr('id', editorId).css('min-height', '400px')
            )));
        },

        mailto: function () {
            // register mailto!
            if (settings.get('features/registerProtocolHandler', true)) {
                if (navigator.registerProtocolHandler) {
                    var l = location, $l = l.href.indexOf('#'), url = l.href.substr(0, $l);
                    navigator.registerProtocolHandler(
                        'mailto', url + '#app=' + ox.registry.get('mail-compose') + ':compose&mailto=%s', ox.serverConfig.productNameMail
                    );
                }
            }
        }
    };

    return extensions;
});<|MERGE_RESOLUTION|>--- conflicted
+++ resolved
@@ -646,24 +646,6 @@
         },
 
         imageResizeOption: function (baton) {
-<<<<<<< HEAD
-            if (!settings.get('features/imageResize/enabled', true)) return;
-            require(['io.ox/mail/compose/resizeUtils'], function (resizeUtils) {
-                var view = baton.resizeView = resizeUtils.getDropDown(baton.model),
-                    $dropDown = view.render().$el.prepend($('<span>').text(gt('Image size:')).addClass('image-resize-lable'));
-                baton.attachmentsView.$el.append($dropDown.addClass('pull-right').hide());
-                baton.attachmentsView.$el.append($('<span>').addClass('mail-size').text(resizeUtils.getMailSizeString(baton.model)));
-
-                function onResizeOptionChange() {
-                    resizeUtils.resizeIntoArray(baton.model.get('attachments'), baton.model.get('imageResizeOption')).then(function (resizedFiles) {
-                        baton.attachmentsView.$el.find('.mail-size').text(resizeUtils.getMailSizeString(baton.model));
-                        baton.model.set('resizedImages', resizedFiles);
-                    });
-                }
-                baton.model.on('change:imageResizeOption', onResizeOptionChange);
-                baton.attachmentsView.collection.on('add remove reset', onResizeOptionChange);
-            });
-=======
             var attachmentView = baton.attachmentsView,
                 resizeView = new ResizeView({ model: baton.config, collection: attachmentView.collection });
 
@@ -680,7 +662,6 @@
                     resizeView.$el.toggle(show);
                 });
             }
->>>>>>> 0d229607
         },
 
         attachment: (function () {
