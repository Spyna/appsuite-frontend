--- conflicted
+++ resolved
@@ -51,20 +51,12 @@
             app.setState({ folder: folderId });
             // set title, init model/view
             win.setTitle(gt('Create distribution list'));
-<<<<<<< HEAD
 
-            if (initdata !== undefined) {
-                model = new ContactModel(initdata);
-            } else {
-                model = new ContactModel();
-            }
-
-=======
             model = contactModel.factory.create({
                 folder_id: folderId,
                 mark_as_distributionlist: true
             });
->>>>>>> 4f522947
+
             view = new ContactCreateDistView({ model: model });
             // go!
             show();
@@ -106,7 +98,7 @@
         app.setQuit(function () {
 
             var def = $.Deferred();
-            
+
             if (model.isDirty()) {
                 require(["io.ox/core/tk/dialogs"], function (dialogs) {
                     new dialogs.ModalDialog()
@@ -126,7 +118,7 @@
             } else {
                 def.resolve();
             }
-            
+
             //clean
             return def;
         });
