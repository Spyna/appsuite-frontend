/**
 * All content on this website (including text, images, source
 * code and any other original works), unless otherwise noted,
 * is licensed under a Creative Commons License.
 *
 * http://creativecommons.org/licenses/by-nc-sa/2.5/
 *
 * Copyright (C) Open-Xchange Inc., 2006-2011
 * Mail: info@open-xchange.com
 *
 * @author Francisco Laguna <francisco.laguna@open-xchange.com>
 */

// TODO: Render Versions

define("io.ox/files/view-detail",
    ["io.ox/core/extensions",
     "io.ox/core/extPatterns/links",
     "io.ox/core/extPatterns/layouts",
     "io.ox/core/tk/keys",
     "io.ox/core/i18n",
     "io.ox/core/event",
     "io.ox/files/actions",
     "io.ox/files/api",
     "io.ox/preview/main",
     "io.ox/core/tk/upload",
     "gettext!io.ox/files/files"], function (ext, links, layouts, KeyListener, i18n, Event, actions, filesAPI, Preview, upload, gt) {

    "use strict";

    var supportsDragOut = Modernizr.draganddrop && _.browser.Chrome;

    var draw = function (file) {

        var self,
            mode = 'display',
            $element = $("<div>").addClass("file-details view"),
            sections = new layouts.Sections({
                ref: "io.ox/files/details/sections"
            });

        // add drag-out delegate
        if (supportsDragOut) {
            $element.on('dragstart', '.dragout', function (e) {
                e.originalEvent.dataTransfer.setData('DownloadURL', this.dataset.downloadurl);
            });
        }

        var blacklisted = {
            "refresh.list": true
        };

        self = {
            element: $element,
            file: file,
            trigger: function (type, evt) {
                if (blacklisted[type]) {
                    return;
                }
                var self = this;
                if (evt && evt.id && evt.id === file.id && type !== "delete") {
                    filesAPI.get({id: evt.id, folder: evt.folder}).done(function (file) {
                        self.file = file;
                        sections.trigger($element, type, file);
                    });
                }
            },
            toggleEdit: function () {
                if (mode === 'edit') {
                    // Trigger Save
                    ext.point("io.ox/files/actions/edit/save").invoke("action", self, self.getModifiedFile(), {view: self, data: self.getModifiedFile()});
                } else {
                    self.edit();
                }
            },
            edit: function () {
                if (mode === 'edit') {
                    return;
                }
                mode = 'edit';
                sections.each(function (sublayout, $sectionNode) {
                    var hideSection = true;
                    sublayout.each(function (extension, $node) {
                        if (extension.edit) {
                            hideSection = false;
                            extension.edit.call($node, file, {data: file, view: self});
                        } else {
                            if (extension.deactivate) {
                                hideSection = false;
                                extension.deactivate.call($node, file, {data: file, view: self});
                            } else {
                                // Dim the extension, poor mans 'deactivate'
                                if ($node) {
                                    $node.css({opacity: "0.5" });
                                }
                            }
                        }
                    });

                    if (hideSection) {
                        $sectionNode.fadeOut();
                        $sectionNode.data("io-ox-files-hidden", true);
                    }

                });
            },
            endEdit: function () {
                if (mode === 'display') {
                    return;
                }
                mode = 'display';
                sections.each(function (sublayout, $sectionNode) {
                    sublayout.each(function (extension, $node) {
                        if (extension.endEdit) {
                            extension.endEdit.call($node, file, {data: file, view: self});
                        } else {
                            if (extension.activate) {
                                extension.activate.call($node, file, {data: file, view: self});
                            } else {
                                // Activate the extension
                                if ($node) {
                                    $node.css({opacity: "" });
                                }
                            }
                        }
                    });

                    if ($sectionNode.data("io-ox-files-hidden")) {
                        $sectionNode.fadeIn();
                        $sectionNode.data("io-ox-files-hidde", false);
                    }
                });
            },
            getModifiedFile: function () {
                sections.each(function (sublayout, $sectionNode) {
                    sublayout.each(function (extension, $node) {
                        if (extension.process) {
                            extension.process.call($node, file, {data: file, view: self});
                        }
                    });
                });
                return file;
            },
            destroy: function () {
                sections.destroy();
                $element.empty();
                $element = null;
            }
        };

        sections.draw.call($element, file, self);

        return self;
    };

    // Let's define the standard sections
    ext.point("io.ox/files/details/sections").extend({
        id: "header",
        layout: "Grid",
        index: 100
    });

    ext.point("io.ox/files/details/sections").extend({
        id: "content",
        layout: "Grid",
        index: 200
    });

    ext.point("io.ox/files/details/sections").extend({
        id: "upload",
        title: gt("Upload a new version"),
        layout: "Grid",
        index: 300
    });

    ext.point("io.ox/files/details/sections").extend({
        id: "versions",
        title: gt("Versions"),
        layout: "Grid",
        index: 400,
        isEnabled: function (file) {
            return file.current_version && file.version > 1;
        }
    });

    // Fill up the sections


    // Details Extensions
    // Title
    ext.point("io.ox/files/details/sections/header").extend({
        id: "title",
        index: 10,
        draw: function (file) {
            this.append(
                $("<div>").addClass("title clear-title").text(file.title || file.filename || '\u00A0')
            );
        },
<<<<<<< HEAD
        edit: function (file) {
            this.find(".title").empty().append(
                $('<input>', { type: 'text', name: 'title' })
                .addClass('editing')
                .attr({placeholder: gt("Title"), tabIndex: 10})
                .val(file.title)
            );
=======
        edit: function (file, context) {
            var size = this.find(".title").height(),
                keyListener = new KeyListener(this).include();
            if (size < 30) {
                size = 30;
            }
            this.find(".title").empty().append($("<input type='text' name='title'>").css({fontSize: size + "px", lineHeight: size + 7 + "px", height: size + 7 + "px", width: "100%", boxSizing: "border-box"}).attr({placeholder: gt("Title"), tabIndex: 10}).val(file.title));
>>>>>>> dc2a887c
            this.find("input").focus();
            
            keyListener.on("enter", function () {
                context.view.toggleEdit();
            });
            this.data("keyListener", keyListener);
        },
        endEdit: function (file) {
<<<<<<< HEAD
            this.find(".title").empty().text(file.title || file.filename || '\u00A0');
=======
            this.find(".title").empty().text(file.title);
            this.data("keyListener").remove();
            this.data("keyListener", null);
>>>>>>> dc2a887c
        },
        process: function (file) {
            file.title = this.find("input").val();
        },
        on: {
            update: function (file) {
                this.empty();
                this.append(
                    $("<div>").addClass("title clear-title").text(file.title || file.filename || '\u00A0')
                );
            }
        }
    });


    // Basic Info Table
    ext.point("io.ox/files/details/sections/header").extend({
        id: "basicInfo",
        index: 20,
        draw: function (file) {
            this.addClass("basicInfo");
            var $line = $("<div>");
            this.append($line);

            ext.point("io.ox/files/details/sections/header/basicInfo").each(function (extension) {
                var count = 0;
                _.each(extension.fields, function (index, field) {
                    var content = null;
                    $line.append($("<em>").text(extension.label(field) + ":")).append(content = $("<span>"));
                    extension.draw(field, file, content);
                    count++;
                    if (count === 5) {
                        count = 0;
                        $line = $("<div>");
                        this.append($line);
                    }
                });
            });
        },
        on: {
            update: function (file, extension) {
                this.empty();
                extension.draw.call(this, file);
            }
        }
    });


    // Basic Info Fields

    var bytesToSize = function (bytes) {
        var sizes = ['Bytes', 'KB', 'MB', 'GB', 'TB'], i;
        if (bytes === 0) {
            return 'n/a';
        } else {
            i = parseInt(Math.floor(Math.log(bytes) / Math.log(1024)), 10);
            return (bytes / Math.pow(1024, i)).toFixed(1) + ' ' + sizes[i];
        }
    };

    ext.point("io.ox/files/details/sections/header/basicInfo").extend({
        id: "size",
        index: 10,
        fields: ["file_size"],
        label: function () {
            return gt("Size");
        },
        draw: function (field, file, $element) {
            $element.text(bytesToSize(file.file_size));
        }
    });

    ext.point("io.ox/files/details/sections/header/basicInfo").extend({
        id: "version",
        index: 20,
        fields: ["version"],
        label: function (field) {
            return gt("Version");
        },
        draw: function (field, file, $element) {
            $element.text(file.version);
        }
    });

    ext.point("io.ox/files/details/sections/header/basicInfo").extend({
        id: "last_modified",
        index: 30,
        fields: ["last_modified"],
        label: function () {
            return gt("Last Modified");
        },
        draw: function (field, file, $element) {
            $element.text(i18n.date("fulldatetime", file.last_modified));
        }
    });

    // Basic Actions
    (function () {
        var regularLinks = new links.InlineLinks({
            ref: 'io.ox/files/links/inline'
        });

        var editLinks = new links.InlineLinks({
            ref: 'io.ox/files/links/edit/inline'
        });

        ext.point('io.ox/files/details/sections/header').extend({
            index: 30,
            id: 'inline-links',
            orientation: 'right',
            draw: function (file, detailView, extension) {
                regularLinks.draw.call(this, {
                    data: file,
                    view: detailView,
                    folder_id: file.folder_id // collection needs this to work!
                });
            },
            edit: function (file, detailView, extension) {
                this.empty();
                editLinks.draw.call(this, {
                    data: file,
                    view: detailView,
                    folder_id: file.folder_id // collection needs this to work!
                });

            },
            endEdit: function (file, detailView, extension) {
                this.empty();
                regularLinks.draw.call(this, {
                    data: file,
                    view: detailView,
                    folder_id: file.folder_id // collection needs this to work!
                });
            }
        });

    }());



    // Content Section
    // Preview
    ext.point("io.ox/files/details/sections/content").extend({
        id: "preview",
        index: 10,
        dim: {
            span: 6
        },
        isEnabled: function (file) {
            if (!file.filename) {
                return false;
            }
            var fileDescription = {
                name: file.filename,
                mimetype: file.file_mimetype,
                size: file.file_size,
                dataURL: filesAPI.getUrl(file)
            };
            var prev = new Preview(fileDescription);
            return prev.supportsPreview();
        },
        draw: function (file) {

            this.addClass("preview");

            var desc = {
                    name: file.filename,
                    mimetype: file.file_mimetype,
                    size: file.file_size,
                    dataURL: filesAPI.getUrl(file)
                },
                link = $('<a>', { href: filesAPI.getUrl(file, 'open'), target: '_blank', draggable: true })
                    .addClass('dragout')
                    .attr('data-downloadurl', desc.mimetype + ':' + desc.name + ':' + ox.abs + desc.dataURL),
                self = this.hide(),
                prev = new Preview(desc);

            if (prev.supportsPreview()) {
                prev.appendTo(link.appendTo(self));
                if (supportsDragOut) {
                    link.attr('title', gt('Click to open. Drag on your desktop to download.'));
                }
                self.show();
            }
        },
        on: {
            update: function (file, extension) {
                this.empty();
                extension.draw.call(this, file, extension);
            }
        }
    });

    // Description

    ext.point("io.ox/files/details/sections/content").extend({
        id: "description",
        index: 20,
        dim: {
            span: 6
        },
        isEnabled: function (file) {
            return true;
        },
        draw: function (file) {
            this.append(
                $("<div>")
                .css({
                    // makes it readable
                    fontFamily: "monospace, 'Courier new'",
                    whiteSpace: "pre-wrap",
                    paddingRight: "2em"
                }).addClass("description")
                .text(file.description || '')
            );
        },
        edit: function (file, context) {
            var height = this.parent().innerHeight(),
                keyListener = new KeyListener(this).include();
            if (height < 220) {
                height = 220;
            }
            this.empty().append($("<textarea>").css({resize: 'none', width: "100%", height: height + "px", boxSizing: "border-box"}).attr({placeholder: gt("Description"), tabIndex: 20}).val(file.description));
            keyListener.on("shift+enter", function () {
                context.view.toggleEdit();
            });
            this.data("keyListener", keyListener);
            
        },
        endEdit: function (file) {
            this.empty().append(
                $("<div>")
                .css({
                    // makes it readable
                    fontFamily: "monospace, 'Courier new'",
                    whiteSpace: "pre-wrap",
                    paddingRight: "2em"
                }).addClass("description")
                .text(file.description || '')
            );
            this.data("keyListener").remove();
            this.data("keyListener", null);
            
        },
        process: function (file) {
            file.description = this.find("textarea").val();
        },
        on: {
            update: function (file, extension) {
                this.empty();
                extension.draw.call(this, file, extension);
            }
        }
    });


    // Upload Field

    ext.point("io.ox/files/details/sections/upload").extend({
        id: "form",
        index: 10,
        dim: {
            span: 6
        },
        draw: function (file) {
            var self = this;
            var $node = $("<form>").appendTo(this);
            var $input = $("<input>", {
                type: "file"
            });

            var $button = $("<button/>").text("Upload").addClass("btn btn-primary pull-right").on("click", function () {
                _($input[0].files).each(function (fileData) {
                    $button.addClass("disabled").text(gt("Uploading..."));
                    $commentArea.addClass("disabled");
                    $input.addClass("disabled");
                    filesAPI.uploadNewVersion({
                        file: fileData,
                        id: file.id,
                        folder: file.folder,
                        timestamp: file.last_modified,
                        json: {version_comment: $commentArea.val()}
                    }).done(function (data) {
                        $button.removeClass("disabled").text(gt("Upload new version"));
                        $commentArea.removeClass("disabled");
                        $input.removeClass("disabled");
                        $comment.hide();
                        $commentArea.val("");
                    });
                });

                return false;
            });

            $("<div>").addClass("row-fluid").append($("<div>").addClass("span6").append($input)).append($("<div>").addClass("span6 pull-right").append($button)).appendTo($node);

            var $comment = $("<div>").addClass("row-fluid").hide().appendTo($node);
            $comment.append($("<label>").text(gt("Version Comment:")));
            var $commentArea = $("<textarea rows='5'></textarea>").css({resize: 'none', width: "100%"}).appendTo($comment);

            $input.on("change", function () {
                $comment.show();
                $commentArea.focus();
            });
        }
    });

    // Version List

    var versionSorter = function (version1, version2) {
        if (version1.version === version2.version) {
            return 0;
        }
        if (version1.current_version) {
            return -1;
        }
        if (version2.current_version) {
            return 1;
        }
        return version2.version - version1.version;
    };

    ext.point("io.ox/files/details/sections/versions").extend({
        id: "table",
        index: 10,
        isEnabled: function (file) {
            return file.current_version && file.version > 1;
        },
        draw: function (file, detailView, allVersions) {
            var self = this,
                $link = $("<a>", {
                    href: '#'
                }).appendTo(this),
                $mainContent = $("<div>").addClass("versions");

            function drawAllVersions(allVersions) {
                $mainContent.empty();
                _.chain(allVersions).sort(versionSorter).each(function (version) {
                    var $entryRow = $("<div>")
                            .addClass("row-fluid version " + (version.current_version ? 'current' : ''))
                            .append(
                                $("<div>").addClass("span1").append(
                                    $("<span>").text(version.version).addClass("versionLabel")
                                )
                            ),
                        $detailsPane = $("<div>").addClass("span11").appendTo($entryRow);
                    new layouts.Grid({ref: "io.ox/files/details/versions/details"}).draw.call($detailsPane, version);
                    $mainContent.append($entryRow);
                });
                self.empty().append($mainContent);
            }

            // Then let's fetch all versions and update the table accordingly
            if (!allVersions) {
                filesAPI.versions({
                    id: file.id
                }).done(drawAllVersions);
            } else {
                drawAllVersions(allVersions);
            }
        },

        on: {
            update: function (file, extension) {
                var self = this;
                filesAPI.versions({
                    id: file.id
                }).done(function (allVersions) {
                    self.empty();
                    extension.draw.call(self, file, null, allVersions);
                });
            }
        }
    });

    // Extensions for the version detail table

    ext.point("io.ox/files/details/versions/details").extend({
        index: 10,
        id: "filename",
        dim: {
            span: 4
        },
        draw: function (version) {
            new links.DropdownLinks({
                label: version.filename,
                ref: "io.ox/files/versions/links/inline"
            }).draw.call(this, version);
        }
    });

    ext.point("io.ox/files/details/versions/details").extend({
        index: 20,
        id: "size",
        dim: {
            span: 4
        },
        draw: function (version) {
            this.text(bytesToSize(version.file_size)).css({textAlign: "right"});
        }
    });

    ext.point("io.ox/files/details/versions/details").extend({
        index: 30,
        id: "created_by",
        dim: {
            span: 4,
            orientation: 'right'
        },
        draw: function (version) {
            var $node = this;
            require(["io.ox/core/api/user"], function (userAPI) {
                $node.append($("<span>").append(userAPI.getLink(version.created_by)).addClass("pull-right"));
            });
        }
    });

    ext.point("io.ox/files/details/versions/details").extend({
        index: 40,
        id: "comment",
        dim: {
            span: 8
        },
        draw: function (version) {
            this.addClass('version-comment').text(version.version_comment || '\u00A0');
        }
    });

    ext.point("io.ox/files/details/versions/details").extend({
        index: 50,
        id: "creation_date",
        dim: {
            span: 4,
            orientation: 'right'
        },
        draw: function (version) {
            this.append($("<span>").text(i18n.date("datetime", version.creation_date)).addClass("pull-right"));
        }
    });

    return {
        draw: draw
    };
});<|MERGE_RESOLUTION|>--- conflicted
+++ resolved
@@ -196,23 +196,18 @@
                 $("<div>").addClass("title clear-title").text(file.title || file.filename || '\u00A0')
             );
         },
-<<<<<<< HEAD
-        edit: function (file) {
-            this.find(".title").empty().append(
-                $('<input>', { type: 'text', name: 'title' })
-                .addClass('editing')
-                .attr({placeholder: gt("Title"), tabIndex: 10})
-                .val(file.title)
-            );
-=======
         edit: function (file, context) {
             var size = this.find(".title").height(),
                 keyListener = new KeyListener(this).include();
             if (size < 30) {
                 size = 30;
             }
-            this.find(".title").empty().append($("<input type='text' name='title'>").css({fontSize: size + "px", lineHeight: size + 7 + "px", height: size + 7 + "px", width: "100%", boxSizing: "border-box"}).attr({placeholder: gt("Title"), tabIndex: 10}).val(file.title));
->>>>>>> dc2a887c
+            this.find(".title").empty().append(
+                $('<input>', { type: 'text', name: 'title' })
+                .addClass('editing')
+                .attr({placeholder: gt("Title"), tabIndex: 10})
+                .val(file.title));
+                
             this.find("input").focus();
             
             keyListener.on("enter", function () {
@@ -221,13 +216,9 @@
             this.data("keyListener", keyListener);
         },
         endEdit: function (file) {
-<<<<<<< HEAD
             this.find(".title").empty().text(file.title || file.filename || '\u00A0');
-=======
-            this.find(".title").empty().text(file.title);
             this.data("keyListener").remove();
             this.data("keyListener", null);
->>>>>>> dc2a887c
         },
         process: function (file) {
             file.title = this.find("input").val();
