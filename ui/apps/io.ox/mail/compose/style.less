/*
*
* @copyright Copyright (c) OX Software GmbH, Germany <info@open-xchange.com>
* @license AGPL-3.0
*
* This code is free software: you can redistribute it and/or modify
* it under the terms of the GNU Affero General Public License as published by
* the Free Software Foundation, either version 3 of the License, or
* (at your option) any later version.

* This program is distributed in the hope that it will be useful,
* but WITHOUT ANY WARRANTY; without even the implied warranty of
* MERCHANTABILITY or FITNESS FOR A PARTICULAR PURPOSE. See the
* GNU Affero General Public License for more details.

* You should have received a copy of the GNU Affero General Public License
* along with OX App Suite. If not, see <https://www.gnu.org/licenses/agpl-3.0.txt>.
*
* Any use of the work other than as authorized under this license or copyright law is prohibited.
*
*/

 @border-color: #ddd;

 .io-ox-mail-compose-window {

    .inline-yell {
        overflow: hidden;
        text-overflow: ellipsis;
        white-space: nowrap;
        display: inline-block;
        float: right;
        color: #437d00;
        font-weight: 500;
        margin: 0 8px;
        padding-top: 6px;
    }

    // toggle tinymce toolbar
    &.text-editor .tinymce-toolbar,
    &.no-toolbar .tinymce-toolbar {
        display: none;
    }

    .tinymce-toolbar {
        bottom: 0;
        width: 100%;
        border-top: 1px solid @border-color;

        > * {
            min-height: 40px;
            z-index: 1;
            padding-left: 8px;

            .width-xs.maximized & { width: 1050px; }
            .width-xs:not(.maximized) & { width: 630px; }

            input.file-input:hover { cursor: pointer; }
            .mce-container-body {
                display: flex;
                align-items: center;
                min-height: 40px;
            }
            .mce-panel.mce-container:not(.mce-floatpanel):not(.mce-edit-area) { background-color: #fff; }
            .mce-panel.mce-edit-area { border:1px solid #fff !important; }
        }
    }

    .window-content {
        flex: 1;
    }

    .window-body {
        display: flex;
        flex-direction: column;
    }

    .window-footer .container {
        display: flex;

        .composetoolbar {
            display: flex;
            flex: 1;
            height: 2.286em;
            padding-left: 32px;
            margin-left: 0;

        }
        // elements
        .composetoolbar > li {
            margin: 0 6px;
            padding: 0;
            border: 1px transparent solid;

            // baseline icons
            a svg.font      { height: 20px; width: 28px; }
            a svg.paperclip { height: 21px; width: 29px; }
            a svg.cloud     { height: 22px; width: 31px; }
            a svg.bars      { height: 16px; width: 22px; }

            // style icons
            & > a {
                display: block;
                padding-top: 4px;
                // some backwards compatibility for non svg icons
                & > i.fa {
                    width: 1.4em;
                    margin-top: -4px;
                }
                & > .fa {
                    width: 28px;
                    text-align: center;
                    line-height: 32px;
                    color:black;
                    vertical-align: middle;
                }

                &:focus {
                    outline: thin dotted;
                    outline: 5px auto -webkit-focus-ring-color;
                    outline-offset: -2px;
                }
            }
        }

        // toggle buttons
        .composetoolbar > li.toggle {
            padding: 0 1px;
            border-radius: 3px;
            &.checked { background-color: #e6e6e6; }
            &.disabled {
                i.fa { color: #aaaaaa; }
                cursor: not-allowed;
            }
        }
    }
}

// general style of fields
.io-ox-mail-compose {

    .mail-compose-fields > *:not(.sr-only) {
        padding: 0 16px;
        border-bottom: 1px solid @border-color;
        position: relative;
        // baseline adjustment
        display: flex;
        align-items: center;
        min-height: 2.5rem;
        .mail-input { flex: 1; }
        // padding is applied via .recipient-actions
        &.sender, &.recipient { padding-right: 0 };
        &.sender .dropdown-caret {
            top: 2px;
            position: relative;
        }
    }

    .mail-compose-fields {

        // no placeholder, no focus style
        .token-input,
        .tokenfield,.tokenfield.focus,
        .subject input, .subject input:focus {
            .placeholder(transparent);
            .box-shadow(~"none");
            border-color: transparent;
            padding-left: 0;
            outline: 0;
        }

<<<<<<< HEAD
        .tokenfield { background-color: transparent; }
=======
        .tokenfield {
            min-height: 1.875rem;
            background-color: transparent;
        }
>>>>>>> 871e9849

        // focus line instead
        .line-focus:focus-within {
            // tokenfield-focus mixin
            @color: @input-border-focus;
            @color-rgba: rgba(red(@color), green(@color), blue(@color), .25);
            outline: 0;
            // .box-shadow(~"inset 0 1px 1px rgba(0, 0, 0, .075), 0 0 8px @{color-rgba}");
            .box-shadow(~"inset 1px 1px 1px rgba(0, 0, 0, .075), inset 0 0 4px 1px @{color-rgba}");
            .box-shadow(~"inset 0 0 0px 0.2rem  @{color-rgba}");
        }

        // mail label
        @maillabel: @hc-gray;
        label.maillabel {
            padding-right: 16px;
            margin-bottom: 0;
            color: @maillabel;
        }
        div.maillabel {
            padding-right: 16px;
            display: flex;
            align-items: center;
            font-size: 13px;
            line-height: 20px;
            font-weight: bold;
            min-width: 48px;
            a { color: @maillabel; }
        }

        .sender {
            .name { color: #333; }
            .address { color: @link-color; }
        }

        // toggle sender-realname/sender-onbehalfof hint
        .sender-realname, .sender-onbehalfof {
            display: none;
            color: #767676;
        }
        &.no-realname .sender-realname,
        &.onbehalfof .sender-onbehalfof {
            display: flex;
        }

        .info-line {
            i.fa {
                padding-right: 16px;
                font-size: 18px;
            }
            &.stripes-green { .stripes(#eaffe5, #dcf0d7, #4E7321) }

            // mixin: stripesgenerator.com
            .stripes(@pri, @sec, @text) {
                background-image: linear-gradient(45deg, @pri 41.67%, @sec 41.67%, @sec 50%, @pri 50%, @pri 91.67%, @sec 91.67%, @sec 100%);
                background-size: 7.07px 7.07px;
                i.fa, .text { color: @text}
            }
        }

        .attachments {
            @width: 120px;
            @height: 80px;
            display: block;
            overflow: auto;
            // TODO-784: workaround to display bottom border
            margin-bottom: 1px;

            &.empty {
                border-bottom: 0;
                min-height: 1px;
                padding: 0;
            };
            .inplace-dropzone { margin: 16px; }

            // toggle text-aling
            &:not(.guard-encrypted) .sharing .mail-size { text-align: right; }

            .mail-attachment-list {
                padding: 16px 0 0 0;

                .header { display: none; };
                .list-container { margin: 0; }
                .preview-container {
                    .scroll-left, .scroll-right {
                        top: 0;
                        height: @height;
                    }
                    ul.inline-items.preview {
                        padding: 0;
                        height: @height;
                        li.item {
                            height: @height;
                            width: @width;
                        }
                    }
                    li.item .fallback { line-height: @height; }
                }

                footer {
                    padding: 6px 0 10px 0;
                    align-items: center;

                    // drive mail
                    .share-attachments {
                        label {
                            color: #333;
                        }
                        .checkbox.custom { margin: 0; }
                        button {
                            text-decoration: none;
                            margin: 0;
                            padding: 0 0 0 8px;
                        }
                        padding: 0 32px 0 0;
                        display: flex;
                    }

                    // pull right
                    .mail-size { flex-grow: 1; }

                    // image resize
                    .resize-options {
                        &.dropdown { margin-bottom: 0; }
                        display: flex;
                        justify-content: flex-end;
                        margin-left: 16px;
                    }

                    .toggle-mode {
                        margin-left: 12px;
                        padding: 0 4px;
                    }
                }
            }
        }
    }

    .editor {

        &:focus,
        .plain-text:focus {
            outline: 0;
            .box-shadow(~"none");
        }
        .inplace-dropzone {
            // TODO-784: adjust inline style within oxdrop plugin
            margin: 16px !important;
        }

        .plain-text {
            width: 100%;
            border: none;
            padding: 18px 21px;
            margin-bottom: 12px;
            -webkit-font-feature-settings: "liga" 0;
            font-feature-settings: "liga" 0;
            text-rendering: optimizeLegibility;
            outline: none;
            &.monospace { font-family: monospace; }
        }
    }

    .recipient-actions {
        .flex-center(row);
        // handle growing field
        .fa { font-size: 18px; }
        button, a {
            line-height: 22px;
            padding: 0 8px;
            color: @hc-gray;
            text-decoration: none;
        }
        &:empty { margin-left: 16px; }
        & > :last-child { margin-right: 8px; }
        & > :first-child { margin-left: 8px; }
    }

    .mce-tinymce > .mce-stack-layout {
        .mce-panel.mce-edit-area {
            border-color: transparent !important;
        }
    }

    .hidden-file-picker {
        // same as .dropdown-menu > li > a
        display: block;
        padding: 3px 20px;
        clear: both;
        font-weight: normal;
        line-height: @line-height-base;
        color: @dropdown-link-color;
        white-space: nowrap;

        // behave like a link
        cursor: pointer;

        // support for absolute input[file]
        position: relative;
        overflow: hidden;

        &:hover, &:focus {
            text-decoration: none;
            color: @dropdown-link-hover-color;
            background-color: @dropdown-link-hover-bg;
        }

        input[type="file"] {
            position: absolute;
            top: 0;
            right: 0;
            min-width: 100%;
            min-height: 100%;
            font-size: 100px;
            text-align: right;
            filter: alpha(opacity=0);
            opacity: 0;
            background: #F00;
            cursor: inherit;
            display: block;
            outline: 0;
        }
    }
}

.smartphone {
    .io-ox-mail-compose {
        @font-size-mobile: 16px;

        // header
        & > .mail-compose-fields {

            .maillabel {
                font-size: @font-size-mobile;
                font-weight: 400;
                color: #aaa;
                min-width: 48px;
            }

            .sender { display: none; }

            .subject input {
                .placeholder(@dark-silver);
                font-size: @font-size-mobile;
                font-weight: 300;
                padding-top: 0;
                padding-left: 0;
            }
        }

        .contenteditable-editor {
            margin-bottom: 0;
            .mce-panel.mce-edit-area {
                border: 0 !important;
            }
        }

        textarea {
            padding:8px 16px;
            border:0;
            &:focus { outline: 0; }
        }

        textarea.editable, .mce-content-body.editable {
            border-top: 0;
            padding: 8px 16px;
            margin-top: 0;
            border: none;
            outline: 0;

            &.mce-edit-focus:focus { box-shadow: none; }
        }

        .composetoolbar-mobile {
            &:first-child { padding-left: 0; }
            padding-right: 16px;
            div.dropdown {
                display: inline-block;
                margin-bottom: 4px;
                &.signatures { margin-right: 15px; }
            }

            .btn.btn-link { padding-left: 0; }
        }

        .mail-attachment-list {
            padding: 8px 0 9px;
            &.empty { border-bottom: 0; }
        }
    }

    .io-ox-mail-compose-window.header-top .window-header .btn[data-action="save"] { display:none; }
}

.share-attachments-view-dialog {
    .password-wrapper {
        margin-top: 24px;
    }
}

.name-overwrite-view {
    .checkbox.custom {
        line-height: 1.42857143;
        margin: 0;
        i.toggle {
            top: 0.25em;
        }
    }
}<|MERGE_RESOLUTION|>--- conflicted
+++ resolved
@@ -169,14 +169,10 @@
             outline: 0;
         }
 
-<<<<<<< HEAD
-        .tokenfield { background-color: transparent; }
-=======
         .tokenfield {
             min-height: 1.875rem;
             background-color: transparent;
         }
->>>>>>> 871e9849
 
         // focus line instead
         .line-focus:focus-within {
