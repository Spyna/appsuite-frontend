<html lang="it">
<head>
<meta http-equiv="Content-Type" content="text/html; charset=utf-8">
<title>5.4.2. Selezionare contatti da un elenco</title>
<link rel="stylesheet" type="text/css" href="../../help.css">
<meta name="generator" content="DocBook XSL Stylesheets V1.78.1">
<link rel="home" href="index.html" title="Manuale utente">
<link rel="up" href="ox.appsuite.user.sect.email.send.html" title="5.4. Inviare messaggi di posta">
<link rel="prev" href="ox.appsuite.user.sect.email.send.new.html" title="5.4.1. Inviare un nuovo messaggio di posta">
<link rel="next" href="ox.appsuite.user.sect.email.send.sender.html" title="5.4.3. Selezionare l'indirizzo del mittente">
<link rel="copyright" href="ox.appsuite.user.legalnotice.html" title="Nota Legale">
<link rel="stylesheet" type="text/css" href="../../bootstrap.min.css"​/> 
<link id="favicon" rel="shortcut icon" href="../../../apps/themes/default/favicon.ico" type="image/x-icon"> 
<meta name="viewport" content="width=device-width, initial-scale=1.0">
   <script src="../../jquery.min.js"></script> 

   <script src="../../bootstrap.min.js"></script> 
</head>
<body bgcolor="white" text="black" link="#0000FF" vlink="#840084" alink="#0000FF">
<div class="oxhelp-navigation-top"><nav class="navbar navbar-inverse" role="navigation"><div class="container-fluid">
<div class="navbar-header">
<button type="button" class="navbar-toggle" data-toggle="collapse" data-target="#ox-main-nav"><span class="sr-only">Toggle navigation</span><span class="icon-bar"></span><span class="icon-bar"></span><span class="icon-bar"></span></button><a class="navbar-brand"></a>
</div>
<div class="collapse navbar-collapse" id="ox-main-nav"><ul class="nav navbar-nav">
<li><a accesskey="p" class="oxhelp-prev-link" href="ox.appsuite.user.sect.email.send.new.html">Indietro</a></li>
<li><a accesskey="h" href="index.html" class="oxhelp-home-link">Partenza</a></li>
<li><a accesskey="t" href="bk01-toc.html" class="oxhelp-toc-link">Sommario</a></li>
<li><a accesskey="n" class="oxhelp-next-link" href="ox.appsuite.user.sect.email.send.sender.html">Avanti</a></li>
</ul></div>
</div></nav></div>
<div class="oxhelp-content">
  <h1 class="sr-only"><span class="phrase">Posta elettronica</span></h1>
<h2 class="sr-only">Inviare messaggi di posta</h2>
<div class="sect2" id="ox.appsuite.user.sect.email.send.addressbook">
<div class="titlepage"><div><div><h3 class="title">5.4.2. Selezionare contatti da un elenco</h3></div></div></div>
<a class="indexterm" name="id-1.6.11.8.2"></a><div class="task" id="ox.appsuite.user.task.email.send.addressbook">
<p class="title">Come selezionare i contatti da un elenco nella finestra <span class="guilabel"><strong>Seleziona contatti</strong></span>:</p>
<div class="procedure"><ol class="procedure" type="1">
<li class="step"><p role="presentation">Sono disponibili le seguenti opzioni per trovare un contatto specifico:<ul class="itemizedlist" style="list-style-type: disc; ">
<li class="listitem"><p role="presentation">Digita un nome in <span class="guibutton"><strong>Ricerca</strong></span>.</p></li>
<li class="listitem"><p role="presentation">Per visualizzare i contatti una rubrica specifica, fare clic su <span class="guibutton"><strong>Tutte le cartelle</strong></span>. Selezionare una rubrica dal menu. In base alla configurazione del groupware, è possibile selezionare un reparto dall'elenco.</p></li>
</ul>
            </p></li>
<<<<<<< HEAD
<li class="step"><p role="presentation">Selezionare uno o più contatti. I contatti selezionati sono visualizzati sotto l'elenco. Per annullare la selezione, fare clic su <span class="guibutton"><strong>Cancella selezione</strong></span>.</p></li>
=======
<li class="step">
<p role="presentation">Selezionare uno o più contatti. I contatti selezionati sono visualizzati sotto l'elenco. Per annullare la selezione, fare clic su <span class="guibutton"><strong>Cancella selezione</strong></span>.</p>
<p role="presentation">È possibile utilizzare anche le funzioni di selezione multipla del proprio sistema.</p>
</li>
>>>>>>> 1c74fb5d
<li class="step"><p role="presentation">Per confermare la selezione dei contatti, fare clic su <span class="guibutton"><strong>Seleziona</strong></span>. </p></li>
</ol></div>
</div>
<p class="title">Vedere anche</p>
<ul class="itemizedlist" id="ox.appsuite.user.concept.email.send.addressbook.related" style="list-style-type: none; ">
<li class="listitem" style="list-style-type: none"><p role="presentation"><a class="xref" href="ox.appsuite.user.sect.email.send.new.html">Inviare un nuovo messaggio di posta</a></p></li>
<li class="listitem" style="list-style-type: none">
<p role="presentation"><a class="xref" href="ox.appsuite.user.sect.email.send.sender.html">Selezionare l'indirizzo del mittente</a></p>
<p role="presentation"><a class="xref" href="ox.appsuite.user.sect.email.send.copies.html">Inviare copie come CC o CCN</a></p>
<p role="presentation"><a class="xref" href="ox.appsuite.user.sect.email.send.attachments.html">Aggiungere allegati</a></p>
<p role="presentation"><a class="xref" href="ox.appsuite.user.sect.email.send.attachmentlink.html">Inviare allegati come collegamenti</a></p>
<p role="presentation"><a class="xref" href="ox.appsuite.user.sect.email.send.signatures.html">Utilizzare le firme</a></p>
</li>
<li class="listitem" style="list-style-type: none">
<p role="presentation"><a class="xref" href="ox.appsuite.user.sect.contacts.distributionlist.html">Creare liste di distribuzione</a></p>
<p role="presentation"><a class="xref" href="ox.appsuite.user.sect.calendar.add.participants.html">Aggiungere partecipanti o risorse a un appuntamento</a></p>
<p role="presentation"><a class="xref" href="ox.appsuite.user.sect.calendar.add.scheduling.html">Utilizzare la vista di pianificazione</a></p>
<p role="presentation"><a class="xref" href="ox.appsuite.user.sect.tasks.add.participants.html">Aggiungere partecipanti a un'attività</a></p>
<p role="presentation"><a class="xref" href="ox.appsuite.user.sect.dataorganisation.sharing.link.html">Condivisione con collegamenti pubblici</a></p>
<p role="presentation"><a class="xref" href="ox.appsuite.user.sect.dataorganisation.sharing.invitation.html">Invitare a un elemento condiviso</a></p>
</li>
</ul>
<p id="ox.appsuite.user.concept.email.send.addressbook.parent">Argomento principale: <a class="xref" href="ox.appsuite.user.sect.email.send.html">Inviare messaggi di posta</a></p>
</div>
          </div>
        </body>
</html><|MERGE_RESOLUTION|>--- conflicted
+++ resolved
@@ -41,14 +41,10 @@
 <li class="listitem"><p role="presentation">Per visualizzare i contatti una rubrica specifica, fare clic su <span class="guibutton"><strong>Tutte le cartelle</strong></span>. Selezionare una rubrica dal menu. In base alla configurazione del groupware, è possibile selezionare un reparto dall'elenco.</p></li>
 </ul>
             </p></li>
-<<<<<<< HEAD
-<li class="step"><p role="presentation">Selezionare uno o più contatti. I contatti selezionati sono visualizzati sotto l'elenco. Per annullare la selezione, fare clic su <span class="guibutton"><strong>Cancella selezione</strong></span>.</p></li>
-=======
 <li class="step">
 <p role="presentation">Selezionare uno o più contatti. I contatti selezionati sono visualizzati sotto l'elenco. Per annullare la selezione, fare clic su <span class="guibutton"><strong>Cancella selezione</strong></span>.</p>
 <p role="presentation">È possibile utilizzare anche le funzioni di selezione multipla del proprio sistema.</p>
 </li>
->>>>>>> 1c74fb5d
 <li class="step"><p role="presentation">Per confermare la selezione dei contatti, fare clic su <span class="guibutton"><strong>Seleziona</strong></span>. </p></li>
 </ol></div>
 </div>
