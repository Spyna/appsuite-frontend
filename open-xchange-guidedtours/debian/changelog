<<<<<<< HEAD
open-xchange-guidedtours (7.8.1-0) unstable; urgency=medium

  * prepare for 7.8.1 release

 -- Marcus Klein <marcus.klein@open-xchange.com>  Thu, 08 Oct 2015 17:14:59 +0200

open-xchange-guidedtours (7.8.0-9) stable; urgency=medium

  * Build for patch 2015-11-09 (2840)

 -- Marcus Klein <marcus.klein@open-xchange.com>  Fri, 06 Nov 2015 13:43:06 +0100

open-xchange-guidedtours (7.8.0-8) stable; urgency=medium

  * Build for patch 2015-10-26 (2816)

 -- Marcus Klein <marcus.klein@open-xchange.com>  Tue, 20 Oct 2015 11:47:41 +0200

open-xchange-guidedtours (7.8.0-7) stable; urgency=medium

  * Build for patch 2015-10-26 (2812)

 -- Marcus Klein <marcus.klein@open-xchange.com>  Mon, 19 Oct 2015 13:37:34 +0200

open-xchange-guidedtours (7.8.0-6) stable; urgency=medium

  * Sixth candidate for 7.8.0 release

 -- Marcus Klein <marcus.klein@open-xchange.com>  Tue, 06 Oct 2015 09:39:27 +0200

open-xchange-guidedtours (7.8.0-5) stable; urgency=medium

  * Fith candidate for 7.8.0 release

 -- Marcus Klein <marcus.klein@open-xchange.com>  Fri, 25 Sep 2015 16:55:28 +0200

open-xchange-guidedtours (7.8.0-4) stable; urgency=medium

  * Fourth candidate for 7.8.0 release

 -- Marcus Klein <marcus.klein@open-xchange.com>  Fri, 18 Sep 2015 11:59:57 +0200

open-xchange-guidedtours (7.8.0-3) stable; urgency=medium

  * Third candidate for 7.8.0 release

 -- Marcus Klein <marcus.klein@open-xchange.com>  Mon, 07 Sep 2015 17:56:08 +0200

open-xchange-guidedtours (7.8.0-2) stable; urgency=medium

  * Second candidate for 7.8.0 release

 -- Marcus Klein <marcus.klein@open-xchange.com>  Fri, 21 Aug 2015 17:18:02 +0200

open-xchange-guidedtours (7.8.0-1) stable; urgency=low

  * First candidate for 7.8.0 release

 -- Marcus Klein <marcus.klein@open-xchange.com>  Wed, 05 Aug 2015 12:54:07 +0200

open-xchange-guidedtours (7.8.0-0) unstable; urgency=medium

  * prepare for 7.8.0 release

 -- Marcus Klein <marcus.klein@open-xchange.com>  Wed, 05 Nov 2014 16:22:50 +0100
=======
open-xchange-guidedtours (7.6.2-29) stable; urgency=medium

  * Build for patch 2015-11-16 (2862)

 -- Marcus Klein <marcus.klein@open-xchange.com>  Wed, 11 Nov 2015 19:23:11 +0000
>>>>>>> d9a4a7bd

open-xchange-guidedtours (7.6.2-28) stable; urgency=medium

  * Build for patch 2015-11-09 (2841)

 -- Marcus Klein <marcus.klein@open-xchange.com>  Tue, 03 Nov 2015 15:53:52 +0100

open-xchange-guidedtours (7.6.2-27) stable; urgency=medium

  * Build for patch 2015-11-11 (2844)

 -- Marcus Klein <marcus.klein@open-xchange.com>  Thu, 29 Oct 2015 14:04:21 +0100

open-xchange-guidedtours (7.6.2-26) stable; urgency=medium

  * Build for patch  2015-10-12 (2784)

 -- Marcus Klein <marcus.klein@open-xchange.com>  Wed, 30 Sep 2015 17:59:45 +0200

open-xchange-guidedtours (7.6.2-25) stable; urgency=medium

  * Build for patch 2015-09-28 (2767)

 -- Marcus Klein <marcus.klein@open-xchange.com>  Thu, 24 Sep 2015 12:51:01 +0200

open-xchange-guidedtours (7.6.2-24) stable; urgency=medium

  * Build for patch 2015-09-14 (2732)

 -- Marcus Klein <marcus.klein@open-xchange.com>  Tue, 08 Sep 2015 14:54:19 +0200

open-xchange-guidedtours (7.6.2-23) stable; urgency=medium

  * Build for patch 2015-08-24 (2674)

 -- Marcus Klein <marcus.klein@open-xchange.com>  Tue, 18 Aug 2015 17:41:43 +0200

open-xchange-guidedtours (7.6.2-22) stable; urgency=low

  * Build for patch 2015-08-10

 -- Marcus Klein <marcus.klein@open-xchange.com>  Wed, 05 Aug 2015 09:48:28 +0200

open-xchange-guidedtours (7.6.2-21) stable; urgency=low

  * Build for patch 2015-08-03 (2650)

 -- Marcus Klein <marcus.klein@open-xchange.com>  Tue, 04 Aug 2015 12:02:46 +0200

open-xchange-guidedtours (7.6.2-20) stable; urgency=low

  * Build for patch 2015-07-20 (2614)

 -- Marcus Klein <marcus.klein@open-xchange.com>  Fri, 17 Jul 2015 09:22:28 +0200

open-xchange-guidedtours (7.6.2-19) stable; urgency=low

  * Build for patch 2015-06-29 (2569)

 -- Marcus Klein <marcus.klein@open-xchange.com>  Tue, 30 Jun 2015 15:25:11 +0200

open-xchange-guidedtours (7.6.2-18) stable; urgency=low

  * Build for patch 2015-06-08 (2540)

 -- Marcus Klein <marcus.klein@open-xchange.com>  Wed, 10 Jun 2015 16:32:27 +0200

open-xchange-guidedtours (7.6.2-17) stable; urgency=low

  * Build for patch 2015-05-26 (2521)

 -- Marcus Klein <marcus.klein@open-xchange.com>  Tue, 19 May 2015 15:12:53 +0200

open-xchange-guidedtours (7.6.2-16) stable; urgency=low

  * Build for patch 2015-05-04 (2496)

 -- Marcus Klein <marcus.klein@open-xchange.com>  Tue, 05 May 2015 15:33:34 +0200

open-xchange-guidedtours (7.6.2-15) stable; urgency=low

  * Build for patch 2015-09-09 (2495)

 -- Marcus Klein <marcus.klein@open-xchange.com>  Fri, 24 Apr 2015 10:21:26 +0200

open-xchange-guidedtours (7.6.2-14) stable; urgency=low

  * Build for patch 2015-04-17 (2491)

 -- Marcus Klein <marcus.klein@open-xchange.com>  Thu, 23 Apr 2015 12:01:36 +0200

open-xchange-guidedtours (7.6.2-13) stable; urgency=low

  * Build for patch 2015-04-13 (2474)

 -- Marcus Klein <marcus.klein@open-xchange.com>  Tue, 14 Apr 2015 18:54:52 +0200

open-xchange-guidedtours (7.6.2-12) stable; urgency=low

  * Twelfth candidate for 7.6.2 release

 -- Marcus Klein <marcus.klein@open-xchange.com>  Fri, 13 Mar 2015 16:31:23 +0100

open-xchange-guidedtours (7.6.2-11) stable; urgency=low

  * Eleventh candidate for 7.6.2 release

 -- Marcus Klein <marcus.klein@open-xchange.com>  Fri, 06 Mar 2015 16:32:10 +0100

open-xchange-guidedtours (7.6.2-10) stable; urgency=low

  * Tenth candidate for 7.6.2 release

 -- Marcus Klein <marcus.klein@open-xchange.com>  Wed, 04 Mar 2015 14:37:21 +0100

open-xchange-guidedtours (7.6.2-9) stable; urgency=low

  * Nineth candidate for 7.6.2 release

 -- Marcus Klein <marcus.klein@open-xchange.com>  Tue, 03 Mar 2015 13:37:24 +0100

open-xchange-guidedtours (7.6.2-8) stable; urgency=low

  * Eighth candidate for 7.6.2 release

 -- Marcus Klein <marcus.klein@open-xchange.com>  Tue, 24 Feb 2015 16:41:49 +0100

open-xchange-guidedtours (7.6.2-7) stable; urgency=low

  * Seventh candidate for 7.6.2 release

 -- Marcus Klein <marcus.klein@open-xchange.com>  Wed, 11 Feb 2015 16:09:22 +0100

open-xchange-guidedtours (7.6.2-6) stable; urgency=low

  * Sixth candidate for 7.6.2 release

 -- Marcus Klein <marcus.klein@open-xchange.com>  Fri, 30 Jan 2015 16:36:04 +0100

open-xchange-guidedtours (7.6.2-5) stable; urgency=low

  * Fifth candidate for 7.6.2 release

 -- Marcus Klein <marcus.klein@open-xchange.com>  Tue, 27 Jan 2015 11:49:38 +0100

open-xchange-guidedtours (7.6.2-4) stable; urgency=low

  * Fourth candidate for 7.6.2 release

 -- Marcus Klein <marcus.klein@open-xchange.com>  Fri, 12 Dec 2014 15:27:25 +0100

open-xchange-guidedtours (7.6.2-3) stable; urgency=medium

  * Third candidate for 7.6.2 release

 -- Marcus Klein <marcus.klein@open-xchange.com>  Fri, 05 Dec 2014 15:35:17 +0100

open-xchange-guidedtours (7.6.2-2) stable; urgency=low

  * Second candidate for 7.6.2 release

 -- Marcus Klein <marcus.klein@open-xchange.com>  Fri, 21 Nov 2014 11:52:30 +0100

open-xchange-guidedtours (7.6.2-1) stable; urgency=medium

  * First candidate for 7.6.2 release

 -- Marcus Klein <marcus.klein@open-xchange.com>  Fri, 31 Oct 2014 14:00:59 +0100

open-xchange-guidedtours (7.6.2-0) unstable; urgency=medium

  * prepare for 7.6.2 release

 -- Marcus Klein <marcus.klein@open-xchange.com>  Wed, 17 Sep 2014 12:45:18 +0200

open-xchange-guidedtours (7.6.1-26) stable; urgency=low

  * Build for patch 2015-08-17 (2666)

 -- Marcus Klein <marcus.klein@open-xchange.com>  Thu, 06 Aug 2015 11:27:00 +0200

open-xchange-guidedtours (7.6.1-25) stable; urgency=low

  * Build for patch 2015-07-20 (2637)

 -- Marcus Klein <marcus.klein@open-xchange.com>  Fri, 17 Jul 2015 09:52:34 +0200

open-xchange-guidedtours (7.6.1-24) stable; urgency=low

  * Build for patch 2015-06-26 (2573)

 -- Marcus Klein <marcus.klein@open-xchange.com>  Wed, 24 Jun 2015 14:29:02 +0200

open-xchange-guidedtours (7.6.1-23) stable; urgency=low

  * Build for patch 2015-06-08 (2539)

 -- Marcus Klein <marcus.klein@open-xchange.com>  Tue, 09 Jun 2015 13:47:45 +0200

open-xchange-guidedtours (7.6.1-22) stable; urgency=low

  * Build for patch 2015-05-26 (2520)

 -- Marcus Klein <marcus.klein@open-xchange.com>  Fri, 15 May 2015 16:06:04 +0200

open-xchange-guidedtours (7.6.1-21) stable; urgency=low

  * Build for patch 2015-04-13 (2473)

 -- Marcus Klein <marcus.klein@open-xchange.com>  Tue, 14 Apr 2015 17:32:10 +0000

open-xchange-guidedtours (7.6.1-20) stable; urgency=low

  * Build for patch 2015-03-29 (2475)

 -- Marcus Klein <marcus.klein@open-xchange.com>  Fri, 27 Mar 2015 15:27:11 +0000

open-xchange-guidedtours (7.6.1-19) stable; urgency=low

  * Build for patch 2015-03-30 (2459)

 -- Marcus Klein <marcus.klein@open-xchange.com>  Wed, 25 Mar 2015 07:36:12 +0000

open-xchange-guidedtours (7.6.1-18) stable; urgency=low

  * Build for patch 2015-03-30 (2446)

 -- Marcus Klein <marcus.klein@open-xchange.com>  Mon, 23 Mar 2015 15:34:57 +0000

open-xchange-guidedtours (7.6.1-17) stable; urgency=low

  * Build for patch 2015-03-16

 -- Marcus Klein <marcus.klein@open-xchange.com>  Fri, 13 Mar 2015 12:36:33 +0100

open-xchange-guidedtours (7.6.1-16) stable; urgency=low

  * Build for patch 2015-02-23

 -- Marcus Klein <marcus.klein@open-xchange.com>  Thu, 12 Feb 2015 14:34:47 +0100

open-xchange-guidedtours (7.6.1-15) stable; urgency=low

  * Build for patch 2015-02-11

 -- Marcus Klein <marcus.klein@open-xchange.com>  Tue, 10 Feb 2015 10:26:19 +0100

open-xchange-guidedtours (7.6.1-14) stable; urgency=low

  * Build for patch 2015-02-09

 -- Marcus Klein <marcus.klein@open-xchange.com>  Tue, 03 Feb 2015 17:06:18 +0100

open-xchange-guidedtours (7.6.1-13) stable; urgency=low

  * Build for patch 2014-10-27

 -- Marcus Klein <marcus.klein@open-xchange.com>  Wed, 21 Jan 2015 14:43:33 +0100

open-xchange-guidedtours (7.6.1-12) stable; urgency=low

  * Build for patch 2015-01-26

 -- Marcus Klein <marcus.klein@open-xchange.com>  Wed, 21 Jan 2015 11:08:34 +0100

open-xchange-guidedtours (7.6.1-11) stable; urgency=low

  * Build for patch 2015-01-12

 -- Marcus Klein <marcus.klein@open-xchange.com>  Wed, 07 Jan 2015 16:27:21 +0100

open-xchange-guidedtours (7.6.1-10) stable; urgency=low

  * Build for patch 2014-12-22

 -- Marcus Klein <marcus.klein@open-xchange.com>  Tue, 16 Dec 2014 16:57:03 +0100

open-xchange-guidedtours (7.6.1-9) stable; urgency=low

  * Build for patch 2014-12-15

 -- Marcus Klein <marcus.klein@open-xchange.com>  Wed, 10 Dec 2014 13:02:41 +0100

open-xchange-guidedtours (7.6.1-8) stable; urgency=low

  * Build for patch 2014-12-01

 -- Marcus Klein <marcus.klein@open-xchange.com>  Tue, 25 Nov 2014 13:31:13 +0100

open-xchange-guidedtours (7.6.1-7) stable; urgency=medium

  * Build for patch 2014-11-17

 -- Marcus Klein <marcus.klein@open-xchange.com>  Thu, 13 Nov 2014 14:51:46 +0000

open-xchange-guidedtours (7.6.1-6) stable; urgency=low

  * Build for patch 2014-10-30

 -- Marcus Klein <marcus.klein@open-xchange.com>  Mon, 27 Oct 2014 10:08:18 +0100

open-xchange-guidedtours (7.6.1-5) stable; urgency=low

  * Fifth candidate for 7.6.1 release

 -- Marcus Klein <marcus.klein@open-xchange.com>  Tue, 14 Oct 2014 13:41:46 +0200

open-xchange-guidedtours (7.6.1-4) stable; urgency=low

  * Fourth candidate for 7.6.1 release

 -- Marcus Klein <marcus.klein@open-xchange.com>  Fri, 10 Oct 2014 15:25:40 +0200

open-xchange-guidedtours (7.6.1-3) stable; urgency=low

  * Third candidate for 7.6.1 release

 -- Marcus Klein <marcus.klein@open-xchange.com>  Thu, 02 Oct 2014 16:18:42 +0200

open-xchange-guidedtours (7.6.1-2) stable; urgency=low

  * Second candidate for 7.6.1 release

 -- Marcus Klein <marcus.klein@open-xchange.com>  Tue, 16 Sep 2014 16:35:53 +0200

open-xchange-guidedtours (7.6.1-1) stable; urgency=low

  * First release candidate for 7.6.1

 -- Marcus Klein <marcus.klein@open-xchange.com>  Fri, 05 Sep 2014 15:00:20 +0200

open-xchange-guidedtours (7.6.1-0) unstable; urgency=medium

  * prepare for 7.6.1

 -- Marcus Klein <marcus.klein@open-xchange.com>  Fri, 05 Sep 2014 11:50:24 +0200

open-xchange-guidedtours (7.6.0-17) stable; urgency=low

  * Build for patch 2014-11-03

 -- Marcus Klein <marcus.klein@open-xchange.com>  Tue, 28 Oct 2014 15:12:38 +0100

open-xchange-guidedtours (7.6.0-16) stable; urgency=medium

  * Build for patch 2014-10-22

 -- Marcus Klein <marcus.klein@open-xchange.com>  Wed, 22 Oct 2014 11:35:37 +0000

open-xchange-guidedtours (7.6.0-15) stable; urgency=low

  * Build for patch 2014-10-20

 -- Marcus Klein <marcus.klein@open-xchange.com>  Mon, 13 Oct 2014 15:59:28 +0200

open-xchange-guidedtours (7.6.0-14) stable; urgency=medium

  * Build for patch 2014-10-06

 -- Marcus Klein <marcus.klein@open-xchange.com>  Tue, 30 Sep 2014 11:29:12 +0000

open-xchange-guidedtours (7.6.0-13) stable; urgency=medium

  * Build for patch 2014-10-02

 -- Marcus Klein <marcus.klein@open-xchange.com>  Tue, 23 Sep 2014 09:03:27 +0000

open-xchange-guidedtours (7.6.0-12) stable; urgency=low

  * Build for patch 2014-09-15

 -- Marcus Klein <marcus.klein@open-xchange.com>  Thu, 11 Sep 2014 12:22:38 +0200

open-xchange-guidedtours (7.6.0-11) stable; urgency=low

  * Build for patch 2014-08-25

 -- Marcus Klein <marcus.klein@open-xchange.com>  Wed, 20 Aug 2014 08:59:51 +0200

open-xchange-guidedtours (7.6.0-10) stable; urgency=low

  * Build for patch 2014-08-11

 -- Marcus Klein <marcus.klein@open-xchange.com>  Mon, 11 Aug 2014 18:00:29 +0200

open-xchange-guidedtours (7.6.0-9) stable; urgency=low

  * Build for patch 2014-07-30

 -- Marcus Klein <marcus.klein@open-xchange.com>  Wed, 23 Jul 2014 16:21:57 +0200

open-xchange-guidedtours (7.6.0-8) stable; urgency=low

  * Build for patch 2014-07-21

 -- Marcus Klein <marcus.klein@open-xchange.com>  Mon, 21 Jul 2014 08:36:24 +0200

open-xchange-guidedtours (7.6.0-7) stable; urgency=low

  * Seventh candidate for 7.6.0 release

 -- Marcus Klein <marcus.klein@open-xchange.com>  Wed, 25 Jun 2014 09:59:30 +0200

open-xchange-guidedtours (7.6.0-6) stable; urgency=low

  * Sixth candidate for 7.6.0 release

 -- Marcus Klein <marcus.klein@open-xchange.com>  Fri, 20 Jun 2014 12:58:59 +0200

open-xchange-guidedtours (7.6.0-5) stable; urgency=low

  * Fifth candidate for 7.6.0 release

 -- Marcus Klein <marcus.klein@open-xchange.com>  Fri, 13 Jun 2014 14:08:23 +0200

open-xchange-guidedtours (7.6.0-4) stable; urgency=low

  * Fourth candidate for 7.6.0 release

 -- Marcus Klein <marcus.klein@open-xchange.com>  Fri, 30 May 2014 14:19:20 +0200

open-xchange-guidedtours (7.6.0-3) stable; urgency=low

  * Third candidate for 7.6.0 release

 -- Marcus Klein <marcus.klein@open-xchange.com>  Fri, 16 May 2014 13:54:01 +0200

open-xchange-guidedtours (7.6.0-2) stable; urgency=low

  * Second release candidate for 7.6.0

 -- Marcus Klein <marcus.klein@open-xchange.com>  Mon, 05 May 2014 12:36:35 +0200

open-xchange-guidedtours (7.6.0-1) stable; urgency=low

  * First release candidate for 7.6.0

 -- Marcus Klein <marcus.klein@open-xchange.com>  Tue, 22 Apr 2014 18:09:04 +0200

open-xchange-guidedtours (7.6.0-0) unstable; urgency=low

  * prepare for 7.6.0

 -- Marcus Klein <marcus.klein@open-xchange.com>  Fri, 04 Apr 2014 16:14:02 +0200

open-xchange-guidedtours (7.4.2-13) stable; urgency=low

  * Build for patch 2014-03-24

 -- Markus Wagner <markus.wagner@open-xchange.com>  Wed, 19 Mar 2014 10:32:23 +0100

open-xchange-guidedtours (7.4.2-12) stable; urgency=low

  * Build for patch 2014-03-14

 -- Markus Wagner <markus.wagner@open-xchange.com>  Fri, 14 Mar 2014 14:38:53 +0100

open-xchange-guidedtours (7.4.2-11) stable; urgency=low

  * Build for patch 2013-03-04

 -- Markus Wagner <markus.wagner@open-xchange.com>  Tue, 04 Mar 2014 17:09:35 +0100

open-xchange-guidedtours (7.4.2-10) stable; urgency=low

  * Build for patch 2013-03-05

 -- Markus Wagner <markus.wagner@open-xchange.com>  Thu, 27 Feb 2014 15:50:06 +0100

open-xchange-guidedtours (7.4.2-9) stable; urgency=low

  * Build for patch 2014-02-24

 -- Markus Wagner <markus.wagner@open-xchange.com>  Tue, 25 Feb 2014 16:46:21 +0100

open-xchange-guidedtours (7.4.2-8) stable; urgency=low

  * Build for patch 2014-02-26

 -- Markus Wagner <markus.wagner@open-xchange.com>  Tue, 25 Feb 2014 14:44:07 +0100

open-xchange-guidedtours (7.4.2-7) stable; urgency=low

  * Build for patch 2014-02-20

 -- Markus Wagner <markus.wagner@open-xchange.com>  Thu, 20 Feb 2014 11:37:14 +0100

open-xchange-guidedtours (7.4.2-6) stable; urgency=low

  * Sixth candidate for 7.4.2 release

 -- Markus Wagner <markus.wagner@open-xchange.com>  Tue, 11 Feb 2014 12:58:17 +0100

open-xchange-guidedtours (7.4.2-5) stable; urgency=low

  * Fifth candidate for 7.4.2 release

 -- Markus Wagner <markus.wagner@open-xchange.com>  Thu, 06 Feb 2014 14:58:25 +0100

open-xchange-guidedtours (7.4.2-4) stable; urgency=low

  * Fourth candidate for 7.4.2 release

 -- Markus Wagner <markus.wagner@open-xchange.com>  Tue, 04 Feb 2014 17:09:46 +0100

open-xchange-guidedtours (7.4.2-3) stable; urgency=low

  * Third candidate for 7.4.2 release

 -- Markus Wagner <markus.wagner@open-xchange.com>  Thu, 23 Jan 2014 16:31:28 +0100

open-xchange-guidedtours (7.4.2-2) stable; urgency=low

  * Second candidate for 7.4.2 release

 -- Markus Wagner <markus.wagner@open-xchange.com>  Fri, 10 Jan 2014 16:31:43 +0100

open-xchange-guidedtours (7.4.2-1) stable; urgency=low

  * First candidate for 7.4.2 release

 -- Markus Wagner <markus.wagner@open-xchange.com>  Mon, 23 Dec 2013 13:15:53 +0100

open-xchange-guidedtours (7.4.2-0) unstable; urgency=low

  * prepare for 7.4.2

 -- Markus Wagner <markus.wagner@open-xchange.com>  Thu, 19 Dec 2013 09:08:03 +0100

open-xchange-guidedtours (7.4.1-11) stable; urgency=low

  * Build for patch 2014-03-24

 -- Markus Wagner <markus.wagner@open-xchange.com>  Fri, 21 Mar 2014 14:32:42 +0100

open-xchange-guidedtours (7.4.1-10) stable; urgency=low

  * Build for patch 2014-02-26

 -- Markus Wagner <markus.wagner@open-xchange.com>  Tue, 25 Feb 2014 12:49:22 +0100

open-xchange-guidedtours (7.4.1-9) stable; urgency=low

  * Build for patch 2014-01-30

 -- Markus Wagner <markus.wagner@open-xchange.com>  Tue, 28 Jan 2014 17:37:16 +0100

open-xchange-guidedtours (7.4.1-8) stable; urgency=low

  * Build for patch 2013-12-09

 -- Markus Wagner <markus.wagner@open-xchange.com>  Thu, 02 Jan 2014 16:16:10 +0100

open-xchange-guidedtours (7.4.1-7) stable; urgency=low

  * Build for patch 2013-12-23

 -- Markus Wagner <markus.wagner@open-xchange.com>  Thu, 19 Dec 2013 10:08:14 +0100

open-xchange-guidedtours (7.4.1-6) stable; urgency=low

  * Build for patch 2013-12-09

 -- Markus Wagner <markus.wagner@open-xchange.com>  Thu, 05 Dec 2013 13:44:27 +0100

open-xchange-guidedtours (7.4.1-5) stable; urgency=low

  * Fifth candidate for 7.4.1 release

 -- Markus Wagner <markus.wagner@open-xchange.com>  Wed, 20 Nov 2013 12:12:44 +0100

open-xchange-guidedtours (7.4.1-4) stable; urgency=low

  * Fourth candidate for 7.4.1 release

 -- Markus Wagner <markus.wagner@open-xchange.com>  Mon, 18 Nov 2013 10:20:29 +0100

open-xchange-guidedtours (7.4.1-3) stable; urgency=low

  * Third candidate for 7.4.1 release

 -- Markus Wagner <markus.wagner@open-xchange.com>  Thu, 07 Nov 2013 10:17:58 +0100

open-xchange-guidedtours (7.4.1-2) stable; urgency=low

  * Second candidate for 7.4.1 release

 -- Markus Wagner <markus.wagner@open-xchange.com>  Wed, 23 Oct 2013 10:11:10 +0200

open-xchange-guidedtours (7.4.1-1) stable; urgency=low

  * First sprint increment for 7.4.1 release

 -- Markus Wagner <markus.wagner@open-xchange.com>  Thu, 10 Oct 2013 17:57:24 +0200

open-xchange-guidedtours (7.4.1-0) unstable; urgency=low

  * prepare for 7.4.1 release

 -- Markus Wagner <markus.wagner@open-xchange.com>  Fri, 20 Sep 2013 16:29:32 +0200

open-xchange-guidedtours (7.4.0-19) stable; urgency=low

  * Build for patch 2013-03-05

 -- Markus Wagner <markus.wagner@open-xchange.com>  Tue, 04 Mar 2014 14:56:12 +0100

open-xchange-guidedtours (7.4.0-18) stable; urgency=low

  * Build for patch 2013-03-05

 -- Markus Wagner <markus.wagner@open-xchange.com>  Thu, 27 Feb 2014 15:50:06 +0100

open-xchange-guidedtours (7.4.0-17) stable; urgency=low

  * Build for patch 2014-02-07

 -- Markus Wagner <markus.wagner@open-xchange.com>  Fri, 07 Feb 2014 09:17:10 +0100

open-xchange-guidedtours (7.4.0-16) stable; urgency=low

  * Build for patch 2013-11-13

 -- Markus Wagner <markus.wagner@open-xchange.com>  Tue, 12 Nov 2013 13:42:30 +0100

open-xchange-guidedtours (7.4.0-15) stable; urgency=low

  * Build for patch 2013-11-08

 -- Markus Wagner <markus.wagner@open-xchange.com>  Mon, 11 Nov 2013 11:56:08 +0100

open-xchange-guidedtours (7.4.0-14) stable; urgency=low

  * Build for patch 2013-10-28

 -- Markus Wagner <markus.wagner@open-xchange.com>  Wed, 30 Oct 2013 16:56:18 +0100

open-xchange-guidedtours (7.4.0-13) stable; urgency=low

  * Build for patch 2013-10-28

 -- Markus Wagner <markus.wagner@open-xchange.com>  Wed, 23 Oct 2013 15:04:38 +0200

open-xchange-guidedtours (7.4.0-12) stable; urgency=low

  * Build for patch 2013-10-09

 -- Markus Wagner <markus.wagner@open-xchange.com>  Wed, 09 Oct 2013 16:39:09 +0200

open-xchange-guidedtours (7.4.0-11) stable; urgency=low

  * Eleventh candidate for 7.4.0 release

 -- Markus Wagner <markus.wagner@open-xchange.com>  Wed, 25 Sep 2013 11:14:23 +0200

open-xchange-guidedtours (7.4.0-10) stable; urgency=low

  * Tenth candidate for 7.4.0 release

 -- Markus Wagner <markus.wagner@open-xchange.com>  Fri, 20 Sep 2013 10:36:26 +0200

open-xchange-guidedtours (7.4.0-9) stable; urgency=low

  * Ninth candidate for 7.4.0 release

 -- Markus Wagner <markus.wagner@open-xchange.com>  Fri, 13 Sep 2013 15:48:07 +0200

open-xchange-guidedtours (7.4.0-8) stable; urgency=low

  * Eighth candidate for 7.4.0 release

 -- Markus Wagner <markus.wagner@open-xchange.com>  Mon, 02 Sep 2013 10:44:51 +0200

open-xchange-guidedtours (7.4.0-7) stable; urgency=low

  * Seventh candidate for 7.4.0 release

 -- Markus Wagner <markus.wagner@open-xchange.com>  Tue, 27 Aug 2013 14:06:30 +0200

open-xchange-guidedtours (7.4.0-6) stable; urgency=low

  * Sixth candidate for 7.4.0 release

 -- Markus Wagner <markus.wagner@open-xchange.com>  Fri, 23 Aug 2013 13:10:30 +0200

open-xchange-guidedtours (7.4.0-5) stable; urgency=low

  * Fifth candidate for 7.4.0 release

 -- Markus Wagner <markus.wagner@open-xchange.com>  Mon, 19 Aug 2013 12:38:26 +0200

open-xchange-guidedtours (7.4.0-4) stable; urgency=low

  * Fourth candidate for 7.4.0 release

 -- Markus Wagner <markus.wagner@open-xchange.com>  Tue, 13 Aug 2013 10:12:55 +0200

open-xchange-guidedtours (7.4.0-3) stable; urgency=low

  * Third release candidate for 7.4.0

 -- Markus Wagner <markus.wagner@open-xchange.com>  Tue, 06 Aug 2013 12:25:50 +0200

open-xchange-guidedtours (7.4.0-2) stable; urgency=low

  * Second release candidate for 7.4.0

 -- Markus Wagner <markus.wagner@open-xchange.com>  Fri, 02 Aug 2013 14:17:30 +0200

open-xchange-guidedtours (7.4.0-1) stable; urgency=low

  * First release candidate for 7.4.0

 -- Markus Wagner <markus.wagner@open-xchange.com>  Wed, 17 Jul 2013 10:44:17 +0200

open-xchange-guidedtours (7.4.0-0) unstable; urgency=low

  * prepare for 7.4.0

 -- Markus Wagner <markus.wagner@open-xchange.com>  Tue, 16 Jul 2013 14:54:25 +0200

open-xchange-guidedtours (7.2.2-20) stable; urgency=low

  * Build for patch 2014-03-24

 -- Markus Wagner <markus.wagner@open-xchange.com>  Fri, 21 Mar 2014 14:39:41 +0100

open-xchange-guidedtours (7.2.2-19) stable; urgency=low

  * Build for patch 2014-01-22

 -- Markus Wagner <markus.wagner@open-xchange.com>  Fri, 24 Jan 2014 14:33:16 +0100

open-xchange-guidedtours (7.2.2-18) stable; urgency=low

  * Build for patch 2013-11-29

 -- Markus Wagner <markus.wagner@open-xchange.com>  Tue, 10 Dec 2013 08:32:40 +0100

open-xchange-guidedtours (7.2.2-17) stable; urgency=low

  * Build for patch 2013-10-03

 -- Markus Wagner <markus.wagner@open-xchange.com>  Wed, 02 Oct 2013 17:06:23 +0200

open-xchange-guidedtours (7.2.2-16) stable; urgency=low

  * Build for patch 2013-09-26

 -- Markus Wagner <markus.wagner@open-xchange.com>  Tue, 17 Sep 2013 12:00:15 +0200

open-xchange-guidedtours (7.2.2-15) stable; urgency=low

  * Build for patch 2013-09-12

 -- Markus Wagner <markus.wagner@open-xchange.com>  Wed, 11 Sep 2013 15:21:56 +0200

open-xchange-guidedtours (7.2.2-14) stable; urgency=low

  * Build for patch 2013-09-26

 -- Markus Wagner <markus.wagner@open-xchange.com>  Mon, 02 Sep 2013 13:51:05 +0200

open-xchange-guidedtours (7.2.2-13) stable; urgency=low

  * Build for patch 2013-08-26

 -- Markus Wagner <markus.wagner@open-xchange.com>  Mon, 26 Aug 2013 16:28:15 +0200

open-xchange-guidedtours (7.2.2-12) stable; urgency=low

  * Build for patch 2013-08-19

 -- Markus Wagner <markus.wagner@open-xchange.com>  Tue, 20 Aug 2013 11:24:10 +0200

open-xchange-guidedtours (7.2.2-11) stable; urgency=low

  * Build for patch 2013-08-09

 -- Markus Wagner <markus.wagner@open-xchange.com>  Mon, 05 Aug 2013 11:02:03 +0200

open-xchange-guidedtours (7.2.2-10) stable; urgency=low

  * Build for patch 2013-07-22

 -- Markus Wagner <markus.wagner@open-xchange.com>  Mon, 22 Jul 2013 09:50:53 +0200

open-xchange-guidedtours (7.2.2-9) stable; urgency=low

  * Build for patch 2013-07-25

 -- Markus Wagner <markus.wagner@open-xchange.com>  Mon, 15 Jul 2013 15:44:24 +0200

open-xchange-guidedtours (7.2.2-8) stable; urgency=low

  * Build for patch 2013-07-09

 -- Markus Wagner <markus.wagner@open-xchange.com>  Thu, 11 Jul 2013 11:26:44 +0200

open-xchange-guidedtours (7.2.2-7) stable; urgency=low

  * Third candidate for 7.2.2 release

 -- Markus Wagner <markus.wagner@open-xchange.com>  Tue, 02 Jul 2013 13:51:37 +0200

open-xchange-guidedtours (7.2.2-6) stable; urgency=low

  * Second candidate for 7.2.2 release

 -- Markus Wagner <markus.wagner@open-xchange.com>  Fri, 28 Jun 2013 16:17:19 +0200

open-xchange-guidedtours (7.2.2-5) stable; urgency=low

  * Release candidate for 7.2.2 release

 -- Markus Wagner <markus.wagner@open-xchange.com>  Wed, 26 Jun 2013 19:18:51 +0200

open-xchange-guidedtours (7.2.2-4) stable; urgency=low

  * Second feature freeze for 7.2.2 release

 -- Markus Wagner <markus.wagner@open-xchange.com>  Fri, 21 Jun 2013 16:36:47 +0200

open-xchange-guidedtours (7.2.2-3) stable; urgency=low

  * Sprint increment for 7.2.2 release

 -- Markus Wagner <markus.wagner@open-xchange.com>  Mon, 03 Jun 2013 13:30:35 +0200

open-xchange-guidedtours (7.2.2-2) unstable; urgency=low

  * First sprint increment for 7.2.2 release

 -- Markus Wagner <markus.wagner@open-xchange.com>  Mon, 03 Jun 2013 13:30:35 +0200

open-xchange-guidedtours (7.2.2-1) unstable; urgency=low

  * First candidate for 7.2.2 release

 -- Markus Wagner <markus.wagner@open-xchange.com>  Wed, 29 May 2013 17:38:49 +0200

open-xchange-guidedtours (7.2.2-0) unstable; urgency=low

  * prepare for 7.2.0

 -- Markus Wagner <markus.wagner@open-xchange.com>  Fri, 15 Mar 2013 13:52:15 +0100

open-xchange-guidedtours (7.2.1-6) stable; urgency=low

  * Build for patch 2013-06-20

 -- Markus Wagner <markus.wagner@open-xchange.com>  Thu, 20 Jun 2013 15:51:09 +0200

open-xchange-guidedtours (7.2.1-5) stable; urgency=low

  * Build for patch 2013-06-17

 -- Markus Wagner <markus.wagner@open-xchange.com>  Tue, 18 Jun 2013 09:35:46 +0200

open-xchange-guidedtours (7.2.1-4) stable; urgency=low

  * Build for patch 2013-06-14

 -- Markus Wagner <markus.wagner@open-xchange.com>  Wed, 12 Jun 2013 18:15:45 +0200

open-xchange-guidedtours (7.2.1-3) unstable; urgency=low

  * Third candidate for 7.2.1 release

 -- Markus Wagner <markus.wagner@open-xchange.com>  Wed, 22 May 2013 16:07:43 +0200

open-xchange-guidedtours (7.2.1-2) unstable; urgency=low

  * Second candidate for 7.2.1 release

 -- Markus Wagner <markus.wagner@open-xchange.com>  Wed, 15 May 2013 17:49:12 +0200

open-xchange-guidedtours (7.2.1-1) unstable; urgency=low

  * First candidate for 7.2.1 release

 -- Markus Wagner <markus.wagner@open-xchange.com>  Mon, 22 Apr 2013 15:18:20 +0200

open-xchange-guidedtours (7.2.1-0) unstable; urgency=low

  * prepare for 7.2.1

 -- Markus Wagner <markus.wagner@open-xchange.com>  Mon, 15 Apr 2013 11:18:33 +0200

open-xchange-guidedtours (7.2.0-6) unstable; urgency=low

  * Build for patch 2013-05-10

 -- Markus Wagner <markus.wagner@open-xchange.com>  Wed, 15 May 2013 09:33:11 +0200

open-xchange-guidedtours (7.2.0-5) unstable; urgency=low

  * Build for patch 2013-04-23

 -- Markus Wagner <markus.wagner@open-xchange.com>  Thu, 02 May 2013 09:09:28 +0200

open-xchange-guidedtours (7.2.0-4) unstable; urgency=low

  * Fourth candidate for 7.2.0 release

 -- Markus Wagner <markus.wagner@open-xchange.com>  Wed, 10 Apr 2013 17:49:28 +0200

open-xchange-guidedtours (7.2.0-3) unstable; urgency=low

  * Third candidate for 7.2.0 release

 -- Markus Wagner <markus.wagner@open-xchange.com>  Mon, 08 Apr 2013 17:21:25 +0200

open-xchange-guidedtours (7.2.0-2) unstable; urgency=low

  * Second candidate for 7.2.0 release

 -- Markus Wagner <markus.wagner@open-xchange.com>  Tue, 02 Apr 2013 16:21:13 +0200

open-xchange-guidedtours (7.2.0-1) unstable; urgency=low

  * First release candidate for 7.2.0

 -- Markus Wagner <markus.wagner@open-xchange.com>  Tue, 26 Mar 2013 13:01:19 +0100

open-xchange-guidedtours (7.2.0-0) unstable; urgency=low

  * prepare for 7.2.0

 -- Markus Wagner <markus.wagner@open-xchange.com>  Thu, 15 Mar 2013 13:52:15 +0100

open-xchange-guidedtours (7.0.1-6) stable; urgency=low

  * Build for patch 2013-09-12

 -- Viktor Pracht <viktor.pracht@open-xchange.com>  Wed, 11 Sep 2013 15:35:30 +0200

open-xchange-guidedtours (7.0.1-5) unstable; urgency=low

  * Build for patch 2013-03-01

 -- Viktor Pracht <viktor.pracht@open-xchange.com>  Thu, 28 Feb 2013 17:42:15 +0100

open-xchange-guidedtours (7.0.1-4) unstable; urgency=low

  * Fourth release candidate for 7.0.1

 -- Viktor Pracht <viktor.pracht@open-xchange.com>  Tue, 19 Feb 2013 16:41:58 +0100

open-xchange-guidedtours (7.0.1-3) unstable; urgency=low

  * Third release candidate for 7.0.1

 -- Viktor Pracht <viktor.pracht@open-xchange.com>  Tue, 19 Feb 2013 09:22:25 +0100

open-xchange-guidedtours (7.0.1-2) unstable; urgency=low

  * Second release candiate for 7.0.1

 -- Viktor Pracht <viktor.pracht@open-xchange.com>  Thu, 14 Feb 2013 14:28:34 +0100

open-xchange-guidedtours (7.0.1-1) unstable; urgency=low

  * First release candidate for 7.0.1

 -- Viktor Pracht <viktor.pracht@open-xchange.com>  Fri, 01 Feb 2013 15:28:23 +0100

open-xchange-guidedtours (7.0.1-0) unstable; urgency=low

  * prepare for 7.0.1

 -- Viktor Pracht <viktor.pracht@open-xchange.com>  Fri, 01 Feb 2013 15:01:46 +0100

open-xchange-guidedtours (7.0.0-12) unstable; urgency=low

  * Third release candidate for 7.0.0

 -- Viktor Pracht <viktor.pracht@open-xchange.com>  Tue, 18 Dec 2012 14:53:51 +0100

open-xchange-guidedtours (7.0.0-11) unstable; urgency=low

  * Second release candidate for 7.0.0

 -- Viktor Pracht <viktor.pracht@open-xchange.com>  Mon, 17 Dec 2012 18:55:33 +0100

open-xchange-guidedtours (7.0.0-10) unstable; urgency=low

  * Pre release candidate for 7.0.0

 -- Viktor Pracht <viktor.pracht@open-xchange.com>  Thu, 13 Dec 2012 18:47:20 +0100

open-xchange-guidedtours (7.0.0-9) unstable; urgency=low

  * First release candidate for 7.0.0

 -- Viktor Pracht <viktor.pracht@open-xchange.com>  Tue, 11 Dec 2012 11:44:25 +0100

open-xchange-guidedtours (7.0.0-8) unstable; urgency=low

  * First release candidate for EDP drop #6

 -- Viktor Pracht <viktor.pracht@open-xchange.com>  Tue, 13 Nov 2012 15:02:51 +0100

open-xchange-guidedtours (7.0.0-7) unstable; urgency=low

  * Third release candidate for EDP drop #5

 -- Viktor Pracht <viktor.pracht@open-xchange.com>  Mon, 22 Oct 2012 15:48:11 +0200

open-xchange-guidedtours (7.0.0-6) unstable; urgency=low

  * Second release candidate for EDP drop #5

 -- Viktor Pracht <viktor.pracht@open-xchange.com>  Mon, 22 Oct 2012 14:23:03 +0200

open-xchange-guidedtours (7.0.0-5) unstable; urgency=low

  * First release candidate for EDP drop #5

 -- Viktor Pracht <viktor.pracht@open-xchange.com>  Tue, 12 Oct 2012 13:07:35 +0200

open-xchange-guidedtours (7.0.0-4) unstable; urgency=low

  * First release candidate for EDP drop #4

 -- Viktor Pracht <viktor.pracht@open-xchange.com>  Tue, 04 Sep 2012 15:14:35 +0200

open-xchange-guidedtours (7.0.0-3) unstable; urgency=low

  * Release build for 7.0.0

 -- Viktor Pracht <viktor.pracht@open-xchange.com>  Tue, 07 Aug 2012 14:58:23 +0200

open-xchange-guidedtours (7.0.0-2) unstable; urgency=low

  * Release build for EDP drop #3

 -- Viktor Pracht <viktor.pracht@open-xchange.com>  Tue, 07 Aug 2012 11:48:03 +0200

open-xchange-guidedtours (7.0.0-1) unstable; urgency=low

  * Initial Release.

 -- Viktor Pracht <viktor.pracht@open-xchange.com>  Wed, 09 Nov 2011 12:20:23 +0100<|MERGE_RESOLUTION|>--- conflicted
+++ resolved
@@ -1,4 +1,3 @@
-<<<<<<< HEAD
 open-xchange-guidedtours (7.8.1-0) unstable; urgency=medium
 
   * prepare for 7.8.1 release
@@ -64,13 +63,12 @@
   * prepare for 7.8.0 release
 
  -- Marcus Klein <marcus.klein@open-xchange.com>  Wed, 05 Nov 2014 16:22:50 +0100
-=======
+
 open-xchange-guidedtours (7.6.2-29) stable; urgency=medium
 
   * Build for patch 2015-11-16 (2862)
 
- -- Marcus Klein <marcus.klein@open-xchange.com>  Wed, 11 Nov 2015 19:23:11 +0000
->>>>>>> d9a4a7bd
+ -- Marcus Klein <marcus.klein@open-xchange.com>  Wed, 11 Nov 2015 20:23:11 +0100
 
 open-xchange-guidedtours (7.6.2-28) stable; urgency=medium
 
