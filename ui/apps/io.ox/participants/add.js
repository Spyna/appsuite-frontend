 /**
 * This work is provided under the terms of the CREATIVE COMMONS PUBLIC
 * LICENSE. This work is protected by copyright and/or other applicable
 * law. Any use of the work other than as authorized under this license
 * or copyright law is prohibited.
 *
 * http://creativecommons.org/licenses/by-nc-sa/2.5/
 *
 * © 2016 OX Software GmbH, Germany. info@open-xchange.com
 *
 * @author Christoph Hellweg <christoph.hellweg@open-xchange.com>
 */

define('io.ox/participants/add', [
    'io.ox/core/extensions',
    'io.ox/participants/model',
    'io.ox/participants/views',
    'io.ox/core/tk/typeahead',
    'io.ox/mail/util',
    'io.ox/contacts/util',
    'gettext!io.ox/core'
], function (ext, pModel, pViews, Typeahead, util, contactsUtil, gt) {

    'use strict';

    // TODO:
    // - exceptions for global address book

    /*
     * extension point for autocomplete item
     */
    ext.point('io.ox/participants/add/autoCompleteItem').extend({
        id: 'view',
        index: 100,
        draw: function (participant) {
            var pview = new pViews.ParticipantEntryView({
                model: participant,
                closeButton: false,
                halo: false,
                field: true
            });
            this.append(pview.render().$el);
        }
    });

    var validation = {

        validate: function (list, options) {
            if (!this.options.blacklist) return;
            var opt = _.extend({ yell: true }, options),
                invalid = this.getInvalid(list);
            // process
            if (invalid.length === 0) return;
            // yell warning
            if (opt.yell) this.yell(list, invalid);
            return invalid;
        },

        getInvalid: function (list) {
<<<<<<< HEAD
            var invalid = [],
                blacklist = this.options.blacklist;
            _.each(list, function (obj) {
                // string, data or model
                var value = _.isString(obj) ? obj : obj.email1 || (obj.get && obj.getEmail());
                if (blacklist.indexOf(value) > -1) invalid.push(value);
            });
            return invalid;
=======

            var blacklist = this.options.blacklist;

            return _(list).filter(function (item) {
                // string, data, or model
                if (_.isString(item)) item = { email1: item };
                else if (item instanceof Backbone.Model) item = item.toJSON();
                var address = contactsUtil.getMail(item);
                return !!blacklist[address];
            });
>>>>>>> 4b2e00f6
        },

        yell: function (list, invalid) {
            var message = gt.format(
              //#. %1$d a list of email addresses
              //#, c-format
              gt.ngettext('This email address cannot be used', 'The following email addresses cannot be used: %1$d', list.length),
              gt.noI18n(invalid.join(', '))
            );
            require('io.ox/core/yell')('warning', message);
        }
    };

    var AddParticipantView = Backbone.View.extend({

        tagName: 'div',

        events: {
            'keydown input': 'keyDown'
        },

        typeahead: null,

        options: {
            placeholder: gt('Add participant/resource'),
            label: gt('Add participant/resource'),
            extPoint: 'io.ox/participants/add',
            blacklist: false
        },

        initialize: function (o) {
            this.options = $.extend({}, this.options, o || {});
<<<<<<< HEAD
            if (this.options.blacklist) {
                this.options.blacklist = this.options.blacklist.split(',');
=======
            if (_.isString(this.options.blacklist)) {
                // turn blacklist into hash to have simpler checks
                var hash = {};
                _(this.options.blacklist.split(/,/)).each(function (address) {
                    hash[address.trim().toLowerCase()] = true;
                });
                this.options.blacklist = hash;
>>>>>>> 4b2e00f6
                _.extend(this, validation);
            }
            this.options.click = _.bind(this.addParticipant, this);
            this.options.harmonize = _.bind(function (data) {
                data = _(data).map(function (m) {
                    return new pModel.Participant(m);
                });
                // remove duplicate entries from typeahead dropdown
                var col = this.collection;
                return _(data).filter(function (model) {
                    return !col.get(model);
                });
            }, this);
        },

        keyDown: function (e) {
            if (e.which !== 13) return;
            var val = this.typeahead.$el.typeahead('val'),
                list = val.match(/('[^']*'|"[^"]*"|[^"',;]+)+/g),
                participants = [];
            // split based on comma or semi-colon as delimiter
            _.each(list, function (value) {
                if (_.isEmpty(value)) return;
                participants.push({
                    display_name: util.parseRecipient(value)[0],
                    email1: util.parseRecipient(value)[1],
                    field: 'email1', type: 5
                });
            });
            this.addParticipant(e, participants, val);
        },

        setFocus: function () {
            if (this.typeahead) this.typeahead.$el.focus();
        },

        addParticipant: function (e, data, value) {
            var list = [].concat(data),
                error = this.validate ? this.validate(list) : false;
            // abort when blacklisted where found
            if (error) return;
            this.collection.add(list);
            // clean typeahad input
            if (value) this.typeahead.$el.typeahead('val', '');
        },

        render: function () {
            var guid = _.uniqueId('form-control-label-');
            this.typeahead = new Typeahead(this.options);
            this.$el.append(
                $('<label class="sr-only">').attr({ for: guid }).text(this.options.label),
                this.typeahead.$el.attr({ id: guid }).addClass('add-participant')
            );
            this.typeahead.render();
            return this;
        }
    });

    return AddParticipantView;
});<|MERGE_RESOLUTION|>--- conflicted
+++ resolved
@@ -57,16 +57,6 @@
         },
 
         getInvalid: function (list) {
-<<<<<<< HEAD
-            var invalid = [],
-                blacklist = this.options.blacklist;
-            _.each(list, function (obj) {
-                // string, data or model
-                var value = _.isString(obj) ? obj : obj.email1 || (obj.get && obj.getEmail());
-                if (blacklist.indexOf(value) > -1) invalid.push(value);
-            });
-            return invalid;
-=======
 
             var blacklist = this.options.blacklist;
 
@@ -77,7 +67,6 @@
                 var address = contactsUtil.getMail(item);
                 return !!blacklist[address];
             });
->>>>>>> 4b2e00f6
         },
 
         yell: function (list, invalid) {
@@ -110,10 +99,6 @@
 
         initialize: function (o) {
             this.options = $.extend({}, this.options, o || {});
-<<<<<<< HEAD
-            if (this.options.blacklist) {
-                this.options.blacklist = this.options.blacklist.split(',');
-=======
             if (_.isString(this.options.blacklist)) {
                 // turn blacklist into hash to have simpler checks
                 var hash = {};
@@ -121,7 +106,6 @@
                     hash[address.trim().toLowerCase()] = true;
                 });
                 this.options.blacklist = hash;
->>>>>>> 4b2e00f6
                 _.extend(this, validation);
             }
             this.options.click = _.bind(this.addParticipant, this);
