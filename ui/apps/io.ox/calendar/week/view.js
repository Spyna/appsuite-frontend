/**
 * This work is provided under the terms of the CREATIVE COMMONS PUBLIC
 * LICENSE. This work is protected by copyright and/or other applicable
 * law. Any use of the work other than as authorized under this license
 * or copyright law is prohibited.
 *
 * http://creativecommons.org/licenses/by-nc-sa/2.5/
 * © 2012 Open-Xchange Inc., Tarrytown, NY, USA. info@open-xchange.com
 *
 * @author Matthias Biggeleben <matthias.biggeleben@open-xchange.com>
 */

define('io.ox/calendar/week/view',
    ['io.ox/calendar/util',
     'io.ox/core/date',
<<<<<<< HEAD
     'gettext!io.ox/calendar/view',
     'io.ox/core/api/folder',
     'less!io.ox/calendar/week/style.css',
     'apps/io.ox/core/tk/jquery-ui.min.js'], function (util, date, gt, folder) {
=======
     'gettext!io.ox/calendar',
     'io.ox/core/api/folder',
     'io.ox/backbone/views',
     'less!io.ox/calendar/week/style.css',
     'apps/io.ox/core/tk/jquery-ui.min.js',
     'apps/io.ox/core/tk/jquery.mobile.touch.min.js'], function (util, date, gt, folder, views) {
>>>>>>> ce02beda

    'use strict';

    var myself = null;

    var View = Backbone.View.extend({

        className:      'week',

        columns:        7,      // default value for day columns
        fragmentation:  2,      // fragmentation of a hour
        gridSize:       2,      // grid fragmentation of a hour
        cellHeight:     24,     // height of one single fragment in px
        fulltimeHeight: 19,     // height of full-time appointments in px
        fulltimeMax:    5,      // threshold for visible full-time appointments in header
        appWidth:       98,     // max width of an appointment in %
        overlap:        0.35,   // visual overlap of appointments [0.0 - 1.0]
        slots:          24,     // amount of shown time-slots
        workStart:      8,      // full hour for start position of working time marker
        workEnd:        18,     // full hour for end position of working time marker

        curTimeUTC:     0,      // current timestamp
<<<<<<< HEAD
        pane:           $(),    // main scroll pane
        fulltimePane:   $(),    // full-time appointments pane
        fulltimeCon:    $(),    // full-time container
        timeline:       $(),    // timeline
        footer:         $(),    // footer
        kwInfo:         $(),    // current KW
        showAll:        $(),    // show all folders check-box
        showAllCon:     $(),    // container
        tlInterval:     {},     // timeline interval
        clickTimer:     null,   // timer to separate single and double click
        clicks:         0,      // click counter
        lasso:          false,  // lasso object
        lassoMode:      true,   // is lasso active
        folder:         {},     // current folder

=======
        clickTimer:     null,   // timer to separate single and double click
        clicks:         0,      // click counter
        lasso:          false,  // lasso object
        folder:         {},     // current folder

        pane:           $('<div>').addClass('scrollpane'),              // main scroll pane
        fulltimePane:   $('<div>').addClass('fulltime'),                // full-time appointments pane
        fulltimeCon:    $('<div>').addClass('fulltime-container'),      // full-time container
        timeline:       $('<div>').addClass('timeline'),                // timeline
        footer:         $('<div>').addClass('footer'),                  // footer
        kwInfo:         $('<span>').addClass('info'),                   // current KW
        showAll:        $('<input/>').attr('type', 'checkbox'),         // show all folders check-box
        showAllCon:     $('<div>').addClass('showall'),                 // container

>>>>>>> ce02beda
        // define view events
        events: {
            'mousedown .week-container>.day' : 'onLasso',
            'mousemove .week-container>.day' : 'onLasso',
            'mouseup' : 'onLasso',
            'swipeleft .timeslot' : 'onControlView',
            'swiperight .timeslot' : 'onControlView',
            'click .appointment': 'onClickAppointment',
            'mouseenter .appointment': 'onEnterAppointment',
            'mouseleave .appointment': 'onLeaveAppointment',
            'dblclick .week-container>.day' : 'onCreateAppointment',
            'dblclick .fulltime>.day': 'onCreateAppointment',
            'tap .toolbar .control.next': 'onControlView',
            'tap .toolbar .control.prev': 'onControlView',
            'tap .toolbar .link.today': 'onControlView',
            'change .toolbar .showall input[type="checkbox"]' : 'onControlView'
        },

        // handler for onmouseenter event for hover effect
        onEnterAppointment: function (e) {
<<<<<<< HEAD
            if (this.lassoMode) {
=======
            if (this.lasso === false) {
>>>>>>> ce02beda
                $('[data-cid="' + $(e.currentTarget).data('cid') + '"]').addClass('hover');
            }
        },

        // handler for onmouseleave event for hover effect
        onLeaveAppointment: function (e) {
<<<<<<< HEAD
            if (this.lassoMode) {
=======
            if (this.lasso === false) {
>>>>>>> ce02beda
                $('[data-cid="' + $(e.currentTarget).data('cid') + '"]').removeClass('hover');
            }
        },

        onControlView: function (e) {
            var cT = $(e.currentTarget),
                t = $(e.target);
            if (cT.hasClass('next') || (t.hasClass('timeslot') && e.type === 'swipeleft' && this.lasso === false)) {
                this.curTimeUTC += (this.columns === 1 ? date.DAY : date.WEEK);
            }
            if (cT.hasClass('prev') || (t.hasClass('timeslot') && e.type === 'swiperight' && this.lasso === false)) {
                this.curTimeUTC -= (this.columns === 1 ? date.DAY : date.WEEK);
            }
            if (cT.hasClass('today')) {
                this.curTimeUTC = this.columns === 1 ? util.getTodayStart() : util.getWeekStart();
            }
            this.trigger('onRefreshView', this.curTimeUTC);
        },

        // handler for single- and double-click events on appointments
        onClickAppointment: function (e) {
<<<<<<< HEAD
            if ($(e.currentTarget).is('.appointment') && this.lasso === false) {
                var cid = $(e.currentTarget).attr('data-cid'),
                    obj = _.cid(cid),
                    self = this;
                this.trigger('showAppointment', e, obj);
                if (this.clickTimer === null) {
                    this.clickTimer = setTimeout(function () {
=======
            if ($(e.currentTarget).hasClass('appointment') && this.lasso === false) {
                var cid = $(e.currentTarget).data('cid'),
                    obj = _.cid(cid + ''),
                    self = this;
                self.trigger('showAppointment', e, obj);

                if (self.clickTimer === null && self.clicks === 0) {
                    self.clickTimer = setTimeout(function () {
                        clearTimeout(self.clickTimer);
>>>>>>> ce02beda
                        self.clicks = 0;
                        self.clickTimer = null;

                        self.$el.find('.appointment')
                            .removeClass('current opac')
                            .not($('[data-cid="' + cid + '"]'))
                            .addClass('opac');
                        $('[data-cid="' + cid + '"]').addClass('current');
<<<<<<< HEAD

                    }, 250);
                }

                if (this.clicks === 1) {
                    clearTimeout(this.clickTimer);
                    this.clickTimer = null;
                    this.clicks = -1;
                    self.trigger('openEditAppointment', e, obj);
                }
                this.clicks++;
            }
        },

=======
                    }, 300);
                }
                self.clicks++;

                if (self.clickTimer !== null && self.clicks === 2) {
                    clearTimeout(self.clickTimer);
                    self.clicks = 0;
                    self.clickTimer = null;
                    self.trigger('openEditAppointment', e, obj);
                }
            }
        },

        onEditAppointment: function (e) {
            var cid = $(e.currentTarget).data('cid'),
                obj = _.cid(cid + '');
            this.trigger('openEditAppointment', e, obj);
        },

>>>>>>> ce02beda
        // handler for double-click events on grid
        onCreateAppointment: function (e) {
            if (!folder.can('create', this.folder)) {
                return;
            }
<<<<<<< HEAD
            if ($(e.target).is('.timeslot')) {
=======
            if ($(e.target).hasClass('timeslot')) {
>>>>>>> ce02beda
                // calculate timestamp for current position
                var pos = this.getTimeFromPos(e.target.offsetTop + e.offsetY),
                    startTS = this.getTimeFromDateTag($(e.currentTarget).attr('date')) + pos;
                this.trigger('openCreateAppointment', e, {start_date: startTS, end_date: startTS + date.HOUR});
            }
            if ($(e.target).hasClass('day')) {
                // calculate timestamp for current position
                var startTS = this.getTimeFromDateTag($(e.currentTarget).attr('date'));
                this.trigger('openCreateAppointment', e, {start_date: startTS, end_date: startTS + date.DAY, full_time: true});
            }
        },

        onUpdateAppointment: function (obj) {
            _.each(obj, function (el, i) {
                if (el === null) {
                    delete obj[i];
                }
            });
            this.trigger('updateAppointment', obj);
        },

        onLasso: function (e) {
<<<<<<< HEAD
            if (!this.lassoMode || !folder.can('create', this.folder)) {
                return;
            }

            var curTar = $(e.currentTarget),
                curDay = parseInt(curTar.attr('date'), 10),
                mouseY = e.pageY - (this.pane.offset().top - this.pane.scrollTop());

            // switch mouse events
            switch (e.type) {
            case 'mousedown':
                if (this.lasso === false && $(e.target).is('.timeslot')) {
=======
            if (!folder.can('create', this.folder)) {
                return;
            }

            // switch mouse events
            switch (e.type) {
            case 'mousedown':
                if (this.lasso === false && $(e.target).hasClass('timeslot')) {
>>>>>>> ce02beda
                    this.lasso = true;
                }
                break;

            case 'mousemove':

                var curTar = $(e.currentTarget),
                    curDay = parseInt(curTar.attr('date'), 10),
                    mouseY = e.pageY - (this.pane.offset().top - this.pane.scrollTop());

                // normal move
                if (_.isObject(this.lasso) && e.which === 1) {
                    var lData = this.lasso.data(),
                        down = mouseY > lData.start,
                        right = curDay > lData.startDay,
                        dayChange = curDay !== lData.lastDay,
                        dayDiff = Math.abs(curDay - lData.startDay),
                        lassoStart = this.roundToGrid(lData.start, (down && dayDiff === 0) || right ? 'n' : 's');
<<<<<<< HEAD

=======
>>>>>>> ce02beda
                    if (dayDiff > 0) {

                        if (dayChange) {
                            // move mouse to another day area

                            // update start lasso
                            this.lasso.css({
                                height: right ? 'auto' : lassoStart,
                                top: right ? lassoStart : 0,
                                bottom: right ? 0 : 'auto'
                            });

                            // create temp. helper lasso
                            var tmpLasso = $('<div>')
                                .addClass('appointment lasso')
                                .css({
                                    height: right ? this.roundToGrid(mouseY, 's') : 'auto',
                                    minHeight: this.cellHeight,
                                    top: right ? 0 : this.roundToGrid(mouseY, 'n'),
                                    bottom: right ? 'auto' : 0
                                });

                            // remove or resize helper
                            $.each(lData.helper, function (i, el) {
                                if (i >= dayDiff) {
                                    el.remove();
                                    delete lData.helper[i];
                                } else {
                                    el.css({
                                        height: 'auto',
                                        top: 0,
                                        bottom: 0
                                    });
                                }
                            });
                            lData.helper[dayDiff] = tmpLasso;
                            lData.last = tmpLasso;

                            // add last helper to pane
                            curTar
                                .append(tmpLasso);
                        } else {
                            // change only last helper height
                            lData.last.css({
                                height: right ? this.roundToGrid(mouseY, 's') : 'auto',
                                minHeight: this.cellHeight,
                                top: right ? 0 : this.roundToGrid(mouseY, 'n'),
                                bottom: right ? 'auto' : 0
                            });

                        }
                    } else {
                        var newHeight = Math.abs(lassoStart - this.roundToGrid(mouseY, down ? 's' : 'n'));
                        if (dayChange) {
                            lData.last.remove();
                            delete lData.last;
                        }
                        this.lasso.css({
                            height: newHeight,
                            top: lassoStart - (down ? 0 : newHeight)
                        });
                        lData.start = lassoStart;
                    }
<<<<<<< HEAD
                    lData.stop = down ? this.roundToGrid(mouseY, 's') : this.roundToGrid(mouseY, 'n');
                    lData.lastDay = curDay;
                }

                if (this.lasso === true && $(e.target).is('.timeslot')) {
=======
                    lData.stop = this.roundToGrid(mouseY, (down && dayDiff === 0) || right ? 's' : 'n');
                    lData.lastDay = curDay;
                }

                // first move
                if (this.lasso === true && $(e.target).hasClass('timeslot')) {
>>>>>>> ce02beda
                    this.lasso = $('<div>')
                        .addClass('appointment lasso')
                        .css({
                            height: this.cellHeight,
                            minHeight: this.cellHeight,
                            top: this.roundToGrid(mouseY, 'n')
                        });
                    this.lasso.data({
                        start: mouseY,
                        stop: 0,
                        startDay: curDay,
                        lastDay: curDay,
                        helper: {}
                    });
                    curTar
                        .append(this.lasso);
                } else {
                    this.trigger('mouseup');
                }

                break;

            case 'mouseup':
                if (_.isObject(this.lasso) && e.which === 1) {
                    var lData = this.lasso.data(),
<<<<<<< HEAD
                        start = this.getTimeFromDateTag(Math.min(lData.startDay, lData.lastDay)) + this.getTimeFromPos(lData.start),
                        end = this.getTimeFromDateTag(Math.max(lData.startDay, lData.lastDay)) + this.getTimeFromPos(lData.stop);
=======
                        start = this.getTimeFromDateTag(Math.min(lData.startDay, lData.lastDay)),
                        end = this.getTimeFromDateTag(Math.max(lData.startDay, lData.lastDay));

                    if (lData.startDay === lData.lastDay) {
                        start += this.getTimeFromPos(Math.min(lData.start, lData.stop));
                        end += this.getTimeFromPos(Math.max(lData.start, lData.stop));
                    } else {
                        start += this.getTimeFromPos(lData.startDay > lData.lastDay ? lData.stop : lData.start);
                        end += this.getTimeFromPos(lData.startDay > lData.lastDay ? lData.start : lData.stop);
                    }
>>>>>>> ce02beda

                    // delete div and reset object
                    $.each(lData.helper, function (i, el) {
                        el.remove();
                    });
                    lData = null;
                    this.lasso.remove();
<<<<<<< HEAD

                    this.trigger('openCreateAppointment', e, {
                        start_date: start,
                        end_date: end,
                        lasso: true
=======
                    this.trigger('openCreateAppointment', e, {
                        start_date: start,
                        end_date: end
>>>>>>> ce02beda
                    });
                }
                this.lasso = false;
                break;

            default:
                this.lasso = false;
                break;
            }
            return;
        },

        // init values from prespective
        initialize: function (options) {
            this.columns = options.columns;
            this.curTimeUTC = options.startTimeUTC;
            this.collection.on('reset', this.renderAppointments, this);
        },

        render: function () {
            // create scaffold

            // create timelabels
            var times = [];
<<<<<<< HEAD
            for (var i = 1; i <= this.slots; i++) {
=======
            for (var i = 1; i < this.slots; i++) {
>>>>>>> ce02beda
                times.push(
                    $('<div>')
                        .addClass('time')
                        .append($('<div>').addClass('number').text(gt.noI18n((i < 10 ? '0' + i : i) + '.00')))
                        .height(this.cellHeight * this.fragmentation)
                );
            }
<<<<<<< HEAD

            // create panes
            this.pane = $('<div>')
                .addClass('scrollpane')
                .append($('<div>').addClass('lable').append(times));
            this.fulltimePane = $('<div>')
                .addClass('fulltime');
            this.fulltimeCon = $('<div>')
                .addClass('fulltime-container')
                .append(
                    $('<div>').addClass('fulltime-lable'),
                    this.fulltimePane
                );
=======
            times = $('<div>').addClass('lable').append(times);

//            var Blubview = views.point('io.ox/calendar/week/section').createView({
//                tagName: 'div',
//                className: 'lable',
//                render: function () {
//                    var self = this;
//                    this.point.each(function (extension) {
//                        extension.invoke('draw', this.el, self.baton);
//                    });
//                    return this;
//                }
//            });
//
//            new Blubview();

            // create panes
            this.fulltimeCon.empty().append(
                $('<div>').addClass('fulltime-lable'),
                this.fulltimePane.empty()
            );

            // create days container
            var container = $('<div>').addClass('week-container');

            // create and animate timeline
            container.append(this.timeline);
            this.renderTimeline(this.timeline);
            setInterval(this.renderTimeline, 60000, this.timeline);

            // create days
            for (var d = 0; d < this.columns; d++) {

                var day = $('<div>')
                    .addClass('day')
                    .width(100 / this.columns + '%')
                    .attr('date', d);

                // add days to fulltime panel
                this.fulltimePane
                    .append(day.clone());

                // create timeslots
                for (var i = 1; i <= this.slots * this.fragmentation; i++) {
                    day.append(
                        $('<div>')
                            .addClass('timeslot ' + (i > (this.workStart * this.fragmentation) && i <= (this.workEnd * this.fragmentation) ? 'in' : 'out'))
                            .height(this.cellHeight)
                    );
                }
                container.append(day);
            }

            this.pane.empty().append(times, container);
>>>>>>> ce02beda

            // create toolbar
            this.$el.empty().append(
                $('<div>')
                    .addClass('toolbar')
                    .append(
                        this.kwInfo,
                        this.showAllCon
                            .empty()
                            .append(
                                $('<label>')
                                    .addClass('checkbox')
                                    .text(gt('show all'))
                                    .prepend(
                                        this.showAll
                                            .prop('checked', true)
                                    )
                            ),
                        $('<div>')
                            .addClass('pagination')
                            .append(
                                $('<ul>')
                                    .append(
                                        $('<li>')
                                            .append(
                                                $('<a href="#">').addClass('control prev').append($('<i>').addClass('icon-chevron-left'))
                                            ),
                                        $('<li>').append(
                                            $('<a>').addClass('link today').text(gt('Today'))
                                        ),
                                        $('<li>')
                                            .append(
                                                    $('<a href="#">').addClass('control next').append($('<i>').addClass('icon-chevron-right'))
                                            )
                                    )
                            )
                    ),
                $('<div>')
                    .addClass('week-view-container')
                    .append(
                        this.fulltimeCon,
                        this.pane,
                        $('<div>')
                            .addClass('footer-container')
                            .append(
                                $('<div>').addClass('footer-lable'),
                                this.footer
                            )
                    )
            );
<<<<<<< HEAD

            // create days container
            var container = $('<div>').addClass('week-container');

            // create and animate timeline
            this.timeline = $('<div>').addClass('timeline');
            this.renderTimeline(this.timeline);
            this.tlInterval = setInterval(this.renderTimeline, 60000, this.timeline);
            container.append(this.timeline);

            // create days
            for (var d = 0; d < this.columns; d++) {

                var day = $('<div>')
                        .addClass('day').width(100 / this.columns + '%')
                        .attr('date', d);

                // add days to fulltime panel
                this.fulltimePane.append(day.clone());

                // create timeslots
                for (var i = 1; i <= this.slots * this.fragmentation; i++) {
                    day.append(
                        $('<div>')
                            .addClass('timeslot ' + (i > (this.workStart * this.fragmentation) && i <= (this.workEnd * this.fragmentation) ? 'in' : 'out'))
                            .height(this.cellHeight)
                    );
                }

                container.append(day);
            }

            this.pane.append(container);

            return this;
        },

        getScrollPos: function () {
=======

            return this;
        },

        setScrollPos: function () {
>>>>>>> ce02beda
            var slotHeight = this.cellHeight * this.fragmentation,
                workHeight = slotHeight * (this.workEnd - this.workStart),
                newPos = (this.pane.height() - workHeight) / 2;
            // adjust scoll position
            this.pane.scrollTop((slotHeight * this.workStart) - newPos);
        },

        renderTimeline: function (tl) {
            var d = new date.Local();
            tl.css({ top: ((d.getHours() / 24 + d.getMinutes() / 1440) * 100) + '%'});
        },

        renderAppointments: function () {
            // clear all first
            this.$el.find('.appointment').remove();
            $('.day.today').removeClass('today');

            var self = this,
                draw = {},
                fulltimeColPos = [0],
                days = [],
                hasToday = false,
                tmpDate = new date.Local(this.curTimeUTC);

            // refresh footer, timeline and today-label
            for (var d = 0; d < this.columns; d++) {
                days.push(
                        $('<div>')
                        .addClass('weekday')
                        .text(gt.noI18n(tmpDate.format(date.DAYOFWEEK_DATE)))
                        .width(100 / this.columns + '%')
                );
                // mark today
                if (util.isToday(tmpDate.getTime())) {
                    this.pane.find('.day[date="' + d + '"]').addClass('today');
                    hasToday = true;
                }
                tmpDate.add(date.DAY);
            }
            this.footer.empty().append(days);
<<<<<<< HEAD
            this.kwInfo.text(new date.Local(this.curTimeUTC).formatInterval(new date.Local(this.curTimeUTC + ((this.columns - 1) * date.DAY)), date.DATE));
=======
            this.kwInfo.text(
                gt.noI18n(
                    new date.Local(this.curTimeUTC)
                        .formatInterval(new date.Local(this.curTimeUTC + ((this.columns - 1) * date.DAY)), date.DATE)
                )
            );
>>>>>>> ce02beda

            if (hasToday) {
                this.timeline.show();
            } else {
                this.timeline.hide();
            }

            // loop over all appointments to split and create divs
            this.collection.each(function (model) {
                if (model.get('start_date') < 0) {
                    console.error('FIXME: start_date should not be negative');
                    throw 'FIXME: start_date should not be negative';
                }

                if (model.get('full_time')) {
                    var app = this.renderAppointment(model.attributes),
                        fulltimePos = (model.get('start_date') - this.curTimeUTC) / date.DAY,
                        fulltimeWidth = (model.get('end_date') - model.get('start_date')) / date.DAY + Math.min(0, fulltimePos);
                    // loop over all column positions
                    for (var row = 0; row < fulltimeColPos.length; row++) {
                        if  (fulltimeColPos[row] <= model.get('start_date')) {
                            fulltimeColPos[row] = model.get('end_date');
                            break;
                        }
                    }

                    if (row === fulltimeColPos.length) {
                        fulltimeColPos.push(model.get('end_date'));
                    }
<<<<<<< HEAD

=======
>>>>>>> ce02beda
                    app.css({
                        height: this.fulltimeHeight,
                        width: (100 / this.columns) * fulltimeWidth + '%',
                        left: (100 / this.columns) * Math.max(0, fulltimePos) + '%',
                        top: row * (this.fulltimeHeight + 1) + 1
                    });
                    this.fulltimePane.append(app);
                } else {
                    var startDate = new date.Local(model.get('start_date')),
                        endDate = new date.Local(model.get('end_date')),
                        start = new date.Local(startDate.getYear(), startDate.getMonth(), startDate.getDate()).getTime(),
                        end = new date.Local(endDate.getYear(), endDate.getMonth(), endDate.getDate()).getTime(),
                        maxCount = 0,
                        style = '';

                    // draw across multiple days
                    while (true && maxCount <= this.columns) {
                        var app = this.renderAppointment(model.attributes),
                            sel = '[date="' + Math.floor((startDate.getTime() - date.Local.utc(this.curTimeUTC)) / date.DAY) + '"]';
                        maxCount++;

                        // if
                        if (start !== end) {
                            endDate = new date.Local(startDate.getTime());
                            endDate.setHours(23, 59, 59, 999);
                            style += 'rmsouth';
                        } else {
                            endDate = new date.Local(model.get('end_date'));
                        }

                        // kill overlap appointments with length null
                        if (startDate.getTime() === endDate.getTime() && maxCount > 1) {
                            break;
                        }

                        app.addClass(style).pos = {
                                id: model.id,
                                start: startDate.getTime(),
                                end: endDate.getTime()
                            };
                        if (!draw[sel]) {
                            draw[sel] = [];
                        }
                        draw[sel].push(app);

                        style = '';
                        // inc date
                        if (start !== end) {
                            startDate.setDate(startDate.getDate() + 1);
                            startDate.setHours(0, 0, 0, 0);
                            start = new date.Local(startDate.getYear(), startDate.getMonth(), startDate.getDate()).getTime();
                            style = 'rmnorth ';
                        } else {
                            break;
                        }
                    }

                }

            }, this);

            // calculate full-time appointment container height
            var ftHeight = (fulltimeColPos.length <= this.fulltimeMax ? fulltimeColPos.length : (this.fulltimeMax + 0.5)) * (this.fulltimeHeight + 1) + 1;
            this.fulltimePane.css({ height: fulltimeColPos.length * (this.fulltimeHeight + 1) + 'px'});
            this.fulltimeCon.add().css({ height: ftHeight + 'px' });
            this.pane.css({ top: ftHeight + 'px' });

<<<<<<< HEAD
            // adjust scoll position
            this.pane.scrollTop(this.getScrollPos());

=======
>>>>>>> ce02beda
            // loop over all single days
            $.each(draw, function (day, apps) {
                // init position Array
                var positions = [0];
                // loop over all apps per day to calculate position
                for (var i = 0; i < apps.length; i++) {
                    var app = apps[i],
                        collisions = 0;
                    // loop over all column positions
                    for (var p = 0; p < positions.length; p++) {
                        // workaround for appointments with length 0
                        if (app.pos.start === app.pos.end) {
                            app.pos.end++;
                        }
                        if  (positions[p] <= app.pos.start) {
                            positions[p] = app.pos.end;
                            app.pos.index = p;
                            break;
                        }
                    }

                    if (p === positions.length) {
                        app.pos.index = positions.length;
                        positions.push(app.pos.end);
<<<<<<< HEAD
                    }

                    // cals amount of collisions
                    for (var k = 0; k < apps.length; k++) {
                        if (i === k) continue;
                        var as = app.pos.start,
                            ae = app.pos.end,
                            ms = apps[k].pos.start,
                            me = apps[k].pos.end;
                        if ((as >= ms && as < me) || (as <= ms && ae >= me) || (ae > ms && ae <= me)) {
                            collisions++;
                        }
                    }
=======
                    }

                    // cals amount of collisions
                    for (var k = 0; k < apps.length; k++) {
                        if (i === k) continue;
                        var as = app.pos.start,
                            ae = app.pos.end,
                            ms = apps[k].pos.start,
                            me = apps[k].pos.end;
                        if ((as >= ms && as < me) || (as <= ms && ae >= me) || (ae > ms && ae <= me)) {
                            collisions++;
                        }
                    }
>>>>>>> ce02beda
                    app.pos.max = ++collisions;
                }

                // loop over all appointments to draw them
                for (var j = 0; j < apps.length; j++) {
                    var app = apps[j],
                        pos = self.calcPos(app),
                        idx = Math.min(app.pos.max, positions.length),
                        width = Math.min((self.appWidth / idx) * (1 + (self.overlap * (idx - 1))), self.appWidth),
<<<<<<< HEAD
                        left = idx > 1 ? ((self.appWidth - width) / (idx - 1)) * app.pos.index : 0;
=======
                        left = idx > 1 ? ((self.appWidth - width) / (idx - 1)) * app.pos.index : 0,
                        border = (left > 0 || (left === 0 && width < self.appWidth));
>>>>>>> ce02beda

                    app.css({
                        top: pos.top,
                        left: left + '%',
<<<<<<< HEAD
                        height: pos.height,
=======
                        height: pos.height - (border ? 0 : 1),
>>>>>>> ce02beda
                        width: width + '%',
                        minHeight: self.cellHeight + 'px',
                        maxWidth: self.appWidth + '%',
                        zIndex: j
                    })
<<<<<<< HEAD
                    .addClass((left > 0 || (left === 0 && width < self.appWidth)) ? 'border' : '');
=======
                    .addClass(border ? 'border' : '');
>>>>>>> ce02beda
                }
                self.$('.week-container ' + day).append(apps);
            });

            // init drag and resize widget on appointments
            var colWidth = $('.day:first').outerWidth(),
                paneOffset = self.pane.children().first().width(),
                paneHeight = self.height();

            $('.week-container .day>.appointment.modify')
                .resizable({
                    handles: "n, s",
                    grid: [0, self.gridHeight()],
                    minHeight: self.gridHeight(),
                    containment: "parent",
                    start: function (e, ui) {
<<<<<<< HEAD
                        self.lassoMode = false;
=======
                        self.lasso = true;
>>>>>>> ce02beda
                        var d = $(this).data('resizable');
                        // init custom resize object
                        d.my = {};
                        // set current day
                        $.extend(d.my, {
                            curHelper: $(this),
                            all: $('[data-cid="' + ui.helper.data('cid') + '"]'),
                            day: Math.floor((e.pageX - paneOffset) / colWidth),
                            handle: ''
                        });
                        d.my.firstPos = parseInt(d.my.all.first().closest('.day').attr('date'), 10);
                        d.my.lastPos = parseInt(d.my.all.last().closest('.day').attr('date'), 10);
                        d.my.lastHeight = d.my.all.last().height();
                        d.my.startPos = d.my.day;
                    },
                    resize:  function (e, ui) {
                        var el = $(this),
                            d = el.data('resizable'),
                            day = Math.floor((e.pageX - paneOffset) / colWidth),
                            mouseY = e.pageY - (self.pane.offset().top - self.pane.scrollTop());

                        // detect direction
                        if (ui.position.top !== ui.originalPosition.top) {
                            d.my.handle = 'n';
                        } else if (ui.size.height !== ui.originalSize.height) {
                            d.my.handle = 's';
                        }

                        // add new style
                        d.my.all
                            .addClass('opac')
                            .css({
                                left : 0,
                                width: '100%',
                                maxWidth: '100%',
                                zIndex: 999
                            });

                        // resize actions
                        if (day >= d.my.firstPos && d.my.handle === 's') {
                            // right side
                            mouseY = self.roundToGrid(mouseY, 's');
                            // default move
                            if (day !== d.my.startPos) {
                                ui.position.top = ui.originalPosition.top;
                                ui.size.height = paneHeight - ui.position.top;
                            } else {
                                d.my.bottom = ui.size.height + ui.position.top;
                            }
                            if (d.my.day === day && day !== d.my.startPos) {
                                d.my.curHelper.height(function (i, h) {
                                    return mouseY - $(this).position().top;
                                });
                                d.my.bottom = mouseY;
                            } else if (day < d.my.day) {
                                // move left
                                if (day >= d.my.lastPos) {
                                    d.my.all.filter(':visible').last().remove();
                                } else {
                                    d.my.all.filter(':visible').last().hide();
                                }
                                d.my.all = $('[data-cid="' + ui.helper.data('cid') + '"]');
                                d.my.curHelper = d.my.all.filter(':visible').last();
                                d.my.curHelper.css({
                                    minHeight: 0,
                                    maxHeight: paneHeight
                                });
                            } else if (day > d.my.day) {
                                // move right
                                if (day > d.my.lastPos) {
                                    // set new helper
                                    $('.week-container .day[date="' + day + '"]')
                                        .append(d.my.curHelper = el.clone());
                                    d.my.all = $('[data-cid="' + ui.helper.data('cid') + '"]');
                                } else {
                                    d.my.curHelper = d.my.all.filter(':hidden').first();
                                }
                                if (day > d.my.firstPos) {
                                    d.my.all.filter(':visible').slice(0, -1).css({
                                        height: 'auto',
                                        bottom: 0
                                    });
                                    d.my.curHelper.show().css({
                                        top: 0,
                                        height: mouseY,
                                        minHeight: 0
                                    });
                                }
                            }
                        } else if (day <= d.my.lastPos && d.my.handle === 'n') {
                            // left side
                            mouseY = self.roundToGrid(mouseY, 'n');
                            if (day !== d.my.startPos) {
                                ui.size.height = paneHeight;
                                ui.position.top = 0;
                            } else {
                                d.my.top = ui.position.top;
                            }
                            if (d.my.day === day && day !== d.my.startPos) {
                                // default move
                                d.my.curHelper.css({
                                    top: mouseY,
                                    height: (day === d.my.lastPos ? d.my.lastHeight : paneHeight) - mouseY
                                });
                                d.my.top = mouseY;
                            } else if (day > d.my.day) {
                                // move right
                                if (day < d.my.startPos) {
                                    d.my.all.filter(':visible').first().remove();
                                } else {
                                    // if original element - do not remove
                                    d.my.all.filter(':visible').first().hide();
                                }
                                // update dataset
                                d.my.all = $('[data-cid="' + ui.helper.data('cid') + '"]');
                                d.my.curHelper = d.my.all.filter(':visible').first();
                            } else if (day < d.my.day) {
                                // move left
                                if (day < d.my.firstPos) {
                                    // add new helper
                                    $('.week-container .day[date="' + day + '"]')
                                        .append(d.my.curHelper = el.clone().addClass('opac'));
                                    d.my.all = $('[data-cid="' + ui.helper.data('cid') + '"]');

                                } else {
                                    d.my.curHelper = d.my.all.filter(':hidden').last();
                                }
                                if (day < d.my.lastPos) {
                                    d.my.all.filter(':visible').slice(0, -1).css({
                                        top: 0,
                                        height: paneHeight
                                    }).end().last().height(function (i, h) {
                                        return $(this).position().top + h;
                                    }).css({top: 0});
                                    d.my.curHelper.show().css({
                                        top: mouseY,
                                        height: paneHeight - mouseY
                                    });
                                }
                                // update dataset
                                d.my.all = $('[data-cid="' + ui.helper.data('cid') + '"]');
                            }
                        }
                        // update day
                        d.my.day = day;
                    },
                    stop: function (e, ui) {
                        var el = $(this),
                            d = el.data('resizable'),
                            app = self.collection.get(el.data('cid')).attributes,
<<<<<<< HEAD
                            //app = _.cid(el.data('cid') + ''),
                            tmpTS = self.getTimeFromDateTag(d.my.day, true);
=======
                            // TODO: FIX update call to UTC
                            tmpTS = date.Local.utc(self.getTimeFromDateTag(d.my.day));
>>>>>>> ce02beda
                        d.my.all.removeClass('opac');
                        switch (d.my.handle) {
                        case 'n':
                            _.extend(app, {
                                start_date: tmpTS + self.getTimeFromPos(d.my.top),
                                ignore_conflicts: true
                            });
                            break;
                        case 's':
                            _.extend(app, {
                                end_date: tmpTS + self.getTimeFromPos(d.my.bottom),
                                ignore_conflicts: true
                            });
                            break;
                        default:
                            break;
                        }
                        el.busy();
                        self.onUpdateAppointment(app);
<<<<<<< HEAD
                        self.lassoMode = true;
=======
                        self.lasso = false;
>>>>>>> ce02beda
                    }
                })
                .draggable({
                    grid: [colWidth, self.gridHeight()],
                    scroll: true,
                    start: function (e, ui) {
<<<<<<< HEAD
                        self.lassoMode = false;
=======
                        self.lasso = true;
>>>>>>> ce02beda
                        self.onEnterAppointment(e);
                        // write all appointment divs to draggable object
                        var d = $(this).data('draggable');
                        d.my = {};
                        d.my.all = $('[data-cid="' + ui.helper.data('cid') + '"]')
                            .addClass('opac')
                            .css({
                                left : 0,
                                width: '100%',
                                maxWidth: '100%',
                                zIndex: 999
                            });
                        d.my.firstPos = parseInt(d.my.all.first().closest('.day').attr('date'), 10);
                        d.my.lastPos = parseInt(d.my.all.last().closest('.day').attr('date'), 10);
                        d.my.initPos = parseInt($(this).closest('.day').attr('date'), 10);
                        d.my.firstTop = d.my.all.first().position().top;
                        d.my.lastHeight = d.my.all.last().outerHeight();
                        d.my.lastTop = ui.position.top;
                    },
                    drag: function (e, ui) {
                        var d = $(this).data('draggable'),
                            left = ui.position.left -= ui.originalPosition.left,
                            move = Math.floor(left / colWidth),
                            day = d.my.initPos + move,
                            top = ui.position.top;

                        // correct position
                        if (d.my.firstPos === d.my.lastPos) {
                            d.my.mode = 4;
                        } else if (day === d.my.firstPos + move) {
                            d.my.mode = 3;
                        } else if (day === d.my.lastPos + move) {
                            d.my.mode = 2;
                        } else {
                            d.my.mode = 1;
                        }

                        // sync left position
                        d.my.all
                            .css('left', left);

                        // elements do not move
                        if (ui.position.top < 0 || d.my.mode <= 2) {
                            ui.position.top = 0;
                        }

                        // last element
                        if (d.my.mode === 2) {
                            d.options.axis = 'x';
                        }

                        // handling on multi-drag
                        if (d.my.mode < 4) {
                            if (d.my.lastTop !== top) {
                                var diff = top - d.my.lastTop,
                                    firstTop = d.my.firstTop + diff,
                                    lastHeight = d.my.lastHeight + diff;

                                // calc first position
                                if (((d.my.firstTop >= 0 && firstTop < 0) || (d.my.firstTop >= paneHeight && firstTop < paneHeight)) && diff < 0) {
                                    $('.week-container .day[date="' + (--d.my.firstPos) + '"]')
                                        .append($(this).clone());
                                    d.my.all = $('[data-cid="' + ui.helper.data('cid') + '"]');
                                }
                                if (((d.my.firstTop < 0 && firstTop >= 0) || (d.my.firstTop < paneHeight && firstTop >= paneHeight)) && diff > 0) {
<<<<<<< HEAD
//                                    console.log('d.my.firstTop', d.my.firstTop, 'firstTop', firstTop, diff, 'ui.position.top', ui.position.top, d.position.top);
=======
>>>>>>> ce02beda
                                    d.my.firstPos++;
                                    d.my.all.first().remove();
                                    d.my.all = $('[data-cid="' + ui.helper.data('cid') + '"]');
                                }
                                if (firstTop < 0) {
                                    firstTop += paneHeight;
                                } else if (firstTop >= paneHeight) {
                                    firstTop -= paneHeight;
                                }
                                // update first element
                                d.my.all.first().css({
                                    top: firstTop,
                                    height: paneHeight - firstTop
                                });

                                // calc last position
                                if (((d.my.lastHeight <= 0 && lastHeight > 0) || (d.my.lastHeight <= paneHeight && lastHeight > paneHeight)) && diff > 0) {
                                    $('.week-container .day[date="' + (++d.my.lastPos) + '"]')
                                        .append($(this).clone());
                                    d.my.all = $('[data-cid="' + ui.helper.data('cid') + '"]');
                                }
                                if (((d.my.lastHeight > 0 && lastHeight <= 0) || (d.my.lastHeight > paneHeight && lastHeight <= paneHeight)) && diff < 0) {
                                    d.my.lastPos--;
                                    d.my.all.last().remove();
                                    d.my.all = $('[data-cid="' + ui.helper.data('cid') + '"]');
                                }
                                if (lastHeight <= 0) {
                                    lastHeight += paneHeight;
                                } else if (lastHeight > paneHeight) {
                                    lastHeight -= paneHeight;
                                }
                                d.my.all.last().css({
                                    top: 0,
                                    height: lastHeight
                                });

                                d.my.firstTop += diff;
                                d.my.lastHeight += diff;
                            }
                        }
                        d.my.lastTop = top;
                    },
                    stop: function (e, ui) {
<<<<<<< HEAD
                        self.lassoMode = true;
=======
                        self.lasso = false;
>>>>>>> ce02beda
                        var d = $(this).data('draggable'),
                            move = Math.round((ui.position.left - ui.originalPosition.left) / colWidth),
                            app = self.collection.get($(this).data('cid')).attributes,
                            startTS = app.start_date + self.getTimeFromPos(d.my.lastTop - ui.originalPosition.top) + (move * date.DAY);
                        d.my.all.busy();
                        _.extend(app, {
                            start_date: startTS,
                            end_date: startTS + (app.end_date - app.start_date),
                            ignore_conflicts: true
                        });
                        self.onUpdateAppointment(app);
                    }
                });

            // remove unused resizable panes
            $('.day>.appointment.rmnorth .ui-resizable-n, .day>.appointment.rmsouth .ui-resizable-s')
                .remove();

            // init drag and resize widget on full-time appointments
            $('.fulltime>.appointment.modify')
                .draggable({
                    grid: [colWidth, 0],
                    axis: 'x',
                    scroll: true,
                    snap: '.day',
                    zIndex: 2,
                    start: function (e, ui) {
<<<<<<< HEAD
                        self.lassoMode = false;
                    },
                    stop: function (e, ui) {
                        self.lassoMode = true;
=======
                        self.lasso = true;
                    },
                    stop: function (e, ui) {
                        self.lasso = false;
>>>>>>> ce02beda
                        $(this).busy();
                        var newPos = Math.round($(this).position().left / (self.fulltimePane.width() / self.columns)),
                            startTS = self.curTimeUTC + (newPos * date.DAY),
                            cid = $(this).data('cid'),
                            app = self.collection.get(cid).attributes;
                        _.extend(app, {
                            start_date: startTS,
                            end_date: startTS + (app.end_date - app.start_date),
                            ignore_conflicts: true
                        });
                        self.onUpdateAppointment(app);
                    }
                })
                .resizable({
                    grid: [colWidth, 0],
                    minWidth: colWidth,
                    handles: "w, e",
                    containment: "parent",
                    start: function (e, ui) {
<<<<<<< HEAD
                        self.lassoMode = false;
                        $(this).addClass('opac').css('zIndex', $(this).css('zIndex') + 2000);
                    },
                    stop: function (e, ui) {
                        self.lassoMode = true;
=======
                        self.lasso = true;
                        $(this).addClass('opac').css('zIndex', $(this).css('zIndex') + 2000);
                    },
                    stop: function (e, ui) {
                        self.lasso = false;
>>>>>>> ce02beda
                        var el = $(this),
                            cid = el.data('cid'),
                            app = self.collection.get(cid).attributes,
                            newDayCount = Math.round(el.outerWidth() / (self.fulltimePane.width() / self.columns));
                        el.removeClass('opac').css('zIndex', $(this).css('zIndex') - 2000);

                        if (el.position().left !== ui.originalPosition.left) {
                            _.extend(app, {
                                start_date: app.end_date - (newDayCount * date.DAY),
                                ignore_conflicts: true
                            });
                        } else if (el.width() !== ui.originalSize.width) {
                            _.extend(app, {
                                end_date: app.start_date + (newDayCount * date.DAY),
                                ignore_conflicts: true
                            });
                        }
                        el.busy();
                        self.onUpdateAppointment(app);
                    }
                });
        },

        // render an single appointment
        renderAppointment: function (a) {
<<<<<<< HEAD

=======
>>>>>>> ce02beda
            myself = myself || ox.user_id;

            // check confirmations
            var state = (_(a.participants).find(function (o) {
                    return o.id === myself;
                }) || { type: 0 }).type;

            return $('<div>')
                .addClass(
                    'appointment ' +
                    util.getShownAsClass(a) +
                    (a.private_flag ? ' private' : '') +
                    (state === 0 ? ' unconfirmed' : '') +
                    (folder.can('write', this.folder, a) ? ' modify' : '')
                )
                .attr('data-cid', _.cid(a))
                .append(
                    $('<div>')
                        .addClass('appointment-content')
                        .css('lineHeight', (a.full_time ? this.fulltimeHeight : this.cellHeight) + 'px')
<<<<<<< HEAD
                        .append($('<div>').addClass('title').text(a.title))
                        .append($('<div>').addClass('location').text(a.location || ''))
                );
        },

=======
                        .append($('<div>').addClass('title').text(gt.noI18n(a.title)))
                        .append($('<div>').addClass('location').text(gt.noI18n(a.location || '')))
                );
        },

        // round an integer to the next grid size
>>>>>>> ce02beda
        roundToGrid: function (pos, typ) {
            var h = this.gridHeight();
            switch (typ) {
            case 'n':
                typ = 'floor';
                break;
            case 's':
                typ = 'ceil';
                break;
            default:
                typ = 'round';
                break;
            }
            return Math[typ](pos / h) * h;
        },

<<<<<<< HEAD
=======
        // calculate css position paramter (top and left) of an appointment
>>>>>>> ce02beda
        calcPos: function (ap) {
            var start = new date.Local(ap.pos.start),
                end = new date.Local(ap.pos.end),
                self = this,
                calc = function (d) {
                    return Math.floor((d.getHours() / 24 + d.getMinutes() / 1440) * self.height());
                },
                s = calc(start);
            return {
                top: s,
                height: Math.max(calc(end) - s, self.gridHeight())
            };
        },

<<<<<<< HEAD
        getTimeFromDateTag: function (days, utc)  {
            if (utc) {
                return date.Local.utc(this.curTimeUTC + (days * date.DAY));
            }
            return this.curTimeUTC + (days * date.DAY);
        },

=======
        // get timestamp from date marker
        getTimeFromDateTag: function (tag)  {
            return this.curTimeUTC + (tag * date.DAY);
        },

        // calc daily timestamp from mouse position
>>>>>>> ce02beda
        getTimeFromPos: function (pos) {
            return this.roundToGrid(pos) / this.height() * date.DAY;
        },

        // calculate complete height of the grid
        height: function () {
            return this.cellHeight * this.slots * this.fragmentation;
        },

        // calculate height of a single grid fragment
        gridHeight: function () {
            return this.cellHeight * this.fragmentation / this.gridSize;
        },

        getShowAllStatus: function () {
            return this.showAll.prop('checked');
        },

        setShowAllVisibility: function (display) {
            this.showAllCon[display ? 'show': 'hide']();
        },

        getFolder: function () {
            return this.folder;
        },

        setFolder: function (folder) {
            this.folder =  folder;
        }

    });

    return View;
});<|MERGE_RESOLUTION|>--- conflicted
+++ resolved
@@ -13,19 +13,12 @@
 define('io.ox/calendar/week/view',
     ['io.ox/calendar/util',
      'io.ox/core/date',
-<<<<<<< HEAD
-     'gettext!io.ox/calendar/view',
-     'io.ox/core/api/folder',
-     'less!io.ox/calendar/week/style.css',
-     'apps/io.ox/core/tk/jquery-ui.min.js'], function (util, date, gt, folder) {
-=======
      'gettext!io.ox/calendar',
      'io.ox/core/api/folder',
      'io.ox/backbone/views',
      'less!io.ox/calendar/week/style.css',
      'apps/io.ox/core/tk/jquery-ui.min.js',
      'apps/io.ox/core/tk/jquery.mobile.touch.min.js'], function (util, date, gt, folder, views) {
->>>>>>> ce02beda
 
     'use strict';
 
@@ -48,23 +41,6 @@
         workEnd:        18,     // full hour for end position of working time marker
 
         curTimeUTC:     0,      // current timestamp
-<<<<<<< HEAD
-        pane:           $(),    // main scroll pane
-        fulltimePane:   $(),    // full-time appointments pane
-        fulltimeCon:    $(),    // full-time container
-        timeline:       $(),    // timeline
-        footer:         $(),    // footer
-        kwInfo:         $(),    // current KW
-        showAll:        $(),    // show all folders check-box
-        showAllCon:     $(),    // container
-        tlInterval:     {},     // timeline interval
-        clickTimer:     null,   // timer to separate single and double click
-        clicks:         0,      // click counter
-        lasso:          false,  // lasso object
-        lassoMode:      true,   // is lasso active
-        folder:         {},     // current folder
-
-=======
         clickTimer:     null,   // timer to separate single and double click
         clicks:         0,      // click counter
         lasso:          false,  // lasso object
@@ -79,7 +55,6 @@
         showAll:        $('<input/>').attr('type', 'checkbox'),         // show all folders check-box
         showAllCon:     $('<div>').addClass('showall'),                 // container
 
->>>>>>> ce02beda
         // define view events
         events: {
             'mousedown .week-container>.day' : 'onLasso',
@@ -100,22 +75,14 @@
 
         // handler for onmouseenter event for hover effect
         onEnterAppointment: function (e) {
-<<<<<<< HEAD
-            if (this.lassoMode) {
-=======
             if (this.lasso === false) {
->>>>>>> ce02beda
                 $('[data-cid="' + $(e.currentTarget).data('cid') + '"]').addClass('hover');
             }
         },
 
         // handler for onmouseleave event for hover effect
         onLeaveAppointment: function (e) {
-<<<<<<< HEAD
-            if (this.lassoMode) {
-=======
             if (this.lasso === false) {
->>>>>>> ce02beda
                 $('[data-cid="' + $(e.currentTarget).data('cid') + '"]').removeClass('hover');
             }
         },
@@ -137,15 +104,6 @@
 
         // handler for single- and double-click events on appointments
         onClickAppointment: function (e) {
-<<<<<<< HEAD
-            if ($(e.currentTarget).is('.appointment') && this.lasso === false) {
-                var cid = $(e.currentTarget).attr('data-cid'),
-                    obj = _.cid(cid),
-                    self = this;
-                this.trigger('showAppointment', e, obj);
-                if (this.clickTimer === null) {
-                    this.clickTimer = setTimeout(function () {
-=======
             if ($(e.currentTarget).hasClass('appointment') && this.lasso === false) {
                 var cid = $(e.currentTarget).data('cid'),
                     obj = _.cid(cid + ''),
@@ -155,7 +113,6 @@
                 if (self.clickTimer === null && self.clicks === 0) {
                     self.clickTimer = setTimeout(function () {
                         clearTimeout(self.clickTimer);
->>>>>>> ce02beda
                         self.clicks = 0;
                         self.clickTimer = null;
 
@@ -164,22 +121,6 @@
                             .not($('[data-cid="' + cid + '"]'))
                             .addClass('opac');
                         $('[data-cid="' + cid + '"]').addClass('current');
-<<<<<<< HEAD
-
-                    }, 250);
-                }
-
-                if (this.clicks === 1) {
-                    clearTimeout(this.clickTimer);
-                    this.clickTimer = null;
-                    this.clicks = -1;
-                    self.trigger('openEditAppointment', e, obj);
-                }
-                this.clicks++;
-            }
-        },
-
-=======
                     }, 300);
                 }
                 self.clicks++;
@@ -199,17 +140,12 @@
             this.trigger('openEditAppointment', e, obj);
         },
 
->>>>>>> ce02beda
         // handler for double-click events on grid
         onCreateAppointment: function (e) {
             if (!folder.can('create', this.folder)) {
                 return;
             }
-<<<<<<< HEAD
-            if ($(e.target).is('.timeslot')) {
-=======
             if ($(e.target).hasClass('timeslot')) {
->>>>>>> ce02beda
                 // calculate timestamp for current position
                 var pos = this.getTimeFromPos(e.target.offsetTop + e.offsetY),
                     startTS = this.getTimeFromDateTag($(e.currentTarget).attr('date')) + pos;
@@ -232,20 +168,6 @@
         },
 
         onLasso: function (e) {
-<<<<<<< HEAD
-            if (!this.lassoMode || !folder.can('create', this.folder)) {
-                return;
-            }
-
-            var curTar = $(e.currentTarget),
-                curDay = parseInt(curTar.attr('date'), 10),
-                mouseY = e.pageY - (this.pane.offset().top - this.pane.scrollTop());
-
-            // switch mouse events
-            switch (e.type) {
-            case 'mousedown':
-                if (this.lasso === false && $(e.target).is('.timeslot')) {
-=======
             if (!folder.can('create', this.folder)) {
                 return;
             }
@@ -254,7 +176,6 @@
             switch (e.type) {
             case 'mousedown':
                 if (this.lasso === false && $(e.target).hasClass('timeslot')) {
->>>>>>> ce02beda
                     this.lasso = true;
                 }
                 break;
@@ -273,10 +194,6 @@
                         dayChange = curDay !== lData.lastDay,
                         dayDiff = Math.abs(curDay - lData.startDay),
                         lassoStart = this.roundToGrid(lData.start, (down && dayDiff === 0) || right ? 'n' : 's');
-<<<<<<< HEAD
-
-=======
->>>>>>> ce02beda
                     if (dayDiff > 0) {
 
                         if (dayChange) {
@@ -340,20 +257,12 @@
                         });
                         lData.start = lassoStart;
                     }
-<<<<<<< HEAD
-                    lData.stop = down ? this.roundToGrid(mouseY, 's') : this.roundToGrid(mouseY, 'n');
-                    lData.lastDay = curDay;
-                }
-
-                if (this.lasso === true && $(e.target).is('.timeslot')) {
-=======
                     lData.stop = this.roundToGrid(mouseY, (down && dayDiff === 0) || right ? 's' : 'n');
                     lData.lastDay = curDay;
                 }
 
                 // first move
                 if (this.lasso === true && $(e.target).hasClass('timeslot')) {
->>>>>>> ce02beda
                     this.lasso = $('<div>')
                         .addClass('appointment lasso')
                         .css({
@@ -379,10 +288,6 @@
             case 'mouseup':
                 if (_.isObject(this.lasso) && e.which === 1) {
                     var lData = this.lasso.data(),
-<<<<<<< HEAD
-                        start = this.getTimeFromDateTag(Math.min(lData.startDay, lData.lastDay)) + this.getTimeFromPos(lData.start),
-                        end = this.getTimeFromDateTag(Math.max(lData.startDay, lData.lastDay)) + this.getTimeFromPos(lData.stop);
-=======
                         start = this.getTimeFromDateTag(Math.min(lData.startDay, lData.lastDay)),
                         end = this.getTimeFromDateTag(Math.max(lData.startDay, lData.lastDay));
 
@@ -393,7 +298,6 @@
                         start += this.getTimeFromPos(lData.startDay > lData.lastDay ? lData.stop : lData.start);
                         end += this.getTimeFromPos(lData.startDay > lData.lastDay ? lData.start : lData.stop);
                     }
->>>>>>> ce02beda
 
                     // delete div and reset object
                     $.each(lData.helper, function (i, el) {
@@ -401,17 +305,9 @@
                     });
                     lData = null;
                     this.lasso.remove();
-<<<<<<< HEAD
-
-                    this.trigger('openCreateAppointment', e, {
-                        start_date: start,
-                        end_date: end,
-                        lasso: true
-=======
                     this.trigger('openCreateAppointment', e, {
                         start_date: start,
                         end_date: end
->>>>>>> ce02beda
                     });
                 }
                 this.lasso = false;
@@ -436,11 +332,7 @@
 
             // create timelabels
             var times = [];
-<<<<<<< HEAD
-            for (var i = 1; i <= this.slots; i++) {
-=======
             for (var i = 1; i < this.slots; i++) {
->>>>>>> ce02beda
                 times.push(
                     $('<div>')
                         .addClass('time')
@@ -448,21 +340,6 @@
                         .height(this.cellHeight * this.fragmentation)
                 );
             }
-<<<<<<< HEAD
-
-            // create panes
-            this.pane = $('<div>')
-                .addClass('scrollpane')
-                .append($('<div>').addClass('lable').append(times));
-            this.fulltimePane = $('<div>')
-                .addClass('fulltime');
-            this.fulltimeCon = $('<div>')
-                .addClass('fulltime-container')
-                .append(
-                    $('<div>').addClass('fulltime-lable'),
-                    this.fulltimePane
-                );
-=======
             times = $('<div>').addClass('lable').append(times);
 
 //            var Blubview = views.point('io.ox/calendar/week/section').createView({
@@ -517,7 +394,6 @@
             }
 
             this.pane.empty().append(times, container);
->>>>>>> ce02beda
 
             // create toolbar
             this.$el.empty().append(
@@ -568,52 +444,11 @@
                             )
                     )
             );
-<<<<<<< HEAD
-
-            // create days container
-            var container = $('<div>').addClass('week-container');
-
-            // create and animate timeline
-            this.timeline = $('<div>').addClass('timeline');
-            this.renderTimeline(this.timeline);
-            this.tlInterval = setInterval(this.renderTimeline, 60000, this.timeline);
-            container.append(this.timeline);
-
-            // create days
-            for (var d = 0; d < this.columns; d++) {
-
-                var day = $('<div>')
-                        .addClass('day').width(100 / this.columns + '%')
-                        .attr('date', d);
-
-                // add days to fulltime panel
-                this.fulltimePane.append(day.clone());
-
-                // create timeslots
-                for (var i = 1; i <= this.slots * this.fragmentation; i++) {
-                    day.append(
-                        $('<div>')
-                            .addClass('timeslot ' + (i > (this.workStart * this.fragmentation) && i <= (this.workEnd * this.fragmentation) ? 'in' : 'out'))
-                            .height(this.cellHeight)
-                    );
-                }
-
-                container.append(day);
-            }
-
-            this.pane.append(container);
 
             return this;
         },
 
-        getScrollPos: function () {
-=======
-
-            return this;
-        },
-
         setScrollPos: function () {
->>>>>>> ce02beda
             var slotHeight = this.cellHeight * this.fragmentation,
                 workHeight = slotHeight * (this.workEnd - this.workStart),
                 newPos = (this.pane.height() - workHeight) / 2;
@@ -654,16 +489,12 @@
                 tmpDate.add(date.DAY);
             }
             this.footer.empty().append(days);
-<<<<<<< HEAD
-            this.kwInfo.text(new date.Local(this.curTimeUTC).formatInterval(new date.Local(this.curTimeUTC + ((this.columns - 1) * date.DAY)), date.DATE));
-=======
             this.kwInfo.text(
                 gt.noI18n(
                     new date.Local(this.curTimeUTC)
                         .formatInterval(new date.Local(this.curTimeUTC + ((this.columns - 1) * date.DAY)), date.DATE)
                 )
             );
->>>>>>> ce02beda
 
             if (hasToday) {
                 this.timeline.show();
@@ -693,10 +524,6 @@
                     if (row === fulltimeColPos.length) {
                         fulltimeColPos.push(model.get('end_date'));
                     }
-<<<<<<< HEAD
-
-=======
->>>>>>> ce02beda
                     app.css({
                         height: this.fulltimeHeight,
                         width: (100 / this.columns) * fulltimeWidth + '%',
@@ -764,12 +591,6 @@
             this.fulltimeCon.add().css({ height: ftHeight + 'px' });
             this.pane.css({ top: ftHeight + 'px' });
 
-<<<<<<< HEAD
-            // adjust scoll position
-            this.pane.scrollTop(this.getScrollPos());
-
-=======
->>>>>>> ce02beda
             // loop over all single days
             $.each(draw, function (day, apps) {
                 // init position Array
@@ -794,7 +615,6 @@
                     if (p === positions.length) {
                         app.pos.index = positions.length;
                         positions.push(app.pos.end);
-<<<<<<< HEAD
                     }
 
                     // cals amount of collisions
@@ -808,21 +628,6 @@
                             collisions++;
                         }
                     }
-=======
-                    }
-
-                    // cals amount of collisions
-                    for (var k = 0; k < apps.length; k++) {
-                        if (i === k) continue;
-                        var as = app.pos.start,
-                            ae = app.pos.end,
-                            ms = apps[k].pos.start,
-                            me = apps[k].pos.end;
-                        if ((as >= ms && as < me) || (as <= ms && ae >= me) || (ae > ms && ae <= me)) {
-                            collisions++;
-                        }
-                    }
->>>>>>> ce02beda
                     app.pos.max = ++collisions;
                 }
 
@@ -832,31 +637,19 @@
                         pos = self.calcPos(app),
                         idx = Math.min(app.pos.max, positions.length),
                         width = Math.min((self.appWidth / idx) * (1 + (self.overlap * (idx - 1))), self.appWidth),
-<<<<<<< HEAD
-                        left = idx > 1 ? ((self.appWidth - width) / (idx - 1)) * app.pos.index : 0;
-=======
                         left = idx > 1 ? ((self.appWidth - width) / (idx - 1)) * app.pos.index : 0,
                         border = (left > 0 || (left === 0 && width < self.appWidth));
->>>>>>> ce02beda
 
                     app.css({
                         top: pos.top,
                         left: left + '%',
-<<<<<<< HEAD
-                        height: pos.height,
-=======
                         height: pos.height - (border ? 0 : 1),
->>>>>>> ce02beda
                         width: width + '%',
                         minHeight: self.cellHeight + 'px',
                         maxWidth: self.appWidth + '%',
                         zIndex: j
                     })
-<<<<<<< HEAD
-                    .addClass((left > 0 || (left === 0 && width < self.appWidth)) ? 'border' : '');
-=======
                     .addClass(border ? 'border' : '');
->>>>>>> ce02beda
                 }
                 self.$('.week-container ' + day).append(apps);
             });
@@ -873,11 +666,7 @@
                     minHeight: self.gridHeight(),
                     containment: "parent",
                     start: function (e, ui) {
-<<<<<<< HEAD
-                        self.lassoMode = false;
-=======
                         self.lasso = true;
->>>>>>> ce02beda
                         var d = $(this).data('resizable');
                         // init custom resize object
                         d.my = {};
@@ -1028,13 +817,8 @@
                         var el = $(this),
                             d = el.data('resizable'),
                             app = self.collection.get(el.data('cid')).attributes,
-<<<<<<< HEAD
-                            //app = _.cid(el.data('cid') + ''),
-                            tmpTS = self.getTimeFromDateTag(d.my.day, true);
-=======
                             // TODO: FIX update call to UTC
                             tmpTS = date.Local.utc(self.getTimeFromDateTag(d.my.day));
->>>>>>> ce02beda
                         d.my.all.removeClass('opac');
                         switch (d.my.handle) {
                         case 'n':
@@ -1054,22 +838,14 @@
                         }
                         el.busy();
                         self.onUpdateAppointment(app);
-<<<<<<< HEAD
-                        self.lassoMode = true;
-=======
                         self.lasso = false;
->>>>>>> ce02beda
                     }
                 })
                 .draggable({
                     grid: [colWidth, self.gridHeight()],
                     scroll: true,
                     start: function (e, ui) {
-<<<<<<< HEAD
-                        self.lassoMode = false;
-=======
                         self.lasso = true;
->>>>>>> ce02beda
                         self.onEnterAppointment(e);
                         // write all appointment divs to draggable object
                         var d = $(this).data('draggable');
@@ -1135,10 +911,6 @@
                                     d.my.all = $('[data-cid="' + ui.helper.data('cid') + '"]');
                                 }
                                 if (((d.my.firstTop < 0 && firstTop >= 0) || (d.my.firstTop < paneHeight && firstTop >= paneHeight)) && diff > 0) {
-<<<<<<< HEAD
-//                                    console.log('d.my.firstTop', d.my.firstTop, 'firstTop', firstTop, diff, 'ui.position.top', ui.position.top, d.position.top);
-=======
->>>>>>> ce02beda
                                     d.my.firstPos++;
                                     d.my.all.first().remove();
                                     d.my.all = $('[data-cid="' + ui.helper.data('cid') + '"]');
@@ -1182,11 +954,7 @@
                         d.my.lastTop = top;
                     },
                     stop: function (e, ui) {
-<<<<<<< HEAD
-                        self.lassoMode = true;
-=======
                         self.lasso = false;
->>>>>>> ce02beda
                         var d = $(this).data('draggable'),
                             move = Math.round((ui.position.left - ui.originalPosition.left) / colWidth),
                             app = self.collection.get($(this).data('cid')).attributes,
@@ -1214,17 +982,10 @@
                     snap: '.day',
                     zIndex: 2,
                     start: function (e, ui) {
-<<<<<<< HEAD
-                        self.lassoMode = false;
-                    },
-                    stop: function (e, ui) {
-                        self.lassoMode = true;
-=======
                         self.lasso = true;
                     },
                     stop: function (e, ui) {
                         self.lasso = false;
->>>>>>> ce02beda
                         $(this).busy();
                         var newPos = Math.round($(this).position().left / (self.fulltimePane.width() / self.columns)),
                             startTS = self.curTimeUTC + (newPos * date.DAY),
@@ -1244,19 +1005,11 @@
                     handles: "w, e",
                     containment: "parent",
                     start: function (e, ui) {
-<<<<<<< HEAD
-                        self.lassoMode = false;
-                        $(this).addClass('opac').css('zIndex', $(this).css('zIndex') + 2000);
-                    },
-                    stop: function (e, ui) {
-                        self.lassoMode = true;
-=======
                         self.lasso = true;
                         $(this).addClass('opac').css('zIndex', $(this).css('zIndex') + 2000);
                     },
                     stop: function (e, ui) {
                         self.lasso = false;
->>>>>>> ce02beda
                         var el = $(this),
                             cid = el.data('cid'),
                             app = self.collection.get(cid).attributes,
@@ -1282,10 +1035,6 @@
 
         // render an single appointment
         renderAppointment: function (a) {
-<<<<<<< HEAD
-
-=======
->>>>>>> ce02beda
             myself = myself || ox.user_id;
 
             // check confirmations
@@ -1306,20 +1055,12 @@
                     $('<div>')
                         .addClass('appointment-content')
                         .css('lineHeight', (a.full_time ? this.fulltimeHeight : this.cellHeight) + 'px')
-<<<<<<< HEAD
-                        .append($('<div>').addClass('title').text(a.title))
-                        .append($('<div>').addClass('location').text(a.location || ''))
-                );
-        },
-
-=======
                         .append($('<div>').addClass('title').text(gt.noI18n(a.title)))
                         .append($('<div>').addClass('location').text(gt.noI18n(a.location || '')))
                 );
         },
 
         // round an integer to the next grid size
->>>>>>> ce02beda
         roundToGrid: function (pos, typ) {
             var h = this.gridHeight();
             switch (typ) {
@@ -1336,10 +1077,7 @@
             return Math[typ](pos / h) * h;
         },
 
-<<<<<<< HEAD
-=======
         // calculate css position paramter (top and left) of an appointment
->>>>>>> ce02beda
         calcPos: function (ap) {
             var start = new date.Local(ap.pos.start),
                 end = new date.Local(ap.pos.end),
@@ -1354,22 +1092,12 @@
             };
         },
 
-<<<<<<< HEAD
-        getTimeFromDateTag: function (days, utc)  {
-            if (utc) {
-                return date.Local.utc(this.curTimeUTC + (days * date.DAY));
-            }
-            return this.curTimeUTC + (days * date.DAY);
-        },
-
-=======
         // get timestamp from date marker
         getTimeFromDateTag: function (tag)  {
             return this.curTimeUTC + (tag * date.DAY);
         },
 
         // calc daily timestamp from mouse position
->>>>>>> ce02beda
         getTimeFromPos: function (pos) {
             return this.roundToGrid(pos) / this.height() * date.DAY;
         },
