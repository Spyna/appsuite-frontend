/**
 * This work is provided under the terms of the CREATIVE COMMONS PUBLIC
 * LICENSE. This work is protected by copyright and/or other applicable
 * law. Any use of the work other than as authorized under this license
 * or copyright law is prohibited.
 *
 * http://creativecommons.org/licenses/by-nc-sa/2.5/
 * © 2016 OX Software GmbH, Germany. info@open-xchange.com
 *
 * @author David Bauer <david.bauer@open-xchange.com>
 * @author Julian Bäume <julian.baeume@open-xchange.com>
 */

'use strict';

module.exports = function (grunt) {

    grunt.config.merge({
        copy: {
            build_thirdparty: {
                files: [
                    {
                        expand: true,
                        src: [
                            'bootstrap/less/**/*.less',
                            'bootstrap-datepicker/less/datepicker3.less',
                            'font-awesome/{less,fonts}/*',
                            'open-sans-fontface/fonts/Light/*',
                            '!**/*.otf'
                        ],
                        cwd: 'bower_components/',
                        dest: 'build/apps/3rd.party/',
                        filter: 'isFile'
                    },
                    {
                        expand: true,
                        src: ['**/*', '!tinymce.min.js'],
                        cwd: 'bower_components/tinymce-dist',
                        dest: 'build/apps/3rd.party/tinymce/'
                    },
                    {
                        expand: true,
                        src: ['hopscotch/*'],
                        cwd: 'lib/',
                        dest: 'build/apps/3rd.party/'
                    },
                    {
                        // static lib
                        expand: true,
                        src: ['jquery-ui.min.js', 'bootstrap-combobox.js'],
                        cwd: 'lib/',
                        dest: 'build/static/3rd.party/'
                    },
                    {
                        // static bower_components
                        expand: true,
                        src: [
                            'bigscreen/bigscreen.min.js',
                            'bootstrap-datepicker/js/bootstrap-datepicker.js',
                            'jquery-imageloader/jquery.imageloader.js',
                            'Chart.js/Chart.js',
                            'bootstrap-tokenfield/js/bootstrap-tokenfield.js',
                            'typeahead.js/dist/typeahead.jquery.js',
                            'marked/lib/marked.js',
                            'clipboard/dist/clipboard.min.js',
                            'velocity/velocity.min.js',
                            'moment/moment.js'
                        ],
                        cwd: 'bower_components',
                        dest: 'build/static/3rd.party/'
                    },
                    {
                        // static bower_components
                        expand: true,
                        flatten: true,
                        src: [
                            'moment-timezone/builds/moment-timezone-with-data.js',
                            'moment-interval/moment-interval.js'
                        ],
                        cwd: 'bower_components',
                        dest: 'build/static/3rd.party/moment'
                    },
                    {
                        expand: true,
                        src: ['*.{png,svg,swf,gif,xap,css}', '!{jquery,*.min}.js'],
                        cwd: 'bower_components/mediaelement/build/',
                        dest: 'build/apps/3rd.party/mediaelement/',
                        filter: 'isFile'
                    },
                    {
                        // js file of mediaelement goes to static path for caching
                        expand: true,
                        src: ['*.js', '!{jquery,*.min}.js'],
                        cwd: 'bower_components/mediaelement/build/',
                        dest: 'build/static/3rd.party/mediaelement/',
                        filter: 'isFile'
                    },
                    {
                        expand: true,
                        src: ['*.{js,css,png}'],
                        cwd: 'lib/node_modules/emoji/lib',
                        dest: 'build/apps/3rd.party/emoji'
                    },
                    {
                        expand: true,
                        src: ['swiper.jquery.js'],
                        cwd: 'bower_components/swiper/dist/js/',
                        dest: 'build/static/3rd.party/swiper'
                    },
                    {
                        expand: true,
                        src: ['*.css'],
                        cwd: 'bower_components/swiper/dist/css/',
                        dest: 'build/apps/3rd.party/swiper'
                    },
                    {
                        expand: true,
                        src: ['**/*'],
                        cwd: 'bower_components/pdfjs-dist',
<<<<<<< HEAD
                        dest: 'build/apps/3rd.party/pdfjs'
                    },
                    {
                        expand: true,
                        flatten: true,
                        src: ['requirejs/require.js'],
                        cwd: 'bower_components/',
                        dest: 'build/static/3rd.party/requirejs'
=======
                        dest: 'build/apps/pdfjs-dist/'
                        // pdfjs now has it's own define: define('pdfjs-dist/build/pdf.combined', ...)
                    },
                    {
                        expand: true,
                        src: ['unorm.js'],
                        cwd: 'bower_components/unorm/lib/',
                        dest: 'build/static/3rd.party/unorm'
>>>>>>> 8fb45d86
                    }
                ]
            }
        }
    });

    // replace the anonymous defines in the moment.js locales to prevent require.js errors
    grunt.config.merge({
        copy: {
            build_moment_locales: {
                options: {
                    process: function (content, srcPath) {
                        var defineName = (srcPath.split('.').shift()).replace('bower_components/', '');
                        return content.replace(/define\(\['moment'\]/, 'define(\'' + defineName + '\', [\'moment\']');
                    }
                },
                files: [{
                    expand: true,
                    src: ['moment/locale/*'],
                    cwd: 'bower_components',
                    dest: 'build/static/3rd.party/'
                }]
            }
        }
    });

    grunt.config.merge({
        less: {
            build_tokenfield: {
                options: {
                    lessrc: '.lessrc',
                    process: function (src) {
                        return src.replace(/@import "..\/bower_components\/(.*)";/g, '');
                    }
                },
                files: [{
                    expand: true,
                    ext: '.css',
                    cwd: 'bower_components/bootstrap-tokenfield/less/',
                    src: ['*.less'],
                    dest: 'build/apps/3rd.party/bootstrap-tokenfield/css/'
                }]
            }
        }
    });
};<|MERGE_RESOLUTION|>--- conflicted
+++ resolved
@@ -117,7 +117,6 @@
                         expand: true,
                         src: ['**/*'],
                         cwd: 'bower_components/pdfjs-dist',
-<<<<<<< HEAD
                         dest: 'build/apps/3rd.party/pdfjs'
                     },
                     {
@@ -126,7 +125,6 @@
                         src: ['requirejs/require.js'],
                         cwd: 'bower_components/',
                         dest: 'build/static/3rd.party/requirejs'
-=======
                         dest: 'build/apps/pdfjs-dist/'
                         // pdfjs now has it's own define: define('pdfjs-dist/build/pdf.combined', ...)
                     },
@@ -135,7 +133,6 @@
                         src: ['unorm.js'],
                         cwd: 'bower_components/unorm/lib/',
                         dest: 'build/static/3rd.party/unorm'
->>>>>>> 8fb45d86
                     }
                 ]
             }
