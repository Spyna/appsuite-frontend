/**
 * This work is provided under the terms of the CREATIVE COMMONS PUBLIC
 * LICENSE. This work is protected by copyright and/or other applicable
 * law. Any use of the work other than as authorized under this license
 * or copyright law is prohibited.
 *
 * http://creativecommons.org/licenses/by-nc-sa/2.5/
 *
 * © 2014 Open-Xchange Inc., Tarrytown, NY, USA. info@open-xchange.com
 *
 * @author Tobias Prinz <tobias.prinz@open-xchange.com>
 * TODO:
 * - Error handling - reauthorize / create xing account
 * - post status
 * - add message to xing invite
 * - add message to xing contact request
 * - assumption: the "share link" function (currently experimental) will be different from normal activity sharing (see actions.js)
 * - "ignore" action not implemented by server yet.
 * - "liking" does not toggle to un/disliking
 * - revoke xing invitations
 * - pre-select the correct language in createXingAccount by matching the first part of locale
 * - error handling when looking up e-mails for add/invite-to
 */

define('plugins/portal/xing/register', [
    'io.ox/core/extensions',
    'plugins/portal/xing/actions',
    'plugins/portal/xing/activities',
    'io.ox/xing/api',
    'io.ox/core/api/user',
    'io.ox/core/notifications',
    'io.ox/core/tk/dialogs',
    'io.ox/keychain/api',
    'io.ox/core/date',
    'gettext!plugins/portal',
    'less!plugins/portal/xing/xing'
], function (ext, eventActions, activityParsers, api, userApi,
        notifications, dialogs, keychain, date, gt) {

    'use strict';

    var addXingAccount,
        createXingAccount,
        makeNewsfeed,
        statusUpdateForm,
        title = gt('XING'),
        reauthorizeAccount,
        MAX_ITEMS_PREVIEW = 6,
        XING_NAME = gt('XING'),
        point = ext.point('io.ox/portal/widget/xing');

    reauthorizeAccount = function () {
        var account = keychain.getStandardAccount('xing');

        keychain.submodules.xing.reauthorize(account).done(function () {
            notifications.yell('success', gt('Successfully reauthorized your %s account', XING_NAME));
            ox.trigger('refresh^');
        }).fail(function (response) {
            notifications.yell('error', gt('There was a problem with %s. The error message was: "%s"', XING_NAME, response.error));
        });
    };

    createXingAccount = function (e) {

        e.preventDefault();

        var email, firstname, lastname, language;

        new dialogs.ModalDialog()

            .build(function () {
                var menu, availableLangs;

                availableLangs = 'de en es fr it nl pl pt ru tr zh'.split(' ');

                this.append(
                    menu = $('<div class="io-ox-xing submitted-data">').append(
                        $('<p>').text(
                            gt('Please select which of the following data we may use to create your %s account:', XING_NAME)
                        ),
                        $('<label>').append(
                            $.txt(gt('Mail address')),
                            email = $('<input type="text" name="email">')
                        ),
                        $('<label>').append(
                            $.txt(gt('First name')),
                            firstname = $('<input type="text" name="firstname">')
                        ),
                        $('<label>').append(
                            $.txt(gt('Last name')),
                            lastname = $('<input type="text" name="lastname">')
                        ),
                        $('<label>').append(
                            $.txt(gt('Language')),
                            language = $('<select name="language">').append(
                                _(availableLangs).map(function (elem) { return $('<option>').val(elem).text(elem); })
                            )
                        )
                    )
                );

                userApi.getCurrentUser().done(function (userData) {
                    var locale = userData.attributes.locale,
                        lang = locale.indexOf('_') > -1 ? locale.split('_')[0] : locale;

                    email.val(userData.attributes.email1 || userData.attributes.email2 || userData.attributes.email3);
                    firstname.val(userData.attributes.first_name);
                    lastname.val(userData.attributes.last_name);
                    language.val(lang);
                });
            })

            .addAlternativeButton('cancel', gt('Cancel'), 'cancel', { tabIndex: 1 })
            .addSuccessButton('accepted', gt('Accept'), 'accepted', { tabIndex: 1 })

            .show()

            .done(function (action) {
                if (action === 'cancel') return;
                api.createProfile({
                    tandc_check: true,
                    email: email.val(),
                    first_name: firstname.val(),
                    last_name: lastname.val(),
                    language: language.val()
                })
                .fail(function (response) {
                    notifications.yell('error', gt('There was a problem with %s. The error message was: "%s"', XING_NAME, response.error));
                })
                .done(function () {
                    notifications.yell('success', gt('Your %s account has been created. Expect a confirmation mail from %s soon.', XING_NAME, XING_NAME));
                    notifications.yell('success', gt('The next step is allowing this system to access your %s account for you.', XING_NAME));
                    addXingAccount(e);
                });
            }
        );

    };

    addXingAccount = function (event) {
        var win = window.open(ox.base + '/busy.html', '_blank', 'height=400, width=600'),
            baton = event.data.baton;
        return keychain.createInteractively('xing', win).done(function () {
            var model = baton.model;
            $(model.node).find('.setup-questions').remove();
            //hack to provoke loadAndPreview()
            model.changed.props = baton.model.drawn = true;
            ox.trigger('refresh^');
        });
    };

    statusUpdateForm = function () {
        var form = $('<div>').addClass('xing comment').append(
            $('<textarea>').attr({ rows: 3, cols: 40 }),
            $('<button>').addClass('btn btn-primary').text(gt('Post a status update'))
        );

        form.on('click', '.btn', function (clickEvent) {
            var container = $(clickEvent.target).parent(),
                input = container.children('textarea');

            api.changeStatus({
                message: input.val()

            }).fail(function (response) {
                notifications.yell('error', gt('Your status update could not be posted on %s. The error message was: "%s"', XING_NAME, response.error));

            }).done(function () {
                container.remove();
                notifications.yell('success', gt('Your status update has been successfully posted on %s', XING_NAME));

            });
        });

        return form;
    };

    makeNewsfeed = function (networkActivities, options) {
        options = options || {};

        var maxCount = options.maxCount;
        var node = $('<div>').addClass('networkActivities'),
            newsItemCount = 0;

        if (networkActivities.length === 0) {
            node.text(gt('There is no recent activity in your Xing network.'));
        }

        _(networkActivities).each(function (activity) {
            if (activity.type !== 'activity') {
                return;
            }

            if (maxCount && newsItemCount >= maxCount) {
                return;
            }

            var activityNode = $('<div>').addClass('activity').appendTo(node),
                reactionNode = $('<div>').addClass('reactions'),
                dateNode = $('<div>').addClass('date'),
                foundHandler = false,
                id;

            if (id = activity.ids[0]) {
                activityNode.attr('data-activity-id', id);
            }

            ext.point('io.ox/portal/widget/xing/activityhandler').each(function (handler) {
                if (handler.accepts(activity, options)) {
                    foundHandler = true;
                    handler.handle(activity, options).appendTo(activityNode);
                }
            });

            if (foundHandler) {
                // Date
                if (activity.created_at) {
                    var creationDate = new date.Local(activity.created_at);
                    dateNode.text(creationDate.format(date.DATE_TIME)).appendTo(activityNode);
                }

                //reactions like comment, share, like
                _(activity.possible_actions).each(function (reaction) {
                    ext.point('io.ox/portal/widget/xing/reaction').each(function (handler) {
                        if (handler.accepts(reaction)) {
                            reactionNode.append(
                                handler.handle(activity)
                            );
                        }
                    });
                });
                reactionNode.appendTo(activityNode);
                newsItemCount++;

            } else {
                console.log('Could not find a handler for the following activity: ' + activity.verb + '. Please let us know about this. Here is some data that would help us: ', JSON.stringify(activity));
            }
        });

        if (newsItemCount.length === 0) {
            node.text(gt('There is no recent activity in your Xing network.'));
        }
        return node;
    };

    /*
     * Portal extension points: Here's where it all starts
     */
    point.extend({

        title: title,

        isEnabled: function () {
            return keychain.isEnabled('xing');
        },

        requiresSetUp: function () {
            return keychain.isEnabled('xing') && !keychain.hasStandardAccount('xing');
        },

        drawDefaultSetup: function (baton) {

            this.find('h2 .title').replaceWith('<i class="fa fa-xing">');
            this.addClass('widget-color-custom color-xing');
            this.find('.content').append(
                $('<a href="#" class="action" tabindex="1" role="button">').text(
                    //#. %1$s is social media name, e.g. Facebook
                    gt('Create new %1$s account', XING_NAME)
                )
                .on('click', { baton: baton }, createXingAccount)
            );
        },

        performSetUp: function (baton) {
            var win = window.open(ox.base + '/busy.html', '_blank', 'height=400, width=600');
            return keychain.createInteractively('xing', win).done(function () {
                baton.model.node.removeClass('requires-setup widget-color-custom color-xing');
                ox.trigger('refresh^');
            });
        },

        load: function (baton) {
            var def = $.Deferred();
            api.getUserfeed({
<<<<<<< HEAD
                user_fields: '0,1,2,3,4,8,23' //name variations, page_name and picture
            }).then(function (xingResponse) {
                baton.data = xingResponse;
                def.resolve(xingResponse);
            }).fail(function (error) {
                if (error.error_params[0] === 'Invalid OAuth token') {
                    if (keychain.getStandardAccount('xing')) {
                        baton.reauthorize = true;
                        def.resolve();
                        return;
=======
                    //name variations, page_name and picture
                    user_fields: '0,1,2,3,4,8,23'
                }).then(function (xingResponse) {
                    baton.data = xingResponse;
                    def.resolve(xingResponse);
                }).fail(function (error) {
                    if (error.error_params[0] === 'Invalid OAuth token') {
                        if(keychain.getStandardAccount('xing')) {
                            baton.reauthorize = true;
                            def.resolve();
                            return;
                        }
>>>>>>> e7758a2e
                    }
                }
                def.reject(error);
            });
            return def;
        },

        preview: function (baton) {
            //remove setup that may not have been cleared correctly (may happen if an account was created successfully but callback function wasn't called)
            this.find('.setup-questions').remove();
            if (baton.reauthorize) {
                this.append($('<div class="content">').append(
                    $('<a href="#">').text(gt('Click here to reconnect to your xing account to see activities.')).on('click', function () {
                        reauthorizeAccount();
                        return false;
                    })
                ));
            } else {
                this.append(
                    $('<div class="content preview io-ox-xing pointer">').append(
                        makeNewsfeed(baton.data.network_activities, { maxCount: MAX_ITEMS_PREVIEW, limitLength: true })
                    ).on('click', 'a.external.xing', function (e) { e.stopPropagation(); })
                );
            }
        },

        draw: function (baton) {
            this.append(
                $('<div class="content io-ox-xing fullview">').append(
                    statusUpdateForm(),
                    $('<h2>').text(gt('Your %s newsfeed', XING_NAME)),
                    makeNewsfeed(baton.data.network_activities)
                )
            );
        }
    });

    ext.point('io.ox/portal/widget/xing/settings').extend({
        title: title,
        type: 'xing',
        editable: false,
        unique: true
    });
});<|MERGE_RESOLUTION|>--- conflicted
+++ resolved
@@ -282,8 +282,8 @@
         load: function (baton) {
             var def = $.Deferred();
             api.getUserfeed({
-<<<<<<< HEAD
-                user_fields: '0,1,2,3,4,8,23' //name variations, page_name and picture
+                //name variations, page_name and picture
+                user_fields: '0,1,2,3,4,8,23'
             }).then(function (xingResponse) {
                 baton.data = xingResponse;
                 def.resolve(xingResponse);
@@ -293,20 +293,6 @@
                         baton.reauthorize = true;
                         def.resolve();
                         return;
-=======
-                    //name variations, page_name and picture
-                    user_fields: '0,1,2,3,4,8,23'
-                }).then(function (xingResponse) {
-                    baton.data = xingResponse;
-                    def.resolve(xingResponse);
-                }).fail(function (error) {
-                    if (error.error_params[0] === 'Invalid OAuth token') {
-                        if(keychain.getStandardAccount('xing')) {
-                            baton.reauthorize = true;
-                            def.resolve();
-                            return;
-                        }
->>>>>>> e7758a2e
                     }
                 }
                 def.reject(error);
