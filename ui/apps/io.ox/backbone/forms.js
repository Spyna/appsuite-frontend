--- conflicted
+++ resolved
@@ -10,16 +10,13 @@
  *
  * @author Francisco Laguna <francisco.laguna@open-xchange.com>
  */
-<<<<<<< HEAD
-define('io.ox/backbone/forms', ['io.ox/core/extensions', 'io.ox/core/event', 'io.ox/core/date', 'gettext!io.ox/backbone/forms', 'less!io.ox/backbone/forms.less'], function (ext, Events, date, gt) {
-=======
+
 define('io.ox/backbone/forms',
     ['io.ox/core/extensions',
      'io.ox/core/event',
      'io.ox/core/date',
      'gettext!io.ox/core',
      'less!io.ox/backbone/forms.less'], function (ext, Events, date, gt) {
->>>>>>> ce02beda
 
     "use strict";
 
@@ -48,13 +45,9 @@
 
                 this.observeModel('backendError', showBackendError);
             },
-<<<<<<< HEAD
             isRelevant: function (response) {
                 return true;
             },
-=======
-
->>>>>>> ce02beda
             errorTitle: gt('An error occurred'),
 
             formatError: function (error) {
@@ -161,14 +154,6 @@
         } else {
             this.modelEvents['change:' + options.attribute] = 'updateElement';
         }
-<<<<<<< HEAD
-=======
-
-        this.modelEvents['invalid:' + options.attribute] = 'onValidationError';
-        this.modelEvents['valid:' + options.attribute] = 'removeError';
-
-
->>>>>>> ce02beda
 
         this.modelEvents['invalid:' + options.attribute] = 'onValidationError';
         this.modelEvents['valid:' + options.attribute] = 'removeError';
@@ -184,13 +169,8 @@
 
         _.extend(object, {
             showError: function (messages) {
-<<<<<<< HEAD
                 this.$el.find('.help-block').remove();
                 var helpBlock = $('<div class="help-block error">');
-                helpBlock.empty();
-=======
-                var helpBlock =  $('<div class="help-block error">');
->>>>>>> ce02beda
                 _(messages).each(function (msg) {
                     helpBlock.append($.txt(msg));
                 });
@@ -213,11 +193,7 @@
             tagName: 'div',
             render: function () {
                 this.nodes = {};
-<<<<<<< HEAD
                 this.$el.append($('<label>').addClass(this.labelClassName || '').text(this.label), this.nodes.inputField = $(this.control || '<input type="text">'));
-=======
-                this.$el.append($('<label>').text(this.label), this.nodes.inputField = $(this.control || '<input type="text">'));
->>>>>>> ce02beda
                 this.nodes.inputField.val(this.model.get(this.attribute));
                 this.nodes.inputField.on('change', _.bind(this.updateModel, this));
             },
@@ -245,7 +221,6 @@
                 var self = this;
                 this.nodes = {};
                 if (this.header) {
-<<<<<<< HEAD
                     this.$el.append($('<label>').addClass(this.headerClassName || '').text(this.header));
                 }
                 this.$el.append(
@@ -255,14 +230,6 @@
                         .append(
                             this.nodes.checkbox = $('<input type="checkbox">'),
                             this.label
-=======
-                    this.$el.append($('<label>').text(this.header));
-                }
-                this.$el.append(
-                        $('<label class="checkbox">').append(
-                            this.nodes.checkbox = $('<input type="checkbox">')
-                                .after(this.label)
->>>>>>> ce02beda
                         )
                 );
                 if (this.model.get(this.attribute)) {
@@ -300,13 +267,7 @@
                         $("<option>", {value: value}).text(label)
                     );
                 });
-
-<<<<<<< HEAD
                 this.$el.append($('<label>').addClass(this.labelClassName || '').text(this.label), this.nodes.select);
-=======
-                this.$el.append($('<label>').text(this.label), this.nodes.select);
->>>>>>> ce02beda
-
                 this.updateChoice();
                 this.nodes.select.on('change', function () {
                     self.model.set(self.attribute, self.nodes.select.val());
@@ -331,11 +292,6 @@
             }
         }, options);
     }
-<<<<<<< HEAD
-=======
-
-
->>>>>>> ce02beda
     // Form Sections made up of horizontal forms
 
     function Section(options) {
@@ -488,7 +444,6 @@
                 return $(this.container || '<form class="form-horizontal">');
             }
         }, options);
-<<<<<<< HEAD
     }
 
     function DatePicker(options) {
@@ -705,12 +660,6 @@
 
 
 
-=======
-
-
-    }
-
->>>>>>> ce02beda
     var forms = {
         ErrorAlert: ErrorAlert,
         ControlGroup: ControlGroup,
@@ -719,11 +668,7 @@
         CheckBoxField: CheckBoxField,
         SelectBoxField: SelectBoxField,
         SectionLegend: SectionLegend,
-<<<<<<< HEAD
         DatePicker: DatePicker,
-=======
-
->>>>>>> ce02beda
         utils: {
             string2date: function (string) {
                 var reg = /((\d{2})|(\d))\.((\d{2})|(\d))\.((\d{4})|(\d{2}))/;
