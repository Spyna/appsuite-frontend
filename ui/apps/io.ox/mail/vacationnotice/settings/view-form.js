/**
 * This work is provided under the terms of the CREATIVE COMMONS PUBLIC
 * LICENSE. This work is protected by copyright and/or other applicable
 * law. Any use of the work other than as authorized under this license
 * or copyright law is prohibited.
 *
 * http://creativecommons.org/licenses/by-nc-sa/2.5/
 *
 * © 2011 Open-Xchange Inc., Tarrytown, NY, USA. info@open-xchange.com
 *
 * @author Christoph Kopp <christoph.kopp@open-xchange.com>
 */

define('io.ox/mail/vacationnotice/settings/view-form', [
    'io.ox/mail/vacationnotice/settings/model',
    'io.ox/backbone/views',
    'io.ox/core/extensions',
    'io.ox/backbone/mini-views',
<<<<<<< HEAD
    'less!io.ox/mail/vacationnotice/settings/style'
], function (model, views, ext, mini) {
=======
    'io.ox/backbone/mini-views/datepicker',
    'less!io.ox/mail/vacationnotice/settings/style'
], function (model, views, ext, mini, DatePicker) {
>>>>>>> 74174fc6

    'use strict';

    function createVacationEdit(ref, multiValues) {
        var point = views.point(ref + '/edit/view'),
            VacationEditView = point.createView({
                tagName: 'div',
                className: 'edit-vacation'
            });

        ext.point(ref + '/edit/view').extend({
            index: 50,
            id: 'headline',
            draw: function () {
                this.append($('<div>').append(
                    $('<h1>').text(model.fields.headline)
                ));
            }
        });

        ext.point(ref + '/edit/view').extend({
            index: 150,
            id: ref + '/edit/view/subject',
            draw: function (baton) {
                this.append(
                    $('<div>').addClass('form-group').append(
                        $('<label for="subject">').append(model.fields.subject),
                        new mini.InputView({ name: 'subject', model: baton.model, className: 'form-control', id: 'subject' }).render().$el
                    )
                );
            }
        });

        ext.point(ref + '/edit/view').extend({
            index: 200,
            id: ref + '/edit/view/mailtext',
            draw: function (baton) {
                this.append(
                    $('<div>').addClass('form-group').append(
                        $('<label for="text">').text(model.fields.text),
                        new mini.TextView({ name: 'text', model: baton.model, id: 'text', rows: '12' }).render().$el
                    )
                );
            }
        });

        ext.point(ref + '/edit/view').extend({
            index: 250,
            id: ref + '/edit/view/days',
            draw: function (baton) {
                this.append(
                    $('<div>').addClass('form-horizontal').append(
                        $('<div>').addClass('form-group').append(
                            $('<label>').attr({ 'for': 'days' }).addClass('control-label col-md-offset-2 col-md-8').text(model.fields.days),
                            $('<div>').addClass('col-md-2').append(
                                new mini.SelectView({ list: multiValues.days, name: 'days', model: baton.model, id: 'days', className: 'form-control' }).render().$el
                            )
                        )
                    )
                );
            }
        });

        ext.point(ref + '/edit/view').extend({
            index: 300,
            id: ref + '/edit/view/addresses',
            draw: function (baton) {

                var checkboxes = [];

                _(multiValues.aliases).each(function (alias) {
                    checkboxes.push(
                        $('<div>').addClass('checkbox').append(
                            $('<label>').addClass('control-label blue').append(
                                new mini.CheckboxView({ name: alias, model: baton.model }).render().$el,
                                $.txt(alias)
                            )
                        )
                    );
                });

                this.append(
                    $('<fieldset>').append(
                        $('<legend>').addClass('sectiontitle').append(
                            $('<h2>').text(model.fields.headlineAdresses)
                        ),
                        checkboxes
                    )
                );
            }
        });

        model.api.getConfig().done(function (data) {
            var isAvailable = false;
            _(data.tests).each(function (test) {
                if (test.test === 'currentdate') {
                    isAvailable = true;
                }
            });

            if (isAvailable) {

                // point.extend(new forms.CheckBoxField({
                //     id: ref + '/edit/view/timeframecheckbox',
                //     index: 425,
                //     label: model.fields.activateTimeFrame,
                //     attribute: 'activateTimeFrame',
                //     customizeNode: function () {
                //         var self = this;

                //         this.$el.on('change', function () {
                //             var fields = $('.edit-vacation').find('.input-sm');

                //             if (self.$el.find('input').prop('checked') !== true) {
                //                 fields.prop('disabled', true);
                //             } else {
                //                 fields.prop('disabled', false);
                //             }
                //         });
                //     }
                // }));

                ext.point(ref + '/edit/view').extend({
                    index: 425,
                    id: ref + '/edit/view/timeframecheckbox',
                    draw: function (baton) {
                        var checkboxView = new mini.CheckboxView({ name: 'activateTimeFrame', model: baton.model });

                        baton.model.off('change:' + checkboxView.name, null,  ext.point(ref + '/edit/view'));
                        baton.model.on('change:' + checkboxView.name, function (model, checked) {
                            $('.dateFrom').find('.form-control').attr('disabled', !checked);
                            $('.dateUntil').find('.form-control').attr('disabled', !checked);
                        }, ext.point(ref + '/edit/view'));

                        this.append(
                            $('<fieldset>').append(
                                $('<div>').addClass('checkbox').append(
                                    $('<label>').addClass('control-label').append(
                                        new mini.CheckboxView({ name: 'activateTimeFrame', model: baton.model }).render().$el,
                                        $.txt(model.fields.activateTimeFrame)
                                    )
                                )
                            )
                        );
                    }
                });

                ext.point(ref + '/edit/view').extend({
                    index: 450,
                    id: ref + '/edit/view/start_date',
                    draw: function (baton) {

                        var dateView = new DatePicker({
                            model: baton.model,
                            className: 'col-sm-6 dateFrom',
                            display: 'DATE',
                            attribute: 'dateFrom',
                            label: model.fields.dateFrom
                        });

                        this.append(dateView.render().$el);
                        dateView.$el.find('legend').removeClass('simple');

                        if (!baton.model.get('activateTimeFrame')) {
                            dateView.$el.find('.form-control').attr('disabled', true);
                        }
                    }
                });

                ext.point(ref + '/edit/view').extend({
                    index: 500,
                    id: ref + '/edit/view/dates',
                    draw: function (baton) {
                        var dateView = new DatePicker({
                            model: baton.model,
                            className: 'col-sm-6 dateUntil',
                            display: 'DATE',
                            attribute: 'dateUntil',
                            label: model.fields.dateUntil
                        });

                        this.append(dateView.render().$el);
                        dateView.$el.find('legend').removeClass('simple');

                        if (!baton.model.get('activateTimeFrame')) {
                            dateView.$el.find('.form-control').attr('disabled', true);
                        }
                    }
                });

                // point.extend(new DatePicker({
                //     id: ref + '/edit/view/end_date',
                //     index: 500,
                //     className: 'col-md-2',
                //     labelClassName: 'timeframe-edit-label',
                //     display: 'DATE',
                //     attribute: 'dateUntil',
                //     label: model.fields.dateUntil,
                //     initialStateDisabled: timeFrameState ? false : true
                // }));

            }
        });

        return VacationEditView;
    }

    return {
        protectedMethods: {
            createVacationEdit: createVacationEdit
        }
    };

});<|MERGE_RESOLUTION|>--- conflicted
+++ resolved
@@ -16,14 +16,9 @@
     'io.ox/backbone/views',
     'io.ox/core/extensions',
     'io.ox/backbone/mini-views',
-<<<<<<< HEAD
-    'less!io.ox/mail/vacationnotice/settings/style'
-], function (model, views, ext, mini) {
-=======
     'io.ox/backbone/mini-views/datepicker',
     'less!io.ox/mail/vacationnotice/settings/style'
 ], function (model, views, ext, mini, DatePicker) {
->>>>>>> 74174fc6
 
     'use strict';
 
