--- conflicted
+++ resolved
@@ -50,11 +50,7 @@
     .title {
         border: 1px solid #f5f5f5;
         font-weight: bold;
-<<<<<<< HEAD
-        width: 400px;
-=======
         width: 55%;
->>>>>>> 6aae3568
         padding-left: 13px;
         padding-right: 13px;
     }
@@ -89,8 +85,6 @@
     .alert {
         overflow: hidden;
         margin: 0;
-<<<<<<< HEAD
-=======
     }
     // mobile
     @media (max-width: 700px) {
@@ -109,6 +103,5 @@
             padding-top: 80px;
         }
 
->>>>>>> 6aae3568
     }
 }
