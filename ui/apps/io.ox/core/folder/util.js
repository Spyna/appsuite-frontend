--- conflicted
+++ resolved
@@ -204,15 +204,10 @@
             // default folder cannot be renamed
             return !is('defaultfolder', data);
         case 'create:folder':
-<<<<<<< HEAD
-            // check 4th bit (see http://oxpedia.org/wiki/index.php?title=HTTP_API#PermissionFlags)
-            return isAdmin || (rights & 4) === 4;
-=======
             // check 3rd bit (value is 4! see http://oxpedia.org/wiki/index.php?title=HTTP_API#PermissionFlags)
             // backend promised that it's sufficient to check this bit; isAdmin would be wrong here
             bits = perm(rights, 0);
             return (bits & 4) === 4 || (bits & 64) === 64;
->>>>>>> 6c7d6d7a
         case 'delete:folder':
         case 'remove:folder':
             // must be admin; system and default folder cannot be deleted
