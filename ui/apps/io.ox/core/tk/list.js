--- conflicted
+++ resolved
@@ -298,12 +298,8 @@
                 'paginate:fail': this.idle,
                 'complete': this.onComplete
             });
-<<<<<<< HEAD
             if (this.selection) this.selection.reset();
-=======
-            this.selection.reset();
             this.trigger('collection:set');
->>>>>>> b1a95270
             return this;
         },
 
