<html lang="zh_cn">
<head>
<meta http-equiv="Content-Type" content="text/html; charset=utf-8">
<title>9.4.6. 移动文件或文件夹。</title>
<link rel="stylesheet" type="text/css" href="../../help.css">
<meta name="generator" content="DocBook XSL Stylesheets V1.78.1">
<link rel="home" href="index.html" title="">
<link rel="up" href="ox.appsuite.user.sect.files.manage.html" title="9.4. 管理档案">
<link rel="prev" href="ox.appsuite.user.sect.files.manage.editdescription.html" title="9.4.5. 创建或编辑描述">
<link rel="next" href="ox.appsuite.user.sect.files.manage.copy.html" title="9.4.7. 复制档案">
<link rel="copyright" href="ox.appsuite.user.legalnotice.html" title="法律通告">
<link rel="stylesheet" type="text/css" href="../../bootstrap.min.css"​/> 
<link id="favicon" rel="shortcut icon" href="../../../apps/themes/default/favicon.ico" type="image/x-icon"> 
<meta name="viewport" content="width=device-width, initial-scale=1.0">
   <script src="../../jquery.min.js"></script> 

   <script src="../../bootstrap.min.js"></script> 
</head>
<body bgcolor="white" text="black" link="#0000FF" vlink="#840084" alink="#0000FF">
<div class="oxhelp-navigation-top"><nav class="navbar navbar-inverse" role="navigation"><div class="container-fluid">
<div class="navbar-header">
<button type="button" class="navbar-toggle" data-toggle="collapse" data-target="#ox-main-nav"><span class="sr-only"></span><span class="icon-bar"></span><span class="icon-bar"></span><span class="icon-bar"></span></button><a class="navbar-brand">Open-Xchange</a>
</div>
<div class="collapse navbar-collapse" id="ox-main-nav"><ul class="nav navbar-nav">
<li><a accesskey="p" class="oxhelp-prev-link" href="ox.appsuite.user.sect.files.manage.editdescription.html">上一页</a></li>
<li><a accesskey="h" href="index.html" class="oxhelp-home-link">起始页</a></li>
<li><a accesskey="t" href="bk01-toc.html" class="oxhelp-toc-link">目录</a></li>
<li><a accesskey="n" class="oxhelp-next-link" href="ox.appsuite.user.sect.files.manage.copy.html">下一页</a></li>
</ul></div>
</div></nav></div>
<div class="oxhelp-content">
  <h1 class="sr-only"><span class="phrase">磁盘</span></h1>
<h2 class="sr-only">管理档案</h2>
<div class="sect2">
<div class="titlepage"><div><div><h3 class="title">
<a name="ox.appsuite.user.sect.files.manage.move"></a>9.4.6. 移动文件或文件夹。</h3></div></div></div>
<a class="indexterm" name="id-1.10.10.10.2"></a><a class="indexterm" name="id-1.10.10.10.3"></a><div class="concept">
<a name="ox.appsuite.user.concept.files.move"></a><p>您能移动像文件或文件夹的对象，到别的文件夹。允许的对象有：</p>
<div class="itemizedlist"><ul class="itemizedlist" style="list-style-type: disc; ">
<li class="listitem"><p>一个或多个文件</p></li>
<li class="listitem"><p>一个或多个文件夹</p></li>
<li class="listitem"><p>一个文件和文件夹的组合</p></li>
</ul></div>
<p>
      </p>
</div>
<div class="task">
<<<<<<< HEAD
<a name="ox.appsuite.user.task.files.move"></a><p class="title"><b>如何移动一个文件：</b></p>
=======
<a name="ox.appsuite.user.task.files.move"></a><p class="title">如何移动对象到别的文件夹：</p>
>>>>>>> 74174fc6
<div class="taskprerequisites">
          <p>前提：您有在目标文件夹创建对象的权限。</p>
        </div>
<div class="procedure"><ol class="procedure" type="1">
<li class="step"><p>在显示区域里选择对象。在工具条里单击<span class="guibutton"><strong>动作</strong></span>图标<span class="inlinemediaobject"><a name="ox.appsuite.user.fig.files.move.toolbar"></a><img src="../../images/appsuite_user_icon_more.png"></span>。从菜单选择<span class="guibutton"><strong>更多</strong></span>。</p></li>
<li class="step"><p>在<span class="guilabel"><strong>移动</strong></span>窗口选择一个文件夹。单击<span class="guibutton"><strong>移动</strong></span>。</p></li>
</ol></div>
<div class="taskrelated">
          <p><span class="phrase"><strong>提示：</strong></span>为了使用拖放移动文件，在现实区域里选择对象。拖动选定的对象去一个在文件夹树里的文件夹。</p>
        </div>
</div>
</div>
          </div>
        </body>
</html><|MERGE_RESOLUTION|>--- conflicted
+++ resolved
@@ -45,11 +45,7 @@
       </p>
 </div>
 <div class="task">
-<<<<<<< HEAD
-<a name="ox.appsuite.user.task.files.move"></a><p class="title"><b>如何移动一个文件：</b></p>
-=======
 <a name="ox.appsuite.user.task.files.move"></a><p class="title">如何移动对象到别的文件夹：</p>
->>>>>>> 74174fc6
 <div class="taskprerequisites">
           <p>前提：您有在目标文件夹创建对象的权限。</p>
         </div>
