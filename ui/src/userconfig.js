
define(function () {

    return {

        installed: [
            "io.ox/portal", "io.ox/mail", "io.ox/contacts", "io.ox/calendar",
            "io.ox/files", "io.ox/tasks", "io.ox/conversations",
            "io.ox/dev/ajaxDebug", "io.ox/dev/testing", "io.ox/dev/theme-maker",
            "io.ox/demo", "io.ox/lessons", "io.ox/office/editor"
        ],

        favorites: [
            "io.ox/portal", "io.ox/mail", "io.ox/contacts", "io.ox/calendar",
            "io.ox/files", "io.ox/tasks", "io.ox/conversations"
        ],

        categories: ["Basic", "Business", "Productivity", "Dev"],

        apps: {

            "io.ox/portal": {
                title: "Portal",
                company: "Open-Xchange",
                icon: "portal.png",
                category: "Productivity",
                settings: true
            },

            "io.ox/mail": {
                title: "Mail",
                company: "Open-Xchange",
                icon: "mail.png",
                category: "Basic",
                settings: true
            },

            "io.ox/mail/write": {
                title: "Compose email",
                company: "Open-Xchange",
                icon: "mail-write.png",
                category: "Basic",
                settings: false,
                visible: false
            },

            "io.ox/applications": {
                title: "Application Manager",
                company: "Open-Xchange",
                icon: "apps.png",
                category: "Basic",
                settings: false,
                visible: false
            },

            "io.ox/contacts": {
                title: "Address Book",
                company: "Open-Xchange",
                icon: "addressbook.png",
                category: "Basic",
                settings: false
            },

            "io.ox/calendar": {
                title: "Calendar",
                company: "Open-Xchange",
                icon: "calendar.png",
                category: "Productivity"
                //settings: true
            },

            "io.ox/tasks": {
                title: "Tasks",
                company: "Open-Xchange",
                icon: "default.png",
                category: "Productivity",
                settings: false
            },
            
            "io.ox/tasks/edit": {
                title: "Edit task",
                company: "Open-Xchange",
                icon: "default.png",
                category: "Productivity",
                settings: false,
                visible: false
            },
<<<<<<< HEAD
            
            "io.ox/tasks/edit": {
                title: "Edit task",
                company: "Open-Xchange",
                icon: "default.png",
                category: "Productivity",
                settings: false,
                visible: false
            },
=======
>>>>>>> 8f8408d6

            "io.ox/files": {
                title: "Files",
                company: "Open-Xchange",
                icon: "files.png",
                category: "Productivity",
                settings: false
            },

            "io.ox/conversations": {
                title: "Conversations",
                company: "Open-Xchange",
                icon: "conversations.png",
                category: "Productivity",
                settings: false
            },

            "io.ox/editor": {
                title: "SimplePad",
                company: "Open-Xchange",
                icon: "default.png",
                category: "Productivity",
                settings: false
            },

            "io.ox/settings": {
                title: "Settings",
                company: "Open-Xchange",
                icon: "files.png",
                category: "Basic",
                settings: false
            },

            "io.ox/dev/ajaxDebug": {
                title: "Ajax Debugger",
                company: "CompuGlobalHyperMegaNet",
                icon: "default.png",
                category: "Dev",
                settings: false
            },

            "io.ox/dev/testing": {
                title: "UI Test Suite",
                company: "CompuGlobalHyperMegaNet",
                icon: "default.png",
                category: "Dev",
                settings: false
            },

            "io.ox/dev/theme-maker": {
                title: "Theme Maker",
                company: "Mattes Inc.",
                icon: "theme-maker.png",
                category: "Dev",
                settings: false
            },
            "io.ox/demo": {
                title: "Demo Launcher",
                company: "Cisco Inc.",
                category: "Dev",
                settings: false
            },
            "io.ox/lessons": {
                title: "Lessons",
                company: "Open-Xchange Inc.",
                icon: "default.png",
                category: "Dev",
                settings: false
            },
            "io.ox/office/editor": {
                title: "Documents",
                company: "Open-Xchange Inc.",
                icon: "documents.png",
                category: "Dev",
                settings: false,
                createArguments: {file:"new"}
            },
            "3rd.party/addr": {
                title: "Plaxo Address Book",
                company: "Plaxo Inc.",
                icon: "addressbook.png",
                category: "Productivity",
                description: "The only address book that works for you. Plaxo keeps your contact info updated & your communication devices in sync."
            },

            // Examples from apps.1und1.de
            "3rd.party/a1": {
                title: "Scopevisio ERP",
                company: "Scopevisio AG",
                category: "Business",
                icon: "a1.png",
                description: "Vertrieb, Finanzen und Buchhaltung für Dienstleister: Greifen Sie von jedem Standort aus auf stets konsistente Daten zu und vermeiden Sie Doppeleingaben.",
                link: "http://apps.1und1.de/Scopevisio-ERP-7257.html"
            },
            "3rd.party/a2": {
                title: "myfactory.GO!",
                company: "myfactory International GmbH",
                category: "Business",
                icon: "a2.png",
                description: "Geschäftsprozesse effizient steuern: Warenwirtschaft (ERP), CRM und FiBu für Handel, produzierende Unternehmen, Handwerk und Dienstleister.",
                link: "http://apps.1und1.de/myfactoryGO-6928.html"
            },
            "3rd.party/a3": {
                title: "SEGAL ERP",
                company: "SEGAL Systems GmbH",
                category: "Business",
                icon: "a3.png",
                description: "Unternehmensziele erreichen: Machen Sie Ihr Business mit optimaler Projektplanung und zufriedenen Kunden noch erfolgreicher.",
                link: "http://apps.1und1.de/SEGAL-ERP-6874.html"
            },
            "3rd.party/a4": {
                title: "Actindo Commerce",
                company: "Actindo GmbH",
                category: "Business",
                icon: "a4.png",
                description: "Unternehmensziele erreichen: Machen Sie Ihr Business mit optimaler Projektplanung und zufriedenen Kunden noch erfolgreicher.",
                link: "http://apps.1und1.de/Actindo-Commerce-6813.html"
            }
        }
    };
});<|MERGE_RESOLUTION|>--- conflicted
+++ resolved
@@ -85,7 +85,6 @@
                 settings: false,
                 visible: false
             },
-<<<<<<< HEAD
             
             "io.ox/tasks/edit": {
                 title: "Edit task",
@@ -95,8 +94,15 @@
                 settings: false,
                 visible: false
             },
-=======
->>>>>>> 8f8408d6
+            
+            "io.ox/tasks/edit": {
+                title: "Edit task",
+                company: "Open-Xchange",
+                icon: "default.png",
+                category: "Productivity",
+                settings: false,
+                visible: false
+            },
 
             "io.ox/files": {
                 title: "Files",
