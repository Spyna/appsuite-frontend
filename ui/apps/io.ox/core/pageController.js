--- conflicted
+++ resolved
@@ -120,22 +120,15 @@
             // make new toolbar visible
             pages[opt.from].navbar.hide();
             pages[to].navbar.render();
-<<<<<<< HEAD
-=======
 
->>>>>>> a65a90e2
         };
 
         this.goBack = function () {
             // TODO overhaulin, this is special for mail
             var target = lastPage;
-<<<<<<< HEAD
-            if (current === 'listView') target = 'folderTree';
-=======
             // this is not a browsing history, so we have to maintain special states
             if (current === 'listView') target = 'folderTree';
             if (current === 'threadView') target = 'listView';
->>>>>>> a65a90e2
             // TODO respect real last page
             this.changePage(target, {animation: 'slideright'});
         };
