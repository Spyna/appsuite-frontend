/**
 * All content on this website (including text, images, source
 * code and any other original works), unless otherwise noted,
 * is licensed under a Creative Commons License.
 *
 * http://creativecommons.org/licenses/by-nc-sa/2.5/
 *
 * © 2014 Open-Xchange Inc., Tarrytown, NY, USA. info@open-xchange.com
 *
 * @author Edy Haryono <edy.haryono@open-xchange.com>
 * @author Mario Schroeder <mario.schroeder@open-xchange.com>
 */
define('io.ox/core/viewer/views/mainview', [
    'io.ox/core/viewer/views/toolbarview',
    'io.ox/core/viewer/views/displayerview',
    'io.ox/core/viewer/views/sidebarview',
    'io.ox/core/viewer/eventdispatcher',
    'io.ox/backbone/disposable',
    'io.ox/core/tk/nodetouch',
    'io.ox/core/viewer/util',
    'less!io.ox/core/viewer/style'
], function (ToolbarView, DisplayerView, SidebarView, EventDispatcher, DisposableView, NodeTouch, Util) {

    'use strict';

    /**
     * The MainViewer is the base view for the OX Viewer.
     * This view imports, manage and  renders these children views:
     * - ToolbarView
     * - DisplayerView
     * - SidebarView
     */
    var MainView = DisposableView.extend({

        className: 'io-ox-viewer abs',

        events: {
            'keydown': 'onKeydown'
        },

        initialize: function (/*options*/) {
            //console.info('MainView.initialize()');
            // create children views
            this.toolbarView = new ToolbarView({ collection: this.collection });
            this.displayerView = new DisplayerView({ collection: this.collection });
            //this.sidebarView = new SidebarView({ collection: this.collection });
            // clean Viewer element and all event handlers on viewer close
            this.listenTo(this.toolbarView, 'close', function () {
                this.remove();
            });
            // close viewer when another app is started or resumed
            this.listenTo(ox, 'app:start app:resume', function () {
                this.remove();
            });
            // listen to the Viewer event 'bus' for useful events
            this.listenTo(EventDispatcher, 'viewer:toggle:sidebar', this.onToggleSidebar.bind(this));
            // handle DOM events
            $(window).on('resize.viewer', this.onWindowResize.bind(this));
            // clean stuff on dispose event from core/commons.js
            this.on('dispose', this.disposeView.bind(this));
            // display the selected file initially
            var startIndex = this.collection.getStartIndex(),
                startModel = this.collection.at(startIndex);
            this.render(startModel);
        },

        /**
         * Renders this MainView with the supplied model.
         *
         *  @param {Object} model
         *   The file model object.
         *
         * @returns {MainView}
         */
        render: function (model) {
            //console.warn('MainView.render()', data);
            if (!model) {
                console.error('Core.Viewer.MainView.render(): no file to render');
                return;
            }
            // make this main view focusable and prevent focus from leaving the viewer.
            this.$el.attr('tabindex', -1);
            // set device type
            Util.setDeviceClass(this.$el);
            // append toolbar view
            this.$el.append(
<<<<<<< HEAD
                this.toolbarView.render(model).el,
                this.displayerView.render(model).el
                //this.sidebarView.render(data).el
=======
                this.toolbarView.render(data).el,
                this.displayerView.render(data).el,
                this.sidebarView.render(data.model).el
>>>>>>> ec3d4127
            );
            return this;
        },

        // handler for keyboard events on the viewer
        onKeydown: function (event) {
            //console.warn('MainView.onKeyDown() event', event, 'keyCode: ', event.keyCode, 'charCode: ', event.charCode);
            var viewerRootEl = this.$el;
            // manual TAB traversal handler. 'Traps' TAB traversal inside the viewer root component.
            function tabHandler(event) {
                var tabableActions = viewerRootEl.find('[tabindex]:not([tabindex^="-"]):visible'),
                    tabableActionsCount = tabableActions.length;
                // quit immediately if no tabable actions are found
                if (tabableActionsCount === 0) { return; }
                var focusedElementIndex = tabableActions.index(document.activeElement),
                    traversalStep = event.shiftKey ? -1 : 1,
                    nextElementIndex = focusedElementIndex + traversalStep;
                // prevent default TAB traversal
                event.preventDefault();
                // traverse to prev/next action
                if (nextElementIndex >= tabableActionsCount) {
                    nextElementIndex = 0;
                }
                // focus next action candidate
                tabableActions.eq(nextElementIndex).focus();
            }
            switch (event.which || event.keyCode) {
                case 9: // TAB key
                    tabHandler(event);
                    break;
                case 27: // ESC key
                    var escTarget = $(event.target),
                        isDropdownMenuItem = escTarget.parents('.dropdown-menu').length > 0,
                        isDropdownToggler = escTarget.attr('data-toggle') === 'dropdown';
                    // close the viewer only if user is not on a dropdown menu, or a dropdown menu item
                    if ( !isDropdownMenuItem && !isDropdownToggler ) {
                        this.remove();
                    }
                    break;
                case 37: // left arrow
                    this.displayerView.swiper.slidePrev();
                    this.displayerView.$el.find('.swiper-slide-active').focus();
                    break;
                case 39: // right arrow
                    this.displayerView.swiper.slideNext();
                    this.displayerView.$el.find('.swiper-slide-active').focus();
                    break;
            }
        },

        // refresh view sizes and broadcast window resize event
        onWindowResize: function () {
            //console.warn('MainView.onWindowResize()');
            this.refreshViewSizes();
            EventDispatcher.trigger('viewer:window:resize');
        },

        // eventually necessary actions after the sidebar button is toggled
        onToggleSidebar: function () {
            //console.warn('MainView.onToggleSidebar()');
            this.refreshViewSizes();
        },

        // recalculate view dimensions after e.g. window resize events
        refreshViewSizes: function () {
            //console.warn('MainView.refreshViewSizes()');
            var rightOffset = this.sidebarView.opened ? this.sidebarView.$el.outerWidth() : 0,
                displayerEl = this.displayerView.$el,
                activeSlide = displayerEl.find('.swiper-slide-active'),
                activeSlideIndex = activeSlide.index(),
                swiper = this.displayerView.swiper;

            displayerEl.css({ width: window.innerWidth - rightOffset });
            activeSlide.find('.viewer-displayer-item').css({ maxWidth: window.innerWidth - rightOffset });
            if (swiper) {
                swiper.onResize();
            }
            // workaround for a possible bug from swiper plugin that happens sporadically:
            // After an on resize call, the plugin 'resets' the active slide to the beginning.
            this.displayerView.swiper.slideTo(activeSlideIndex);
        },

        disposeView: function () {
            //console.info('MainView.disposeView()');
            this.toolbarView.remove();
            this.displayerView.remove();
            //this.sidebarView.remove();
            this.collection.off().stopListening().each(function (model) {
                model.off().stopListening();
            });
            this.collection = null;
            this.toolbarView = null;
            this.displayerView = null;
            this.sidebarView = null;
            $(window).off('resize.viewer');
            return this;
        }
    });
    return MainView;
});<|MERGE_RESOLUTION|>--- conflicted
+++ resolved
@@ -43,7 +43,7 @@
             // create children views
             this.toolbarView = new ToolbarView({ collection: this.collection });
             this.displayerView = new DisplayerView({ collection: this.collection });
-            //this.sidebarView = new SidebarView({ collection: this.collection });
+            this.sidebarView = new SidebarView({ collection: this.collection });
             // clean Viewer element and all event handlers on viewer close
             this.listenTo(this.toolbarView, 'close', function () {
                 this.remove();
@@ -84,15 +84,9 @@
             Util.setDeviceClass(this.$el);
             // append toolbar view
             this.$el.append(
-<<<<<<< HEAD
                 this.toolbarView.render(model).el,
-                this.displayerView.render(model).el
-                //this.sidebarView.render(data).el
-=======
-                this.toolbarView.render(data).el,
-                this.displayerView.render(data).el,
-                this.sidebarView.render(data.model).el
->>>>>>> ec3d4127
+                this.displayerView.render(model).el,
+                this.sidebarView.render(model).el
             );
             return this;
         },
