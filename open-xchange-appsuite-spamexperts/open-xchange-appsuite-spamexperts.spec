--- conflicted
+++ resolved
@@ -1,10 +1,6 @@
 Name:           open-xchange-appsuite-spamexperts
 Version:        @OXVERSION@
-<<<<<<< HEAD
-%define         ox_release 17
-=======
 %define         ox_release 12
->>>>>>> e04a06e8
 Release:        %{ox_release}_<CI_CNT>.<B_CNT>
 Group:          Applications/Productivity
 Packager:       Viktor Pracht <viktor.pracht@open-xchange.com>
@@ -91,9 +87,8 @@
 
 %changelog
 * Fri Mar 13 2015 Viktor Pracht <viktor.pracht@open-xchange.com>
-<<<<<<< HEAD
 Build for patch 2015-03-16
-=======
+* Fri Mar 13 2015 Viktor Pracht <viktor.pracht@open-xchange.com>
 Twelfth candidate for 7.6.2 release
 * Fri Mar 06 2015 Viktor Pracht <viktor.pracht@open-xchange.com>
 Eleventh candidate for 7.6.2 release
@@ -103,7 +98,6 @@
 Nineth candidate for 7.6.2 release
 * Tue Feb 24 2015 Viktor Pracht <viktor.pracht@open-xchange.com>
 Eighth candidate for 7.6.2 release
->>>>>>> e04a06e8
 * Thu Feb 12 2015 Viktor Pracht <viktor.pracht@open-xchange.com>
 Build for patch 2015-02-23
 * Wed Feb 11 2015 Viktor Pracht <viktor.pracht@open-xchange.com>
