--- conflicted
+++ resolved
@@ -33,11 +33,7 @@
 <div><h2 class="subtitle">ユーザ ガイド </h2></div>
 <div><p class="copyright">製作著作 © 2016-2016  OX Software GmbH , このドキュメントは OX Software GmbH の知的所有物です。</p></div>
 <div><a href="ox.appsuite.user.legalnotice.html">法律上の通知</a></div>
-<<<<<<< HEAD
-<div><p class="pubdate">火曜日, 22. 3 月 2016 バージョン 7.8.0 </p></div>
-=======
 <div><p class="pubdate">金曜日, 11. 3 月 2016 バージョン 7.8.1 </p></div>
->>>>>>> 15b67d9d
 <div><div class="abstract">
 <p class="title"></p>
 <p><a name="ox.appsuite.user.startpage"></a>
@@ -93,13 +89,8 @@
           </a>
         </strong></span></p>
 <p>
-<<<<<<< HEAD
-				<a class="link" href="ox.appsuite.user.sect.email.gui.html" title="5.1. メールの画面構成">の画面構成</a>
-			</p>
-=======
         <a class="link" href="ox.appsuite.user.sect.email.gui.html" title="5.1. メールの画面構成">の画面構成</a>
       </p>
->>>>>>> 15b67d9d
 <p>
         <a class="link" href="ox.appsuite.user.sect.email.view.html" title="5.2. メールの表示">メールの表示</a>
       </p>
@@ -129,13 +120,8 @@
           </a>
         </strong></span></p>
 <p>
-<<<<<<< HEAD
-				<a class="link" href="ox.appsuite.user.sect.contacts.gui.html" title="6.1. アドレス帳の画面構成">の画面構成</a>
-			</p>
-=======
         <a class="link" href="ox.appsuite.user.sect.contacts.gui.html" title="6.1. アドレス帳の画面構成">の画面構成</a>
       </p>
->>>>>>> 15b67d9d
 <p>
         <a class="link" href="ox.appsuite.user.sect.contacts.view.html" title="6.2. 連絡先の表示">連絡先の表示</a>
       </p>
@@ -165,13 +151,8 @@
           </a>
         </strong></span></p>
 <p>
-<<<<<<< HEAD
-				<a class="link" href="ox.appsuite.user.sect.calendar.gui.html" title="7.1. 予定表の画面構成">の画面構成</a>
-			</p>
-=======
         <a class="link" href="ox.appsuite.user.sect.calendar.gui.html" title="7.1. 予定表の画面構成">の画面構成</a>
       </p>
->>>>>>> 15b67d9d
 <p>
         <a class="link" href="ox.appsuite.user.sect.calendar.view.html" title="7.2. アポイントの表示">アポイントの表示</a>
       </p>
@@ -201,13 +182,8 @@
           </a>
         </strong></span></p>
 <p>
-<<<<<<< HEAD
-				<a class="link" href="ox.appsuite.user.sect.tasks.gui.html" title="8.1. 仕事の画面構成">の画面構成</a>
-			</p>
-=======
         <a class="link" href="ox.appsuite.user.sect.tasks.gui.html" title="8.1. 仕事の画面構成">の画面構成</a>
       </p>
->>>>>>> 15b67d9d
 <p>
         <a class="link" href="ox.appsuite.user.sect.tasks.view.html" title="8.2. 仕事の表示">仕事の表示</a>
       </p>
@@ -234,36 +210,6 @@
 <div class="itemizedlist">
 <a name="ox.appsuite.user.startpage.block03"></a><ul class="itemizedlist" style="list-style-type: none; ">
 <li class="listitem" style="list-style-type: none">
-<<<<<<< HEAD
-<p><a name="ox.appsuite.user.startpage.block03.col02"></a>
-				<span class="bold"><strong>
-					<a class="link" href="ox.appsuite.user.chap.files.html" title="第9章 ドライブ">
-						<span class="phrase">ドライブ</span>
-						
-						
-						
-					</a>
-				</strong></span>
-			</p>
-<p>
-				<a class="link" href="ox.appsuite.user.sect.files.gui.html" title="9.1. ドライブの画面構成">の画面構成</a>
-			</p>
-<p>
-				<a class="link" href="ox.appsuite.user.sect.files.view.html" title="9.2. ファイルおよびフォルダの表示">ファイルの表示</a>
-			</p>
-<p>
-				<a class="link" href="ox.appsuite.user.sect.files.add.html" title="9.3. ファイルまたはフォルダの作成">ファイルの作成</a>
-			</p>
-<p>
-				<a class="link" href="ox.appsuite.user.sect.files.manage.html" title="9.4. ファイルの管理">ファイルの管理</a>
-			</p>
-<p>
-				<a class="link" href="ox.appsuite.user.sect.files.search.html" title="9.5. ファイルの検索">ファイルの検索</a>
-			</p>
-<p>
-				<a class="link" href="ox.appsuite.user.sect.files.view.content.html" title="9.2.1. ファイルの内容の表示">マルチメディア ファイルの再生</a>
-			</p>
-=======
 <p><a name="ox.appsuite.user.startpage.block03.col02"></a><span class="bold"><strong>
           <a class="link" href="ox.appsuite.user.chap.files.html" title="第9章 ドライブ">
             <span class="phrase">ドライブ</span>
@@ -290,7 +236,6 @@
 <p>
         <a class="link" href="ox.appsuite.user.sect.files.view.content.html" title="9.2.1. ファイルの内容の表示">マルチメディア ファイルの再生</a>
       </p>
->>>>>>> 15b67d9d
 </li>
 <li class="listitem" style="list-style-type: none">
 <p><a name="ox.appsuite.user.startpage.block03.col03"></a><span class="bold"><strong>
