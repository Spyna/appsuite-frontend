--- conflicted
+++ resolved
@@ -30,17 +30,10 @@
 </div></nav></div>
 <div class="oxhelp-content">
   <h1 class="sr-only">Erste Schritte</h1>
-<<<<<<< HEAD
-<h2 class="sr-only">Die Benutzeroberfläche</h2>
-<div class="sect2" id="ox.appsuite.user.sect.firststeps.gui.content">
-<div class="titlepage"><div><div><h3 class="title">3.1.5. Der Anzeigebereich</h3></div></div></div>
-<a class="indexterm" name="id-1.4.4.9.2"></a><div class="reference">
-=======
 <h2 class="sr-only">Allgemeine Beschreibung der Benutzeroberfläche</h2>
 <div class="sect2" id="ox.appsuite.user.sect.firststeps.gui.content">
 <div class="titlepage"><div><div><h3 class="title">3.1.6. Der Anzeigebereich</h3></div></div></div>
 <a class="indexterm" name="id-1.4.4.10.2"></a><div class="reference">
->>>>>>> 1c74fb5d
 <a name="ox.appsuite.user.reference.firststeps.gui.content"></a><p id="ox.appsuite.user.reference.firststeps.gui.content">
         </p>
 <div class="informalfigure" id="ox.appsuite.user.fig.firststeps.gui.content"><div class="screenshot"><div class="mediaobject"><img src="../../images/appsuite_user_gui_content.png" alt="Der Anzeigebereich"></div></div></div>
@@ -49,57 +42,6 @@
 <p class="title">Inhalt</p>
 <ul class="itemizedlist" style="list-style-type: disc; ">
 <li class="listitem">
-<<<<<<< HEAD
-<p role="presentation">Eine Liste von Objekten. Oberhalb der Liste werden  Bedienelemente zum Auswählen oder
-              Sortieren von Objekten angezeigt.</p>
-<p role="presentation">Eine Detailansicht zeigt die Details des Objekts, das in der Liste ausgewählt ist.</p>
-</li>
-<li class="listitem"><p role="presentation">Je nach App können Objekte in Form von Symbolen angezeigt werden. Anklicken eines Objektes öffnet ein
-              <a class="link" href="ox.appsuite.user.sect.firststeps.gui.popup.html">Popup</a>-Fenster.
-              Das Popup-Fenster zeigt die Details des Objekts.</p></li>
-</ul>
-<p>
-        Sie können Darstellung im Anzeigebereich beeinflussen, indem Sie in der
-        <a class="link" href="ox.appsuite.user.sect.firststeps.gui.toolbar.html">Werkzeugleiste</a> die
-        Schaltfläche <span class="guibutton"><strong>Ansicht</strong></span> verwenden.  
-      </p>
-</div>
-<p class="title">Siehe auch</p>
-<ul class="itemizedlist" id="ox.appsuite.user.reference.firststeps.gui.content.related" style="list-style-type: none; "><li class="listitem" style="list-style-type: none">
-<p role="presentation"><a class="xref" href="ox.appsuite.user.sect.email.gui.content.html">Der
-        <span class="phrase">E-Mail</span>
-        
-        
-        
-        Anzeigebereich</a></p>
-<p role="presentation"><a class="xref" href="ox.appsuite.user.sect.contacts.gui.content.html">Der
-        <span class="phrase">Adressbuch</span>
-        
-        
-        
-        Anzeigebereich</a></p>
-<p role="presentation"><a class="xref" href="ox.appsuite.user.sect.calendar.gui.content.html">Der
-        <span class="phrase">Kalender</span>
-        
-        
-        
-        Anzeigebereich</a></p>
-<p role="presentation"><a class="xref" href="ox.appsuite.user.sect.tasks.gui.content.html">Der
-        <span class="phrase">Aufgaben</span>
-        
-        
-        
-        Anzeigebereich</a></p>
-<p role="presentation"><a class="xref" href="ox.appsuite.user.sect.files.gui.content.html">Der
-        <span class="phrase">Drive</span>
-        
-        
-        
-        Anzeigebereich</a></p>
-</li></ul>
-<p id="ox.appsuite.user.concept.firststeps.gui.content.parent">Übergeordnetes Thema:
-        <a class="xref" href="ox.appsuite.user.sect.firststeps.gui.html">Die Benutzeroberfläche</a>
-=======
 <p role="presentation">Eine Liste von Objekten. Oberhalb der Liste werden  Bedienelemente zum Auswählen oder 
               Sortieren von Objekten angezeigt.</p>
 <p role="presentation">Eine Detailansicht zeigt die Details des Objekts, das in der Liste ausgewählt ist.</p>
@@ -138,7 +80,6 @@
 </ul>
 <p id="ox.appsuite.user.concept.firststeps.gui.content.parent">Übergeordnetes Thema:
         <a class="xref" href="ox.appsuite.user.sect.firststeps.gui.html">Allgemeine Beschreibung der Benutzeroberfläche</a>
->>>>>>> 1c74fb5d
       </p>
 </div>
           </div>
