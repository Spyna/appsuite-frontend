{
  "name": "open-xchange-appsuite-spamexperts",
<<<<<<< HEAD
  "version": "7.8.0-20",
=======
  "version": "7.8.1-7",
>>>>>>> 15b67d9d
  "author": {
      "name": "Viktor Pracht",
      "email": "viktor.pracht@open-xchange.com"
  },
  "summary": "Configuration UI for SpamExperts",
  "description": "Configuration UI for SpamExperts",
  "license": "CC-BY-NC-SA-3.0",
  "dependencies": {
  },
  "optionalDependencies": {
    "jshint": "Open-Xchange-Frontend/jshint#0ffee4a9ae",
    "shared-grunt-config": "Open-Xchange-Frontend/shared-grunt-config#v0.4.1"
  },
  "devDependencies": {
    "grunt-contrib-watch": "^0.6.1",
    "grunt-karma": "^0.8.2",
    "grunt-contrib-connect": "^0.7.1"
  }
}<|MERGE_RESOLUTION|>--- conflicted
+++ resolved
@@ -1,10 +1,6 @@
 {
   "name": "open-xchange-appsuite-spamexperts",
-<<<<<<< HEAD
-  "version": "7.8.0-20",
-=======
   "version": "7.8.1-7",
->>>>>>> 15b67d9d
   "author": {
       "name": "Viktor Pracht",
       "email": "viktor.pracht@open-xchange.com"
