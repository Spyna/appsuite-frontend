/**
 * This work is provided under the terms of the CREATIVE COMMONS PUBLIC
 * LICENSE. This work is protected by copyright and/or other applicable
 * law. Any use of the work other than as authorized under this license
 * or copyright law is prohibited.
 *
 * http://creativecommons.org/licenses/by-nc-sa/2.5/
 *
 * © 2014 Open-Xchange Inc., Tarrytown, NY, USA. info@open-xchange.com
 *
 * @author Frank Paczynski <frank.paczynski@open-xchange.com>
 */

<<<<<<< HEAD
define('io.ox/search/facets/extensions', [
    'io.ox/core/extensions',
    'settings!io.ox/core',
    'io.ox/search/util',
    'gettext!io.ox/core'
], function (ext, settings, util, gt) {
=======
define('io.ox/search/facets/extensions',
    ['io.ox/core/extensions',
     'settings!io.ox/core',
     'io.ox/core/date',
     'io.ox/search/util',
     'gettext!io.ox/core'], function (ext, settings, dateAPI, util, gt) {
>>>>>>> 158f701f

    //var POINT = 'io.ox/search/facets';

    function folderDialog(facet, baton) {
        require(['io.ox/core/folder/picker', 'io.ox/core/folder/api'], function (picker, api) {
            var value = facet.values.custom,
                id = value.custom,
                type = baton.model.getModule();

            picker({
                folder: id,
                module: type === 'files' ? 'infostore' : type,
                root: type === 'files' ? '9' : '1',
                done: function (target) {
                    //get folder data
                    api.get(target)
                        .always(function (data) {
                            //use id as fallback label
                            var label = (data || {}).title || target;
                            baton.model.update(facet.id, id, { custom: target, name: label });
                        });
                },
                disable: function (data) {
                    var same = type === 'move' && data.id === id,
                        create = api.can('create', data);
                    return same || !create;
                }
            });
        });
    }

    var SORT = {
            current: 1,
            'default': 2,
            standard: 3
        },
        LABEL = {
            hide: gt('Hide advanced filters'),
            show: gt('Show advanced filters')
        },
        extensions = {

            item: function (baton, value, facet) {
                var button = this.find('a');
                ext.point('io.ox/search/facets/facet-type').invoke('draw', button, baton, value, facet);
                ext.point('io.ox/search/facets/facet-name').invoke('draw', button, baton, value, facet);
                ext.point('io.ox/search/facets/facet-dropdown').invoke('draw', button, baton, value, facet);
                ext.point('io.ox/search/facets/facet-remove').invoke('draw', button, baton, value, facet);
            },

            facets: function (baton) {
                // ensure folder facet is set
                baton.model.ensure();

                var list = baton.model.get('poollist'),
                    pool = baton.model.get('pool');

                this.append(
                    _(list).map(function (item) {

                        // get active value
                        var facet = pool[item.facet], value, node, button;

                        if (!facet || _.contains(facet.flags, 'advanced')) return $();

                        value = facet.values[item.value];

                        // create facet node
                        node = $('<li role="presentation" class="facet btn-group">').append(
                            // in firefox clicks on nested elements in buttons won't work - therefore this needs to be a  <a href="#">
                            button = $('<a href="#" type="button" role="button" class="btn btn-default dropdown-toggle" tabindex="1">')
                            .on('click', function (e) { e.preventDefault(); })
                            .append($('<label>'))
                        );

                        var special = ext.point('io.ox/search/facets/item/' + value.facet);
                        if (special.list().length > 0) {
                            // additional actions per id/type
                            special.invoke('draw', node, baton, value, facet);
                        } else {
                            // general stuff
                            ext.point('io.ox/search/facets/item').invoke('draw', node, baton, value, facet);
                        }

                        return node;

                    }).reverse()
                );
            },

            advfacets: function (baton) {
                // ensure folder facet is set
                baton.model.ensure();

                var facets = baton.model.get('autocomplete'),
                    pool = baton.model.get('pool'),
                    list = baton.model.get('poollist'),
                    self = this,
                    nodes = [];

                if (!baton.model.get('showadv'))
                    self.hide();

                // add inactive advanced facets
                nodes = _(facets).map(function (facet) {
                    var value, node, button;

                    // only advanced
                    if (!_.contains(facet.flags, 'advanced')) return;

                    _.each(list, function (elem) {
                        if (facet.id === elem.facet) {
                            // get value from pool
                            value = _.find(pool[facet.id].values, function (value) {
                                return value.id === elem.value;
                            });
                        }
                    });

                    // use value  when currently active or placeholder
                    value = value || { facet: facet.id, placeholder: true };

                    // create facet node
                    node = $('<li role="presentation" class="facet btn-group">').append(
                        // in firefox clicks on nested elements in buttons won't work - therefore this needs to be a  <a href="#">
                        button = $('<a href="#" type="button" role="button" class="btn btn-default dropdown-toggle" tabindex="1">')
                        .on('click', function (e) { e.preventDefault(); })
                        .append($('<label>'))
                    );

                    var special = ext.point('io.ox/search/facets/item/' + value.facet);
                    if (special.list().length > 0) {
                        // additional actions per id/type
                        special.invoke('draw', node, baton, value, facet);
                    } else {
                        // general stuff
                        ext.point('io.ox/search/facets/item').invoke('draw', node, baton, value, facet);
                    }

                    return node;
                }).reverse();

                // add label
                this.parent().find('a').remove();
                if (_.compact(nodes).length) {
                    this.parent().prepend(
                        $('<nav>').append(
                            $('<a data-action="toggle-adv">')
                                .text(baton.model.get('showadv') ? LABEL.hide : LABEL.show)
                                .attr({
                                    tabindex: 1,
                                    role: 'button',
                                    href: '#'
                                })
                                .on('click ', function () {
                                    var visible = self.is(':visible');
                                    $(this).text(visible ? LABEL.show : LABEL.hide);
                                    baton.model.set('showadv', !visible);
                                    self.toggle();
                                })
                        )
                    );
                }

                this.append(nodes);
            },

            optionsHandler: function (baton) {

                $('body').delegate('.facet-dropdown .option', 'click tap', function (e) {
                    // TODO: remove hack
                    e.stopImmediatePropagation();
                    e.stopPropagation();
                    e.preventDefault();
                    // mobile
                    $(this).closest('.custom-dropdown').toggle();
                    ox.idle();

                    $(e.target).closest('.dropdown.open').toggle();

                    var link = $(e.target).closest('a'),
                        list = link.closest('ul'),
                        option = link.attr('data-action') || link.attr('data-custom') ||  link.attr('data-option'),
                        facet = list.attr('data-facet'),
                        value = list.attr('data-value');

                    // select option
                    if (option === 'dialog') {
                        // open folder dialog
                        var facet = baton.model.get('pool').folder;
                        folderDialog(facet, baton);
                    } else if (link.attr('data-point')) {
                        ext.point('io.ox/search/facets/custom/' + link.attr('data-point')).invoke('draw', this, baton, facet, value, { option: link.attr('data-point') });
                    } else {
                        if (facet === 'folder') {
                            // overwrite custom
                            baton.model.update(facet, value, { name: link.attr('title'), custom: option });
                        } else if (!value) {
                            baton.model.add(facet, option, option);
                        } else {
                            // use existing option
                            baton.model.update(facet, value, { option: option });
                        }
                        baton.model.trigger('query', baton.model.getApp(), 'select option');
                    }
                });
            },

            facetType: function (baton, value, facet) {
                var options = value.options || facet.options,
                    id = value._compact ? value._compact.option : undefined,
                    type;

                // get type label
                // TYPE 3: use facet label instead of option label
                if (options && facet.style !== 'exclusive')
                    type = util.getOptionLabel(options, id);
                // append type
                if (facet.style !== 'simple') {
                    this.find('label').prepend(
                        $('<span>')
                            .addClass('type')
                            .html(type || facet.name)

                    );
                }
            },

            facetName: function (baton, value, facet) {
                var type;

                // TYPE 3: use option label instead of value label
                if (facet.style === 'exclusive' && value._compact)
                    type = util.getOptionLabel(value.options, value._compact.option);

                if ((value.item || {}).detail)
                    type = value.item.name +  ' <i>' + value.item.detail + '</i>';

                this.find('label').append(
                    $('<span>')
                        .addClass('name')
                        .html(type || value.name || (value.item || {}).name || gt('All'))
                );
            },

            facetRemove: function (baton, value, facet, fn) {
                var isMandatory = baton.model.isMandatory(value.facet), node;

                // remove action for non mandatory facets
                if ((isMandatory && value.facet === 'folder') || _.contains(facet.flags, 'advanced') || value.placeholder) return;

                this.prepend(
                    node = $('<span class="remove">').attr({
                        'tabindex': '1',
                        'aria-label': gt('Remove')
                    })
                    .append(
                        $('<i class="fa fa-times action">')
                    )
                    .on('click', fn || function () {
                        baton.model.remove(value.facet || value._compact.facet, value.id);
                        return false;
                    })

                );
                // tooltip
                if(!_.device('touch')) {
                    node.attr({
                        'data-toggle': 'tooltip',
                        'data-placement': 'bottom',
                        'data-animation': 'false',
                        'data-container': 'body',
                        'data-original-title': gt('Remove')
                        })
                        .tooltip()
                        .on('click', function () {
                            if (node.tooltip)
                                node.tooltip('hide');
                        });
                }
            },

            facetDropdown: function (baton, value, facet) {
                var options = facet.options || _.values(facet.values)[0].options || [],
                    current = value._compact ? value._compact.option : '',
                    option,
                    parent = this.parent(),
                    menu;

                if (options.length) {
                    this.attr('data-toggle', 'dropdown');
                    // add caret
                    this.prepend(
                        $('<div class="caret-container">').append(
                            $('<i class="fa fa-caret-down">')
                        )
                    );

                    // create menu
                    menu = $('<ul class="dropdown dropdown-menu facet-dropdown">').attr({
                        'data-facet': facet.id,
                        'data-value': value.id
                    });

                    // add generic 'all'
                    if (_.contains(facet.flags, 'advanced')) {
                        menu.append(
                            $('<li>').append(
                                 $('<a tabindex="-1" href="#" role="menuitemcheckbox">')
                                    .append(
                                        $('<i class="fa fa-fw">')
                                            .addClass(current === '' ? 'fa-check' : 'fa-none'),
                                        $('<span>').html(gt('All'))
                                    )
                                    //.addClass('option')
                                    .attr({
                                        'data-option': 'unset'
                                    })
                                    .click(function () {
                                        if (current !== '')
                                            baton.model.remove(facet.id, current);
                                    })
                            ),
                            $('<li role="presentation" class="divider"></li>')
                        );
                    }

                    // add options
                    _.each(options, function (item) {
                        menu.append(
                            option = $('<li role="presentation">').append(
                                $('<a role="menuitemcheckbox" tabindex="-1" href="#">').append(
                                    $('<i class="fa fa-fw fa-none">'),
                                    $('<span>').html(item.name || item.item.name)
                                )
                                .addClass('option')
                                .attr({
                                    'data-option': item.id,
                                    // used to handle custom facets via extension points
                                    'data-point': item.point
                                })
                            )
                        );
                        if (current === item.id)
                            option.find('.fa').removeClass('fa-none').addClass('fa-check');
                    });
                    // add menu
                    parent.append(menu);

                    //apply a11y
                    this.dropdown();
                }

                // copy search string to input
                if (_.contains(facet.flags, 'highlander')) {
                    this.on('click', function () {
                        var sidepanel = $(this).closest('.window-sidepanel'),
                            field = sidepanel.find('.search-field'),
                            key = Object.keys(facet.values)[0];
                        field.val(facet.values[key].name);
                    });
                }

            },

            timeFacet: function (baton, value, facet) {
                var self = this,
                    VALUE = 'daterange',
                    isUpdate = !!baton.model.get('pool')['date.custom'],
                    data, from, to, group, current, container;

                // add styles
                self.addClass('timefacet');

                // add vs update
                facet = baton.model.get('pool')['date.custom'] || facet;

                // predefined values
                data = value.options && value.options[0] ? value.options[0] : {};
                from = data.from ? (new dateAPI.Local(data.from)).format(dateAPI.DATE) : undefined;
                to = data.to ? (new dateAPI.Local(data.to)).format(dateAPI.DATE) : undefined;
                current = data.id || undefined;

                // data from inputs
                function getData () {
                    var nodes = group.find('input'),
                        range = [],
                        WILDCARD = '*';
                    // construct facet custom value
                    _.each(nodes, function (node) {
                        var value = $(node).val();

                        if (value !== '') {
                            // standard date format
                            value = (dateAPI.Local.parse(value, dateAPI.DATE));
                        }
                        else {
                            // use wildcard
                            value = value !== '' ? value : WILDCARD;
                        }

                        // get date parts
                        range.push({
                            value: value.format ? value.valueOf() : value
                        });
                    });
                    return {
<<<<<<< HEAD
                        id: '[' + rangedates[0].valueOf() + ' TO ' + rangedates[1].valueOf() + ']',
                        name: range.join(' - '),
                        from: range[0].replace('*', ''),
                        to: range[1].replace('*', '')
=======
                        id: '['+ range[0].value + ' TO ' + range[1].value + ']',
                        from: range[0].value.replace ? null : range[0].value,
                        to: range[1].value.replace ? null : range[1].value
>>>>>>> 158f701f
                    };
                }

                // change handler
                function apply () {
<<<<<<< HEAD
                    var VALUE = 'daterange',
                        data = getData();

                    // update vs add
                    var tmp = facet.values[VALUE] || facet.values[0];
                    // set value custom property
                    tmp.custom = data.id;
                    // set option
                    tmp.options = [data];

                    // update vs app
                    if (!isUpdate) {
                        baton.model.add(facet.id, 'daterange', data.id);
                    } else {
                        baton.model.update(facet.id, VALUE, { option: data.id, value: VALUE });
=======
                    var data = getData();

                    // update model only on real change
                    if (current !== data.id) {
                        // update vs add
                        var tmp = facet.values[VALUE] || facet.values[0];
                        // set value custom property
                        tmp.custom = data.id;
                        // set option
                        tmp.options = [data];

                        // remeber current state
                        current = data.id;

                        // update vs app
                        if (!isUpdate) {
                            baton.model.add(facet.id, 'daterange', data.id);
                        } else {
                            baton.model.update(facet.id, VALUE, {option: data.id, value: VALUE});
                        }
                        baton.model.trigger('query', baton.model.getApp());
>>>>>>> 158f701f
                    }
                }

                //i18n: just localize the picker, use en as default with current languages
                $.fn.datepicker.dates.en = {
                    days: dateAPI.locale.days,
                    daysShort: dateAPI.locale.daysShort,
                    daysMin: dateAPI.locale.daysStandalone,
                    months: dateAPI.locale.months,
                    monthsShort: dateAPI.locale.monthsShort,
                    today: gt('Today')
                };

                // used to handle overlow when datepicker is shown
                $('body>.datepicker-container').remove();
                $('body').append(
                    container = $('<div class="datepicker-container">').hide()
                );

                // input group
                self.find('label')
                    .append(
                        $('<div>')
                            .addClass('type')
                            .html(facet.name),
                        group = $('<div class="input-daterange input-group" id="datepicker">')
                                    .append(
                                        $('<input type="text" class="input-sm form-control" name="start" />')
                                            .attr('placeholder', gt('Starts on'))
                                            .val(from)
                                            .on('change', apply),
                                        $('<span class="input-group-addon">')
                                            .text('-'),
                                        $('<input type="text" class="input-sm form-control" name="end" />')
                                            .attr('placeholder', gt('Ends on'))
                                            .val(to)
                                            .on('change', apply)
                                    )
                                    .datepicker({
                                        format: dateAPI.getFormat(dateAPI.DATE).replace(/\by\b/, 'yyyy').toLowerCase(),
                                        parentEl: container,
                                        weekStar: dateAPI.locale.weekStart,
                                        //orientation: 'top left auto',
                                        autoclose: true,
                                        clearBtn: false,
                                        todayHighlight: true,
                                        //insert date when clicked
                                        todayBtn: 'linked'
                                    })
                                    .on('show', function (e) {
                                        // position container (workaround)
                                        var offset = $(e.target).offset();
                                        container.show();

                                        // use samt offset
                                        container.offset(offset);

                                        // appply child style
                                        container.find('.datepicker').css({
                                            top: $(e.target).outerHeight(),
                                            left: 0
                                        });
                                    })
                    );
            },

            folderFacet: function (baton, value, facet) {
                var self = this,
                    button = this.find('a[type="button"]'),
                    current = value.custom,
                    option, link,
                    menu = $('<ul class="dropdown dropdown-menu facet-dropdown">')
                        .attr({
                            'data-facet': 'folder',
                            'data-value': 'custom'
                        });

                ext.point('io.ox/search/facets/facet-type').invoke('draw', button, baton, value, facet);
                ext.point('io.ox/search/facets/facet-name').invoke('draw', button, baton, value, facet);

                button.attr({
                    'data-toggle': 'dropdown'
                });

                button.prepend(
                    $('<div class="caret-container">').append(
                        $('<i class="fa fa-caret-down">')
                    )
                );

                // add 'all folders'
                var link;
                if (!baton.model.isMandatory('folder')) {
                    menu.prepend(
                        $('<li role="presentation">').append(
                             link = $('<a href="#" class="option more" role="menuitemcheckbox" tabindex="-1">')
                                        .append(
                                            $('<i class="fa fa-fw ">'),
                                            $('<span>').text(gt('All folders'))
                                        )
                                        .attr('data-custom', 'custom')
                                        .attr('title', gt('All folders'))
                        )
                    );
                    // is active
                    if (!value.custom || value.custom === 'custom') {
                        // set display name
                        this.find('.name')
                            .text(gt('All folders'));
                        // set fa-check icon
                        link.find('i')
                            .addClass('fa-check');
                        link.attr('aria-checked', true);
                    }
                }

                // add fodlers
                util.getFolders(baton.model)
                    .then(function (accounts) {

                        // handle each account
                        _.each(accounts, function (account, key) {

                            // reduce list for non primary accounts
                            if (key !== '0') {
                                account.list  = account.list.slice(0, 2);
                            }

                            // sort by type
                            account.list.sort(function (a, b) {
                                return SORT[a.type] - SORT[b.type];
                            });

                            // account name as dropdown header
                            if (Object.keys(accounts).length > 1) {
                                menu.append(
                                    $('<li class="dropdown-header">').append(account.name)
                                );
                            }
                            // add option
                            _.each(account.list, function (folder) {
                                menu.append(
                                    option = $('<li>').append(
                                        $('<a href="#" role="menuitemcheckbox" class="option" tabindex="-1">')
                                            .append(
                                                $('<i class="fa fa-fw fa-none">'),
                                                $('<span>').text(folder.title)
                                            )
                                            .attr({
                                                'data-custom': folder.id,
                                                'title': folder.title,
                                                tabIndex: '-1'
                                            })
                                    )
                                );
                                if (current === folder.id) {
                                    option.find('a').attr('aria-checked', true);
                                    option.find('.fa').removeClass('fa-none').addClass('fa-check');
                                }
                            });

                            // add divider
                            menu.append(
                                $('<li class="divider">')
                            );
                        });
                        // add option to open dialog
                        menu.append(
                            $('<li>').append(
                                 $('<a href="#" class="option more" role="menuitemcheckbox" tabindex="-1">')
                                    .append(
                                        $('<i class="fa fa-fw fa-none">'),
                                        $('<span>').text(gt('More') + '...')
                                    )
                                    .attr('data-action', 'dialog')
                            )
                        );
                    }).then(function () {
                        // add to dom
                        self.append(menu);

                        // custom remove handler for folders
                        function remove (e) {
                            e.preventDefault();
                            e.stopPropagation();
                            (facet.values.custom || facet.values[0]).custom = 'custom';
                            baton.model.update(facet.id, 'custom', { custom: 'custom' });
                        }

                        if (value.custom && value.custom !== 'custom')
                            // use custom click handler
                            ext.point('io.ox/search/facets/facet-remove').invoke('draw', button, baton, value, facet, remove);

                        // apply a11y
                        button.dropdown();
                    });
            }
        };

    return extensions;
});<|MERGE_RESOLUTION|>--- conflicted
+++ resolved
@@ -11,21 +11,14 @@
  * @author Frank Paczynski <frank.paczynski@open-xchange.com>
  */
 
-<<<<<<< HEAD
 define('io.ox/search/facets/extensions', [
     'io.ox/core/extensions',
     'settings!io.ox/core',
+    'io.ox/core/date',
     'io.ox/search/util',
     'gettext!io.ox/core'
-], function (ext, settings, util, gt) {
-=======
-define('io.ox/search/facets/extensions',
-    ['io.ox/core/extensions',
-     'settings!io.ox/core',
-     'io.ox/core/date',
-     'io.ox/search/util',
-     'gettext!io.ox/core'], function (ext, settings, dateAPI, util, gt) {
->>>>>>> 158f701f
+], function (ext, settings, dateAPI, util, gt) {
+    'use strict';
 
     //var POINT = 'io.ox/search/facets';
 
@@ -292,19 +285,19 @@
 
                 );
                 // tooltip
-                if(!_.device('touch')) {
+                if (!_.device('touch')) {
                     node.attr({
                         'data-toggle': 'tooltip',
                         'data-placement': 'bottom',
                         'data-animation': 'false',
                         'data-container': 'body',
                         'data-original-title': gt('Remove')
-                        })
-                        .tooltip()
-                        .on('click', function () {
-                            if (node.tooltip)
-                                node.tooltip('hide');
-                        });
+                    })
+                    .tooltip()
+                    .on('click', function () {
+                        if (node.tooltip)
+                            node.tooltip('hide');
+                    });
                 }
             },
 
@@ -421,8 +414,7 @@
                         if (value !== '') {
                             // standard date format
                             value = (dateAPI.Local.parse(value, dateAPI.DATE));
-                        }
-                        else {
+                        } else {
                             // use wildcard
                             value = value !== '' ? value : WILDCARD;
                         }
@@ -433,38 +425,14 @@
                         });
                     });
                     return {
-<<<<<<< HEAD
-                        id: '[' + rangedates[0].valueOf() + ' TO ' + rangedates[1].valueOf() + ']',
-                        name: range.join(' - '),
-                        from: range[0].replace('*', ''),
-                        to: range[1].replace('*', '')
-=======
-                        id: '['+ range[0].value + ' TO ' + range[1].value + ']',
+                        id: '[' + range[0].value + ' TO ' + range[1].value + ']',
                         from: range[0].value.replace ? null : range[0].value,
                         to: range[1].value.replace ? null : range[1].value
->>>>>>> 158f701f
                     };
                 }
 
                 // change handler
                 function apply () {
-<<<<<<< HEAD
-                    var VALUE = 'daterange',
-                        data = getData();
-
-                    // update vs add
-                    var tmp = facet.values[VALUE] || facet.values[0];
-                    // set value custom property
-                    tmp.custom = data.id;
-                    // set option
-                    tmp.options = [data];
-
-                    // update vs app
-                    if (!isUpdate) {
-                        baton.model.add(facet.id, 'daterange', data.id);
-                    } else {
-                        baton.model.update(facet.id, VALUE, { option: data.id, value: VALUE });
-=======
                     var data = getData();
 
                     // update model only on real change
@@ -483,10 +451,9 @@
                         if (!isUpdate) {
                             baton.model.add(facet.id, 'daterange', data.id);
                         } else {
-                            baton.model.update(facet.id, VALUE, {option: data.id, value: VALUE});
+                            baton.model.update(facet.id, VALUE, { option: data.id, value: VALUE });
                         }
                         baton.model.trigger('query', baton.model.getApp());
->>>>>>> 158f701f
                     }
                 }
 
