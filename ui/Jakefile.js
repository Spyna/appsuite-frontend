/**
 * All content on this website (including text, images, source code and any
 * other original works), unless otherwise noted, is licensed under a Creative
 * Commons License.
 *
 * http://creativecommons.org/licenses/by-nc-sa/2.5/
 *
 * Copyright (C) Open-Xchange Inc., 2011 Mail: info@open-xchange.com
 *
 * @author Viktor Pracht <viktor.pracht@open-xchange.com>
 */

var fs = require("fs");
var path = require("path");
var utils = require("./lib/build/fileutils");
var _ = require("./lib/underscore.js");
var jsp = require("./lib/uglify-js/uglify-js").parser;
var pro = require("./lib/uglify-js/uglify-js").uglify;
var ast = require("./lib/build/ast");
var i18n = require("./lib/build/i18n");
var rimraf = require("./lib/rimraf/rimraf");
var jshint = require("./lib/jshint").JSHINT;
var less = require("./lib/less.js/lib/less/index");
var myless = require("./lib/build/less");

utils.builddir = process.env.builddir || "build";
console.info("Build path: " + utils.builddir);

function pad (n) { return n < 10 ? "0" + n : n; }
var t = utils.startTime;
var version = (process.env.version || "7.0.0") + "." + t.getUTCFullYear() +
    pad(t.getUTCMonth()) + pad(t.getUTCDate()) + "." +
    pad(t.getUTCHours()) + pad(t.getUTCMinutes()) +
    pad(t.getUTCSeconds());
console.info("Build version: " + version);

var debug = Boolean(process.env.debug);

if (debug) console.info("Debug mode: on");

var defineWalker = ast("define").asCall().walker();
function jsFilter (data) {
    var self = this;
    
    if (data.substr(0, 11) !== "//#NOJSHINT") {
        data = hint.call(this, data, this.getSrc);
    }
    
    var tree = jsp.parse(data, false, true);
    var defineHooks = this.type.getHooks("define");
    tree = ast.scanner(defineWalker, function(scope) {
        if (scope.refs.define !== undefined) return;
        var args = this[2];
        var name = _.detect(args, ast.is("string"));
        var deps = _.detect(args, ast.is("array"));
        var f = _.detect(args, ast.is("function"));
        if (!name || !deps || !f) return;
        for (var i = 0; i < defineHooks.length; i++) {
            defineHooks[i].call(self, name, deps, f);
        }
    }).scan(pro.ast_add_scope(tree));
    
    // UglifyJS
    if (debug) return data;
    tree = pro.ast_lift_variables(tree);
    tree = pro.ast_mangle(tree);
    tree = pro.ast_squeeze(tree);
    // use split_lines
    return pro.split_lines(pro.gen_code(tree), 500);
}
utils.fileType("source").addHook("filter", jsFilter)
    .addHook("define", i18n.potScanner);

var core_head = fs.readFileSync("html/core_head.html", "utf8"),
    core_body = fs.readFileSync("html/core_body.html", "utf8");

function htmlFilter (data) {
    return data
        .replace(/@\s?core_head\s?@/, core_head)
        .replace(/@\s?core_body\s?@/, core_body)
        .replace(/@\s?version\s?@/g, version)
        .replace(/@base@/g, "v=" + version);
}

var jshintOptions = {
    bitwise: false,
    browser: true,
    debug: true,
    devel: true,
    eqeqeq: true,
    evil: true,
    forin: false,
    immed: true,
    nomen: false,
    onevar: false,
    plusplus: false,
    regexp: false,
    strict: true,
    trailing: true,
    undef: true,
    white: !debug,
    loopfunc: false,
    predef: ["$", "_", "Modernizr", "define", "require", "ox", "initializeAndDefine"]
};

function hint (data, getSrc) {
    if (jshint(data, jshintOptions)) return data;
    console.error(jshint.errors.length + " Errors:");
    for (var i = 0; i < jshint.errors.length; i++) {
        var e = jshint.errors[i];
        if (e) {
            var src = getSrc(e.line);
            console.error(src.name + ":" + (src.line) + ":" +
                    (e.character + 1) + ": " + e.reason);
            console.error(e.evidence);
            console.error(Array(e.character).join(" ") + "^");
        } else {
            console.error("Fatal error");
        }
    }
    fail("JSHint error");
}

// default task

desc("Builds the GUI");
utils.topLevelTask("default", ["ox.pot"], function() {
    utils.includes.save();
    i18n.modules.save();
    utils.summary();
});

i18n.modules.load("tmp/i18n.json");
utils.includes.load("tmp/includes.json");

utils.copy(utils.list("html", [".htaccess", "blank.html", "favicon.ico"]));
utils.copy(utils.list("src/"));

// i18n

file("ox.pot", ["Jakefile.js"], function() {
    fs.writeFile(this.name, i18n.generatePOT(this.prereqs.slice(1)));
});

directory("tmp/pot");
utils.fileType("source").addHook("handler", i18n.potHandler);
utils.fileType("module").addHook("handler", i18n.potHandler);

(function() {
    var body_lines = core_body.split(/\r?\n|\r/);
    for (var i = 0; i < body_lines.length; i++) {
        body_lines[i].replace(/data-i18n="([^"]*)"/g, function(match, msgid) {
            i18n.addMessage({
                msgid: msgid,
                locations: [{ name: "html/core_body.html", line: i + 1 }]
            }, "html/core_body.html");
        });
    }
    i18n.modules.add("io.ox/core/login", "html/core_body.html",
                     "html/core_body.html");
})();

// l10n

utils.copy(utils.list("i18n", "*.po"), {
    to: utils.dest("l10n"),
    filter: function(data) { return JSON.stringify(i18n.parsePO(data)); },
    mapper: function(name) { return name.replace(/\.po$/, ".json"); }
});

// html

utils.concat("core", ["html/index.html"], { filter: htmlFilter });
utils.concat("signin", ["html/signin.html"], { filter: htmlFilter });
utils.concat("core.appcache", ["html/core.appcache"], { filter: htmlFilter });
utils.concat("signin.appcache", ["html/signin.appcache"], { filter: htmlFilter });

task("force");
file(utils.dest("core"), ["force"]);
file(utils.dest("signin"), ["force"]);
file(utils.dest("core.appcache"), ["force"]);
file(utils.dest("signin.appcache"), ["force"]);

// js

utils.concat("boot.js", ["lib/jquery.plugins.js", "src/util.js", "src/boot.js"],
    { to: "tmp", type: "source" });

utils.copy(utils.list("src", "css.js"), {
    to: "tmp", type: "source", filter: function(data) {
        var dest = this.task.name;
        utils.includes.set(dest, []);
        var dir = "lib/less.js/lib/less";
        return data.replace(/\/\/@include\s+(.*)$/gm, function(m, name) {
            return utils.list(dir, name).map(function(file) {
                var include = path.join(dir, file);
                utils.includes.add(dest, include);
                return fs.readFileSync(include, "utf8");
            }).join("\n");
        });
    }
});

utils.concat("boot.js", ["lib/jquery.min.js",
        "lib/require.js", "lib/modernizr.js", "lib/underscore.js",
        "tmp/css.js", utils.string("\n"), "tmp/boot.js"]);

utils.concat("pre-core.js",
    utils.list("apps/io.ox/core", [
        "event.js", "extensions.js", "cache.js", "http.js",
        "config.js", "session.js", "gettext.js",
        "api/factory.js", "api/user.js", "api/resource.js", "api/group.js",
        "desktop.js", "main.js"
    ]), { type: "source" }
);

// module dependencies

var moduleDeps = {};
var depsPath = utils.dest("dependencies.json");

utils.fileType("module").addHook("filter", jsFilter)
    .addHook("define", i18n.potScanner)
    .addHook("define", function(name, deps, f) {
        moduleDeps[name] = _.pluck(deps[1], 1);
    })
    .addHook("handler", function(name) { file(depsPath, [name]); });

utils.concat("dependencies.json", [{
    getData: function() {
        if (path.existsSync(depsPath)) {
            var oldFile = fs.readFileSync(depsPath, "utf8");
            if (oldFile) {
                var oldDeps = JSON.parse(oldFile);
                for (var i in oldDeps) {
                    if (!(i in moduleDeps) &&
                        path.existsSync(path.join("apps", i + ".js")))
                    {
                        moduleDeps[i] = oldDeps[i];
                    }
                }
            }
        }
        return JSON.stringify(moduleDeps);
    }
}], { filter: _.identity }); // prevents binary mode, which erases target before calling getData

// apps

var apps = _.groupBy(utils.list("apps/"), function (f) {
<<<<<<< HEAD
    var match = /\.(js|less)$/.exec(f);
    return match && match[1] || "rest"; });
if (apps.js) utils.copy(apps.js, { type: "source" });
if (apps.less) {
=======
    var match = /\.(js|lss)$/.exec(f);
    return match && match[1] || "rest";
});
if (apps.js) utils.copy(apps.js, { type: "module" });
if (apps.lesscss) {
>>>>>>> 36e69fdd
    utils.copy(apps.less, {
        type: "less",
        mapper: function(s) { return s.replace(/\.lss$/, ".css"); }
    });
}
if (apps.rest) utils.copy(apps.rest);

// doc task

desc("Developer documentation");
utils.topLevelTask("doc", [], utils.summary);

var titles = [];
function docFile(file, title) {
    filename = "doc/" + file + ".html";
    utils.concat(filename, ["doc/lib/header.html", filename,
                            "doc/lib/footer.html"]);
    titles.push('<a href="' + file +'.html">' + title + '</a><br/>');
}

docFile("apache", "Apache Configuration");
docFile("extensions", "Extension Points");
docFile("libs", "External Libs");
docFile("features", "Features");
docFile("vgrid", "VGrid");

var indexFiles = ["lib/header.html", "index.html",
    { getData: function() { return titles.join("\n"); } }, "lib/footer.html"];
indexFiles.dir = "doc";
utils.concat("doc/index.html", indexFiles);

utils.copy(utils.list("doc/lib", ["prettify.*", "default.css"]),
           { to: utils.dest("doc") });
utils.copyFile("lib/jquery.min.js", utils.dest("doc/jquery.min.js"));

// clean task

desc("Removes all generated files");
task("clean", [], function() {
    if (path.existsSync("i18n/ox.pot")) fs.unlinkSync("i18n/ox.pot");
    rimraf("tmp", function() { rimraf(utils.builddir, complete); });
}, true);

// msgmerge task

desc("Updates all .po files with the generated ox.pot");
task("merge", ["ox.pot"], function() {
    var files = _.without(utils.list("i18n/*.po"), "i18n/en_US.po");
    var count = files.length;
    for (var i = 0; i < files.length; i++) {
        utils.exec("msgmerge",
            ["-Us", "--backup=none", files[i], "ox.pot"],
            function() { if (!--count) complete(); });
    }
}, true);<|MERGE_RESOLUTION|>--- conflicted
+++ resolved
@@ -35,7 +35,6 @@
 console.info("Build version: " + version);
 
 var debug = Boolean(process.env.debug);
-
 if (debug) console.info("Debug mode: on");
 
 var defineWalker = ast("define").asCall().walker();
@@ -248,19 +247,12 @@
 // apps
 
 var apps = _.groupBy(utils.list("apps/"), function (f) {
-<<<<<<< HEAD
-    var match = /\.(js|less)$/.exec(f);
-    return match && match[1] || "rest"; });
-if (apps.js) utils.copy(apps.js, { type: "source" });
-if (apps.less) {
-=======
     var match = /\.(js|lss)$/.exec(f);
     return match && match[1] || "rest";
 });
 if (apps.js) utils.copy(apps.js, { type: "module" });
-if (apps.lesscss) {
->>>>>>> 36e69fdd
-    utils.copy(apps.less, {
+if (apps.lss) {
+    utils.copy(apps.lss, {
         type: "less",
         mapper: function(s) { return s.replace(/\.lss$/, ".css"); }
     });
