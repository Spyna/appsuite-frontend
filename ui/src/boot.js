--- conflicted
+++ resolved
@@ -836,11 +836,7 @@
 
                 // autologout message
                 if (_.url.hash("autologout")) {
-<<<<<<< HEAD
-                    feedback('info', 'You have been automatically logged out');
-=======
                     feedback('info', $.txt(gt('autologout')));
->>>>>>> fb57b3c4
                 }
 
                 debug('boot.js: Check browser support');
@@ -850,34 +846,10 @@
 
                     if (_.device('android')) {
                         // special info for not supported android
-<<<<<<< HEAD
-                        feedback('info', function () {
-                            return $.txt(
-                                //#. %n in the lowest version of Android
-                                gt('You need to use Android %n or higher.',
-                                    _.browserSupport.Android));
-                        });
-                    } else if (_.device('ios')) {
-                        // special info for not supported iOS
-                        feedback('info', function () {
-                            return $.txt(
-                                //#. %n is the lowest version of iOS
-                                gt('You need to use iOS %n or higher.',
-                                    _.browserSupport.iOS));
-                        });
-                    } else if (_.browser.Chrome) {
-                        // warning about Chrome version
-                        feedback('info', function () {
-                            return $('<b>').text(gt('Your browser version is not supported!'))
-                                .add($.txt(_.noI18n('\xa0')))
-                                .add($('<div>').text(gt('Please update your browser.')));
-                        });
-=======
                         feedback('info', $.txt(_.printf(gt('os-android'), _.browserSupport.Android)));
                     } else if (_.device('ios')) {
                         // special info for not supported iOS
                         feedback('info', $.txt(_.printf(gt('os-ios'), _.browserSupport.iOS)));
->>>>>>> fb57b3c4
                     } else {
                         // general warning about browser
                         feedback('info', function () {
@@ -898,13 +870,7 @@
                 } else if (_.device('android || (ios && small)')) {
                     // TODO remove after 7.4
                     // inform about preview mode for 7.2
-<<<<<<< HEAD
-                    feedback('info', 'Unsupported Preview - Certain ' +
-                        'functions disabled and stability not assured until ' +
-                        'general release later this year');
-=======
                     feedback('info', $.txt(gt('mobile-preview')));
->>>>>>> fb57b3c4
                 }
 
                 // show login dialog
