Name:           open-xchange-appsuite-saml
Version:        @OXVERSION@
<<<<<<< HEAD
%define         ox_release 0
=======
%define         ox_release 5
>>>>>>> 52d97e93
Release:        %{ox_release}
Group:          Applications/Productivity
Packager:       Francisco Laguna <francisco.laguna@open-xchange.com>
License:        CC-BY-NC-SA-3.0
Summary:        Mandatory wizard with custom translations
Source:         %{name}_%{version}.orig.tar.bz2

BuildArch:      noarch
BuildRoot:      %{_tmppath}/%{name}-%{version}-root
%if 0%{?rhel_version} && 0%{?rhel_version} >= 700
BuildRequires:  ant
%else
BuildRequires:  ant-nodeps
%endif
BuildRequires:  java-devel >= 1.6.0
BuildRequires:  nodejs >= 0.10.0

Requires(post): open-xchange-appsuite-manifest

%description
SAML Login

%prep
%setup -q

%build

%install
export NO_BRP_CHECK_BYTECODE_VERSION=true
ant -Dbasedir=build -DdestDir=%{buildroot} -DpackageName=%{name} -Dhtdoc=%{docroot} -DkeepCache=true -f build/build.xml build

%clean
%{__rm} -rf %{buildroot}

%define update /opt/open-xchange/appsuite/share/update-themes.sh

%post
if [ $1 -eq 1 -a -x %{update} ]; then %{update} --later; fi

%postun
if [ -x %{update} ]; then %{update} --later; fi

%files
%defattr(-,root,root)
%dir /opt/open-xchange
/opt/open-xchange/appsuite

%changelog
<<<<<<< HEAD
* Tue Oct 20 2015 Markus Wagner <markus.wagner@open-xchange.com>
Build for patch 2015-10-26 (2816)
* Mon Oct 19 2015 Markus Wagner <markus.wagner@open-xchange.com>
Build for patch 2015-10-26 (2812)
* Thu Oct 08 2015 Markus Wagner <markus.wagner@open-xchange.com>
Prepare for 7.8.1
* Tue Oct 06 2015 Markus Wagner <markus.wagner@open-xchange.com>
Sixth candidate for 7.8.0 release
=======
* Thu Oct 29 2015 Francisco Laguna <francisco.laguna@open-xchange.com>
Build for patch 2015-11-11 (2844)
>>>>>>> 52d97e93
* Wed Sep 30 2015 Francisco Laguna <francisco.laguna@open-xchange.com>
Build for patch  2015-10-12 (2784)
* Fri Sep 25 2015 Markus Wagner <markus.wagner@open-xchange.com>
Fith candidate for 7.8.0 release
* Thu Sep 24 2015 Francisco Laguna <francisco.laguna@open-xchange.com>
Build for patch 2015-09-28 (2767)
* Fri Sep 18 2015 Markus Wagner <markus.wagner@open-xchange.com>
Fourth candidate for 7.8.0 release
* Tue Sep 08 2015 Francisco Laguna <francisco.laguna@open-xchange.com>
Build for patch 2015-09-14 (2732)
* Mon Sep 07 2015 Markus Wagner <markus.wagner@open-xchange.com>
Third candidate for 7.8.0 release
* Fri Aug 21 2015 Markus Wagner <markus.wagner@open-xchange.com>
Second candidate for 7.8.0 release
* Tue Aug 18 2015 Francisco Laguna <francisco.laguna@open-xchange.com>
Build for patch 2015-08-24 (2674)
* Thu Aug 06 2015 Francisco Laguna <francisco.laguna@open-xchange.com>
Build for patch 2015-08-17 (2666)
* Wed Aug 05 2015 Markus Wagner <markus.wagner@open-xchange.com>
First candidate for 7.8.0 release
* Fri Jul 17 2015 Francisco Laguna <francisco.laguna@open-xchange.com>
Build for patch 2015-07-20 (2637)
* Tue Jul 07 2015 Markus Wagner <markus.wagner@open-xchange.com>
Prepare for 7.8.0
* Wed Jun 24 2015 Francisco Laguna <francisco.laguna@open-xchange.com>
Build for patch 2015-06-26 (2573)
* Mon Mar 30 2015 Francisco Laguna <francisco.laguna@open-xchange.com>
Intitial release.
* Mon Mar 30 2015 Francisco Laguna <francisco.laguna@open-xchange.com>
Intitial release.<|MERGE_RESOLUTION|>--- conflicted
+++ resolved
@@ -1,10 +1,6 @@
 Name:           open-xchange-appsuite-saml
 Version:        @OXVERSION@
-<<<<<<< HEAD
 %define         ox_release 0
-=======
-%define         ox_release 5
->>>>>>> 52d97e93
 Release:        %{ox_release}
 Group:          Applications/Productivity
 Packager:       Francisco Laguna <francisco.laguna@open-xchange.com>
@@ -53,7 +49,8 @@
 /opt/open-xchange/appsuite
 
 %changelog
-<<<<<<< HEAD
+* Thu Oct 29 2015 Francisco Laguna <francisco.laguna@open-xchange.com>
+Build for patch 2015-11-11 (2844)
 * Tue Oct 20 2015 Markus Wagner <markus.wagner@open-xchange.com>
 Build for patch 2015-10-26 (2816)
 * Mon Oct 19 2015 Markus Wagner <markus.wagner@open-xchange.com>
@@ -62,10 +59,6 @@
 Prepare for 7.8.1
 * Tue Oct 06 2015 Markus Wagner <markus.wagner@open-xchange.com>
 Sixth candidate for 7.8.0 release
-=======
-* Thu Oct 29 2015 Francisco Laguna <francisco.laguna@open-xchange.com>
-Build for patch 2015-11-11 (2844)
->>>>>>> 52d97e93
 * Wed Sep 30 2015 Francisco Laguna <francisco.laguna@open-xchange.com>
 Build for patch  2015-10-12 (2784)
 * Fri Sep 25 2015 Markus Wagner <markus.wagner@open-xchange.com>
