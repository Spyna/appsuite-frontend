--- conflicted
+++ resolved
@@ -1,10 +1,6 @@
 {
   "name": "open-xchange-guidedtours",
-<<<<<<< HEAD
-  "version": "7.10.0-19",
-=======
   "version": "7.10.1-4",
->>>>>>> d6c891ba
   "repository": {
     "type": "git",
     "url": "https://code.open-xchange.com/git/wd/frontend/web"
