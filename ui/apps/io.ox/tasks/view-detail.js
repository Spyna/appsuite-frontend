--- conflicted
+++ resolved
@@ -21,7 +21,8 @@
     'io.ox/calendar/participants',
     'io.ox/tasks/actions',
     'less!io.ox/tasks/style',
-    'less!io.ox/calendar/style'//participantsview needs this
+    //participantsview needs this
+    'less!io.ox/calendar/style'
 ], function (util, calendarUtil, gt, ext, links, api, ParticipantsView) {
 
     'use strict';
@@ -176,12 +177,8 @@
                 );
             }
 
-<<<<<<< HEAD
-            if (task.alarm && !_.device('smartphone')) {//alarm makes no sense if reminders are disabled
-=======
             //alarm makes no sense if reminders are disabled
-            if (task.alarm && !_.device('small')) {
->>>>>>> e7758a2e
+            if (task.alarm && !_.device('smartphone')) {
                 this.append(
                         $('<div>').addClass('alarm-date').text(
                             //#. %1$s reminder date of a task
@@ -259,12 +256,8 @@
                 ref: 'io.ox/tasks/attachment/links'
             }).draw.call(container, data);
 
-<<<<<<< HEAD
-        if (_.device('smartphone')) {//no inline style for mobile
-=======
         //no inline style for mobile
-        if (_.device('small')) {
->>>>>>> e7758a2e
+        if (_.device('smartphone')) {
             $(bla).css('display', 'block');
         }
         return bla;
