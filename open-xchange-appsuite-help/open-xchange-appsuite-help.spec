--- conflicted
+++ resolved
@@ -5,11 +5,7 @@
 BuildRequires:  java-devel >= 1.6.0
 BuildRequires:  nodejs >= 0.10.0
 Version:        @OXVERSION@
-<<<<<<< HEAD
 %define         ox_release 0
-=======
-%define         ox_release 6
->>>>>>> 7b9e4843
 Release:        %{ox_release}_<CI_CNT>.<B_CNT>
 Group:          Applications/Productivity
 Vendor:         Open-Xchange
@@ -228,13 +224,10 @@
 %{docroot}/appsuite/help/l10n/zh_TW
 
 %changelog
-<<<<<<< HEAD
+* Mon Oct 27 2014 Marcus Klein <marcus.klein@open-xchange.com>
+Build for patch 2014-10-30
 * Wed Oct 22 2014 Marcus Klein <marcus.klein@open-xchange.com>
 Build for patch 2014-10-22
-=======
-* Mon Oct 27 2014 Marcus Klein <marcus.klein@open-xchange.com>
-Build for patch 2014-10-30
->>>>>>> 7b9e4843
 * Tue Oct 14 2014 Marcus Klein <marcus.klein@open-xchange.com>
 Fifth candidate for 7.6.1 release
 * Mon Oct 13 2014 Marcus Klein <marcus.klein@open-xchange.com>
