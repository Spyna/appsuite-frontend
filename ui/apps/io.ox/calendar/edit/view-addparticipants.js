/**
 * This work is provided under the terms of the CREATIVE COMMONS PUBLIC
 * LICENSE. This work is protected by copyright and/or other applicable
 * law. Any use of the work other than as authorized under this license
 * or copyright law is prohibited.
 *
 * http://creativecommons.org/licenses/by-nc-sa/2.5/
 *
 * © 2011 Open-Xchange Inc., Tarrytown, NY, USA. info@open-xchange.com
 *
 * @author Mario Scheliga <mario.scheliga@open-xchange.com>
 */

define('io.ox/calendar/edit/view-addparticipants', [
    'io.ox/core/tk/autocomplete',
    'io.ox/core/api/autocomplete',
    'io.ox/mail/util',
    'io.ox/participants/model',
    'io.ox/participants/views',
    'gettext!io.ox/calendar/edit/main'
], function (autocomplete, AutocompleteAPI, mailUtil, pModel, pViews, gt) {

    'use strict';

<<<<<<< HEAD
=======

>>>>>>> 6c7d6d7a
    var //last results, used to identify internal Users
        lastSearchResults = [],
        blackList = {},
        AddParticipantView = Backbone.View.extend({
<<<<<<< HEAD
            events: {
                'click [data-action="add"]': 'onClickAdd'
            },

            initialize: function (opt) {
                this.options = opt;
                blackList = opt.blackList || {};
            },

            // TODO: should refactored to a controller
            render: function (opt) {
                var self = this,
                    defaults = {
                        id: 'participants',
                        users: false,
                        contacts: true,
                        groups: true,
                        resources: true,
                        distributionlists: true,
                        parentSelector: '.io-ox-calendar-edit',
                        placement: 'bottom',
                        keepId: false
                    },
                    options = $.extend(defaults, opt),
                    autocompleteAPI = new AutocompleteAPI(options);

                self.autoparticipants = self.$el.find('.add-participant')
                    .autocomplete({
                        autoselect: options.autoselect,
                        parentSelector: options.parentSelector,
                        placement: options.placement,
                        api: autocompleteAPI,
                        name: options.name,
                        // reduce suggestion list
                        reduce: function (data) {
                            // updating baton-data-node
                            self.trigger('update');
                            var baton = self.$el.data('baton') || { list: [] },
                                //get numeric type
                                fixType = function (obj) {
                                    switch (obj.type) {
                                    case 'user':
                                    case 1:
                                        obj.data.type = obj.type = obj.sort = 1;
                                        break;
                                    case 'group':
                                    case 2:
                                        obj.data.type = obj.type = obj.sort = 2;
                                        break;
                                    case 'resource':
                                    case 3:
                                        obj.data.type = obj.type = obj.sort = 3;
                                        break;
                                    case 4:
                                        obj.data.type = obj.type = obj.sort = 4;
                                        break;
                                    case 'contact':
                                    case 5:
                                        if (obj.data.internal_userid) {
                                            obj.sort = 1;
                                        } else if (obj.data.mark_as_distributionlist) {
                                            //distlistunsergroup
                                            obj.sort = 4;
                                        } else {
                                            obj.sort = 5;
=======
        events: {
            'click [data-action="add"]': 'onClickAdd'
        },

        initialize: function (opt) {
            blackList = opt.blackList || {};
        },

        // TODO: should refactored to a controller
        render: function (opt) {
            var self = this,
                defaults = {
                    id: 'participants',
                    users: false,
                    contacts: true,
                    groups: true,
                    resources: true,
                    distributionlists: true,
                    parentSelector: '.io-ox-calendar-edit',
                    placement: 'bottom',
                    keepId: false
                },
                options = $.extend(defaults, opt),
                autocompleteAPI = new AutocompleteAPI(options);

            self.autoparticipants = self.$el.find('.add-participant')
                .autocomplete({
                    autoselect: options.autoselect,
                    parentSelector: options.parentSelector,
                    placement: options.placement,
                    api: autocompleteAPI,
                    name: options.name,
                    // reduce suggestion list
                    reduce: function (data) {
                        // updating baton-data-node
                        self.trigger('update');
                        var baton = self.$el.data('baton') || {list: []},
                            //get numeric type
                            fixType = function (obj) {
                                switch (obj.type) {
                                case 'user':
                                case 1:
                                    obj.data.type = obj.type = obj.sort = 1;
                                    break;
                                case 'group':
                                case 2:
                                    obj.data.type = obj.type = obj.sort = 2;
                                    break;
                                case 'resource':
                                case 3:
                                    obj.data.type = obj.type = obj.sort = 3;
                                    break;
                                case 4:
                                    obj.data.type = obj.type = obj.sort = 4;
                                    break;
                                case 'contact':
                                case 5:
                                    if (obj.data.internal_userid) {
                                        obj.sort = 1;
                                    } else if (obj.data.mark_as_distributionlist) {
                                        //distlistunsergroup
                                        obj.sort = 4;
                                    } else {
                                        obj.sort = 5;
                                    }
                                    if (!obj.data.type) {
                                        //only change if no type is there or type 5 will be made to type 1 on the second run
                                        obj.data.external = true;
                                        if (obj.data.internal_userid && obj.data.email1 === obj.email) {
                                            //user
                                            obj.data.type = 1;
                                            obj.data.external = false;
                                            if (!options.keepId) {
                                                obj.data.id = obj.data.internal_userid;
                                            }
                                        } else if (obj.data.mark_as_distributionlist) {
                                            //distlistunsergroup
                                            obj.data.type = 6;
                                        } else {
                                            obj.data.type = 5;
                                            // HACK
                                            obj.data.email1 = obj.email;
>>>>>>> 6c7d6d7a
                                        }
                                        if (!obj.data.type) {//only change if no type is there or type 5 will be made to type 1 on the second run
                                            obj.data.external = true;
                                            if (obj.data.internal_userid && obj.data.email1 === obj.email) {
                                                obj.data.type = 1; //user
                                                obj.data.external = false;
                                                if (!options.keepId) {
                                                    obj.data.id = obj.data.internal_userid;
                                                }
                                            } else if (obj.data.mark_as_distributionlist) {
                                                obj.data.type = 6; //distlistunsergroup
                                            } else {
                                                obj.data.type = 5;
                                                // h4ck
                                                obj.data.email1 = obj.email;
                                                //uses emailparam as flag, to support adding users with their 2nd/3rd emailaddress
                                                obj.data.emailparam = obj.email;
                                            }
                                        }
                                        obj.type = 5;
                                        break;
                                    }
                                    return obj;
                                },
                                // remove doublets from list
                                filterDoubletes = function () {
                                    var hash = {};
                                    _(baton.list).each(function (obj) {
                                        obj = fixType(obj);
                                        // handle contacts/external contacts
                                        if ((obj.type === 1 || obj.type === 5) && obj.email) {
                                            hash[obj.email] = true;
                                        }
                                        hash[obj.type + '|' + obj.id] = true;
                                    });
                                    return _.chain(data).filter(function (obj) {
                                        obj = fixType(obj);
                                        var uniqueId = obj.type === 1 ? !hash[obj.type + '|' + obj.data.internal_userid || ''] : !hash[obj.type + '|' + obj.data.id];
                                        return uniqueId && (obj.email ? !hash[obj.email] : true) && !blackList[obj.email];
                                    }).sortBy(function (obj) { return obj.sort; }).value();
                                };

                            //save Results
                            lastSearchResults = data;
                            //return number of query hits and the filtered list
                            return { list: filterDoubletes(), hits: data.length };
                        },
                        draw: function (obj) {
                            if (!_.isObject(obj)) return;
                            obj.data.image1_url = obj.data.image1_url || '';
                            var pview = new pViews.ParticipantEntryView({
                                    model: new pModel.Participant(obj.data),
                                    prefetched: true,
                                    closeButton: false,
                                    halo: false
                                });
<<<<<<< HEAD
                            this.append(pview.render().el);
                        },
                        click: function () {
                            self.autoparticipants.trigger('selected', self.autoparticipants.getSelectedItem());
                        }
                    })
                    .on('selected', function (e, selected) {
                        if (_.isObject(selected)) {
                            self.$('.add-participant').val('');
                            self.trigger('select', selected.contact);
                        } else {
                            self.onClickAdd();
                        }
                    });
                return self;
            },

            onClickAdd: function () {

                // updating baton-data-node
                this.trigger('update');

                var selectedItem = this.autoparticipants.getSelectedItem(),
                    self = this;

                if (selectedItem) {
                    return this.autoparticipants.trigger('selected', selectedItem);
                }
=======
                                return _.chain(data).filter(function (obj) {
                                    obj = fixType(obj);
                                    var uniqueId = obj.type === 1 ? !hash[obj.type + '|' + obj.data.internal_userid || ''] : !hash[obj.type + '|' + obj.data.id];
                                    return uniqueId && (obj.email ? !hash[obj.email] : true) && !blackList[obj.email];
                                }).sortBy(function (obj) { return obj.sort; }).value();
                            };

                        //save Results
                        lastSearchResults = data;
                        //return number of query hits and the filtered list
                        return { list: filterDoubletes(), hits: data.length };
                    },
                    draw: function (obj) {
                        if (!_.isObject(obj)) return;
                        obj.data.image1_url = obj.data.image1_url || '';
                        var pview = new pViews.ParticipantEntryView({
                                model: new pModel.Participant(obj.data),
                                prefetched: true,
                                closeButton: false,
                                halo: false
                            });
                        this.append(pview.render().el);

                        // apply a11y
                        this.attr({
                            'aria-label': this.find('.participant-name').text() + ' ' + this.find('.participant-email').text() ,
                            'tabIndex': 1
                        });
                    },
                    click: function () {
                        self.autoparticipants.trigger('selected', self.autoparticipants.getSelectedItem());
                    }
                })
                .on('selected', function (e, selected) {
                    if (_.isObject(selected)) {
                        self.$('.add-participant').val('');
                        self.trigger('select', selected.contact);
                    } else {
                        self.onClickAdd();
                    }
                });
            return self;
        },

        onClickAdd: function () {

            // updating baton-data-node
            this.trigger('update');

            var selectedItem = this.autoparticipants.getSelectedItem(),
                self = this;

            if (selectedItem) {
                return this.autoparticipants.trigger('selected', selectedItem);
            }
>>>>>>> 6c7d6d7a

                var node = this.$('input.add-participant'),
                    placeholder = node.attr('placeholder'),
                    val = $.trim(node.val()),
                    list = mailUtil.parseRecipients(val);

                if (val === '') {
                    if (!placeholder) {
                        node.attr('placeholder', gt('Search here') + ' ...');
                    }
                    node.focus();
                    return;
                }
                //look if value was in last search results
                var foundContact;
                for (var i = 0; i < lastSearchResults.length; i++) {
                    if (lastSearchResults[i].email === val) {
                        foundContact = lastSearchResults[i];
                        //do some formating
                        foundContact.contact = foundContact.data;
                        break;
                    }
                }
                //found one? add it!
                if (foundContact) {
                    this.$('.add-participant').val('');
                    return this.autoparticipants.trigger('selected', foundContact);
                }

                var alreadyIn = $.data(self.$el, 'baton') || { list: [] };
                //look if it's not there already
                _.each(list, function (elem, index) {
                    for (var i = 0; i < alreadyIn.list.length; i++) {
                        if (elem[1] === alreadyIn.list[i].email) {
                            list.splice(index, 1);
                            break;
                        }
                    }
                });

                if (list.length === 0) {
                    node.focus();
                    return;
                }

<<<<<<< HEAD
                // add n extenal users
                _.each(list, function (elem) {
                    self.select({
                        id: Math.random(),
                        display_name: elem[0],
                        mail: elem[1],
                        image1_url: '',
                        // TYPE_EXTERNAL_USER
                        type: 5
                    });
=======
            // add n extenal users
            _.each(list, function (elem) {
                self.select({
                    id: Math.random(),
                    display_name: elem[0],
                    mail: elem[1],
                    image1_url: '',
                    // TYPE_EXTERNAL_USER
                    type: 5
>>>>>>> 6c7d6d7a
                });
            },

            select: function (obj) {
                this.$('.add-participant').val('');
                this.trigger('select', obj);
            }
        });

    return AddParticipantView;
});<|MERGE_RESOLUTION|>--- conflicted
+++ resolved
@@ -22,15 +22,10 @@
 
     'use strict';
 
-<<<<<<< HEAD
-=======
-
->>>>>>> 6c7d6d7a
     var //last results, used to identify internal Users
         lastSearchResults = [],
         blackList = {},
         AddParticipantView = Backbone.View.extend({
-<<<<<<< HEAD
             events: {
                 'click [data-action="add"]': 'onClickAdd'
             },
@@ -96,90 +91,6 @@
                                             obj.sort = 4;
                                         } else {
                                             obj.sort = 5;
-=======
-        events: {
-            'click [data-action="add"]': 'onClickAdd'
-        },
-
-        initialize: function (opt) {
-            blackList = opt.blackList || {};
-        },
-
-        // TODO: should refactored to a controller
-        render: function (opt) {
-            var self = this,
-                defaults = {
-                    id: 'participants',
-                    users: false,
-                    contacts: true,
-                    groups: true,
-                    resources: true,
-                    distributionlists: true,
-                    parentSelector: '.io-ox-calendar-edit',
-                    placement: 'bottom',
-                    keepId: false
-                },
-                options = $.extend(defaults, opt),
-                autocompleteAPI = new AutocompleteAPI(options);
-
-            self.autoparticipants = self.$el.find('.add-participant')
-                .autocomplete({
-                    autoselect: options.autoselect,
-                    parentSelector: options.parentSelector,
-                    placement: options.placement,
-                    api: autocompleteAPI,
-                    name: options.name,
-                    // reduce suggestion list
-                    reduce: function (data) {
-                        // updating baton-data-node
-                        self.trigger('update');
-                        var baton = self.$el.data('baton') || {list: []},
-                            //get numeric type
-                            fixType = function (obj) {
-                                switch (obj.type) {
-                                case 'user':
-                                case 1:
-                                    obj.data.type = obj.type = obj.sort = 1;
-                                    break;
-                                case 'group':
-                                case 2:
-                                    obj.data.type = obj.type = obj.sort = 2;
-                                    break;
-                                case 'resource':
-                                case 3:
-                                    obj.data.type = obj.type = obj.sort = 3;
-                                    break;
-                                case 4:
-                                    obj.data.type = obj.type = obj.sort = 4;
-                                    break;
-                                case 'contact':
-                                case 5:
-                                    if (obj.data.internal_userid) {
-                                        obj.sort = 1;
-                                    } else if (obj.data.mark_as_distributionlist) {
-                                        //distlistunsergroup
-                                        obj.sort = 4;
-                                    } else {
-                                        obj.sort = 5;
-                                    }
-                                    if (!obj.data.type) {
-                                        //only change if no type is there or type 5 will be made to type 1 on the second run
-                                        obj.data.external = true;
-                                        if (obj.data.internal_userid && obj.data.email1 === obj.email) {
-                                            //user
-                                            obj.data.type = 1;
-                                            obj.data.external = false;
-                                            if (!options.keepId) {
-                                                obj.data.id = obj.data.internal_userid;
-                                            }
-                                        } else if (obj.data.mark_as_distributionlist) {
-                                            //distlistunsergroup
-                                            obj.data.type = 6;
-                                        } else {
-                                            obj.data.type = 5;
-                                            // HACK
-                                            obj.data.email1 = obj.email;
->>>>>>> 6c7d6d7a
                                         }
                                         if (!obj.data.type) {//only change if no type is there or type 5 will be made to type 1 on the second run
                                             obj.data.external = true;
@@ -236,8 +147,14 @@
                                     closeButton: false,
                                     halo: false
                                 });
-<<<<<<< HEAD
+
                             this.append(pview.render().el);
+
+                             // apply a11y
+                            this.attr({
+                                'aria-label': this.find('.participant-name').text() + ' ' + this.find('.participant-email').text(),
+                                'tabIndex': 1
+                            });
                         },
                         click: function () {
                             self.autoparticipants.trigger('selected', self.autoparticipants.getSelectedItem());
@@ -265,63 +182,6 @@
                 if (selectedItem) {
                     return this.autoparticipants.trigger('selected', selectedItem);
                 }
-=======
-                                return _.chain(data).filter(function (obj) {
-                                    obj = fixType(obj);
-                                    var uniqueId = obj.type === 1 ? !hash[obj.type + '|' + obj.data.internal_userid || ''] : !hash[obj.type + '|' + obj.data.id];
-                                    return uniqueId && (obj.email ? !hash[obj.email] : true) && !blackList[obj.email];
-                                }).sortBy(function (obj) { return obj.sort; }).value();
-                            };
-
-                        //save Results
-                        lastSearchResults = data;
-                        //return number of query hits and the filtered list
-                        return { list: filterDoubletes(), hits: data.length };
-                    },
-                    draw: function (obj) {
-                        if (!_.isObject(obj)) return;
-                        obj.data.image1_url = obj.data.image1_url || '';
-                        var pview = new pViews.ParticipantEntryView({
-                                model: new pModel.Participant(obj.data),
-                                prefetched: true,
-                                closeButton: false,
-                                halo: false
-                            });
-                        this.append(pview.render().el);
-
-                        // apply a11y
-                        this.attr({
-                            'aria-label': this.find('.participant-name').text() + ' ' + this.find('.participant-email').text() ,
-                            'tabIndex': 1
-                        });
-                    },
-                    click: function () {
-                        self.autoparticipants.trigger('selected', self.autoparticipants.getSelectedItem());
-                    }
-                })
-                .on('selected', function (e, selected) {
-                    if (_.isObject(selected)) {
-                        self.$('.add-participant').val('');
-                        self.trigger('select', selected.contact);
-                    } else {
-                        self.onClickAdd();
-                    }
-                });
-            return self;
-        },
-
-        onClickAdd: function () {
-
-            // updating baton-data-node
-            this.trigger('update');
-
-            var selectedItem = this.autoparticipants.getSelectedItem(),
-                self = this;
-
-            if (selectedItem) {
-                return this.autoparticipants.trigger('selected', selectedItem);
-            }
->>>>>>> 6c7d6d7a
 
                 var node = this.$('input.add-participant'),
                     placeholder = node.attr('placeholder'),
@@ -367,7 +227,6 @@
                     return;
                 }
 
-<<<<<<< HEAD
                 // add n extenal users
                 _.each(list, function (elem) {
                     self.select({
@@ -378,17 +237,6 @@
                         // TYPE_EXTERNAL_USER
                         type: 5
                     });
-=======
-            // add n extenal users
-            _.each(list, function (elem) {
-                self.select({
-                    id: Math.random(),
-                    display_name: elem[0],
-                    mail: elem[1],
-                    image1_url: '',
-                    // TYPE_EXTERNAL_USER
-                    type: 5
->>>>>>> 6c7d6d7a
                 });
             },
 
