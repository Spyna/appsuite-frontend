/*
*
* @copyright Copyright (c) OX Software GmbH, Germany <info@open-xchange.com>
* @license AGPL-3.0
*
* This code is free software: you can redistribute it and/or modify
* it under the terms of the GNU Affero General Public License as published by
* the Free Software Foundation, either version 3 of the License, or
* (at your option) any later version.

* This program is distributed in the hope that it will be useful,
* but WITHOUT ANY WARRANTY; without even the implied warranty of
* MERCHANTABILITY or FITNESS FOR A PARTICULAR PURPOSE. See the
* GNU Affero General Public License for more details.

* You should have received a copy of the GNU Affero General Public License
* along with OX App Suite. If not, see <https://www.gnu.org/licenses/agpl-3.0.txt>.
*
* Any use of the work other than as authorized under this license or copyright law is prohibited.
*
*/
<<<<<<< HEAD
=======

 .vgrid.editable .vgrid-cell.tasks {
    padding-left: ~"calc(1.5rem + 24px)";
 }
>>>>>>> 871e9849

.vgrid-cell.tasks {

    padding-bottom: 11px;

    .vgrid-cell-checkbox { padding-top: 11px; }

    .first-row {
        display: flex;
        display: -webkit-flex;
        line-height: 18px;
    }

    .end_date {
        color: #767676;
        margin-left: 0.5em;
        margin-right: 0.5em;
        overflow: visible;
        font-weight: 300;
        float: right;
    }

    .status {
        margin-left: 0.5em;
        float: right;
        margin-top: -1px;
    }

    .priority {
        font-size: 16;
        font-weight: bold;
        padding: 0 0.5em 0 0.5em;
        display: inline-block;
        float: right;
        position: relative;
        overflow:visible;

        i.fa-star { display: inline-block; }
    }

    .title {
        font-weight: 500;
        display: inline-block;
        white-space: nowrap;
        flex-grow: 1;
    }

    .private-flag {
        float: left;
        font-size: 18px;
        margin-right: 3px;
        color: #aaa;
        min-width: 12px;
        max-width: 12px;
    }

    .second-row {
        margin-top: 8px;
        height: 16px;
        overflow: visible;
    }

    .participants {
        line-height: 1em;
        margin-right: 1em;
        float: left;
    }

    .progress {
        height: 13px;
        margin: 0 1em 0 0;
        background-color: #eee;
        border-radius: 3px;
        border: 1px solid #fff;
        background-position: -1px 0;
        background-repeat: repeat-y;
        background-size: 0%;
        overflow: hidden;
        // The background image is an opaque #283F73 1px png
        background-image: url(data:image/png;base64,iVBORw0KGgoAAAANSUhEUgAAAAEAAAABCAYAAAAfFcSJAAAADUlEQVR42mPUsC/+DwADTAHbRU1B9QAAAABJRU5ErkJggg==);
        transition: background-size 0.6s ease;
    }
}

.vgrid-cell.tasks.selected .progress { border: 1px solid #ddd; }
.has-focus .vgrid-cell.tasks.selected .progress { border: 1px solid #283f73; }

.tasks-detailview {
    .io-ox-inline-links:first-child { margin: 0 0 26px 0; }

    .task-header {
       margin-bottom: 16px;
       padding-top: 1px;

       &:after {
            content: "\00A0";
            display: block;
            clear: both;
            visibility: hidden;
            line-height: 0;
            height: 0;
        }
        .title {
            margin: 0 0 10px 0;
            font-size: 24px;
            padding-top: 1px;
        }
    }

    .note {
        border-top: 1px solid #ddd;
        padding-top: 15px;
        line-height: 24px;
    	margin-bottom: 16px;
    	white-space: pre-wrap;
		word-wrap: break-word;
		cursor: text;
    }

    .info-panel {
        margin-left: 2em;
        display: inline;
        float: right;
        line-height: 20px;

        .state {
            margin-bottom: 2px;
            margin-top: 2px;
        }
    }

    .state, .end-date, .alarm-date, .task-progress {
    	float: right;
    	clear: both;
    	margin-bottom: 4px;
    }

    .attachments-container {

        border-top: 1px solid #ddd;
        padding-top: 15px;
        margin-bottom: 7px;
        line-height: 24px;

        .attachments {
            color: #333;
            font-weight: bold;
            margin-right: 16px;
        }

        .dropdown {
            margin-right: 16px;
            display: inline-block;
            padding-bottom: 2px;
            line-height: 24px;
        }
    }

    .attachment-item {
        color: #333;
        word-break: break-all;
    }

    .task-details {
        padding: 7px 0 0 0;
        border-top: 1px solid #ddd;
        margin: 0 0 8px 0;
    }

    .detail-label {
        cursor: default;
        color: #767676;
        text-align: left;
        padding-top: 8px;
        line-height: 24px;
    }

    @media (min-width: 768px) {
        .dl-horizontal dt.detail-label {
            width: 220px;
        }

        .dl-horizontal dd {
            margin-left: 240px;
        }
    }

    .detail-value {
        line-height: 24px;
        padding-top: 8px;
    }

    .private-flag {
        font-size: 20pt;
        margin-right: 12px;
        color: #aaa;
    }

    .priority {
        font-weight: bold;
        vertical-align: top;
        white-space: nowrap;

        .high, .low, .medium {
            margin-right: 10px;
            font-size: 16px;
            color: @task-priority;
        }
    }
}

@media (max-width: @smartphone-breakpoint), (max-device-width: @smartphone-breakpoint) {
    .vgrid-cell.tasks {
        z-index: 2;
        width: 100%;
        font-size: 14px;
        border-top: 1px solid #ddd;
        left: 0;
        .transition(e('left 0.40s cubic-bezier(0.1, 0.7, 0.1, 1), padding 0.40s cubic-bezier(0.1, 0.7, 0.1, 1)'));

        &:first-child { border-top-width: 0; }

        &.swipe-left { left: -80px; }
    }

    .tasks-detailview {

        .title {
            margin: 0;
            padding-bottom: 1px;
        }

        .detail-label, .detail-value,
        .participants-table-confirmmessage { display: block; }

        .detail-label { margin-bottom: 0; }

        .detail-value { padding-top: 0; }

        .io-ox-inline-links:first-child {
            margin: 0;
            padding: 15px 0;
        }

        .participants-table-confirmmessage { padding-left: 0; }

        // to push the title under the info panel, prevents long titles to be ripped apart
        .info-panel { width: 100%; }
    }

    div.io-ox-tasks-edit.task-edit-wrapper.container.default-content-padding { padding-bottom: 40px; }

}

//io.ox/tasks/listview, io.ox/tasks/common-extensions
.task-item {

    .title {
        .ellipsis();
        font-weight: 500;
    }

    .date {
        font-weight: 300;
        display: inline-block;
        margin-left: 0.5em;
        float: right;
        opacity: 0.50;
    }

    .prog { color: rgb(119, 119, 119); }
}<|MERGE_RESOLUTION|>--- conflicted
+++ resolved
@@ -19,13 +19,10 @@
 * Any use of the work other than as authorized under this license or copyright law is prohibited.
 *
 */
-<<<<<<< HEAD
-=======
 
  .vgrid.editable .vgrid-cell.tasks {
     padding-left: ~"calc(1.5rem + 24px)";
  }
->>>>>>> 871e9849
 
 .vgrid-cell.tasks {
 
