<<<<<<< HEAD
open-xchange-guidedtours (7.8.1-0) unstable; urgency=medium

  * prepare for 7.8.1 release

 -- Marcus Klein <marcus.klein@open-xchange.com>  Thu, 08 Oct 2015 17:14:59 +0200
=======
open-xchange-guidedtours (7.8.0-7) stable; urgency=medium

  * Build for patch 2015-10-26 (2812)

 -- Marcus Klein <marcus.klein@open-xchange.com>  Mon, 19 Oct 2015 11:37:34 +0000
>>>>>>> 3f3f7cec

open-xchange-guidedtours (7.8.0-6) stable; urgency=medium

  * Sixth candidate for 7.8.0 release

 -- Marcus Klein <marcus.klein@open-xchange.com>  Tue, 06 Oct 2015 09:39:27 +0200

open-xchange-guidedtours (7.8.0-5) stable; urgency=medium

  * Fith candidate for 7.8.0 release

 -- Marcus Klein <marcus.klein@open-xchange.com>  Fri, 25 Sep 2015 16:55:28 +0200

open-xchange-guidedtours (7.8.0-4) stable; urgency=medium

  * Fourth candidate for 7.8.0 release

 -- Marcus Klein <marcus.klein@open-xchange.com>  Fri, 18 Sep 2015 11:59:57 +0200

open-xchange-guidedtours (7.8.0-3) stable; urgency=medium

  * Third candidate for 7.8.0 release

 -- Marcus Klein <marcus.klein@open-xchange.com>  Mon, 07 Sep 2015 17:56:08 +0200

open-xchange-guidedtours (7.8.0-2) stable; urgency=medium

  * Second candidate for 7.8.0 release

 -- Marcus Klein <marcus.klein@open-xchange.com>  Fri, 21 Aug 2015 17:18:02 +0200

open-xchange-guidedtours (7.8.0-1) stable; urgency=low

  * First candidate for 7.8.0 release

 -- Marcus Klein <marcus.klein@open-xchange.com>  Wed, 05 Aug 2015 12:54:07 +0200

open-xchange-guidedtours (7.8.0-0) unstable; urgency=medium

  * prepare for 7.8.0 release

 -- Marcus Klein <marcus.klein@open-xchange.com>  Wed, 05 Nov 2014 16:22:50 +0100

open-xchange-guidedtours (7.6.2-26) stable; urgency=medium

  * Build for patch  2015-10-12 (2784)

 -- Marcus Klein <marcus.klein@open-xchange.com>  Wed, 30 Sep 2015 17:59:45 +0200

open-xchange-guidedtours (7.6.2-25) stable; urgency=medium

  * Build for patch 2015-09-28 (2767)

 -- Marcus Klein <marcus.klein@open-xchange.com>  Thu, 24 Sep 2015 12:51:01 +0200

open-xchange-guidedtours (7.6.2-24) stable; urgency=medium

  * Build for patch 2015-09-14 (2732)

 -- Marcus Klein <marcus.klein@open-xchange.com>  Tue, 08 Sep 2015 14:54:19 +0200

open-xchange-guidedtours (7.6.2-23) stable; urgency=medium

  * Build for patch 2015-08-24 (2674)

 -- Marcus Klein <marcus.klein@open-xchange.com>  Tue, 18 Aug 2015 17:41:43 +0200

open-xchange-guidedtours (7.6.2-22) stable; urgency=low

  * Build for patch 2015-08-10

 -- Marcus Klein <marcus.klein@open-xchange.com>  Wed, 05 Aug 2015 09:48:28 +0200

open-xchange-guidedtours (7.6.2-21) stable; urgency=low

  * Build for patch 2015-08-03 (2650)

 -- Marcus Klein <marcus.klein@open-xchange.com>  Tue, 04 Aug 2015 12:02:46 +0200

open-xchange-guidedtours (7.6.2-20) stable; urgency=low

  * Build for patch 2015-07-20 (2614)

 -- Marcus Klein <marcus.klein@open-xchange.com>  Fri, 17 Jul 2015 09:22:28 +0200

open-xchange-guidedtours (7.6.2-19) stable; urgency=low

  * Build for patch 2015-06-29 (2569)

 -- Marcus Klein <marcus.klein@open-xchange.com>  Tue, 30 Jun 2015 15:25:11 +0200

open-xchange-guidedtours (7.6.2-18) stable; urgency=low

  * Build for patch 2015-06-08 (2540)

 -- Marcus Klein <marcus.klein@open-xchange.com>  Wed, 10 Jun 2015 16:32:27 +0200

open-xchange-guidedtours (7.6.2-17) stable; urgency=low

  * Build for patch 2015-05-26 (2521)

 -- Marcus Klein <marcus.klein@open-xchange.com>  Tue, 19 May 2015 15:12:53 +0200

open-xchange-guidedtours (7.6.2-16) stable; urgency=low

  * Build for patch 2015-05-04 (2496)

 -- Marcus Klein <marcus.klein@open-xchange.com>  Tue, 05 May 2015 15:33:34 +0200

open-xchange-guidedtours (7.6.2-15) stable; urgency=low

  * Build for patch 2015-09-09 (2495)

 -- Marcus Klein <marcus.klein@open-xchange.com>  Fri, 24 Apr 2015 10:21:26 +0200

open-xchange-guidedtours (7.6.2-14) stable; urgency=low

  * Build for patch 2015-04-17 (2491)

 -- Marcus Klein <marcus.klein@open-xchange.com>  Thu, 23 Apr 2015 12:01:36 +0200

open-xchange-guidedtours (7.6.2-13) stable; urgency=low

  * Build for patch 2015-04-13 (2474)

 -- Marcus Klein <marcus.klein@open-xchange.com>  Tue, 14 Apr 2015 18:54:52 +0200

open-xchange-guidedtours (7.6.2-12) stable; urgency=low

  * Twelfth candidate for 7.6.2 release

 -- Marcus Klein <marcus.klein@open-xchange.com>  Fri, 13 Mar 2015 16:31:23 +0100

open-xchange-guidedtours (7.6.2-11) stable; urgency=low

  * Eleventh candidate for 7.6.2 release

 -- Marcus Klein <marcus.klein@open-xchange.com>  Fri, 06 Mar 2015 16:32:10 +0100

open-xchange-guidedtours (7.6.2-10) stable; urgency=low

  * Tenth candidate for 7.6.2 release

 -- Marcus Klein <marcus.klein@open-xchange.com>  Wed, 04 Mar 2015 14:37:21 +0100

open-xchange-guidedtours (7.6.2-9) stable; urgency=low

  * Nineth candidate for 7.6.2 release

 -- Marcus Klein <marcus.klein@open-xchange.com>  Tue, 03 Mar 2015 13:37:24 +0100

open-xchange-guidedtours (7.6.2-8) stable; urgency=low

  * Eighth candidate for 7.6.2 release

 -- Marcus Klein <marcus.klein@open-xchange.com>  Tue, 24 Feb 2015 16:41:49 +0100

open-xchange-guidedtours (7.6.2-7) stable; urgency=low

  * Seventh candidate for 7.6.2 release

 -- Marcus Klein <marcus.klein@open-xchange.com>  Wed, 11 Feb 2015 16:09:22 +0100

open-xchange-guidedtours (7.6.2-6) stable; urgency=low

  * Sixth candidate for 7.6.2 release

 -- Marcus Klein <marcus.klein@open-xchange.com>  Fri, 30 Jan 2015 16:36:04 +0100

open-xchange-guidedtours (7.6.2-5) stable; urgency=low

  * Fifth candidate for 7.6.2 release

 -- Marcus Klein <marcus.klein@open-xchange.com>  Tue, 27 Jan 2015 11:49:38 +0100

open-xchange-guidedtours (7.6.2-4) stable; urgency=low

  * Fourth candidate for 7.6.2 release

 -- Marcus Klein <marcus.klein@open-xchange.com>  Fri, 12 Dec 2014 15:27:25 +0100

open-xchange-guidedtours (7.6.2-3) stable; urgency=medium

  * Third candidate for 7.6.2 release

 -- Marcus Klein <marcus.klein@open-xchange.com>  Fri, 05 Dec 2014 15:35:17 +0100

open-xchange-guidedtours (7.6.2-2) stable; urgency=low

  * Second candidate for 7.6.2 release

 -- Marcus Klein <marcus.klein@open-xchange.com>  Fri, 21 Nov 2014 11:52:30 +0100

open-xchange-guidedtours (7.6.2-1) stable; urgency=medium

  * First candidate for 7.6.2 release

 -- Marcus Klein <marcus.klein@open-xchange.com>  Fri, 31 Oct 2014 14:00:59 +0100

open-xchange-guidedtours (7.6.2-0) unstable; urgency=medium

  * prepare for 7.6.2 release

 -- Marcus Klein <marcus.klein@open-xchange.com>  Wed, 17 Sep 2014 12:45:18 +0200

open-xchange-guidedtours (7.6.1-26) stable; urgency=low

  * Build for patch 2015-08-17 (2666)

 -- Marcus Klein <marcus.klein@open-xchange.com>  Thu, 06 Aug 2015 11:27:00 +0200

open-xchange-guidedtours (7.6.1-25) stable; urgency=low

  * Build for patch 2015-07-20 (2637)

 -- Marcus Klein <marcus.klein@open-xchange.com>  Fri, 17 Jul 2015 09:52:34 +0200

open-xchange-guidedtours (7.6.1-24) stable; urgency=low

  * Build for patch 2015-06-26 (2573)

 -- Marcus Klein <marcus.klein@open-xchange.com>  Wed, 24 Jun 2015 14:29:02 +0200

open-xchange-guidedtours (7.6.1-23) stable; urgency=low

  * Build for patch 2015-06-08 (2539)

 -- Marcus Klein <marcus.klein@open-xchange.com>  Tue, 09 Jun 2015 13:47:45 +0200

open-xchange-guidedtours (7.6.1-22) stable; urgency=low

  * Build for patch 2015-05-26 (2520)

 -- Marcus Klein <marcus.klein@open-xchange.com>  Fri, 15 May 2015 16:06:04 +0200

open-xchange-guidedtours (7.6.1-21) stable; urgency=low

  * Build for patch 2015-04-13 (2473)

 -- Marcus Klein <marcus.klein@open-xchange.com>  Tue, 14 Apr 2015 17:32:10 +0000

open-xchange-guidedtours (7.6.1-20) stable; urgency=low

  * Build for patch 2015-03-29 (2475)

 -- Marcus Klein <marcus.klein@open-xchange.com>  Fri, 27 Mar 2015 15:27:11 +0000

open-xchange-guidedtours (7.6.1-19) stable; urgency=low

  * Build for patch 2015-03-30 (2459)

 -- Marcus Klein <marcus.klein@open-xchange.com>  Wed, 25 Mar 2015 07:36:12 +0000

open-xchange-guidedtours (7.6.1-18) stable; urgency=low

  * Build for patch 2015-03-30 (2446)

 -- Marcus Klein <marcus.klein@open-xchange.com>  Mon, 23 Mar 2015 15:34:57 +0000

open-xchange-guidedtours (7.6.1-17) stable; urgency=low

  * Build for patch 2015-03-16

 -- Marcus Klein <marcus.klein@open-xchange.com>  Fri, 13 Mar 2015 12:36:33 +0100

open-xchange-guidedtours (7.6.1-16) stable; urgency=low

  * Build for patch 2015-02-23

 -- Marcus Klein <marcus.klein@open-xchange.com>  Thu, 12 Feb 2015 14:34:47 +0100

open-xchange-guidedtours (7.6.1-15) stable; urgency=low

  * Build for patch 2015-02-11

 -- Marcus Klein <marcus.klein@open-xchange.com>  Tue, 10 Feb 2015 10:26:19 +0100

open-xchange-guidedtours (7.6.1-14) stable; urgency=low

  * Build for patch 2015-02-09

 -- Marcus Klein <marcus.klein@open-xchange.com>  Tue, 03 Feb 2015 17:06:18 +0100

open-xchange-guidedtours (7.6.1-13) stable; urgency=low

  * Build for patch 2014-10-27

 -- Marcus Klein <marcus.klein@open-xchange.com>  Wed, 21 Jan 2015 14:43:33 +0100

open-xchange-guidedtours (7.6.1-12) stable; urgency=low

  * Build for patch 2015-01-26

 -- Marcus Klein <marcus.klein@open-xchange.com>  Wed, 21 Jan 2015 11:08:34 +0100

open-xchange-guidedtours (7.6.1-11) stable; urgency=low

  * Build for patch 2015-01-12

 -- Marcus Klein <marcus.klein@open-xchange.com>  Wed, 07 Jan 2015 16:27:21 +0100

open-xchange-guidedtours (7.6.1-10) stable; urgency=low

  * Build for patch 2014-12-22

 -- Marcus Klein <marcus.klein@open-xchange.com>  Tue, 16 Dec 2014 16:57:03 +0100

open-xchange-guidedtours (7.6.1-9) stable; urgency=low

  * Build for patch 2014-12-15

 -- Marcus Klein <marcus.klein@open-xchange.com>  Wed, 10 Dec 2014 13:02:41 +0100

open-xchange-guidedtours (7.6.1-8) stable; urgency=low

  * Build for patch 2014-12-01

 -- Marcus Klein <marcus.klein@open-xchange.com>  Tue, 25 Nov 2014 13:31:13 +0100

open-xchange-guidedtours (7.6.1-7) stable; urgency=medium

  * Build for patch 2014-11-17

 -- Marcus Klein <marcus.klein@open-xchange.com>  Thu, 13 Nov 2014 14:51:46 +0000

open-xchange-guidedtours (7.6.1-6) stable; urgency=low

  * Build for patch 2014-10-30

 -- Marcus Klein <marcus.klein@open-xchange.com>  Mon, 27 Oct 2014 10:08:18 +0100

open-xchange-guidedtours (7.6.1-5) stable; urgency=low

  * Fifth candidate for 7.6.1 release

 -- Marcus Klein <marcus.klein@open-xchange.com>  Tue, 14 Oct 2014 13:41:46 +0200

open-xchange-guidedtours (7.6.1-4) stable; urgency=low

  * Fourth candidate for 7.6.1 release

 -- Marcus Klein <marcus.klein@open-xchange.com>  Fri, 10 Oct 2014 15:25:40 +0200

open-xchange-guidedtours (7.6.1-3) stable; urgency=low

  * Third candidate for 7.6.1 release

 -- Marcus Klein <marcus.klein@open-xchange.com>  Thu, 02 Oct 2014 16:18:42 +0200

open-xchange-guidedtours (7.6.1-2) stable; urgency=low

  * Second candidate for 7.6.1 release

 -- Marcus Klein <marcus.klein@open-xchange.com>  Tue, 16 Sep 2014 16:35:53 +0200

open-xchange-guidedtours (7.6.1-1) stable; urgency=low

  * First release candidate for 7.6.1

 -- Marcus Klein <marcus.klein@open-xchange.com>  Fri, 05 Sep 2014 15:00:20 +0200

open-xchange-guidedtours (7.6.1-0) unstable; urgency=medium

  * prepare for 7.6.1

 -- Marcus Klein <marcus.klein@open-xchange.com>  Fri, 05 Sep 2014 11:50:24 +0200

open-xchange-guidedtours (7.6.0-17) stable; urgency=low

  * Build for patch 2014-11-03

 -- Marcus Klein <marcus.klein@open-xchange.com>  Tue, 28 Oct 2014 15:12:38 +0100

open-xchange-guidedtours (7.6.0-16) stable; urgency=medium

  * Build for patch 2014-10-22

 -- Marcus Klein <marcus.klein@open-xchange.com>  Wed, 22 Oct 2014 11:35:37 +0000

open-xchange-guidedtours (7.6.0-15) stable; urgency=low

  * Build for patch 2014-10-20

 -- Marcus Klein <marcus.klein@open-xchange.com>  Mon, 13 Oct 2014 15:59:28 +0200

open-xchange-guidedtours (7.6.0-14) stable; urgency=medium

  * Build for patch 2014-10-06

 -- Marcus Klein <marcus.klein@open-xchange.com>  Tue, 30 Sep 2014 11:29:12 +0000

open-xchange-guidedtours (7.6.0-13) stable; urgency=medium

  * Build for patch 2014-10-02

 -- Marcus Klein <marcus.klein@open-xchange.com>  Tue, 23 Sep 2014 09:03:27 +0000

open-xchange-guidedtours (7.6.0-12) stable; urgency=low

  * Build for patch 2014-09-15

 -- Marcus Klein <marcus.klein@open-xchange.com>  Thu, 11 Sep 2014 12:22:38 +0200

open-xchange-guidedtours (7.6.0-11) stable; urgency=low

  * Build for patch 2014-08-25

 -- Marcus Klein <marcus.klein@open-xchange.com>  Wed, 20 Aug 2014 08:59:51 +0200

open-xchange-guidedtours (7.6.0-10) stable; urgency=low

  * Build for patch 2014-08-11

 -- Marcus Klein <marcus.klein@open-xchange.com>  Mon, 11 Aug 2014 18:00:29 +0200

open-xchange-guidedtours (7.6.0-9) stable; urgency=low

  * Build for patch 2014-07-30

 -- Marcus Klein <marcus.klein@open-xchange.com>  Wed, 23 Jul 2014 16:21:57 +0200

open-xchange-guidedtours (7.6.0-8) stable; urgency=low

  * Build for patch 2014-07-21

 -- Marcus Klein <marcus.klein@open-xchange.com>  Mon, 21 Jul 2014 08:36:24 +0200

open-xchange-guidedtours (7.6.0-7) stable; urgency=low

  * Seventh candidate for 7.6.0 release

 -- Marcus Klein <marcus.klein@open-xchange.com>  Wed, 25 Jun 2014 09:59:30 +0200

open-xchange-guidedtours (7.6.0-6) stable; urgency=low

  * Sixth candidate for 7.6.0 release

 -- Marcus Klein <marcus.klein@open-xchange.com>  Fri, 20 Jun 2014 12:58:59 +0200

open-xchange-guidedtours (7.6.0-5) stable; urgency=low

  * Fifth candidate for 7.6.0 release

 -- Marcus Klein <marcus.klein@open-xchange.com>  Fri, 13 Jun 2014 14:08:23 +0200

open-xchange-guidedtours (7.6.0-4) stable; urgency=low

  * Fourth candidate for 7.6.0 release

 -- Marcus Klein <marcus.klein@open-xchange.com>  Fri, 30 May 2014 14:19:20 +0200

open-xchange-guidedtours (7.6.0-3) stable; urgency=low

  * Third candidate for 7.6.0 release

 -- Marcus Klein <marcus.klein@open-xchange.com>  Fri, 16 May 2014 13:54:01 +0200

open-xchange-guidedtours (7.6.0-2) stable; urgency=low

  * Second release candidate for 7.6.0

 -- Marcus Klein <marcus.klein@open-xchange.com>  Mon, 05 May 2014 12:36:35 +0200

open-xchange-guidedtours (7.6.0-1) stable; urgency=low

  * First release candidate for 7.6.0

 -- Marcus Klein <marcus.klein@open-xchange.com>  Tue, 22 Apr 2014 18:09:04 +0200

open-xchange-guidedtours (7.6.0-0) unstable; urgency=low

  * prepare for 7.6.0

 -- Marcus Klein <marcus.klein@open-xchange.com>  Fri, 04 Apr 2014 16:14:02 +0200

open-xchange-guidedtours (7.4.2-13) stable; urgency=low

  * Build for patch 2014-03-24

 -- Markus Wagner <markus.wagner@open-xchange.com>  Wed, 19 Mar 2014 10:32:23 +0100

open-xchange-guidedtours (7.4.2-12) stable; urgency=low

  * Build for patch 2014-03-14

 -- Markus Wagner <markus.wagner@open-xchange.com>  Fri, 14 Mar 2014 14:38:53 +0100

open-xchange-guidedtours (7.4.2-11) stable; urgency=low

  * Build for patch 2013-03-04

 -- Markus Wagner <markus.wagner@open-xchange.com>  Tue, 04 Mar 2014 17:09:35 +0100

open-xchange-guidedtours (7.4.2-10) stable; urgency=low

  * Build for patch 2013-03-05

 -- Markus Wagner <markus.wagner@open-xchange.com>  Thu, 27 Feb 2014 15:50:06 +0100

open-xchange-guidedtours (7.4.2-9) stable; urgency=low

  * Build for patch 2014-02-24

 -- Markus Wagner <markus.wagner@open-xchange.com>  Tue, 25 Feb 2014 16:46:21 +0100

open-xchange-guidedtours (7.4.2-8) stable; urgency=low

  * Build for patch 2014-02-26

 -- Markus Wagner <markus.wagner@open-xchange.com>  Tue, 25 Feb 2014 14:44:07 +0100

open-xchange-guidedtours (7.4.2-7) stable; urgency=low

  * Build for patch 2014-02-20

 -- Markus Wagner <markus.wagner@open-xchange.com>  Thu, 20 Feb 2014 11:37:14 +0100

open-xchange-guidedtours (7.4.2-6) stable; urgency=low

  * Sixth candidate for 7.4.2 release

 -- Markus Wagner <markus.wagner@open-xchange.com>  Tue, 11 Feb 2014 12:58:17 +0100

open-xchange-guidedtours (7.4.2-5) stable; urgency=low

  * Fifth candidate for 7.4.2 release

 -- Markus Wagner <markus.wagner@open-xchange.com>  Thu, 06 Feb 2014 14:58:25 +0100

open-xchange-guidedtours (7.4.2-4) stable; urgency=low

  * Fourth candidate for 7.4.2 release

 -- Markus Wagner <markus.wagner@open-xchange.com>  Tue, 04 Feb 2014 17:09:46 +0100

open-xchange-guidedtours (7.4.2-3) stable; urgency=low

  * Third candidate for 7.4.2 release

 -- Markus Wagner <markus.wagner@open-xchange.com>  Thu, 23 Jan 2014 16:31:28 +0100

open-xchange-guidedtours (7.4.2-2) stable; urgency=low

  * Second candidate for 7.4.2 release

 -- Markus Wagner <markus.wagner@open-xchange.com>  Fri, 10 Jan 2014 16:31:43 +0100

open-xchange-guidedtours (7.4.2-1) stable; urgency=low

  * First candidate for 7.4.2 release

 -- Markus Wagner <markus.wagner@open-xchange.com>  Mon, 23 Dec 2013 13:15:53 +0100

open-xchange-guidedtours (7.4.2-0) unstable; urgency=low

  * prepare for 7.4.2

 -- Markus Wagner <markus.wagner@open-xchange.com>  Thu, 19 Dec 2013 09:08:03 +0100

open-xchange-guidedtours (7.4.1-11) stable; urgency=low

  * Build for patch 2014-03-24

 -- Markus Wagner <markus.wagner@open-xchange.com>  Fri, 21 Mar 2014 14:32:42 +0100

open-xchange-guidedtours (7.4.1-10) stable; urgency=low

  * Build for patch 2014-02-26

 -- Markus Wagner <markus.wagner@open-xchange.com>  Tue, 25 Feb 2014 12:49:22 +0100

open-xchange-guidedtours (7.4.1-9) stable; urgency=low

  * Build for patch 2014-01-30

 -- Markus Wagner <markus.wagner@open-xchange.com>  Tue, 28 Jan 2014 17:37:16 +0100

open-xchange-guidedtours (7.4.1-8) stable; urgency=low

  * Build for patch 2013-12-09

 -- Markus Wagner <markus.wagner@open-xchange.com>  Thu, 02 Jan 2014 16:16:10 +0100

open-xchange-guidedtours (7.4.1-7) stable; urgency=low

  * Build for patch 2013-12-23

 -- Markus Wagner <markus.wagner@open-xchange.com>  Thu, 19 Dec 2013 10:08:14 +0100

open-xchange-guidedtours (7.4.1-6) stable; urgency=low

  * Build for patch 2013-12-09

 -- Markus Wagner <markus.wagner@open-xchange.com>  Thu, 05 Dec 2013 13:44:27 +0100

open-xchange-guidedtours (7.4.1-5) stable; urgency=low

  * Fifth candidate for 7.4.1 release

 -- Markus Wagner <markus.wagner@open-xchange.com>  Wed, 20 Nov 2013 12:12:44 +0100

open-xchange-guidedtours (7.4.1-4) stable; urgency=low

  * Fourth candidate for 7.4.1 release

 -- Markus Wagner <markus.wagner@open-xchange.com>  Mon, 18 Nov 2013 10:20:29 +0100

open-xchange-guidedtours (7.4.1-3) stable; urgency=low

  * Third candidate for 7.4.1 release

 -- Markus Wagner <markus.wagner@open-xchange.com>  Thu, 07 Nov 2013 10:17:58 +0100

open-xchange-guidedtours (7.4.1-2) stable; urgency=low

  * Second candidate for 7.4.1 release

 -- Markus Wagner <markus.wagner@open-xchange.com>  Wed, 23 Oct 2013 10:11:10 +0200

open-xchange-guidedtours (7.4.1-1) stable; urgency=low

  * First sprint increment for 7.4.1 release

 -- Markus Wagner <markus.wagner@open-xchange.com>  Thu, 10 Oct 2013 17:57:24 +0200

open-xchange-guidedtours (7.4.1-0) unstable; urgency=low

  * prepare for 7.4.1 release

 -- Markus Wagner <markus.wagner@open-xchange.com>  Fri, 20 Sep 2013 16:29:32 +0200

open-xchange-guidedtours (7.4.0-19) stable; urgency=low

  * Build for patch 2013-03-05

 -- Markus Wagner <markus.wagner@open-xchange.com>  Tue, 04 Mar 2014 14:56:12 +0100

open-xchange-guidedtours (7.4.0-18) stable; urgency=low

  * Build for patch 2013-03-05

 -- Markus Wagner <markus.wagner@open-xchange.com>  Thu, 27 Feb 2014 15:50:06 +0100

open-xchange-guidedtours (7.4.0-17) stable; urgency=low

  * Build for patch 2014-02-07

 -- Markus Wagner <markus.wagner@open-xchange.com>  Fri, 07 Feb 2014 09:17:10 +0100

open-xchange-guidedtours (7.4.0-16) stable; urgency=low

  * Build for patch 2013-11-13

 -- Markus Wagner <markus.wagner@open-xchange.com>  Tue, 12 Nov 2013 13:42:30 +0100

open-xchange-guidedtours (7.4.0-15) stable; urgency=low

  * Build for patch 2013-11-08

 -- Markus Wagner <markus.wagner@open-xchange.com>  Mon, 11 Nov 2013 11:56:08 +0100

open-xchange-guidedtours (7.4.0-14) stable; urgency=low

  * Build for patch 2013-10-28

 -- Markus Wagner <markus.wagner@open-xchange.com>  Wed, 30 Oct 2013 16:56:18 +0100

open-xchange-guidedtours (7.4.0-13) stable; urgency=low

  * Build for patch 2013-10-28

 -- Markus Wagner <markus.wagner@open-xchange.com>  Wed, 23 Oct 2013 15:04:38 +0200

open-xchange-guidedtours (7.4.0-12) stable; urgency=low

  * Build for patch 2013-10-09

 -- Markus Wagner <markus.wagner@open-xchange.com>  Wed, 09 Oct 2013 16:39:09 +0200

open-xchange-guidedtours (7.4.0-11) stable; urgency=low

  * Eleventh candidate for 7.4.0 release

 -- Markus Wagner <markus.wagner@open-xchange.com>  Wed, 25 Sep 2013 11:14:23 +0200

open-xchange-guidedtours (7.4.0-10) stable; urgency=low

  * Tenth candidate for 7.4.0 release

 -- Markus Wagner <markus.wagner@open-xchange.com>  Fri, 20 Sep 2013 10:36:26 +0200

open-xchange-guidedtours (7.4.0-9) stable; urgency=low

  * Ninth candidate for 7.4.0 release

 -- Markus Wagner <markus.wagner@open-xchange.com>  Fri, 13 Sep 2013 15:48:07 +0200

open-xchange-guidedtours (7.4.0-8) stable; urgency=low

  * Eighth candidate for 7.4.0 release

 -- Markus Wagner <markus.wagner@open-xchange.com>  Mon, 02 Sep 2013 10:44:51 +0200

open-xchange-guidedtours (7.4.0-7) stable; urgency=low

  * Seventh candidate for 7.4.0 release

 -- Markus Wagner <markus.wagner@open-xchange.com>  Tue, 27 Aug 2013 14:06:30 +0200

open-xchange-guidedtours (7.4.0-6) stable; urgency=low

  * Sixth candidate for 7.4.0 release

 -- Markus Wagner <markus.wagner@open-xchange.com>  Fri, 23 Aug 2013 13:10:30 +0200

open-xchange-guidedtours (7.4.0-5) stable; urgency=low

  * Fifth candidate for 7.4.0 release

 -- Markus Wagner <markus.wagner@open-xchange.com>  Mon, 19 Aug 2013 12:38:26 +0200

open-xchange-guidedtours (7.4.0-4) stable; urgency=low

  * Fourth candidate for 7.4.0 release

 -- Markus Wagner <markus.wagner@open-xchange.com>  Tue, 13 Aug 2013 10:12:55 +0200

open-xchange-guidedtours (7.4.0-3) stable; urgency=low

  * Third release candidate for 7.4.0

 -- Markus Wagner <markus.wagner@open-xchange.com>  Tue, 06 Aug 2013 12:25:50 +0200

open-xchange-guidedtours (7.4.0-2) stable; urgency=low

  * Second release candidate for 7.4.0

 -- Markus Wagner <markus.wagner@open-xchange.com>  Fri, 02 Aug 2013 14:17:30 +0200

open-xchange-guidedtours (7.4.0-1) stable; urgency=low

  * First release candidate for 7.4.0

 -- Markus Wagner <markus.wagner@open-xchange.com>  Wed, 17 Jul 2013 10:44:17 +0200

open-xchange-guidedtours (7.4.0-0) unstable; urgency=low

  * prepare for 7.4.0

 -- Markus Wagner <markus.wagner@open-xchange.com>  Tue, 16 Jul 2013 14:54:25 +0200

open-xchange-guidedtours (7.2.2-20) stable; urgency=low

  * Build for patch 2014-03-24

 -- Markus Wagner <markus.wagner@open-xchange.com>  Fri, 21 Mar 2014 14:39:41 +0100

open-xchange-guidedtours (7.2.2-19) stable; urgency=low

  * Build for patch 2014-01-22

 -- Markus Wagner <markus.wagner@open-xchange.com>  Fri, 24 Jan 2014 14:33:16 +0100

open-xchange-guidedtours (7.2.2-18) stable; urgency=low

  * Build for patch 2013-11-29

 -- Markus Wagner <markus.wagner@open-xchange.com>  Tue, 10 Dec 2013 08:32:40 +0100

open-xchange-guidedtours (7.2.2-17) stable; urgency=low

  * Build for patch 2013-10-03

 -- Markus Wagner <markus.wagner@open-xchange.com>  Wed, 02 Oct 2013 17:06:23 +0200

open-xchange-guidedtours (7.2.2-16) stable; urgency=low

  * Build for patch 2013-09-26

 -- Markus Wagner <markus.wagner@open-xchange.com>  Tue, 17 Sep 2013 12:00:15 +0200

open-xchange-guidedtours (7.2.2-15) stable; urgency=low

  * Build for patch 2013-09-12

 -- Markus Wagner <markus.wagner@open-xchange.com>  Wed, 11 Sep 2013 15:21:56 +0200

open-xchange-guidedtours (7.2.2-14) stable; urgency=low

  * Build for patch 2013-09-26

 -- Markus Wagner <markus.wagner@open-xchange.com>  Mon, 02 Sep 2013 13:51:05 +0200

open-xchange-guidedtours (7.2.2-13) stable; urgency=low

  * Build for patch 2013-08-26

 -- Markus Wagner <markus.wagner@open-xchange.com>  Mon, 26 Aug 2013 16:28:15 +0200

open-xchange-guidedtours (7.2.2-12) stable; urgency=low

  * Build for patch 2013-08-19

 -- Markus Wagner <markus.wagner@open-xchange.com>  Tue, 20 Aug 2013 11:24:10 +0200

open-xchange-guidedtours (7.2.2-11) stable; urgency=low

  * Build for patch 2013-08-09

 -- Markus Wagner <markus.wagner@open-xchange.com>  Mon, 05 Aug 2013 11:02:03 +0200

open-xchange-guidedtours (7.2.2-10) stable; urgency=low

  * Build for patch 2013-07-22

 -- Markus Wagner <markus.wagner@open-xchange.com>  Mon, 22 Jul 2013 09:50:53 +0200

open-xchange-guidedtours (7.2.2-9) stable; urgency=low

  * Build for patch 2013-07-25

 -- Markus Wagner <markus.wagner@open-xchange.com>  Mon, 15 Jul 2013 15:44:24 +0200

open-xchange-guidedtours (7.2.2-8) stable; urgency=low

  * Build for patch 2013-07-09

 -- Markus Wagner <markus.wagner@open-xchange.com>  Thu, 11 Jul 2013 11:26:44 +0200

open-xchange-guidedtours (7.2.2-7) stable; urgency=low

  * Third candidate for 7.2.2 release

 -- Markus Wagner <markus.wagner@open-xchange.com>  Tue, 02 Jul 2013 13:51:37 +0200

open-xchange-guidedtours (7.2.2-6) stable; urgency=low

  * Second candidate for 7.2.2 release

 -- Markus Wagner <markus.wagner@open-xchange.com>  Fri, 28 Jun 2013 16:17:19 +0200

open-xchange-guidedtours (7.2.2-5) stable; urgency=low

  * Release candidate for 7.2.2 release

 -- Markus Wagner <markus.wagner@open-xchange.com>  Wed, 26 Jun 2013 19:18:51 +0200

open-xchange-guidedtours (7.2.2-4) stable; urgency=low

  * Second feature freeze for 7.2.2 release

 -- Markus Wagner <markus.wagner@open-xchange.com>  Fri, 21 Jun 2013 16:36:47 +0200

open-xchange-guidedtours (7.2.2-3) stable; urgency=low

  * Sprint increment for 7.2.2 release

 -- Markus Wagner <markus.wagner@open-xchange.com>  Mon, 03 Jun 2013 13:30:35 +0200

open-xchange-guidedtours (7.2.2-2) unstable; urgency=low

  * First sprint increment for 7.2.2 release

 -- Markus Wagner <markus.wagner@open-xchange.com>  Mon, 03 Jun 2013 13:30:35 +0200

open-xchange-guidedtours (7.2.2-1) unstable; urgency=low

  * First candidate for 7.2.2 release

 -- Markus Wagner <markus.wagner@open-xchange.com>  Wed, 29 May 2013 17:38:49 +0200

open-xchange-guidedtours (7.2.2-0) unstable; urgency=low

  * prepare for 7.2.0

 -- Markus Wagner <markus.wagner@open-xchange.com>  Fri, 15 Mar 2013 13:52:15 +0100

open-xchange-guidedtours (7.2.1-6) stable; urgency=low

  * Build for patch 2013-06-20

 -- Markus Wagner <markus.wagner@open-xchange.com>  Thu, 20 Jun 2013 15:51:09 +0200

open-xchange-guidedtours (7.2.1-5) stable; urgency=low

  * Build for patch 2013-06-17

 -- Markus Wagner <markus.wagner@open-xchange.com>  Tue, 18 Jun 2013 09:35:46 +0200

open-xchange-guidedtours (7.2.1-4) stable; urgency=low

  * Build for patch 2013-06-14

 -- Markus Wagner <markus.wagner@open-xchange.com>  Wed, 12 Jun 2013 18:15:45 +0200

open-xchange-guidedtours (7.2.1-3) unstable; urgency=low

  * Third candidate for 7.2.1 release

 -- Markus Wagner <markus.wagner@open-xchange.com>  Wed, 22 May 2013 16:07:43 +0200

open-xchange-guidedtours (7.2.1-2) unstable; urgency=low

  * Second candidate for 7.2.1 release

 -- Markus Wagner <markus.wagner@open-xchange.com>  Wed, 15 May 2013 17:49:12 +0200

open-xchange-guidedtours (7.2.1-1) unstable; urgency=low

  * First candidate for 7.2.1 release

 -- Markus Wagner <markus.wagner@open-xchange.com>  Mon, 22 Apr 2013 15:18:20 +0200

open-xchange-guidedtours (7.2.1-0) unstable; urgency=low

  * prepare for 7.2.1

 -- Markus Wagner <markus.wagner@open-xchange.com>  Mon, 15 Apr 2013 11:18:33 +0200

open-xchange-guidedtours (7.2.0-6) unstable; urgency=low

  * Build for patch 2013-05-10

 -- Markus Wagner <markus.wagner@open-xchange.com>  Wed, 15 May 2013 09:33:11 +0200

open-xchange-guidedtours (7.2.0-5) unstable; urgency=low

  * Build for patch 2013-04-23

 -- Markus Wagner <markus.wagner@open-xchange.com>  Thu, 02 May 2013 09:09:28 +0200

open-xchange-guidedtours (7.2.0-4) unstable; urgency=low

  * Fourth candidate for 7.2.0 release

 -- Markus Wagner <markus.wagner@open-xchange.com>  Wed, 10 Apr 2013 17:49:28 +0200

open-xchange-guidedtours (7.2.0-3) unstable; urgency=low

  * Third candidate for 7.2.0 release

 -- Markus Wagner <markus.wagner@open-xchange.com>  Mon, 08 Apr 2013 17:21:25 +0200

open-xchange-guidedtours (7.2.0-2) unstable; urgency=low

  * Second candidate for 7.2.0 release

 -- Markus Wagner <markus.wagner@open-xchange.com>  Tue, 02 Apr 2013 16:21:13 +0200

open-xchange-guidedtours (7.2.0-1) unstable; urgency=low

  * First release candidate for 7.2.0

 -- Markus Wagner <markus.wagner@open-xchange.com>  Tue, 26 Mar 2013 13:01:19 +0100

open-xchange-guidedtours (7.2.0-0) unstable; urgency=low

  * prepare for 7.2.0

 -- Markus Wagner <markus.wagner@open-xchange.com>  Thu, 15 Mar 2013 13:52:15 +0100

open-xchange-guidedtours (7.0.1-6) stable; urgency=low

  * Build for patch 2013-09-12

 -- Viktor Pracht <viktor.pracht@open-xchange.com>  Wed, 11 Sep 2013 15:35:30 +0200

open-xchange-guidedtours (7.0.1-5) unstable; urgency=low

  * Build for patch 2013-03-01

 -- Viktor Pracht <viktor.pracht@open-xchange.com>  Thu, 28 Feb 2013 17:42:15 +0100

open-xchange-guidedtours (7.0.1-4) unstable; urgency=low

  * Fourth release candidate for 7.0.1

 -- Viktor Pracht <viktor.pracht@open-xchange.com>  Tue, 19 Feb 2013 16:41:58 +0100

open-xchange-guidedtours (7.0.1-3) unstable; urgency=low

  * Third release candidate for 7.0.1

 -- Viktor Pracht <viktor.pracht@open-xchange.com>  Tue, 19 Feb 2013 09:22:25 +0100

open-xchange-guidedtours (7.0.1-2) unstable; urgency=low

  * Second release candiate for 7.0.1

 -- Viktor Pracht <viktor.pracht@open-xchange.com>  Thu, 14 Feb 2013 14:28:34 +0100

open-xchange-guidedtours (7.0.1-1) unstable; urgency=low

  * First release candidate for 7.0.1

 -- Viktor Pracht <viktor.pracht@open-xchange.com>  Fri, 01 Feb 2013 15:28:23 +0100

open-xchange-guidedtours (7.0.1-0) unstable; urgency=low

  * prepare for 7.0.1

 -- Viktor Pracht <viktor.pracht@open-xchange.com>  Fri, 01 Feb 2013 15:01:46 +0100

open-xchange-guidedtours (7.0.0-12) unstable; urgency=low

  * Third release candidate for 7.0.0

 -- Viktor Pracht <viktor.pracht@open-xchange.com>  Tue, 18 Dec 2012 14:53:51 +0100

open-xchange-guidedtours (7.0.0-11) unstable; urgency=low

  * Second release candidate for 7.0.0

 -- Viktor Pracht <viktor.pracht@open-xchange.com>  Mon, 17 Dec 2012 18:55:33 +0100

open-xchange-guidedtours (7.0.0-10) unstable; urgency=low

  * Pre release candidate for 7.0.0

 -- Viktor Pracht <viktor.pracht@open-xchange.com>  Thu, 13 Dec 2012 18:47:20 +0100

open-xchange-guidedtours (7.0.0-9) unstable; urgency=low

  * First release candidate for 7.0.0

 -- Viktor Pracht <viktor.pracht@open-xchange.com>  Tue, 11 Dec 2012 11:44:25 +0100

open-xchange-guidedtours (7.0.0-8) unstable; urgency=low

  * First release candidate for EDP drop #6

 -- Viktor Pracht <viktor.pracht@open-xchange.com>  Tue, 13 Nov 2012 15:02:51 +0100

open-xchange-guidedtours (7.0.0-7) unstable; urgency=low

  * Third release candidate for EDP drop #5

 -- Viktor Pracht <viktor.pracht@open-xchange.com>  Mon, 22 Oct 2012 15:48:11 +0200

open-xchange-guidedtours (7.0.0-6) unstable; urgency=low

  * Second release candidate for EDP drop #5

 -- Viktor Pracht <viktor.pracht@open-xchange.com>  Mon, 22 Oct 2012 14:23:03 +0200

open-xchange-guidedtours (7.0.0-5) unstable; urgency=low

  * First release candidate for EDP drop #5

 -- Viktor Pracht <viktor.pracht@open-xchange.com>  Tue, 12 Oct 2012 13:07:35 +0200

open-xchange-guidedtours (7.0.0-4) unstable; urgency=low

  * First release candidate for EDP drop #4

 -- Viktor Pracht <viktor.pracht@open-xchange.com>  Tue, 04 Sep 2012 15:14:35 +0200

open-xchange-guidedtours (7.0.0-3) unstable; urgency=low

  * Release build for 7.0.0

 -- Viktor Pracht <viktor.pracht@open-xchange.com>  Tue, 07 Aug 2012 14:58:23 +0200

open-xchange-guidedtours (7.0.0-2) unstable; urgency=low

  * Release build for EDP drop #3

 -- Viktor Pracht <viktor.pracht@open-xchange.com>  Tue, 07 Aug 2012 11:48:03 +0200

open-xchange-guidedtours (7.0.0-1) unstable; urgency=low

  * Initial Release.

 -- Viktor Pracht <viktor.pracht@open-xchange.com>  Wed, 09 Nov 2011 12:20:23 +0100<|MERGE_RESOLUTION|>--- conflicted
+++ resolved
@@ -1,16 +1,14 @@
-<<<<<<< HEAD
 open-xchange-guidedtours (7.8.1-0) unstable; urgency=medium
 
   * prepare for 7.8.1 release
 
  -- Marcus Klein <marcus.klein@open-xchange.com>  Thu, 08 Oct 2015 17:14:59 +0200
-=======
+
 open-xchange-guidedtours (7.8.0-7) stable; urgency=medium
 
   * Build for patch 2015-10-26 (2812)
 
- -- Marcus Klein <marcus.klein@open-xchange.com>  Mon, 19 Oct 2015 11:37:34 +0000
->>>>>>> 3f3f7cec
+ -- Marcus Klein <marcus.klein@open-xchange.com>  Mon, 19 Oct 2015 13:37:34 +0200
 
 open-xchange-guidedtours (7.8.0-6) stable; urgency=medium
 
