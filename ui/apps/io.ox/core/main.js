/**
 * This work is provided under the terms of the CREATIVE COMMONS PUBLIC
 * LICENSE. This work is protected by copyright and/or other applicable
 * law. Any use of the work other than as authorized under this license
 * or copyright law is prohibited.
 *
 * http://creativecommons.org/licenses/by-nc-sa/2.5/
 *
 * © 2011 Open-Xchange Inc., Tarrytown, NY, USA. info@open-xchange.com
 *
 * @author Matthias Biggeleben <matthias.biggeleben@open-xchange.com>
 */

define('io.ox/core/main', [
    'io.ox/core/desktop',
    'io.ox/core/session',
    'io.ox/core/http',
    'io.ox/core/api/apps',
    'io.ox/core/extensions',
    'io.ox/core/extPatterns/stage',
    'io.ox/core/date',
    'io.ox/core/notifications',
    // defines jQuery plugin
    'io.ox/core/commons',
    'io.ox/core/upsell',
    'io.ox/core/capabilities',
    'io.ox/core/ping',
    'io.ox/core/folder/api',
    'settings!io.ox/core',
    'gettext!io.ox/core',
    'io.ox/core/relogin'
], function (desktop, session, http, appAPI, ext, Stage, date, notifications, commons, upsell, capabilities, ping, folderAPI, settings, gt) {

    'use strict';

    var DURATION = 250;

    // enable special logging to investigate why boot fails
    var debug = $.noop;

    if (/\bcore/.test(_.url.hash('debug'))) {
        debug = function () {
            var args = _(arguments).toArray(), t = _.now() - ox.t0;
            args.unshift('core (' + (t / 1000).toFixed(1) + 's): ');
            console.log.apply(console, args);
        };
    }

    debug('core: Loaded');
    ox.trigger('core:load');

    _.stepwiseInvoke = function (list, method, context) {
        if (!_.isArray(list)) return $.when();
        var args = Array.prototype.slice.call(arguments, 3), done = $.Deferred(), tmp = [];
        function store(result) {
            tmp.push(result);
        }
        function tick() {
            // are we done now?
            if (list.length === 0) return done.resolve(tmp);
            // get next item
            var item = list.shift();
            // has method?
            if (item && _.isFunction(item[method])) {
                // call method and expect a deferred object
                var ret = item[method].apply(context, args);
                if (ret && ret.promise) return ret.done(store).then(tick, done.reject);
            }
            tick();
        }
        tick();
        return done.promise();
    };

    var logout = function (opt) {

        opt = _.extend({
            autologout: false
        }, opt || {});

        $('#background-loader').fadeIn(DURATION, function () {

            $('#io-ox-core').hide();
            var extensions = ext.point('io.ox/core/logout').list();
            _.stepwiseInvoke(extensions, 'logout', this, new ext.Baton(opt)).then(
                function logout() {
                    session.logout().always(function () {
                        // get logout locations
                        var location = settings.get('customLocations/logout'),
                            fallback = ox.serverConfig.logoutLocation || ox.logoutLocation,
                            logoutLocation = location || (fallback + (opt.autologout ? '#autologout=true' : ''));
                            // Substitute some variables
                            // [hostname], [login]
                        logoutLocation = logoutLocation.replace('[hostname]', window.location.hostname);
                        _.url.redirect(logoutLocation);
                    });
                },
                function cancel() {
                    $('#io-ox-core').show();
                    $('#background-loader').fadeOut(DURATION);
                }
            );
        });
    };

    // trigger all apps to save restorepoints
    ext.point('io.ox/core/logout').extend({
        id: 'saveRestorePoint',
        index: 'first',
        logout: function (baton) {
            http.pause();
            var def = $.Deferred();
            if (baton.autologout || ox.online) {
                // TODO: add http pause / resume
                $.when.apply($,
                    ox.ui.apps.map(function (app) {
                        return app.saveRestorePoint();
                    })
                ).always(def.resolve);
            } else {
                ox.ui.App.canRestore().then(function (canRestore) {
                    if (canRestore) {
                        $('#io-ox-core').show();
                        $('#background-loader').hide();
                        require(['io.ox/core/tk/dialogs'], function (dialogs) {
                            new dialogs.ModalDialog()
                                .text(gt('Unsaved documents will be lost. Do you want to sign out now?'))
                                .addPrimaryButton('Yes', gt('Yes'))
                                .addButton('No', gt('No'))
                                .show()
                                .then(function (action) {
                                    if (action === 'No') {
                                        def.reject();
                                    } else {
                                        $('#io-ox-core').hide();
                                        $('#background-loader').show();
                                        def.resolve();
                                    }
                                });
                        });
                    } else {
                        def.resolve();
                    }
                });
            }
            // save core settings
            settings.save();
            http.resume();
            return def;
        }
    });

    // clear all caches
    ext.point('io.ox/core/logout').extend({
        id: 'clearCache',
        logout: function () {
            return ox.cache.clear();
        }
    });

    // wait for all pending settings
    ext.point('io.ox/core/logout').extend({
        id: 'savePendingSettings',
        index: 'last',
        logout: function () {
            // force save requests for all pending settings
            http.pause();
            $.when.apply($,
                _(settings.getAllPendingSettings()).map(function (set) {
                    return set.save(undefined, { force: true });
                })
            );
            return http.resume();
        }
    });

    //
    // handle online/offline mode
    //
    function showIndicator(text) {
        $('#io-ox-offline').text(text).stop().show().animate({ bottom: '0px' }, 200);
    }

    function hideIndicator() {
        $('#io-ox-offline').stop().animate({ bottom: '-41px' }, 200, function () { $(this).hide(); });
    }

    ox.on({
        'connection:online': function () {
            hideIndicator();
            ox.online = true;
        },
        'connection:offline': function () {
            showIndicator(gt('Offline'));
            ox.online = false;
        },
        'connection:up': function () {
            if (ox.online) hideIndicator();
        },
        'connection:down': function () {
            if (ox.online) showIndicator(gt('Server unreachable'));
        }
    });

    if (!ox.online) {
        $(window).trigger('offline');
    }

    var topbar = $('#io-ox-topbar'),
        launchers = $('.launchers', topbar),
        launcherDropdown = $('.launcher-dropdown ul', topbar);

    topbar
        .attr('aria-label', gt('Applications'))
        // prevent dragging links
        .on('dragstart', false)
        // make system drop-down accessible
        .find('a.dropdown-toggle').attr({
            'aria-label': gt('Launcher dropdown. Press [enter] to jump to the dropdown.'),
            'role': 'button',
            'aria-haspopup': 'true'
        });

    // whatever ...
    gt.pgettext('app', 'Portal');
    gt.pgettext('app', 'Mail');
    gt.pgettext('app', 'Address Book');
    gt.pgettext('app', 'Calendar');
    gt.pgettext('app', 'Scheduling');
    gt.pgettext('app', 'Tasks');
    gt.pgettext('app', 'Drive');
    gt.pgettext('app', 'Conversations');

    var tabManager = _.debounce(function () {
        var items = launchers.children('.launcher'),
            launcherDropDownIcon = $('.launcher-dropdown', topbar),
            forceDesktopLaunchers = settings.get('forceDesktopLaunchers', false);

        // we don't show any launcher in top-bar on small devices
        if (_.device('smartphone') && !forceDesktopLaunchers) {
            items.hide();
            launcherDropDownIcon.show();
            return;
        }

        var itemsLeftWidth = launchers.offset().left;

        // Reset first
        launchers.children('.launcher:hidden').each(function (i, node) {
            $(node).show();
        });

        var itemsVisible = launchers.children('.launcher:visible'),
            itemsRightWidth = topbar.find('.launchers-secondary').outerWidth(true),
            viewPortWidth = $(document).width(),
            launcherDropDownIconWidth = launcherDropDownIcon.outerWidth(true);

        launcherDropDownIcon.hide();

        itemsVisible.each(function () {
            itemsLeftWidth += $(this).outerWidth(true);
        });

        var visibleTabs,
            i = 0,
            hidden = 0;
        for (i = items.length; i > 1; i--) {
            visibleTabs = itemsVisible.length - hidden;
            if (itemsLeftWidth + itemsRightWidth <= viewPortWidth) {
                break;
            } else {
                var lastVisibleItem = launchers.children('.launcher:visible').last();
                itemsLeftWidth = itemsLeftWidth - lastVisibleItem.outerWidth(true);
                lastVisibleItem.hide();
                hidden++;
                if (hidden === 1) {
                    itemsLeftWidth += launcherDropDownIconWidth;
                }
            }
        }
        $('li', launcherDropdown).hide();

        if (hidden > 0) {
            launcherDropDownIcon.show();
            for (i = hidden; i > 0; i--) {
                $('li', launcherDropdown).eq(-i).show();
            }
        }
    }, 100);

    // add launcher
    var addLauncher = function (side, label, fn, arialabel) {
        var node = $('<li class="launcher">');

        if (fn) {
            node.on('click', function (e) {
                e.preventDefault();
                var self = $(this), content,
                    focus = $(document.activeElement);
                // set fixed width, hide label, be busy
                content = self.contents().detach();
                self.css('width', self.width() + 'px').text('\u00A0').busy();
                // call launcher
                (fn.call(this) || $.when()).done(function () {
                    // revert visual changes
                    self.idle().empty().append(content).css('width', '');
                    //detaching results in lost focus, which is bad for keyboard support.
                    //so we need to restore it, if it was not set manually in the mean time.
                    if ($(document.activeElement).filter('body').length > 0) {
                        focus.focus();
                    }
                });
            });
        }

        //construct
        node.append(function () {
            if (_.isString(label)) {
                return $('<a href="#" class="apptitle" tabindex="1" role="menuitem">').text(/*#, dynamic*/gt.pgettext('app', label));
            } else if (label[0].tagName === 'I') {
                return arialabel ? $('<a href="#" class="apptitle" tabindex="1" role="button" aria-label="' + _.escape(arialabel) + '">').append(label) : $('<a href="#" class="apptitle" tabindex="1" role="button">').append(label);
            } else {
                return label;
            }
        });

        return node.appendTo(side === 'left' ? launchers : topbar);
    };

    function initRefreshAnimation() {

        var count = 0,
            timer = null,
            useSpinner = _.device('webkit || firefox || ie > 9'),
            duration = useSpinner ? 500 : 1500,
            refreshIcon = null;

        function off() {
            if (count === 0 && timer === null) {
                $('#io-ox-refresh-icon .apptitle').attr('aria-label', gt('Refresh'));

                if (useSpinner) {
                    refreshIcon = refreshIcon || $('#io-ox-refresh-icon').find('i');
                    if (refreshIcon.hasClass('fa-spin')) {
                        refreshIcon.addClass('fa-spin-paused').removeClass('fa-spin');
                    }
                } else {
                    $('#io-ox-refresh-icon').removeClass('io-ox-progress');
                }
            }
        }

        http.on('start', function (e, xhr, options) {
            if (count === 0) {
                if (timer === null) {
                    if (!options.silent) {
                        $('#io-ox-refresh-icon .apptitle').attr('aria-label', gt('Currently refreshing'));

                        if (useSpinner) {
                            refreshIcon = refreshIcon || $('#io-ox-refresh-icon').find('i');
                            if (!refreshIcon.hasClass('fa-spin')) {
                                refreshIcon.addClass('fa-spin').removeClass('fa-spin-paused');
                            }
                        } else {
                            $('#io-ox-refresh-icon').addClass('io-ox-progress');
                        }
                    }
                }
                clearTimeout(timer);
                timer = setTimeout(function () {
                    timer = null;
                    off();
                }, duration);
            }
            count++;
        });

        http.on('stop', function () {
            count = Math.max(0, count - 1);
            off();
        });
    }

    var refresh;

    (function () {

        var next = _.now(),
            // only trigger every 10 seconds
            REFRESH_THROTTLE = 10000;

        ext.point('io.ox/core/refresh').extend({
            action: _.throttle(function () {
                if (ox.online && ox.session !== '') {
                    try {
                        // trigger global event
                        ox.trigger('refresh^');
                    } catch (e) {
                        console.error('io.ox/core/refresh:default', e.message, e);
                    }
                }
            }, REFRESH_THROTTLE),
            reset: function () {
                next = _.now() + parseInt(settings.get('refreshInterval', 300000), 10);
            }
        });

        function check() {
            if (_.now() > next) {
                ext.point('io.ox/core/refresh').invoke('action');
                ext.point('io.ox/core/refresh').invoke('reset');
            }
        }

        refresh = function () {
            ext.point('io.ox/core/refresh').invoke('action');
            ext.point('io.ox/core/refresh').invoke('reset');
        };
        settings.on('change:refreshInterval', function () {
            ext.point('io.ox/core/refresh').invoke('reset');
        });

        ext.point('io.ox/core/refresh').invoke('reset');
        // check every 10 seconds
        setInterval(check, 10000);
    }());

    (function () {

        // check only in this interval to optimize script performance
        var CHECKINTERVAL = 10,
            // threshold for warning dialog in sconds
            WARNINGSTART = 30,
            // init logout interval
            interval = 0,
            // main timeout reference
            timeout = null,
            // checker timeout reference
            checker = null,
            // remember timeout init
            timeoutStart,
            // init warning dialog
            dialog = null,
            changed = false;

        var getTimeLeft = function () {
            return Math.ceil((timeoutStart + interval - _.now()) / 1000);
        };

        var getInterval = function () {
            return parseInt(settings.get('autoLogout', 0), 10);
        };

        // clear current timeout and reset activity status
        var resetTimeout = function () {
            clearTimeout(timeout);
            timeout = setTimeout(function () {
                logout({ autologout: true });
            }, interval);
            timeoutStart = _.now();
            changed = false;
        };

        // check activity status
        var check = function () {
            if (changed && dialog === null) {
                resetTimeout();
            } else {
                var timeLeft = getTimeLeft();

                if (timeLeft <= WARNINGSTART && dialog === null) {
                    // show warnig dialog
                    require(['io.ox/core/tk/dialogs'], function (dialogs) {

                        var countdown = timeLeft,
                            getString = function (sec) {
                                return gt.format(
                                    gt.ngettext(
                                        'You will be automatically signed out in %1$d second',
                                        'You will be automatically signed out in %1$d seconds', sec
                                    ), gt.noI18n(sec)
                                );
                            },
                            node = $('<span>').text(getString(countdown)),
                            countdownTimer = setInterval(function () {
                                if (countdown <= 0) {
                                    logout({ autologout: true });
                                } else {
                                    countdown--;
                                    node.text(getString(countdown));
                                }
                            }, 1000);

                        clearTimeout(timeout);

                        dialog = new dialogs.ModalDialog({ easyOut: false })
                            .header($('<h4>').text(gt('Automatic sign out')))
                            .append(node)
                            .topmost()
                            .addPrimaryButton('cancel', gt('Cancel'))
                            .addAlternativeButton('force', gt('Sign out now'))
                            .setUnderlayStyle({
                                backgroundColor: 'white',
                                opacity: 0.90
                            })
                            .show()
                            .done(function (action) {
                                resetTimeout();
                                clearInterval(countdownTimer);
                                dialog = null;
                                if (action === 'force') {
                                    logout();
                                }
                            });

                    });
                }
            }
        };

        var change = function () {
            changed = true;
        };

        var start = function () {

            interval = getInterval();

            if (interval > 0 && timeout === null) {

                // bind mouse, keyboard and touch events to monitor user activity
                $(document).on('mousedown mousemove scroll touchstart touchmove keydown', change);
                // start timeout
                resetTimeout();
                // check every x seconds to reduce setTimeout operations
                checker = setInterval(check, 1000 * CHECKINTERVAL);
            }

        };

        var stop = function () {
            if (checker && timeout) {
                clearTimeout(timeout);
                clearInterval(checker);
                timeout = checker = null;
                $(document).off('mousedown mousemove scroll touchstart touchmove keydown', change);
            }
        };

        var restart = function () {
            stop();
            start();
        };

        var debug = function () {
            CHECKINTERVAL = 1;
            WARNINGSTART = 10;
            getInterval = function () { return 12000; };
            restart();
        };

        ox.autoLogout = {
            start: start,
            stop: stop,
            restart: restart,
            debug: debug
        };

        start();

    }());

    //
    // Connection metrics
    //

    function launch() {

        debug('Launching ...');

        /**
         * Listen to events on apps collection
         */

        function add(node, container, model) {
            var placeholder;
            node.attr({
                'data-app-name': model.get('name') || model.id,
                'data-app-guid': model.guid
            });
            // is launcher?
            if (model instanceof ox.ui.AppPlaceholder) {
                node.addClass('placeholder');
                if (!upsell.has(model.get('requires'))) {
                    node.addClass('upsell').children('a').first().prepend(
                        $('<i class="fa fa-lock">')
                    );
                }
            } else {
                placeholder = container.children('.placeholder[data-app-name="' + $.escape(model.get('name')) + '"]');
                if (placeholder.length) {
                    node.insertBefore(placeholder);
                }
                placeholder.remove();
            }
        }

        function quit(model) {
            var ariaBasicLabel =
                    //#. %1$s is app title/name
                    _.escape(gt('close for %1$s', model.get('title'))),
                quitApp = $('<a href="#" class="closelink" tabindex="1" role="button" aria-label="' + ariaBasicLabel + '">')
                    .append($('<i class="fa fa-times">'))
                    .on('click', function (e) {
                        e.preventDefault();
                        e.stopImmediatePropagation();
                        model.getWindow().app.quit();
                    })
                    .on('focus', function () {
                        quitApp.attr('aria-label', ariaBasicLabel);
                    });
            return quitApp;
        }

        function addUserContent(model, launcher, first) {
            if (model.get('closable')) {
                launcher.addClass('closable');
                if (first) {
                    launcher.find('a').after(quit(model));
                }
            }

            if (model.get('userContent')) {
                var cls = model.get('userContentClass') || '',
                    icon = model.get('userContentIcon') || '';
                launcher.addClass('user-content').addClass(cls).children().first().prepend(
                    $('<i class="' + icon + '">')
                );
            }
        }

        ox.ui.apps.on('add', function (model) {

            if (model.get('title') === undefined) return;

            // create topbar launcher
            var node = addLauncher('left', model.get('title'), function () { model.launch(); }),
                title = model.get('title'),
                closable = model.get('closable') && !_.device('smartphone'),
                name;

            add(node, launchers, model);

            // call extensions to customize
            name = model.get('name') || model.id;
            ext.point('io.ox/core/topbar/launcher').invoke('draw', node, ext.Baton({ model: model, name: name }));

            // is user-content?
            addUserContent(model, node, true);

            // add list item
            node = $('<li>').append(
                $('<a>', {
                    href: '#',
                    'data-app-name': name,
                    'data-app-guid': model.guid,
                    tabindex: 1,
                    'role': 'menuitem'
                })
                .addClass(closable ? 'closable' : '')
                .text(/*#, dynamic*/gt.pgettext('app', title))
            );

            if (closable) {
                //add close button
                node.append(
                    quit(model)
                );
            }

            launcherDropdown.append(
                node.on('click', function (e) {
                    e.preventDefault();
                    model.launch();
                })
            );
            add(node, launcherDropdown, model);
            tabManager();
        });

        ox.ui.apps.on('remove', function (model) {
            launchers.children('[data-app-guid="' + model.guid + '"]').remove();
            launcherDropdown.children('[data-app-guid="' + model.guid + '"]').remove();
            tabManager();
        });

        ox.ui.apps.on('launch resume', function (model) {
            // mark last active app
            if (_.device('smartphone')) {
                if (!settings.get('forceDesktopLaunchers', false)) {
                    launchers.hide();
                }
            }
            launchers.children().removeClass('active-app')
                .filter('[data-app-guid="' + model.guid + '"]').addClass('active-app');
            launcherDropdown.children().removeClass('active-app')
                .filter('[data-app-guid="' + model.guid + '"]').addClass('active-app');
        });

        ox.ui.apps.on('change:title', function (model, value) {
            var node = $('[data-app-guid="' + model.guid + '"]', launchers);
            $('a.apptitle', node).text(_.noI18n(value));
            addUserContent(model, node);
            launcherDropdown.find('a[data-app-guid="' + model.guid + '"]').text(_.noI18n(value));
            tabManager();
        });

        ext.point('io.ox/core/topbar/right').extend({
            id: 'notifications',
            index: 100,
            draw: function () {
                var self = this;
                if (ox.online) {
                    // we don't need this right from the start,
                    // so let's delay this for responsiveness!
                    // only requests are delayed by 2s, the badge is drawn normally
                    self.append(notifications.attach(addLauncher, 2000));
                    tabManager();
                } else {
                    //lets wait till we are online
                    ox.one('connection:online', function () {
                        self.append(notifications.attach(addLauncher, 2000));
                        tabManager();
                    });
                }
            }
        });

        ext.point('io.ox/core/topbar/right').extend({
            id: 'search-mobile',
            index: 150,
            draw: function () {
                if (capabilities.has('search') && _.device('smartphone')) {
                    this.append(
                        addLauncher('right', $('<i class="fa fa-search launcher-icon">').attr('aria-hidden', 'true'), function () {
                            require(['io.ox/search/main'], function (searchapp) {
                                searchapp.run({ reset: true });
                            });
                        }, gt('Search'))
                        .attr('id', 'io-ox-search-topbar-icon')
                        .addClass('io-ox-search')
                    );
                }
            }
        });

        ext.point('io.ox/core/topbar/right').extend({
            id: 'refresh',
            index: 200,
            draw: function () {
                this.append(
                    addLauncher('right', $('<i class="fa fa-refresh launcher-icon">').attr('aria-hidden', 'true'), function () {
                        refresh();
                        return $.when();
                    }, gt('Refresh'))
                    .attr('id', 'io-ox-refresh-icon')
                );
            }
        });

        ext.point('io.ox/core/topbar/right/dropdown').extend({
            id: 'settings',
            index: 100,
            draw: function () {
                this.append(
                    $('<li role="presentation">').append(
                        $('<a href="#" data-app-name="io.ox/settings" role="menuitem" aria-haspopup="true" tabindex="1">').text(gt('Settings'))
                    )
                    .on('click', function (e) {
                        e.preventDefault();
                        ox.launch('io.ox/settings/main');
                    })
                );
            }
        });

        ext.point('io.ox/core/topbar/right/dropdown').extend({
            id: 'change-user-data',
            index: 150,
            draw: function () {

                // check if users can edit their own data (see bug 34617)
                if (settings.get('user/internalUserEdit', true) === false) return;

                this.append(
                    $('<li role="presentation">').append(
                        $('<a href="#" data-app-name="io.ox/settings" role="menuitem" aria-haspopup="true" tabindex="1">')
                        .text(gt('My contact data'))
                    )
                    .on('click', function (e) {
                        e.preventDefault();
                        require(['io.ox/core/settings/user'], function (userSettings) {
                            userSettings.openModalDialog();
                        });
                    })
                );
            }
        });

        ext.point('io.ox/core/topbar/right/dropdown').extend({
            id: 'app-specific-help',
            index: 200,
            draw: function () {
                //replaced by module
                var node = this;
                node.append(
                    $('<li class="divider" aria-hidden="true" role="presentation"></li>'),
                    $('<li role="presentation">',  { 'class': 'io-ox-specificHelp' }).append(
                        $('<a target="_blank" href="" role="menuitem" tabindex="1">').text(gt('Help'))
                        .on('click', function (e) {
                            var currentApp = ox.ui.App.getCurrentApp(),
                                currentType = currentApp && currentApp.getName(),
                                manifest = _.defaults(
                                    ox.manifests.apps[currentType] || {},
                                    ox.manifests.apps[currentType + '/main'] || {},
                                    {
                                        help: {
                                            base: 'help',
                                            target: 'index.html'
                                        }
                                    }).help;

                            e.preventDefault();

                            window.open(manifest.base + '/l10n/' + ox.language + '/' + manifest.target);
                        })
                    )
                );
            }
        });

        ext.point('io.ox/core/topbar/right/dropdown').extend({
            id: 'divider-before-fullscreen',
            index: 290,
            draw: function () {
                this.append(
                    $('<li class="divider" aria-hidden="true" role="presentation">')
                );
            }
        });

        // fullscreen doesn't work for safari (see )
        if (_.device('!safari')) {
            ext.point('io.ox/core/topbar/right/dropdown').extend({
                id: 'fullscreen',
                index: 300,
                draw: function () {
                    if (BigScreen.enabled) {
                        var fullscreenButton;
                        BigScreen.onenter = function () {
                            fullscreenButton.text(gt('Exit Fullscreen'));
                        };
                        BigScreen.onexit = function () {
                            fullscreenButton.text(gt('Fullscreen'));
                        };
                        this.append(
                            $('<li role="presentation">').append(
                                fullscreenButton = $('<a href="#" data-action="fullscreen" role="menuitem" tabindex="1">').text(gt('Fullscreen'))
                            )
                            .on('click', function (e) {
                                e.preventDefault();
                                BigScreen.toggle();
                            })
                        );
                    }
                }
            });
        }

        ext.point('io.ox/core/topbar/right/dropdown').extend({
            id: 'about',
            index: 400,
            draw: function () {
                this.append(
                    $('<li role="presentation">').append(
                        $('<a href="#" data-action="about" role="menuitem" tabindex="1">').text(gt('About'))
                    )
                    .on('click', function (e) {
                        e.preventDefault();
                        require(['io.ox/core/about/about'], function (about) {
                            about.show();
                        });
                    })
                );
            }
        });

        var dedicatedLogoutButton = settings.get('features/dedicatedLogoutButton', false) === true && _.device('!smartphone');
        if (!dedicatedLogoutButton) {
            ext.point('io.ox/core/topbar/right/dropdown').extend({
                id: 'logout',
                index: 1000,
                draw: function () {
                    this.append(
                        $('<li class="divider" aria-hidden="true" role="presentation"></li>'),
                        $('<li role="presentation">').append(
                            $('<a href="#" data-action="logout" role="menuitem" tabindex="1">').text(gt('Sign out'))
                        )
                        .on('click', function (e) {
                            e.preventDefault();
                            logout();
                        })
                    );
                }
            });
        }

        ext.point('io.ox/core/topbar/right').extend({
            id: 'dropdown',
            index: 1000,
            draw: function () {
                var ul, a;
                this.append(
                    $('<li class="launcher dropdown" role="presentation">').append(
                        a = $('<a class="dropdown-toggle f6-target" data-toggle="dropdown" href="#" role="button" aria-haspopup="true" tabindex="1">')
                        .append(
                            $('<i class="fa fa-cog launcher-icon" aria-hidden="true">'),
                            $('<span class="sr-only">').text(gt('Settings'))
                        ),
                        ul = $('<ul id="topbar-settings-dropdown" class="dropdown-menu" role="menu">')
                    )
                );
                ext.point('io.ox/core/topbar/right/dropdown').invoke('draw', ul);
                a.dropdown();
            }
        });

        if (dedicatedLogoutButton) {
            ext.point('io.ox/core/topbar/right').extend({
                id: 'logout-button',
                index: 2000,
                draw: function () {
                    this.append(
                        addLauncher('right', $('<i class="fa fa-power-off launcher-icon">').attr('aria-hidden', 'true'), function () {
                            logout();
                        },  gt('Sign out'))
                    );
                }
            });
        }

        ext.point('io.ox/core/topbar/right').extend({
            id: 'logo',
            index: 10000,
            draw: function () {
                // add small logo to top bar
                this.append(
                    $('<div id="io-ox-top-logo-small" aria-hidden="true">')
                );
            }
        });

        // launchpad
        ext.point('io.ox/core/topbar/launchpad').extend({
            id: 'default',
            draw: function () {
                if (capabilities.has('launchpad')) {
                    addLauncher('left', $('<i class="fa fa-th">').attr('aria-label', gt('Your Applications')), function () {
                        require(['io.ox/launchpad/main'], function (m) {
                            launchers.children().removeClass('active-app');
                            launcherDropdown.children().removeClass('active-app');
                            launchers.children().first().addClass('active-app');
                            m.show();
                        });
                    })
                    // to match dimensions of side navigation
                    .addClass('left-corner')
                    // make QA happy (launchpad is not a "real" app, so no app-name, but should be accessible, too)
                    .attr('data-app-name', 'launchpad');
                }
            }
        });

        // favorites
        ext.point('io.ox/core/topbar/favorites').extend({
            id: 'default',
            draw: function () {

                var favorites = appAPI.getAllFavorites(),
                    topbar = settings.get('topbar/order'),
                    hash = {};

                // use custom order?
                if (topbar) {
                    // get hash of exisiting favorites
                    _(favorites).each(function (obj) { hash[obj.id] = obj; });
                    // get proper order
                    favorites = _(topbar.split(','))
                        .chain()
                        .map(function (id) {
                            return hash[id];
                        })
                        .compact()
                        .value();
                } else {
                    // sort by index
                    favorites.sort(function (a, b) {
                        return ext.indexSorter(a, b);
                    });
                }

                _(favorites).each(function (obj) {
                    if (upsell.visible(obj.requires) && _.device(obj.device)) {
                        ox.ui.apps.add(new ox.ui.AppPlaceholder({
                            id: obj.id,
                            title: obj.title,
                            requires: obj.requires
                        }));
                    }
                });
            }
        });

        ext.point('io.ox/core/topbar').extend({
            id: 'default',
            draw: function () {

                var rightbar = $('<ul class="launchers-secondary">');

                // right side
                ext.point('io.ox/core/topbar/right').invoke('draw', rightbar);

                topbar.append(rightbar);

                // refresh animation
                initRefreshAnimation();

                ext.point('io.ox/core/topbar/launchpad').invoke('draw');
                ext.point('io.ox/core/topbar/favorites').invoke('draw');

                $(window).resize(tabManager);
            }
        });

        ext.point('io.ox/core/banner').extend({
            id: 'default',
            draw: function () {

                var sc = ox.serverConfig;
                if (sc.banner === false || _.device('!desktop')) return;

                var banner = $('#io-ox-banner').toggleClass('visible'),
                    height = sc.bannerHeight || 60;

                // move affected viewports
                $('#io-ox-topbar, #io-ox-screens, #io-ox-notifications').css('top', '+=' + height + 'px');

                // set title
                banner.find('.banner-title').append(
                    sc.bannerCompany !== false ? $('<b>').text((sc.bannerCompany || 'OX') + ' ') : $(),
                    $.txt(sc.bannerProductName || 'App Suite')
                );

                // show current user
                banner.find('.banner-content').append(
                    $('<label>').text(gt('Signed in as:')),
                    $.txt(' '), $.txt(ox.user),
                    $('<a href="#" class="banner-action" data-action="logout" role="button" tabindex="1">')
                        .attr('title', gt('Sign out'))
                        .append('<i class="fa fa-power-off">')
                        .on('click', function (e) {
                            e.preventDefault();
                            logout();
                        })
                );

                // prevent logout action within top-bar drop-down
                ext.point('io.ox/core/topbar/right/dropdown').disable('logout');

                // prevent logo
                ext.point('io.ox/core/topbar/right').disable('logo');
            }
        });

        ext.point('io.ox/core/relogin').extend({
            draw: function () {
                this.append(
                    gt('Your session is expired'), $.txt(_.noI18n('.')), $('<br>'),
                    $('<small>').text(gt('Please sign in again to continue'))
                );
            }
        });

        // add some senseless characters
        // a) to avoid unwanted scrolling
        // b) to recognize deep links
        if (location.hash === '') location.hash = '#!!';

        var autoLaunchArray = function () {

            var autoStart = [];

            if (settings.get('autoStart') === 'none') {
                autoStart = [];
            } else {
                autoStart = _([].concat(settings.get('autoStart'))).filter(function (o) {
                    return !_.isUndefined(o) && !_.isNull(o);
                });
                if (_.isEmpty(autoStart)) {
                    autoStart.push('io.ox/mail');
                }
            }

            return autoStart;
        };

        var getAutoLaunchDetails = function (str) {
            var pair = (str || '').split(/:/), app = pair[0], method = pair[1] || '';
            return { app: (/\/main$/).test(app) ? app : app + '/main', method: method };
        };

        var mobileAutoLaunchArray = function () {
            var autoStart = _([].concat(settings.get('autoStartMobile', 'io.ox/mail'))).filter(function (o) {
                return !_.isUndefined(o) && !_.isNull(o);
            });
            // add mail as fallback
            if (autoStart[0] !== 'io.ox/mail') autoStart.push('io.ox/mail');
            return autoStart;
        };

        // checks url which app to launch, needed to handle direct links
        function appCheck(baton) {

            var hash = _.url.hash(), looksLikeDeepLink = !('!!' in hash);

            // fix old infostore
            if (hash.m === 'infostore') hash.m = 'files';

            // no id values with id collections 'folder.id,folder.id'
            // no virtual folder
            if (looksLikeDeepLink && hash.app && hash.folder && hash.id && hash.folder.indexOf('virtual/') !== 0 && hash.id.indexOf(',') < 0) {

                // new-school: app + folder + id
                var id = hash.id.indexOf('.') > -1 ? _.cid(hash.id).id : hash.id;

                _.url.hash({
                    app: hash.app + '/detail',
                    folder: hash.folder,
                    id: id
                });

                baton.isDeepLink = true;

            } else if (hash.m && hash.f && hash.i) {

                // old-school: module + folder + id
                _.url.hash({
                    app: 'io.ox/' + hash.m + '/detail',
                    folder: hash.f,
                    id: hash.i
                });

                baton.isDeepLink = true;

            } else if (hash.m && hash.f) {

                // just folder
                _.url.hash({
                    app: 'io.ox/' + hash.m,
                    folder: hash.f
                });

                baton.isDeepLink = true;
            }

            // clean up
            _.url.hash({ m: null, f: null, i: null });

            // always use portal on small devices!
            if (_.device('small')) mobileAutoLaunchArray();

            var appURL = _.url.hash('app'),
                manifest = appURL && ox.manifests.apps[getAutoLaunchDetails(appURL).app],
<<<<<<< HEAD
                mailto = _.url.hash('mailto') !== undefined && (appURL === 'io.ox/mail/compose:compose');
=======
                mailto = _.url.hash('mailto') !== undefined && (appURL === ox.registry.get('mail-compose').split('/').slice(0, -1).join('/') + ':compose');
>>>>>>> e6a3bc90

            baton.autoLaunch = (manifest && (manifest.refreshable || mailto)) ?
                appURL.split(/,/) :
                autoLaunchArray();
        }

        var baton = ext.Baton({ block: $.Deferred() });

        appCheck(baton);

        baton.autoLaunchApps = _(baton.autoLaunch)
        .chain()
        .map(function (m) {
            return getAutoLaunchDetails(m).app;
        })
        .filter(function (m) {
            //don’t autoload without manifest
            //don’t autoload disabled apps
            return ox.manifests.apps[m] !== undefined && !ox.manifests.isDisabled(m);
        })
        .compact()
        .value();

        var drawDesktop = function () {
            ext.point('io.ox/core/desktop').invoke('draw', $('#io-ox-desktop'), {});
            drawDesktop = $.noop;
        };

        ox.ui.windowManager.on('empty', function (e, isEmpty, win) {
            if (isEmpty) {
                drawDesktop();
                ox.ui.screens.show('desktop');
                var autoStart = getAutoLaunchDetails(win || settings.get('autoStart', 'io.ox/mail/main')).app;
                if (autoStart !== 'none/main') ox.launch(autoStart);
            } else {
                ox.ui.screens.show('windowmanager');
            }
        });

        function fail(type) {
            return function (e) {
                var message = (e && e.message) || '';
                console.error('core: Failed to load:', type, message, e, baton);
            };
        }

        requirejs.onError = function (e) {
            console.error('requirejs', e.message, arguments);
        };

        // start loading stuff
        baton.loaded = $.when(
            baton.block,
            ext.loadPlugins().fail(fail('loadPlugins')),
            require(baton.autoLaunchApps).fail(fail('autoLaunchApps')),
            require(['io.ox/core/api/account']).then(
                function (api) {
                    var def = $.Deferred();
                    api.all().always(def.resolve);
                    return def;
                },
                fail('account')
            )
        );

        new Stage('io.ox/core/stages', {
            id: 'first',
            index: 100,
            run: function () {
                debug('Stage "first"');
            }
        });

        // new Stage('io.ox/core/stages', {
        //     id: 'update-tasks',
        //     index: 200,
        //     run: function () {

        //         debug('Stage "update-tasks"');

        //         require(['io.ox/core/updates/updater']).then(
        //             function success(updater) {
        //                 // this is not mission-critical so continue if anything fails
        //                 return updater.runUpdates().always(function () {
        //                     return $.when();
        //                 });
        //             },
        //             function fail() {
        //                 return $.when();
        //             }
        //         );
        //     }
        // });

        // TODO (mattes): Solve this differently.
        // new Stage('io.ox/core/stages', {
        //     id: 'secretCheck',
        //     index: 250,
        //     run: function () {
        //         if (ox.online) {
        //             require(['io.ox/keychain/api'], function (keychainAPI) {
        //                 keychainAPI.checkSecrets().done(function (analysis) {
        //                     if (!analysis.secretWorks) {
        //                         // Show dialog
        //                         require(['io.ox/keychain/secretRecoveryDialog'], function (d) { d.show(); });
        //                         if (ox.debug) {
        //                             console.error('Couldn\'t decrypt accounts: ', analysis.diagnosis);
        //                         }
        //                     }
        //                 });
        //             });
        //         }
        //     }
        // });

        new Stage('io.ox/core/stages', {
            id: 'restore-check',
            index: 300,
            run: function (baton) {

                debug('Stage "restore-check"');

                return ox.ui.App.canRestore().done(function (canRestore) {
                    baton.canRestore = canRestore;
                });
            }
        });

        new Stage('io.ox/core/stages', {
            id: 'restore-confirm',
            index: 400,
            run: function (baton) {

                debug('Stage "restore-confirm"');

                if (baton.canRestore) {

                    baton.restoreHash = _.url.hash();

                    var dialog,
                        def = $.Deferred().done(function () {
                            $('#background-loader').busy().fadeIn();
                            topbar.show();
                            dialog.remove();
                            dialog = null;
                        }),
                        btn1, btn2;

                    $('#io-ox-core').append(
                        dialog = $('<div class="core-boot-dialog" tabindex="0">').append(
                            $('<div class="header">').append(
                                $('<h3>').text(gt('Restore applications')),
                                $('<div>').text(
                                    gt('The following applications can be restored. Just remove the restore point if you don\'t want it to be restored.')
                                )
                            ),
                            $('<ul class="list-unstyled content">'),
                            $('<div class="footer">').append(
                                btn1 = $('<button type="button" class="cancel btn btn-default">').text(gt('Cancel')),
                                btn2 = $('<button type="button" class="continue btn btn-primary">').text(gt('Continue'))
                            )
                        )
                    );

                    if (_.device('smartphone')) {
                        btn1.addClass('btn-block btn-lg');
                        btn2.addClass('btn-block btn-lg');
                    }

                    // draw savepoints to allow the user removing them
                    ox.ui.App.getSavePoints().done(function (list) {
                        _(list).each(function (item) {
                            var info = item.description || item.module,
                                versionInfo = $();
                            if (item.version !== ox.version) {
                                var version = item.version || '';
                                version = version.split('.').slice(0, -2).join('.');
                                if (version) {
                                    versionInfo = $('<span>').addClass('oldversion').text(gt.noI18n('(' + version + ')'));
                                }
                            }
                            this.append(
                                $('<li class="restore-item">').append(
                                    $('<a href="#" role="button" class="remove">').data(item).append(
                                        $('<i class="fa fa-trash-o">')
                                    ),
                                    item.icon ? $('<i class="' + item.icon + '">') : $(),
                                    $('<span>').text(gt.noI18n(info)),
                                    versionInfo
                                )
                            );
                        }, dialog.find('.content'));
                    });

                    dialog.on('click', '.footer .btn.continue', def.resolve);
                    dialog.on('click', '.footer .btn.cancel', function (e) {
                        e.preventDefault();
                        ox.ui.App.removeAllRestorePoints().done(function () {
                            _.url.hash(baton.restoreHash);
                            baton.canRestore = false;
                            def.resolve();
                        });
                    });
                    dialog.on('click', '.content .remove', function (e) {
                        e.preventDefault();
                        var node = $(this),
                            id = node.data('id');
                        // remove visually first
                        node.closest('li').remove();
                        // remove restore point
                        ox.ui.App.removeRestorePoint(id).done(function (list) {
                            // continue if list is empty
                            if (list.length === 0) {
                                _.url.hash(baton.restoreHash);
                                baton.canRestore = false;
                                def.resolve();
                            }
                        });
                    });

                    topbar.hide();
                    $('#background-loader').idle().fadeOut(function () {
                        dialog.find('.btn-primary').focus();
                    });

                    return def;
                }
            }
        });

        new Stage('io.ox/core/stages', {
            id: 'restore',
            index: 500,
            run: function (baton) {

                debug('Stage "restore"');

                if (baton.canRestore && !baton.isDeepLink) {
                    // clear auto start stuff (just conflicts)
                    baton.autoLaunch = [];
                    baton.autoLaunchApps = [];
                }

                if (baton.autoLaunch.length === 0 && !baton.canRestore) {
                    drawDesktop();
                    return baton.block.resolve(true);
                }

                return baton.block.resolve(baton.autoLaunch.length > 0 || baton.canRestore || location.hash === '#!');
            }
        });

        new Stage('io.ox/core/stages', {
            id: 'load',
            index: 600,
            run: function (baton) {

                debug('Stage "load"', baton);

                return baton.loaded.done(function (instantFadeOut) {

                    debug('Stage "load" > loaded.done');

                    // draw top bar now
                    ext.point('io.ox/core/banner').invoke('draw');
                    ext.point('io.ox/core/topbar').invoke('draw');

                    // help here
                    if (!ext.point('io.ox/core/topbar').isEnabled('default')) {
                        $('#io-ox-screens').css('top', '0px');
                        topbar.hide();
                    }
                    //draw plugins
                    ext.point('io.ox/core/plugins').invoke('draw');

                    debug('Stage "load" > autoLaunch ...');

                    // auto launch
                    _(baton.autoLaunch)
                    .chain()
                    .map(function (id) {
                        return getAutoLaunchDetails(id);
                    })
                    .filter(function (details) {
                        //don’t autoload without manifest
                        //don’t autoload disabled apps
                        return ox.manifests.apps[details.app] !== undefined && !ox.manifests.isDisabled(details.app);
                    })
                    .each(function (details, index) {
                        //only load first app on small devices
                        if (_.device('smartphone') && index > 0) return;
                        // split app/call
                        var launch, method;
                        debug('Auto launch:', details.app);
                        launch = ox.launch(details.app);
                        method = details.method;
                        // explicit call?
                        if (method) {
                            launch.done(function () {
                                if (_.isFunction(this[method])) {
                                    this[method]();
                                }
                            });
                        }
                    });
                    // restore apps
                    ox.ui.App.restore();

                    baton.instantFadeOut = instantFadeOut;
                })
                .fail(function () {
                    console.warn('core: Stage "load" > loaded.fail!', baton);
                });
            }
        });

        new Stage('io.ox/core/stages', {
            id: 'curtain',
            index: 700,
            run: function (baton) {

                debug('Stage "curtain"');

                if (baton.instantFadeOut) {
                    // instant fade out
                    $('#background-loader').idle().hide();
                    return $.when();
                } else {
                    var def = $.Deferred();
                    $('#background-loader').idle().fadeOut(DURATION, def.resolve);
                    return def;
                }
            }
        });

        new Stage('io.ox/core/stages', {
            id: 'ready',
            index: 'last',
            run: function () {
                debug('DONE!');
                ox.trigger('core:ready');
            }
        });

        debug('core: launch > run stages');
        Stage.run('io.ox/core/stages', baton);
    }

    (function ()  {

        var hash = {
            'mail-compose': 'io.ox/mail/compose/main'
        };

        var custom = {};

        ox.registry = {
            set: function (id, path) {
                custom[id] = path;
            },
            get: function (id) {
                return custom[id] || settings.get('registry/' + id) || hash[id];
            },
            call: function (id, name) {
                var dep = this.get(id),
                    args = _(arguments).toArray().slice(2);
                return ox.load([dep]).then(function (m) {
                    if (m.reuse(name, args[0])) return;
                    return m.getApp().launch().then(function () {
                        return this[name].apply(this, args);
                    });
                });
            }
        };

    }());

    //
    // Visual response to hidden folders
    //
    folderAPI.on('warn:hidden', function (e, folder) {
        if (folder) {
            notifications.yell('info',
               //#. %1$s is the filename
               gt('Folder with name "%1$s" will be hidden. Enable setting "Show hidden files and folders" to access this folder again.', folder.title)
            );
        }
    });

    //
    // Respond to special http error codes (see bug 32836)
    //

    ox.on('http:error', function (e, error) {
        switch (error.code) {
            case 'MSG-1000':
            case 'MSG-1001':
                // IMAP-specific: 'Relogin required'
                notifications.yell(error);
                break;
            case 'LGI-0016':
                // redirect based on error message; who had the brilliant idea to name the message of the error object 'error'?
                location.href = error.error;
                break;
        }
    });

    return {
        logout: logout,
        launch: launch,
        addLauncher: addLauncher
    };
});<|MERGE_RESOLUTION|>--- conflicted
+++ resolved
@@ -1181,11 +1181,7 @@
 
             var appURL = _.url.hash('app'),
                 manifest = appURL && ox.manifests.apps[getAutoLaunchDetails(appURL).app],
-<<<<<<< HEAD
-                mailto = _.url.hash('mailto') !== undefined && (appURL === 'io.ox/mail/compose:compose');
-=======
                 mailto = _.url.hash('mailto') !== undefined && (appURL === ox.registry.get('mail-compose').split('/').slice(0, -1).join('/') + ':compose');
->>>>>>> e6a3bc90
 
             baton.autoLaunch = (manifest && (manifest.refreshable || mailto)) ?
                 appURL.split(/,/) :
