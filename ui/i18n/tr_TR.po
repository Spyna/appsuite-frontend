msgid ""
msgstr ""
"Project-Id-Version: open-xchange-appsuite\n"
"POT-Creation-Date: \n"
<<<<<<< HEAD
"PO-Revision-Date: 2019-01-09 12:10+0100\n"
=======
"PO-Revision-Date: 2019-05-03 14:09+0300\n"
>>>>>>> 0d229607
"Last-Translator: \n"
"Language-Team: NAME <EMAIL>\n"
"Language: tr_TR\n"
"MIME-Version: 1.0\n"
"Content-Type: text/plain; charset=UTF-8\n"
"Content-Transfer-Encoding: 8bit\n"
"Plural-Forms: nplurals=2; plural=(n > 1);\n"
<<<<<<< HEAD
"X-Generator: Poedit 2.1.1\n"
=======
"X-Generator: Poedit 2.2.1\n"
>>>>>>> 0d229607

#: apps/io.ox/backbone/basicModel.js module:io.ox/core
#: apps/io.ox/backbone/extendedModel.js
msgid "The dialog contains invalid data"
msgstr "Görev geçersiz veri içeriyor"

#: apps/io.ox/backbone/basicModel.js module:io.ox/core
#: apps/io.ox/backbone/extendedModel.js apps/io.ox/core/main/offline.js
msgid "Server unreachable"
msgstr "Sunucuya ulaşılamıyor"

#: apps/io.ox/backbone/mini-views/addresspicker.js module:io.ox/core
#: apps/io.ox/contacts/addressbook/popup.js module:io.ox/contacts
#: apps/io.ox/mail/compose/extensions.js module:io.ox/mail
msgid "Select contacts"
msgstr "Kişileri seçin"

#: apps/io.ox/backbone/mini-views/alarms.js module:io.ox/calendar
msgid "Notification"
msgstr "Bildirim"

#: apps/io.ox/backbone/mini-views/alarms.js module:io.ox/calendar
msgid "Audio"
msgstr "Ses"

#: apps/io.ox/backbone/mini-views/alarms.js module:io.ox/calendar
msgid "Mail"
msgstr "E-posta"

#. Used in a selectbox when the reminder for an appointment is before the start time
#: apps/io.ox/backbone/mini-views/alarms.js module:io.ox/calendar
msgid "before start"
msgstr "başlamadan önce"

#. Used in a selectbox when the reminder for an appointment is after the start time
#: apps/io.ox/backbone/mini-views/alarms.js module:io.ox/calendar
msgid "after start"
msgstr "başlamadan sonra"

#. Used in a selectbox when the reminder for an appointment is before the end time
#: apps/io.ox/backbone/mini-views/alarms.js module:io.ox/calendar
msgid "before end"
msgstr "bitmeden önce"

#. Used in a selectbox when the reminder for an appointment is after the end time
#: apps/io.ox/backbone/mini-views/alarms.js module:io.ox/calendar
msgid "after end"
msgstr "bittikten sonra"

#. Used to display reminders for appointments
#. %1$s: the time the reminder should pop up. relative date: 15 minutes, 3 days etc
#: apps/io.ox/backbone/mini-views/alarms.js module:io.ox/calendar
msgid "Notify %1$s before start."
msgstr "Başlamadan %1$s önce anımsat."

#. Used to display reminders for appointments
#. %1$s: the time the reminder should pop up. relative date: 15 minutes, 3 days etc
#: apps/io.ox/backbone/mini-views/alarms.js module:io.ox/calendar
msgid "Notify %1$s after start."
msgstr "Başladıktan %1$s sonra anımsat."

#. Used to display reminders for appointments
#. %1$s: the time the reminder should pop up. relative date: 15 minutes, 3 days etc
#: apps/io.ox/backbone/mini-views/alarms.js module:io.ox/calendar
msgid "Notify %1$s before end."
msgstr "Bitmeden %1$s önce anımsat."

#. Used to display reminders for appointments
#. %1$s: the time the reminder should pop up. relative date: 15 minutes, 3 days etc
#: apps/io.ox/backbone/mini-views/alarms.js module:io.ox/calendar
msgid "Notify %1$s after end."
msgstr "Bittikten %1$s sonra anımsat."

#. Used to display reminders for appointments
#. %1$s: the time the reminder should pop up. absolute date with time: something like September 4, 1986 8:30 PM
#: apps/io.ox/backbone/mini-views/alarms.js module:io.ox/calendar
msgid "Notify at %1$s."
msgstr "%1$s tarihinde anımsat."

#. Used to display reminders for appointments
#: apps/io.ox/backbone/mini-views/alarms.js module:io.ox/calendar
msgid "Notify at start."
msgstr "Başlarken anımsat."

#. Used to display reminders for appointments
#: apps/io.ox/backbone/mini-views/alarms.js module:io.ox/calendar
msgid "Notify at end."
msgstr "Biterken anımsat."

#. Used to display reminders for appointments
#. %1$s: the time the reminder should pop up. relative date: 15 minutes, 3 days etc
#: apps/io.ox/backbone/mini-views/alarms.js module:io.ox/calendar
msgid "Play sound %1$s before start."
msgstr "Başlamadan %1$s önce ses çal."

#. Used to display reminders for appointments
#. %1$s: the time the reminder should pop up. relative date: 15 minutes, 3 days etc
#: apps/io.ox/backbone/mini-views/alarms.js module:io.ox/calendar
msgid "Play sound %1$s after start."
msgstr "Başladıktan %1$s sonra ses çal."

#. Used to display reminders for appointments
#. %1$s: the time the reminder should pop up. relative date: 15 minutes, 3 days etc
#: apps/io.ox/backbone/mini-views/alarms.js module:io.ox/calendar
msgid "Play sound %1$s before end."
msgstr "Bitmeden %1$s önce ses çal."

#. Used to display reminders for appointments
#. %1$s: the time the reminder should pop up. relative date: 15 minutes, 3 days etc
#: apps/io.ox/backbone/mini-views/alarms.js module:io.ox/calendar
msgid "Play sound %1$s after end."
msgstr "Bittikten %1$s sonra ses çal."

#. Used to display reminders for appointments
#. %1$s: the time the reminder should pop up. absolute date with time: something like September 4, 1986 8:30 PM
#: apps/io.ox/backbone/mini-views/alarms.js module:io.ox/calendar
msgid "Play sound at %1$s."
msgstr "%1$s tarihinde ses çal."

#. Used to display reminders for appointments
#: apps/io.ox/backbone/mini-views/alarms.js module:io.ox/calendar
msgid "Play sound at start."
msgstr "Başlarken ses çal."

#. Used to display reminders for appointments
#: apps/io.ox/backbone/mini-views/alarms.js module:io.ox/calendar
msgid "Play sound at end."
msgstr "Biterken ses çal."

#. Used to display reminders for appointments
#. %1$s: the time the reminder should pop up. relative date: 15 minutes, 3 days etc
#: apps/io.ox/backbone/mini-views/alarms.js module:io.ox/calendar
msgid "Send mail %1$s before start."
msgstr "Başlamadan %1$s önce e-posta gönder."

#. Used to display reminders for appointments
#. %1$s: the time the reminder should pop up. relative date: 15 minutes, 3 days etc
#: apps/io.ox/backbone/mini-views/alarms.js module:io.ox/calendar
msgid "Send mail %1$s after start."
msgstr "Başladıktan %1$s sonra e-posta gönder."

#. Used to display reminders for appointments
#. %1$s: the time the reminder should pop up. relative date: 15 minutes, 3 days etc
#: apps/io.ox/backbone/mini-views/alarms.js module:io.ox/calendar
msgid "Send mail %1$s before end."
msgstr "Bitmeden %1$s önce e-posta gönder."

#. Used to display reminders for appointments
#. %1$s: the time the reminder should pop up. relative date: 15 minutes, 3 days etc
#: apps/io.ox/backbone/mini-views/alarms.js module:io.ox/calendar
msgid "Send mail %1$s after end."
msgstr "Bittikten %1$s sonra e-posta gönder."

#. Used to display reminders for appointments
#. %1$s: the time the reminder should pop up. absolute date with time: something like September 4, 1986 8:30 PM
#: apps/io.ox/backbone/mini-views/alarms.js module:io.ox/calendar
msgid "Send mail at %1$s."
msgstr "%1$s tarihinde e-posta gönder."

#. Used to display reminders for appointments
#: apps/io.ox/backbone/mini-views/alarms.js module:io.ox/calendar
msgid "Send mail at start."
msgstr "Başlarken e-posta gönder."

#. Used to display reminders for appointments
#: apps/io.ox/backbone/mini-views/alarms.js module:io.ox/calendar
msgid "Send mail at end."
msgstr "Biterken e-posta gönder."

#. Used to display reminders for appointments
#. %1$s: the reminder type, SMS etc
#. %2$s: the time the reminder should pop up. relative date: 15 minutes, 3 days etc
#: apps/io.ox/backbone/mini-views/alarms.js module:io.ox/calendar
msgid "%1$s %2$s before start."
msgstr "Başlamadan %2$s önce %1$s."

#. Used to display reminders for appointments
#. %1$s: the reminder type, SMS etc
#. %2$s: the time the reminder should pop up. relative date: 15 minutes, 3 days etc
#: apps/io.ox/backbone/mini-views/alarms.js module:io.ox/calendar
msgid "%1$s %2$s after start."
msgstr "Başlamadan %2$s sonra %1$s."

#. Used to display reminders for appointments
#. %1$s: the reminder type, SMS etc
#. %2$s: the time the reminder should pop up. relative date: 15 minutes, 3 days etc
#: apps/io.ox/backbone/mini-views/alarms.js module:io.ox/calendar
msgid "%1$s %2$s before end."
msgstr "Bitmeden %2$s önce %1$s."

#. Used to display reminders for appointments
#. %1$s: the reminder type, SMS etc
#. %2$s: the time the reminder should pop up. relative date: 15 minutes, 3 days etc
#: apps/io.ox/backbone/mini-views/alarms.js module:io.ox/calendar
msgid "%1$s %2$s after end."
msgstr "Bitmeden %2$s sonra %1$s."

#. Used to display reminders for appointments
#. %1$s: the reminder type, SMS etc
#. %2$s: the time the reminder should pop up. absolute date with time: something like September 4, 1986 8:30 PM
#: apps/io.ox/backbone/mini-views/alarms.js module:io.ox/calendar
msgid "%1$s at %2$s."
msgstr "%2$s tarihinde %1$s."

#. Used to display reminders for appointments
#. %1$s: the reminder type, SMS etc
#: apps/io.ox/backbone/mini-views/alarms.js module:io.ox/calendar
msgid "%1$s at start."
msgstr "Başlarken %1$s."

#. Used to display reminders for appointments
#. %1$s: the reminder type, SMS etc
#: apps/io.ox/backbone/mini-views/alarms.js module:io.ox/calendar
msgid "%1$s at end."
msgstr "Bitince %1$s."

#: apps/io.ox/backbone/mini-views/alarms.js module:io.ox/calendar
msgid "Add reminder"
msgstr "Anımsatıcı ekle"

#. %1$d: is the number of the reminder
#: apps/io.ox/backbone/mini-views/alarms.js module:io.ox/calendar
msgid "Reminder %1$d"
msgstr "Hatırlatma %1$d"

#. screenreader label for the reminder type (audio, notification, etc)
#: apps/io.ox/backbone/mini-views/alarms.js module:io.ox/calendar
msgid "type"
msgstr "tür"

#. screenreader label for the reminder timeframe (15 minutes, etc)
#: apps/io.ox/backbone/mini-views/alarms.js module:io.ox/calendar
msgid "timeframe"
msgstr "zaman aralığı"

#. screenreader label for the reminder timeframe relation (before start, after end, etc)
#: apps/io.ox/backbone/mini-views/alarms.js module:io.ox/calendar
msgid "timeframe relation"
msgstr "zaman aralığı ilişkisi"

#: apps/io.ox/backbone/mini-views/alarms.js module:io.ox/calendar
msgid "Remove reminder"
msgstr "Anımsatıcıyı kaldır"

#: apps/io.ox/backbone/mini-views/alarms.js module:io.ox/calendar
#: apps/io.ox/tasks/edit/view-template.js module:io.ox/tasks/edit
#: apps/io.ox/tasks/util.js module:io.ox/tasks
msgid "No reminder"
msgstr "Anımsatıcı yok"

#: apps/io.ox/backbone/mini-views/alarms.js module:io.ox/calendar
msgid "Edit reminders"
msgstr "Anımsatıcıları düzenle"

#: apps/io.ox/backbone/mini-views/alarms.js module:io.ox/calendar
#: apps/io.ox/backbone/views/recurrence-view.js module:io.ox/calendar/edit/main
#: apps/io.ox/mail/compose/sharing.js module:io.ox/mail
msgid "Apply"
msgstr "Uygula"

#: apps/io.ox/backbone/mini-views/attachments.js module:io.ox/core
#: apps/io.ox/core/attachments/view.js apps/io.ox/core/tk/attachments.js
#: apps/io.ox/core/tk/attachmentsUtil.js
msgid "Remove attachment"
msgstr "Eki kaldır"

#. color names for screenreaders
#: apps/io.ox/backbone/mini-views/colorpicker.js module:io.ox/core
#: apps/io.ox/portal/settings/pane.js module:io.ox/portal
msgid "Black"
msgstr "Siyah"

#. color names for screenreaders
#: apps/io.ox/backbone/mini-views/colorpicker.js module:io.ox/core
msgid "Burnt orange"
msgstr "Yanık turuncu"

#. color names for screenreaders
#: apps/io.ox/backbone/mini-views/colorpicker.js module:io.ox/core
msgid "Dark olive"
msgstr "Koyu zeytin"

#. color names for screenreaders
#: apps/io.ox/backbone/mini-views/colorpicker.js module:io.ox/core
msgid "Dark green"
msgstr "Koyu yeşil"

#. color names for screenreaders
#: apps/io.ox/backbone/mini-views/colorpicker.js module:io.ox/core
msgid "Dark azure"
msgstr "Koyu azur"

#. color names for screenreaders
#: apps/io.ox/backbone/mini-views/colorpicker.js module:io.ox/core
msgid "Navy Blue"
msgstr "Lacivert"

#. color names for screenreaders
#: apps/io.ox/backbone/mini-views/colorpicker.js module:io.ox/core
#: apps/io.ox/core/settings/pane.js
msgid "Indigo"
msgstr "Çivit mavisi"

#. color names for screenreaders
#: apps/io.ox/backbone/mini-views/colorpicker.js module:io.ox/core
msgid "Very dark gray"
msgstr "Çok koyu gri"

#: apps/io.ox/backbone/mini-views/colorpicker.js module:io.ox/core
msgid "Maroon"
msgstr "Bordo"

#: apps/io.ox/backbone/mini-views/colorpicker.js module:io.ox/core
#: apps/io.ox/core/tk/flag-picker.js module:io.ox/mail
#: apps/io.ox/mail/mailfilter/settings/filter/actions/register.js
#: module:io.ox/mailfilter apps/io.ox/portal/settings/pane.js
#: module:io.ox/portal
msgid "Orange"
msgstr "Turuncu"

#: apps/io.ox/backbone/mini-views/colorpicker.js module:io.ox/core
msgid "Olive"
msgstr "Zeytin"

#: apps/io.ox/backbone/mini-views/colorpicker.js module:io.ox/core
#: apps/io.ox/core/settings/pane.js apps/io.ox/core/tk/flag-picker.js
#: module:io.ox/mail
#: apps/io.ox/mail/mailfilter/settings/filter/actions/register.js
#: module:io.ox/mailfilter apps/io.ox/portal/settings/pane.js
#: module:io.ox/portal
msgid "Green"
msgstr "Yeşil"

#: apps/io.ox/backbone/mini-views/colorpicker.js module:io.ox/core
msgid "Teal"
msgstr "Camgöbeği"

#: apps/io.ox/backbone/mini-views/colorpicker.js module:io.ox/core
#: apps/io.ox/core/settings/pane.js apps/io.ox/core/tk/flag-picker.js
#: module:io.ox/mail
#: apps/io.ox/mail/mailfilter/settings/filter/actions/register.js
#: module:io.ox/mailfilter apps/io.ox/portal/settings/pane.js
#: module:io.ox/portal
msgid "Blue"
msgstr "Mavi"

#: apps/io.ox/backbone/mini-views/colorpicker.js module:io.ox/core
msgid "Grayish blue"
msgstr "Grimsi mavi"

#: apps/io.ox/backbone/mini-views/colorpicker.js module:io.ox/core
#: apps/io.ox/core/tk/flag-picker.js module:io.ox/mail
#: apps/io.ox/mail/mailfilter/settings/filter/actions/register.js
#: module:io.ox/mailfilter apps/io.ox/portal/settings/pane.js
#: module:io.ox/portal
msgid "Gray"
msgstr "Gri"

#: apps/io.ox/backbone/mini-views/colorpicker.js module:io.ox/core
#: apps/io.ox/core/tk/flag-picker.js module:io.ox/mail
#: apps/io.ox/mail/mailfilter/settings/filter/actions/register.js
#: module:io.ox/mailfilter apps/io.ox/portal/settings/pane.js
#: module:io.ox/portal
msgid "Red"
msgstr "Kırmızı"

#: apps/io.ox/backbone/mini-views/colorpicker.js module:io.ox/core
msgid "Amber"
msgstr "Kehribar"

#: apps/io.ox/backbone/mini-views/colorpicker.js module:io.ox/core
msgid "Yellow green"
msgstr "Sarı yeşil"

#: apps/io.ox/backbone/mini-views/colorpicker.js module:io.ox/core
msgid "Sea green"
msgstr "Deniz yeşili"

#: apps/io.ox/backbone/mini-views/colorpicker.js module:io.ox/core
#: apps/io.ox/core/settings/pane.js
msgid "Turquoise"
msgstr "Turkuaz"

#: apps/io.ox/backbone/mini-views/colorpicker.js module:io.ox/core
msgid "Royal blue"
msgstr "Kraliyet mavisi"

#: apps/io.ox/backbone/mini-views/colorpicker.js module:io.ox/core
#: apps/io.ox/core/tk/flag-picker.js module:io.ox/mail
#: apps/io.ox/mail/mailfilter/settings/filter/actions/register.js
#: module:io.ox/mailfilter apps/io.ox/portal/settings/pane.js
#: module:io.ox/portal
msgid "Purple"
msgstr "Mor"

#: apps/io.ox/backbone/mini-views/colorpicker.js module:io.ox/core
msgid "Medium gray"
msgstr "Orta gri"

#: apps/io.ox/backbone/mini-views/colorpicker.js module:io.ox/core
msgid "Magenta"
msgstr "Macenta"

#: apps/io.ox/backbone/mini-views/colorpicker.js module:io.ox/core
msgid "Gold"
msgstr "Altın"

#: apps/io.ox/backbone/mini-views/colorpicker.js module:io.ox/core
msgid "Sky blue"
msgstr "Gök mavisi"

#: apps/io.ox/backbone/mini-views/colorpicker.js module:io.ox/core
msgid "Red violet"
msgstr "Kırmızı eflatun"

#: apps/io.ox/backbone/mini-views/colorpicker.js module:io.ox/core
#: apps/io.ox/core/tk/flag-picker.js module:io.ox/mail
#: apps/io.ox/mail/mailfilter/settings/filter/actions/register.js
#: module:io.ox/mailfilter apps/io.ox/portal/settings/pane.js
#: module:io.ox/portal
msgid "Pink"
msgstr "Pembe"

#: apps/io.ox/backbone/mini-views/colorpicker.js module:io.ox/core
msgid "Light sky blue"
msgstr "Açık gök mavisi"

#: apps/io.ox/backbone/mini-views/colorpicker.js module:io.ox/core
msgid "Plum"
msgstr "Erik"

#: apps/io.ox/backbone/mini-views/colorpicker.js module:io.ox/core
msgid "No color"
msgstr "Renksiz"

#. title of toggle button within password field
#: apps/io.ox/backbone/mini-views/common.js module:io.ox/core
msgid "toggle password visibility"
msgstr "parola görünürlüğünü aç/kapat"

#: apps/io.ox/backbone/mini-views/copy-to-clipboard.js module:io.ox/core
msgid "Copy to clipboard"
msgstr "Panoya kopyala"

#: apps/io.ox/backbone/mini-views/copy-to-clipboard.js module:io.ox/core
msgid "Copied"
msgstr "Kopyalandı"

#: apps/io.ox/backbone/mini-views/date.js module:io.ox/core
#: apps/io.ox/calendar/toolbar.js module:io.ox/calendar
msgid "Year"
msgstr "Yıl"

#: apps/io.ox/backbone/mini-views/date.js module:io.ox/core
#: apps/io.ox/calendar/freetime/timeView.js module:io.ox/calendar
#: apps/io.ox/calendar/toolbar.js
msgid "Month"
msgstr "Ay"

#: apps/io.ox/backbone/mini-views/date.js module:io.ox/core
#: apps/io.ox/calendar/toolbar.js module:io.ox/calendar
msgid "Day"
msgstr "Gün"

#: apps/io.ox/backbone/mini-views/datepicker.js module:io.ox/core
#: apps/io.ox/backbone/views/recurrence-view.js module:io.ox/calendar/edit/main
#: apps/io.ox/core/settings/editLocale.js
#: apps/io.ox/core/settings/errorlog/settings/pane.js
#: apps/io.ox/files/favorite/view-options.js
#: apps/io.ox/files/share/view-options.js module:io.ox/files
#: apps/io.ox/files/view-options.js apps/io.ox/mail/view-options.js
#: module:io.ox/mail
msgid "Date"
msgstr "Tarih"

#: apps/io.ox/backbone/mini-views/datepicker.js module:io.ox/core
#: apps/io.ox/calendar/freetime/timeView.js module:io.ox/calendar
#: apps/io.ox/calendar/month/view.js apps/io.ox/calendar/week/view.js
msgid ""
"Use cursor keys to change the date. Press ctrl-key at the same time to "
"change year or shift-key to change month. Close date-picker by pressing ESC "
"key."
msgstr ""
"Tarihi değiştirmek için ok tuşlarını kullanın. Yılı değiştirmek için aynı "
"anda ctrl-ok tuşlarına, ayı değiştirmek için shift-ok tuşlarına basın. Esc "
"tuşuna basarak tarih seçiciyi kapatabilirsiniz."

#: apps/io.ox/backbone/mini-views/datepicker.js module:io.ox/core
#: apps/io.ox/core/settings/editLocale.js
msgid "Time"
msgstr "Saat"

#: apps/io.ox/backbone/mini-views/datepicker.js module:io.ox/core
#: apps/io.ox/backbone/validation.js
#: apps/io.ox/mail/mailfilter/settings/filter/tests/register.js
#: module:io.ox/mailfilter
msgid "Please enter a valid date"
msgstr "Lütfen geçerli bir tarih girin"

#: apps/io.ox/backbone/mini-views/helplink.js module:io.ox/core
#: apps/io.ox/help/main.js module:io.ox/help
msgid "Online help"
msgstr "Çevrimiçi yardım"

#. Really delete portal widget - in contrast to "just disable"
#: apps/io.ox/backbone/mini-views/listutils.js module:io.ox/core
#: apps/io.ox/calendar/actions.js module:io.ox/calendar
#: apps/io.ox/calendar/actions/delete.js
#: apps/io.ox/calendar/invitations/register.js module:io.ox/calendar/main
#: apps/io.ox/calendar/mobile-toolbar-actions.js apps/io.ox/calendar/toolbar.js
#: apps/io.ox/contacts/actions.js module:io.ox/contacts
#: apps/io.ox/contacts/actions/delete.js
#: apps/io.ox/contacts/mobile-toolbar-actions.js module:io.ox/mail
#: apps/io.ox/contacts/toolbar.js apps/io.ox/core/folder/actions/remove.js
#: apps/io.ox/core/folder/contextmenu.js apps/io.ox/core/sub/settings/pane.js
#: module:io.ox/core/sub apps/io.ox/core/viewer/views/toolbarview.js
#: apps/io.ox/files/actions.js module:io.ox/files
#: apps/io.ox/files/actions/delete-previous-versions.js
#: apps/io.ox/files/actions/delete.js apps/io.ox/files/contextmenu.js
#: apps/io.ox/files/toolbar.js apps/io.ox/mail/actions.js
#: apps/io.ox/mail/actions/delete.js apps/io.ox/mail/compose/extensions.js
#: apps/io.ox/mail/contextmenu.js apps/io.ox/mail/mailfilter/settings/filter.js
#: apps/io.ox/mail/mobile-toolbar-actions.js apps/io.ox/mail/toolbar.js
#: apps/io.ox/multifactor/factorRenderer.js module:io.ox/core/boot
#: apps/io.ox/multifactor/settings/views/deleteMultifactorView.js
#: apps/io.ox/notes/toolbar.js module:io.ox/notes apps/io.ox/portal/main.js
#: module:io.ox/portal apps/io.ox/portal/settings/widgetview.js
#: apps/io.ox/settings/apps/settings/pane.js apps/io.ox/tasks/actions.js
#: module:io.ox/tasks apps/io.ox/tasks/actions/delete.js
#: apps/io.ox/tasks/mobile-toolbar-actions.js apps/io.ox/tasks/toolbar.js
#: apps/plugins/administration/groups/settings/toolbar.js
#: apps/plugins/administration/resources/settings/toolbar.js
#: apps/plugins/portal/twitter/util.js module:plugins/portal
#: apps/plugins/portal/xing/actions.js
msgid "Delete"
msgstr "Sil"

#. Used as a button label to enter the "edit mode"
#: apps/io.ox/backbone/mini-views/listutils.js module:io.ox/core
#: apps/io.ox/calendar/actions.js module:io.ox/calendar
#: apps/io.ox/calendar/main.js apps/io.ox/calendar/toolbar.js
#: apps/io.ox/contacts/actions.js module:io.ox/contacts
#: apps/io.ox/contacts/main.js apps/io.ox/contacts/mobile-toolbar-actions.js
#: module:io.ox/mail apps/io.ox/contacts/toolbar.js
#: apps/io.ox/core/viewer/views/toolbarview.js apps/io.ox/files/actions.js
#: module:io.ox/files apps/io.ox/files/main.js
#: apps/io.ox/files/share/permissions.js apps/io.ox/files/toolbar.js
#: apps/io.ox/mail/actions.js apps/io.ox/mail/main.js
#: apps/io.ox/multifactor/factorRenderer.js module:io.ox/core/boot
#: apps/io.ox/portal/settings/pane.js module:io.ox/portal
#: apps/io.ox/settings/accounts/views.js module:io.ox/settings/accounts
#: apps/io.ox/tasks/actions.js module:io.ox/tasks apps/io.ox/tasks/main.js
#: apps/io.ox/tasks/mobile-toolbar-actions.js apps/io.ox/tasks/toolbar.js
#: apps/plugins/administration/groups/settings/toolbar.js
#: apps/plugins/administration/resources/settings/toolbar.js
msgid "Edit"
msgstr "Düzenle"

#: apps/io.ox/backbone/mini-views/listutils.js module:io.ox/core
#: apps/io.ox/mail/mailfilter/autoforward/view.js module:io.ox/mail
#: apps/io.ox/mail/mailfilter/settings/filter/view-form.js
#: module:io.ox/settings
msgid "Process subsequent rules"
msgstr "Sonraki kuralları işle"

#: apps/io.ox/backbone/mini-views/quota.js module:io.ox/core
msgid "unlimited"
msgstr "sınırsız"

#: apps/io.ox/backbone/mini-views/quota.js module:io.ox/core
#: apps/io.ox/core/viewer/views/sidebar/fileversionsview.js
#: module:io.ox/core/viewer apps/io.ox/mail/util.js
msgid "unknown"
msgstr "bilinmeyen"

#. %1$s is the storagespace in use
#. %2$s is the max storagespace
#: apps/io.ox/backbone/mini-views/quota.js module:io.ox/core
#, c-format
msgid "%1$s of %2$s"
msgstr "%1$s / %2$s"

#. Quota maxed out; 100%
#: apps/io.ox/backbone/mini-views/quota.js module:io.ox/core
msgid "100%"
msgstr "%100"

#: apps/io.ox/backbone/mini-views/settings-list-view.js module:io.ox/core
msgid "Drag to reorder items"
msgstr "Öğeleri sıralamak için sürükleyin"

#: apps/io.ox/backbone/mini-views/settings-list-view.js module:io.ox/core
msgid "Use cursor keys to reorder items"
msgstr "Öğeleri sıralamak için ok tuşlarını kullanın"

#: apps/io.ox/backbone/mini-views/settings-list-view.js module:io.ox/core
msgid "%1$s moved to position %2$s of %3$s"
msgstr "%1$, %2$s/%3$s konumuna taşındı"

#: apps/io.ox/backbone/mini-views/timezonepicker.js module:io.ox/core
#: apps/io.ox/calendar/week/view.js module:io.ox/calendar
msgid "Standard timezone"
msgstr "Standart saat dilimi"

#: apps/io.ox/backbone/mini-views/timezonepicker.js module:io.ox/core
#: apps/io.ox/calendar/week/view.js module:io.ox/calendar
#: apps/io.ox/core/folder/favorites.js apps/io.ox/files/favorites.js
#: apps/io.ox/files/filepicker.js module:io.ox/files apps/io.ox/files/main.js
msgid "Favorites"
msgstr "Favoriler"

#: apps/io.ox/backbone/mini-views/timezonepicker.js module:io.ox/core
msgid "All timezones"
msgstr "Tüm saat dilimleri"

#. screenreader label for main toolbar
#: apps/io.ox/backbone/mini-views/toolbar.js module:io.ox/core
#: apps/io.ox/backbone/views/toolbar.js
msgid "%1$s Toolbar"
msgstr "%1$s araç çubuğu"

#. screenreader label for main toolbar
#: apps/io.ox/backbone/mini-views/toolbar.js module:io.ox/core
#: apps/io.ox/backbone/views/toolbar.js
msgid "Actions. Use cursor keys to navigate."
msgstr "Eylemler. Gezinmek için ok tuşlarını kullanın."

#: apps/io.ox/backbone/validation.js module:io.ox/core
msgid "Please enter a valid number"
msgstr "Lütfen geçerli bir sayı girin"

#: apps/io.ox/backbone/validation.js module:io.ox/core
msgid "Please enter a date in the past"
msgstr "Lütfen geçmişte olan bir tarih girin"

#: apps/io.ox/backbone/validation.js module:io.ox/core
msgid "Please enter a valid email address"
msgstr "Lütfen geçerli bir e-posta adresi girin"

#: apps/io.ox/backbone/validation.js module:io.ox/core
msgid "Please enter a valid phone number. Allowed characters are: %1$s"
msgstr "Lütfen geçerli bir telefon numara girin. Geçerli karakterler: %1$s"

#: apps/io.ox/backbone/validation.js module:io.ox/core
msgid "Please enter a valid object"
msgstr "Lütfen geçerli bir nesne girin"

#: apps/io.ox/backbone/validation.js module:io.ox/core
msgid "Please enter a value"
msgstr "Lütfen bir değer girin"

#: apps/io.ox/backbone/views/capture-media.js module:io.ox/core
msgid "Please grant access to your webcam first."
msgstr "Lütfen öncelikle kameranıza erişim izni verin."

#: apps/io.ox/backbone/views/capture-media.js module:io.ox/core
msgid "Requesting device information. Please wait..."
msgstr "Cihaz bilgileri isteniyor. Lütfen bekleyin..."

#: apps/io.ox/backbone/views/capture-media.js module:io.ox/core
msgid "Currently there are no compatible webcams available on your device."
msgstr "Cihazınızda uyumlu bir web kamerası bulunamadı."

#: apps/io.ox/backbone/views/capture-media.js module:io.ox/core
msgid "Take a photo"
msgstr "Fotoğraf çek"

#. label for a list of webcam devices currently available
#: apps/io.ox/backbone/views/capture-media.js module:io.ox/core
msgid "Webcam"
msgstr "Web kamerası"

#: apps/io.ox/backbone/views/capture-media.js module:io.ox/core
msgid "Switch camera"
msgstr "Kamerayı değiştir"

#: apps/io.ox/backbone/views/datepicker.js module:io.ox/core
msgid "Use cursor keys to navigate, press enter to select a date"
msgstr "Dolaşmak için ok tuşlarını kullanın, tarih seçmek için enter'a basın"

#: apps/io.ox/backbone/views/datepicker.js module:io.ox/core
msgid "Today: %1$s"
msgstr "Bugün: %1$s"

#: apps/io.ox/backbone/views/datepicker.js module:io.ox/core
msgid "Go to previous month"
msgstr "Önceki aya git"

#: apps/io.ox/backbone/views/datepicker.js module:io.ox/core
msgid "Go to next month"
msgstr "Sonraki aya git"

#: apps/io.ox/backbone/views/datepicker.js module:io.ox/core
#: apps/io.ox/calendar/year/view.js module:io.ox/calendar
msgid "CW"
msgstr "TH"

#. CW is calender week and %1$d is the week number
#. %1$d = Calendar week
#: apps/io.ox/backbone/views/datepicker.js module:io.ox/core
#: apps/io.ox/calendar/freetime/timeView.js module:io.ox/calendar
#: apps/io.ox/calendar/month/view.js apps/io.ox/calendar/week/view.js
msgid "CW %1$d"
msgstr "TH %1$d"

#: apps/io.ox/backbone/views/datepicker.js module:io.ox/core
msgid "Go to previous year"
msgstr "Önceki yıla git"

#: apps/io.ox/backbone/views/datepicker.js module:io.ox/core
msgid "Go to next year"
msgstr "Sonraki yıla git"

#: apps/io.ox/backbone/views/datepicker.js module:io.ox/core
msgid "Go to previous decade"
msgstr "Önceki ön yıla git"

#: apps/io.ox/backbone/views/datepicker.js module:io.ox/core
msgid "Go to next decade"
msgstr "Sonraki ön yıla git"

#: apps/io.ox/backbone/views/edit-picture.js module:io.ox/contacts
msgid "Edit image"
msgstr "Resmi düzenle"

#. noun. label for the zoomslider in case the zoom is undefined or 0
#: apps/io.ox/backbone/views/edit-picture.js module:io.ox/contacts
msgid "Zoom"
msgstr "Yakınlaştırma"

#: apps/io.ox/backbone/views/edit-picture.js module:io.ox/contacts
#: apps/io.ox/contacts/widgets/pictureUpload.js
msgid "Upload image"
msgstr "Resim yükle"

#: apps/io.ox/backbone/views/edit-picture.js module:io.ox/contacts
msgid "Take photo"
msgstr "Fotoğraf çek"

#: apps/io.ox/backbone/views/edit-picture.js module:io.ox/contacts
msgid "Rotate image"
msgstr "Resmi döndür"

#: apps/io.ox/backbone/views/edit-picture.js module:io.ox/contacts
#: apps/io.ox/calendar/actions/change-alarms.js module:io.ox/calendar
#: apps/io.ox/calendar/actions/change-folder-alarms.js
#: apps/io.ox/calendar/actions/change-organizer.js
#: apps/io.ox/core/folder/picker.js module:io.ox/core
#: apps/io.ox/core/relogin.js apps/io.ox/core/tk/filestorageUtil.js
#: apps/io.ox/multifactor/settings/views/addDevice.js module:io.ox/core/boot
#: apps/io.ox/multifactor/settings/views/backupStringRegistrationView.js
#: apps/io.ox/multifactor/settings/views/smsRegistrationView.js
#: apps/io.ox/multifactor/settings/views/totpRegistrationView.js
#: apps/io.ox/settings/security/sessions/settings/pane.js
msgid "Ok"
msgstr "Tamam"

#: apps/io.ox/backbone/views/modal.js module:io.ox/core
#: apps/io.ox/backbone/views/window.js apps/io.ox/calendar/freetime/main.js
#: module:io.ox/calendar apps/io.ox/core/about/about.js
#: apps/io.ox/core/folder/actions/properties.js apps/io.ox/core/folder/tree.js
#: apps/io.ox/core/main.js apps/io.ox/core/permissions/permissions.js
#: apps/io.ox/core/tk/dialogs.js apps/io.ox/core/tk/wizard.js
#: apps/io.ox/core/viewer/views/toolbarview.js
#: apps/io.ox/core/wizard/registry.js module:io.ox/core/wizard
#: apps/io.ox/editor/main.js module:io.ox/editor
#: apps/io.ox/files/actions/add-storage-account.js module:io.ox/files
#: apps/io.ox/files/actions/share.js apps/io.ox/files/share/permissions.js
#: apps/io.ox/files/upload/view.js apps/io.ox/mail/accounts/settings.js
#: module:io.ox/mail/accounts/settings apps/io.ox/mail/actions/source.js
#: module:io.ox/mail apps/io.ox/mail/common-extensions.js
#: apps/io.ox/mail/mailfilter/autoforward/indicator.js
#: apps/io.ox/mail/mailfilter/vacationnotice/indicator.js
#: apps/io.ox/mail/main.js apps/io.ox/mail/statistics.js
#: apps/io.ox/onboarding/clients/view-mobile.js module:io.ox/core/onboarding
#: apps/plugins/upsell/simple-wizard/register.js
#: module:plugins/upsell/simple-wizard
msgid "Close"
msgstr "Kapat"

#: apps/io.ox/backbone/views/modal.js module:io.ox/core
#: apps/io.ox/core/pim/actions.js apps/io.ox/core/viewer/views/toolbarview.js
#: apps/io.ox/files/actions.js module:io.ox/files
#: apps/io.ox/files/contextmenu.js apps/io.ox/files/toolbar.js
#: apps/io.ox/mail/actions.js module:io.ox/mail
#: apps/io.ox/multifactor/settings/views/backupStringRegistrationView.js
#: module:io.ox/core/boot apps/io.ox/notes/toolbar.js module:io.ox/notes
#: apps/io.ox/onboarding/clients/extensions.js module:io.ox/core/onboarding
msgid "Download"
msgstr "İndir"

#: apps/io.ox/backbone/views/modal.js module:io.ox/core
#: apps/io.ox/calendar/actions.js module:io.ox/calendar
#: apps/io.ox/calendar/actions/acceptdeny.js
#: apps/io.ox/calendar/actions/change-alarms.js
#: apps/io.ox/calendar/actions/change-folder-alarms.js
#: apps/io.ox/calendar/actions/change-organizer.js
#: apps/io.ox/calendar/actions/create.js apps/io.ox/calendar/actions/delete.js
#: apps/io.ox/calendar/edit/main.js module:io.ox/calendar/edit/main
#: apps/io.ox/calendar/edit/timezone-dialog.js apps/io.ox/calendar/main.js
#: apps/io.ox/calendar/settings/timezones/favorite-view.js
#: apps/io.ox/calendar/util.js apps/io.ox/contacts/actions/delete.js
#: module:io.ox/contacts apps/io.ox/contacts/distrib/main.js
#: apps/io.ox/contacts/edit/main.js apps/io.ox/contacts/main.js
#: apps/io.ox/core/desktop.js apps/io.ox/core/download.js
#: apps/io.ox/core/folder/actions/archive.js
#: apps/io.ox/core/folder/actions/common.js
#: apps/io.ox/core/folder/actions/remove.js
#: apps/io.ox/core/folder/actions/rename.js
#: apps/io.ox/core/permissions/permissions.js apps/io.ox/core/print.js
#: apps/io.ox/core/relogin.js apps/io.ox/core/sub/subscriptions.js
#: module:io.ox/core/sub apps/io.ox/core/tk/filestorageUtil.js
#: apps/io.ox/core/upsell.js
#: apps/io.ox/core/viewer/views/sidebar/uploadnewversionview.js
#: module:io.ox/core/viewer apps/io.ox/editor/main.js module:io.ox/editor
#: apps/io.ox/files/actions/delete-previous-versions.js module:io.ox/files
#: apps/io.ox/files/actions/delete.js
#: apps/io.ox/files/actions/edit-description.js
#: apps/io.ox/files/actions/rename.js apps/io.ox/files/actions/save-as-pdf.js
#: apps/io.ox/files/actions/upload-new-version.js
#: apps/io.ox/files/actions/versions-delete.js apps/io.ox/files/main.js
#: apps/io.ox/files/upload/main.js apps/io.ox/files/upload/view.js
#: apps/io.ox/keychain/secretRecoveryDialog.js module:io.ox/keychain
#: apps/io.ox/mail/accounts/settings.js module:io.ox/mail/accounts/settings
#: apps/io.ox/mail/accounts/view-form.js module:io.ox/settings
#: apps/io.ox/mail/actions/delete.js module:io.ox/mail
#: apps/io.ox/mail/actions/reminder.js apps/io.ox/mail/categories/edit.js
#: apps/io.ox/mail/compose/actions/extensions.js
#: apps/io.ox/mail/compose/checks.js apps/io.ox/mail/compose/extensions.js
#: apps/io.ox/mail/compose/inline-images.js apps/io.ox/mail/compose/names.js
#: apps/io.ox/mail/compose/view.js
#: apps/io.ox/mail/mailfilter/settings/filter.js apps/io.ox/mail/main.js
#: apps/io.ox/multifactor/settings/views/deleteMultifactorView.js
#: module:io.ox/core/boot apps/io.ox/multifactor/views/constants.js
#: apps/io.ox/portal/main.js module:io.ox/portal
#: apps/io.ox/portal/settings/widgetview.js
#: apps/io.ox/settings/apps/settings/pane.js
#: apps/io.ox/settings/security/certificates/settings/certificate-view.js
#: module:io.ox/settings/certificates apps/io.ox/tasks/actions/delete.js
#: module:io.ox/tasks apps/io.ox/tasks/common-extensions.js
#: apps/io.ox/tasks/edit/main.js apps/io.ox/tasks/main.js
#: apps/plugins/administration/groups/settings/edit.js
#: apps/plugins/administration/groups/settings/toolbar.js
#: apps/plugins/administration/resources/settings/edit.js
#: apps/plugins/administration/resources/settings/toolbar.js
#: apps/plugins/portal/flickr/register.js module:plugins/portal
#: apps/plugins/portal/mail/register.js apps/plugins/portal/rss/register.js
#: apps/plugins/portal/tumblr/register.js apps/plugins/portal/twitter/util.js
#: apps/plugins/portal/userSettings/register.js
#: apps/plugins/portal/xing/register.js
msgid "Cancel"
msgstr "İptal"

#: apps/io.ox/backbone/views/recurrence-view.js module:io.ox/calendar/edit/main
msgid "Daily"
msgstr "Her gün"

#: apps/io.ox/backbone/views/recurrence-view.js module:io.ox/calendar/edit/main
msgid "Daily on workdays"
msgstr "Hafta içi her gün"

#: apps/io.ox/backbone/views/recurrence-view.js module:io.ox/calendar/edit/main
msgid "Weekly"
msgstr "Her hafta"

#: apps/io.ox/backbone/views/recurrence-view.js module:io.ox/calendar/edit/main
msgid "Monthly"
msgstr "Her ay"

#: apps/io.ox/backbone/views/recurrence-view.js module:io.ox/calendar/edit/main
msgid "Yearly"
msgstr "Her yıl"

#: apps/io.ox/backbone/views/recurrence-view.js module:io.ox/calendar/edit/main
msgid "Repeat"
msgstr "Tekrarla"

#: apps/io.ox/backbone/views/recurrence-view.js module:io.ox/calendar/edit/main
msgid "Weekday"
msgstr "Hafta içi"

#. Used as label for the following selection: 'date' or 'weekday'
#. Thus an appointment/task will be repeated by date (e.g. every 4th of a month) or by weekday (e.g. every second tuesday)
#: apps/io.ox/backbone/views/recurrence-view.js module:io.ox/calendar/edit/main
msgid "Repeat by"
msgstr "Tekrar sıklığı"

#: apps/io.ox/backbone/views/recurrence-view.js module:io.ox/calendar/edit/main
msgid "day(s)"
msgstr "gün"

#: apps/io.ox/backbone/views/recurrence-view.js module:io.ox/calendar/edit/main
msgid "week(s)"
msgstr "hafta"

#: apps/io.ox/backbone/views/recurrence-view.js module:io.ox/calendar/edit/main
msgid "month(s)"
msgstr "ay"

#: apps/io.ox/backbone/views/recurrence-view.js module:io.ox/calendar/edit/main
msgid "year(s)"
msgstr "yıl"

#: apps/io.ox/backbone/views/recurrence-view.js module:io.ox/calendar/edit/main
msgid "Interval"
msgstr "Aralık"

#. declines the use of desktop notifications
#: apps/io.ox/backbone/views/recurrence-view.js module:io.ox/calendar/edit/main
#: apps/io.ox/core/notifications.js module:io.ox/core
#: apps/io.ox/mail/compose/sharing.js module:io.ox/mail
#: apps/io.ox/settings/security/settings/pane.js
msgid "Never"
msgstr "Asla"

#: apps/io.ox/backbone/views/recurrence-view.js module:io.ox/calendar/edit/main
msgid "After a number of occurrences"
msgstr "Belli bir yineleme sayısından sonra"

#: apps/io.ox/backbone/views/recurrence-view.js module:io.ox/calendar/edit/main
msgid "On specific date"
msgstr "Belli bir tarihte"

#: apps/io.ox/backbone/views/recurrence-view.js module:io.ox/calendar/edit/main
msgid "Ends"
msgstr "Bitiş"

#: apps/io.ox/backbone/views/recurrence-view.js module:io.ox/calendar/edit/main
msgid "Occurrences"
msgstr "Yinelemeler"

#: apps/io.ox/backbone/views/recurrence-view.js module:io.ox/calendar/edit/main
#: apps/io.ox/calendar/edit/extensions.js
msgid "Ends on"
msgstr "Bitiş"

#: apps/io.ox/backbone/views/recurrence-view.js module:io.ox/calendar/edit/main
msgid "Please enter a positive number"
msgstr "Lütfen pozitif bir sayı girin"

#: apps/io.ox/backbone/views/recurrence-view.js module:io.ox/calendar/edit/main
msgid "Please insert a date after the start date"
msgstr "Lütfen başlangıç tarihinden sonra gelen bir tarih ekleyin"

#: apps/io.ox/backbone/views/recurrence-view.js module:io.ox/calendar/edit/main
msgid "Please select at least one day"
msgstr "Lütfen en az bir gün seçin"

#: apps/io.ox/backbone/views/recurrence-view.js module:io.ox/calendar/edit/main
msgid "Edit recurrence"
msgstr "Yinelenmeyi düzenle"

#: apps/io.ox/backbone/views/search.js module:io.ox/core
msgid "New search ... (prototype)"
msgstr "Yeni arama ... (prototip)"

#. Context: Search. Label for date control.
#: apps/io.ox/backbone/views/search.js module:io.ox/core
msgid "After"
msgstr "Bu tarihten sonra"

#. Context: Search. Label for date control.
#: apps/io.ox/backbone/views/search.js module:io.ox/core
msgid "Before"
msgstr "Bu tarihten önce"

#: apps/io.ox/backbone/views/search.js module:io.ox/core
#: apps/io.ox/contacts/addressbook/popup.js module:io.ox/contacts
#: apps/io.ox/core/desktop.js apps/io.ox/core/main/apps.js
#: apps/io.ox/core/main/topbar_right.js apps/io.ox/find/extensions-facets.js
#: apps/io.ox/find/main.js apps/io.ox/find/view-tokenfield.js
#: apps/io.ox/search/autocomplete/extensions.js apps/io.ox/search/main.js
#: module:io.ox/search apps/plugins/portal/flickr/register.js
#: module:plugins/portal
msgid "Search"
msgstr "Arama"

#: apps/io.ox/backbone/views/toolbar.js module:io.ox/core
#: apps/io.ox/core/extPatterns/links.js apps/io.ox/files/share/permissions.js
#: apps/io.ox/mail/mailfilter/settings/filter/view-form.js
#: module:io.ox/settings
msgid "Actions"
msgstr "Eylemler"

#: apps/io.ox/backbone/views/toolbar.js module:io.ox/core
#: apps/io.ox/core/extPatterns/links.js
msgid "More actions"
msgstr "Diğer eylemler"

#: apps/io.ox/backbone/views/window.js module:io.ox/core
msgid "Minimized windows"
msgstr "Küçültülmüş penceler"

#. window resize
#: apps/io.ox/backbone/views/window.js module:io.ox/core
msgid "Minimize"
msgstr "Küçült"

#. window resize
#: apps/io.ox/backbone/views/window.js module:io.ox/core
msgid "Shrink"
msgstr "Daralt"

#. window resize
#: apps/io.ox/backbone/views/window.js module:io.ox/core
msgid "Maximize"
msgstr "Büyüt"

#: apps/io.ox/calendar/actions.js module:io.ox/calendar
msgid "Do you want the appointments printed in detail or as a compact list?"
msgstr ""
"Randevularınız ayrıntılı olarak mı yoksa özet bir liste olarak mı "
"yazdırılsın?"

#. answer Button to 'Do you want the appointments printed in detail or as a compact list?'
#: apps/io.ox/calendar/actions.js module:io.ox/calendar
msgid "Detailed"
msgstr "Ayrıntılı"

#. answer Button to 'Do you want the appointments printed in detail or as a compact list?'
#: apps/io.ox/calendar/actions.js module:io.ox/calendar
#: apps/io.ox/calendar/freetime/timeView.js apps/io.ox/mail/toolbar.js
#: module:io.ox/mail
msgid "Compact"
msgstr "Özet"

#: apps/io.ox/calendar/actions.js module:io.ox/calendar
#: apps/io.ox/calendar/mobile-toolbar-actions.js apps/io.ox/calendar/toolbar.js
#: apps/io.ox/contacts/actions.js module:io.ox/contacts
#: apps/io.ox/contacts/mobile-toolbar-actions.js module:io.ox/mail
#: apps/io.ox/contacts/toolbar.js apps/io.ox/core/folder/contextmenu.js
#: module:io.ox/core apps/io.ox/files/actions.js module:io.ox/files
#: apps/io.ox/files/contextmenu.js apps/io.ox/files/toolbar.js
#: apps/io.ox/mail/actions.js apps/io.ox/mail/contextmenu.js
#: apps/io.ox/mail/mobile-toolbar-actions.js apps/io.ox/mail/toolbar.js
#: apps/io.ox/tasks/actions.js module:io.ox/tasks
#: apps/io.ox/tasks/actions/move.js apps/io.ox/tasks/mobile-toolbar-actions.js
#: apps/io.ox/tasks/toolbar.js
msgid "Move"
msgstr "Taşı"

#: apps/io.ox/calendar/actions.js module:io.ox/calendar
#: apps/io.ox/calendar/actions/acceptdeny.js
msgid ""
"Do you want to confirm the whole series or just one appointment within the "
"series?"
msgstr ""
"Tüm diziyi mi yoksa serideki tek bir randevuyu mu onaylamak istiyorsunuz?"

#: apps/io.ox/calendar/actions.js module:io.ox/calendar
msgid ""
"Do you want to decline the whole series or just one appointment within the "
"series?"
msgstr ""
"Tüm diziyi mi yoksa serideki tek bir randevuyu mu reddetmek istiyorsunuz?"

#. Use singular in this context
#: apps/io.ox/calendar/actions.js module:io.ox/calendar
#: apps/io.ox/calendar/actions/acceptdeny.js
#: apps/io.ox/calendar/actions/delete.js apps/io.ox/calendar/util.js
msgid "Series"
msgstr "Dizi"

#: apps/io.ox/calendar/actions.js module:io.ox/calendar
#: apps/io.ox/calendar/actions/acceptdeny.js apps/io.ox/calendar/edit/main.js
#: module:io.ox/calendar/edit/main apps/io.ox/calendar/list/view.js
#: apps/io.ox/calendar/util.js apps/io.ox/calendar/view-detail.js
#: apps/io.ox/mail/detail/links.js module:io.ox/mail
msgid "Appointment"
msgstr "Randevu"

#: apps/io.ox/calendar/actions.js module:io.ox/calendar
#: apps/io.ox/calendar/actions/acceptdeny.js
#: apps/io.ox/calendar/invitations/register.js module:io.ox/calendar/main
#: apps/plugins/portal/xing/register.js module:plugins/portal
msgid "Accept"
msgstr "Kabul et"

#: apps/io.ox/calendar/actions.js module:io.ox/calendar
#: apps/io.ox/calendar/actions/acceptdeny.js
#: apps/io.ox/calendar/invitations/register.js module:io.ox/calendar/main
msgid "Decline"
msgstr "Reddet"

#: apps/io.ox/calendar/actions.js module:io.ox/calendar
#: apps/io.ox/calendar/toolbar.js
msgid "Change status"
msgstr "Durumu değiştir"

#: apps/io.ox/calendar/actions.js module:io.ox/calendar
#: apps/io.ox/core/folder/contextmenu.js module:io.ox/core
msgid "Change reminder"
msgstr "Anımsatıcıyı değiştir"

#. Calendar: Create follow-up appointment. Maybe "Folgetermin" in German.
#: apps/io.ox/calendar/actions.js module:io.ox/calendar
msgid "Follow-up"
msgstr "Takip"

#: apps/io.ox/calendar/actions.js module:io.ox/calendar
#: apps/io.ox/calendar/mobile-toolbar-actions.js apps/io.ox/calendar/toolbar.js
#: apps/io.ox/contacts/actions.js module:io.ox/contacts
#: apps/io.ox/contacts/mobile-toolbar-actions.js module:io.ox/mail
#: apps/io.ox/contacts/toolbar.js apps/io.ox/core/export.js module:io.ox/core
#: apps/io.ox/core/folder/contextmenu.js apps/io.ox/tasks/actions.js
#: module:io.ox/tasks apps/io.ox/tasks/mobile-toolbar-actions.js
#: apps/io.ox/tasks/toolbar.js
msgid "Export"
msgstr "Dışarı aktar"

#: apps/io.ox/calendar/actions.js module:io.ox/calendar
#: apps/io.ox/calendar/toolbar.js apps/io.ox/contacts/actions.js
#: module:io.ox/contacts apps/io.ox/contacts/actions/print.js
#: apps/io.ox/contacts/toolbar.js apps/io.ox/core/print.js module:io.ox/core
#: apps/io.ox/mail/actions.js module:io.ox/mail apps/io.ox/mail/contextmenu.js
#: apps/io.ox/mail/toolbar.js
#: apps/io.ox/multifactor/settings/views/backupStringRegistrationView.js
#: module:io.ox/core/boot apps/io.ox/tasks/actions.js module:io.ox/tasks
#: apps/io.ox/tasks/toolbar.js
msgid "Print"
msgstr "Yazdır"

#: apps/io.ox/calendar/actions.js module:io.ox/calendar
msgid "Participant related actions"
msgstr "Katılımcıyı ilgilendiren eylemler"

#: apps/io.ox/calendar/actions.js module:io.ox/calendar
msgid "Send email to all participants"
msgstr "Tüm katılımcılara e-posta gönder"

#: apps/io.ox/calendar/actions.js module:io.ox/calendar
msgid "Invite to new appointment"
msgstr "Yeni randevuya davet et"

#: apps/io.ox/calendar/actions.js module:io.ox/calendar
#: apps/io.ox/calendar/freetime/main.js apps/io.ox/mail/actions.js
#: module:io.ox/mail
msgid "Save as distribution list"
msgstr "Dağıtım listesi olarak kaydet"

#: apps/io.ox/calendar/actions.js module:io.ox/calendar
#: apps/io.ox/calendar/actions/change-organizer.js
msgid "Change organizer"
msgstr "Organizatörü değiştir"

#: apps/io.ox/calendar/actions.js module:io.ox/calendar
msgid "Synchronize calendar"
msgstr "Takvimi eşitle"

#: apps/io.ox/calendar/actions/acceptdeny.js module:io.ox/calendar
#: apps/io.ox/calendar/actions/change-alarms.js
#: apps/io.ox/calendar/edit/extensions.js module:io.ox/calendar/edit/main
#: apps/io.ox/calendar/invitations/register.js module:io.ox/calendar/main
#: apps/io.ox/mail/actions.js module:io.ox/mail apps/io.ox/mail/toolbar.js
#: apps/io.ox/tasks/edit/view-template.js module:io.ox/tasks/edit
msgid "Reminder"
msgstr "Anımsatıcı"

#: apps/io.ox/calendar/actions/acceptdeny.js module:io.ox/calendar
#: apps/io.ox/tasks/actions.js module:io.ox/tasks
#: apps/io.ox/tasks/mobile-toolbar-actions.js apps/io.ox/tasks/toolbar.js
msgid "Change confirmation status"
msgstr "Onay durumunu değiştir"

#: apps/io.ox/calendar/actions/acceptdeny.js module:io.ox/calendar
msgid "You are currently acting on behalf of the calendar owner."
msgstr "Şu anda takvim sahibi adına hareket ediyorsunuz."

#: apps/io.ox/calendar/actions/acceptdeny.js module:io.ox/calendar
msgid ""
"You are about to change your confirmation status. Please leave a comment for "
"other participants."
msgstr ""
"Onay durumunuzu değiştirmek üzeresiniz. Lütfen diğer katılımcıların "
"okuyabileceği bir yorum yazın."

#. is in the same window as "You are about to change your confirmation status. Please leave a comment for other participants". So "comment" should be translated the same in both cases to not confuse users
#: apps/io.ox/calendar/actions/acceptdeny.js module:io.ox/calendar
#: apps/io.ox/calendar/invitations/register.js module:io.ox/calendar/main
#: apps/io.ox/contacts/edit/view-form.js module:io.ox/contacts
#: apps/io.ox/contacts/model.js apps/io.ox/contacts/view-detail.js
#: apps/plugins/portal/xing/actions.js module:plugins/portal
msgid "Comment"
msgstr "Yorum"

#: apps/io.ox/calendar/actions/acceptdeny.js module:io.ox/calendar
msgid "Please comment your confirmation status."
msgstr "Lütfen onay durumuzla ilgili bir yorum ekleyin."

#: apps/io.ox/calendar/actions/acceptdeny.js module:io.ox/calendar
#: apps/io.ox/calendar/invitations/register.js module:io.ox/calendar/main
#: apps/io.ox/calendar/util.js
msgid "Tentative"
msgstr "Değişebilir"

#: apps/io.ox/calendar/actions/change-alarms.js module:io.ox/calendar
#: apps/io.ox/calendar/actions/change-folder-alarms.js
msgid "Change reminders"
msgstr "Anımsatıcıları değiştir"

#. %1$s:  is the calendar's name
#: apps/io.ox/calendar/actions/change-folder-alarms.js module:io.ox/calendar
msgid "Edit all reminders for calendar: %1$s"
msgstr "Takvimdeki tüm anımsatıcıları düzenle: %1$s"

#: apps/io.ox/calendar/actions/change-folder-alarms.js module:io.ox/calendar
#: apps/io.ox/calendar/settings/pane.js
msgid "Default reminder"
msgstr "Varsayılan anımsatıcı"

#: apps/io.ox/calendar/actions/change-folder-alarms.js module:io.ox/calendar
#: apps/io.ox/calendar/settings/pane.js
msgid "Default reminder for appointments in birthday calendar"
msgstr "Doğum günü takvimindeki randevular için varsayılan anımsatıcı"

#: apps/io.ox/calendar/actions/change-folder-alarms.js module:io.ox/calendar
#: apps/io.ox/calendar/settings/pane.js
msgid "Default reminder for all-day appointments"
msgstr "Tam günlük randevular için varsayılan anımsatıcı"

#: apps/io.ox/calendar/actions/change-organizer.js module:io.ox/calendar
msgid "New organizer"
msgstr "Yeni organizatör"

#: apps/io.ox/calendar/actions/change-organizer.js module:io.ox/calendar
msgid "Select new organizer"
msgstr "Yeni organizatörü seçin"

#: apps/io.ox/calendar/actions/change-organizer.js module:io.ox/calendar
#: apps/io.ox/calendar/actions/delete.js
msgid "Add a message to the notification email for the other participants."
msgstr ""
"Diğer katılımcılara giderek bildirim e-postasına mesajınızı ekleyebilirsiniz."

#: apps/io.ox/calendar/actions/change-organizer.js module:io.ox/calendar
#: apps/io.ox/calendar/actions/delete.js
#: apps/io.ox/calendar/actions/subscribe-ical.js apps/io.ox/core/boot/i18n.js
#: module:io.ox/core/boot apps/io.ox/core/relogin.js module:io.ox/core
#: apps/io.ox/files/share/wizard.js module:io.ox/files
#: apps/io.ox/mail/accounts/view-form.js module:io.ox/settings
#: apps/io.ox/mail/compose/sharing.js module:io.ox/mail
msgid "Password"
msgstr "Parola"

#: apps/io.ox/calendar/actions/change-organizer.js module:io.ox/calendar
msgid "Organizer changed"
msgstr "Organizatör değiştirildi"

#: apps/io.ox/calendar/actions/create.js module:io.ox/calendar
msgid "Appointments in shared calendars"
msgstr "Paylaşımlı takvimlerdeki randevular"

#: apps/io.ox/calendar/actions/create.js module:io.ox/calendar
msgid ""
"The selected calendar is shared by %1$s. Appointments in shared calendars "
"will generally be created on behalf of the owner."
msgstr ""
"Seçili takvim %1$s tarafından paylaşılmaktadır. Paylaşılan takvimdeki "
"randevular genel olarak takvim sahibinin adına oluşturulur."

#: apps/io.ox/calendar/actions/create.js module:io.ox/calendar
msgid ""
"Do you really want to create an appointment <b>on behalf of the folder "
"owner</b> or do you want to create an appointment <b>with the folder owner</"
"b> in your own calendar?"
msgstr ""
"Gerçekten <b>klasör sahibi adına</b> randevu oluşturmak mı istiyorsunuz "
"yoksa kendi takviminizde<b>klasör sahibiyle </b> bir randevu oluşturmak mı "
"istiyorsunuz?"

#: apps/io.ox/calendar/actions/create.js module:io.ox/calendar
msgid "On behalf of the owner"
msgstr "Sahibin adına"

#: apps/io.ox/calendar/actions/create.js module:io.ox/calendar
msgid "Invite owner"
msgstr "Sahibi davet et"

#: apps/io.ox/calendar/actions/create.js module:io.ox/calendar
msgid "Appointments in public calendars"
msgstr "Ortak takvimlerdeki randevular"

#: apps/io.ox/calendar/actions/create.js module:io.ox/calendar
msgid ""
"The selected calendar \"%1$s\" is public. Do you really want to create an "
"appointment in this calendar?"
msgstr ""
"Seçilen \"%1$s\" takvimi ortak bir takvim. Bu takvimde randevu oluşturmak "
"istediğinizden emin misiniz?"

#: apps/io.ox/calendar/actions/create.js module:io.ox/calendar
msgid "Create in public calendar"
msgstr "Ortak takvimde oluştur"

#: apps/io.ox/calendar/actions/delete.js module:io.ox/calendar
msgid ""
"Do you want to delete the whole series or just this appointment within the "
"series?"
msgstr ""
"Tüm diziyi mi yoksa yalnızca dizinin içindeki bu randevuyu mu silmek "
"istiyorsunuz?"

#: apps/io.ox/calendar/actions/delete.js module:io.ox/calendar
#: apps/io.ox/calendar/util.js
msgid "This appointment"
msgstr "Bu randevuyu"

#: apps/io.ox/calendar/actions/delete.js module:io.ox/calendar
msgid ""
"Do you want to delete this and all future appointments or just this "
"appointment within the series?"
msgstr ""
"Bununla birlikte gelecekteki tüm randevuları mı yoksa yalnızca dizinin "
"içindeki bu randevuyu mu silmek istiyorsunuz?"

#: apps/io.ox/calendar/actions/delete.js module:io.ox/calendar
#: apps/io.ox/calendar/util.js
msgid "All future appointments"
msgstr "Gelecekteki tüm randevuları"

#: apps/io.ox/calendar/actions/delete.js module:io.ox/calendar
#: apps/io.ox/calendar/toolbar.js
msgid "Delete appointment"
msgstr "Randevuyu sil"

#: apps/io.ox/calendar/actions/delete.js module:io.ox/calendar
msgid "Do you want to delete this appointment?"
msgstr "Bu randevuyu silmek istiyor musunuz?"

#: apps/io.ox/calendar/actions/subscribe-google.js module:io.ox/calendar
msgid "My Google Calendar"
msgstr "Google Takvimim"

#: apps/io.ox/calendar/actions/subscribe-google.js module:io.ox/calendar
#: apps/io.ox/files/actions/add-storage-account.js module:io.ox/files
#: apps/io.ox/mail/accounts/settings.js module:io.ox/mail/accounts/settings
#: apps/io.ox/oauth/keychain.js module:io.ox/core
msgid "Account added successfully"
msgstr "Hesap başarıyla eklendi"

#: apps/io.ox/calendar/actions/subscribe-ical.js module:io.ox/calendar
#: apps/io.ox/core/folder/actions/properties.js module:io.ox/core
msgid "iCal URL"
msgstr "iCal adresi"

#: apps/io.ox/calendar/actions/subscribe-ical.js module:io.ox/calendar
#: apps/io.ox/onboarding/clients/config.js module:io.ox/core/onboarding
msgid "Login"
msgstr "Kullanıcı adı"

#: apps/io.ox/calendar/actions/subscribe-ical.js module:io.ox/calendar
msgid "Your default reminders will be applied to this calendar."
msgstr "Varsayılan anımsatıcılarınız bu takvime uygulanacak."

#: apps/io.ox/calendar/actions/subscribe-ical.js module:io.ox/calendar
msgid "Subscribe to iCal feed"
msgstr "iCal akışına abone ol"

#: apps/io.ox/calendar/actions/subscribe-ical.js module:io.ox/calendar
#: apps/io.ox/core/sub/subscriptions.js module:io.ox/core/sub
msgid "Subscribe"
msgstr "Abone ol"

#: apps/io.ox/calendar/actions/subscribe-ical.js module:io.ox/calendar
msgid "iCal feed has been imported successfully"
msgstr "iCal akışı başarıyla alındı"

#: apps/io.ox/calendar/actions/subscribe-shared.js module:io.ox/calendar
#: apps/io.ox/calendar/settings/pane.js
msgid "Subscribe shared calendars"
msgstr "Paylaşılan takvimlere abone ol"

#: apps/io.ox/calendar/actions/subscribe-shared.js module:io.ox/calendar
#: apps/io.ox/calendar/edit/extensions.js module:io.ox/calendar/edit/main
#: apps/io.ox/calendar/settings/schedjoules/schedjoules.js
#: module:io.ox/calendar/settings/schedjoules
#: apps/io.ox/contacts/distrib/create-dist-view.js module:io.ox/contacts
#: apps/io.ox/contacts/edit/view-form.js
#: apps/io.ox/core/folder/actions/imap-subscription.js module:io.ox/core
#: apps/io.ox/core/permissions/permissions.js apps/io.ox/editor/main.js
#: module:io.ox/editor apps/io.ox/files/actions/edit-description.js
#: module:io.ox/files apps/io.ox/files/actions/save-as-pdf.js
#: apps/io.ox/files/filepicker.js apps/io.ox/files/share/permissions.js
#: apps/io.ox/mail/accounts/settings.js module:io.ox/mail/accounts/settings
#: apps/io.ox/mail/actions/attachmentSave.js module:io.ox/mail
#: apps/io.ox/mail/categories/edit.js apps/io.ox/mail/compose/names.js
#: apps/io.ox/mail/mailfilter/settings/filter.js
#: apps/io.ox/mail/settings/signatures/settings/pane.js
#: apps/io.ox/multifactor/settings/views/editMultifactorView.js
#: module:io.ox/core/boot apps/io.ox/oauth/settings.js module:io.ox/settings
#: apps/io.ox/tasks/edit/view-template.js module:io.ox/tasks/edit
#: apps/plugins/administration/groups/settings/edit.js
#: apps/plugins/administration/resources/settings/edit.js
#: apps/plugins/portal/flickr/register.js module:plugins/portal
#: apps/plugins/portal/mail/register.js apps/plugins/portal/rss/register.js
#: module:io.ox/portal apps/plugins/portal/tumblr/register.js
msgid "Save"
msgstr "Kaydet"

#: apps/io.ox/calendar/actions/subscribe-shared.js module:io.ox/calendar
#: apps/io.ox/calendar/settings/schedjoules/schedjoules.js
#: module:io.ox/calendar/settings/schedjoules
msgid "subscribe to calendar"
msgstr "takvime abone ol"

#: apps/io.ox/calendar/actions/subscribe-shared.js module:io.ox/calendar
msgid "Sync via DAV"
msgstr "DAV ile eşitle"

#: apps/io.ox/calendar/actions/subscribe-shared.js module:io.ox/calendar
msgid "sync via DAV"
msgstr "DAV ile eşitle"

#: apps/io.ox/calendar/actions/subscribe-shared.js module:io.ox/calendar
#: apps/io.ox/calendar/edit/extensions.js module:io.ox/calendar/edit/main
#: apps/io.ox/core/folder/extensions.js module:io.ox/core
msgid "Public calendars"
msgstr "Ortak takvimler"

#: apps/io.ox/calendar/actions/subscribe-shared.js module:io.ox/calendar
#: apps/io.ox/calendar/edit/extensions.js module:io.ox/calendar/edit/main
#: apps/io.ox/core/folder/extensions.js module:io.ox/core
msgid "Shared calendars"
msgstr "Paylaşılan takvimler"

#. appointment flag: 'secret' does not show up for other users in any cases; 'private' may be shown to other users under certain conditions
#: apps/io.ox/calendar/actions/subscribe-shared.js module:io.ox/calendar
#: apps/io.ox/calendar/common-extensions.js
#: apps/io.ox/calendar/edit/extensions.js module:io.ox/calendar/edit/main
#: apps/io.ox/calendar/list/listview.js apps/io.ox/calendar/util.js
#: apps/io.ox/calendar/view-grid-template.js apps/io.ox/contacts/view-detail.js
#: module:io.ox/contacts apps/io.ox/tasks/edit/view-template.js
#: module:io.ox/tasks/edit apps/io.ox/tasks/view-detail.js module:io.ox/tasks
msgid "Private"
msgstr "Özel"

#: apps/io.ox/calendar/color-picker.js module:io.ox/calendar
msgid "no color"
msgstr "renk yok"

#. appointment flag: 'secret' does not show up for other users in any cases; 'private' may be shown to other users under certain conditions
#: apps/io.ox/calendar/common-extensions.js module:io.ox/calendar
#: apps/io.ox/calendar/edit/extensions.js module:io.ox/calendar/edit/main
msgid "Secret"
msgstr "Gizli"

#. File and folder details
#: apps/io.ox/calendar/common-extensions.js module:io.ox/calendar
#: apps/io.ox/core/viewer/views/sidebar/fileinfoview.js
#: module:io.ox/core/viewer apps/io.ox/core/viewer/views/sidebarview.js
#: apps/io.ox/files/share/permissions.js module:io.ox/core
#: apps/io.ox/files/upload/main.js module:io.ox/files
msgid "Details"
msgstr "Ayrıntılar"

#: apps/io.ox/calendar/common-extensions.js module:io.ox/calendar
#: apps/io.ox/participants/chronos-detail.js module:io.ox/core
#: apps/io.ox/participants/chronos-views.js apps/io.ox/participants/views.js
msgid "Organizer"
msgstr "Organizatör"

#: apps/io.ox/calendar/common-extensions.js module:io.ox/calendar
msgid "Sent by"
msgstr "Gönderen"

#: apps/io.ox/calendar/common-extensions.js module:io.ox/calendar
msgid "Shown as"
msgstr "Gösterilen"

#. Context: Session Management. Refers to the macos calendar
#: apps/io.ox/calendar/common-extensions.js module:io.ox/calendar
#: apps/io.ox/calendar/edit/extensions.js module:io.ox/calendar/edit/main
#: apps/io.ox/core/folder/api.js module:io.ox/core
#: apps/io.ox/core/import/import.js apps/io.ox/mail/detail/links.js
#: module:io.ox/mail apps/io.ox/settings/security/sessions/settings/pane.js
msgid "Calendar"
msgstr "Takvim"

#: apps/io.ox/calendar/common-extensions.js module:io.ox/calendar
msgid "Created"
msgstr "Oluşturma"

#: apps/io.ox/calendar/common-extensions.js module:io.ox/calendar
#: apps/io.ox/core/viewer/views/sidebar/fileinfoview.js
#: module:io.ox/core/viewer apps/io.ox/notes/detail-view.js module:io.ox/notes
msgid "Modified"
msgstr "Değiştirme"

#: apps/io.ox/calendar/conflicts/conflictList.js
#: module:io.ox/calendar/conflicts/conflicts
msgid "Conflicts:"
msgstr "Çakışmalar:"

#: apps/io.ox/calendar/conflicts/conflictList.js
#: module:io.ox/calendar/conflicts/conflicts
#: apps/io.ox/calendar/invitations/register.js module:io.ox/calendar/main
msgid "Show appointment details"
msgstr "Randevu ayrıntılarını göster"

#: apps/io.ox/calendar/conflicts/conflictList.js
#: module:io.ox/calendar/conflicts/conflicts
msgid "Conflicts detected"
msgstr "Çakışma tespit edildi"

#: apps/io.ox/calendar/conflicts/conflictList.js
#: module:io.ox/calendar/conflicts/conflicts
msgid "The new appointment conflicts with existing appointments."
msgstr "Yeni randevunuz mevcut randevularla çakışıyor."

#: apps/io.ox/calendar/conflicts/conflictList.js
#: module:io.ox/calendar/conflicts/conflicts
msgid "Conflicts with resources cannot be ignored"
msgstr "Kaynakları bulunan çakışmalar görmezden gelinemez"

#: apps/io.ox/calendar/conflicts/conflictList.js
#: module:io.ox/calendar/conflicts/conflicts
msgid "Ignore conflicts"
msgstr "Çakışmaları görmezden gel"

#: apps/io.ox/calendar/detail/main.js module:io.ox/calendar
#: apps/io.ox/calendar/perspective.js
msgid "Appointment Details"
msgstr "Randevu Ayrıntıları"

#: apps/io.ox/calendar/detail/main.js module:io.ox/calendar
#: apps/io.ox/calendar/perspective.js
msgid "An error occurred. Please try again."
msgstr "Bir hata oluştu. Lütfen yeniden deneyin."

#: apps/io.ox/calendar/edit/extensions.js module:io.ox/calendar/edit/main
#: apps/io.ox/calendar/edit/main.js apps/io.ox/calendar/toolbar.js
#: module:io.ox/calendar
msgid "Edit appointment"
msgstr "Randevuyu düzenle"

#: apps/io.ox/calendar/edit/extensions.js module:io.ox/calendar/edit/main
#: apps/io.ox/calendar/edit/main.js apps/io.ox/calendar/freetime/main.js
#: module:io.ox/calendar
msgid "Create appointment"
msgstr "Randevu oluştur"

#: apps/io.ox/calendar/edit/extensions.js module:io.ox/calendar/edit/main
#: apps/io.ox/calendar/mobile-toolbar-actions.js module:io.ox/calendar
#: apps/io.ox/tasks/edit/view-template.js module:io.ox/tasks/edit
#: apps/plugins/administration/groups/settings/edit.js module:io.ox/core
#: apps/plugins/administration/resources/settings/edit.js
msgid "Create"
msgstr "Oluştur"

#: apps/io.ox/calendar/edit/extensions.js module:io.ox/calendar/edit/main
#: apps/io.ox/contacts/distrib/create-dist-view.js module:io.ox/contacts
#: apps/io.ox/contacts/edit/view-form.js apps/io.ox/mail/compose/extensions.js
#: module:io.ox/mail
#: apps/io.ox/mail/mailfilter/settings/filter/actions/register.js
#: module:io.ox/mailfilter apps/io.ox/tasks/edit/view-template.js
#: module:io.ox/tasks/edit
msgid "Discard"
msgstr "Vazgeç"

#: apps/io.ox/calendar/edit/extensions.js module:io.ox/calendar/edit/main
#: apps/io.ox/calendar/util.js module:io.ox/calendar
#: apps/io.ox/core/viewer/views/sidebar/fileinfoview.js
#: module:io.ox/core/viewer apps/io.ox/mail/actions/reminder.js
#: module:io.ox/mail apps/io.ox/mail/compose/extensions.js
#: apps/io.ox/mail/detail/view.js
#: apps/io.ox/mail/mailfilter/settings/filter/tests/register.js
#: module:io.ox/mailfilter apps/io.ox/mail/mailfilter/vacationnotice/view.js
#: apps/io.ox/mail/view-options.js apps/io.ox/tasks/edit/view-template.js
#: module:io.ox/tasks/edit apps/io.ox/tasks/main.js module:io.ox/tasks
msgid "Subject"
msgstr "Konu"

#: apps/io.ox/calendar/edit/extensions.js module:io.ox/calendar/edit/main
#: apps/io.ox/calendar/print-compact.js module:io.ox/calendar
#: apps/io.ox/calendar/util.js
msgid "Location"
msgstr "Konum"

#: apps/io.ox/calendar/edit/extensions.js module:io.ox/calendar/edit/main
msgid "Starts on"
msgstr "Başlangıç"

#: apps/io.ox/calendar/edit/extensions.js module:io.ox/calendar/edit/main
msgid "Start time"
msgstr "Başlangıç saati"

#: apps/io.ox/calendar/edit/extensions.js module:io.ox/calendar/edit/main
msgid "End time"
msgstr "Bitiş saati"

#: apps/io.ox/calendar/edit/extensions.js module:io.ox/calendar/edit/main
#: apps/io.ox/tasks/edit/view-template.js module:io.ox/tasks/edit
#: apps/plugins/portal/calendar/register.js module:plugins/portal
msgid "All day"
msgstr "Tüm gün"

#: apps/io.ox/calendar/edit/extensions.js module:io.ox/calendar/edit/main
#: apps/io.ox/calendar/toolbar.js module:io.ox/calendar
msgid "Find a free time"
msgstr "Boş zaman bul"

#: apps/io.ox/calendar/edit/extensions.js module:io.ox/calendar/edit/main
msgid "Your recurrence rule does not fit to your start date."
msgstr "Yineleme kuralınız başlangıç tarihinize uymuyor."

#: apps/io.ox/calendar/edit/extensions.js module:io.ox/calendar/edit/main
msgid "Your recurrence rule was changed automatically."
msgstr "Yinelenme kuralınız otomatik olarak değiştirildi."

#: apps/io.ox/calendar/edit/extensions.js module:io.ox/calendar/edit/main
#: apps/io.ox/calendar/util.js module:io.ox/calendar
#: apps/io.ox/core/folder/actions/properties.js module:io.ox/core
#: apps/io.ox/core/viewer/views/sidebar/filedescriptionview.js
#: module:io.ox/core/viewer apps/io.ox/files/actions/edit-description.js
#: module:io.ox/files apps/io.ox/tasks/edit/view-template.js
#: module:io.ox/tasks/edit
#: apps/plugins/administration/resources/settings/edit.js
#: apps/plugins/portal/flickr/register.js module:plugins/portal
#: apps/plugins/portal/mail/register.js apps/plugins/portal/rss/register.js
#: module:io.ox/portal apps/plugins/portal/tumblr/register.js
msgid "Description"
msgstr "Açıklama"

#: apps/io.ox/calendar/edit/extensions.js module:io.ox/calendar/edit/main
msgid "User defined color"
msgstr "Kullanıcı tanımlı renk"

#: apps/io.ox/calendar/edit/extensions.js module:io.ox/calendar/edit/main
msgid ""
"You are using a shared calendar. The calendar owner was added as organizer."
msgstr ""
"Paylaşılan bir takvim kullanıyorsunuz. Takvim sahibi organizatör olarak "
"eklendi."

#: apps/io.ox/calendar/edit/extensions.js module:io.ox/calendar/edit/main
msgid "You are no longer using a shared calendar. You were added as organizer."
msgstr ""
"Artık paylaşılan bir takvim kullanmıyorsunuz. Organizatör olarak eklendiniz."

#: apps/io.ox/calendar/edit/extensions.js module:io.ox/calendar/edit/main
#: apps/io.ox/core/folder/extensions.js module:io.ox/core
msgid "My calendars"
msgstr "Takvimlerim"

#: apps/io.ox/calendar/edit/extensions.js module:io.ox/calendar/edit/main
#: apps/io.ox/core/folder/extensions.js module:io.ox/core
msgid "Hidden calendars"
msgstr "Gizli takvimler"

#: apps/io.ox/calendar/edit/extensions.js module:io.ox/calendar/edit/main
#: apps/io.ox/mail/settings/compose/settings/pane.js module:io.ox/mail
#: apps/io.ox/mail/view-options.js apps/io.ox/portal/settings/pane.js
#: module:io.ox/portal
msgid "Color"
msgstr "Renk"

#: apps/io.ox/calendar/edit/extensions.js module:io.ox/calendar/edit/main
#: apps/io.ox/tasks/edit/view-template.js module:io.ox/tasks/edit
msgid "Expand form"
msgstr "Formu genişlet"

#: apps/io.ox/calendar/edit/extensions.js module:io.ox/calendar/edit/main
#: apps/io.ox/tasks/edit/view-template.js module:io.ox/tasks/edit
msgid "Collapse form"
msgstr "Formu daralt"

#: apps/io.ox/calendar/edit/extensions.js module:io.ox/calendar/edit/main
msgid "Visibility Help"
msgstr "Görünürlük yardımı"

#: apps/io.ox/calendar/edit/extensions.js module:io.ox/calendar/edit/main
msgid "Standard"
msgstr "Standart"

#: apps/io.ox/calendar/edit/extensions.js module:io.ox/calendar/edit/main
msgid "The appointment is visible for all users in shared calendars."
msgstr "Randevu, paylaşılan takvimlerdeki tüm kullanıcılara görünür."

#: apps/io.ox/calendar/edit/extensions.js module:io.ox/calendar/edit/main
msgid ""
"In shared calendars, the appointment is displayed as a simple time slot for "
"non-attending users."
msgstr ""
"Paylaşılan takvimlerde randevu, katılmayan kullanıcılar için basit bir zaman "
"dilimi olarak görüntülenir."

#: apps/io.ox/calendar/edit/extensions.js module:io.ox/calendar/edit/main
msgid ""
"The appointment is not visible to non-attending users in shared calendars at "
"all. The appointment is not considered for conflicts and does not appear in "
"the scheduling view. This option cannot be used, if the appointment blocks "
"resources."
msgstr ""
"Randevu, paylaşılan takvimlerdeki katılımcı olmayan kullanıcılara görünmez. "
"Randevu, çakışmalara dahil edilmez ve planlama görünümünde görünmez. "
"Randevunun engellediği kaynaklar varsa bu seçenek kullanılamaz."

#: apps/io.ox/calendar/edit/extensions.js module:io.ox/calendar/edit/main
msgid "Visibility"
msgstr "Görünürlük"

#: apps/io.ox/calendar/edit/extensions.js module:io.ox/calendar/edit/main
msgid "Appointment color"
msgstr "Randevu rengi"

#. showed inside a color picker. Used if an appointment should not have a custom color
#: apps/io.ox/calendar/edit/extensions.js module:io.ox/calendar/edit/main
msgid "Use calendar color"
msgstr "Takvim rengini kullan"

#: apps/io.ox/calendar/edit/extensions.js module:io.ox/calendar/edit/main
msgid "none"
msgstr "hiçbiri"

#: apps/io.ox/calendar/edit/extensions.js module:io.ox/calendar/edit/main
msgid "Show as free"
msgstr "Serbest olarak göster"

#: apps/io.ox/calendar/edit/extensions.js module:io.ox/calendar/edit/main
msgid "Participants can make changes"
msgstr "Katılımcılar değişiklik yapabilir"

#. Sort by messages that have attachments
#: apps/io.ox/calendar/edit/extensions.js module:io.ox/calendar/edit/main
#: apps/io.ox/calendar/util.js module:io.ox/calendar
#: apps/io.ox/calendar/view-detail.js apps/io.ox/contacts/edit/view-form.js
#: module:io.ox/contacts apps/io.ox/mail/compose/extensions.js
#: module:io.ox/mail apps/io.ox/mail/view-options.js
#: apps/io.ox/tasks/edit/view-template.js module:io.ox/tasks/edit
#: apps/io.ox/tasks/view-detail.js module:io.ox/tasks
msgid "Attachments"
msgstr "Ekler"

#: apps/io.ox/calendar/edit/extensions.js module:io.ox/calendar/edit/main
#: apps/io.ox/contacts/edit/view-form.js module:io.ox/contacts
#: apps/io.ox/tasks/edit/view-template.js module:io.ox/tasks/edit
msgid "Drop here to upload a <b class=\"dndignore\">new attachment</b>"
msgstr ""
"<b class=\"dndignore\">Yeni bir ek</b> yüklemek için dosyayı buraya "
"sürükleyin"

#. Applies changes to an existing appointment, used in scheduling view
#: apps/io.ox/calendar/edit/extensions.js module:io.ox/calendar/edit/main
#: apps/io.ox/core/settings/editLocale.js module:io.ox/core
#: apps/io.ox/mail/mailfilter/autoforward/view.js module:io.ox/mail
#: apps/io.ox/mail/mailfilter/vacationnotice/view.js
msgid "Apply changes"
msgstr "Değişiklikleri uygula"

#: apps/io.ox/calendar/edit/extensions.js module:io.ox/calendar/edit/main
#: apps/io.ox/calendar/freetime/main.js module:io.ox/calendar
msgid "Please select a time for the appointment"
msgstr "Lütfen randevu saatini seçin"

#: apps/io.ox/calendar/edit/main.js module:io.ox/calendar/edit/main
msgid "Edit Appointment"
msgstr "Randevuyu düzenle"

#: apps/io.ox/calendar/edit/main.js module:io.ox/calendar/edit/main
msgid "Description has been copied"
msgstr "Açıklama kopyalandı"

#: apps/io.ox/calendar/edit/main.js module:io.ox/calendar/edit/main
#: apps/io.ox/contacts/distrib/main.js module:io.ox/contacts
#: apps/io.ox/contacts/edit/main.js apps/io.ox/editor/main.js
#: module:io.ox/editor apps/io.ox/tasks/edit/main.js module:io.ox/tasks
msgid "Do you really want to discard your changes?"
msgstr "Değişikliklerinizi silmek istediğinizden emin misiniz?"

#. "Discard changes" appears in combination with "Cancel" (this action)
#. Translation should be distinguishable for the user
#: apps/io.ox/calendar/edit/main.js module:io.ox/calendar/edit/main
#: apps/io.ox/contacts/distrib/main.js module:io.ox/contacts
#: apps/io.ox/contacts/edit/main.js apps/io.ox/editor/main.js
#: module:io.ox/editor apps/io.ox/tasks/edit/main.js module:io.ox/tasks
msgctxt "dialog"
msgid "Discard changes"
msgstr "Değişikliklerden vazgeç"

#: apps/io.ox/calendar/edit/timezone-dialog.js module:io.ox/calendar/edit/main
msgid "Start date timezone"
msgstr "Başlangıç tarihi saat dilimi"

#: apps/io.ox/calendar/edit/timezone-dialog.js module:io.ox/calendar/edit/main
msgid "End date timezone"
msgstr "Bitiş tarihi saat dilimi"

#: apps/io.ox/calendar/edit/timezone-dialog.js module:io.ox/calendar/edit/main
msgid "Change timezone"
msgstr "Saat dilimini değiştir"

#: apps/io.ox/calendar/edit/timezone-dialog.js module:io.ox/calendar/edit/main
msgid "Change"
msgstr "Değiştir"

<<<<<<< HEAD
#: apps/io.ox/calendar/freetime/distributionListPopup.js module:io.ox/calendar
msgid "Please select at least one participant"
msgstr "Lütfen en az bir katılımcı seçin"

#: apps/io.ox/calendar/freetime/distributionListPopup.js module:io.ox/calendar
#: apps/io.ox/contacts/distrib/create-dist-view.js module:io.ox/contacts
#: apps/io.ox/contacts/distrib/main.js
msgid "Create distribution list"
msgstr "Dağıtım listesi oluştur"

#. Name of distribution list
#: apps/io.ox/calendar/freetime/distributionListPopup.js module:io.ox/calendar
#: apps/io.ox/contacts/distrib/create-dist-view.js module:io.ox/contacts
#: apps/io.ox/contacts/print.js apps/io.ox/contacts/view-detail.js
#: apps/io.ox/core/viewer/views/sidebar/fileinfoview.js
#: module:io.ox/core/viewer apps/io.ox/files/favorite/view-options.js
#: module:io.ox/core apps/io.ox/files/share/view-options.js module:io.ox/files
#: apps/io.ox/files/view-options.js apps/io.ox/mail/categories/edit.js
#: module:io.ox/mail apps/io.ox/mail/mailfilter/settings/filter/tests/util.js
#: module:io.ox/mailfilter
msgid "Name"
msgstr "Ad"

#: apps/io.ox/calendar/freetime/distributionListPopup.js module:io.ox/calendar
msgid "Please note that distribution lists cannot contain resources."
msgstr "Unutmayın ki dağıtım listeleri kaynak içeremez."

#: apps/io.ox/calendar/freetime/distributionListPopup.js module:io.ox/calendar
#: apps/io.ox/contacts/distrib/main.js module:io.ox/contacts
msgid "Distribution list has been saved"
msgstr "Dağıtım listesi kaydedildi"

#: apps/io.ox/calendar/freetime/distributionListPopup.js module:io.ox/calendar
msgid "Please enter a name for the distribution list"
msgstr "Lütfen dağıtım listesi için bir ad girin"

=======
>>>>>>> 0d229607
#: apps/io.ox/calendar/freetime/main.js module:io.ox/calendar
#: apps/io.ox/calendar/toolbar.js
msgctxt "app"
msgid "Scheduling"
msgstr "Planlama"

#: apps/io.ox/calendar/freetime/participantsView.js module:io.ox/calendar
msgid "Add participant"
msgstr "Katılımcı ekle"

#: apps/io.ox/calendar/freetime/timeView.js module:io.ox/calendar
#: apps/io.ox/find/date/patterns.js module:io.ox/core
msgid "Previous week"
msgstr "Önceki hafta"

#: apps/io.ox/calendar/freetime/timeView.js module:io.ox/calendar
#: apps/io.ox/find/date/patterns.js module:io.ox/core
msgid "Previous month"
msgstr "Önceki ay"

#: apps/io.ox/calendar/freetime/timeView.js module:io.ox/calendar
msgid "Next week"
msgstr "Sonraki hafta"

#: apps/io.ox/calendar/freetime/timeView.js module:io.ox/calendar
msgid "Next month"
msgstr "Sonraki ay"

#: apps/io.ox/calendar/freetime/timeView.js module:io.ox/calendar
#: apps/io.ox/calendar/toolbar.js apps/io.ox/contacts/toolbar.js
#: module:io.ox/contacts apps/io.ox/files/toolbar.js module:io.ox/files
#: apps/io.ox/find/extensions-facets.js module:io.ox/core
#: apps/io.ox/mail/compose/extensions.js module:io.ox/mail
#: apps/io.ox/mail/compose/sharing.js apps/io.ox/mail/compose/view.js
#: apps/io.ox/mail/toolbar.js apps/io.ox/tasks/toolbar.js module:io.ox/tasks
msgid "Options"
msgstr "Seçenekler"

#: apps/io.ox/calendar/freetime/timeView.js module:io.ox/calendar
msgid "Rows"
msgstr "Satırlar"

#: apps/io.ox/calendar/freetime/timeView.js module:io.ox/calendar
msgid "Show fine grid"
msgstr "Ayrıntılı kılavuzu göster"

#: apps/io.ox/calendar/freetime/timeView.js module:io.ox/calendar
msgid "Appointment types"
msgstr "Randevu türleri"

#. State of an appointment (reserved or free)
#: apps/io.ox/calendar/freetime/timeView.js module:io.ox/calendar
#: apps/io.ox/calendar/util.js
msgid "Free"
msgstr "Serbest"

#: apps/io.ox/calendar/freetime/timeView.js module:io.ox/calendar
msgid "Date range"
msgstr "Tarih aralığı"

#: apps/io.ox/calendar/freetime/timeView.js module:io.ox/calendar
#: apps/io.ox/calendar/toolbar.js
msgid "Week"
msgstr "Hafta"

#: apps/io.ox/calendar/freetime/timeView.js module:io.ox/calendar
msgid "Hide non-working time"
msgstr "İş saati olmayan saatleri gizle"

#. used to describe a time frame that is blocked in the scheduling view, when no further information is available (appointment title etc.)
#: apps/io.ox/calendar/freetime/timeView.js module:io.ox/calendar
msgid "Blocked time frame"
msgstr "Bloke zaman aralığı"

#. %1$s = apppointment creator name
#: apps/io.ox/calendar/freetime/timeView.js module:io.ox/calendar
msgid "Created by: %1$s"
msgstr "Oluşturan: %1$s"

#: apps/io.ox/calendar/freetime/timeView.js module:io.ox/calendar
msgid "Could not get appointment information"
msgstr "Randevu bilgileri alamadı"

#: apps/io.ox/calendar/invitations/register.js module:io.ox/calendar/main
msgid "Accept changes"
msgstr "Değişiklikleri kabul et"

#: apps/io.ox/calendar/invitations/register.js module:io.ox/calendar/main
msgid "Add new participant"
msgstr "Yeni katılımcı ekle"

#: apps/io.ox/calendar/invitations/register.js module:io.ox/calendar/main
msgid "Reject changes"
msgstr "Değişklikleri reddet"

#: apps/io.ox/calendar/invitations/register.js module:io.ox/calendar/main
#: apps/io.ox/keychain/secretRecoveryDialog.js module:io.ox/keychain
msgid "Ignore"
msgstr "Görmezden gel"

#: apps/io.ox/calendar/invitations/register.js module:io.ox/calendar/main
msgid "You have accepted the appointment"
msgstr "Randevuyu kabul ettiniz"

#: apps/io.ox/calendar/invitations/register.js module:io.ox/calendar/main
msgid "Changes have been saved"
msgstr "Değişiklikler kaydedildi"

#: apps/io.ox/calendar/invitations/register.js module:io.ox/calendar/main
msgid "Added the new participant"
msgstr "Yeni katılımcı eklendi"

#: apps/io.ox/calendar/invitations/register.js module:io.ox/calendar/main
msgid "The appointment has been updated"
msgstr "Randevu güncellenmdi"

#: apps/io.ox/calendar/invitations/register.js module:io.ox/calendar/main
msgid "The appointment has been deleted"
msgstr "Randevu silindi"

#: apps/io.ox/calendar/invitations/register.js module:io.ox/calendar/main
msgid "The changes have been rejected"
msgstr "Değişiklikler reddedildi"

#: apps/io.ox/calendar/invitations/register.js module:io.ox/calendar/main
msgid "You have tentatively accepted the appointment"
msgstr "Randevuyu değişebilir olarak kabul ettiniz"

#: apps/io.ox/calendar/invitations/register.js module:io.ox/calendar/main
msgid "You have declined the appointment"
msgstr "Randevuyu reddettiniz"

#: apps/io.ox/calendar/invitations/register.js module:io.ox/calendar/main
msgid "This email contains an appointment"
msgstr "Bu e-posta bir randevu içeriyor"

#: apps/io.ox/calendar/invitations/register.js module:io.ox/calendar/main
msgid "You are the organizer"
msgstr "Organizatör sizsiniz"

#: apps/io.ox/calendar/invitations/register.js module:io.ox/calendar/main
msgid "You have accepted this appointment"
msgstr "Bu randevuyu kabul ettiniz"

#: apps/io.ox/calendar/invitations/register.js module:io.ox/calendar/main
msgid "You declined this appointment"
msgstr "Bu randevuyu reddettiniz"

#: apps/io.ox/calendar/invitations/register.js module:io.ox/calendar/main
msgid "You tentatively accepted this invitation"
msgstr "Bu daveti değişebilir olarak kabul ettiniz"

#: apps/io.ox/calendar/invitations/register.js module:io.ox/calendar/main
msgid ""
"Failed to update confirmation status; most probably the appointment has been "
"deleted."
msgstr "Onay durumu güncellenemedi. Büyük ihitmalle randevu silinmiş."

#: apps/io.ox/calendar/invitations/register.js module:io.ox/calendar/main
msgid "This email contains a task"
msgstr "Bu e-posta bir görev içeriyor"

#: apps/io.ox/calendar/invitations/register.js module:io.ox/calendar/main
msgid "Show task details"
msgstr "Görev ayrıntılarını göster"

#: apps/io.ox/calendar/invitations/register.js module:io.ox/calendar/main
msgid "You have accepted this task"
msgstr "Bu görevi kabul ettiniz"

#: apps/io.ox/calendar/invitations/register.js module:io.ox/calendar/main
msgid "You declined this task"
msgstr "Bu görevi reddettiniz"

#: apps/io.ox/calendar/invitations/register.js module:io.ox/calendar/main
msgid "You tentatively accepted this task"
msgstr "Bu görevi değişebilir olarak kabul ettiniz"

#: apps/io.ox/calendar/invitations/register.js module:io.ox/calendar/main
msgid ""
"Failed to update confirmation status; most probably the task has been "
"deleted."
msgstr "Onay durumu güncellenemedi. Büyük ihtimalle görev silinmiş."

#. %1$s is an appointment location (e.g. a room, a telco line, a company, a city)
#. This fragment appears within a long string for screen readers
#: apps/io.ox/calendar/list/listview.js module:io.ox/calendar
msgctxt "a11y"
msgid "location %1$s"
msgstr "konum %1$s"

#: apps/io.ox/calendar/list/listview.js module:io.ox/calendar
msgid "No appointments found until %s"
msgstr "%s tarihine kadar randeuvunuz yok"

#: apps/io.ox/calendar/list/listview.js module:io.ox/calendar
msgid "Error: Failed to load appointments"
msgstr "Hata: Randevular yüklenemedi"

#: apps/io.ox/calendar/list/listview.js module:io.ox/calendar
#: apps/io.ox/core/boot/i18n.js module:io.ox/core/boot
#: apps/io.ox/core/commons.js module:io.ox/core
#: apps/io.ox/core/main/autologout.js apps/io.ox/files/listview.js
#: module:io.ox/files apps/io.ox/mail/detail/view.js module:io.ox/mail
#: apps/io.ox/mail/listview.js apps/plugins/portal/twitter/register.js
#: module:plugins/portal
msgid "Retry"
msgstr "Yeniden dene"

#: apps/io.ox/calendar/list/listview.js module:io.ox/calendar
#: apps/io.ox/core/tk/vgrid.js module:io.ox/core
msgid "Select all"
msgstr "Tümünü seç"

#: apps/io.ox/calendar/list/listview.js module:io.ox/calendar
msgid "Load appointments until %1$s"
msgstr "%s tarihine kadar olan randevuları yükle"

#: apps/io.ox/calendar/list/view-options.js module:io.ox/calendar
#: apps/io.ox/calendar/toolbar.js apps/io.ox/core/commons.js module:io.ox/core
#: apps/io.ox/files/favorite/view-options.js
#: apps/io.ox/files/share/view-options.js module:io.ox/files
#: apps/io.ox/files/view-options.js apps/io.ox/mail/view-options.js
#: module:io.ox/mail
msgid "Open folder view"
msgstr "Klasör görünümünü aç"

#: apps/io.ox/calendar/list/view.js module:io.ox/calendar
msgid "No appointment selected"
msgstr "Randevu seçilmedi"

#: apps/io.ox/calendar/list/view.js module:io.ox/calendar
msgid "%1$s appointments selected"
msgstr "%1$s randevu seçildi"

#: apps/io.ox/calendar/list/view.js module:io.ox/calendar
msgid "Could't load appointment data."
msgstr "Randevu verileri yüklenemedi."

#: apps/io.ox/calendar/main.js module:io.ox/calendar
#: apps/io.ox/contacts/main.js module:io.ox/contacts
#: apps/io.ox/core/folder/tree.js module:io.ox/core
#: apps/io.ox/core/folder/view.js apps/io.ox/files/filepicker.js
#: module:io.ox/files apps/io.ox/files/main.js
#: apps/io.ox/files/share/toolbar.js apps/io.ox/files/toolbar.js
#: apps/io.ox/mail/main.js module:io.ox/mail apps/io.ox/tasks/main.js
#: module:io.ox/tasks
msgid "Folders"
msgstr "Klasörler"

#. Used as button label for a navigation action, like the browser back button
#: apps/io.ox/calendar/main.js module:io.ox/calendar
#: apps/io.ox/contacts/main.js module:io.ox/contacts apps/io.ox/core/commons.js
#: module:io.ox/core apps/io.ox/core/tk/wizard.js apps/io.ox/mail/main.js
#: module:io.ox/mail apps/io.ox/mail/threadview.js apps/io.ox/tasks/main.js
#: module:io.ox/tasks
msgid "Back"
msgstr "Geri"

#: apps/io.ox/calendar/main.js module:io.ox/calendar
msgid "Calendars"
msgstr "Takvimler"

#: apps/io.ox/calendar/main.js module:io.ox/calendar
msgid "Calendar account error"
msgstr "Takvim hesabı hatası"

#: apps/io.ox/calendar/main.js module:io.ox/calendar
msgid "Try again"
msgstr "Yeniden dene"

#: apps/io.ox/calendar/main.js module:io.ox/calendar
#: apps/io.ox/core/folder/actions/common.js module:io.ox/core
msgid "Refreshing calendar might take some time..."
msgstr "Takvimin yenilenmesi biraz zaman alabilir..."

#: apps/io.ox/calendar/main.js module:io.ox/calendar
#: apps/io.ox/core/folder/actions/common.js module:io.ox/core
msgid "Successfully refreshed calendar"
msgstr "Takvim başarıyla yenilendi"

#: apps/io.ox/calendar/main.js module:io.ox/calendar
#: apps/io.ox/calendar/month/view.js apps/io.ox/calendar/week/view.js
#: apps/plugins/portal/calendar/register.js module:plugins/portal
msgid "Appointments"
msgstr "Randevular"

#. toolbar with 'select all' and 'sort by'
#: apps/io.ox/calendar/main.js module:io.ox/calendar
msgid "Appointment options"
msgstr "Randevu seçenekleri"

#. search feature returns an empty result
#: apps/io.ox/calendar/main.js module:io.ox/calendar
#: apps/io.ox/contacts/addressbook/popup.js module:io.ox/contacts
#: apps/io.ox/find/main.js module:io.ox/core
msgid "No matching items found."
msgstr "Eşleşen öğe bulunamadı."

#: apps/io.ox/calendar/main.js module:io.ox/calendar apps/io.ox/mail/main.js
#: module:io.ox/mail apps/io.ox/settings/main.js module:io.ox/core
msgid "Application may not work as expected until this problem is solved."
msgstr "Bu sorun çözülünceye kadar uygulama beklendiği gibi çalışmayabilir."

#: apps/io.ox/calendar/mobile-toolbar-actions.js module:io.ox/calendar
msgid "Listview"
msgstr "Liste görünümü"

#: apps/io.ox/calendar/mobile-toolbar-actions.js module:io.ox/calendar
msgid "Calendar view"
msgstr "Takvim görünümü"

#: apps/io.ox/calendar/mobile-toolbar-actions.js module:io.ox/calendar
msgid "Show next month"
msgstr "Sonraki ayı göster"

#: apps/io.ox/calendar/mobile-toolbar-actions.js module:io.ox/calendar
msgid "Show previous month"
msgstr "Önceki ayı göster"

#: apps/io.ox/calendar/mobile-toolbar-actions.js module:io.ox/calendar
#: apps/io.ox/calendar/toolbar.js apps/io.ox/calendar/util.js
#: apps/io.ox/calendar/week/view.js apps/io.ox/core/tk/datepicker.js
#: module:io.ox/core apps/io.ox/find/date/patterns.js apps/io.ox/tasks/util.js
#: module:io.ox/tasks apps/plugins/portal/birthdays/register.js
#: module:plugins/portal apps/plugins/portal/calendar/register.js
msgid "Today"
msgstr "Bugün"

#: apps/io.ox/calendar/model.js module:io.ox/calendar
#: apps/io.ox/mail/mailfilter/vacationnotice/model.js module:io.ox/mail
msgid "The end date must be after the start date."
msgstr "Bitiş tarihi başlangıç tarihinden önce olamaz."

#. %1$s is an upload limit like for example 10mb
#: apps/io.ox/calendar/model.js module:io.ox/calendar
#: apps/io.ox/contacts/model.js module:io.ox/contacts apps/io.ox/tasks/model.js
#: module:io.ox/tasks
msgid "Files can not be uploaded, because upload limit of %1$s is exceeded."
msgstr "%1$s yükleme sınırı aşıldığı için dosya yüklenemedi."

#. error text is displayed when an appointment is marked as secret but blocking a ressource (e.g. a conference room)
#: apps/io.ox/calendar/model.js module:io.ox/calendar
msgid "You cannot mark the appointment as secret, when blocking a ressource."
msgstr "Bir kaynağı engelleyen randevuyu gizli olarak işaretleyemezsiniz."

#: apps/io.ox/calendar/month/view.js module:io.ox/calendar
msgid "Previous Month"
msgstr "Önceki ay"

#: apps/io.ox/calendar/month/view.js module:io.ox/calendar
msgid "Next Month"
msgstr "Sonraki ay"

#. %1$s is a date: october 12th 2017 for example
#: apps/io.ox/calendar/month/view.js module:io.ox/calendar
msgid "Selected - %1$s"
msgstr "Seçili - %1$s"

#: apps/io.ox/calendar/print-compact.js module:io.ox/calendar
#: apps/io.ox/calendar/util.js apps/io.ox/participants/chronos-detail.js
#: module:io.ox/core apps/io.ox/participants/detail.js
msgid "Participants"
msgstr "Katılımcılar"

#: apps/io.ox/calendar/print.js module:io.ox/calendar apps/io.ox/tasks/print.js
#: module:io.ox/tasks
msgid "Accepted"
msgstr "Kabul edildi"

#: apps/io.ox/calendar/print.js module:io.ox/calendar apps/io.ox/tasks/print.js
#: module:io.ox/tasks
msgid "Declined"
msgstr "Reddedildi"

#: apps/io.ox/calendar/print.js module:io.ox/calendar apps/io.ox/tasks/print.js
#: module:io.ox/tasks
msgid "Tentatively accepted"
msgstr "Kesin olmadan kabul edildi"

#: apps/io.ox/calendar/print.js module:io.ox/calendar apps/io.ox/tasks/print.js
#: module:io.ox/tasks
msgid "Unconfirmed"
msgstr "Onaylanmadı"

#: apps/io.ox/calendar/settings/pane.js module:io.ox/calendar
msgid "%1$d minutes"
msgstr "%1$d dakika"

#. estimated upload duration
#: apps/io.ox/calendar/settings/pane.js module:io.ox/calendar
#: apps/io.ox/calendar/util.js apps/io.ox/files/settings/pane.js
#: module:io.ox/files apps/io.ox/files/upload/main.js
#: apps/io.ox/mail/compose/sharing.js module:io.ox/mail
msgid "%1$d day"
msgid_plural "%1$d days"
msgstr[0] "%1$d gün"
msgstr[1] "%1$d gün"

#: apps/io.ox/calendar/settings/pane.js module:io.ox/calendar
#: apps/io.ox/core/main/apps.js module:io.ox/core apps/io.ox/oauth/settings.js
#: module:io.ox/settings
msgctxt "app"
msgid "Calendar"
msgstr "Takvim"

#. the noun, not the verb (e.g. German "Anzeige")
#: apps/io.ox/calendar/settings/pane.js module:io.ox/calendar
#: apps/io.ox/mail/settings/pane.js module:io.ox/mail
msgctxt "noun"
msgid "View"
msgstr "Görünüm"

#: apps/io.ox/calendar/settings/pane.js module:io.ox/calendar
msgid "Start of working time"
msgstr "İş günü başlangıcı"

#: apps/io.ox/calendar/settings/pane.js module:io.ox/calendar
msgid "End of working time"
msgstr "İş günü bitişi"

#. Context: Calendar settings. Default time scale in minutes for new appointments.
#: apps/io.ox/calendar/settings/pane.js module:io.ox/calendar
msgid "Time scale"
msgstr "Zaman aralıkları"

#: apps/io.ox/calendar/settings/pane.js module:io.ox/calendar
msgid "Show declined appointments"
msgstr "Reddedilen randevuları göster"

#: apps/io.ox/calendar/settings/pane.js module:io.ox/calendar
msgid "Show birthday calendar"
msgstr "Doğum günü takvimini göster"

#. settings: context of a birthday calendar
#: apps/io.ox/calendar/settings/pane.js module:io.ox/calendar
msgid "Birthday calendar"
msgstr "Doğum günü takvimi"

#: apps/io.ox/calendar/settings/pane.js module:io.ox/calendar
msgid "Workweek view"
msgstr "İş haftası görünümü"

#: apps/io.ox/calendar/settings/pane.js module:io.ox/calendar
msgid "Week start"
msgstr "Hafta başı"

#: apps/io.ox/calendar/settings/pane.js module:io.ox/calendar
msgid "Workweek length"
msgstr "İş haftası uzunluğu"

#: apps/io.ox/calendar/settings/pane.js module:io.ox/calendar
#: apps/io.ox/calendar/toolbar.js
msgid "New appointment"
msgstr "Yeni randevu"

#: apps/io.ox/calendar/settings/pane.js module:io.ox/calendar
msgid "Mark all day appointments as free"
msgstr "Tam günlük randevuları serbest olarak işaretle"

#: apps/io.ox/calendar/settings/pane.js module:io.ox/calendar
msgid "Participants can edit appointments"
msgstr "Katılımcılar randevuları düzenleyebilir"

#: apps/io.ox/calendar/settings/pane.js module:io.ox/calendar
#: apps/io.ox/mail/compose/sharing.js module:io.ox/mail
#: apps/io.ox/tasks/settings/pane.js module:io.ox/tasks
msgid "Email notifications"
msgstr "E-posta bildirimleri"

#: apps/io.ox/calendar/settings/pane.js module:io.ox/calendar
msgid ""
"Receive notifications when an appointment in which you participate is "
"created, modified or deleted"
msgstr ""
"Katıldığım bir randevu oluşturulduğunda, değiştirildiğinde veya silindiğinde "
"bildirim gönder"

#: apps/io.ox/calendar/settings/pane.js module:io.ox/calendar
msgid ""
"Receive notification as appointment creator when participants accept or "
"decline"
msgstr ""
"Randevuyu oluşturan bensem katılımcılar kabul veya reddettiğinde bildirim "
"gönder"

#: apps/io.ox/calendar/settings/pane.js module:io.ox/calendar
msgid ""
"Receive notification as appointment participant when other participants "
"accept or decline"
msgstr ""
"Randevu katılımcısıysam diğer katılımcılar kabul veya reddettiğinde bildirim "
"gönder"

#: apps/io.ox/calendar/settings/pane.js module:io.ox/calendar
msgid ""
"Automatically delete the invitation email after the appointment has been "
"accepted or declined"
msgstr ""
"Randevu kabul veya reddedildikten sonra davet e-postasını otomatik olarak sil"

#: apps/io.ox/calendar/settings/schedjoules/schedjoules.js
#: module:io.ox/calendar/settings/schedjoules
msgid "Add calendar"
msgstr "Takvim ekle"

#: apps/io.ox/calendar/settings/schedjoules/schedjoules.js
#: module:io.ox/calendar/settings/schedjoules
#: apps/io.ox/mail/mailfilter/vacationnotice/view.js module:io.ox/mail
#: apps/io.ox/tasks/print.js module:io.ox/tasks
msgid "Start"
msgstr "Başlangıç"

#: apps/io.ox/calendar/settings/schedjoules/schedjoules.js
#: module:io.ox/calendar/settings/schedjoules
msgid "The integration of the subscribed calendars might take a while."
msgstr "Abone olduğunuz takvimlerin bütünleştirilmesi biraz zaman alabilir."

#: apps/io.ox/calendar/settings/schedjoules/schedjoules.js
<<<<<<< HEAD
#: module:io.ox/calendar/settings/schedjoules
msgid "subscribe to calendar"
msgstr "takvime abone ol"

#: apps/io.ox/calendar/settings/schedjoules/schedjoules.js
=======
>>>>>>> 0d229607
#: module:io.ox/calendar/settings/schedjoules apps/io.ox/core/boot/i18n.js
#: module:io.ox/core/boot apps/io.ox/core/settings/pane.js module:io.ox/core
#: apps/plugins/portal/xing/register.js module:plugins/portal
msgid "Language"
msgstr "Dil"

#: apps/io.ox/calendar/settings/schedjoules/schedjoules.js
#: module:io.ox/calendar/settings/schedjoules apps/io.ox/contacts/model.js
#: module:io.ox/contacts
msgid "Country"
msgstr "Ülke"

#: apps/io.ox/calendar/settings/schedjoules/schedjoules.js
#: module:io.ox/calendar/settings/schedjoules
msgid "Your default reminders will be applied to these calendars."
msgstr "Varsayılan anımsatıcılarınız bu takvimlere uygulanacak."

#: apps/io.ox/calendar/settings/timezones/favorite-view.js
#: module:io.ox/calendar
msgid "Add timezone"
msgstr "Saat dilimi ekle"

#: apps/io.ox/calendar/settings/timezones/favorite-view.js
#: module:io.ox/calendar
msgid "Select favorite timezone"
msgstr "Favori saat dilimimi seç"

#: apps/io.ox/calendar/settings/timezones/favorite-view.js
#: module:io.ox/calendar apps/io.ox/core/folder/actions/add.js
#: module:io.ox/core apps/io.ox/core/sub/subscriptions.js module:io.ox/core/sub
#: apps/io.ox/mail/accounts/settings.js module:io.ox/mail/accounts/settings
#: apps/io.ox/mail/compose/extensions.js module:io.ox/mail
msgid "Add"
msgstr "Ekle"

#: apps/io.ox/calendar/settings/timezones/favorite-view.js
#: module:io.ox/calendar apps/io.ox/core/settings/pane.js module:io.ox/core
msgid "Time zone"
msgstr "Saat dilimi"

#: apps/io.ox/calendar/settings/timezones/favorite-view.js
#: module:io.ox/calendar
msgid "The selected timezone is already a favorite."
msgstr "Seçilen zaman dilimi zaten favorilerinizde."

#: apps/io.ox/calendar/settings/timezones/pane.js module:io.ox/calendar
msgid "Favorite timezones"
msgstr "Favori saat dilimleri"

#: apps/io.ox/calendar/settings/timezones/pane.js module:io.ox/calendar
msgctxt "app"
msgid "Favorite timezones"
msgstr "Favori saat dilimleri"

#: apps/io.ox/calendar/toolbar.js module:io.ox/calendar
#: apps/io.ox/contacts/mobile-toolbar-actions.js module:io.ox/mail
#: apps/io.ox/contacts/toolbar.js module:io.ox/contacts
#: apps/io.ox/files/toolbar.js module:io.ox/files
#: apps/io.ox/tasks/mobile-toolbar-actions.js module:io.ox/tasks
#: apps/io.ox/tasks/toolbar.js
msgid "New"
msgstr "Yeni"

#. View is used as a noun in the toolbar. Clicking the button opens a popup with options related to the View
#: apps/io.ox/calendar/toolbar.js module:io.ox/calendar
#: apps/io.ox/contacts/toolbar.js module:io.ox/contacts
#: apps/io.ox/core/pim/actions.js module:io.ox/core apps/io.ox/files/actions.js
#: module:io.ox/files apps/io.ox/files/contextmenu.js
#: apps/io.ox/files/toolbar.js apps/io.ox/mail/actions.js module:io.ox/mail
#: apps/io.ox/mail/toolbar.js apps/io.ox/tasks/toolbar.js module:io.ox/tasks
msgid "View"
msgstr "Görünüm"

#: apps/io.ox/calendar/toolbar.js module:io.ox/calendar
#: apps/io.ox/files/toolbar.js module:io.ox/files apps/io.ox/mail/toolbar.js
#: module:io.ox/mail
msgid "Layout"
msgstr "Düzen"

#: apps/io.ox/calendar/toolbar.js module:io.ox/calendar
msgid "Workweek"
msgstr "İş haftası"

#: apps/io.ox/calendar/toolbar.js module:io.ox/calendar
#: apps/io.ox/files/toolbar.js module:io.ox/files apps/io.ox/mail/toolbar.js
#: module:io.ox/mail
msgid "List"
msgstr "Liste"

#: apps/io.ox/calendar/toolbar.js module:io.ox/calendar
#: apps/io.ox/contacts/toolbar.js module:io.ox/contacts
#: apps/io.ox/files/toolbar.js module:io.ox/files apps/io.ox/mail/toolbar.js
#: module:io.ox/mail apps/io.ox/tasks/toolbar.js module:io.ox/tasks
msgid "Folder view"
msgstr "Klasör görünümü"

#: apps/io.ox/calendar/toolbar.js module:io.ox/calendar
msgid "Mini calendar"
msgstr "Mini takvim"

#: apps/io.ox/calendar/toolbar.js module:io.ox/calendar
msgid "Weekends"
msgstr "Hafta sonları"

#: apps/io.ox/calendar/toolbar.js module:io.ox/calendar
#: apps/io.ox/contacts/toolbar.js module:io.ox/contacts
#: apps/io.ox/files/toolbar.js module:io.ox/files apps/io.ox/mail/toolbar.js
#: module:io.ox/mail apps/io.ox/tasks/toolbar.js module:io.ox/tasks
msgid "Checkboxes"
msgstr "Onay kutuları"

#: apps/io.ox/calendar/util.js module:io.ox/calendar
msgid "fifth / last"
msgstr "beşinci / son"

#: apps/io.ox/calendar/util.js module:io.ox/calendar
msgid "first"
msgstr "ilk"

#: apps/io.ox/calendar/util.js module:io.ox/calendar
msgid "second"
msgstr "ikinci"

#: apps/io.ox/calendar/util.js module:io.ox/calendar
msgid "third"
msgstr "üçüncü"

#: apps/io.ox/calendar/util.js module:io.ox/calendar
msgid "fourth"
msgstr "dördüncü"

#: apps/io.ox/calendar/util.js module:io.ox/calendar
msgid "unconfirmed"
msgstr "onaylanmamış"

#: apps/io.ox/calendar/util.js module:io.ox/calendar
msgid "accepted"
msgstr "kabul edildi"

#: apps/io.ox/calendar/util.js module:io.ox/calendar
msgid "declined"
msgstr "reddedildi"

#: apps/io.ox/calendar/util.js module:io.ox/calendar
msgid "tentative"
msgstr "değişebilir"

#. superessive of the weekday
#. will only be used in a form like “Happens every week on $weekday”
#: apps/io.ox/calendar/util.js module:io.ox/calendar
msgctxt "superessive"
msgid "Sunday"
msgstr "Pazar"

#. superessive of the weekday
#. will only be used in a form like “Happens every week on $weekday”
#: apps/io.ox/calendar/util.js module:io.ox/calendar
msgctxt "superessive"
msgid "Monday"
msgstr "Pazartesi"

#. superessive of the weekday
#. will only be used in a form like “Happens every week on $weekday”
#: apps/io.ox/calendar/util.js module:io.ox/calendar
msgctxt "superessive"
msgid "Tuesday"
msgstr "Salı"

#. superessive of the weekday
#. will only be used in a form like “Happens every week on $weekday”
#: apps/io.ox/calendar/util.js module:io.ox/calendar
msgctxt "superessive"
msgid "Wednesday"
msgstr "Çarşamba"

#. superessive of the weekday
#. will only be used in a form like “Happens every week on $weekday”
#: apps/io.ox/calendar/util.js module:io.ox/calendar
msgctxt "superessive"
msgid "Thursday"
msgstr "Perşembe"

#. superessive of the weekday
#. will only be used in a form like “Happens every week on $weekday”
#: apps/io.ox/calendar/util.js module:io.ox/calendar
msgctxt "superessive"
msgid "Friday"
msgstr "Cuma"

#. superessive of the weekday
#. will only be used in a form like “Happens every week on $weekday”
#: apps/io.ox/calendar/util.js module:io.ox/calendar
msgctxt "superessive"
msgid "Saturday"
msgstr "Cumartesi"

#: apps/io.ox/calendar/util.js module:io.ox/calendar
msgid "light red"
msgstr "açık kırmızı"

#: apps/io.ox/calendar/util.js module:io.ox/calendar
msgid "light orange"
msgstr "açık turuncu"

#: apps/io.ox/calendar/util.js module:io.ox/calendar
msgid "light yellow"
msgstr "açık sarı"

#: apps/io.ox/calendar/util.js module:io.ox/calendar
msgid "light olive"
msgstr "açık zeytin"

#: apps/io.ox/calendar/util.js module:io.ox/calendar
msgid "light green"
msgstr "açık yeşil"

#: apps/io.ox/calendar/util.js module:io.ox/calendar
msgid "light cyan"
msgstr "açık camgöbeği"

#: apps/io.ox/calendar/util.js module:io.ox/calendar
msgid "light azure"
msgstr "açık azur"

#: apps/io.ox/calendar/util.js module:io.ox/calendar
msgid "light blue"
msgstr "açık mavi"

#: apps/io.ox/calendar/util.js module:io.ox/calendar
msgid "light indigo"
msgstr "açık çivit"

#: apps/io.ox/calendar/util.js module:io.ox/calendar
msgid "light purple"
msgstr "açık mor"

#: apps/io.ox/calendar/util.js module:io.ox/calendar
msgid "light magenta"
msgstr "açık macenta"

#: apps/io.ox/calendar/util.js module:io.ox/calendar
msgid "light pink"
msgstr "açık pembe"

#: apps/io.ox/calendar/util.js module:io.ox/calendar
msgid "light gray"
msgstr "açık gri"

#: apps/io.ox/calendar/util.js module:io.ox/calendar
msgid "red"
msgstr "kırmızı"

#: apps/io.ox/calendar/util.js module:io.ox/calendar
msgid "orange"
msgstr "turuncu"

#: apps/io.ox/calendar/util.js module:io.ox/calendar
msgid "yellow"
msgstr "sarı"

#: apps/io.ox/calendar/util.js module:io.ox/calendar
msgid "olive"
msgstr "zeytin"

#: apps/io.ox/calendar/util.js module:io.ox/calendar
msgid "green"
msgstr "yeşil"

#: apps/io.ox/calendar/util.js module:io.ox/calendar
msgid "cyan"
msgstr "camgöbeği"

#: apps/io.ox/calendar/util.js module:io.ox/calendar
msgid "azure"
msgstr "azur"

#: apps/io.ox/calendar/util.js module:io.ox/calendar
msgid "blue"
msgstr "mavi"

#: apps/io.ox/calendar/util.js module:io.ox/calendar
msgid "indigo"
msgstr "çivit"

#: apps/io.ox/calendar/util.js module:io.ox/calendar
msgid "purple"
msgstr "mor"

#: apps/io.ox/calendar/util.js module:io.ox/calendar
msgid "magenta"
msgstr "macenta"

#: apps/io.ox/calendar/util.js module:io.ox/calendar
msgid "pink"
msgstr "pembe"

#: apps/io.ox/calendar/util.js module:io.ox/calendar
msgid "gray"
msgstr "gri"

#: apps/io.ox/calendar/util.js module:io.ox/calendar
msgid "dark red"
msgstr "koyu kırmızı"

#: apps/io.ox/calendar/util.js module:io.ox/calendar
msgid "dark orange"
msgstr "koyu turuncu"

#: apps/io.ox/calendar/util.js module:io.ox/calendar
msgid "dark yellow"
msgstr "koyu sarı"

#: apps/io.ox/calendar/util.js module:io.ox/calendar
msgid "dark olive"
msgstr "koyu zeytin"

#: apps/io.ox/calendar/util.js module:io.ox/calendar
msgid "dark green"
msgstr "koyu yeşil"

#: apps/io.ox/calendar/util.js module:io.ox/calendar
msgid "dark cyan"
msgstr "koyu camgöbeği"

#: apps/io.ox/calendar/util.js module:io.ox/calendar
msgid "dark azure"
msgstr "koyu azur"

#: apps/io.ox/calendar/util.js module:io.ox/calendar
msgid "dark blue"
msgstr "koyu mavi"

#: apps/io.ox/calendar/util.js module:io.ox/calendar
msgid "dark indigo"
msgstr "koyu çivit"

#: apps/io.ox/calendar/util.js module:io.ox/calendar
msgid "dark purple"
msgstr "koyu mor"

#: apps/io.ox/calendar/util.js module:io.ox/calendar
msgid "dark magenta"
msgstr "koyu macenta"

#: apps/io.ox/calendar/util.js module:io.ox/calendar
msgid "dark pink"
msgstr "koyu pembe"

#: apps/io.ox/calendar/util.js module:io.ox/calendar
msgid "dark gray"
msgstr "koyu gri"

#: apps/io.ox/calendar/util.js module:io.ox/calendar
#: apps/io.ox/find/date/patterns.js module:io.ox/core apps/io.ox/mail/util.js
#: apps/io.ox/tasks/util.js module:io.ox/tasks
#: apps/plugins/portal/birthdays/register.js module:plugins/portal
msgid "Yesterday"
msgstr "Dün"

#: apps/io.ox/calendar/util.js module:io.ox/calendar apps/io.ox/tasks/util.js
#: module:io.ox/tasks apps/plugins/portal/birthdays/register.js
#: module:plugins/portal apps/plugins/portal/calendar/register.js
msgid "Tomorrow"
msgstr "Yarın"

#. date intervals for screenreaders
#. please keep the 'to' do not use dashes here because this text will be spoken by the screenreaders
#. %1$s is the start date
#. %2$s is the end date
#: apps/io.ox/calendar/util.js module:io.ox/calendar apps/io.ox/tasks/util.js
#: module:io.ox/tasks
#, c-format
msgid "%1$s to %2$s"
msgstr "%1$s ile %2$s arasında"

#: apps/io.ox/calendar/util.js module:io.ox/calendar apps/io.ox/tasks/util.js
#: module:io.ox/tasks
msgid "Whole day"
msgstr "Tam gün"

#. General duration (nominative case): X days
#. %d is the number of days
#: apps/io.ox/calendar/util.js module:io.ox/calendar apps/io.ox/tasks/util.js
#: module:io.ox/tasks
#, c-format
msgid "%d day"
msgid_plural "%d days"
msgstr[0] "%d gün"
msgstr[1] "%d gün"

#. estimated upload duration
#: apps/io.ox/calendar/util.js module:io.ox/calendar
#: apps/io.ox/files/upload/main.js module:io.ox/files
#: apps/io.ox/mail/compose/sharing.js module:io.ox/mail
msgid "%1$d minute"
msgid_plural "%1$d minutes"
msgstr[0] "%1$d dakika"
msgstr[1] "%1$d dakika"

#. estimated upload duration
#: apps/io.ox/calendar/util.js module:io.ox/calendar
#: apps/io.ox/files/upload/main.js module:io.ox/files
#: apps/io.ox/mail/compose/sharing.js module:io.ox/mail
msgid "%1$d hour"
msgid_plural "%1$d hours"
msgstr[0] "%1$d saat"
msgstr[1] "%1$d saat"

#. estimated upload duration
#: apps/io.ox/calendar/util.js module:io.ox/calendar
#: apps/io.ox/files/upload/main.js module:io.ox/files
#: apps/io.ox/mail/compose/sharing.js module:io.ox/mail
msgid "%1$d week"
msgid_plural "%1$d weeks"
msgstr[0] "%1$d hafta"
msgstr[1] "%1$d hafta"

#: apps/io.ox/calendar/util.js module:io.ox/calendar
msgid "Reserved"
msgstr "Rezerve"

#. recurrence string
#. used to concatenate two weekdays, like Monday and Tuesday
#. make sure that the leading and trailing spaces are also in the translation
#: apps/io.ox/calendar/util.js module:io.ox/calendar
msgid " and "
msgstr " ve "

#. This delimiter is used to concatenate a list of string
#. Example: Monday, Tuesday, Wednesday
#. make sure, that the trailing space is also in the translation
#: apps/io.ox/calendar/util.js module:io.ox/calendar
msgid ", "
msgstr ", "

#. recurrence string
#. %1$d: numeric
#: apps/io.ox/calendar/util.js module:io.ox/calendar
msgctxt "daily"
msgid "Every day."
msgid_plural "Every %1$d days."
msgstr[0] "Her gün."
msgstr[1] "%1$d günde bir."

#. recurrence string
#. %1$d: numeric
#: apps/io.ox/calendar/util.js module:io.ox/calendar
msgctxt "weekly"
msgid "Every day."
msgid_plural "Every %1$d weeks on all days."
msgstr[0] "Her gün."
msgstr[1] "Her %1$d haftada bir her gün."

#. recurrence string
#. %1$d: numeric
#: apps/io.ox/calendar/util.js module:io.ox/calendar
msgctxt "weekly"
msgid "On workdays."
msgid_plural "Every %1$d weeks on workdays."
msgstr[0] "İş günlerinde."
msgstr[1] "%1$d haftada bir iş günlerinde."

#. recurrence string
#. %1$d: numeric
#: apps/io.ox/calendar/util.js module:io.ox/calendar
msgctxt "weekly"
msgid "Every weekend."
msgid_plural "Every %1$d weeks on weekends."
msgstr[0] "Her hafta sonu."
msgstr[1] "%1$d haftada bir hafta sonları."

#. recurrence string
#. %1$d: numeric
#. %2$s: day string, e.g. "Friday" or "Monday, Tuesday, Wednesday"
#. day string will be in "superessive" form if %1$d >= 2; nominative if %1$d == 1
#: apps/io.ox/calendar/util.js module:io.ox/calendar
msgctxt "weekly"
msgid "Every %2$s."
msgid_plural "Every %1$d weeks on %2$s."
msgstr[0] "Her %2$s."
msgstr[1] "%1$d haftada bir %2$s."

#. recurrence string
#. %1$d: numeric, interval
#. %2$d: numeric, day in month
#. Example: Every 5 months on day 18
#: apps/io.ox/calendar/util.js module:io.ox/calendar
msgctxt "monthly"
msgid "Every month on day %2$d."
msgid_plural "Every %1$d months on day %2$d."
msgstr[0] "Her ayın %2$d. günü."
msgstr[1] "%1$d ayda bir, ayın %2$d. günü."

#. recurrence string
#. %1$d: numeric, interval
#. %2$s: count string, e.g. first, second, or last
#. %3$s: day string, e.g. Monday
#. Example Every 3 months on the second Tuesday
#: apps/io.ox/calendar/util.js module:io.ox/calendar
msgctxt "monthly"
msgid "Every month on the %2$s %3$s."
msgid_plural "Every %1$d months on the %2$s %3$s."
msgstr[0] "Her ayın %2$s %3$s günü."
msgstr[1] "%1$d ayda bir, ayın %2$s %3$s günü."

#. recurrence string
#. %1$s: Month nane, e.g. January
#. %2$d: Date, numeric, e.g. 29
#. Example: Every year in December on day 3
#: apps/io.ox/calendar/util.js module:io.ox/calendar
msgid "Every year in %1$s on day %2$d."
msgstr "Her yıl %1$s ayının %1$s. günü."

#. recurrence string
#. %1$s: count string, e.g. first, second, or last
#. %2$s: day string, e.g. Monday
#. %3$s: month nane, e.g. January
#. Example: Every year on the first Tuesday in December
#: apps/io.ox/calendar/util.js module:io.ox/calendar
msgid "Every year on the %1$s %2$s in %3$d."
msgstr "Her yıl %3$d ayının %1$s %2$d günü."

#: apps/io.ox/calendar/util.js module:io.ox/calendar
msgid "The series ends on %1$s."
msgstr "Dizi %1$s biter."

#: apps/io.ox/calendar/util.js module:io.ox/calendar
msgid "The series ends after one occurrence."
msgid_plural "The series ends after %1$d occurences."
msgstr[0] "Dizi bir kez yinelendikten sonra biter."
msgstr[1] "Dizi %1$d kez yinelendikten sonra biter."

#: apps/io.ox/calendar/util.js module:io.ox/calendar
msgid "The series never ends."
msgstr "Dizi hiç bitmez."

#: apps/io.ox/calendar/util.js module:io.ox/calendar
msgid ""
"Do you want to edit the whole series or just this appointment within the "
"series?"
msgstr ""
"Tüm diziyi mi yoksa yalnızca dizinin içindeki bu randevuyu mu düzenlemek "
"istiyorsunuz?"

#: apps/io.ox/calendar/util.js module:io.ox/calendar
msgid ""
"Do you want to edit this and all future appointments or the whole series?"
msgstr ""
"Bunu ve gelecekteki randevuları mı yoksa tüm diziyi mi düzenlemek "
"istiyorsunuz?"

#: apps/io.ox/calendar/util.js module:io.ox/calendar
msgid ""
"Do you want to edit this and all future appointments or just this "
"appointment within the series?"
msgstr ""
"Bununla birlikte gelecekteki tüm randevuları mı yoksa yalnızca dizinin "
"içindeki bu randevuyu mu düzenlemek istiyorsunuz?"

#: apps/io.ox/calendar/util.js module:io.ox/calendar
msgid "Confidential"
msgstr "Gizli"

#: apps/io.ox/calendar/util.js module:io.ox/calendar
msgid "Recurrence"
msgstr "Yineleme"

#: apps/io.ox/calendar/view-detail.js module:io.ox/calendar
msgid ""
"This appointment is an exception. Changing the exception does not affect the "
"series."
msgstr "Bu randevu bir istisnadır. İstisnayı değiştirmeniz diziyi etkilemez."

#: apps/io.ox/calendar/view-detail.js module:io.ox/calendar
msgid "Direct link"
msgstr "Direkt bağlantı"

#. %1$s is an appointment location (e.g. a room, a telco line, a company, a city)
#. This fragment appears within a long string for screen readers.
#. Some languages (e.g. German) might need to translate "location:".
#: apps/io.ox/calendar/view-grid-template.js module:io.ox/calendar
msgctxt "a11y"
msgid "at %1$s"
msgstr "konum: %1$s"

#. %1$s A month name
#. %2$s Another month name
#. %3$s A four digit year
#. Example: January - February 2019
#: apps/io.ox/calendar/week/view.js module:io.ox/calendar
msgid "%1$s - %2$s %3$s"
msgstr "%1$s - %2$s %3$s"

#. %1$s A month name
#. %2$s A four digit year
#. %3$s Another month name
#. %4$s Another year
#. Example: December 2019 - January 2020
#: apps/io.ox/calendar/week/view.js module:io.ox/calendar
msgid "%1$s %2$s - %3$s %4$s"
msgstr "%1$s %2$s - %3$s %4$s"

#: apps/io.ox/calendar/week/view.js module:io.ox/calendar
msgid "Next Day"
msgstr "Sonraki gün"

#: apps/io.ox/calendar/week/view.js module:io.ox/calendar
msgid "Next Week"
msgstr "Sonraki hafta"

#: apps/io.ox/calendar/week/view.js module:io.ox/calendar
msgid "Previous Day"
msgstr "Önceki gün"

#: apps/io.ox/calendar/week/view.js module:io.ox/calendar
msgid "Previous Week"
msgstr "Önceki hafta"

#. Should appointments of different folders/calendars be shown in the same column (merge) or in seperate ones (split)
#: apps/io.ox/calendar/week/view.js module:io.ox/calendar
msgid "Merge"
msgstr "Birleştir"

#. Should appointments of different folders/calendars be shown in the same column (merge) or in seperate ones (split)
#: apps/io.ox/calendar/week/view.js module:io.ox/calendar
msgid "Split"
msgstr "Ayır"

#: apps/io.ox/calendar/week/view.js module:io.ox/calendar
msgid "Click to merge all folders into one column"
msgstr "Tüm klasörleri bir sütunda birleştirmek için tıklayın"

#: apps/io.ox/calendar/week/view.js module:io.ox/calendar
msgid "Click to split all folders into separate columns"
msgstr "Tüm klasörleri ayrı sütunlara ayırmak için tıklayın"

#: apps/io.ox/calendar/week/view.js module:io.ox/calendar
msgid "%s %s, create all-day appointment"
msgstr "%s %s, tam günlük randevu oluştur"

#: apps/io.ox/calendar/week/view.js module:io.ox/calendar
msgid "Create all-day appointment"
msgstr "Tam günlük randevu oluştur"

#: apps/io.ox/calendar/week/view.js module:io.ox/calendar
msgid "Manage favorites"
msgstr "Favorileri yönet"

#: apps/io.ox/calendar/year/view.js module:io.ox/calendar
#: apps/io.ox/find/date/patterns.js module:io.ox/core
msgid "Previous year"
msgstr "Önceki yıl"

#: apps/io.ox/calendar/year/view.js module:io.ox/calendar
msgid "Next year"
msgstr "Sonraki yıl"

#: apps/io.ox/contacts/actions.js module:io.ox/contacts
msgid "Contacts have been moved"
msgstr "Kişiler taşındı"

#: apps/io.ox/contacts/actions.js module:io.ox/contacts
msgid "Contact has been moved"
msgstr "Kişi taşındı"

#: apps/io.ox/contacts/actions.js module:io.ox/contacts
#: apps/io.ox/contacts/mobile-toolbar-actions.js module:io.ox/mail
#: apps/io.ox/contacts/toolbar.js apps/io.ox/files/actions.js
#: module:io.ox/files apps/io.ox/files/contextmenu.js module:io.ox/core
#: apps/io.ox/files/toolbar.js apps/io.ox/mail/actions.js
#: apps/io.ox/mail/contextmenu.js apps/io.ox/mail/mobile-toolbar-actions.js
#: apps/io.ox/mail/toolbar.js
msgid "Copy"
msgstr "Kopyala"

#: apps/io.ox/contacts/actions.js module:io.ox/contacts
msgid "Contacts have been copied"
msgstr "Kişiler kopyalandı"

#: apps/io.ox/contacts/actions.js module:io.ox/contacts
msgid "Contact has been copied"
msgstr "Kişi kopyalandı"

#: apps/io.ox/contacts/actions.js module:io.ox/contacts
#: apps/io.ox/contacts/distrib/create-dist-view.js
#: apps/io.ox/tasks/edit/view-template.js module:io.ox/tasks/edit
msgid "Add contact"
msgstr "Kişi ekle"

#: apps/io.ox/contacts/actions.js module:io.ox/contacts
msgid "Add distribution list"
msgstr "Dağıtım listesi ekle"

#: apps/io.ox/contacts/actions.js module:io.ox/contacts
#: apps/io.ox/mail/actions.js module:io.ox/mail
msgid "Add to address book"
msgstr "Adres defterine ekle"

#: apps/io.ox/contacts/actions.js module:io.ox/contacts
#: apps/io.ox/contacts/mobile-toolbar-actions.js module:io.ox/mail
#: apps/io.ox/contacts/toolbar.js
msgid "Send email"
msgstr "E-posta gönder"

#: apps/io.ox/contacts/actions.js module:io.ox/contacts
#: apps/io.ox/contacts/toolbar.js
msgid "Invite"
msgstr "Davet et"

#: apps/io.ox/contacts/actions.js module:io.ox/contacts
#: apps/io.ox/contacts/mobile-toolbar-actions.js module:io.ox/mail
#: apps/io.ox/contacts/toolbar.js apps/io.ox/mail/actions.js
msgid "Invite to appointment"
msgstr "Randevuya davet et"

#: apps/io.ox/contacts/actions.js module:io.ox/contacts
#: apps/io.ox/contacts/mobile-toolbar-actions.js module:io.ox/mail
#: apps/io.ox/contacts/toolbar.js
msgid "Send as vCard"
msgstr "vCard olarak gönder"

#: apps/io.ox/contacts/actions.js module:io.ox/contacts
#: apps/io.ox/contacts/toolbar.js apps/io.ox/core/viewer/views/toolbarview.js
#: module:io.ox/core apps/io.ox/files/actions.js module:io.ox/files
#: apps/io.ox/files/toolbar.js apps/io.ox/mail/actions.js module:io.ox/mail
#: apps/io.ox/mail/toolbar.js
msgid "Add to portal"
msgstr "Portale ekle"

#: apps/io.ox/contacts/actions.js module:io.ox/contacts
msgid "Share your contacts"
msgstr "Kişilerinizi paylaşın"

#: apps/io.ox/contacts/actions/addToPortal.js module:io.ox/mail
msgid "This distribution list has been added to the portal"
msgstr "Dağıtım listesi portale eklendi"

#: apps/io.ox/contacts/actions/delete.js module:io.ox/contacts
msgid "Do you really want to delete these items?"
msgstr "Bu öğeleri silmek istediğinizden emin misiniz?"

#: apps/io.ox/contacts/actions/delete.js module:io.ox/contacts
msgid "Do you really want to delete this distribution list?"
msgstr "Bu dağıtım listesini gerçekten silmek istiyor musunuz?"

#: apps/io.ox/contacts/actions/delete.js module:io.ox/contacts
msgid "Do you really want to delete this contact?"
msgstr "Bu kişiyi gerçekten silmek istiyor musunuz?"

#: apps/io.ox/contacts/actions/print.js module:io.ox/contacts
msgid "Print preview"
msgstr "Yazdırma ön izlemesi"

#: apps/io.ox/contacts/actions/print.js module:io.ox/contacts
#: apps/io.ox/contacts/print.js
msgid "Phone list"
msgstr "Telefon listesi"

#. the user selects, whether to print a simple phonelist or a detailed contact list.
#: apps/io.ox/contacts/actions/print.js module:io.ox/contacts
msgctxt "contact-print-dialog"
msgid "Details"
msgstr "Ayrıntılar"

#: apps/io.ox/contacts/actions/print.js module:io.ox/contacts
msgid "Select print layout"
msgstr "Yazdırma düzenini seçin"

#: apps/io.ox/contacts/addressbook/popup.js module:io.ox/contacts
#: apps/io.ox/contacts/common-extensions.js apps/io.ox/contacts/main.js
#: apps/io.ox/contacts/model.js apps/io.ox/contacts/view-detail.js
#: apps/io.ox/participants/views.js module:io.ox/core
msgid "Distribution list"
msgstr "Dağıtım listesi"

#: apps/io.ox/contacts/addressbook/popup.js module:io.ox/contacts
#: apps/io.ox/core/folder/extensions.js module:io.ox/core
msgid "My address books"
msgstr "Adres defterlerim"

#: apps/io.ox/contacts/addressbook/popup.js module:io.ox/contacts
#: apps/io.ox/core/folder/extensions.js module:io.ox/core
msgid "Public address books"
msgstr "Açık adres defterleri"

#: apps/io.ox/contacts/addressbook/popup.js module:io.ox/contacts
#: apps/io.ox/core/folder/extensions.js module:io.ox/core
msgid "Shared address books"
msgstr "Paylaşılan adres defterleri"

#. Context: Add selected contacts; German "Auswählen", for example
#: apps/io.ox/contacts/addressbook/popup.js module:io.ox/contacts
msgctxt "select-contacts"
msgid "Select"
msgstr "Seç"

#: apps/io.ox/contacts/addressbook/popup.js module:io.ox/contacts
msgid "Departments"
msgstr "Bölümler"

#: apps/io.ox/contacts/addressbook/popup.js module:io.ox/contacts
#: apps/io.ox/mail/view-options.js module:io.ox/mail
#: apps/io.ox/search/facets/extensions.js module:io.ox/core
msgid "All folders"
msgstr "Tüm klasörler"

#: apps/io.ox/contacts/addressbook/popup.js module:io.ox/contacts
msgid "All distribution lists"
msgstr "Tüm dağıtım listesileri"

#: apps/io.ox/contacts/addressbook/popup.js module:io.ox/contacts
msgid "All groups"
msgstr "Tüm gruplar"

#: apps/io.ox/contacts/addressbook/popup.js module:io.ox/contacts
msgid "Apply filter"
msgstr "Filtreyi uygula"

#. empty message for list view
#: apps/io.ox/contacts/addressbook/popup.js module:io.ox/contacts
#: apps/io.ox/mail/common-extensions.js module:io.ox/mail
msgid "Empty"
msgstr "Boş"

#: apps/io.ox/contacts/addressbook/popup.js module:io.ox/contacts
#: apps/io.ox/contacts/widgets/pictureUpload.js
#: apps/io.ox/files/share/permissions.js module:io.ox/core
#: apps/io.ox/settings/security/certificates/settings/certificate-view.js
#: module:io.ox/settings/certificates
msgid "Remove"
msgstr "Kaldır"

#. %1$d is number of selected items (addresses/groups) in the list
#: apps/io.ox/contacts/addressbook/popup.js module:io.ox/contacts
msgid "%1$d item selected"
msgid_plural "%1$d items selected"
msgstr[0] "%1$d öğe seçildi"
msgstr[1] "%1$d öğe seçildi"

#: apps/io.ox/contacts/addressbook/popup.js module:io.ox/contacts
msgid "The selected items. Press Backspace or Delete to remove."
msgstr "Seçilen öğeleri kaldırmak için Backspace veya Delete tuşuna basın."

#. %1$d is number of selected addresses
#: apps/io.ox/contacts/addressbook/popup.js module:io.ox/contacts
msgid "%1$d address selected"
msgid_plural "%1$d addresses selected"
msgstr[0] "%1$d adres seçildi"
msgstr[1] "%1$d adres seçildi"

#: apps/io.ox/contacts/addressbook/popup.js module:io.ox/contacts
msgid "The selected addresses. Press Backspace or Delete to remove."
msgstr "Seçilen adresleri kaldırmak için Backspace veya Delete tuşuna basın."

#: apps/io.ox/contacts/addressbook/popup.js module:io.ox/contacts
msgid "Clear selection"
msgstr "Seçimi temizle"

#: apps/io.ox/contacts/detail/main.js module:io.ox/contacts
msgid "Distribution List Details"
msgstr "Dağıtım Listesi Ayrıntıları"

#: apps/io.ox/contacts/detail/main.js module:io.ox/contacts
#: apps/io.ox/contacts/main.js apps/io.ox/contacts/view-detail.js
msgid "Contact Details"
msgstr "Kişi Ayrıntıları"

#: apps/io.ox/contacts/distrib/create-dist-view.js module:io.ox/contacts
msgid "Create list"
msgstr "Liste oluştur"

#: apps/io.ox/contacts/distrib/create-dist-view.js module:io.ox/contacts
#: apps/io.ox/contacts/distrib/main.js
msgid "Create distribution list"
msgstr "Dağıtım listesi oluştur"

#: apps/io.ox/contacts/distrib/create-dist-view.js module:io.ox/contacts
#: apps/io.ox/contacts/distrib/main.js
msgid "Edit distribution list"
msgstr "Dağıtım listesini düzenle"

#. Name of distribution list
#: apps/io.ox/contacts/distrib/create-dist-view.js module:io.ox/contacts
#: apps/io.ox/contacts/print.js apps/io.ox/contacts/view-detail.js
#: apps/io.ox/core/viewer/views/sidebar/fileinfoview.js
#: module:io.ox/core/viewer apps/io.ox/files/favorite/view-options.js
#: module:io.ox/core apps/io.ox/files/share/view-options.js module:io.ox/files
#: apps/io.ox/files/view-options.js apps/io.ox/mail/categories/edit.js
#: module:io.ox/mail apps/io.ox/mail/mailfilter/settings/filter/tests/util.js
#: module:io.ox/mailfilter
msgid "Name"
msgstr "Ad"

#: apps/io.ox/contacts/distrib/create-dist-view.js module:io.ox/contacts
#: apps/io.ox/contacts/view-detail.js
msgid "This list has no members yet"
msgstr "Listede henüz üye yok"

#: apps/io.ox/contacts/distrib/create-dist-view.js module:io.ox/contacts
msgid ""
"To add contacts manually, just provide a valid email address (e.g john."
"doe@example.com or \"John Doe\" <jd@example.com>)"
msgstr ""
"Kişileri elle eklemek için geçerli bir e-posta adresi yazın (örn. ahmet."
"guzel@example.com veya \"Ahmet Güzel\" <ag@example.com>)"

#: apps/io.ox/contacts/distrib/main.js module:io.ox/contacts
msgid "Distribution List"
msgstr "Dağıtım Listesi"

#: apps/io.ox/contacts/distrib/main.js module:io.ox/contacts
msgid "Distribution list has been saved"
msgstr "Dağıtım listesi kaydedildi"

#: apps/io.ox/contacts/distrib/main.js module:io.ox/contacts
msgid "Failed to save distribution list."
msgstr "Dağıtım listesi kaydedilemedi."

#: apps/io.ox/contacts/edit/main.js module:io.ox/contacts
msgid "Edit Contact"
msgstr "Kişiyi düzenle"

#: apps/io.ox/contacts/edit/main.js module:io.ox/contacts
msgid "Create contact"
msgstr "Kişi oluştur"

#: apps/io.ox/contacts/edit/main.js module:io.ox/contacts
#: apps/io.ox/contacts/settings/pane.js apps/io.ox/core/folder/extensions.js
#: module:io.ox/core apps/io.ox/core/main/topbar_right.js
#: apps/io.ox/core/settings/pane.js
#: apps/plugins/portal/userSettings/register.js
msgid "My contact data"
msgstr "İletişim bilgilerim"

#: apps/io.ox/contacts/edit/main.js module:io.ox/contacts
#: apps/io.ox/contacts/toolbar.js
msgid "Edit contact"
msgstr "Kişiyi düzenle"

#: apps/io.ox/contacts/edit/main.js module:io.ox/contacts
msgid "Some fields contain invalid data"
msgstr "Bazı alanlar geçersiz veri içeriyor"

#: apps/io.ox/contacts/edit/main.js module:io.ox/contacts
msgid "New contact"
msgstr "Yeni kişi"

#: apps/io.ox/contacts/edit/main.js module:io.ox/contacts
#: apps/io.ox/mail/detail/links.js module:io.ox/mail
msgid "Contact"
msgstr "Kişi"

#. vcard (electronic business card) field
#: apps/io.ox/contacts/edit/view-form.js module:io.ox/contacts
#: apps/io.ox/contacts/print-details.js
msgid "Personal information"
msgstr "Kişisel bilgiler"

#: apps/io.ox/contacts/edit/view-form.js module:io.ox/contacts
msgid "Messaging"
msgstr "Mesajlaşma"

#: apps/io.ox/contacts/edit/view-form.js module:io.ox/contacts
msgid "Phone & fax numbers"
msgstr "Telefon ve faks numaraları"

#: apps/io.ox/contacts/edit/view-form.js module:io.ox/contacts
msgid "Home address"
msgstr "Ev adresi"

#: apps/io.ox/contacts/edit/view-form.js module:io.ox/contacts
#: apps/plugins/halo/xing/register.js module:plugins/portal
msgid "Business address"
msgstr "İş adresi"

#: apps/io.ox/contacts/edit/view-form.js module:io.ox/contacts
msgid "Other address"
msgstr "Diğer adres"

#: apps/io.ox/contacts/edit/view-form.js module:io.ox/contacts
msgid "Job description"
msgstr "İş tanımı"

#: apps/io.ox/contacts/edit/view-form.js module:io.ox/contacts
msgid "Advanced"
msgstr "Gelişmiş"

#: apps/io.ox/contacts/edit/view-form.js module:io.ox/contacts
msgid "User fields"
msgstr "Kullanıcı alanları"

#. Format of addresses
#. %1$s is the street
#. %2$s is the postal code
#. %3$s is the city
#. %4$s is the state
#. %5$s is the country
#: apps/io.ox/contacts/edit/view-form.js module:io.ox/contacts
#: apps/io.ox/contacts/print-details.js apps/io.ox/contacts/view-detail.js
#: apps/plugins/halo/xing/register.js module:plugins/portal
msgid ""
"%1$s\n"
"%2$s %3$s\n"
"%4$s\n"
"%5$s"
msgstr ""
"%1$s\n"
"%2$s %3$s\n"
"%4$s\n"
"%5$s"

#: apps/io.ox/contacts/edit/view-form.js module:io.ox/contacts
msgid "Show all fields"
msgstr "Tüm alanları göster"

#: apps/io.ox/contacts/main.js module:io.ox/contacts
msgid "Empty name and description found."
msgstr "Boş isim ve açıklama bulundu."

#: apps/io.ox/contacts/main.js module:io.ox/contacts
msgid "Edit to set a name."
msgstr "Ad vermek için düzenleyin."

#. index used in contacts list to jump to names with a specific starting letter
#: apps/io.ox/contacts/main.js module:io.ox/contacts
msgid "Starting letter index"
msgstr "Başlangıç harfi dizini"

#: apps/io.ox/contacts/main.js module:io.ox/contacts
msgid "Couldn't load contact data."
msgstr "Kişi verileri yüklenemedi."

#: apps/io.ox/contacts/main.js module:io.ox/contacts
msgid "Contacts"
msgstr "Kişiler"

#: apps/io.ox/contacts/main.js module:io.ox/contacts
msgid "Contact list. Select a contact to view details."
msgstr "Kişi listesi. Ayrıntılarını görmek istediğiniz kişiyi seçin."

#: apps/io.ox/contacts/main.js module:io.ox/contacts
msgid "Contacts toolbar"
msgstr "Kişiler araç çubuğu"

#: apps/io.ox/contacts/model.js module:io.ox/contacts
msgid "Please set day and month properly"
msgstr "Lütfen gün ve ayı düzgün bir şekilde ayarlayın"

#: apps/io.ox/contacts/model.js module:io.ox/contacts
msgid "First name must not be empty for internal users"
msgstr "Dahili kullanıcılar için ad boş bırakılmamalıdır"

#: apps/io.ox/contacts/model.js module:io.ox/contacts
msgid "Last name must not be empty for internal users"
msgstr "Dahili kullanıcılar için soyadı boş bırakılmamalıdır"

#: apps/io.ox/contacts/model.js module:io.ox/contacts
msgid "Display name"
msgstr "Görünen ad"

#: apps/io.ox/contacts/model.js module:io.ox/contacts
#: apps/plugins/portal/xing/register.js module:plugins/portal
#: apps/plugins/wizards/mandatory/main.js module:io.ox/wizards/firstStart
msgid "First name"
msgstr "Ad"

#: apps/io.ox/contacts/model.js module:io.ox/contacts
#: apps/plugins/portal/xing/register.js module:plugins/portal
#: apps/plugins/wizards/mandatory/main.js module:io.ox/wizards/firstStart
msgid "Last name"
msgstr "Soyadı"

#: apps/io.ox/contacts/model.js module:io.ox/contacts
msgid "Middle name"
msgstr "İkinci ad"

#: apps/io.ox/contacts/model.js module:io.ox/contacts
msgid "Suffix"
msgstr "Son ek"

#: apps/io.ox/contacts/model.js module:io.ox/contacts
msgctxt "salutation"
msgid "Title"
msgstr "Unvan"

#: apps/io.ox/contacts/model.js module:io.ox/contacts
msgid "Street"
msgstr "Sokak"

#: apps/io.ox/contacts/model.js module:io.ox/contacts
msgid "Postcode"
msgstr "Posta kodu"

#: apps/io.ox/contacts/model.js module:io.ox/contacts
#: apps/io.ox/contacts/print.js
msgid "City"
msgstr "İlçe"

#: apps/io.ox/contacts/model.js module:io.ox/contacts
msgid "State"
msgstr "İl"

#. vcard (electronic business card) field
#: apps/io.ox/contacts/model.js module:io.ox/contacts
#: apps/io.ox/contacts/print-details.js apps/plugins/halo/xing/register.js
#: module:plugins/portal
msgid "Date of birth"
msgstr "Doğum tarihi"

#: apps/io.ox/contacts/model.js module:io.ox/contacts
msgid "Marital status"
msgstr "Medeni durum"

#: apps/io.ox/contacts/model.js module:io.ox/contacts
msgid "Children"
msgstr "Çocuk"

#: apps/io.ox/contacts/model.js module:io.ox/contacts
msgid "Profession"
msgstr "Meslek"

#: apps/io.ox/contacts/model.js module:io.ox/contacts
msgid "Nickname"
msgstr "Takma adı"

#: apps/io.ox/contacts/model.js module:io.ox/contacts
msgid "Spouse's name"
msgstr "Eşinin adı"

#: apps/io.ox/contacts/model.js module:io.ox/contacts
msgid "Anniversary"
msgstr "Yıl dönümü"

#: apps/io.ox/contacts/model.js module:io.ox/contacts
#: apps/io.ox/contacts/print.js
msgid "Department"
msgstr "Bölüm"

#: apps/io.ox/contacts/model.js module:io.ox/contacts
msgid "Position"
msgstr "Pozisyon"

#: apps/io.ox/contacts/model.js module:io.ox/contacts
msgid "Employee type"
msgstr "Çalışan türü"

#: apps/io.ox/contacts/model.js module:io.ox/contacts
msgid "Room number"
msgstr "Oda numarası"

#: apps/io.ox/contacts/model.js module:io.ox/contacts
msgid "Employee ID"
msgstr "Çalışan no"

#: apps/io.ox/contacts/model.js module:io.ox/contacts
msgid "Sales Volume"
msgstr "Satış hacmi"

#: apps/io.ox/contacts/model.js module:io.ox/contacts
msgid "TAX ID"
msgstr "Vergi numarası"

#: apps/io.ox/contacts/model.js module:io.ox/contacts
msgid "Commercial Register"
msgstr "Ticaret sicili"

#: apps/io.ox/contacts/model.js module:io.ox/contacts
msgid "Branches"
msgstr "Şubeler"

#: apps/io.ox/contacts/model.js module:io.ox/contacts
msgid "Business category"
msgstr "İş kategorisi"

#: apps/io.ox/contacts/model.js module:io.ox/contacts apps/io.ox/core/yell.js
#: module:io.ox/core
msgid "Info"
msgstr "Bilgi"

#: apps/io.ox/contacts/model.js module:io.ox/contacts
msgid "Manager"
msgstr "Yönetici"

#: apps/io.ox/contacts/model.js module:io.ox/contacts
msgid "Assistant"
msgstr "Asistan"

#: apps/io.ox/contacts/model.js module:io.ox/contacts
msgid "Phone (business)"
msgstr "Telefon (iş)"

#: apps/io.ox/contacts/model.js module:io.ox/contacts
msgid "Phone (business alt)"
msgstr "Telefon (iş alternatif)"

#: apps/io.ox/contacts/model.js module:io.ox/contacts
msgid "Fax"
msgstr "Faks"

#: apps/io.ox/contacts/model.js module:io.ox/contacts
msgid "Telephone callback"
msgstr "Telefon geri araması"

#: apps/io.ox/contacts/model.js module:io.ox/contacts
msgid "Phone (car)"
msgstr "Telefon (araba)"

#: apps/io.ox/contacts/model.js module:io.ox/contacts
msgid "Phone (company)"
msgstr "Telefon (şirket)"

#: apps/io.ox/contacts/model.js module:io.ox/contacts
msgid "Phone (home)"
msgstr "Telefon (ev)"

#: apps/io.ox/contacts/model.js module:io.ox/contacts
msgid "Phone (home alt)"
msgstr "Telefon (ev alternatif)"

#: apps/io.ox/contacts/model.js module:io.ox/contacts
msgid "Fax (Home)"
msgstr "Faks (ev)"

#. vcard (electronic business card) field
#: apps/io.ox/contacts/model.js module:io.ox/contacts
#: apps/io.ox/contacts/print-details.js apps/io.ox/contacts/print.js
#: apps/io.ox/onboarding/clients/extensions.js module:io.ox/core/onboarding
msgid "Cell phone"
msgstr "Cep telefonu"

#: apps/io.ox/contacts/model.js module:io.ox/contacts
msgid "Cell phone (alt)"
msgstr "Cep telefonu (alternatif)"

#: apps/io.ox/contacts/model.js module:io.ox/contacts
msgid "Phone (other)"
msgstr "Telefon (diğer)"

#: apps/io.ox/contacts/model.js module:io.ox/contacts
msgid "Fax (alt)"
msgstr "Faks (alternatif)"

#: apps/io.ox/contacts/model.js module:io.ox/contacts
msgid "Email 1"
msgstr "E-posta 1"

#: apps/io.ox/contacts/model.js module:io.ox/contacts
msgid "Email 2"
msgstr "E posta 2"

#: apps/io.ox/contacts/model.js module:io.ox/contacts
msgid "Email 3"
msgstr "E posta 3"

#: apps/io.ox/contacts/model.js module:io.ox/contacts
#: apps/io.ox/onboarding/clients/config.js module:io.ox/core/onboarding
#: apps/plugins/portal/rss/register.js module:io.ox/portal
msgid "URL"
msgstr "URL"

#: apps/io.ox/contacts/model.js module:io.ox/contacts
msgid "Telephone (ISDN)"
msgstr "Telefon (ISDN)"

#: apps/io.ox/contacts/model.js module:io.ox/contacts
msgid "Pager"
msgstr "Çağrı cihazı"

#: apps/io.ox/contacts/model.js module:io.ox/contacts
msgid "Telephone primary"
msgstr "Birinci telefon"

#: apps/io.ox/contacts/model.js module:io.ox/contacts
msgid "Telephone radio"
msgstr "Radyofon"

#: apps/io.ox/contacts/model.js module:io.ox/contacts
msgid "Telex"
msgstr "Teleks"

#: apps/io.ox/contacts/model.js module:io.ox/contacts
msgid "TTY/TDD"
msgstr "TTY/TDD"

#: apps/io.ox/contacts/model.js module:io.ox/contacts
msgid "Instant Messenger 1"
msgstr "Anlık ileti 1"

#: apps/io.ox/contacts/model.js module:io.ox/contacts
msgid "Instant Messenger 2"
msgstr "Anlık ileti 2"

#: apps/io.ox/contacts/model.js module:io.ox/contacts
msgid "IP phone"
msgstr "IP telefonu"

#: apps/io.ox/contacts/model.js module:io.ox/contacts
msgid "Phone (assistant)"
msgstr "Telefon (asistan)"

#: apps/io.ox/contacts/model.js module:io.ox/contacts
msgid "Company"
msgstr "Şirket"

#: apps/io.ox/contacts/model.js module:io.ox/contacts
msgid "Image 1"
msgstr "Resim 1"

#: apps/io.ox/contacts/model.js module:io.ox/contacts
msgid "Optional 01"
msgstr "Seçimli 01"

#: apps/io.ox/contacts/model.js module:io.ox/contacts
msgid "Optional 02"
msgstr "Seçimli 02"

#: apps/io.ox/contacts/model.js module:io.ox/contacts
msgid "Optional 03"
msgstr "Seçimli 03"

#: apps/io.ox/contacts/model.js module:io.ox/contacts
msgid "Optional 04"
msgstr "Seçimli 04"

#: apps/io.ox/contacts/model.js module:io.ox/contacts
msgid "Optional 05"
msgstr "Seçimli 05"

#: apps/io.ox/contacts/model.js module:io.ox/contacts
msgid "Optional 06"
msgstr "Seçimli 06"

#: apps/io.ox/contacts/model.js module:io.ox/contacts
msgid "Optional 07"
msgstr "Seçimli 07"

#: apps/io.ox/contacts/model.js module:io.ox/contacts
msgid "Optional 08"
msgstr "Seçimli 08"

#: apps/io.ox/contacts/model.js module:io.ox/contacts
msgid "Optional 09"
msgstr "Seçimli 09"

#: apps/io.ox/contacts/model.js module:io.ox/contacts
msgid "Optional 10"
msgstr "Seçimli 10"

#: apps/io.ox/contacts/model.js module:io.ox/contacts
msgid "Optional 11"
msgstr "Seçimli 11"

#: apps/io.ox/contacts/model.js module:io.ox/contacts
msgid "Optional 12"
msgstr "Seçimli 12"

#: apps/io.ox/contacts/model.js module:io.ox/contacts
msgid "Optional 13"
msgstr "Seçimli 13"

#: apps/io.ox/contacts/model.js module:io.ox/contacts
msgid "Optional 14"
msgstr "Seçimli 14"

#: apps/io.ox/contacts/model.js module:io.ox/contacts
msgid "Optional 15"
msgstr "Seçimli 15"

#: apps/io.ox/contacts/model.js module:io.ox/contacts
msgid "Optional 16"
msgstr "Seçimli 16"

#: apps/io.ox/contacts/model.js module:io.ox/contacts
msgid "Optional 17"
msgstr "Seçimli 17"

#: apps/io.ox/contacts/model.js module:io.ox/contacts
msgid "Optional 18"
msgstr "Seçimli 18"

#: apps/io.ox/contacts/model.js module:io.ox/contacts
msgid "Optional 19"
msgstr "Seçimli 19"

#: apps/io.ox/contacts/model.js module:io.ox/contacts
msgid "Optional 20"
msgstr "Seçimli 20"

#: apps/io.ox/contacts/model.js module:io.ox/contacts
msgid "Links"
msgstr "Linkler"

#: apps/io.ox/contacts/model.js module:io.ox/contacts
msgid "Mark as distributionlist"
msgstr "Dağıtım listesi olarak işaretle"

#: apps/io.ox/contacts/model.js module:io.ox/contacts
msgid "Default address"
msgstr "Varsayılan adres"

#: apps/io.ox/contacts/model.js module:io.ox/contacts
msgid "Address Home"
msgstr "Ev adresi"

#: apps/io.ox/contacts/model.js module:io.ox/contacts
msgid "Address Business"
msgstr "İş adresi"

#: apps/io.ox/contacts/model.js module:io.ox/contacts
msgid "Address Other"
msgstr "Diğer adres"

#: apps/io.ox/contacts/model.js module:io.ox/contacts
msgid "This contact is private and cannot be shared"
msgstr "Bu kişi özel olduğu için paylaşılamaz"

#. vcard (electronic business card) field
#: apps/io.ox/contacts/print-details.js module:io.ox/contacts
#: apps/io.ox/contacts/print.js
msgid "Phone"
msgstr "Telefon"

#. vcard (electronic business card) field
#: apps/io.ox/contacts/print-details.js module:io.ox/contacts
#: apps/io.ox/contacts/print.js
msgid "Email"
msgstr "E-posta"

#. vcard (electronic business card) field
#: apps/io.ox/contacts/print-details.js module:io.ox/contacts
#: apps/io.ox/contacts/view-detail.js
msgid "Business Address"
msgstr "İş adresi"

#. vcard (electronic business card) field
#: apps/io.ox/contacts/print-details.js module:io.ox/contacts
#: apps/io.ox/contacts/view-detail.js
msgid "Home Address"
msgstr "Ev adresi"

#. vcard (electronic business card) field
#: apps/io.ox/contacts/print-details.js module:io.ox/contacts
#: apps/io.ox/contacts/view-detail.js
msgid "Other Address"
msgstr "Diğer adres"

#. vcard (electronic business card) field
#: apps/io.ox/contacts/print-details.js module:io.ox/contacts
msgid "Business"
msgstr "İş"

#. vcard (electronic business card) field
#: apps/io.ox/contacts/print-details.js module:io.ox/contacts
msgid "Home"
msgstr "Ev"

#. vcard (electronic business card) field
#: apps/io.ox/contacts/print-details.js module:io.ox/contacts
#: apps/io.ox/mail/accounts/settings.js module:io.ox/mail/accounts/settings
msgid "Other"
msgstr "Diğer"

#. vcard (electronic business card) field
#: apps/io.ox/contacts/print-details.js module:io.ox/contacts
#: apps/io.ox/contacts/view-detail.js
msgid "Messenger"
msgstr "Mesajlaşma"

#: apps/io.ox/contacts/print.js module:io.ox/contacts
msgid "Note: One contact is not shown due to missing phone numbers"
msgid_plural "Note: %1$d contacts are not shown due to missing phone numbers"
msgstr[0] "Not: Telefon numaralı eksik olduğu için bir kişi gösterilmiyor"
msgstr[1] "Not: Telefon numaralı eksik olduğu için %1$ kişi gösterilmiyor"

#: apps/io.ox/contacts/print.js module:io.ox/contacts
msgid "This note will not be printed"
msgstr "Bu not yazdırılmayacaktır"

#: apps/io.ox/contacts/settings/pane.js module:io.ox/contacts
msgid "Language-specific default"
msgstr "Dile özel varsayılan"

#: apps/io.ox/contacts/settings/pane.js module:io.ox/contacts
msgid "First name Last name"
msgstr "Adı Soyadı"

#: apps/io.ox/contacts/settings/pane.js module:io.ox/contacts
msgid "Last name, First name"
msgstr "Soyadı, Adı"

#: apps/io.ox/contacts/settings/pane.js module:io.ox/contacts
#: apps/io.ox/contacts/view-detail.js
msgid "Google Maps"
msgstr "Google Haritalar"

#: apps/io.ox/contacts/settings/pane.js module:io.ox/contacts
#: apps/io.ox/contacts/view-detail.js
msgid "Open Street Map"
msgstr "Sokak haritasını aç"

#: apps/io.ox/contacts/settings/pane.js module:io.ox/contacts
msgid "No link"
msgstr "Bağlantı yok"

#: apps/io.ox/contacts/settings/pane.js module:io.ox/contacts
#: apps/io.ox/contacts/view-detail.js
msgid "Apple Maps"
msgstr "Apple Harita"

#: apps/io.ox/contacts/settings/pane.js module:io.ox/contacts
#: apps/io.ox/mail/detail/links.js module:io.ox/mail
msgid "Address Book"
msgstr "Adres defteri"

#: apps/io.ox/contacts/settings/pane.js module:io.ox/contacts
msgid "Display of names"
msgstr "Adların görünümü"

#: apps/io.ox/contacts/settings/pane.js module:io.ox/contacts
msgid "Initial folder"
msgstr "İlk açılacak klasör"

#: apps/io.ox/contacts/settings/pane.js module:io.ox/contacts
msgid "Start in global address book"
msgstr "Küresel adres defteriyle başla"

#: apps/io.ox/contacts/settings/pane.js module:io.ox/contacts
msgid "Link postal addresses with map service"
msgstr "Posta adreslerini harita servisine bağla"

#: apps/io.ox/contacts/toolbar.js module:io.ox/contacts
msgid "Delete contact"
msgstr "Kişiyi sil"

#. Name with title
#. %1$s is the first name
#. %2$s is the last name
#. %3$s is the title
#: apps/io.ox/contacts/util.js module:io.ox/contacts
msgid "%3$s %2$s, %1$s"
msgstr "%3$s %2$s, %1$s"

#. Name without title
#. %1$s is the first name
#. %2$s is the last name
#: apps/io.ox/contacts/util.js module:io.ox/contacts
msgid "%2$s, %1$s"
msgstr "%2$s, %1$s"

#. Name in mail addresses
#. %1$s is the first name
#. %2$s is the last name
#: apps/io.ox/contacts/util.js module:io.ox/contacts
msgctxt "mail address"
msgid "%1$s %2$s"
msgstr "%1$s %2$s"

#. '%1$s contact's display name
#: apps/io.ox/contacts/util.js module:io.ox/contacts
msgid "%1$s could not be added as the contact has no valid email field."
msgstr "Geçerli bir e-posta alanı olmadığı için %1$s kişi olarak eklenemedi."

#: apps/io.ox/contacts/util.js module:io.ox/contacts
msgid "Some contacts could not be added as they have no valid email field."
msgstr "Geçerli e-posta alanları olmadığı için bazı kişiler eklenemedi."

#: apps/io.ox/contacts/view-detail.js module:io.ox/contacts
msgid "Distribution list with 1 entry"
msgid_plural "Distribution list with %1$d entries"
msgstr[0] "1 kayıtlı dağıtım listesi"
msgstr[1] "%1$d kayıtlı dağıtım listesi"

#: apps/io.ox/contacts/view-detail.js module:io.ox/contacts
#: apps/io.ox/participants/chronos-views.js module:io.ox/core
#: apps/io.ox/participants/views.js
msgid "Resource"
msgstr "Kaynak"

#: apps/io.ox/contacts/view-detail.js module:io.ox/contacts
#: apps/io.ox/core/tk/attachments.js module:io.ox/core
#: apps/io.ox/mail/toolbar.js module:io.ox/mail apps/io.ox/tasks/view-detail.js
#: module:io.ox/tasks
msgid "All attachments"
msgstr "Tüm ekler"

#: apps/io.ox/contacts/view-detail.js module:io.ox/contacts
msgid "Could not load attachments for this contact."
msgstr "Bu kişinin ekleri yüklenemedi."

#. %1$s is a map service, like "Google Maps"
#: apps/io.ox/contacts/view-detail.js module:io.ox/contacts
msgid "Open in %1$s"
msgstr "%1$s ile aç"

#: apps/io.ox/contacts/view-detail.js module:io.ox/contacts
msgid "Personal"
msgstr "Kişisel"

#: apps/io.ox/contacts/view-detail.js module:io.ox/contacts
msgid "Job"
msgstr "İş"

#: apps/io.ox/contacts/view-detail.js module:io.ox/contacts
msgid "Mail and Messaging"
msgstr "E-posta ve Mesajlaşma"

#: apps/io.ox/contacts/view-detail.js module:io.ox/contacts
msgid "Phone numbers"
msgstr "Telefon numaraları"

#. section name for contact fields in detail view
#: apps/io.ox/contacts/view-detail.js module:io.ox/contacts
msgid "Miscellaneous"
msgstr "Diğer"

#: apps/io.ox/contacts/view-detail.js module:io.ox/contacts
msgid "Copy to description"
msgstr "Açıklamaya kopyala"

#: apps/io.ox/contacts/view-detail.js module:io.ox/contacts
msgid "Saved in:"
msgstr "Kayıt yeri:"

#. %1$s maximum file size
#: apps/io.ox/contacts/widgets/pictureUpload.js module:io.ox/contacts
msgid "Your selected picture exceeds the maximum allowed file size of %1$s"
msgstr "Seçtiğiniz resim, izin verilen %1$s dosya boyutunu aşıyor"

#: apps/io.ox/contacts/widgets/pictureUpload.js module:io.ox/contacts
msgid ""
"This filetype is not supported as contact picture. Only image types (JPG, "
"GIF, BMP or PNG) are supported."
msgstr ""
"Kişi resmi olarak bu dosya türü desteklenmiyor. Yalnızca resim dosyaları "
"(JPG, GIF, BMP veya PNG) destekleniyor."

#: apps/io.ox/core/about/about.js module:io.ox/core
#: apps/io.ox/core/settings/errorlog/settings/pane.js
msgid "UI version"
msgstr "Arayüz sürümü"

#: apps/io.ox/core/about/about.js module:io.ox/core
#: apps/io.ox/core/settings/errorlog/settings/pane.js
msgid "Server version"
msgstr "Sunucu sürümü"

#: apps/io.ox/core/api/attachment.js module:io.ox/core
msgid "Saved appointment attachment"
msgstr "Randevu eki kaydedildi"

#: apps/io.ox/core/api/attachment.js module:io.ox/core
msgid "Saved task attachment"
msgstr "Görev eki kaydedildi"

#: apps/io.ox/core/api/attachment.js module:io.ox/core
msgid "Saved contact attachment"
msgstr "Kişi eki kaydedildi"

#: apps/io.ox/core/api/attachment.js module:io.ox/core
msgid "Saved attachment"
msgstr "Ek kaydedildi"

#: apps/io.ox/core/attachments/view.js module:io.ox/core
msgid "Toggle preview"
msgstr "Ön izlemeyi aç/kapat"

#: apps/io.ox/core/attachments/view.js module:io.ox/core
msgid "%1$d attachment"
msgid_plural "%1$d attachments"
msgstr[0] "%1$d ek"
msgstr[1] "%1$d ek"

#: apps/io.ox/core/boot/i18n.js module:io.ox/core/boot
#: apps/plugins/administration/groups/settings/edit.js module:io.ox/core
msgid "User name"
msgstr "Kullanıcı adı"

#: apps/io.ox/core/boot/i18n.js module:io.ox/core/boot
#: apps/io.ox/core/relogin.js module:io.ox/core
msgid "Sign in"
msgstr "Giriş yap"

#. the noun not the verb
#: apps/io.ox/core/boot/i18n.js module:io.ox/core/boot
msgctxt "word"
msgid "Sign in"
msgstr "Giriş yap"

#: apps/io.ox/core/boot/i18n.js module:io.ox/core/boot
msgid "Stay signed in"
msgstr "Oturumu açık bırak"

#: apps/io.ox/core/boot/i18n.js module:io.ox/core/boot
msgid "Forgot your password?"
msgstr "Parolanızı mı unuttunuz?"

#: apps/io.ox/core/boot/i18n.js module:io.ox/core/boot
msgid "Languages"
msgstr "Diller"

#: apps/io.ox/core/boot/i18n.js module:io.ox/core/boot
msgid "Language:"
msgstr "Dil:"

#: apps/io.ox/core/boot/i18n.js module:io.ox/core/boot
msgid ""
"No connection to server. Please check your internet connection and retry."
msgstr ""
"Sunucuya bağlanılamadı. Lütfen internet bağlantınızı kontrol edip yeniden "
"deneyin."

#: apps/io.ox/core/boot/i18n.js module:io.ox/core/boot
msgid "Please enter your credentials."
msgstr "Lütfen giriş bilgilerinizi yazın."

#: apps/io.ox/core/boot/i18n.js module:io.ox/core/boot
msgid "Please enter your password."
msgstr "Lütfen parolanızı yazın."

#: apps/io.ox/core/boot/i18n.js module:io.ox/core/boot
msgid "Your browser version is not supported!"
msgstr "Tarayıcı sürümünüz desteklenmiyor!"

#: apps/io.ox/core/boot/i18n.js module:io.ox/core/boot
msgid "Your browser is not supported!"
msgstr "Tarayıcınız desteklenmiyor!"

#: apps/io.ox/core/boot/i18n.js module:io.ox/core/boot
msgid "This browser is not supported on your current platform."
msgstr "Kullandığınız platformda bu tarayıcı desteklenmiyor."

#. %n in the lowest version of Android
#: apps/io.ox/core/boot/i18n.js module:io.ox/core/boot
msgid "You need to use Android %n or higher."
msgstr "Android %n veya daha üst bir sürümü kullanmalısınız."

#. %n is the lowest version of iOS
#: apps/io.ox/core/boot/i18n.js module:io.ox/core/boot
msgid "You need to use iOS %n or higher."
msgstr "iOS %n veya üst bir sürümü kullanmalısınız."

#: apps/io.ox/core/boot/i18n.js module:io.ox/core/boot
msgid "Your platform is not supported!"
msgstr "Platformunuz desklenmiyor!"

#: apps/io.ox/core/boot/i18n.js module:io.ox/core/boot
msgid "This platform is currently not supported."
msgstr "Kullandığınız platform şu anda desteklenmiyor."

#. all variables are version strings of the browsers, like 52 in Chrome 52
#: apps/io.ox/core/boot/i18n.js module:io.ox/core/boot
msgid ""
"Support starts with Chrome %1$d, Firefox %2$d, IE %3$d, and Safari %4$d."
msgstr ""
"Desteklediğimiz en düşük sürümler: Chrome %1$d, Firefox %2$d, IE %3$d, ve "
"Safari %4$d."

#. 'Google Chrome' is a brand and should not be translated
#: apps/io.ox/core/boot/i18n.js module:io.ox/core/boot
msgid "For best results we recommend using Google Chrome for Android."
msgstr "En iyi sonuçlar için Android'de Google Chrome kullanmanızı öneririz."

#. The missing word at the end of the sentence ('Play Store') will be injected later by script
#: apps/io.ox/core/boot/i18n.js module:io.ox/core/boot
msgid "Get the latest version from the "
msgstr "Son sürümü indirmek için: "

#: apps/io.ox/core/boot/i18n.js module:io.ox/core/boot
msgid "Your operating system is not supported."
msgstr "İşletim sisteminiz desteklenmiyor."

#: apps/io.ox/core/boot/i18n.js module:io.ox/core/boot
msgid "Your password is expired. Please change your password to continue."
msgstr ""
"Parolanızın süresi doldu. Lütfen devam etmek için parolanızı değiştirin."

#: apps/io.ox/core/boot/i18n.js module:io.ox/core/boot
msgid "Please update your browser."
msgstr "Lütfen tarayıcınızı güncelleyin."

#. browser recommendation: sentence ends with 'Google Chrome' (wrappend in a clickable link)
#: apps/io.ox/core/boot/i18n.js module:io.ox/core/boot
msgid "For best results, please use "
msgstr "En iyi sonuçlar için önerdiğimiz tarayıcı: "

#: apps/io.ox/core/boot/i18n.js module:io.ox/core/boot
msgid "You have been automatically signed out"
msgstr "Otomatik olarak çıkış yaptınız"

#: apps/io.ox/core/boot/i18n.js module:io.ox/core/boot
msgid ""
"Unsupported Preview - Certain functions disabled and stability not assured "
"until general release later this year"
msgstr ""
"Desteklenmeyen ön izleme: Bu yılın sonlarında yayımlanacak genel sürüme dek "
"bazı işlevler devre dışıdır ve stabilite garantisi verilmemektedir"

#: apps/io.ox/core/boot/i18n.js module:io.ox/core/boot
msgid "Offline mode"
msgstr "Çevrimdışı modu"

#: apps/io.ox/core/boot/i18n.js module:io.ox/core/boot
msgid "Your browser's cookie functionality is disabled. Please turn it on."
msgstr ""
"Tarayıcınızın çerez fonksiyonu devre dışı. Lütfen bu fonksiyonu "
"etkinleştirin."

#: apps/io.ox/core/boot/i18n.js module:io.ox/core/boot
msgid "Connection timed out. Please try reloading the page."
msgstr ""
"Bağlantı zaman aşımına uğradı. Lütfen sayfayı yeniden yüklemeyi deneyin."

#: apps/io.ox/core/boot/i18n.js module:io.ox/core/boot
msgid "Something went wrong. Please close this browser tab and try again."
msgstr ""
"Bir şeyler ters gitti. Lütfen bu tarayıcı sekmesini kapatın ve yeniden "
"deneyin."

#: apps/io.ox/core/boot/i18n.js module:io.ox/core/boot
msgid "Connection error"
msgstr "Bağlantı hatası"

#: apps/io.ox/core/boot/i18n.js module:io.ox/core/boot
msgid "The service is not available right now."
msgstr "Hizmet şu anda kullanılamıyor."

#: apps/io.ox/core/boot/i18n.js module:io.ox/core/boot
msgid "Reload"
msgstr "Yeniden yükle"

#: apps/io.ox/core/boot/warning.js module:io.ox/core/boot
msgid "Warning!"
msgstr "Uyarı!"

#: apps/io.ox/core/boot/warning.js module:io.ox/core/boot
msgid ""
"This is a browser feature for developers. If you were asked to copy and "
"paste anything here, somebody might want to take over your account. Do not "
"enter any script code without knowing what it does."
msgstr ""
"Bu, geliştiricilere yönelik bir tarayıcı özelliğidir. Buraya bir şey "
"kopyalayıp yapıştırmanız istendiyse birisi hesabınızı ele geçirmeye "
"çalışıyor olabilir. Ne yaptığını bilmediğiniz hiçbir script kodunu buraya "
"yazmayın."

#. number of selected item
#. %1$s is the number surrounded by a tag
#: apps/io.ox/core/commons.js module:io.ox/core
msgid "%1$s item selected"
msgid_plural "%1$s items selected"
msgstr[0] "%1$s öğe seçildi"
msgstr[1] "%1$s öğe seçildi"

#: apps/io.ox/core/commons.js module:io.ox/core
msgid "Selection Details"
msgstr "Seçim ayrıntıları"

#: apps/io.ox/core/commons.js module:io.ox/core apps/io.ox/files/main.js
#: module:io.ox/files
msgid "No elements selected"
msgstr "Hiçbir öğe seçilmedi"

#: apps/io.ox/core/commons.js module:io.ox/core
msgid "Results"
msgstr "Sonuçlar"

#: apps/io.ox/core/commons.js module:io.ox/core
msgid "Item list"
msgstr "Öğe listesi"

#: apps/io.ox/core/commons.js module:io.ox/core
#: apps/io.ox/files/view-options.js module:io.ox/files
#: apps/io.ox/mail/view-options.js module:io.ox/mail
msgid "Close folder view"
msgstr "Klasör görünümünü kapat"

#: apps/io.ox/core/commons.js module:io.ox/core
msgid "Premium features"
msgstr "Premium özellikler"

#: apps/io.ox/core/commons.js module:io.ox/core
msgid "Close premium features"
msgstr "Premium özellikleri kapat"

#: apps/io.ox/core/commons.js module:io.ox/core
msgid "Try now!"
msgstr "Hemen deneyin!"

#: apps/io.ox/core/desktop.js module:io.ox/core
msgid ""
"Failed to automatically save current stage of work. Please save your work to "
"avoid data loss in case the browser closes unexpectedly."
msgstr ""
"Mevcut çalışma aşaması otomatik olarak kaydedilemedi. Tarayıcınız "
"beklenmedik şekilde kapanırsa verilerinizi kaydetmemek için lütfen "
"çalışmanızı kaydedin."

#: apps/io.ox/core/desktop.js module:io.ox/core
msgid "Could not get a default folder for this application."
msgstr "Bu uygulama için varsayılan klasör bulunamadı."

#: apps/io.ox/core/desktop.js module:io.ox/core
msgid "There are unsaved changes."
msgstr "Kaydedilmemiş değişiklikler var."

#: apps/io.ox/core/desktop.js module:io.ox/core
msgid "Start search"
msgstr "Aramayı başlat"

#: apps/io.ox/core/desktop.js module:io.ox/core
msgid "Cancel search"
msgstr "Aramayı iptal et"

#: apps/io.ox/core/desktop.js module:io.ox/core
msgid ""
"Failed to start application. Maybe you have connection problems. Please try "
"again."
msgstr ""
"Uygulama başlatılamadı. Bağlantı sorunlarınız olabilir. Lütfen tekrar "
"deneyin."

#: apps/io.ox/core/download.js module:io.ox/core
msgid "Download infected file"
msgstr "Enfekte dosyayı indir"

#: apps/io.ox/core/download.js module:io.ox/core
msgid "Download unscanned file"
msgstr "Taranmamış dosyayı indir"

#: apps/io.ox/core/download.js module:io.ox/core
msgid "Unable to perform Anti-Virus check for the requested file(s)"
msgstr "İstenen dosya(lar) için antivirüs kontrolü yapılamadı"

#: apps/io.ox/core/download.js module:io.ox/core
msgid "Malicious file detected"
msgstr "Kötü niyetli dosya algılandı"

#: apps/io.ox/core/download.js module:io.ox/core
msgid "Anti-Virus warning"
msgstr "Antivirüs Uyarısı"

#: apps/io.ox/core/emoji/view.js module:io.ox/mail
msgid "Reset this list"
msgstr "Bu listeyi sıfırla"

#. Emoji category
#: apps/io.ox/core/emoji/view.js module:io.ox/mail
#: apps/io.ox/emoji/categories.js
msgid "Recently used"
msgstr "Son kullanılanlar"

#. Emoji category
#: apps/io.ox/core/emoji/view.js module:io.ox/mail
#: apps/io.ox/emoji/categories.js
msgid "People"
msgstr "İnsanlar"

#. Emoji category
#: apps/io.ox/core/emoji/view.js module:io.ox/mail
#: apps/io.ox/emoji/categories.js
msgid "Symbols"
msgstr "Semboller"

#. Emoji category
#: apps/io.ox/core/emoji/view.js module:io.ox/mail
#: apps/io.ox/emoji/categories.js
msgid "Nature"
msgstr "Doğa"

#. Emoji category
#: apps/io.ox/core/emoji/view.js module:io.ox/mail
#: apps/io.ox/emoji/categories.js
msgid "Objects"
msgstr "Nesneler"

#. Emoji category
#: apps/io.ox/core/emoji/view.js module:io.ox/mail
#: apps/io.ox/emoji/categories.js
msgid "Places"
msgstr "Yerler"

#: apps/io.ox/core/export.js module:io.ox/core
msgid "iCalendar"
msgstr "iCalendar"

#: apps/io.ox/core/export.js module:io.ox/core apps/io.ox/core/import/import.js
msgid "vCard"
msgstr "vCard"

#: apps/io.ox/core/export.js module:io.ox/core apps/io.ox/core/import/import.js
msgid "CSV"
msgstr "CSV"

#: apps/io.ox/core/export.js module:io.ox/core
msgid "Export folder"
msgstr "Klasörü dışa aktar"

#. export selected items (folders), title of a dialog
#: apps/io.ox/core/export.js module:io.ox/core
msgid "Export selected"
msgstr "Seçilenleri dışa aktar"

#. Warning dialog
#. %1$s is file format for data export
#: apps/io.ox/core/export.js module:io.ox/core
msgid "Format: %1$s"
msgstr "Biçim: %1$s"

#. file format for data export
#: apps/io.ox/core/export.js module:io.ox/core apps/io.ox/core/import/import.js
msgid "Format"
msgstr "Biçim"

#: apps/io.ox/core/export.js module:io.ox/core
msgid "No export format available"
msgstr "Kullanılabilir dışa verme biçimi yok"

#: apps/io.ox/core/export.js module:io.ox/core
msgid "Include distribution lists"
msgstr "Dağıtım listelerini dahil et"

#. %1$s inline menu title for better accessibility
#: apps/io.ox/core/extPatterns/links.js module:io.ox/core
msgid "Inline menu %1$s"
msgstr "Satır içi menü %1$s"

#: apps/io.ox/core/extPatterns/links.js module:io.ox/core
#: apps/io.ox/find/extensions-api.js apps/io.ox/search/facets/extensions.js
msgid "More"
msgstr "Daha fazlası"

#: apps/io.ox/core/folder/actions/add.js module:io.ox/core
#: apps/io.ox/core/folder/extensions.js
msgid "Add new calendar"
msgstr "Yeni takvim ekle"

#: apps/io.ox/core/folder/actions/add.js module:io.ox/core
#: apps/io.ox/core/folder/extensions.js
msgid "Add new address book"
msgstr "Yeni adres defteri ekle"

#: apps/io.ox/core/folder/actions/add.js module:io.ox/core
#: apps/io.ox/core/folder/contextmenu.js apps/io.ox/core/folder/extensions.js
#: apps/io.ox/files/actions.js module:io.ox/files
msgid "Add new folder"
msgstr "Yeni klasör ekle"

#: apps/io.ox/core/folder/actions/add.js module:io.ox/core
msgid "New calendar"
msgstr "Yeni takvim"

#: apps/io.ox/core/folder/actions/add.js module:io.ox/core
msgid "New address book"
msgstr "Yeni adres defteri"

#: apps/io.ox/core/folder/actions/add.js module:io.ox/core
msgid "New folder"
msgstr "Yeni klasör"

#: apps/io.ox/core/folder/actions/add.js module:io.ox/core
msgid "Calendar name"
msgstr "Takvim adı"

#: apps/io.ox/core/folder/actions/add.js module:io.ox/core
msgid "Address book name"
msgstr "Adres defteri adı"

#: apps/io.ox/core/folder/actions/add.js module:io.ox/core
#: apps/io.ox/core/folder/actions/rename.js
msgid "Folder name"
msgstr "Klasör adı"

#: apps/io.ox/core/folder/actions/add.js module:io.ox/core
msgid "Add as public calendar"
msgstr "Ortak takvim olarak ekle"

#: apps/io.ox/core/folder/actions/add.js module:io.ox/core
msgid "Add as public folder"
msgstr "Ortak klasör olarak ekle"

#: apps/io.ox/core/folder/actions/add.js module:io.ox/core
msgid ""
"A public folder is used for content that is of common interest for all "
"users. To allow other users to read or edit the contents, you have to set "
"the respective permissions for the public folder."
msgstr ""
"Ortak klasörler tüm kullanıcıları ilgilendiren içerikleri depolamak için "
"kullanılır. Diğer kullanıcıların içeriği okumalarına veya düzenlemelerine "
"izin vermek için ortak klasörün ilgili izinlerini ayarlamanız gerekir."

#: apps/io.ox/core/folder/actions/archive.js module:io.ox/core
msgid "Archive messages"
msgstr "Mesajları arşivle"

#: apps/io.ox/core/folder/actions/archive.js module:io.ox/core
msgid "All messages older than %1$d days will be moved to the archive folder"
msgstr "%1$d günden eski tüm mesajlar arşiv klasörüne taşınacak"

#. Verb: (to) archive messages
#: apps/io.ox/core/folder/actions/archive.js module:io.ox/core
#: apps/io.ox/mail/actions.js module:io.ox/mail apps/io.ox/mail/contextmenu.js
#: apps/io.ox/mail/mobile-toolbar-actions.js apps/io.ox/mail/toolbar.js
msgctxt "verb"
msgid "Archive"
msgstr "Arşivle"

#. notification while archiving messages
#: apps/io.ox/core/folder/actions/archive.js module:io.ox/core
msgid "Archiving messages ..."
msgstr "Mesajlar arşivleniyor ..."

#: apps/io.ox/core/folder/actions/common.js module:io.ox/core
msgid "Move all"
msgstr "Tümünü taşı"

#: apps/io.ox/core/folder/actions/common.js module:io.ox/core
msgid "Cleaning up ..."
msgstr "Temizleniyor ..."

#: apps/io.ox/core/folder/actions/common.js module:io.ox/core
msgid "The folder has been cleaned up."
msgstr "Klasör temizlendi."

#: apps/io.ox/core/folder/actions/common.js module:io.ox/core
msgid "All messages have been deleted"
msgstr "Tüm mesajlar silindi"

#: apps/io.ox/core/folder/actions/common.js module:io.ox/core
msgid "All files have been deleted"
msgstr "Tüm dosyalar silindi"

#: apps/io.ox/core/folder/actions/common.js module:io.ox/core
msgid "The folder has been emptied"
msgstr "Klasör boşaltıldı"

#: apps/io.ox/core/folder/actions/common.js module:io.ox/core
msgid "Do you really want to empty folder \"%s\"?"
msgstr "\"%s\" klasörünü boşaltmak istediğinizden emin misiniz?"

#: apps/io.ox/core/folder/actions/common.js module:io.ox/core
#: apps/io.ox/core/folder/contextmenu.js
msgid "Empty folder"
msgstr "Klasörü boşalt"

#: apps/io.ox/core/folder/actions/imap-subscription.js module:io.ox/core
msgid "Subscribe to IMAP folders"
msgstr "IMAP klasörlerine abone ol"

#: apps/io.ox/core/folder/actions/move.js module:io.ox/core
msgid "You cannot move items to virtual folders"
msgstr "Öğeleri sanal klasörlere taşıyamazsınız"

#: apps/io.ox/core/folder/actions/move.js module:io.ox/core
msgid "You cannot move items to this folder"
msgstr "Öğeleri bu klasöre taşıyamazsınız"

#: apps/io.ox/core/folder/actions/move.js module:io.ox/core
msgid "A folder cannot be moved into itself"
msgstr "Klasör kendi içine taşınamaz"

#: apps/io.ox/core/folder/actions/move.js module:io.ox/core
msgid "A folder cannot be moved to one of its subfolders"
msgstr "Klasör kendi alt klasörlerine taşınamaz"

#: apps/io.ox/core/folder/actions/move.js module:io.ox/core
msgid "Please wait for the previous operation to finish"
msgstr "Lütfen önceki işlemin bitmesini bekleyin"

#: apps/io.ox/core/folder/actions/move.js module:io.ox/core
#: apps/io.ox/core/folder/contextmenu.js apps/io.ox/mail/categories/train.js
#: module:io.ox/mail
msgid "Move all messages"
msgstr "Tüm mesajları taşı"

#: apps/io.ox/core/folder/actions/move.js module:io.ox/core
msgid "Move folder"
msgstr "Klasörü taşı"

#: apps/io.ox/core/folder/actions/properties.js module:io.ox/core
msgid "CalDAV URL"
msgstr "CalDAV adresi"

#: apps/io.ox/core/folder/actions/properties.js module:io.ox/core
msgid "Last updated"
msgstr "Son güncelleme"

#: apps/io.ox/core/folder/actions/properties.js module:io.ox/core
#: apps/io.ox/core/sub/subscriptions.js module:io.ox/core/sub
#: apps/plugins/portal/mail/register.js module:plugins/portal
msgid "Account"
msgstr "Hesap"

#: apps/io.ox/core/folder/actions/properties.js module:io.ox/core
msgid "iCal feed"
msgstr "iCal akışı"

#: apps/io.ox/core/folder/actions/properties.js module:io.ox/core
msgid "Google subscription"
msgstr "Google aboneliği"

#: apps/io.ox/core/folder/actions/properties.js module:io.ox/core
msgid "Calendars of interest"
msgstr "İlginizi çekebilecek takvimler"

#: apps/io.ox/core/folder/actions/properties.js module:io.ox/core
#: apps/io.ox/tasks/edit/view-template.js module:io.ox/tasks/edit
#: apps/plugins/portal/flickr/register.js module:plugins/portal
msgid "Type"
msgstr "Tür"

#: apps/io.ox/core/folder/actions/properties.js module:io.ox/core
#: apps/io.ox/core/folder/contextmenu.js
msgid "Properties"
msgstr "Özellikler"

#: apps/io.ox/core/folder/actions/remove.js module:io.ox/core
msgid ""
"Could not delete folder. This can be due to insufficient permissions in your "
"trash folder or this might be a special folder that cannot be deleted."
msgstr ""
"Klasör silinemedi. Bu durum, çöp kutusu klasörünüzdeki izinlerin yetersiz "
"olmasından veya bu klasörün silinemeyen, özel bir klasör olmasından "
"kaynaklanabilir."

#: apps/io.ox/core/folder/actions/remove.js module:io.ox/core
msgid "Do you really want to delete calendar \"%s\"?"
msgstr "\"%s\" takvimini silmek istediğinizden emin misiniz?"

#: apps/io.ox/core/folder/actions/remove.js module:io.ox/core
msgid "Do you really want to delete folder \"%s\"?"
msgstr "\"%s\" klasörünü silmek istediğinizden emin misiniz?"

#: apps/io.ox/core/folder/actions/remove.js module:io.ox/core
msgid ""
"This calendar is shared with others. It won't be available for them any more."
msgstr ""
"Bu takvim başkalarıyla paylaşılıyor. Artık onlar da takvime ulaşamayacak."

#: apps/io.ox/core/folder/actions/remove.js module:io.ox/core
msgid ""
"This folder is shared with others. It won't be available for them any more."
msgstr ""
"Bu klasör başkalarıyla paylaşılıyor. Artık onlar da takvime ulaşamayacak."

#: apps/io.ox/core/folder/actions/rename.js module:io.ox/core
msgid "This is a standard folder, which can't be renamed."
msgstr "Bu standart bir klasör olduğu için adı değiştirilemez."

#: apps/io.ox/core/folder/actions/rename.js module:io.ox/core
msgid "Rename folder"
msgstr "Klasörün adını değiştir"

#: apps/io.ox/core/folder/actions/rename.js module:io.ox/core
#: apps/io.ox/core/folder/contextmenu.js
#: apps/io.ox/core/viewer/views/toolbarview.js apps/io.ox/files/actions.js
#: module:io.ox/files apps/io.ox/files/actions/rename.js
#: apps/io.ox/files/contextmenu.js apps/io.ox/files/toolbar.js
msgid "Rename"
msgstr "Adını değiştir"

#: apps/io.ox/core/folder/api.js module:io.ox/core
msgid "Default calendar"
msgstr "Varsayılan takvim"

#. %1$s is the folder owner
#. %2$s is the folder title
#: apps/io.ox/core/folder/api.js module:io.ox/core
msgid "%1$s: %2$s"
msgstr "%1$s: %2$s"

#: apps/io.ox/core/folder/api.js module:io.ox/core
#: apps/io.ox/mail/categories/tabs.js module:io.ox/mail
msgid "Unread messages"
msgstr "Okunmamış mesajlar"

#: apps/io.ox/core/folder/api.js module:io.ox/core
msgid "All my public appointments"
msgstr "Tüm açık randevularım"

#: apps/io.ox/core/folder/api.js module:io.ox/core
msgid "Accessing global address book is not permitted"
msgstr "Küresel adres defterine erişmenize izin verilmiyor"

#: apps/io.ox/core/folder/api.js module:io.ox/core
msgid ""
"Could not save settings. There have to be at least one user with "
"administration rights."
msgstr ""
"Ayarlar kaydedilemedi. Yönetim haklarına sahip en az bir kullanıcı olması "
"gerekir."

#: apps/io.ox/core/folder/api.js module:io.ox/core
#: apps/io.ox/core/sub/subscriptions.js module:io.ox/core/sub
msgid "New Folder"
msgstr "Yeni Klasör"

#: apps/io.ox/core/folder/contextmenu.js module:io.ox/core
msgid "Mark all messages as read"
msgstr "Tüm mesajları okunmuş olarak işaretle"

#: apps/io.ox/core/folder/contextmenu.js module:io.ox/core
msgid "Clean up"
msgstr "Temizle"

#: apps/io.ox/core/folder/contextmenu.js module:io.ox/core
msgid "Archive old messages"
msgstr "Eski mesajları arşivle"

#: apps/io.ox/core/folder/contextmenu.js module:io.ox/core
msgid "Empty trash"
msgstr "Çöp kutusunu boşalt"

#: apps/io.ox/core/folder/contextmenu.js module:io.ox/core
msgid "Delete all messages"
msgstr "Tüm mesajları sil"

#: apps/io.ox/core/folder/contextmenu.js module:io.ox/core
#: apps/io.ox/files/toolbar.js module:io.ox/files
msgid "Delete forever"
msgstr "Kalıcı olarak sil"

#: apps/io.ox/core/folder/contextmenu.js module:io.ox/core
#: apps/io.ox/files/contextmenu.js apps/io.ox/files/toolbar.js
#: module:io.ox/files
msgid "Restore"
msgstr "Geri yükle"

#: apps/io.ox/core/folder/contextmenu.js module:io.ox/core
#: apps/io.ox/files/contextmenu.js
msgid "Download entire folder"
msgstr "Tüm klasörü indir"

#: apps/io.ox/core/folder/contextmenu.js module:io.ox/core
#: apps/io.ox/core/import/import.js
#: apps/io.ox/mail/settings/signatures/settings/pane.js module:io.ox/mail
msgid "Import"
msgstr "İçe aktar"

#: apps/io.ox/core/folder/contextmenu.js module:io.ox/core
msgid "Sharing"
msgstr "Paylaşım"

#: apps/io.ox/core/folder/contextmenu.js module:io.ox/core
#: apps/io.ox/files/contextmenu.js
msgid "Permissions / Invite people"
msgstr "İzinler / kişileri davet et"

#: apps/io.ox/core/folder/contextmenu.js module:io.ox/core
msgid "Permissions"
msgstr "İzinler"

#: apps/io.ox/core/folder/contextmenu.js module:io.ox/core
#: apps/io.ox/core/viewer/views/toolbarview.js apps/io.ox/files/actions.js
#: module:io.ox/files apps/io.ox/files/contextmenu.js
msgid "Create sharing link"
msgstr "Paylaşım linki oluştur"

#: apps/io.ox/core/folder/contextmenu.js module:io.ox/core
#: apps/io.ox/files/contextmenu.js apps/io.ox/files/toolbar.js
#: module:io.ox/files
msgid "Show in Drive"
msgstr "Drive'da göster"

#: apps/io.ox/core/folder/contextmenu.js module:io.ox/core
msgid "Show"
msgstr "Göster"

#: apps/io.ox/core/folder/contextmenu.js module:io.ox/core
msgid "Hide"
msgstr "Gizle"

#: apps/io.ox/core/folder/contextmenu.js module:io.ox/core
msgid "Refresh this calendar"
msgstr "Bu takvimi yenile"

#: apps/io.ox/core/folder/contextmenu.js module:io.ox/core
msgid "Show all calendars"
msgstr "Tüm takvimleri göster"

#: apps/io.ox/core/folder/contextmenu.js module:io.ox/core
msgid "Show this calendar only"
msgstr "Yalnızca bu takvimi göster"

#: apps/io.ox/core/folder/contextmenu.js module:io.ox/core
msgid "Select all messages"
msgstr "Tüm mesajları seç"

#: apps/io.ox/core/folder/extensions.js module:io.ox/core
#: apps/io.ox/files/main.js module:io.ox/files
msgid "My shares"
msgstr "Paylaştıklarım"

#: apps/io.ox/core/folder/extensions.js module:io.ox/core
msgid "My folders"
msgstr "Klasörlerim"

#: apps/io.ox/core/folder/extensions.js module:io.ox/core
#: apps/io.ox/files/actions/add-storage-account.js module:io.ox/files
msgid "Add storage account"
msgstr "Depolama hesabı ekle"

#: apps/io.ox/core/folder/extensions.js module:io.ox/core
#: apps/io.ox/core/sub/subscriptions.js module:io.ox/core/sub
msgid "Subscribe to address book"
msgstr "Adres defterine abone ol"

#: apps/io.ox/core/folder/extensions.js module:io.ox/core
msgid "View all attachments"
msgstr "Tüm ekleri göster"

#: apps/io.ox/core/folder/extensions.js module:io.ox/core
#: apps/io.ox/mail/accounts/settings.js module:io.ox/mail/accounts/settings
#: apps/io.ox/mail/folderview-extensions.js module:io.ox/mail
msgid "Add mail account"
msgstr "E-posta hesabı ekle"

#: apps/io.ox/core/folder/extensions.js module:io.ox/core
msgid "Synchronize with your tablet or smartphone"
msgstr "Tabletiniz veya akıllı telefonunuzla eşitleyin"

#: apps/io.ox/core/folder/extensions.js module:io.ox/core
msgid "Hidden address books"
msgstr "Gizli adres defterleri"

#: apps/io.ox/core/folder/extensions.js module:io.ox/core
#: apps/plugins/portal/tasks/register.js module:plugins/portal
msgid "My tasks"
msgstr "Görevlerim"

#: apps/io.ox/core/folder/extensions.js module:io.ox/core
msgid "Public tasks"
msgstr "Açık görevler"

#: apps/io.ox/core/folder/extensions.js module:io.ox/core
msgid "Shared tasks"
msgstr "Paylaşılan görevler"

#: apps/io.ox/core/folder/extensions.js module:io.ox/core
msgid "Hidden tasks"
msgstr "Gizli görevler"

#: apps/io.ox/core/folder/extensions.js module:io.ox/core
msgid "Personal calendar"
msgstr "Kişisel takvim"

#: apps/io.ox/core/folder/extensions.js module:io.ox/core
#: apps/io.ox/core/sub/subscriptions.js module:io.ox/core/sub
msgid "Subscribe to calendar"
msgstr "Takvime abone ol"

#: apps/io.ox/core/folder/extensions.js module:io.ox/core
msgid "Browse calendars of interest"
msgstr "İlgimi çekebilecek takvimlere göz at"

#: apps/io.ox/core/folder/extensions.js module:io.ox/core
msgid "Google calendar"
msgstr "Google takvimi"

#: apps/io.ox/core/folder/extensions.js module:io.ox/core
msgid "Subscribe via URL (iCal)"
msgstr "URL ile abone ol (iCal)"

#: apps/io.ox/core/folder/extensions.js module:io.ox/core
msgid "Subscribe shared Calendar"
msgstr "Paylaşılan takvime abone ol"

#: apps/io.ox/core/folder/extensions.js module:io.ox/core
msgid "Import calendar"
msgstr "Takvimi içe aktar"

#: apps/io.ox/core/folder/extensions.js module:io.ox/core
#: apps/io.ox/core/import/import.js
msgid "Upload file"
msgstr "Dosya yükle"

#: apps/io.ox/core/folder/extensions.js module:io.ox/core
msgid "Shared by other users"
msgstr "Diğer kullanıcılar tarafından paylaşılanlar"

#: apps/io.ox/core/folder/extensions.js module:io.ox/core
msgid "You share this folder with other users"
msgstr "Bu klasörü diğer kullanıcılarla paylaşıyorsunuz"

#: apps/io.ox/core/folder/extensions.js module:io.ox/core
msgid "This folder has subscriptions"
msgstr "Bu klasöre ait abonelikler var"

#: apps/io.ox/core/folder/favorites.js module:io.ox/core
#: apps/io.ox/core/viewer/views/toolbarview.js apps/io.ox/files/actions.js
#: module:io.ox/files apps/io.ox/files/contextmenu.js
#: apps/io.ox/files/favorites.js apps/io.ox/files/toolbar.js
msgid "Remove from favorites"
msgstr "Favorilerden sil"

#: apps/io.ox/core/folder/favorites.js module:io.ox/core
#: apps/io.ox/core/viewer/views/toolbarview.js apps/io.ox/files/actions.js
#: module:io.ox/files apps/io.ox/files/contextmenu.js
#: apps/io.ox/files/favorites.js apps/io.ox/files/toolbar.js
msgid "Add to favorites"
msgstr "Favorilere ekle"

#. Used for the total count of objects or mails in a folder
#: apps/io.ox/core/folder/node.js module:io.ox/core
msgid "Total: %1$d"
msgstr "Toplam: %1$d"

#: apps/io.ox/core/folder/node.js module:io.ox/core
msgid "%1$d total"
msgstr "toplam %1$d"

#. Used for the count of unread mails in a folder
#: apps/io.ox/core/folder/node.js module:io.ox/core
msgid "Unread: %1$d"
msgstr "Okunmamış: %1$d"

#. %1$d number of unread mails
#: apps/io.ox/core/folder/node.js module:io.ox/core
#: apps/plugins/notifications/mail/register.js module:plugins/notifications
msgid "%1$d unread"
msgstr "%1$d okunmamış"

#: apps/io.ox/core/folder/node.js module:io.ox/core
msgid "Folder-specific actions"
msgstr "Klasöre özel eylemler"

#. %1$s is the name of the folder
#: apps/io.ox/core/folder/node.js module:io.ox/core
msgid "Actions for %1$s"
msgstr "%1$s eylemleri"

#: apps/io.ox/core/folder/picker.js module:io.ox/core
#: apps/io.ox/mail/mailfilter/settings/filter/actions/util.js
#: module:io.ox/mailfilter
msgid "Select folder"
msgstr "Klasör seç"

#: apps/io.ox/core/folder/picker.js module:io.ox/core
msgid "Create folder"
msgstr "Klasör oluştur"

#: apps/io.ox/core/folder/tree.js module:io.ox/core
msgid "No action available"
msgstr "Eylem mevcut değil"

#: apps/io.ox/core/folder/tree.js module:io.ox/core
#: apps/io.ox/core/tk/list-contextmenu.js
msgid "Folder options"
msgstr "Klasör seçenekleri"

#. generic error message
#: apps/io.ox/core/http_errors.js module:io.ox/core
msgid "An unknown error occurred"
msgstr "Bilinmeyen bir hata oluştu"

#. error message when offline
#: apps/io.ox/core/http_errors.js module:io.ox/core
msgid "Cannot connect to server. Please check your connection."
msgstr "Sunucuya bağlanılamadı. Lütfen bağlantınızı kontrol edin."

#: apps/io.ox/core/import/import.js module:io.ox/core
msgid "select format"
msgstr "biçim seçin"

#: apps/io.ox/core/import/import.js module:io.ox/core
msgid "Imported calendar"
msgstr "İçe aktarılan takvim"

#: apps/io.ox/core/import/import.js module:io.ox/core
msgid "New calendar name"
msgstr "Yeni takvim adı"

#: apps/io.ox/core/import/import.js module:io.ox/core
msgid "Ignore existing appointments"
msgstr "Mevcut randevuları görmezden gel"

#: apps/io.ox/core/import/import.js module:io.ox/core
msgid "Ignore existing events"
msgstr "Mevcut etkinlikleri görmezden gel"

#: apps/io.ox/core/import/import.js module:io.ox/core
msgid "Note on CSV files:"
msgstr "CVS dosyalarına dair hatırlatma:"

#: apps/io.ox/core/import/import.js module:io.ox/core
msgid ""
"The first record of a valid CSV file must define proper column names. "
"Supported separators are comma and semi-colon."
msgstr ""
"Geçerli bir CSV dosyasının ilk satırında sütun adları tanımlamalıdır. Ayırma "
"karakteri olarak nokta ve noktalı virgül desteklenir."

#: apps/io.ox/core/import/import.js module:io.ox/core
msgid "Learn more"
msgstr "Daha fazla bilgi al"

#: apps/io.ox/core/import/import.js module:io.ox/core
msgid ""
"Ignoring existing appointments is helpful to import public holiday "
"calendars, for example."
msgstr ""
"Mevcut randevuları yok saymak, örneğin tatil takvimlerini içe aktarırken işe "
"yarayabilir."

#: apps/io.ox/core/import/import.js module:io.ox/core
msgid "Please note that other participants are removed on calendar import."
msgstr "Takvimleri içe aktarırken diğer katılımcıların silineceğini unutmayın."

#: apps/io.ox/core/import/import.js module:io.ox/core
msgid "Import from file"
msgstr "Dosyadan içe aktar"

#. Error message if contact import failed
#: apps/io.ox/core/import/import.js module:io.ox/core
msgid "There was no contact data to import"
msgstr "İçe aktarılacak kişi verisi bulunamadı"

#. Error message if task import failed
#: apps/io.ox/core/import/import.js module:io.ox/core
msgid "There was no task data to import"
msgstr "İçe aktarılacak görev verisi bulunamadı"

#. Error message if calendar import failed
#: apps/io.ox/core/import/import.js module:io.ox/core
msgid "There was no appointment data to import"
msgstr "İçe aktarılacak randevu verisi bulunamadı"

#: apps/io.ox/core/import/import.js module:io.ox/core
msgid "Please select a file to import"
msgstr "Lütfen içe aktarılacak dosyayı seçin"

#: apps/io.ox/core/import/import.js module:io.ox/core
msgid "Please select a valid iCal File to import"
msgstr "Lütfen içe aktarım için geçerli bir iCal dosyası seçin"

#: apps/io.ox/core/import/import.js module:io.ox/core
msgid "You must enter a folder name"
msgstr "Bir klasör adı yazmalısınız"

#: apps/io.ox/core/import/import.js module:io.ox/core
msgid "Data imported successfully"
msgstr "Veriler başarıyla aktarıldı"

#. Failure message if no data (e.g. appointments) could be imported
#: apps/io.ox/core/import/import.js module:io.ox/core
msgid "Failed to import any data"
msgstr "Verilerin alınması başarısız oldu"

#: apps/io.ox/core/import/import.js module:io.ox/core
msgid "Data only partially imported (%1$s of %2$s records)"
msgstr "Veriler kısmen aktarıldı (%2$s kaydın %1$s tanesi)"

#: apps/io.ox/core/main/appcontrol.js module:io.ox/core
msgid "Navigate to:"
msgstr "Git:"

#: apps/io.ox/core/main/appcontrol.js module:io.ox/core
msgid "Apps"
msgstr "Uygulamalar"

#: apps/io.ox/core/main/appcontrol.js module:io.ox/core
msgid "Skip to main content"
msgstr "Ana içeriğe geç"

#: apps/io.ox/core/main/appcontrol.js module:io.ox/core
#: apps/io.ox/core/main/topbar_right.js apps/io.ox/core/sub/settings/pane.js
#: module:io.ox/core/sub apps/io.ox/multifactor/login/loginScreen.js
msgid "Refresh"
msgstr "Yenile"

#: apps/io.ox/core/main/appcontrol.js module:io.ox/core
msgid "Currently refreshing"
msgstr "Yenileniyor"

#: apps/io.ox/core/main/apps.js module:io.ox/core
#: apps/io.ox/mail/settings/pane.js module:io.ox/mail
#: apps/io.ox/oauth/settings.js module:io.ox/settings
#: apps/io.ox/settings/security/settings/pane.js
msgctxt "app"
msgid "Mail"
msgstr "E-posta"

#: apps/io.ox/core/main/apps.js module:io.ox/core apps/io.ox/oauth/settings.js
#: module:io.ox/settings
msgctxt "app"
msgid "Address Book"
msgstr "Adres Defteri"

#: apps/io.ox/core/main/apps.js module:io.ox/core
msgctxt "app"
msgid "Portal"
msgstr "Portal"

#. %1$s is usually "Drive" (product name; might be customized)
#: apps/io.ox/core/main/apps.js module:io.ox/core
#: apps/io.ox/core/pim/actions.js apps/io.ox/core/viewer/views/toolbarview.js
#: apps/io.ox/files/settings/pane.js module:io.ox/files
#: apps/io.ox/mail/actions.js module:io.ox/mail apps/io.ox/oauth/settings.js
#: module:io.ox/settings
msgctxt "app"
msgid "Drive"
msgstr "Drive"

#: apps/io.ox/core/main/apps.js module:io.ox/core
#: apps/io.ox/tasks/settings/pane.js module:io.ox/tasks
msgctxt "app"
msgid "Tasks"
msgstr "Görevler"

#: apps/io.ox/core/main/apps.js module:io.ox/core
msgctxt "app"
msgid "Notes"
msgstr "Notlar"

#: apps/io.ox/core/main/apps.js module:io.ox/core apps/io.ox/editor/main.js
#: module:io.ox/editor apps/io.ox/mail/compose/view.js module:io.ox/mail
msgid "Editor"
msgstr "Editör"

#: apps/io.ox/core/main/autologout.js module:io.ox/core
msgid "You will be automatically signed out in %1$d second"
msgid_plural "You will be automatically signed out in %1$d seconds"
msgstr[0] "%1$d saniye sonra otomatik olarak çıkış yapacaksınız"
msgstr[1] "%1$d saniye sonra otomatik olarak çıkış yapacaksınız"

#: apps/io.ox/core/main/autologout.js module:io.ox/core
#: apps/io.ox/settings/security/settings/pane.js module:io.ox/mail
msgid "Automatic sign out"
msgstr "Otomatik çıkış"

#: apps/io.ox/core/main/autologout.js module:io.ox/core
msgid "Sign out now"
msgstr "Hemen çıkış yap"

#: apps/io.ox/core/main/autologout.js module:io.ox/core
msgid "Are you sure?"
msgstr "Emin misiniz?"

#: apps/io.ox/core/main/autologout.js module:io.ox/core
msgid "Forcing logout may cause data loss."
msgstr "Çıkışa zorlamanız veri kaybına yol açabilir."

#: apps/io.ox/core/main/autologout.js module:io.ox/core
msgid "Force sign out"
msgstr "Çıkışa zorla"

#: apps/io.ox/core/main/autologout.js module:io.ox/core
msgid "Logout failed."
msgstr "Çıkış yapılamadı."

#: apps/io.ox/core/main/logout.js module:io.ox/core
#: apps/io.ox/core/main/topbar_right.js
#: apps/io.ox/settings/security/sessions/settings/pane.js
msgid "Sign out"
msgstr "Çıkış"

#: apps/io.ox/core/main/logout.js module:io.ox/core
msgid "Are you sure you want to sign out from all related browser tabs?"
msgstr ""
"İlgili tüm tarayıcı sekmelerinden çıkış yapmak istediğinizden emin misiniz?"

#: apps/io.ox/core/main/logout.js module:io.ox/core
msgid "Unsaved documents will be lost. Do you want to sign out now?"
msgstr "Kaydedilmeyen belgeler kaybolacaktır. Çıkış yapmak istiyor musunuz?"

#. folder permissions - Is Admin? YES
#: apps/io.ox/core/main/logout.js module:io.ox/core
#: apps/io.ox/core/permissions/permissions.js apps/io.ox/files/util.js
#: module:io.ox/files
msgid "Yes"
msgstr "Evet"

#. folder permissions - Is Admin? NO
#: apps/io.ox/core/main/logout.js module:io.ox/core
#: apps/io.ox/core/permissions/permissions.js
msgid "No"
msgstr "Hayır"

#: apps/io.ox/core/main/offline.js module:io.ox/core
msgid "Offline"
msgstr "Çevrimdışı"

#: apps/io.ox/core/main/stages.js module:io.ox/core
msgid "The requested application is not available at this moment."
msgstr "İstenen uygulama şu anda kullanılamıyor."

#. %1$s is placeholder for the product name like "App Suite"
#: apps/io.ox/core/main/stages.js module:io.ox/core
msgid "The below item was open last time you exited %1$s."
msgid_plural "The below items were open last time you exited %1$s."
msgstr[0] "Aşağıdaki öğe, %1$s uygulamasından son çıktığınızda açıktı."
msgstr[1] "Aşağıdaki öğeler, %1$s uygulamasından son çıktığınızda açıktı."

#: apps/io.ox/core/main/stages.js module:io.ox/core
msgid "Please click \"Continue\" if you'd like to continue editing."
msgstr "Düzenlemeye devam etmek istiyorsanız \"Devam et\"e tıklayın."

#: apps/io.ox/core/main/stages.js module:io.ox/core
msgid "If you do not wish to keep the item, please click on the trash icon."
msgid_plural ""
"If you do not wish to keep an item, please click on the trash icon."
msgstr[0] "Öğeyi tutmak istemiyorsanız çöp kutusu simgesine tıklayın."
msgstr[1] "Öğeleri tutmak istemiyorsanız çöp kutusu simgesine tıklayın."

#: apps/io.ox/core/main/topbar_right.js module:io.ox/core
#: apps/plugins/portal/upsell/register.js module:plugins/portal
msgid "Upgrade your account"
msgstr "Hesabınızı yükseltin"

#: apps/io.ox/core/main/topbar_right.js module:io.ox/core
#: apps/io.ox/multifactor/login/loginScreen.js apps/io.ox/settings/main.js
msgid "Settings"
msgstr "Ayarlar"

#. starts the client onboarding wizard that helps users
#. to configure their devices to access/sync appsuites
#. data (f.e. install ox mail app)
#: apps/io.ox/core/main/topbar_right.js module:io.ox/core
#: apps/plugins/portal/client-onboarding/register.js module:plugins/portal
msgid "Connect your Device"
msgstr "Cihazınızı bağlayın"

#. starts the client onboarding wizard that helps users
#. to configure their devices to access/sync appsuites
#. data (f.e. install ox mail app)
#: apps/io.ox/core/main/topbar_right.js module:io.ox/core
msgid "Connect this Device"
msgstr "Bu cihazı bağla"

#: apps/io.ox/core/main/topbar_right.js module:io.ox/core
#: apps/io.ox/core/settings/pane.js
#: apps/plugins/portal/userSettings/register.js
msgid "Change password"
msgstr "Parolayı değiştir"

#: apps/io.ox/core/main/topbar_right.js module:io.ox/core
#: apps/io.ox/core/viewer/views/toolbarview.js
msgid "Help"
msgstr "Yardım"

#: apps/io.ox/core/main/topbar_right.js module:io.ox/core
msgid "About"
msgstr "Hakkında"

#: apps/io.ox/core/main/topbar_right.js module:io.ox/core
msgid ""
"You forgot to sign out last time. Always use the sign-out button when you "
"finished your work."
msgstr ""
"Geçen sefer çıkış yapmayı unuttunuz. Çalışmanızı bitirince her zaman \"çıkış"
"\" düğmesini kullanın."

#. %1$s is the product name
#: apps/io.ox/core/main/topbar_right.js module:io.ox/core
#, c-format
msgid ""
"Did you know that you can take %1$s with you? Just click this icon and "
"choose 'Connect your device' from the menu."
msgstr ""
"%1s uygulamasını yanınızda taşıyabilirsiniz! Bu simgeye tıklayıp menüden "
"\"Cihazınızı bağlayın\" seçeneğini seçmeniz yeterli."

#. %1$s is the filename
#: apps/io.ox/core/main/warning.js module:io.ox/core
msgid ""
"Folder with name \"%1$s\" will be hidden. Enable setting \"Show hidden files "
"and folders\" to access this folder again."
msgstr ""
"\"%1$s\" adlı klasör gizlenecektir. Bu klasöre yeniden erişmek için \"Gizli "
"dosya ve klasörleri göster\" ayarını etkinleştirmelisiniz."

#: apps/io.ox/core/media-devices.js module:io.ox/core
msgid ""
"There are currently no compatible media devices available on your device."
msgstr "Şu anda cihazınızda kullanılabilen uyumlu medya aygıtı yok."

#: apps/io.ox/core/media-devices.js module:io.ox/core
msgid ""
"Access to your media devices has been denied. Please refer to your browser "
"help pages for how to reset authorization."
msgstr ""
"Medya aygıtlarınıza erişim engellendi. Lütfen yetkilendirmeyi sıfırlamak "
"için tarayıcınızın yardım sayfalarına bakın."

#: apps/io.ox/core/media-devices.js module:io.ox/core
msgid "This feature isn't available for non-secure connections."
msgstr "Bu özellik, güvenli olmayan bağlantılarda kullanılamaz."

#. %1$s a natural number
#: apps/io.ox/core/media-devices.js module:io.ox/core
msgid "Microphone %1$s"
msgstr "Mikrofon %1$s"

#. %1$s a natural number
#: apps/io.ox/core/media-devices.js module:io.ox/core
msgid "Camera %1$s"
msgstr "Kamera %1$s"

#. %1$s a natural number
#. This text is used to describe an unknown device (camera / microphone etc)
#: apps/io.ox/core/media-devices.js module:io.ox/core
msgid "Unknown %1$s"
msgstr "Bilinmeyen %1$s"

#: apps/io.ox/core/media-devices.js module:io.ox/core
msgid ""
"Unfortunately your browser doesn't support listing available media devices."
msgstr ""
"Ne yazık ki tarayıcınızın kullanılabilir medya aygıtlarını listelemeyi "
"desteklemiyor."

#. %1$d number of notifications in notification area
#: apps/io.ox/core/notifications.js module:io.ox/core
#, c-format
msgid "%1$d notification."
msgid_plural "%1$d notifications."
msgstr[0] "%1$d bildirim."
msgstr[1] "%1$d bildirim."

#: apps/io.ox/core/notifications.js module:io.ox/core
msgid "No notifications"
msgstr "Bildirim yok"

#: apps/io.ox/core/notifications.js module:io.ox/core
msgid "Close notification area"
msgstr "Bildirim alanını kapat"

#: apps/io.ox/core/notifications.js module:io.ox/core
msgid "Notifications"
msgstr "Bildirimler"

#. Hides all current notifications (invitations, reminder etc.) for half an hour.
#: apps/io.ox/core/notifications.js module:io.ox/core
msgid "Notify me again later"
msgstr "Daha sonra yeniden anımsat"

#: apps/io.ox/core/notifications.js module:io.ox/core
msgid "Would you like to enable desktop notifications?"
msgstr "Masaüstü bildirimlerini etkinleştirmek ister misiniz?"

#: apps/io.ox/core/notifications.js module:io.ox/core
msgid "Later"
msgstr "Daha sonra"

#. Opens popup to decide if desktop notifications should be shown
#: apps/io.ox/core/notifications.js module:io.ox/core
msgid "Decide now"
msgstr "Etkinleştir"

#: apps/io.ox/core/notifications.js module:io.ox/core
msgid ""
"You can manage desktop notifications at any time, by visiting your settings"
msgstr ""
"Masaüstü bildirimlerini istediğiniz zaman ayarlarınızı ziyaret ederek "
"yönetebilirsiniz"

#: apps/io.ox/core/notifications/subview.js module:io.ox/core
msgid "Hide this notification"
msgstr "Bu bildirimi gizle"

#: apps/io.ox/core/notifications/subview.js module:io.ox/core
msgid "New notifications"
msgstr "Yeni bildirimler"

#: apps/io.ox/core/notifications/subview.js module:io.ox/core
msgid "You have new notifications"
msgstr "Yeni bildirimleriniz var"

#: apps/io.ox/core/permissions/permissions.js module:io.ox/core
#: apps/io.ox/files/share/permissions.js
msgid "Guest"
msgstr "Konuk"

#. Role: create folder + read/write/delete all
#: apps/io.ox/core/permissions/permissions.js module:io.ox/core
#: apps/io.ox/files/share/permissions.js
msgid "Author"
msgstr "Yazar"

#. Role: all permissions
#. object permissions - admin role
#: apps/io.ox/core/permissions/permissions.js module:io.ox/core
#: apps/io.ox/files/share/permissions.js
msgid "Administrator"
msgstr "Yönetici"

#: apps/io.ox/core/permissions/permissions.js module:io.ox/core
msgid "Apply role"
msgstr "Rolü uygula"

#. folder permissions
#: apps/io.ox/core/permissions/permissions.js module:io.ox/core
msgid "view the folder"
msgstr "klasörü görüntüleme"

#. folder permissions
#: apps/io.ox/core/permissions/permissions.js module:io.ox/core
msgid "create objects"
msgstr "nesne oluşturma"

#. folder permissions
#: apps/io.ox/core/permissions/permissions.js module:io.ox/core
msgid "create objects and subfolders"
msgstr "nesne ve alt klasörler oluşturma"

#. object permissions - read
#: apps/io.ox/core/permissions/permissions.js module:io.ox/core
msgid "no read permissions"
msgstr "okuma izni yok"

#. object permissions - read
#: apps/io.ox/core/permissions/permissions.js module:io.ox/core
msgid "read own objects"
msgstr "kendi nesnelerini okuma"

#. object permissions - read
#: apps/io.ox/core/permissions/permissions.js module:io.ox/core
msgid "read all objects"
msgstr "tüm nesneleri okuma"

#. object permissions - edit/modify
#: apps/io.ox/core/permissions/permissions.js module:io.ox/core
msgid "no edit permissions"
msgstr "düzenleme izni yok"

#. object permissions - edit/modify
#: apps/io.ox/core/permissions/permissions.js module:io.ox/core
msgid "edit own objects"
msgstr "kendi nesnelerini düzenleme"

#. object permissions - edit/modify
#: apps/io.ox/core/permissions/permissions.js module:io.ox/core
msgid "edit all objects"
msgstr "tüm nesneleri düzenleme"

#. object permissions - delete
#: apps/io.ox/core/permissions/permissions.js module:io.ox/core
msgid "no delete permissions"
msgstr "silme izni yok"

#. object permissions - delete
#: apps/io.ox/core/permissions/permissions.js module:io.ox/core
msgid "delete only own objects"
msgstr "yalnızca kendi nesnelerini silme"

#. object permissions - delete
#: apps/io.ox/core/permissions/permissions.js module:io.ox/core
msgid "delete all objects"
msgstr "tüm nesneleri silme"

#. Role: Owner (same as admin)
#: apps/io.ox/core/permissions/permissions.js module:io.ox/core
#: apps/io.ox/files/share/permissions.js
msgid "Owner"
msgstr "Sahibi"

#: apps/io.ox/core/permissions/permissions.js module:io.ox/core
msgid "Folder permissions"
msgstr "Klasör izinleri"

#: apps/io.ox/core/permissions/permissions.js module:io.ox/core
msgid "Object permissions"
msgstr "Nesne izinleri"

#: apps/io.ox/core/permissions/permissions.js module:io.ox/core
msgid "The user has administrative rights"
msgstr "Kullanıcının yönetici yetkileri var"

#: apps/io.ox/core/permissions/permissions.js module:io.ox/core
#: apps/io.ox/files/share/permissions.js
msgid "Apply to all subfolders"
msgstr "Tüm alt klasörlere uygula"

#: apps/io.ox/core/permissions/permissions.js module:io.ox/core
msgid "Add user/group"
msgstr "Kullanıcı/grup ekle"

#. permissions dialog
#. error message when selected user or group can not be used
#: apps/io.ox/core/permissions/permissions.js module:io.ox/core
msgid "This is not a valid user or group."
msgstr "Bu geçerli bir kullanıcı veya grup değil."

#: apps/io.ox/core/permissions/permissions.js module:io.ox/core
#: apps/io.ox/files/share/permissions.js
#: apps/plugins/administration/groups/settings/edit.js
msgid "Start typing to search for user names"
msgstr "Kullanıcı adlarını aramak için yazmaya başlayın"

#: apps/io.ox/core/pim/actions.js module:io.ox/core
msgid "Attachments have been saved!"
msgstr "Ekler kaydedildi!"

#. %1$s is usually "Drive" (product name; might be customized)
#: apps/io.ox/core/pim/actions.js module:io.ox/core
#: apps/io.ox/core/viewer/views/toolbarview.js apps/io.ox/mail/actions.js
#: module:io.ox/mail
msgid "Save to %1$s"
msgstr "%1$s'a kaydet"

#: apps/io.ox/core/print.js module:io.ox/core
msgid "Printout"
msgstr "Yazdır"

#: apps/io.ox/core/print.js module:io.ox/core
#: apps/io.ox/core/sub/subscriptions.js module:io.ox/core/sub
#: apps/io.ox/core/yell.js apps/io.ox/keychain/secretRecoveryDialog.js
#: module:io.ox/keychain apps/io.ox/mail/accounts/settings.js
#: module:io.ox/mail/accounts/settings apps/io.ox/oauth/reauth_handler.js
msgid "Error"
msgstr "Hata"

#: apps/io.ox/core/print.js module:io.ox/core
msgid "Cannot print this item"
msgid_plural "Cannot print these items"
msgstr[0] "Bu öğe yazdırılamıyor"
msgstr[1] "Bu öğeler yazdırılamıyor"

#: apps/io.ox/core/relogin.js module:io.ox/core
msgid "Your session is expired"
msgstr "Oturumunuzun süresi doldu"

#: apps/io.ox/core/relogin.js module:io.ox/core
msgid "Please sign in again to continue"
msgstr "Devam etmek için lütfen yeniden giriş yapın"

#: apps/io.ox/core/relogin.js module:io.ox/core
msgid "Your IP address has changed"
msgstr "IP adresiniz değişti"

#: apps/io.ox/core/relogin.js module:io.ox/core
msgid "You have to sign in again"
msgstr "Devam etmek için lütfen yeniden giriş yapın"

#: apps/io.ox/core/relogin.js module:io.ox/core
msgid "Please enter correct password"
msgstr "Lütfen doğru parolayı yazın"

#: apps/io.ox/core/relogin.js module:io.ox/core
msgid "Failed to sign in"
msgstr "Giriş yapılamadı"

#: apps/io.ox/core/settings/downloads/pane.js module:io.ox/core
#: apps/plugins/portal/oxdriveclients/register.js module:plugins/portal
msgid "Download the %s client for %s"
msgstr "%s istemcisinin %s sürümünü indir"

#. String will include the product name, i.e. "OX Drive for Windows"
#: apps/io.ox/core/settings/downloads/pane.js module:io.ox/core
msgid "%s client for Windows"
msgstr "Windows için %s istemcisi"

#: apps/io.ox/core/settings/downloads/pane.js module:io.ox/core
msgid "Download installation file"
msgstr "Kurulum dosyasını indir"

#. String will include the product name, "OX Drive for Mac OS"
#: apps/io.ox/core/settings/downloads/pane.js module:io.ox/core
msgid "%s client for Mac OS"
msgstr "MacOS için %s istemcisi"

#. String will include the product name, i.e. "OX Drive for iOS"
#: apps/io.ox/core/settings/downloads/pane.js module:io.ox/core
msgid "%s client for iOS"
msgstr "iOS için %s istemcisi"

#. String will include the product name, i.e. "OX Drive for Android"
#: apps/io.ox/core/settings/downloads/pane.js module:io.ox/core
msgid "%s client for Android"
msgstr "Android için %s istemcisi"

#: apps/io.ox/core/settings/downloads/pane.js module:io.ox/core
msgid "Downloads"
msgstr "İndirmeler"

#: apps/io.ox/core/settings/editLocale.js module:io.ox/core
msgid "Regional settings"
msgstr "Bölgesel ayarlar"

#. default in terms of standard value
#: apps/io.ox/core/settings/editLocale.js module:io.ox/core
#: apps/io.ox/core/settings/pane.js apps/io.ox/portal/settings/pane.js
#: module:io.ox/portal
msgid "Default"
msgstr "Varsayılan"

#: apps/io.ox/core/settings/editLocale.js module:io.ox/core
msgid "12 hours"
msgstr "12 saat"

#: apps/io.ox/core/settings/editLocale.js module:io.ox/core
msgid "24 hours"
msgstr "23 saat"

#: apps/io.ox/core/settings/editLocale.js module:io.ox/core
msgid "Sunday"
msgstr "Pazar"

#: apps/io.ox/core/settings/editLocale.js module:io.ox/core
msgid "Monday"
msgstr "Pazartesi"

#: apps/io.ox/core/settings/editLocale.js module:io.ox/core
msgid "Week that contains January 1st"
msgstr "1 Ocak'ı içeren hafta"

#: apps/io.ox/core/settings/editLocale.js module:io.ox/core
msgid "Week that contains the first Thursday"
msgstr "İlk perşembeyi içeren hafta"

#: apps/io.ox/core/settings/editLocale.js module:io.ox/core
msgid "Numbers"
msgstr "Sayılar"

#: apps/io.ox/core/settings/editLocale.js module:io.ox/core
msgid "First day of week"
msgstr "Haftanın ilk günü"

#: apps/io.ox/core/settings/editLocale.js module:io.ox/core
msgid "First week of year"
msgstr "Yılın ilk haftası"

#: apps/io.ox/core/settings/errorlog/settings/pane.js module:io.ox/core
msgid "Error log"
msgstr "Hata kaydı"

#: apps/io.ox/core/settings/errorlog/settings/pane.js module:io.ox/core
msgid "Show request body"
msgstr "İstek gövdesini göster"

#: apps/io.ox/core/settings/errorlog/settings/pane.js module:io.ox/core
msgid "Hide request body"
msgstr "İstek gövdesini gizle"

#: apps/io.ox/core/settings/errorlog/settings/pane.js module:io.ox/core
msgid "Show stack trace"
msgstr "Yığın izlemeyi göster"

#: apps/io.ox/core/settings/errorlog/settings/pane.js module:io.ox/core
msgid "Hide stack trace"
msgstr "Yığın izlemeyi gizle"

#: apps/io.ox/core/settings/errorlog/settings/pane.js module:io.ox/core
msgid "Host"
msgstr "Sunucu"

#: apps/io.ox/core/settings/errorlog/settings/pane.js module:io.ox/core
msgid "Browser"
msgstr "Tarayıcı"

#: apps/io.ox/core/settings/errorlog/settings/pane.js module:io.ox/core
msgid "Total: %1$s requests"
msgstr "Toplam: %1$s istek"

#: apps/io.ox/core/settings/errorlog/settings/pane.js module:io.ox/core
msgid "Average time: %1$s ms"
msgstr "Ortalama süre: %1$s ms"

#: apps/io.ox/core/settings/errorlog/settings/pane.js module:io.ox/core
msgid "Loss: %1$s %"
msgstr "Kayıp: %1$s %"

#: apps/io.ox/core/settings/errorlog/settings/pane.js module:io.ox/core
msgid "Uptime: %1$s minutes"
msgstr "Çalışma süresi: %1$s dakika"

#: apps/io.ox/core/settings/errorlog/settings/pane.js module:io.ox/core
msgid "Reload statistics"
msgstr "İstatistikleri yenile"

#: apps/io.ox/core/settings/errorlog/settings/pane.js module:io.ox/core
msgid ""
"The blue graph shows the distribution of request durations in percent. The "
"gray graph shows a trivial network ping to recognize slow connections."
msgstr ""
"Mavi grafik, istek sürelerinin yüzde olarak dağıtımını gösterir. Gri grafik "
"yavaş bağlantıları tanımak için küçük bir ağ ping'i gösterir."

#: apps/io.ox/core/settings/errorlog/settings/pane.js module:io.ox/core
msgid "Errors"
msgstr "Hatalar"

#: apps/io.ox/core/settings/errorlog/settings/pane.js module:io.ox/core
msgid "Slow requests"
msgstr "İstekleri göster"

#: apps/io.ox/core/settings/errorlog/settings/pane.js module:io.ox/core
msgid "Loss"
msgstr "Kayıp"

#: apps/io.ox/core/settings/errorlog/settings/pane.js module:io.ox/core
msgid "No errors"
msgstr "Hata yok"

#: apps/io.ox/core/settings/errorlog/settings/pane.js module:io.ox/core
msgid "No slow requests"
msgstr "Yavaş istek yok"

#: apps/io.ox/core/settings/errorlog/settings/pane.js module:io.ox/core
msgid "No lost requests"
msgstr "Kayıp istek yok"

#. object permissions - read
#. object permissions - edit/modify
#. object permissions - delete
#. Auth type. None. No authentication
#. Connection security. None.
#: apps/io.ox/core/settings/pane.js module:io.ox/core
#: apps/io.ox/core/tk/attachments.js apps/io.ox/core/tk/flag-picker.js
#: module:io.ox/mail apps/io.ox/files/share/permissions.js
#: apps/io.ox/files/view-options.js module:io.ox/files
#: apps/io.ox/mail/accounts/view-form.js module:io.ox/settings
#: apps/io.ox/mail/mailfilter/settings/filter/actions/register.js
#: module:io.ox/mailfilter
msgid "None"
msgstr "Yok"

#: apps/io.ox/core/settings/pane.js module:io.ox/core
msgid ""
"Some settings (language, timezone, theme) require a page reload or relogin "
"to take effect."
msgstr ""
"Bazı ayarların (dil, saat dilimi, tema) etkinleşmesi için sayfayı "
"yenilemeniz veya yeniden giriş yapmanız gerekir."

#: apps/io.ox/core/settings/pane.js module:io.ox/core
msgid ""
"Some settings (language, timezone, theme) require a relogin to take effect."
msgstr ""
"Bazı ayarların (dil, saat dilimi, tema) etkinleşmesi için yeniden giriş "
"yapmanız gerekir."

#: apps/io.ox/core/settings/pane.js module:io.ox/core
msgid "Default Theme"
msgstr "Varsayılan Tema"

#: apps/io.ox/core/settings/pane.js module:io.ox/core
msgid "Unicolor"
msgstr "Tek renk"

#: apps/io.ox/core/settings/pane.js module:io.ox/core
msgid "Multicolor"
msgstr "Çok renk"

#: apps/io.ox/core/settings/pane.js module:io.ox/core
msgid "Purple/Magenta"
msgstr "Mor/macenta"

#. Option label for the automatic theme changer (changes theme depending on time)
#: apps/io.ox/core/settings/pane.js module:io.ox/core
msgid "Automatic"
msgstr "Otomatik"

#: apps/io.ox/core/settings/pane.js module:io.ox/core
msgid "Time-dependent"
msgstr "Zamana bağlı"

#: apps/io.ox/core/settings/pane.js module:io.ox/core
#: apps/io.ox/settings/security/settings/pane.js module:io.ox/mail
msgid "5 minutes"
msgstr "5 dakika"

#: apps/io.ox/core/settings/pane.js module:io.ox/core
#: apps/io.ox/settings/security/settings/pane.js module:io.ox/mail
msgid "10 minutes"
msgstr "10 dakika"

#: apps/io.ox/core/settings/pane.js module:io.ox/core
#: apps/io.ox/settings/security/settings/pane.js module:io.ox/mail
msgid "15 minutes"
msgstr "15 dakika"

#: apps/io.ox/core/settings/pane.js module:io.ox/core
#: apps/io.ox/settings/security/settings/pane.js module:io.ox/mail
msgid "30 minutes"
msgstr "30 dakika"

#: apps/io.ox/core/settings/pane.js module:io.ox/core
#: apps/io.ox/settings/main.js
msgid "Basic settings"
msgstr "Temel ayarlar"

#: apps/io.ox/core/settings/pane.js module:io.ox/core
#: apps/io.ox/settings/accounts/settings/pane.js module:io.ox/settings/accounts
msgid "The setting requires a reload or relogin to take effect."
msgstr ""
"Ayarların etkili olması için sayfayı yeniden yüklemeli veya yeniden giriş "
"yapmalısınız."

#: apps/io.ox/core/settings/pane.js module:io.ox/core
msgid "The setting requires a relogin to take effect."
<<<<<<< HEAD
msgstr "bu ayarın etkili olması için bir yeniden giriş yapmanız gerekir."
=======
msgstr "Ayarların etkili olması için yeniden giriş yapmalısınız."
>>>>>>> 0d229607

#: apps/io.ox/core/settings/pane.js module:io.ox/core
msgid "Reload page"
msgstr "Sayfayı yenile"

#: apps/io.ox/core/settings/pane.js module:io.ox/core
msgid "Relogin"
msgstr "Yeniden giriş yap"

#: apps/io.ox/core/settings/pane.js module:io.ox/core
msgid "Theme"
msgstr "Tema"

#: apps/io.ox/core/settings/pane.js module:io.ox/core
msgid "Design"
msgstr "Tasarım"

#: apps/io.ox/core/settings/pane.js module:io.ox/core
msgid "Refresh interval"
msgstr "Yenileme aralığı"

#: apps/io.ox/core/settings/pane.js module:io.ox/core
msgid "Default app after sign in"
msgstr "Giriş sonrası varsayılan uygulama"

#. %s is the number of the quicklauncher (1-3)
#: apps/io.ox/core/settings/pane.js module:io.ox/core
msgid "Quick launch %s"
msgstr "Hızlı başlatma %s"

#. Opens a native browser popup to decide if this applications/website is allowed to show notifications
#: apps/io.ox/core/settings/pane.js module:io.ox/core
msgid "Manage browser permissions now"
msgstr "Tarayıcı izinlerini yönet"

#: apps/io.ox/core/settings/pane.js module:io.ox/core
msgid ""
"Please check your browser settings and enable desktop notifications for this "
"domain"
msgstr ""
"Lütfen tarayıcı ayarlarınızı kontrol edin ve bu alan adı için masaüstü "
"bildirimlerini etkinleştirin"

#: apps/io.ox/core/settings/pane.js module:io.ox/core
msgid "Automatic opening of notification area"
msgstr "Bildirim alanı otomatik olarak açılsın"

#: apps/io.ox/core/settings/pane.js module:io.ox/core
msgid "Show desktop notifications"
msgstr "Masaüstü bildirimlerini göster"

#. Bytes
#: apps/io.ox/core/strings.js module:io.ox/core
msgid "B"
msgstr "B"

#. Kilobytes
#: apps/io.ox/core/strings.js module:io.ox/core
msgid "KB"
msgstr "KB"

#. Megabytes
#: apps/io.ox/core/strings.js module:io.ox/core
msgid "MB"
msgstr "MB"

#. Gigabytes
#: apps/io.ox/core/strings.js module:io.ox/core
msgid "GB"
msgstr "GB"

#. Terabytes
#: apps/io.ox/core/strings.js module:io.ox/core
msgid "TB"
msgstr "TB"

#. Petabytes
#: apps/io.ox/core/strings.js module:io.ox/core
msgid "PB"
msgstr "PB"

#. Exabytes
#: apps/io.ox/core/strings.js module:io.ox/core
msgid "EB"
msgstr "EB"

#. Zettabytes
#: apps/io.ox/core/strings.js module:io.ox/core
msgid "ZB"
msgstr "ZB"

#. Yottabytes
#: apps/io.ox/core/strings.js module:io.ox/core
msgid "YB"
msgstr "YB"

#. File size
#. %1$d is the number
#. %2$s is the unit (B, KB, MB etc.)
#: apps/io.ox/core/strings.js module:io.ox/core
msgid "%1$d %2$s"
msgstr "%1$d %2$s"

#: apps/io.ox/core/sub/model.js module:io.ox/core/sub
msgid "Model is incomplete."
msgstr "Model tamamlanmamış."

#. %1$s is a name/label of an input field (for example: URL or Login)
#: apps/io.ox/core/sub/model.js module:io.ox/core/sub
#, c-format
msgid "%1$s must not be empty."
msgstr "%1$s boş olmamalıdır."

#: apps/io.ox/core/sub/settings/pane.js module:io.ox/core/sub
msgid "Only showing items related to folder \"%1$s\""
msgstr "Yalnızca \"%1$s\" klasörüyle ilgili öğeler gösteriliyor"

#: apps/io.ox/core/sub/settings/pane.js module:io.ox/core/sub
msgid "Show all items"
msgstr "Tüm öğeleri göster"

#: apps/io.ox/core/sub/settings/pane.js module:io.ox/core/sub
msgid "Unnamed subscription"
msgstr "Adsız abonelik"

#: apps/io.ox/core/sub/settings/pane.js module:io.ox/core/sub
msgid ""
"Note: Refreshing this subscription will replace the calendar content with "
"the external content. Changes you have made inside appsuite will be "
"overwritten"
msgstr ""
"Not: Bu aboneliği yenilerseniz takvim içeriği harici içeriklerle "
"değiştirilecektir. Uygulama içinde yaptığınız değişikliklerin üzerine "
"yazılacaktır"

#: apps/io.ox/core/sub/settings/pane.js module:io.ox/core/sub
#: apps/io.ox/mail/mailfilter/settings/filter.js module:io.ox/mail
#: apps/io.ox/portal/settings/pane.js module:io.ox/portal
msgid "Disable"
msgstr "Devre dışı bırak"

#: apps/io.ox/core/sub/settings/pane.js module:io.ox/core/sub
#: apps/io.ox/mail/mailfilter/settings/filter.js module:io.ox/mail
#: apps/io.ox/portal/settings/pane.js module:io.ox/portal
msgid "Enable"
msgstr "Etkinleştir"

#: apps/io.ox/core/sub/settings/pane.js module:io.ox/core/sub
msgid "Subscription refresh"
msgstr "Abonelik yenileme"

#: apps/io.ox/core/sub/settings/pane.js module:io.ox/core/sub
msgid ""
"A refresh takes some time, so please be patient, while the refresh runs in "
"the background. Only one refresh per subscription and per session is allowed."
msgstr ""
"Yenileme biraz zaman alır. Yenileme arka planda çalışırken lütfen bekleyin. "
"Her abonelik için her oturumda yalnızca bir yenileme yapılabilir."

#: apps/io.ox/core/sub/settings/pane.js module:io.ox/core/sub
msgid ""
"This folder has publications but you are not allowed to view or edit them"
msgstr ""
"Bu klasörün yayınları var ama onları görüntüleme veya düzenleme izniniz yok"

#: apps/io.ox/core/sub/settings/pane.js module:io.ox/core/sub
msgid ""
"This folder has subscriptions but you are not allowed to view or edit them"
msgstr ""
"Bu klasörün abonelikleri var ama onları görüntüleme veya düzenleme izniniz "
"yok"

#: apps/io.ox/core/sub/settings/pane.js module:io.ox/core/sub
msgid "This folder has no publications"
msgstr "Bu klasörün yayını yok"

#: apps/io.ox/core/sub/settings/pane.js module:io.ox/core/sub
msgid "This folder has no subscriptions"
msgstr "Bu klasörün aboneliği yok"

#: apps/io.ox/core/sub/settings/pane.js module:io.ox/core/sub
msgid "You don't have any publications yet"
msgstr "Henüz herhangi bir yayınınız yok"

#: apps/io.ox/core/sub/settings/pane.js module:io.ox/core/sub
msgid "You don't have any subscriptions yet"
msgstr "Henüz herhangi bir aboneliğiniz yok"

#: apps/io.ox/core/sub/settings/pane.js module:io.ox/core/sub
msgid "Publications"
msgstr "Yayınlar"

#: apps/io.ox/core/sub/settings/pane.js module:io.ox/core/sub
#: apps/io.ox/core/sub/settings/register.js
msgid "Subscriptions"
msgstr "Abonelikler"

#: apps/io.ox/core/sub/subscriptions.js module:io.ox/core/sub
msgid "No subscription services available for this module"
msgstr "Bu modül için kullanılabilir abonelik hizmeti yok"

#: apps/io.ox/core/sub/subscriptions.js module:io.ox/core/sub
msgid "Error:"
msgstr "Hata:"

#: apps/io.ox/core/sub/subscriptions.js module:io.ox/core/sub
msgid "Subscription successfully created."
msgstr "Abonelik başarıyla oluşturuldu."

#: apps/io.ox/core/sub/subscriptions.js module:io.ox/core/sub
msgid "The subscription could not be created."
msgstr "Abonelik oluşturulamadı."

#: apps/io.ox/core/sub/subscriptions.js module:io.ox/core/sub
msgid "My %1$s calendar"
msgstr "%1$s takvimim"

#: apps/io.ox/core/sub/subscriptions.js module:io.ox/core/sub
msgid "My %1$s contacts"
msgstr "%1$s kişilerim"

#: apps/io.ox/core/sub/subscriptions.js module:io.ox/core/sub
msgid "Configure %s"
msgstr "%s yapılandırması"

#: apps/io.ox/core/tk/attachments.js module:io.ox/core
#: apps/io.ox/mail/compose/extensions.js module:io.ox/mail
msgid "Add attachments"
msgstr "Dosya ekle"

#: apps/io.ox/core/tk/attachments.js module:io.ox/core
#: apps/io.ox/mail/compose/extensions.js module:io.ox/mail
msgid "Add from Drive"
msgstr "Drive'dan ekle"

#. headline for a progress bar
#: apps/io.ox/core/tk/attachments.js module:io.ox/core
msgid "Uploading attachments"
msgstr "Dosyalar yükleniyor"

#: apps/io.ox/core/tk/attachmentsUtil.js module:io.ox/core
#: apps/io.ox/preview/main.js
msgid "Preview"
msgstr "Ön izleme"

#: apps/io.ox/core/tk/contenteditable-editor.js module:io.ox/core
msgid "Drop inline images here"
msgstr "Satır içi resimleri buraya bırakın"

#: apps/io.ox/core/tk/contenteditable-editor.js module:io.ox/core
msgid ""
"Please only drop images here. If you want to send other files, you can send "
"them as attachments."
msgstr ""
"Lütfen sadece resim dosyalarını buraya bırakın. Başka tür dosyaları ek "
"olarak gönderebilirsiniz."

#: apps/io.ox/core/tk/contenteditable-editor.js module:io.ox/core
msgid "Rich Text Area. Press ALT-F10 for toolbar"
msgstr "Zengin metin alanı. Araç çubuğu için Alt+F10"

#: apps/io.ox/core/tk/datepicker.js module:io.ox/core
msgid "Clear"
msgstr "Temizle"

#: apps/io.ox/core/tk/filestorageUtil.js module:io.ox/core
msgid "Ignore warnings"
msgstr "Uyarıları görmezden gel"

#: apps/io.ox/core/tk/filestorageUtil.js module:io.ox/core
msgid "Conflicts"
msgstr "Çakışmalar"

#: apps/io.ox/core/tk/filestorageUtil.js module:io.ox/core
msgid "Warnings:"
msgstr "Uyarılar:"

#: apps/io.ox/core/tk/filestorageUtil.js module:io.ox/core
#: apps/io.ox/tasks/common-extensions.js module:io.ox/tasks
msgid "Canceled"
msgstr "İptal edildi"

#: apps/io.ox/core/tk/flag-picker.js module:io.ox/mail
#: apps/io.ox/mail/mailfilter/settings/filter/actions/register.js
#: module:io.ox/mailfilter apps/io.ox/portal/settings/pane.js
#: module:io.ox/portal
msgid "Light green"
msgstr "Açık yeşil"

#: apps/io.ox/core/tk/flag-picker.js module:io.ox/mail
#: apps/io.ox/mail/mailfilter/settings/filter/actions/register.js
#: module:io.ox/mailfilter apps/io.ox/portal/settings/pane.js
#: module:io.ox/portal
msgid "Light blue"
msgstr "Açık mavi"

#: apps/io.ox/core/tk/flag-picker.js module:io.ox/mail
#: apps/io.ox/mail/mailfilter/settings/filter/actions/register.js
#: module:io.ox/mailfilter
msgid "Yellow"
msgstr "Sarı"

#: apps/io.ox/core/tk/flag-picker.js module:io.ox/mail
#: apps/io.ox/mail/toolbar.js
msgid "Set color"
msgstr "Renk belirle"

#: apps/io.ox/core/tk/iframe.js module:io.ox/core/tk/iframe
msgid "An error occurred. There is no valid token available."
msgstr "Bir hata oluştu. Geçerli jeton mevcut değil."

#: apps/io.ox/core/tk/list-dnd.js module:io.ox/core
#: apps/io.ox/core/tk/selection.js apps/io.ox/core/viewer/util.js
#: module:io.ox/core/viewer
msgid "1 item"
msgid_plural "%1$d items"
msgstr[0] "1 item"
msgstr[1] "%1$d öğe"

#: apps/io.ox/core/tk/reminder-util.js module:io.ox/core
msgid "Remind me again"
msgstr "Yeniden anımsat"

#: apps/io.ox/core/tk/reminder-util.js module:io.ox/core
msgid "Don't remind me again"
msgstr "Bir daha anımsatma"

#: apps/io.ox/core/tk/reminder-util.js module:io.ox/core
msgid "OK"
msgstr "Tamam"

#: apps/io.ox/core/tk/reminder-util.js module:io.ox/core
#: apps/plugins/notifications/calendar/register.js module:plugins/notifications
#: apps/plugins/notifications/tasks/register.js
msgid "Press to open Details"
msgstr "Ayrıntıları açmak için basın"

#. %1$s task title
#: apps/io.ox/core/tk/reminder-util.js module:io.ox/core
#, c-format
msgid "Reminder for task %1$s."
msgstr "%1$s görevinin anımsatıcısı."

#. %1$s appointment title
#: apps/io.ox/core/tk/reminder-util.js module:io.ox/core
#, c-format
msgid "Reminder for appointment %1$s."
msgstr "%1$s randevusunun anımsatıcısı."

#: apps/io.ox/core/tk/sounds-util.js module:plugins/notifications
#: apps/io.ox/mail/settings/pane.js module:io.ox/mail
msgid "Bell"
msgstr "Bell"

#: apps/io.ox/core/tk/sounds-util.js module:plugins/notifications
msgid "Marimba"
msgstr "Marimba"

#: apps/io.ox/core/tk/sounds-util.js module:plugins/notifications
msgid "Wood"
msgstr "Wood"

#: apps/io.ox/core/tk/sounds-util.js module:plugins/notifications
msgid "Chimes"
msgstr "Chimes"

#: apps/io.ox/core/tk/tokenfield.js module:io.ox/core
msgid "No autocomplete entries found"
msgstr "Hiç otomatik tamamlama kaydı bulunamadı"

#. %1$d is the number of search results in the autocomplete field
#: apps/io.ox/core/tk/tokenfield.js module:io.ox/core
#, c-format
msgid "One autocomplete entry found"
msgid_plural "%1$d autocomplete entries found"
msgstr[0] "Bir otomatik tamamlama kaydı bulundu"
msgstr[1] "%1$d otomatik tamamlama kaydı bulundu"

#: apps/io.ox/core/tk/tokenfield.js module:io.ox/core
msgid ""
"Added distribution list %s with %s member. The only member of the "
"distribution list is %s."
msgstr "%s dağıtım listesi %s üyeyle eklendi. Dağıtım listesinin tek üyesi %s."

#: apps/io.ox/core/tk/tokenfield.js module:io.ox/core
msgid ""
"Added distribution list %s with %s members. Members of the distribution list "
"are %s."
msgstr "%s dağıtım listesi %s üyeyle eklendi. Dağıtım listesinin üyeleri %s."

#. %1$s is the display name of an added user or mail recipient
#. %2$s is the email address of the user or mail recipient
#. %1$s is the added search query
#. %2$s is the context of the added search query
#: apps/io.ox/core/tk/tokenfield.js module:io.ox/core
msgid "Added %1$s, %2$s."
msgstr "%1$s, %2$s eklendi."

#. %1$s is the display name of an added user or mail recipient
#. %1$s is the added search query
#: apps/io.ox/core/tk/tokenfield.js module:io.ox/core
msgid "Added %1$s."
msgstr "%1$s eklendi."

#. Variable will be an contact or email address in a tokenfield. Text is used for screenreaders to provide a hint how to delete the token
#: apps/io.ox/core/tk/tokenfield.js module:io.ox/core
msgid "%1$s. Press backspace to delete."
msgstr "%1$s. Silmek için backspace tuşuna basın."

#. %1$s is the display name of a removed user or mail recipient
#. %2$s is the email address of the user or mail recipient
#. %1$s is the removed search query
#. %2$s is the context of the removed search query
#: apps/io.ox/core/tk/tokenfield.js module:io.ox/core
msgid "Removed %1$s, %2$s."
msgstr "%1$s, %2$s silindi."

#. %1$s is the display name of a removed user or mail recipient
#. %1$s is the removed search query
#: apps/io.ox/core/tk/tokenfield.js module:io.ox/core
msgid "Removed %1$s."
msgstr "%1$s silindi."

#: apps/io.ox/core/tk/upload-problems.js module:io.ox/core
msgid "Unable to upload file"
msgid_plural "Unable to upload files"
msgstr[0] "Dosya yüklenemedi"
msgstr[1] "Dosyalar yüklenemedi"

#: apps/io.ox/core/tk/upload-problems.js module:io.ox/core
msgid "We encountered an issue for your upload"
msgid_plural "We encountered some issues for your upload"
msgstr[0] "Yüklemenizle ilgili bir sorunla karşılaştık"
msgstr[1] "Yüklemenizle ilgili bazı sorunlarla karşılaştık"

#: apps/io.ox/core/tk/upload.js module:io.ox/core
msgid "Uploading folders is not supported."
msgstr "Klasör yükleme desteklenmiyor."

#: apps/io.ox/core/tk/upload.js module:io.ox/core apps/io.ox/mail/import.js
#: module:io.ox/mail
msgid "Mail was not imported. Only .eml files are supported."
msgstr "E-posta içe alınamadı. Yalnızca .eml dosyaları destekleniyor."

#: apps/io.ox/core/tk/vgrid.js module:io.ox/core
msgid "Multiselect"
msgstr "Çoklu seçim"

#: apps/io.ox/core/tk/vgrid.js module:io.ox/core
msgid "Deselect all"
msgstr "Tüm seçimi kaldır"

#. toolbar with 'select all' and 'sort by'
#: apps/io.ox/core/tk/vgrid.js module:io.ox/core
msgid "Item list options"
msgstr "Öğe liste ayarları"

#. list is empty / no items
#: apps/io.ox/core/tk/vgrid.js module:io.ox/core
msgctxt "vgrid"
msgid "Empty"
msgstr "Boş"

#: apps/io.ox/core/tk/vgrid.js module:io.ox/core
msgid "Could not load this list"
msgstr "Bu liste yüklenemedi"

#. finish the tour
#: apps/io.ox/core/tk/wizard.js module:io.ox/core
msgctxt "tour"
msgid "Finish"
msgstr "Bitir"

#: apps/io.ox/core/tk/wizard.js module:io.ox/core apps/io.ox/tours/whats-new.js
msgid "Start tour"
msgstr "Turu başlat"

#: apps/io.ox/core/tk/wizard.js module:io.ox/core
#: apps/io.ox/core/viewer/views/displayerview.js
#: apps/io.ox/core/wizard/registry.js module:io.ox/core/wizard
#: apps/io.ox/multifactor/views/constants.js module:io.ox/core/boot
#: apps/io.ox/tours/whats-new.js apps/io.ox/wizards/upsell.js
#: module:io.ox/wizards
msgid "Next"
msgstr "Sonraki"

#: apps/io.ox/core/tk/wizard.js module:io.ox/core
msgid "Welcome"
msgstr "Hoş geldiniz"

#: apps/io.ox/core/upsell.js module:io.ox/core
msgid "Upgrade required"
msgstr "Güncelleme gerekli"

#: apps/io.ox/core/upsell.js module:io.ox/core
msgid ""
"This feature is not available. In order to use it, you need to upgrade your "
"account now."
msgstr ""
"Bu özellik kullanılamıyor. Bunu kullanmak için hesabınızı yükseltmeniz "
"gerekir."

#: apps/io.ox/core/upsell.js module:io.ox/core
msgid "The first 90 days are free."
msgstr "İlk 90 gün ücretsizdir."

#: apps/io.ox/core/upsell.js module:io.ox/core
msgid "Get free upgrade"
msgstr "Ücretsiz yükseltmeyi deneyin"

#: apps/io.ox/core/viewer/main.js module:io.ox/core
msgid "Sorry, there is no preview available."
msgstr "Üzgünüz, ön izleme yapılamıyor."

#: apps/io.ox/core/viewer/main.js module:io.ox/core
msgid "To print this file, please use \"Print as PDF\" in the viewer."
msgstr ""
"Bu dosyayı yazdırmak için lütfen görüntüleyicideki \"PDF olarak yazdır\"ı "
"kullanın."

#: apps/io.ox/core/viewer/views/displayerview.js module:io.ox/core
#: apps/io.ox/core/wizard/registry.js module:io.ox/core/wizard
msgid "Previous"
msgstr "Önceki"

#: apps/io.ox/core/viewer/views/displayerview.js module:io.ox/core
msgid ""
"Use left/right arrow keys to navigate and escape key to exit the viewer."
msgstr ""
"Gezinmek için sol/sağ ok tuşlarını, görüntüleyiciden çıkmak için Escape "
"tuşunu kullanabilirsiniz."

#: apps/io.ox/core/viewer/views/displayerview.js module:io.ox/core
msgid "Cannot require a view type for %1$s"
msgstr "%1$s için görünüm türü gerektirilemez"

#. information about the currently displayed file version in viewer
#. %1$d - version date
#: apps/io.ox/core/viewer/views/displayerview.js module:io.ox/core
msgid "Version of %1$s"
msgstr "%1$s sürümü"

#. information about position of the current item in viewer
#. this will only be shown for more than one item
#. %1$d - position of current item
#. %2$d - total amount of items
#: apps/io.ox/core/viewer/views/displayerview.js module:io.ox/core
msgid "%1$d of %2$d item"
msgid_plural "%1$d of %2$d items"
msgstr[0] "%1$d / %2$d öğe"
msgstr[1] "%1$d / %2$d öğe"

#: apps/io.ox/core/viewer/views/sidebar/filedescriptionview.js
#: module:io.ox/core/viewer
msgid "Description text"
msgstr "Açıklama metni"

#: apps/io.ox/core/viewer/views/sidebar/filedescriptionview.js
#: module:io.ox/core/viewer apps/io.ox/core/viewer/views/toolbarview.js
#: module:io.ox/core apps/io.ox/files/actions.js module:io.ox/files
#: apps/io.ox/files/toolbar.js
msgid "Edit description"
msgstr "Açıklamayı düzenle"

#: apps/io.ox/core/viewer/views/sidebar/filedescriptionview.js
#: module:io.ox/core/viewer
msgid "Add a description"
msgstr "Açıklama ekle"

#: apps/io.ox/core/viewer/views/sidebar/fileinfoview.js
#: module:io.ox/core/viewer apps/io.ox/files/view-options.js module:io.ox/files
#: apps/io.ox/mail/mailfilter/settings/filter/tests/register.js
#: module:io.ox/mailfilter apps/io.ox/mail/settings/compose/settings/pane.js
#: module:io.ox/mail apps/io.ox/mail/view-options.js
msgid "Size"
msgstr "Boyut"

#: apps/io.ox/core/viewer/views/sidebar/fileinfoview.js
#: module:io.ox/core/viewer
msgid "Resolution"
msgstr "Çözünürlük"

#: apps/io.ox/core/viewer/views/sidebar/fileinfoview.js
#: module:io.ox/core/viewer
msgid "Device make"
msgstr "Cihaz yılı"

#: apps/io.ox/core/viewer/views/sidebar/fileinfoview.js
#: module:io.ox/core/viewer
msgid "Device model"
msgstr "Cihaz modeli"

#: apps/io.ox/core/viewer/views/sidebar/fileinfoview.js
#: module:io.ox/core/viewer
msgid "Shot"
msgstr "Görüntü"

#: apps/io.ox/core/viewer/views/sidebar/fileinfoview.js
#: module:io.ox/core/viewer
msgid "ISO"
msgstr "ISO"

#: apps/io.ox/core/viewer/views/sidebar/fileinfoview.js
#: module:io.ox/core/viewer
msgid "Capture date"
msgstr "Çekim tarihi"

#: apps/io.ox/core/viewer/views/sidebar/fileinfoview.js
#: module:io.ox/core/viewer apps/io.ox/files/common-extensions.js
#: module:io.ox/files apps/io.ox/files/share/permissions.js module:io.ox/core
#: apps/io.ox/find/extensions-api.js apps/io.ox/mail/detail/links.js
#: module:io.ox/mail apps/io.ox/search/main.js module:io.ox/search
msgid "Folder"
msgstr "Klasör"

#. "Shares" in terms of "shared with others" ("Freigaben")
#: apps/io.ox/core/viewer/views/sidebar/fileinfoview.js
#: module:io.ox/core/viewer
msgid "Shares"
msgstr "Paylaşımlar"

#: apps/io.ox/core/viewer/views/sidebar/fileinfoview.js
#: module:io.ox/core/viewer
msgid "This file is shared with others"
msgstr "Bu dosya başkalarıyla paylaşılıyor"

#: apps/io.ox/core/viewer/views/sidebar/fileinfoview.js
#: module:io.ox/core/viewer
msgid "This folder is shared with others"
msgstr "Bu klasör başkalarıyla paylaşılıyor"

#. %1$s is the name of the inputfield (To, CC, BCC)
#: apps/io.ox/core/viewer/views/sidebar/fileinfoview.js
#: module:io.ox/core/viewer apps/io.ox/mail/common-extensions.js
#: module:io.ox/mail apps/io.ox/mail/compose/extensions.js
#: apps/io.ox/mail/mailfilter/settings/filter/tests/register.js
#: module:io.ox/mailfilter apps/io.ox/mail/print.js
#: apps/io.ox/mail/view-options.js
msgid "To"
msgstr "Kime"

#: apps/io.ox/core/viewer/views/sidebar/fileinfoview.js
#: module:io.ox/core/viewer apps/io.ox/mail/actions/reminder.js
#: module:io.ox/mail apps/io.ox/mail/compose/extensions.js
#: apps/io.ox/mail/mailfilter/settings/filter/tests/register.js
#: module:io.ox/mailfilter apps/io.ox/mail/view-options.js
msgid "From"
msgstr "Kimden"

#: apps/io.ox/core/viewer/views/sidebar/fileinfoview.js
#: module:io.ox/core/viewer
msgid "Sent"
msgstr "Gönderildi"

#: apps/io.ox/core/viewer/views/sidebar/fileinfoview.js
#: module:io.ox/core/viewer
msgid "Received"
msgstr "Alındı"

#: apps/io.ox/core/viewer/views/sidebar/fileinfoview.js
#: module:io.ox/core/viewer
msgid "View message"
msgstr "Mesajı göster"

#. button: show collapsed content
#: apps/io.ox/core/viewer/views/sidebar/fileinfoview.js
#: module:io.ox/core/viewer apps/io.ox/onboarding/clients/view-mobile.js
#: module:io.ox/core/onboarding apps/io.ox/tasks/edit/view-template.js
#: module:io.ox/tasks/edit
msgid "Hide details"
msgstr "Ayrıntıları gizle"

#: apps/io.ox/core/viewer/views/sidebar/fileversionsview.js
#: module:io.ox/core/viewer
msgid "File version table, the first row represents the current version."
msgstr "Dosya sürüm tablosu. İlk satır şu anki sürümü temsil eder."

#: apps/io.ox/core/viewer/views/sidebar/fileversionsview.js
#: module:io.ox/core/viewer apps/io.ox/editor/main.js module:io.ox/editor
#: apps/io.ox/mail/detail/links.js module:io.ox/mail
msgid "File"
msgstr "Dosya"

#: apps/io.ox/core/viewer/views/sidebar/fileversionsview.js
#: module:io.ox/core/viewer
msgid "View this version"
msgstr "Bu sürümü görüntüle"

#: apps/io.ox/core/viewer/views/sidebar/fileversionsview.js
#: module:io.ox/core/viewer
msgid "Versions (%1$d)"
msgstr "Sürümler (%1$d)"

#: apps/io.ox/core/viewer/views/sidebar/panelbaseview.js
#: module:io.ox/core/viewer
msgid "Toggle panel"
msgstr "Paneli aç/kapat"

#: apps/io.ox/core/viewer/views/sidebar/panelbaseview.js
#: module:io.ox/core/viewer
msgid "Open description panel"
msgstr "Açıklama panelini aç"

#: apps/io.ox/core/viewer/views/sidebar/panelbaseview.js
#: module:io.ox/core/viewer
msgid "Close description panel"
msgstr "Açıklama panelini kapat"

#: apps/io.ox/core/viewer/views/sidebar/uploadnewversionview.js
#: module:io.ox/core/viewer
msgid "Version Comment"
msgstr "Sürüm yorumu"

#: apps/io.ox/core/viewer/views/sidebar/uploadnewversionview.js
#: module:io.ox/core/viewer apps/io.ox/files/actions/upload-new-version.js
#: module:io.ox/files
msgid "Upload"
msgstr "Yükle"

#: apps/io.ox/core/viewer/views/sidebar/uploadnewversionview.js
#: module:io.ox/core/viewer apps/io.ox/core/viewer/views/toolbarview.js
#: module:io.ox/core apps/io.ox/files/actions/upload-new-version.js
#: module:io.ox/files
msgid "Upload new version"
msgstr "Yeni sürümü yükle"

#: apps/io.ox/core/viewer/views/sidebarview.js module:io.ox/core/viewer
msgid "Thumbnails"
msgstr "Küçük resimler"

#. %1$s is the filename of the current file
#: apps/io.ox/core/viewer/views/sidebarview.js module:io.ox/core/viewer
msgid "Drop new version of \"%1$s\" here"
msgstr "\"%1$s\" dosyasının yeni sürümünü buraya bırakın"

#: apps/io.ox/core/viewer/views/sidebarview.js module:io.ox/core/viewer
msgid "Drop only a single file as new version."
msgstr "Yeni olarak yalnızca bir dosya bırakabilirsiniz."

#: apps/io.ox/core/viewer/views/toolbarview.js module:io.ox/core
msgid "File name"
msgstr "Dosya adı"

#: apps/io.ox/core/viewer/views/toolbarview.js module:io.ox/core
msgid "Rename File"
msgstr "Dosya adını değiştir"

#: apps/io.ox/core/viewer/views/toolbarview.js module:io.ox/core
msgid "Zoom out"
msgstr "Uzaklaştır"

#: apps/io.ox/core/viewer/views/toolbarview.js module:io.ox/core
msgid "Zoom in"
msgstr "Yakınlaştır"

#: apps/io.ox/core/viewer/views/toolbarview.js module:io.ox/core
msgid "Fit to screen width"
msgstr "Ekran genişliğine sığdır"

#: apps/io.ox/core/viewer/views/toolbarview.js module:io.ox/core
msgid "Fit to screen size"
msgstr "Ekran boyutuna sığdır"

#: apps/io.ox/core/viewer/views/toolbarview.js module:io.ox/core
msgid "Slideshow"
msgstr "Slayt gösterisi"

#: apps/io.ox/core/viewer/views/toolbarview.js module:io.ox/core
msgid "Run slideshow"
msgstr "Slayt gösterisini çalıştır"

#: apps/io.ox/core/viewer/views/toolbarview.js module:io.ox/core
msgid "Stop slideshow"
msgstr "Slayt gösterisini durdur"

#: apps/io.ox/core/viewer/views/toolbarview.js module:io.ox/core
msgid "View details"
msgstr "Ayrıntıları göster"

#: apps/io.ox/core/viewer/views/toolbarview.js module:io.ox/core
msgid "Pop out standalone viewer"
msgstr "Ayrık görüntüleyicide aç"

#: apps/io.ox/core/viewer/views/toolbarview.js module:io.ox/core
msgid "Close viewer"
msgstr "Görüntüleyiciyi kapat"

#: apps/io.ox/core/viewer/views/toolbarview.js module:io.ox/core
#: apps/io.ox/files/share/permissions.js apps/io.ox/files/toolbar.js
#: module:io.ox/files apps/plugins/portal/xing/actions.js module:plugins/portal
msgid "Share"
msgstr "Paylaş"

#: apps/io.ox/core/viewer/views/toolbarview.js module:io.ox/core
msgid "Share this file"
msgstr "Bu dosyayı paylaş"

#: apps/io.ox/core/viewer/views/toolbarview.js module:io.ox/core
msgid "Open attachment"
msgstr "Eki aç"

#: apps/io.ox/core/viewer/views/toolbarview.js module:io.ox/core
msgid "Print as PDF"
msgstr "PDF olarak yazdır"

#: apps/io.ox/core/viewer/views/toolbarview.js module:io.ox/core
#: apps/io.ox/files/actions.js module:io.ox/files
msgid "Invite people"
msgstr "Başkasını davet et"

#: apps/io.ox/core/viewer/views/toolbarview.js module:io.ox/core
#: apps/io.ox/files/actions.js module:io.ox/files
#: apps/io.ox/files/contextmenu.js apps/io.ox/files/toolbar.js
msgid "Send by email"
msgstr "E-postayla gönder"

#: apps/io.ox/core/viewer/views/toolbarview.js module:io.ox/core
msgid "of %1$d"
msgstr "/ %1$d"

#: apps/io.ox/core/viewer/views/toolbarview.js module:io.ox/core
msgid "Previous page"
msgstr "Önceki sayfa"

#: apps/io.ox/core/viewer/views/toolbarview.js module:io.ox/core
msgid "Next page"
msgstr "Sonraki sayfa"

#: apps/io.ox/core/viewer/views/types/audioview.js module:io.ox/core
msgid "Click to play audio file"
msgstr "Ses dosyasını çalmak için tıklayın"

#: apps/io.ox/core/viewer/views/types/audioview.js module:io.ox/core
msgid "Your browser does not support the audio format of this file."
msgstr "Tarayıcınız bu dosyanın ses biçimini desteklemiyor."

#: apps/io.ox/core/viewer/views/types/baseview.js module:io.ox/core
msgid ""
"\n"
" Please download the file using the button below."
msgstr ""
"\n"
" Lütfen aşağıdaki düğmeye tıklayarak dosyayı indirin."

#. %1$s is the file size "Download 2mb" for example
#: apps/io.ox/core/viewer/views/types/baseview.js module:io.ox/core
msgid "Download %1$s"
msgstr "%1$s indir"

#. %1$s is the file size "Download 2mb" for example
#: apps/io.ox/core/viewer/views/types/baseview.js module:io.ox/core
msgid "Downlad"
msgstr "İndir"

#: apps/io.ox/core/viewer/views/types/defaultview.js module:io.ox/core
msgid "There is no preview for this file type."
msgstr "Bu dosya türünde ön izleme yapılamaz."

#: apps/io.ox/core/viewer/views/types/documentview.js module:io.ox/core
#: apps/io.ox/files/actions/save-as-pdf.js module:io.ox/files
msgid "An error occurred converting the document so it cannot be displayed."
msgstr "Belge dönüştürülürken bir hata oluştuğu için belge görüntülenemiyor."

#: apps/io.ox/core/viewer/views/types/documentview.js module:io.ox/core
#: apps/io.ox/files/actions/save-as-pdf.js module:io.ox/files
msgid "This document is password protected and cannot be displayed."
msgstr "Bu belge parola korumalı ve görüntülenemiyor."

#. text of a viewer document page caption
#. Example result: "Page 5 of 10"
#. %1$d is the current page index
#. %2$d is the total number of pages
#: apps/io.ox/core/viewer/views/types/documentview.js module:io.ox/core
msgid "Page %1$d of %2$d"
msgstr "Sayfa %1$d / %2$d"

#: apps/io.ox/core/viewer/views/types/documentview.js module:io.ox/core
msgid "Sorry, this page is not available at the moment."
msgstr "Üzgünüz, bu sayfa şu anda kullanılamıyor."

#: apps/io.ox/core/viewer/views/types/documentview.js module:io.ox/core
msgid "Your preview is being generated."
msgstr "Ön izlemeniz oluşturuluyor."

#: apps/io.ox/core/viewer/views/types/documentview.js module:io.ox/core
msgid ""
"\n"
" Alternatively you can download the file."
msgstr ""
"\n"
" İsterseniz dosyayı indirebilirsiniz."

#: apps/io.ox/core/viewer/views/types/imageview.js module:io.ox/core
msgid "Sorry, there is no preview available for this image."
msgstr "Üzgünüz, bu resim için ön izleme mevcut değil."

#: apps/io.ox/core/viewer/views/types/spreadsheetview.js module:io.ox/core
#: apps/io.ox/files/actions/save-as-pdf.js module:io.ox/files
msgid "An error occurred loading the document so it cannot be displayed."
msgstr "Belge yüklenirken bir hata oluştuğu için belge görüntülenemiyor."

#: apps/io.ox/core/viewer/views/types/textview.js module:io.ox/core
msgid "Sorry, there is no preview available for this file."
msgstr "Üzgünüz, bu dosya için kullanılabilir ön izleme yok."

#: apps/io.ox/core/viewer/views/types/videoview.js module:io.ox/core
msgid "Your browser does not support the video format of this file."
msgstr "Tarayıcınız bu dosyanın video biçimini desteklemiyor."

#: apps/io.ox/core/viewer/views/types/videoview.js module:io.ox/core
msgid ""
"Error while playing the video. Either your browser does not support the "
"format or you have connection problems."
msgstr ""
"Video oynatılırken hata oluştu. Ya tarayıcınız dosya biçimini desteklemiyor "
"ya da bağlantı sorunları var."

#: apps/io.ox/core/viewer/views/types/videoview.js module:io.ox/core
msgid "Start video"
msgstr "Videoyu başlat"

#. Task: Done like in "Mark as done"
#: apps/io.ox/core/wizard/registry.js module:io.ox/core/wizard
#: apps/io.ox/core/yell.js module:io.ox/core apps/io.ox/tasks/actions.js
#: module:io.ox/tasks apps/io.ox/tasks/edit/view-template.js
#: module:io.ox/tasks/edit apps/io.ox/tasks/print.js
#: apps/io.ox/tasks/toolbar.js apps/io.ox/tasks/util.js
#: apps/plugins/notifications/tasks/register.js module:plugins/notifications
msgid "Done"
msgstr "Bitti"

#: apps/io.ox/core/yell.js module:io.ox/core
msgid "Success"
msgstr "Başarılı"

#: apps/io.ox/core/yell.js module:io.ox/core
#: apps/io.ox/mail/accounts/settings.js module:io.ox/mail/accounts/settings
#: apps/io.ox/mail/mailfilter/autoforward/indicator.js module:io.ox/mail
#: apps/io.ox/mail/mailfilter/vacationnotice/indicator.js
msgid "Warning"
msgstr "Uyarı"

#: apps/io.ox/core/yell.js module:io.ox/core
msgid "Close this notification"
msgstr "Bu bildirimi kapat"

#: apps/io.ox/editor/main.js module:io.ox/editor
msgid "Title"
msgstr "Başlık"

#: apps/io.ox/editor/main.js module:io.ox/editor
msgid "Enter document title here"
msgstr "Belge başlığını buraya yazın"

#: apps/io.ox/editor/main.js module:io.ox/editor
#: apps/io.ox/mail/actions/delete.js module:io.ox/mail
#: apps/io.ox/mail/actions/reminder.js
msgid "Note"
msgstr "Not"

#: apps/io.ox/editor/main.js module:io.ox/editor
msgid "You can quick-save your changes via Ctrl+Enter."
msgstr "Ctrl+Enter tuşlarına bakarak değişiklikleri hızlıca kaydedebilirsiniz."

#: apps/io.ox/editor/main.js module:io.ox/editor
msgid "This file will be written in your default folder to allow editing"
msgstr ""
"Bu dosya, düzenlemeye izin vermek için varsayılan klasörünüze yazılacak"

#. Emoji collection. Unified/standard icons. "Standard" might work for other languages.
#: apps/io.ox/emoji/categories.js module:io.ox/mail
msgid "Unified"
msgstr "Standart"

#. Emoji collection. SoftBank-specific icons. "SoftBank" in other languages, too.
#: apps/io.ox/emoji/categories.js module:io.ox/mail
msgid "SoftBank"
msgstr "SoftBank"

#. Emoji collection. Emoji icons that work across Japanese (telecom) carriers.
#: apps/io.ox/emoji/categories.js module:io.ox/mail
msgid "Japanese Carrier"
msgstr "Japon Şebekeleri"

#. Emoji category
#. Japanese: 顔
#. Contains: All kinds of smilies
#: apps/io.ox/emoji/categories.js module:io.ox/mail
msgid "Face"
msgstr "Yüzler"

#. Emoji category
#. Japanese should include "Katakana Middle Dot". Unicode: 30FB
#. Japanese: 気持ち・装飾
#. Other languages can use simple bullet. Unicode: 2022
#. Contains: Hearts, Gestures like thumbs up
#: apps/io.ox/emoji/categories.js module:io.ox/mail
msgid "Feeling • Decoration"
msgstr "Duygular • Dekorasyon"

#. Emoji category
#. Japanese should include "Katakana Middle Dot". Unicode: 30FB
#. Japanese: 天気・季節
#. Other languages can use simple bullet. Unicode: 2022
#. Contains: Sun, rain, flowers
#: apps/io.ox/emoji/categories.js module:io.ox/mail
msgid "Weather • Season"
msgstr "Hava • Mevsimler"

#. Emoji category
#. Japanese: キャラクター
#. Contains: Cartoon characters, animals
#: apps/io.ox/emoji/categories.js module:io.ox/mail
msgid "Character"
msgstr "Karakter"

#. Emoji category
#. Japanese: 食べ物
#. Contains: Cup of coffee, cake, fruits
#: apps/io.ox/emoji/categories.js module:io.ox/mail
msgid "Food"
msgstr "Yemek"

#. Emoji category
#. Japanese: 日常
#. Rather "everyday life". Contains: Cars, trucks, plane, buildings, flags
#: apps/io.ox/emoji/categories.js module:io.ox/mail
msgid "Life"
msgstr "Yaşam"

#. Emoji category
#. Japanese: ツール
#. Contains: Phones, tv, clocks
#: apps/io.ox/emoji/categories.js module:io.ox/mail
msgid "Tool"
msgstr "Alet"

#. Emoji category
#. Japanese: 趣味
#. Contains: Tennis, golf, football, pool
#: apps/io.ox/emoji/categories.js module:io.ox/mail
msgid "Hobby"
msgstr "Hobi"

#. Emoji category
#. Japanese should include "Katakana Middle Dot". Unicode: 30FB
#. Japanese: 文字・記号
#. Other languages can use simple bullet. Unicode: 2022
#. Contains: Arrows, numbers, symbols like play and fast-forward, copyright symbol
#: apps/io.ox/emoji/categories.js module:io.ox/mail
msgid "Letters • Symbols"
msgstr "Harfler • Semboller"

#. Emojis that work across all Japanese carriers.
#. Japanese: 他社共通絵文字
#: apps/io.ox/emoji/categories.js module:io.ox/mail
msgid "Common Emoji"
msgstr "Sık Kullanılan Emojiler"

#. Emojis of SoftBank set.
#. Japanese: 全絵文字
#: apps/io.ox/emoji/categories.js module:io.ox/mail
msgid "All Emoji"
msgstr "Tüm Emojiler"

#: apps/io.ox/files/actions.js module:io.ox/files
msgid "File has been moved"
msgstr "Dosya taşındı"

#: apps/io.ox/files/actions.js module:io.ox/files
msgid "Files have been moved"
msgstr "Dosyalar taşındı"

#: apps/io.ox/files/actions.js module:io.ox/files
msgid "File has been copied"
msgstr "Dosya kopyalandı"

#: apps/io.ox/files/actions.js module:io.ox/files
msgid "Files have been copied"
msgstr "Dosyalar kopyalandı"

#: apps/io.ox/files/actions.js module:io.ox/files
msgid "Revoked access."
msgstr "Erişim iptal edildi."

#: apps/io.ox/files/actions.js module:io.ox/files
msgid "Upload files"
msgstr "Dosyaları yükle"

#. Please translate like "take a note", "Notiz" in German, for example.
#. more like "to notice" than "to notify".
#: apps/io.ox/files/actions.js module:io.ox/files
msgid "Add note"
msgstr "Not ekle"

#. sharing: a guest user will be created for the owner of that email address
#: apps/io.ox/files/actions.js module:io.ox/files
msgid ""
"Every recipient gets an individual link. Guests can also create and change "
"files."
msgstr ""
"Her alıcıya ayrı bir bağlantı gönderilir. Konuklar ayrıca dosya "
"oluşturabilir ve değiştirebilir."

#. sharing: a link will be created
#: apps/io.ox/files/actions.js module:io.ox/files
msgid ""
"Everybody gets the same link. The link just allows to view the file or "
"folder."
msgstr ""
"Herkese aynı bağlantı gönderilir. Bu bağlantıya tıklayanlar dosyayı ve "
"klasörü görebilir."

#: apps/io.ox/files/actions.js module:io.ox/files apps/io.ox/files/toolbar.js
msgid "Lock"
msgstr "Kilitle"

#: apps/io.ox/files/actions.js module:io.ox/files apps/io.ox/files/toolbar.js
msgid "Unlock"
msgstr "Kilidi kaldır"

#: apps/io.ox/files/actions.js module:io.ox/files
msgid "Make this the current version"
msgstr "Bunu güncel sürüm yap"

#: apps/io.ox/files/actions.js module:io.ox/files
#: apps/io.ox/files/actions/versions-delete.js
msgid "Delete version"
msgstr "Sürümü sil"

#: apps/io.ox/files/actions.js module:io.ox/files
msgid "Delete all previous versions"
msgstr "Önceki sürümlerin tümünü sil"

#: apps/io.ox/files/actions.js module:io.ox/files
msgid "Drop here to upload a <b class=\"dndignore\">new file</b>"
msgstr ""
"<b class=\"dndignore\">Yeni dosya</b> yüklemek için dosyayı buraya bırakın"

#: apps/io.ox/files/actions.js module:io.ox/files
msgid ""
"Drop here to upload a <b class=\"dndignore\">new version</b> of \"%1$s\""
msgstr ""
"\"%1$s\" dosyasının <b class=\"dndignore\">yeni bir sürümünü</b> yüklemek "
"için dosyayı buraya bırakın"

#: apps/io.ox/files/actions.js module:io.ox/files
msgid "Drop here to upload a <b class=\"dndignore\">new version</b>"
msgstr ""
"<b class=\"dndignore\">Yeni bir sürüm</b> yüklemek için dosyayı buraya "
"bırakın"

#: apps/io.ox/files/actions.js module:io.ox/files
msgid "Share your folders"
msgstr "Klasörlerinizi paylaşın"

#. error message shown to the user after trying to create a duplicate account
#: apps/io.ox/files/actions/add-storage-account.js module:io.ox/files
msgid "Account already exists"
msgstr "Hesap zaten var"

#: apps/io.ox/files/actions/add-storage-account.js module:io.ox/files
#: apps/io.ox/oauth/keychain.js module:io.ox/core
msgid "Account could not be added"
msgstr "Hesap eklenemedi"

#: apps/io.ox/files/actions/add-to-portal.js module:io.ox/files
msgid "This file has been added to the portal"
msgstr "Bu dosya portale eklendi"

#: apps/io.ox/files/actions/delete-previous-versions.js module:io.ox/files
msgid ""
"Do you really want to delete all previous versions except the current "
"version?"
msgstr "Bu sürümden önceki tüm sürümleri silmek istediğinizden emin misiniz?"

#: apps/io.ox/files/actions/delete.js module:io.ox/files
msgid "This file has not been deleted, as it is locked by its owner."
msgid_plural ""
"These files have not been deleted, as they are locked by their owner."
msgstr[0] "Bu dosya, sahibi tarafından kilitlendiği için silinmedi."
msgstr[1] "Bu dosyalar sahibi tarafından kilitlendiği için silinmedi."

#: apps/io.ox/files/actions/delete.js module:io.ox/files
msgid "This file has not been deleted"
msgid_plural "These files have not been deleted"
msgstr[0] "Bu dosya silinmedi"
msgstr[1] "Bu dosyalar silinmedi"

#: apps/io.ox/files/actions/delete.js module:io.ox/files
msgid "Do you really want to delete this item?"
msgid_plural "Do you really want to delete these items?"
msgstr[0] "Bu öğeyi silmek istediğinizden emin misiniz?"
msgstr[1] "Bu öğeleri silmek istediğinizden emin misiniz?"

#: apps/io.ox/files/actions/delete.js module:io.ox/files
msgid ""
"This file (or folder) is shared with others. It won't be available for them "
"any more."
msgid_plural ""
"Some files/folder are shared with others. They won't be available for them "
"any more."
msgstr[0] ""
"Bu dosya (veya klasör) başkalarıyla paylaşılıyor. Artık onlara açık "
"olmayacak."
msgstr[1] ""
"Bazı dosyalar veya klasörler başkalarıyla paylaşılıyor. Artık onlara açık "
"olmayacaklar."

#: apps/io.ox/files/actions/download.js module:io.ox/files
msgid "Items without a file can not be downloaded."
msgstr "Dosyası olmayan öğeler indirilemez."

#: apps/io.ox/files/actions/restore.js module:io.ox/files
msgid ""
"Restored into multiple folders:\n"
"\n"
"%s"
msgstr ""
"Birden çok klasöre geri yüklendi:\n"
"\n"
"%s"

#: apps/io.ox/files/actions/restore.js module:io.ox/files
msgid ""
"Restored into folder:\n"
"\n"
"%s"
msgstr ""
"Klasöre geri yüklendi:\n"
"\n"
"%s"

#: apps/io.ox/files/actions/save-as-pdf.js module:io.ox/files
#: apps/io.ox/files/contextmenu.js module:io.ox/core
#: apps/io.ox/files/toolbar.js
msgid "Save as PDF"
msgstr "PDF olarak kaydet"

#: apps/io.ox/files/actions/share.js module:io.ox/files
msgid "Send link"
msgstr "Bağlantıyı gönder"

#. informs user about the consequences when creating a rule for selected mails ()
#. %1$s single file name or empty string (non-essential information: can be left out)
#. %2$d number of items (files or folders)
#: apps/io.ox/files/actions/share.js module:io.ox/files
#, c-format
msgid "Sharing link created for file \"%1$s\""
msgid_plural "Sharing link created for %2$d items"
msgstr[0] "\"%1$s\" dosyası için paylaşım bağlantısı oluşturuldu"
msgstr[1] "%2$s öğe için paylaşım bağlantısı oluşturuldu"

#. informs user about the consequences when creating a rule for selected mails ()
#. %1$s single folder name or empty string (non-essential information: can be left out)
#. %2$d number of items (files or folders)
#: apps/io.ox/files/actions/share.js module:io.ox/files
#, c-format
msgid "Sharing link created for folder \"%1$s\""
msgid_plural "Sharing link created for %2$d items"
msgstr[0] "\"%1$s\" klasörü için paylaşım bağlantısı oluşturuldu"
msgstr[1] "%2$s öğe için paylaşım bağlantısı oluşturuldu"

#: apps/io.ox/files/actions/share.js module:io.ox/files
msgid "Remove link"
msgstr "Bağlantıyı kaldır"

#: apps/io.ox/files/actions/share.js module:io.ox/files
msgid "The link has been removed"
msgstr "Bağlantı kaldırıldı"

#: apps/io.ox/files/actions/upload-new-version.js module:io.ox/files
msgid "Select file"
msgstr "Dosya seçin"

#: apps/io.ox/files/actions/upload-new-version.js module:io.ox/files
msgid "You have to select a file to upload."
msgstr "Yüklenecek bir dosya seçmelisiniz."

#: apps/io.ox/files/actions/versions-delete.js module:io.ox/files
msgctxt "One file only"
msgid "Do you really want to delete this version?"
msgstr "Gerçekten bu sürümü silmek istiyor musunuz?"

#: apps/io.ox/files/api.js module:io.ox/files
msgid "The provided filename exceeds the allowed length."
msgstr "Sağlanan dosya adı izin verilen uzunluğu aşıyor."

#: apps/io.ox/files/api.js module:io.ox/files
msgid "The allowed quota is reached."
msgstr "İzin verilen kota sınırına ulaştınız."

#: apps/io.ox/files/api.js module:io.ox/files
msgid "This file could not be uploaded."
msgstr "Bu dosya yüklenemedi."

#: apps/io.ox/files/common-extensions.js module:io.ox/files
msgid "modified"
msgstr "değiştirilme"

#: apps/io.ox/files/common-extensions.js module:io.ox/files
msgid "size"
msgstr "boyut"

#: apps/io.ox/files/common-extensions.js module:io.ox/files
msgid "Locked"
msgstr "Kilitli"

#: apps/io.ox/files/contextmenu.js module:io.ox/core
msgid "Edit Share"
msgstr "Paylaşımı düzenle"

#: apps/io.ox/files/contextmenu.js module:io.ox/core
#: apps/io.ox/files/share/permissions.js apps/io.ox/files/share/toolbar.js
#: module:io.ox/files
msgid "Revoke access"
msgstr "Erişimi kaldır"

#: apps/io.ox/files/detail/main.js module:io.ox/files
msgid "File Details"
msgstr "Dosya Ayrıntıları"

#. Sort options drop-down
#: apps/io.ox/files/favorite/view-options.js module:io.ox/core
#: apps/io.ox/files/share/view-options.js module:io.ox/files
#: apps/io.ox/files/view-options.js
msgctxt "dropdown"
msgid "Sort by"
msgstr "Sıralama"

#: apps/io.ox/files/favorite/view-options.js module:io.ox/core
#: apps/io.ox/files/share/view-options.js module:io.ox/files
#: apps/io.ox/files/view-options.js apps/io.ox/mail/view-options.js
#: module:io.ox/mail apps/io.ox/tasks/main.js module:io.ox/tasks
msgid "Ascending"
msgstr "Artan"

#: apps/io.ox/files/favorite/view-options.js module:io.ox/core
#: apps/io.ox/files/share/view-options.js module:io.ox/files
#: apps/io.ox/files/view-options.js apps/io.ox/mail/view-options.js
#: module:io.ox/mail apps/io.ox/tasks/main.js module:io.ox/tasks
msgid "Descending"
msgstr "Azalan"

#: apps/io.ox/files/filepicker.js module:io.ox/files
msgid "Add files"
msgstr "Dosya ekle"

#: apps/io.ox/files/filepicker.js module:io.ox/files apps/io.ox/files/main.js
msgid "Files"
msgstr "Dosyalar"

#: apps/io.ox/files/filepicker.js module:io.ox/files
msgid "The uploaded file does not match the requested file type."
msgid_plural "None of the uploaded files matches the requested file type."
msgstr[0] "Yüklenen dosya istenen dosya türüne uymuyor."
msgstr[1] "Yüklenen dosyalar istenen dosya türüne uymuyor."

#: apps/io.ox/files/filepicker.js module:io.ox/files
msgid "Upload local file"
msgstr "Yerel dosya yükle"

#: apps/io.ox/files/listview.js module:io.ox/files
msgid "Error: Failed to load files"
msgstr "Hata: Dosyalar yüklenemedi"

#. Quota means a general quota for mail and files
#: apps/io.ox/files/main.js module:io.ox/files apps/io.ox/mail/main.js
#: module:io.ox/mail apps/plugins/portal/quota/register.js
#: module:plugins/portal
msgid "Quota"
msgstr "Kota"

#. Quota means a general quota for mail and files
#: apps/io.ox/files/main.js module:io.ox/files
#: apps/plugins/portal/quota/register.js module:plugins/portal
msgid "File quota"
msgstr "Dosya kotası"

#: apps/io.ox/files/main.js module:io.ox/files apps/io.ox/mail/main.js
#: module:io.ox/mail
msgid "Need more space?"
msgstr "Daha fazla alana mı ihtiyacınız var?"

#. moving folders/files
#: apps/io.ox/files/main.js module:io.ox/files
msgid "Move operation takes longer to finish"
msgstr "Taşıma işleminin tamamlanması daha uzun sürer"

#. %1$s: moving folders/files
#: apps/io.ox/files/main.js module:io.ox/files
msgid "Finished moving"
msgstr "Taşıma tamamlandı"

#. toolbar with 'select all' and 'sort by'
#: apps/io.ox/files/main.js module:io.ox/files
msgid "Files options"
msgstr "Dosya seçenekleri"

#: apps/io.ox/files/main.js module:io.ox/files
msgid "thumbnail"
msgstr "küçük resim"

#: apps/io.ox/files/mobile-toolbar-actions.js module:io.ox/mail
msgid "Show icons"
msgstr "Simgeleri göster"

#: apps/io.ox/files/mobile-toolbar-actions.js module:io.ox/mail
msgid "Show tiles"
msgstr "Döşemeleri göster"

#: apps/io.ox/files/mobile-toolbar-actions.js module:io.ox/mail
msgid "Show list"
msgstr "Listeyi göster"

#: apps/io.ox/files/settings/pane.js module:io.ox/files
msgid "Add new version"
msgstr "Yeni sürüm ekle"

#: apps/io.ox/files/settings/pane.js module:io.ox/files
msgid "Add new version and show notification"
msgstr "Yeni sürüm ekle ve bildirim göster"

#: apps/io.ox/files/settings/pane.js module:io.ox/files
msgid "Add separate file"
msgstr "Başka dosya ekle"

#: apps/io.ox/files/settings/pane.js module:io.ox/files
msgid "Show all images just once"
msgstr "Tüm resimleri yalnızca bir kez göster"

#: apps/io.ox/files/settings/pane.js module:io.ox/files
msgid "Repeat slideshow"
msgstr "Slayt gösterisini tekrarla"

#: apps/io.ox/files/settings/pane.js module:io.ox/files
msgid "%1$d seconds"
msgstr "%1$d saniye"

#: apps/io.ox/files/settings/pane.js module:io.ox/files
msgid "Forever"
msgstr "Sonsuza dek"

#: apps/io.ox/files/settings/pane.js module:io.ox/files
msgid "1 day"
msgstr "1 gün"

#: apps/io.ox/files/settings/pane.js module:io.ox/files
msgid "7 days"
msgstr "7 gün"

#: apps/io.ox/files/settings/pane.js module:io.ox/files
msgid "30 days"
msgstr "30 gün"

#: apps/io.ox/files/settings/pane.js module:io.ox/files
msgid "60 days"
msgstr "60 gün"

#: apps/io.ox/files/settings/pane.js module:io.ox/files
msgid "90 days"
msgstr "90 gün"

#: apps/io.ox/files/settings/pane.js module:io.ox/files
msgid "1 year"
msgstr "1 yıl"

#: apps/io.ox/files/settings/pane.js module:io.ox/files
msgid "Keep all versions"
msgstr "Tüm sürümleri koru"

#: apps/io.ox/files/settings/pane.js module:io.ox/files
msgid "1 version"
msgstr "1 sürüm"

#: apps/io.ox/files/settings/pane.js module:io.ox/files
msgid "5 versions"
msgstr "5 sürüm"

#: apps/io.ox/files/settings/pane.js module:io.ox/files
msgid "10 versions"
msgstr "10 sürüm"

#: apps/io.ox/files/settings/pane.js module:io.ox/files
msgid "20 versions"
msgstr "20 sürüm"

#: apps/io.ox/files/settings/pane.js module:io.ox/files
msgid "30 versions"
msgstr "30 sürüm"

#: apps/io.ox/files/settings/pane.js module:io.ox/files
msgid "40 versions"
msgstr "40 sürüm"

#: apps/io.ox/files/settings/pane.js module:io.ox/files
msgid "50 versions"
msgstr "50 sürüm"

#: apps/io.ox/files/settings/pane.js module:io.ox/files
msgid "60 versions"
msgstr "60 sürüm"

#: apps/io.ox/files/settings/pane.js module:io.ox/files
msgid "70 versions"
msgstr "70 sürüm"

#: apps/io.ox/files/settings/pane.js module:io.ox/files
msgid "80 versions"
msgstr "80 sürüm"

#: apps/io.ox/files/settings/pane.js module:io.ox/files
msgid "90 versions"
msgstr "90 sürüm"

#: apps/io.ox/files/settings/pane.js module:io.ox/files
msgid "100 versions"
msgstr "100 sürüm"

#: apps/io.ox/files/settings/pane.js module:io.ox/files
msgid "%1$d version"
msgid_plural "%1$d versions"
msgstr[0] "%1$d sürüm"
msgstr[1] "%1$d sürüm"

#: apps/io.ox/files/settings/pane.js module:io.ox/files
msgid "Adding files with identical names"
msgstr "Aynı adlı dosya eklendiğinde"

#: apps/io.ox/files/settings/pane.js module:io.ox/files
msgid "Slideshow / Autoplay mode for images"
msgstr "Resimler için slayt gösterisi / otomatik oynatma modu"

#: apps/io.ox/files/settings/pane.js module:io.ox/files
msgid "Duration per image"
msgstr "Resim başına süre"

#: apps/io.ox/files/settings/pane.js module:io.ox/files
#: apps/io.ox/mail/settings/compose/settings/pane.js module:io.ox/mail
msgid "Advanced settings"
msgstr "Gelişmiş ayarlar"

#: apps/io.ox/files/settings/pane.js module:io.ox/files
msgid "Show hidden files and folders"
msgstr "Gizli dosyaları ve klasörleri göster"

#: apps/io.ox/files/settings/pane.js module:io.ox/files
msgid "File version history"
msgstr "Dosya sürüm geçmişi"

#: apps/io.ox/files/settings/pane.js module:io.ox/files
msgid "Timeframe"
msgstr "Zaman aralığı"

#: apps/io.ox/files/settings/pane.js module:io.ox/files
msgid "The timeframe is not limited"
msgstr "Zaman aralığı sınırlanmamış"

#: apps/io.ox/files/settings/pane.js module:io.ox/files
msgid "The timeframe is limited to 1 day."
msgid_plural "The timeframe is limited to %1$d days."
msgstr[0] "Zaman aralığı 1 günle sınırlanmış."
msgstr[1] "Zaman aralığı %1$d günle sınırlanmış."

#: apps/io.ox/files/settings/pane.js module:io.ox/files
msgid "File version limit"
msgstr "Dosya sürümü sınırı"

#: apps/io.ox/files/settings/pane.js module:io.ox/files
msgid "The number of versions is not limited"
msgstr "Sürüm sayısı sınırlanmamış"

#: apps/io.ox/files/settings/pane.js module:io.ox/files
msgid "The number of versions is limited to 1 version."
msgid_plural "The number of versions is limited to %1$d versions."
msgstr[0] "Sürüm sayısı 1 sürümle sınırlanmış."
msgstr[1] "Sürüm sayısı %1$d sürümle sınırlanmış."

#: apps/io.ox/files/settings/pane.js module:io.ox/files
#: apps/io.ox/participants/chronos-detail.js module:io.ox/core
#: apps/io.ox/participants/detail.js
msgid "Summary"
msgstr "Özet"

#: apps/io.ox/files/settings/pane.js module:io.ox/files
msgid "All file versions are retained"
msgstr "Tüm dosya sürümleri korundu"

#: apps/io.ox/files/settings/pane.js module:io.ox/files
msgid "All file versions older than 1 day will be deleted after next login"
msgid_plural ""
"All file versions older than %1$d days will be deleted after next login"
msgstr[0] "%1$d günden eski tüm mesajlar sonraki girişinizde silinecek"
msgstr[1] "%1$d günden eski tüm mesajlar sonraki girişinizde silinecek"

#: apps/io.ox/files/settings/pane.js module:io.ox/files
msgid ""
"When a file has more than 1 additional version, older versions will be "
"deleted when a new version is created"
msgid_plural ""
"When a file has more than %1$d additional versions, older versions will be "
"deleted when a new version is created"
msgstr[0] ""
"Bir dosyanın 1'den fazla ek sürümü varsa yeni bir sürüm oluşturulduğunda "
"eski sürümler silinecektir"
msgstr[1] ""
"Bir dosyanın en az %1$d ek sürümü varsa yeni bir sürüm oluşturulduğunda eski "
"sürümler silinecektir"

#: apps/io.ox/files/settings/pane.js module:io.ox/files
msgid "Keep saved versions"
msgstr "Kaydedilen sürümleri koru"

#: apps/io.ox/files/settings/pane.js module:io.ox/files
msgid "Keep number of recent versions"
msgstr "Korunacak sürüm sayısı"

#: apps/io.ox/files/share/listview.js module:io.ox/files
#: apps/io.ox/files/share/permissions.js module:io.ox/core
msgid "Public link"
msgstr "Genel bağlantı"

#: apps/io.ox/files/share/listview.js module:io.ox/files
msgid "Internal and external users"
msgstr "İç ve dış kullanıcılar"

#: apps/io.ox/files/share/listview.js module:io.ox/files
msgid "External users"
msgstr "Dış kullanıcılar"

#: apps/io.ox/files/share/listview.js module:io.ox/files
msgid "Internal users"
msgstr "İç kullanıcılar"

#: apps/io.ox/files/share/model.js module:io.ox/core
msgid "Please set password"
msgstr "Lütfen parolayı ayarlayın"

#. Role: view folder + read all
#: apps/io.ox/files/share/permissions.js module:io.ox/core
msgid "Viewer"
msgstr "Görüntüleyici"

#. Role: view folder + read/write all
#: apps/io.ox/files/share/permissions.js module:io.ox/core
msgid "Reviewer"
msgstr "Düzenleyici"

#: apps/io.ox/files/share/permissions.js module:io.ox/core
msgid "The notification has been resent"
msgstr "Bildirim gönderildi"

#: apps/io.ox/files/share/permissions.js module:io.ox/core
msgid "Internal user"
msgstr "Dahili kullanıcı"

#: apps/io.ox/files/share/permissions.js module:io.ox/core
#: apps/io.ox/participants/chronos-views.js apps/io.ox/participants/views.js
msgid "Group"
msgstr "Grup"

#: apps/io.ox/files/share/permissions.js module:io.ox/core
msgid "Current role"
msgstr "Geçerli rol"

#: apps/io.ox/files/share/permissions.js module:io.ox/core
msgid "(Read only)"
msgstr "(Yalnızca okuma)"

#: apps/io.ox/files/share/permissions.js module:io.ox/core
msgid "(Read and write)"
msgstr "(Okuma ve yazma)"

#: apps/io.ox/files/share/permissions.js module:io.ox/core
msgid "(Read, write, and delete)"
msgstr "(Okuma, yazma ve silme)"

#: apps/io.ox/files/share/permissions.js module:io.ox/core
msgid "Detailed access rights"
msgstr "Ayrıntılı erişim izinleri"

#. folder permissions
#: apps/io.ox/files/share/permissions.js module:io.ox/core
msgid "View the folder"
msgstr "Klasörü görüntüleme"

#. folder permissions
#: apps/io.ox/files/share/permissions.js module:io.ox/core
msgid "Create objects"
msgstr "Nesne oluşturma"

#. folder permissions
#: apps/io.ox/files/share/permissions.js module:io.ox/core
msgid "Create objects and subfolders"
msgstr "Nesne ve alt klasörler oluşturma"

#: apps/io.ox/files/share/permissions.js module:io.ox/core
msgid "Read permissions"
msgstr "Okuma izinleri"

#. object permissions - read
#: apps/io.ox/files/share/permissions.js module:io.ox/core
msgid "Read own objects"
msgstr "Kendi nesnelerini okuma"

#. object permissions - read
#: apps/io.ox/files/share/permissions.js module:io.ox/core
msgid "Read all objects"
msgstr "Tüm nesneleri okuma"

#: apps/io.ox/files/share/permissions.js module:io.ox/core
msgid "Write permissions"
msgstr "Yazma izinleri"

#. object permissions - edit/modify
#: apps/io.ox/files/share/permissions.js module:io.ox/core
msgid "Edit own objects"
msgstr "Kendi nesnelerini düzenleme"

#. object permissions - edit/modify
#: apps/io.ox/files/share/permissions.js module:io.ox/core
msgid "Edit all objects"
msgstr "Tüm nesneleri düzenleme"

#: apps/io.ox/files/share/permissions.js module:io.ox/core
msgid "Delete permissions"
msgstr "Silme izinleri"

#. object permissions - delete
#: apps/io.ox/files/share/permissions.js module:io.ox/core
msgid "Delete own objects"
msgstr "Kendi nesnelerini silme"

#. object permissions - delete
#: apps/io.ox/files/share/permissions.js module:io.ox/core
msgid "Delete all objects"
msgstr "Tüm nesneleri silme"

#: apps/io.ox/files/share/permissions.js module:io.ox/core
msgid "Administrative role"
msgstr "Yönetici rolü"

#. object permissions - user role
#: apps/io.ox/files/share/permissions.js module:io.ox/core
#: apps/io.ox/mail/mailfilter/settings/filter/tests/register.js
#: module:io.ox/mailfilter
msgid "User"
msgstr "Kullanıcı"

#: apps/io.ox/files/share/permissions.js module:io.ox/core
msgid "Resend invitation"
msgstr "Davetiyeyi yeniden gönder"

#. %1$s determines whether setting permissions for a file or folder
#. %2$s is the file or folder name
#: apps/io.ox/files/share/permissions.js module:io.ox/core
msgid "Share %1$s \"%2$s\""
msgstr "\"%2$s\" %1$s paylaş"

#. %1$s determines whether setting permissions for a file or folder
#. %2$s is the file or folder name
#: apps/io.ox/files/share/permissions.js module:io.ox/core
msgid "file"
msgstr "dosyasını"

#. %1$s determines whether setting permissions for a file or folder
#. %2$s is the file or folder name
#: apps/io.ox/files/share/permissions.js module:io.ox/core
msgid "folder"
msgstr "klasörünü"

#: apps/io.ox/files/share/permissions.js module:io.ox/core
msgid "Permissions for %1$s \"%2$s\""
msgstr "\"%2$s\" %1$s izinleri"

#: apps/io.ox/files/share/permissions.js module:io.ox/core
msgid "Send notification by email"
msgstr "E-postayla bildirim gönder"

#: apps/io.ox/files/share/permissions.js module:io.ox/core
msgid "Add people"
msgstr "Kişi ekle"

#: apps/io.ox/files/share/permissions.js module:io.ox/core
msgid "Enter a Message to inform users"
msgstr "Kullanıcıları bilgilendirecek bir mesaj yazın"

#. placeholder text in share dialog
#: apps/io.ox/files/share/permissions.js module:io.ox/core
msgid ""
"Personal message (optional). This message is sent to all newly invited "
"people."
msgstr ""
"Kişisel mesaj (isteğe bağlı). Bu mesaj yeni davet edilen kişilere gönderilir."

#: apps/io.ox/files/share/toolbar.js module:io.ox/files
msgid "Edit share"
msgstr "Paylaşımı düzenle"

#: apps/io.ox/files/share/wizard.js module:io.ox/files
msgid ""
"You can copy and paste this link in an email, instant messenger or social "
"network. Please note that anyone with this link can access the share."
msgstr ""
"Bu bağlantıyı kopyalayıp bir e-postaya, anlık mesajlaşma uygulamasına veya "
"sosyal ağa yapıştırabilirsiniz. Bağlantıya sahip olan herkes paylaşıma "
"erişebilir."

#: apps/io.ox/files/share/wizard.js module:io.ox/files
msgid "Add recipients ..."
msgstr "Alıcı ekle ..."

#. placeholder text in share dialog
#: apps/io.ox/files/share/wizard.js module:io.ox/files
msgid "Message (optional)"
msgstr "Mesaj (isteğe bağlı)"

#: apps/io.ox/files/share/wizard.js module:io.ox/files
msgid "Share with subfolders"
msgstr "Alt klasörlerle birlikte paylaş"

#: apps/io.ox/files/share/wizard.js module:io.ox/files
msgid "one day"
msgstr "bir gün"

#: apps/io.ox/files/share/wizard.js module:io.ox/files
msgid "one week"
msgstr "bir hafta"

#: apps/io.ox/files/share/wizard.js module:io.ox/files
msgid "one month"
msgstr "bir ay"

#: apps/io.ox/files/share/wizard.js module:io.ox/files
msgid "three months"
msgstr "üç ay"

#: apps/io.ox/files/share/wizard.js module:io.ox/files
msgid "six months"
msgstr "altı ay"

#: apps/io.ox/files/share/wizard.js module:io.ox/files
msgid "one year"
msgstr "bir yıl"

#: apps/io.ox/files/share/wizard.js module:io.ox/files
msgid "Expires in"
msgstr "Süre bitimi"

#: apps/io.ox/files/share/wizard.js module:io.ox/files
#: apps/io.ox/settings/security/certificates/settings/utils.js
#: module:io.ox/settings/certificates
msgid "Expires on"
msgstr "Süre bitimi"

#: apps/io.ox/files/share/wizard.js module:io.ox/files
msgid "Password required"
msgstr "Parola gerekli"

#: apps/io.ox/files/share/wizard.js module:io.ox/files
#: apps/io.ox/mail/compose/sharing.js module:io.ox/mail
msgid "Enter Password"
msgstr "Parolayı yazın"

#: apps/io.ox/files/toolbar.js module:io.ox/files
msgid "Icons"
msgstr "Simgeler"

#: apps/io.ox/files/toolbar.js module:io.ox/files
msgid "Tiles"
msgstr "Döşemeler"

#: apps/io.ox/files/toolbar.js module:io.ox/files
msgid "File details"
msgstr "Dosya ayrıntıları"

#: apps/io.ox/files/upload/dropzone.js module:io.ox/files
msgid "Drop files here to upload"
msgstr "Yüklenecek dosyaları buraya bırakın"

#. estimated upload duration
#: apps/io.ox/files/upload/main.js module:io.ox/files
msgid "%1$d second"
msgid_plural "%1$d seconds"
msgstr[0] "%1$d saniye"
msgstr[1] "%1$d saniye"

#: apps/io.ox/files/upload/main.js module:io.ox/files
msgid "A new version for \"%1$s\" has been added."
msgstr "\"%1$s\" için yeni bir sürüm eklendi."

#. %1$s progress of currently uploaded files in percent
#: apps/io.ox/files/upload/main.js module:io.ox/files
#: apps/io.ox/files/upload/view.js
msgid "%1$s completed"
msgstr "%1$s tamamlandı"

#. %1$s remaining upload time
#: apps/io.ox/files/upload/main.js module:io.ox/files
msgid "Remaining time: %1$s"
msgstr "Kalan süre: %1$s"

#. the name of the file, which is currently uploaded (might be shortended by '...' on missing screen space )
#: apps/io.ox/files/upload/main.js module:io.ox/files
msgid "Uploading \"%1$s\""
msgstr "\"%1$s\" yükleniyor"

#: apps/io.ox/files/upload/view.js module:io.ox/files
msgid "Upload progress"
msgstr "Yükleme ilerlemesi"

#: apps/io.ox/files/util.js module:io.ox/files
msgid ""
"Please note, changing or removing the file extension will cause problems "
"when viewing or editing."
msgstr ""
"Unutmayın ki dosya uzantısını değiştirme veya kaldırma, dosyayı "
"görüntülerken veya düzenlerken sorunlara neden olabilir."

#: apps/io.ox/files/util.js module:io.ox/files
msgid ""
"Do you really want to remove the extension \".%1$s\" from your filename?"
msgstr ""
"Dosya adınızın \".%1$s\" uzantısını gerçekten kaldırmak istiyor musunuz?"

#: apps/io.ox/files/util.js module:io.ox/files
msgid ""
"Do you really want to change the file extension from  \".%1$s\" to \".%2$s"
"\" ?"
msgstr ""
"Dosya uzantısını \".%1$s\" yerine \".%2$s\" olarak değiştirmek istiyor "
"musunuz?"

#: apps/io.ox/files/util.js module:io.ox/files
msgid "Confirmation"
msgstr "Onay"

#: apps/io.ox/files/util.js module:io.ox/files
msgid "Adjust"
msgstr "Ayarla"

#: apps/io.ox/files/view-options.js module:io.ox/files
#: apps/io.ox/mail/accounts/view-form.js module:io.ox/settings
msgid "Select"
msgstr "Seç"

#: apps/io.ox/files/view-options.js module:io.ox/files
#: apps/io.ox/find/extensions-api.js module:io.ox/core
#: apps/io.ox/find/manager/value-model.js
#: apps/io.ox/mail/mailfilter/settings/filter/tests/register.js
#: module:io.ox/mailfilter
msgid "All"
msgstr "Tümü"

#: apps/io.ox/files/view-options.js module:io.ox/files
msgid "All files"
msgstr "Tüm dosyalar"

#. Verb: (to) filter documents by file type
#: apps/io.ox/files/view-options.js module:io.ox/files
msgctxt "verb"
msgid "Filter"
msgstr "Filtrele"

#: apps/io.ox/files/view-options.js module:io.ox/files
msgid "PDFs"
msgstr "PDF'ler"

#: apps/io.ox/files/view-options.js module:io.ox/files
msgid "Text documents"
msgstr "Metin belgeleri"

#: apps/io.ox/files/view-options.js module:io.ox/files
msgid "Spreadsheets"
msgstr "Hesap tabloları"

#: apps/io.ox/files/view-options.js module:io.ox/files
msgid "Presentations"
msgstr "Sunumlar"

#: apps/io.ox/files/view-options.js module:io.ox/files
msgid "Images"
msgstr "Resimler"

#: apps/io.ox/files/view-options.js module:io.ox/files
msgid "Music"
msgstr "Müzikler"

#: apps/io.ox/files/view-options.js module:io.ox/files
msgid "Videos"
msgstr "Videolar"

#. Sort options drop-down
#: apps/io.ox/files/view-options.js module:io.ox/files
msgctxt "dropdown"
msgid "Select"
msgstr "Seçin"

#: apps/io.ox/files/view-options.js module:io.ox/files
msgid "Switch to parent folder"
msgstr "Üst klasöre geç"

#: apps/io.ox/files/view-options.js module:io.ox/files
msgid "Search results"
msgstr "Arama sonuçları"

#: apps/io.ox/find/date/patterns.js module:io.ox/core
msgid "as daterange"
msgstr "tarih aralığı olarak"

#: apps/io.ox/find/date/patterns.js module:io.ox/core
msgid "Last day"
msgstr "Son gün"

#: apps/io.ox/find/date/patterns.js module:io.ox/core
msgid "Last week"
msgstr "Son hafta"

#: apps/io.ox/find/date/patterns.js module:io.ox/core
msgid "Last month"
msgstr "Son ay"

#: apps/io.ox/find/date/patterns.js module:io.ox/core
msgid "Last year"
msgstr "Son yıl"

#: apps/io.ox/find/date/patterns.js module:io.ox/core
msgid "Last 7 days"
msgstr "Son 7 gün"

#: apps/io.ox/find/date/patterns.js module:io.ox/core
msgid "Last 30 days"
msgstr "Son 30 gün"

#: apps/io.ox/find/date/patterns.js module:io.ox/core
msgid "Last 365 days"
msgstr "Son 365 gün"

#: apps/io.ox/find/extensions-api.js module:io.ox/core
msgid "as date"
msgstr "tarih olarak"

#: apps/io.ox/find/extensions-api.js module:io.ox/core
msgid "All Folders"
msgstr "Tüm klasörler"

#: apps/io.ox/find/extensions-api.js module:io.ox/core
#: apps/io.ox/settings/accounts/settings/pane.js module:io.ox/settings/accounts
#: apps/io.ox/settings/main.js
msgid "Accounts"
msgstr "Hesaplar"

#: apps/io.ox/find/main.js module:io.ox/core
msgid "Search in all folders"
msgstr "Tüm klasörlerde ara"

#: apps/io.ox/find/view-facets.js module:io.ox/core
msgid "Search facets"
msgstr "Arama yönleri"

#: apps/io.ox/help/main.js module:io.ox/help
msgid "%1$s Help"
msgstr "%1$s Yardımı"

#: apps/io.ox/help/main.js module:io.ox/help
msgid "loading"
msgstr "yükleniyor"

#: apps/io.ox/keychain/api.js module:io.ox/keychain
msgid ""
"The unrecoverable items have been cleaned up successfully. Please refresh "
"this page to see the changes."
msgstr ""
"Kurtarılamayan öğeler başarıyla temizlendi. Değişiklikleri görmek için "
"lütfen bu sayfayı yenileyin."

#: apps/io.ox/keychain/secretRecoveryDialog.js module:io.ox/keychain
#: apps/io.ox/settings/accounts/settings/pane.js module:io.ox/settings/accounts
msgid "Recover passwords"
msgstr "Parolaları kurtar"

#: apps/io.ox/keychain/secretRecoveryDialog.js module:io.ox/keychain
msgid ""
"Please provide the old password so the account passwords can be recovered."
msgstr "Hesap parolalarının kurtarılabilmesi için lütfen eski parolayı yazın."

#: apps/io.ox/keychain/secretRecoveryDialog.js module:io.ox/keychain
msgid "Your old password"
msgstr "Eski parolanız"

#: apps/io.ox/keychain/secretRecoveryDialog.js module:io.ox/keychain
msgid "Recover"
msgstr "Kurtar"

#: apps/io.ox/keychain/secretRecoveryDialog.js module:io.ox/keychain
msgid "Failed to recover accounts"
msgstr "Hesaplar kurtarılamadı"

#: apps/io.ox/mail/accounts/keychain.js module:io.ox/keychain
msgid "Mail account"
msgstr "E-posta hesabı"

#: apps/io.ox/mail/accounts/model.js module:io.ox/keychain
msgid "The account must be named"
msgstr "Hesaba ad vermelisiniz"

#: apps/io.ox/mail/accounts/model.js module:io.ox/keychain
msgid "This field is mandatory"
msgstr "Bu alan zorunludur"

#: apps/io.ox/mail/accounts/model.js module:io.ox/keychain
msgid "This is not a valid email address"
msgstr "Bu geçerli bir e-posta adresi değil"

#: apps/io.ox/mail/accounts/settings.js module:io.ox/mail/accounts/settings
msgid "Edit mail account"
msgstr "E-posta hesabını düzenle"

#: apps/io.ox/mail/accounts/settings.js module:io.ox/mail/accounts/settings
msgid ""
"Account settings could not be saved. Please take a look at the annotations "
"in the form. "
msgstr "Hesap ayarları kaydedilemedi. Lütfen formdaki ek açıklamalara bakın. "

#: apps/io.ox/mail/accounts/settings.js module:io.ox/mail/accounts/settings
#: apps/io.ox/mail/accounts/view-form.js module:io.ox/settings
msgid "Use unified mail for this account"
msgstr "Bu hesap için birleşik e-postayı kullan"

#: apps/io.ox/mail/accounts/settings.js module:io.ox/mail/accounts/settings
msgid "Please select your mail account provider"
msgstr "Lütfen e-posta hesabı sağlayıcınızı seçin"

#: apps/io.ox/mail/accounts/settings.js module:io.ox/mail/accounts/settings
msgid "Your mail address"
msgstr "E-posta adresiniz"

#: apps/io.ox/mail/accounts/settings.js module:io.ox/mail/accounts/settings
msgid "Your password"
msgstr "Parolanız"

#: apps/io.ox/mail/accounts/settings.js module:io.ox/mail/accounts/settings
msgid "Your credentials will be sent over a secure connection only"
msgstr "Kimlik bilgilerinizin güvenli bir bağlantı üzerinden gönderilecektir"

#: apps/io.ox/mail/accounts/settings.js module:io.ox/mail/accounts/settings
msgid "Trying to auto-configure your mail account"
msgstr "E-posta hesabınızı otomatik olarak yapılandırmaya çalışıyoruz"

#: apps/io.ox/mail/accounts/settings.js module:io.ox/mail/accounts/settings
msgid "There was no suitable server found for this mail/password combination"
msgstr "Bu e-posta/parola kombinasyonu için uygun bir sunucu bulunamadı"

#: apps/io.ox/mail/accounts/settings.js module:io.ox/mail/accounts/settings
msgid "Failed to connect."
msgstr "Bağlantı kurulamadı."

#: apps/io.ox/mail/accounts/settings.js module:io.ox/mail/accounts/settings
msgid "Manual"
msgstr "Elle"

#: apps/io.ox/mail/accounts/settings.js module:io.ox/mail/accounts/settings
msgid ""
"Auto-configuration failed. Do you want to configure your account manually?"
msgstr ""
"Otomatik yapılandırma başarısız oldu. Hesabınızı elle yapılandırmak ister "
"misiniz?"

#: apps/io.ox/mail/accounts/settings.js module:io.ox/mail/accounts/settings
#: apps/io.ox/mail/accounts/view-form.js module:io.ox/settings
msgid "Ignore Warnings"
msgstr "Uyarıları yoksay"

#: apps/io.ox/mail/accounts/settings.js module:io.ox/mail/accounts/settings
msgid "Cannot establish secure connection. Do you want to proceed anyway?"
msgstr "Güvenli bağlantı kurulamıyor. Yine de devam etmek ister misiniz?"

#: apps/io.ox/mail/accounts/settings.js module:io.ox/mail/accounts/settings
msgid "This is not a valid mail address"
msgstr "Bu geçerli bir e-posta adresi değil"

#. Auth type. Short for "Use same credentials as incoming mail server"
#: apps/io.ox/mail/accounts/view-form.js module:io.ox/settings
msgid "As incoming mail server"
msgstr "Gelen e-posta sunucusu olarak"

#. Auth type. Use separate username and password
#: apps/io.ox/mail/accounts/view-form.js module:io.ox/settings
msgid "Use separate username and password"
msgstr "Ayrı kullanıcı adı ve parola kullan"

#. Connection security. StartTLS.
#: apps/io.ox/mail/accounts/view-form.js module:io.ox/settings
msgid "StartTLS"
msgstr "StartTLS"

#. Connection security. SSL/TLS.
#: apps/io.ox/mail/accounts/view-form.js module:io.ox/settings
msgid "SSL/TLS"
msgstr "SSL/TLS"

#: apps/io.ox/mail/accounts/view-form.js module:io.ox/settings
msgid "Account updated"
msgstr "Hesap güncellendi"

#: apps/io.ox/mail/accounts/view-form.js module:io.ox/settings
msgid "Username must not be empty."
msgstr "Kullanıcı adı boş bırakılamaz."

#. %1$s the missing request parameter
#: apps/io.ox/mail/accounts/view-form.js module:io.ox/settings
#, c-format
msgid "Please enter the following data: %1$s"
msgstr "Lütfen şu veriyi girin: %1$s"

#: apps/io.ox/mail/accounts/view-form.js module:io.ox/settings
msgid "Warnings"
msgstr "Uyarılar"

#: apps/io.ox/mail/accounts/view-form.js module:io.ox/settings
#: apps/io.ox/portal/main.js module:io.ox/portal
msgid "Inspect certificate"
msgstr "Sertifikayı denetle"

#: apps/io.ox/mail/accounts/view-form.js module:io.ox/settings
msgid "Incoming server"
msgstr "Gelen sunucu"

#: apps/io.ox/mail/accounts/view-form.js module:io.ox/settings
msgid "Server type"
msgstr "Sunucu türü"

#: apps/io.ox/mail/accounts/view-form.js module:io.ox/settings
msgid "Server name"
msgstr "Sunucu adı"

#: apps/io.ox/mail/accounts/view-form.js module:io.ox/settings
msgid "Connection security"
msgstr "Bağlantı güvenliği"

#: apps/io.ox/mail/accounts/view-form.js module:io.ox/settings
msgid "Server port"
msgstr "Sunucu portu"

#: apps/io.ox/mail/accounts/view-form.js module:io.ox/settings
msgid "Username"
msgstr "Kullanıcı adı"

#: apps/io.ox/mail/accounts/view-form.js module:io.ox/settings
msgid "Refresh rate in minutes"
msgstr "Yenileme hızı (dakika)"

#: apps/io.ox/mail/accounts/view-form.js module:io.ox/settings
msgid "Remove copy from server after retrieving a message"
msgstr "İletiyi aldıktan sonra sunucudaki kopyayı sil"

#: apps/io.ox/mail/accounts/view-form.js module:io.ox/settings
msgid "Deleting messages on local storage also deletes them on server"
msgstr "Yerel depolamadaki iletileri silerseniz sunucudaki iletiler de silinir"

#: apps/io.ox/mail/accounts/view-form.js module:io.ox/settings
msgid "Outgoing server (SMTP)"
msgstr "Giden sunucu (SMTP)"

#: apps/io.ox/mail/accounts/view-form.js module:io.ox/settings
msgid "Authentication"
msgstr "Kimlik doğrulama"

#. Sent folder
#: apps/io.ox/mail/accounts/view-form.js module:io.ox/settings
msgctxt "folder"
msgid "Sent messages"
msgstr "Gönderilen iletiler"

#. Trash folder
#: apps/io.ox/mail/accounts/view-form.js module:io.ox/settings
msgctxt "folder"
msgid "Deleted messages"
msgstr "Silinen iletiler"

#. Drafts folder
#: apps/io.ox/mail/accounts/view-form.js module:io.ox/settings
msgctxt "folder"
msgid "Drafts"
msgstr "Taslaklar"

#. Spam folder
#: apps/io.ox/mail/accounts/view-form.js module:io.ox/settings
msgctxt "folder"
msgid "Spam"
msgstr "Spam"

#. Archive folder
#: apps/io.ox/mail/accounts/view-form.js module:io.ox/settings
msgctxt "folder"
msgid "Archive"
msgstr "Arşiv"

#: apps/io.ox/mail/accounts/view-form.js module:io.ox/settings
msgid "Standard folders"
msgstr "Standart klasörler"

#: apps/io.ox/mail/accounts/view-form.js module:io.ox/settings
msgid "Account settings"
msgstr "Hesap ayarları"

#: apps/io.ox/mail/accounts/view-form.js module:io.ox/settings
msgid "Account name"
msgstr "Hesap adı"

#: apps/io.ox/mail/accounts/view-form.js module:io.ox/settings
#: apps/plugins/wizards/mandatory/main.js module:io.ox/wizards/firstStart
msgid "Your name"
msgstr "Adınız"

#: apps/io.ox/mail/accounts/view-form.js module:io.ox/settings
msgid "Email address"
msgstr "E-posta adresi"

#. If the user selects 'copy of' in the drafts folder, the subject of the email is prefixed with [Copy].
#. Please make sure that this is a prefix in every translation since it will be removed when the mail is sent.
#. %1$s the original subject of the mail
#: apps/io.ox/mail/actions.js module:io.ox/mail
msgid "[Copy] %1$s"
msgstr "[Kopya] %1$s"

#: apps/io.ox/mail/actions.js module:io.ox/mail
msgid "Email has been moved"
msgstr "E-posta taşındı"

#: apps/io.ox/mail/actions.js module:io.ox/mail
msgid "Emails have been moved"
msgstr "E-postalar taşındı"

#: apps/io.ox/mail/actions.js module:io.ox/mail
msgid "Email has been copied"
msgstr "E-posta kopyalandı"

#: apps/io.ox/mail/actions.js module:io.ox/mail
msgid "Emails have been copied"
msgstr "E-postalar kopyalandı"

#: apps/io.ox/mail/actions.js module:io.ox/mail apps/io.ox/mail/contextmenu.js
#: apps/plugins/portal/twitter/util.js module:plugins/portal
msgid "Reply"
msgstr "Yanıtla"

#: apps/io.ox/mail/actions.js module:io.ox/mail
#: apps/io.ox/mail/compose/checks.js apps/io.ox/mail/contextmenu.js
msgid "Reply all"
msgstr "Tümünü yanıtla"

#: apps/io.ox/mail/actions.js module:io.ox/mail apps/io.ox/mail/contextmenu.js
#: apps/io.ox/mail/mobile-toolbar-actions.js apps/io.ox/mail/toolbar.js
msgid "Forward"
msgstr "İlet"

#: apps/io.ox/mail/actions.js module:io.ox/mail apps/io.ox/mail/contextmenu.js
#: apps/io.ox/mail/mobile-toolbar-actions.js apps/io.ox/mail/toolbar.js
msgid "Mark as spam"
msgstr "Spam olarak işaretle"

#: apps/io.ox/mail/actions.js module:io.ox/mail apps/io.ox/mail/contextmenu.js
#: apps/io.ox/mail/mobile-toolbar-actions.js apps/io.ox/mail/toolbar.js
msgid "Not spam"
msgstr "Spam değil"

#: apps/io.ox/mail/actions.js module:io.ox/mail
msgid "Send new email"
msgstr "Yeni e-posta gönder"

#: apps/io.ox/mail/actions.js module:io.ox/mail apps/io.ox/mail/contextmenu.js
#: apps/io.ox/mail/toolbar.js
msgid "Save as file"
msgstr "Dosya olarak kaydet"

#. source in terms of source code
#: apps/io.ox/mail/actions.js module:io.ox/mail apps/io.ox/mail/contextmenu.js
#: apps/io.ox/mail/toolbar.js
msgid "View source"
msgstr "Kaynağı görüntüle"

#: apps/io.ox/mail/actions.js module:io.ox/mail
#: apps/io.ox/mail/actions/copyMove.js
msgid "Create filter rule"
msgstr "Filtre kuralı oluştur"

#: apps/io.ox/mail/actions.js module:io.ox/mail
msgid "Add to calendar"
msgstr "Takvime ekle"

#: apps/io.ox/mail/actions.js module:io.ox/mail
msgid "Drop here to import this email"
msgstr "Bu e-postayı içe aktarmak için buraya bırakın"

#. %1$s mail sender
#. %2$s mail subject
#: apps/io.ox/mail/actions/addToPortal.js module:io.ox/mail
#: apps/io.ox/mail/util.js module:io.ox/core
#: apps/plugins/notifications/mail/register.js module:plugins/notifications
#: apps/plugins/portal/mail/register.js module:plugins/portal
#, c-format
msgid "No subject"
msgstr "Konu yok"

#: apps/io.ox/mail/actions/addToPortal.js module:io.ox/mail
msgid "This email has been added to the portal"
msgstr "Bu e-posta portale eklendi"

#: apps/io.ox/mail/actions/attachmentQuota.js module:io.ox/mail
msgid ""
"The file \"%1$s\" cannot be uploaded because it exceeds the total attachment "
"size limit of %2$s"
msgstr "\"%1$s\" dosyası, %2$s maksimum ek boyutunu aştığı için yüklenemiyor"

#: apps/io.ox/mail/actions/attachmentQuota.js module:io.ox/mail
msgid ""
"The file \"%1$s\" cannot be uploaded because it exceeds the maximum file "
"size of %2$s"
msgstr ""
"\"%1$s\" dosyası %2$s olan maksimum dosya boyutunu geçtiği için yüklenemiyor"

#: apps/io.ox/mail/actions/attachmentQuota.js module:io.ox/mail
msgid ""
"The file \"%1$s\" cannot be uploaded because it exceeds the attachment "
"publication maximum file size of %2$s"
msgstr ""
"\"%1$s\" dosyası, %2$s maksimum ek yayımlama boyutunu aştığı için "
"yüklenemiyor"

#: apps/io.ox/mail/actions/attachmentQuota.js module:io.ox/mail
msgid ""
"The file \"%1$s\" cannot be uploaded because it exceeds the infostore quota "
"limit of %2$s"
msgstr ""
"\"%1$s\" dosyası, %2$s maksimum infostore kota sınırını aştığı için "
"yüklenemiyor"

#: apps/io.ox/mail/actions/attachmentQuota.js module:io.ox/mail
msgid ""
"One or more attached files exceed the size limit per email. Therefore, the "
"files are not sent as attachments but kept on the server. The email you have "
"sent just contains links to download these files."
msgstr ""
"Bir veya daha fazla ekli dosya e-posta başına boyut sınırını aşıyor. Bu "
"nedenle dosyalar ek olarak gönderilmedi ama sunucuda tutuldu. Gönderdiğiniz "
"e-posta, bu dosyaları indirmek için gereken bağlantıları içeriyor."

#: apps/io.ox/mail/actions/attachmentSave.js module:io.ox/mail
msgid "Saving attachment ..."
msgid_plural "Saving attachments ..."
msgstr[0] "Ek kaydediliyor ..."
msgstr[1] "Ekler kaydediliyor ..."

#: apps/io.ox/mail/actions/attachmentSave.js module:io.ox/mail
msgid "Attachment has been saved"
msgid_plural "Attachments have been saved"
msgstr[0] "Ek kaydedildi"
msgstr[1] "Ekler kaydedildi"

#: apps/io.ox/mail/actions/attachmentSave.js module:io.ox/mail
msgid "Save attachment"
msgstr "Eki kaydet"

#: apps/io.ox/mail/actions/copyMove.js module:io.ox/mail
msgid "unknown sender"
msgstr "bilinmeyen gönderen"

#. informs user about the consequences when creating a rule for selected mails
#: apps/io.ox/mail/actions/copyMove.js module:io.ox/mail
msgid ""
"All future messages from the sender will be moved to the selected folder."
msgid_plural ""
"All future messages from the senders of the selected mails will be moved to "
"the selected folder."
msgstr[0] "İleride bu gönderenden gelecek tüm iletiler seçili klasöre taşınır."
msgstr[1] ""
"İleride seçili e-postaları gönderenlerden gelecek tüm iletiler seçili "
"klasöre taşınır."

#: apps/io.ox/mail/actions/create.js module:io.ox/core
msgid "Error while resolving mail addresses. Please try again."
msgstr "E-posta adresleri çözümlenirken hata oluştu. Lütfen tekrar deneyin."

#: apps/io.ox/mail/actions/delete.js module:io.ox/mail
msgid "Do you want to permanently delete this mail?"
msgid_plural "Do you want to permanently delete these mails?"
msgstr[0] "Bu e-postayı kalıcı olarak silmek istiyor musunuz?"
msgstr[1] "Bu e-postaları kalıcı olarak silmek istiyor musunuz?"

#: apps/io.ox/mail/actions/delete.js module:io.ox/mail
msgid "Mail quota exceeded"
msgstr "E-posta kotası aşıldı"

#: apps/io.ox/mail/actions/delete.js module:io.ox/mail
msgid ""
"Emails cannot be put into trash folder while your mail quota is exceeded."
msgstr "E-posta kotanız dolduğunda e-postalar çöp kutusuna gönderilemez."

#: apps/io.ox/mail/actions/delete.js module:io.ox/mail
msgid ""
"Currently edited drafts with attachments can not be deleted until you close "
"the correspondig mail compose window."
msgstr ""
"Eki olan ve düzenlenmekte olan taslaklar, siz ilgili e-posta oluşturma "
"penceresini kapatana kadar silinemez."

#: apps/io.ox/mail/actions/ical.js module:io.ox/mail
msgid "The appointment has been added to your calendar"
msgstr "Randevu takviminize eklendi"

#: apps/io.ox/mail/actions/reminder.js module:io.ox/mail
msgid "Create reminder"
msgstr "Anımsatısı oluştur"

#: apps/io.ox/mail/actions/reminder.js module:io.ox/mail
msgid "Remind me"
msgstr "Anımsat"

#: apps/io.ox/mail/actions/reminder.js module:io.ox/mail
msgid "Mail reminder"
msgstr "E-posta anımsatıcısı"

#: apps/io.ox/mail/actions/reminder.js module:io.ox/mail
msgid "Mail reminder for"
msgstr "Anımsatıcı"

#: apps/io.ox/mail/actions/reminder.js module:io.ox/mail
msgid "Reminder has been created"
msgstr "Anımsatıcı oluşturuldu"

#: apps/io.ox/mail/actions/source.js module:io.ox/mail
msgid "Mail source"
msgstr "E-posta kaynağı"

#: apps/io.ox/mail/actions/source.js module:io.ox/mail
msgid "Authentication details"
msgstr "Doğrulama ayrıntıları"

#: apps/io.ox/mail/actions/vcard.js module:io.ox/mail
msgid "Failed to add. Maybe the vCard attachment is invalid."
msgstr "Eklenemedi. vCard eki geçersiz olabilir."

#: apps/io.ox/mail/api.js module:io.ox/mail
msgid "Saved mail attachment"
msgstr "E-posta eki kaydedildi"

#: apps/io.ox/mail/api.js module:io.ox/mail
#: apps/plugins/notifications/mail/register.js module:plugins/notifications
msgid "New mail"
msgstr "Yeni e-posta"

#: apps/io.ox/mail/api.js module:io.ox/mail
msgid ""
"Unable to connect to mail server. Possible reasons: The mail server is "
"(temporarily) down or there are network connection problems. Please try "
"again in a few minutes."
msgstr ""
"E-posta sunucusuna bağlanılamadı. Olası nedenler: E-posta sunucusu (geçici "
"olarak) kapalı olabilir veya ağ bağlantısı sorunları olabilir. Lütfen birkaç "
"dakika sonra tekrar deneyin."

#: apps/io.ox/mail/categories/edit.js module:io.ox/mail
msgid "Category name"
msgstr "Kategori adı"

#: apps/io.ox/mail/categories/edit.js module:io.ox/mail
msgid "Configure categories"
msgstr "Kategorileri yapılandır"

#: apps/io.ox/mail/categories/edit.js module:io.ox/mail
msgid "You can enable categories again via the view dropdown on the right"
msgstr ""
"Sağdaki Görünüm menüsü aracılığıyla kategorileri yeniden "
"etkinleştirebilirsiniz"

#: apps/io.ox/mail/categories/edit.js module:io.ox/mail
msgid ""
"Please note that some categories are predefined and you might not be able to "
"rename or disable them."
msgstr ""
"Bazı kategorilerin önceden tanımlanmış olduğunu, bunları yeniden "
"adlandıramayacağınızı ve devre dışı bırakamayacağınızı unutmayın."

#: apps/io.ox/mail/categories/edit.js module:io.ox/mail
msgid "Disable categories"
msgstr "Kategorileri devre dışı bırak"

#. mail categories feature: the update job is running that assigns
#. some common mails (e.g. from twitter.com) to predefined categories
#: apps/io.ox/mail/categories/mediator.js module:io.ox/mail
msgid ""
"It may take some time until mails are assigned to the default categories."
msgstr "E-postaların varsayılan kategorilere atanması biraz zaman alabilir."

#: apps/io.ox/mail/categories/picker.js module:io.ox/mail
msgid "Move to category"
msgstr "Kategoriye taşı"

#: apps/io.ox/mail/categories/picker.js module:io.ox/mail
msgid "Move to folder"
msgstr "Klasöre taşı"

#: apps/io.ox/mail/categories/tabs.js module:io.ox/mail
msgid "Inbox categories"
msgstr "Gelen kutusu kategorileri"

#: apps/io.ox/mail/categories/tabs.js module:io.ox/mail
msgid "Drop here!"
msgstr "Buraya bırakın!"

#. successfully moved a message via drag&drop to another mail category (tab)
#. %1$s represents the name if the target category (non-essential information: can be left out)
#: apps/io.ox/mail/categories/train.js module:io.ox/mail
msgid "Message moved to category \"%1$s\"."
msgid_plural "Messages moved to category \"%1$s\"."
msgstr[0] "İleti \"%1$s\" kategorisine taşındı."
msgstr[1] "İletiler \"%1$s\" kategorisine taşındı."

#. ask user to move all messages from the same sender to the mail category (tab)
#. %1$s represents a single email address (non-essential information: can be left out)
#: apps/io.ox/mail/categories/train.js module:io.ox/mail
msgid "Do you want to move all messages from %1$s to that category?"
msgid_plural ""
"Do you want to move all messages from selected senders to that category?"
msgstr[0] ""
"%1$s adresinden gelen tüm iletileri bu kategoriye taşımak istiyor musunuz?"
msgstr[1] ""
"Seçili gönderenlerden gelen tüm iletileri bu kategoriye taşımak istiyor "
"musunuz?"

#: apps/io.ox/mail/common-extensions.js module:io.ox/mail
#: apps/io.ox/mail/view-options.js
msgid "Unread"
msgstr "Okunmamış"

#: apps/io.ox/mail/common-extensions.js module:io.ox/mail
msgid "Flagged"
msgstr "İşaretli"

#: apps/io.ox/mail/common-extensions.js module:io.ox/mail
msgid "has attachments"
msgstr "ekleri var"

#: apps/io.ox/mail/common-extensions.js module:io.ox/mail
msgid "Warning:"
msgstr "Uyarı:"

#: apps/io.ox/mail/common-extensions.js module:io.ox/mail
msgid "Note:"
msgstr "Not:"

#: apps/io.ox/mail/common-extensions.js module:io.ox/mail
msgid "Not flagged"
msgstr "İşaretli değil"

#: apps/io.ox/mail/common-extensions.js module:io.ox/mail
#: apps/io.ox/mail/print.js
msgctxt "CC"
msgid "Copy"
msgstr "Kopya"

#: apps/io.ox/mail/common-extensions.js module:io.ox/mail
msgid "Blind copy"
msgstr "Gizli kopya"

#. %1$d - number of other recipients (names will be shown if string is clicked)
#: apps/io.ox/mail/common-extensions.js module:io.ox/mail
msgid "and %1$d others"
msgstr "ve %1$d kişi daha"

#: apps/io.ox/mail/common-extensions.js module:io.ox/mail
#: apps/io.ox/mail/contextmenu.js apps/io.ox/mail/mobile-toolbar-actions.js
#: apps/io.ox/mail/toolbar.js
msgid "Mark as read"
msgstr "Okundu olarak işaretle"

#: apps/io.ox/mail/common-extensions.js module:io.ox/mail
#: apps/io.ox/mail/contextmenu.js apps/io.ox/mail/mobile-toolbar-actions.js
#: apps/io.ox/mail/toolbar.js
msgid "Mark as unread"
msgstr "Okunmadı olarak işaretle"

#: apps/io.ox/mail/common-extensions.js module:io.ox/mail
msgid "Enable Links"
msgstr "Bağlantıları etkinleştir"

#: apps/io.ox/mail/common-extensions.js module:io.ox/mail
msgid "Links have been disabled to protect you against potential spam!"
msgstr "Olası bir spam'den korunmanız için bağlantıları devre dışı bıraktık."

#: apps/io.ox/mail/common-extensions.js module:io.ox/mail
msgid "Show images"
msgstr "Resimleri göster"

#: apps/io.ox/mail/common-extensions.js module:io.ox/mail
msgid ""
"External images have been blocked to protect you against potential spam!"
msgstr "Olası bir spam'den korunmanız için resimleri engelledik."

#: apps/io.ox/mail/common-extensions.js module:io.ox/mail
msgid "Warning: This message might be a phishing or scam mail"
msgstr "Uyarı: Bu e-posta, dolandırıcılık veya aldatma amaçlı olabilir"

#. read receipt; German "Lesebestätigung"
#: apps/io.ox/mail/common-extensions.js module:io.ox/mail
msgid "A read receipt has been sent"
msgstr "Okundu bilgisi gönderildi"

#. Respond to a read receipt request; German "Lesebestätigung senden"
#: apps/io.ox/mail/common-extensions.js module:io.ox/mail
msgid "Send a read receipt"
msgstr "Okundu bilgisi gönder"

#: apps/io.ox/mail/common-extensions.js module:io.ox/mail
msgid "The sender wants to get notified when you have read this email"
msgstr "Bu e-postayı okuduğunuzda gönderen kişi bilgilendirilmek istiyor"

#. Detection phrases: These are phrases with a "|" as delimiter to detect if someone had the intent to attach a file to a mail, but forgot to do so.
#. Please use this as a template for english. There could be more or less phrases in other languages, there is no maximum or minimum length, as
#. long as you use the "|" delimiter to seperate each phrase. Also: Detection is case-insensitive so we don't need case variants.
#: apps/io.ox/mail/compose/actions/extensions.js module:io.ox/mail
msgid ""
"see attached|see attachment|see included|is attached|attached is|are "
"attached|attached are|attached to this email|attached to this message|I'm "
"attaching|I am attaching|I've attached|I have attached|I attach|I attached|"
"find attached|find the attached|find included|find the included|attached "
"file|see the attached|see attachments|attached files|see the attachment"
msgstr ""
"ekte gönderiyorum|ekliyorum|ektedir|ekte|ekteki|ekli dosya|see attached|see "
"attachment|see included|is attached|attached is|are attached|attached are|"
"attached to this email|attached to this message|I'm attaching|I am attaching|"
"I've attached|I have attached|I attach|I attached|find attached|find the "
"attached|find included|find the included|attached file|see the attached|see "
"attachments|attached files|see the attachment"

#: apps/io.ox/mail/compose/actions/extensions.js module:io.ox/mail
msgid "Forgot attachment?"
msgstr "Eki unuttunuz mu?"

#: apps/io.ox/mail/compose/actions/extensions.js module:io.ox/mail
msgid "Send without attachment"
msgstr "Ek olmadan gönder"

#: apps/io.ox/mail/compose/actions/extensions.js module:io.ox/mail
msgid "It appears as if you forgot to attach a file."
msgstr "Dosya eklemeyi unutmuş olabilirsiniz."

#: apps/io.ox/mail/compose/actions/extensions.js module:io.ox/mail
msgid "You mentioned \"%s\" in your email, but there are no files attached."
msgstr "E-postanızda \"%s\" yazmışsınız ama herhangi bir dosya eklemediniz."

#: apps/io.ox/mail/compose/actions/send.js module:io.ox/mail
msgid "Mail has no recipient."
msgstr "E-postanın alıcısı yok."

#: apps/io.ox/mail/compose/actions/send.js module:io.ox/mail
msgid "Mail has empty subject. Send it anyway?"
msgstr "E-postanın konu kısmı boş. Yine de gönderilsin mi?"

#: apps/io.ox/mail/compose/actions/send.js module:io.ox/mail
msgid "Yes, send without subject"
msgstr "Evet, konusuz gönder"

#: apps/io.ox/mail/compose/actions/send.js module:io.ox/mail
msgid "Add subject"
msgstr "Konu ekle"

#: apps/io.ox/mail/compose/actions/send.js module:io.ox/mail
msgid "error"
msgstr "hata"

#: apps/io.ox/mail/compose/actions/send.js module:io.ox/mail
msgid "The sending of the message has been canceled."
msgstr "İletinin gönderimi iptal edildi."

#: apps/io.ox/mail/compose/actions/send.js module:io.ox/mail
msgid "The email has been sent"
msgstr "E-posta gönderildi"

#: apps/io.ox/mail/compose/checks.js module:io.ox/mail
msgid "Reply to mailing list"
msgstr "Posta listesini yanıtla"

#. %1$d is an email addresses
#: apps/io.ox/mail/compose/checks.js module:io.ox/mail
msgid "This message was sent via the mailing list %1$s."
msgstr "Bu ileti %1$s posta listesi üzerinden gönderildi."

#. %1$d is an email addresses
#: apps/io.ox/mail/compose/checks.js module:io.ox/mail
msgid "This message was sent via a mailing list."
msgstr "Bu ileti bir posta listesi üzerinden gönderildi."

#. %1$d is an email addresses
#: apps/io.ox/mail/compose/checks.js module:io.ox/mail
msgid "Do you really want to reply all or just %1$s?"
msgstr "Tümünü mü yoksa yalnızca %1$s adresini mi yanıtlamak istiyorsunuz?"

#: apps/io.ox/mail/compose/checks.js module:io.ox/mail
#: apps/io.ox/mail/mobile-toolbar-actions.js apps/io.ox/mail/toolbar.js
msgid "Reply to sender"
msgstr "Göndereni yanıtla"

#. %1$s is the name of the inputfield (To, CC, BCC)
#: apps/io.ox/mail/compose/extensions.js module:io.ox/mail
msgid ""
"%1$s autocomplete token field. Use left and right Arrowkeys to navigate "
"between the tokens"
msgstr ""
"%1$s otomatik tamamlama belirteci alanı. Belirteçler arasında gezinmek için "
"sol ve sağ ok tuşlarını kullanın"

#. %1$s is the name of the inputfield (To, CC, BCC)
#: apps/io.ox/mail/compose/extensions.js module:io.ox/mail
msgid "CC"
msgstr "CC"

#. %1$s is the name of the inputfield (To, CC, BCC)
#: apps/io.ox/mail/compose/extensions.js module:io.ox/mail
msgid "BCC"
msgstr "BCC"

#. Must not exceed 8 characters. e.g. German would be: "Antworten an", needs to be abbreviated like "Antw. an" as space is very limited
#: apps/io.ox/mail/compose/extensions.js module:io.ox/mail
msgctxt "compose"
msgid "Reply to"
msgstr "Yanıtla"

#: apps/io.ox/mail/compose/extensions.js module:io.ox/mail
msgid "Show names"
msgstr "Adları göster"

#: apps/io.ox/mail/compose/extensions.js module:io.ox/mail
msgid "Edit names"
msgstr "Adları düzenle"

#: apps/io.ox/mail/compose/extensions.js module:io.ox/mail
#: apps/io.ox/mail/toolbar.js
msgid "Compose new email"
msgstr "Yeni e-posta oluştur"

#: apps/io.ox/mail/compose/extensions.js module:io.ox/mail
#: apps/io.ox/onboarding/clients/extensions.js module:io.ox/core/onboarding
#: apps/plugins/core/feedback/register.js module:io.ox/core
msgid "Send"
msgstr "Gönder"

#: apps/io.ox/mail/compose/extensions.js module:io.ox/mail
msgid ""
"This email just contains your email address as sender. Your real name is not "
"used."
msgstr ""
"Bu e-postanın gönderen alanında yalnızca e-posta adresiniz var. Gerçek "
"adınız kullanılmıyor."

#: apps/io.ox/mail/compose/extensions.js module:io.ox/mail
#: apps/io.ox/mail/compose/view.js
msgid "Show carbon copy input field"
msgstr "CC giriş alanını göster"

#: apps/io.ox/mail/compose/extensions.js module:io.ox/mail
#: apps/io.ox/mail/compose/view.js
msgid "Show blind carbon copy input field"
msgstr "BCC giriş alanını göster"

#: apps/io.ox/mail/compose/extensions.js module:io.ox/mail
msgid "Drop attachments here"
msgstr "Ekleri buraya bırakın"

#: apps/io.ox/mail/compose/extensions.js module:io.ox/mail
msgid "Mail size: %1$s"
msgstr "E-posta boyutu: %1$s"

#. %s is a list of filenames separeted by commas
#. it is used by screenreaders to indicate which files are currently added to the list of attachments
#: apps/io.ox/mail/compose/extensions.js module:io.ox/mail
msgid "Added %s to attachments."
msgstr "%s eklendi."

#: apps/io.ox/mail/compose/extensions.js module:io.ox/mail
msgid "Add local file"
msgstr "Yerel dosya ekle"

#. broken image inside a mail
#: apps/io.ox/mail/compose/inline-images.js module:io.ox/mail
msgid "One of the embedded images could not be used."
msgstr "Gömülü resimlerden biri kullanılamadı."

#. generic erromessage if inserting an image into a mail failed.
#: apps/io.ox/mail/compose/inline-images.js module:io.ox/mail
msgid "Error while uploading your image"
msgstr "Resim yüklenirken hata oluştu"

#: apps/io.ox/mail/compose/inline-images.js module:io.ox/mail
msgid "Insert inline image"
msgstr "Satır içi resim ekle"

#: apps/io.ox/mail/compose/inline-images.js module:io.ox/mail
#: apps/io.ox/notes/detail-view.js module:io.ox/notes
msgid "Insert"
msgstr "Ekle"

#: apps/io.ox/mail/compose/inline-images.js module:io.ox/mail
msgid "Please select a valid image File to insert"
msgstr "Eklemek için lütfen geçerli bir resim dosyası seçin"

#. %s is the product name
#: apps/io.ox/mail/compose/main.js module:io.ox/mail
msgid "Sent from %s via mobile"
msgstr "%s ile cep telefonumdan gönderildi"

#: apps/io.ox/mail/compose/main.js module:io.ox/mail
#: apps/io.ox/mail/compose/view.js apps/io.ox/mail/mobile-toolbar-actions.js
#: apps/io.ox/mail/settings/compose/register.js apps/io.ox/mail/toolbar.js
msgid "Compose"
msgstr "Oluşturma"
<<<<<<< HEAD
=======

#: apps/io.ox/mail/compose/main.js module:io.ox/mail
msgid ""
"The mail draft could not be found on the server. It was sent or deleted in "
"the meantime."
msgstr ""
"E-posta taslağı sunucuda bulunamadı. Gönderilmiş veya silinmiş olabilir."

#: apps/io.ox/mail/compose/main.js module:io.ox/mail
msgid "You cannot open more than %1$s drafts at the same time."
msgstr "Aynı anda en fazla %1$s taslak açabilirsiniz."

#. %1$s A date
#. %2$s An email address
#. Example: On January 8, 2019 2:23 PM richard@open-xchange.com wrote:
#: apps/io.ox/mail/compose/model.js module:io.ox/mail
msgid "On %1$s %2$s wrote:"
msgstr "%1$s tarihinde %2$s yazdı:"

#: apps/io.ox/mail/compose/model.js module:io.ox/mail
msgid "---------- Original Message ----------"
msgstr "---------- Orijinal İleti ----------"

#. %1$s An email address
#. Example: From: richard@open-xchange.com
#: apps/io.ox/mail/compose/model.js module:io.ox/mail
msgid "From: %1$s"
msgstr "Kimden: %1$s"

#. %1$s An email address or a comma separated list of mail addresses
#: apps/io.ox/mail/compose/model.js module:io.ox/mail
msgid "To: %1$s"
msgstr "Kime: %1$s"

#. Used to quote the addresses of an address in carbon copy
#. %1$s An email address or a comma separated list of mail addresses
#: apps/io.ox/mail/compose/model.js module:io.ox/mail
msgid "Cc: %1$s"
msgstr "Cc: %1$s"

#: apps/io.ox/mail/compose/model.js module:io.ox/mail
msgid "Date: %1$s"
msgstr "Tarih: %1$s"

#. %1$s The subject of an email
#: apps/io.ox/mail/compose/model.js module:io.ox/mail
msgid "Subject: %1$s"
msgstr "Konu: %1$s"
>>>>>>> 0d229607

#: apps/io.ox/mail/compose/names.js module:io.ox/mail
msgid "Use custom name"
msgstr "Özel bir ad kullan"

#: apps/io.ox/mail/compose/names.js module:io.ox/mail
msgid "Custom name"
msgstr "Özel ad"

#: apps/io.ox/mail/compose/names.js module:io.ox/mail
msgid ""
"Select a checkbox to define a custom name for that address; otherwise the "
"mail account's default name will be used. If you want to use an address "
"anonymously, select the checkbox and leave the field empty."
msgstr ""
"Bu adres için özel bir ad tanımlamak üzere onay kutusunu işaretleyin. Aksi "
"halde e-posta hesabının varsayılan adı kullanılacaktır. Anonim bir adres "
"kullanmak istiyorsanız onay kutusunu işaretleyin ve alanı boş bırakın."

#: apps/io.ox/mail/compose/names.js module:io.ox/mail
msgid "Edit real names"
msgstr "Gerçek adları düzenle"

#: apps/io.ox/mail/compose/resize-view.js module:io.ox/mail
msgid "Image size"
msgstr "Resim boyutu"

#: apps/io.ox/mail/compose/resize-view.js module:io.ox/mail
msgid ""
"The image cannot not be resized because it was not found on your hard drive."
msgstr "Resim sabit sürücünüzde bulunamadığı için yeniden boyutlandırılamadı."

#. Small (number px) is used as an option for resizing images and refers to a small sized image
#: apps/io.ox/mail/compose/resize-view.js module:io.ox/mail
msgid "Small (%1$s px)"
msgstr "Küçük (%1$s px)"

#. Medium (number px) is used as an option for resizing images and refers to a medium sized image
#: apps/io.ox/mail/compose/resize-view.js module:io.ox/mail
msgid "Medium (%1$s px)"
msgstr "Orta (%1$s px)"

#. Large (number px) is used as an option for resizing images and refers to a large sized image
#: apps/io.ox/mail/compose/resize-view.js module:io.ox/mail
msgid "Large (%1$s px)"
msgstr "Büyük (%1$s px)"

#. Original is used as an option for resizing images and refers to the original image size
#. In the context of resizing images before uploading them this text is used as a label for a dropdown
#: apps/io.ox/mail/compose/resize-view.js module:io.ox/mail
msgid "Original"
msgstr "Orijinal"

#. In the context of resizing images before uploading them this text is used as a label for a dropdown
#: apps/io.ox/mail/compose/resize-view.js module:io.ox/mail
msgid "Small"
msgstr "Küçük"

#. In the context of resizing images before uploading them this text is used as a label for a dropdown
#: apps/io.ox/mail/compose/resize-view.js module:io.ox/mail
#: apps/io.ox/tasks/print.js module:io.ox/tasks
msgid "Medium"
msgstr "Orta"

#. In the context of resizing images before uploading them this text is used as a label for a dropdown
#: apps/io.ox/mail/compose/resize-view.js module:io.ox/mail
msgid "Large"
msgstr "Büyük"

#: apps/io.ox/mail/compose/sharing.js module:io.ox/mail
msgid "%1$d month"
msgid_plural "%1$d months"
msgstr[0] "%1$d ay"
msgstr[1] "%1$d ay"

#: apps/io.ox/mail/compose/sharing.js module:io.ox/mail
msgid "%1$d year"
msgid_plural "%1$d years"
msgstr[0] "%1$d yıl"
msgstr[1] "%1$d yıl"

#. label of a selectbox to select a time (1 day 1 month etc.) or "never"
#: apps/io.ox/mail/compose/sharing.js module:io.ox/mail
msgid "Expiration"
msgstr "Süre sonu"

#. label of a selectbox: automatically delete files after a share/sharing-link expired?
#: apps/io.ox/mail/compose/sharing.js module:io.ox/mail
msgid "Delete files after expiration"
msgstr "Süre bitince dosyaları sil"

#. checkbox label to determine if a password should be used
#: apps/io.ox/mail/compose/sharing.js module:io.ox/mail
msgid "Use password"
msgstr "Parola kullan"

#. There is a label "Nofification" before this text
#: apps/io.ox/mail/compose/sharing.js module:io.ox/mail
msgid "Receive notification when someone finished downloading file(s)"
msgstr "Birisi dosya indirmeyi bitirdiğinde bildirim al"

#. There is a label "Nofification" before this text
#: apps/io.ox/mail/compose/sharing.js module:io.ox/mail
msgid "Receive notification when the link expires"
msgstr "Bağlantının süresi dolduğunda bildirim al"

#. There is a label "Nofification" before this text
#: apps/io.ox/mail/compose/sharing.js module:io.ox/mail
msgid "Receive notification when someone accesses the file(s)"
msgstr "Birisi dosyaya/dosyalara eriştiğinde bildirim al"

#. %1$s is usually "Drive Mail" (product name; might be customized)
#: apps/io.ox/mail/compose/sharing.js module:io.ox/mail
msgid ""
"Attachment file size too large. You have to use %1$s or reduce the "
"attachment file size."
msgstr ""
"Ek dosya boyutu çok büyük. Ya %1$s kullanmalı ya da ek dosya boyutunu "
"azaltmalısınız."

#. %1$s is usually "Drive Mail" (product name; might be customized)
#: apps/io.ox/mail/compose/sharing.js module:io.ox/mail
msgid "Use %1$s"
msgstr "%1$s kullan"

#. %1$s is usually "Drive Mail" (product name; might be customized)
#: apps/io.ox/mail/compose/sharing.js module:io.ox/mail
msgid "%1$s options"
msgstr "%1$s seçenekleri"

#: apps/io.ox/mail/compose/signatures.js module:io.ox/mail
#: apps/io.ox/mail/settings/signatures/register.js
#: apps/io.ox/mail/settings/signatures/settings/pane.js
msgid "Signatures"
msgstr "İmzalar"

#: apps/io.ox/mail/compose/signatures.js module:io.ox/mail
#: apps/io.ox/mail/settings/signatures/settings/pane.js
msgid "No signature"
msgstr "İmza yok"

#: apps/io.ox/mail/compose/signatures.js module:io.ox/mail
msgid "Manage signatures"
msgstr "İmzaları yönet"

#: apps/io.ox/mail/compose/view.js module:io.ox/mail
msgid "Plain Text"
msgstr "Düz metin"

#: apps/io.ox/mail/compose/view.js module:io.ox/mail
#: apps/io.ox/mail/settings/compose/settings/pane.js
msgid "HTML"
msgstr "HTML"

#. E-Mail priority
#: apps/io.ox/mail/compose/view.js module:io.ox/mail
msgctxt "E-Mail"
msgid "Priority"
msgstr "Öncelik"

#. E-Mail priority
#: apps/io.ox/mail/compose/view.js module:io.ox/mail
msgctxt "E-Mail priority"
msgid "High"
msgstr "Yüksek"

#. E-Mail priority
#: apps/io.ox/mail/compose/view.js module:io.ox/mail
msgctxt "E-Mail priority"
msgid "Normal"
msgstr "Normal"

#. E-Mail priority
#: apps/io.ox/mail/compose/view.js module:io.ox/mail
msgctxt "E-Mail priority"
msgid "Low"
msgstr "Düşük"

#: apps/io.ox/mail/compose/view.js module:io.ox/mail
msgid "Attach Vcard"
msgstr "Vcard ekle"

#: apps/io.ox/mail/compose/view.js module:io.ox/mail
msgid "Request read receipt"
msgstr "Okundu bilgisi iste"

#: apps/io.ox/mail/compose/view.js module:io.ox/mail
msgid "Couldn't load editor"
msgstr "Düzenleyici yüklenemedi"

#: apps/io.ox/mail/compose/view.js module:io.ox/mail
msgctxt "dialog"
msgid "Delete draft"
msgstr "Taslağı sil"

#: apps/io.ox/mail/compose/view.js module:io.ox/mail
msgctxt "dialog"
msgid "Discard message"
msgstr "İletiyi sil"

#: apps/io.ox/mail/compose/view.js module:io.ox/mail
msgid "Keep draft"
msgstr "Taslağı sakla"

#: apps/io.ox/mail/compose/view.js module:io.ox/mail
msgid "Save as draft"
msgstr "Taslak olarak kaydet"

#: apps/io.ox/mail/compose/view.js module:io.ox/mail
msgid "Do you really want to delete this draft?"
msgstr "Bu taslağı gerçekten silmek istiyor musunuz?"

#: apps/io.ox/mail/compose/view.js module:io.ox/mail
msgid "Do you really want to discard your message?"
msgstr "İletinizi silmek istediğinize emin misiniz?"

#. This is a prefix of a copied draft and will be removed
#. This string must equal the prefix, which is prepended before the subject on copy
#. It is important, that the space is also translated, as the space will also be removed
#: apps/io.ox/mail/compose/view.js module:io.ox/mail
msgid "[Copy] "
msgstr "[Kopya] "

#: apps/io.ox/mail/compose/view.js module:io.ox/mail
msgid "Hide carbon copy input field"
msgstr "CC alanını gizle"

#: apps/io.ox/mail/compose/view.js module:io.ox/mail
msgid "Hide blind carbon copy input field"
msgstr "BCC alanını gizle"

#. Verb: (to) flag messages
#: apps/io.ox/mail/contextmenu.js module:io.ox/mail apps/io.ox/mail/toolbar.js
msgctxt "verb"
msgid "Flag"
msgstr "İşaretle"

#. Verb: (to) unflag messages
#: apps/io.ox/mail/contextmenu.js module:io.ox/mail apps/io.ox/mail/toolbar.js
msgctxt "verb"
msgid "Unflag"
msgstr "İşareti kaldır"

#: apps/io.ox/mail/detail/content.js module:io.ox/mail
msgid "This mail has no content"
msgstr "Bu e-postanın içeriği yok"

#: apps/io.ox/mail/detail/content.js module:io.ox/mail
msgid "Show quoted text"
msgstr "Alıntılanan metni göster"

#: apps/io.ox/mail/detail/links.js module:io.ox/mail
#: apps/io.ox/tasks/edit/main.js module:io.ox/tasks
msgid "Task"
msgstr "Görev"

#: apps/io.ox/mail/detail/links.js module:io.ox/mail
msgid "Document"
msgstr "Belge"

#: apps/io.ox/mail/detail/links.js module:io.ox/mail
msgid "Spreadsheet"
msgstr "Hesap Tablosu"

#: apps/io.ox/mail/detail/links.js module:io.ox/mail
msgid "Tasks"
msgstr "Görevler"

#: apps/io.ox/mail/detail/links.js module:io.ox/mail
msgid "Link"
msgstr "Bağlantı"

#: apps/io.ox/mail/detail/mobileView.js module:io.ox/mail
#: apps/io.ox/mail/detail/view.js
msgid "This message has been truncated due to size limitations."
msgstr "Bu ileti, boyut sınırlamaları nedeniyle kesilmiştir."

#: apps/io.ox/mail/detail/mobileView.js module:io.ox/mail
#: apps/io.ox/mail/detail/view.js
msgid "Show entire message"
msgstr "İletinin tamamını göster"

#. %1$s: Mail sender
#. %2$s: Mail subject
#: apps/io.ox/mail/detail/mobileView.js module:io.ox/mail
#: apps/io.ox/mail/detail/view.js
msgid "Email from %1$s: %2$s"
msgstr "%1$s e-posta gönderdi: %2$s"

#. Works as a label for a sender address. Like "Sent via". If you have no good translation, use "Sender".
#: apps/io.ox/mail/detail/view.js module:io.ox/mail
msgid "Via"
msgstr "Gönderen"

#: apps/io.ox/mail/detail/view.js module:io.ox/mail
msgid "Email content"
msgstr "E-posta içeriği"

#: apps/io.ox/mail/detail/view.js module:io.ox/mail
msgid "Show entire message including all external images"
msgstr "Dış kaynaklı resimler de dahil olmak üzere iletinin tamamını göster"

#: apps/io.ox/mail/detail/view.js module:io.ox/mail
msgid "Error: Failed to load message content"
msgstr "Hata: İleti içeriği yüklenemedi"

#: apps/io.ox/mail/import.js module:io.ox/mail
msgid "Mail has been imported"
msgstr "E-posta içe aktarıldı"

#: apps/io.ox/mail/import.js module:io.ox/mail
msgid "Drop EML file here for import"
msgstr "İçe aktarılacak EML dosyasını buraya bırakın"

#: apps/io.ox/mail/listview.js module:io.ox/mail
msgid "Error: Failed to load messages"
msgstr "Hata: İletiler yüklenemedi"

#: apps/io.ox/mail/mailfilter/autoforward/indicator.js module:io.ox/mail
msgid "Auto forwarding is active"
msgstr "Otomatik iletme açık"

#: apps/io.ox/mail/mailfilter/autoforward/model.js module:io.ox/mail
msgid "autoforward"
<<<<<<< HEAD
msgstr "Otomatik ilet"
=======
msgstr "otomatik ilet"
>>>>>>> 0d229607

#: apps/io.ox/mail/mailfilter/autoforward/view.js module:io.ox/mail
#: apps/io.ox/mail/mailfilter/vacationnotice/view.js
#: apps/io.ox/settings/util.js module:io.ox/core
msgid "Unable to load mail filter settings."
msgstr "E-posta filtreleme kuralları yüklenemedi."

#: apps/io.ox/mail/mailfilter/autoforward/view.js module:io.ox/mail
msgid "Unable to load your auto forward settings. Please retry later."
msgstr ""
"Otomatik iletme kurallarınız yüklenemedi. Lütfen daha sonra yeniden deneyin."

#: apps/io.ox/mail/mailfilter/autoforward/view.js module:io.ox/mail
#: apps/io.ox/mail/settings/pane.js
msgid "Auto forward"
msgstr "Otomatik ilet"

#: apps/io.ox/mail/mailfilter/autoforward/view.js module:io.ox/mail
msgid "Enable or disable auto forward"
msgstr "Otomatik iletmeyi aç veya kapat"

#: apps/io.ox/mail/mailfilter/autoforward/view.js module:io.ox/mail
msgid "Forward all incoming emails to this address"
msgstr "Gelen tüm e-postaları bu adrese yönlendir"

#: apps/io.ox/mail/mailfilter/autoforward/view.js module:io.ox/mail
msgid "Keep a copy of the message"
msgstr "İletinin kopyasını sakla"

#: apps/io.ox/mail/mailfilter/settings/filter.js module:io.ox/mail
msgid "Create new rule"
msgstr "Yeni kural oluştur"

#: apps/io.ox/mail/mailfilter/settings/filter.js module:io.ox/mail
msgid "Edit rule"
msgstr "Kuralı düzenle"

#: apps/io.ox/mail/mailfilter/settings/filter.js module:io.ox/mail
#: apps/io.ox/portal/settings/pane.js module:io.ox/portal
#: apps/io.ox/settings/accounts/views.js module:io.ox/settings/accounts
msgid "Edit %1$s"
msgstr "%1$s düzenle"

#: apps/io.ox/mail/mailfilter/settings/filter.js module:io.ox/mail
msgid "Process subsequent rules of %1$s"
msgstr "Sonraki %1$s kurallarını işle"

#. %1$s is the user name of the group member
#: apps/io.ox/mail/mailfilter/settings/filter.js module:io.ox/mail
#: apps/io.ox/portal/settings/pane.js module:io.ox/portal
#: apps/plugins/administration/groups/settings/members.js module:io.ox/core
msgid "Remove %1$s"
msgstr "%1$s adlı kullanıcıyı sil"

#: apps/io.ox/mail/mailfilter/settings/filter.js module:io.ox/mail
msgid "This rule contains unsupported properties. "
msgstr "Bu kuralda desteklenmeyen özellikler var. "

#: apps/io.ox/mail/mailfilter/settings/filter.js module:io.ox/mail
msgid "Drag to reorder filter rules"
msgstr "Filtre kurallarını yeniden sıralamak için sürükleyin"

#: apps/io.ox/mail/mailfilter/settings/filter.js module:io.ox/mail
msgid "Do you really want to delete this filter rule?"
msgstr "Bu filtre kuralını gerçekten silmek istiyor musunuz?"

#: apps/io.ox/mail/mailfilter/settings/filter.js module:io.ox/mail
msgid "Mail Filter Rules"
msgstr "E-posta Filtre Kuralları"

#: apps/io.ox/mail/mailfilter/settings/filter.js module:io.ox/mail
msgid "Add new rule"
msgstr "Yeni kural ekle"

#: apps/io.ox/mail/mailfilter/settings/filter.js module:io.ox/mail
msgid "There is no rule defined"
msgstr "Tanımlanmış hiç kural yok"

#: apps/io.ox/mail/mailfilter/settings/filter/actions/register.js
#: module:io.ox/mailfilter
msgid "Mark mail as"
msgstr "E-postayı işaretle"

#: apps/io.ox/mail/mailfilter/settings/filter/actions/register.js
#: module:io.ox/mailfilter
msgid "Add IMAP keyword"
msgstr "IMAP anahtar kelimesi ekle"

#: apps/io.ox/mail/mailfilter/settings/filter/actions/register.js
#: module:io.ox/mailfilter
msgid "Set color flag"
msgstr "Bayrak rengini ayarla"

#: apps/io.ox/mail/mailfilter/settings/filter/actions/register.js
#: module:io.ox/mailfilter
msgid "deleted"
msgstr "silindi"

#: apps/io.ox/mail/mailfilter/settings/filter/actions/register.js
#: module:io.ox/mailfilter
msgid "seen"
msgstr "görüldü"

#: apps/io.ox/mail/mailfilter/settings/filter/actions/register.js
#: module:io.ox/mailfilter
msgid "flagged"
msgstr "işaretli"

#: apps/io.ox/mail/mailfilter/settings/filter/actions/register.js
#: module:io.ox/mailfilter
msgid "Remove IMAP keyword"
msgstr "IMAP anahtar kelimesini sil"

#: apps/io.ox/mail/mailfilter/settings/filter/actions/register.js
#: module:io.ox/mailfilter
msgid "Keep"
msgstr "Sakla"

#. File a message into a folder
#: apps/io.ox/mail/mailfilter/settings/filter/actions/register.js
#: module:io.ox/mailfilter
msgid "File into"
msgstr "Klasöre taşı"

#. Copy a message into a folder
#: apps/io.ox/mail/mailfilter/settings/filter/actions/register.js
#: module:io.ox/mailfilter
msgid "Copy into"
msgstr "Kopyala"

#: apps/io.ox/mail/mailfilter/settings/filter/actions/register.js
#: module:io.ox/mailfilter
msgid "Redirect to"
msgstr "Yönlendir"

#: apps/io.ox/mail/mailfilter/settings/filter/actions/register.js
#: module:io.ox/mailfilter
msgid "Reject with reason"
msgstr "Sebep belirterek reddet"

#: apps/io.ox/mail/mailfilter/settings/filter/tests/register.js
#: module:io.ox/mailfilter
msgid "Nested condition"
msgstr "İç içe koşul"

#: apps/io.ox/mail/mailfilter/settings/filter/tests/register.js
#: module:io.ox/mailfilter
msgid "continue if all of these conditions are met"
msgstr "bu koşulların tümü sağlandıysa devam et"

#: apps/io.ox/mail/mailfilter/settings/filter/tests/register.js
#: module:io.ox/mailfilter
msgid "continue if any of these conditions are met"
msgstr "bu koşulların herhangi biri sağlandıysa devam et"

#: apps/io.ox/mail/mailfilter/settings/filter/tests/register.js
#: module:io.ox/mailfilter
msgid "continue if all conditions are met"
msgstr "tüm koşullar sağlandıysa devam et"

#: apps/io.ox/mail/mailfilter/settings/filter/tests/register.js
#: module:io.ox/mailfilter
#: apps/io.ox/mail/mailfilter/settings/filter/view-form.js
#: module:io.ox/settings
msgid "Add condition"
msgstr "Koşul ekle"

#: apps/io.ox/mail/mailfilter/settings/filter/tests/register.js
#: module:io.ox/mailfilter
msgid "Body"
msgstr "Gövde"

#: apps/io.ox/mail/mailfilter/settings/filter/tests/register.js
#: module:io.ox/mailfilter
msgid "Current date"
msgstr "Geçerli tarih"

#: apps/io.ox/mail/mailfilter/settings/filter/tests/register.js
#: module:io.ox/mailfilter
msgid "original time zone"
msgstr "asıl saat dilimi"

#. greater than or equal to
#: apps/io.ox/mail/mailfilter/settings/filter/tests/register.js
#: module:io.ox/mailfilter
msgid "Greater equals"
msgstr "Büyük eşittir"

#. lower than or equal to
#: apps/io.ox/mail/mailfilter/settings/filter/tests/register.js
#: module:io.ox/mailfilter
msgid "Lower equals"
msgstr "Küçük eşittir"

#: apps/io.ox/mail/mailfilter/settings/filter/tests/register.js
#: module:io.ox/mailfilter
#: apps/io.ox/mail/mailfilter/settings/filter/tests/util.js
msgid "Is exactly"
msgstr "Tam olarak"

#: apps/io.ox/mail/mailfilter/settings/filter/tests/register.js
#: module:io.ox/mailfilter
#: apps/io.ox/mail/mailfilter/settings/filter/tests/util.js
msgid "Is not exactly"
msgstr "Değil"

#. lower than the given value
#: apps/io.ox/mail/mailfilter/settings/filter/tests/register.js
#: module:io.ox/mailfilter
msgid "Lower"
msgstr "Bundan az"

#. greater than the given value
#: apps/io.ox/mail/mailfilter/settings/filter/tests/register.js
#: module:io.ox/mailfilter
msgid "Greater"
msgstr "Bundan çok"

#: apps/io.ox/mail/mailfilter/settings/filter/tests/register.js
#: module:io.ox/mailfilter
msgid "datepicker"
msgstr "tarih seçimi"

#: apps/io.ox/mail/mailfilter/settings/filter/tests/register.js
#: module:io.ox/mailfilter
msgid "Sent date"
msgstr "Gönderim tarihi"

#: apps/io.ox/mail/mailfilter/settings/filter/tests/register.js
#: module:io.ox/mailfilter
msgid "Envelope"
msgstr "Zarf"

#: apps/io.ox/mail/mailfilter/settings/filter/tests/register.js
#: module:io.ox/mailfilter
msgid "Localpart"
msgstr "Localpart"

#: apps/io.ox/mail/mailfilter/settings/filter/tests/register.js
#: module:io.ox/mailfilter
msgid "Domain"
msgstr "Alan adı"

#: apps/io.ox/mail/mailfilter/settings/filter/tests/register.js
#: module:io.ox/mailfilter
msgid "Detail"
msgstr "Ayrıntı"

#: apps/io.ox/mail/mailfilter/settings/filter/tests/register.js
#: module:io.ox/mailfilter
#: apps/io.ox/mail/mailfilter/settings/filter/tests/util.js
msgid "Header"
msgstr "Üstbilgi"

#: apps/io.ox/mail/mailfilter/settings/filter/tests/register.js
#: module:io.ox/mailfilter
msgid "Cc"
msgstr "Cc"

#: apps/io.ox/mail/mailfilter/settings/filter/tests/register.js
#: module:io.ox/mailfilter
msgid "Any recipient"
msgstr "Herhangi bir alıcı"

#: apps/io.ox/mail/mailfilter/settings/filter/tests/register.js
#: module:io.ox/mailfilter
msgid "Mailing list"
msgstr "Posta listesi"

#: apps/io.ox/mail/mailfilter/settings/filter/tests/register.js
#: module:io.ox/mailfilter
msgid "Is bigger than"
msgstr "Büyüktür"

#: apps/io.ox/mail/mailfilter/settings/filter/tests/register.js
#: module:io.ox/mailfilter
msgid "Is smaller than"
msgstr "Küçüktür"

#: apps/io.ox/mail/mailfilter/settings/filter/tests/register.js
#: module:io.ox/mailfilter
msgid "Address"
msgstr "Adres"

#: apps/io.ox/mail/mailfilter/settings/filter/tests/register.js
#: module:io.ox/mailfilter
msgid "Bcc"
msgstr "Bcc"

#: apps/io.ox/mail/mailfilter/settings/filter/tests/register.js
#: module:io.ox/mailfilter
msgid "Sender"
msgstr "Gönderen"

#. header entry - needs no different translation
#: apps/io.ox/mail/mailfilter/settings/filter/tests/register.js
#: module:io.ox/mailfilter
msgid "Resent-From"
msgstr "Resent-From"

#. header entry - needs no different translation
#: apps/io.ox/mail/mailfilter/settings/filter/tests/register.js
#: module:io.ox/mailfilter
msgid "Resent-To"
msgstr "Resent-To"

#: apps/io.ox/mail/mailfilter/settings/filter/tests/register.js
#: module:io.ox/mailfilter
msgid "String"
msgstr "Dize"

#: apps/io.ox/mail/mailfilter/settings/filter/tests/register.js
#: module:io.ox/mailfilter
msgid "Source"
msgstr "Kaynak"

#: apps/io.ox/mail/mailfilter/settings/filter/tests/util.js
#: module:io.ox/mailfilter
msgid "Part"
msgstr "Bölüm"

#: apps/io.ox/mail/mailfilter/settings/filter/tests/util.js
#: module:io.ox/mailfilter
msgid "Contains"
msgstr "Şunu içeren"

#: apps/io.ox/mail/mailfilter/settings/filter/tests/util.js
#: module:io.ox/mailfilter
msgid "Contains not"
msgstr "Şunu içermeyen"

#: apps/io.ox/mail/mailfilter/settings/filter/tests/util.js
#: module:io.ox/mailfilter
msgid "Matches"
msgstr "Şununla eşleşen"

#: apps/io.ox/mail/mailfilter/settings/filter/tests/util.js
#: module:io.ox/mailfilter
msgid "Matches not"
msgstr "Şununla eşleşmeyen"

#: apps/io.ox/mail/mailfilter/settings/filter/tests/util.js
#: module:io.ox/mailfilter
msgid "Starts with"
msgstr "Şununla başlayan"

#: apps/io.ox/mail/mailfilter/settings/filter/tests/util.js
#: module:io.ox/mailfilter
msgid "Starts not with"
msgstr "Şununla başlamayan"

#. a given string does end with a specified pattern
#: apps/io.ox/mail/mailfilter/settings/filter/tests/util.js
#: module:io.ox/mailfilter
msgid "Ends with"
msgstr "Şununla biten"

#. a given string does not end with a specified pattern
#: apps/io.ox/mail/mailfilter/settings/filter/tests/util.js
#: module:io.ox/mailfilter
msgid "Ends not with"
msgstr "Şununla bitmeyen"

#: apps/io.ox/mail/mailfilter/settings/filter/tests/util.js
#: module:io.ox/mailfilter
msgid "Regex"
msgstr "Regex"

#: apps/io.ox/mail/mailfilter/settings/filter/tests/util.js
#: module:io.ox/mailfilter
msgid "Not Regex"
msgstr "Regex değil"

#: apps/io.ox/mail/mailfilter/settings/filter/tests/util.js
#: module:io.ox/mailfilter
msgid "Exists"
msgstr "Var"

#: apps/io.ox/mail/mailfilter/settings/filter/tests/util.js
#: module:io.ox/mailfilter
msgid "Does not exist"
msgstr "Yok"

#: apps/io.ox/mail/mailfilter/settings/filter/tests/util.js
#: module:io.ox/mailfilter
msgid "matches a substring"
msgstr "bir alt dize ile eşleşen"

#: apps/io.ox/mail/mailfilter/settings/filter/tests/util.js
#: module:io.ox/mailfilter
msgid "does not match a substring"
msgstr "bir alt dize ile eşleşmeyen"

#: apps/io.ox/mail/mailfilter/settings/filter/tests/util.js
#: module:io.ox/mailfilter
msgid "an exact, full match"
msgstr "tam eşleşme"

#: apps/io.ox/mail/mailfilter/settings/filter/tests/util.js
#: module:io.ox/mailfilter
msgid "not an exact, full match "
msgstr "tam eşleşme değil "

#: apps/io.ox/mail/mailfilter/settings/filter/tests/util.js
#: module:io.ox/mailfilter
msgid "a full match (allows DOS-style wildcards)"
msgstr "tam eşleşme (DOS tarzı joker karakterler kullanılabilir)"

#: apps/io.ox/mail/mailfilter/settings/filter/tests/util.js
#: module:io.ox/mailfilter
msgid "not a full match (allows DOS-style wildcards)"
msgstr "tam eşleşme değil (DOS tarzı joker karakterler kullanılabilir)"

#: apps/io.ox/mail/mailfilter/settings/filter/view-form.js
#: module:io.ox/settings
msgid ""
"This rule applies to all messages. Please add a condition to restrict this "
"rule to specific messages."
msgstr ""
"Bu kural tüm iletilere uygulanacaktır. Kuralı belirli iletilerle sınırlamak "
"için lütfen bir koşul ekleyin."

#: apps/io.ox/mail/mailfilter/settings/filter/view-form.js
#: module:io.ox/settings
msgid "Please define at least one action."
msgstr "Lütfen en az bir eylem tanımlayın."

#: apps/io.ox/mail/mailfilter/settings/filter/view-form.js
#: module:io.ox/settings
msgid "Conditions"
msgstr "Koşullar"

#: apps/io.ox/mail/mailfilter/settings/filter/view-form.js
#: module:io.ox/settings
msgid "Add action"
msgstr "Eylem ekle"

#: apps/io.ox/mail/mailfilter/settings/filter/view-form.js
#: module:io.ox/settings
msgid "Rule name"
msgstr "Kural adı"

#: apps/io.ox/mail/mailfilter/settings/filter/view-form.js
#: module:io.ox/settings
msgid "Apply rule if all conditions are met"
msgstr "Tüm koşullar sağlanırsa kuralı uygula"

#: apps/io.ox/mail/mailfilter/settings/filter/view-form.js
#: module:io.ox/settings
msgid "Apply rule if any condition is met"
msgstr "Herhangi bir koşul sağlanırsa kuralı uygula"

#: apps/io.ox/mail/mailfilter/settings/model.js module:io.ox/mail
#: apps/io.ox/mail/mailfilter/settings/util.js
msgid "New rule"
msgstr "Yeni kural"

#: apps/io.ox/mail/mailfilter/settings/register.js module:io.ox/mail
msgid "Filter Rules"
msgstr "Filtre kuralları"

#: apps/io.ox/mail/mailfilter/settings/register.js module:io.ox/mail
msgid "Unable to load mail filter rules settings."
msgstr "E-posta filtresi kuralları yüklenemedi."

#: apps/io.ox/mail/mailfilter/settings/register.js module:io.ox/mail
msgid "Couldn't load your mail filter rules."
msgstr "E-posta filtre kurallarınız yüklenemedi."

#. This is a summary for a mail filter rule
#. Example: Keep mails from test@invalid
#: apps/io.ox/mail/mailfilter/settings/util.js module:io.ox/mail
msgid "Keep mails from %1$s"
msgstr "%1$s adresinden gelen e-postaları sakla"

#. This is a summary for a mail filter rule
#. Example: Discard mails from test@invalid
#: apps/io.ox/mail/mailfilter/settings/util.js module:io.ox/mail
msgid "Discard mails from %1$s"
msgstr "%1$s adresinden gelen e-postaları sil"

#. This is a summary for a mail filter rule
#. %1$s A user input (usually a mail address)
#. %2$s A folder selected by the user
#. Example: Move mails from test@invalid into folder INBOX
#: apps/io.ox/mail/mailfilter/settings/util.js module:io.ox/mail
msgid "Move mails from %1$s into folder %2$s"
msgstr "%1$s adresinden gelen e-postaları %2$s klasörüne taşı"

#. This is a summary for a mail filter rule
#. %1$s A user input (usually a mail address)
#. %2$s user input (expected a mail address) where the messages are redirected to
#. Example: Redirect mails from test@invalid to another@invalid
#: apps/io.ox/mail/mailfilter/settings/util.js module:io.ox/mail
msgid "Redirect mails from %1$s to %2$s"
msgstr "%1$s adresinden gelen e-postaları %2$s adresine yönlendir"

#. This is a summary for a mail filter rule
#. %1$s A user input (usually a mail address)
#. %2$s A reason which is entered by the user
#. Example: Reject mails from test@invalid with reason Invalid
#: apps/io.ox/mail/mailfilter/settings/util.js module:io.ox/mail
msgid "Reject mails from %1$s with reason %2$s"
msgstr "%1$s adresinden gelen e-postaları %2$s nedeniyle reddet"

#. This is a summary for a mail filter rule
#. Example: Mark mails from test@invalid as seen
#: apps/io.ox/mail/mailfilter/settings/util.js module:io.ox/mail
msgid "Mark mails from %1$s as seen"
msgstr "%1$s adresinden gelen e-postaları görüldü olarak işaretle"

#. This is a summary for a mail filter rule
#. Example: Mark mails from test@invalid as deleted
#: apps/io.ox/mail/mailfilter/settings/util.js module:io.ox/mail
msgid "Mark mails from %1$s as deleted"
msgstr "%1$s adresinden gelen e-postaları silindi olarak işaretle"

#. This is a summary for a mail filter rule
#. Example: Flag mails from test@invalid with a color
#: apps/io.ox/mail/mailfilter/settings/util.js module:io.ox/mail
msgid "Flag mails from %1$s with a color"
msgstr "%1$s adresinden gelen e-postaları renklendir"

#. This is a summary for a mail filter rule
#. %1$s User input (usually a mail address)
#. %2$s A tag, which is entered by the user via a text input
#. Example: Tag mails from test@invalid with SoccerTeam
#: apps/io.ox/mail/mailfilter/settings/util.js module:io.ox/mail
msgid "Tag mails from %1$s with %2$s"
msgstr "%1$s adresinden gelen e-postalara %2$s etiketini ekle"

#. This is a summary for a mail filter rule
#. Example: Keep mails to test@invalid
#: apps/io.ox/mail/mailfilter/settings/util.js module:io.ox/mail
msgid "Keep mails to %1$s"
msgstr "%1$s adresine giden-postaları sakla"

#. This is a summary for a mail filter rule
#. Example: Discard mails to test@invalid
#: apps/io.ox/mail/mailfilter/settings/util.js module:io.ox/mail
msgid "Discard mails to %1$s"
msgstr "%1$s adresine giden-postaları sil"

#. This is a summary for a mail filter rule
#. %1$s A user input (usually a mail address)
#. %2$s A folder selected by the user
#. Example: Move mails to test@invalid into folder INBOX
#: apps/io.ox/mail/mailfilter/settings/util.js module:io.ox/mail
msgid "Move mails to %1$s into folder %2$s"
msgstr "%1$s adresine giden e-postaları %2$s klasörüne taşı"

#. This is a summary for a mail filter rule
#. %1$s A user input (usually a mail address)
#. %2$s user input (expected a mail address) where the messages are redirected to
#. Example: Redirect mails to test@invalid to another@invalid
#: apps/io.ox/mail/mailfilter/settings/util.js module:io.ox/mail
msgid "Redirect mails to %1$s to %2$s"
msgstr "%1$s adresine giden e-postaları %2$s adresine yönlendir"

#. This is a summary for a mail filter rule
#. %1$s A user input (usually a mail address)
#. %2$s A reason which is entered by the user
#. Example: Reject mails to test@invalid with reason Invalid
#: apps/io.ox/mail/mailfilter/settings/util.js module:io.ox/mail
msgid "Reject mails to %1$s with reason %2$s"
msgstr "%1$s adresine giden e-postaları %2$s nedeniyle reddet"

#. This is a summary for a mail filter rule
#. Example: Mark mails to test@invalid as seen
#: apps/io.ox/mail/mailfilter/settings/util.js module:io.ox/mail
msgid "Mark mails to %1$s as seen"
msgstr "%1$s adresine giden e-postaları görüldü olarak işaretle"

#. This is a summary for a mail filter rule
#. Example: Mark mails to test@invalid as deleted
#: apps/io.ox/mail/mailfilter/settings/util.js module:io.ox/mail
msgid "Mark mails to %1$s as deleted"
msgstr "%1$s adresine giden e-postaları silindi olarak işaretle"

#. This is a summary for a mail filter rule
#. Example: Flag mails to test@invalid with a color
#: apps/io.ox/mail/mailfilter/settings/util.js module:io.ox/mail
msgid "Flag mails to %1$s with a color"
msgstr "%1$s adresine giden e-postaları renklendir"

#. This is a summary for a mail filter rule
#. %1$s User input
#. %2$s A tag, which is entered by the user via a text input
#. Example: Tag mails to test@invalid with SoccerTeam
#: apps/io.ox/mail/mailfilter/settings/util.js module:io.ox/mail
msgid "Tag mails to %1$s with %2$s"
msgstr "%1$s adresine giden e-postalara %2$s etiketini ekle"

#. This is a summary for a mail filter rule
#. Example: Keep mails with subject Some subject
#: apps/io.ox/mail/mailfilter/settings/util.js module:io.ox/mail
msgid "Keep mails with subject %1$s"
msgstr "%1$s konulu e-postaları sakla"

#. This is a summary for a mail filter rule
#. Example: Discard mails with subject Some subject
#: apps/io.ox/mail/mailfilter/settings/util.js module:io.ox/mail
msgid "Discard mails with subject %1$s"
msgstr "%1$s konulu e-postaları sil"

#. This is a summary for a mail filter rule
#. %1$s User input for mail subjects to filter for
#. %2$s A folder selected by the user
#. Example: Move mails with subject Some subject into folder INBOX
#: apps/io.ox/mail/mailfilter/settings/util.js module:io.ox/mail
msgid "Move mails with subject %1$s into folder %2$s"
msgstr "%1$s konulu e-postaları %2$s klasörüne taşı"

#. This is a summary for a mail filter rule
#. %1$s User input for mail subjects to filter for
#. %2$s user input (expected a mail address) where the messages are redirected to
#. Example: Redirect mails with subject Some subject to another@invalid
#: apps/io.ox/mail/mailfilter/settings/util.js module:io.ox/mail
msgid "Redirect mails with subject %1$s to %2$s"
msgstr "%1$s konulu e-postaları %2$s adresine yönlendir"

#. This is a summary for a mail filter rule
#. %1$s User input for mail subjects to filter for
#. %2$s A reason which is entered by the user
#. Example: Reject mails with subject Some subject with reason Invalid
#: apps/io.ox/mail/mailfilter/settings/util.js module:io.ox/mail
msgid "Reject mails with subject %1$s with reason %2$s"
msgstr "%1$s konulu e-postaları %2$s nedeniyle reddet"

#. This is a summary for a mail filter rule
#. Example: Mark mails with subject Some subject as seen
#: apps/io.ox/mail/mailfilter/settings/util.js module:io.ox/mail
msgid "Mark mails with subject %1$s as seen"
msgstr "%1$s konulu e-postaları görüldü olarak işaretle"

#. This is a summary for a mail filter rule
#. Example: Mark mails with subject Some subject as deleted
#: apps/io.ox/mail/mailfilter/settings/util.js module:io.ox/mail
msgid "Mark mails with subject %1$s as deleted"
msgstr "%1$s konulu e-postaları silindi olarak işaretle"

#. This is a summary for a mail filter rule
#. Example: Flag mails with subject Some subject with a color
#: apps/io.ox/mail/mailfilter/settings/util.js module:io.ox/mail
msgid "Flag mails with subject %1$s with a color"
msgstr "%1$s konulu e-postaları renklendir"

#. This is a summary for a mail filter rule
#. %1$s User input for mail subjects to filter for
#. %2$s A tag, which is entered by the user via a text input
#. Example: Tag mails with subject Some subject with SoccerTeam
#: apps/io.ox/mail/mailfilter/settings/util.js module:io.ox/mail
msgid "Tag mails with subject %1$s with %2$s"
msgstr "%1$s konulu e-postalara %2$s etiketini ekle"

#: apps/io.ox/mail/mailfilter/vacationnotice/indicator.js module:io.ox/mail
msgid "Your vacation notice is active"
msgstr "Tatil bildirimi aktif"

#: apps/io.ox/mail/mailfilter/vacationnotice/model.js module:io.ox/mail
msgid "vacation notice"
msgstr "tatil bildirimi"

#: apps/io.ox/mail/mailfilter/vacationnotice/model.js module:io.ox/mail
msgid "The time frame is in the past."
msgstr "Zaman dilimi geçmişte kalmış."

#: apps/io.ox/mail/mailfilter/vacationnotice/view.js module:io.ox/mail
msgid "Unable to load your vacation notice. Please retry later."
msgstr "Tatil bildiriminiz yüklenemedi. Lütfen daha sonra yeniden deneyin."

#: apps/io.ox/mail/mailfilter/vacationnotice/view.js module:io.ox/mail
#: apps/io.ox/mail/settings/pane.js apps/io.ox/mail/toolbar.js
msgid "Vacation notice"
msgstr "Tatil bildirimi"

#: apps/io.ox/mail/mailfilter/vacationnotice/view.js module:io.ox/mail
msgid "Default sender"
msgstr "Varsayılan gönderen"

#: apps/io.ox/mail/mailfilter/vacationnotice/view.js module:io.ox/mail
msgid "Enable or disable vacation notice"
msgstr "Tatil bildirimini aç veya kapat"

#: apps/io.ox/mail/mailfilter/vacationnotice/view.js module:io.ox/mail
msgid "Send vacation notice during this time only"
msgstr "Sadece bu süre boyunca tatil bildirimi gönder"

#: apps/io.ox/mail/mailfilter/vacationnotice/view.js module:io.ox/mail
msgid "End"
msgstr "Bitiş"

#: apps/io.ox/mail/mailfilter/vacationnotice/view.js module:io.ox/mail
msgid "Message"
msgstr "İleti"

#: apps/io.ox/mail/mailfilter/vacationnotice/view.js module:io.ox/mail
msgid "Show advanced options"
msgstr "Gelişmiş seçenekleri göster"

#. Context: Vacation notices
#: apps/io.ox/mail/mailfilter/vacationnotice/view.js module:io.ox/mail
msgid "Days between notices to the same sender"
msgstr "Aynı gönderene gönderilecek bildirimler arasındaki süre"

#: apps/io.ox/mail/mailfilter/vacationnotice/view.js module:io.ox/mail
msgid "Send from"
msgstr "Gönderen"

#: apps/io.ox/mail/mailfilter/vacationnotice/view.js module:io.ox/mail
msgid ""
"The Notice is sent out for messages received by %1$s. You may choose to send "
"it out for other recipient addresses too:"
msgstr ""
"Bildirim, %1$s tarafından alınan iletiler için gönderilir. Diğer alıcı "
"adresleri için de göndermeyi seçebilirsiniz:"

#: apps/io.ox/mail/main.js module:io.ox/mail
msgid "Thread"
msgstr "Dizi"

#. Quota means a general quota for mail and files
#: apps/io.ox/mail/main.js module:io.ox/mail
#: apps/plugins/portal/quota/register.js module:plugins/portal
msgid "Mail quota"
msgstr "E-posta kotası"

#: apps/io.ox/mail/main.js module:io.ox/mail
msgid "Messages"
msgstr "İletiler"

#. toolbar with 'select all' and 'sort by'
#: apps/io.ox/mail/main.js module:io.ox/mail
msgid "Messages options"
msgstr "İleti seçenekleri"

#: apps/io.ox/mail/main.js module:io.ox/mail
msgid "No message selected"
msgstr "İleti seçilmedi"

#. %1$d is the number of selected messages
#: apps/io.ox/mail/main.js module:io.ox/mail
msgid "%1$d message selected"
msgid_plural "%1$d messages selected"
msgstr[0] "%1$d ileti seçildi"
msgstr[1] "%1$d ileti seçildi"

#: apps/io.ox/mail/main.js module:io.ox/mail
msgid ""
"There are %1$d messages in this folder; not all messages are displayed in "
"the list currently."
msgstr "Bu klasörde %1$ d ileti var. Şu anda listede tüm iletiler görünmüyor."

#. This is a short version of "x messages selected", will be used in mobile mail list view
#: apps/io.ox/mail/main.js module:io.ox/mail
msgid "%1$d selected"
msgstr "%1$d seçili"

#. %1$d is number of messages; %2$d is progress in percent
#: apps/io.ox/mail/main.js module:io.ox/mail
msgid "Sending 1 message ... %2$d%"
msgid_plural "Sending %1$d messages ... %2$d%"
msgstr[0] "1 ileti gönderiliyor ... %2$d%"
msgstr[1] "%1$d ileti gönderiliyor ... %2$d%"

#: apps/io.ox/mail/mobile-toolbar-actions.js module:io.ox/mail
#: apps/io.ox/mail/toolbar.js
msgid "Reply to all recipients"
msgstr "Tüm alıcıları yanıtla"

#: apps/io.ox/mail/print.js module:io.ox/mail
msgctxt "BCC"
msgid "Blind copy"
msgstr "Gizli kopya"

#: apps/io.ox/mail/settings/compose/settings/pane.js module:io.ox/mail
msgid "Inline"
msgstr "Satır içi"

#: apps/io.ox/mail/settings/compose/settings/pane.js module:io.ox/mail
msgid "Attachment"
msgstr "Ek"

#: apps/io.ox/mail/settings/compose/settings/pane.js module:io.ox/mail
msgid "Plain text"
msgstr "Düz metin"

#: apps/io.ox/mail/settings/compose/settings/pane.js module:io.ox/mail
msgid "HTML and plain text"
msgstr "HTML ve düz metin"

#: apps/io.ox/mail/settings/compose/settings/pane.js module:io.ox/mail
msgid "Use browser default"
msgstr "Tarayıcı varsayılanını kullan"

#: apps/io.ox/mail/settings/compose/settings/pane.js module:io.ox/mail
msgctxt "settings"
msgid "Mail Compose"
msgstr "E-posta oluşturma"

#: apps/io.ox/mail/settings/compose/settings/pane.js module:io.ox/mail
msgid "Format emails as"
msgstr "E-posta biçimi"

#: apps/io.ox/mail/settings/compose/settings/pane.js module:io.ox/mail
msgid "Font"
msgstr "Yazı tipi"

#: apps/io.ox/mail/settings/compose/settings/pane.js module:io.ox/mail
msgid "Default font style"
msgstr "Varsayılan yazı tipi stili"

#: apps/io.ox/mail/settings/compose/settings/pane.js module:io.ox/mail
msgid "This is how your message text will look like."
msgstr "İleti metniniz bu şekilde görünecektir."

#: apps/io.ox/mail/settings/compose/settings/pane.js module:io.ox/mail
msgid "Forward emails as"
msgstr "E-postaları iletme biçimi"

#: apps/io.ox/mail/settings/compose/settings/pane.js module:io.ox/mail
msgid "Append vCard"
msgstr "vCard iliştir"

#: apps/io.ox/mail/settings/compose/settings/pane.js module:io.ox/mail
msgid "Insert the original email text to a reply"
msgstr "Asıl e-posta metnini yanıta ekle"

#: apps/io.ox/mail/settings/compose/settings/pane.js module:io.ox/mail
msgid "Confirm recipients when replying to a mailing list"
msgstr "Posta listesini yanıtlarken alıcıları onayla"

#: apps/io.ox/mail/settings/compose/settings/pane.js module:io.ox/mail
msgid "Default sender address"
msgstr "Varsayılan gönderen adresi"

#: apps/io.ox/mail/settings/compose/settings/pane.js module:io.ox/mail
msgid "Always add the following recipient to blind carbon copy (BCC)"
msgstr "Şu alıcıyı her zaman BCC'ye (gizli kopya) ekle"

#: apps/io.ox/mail/settings/pane.js module:io.ox/mail
msgid "Could not save settings"
msgstr "Ayarlar kaydedilemedi"

#: apps/io.ox/mail/settings/pane.js module:io.ox/mail
msgid "Allow html formatted emails"
msgstr "HTML biçimli e-postalara izin ver"

#: apps/io.ox/mail/settings/pane.js module:io.ox/mail
msgid "Color quoted lines"
msgstr "Alıntılanan satırları renklendir"

#: apps/io.ox/mail/settings/pane.js module:io.ox/mail
msgid "Use fixed-width font for text mails"
msgstr "Metin e-postalarında sabit genişlikli yazı tipi kullan"

#: apps/io.ox/mail/settings/pane.js module:io.ox/mail
msgid "Show requests for read receipts"
msgstr "Okundu bilgisi isteklerini göster"

#: apps/io.ox/mail/settings/pane.js module:io.ox/mail
msgid "Show folder with all unseen messages"
msgstr "Klasörü tüm görülmemiş iletilerle göster"

#. Should be "töne" in german, used for notification sounds. Not "geräusch"
#: apps/io.ox/mail/settings/pane.js module:io.ox/mail
msgid "Notification sounds"
msgstr "Bildirim sesleri"

#: apps/io.ox/mail/settings/pane.js module:io.ox/mail
msgid "Play sound on incoming mail"
msgstr "E-posta geldiğinde ses çal"

#: apps/io.ox/mail/settings/pane.js module:io.ox/mail
msgid "Sound"
msgstr "Ses"

#: apps/io.ox/mail/settings/pane.js module:io.ox/mail
msgid "Behavior"
msgstr "Davranış"

#: apps/io.ox/mail/settings/pane.js module:io.ox/mail
msgid "Permanently remove deleted emails"
msgstr "Silinen e-postaları kalıcı olarak kaldır"

#: apps/io.ox/mail/settings/pane.js module:io.ox/mail
msgid ""
"Automatically collect contacts in the folder \"Collected addresses\" while "
"sending"
msgstr ""
"Gönderirken kişileri otomatik olarak ''Toplanmış adresler'' klasöründe topla"

#: apps/io.ox/mail/settings/pane.js module:io.ox/mail
msgid ""
"Automatically collect contacts in the folder \"Collected addresses\" while "
"reading"
msgstr ""
"Okurken kişileri otomatik olarak ''Toplanmış adresler'' klasöründe topla"

#: apps/io.ox/mail/settings/pane.js module:io.ox/mail
msgid "Ask for mailto link registration"
msgstr "mailto bağlantılarını kaydetmeyi sor"

#: apps/io.ox/mail/settings/pane.js module:io.ox/mail
msgid "Register now"
msgstr "Hemen kaydet"

#: apps/io.ox/mail/settings/pane.js module:io.ox/mail
msgid "Change IMAP subscriptions"
msgstr "IMAP aboneliklerini değiştir"

#: apps/io.ox/mail/settings/signatures/settings/pane.js module:io.ox/mail
msgid "Signature name"
msgstr "İmza adı"

#: apps/io.ox/mail/settings/signatures/settings/pane.js module:io.ox/mail
msgid "Add signature above quoted text"
msgstr "İmzayı alıntılanan metnin üstüne ekle"

#: apps/io.ox/mail/settings/signatures/settings/pane.js module:io.ox/mail
msgid "Add signature below quoted text"
msgstr "İmzayı alıntılanan metnin altına ekle"

#: apps/io.ox/mail/settings/signatures/settings/pane.js module:io.ox/mail
msgid "Add signature"
msgstr "İmza ekle"

#: apps/io.ox/mail/settings/signatures/settings/pane.js module:io.ox/mail
msgid "Edit signature"
msgstr "İmzayı düzenle"

#: apps/io.ox/mail/settings/signatures/settings/pane.js module:io.ox/mail
msgid "Please enter a valid name"
msgstr "Lütfen geçerli bir ad yazın"

#: apps/io.ox/mail/settings/signatures/settings/pane.js module:io.ox/mail
msgid "Import signatures"
msgstr "İmzaları içe aktar"

#: apps/io.ox/mail/settings/signatures/settings/pane.js module:io.ox/mail
msgid ""
"You can import all existing signatures from the previous product generation "
"at once."
msgstr ""
"Önceki nesil üründe bulunan imzalarınızı tek seferde içe aktarabilirsiniz."

#: apps/io.ox/mail/settings/signatures/settings/pane.js module:io.ox/mail
msgid "Delete old signatures after import"
msgstr "İçe aktarımdan sonra eski imzaları sil"

#: apps/io.ox/mail/settings/signatures/settings/pane.js module:io.ox/mail
msgid "No preview available"
msgstr "Ön izleme mevcut değil"

#: apps/io.ox/mail/settings/signatures/settings/pane.js module:io.ox/mail
msgid "Add new signature"
msgstr "Yeni imza ekle"

#: apps/io.ox/mail/settings/signatures/settings/pane.js module:io.ox/mail
msgid "Default signature"
msgstr "Varsayılan imza"

#: apps/io.ox/mail/settings/signatures/settings/pane.js module:io.ox/mail
msgid "Default signature for replies or forwardings"
msgstr "Yanıtlar ve iletilenler için varsayılan imza"

#: apps/io.ox/mail/settings/signatures/settings/pane.js module:io.ox/mail
msgid "Default signature for new messages"
msgstr "Yeni iletiler için varsayılan imza"

#: apps/io.ox/mail/settings/signatures/settings/pane.js module:io.ox/mail
msgid "Default signature for replies or forwards"
msgstr "Yanıtlar ve iletilenler için varsayılan imza"

#: apps/io.ox/mail/statistics.js module:io.ox/mail
msgid "Top 10 you sent mail to"
msgstr "En çok e-posta gönderdiğiniz 10 kişi"

#: apps/io.ox/mail/statistics.js module:io.ox/mail
msgid "Top 10 you got mail from"
msgstr "En çok e-posta aldığınız 10 kişi"

#: apps/io.ox/mail/statistics.js module:io.ox/mail
msgid "Mails per week-day (%)"
msgstr "İş günü başına e-posta (%)"

#: apps/io.ox/mail/statistics.js module:io.ox/mail
msgid "Mails per hour (%)"
msgstr "Saat başına e-posta (%)"

#: apps/io.ox/mail/threadview.js module:io.ox/mail
msgid "Back to list"
msgstr "Listeye dön"

#: apps/io.ox/mail/threadview.js module:io.ox/mail
msgid "Previous message"
msgstr "Önceki ileti"

#: apps/io.ox/mail/threadview.js module:io.ox/mail
msgid "Next message"
msgstr "Sonraki ileti"

#: apps/io.ox/mail/threadview.js module:io.ox/mail
msgid "Conversation"
msgstr "Yazışma"

#: apps/io.ox/mail/threadview.js module:io.ox/mail
msgid "Open all messages"
msgstr "Tüm iletileri aç"

#: apps/io.ox/mail/threadview.js module:io.ox/mail
msgid "Open/close all messages"
msgstr "Tüm iletileri aç/kapat"

#: apps/io.ox/mail/threadview.js module:io.ox/mail
msgid "Close all messages"
msgstr "Tüm iletileri kapat"

#: apps/io.ox/mail/toolbar.js module:io.ox/mail
msgid "Edit draft"
msgstr "Taslağı düzenle"

#: apps/io.ox/mail/toolbar.js module:io.ox/mail
msgid "Edit copy"
msgstr "Kopyayı düzenle"

#: apps/io.ox/mail/toolbar.js module:io.ox/mail
msgid "Set category"
msgstr "Kategoriyi ayarla"

#: apps/io.ox/mail/toolbar.js module:io.ox/mail
msgid "Vertical"
msgstr "Dikey"

#: apps/io.ox/mail/toolbar.js module:io.ox/mail
msgid "Horizontal"
msgstr "Yatay"

#: apps/io.ox/mail/toolbar.js module:io.ox/mail apps/io.ox/portal/widgets.js
#: module:io.ox/portal apps/plugins/portal/mail/register.js
#: module:plugins/portal
msgid "Inbox"
msgstr "Gelen kutusu"

#: apps/io.ox/mail/toolbar.js module:io.ox/mail
msgid "Use categories"
msgstr "Kategorileri kullan"

#. term is followed by a space and three dots (' …')
#. the dots refer to the term 'Categories' right above this dropdown entry
#. so user reads it as 'Configure Categories'
#: apps/io.ox/mail/toolbar.js module:io.ox/mail
msgid "Configure"
msgstr "Yapılandır"

#: apps/io.ox/mail/toolbar.js module:io.ox/mail
msgid "Text preview"
msgstr "Metin ön izlemesi"

#: apps/io.ox/mail/toolbar.js module:io.ox/mail
msgid "Contact pictures"
msgstr "Kişi resimleri"

#: apps/io.ox/mail/toolbar.js module:io.ox/mail
msgid "Exact dates"
msgstr "Kesin tarihler"

#: apps/io.ox/mail/toolbar.js module:io.ox/mail
msgid "Message size"
msgstr "İleti boyutu"

#: apps/io.ox/mail/toolbar.js module:io.ox/mail
msgid "Statistics"
msgstr "İstatistikler"

#: apps/io.ox/mail/util.js module:io.ox/core
msgid "Unknown sender"
msgstr "Bilinmeyen gönderen"

#: apps/io.ox/mail/util.js module:io.ox/core
msgid "No recipients"
msgstr "Alıcı yok"

#: apps/io.ox/mail/util.js module:io.ox/core
msgctxt "E-Mail"
msgid "High priority"
msgstr "Yüksek öncelik"

#: apps/io.ox/mail/util.js module:io.ox/core
msgctxt "E-Mail"
msgid "Low priority"
msgstr "Düşük öncelik"

#: apps/io.ox/mail/util.js module:io.ox/core
msgid "Primary account"
msgstr "Birincil hesap"

#: apps/io.ox/mail/util.js module:io.ox/core
msgid ""
"This is a suspicious email because we could not verify that it is really "
"from %1$s."
msgstr ""
"Bu e-postanın gerçekten %1$s adresinden geldiğini doğrulayamadığımız için bu "
"e-posta şüphelidir."

#: apps/io.ox/mail/util.js module:io.ox/core
msgid "We could not verify that this email is from %1$s."
msgstr "Bu e-postanın %1$s adresinden geldiğini doğrulayamadık."

#: apps/io.ox/mail/util.js module:io.ox/core
msgid "We could verify that this email is from %1$s."
msgstr "Bu e-postanın %1$s adresinden geldiğini doğruladık."

#: apps/io.ox/mail/util.js module:io.ox/core
msgid "message"
msgstr "ileti"

#: apps/io.ox/mail/view-options.js module:io.ox/mail
msgid "Search in"
msgstr "Aranacak yer"

#: apps/io.ox/mail/view-options.js module:io.ox/mail
msgid "Current folder"
msgstr "Geçerli klasör"

#. Context: mail search. Label for <input>.
#: apps/io.ox/mail/view-options.js module:io.ox/mail
msgid "Contains words"
msgstr "Şu kelimeleri içeren"

#. Context: mail search. Label for checbbox.
#: apps/io.ox/mail/view-options.js module:io.ox/mail
msgid "Has attachments"
msgstr "Ekleri var"

#. Sort by messages which are flagged, "Flag" is used in dropdown
#: apps/io.ox/mail/view-options.js module:io.ox/mail
msgid "Flag"
msgstr "İşaretli"

#: apps/io.ox/mail/view-options.js module:io.ox/mail
msgid "Conversations"
msgstr "Yazışmalar"

#. Sort options drop-down
#: apps/io.ox/mail/view-options.js module:io.ox/mail
msgctxt "dropdown"
msgid "Sort"
msgstr "Sırala"

#: apps/io.ox/mail/view-options.js module:io.ox/mail
msgid "All messages in this folder"
msgstr "Bu klasördeki tüm iletiler"

#. 'All' options drop-down (lead to 'Delete ALL messages', 'Mark ALL messages as read', etc.)
#: apps/io.ox/mail/view-options.js module:io.ox/mail
msgctxt "dropdown"
msgid "All"
msgstr "Tümü"

#: apps/io.ox/multifactor/factorRenderer.js module:io.ox/core/boot
msgid "SMS Code"
msgstr "SMS kodu"

#: apps/io.ox/multifactor/factorRenderer.js module:io.ox/core/boot
msgid "Web auth"
msgstr "Web auth"

#: apps/io.ox/multifactor/factorRenderer.js module:io.ox/core/boot
msgid "Security Token"
msgstr "Güvenlik jetonu"

#: apps/io.ox/multifactor/factorRenderer.js module:io.ox/core/boot
msgid "Yubikey"
msgstr "Yubikey"

#: apps/io.ox/multifactor/factorRenderer.js module:io.ox/core/boot
msgid "Google Authenticator"
msgstr "Google Authenticator"

#: apps/io.ox/multifactor/factorRenderer.js module:io.ox/core/boot
msgid "Recovery code"
msgstr "Kurtarmayı kodu"

#: apps/io.ox/multifactor/lost.js module:io.ox/core/boot
msgid ""
"There are no backup devices available for this account. Please notify "
"support for help."
msgstr ""
"Bu hesap için kullanılabilir yedek cihaz yok. Yardım almak isterseniz destek "
"ekibimizle iletişime geçebilirsiniz."

#: apps/io.ox/multifactor/lost.js module:io.ox/core/boot
msgid "Authentication failure. Please try reloading the page."
msgstr "Kimlik doğrulama hatası. Lütfen sayfayı yenilemeyi deneyin."

#: apps/io.ox/multifactor/settings.js module:io.ox/core/boot
#: apps/io.ox/multifactor/views/constants.js
msgid "2-Step Verification"
msgstr "2 Adımlı Doğrulama"

#: apps/io.ox/multifactor/settings/pane.js module:io.ox/core/boot
msgctxt "app"
msgid "2-Step Verification"
msgstr "2 Adımlı Doğrulama"

#: apps/io.ox/multifactor/settings/pane.js module:io.ox/core/boot
msgid "Verification Options"
msgstr "Doğrulama seçenekleri"

#: apps/io.ox/multifactor/settings/pane.js module:io.ox/core/boot
msgid "Recovery Options"
msgstr "Kurtarma Seçenekleri"

#: apps/io.ox/multifactor/settings/pane.js module:io.ox/core/boot
msgid "No 2-Step verification options configured yet."
msgstr "2 adımlı doğrulama seçenekleri henüz yapılandırılmadı."

#: apps/io.ox/multifactor/settings/pane.js module:io.ox/core/boot
msgid "Add recovery option"
msgstr "Kurtarma seçeneği ekle"

#: apps/io.ox/multifactor/settings/pane.js module:io.ox/core/boot
msgid "Add verification option"
msgstr "Doğrulama seçeneği ekle"

#. Error message when trying to get available providers from middleware
#: apps/io.ox/multifactor/settings/pane.js module:io.ox/core/boot
msgid "Problem getting 2-step verification providers"
msgstr "2 adımlı doğrulama sağlayıcıları alınırken sorun oluştu"

#: apps/io.ox/multifactor/settings/views/addDevice.js module:io.ox/core/boot
msgid "Add Multifactor Device"
msgstr "Çok faktörlü doğrulama cihazı ekle"

#: apps/io.ox/multifactor/settings/views/addDevice.js module:io.ox/core/boot
msgid "Please enter the phone number for the device."
msgstr "Lütfen cihazın telefon numarasını yazın."

#. Catch all error when trying to set up a new 2step device
#: apps/io.ox/multifactor/settings/views/addDevice.js module:io.ox/core/boot
msgid "Something went wrong. Please try again later."
msgstr "Bir şeyler ters gitti. Lütfen daha sonra tekrar deneyin."

#: apps/io.ox/multifactor/settings/views/addDevice.js module:io.ox/core/boot
msgid "Please only use numeric characters for phone number"
msgstr "Telefon numarasında yalnızca sayısal karakterler kullanın"

#: apps/io.ox/multifactor/settings/views/addMultifactorView.js
#: module:io.ox/core/boot
msgid "Add Recovery Option"
msgstr "Kurtarma seçeneği ekle"

#: apps/io.ox/multifactor/settings/views/addMultifactorView.js
#: module:io.ox/core/boot
msgid "Add Verification Option"
msgstr "Doğrulama seçeneği ekle"

#: apps/io.ox/multifactor/settings/views/addMultifactorView.js
#: module:io.ox/core/boot
msgid ""
"In the event you lose or are unable to use your authentication device, your "
"account will be locked out unless you set up a recovery method. We strongly "
"recommend that you do so now."
msgstr ""
"Kurtarma yöntemini ayarlamazsanız, kimlik doğrulama cihazınızı kaybetmeniz "
"veya kullanamamanız durumunda hesabınız kilitli kalır. Kurtarma yöntemini "
"şimdi ayarlamanızı şiddetle öneririz."

#: apps/io.ox/multifactor/settings/views/addMultifactorView.js
#: module:io.ox/core/boot
msgid "No providers available"
msgstr "Kullanılabilir sağlayıcı yok"

#: apps/io.ox/multifactor/settings/views/addMultifactorView.js
#: module:io.ox/core/boot
msgid "Code via text message"
msgstr "Kısa mesaj kodu"

#: apps/io.ox/multifactor/settings/views/addMultifactorView.js
#: module:io.ox/core/boot
msgid "Use a FIDO2 compatible device to authenticate your identity."
msgstr "Kimliğinizi doğrulamak için FIDO2 uyumlu bir cihaz kullanın."

#: apps/io.ox/multifactor/settings/views/addMultifactorView.js
#: module:io.ox/core/boot
msgid "Yubikey, Google Security Keys, or compatible FIDO device"
msgstr "Yubikey, Google Güvenlik Anahtarı veya uyumlu bir FIDO cihazı"

#: apps/io.ox/multifactor/settings/views/addMultifactorView.js
#: module:io.ox/core/boot
msgid "Use Yubikey's One Time Password System"
msgstr "Yubikey'in tek seferlik parola (OTP) sistemini kullan"

#: apps/io.ox/multifactor/settings/views/addMultifactorView.js
#: module:io.ox/core/boot
msgid "Google Authenticator or compatible"
msgstr "Google Authenticator veya uyumlu bir uygulama"

#: apps/io.ox/multifactor/settings/views/addMultifactorView.js
#: module:io.ox/core/boot
msgid "Backup code to access your account."
msgstr "Hesabınıza erişmeniz için yedek kodu."

#: apps/io.ox/multifactor/settings/views/addMultifactorView.js
#: module:io.ox/core/boot
msgid "Unknown system"
msgstr "Bilinmeyen sistem"

#: apps/io.ox/multifactor/settings/views/backupStringRegistrationView.js
#: module:io.ox/core/boot
#: apps/io.ox/multifactor/settings/views/printBackupString.js
msgid "Recovery Code"
msgstr "Kurtarma kodu"

#: apps/io.ox/multifactor/settings/views/backupStringRegistrationView.js
#: module:io.ox/core/boot
msgid ""
"This is your recovery code. Please write it down, print it, or save the "
"file. Be sure to save this in a secure location."
msgstr ""
"Bu sizin kurtarma kodunuz. Lütfen bunu bir yere yazarak, çıktısını alarak "
"veya dosyayı kaydederek güvenli bir yerde saklayın."

#. this is a file name that stores the a long recovery code
#: apps/io.ox/multifactor/settings/views/backupStringRegistrationView.js
#: module:io.ox/core/boot
msgid "recovery"
msgstr "kurtarma"

#: apps/io.ox/multifactor/settings/views/deleteMultifactorView.js
#: module:io.ox/core/boot
msgid "Delete Multifactor Device"
msgstr "Çok faktörlü doğrulama cihazını sil"

#. Devices are named.  This is the text for the deleting a multifactor device
#: apps/io.ox/multifactor/settings/views/deleteMultifactorView.js
#: module:io.ox/core/boot
msgid "This will delete the device named %s."
msgstr "%s adlı cihaz silinecektir."

#: apps/io.ox/multifactor/settings/views/deleteMultifactorView.js
#: module:io.ox/core/boot
msgid "Unable to delete"
msgstr "Silinemedi"

#: apps/io.ox/multifactor/settings/views/editMultifactorView.js
#: module:io.ox/core/boot
msgid "Edit Multifactor Device"
msgstr "Çok faktörlü doğrulama cihazını düzenle"

#: apps/io.ox/multifactor/settings/views/editMultifactorView.js
#: module:io.ox/core/boot
msgid "This will edit the name for device (%s)"
msgstr "Bu işlem, %s adlı cihazın adını düzenleyecektir"

#: apps/io.ox/multifactor/settings/views/editMultifactorView.js
#: module:io.ox/core/boot
msgid "This will assign a name to the device"
msgstr "Bu işlem, cihaza bir ad atayacaktır"

#: apps/io.ox/multifactor/settings/views/editMultifactorView.js
#: module:io.ox/core/boot
msgid "Unable to edit name."
msgstr "Ad düzenlenemedi."

#: apps/io.ox/multifactor/settings/views/smsRegistrationView.js
#: module:io.ox/core/boot
#: apps/io.ox/multifactor/settings/views/u2fRegistrationView.js
msgid "Confirm Code"
msgstr "Kodu doğrulayın"

#: apps/io.ox/multifactor/settings/views/smsRegistrationView.js
#: module:io.ox/core/boot
msgid "Please enter the validation code we just sent to your device."
msgstr "Lütfen cihazınıza gönderdiğiniz doğrulama kodunu yazın."

#: apps/io.ox/multifactor/settings/views/smsRegistrationView.js
#: module:io.ox/core/boot
#: apps/io.ox/multifactor/settings/views/totpRegistrationView.js
msgid "Bad input or server error. Please try again."
msgstr "Hatalı girdi veya sunucu hatası. Lütfen yeniden deneyin."

#: apps/io.ox/multifactor/settings/views/smsRegistrationView.js
#: module:io.ox/core/boot
#: apps/io.ox/multifactor/settings/views/totpRegistrationView.js
msgid "Bad verification code. Please try again"
msgstr "Yanlış doğrulama kodu. Lütfen yeniden deneyin"

#: apps/io.ox/multifactor/settings/views/totpRegistrationView.js
#: module:io.ox/core/boot
msgid "Authenticator Registration"
msgstr "Kimlik doğrulayıcı kaydı"

#: apps/io.ox/multifactor/settings/views/totpRegistrationView.js
#: module:io.ox/core/boot
msgid "Scan the QR code with your authenticator."
msgstr "QR kodunu kimlik doğrulama uygulamanızla tarayın."

#: apps/io.ox/multifactor/settings/views/totpRegistrationView.js
#: module:io.ox/core/boot
msgid "Click to copy URL to clipboard"
msgstr "Adresi panoya kopyalamak için tıklayın"

#: apps/io.ox/multifactor/settings/views/totpRegistrationView.js
#: module:io.ox/core/boot
msgid ""
"If scanning does not work, you may be able to enter the following setup code."
msgstr "Tarama işe yaramazsa aşağıdaki kurulum kodunu girebilirsiniz."

#: apps/io.ox/multifactor/settings/views/totpRegistrationView.js
#: module:io.ox/core/boot
msgid ""
"Once complete, please enter an authentication code to verify everything is "
"configured properly."
msgstr ""
"İşlem bittikten sonra her şeyin düzgün yapılandırıldığını onaylamak için "
"lütfen doğrulama kodunu yazın."

#: apps/io.ox/multifactor/settings/views/u2fRegistrationView.js
#: module:io.ox/core/boot
msgid "Please touch/activate your device"
msgstr "Lütfen cihazınıza dokunun/etkinleştirin"

#: apps/io.ox/multifactor/settings/views/u2fRegistrationView.js
#: module:io.ox/core/boot
msgid "Device is already registered"
msgstr "Cihaz zaten kayıtlı"

#: apps/io.ox/multifactor/settings/views/u2fRegistrationView.js
#: module:io.ox/core/boot
msgid "Problem registering device"
msgstr "Cihaz kaydetme sorunu"

#: apps/io.ox/multifactor/settings/views/u2fRegistrationView.js
#: module:io.ox/core/boot
msgid "Failed to register device"
msgstr "Cihaz kaydedilemedi"

#: apps/io.ox/multifactor/settings/views/u2fRegistrationView.js
#: module:io.ox/core/boot
msgid "Failed to register device."
msgstr "Cihaz kaydedilemedi."

#: apps/io.ox/multifactor/views/backupProvider.js module:io.ox/core/boot
msgid "Upload Recovery File"
msgstr "Kurtarma dosyasını yükle"

#: apps/io.ox/multifactor/views/backupProvider.js module:io.ox/core/boot
msgid "Please enter the recovery code"
msgstr "Lütfen kurtarma kodunu yazın"

#: apps/io.ox/multifactor/views/backupProvider.js module:io.ox/core/boot
msgid "Next 4 characters of the backup string"
msgstr "Yedek kodunun sonraki 4 karakteri"

#: apps/io.ox/multifactor/views/constants.js module:io.ox/core/boot
msgid "I lost my device"
msgstr "Cihazımı kaybettim"

#: apps/io.ox/multifactor/views/constants.js module:io.ox/core/boot
msgid "Reauthentication required for this action"
msgstr "Bu eylem için kimlik doğrulaması gerekiyor"

#: apps/io.ox/multifactor/views/constants.js module:io.ox/core/boot
msgid "Select 2-Step Verification Method"
msgstr "2 adımlı doğrulama yöntemini seçin"

#: apps/io.ox/multifactor/views/selectDeviceView.js module:io.ox/core/boot
msgid "Please select a device to use for additional authentication"
msgstr "Ek doğrulama amacıyla kullanacağınız cihazı seçin"

#: apps/io.ox/multifactor/views/smsProvider.js module:io.ox/core/boot
msgid "New code sent."
msgstr "Yeni kod gönderildi."

#: apps/io.ox/multifactor/views/smsProvider.js module:io.ox/core/boot
msgid "A new code was sent to your SMS device. Please enter the code."
msgstr "SMS cihazınıza yeni bir kod gönderildi. Lütfen kodu yazın."

#: apps/io.ox/multifactor/views/smsProvider.js module:io.ox/core/boot
msgid ""
"You secured your account with 2-Step Verification. Please enter the "
"verification code we sent to the phone *****%s."
msgstr ""
"Hesabınızda 2 adımlı doğrulamayı etkinleştirdiniz. Lütfen *****%s numaralı "
"telefona gönderdiğimiz doğrulama kodunu yazın."

#: apps/io.ox/multifactor/views/totpProvider.js module:io.ox/core/boot
msgid ""
"You secured your account with 2-Step Verification. Please enter the "
"verification code from the Authenticator App."
msgstr ""
"Hesabınızda 2 adımlı doğrulamayı etkinleştirdiniz. Lütfen Authenticator "
"uygulamasında görünen doğrulama kodunu yazın."

#: apps/io.ox/multifactor/views/u2fProvider.js module:io.ox/core/boot
msgid ""
"You secured your account with 2-Step Verification. Please use your "
"authentication token to complete verification."
msgstr ""
"Hesabınızda 2 adımlı doğrulamayı etkinleştirdiniz. Doğrulamayı tamamlamak "
"için lütfen kimlik doğrulama cihazınızı kullanın."

#: apps/io.ox/multifactor/views/u2fProvider.js module:io.ox/core/boot
msgid ""
"This browser is not compatible with your configured authentication device. "
"Please use Chrome browser, or Firefox with U2F enabled."
msgstr ""
"Bu tarayıcı, yapılandırılmış kimlik doğrulama cihazınızla uyumlu değil. "
"Lütfen U2F özelliğine sahip Chrome veya Firefox'u kullanın."

#. Error message when trying to use a USB Keyfob to verify identity, maybe wrong website
#: apps/io.ox/multifactor/views/u2fProvider.js module:io.ox/core/boot
msgid ""
"Bad parameters for authenticating with this key. Possibly wrong URL domain "
"for this key."
msgstr ""
"Bu anahtarla kimlik doğrulaması için parametreler hatalı. Muhtemelen "
"anahtarın URL alan adı yanlış."

#. Error message when trying to use a USB Keyfob to verify identity.  Some configuration is wrong
#: apps/io.ox/multifactor/views/u2fProvider.js module:io.ox/core/boot
msgid "Configuration not supported"
msgstr "Yapılandırma desteklenmiyor"

#. Error message when trying to use a USB Keyfob to verify identity.  Probably wrong key
#: apps/io.ox/multifactor/views/u2fProvider.js module:io.ox/core/boot
msgid "This device is not eligible for this request. Wrong hardware key?"
msgstr ""
"Bu cihaz bu istekte bulunmaya yetkili değil. Yanlış donanımsal anahtarı "
"takmış olabilir misiniz?"

#: apps/io.ox/multifactor/views/u2fProvider.js module:io.ox/core/boot
msgid "Timeout"
msgstr "Zaman aşımı"

#. Error message when trying to use a USB Keyfob to verify identity  Error with authenticating
#: apps/io.ox/multifactor/views/u2fProvider.js module:io.ox/core/boot
msgid "Error authenticating. Please reload browser and try again."
msgstr "Kimlik doğrulama hatası. Lütfen tarayıcıyı yenileyip tekrar deneyin."

#: apps/io.ox/notes/mediator.js module:io.ox/notes
msgid "Topics"
msgstr "Konular"

#: apps/io.ox/notes/mediator.js module:io.ox/notes
msgid "Preview not available"
msgstr "Ön izleme mevcut değil"

#: apps/io.ox/notes/toolbar.js module:io.ox/notes
msgid "New note"
msgstr "Yeni not"

#: apps/io.ox/notes/toolbar.js module:io.ox/notes
msgid "Send by mail"
msgstr "E-posta ile gönder"

#. %1$s is the display name of the account
#. e.g. My Xing account
#: apps/io.ox/oauth/keychain.js module:io.ox/core
msgid "My %1$s account"
msgstr "%1$s hesabım"

#. %1$s is the display name of the account
#. %2$d number, if more than one account of the same service
#. e.g. My Xing account
#: apps/io.ox/oauth/keychain.js module:io.ox/core
msgid "My %1$s account (%2$d)"
msgstr "%1$s hesabım (%2$s)"

#: apps/io.ox/oauth/reauth_handler.js module:io.ox/core
msgid "Reauthorize"
msgstr "Yeniden yetkilendir"

#. link title for related accounts into the corresponding folder
#. %1$s - the name of the folder to link into, e.g. "My G-Calendar"
#. %2$s - the translated name of the application the link points to, e.g. "Mail", "Drive"
#: apps/io.ox/oauth/settings.js module:io.ox/settings
msgid "Open %1$s in %2$s"
msgstr "%1$s klasörünü %2$s ile aç"

#: apps/io.ox/oauth/settings.js module:io.ox/settings
msgid "Account Name"
msgstr "Hesap adı"

#. %1$s: app store name
#: apps/io.ox/onboarding/clients/config.js module:io.ox/core/onboarding
msgid "Mac App Store"
msgstr "Mac App Store"

#. %1$s: app store name
#: apps/io.ox/onboarding/clients/config.js module:io.ox/core/onboarding
msgid "Get the App from %1$s."
msgstr "Uygulamayı %1$s üzerinden indirin."

#. %1$s: app store name
#: apps/io.ox/onboarding/clients/config.js module:io.ox/core/onboarding
msgid "App Store"
msgstr "App Store"

#. %1$s: app store name
#: apps/io.ox/onboarding/clients/config.js module:io.ox/core/onboarding
msgid "Google Play"
msgstr "Google Play"

#. %1$s: app store name
#: apps/io.ox/onboarding/clients/config.js module:io.ox/core/onboarding
msgid "Get the App from %1$s"
msgstr "Uygulamayı %1$s üzerinden indirin"

#: apps/io.ox/onboarding/clients/config.js module:io.ox/core/onboarding
msgid "Download the application."
msgstr "Uygulamayı indirin."

#: apps/io.ox/onboarding/clients/config.js module:io.ox/core/onboarding
msgid "Get your device configured by email."
msgstr "Cihazınızı e-posta ile yapılandırın."

#: apps/io.ox/onboarding/clients/config.js module:io.ox/core/onboarding
msgid ""
"Let´s automatically configure your device, by clicking the button below."
msgstr ""
"Cihazınızı otomatik olarak yapılandırmak için aşağıdaki düğmeye tıklayın."

#: apps/io.ox/onboarding/clients/config.js module:io.ox/core/onboarding
msgid "CalDAV"
msgstr "CalDAV"

#: apps/io.ox/onboarding/clients/config.js module:io.ox/core/onboarding
msgid "CardDAV"
msgstr "CardDAV"

#: apps/io.ox/onboarding/clients/config.js module:io.ox/core/onboarding
msgid "IMAP"
msgstr "IMAP"

#: apps/io.ox/onboarding/clients/config.js module:io.ox/core/onboarding
msgid "Server Name"
msgstr "Sunucu adı"

#: apps/io.ox/onboarding/clients/config.js module:io.ox/core/onboarding
msgid "Port"
msgstr "Port"

#: apps/io.ox/onboarding/clients/config.js module:io.ox/core/onboarding
msgid "User Name"
msgstr "Kullanıcı adı"

#: apps/io.ox/onboarding/clients/config.js module:io.ox/core/onboarding
msgid "Connection"
msgstr "Bağlantı"

#: apps/io.ox/onboarding/clients/config.js module:io.ox/core/onboarding
msgid "SMTP"
msgstr "SMTP"

#: apps/io.ox/onboarding/clients/config.js module:io.ox/core/onboarding
msgid "EAS"
msgstr "EAS"

#: apps/io.ox/onboarding/clients/extensions.js module:io.ox/core/onboarding
msgid "Show or hide actions for advanced users."
msgstr "İleri düzey kullanıcılara yönelik eylemleri göster veya gizle."

#: apps/io.ox/onboarding/clients/extensions.js module:io.ox/core/onboarding
msgid "Expert user?"
msgstr "Uzman kullanıcı mısınız?"

#: apps/io.ox/onboarding/clients/extensions.js module:io.ox/core/onboarding
msgid "Hide options for expert users."
msgstr "Uzman kullanıcılara yönelik seçenekleri gizle."

#: apps/io.ox/onboarding/clients/extensions.js module:io.ox/core/onboarding
msgid "Manual Configuration"
msgstr "Elle yapılandırma"

#: apps/io.ox/onboarding/clients/extensions.js module:io.ox/core/onboarding
msgid "Automatic Configuration (via SMS)"
msgstr "Otomatik yapılandırma (SMS ile)"

#: apps/io.ox/onboarding/clients/extensions.js module:io.ox/core/onboarding
msgid ""
"Please enter your mobile phone number, and we´ll send you a link to "
"automatically configure your iOS device! It´s that simple!"
msgstr ""
"Lütfen cep telefonu numaranızı yazın. iOS cihazınızı otomatik olarak "
"yapılandırabileceğiniz bağlantıyı telefonunuza göndereceğiz."

#: apps/io.ox/onboarding/clients/extensions.js module:io.ox/core/onboarding
msgid "Configuration Email"
msgstr "Yapılandırma e-postası"

#: apps/io.ox/onboarding/clients/extensions.js module:io.ox/core/onboarding
#: apps/io.ox/onboarding/clients/view-mobile.js
msgid "Automatic Configuration"
msgstr "Otomatik yapılandırma"

#: apps/io.ox/onboarding/clients/extensions.js module:io.ox/core/onboarding
msgid "Configure now"
msgstr "Hemen yapılandır"

#: apps/io.ox/onboarding/clients/extensions.js module:io.ox/core/onboarding
msgid "Installation"
msgstr "Kurulum"

#. button: hide collapsable content
#: apps/io.ox/onboarding/clients/view-mobile.js module:io.ox/core/onboarding
#: apps/io.ox/tasks/edit/view-template.js module:io.ox/tasks/edit
msgid "Show details"
msgstr "Ayrıntıları göster"

#: apps/io.ox/onboarding/clients/view-mobile.js module:io.ox/core/onboarding
msgid "Install"
msgstr "Kur"

#: apps/io.ox/onboarding/clients/view-mobile.js module:io.ox/core/onboarding
#: apps/io.ox/onboarding/clients/wizard.js
msgid "Premium"
msgstr "Premium"

#: apps/io.ox/onboarding/clients/view-mobile.js module:io.ox/core/onboarding
msgid "Connect this device"
msgstr "Bu cihazı bağla"

#. title for 1st and snd step of the client onboarding wizard
#. users can configure their devices to access/sync appsuites data (f.e. install ox mail app)
#. %1$s the product name
#: apps/io.ox/onboarding/clients/wizard.js module:io.ox/core/onboarding
#: apps/plugins/portal/client-onboarding/register.js module:plugins/portal
#, c-format
msgid "Take %1$s with you! Stay up-to-date on your favorite devices."
msgstr ""
"%1$s hep yanınızda! Onu en sevdiğiniz cihazlarınıza da yükleyebilirsiniz."

#: apps/io.ox/onboarding/clients/wizard.js module:io.ox/core/onboarding
msgid "back"
msgstr "geri"

#. user can choose between windows, android, apple (usually)
#: apps/io.ox/onboarding/clients/wizard.js module:io.ox/core/onboarding
msgid "Please select the platform of your device."
msgstr "Lütfen cihazınızın platformunu seçin."

#: apps/io.ox/onboarding/clients/wizard.js module:io.ox/core/onboarding
msgid "list of available platforms"
msgstr "kullanılabilir platform listesi"

#. user can choose between smartphone, tablet and laptop/desktop (usually)
#: apps/io.ox/onboarding/clients/wizard.js module:io.ox/core/onboarding
msgid "What type of device do you want to configure?"
msgstr "Ne tür bir cihazı yapılandırmak istiyorsunuz?"

#: apps/io.ox/onboarding/clients/wizard.js module:io.ox/core/onboarding
msgid "list of available devices"
msgstr "kullanılabilir cihaz listesi"

#: apps/io.ox/onboarding/clients/wizard.js module:io.ox/core/onboarding
msgid "choose a different platform"
msgstr "başka bir platform seçin"

#. title for 3rd step of the client onboarding wizard
#. user can choose between different scenarios (usually identical with our apps)
#: apps/io.ox/onboarding/clients/wizard.js module:io.ox/core/onboarding
msgid "What do you want to use?"
msgstr "Neleri kullanmak istiyorsunuz?"

#: apps/io.ox/onboarding/clients/wizard.js module:io.ox/core/onboarding
msgid "list of available actions"
msgstr "kullanılabilir eylem listesi"

#: apps/io.ox/onboarding/clients/wizard.js module:io.ox/core/onboarding
msgid "choose a different scenario"
msgstr "başka bir senaryo seçin"

#: apps/io.ox/onboarding/clients/wizard.js module:io.ox/core/onboarding
msgid "Client onboarding"
msgstr "Alışma vakti"

#. error message when server returns incomplete
#. configuration for client onboarding
#: apps/io.ox/onboarding/clients/wizard.js module:io.ox/core/onboarding
msgid "Incomplete configuration."
msgstr "Eksik yapılandırma."

#. %1$d a list of email addresses
#: apps/io.ox/participants/add.js module:io.ox/core
#, c-format
msgid "This email address cannot be used"
msgid_plural "The following email addresses cannot be used: %1$d"
msgstr[0] "Bu e-posta adresi kullanılamaz"
msgstr[1] "Şu e-posta adresleri kullanılamaz: %1$d"

#: apps/io.ox/participants/add.js module:io.ox/core
msgid "Add contact/resource"
msgstr "Kişi/kaynak ekle"

#. %1$s is an email address
#: apps/io.ox/participants/add.js module:io.ox/core
msgid "Cannot add contact with an invalid mail address: %1$s"
msgstr "E-posta adresi geçersiz olduğu için kişi eklenemedi: %1$s"

#: apps/io.ox/participants/chronos-detail.js module:io.ox/core
#: apps/io.ox/participants/detail.js
msgid "External participants"
msgstr "Harici katılımcılar"

#: apps/io.ox/participants/chronos-detail.js module:io.ox/core
#: apps/io.ox/participants/detail.js
#: apps/plugins/administration/resources/register.js
#: apps/plugins/administration/resources/settings/pane.js
msgid "Resources"
msgstr "Kaynaklar"

#: apps/io.ox/participants/chronos-views.js module:io.ox/core
#: apps/io.ox/participants/views.js
msgid "Remove contact"
msgstr "Kişiyi sil"

#: apps/io.ox/participants/chronos-views.js module:io.ox/core
#: apps/io.ox/participants/views.js
msgid "External contact"
msgstr "Harici kişi"

#: apps/io.ox/participants/chronos-views.js module:io.ox/core
#: apps/io.ox/participants/views.js
msgid "This list has no participants yet"
msgstr "Henüz bu listenin katılımcısı yok"

#: apps/io.ox/participants/chronos-views.js module:io.ox/core
#: apps/io.ox/participants/views.js
msgid "Members (%1$d)"
msgstr "Üyeler (%1$d)"

#: apps/io.ox/participants/chronos-views.js module:io.ox/core
#: apps/io.ox/participants/views.js
msgid "Participants (%1$d)"
msgstr "Katılımcılar (%1$d)"

#: apps/io.ox/participants/views.js module:io.ox/core
msgid "Unknown"
msgstr "Bilinmiyor"

#: apps/io.ox/participants/views.js module:io.ox/core
msgid "Resource group"
msgstr "Kaynak grubu"

#. Default greeting for portal widget
#: apps/io.ox/portal/main.js module:io.ox/portal
msgid "Welcome to your inbox"
msgstr "Gelen kutunuza hoş geldiniz"

#. Default greeting for portal widget
#: apps/io.ox/portal/main.js module:io.ox/portal
msgid "Welcome to your calendar"
msgstr "Takviminize hoş geldiniz"

#. Default greeting for portal widget
#: apps/io.ox/portal/main.js module:io.ox/portal
msgid "Welcome to your tasks"
msgstr "Görevlerinize hoş geldiniz"

#. Default greeting for portal widget
#: apps/io.ox/portal/main.js module:io.ox/portal
msgid "Welcome to your files"
msgstr "Dosyalarınıza hoş geldiniz"

#: apps/io.ox/portal/main.js module:io.ox/portal
msgid "Good morning, %s"
msgstr "Günaydın %s"

#: apps/io.ox/portal/main.js module:io.ox/portal
msgid "Good evening, %s"
msgstr "İyi akşamlar %s"

#: apps/io.ox/portal/main.js module:io.ox/portal
msgid "Hello %s"
msgstr "Merhaba %s"

#. Portal. Logged in as user
#: apps/io.ox/portal/main.js module:io.ox/portal
msgid "Signed in as"
msgstr "Kullanıcı:"

#: apps/io.ox/portal/main.js module:io.ox/portal
msgid "Customize this page"
msgstr "Bu sayfayı özelleştir"

#: apps/io.ox/portal/main.js module:io.ox/portal
msgid "Disable widget"
msgstr "Bileşeni kapat"

#: apps/io.ox/portal/main.js module:io.ox/portal
msgid "Get started here"
msgstr "Buradan başlayın"

#. %1$s is social media name, e.g. Facebook
#: apps/io.ox/portal/main.js module:io.ox/portal
msgid "Welcome to %1$s"
msgstr "%1$s ağına hoş geldiniz"

#. %1$s is social media name, e.g. Facebook
#: apps/io.ox/portal/main.js module:io.ox/portal
msgid "Add your %1$s account"
msgstr "%1$s hesabınızı ekleyin"

#: apps/io.ox/portal/main.js module:io.ox/portal
msgid "Try again."
msgstr "Yeniden deneyin."

#: apps/io.ox/portal/main.js module:io.ox/portal
msgid ""
"The widget \"%s\" was disabled as the account might have been removed or is "
"no longer available."
msgstr ""
"Hesap silinmiş olabilir veya artık kullanılamıyor olabilir. Bu yüzden \"%s\" "
"bileşeni kapatıldı."

#: apps/io.ox/portal/main.js module:io.ox/portal
msgid "An error occurred."
msgstr "Bir hata oluştu."

#: apps/io.ox/portal/main.js module:io.ox/portal
msgid "Portal widgets"
msgstr "Portal bileşenleri"

#: apps/io.ox/portal/main.js module:io.ox/portal
msgid "Portal"
msgstr "Portal"

#: apps/io.ox/portal/main.js module:io.ox/portal
#: apps/io.ox/portal/settings/widgetview.js
msgid "Delete widget"
msgstr "Bileşeni sil"

#: apps/io.ox/portal/main.js module:io.ox/portal
#: apps/io.ox/portal/settings/widgetview.js
msgid "Do you really want to delete this widget?"
msgstr "Bu bileşeni silmek istediğinizden emin misiniz?"

#. Just disable portal widget - in contrast to delete
#: apps/io.ox/portal/main.js module:io.ox/portal
#: apps/io.ox/portal/settings/widgetview.js
msgid "Just disable widget"
msgstr "Bileşeni yalnızca kapat"

#: apps/io.ox/portal/settings/pane.js module:io.ox/portal
msgid "Portal settings"
msgstr "Portal ayarları"

#: apps/io.ox/portal/settings/pane.js module:io.ox/portal
msgid "Add widget"
msgstr "Bileşen ekle"

#. %1$s is the title of the item, which should be colored
#: apps/io.ox/portal/settings/pane.js module:io.ox/portal
msgid "Color %1$s"
msgstr "%1$s rengi"

#: apps/io.ox/portal/settings/pane.js module:io.ox/portal
msgid "Drag to reorder widget"
msgstr "Bileşenin sırasını değiştirmek için sürükleyin"

#: apps/io.ox/portal/settings/pane.js module:io.ox/portal
msgid "Disable %1$s"
msgstr "%1$s bileşenini kapat"

#: apps/io.ox/portal/settings/pane.js module:io.ox/portal
msgid "Enable %1$s"
msgstr "%1$s bileşenini aç"

#: apps/io.ox/portal/settings/pane.js module:io.ox/portal
msgid "Smartphone settings:"
msgstr "Akıllı telefon ayarları:"

#: apps/io.ox/portal/settings/pane.js module:io.ox/portal
msgid "Reduce to widget summary"
msgstr "Bileşen özetine geç"

#: apps/io.ox/portal/widgets.js module:io.ox/portal
msgid "Could not save settings."
msgstr "Ayarlar kaydedilemedi."

#: apps/io.ox/preview/main.js module:io.ox/core
msgid "Open file. Drag to your desktop to download."
msgstr "Dosyayı açar. İndirmek için masaüstünüze sürükleyin."

#: apps/io.ox/preview/main.js module:io.ox/core
msgid "Open file"
msgstr "Dosyayı aç"

#: apps/io.ox/search/items/view-template.js module:io.ox/core
msgid "No items found"
msgstr "Herhangi bir öğe bulunamadı"

#: apps/io.ox/search/model.js module:io.ox/search
msgid ""
"The selected folder is virtual and can not be searched. Please select "
"another folder."
msgstr ""
"Seçilen klasör sanal olduğundan içinde arama yapılamaz. Lütfen başka bir "
"klasör seçin."

#: apps/io.ox/search/view-template.js module:io.ox/core
msgid "Clear field"
msgstr "Alanı temizle"

#: apps/io.ox/search/view-template.js module:io.ox/core
msgid "More than the currently displayed %1$s items were found"
msgstr "Şu anda gösterilen %1$s öğeden fazlası bulundu"

#: apps/io.ox/settings/accounts/settings/pane.js module:io.ox/settings/accounts
msgid "Allow connections with untrusted certificates"
msgstr "Sertifikasına güvenilmeyen bağlantılara izin ver"

#: apps/io.ox/settings/accounts/settings/pane.js module:io.ox/settings/accounts
msgid "Password recovery"
msgstr "Parola kurtarma"

#. Shown in settings page for accounts. Should use the indefinite form, it's a general information
#. about account recovery, where account can be plural. In German "Informationen zur Accounwiederherstellung"
#: apps/io.ox/settings/accounts/settings/pane.js module:io.ox/settings/accounts
msgid "Show information about account recovery"
msgstr "Hesap kurtarmayla ilgili bilgileri göster"

#: apps/io.ox/settings/accounts/settings/pane.js module:io.ox/settings/accounts
msgid ""
"For security reasons, all credentials are encrypted with your primary "
"account password. If you change your primary password, your external "
"accounts might stop working. In this case, you can use your old password to "
"recover all account passwords."
msgstr ""
"Güvenlik nedeniyle tüm kimlik bilgileri birincil hesap parolanızla "
"şifrelenir. Birincil parolanızı değiştirirseniz dış hesaplarınız artık "
"çalışmayabilir. Bu durumda tüm hesap parolalarını kurtarmak için eski "
"parolanızı kullanabilirsiniz."

#: apps/io.ox/settings/accounts/views.js module:io.ox/settings/accounts
msgid "Delete %1$s"
msgstr "%1$s hesabını sil"

#: apps/io.ox/settings/accounts/views.js module:io.ox/settings/accounts
msgid "Delete account"
msgstr "Hesabı sil"

#: apps/io.ox/settings/accounts/views.js module:io.ox/settings/accounts
msgid "Do you really want to delete this account?"
msgstr "Bu hesabı gerçekten silmek istiyor musunuz?"

#: apps/io.ox/settings/apps/settings/pane.js module:io.ox/core
msgid "External Apps"
msgstr "Harici Uygulamalar"

#: apps/io.ox/settings/apps/settings/pane.js module:io.ox/core
msgid "Do you want to revoke the access of this application?"
msgstr "Bu uygulamanın erişimini iptal etmek istiyor musunuz?"

#: apps/io.ox/settings/apps/settings/pane.js module:io.ox/core
msgid "Revoke"
msgstr "İptal et"

#: apps/io.ox/settings/apps/settings/pane.js module:io.ox/core
msgid "Permissions:"
msgstr "İzinler:"

#: apps/io.ox/settings/apps/settings/pane.js module:io.ox/core
msgid "Approved:"
msgstr "Onaylanan:"

#: apps/io.ox/settings/apps/settings/pane.js module:io.ox/core
msgid "The following external applications/services can access your data:"
msgstr "Aşağıdaki dış uygulamalar/hizmetler verilerinize erişebilir:"

#: apps/io.ox/settings/apps/settings/pane.js module:io.ox/core
msgid ""
"There are no external applications/services which can access your account."
msgstr "Hesabınıza erişebilen harici uygulamalar/hizmetler yoktur."

#: apps/io.ox/settings/main.js module:io.ox/core
#: apps/io.ox/settings/security/settings/pane.js module:io.ox/mail
msgid "Security"
msgstr "Güvenlik"

#: apps/io.ox/settings/main.js module:io.ox/core
msgid "Active clients"
msgstr "Aktif istemciler"

#: apps/io.ox/settings/main.js module:io.ox/core
#: apps/io.ox/settings/security/certificates/settings/pane.js
#: module:io.ox/settings/certificates
msgid "Certificates"
msgstr "Sertifikalar"

#: apps/io.ox/settings/main.js module:io.ox/core
msgid "%1$s %2$s"
msgstr "%1$s %2$s"

#: apps/io.ox/settings/security/certificates/settings/certificate-view.js
#: module:io.ox/settings/certificates
msgid "Remove certificate"
msgstr "Sertifikayı kaldır"

#: apps/io.ox/settings/security/certificates/settings/certificate-view.js
#: module:io.ox/settings/certificates
msgid "Do you really want to remove this certificate?"
msgstr "Bu sertifikayı gerçekten kaldırmak istiyor musunuz?"

#: apps/io.ox/settings/security/certificates/settings/pane.js
#: module:io.ox/settings/certificates
msgid "The certificate list is empty"
msgstr "Sertifika listesi boş"

#: apps/io.ox/settings/security/certificates/settings/pane.js
#: module:io.ox/settings/certificates
#: apps/io.ox/settings/security/certificates/settings/utils.js
msgid "Fingerprint"
msgstr "Parmak izi"

#: apps/io.ox/settings/security/certificates/settings/pane.js
#: module:io.ox/settings/certificates
msgid "Untrust certificate %1$s"
msgstr "%1$s sertifikasına güvenme"

#: apps/io.ox/settings/security/certificates/settings/pane.js
#: module:io.ox/settings/certificates
msgid "Untrust"
msgstr "Güvenme"

#: apps/io.ox/settings/security/certificates/settings/pane.js
#: module:io.ox/settings/certificates
msgid "Trust certificate %1$s"
msgstr "%1$s sertifikasına güven"

#: apps/io.ox/settings/security/certificates/settings/pane.js
#: module:io.ox/settings/certificates
msgid "Trust"
msgstr "Güven"

#: apps/io.ox/settings/security/certificates/settings/pane.js
#: module:io.ox/settings/certificates
msgid "Remove certificate %1$s"
msgstr "%1$s sertifikasını kaldır"

#: apps/io.ox/settings/security/certificates/settings/utils.js
#: module:io.ox/settings/certificates
msgid "Common name"
msgstr "Genel ad"

#: apps/io.ox/settings/security/certificates/settings/utils.js
#: module:io.ox/settings/certificates
msgid "Expired"
msgstr "Süresi doldu"

#: apps/io.ox/settings/security/certificates/settings/utils.js
#: module:io.ox/settings/certificates
msgid "Failure reason"
msgstr "Başarısızlık nedeni"

#: apps/io.ox/settings/security/certificates/settings/utils.js
#: module:io.ox/settings/certificates
msgid "Hostname"
msgstr "Sunucu ado"

#: apps/io.ox/settings/security/certificates/settings/utils.js
#: module:io.ox/settings/certificates
msgid "Issued by"
msgstr "Düzenleyen"

#: apps/io.ox/settings/security/certificates/settings/utils.js
#: module:io.ox/settings/certificates
msgid "Issued on"
msgstr "Düzenleme tarihi"

#: apps/io.ox/settings/security/certificates/settings/utils.js
#: module:io.ox/settings/certificates
msgid "Serial number"
msgstr "Seri numarası"

#: apps/io.ox/settings/security/certificates/settings/utils.js
#: module:io.ox/settings/certificates
msgid "Signature"
msgstr "İmza"

#: apps/io.ox/settings/security/certificates/settings/utils.js
#: module:io.ox/settings/certificates
msgid "Trusted"
msgstr "Güvenilir"

#: apps/io.ox/settings/security/certificates/settings/utils.js
#: module:io.ox/settings/certificates
msgid "Certificate details"
msgstr "Sertifika ayrıntıları"

#: apps/io.ox/settings/security/certificates/settings/utils.js
#: module:io.ox/settings/certificates
msgid "Trust certificate"
msgstr "Sertifikaya güven"

#. Context: Session Management. Active session on platform/os.
#: apps/io.ox/settings/security/sessions/settings/pane.js module:io.ox/core
msgid "Windows"
msgstr "Windows"

#. Context: Session Management. Active session on platform/os.
#: apps/io.ox/settings/security/sessions/settings/pane.js module:io.ox/core
msgid "Linux"
msgstr "Linux"

#. Context: Session Management. Active session on platform/os.
#: apps/io.ox/settings/security/sessions/settings/pane.js module:io.ox/core
msgid "Mac"
msgstr "Mac"

#. Context: Session Management. Active session on platform/os.
#: apps/io.ox/settings/security/sessions/settings/pane.js module:io.ox/core
msgid "iOS"
msgstr "iOS"

#. Context: Session Management. Active session on platform/os.
#: apps/io.ox/settings/security/sessions/settings/pane.js module:io.ox/core
msgid "Android"
msgstr "Android"

#: apps/io.ox/settings/security/sessions/settings/pane.js module:io.ox/core
msgid "Chrome"
msgstr "Chrome"

#: apps/io.ox/settings/security/sessions/settings/pane.js module:io.ox/core
msgid "Safari"
msgstr "Safari"

#: apps/io.ox/settings/security/sessions/settings/pane.js module:io.ox/core
msgid "Firefox"
msgstr "Firefox"

#: apps/io.ox/settings/security/sessions/settings/pane.js module:io.ox/core
msgid "Edge"
msgstr "Edge"

#: apps/io.ox/settings/security/sessions/settings/pane.js module:io.ox/core
msgid "Internet Explorer"
msgstr "Internet Explorer"

#: apps/io.ox/settings/security/sessions/settings/pane.js module:io.ox/core
msgid "Opera"
msgstr "Opera"

#: apps/io.ox/settings/security/sessions/settings/pane.js module:io.ox/core
msgid "Chromium"
msgstr "Chromium"

#. Context: Session Management. Refers to the macos addressbook
#: apps/io.ox/settings/security/sessions/settings/pane.js module:io.ox/core
msgid "Addressbook"
msgstr "Adres defteri"

#. Context: Session Management. Refers to ios calendar and/or addressbook
#: apps/io.ox/settings/security/sessions/settings/pane.js module:io.ox/core
msgid "Calendar/Addressbook"
msgstr "Takvim/adres defteri"

#: apps/io.ox/settings/security/sessions/settings/pane.js module:io.ox/core
msgid "Thunderbird Lightning"
msgstr "Thunderbird Lightning"

#: apps/io.ox/settings/security/sessions/settings/pane.js module:io.ox/core
msgid "eM Client"
msgstr "eM Client"

#: apps/io.ox/settings/security/sessions/settings/pane.js module:io.ox/core
msgid "Appsuite eM Client"
msgstr "Appsuite eM Client"

#: apps/io.ox/settings/security/sessions/settings/pane.js module:io.ox/core
msgid "CalDav"
msgstr "CalDav"

#: apps/io.ox/settings/security/sessions/settings/pane.js module:io.ox/core
msgid "CardDav"
msgstr "CardDav"

#: apps/io.ox/settings/security/sessions/settings/pane.js module:io.ox/core
msgid "DAVdroid"
msgstr "DAVdroid"

#: apps/io.ox/settings/security/sessions/settings/pane.js module:io.ox/core
msgid "CalDav/CardDav"
msgstr "CalDav/CardDav"

#: apps/io.ox/settings/security/sessions/settings/pane.js module:io.ox/core
msgid "WebDAV"
msgstr "WebDAV"

#: apps/io.ox/settings/security/sessions/settings/pane.js module:io.ox/core
msgid "Exchange Active Sync"
msgstr "Exchange Active Sync"

#: apps/io.ox/settings/security/sessions/settings/pane.js module:io.ox/core
msgid "Unknown application"
msgstr "Bilinmeyen uygulama"

#: apps/io.ox/settings/security/sessions/settings/pane.js module:io.ox/core
msgid "Unknown device"
msgstr "Bilinmeyen cihaz"

#. text in the settings pane to indicate session that is currently active
#: apps/io.ox/settings/security/sessions/settings/pane.js module:io.ox/core
msgid "Now active"
msgstr "Şu anda aktif"

#: apps/io.ox/settings/security/sessions/settings/pane.js module:io.ox/core
msgid "Do you really want to sign out from that device?"
msgstr "Gerçekten bu cihazdan çıkış yapmak istiyor musunuz?"

#: apps/io.ox/settings/security/sessions/settings/pane.js module:io.ox/core
msgid "You are currently signed in with the following devices"
msgstr "Aşağıdaki cihazlarda oturum açmış durumdasınız"

#: apps/io.ox/settings/security/sessions/settings/pane.js module:io.ox/core
msgid "Sign out from all clients"
msgstr "Tüm istemcilerden çıkış yap"

#: apps/io.ox/settings/security/sessions/settings/pane.js module:io.ox/core
msgid "Do you really want to sign out from all clients except the current one?"
msgstr ""
"Şu an kullandığınız dışındaki tüm istemcilerden çıkış yapmak istiyor musunuz?"

#. headline for general settings
#. used in feedback dialog for general feedback. Would be "Allgemein" in German for example
#: apps/io.ox/settings/security/settings/pane.js module:io.ox/mail
#: apps/plugins/core/feedback/register.js module:io.ox/core
msgid "General"
msgstr "Genel"

#: apps/io.ox/settings/security/settings/pane.js module:io.ox/mail
msgid "Allow pre-loading of externally linked images"
msgstr "Dış bağlantılı görüntülerin önceden yüklenmesine izin ver"

#: apps/io.ox/settings/security/settings/pane.js module:io.ox/mail
msgid "Show email authenticity"
msgstr "E-posta orijinalliğini göster"

#. Status for mail authenticity features. Do not show any information at all
#: apps/io.ox/settings/security/settings/pane.js module:io.ox/mail
msgid "Disabled"
msgstr "Devre dışı"

#. Status for mail authenticity features. Show information for dangerous and unambiguous/inconclusive
#: apps/io.ox/settings/security/settings/pane.js module:io.ox/mail
msgid "Suspicious and unclassified emails only"
msgstr "Yalnızca şüpheli ve sınıflandırılmamış e-postalar"

#. Status for mail authenticity features. Show information for any mail
#: apps/io.ox/settings/security/settings/pane.js module:io.ox/mail
msgid "All emails"
msgstr "Tüm e-postalar"

#: apps/io.ox/settings/security/settings/pane.js module:io.ox/mail
msgid "Always trust mails from the following senders"
msgstr "Aşağıdaki gönderenlerden gelen e-postalara her zaman güven"

#: apps/io.ox/settings/security/settings/pane.js module:io.ox/mail
msgid "Comma-separated list e.g. \"example.org, alice@example.com\""
msgstr "Listeyi virgülle ayırın. Örnek: \"example.org, aysun@example.com\""

#. Task: "Due" like in "Change due date"
#: apps/io.ox/tasks/actions.js module:io.ox/tasks apps/io.ox/tasks/print.js
#: apps/io.ox/tasks/toolbar.js
msgid "Due"
msgstr "Sona erme tarihi"

#: apps/io.ox/tasks/actions.js module:io.ox/tasks apps/io.ox/tasks/toolbar.js
msgid "Change due date"
msgstr "Bitiş tarihini değiştir"

#: apps/io.ox/tasks/actions.js module:io.ox/tasks
#: apps/io.ox/tasks/mobile-toolbar-actions.js apps/io.ox/tasks/toolbar.js
#: apps/plugins/notifications/tasks/register.js module:plugins/notifications
msgid "Mark as done"
msgstr "Bitmiş olarak işaretle"

#. Task: Undone like in "Mark as undone"
#: apps/io.ox/tasks/actions.js module:io.ox/tasks apps/io.ox/tasks/toolbar.js
msgid "Undone"
msgstr "Geri al"

#: apps/io.ox/tasks/actions.js module:io.ox/tasks
#: apps/io.ox/tasks/mobile-toolbar-actions.js apps/io.ox/tasks/toolbar.js
msgid "Mark as undone"
msgstr "Bitmemiş olarak işaretle"

#: apps/io.ox/tasks/actions/delete.js module:io.ox/tasks
msgid "Do you really want to delete this task?"
msgid_plural "Do you really want to delete these tasks?"
msgstr[0] "Bu görevi silmek istediğinizden emin misiniz?"
msgstr[1] "Bu görevleri silmek istediğinizden emin misiniz?"

#: apps/io.ox/tasks/actions/delete.js module:io.ox/tasks
msgid "Task has been deleted!"
msgid_plural "Tasks have been deleted!"
msgstr[0] "Görev silinmiştir."
msgstr[1] "Görevler silinmiştir."

#: apps/io.ox/tasks/actions/delete.js module:io.ox/tasks
msgid "Task was already deleted!"
msgstr "Bu görev daha önce silinmiş."

#: apps/io.ox/tasks/actions/delete.js module:io.ox/tasks
msgid "The task could not be deleted."
msgid_plural "The tasks could not be deleted."
msgstr[0] "Görev silinemedi."
msgstr[1] "Görevler silinemedi."

#: apps/io.ox/tasks/actions/doneUndone.js module:io.ox/tasks
msgid "Task marked as undone"
msgid_plural "Tasks marked as undone"
msgstr[0] "Görev bitmemiş olarak işaretlendi"
msgstr[1] "Görevler bitmemiş olarak işaretlendi"

#: apps/io.ox/tasks/actions/doneUndone.js module:io.ox/tasks
msgid "Task marked as done"
msgid_plural "Tasks marked as done"
msgstr[0] "Görev bitmiş olarak işaretlendi"
msgstr[1] "Görevler bitmiş olarak işaretlendi"

#: apps/io.ox/tasks/actions/move.js module:io.ox/tasks
msgid "Tasks can not be moved to or out of shared folders"
msgstr "Görevler paylaşılan klasörlere veya paylaşılan klasörlerden taşınamaz"

#: apps/io.ox/tasks/actions/printDisabled.js module:io.ox/tasks
msgid "Print tasks"
msgstr "Görevleri yazdır"

#: apps/io.ox/tasks/common-extensions.js module:io.ox/tasks
#: apps/io.ox/tasks/print.js
msgid "Progress"
msgstr "İlerleme"

#: apps/io.ox/tasks/common-extensions.js module:io.ox/tasks
msgid "Adjust start date"
msgstr "Başlangıç tarihini ayarla"

#: apps/io.ox/tasks/common-extensions.js module:io.ox/tasks
msgid "Inconsistent dates"
msgstr "Günler bağdaşmıyor"

#. If the user changes the duedate of a task, it may be before the start date, which is not allowed
#. If this happens the user gets the option to change the start date so it matches the due date
#: apps/io.ox/tasks/common-extensions.js module:io.ox/tasks
msgid "The due date cannot be before start date. Adjust start date?"
msgstr ""
"Bitiş tarihi başlangıç tarihinden önce olamaz. Başlangıç tarihi düzenlensin "
"mi?"

#: apps/io.ox/tasks/common-extensions.js module:io.ox/tasks
msgid "Changed due date"
msgstr "Bitiş tarihi değiştirildi"

#: apps/io.ox/tasks/detail/main.js module:io.ox/tasks apps/io.ox/tasks/main.js
msgid "Task Details"
msgstr "Görev Ayrıntıları"

#: apps/io.ox/tasks/edit/main.js module:io.ox/tasks
#: apps/io.ox/tasks/edit/view-template.js module:io.ox/tasks/edit
#: apps/io.ox/tasks/edit/view.js
msgid "Create task"
msgstr "Görev oluştur"

#: apps/io.ox/tasks/edit/main.js module:io.ox/tasks
#: apps/io.ox/tasks/edit/view-template.js module:io.ox/tasks/edit
#: apps/io.ox/tasks/edit/view.js apps/io.ox/tasks/toolbar.js
msgid "Edit task"
msgstr "Görevi düzenle"

#: apps/io.ox/tasks/edit/util.js module:io.ox/tasks
msgid "Minus"
msgstr "Eksi"

#: apps/io.ox/tasks/edit/util.js module:io.ox/tasks
msgid "Plus"
msgstr "Artı"

#: apps/io.ox/tasks/edit/view-template.js module:io.ox/tasks/edit
#: apps/io.ox/tasks/view-detail.js module:io.ox/tasks
msgid "Start date"
msgstr "Başlangıç tarihi"

#: apps/io.ox/tasks/edit/view-template.js module:io.ox/tasks/edit
#: apps/io.ox/tasks/main.js module:io.ox/tasks
msgid "Due date"
msgstr "Bitiş tarihi"

#. Text that is displayed in a select box for task reminders, when the user does not use a predefined time, like in 15minutes
#: apps/io.ox/tasks/edit/view-template.js module:io.ox/tasks/edit
msgid "Manual input"
msgstr "Elle giriş"

#: apps/io.ox/tasks/edit/view-template.js module:io.ox/tasks/edit
#: apps/io.ox/tasks/print.js module:io.ox/tasks
msgid "Reminder date"
msgstr "Anımsatma tarihi"

#: apps/io.ox/tasks/edit/view-template.js module:io.ox/tasks/edit
#: apps/io.ox/tasks/print.js module:io.ox/tasks apps/io.ox/tasks/util.js
msgid "Not started"
msgstr "Başlamadı"

#: apps/io.ox/tasks/edit/view-template.js module:io.ox/tasks/edit
#: apps/io.ox/tasks/print.js module:io.ox/tasks apps/io.ox/tasks/util.js
msgid "In progress"
msgstr "Devam ediyor"

#: apps/io.ox/tasks/edit/view-template.js module:io.ox/tasks/edit
#: apps/io.ox/tasks/print.js module:io.ox/tasks apps/io.ox/tasks/util.js
msgid "Waiting"
msgstr "Bekliyor"

#: apps/io.ox/tasks/edit/view-template.js module:io.ox/tasks/edit
#: apps/io.ox/tasks/print.js module:io.ox/tasks apps/io.ox/tasks/util.js
msgid "Deferred"
msgstr "Ertelendi"

#: apps/io.ox/tasks/edit/view-template.js module:io.ox/tasks/edit
#: apps/io.ox/tasks/main.js module:io.ox/tasks
msgid "Status"
msgstr "Durum"

#: apps/io.ox/tasks/edit/view-template.js module:io.ox/tasks/edit
msgid "Progress in %"
msgstr "İlerleme (%)"

#: apps/io.ox/tasks/edit/view-template.js module:io.ox/tasks/edit
msgid "Please enter value between 0 and 100."
msgstr "Lütfen 0 ile 100 arasında bir değer girin."

#: apps/io.ox/tasks/edit/view-template.js module:io.ox/tasks/edit
msgctxt "Tasks priority"
msgid "None"
msgstr "Yok"

#: apps/io.ox/tasks/edit/view-template.js module:io.ox/tasks/edit
msgctxt "Tasks priority"
msgid "Low"
msgstr "Düşük"

#: apps/io.ox/tasks/edit/view-template.js module:io.ox/tasks/edit
msgctxt "Tasks priority"
msgid "Medium"
msgstr "Orta"

#: apps/io.ox/tasks/edit/view-template.js module:io.ox/tasks/edit
msgctxt "Tasks priority"
msgid "High"
msgstr "Yüksek"

#: apps/io.ox/tasks/edit/view-template.js module:io.ox/tasks/edit
msgctxt "Tasks"
msgid "Priority"
msgstr "Öncelik"

#: apps/io.ox/tasks/edit/view-template.js module:io.ox/tasks/edit
msgid "This task has no participants yet"
msgstr "Henüz bu görevin katılımcısı yok"

#: apps/io.ox/tasks/edit/view-template.js module:io.ox/tasks/edit
#: apps/io.ox/tasks/print.js module:io.ox/tasks apps/io.ox/tasks/view-detail.js
msgid "Estimated duration in minutes"
msgstr "Tahmini süre (dakika)"

#: apps/io.ox/tasks/edit/view-template.js module:io.ox/tasks/edit
#: apps/io.ox/tasks/print.js module:io.ox/tasks apps/io.ox/tasks/view-detail.js
msgid "Actual duration in minutes"
msgstr "Gerçekleşen süre (dakika)"

#: apps/io.ox/tasks/edit/view-template.js module:io.ox/tasks/edit
#: apps/io.ox/tasks/print.js module:io.ox/tasks apps/io.ox/tasks/view-detail.js
msgid "Estimated costs"
msgstr "Tahmini maliyet"

#: apps/io.ox/tasks/edit/view-template.js module:io.ox/tasks/edit
#: apps/io.ox/tasks/print.js module:io.ox/tasks apps/io.ox/tasks/view-detail.js
msgid "Actual costs"
msgstr "Asıl maliyet"

#: apps/io.ox/tasks/edit/view-template.js module:io.ox/tasks/edit
msgid "Currency"
msgstr "Para birimi"

#: apps/io.ox/tasks/edit/view-template.js module:io.ox/tasks/edit
#: apps/io.ox/tasks/print.js module:io.ox/tasks apps/io.ox/tasks/view-detail.js
msgid "Distance"
msgstr "Uzaklık"

#: apps/io.ox/tasks/edit/view-template.js module:io.ox/tasks/edit
#: apps/io.ox/tasks/print.js module:io.ox/tasks apps/io.ox/tasks/view-detail.js
msgid "Billing information"
msgstr "Fatura bilgileri"

#: apps/io.ox/tasks/edit/view-template.js module:io.ox/tasks/edit
#: apps/io.ox/tasks/print.js module:io.ox/tasks apps/io.ox/tasks/view-detail.js
msgid "Companies"
msgstr "Şirketler"

#: apps/io.ox/tasks/main.js module:io.ox/tasks
msgid "Couldn't load that task."
msgstr "Bu görev yüklenemedi."

#: apps/io.ox/tasks/main.js module:io.ox/tasks
msgid "Tasks toolbar"
msgstr "Görevler araç çubuğu"

#: apps/io.ox/tasks/main.js module:io.ox/tasks
msgid "Sort options"
msgstr "Sıralama seçenekleri"

#: apps/io.ox/tasks/main.js module:io.ox/tasks
msgid "Urgency"
msgstr "Aciliyet"

#: apps/io.ox/tasks/main.js module:io.ox/tasks apps/io.ox/tasks/print.js
msgid "Priority"
msgstr "Öncelik"

#: apps/io.ox/tasks/main.js module:io.ox/tasks
msgid "Order"
msgstr "Sıra"

#: apps/io.ox/tasks/main.js module:io.ox/tasks
msgid "Show done tasks"
msgstr "Bitmiş görevleri göster"

#: apps/io.ox/tasks/model.js module:io.ox/tasks
msgid "The start date must be before the due date."
msgstr "Başlangıç tarihi bitiş tarihinden önce olamaz."

#: apps/io.ox/tasks/model.js module:io.ox/tasks
msgid "The due date must not be before the start date."
msgstr "Bitiş tarihi başlangıç tarihinden önce olamaz."

#: apps/io.ox/tasks/model.js module:io.ox/tasks
msgid "Costs must be between -%1$d and %1$d."
msgstr "Maliyetler -%1$d ile %1$d arasında olmalıdır."

#: apps/io.ox/tasks/model.js module:io.ox/tasks
msgid "Costs must only have two decimal places."
msgstr "Maliyetlerin yalnızca iki ondalık basamağı olabilir."

#: apps/io.ox/tasks/model.js module:io.ox/tasks
msgid "Progress must be a valid number between 0 and 100"
msgstr "İlerleme 0 ile 100 arasında bir sayı olmalıdır"

#: apps/io.ox/tasks/model.js module:io.ox/tasks
msgid "Recurring tasks need a valid start date."
msgstr "Yinelenen görevlerin geçerli bir başlangıç tarihi olmalıdır."

#: apps/io.ox/tasks/model.js module:io.ox/tasks
msgid "Recurring tasks need a valid due date."
msgstr "Yinelenen görevlerin geçerli bir bitiş tarihi olmalıdır."

#: apps/io.ox/tasks/print.js module:io.ox/tasks
msgid "Low"
msgstr "Düşük"

#: apps/io.ox/tasks/print.js module:io.ox/tasks
msgid "High"
msgstr "Yüksek"

#: apps/io.ox/tasks/print.js module:io.ox/tasks apps/io.ox/tasks/view-detail.js
msgid "Date completed"
msgstr "Tamamlanma tarihi"

#: apps/io.ox/tasks/print.js module:io.ox/tasks apps/io.ox/tasks/view-detail.js
msgid "This task recurs"
msgstr "Bu görev yineleniyor"

#: apps/io.ox/tasks/settings/pane.js module:io.ox/tasks
msgid ""
"Receive notifications when a task in which you participate is created, "
"modified or deleted"
msgstr ""
"Katıldığım bir görev oluşturulduğunda, değiştirildiğinde veya silindiğinde "
"bildirim gönder"

#: apps/io.ox/tasks/settings/pane.js module:io.ox/tasks
msgid ""
"Receive notifications when a participant accepted or declined a task created "
"by you"
msgstr ""
"Bir katılımcı, oluşturduğum bir görevi kabul ettiğinde veya reddettiğinde "
"bildirim gönder"

#: apps/io.ox/tasks/settings/pane.js module:io.ox/tasks
msgid ""
"Receive notifications when a participant accepted or declined a task in "
"which you participate"
msgstr ""
"Bir katılımcı, katıldığım bir görevi kabul ettiğinde veya reddettiğinde "
"bildirim gönder"

#: apps/io.ox/tasks/toolbar.js module:io.ox/tasks
msgid "New task"
msgstr "Yeni görev"

#: apps/io.ox/tasks/toolbar.js module:io.ox/tasks
msgid "Delete task"
msgstr "Görevi sil"

#: apps/io.ox/tasks/util.js module:io.ox/tasks
msgid "this morning"
msgstr "bu sabah"

#: apps/io.ox/tasks/util.js module:io.ox/tasks
msgid "by noon"
msgstr "öğlen"

#: apps/io.ox/tasks/util.js module:io.ox/tasks
msgid "this afternoon"
msgstr "bu öğleden sonra"

#: apps/io.ox/tasks/util.js module:io.ox/tasks
msgid "tonight"
msgstr "bu gece"

#: apps/io.ox/tasks/util.js module:io.ox/tasks
msgid "late in the evening"
msgstr "akşam"

#: apps/io.ox/tasks/util.js module:io.ox/tasks
msgid "in 5 minutes"
msgstr "5 dakika sonra"

#: apps/io.ox/tasks/util.js module:io.ox/tasks
msgid "in 15 minutes"
msgstr "15 dakika sonra"

#: apps/io.ox/tasks/util.js module:io.ox/tasks
msgid "in 30 minutes"
msgstr "30 dakika sonra"

#: apps/io.ox/tasks/util.js module:io.ox/tasks
msgid "in one hour"
msgstr "bir saat sonra"

#: apps/io.ox/tasks/util.js module:io.ox/tasks
msgid "tomorrow"
msgstr "yarın"

#: apps/io.ox/tasks/util.js module:io.ox/tasks
msgid "in one week"
msgstr "bir hafta sonra"

#: apps/io.ox/tasks/util.js module:io.ox/tasks
msgid "Original mail"
msgstr "Orijinal e-posta"

#: apps/io.ox/tasks/util.js module:io.ox/tasks
msgid "Overdue"
msgstr "Gecikmiş"

#: apps/io.ox/tasks/util.js module:io.ox/tasks
msgid "No priority"
msgstr "Öncelik yok"

#: apps/io.ox/tasks/util.js module:io.ox/tasks
msgid "Low priority"
msgstr "Düşük öncelikli"

#: apps/io.ox/tasks/util.js module:io.ox/tasks
msgid "Medium priority"
msgstr "Orta öncelikli"

#: apps/io.ox/tasks/util.js module:io.ox/tasks
msgid "High priority"
msgstr "Yüksek öncelikli"

#: apps/io.ox/tasks/util.js module:io.ox/tasks
msgid "%1$d Minute"
msgid_plural "%1$d Minutes"
msgstr[0] "%1$d dakika"
msgstr[1] "%1$d dakika"

#: apps/io.ox/tasks/util.js module:io.ox/tasks
msgid "%1$d Hour"
msgid_plural "%1$d Hours"
msgstr[0] "%1$d saat"
msgstr[1] "%1$d saat"

#: apps/io.ox/tasks/util.js module:io.ox/tasks
msgid "%1$d Day"
msgid_plural "%1$d Days"
msgstr[0] "%1$d gün"
msgstr[1] "%1$d gün"

#: apps/io.ox/tasks/util.js module:io.ox/tasks
msgid "%1$d Week"
msgid_plural "%1$d Weeks"
msgstr[0] "%1$d hafta"
msgstr[1] "%1$d hafta"

#. %1$s due date of a task
#: apps/io.ox/tasks/view-detail.js module:io.ox/tasks
#, c-format
msgid "Due %1$s"
msgstr "Bitiş %1$s"

#. %1$s reminder date of a task
#: apps/io.ox/tasks/view-detail.js module:io.ox/tasks
#, c-format
msgid "Reminder date %1$s"
msgstr "Anımsatma tarihi %1$s"

#. %1$s how much of a task is completed in percent, values from 0-100
#: apps/io.ox/tasks/view-detail.js module:io.ox/tasks
#: apps/io.ox/tasks/view-grid-template.js
#, c-format
msgid "Progress %1$s %"
msgstr "İlerleme %%1$s"

#: apps/io.ox/tasks/view-detail.js module:io.ox/tasks
msgid "Could not load attachments for this task."
msgstr "Bu görevin ekleri yüklenemedi."

#. followed by date or time to mark the enddate of a task
#: apps/io.ox/tasks/view-grid-template.js module:io.ox/tasks
msgid "ends:"
msgstr "bitiş:"

#. message for screenreaders in case selected task has participants
#: apps/io.ox/tasks/view-grid-template.js module:io.ox/tasks
msgid "has participants"
msgstr "katılımcıları var"

#: apps/io.ox/tasks/view-grid-template.js module:io.ox/tasks
msgid "private"
msgstr "özel"

#: apps/io.ox/tours/get-started.js module:io.ox/core
msgid "Guided tour for this app"
msgstr "Rehberli uygulama turu"

#: apps/io.ox/tours/whats-new.js module:io.ox/core
msgid "App Launcher"
msgstr "Uygulama Başlatıcı"

#. %1$s is the product name, e.g. OX App Suite
#: apps/io.ox/tours/whats-new.js module:io.ox/core
msgid ""
"To navigate between the %1$s applications, just click on the new App "
"Launcher icon."
msgstr ""
"%1$s uygulamaları arasında gezinmek için Uygulama Başlatıcı simgesine "
"tıklayabilirsiniz."

#: apps/io.ox/tours/whats-new.js module:io.ox/core
msgid "Click on the application that you would like to use."
msgstr "Kullanmak istediğiniz uygulamaya tıklayın."

#: apps/io.ox/tours/whats-new.js module:io.ox/core
msgid "New Windows"
<<<<<<< HEAD
msgstr "Yeni pencereler"
=======
msgstr "Yeni penceler"
>>>>>>> 0d229607

#: apps/io.ox/tours/whats-new.js module:io.ox/core
msgid ""
"Emails will appear in a new window. These windows can be maximized, "
"minimized and closed."
msgstr ""
"E-postalar yeni bir pencerede açılacaktır. Bu pencereleri büyütüp "
"küçültebilir ve kapatabilirsiniz."

#: apps/io.ox/tours/whats-new.js module:io.ox/core
msgid ""
"Windows you have minimized will appear in all applications for easy access. "
"You can maximize a window again by clicking on it."
msgstr ""
"Küçülttüğünüz pencereler kolay erişim için tüm uygulamalarda görünür. Bir "
"pencereyi tekrar üzerine tıklayarak büyütebilirsiniz."

<<<<<<< HEAD
=======
#. Title of tour step, demonstrating options available for 2-step verification
#: apps/io.ox/tours/whats-new.js module:io.ox/core
msgid "2-step Verification Options"
msgstr "2 adımlı doğrulama seçenekleri"

#: apps/io.ox/tours/whats-new.js module:io.ox/core
msgid ""
"You can now add additional verification options to enhance the security of "
"your account."
msgstr ""
"Hesap güvenliğinizi artırmak amacıyla artık ikinci bir kimlik doğrulama "
"seçeneği ekleyebilirsiniz."

>>>>>>> 0d229607
#. %1$s is the product name, e.g. OX App Suite
#: apps/io.ox/tours/whats-new.js module:io.ox/core
msgid "What's new"
msgstr "Yeni neler var?"

#: apps/io.ox/tours/whats-new.js module:io.ox/core
msgid "To learn more about the new and improved features you can visit "
msgstr "Yeni ve geliştirilen özellikler hakkında bilgi almak için: "

#. %1$s is the product name, e.g. OX App Suite
#: apps/io.ox/tours/whats-new.js module:io.ox/core
msgid ""
"Welcome to %1$s.\n"
"We've made some exciting changes to %1$s. This quick tour will guide you "
"through some of the new and improved features."
msgstr ""
"%1$s uygulamasına hoş geldiniz.\n"
"İlginizi çekeceğini düşündüğümüz bazı değişiklikler yaptık. Bu küçük "
"turumuzda yeni ve geliştirilmiş özelliklerden bazılarını göstereceğiz."

#: apps/io.ox/tours/whats-new.js module:io.ox/core
msgid "Never show again"
msgstr "Bir daha gösterme"

#: apps/io.ox/wizards/upsell.js module:io.ox/wizards
msgid "Upgrade to premium edition"
msgstr "Premium sürüme yükseltin"

#: apps/io.ox/wizards/upsell.js module:io.ox/wizards
msgid "Shopping cart"
msgstr "Alışveriş sepeti"

#: apps/io.ox/wizards/upsell.js module:io.ox/wizards
msgid "Cart is empty."
msgstr "Sepet boş."

#: apps/io.ox/wizards/upsell.js module:io.ox/wizards
msgid "Review your purchases"
msgstr "Satın alımlarınızı gözden geçirin"

#: apps/io.ox/wizards/upsell.js module:io.ox/wizards
msgid "Total cost"
msgstr "Toplam maliyet"

#: apps/io.ox/wizards/upsell.js module:io.ox/wizards
msgid "Buy now!"
msgstr "Hemen satın alın!"

#: apps/io.ox/wizards/upsell.js module:io.ox/wizards
msgid "Purchase confirmation"
msgstr "Satın alma onayı"

#: apps/io.ox/wizards/upsell.js module:io.ox/wizards
msgid "The following products will be activated now:"
msgstr "Aşağıdaki ürünler etkinleştirilecektir:"

#. Placeholder in furigana field
#: apps/l10n/ja_JP/io.ox/register.js module:l10n/ja_JP
msgid "Furigana for last name"
msgstr "Soyadı için furigana"

#. Placeholder in furigana field
#: apps/l10n/ja_JP/io.ox/register.js module:l10n/ja_JP
msgid "Furigana for first name"
msgstr "Ad için furigana"

#. Placeholder in furigana field
#: apps/l10n/ja_JP/io.ox/register.js module:l10n/ja_JP
msgid "Furigana for company"
msgstr "Şirket için furigana"

#: apps/plugins/administration/groups/register.js module:io.ox/core
#: apps/plugins/administration/groups/settings/pane.js
msgid "Groups"
msgstr "Gruplar"

#: apps/plugins/administration/groups/settings/edit.js module:io.ox/core
msgid "Group name"
msgstr "Grup adı"

#: apps/plugins/administration/groups/settings/edit.js module:io.ox/core
msgid "Members"
msgstr "Üyeler"

#: apps/plugins/administration/groups/settings/edit.js module:io.ox/core
msgid "Edit group"
msgstr "Grubu düzenle"

#: apps/plugins/administration/groups/settings/edit.js module:io.ox/core
#: apps/plugins/administration/groups/settings/toolbar.js
msgid "Create new group"
msgstr "Yeni grup oluştur"

#: apps/plugins/administration/groups/settings/members.js module:io.ox/core
msgid "Remove member"
msgstr "Üyeyi çıkar"

#. %1$d is the number of members
#: apps/plugins/administration/groups/settings/pane.js module:io.ox/core
msgid "%1$d member"
msgid_plural "%1$d members"
msgstr[0] "%1$d üye"
msgstr[1] "%1$d üye"

#. %1$s is the group name
#: apps/plugins/administration/groups/settings/toolbar.js module:io.ox/core
msgid ""
"Do you really want to delete the group \"%1$s\"? This action cannot be "
"undone!"
msgstr ""
"\"%1$s\" grubunu gerçekten silmek istiyor musunuz? Bu işlem geri alınamaz!"

#: apps/plugins/administration/groups/settings/toolbar.js module:io.ox/core
msgid "Delete group"
msgstr "Grubu sil"

#: apps/plugins/administration/resources/settings/edit.js module:io.ox/core
msgid "Resource name (mandatory)"
msgstr "Kaynak adı (zorunlu)"

#: apps/plugins/administration/resources/settings/edit.js module:io.ox/core
msgid "Mail address (mandatory)"
msgstr "E-posta adresi (zorunlu)"

#: apps/plugins/administration/resources/settings/edit.js module:io.ox/core
msgid "Edit resource"
msgstr "Kaynağı düzenle"

#: apps/plugins/administration/resources/settings/edit.js module:io.ox/core
#: apps/plugins/administration/resources/settings/toolbar.js
msgid "Create new resource"
msgstr "Yeni kaynak oluştur"

#. %1$s is the resource name
#: apps/plugins/administration/resources/settings/toolbar.js module:io.ox/core
msgid ""
"Do you really want to delete the resource \"%1$s\"? This action cannot be "
"undone!"
msgstr ""
"\"%1$s\" kaynağını gerçekten silmek istiyor musunuz? Bu işlem geri alınamaz!"

#: apps/plugins/administration/resources/settings/toolbar.js module:io.ox/core
msgid "Delete resource"
msgstr "Kaynağı sil"

#. 1 of 5 star rating
#: apps/plugins/core/feedback/register.js module:io.ox/core
msgctxt "rating"
msgid "It's really bad"
msgstr "Çok kötü"

#. 2 of 5 star rating
#: apps/plugins/core/feedback/register.js module:io.ox/core
msgctxt "rating"
msgid "I don't like it"
msgstr "Beğenmedim"

#. 3 of 5 star rating
#: apps/plugins/core/feedback/register.js module:io.ox/core
msgctxt "rating"
msgid "It's ok"
msgstr "Fena değil"

#. 4 of 5 star rating
#: apps/plugins/core/feedback/register.js module:io.ox/core
msgctxt "rating"
msgid "I like it"
msgstr "Beğendim"

#. 5 of 5 star rating
#: apps/plugins/core/feedback/register.js module:io.ox/core
msgctxt "rating"
msgid "It's awesome"
msgstr "Şahane"

#: apps/plugins/core/feedback/register.js module:io.ox/core
msgid "%1$d of 5 stars"
msgstr "%1$d / 5 yıldız"

#: apps/plugins/core/feedback/register.js module:io.ox/core
msgid "Not likely at all"
msgstr "Hiç olası değil"

#: apps/plugins/core/feedback/register.js module:io.ox/core
msgid "%1$d of 10 points."
msgstr "%1$d / 10 puan."

#: apps/plugins/core/feedback/register.js module:io.ox/core
msgid "Extremely likely"
msgstr "Çok olası"

#. %1$s is the product name, for example 'OX App Suite'
#: apps/plugins/core/feedback/register.js module:io.ox/core
msgid "How likely is it that you would recommend %1$s to a friend?"
msgstr "%1$s ürününü arkadaşlarınıza önerme olasılığınız nedir?"

#: apps/plugins/core/feedback/register.js module:io.ox/core
msgid "Please rate this product"
msgstr "Lütfen bu ürüne bir puan verin"

#: apps/plugins/core/feedback/register.js module:io.ox/core
msgid "Please rate the following application:"
msgstr "Lütfen aşağıdaki uygulamaya bir puan verin:"

#: apps/plugins/core/feedback/register.js module:io.ox/core
msgid "Your feedback"
msgstr "Görüşünüz"

#: apps/plugins/core/feedback/register.js module:io.ox/core
msgid "Comments and suggestions"
msgstr "Yorumlar ve öneriler"

#: apps/plugins/core/feedback/register.js module:io.ox/core
msgid ""
"Please note that support requests cannot be handled via the feedback form. "
"If you have questions or problems please contact our support directly."
msgstr ""
"Görüş formu aracılığıyla gönderilen destek taleplerini dikkate alamadığımızı "
"hatırlatmak isteriz. Sorularınız varsa lütfen doğrudan destek ekibimize "
"başvurun."

#: apps/plugins/core/feedback/register.js module:io.ox/core
msgid "Please select a rating."
msgstr "Lütfen bir puan seçin."

#. popup info message
#: apps/plugins/core/feedback/register.js module:io.ox/core
msgid "Thank you for your feedback"
msgstr "Görüşünüzü paylaştığınız için teşekkür ederiz"

#. popup error message
#: apps/plugins/core/feedback/register.js module:io.ox/core
msgid "Feedback could not be sent"
msgstr "Görüş gönderilemedi"

#: apps/plugins/core/feedback/register.js module:io.ox/core
msgid "Feedback"
msgstr "Görüş"

#: apps/plugins/core/feedback/register.js module:io.ox/core
msgid "Give feedback"
msgstr "Görüş bildir"

#: apps/plugins/halo/appointments/register.js module:plugins/halo
msgid "Shared Appointments"
msgstr "Paylaşılan randevular"

#: apps/plugins/halo/mail/register.js module:plugins/halo
msgid "Recent conversations"
msgstr "Son yazışmalar"

#: apps/plugins/halo/mail/register.js module:plugins/halo
msgid "Received mails"
msgstr "Alınan e-postalar"

#: apps/plugins/halo/mail/register.js module:plugins/halo
msgid "Cannot find any messages this contact sent to you."
msgstr "Bu kişinin size gönderdiği herhangi bir ileti bulunamadı."

#: apps/plugins/halo/mail/register.js module:plugins/halo
msgid "Sent mails"
msgstr "Gönderilen e-postalar"

#: apps/plugins/halo/mail/register.js module:plugins/halo
msgid "Cannot find any messages you sent to this contact."
msgstr "Bu kişiye gönderdiğiniz herhangi bir ileti bulunamadı."

#: apps/plugins/halo/xing/register.js module:plugins/portal
#: apps/plugins/portal/xing/register.js apps/plugins/xing/main.js
msgid "XING"
msgstr "XING"

#. what follows is a set of job/status descriptions used by XING
#: apps/plugins/halo/xing/register.js module:plugins/portal
msgid "Entrepreneur"
msgstr "Girişimci"

#: apps/plugins/halo/xing/register.js module:plugins/portal
msgid "Freelancer"
msgstr "Serbest çalışan"

#: apps/plugins/halo/xing/register.js module:plugins/portal
msgid "Employee"
msgstr "Çalışan"

#: apps/plugins/halo/xing/register.js module:plugins/portal
msgid "Executive"
msgstr "Yönetici"

#: apps/plugins/halo/xing/register.js module:plugins/portal
msgid "Recruiter"
msgstr "İşe alım sorumlusu"

#: apps/plugins/halo/xing/register.js module:plugins/portal
msgid "Public servant"
msgstr "Kamu görevlisi"

#: apps/plugins/halo/xing/register.js module:plugins/portal
msgid "Student"
msgstr "Öğrenci"

#: apps/plugins/halo/xing/register.js module:plugins/portal
msgid "Unemployed"
msgstr "İşsiz"

#: apps/plugins/halo/xing/register.js module:plugins/portal
msgid "Retired"
msgstr "Emekli"

#: apps/plugins/halo/xing/register.js module:plugins/portal
msgid ""
"You are not directly linked to %s. Here are people who are linked to %s:"
msgstr ""
"%s ile doğrudan bağlantılı değilsiniz. %s ile doğrudan bağlantılı olan "
"kişilerin listesi:"

#: apps/plugins/halo/xing/register.js module:plugins/portal
msgid "Your shared contacts:"
msgstr "Paylaşılan kişileriniz:"

#: apps/plugins/halo/xing/register.js module:plugins/portal
msgid "Private address"
msgstr "Özel adres"

#. %1$s is the employee position or status, e.g. student
#. %2$s is the employer name, e.g. University of Meinerzhagen-Valbert
#: apps/plugins/halo/xing/register.js module:plugins/portal
msgid "%1$s at %2$s"
msgstr "%2$s, %1$s"

#: apps/plugins/halo/xing/register.js module:plugins/portal
msgid "Employment"
msgstr "İş durumu"

#: apps/plugins/halo/xing/register.js module:plugins/portal
msgid "Sorry, could not connect to %s right now."
msgstr "Şu anda %s sunucusuna bağlanamadı."

#: apps/plugins/halo/xing/register.js module:plugins/portal
msgid "Sorry, there is no data available for you on %s."
msgstr "Üzgünüz, %s üzerinde sizin için kullanılabilir veri yok."

#: apps/plugins/notifications/calendar/register.js module:plugins/notifications
msgid "Participant not found"
msgstr "Katılımcı bulunamadı"

#. %1$s Appointment title
#. %1$s task title
#: apps/plugins/notifications/calendar/register.js module:plugins/notifications
#: apps/plugins/notifications/tasks/register.js
#, c-format
msgid "Invitation for %1$s."
msgstr "%1$s davetiyesi."

#: apps/plugins/notifications/calendar/register.js module:plugins/notifications
msgid "Open in calendar"
msgstr "Takvimde aç"

#: apps/plugins/notifications/calendar/register.js module:plugins/notifications
#: apps/plugins/notifications/tasks/register.js
msgid "Accept/Decline"
msgstr "Kabul et/reddet"

#: apps/plugins/notifications/calendar/register.js module:plugins/notifications
msgid "Accept / Decline"
msgstr "Kabul et / reddet"

#: apps/plugins/notifications/calendar/register.js module:plugins/notifications
#: apps/plugins/notifications/tasks/register.js
msgid "Accept invitation"
msgstr "Daveti kabul et"

#: apps/plugins/notifications/calendar/register.js module:plugins/notifications
msgctxt "in"
msgid "in %d minute"
msgid_plural "in %d minutes"
msgstr[0] "%d dakika sonra"
msgstr[1] "%d dakika sonra"

#. notification pane: action  to remove/acknowledge all reminders (they don't show up anymore)
#: apps/plugins/notifications/calendar/register.js module:plugins/notifications
msgid "Remove all reminders"
msgstr "Tüm anımsatıcıları kaldır"

#. Reminders (notifications) about appointments
#: apps/plugins/notifications/calendar/register.js module:plugins/notifications
msgid "Appointment reminders"
msgstr "Randevu anımsatıcıları"

#. Title of generic desktop notification about new reminders for appointments
#: apps/plugins/notifications/calendar/register.js module:plugins/notifications
msgid "New appointment reminders"
msgstr "Yeni randevu anımsatıcıları"

#. Body text of generic desktop notification about new reminders for appointments
#: apps/plugins/notifications/calendar/register.js module:plugins/notifications
msgid "You have new appointment reminders"
msgstr "Yeni randevu anımsatıcılarınız var"

#. Title of the desktop notification about new reminder for a specific appointment
#: apps/plugins/notifications/calendar/register.js module:plugins/notifications
msgid "New appointment reminder"
msgstr "Yeni randevu anımsatıcısı"

#. Reminders (notifications) about appointments
#: apps/plugins/notifications/calendar/register.js module:plugins/notifications
msgid "Hide all appointment reminders."
msgstr "Tüm randevu anımsatıcıları gizle."

#: apps/plugins/notifications/calendar/register.js module:plugins/notifications
msgid "Appointment reminder"
msgstr "Randevu anımsatıcısı"

#. Invitations (notifications) about appointments
#: apps/plugins/notifications/calendar/register.js module:plugins/notifications
msgid "Appointment invitations"
msgstr "Randevu davetleri"

#. Title of generic desktop notification about new invitations to appointments
#. Title of the desktop notification about new invitation to a specific appointment
#: apps/plugins/notifications/calendar/register.js module:plugins/notifications
msgid "New appointment invitation"
msgstr "Yeni randevu daveti"

#. Body text of generic desktop notification about new invitations to appointments
#: apps/plugins/notifications/calendar/register.js module:plugins/notifications
msgid "You have new appointment invitations"
msgstr "Yeni randevu davetleriniz var"

#. Invitations (notifications) about appointments
#: apps/plugins/notifications/calendar/register.js module:plugins/notifications
msgid "Hide all appointment invitations."
msgstr "Tüm randevu davetiyelerini gizle."

#: apps/plugins/notifications/mail/register.js module:plugins/notifications
msgid "New mails"
msgstr "Yeni e-postalar"

#: apps/plugins/notifications/mail/register.js module:plugins/notifications
msgid "You have new mail"
msgstr "Yeni e-postanız var"

#. %1$s mail sender
#. %2$s mail subject
#: apps/plugins/notifications/mail/register.js module:plugins/notifications
#, c-format
msgid "Mail from %1$s, %2$s"
msgstr "E-posta geldi: %1$s, %2$s"

#. %1$s task title
#: apps/plugins/notifications/tasks/register.js module:plugins/notifications
#, c-format
msgid "Overdue Task %1$s."
msgstr "Gecikmiş görev: %1$s."

#: apps/plugins/notifications/tasks/register.js module:plugins/notifications
msgid "Overdue Tasks"
msgstr "Gecikmiş görevler"

#: apps/plugins/notifications/tasks/register.js module:plugins/notifications
msgid "New overdue tasks"
msgstr "Yeni gecikmiş görevler"

#: apps/plugins/notifications/tasks/register.js module:plugins/notifications
msgid "You have overdue tasks"
msgstr "Gecikmiş görevleriniz var"

#: apps/plugins/notifications/tasks/register.js module:plugins/notifications
msgid "New overdue task"
msgstr "Yeni gecikmiş görev"

#: apps/plugins/notifications/tasks/register.js module:plugins/notifications
msgid "Hide all notifications for overdue tasks."
msgstr "Gecikmiş görevler için tüm bildirimleri gizle."

#. Reminders (notifications) about tasks
#: apps/plugins/notifications/tasks/register.js module:plugins/notifications
msgid "Task reminders"
msgstr "Görev anımsatıcıları"

#. Title for a generic desktop notification about new reminders for tasks
#: apps/plugins/notifications/tasks/register.js module:plugins/notifications
msgid "New task reminders"
msgstr "Yeni görev anımsatıcıları"

#. Content for a generic desktop notification about new reminders for tasks
#: apps/plugins/notifications/tasks/register.js module:plugins/notifications
msgid "You have new task reminders"
msgstr "Yeni görev anımsatıcılarınız var"

#. Title for a desktop notification about a new reminder for a specific task
#: apps/plugins/notifications/tasks/register.js module:plugins/notifications
msgid "New task reminder"
msgstr "Yeni görev anımsatıcı"

#. Reminders (notifications) about tasks
#: apps/plugins/notifications/tasks/register.js module:plugins/notifications
msgid "Hide all task reminders."
msgstr "Tüm görev anımsatıcıları gizle."

#. Inviations (notifications) to tasks
#: apps/plugins/notifications/tasks/register.js module:plugins/notifications
msgid "Task invitations"
msgstr "Görev davetleri"

#. Title for a generic desktop notification about new invitations to tasks
#: apps/plugins/notifications/tasks/register.js module:plugins/notifications
msgid "New task invitations"
msgstr "Yeni görev davetleri"

#. Content for a generic desktop notification about new invitations to tasks
#: apps/plugins/notifications/tasks/register.js module:plugins/notifications
msgid "You have new task invitations"
msgstr "Yeni görev davetleriniz var"

#. Title for a desktop notification about a new invitation to a specific task
#: apps/plugins/notifications/tasks/register.js module:plugins/notifications
msgid "New task invitation"
msgstr "Yeni görev daveti"

#. Inviations (notifications) to tasks
#: apps/plugins/notifications/tasks/register.js module:plugins/notifications
msgid "Hide all task invitations."
msgstr "Tüm görev davetiyelerini gizle."

#: apps/plugins/portal/birthdays/register.js module:plugins/portal
msgid "Birthdays"
msgstr "Doğum günleri"

#: apps/plugins/portal/birthdays/register.js module:plugins/portal
msgid "No birthdays within the next %1$d weeks"
msgstr "Gelecek %1$d hafta içinde doğum günü yok"

#: apps/plugins/portal/birthdays/register.js module:plugins/portal
msgid "Press [enter] to jump to complete list of Birthdays."
msgstr "Doğum günlerinin tam listesine gitmek için [enter] tuşuna basın."

#: apps/plugins/portal/birthdays/register.js module:plugins/portal
msgid "External link"
msgstr "Dış bağlantı"

#: apps/plugins/portal/birthdays/register.js module:plugins/portal
msgid "Buy a gift"
msgstr "Hediye satın al"

#: apps/plugins/portal/birthdays/register.js module:plugins/portal
msgid "In %1$d days"
msgstr "%1$d gün sonra"

#: apps/plugins/portal/calendar/register.js module:plugins/portal
msgid "You don't have any appointments in the near future."
msgstr "Yakın tarihte herhangi bir randevunuz yok."

#. button label within the client-onboarding widget
#. button opens the wizard to configure your device
#: apps/plugins/portal/client-onboarding/register.js module:plugins/portal
msgid "Connect"
msgstr "Bağla"

#: apps/plugins/portal/flickr/register.js module:plugins/portal
msgid "Could not load data"
msgstr "Veri yüklenmedi"

#: apps/plugins/portal/flickr/register.js module:plugins/portal
msgid "Press [enter] to jump to the flicker stream."
msgstr "Flickr akışına gitmek için [enter] tuşuna basın."

#: apps/plugins/portal/flickr/register.js module:plugins/portal
msgid "Cannot find user with given name."
msgstr "Bu adı taşıyan bir kullanıcı bulunamadı."

#: apps/plugins/portal/flickr/register.js module:plugins/portal
msgid "flickr.photos.search"
msgstr "flickr.photos.search"

#: apps/plugins/portal/flickr/register.js module:plugins/portal
msgid "flickr.people.getPublicPhotos"
msgstr "flickr.people.getPublicPhotos"

#: apps/plugins/portal/flickr/register.js module:plugins/portal
msgid "Edit Flickr photo stream"
msgstr "Flickr fotoğraf akışını düzenle"

#: apps/plugins/portal/flickr/register.js module:plugins/portal
msgid "Please enter a search query"
msgstr "Bir arama sorgusu girin"

#: apps/plugins/portal/flickr/register.js module:plugins/portal
msgid "Please enter a description"
msgstr "Lütfen bir açıklama yazın"

#: apps/plugins/portal/flickr/register.js module:plugins/portal
msgid "Flickr"
msgstr "Flickr"

#: apps/plugins/portal/helloworld/register.js module:plugins/portal
msgid "Hello World"
msgstr "Merhaba dünya"

#: apps/plugins/portal/mail/register.js module:plugins/portal
msgid "No mails in your inbox"
msgstr "Gelen kutunuzda e-posta yok"

#: apps/plugins/portal/mail/register.js module:plugins/portal
msgid "You have no unread messages"
msgstr "Okunmamış iletiniz yok"

#. %1$d is the number of mails
#: apps/plugins/portal/mail/register.js module:plugins/portal
#, c-format
msgid "You have %1$d unread message"
msgid_plural "You have %1$d unread messages"
msgstr[0] "Okunmamış %1$d iletiniz var"
msgstr[1] "Okunmamış %1$d iletiniz var"

#: apps/plugins/portal/oxdriveclients/register.js module:plugins/portal
msgid "your platform"
msgstr "platformunuz"

#: apps/plugins/portal/oxdriveclients/register.js module:plugins/portal
msgid "Download %s"
msgstr "%s indir"

#: apps/plugins/portal/oxdriveclients/register.js module:plugins/portal
msgid "Please use the \"Connect your device\" wizard to download %s"
msgstr ""
"%s uygulamasını indirmek için lütfen \"Cihazınızı bağlayın\" sihirbazını "
"kullanın"

#. Product name will be inserted to advertise the product. I.e. "Get OX Drive" but meant in terms of gettings a piece of software from a online store
#. Product name will be inserted to adevertise the product. I.e. "Get OX Drive" but meant in terms of gettings a piece of software from a online store
#: apps/plugins/portal/oxdriveclients/register.js module:plugins/portal
msgid "Get %s"
msgstr "%s uygulamasını indir"

#: apps/plugins/portal/oxdriveclients/register.js module:plugins/portal
msgid "Download %s for %s now"
msgstr "%s %s sürümünü indirin"

#: apps/plugins/portal/oxdriveclients/register.js module:plugins/portal
msgid ""
"The %s client lets you store and share your photos, files, documents and "
"videos, anytime, anywhere. Access any file you save to %s from all your "
"computers, iPhone, iPad or from within %s itself."
msgstr ""
"%s istemcisi, fotoğraflarınızı, dosyalarınızı, belgelerinizi ve "
"videolarınızı her zaman, her yerde depolamanızı ve paylaşmanızı sağlar. %s "
"uygulamasına kaydettiğiniz dosyalara bilgisayarlarınızdan, iPhone'unuzdan, "
"iPad'inizden ve %s içinden erişebilirsiniz."

#: apps/plugins/portal/oxdriveclients/register.js module:plugins/portal
msgid "%s is also available for other platforms:"
msgstr "%s başka platformlarda da kullanılabilir:"

#: apps/plugins/portal/powerdns-parental-control/register.js
#: module:plugins/portal
msgid "PowerDNS parental control"
msgstr "PowerDNS ebeveyn denetimi"

#. button label within the client-onboarding widget
#. button opens the wizard to configure your device
#: apps/plugins/portal/powerdns-parental-control/register.js
#: module:plugins/portal
msgid "Open parental control settings"
msgstr "Ebeveyn denetimi ayarlarını aç"

#: apps/plugins/portal/quota/register.js module:plugins/portal
msgid "Mail count quota"
msgstr "E-posta sayısı kotası"

#: apps/plugins/portal/recentfiles/register.js module:plugins/portal
msgid "Recently changed files"
msgstr "Son değiştirilen dosyalar"

#: apps/plugins/portal/recentfiles/register.js module:plugins/portal
msgid "My latest files"
msgstr "Son dosyalarım"

#: apps/plugins/portal/recentfiles/register.js module:plugins/portal
msgid "No files have been changed recently"
msgstr "Son zamanlarda hiçbir dosya değiştirilmedi"

#: apps/plugins/portal/recentfiles/register.js module:plugins/portal
msgid "1 file has been changed recently"
msgstr "1 dosya son zamanlarda değiştirildi"

#: apps/plugins/portal/recentfiles/register.js module:plugins/portal
msgid "%1$d files has been changed recently"
msgstr "%1$ d dosya son zamanlarda değiştirildi"

#: apps/plugins/portal/reddit/register.js module:io.ox/portal
msgid "No title."
msgstr "Başlık yok."

#: apps/plugins/portal/reddit/register.js module:io.ox/portal
msgid "Comments"
msgstr "Yorumlar"

#: apps/plugins/portal/rss/register.js module:io.ox/portal
msgid "RSS Feed"
msgstr "RSS akışı"

#: apps/plugins/portal/rss/register.js module:io.ox/portal
msgid "Press [enter] to jump to the rss stream."
msgstr "RSS akışına gitmek için [enter] tuşuna basın."

#: apps/plugins/portal/rss/register.js module:io.ox/portal
msgid "No RSS feeds found."
msgstr "RSS akışı bulunamadı."

#: apps/plugins/portal/rss/register.js module:io.ox/portal
msgid "RSS Feeds"
msgstr "RSS Akışları"

#: apps/plugins/portal/rss/register.js module:io.ox/portal
msgid "Please enter a feed URL."
msgstr "Lütfen bir akış adresi ekleyin."

#: apps/plugins/portal/tasks/register.js module:plugins/portal
msgid "You don't have any tasks that are either due soon or overdue."
msgstr "Yakında süresi dolacak veya gecikmiş bir göreviniz yok."

#. Due on date
#: apps/plugins/portal/tasks/register.js module:plugins/portal
msgid "Due on %1$s"
msgstr "%1$s tarihinde sona eriyor"

#: apps/plugins/portal/tumblr/register.js module:io.ox/portal
msgid "Press [enter] to jump to the tumblr feed."
msgstr "Tumblr akışına gitmek için [enter] tuşuna basın."

#: apps/plugins/portal/tumblr/register.js module:io.ox/portal
msgid "Read article on tumblr.com"
msgstr "Yazıyı tumblr.com'da oku"

#: apps/plugins/portal/tumblr/register.js module:io.ox/portal
msgid "Open external link"
msgstr "Dış bağlantıyı aç"

#: apps/plugins/portal/tumblr/register.js module:io.ox/portal
msgid "Edit Tumblr feed"
msgstr "Tumblr akışını düzenle"

#: apps/plugins/portal/tumblr/register.js module:io.ox/portal
msgid "Feed URL"
msgstr "Akış adresi"

#: apps/plugins/portal/tumblr/register.js module:io.ox/portal
msgid "Please enter an blog url."
msgstr "Lütfen bir blog adresi yazın."

#: apps/plugins/portal/tumblr/register.js module:io.ox/portal
msgid "Please enter a description."
msgstr "Lütfen bir açıklama yazın."

#: apps/plugins/portal/tumblr/register.js module:io.ox/portal
msgid "Unknown error while checking tumblr-blog."
msgstr "Tumblr blog'u denetlenirken bilinmeyen bir hata oluştu."

#: apps/plugins/portal/tumblr/register.js module:io.ox/portal
msgid "Tumblr"
msgstr "Tumblr"

#: apps/plugins/portal/twitter/register.js module:plugins/portal
msgid ""
"This widget is currently offline because the twitter rate limit exceeded."
msgstr "Twitter yenileme sınırı aşıldığı için bu bileşen şu anda çevrimdışı."

#: apps/plugins/portal/twitter/register.js module:plugins/portal
#: apps/plugins/portal/twitter/util.js
msgid "An internal error occurred"
msgstr "Bir iç hata oluştu"

#: apps/plugins/portal/twitter/register.js module:plugins/portal
msgid "Could not load new Tweets."
msgstr "Yeni Tweetler yüklenemedi."

#: apps/plugins/portal/twitter/register.js module:plugins/portal
msgid "No Tweets yet."
msgstr "Henüz Tweet yok."

#: apps/plugins/portal/twitter/register.js module:plugins/portal
msgid "Twitter reported the following errors:"
msgstr "Twitter aşağıdaki hataları bildirdi:"

#: apps/plugins/portal/twitter/register.js module:plugins/portal
msgid "Authorize your account again"
msgstr "Hesabınızı yeniden yetkilendirin"

#: apps/plugins/portal/twitter/register.js module:plugins/portal
msgid "You have reauthorized this %s account."
msgstr "Bu %s hesabını yeniden yetkilendirdiniz."

#: apps/plugins/portal/twitter/register.js module:plugins/portal
msgid "Something went wrong reauthorizing the %s account."
msgstr "%s hesabı yeniden yetkilendirilirken bir sorun oluştu."

#: apps/plugins/portal/twitter/register.js module:plugins/portal
msgid "Retry later."
msgstr "Daha sonra yeniden deneyin."

#: apps/plugins/portal/twitter/register.js module:plugins/portal
msgid "Twitter"
msgstr "Twitter"

#: apps/plugins/portal/twitter/register.js module:plugins/portal
msgid "Press [enter] to jump to the twitter feed."
msgstr "Twitter akışına gitmek için [enter] tuşuna basın."

#: apps/plugins/portal/twitter/register.js module:plugins/portal
msgid "Add your account"
msgstr "Hesabınızı ekleyin"

#: apps/plugins/portal/twitter/util.js module:plugins/portal
msgid "Favorited"
msgstr "Favorilere eklendi"

#: apps/plugins/portal/twitter/util.js module:plugins/portal
msgid "Favorite"
msgstr "Favori"

#: apps/plugins/portal/twitter/util.js module:plugins/portal
msgid "Retweet this to your followers?"
msgstr "Bunu takipçilerinize Retweetlemek istiyor musunuz?"

#: apps/plugins/portal/twitter/util.js module:plugins/portal
msgid "Retweet"
msgstr "Retweetle"

#: apps/plugins/portal/twitter/util.js module:plugins/portal
msgid "Retweeted"
msgstr "Retweetlendi"

#: apps/plugins/portal/twitter/util.js module:plugins/portal
msgid "Retweeted by %s"
msgstr "%s Retweetledi"

#. twitter: Follow this person
#: apps/plugins/portal/twitter/util.js module:plugins/portal
msgid "Follow"
msgstr "Takip et"

#. twitter: Stop following this person
#: apps/plugins/portal/twitter/util.js module:plugins/portal
msgid "Unfollow"
msgstr "Takibi bırak"

#. twitter: already following this person
#: apps/plugins/portal/twitter/util.js module:plugins/portal
msgid "Following"
msgstr "Takip ediliyor"

#: apps/plugins/portal/twitter/util.js module:plugins/portal
msgid "Are you sure you want to delete this Tweet?"
msgstr "Bu Tweet'i silmek istediğinizden emin misiniz?"

#: apps/plugins/portal/userSettings/register.js module:io.ox/core
msgid "Password strength: Too short"
msgstr "Parola kalitesi: çok kısa"

#: apps/plugins/portal/userSettings/register.js module:io.ox/core
msgid "Password strength: Wrong length"
msgstr "Parola kalitesi: yanlış uzunlukta"

#: apps/plugins/portal/userSettings/register.js module:io.ox/core
msgid "Password strength: Very weak"
msgstr "Parola kalitesi: çok zayıf"

#: apps/plugins/portal/userSettings/register.js module:io.ox/core
msgid "Password strength: Weak"
msgstr "Parola kalitesi: zayıf"

#: apps/plugins/portal/userSettings/register.js module:io.ox/core
msgid "Password strength: Good"
msgstr "Parola kalitesi: iyi"

#: apps/plugins/portal/userSettings/register.js module:io.ox/core
msgid "Password strength: Strong"
msgstr "Parola kalitesi: güçlü"

#: apps/plugins/portal/userSettings/register.js module:io.ox/core
msgid "Password strength: Very strong"
msgstr "Parola kalitesi: çok güçlü"

#: apps/plugins/portal/userSettings/register.js module:io.ox/core
msgid "Password strength: Legendary!"
msgstr "Parola kalitesi: mükemmel!"

#. %1$s are some example characters
#: apps/plugins/portal/userSettings/register.js module:io.ox/core
#, c-format
msgid ""
"Your password is more secure if it also contains capital letters, numbers, "
"and special characters like %1$s"
msgstr ""
"Parolanız büyük harf, rakam ve %1$s gibi özel karakterler de içerirse daha "
"güvenli olur"

#. %1$s is the minimum password length
#. %2$s is the maximum password length
#: apps/plugins/portal/userSettings/register.js module:io.ox/core
#, c-format
msgid "Password length must be between %1$d and %2$d characters."
msgstr "Parola uzunluğu %1$d ile %2$d karakter arasında olmalıdır."

#. %1$s is the minimum password length
#: apps/plugins/portal/userSettings/register.js module:io.ox/core
#, c-format
msgid "Minimum password length is %1$d."
msgstr "Minimum parola uzunluğu %1$d karakterdir."

#: apps/plugins/portal/userSettings/register.js module:io.ox/core
msgid "Your current password"
msgstr "Mevcut parolanız"

#: apps/plugins/portal/userSettings/register.js module:io.ox/core
msgid "New password"
msgstr "Yeni parola"

#: apps/plugins/portal/userSettings/register.js module:io.ox/core
msgid "Repeat new password"
msgstr "Yeni parolayı tekrarlayın"

#: apps/plugins/portal/userSettings/register.js module:io.ox/core
msgid ""
"If you change the password, you will be signed out. Please ensure that "
"everything is closed and saved."
msgstr ""
"Parolanızı değiştirdiyseniz oturumunuz kapatılacaktır. Lütfen her şeyi "
"kapatıp kaydettiğinizden emin olun."

#: apps/plugins/portal/userSettings/register.js module:io.ox/core
msgid "Change password and sign out"
msgstr "Parolayı değiştir ve çıkış yap"

#: apps/plugins/portal/userSettings/register.js module:io.ox/core
msgid "Your new password may not be empty."
msgstr "Yeni parolanız boş olamaz."

#: apps/plugins/portal/userSettings/register.js module:io.ox/core
msgid "The two newly entered passwords do not match."
msgstr "Yeni girdiğiniz iki parola birbiriyle uyuşmuyor."

#: apps/plugins/portal/userSettings/register.js module:io.ox/core
msgid "User data"
msgstr "Kullanıcı verileri"

#: apps/plugins/portal/userSettings/register.js module:io.ox/core
msgid "My password"
msgstr "Parolam"

#: apps/plugins/portal/xing/actions.js module:plugins/portal
msgid "There was a problem with XING, the error message was: \"%s\""
msgstr "XING ile ilgili bir hata var. Hata mesajı: \"%s\""

#: apps/plugins/portal/xing/actions.js module:plugins/portal
msgid "Comment has been successfully posted on XING"
msgstr "Yorumunuz XING üzerinde başarıyla paylaşıldı"

#: apps/plugins/portal/xing/actions.js module:plugins/portal
msgid "Submit comment"
msgstr "Yorum gönder"

#: apps/plugins/portal/xing/actions.js module:plugins/portal
msgid "The activity has been deleted successfully"
msgstr "Etkinlik başarıyla silindi"

#: apps/plugins/portal/xing/actions.js module:plugins/portal
msgid "The comment has been deleted successfully"
msgstr "Yorum başarıyla silindi"

#: apps/plugins/portal/xing/actions.js module:plugins/portal
msgid "There was a problem with XING. The error message was: \"%s\""
msgstr "XING ile ilgili bir hata var. Hata mesajı: \"%s\""

#. As on Facebook, XING allows a stop pointing out they liked a comment. An 'undo' for the like action, if you will.
#: apps/plugins/portal/xing/actions.js module:plugins/portal
msgid "Un-liked comment"
msgstr "Beğenmekten vazgeçtiniz"

#. As on Facebook, XING allows a user to point out that they like a comment
#: apps/plugins/portal/xing/actions.js module:plugins/portal
msgid "Liked comment"
msgstr "Yorumu beğendiniz"

#: apps/plugins/portal/xing/actions.js module:plugins/portal
msgid "Un-like"
msgstr "Beğenme"

#: apps/plugins/portal/xing/actions.js module:plugins/portal
msgid "Like"
msgstr "Beğen"

#: apps/plugins/portal/xing/actions.js module:plugins/portal
msgid "Shared activity"
msgstr "Paylaşılan etkinlik"

#: apps/plugins/portal/xing/activities.js module:plugins/portal
msgid "%1$s recommends this link:"
msgstr "%1$s şu bağlantıyı öneriyor:"

#: apps/plugins/portal/xing/activities.js module:plugins/portal
msgid "%1$s posted a link:"
msgstr "%1$s bir bağlantı paylaştı:"

#. We do not know the gender of the user and therefore, it is impossible to write e.g. '%1$s changed her status'.
#. But you could use '%1$s changes his/her status' depending on the language.
#. %1$s the name of the user which changed his/her status
#: apps/plugins/portal/xing/activities.js module:plugins/portal
msgid "%1$s changed the status:"
msgstr "%1$s durumunu değiştirdi:"

#: apps/plugins/portal/xing/activities.js module:plugins/portal
msgid "%1$s has a new contact:"
msgstr "%1$s adlı kişinin yeni bir kontağı var:"

#: apps/plugins/portal/xing/activities.js module:plugins/portal
msgid "%1$s has new contacts:"
msgstr "%1$s adlı kişinin yeni kontakları var:"

#: apps/plugins/portal/xing/activities.js module:plugins/portal
msgid "%1$s posted a new activity:"
msgstr "%1$s yeni bir etkinlik paylaştı:"

#. We do not know the gender of the user and therefore, it is impossible to write e.g. '%1$s changed her profile:'.
#. But you could use '%1$s changes his/her profile:' depending on the language.
#. %1$s the name of the user which changed his/her profile
#: apps/plugins/portal/xing/activities.js module:plugins/portal
msgid "%1$s updated the profile:"
msgstr "%1$s profilini güncelledi:"

#: apps/plugins/portal/xing/register.js module:plugins/portal
msgid "Successfully reauthorized your %s account"
msgstr "%s hesabınız başarıyla yeniden yetkilendirildi"

#: apps/plugins/portal/xing/register.js module:plugins/portal
#: apps/plugins/xing/main.js
msgid "There was a problem with %s. The error message was: \"%s\""
msgstr "%s ile ilgili bir sorun oluştu. Hata mesajı: \"%s\""

#: apps/plugins/portal/xing/register.js module:plugins/portal
msgid ""
"Please select which of the following data we may use to create your %s "
"account:"
msgstr "%s hesabınızı oluştururken hangi verileri kullanabileceğimizi seçin:"

#: apps/plugins/portal/xing/register.js module:plugins/portal
msgid "Mail address"
msgstr "E-posta adresi"

#: apps/plugins/portal/xing/register.js module:plugins/portal
msgid ""
"Please check your inbox for a confirmation email.\n"
"\n"
"Follow the instructions in the email and then return to the widget to "
"complete account setup."
msgstr ""
"Bir onay e-postası gönderdik. Lütfen gelen kutunuzu kontrol edin.\n"
"\n"
"E-postada yönergeleri uyguladıktan sonra hesap kurulumunu tamamlamak için bu "
"bileşene geri dönün."

#: apps/plugins/portal/xing/register.js module:plugins/portal
msgid "Post a status update"
msgstr "Durum güncellemesi paylaş"

#: apps/plugins/portal/xing/register.js module:plugins/portal
msgid ""
"Your status update could not be posted on %s. The error message was: \"%s\""
msgstr "Durum güncellemeniz %s üzerinde paylaşılamadı. Hata mesajı: \"%s\""

#: apps/plugins/portal/xing/register.js module:plugins/portal
msgid "Your status update has been successfully posted on %s"
msgstr "Durum güncellemeniz %s üzerinde başarıyla paylaşıldı"

#: apps/plugins/portal/xing/register.js module:plugins/portal
msgid "There is no recent activity in your Xing network."
msgstr "Xing ağınızda güncel bir etkinlik görünmüyor."

#: apps/plugins/portal/xing/register.js module:plugins/portal
msgid ""
"Get news from your XING network delivered to you. Stay in touch and find out "
"about new business opportunities."
msgstr ""
"XING ağınızdan son haberleri alın. İş arkadaşlarınızla irtibatı sürdürün ve "
"yeni iş olanaklarını takip edin."

#. %1$s is social media name, e.g. Facebook
#: apps/plugins/portal/xing/register.js module:plugins/portal
msgid "Create new %1$s account"
msgstr "Yeni %1$s hesabı oluştur"

#: apps/plugins/portal/xing/register.js module:plugins/portal
msgid "Click here to reconnect to your xing account to see activities."
msgstr "Xing hesabınızı yeniden bağlayarak etkinlikleri görmek için tıklayın."

#: apps/plugins/portal/xing/register.js module:plugins/portal
msgid "Your %s newsfeed"
msgstr "%s haberleriniz"

#: apps/plugins/wizards/mandatory/main.js module:io.ox/wizards/firstStart
msgid "Welcome to %s"
msgstr "%s uygulamasına hoş geldiniz"

#: apps/plugins/wizards/mandatory/main.js module:io.ox/wizards/firstStart
msgid ""
"Before you can continue using the product, you have to enter some basic "
"information. It will take less than a minute."
msgstr ""
"Bu ürünü kullanabilmek için bazı temel bilgilerinizi paylaşmalısınız. En "
"fazla bir dakika sürecektir."

#: apps/plugins/wizards/mandatory/main.js module:io.ox/wizards/firstStart
msgid "Back to sign in"
msgstr "Girişe geri dön"

#: apps/plugins/wizards/mandatory/main.js module:io.ox/wizards/firstStart
msgid "Your timezone"
msgstr "Saat diliminiz"

#: apps/plugins/xing/main.js module:plugins/portal
msgid "Invitation sent"
msgstr "Davet gönderildi"

#: apps/plugins/xing/main.js module:plugins/portal
msgid "Contact request sent"
msgstr "Kişi isteği gönderildi"

#: apps/plugins/xing/main.js module:plugins/portal
msgid "Invite to %s"
msgstr "%s etkinliğine davet et"

#: apps/plugins/xing/main.js module:plugins/portal
msgid "Add on %s"
msgstr "%s üzerine ekle"

<<<<<<< HEAD
#~ msgid "Your preview is being generated."
#~ msgstr "Ön izlemeniz oluşturuluyor."

#~ msgid ""
#~ "\n"
#~ " Alternatively you can download the file."
#~ msgstr ""
#~ "\n"
#~ " İsterseniz dosyayı indirebilirsiniz."
=======
#~ msgid "Anti-Virus Warning"
#~ msgstr "Antivirüs Uyarısı"

#~ msgid "UNKNOWN"
#~ msgstr "BİLİNMİYOR"

#~ msgid ""
#~ "There are no backup devices available for this account.  Please notify "
#~ "support for help."
#~ msgstr ""
#~ "Bu hesap için kullanılabilir yedekleme cihazı yok.  Yardım almak "
#~ "isterseniz destek ekibimizle iletişime geçebilirsiniz."

#~ msgid "Authentication failure.  Please reload browser and try again."
#~ msgstr ""
#~ "Kimlik doğrulama hatası.  Lütfen tarayıcıyı yenileyip tekrar deneyin."

#~ msgid "Something went wrong.  Please try again later."
#~ msgstr "Bir hata oluştu.  Lütfen daha sonra yeniden deneyin."

#~ msgid ""
#~ "In the event you lose or are unable to use your authentication device, "
#~ "your account will be locked out unless you set up a recovery method.  We "
#~ "strongly recommend that you do so now."
#~ msgstr ""
#~ "Kurtarma yöntemini ayarlamazsanız, kimlik doğrulama cihazınızı "
#~ "kaybetmeniz veya kullanamamanız durumunda hesabınız kilitli kalır.  "
#~ "Kurtarma yöntemini şimdi ayarlamanızı şiddetle öneririz."
>>>>>>> 0d229607

#~ msgid "Bad input or server error.  Please try again."
#~ msgstr "Hatalı girdi veya sunucu hatası.  Lütfen yeniden deneyin."

#~ msgid "Bad verification code.  Please try again"
#~ msgstr "Hatalı doğrulama kodu.  Lütfen yeniden deneyin"

<<<<<<< HEAD
=======
#~ msgid ""
#~ "If scanning doesn't work, you may be able to enter the following setup "
#~ "code."
#~ msgstr "Tarama işe yaramazsa aşağıdaki kurulum kodunu girebilirsiniz."

#~ msgid "A new code was sent to your SMS device.  Please enter the code."
#~ msgstr "SMS cihazınıza yeni bir kod gönderildi.  Lütfen kodu yazın."

#~ msgid ""
#~ "You secured your account with 2-Step Verification.  Please enter the "
#~ "verification code we sent to the phone *****%s."
#~ msgstr ""
#~ "Hesabınızda 2 adımlı doğrulamayı etkinleştirdiniz.  Lütfen *****%s "
#~ "numaralı telefona gönderdiğimiz doğrulama kodunu yazın."

#~ msgid ""
#~ "You secured your account with 2-Step Verification.  Please enter the "
#~ "verification code from the Authenticator App."
#~ msgstr ""
#~ "Hesabınızda 2 adımlı doğrulamayı etkinleştirdiniz.  Lütfen Authenticator "
#~ "uygulamasında görünen doğrulama kodunu yazın."

#~ msgid ""
#~ "You secured your account with 2-Step Verification.  Please use your "
#~ "authentication token to complete verification."
#~ msgstr ""
#~ "Hesabınızda 2 adımlı doğrulamayı etkinleştirdiniz.  Doğrulamayı "
#~ "tamamlamak için lütfen kimlik doğrulama cihazınızı kullanın."

#~ msgid ""
#~ "This browser is not compatible with your configured authentication "
#~ "device.  Please use Chrome browser, or Firefox with U2F enabled."
#~ msgstr ""
#~ "Bu tarayıcı, yapılandırılmış kimlik doğrulama cihazınızla uyumlu değil.  "
#~ "Lütfen U2F özelliğine sahip Chrome veya Firefox'u kullanın."

#~ msgid ""
#~ "Bad parameters for authenticating with this key.  Possibly wrong URL "
#~ "domain for this key."
#~ msgstr ""
#~ "Bu anahtarla kimlik doğrulaması için parametreler hatalı.  Muhtemelen "
#~ "anahtarın URL alan adı yanlış."

#~ msgid "This device is not eligible for this request.  Wrong hardware key?"
#~ msgstr ""
#~ "Bu cihaz bu istekte bulunmaya yetkili değil.  Yanlış donanımsal anahtarı "
#~ "takmış olabilir misiniz?"

#~ msgid "Error authenticating.  Please reload browser and try again."
#~ msgstr ""
#~ "Kimlik doğrulama hatası.  Lütfen tarayıcıyı yenileyip tekrar deneyin."

#~ msgid "Please leave a comment for other participants."
#~ msgstr "Lütfen diğer katılımcılar için yorum bırakın."

#~ msgid "Participants can edit the appointment"
#~ msgstr "Katılımcılar randevuyu düzenleyebilir"

#~ msgid "Participant permissions"
#~ msgstr "Katılımcı izinleri"

#~ msgid "Your default reminders will be applied to this calendars."
#~ msgstr "Varsayılan anımsatıcılarınız bu takvimlere uygulanacak."

#~ msgid "All file versions older than 1 day will be deleted"
#~ msgid_plural "All file versions older than %1$d days will be deleted"
#~ msgstr[0] "1 günden daha eski tüm dosya sürümleri silinecektir"
#~ msgstr[1] "%1$d günden daha eski tüm dosya sürümleri silinecektir"

#~ msgid ""
#~ "When a file has more than 1 additional version, older versions of the "
#~ "file will be deleted"
#~ msgid_plural ""
#~ "When a file has more than %1$d additional versions, older versions of the "
#~ "file will be deleted"
#~ msgstr[0] ""
#~ "Dosyanın birden fazla ek sürümü varsa eski sürümleri silinecektir"
#~ msgstr[1] ""
#~ "Dosyanın en az %1$d ek sürümü varsa daha eski sürümleri silinecektir"

#~ msgid ""
#~ "Older versions will be deleted after next login or when a new version is "
#~ "created"
#~ msgstr ""
#~ "Eski sürümler bir sonraki girişinizde veya yeni bir sürüm "
#~ "oluşturulduğunda silinecektir"

#~ msgid "1 minute"
#~ msgstr "1 dakika"

#~ msgid "3 minutes"
#~ msgstr "3 dakika"

#~ msgid "A severe error occurred!"
#~ msgstr "Ciddi bir hata oluştu!"

#~ msgctxt "help"
#~ msgid "Accessing Files with WebDAV"
#~ msgstr "WebDAV ile dosyalara ulaşma"

#~ msgid "Add folder"
#~ msgstr "Klasör ekle"

#~ msgid "Add original message as attachment"
#~ msgstr "Asıl iletiyi ek olarak ekle"

#~ msgid "Add to Favorites"
#~ msgstr "Favorilere ekle"

#~ msgid "Auto-save email drafts"
#~ msgstr "E-posta taslaklarını otomatik kaydet"

#~ msgid "Capacity"
#~ msgstr "Kapasite"

#~ msgid "Click here to quit the help center"
#~ msgstr "Yardım merkezinden çıkmak için tıklatın"

#~ msgid "Compose new mail"
#~ msgstr "Yeni e-posta oluştur"

#~ msgid "Continue"
#~ msgstr "Devam et"

#~ msgctxt "help"
#~ msgid "Creating Files"
#~ msgstr "Dosya oluşturma"

#~ msgid "Draft saved at %1$s"
#~ msgstr "Taslak kaydedildi (%1$s)"

#~ msgctxt "help"
#~ msgid "Drive Settings"
#~ msgstr "Drive Ayarları"

#~ msgid "Drop here to import this mail"
#~ msgstr "Bu e-postayı içe aktarmak için buraya bırakın"

#~ msgid "Email 1 / Phone number"
#~ msgstr "E-posta 1 / Telefon numarası"

#~ msgid "Image size:"
#~ msgstr "Resim boyutu:"

#~ msgid "Is bigger than (Size: B/KB/MB/GB)"
#~ msgstr "Büyüktür (Boyut: B/KB/MB/GB)"

#~ msgid "Is smaller than (Size: B/KB/MB/GB)"
#~ msgstr "Küçüktür (Boyut: B/KB/MB/GB)"

#~ msgid "Load full mail"
#~ msgstr "Tamamını yükle"

#~ msgid "Loading the full mail might lead to performance problems."
#~ msgstr "İletinin tamamını yüklemeniz performans sorunlarına yol açabilir."

#~ msgid "Mail has been copied"
#~ msgstr "E-posta kopyalandı"

#~ msgid "Mail has been moved"
#~ msgstr "E-posta taşındı"

#~ msgid "Mail size:"
#~ msgstr "E-posta boyutu:"

#~ msgid "Mails have been copied"
#~ msgstr "E-postalar kopyalandı"

#~ msgid "Mails have been moved"
#~ msgstr "E-postalar taşındı"

#~ msgctxt "help"
#~ msgid "Managing Files"
#~ msgstr "Dosyaları yönetme"

#~ msgid "New Mail"
#~ msgstr "Yeni e-posta"

#~ msgid "New file"
#~ msgstr "Yeni dosya"

#~ msgid "Open"
#~ msgstr "Aç"

#~ msgid "Please enter a valid email address or phone number"
#~ msgstr "Lütfen geçerli bir e-posta adresi veya telefon numarası girin"

#~ msgid "Pop out"
#~ msgstr "Ayır"

#~ msgid "Publication must have a site."
#~ msgstr "Yayının bir sitesi olması gerekir."

#~ msgid "Publication must have a target."
#~ msgstr "Yayının bir hedefi olması gerekir."

#~ msgid "Publications and Subscriptions"
#~ msgstr "Yayınlar ve abonelikler"

#~ msgid "Quick reply: %1$s"
#~ msgstr "Hızlı yanıt: %1$s"

#~ msgid "Related articles"
#~ msgstr "İlgili makaleler"

#~ msgid "Reply to all"
#~ msgstr "Tümünü yanıtla"

#~ msgid "Send mail"
#~ msgstr "E-posta gönder"

#~ msgid "Send mail to all participants"
#~ msgstr "Tüm katılımcılara e-posta gönder"

#~ msgid "Send new mail"
#~ msgstr "Yeni e-posta gönder"

#~ msgid "Share current folder"
#~ msgstr "Mevcut klasörü paylaş"

#~ msgid "Share selected file"
#~ msgid_plural "Share selected files"
#~ msgstr[0] "Seçili dosyayı paylaş"
#~ msgstr[1] "Seçili dosyaları paylaş"

#~ msgid "Share selected folder"
#~ msgid_plural "Share selected folders"
#~ msgstr[0] "Seçili klasörü paylaş"
#~ msgstr[1] "Seçili klasörleri paylaş"

#~ msgid "Share selected objects"
#~ msgstr "Seçili nesneleri paylaş"

#~ msgid "Task was modified before, please reload"
#~ msgstr "Görev daha önce değiştirilmiş. Lütfen yeniden yükleyin"

#~ msgctxt "help"
#~ msgid "The Drive App"
#~ msgstr "Drive Uygulaması"

#~ msgid ""
#~ "These statistics only include folders, which have a depth less than four "
#~ "in the folder structure from the folder \"%1$s\"."
#~ msgstr ""
#~ "Bu istatistikler yalnızca \"%1$s\" klasör yapısında dörtten az derinliği "
#~ "olan klasörleri içerir."

#~ msgid "This folder has publications and/or subscriptions"
#~ msgstr "Bu klasöre ait yayınlar ve/veya abonelikler var"

#~ msgid "This mail has been added to the portal"
#~ msgstr "Bu e-posta portale eklendi"

#~ msgid "Top 10 file types"
#~ msgstr "Başlıca 10 dosya türü"

#~ msgid "Top 10 folder size"
#~ msgstr "En büyük 10 klasör boyutu"

#~ msgid "Viewer Toolbar"
#~ msgstr "Görüntüleyici Araç Çubuğu"

#~ msgid "Yes, with empty attachment"
#~ msgstr "Evet, boş ekle gönder"

#~ msgid ""
#~ "You are currently using %1$s of your %2$s available disk space. You have "
#~ "%3$s left. "
#~ msgstr ""
#~ "%2$s disk alanınızın %1$s kadarını kullanıyorsunuz. %3$s boş alanınız "
#~ "var. "

#~ msgid ""
#~ "You attached an empty file. It could be, that this file has been deleted "
#~ "on your hard drive. Send it anyway?"
#~ msgstr ""
#~ "Boş bir dosya eklediniz. Bu dosya sabit diskinizde silinmiş olabilir. "
#~ "Yine de gönderilsin mi?"

#~ msgid ""
#~ "Your capacity is shared with all members of your group. Your group is "
#~ "currently using %1$s of its %2$s available disk space. The amount of free "
#~ "space is %3$s. "
#~ msgstr ""
#~ "Kapasiteniz tüm grup üyeleriyle paylaşılır. Grubunuz şu anda %2$s disk "
#~ "alanının %1$s kadarını kullanıyor. %3$s boş alanınız var. "

#~ msgid "%1$s (Tentative)"
#~ msgstr "%1$s (Kesin değil)"

>>>>>>> 0d229607
#~ msgid "Appointment list"
#~ msgstr "Randevu listesi"

#~ msgid "Calendar Day View"
#~ msgstr "Takvim Günü Görünümü"

#~ msgid "Calendar Month View"
#~ msgstr "Takvim Ayı Görünümü"

#~ msgid "Calendar Week View"
#~ msgstr "Takvim Haftası Görünümü"

#~ msgid "Calendar Workweek View"
#~ msgstr "Takvim İş Haftası Görünümü"

#~ msgid "Calendar:"
#~ msgstr "Takvim:"

#~ msgid "Close reminder for %1$s"
#~ msgstr "%1$s anımsatıcısını kapat"

#~ msgid "Create distibution list"
#~ msgstr "Dağıtım listesi oluştur"

#~ msgid "Create new calendar"
#~ msgstr "Yeni takvim oluştur"

#~ msgid "Days"
#~ msgstr "Günler"

#~ msgid "Hours"
#~ msgstr "Saat"

#~ msgid "In your timezone (%1$s): %2$s (Duration: %3$s)"
#~ msgstr "Sizin saat diliminizde (%1$s): %2$s (Süre: %3$s)"

<<<<<<< HEAD
#~ msgid "Is bigger than"
#~ msgstr "Büyüktür"

#~ msgid "Is smaller than"
#~ msgstr "Küçüktür"

=======
>>>>>>> 0d229607
#~ msgid "Minutes"
#~ msgstr "Dakikalar"

#~ msgid "Months"
#~ msgstr "Aylar"

#~ msgid "Pause auto-play mode"
#~ msgstr "Otomatik oynatma modunu duraklat"

#~ msgid "Pick a time here"
#~ msgstr "Bir zaman seçin"
<<<<<<< HEAD

#~ msgid "Read"
#~ msgstr "Okunmuş"
=======
>>>>>>> 0d229607

#~ msgid "Please enter a name for the distribution list"
#~ msgstr "Lütfen dağıtım listesi için bir ad girin"

#~ msgid "Please note that distribution lists cannot contain resources."
#~ msgstr "Unutmayın ki dağıtım listeleri kaynak içeremez."

#~ msgid "Please select at least one participant"
#~ msgstr "Lütfen en az bir katılımcı seçin"

#~ msgid "Run auto-play mode"
#~ msgstr "Otomatik oynatma modunu çalıştır"

<<<<<<< HEAD
#~ msgid "Select calendar"
#~ msgstr "Takvim seç"

#~ msgid "Show next day"
#~ msgstr "Sonraki günü göster"

=======
#~ msgid "Receive notification for appointment changes"
#~ msgstr "Randevu değişikliklerinde bildirim gönder"

#~ msgid "Run auto-play "
#~ msgstr "Otomatik oynatmayı çalıştır "

#~ msgid "Run auto-play mode"
#~ msgstr "Otomatik oynatma modunu çalıştır"

#~ msgid ""
#~ "Search results page lists all active facets to allow them to be easly "
#~ "adjustable/removable. Below theses common facets additonal advanced "
#~ "facets are listed. To narrow down search result please adjust active "
#~ "facets or add new ones"
#~ msgstr ""
#~ "Arama sonuçları sayfasında tüm etkin öğeler listelenir. Böylece onları "
#~ "kolayca ayarlayabilir veya silebilirsiniz. Bu sık kullanılan öğelerin "
#~ "altında ileri düzey öğeler listelenir. Arama sonuçlarını daraltmak için "
#~ "lütfen etkin öğeleri ayarlayın veya yenilerini ekleyin"

#~ msgid "Select calendar"
#~ msgstr "Takvim seç"

#~ msgid "Show next day"
#~ msgstr "Sonraki günü göster"

>>>>>>> 0d229607
#~ msgid "Show previous day"
#~ msgstr "Önceki günü göster"

#~ msgid ""
#~ "Some files cannot be uploaded because they exceed the maximum file size "
#~ "of %1$s"
#~ msgstr ""
#~ "Bazı dosyalar %1$s olan maksimum dosya boyutunu geçtiği için "
#~ "yüklenemiyorlar"

#~ msgid ""
#~ "The files cannot be uploaded because each file exceeds the maximum file "
#~ "size of %1$s"
#~ msgstr ""
#~ "Tüm dosyalar %1$s olan maksimum dosya boyutunu geçtiği için "
#~ "yüklenemiyorlar"

#~ msgid ""
#~ "There are more than %n appointments in the current calendar. Some "
#~ "features are disabled due to performance reasons."
#~ msgstr ""
#~ "Mevcut takvimde en az %n randevu var. Performansın düşmemesi için bazı "
#~ "özellikler devre dışı bırakıldı."

#~ msgid ""
#~ "This appointment is an exception. Changing the series does not affect "
#~ "exceptions."
#~ msgstr ""
#~ "Bu randevu bir istisnadır. Diziyi değiştirmeniz istisnaları etkilemez."

#~ msgid "Updater"
#~ msgstr "Güncelleyici"

#~ msgid "What‘s New in %1$s 7.10.0"
#~ msgstr "%1$s 7.10.0 sürümünde yeni neler var?"

#~ msgid ""
#~ "When executing the downloaded file, an installation wizard will be "
#~ "launched. Follow the instructions and install the updater. Installs "
#~ "latest versions of Windows® client software. The Updater automatically "
#~ "informs about new updates. You can download the updates from within the "
#~ "Updater."
#~ msgstr ""
#~ "İndirdiğiniz dosyayı çalıştırınca kurulum sihirbazı açılacaktır. "
#~ "Yönergeleri izleyerek güncelleyiciyi kurun. Böylece Windows® istemci "
#~ "yazılımının son sürümü yüklenecektir. Güncelleyici, yeni güncellemeler "
#~ "çıktığında sizi otomatik olarak bilgilendirir. Güncelleyiciyi kullanarak "
#~ "güncellemeleri indirebilirsiniz."

#~ msgid "Years"
#~ msgstr "Yıllar"<|MERGE_RESOLUTION|>--- conflicted
+++ resolved
@@ -2,11 +2,7 @@
 msgstr ""
 "Project-Id-Version: open-xchange-appsuite\n"
 "POT-Creation-Date: \n"
-<<<<<<< HEAD
-"PO-Revision-Date: 2019-01-09 12:10+0100\n"
-=======
 "PO-Revision-Date: 2019-05-03 14:09+0300\n"
->>>>>>> 0d229607
 "Last-Translator: \n"
 "Language-Team: NAME <EMAIL>\n"
 "Language: tr_TR\n"
@@ -14,11 +10,7 @@
 "Content-Type: text/plain; charset=UTF-8\n"
 "Content-Transfer-Encoding: 8bit\n"
 "Plural-Forms: nplurals=2; plural=(n > 1);\n"
-<<<<<<< HEAD
-"X-Generator: Poedit 2.1.1\n"
-=======
 "X-Generator: Poedit 2.2.1\n"
->>>>>>> 0d229607
 
 #: apps/io.ox/backbone/basicModel.js module:io.ox/core
 #: apps/io.ox/backbone/extendedModel.js
@@ -1814,45 +1806,6 @@
 msgid "Change"
 msgstr "Değiştir"
 
-<<<<<<< HEAD
-#: apps/io.ox/calendar/freetime/distributionListPopup.js module:io.ox/calendar
-msgid "Please select at least one participant"
-msgstr "Lütfen en az bir katılımcı seçin"
-
-#: apps/io.ox/calendar/freetime/distributionListPopup.js module:io.ox/calendar
-#: apps/io.ox/contacts/distrib/create-dist-view.js module:io.ox/contacts
-#: apps/io.ox/contacts/distrib/main.js
-msgid "Create distribution list"
-msgstr "Dağıtım listesi oluştur"
-
-#. Name of distribution list
-#: apps/io.ox/calendar/freetime/distributionListPopup.js module:io.ox/calendar
-#: apps/io.ox/contacts/distrib/create-dist-view.js module:io.ox/contacts
-#: apps/io.ox/contacts/print.js apps/io.ox/contacts/view-detail.js
-#: apps/io.ox/core/viewer/views/sidebar/fileinfoview.js
-#: module:io.ox/core/viewer apps/io.ox/files/favorite/view-options.js
-#: module:io.ox/core apps/io.ox/files/share/view-options.js module:io.ox/files
-#: apps/io.ox/files/view-options.js apps/io.ox/mail/categories/edit.js
-#: module:io.ox/mail apps/io.ox/mail/mailfilter/settings/filter/tests/util.js
-#: module:io.ox/mailfilter
-msgid "Name"
-msgstr "Ad"
-
-#: apps/io.ox/calendar/freetime/distributionListPopup.js module:io.ox/calendar
-msgid "Please note that distribution lists cannot contain resources."
-msgstr "Unutmayın ki dağıtım listeleri kaynak içeremez."
-
-#: apps/io.ox/calendar/freetime/distributionListPopup.js module:io.ox/calendar
-#: apps/io.ox/contacts/distrib/main.js module:io.ox/contacts
-msgid "Distribution list has been saved"
-msgstr "Dağıtım listesi kaydedildi"
-
-#: apps/io.ox/calendar/freetime/distributionListPopup.js module:io.ox/calendar
-msgid "Please enter a name for the distribution list"
-msgstr "Lütfen dağıtım listesi için bir ad girin"
-
-=======
->>>>>>> 0d229607
 #: apps/io.ox/calendar/freetime/main.js module:io.ox/calendar
 #: apps/io.ox/calendar/toolbar.js
 msgctxt "app"
@@ -2372,14 +2325,6 @@
 msgstr "Abone olduğunuz takvimlerin bütünleştirilmesi biraz zaman alabilir."
 
 #: apps/io.ox/calendar/settings/schedjoules/schedjoules.js
-<<<<<<< HEAD
-#: module:io.ox/calendar/settings/schedjoules
-msgid "subscribe to calendar"
-msgstr "takvime abone ol"
-
-#: apps/io.ox/calendar/settings/schedjoules/schedjoules.js
-=======
->>>>>>> 0d229607
 #: module:io.ox/calendar/settings/schedjoules apps/io.ox/core/boot/i18n.js
 #: module:io.ox/core/boot apps/io.ox/core/settings/pane.js module:io.ox/core
 #: apps/plugins/portal/xing/register.js module:plugins/portal
@@ -4725,7 +4670,7 @@
 #: apps/io.ox/core/folder/contextmenu.js module:io.ox/core
 #: apps/io.ox/files/contextmenu.js
 msgid "Permissions / Invite people"
-msgstr "İzinler / kişileri davet et"
+msgstr "İzinler / Kişileri davet et"
 
 #: apps/io.ox/core/folder/contextmenu.js module:io.ox/core
 msgid "Permissions"
@@ -5770,11 +5715,7 @@
 
 #: apps/io.ox/core/settings/pane.js module:io.ox/core
 msgid "The setting requires a relogin to take effect."
-<<<<<<< HEAD
-msgstr "bu ayarın etkili olması için bir yeniden giriş yapmanız gerekir."
-=======
 msgstr "Ayarların etkili olması için yeniden giriş yapmalısınız."
->>>>>>> 0d229607
 
 #: apps/io.ox/core/settings/pane.js module:io.ox/core
 msgid "Reload page"
@@ -8692,8 +8633,6 @@
 #: apps/io.ox/mail/settings/compose/register.js apps/io.ox/mail/toolbar.js
 msgid "Compose"
 msgstr "Oluşturma"
-<<<<<<< HEAD
-=======
 
 #: apps/io.ox/mail/compose/main.js module:io.ox/mail
 msgid ""
@@ -8742,7 +8681,6 @@
 #: apps/io.ox/mail/compose/model.js module:io.ox/mail
 msgid "Subject: %1$s"
 msgstr "Konu: %1$s"
->>>>>>> 0d229607
 
 #: apps/io.ox/mail/compose/names.js module:io.ox/mail
 msgid "Use custom name"
@@ -9067,11 +9005,7 @@
 
 #: apps/io.ox/mail/mailfilter/autoforward/model.js module:io.ox/mail
 msgid "autoforward"
-<<<<<<< HEAD
-msgstr "Otomatik ilet"
-=======
 msgstr "otomatik ilet"
->>>>>>> 0d229607
 
 #: apps/io.ox/mail/mailfilter/autoforward/view.js module:io.ox/mail
 #: apps/io.ox/mail/mailfilter/vacationnotice/view.js
@@ -11931,11 +11865,7 @@
 
 #: apps/io.ox/tours/whats-new.js module:io.ox/core
 msgid "New Windows"
-<<<<<<< HEAD
-msgstr "Yeni pencereler"
-=======
 msgstr "Yeni penceler"
->>>>>>> 0d229607
 
 #: apps/io.ox/tours/whats-new.js module:io.ox/core
 msgid ""
@@ -11953,8 +11883,6 @@
 "Küçülttüğünüz pencereler kolay erişim için tüm uygulamalarda görünür. Bir "
 "pencereyi tekrar üzerine tıklayarak büyütebilirsiniz."
 
-<<<<<<< HEAD
-=======
 #. Title of tour step, demonstrating options available for 2-step verification
 #: apps/io.ox/tours/whats-new.js module:io.ox/core
 msgid "2-step Verification Options"
@@ -11968,7 +11896,6 @@
 "Hesap güvenliğinizi artırmak amacıyla artık ikinci bir kimlik doğrulama "
 "seçeneği ekleyebilirsiniz."
 
->>>>>>> 0d229607
 #. %1$s is the product name, e.g. OX App Suite
 #: apps/io.ox/tours/whats-new.js module:io.ox/core
 msgid "What's new"
@@ -13105,17 +13032,6 @@
 msgid "Add on %s"
 msgstr "%s üzerine ekle"
 
-<<<<<<< HEAD
-#~ msgid "Your preview is being generated."
-#~ msgstr "Ön izlemeniz oluşturuluyor."
-
-#~ msgid ""
-#~ "\n"
-#~ " Alternatively you can download the file."
-#~ msgstr ""
-#~ "\n"
-#~ " İsterseniz dosyayı indirebilirsiniz."
-=======
 #~ msgid "Anti-Virus Warning"
 #~ msgstr "Antivirüs Uyarısı"
 
@@ -13144,7 +13060,6 @@
 #~ "Kurtarma yöntemini ayarlamazsanız, kimlik doğrulama cihazınızı "
 #~ "kaybetmeniz veya kullanamamanız durumunda hesabınız kilitli kalır.  "
 #~ "Kurtarma yöntemini şimdi ayarlamanızı şiddetle öneririz."
->>>>>>> 0d229607
 
 #~ msgid "Bad input or server error.  Please try again."
 #~ msgstr "Hatalı girdi veya sunucu hatası.  Lütfen yeniden deneyin."
@@ -13152,8 +13067,6 @@
 #~ msgid "Bad verification code.  Please try again"
 #~ msgstr "Hatalı doğrulama kodu.  Lütfen yeniden deneyin"
 
-<<<<<<< HEAD
-=======
 #~ msgid ""
 #~ "If scanning doesn't work, you may be able to enter the following setup "
 #~ "code."
@@ -13444,7 +13357,6 @@
 #~ msgid "%1$s (Tentative)"
 #~ msgstr "%1$s (Kesin değil)"
 
->>>>>>> 0d229607
 #~ msgid "Appointment list"
 #~ msgstr "Randevu listesi"
 
@@ -13481,15 +13393,6 @@
 #~ msgid "In your timezone (%1$s): %2$s (Duration: %3$s)"
 #~ msgstr "Sizin saat diliminizde (%1$s): %2$s (Süre: %3$s)"
 
-<<<<<<< HEAD
-#~ msgid "Is bigger than"
-#~ msgstr "Büyüktür"
-
-#~ msgid "Is smaller than"
-#~ msgstr "Küçüktür"
-
-=======
->>>>>>> 0d229607
 #~ msgid "Minutes"
 #~ msgstr "Dakikalar"
 
@@ -13501,33 +13404,19 @@
 
 #~ msgid "Pick a time here"
 #~ msgstr "Bir zaman seçin"
-<<<<<<< HEAD
+
+#~ msgid "Please enter a name for the distribution list"
+#~ msgstr "Lütfen dağıtım listesi için bir ad girin"
+
+#~ msgid "Please note that distribution lists cannot contain resources."
+#~ msgstr "Unutmayın ki dağıtım listeleri kaynak içeremez."
+
+#~ msgid "Please select at least one participant"
+#~ msgstr "Lütfen en az bir katılımcı seçin"
 
 #~ msgid "Read"
 #~ msgstr "Okunmuş"
-=======
->>>>>>> 0d229607
-
-#~ msgid "Please enter a name for the distribution list"
-#~ msgstr "Lütfen dağıtım listesi için bir ad girin"
-
-#~ msgid "Please note that distribution lists cannot contain resources."
-#~ msgstr "Unutmayın ki dağıtım listeleri kaynak içeremez."
-
-#~ msgid "Please select at least one participant"
-#~ msgstr "Lütfen en az bir katılımcı seçin"
-
-#~ msgid "Run auto-play mode"
-#~ msgstr "Otomatik oynatma modunu çalıştır"
-
-<<<<<<< HEAD
-#~ msgid "Select calendar"
-#~ msgstr "Takvim seç"
-
-#~ msgid "Show next day"
-#~ msgstr "Sonraki günü göster"
-
-=======
+
 #~ msgid "Receive notification for appointment changes"
 #~ msgstr "Randevu değişikliklerinde bildirim gönder"
 
@@ -13554,7 +13443,6 @@
 #~ msgid "Show next day"
 #~ msgstr "Sonraki günü göster"
 
->>>>>>> 0d229607
 #~ msgid "Show previous day"
 #~ msgstr "Önceki günü göster"
 
