--- conflicted
+++ resolved
@@ -149,14 +149,7 @@
             _(ox.serverConfig.manifests).each(process);
 
             if (_.url.hash('customManifests')) {
-<<<<<<< HEAD
-                require([ox.base + '/src/manifests.js?t=' + ts], function (list) {
-                    console.info('Loading custom manifests', _(list).pluck('path'), list);
-                    _(list).each(process);
-                });
-=======
                 _(custom).each(process);
->>>>>>> 22f049e7
             }
         }
     };
