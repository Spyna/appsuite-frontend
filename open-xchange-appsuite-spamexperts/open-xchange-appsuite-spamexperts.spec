--- conflicted
+++ resolved
@@ -1,11 +1,6 @@
 Name:           open-xchange-appsuite-spamexperts
-<<<<<<< HEAD
 Version:        @OXVERSION@
 %define         ox_release 1
-=======
-Version:        0.0.1
-%define         ox_release 14
->>>>>>> 9d331895
 Release:        %{ox_release}_<CI_CNT>.<B_CNT>
 Group:          Applications/Productivity
 Packager:       Viktor Pracht <viktor.pracht@open-xchange.com>
@@ -91,15 +86,12 @@
 #%{docroot}
 
 %changelog
-<<<<<<< HEAD
 * Fri Oct 31 2014 Viktor Pracht <viktor.pracht@open-xchange.com>
 First candidate for 7.6.2 release
+* Tue Oct 28 2014 Viktor Pracht <viktor.pracht@open-xchange.com>
+Build for patch 2014-11-03
 * Mon Oct 27 2014 Viktor Pracht <viktor.pracht@open-xchange.com>
 Build for patch 2014-10-30
-=======
-* Tue Oct 28 2014 Viktor Pracht <viktor.pracht@open-xchange.com>
-Build for patch 2014-11-03
->>>>>>> 9d331895
 * Wed Oct 22 2014 Viktor Pracht <viktor.pracht@open-xchange.com>
 Build for patch 2014-10-22
 * Tue Oct 14 2014 Viktor Pracht <viktor.pracht@open-xchange.com>
