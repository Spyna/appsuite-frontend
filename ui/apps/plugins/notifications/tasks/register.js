/**
 * This work is provided under the terms of the CREATIVE COMMONS PUBLIC
 * LICENSE. This work is protected by copyright and/or other applicable
 * law. Any use of the work other than as authorized under this license
 * or copyright law is prohibited.
 *
 * http://creativecommons.org/licenses/by-nc-sa/2.5/
 *
 * © 2011 Open-Xchange Inc., Tarrytown, NY, USA. info@open-xchange.com
 *
 * @author Daniel Dickhaus <daniel.dickhaus@open-xchange.com>
 */

define('plugins/notifications/tasks/register', [
    'io.ox/core/extensions',
    'gettext!plugins/notifications',
    'io.ox/tasks/api',
    'io.ox/core/api/reminder',
    'less!plugins/notifications/tasks/style'
], function (ext, gt, api, reminderAPI) {

    'use strict';

    // this file builds three notification views: OVERDUE TASKS, TASK REMINDERS and TASK CONFIRMATIONS

    /*
     * OVERDUE TASKS
     */

    ext.point('io.ox/core/notifications/due-tasks/header').extend({
        draw: function () {
            this.append(
<<<<<<< HEAD
                $('<h1 class="section-title">').text(gt('Overdue Tasks')).append(
                    $('<button type="button" class="btn btn-link clear-button fa fa-times refocus">')
                        .attr({
                            tabindex: 1,
                            'aria-label': gt('Hide all notifications for overdue tasks.'),
                            'data-action': 'clear',
                            'focus-id': 'task-overdue-notification-clear'
                        })
                ),
=======
                $('<h1 class="section-title">').text(gt('Overdue Tasks')),
                $('<button type="button" class="btn btn-link clear-button fa fa-times refocus">')
                    .attr({ tabindex: 1,
                        'aria-label': gt('Hide all notifications for overdue tasks.'),
                        'data-action': 'clear',
                        'focus-id': 'task-overdue-notification-clear'
                    }),
>>>>>>> 009321c9
                $('<ul class="items list-unstyled">')
            );
        }
    });

    function drawItem(node, model) {
        var endText = '',
            descriptionId = _.uniqueId('notification-description-');
        if (_.noI18n(model.get('end_date'))) {
            endText = gt('end date ') + _.noI18n(model.get('end_date'));
        }
                //#. %1$s task title
                //#. %2$s task end date
                //#, c-format
        var label = gt('%1$s %2$s.', _.noI18n(model.get('title')), endText);

        node.append(
            $('<li class="taskNotification item refocus" tabindex="1" role="listitem">')
<<<<<<< HEAD
            .attr({
                'data-cid': model.get('cid'),
                'focus-id': 'task-overdue-notification-' + model.get('cid'),
                'model-cid': model.cid,
                'aria-label': label
            })
=======
            .attr({'data-cid': model.get('cid'),
                   'focus-id': 'task-overdue-notification-' + model.get('cid'),
                   'model-cid': model.cid,
                   'aria-label': label,
                   'aria-describedby': descriptionId})
>>>>>>> 009321c9
            .append(
                $('<span class="sr-only" aria-hiden="true">').text(gt('Press [enter] to open')).attr('id', descriptionId),
                $('<span class="span-to-div title">').text(_.noI18n(model.get('title'))),
                $('<span class="end_date">').text(_.noI18n(model.get('end_date'))),
                $('<span class="status pull-right">').text(model.get('status')).addClass(model.get('badge')),
                $('<div class="actions">').append(
                    $('<button type="button" tabindex="1" class="refocus btn btn-default" data-action="done">')
                    .attr('focus-id', 'task-overdue-notification-button-' + model.get('cid'))
                    .text(gt('Done'))
                )
            )
        );
    }

    ext.point('io.ox/core/notifications/due-tasks/item').extend({
        draw: function (baton) {
            drawItem(this, baton.model);
        }
    });

    var NotificationsView = Backbone.View.extend({

        tagName: 'div',
        className: 'notifications',
        id: 'io-ox-notifications-tasks',

        events: {
            'click [data-action="done"]': 'setStatus',
            'click [data-action="clear"]': 'clearItems',
            'keydown [data-action="clear"]': 'clearItems',
            'click .item': 'openTask',
            'keydown .item': 'openTask'
        },

        render: function () {

            this.$el.empty();
            if (this.collection.length) {
                var baton = ext.Baton({ view: this });
                ext.point('io.ox/core/notifications/due-tasks/header').invoke('draw', this.$el, baton);

                this.collection.each(function (model) {
                    baton = ext.Baton({ model: model, view: this });
                    ext.point('io.ox/core/notifications/due-tasks/item').invoke('draw', this.$('.items'), baton);
                }, this);
            }
            return this;
        },

        clearItems: function (e) {
            if ((e.type === 'keydown') && (e.which !== 13)) { return; }
            //hide all items from view
            this.collection.each(function (item) {
                hiddenOverDueItems[_.ecid(item.attributes)] = true;
            });
            this.collection.reset();
        },

        setStatus: function (e) {
            e.stopPropagation();
            var item = $(e.currentTarget).closest('.item'),
                cid = item.attr('data-cid'),
                obj = _.cid(cid), model;
            // now with much cooler api signature. YEAH!
            api.update({
                id: obj.id,
                folder_id: obj.folder_id,
                status: 3,
                percent_completed: 100,
                date_completed: _.now()
            }).done(function (result) {
                api.trigger('update:' + _.ecid(obj), result);
            });
            model = this.collection.get(item.attr('model-cid'));
            this.collection.remove(model);
        },

        openTask: function (e) {
            if ($(e.target).is('a') || $(e.target).is('i') || $(e.target).is('button')) {
                //ignore chevron and dropdownlinks
                return;
            }
            if ((e.type !== 'click') && (e.which !== 13)) { return; }
            var cid = $(e.currentTarget).attr('data-cid'),
                overlay = $('#io-ox-notifications-overlay'),
                lastFocus = e.target,
                sidepopup = overlay.prop('sidepopup');

            // toggle?
            if (sidepopup && cid === overlay.find('[data-cid]').attr('data-cid')) {
                //no focus restore when toggling
                lastFocus = undefined;
                sidepopup.close();
            } else {
                require(['io.ox/core/tk/dialogs', 'io.ox/tasks/view-detail'], function (dialogs, viewDetail) {
                    // get task and draw detailview
                    api.get(_.cid(cid)).done(function (taskData) {
                        // open SidePopup without arrow
                        new dialogs.SidePopup({ arrow: false, side: 'right' })
                            .setTarget(overlay)
                            .on('close', function () {
                                if (_.device('smartphone') && overlay.children().length > 0) {
                                    overlay.addClass('active');
                                } else if (_.device('smartphone')) {
                                    overlay.removeClass('active');
                                    $('[data-app-name="io.ox/portal"]').removeClass('notifications-open');
                                }
                                //restore focus
                                $(lastFocus).focus();
                            })
                            .show(e, function (popup) {
                                popup.append(viewDetail.draw(taskData));
                                if (_.device('smartphone')) {
                                    $('#io-ox-notifications').removeClass('active');
                                }
                            });
                    });
                });
            }

        }
    });

    //object to store hidden items (clear button uses this)
    var hiddenOverDueItems = {};

    ext.point('io.ox/core/notifications/register').extend({
        id: 'dueTasks',
        index: 500,
        register: function (controller) {
            var notifications = controller.get('io.ox/tasks', NotificationsView);

            function add(e, tasks, reset) {
                var items = [];

                if (tasks.length > 0) {
                    require(['io.ox/tasks/util'], function (util) {
                        _(tasks).each(function (taskObj) {
                            if (!hiddenOverDueItems[_.ecid(taskObj)]) {
                                var task = util.interpretTask(taskObj),
                                    tmp = new Backbone.Model({
                                        id: task.id,
                                        folder_id: task.folder_id,
                                        badge: task.badge,
                                        title: _.noI18n(task.title),
                                        end_date: task.end_date,
                                        status: task.status,
                                        cid: _.cid(task)
                                    });
                                if (reset) {
                                    items.push(tmp);
                                } else {
                                    //update data but don't throw events until we are finished(causes many redraws)
                                    notifications.collection.push(tmp, { merge: true, silent: true });
                                }
                            }
                        });
                        if (reset) {
                            notifications.collection.reset(items);
                        }
                    });
                } else if (reset) {
                    notifications.collection.reset(items);
                }
            }

            function remove(e, tasks) {
                _(tasks).each(function (taskObj) {
                    notifications.collection.remove(notifications.collection._byId[taskObj.id]);
                });
            }
            //be responsive
            api.on('delete', remove);
            api.on('new-tasks', function (e, tasks) {
                add(e, tasks, true);
            });
            api.on('mark:overdue', function (e, tasks) {
                add(e, tasks);
                notifications.collection.trigger('add');
            });
            api.on('unmark:overdue', function (e, tasks) {
                remove(e, tasks);
            });

            api.getTasks();
        }
    });

    /*------------------------------------------
     *
     * REMINDER TASKS
     *
     *------------------------------------------
     */

    ext.point('io.ox/core/notifications/task-reminder/header').extend({
        draw: function () {
            this.append(
                $('<h1 class="section-title">').text(gt('Task reminders')),
                $('<button type="button" class="btn btn-link clear-button fa fa-times refocus">')
                    .attr({
                        tabindex: 1,
                        'aria-label': gt('Hide all task reminders.'),
                        'data-action': 'clear',
                        'focus-id': 'task-reminder-notification-clear'
                    }),
                $('<ul class="items list-unstyled">')
            );
        }
    });

    ext.point('io.ox/core/notifications/task-reminder/item').extend({
        draw: function (baton) {
            var self = this;
            require(['io.ox/tasks/util', 'io.ox/core/tk/reminder-util'], function (util, reminderUtil) {
                reminderUtil.draw(self, baton.model, util.buildOptionArray());
            });
        }
    });

    var ReminderView = Backbone.View.extend({

        className: 'taskNotification item',
        tagName: 'li',
        events: {
            'click [data-action="ok"]': 'deleteReminder',
            'change [data-action="reminder"]': 'remindAgain',
            'click [data-action="reminder"]': 'remindAgain',
            'click': 'onClickItem',
            'keydown': 'onClickItem'
        },

        render: function () {
            var baton = ext.Baton({ model: this.model, view: this });
            ext.point('io.ox/core/notifications/task-reminder/item').invoke('draw', this.$el, baton);
            $('.dropdown-menu', this.$el).on('click', 'a', $.proxy(this.remindAgain, this));
            return this;
        },

        deleteReminder: function (e) {
            e.stopPropagation();
            var obj = { id: this.model.get('reminder').id };
            if (this.model.get('reminder').recurrence_position) {
                obj.recurrence_position = this.model.get('reminder').recurrence_position;
            }
            reminderAPI.deleteReminder(obj);
            this.model.collection.remove(this.model);
        },

        remindAgain: function (e) {
            e.stopPropagation();
            var model = this.model,
                time = ($(e.target).data('value') || $(e.target).val()).toString(),
                key = [model.get('folder_id') + '.' + model.get('id')];
            if (time !== '0') {
                //0 means 'pick a time here' was selected. Do nothing.
                require(['io.ox/tasks/util'], function (util) {
                    reminderAPI.remindMeAgain(util.computePopupTime(time).alarmDate, model.get('reminder').id).then(function () {
                        //update Caches
                        return $.when(api.caches.get.remove(key), api.caches.list.remove(key));
                    }).done(function () {
                        //update detailview
                        api.trigger('update:' + _.ecid(key[0]));
                    });
                    model.collection.remove(model);
                });
            }
        },

        onClickItem: function (e) {
            if ($(e.target).is('a') || $(e.target).is('i') || $(e.target).is('button') || $(e.target).is('ul')) {
                //ignore chevron and dropdownlinks
                return;
            }

            if ((e.type !== 'click') && (e.which !== 13)) { return; }

            var overlay = $('#io-ox-notifications-overlay'),
                obj = {
                    id: this.model.get('id'),
                    folder: this.model.get('folder_id')
                },
                sidepopup = overlay.prop('sidepopup'),
                lastFocus = e.target,
                cid = _.cid(obj);

                // toggle?
            if (sidepopup && cid === overlay.find('.tasks-detailview').attr('data-cid')) {
                //no focus restore when toggling
                lastFocus = undefined;
                sidepopup.close();
            } else {
                require(['io.ox/core/tk/dialogs', 'io.ox/tasks/view-detail'], function (dialogs, viewDetail) {
                    // get task and draw detail view
                    api.get(obj, false).done(function (taskData) {
                        // open SidePopup without arrow
                        new dialogs.SidePopup({ arrow: false, side: 'right' })
                            .setTarget(overlay)
                            .on('close', function () {
                                if (_.device('smartphone') && overlay.children().length > 0) {
                                    overlay.addClass('active');
                                } else if (_.device('smartphone')) {
                                    overlay.removeClass('active');
                                    $('[data-app-name="io.ox/portal"]').removeClass('notifications-open');
                                }
                                //restore focus
                                $(lastFocus).focus();
                            })
                            .show(e, function (popup) {
                                popup.append(viewDetail.draw(taskData));
                                if (_.device('smartphone')) {
                                    $('#io-ox-notifications').removeClass('active');
                                }
                            });
                    });
                });
            }
        }
    });

    var NotificationsReminderView = Backbone.View.extend({

        tagName: 'div',
        className: 'notifications',
        id: 'io-ox-notifications-reminder-tasks',
        events: {
            'keydown [data-action="clear"]': 'clearItems',
            'click [data-action="clear"]': 'clearItems'
        },

        render: function () {

            this.$el.empty();
            if (this.collection.length) {
                var baton = ext.Baton({ view: this });

                ext.point('io.ox/core/notifications/task-reminder/header').invoke('draw', this.$el, baton);

                this.collection.each(function (model) {
                    this.$el.find('.items').append(
                        new ReminderView({ model: model }).render().$el
                    );
                }, this);
            }
            return this;
        },

        clearItems: function (e) {
            if ((e.type === 'keydown') && (e.which !== 13)) { return; }
            //hide all items from view
            this.collection.each(function (item) {
                hiddenReminderItems[_.ecid(item.attributes.reminder)] = true;
            });
            this.collection.reset();
        }
    });

    //object to store hidden items (clear button uses this)
    var hiddenReminderItems = {};

    ext.point('io.ox/core/notifications/register').extend({
        id: 'reminderTasks',
        index: 200,
        register: function (controller) {
            var notifications = controller.get('io.ox/tasksreminder', NotificationsReminderView);

            reminderAPI.on('set:tasks:reminder', function (e, reminders) {

                var taskIds = [];

                _(reminders).each(function (reminder) {
                    if (!hiddenReminderItems[_.ecid(reminder)]) {
                        taskIds.push({ id: reminder.target_id, folder: reminder.folder });
                    }
                });

                if (taskIds.length === 0) {
                    //no reminders to display
                    notifications.collection.reset([]);
                    return;
                }

                api.getList(taskIds).done(function (tasks) {
                    if (tasks && tasks.length > 0) {
                        require(['io.ox/tasks/util'], function (util) {
                            var tempTasks = [];
                            _(tasks).each(function (task) {
                                _(reminders).each(function (reminder) {
                                    if (reminder.target_id === task.id) {
                                        var obj = util.interpretTask(task);
                                        obj.reminder = reminder;
                                        tempTasks.push(obj);
                                    }
                                });
                            });
                            notifications.collection.reset(tempTasks);
                        });
                    }
                });
            });
            api.on('delete', function (e, ids) {
                //ids of task objects
                _(ids).each(function (id) {
                    notifications.collection.remove(notifications.collection._byId[id.id]);
                });
            }).on('mark:task:confirmed', function (e, ids) {
                var reminders = [];
                _(ids).each(function (id) {
                    if ((!id.data || id.data.confirmation === 2) && notifications.collection._byId[id.id]) {
                        //remove reminders for declined tasks
                        var obj = { id: notifications.collection._byId[id.id].get('reminder').id };
                        if (notifications.collection._byId[id.id].get('reminder').recurrence_position) {
                            obj.recurrence_position = notifications.collection._byId[id.id].get('reminder').recurrence_position;
                        }
                        reminders.push(obj);
                        notifications.collection.remove(notifications.collection._byId[id.id]);
                    }
                });
                if (reminders.length > 0) {
                    //remove reminders correctly from server too
                    reminderAPI.deleteReminder(reminders);
                }
            });
            api.on('update', function (e, task) {
                if (notifications.collection._byId[task.id]) {
                    //get fresh data to be consistent(name, due date change etc)
                    reminderAPI.getReminders();
                }
            });
        }
    });

    /*------------------------------------------
    *
    * CONFIRMATION TASKS
    *
    *-------------------------------------------
    */

    ext.point('io.ox/core/notifications/task-confirmation/header').extend({
        draw: function () {
            this.append(
<<<<<<< HEAD
                $('<h1 class="section-title">').text(gt('Task invitations'))
                    .append($('<button type="button" class="btn btn-link clear-button fa fa-times refocus">')
                    .attr({
                        tabindex: 1,
                        'aria-label': gt('Hide all task invitations.'),
                        'data-action': 'clear',
                        'focus-id': 'task-invitation-notification-clear'
                    })
                ),
=======
                $('<h1 class="section-title">').text(gt('Task invitations')),
                $('<button type="button" class="btn btn-link clear-button fa fa-times refocus">')
                    .attr({ tabindex: 1,
                        'aria-label': gt('Hide all task invitations.'),
                        'data-action': 'clear',
                        'focus-id': 'task-invitation-notification-clear'
                    }),
>>>>>>> 009321c9
                $('<ul class="items list-unstyled">')
            );
        }
    });

    ext.point('io.ox/core/notifications/task-confirmation/item').extend({
        draw: function (baton) {
            var self = this;
            require(['io.ox/tasks/util'], function (util) {
                var task = util.interpretTask(baton.model.toJSON()),
                    endText = '',
                    descriptionId = _.uniqueId('notification-description-');
                if (baton.model.get('end_date')) {
                    endText = gt('end date ') + _.noI18n(baton.model.get('end_date'));
                }
                        //#. %1$s task title
                        //#. %2$s task end date
                        //#. %3$s task status
                        //#, c-format
<<<<<<< HEAD
                var label = gt('Task invitation. %1$s %2$s %3$s. Press [enter] to open', _.noI18n(baton.model.get('title')), endText, baton.model.get('status'));
                self.attr({
                    role: 'listitem',
                    'data-cid': _.ecid(baton.model.attributes),
                    'focus-id': 'task-invitation-' + _.ecid(baton.model.attributes),
                    tabindex: 1,
                    'aria-label': label
                }).append(
                    $('<div class="title">').text(_.noI18n(task.title)),
=======
                var label = gt('%1$s %2$s %3$s.', _.noI18n(baton.model.get('title')), endText ,baton.model.get('status'));
                self.attr({role: 'listitem',
                           'data-cid': _.ecid(baton.model.attributes),
                           'focus-id': 'task-invitation-' + _.ecid(baton.model.attributes),
                           tabindex: 1,
                           'aria-describedby': descriptionId,
                           'aria-label': label})
                .append(
                    $('<span class="sr-only" aria-hiden="true">').text(gt('Press [enter] to open')).attr('id', descriptionId),
                    $('<span class="span-to-div title">').text(_.noI18n(task.title)),
>>>>>>> 009321c9
                    $('<div class="clearfix">').append(
                        $('<span class="end_date">').text(_.noI18n(task.end_date)),
                        $('<span class="status">').text(task.status).addClass(task.badge)),
                    $('<div class="actions">').append(
                        $('<button type="button" tabindex="1" class="accept-decline-button refocus btn btn-default" data-action="change_state">')
                        .attr('focus-id', 'task-invitation-accept-decline' + _.ecid(baton.model.attributes))
                        .text(gt('Accept/Decline')),
                        $('<button type="button" tabindex="1" class="refocus btn btn-success" data-action="accept">')
<<<<<<< HEAD
                            .attr({
                                'title': gt('Accept invitation'),
                                'aria-label': gt('Accept invitation'),
                                'focus-id': 'task-invite-accept-' + _.ecid(baton.model.attributes)
                            })
=======
                            .attr({'aria-label': gt('Accept invitation'),
                                   'focus-id': 'task-invite-accept-' + _.ecid(baton.model.attributes)})
>>>>>>> 009321c9
                            .append('<i class="fa fa-check">')
                    )
                );
                task = null;
            });
        }
    });

    var ConfirmationView = Backbone.View.extend({

        className: 'taskNotification item',
        tagName: 'li',
        events: {
            'click': 'onClickItem',
            'keydown': 'onClickItem',
            'click [data-action="change_state"]': 'onChangeState',
            'keydown [data-action="change_state"]': 'onChangeState',
            'click [data-action="accept"]': 'onClickAccept',
            'keydown [data-action="accept"]': 'onClickAccept'
            //'dispose': 'close'
        },

        render: function () {
            var baton = ext.Baton({ model: this.model, view: this });
            ext.point('io.ox/core/notifications/task-confirmation/item').invoke('draw', this.$el, baton);
            return this;
        },

        onClickItem: function (e) {
            if ($(e.target).is('a') || $(e.target).is('i') || $(e.target).is('button')) {
                //ignore chevron and dropdownlinks
                return;
            }
            if ((e.type !== 'click') && (e.which !== 13)) { return; }

            var overlay = $('#io-ox-notifications-overlay'),
                obj = {
                    id: this.model.get('id'),
                    folder: this.model.get('folder_id')
                },
                lastFocus = e.target,
                sidepopup = overlay.prop('sidepopup'),
                cid = _.cid(obj);

               // toggle?
            if (sidepopup && cid === overlay.find('.tasks-detailview').attr('data-cid')) {
                //no focus restore when toggling
                lastFocus = undefined;
                sidepopup.close();
            } else {
                require(['io.ox/core/tk/dialogs', 'io.ox/tasks/view-detail'], function (dialogs, viewDetail) {
                    // get task and draw detail view
                    api.get(obj, false).done(function (taskData) {
                        // open SidePopup without arrow
                        new dialogs.SidePopup({ arrow: false, side: 'right' })
                            .setTarget(overlay)
                            .on('close', function () {
                                if (_.device('smartphone') && overlay.children().length > 0) {
                                    overlay.addClass('active');
                                } else if (_.device('smartphone')) {
                                    overlay.removeClass('active');
                                    $('[data-app-name="io.ox/portal"]').removeClass('notifications-open');
                                }
                                //restore focus
                                $(lastFocus).focus();
                            })
                            .show(e, function (popup) {
                                popup.append(viewDetail.draw(taskData));
                                if (_.device('smartphone')) {
                                    $('#io-ox-notifications').removeClass('active');
                                }
                            });
                    });
                });
            }
        },

        onClickAccept: function (e) {
            e.stopPropagation();
            //only open if click or enter is pressed
            if ((e.type !== 'click') && (e.which !== 13)) { return; }

            var model = this.model,
                o = {
                    id: model.get('id'),
                    folder_id: model.get('folder_id'),
                    data: { confirmmessage: '', confirmation: 1 }
                };
            api.confirm(o).done(function () {
                //update detailview
                var data = model.toJSON();
                api.trigger('update:' + _.ecid(data));
            });
        },

        onChangeState: function (e) {
            e.stopPropagation();
            //only open if click or enter is pressed
            if ((e.type !== 'click') && (e.which !== 13)) { return; }

            var data = this.model.attributes;
            ox.load(['io.ox/calendar/actions/acceptdeny', 'io.ox/tasks/api']).done(function (acceptdeny, api) {
                acceptdeny(data, { taskmode: true, api: api, callback: function () {
                    //update detailview
                    api.trigger('update:' + _.ecid({ id: data.id, folder_id: data.folder_id }));
                }});
            });
        }
    });

    var NotificationsConfirmationView = Backbone.View.extend({

        tagName: 'div',
        className: 'notifications',
        id: 'io-ox-notifications-confirmation-tasks',

        events: {
            'keydown [data-action="clear"]': 'clearItems',
            'click [data-action="clear"]': 'clearItems'
        },

        render: function () {

            this.$el.empty();
            if (this.collection.length) {
                var baton = ext.Baton({ view: this });

                ext.point('io.ox/core/notifications/task-confirmation/header').invoke('draw', this.$el, baton);

                this.collection.each(function (model) {
                    this.$el.find('.items').append(
                        new ConfirmationView({ model: model }).render().$el
                    );
                }, this);
            }
            return this;
        },

        clearItems: function (e) {
            if ((e.type === 'keydown') && (e.which !== 13)) { return; }
            //hide all items from view
            this.collection.each(function (item) {
                hiddenInvitationItems[_.ecid(item.attributes)] = true;
            });
            this.collection.reset();
        }
    });

    //object to store hidden items (clear button uses this)
    var hiddenInvitationItems = {};

    ext.point('io.ox/core/notifications/register').extend({
        id: 'confirmationTasks',
        index: 400,
        register: function (controller) {
            var notifications = controller.get('io.ox/tasksconfirmation', NotificationsConfirmationView);
            api.on('set:tasks:to-be-confirmed', function (e, confirmationTasks) {
                var items = [];
                _(confirmationTasks).each(function (task) {
                    if (!hiddenInvitationItems[_.ecid(task)]) {
                        items.push(
                            new Backbone.Model(task)
                        );
                    }
                });
                notifications.collection.reset(items);
            }).on('mark:task:confirmed', function (e, ids) {
                _(ids).each(function (id) {
                    notifications.collection.remove(notifications.collection._byId[id.id]);
                });
            }).on('mark:task:to-be-confirmed', function (e, ids) {
                _(ids).each(function (id) {
                    if (!hiddenInvitationItems[_.ecid(id)]) {
                        notifications.collection.push(new Backbone.Model(id), { silent: true });
                    }
                });
                notifications.collection.trigger('add');
            }).on('delete', function (e, ids) {
                _(ids).each(function (id) {
                    notifications.collection.remove(notifications.collection._byId[id.id]);
                });
            });
        }
    });

    return true;

});<|MERGE_RESOLUTION|>--- conflicted
+++ resolved
@@ -30,17 +30,6 @@
     ext.point('io.ox/core/notifications/due-tasks/header').extend({
         draw: function () {
             this.append(
-<<<<<<< HEAD
-                $('<h1 class="section-title">').text(gt('Overdue Tasks')).append(
-                    $('<button type="button" class="btn btn-link clear-button fa fa-times refocus">')
-                        .attr({
-                            tabindex: 1,
-                            'aria-label': gt('Hide all notifications for overdue tasks.'),
-                            'data-action': 'clear',
-                            'focus-id': 'task-overdue-notification-clear'
-                        })
-                ),
-=======
                 $('<h1 class="section-title">').text(gt('Overdue Tasks')),
                 $('<button type="button" class="btn btn-link clear-button fa fa-times refocus">')
                     .attr({ tabindex: 1,
@@ -48,7 +37,6 @@
                         'data-action': 'clear',
                         'focus-id': 'task-overdue-notification-clear'
                     }),
->>>>>>> 009321c9
                 $('<ul class="items list-unstyled">')
             );
         }
@@ -67,20 +55,11 @@
 
         node.append(
             $('<li class="taskNotification item refocus" tabindex="1" role="listitem">')
-<<<<<<< HEAD
-            .attr({
-                'data-cid': model.get('cid'),
-                'focus-id': 'task-overdue-notification-' + model.get('cid'),
-                'model-cid': model.cid,
-                'aria-label': label
-            })
-=======
             .attr({'data-cid': model.get('cid'),
                    'focus-id': 'task-overdue-notification-' + model.get('cid'),
                    'model-cid': model.cid,
                    'aria-label': label,
                    'aria-describedby': descriptionId})
->>>>>>> 009321c9
             .append(
                 $('<span class="sr-only" aria-hiden="true">').text(gt('Press [enter] to open')).attr('id', descriptionId),
                 $('<span class="span-to-div title">').text(_.noI18n(model.get('title'))),
@@ -523,17 +502,6 @@
     ext.point('io.ox/core/notifications/task-confirmation/header').extend({
         draw: function () {
             this.append(
-<<<<<<< HEAD
-                $('<h1 class="section-title">').text(gt('Task invitations'))
-                    .append($('<button type="button" class="btn btn-link clear-button fa fa-times refocus">')
-                    .attr({
-                        tabindex: 1,
-                        'aria-label': gt('Hide all task invitations.'),
-                        'data-action': 'clear',
-                        'focus-id': 'task-invitation-notification-clear'
-                    })
-                ),
-=======
                 $('<h1 class="section-title">').text(gt('Task invitations')),
                 $('<button type="button" class="btn btn-link clear-button fa fa-times refocus">')
                     .attr({ tabindex: 1,
@@ -541,7 +509,6 @@
                         'data-action': 'clear',
                         'focus-id': 'task-invitation-notification-clear'
                     }),
->>>>>>> 009321c9
                 $('<ul class="items list-unstyled">')
             );
         }
@@ -561,17 +528,6 @@
                         //#. %2$s task end date
                         //#. %3$s task status
                         //#, c-format
-<<<<<<< HEAD
-                var label = gt('Task invitation. %1$s %2$s %3$s. Press [enter] to open', _.noI18n(baton.model.get('title')), endText, baton.model.get('status'));
-                self.attr({
-                    role: 'listitem',
-                    'data-cid': _.ecid(baton.model.attributes),
-                    'focus-id': 'task-invitation-' + _.ecid(baton.model.attributes),
-                    tabindex: 1,
-                    'aria-label': label
-                }).append(
-                    $('<div class="title">').text(_.noI18n(task.title)),
-=======
                 var label = gt('%1$s %2$s %3$s.', _.noI18n(baton.model.get('title')), endText ,baton.model.get('status'));
                 self.attr({role: 'listitem',
                            'data-cid': _.ecid(baton.model.attributes),
@@ -582,7 +538,6 @@
                 .append(
                     $('<span class="sr-only" aria-hiden="true">').text(gt('Press [enter] to open')).attr('id', descriptionId),
                     $('<span class="span-to-div title">').text(_.noI18n(task.title)),
->>>>>>> 009321c9
                     $('<div class="clearfix">').append(
                         $('<span class="end_date">').text(_.noI18n(task.end_date)),
                         $('<span class="status">').text(task.status).addClass(task.badge)),
@@ -591,16 +546,8 @@
                         .attr('focus-id', 'task-invitation-accept-decline' + _.ecid(baton.model.attributes))
                         .text(gt('Accept/Decline')),
                         $('<button type="button" tabindex="1" class="refocus btn btn-success" data-action="accept">')
-<<<<<<< HEAD
-                            .attr({
-                                'title': gt('Accept invitation'),
-                                'aria-label': gt('Accept invitation'),
-                                'focus-id': 'task-invite-accept-' + _.ecid(baton.model.attributes)
-                            })
-=======
                             .attr({'aria-label': gt('Accept invitation'),
                                    'focus-id': 'task-invite-accept-' + _.ecid(baton.model.attributes)})
->>>>>>> 009321c9
                             .append('<i class="fa fa-check">')
                     )
                 );
