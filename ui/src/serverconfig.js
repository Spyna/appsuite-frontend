--- conflicted
+++ resolved
@@ -23,12 +23,8 @@
         
         extensions: {
             signin: [],
-<<<<<<< HEAD
             core: ["halo"],
-            halo: ["halo/contacts", "halo/appointments", "halo/linkedIn"]
-=======
-            core: ["halo", "halo/contacts", "halo/appointments", "halo/linkedIn", "portal/appointments", "portal/linkedIn"]
->>>>>>> bc8ed563
+            halo: ["halo/contacts", "halo/appointments", "halo/linkedIn", "portal/appointments", "portal/linkedIn"]
         }
     };
 });