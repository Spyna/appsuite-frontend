/**
 * This work is provided under the terms of the CREATIVE COMMONS PUBLIC
 * LICENSE. This work is protected by copyright and/or other applicable
 * law. Any use of the work other than as authorized under this license
 * or copyright law is prohibited.
 *
 * http://creativecommons.org/licenses/by-nc-sa/2.5/
 *
 * © 2011 Open-Xchange Inc., Tarrytown, NY, USA. info@open-xchange.com
 *
 * @author Daniel Dickhaus <daniel.dickhaus@open-xchange.com>
 */
define('io.ox/tasks/api', [
    'io.ox/core/http',
    'io.ox/core/api/factory',
    'io.ox/core/folder/api'
], function (http, apiFactory, folderAPI) {

    'use strict';

    var api,
        // object to store tasks, that have attachments uploading atm
        uploadInProgress = {},
        //variables so portal is only required once
        portalModel,
        portalApp,

        /**
         * notificate
         * @private
         * @param  {object} currentvalues (object with current task data from backend(after update/create))
         * @param  {object} modifications
         * qparam  {boolean} create (if this was called after a create action, default = false)
         * @fires  api#mark:task:confirmed (ids)
         * @fires  api#mark:overdue (ids)
         * @fires  api#unmark:overdue (ids)
         * @return { undefined }
         */
        checkForNotifications = function (currentValues, modifications, create) {
            //check move
            if (modifications.folder_id && modifications.folder_id !== currentValues.folder_id) {
                api.getTasks();
                require(['io.ox/core/api/reminder'], function (reminderAPI) {
                    reminderAPI.getReminders();
                });
            } else {
                //check alarm
                if ((modifications.alarm !== undefined) || (create && modifications.alarm)) {
                    require(['io.ox/core/api/reminder'], function (reminderAPI) {
                        reminderAPI.getReminders();
                    });
                }
                //check participants
                if (modifications.participants) {
                    var myId = ox.user_id,
                        triggered = false;
                    //user is added to a task
                    _(modifications.participants).each(function (obj) {
                        if (obj.id === myId) {
                            triggered = true;
                            api.trigger('mark:task:to-be-confirmed', [currentValues]);
                        }
                    });
<<<<<<< HEAD
                    if (!triggered) {//user is not in the current participants
=======
                    //user is not in the current participants
                    if  (!triggered) {
>>>>>>> e7758a2e
                        api.trigger('mark:task:confirmed', [currentValues]);
                    }
                }
                //check overdue
                if (modifications.status || (modifications.end_date !== undefined)) {
                    if (currentValues.status !== 3 && currentValues.end_date < _.utc()) {
                        api.trigger('mark:overdue', [currentValues]);
                    } else {
                        api.trigger('unmark:overdue', [currentValues]);
                    }
                }
            }
        },

        /**
         * applies task modifications to all cache
         * @private
         * @param  {array} tasks (objects with id and folder_id)
         * @param  {string} folder (folder id of the current folder)
         * @param  {object} modfications (modifications of the cachevalues)
         * @return { deferred }
         */
        updateAllCache = function (tasks, folder, modifications) {

            var list = _.copy(tasks, true),
            //make sure we have an array
            list = list || [];
            list = _.isArray(list) ? list : [list];

            //is's empty. nothing to do
            if (list.length === 0) {
                return $.when();
            }
            //make sure ids are strings
            folder = folder.toString();
            _(list).each(function (task) {
                task.id = task.id.toString();
                task.folder_id = task.folder_id.toString();
            });

            //move operation
            if (list[0].folder_id && list[0].folder_id !== folder) {
                return api.caches.all.clear();
            }
            var found = false,
                cacheKey = api.cid({
                    folder: folder,
                    sort: api.options.requests.all.sort,
                    order: api.options.requests.all.order
                });
            //look for items and copy modifications to the cache to make it valid again
            return api.caches.all.get(cacheKey).then(function (cachevalue) {
                if (cachevalue) {
                    _(cachevalue).each(function (singlevalue) {
                        _(list).each(function (item) {
                            if (singlevalue.id.toString() === item.id && singlevalue.folder_id.toString() === folder) {
                                //apply modified values
                                _.extend(singlevalue, modifications);
                                found = true;
                            }
                        });

                    });
                    if (found) {
                        return api.caches.all.add(cacheKey, cachevalue);
                    } else {
                        return $.when();
                    }
                } else {
                    //just leave it to the next all request, no need to do it here
                    return $.when();
                }
            });
        },

        /**
         * gets every task in users private folders. Used in Portal tile
         * @private
         * @return { deferred }
         */
        getAllFromAllFolders = function () {
            return api.search({ pattern: '', end: _.now() });
        },

        /**
         * refreshs the task portal tile
         * @private
         * @return { undefined }
         */
        refreshPortal = function () {
            if (portalModel && portalApp) {
                portalApp.refreshWidget(portalModel, 0);
            } else {
                //refresh portal
                require(['io.ox/portal/main'], function (portal) {
                    portalApp = portal.getApp();
                    portalModel = portalApp.getWidgetCollection()._byId.tasks_0;
                    if (portalModel) {
                        portalApp.refreshWidget(portalModel, 0);
                    }
                });
            }
        },

        /**
         * return array of participants with normalized properties
         * @param  {array} participants (objects)
         * @return { array }
         */
        repairParticipants = function (participants) {
            //current participantsmodel is heavily overloaded but does not
            //contain the needed information ... maybe include this in the
            //standard participants model if calendar etc need the same
            var list = [];
            if (participants && participants.length > 0) {
                _(participants).each(function (participant) {
                    var tmp = {};
                    tmp.type = participant.type;
                    switch (participant.type) {
                    case 1://internal user
                        tmp.type = participant.type;
                        tmp.mail = participant.email1;
                        tmp.display_name = participant.display_name;
                        tmp.id = participant.id;
                        break;
                    case 5://external user
                        tmp.type = participant.type;
                        tmp.mail = participant.mail;
                        tmp.display_name = participant.display_name;
                        tmp.id = 0;
                        break;
                    default://all the rest
                        tmp = participant;
                        break;
                    }
                    list.push(tmp);
                });
                return list;
            } else {
                return participants;
            }
        };

    // generate basic API
    api = apiFactory({
        module: 'tasks',
        keyGenerator: function (obj) {
            var folder = null;
            if (obj) {
                if (obj.folder) {
                    folder = obj.folder;
                } else if (obj.folder_id) {
                    folder = obj.folder_id;
                } else {
                    //no folderAttribute for cache Keygen found, using default
                    folder = folderAPI.getDefaultFolder('tasks');
                }
            }

            return obj ? folder + '.' + obj.id : '';
        },
        requests: {
            all: {
                folder: folderAPI.getDefaultFolder('tasks'),
                columns: '1,20,101,200,202,203,220,300,301',
                extendColumns: 'io.ox/tasks/api/all',
                sort: '202',
                order: 'asc',
                // allow DB cache
                cache: true,
                timezone: 'UTC'
            },
            list: {
                action: 'list',
                columns: '1,2,20,101,200,202,203,220,221,300,301,309',
                extendColumns: 'io.ox/tasks/api/list',
                timezone: 'UTC'
            },
            get: {
                action: 'get',
                timezone: 'UTC'
            },
            search: {
                action: 'search',
                columns: '1,20,101,200,202,203,220,221,300,301,309',
                extendColumns: 'io.ox/tasks/api/all',
                sort: '202',
                order: 'asc',
                timezone: 'UTC',
                getData: function (query) {
                    return { pattern: query.pattern, end: query.end, start: query.start };
                }
            }
        }
    });

    /**
     * remove from get/list cache
     * @param  {string|array} key
     * @fires  api#create (task)
     * @return { promise }
     */
    api.removeFromCache = function (key) {
        return $.when(api.caches.get.remove(key), api.caches.list.remove(key));
    };

    /**
     * create a task
     * @param  {object} task
     * @return { deferred} done returns object with id property
     */
    api.create = function (task) {
        task.participants = repairParticipants(task.participants);
        var attachmentHandlingNeeded = task.tempAttachmentIndicator,
            response;
        delete task.tempAttachmentIndicator;
        //task.alarm must not be null on creation, it's only used to delete an alarm on update actions
        if (task.alarm === null) {
            //leaving it in would throw a backend error
            delete task.alarm;
        }
        if (task.priority === 'null' || !task.priority) {
            delete task.priority;
        }
        //make sure we have an integer here
        if (task.status) {
            task.status = parseInt(task.status, 10);
        }
        if (task.status === 3) {
            //make sure we have date_completed
            task.date_completed = task.date_completed || _.now();
        } else {
            //remove invalid date_completed
            delete task.date_completed;
        }
        return http.PUT({
            module: 'tasks',
            params: { action: 'new', timezone: 'UTC' },
            data: task,
            appendColumns: false
        }).then(function (obj) {
            task.id = obj.id;
            response = obj;

            return $.when(
                api.caches.all.grepRemove(task.folder_id + api.DELIM),
                api.caches.get.add(task),
                api.caches.list.merge(task)
           );
        }).then(function () {
            if (attachmentHandlingNeeded) {
                //to make the detailview show the busy animation
                api.addToUploadList(_.ecid(task));
            }
            checkForNotifications(task, task, true);
            api.trigger('create', task);
            api.trigger('refresh.all');
            return response;
        });
    };

    /**
     * update single task
     * @param  {object} task (id, folder_id, 'changed attributes')
     * @param  {string} newFolder (optional; target folder id)
     * @fires  api#refresh.all
     * @fires  api#update:ecid
     * @return {[type]}
     */
    api.update = function (task, newFolder) {
        var obj,
            attachmentHandlingNeeded = task.tempAttachmentIndicator,
            useFolder = task.folder_id,
            move = false;

        delete task.tempAttachmentIndicator;

        //repair broken folder attribute
        if (task.folder) {
            useFolder = task.folder_id = task.folder;
            delete task.folder;
        }

        //folder is only used by move operation, because here we need 2 folder attributes
        if (newFolder && arguments.length === 2) {
            task.folder_id = newFolder;
            move = true;
        }
        //set always (OX6 does this too)
        task.notification = true;

        //if no folder is given use default
        if (useFolder === undefined) {
            useFolder = api.getDefaultFolder();
        }

        //make sure we have an integer here
        if (task.status) {
            task.status = parseInt(task.status, 10);
        }
        if (task.status === 3) {
            // make sure we have date_completed
            task.date_completed = task.date_completed || _.now();
        } else if (task.status !== 3 && task.status !== '3') {
            task.date_completed = null;
        }

        if (task.priority === 0) {
            task.priority = null;
        }

        var key = useFolder + '.' + task.id;
        return http.PUT({
            module: 'tasks',
            params: { action: 'update',
                folder: useFolder,
                id: task.id,
                timestamp: _.then(),
                timezone: 'UTC'
            },
            data: task,
            appendColumns: false
        }).pipe(function () {
            // update cache
            var sortChanged = false;
            //data that is important for sorting changed, so clear the all cache
            if (task.title || task.end_date || task.status) {
                sortChanged = true;
            }
            return $.when(
                    //api.get updates list and get caches
                    api.removeFromCache(key)
<<<<<<< HEAD
                        .then(function () { return api.get({ id: task.id, folder_id: newFolder || useFolder }); }),//api.get updates list and get caches
                        sortChanged ? api.caches.all.clear() : updateAllCache([task], useFolder, task));
=======
                        .then(function () {return api.get({id: task.id, folder_id: newFolder || useFolder}); }),
                    sortChanged ? api.caches.all.clear() : updateAllCache([task], useFolder, task));
>>>>>>> e7758a2e
        }).pipe(function (data) {
            //return object with id and folder id needed to save the attachments correctly
            obj = { folder_id: useFolder, id: task.id };
            //notification check
            checkForNotifications(data, task, true);
            if (attachmentHandlingNeeded) {
                //to make the detailview show the busy animation
                api.addToUploadList(_.ecid(task));
            }
            return obj;
        }).done(function () {
            //trigger refresh, for vGrid etc
            api.trigger('refresh.all');
            if (move) {
                api.trigger('move:' + _.ecid({ id: task.id, folder_id: useFolder }), task.folder_id);
            } else {
                api.trigger('update', { id: task.id, folder_id: useFolder });
                api.trigger('update:' + _.ecid({ id: task.id, folder_id: useFolder }));
            }
            refreshPortal();
        });

    };

    /**
     * update list of tasks used by done/undone and move actions when used with multiple selection
     * @param  {array}    list of task objects (id, folder_id)
     * @param  {object}   modifications
     * @fires  api#refresh.all
     * @return { deferred }
     */
    api.updateMultiple = function (list, modifications) {
        var keys  = [];
        //set always (OX6 does this too)
        modifications.notification = true;
        http.pause();

        _(list).map(function (obj) {
          //repair broken folder attribute
            if (obj.folder) {
                obj.folder_id = obj.folder;
                delete obj.folder;
            }
            keys.push(obj.folder_id + '.' + obj.id);
            return http.PUT({
                module: 'tasks',
                params: {
                    action: 'update',
                    id: obj.id,
                    folder: obj.folder_id,
                    timestamp: _.then(),
                    timezone: 'UTC'
                },
                data: modifications,
                appendColumns: false
            });
        });
        return http.resume().pipe(function () {
            // update cache
            return $.when(api.removeFromCache(keys), updateAllCache(list, modifications.folder_id || list[0].folder_id, modifications));
        }).done(function () {
            //update notifications
            //no exact checks here because multiple may contain a very large number of items
            api.getTasks();
            require(['io.ox/core/api/reminder'], function (reminderAPI) {
                reminderAPI.getReminders();
            });
            api.trigger('refresh.all');
            refreshPortal();
        });
    };

    /**
     * move task to folder
     * @param  {object|array} task (or array of tasks)
     * @param  {string} newFolder (target folder id)
     * @fires  api#refresh.all
     * @return { deferred} done returns object with properties folder_id and task id
     */
    api.move = function (task, newFolder) {

        // api.caches.all.grepRemove(targetFolderId + api.DELIM),
        // api.caches.all.grepRemove(o.folder_id + api.DELIM),
        // api.caches.list.remove({ id: o.id, folder: o.folder_id })

        // call updateCaches (part of remove process) to be responsive
        return api.updateCaches(task).pipe(function () {
            // trigger visual refresh
            api.trigger('refresh.all');

            if (!task.length) {
                return api.update(task, newFolder);
            } else if (task.length === 1) {
                return api.update(task[0], newFolder);
            } else {
                return api.updateMultiple(task, { folder_id: newFolder });
            }
        });
    };

    /**
     * change confirmation status
     * @param  {object} options (properties: data, folder_id, id)
     * @return { promise }
     */
    api.confirm =  function (options) {
        //options.id is the id of the task not userId
        var key = (options.folder_id || options.folder) + '.' + options.id;
        return http.PUT({
            module: 'tasks',
            params: {
                action: 'confirm',
                folder: options.folder_id || options.folder,
                id: options.id,
                timezone: 'UTC'
            },
            // object with confirmation attribute
            data: options.data,
            appendColumns: false
        }).pipe(function () {
            api.trigger('mark:task:confirmed', [{ id: options.id, data: options.data }]);
            // update cache
            return api.removeFromCache(key);
        });
    };

    /**
     * @return { string} default folder for tasks
     */
    api.getDefaultFolder = function () {
        return folderAPI.getDefaultFolder('tasks');
    };

    /**
     * used for portal plugin
     * @return { deferred} done returns list of tasks
     */
    api.getAllMyTasks = (function () {

        function delegatedToMe(participants) {
            return _(participants).any(function (user) {
                var isMe = user.type === 1 && user.id === ox.user_id,
                    isDeclined = user.confirmation === 2;
                return isMe && !isDeclined;
            });
        }

        function filter(task) {
            return !task.participants || task.participants.length === 0 || delegatedToMe(task.participants);
        }

        return function () {
            return getAllFromAllFolders().pipe(function (list) {
                return _(list).filter(filter);
            });
        };

    }());

    /**
     * get tasks for notification view
     * @fires api#new-tasks (dueTasks)
     * @fires api#set:tasks:to-be-confirmed (confirmTasks)
     * @return { deferred} done returns list of tasks
     */
    api.getTasks = function () {

        //could be done to use all folders, see portal widget but not sure if this is needed
        return http.GET({
            module: 'tasks',
            params: { action: 'all',
                folder: api.getDefaultFolder(),
                columns: '1,20,200,202,203,221,300,309',
                sort: '202',
                order: 'asc',
                timezone: 'UTC'
            }
        }).pipe(function (list) {
            // sorted by end_date filter over due Tasks
            var now = new Date(),
                userId = ox.user_id,
                dueTasks = [],
                confirmTasks = [];
            for (var i = 1; i < list.length; i++) {
                var filterOverdue = (list[i].end_date < now.getTime() && list[i].status !== 3 && list[i].end_date !== null);
                if (filterOverdue) {
                    dueTasks.push(list[i]);
                }

                //use users array here because participants array contains external participants and unresolved groups(members of this groups are in the users array)
                for (var a = 0; a < list[i].users.length; a++) {
                    if (list[i].users[a].id === userId && list[i].users[a].confirmation === 0) {
                        confirmTasks.push(list[i]);
                    }
                }
            }
            //even if empty array is given it needs to be triggered to remove
            //notifications that does not exist anymore (already handled in ox6 etc)
            api.trigger('new-tasks', dueTasks);
            //same here
            api.trigger('set:tasks:to-be-confirmed', confirmTasks);
            return list;
        });
    };

    /**
     * add task to the list
     * @param {string} key (task id)
     * @return { undefined }
     */
    api.addToUploadList = function (key) {
        uploadInProgress[key] = true;
    };

    /**
     * remove task from the list
     * @param  {string} key (task id)
     * @fires  api#update: + key
     * @return { undefined }
     */
    api.removeFromUploadList = function (key) {
        delete uploadInProgress[key];
        //trigger refresh
        api.trigger('update:' + key);
    };

    /**
     * ask if this task has attachments uploading at the moment (busy animation in detail View)
     * @param  {string} key (task id)
     * @return { boolean }
     */
    api.uploadInProgress = function (key) {
        return uploadInProgress[key] || false;
    };

    /**
     * bind to global refresh; clears caches and trigger refresh.all
     * @fires  api#refresh.all
     * @return { promise }
     */
    api.refresh = function () {
        if (ox.online) {
            // clear all caches
            $.when(
                api.caches.all.clear(),
                api.caches.list.clear(),
                api.caches.get.clear(),
                api.getTasks()
            ).done(function () {
                // trigger local refresh
                api.trigger('refresh.all');
            });
        }

    };

    return api;
});<|MERGE_RESOLUTION|>--- conflicted
+++ resolved
@@ -61,12 +61,8 @@
                             api.trigger('mark:task:to-be-confirmed', [currentValues]);
                         }
                     });
-<<<<<<< HEAD
-                    if (!triggered) {//user is not in the current participants
-=======
                     //user is not in the current participants
-                    if  (!triggered) {
->>>>>>> e7758a2e
+                    if (!triggered) {
                         api.trigger('mark:task:confirmed', [currentValues]);
                     }
                 }
@@ -399,13 +395,9 @@
             return $.when(
                     //api.get updates list and get caches
                     api.removeFromCache(key)
-<<<<<<< HEAD
-                        .then(function () { return api.get({ id: task.id, folder_id: newFolder || useFolder }); }),//api.get updates list and get caches
+                        //api.get updates list and get caches
+                        .then(function () { return api.get({ id: task.id, folder_id: newFolder || useFolder }); }),
                         sortChanged ? api.caches.all.clear() : updateAllCache([task], useFolder, task));
-=======
-                        .then(function () {return api.get({id: task.id, folder_id: newFolder || useFolder}); }),
-                    sortChanged ? api.caches.all.clear() : updateAllCache([task], useFolder, task));
->>>>>>> e7758a2e
         }).pipe(function (data) {
             //return object with id and folder id needed to save the attachments correctly
             obj = { folder_id: useFolder, id: task.id };
