/**
 * All content on this website (including text, images, source
 * code and any other original works), unless otherwise noted,
 * is licensed under a Creative Commons License.
 *
 * http://creativecommons.org/licenses/by-nc-sa/2.5/
 *
 * Copyright (C) Open-Xchange Inc., 2006-2012
 * Mail: info@open-xchange.com
 *
 * @author Christoph Kopp <christoph.kopp@open-xchange.com>
 */

define('io.ox/calendar/settings/pane',
       ['settings!io.ox/calendar', 'io.ox/calendar/settings/model',
        'dot!io.ox/calendar/settings/form.html', 'io.ox/core/extensions',
        'gettext!io.ox/calendar/calendar'], function (settings, calendarSettingsModel, tmpl, ext, gt) {

    'use strict';

<<<<<<< HEAD


    var calendarSettings =  settings.createModel(calendarSettingsModel),
        staticStrings =  {
            TITLE_CALENDAR: gt('Calendar'),
            TITLE_TIME: gt('Time'),
            INTERVAL_IN_MINUTES: gt('Interval in minutes'),
            WORKING_TIME_START: gt('Start of working time'),
            WORKING_TIME_END: gt('End of working time'),
            TITLE_VIEW: gt('Default calendar view'),
            VIEW: gt('View'),
            TR_CALENDAR_VIEW: gt('Time range for the calender view'),
            TR_TEAM_VIEW: gt('Time range for the team view'),
            TR_LIST_VIEW: gt('Time range for the list view'),
            TITLE_NEW_APPOINTMENT: gt('New appointment'),
            TIME_FOR_REMINDER: gt('Default time for reminder'),
            TITLE_NOTIFICATIONS_FOR_APPOINTMENT: gt('E-Mail notification for appointment'),
            NOTIFICATIONS_FOR_APPOINTMENTS: gt('E-Mail notification for New, Changed, Deleted?'),
            TITLE_NOTIFICATIONS_FOR_ACCEPTDECLINED: gt('E-Mail notification for Accept/Declined'),
            NOTIFICATIONS_FOR_ACCEPTDECLINEDCREATOR: gt('E-Mail notification for appointment creator?'),
            NOTIFICATIONS_FOR_ACCEPTDECLINEDPARTICIPANT: gt('E-Mail notification for appointment participant?'),
            YES: gt('Yes'),
            NO: gt('No')
        },
        optionsInterval = [gt('5'), gt('10'), gt('15'), gt('20'), gt('30'), gt('60')],
        optionsTime = [gt('00:00'),
                       gt('01:00'),
                       gt('02:00'),
                       gt('03:00'),
                       gt('04:00'),
                       gt('05:00'),
                       gt('06:00'),
                       gt('07:00'),
                       gt('08:00'),
                       gt('09:00'),
                       gt('10:00'),
                       gt('11:00'),
                       gt('12:00'),
                       gt('13:00'),
                       gt('14:00'),
                       gt('15:00'),
                       gt('16:00'),
                       gt('17:00'),
                       gt('18:00'),
                       gt('19:00'),
                       gt('20:00'),
                       gt('21:00'),
                       gt('22:00'),
                       gt('23:00')],
        optionsView = [gt('Calendar'), gt('Team'), gt('List')],
        optionsCalendarRange =  [gt('Day'), gt('Work Week'), gt('Month'), gt('Week'), gt('Custom')],
        optionsReminder = [gt('no reminder'),
                            gt('15 minutes'),
                            gt('30 minutes'),
                            gt('45 minutes'),
                            gt('1 hour'),
                            gt('2 hour'),
                            gt('4 hour'),
                            gt('6 hour'),
                            gt('8 hour'),
                            gt('12 hour'),
                            gt('1 day'),
                            gt('2 days'),
                            gt('3 days'),
                            gt('4 days'),
                            gt('5 days'),
                            gt('6 days'),
                            gt('1 week'),
                            gt('2 weeks'),
                            gt('3 weeks'),
                            gt('4 weeks')],

        calendarViewSettings;

    var CalendarSettingsView = Backbone.View.extend({
        tagName: "div",
        _modelBinder: undefined,
        initialize: function (options) {
            // create template
            this._modelBinder = new Backbone.ModelBinder();

        },
        render: function () {
            var self = this;
            self.$el.empty().append(tmpl.render('io.ox/calendar/settings', {
                strings: staticStrings,
                optionsIntervalMinutes: optionsInterval,
                optionsTimeWorktime: optionsTime,
                optionsViewDefault: optionsView,
                optionsCalendarRangeDefault: optionsCalendarRange,
                optionsReminderSelection: optionsReminder

            }));

            var defaultBindings = Backbone.ModelBinder.createDefaultBindings(self.el, 'data-property');
            self._modelBinder.bind(self.model, self.el, defaultBindings);

            return self;
=======
    var settings = {
        draw: function (node, app) {
            node
                .append(
                  utils.createSettingsHead(app)
                )
                .append(
                    $("<span>")
                    .addClass("detail")
                    .append($("<span>").text("Nothing to configure yet."))
            )
            .append($("<br>"));
            return node;
>>>>>>> a93798d4
        }
    });

    ext.point('io.ox/calendar/settings/detail').extend({
        index: 200,
        id: 'calendarsettings',
        draw: function (data) {

            calendarViewSettings = new CalendarSettingsView({model: calendarSettings});
            var holder = $('<div>').css('max-width', '800px');
            this.append(holder.append(
                calendarViewSettings.render().el)
            );
        },

        save: function () {
//            console.log(calendarViewSettings.model);
            calendarViewSettings.model.save();
        }
    });

});<|MERGE_RESOLUTION|>--- conflicted
+++ resolved
@@ -18,7 +18,7 @@
 
     'use strict';
 
-<<<<<<< HEAD
+
 
 
     var calendarSettings =  settings.createModel(calendarSettingsModel),
@@ -117,21 +117,7 @@
             self._modelBinder.bind(self.model, self.el, defaultBindings);
 
             return self;
-=======
-    var settings = {
-        draw: function (node, app) {
-            node
-                .append(
-                  utils.createSettingsHead(app)
-                )
-                .append(
-                    $("<span>")
-                    .addClass("detail")
-                    .append($("<span>").text("Nothing to configure yet."))
-            )
-            .append($("<br>"));
-            return node;
->>>>>>> a93798d4
+
         }
     });
 
