--- conflicted
+++ resolved
@@ -37,11 +37,7 @@
             personal: ['title', 'first_name', 'last_name', /*'display_name',*/ // yep, end-users don't understand it
                          'second_name', 'suffix', 'nickname', 'birthday',
                          'marital_status', 'number_of_children', 'spouse_name',
-<<<<<<< HEAD
-                         'anniversary', 'url', 'private_flag'],
-=======
                          'anniversary', 'url'],
->>>>>>> f834ac5b
             job: ['profession', 'position', 'department', 'company', 'room_number',
                     'employee_type', 'number_of_employees', 'sales_volume', 'tax_id',
                     'commercial_register', 'branches', 'business_category', 'info',
@@ -163,21 +159,12 @@
             index: 100,
             customizeNode: function () {
                 //access to global address book?
-<<<<<<< HEAD
-                if (capabilities.has('gab')) {
-                    this.$el
-                        .css({ display: 'inline-block' })
-                        .addClass("contact-picture-upload f6-target");
-                } else {
-                    this.$el = $('');
-=======
                 if (isMyContactData && !capabilities.has('gab')) {
                     this.$el = $('');
                 } else {
                     this.$el
                         .css({ display: 'inline-block' })
                         .addClass("contact-picture-upload f6-target");
->>>>>>> f834ac5b
                 }
             }
         }));
@@ -191,12 +178,7 @@
                 ref: ref + "/actions/edit/save",
                 cssClasses: "btn btn-primary control f6-target",
                 tabIndex: 2,
-<<<<<<< HEAD
-                tagtype: "button",
-                hidde: isMyContactData
-=======
                 tagtype: "button"
->>>>>>> f834ac5b
             }));
 
             point.basicExtend(new links.Button({
@@ -275,11 +257,7 @@
             render: function () {
                 this.$el.text(util.getFullName(this.model.toJSON()) || '\u00A0');
                 //fix top margin if picture upload was removed
-<<<<<<< HEAD
-                if (!capabilities.has('gab'))
-=======
                 if (isMyContactData && !capabilities.has('gab'))
->>>>>>> f834ac5b
                     this.$el.css('margin-top', '0px');
                 return this;
             }
@@ -433,7 +411,6 @@
                 )
             );
         }
-<<<<<<< HEAD
 
         function drawDate(options, model) {
             this.append(
@@ -486,60 +463,6 @@
             );
         }
 
-=======
-
-        function drawDate(options, model) {
-            this.append(
-                $('<label class="input">').text(options.label),
-                // don't wrap the date control with a label (see bug #27559)
-                new mini.DateView({ name: options.field, model: model }).render().$el
-            );
-        }
-
-        function drawCheckbox(options, model) {
-            this.append(
-                $('<label class="checkbox">').append(
-                    new mini.CheckboxView({ name: options.field, model: model }).render().$el,
-                    $.txt(' '),
-                    $.txt(options.label)
-                )
-            );
-        }
-
-        function propagateAttachmentChange(model, id) {
-
-            var folder_id = model.get('folder_id'), id = model.get('id') || id;
-
-            return api.get({ id: id, folder: folder_id }, false)
-                .then(function (data) {
-                    return $.when(
-                        api.caches.get.add(data),
-                        api.caches.all.grepRemove(folder_id + api.DELIM),
-                        api.caches.list.remove({ id: id, folder: folder_id }),
-                        api.clearFetchCache()
-                    )
-                    .done(function () {
-                        // to make the detailview remove the busy animation:
-                        api.removeFromUploadList(_.ecid(data));
-                        api.trigger('refresh.list');
-                    });
-                });
-        }
-
-        function drawAttachments(options, model, baton) {
-            this.append(
-                baton.$.form = $('<form>').append(
-                    new attachmentViews.ListView({
-                        model: model,
-                        module: 7,
-                        changeCallback: propagateAttachmentChange
-                    }).render().$el,
-                    new attachmentViews.UploadView({ model: model }).render().$el
-                )
-            );
-        }
-
->>>>>>> f834ac5b
         var index = 400,
             draw = {
                 birthday: drawDate,
