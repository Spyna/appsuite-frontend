--- conflicted
+++ resolved
@@ -33,16 +33,9 @@
             var count = this.model.get('count'),
                 //#. %1$d number of notifications
                 //#, c-format
-<<<<<<< HEAD
-                a11y = gt.format(gt.ngettext('You have %1$d notification.', 'You have %1$d notifications.', count), count),
-                a11yState = this.$el.attr('aria-pressed') ? gt('The notification area is open') : gt('The notification area is closed');
+                a11y = gt.format(gt.ngettext('%1$d notification.', '%1$d notifications.', count), count);
             //don't create a loop here
             this.model.set('a11y', a11y, { silent: true });
-=======
-                a11y = gt.format(gt.ngettext('%1$d notification.', '%1$d notifications.', count), count);
-            //don't create a loop here
-            this.model.set('a11y', a11y, {silent: true});
->>>>>>> 6c7d6d7a
             this.nodes.badge.toggleClass('empty', count === 0);
             this.$el.attr('aria-label', a11y);
             this.nodes.number.text(_.noI18n(count >= 100 ? '99+' : count));
@@ -51,9 +44,8 @@
         onToggle: function (open) {
             var a11yState = open ? gt('The notification area is open') : gt('The notification area is closed');
             this.nodes.icon.attr('class', open ? 'fa fa-caret-down' : 'fa fa-caret-right');
-<<<<<<< HEAD
             this.$el.attr({
-                'aria-pressed': open ? true : false,
+                'aria-expanded': open ? true : false,
                 'aria-label': this.model.get('a11y') + ' ' + a11yState
             });
         },
@@ -62,7 +54,7 @@
                 href: '#',
                 tabindex: '1',
                 role: 'button',
-                'aria-pressed': false
+                'aria-expanded': false
             })
             .append(
                 this.nodes.badge = $('<span class="badge">').append(
@@ -71,25 +63,6 @@
                     this.nodes.icon = $('<i class="fa fa-caret-right">')
                 )
             );
-=======
-            this.$el.attr({'aria-expanded': open ? true : false,
-                           'aria-label': this.model.get('a11y') + ' ' + a11yState});
-        },
-        render: function () {
-            this.$el.attr({
-                    href: '#',
-                    tabindex: '1',
-                    role: 'button',
-                    'aria-expanded': false
-                })
-                .append(
-                    this.nodes.badge = $('<span class="badge">').append(
-                        this.nodes.number = $('<span class="number">'),
-                        $.txt(' '),
-                        this.nodes.icon = $('<i class="fa fa-caret-right">')
-                    )
-                );
->>>>>>> 6c7d6d7a
 
             this.onChange();
             return this;
@@ -107,14 +80,8 @@
             } else if (newMails > 0) {
                 //new mail notifications
                 this.trigger('newMailNotifications');
-<<<<<<< HEAD
             } else if (count === 0 && this.model.get('count') > count) {
                 //just trigger if count is set to 0, not if it was 0 already
-=======
-            } else
-                //just trigger if count is set to 0, not if it was 0 already
-                if (count === 0 && this.model.get('count') > count) {
->>>>>>> 6c7d6d7a
                 this.trigger('lastItemDeleted');
             }
             this.model.set('count', count);
@@ -164,10 +131,6 @@
                 refocus = true;
             }
 
-<<<<<<< HEAD
-=======
-
->>>>>>> 6c7d6d7a
             //make sure views are created one time only to avoid zombies
             if (_.size(self.subviews) < _.size(notifications)) {
                 _(notifications).each(function (category, type) {
@@ -390,7 +353,7 @@
                 'right',
                 self.badgeView.render().$el.on('keydown', focusNotifications),
                 $.proxy(this.toggleList, this)
-            ).attr({id: 'io-ox-notifications-icon', role: 'navigation'});
+            ).attr({ id: 'io-ox-notifications-icon', role: 'navigation' });
         },
 
         get: function (key, listview) {
