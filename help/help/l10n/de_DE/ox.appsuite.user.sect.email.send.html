--- conflicted
+++ resolved
@@ -38,11 +38,7 @@
 <div class="sect1" id="ox.appsuite.user.sect.email.send">
 <div class="titlepage"><div><div><h2 class="title" style="clear: both">5.4. E-Mails senden</h2></div></div></div>
 <a class="indexterm" name="id-1.6.11.2"></a><a class="indexterm" name="id-1.6.11.3"></a><a class="indexterm" name="id-1.6.11.4"></a><div class="concept">
-<<<<<<< HEAD
-<a name="ox.appsuite.user.concept.email.send"></a><p id="ox.appsuite.user.concept.email.send">Sie haben folgende Möglichkeiten:
-=======
 <a name="ox.appsuite.user.concept.email.send"></a><p id="ox.appsuite.user.concept.email.send">Sie haben folgende Möglichkeiten: 
->>>>>>> 1c74fb5d
       </p>
 <ul class="itemizedlist" style="list-style-type: disc; ">
 <li class="listitem"><p role="presentation">
@@ -70,21 +66,13 @@
             <a class="xref" href="ox.appsuite.user.sect.email.send.reply.html">E-Mail beantworten</a>
           </p></li>
 <li class="listitem"><p role="presentation">
-<<<<<<< HEAD
-            <a class="xref" href="ox.appsuite.user.sect.email.send.forward.html">E-Mail weiterleiten</a>
-=======
             <a class="xref" href="ox.appsuite.user.sect.email.send.forward.html">E-Mails weiterleiten</a>
->>>>>>> 1c74fb5d
           </p></li>
 <li class="listitem"><p role="presentation">
             <a class="xref" href="ox.appsuite.user.sect.email.send.autoforward.html">E-Mails automatisch weiterleiten lassen</a>
           </p></li>
 <li class="listitem"><p role="presentation">
-<<<<<<< HEAD
-            <a class="xref" href="ox.appsuite.user.sect.email.send.vacationnotice.html">Abwesenheitsnotiz automatisch senden</a>
-=======
             <a class="xref" href="ox.appsuite.user.sect.email.send.vacationnotice.html">Abwesenheitsbenachrichtigung automatisch senden</a>
->>>>>>> 1c74fb5d
           </p></li>
 </ul>
 <p>
