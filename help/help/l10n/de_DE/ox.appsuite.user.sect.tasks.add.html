<html lang="de">
<head>
<meta http-equiv="Content-Type" content="text/html; charset=utf-8">
<title>8.4. Aufgaben anlegen</title>
<link rel="stylesheet" type="text/css" href="../../help.css">
<meta name="generator" content="DocBook XSL Stylesheets V1.78.1">
<link rel="home" href="index.html" title="Benutzeranleitung">
<link rel="up" href="ox.appsuite.user.chap.tasks.html" title="Kapitel 8. Aufgaben">
<link rel="prev" href="ox.appsuite.user.sect.tasks.attachments.html" title="8.3. Aufgabenanhang ansehen oder speichern">
<link rel="next" href="ox.appsuite.user.sect.tasks.add.create.html" title="8.4.1. Neue Aufgabe anlegen">
<link rel="copyright" href="ox.appsuite.user.legalnotice.html" title="Rechtlicher Hinweis">
<link rel="stylesheet" type="text/css" href="../../bootstrap.min.css"​/> 
<link id="favicon" rel="shortcut icon" href="../../../apps/themes/default/favicon.ico" type="image/x-icon"> 
<meta name="viewport" content="width=device-width, initial-scale=1.0">
   <script src="../../jquery.min.js"></script> 

   <script src="../../bootstrap.min.js"></script> 
</head>
<body bgcolor="white" text="black" link="#0000FF" vlink="#840084" alink="#0000FF">
<div class="oxhelp-navigation-top"><nav class="navbar navbar-inverse" role="navigation"><div class="container-fluid">
<div class="navbar-header">
<button type="button" class="navbar-toggle" data-toggle="collapse" data-target="#ox-main-nav"><span class="sr-only">Navigation umschalten</span><span class="icon-bar"></span><span class="icon-bar"></span><span class="icon-bar"></span></button><a class="navbar-brand"></a>
</div>
<div class="collapse navbar-collapse" id="ox-main-nav"><ul class="nav navbar-nav">
<li><a accesskey="p" class="oxhelp-prev-link" href="ox.appsuite.user.sect.tasks.attachments.html">Zurück</a></li>
<li><a accesskey="h" href="index.html" class="oxhelp-home-link">Startseite</a></li>
<li><a accesskey="t" href="bk01-toc.html" class="oxhelp-toc-link">Inhaltsverzeichnis</a></li>
<li><a accesskey="n" class="oxhelp-next-link" href="ox.appsuite.user.sect.tasks.add.create.html">Weiter</a></li>
</ul></div>
</div></nav></div>
<div class="oxhelp-content">
  <h1 class="sr-only">
    <span class="phrase">Aufgaben</span>
    
    
    
  </h1>
<div class="sect1" id="ox.appsuite.user.sect.tasks.add">
<div class="titlepage"><div><div><h2 class="title" style="clear: both">8.4. Aufgaben anlegen</h2></div></div></div>
<a class="indexterm" name="id-1.9.10.2"></a><a class="indexterm" name="id-1.9.10.3"></a><div class="concept">
<<<<<<< HEAD
<a name="ox.appsuite.user.concept.tasks.add"></a><p id="ox.appsuite.user.concept.tasks.add">Sie haben folgende Möglichkeiten:
=======
<a name="ox.appsuite.user.concept.tasks.add"></a><p id="ox.appsuite.user.concept.tasks.add">Sie haben folgende Möglichkeiten: 
>>>>>>> 1c74fb5d
      </p>
<ul class="itemizedlist" style="list-style-type: disc; ">
<li class="listitem"><p role="presentation">
            <a class="xref" href="ox.appsuite.user.sect.tasks.add.create.html">Neue Aufgabe anlegen</a>
          </p></li>
<li class="listitem"><p role="presentation">
            <a class="xref" href="ox.appsuite.user.sect.tasks.add.serial.html">Serienaufgabe anlegen</a>
          </p></li>
<li class="listitem"><p role="presentation">
            <a class="xref" href="ox.appsuite.user.sect.tasks.add.participants.html">Teilnehmer zu einer Aufgabe hinzufügen</a>
          </p></li>
<li class="listitem"><p role="presentation">
<<<<<<< HEAD
            <a class="xref" href="ox.appsuite.user.sect.tasks.add.display.html">Aufgabendarstellung festlegen</a>
          </p></li>
<li class="listitem"><p role="presentation">
            <a class="xref" href="ox.appsuite.user.sect.tasks.add.attachments.html">Anhänge hinzufügen</a>
          </p></li>
=======
            <a class="xref" href="ox.appsuite.user.sect.tasks.add.attachments.html">Anhänge hinzufügen</a>
          </p></li>
>>>>>>> 1c74fb5d
</ul>
<p>
    </p>
</div>
<p id="ox.appsuite.user.concept.tasks.add.parent">Übergeordnetes Thema:
      <a class="xref" href="ox.appsuite.user.chap.tasks.html"><i>
    <span class="phrase">Aufgaben</span>
    
    
    
  </i></a>
    </p>
</div>
          </div>
        </body>
</html><|MERGE_RESOLUTION|>--- conflicted
+++ resolved
@@ -38,11 +38,7 @@
 <div class="sect1" id="ox.appsuite.user.sect.tasks.add">
 <div class="titlepage"><div><div><h2 class="title" style="clear: both">8.4. Aufgaben anlegen</h2></div></div></div>
 <a class="indexterm" name="id-1.9.10.2"></a><a class="indexterm" name="id-1.9.10.3"></a><div class="concept">
-<<<<<<< HEAD
-<a name="ox.appsuite.user.concept.tasks.add"></a><p id="ox.appsuite.user.concept.tasks.add">Sie haben folgende Möglichkeiten:
-=======
 <a name="ox.appsuite.user.concept.tasks.add"></a><p id="ox.appsuite.user.concept.tasks.add">Sie haben folgende Möglichkeiten: 
->>>>>>> 1c74fb5d
       </p>
 <ul class="itemizedlist" style="list-style-type: disc; ">
 <li class="listitem"><p role="presentation">
@@ -55,16 +51,8 @@
             <a class="xref" href="ox.appsuite.user.sect.tasks.add.participants.html">Teilnehmer zu einer Aufgabe hinzufügen</a>
           </p></li>
 <li class="listitem"><p role="presentation">
-<<<<<<< HEAD
-            <a class="xref" href="ox.appsuite.user.sect.tasks.add.display.html">Aufgabendarstellung festlegen</a>
-          </p></li>
-<li class="listitem"><p role="presentation">
             <a class="xref" href="ox.appsuite.user.sect.tasks.add.attachments.html">Anhänge hinzufügen</a>
           </p></li>
-=======
-            <a class="xref" href="ox.appsuite.user.sect.tasks.add.attachments.html">Anhänge hinzufügen</a>
-          </p></li>
->>>>>>> 1c74fb5d
 </ul>
 <p>
     </p>
