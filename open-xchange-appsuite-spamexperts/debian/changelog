<<<<<<< HEAD
open-xchange-appsuite-spamexperts (7.8.0-0) unstable; urgency=medium

  * prepare for 7.8.0 release

 -- Viktor Pracht <viktor.pracht@open-xchange.com>  Wed, 05 Nov 2014 16:22:31 +0100

open-xchange-appsuite-spamexperts (7.6.2-2) stable; urgency=low

  * Second candidate for 7.6.2 release

 -- Viktor Pracht <viktor.pracht@open-xchange.com>  Fri, 21 Nov 2014 11:51:54 +0100

open-xchange-appsuite-spamexperts (7.6.2-1) stable; urgency=medium

  * First candidate for 7.6.2 release

 -- Viktor Pracht <viktor.pracht@open-xchange.com>  Fri, 31 Oct 2014 12:59:41 +0000

open-xchange-appsuite-spamexperts (7.6.2-0) unstable; urgency=medium

  * prepare for 7.6.2 release

 -- Viktor Pracht <viktor.pracht@open-xchange.com>  Wed, 17 Sep 2014 12:44:56 +0200
=======
open-xchange-appsuite-spamexperts (7.6.1-8) stable; urgency=low

  * Build for patch 2014-12-01

 -- Viktor Pracht <viktor.pracht@open-xchange.com>  Tue, 25 Nov 2014 13:30:38 +0100
>>>>>>> caa98d35

open-xchange-appsuite-spamexperts (7.6.1-7) stable; urgency=medium

  * Build for patch 2014-11-17

 -- Viktor Pracht <viktor.pracht@open-xchange.com>  Thu, 13 Nov 2014 14:50:26 +0000

open-xchange-appsuite-spamexperts (7.6.1-6) stable; urgency=low

  * Build for patch 2014-10-30

 -- Viktor Pracht <viktor.pracht@open-xchange.com>  Mon, 27 Oct 2014 10:06:25 +0100

open-xchange-appsuite-spamexperts (7.6.1-5) stable; urgency=low

  * Fifth candidate for 7.6.1 release

 -- Viktor Pracht <viktor.pracht@open-xchange.com>  Tue, 14 Oct 2014 13:41:07 +0200

open-xchange-appsuite-spamexperts (7.6.1-4) stable; urgency=low

  * Fourth candidate for 7.6.1 release

 -- Viktor Pracht <viktor.pracht@open-xchange.com>  Fri, 10 Oct 2014 15:25:01 +0200

open-xchange-appsuite-spamexperts (7.6.1-3) stable; urgency=low

  * Third candidate for 7.6.1 release

 -- Viktor Pracht <viktor.pracht@open-xchange.com>  Thu, 02 Oct 2014 16:18:01 +0200

open-xchange-appsuite-spamexperts (7.6.1-2) stable; urgency=low

  * Second candidate for 7.6.1 release

 -- Viktor Pracht <viktor.pracht@open-xchange.com>  Tue, 16 Sep 2014 16:35:18 +0200

open-xchange-appsuite-spamexperts (7.6.1-1) stable; urgency=low

  * First release candidate for 7.6.1

 -- Viktor Pracht <viktor.pracht@open-xchange.com>  Fri, 05 Sep 2014 14:59:31 +0200

open-xchange-appsuite-spamexperts (7.6.1-0) unstable; urgency=medium

  * prepare for 7.6.1

 -- Viktor Pracht <viktor.pracht@open-xchange.com>  Fri, 05 Sep 2014 11:50:06 +0200

open-xchange-appsuite-spamexperts (0.0.1-14) stable; urgency=low

  * Build for patch 2014-11-03

 -- Viktor Pracht <viktor.pracht@open-xchange.com>  Tue, 28 Oct 2014 15:12:02 +0100

open-xchange-appsuite-spamexperts (0.0.1-13) stable; urgency=medium

  * Build for patch 2014-10-22

 -- Viktor Pracht <viktor.pracht@open-xchange.com>  Wed, 22 Oct 2014 11:34:11 +0000

open-xchange-appsuite-spamexperts (0.0.1-12) stable; urgency=low

  * Build for patch 2014-10-20

 -- Viktor Pracht <viktor.pracht@open-xchange.com>  Mon, 13 Oct 2014 15:58:52 +0200

open-xchange-appsuite-spamexperts (0.0.1-11) stable; urgency=medium

  * Build for patch 2014-10-06

 -- Viktor Pracht <viktor.pracht@open-xchange.com>  Tue, 30 Sep 2014 11:28:08 +0000

open-xchange-appsuite-spamexperts (0.0.1-10) stable; urgency=medium

  * Build for patch 2014-10-02

 -- Viktor Pracht <viktor.pracht@open-xchange.com>  Tue, 23 Sep 2014 09:02:24 +0000

open-xchange-appsuite-spamexperts (0.0.1-9) stable; urgency=low

  * Build for patch 2014-09-15

 -- Viktor Pracht <viktor.pracht@open-xchange.com>  Thu, 11 Sep 2014 12:22:02 +0200

open-xchange-appsuite-spamexperts (0.0.1-8) stable; urgency=low

  * Build for patch 2014-08-25

 -- Viktor Pracht <viktor.pracht@open-xchange.com>  Wed, 20 Aug 2014 08:59:16 +0200

open-xchange-appsuite-spamexperts (0.0.1-7) stable; urgency=low

  * Build for patch 2014-08-11

 -- Viktor Pracht <viktor.pracht@open-xchange.com>  Mon, 11 Aug 2014 17:59:52 +0200

open-xchange-appsuite-spamexperts (0.0.1-6) stable; urgency=low

  * Build for patch 2014-07-30

 -- Viktor Pracht <viktor.pracht@open-xchange.com>  Wed, 23 Jul 2014 16:21:25 +0200

open-xchange-appsuite-spamexperts (0.0.1-5) stable; urgency=low

  * Build for patch 2014-07-21

 -- Viktor Pracht <viktor.pracht@open-xchange.com>  Mon, 21 Jul 2014 08:35:49 +0200

open-xchange-appsuite-spamexperts (0.0.1-4) stable; urgency=low

  * Seventh candidate for 7.6.0 release

 -- Viktor Pracht <viktor.pracht@open-xchange.com>  Wed, 25 Jun 2014 09:58:56 +0200

open-xchange-appsuite-spamexperts (0.0.1-3) stable; urgency=low

  * Sixth candidate for 7.6.0 release

 -- Viktor Pracht <viktor.pracht@open-xchange.com>  Fri, 20 Jun 2014 12:58:25 +0200

open-xchange-appsuite-spamexperts (0.0.1-2) stable; urgency=low

  * Fifth candidate for 7.6.0 release

 -- Viktor Pracht <viktor.pracht@open-xchange.com>  Fri, 13 Jun 2014 14:07:48 +0200

open-xchange-appsuite-spamexperts (0.0.1-1) unstable; urgency=low

  * Initial Release.

 -- Viktor Pracht <viktor.pracht@open-xchange.com>  Thu, 23 Jan 2014 15:00:47 +0000<|MERGE_RESOLUTION|>--- conflicted
+++ resolved
@@ -1,4 +1,3 @@
-<<<<<<< HEAD
 open-xchange-appsuite-spamexperts (7.8.0-0) unstable; urgency=medium
 
   * prepare for 7.8.0 release
@@ -15,20 +14,19 @@
 
   * First candidate for 7.6.2 release
 
- -- Viktor Pracht <viktor.pracht@open-xchange.com>  Fri, 31 Oct 2014 12:59:41 +0000
+ -- Viktor Pracht <viktor.pracht@open-xchange.com>  Fri, 31 Oct 2014 13:59:41 +0100
 
 open-xchange-appsuite-spamexperts (7.6.2-0) unstable; urgency=medium
 
   * prepare for 7.6.2 release
 
  -- Viktor Pracht <viktor.pracht@open-xchange.com>  Wed, 17 Sep 2014 12:44:56 +0200
-=======
+
 open-xchange-appsuite-spamexperts (7.6.1-8) stable; urgency=low
 
   * Build for patch 2014-12-01
 
  -- Viktor Pracht <viktor.pracht@open-xchange.com>  Tue, 25 Nov 2014 13:30:38 +0100
->>>>>>> caa98d35
 
 open-xchange-appsuite-spamexperts (7.6.1-7) stable; urgency=medium
 
