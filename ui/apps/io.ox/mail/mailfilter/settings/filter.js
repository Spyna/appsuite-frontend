--- conflicted
+++ resolved
@@ -19,16 +19,11 @@
      'io.ox/core/notifications',
      'io.ox/settings/util',
      'io.ox/mail/mailfilter/settings/filter/view-form',
-<<<<<<< HEAD
      'gettext!io.ox/mail',
      'io.ox/mail/mailfilter/settings/filter/defaults',
      'static/3rd.party/jquery-ui.min.js'
 
     ], function (ext, api, mailfilterModel, dialogs, notifications, settingsUtil, FilterDetailView, gt, DEFAULTS) {
-=======
-     'gettext!io.ox/mail'
-    ], function (ext, api, mailfilterModel, dialogs, notifications, settingsUtil, FilterDetailView, gt) {
->>>>>>> 3fa67cd6
 
     'use strict';
 
@@ -420,20 +415,19 @@
                             stop: function (e, ui) {
                                 var flagArray = ['vacation', 'autoforward'],
                                     returnIdAndPosition = function (collection, flags) {
-                                    var idAndPosition = {};
-                                    _.each(flags, function (flag) {
-                                        _.each(collection.models, function (model) {
-                                            if (model.attributes.flags[0] === flag) {
-                                                idAndPosition[flag] = {
-                                                    id: model.attributes.id,
-                                                    position: model.attributes.position
-                                                };
-                                            }
+                                        var idAndPosition = {};
+                                        _.each(flags, function (flag) {
+                                            _.each(collection.models, function (model) {
+                                                if (model.attributes.flags[0] === flag) {
+                                                    idAndPosition[flag] = {
+                                                        id: model.attributes.id,
+                                                        position: model.attributes.position
+                                                    };
+                                                }
+                                            });
                                         });
-                                    });
-                                    return idAndPosition;
-                                },
-<<<<<<< HEAD
+                                        return idAndPosition;
+                                    },
                                     staticFilters = returnIdAndPosition(collection, flagArray),
                                     skipSort = function (newPositionArray, fixedFilters, flagArray) {
                                         var skip = false;
@@ -447,32 +441,13 @@
                                         });
                                         return skip;
                                     };
-=======
-                                staticFilters = returnIdAndPosition(collection, flagArray),
-                                skipSort = function (newPositionArray, fixedFilters, flagArray) {
-                                    var skip = false;
-                                    _.each(flagArray, function (flag) {
-                                        if (fixedFilters[flag]) {
-                                            var position = fixedFilters[flag].position;
-                                            if (fixedFilters[flag].id != newPositionArray[position]) {
-                                                skip = true;
-                                            }
-                                        }
-                                    });
-                                    return skip;
-                                };
-
->>>>>>> 3fa67cd6
 
                                 ui.item.attr('aria-grabbed', 'false');
                                 var arrayOfFilters = $node.find('li[data-id]'),
                                 data = _.map(arrayOfFilters, function (single) {
                                     return parseInt($(single).attr('data-id'), 10);
                                 });
-<<<<<<< HEAD
-
-=======
->>>>>>> 3fa67cd6
+
                                 if (skipSort(data, staticFilters, flagArray)) {
                                     notifications.yell('warning', gt('The positions of vacation notice and auto forward cannot be changed'));
                                     list.sortable('cancel');
