Name:           open-xchange-appsuite-spamexperts
Version:        @OXVERSION@
<<<<<<< HEAD
%define         ox_release 0
=======
%define         ox_release 13
>>>>>>> 8086be10
Release:        %{ox_release}_<CI_CNT>.<B_CNT>
Group:          Applications/Productivity
Packager:       Viktor Pracht <viktor.pracht@open-xchange.com>
License:        CC-BY-NC-SA-3.0
Summary:        Configuration UI for SpamExperts
Source:         %{name}_%{version}.orig.tar.bz2

BuildArch:      noarch
BuildRoot:      %{_tmppath}/%{name}-%{version}-root
%if 0%{?rhel_version} && 0%{?rhel_version} >= 700
BuildRequires:  ant
%else
BuildRequires:  ant-nodeps
%endif
BuildRequires:  java-devel >= 1.6.0
BuildRequires:  nodejs >= 0.10.0

Requires(post): open-xchange-appsuite-manifest

%description
Configuration UI for SpamExperts

## Uncomment for multiple packages (1/4)
#%if 0%{?rhel_version} || 0%{?fedora_version}
#%define docroot /var/www/html/appsuite
#%else
#%define docroot /srv/www/htdocs/appsuite
#%endif
#
#%package        static
#Group:          Applications/Productivity
#Summary:        Configuration UI for SpamExperts
#Requires:       open-xchange-appsuite
#
#%description    static
#Configuration UI for SpamExperts
#
#This package contains the static files for the theme.

%prep
%setup -q

%build

%install
export NO_BRP_CHECK_BYTECODE_VERSION=true
ant -Dbasedir=build -DdestDir=%{buildroot} -DpackageName=%{name} -Dhtdoc=%{docroot} -DkeepCache=true -f build/build.xml build

## Uncomment for multiple packages (2/4)
#files=$(find "%{buildroot}/opt/open-xchange/appsuite/" -type f \
#             ! -regex '.*\.\(js\|css\|less\|json\)' -printf '%%P ')
#for i in $files
#do
#    mkdir -p "%{buildroot}%{docroot}/$(dirname $i)"
#    cp "%{buildroot}/opt/open-xchange/appsuite/$i" "%{buildroot}%{docroot}/$i"
#done

%clean
%{__rm} -rf %{buildroot}

## Uncomment for multiple packages (3/4)
#rm -r "%{buildroot}%{docroot}"

%define update "/opt/open-xchange/appsuite/share/update-themes.sh"

%post
if [ $1 -eq 1 -a -x %{update} ]; then %{update} --later; fi

%postun
if [ -x %{update} ]; then %{update} --later; fi

%files
%defattr(-,root,root)
%dir /opt/open-xchange
%dir /opt/open-xchange/appsuite
%dir /opt/open-xchange/appsuite/apps
%dir /opt/open-xchange/appsuite/apps/com.spamexperts
%dir /opt/open-xchange/appsuite/apps/com.spamexperts/settings
/opt/open-xchange/appsuite/apps/com.spamexperts/*
/opt/open-xchange/appsuite/apps/com.spamexperts/settings/*
%dir /opt/open-xchange/appsuite/manifests
/opt/open-xchange/appsuite/manifests/open-xchange-appsuite-spamexperts.json

## Uncomment for multiple packages (4/4)
#%files static
#%defattr(-,root,root)
#%{docroot}

%changelog
* Wed Jan 21 2015 Viktor Pracht <viktor.pracht@open-xchange.com>
Build for patch 2014-10-27
* Wed Jan 21 2015 Viktor Pracht <viktor.pracht@open-xchange.com>
Build for patch 2015-01-26
* Wed Jan 07 2015 Viktor Pracht <viktor.pracht@open-xchange.com>
Build for patch 2015-01-12
* Tue Dec 16 2014 Viktor Pracht <viktor.pracht@open-xchange.com>
Build for patch 2014-12-22
* Fri Dec 12 2014 Viktor Pracht <viktor.pracht@open-xchange.com>
Fourth candidate for 7.6.2 release
* Wed Dec 10 2014 Viktor Pracht <viktor.pracht@open-xchange.com>
Build for patch 2014-12-15
* Fri Dec 05 2014 Viktor Pracht <viktor.pracht@open-xchange.com>
Third candidate for 7.6.2 release
* Tue Nov 25 2014 Viktor Pracht <viktor.pracht@open-xchange.com>
Build for patch 2014-12-01
* Fri Nov 21 2014 Viktor Pracht <viktor.pracht@open-xchange.com>
Second candidate for 7.6.2 release
* Thu Nov 13 2014 Viktor Pracht <viktor.pracht@open-xchange.com>
Build for patch 2014-11-17
* Wed Nov 05 2014 Viktor Pracht <viktor.pracht@open-xchange.com>
prepare for 7.8.0 release
* Fri Oct 31 2014 Viktor Pracht <viktor.pracht@open-xchange.com>
First candidate for 7.6.2 release
* Tue Oct 28 2014 Viktor Pracht <viktor.pracht@open-xchange.com>
Build for patch 2014-11-03
* Mon Oct 27 2014 Viktor Pracht <viktor.pracht@open-xchange.com>
Build for patch 2014-10-30
* Wed Oct 22 2014 Viktor Pracht <viktor.pracht@open-xchange.com>
Build for patch 2014-10-22
* Tue Oct 14 2014 Viktor Pracht <viktor.pracht@open-xchange.com>
Fifth candidate for 7.6.1 release
* Mon Oct 13 2014 Viktor Pracht <viktor.pracht@open-xchange.com>
Build for patch 2014-10-20
* Fri Oct 10 2014 Viktor Pracht <viktor.pracht@open-xchange.com>
Fourth candidate for 7.6.1 release
* Thu Oct 02 2014 Viktor Pracht <viktor.pracht@open-xchange.com>
Third candidate for 7.6.1 release
* Tue Sep 30 2014 Viktor Pracht <viktor.pracht@open-xchange.com>
Build for patch 2014-10-06
* Tue Sep 23 2014 Viktor Pracht <viktor.pracht@open-xchange.com>
Build for patch 2014-10-02
* Wed Sep 17 2014 Viktor Pracht <viktor.pracht@open-xchange.com>
prepare for 7.6.2 release
* Tue Sep 16 2014 Viktor Pracht <viktor.pracht@open-xchange.com>
Second candidate for 7.6.1 release
* Thu Sep 11 2014 Viktor Pracht <viktor.pracht@open-xchange.com>
Build for patch 2014-09-15
* Fri Sep 05 2014 Viktor Pracht <viktor.pracht@open-xchange.com>
First release candidate for 7.6.1
* Fri Sep 05 2014 Viktor Pracht <viktor.pracht@open-xchange.com>
prepare for 7.6.1
* Wed Aug 20 2014 Viktor Pracht <viktor.pracht@open-xchange.com>
Build for patch 2014-08-25
* Mon Aug 11 2014 Viktor Pracht <viktor.pracht@open-xchange.com>
Build for patch 2014-08-11
* Wed Jul 23 2014 Viktor Pracht <viktor.pracht@open-xchange.com>
Build for patch 2014-07-30
* Mon Jul 21 2014 Viktor Pracht <viktor.pracht@open-xchange.com>
Build for patch 2014-07-21
* Wed Jun 25 2014 Viktor Pracht <viktor.pracht@open-xchange.com>
Seventh candidate for 7.6.0 release
* Fri Jun 20 2014 Viktor Pracht <viktor.pracht@open-xchange.com>
Sixth candidate for 7.6.0 release
* Fri Jun 13 2014 Viktor Pracht <viktor.pracht@open-xchange.com>
Fifth candidate for 7.6.0 release
* Thu Jan 23 2014 Viktor Pracht <viktor.pracht@open-xchange.com>
Initial Release.<|MERGE_RESOLUTION|>--- conflicted
+++ resolved
@@ -1,10 +1,6 @@
 Name:           open-xchange-appsuite-spamexperts
 Version:        @OXVERSION@
-<<<<<<< HEAD
 %define         ox_release 0
-=======
-%define         ox_release 13
->>>>>>> 8086be10
 Release:        %{ox_release}_<CI_CNT>.<B_CNT>
 Group:          Applications/Productivity
 Packager:       Viktor Pracht <viktor.pracht@open-xchange.com>
