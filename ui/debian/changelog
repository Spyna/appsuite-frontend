<<<<<<< HEAD
open-xchange-appsuite (7.6.0-0) unstable; urgency=low

  * prepare for 7.6.0

 -- Markus Wagner <markus.wagner@open-xchange.com>  Wed, 12 Feb 2014 11:46:45 +0100

open-xchange-appsuite (7.4.2-13) stable; urgency=low

  * Build for patch 2014-03-24

 -- Markus Wagner <markus.wagner@open-xchange.com>  Wed, 19 Mar 2014 10:32:23 +0100

open-xchange-appsuite (7.4.2-12) stable; urgency=low

  * Build for patch 2014-03-14

 -- Markus Wagner <markus.wagner@open-xchange.com>  Fri, 14 Mar 2014 14:38:53 +0100

open-xchange-appsuite (7.4.2-11) stable; urgency=low

  * Build for patch 2013-03-04

 -- Markus Wagner <markus.wagner@open-xchange.com>  Tue, 04 Mar 2014 17:09:35 +0100

open-xchange-appsuite (7.4.2-10) stable; urgency=low

  * Build for patch 2013-03-05

 -- Markus Wagner <markus.wagner@open-xchange.com>  Thu, 27 Feb 2014 15:50:06 +0100

open-xchange-appsuite (7.4.2-9) stable; urgency=low

  * Build for patch 2014-02-24

 -- Markus Wagner <markus.wagner@open-xchange.com>  Tue, 25 Feb 2014 16:46:21 +0100

open-xchange-appsuite (7.4.2-8) stable; urgency=low

  * Build for patch 2014-02-26

 -- Markus Wagner <markus.wagner@open-xchange.com>  Tue, 25 Feb 2014 14:44:07 +0100

open-xchange-appsuite (7.4.2-7) stable; urgency=low

  * Build for patch 2014-02-20

 -- Markus Wagner <markus.wagner@open-xchange.com>  Thu, 20 Feb 2014 11:37:14 +0100

open-xchange-appsuite (7.4.2-6) stable; urgency=low

  * Sixth candidate for 7.4.2 release

 -- Markus Wagner <markus.wagner@open-xchange.com>  Tue, 11 Feb 2014 12:58:17 +0100

open-xchange-appsuite (7.4.2-5) stable; urgency=low

  * Fifth candidate for 7.4.2 release

 -- Markus Wagner <markus.wagner@open-xchange.com>  Thu, 06 Feb 2014 14:58:25 +0100

open-xchange-appsuite (7.4.2-4) stable; urgency=low

  * Fourth candidate for 7.4.2 release

 -- Markus Wagner <markus.wagner@open-xchange.com>  Tue, 04 Feb 2014 17:09:46 +0100

open-xchange-appsuite (7.4.2-3) stable; urgency=low

  * Third candidate for 7.4.2 release

 -- Markus Wagner <markus.wagner@open-xchange.com>  Thu, 23 Jan 2014 16:31:28 +0100

open-xchange-appsuite (7.4.2-2) stable; urgency=low

  * Second candidate for 7.4.2 release

 -- Markus Wagner <markus.wagner@open-xchange.com>  Fri, 10 Jan 2014 16:31:43 +0100

open-xchange-appsuite (7.4.2-1) stable; urgency=low

  * First candidate for 7.4.2 release

 -- Markus Wagner <markus.wagner@open-xchange.com>  Mon, 23 Dec 2013 13:15:53 +0100

open-xchange-appsuite (7.4.2-0) unstable; urgency=low

  * prepare for 7.4.2

 -- Markus Wagner <markus.wagner@open-xchange.com>  Thu, 19 Dec 2013 09:08:03 +0100
=======
open-xchange-appsuite (7.4.1-11) stable; urgency=low

  * Build for patch 2014-03-24

 -- Markus Wagner <markus.wagner@open-xchange.com>  Fri, 21 Mar 2014 14:32:42 +0100
>>>>>>> 9d9adfdb

open-xchange-appsuite (7.4.1-10) stable; urgency=low

  * Build for patch 2014-02-26

 -- Markus Wagner <markus.wagner@open-xchange.com>  Tue, 25 Feb 2014 12:49:22 +0100

open-xchange-appsuite (7.4.1-9) stable; urgency=low

  * Build for patch 2014-01-30

 -- Markus Wagner <markus.wagner@open-xchange.com>  Tue, 28 Jan 2014 17:37:16 +0100

open-xchange-appsuite (7.4.1-8) stable; urgency=low

  * Build for patch 2013-12-09

 -- Markus Wagner <markus.wagner@open-xchange.com>  Thu, 02 Jan 2014 16:16:10 +0100

open-xchange-appsuite (7.4.1-7) stable; urgency=low

  * Build for patch 2013-12-23

 -- Markus Wagner <markus.wagner@open-xchange.com>  Thu, 19 Dec 2013 10:08:14 +0100

open-xchange-appsuite (7.4.1-6) stable; urgency=low

  * Build for patch 2013-12-09

 -- Markus Wagner <markus.wagner@open-xchange.com>  Thu, 05 Dec 2013 13:44:27 +0100

open-xchange-appsuite (7.4.1-5) stable; urgency=low

  * Fifth candidate for 7.4.1 release

 -- Markus Wagner <markus.wagner@open-xchange.com>  Wed, 20 Nov 2013 12:12:44 +0100

open-xchange-appsuite (7.4.1-4) stable; urgency=low

  * Fourth candidate for 7.4.1 release

 -- Markus Wagner <markus.wagner@open-xchange.com>  Mon, 18 Nov 2013 10:20:29 +0100

open-xchange-appsuite (7.4.1-3) stable; urgency=low

  * Third candidate for 7.4.1 release

 -- Markus Wagner <markus.wagner@open-xchange.com>  Thu, 07 Nov 2013 10:17:58 +0100

open-xchange-appsuite (7.4.1-2) stable; urgency=low

  * Second candidate for 7.4.1 release

 -- Markus Wagner <markus.wagner@open-xchange.com>  Wed, 23 Oct 2013 10:11:10 +0200

open-xchange-appsuite (7.4.1-1) stable; urgency=low

  * First sprint increment for 7.4.1 release

 -- Markus Wagner <markus.wagner@open-xchange.com>  Thu, 10 Oct 2013 17:57:24 +0200

open-xchange-appsuite (7.4.1-0) unstable; urgency=low

  * prepare for 7.4.1 release

 -- Markus Wagner <markus.wagner@open-xchange.com>  Fri, 20 Sep 2013 16:29:32 +0200

open-xchange-appsuite (7.4.0-19) stable; urgency=low

  * Build for patch 2013-03-05

 -- Markus Wagner <markus.wagner@open-xchange.com>  Tue, 04 Mar 2014 14:56:12 +0100

open-xchange-appsuite (7.4.0-18) stable; urgency=low

  * Build for patch 2013-03-05

 -- Markus Wagner <markus.wagner@open-xchange.com>  Thu, 27 Feb 2014 15:50:06 +0100

open-xchange-appsuite (7.4.0-17) stable; urgency=low

  * Build for patch 2014-02-07

 -- Markus Wagner <markus.wagner@open-xchange.com>  Fri, 07 Feb 2014 09:17:10 +0100

open-xchange-appsuite (7.4.0-16) stable; urgency=low

  * Build for patch 2013-11-13

 -- Markus Wagner <markus.wagner@open-xchange.com>  Tue, 12 Nov 2013 13:42:30 +0100

open-xchange-appsuite (7.4.0-15) stable; urgency=low

  * Build for patch 2013-11-08

 -- Markus Wagner <markus.wagner@open-xchange.com>  Mon, 11 Nov 2013 11:56:08 +0100

open-xchange-appsuite (7.4.0-14) stable; urgency=low

  * Build for patch 2013-10-28

 -- Markus Wagner <markus.wagner@open-xchange.com>  Wed, 30 Oct 2013 16:56:18 +0100

open-xchange-appsuite (7.4.0-13) stable; urgency=low

  * Build for patch 2013-10-28

 -- Markus Wagner <markus.wagner@open-xchange.com>  Wed, 23 Oct 2013 15:04:38 +0200

open-xchange-appsuite (7.4.0-12) stable; urgency=low

  * Build for patch 2013-10-09

 -- Markus Wagner <markus.wagner@open-xchange.com>  Wed, 09 Oct 2013 16:39:09 +0200

open-xchange-appsuite (7.4.0-11) stable; urgency=low

  * Eleventh candidate for 7.4.0 release

 -- Markus Wagner <markus.wagner@open-xchange.com>  Wed, 25 Sep 2013 11:14:23 +0200

open-xchange-appsuite (7.4.0-10) stable; urgency=low

  * Tenth candidate for 7.4.0 release

 -- Markus Wagner <markus.wagner@open-xchange.com>  Fri, 20 Sep 2013 10:36:26 +0200

open-xchange-appsuite (7.4.0-9) stable; urgency=low

  * Ninth candidate for 7.4.0 release

 -- Markus Wagner <markus.wagner@open-xchange.com>  Fri, 13 Sep 2013 15:48:07 +0200

open-xchange-appsuite (7.4.0-8) stable; urgency=low

  * Eighth candidate for 7.4.0 release

 -- Markus Wagner <markus.wagner@open-xchange.com>  Mon, 02 Sep 2013 10:44:51 +0200

open-xchange-appsuite (7.4.0-7) stable; urgency=low

  * Seventh candidate for 7.4.0 release

 -- Markus Wagner <markus.wagner@open-xchange.com>  Tue, 27 Aug 2013 14:06:30 +0200

open-xchange-appsuite (7.4.0-6) stable; urgency=low

  * Sixth candidate for 7.4.0 release

 -- Markus Wagner <markus.wagner@open-xchange.com>  Fri, 23 Aug 2013 13:10:30 +0200

open-xchange-appsuite (7.4.0-5) stable; urgency=low

  * Fifth candidate for 7.4.0 release

 -- Markus Wagner <markus.wagner@open-xchange.com>  Mon, 19 Aug 2013 12:38:26 +0200

open-xchange-appsuite (7.4.0-4) stable; urgency=low

  * Fourth candidate for 7.4.0 release

 -- Markus Wagner <markus.wagner@open-xchange.com>  Tue, 13 Aug 2013 10:12:55 +0200

open-xchange-appsuite (7.4.0-3) stable; urgency=low

  * Third release candidate for 7.4.0

 -- Markus Wagner <markus.wagner@open-xchange.com>  Tue, 06 Aug 2013 12:25:50 +0200

open-xchange-appsuite (7.4.0-2) stable; urgency=low

  * Second release candidate for 7.4.0

 -- Markus Wagner <markus.wagner@open-xchange.com>  Fri, 02 Aug 2013 14:17:30 +0200

open-xchange-appsuite (7.4.0-1) stable; urgency=low

  * First release candidate for 7.4.0

 -- Markus Wagner <markus.wagner@open-xchange.com>  Wed, 17 Jul 2013 10:44:17 +0200

open-xchange-appsuite (7.4.0-0) unstable; urgency=low

  * prepare for 7.4.0

open-xchange-appsuite (7.2.2-19) stable; urgency=low

  * Build for patch 2014-01-22

 -- Markus Wagner <markus.wagner@open-xchange.com>  Fri, 24 Jan 2014 14:33:16 +0100

open-xchange-appsuite (7.2.2-18) stable; urgency=low

  * Build for patch 2013-11-29

 -- Markus Wagner <markus.wagner@open-xchange.com>  Tue, 10 Dec 2013 08:32:40 +0100

 -- Markus Wagner <markus.wagner@open-xchange.com>  Tue, 16 Jul 2013 14:54:25 +0200

open-xchange-appsuite (7.2.2-19) stable; urgency=low

  * Build for patch 2014-01-22

 -- Markus Wagner <markus.wagner@open-xchange.com>  Fri, 24 Jan 2014 14:33:16 +0100

open-xchange-appsuite (7.2.2-18) stable; urgency=low

  * Build for patch 2013-11-29

 -- Markus Wagner <markus.wagner@open-xchange.com>  Tue, 10 Dec 2013 08:32:40 +0100

open-xchange-appsuite (7.2.2-17) stable; urgency=low

  * Build for patch 2013-10-03

 -- Markus Wagner <markus.wagner@open-xchange.com>  Wed, 02 Oct 2013 17:06:23 +0200

open-xchange-appsuite (7.2.2-16) stable; urgency=low

  * Build for patch 2013-09-26

 -- Markus Wagner <markus.wagner@open-xchange.com>  Tue, 17 Sep 2013 12:00:15 +0200

open-xchange-appsuite (7.2.2-15) stable; urgency=low

  * Build for patch 2013-09-12

 -- Markus Wagner <markus.wagner@open-xchange.com>  Wed, 11 Sep 2013 15:21:56 +0200

open-xchange-appsuite (7.2.2-14) stable; urgency=low

  * Build for patch 2013-09-26

 -- Markus Wagner <markus.wagner@open-xchange.com>  Mon, 02 Sep 2013 13:51:05 +0200

open-xchange-appsuite (7.2.2-13) stable; urgency=low

  * Build for patch 2013-08-26

 -- Markus Wagner <markus.wagner@open-xchange.com>  Mon, 26 Aug 2013 16:28:15 +0200

open-xchange-appsuite (7.2.2-12) stable; urgency=low

  * Build for patch 2013-08-19

 -- Markus Wagner <markus.wagner@open-xchange.com>  Tue, 20 Aug 2013 11:24:10 +0200

open-xchange-appsuite (7.2.2-11) stable; urgency=low

  * Build for patch 2013-08-09

 -- Markus Wagner <markus.wagner@open-xchange.com>  Mon, 05 Aug 2013 11:02:03 +0200

open-xchange-appsuite (7.2.2-10) stable; urgency=low

  * Build for patch 2013-07-22

 -- Markus Wagner <markus.wagner@open-xchange.com>  Mon, 22 Jul 2013 09:50:53 +0200

open-xchange-appsuite (7.2.2-9) stable; urgency=low

  * Build for patch 2013-07-25

 -- Markus Wagner <markus.wagner@open-xchange.com>  Mon, 15 Jul 2013 15:44:24 +0200

open-xchange-appsuite (7.2.2-8) stable; urgency=low

  * Build for patch 2013-07-09

 -- Markus Wagner <markus.wagner@open-xchange.com>  Thu, 11 Jul 2013 11:26:44 +0200

open-xchange-appsuite (7.2.2-7) stable; urgency=low

  * Third candidate for 7.2.2 release

 -- Markus Wagner <markus.wagner@open-xchange.com>  Tue, 02 Jul 2013 13:51:37 +0200

open-xchange-appsuite (7.2.2-6) stable; urgency=low

  * Second candidate for 7.2.2 release

 -- Markus Wagner <markus.wagner@open-xchange.com>  Fri, 28 Jun 2013 16:17:19 +0200

open-xchange-appsuite (7.2.2-5) stable; urgency=low

  * Release candidate for 7.2.2 release

 -- Markus Wagner <markus.wagner@open-xchange.com>  Wed, 26 Jun 2013 19:18:51 +0200

open-xchange-appsuite (7.2.2-4) stable; urgency=low

  * Second feature freeze for 7.2.2 release

 -- Markus Wagner <markus.wagner@open-xchange.com>  Fri, 21 Jun 2013 16:36:47 +0200

open-xchange-appsuite (7.2.2-3) stable; urgency=low

  * Sprint increment for 7.2.2 release

 -- Markus Wagner <markus.wagner@open-xchange.com>  Mon, 03 Jun 2013 13:30:35 +0200

open-xchange-appsuite (7.2.2-2) unstable; urgency=low

  * First sprint increment for 7.2.2 release

 -- Markus Wagner <markus.wagner@open-xchange.com>  Mon, 03 Jun 2013 13:30:35 +0200

open-xchange-appsuite (7.2.2-1) unstable; urgency=low

  * First candidate for 7.2.2 release

 -- Markus Wagner <markus.wagner@open-xchange.com>  Wed, 29 May 2013 17:38:49 +0200

open-xchange-appsuite (7.2.2-0) unstable; urgency=low

  * prepare for 7.2.0

 -- Markus Wagner <markus.wagner@open-xchange.com>  Fri, 15 Mar 2013 13:52:15 +0100

open-xchange-appsuite (7.2.1-6) stable; urgency=low

  * Build for patch 2013-06-20

 -- Markus Wagner <markus.wagner@open-xchange.com>  Thu, 20 Jun 2013 15:51:09 +0200

open-xchange-appsuite (7.2.1-5) stable; urgency=low

  * Build for patch 2013-06-17

 -- Markus Wagner <markus.wagner@open-xchange.com>  Tue, 18 Jun 2013 09:35:46 +0200

open-xchange-appsuite (7.2.1-4) stable; urgency=low

  * Build for patch 2013-06-14

 -- Markus Wagner <markus.wagner@open-xchange.com>  Wed, 12 Jun 2013 18:15:45 +0200

open-xchange-appsuite (7.2.1-3) unstable; urgency=low

  * Third candidate for 7.2.1 release

 -- Markus Wagner <markus.wagner@open-xchange.com>  Wed, 22 May 2013 16:07:43 +0200

open-xchange-appsuite (7.2.1-2) unstable; urgency=low

  * Second candidate for 7.2.1 release

 -- Markus Wagner <markus.wagner@open-xchange.com>  Wed, 15 May 2013 17:49:12 +0200

open-xchange-appsuite (7.2.1-1) unstable; urgency=low

  * First candidate for 7.2.1 release

 -- Markus Wagner <markus.wagner@open-xchange.com>  Mon, 22 Apr 2013 15:18:20 +0200

open-xchange-appsuite (7.2.1-0) unstable; urgency=low

  * prepare for 7.2.1

 -- Markus Wagner <markus.wagner@open-xchange.com>  Mon, 15 Apr 2013 11:18:33 +0200

open-xchange-appsuite (7.2.0-6) unstable; urgency=low

  * Build for patch 2013-05-10

 -- Markus Wagner <markus.wagner@open-xchange.com>  Wed, 15 May 2013 09:33:11 +0200

open-xchange-appsuite (7.2.0-5) unstable; urgency=low

  * Build for patch 2013-04-23

 -- Markus Wagner <markus.wagner@open-xchange.com>  Thu, 02 May 2013 09:09:28 +0200

open-xchange-appsuite (7.2.0-4) unstable; urgency=low

  * Fourth candidate for 7.2.0 release

 -- Markus Wagner <markus.wagner@open-xchange.com>  Wed, 10 Apr 2013 17:49:28 +0200

open-xchange-appsuite (7.2.0-3) unstable; urgency=low

  * Third candidate for 7.2.0 release

 -- Markus Wagner <markus.wagner@open-xchange.com>  Mon, 08 Apr 2013 17:21:25 +0200

open-xchange-appsuite (7.2.0-2) unstable; urgency=low

  * Second candidate for 7.2.0 release

 -- Markus Wagner <markus.wagner@open-xchange.com>  Tue, 02 Apr 2013 16:21:13 +0200

open-xchange-appsuite (7.2.0-1) unstable; urgency=low

  * First release candidate for 7.2.0

 -- Markus Wagner <markus.wagner@open-xchange.com>  Tue, 26 Mar 2013 13:01:19 +0100

open-xchange-appsuite (7.2.0-0) unstable; urgency=low

  * prepare for 7.2.0

 -- Markus Wagner <markus.wagner@open-xchange.com>  Thu, 15 Mar 2013 13:52:15 +0100

open-xchange-appsuite (7.0.1-6) stable; urgency=low

  * Build for patch 2013-09-12

 -- Viktor Pracht <viktor.pracht@open-xchange.com>  Wed, 11 Sep 2013 15:35:30 +0200

open-xchange-appsuite (7.0.1-5) unstable; urgency=low

  * Build for patch 2013-03-01

 -- Viktor Pracht <viktor.pracht@open-xchange.com>  Thu, 28 Feb 2013 17:42:15 +0100

open-xchange-appsuite (7.0.1-4) unstable; urgency=low

  * Fourth release candidate for 7.0.1

 -- Viktor Pracht <viktor.pracht@open-xchange.com>  Tue, 19 Feb 2013 16:41:58 +0100

open-xchange-appsuite (7.0.1-3) unstable; urgency=low

  * Third release candidate for 7.0.1

 -- Viktor Pracht <viktor.pracht@open-xchange.com>  Tue, 19 Feb 2013 09:22:25 +0100

open-xchange-appsuite (7.0.1-2) unstable; urgency=low

  * Second release candiate for 7.0.1

 -- Viktor Pracht <viktor.pracht@open-xchange.com>  Thu, 14 Feb 2013 14:28:34 +0100

open-xchange-appsuite (7.0.1-1) unstable; urgency=low

  * First release candidate for 7.0.1

 -- Viktor Pracht <viktor.pracht@open-xchange.com>  Fri, 01 Feb 2013 15:28:23 +0100

open-xchange-appsuite (7.0.1-0) unstable; urgency=low

  * prepare for 7.0.1

 -- Viktor Pracht <viktor.pracht@open-xchange.com>  Fri, 01 Feb 2013 15:01:46 +0100

open-xchange-appsuite (7.0.0-12) unstable; urgency=low

  * Third release candidate for 7.0.0

 -- Viktor Pracht <viktor.pracht@open-xchange.com>  Tue, 18 Dec 2012 14:53:51 +0100

open-xchange-appsuite (7.0.0-11) unstable; urgency=low

  * Second release candidate for 7.0.0

 -- Viktor Pracht <viktor.pracht@open-xchange.com>  Mon, 17 Dec 2012 18:55:33 +0100

open-xchange-appsuite (7.0.0-10) unstable; urgency=low

  * Pre release candidate for 7.0.0

 -- Viktor Pracht <viktor.pracht@open-xchange.com>  Thu, 13 Dec 2012 18:47:20 +0100

open-xchange-appsuite (7.0.0-9) unstable; urgency=low

  * First release candidate for 7.0.0

 -- Viktor Pracht <viktor.pracht@open-xchange.com>  Tue, 11 Dec 2012 11:44:25 +0100

open-xchange-appsuite (7.0.0-8) unstable; urgency=low

  * First release candidate for EDP drop #6

 -- Viktor Pracht <viktor.pracht@open-xchange.com>  Tue, 13 Nov 2012 15:02:51 +0100

open-xchange-appsuite (7.0.0-7) unstable; urgency=low

  * Third release candidate for EDP drop #5

 -- Viktor Pracht <viktor.pracht@open-xchange.com>  Mon, 22 Oct 2012 15:48:11 +0200

open-xchange-appsuite (7.0.0-6) unstable; urgency=low

  * Second release candidate for EDP drop #5

 -- Viktor Pracht <viktor.pracht@open-xchange.com>  Mon, 22 Oct 2012 14:23:03 +0200

open-xchange-appsuite (7.0.0-5) unstable; urgency=low

  * First release candidate for EDP drop #5

 -- Viktor Pracht <viktor.pracht@open-xchange.com>  Tue, 12 Oct 2012 13:07:35 +0200

open-xchange-appsuite (7.0.0-4) unstable; urgency=low

  * First release candidate for EDP drop #4

 -- Viktor Pracht <viktor.pracht@open-xchange.com>  Tue, 04 Sep 2012 15:14:35 +0200

open-xchange-appsuite (7.0.0-3) unstable; urgency=low

  * Release build for 7.0.0

 -- Viktor Pracht <viktor.pracht@open-xchange.com>  Tue, 07 Aug 2012 14:58:23 +0200

open-xchange-appsuite (7.0.0-2) unstable; urgency=low

  * Release build for EDP drop #3

 -- Viktor Pracht <viktor.pracht@open-xchange.com>  Tue, 07 Aug 2012 11:48:03 +0200

open-xchange-appsuite (7.0.0-1) unstable; urgency=low

  * Initial Release.

 -- Viktor Pracht <viktor.pracht@open-xchange.com>  Wed, 09 Nov 2011 12:20:23 +0100<|MERGE_RESOLUTION|>--- conflicted
+++ resolved
@@ -1,4 +1,3 @@
-<<<<<<< HEAD
 open-xchange-appsuite (7.6.0-0) unstable; urgency=low
 
   * prepare for 7.6.0
@@ -88,13 +87,12 @@
   * prepare for 7.4.2
 
  -- Markus Wagner <markus.wagner@open-xchange.com>  Thu, 19 Dec 2013 09:08:03 +0100
-=======
+
 open-xchange-appsuite (7.4.1-11) stable; urgency=low
 
   * Build for patch 2014-03-24
 
  -- Markus Wagner <markus.wagner@open-xchange.com>  Fri, 21 Mar 2014 14:32:42 +0100
->>>>>>> 9d9adfdb
 
 open-xchange-appsuite (7.4.1-10) stable; urgency=low
 
