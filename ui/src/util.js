--- conflicted
+++ resolved
@@ -117,13 +117,9 @@
     _.browser = {
         /** is IE? */
         IE: navigator.appName === "Microsoft Internet Explorer" ?
-<<<<<<< HEAD
-            Number(navigator.appVersion.match(/MSIE (\d+\.\d+)/)[1]) : ((!!(navigator.userAgent.match(/Trident/))) ? Number(navigator.userAgent.match(/rv:?(\d+.\d+)/)[1]): undefined),
-=======
             Number(navigator.appVersion.match(/MSIE (\d+\.\d+)/)[1]) : (
                 !!navigator.userAgent.match(/Trident/) ? Number(navigator.userAgent.match(/rv(:| )(\d+.\d+)/)[2]) : undefined
             ),
->>>>>>> bc302771
         /** is Opera? */
         Opera: isOpera ?
             ua.split('Opera/')[1].split(' ')[0].split('.')[0] : undefined,
