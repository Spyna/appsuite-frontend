--- conflicted
+++ resolved
@@ -377,7 +377,7 @@
          *  triggered once automatically when the application window becomes
          *  visible.
          *
-         * @returns {ox.io.App }
+         * @returns {ox.io.App}
          *  A reference to this application instance.
          */
         registerGlobalEventHandler: function (target, eventType, eventHandler) {
@@ -405,7 +405,7 @@
          *  window. Will be triggered once automatically when the application
          *  window becomes visible.
          *
-         * @returns {ox.io.App }
+         * @returns {ox.io.App}
          *  A reference to this application instance.
          */
         registerWindowResizeHandler: function (resizeHandler) {
@@ -910,6 +910,7 @@
                     // remove item at pos
                     windows.splice(pos, 1);
                 } else if (type === 'window.close' || type === 'window.pre-quit') {
+                    // close?
                     // add/move window to end of stack
                     windows = _(windows).without(win);
                     windows.push(win);
@@ -1045,7 +1046,7 @@
 
                 this.show = function (cont) {
                     var appchange = false;
-                    //use the url app string before the first ':' to exclude parameter additions (see how mail compose adds the current mode here)
+                    //use the url app string before the first ':' to exclude parameter additions (see how mail write adds the current mode here)
                     if (currentWindow && _.url.hash('app') && self.name !== _.url.hash('app').split(':', 1)[0]) {
                         appchange = true;
                     }
@@ -1674,12 +1675,12 @@
                     id: 'container',
                     index: 100,
                     draw: function () {
-                         // init container
-                        ext.point(this.name + '/facetedsearch').invoke('draw', this.facetedsearch, win);
+                        // init container
+                        ext.point(this.name + '/facetedsearch')
+                           .invoke('draw', this.facetedsearch, win);
                     }
                 });
 
-<<<<<<< HEAD
                 ext.point(win.name + '/facetedsearch/view').extend({
                     id: 'input',
                     index: 200,
@@ -1702,79 +1703,6 @@
                                         $('<label class="sr-only">')
                                             .attr('for', id)
                                             .text(label)
-=======
-                    ext.point(win.name + '/facetedsearch/view').extend({
-                        id: 'input',
-                        index: 200,
-                        draw: function () {
-                            var node = this.nodes.facetedsearch.toolbar,
-                                label = gt('Search'),
-                                id = win.name + '-search-field',
-                                group;
-                            // input group and dropdown
-                            node.append(
-                                group = $('<div class="input-group">')
-                                    .append(
-                                            $('<input type="text">')
-                                            .attr({
-                                                class: 'form-control search-field',
-                                                tabindex: 1,
-                                                id: id,
-                                                placeholder: label + ' ...'
-                                            }),
-                                            $('<label class="sr-only">')
-                                                .attr('for', id)
-                                                .text(label)
-                                    )
-                            );
-                        }
-                    });
-                    // hint: listener is implemented in search/autocomplete/extensions
-                    // ext.point(win.name + '/facetedsearch/view').extend({
-                    //     id: 'clear',
-                    //     index: 250,
-                    //     draw: function () {
-
-                    //         var group = this.nodes.facetedsearch.toolbar.find('.input-group');
-                    //         group.append(
-                    //             $('<a href="#">')
-                    //                 .attr({
-                    //                     'tabindex': '1',
-                    //                     'class': 'btn-clear',
-                    //                 }).append(
-                    //                     $('<i class="fa fa-times"></i>')
-                    //                 )
-                    //                 .on('click', function (e) {
-                    //                     e.preventDefault();
-                    //                 })
-                    //         );
-                    //     }
-                    // });
-
-                    ext.point(win.name + '/facetedsearch/view').extend({
-                        id: 'action',
-                        index: 300,
-                        draw: function () {
-                            var group = this.nodes.facetedsearch.toolbar.find('.input-group');
-                            group.append(
-                                $('<span class="input-group-btn">').append(
-                                    // submit
-                                    $('<button type="button">')
-                                    .attr({
-                                        'tabindex': '1',
-                                        'class': 'btn btn-default btn-search',
-                                        'data-toggle': 'tooltip',
-                                        'data-placement': 'bottom',
-                                        'data-animation': 'false',
-                                        'data-container': 'body',
-                                        'data-original-title': gt('Start search'),
-                                        'aria-label': gt('Start search')
-                                    })
-                                    .append(
-                                        $('<i class="fa fa-search"></i>')
-                                    )
-                                    .tooltip()
->>>>>>> 158f701f
                                 )
                         );
                     }
@@ -1824,129 +1752,74 @@
                                     $('<i class="fa fa-search"></i>')
                                 )
                                 .tooltip()
-                                .on('click', function (e) {
-                                    e.preventDefault();
-                                    var e = $.Event('keydown');
-                                    e.which = 13;
-                                })
                             )
                         );
                     }
                 });
 
-<<<<<<< HEAD
-                // draw searchfield
-                ext.point(win.name + '/facetedsearch/view').invoke('draw', win, ext.Baton.ensure({}));
-
-                require(['io.ox/search/quickstart'], function (quickstart) {
-                    quickstart.run(win).done(function () {
-                        // get view
-                        var view = win.facetedsearch.view;
-
-                        //events: app resume cancels search mode
-                        win.app.on('resume', function () {
-                            if (win.facetedsearch.active) {
-                                view.trigger('button:cancel');
-                            }
-                        });
-
-                        // events: internal
-                        view.on({
-                            'query':
-                                _.debounce(function (e, appname) {
-                                    // one search app, one model but multiple views
-                                    if (win.app.get('name') === appname) {
-                                        win.facetedsearch.open();
-                                        if (e.type === 'query') win.trigger('search:query');
-                                    }
-                                }, 10
-                            ),
-                            'button:clear': function () {
-                                win.facetedsearch.clear();
-                            },
-                            'button:cancel': function () {
-                                win.facetedsearch.cancel();
-                            }
-                        });
-
-                        // events: redirect
-                        view.model.on({
-                            'query': function (appname) {
-                                view.trigger('query', appname);
-                            },
-                            'cancel': function (appname) {
-                                view.trigger('button:cancel', appname);
-                            }
-                        });
-                        win.trigger('search:loaded');
-                    });
+                ext.point(win.name + '/facetedsearch/view').extend({
+                    id: 'lazy-load',
+                    index: 400,
+                    draw: function () {
+
+                        var field = this.nodes.facetedsearch.toolbar.find('.search-field'),
+                            run = function () {
+                                require(['io.ox/search/quickstart'], function (quickstart) {
+                                    //if (true) return;
+                                    quickstart.run(win).done(function () {
+                                        //field.off('focus', run);
+                                        // get view
+                                        var view = win.facetedsearch.view;
+
+                                        //events: app resume cancels search mode
+                                        win.app.on('resume', function () {
+                                            if (win.facetedsearch.active) {
+                                                view.trigger('button:cancel');
+                                            }
+                                        });
+
+                                        // events: internal
+                                        view.on({
+                                            'query':
+                                                _.debounce(function (e, appname) {
+                                                    // one search app, one model but multiple views
+                                                    if (win.app.get('name') === appname) {
+                                                        win.facetedsearch.open();
+                                                        if (e.type === 'query') win.trigger('search:query');
+                                                    }
+                                                }, 10
+                                            ),
+                                            'button:clear': function () {
+                                                win.facetedsearch.clear();
+                                            },
+                                            'button:cancel': function () {
+                                                win.facetedsearch.cancel();
+                                            }
+                                        });
+
+                                        // events: redirect
+                                        view.model.on({
+                                            'query': function (appname) {
+                                                view.trigger('query', appname);
+                                            },
+                                            'cancel': function (appname) {
+                                                view.trigger('button:cancel', appname);
+                                            }
+                                        });
+                                        win.trigger('search:loaded');
+                                    });
+                                });
+                            };
+
+                        // lazy load search app when search field gets the focus for the first time
+                        field.one('focus', run);
+
+                    }
                 });
-=======
-                    ext.point(win.name + '/facetedsearch/view').extend({
-                        id: 'lazy-load',
-                        index: 400,
-                        draw: function () {
-
-                            var field = this.nodes.facetedsearch.toolbar.find('.search-field'),
-                                run = function () {
-                                    require(['io.ox/search/quickstart'], function (quickstart) {
-                                        //if (true) return;
-                                        quickstart.run(win)
-                                            .done(function () {
-                                                //field.off('focus', run);
-                                                // get view
-                                                var view = win.facetedsearch.view;
-
-                                                //events: app resume cancels search mode
-                                                win.app.on('resume', function () {
-                                                    if (win.facetedsearch.active) {
-                                                        view.trigger('button:cancel');
-                                                    }
-                                                });
-
-                                                // events: internal
-                                                view.on({
-                                                    'query':
-                                                        _.debounce(function (e, appname) {
-                                                            // one search app, one model but multiple views
-                                                            if (win.app.get('name') === appname) {
-                                                                win.facetedsearch.open();
-                                                                if (e.type === 'query') win.trigger('search:query');
-                                                            }
-                                                        }, 10
-                                                    ),
-                                                    'button:clear': function () {
-                                                        win.facetedsearch.clear();
-                                                    },
-                                                    'button:cancel': function () {
-                                                        win.facetedsearch.cancel();
-                                                    }
-                                                });
-
-                                                // events: redirect
-                                                view.model.on({
-                                                    'query': function (appname) {
-                                                        view.trigger('query', appname);
-                                                    },
-                                                    'cancel': function (appname) {
-                                                        view.trigger('button:cancel', appname);
-                                                    }
-                                                });
-                                                win.trigger('search:loaded');
-                                        });
-                                    });
-                                };
-
-                            // lazy load search app when search field gets the focus for the first time
-                            field.one('focus', run);
-
-                        }
-                    });
 
                 // draw searchfield and attach lazy load listener
                 ext.point(win.name + '/facetedsearch/view').invoke('draw', win, ext.Baton.ensure({}));
 
->>>>>>> 158f701f
             }
 
             // fix height/position/appearance
@@ -2164,5 +2037,4 @@
     });
 
     return {};
-
 });