<<<<<<< HEAD
open-xchange-appsuite (7.6.0-0) unstable; urgency=low

  * prepare for 7.6.0

 -- Markus Wagner <markus.wagner@open-xchange.com>  Wed, 12 Feb 2014 11:46:45 +0100
=======
open-xchange-appsuite (7.4.2-12) stable; urgency=low

  * Build for patch 2014-03-14

 -- Markus Wagner <markus.wagner@open-xchange.com>  Fri, 14 Mar 2014 14:38:53 +0100
>>>>>>> d202bf0d

open-xchange-appsuite (7.4.2-11) stable; urgency=low

  * Build for patch 2013-03-04

 -- Markus Wagner <markus.wagner@open-xchange.com>  Tue, 04 Mar 2014 17:09:35 +0100

open-xchange-appsuite (7.4.2-10) stable; urgency=low

  * Build for patch 2013-03-05

 -- Markus Wagner <markus.wagner@open-xchange.com>  Thu, 27 Feb 2014 15:50:06 +0100

open-xchange-appsuite (7.4.2-9) stable; urgency=low

  * Build for patch 2014-02-24

 -- Markus Wagner <markus.wagner@open-xchange.com>  Tue, 25 Feb 2014 16:46:21 +0100

open-xchange-appsuite (7.4.2-8) stable; urgency=low

  * Build for patch 2014-02-26

 -- Markus Wagner <markus.wagner@open-xchange.com>  Tue, 25 Feb 2014 14:44:07 +0100

open-xchange-appsuite (7.4.2-7) stable; urgency=low

  * Build for patch 2014-02-20

 -- Markus Wagner <markus.wagner@open-xchange.com>  Thu, 20 Feb 2014 11:37:14 +0100

open-xchange-appsuite (7.4.2-6) stable; urgency=low

  * Sixth candidate for 7.4.2 release

 -- Markus Wagner <markus.wagner@open-xchange.com>  Tue, 11 Feb 2014 12:58:17 +0100

open-xchange-appsuite (7.4.2-5) stable; urgency=low

  * Fifth candidate for 7.4.2 release

 -- Markus Wagner <markus.wagner@open-xchange.com>  Thu, 06 Feb 2014 14:58:25 +0100

open-xchange-appsuite (7.4.2-4) stable; urgency=low

  * Fourth candidate for 7.4.2 release

 -- Markus Wagner <markus.wagner@open-xchange.com>  Tue, 04 Feb 2014 17:09:46 +0100

open-xchange-appsuite (7.4.2-3) stable; urgency=low

  * Third candidate for 7.4.2 release

 -- Markus Wagner <markus.wagner@open-xchange.com>  Thu, 23 Jan 2014 16:31:28 +0100

open-xchange-appsuite (7.4.2-2) stable; urgency=low

  * Second candidate for 7.4.2 release

 -- Markus Wagner <markus.wagner@open-xchange.com>  Fri, 10 Jan 2014 16:31:43 +0100

open-xchange-appsuite (7.4.2-1) stable; urgency=low

  * First candidate for 7.4.2 release

 -- Markus Wagner <markus.wagner@open-xchange.com>  Mon, 23 Dec 2013 13:15:53 +0100

open-xchange-appsuite (7.4.2-0) unstable; urgency=low

  * prepare for 7.4.2

 -- Markus Wagner <markus.wagner@open-xchange.com>  Thu, 19 Dec 2013 09:08:03 +0100

open-xchange-appsuite (7.4.1-10) stable; urgency=low

  * Build for patch 2014-02-26

 -- Markus Wagner <markus.wagner@open-xchange.com>  Tue, 25 Feb 2014 12:49:22 +0100

open-xchange-appsuite (7.4.1-9) stable; urgency=low

  * Build for patch 2014-01-30

 -- Markus Wagner <markus.wagner@open-xchange.com>  Tue, 28 Jan 2014 17:37:16 +0100

open-xchange-appsuite (7.4.1-8) stable; urgency=low

  * Build for patch 2013-12-09

 -- Markus Wagner <markus.wagner@open-xchange.com>  Thu, 02 Jan 2014 16:16:10 +0100

open-xchange-appsuite (7.4.1-7) stable; urgency=low

  * Build for patch 2013-12-23

 -- Markus Wagner <markus.wagner@open-xchange.com>  Thu, 19 Dec 2013 10:08:14 +0100

open-xchange-appsuite (7.4.1-6) stable; urgency=low

  * Build for patch 2013-12-09

 -- Markus Wagner <markus.wagner@open-xchange.com>  Thu, 05 Dec 2013 13:44:27 +0100

open-xchange-appsuite (7.4.1-5) stable; urgency=low

  * Fifth candidate for 7.4.1 release

 -- Markus Wagner <markus.wagner@open-xchange.com>  Wed, 20 Nov 2013 12:12:44 +0100

open-xchange-appsuite (7.4.1-4) stable; urgency=low

  * Fourth candidate for 7.4.1 release

 -- Markus Wagner <markus.wagner@open-xchange.com>  Mon, 18 Nov 2013 10:20:29 +0100

open-xchange-appsuite (7.4.1-3) stable; urgency=low

  * Third candidate for 7.4.1 release

 -- Markus Wagner <markus.wagner@open-xchange.com>  Thu, 07 Nov 2013 10:17:58 +0100

open-xchange-appsuite (7.4.1-2) stable; urgency=low

  * Second candidate for 7.4.1 release

 -- Markus Wagner <markus.wagner@open-xchange.com>  Wed, 23 Oct 2013 10:11:10 +0200

open-xchange-appsuite (7.4.1-1) stable; urgency=low

  * First sprint increment for 7.4.1 release

 -- Markus Wagner <markus.wagner@open-xchange.com>  Thu, 10 Oct 2013 17:57:24 +0200

open-xchange-appsuite (7.4.1-0) unstable; urgency=low

  * prepare for 7.4.1 release

 -- Markus Wagner <markus.wagner@open-xchange.com>  Fri, 20 Sep 2013 16:29:32 +0200

open-xchange-appsuite (7.4.0-19) stable; urgency=low

  * Build for patch 2013-03-05

 -- Markus Wagner <markus.wagner@open-xchange.com>  Tue, 04 Mar 2014 14:56:12 +0100

open-xchange-appsuite (7.4.0-18) stable; urgency=low

  * Build for patch 2013-03-05

 -- Markus Wagner <markus.wagner@open-xchange.com>  Thu, 27 Feb 2014 15:50:06 +0100

open-xchange-appsuite (7.4.0-17) stable; urgency=low

  * Build for patch 2014-02-07

 -- Markus Wagner <markus.wagner@open-xchange.com>  Fri, 07 Feb 2014 09:17:10 +0100

open-xchange-appsuite (7.4.0-16) stable; urgency=low

  * Build for patch 2013-11-13

 -- Markus Wagner <markus.wagner@open-xchange.com>  Tue, 12 Nov 2013 13:42:30 +0100

open-xchange-appsuite (7.4.0-15) stable; urgency=low

  * Build for patch 2013-11-08

 -- Markus Wagner <markus.wagner@open-xchange.com>  Mon, 11 Nov 2013 11:56:08 +0100

open-xchange-appsuite (7.4.0-14) stable; urgency=low

  * Build for patch 2013-10-28

 -- Markus Wagner <markus.wagner@open-xchange.com>  Wed, 30 Oct 2013 16:56:18 +0100

open-xchange-appsuite (7.4.0-13) stable; urgency=low

  * Build for patch 2013-10-28

 -- Markus Wagner <markus.wagner@open-xchange.com>  Wed, 23 Oct 2013 15:04:38 +0200

open-xchange-appsuite (7.4.0-12) stable; urgency=low

  * Build for patch 2013-10-09

 -- Markus Wagner <markus.wagner@open-xchange.com>  Wed, 09 Oct 2013 16:39:09 +0200

open-xchange-appsuite (7.4.0-11) stable; urgency=low

  * Eleventh candidate for 7.4.0 release

 -- Markus Wagner <markus.wagner@open-xchange.com>  Wed, 25 Sep 2013 11:14:23 +0200

open-xchange-appsuite (7.4.0-10) stable; urgency=low

  * Tenth candidate for 7.4.0 release

 -- Markus Wagner <markus.wagner@open-xchange.com>  Fri, 20 Sep 2013 10:36:26 +0200

open-xchange-appsuite (7.4.0-9) stable; urgency=low

  * Ninth candidate for 7.4.0 release

 -- Markus Wagner <markus.wagner@open-xchange.com>  Fri, 13 Sep 2013 15:48:07 +0200

open-xchange-appsuite (7.4.0-8) stable; urgency=low

  * Eighth candidate for 7.4.0 release

 -- Markus Wagner <markus.wagner@open-xchange.com>  Mon, 02 Sep 2013 10:44:51 +0200

open-xchange-appsuite (7.4.0-7) stable; urgency=low

  * Seventh candidate for 7.4.0 release

 -- Markus Wagner <markus.wagner@open-xchange.com>  Tue, 27 Aug 2013 14:06:30 +0200

open-xchange-appsuite (7.4.0-6) stable; urgency=low

  * Sixth candidate for 7.4.0 release

 -- Markus Wagner <markus.wagner@open-xchange.com>  Fri, 23 Aug 2013 13:10:30 +0200

open-xchange-appsuite (7.4.0-5) stable; urgency=low

  * Fifth candidate for 7.4.0 release

 -- Markus Wagner <markus.wagner@open-xchange.com>  Mon, 19 Aug 2013 12:38:26 +0200

open-xchange-appsuite (7.4.0-4) stable; urgency=low

  * Fourth candidate for 7.4.0 release

 -- Markus Wagner <markus.wagner@open-xchange.com>  Tue, 13 Aug 2013 10:12:55 +0200

open-xchange-appsuite (7.4.0-3) stable; urgency=low

  * Third release candidate for 7.4.0

 -- Markus Wagner <markus.wagner@open-xchange.com>  Tue, 06 Aug 2013 12:25:50 +0200

open-xchange-appsuite (7.4.0-2) stable; urgency=low

  * Second release candidate for 7.4.0

 -- Markus Wagner <markus.wagner@open-xchange.com>  Fri, 02 Aug 2013 14:17:30 +0200

open-xchange-appsuite (7.4.0-1) stable; urgency=low

  * First release candidate for 7.4.0

 -- Markus Wagner <markus.wagner@open-xchange.com>  Wed, 17 Jul 2013 10:44:17 +0200

open-xchange-appsuite (7.4.0-0) unstable; urgency=low

  * prepare for 7.4.0

open-xchange-appsuite (7.2.2-19) stable; urgency=low

  * Build for patch 2014-01-22

 -- Markus Wagner <markus.wagner@open-xchange.com>  Fri, 24 Jan 2014 14:33:16 +0100

open-xchange-appsuite (7.2.2-18) stable; urgency=low

  * Build for patch 2013-11-29

 -- Markus Wagner <markus.wagner@open-xchange.com>  Tue, 10 Dec 2013 08:32:40 +0100

 -- Markus Wagner <markus.wagner@open-xchange.com>  Tue, 16 Jul 2013 14:54:25 +0200

open-xchange-appsuite (7.2.2-19) stable; urgency=low

  * Build for patch 2014-01-22

 -- Markus Wagner <markus.wagner@open-xchange.com>  Fri, 24 Jan 2014 14:33:16 +0100

open-xchange-appsuite (7.2.2-18) stable; urgency=low

  * Build for patch 2013-11-29

 -- Markus Wagner <markus.wagner@open-xchange.com>  Tue, 10 Dec 2013 08:32:40 +0100

open-xchange-appsuite (7.2.2-17) stable; urgency=low

  * Build for patch 2013-10-03

 -- Markus Wagner <markus.wagner@open-xchange.com>  Wed, 02 Oct 2013 17:06:23 +0200

open-xchange-appsuite (7.2.2-16) stable; urgency=low

  * Build for patch 2013-09-26

 -- Markus Wagner <markus.wagner@open-xchange.com>  Tue, 17 Sep 2013 12:00:15 +0200

open-xchange-appsuite (7.2.2-15) stable; urgency=low

  * Build for patch 2013-09-12

 -- Markus Wagner <markus.wagner@open-xchange.com>  Wed, 11 Sep 2013 15:21:56 +0200

open-xchange-appsuite (7.2.2-14) stable; urgency=low

  * Build for patch 2013-09-26

 -- Markus Wagner <markus.wagner@open-xchange.com>  Mon, 02 Sep 2013 13:51:05 +0200

open-xchange-appsuite (7.2.2-13) stable; urgency=low

  * Build for patch 2013-08-26

 -- Markus Wagner <markus.wagner@open-xchange.com>  Mon, 26 Aug 2013 16:28:15 +0200

open-xchange-appsuite (7.2.2-12) stable; urgency=low

  * Build for patch 2013-08-19

 -- Markus Wagner <markus.wagner@open-xchange.com>  Tue, 20 Aug 2013 11:24:10 +0200

open-xchange-appsuite (7.2.2-11) stable; urgency=low

  * Build for patch 2013-08-09

 -- Markus Wagner <markus.wagner@open-xchange.com>  Mon, 05 Aug 2013 11:02:03 +0200

open-xchange-appsuite (7.2.2-10) stable; urgency=low

  * Build for patch 2013-07-22

 -- Markus Wagner <markus.wagner@open-xchange.com>  Mon, 22 Jul 2013 09:50:53 +0200

open-xchange-appsuite (7.2.2-9) stable; urgency=low

  * Build for patch 2013-07-25

 -- Markus Wagner <markus.wagner@open-xchange.com>  Mon, 15 Jul 2013 15:44:24 +0200

open-xchange-appsuite (7.2.2-8) stable; urgency=low

  * Build for patch 2013-07-09

 -- Markus Wagner <markus.wagner@open-xchange.com>  Thu, 11 Jul 2013 11:26:44 +0200

open-xchange-appsuite (7.2.2-7) stable; urgency=low

  * Third candidate for 7.2.2 release

 -- Markus Wagner <markus.wagner@open-xchange.com>  Tue, 02 Jul 2013 13:51:37 +0200

open-xchange-appsuite (7.2.2-6) stable; urgency=low

  * Second candidate for 7.2.2 release

 -- Markus Wagner <markus.wagner@open-xchange.com>  Fri, 28 Jun 2013 16:17:19 +0200

open-xchange-appsuite (7.2.2-5) stable; urgency=low

  * Release candidate for 7.2.2 release

 -- Markus Wagner <markus.wagner@open-xchange.com>  Wed, 26 Jun 2013 19:18:51 +0200

open-xchange-appsuite (7.2.2-4) stable; urgency=low

  * Second feature freeze for 7.2.2 release

 -- Markus Wagner <markus.wagner@open-xchange.com>  Fri, 21 Jun 2013 16:36:47 +0200

open-xchange-appsuite (7.2.2-3) stable; urgency=low

  * Sprint increment for 7.2.2 release

 -- Markus Wagner <markus.wagner@open-xchange.com>  Mon, 03 Jun 2013 13:30:35 +0200

open-xchange-appsuite (7.2.2-2) unstable; urgency=low

  * First sprint increment for 7.2.2 release

 -- Markus Wagner <markus.wagner@open-xchange.com>  Mon, 03 Jun 2013 13:30:35 +0200

open-xchange-appsuite (7.2.2-1) unstable; urgency=low

  * First candidate for 7.2.2 release

 -- Markus Wagner <markus.wagner@open-xchange.com>  Wed, 29 May 2013 17:38:49 +0200

open-xchange-appsuite (7.2.2-0) unstable; urgency=low

  * prepare for 7.2.0

 -- Markus Wagner <markus.wagner@open-xchange.com>  Fri, 15 Mar 2013 13:52:15 +0100

open-xchange-appsuite (7.2.1-6) stable; urgency=low

  * Build for patch 2013-06-20

 -- Markus Wagner <markus.wagner@open-xchange.com>  Thu, 20 Jun 2013 15:51:09 +0200

open-xchange-appsuite (7.2.1-5) stable; urgency=low

  * Build for patch 2013-06-17

 -- Markus Wagner <markus.wagner@open-xchange.com>  Tue, 18 Jun 2013 09:35:46 +0200

open-xchange-appsuite (7.2.1-4) stable; urgency=low

  * Build for patch 2013-06-14

 -- Markus Wagner <markus.wagner@open-xchange.com>  Wed, 12 Jun 2013 18:15:45 +0200

open-xchange-appsuite (7.2.1-3) unstable; urgency=low

  * Third candidate for 7.2.1 release

 -- Markus Wagner <markus.wagner@open-xchange.com>  Wed, 22 May 2013 16:07:43 +0200

open-xchange-appsuite (7.2.1-2) unstable; urgency=low

  * Second candidate for 7.2.1 release

 -- Markus Wagner <markus.wagner@open-xchange.com>  Wed, 15 May 2013 17:49:12 +0200

open-xchange-appsuite (7.2.1-1) unstable; urgency=low

  * First candidate for 7.2.1 release

 -- Markus Wagner <markus.wagner@open-xchange.com>  Mon, 22 Apr 2013 15:18:20 +0200

open-xchange-appsuite (7.2.1-0) unstable; urgency=low

  * prepare for 7.2.1

 -- Markus Wagner <markus.wagner@open-xchange.com>  Mon, 15 Apr 2013 11:18:33 +0200

open-xchange-appsuite (7.2.0-6) unstable; urgency=low

  * Build for patch 2013-05-10

 -- Markus Wagner <markus.wagner@open-xchange.com>  Wed, 15 May 2013 09:33:11 +0200

open-xchange-appsuite (7.2.0-5) unstable; urgency=low

  * Build for patch 2013-04-23

 -- Markus Wagner <markus.wagner@open-xchange.com>  Thu, 02 May 2013 09:09:28 +0200

open-xchange-appsuite (7.2.0-4) unstable; urgency=low

  * Fourth candidate for 7.2.0 release

 -- Markus Wagner <markus.wagner@open-xchange.com>  Wed, 10 Apr 2013 17:49:28 +0200

open-xchange-appsuite (7.2.0-3) unstable; urgency=low

  * Third candidate for 7.2.0 release

 -- Markus Wagner <markus.wagner@open-xchange.com>  Mon, 08 Apr 2013 17:21:25 +0200

open-xchange-appsuite (7.2.0-2) unstable; urgency=low

  * Second candidate for 7.2.0 release

 -- Markus Wagner <markus.wagner@open-xchange.com>  Tue, 02 Apr 2013 16:21:13 +0200

open-xchange-appsuite (7.2.0-1) unstable; urgency=low

  * First release candidate for 7.2.0

 -- Markus Wagner <markus.wagner@open-xchange.com>  Tue, 26 Mar 2013 13:01:19 +0100

open-xchange-appsuite (7.2.0-0) unstable; urgency=low

  * prepare for 7.2.0

 -- Markus Wagner <markus.wagner@open-xchange.com>  Thu, 15 Mar 2013 13:52:15 +0100

open-xchange-appsuite (7.0.1-6) stable; urgency=low

  * Build for patch 2013-09-12

 -- Viktor Pracht <viktor.pracht@open-xchange.com>  Wed, 11 Sep 2013 15:35:30 +0200

open-xchange-appsuite (7.0.1-5) unstable; urgency=low

  * Build for patch 2013-03-01

 -- Viktor Pracht <viktor.pracht@open-xchange.com>  Thu, 28 Feb 2013 17:42:15 +0100

open-xchange-appsuite (7.0.1-4) unstable; urgency=low

  * Fourth release candidate for 7.0.1

 -- Viktor Pracht <viktor.pracht@open-xchange.com>  Tue, 19 Feb 2013 16:41:58 +0100

open-xchange-appsuite (7.0.1-3) unstable; urgency=low

  * Third release candidate for 7.0.1

 -- Viktor Pracht <viktor.pracht@open-xchange.com>  Tue, 19 Feb 2013 09:22:25 +0100

open-xchange-appsuite (7.0.1-2) unstable; urgency=low

  * Second release candiate for 7.0.1

 -- Viktor Pracht <viktor.pracht@open-xchange.com>  Thu, 14 Feb 2013 14:28:34 +0100

open-xchange-appsuite (7.0.1-1) unstable; urgency=low

  * First release candidate for 7.0.1

 -- Viktor Pracht <viktor.pracht@open-xchange.com>  Fri, 01 Feb 2013 15:28:23 +0100

open-xchange-appsuite (7.0.1-0) unstable; urgency=low

  * prepare for 7.0.1

 -- Viktor Pracht <viktor.pracht@open-xchange.com>  Fri, 01 Feb 2013 15:01:46 +0100

open-xchange-appsuite (7.0.0-12) unstable; urgency=low

  * Third release candidate for 7.0.0

 -- Viktor Pracht <viktor.pracht@open-xchange.com>  Tue, 18 Dec 2012 14:53:51 +0100

open-xchange-appsuite (7.0.0-11) unstable; urgency=low

  * Second release candidate for 7.0.0

 -- Viktor Pracht <viktor.pracht@open-xchange.com>  Mon, 17 Dec 2012 18:55:33 +0100

open-xchange-appsuite (7.0.0-10) unstable; urgency=low

  * Pre release candidate for 7.0.0

 -- Viktor Pracht <viktor.pracht@open-xchange.com>  Thu, 13 Dec 2012 18:47:20 +0100

open-xchange-appsuite (7.0.0-9) unstable; urgency=low

  * First release candidate for 7.0.0

 -- Viktor Pracht <viktor.pracht@open-xchange.com>  Tue, 11 Dec 2012 11:44:25 +0100

open-xchange-appsuite (7.0.0-8) unstable; urgency=low

  * First release candidate for EDP drop #6

 -- Viktor Pracht <viktor.pracht@open-xchange.com>  Tue, 13 Nov 2012 15:02:51 +0100

open-xchange-appsuite (7.0.0-7) unstable; urgency=low

  * Third release candidate for EDP drop #5

 -- Viktor Pracht <viktor.pracht@open-xchange.com>  Mon, 22 Oct 2012 15:48:11 +0200

open-xchange-appsuite (7.0.0-6) unstable; urgency=low

  * Second release candidate for EDP drop #5

 -- Viktor Pracht <viktor.pracht@open-xchange.com>  Mon, 22 Oct 2012 14:23:03 +0200

open-xchange-appsuite (7.0.0-5) unstable; urgency=low

  * First release candidate for EDP drop #5

 -- Viktor Pracht <viktor.pracht@open-xchange.com>  Tue, 12 Oct 2012 13:07:35 +0200

open-xchange-appsuite (7.0.0-4) unstable; urgency=low

  * First release candidate for EDP drop #4

 -- Viktor Pracht <viktor.pracht@open-xchange.com>  Tue, 04 Sep 2012 15:14:35 +0200

open-xchange-appsuite (7.0.0-3) unstable; urgency=low

  * Release build for 7.0.0

 -- Viktor Pracht <viktor.pracht@open-xchange.com>  Tue, 07 Aug 2012 14:58:23 +0200

open-xchange-appsuite (7.0.0-2) unstable; urgency=low

  * Release build for EDP drop #3

 -- Viktor Pracht <viktor.pracht@open-xchange.com>  Tue, 07 Aug 2012 11:48:03 +0200

open-xchange-appsuite (7.0.0-1) unstable; urgency=low

  * Initial Release.

 -- Viktor Pracht <viktor.pracht@open-xchange.com>  Wed, 09 Nov 2011 12:20:23 +0100<|MERGE_RESOLUTION|>--- conflicted
+++ resolved
@@ -1,16 +1,14 @@
-<<<<<<< HEAD
 open-xchange-appsuite (7.6.0-0) unstable; urgency=low
 
   * prepare for 7.6.0
 
  -- Markus Wagner <markus.wagner@open-xchange.com>  Wed, 12 Feb 2014 11:46:45 +0100
-=======
+
 open-xchange-appsuite (7.4.2-12) stable; urgency=low
 
   * Build for patch 2014-03-14
 
  -- Markus Wagner <markus.wagner@open-xchange.com>  Fri, 14 Mar 2014 14:38:53 +0100
->>>>>>> d202bf0d
 
 open-xchange-appsuite (7.4.2-11) stable; urgency=low
 
