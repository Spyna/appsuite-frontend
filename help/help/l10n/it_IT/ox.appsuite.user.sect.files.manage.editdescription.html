<html lang="it">
<head>
<meta http-equiv="Content-Type" content="text/html; charset=utf-8">
<title>9.4.5. Creare o modificare descrizioni</title>
<link rel="stylesheet" type="text/css" href="../../help.css">
<meta name="generator" content="DocBook XSL Stylesheets V1.78.1">
<link rel="home" href="index.html" title="Groupware">
<link rel="up" href="ox.appsuite.user.sect.files.manage.html" title="9.4. Gestire i file">
<link rel="prev" href="ox.appsuite.user.sect.files.manage.rename.html" title="9.4.4. Modificare i nomi dei file">
<link rel="next" href="ox.appsuite.user.sect.files.manage.move.html" title="9.4.6. Spostare file o cartelle">
<link rel="copyright" href="ox.appsuite.user.legalnotice.html" title="Nota Legale">
<link rel="stylesheet" type="text/css" href="../../bootstrap.min.css"​/> 
<link id="favicon" rel="shortcut icon" href="../../../apps/themes/default/favicon.ico" type="image/x-icon"> 
<meta name="viewport" content="width=device-width, initial-scale=1.0">
   <script src="../../jquery.min.js"></script> 

   <script src="../../bootstrap.min.js"></script> 
</head>
<body bgcolor="white" text="black" link="#0000FF" vlink="#840084" alink="#0000FF">
<div class="oxhelp-navigation-top"><nav class="navbar navbar-inverse" role="navigation"><div class="container-fluid">
<div class="navbar-header">
<button type="button" class="navbar-toggle" data-toggle="collapse" data-target="#ox-main-nav"><span class="sr-only">Toggle navigation</span><span class="icon-bar"></span><span class="icon-bar"></span><span class="icon-bar"></span></button><a class="navbar-brand">Open-Xchange</a>
</div>
<div class="collapse navbar-collapse" id="ox-main-nav"><ul class="nav navbar-nav">
<li><a accesskey="p" class="oxhelp-prev-link" href="ox.appsuite.user.sect.files.manage.rename.html">Indietro</a></li>
<li><a accesskey="h" href="index.html" class="oxhelp-home-link">Partenza</a></li>
<li><a accesskey="t" href="bk01-toc.html" class="oxhelp-toc-link">Sommario</a></li>
<li><a accesskey="n" class="oxhelp-next-link" href="ox.appsuite.user.sect.files.manage.move.html">Avanti</a></li>
</ul></div>
</div></nav></div>
<div class="oxhelp-content">
  <h1 class="sr-only"><span class="phrase">File</span></h1>
<h2 class="sr-only">Gestire i file</h2>
<div class="sect2">
<div class="titlepage"><div><div><h3 class="title">
<a name="ox.appsuite.user.sect.files.manage.editdescription"></a>9.4.5. Creare o modificare descrizioni</h3></div></div></div>
<a class="indexterm" name="id-1.10.10.9.2"></a><a class="indexterm" name="id-1.10.10.9.3"></a><a class="indexterm" name="id-1.10.10.9.4"></a><div class="concept">
<a name="ox.appsuite.user.concept.files.editdescription"></a><p>È possibile creare o modificare la descrizione di un file.</p>
</div>
<div class="task">
<<<<<<< HEAD
<a name="ox.appsuite.user.task.files.editdescription"></a><p class="title"><b>Come modificare la descrizione di un file:</b></p>
=======
<a name="ox.appsuite.user.task.files.editdescription"></a><p class="title">Come creare o modificare la descrizione di un file:</p>
>>>>>>> 74174fc6
<div class="taskprerequisites">
          <p>Prerequisito: avere i permessi appropriati per modificare gli oggetti nella cartella contenente il file.</p>
        </div>
<div class="procedure"><ol class="procedure" type="1">
<li class="step">
<p>Utilizzare una delle seguenti opzioni per aprire un file nel <span class="guilabel"><strong>Visualizzatore</strong></span>:</p>
<div class="itemizedlist"><ul class="itemizedlist" style="list-style-type: none; ">
<li class="listitem" style="list-style-type: none"><p>Fare doppio clic su un file nell'area di visualizzazione.</p></li>
<li class="listitem" style="list-style-type: none"><p>Selezionare un file nell'area di visualizzazione. Fare clic sull'icona <span class="guibutton"><strong>Vista</strong></span><span class="inlinemediaobject"><a name="ox.appsuite.user.fig.files.editdescription.content"></a><img src="../../images/appsuite_user_icon_viewer.png"></span> nella barra degli strumenti.</p></li>
</ul></div>
<p>
            </p>
<p>Se la barra laterale non è visualizzata, fare clic sull'icona <span class="guibutton"><strong>Visualizza dettagli</strong></span><span class="inlinemediaobject"><a name="ox.appsuite.user.fig.files.editdescription.viewer"></a><img src="../../images/appsuite_user_icon_viewer_details.png"></span> .</p>
</li>
<li class="step">
<p>Per aggiungere una descrizione, fare clic su <span class="guibutton"><strong>Aggiungi una descrizione</strong></span>. Per modificare una descrizione, fare doppio clic sulla descrizione.</p>
<p>Digitare un nuovo testo o cambiare quello esistente. Fare clic su <span class="guibutton"><strong>Salva</strong></span>.</p>
</li>
</ol></div>
</div>
</div>
          </div>
        </body>
</html><|MERGE_RESOLUTION|>--- conflicted
+++ resolved
@@ -38,11 +38,7 @@
 <a name="ox.appsuite.user.concept.files.editdescription"></a><p>È possibile creare o modificare la descrizione di un file.</p>
 </div>
 <div class="task">
-<<<<<<< HEAD
-<a name="ox.appsuite.user.task.files.editdescription"></a><p class="title"><b>Come modificare la descrizione di un file:</b></p>
-=======
 <a name="ox.appsuite.user.task.files.editdescription"></a><p class="title">Come creare o modificare la descrizione di un file:</p>
->>>>>>> 74174fc6
 <div class="taskprerequisites">
           <p>Prerequisito: avere i permessi appropriati per modificare gli oggetti nella cartella contenente il file.</p>
         </div>
