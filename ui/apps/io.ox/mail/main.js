/**
 * This work is provided under the terms of the CREATIVE COMMONS PUBLIC
 * LICENSE. This work is protected by copyright and/or other applicable
 * law. Any use of the work other than as authorized under this license
 * or copyright law is prohibited.
 *
 * http://creativecommons.org/licenses/by-nc-sa/2.5/
 *
 * © 2011 Open-Xchange Inc., Tarrytown, NY, USA. info@open-xchange.com
 *
 * @author Matthias Biggeleben <matthias.biggeleben@open-xchange.com>
 * @author Alexander Quast <alexander.quast@open-xchange.com>
 */

define('io.ox/mail/main', [
    'io.ox/mail/util',
    'io.ox/mail/api',
    'io.ox/core/commons',
    'io.ox/mail/listview',
    'io.ox/core/tk/list-control',
    'io.ox/mail/threadview',
    'io.ox/core/extensions',
    'io.ox/core/extPatterns/actions',
    'io.ox/core/extPatterns/links',
    'io.ox/core/api/account',
    'io.ox/core/notifications',
    'io.ox/core/toolbars-mobile',
    'io.ox/core/page-controller',
    'io.ox/core/capabilities',
    'io.ox/core/folder/tree',
    'io.ox/core/folder/view',
    'gettext!io.ox/mail',
    'settings!io.ox/mail',
    'io.ox/mail/actions',
    'io.ox/mail/mobile-navbar-extensions',
    'io.ox/mail/mobile-toolbar-actions',
    'io.ox/mail/toolbar',
    'io.ox/mail/import',
    'less!io.ox/mail/style',
    'io.ox/mail/folderview-extensions'
], function (util, api, commons, MailListView, ListViewControl, ThreadView, ext, actions, links, account, notifications, Bars, PageController, capabilities, TreeView, FolderView, gt, settings) {

    'use strict';

    // application object
    var app = ox.ui.createApp({
        name: 'io.ox/mail',
        title: 'Mail'
    });

    app.mediator({
        /*
         * Init pages for mobile use
         * Each View will get a single page with own
         * toolbars and navbars. A PageController instance
         * will handle the page changes and also maintain
         * the state of the toolbars and navbars
         */
        'pages-mobile': function (app) {
            if (_.device('!smartphone')) return;
            var c = app.getWindow().nodes.main;
            var navbar = $('<div class="mobile-navbar">'),
                toolbar = $('<div class="mobile-toolbar">');
            app.navbar = navbar;
            app.toolbar = toolbar;

            app.pages = new PageController({ appname: app.options.name, toolbar: toolbar, navbar: navbar });

            app.getWindow().nodes.body.addClass('classic-toolbar-visible').append(navbar, toolbar);
            var baton = ext.Baton({ app: app });
            // create 4 pages with toolbars and navbars
            app.pages.addPage({
                name: 'folderTree',
                container: c,
                navbar: new Bars.NavbarView({
                    baton: baton,
                    extension: 'io.ox/mail/mobile/navbar'
                })
            });

            app.pages.addPage({
                name: 'listView',
                container: c,
                startPage: true,
                navbar: new Bars.NavbarView({
                    baton: baton,
                    extension: 'io.ox/mail/mobile/navbar'
                }),
                toolbar: new Bars.ToolbarView({
                    baton: baton,
                    page: 'listView',
                    extension: 'io.ox/mail/mobile/toolbar'
                }),
                secondaryToolbar: new Bars.ToolbarView({
                    baton: baton,
                    page: 'listView/multiselect',
                    extension: 'io.ox/mail/mobile/toolbar'
                })
            });

            app.pages.addPage({
                name: 'threadView',
                container: c,
                navbar: new Bars.NavbarView({
                    baton: baton,
                    extension: 'io.ox/mail/mobile/navbar'
                }),
                toolbar: new Bars.ToolbarView({
                    baton: baton,
                    page: 'threadView',
                    extension: 'io.ox/mail/mobile/toolbar'
                })
            });

            app.pages.addPage({
                name: 'detailView',
                container: c,
                navbar: new Bars.NavbarView({
                    baton: baton,
                    extension: 'io.ox/mail/mobile/navbar'
                }),
                toolbar: new Bars.ToolbarView({
                    baton: baton,
                    page: 'detailView',
                    extension: 'io.ox/mail/mobile/toolbar'
                })
            });

            // important
            // tell page controller about special navigation rules
            app.pages.setBackbuttonRules({
                'listView': 'folderTree',
                'threadView': 'listView'
            });
        },
        /*
         * Init all nav- and toolbar labels for mobile
         */
        'navbars-mobile': function (app) {

            if (!_.device('smartphone')) return;

            app.pages.getNavbar('listView')
                .setLeft(gt('Folders'))
                .setRight(
                    //#. Used as a button label to enter the "edit mode"
                    gt('Edit')
                );

            app.pages.getNavbar('folderTree')
                .setTitle(gt('Folders'))
                .setLeft(false)
                .setRight(gt('Edit'));

            app.pages.getNavbar('detailView')
                .setTitle('')
                .setLeft(
                    //#. Used as button label for a navigation action, like the browser back button
                    gt('Back')
                );

            app.pages.getNavbar('threadView')
                .setTitle(gt('Thread'))
                .setLeft(gt('Back'));

            // TODO restore last folder as starting point
            app.pages.showPage('listView');
        },

        'toolbars-mobile': function () {
            if (!_.device('smartphone')) return;

            // tell each page's back button what to do
            app.pages.getNavbar('listView').on('leftAction', function () {
                app.pages.goBack();
            });
            app.pages.getNavbar('threadView').on('leftAction', function () {
                app.pages.goBack();
            });
            app.pages.getNavbar('detailView').on('leftAction', function () {
                app.pages.goBack();
            });

            // checkbox toggle
            app.pages.getNavbar('listView').on('rightAction', function () {
                app.props.set('checkboxes', !app.props.get('checkboxes'));
            });

        },

        'pages-desktop': function (app) {
            if (_.device('smartphone')) return;

            // add page controller
            app.pages = new PageController(app);

            // create 2 pages
            // legacy compatibility
            app.getWindow().nodes.main.addClass('vsplit');

            app.pages.addPage({
                name: 'listView',
                container: app.getWindow().nodes.main,
                classes: 'leftside'
            });
            app.pages.addPage({
                name: 'detailView',
                container: app.getWindow().nodes.main,
                classes: 'rightside'
            });
        },

        /*
         * Folder view support
         */
        'folder-view': function (app) {

            if (_.device('smartphone')) return;

            // tree view
            var tree = new TreeView({ app: app, module: 'mail', contextmenu: true });

            // initialize folder view
            FolderView.initialize({ app: app, tree: tree });
            app.folderView.resize.enable();
        },

        /*
         * Convenience functin to toggle folder view
         */
        'folder-view-toggle': function (app) {
            if (_.device('smartphone')) return;
            app.getWindow().nodes.main.on('dblclick', '.list-view-control .toolbar', function () {
                app.folderView.toggle();
            });
        },

        /*
         * Default application properties
         */
        'props': function (app) {
            // introduce shared properties
            app.props = new Backbone.Model({
                'layout': _.device('smartphone') ? 'vertical' : app.settings.get('layout', 'vertical'),
                'checkboxes': _.device('smartphone') ? false : app.settings.get('showCheckboxes', true),
                'contactPictures': _.device('smartphone') ? false : app.settings.get('showContactPictures', false),
                'exactDates': app.settings.get('showExactDates', false),
                'mobileFolderSelectMode': false
            });
        },

        'toggle-folder-editmode': function (app) {

            if (_.device('!smartphone')) return;

            var toggle =  function () {

                var page = app.pages.getPage('folderTree'),
                    state = app.props.get('mobileFolderSelectMode'),
                    right = state ? gt('Edit') : gt('Cancel');

                app.props.set('mobileFolderSelectMode', !state);
                app.pages.getNavbar('folderTree').setRight(right);
                page.toggleClass('mobile-edit-mode', !state);
            };

            app.toggleFolders = toggle;
        },

        /*
         * Folder view support
         */
        'folder-view-mobile': function (app) {

            if (_.device('!smartphone')) return app;

            var nav = app.pages.getNavbar('folderTree'),
                page = app.pages.getPage('folderTree');

            nav.on('rightAction', function () {
                app.toggleFolders();
            });

            var tree = new TreeView({ app: app, module: 'mail', root: '1', contextmenu: true });

            // initialize folder view
            FolderView.initialize({ app: app, tree: tree });
            page.append(tree.render().$el);
        },

        /*
         * Split into left and right pane
         */
        'vsplit': function (app) {
            // replacing vsplit with new pageController
            // TODO: refactor app.left and app.right
            var left = app.pages.getPage('listView'),
                right = app.pages.getPage('detailView');

            app.left = left.addClass('border-right');
            app.right = right.addClass('mail-detail-pane').attr({
                'role': 'complementary',
                'aria-label': gt('Mail Details')
            });
        },

        /*
         * Setup list view
         */
        'list-view': function (app) {
<<<<<<< HEAD
            app.listView = new MailListView({ app: app, ignoreFocus: true, selectionOptions: { mode: 'special' }});
=======
            app.listView = new MailListView({ app: app, draggable: true, ignoreFocus: true });
>>>>>>> b25de4b8
            app.listView.model.set({ folder: app.folder.get() });
            app.listView.model.set('thread', true);
            // for debugging
            window.list = app.listView;
        },

        'list-view-checkboxes': function (app) {
            // always hide checkboxes on small devices initially
            if (_.device('smartphone')) return;
            app.listView.toggleCheckboxes(app.props.get('checkboxes'));
        },

        'list-view-checkboxes-mobile': function (app) {
            // always hide checkboxes on small devices initially
            if (!_.device('smartphone')) return;
            app.props.set('checkboxes', false);
            app.listView.toggleCheckboxes(false);
        },

        /*
         * Scroll-o-mat
         * Scroll to top if new unseen messages arrive
         */
        'auto-scroll': function (app) {
            app.listView.on('add', function (model, index) {
                // only for top position
                if (index !== 0) return;
                // only for unseen messages
                if (!util.isUnseen(model.toJSON())) return;
                // only scroll to top if scroll position is below 50% of outer height
                var height = app.listView.$el.height() / 2;
                if (app.listView.$el.scrollTop() > height) return;
                // scroll to top
                app.listView.$el.scrollTop(0);
            });
        },

        /*
         * Get folder-based view options
         */
        'get-view-options': function (app) {
            app.getViewOptions = function (folder) {
                var options = app.settings.get(['viewOptions', folder]);
                return _.extend({ sort: 610, order: 'desc', thread: false }, options);
            };
        },

        /*
         * Set folderview property
         */
        'prop-folderview': function (app) {
            app.props.set('folderview', _.device('smartphone') ? false : app.settings.get('folderview/visible/' + _.display(), true));
        },

        /*
         * Respond to changed sort option
         */
        'change:sort': function (app) {
            app.props.on('change:sort', function (model, value) {
                var model = app.listView.model;
                // resolve from-to
                if (value === 'from-to') value = account.is('sent|drafts', model.get('folder')) ? 604 : 603;
                // set proper order first
                model.set('order', (/^(610|608)$/).test(value) ? 'desc' : 'asc', { silent: true });
                app.props.set('order', model.get('order'));
                // turn off conversation mode for any sort order but date (610)
                if (value !== 610) app.props.set('thread', false);
                // now change sort columns
                model.set('sort', value);
            });
        },

        /*
         * Respond to changed order
         */
        'change:order': function (app) {
            app.props.on('change:order', function (model, value) {
                app.listView.model.set('order', value);
            });
        },

        /*
         * Respond to conversation mode changes
         */
        'change:thread': function (app) {
            app.props.on('change:thread', function (model, value) {
                if (app.listView.collection) {
                    app.listView.collection.expired = true;
                }
                if (value === true) {
                    app.props.set('sort', 610);
                    app.listView.model.set('thread', true);
                } else {
                    app.listView.model.set('thread', false);
                }
            });
        },

        /*
         * Store view options
         */
        'store-view-options': function (app) {
            app.props.on('change', _.debounce(function () {
                var folder = app.folder.get(), data = app.props.toJSON();
                app.settings
                    .set(['viewOptions', folder], { sort: data.sort, order: data.order, thread: data.thread })
                    .set('layout', data.layout)
                    .set('showContactPictures', data.contactPictures)
                    .set('showExactDates', data.exactDates);
                if (_.device('!smartphone')) {
                    app.settings.set('showCheckboxes', data.checkboxes);
                }
                app.settings.save();
            }, 500));
        },

        /*
         * Restore view opt
         */
        'restore-view-options': function (app) {
            var data = app.getViewOptions(app.folder.get());
            app.props.set(data);
        },

        /*
         * Setup list view control
         */
        'list-view-control': function (app) {
            app.listControl = new ListViewControl({ id: 'io.ox/mail', listView: app.listView, app: app });
            app.left.append(
                app.listControl.render().$el
                    //#. items list (e.g. mails)
                    .attr('aria-label', gt('Item list'))
                    .find('.toolbar')
                    //#. toolbar with 'select all' and 'sort by'
                    .attr('aria-label', gt('Item list options'))
                    .end()
            );
            // make resizable
            app.listControl.resizable();
        },

        /*
         * Setup thread view
         */
        'thread-view': function (app) {
            if (_.device('smartphone')) return;
            app.threadView = new ThreadView.Desktop();
            app.right.append(app.threadView.render().$el);
        },

        'thread-view-mobile': function (app) {
            if (!_.device('smartphone')) return;

            // showing single mails will be done with the plain desktop threadview
            app.threadView = new ThreadView.Mobile();
            app.threadView.$el.on('showmail', function (e) {
                var cid = $(e.target).data().cid;
                app.showMail(cid);
                app.pages.changePage('detailView');
            });

            app.pages.getPage('threadView').append(app.threadView.render().$el);

        },

        /*
         * Selection message
         */
        'selection-message': function (app) {
            app.right.append(
                $('<div class="io-ox-center multi-selection-message"><div></div></div>')
            );
        },

        /*
         * Connect thread view's top nagivation with list view
         */
        'navigation': function (app) {
            // react on thread view navigation
            app.threadView.on({
                back: function () {
                    app.right.removeClass('preview-visible');
                    app.listView.focus();
                },
                previous: function () {
                    app.listView.previous();
                },
                next: function () {
                    app.listView.next();
                }
            });
        },

        /*
         * Selection changes in list view should be reflected in thread view navigation
         */
        'position': function (app) {

            function update() {
                var list = app.listView;
                app.threadView.updatePosition(list.getPosition() + 1)
                    .togglePrevious(list.hasPrevious())
                    .toggleNext(list.hasNext());
            }

            app.listView.on('selection:change', update);

            update();
        },

        /*
         * Respond to folder change
         */
        'folder:change': function (app) {

            // close mail detail view in list-mode on folder selection
            app.folderView.tree.on('selection:action', function () {
                if(app.props.get('layout') === 'list') {
                    app.threadView.trigger('back');
                }
            });

            app.on('folder:change', function (id) {

                if (app.props.get('mobileFolderSelectMode')) return;

                var options = app.getViewOptions(id),
                    fromTo = $(app.left[0]).find('.dropdown.grid-options .dropdown-menu [data-value="from-to"] span'),
                    showFrom = account.is('sent|drafts', id);

                app.props.set(options);
                app.listView.model.set('folder', id);
                app.folder.getData();

                if (showFrom) {
                    fromTo.text(gt('To'));
                } else {
                    fromTo.text(gt('From'));
                }
            });
        },

        /*
         * Change foldername on mobiles in navbar
         */
        'folder:change-mobile': function (app) {
            if (!_.device('smartphone')) return;
            app.on('folder:change', function () {
                if (app.props.get('mobileFolderSelectMode')) return;
                app.folder.getData().done(function (d) {
                    app.pages.getNavbar('listView').setTitle(d.title);
                });
            });
        },

        /*
         * Define basic function to show an email
         */
        'show-mail': function (app) {
            if (_.device('smartphone')) return;
            app.showMail = function (cid) {
                app.threadView.show(cid, app.props.get('thread'));
            };
        },

           /*
         * Define basic function to show an email
         */
        'show-mail-mobile': function (app) {
            if (!_.device('smartphone')) return;
            app.showMail = function (cid) {
                // render mail view and append it to detailview's page
                app.pages.getPage('detailView').empty().append(app.threadView.renderMail(cid));
            };
        },

        /*
         * Define basic function to show an thread overview on mobile
         */
        'mobile-show-thread-overview': function (app) {
            // clicking on a thread will show a custom overview
            // based on a custom threadview only showing mail headers
            app.showThreadOverview = function (cid) {
                app.threadView.show(cid, app.props.get('thread'));
            };
        },

        /*
         * Define basic function to reflect empty selection
         */
        'show-empty': function (app) {
            app.showEmpty = function () {
                app.threadView.empty();
                app.right.find('.multi-selection-message div').text(
                    gt('No message selected')
                );
            };
        },

        /*
         * Define function to reflect multiple selection
         */
        'show-multiple': function (app) {
            if (_.device('smartphone')) return;
            app.showMultiple = function (list) {
                app.threadView.empty();
                list = api.resolve(list, app.props.get('thread'));
                app.right.find('.multi-selection-message div').text(
                    gt('%1$d messages selected', list.length)
                );
            };
        },

         /*
         * Define function to reflect multiple selection
         */
        'show-multiple-mobile': function (app) {
            if (_.device('!smartphone')) return;

            app.showMultiple = function (list) {

                app.threadView.empty();
                if (list) {
                    list = api.resolve(list, app.props.get('thread'));
                    app.pages.getCurrentPage().navbar.setTitle(
                        //#. This is a short version of "x messages selected", will be used in mobile mail list view
                        gt('%1$d selected', list.length));
                    // re-render toolbar
                    app.pages.getCurrentPage().secondaryToolbar.render();
                } else {
                    app.folder.getData().done(function (d) {
                        app.pages.getCurrentPage().navbar.setTitle(d.title);
                    });
                }
            };
        },

        'selection-mobile': function (app) {

            if (!_.device('smartphone')) return;

            app.listView.on({
                'selection:empty': function () {
                    if (app.props.get('checkboxes')) app.showMultiple(false);
                },
                'selection:one': function (list) {
                    if (app.props.get('checkboxes')) app.showMultiple(list);
                },
                'selection:multiple': function (list) {
                    if (app.props.get('checkboxes')) app.showMultiple(list);
                },
                'selection:action': function (list) {

                    if (app.listView.selection.get().length === 1 && !app.props.get('checkboxes')) {
                        // check for thread
                        var cid = list[0].substr(7),
                            isThread = this.collection.get(cid).get('threadSize') > 1;

                        if (isThread) {
                            app.showThreadOverview(list[0]);
                            app.pages.changePage('threadView');
                        } else {
                            app.showMail(list[0]);
                            app.pages.changePage('detailView');
                        }
                    }
                }
            });
        },

        /*
         * Respond to single and multi selection in list view
         */
        'selection': function (app) {

            if (_.device('smartphone')) return;

            function resetRight(className) {
                return app.right
                    .removeClass('selection-empty selection-one selection-multiple preview-visible'.replace(className, ''))
                    .addClass(className);
            }

            var react = _.debounce(function (type, list) {

                if (app.props.get('layout') === 'list' && type === 'action') {
                    resetRight('selection-one preview-visible');
                    app.showMail(list[0]);
                    return;
                } else if (app.props.get('layout') === 'list' && type === 'one') {
                    //don't call show mail (an in visible detailview would be drawn which marks it as read)
                    resetRight('selection-one');
                    return;
                }

                switch (type) {
                case 'empty':
                    resetRight('selection-empty');
                    app.showEmpty();
                    break;
                case 'one':
                case 'action':
                    resetRight('selection-one');
                    app.showMail(list[0]);
                    break;
                case 'multiple':
                    resetRight('selection-multiple');
                    app.showMultiple(list);
                    break;
                }
            }, 100);

            app.listView.on({
                'selection:empty': function () {
                    react('empty');
                },
                'selection:one': function (list) {
                    var type = 'one';
                    if ( app.listView.selection.getBehavior() === 'alternative' ) {
                        type = 'multiple';
                    }
                    react(type, list);
                },
                'selection:multiple': function (list) {
                    react('multiple', list);
                },
                'selection:action': function (list) {
                    // make sure we are not in multi-selection
                    if (app.listView.selection.get().length === 1) react('action', list);
                }
            });
        },

        /*
         * Thread view navigation must respond to changing layout
         */
        'change:layout': function (app) {
            app.props.on('change:layout', function (model, value) {
                app.threadView.toggleNavigation(value === 'list');
            });

            app.threadView.toggleNavigation(app.props.get('layout') === 'list');
        },

        /*
         * Respond to changing layout
         */
        'apply-layout': function (app) {
            if (_.device('smartphone')) return;
            app.applyLayout = function () {

                var layout = app.props.get('layout'), nodes = app.getWindow().nodes, toolbar, className;

                if (layout === 'vertical' || layout === 'compact') {
                    nodes.main.addClass('preview-right').removeClass('preview-bottom preview-none');
                } else if (layout === 'horizontal') {
                    nodes.main.addClass('preview-bottom').removeClass('preview-right preview-none');
                } else if (layout === 'list') {
                    nodes.main.addClass('preview-none').removeClass('preview-right preview-bottom');
                }

                // remove inline styles from using the resize bar
                app.left.css({ width: '', height: '' });
                app.right.css({ left: '', top: '' });

                // relocate toolbar
                toolbar = nodes.body.find('.classic-toolbar-container');
                className = 'classic-toolbar-visible';
                if (layout === 'compact') {
                    nodes.body.removeClass(className);
                    app.right.addClass(className).prepend(toolbar);
                } else {
                    app.right.removeClass(className);
                    nodes.body.addClass(className).prepend(toolbar);
                }

                if (layout !== 'list' && app.props.previousAttributes().layout === 'list' && !app.right.hasClass('preview-visible')) {
                    //listview did not create a detailview for the last mail, it was only selected, so detailview needs to be triggered manually(see bug 33456)
                    app.listView.selection.triggerChange();
                }
            };

            app.props.on('change:layout', function () {
                app.applyLayout();
                app.listView.redraw();
            });

            app.getWindow().on('show:initial', function () {
                app.applyLayout();
            });
        },

        /*
         * Respond to global refresh
         */
        'refresh': function (app) {
            api.on('refresh.all', function reload() {
                app.listView.reload();
            });
        },

        /*
         * auto select first seen email (only on initial startup)
         */
        'auto-select': function (app) {

            // no auto-selection needed on smartphones
            if (_.device('smartphone')) return;

            app.listView.on('first-reset', function () {
                // defer to have a visible window
                _.defer(function () {
                    app.listView.collection.find(function (model, index) {
                        if (!util.isUnseen(model.get('flags'))) {
                            app.listView.selection.select(index);
                            return true;
                        }
                    });
                });
            });
        },

        'init-navbarlabel-mobile': function (app) {
            if (!_.device('smartphone')) return;

            // prepare first start
            app.listView.on('first-reset', function () {
                app.folder.getData().done(function (d) {
                    app.pages.getNavbar('listView').setTitle(d.title);
                });
            });
        },

        /*
         * Prefetch first 10 relevant (unseen) emails
         */
        'prefetch': function (app) {

            var count = settings.get('prefetch/count', 5);
            if (!_.isNumber(count) || count <= 0) return;

            app.prefetch = function (collection) {
                // get first 10 undeleted emails
                var http = require('io.ox/core/http');
                http.pause();
                collection.chain()
                    .filter(function (obj) {
                        return !util.isDeleted(obj);
                    })
                    .slice(0, count)
                    .each(function (model) {
                        var thread = model.get('thread') || [model.toJSON()], i, obj;
                        for (i = thread.length - 1; obj = thread[i]; i--) {
                            // get data
                            if (_.isString(obj)) obj = _.cid(obj);
                            // most recent or first unseen? (in line with threadview's autoSelectMail)
                            if ((i === 0 || util.isUnseen(obj)) && !util.isDeleted(obj)) {
                                api.get({ unseen: true, id: obj.id, folder: obj.folder_id });
                                break;
                            }
                        }
                    });
                http.resume();
            };

            app.listView.on('first-reset', app.prefetch);
        },

        /*
         * Connect collection loader with list view
         */
        'connect-loader': function (app) {
            app.listView.connect(api.collectionLoader);
        },

        /*
         * Select next item in list view if current item gets deleted
         */
        'before-delete': function (app) {

            // fixes scrolling issue on mobiles during delete
            if (_.device('smartphone')) return;

            function isSingleThreadMessage(ids, selection) {
                if (ids.length !== 1) return false;
                if (selection.length !== 1) return false;
                var a = _.cid(ids[0]), b = String(selection[0]).replace(/^thread\./, '');
                return a !== b;
            }

            api.on('beforedelete', function (e, ids) {
                if (isSingleThreadMessage(ids, app.listView.selection.get())) return;
                app.listView.selection.dodge();
            });
        },

        'before-delete-mobile': function (app) {
            if (!_.device('smartphone')) return;
            // if a mail will be deleted in detail view, go back one page
            api.on('beforedelete', function () {
                if (app.pages.getCurrentPage().name === 'detailView') {
                    app.pages.goBack();
                }
                app.listView.selection.selectNone();
            });
        },

        /*
         * Add support for drag & drop
         */
        'drag-drop': function () {
            app.getWindow().nodes.outer.on('selection:drop', function (e, baton) {
                // remember if this list is based on a single thread
                baton.isThread = baton.data.length === 1 && /^thread\./.test(baton.data[0]);
                // resolve thread
                baton.data = api.resolve(baton.data, app.props.get('thread'));
                // call action
                actions.invoke('io.ox/mail/actions/move', null, baton);
            });
        },

        /*
         * Handle archive event based on keyboard shortcut
         */
        'selection-archive': function () {
            app.listView.on('selection:archive', function (list) {
                var baton = ext.Baton({ data: list });
                // remember if this list is based on a single thread
                baton.isThread = baton.data.length === 1 && /^thread\./.test(baton.data[0]);
                // resolve thread
                baton.data = api.resolve(baton.data, app.props.get('thread'));
                // call action
                actions.invoke('io.ox/mail/actions/archive', null, baton);
            });
        },

        /*
         * Handle delete event based on keyboard shortcut or swipe gesture
         */
        'selection-delete': function () {
            app.listView.on('selection:delete', function (list) {
                var baton = ext.Baton({ data: list });
                // remember if this list is based on a single thread
                baton.isThread = baton.data.length === 1 && /^thread\./.test(baton.data[0]);
                // resolve thread
                baton.data = api.resolve(baton.data, app.props.get('thread'));
                // call action
                actions.invoke('io.ox/mail/actions/delete', null, baton);
            });
        },

        /*
         * Add support for selection:
         */
        'selection-doubleclick': function (app) {
            // detail app does not make sense on small devices
            // they already see emails in full screen
            if (_.device('smartphone')) return;
            app.listView.on('selection:doubleclick', function (list) {
                ox.launch('io.ox/mail/detail/main', { cid: list[0] });
            });
        },

         /*
         * Add support for selection:
         */
        'selection-mobile-swipe': function (app) {
            if (_.device('!smartphone')) return;

            ext.point('io.ox/mail/mobile/swipeButtonMore').extend(new links.Dropdown({
                id: 'actions',
                index: 1,
                classes: '',
                label: '',
                ariaLabel: '',
                icon: '',
                noCaret: true,
                ref: 'io.ox/mail/links/inline'
            }));

            app.listView.on('selection:more', function (list, node) {
                var baton = ext.Baton({ data: list });
                // remember if this list is based on a single thread
                baton.isThread = baton.data.length === 1 && /^thread\./.test(baton.data[0]);
                // resolve thread
                baton.data = api.resolve(baton.data, app.props.get('thread'));
                // call action
                // we open a dropdown here with options.
                ext.point('io.ox/mail/mobile/swipeButtonMore').invoke('draw', node, baton);
                node.find('a').click();
            });
        },

        /*
         * Respond to folder view changes
         */
        'change:folderview': function (app) {
            if (_.device('smartphone')) return;
            app.props.on('change:folderview', function (model, value) {
                app.folderView.toggle(value);
            });
            app.on('folderview:close', function () {
                app.props.set('folderview', false);
            });
            app.on('folderview:open', function () {
                app.props.set('folderview', true);
            });

        },

        /*
         * Respond to change:checkboxes
         */
        'change:checkboxes': function (app) {
            if (_.device('smartphone')) return;
            if ( app.listView.selection.getBehavior() === 'alternative' ) {
                app.listView.toggleCheckboxes(true);
            } else {
                app.props.on('change:checkboxes', function (model, value) {
                    app.listView.toggleCheckboxes(value);
                });
            }
        },

        /*
         * Respond to change:checkboxes on mobiles
         * Change "edit" to "cancel" on button
         */
        'change:checkboxes-mobile': function (app) {
            if (_.device('!smartphone')) return;

            // intial hide
            app.listControl.$el.toggleClass('toolbar-top-visible', false);

            app.props.on('change:checkboxes', function (model, value) {
                app.listView.toggleCheckboxes(value);
                app.listControl.$el.toggleClass('toolbar-top-visible', value);
                if (value) {
                    app.pages.getNavbar('listView')
                        .setRight(gt('Cancel'))
                        .hide('.left');
                } else {
                    app.pages.getNavbar('listView')
                        .setRight(gt('Edit'))
                        .show('.left');
                    // reset navbar title on cancel
                    app.folder.getData().done(function (d) {
                        app.pages.getCurrentPage().navbar.setTitle(d.title);
                    });

                    // reset selection
                    app.listView.selection.selectNone();
                }
            });
        },

        /*
         * Respond to change:contactPictures
         */
        'change:contactPictures': function (app) {
            app.props.on('change:contactPictures', function () {
                app.listView.redraw();
            });
        },

        /*
         * Respond to change:exactDates
         */
        'change:exactDates': function (app) {
            app.props.on('change:exactDates', function () {
                app.listView.redraw();
            });
        },

        'fix-mobile-lazyload': function (app) {
            if (_.device('!smartphone')) return;
            // force lazyload to load, otherwise the whole pane will stay empty...
            app.pages.getPage('detailView').on('pageshow', function () {
                $(this).find('li.lazy').trigger('scroll');
            });
        },

        'inplace-search': function (app) {

            if (_.device('smartphone') || !capabilities.has('search')) return;

            var win = app.getWindow(), side = win.nodes.sidepanel;
            side.addClass('top-toolbar');

            win.facetedsearch.ready
                .done(function (search) {
                    require(['io.ox/core/api/collection-loader'], function (CollectionLoader) {

                        // define collection loader for search results
                        var collectionLoader = new CollectionLoader({
                                module: 'mail',
                                mode: 'search',
                                fetch: function (params) {
                                    var limit = params.limit.split(','),
                                        start = parseInt(limit[0]),
                                        size = parseInt(limit[1]) - start;

                                    search.model.set({
                                        'start': start,
                                        'size': size,
                                        'extra': 1
                                    }, { silent: true });

                                    var self = this;
                                    var params = { sort: app.props.get('sort'), order: app.props.get('order') };
                                    return search.apiproxy.query(true, params).then(function (response) {
                                        response = response || {};
                                        var list = response.results || [],
                                            request = response.request || {};
                                        // add 'more results' info to collection (compare request limits and result)
                                        self.collection.search = {
                                            next: list.length !== 0 && list.length === request.data.size
                                        };
                                        return list;
                                    });
                                },
                                cid: function () {
                                    return 'search/' + search.model.getCompositeId() +
                                        '&sort=' + app.props.get('sort') +
                                        '&order=' + app.props.get('order');
                                },
                                each: function (obj) {
                                    api.processThreadMessage(obj);
                                }
                            });
                        var register = function () {
                                var view = win.facetedsearch.view,
                                    // remember original setCollection
                                    setCollection = app.listView.setCollection;
                                app.listView.connect(collectionLoader);
                                // wrap setCollection
                                app.listView.setCollection = function (collection) {
                                    view.stopListening();
                                    view.listenTo(collection, 'add reset remove', view.trigger.bind(view, 'query:resultready', collection));
                                    return setCollection.apply(this, arguments);
                                };
                            };
                        // events
                        win.facetedsearch.ready
                            .done(function () {
                                var view = win.facetedsearch.view;
                                view.on({
                                    'query': _.debounce(function (e, appname) {
                                        if (appname === app.get('name')) {
                                            // register/connect once
                                            if (app.listView.loader.mode !== 'search') register();
                                            // reset start index
                                            win.facetedsearch.view.model.set(
                                                {
                                                    'start': 0,
                                                    'size': 30,
                                                    'extra': 1
                                                }, { silent: true });
                                            // load
                                            app.listView.load();
                                            win.facetedsearch.focus();
                                        }
                                    }, 10),
                                    'focus': function () {
                                        // register collection loader
                                    }
                                });
                            });

                        win.on('search:cancel', function () {
                            app.listView.connect(api.collectionLoader);
                            app.listView.load();
                        });
                    });
                });
        }
    });

    // launcher
    app.setLauncher(function () {

        // get window
        var win = ox.ui.createWindow({
            name: 'io.ox/mail',
            title: 'Inbox',
            chromeless: true,
            facetedsearch: capabilities.has('search')
        });

        if (_.url.hash().mailto) ox.registry.call('mail-compose', 'compose');

        app.setWindow(win);
        app.settings = settings;
        window.mailapp = app;

        commons.addFolderSupport(app, null, 'mail', app.options.folder)
            .always(function always() {
                app.mediate();
                win.show();
            })
            .fail(function fail(result) {
                var errorMsg = (result && result.error) ? result.error + ' ' : '';
                errorMsg += gt('Application may not work as expected until this problem is solved.');
                notifications.yell('error', errorMsg);
            });
    });

    return {
        getApp: app.getInstance
    };
});<|MERGE_RESOLUTION|>--- conflicted
+++ resolved
@@ -308,11 +308,7 @@
          * Setup list view
          */
         'list-view': function (app) {
-<<<<<<< HEAD
-            app.listView = new MailListView({ app: app, ignoreFocus: true, selectionOptions: { mode: 'special' }});
-=======
-            app.listView = new MailListView({ app: app, draggable: true, ignoreFocus: true });
->>>>>>> b25de4b8
+            app.listView = new MailListView({ app: app, draggable: true, ignoreFocus: true, selectionOptions: { mode: 'special' } });
             app.listView.model.set({ folder: app.folder.get() });
             app.listView.model.set('thread', true);
             // for debugging
@@ -531,7 +527,7 @@
 
             // close mail detail view in list-mode on folder selection
             app.folderView.tree.on('selection:action', function () {
-                if(app.props.get('layout') === 'list') {
+                if (app.props.get('layout') === 'list') {
                     app.threadView.trigger('back');
                 }
             });
