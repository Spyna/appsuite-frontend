/**
 * This work is provided under the terms of the CREATIVE COMMONS PUBLIC
 * LICENSE. This work is protected by copyright and/or other applicable
 * law. Any use of the work other than as authorized under this license
 * or copyright law is prohibited.
 *
 * http://creativecommons.org/licenses/by-nc-sa/2.5/
 *
 * © 2013 Open-Xchange Inc., Tarrytown, NY, USA. info@open-xchange.com
 *
 * @author Julian Bäume <julian.baeume@open-xchange.com>
 * @author Matthias Biggeleben <matthias.biggeleben@open-xchange.com>
 */

define(['io.ox/core/util'], function (util) {

    describe('Core utils', function () {

        describe('unified display name', function () {

            it('returns empty string when called with null object', function () {
                expect(util.unescapeDisplayName()).to.be.empty;
            });

            it('should remove trailing white-space', function () {
                expect(util.unescapeDisplayName(' Hello World  ')).to.equal('Hello World');
            });

            it('should remove surrounding brackets', function () {
                expect(util.unescapeDisplayName('""Hello World""')).to.equal('Hello World');
            });

            it('should remove escaped brackets', function () {
                expect(util.unescapeDisplayName('\"Hello World\"')).to.equal('Hello World');
            });

            it('should not remove brackets that are not surrounding', function () {
                expect(util.unescapeDisplayName('Hello "World"')).to.equal('Hello "World"');
            });

            it('should remove escaping backslashes before brackets', function () {
                expect(util.unescapeDisplayName('"Say \"Hello\""')).to.equal('Say "Hello"');
            });
        });

        describe('isValidMailAddress()', function () {

            it('handles domain part properly', function () {
                expect(util.isValidMailAddress('name@domain.com'), 'name@domain.com is valid').to.be.true;
                expect(util.isValidMailAddress('name@host'), 'name@host is valid').to.be.true;
                expect(util.isValidMailAddress('name@1337'), 'name@1337 is valid').to.be.true;
                expect(util.isValidMailAddress('name@[1.2.3.4]'), 'name@[1.2.3.4] is valid').to.be.true;
                expect(util.isValidMailAddress('name@[1.2.3.4.5]'), 'name@[1.2.3.4.5] is valid').to.be.false;
                expect(util.isValidMailAddress('name@[1.2.3.A]'), 'name@[1.2.3.A] is valid').to.be.false;
                expect(util.isValidMailAddress('name@[1.2.3.4444]'), 'name@[1.2.3.4444] is valid').to.be.false;
                expect(util.isValidMailAddress('name@[IPv6:2001:db8:1ff::a0b:dbd0]'), 'name@[IPv6:2001:db8:1ff::a0b:dbd0] is valid').to.be.true;
                expect(util.isValidMailAddress('name@[2001:db8:1ff::a0b:dbd0]'), 'name@[2001:db8:1ff::a0b:dbd0] is valid').to.be.false;
            });

            it('handles partial addresses properly', function () {
                expect(util.isValidMailAddress('@domain.com')).to.be.false;
                expect(util.isValidMailAddress('name@')).to.be.false;
                expect(util.isValidMailAddress('@')).to.be.false;
            });

            it('handles local part properly', function () {
                expect(util.isValidMailAddress('name@abc@domain.com')).to.be.false;
                expect(util.isValidMailAddress('first.last@domain.com')).to.be.true;
                expect(util.isValidMailAddress('first,last@domain.com')).to.be.false;
                expect(util.isValidMailAddress('first last@domain.com')).to.be.false;
                expect(util.isValidMailAddress('first\\last@domain.com')).to.be.false;
                expect(util.isValidMailAddress('first"last@domain.com')).to.be.false;
                expect(util.isValidMailAddress('first..last@domain.com')).to.be.false;
                expect(util.isValidMailAddress('.first.last@domain.com')).to.be.false;
                expect(util.isValidMailAddress('"quoted"@domain.com')).to.be.true;
                expect(util.isValidMailAddress('"another@"@domain.com')).to.be.true;
                expect(util.isValidMailAddress('"but"not"@domain.com')).to.be.false;
            });
        });

        describe('isValidPhoneNumber()', function () {

            it('handles empty strings properly', function () {
                expect(util.isValidPhoneNumber('')).to.be.true;
                expect(util.isValidPhoneNumber(' ')).to.be.true;
            });

            it('handles too short numbers properly', function () {
                expect(util.isValidPhoneNumber('+1')).to.be.false;
                expect(util.isValidPhoneNumber('+49')).to.be.false;
            });

            it('handles numbers properly', function () {
                expect(util.isValidPhoneNumber('01234567')).to.be.true;
                expect(util.isValidPhoneNumber('0123 4567')).to.be.true;
                expect(util.isValidPhoneNumber('+491234567')).to.be.true;
                expect(util.isValidPhoneNumber('0123+4567')).to.be.false;
                expect(util.isValidPhoneNumber('+49 (0) 1234567')).to.be.true;
                expect(util.isValidPhoneNumber('+49 0 1234567')).to.be.true;
                expect(util.isValidPhoneNumber('+49-0-1234567')).to.be.true;
                expect(util.isValidPhoneNumber('+49-0-1234567#1')).to.be.true;
                expect(util.isValidPhoneNumber('+49-0-1234567,1,2')).to.be.true;
                expect(util.isValidPhoneNumber('+49.0.1234567')).to.be.true;
                expect(util.isValidPhoneNumber('+49 0 / 1234567')).to.be.true;
                expect(util.isValidPhoneNumber('+49 0 / 123456 - 7')).to.be.true;
                expect(util.isValidPhoneNumber('+49 0 / 123456 - ABC')).to.be.false;
                expect(util.isValidPhoneNumber('+49 0::1234567')).to.be.false;
                expect(util.isValidPhoneNumber('+49 0 1234 [567]')).to.be.false;
                expect(util.isValidPhoneNumber('++49 0 1234567')).to.be.false;
                expect(util.isValidPhoneNumber('+49_0_1234567')).to.be.false;
                expect(util.isValidPhoneNumber('+49 0 1234567 \\ 23')).to.be.false;
            });
        });

        describe('breakableHTML()', function () {

            it('doesnt change white space', function () {
                expect(util.breakableHTML('')).to.be.empty;
                expect(util.breakableHTML(' ')).to.equal(' ');
            });

            it('doesnt change short strings', function () {
                expect(util.breakableHTML('Hello World')).to.equal('Hello World');
            });

            it('escapes HTML', function () {
                expect(util.breakableHTML('Hello<br>World')).to.equal('Hello&lt;br&gt;World');
            });

            it('breaks longs strings properly', function () {
                expect(util.breakableHTML('com.openexchange.session.contextId=1337')).to.equal('com.<wbr>openexchange.<wbr>session.<wbr>contextId=<wbr>1337<wbr>');
                expect(util.breakableHTML('com.openexchange 01234567890123456789 01234567890123456789')).to.equal('com.openexchange 01234567890123456789 01234567890123456789');
                expect(util.breakableHTML('com.openexchange.0123456789012345678901234567890123456789')).to.equal('com.<wbr>openexchange.<wbr>012345678901234567890123456789<wbr>0123456789');
            });
        });

        describe('breakableText()', function () {
            it('doesnt change white space', function () {
                expect(util.breakableText('')).to.be.empty;
                expect(util.breakableText(' ')).to.equal(' ');
            });

            it('doesnt change short strings', function () {
                expect(util.breakableText('Hello World')).to.equal('Hello World');
            });

            it('does not inseart breaks on text boundaries', function () {
                expect(util.breakableText('01234567890123456789')).to.equal('01234567890123456789');
                expect(util.breakableText('0123456789012345678901234567890123456789')).to.equal('01234567890123456789\u200B01234567890123456789');
<<<<<<< HEAD
                expect(util.breakableText('012345678901234567890123456789012345678901')).to.equal('01234567890123456789\u200B012345678901234567890\u200B1');
=======
                expect(util.breakableText('012345678901234567890123456789012345678901')).to.equal('01234567890123456789\u200B01234567890123456789\u200B01');
>>>>>>> 5eff25d4
            });

            it('breaks longs strings properly', function () {
                expect(util.breakableText('com.openexchange.session.contextId=1337')).to.equal('com.openexchange.ses\u200Bsion.contextId=1337');
            });
        });

        describe('urlify()', function () {

            it('doesnt change normal text', function () {
                expect(util.urlify('Hello World!')).to.equal('Hello World!');
            });

            it('recognizes a simple URL', function () {
                expect(util.urlify('http://www.foo.com/path')).to.equal('<a href="http://www.foo.com/path" target="_blank">http://www.foo.com/path</a>');
            });

            it('recognizes a simple URL (uppercase)', function () {
                expect(util.urlify('HTTP://www.foo.com/path')).to.equal('<a href="HTTP://www.foo.com/path" target="_blank">HTTP://www.foo.com/path</a>');
            });

            it('recognizes a secure URL', function () {
                expect(util.urlify('https://www.foo.com/path')).to.equal('<a href="https://www.foo.com/path" target="_blank">https://www.foo.com/path</a>');
            });

            it('recognizes a simple URL within text', function () {
                expect(util.urlify('Lorem ipsum http://www.foo.com/path Lorem ipsum')).to.equal('Lorem ipsum <a href="http://www.foo.com/path" target="_blank">http://www.foo.com/path</a> Lorem ipsum');
            });

            it('recognizes multiple simple URL', function () {
                expect(util.urlify('Lorem ipsum http://www.foo.com/path Lorem ipsum http://www.foo.com/path Lorem ipsum')).to.equal('Lorem ipsum <a href="http://www.foo.com/path" target="_blank">http://www.foo.com/path</a> Lorem ipsum <a href="http://www.foo.com/path" target="_blank">http://www.foo.com/path</a> Lorem ipsum');
            });

            it('recognizes a URLs across newlines', function () {
                expect(util.urlify('Lorem ipsum\nhttp://www.foo.com/path\nLorem ipsum')).to.equal('Lorem ipsum\n<a href="http://www.foo.com/path" target="_blank">http://www.foo.com/path</a>\nLorem ipsum');
            });

            it('handles punctuation marks properly', function () {
                expect(util.urlify('http://www.foo.com/path.')).to.equal('<a href="http://www.foo.com/path" target="_blank">http://www.foo.com/path</a>.');
                expect(util.urlify('http://www.foo.com/path!')).to.equal('<a href="http://www.foo.com/path" target="_blank">http://www.foo.com/path</a>!');
                expect(util.urlify('http://www.foo.com/path?')).to.equal('<a href="http://www.foo.com/path" target="_blank">http://www.foo.com/path</a>?');
                expect(util.urlify('<http://www.foo.com/path>')).to.equal('<<a href="http://www.foo.com/path" target="_blank">http://www.foo.com/path</a>>');
            });
        });
    });
});<|MERGE_RESOLUTION|>--- conflicted
+++ resolved
@@ -147,11 +147,7 @@
             it('does not inseart breaks on text boundaries', function () {
                 expect(util.breakableText('01234567890123456789')).to.equal('01234567890123456789');
                 expect(util.breakableText('0123456789012345678901234567890123456789')).to.equal('01234567890123456789\u200B01234567890123456789');
-<<<<<<< HEAD
-                expect(util.breakableText('012345678901234567890123456789012345678901')).to.equal('01234567890123456789\u200B012345678901234567890\u200B1');
-=======
                 expect(util.breakableText('012345678901234567890123456789012345678901')).to.equal('01234567890123456789\u200B01234567890123456789\u200B01');
->>>>>>> 5eff25d4
             });
 
             it('breaks longs strings properly', function () {
