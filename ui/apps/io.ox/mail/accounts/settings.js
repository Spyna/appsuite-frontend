/**
 * This work is provided under the terms of the CREATIVE COMMONS PUBLIC
 * LICENSE. This work is protected by copyright and/or other applicable
 * law. Any use of the work other than as authorized under this license
 * or copyright law is prohibited.
 *
 * http://creativecommons.org/licenses/by-nc-sa/2.5/
 *
 * © 2016 OX Software GmbH, Germany. info@open-xchange.com
 *
 * @author Mario Scheliga <mario.scheliga@open-xchange.com>
 */

define('io.ox/mail/accounts/settings', [
    'io.ox/core/extensions',
    'io.ox/core/api/account',
    'io.ox/mail/accounts/model',
    'io.ox/mail/accounts/view-form',
    'io.ox/backbone/views/modal',
    'io.ox/core/notifications',
    'io.ox/core/a11y',
    'settings!io.ox/mail',
    'gettext!io.ox/mail/accounts/settings',
    'less!io.ox/settings/style'
<<<<<<< HEAD
], function (ext, api, AccountModel, AccountDetailView, dialogs, notifications, a11y, mailSettings, gt) {
=======
], function (ext, api, AccountModel, AccountDetailView, ModalDialog, notifications, a11y, mailSettings, gt) {
>>>>>>> 8efd135e

    'use strict';

    function renderDetailView(evt, data, apiModel) {
        var myView, myModel, myViewNode, ignoreValidationErrors = true;

        myViewNode = $('<div>').addClass('accountDetail');
        myModel = new AccountModel(data);
        myView = new AccountDetailView({ model: myModel, node: myViewNode });
        myView.listenTo(myModel, 'sync', function (model) {
            apiModel.set(model.attributes);
        });

        myView.dialog = new ModalDialog({
            width: 700,
            maximize: 500,
            async: true,
            point: 'io.ox/settings/accounts/mail/settings/detail/dialog',
            title: myModel.get('id') || myModel.get('id') === 0 ? gt('Edit mail account') : gt('Add mail account'),
            view: myView
        });

        myView.dialog.extend({
            text: function () {
                this.$body.append(
                    this.options.view.render().el
                );
            }
        })
        .addCancelButton()
        .addButton({
            action: 'save',
            label: gt('Save')
        })
        .open();

        //show errors
        myModel.on('validated', function (valid, model, error) {
            var $form = myView.$el;
            $form.find('.error').removeClass('error');
            $form.find('.help-block').prev().removeAttr('aria-invalid aria-describedby');
            $form.find('.help-block').remove();

            if (ignoreValidationErrors) return;
            _.each(error, function (message, key) {
                var $field = myView.$el.find('#' + key).parent(),
                    $row = $field.closest('.form-group'),
                    helpBlock = $('<div class="help-block error">').attr('id', _.uniqueId('error-help-'));
                helpBlock.append($.txt(message));
                $field.append(helpBlock);
                helpBlock.prev().attr({
                    'aria-invalid': true,
                    'aria-describedby': helpBlock.attr('id')
                });
                $row.addClass('error');
            });
        });

        // validate on change, so errormessages and aria-invalid states are updated
        myModel.on('change', function (model) {
            model.validate();
        });

        myView.dialog.on('save', function () {
            ignoreValidationErrors = false;
            myModel.validate();
            if (myModel.isValid()) {
                myView.dialog.$body.find('.settings-detail-pane').trigger('save');
            } else {
                notifications.yell('error', gt('Account settings could not be saved. Please take a look at the annotations in the form. '));
                myView.dialog.idle();

                //disable fields for primary account again
                if (myModel.get('id') === 0) {
                    myView.$el.find('input, select').not('#personal, #name, [data-property="unified_inbox_enabled"]').prop('disabled', true);
                }

            }
        });

        myView.success = successDialog;
        myView.collection = collection;
        return myView.node;
    }

    function createUnifiedMailboxInput(data) {
        if (!mailSettings.get('features/accounts/configureUnifiedInboxOnCreate', false)) return;

        data = _.defaults({ unified_inbox_enabled: false }, data);
        return $('<div class="form-group checkbox">').append(
            $('<label for="unified_inbox_enabled">').append(
                $('<input type="checkbox" name="unified_inbox_enabled">')
                    .prop('checked', data.unified_inbox_enabled),
                gt('Use unified mail for this account')
            )
        );
    }

    ext.point('io.ox/settings/accounts/mail/settings/detail').extend({
        index: 200,
        id: 'emailaccountssettings',
        draw: function (evt) {
            if (evt.data.id >= 0) {
                api.get(evt.data.id).done(function (obj) {
                    renderDetailView(evt, obj, evt.data.model);
                });
            } else {
                renderDetailView(evt, evt.data, evt.data.model);
            }
        }
    });

    ext.point('io.ox/mail/add-account/preselect').extend({
        id: 'dsc',
        before: 'oauth',
        draw: function (baton) {
            if (!mailSettings.get('dsc/enabled')) {
                // normal mode for all setups not using DSC
                return;
            }
            // show classic wizard for DSC setups, bypass oauth accounts
            ext.point('io.ox/mail/add-account/wizard').invoke('draw', baton.popup.getContentNode().empty());
            _.defer(function () {
                baton.popup.getFooter().find('[data-action="add"]').show();
            }, 1000);

            baton.stopPropagation();
        }

    }, {
        id: 'oauth',
        index: 100,
        draw: function (baton) {
            var $el = this;
<<<<<<< HEAD
            if (!mailSettings.get('dsc/enabled')) {
                // normal mode for all setups not using DSC
                require(['io.ox/oauth/keychain', 'io.ox/oauth/backbone']).then(function (oauthAPI, OAuth) {
                    var mailServices = new Backbone.Collection(oauthAPI.services.filter(function (service) {
                            console.log('services', service);
                            return _(service.get('availableScopes')).contains('mail') &&
                                oauthAPI.accounts.forService(service.id, { scope: 'mail' }).map(function (account) {
                                    return account.id;
                                }).reduce(function (acc, oauthId) {
                                    // make sure, no mail account using this oauth-account exists
                                    return acc && !_(api.cache).chain()
                                        .values()
                                        .map(function (account) {
                                            return account.mail_oauth;
                                        })
                                        .any(oauthId)
                                        .value();
                                }, true);
                        })), list = new OAuth.Views.ServicesListView({ collection: mailServices });

                    // only valid for non dsc setups
                    mailServices.push({
                        id: 'wizard',
                        displayName: gt('Other')
                    });

                    $el.append(
                        $('<label>').text(gt('Please select your mail account provider')),
                        list.render().$el
                    );

                    list.listenTo(list, 'select', function (service) {
                        if (service.id === 'wizard') return;

                        var account = new OAuth.Account.Model({
                            serviceId: service.id,
                            displayName: 'My ' + service.get('displayName') + ' account'
                        });

                        account.enableScopes('mail').save().then(function () {
                            api.autoconfig({
                                oauth: account.id
                            }).then(function (data) {
                                var def = $.Deferred();
                                // hopefully, login contains a valid mail address
                                data.primary_address = data.login;

                                validateMailaccount(data, baton.popup, def);
                                return def;
                            }).then(function () {
                                oauthAPI.accounts.add(account, { merge: true });
                            }, notifications.yell);
                        });
                    });

                    list.listenTo(list, 'select:wizard', function () {
                        baton.popup.getFooter().find('[data-action="add"]').show();
                        // invoke wizard
                        ext.point('io.ox/mail/add-account/wizard').invoke('draw', baton.popup.getContentNode().empty());
                    });
                });
            } else {
                // show classic wizard for DSC setups, bypass oauth accounts
                ext.point('io.ox/mail/add-account/wizard').invoke('draw', baton.popup.getContentNode().empty());
                _.defer(function () {
                    baton.popup.getFooter().find('[data-action="add"]').show();
                }, 1000);
            }
=======
            require(['io.ox/oauth/keychain', 'io.ox/oauth/backbone']).then(function (oauthAPI, OAuth) {
                var mailServices = new Backbone.Collection(oauthAPI.services.filter(function (service) {
                        return _(service.get('availableScopes')).contains('mail') &&
                            oauthAPI.accounts.forService(service.id, { scope: 'mail' }).map(function (account) {
                                return account.id;
                            }).reduce(function (acc, oauthId) {
                                // make sure, no mail account using this oauth-account exists
                                return acc && !_(api.cache).chain()
                                    .values()
                                    .map(function (account) {
                                        return account.mail_oauth;
                                    })
                                    .any(oauthId)
                                    .value();
                            }, true);
                    })), list = new OAuth.Views.ServicesListView({ collection: mailServices });

                if (mailServices.length === 0) {
                    baton.popup.getFooter().find('[data-action="add"]').show();
                    // invoke wizard, there are no OAuth options to choose from
                    ext.point('io.ox/mail/add-account/wizard').invoke('draw', baton.popup.getContentNode().empty());
                    return;
                }
                mailServices.push({
                    id: 'mailwizard',
                    displayName: gt('Other')
                });

                $el.append(
                    $('<label>').text(gt('Please select your mail account provider')),
                    list.render().$el,
                    createUnifiedMailboxInput()
                );
                // this code block runs deferred, need to focus the first element, again
                a11y.getTabbable($el).first().focus();

                list.listenTo(list, 'select', function (service) {
                    if (service.id === 'mailwizard') return;

                    var account = oauthAPI.accounts.forService(service.id).filter(function (account) {
                        return !account.hasScopes('mail');
                    })[0] || new OAuth.Account.Model({
                        serviceId: service.id,
                        //#. %1$s is the display name of the account
                        //#. e.g. My Xing account
                        displayName: gt('My %1$s account', service.get('displayName'))
                    });

                    account.enableScopes('mail').save().then(function () {
                        baton.popup.busy();
                        var busyMessage = $('<div class="alert-placeholder">');
                        $el.append(busyMessage);
                        drawBusy(busyMessage);

                        api.autoconfig({
                            oauth: account.id
                        }).then(function (data) {
                            var def = $.Deferred();
                            // hopefully, login contains a valid mail address
                            data.primary_address = data.login;
                            data.unified_inbox_enabled = $el.find('input[name="unified_inbox_enabled"]').prop('checked') === true;

                            validateMailaccount(data, baton.popup, def);
                            return def;
                        }).then(function () {
                            oauthAPI.accounts.add(account, { merge: true });
                        }, notifications.yell).always(function () {
                            baton.popup.idle();
                        });
                    });
                });

                list.listenTo(list, 'select:mailwizard', function () {
                    baton.popup.getFooter().find('[data-action="add"]').show();
                    // invoke wizard
                    var data = {};
                    data.unified_inbox_enabled = $el.find('input[name="unified_inbox_enabled"]').prop('checked') === true;
                    ext.point('io.ox/mail/add-account/wizard').invoke('draw', baton.popup.getContentNode().empty(), data);
                });
            });
>>>>>>> 8efd135e
        }
    });

    ext.point('io.ox/mail/add-account/wizard').extend({
        id: 'address',
        index: 100,
        draw: function () {
            var input, self = this;
            this.append(
                $('<div class="form-group">').append(
                    $('<label for="add-mail-account-address">').text(gt('Your mail address')),
                    input = $('<input id="add-mail-account-address" type="text" class="form-control add-mail-account-address" autocomplete="section-addAccount username">')
                )
            );

            input.on('change', function () {
                var alert = self.find('.alert');
                if (alert.length && alert.attr('errorAttributes').indexOf('address') !== -1) {
                    alert.remove();
                }
            });
        }
    });

    ext.point('io.ox/mail/add-account/wizard').extend({
        id: 'password',
        index: 200,
        draw: function () {
            var input, self = this;
            this.append(
                $('<div class="form-group">').append(
                    $('<label for="add-mail-account-password">').text(gt('Your password')),
                    input = $('<input id="add-mail-account-password" type="password" class="form-control add-mail-account-password" autocomplete="section-addAccount new-password">')
                )
            );

            input.on('change', function () {
                var alert = self.find('.alert');
                if (alert.length && alert.attr('errorAttributes').indexOf('password') !== -1) {
                    alert.remove();
                }
            });
        }
    });

    ext.point('io.ox/mail/add-account/wizard').extend({
        id: 'security-hint',
        index: 300,
        draw: function () {
            if (window.location.protocol !== 'https:') return;
            this.append($('<div class="help-block">').text(gt('Your credentials will be sent over a secure connection only')));
        }
    });

    ext.point('io.ox/mail/add-account/wizard').extend({
        id: 'unified-mail',
        index: 400,
        draw: function (data) {
            this.append(createUnifiedMailboxInput(data));
        }
    });

    ext.point('io.ox/mail/add-account/wizard').extend({
        id: 'feedback',
        index: 1000000000000,
        draw: function () {
            this.append(
                $('<div class="alert-placeholder">')
            );
        }
    });

    var collection,
        myModel = new AccountModel({}),

        createExtpointForNewAccount = function (args) {
            var node = $('<div>');
            ext.point('io.ox/settings/accounts/mail/settings/detail').invoke('draw', node, args);
        },

        getAlertPlaceholder = function (popup) {
            return popup.getContentNode().find('.alert-placeholder');
        },

        drawAlert = function (alertPlaceholder, message, options) {
            options = options || {};
            alertPlaceholder.find('.alert').remove();
            alertPlaceholder.find('.busynotice').remove();
            alertPlaceholder.append(
                // errorAttributes is used to dynamically remove the errormessage on attribute change
                $.alert({ message: message, dismissable: true }).attr('errorAttributes', options.errorAttributes || '').one('click', '.close', function () {
                    alertPlaceholder.empty();
                })
            );
        },

        drawBusy = function (alertPlaceholder) {
            alertPlaceholder.find('.notice').remove();
            alertPlaceholder.find('.alert').remove();
            alertPlaceholder.append(
                $('<div>').addClass('busynotice').text(gt('Trying to auto-configure your mail account'))
                .addClass('notice')
                .append($('<div>').addClass('busy_pic')
                )
            );
        },

        drawMessageWarning = function (alertPlaceholder, message) {
            alertPlaceholder.find('.notice').remove();
            alertPlaceholder.find('.alert').remove();
            alertPlaceholder.append(
                $('<div>').addClass('alert alert-danger').text(message)
            );
        },

        validateMailaccount = function (data, popup, def, options) {
<<<<<<< HEAD
=======
            var node = popup.getContentNode().find('input[name="unified_inbox_enabled"]');

            if (node.length > 0 && node.prop('checked')) {
                data.unified_inbox_enabled = true;
            }
>>>>>>> 8efd135e
            myModel.validationCheck(data, { ignoreInvalidTransport: true }).then(
                function success(response, responseobject) {
                    if (response === true) {
                        myModel.save(data).then(
                            function saveSuccess(response) {
                                if (response.error_id) {
                                    popup.close();
                                    failDialog(response.error);
                                } else {
                                    popup.close();
                                    if (collection) {
                                        collection.add([response]);
                                    }
                                    successDialog();
                                    def.resolve(response);
                                }
                            },
                            function saveFail(response) {
                                popup.close();
                                failDialog(response.error);
                            }
                        );
                    } else if (options && options.onValidationError) {
                        options.onValidationError(response, responseobject);
                    } else {
                        // this will not work if called from the "add account" autoconfig part, in this case
                        // the callback from the options will be called (see above)
                        var message = responseobject.error ? responseobject.error : gt('There was no suitable server found for this mail/password combination');
                        drawAlert(getAlertPlaceholder(popup), message, { errorAttributes: 'address password' });
                        popup.idle();
                        popup.getBody().find('a.close').focus();

                    }
                },
                function fail() {
                    var message = gt('Failed to connect.');
                    drawAlert(getAlertPlaceholder(popup), message);
                    popup.idle();
                }
            );
        },

        configureManuallyDialog = function (args, newMailaddress) {
            new ModalDialog({ width: 400, title: gt('Error') })
                .addCancelButton()
                .addButton({ action: 'manual', label: gt('Manual') })
                .on('manual', function () {
                    var data = {};
                    data.primary_address = newMailaddress;
                    if (args) {
                        args.data = data;
                        createExtpointForNewAccount(args);
                    }
                })
                .open()
                .$body.text(gt('Auto-configuration failed. Do you want to configure your account manually?'));
        },

        autoconfigApiCall = function (args, newMailaddress, newPassword, popup, def, forceSecure) {

            api.autoconfig({
                'email': newMailaddress,
                'password': newPassword,
                'force_secure': !!forceSecure
            })
            .done(function (data) {
                if (data.login) {
                    data.primary_address = newMailaddress;
                    data.password = newPassword;
                    // make sure not to set the SMTP credentials
                    delete data.transport_login;
                    delete data.transport_password;

                    validateMailaccount(data, popup, def, { onValidationError: function () {
                        // in case the validation fails this callback will be executed
                        configureManuallyDialog(args, newMailaddress);
                        popup.close();
                        def.reject();
                    } });

                } else if (forceSecure) {
                    new ModalDialog({ async: true, width: 400, title: gt('Warning') })
                        .addCancelButton()
                        .addButton({ action: 'proceed', label: gt('Ignore Warnings') })
                        .on('proceed', function () {
                            autoconfigApiCall(args, newMailaddress, newPassword, this, def, false);
                        })
                        .on('cancel', function () {
                            def.reject();
                            this.close();
                        })
                        .open()
                        .$body.append(gt('Cannot establish secure connection. Do you want to proceed anyway?'));

                    popup.close();
                } else {
                    configureManuallyDialog(args, newMailaddress);
                    popup.close();
                    def.reject();
                }
            })
            .fail(function () {
                configureManuallyDialog(args, newMailaddress);
                popup.close();
                def.reject();
            });
        },

        mailAutoconfigDialog = function (args, o) {
            var def = $.Deferred();
            if (o) {
                collection = o.collection;
            }

            require(['io.ox/core/tk/dialogs'], function (dialogs) {
                var baton = ext.Baton({});

                new dialogs.ModalDialog({
                    width: 432,
                    async: true,
                    enter: 'add'
                })
                .header(
                    $('<h2>').text(gt('Add mail account'))
                )
                .build(function () {
                    baton.popup = this;
                    // invoke extensions
                    ext.point('io.ox/mail/add-account/preselect').invoke('draw', this.getContentNode(), baton);
                })
                .addPrimaryButton('add', gt('Add'), 'add')
                .addButton('cancel', gt('Cancel'), 'cancel')
                .addAlternativeButton('skip', gt('Manual'), 'skip')
                .on('add', function () {

                    var content = this.getContentNode(),
                        alertPlaceholder = content.find('.alert-placeholder'),
                        newMailaddress = content.find('.add-mail-account-address').val(),
                        newPassword = content.find('.add-mail-account-password').val();

                    if (myModel.isMailAddress(newMailaddress) === undefined) {
                        drawBusy(alertPlaceholder);
                        autoconfigApiCall(args, newMailaddress, newPassword, this, def, true);
                    } else {
                        var message = gt('This is not a valid mail address');
                        drawAlert(alertPlaceholder, message, { errorAttributes: 'address' });
                        content.find('.add-mail-account-password').focus();
                        this.idle();
                    }
                })
                .on('skip', function () {
                    // primary address needs to be provided, why? fails without
                    args.data = { primary_address: this.getContentNode().find('.add-mail-account-address').val() };

                    if (this.getContentNode().find('input[name="unified_inbox_enabled"]').length > 0) {
                        args.data.unified_inbox_enabled = this.getContentNode().find('input[name="unified_inbox_enabled"]').prop('checked');
                    }
                    // close
                    this.close();
                    def.reject();
                    // jump to manual configuration
                    createExtpointForNewAccount(args);
                })
                .show(function () {
                    // hide add button for now
                    this.find('[data-action="add"]').hide();
                    a11y.getTabbable(this).first().focus();
                });

            });

            return def;
        },

        successDialog = function () {
            notifications.yell('success', gt('Account added successfully'));
        },

        failDialog = function (message) {

            var alertPlaceholder = $('<div>');

            require(['io.ox/core/tk/dialogs'], function (dialogs) {
                var failDialogbox = new dialogs.ModalDialog({
                    width: 400,
                    async: true
                });
                failDialogbox.header()
                .append(
                    alertPlaceholder
                )
                .addButton('cancel', gt('Close'), 'cancel')
                .show(function () {
                    failDialogbox.getFooter().find('.btn').addClass('closebutton');
                    drawMessageWarning(alertPlaceholder, message);
                });
            });
        };

    return {
        mailAutoconfigDialog: mailAutoconfigDialog
    };
});<|MERGE_RESOLUTION|>--- conflicted
+++ resolved
@@ -22,11 +22,7 @@
     'settings!io.ox/mail',
     'gettext!io.ox/mail/accounts/settings',
     'less!io.ox/settings/style'
-<<<<<<< HEAD
-], function (ext, api, AccountModel, AccountDetailView, dialogs, notifications, a11y, mailSettings, gt) {
-=======
 ], function (ext, api, AccountModel, AccountDetailView, ModalDialog, notifications, a11y, mailSettings, gt) {
->>>>>>> 8efd135e
 
     'use strict';
 
@@ -161,76 +157,6 @@
         index: 100,
         draw: function (baton) {
             var $el = this;
-<<<<<<< HEAD
-            if (!mailSettings.get('dsc/enabled')) {
-                // normal mode for all setups not using DSC
-                require(['io.ox/oauth/keychain', 'io.ox/oauth/backbone']).then(function (oauthAPI, OAuth) {
-                    var mailServices = new Backbone.Collection(oauthAPI.services.filter(function (service) {
-                            console.log('services', service);
-                            return _(service.get('availableScopes')).contains('mail') &&
-                                oauthAPI.accounts.forService(service.id, { scope: 'mail' }).map(function (account) {
-                                    return account.id;
-                                }).reduce(function (acc, oauthId) {
-                                    // make sure, no mail account using this oauth-account exists
-                                    return acc && !_(api.cache).chain()
-                                        .values()
-                                        .map(function (account) {
-                                            return account.mail_oauth;
-                                        })
-                                        .any(oauthId)
-                                        .value();
-                                }, true);
-                        })), list = new OAuth.Views.ServicesListView({ collection: mailServices });
-
-                    // only valid for non dsc setups
-                    mailServices.push({
-                        id: 'wizard',
-                        displayName: gt('Other')
-                    });
-
-                    $el.append(
-                        $('<label>').text(gt('Please select your mail account provider')),
-                        list.render().$el
-                    );
-
-                    list.listenTo(list, 'select', function (service) {
-                        if (service.id === 'wizard') return;
-
-                        var account = new OAuth.Account.Model({
-                            serviceId: service.id,
-                            displayName: 'My ' + service.get('displayName') + ' account'
-                        });
-
-                        account.enableScopes('mail').save().then(function () {
-                            api.autoconfig({
-                                oauth: account.id
-                            }).then(function (data) {
-                                var def = $.Deferred();
-                                // hopefully, login contains a valid mail address
-                                data.primary_address = data.login;
-
-                                validateMailaccount(data, baton.popup, def);
-                                return def;
-                            }).then(function () {
-                                oauthAPI.accounts.add(account, { merge: true });
-                            }, notifications.yell);
-                        });
-                    });
-
-                    list.listenTo(list, 'select:wizard', function () {
-                        baton.popup.getFooter().find('[data-action="add"]').show();
-                        // invoke wizard
-                        ext.point('io.ox/mail/add-account/wizard').invoke('draw', baton.popup.getContentNode().empty());
-                    });
-                });
-            } else {
-                // show classic wizard for DSC setups, bypass oauth accounts
-                ext.point('io.ox/mail/add-account/wizard').invoke('draw', baton.popup.getContentNode().empty());
-                _.defer(function () {
-                    baton.popup.getFooter().find('[data-action="add"]').show();
-                }, 1000);
-            }
-=======
             require(['io.ox/oauth/keychain', 'io.ox/oauth/backbone']).then(function (oauthAPI, OAuth) {
                 var mailServices = new Backbone.Collection(oauthAPI.services.filter(function (service) {
                         return _(service.get('availableScopes')).contains('mail') &&
@@ -311,7 +237,6 @@
                     ext.point('io.ox/mail/add-account/wizard').invoke('draw', baton.popup.getContentNode().empty(), data);
                 });
             });
->>>>>>> 8efd135e
         }
     });
 
@@ -428,14 +353,11 @@
         },
 
         validateMailaccount = function (data, popup, def, options) {
-<<<<<<< HEAD
-=======
             var node = popup.getContentNode().find('input[name="unified_inbox_enabled"]');
 
             if (node.length > 0 && node.prop('checked')) {
                 data.unified_inbox_enabled = true;
             }
->>>>>>> 8efd135e
             myModel.validationCheck(data, { ignoreInvalidTransport: true }).then(
                 function success(response, responseobject) {
                     if (response === true) {
