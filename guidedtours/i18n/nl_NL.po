# Antje Faber <antje.faber@open-xchange.com>, 2010, 2011, 2013.
# Ivar Snaaijer <ivar@workshop-chapina.com >, 2010, 2011, 2012, 2013, 2016, 2018.
# Reinout van Schouwen <reinout@workshop-chapina.com>, 2012, 2013, 2014, 2015.
msgid ""
msgstr ""
"Project-Id-Version: tours\n"
"Report-Msgid-Bugs-To: \n"
"POT-Creation-Date: \n"
"PO-Revision-Date: 2018-03-11 14:03+0100\n"
"Last-Translator: Ivar Snaaijer <Ivar@workshop-chapina.com>\n"
"Language-Team: Dutch <kde-i18n-nl@kde.org>\n"
"Language: nl_NL\n"
"MIME-Version: 1.0\n"
"Content-Type: text/plain; charset=UTF-8\n"
"Content-Transfer-Encoding: 8bit\n"
"Plural-Forms: nplurals=2; plural=(n != 1);\n"
"X-Generator: Lokalize 2.0\n"

#: apps/io.ox/tours/calendar.js module:io.ox/tours
msgid "Creating a new appointment"
msgstr "Een nieuwe afspraak maken"

#: apps/io.ox/tours/calendar.js module:io.ox/tours
msgid "To create a new appointment, click on New in the toolbar."
msgstr "Om een nieuwe afspraak te maken klikt u op Nieuw in de werkbalk."

#: apps/io.ox/tours/calendar.js module:io.ox/tours
msgid "Entering the appointment's data"
msgstr "De afspraakgegevens invoeren"

#: apps/io.ox/tours/calendar.js module:io.ox/tours
msgid ""
"Enter the subject, the start and the end date of the appointment. Other "
"details are optional."
msgstr ""
"Geef het onderwerp, de start- en einddatum van de afspraak. Andere details "
"zijn optioneel."

#: apps/io.ox/tours/calendar.js module:io.ox/tours
msgid "Creating recurring appointments"
msgstr "Terugkerende afspraken aanmaken"

#: apps/io.ox/tours/calendar.js module:io.ox/tours
msgid ""
"To create recurring appointments, enable Repeat. Functions for setting the "
"recurrence parameters are shown."
msgstr ""
"Om terugkerende afspraken te maken moet u herhaal inschakelen. Functies voor "
"het instellen van de herhaling worden getoond."

#: apps/io.ox/tours/calendar.js module:io.ox/tours apps/io.ox/tours/tasks.js
msgid "Using the reminder function"
msgstr "De herinneringsfunctie gebruiken"

#: apps/io.ox/tours/calendar.js module:io.ox/tours
msgid "To not miss the appointment, use the reminder function."
msgstr "Om een afspraak niet te missen gebruikt u de herinneringsfunctie."

#: apps/io.ox/tours/calendar.js module:io.ox/tours apps/io.ox/tours/tasks.js
msgid "Inviting other participants"
msgstr "Andere deelnemers uitnodigen"

#: apps/io.ox/tours/calendar.js module:io.ox/tours
msgid ""
"To invite other participants, enter their names in the field below "
"Participants. To avoid appointment conflicts, click on Find a free time at "
"the upper right side."
msgstr ""
"Om andere deelnemers uit te nodigen geeft u hun namen op in het veld onder "
"Deelnemers. Om te voorkomen dat afspraken conflicteren klikt u op Zoek een "
"vrij moment in de rechterbovenhoek."

#: apps/io.ox/tours/calendar.js module:io.ox/tours
msgid "Adding attachments"
msgstr "Bijlagen toevoegen"

#: apps/io.ox/tours/calendar.js module:io.ox/tours
msgid "Further down you can add documents as attachments to the appointment."
msgstr ""
"Onderaan het scherm kan u documenten toevoegen als bijlagen bij de afspraak."

#: apps/io.ox/tours/calendar.js module:io.ox/tours
msgid "Creating the appointment"
msgstr "Een afspraak maken"

#: apps/io.ox/tours/calendar.js module:io.ox/tours
msgid "To create the appointment, click on Create at the lower left side."
msgstr ""
"Om een afspraak aan te maken klikt u op Aanmaken aan de linker-onderkant."

#: apps/io.ox/tours/calendar.js module:io.ox/tours apps/io.ox/tours/mail.js
msgid "Selecting a view"
msgstr "Selecteer een weergave"

#: apps/io.ox/tours/calendar.js module:io.ox/tours
msgid ""
"To select one of the views like Day, Month or List, click on View in the "
"toolbar. Select a menu entry from the Layout section."
msgstr ""
"Om een overzicht te kiezen als Dag, Maand of Lijst, klikt u op Overzicht in "
"de werkbalk. Selecteer een item uit de Layout sectie."

#: apps/io.ox/tours/calendar.js module:io.ox/tours
msgid "The calendar views"
msgstr "De agendaoverzichten"

#: apps/io.ox/tours/calendar.js module:io.ox/tours
msgid ""
"The calendar views display a calendar sheet with the appointments for the "
"selected time range."
msgstr ""
"Het agendaoverzicht toont een kalenderblad met de afspraken voor de gekozen "
"tijdsinterval."

#: apps/io.ox/tours/calendar.js module:io.ox/tours
msgid "The List view"
msgstr "Het Lijstoverzicht"

#: apps/io.ox/tours/calendar.js module:io.ox/tours
msgid ""
"The List view shows a list of the appointments in the current folder. If "
"clicking on an appointment, the appointment's data and some functions are "
"displayed in the Detail view."
msgstr ""
"Het Lijstoverzicht toont een lijst van afspraken in de huidige map. Als u op "
"een afspraak klikt worden de gegevens van de afspraak en een aantal functies "
"getoond in het Detailoverzicht."

#: apps/io.ox/tours/contacts.js module:io.ox/tours
msgid "Creating a new contact"
msgstr "Nieuw contact aanmaken"

#: apps/io.ox/tours/contacts.js module:io.ox/tours
msgid "To create a new contact, click on New > Add contact in the toolbar."
msgstr ""
"Om een nieuw contact aan te maken klikt u op Nieuw > Contactpersoon "
"toevoegen in de werkbalk."

#: apps/io.ox/tours/contacts.js module:io.ox/tours
msgid "Navigation bar"
msgstr "Navigatiebalk"

#: apps/io.ox/tours/contacts.js module:io.ox/tours
msgid ""
"Click on a letter on the left side of the navigation bar in order to display "
"the corresponding contacts from the selected address book."
msgstr ""
"Klik op een letter aan de linkerkant van de navigatiebalk om de contacten te "
"tonen met de overeenkomstige beginletters in het gekozen adresboek."

#: apps/io.ox/tours/contacts.js module:io.ox/tours
msgid "Sending an E-Mail to a contact"
msgstr "Versturen van e-mailberichten naar een contactpersoon"

#: apps/io.ox/tours/contacts.js module:io.ox/tours
msgid ""
"To send an E-Mail to the contact, click on an E-Mail address or on Send "
"email in the toolbar."
msgstr ""
"Om een e-mailbericht te versturen naar de contactpersoon, klikt u op een e-"
"mailadres of op E-mailbericht verzenden in de werkbalk."

#: apps/io.ox/tours/contacts.js module:io.ox/tours
msgid "Editing multiple contacts"
msgstr "Bewerken van meerdere contacten in één keer"

#: apps/io.ox/tours/contacts.js module:io.ox/tours
msgid ""
"To edit multiple contacts at once, enable the checkboxes on the left side of "
"the contacts. If the checkboxes are not displayed, click on View > "
"Checkboxes on the right side of the toolbar."
msgstr ""
"Om meerdere contacten in één keer te bewerken moet u het selectievakje aan "
"de linkerzijde van het contact inschakelen. Als de selectievakjes niet "
"worden getoond, klikt u Overzicht > Selectievakken aan de rechterkant van de "
"werkbalk."

#: apps/io.ox/tours/files.js module:io.ox/tours
msgid "The Drive app"
msgstr "De Drive app"

#: apps/io.ox/tours/files.js module:io.ox/tours
msgid ""
"Welcome to your cloud storage app. This Guided Tour will introduce you to "
"your new online storage solution - your one point to access online stored "
"files from all your accounts. This is where you can upload and save your "
"files, share them and synchronize them with different devices.  "
msgstr ""
"Welkom in uw cloudopslag app. Deze Rondleiding laat u uw nieuwe online-"
"opslagoplssing zien. Uw enkele toegangspunt voor bestanden in al uw online-"
"opslagaccounts. Hiervandaan kan u bestanden uploaden, opslaan, delen en "
"synchroniseren met verschillende apparaten."

#: apps/io.ox/tours/files.js module:io.ox/tours
msgid "Folder tree"
msgstr "Mappenboom"

#: apps/io.ox/tours/files.js module:io.ox/tours
msgid ""
"On the left you can see the folder tree. It displays your folder structure "
"and allows you to navigate to specific folders and subfolders. To make your "
"life easier, we have already included folders for your Documents, Music, "
"Pictures and Videos."
msgstr ""
"Aan de linkerkant ziet u de mappenboom. Deze toont uw mappenstructuur en "
"hiermee kan u navigeren naar de specifieke mappen en submappen. Om uw leven "
"eenvoudiger te maken hebben we alvast mappen toegevoegd voor Documenten, "
"Muziek, Afbeeldingen en Video's"

#: apps/io.ox/tours/files.js module:io.ox/tours
msgid "Folder content"
msgstr "Mapinhoud"

<<<<<<< HEAD
#: apps/io.ox/tours/settings.js module:io.ox/tours
msgid "How the settings are organized"
msgstr "De instellingen zijn als volgt ingedeeld"

#: apps/io.ox/tours/mail.js module:io.ox/tours
msgid ""
"If double-clicking on an E-Mail in the list, the E-Mail is opened in a "
"separate window."
msgstr ""
"Als u dubbelklikt opeen e-mailbericht uit de lijst wordt het e-mailbericht "
"geopend in een apart scherm."

#: apps/io.ox/tours/portal.js module:io.ox/tours
msgid "If you no longer want to display a square, click the delete icon."
msgstr ""
"Als u een vlak niet langer wilt tonen moet u op het verwijderen pictogram "
"klikken."

#: apps/io.ox/tours/mail.js module:io.ox/tours
msgid ""
"In order to edit multiple E-Mails at once, enable the checkboxes on the left "
"side of the E-Mails. If the checkboxes are not displayed, click on View > "
"Checkboxes on the right side of the toolbar."
msgstr ""
"Om meerdere e-mailberichten in één keer te bewerken moet u het "
"selectievakjes aan de linkerzijde van de e-mailberichten inschakelen. Als de "
"selectievakjes niet worden getoond, klikt u op Overzicht > Selectievakken "
"aan de rechterkant van de werkbalk."
=======
#: apps/io.ox/tours/files.js module:io.ox/tours
msgid ""
"Clicking on a folder displays all the subfolders, documents, media and other "
"files that it contains."
msgstr ""
"Als u op een map klikt toont alle submappen, documenten, media en andere "
"bestanden dat deze map bevat."

#: apps/io.ox/tours/files.js module:io.ox/tours
msgid "Select a view"
msgstr "Selecteer een overzicht"
>>>>>>> ca385a2c

#: apps/io.ox/tours/files.js module:io.ox/tours
msgid "Different views are available. Just select the one you like best."
msgstr ""
"Verschillende overzichten zijn beschikbaar. Kies het overzicht dat u het "
"plezierigst vindt."

#: apps/io.ox/tours/files.js module:io.ox/tours
msgid "Toolbar"
msgstr "Werkbalk"

#: apps/io.ox/tours/files.js module:io.ox/tours
msgid ""
"At the top you can find the toolbar with many functions and additional "
"options. You can easily create new folders, new files and much more."
msgstr ""
"Aan de bovenzijde vind u een werkbalk met veel functies een extra opties. U"
" kan eenvoudige nieuwe mappen en bestanden aanmaken en nog veel meer."

#: apps/io.ox/tours/files.js module:io.ox/tours
msgid "Upload a new file"
msgstr "Een nieuw bestand uploaden"

#: apps/io.ox/tours/files.js module:io.ox/tours
msgid ""
"To upload a new file from your local device, simply click on Add local file "
"and select the file you would like to upload. It is even easier if you just "
"drag and drop files from your local device into Drive. The uploaded file is "
"now available in Drive on all your devices."
msgstr ""
"Om een nieuw bestand te uploaden vanaf uw lokale apparaat klikt u eenvoudig "
"op Lokaal bestand toevoegen en selecteert u het bestand dat u wilt "
"toevoegen. Het is zelfs eenvoudiger als u de bestanden vanaf uw lokale "
"apparaat Drive in sleept. Het geüploade bestand is nu beschikbaar op al uw "
"apparaten."

#: apps/io.ox/tours/files.js module:io.ox/tours
msgid "Preview files"
msgstr "Bestanden inzien"

#: apps/io.ox/tours/files.js module:io.ox/tours
msgid "Clicking on the view icon leads you to a preview of the selected file."
msgstr ""
"Als u op het Tonen pictogram klikt wordt een voorbeeld van het geselecteerde "
"bestand getoond."

#: apps/io.ox/tours/files.js module:io.ox/tours
msgid "Preview mode"
msgstr "Voorbeeldoverzicht"

<<<<<<< HEAD
#: apps/io.ox/tours/mail.js module:io.ox/tours
msgid "Reading E-Mail conversations"
msgstr "E-mailconversaties lezen"

#: apps/io.ox/tours/portal.js module:io.ox/tours
msgid "Reading the details"
msgstr "Details lezen"

#: apps/io.ox/tours/intro.js module:io.ox/tours
msgid "Searching for objects"
msgstr "Zoeken naar objecten"
=======
#: apps/io.ox/tours/files.js module:io.ox/tours
msgid ""
"From preview you can also select other options to help you manage and work "
"on your files."
msgstr ""
"Vanuit het voorbeeld kan u ook ander opties kiezen om u te helpen bij het "
"beheren en om met uw bestanden te werken."
>>>>>>> ca385a2c

#: apps/io.ox/tours/files.js module:io.ox/tours
msgid "Share files"
msgstr "Bestanden delen"

#: apps/io.ox/tours/files.js module:io.ox/tours
msgid ""
"Here you can share files with your colleagues and external contacts. You can "
"also collaborate on a document and set different access rights."
msgstr ""
"Hiervandaan kan u ook bestanden delen met collega's en externe contacten. U "
"kan ook samenwerken aan één document en verschillende toegangsrechten "
"instellen."

#: apps/io.ox/tours/files.js module:io.ox/tours
msgid "Sharing options"
msgstr "Opties voor het delen"

#: apps/io.ox/tours/files.js module:io.ox/tours
msgid ""
"Choose from two alternatives to share your files and folders. Use Invite "
"people if you want to manage access rights and allow recipients to create "
"and edit files. Or just get a link to let others view and download your "
"files. You can use an expiration date and password protection if you like."
msgstr ""
"Kies uit twee alternatieven om uw bestanden of mappen te delen. Gebruik "
"Mensen uitnodigen als u toegangsrechten wilt beheren en de ontvangers "
"toestaan bestanden toe te voegen en te bewerken. Of u geeft alleen een link "
"zodat anderen uw bestand kunnen zien en downloaden. Gebruik eventueel een "
"vervaldatum en een wachtwoord opgeven als u dat wilt."

#: apps/io.ox/tours/files.js module:io.ox/tours
msgid "Collaborating"
msgstr "Samenwerken"

#: apps/io.ox/tours/files.js module:io.ox/tours
msgid ""
"Sharing files by inviting people does not only offer your recipients the "
"option to create and edit files. Internal and external participants are also "
"able to collaborate with you on text documents and spreadsheets at the same "
"time."
msgstr ""
"Bestanden delen door mensen uit te nodigen geeft de ontvangers niet alleen "
"de mogelijkheid om de bestanden te bewerken en nieuwe aan te maken. Interne "
"en externe deelnemers kunnen ook tegelijk met u samenwerken aan "
"tekstbestanden en rekenbladen."

#: apps/io.ox/tours/files.js module:io.ox/tours
msgid "Edit documents"
msgstr "Documenten bewerken"

#: apps/io.ox/tours/files.js module:io.ox/tours
msgid ""
"Did you know that you can edit text documents and spreadsheets online? Drive "
"will automatically update your edited file, but thanks to versioning the "
"original file stays available."
msgstr ""
"Wist u dat u tekstdocumenten en rekenbladen online kan bewerken? Drive werkt "
"uw bestand automatisch bij, maar door het versiebeheer blijft het originele "
"bestand ook beschikbaar."

#: apps/io.ox/tours/files.js module:io.ox/tours
msgid "File details"
msgstr "Bestandsdetails"

#: apps/io.ox/tours/files.js module:io.ox/tours
msgid ""
"The file details side bar offers additional information about your files. "
"Just enable the File details option from the View drop down menu and select "
"a file to see the details."
msgstr ""
"De bestandsdetails in de zijbalk geven extra informatie over uw bestanden. "
"Schakel deze Bestandsdetailoptie in vanuit het Beeld menu en selecteer een "
"bestand om deze te zien."

#: apps/io.ox/tours/files.js module:io.ox/tours
msgid "Add another account"
msgstr "Een ander account toevoegen"

#: apps/io.ox/tours/files.js module:io.ox/tours
msgid ""
"Drive allows you to connect to other storage solutions if you already have a "
"cloud storage account you use to save and sync your files. Simply click on "
"the appropriate logo to access your existing data."
msgstr ""
"Drive maakt het mogelijk andere opslagmogelijkheden te koppelen. Als u al "
"een cloud-opslagaccount heeft om uw bestanden op te slaan en te "
"synchroniseren. Klik hiervoor op het overeenkomstige pictogram om uw "
"bestaande gegevens te benaderen."

#: apps/io.ox/tours/files.js module:io.ox/tours
msgid "The Drive app tour.txt"
msgstr "De Drive App rondleiding.txt"

#: apps/io.ox/tours/intro.js module:io.ox/tours
msgid "Welcome to %s"
msgstr "Welkom bij %s"

#: apps/io.ox/tours/intro.js module:io.ox/tours
msgid ""
"This guided tour will briefly introduce you to the product. Get more "
"detailed information in the tours for the single apps or in the online help."
msgstr ""
"Deze rondleiding laat u een korte introductie van het product zien. U krijgt "
"meer gedetailleerde informatie in de rondeleiding van de specifieke "
"applicatie, of in de online help."

<<<<<<< HEAD
#: apps/io.ox/tours/portal.js module:io.ox/tours
msgid "The Portal"
msgstr "Het portaal"
=======
#: apps/io.ox/tours/intro.js module:io.ox/tours
msgid "Launching an app"
msgstr "Een app starten"

#: apps/io.ox/tours/intro.js module:io.ox/tours
msgid ""
"To launch an app, use the quick launch icons on the left side of the menu "
"bar or click on an entry inside the app launcher menu."
msgstr ""
"Om de app te starten gebruikt u de pictogrammen aan de linkerkant van de"
" menubalk of klik op een item in de startmenu van de app."

#: apps/io.ox/tours/intro.js module:io.ox/tours
msgid "Displaying the help or the settings"
msgstr "Tonen van de help of de instellingen"
>>>>>>> ca385a2c

#: apps/io.ox/tours/intro.js module:io.ox/tours
msgid ""
"To display the help or the settings, click the System menu icon in the menu "
"bar."
msgstr ""
"Om de help of de instellingen te tonen, klikt u op het systeempictogram in "
"de menubalk."

#: apps/io.ox/tours/intro.js module:io.ox/tours
msgid "Creating new items"
msgstr "Nieuwe items aanmaken"

#: apps/io.ox/tours/intro.js module:io.ox/tours
msgid "To create a new E-Mail, click the Compose new E-Mail in the toolbar."
msgstr ""
"Om een nieuw e-mailbericht te maken klikt u op 'Nieuw e-mailbericht "
"opstellen' in de werkbalk."

#: apps/io.ox/tours/intro.js module:io.ox/tours
msgid "Opening or closing the folder tree"
msgstr "Openen of sluiten van de mappenboom"

#: apps/io.ox/tours/intro.js module:io.ox/tours
msgid ""
"To open or close the folder tree, click on View >  Folder view on the right "
"side of the toolbar."
msgstr ""
"Om de mappenboom te openen of te sluiten klikt u op Overzicht > "
"mappenoverzicht aan de rechterkant van de werkbalk."

#: apps/io.ox/tours/intro.js module:io.ox/tours
msgid "Searching for objects"
msgstr "Zoeken naar objecten"

#: apps/io.ox/tours/intro.js module:io.ox/tours
msgid "To search for objects, click the Search icon in the menu bar."
msgstr "Om objecten te zoeken, klikt u op het Zoeken pictogram in de menubalk."

#: apps/io.ox/tours/intro.js module:io.ox/tours
msgid "The toolbar"
msgstr "De werkbalk"

#: apps/io.ox/tours/intro.js module:io.ox/tours
msgid ""
"Depending on the app, the toolbar contains various functions for creating, "
"editing and organizing objects."
msgstr ""
"Afhankelijk van de app bevat de werkbalk verschillende functies voor het "
"aanmaken, bewerken en organiseren van objecten."

#: apps/io.ox/tours/intro.js module:io.ox/tours
msgid "The folder tree"
msgstr "De mappenboom"

#: apps/io.ox/tours/intro.js module:io.ox/tours
<<<<<<< HEAD
=======
msgid ""
"Use the folder tree to open the folder containing the objects that you want "
"to view in the list."
msgstr ""
"Gebruik de mappenboom om een map te openen waarin de objecten staan die u "
"wilt zien in de lijst."

#: apps/io.ox/tours/intro.js module:io.ox/tours
>>>>>>> ca385a2c
msgid "The list"
msgstr "De lijst"

#: apps/io.ox/tours/intro.js module:io.ox/tours
msgid ""
"Use the list to select an object, show its contents or activate functions."
msgstr ""
"Gebruik de lijst om een object te selecteren om de inhoud te kunnen zien en "
"functies uit te voeren."

#: apps/io.ox/tours/intro.js module:io.ox/tours
msgid "The Detail view"
msgstr "Het Detailoverzicht"

#: apps/io.ox/tours/intro.js module:io.ox/tours
msgid ""
"The Detail view displays an object's content. Depending on the app, further "
"functions for organizing objects can be found in the Detail view."
msgstr ""
"Het Detailoverzicht toont de inhoud van het object. Afhankelijk van de app "
"zijn in het Detailoverzicht andere functies te vinden voor het organiseren "
"van objecten."

#: apps/io.ox/tours/intro.js module:io.ox/tours
msgid "Further information"
msgstr "Meer informatie"

#: apps/io.ox/tours/intro.js module:io.ox/tours
msgid ""
"Detailed instructions for the single apps are located in System menu > Help."
msgstr ""
"Gedetailleerde instructies voor de individuele apps staan in Systeemmenu > "
"Help."

#: apps/io.ox/tours/mail.js module:io.ox/tours
msgid "Composing a new E-Mail"
msgstr "Nieuw e-mailbericht opstellen"

#: apps/io.ox/tours/mail.js module:io.ox/tours
msgid "To compose a new E-Mail, click on Compose in the toolbar."
msgstr ""
"Om een nieuw e-mailbericht te maken klikt u op Nieuw e-mailbericht opstellen "
"in de werkbalk."

#: apps/io.ox/tours/mail.js module:io.ox/tours
msgid "Entering the recipient's name"
msgstr "De naam van de ontvanger opgeven"

#: apps/io.ox/tours/mail.js module:io.ox/tours
msgid ""
"Enter the recipient's name into the recipients field. As soon as you typed "
"the first letters, suggestions from the address books are displayed. To "
"accept a recipient suggestion, click on it."
msgstr ""
"Geef de naam van de ontvanger op in het ontvangers veld. Als u de eerste "
"letters heeft getypt worden suggesties vanuit de adresboeken getoond. Om een "
"getoonde suggestie te selecteren moet u er op klikken."

#: apps/io.ox/tours/mail.js module:io.ox/tours
msgid "Entering the subject"
msgstr "Het onderwerp ingeven"

#: apps/io.ox/tours/mail.js module:io.ox/tours
msgid "Enter the subject into the subject field."
msgstr "Voer het onderwerp in in het onderwerpveld."

#: apps/io.ox/tours/mail.js module:io.ox/tours
msgid "Further functions"
msgstr "Andere mogelijkheden"

#: apps/io.ox/tours/mail.js module:io.ox/tours
msgid ""
"In this area you can find further functions, e.g. for adding attachments."
msgstr ""
"In dit gebied kan u extra functies vinden voor bijvoorbeeld het toevoegen "
"van bijlagen."

#: apps/io.ox/tours/mail.js module:io.ox/tours
msgid "Entering the E-Mail text"
msgstr "Voer het e-mailbericht in"

#: apps/io.ox/tours/mail.js module:io.ox/tours
msgid ""
"Enter the E-Mail text into the main area. If the text format was set to HTML "
"in the options, you can format the E-Mail text. To do so select a text part "
"and then click an icon in the formatting bar."
msgstr ""
"Geef de tekst van het e-mailbericht in het hoofdgebied. Als het tekstformaat "
"is ingesteld op HTML in de instellingen kan u de opmaak van het e-"
"mailbericht aanpassen. Om dit te doen moet u een stuk tekst selecteren en "
"dan op een pictogram klikken in de opmaakbalk."

#: apps/io.ox/tours/mail.js module:io.ox/tours
msgid "Sending the E-Mail"
msgstr "Versturen van het e-mailbericht"

#: apps/io.ox/tours/mail.js module:io.ox/tours
msgid "To send the E-Mail, click on Send"
msgstr "Om een e-mailbericht te versturen klikt u op Verzenden"

#: apps/io.ox/tours/mail.js module:io.ox/tours
msgid "Sorting your E-Mails"
msgstr "Sorteren van e-mailberichten"

#: apps/io.ox/tours/mail.js module:io.ox/tours
msgid "To sort the E-Mails, click on Sort by. Select a sort criteria."
msgstr ""
"Om e-mailberichten te sorteren klikt u op Sorteren op en kiest u een sorteer "
"optie."

#: apps/io.ox/tours/mail.js module:io.ox/tours
msgid ""
"To choose between the different views. click on View in the toolbar. Select "
"a menu entry in the layout."
msgstr ""
"Om the kiezen tussen verschillende overzichten. Klikt u op Overzicht in de "
"werkbalk. Selecteer een menu item in de layout sectie."

#: apps/io.ox/tours/mail.js module:io.ox/tours
msgid "Opening an E-Mail in a separate window"
msgstr "Een e-mailbericht openen in een apert scherm"

#: apps/io.ox/tours/mail.js module:io.ox/tours
msgid ""
"If double-clicking on an E-Mail in the list, the E-Mail is opened in a "
"separate window."
msgstr ""
"Als u dubbelklikt opeen e-mailbericht uit de lijst wordt het e-mailbericht "
"geopend in een apart scherm."

#: apps/io.ox/tours/mail.js module:io.ox/tours
msgid "Reading E-Mail conversations"
msgstr "E-mailconversaties lezen"

#: apps/io.ox/tours/mail.js module:io.ox/tours
msgid ""
"To open or close an E-Mail in a conversation, click on a free area in the "
"header."
msgstr ""
"Om een E-mail uit een conversatie te openen of te sluiten klikt u op het "
"vrije gebied in de kop."

#: apps/io.ox/tours/mail.js module:io.ox/tours
msgid "Halo view"
msgstr "Halo overzicht"

#: apps/io.ox/tours/mail.js module:io.ox/tours
msgid ""
"To receive information about the sender or other recipients, open the Halo "
"view by clicking on a name."
msgstr ""
"Om informatie te krijgen over de verzender of andere ontvangers kan u "
"gebruik maken van het Halo-overzicht door op een naam te klikken."

#: apps/io.ox/tours/mail.js module:io.ox/tours
msgid "Editing multiple E-Mails"
msgstr "Bewerken van meerdere e-mailberichten"

#: apps/io.ox/tours/mail.js module:io.ox/tours
msgid ""
"In order to edit multiple E-Mails at once, enable the checkboxes on the left "
"side of the E-Mails. If the checkboxes are not displayed, click on View > "
"Checkboxes on the right side of the toolbar."
msgstr ""
"Om meerdere e-mailberichten in één keer te bewerken moet u het "
"selectievakjes aan de linkerzijde van de e-mailberichten inschakelen. Als de "
"selectievakjes niet worden getoond, klikt u op Overzicht > Selectievakken "
"aan de rechterkant van de werkbalk."

#: apps/io.ox/tours/mail.js module:io.ox/tours
msgid "Opening the E-Mail settings"
msgstr "De e-mailinstellingen openen"

#: apps/io.ox/tours/mail.js module:io.ox/tours
msgid ""
"To open the E-Mail settings, click the System menu icon on the upper right "
"side of the menu bar. Select Settings. Click on E-Mail on the left side."
msgstr ""
"Om de e-mailinstellingen te openen moet u op het Systeem menu pictogram "
"klikken in de rechterbovenhoek van de menubalk. Kies Instellingen. Klik op e-"
"mail aan de linkerkant."

#. Tour name; general introduction
#: apps/io.ox/tours/main.js module:io.ox/tours
msgid "Getting started"
msgstr "Aan de slag"

#: apps/io.ox/tours/portal.js module:io.ox/tours
msgid "The Portal"
msgstr "Het portaal"

#: apps/io.ox/tours/portal.js module:io.ox/tours
msgid ""
"The Portal informs you about current E-Mails, appointments or social network "
"news."
msgstr ""
"Het portaal informeert u over huidige e-mailberichten, afspraken of nieuws "
"uit uw sociale netwerk."

<<<<<<< HEAD
#: apps/io.ox/tours/intro.js module:io.ox/tours
#, fuzzy
#| msgid ""
#| "To launch an app, click on an entry on the left side of the menu bar."
msgid ""
"To launch an app, use the quick launch icons on the left side of the menu "
"bar or click on an entry inside the app launcher menu."
msgstr "Om een app te starten moet u op een item links in de menubalk klikken."
=======
#: apps/io.ox/tours/portal.js module:io.ox/tours
msgid "Reading the details"
msgstr "Details lezen"
>>>>>>> ca385a2c

#: apps/io.ox/tours/portal.js module:io.ox/tours
msgid "To read the details, click on an entry in a square."
msgstr "Om de details te lezen klikt u op een item in een vlak."

#: apps/io.ox/tours/portal.js module:io.ox/tours
msgid "Drag and drop"
msgstr "Slepen en neerzetten"

#: apps/io.ox/tours/portal.js module:io.ox/tours
msgid ""
"To change the layout, drag a square's title to another position and drop it "
"there."
msgstr ""
"Om de layout aan te passen sleept u een vlak naar een andere plaats en laat "
"deze daar vallen."

#: apps/io.ox/tours/portal.js module:io.ox/tours
msgid "Closing a square"
msgstr "Een vlak sluiten"

#: apps/io.ox/tours/portal.js module:io.ox/tours
msgid "If you no longer want to display a square, click the delete icon."
msgstr ""
"Als u een vlak niet langer wilt tonen moet u op het verwijderen pictogram "
"klikken."

#: apps/io.ox/tours/portal.js module:io.ox/tours
msgid "Customizing the Portal"
msgstr "Aanpassingen maken in het Portaal"

#: apps/io.ox/tours/portal.js module:io.ox/tours
msgid ""
"To display a square again or to display further information sources, click "
"on Customize this page."
msgstr ""
"Om een vlak opnieuw te tonen of om meer informatiebronnen toe te voegen "
"klikt u op Deze pagina aanpassen."

#: apps/io.ox/tours/settings.js module:io.ox/tours
<<<<<<< HEAD
#, fuzzy
#| msgid ""
#| "To open the help, click the System menu icon on the upper right side of "
#| "the menu bar. Select Help. The help for the currently selected app is "
#| "displayed. To browse the complete help, click on Start Page or Table Of "
#| "Contents at the upper part of the window."
msgid ""
"To open the help, click the user image on the upper right side of the menu "
"bar. Select Help. The help for the currently selected app is displayed. To "
"browse the complete help, click on Start Page or Table Of Contents at the "
"upper part of the window."
msgstr ""
"Om de help te tonen, klikt u het Systeem menu pictogram in de "
"rechterbovenhoek van de menubalk. Selecteer help. Het helpscherm voor de "
"huidige app wordt getoond. Om de volledige help door te lezen klikt u op "
"Startpagina of Inhoudsopgave in het bovenste gedeelte."
=======
msgid "Opening the settings"
msgstr "De instellingen openen"
>>>>>>> ca385a2c

#: apps/io.ox/tours/settings.js module:io.ox/tours
#, fuzzy
#| msgid ""
#| "To open the settings, click the System menu icon on the upper right side "
#| "of the menu bar. Select Settings."
msgid ""
"To open the settings, click the user image on the upper right side of the "
"menu bar. Select Settings."
msgstr ""
"Om de instellingen te openen moet u op het Systeemmenu pictogram klikken in "
"de rechterbovenhoek van de menubalk. Kies Instellingen."

#: apps/io.ox/tours/settings.js module:io.ox/tours
msgid "How the settings are organized"
msgstr "De instellingen zijn als volgt ingedeeld"

#: apps/io.ox/tours/settings.js module:io.ox/tours
msgid ""
"The settings are organized in topics. Select the topic on the left side, e.g "
"Basic settings or E-Mail."
msgstr ""
"De instellingen zijn georganiseerd in onderwerpen. Selecteer het onderwerp "
"aan de linkerkant, bijvoorbeeld Basisinstellingen of E-mail."

#: apps/io.ox/tours/settings.js module:io.ox/tours
msgid "Editing settings"
msgstr "Instellingen bewerken"

#: apps/io.ox/tours/settings.js module:io.ox/tours
msgid ""
"Edit a setting on the right side. In most of the cases, the changes are "
"activated immediately."
msgstr ""
"Bewerk een instelling aan de rechterzijde. In de meeste gevallen worden "
"aanpassingen direct doorgevoerd."

#: apps/io.ox/tours/settings.js module:io.ox/tours
msgid "Opening the help"
msgstr "De help oproepen"

#: apps/io.ox/tours/settings.js module:io.ox/tours
msgid ""
"To open the help, click the System menu icon on the upper right side of the "
"menu bar. Select Help. The help for the currently selected app is displayed. "
"To browse the complete help, click on Start Page or Table Of Contents at the "
"upper part of the window."
msgstr ""
"Om de help te tonen, klikt u het Systeem menu pictogram in de "
"rechterbovenhoek van de menubalk. Selecteer help. Het helpscherm voor de "
"huidige app wordt getoond. Om de volledige help door te lezen klikt u op "
"Startpagina of Inhoudsopgave in het bovenste gedeelte."

#: apps/io.ox/tours/settings.js module:io.ox/tours
msgid "Signing out"
msgstr "Afmelden"

#: apps/io.ox/tours/settings.js module:io.ox/tours
msgid ""
"To sign out, click the System menu icon on the upper right side of the menu "
"bar. Select Sign out."
msgstr ""
"Om af te melden moet u op het Systeemmenu pictogram klikken in de "
"rechterbovenhoek van de menubalk. Kies Afmelden."

<<<<<<< HEAD
#: apps/io.ox/tours/settings.js module:io.ox/tours
#, fuzzy
#| msgid ""
#| "To sign out, click the System menu icon on the upper right side of the "
#| "menu bar. Select Sign out."
msgid ""
"To sign out, click the logout icon on the upper right side of the menu bar."
msgstr ""
"Om af te melden moet u op het Systeemmenu pictogram klikken in de "
"rechterbovenhoek van de menubalk. Kies Afmelden."

#: apps/io.ox/tours/mail.js module:io.ox/tours
msgid "To sort the E-Mails, click on Sort by. Select a sort criteria."
msgstr ""
"Om e-mailberichten te sorteren klikt u op Sorteren op en kiest u een sorteer "
"optie."
=======
#: apps/io.ox/tours/tasks.js module:io.ox/tours
msgid "Creating a new task"
msgstr "Nieuwe taak aanmaken"
>>>>>>> ca385a2c

#: apps/io.ox/tours/tasks.js module:io.ox/tours
msgid "To create a new task, click on New in the toolbar."
msgstr "Om een nieuwe taak aan te maken klikt u op Nieuw in de werkbalk."

#: apps/io.ox/tours/tasks.js module:io.ox/tours
msgid "Entering the task's data"
msgstr "De gegevens van een taak invoeren"

#: apps/io.ox/tours/tasks.js module:io.ox/tours
msgid "Enter the subject, the start date, and a description."
msgstr "Voer het onderwerp, de startdatum en een omschrijving in."

#: apps/io.ox/tours/tasks.js module:io.ox/tours
msgid "Adding further details"
msgstr "Meer details toevoegen"

#: apps/io.ox/tours/tasks.js module:io.ox/tours
msgid "To add further details, click on Expand form."
msgstr "Om meer details toe te voegen klikt u op Formulier uitklappen."

#: apps/io.ox/tours/tasks.js module:io.ox/tours
msgid "Creating recurring tasks"
msgstr "Terugkerende taak aanmaken"

#: apps/io.ox/tours/tasks.js module:io.ox/tours
msgid ""
"To create recurring tasks, enable Repeat. Functions for setting the "
"recurrence parameters are shown."
msgstr ""
"Om terugkerende taken te maken moet u herhaal inschakelen. Functies voor het "
"instellen van de herhaling worden getoond."

#: apps/io.ox/tours/tasks.js module:io.ox/tours
msgid "To not miss the task, use the reminder function."
msgstr "Om een taak niet te missen gebruikt u de herinneringsfunctie."

#: apps/io.ox/tours/tasks.js module:io.ox/tours
msgid "Tracking the editing status"
msgstr "Bijhouden van bewerkingsstatus"

#: apps/io.ox/tours/tasks.js module:io.ox/tours
msgid "To track the editing status, enter the current progress."
msgstr "Om de bewerkingsstatus bij te houden geeft u het huidige proces op."

#: apps/io.ox/tours/tasks.js module:io.ox/tours
msgid ""
"To invite other participants, enter their names in the field below "
"Participants. You can add documents as attachment to the task."
msgstr ""
"Om andere deelnemers uit te nodigen geeft u hun namen op in het veld onder "
"Deelnemers. U kan documenten toevoegen als bijlage bij de taak."

#: apps/io.ox/tours/tasks.js module:io.ox/tours
msgid "Entering billing information"
msgstr "Facturatie-informatie ingeven"

#: apps/io.ox/tours/tasks.js module:io.ox/tours
msgid "To enter billing information, click on Show details."
msgstr "Om facturatie-informatie in te geven klikt u op Details tonen."

#: apps/io.ox/tours/tasks.js module:io.ox/tours
msgid "Creating the task"
msgstr "De taak aanmaken"

#: apps/io.ox/tours/tasks.js module:io.ox/tours
msgid "To create the task, click on Create."
msgstr "Om de taak een te maken klikt u op Aanmaken."

#: apps/io.ox/tours/tasks.js module:io.ox/tours
msgid "Sorting tasks"
msgstr "Taken sorteren"

#: apps/io.ox/tours/tasks.js module:io.ox/tours
msgid "To sort the tasks, click on Sort by. Select a sort criteria."
msgstr ""
"Om taken te sorteren klikt u op Sorteren op. Selecteer een sorteer optie."

#: apps/io.ox/tours/tasks.js module:io.ox/tours
msgid "Editing multiple tasks"
msgstr "Bewerken van meerdere taken"

#: apps/io.ox/tours/tasks.js module:io.ox/tours
msgid ""
"To edit multiple tasks at once, enable the checkboxes at the left side of "
"the tasks. If the checkboxes are not displayed, click on View > Checkboxes "
"on the right side of the toolbar."
msgstr ""
"Om meerdere taken in één keer te bewerken moet u het selectievakje aan de "
"linkerzijde van de taak inschakelen. Als de selectievakjes niet worden "
"getoond, kan u het pictogram aan de linker onderkant klikken."

#~ msgid ""
#~ "Hint: you can always restart guided tours, any time you need them, from "
#~ "the system menu."
#~ msgstr ""
#~ "Hint: u kan een rondleiding op elk moment dat u wenst starten vanuit het "
#~ "systeemmenu."

#~ msgid ""
#~ "In case of new notifications, e.g. appointment invitations, the info area "
#~ "is opened."
#~ msgstr ""
#~ "Als er nieuwe meldingen zijn, bijvoorbeeld uitnodigingen voor een "
#~ "afspraak, wordt het meldingengebied geopend."

#~ msgid "Restart Guided Tour"
#~ msgstr "Herstart de Rondleiding"

#~ msgid "The New objects icon"
#~ msgstr "Het 'Nieuwe objecten' pictogram"

#~ msgid ""
#~ "The New objects icon shows the number of appointment reminders or other "
#~ "notifications. If clicking the icon, the info area opens."
#~ msgstr ""
#~ "Het Nieuwe objecten pictogram toont een aantal afspraakherinneringen of "
#~ "andere kennisgevingen. Als u op het picogram klikt gaat het "
#~ "informatiegebied open."

#~ msgid "The info area"
#~ msgstr "Het meldingengebied"

#~ msgid ""
#~ "To launch an app, click on an entry on the left side of the menu bar."
#~ msgstr ""
#~ "Om een app te starten moet u op een item links in de menubalk klikken."

#~ msgid "%1$d %2$s"
#~ msgstr "%1$d %2$s"

#~ msgid "%1$d Day"
#~ msgid_plural "%1$d Days"
#~ msgstr[0] "%1$d Dag"
#~ msgstr[1] "%1$d Dagen"

# (Reinout) zeggen we niet '4 uur' ipv '4 uren'?
#~ msgid "%1$d Hour"
#~ msgid_plural "%1$d Hours"
#~ msgstr[0] "%1$d Uur"
#~ msgstr[1] "%1$d Uur"

#~ msgid "%1$d Minute"
#~ msgid_plural "%1$d Minutes"
#~ msgstr[0] "%1$d Minuut"
#~ msgstr[1] "%1$d Minuten"

#~ msgid "%1$d Week"
#~ msgid_plural "%1$d Weeks"
#~ msgstr[0] "%1$d Week"
#~ msgstr[1] "%1$d Weken"

#~ msgid "%1$d day, %2$s"
#~ msgid_plural "%1$d days, %2$s"
#~ msgstr[0] "%1$d dag, %2$s"
#~ msgstr[1] "%1$d dagen, %2$s"

#~ msgctxt "in"
#~ msgid "%1$d day, %2$s"
#~ msgid_plural "%1$d days, %2$s"
#~ msgstr[0] "%1$d dag, %2$s"
#~ msgstr[1] "%1$d dagen, %2$s"

#~ msgid "%1$d files has been changed recently"
#~ msgstr "%1$d bestanden zijn recent aangepast"

#~ msgid "%1$d hour and %2$s"
#~ msgid_plural "%1$d hours and %2$s"
#~ msgstr[0] "%1$d uur en %2$s"
#~ msgstr[1] "%1$d uur en %2$s"

#~ msgctxt "in"
#~ msgid "%1$d hour and %2$s"
#~ msgid_plural "%1$d hours and %2$s"
#~ msgstr[0] "%1$d uur en %2$s"
#~ msgstr[1] "%1$d uur en %2$s"

#~ msgid "%1$d mail"
#~ msgid_plural "%1$d mails"
#~ msgstr[0] "%1$d e-mailbericht"
#~ msgstr[1] "%1$d e-mailberichten"

#, fuzzy
#~ msgid "%1$d messages in this conversation"
#~ msgstr "Recente conversaties"

#, fuzzy
#~ msgid "%1$d messages selected"
#~ msgstr "<b>%1$d</b> elementen geselecteerd"

#~ msgctxt "mail address"
#~ msgid "%1$s %2$s"
#~ msgstr "%1$s %2$s"

#~ msgctxt "window title"
#~ msgid "%1$s %2$s"
#~ msgstr "%1$s %2$s"

# Reinout: Onder voorbehoud?
# Elma: Ik heb geen idee, geen context gevonden???
#, fuzzy
#~ msgid "%1$s (Tentative)"
#~ msgstr "%1$s (Voorlopig)"

#~ msgid "%1$s is a new contact"
#~ msgstr "%1$s is een nieuw contact"

#~ msgid "%1$s is now connected with %2$s"
#~ msgstr "%1$s is nu verbonden met %2$s"

#~ msgid "%1$s mail"
#~ msgid_plural "%1$s mails"
#~ msgstr[0] "%1$s e-mailbericht"
#~ msgstr[1] "%1$s e-mailberichten"

#~ msgid "%1$s mail, %2$s unread"
#~ msgid_plural "%1$s mails, %2$s unread"
#~ msgstr[0] "%1$s e-mailbericht, %2$s ongelezen"
#~ msgstr[1] "%1$s e-mailberichten, %2$s ongelezen"

#~ msgid "%1$s of %2$s"
#~ msgstr "%1$s van %2$s"

#, fuzzy
#~ msgid "%1$s%2$s %3$s%4$s%5$s"
#~ msgstr ""
#~ "%1$s\n"
#~ "%2$s %3$s\n"
#~ "%4$s\n"
#~ "%5$s"

#~ msgid "%2$s, %1$s"
#~ msgstr "%2$s, %1$s"

#~ msgid "%3$s %2$s, %1$s"
#~ msgstr "%3$s %2$s, %1$s"

#~ msgid "%d day"
#~ msgid_plural "%d days"
#~ msgstr[0] "%d dag"
#~ msgstr[1] "%d dagen"

#~ msgctxt "in"
#~ msgid "%d day"
#~ msgid_plural "%d days"
#~ msgstr[0] "%d dag"
#~ msgstr[1] "%d dagen"

# (Reinout) zeggen we niet '4 uur' ipv '4 uren'?
#~ msgid "%d hour"
#~ msgid_plural "%d hours"
#~ msgstr[0] "%d uur"
#~ msgstr[1] "%d uren"

# (Reinout) zeggen we niet '4 uur' ipv '4 uren'?
#~ msgctxt "in"
#~ msgid "%d hour"
#~ msgid_plural "%d hours"
#~ msgstr[0] "%d uur"
#~ msgstr[1] "%d uren"

#~ msgid "%d minute"
#~ msgid_plural "%d minutes"
#~ msgstr[0] "%d minuut"
#~ msgstr[1] "%d minuten"

#~ msgctxt "in"
#~ msgid "%d minute"
#~ msgid_plural "%d minutes"
#~ msgstr[0] "%d minuut"
#~ msgstr[1] "%d minuten"

#~ msgid "%d week"
#~ msgid_plural "%d weeks"
#~ msgstr[0] "%d week"
#~ msgstr[1] "%d weken"

#~ msgctxt "in"
#~ msgid "%d week"
#~ msgid_plural "%d weeks"
#~ msgstr[0] "%d week"
#~ msgstr[1] "%d weken"

#~ msgid "(%1$s) Attachments"
#~ msgstr "(%1$s) Bijlagen"

#~ msgid "(Default)"
#~ msgstr "(Standaard)"

#~ msgid "0 minutes"
#~ msgstr "0 minuten"

#~ msgid "1 day"
#~ msgstr "1 dag"

#~ msgid "1 file has been changed recently"
#~ msgstr "1 bestand is recent aangepast"

#~ msgid "1 hour"
#~ msgstr "1 uur"

#~ msgid "1 item"
#~ msgid_plural "%1$d items"
#~ msgstr[0] "1 item"
#~ msgstr[1] "%1$d items"

#~ msgid "1 minute"
#~ msgstr "1 minuut"

#~ msgid "1 week"
#~ msgstr "1 week"

#~ msgid "10 minutes"
#~ msgstr "10 minuten"

#~ msgid "100%"
#~ msgstr "100%"

#~ msgid "12 hour"
#~ msgstr "12 uur"

#~ msgid "15 minutes"
#~ msgstr "15 minuten"

#~ msgid "2 days"
#~ msgstr "2 dagen"

#~ msgid "2 hour"
#~ msgstr "2 uur"

#~ msgid "2 weeks"
#~ msgstr "2 weken"

#~ msgid "3 days"
#~ msgstr "3 dagen"

#~ msgid "3 minutes"
#~ msgstr "3 minuten"

#~ msgid "3 weeks"
#~ msgstr "3 weken"

#~ msgid "30 minutes"
#~ msgstr "30 minuten"

#~ msgid "4 days"
#~ msgstr "4 dagen"

#~ msgid "4 hour"
#~ msgstr "4 uur"

#~ msgid "4 weeks"
#~ msgstr "4 weken"

#~ msgid "45 minutes"
#~ msgstr "45 minuten"

#~ msgid "5 days"
#~ msgstr "5 dagen"

#~ msgid "5 minutes"
#~ msgstr "5 minuten"

#~ msgid "6 days"
#~ msgstr "6 dagen"

# (Reinout) zeggen we niet '4 uur' ipv '4 uren'?
#~ msgid "6 hour"
#~ msgstr "6 uur"

# (Reinout) zeggen we niet '4 uur' ipv '4 uren'?
#~ msgid "8 hour"
#~ msgstr "8 uur"

#~ msgid "<b>%1$d</b> elements selected"
#~ msgstr "<b>%1$d</b> elementen geselecteerd"

#~ msgid ""
#~ "A refresh takes some time, so please be patient, while the refresh runs "
#~ "in the background. Only one refresh per subscription and per session is "
#~ "allowed."
#~ msgstr ""
#~ "Verversen kost wat tijd, wees dus geduldig terwijl dit in de achtergrond "
#~ "gebeurt. Er is één verversing per abonnement per sessie toegestaan."

#, fuzzy
#~ msgid "A return receipt has been sent"
#~ msgstr "Een ontvangstbevestigingsverzoek is verzonden"

#~ msgid "A severe error occurred!"
#~ msgstr "Een ernstige fout is opgetreden!"

#~ msgid "About"
#~ msgstr "Over"

#~ msgid "Above quoted text"
#~ msgstr "Boven de geciteerde tekst"

#~ msgid "Absent"
#~ msgstr "Afwezig"

#~ msgid "Accept"
#~ msgstr "Accepteren"

#~ msgid "Accept / Decline"
#~ msgstr "Accepteren / Afwijzen"

#~ msgid "Accept changes"
#~ msgstr "Wijzigingen accepteren"

#~ msgid "Accept invitation"
#~ msgstr "Uitnodiging accepteren"

#~ msgid "Accept/Decline"
#~ msgstr "Accepteren/Weigeren"

#~ msgid "Accepted"
#~ msgstr "Geaccepteerd"

#~ msgctxt "help"
#~ msgid "Accessing Files with WebDAV"
#~ msgstr "Benaderen van bestanden met WebDAV"

#~ msgid "Accessing global address book is not permitted"
#~ msgstr "Het benaderen van het globale adresboek is niet toegestaan"

#~ msgid "Account"
#~ msgstr "Account"

#~ msgid "Account Settings"
#~ msgstr "Accountinstellingen"

#~ msgid "Account added successfully"
#~ msgstr "Account is succesvol toegevoegd"

#~ msgid "Account name"
#~ msgstr "Accountnaam"

#~ msgid "Account settings"
#~ msgstr "Accountinstellingen"

#~ msgid "Account settings could not be saved."
#~ msgstr "Accountinstellingen kunnen niet opgeslagen worden."

#~ msgid "Account updated"
#~ msgstr "Account bijgewerkt"

#~ msgid "Actions"
#~ msgstr "Acties"

#~ msgid "Actual costs"
#~ msgstr "Werkelijke kosten"

#~ msgid "Actual duration in minutes"
#~ msgstr "Werkelijke duur in minuten"

#~ msgid "Add"
#~ msgstr "Toevoegen"

#~ msgid "Add Attachment"
#~ msgstr "Bijlage Toevoegen"

#~ msgid "Add account"
#~ msgstr "Account toevoegen"

#~ msgid "Add action"
#~ msgstr "Actie toevoegen"

#~ msgid "Add cipher code"
#~ msgstr "Versleutelcode toevoegen"

#~ msgid "Add condition"
#~ msgstr "Voorwaarde toevoegen"

#~ msgid "Add contact"
#~ msgstr "Contactpersoon toevoegen"

#~ msgid "Add distribution list"
#~ msgstr "Distributielijst toevoegen"

#~ msgid "Add files"
#~ msgstr "Bestanden toevoegen"

#~ msgid "Add folder"
#~ msgstr "Toevoegen map"

#~ msgid "Add mail account"
#~ msgstr "E-mailaccount toevoegen"

#~ msgid "Add new account"
#~ msgstr "Nieuw account toevoegen"

#~ msgid "Add new folder for this subscription"
#~ msgstr "Nieuwe map voor dit abonnement toevoegen"

#~ msgid "Add new participant"
#~ msgstr "Nieuwe deelnemer toevoegen"

#~ msgid "Add new rule"
#~ msgstr "Een nieuwe regel toevoegen"

#~ msgid "Add new signature"
#~ msgstr "Ondertekening toevoegen"

#~ msgid "Add note"
#~ msgstr "Opmerking toevoegen"

#~ msgid "Add participant"
#~ msgstr "Deelnemer toevoegen"

#~ msgid "Add participant/resource"
#~ msgstr "Deelnemers/bronnen toevoegen"

#~ msgid "Add signature"
#~ msgstr "Ondertekening toevoegen"

#~ msgid "Add subject"
#~ msgstr "Onderwerp toevoegen"

#~ msgid "Add to address book"
#~ msgstr "Aan adresboek toevoegen"

#~ msgid "Add to calendar"
#~ msgstr "Aan agenda toevoegen"

#~ msgid "Add to portal"
#~ msgstr "Toevoegen aan het portaal"

#~ msgid "Add widget"
#~ msgstr "Widget toevoegen"

#~ msgid "Add your account"
#~ msgstr "Uw account toevoegen"

#~ msgid "Added the new participant"
#~ msgstr "Nieuwe deelnemer toegevoegd"

#~ msgid "Adding subscription. This may take some seconds..."
#~ msgstr "Abbonement toevoegen. Dit kan enige seconden duren..."

#~ msgid "Address Book"
#~ msgstr "Adresboek"

#~ msgctxt "app"
#~ msgid "Address Book"
#~ msgstr "Adresboek"

#~ msgid "Address Business"
#~ msgstr "Adres Zaak"

#~ msgid "Address Home"
#~ msgstr "Adres Thuis"

#~ msgid "Address Other"
#~ msgstr "Adres Overig"

#~ msgid "Addresses"
#~ msgstr "Adressen"

#~ msgid "Adjust"
#~ msgstr "Aanpassen"

#~ msgid "Adjust start date"
#~ msgstr "Begindatum aanpassen"

#~ msgid "Administrator"
#~ msgstr "Beheerder"

#, fuzzy
#~ msgid "Advanced Settings"
#~ msgstr "Drive instellingen"

#~ msgid "All Emoji"
#~ msgstr "Alle Emoji"

#~ msgid "All attachments"
#~ msgstr "Alle bijlagen"

#~ msgid "All day"
#~ msgstr "Gehele dag"

#, fuzzy
#~| msgid "Add folder"
#~ msgid "All folders"
#~ msgstr "Toevoegen map"

#~ msgid "Allow html formatted emails"
#~ msgstr "E-mails met HTML-indeling toestaan"

# (Reinout)
#~ msgid "Allow pre-loading of externally linked images"
#~ msgstr "Vooraf laden van externe afbeeldingen toestaan"

#~ msgid "An error occurred"
#~ msgstr "Er is geen fout opgetreden"

#~ msgid "An error occurred."
#~ msgstr "Er is een fout opgetreden"

#~ msgid "An error occurred. Please try again later"
#~ msgstr "Er is een fout opgetreden. Probeer het later nog eens"

#~ msgid "An error occurred. Please try again."
#~ msgstr "Er is een fout opgetreden. Probeer het alstublieft nog eens."

#~ msgid "An internal error occurred"
#~ msgstr "Er is een interne fout opgetreden"

#~ msgid "An unknown error occurred"
#~ msgstr "Er is een onbekende fout opgetreden"

#~ msgid "Anniversary"
#~ msgstr "Verjaardag"

#~ msgid "Any recipient"
#~ msgstr "Elke ontvanger"

#~ msgid "Append vCard"
#~ msgstr "vCard toevoegen"

#~ msgid "Application Toolbar"
#~ msgstr "Applicaties Werkbalk"

#~ msgid "Application may not work as expected until this problem is solved."
#~ msgstr ""
#~ "De applicatie werkt waarschijnlijk niet als u verwacht voordat dit "
#~ "probleem is opgelost."

#~ msgid "Applications"
#~ msgstr "Applicaties"

#~ msgid "Apply role"
#~ msgstr "Rol toewijzen"

#~ msgid "Apply rule if all conditions are met"
#~ msgstr "Pas regel toe als aan alle voorwaarden is voldaan"

#~ msgid "Apply rule if any condition is met."
#~ msgstr "Pas regel toe als aan één voorwaarde is voldaan"

#~ msgid "Appointment"
#~ msgstr "Afspraak"

#~ msgid "Appointment Details"
#~ msgstr "Afspraakdetails"

#~ msgid "Appointment has been copied"
#~ msgid_plural "Appointments have been copied"
#~ msgstr[0] "De afspraak is gekopieerd"
#~ msgstr[1] "De afspraken zijn gekopieerd"

#~ msgid "Appointment has been moved"
#~ msgid_plural "Appointments have been moved"
#~ msgstr[0] "De afspraak is verplaatst"
#~ msgstr[1] "De afspraken zijn verplaatst"

#~ msgid ""
#~ "Appointment invitation. %1$s %2$s %3$s %4$s %5$s. Press [enter] to open"
#~ msgstr ""
#~ "Afspraakuitnodiging. %1$s %2$s %3$s %4$s %5$s. Toets [enter] om te openen"

#~ msgid "Appointment invitations"
#~ msgstr "Afspraakuitnodigingen"

#~ msgid "Appointment reminder. %1$s %2$s %3$s %4$s. Press [enter] to open"
#~ msgstr ""
#~ "Afspraakherinnering. %1$s %2$s %3$s %4$s. Toets [enter] om te openen"

#~ msgid "Appointment reminders"
#~ msgstr "Afspraakherrieneringen"

#~ msgid "Appointments"
#~ msgstr "Afspraken"

#~ msgid "Approximate Duration for Subscriptions"
#~ msgstr "Geschatte duur van Abonnementen"

#~ msgid "April"
#~ msgstr "april"

#~ msgid "Are you sure you want to delete this Tweet?"
#~ msgstr "Weet u zeker dat u deze Tweet wilt wissen?"

#~ msgid "Ascending"
#~ msgstr "Oplopend"

#, fuzzy
#~ msgid "Ask for return receipt"
#~ msgstr "Vraag om een ontvangstbevestiging"

#~ msgid "Assistant"
#~ msgstr "Assistent"

#~ msgid ""
#~ "At the top of the display area the path to the selected folder is shown. "
#~ "Click on the path to switch to another folder."
#~ msgstr ""
#~ "Aan de bovenkant van het hoofdgebied wordt het pad naar de map getoond. "
#~ "Klik op het pad om naar een andere map te schakelen."

#~ msgid "Attach my vCard"
#~ msgstr "Mijn vCard meesturen"

#~ msgid "Attachment"
#~ msgstr "Bijlage"

#~ msgctxt "plural"
#~ msgid "Attachment"
#~ msgid_plural "Attachments"
#~ msgstr[0] "Bijlage"
#~ msgstr[1] "Bijlage"

#~ msgid "Attachment has been saved"
#~ msgid_plural "Attachments have been saved"
#~ msgstr[0] "Bijlage is opgeslagen"
#~ msgstr[1] "Bijlagen zijn opgeslagen"

#~ msgid "Attachments"
#~ msgstr "Bijlagen"

#~ msgid "Attachments (%1$s)"
#~ msgstr "Bijlagen (%1$s)"

#~ msgid "Attachments have been saved!"
#~ msgstr "Bijlagen zijn opgeslagen!"

#~ msgid "Attention"
#~ msgstr "Let op"

#~ msgid "August"
#~ msgstr "augustus"

#~ msgid "Author"
#~ msgstr "Auteur"

#~ msgid "Auto Forward"
#~ msgstr "Automatisch Doorsturen"

#~ msgid "Auto-save email drafts"
#~ msgstr "E-mailconcepten automatisch opslaan"

#~ msgid "Automatic opening of notification area"
#~ msgstr "Automatisch het meldingengebied openen"

#~ msgid "Automatic sign out"
#~ msgstr "Automatisch afmelden"

#~ msgid ""
#~ "Automatically collect contacts in the folder \"Collected addresses\" "
#~ "while reading"
#~ msgstr ""
#~ "Automatisch contactpersonen verzamelen in de map \"Verzamelde "
#~ "contactpersonen\" bij het lezen"

#~ msgid ""
#~ "Automatically collect contacts in the folder \"Collected addresses\" "
#~ "while sending"
#~ msgstr ""
#~ "Automatisch contactpersonen verzamelen in de map \"Verzamelde "
#~ "contactpersonen\" bij het versturen"

#~ msgid ""
#~ "Automatically delete a notification mail after it has been accepted or "
#~ "declined?"
#~ msgstr ""
#~ "Automatisch kennisgevingsberichten verwijderen als deze zijn geaccepteerd "
#~ "of afgewezen?"

#~ msgid "Average time: %1$s ms"
#~ msgstr "Gemiddelde tijd: %1$s ms"

#~ msgid "B"
#~ msgstr "B"

#~ msgid "Back"
#~ msgstr "Terug"

#~ msgid "Back to appointment"
#~ msgstr "Terug naar afspraak"

#~ msgid "Basic settings"
#~ msgstr "Basisinstellingen"

#~ msgid "Bcc"
#~ msgstr "Bcc"

#~ msgid "Below quoted text"
#~ msgstr "Onder de geciteerde tekst"

#~ msgid ""
#~ "Below the recipient you will find further functions, e.g. for sending "
#~ "copies to other recipients or for adding attachments."
#~ msgstr ""
#~ "Onder de ontvanger vindt u andere functies, bijvoorbeeld voor het "
#~ "verzenden van kopieën aan andere ontvangers of voor het toevoegen van "
#~ "bijlagen."

#~ msgid "Billing information"
#~ msgstr "Facturatie-informatie"

#~ msgid "Birthdays"
#~ msgstr "Verjaardagen"

#~ msgid "Black"
#~ msgstr "Zwart"

#~ msgid "Blind copy (BCC) to"
#~ msgstr "Blinde kopie (BCC) aan"

#~ msgid "Blue"
#~ msgstr "Blauw"

#~ msgid "Branches"
#~ msgstr "Filialen"

#~ msgid "Browser"
#~ msgstr "Webbrowser"

#~ msgid "Business Address"
#~ msgstr "Zakelijkadres"

#~ msgid "Business address"
#~ msgstr "Zakenadres"

#~ msgid "Business category"
#~ msgstr "Werk categorie"

#~ msgid "Buy a gift"
#~ msgstr "Koop een cadeau"

#~ msgid "Buy now!"
#~ msgstr "Koop nu!"

#~ msgid ""
#~ "By changing the date of this appointment you are creating an appointment "
#~ "exception to the series. Do you want to continue?"
#~ msgstr ""
#~ "Door de datum van deze afspraak te wijzigen creëert u een uitzondering op "
#~ "de reeks. Wilt u doorgaan?"

#~ msgid "CC"
#~ msgstr "Kopie aan"

#~ msgid "CSV"
#~ msgstr "CSV"

#~ msgid "CW %1$d"
#~ msgstr "Wk %1$d"

#~ msgid "CalDAV URL"
#~ msgstr "CalDAV URL"

#~ msgid "Calendar"
#~ msgstr "Agenda"

#~ msgctxt "app"
#~ msgid "Calendar"
#~ msgstr "Agenda"

#~ msgid "Cancel"
#~ msgstr "Annuleren"

#~ msgid "Canceled"
#~ msgstr "Geannuleerd"

#~ msgid "Cannot find any messages this contact sent to you."
#~ msgstr "Geen berichten van dit contact aan u gevonden."

#~ msgid "Cannot find any messages you sent to this contact."
#~ msgstr "Geen berichten van u aan dit contact gevonden."

#~ msgid "Cannot find user with given name."
#~ msgstr "Kan de gebruiker met de opgegeven naam niet vinden."

#~ msgid "Cannot print this item"
#~ msgid_plural "Cannot print these items"
#~ msgstr[0] "Dit item kan niet afgedrukt worden"
#~ msgstr[1] "Deze items kunnen niet afgedrukt worden"

#~ msgid "Capacity"
#~ msgstr "Ruimte"

#~ msgid "Cart is empty."
#~ msgstr "Winkelwagentje is leeg."

#~ msgid "Cell phone"
#~ msgstr "Mobiele telefoon"

#~ msgid "Cell phone (alt)"
#~ msgstr "Mobiele telefoon (alt.)"

#~ msgid "Change"
#~ msgstr "Wijzig"

#~ msgid "Change View"
#~ msgstr "Overzicht wijzigen"

# (Reinout)
#~ msgid "Change confirmation status"
#~ msgstr "Wijzig bevestigingsstatus"

#~ msgid "Change due date"
#~ msgstr "Vervaldatum aanpassen"

#~ msgid "Change password"
#~ msgstr "Wachtwoord wijzigen"

#~ msgid "Change password and sign out"
#~ msgstr "Wachtwoord wijzigen en afmelden"

#~ msgid "Change state"
#~ msgstr "Status wijzigen"

#~ msgid "Change status"
#~ msgstr "Status wijzigen"

#~ msgid "Change subscription"
#~ msgstr "Wijzig abonnement"

#~ msgid "Change view"
#~ msgstr "Wijzig overzicht"

#~ msgid "Changed due date"
#~ msgstr "Vervaldatum aangepast"

#~ msgid "Changes have been saved"
#~ msgstr "Wijzigingen zijn opgeslagen"

#~ msgid "Changes have been saved."
#~ msgstr "Wijzigingen zijn opgeslagen"

#~ msgid "Character"
#~ msgstr "Teken"

#, fuzzy
#~ msgid "Checkboxes"
#~ msgstr "Selectievlak omschakelen"

#~ msgid "Checking credentials... This may take a few seconds."
#~ msgstr "Referenties controleren ... Dit kan enkele seconden duren."

#~ msgid "Children"
#~ msgstr "Kinderen"

#~ msgid "City"
#~ msgstr "Plaats"

#~ msgid "Clean up"
#~ msgstr "Opschonen"

#~ msgid "Cleaning up... This may take a few seconds."
#~ msgstr "Opschonen ... Dit kan enkele seconden duren."

#~ msgid "Click for whole day appointment"
#~ msgstr "Klik voor een dagafspraak"

#~ msgid "Click here for free trial."
#~ msgstr "Klik hier om het gratis te proberen."

#~ msgid "Click here to add your account"
#~ msgstr "Klik hier om uw account toe te voegen"

#~ msgid "Click here to quit the help center"
#~ msgstr "Klik hier om Hulp te sluiten"

#~ msgid "Click on a sentence to choose when to repeat the appointment."
#~ msgstr "Klik op een zin om de interval-periode aan te passen."

#~ msgid "Click on the links to change the values."
#~ msgstr "Klik op de linkjes om de waarden aan te passen."

#~ msgid "Click to authorize your account again"
#~ msgstr "Klik hier om uw account opnieuw te bevestigen"

#~ msgid "Click to open."
#~ msgstr "Klik om te openen."

#~ msgid "Click to open. Drag to your desktop to download."
#~ msgstr "Klik om te openen. Sleep naar het bureaublad om te downloaden."

#~ msgid "Click to retry"
#~ msgstr "Klik om het opnieuw te proberen"

#~ msgid "Click to retry later."
#~ msgstr "Klik om het later opnieuw te proberen."

#~ msgid "Click to try again."
#~ msgstr "Klik om het opnieuw te proberen."

#~ msgid "Click to upload image"
#~ msgstr "Klik om de afbeelding te uploaden"

#~ msgid "Close"
#~ msgstr "Sluiten"

#~ msgid "Close all"
#~ msgstr "Alles sluiten"

#, fuzzy
#~| msgid "Folder view"
#~ msgid "Close folder view"
#~ msgstr "Mappenoverzicht"

#~ msgid "Close this reminder"
#~ msgstr "Deze herinnering sluiten"

#~ msgid "Collapse form"
#~ msgstr "Formulier inklappen"

#~ msgid "Color"
#~ msgstr "Kleur"

#~ msgid "Color quoted lines"
#~ msgstr "Geciteerde regels kleuren"

#~ msgid "Comment"
#~ msgstr "Commentaar"

#~ msgid "Comments"
#~ msgstr "Commentaar"

# (Reinout) KvK-nummer?
#~ msgid "Commercial Register"
#~ msgstr "KvK-nummer"

#~ msgid "Common"
#~ msgstr "Algemeen"

#~ msgid "Common Emoji"
#~ msgstr "Algemene Emoji"

# (Reinout) inklappen/inschuiven?
#, fuzzy
#~| msgid "Compact view"
#~ msgid "Compact"
#~ msgstr "Compact overzicht"

# (Reinout) inklappen/inschuiven?
#~ msgid "Compact view"
#~ msgstr "Compact overzicht"

#~ msgid "Companies"
#~ msgstr "Bedrijven"

#~ msgid "Company"
#~ msgstr "Bedrijf"

#~ msgid "Compose"
#~ msgstr "Samenstellen"

#, fuzzy
#~ msgid "Compose new email"
#~ msgstr "Nieuw e-mailbericht opstellen"

#~ msgid "Compose new mail"
#~ msgstr "Nieuw e-mailbericht opstellen"

#~ msgid "Conditions"
#~ msgstr "Voorwaarden"

#~ msgid "Confirm"
#~ msgstr "Bevestig"

#~ msgid "Confirmation"
#~ msgstr "Bevestiging"

#~ msgid "Confirmation message"
#~ msgstr "bevestigingsbericht"

#~ msgid "Confirmation status"
#~ msgstr "bevestigingsstatus"

#~ msgid "Confirmed"
#~ msgstr "Bevestigd"

#~ msgid "Conflicts detected"
#~ msgstr "Ontdekte conflicten"

#~ msgid "Conflicts with resources cannot be ignored"
#~ msgstr "Bronconflicten kunnen niet genegeerd worden"

#~ msgid "Conflicts:"
#~ msgstr "Conflicten:"

#~ msgid "Contact"
#~ msgstr "Contactpersoon"

#~ msgid "Contact Details"
#~ msgstr "Contactdetails"

#, fuzzy
#~ msgid "Contact pictures"
#~ msgstr "Contacten"

#~ msgid "Contacts"
#~ msgstr "Contacten"

#~ msgid "Contacts have been copied"
#~ msgstr "Contacten zijn gekopieerd"

#~ msgid "Contacts have been moved"
#~ msgstr "Contacten zijn verplaatst"

#~ msgid "Contains"
#~ msgstr "Bevat"

#~ msgid "Continue"
#~ msgstr "Verder"

#~ msgid "Conversations"
#~ msgstr "Conversaties"

#~ msgctxt "app"
#~ msgid "Conversations"
#~ msgstr "Conversaties"

#~ msgid "Copy"
#~ msgstr "Kopiëren"

#~ msgctxt "CC"
#~ msgid "Copy"
#~ msgid_plural "Copy"
#~ msgstr[0] "Kopiëren"
#~ msgstr[1] "Kopie"

#~ msgid "Copy (CC) to"
#~ msgstr "Kopie (CC) aan"

#~ msgid "Copy to description"
#~ msgstr "Kopieer naar omschrijving"

#~ msgid "Costs must be between -%1$d and %1$d."
#~ msgstr "Kosten moet een getal tussen -%1$d en %1$d zijn."

#~ msgid "Could not get a default folder for this application."
#~ msgstr "Kan de standaardmap voor deze applicatie niet ophalen."

#~ msgid "Could not load all participants for this task."
#~ msgstr "Kan niet alle deelnemers van deze taak laden."

#~ msgid "Could not load attachments for this contact."
#~ msgstr "Kan niet alle bijlagen van dit contact laden."

#~ msgid "Could not load attachments for this task."
#~ msgstr "Kan niet alle bijlagen van deze taak laden."

#~ msgid "Could not load data"
#~ msgstr "Kan gegevens niet laden"

#~ msgid "Could not load new Tweets."
#~ msgstr "Kan geen nieuwe Tweets laden."

#~ msgid "Could not load this list"
#~ msgstr "Kan deze lijst niet laden."

#~ msgid "Could not save settings"
#~ msgstr "Kan instellingen niet opslaan"

#~ msgid "Could not save settings."
#~ msgstr "Kan instellingen niet opslaan."

#~ msgid ""
#~ "Could not save settings. There have to be at least one user with "
#~ "administration rights."
#~ msgstr ""
#~ "Kan instellingen niet opslaan. Er moet minimaal één gebruiker zijn met "
#~ "administratieve rechten."

#~ msgid "Couldn't load appointment data."
#~ msgstr "Kan afspraak-gegevens niet laden."

#~ msgid "Couldn't load contact data."
#~ msgstr "Kan contact-gegevens niet laden"

#~ msgid "Couldn't load folders."
#~ msgstr "Kan mappen niet laden"

#~ msgid "Couldn't load subfolders."
#~ msgstr "Kan submappen niet laden."

#~ msgid "Couldn't load that email."
#~ msgstr "Kan dit e-mailbericht niet laden."

#~ msgid "Couldn't load that task."
#~ msgstr "Kan deze taak niet laden."

#~ msgid "Couldn't load your auto forward."
#~ msgstr "Kan uw doorstuurinstellingen niet laden."

#~ msgid "Couldn't load your contact data."
#~ msgstr "Kan uw contactgegevens niet laden"

#~ msgid "Couldn't load your mail filters."
#~ msgstr "Kan uw e-mailfilters niet laden."

#~ msgid "Couldn't load your vacation notice."
#~ msgstr "Kan uw afwezigheidsmelding niet laden."

#~ msgid "Country"
#~ msgstr "Land"

#~ msgid "Create"
#~ msgstr "Aanmaken"

#~ msgid "Create appointment"
#~ msgstr "Afspraak maken"

#~ msgid "Create contact"
#~ msgstr "Contact aanmaken"

#~ msgid "Create distribution list"
#~ msgstr "Distributielijst aanmaken"

#~ msgid "Create list"
#~ msgstr "Lijst aanmaken"

#~ msgid "Create new rule"
#~ msgstr "Nieuwe regel aanmaken"

#~ msgid "Create new task"
#~ msgstr "Nieuwe taak aanmaken"

#~ msgid "Create reminder"
#~ msgstr "Herinnering aanmaken"

#~ msgid "Create task"
#~ msgstr "Taak aanmaken"

#~ msgid "Created"
#~ msgstr "Gecreëerd"

#~ msgid ""
#~ "Created private folder '%1$s' in %2$s and subscribed successfully to "
#~ "shared folder"
#~ msgstr ""
#~ "Privé map '%1$s' aangemaakt in %2$s en succesvol geabonneerd op de "
#~ "gedeelde map"

#~ msgctxt "help"
#~ msgid "Creating Files"
#~ msgstr "Bestanden Aanmaken"

#~ msgid "Creating a note"
#~ msgstr "Een notitie aanmaken"

#~ msgid "Currency"
#~ msgstr "Valuta"

#~ msgid "Custom"
#~ msgstr "Aangepast"

#~ msgid "Customize this page"
#~ msgstr "Deze pagina aanpassen"

#~ msgid "Data imported successfully"
#~ msgstr "Gegevens zijn succesvol geïmporteerd"

#~ msgid "Data only partially imported ( %1$s of %2$s records)"
#~ msgstr "Gegevens zijn gedeeltelijk geïmporteerd ( %1$s van %2$s records)"

#~ msgid "Date"
#~ msgstr "Datum"

#~ msgid "Date completed"
#~ msgstr "Datum voltooid"

#~ msgid "Date of birth"
#~ msgstr "Geboortedatum"

#~ msgid "Day"
#~ msgstr "Dag"

#~ msgid "Day View"
#~ msgstr "Dagoverzicht"

#~ msgid "Days"
#~ msgstr "Dagen"

#~ msgid "December"
#~ msgstr "december"

#~ msgid "Decline"
#~ msgstr "Afwijzen"

#~ msgid "Declined"
#~ msgstr "Afgewezen"

#~ msgid "Default Theme"
#~ msgstr "Standaard Thema"

#~ msgid "Default address"
#~ msgstr "Standaardadres"

#~ msgid "Default app after sign in"
#~ msgstr "Standaard app na inloggen"

#~ msgid "Default calendar view"
#~ msgstr "Standaardagendaoverzicht:"

#~ msgid "Default reminder"
#~ msgstr "Standaardherinnering"

#~ msgid "Default sender address"
#~ msgstr "Standaardadres afzender"

#~ msgid "Default view"
#~ msgstr "Standaardoverzicht"

#~ msgid "Deferred"
#~ msgstr "Uitgesteld"

#~ msgid "Delete"
#~ msgstr "Verwijderen"

#~ msgid "Delete account"
#~ msgstr "Account verwijderen"

#~ msgid "Delete appointment"
#~ msgstr "Afspraak verwijderen"

#~ msgid "Delete version"
#~ msgstr "Versie verwijderen"

#~ msgid "Delete whole series"
#~ msgstr "De gehele reeks verwijderen"

#~ msgid "Delete widget"
#~ msgstr "Widget verwijderen"

#~ msgid "Deleting messages on local storage also deletes them on server"
#~ msgstr ""
#~ "Berichten die lokaal worden verwijderd, verdwijnen ook van de server"

#~ msgid "Department"
#~ msgstr "Afdeling"

#~ msgid "Descending"
#~ msgstr "Aflopend"

#~ msgid "Description"
#~ msgstr "Omschrijving"

#~ msgid "Description has been copied"
#~ msgstr "Omschrijving is gekopieerd"

#~ msgid ""
#~ "Detailed guides for all modules are located in the help section of the "
#~ "settings."
#~ msgstr ""
#~ "Gedetailleerde uitleg voor alle modulen kan u vinden in de help sectie "
#~ "van de instellingen."

#~ msgid "Details"
#~ msgstr "Details"

#~ msgid "Direct link: %1$s"
#~ msgstr "Directe link: %1$s"

#~ msgid "Disable"
#~ msgstr "Uitschakelen"

#~ msgid "Disable widget"
#~ msgstr "De widget uitschakelen"

#~ msgid "Disabled"
#~ msgstr "Uitgeschakeld"

#~ msgid "Discard"
#~ msgstr "Afbreken"

#~ msgid "Discard changes"
#~ msgstr "Wijzigingen afbreken"

#~ msgid "Display"
#~ msgstr "Weergeven"

#~ msgid "Display Name"
#~ msgstr "Weergavenaam"

#~ msgid "Display area"
#~ msgstr "Hoofdgebied"

#~ msgid "Display emoticons as graphics in text emails"
#~ msgstr ""
#~ "Emoticons als plaatjes weergeven in e-mails opgemaakt in platte tekst"

#~ msgid "Display name"
#~ msgstr "Weergavenaam"

#~ msgid "Display of names"
#~ msgstr "Weergeven van namen"

#~ msgid "Displaying information"
#~ msgstr "Tonen van informatie"

#~ msgid "Distance"
#~ msgstr "Afstand"

#~ msgid "Distribution List"
#~ msgstr "Distributielijst"

#~ msgid "Distribution list"
#~ msgstr "Distributielijst"

#~ msgid "Distribution list has been saved"
#~ msgstr "De distributielijst is opgeslagen"

#~ msgid ""
#~ "Do you really want to change the file extension from  \".%1$s\" to \".%2$s"
#~ "\" ?"
#~ msgstr ""
#~ "Weet u zeker dat u de extensie van dit bestand wilt aanpassen van \".%1$s"
#~ "\" naar \".%2$s\" ?"

#~ msgid "Do you really want to delete folder \"%s\"?"
#~ msgstr "Weet u zeker dat u de map \"%s\" wilt verwijderen?"

#~ msgid "Do you really want to delete these items?"
#~ msgstr "Weet u zeker dat u de elementen wilt verwijderen?"

#~ msgid "Do you really want to delete this account?"
#~ msgstr "Weet u zeker dat u dit account wilt verwijderen?"

#~ msgid "Do you really want to delete this contact?"
#~ msgstr "Weet u zeker dat u dit contact wilt verwijderen?"

#~ msgid "Do you really want to delete this distribution list?"
#~ msgstr ""
#~ "Weet u zeker dat u de geselecteerde distributielijst wilt verwijderen?"

#~ msgid "Do you really want to delete this file?"
#~ msgid_plural "Do you really want to delete these files?"
#~ msgstr[0] "Weet u zeker dat u dit bestand wilt verwijderen?"
#~ msgstr[1] "Weet u zeker dat u deze bestanden wilt verwijderen?"

#~ msgid "Do you really want to delete this task?"
#~ msgid_plural "Do you really want to delete this tasks?"
#~ msgstr[0] "Weet u zeker dat u deze taak wilt verwijderen?"
#~ msgstr[1] "Weet u zeker dat u deze taken wilt verwijderen?"

#~ msgid "Do you really want to delete this widget?"
#~ msgstr "Weet u zeker dat u deze widget wilt verwijderen?"

#~ msgid "Do you really want to discard this mail?"
#~ msgstr "Weet u zeker dat u het opstellen van deze mail wilt afbreken?"

#~ msgid "Do you really want to discard your changes?"
#~ msgstr "Weet u zeker dat u deze wijziging wilt afbreken?"

#~ msgid "Do you really want to empty folder \"%s\"?"
#~ msgstr "Weet u zeker dat u de map \"%s\" wilt leegmaken?"

#~ msgid ""
#~ "Do you really want to remove the extension \".%1$s\" from your filename?"
#~ msgstr ""
#~ "Weet u zeker dat u de extensie \".%1$s\" van dit bestand wilt verwijderen?"

#, fuzzy
#~| msgid ""
#~| "Do you want to edit the whole series or just one appointment within the "
#~| "series?"
#~ msgid ""
#~ "Do you want to confirm the whole series or just one appointment within "
#~ "the series?"
#~ msgstr ""
#~ "Wilt u de hele reeks of slechts enkele afspraken van de reeks bewerken?"

#~ msgid ""
#~ "Do you want to delete the whole series or just one appointment within the "
#~ "series?"
#~ msgstr ""
#~ "Wilt u de hele reeks of slechts enkele afspraken van de reeks verwijderen?"

#~ msgid "Do you want to delete this appointment?"
#~ msgstr "Weet u zeker dat u deze afspraak wilt verwijderen?"

#~ msgid ""
#~ "Do you want to edit the whole series or just one appointment within the "
#~ "series?"
#~ msgstr ""
#~ "Wilt u de hele reeks of slechts enkele afspraken van de reeks bewerken?"

#~ msgid "Do you want to permanently delete this mail?"
#~ msgid_plural "Do you want to permanently delete these mails?"
#~ msgstr[0] "Weet u zeker dat u deze e-mail permanent wilt verwijderen?"
#~ msgstr[1] "Weet u zeker dat u deze e-mails permanent wilt verwijderen?"

#~ msgid "Document"
#~ msgstr "Document"

#~ msgctxt "app"
#~ msgid "Documents"
#~ msgstr "Documenten"

#~ msgid "Done"
#~ msgstr "Voltooid"

#, fuzzy
#~ msgid "Doubleclick in this row for whole day appointment"
#~ msgstr "Klik voor een dagafspraak"

#~ msgid "Download"
#~ msgstr "Downloaden"

#~ msgid "Download install file (for Windows)"
#~ msgstr "Download installatie bestand (voor Windows)"

#~ msgid "Downloads"
#~ msgstr "Downloaden"

#~ msgid "Drafts folder"
#~ msgstr "Concepten"

#~ msgid "Drag to reorder widget"
#~ msgstr "Sleep de widget om de volgorde te veranderen"

#~ msgctxt "app"
#~ msgid "Drive"
#~ msgstr "Drive"

#~ msgctxt "help"
#~ msgid "Drive Settings"
#~ msgstr "Drive instellingen"

#, fuzzy
#~ msgid "Drop EML file here for import"
#~ msgstr "Sleep hiernaartoe om deze e-mail te importeren"

#~ msgid "Drop here to import this mail"
#~ msgstr "Sleep hiernaartoe om deze e-mail te importeren"

#~ msgid "Drop here to upload a <b class=\"dndignore\">new attachment</b>"
#~ msgstr ""
#~ "Sleep bestand hiernaartoe om als <b class=\"dndignore\">nieuwe bijlage</"
#~ "b> toe te voegen"

#~ msgid "Drop here to upload a <b class=\"dndignore\">new file</b>"
#~ msgstr ""
#~ "Sleep bestand hiernaartoe om als <b class=\"dndignore\">nieuwe bestand</"
#~ "b> toe te voegen"

#~ msgid "Drop here to upload a <b class=\"dndignore\">new version</b>"
#~ msgstr ""
#~ "Sleep bestand hiernaartoe om als <b class=\"dndignore\">nieuwe versie</b> "
#~ "toe te voegen"

#~ msgid ""
#~ "Drop here to upload a <b class=\"dndignore\">new version</b> of \"%1$s\""
#~ msgstr ""
#~ "Sleep bestand hiernaartoe om als <b class=\"dndignore\">nieuwe versie</b> "
#~ "van \"%1$s\" toe te voegen"

#~ msgid "Drop the file anywhere to add attachment"
#~ msgstr "Laat het bestand ergens vallen om de bijlage toe te voegen"

#~ msgid "Due"
#~ msgstr "Vervaldatum"

#~ msgid "Due %1$s"
#~ msgstr "Vervalt %1$s"

#~ msgid "Due date"
#~ msgstr "Vervaldatum"

#~ msgid "Due on %1$s"
#~ msgstr "Vervalt op %1$s"

#~ msgctxt "help"
#~ msgid "E-Mail Settings"
#~ msgstr "E-mailinstellingen"

#~ msgid "EB"
#~ msgstr "EB"

#~ msgid "Edit"
#~ msgstr "Bewerken"

#~ msgid "Edit Contact"
#~ msgstr "Bewerk Contactpersoon"

#~ msgid "Edit Flickr photo stream"
#~ msgstr "Bewerk Flickr foto-stream"

#~ msgid "Edit Tumblr feed"
#~ msgstr "Tumblr feed bewerken"

#~ msgid "Edit appointment"
#~ msgstr "Afspraak bewerken"

#~ msgid "Edit description"
#~ msgstr "Omschrijving bewerken"

#, fuzzy
#~ msgid "Edit draft"
#~ msgstr "Bewerk Contactpersoon"

#~ msgid "Edit rule"
#~ msgstr "Regel bewerken"

#~ msgid "Edit signature"
#~ msgstr "Bewerk ondertekening"

#~ msgid "Edit task"
#~ msgstr "Taak bewerken"

#~ msgid "Edit to set a name."
#~ msgstr "Bewerken om een naam in te voeren."

#~ msgid "Editor"
#~ msgstr "Editor"

#~ msgid "Email"
#~ msgstr "E-mail"

#~ msgid "Email 1"
#~ msgstr "E-mail 1"

#~ msgid "Email 1 / Phone number"
#~ msgstr "E-mail 1 / Telefoonnummer"

#~ msgid "Email 2"
#~ msgstr "E-mail 2"

#~ msgid "Email 3"
#~ msgstr "E-mail 3"

#~ msgid "Email address"
#~ msgstr "E-mailadressen"

#~ msgid "Email addresses"
#~ msgstr "E-mailadressen"

#, fuzzy
#~ msgid "Email from %1$s: %2$s"
#~ msgstr "Jaarlijks op %1$s %2$d"

#~ msgid "Email notification for Accept/Declined"
#~ msgstr "E-mailattentie voor geaccepteerd/geweigerd"

#~ msgid "Email notification for New, Changed, Deleted?"
#~ msgstr "E-mailattentie voor nieuw, veranderd of verwijderd?"

#~ msgid "Email notification for appointment"
#~ msgstr "E-mailattentie voor een afspraak"

#~ msgid "Email notification for appointment creator?"
#~ msgstr "E-mailattentie voor maker van afspraak?"

#~ msgid "Email notification for appointment participant?"
#~ msgstr "E-mailattentie voor deelnemer aan afspraak?"

#~ msgid "Email notification for task"
#~ msgstr "E-mailattentie voor taak"

#~ msgid "Email notification for task creator?"
#~ msgstr "E-mailattentie voor maker van de taak?"

#~ msgid "Email notification for task participant?"
#~ msgstr "E-mailattentie voor deelnemer aan de taak?"

#~ msgid ""
#~ "Emails cannot be put into trash folder while your mail quota is exceeded."
#~ msgstr ""
#~ "E-mailberichten kunnen niet in de vuilnisbak worden geplaatst als uw "
#~ "mailquota is overschreden."

#~ msgid "Employee ID"
#~ msgstr "Werknemersidentificatie"

#~ msgid "Employee type"
#~ msgstr "Type werknemer"

#~ msgctxt "vgrid"
#~ msgid "Empty"
#~ msgstr "Leeg"

#~ msgid "Empty folder"
#~ msgstr "Map leegmaken"

#~ msgid "Empty name and description found."
#~ msgstr "Lege naam en omschrijving gevonden."

#~ msgid "Emptying folder... This may take a few seconds."
#~ msgstr "Map leegmaken ... Dit kan enkele seconden duren."

#~ msgid "Enable"
#~ msgstr "Inschakelen"

#~ msgid "Enabled"
#~ msgstr "Activeren"

# (Reinout) Portal = portaal, niet portable
#~ msgid "Enabled for all mail folders"
#~ msgstr "Ingeschakeld voor alle e-mailmappen"

#~ msgid "Enabled for inbox only"
#~ msgstr "Alleen ingeschakeld voor Postvak IN"

# (Reinout) Portal = portaal, niet portable
#~ msgid "Enabled for the following addresses"
#~ msgstr "Ingeschakeld voor de volgende e-mailadressen"

#~ msgid "End"
#~ msgstr "Einde"

#~ msgid "End of working time"
#~ msgstr "Einde van werktijd"

#~ msgid "Ends on"
#~ msgstr "Eindigt op"

#~ msgid "Enter document title here"
#~ msgstr "Geef hier de titel van het document"

#~ msgid "Enter the E-Mail text below the subject."
#~ msgstr "Voer het e-mailbericht in onder het onderwerp."

#~ msgid ""
#~ "Enter the E-Mail text below the subject. If the text format was set to "
#~ "HTMl in the options, you can format the E-Mail text. To do so select a "
#~ "text part and then click an icon in the formatting bar."
#~ msgstr ""
#~ "Geef de tekst van het e-mailbericht onder het onderwerp. Als het "
#~ "tekstformaat is ingesteld op HTML in de instellingen kan u de opmaak van "
#~ "het e-mailbericht aanpassen. Om dit te doen moet u een stuk tekst "
#~ "selecteren en dan op een pictogram klikken in de opmaakbalk."

#~ msgid ""
#~ "Enter the recipient's name on the top left side. As soon as you typed the "
#~ "first letters, suggestions from the address books are displayed. To "
#~ "accept a recipient suggestion, click on it."
#~ msgstr ""
#~ "Typ de naam van de ontvanger in de linkerbovenhoek. Als u de eerste "
#~ "letters heeft getypt worden suggesties vanuit de adresboeken getoond. Om "
#~ "een getoonde suggestie te selecteren moet u er op klikken."

#~ msgid "Enter the subject on the right side of the recipient."
#~ msgstr "Geef het onderwerp in aan de rechterkant van de ontvanger."

#~ msgid "Entire thread"
#~ msgstr "Gehele conversatie"

#~ msgid "Envelope"
#~ msgstr "Envelope"

#~ msgid "Error"
#~ msgstr "Fout"

#~ msgid "Error log"
#~ msgstr "Foutenlogboek"

#~ msgid "Error:"
#~ msgstr "Fout:"

#~ msgid "Errors"
#~ msgstr "Fouten"

#~ msgid "Estimated costs"
#~ msgstr "Geschatte kosten"

#~ msgid "Estimated duration in minutes"
#~ msgstr "Geschatte duur in minuten"

#~ msgid "Every %1$d days"
#~ msgstr "Elke %1$d dagen"

#~ msgid "Every %1$d months on day %2$d"
#~ msgstr "Elke %1$d maanden op dag %2$d"

#~ msgid "Every %1$d months on the %2$s %3$s"
#~ msgstr "Elke %1$d maanden op de %2$s %3$s"

#~ msgid "Every %1$d weeks on %2$s"
#~ msgstr "Elke %1$d weken op %2$s"

#~ msgid "Every %1$d weeks on all days"
#~ msgstr "Elke %1$d weken op alle dagen"

#~ msgid "Every %1$d weeks on work days"
#~ msgstr "Elke %1$d weken op werkdagen"

#~ msgid "Every %1$d years on %2$s %3$d"
#~ msgstr "Elke %1$d jaren op %2$s %3$d"

#~ msgid "Every %1$d years on the %2$s %3$s of %4$d"
#~ msgstr "Elke %1$d jaren op de %2$s %3$s van %4$d"

#~ msgid "Every day"
#~ msgstr "Elke dag"

#~ msgid "Exit Fullscreen"
#~ msgstr "Volledig scherm verlaten"

#~ msgid "Expand form"
#~ msgstr "Formulier uitklappen"

#~ msgid "Expand timeframe by one month"
#~ msgstr "De periode uitbreiden met één maand"

#~ msgid "Expert mode"
#~ msgstr "Geavanceerde opties"

#~ msgid "Export"
#~ msgstr "Exporteren"

#~ msgid "Export folder"
#~ msgstr "Exporteer map"

#~ msgid "Extended view"
#~ msgstr "Uitgebreid overzicht"

#~ msgctxt "help"
#~ msgid "External E-Mail Accounts"
#~ msgstr "Externe e-mailaccounts"

#~ msgid "External contact"
#~ msgstr "Extern contact"

#~ msgid ""
#~ "External images have been blocked to protect you against potential spam!"
#~ msgstr ""
#~ "Het vooraf laden van afbeeldingen via een externe link in uw e-mail is "
#~ "geblokkeerd om u tegen ongewenste e-mail (spam) te beschermen!"

#~ msgid "External link"
#~ msgstr "Externe link"

#~ msgid "External participants"
#~ msgstr "Externe deelnemers"

#~ msgid "Face"
#~ msgstr "Gezicht"

#~ msgid "Facebook"
#~ msgstr "Facebook"

#~ msgid "Facebook reported an error:"
#~ msgstr "Facebook rapporteert een fout:"

#~ msgid "Failed to add. Maybe the vCard attachment is invalid."
#~ msgstr "Toevoegen is mislukt. De VCard-bijlage is mogelijk ongeldig."

#~ msgid "Failed to connect."
#~ msgstr "Verbinding mislukt"

#~ msgid "Failed to recover accounts"
#~ msgstr "Herstellen van accounts is mislukt"

#~ msgid "Failed to save distribution list."
#~ msgstr "Het opslaan van de distributielijst is mislukt."

#~ msgid "Failed to sign in"
#~ msgstr "Aanmelden is mislukt"

#~ msgid ""
#~ "Failed to start application. Maybe you have connection problems. Please "
#~ "try again."
#~ msgstr ""
#~ "Opstarten van de applicatie is mislukt. Misschien heeft u problemen met "
#~ "de verbinding. Probeer het nog eens."

#~ msgid ""
#~ "Failed to update confirmation status; most probably the appointment has "
#~ "been deleted."
#~ msgstr ""
#~ "Het is niet gelukt om de bevestigingsstatus aan te passen; dit komt "
#~ "meestal doordat de afspraak is verwijderd."

#~ msgid ""
#~ "Failed to update confirmation status; most probably the task has been "
#~ "deleted."
#~ msgstr ""
#~ "Het is niet gelukt om de bevestigingsstatus aan te passen; dit komt "
#~ "meestal doordat de taak is verwijderd."

#~ msgid "Favorite"
#~ msgstr "Favoriet"

#~ msgid "Favorited"
#~ msgstr "Toegevoegd aan favorieten"

#~ msgid "Fax"
#~ msgstr "Fax"

#~ msgid "Fax (Home)"
#~ msgstr "Fax (Thuis)"

#~ msgid "Fax (alt)"
#~ msgstr "Fax (alt.)"

#~ msgid "February"
#~ msgstr "februari"

#~ msgid "Feed URL"
#~ msgstr "Feed URL"

#~ msgid "Feeling • Decoration"
#~ msgstr "Gevoel • Decoratie"

#~ msgid "File"
#~ msgstr "Bestand"

#~ msgid "File Details"
#~ msgstr "Bestandsdetails"

#~ msgid "File names must not be empty"
#~ msgstr "Bestandsnamen kunnen niet leeg zijn"

#~ msgid "File names must not contain slashes"
#~ msgstr "Bestandsnamen mogen geen schuine streep bevatten"

#~ msgid "File quota"
#~ msgstr "Bestandsquota"

#~ msgid "File: %1$s"
#~ msgstr "Bestand: %1$s"

#~ msgid "Files"
#~ msgstr "Bestanden"

#~ msgctxt "app"
#~ msgid "Files"
#~ msgstr "Bestanden"

#~ msgid "Files View"
#~ msgstr "Bestandenoverzicht"

#~ msgid "Files have been copied"
#~ msgstr "Bestanden zijn gekopieerd"

#~ msgid "Files have been moved"
#~ msgstr "Bestanden zijn verplaatst"

#~ msgid "Find a free time"
#~ msgstr "Zoek een vrij moment"

#~ msgid "First name"
#~ msgstr "Voornaam"

#~ msgid "First name Last name"
#~ msgstr "Voornaam Achternaam"

#~ msgid "Flag mail with"
#~ msgstr "Markeer met vlag"

#~ msgid "Flickr"
#~ msgstr "Flickr"

#~ msgid "Folder"
#~ msgstr "Map"

#~ msgid "Folder actions"
#~ msgstr "Mappenbeheer"

#~ msgid "Folder name"
#~ msgstr "Mapnaam"

#~ msgid "Folder names must not be empty"
#~ msgstr "Mapnamen kunnen niet leeg zijn"

#~ msgid "Folder names must not contain slashes"
#~ msgstr "Mapnamen mogen geen schuine streep bevatten"

#~ msgid "Folder permissions"
#~ msgstr "Maprechten"

#~ msgid "Folder type"
#~ msgstr "Maptype"

#~ msgid "Folder view"
#~ msgstr "Mappenoverzicht"

#~ msgid ""
#~ "Folder with name \"%1$s\" will be hidden. Enable setting \"Show hidden "
#~ "files and folders\" to access this folder again."
#~ msgstr ""
#~ "Mappen met de naam \"%1$s\" worden verborgen. Schakel de instelling "
#~ "\"Toon verborgen bestanden en mappen\" in om deze mappen opnieuw te zien."

#~ msgid "Folder-specific actions"
#~ msgstr "Mapspecifieke actie"

#~ msgid "Folders"
#~ msgstr "Map"

#~ msgid "Follow"
#~ msgstr "Volgen"

#~ msgid "Following"
#~ msgstr "Volgen"

#~ msgid "Food"
#~ msgstr "Eten"

#, fuzzy
#~ msgid "For best results, please use"
#~ msgstr "Voor het beste resultaat gebruikt u "

#~ msgid ""
#~ "For security reasons, all account passwords are encrypted with your "
#~ "primary account password. If you change your primary password, your "
#~ "external accounts might stop working. In this case, you can use your old "
#~ "password to recover all account passwords:"
#~ msgstr ""
#~ "Om veiligheidsredenen worden alle accountwachtwoorden versleuteld met het "
#~ "wachtwoord van uw primaire account. Als u uw primaire wachtwoord wijzigt, "
#~ "werken uw externe accounts misschien niet meer. In dit geval kunt u uw "
#~ "oude wachtwoord gebruiken om alle wachtwoorden terug te halen:"

#~ msgid "Forgot your password?"
#~ msgstr "Uw wachtwoord vergeten?"

#~ msgid "Format"
#~ msgstr "Formaat"

# (Reinout) Format = werkwoord
#~ msgid "Format emails as"
#~ msgstr "E-mails opmaken als:"

#~ msgid "Forward"
#~ msgstr "Doorsturen"

#~ msgid "Forward all incoming emails to this address"
#~ msgstr "Alle inkomende berichten doorsturen naar dit adres:"

#~ msgid "Forward emails as"
#~ msgstr "E-mails doorsturen als"

#~ msgid "Free"
#~ msgstr "Vrij"

#~ msgid "Friday"
#~ msgstr "Vrijdag"

#~ msgid "From"
#~ msgstr "Van"

#~ msgid "Fullscreen"
#~ msgstr "Volledig scherm"

#~ msgid "Furigana for company"
#~ msgstr "Furigana als bedrijfsnaam"

#~ msgid "Furigana for first name"
#~ msgstr "Furigana als voornaam"

#~ msgid "Furigana for last name"
#~ msgstr "Furigana als achternaam"

#~ msgid "GB"
#~ msgstr "GB"

#~ msgid "Get free upgrade"
#~ msgstr "Ontvang een gratis upgrade"

#~ msgid "Good evening, %s"
#~ msgstr "Goedenavond, %s"

#~ msgid "Good morning, %s"
#~ msgstr "Goedemorgen, %s"

#~ msgid "Gray"
#~ msgstr "Grijs"

#~ msgid "Green"
#~ msgstr "Groen"

#~ msgid "Group"
#~ msgstr "Groep"

#~ msgid "Guest"
#~ msgstr "Gast"

#~ msgid "Guidance"
#~ msgstr "Besturing"

#~ msgid "Guided tour for this app"
#~ msgstr "Rondleiding door deze app"

#~ msgid "HTML"
#~ msgstr "HTML"

#~ msgid "HTML and plain text"
#~ msgstr "HTML en platte tekst"

#~ msgid "Header"
#~ msgstr "Header"

#~ msgid "Hello %s"
#~ msgstr "Hallo %s"

#~ msgid "Hello World"
#~ msgstr "Hallo Wereld"

#~ msgid "Help"
#~ msgstr "Hulp"

#~ msgid "Hi!<br><br>%1$s shares a publication with you:<br>%2$s"
#~ msgstr "Hallo!<br><br>%1$s deelt een publicatie met u:<br>%2$s"

#, fuzzy
#~ msgid "Hidden folders"
#~ msgstr "Toevoegen map"

#~ msgid "Hide"
#~ msgstr "Verbergen"

#~ msgid "Hide QR code"
#~ msgstr "QR-code verbergen"

#~ msgctxt "plural"
#~ msgid "Hide attachment"
#~ msgid_plural "Hide attachments"
#~ msgstr[0] "Bijlage verbergen"
#~ msgstr[1] "Bijlagen verbergen"

#~ msgid "Hide comments"
#~ msgstr "Verberg commentaar"

#~ msgid "Hide details"
#~ msgstr "Details verbergen"

#~ msgid "Hide request body"
#~ msgstr "Verberg aanvraag tekst"

#~ msgid "Hide stack trace"
#~ msgstr "Verberg stack trace"

#~ msgid "High"
#~ msgstr "Hoog"

#~ msgid "High priority"
#~ msgstr "Hoge prioriteit"

#~ msgid ""
#~ "Hint: you can always restart guided tours, any time you need them, from "
#~ "the system menu."
#~ msgstr ""
#~ "Hint: u kan een rondleiding op elk moment dat u wenst starten vanuit het "
#~ "systeemmenu."

#~ msgid "Hobby"
#~ msgstr "Hobby"

#~ msgid "Home Address"
#~ msgstr "Thuisadres"

#~ msgid "Home address"
#~ msgstr "Thuisadres"

#~ msgid "Host"
#~ msgstr "Host"

#~ msgid "Hours"
#~ msgstr "Uren"

#~ msgid "How does this work?"
#~ msgstr "Hoe werkt dit?"

#~ msgid "IMAP folder subscription"
#~ msgstr "IMAP map abonnement"

#~ msgid "IP phone"
#~ msgstr "VOIP Telefoon"

#~ msgid "Icons"
#~ msgstr "Pictogrammen"

#~ msgid ""
#~ "If a folder contains images, you can display a slideshow. To do so click "
#~ "the View slideshow icon in the toolbar."
#~ msgstr ""
#~ "Als een map afbeeldingen bevat kan u deze tonen in een diashow. Om deze "
#~ "te starten klikt u op Toon diashow in de werkbalk."

#~ msgid ""
#~ "If you change the password, you will be signed out. Please ensure that "
#~ "everything is closed and saved."
#~ msgstr ""
#~ "Als u uw wachtwoord veranderd wordt u afgemeld. Controleer of u alles "
#~ "heeft gesloten en opgeslagen."

#~ msgid ""
#~ "If you no longer want to display a square, click the cross on the upper "
#~ "right side."
#~ msgstr ""
#~ "Als u een vlak niet langer wilt tonen moet u op het kruisje in de "
#~ "rechterbovenhoek klikken."

#~ msgid ""
#~ "If you spot a free time, just select this area. To do this, move the "
#~ "cursor to the start time, hold the mouse button, and <b>drag the mouse</"
#~ "b> to the end time."
#~ msgstr ""
#~ "Als u een vrij moment heeft gevonden selecteert u dit gebied. Hiervoor "
#~ "plaatst u de cursor op de starttijd, klik en houd de muisknop ingedrukt "
#~ "en <b>sleep de muis</b> naar de eindtijd."

#~ msgid "Ignore"
#~ msgstr "Negeren"

#~ msgid "Ignore conflicts"
#~ msgstr "Negeer conflicten"

#~ msgid ""
#~ "Ignore existing events. Helpful to import public holiday calendars, for "
#~ "example."
#~ msgstr ""
#~ "Negeer bestaande evenementen. Handig bij het importeren van bijvoorbeeld "
#~ "algemene feestdagen."

#~ msgid "Image 1"
#~ msgstr "Afbeelding 1"

#~ msgid "Import"
#~ msgstr "Importeren"

#~ msgid "Import into"
#~ msgstr "Importeren in"

#~ msgid "Import signatures"
#~ msgstr "Ondertekeningen importeren"

#~ msgid "In %1$d days"
#~ msgstr "Over %1$d dagen"

#~ msgid ""
#~ "In case of new notifications, e.g. appointment invitations, the info area "
#~ "is opened on the right side."
#~ msgstr ""
#~ "Als er nieuwe meldingen zijn, bijvoorbeeld uitnodigingen voor een "
#~ "afspraak, wordt het meldingengebied geopend aan de rechterzijde."

#~ msgid ""
#~ "In case of new notifications, e.g. appointment invitations, the info area "
#~ "is opened."
#~ msgstr ""
#~ "Als er nieuwe meldingen zijn, bijvoorbeeld uitnodigingen voor een "
#~ "afspraak, wordt het meldingengebied geopend."

#~ msgid "In progress"
#~ msgstr "Is bezig"

#~ msgid ""
#~ "In the Details section at the bottom right side you can enter billing "
#~ "information."
#~ msgstr ""
#~ "Bij de Detail sectie aan de rechteronderkant kan u facturatie-informatie "
#~ "ingeven."

#~ msgid ""
#~ "In the Icons view you can see the files of the selected folder in the "
#~ "display area."
#~ msgstr ""
#~ "In het pictogrammenoverzicht kan u de bestanden van de gekozen map in het "
#~ "hoofdgebied zien."

#~ msgid "Inbox"
#~ msgstr "Postvak IN"

#~ msgid "Include distribution lists"
#~ msgstr "Distributielijst insluiten"

#~ msgid "Incoming Notification Mails"
#~ msgstr "Ingekomen kennisgevingsberichten"

#~ msgid "Inconsistent dates"
#~ msgstr "Inconsistente data"

#~ msgid "Info"
#~ msgstr "Informatie"

#~ msgid "Inline"
#~ msgstr "Inline"

#, fuzzy
#~ msgid "Inline menu %1$s"
#~ msgstr "Aangemeld als %1$s"

#~ msgid "Insert"
#~ msgstr "Plaatsen"

#~ msgid "Insert inline image"
#~ msgstr "Ingesloten afbeelding plaatsen"

#~ msgid "Insert the original email text to a reply"
#~ msgstr "De oorspronkelijke e-mailtekst in een antwoord invoegen"

#~ msgid ""
#~ "Install this web app on your %1$s: Tap %2$s and then %3$s'Add to Home "
#~ "Screen'%4$s"
#~ msgstr ""
#~ "Installeer deze webapplicatie op uw %1$s: Tik %2$s en dan %3$s'Voeg toe "
#~ "aan beginscherm'%4$s"

#~ msgid "Instant Messenger 1"
#~ msgstr "Instant Messenger 1"

#~ msgid "Instant Messenger 2"
#~ msgstr "Instant Messenger 2"

#~ msgid "Invalid data"
#~ msgstr "Ongeldige gegevens"

#~ msgid "Invitations"
#~ msgstr "Uitnodigingen"

#~ msgid "Invite to appointment"
#~ msgstr "Uitnodigen voor een afspraak"

#~ msgid "Invite to new appointment"
#~ msgstr "Uitnodigen voor een nieuwe afspraak"

#~ msgid "Is bigger than"
#~ msgstr "Is groter dan"

#~ msgid "Is exactly"
#~ msgstr "Is exact"

#~ msgid "Is smaller than"
#~ msgstr "Is kleinder dan"

#~ msgid "Items"
#~ msgstr "Items"

#~ msgid "Items without a file can not be downloaded."
#~ msgstr "Items zonder bestanden kunnen niet worden gedownload."

#~ msgid "Items without a file can not be opened."
#~ msgstr "Items zonder bestand kunnen niet worden geopend."

#~ msgid "January"
#~ msgstr "januari"

#~ msgid "Japanese Carrier"
#~ msgstr "Japanse Carrier"

#~ msgid "Job"
#~ msgstr "Taak"

#~ msgid "Job description"
#~ msgstr "Taakomschrijving"

#~ msgid "July"
#~ msgstr "juli"

#~ msgid "June"
#~ msgstr "juni"

#~ msgid "Just disable widget"
#~ msgstr "De widget alleen uitschakelen"

#~ msgid "KB"
#~ msgstr "KB"

#~ msgid "Keep"
#~ msgstr "Behouden"

#~ msgid "Label"
#~ msgstr "Label"

#~ msgid "Language"
#~ msgstr "Taal"

#~ msgid "Language-specific default"
#~ msgstr "Taalspecifieke standaardinstelling"

#~ msgid "Languages"
#~ msgstr "Talen"

#~ msgid "Last Week"
#~ msgstr "Vorige Week"

#~ msgid "Last name"
#~ msgstr "Achternaam"

#~ msgid "Last name, First name"
#~ msgstr "Achternaam, Voornaam"

#~ msgid "Launcher dropdown. Press [enter] to jump to the dropdown."
#~ msgstr "Launcher dropdown. Toets [enter] om naar de dropdown te springen."

#~ msgid "Letters • Symbols"
#~ msgstr "Letters •  Symbolen"

#~ msgid "Life"
#~ msgstr "Leven"

#~ msgid "Light blue"
#~ msgstr "Licht-blauw"

#~ msgid "Light green"
#~ msgstr "Licht-groen"

#~ msgid "Liked a link: %s"
#~ msgstr "Liked een link: %s"

#, fuzzy
#~ msgid "Line wrap when sending text mails after"
#~ msgstr "Regel afbreken bij het verzenden van berichten in platte tekst na:"

#, fuzzy
#~ msgid "Line wrap when sending text mails after how much characters"
#~ msgstr "Regel afbreken bij het verzenden van berichten in platte tekst na:"

#~ msgid "LinkedIn"
#~ msgstr "LinkedIn"

#~ msgid "LinkedIn Network Updates"
#~ msgstr "LinkedIn Netwerk-updates"

#~ msgid "LinkedIn reported an error:"
#~ msgstr "LinkedIn rapporteert een fout:"

#~ msgid "Links"
#~ msgstr "Link"

#~ msgid "List"
#~ msgstr "Lijst"

#~ msgid "List name"
#~ msgstr "Lijstnaam"

#~ msgid "Location"
#~ msgstr "Locatie"

#~ msgid "Lock"
#~ msgstr "Blokkeren"

#~ msgid "Loss"
#~ msgstr "Verlies"

#~ msgid "Loss: %1$s %"
#~ msgstr "Verlies: %1$s %"

#~ msgid "Low"
#~ msgstr "Laag"

#~ msgid "Low priority"
#~ msgstr "Lage prioriteit"

#~ msgid "MB"
#~ msgstr "MB"

#~ msgid "Mail"
#~ msgstr "E-mail"

#~ msgctxt "app"
#~ msgid "Mail"
#~ msgstr "E-mail"

#~ msgid "Mail Details"
#~ msgstr "E-mail details"

#~ msgid "Mail Filter"
#~ msgstr "Mailfilter"

#~ msgid "Mail Thread Details"
#~ msgstr "E-mailconversatie details"

#~ msgid "Mail account"
#~ msgstr "E-mailaccount"

#~ msgid "Mail and Messaging"
#~ msgstr "E-mail en Berichtenservice"

#~ msgid "Mail and Social Accounts"
#~ msgstr "E-mail en sociale accounts"

#~ msgid "Mail count quota"
#~ msgstr "Quotum aantal e-mails"

#~ msgid "Mail has been copied"
#~ msgstr "Uw e-mailberichten zijn gekopieerd"

#~ msgid "Mail has been imported"
#~ msgstr "E-mailbericht is geïmporteerd "

#~ msgid "Mail has been moved"
#~ msgstr "De e-mailberichten zijn verplaatst"

#~ msgid "Mail has empty subject. Send it anyway?"
#~ msgstr "Het e-mailbericht heeft geen onderwerp. Desondanks verzenden ?"

#~ msgid "Mail has no recipient."
#~ msgstr "E-mailberichten heeft geen ontvanger."

#~ msgid "Mail quota"
#~ msgstr "E-mailquota"

#~ msgid "Mail quota exceeded"
#~ msgstr "E-mailquota overschreden"

#~ msgid "Mail reminder"
#~ msgstr "E-mailherinnering"

#~ msgid "Mail reminder for"
#~ msgstr "E-mailherinnering voor"

#~ msgid "Mail saved as draft"
#~ msgstr "Concept opgeslagen"

#~ msgid "Mail source"
#~ msgstr "E-mailbron"

#~ msgid "Mail text"
#~ msgstr "Mailtekst"

#~ msgid "Mail was not imported, only .eml files are supported."
#~ msgstr ""
#~ "E-mailbericht is niet geïmporteerd, alleen .eml bestanden worden "
#~ "ondersteund."

#, fuzzy
#~ msgid "Mail was not imported. Only .eml files are supported."
#~ msgstr ""
#~ "E-mailbericht is niet geïmporteerd, alleen .eml bestanden worden "
#~ "ondersteund."

#~ msgid "Mailing list"
#~ msgstr "Mailing lijst"

#~ msgid "Mails have been copied"
#~ msgstr "Uw e-mailberichten zijn gekopieerd"

#~ msgid "Mails have been moved"
#~ msgstr "Uw e-mailberichten zijn verplaatst"

#~ msgid "Mails per hour (%)"
#~ msgstr "E-mailberichten per uur (%)"

#~ msgid "Mails per week-day (%)"
#~ msgstr "E-mailberichten per werkdag (%)"

#~ msgid "Make this the current version"
#~ msgstr "Maak dit de huidige versie"

#~ msgid "Manage applications"
#~ msgstr "Beheer applicaties"

#~ msgid "Manager"
#~ msgstr "Manager"

#~ msgctxt "help"
#~ msgid "Managing E-Mail messages"
#~ msgstr "E-mailberichten beheren"

#~ msgctxt "help"
#~ msgid "Managing Files"
#~ msgstr "Bestanden Beheren"

#~ msgid "Manual"
#~ msgstr "Handmatig"

#~ msgid "March"
#~ msgstr "maart"

#~ msgid "Marital status"
#~ msgstr "Burgerlijke staat"

#~ msgid "Mark all day appointments as free"
#~ msgstr "Markeer alle dagafspraken als vrij"

#~ msgid "Mark all mails as read"
#~ msgstr "Alle e-mailberichten markeren als gelezen"

#~ msgid "Mark as distributionlist"
#~ msgstr "Markeer als distributielijst"

#, fuzzy
#~ msgid "Mark as done"
#~ msgstr "Markeren als ongewenst"

#, fuzzy
#~ msgid "Mark as read"
#~ msgstr "Markeren als gelezen"

#~ msgid "Mark as spam"
#~ msgstr "Markeren als ongewenst"

#, fuzzy
#~ msgid "Mark as unread"
#~ msgstr "Markeren als ongelezen"

#~ msgid "Mark mail as"
#~ msgstr "Markeer e-mail als"

#~ msgid "Mark read"
#~ msgstr "Markeren als gelezen"

#~ msgid "Mark unread"
#~ msgstr "Markeren als ongelezen"

#~ msgid "Matches"
#~ msgstr "Komt overeen"

#~ msgid "May"
#~ msgstr "mei"

#~ msgid "Medium"
#~ msgstr "Gemiddeld"

#, fuzzy
#~ msgid "Medium priority"
#~ msgstr "Hoge prioriteit"

#~ msgid "Messaging"
#~ msgstr "Berichtenservice"

#~ msgid "Messenger"
#~ msgstr "Boodschapper"

#~ msgid "Middle name"
#~ msgstr "Tweede voornaam"

#~ msgid "Minimize"
#~ msgstr "Minimaliseren"

#~ msgid "Minutes"
#~ msgstr "Minuten"

#~ msgid "Miscellaneous"
#~ msgstr "Overig"

#~ msgid "Mobile"
#~ msgstr "Mobiel"

#, fuzzy
#~ msgid "Mobile device settings:"
#~ msgstr "Mapinstellingen"

#~ msgid "Model is incomplete."
#~ msgstr "Model is niet compleet."

#~ msgid "Modified"
#~ msgstr "Gewijzigd"

#~ msgid "Monday"
#~ msgstr "Maandag"

#~ msgid "Month"
#~ msgstr "Maand"

#~ msgid "Month View"
#~ msgstr "Maandoverzicht"

#~ msgid "Monthly on day %1$d"
#~ msgstr "Maandelijks op dag %1$d"

#~ msgid "Monthly on the %1$s %2$s"
#~ msgstr "Maandelijks op de %1$s %2$s"

#~ msgid "Months"
#~ msgstr "Maanden"

#~ msgid "More"
#~ msgstr "Meer"

#~ msgid "Move"
#~ msgstr "Verplaatsen"

#~ msgid "Move folder"
#~ msgstr "Map verplaatsen"

#~ msgid "Move to folder"
#~ msgstr "Verplaats naar map"

#~ msgid "Moving mails ... This may take a few seconds."
#~ msgstr "E-mailberichten verplaatsen ... Dit kan enkele seconden duren."

#~ msgid "My contact data"
#~ msgstr "Mijn contactgegevens"

#~ msgid "My latest files"
#~ msgstr "Mijn laatste bestanden"

#~ msgid "My password"
#~ msgstr "Mijn wachtwoord"

#~ msgid "Name"
#~ msgstr "Naam"

#~ msgid "Name already taken"
#~ msgstr "Naam is reeds in gebruik"

#~ msgid "Names and email addresses"
#~ msgstr "Namen en e-mailadressen"

#~ msgid "Nature"
#~ msgstr "Natuur"

#~ msgid "Never"
#~ msgstr "Nooit"

#~ msgid "New Folder"
#~ msgstr "Nieuwe Map"

#~ msgid "New Mail"
#~ msgstr "Nieuwe e-mail"

#~ msgid "New Mail from %1$s %2$s. Press [enter] to open"
#~ msgstr "Nieuw e-mailbericht van %1$s %2$s. Toets [enter] om te openen"

#~ msgid "New Mails"
#~ msgstr "Nieuwe e-mail"

#~ msgid "New appointment"
#~ msgstr "Nieuwe afspraak"

#~ msgid "New contact"
#~ msgstr "Nieuw contact"

#~ msgid "New folder"
#~ msgstr "Nieuwe map"

#~ msgid "New password"
#~ msgstr "Nieuw wachtwoord"

#~ msgid "New private folder"
#~ msgstr "Nieuwe privé map"

#~ msgid "New public folder"
#~ msgstr "Nieuwe publieke map"

#~ msgid "New rule"
#~ msgstr "Nieuwe regel"

#~ msgid "New subfolder"
#~ msgstr "Nieuwe submap"

#~ msgid "New subscription"
#~ msgstr "Nieuw abonnement"

#~ msgid "Next"
#~ msgstr "Volgende"

#~ msgid "Next Day"
#~ msgstr "Volgende Dag"

#~ msgid "Next Week"
#~ msgstr "Volgende Week"

#~ msgid "Nickname"
#~ msgstr "Roepnaam"

#~ msgid "No"
#~ msgstr "Nee"

#~ msgid "No RSS feeds found."
#~ msgstr "Geen RSS feeds gevonden."

#~ msgid "No Tweets yet."
#~ msgstr "Nog geen Tweets."

#, fuzzy
#~ msgid "No appointments found for \"%s\""
#~ msgstr "Geen e-mailberichten gevonden voor \"%s\""

#, fuzzy
#~ msgid "No appointments found until %s"
#~ msgstr "Afspraakdetails"

#~ msgid "No birthdays within the next %1$d weeks"
#~ msgstr "Er zijn geen verjaardagen in de komende %1$d weken"

#~ msgid ""
#~ "No connection to server. Please check your internet connection and retry."
#~ msgstr ""
#~ "Geen verbinding met de server! Controleer uw internet verbinding en "
#~ "probeer opnieuw."

#~ msgid "No elements selected"
#~ msgstr "Geen elementen geselecteerd"

#~ msgid "No errors"
#~ msgstr "Geen foutmeldingen"

#~ msgid "No file selected for upload."
#~ msgstr "Geen bestand geselecteerd voor uploaden."

#~ msgid "No files have been changed recently"
#~ msgstr "Er zijn geen recente aanpassingen"

#, fuzzy
#~| msgid "No RSS feeds found."
#~ msgid "No items found"
#~ msgstr "Geen RSS feeds gevonden."

#~ msgid "No lost requests"
#~ msgstr "Geen verloren verzoeken"

#~ msgid "No mails"
#~ msgstr "Geen e-mailberichten"

#~ msgid "No mails found for \"%s\""
#~ msgstr "Geen e-mailberichten gevonden voor \"%s\""

#~ msgid "No mails in this folder"
#~ msgstr "Geen e-mailberichten in deze map"

#~ msgid "No mails in your inbox"
#~ msgstr "Geen e-mailberichten in uw Postvak IN"

#~ msgid "No matching templates on this Server"
#~ msgstr "Geen passende sjablonen op deze Server"

#, fuzzy
#~ msgid "No message selected"
#~ msgstr "Geen elementen geselecteerd"

#~ msgid "No notifications"
#~ msgstr "Geen kennisgevingen"

# (Reinout)
# Elma: links wordt veel vaker gebruikt?
#~ msgid "No preview available"
#~ msgstr "Geen voorbeeld beschikbaar"

#, fuzzy
#~ msgid "No priority"
#~ msgstr "Lage prioriteit"

#~ msgid "No recipients"
#~ msgstr "Geen ontvangers"

#~ msgid "No reminder"
#~ msgstr "Geen herinnering"

#~ msgid "No signature"
#~ msgstr "Geen ondertekening"

#~ msgid "No slow requests"
#~ msgstr "Geen langzame verzoeken"

#~ msgid "No subject"
#~ msgstr "Geen onderwerp"

#~ msgid "No title."
#~ msgstr "Geen titel."

#~ msgid "No wall posts yet."
#~ msgstr "Nog geen wall-posts."

#~ msgid "None"
#~ msgstr "Geen"

#~ msgid "Normal"
#~ msgstr "Normaal"

#~ msgid "Not spam"
#~ msgstr "Niet ongewenst"

#~ msgid "Not started"
#~ msgstr "Niet begonnen"

#~ msgid "Not yet confirmed"
#~ msgstr "Nog niet bevestigd"

#~ msgid "Note"
#~ msgstr "Opmerking"

#~ msgid "Note: One contact is not shown due to missing phone numbers"
#~ msgid_plural ""
#~ "Note: %1$d contacts are not shown due to missing phone numbers"
#~ msgstr[0] ""
#~ "Opmerking: Eén contact wordt niet getoond omdat deze geen telefoonnummers "
#~ "heeft"
#~ msgstr[1] ""
#~ "Opmerking: %1$d contacten worden niet getoond omdat deze geen "
#~ "telefoonnummers hebben"

#~ msgid ""
#~ "Note: Refreshing this subscription will replace the calendar content with "
#~ "the external content. Changes you have made inside appsuite will be "
#~ "overwritten"
#~ msgstr ""
#~ "Opmerking: Verversen van dit abonnement vervangt de inhoud van de agenda "
#~ "met de externe inhoud. Veranderingen welke u heeft aangebracht worden "
#~ "overschreven"

#~ msgid "Note: The vCard format cannot contain distribution lists"
#~ msgstr "Opmerking: Het vCard formaat ondersteund geen distributielijsten"

#~ msgid ""
#~ "Note: This subscription will replace the calendar content with the "
#~ "external content. Therefore you must create a new folder for this "
#~ "subscription."
#~ msgstr ""
#~ "Opmerking: Dit abonnement vervangt de inhoud van de agenda met de externe "
#~ "inhoud. U moet daarom een nieuwe map maken voor dit abonnement."

#~ msgid "Notify all participants by email."
#~ msgstr "Alle deelnemers informeren via e-mail."

#~ msgid "November"
#~ msgstr "november"

#~ msgid "Number of days between vacation notices to the same sender"
#~ msgstr "Aantal dagen tussen afwezigheidsmeldingen naar dezelfde afzender"

#~ msgid "OK"
#~ msgstr "OK"

#~ msgid "Object permissions"
#~ msgstr "Objectrechten"

#~ msgid "Objects"
#~ msgstr "Voorwerpen"

#~ msgid "October"
#~ msgstr "oktober"

#~ msgid "Off"
#~ msgstr "Uit"

#~ msgid "Offline"
#~ msgstr "Offline"

#~ msgid "Offline mode"
#~ msgstr "Offline modus"

#~ msgid "Ok"
#~ msgstr "Ok"

#~ msgid "On every new notification"
#~ msgstr "Bij alle nieuwe meldingen"

#~ msgid "On new notifications except mails"
#~ msgstr "Bij nieuwe meldingen behalve e-mailberichten"

#~ msgid "On work days"
#~ msgstr "Op werkdagen"

#~ msgid ""
#~ "One or more attached files exceed the size limit per email. Therefore, "
#~ "the files are not sent as attachments but kept on the server. The email "
#~ "you have sent just contains links to download these files."
#~ msgstr ""
#~ "Een of meer bijlagen zijn groter dan de maximale grote per e-mail. Daarom "
#~ "worden de bestanden niet verstuurd als bijlagen maar bewaard op de "
#~ "server. Het e-mailbericht welke u zojuist heeft verzonden bevat alleen "
#~ "koppelingen naar deze bestanden."

#~ msgid "Only showing items related to folder \"%1$s\""
#~ msgstr "Alleen items gerelateerd aan map \"%1$s\" worden getoond"

#~ msgid "Open"
#~ msgstr "Openen"

#~ msgid "Open external link"
#~ msgstr "Open een externe link"

#, fuzzy
#~| msgid "Folder view"
#~ msgid "Open folder view"
#~ msgstr "Mappenoverzicht"

#~ msgid "Open in browser"
#~ msgstr "Openen in een nieuw window"

#, fuzzy
#~ msgid "Open on LinkedIn"
#~ msgstr "LinkedIn"

#~ msgid "Opening E-Mail threads"
#~ msgstr "Openen van e-mailconversaties"

#~ msgid "Optional 01"
#~ msgstr "Facultatief 01"

#~ msgid "Optional 02"
#~ msgstr "Facultatief 02"

#~ msgid "Optional 03"
#~ msgstr "Facultatief 03"

#~ msgid "Optional 04"
#~ msgstr "Facultatief 04"

#~ msgid "Optional 05"
#~ msgstr "Facultatief 05"

#~ msgid "Optional 06"
#~ msgstr "Facultatief 06"

#~ msgid "Optional 07"
#~ msgstr "Facultatief 07"

#~ msgid "Optional 08"
#~ msgstr "Facultatief 08"

#~ msgid "Optional 09"
#~ msgstr "Facultatief 09"

#~ msgid "Optional 10"
#~ msgstr "Facultatief 10"

#~ msgid "Optional 11"
#~ msgstr "Facultatief 11"

#~ msgid "Optional 12"
#~ msgstr "Facultatief 12"

#~ msgid "Optional 13"
#~ msgstr "Facultatief 13"

#~ msgid "Optional 14"
#~ msgstr "Facultatief 14"

#~ msgid "Optional 15"
#~ msgstr "Facultatief 15"

#~ msgid "Optional 16"
#~ msgstr "Facultatief 16"

#~ msgid "Optional 17"
#~ msgstr "Facultatief 17"

#~ msgid "Optional 18"
#~ msgstr "Facultatief 18"

#~ msgid "Optional 19"
#~ msgstr "Facultatief 19"

#~ msgid "Optional 20"
#~ msgstr "Facultatief 20"

#~ msgid "Options"
#~ msgstr "Opties"

#~ msgid "Orange"
#~ msgstr "Oranje"

#~ msgid "Organizer"
#~ msgstr "Organisator"

#~ msgid "Other Address"
#~ msgstr "Ander adres"

#~ msgid "Other address"
#~ msgstr "Overige adressen"

#~ msgid "Outgoing server settings (SMTP)"
#~ msgstr "Server voor uitgaande e-mail (SMTP)"

#~ msgid "Overdue"
#~ msgstr "Te laat"

#~ msgid "Overdue Task. %1$s %2$s. Press [enter] to open"
#~ msgstr "Achterstallige Taak. %1$s %2$s. Toets [enter] om te openen"

#~ msgid "Overdue Tasks"
#~ msgstr "Achterstallige Taken"

#~ msgid "Owner"
#~ msgstr "Eigenaar"

#~ msgid "PB"
#~ msgstr "PB"

#~ msgid "Pager"
#~ msgstr "Pager"

#~ msgid "Participants"
#~ msgstr "Deelnemers"

#~ msgid "Password"
#~ msgstr "Wachtwoord"

#, fuzzy
#~ msgid "Password length must be between %1$d and %2$d characters."
#~ msgstr "Kosten moet een getal tussen -%1$d en %1$d zijn."

#~ msgid "People"
#~ msgstr "Mensen"

#~ msgid "Permanently remove deleted emails"
#~ msgstr "Verwijderde e-mailberichten permanent wissen"

#~ msgid "Permissions"
#~ msgstr "Rechten"

#~ msgid "Personal"
#~ msgstr "Persoonlijk"

# (Reinout)
#~ msgid "Personal information"
#~ msgstr "Persoonlijke gegevens"

#~ msgid "Phone"
#~ msgstr "Telefoon"

#~ msgid "Phone & fax numbers"
#~ msgstr "Telefoon- en faxnummers"

#~ msgid "Phone (assistant)"
#~ msgstr "Telefoon (assistent)"

#~ msgid "Phone (business alt)"
#~ msgstr "Telefoon (werk alt.)"

#~ msgid "Phone (business)"
#~ msgstr "Telefoon (werk)"

#~ msgid "Phone (car)"
#~ msgstr "Telefoon (auto)"

#~ msgid "Phone (company)"
#~ msgstr "Telefoon (bedrijf)"

#~ msgid "Phone (home alt)"
#~ msgstr "Telefoon (Thuis alt.)"

#~ msgid "Phone (home)"
#~ msgstr "Telefoon (Thuis)"

#~ msgid "Phone (other)"
#~ msgstr "Telefoon (overig)"

#~ msgid "Phone (private)"
#~ msgstr "Telefoon (privé)"

#~ msgid "Phone numbers"
#~ msgstr "Telefoonnummers"

#~ msgid "Pick a time here"
#~ msgstr "Kies hier een tijd"

#~ msgid "Pink"
#~ msgstr "Roze"

#~ msgid "Places"
#~ msgstr "Plaatsen"

#~ msgid "Plain text"
#~ msgstr "Platte tekst"

#~ msgid "Play audio files"
#~ msgstr "Afspelen audio-bestanden"

#~ msgid "Play video files"
#~ msgstr "Afspelen video-bestand"

#~ msgid "Please choose a sentence below."
#~ msgstr "Kies een zin uit de lijst hieronder."

#~ msgid "Please enter a correct number."
#~ msgstr "Voer alstublieft een geldig nummer in."

#~ msgid "Please enter a date in the past"
#~ msgstr "Voer een datum uit het verleden in"

#~ msgid "Please enter a description"
#~ msgstr "Voer alstublieft een omschrijving in"

#~ msgid "Please enter a description."
#~ msgstr "Voer een omschrijving in."

#~ msgid "Please enter a feed URL."
#~ msgstr "Voer een feed URL in."

#~ msgid "Please enter a search query"
#~ msgstr "Voer alstublieft een zoekopdracht in"

#~ msgid "Please enter a valid date"
#~ msgstr "Voer een geldige datum in"

#~ msgid "Please enter a valid date."
#~ msgstr "Voer alstublieft een geldige datum in."

#~ msgid "Please enter a valid email address"
#~ msgstr "Voer alstublieft een geldig e-mailadres in"

#~ msgid "Please enter a valid email address or phone number"
#~ msgstr "Voer alstublieft een geldig e-mailadres of telefoonnummer in"

#~ msgid "Please enter a valid name"
#~ msgstr "Voer alstublieft een geldige naam in"

#, fuzzy
#~ msgid "Please enter a valid number"
#~ msgstr "Voer alstublieft een geldige naam in"

#~ msgid "Please enter a valid object"
#~ msgstr "Voer alstublieft een geldig object in"

#~ msgid "Please enter a valid phone number. Allowed characters are: %1$s"
#~ msgstr ""
#~ "Voer alstublieft een geldig telefoonnummer in. De toegestane tekens zijn: "
#~ "%1$s"

#~ msgid "Please enter a value"
#~ msgstr "Voer alstublieft een waarde in"

#~ msgid "Please enter an blog url."
#~ msgstr "Voer een blog-URL in."

#~ msgid "Please enter correct password"
#~ msgstr "Voer alstublieft het correcte wachtwoord in"

#~ msgid "Please enter the following data: %1$s"
#~ msgstr "Voer alstublieft de volgende gegevens in: %1$s"

#~ msgid "Please enter value between 0 and 100."
#~ msgstr "Voer een geldig getal tussen 0 en 100 in."

#~ msgid "Please enter your credentials."
#~ msgstr "Voer alstublieft uw inloggegevens in."

#~ msgid "Please enter your password."
#~ msgstr "Voer alstublieft uw wachtwoord in."

#~ msgid ""
#~ "Please note, changing or removing the file extension will cause problems "
#~ "when viewing or editing."
#~ msgstr ""
#~ "Houd er rekening mee dat wijzigen of verwijderen van de bestandsextensie "
#~ "problemen kan opleveren bij tonen en bewerken."

#~ msgid ""
#~ "Please provide the old password so the account passwords can be recovered."
#~ msgstr ""
#~ "Voer uw oude wachtwoord in zodat het account wachtwoord hersteld kan "
#~ "worden."

#~ msgid "Please select a file to import"
#~ msgstr "Selecteer een bestand voor import"

#~ msgid "Please select a file to insert"
#~ msgstr "Selecteer een bestand om te plaatsen"

#~ msgid "Please select a valid iCal File to import"
#~ msgstr "Selecteer een geldig iCal bestand voor import"

#~ msgid "Please select a valid image File to insert"
#~ msgstr "Selecteer een geldig afbeeldingsbestand om te plaatsen"

#~ msgid "Please sign in again to continue"
#~ msgstr "Meld opnieuw aan om door te gaan"

#, fuzzy
#~ msgid "Please specify these missing variables:"
#~ msgstr "Geef alstublieft deze missende gegevens op:"

#~ msgid "Please update your browser."
#~ msgstr "Download alstublieft de laatste versie van uw browser."

#~ msgctxt "app"
#~ msgid "Portal"
#~ msgstr "Portaal"

#~ msgid "Portal Widgets"
#~ msgstr "Portaal Widgets"

#~ msgid "Portal settings"
#~ msgstr "Portaalinstellingen"

#~ msgid "Position"
#~ msgstr "Functie"

#~ msgid "Postcode"
#~ msgstr "Postcode"

#~ msgid "Press [enter] to close this alertbox."
#~ msgstr "Druk op [enter] om deze waarschuwing te sluiten."

#, fuzzy
#~ msgid "Press [enter] to jump to"
#~ msgstr "Druk op [enter] om te springen naar "

#~ msgid "Press [enter] to jump to complete list of Birthdays."
#~ msgstr ""
#~ "Druk op [enter] om te springen naar een volledige lijst van Verjaardagen."

#~ msgid "Press [enter] to jump to the facebook stream."
#~ msgstr "Druk op [enter] om naar de Facebook stream te springen."

#~ msgid "Press [enter] to jump to the flicker stream."
#~ msgstr "Druk op [enter] om naar de Flickr stream te springen."

#~ msgid "Press [enter] to jump to the linkedin stream."
#~ msgstr "Druk op [enter] om naar de linkedin stream te springen."

#~ msgid "Press [enter] to jump to the rss stream."
#~ msgstr "Druk op [enter] om naar de RSS stream te springen."

#~ msgid "Press [enter] to jump to the tumblr feed."
#~ msgstr "Druk op [enter] om naar de tumblr feed te springen."

#~ msgid "Press [enter] to jump to the twitter feed."
#~ msgstr "Druk op [enter] om naar de Twitter feed te springen."

#~ msgid "Press [enter] to select a time when you want to be reminded again"
#~ msgstr "Toets [enter] om een herinneringstijd in te stellen"

#~ msgid "Press to hide all appointment invitations."
#~ msgstr "Klik hier om alle afspraakuitnodigen te verbergen."

#~ msgid "Press to hide all appointment reminders."
#~ msgstr "Klik hier om alle afspraakherinneringen te verbergen."

#~ msgid "Press to hide all notifications for new mails."
#~ msgstr ""
#~ "Klik hier om alle notificaties voor nieuwe e-mailberichten te verbergen."

#~ msgid "Press to hide all notifications for overdue tasks."
#~ msgstr ""
#~ "Klik hier om alle notificaties voor achterstallige taken te verbergen."

#~ msgid "Press to hide all task invitations."
#~ msgstr "Klik hier om alle taakuitnodigen te verbergen."

#~ msgid "Press to hide all task reminders."
#~ msgstr "Klik hier om alle taakherinneringen te verbergen."

#~ msgid "Preview"
#~ msgstr "Voorbeeld"

#, fuzzy
#~ msgid "Preview pane"
#~ msgstr "Voorbeeld"

#~ msgid "Previous"
#~ msgstr "Vorige"

#~ msgid "Previous Day"
#~ msgstr "Vorige Dag"

#~ msgid "Previous Week"
#~ msgstr "Vorige week"

#~ msgid "Primary account"
#~ msgstr "Primair account"

#~ msgid "Print"
#~ msgstr "Afdrukken"

#~ msgid "Print tasks"
#~ msgstr "Taken afdrukken"

#~ msgid "Printout"
#~ msgstr "Afdrukken"

#~ msgid "Priority"
#~ msgstr "Prioriteit"

#~ msgid "Privacy Notice"
#~ msgstr "Privacy-verklaring"

#~ msgid "Private"
#~ msgstr "Privé"

#~ msgid "Process subsequent rules"
#~ msgstr "Verwerk ook de andere regels"

#~ msgid "Profession"
#~ msgstr "Beroep"

#~ msgid "Progress"
#~ msgstr "Voortgang"

#~ msgid "Progress %1$s %"
#~ msgstr "Voortgang %1$s %"

#~ msgid "Progress in %"
#~ msgstr "Voortgang in %"

#~ msgid "Progress must be a valid number between 0 and 100"
#~ msgstr "Voortgang moet een getal tussen 0 en 100 zijn"

#~ msgid "Properties"
#~ msgstr "Eigenschappen"

#~ msgid "Public"
#~ msgstr "Publiek"

#~ msgid "Publication"
#~ msgstr "Publicatie"

#~ msgid "Publication must have a site."
#~ msgstr "Publicatie moet een website hebben."

#~ msgid "Publication must have a target."
#~ msgstr "Publicatie moet een doel hebben."

#~ msgid "Publications"
#~ msgstr "Publicaties"

#~ msgid "Publications and Subscriptions"
#~ msgstr "Publicaties en Abonnementen"

#~ msgid "Publications must have a name"
#~ msgstr "Publicaties moeten een naam hebben"

#~ msgid "Purchase confirmation"
#~ msgstr "Aankoopbevestiging"

#~ msgid "Purple"
#~ msgstr "Paars"

#~ msgid "Quit"
#~ msgstr "Stoppen"

#~ msgid "Quota"
#~ msgstr "Quota"

#~ msgid "RSS Feed"
#~ msgstr "RSS Feed"

#~ msgid "RSS Feeds"
#~ msgstr "RSS Feeds"

#~ msgid "Read article on tumblr.com"
#~ msgstr "Lees artikel op tumblr.com"

#~ msgid "Reauthorize"
#~ msgstr "Herbevestigen"

#~ msgid "Received mails"
#~ msgstr "Ontvangen berichten"

# Reinout: Onder voorbehoud?
# Elma: Ik heb geen idee, geen context gevonden???
#~ msgid "Recent activities"
#~ msgstr "Recente activiteiten"

#~ msgid "Recently changed files"
#~ msgstr "Recent aangepaste bestanden"

#~ msgid "Recently used"
#~ msgstr "Recent gebruikt"

#~ msgid "Recipient"
#~ msgstr "Ontvangstbevestiging"

#~ msgid "Recover"
#~ msgstr "Terughalen"

#~ msgid "Recover passwords"
#~ msgstr "Wachtwoorden terughalen"

#, fuzzy
#~ msgid "Recurring tasks need a valid due date."
#~ msgstr "Een terugkerende taak moet een geldige einddatum hebben."

#~ msgid "Recurring tasks need a valid end date."
#~ msgstr "Een terugkerende taak moet een geldige einddatum hebben."

#~ msgid "Recurring tasks need a valid start date."
#~ msgstr "Een terugkerende taak moet een geldige startdatum hebben."

#~ msgid "Red"
#~ msgstr "Rood"

#~ msgid "Redirect to"
#~ msgstr "Doorsturen naar"

#~ msgid "Refresh"
#~ msgstr "Vernieuwen"

#~ msgid "Refresh interval"
#~ msgstr "Verversingsinterval"

#~ msgid "Refresh rate in minutes:"
#~ msgstr "Vernieuwtijd in minuten:"

#~ msgid "Regex"
#~ msgstr "Reguliere expressie"

#~ msgid "Reject changes"
#~ msgstr "Wijzigingen afwijzen"

#~ msgid "Reject with reason"
#~ msgstr "Afwijzen met reden"

#~ msgid "Related articles"
#~ msgstr "Gerelateerde artikelen"

#~ msgid "Reload statistics"
#~ msgstr "Ververs statistieken"

#~ msgid "Remind me"
#~ msgstr "Herinner mij"

#~ msgid "Remind me again"
#~ msgstr "Herinner me opnieuw"

#~ msgid "Remind me again "
#~ msgstr "Herinner me opnieuw"

#~ msgid "Reminder"
#~ msgstr "Herinnering"

#~ msgid "Reminder date"
#~ msgstr "Herinneringsdatum"

#~ msgid "Reminder date %1$s"
#~ msgstr "Herinneringsdatum %1$s"

#~ msgid "Reminder has been created"
#~ msgstr "Herinnering is aangemaakt"

#~ msgid "Remove attachment"
#~ msgstr "Bijlage verwijderen"

#~ msgid "Remove copy from server after retrieving a message"
#~ msgstr "Verwijder het exemplaar van de server na ophalen van een bericht"

#~ msgid "Remove from recipient list"
#~ msgstr "Verwijder uit verzendlijst"

#~ msgid "Rename"
#~ msgstr "Hernoemen"

#~ msgid "Rename folder"
#~ msgstr "Map hernoemen"

#~ msgid "Repeat"
#~ msgstr "Herhaal"

#~ msgid "Repeat new password"
#~ msgstr "Herhaal nieuw wachtwoord"

#~ msgid "Reply"
#~ msgstr "Beantwoorden"

#~ msgid "Reply All"
#~ msgstr "Allen beantwoorden"

#~ msgid "Reply all"
#~ msgstr "Alle beantwoorden"

#~ msgid "Reply to"
#~ msgstr "Antwoorden naar"

#, fuzzy
#~ msgid "Reply to all recipients"
#~ msgstr "Alle ontvangers"

#, fuzzy
#~ msgid "Reply to sender"
#~ msgstr "Antwoorden naar"

#~ msgid "Reserved"
#~ msgstr "Gereserveerd"

#~ msgid "Reset this list"
#~ msgstr "Deze lijst wissen"

#~ msgid "Resource"
#~ msgstr "Bron"

#~ msgid "Resource group"
#~ msgstr "Brongroep"

#~ msgid "Resources"
#~ msgstr "Bronnen"

#~ msgid "Restart Guided Tour"
#~ msgstr "Herstart de Rondleiding"

#~ msgid "Restore applications"
#~ msgstr "Applicaties herstellen"

#~ msgid "Retry"
#~ msgstr "Opnieuw proberen"

#, fuzzy
#~ msgid "Return Receipt"
#~ msgstr "Ontvangstbevestiging"

#~ msgid "Retweet"
#~ msgstr "Retweet"

#~ msgid "Retweet this to your followers?"
#~ msgstr "Retweet dit naar uw volgers?"

#~ msgid "Retweeted"
#~ msgstr "Geretweet"

#~ msgid "Retweeted by %s"
#~ msgstr "Geretweet door %s"

#~ msgid "Review your purchases"
#~ msgstr "Controleer uw aankopen"

#, fuzzy
#~ msgid "Right"
#~ msgstr "vanavond"

#~ msgid "Room number"
#~ msgstr "Kamernummer"

#~ msgid "Rule name"
#~ msgstr "Regel naam"

#~ msgid "Running applications"
#~ msgstr "Applicaties starten"

#~ msgid "Sales Volume"
#~ msgstr "Verkoopvolume"

#~ msgid "Saturday"
#~ msgstr "Zaterdag"

#~ msgid "Save"
#~ msgstr "Opslaan"

#~ msgid "Save as distribution list"
#~ msgstr "Opslaan als distributielijst"

#~ msgid "Save as draft"
#~ msgstr "Als concept opslaan"

#~ msgid "Save as file"
#~ msgstr "Opslaan als"

#, fuzzy
#~ msgid "Save attachment"
#~ msgstr "Bijlage verwijderen"

#~ msgid "Save in file store"
#~ msgstr "Opslaan in gegevensdepot"

#, fuzzy
#~ msgid "Save to Drive"
#~ msgstr "Opslaan naar Drive"

#~ msgid "Saved in"
#~ msgstr "Opgeslagen in"

#, fuzzy
#~ msgid "Saved mail attachment"
#~ msgstr "Bijlage verwijderen"

#, fuzzy
#~ msgid "Saving attachment to Drive"
#~ msgid_plural "Saving attachments to Drive"
#~ msgstr[0] "Bijlage opslaan naar Drive"
#~ msgstr[1] "Bijlagen opslaan naar Drive"

#~ msgid "Scheduling"
#~ msgstr "Planning"

#~ msgctxt "app"
#~ msgid "Scheduling"
#~ msgstr "Planning"

#~ msgid "Search"
#~ msgstr "Zoeken"

#~ msgid "Search for items"
#~ msgstr "Zoek naar items"

#~ msgid "Search here"
#~ msgstr "Zoek hier"

#, fuzzy
#~ msgid "Search in"
#~ msgstr "Gezocht in"

#~ msgid "Searched for: %1$s"
#~ msgstr "Gezocht naar: %1$s"

#~ msgid "Searched in"
#~ msgstr "Gezocht in"

#~ msgid "Searched in all folders"
#~ msgstr "Alle mappen doorzocht"

#~ msgid "Select"
#~ msgstr "Selecteer"

#~ msgid "Select all"
#~ msgstr "Selecteer alles"

#~ msgid "Select file"
#~ msgstr "Selecteer bestand"

#~ msgid "Select folder"
#~ msgstr "Selecteer map"

#~ msgid "Select none"
#~ msgstr "Selecteer niets"

#~ msgid "Selection Details"
#~ msgstr "Selectiedetails"

#~ msgid "Send"
#~ msgstr "Verzenden"

#, fuzzy
#~ msgid "Send a return receipt"
#~ msgstr "Verzend een ontvangstbevestiging"

#~ msgid "Send as internal link"
#~ msgstr "Verstuur als interne link"

#~ msgid "Send as vCard"
#~ msgstr "Versturen als vCard"

#~ msgid "Send by mail"
#~ msgstr "Verzenden via e-mailbericht"

#~ msgid "Send mail"
#~ msgstr "E-mailbericht verzenden"

#~ msgid "Send mail to all participants"
#~ msgstr "Verstuur een e-mail naar alle deelnemers"

#~ msgid "Send new mail"
#~ msgstr "Verzend nieuw e-mailbericht"

#~ msgid "Send vacation notice during this time only"
#~ msgstr "Stuur alleen een afwezigheidsmelding gedurende deze tijd"

#~ msgid "Sender"
#~ msgstr "Verzender"

#~ msgid "Sender/From"
#~ msgstr "Verzender/Van"

#~ msgid "Sent folder"
#~ msgstr "Verzonden map"

#~ msgid "Sent from %s via mobile"
#~ msgstr "Verzonden van %s via mobiel"

#~ msgid "Sent mails"
#~ msgstr "Verzonden e-mails"

#~ msgid "September"
#~ msgstr "september"

#~ msgid "Series"
#~ msgstr "Reeksen"

#~ msgid "Server name"
#~ msgstr "Servernaam"

#~ msgid "Server port"
#~ msgstr "Serverpoort"

#~ msgid "Server settings"
#~ msgstr "Serverinstellingen"

#~ msgid "Server type"
#~ msgstr "Servertype"

#~ msgid "Server unreachable"
#~ msgstr "Server niet benaderbaar"

#~ msgid "Server version"
#~ msgstr "Serverversie"

#~ msgid "Set as default"
#~ msgstr "Als standaard instellen"

#~ msgid "Settings"
#~ msgstr "Instellingen"

#~ msgctxt "app"
#~ msgid "Settings"
#~ msgstr "Instellingen"

#~ msgid "Share"
#~ msgstr "Delen"

#~ msgid "Share link by email"
#~ msgstr "Verwijzing delen per e-mail"

#~ msgid "Share this file"
#~ msgstr "Deel dit bestand"

#~ msgid "Share this folder"
#~ msgstr "Deel deze map"

#~ msgid "Shared"
#~ msgstr "Gedeeld"

#~ msgid "Shared Appointments"
#~ msgstr "Gedeelde Afspraken"

#~ msgid "Shopping cart"
#~ msgstr "Winkelwagentje"

#, fuzzy
#~ msgid "Show"
#~ msgstr "Tonen als"

#~ msgid "Show QR code"
#~ msgstr "QR-code tonen"

#~ msgid "Show all %1$d messages in inbox"
#~ msgstr "Toon alle %1$d berichten in Postvak IN"

#~ msgid "Show all items"
#~ msgstr "Toon meer items"

#~ msgid "Show all mails. Note: Mails are no longer grouped by conversation."
#~ msgstr ""
#~ "Toon alle e-mailberichten. Opmerking: Berichten worden niet meer "
#~ "gegroepeerd als conversatie."

# Reinout: kalenders => agenda's
#~ msgid "Show all my appointments from all calendars"
#~ msgstr "Toon al mijn afspraken uit alle agenda's"

#, fuzzy
#~ msgid "Show appointment details"
#~ msgstr "Toon afspraak"

#~ msgctxt "plural"
#~ msgid "Show attachment"
#~ msgid_plural "Show attachments"
#~ msgstr[0] "Bijlage tonen"
#~ msgstr[1] "Bijlagen tonen"

#~ msgid "Show comments"
#~ msgstr "Toon commentaar"

#~ msgid "Show conflicts"
#~ msgstr "Conflicten tonen"

#~ msgid "Show declined appointments"
#~ msgstr "Toon afgewezen afspraken"

#~ msgid "Show details"
#~ msgstr "Details tonen"

#~ msgid "Show done tasks"
#~ msgstr "Toon voltooide taken"

#~ msgid "Show file"
#~ msgstr "Toon bestand"

#~ msgid "Show hidden files and folders"
#~ msgstr "Verborgen bestanden en mappen tonen"

#~ msgid "Show images"
#~ msgstr "Afbeeldingen tonen"

#~ msgid "Show inbox"
#~ msgstr "Toon Postvak IN"

#~ msgid "Show internal link"
#~ msgstr "Toon interne link"

# (Reinout)
#~ msgid "Show legal information"
#~ msgstr "Toon juridische informatie"

#~ msgid "Show less"
#~ msgstr "Toon minder"

#~ msgid "Show more"
#~ msgstr "Toon meer"

#~ msgid "Show original message"
#~ msgstr "Toon het originele bericht"

#~ msgid "Show original publication"
#~ msgstr "Toon de originele publicatie"

#, fuzzy
#~ msgid "Show quoted text"
#~ msgstr "Onder de geciteerde tekst"

#~ msgid "Show request body"
#~ msgstr "Toon aanvraag tekst"

#~ msgid "Show stack trace"
#~ msgstr "Toon stack trace"

#~ msgid "Show task"
#~ msgstr "Toon Taak"

#, fuzzy
#~ msgid "Show task details"
#~ msgstr "Details tonen"

#~ msgid "Show version history"
#~ msgstr "Toon versie geschiedenis"

#, fuzzy
#~ msgid "Show/hide folder"
#~ msgstr "Map verplaatsen"

#~ msgid "Shown as"
#~ msgstr "Tonen als"

#~ msgid "Sidebar"
#~ msgstr "Zijbalk"

#~ msgid "Sign in"
#~ msgstr "Aanmelden"

#~ msgid "Sign out"
#~ msgstr "Afmelden"

#~ msgid "Sign out now"
#~ msgstr "Nu afmelden"

#~ msgid "Signature"
#~ msgstr "Ondertekening"

#~ msgid "Signature name"
#~ msgstr "Naam ondertekening"

#~ msgid "Signature position"
#~ msgstr "Positie ondertekening"

#~ msgid "Signature text"
#~ msgstr "Tekst ondertekening"

#~ msgid "Signatures"
#~ msgstr "Ondertekeningen"

#~ msgid "Signed in as %1$s"
#~ msgstr "Aangemeld als %1$s"

#~ msgid "Size"
#~ msgstr "Grote"

#~ msgid "Size (bytes)"
#~ msgstr "Grootte (bytes)"

#~ msgid "Slideshow"
#~ msgstr "Diashow"

#~ msgid "Slow requests"
#~ msgstr "Langzame verzoeken"

#~ msgid ""
#~ "Social accounts are only used to download contact and/or calendar data"
#~ msgstr ""
#~ "Sociale accounts worden alleen gebruikt om contact- en agendagegevens te "
#~ "downloaden"

#~ msgid "SoftBank"
#~ msgstr "SoftBank"

#~ msgid "Some fields contain invalid data"
#~ msgstr "Sommige velden bevatten ongeldige gegevens"

#~ msgid "Someone shared a file with you"
#~ msgstr "Iemand heeft een bestand met u gedeeld"

#~ msgid ""
#~ "Someone shared a folder with you. Would you like to subscribe those %1$s?"
#~ msgstr "Iemand heeft een map met u gedeeld. Wilt u zich abonneren op %1$s?"

#~ msgid "Something went wrong reauthorizing the %s account."
#~ msgstr "Er is iets mis gegaan bij het opnieuw machtigen van dit %s account."

#~ msgid "Something went wrong reauthorizing the account."
#~ msgstr "Er is iets mis gegaan bij het opnieuw machtigen van het account."

#~ msgid "Something went wrong saving your changes."
#~ msgstr "Er is iets mis gegaan bij het opslaan van uw aanpassingen."

#~ msgid ""
#~ "Sorry, we cannot help you here. Your provider needs to obtain a key from "
#~ "LinkedIn with the permission to do read messages."
#~ msgstr ""
#~ "Sorry, we kunnen u hier niet helpen. Uw dienstverlener moet een sleutel "
#~ "aanvragen bij LinkedIn met daarin de toestemming om berichten te lezen."

#~ msgid "Sort options"
#~ msgstr "Sorteer opties"

#~ msgid "Source"
#~ msgstr "Bron"

#~ msgid "Spam folder"
#~ msgstr "Spammap"

#~ msgid "Spouse's name"
#~ msgstr "Naam echtgeno(o)t(e)"

#~ msgid "Start"
#~ msgstr "Begin"

#~ msgid "Start date"
#~ msgstr "Begindatum"

#~ msgid "Start of working time"
#~ msgstr "Begin van werktijd"

#~ msgid "Starts on"
#~ msgstr "Start op"

#~ msgid "State"
#~ msgstr "Provincie"

#~ msgid "Status"
#~ msgstr "Status"

#~ msgid "Stay signed in"
#~ msgstr "Aangemeld blijven"

#~ msgid "Street"
#~ msgstr "Straat"

#~ msgid "Subject"
#~ msgstr "Onderwerp"

#~ msgid "Subscribe"
#~ msgstr "Abonneren"

#~ msgid "Subscribe IMAP folders"
#~ msgstr "Abonneren op IMAP mappen"

#~ msgid ""
#~ "Subscribing to items that are not delivered by another Open-Xchange "
#~ "Server (i.e. OXMF) may take some time. Example: Importing 100 contacts "
#~ "from Xing takes about 5 minutes. We are continually improving this "
#~ "functionality. Future releases will work significantly faster."
#~ msgstr ""
#~ "Abonneren op items die niet op een andere Open-Xchange Server (i.e. OXMF) "
#~ "staan kan enige tijd duren. Het importeren van 100 contactpersonen uit "
#~ "Xing kost bijvoorbeeld zo'n vijf minuten. We zijn doorlopend bezig deze "
#~ "functionaliteit te verbeteren. Toekomstige programmaversies zullen "
#~ "aanmerkelijk sneller zijn."

#~ msgid "Subscription refresh"
#~ msgstr "Abonnement verversen"

#~ msgid "Subscription successfully created."
#~ msgstr "Abonnement succesvol aangemaakt."

#~ msgid "Subscriptions"
#~ msgstr "Abonnementen"

#~ msgid "Such data will never be uploaded"
#~ msgstr "Dergelijke gegevens worden nooit geupload"

#~ msgid "Suffix"
#~ msgstr "Achtervoegsel"

#~ msgid "Sunday"
#~ msgstr "Zondag"

#~ msgid "Symbols"
#~ msgstr "Symbolen"

#~ msgid "TAX ID"
#~ msgstr "BTW-nummer"

#~ msgid "TB"
#~ msgstr "TB"

#~ msgid "TTY/TDD"
#~ msgstr "Teletype/TDD"

#~ msgid "Tag mail with"
#~ msgstr "Labelen met"

#~ msgid "Task"
#~ msgstr "Taak"

#~ msgid "Task Details"
#~ msgstr "Taakdetails"

#~ msgid "Task has been deleted!"
#~ msgid_plural "Tasks have been deleted!"
#~ msgstr[0] "Taak is verwijderd!"
#~ msgstr[1] "Taken zijn verwijderd!"

#~ msgid "Task invitation. %1$s %2$s %3$s. Press [enter] to open"
#~ msgstr "Taakuitnodiging. %1$s %2$s %3$s. Toets [enter] om te openen"

#~ msgid "Task invitations"
#~ msgstr "Taak uitnodigingen"

#~ msgid "Task moved."
#~ msgid_plural "Tasks moved."
#~ msgstr[0] "Taak verplaatst. "
#~ msgstr[1] "Taken verplaatst."

#~ msgid "Task reminder. %1$s %2$s %3$s. Press [enter] to open"
#~ msgstr "Taakherinnering. %1$s %2$s %3$s. Toets [enter] om te openen"

#~ msgid "Task reminders"
#~ msgstr "Taakherinnering"

#~ msgid "Task was already deleted!"
#~ msgstr "Taak is reeds verwijderd!"

#~ msgid "Task was modified before, please reload"
#~ msgstr "De taak is reeds aangepast, ververs alstublieft"

#~ msgid "Tasks"
#~ msgstr "Taken"

#~ msgctxt "app"
#~ msgid "Tasks"
#~ msgstr "Taken"

#~ msgid "Tasks have been moved"
#~ msgstr "Taken zijn verplaatst"

#~ msgid "Telephone (ISDN)"
#~ msgstr "Telefoon (ISDN)"

#~ msgid "Telephone callback"
#~ msgstr "Terugbelnummer"

#~ msgid "Telephone primary"
#~ msgstr "Primaire telefoon"

#~ msgid "Telephone radio"
#~ msgstr "Radiotelefoon"

#~ msgid "Telex"
#~ msgstr "Telex"

#~ msgid "Template"
#~ msgstr "Sjabloon"

#~ msgid "Temporary"
#~ msgstr "Tijdelijk"

# Reinout: Onder voorbehoud?
# Elma: Ik heb geen idee, geen context gevonden???
#~ msgid "Tentative"
#~ msgstr "Voorlopig"

# Reinout: Onder voorbehoud?
# Elma: Ik heb geen idee, geen context gevonden???
#~ msgid "Tentatively accepted"
#~ msgstr "Voorlopig geaccepteerd"

#~ msgid "Text"
#~ msgstr "Tekst"

#~ msgid "Text format"
#~ msgstr "Tekstformaat"

#~ msgctxt "help"
#~ msgid "The Drive App"
#~ msgstr "De Drive App"

#~ msgctxt "help"
#~ msgid "The E-Mail Components"
#~ msgstr "De e-mailcomponenten"

#~ msgctxt "help"
#~ msgid "The Files Components"
#~ msgstr "De Bestandscomponenten"

#~ msgid "The Icons view"
#~ msgstr "Het Pictogrammenoverzicht"

#~ msgid ""
#~ "The Icons view displays an icon and the file name for each file. Click on "
#~ "an icon to view further details and functions in the pop-up."
#~ msgstr ""
#~ "Het Pictogrammenoverzicht toont een picogram en de bestandsnaam van elk "
#~ "bestand. Klik op een pictogram om meerdere details en functies te tonen "
#~ "in de pop-up."

#~ msgid "The Icons view displays an icon for each file."
#~ msgstr "Het Pictogrammenoverzicht toont een pictogram voor elk bestand."

#~ msgid ""
#~ "The List view shows a sidebar with appointments and a display area with "
#~ "the data of the selected appointment. This view corresponds to the view "
#~ "in E-Mail and Contacts."
#~ msgstr ""
#~ "Het Lijstoverzicht toont een zijbalk met afspraken en een hoofdgebied met "
#~ "de gegevens van de geselecteerde afspraak. Dit overzicht is vergelijkbaar "
#~ "in E-mail en Contacten."

#~ msgid ""
#~ "The List view shows a sidebar with files and a display area with the data "
#~ "of the selected file. This view corresponds to the views in E-Mail and "
#~ "Contacts."
#~ msgstr ""
#~ "Het Lijstoverzicht toont een zijbalk met bestanden en een hoofdgebied met "
#~ "de gegevens van het geselecteerde bestand. Dit overzicht is vergelijkbaar "
#~ "in E-mail en Contacten."

#~ msgid ""
#~ "The List view shows details like the size and date of change. Use the "
#~ "checkboxes to select files. Click on a file to view further details and "
#~ "functions in the pop-up."
#~ msgstr ""
#~ "Het Lijstoverzicht toont details zoals de omvang en datum van de laatste "
#~ "wijziging. Gebruik de selectievakken om bestanden te selecteren. Klik op "
#~ "een bestand om meer details en functies te tonen in de pop-up."

#~ msgid "The New objects icon"
#~ msgstr "Het 'Nieuwe objecten' pictogram"

#~ msgid ""
#~ "The New objects icon shows the number of appointment reminders or other "
#~ "notifications. If clicking the icon, the info area opens."
#~ msgstr ""
#~ "Het Nieuwe objecten pictogram toont een aantal afspraakherinneringen of "
#~ "andere kennisgevingen. Als u op het picogram klikt gaat het "
#~ "informatiegebied open."

#~ msgid ""
#~ "The New objects icon shows the number of unread E-Mails or other "
#~ "notifications. If clicking the icon, the info area opens."
#~ msgstr ""
#~ "Het Nieuwe objecten pictogram toont het aantal ongelezen e-mailberichten "
#~ "of andere berichten. Als u op dit pictogram klikt wordt het "
#~ "meldingengebied geopend."

#~ msgid "The Tiles view"
#~ msgstr "Het Vlakkenoverzicht"

#~ msgid ""
#~ "The Tiles view shows a big icon for each file. Click on an icon to view "
#~ "further details and functions in the pop-up."
#~ msgstr ""
#~ "Het Vlakkenoverzicht toont een groot pictogram voor elk bestand. Klik op "
#~ "een pictogram om meerdere details en functies te tonen in de pop-up."

# (Reinout)
#~ msgid "The account must be named"
#~ msgstr "Het accounts moet een naam hebben"

#~ msgid "The allowed quota is reached."
#~ msgstr "Het toegestane quota is bereikt."

#~ msgid "The appointment has been added to your calendar"
#~ msgstr "De afspraak is toegevoegd aan uw agenda"

#~ msgid "The appointment has been deleted"
#~ msgstr "De afspraak is verwijderd"

#~ msgid "The appointment has been updated"
#~ msgstr "De afspraak is bijgewerkt"

#, fuzzy
#~ msgid ""
#~ "The appointment is repeated <a href=\"#\"  data-widget=\"number\" data-"
#~ "attribute=\"interval\">every <span class=\"number-control\">2</span> "
#~ "days</a>."
#~ msgstr ""
#~ "De afspraak wordt <a href=\"#\"  data-widget=\"number\" data-attribute="
#~ "\"interval\">elke <span class=\"number-control\">2</span> dagen</a> "
#~ "herhaald. "

#, fuzzy
#~ msgid ""
#~ "The appointment is repeated <a href=\"#\"  data-widget=\"number\" data-"
#~ "attribute=\"interval\">every <span class=\"number-control\">2</span> "
#~ "weeks</a> on <a href=\"#\"  data-widget=\"custom\" data-attribute=\"days"
#~ "\">monday</a>."
#~ msgstr ""
#~ "De afspraak wordt <a href=\"#\"  data-widget=\"number\" data-attribute="
#~ "\"interval\">elke <span class=\"number-control\">2</span> weken</a> op <a "
#~ "href=\"#\"  data-widget=\"custom\" data-attribute=\"days\">maandag</a> "
#~ "herhaald."

#~ msgid ""
#~ "The appointment is repeated <a href=\"#\" data-attribute=\"recurrenceType"
#~ "\" data-widget=\"options\">weekly</a>."
#~ msgstr ""
#~ "De afspraak wordt a <href=\"#\" data-attribute=\"recurrenceType\" data-"
#~ "widget=\"options\">wekelijks</a> herhaald."

#, fuzzy
#~ msgid ""
#~ "The appointment is repeated every <a href=\"#\" data-widget=\"options\" "
#~ "data-attribute=\"ordinal\">first</a> <a href=\"#\" data-widget=\"options"
#~ "\" data-attribute=\"day\">Wednesday</a> in <a href=\"#\" data-widget="
#~ "\"options\" data-attribute=\"month\">October</a>."
#~ msgstr ""
#~ "De afspraak wordt elke <a href=\"#\" data-widget=\"options\" data-"
#~ "attribute=\"ordinal\">eerste</a> <a href=\"#\" data-widget=\"options\" "
#~ "data-attribute=\"day\">woensdag</a> in <a href=\"#\" data-widget=\"options"
#~ "\" data-attribute=\"month\">oktober</a> herhaald."

#, fuzzy
#~ msgid ""
#~ "The appointment is repeated every year on day <a href=\"#\" data-widget="
#~ "\"number\" data-attribute=\"dayInMonth\"><span class=\"number-control"
#~ "\">10</span></a> of <a href=\"#\" data-widget=\"options\" data-attribute="
#~ "\"month\">October</a>."
#~ msgstr ""
#~ "De afspraak wordt elk jaar herhaald op dag <a href=\"#\" data-widget="
#~ "\"number\" data-attribute=\"dayInMonth\"><span class=\"number-control"
#~ "\">10</span></a> van <a href=\"#\" data-widget=\"options\" data-attribute="
#~ "\"month\">oktober</a>. "

#, fuzzy
#~ msgid ""
#~ "The appointment is repeated on day <a href=\"#\" data-widget=\"number\" "
#~ "data-attribute=\"dayInMonth\"><span class=\"number-control\">10</span></"
#~ "a> <a href=\"#\" data-widget=\"number\" data-attribute=\"interval\">every "
#~ "<span class=\"number-control\">2</span> months</a>."
#~ msgstr ""
#~ "De afspraak wordt op dag <a href=\"#\" data-widget=\"number\" data-"
#~ "attribute=\"dayInMonth\"><span class=\"number-control\">10</span></a> van "
#~ "<a href=\"#\" data-widget=\"number\" data-attribute=\"interval\">elke "
#~ "<span class=\"number-control\">2</span> maanden</a> herhaald."

#, fuzzy
#~ msgid ""
#~ "The appointment is repeated the <a href=\"#\" data-widget=\"options\" "
#~ "data-attribute=\"ordinal\">second</a> <a href=\"#\" data-widget=\"options"
#~ "\" data-attribute=\"day\">Wednesday</a> <a href=\"#\" data-widget=\"number"
#~ "\" data-attribute=\"interval\">every <span class=\"number-control\">2</"
#~ "span> months</a>."
#~ msgstr ""
#~ "De afspraak wordt op de <a href=\"#\" data-widget=\"options\" data-"
#~ "attribute=\"ordinal\">tweede</a> <a href=\"#\" data-widget=\"options\" "
#~ "data-attribute=\"day\">woensdag</a> <a href=\"#\" data-widget=\"number\" "
#~ "data-attribute=\"interval\">elke <span class=\"number-control\">2</span> "
#~ "maanden</a> herhaald. "

#~ msgid ""
#~ "The blue graph shows the distribution of request durations in percent. "
#~ "The gray graph shows a trivial network ping to recognize slow connections."
#~ msgstr ""
#~ "De blauwe grafiek toont de distributie van tijdsduur van aanvragen in "
#~ "procenten. De grijze grafiek toont een triviale netwerk-ping om trage "
#~ "verbindingen te herkennen."

#~ msgid "The changes have been rejected"
#~ msgstr "De wijzigingen zijn afgewezen"

#~ msgid "The character \" \" is not allowed."
#~ msgstr "Het teken \" \" is niet toegestaan."

#~ msgid ""
#~ "The display area shows an object's content. At the top of the display "
#~ "area you will find functions for e.g. moving or deleting objects."
#~ msgstr ""
#~ "Het hoofdgebied toont de inhoud van een gekozen object. Aan de bovenkant "
#~ "van het hoofdgebied vindt u de functies voor bijvoorbeeld het verplaatsen "
#~ "of verwijderen van objecten."

#~ msgid "The due date cannot be before start date. Adjust start date?"
#~ msgstr ""
#~ "De vervaldatum kan niet voor de startdatum zijn. Startdatum aanpassen?"

#~ msgid "The email has been sent"
#~ msgstr "Het e-mailbericht is verzonden"

#~ msgid ""
#~ "The file \"%1$s\" cannot be uploaded because it exceeds the maximum file "
#~ "size of %2$s"
#~ msgstr ""
#~ "Het bestand \"%1$s\" kan niet worden geupload omdat het groter is dan het "
#~ "maximale bestandsformaat van %2$s"

#~ msgid ""
#~ "The file \"%1$s\" cannot be uploaded because it exceeds the quota limit "
#~ "of %2$s"
#~ msgstr ""
#~ "Het bestand \"%1$s\" kan niet worden geupload omdat het groter is dan het "
#~ "overgebleven quota van %2$s"

#~ msgid "The file is available at %1$s"
#~ msgstr "Het bestand is beschikbaar vanaf %1$s"

#~ msgid "The first 90 days are free."
#~ msgstr "De eerste 90 dagen zijn gratis."

#~ msgid "The folder has been cleaned up."
#~ msgstr "De map is opgeschoond."

#~ msgid "The folder has been emptied."
#~ msgstr "De map is leeg gemaakt."

#~ msgid "The folder is available at %1$s"
#~ msgstr "De map is beschikbaar vanaf %1$s"

#~ msgid ""
#~ "The following applications can be restored. Just remove the restore point "
#~ "if you don't want it to be restored."
#~ msgstr ""
#~ "De volgende applicaties kunnen worden hersteld. Verwijder het herstelpunt "
#~ "als u dit niet wilt."

#~ msgid "The following products will be activated now:"
#~ msgstr "De volgende producten worden nu geactiveerd:"

#~ msgid ""
#~ "The icon at the bottom right side helps you sort your tasks. Click the "
#~ "icon to get a list of sort criteria."
#~ msgstr ""
#~ "Het pictogram in de hoek rechtsonder helpt u bij het sorteren van uw "
#~ "taken. Klik op dit pictogram voor een lijst met sorteeropties."

#~ msgid ""
#~ "The icon on the bottom right side helps you sort your E-Mails. Click the "
#~ "icon to get a list of sort criteria."
#~ msgstr ""
#~ "Het pictogram in de hoek rechtsonder helpt u bij het sorteren van uw e-"
#~ "mailberichten. Klik op dit pictogram voor een lijst met sorteeropties."

#~ msgid "The info area"
#~ msgstr "Het meldingengebied"

#~ msgid "The number of recipients is limited to %1$s recipients per field"
#~ msgstr "Het aantal ontvangers is beperkt tot %1$s per veld"

#~ msgid ""
#~ "The number on the right side of the E-Mail subject corresponds to the "
#~ "number of E-Mails in a thread. To open the thread, click on the number."
#~ msgstr ""
#~ "Het getal recht van het onderwerp komt overeen met het aantal berichten "
#~ "in de conversatie. Om de conversatie to openen klikt u op het getal."

#~ msgid "The provided filename exceeds the allowed length."
#~ msgstr "De gegeven bestandsnaam is langer dan de toegestane lengte."

#~ msgid "The publication has been made available as %s"
#~ msgstr "De publicatie is beschikbaar gesteld als %s"

#~ msgid "The requested email no longer exists"
#~ msgstr "Het gevraagde e-mailbericht bestaat niet meer"

#, fuzzy
#~ msgid "The sender wants to get notified when you have read this email"
#~ msgstr ""
#~ "De verzender wil een bevestiging ontvangen als u dit e-mailbericht heeft "
#~ "gelezen"

#~ msgid ""
#~ "The series <a href=\"#\" data-attribute=\"ending\" data-widget=\"options"
#~ "\">ends</a> <a href=\"#\" data-attribute=\"occurrences\" data-widget="
#~ "\"number\">after <span class=\"number-control\">2</span> appointments</a>."
#~ msgstr ""
#~ "De reeks <a href=\"#\" data-attribute=\"ending\" data-widget=\"options"
#~ "\">eindigt</a> <a href=\"#\" data-attribute=\"occurrences\" data-widget="
#~ "\"number\">na <span class=\"number-control\">2</span> afspraken</a>."

#~ msgid ""
#~ "The series <a href=\"#\" data-attribute=\"ending\" data-widget=\"options"
#~ "\">ends</a> on <a href=\"#\" data-attribute=\"until\" data-widget=\"custom"
#~ "\">11/03/2013</a>."
#~ msgstr ""
#~ "De reeks <a href=\"#\" data-attribute=\"ending\" data-widget=\"options"
#~ "\">eindigt</a> op <a href=\"#\" data-attribute=\"until\" data-widget="
#~ "\"custom\">03-11-2013</a>."

#~ msgid ""
#~ "The series <a href=\"#\" data-attribute=\"ending\" data-widget=\"options"
#~ "\">never ends</a>."
#~ msgstr ""
#~ "De serie <a href=\"#\" data-attribute=\"ending\" data-widget=\"options"
#~ "\">eindigt nooit</a>."

#~ msgid ""
#~ "The setting has been saved and will become active when you enter the "
#~ "application the next time."
#~ msgstr ""
#~ "De instellingen zijn opgeslagen en worden geactiveerd zodra u de "
#~ "applicatie opnieuw start."

#~ msgid ""
#~ "The settings are organized in topics. Select the topic on the left side, "
#~ "e.g Basic settings or E-Mail. To view all settings, enable Advanced "
#~ "settings at the bottom."
#~ msgstr ""
#~ "De instellingen zijn georganiseerd in onderwerpen. Selecteer het "
#~ "onderwerp aan de linkerkant, bijvoorbeeld Basisinstellingen of E-mail. Om "
#~ "alle instellingen te tonen schakelt u Geavanceerde instellingen in aan de "
#~ "onderkant."

#~ msgid ""
#~ "The settings for collecting contacts in this folder will become disabled "
#~ "when you enter the application the next time."
#~ msgstr ""
#~ "De instellingen zijn voor het verzamelen van contactpersonen in deze map "
#~ "zal worden uitgeschakeld wanneer u de toepassing de volgende keer start."

#~ msgid ""
#~ "The shared data will be accessible to everyone on the Internet. Please "
#~ "consider, which data you want to share."
#~ msgstr ""
#~ "De gepubliceerde gegevens worden toegankelijk voor iedereen op het "
#~ "internet. Overweeg welke gegevens u wilt publiceren."

#, fuzzy
#~ msgid "The start date must be before the due date."
#~ msgstr "De startdatum moet voor de einddatum."

#~ msgid "The start date must be before the end date."
#~ msgstr "De startdatum moet voor de einddatum."

#~ msgid "The subscription could not be created."
#~ msgstr "Het abonnement kon niet gemaakt worden."

#~ msgid "The task could not be deleted."
#~ msgid_plural "The tasks could not be deleted."
#~ msgstr[0] "De taak kon niet verwijderd worden."
#~ msgstr[1] "De taken konden niet verwijderd worden."

#~ msgid "The two newly entered passwords do not match."
#~ msgstr "De twee nieuwe wachtwoorden zijn niet hetzelfde."

#~ msgid ""
#~ "The unrecoverable items have been cleaned up successfully. Please refresh "
#~ "this page to see the changes."
#~ msgstr ""
#~ "De onherstelbare objecten zijn met succes opgeruimd. Ververs deze pagina "
#~ "om de wijzigingen te zien."

#~ msgid ""
#~ "The updater provides a simple installation wizard. Follow the "
#~ "instructions to install the application. The updater will inform you of "
#~ "any updates for the Connector for Microsoft Outlook, Notifier and Drive. "
#~ "You can download the updates from within the updater."
#~ msgstr ""
#~ "De updater biedt een eenvoudige installatie-wizard aan. Volg de "
#~ "instructies om de toepassing te installeren. De updater zal u op de "
#~ "hoogte brengen van alle updates voor de Connector voor Microsoft Outlook, "
#~ "de Notifier en Drive. U kunt de updates vanuit de updater downloaden."

#~ msgid "The user has administrative rights"
#~ msgstr "De gebruiker heeft beheerdersrechten"

#~ msgid "Theme"
#~ msgstr "Thema"

#~ msgid "There are unsaved changes."
#~ msgstr "Er zijn niet opgeslagen wijzigingen."

#~ msgid "There is already %1$d appointment in this timeframe."
#~ msgid_plural "There are already %1$d appointments in this timeframe."
#~ msgstr[0] "U heeft %1$d afspraak in deze periode."
#~ msgstr[1] "U heeft %1$d afspraken in deze periode."

#~ msgid "There is no rule defined"
#~ msgstr "Er zijn geen regels gedefinieerd"

#~ msgid ""
#~ "There was no suitable server found for this mail/password combination"
#~ msgstr ""
#~ "Er is geen geschikte server gevonden voor deze e-mail/wachtwoord-"
#~ "combinatie"

#~ msgid "There were not activities in your network"
#~ msgstr "Er waren geen activiteiten in uw netwerk"

#~ msgid ""
#~ "These statistics only include folders, which have a depth less than four "
#~ "in the folder structure from the folder \"%1$s\"."
#~ msgstr ""
#~ "Deze statistieken bevatten alleen mappen welke minder dan vier niveaus "
#~ "hebben in de mappenboom onder de map \"%1$s\"."

# (Reinout)
#~ msgid "This account cannot be validated"
#~ msgstr "Deze account kan niet worden gevalideerd"

#~ msgid "This contact is private and cannot be shared"
#~ msgstr "Deze contactpersoon is privé en kan niet worden gedeeld"

#~ msgid "This distribution list has been added to the portal"
#~ msgstr "Deze distributielijst is toegevoegd aan het portaal"

#~ msgid "This email address cannot be used for appointments"
#~ msgstr "Dit e-mailadres kan niet gebruikt worden voor afspraken"

#~ msgid "This email contains a task"
#~ msgstr "Dit e-mailbericht bevat een taak"

#~ msgid "This email contains an appointment"
#~ msgstr "Dit e-mailbericht bevat een afspraak"

#~ msgid ""
#~ "This feature is not available. In order to use it, you need to upgrade "
#~ "your account now."
#~ msgstr ""
#~ "Deze functie is niet beschikbaar. Om deze te gebruiken, moet u uw account "
#~ "upgraden."

#~ msgid "This field has to be filled"
#~ msgstr "Dit veld moet gevuld zijn"

#~ msgid "This file has been added"
#~ msgstr "Het bestand is toegevoegd"

#~ msgid "This file has been added to the portal"
#~ msgstr "Het bestand is toegevoegd aan het portaal"

#~ msgid "This file has been deleted"
#~ msgid_plural "These files have been deleted"
#~ msgstr[0] "Dit bestand is verwijderd"
#~ msgstr[1] "Deze bestanden zijn verwijderd"

#~ msgid "This file has been locked"
#~ msgid_plural "These files have been locked"
#~ msgstr[0] "Dit bestand is geblokkeerd"
#~ msgstr[1] "Deze bestanden zijn geblokkeerd"

#~ msgid "This file has been unlocked"
#~ msgid_plural "These files have been unlocked"
#~ msgstr[0] "Dit bestand is gedeblokkeerd"
#~ msgstr[1] "Deze bestanden zijn gedeblokkeerd"

#~ msgid "This file has not been added"
#~ msgstr "Dit bestand is niet toegevoegd"

#~ msgid "This file has not been deleted"
#~ msgid_plural "These files have not been deleted"
#~ msgstr[0] "Dit bestand is niet verwijderd"
#~ msgstr[1] "Deze bestanden zijn niet verwijderd"

#~ msgid "This file has not been deleted, as it is locked by its owner."
#~ msgid_plural ""
#~ "These files have not been deleted, as they are locked by their owner."
#~ msgstr[0] ""
#~ "Dit bestand is niet verwijderd, omdat het geblokkeerd is door de eigenaar."
#~ msgstr[1] ""
#~ "Deze bestanden zijn niet verwijderd, omdat deze geblokkeerd zijn door de "
#~ "eigenaar."

#~ msgid "This file has not been locked"
#~ msgid_plural "These files have not been locked"
#~ msgstr[0] "Dit bestand is niet geblokkeerd"
#~ msgstr[1] "Deze bestanden zijn niet geblokkeerd"

#~ msgid "This file has not been unlocked"
#~ msgid_plural "These files have not been unlocked"
#~ msgstr[0] "Dit bestand is niet gedeblokkeerd"
#~ msgstr[1] "Deze bestanden zijn niet gedeblokkeerd"

#~ msgid "This file is locked by %1$s"
#~ msgstr "%1$s heeft dit bestand geblokkeerd"

#~ msgid "This file is locked by you"
#~ msgstr "U heeft dit bestand geblokkeerd"

#~ msgid "This file will be written in your default folder to allow editing"
#~ msgstr ""
#~ "Dit bestand wordt in de standaardmap opgeslagen om bewerken mogelijk te "
#~ "maken"

#~ msgid "This folder has no publications"
#~ msgstr "Deze map heeft geen publicaties"

#~ msgid "This folder has no subscriptions"
#~ msgstr "Deze map heeft geen abonnementen"

#~ msgid "This folder has publications and/or subscriptions"
#~ msgstr "Deze map heeft publicaties en/of abonnementen"

#~ msgid ""
#~ "This folder has publications but you are not allowed to view or edit them"
#~ msgstr ""
#~ "Deze map heeft publicaties maar u heeft geen toestemming om deze te zien "
#~ "of te bewerken"

#~ msgid ""
#~ "This folder has subscriptions but you are not allowed to view or edit them"
#~ msgstr ""
#~ "Deze map heeft abonnementen maar u heeft geen toestemming om deze te zien "
#~ "of te bewerken"

#~ msgid "This is a standard folder, which can't be renamed."
#~ msgstr "Dit is een standaard-map, deze kan niet hernoemd worden."

#~ msgid "This is not a valid email address"
#~ msgstr "Dit is geen geldig e-mailadres"

#~ msgid "This is not a valid mail address"
#~ msgstr "Dit is geen geldig e-mailadres!"

#~ msgid "This is not a valid user or group."
#~ msgstr "Dit is geen geldige gebruiker of groep."

#~ msgid "This list has no contacts yet"
#~ msgstr "Deze lijst heeft nog geen contacten"

#~ msgid "This mail has been added to the portal"
#~ msgstr "Dit e-mailbericht is toegevoegd aan het portaal"

#~ msgid "This mail has no content"
#~ msgstr "Dit e-mailbericht heeft geen inhoud"

#~ msgid "This note will not be printed"
#~ msgstr "Deze notitie zal niet worden afgedrukt."

#~ msgid ""
#~ "This rule applies to all messages. Please add a condition to restrict "
#~ "this rule to specific messages."
#~ msgstr ""
#~ "Deze regel heeft betrekking op alle berichten. Voeg alstublieft een "
#~ "conditie toe om deze regel te beperken tot specifieke berichten."

#~ msgid "This task recurs"
#~ msgstr "Dit is een terugkerende taak"

#~ msgid ""
#~ "This widget is currently offline because the twitter rate limit exceeded."
#~ msgstr ""
#~ "Deze widget is momenteel niet beschikbaar omdat de twitter snelheid is "
#~ "overschreden."

#, fuzzy
#~| msgid "Thread view"
#~ msgid "Thread"
#~ msgstr "Conversatieoverzicht"

#~ msgid "Thursday"
#~ msgstr "Donderdag"

#~ msgid "Tile"
#~ msgstr "Vlak"

#~ msgid "Tiles"
#~ msgstr "Vlakken"

#~ msgid "Time"
#~ msgstr "Tijd"

#~ msgid "Time range for the calender view"
#~ msgstr "Tijdsperiode voor het kalenderoverzicht"

#~ msgid "Time range for the list view"
#~ msgstr "Tijdsperiode voor het lijstoverzicht"

#~ msgid "Time range for the team view"
#~ msgstr "Tijdsperiode voor het teamoverzicht"

#~ msgid "Time scale in minutes"
#~ msgstr "Intervaltijd in minuten"

#~ msgid "Time zone"
#~ msgstr "Tijdzone"

#~ msgid "Timezone"
#~ msgstr "Tijdzone"

#~ msgctxt "salutation"
#~ msgid "Title"
#~ msgstr "Titel"

#~ msgid "To"
#~ msgstr "Aan"

#~ msgid ""
#~ "To add contacts manually, just provide a valid email address (e.g john."
#~ "doe@example.com or \"John Doe\" <jd@example.com>)"
#~ msgstr ""
#~ "Om contacten toe te voegen hoeft u alleen een geldig e-mailadres op te "
#~ "geven (bijvoorbeeld john.doe@example.com of \"John Doe\" <jd@example.com>)"

#~ msgid "To create a note, click on New > Add note in the toolbar."
#~ msgstr ""
#~ "Om een nieuwe notitie te maken klikt u op Nieuw > Notitie toevoegen in de "
#~ "werkbalk."

#~ msgid "To create a note, click the icon at the top. Select Add note."
#~ msgstr ""
#~ "Om een notitie aan te maken klikt u op het pictogram bovenaan. Selecteer "
#~ "Opmerking toevoegen."

#~ msgid "To create the appointment, click on Create at the upper right side."
#~ msgstr ""
#~ "Om een afspraak aan te maken klikt u op Aanmaken in de rechterbovenhoek."

#~ msgid "To create the task, click on Create on the upper right side."
#~ msgstr "Om de taak een te maken klikt u op Aanmaken in de rechterbovenhoek."

#~ msgid "To launch an app, click on a tile's headline."
#~ msgstr "Om een app te starten, klikt u op de titel van een vlak."

#~ msgid ""
#~ "To open the E-Mail settings, click the System menu icon on the upper "
#~ "right side of the menu bar. Select Settings. Click on E-Mail on the left "
#~ "side. To display all settings, enable Advanced settings in the bottom "
#~ "left side"
#~ msgstr ""
#~ "Om de e-mailinstellingen te openen moet u op het Systeemmenu-pictogram "
#~ "klikken in de rechterbovenhoek van de menubalk. Kies Instellingen. Klik "
#~ "op e-mail aan de linkerkant. Om alle instellingen te tonen schakelt u "
#~ "Geavanceerde instellingen in in de linker onderkant van het scherm."

#, fuzzy
#~ msgid ""
#~ "To open the help, click the System menu icon on the upper right side of "
#~ "the menu bar. Select Help."
#~ msgstr ""
#~ "Om de hulp te openen moet u op het Systeemmenu pictogram klikken in de "
#~ "rechterbovenhoek van de menubalk. Kies Help."

#~ msgid ""
#~ "To select one of the views List, Icons or Squares, click on View on the "
#~ "right side of the toolbar."
#~ msgstr ""
#~ "Om het Lijst-, Pictogrammen- of Vlakkenoverzicht te selecteren klikt u op "
#~ "Overzicht aan de rechterkant in de werkbalk."

#~ msgid "To send the E-Mail, click on Send on the upper right side."
#~ msgstr ""
#~ "Om een e-mailbericht te versturen klikt u op Verzenden in de "
#~ "rechterbovenhoek."

#~ msgid "To upload a file, click on New > Upload new file in the toolbar."
#~ msgstr ""
#~ "Om een bestand te uploaden klikt u op Nieuw > Nieuw bestand uploaden uit "
#~ "de werkbalk."

#~ msgid ""
#~ "To view further information, click on a file. A pop-up window displays "
#~ "further details and functions."
#~ msgstr ""
#~ "Om meer informatie te zien klikt u op een bestand. Een pop-up met meer "
#~ "details en functies wordt getoond."

#~ msgid "Today"
#~ msgstr "Vandaag"

#~ msgid "Toggle checkboxes"
#~ msgstr "Selectievlak omschakelen"

#~ msgid "Toggle folder"
#~ msgstr "Mappenboom"

#~ msgid "Toggle search"
#~ msgstr "Zoeken"

#~ msgid "Tomorrow"
#~ msgstr "Morgen"

#~ msgid "Tool"
#~ msgstr "Gereedschap"

#~ msgid "Top 10 file types"
#~ msgstr "Top 10 bestandssoort"

#~ msgid "Top 10 folder size"
#~ msgstr "Top 10 mapgrote"

#~ msgid "Top 10 you got mail from"
#~ msgstr "Top 10 ontvangen van"

#~ msgid "Top 10 you sent mail to"
#~ msgstr "Top 10 verzendlijst"

#~ msgid "Total cost"
#~ msgstr "Totale kosten"

#~ msgid "Total: %1$s requests"
#~ msgstr "Totaal: %1$s aanvragen"

#~ msgid "Town"
#~ msgstr "Stad"

#~ msgid "Trash folder"
#~ msgstr "Prullenbak"

#~ msgid "Trying to auto-configure your mail account"
#~ msgstr "Proberen uw e-mailaccount automatisch te configureren"

#~ msgid "Tuesday"
#~ msgstr "Dinsdag"

#~ msgid "Tumblr"
#~ msgstr "Tumblr"

#~ msgid "Twitter"
#~ msgstr "Twitter"

#~ msgid "Twitter reported the following errors:"
#~ msgstr "Twitter geeft de volgende foutmeldingen:"

#~ msgid "Type"
#~ msgstr "Type"

#~ msgid "UI version"
#~ msgstr "Gebruikersinterface-versie"

#~ msgid "URL"
#~ msgstr "URL"

#~ msgid "Unable to load mail filter settings."
#~ msgstr "Mailfilter instellingen kunnen niet geladen worden."

#~ msgid "Unconfirmed"
#~ msgstr "Niet bevestigd"

#~ msgid "Undone"
#~ msgstr "Onvolledig"

#~ msgid "Unfollow"
#~ msgstr "Ontvolgen"

#~ msgid "Unified"
#~ msgstr "Standaard"

#~ msgid "Unknown error while checking tumblr-blog."
#~ msgstr "Onbekende fout bij het controleren van Tumblr blog."

#, fuzzy
#~ msgid "Unknown sender"
#~ msgstr "Geen verzender"

#~ msgid "Unlock"
#~ msgstr "Deblokkeren"

#~ msgid "Unread"
#~ msgstr "Ongelezen"

#~ msgid "Unread only"
#~ msgstr "Alleen ongelezen"

#~ msgid "Unselect all"
#~ msgstr "Deselecteer alles"

#, fuzzy
#~ msgid "Unset default signature"
#~ msgstr "Bewerk ondertekening"

#~ msgid ""
#~ "Unsupported Preview - Certain functions disabled and stability not "
#~ "assured until general release later this year"
#~ msgstr ""
#~ "Niet ondersteund voorbeeld - Sommige functionaliteiten zijn uitgeschakeld "
#~ "of mogelijk instabiel tot de volgende algemene oplevering later dit jaar."

#~ msgid "Updater"
#~ msgstr "Updater"

#~ msgid "Updating account data. This might take a few seconds."
#~ msgstr "Accountgegevens bijwerken. Dit kan enkele seconden duren."

#~ msgid ""
#~ "Updating subscribed data takes time. Importing 100 contacts for example, "
#~ "may take up to 5 minutes. Please have some patience."
#~ msgstr ""
#~ "Het bijwerken van geabonneerde gegevens heeft tijd nodig. Het importeren "
#~ "van 100 contacten kan wel 5 minuten duren. Een ogenblik geduld "
#~ "alstublieft."

#~ msgid "Upgrade required"
#~ msgstr "Upgrade is noodzakelijk"

#~ msgid "Upgrade to premium"
#~ msgstr "Upgraden naar premium"

#~ msgid "Upgrade to premium edition"
#~ msgstr "Upgraden naar premium editie"

#~ msgid "Upload a new version"
#~ msgstr "Een nieuwe versie uploaden"

#~ msgid "Upload file"
#~ msgstr "Bestand uploaden"

#~ msgid "Upload new file"
#~ msgstr "Nieuw bestand uploaden"

#~ msgid "Upload new files"
#~ msgstr "Nieuw bestanden uploaden"

#~ msgid "Upload new version"
#~ msgstr "Nieuwe versie uploaden"

#~ msgid "Uploading a file"
#~ msgstr "Een bestand uploaden"

#~ msgid "Uploading folders is not supported."
#~ msgstr "Uploaden van mappen wordt niet ondersteund."

# Reinout: of gewoon 'laden'
#~ msgid "Uploading..."
#~ msgstr "Uploaden..."

#~ msgid "Uptime: %1$s minutes"
#~ msgstr "Uptime: %1$s minuten"

#~ msgid "Use SSL connection"
#~ msgstr "SSL-verbinding gebruiken"

#~ msgid ""
#~ "Use cursor keys to change the date. Press ctrl-key at the same time to "
#~ "change year or shift-key to change month. Close date-picker by pressing "
#~ "ESC key."
#~ msgstr ""
#~ "Gebruik de cursortoetsen om de datum te veranderen. Druk de Ctrl-toests "
#~ "tegelijk in om het jaar te veranderen en Shift voor de maand. Sluit het "
#~ "datumselectiescherm door op Esc te drukken."

#~ msgid "Use cursor keys to change the item position"
#~ msgstr "Gebruik de pijltjestoetsen om de positie van het item te veranderen"

#~ msgid "Use fixed-width font for text mails"
#~ msgstr "Gebruik lettertype met vaste breedte voor tekstberichten"

#~ msgid ""
#~ "Use the folder tree to access own, public or shared files. If the folder "
#~ "tree is hidden, click on View > Folder view on the right side of the "
#~ "toolbar."
#~ msgstr ""
#~ "Gebruik de mappenboom om eigen, publieke of gedeelde mappen te benaderen. "
#~ "Als de mappenboom verborgen is klikt u op Overzicht > Mappenoverzicht aan "
#~ "de rechterkant van de werkbalk."

#~ msgid "Use unified mail for this account"
#~ msgstr "Gebruik verzamelde mail voor dit account"

#~ msgid "Use username and password"
#~ msgstr "Gebruik gebruikersnaam en wachtwoord"

#~ msgid "User data"
#~ msgstr "Gebruikersgegevens "

#~ msgid "User fields"
#~ msgstr "Gebruikersvelden"

#~ msgid "User name"
#~ msgstr "Gebruikersnaam"

#~ msgid "Username"
#~ msgstr "Gebruikersnaam"

#~ msgid "Username must not be empty."
#~ msgstr "Gebruikersnaam mag niet leeg zijn."

#~ msgid "Using the reminder functions"
#~ msgstr "De herinneringsfuncties gebruiken"

#~ msgid "Vacation Notice"
#~ msgstr "Afwezigheidsmelding"

#~ msgid "Version Comment"
#~ msgstr "Versiecommentaar"

#~ msgid "Version history"
#~ msgstr "Versie geschiedenis"

#, fuzzy
#~ msgid "View"
#~ msgstr "Dagoverzicht"

#~ msgid "View Slideshow"
#~ msgstr "Diashow Weergeven"

#~ msgid "View source"
#~ msgstr "Bron tonen"

#~ msgid "Waiting"
#~ msgstr "Wachten"

#~ msgid "Warning: This message might be a phishing or scam mail"
#~ msgstr "Waarschuwing: Dit bericht kan e-mailzwendel zijn!"

#~ msgid "Weather • Season"
#~ msgstr "Weer • Seizoen"

#~ msgid "Wednesday"
#~ msgstr "Woensdag"

#~ msgid "Week"
#~ msgstr "Week"

#~ msgid "Week View"
#~ msgstr "Weekoverzicht"

#~ msgid "Weekly on %1$s"
#~ msgstr "Wekelijks op %1$s"

#~ msgid ""
#~ "When using this feature, you as the current owner of the data are "
#~ "responsible for being careful with privacy rules and for complying with "
#~ "legal obligations (Copyright, Privacy Laws). Especially when sharing "
#~ "personal data you are the responsible party according to the Federal Data "
#~ "Protection Act (BDSG, Germany) or other Privacy Acts of your country. "
#~ "According to European and other national regulations you as the "
#~ "responsible party are in charge of data economy, and must not publish or "
#~ "forward personal data without the person's consent. Beyond legal "
#~ "obligations, we would like to encourage extreme care when dealing with "
#~ "personal data. Please consider carefully where you store and to whom you "
#~ "forward personal data. Please ensure appropriate access protection, e.g. "
#~ "by proper password protection."
#~ msgstr ""
#~ "Wanneer u deze publicatiefunctie gebruikt, bent u als de huidige eigenaar "
#~ "van de gegevens verantwoordelijk voor het zorgvuldig omgaan met privacy-"
#~ "regels en verantwoordelijk voor het voldoen aan wettelijke verplichtingen "
#~ "(zoals auteursrecht en privacyregelgeving). Zeker wanneer u persoonlijke "
#~ "gegevens publiceert, bent u de verantwoordelijke partij volgens de "
#~ "Federal Data Protection Act (WBP, Nederland) of andere privacy wetgeving "
#~ "in uw land. Volgens Europese en andere nationale regelgeving hebt u als "
#~ "verantwoordelijke partij zeggenschap over de levenscyclus van de gegevens "
#~ "en mag u geen persoonlijke gegevens publiceren of doorsturen zonder "
#~ "toestemming van de betreffende persoon. Bovenop de wettelijke "
#~ "verplichtingen willen wij u aansporen om extreem voorzichtig te zijn "
#~ "wanneer u omgaat met persoonlijke gegevens. Ga zorgvuldig na waar u "
#~ "persoonlijke gegevens opslaat en naar wie u ze doorstuurt. Zorg voor "
#~ "adequate toegangsbescherming, bijvoorbeeld door deugdelijke "
#~ "wachtwoordbescherming te gebruiken."

#~ msgid "Whole day"
#~ msgstr "Volledige dag"

#~ msgid "Workweek"
#~ msgstr "Werkweek"

#~ msgid "Workweek View"
#~ msgstr "Werkweekoverzicht"

#~ msgid "YB"
#~ msgstr "YB"

#~ msgid "Year"
#~ msgstr "Jaar"

#~ msgid "Yearly on %1$s %2$d"
#~ msgstr "Jaarlijks op %1$s %2$d"

#~ msgid "Yearly on the %1$s %2$s of %3$d"
#~ msgstr "Jaarlijks op de %1$s %2$s van %3$d"

#~ msgid "Years"
#~ msgstr "Jaren"

#~ msgid "Yellow"
#~ msgstr "Geel"

#~ msgid "Yes"
#~ msgstr "Ja"

#~ msgid "Yes, send without subject"
#~ msgstr "Ja, stuur zonder onderwerp"

#~ msgid "Yesterday"
#~ msgstr "Gisteren"

#~ msgid ""
#~ "You are about to change your confirmation status. Please leave a comment "
#~ "for other participants."
#~ msgstr ""
#~ "U gaat uw bevestigingsstatus wijzigen. Laat alstublieft een reactie "
#~ "achter voor andere deelnemers."

#, fuzzy
#~ msgid ""
#~ "You are currently using %1$s of your %2$s available disk space. You have "
#~ "%3$s left."
#~ msgstr ""
#~ "Uw gebruikt momenteel %1$s van uw %2$s beschikbare schijfruimte. U heeft "
#~ "%3$s over."

#~ msgid ""
#~ "You are not allowed to create appointments in \"%1$s\" owned by %2$s. "
#~ "Appointments will therefore be created in your private calendar."
#~ msgstr ""
#~ "U heeft geen toestemming om afspraken te maken in \"%1$s\" van %2$s. De "
#~ "afspraken worden daarom in uw privé agenda gemaakt."

#~ msgid ""
#~ "You are not allowed to create appointments in \"%1$s\". Appointments will "
#~ "therefore be created in your private calendar."
#~ msgstr ""
#~ "U heeft geen toestemming om afspraken te maken in \"%1$s\". De afspraken "
#~ "worden daarom in uw privé agenda gemaakt."

#~ msgid "You are the organizer"
#~ msgstr "U bent de organisator"

#~ msgid ""
#~ "You can drag and drop files from your computer here to add as attachment."
#~ msgstr ""
#~ "U kan bestanden slepen vanuit uw computer en hier neerzetten om deze toe "
#~ "te voegen als bijlage."

#~ msgid ""
#~ "You can drag and drop files from your computer to upload either a new "
#~ "file or another version of a file."
#~ msgstr ""
#~ "U kan bestanden slepen vanuit uw computer om ze vervolgens als nieuw "
#~ "bestand of als nieuwe versie neer te zetten."

#~ msgid "You can quick-save your changes via Ctrl+Enter."
#~ msgstr "U kunt uw wijzigingen snel opslaan met Ctrl+Enter"

#~ msgid "You declined this appointment"
#~ msgstr "U heeft deze afspraak afgewezen"

#~ msgid "You declined this task"
#~ msgstr "U heeft deze taak afgewezen"

#~ msgid "You don't have any appointments in the near future."
#~ msgstr "U heeft geen afspraken in de nabije toekomst."

#~ msgid "You don't have any publications yet"
#~ msgstr "U heeft nog geen publicaties"

#~ msgid "You don't have any subscriptions yet"
#~ msgstr "U heeft nog geen abonnementen"

#~ msgid "You don't have any tasks that are either due soon or overdue."
#~ msgstr ""
#~ "U heeft geen taken die binnenkort af moeten zijn of die te laat zijn."

#, fuzzy
#~| msgid "You have %1$d notification"
#~| msgid_plural "You have %1$d notifications"
#~ msgid "You have %1$d notification."
#~ msgid_plural "You have %1$d notifications."
#~ msgstr[0] "U heeft %1$d melding"
#~ msgstr[1] "U heeft %1$d meldingen"

#~ msgid ""
#~ "You have %1$d notifications. Press [enter] to jump to the notification "
#~ "area and [escape] to close it again."
#~ msgid_plural ""
#~ "You have %1$d notifications. Press [enter] to jump to the notification "
#~ "area and [escape] to close it again."
#~ msgstr[0] ""
#~ "U heeft %1$d melding. Toets [enter] om naar het meldingengebied te "
#~ "springen en [escape] om deze te sluiten. "
#~ msgstr[1] ""
#~ "U heeft %1$d meldingen. Toets [enter] om naar het meldingengebied te "
#~ "springen en [escape] om deze te sluiten. "

#~ msgid "You have %1$d unread messages"
#~ msgstr "U heeft %1$d ongelezen berichten"

#~ msgid "You have 1 unread message"
#~ msgstr "U heeft 1 ongelezen bericht"

#~ msgid "You have accepted the appointment"
#~ msgstr "U heeft de afspraak geaccepteerd"

#~ msgid "You have accepted this appointment"
#~ msgstr "U heeft deze afspraak geaccepteerd"

#~ msgid "You have accepted this task"
#~ msgstr "U heeft deze taak geaccepteerd"

#~ msgid "You have been automatically signed out"
#~ msgstr "U bent automatisch afgemeld"

#~ msgid "You have declined the appointment"
#~ msgstr "U heeft de afspraak afgewezen"

#~ msgid "You have no new messages"
#~ msgstr "U heeft geen nieuwe berichten"

#~ msgid "You have no unread messages"
#~ msgstr "U heeft geen ongelezen berichten"

#~ msgid "You have reauthorized this %s account."
#~ msgstr "U heeft dit %s account opnieuw gemachtigd."

#~ msgid "You have reauthorized this account."
#~ msgstr "U heeft dit account opnieuw gemachtigd."

#~ msgid "You have tentatively accepted the appointment"
#~ msgstr "U heeft de afspraak voorlopig geaccepteerd"

#~ msgid "You have to enter a username and password to subscribe."
#~ msgstr "U moet een gebruikersnaam en wachtwoord ingeven om te abonneren."

#~ msgid "You need to use Android %n or higher."
#~ msgstr "U moet minimaal Android %n of hoger gebruiken."

#~ msgid "You need to use iOS %n or higher."
#~ msgstr "U moet minimaal iOS %n of hoger gebruiken."

#~ msgid "You share this folder with other users"
#~ msgstr "U deelt deze map met andere gebruikers"

#~ msgid "You tentatively accepted this invitation"
#~ msgstr "U heeft de afspraak voorlopig geaccepteerd"

#~ msgid "You tentatively accepted this task"
#~ msgstr "U heeft deze afspraak voorlopig geaccepteerd"

#~ msgid ""
#~ "You will automatically return to the appointment dialog. The selected "
#~ "start and end time as well as the current participant list will be "
#~ "applied."
#~ msgstr ""
#~ "U zult automatisch terug gaan naar het afspraak scherm. De geselecteerde "
#~ "start- en eindtijd en de huidige deelnemers worden ingevuld."

#~ msgid "You will be automatically signed out in %1$d second"
#~ msgid_plural "You will be automatically signed out in %1$d seconds"
#~ msgstr[0] "U wordt over %1$d seconde automatisch afgemeld"
#~ msgstr[1] "U wordt over %1$d seconden automatisch afgemeld"

#~ msgid "Your Applications"
#~ msgstr "Uw Applicaties"

#~ msgid "Your IP address has changed"
#~ msgstr "Uw IP-adres is gewijzigd"

#~ msgid "Your answer"
#~ msgstr "Uw antwoord"

#~ msgid "Your applications"
#~ msgstr "Uw applicaties"

#~ msgid "Your browser is not supported!"
#~ msgstr "Uw browser wordt niet ondersteund!"

#~ msgid "Your browser version is not supported!"
#~ msgstr "Uw browserversie wordt niet ondersteund!"

#~ msgid "Your browser's cookie functionality is disabled. Please turn it on."
#~ msgstr ""
#~ "Uw webbrowser cookies zijn uitgeschakeld. Schakel deze alstublieft in."

#, fuzzy
#~ msgid ""
#~ "Your capacity is shared with all members of your group. Your group is "
#~ "currently using %1$s of its %2$s available disk space. The amount of free "
#~ "space is %3$s."
#~ msgstr ""
#~ "Uw ruimte wordt gedeeld met alle leden van uw groep. Uw groep gebruikt "
#~ "momenteel %1$s van de %2$s beschikbare schijfruimte. De beschikbare "
#~ "ruimte is %3$s."

#~ msgid "Your current password"
#~ msgstr "Uw huidige wachtwoord"

#~ msgid "Your mail address"
#~ msgstr "Uw e-mailadres"

#~ msgid "Your messages"
#~ msgstr "Uw berichten"

#~ msgid "Your name"
#~ msgstr "Uw naam"

#~ msgid "Your old password"
#~ msgstr "Uw oude wachtwoord"

#~ msgid "Your operating system is not supported."
#~ msgstr "Uw besturingssysteem wordt niet ondersteund."

#~ msgid "Your password"
#~ msgstr "Uw wachtwoord"

#~ msgid "Your selected picture will be displayed after saving"
#~ msgstr "De foto die u geselecteerd hebt zal na opslag worden weergegeven"

#~ msgid "Your session is expired"
#~ msgstr "Uw sessie is verlopen"

#~ msgid "Your timezone"
#~ msgstr "Uw tijdzone"

#~ msgid "ZB"
#~ msgstr "ZB"

#~ msgid "after %1$d appointment"
#~ msgid_plural "after %1$d appointments"
#~ msgstr[0] "na %1$d afspraak"
#~ msgstr[1] "na %1$d afspraken"

#~ msgid "and"
#~ msgstr "en"

#~ msgid "by noon"
#~ msgstr "voor de middag"

#, fuzzy
#~ msgid "characters"
#~ msgstr " tekens"

#~ msgid "clear"
#~ msgstr "leegmaken"

#~ msgid "close"
#~ msgstr "sluiten"

#~ msgid "close for %1$s"
#~ msgstr "sluiten voor %1$s"

#~ msgid "create objects"
#~ msgstr "objecten aanmaken"

#~ msgid "create objects and subfolders"
#~ msgstr "submappen en objecten aanmaken"

#~ msgid "daily"
#~ msgstr "dagelijks"

#~ msgid "day of the week"
#~ msgstr "dag van de week"

#~ msgid "day of the weekend"
#~ msgstr "weekeindedag"

#~ msgid "delete all objects"
#~ msgstr "Verwijder alle objecten"

#~ msgid "delete only own objects"
#~ msgstr "Verwijder alleen eigen objecten"

#~ msgid "deleted"
#~ msgstr "verwijderd"

#~ msgid "disabled"
#~ msgstr "uitgeschakeld"

#~ msgid "edit all objects"
#~ msgstr "Bewerk alle objecten"

#~ msgid "edit own objects"
#~ msgstr "Bewerk alleen eigen objecten"

#, fuzzy
#~ msgid "end date"
#~ msgstr "Einddatum"

#~ msgid "ends"
#~ msgstr "eindigt"

#~ msgid "ends after a certain number of appointments"
#~ msgstr "eindigt na een specifiek aantal afspraken"

#~ msgid "ends on a specific date"
#~ msgstr "eindigt op een specifieke dag"

#~ msgid "every %1$d day"
#~ msgid_plural "every %1$d days"
#~ msgstr[0] "elke %1$d dag"
#~ msgstr[1] "elke %1$d dagen"

#~ msgid "every %1$d month"
#~ msgid_plural "every %1$d months"
#~ msgstr[0] "elke %1$d maand"
#~ msgstr[1] "elke %1$d maanden"

#~ msgid "every %1$d week"
#~ msgid_plural "every %1$d weeks"
#~ msgstr[0] "elke %1$d week"
#~ msgstr[1] "elke %1$d weken"

#~ msgid "every day"
#~ msgstr "elke dag"

#~ msgid "every month"
#~ msgstr "elke maand"

#~ msgid "every week"
#~ msgstr "elke week"

#~ msgid "files"
#~ msgstr "bestanden"

#~ msgid "first"
#~ msgstr "eerste"

#~ msgid "flickr.people.getPublicPhotos"
#~ msgstr "flickr.people.getPublicPhotos"

#~ msgid "flickr.photos.search"
#~ msgstr "flickr.photos.search"

#~ msgid "fourth"
#~ msgstr "vierde"

#~ msgid "iCal"
#~ msgstr "iCal"

#~ msgctxt "in"
#~ msgid "in %d minute"
#~ msgid_plural "in %d minutes"
#~ msgstr[0] "binnen %d minuut"
#~ msgstr[1] "binnen %d minuten"

#~ msgid "in 15 minutes"
#~ msgstr "over 15 minuten"

#~ msgid "in 30 minutes"
#~ msgstr "over 30 minuten"

#~ msgid "in 5 minutes"
#~ msgstr "over 5 minuten"

#~ msgid "in blind copy"
#~ msgstr "als blinde kopie"

#~ msgid "in copy"
#~ msgstr "als kopie"

#~ msgid "in one hour"
#~ msgstr "over één uur"

#~ msgid "in one week"
#~ msgstr "over één week"

#, fuzzy
#~ msgid "is not a valid user or group."
#~ msgstr " is geen geldige gebruiker of groep."

#~ msgid "last"
#~ msgstr "laatste"

#~ msgid "late in the evening"
#~ msgstr "laat op de avond"

#~ msgid "monthly"
#~ msgstr "maandelijks"

#~ msgid "more"
#~ msgstr "meer"

#~ msgid "never ends"
#~ msgstr "eindigt nooit"

#~ msgid "next Friday"
#~ msgstr "volgende vrijdag"

#~ msgid "next Monday"
#~ msgstr "volgende maandag"

#~ msgid "next Saturday"
#~ msgstr "volgende zaterdag"

#~ msgid "next Sunday"
#~ msgstr "Volgende zondag"

#~ msgid "next Thursday"
#~ msgstr "volgende donderdag"

#~ msgid "next Tuesday"
#~ msgstr "volgende dinsdag"

#~ msgid "next Wednesday"
#~ msgstr "volgende woensdag"

#~ msgid "next week"
#~ msgstr "volgende Week"

#~ msgid "no delete permissions"
#~ msgstr "Geen verwijderrechten"

#~ msgid "no edit permissions"
#~ msgstr "Geen bewerkrechten"

#~ msgid "no read permissions"
#~ msgstr "Geen leesrechten"

#~ msgid "previous week"
#~ msgstr "vorige week"

#~ msgid "read all objects"
#~ msgstr "Lees alle objecten"

#~ msgid "read own objects"
#~ msgstr "Lees alleen eigen objecten"

#~ msgid "remove"
#~ msgstr "verwijderen"

#~ msgid "second"
#~ msgstr "tweede"

#~ msgid "seen"
#~ msgstr "gezien"

#~ msgid "select format"
#~ msgstr "Selecteer formaat"

#~ msgid "show image"
#~ msgstr "toon afbeelding"

#, fuzzy
#~ msgid "status"
#~ msgstr "status"

#, fuzzy
#~ msgid "subfolders of %s"
#~ msgstr "Nieuwe submap"

#~ msgid "third"
#~ msgstr "derde"

#~ msgid "this afternoon"
#~ msgstr "vanmiddag"

#~ msgid "this morning"
#~ msgstr "vanmorgen"

#~ msgid "tomorrow"
#~ msgstr "morgen"

#~ msgid "tonight"
#~ msgstr "vanavond"

#~ msgid "unknown"
#~ msgstr "onbekend"

#~ msgid "unlimited"
#~ msgstr "ongelimiteerd"

#~ msgid "vCard"
#~ msgstr "vCard"

#~ msgid "vacation notice"
#~ msgstr "afwezigheidsmelding"

#~ msgid "via"
#~ msgstr "via"

#~ msgid "view the folder"
#~ msgstr "toon de map"

#~ msgid "weekly"
#~ msgstr "wekelijks"

#~ msgid "work days"
#~ msgstr "werkdagen"

#~ msgid "yearly"
#~ msgstr "jaarlijks"<|MERGE_RESOLUTION|>--- conflicted
+++ resolved
@@ -211,36 +211,6 @@
 msgid "Folder content"
 msgstr "Mapinhoud"
 
-<<<<<<< HEAD
-#: apps/io.ox/tours/settings.js module:io.ox/tours
-msgid "How the settings are organized"
-msgstr "De instellingen zijn als volgt ingedeeld"
-
-#: apps/io.ox/tours/mail.js module:io.ox/tours
-msgid ""
-"If double-clicking on an E-Mail in the list, the E-Mail is opened in a "
-"separate window."
-msgstr ""
-"Als u dubbelklikt opeen e-mailbericht uit de lijst wordt het e-mailbericht "
-"geopend in een apart scherm."
-
-#: apps/io.ox/tours/portal.js module:io.ox/tours
-msgid "If you no longer want to display a square, click the delete icon."
-msgstr ""
-"Als u een vlak niet langer wilt tonen moet u op het verwijderen pictogram "
-"klikken."
-
-#: apps/io.ox/tours/mail.js module:io.ox/tours
-msgid ""
-"In order to edit multiple E-Mails at once, enable the checkboxes on the left "
-"side of the E-Mails. If the checkboxes are not displayed, click on View > "
-"Checkboxes on the right side of the toolbar."
-msgstr ""
-"Om meerdere e-mailberichten in één keer te bewerken moet u het "
-"selectievakjes aan de linkerzijde van de e-mailberichten inschakelen. Als de "
-"selectievakjes niet worden getoond, klikt u op Overzicht > Selectievakken "
-"aan de rechterkant van de werkbalk."
-=======
 #: apps/io.ox/tours/files.js module:io.ox/tours
 msgid ""
 "Clicking on a folder displays all the subfolders, documents, media and other "
@@ -252,7 +222,6 @@
 #: apps/io.ox/tours/files.js module:io.ox/tours
 msgid "Select a view"
 msgstr "Selecteer een overzicht"
->>>>>>> ca385a2c
 
 #: apps/io.ox/tours/files.js module:io.ox/tours
 msgid "Different views are available. Just select the one you like best."
@@ -303,19 +272,6 @@
 msgid "Preview mode"
 msgstr "Voorbeeldoverzicht"
 
-<<<<<<< HEAD
-#: apps/io.ox/tours/mail.js module:io.ox/tours
-msgid "Reading E-Mail conversations"
-msgstr "E-mailconversaties lezen"
-
-#: apps/io.ox/tours/portal.js module:io.ox/tours
-msgid "Reading the details"
-msgstr "Details lezen"
-
-#: apps/io.ox/tours/intro.js module:io.ox/tours
-msgid "Searching for objects"
-msgstr "Zoeken naar objecten"
-=======
 #: apps/io.ox/tours/files.js module:io.ox/tours
 msgid ""
 "From preview you can also select other options to help you manage and work "
@@ -323,7 +279,6 @@
 msgstr ""
 "Vanuit het voorbeeld kan u ook ander opties kiezen om u te helpen bij het "
 "beheren en om met uw bestanden te werken."
->>>>>>> ca385a2c
 
 #: apps/io.ox/tours/files.js module:io.ox/tours
 msgid "Share files"
@@ -431,11 +386,6 @@
 "meer gedetailleerde informatie in de rondeleiding van de specifieke "
 "applicatie, of in de online help."
 
-<<<<<<< HEAD
-#: apps/io.ox/tours/portal.js module:io.ox/tours
-msgid "The Portal"
-msgstr "Het portaal"
-=======
 #: apps/io.ox/tours/intro.js module:io.ox/tours
 msgid "Launching an app"
 msgstr "Een app starten"
@@ -451,7 +401,6 @@
 #: apps/io.ox/tours/intro.js module:io.ox/tours
 msgid "Displaying the help or the settings"
 msgstr "Tonen van de help of de instellingen"
->>>>>>> ca385a2c
 
 #: apps/io.ox/tours/intro.js module:io.ox/tours
 msgid ""
@@ -508,8 +457,6 @@
 msgstr "De mappenboom"
 
 #: apps/io.ox/tours/intro.js module:io.ox/tours
-<<<<<<< HEAD
-=======
 msgid ""
 "Use the folder tree to open the folder containing the objects that you want "
 "to view in the list."
@@ -518,7 +465,6 @@
 "wilt zien in de lijst."
 
 #: apps/io.ox/tours/intro.js module:io.ox/tours
->>>>>>> ca385a2c
 msgid "The list"
 msgstr "De lijst"
 
@@ -718,20 +664,9 @@
 "Het portaal informeert u over huidige e-mailberichten, afspraken of nieuws "
 "uit uw sociale netwerk."
 
-<<<<<<< HEAD
-#: apps/io.ox/tours/intro.js module:io.ox/tours
-#, fuzzy
-#| msgid ""
-#| "To launch an app, click on an entry on the left side of the menu bar."
-msgid ""
-"To launch an app, use the quick launch icons on the left side of the menu "
-"bar or click on an entry inside the app launcher menu."
-msgstr "Om een app te starten moet u op een item links in de menubalk klikken."
-=======
 #: apps/io.ox/tours/portal.js module:io.ox/tours
 msgid "Reading the details"
 msgstr "Details lezen"
->>>>>>> ca385a2c
 
 #: apps/io.ox/tours/portal.js module:io.ox/tours
 msgid "To read the details, click on an entry in a square."
@@ -772,36 +707,13 @@
 "klikt u op Deze pagina aanpassen."
 
 #: apps/io.ox/tours/settings.js module:io.ox/tours
-<<<<<<< HEAD
-#, fuzzy
-#| msgid ""
-#| "To open the help, click the System menu icon on the upper right side of "
-#| "the menu bar. Select Help. The help for the currently selected app is "
-#| "displayed. To browse the complete help, click on Start Page or Table Of "
-#| "Contents at the upper part of the window."
-msgid ""
-"To open the help, click the user image on the upper right side of the menu "
-"bar. Select Help. The help for the currently selected app is displayed. To "
-"browse the complete help, click on Start Page or Table Of Contents at the "
-"upper part of the window."
-msgstr ""
-"Om de help te tonen, klikt u het Systeem menu pictogram in de "
-"rechterbovenhoek van de menubalk. Selecteer help. Het helpscherm voor de "
-"huidige app wordt getoond. Om de volledige help door te lezen klikt u op "
-"Startpagina of Inhoudsopgave in het bovenste gedeelte."
-=======
 msgid "Opening the settings"
 msgstr "De instellingen openen"
->>>>>>> ca385a2c
 
 #: apps/io.ox/tours/settings.js module:io.ox/tours
-#, fuzzy
-#| msgid ""
-#| "To open the settings, click the System menu icon on the upper right side "
-#| "of the menu bar. Select Settings."
 msgid ""
-"To open the settings, click the user image on the upper right side of the "
-"menu bar. Select Settings."
+"To open the settings, click the System menu icon on the upper right side of "
+"the menu bar. Select Settings."
 msgstr ""
 "Om de instellingen te openen moet u op het Systeemmenu pictogram klikken in "
 "de rechterbovenhoek van de menubalk. Kies Instellingen."
@@ -858,28 +770,9 @@
 "Om af te melden moet u op het Systeemmenu pictogram klikken in de "
 "rechterbovenhoek van de menubalk. Kies Afmelden."
 
-<<<<<<< HEAD
-#: apps/io.ox/tours/settings.js module:io.ox/tours
-#, fuzzy
-#| msgid ""
-#| "To sign out, click the System menu icon on the upper right side of the "
-#| "menu bar. Select Sign out."
-msgid ""
-"To sign out, click the logout icon on the upper right side of the menu bar."
-msgstr ""
-"Om af te melden moet u op het Systeemmenu pictogram klikken in de "
-"rechterbovenhoek van de menubalk. Kies Afmelden."
-
-#: apps/io.ox/tours/mail.js module:io.ox/tours
-msgid "To sort the E-Mails, click on Sort by. Select a sort criteria."
-msgstr ""
-"Om e-mailberichten te sorteren klikt u op Sorteren op en kiest u een sorteer "
-"optie."
-=======
 #: apps/io.ox/tours/tasks.js module:io.ox/tours
 msgid "Creating a new task"
 msgstr "Nieuwe taak aanmaken"
->>>>>>> ca385a2c
 
 #: apps/io.ox/tours/tasks.js module:io.ox/tours
 msgid "To create a new task, click on New in the toolbar."
@@ -3014,13 +2907,6 @@
 #~ msgid "High priority"
 #~ msgstr "Hoge prioriteit"
 
-#~ msgid ""
-#~ "Hint: you can always restart guided tours, any time you need them, from "
-#~ "the system menu."
-#~ msgstr ""
-#~ "Hint: u kan een rondleiding op elk moment dat u wenst starten vanuit het "
-#~ "systeemmenu."
-
 #~ msgid "Hobby"
 #~ msgstr "Hobby"
 
@@ -3112,13 +2998,6 @@
 #~ msgstr ""
 #~ "Als er nieuwe meldingen zijn, bijvoorbeeld uitnodigingen voor een "
 #~ "afspraak, wordt het meldingengebied geopend aan de rechterzijde."
-
-#~ msgid ""
-#~ "In case of new notifications, e.g. appointment invitations, the info area "
-#~ "is opened."
-#~ msgstr ""
-#~ "Als er nieuwe meldingen zijn, bijvoorbeeld uitnodigingen voor een "
-#~ "afspraak, wordt het meldingengebied geopend."
 
 #~ msgid "In progress"
 #~ msgstr "Is bezig"
@@ -4438,9 +4317,6 @@
 #~ msgid "Resources"
 #~ msgstr "Bronnen"
 
-#~ msgid "Restart Guided Tour"
-#~ msgstr "Herstart de Rondleiding"
-
 #~ msgid "Restore applications"
 #~ msgstr "Applicaties herstellen"
 
@@ -5072,17 +4948,6 @@
 #~ "wijziging. Gebruik de selectievakken om bestanden te selecteren. Klik op "
 #~ "een bestand om meer details en functies te tonen in de pop-up."
 
-#~ msgid "The New objects icon"
-#~ msgstr "Het 'Nieuwe objecten' pictogram"
-
-#~ msgid ""
-#~ "The New objects icon shows the number of appointment reminders or other "
-#~ "notifications. If clicking the icon, the info area opens."
-#~ msgstr ""
-#~ "Het Nieuwe objecten pictogram toont een aantal afspraakherinneringen of "
-#~ "andere kennisgevingen. Als u op het picogram klikt gaat het "
-#~ "informatiegebied open."
-
 #~ msgid ""
 #~ "The New objects icon shows the number of unread E-Mails or other "
 #~ "notifications. If clicking the icon, the info area opens."
@@ -5277,9 +5142,6 @@
 #~ msgstr ""
 #~ "Het pictogram in de hoek rechtsonder helpt u bij het sorteren van uw e-"
 #~ "mailberichten. Klik op dit pictogram voor een lijst met sorteeropties."
-
-#~ msgid "The info area"
-#~ msgstr "Het meldingengebied"
 
 #~ msgid "The number of recipients is limited to %1$s recipients per field"
 #~ msgstr "Het aantal ontvangers is beperkt tot %1$s per veld"
