/**
 * This work is provided under the terms of the CREATIVE COMMONS PUBLIC
 * LICENSE. This work is protected by copyright and/or other applicable
 * law. Any use of the work other than as authorized under this license
 * or copyright law is prohibited.
 *
 * http://creativecommons.org/licenses/by-nc-sa/2.5/
 *
 * © 2012 Open-Xchange Inc., Tarrytown, NY, USA. info@open-xchange.com
 *
 * @author Daniel Dickhaus <daniel.dickhaus@open-xchange.com>
 */

define('io.ox/tasks/edit/view', [
    'gettext!io.ox/tasks/edit',
    'io.ox/tasks/edit/view-template',
    'io.ox/tasks/model',
    'io.ox/core/date',
    'io.ox/core/extensions',
    'io.ox/backbone/views',
    'io.ox/core/capabilities'
], function (gt, template, model, date, ext, views, capabilities) {

    'use strict';

    var TaskEditView = views.point('io.ox/tasks/edit/view').createView({

        tagName: 'div',

        className: 'io-ox-tasks-edit container default-content-padding',

        init: function () {
            this.collapsed = true;
            this.detailsCollapsed = true;

            //if recurrence is set make sure we have start and end date
            //this prevents errors on saving because recurrence needs both fields filled
            this.model.on('change:recurrence_type', function (model, value) {
                if (value) {
                    if (!(model.get('start_date')) && model.get('start_date') !== 0) {
                        if (model.get('end_date') !== undefined && model.get('end_date') !== null) {
                            model.set('start_date',  model.get('end_date') - date.DAY, { validate: true });
                        } else {
                            model.set('start_date', _.now(), { validate: true });
                        }
                    }
                    if (!(model.get('end_date')) && model.get('end_date') !== 0) {
                        model.set('end_date', model.get('start_date') + date.DAY, { validate: true });
                    }
                }
            });
        },

        render: function (app) {
            var self = this,
                rows = {};
            self.baton.app = app;

            //hide stuff
            if (!capabilities.has('infostore')) {
                ext.point('io.ox/tasks/edit/view').disable('attachment_list');
                ext.point('io.ox/tasks/edit/view').disable('attachment_upload');
            }
            // hide participants tab for PIM user
            if (!capabilities.has('delegate_tasks')) {
                ext.point('io.ox/tasks/edit/view').disable('participants_list');
                ext.point('io.ox/tasks/edit/view').disable('add_participant');
            }

            _(this.point.list()).each(function (extension) {
                //seperate extensions with rows
                if (extension.row) {
                    if (!rows[extension.row]) {
                        rows[extension.row] = [];
                    }
                    rows[extension.row].push(extension);
                } else {
                    //all the rest
                    if (!rows.rest) { //rest is used for extension points without row
                        rows.rest = [];
                    }
                    rows.rest.push(extension);
                }
            });

            //draw the rows
            _(rows).each(function (row, key) {
<<<<<<< HEAD
                //leave out all the rest, for now
                if (key !== 'rest') {
                    var node = $('<div class="row">').appendTo(self.$el);
=======
                if (key !== 'rest') {//leave out all the rest, for now
                    //row 0 is the headline
                    var node = $('<div class="row">').appendTo(key === '0' ? app.getWindow().nodes.header : self.$el);
>>>>>>> 77207d12
                    for (var i = 0; i < row.length; i++) {
                        row[i].invoke('draw', node, self.baton);
                    }
                }
            });

            //now draw the rest
            _(rows.rest).each(function (extension) {
                extension.invoke('draw', self.$el, self.baton);
            });

            if (_.device('smartphone')) {
                // create new toolbar on bottom
                ext.point('io.ox/tasks/edit/bottomToolbar').invoke('draw', this, self.baton);
            }

            //change title if available
            if (self.model.get('title')) {
                app.setTitle(self.model.get('title'));
            }

            // Disable Save Button if title is empty on startup
            if (!self.$el.find('input.title-field').val()) {
                self.$el.find('.btn[data-action="save"]').prop('disabled', true);
            }
            //look if there is data beside the default values to trigger autoexpand (only in edit mode)
            if (self.model.get('id')) {
                var details = _(_(self.model.attributes)
                        .pick(['actual_duration', 'target_duration', 'actual_costs', 'target_costs', 'currency', 'trip_meter', 'billing_information', 'companies']))
                        .filter(function (val) {
                            return val;
                        }),
                    attributes = _(_(self.model.attributes)
                        .pick(['start_date', 'end_date', 'alarm', 'recurrence_type', 'percent_completed', 'private_flag', 'number_of_attachments', 'priority']))
                        .filter(function (val) {
                            return val;
                        });
                if (details.length || attributes.length || self.model.get('status') !== 1 ||
                        //check if attributes contain values other than the defaults
                        (self.model.get('participants') && self.model.get('participants').length)) {
                    self.$el.find('.expand-link').click();
                    if (details.length) {
                        self.$el.find('.expand-details-link').click();
                    }
                }
            }

            // Toggle disabled state of save button
            function fnToggleSave(value) {
                var node = self.$el.find('.btn[data-action="save"]');
                if (_.device('smartphone')) node = self.$el.parent().parent().find('.btn[data-action="save"]');
                node.prop('disabled', value === '');
            }
            //delegate some events
            self.$el.delegate('.title-field', 'keyup blur', function () {
                var value = $(this).val();
                var title = value ? value : (self.model.get('id') ? gt('Edit task') : gt('Create task'));
                app.setTitle(title);
                fnToggleSave(value);
            });
            return this;
        }
    });

    return {
        TaskEditView: TaskEditView,
        getView: function (taskModel, node, app) {
            if (!taskModel) {
                taskModel = model.factory.create();
            } else {
                taskModel = model.factory.wrap(taskModel);
            }

            var view = new TaskEditView({ model: taskModel });
            node.append(view.render(app).$el);

            return view;
        }
    };
});<|MERGE_RESOLUTION|>--- conflicted
+++ resolved
@@ -85,15 +85,10 @@
 
             //draw the rows
             _(rows).each(function (row, key) {
-<<<<<<< HEAD
                 //leave out all the rest, for now
                 if (key !== 'rest') {
-                    var node = $('<div class="row">').appendTo(self.$el);
-=======
-                if (key !== 'rest') {//leave out all the rest, for now
                     //row 0 is the headline
                     var node = $('<div class="row">').appendTo(key === '0' ? app.getWindow().nodes.header : self.$el);
->>>>>>> 77207d12
                     for (var i = 0; i < row.length; i++) {
                         row[i].invoke('draw', node, self.baton);
                     }
