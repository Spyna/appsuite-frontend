--- conflicted
+++ resolved
@@ -76,11 +76,7 @@
 <p role="presentation">
             </p>
 </li>
-<<<<<<< HEAD
-<li class="listitem"><p role="presentation"><span class="guibutton"><strong>Overzicht</strong></span>. Laat u het soort overzicht in het <a class="link" href="ox.appsuite.user.sect.drive.gui.content.html#ox.appsuite.user.reference.drive.gui.content">hoofdgebied</a> kiezen.</p></li>
-=======
 <li class="listitem"><p role="presentation"><span class="guibutton"><strong>Beeld</strong></span>. Laat u het soort overzicht in het hoofdgebied kiezen.</p></li>
->>>>>>> 4d2c175d
 </ul>
 <p>
       </p>
