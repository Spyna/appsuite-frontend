--- conflicted
+++ resolved
@@ -206,48 +206,6 @@
                 .find('.fa-arrow-up').css('opacity', opacity[1]).end();
         };
 
-<<<<<<< HEAD
-        ext.point('io.ox/calendar/vgrid/toolbar').extend({
-            id: 'dropdown',
-            index: 100,
-            draw: function () {
-                this.append(
-                    optDropdown = $('<div class="grid-options dropdown">')
-                        .append(
-                            $('<a>')
-                                .attr({
-                                    href: '#',
-                                    tabindex: 1,
-                                    'data-toggle': 'dropdown',
-                                    'aria-haspopup': true,
-                                    'aria-expandet': false,
-                                    'aria-label': gt('Sort options')
-                                }).append(
-                                    $('<i class="fa fa-arrow-down" aria-hidden="true">'),
-                                    $('<i class="fa fa-arrow-up" aria-hidden="true">')
-                                )
-                                .dropdown(),
-                            $('<ul class="dropdown-menu" role="menu">')
-                                .append(
-                                    buildOption('asc', gt('Ascending')),
-                                    buildOption('desc', gt('Descending'))
-                                )
-                                .on('click', 'a', { grid: grid }, function () {
-                                    var option = $(this).attr('data-option');
-                                    switch (option) {
-                                    case 'asc':
-                                    case 'desc':
-                                        grid.prop('order', option).refresh(true);
-                                        break;
-                                    }
-                                })
-                        )
-                );
-            }
-        });
-
-=======
->>>>>>> 74174fc6
         /**
          * returns the all request for the vgrid
          * @param  {Object} dates   contains a start end end date
