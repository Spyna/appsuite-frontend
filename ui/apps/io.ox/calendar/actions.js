--- conflicted
+++ resolved
@@ -203,7 +203,6 @@
         }
     });
 
-<<<<<<< HEAD
     new Action('io.ox/calendar/detail/actions/print-appointment-disabled', {
         requires: 'one',
         capabilities: 'printing',
@@ -217,8 +216,6 @@
         }
     });
 
-=======
->>>>>>> e7758a2e
     new Action('io.ox/calendar/detail/actions/print', {
         capabilities: 'printing',
         id: 'print',
