/**
 * All content on this website (including text, images, source
 * code and any other original works), unless otherwise noted,
 * is licensed under a Creative Commons License.
 *
 * http://creativecommons.org/licenses/by-nc-sa/2.5/
 *
 * Copyright (C) Open-Xchange Inc., 2006-2012
 * Mail: info@open-xchange.com
 *
 * @author Tobias Prinz <tobias.prinz@open-xchange.com>
 * @author Francisco Laguna <francisco.laguna@open-xchange.com>
 * @author Matthias Biggeleben <matthias.biggeleben@open-xchange.com>
 */

.io-ox-portal {

    @spacing: 13px;
    @vert-spacing: 13px;
    @line-height: 18px;
    @lines: 18;
    @widget-padding: 13px;

    padding: 13px (13px - @spacing) 13px 13px;
    .overflow(auto);

    .header {
        margin: 0 13px @vert-spacing 13px;
    }

    h1.greeting {
        font-family: @font-light;
        font-weight: 300;
        font-size: 24px;
        line-height: 27px;
        color: #333;
        margin: 0;
    }

    .greeting-phrase {
        margin: 0 1em 0 0;
    }

    .signin {
        font-size: 13px;
        color: #555;
        white-space: nowrap;
    }

    .widgets {
        clear: both;
        min-height: 200px;
        list-style-type: none;
        margin: 0;
        padding: 0;
    }

    .widget {
        position: relative;
        display: inline-block;
        width: 300px;
        height: @line-height * @lines + 13px + @vert-spacing;
        border-width: 0 @spacing @vert-spacing 0;
        border-style: solid;
        border-color: transparent;
        float: left;
        background-clip: padding-box;
        background-color: #f5f5f5;
        .transition(background-color 0.3s linear);
        .box-sizing(border-box);
        .user-select(none);
    }

    .widget.ui-sortable-helper {
        background-color: #eee;
    }

    .pending {
        background-color: #fafafa;
        h2 { color: #ddd !important; }
        .content { opacity: 0; }
    }

    .widget-color-default { h2, .accent { color: #333; } }
    .widget-color-red { h2, .accent { color: @color_red; } }
    .widget-color-orange { h2, .accent { color: @color_orange; } }
    .widget-color-lightgreen { h2, .accent { color: darken(@color_lightgreen, 10%); } }
    .widget-color-green { h2, .accent { color: @color_green; } }
    .widget-color-lightblue { h2, .accent { color: darken(@color_lightblue, 20%); } }
    .widget-color-blue { h2, .accent { color: @color_blue; } }
    .widget-color-purple { h2, .accent { color: @color_purple; } }
    .widget-color-pink { h2, .accent { color: darken(@color_pink, 10%); } }
    .widget-color-gray { h2, .accent { color: darken(@color_gray, 20%); } }

    h2 {
        position: relative;
        font-size: 20px;
        margin: @widget-padding;
        font-weight: bold;
        line-height: 26px;
        height: 26px;
        overflow: hidden;
        cursor: default;
        z-index: 2;
        .transition(color 0.3s linear);
    }

    h2.action-link {
        cursor: pointer;
        &:hover { text-decoration: underline; }
    }

    .bold { font-weight: bold; }
    .italic { font-style: italic; }
    .gray { color: rgba(0, 0, 0, 0.5); }

    .content {
        position: absolute;
        right: @widget-padding;
        bottom: @widget-padding;
        left: @widget-padding;
        top: @line-height * 4;
        line-height: @line-height;
        overflow: hidden;
        .transition(opacity 0.3s linear);
        &.pointer { cursor: pointer; }
    }

    .photo-stream {
        .content {
            top: 0; right: 0; bottom: 0; left: 0;
            z-index: 1;
            background-size: cover;
            background-repeat: no-repeat;
            background-position: center center;
        }
        h2 {
            position: absolute;
            bottom: 0; right: 0; left: 0;
            margin: 0;
            height: 30px;
            padding: 13px;
            color: #111;
            text-shadow: 0px 0px 5px #fff;
            background-color: rgba(255, 255, 255, 0.50);
            border-top: 1px solid rgba(0, 0, 0, 0.20);
        }
    }

    .item, .paragraph {
        line-height: @line-height;
        margin-bottom: @line-height;
    }

    .item { cursor: pointer; }
    .item:hover { text-decoration: underline; }

    .line {
        line-height: @line-height;
    }

    .widget.requires-setup {
        background-color: #eee;
        h2 { color: #555; }
        .content {
            text-align: center;
            padding-top: 7em;
            color: #888;
            cursor: pointer;
        }
        .content:hover {
            text-decoration: underline;
        }
    }
}

.portal-feed {

    h1 {
        font-family: @font-light;
        font-size: 24px;
        font-weight: 300;
        text-align: left;
        margin: 0 0 26px 0;
    }

    h2 {
        font-size: 18px;
        line-height: 22px;
        margin: 26px 0 13px 0;
        clear: both;
    }

    .photo {
        width: 100%;
        height: 300px;
        background-size: contain;
        background-repeat: no-repeat;
        background-position: center center;
        margin-bottom: 26px;
    }

    .post-url {
        margin: 0 0 13px 0;
        clear: both;
    }

    .rss-url {
        text-align: right;
        margin: 0 0 13px 0;
        clear: both;
    }

    .text {
        margin-bottom: 26px;

        img[hspace][align="left"] {
            margin: 0 1em 0 0;
        }

        img[hspace][align="right"] {
            margin: 0 0 0 1em;
        }
    }

    .text-delimiter {
        color: @link-color;
        width: 2em;
        display: inline-block;
        text-align: center;
    }

    caption {
        text-align: center;
        color: #aaa;
        margin: -13px 0 26px 0;
        display: block;
    }
}

/* RESPONSIVE */

@media all and (max-width: 560px) {
    /* smartphone reduction */
    .io-ox-portal {
        padding-right: 0;
        .header {
            margin: 0 13px 13px 0;
        }
        .widget {
            width: 100%;
            border-right-width: 0;
            background-color: transparent;
        }
        h2 {
            margin: 26px 0 0 0;
        }
        .content {
            left: 0;
        }
        .photo-stream {
            .content, h2 { right: 13px; }
        }
    }
}
@media all and (min-width: 560px) {
    .io-ox-portal .widget { width: 100% / 2; }
}
@media all and (min-width: 840px) {
    .io-ox-portal .widget { width: 100% / 3 - 0.05%; } /* -0.50% = floating fix */
}
@media all and (min-width: 1120px) {
    .io-ox-portal .widget { width: 100% / 4 - 0.05%; } /* -0.50% = floating fix */
}
@media all and (min-width: 1400px) {
<<<<<<< HEAD
    .io-ox-portal .widget { width: 100% / 5 - 0.05%; } /* -0.50% = floating fix */
=======
    .io-ox-portal .widget { width: 100% / 5; }
}

/*
.io-ox-portal-typeA .io-ox-portal-item {
    display: inline-block;
    text-decoration: none;
    max-height: 4.5em;
    line-height: 1.5em;
    font-size: 1em;
    border-top: 1px solid rgba(255,255,255,0.3);
    width: 100%;
    color: #eee;
    padding: 0 6px 0 @tSpace;
    overflow: hidden;
}
.io-ox-portal-title {
    background: rgba(0, 0, 0, 0.3);
    color: white;
    text-align: center;
    padding-top: 6px;
    font-family: @font-light;
}
.io-ox-portal-typeA .io-ox-portal-content :first-child.io-ox-portal-item {
    border: none;
}
.io-ox-portal-typeA :hover.io-ox-portal-item {
    background: rgba(255, 255, 255, 0.75);
    font-weight: 200;
}
.io-ox-portal-typeA .io-ox-portal-content {
    height: @tHeight - @tLine - @tLine;
    overflow: hidden;
    line-height: 1.5em;
    text-overflow: ellipsis;
    clear: both;
    color: white;
}
.io-ox-portal-typeA .io-ox-portal-title {
    width: @tWidth;
    height: @tLine;

}
.io-ox-portal-typeA .io-ox-portal-actions {
    height: @tLine;
    background: rgba(0, 0, 0, 0.5);
    color: white;
    padding-top: @tSpace/2;
}
.io-ox-portal-actions .action-text {
    display: inline-block;
    height: 100%;
    cursor: pointer;
    padding-left: .5em;
    font-weight: 100;
    font-size: 13pt;
}

.io-ox-portal-typeB .io-ox-portal-title {
    width: @tWidth;
    height: @tLine;
    padding-top: 6px;
    visibility: hidden;
}
.io-ox-portal-typeB .io-ox-portal-image {
    height: @tHeight - @tLine;
    background: no-repeat center;
    background-size: cover;
}
.io-ox-portal-typeB .io-ox-portal-actions {
    margin-top: @tHeight - @tLine - @tLine;
    height: @tLine;
    background: rgba(0, 0, 0, 0.5);
    color: white;
    padding-top: @tSpace/2;
    opacity: 0.75;
}
.io-ox-portal-typeB .io-ox-portal-actions .action-text, .io-ox-portal-typeB .io-ox-portal-title  {
    font-weight: 200;
}

.io-ox-portal-action {
    display: block;
    float: right;
    margin-right: 6px;
}
.io-ox-portal-title h1 {
    font-size: 16pt;
    line-height: 0;
}
.io-ox-portal-title .tile-image {
    float: right;
    margin-right: 6px;
}

.io-ox-typeA-action, .io-ox-typeB-title {
    border-bottom-left-radius: @tSpace;
    border-bottom-right-radius: @tSpace;
}
.io-ox-typeA-title {
    border-top-left-radius: @tSpace;
    border-top-right-radius: @tSpace;
}
.io-ox-portal-widget-tile {
    border-radius: @tSpace;
}

.invisible {
    visibility: hidden;
}
.tile-color0, .tile-color6 {
    background: #234;
}
.tile-color1, .tile-color7 {
    background: #243;
}
.tile-color2, .tile-color8 {
    background: #324;
}
.tile-color3, .tile-color9 {
    background: #342;
}
.tile-color4, .tile-color10 {
    background: #423;
}
.tile-color5, .tile-color11 {
    background: #432;
}
*/


/************
 * SETTINGS *
 ************
*/
.io-ox-portal-setting {
    margin-bottom: 2.5em;
}
.io-ox-portal-settings-title {
    font-size: 16pt;
    font-family: OpenSans, 'Helvetica Neue', Helvetica, Arial, sans-serif;
    font-weight: 300;
}
.io-ox-settings-item {
    clear: both;
    width: 20em;
}
.io-ox-setting-title {
    width: 15em;
    white-space: nowrap;
    text-overflow: ellipsis;
}
.io-ox-settings-item .action-edit, .io-ox-settings-item .action-remove, .io-ox-settings-item .action-add {
    display: inline-block;
    margin-left: .25em;
    float: right;
>>>>>>> 71a2fadf
}<|MERGE_RESOLUTION|>--- conflicted
+++ resolved
@@ -273,138 +273,8 @@
     .io-ox-portal .widget { width: 100% / 4 - 0.05%; } /* -0.50% = floating fix */
 }
 @media all and (min-width: 1400px) {
-<<<<<<< HEAD
     .io-ox-portal .widget { width: 100% / 5 - 0.05%; } /* -0.50% = floating fix */
-=======
-    .io-ox-portal .widget { width: 100% / 5; }
-}
-
-/*
-.io-ox-portal-typeA .io-ox-portal-item {
-    display: inline-block;
-    text-decoration: none;
-    max-height: 4.5em;
-    line-height: 1.5em;
-    font-size: 1em;
-    border-top: 1px solid rgba(255,255,255,0.3);
-    width: 100%;
-    color: #eee;
-    padding: 0 6px 0 @tSpace;
-    overflow: hidden;
-}
-.io-ox-portal-title {
-    background: rgba(0, 0, 0, 0.3);
-    color: white;
-    text-align: center;
-    padding-top: 6px;
-    font-family: @font-light;
-}
-.io-ox-portal-typeA .io-ox-portal-content :first-child.io-ox-portal-item {
-    border: none;
-}
-.io-ox-portal-typeA :hover.io-ox-portal-item {
-    background: rgba(255, 255, 255, 0.75);
-    font-weight: 200;
-}
-.io-ox-portal-typeA .io-ox-portal-content {
-    height: @tHeight - @tLine - @tLine;
-    overflow: hidden;
-    line-height: 1.5em;
-    text-overflow: ellipsis;
-    clear: both;
-    color: white;
-}
-.io-ox-portal-typeA .io-ox-portal-title {
-    width: @tWidth;
-    height: @tLine;
-
-}
-.io-ox-portal-typeA .io-ox-portal-actions {
-    height: @tLine;
-    background: rgba(0, 0, 0, 0.5);
-    color: white;
-    padding-top: @tSpace/2;
-}
-.io-ox-portal-actions .action-text {
-    display: inline-block;
-    height: 100%;
-    cursor: pointer;
-    padding-left: .5em;
-    font-weight: 100;
-    font-size: 13pt;
-}
-
-.io-ox-portal-typeB .io-ox-portal-title {
-    width: @tWidth;
-    height: @tLine;
-    padding-top: 6px;
-    visibility: hidden;
-}
-.io-ox-portal-typeB .io-ox-portal-image {
-    height: @tHeight - @tLine;
-    background: no-repeat center;
-    background-size: cover;
-}
-.io-ox-portal-typeB .io-ox-portal-actions {
-    margin-top: @tHeight - @tLine - @tLine;
-    height: @tLine;
-    background: rgba(0, 0, 0, 0.5);
-    color: white;
-    padding-top: @tSpace/2;
-    opacity: 0.75;
-}
-.io-ox-portal-typeB .io-ox-portal-actions .action-text, .io-ox-portal-typeB .io-ox-portal-title  {
-    font-weight: 200;
-}
-
-.io-ox-portal-action {
-    display: block;
-    float: right;
-    margin-right: 6px;
-}
-.io-ox-portal-title h1 {
-    font-size: 16pt;
-    line-height: 0;
-}
-.io-ox-portal-title .tile-image {
-    float: right;
-    margin-right: 6px;
-}
-
-.io-ox-typeA-action, .io-ox-typeB-title {
-    border-bottom-left-radius: @tSpace;
-    border-bottom-right-radius: @tSpace;
-}
-.io-ox-typeA-title {
-    border-top-left-radius: @tSpace;
-    border-top-right-radius: @tSpace;
-}
-.io-ox-portal-widget-tile {
-    border-radius: @tSpace;
-}
-
-.invisible {
-    visibility: hidden;
-}
-.tile-color0, .tile-color6 {
-    background: #234;
-}
-.tile-color1, .tile-color7 {
-    background: #243;
-}
-.tile-color2, .tile-color8 {
-    background: #324;
-}
-.tile-color3, .tile-color9 {
-    background: #342;
-}
-.tile-color4, .tile-color10 {
-    background: #423;
-}
-.tile-color5, .tile-color11 {
-    background: #432;
-}
-*/
+}
 
 
 /************
@@ -432,5 +302,4 @@
     display: inline-block;
     margin-left: .25em;
     float: right;
->>>>>>> 71a2fadf
 }