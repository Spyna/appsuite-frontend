--- conflicted
+++ resolved
@@ -692,11 +692,7 @@
         removeRestorePoint: function () {
             var uniqueID = this.get('uniqueID');
             ox.ui.App.removeRestorePoint(uniqueID);
-<<<<<<< HEAD
-        },
-=======
         }
->>>>>>> 8efd135e
 
     });
 
@@ -707,11 +703,7 @@
 
         return urlForceOn ||
             !urlForceOff &&
-<<<<<<< HEAD
-            coreConfig.get('features/storeSavePoints', true);
-=======
             coreSettings.get('features/storeSavePoints', true);
->>>>>>> 8efd135e
     }
     // static methods
     _.extend(ox.ui.App, {
