--- conflicted
+++ resolved
@@ -37,13 +37,8 @@
   </h1>
 <h2 class="sr-only">Dateien und Ordner anzeigen</h2>
 <div class="sect2" id="ox.appsuite.user.sect.files.view.attachments">
-<<<<<<< HEAD
-<div class="titlepage"><div><div><h3 class="title">9.2.2. E-Mail Anhänge anzeigen</h3></div></div></div>
-<a class="indexterm" name="id-1.10.8.8.2"></a><a class="indexterm" name="id-1.10.8.8.3"></a><div class="concept">
-=======
 <div class="titlepage"><div><div><h3 class="title">9.2.2. E-Mail-Anhänge anzeigen</h3></div></div></div>
 <a class="indexterm" name="id-1.10.8.9.2"></a><a class="indexterm" name="id-1.10.8.9.3"></a><div class="concept">
->>>>>>> 1c74fb5d
 <a name="ox.appsuite.user.concept.files.view.attachments"></a><p id="ox.appsuite.user.concept.files.view.attachments">Die Anhänge von E-Mails, die Sie gesendet oder empfangen haben,
         werden in einem eigenen Ordner angezeigt.
       </p>
@@ -56,11 +51,7 @@
 <p role="presentation">Im den Inhalt eines Anhangs anzuzeigen, verwenden Sie die Methoden zum
               <a class="link" href="ox.appsuite.user.sect.files.view.content.html#ox.appsuite.user.task.files.view.content">Anzeigen von Dateien</a>.
             </p>
-<<<<<<< HEAD
-<p role="presentation">Um die E-Mail anzuzeigen, die zu der gewählten Anlage gehört, klicken Sie in der Werkzeugleiste auf
-=======
 <p role="presentation">Um die E-Mail anzuzeigen, die zu der gewählten Anlage gehört, klicken Sie in der Werkzeugleiste auf 
->>>>>>> 1c74fb5d
               <span class="guibutton"><strong>Ansicht</strong></span>. Aktivieren Sie <span class="guibutton"><strong>Datei-Details</strong></span>. 
               Klicken Sie auf <span class="guibutton"><strong>Nachricht anzeigen</strong></span>. 
             </p>
@@ -76,16 +67,8 @@
 </li>
 <li class="listitem" style="list-style-type: none">
 <p role="presentation"><a class="xref" href="ox.appsuite.user.sect.files.gui.content.html">Der
-<<<<<<< HEAD
-        <span class="phrase">Drive</span>
-        
-        
-        
-        Anzeigebereich</a></p>
-=======
         <span class="phrase">Drive</span>-Anzeigebereich
       </a></p>
->>>>>>> 1c74fb5d
 <p role="presentation"><a class="xref" href="ox.appsuite.user.sect.files.gui.details.html">Die Datei-Details</a></p>
 </li>
 </ul>
