<html lang="de">
<head>
<meta http-equiv="Content-Type" content="text/html; charset=utf-8">
<title>10.1.4. Ordner verstecken</title>
<link rel="stylesheet" type="text/css" href="../../help.css">
<meta name="generator" content="DocBook XSL Stylesheets V1.78.1">
<link rel="home" href="index.html" title="Benutzeranleitung">
<link rel="up" href="ox.appsuite.user.sect.dataorganisation.folder.html" title="10.1. Ordner">
<link rel="prev" href="ox.appsuite.user.sect.dataorganisation.folder.navigate.html" title="10.1.3. Navigieren in der Ordnerstruktur">
<link rel="next" href="ox.appsuite.user.sect.dataorganisation.folder.favorite.html" title="10.1.5. Ordner zu Favoriten hinzufügen">
<link rel="copyright" href="ox.appsuite.user.legalnotice.html" title="Rechtlicher Hinweis">
<link rel="stylesheet" type="text/css" href="../../bootstrap.min.css"​/> 
<link id="favicon" rel="shortcut icon" href="../../../apps/themes/default/favicon.ico" type="image/x-icon"> 
<meta name="viewport" content="width=device-width, initial-scale=1.0">
   <script src="../../jquery.min.js"></script> 

   <script src="../../bootstrap.min.js"></script> 
</head>
<body bgcolor="white" text="black" link="#0000FF" vlink="#840084" alink="#0000FF">
<div class="oxhelp-navigation-top"><nav class="navbar navbar-inverse" role="navigation"><div class="container-fluid">
<div class="navbar-header">
<button type="button" class="navbar-toggle" data-toggle="collapse" data-target="#ox-main-nav"><span class="sr-only">Navigation umschalten</span><span class="icon-bar"></span><span class="icon-bar"></span><span class="icon-bar"></span></button><a class="navbar-brand"></a>
</div>
<div class="collapse navbar-collapse" id="ox-main-nav"><ul class="nav navbar-nav">
<li><a accesskey="p" class="oxhelp-prev-link" href="ox.appsuite.user.sect.dataorganisation.folder.navigate.html">Zurück</a></li>
<li><a accesskey="h" href="index.html" class="oxhelp-home-link">Startseite</a></li>
<li><a accesskey="t" href="bk01-toc.html" class="oxhelp-toc-link">Inhaltsverzeichnis</a></li>
<li><a accesskey="n" class="oxhelp-next-link" href="ox.appsuite.user.sect.dataorganisation.folder.favorite.html">Weiter</a></li>
</ul></div>
</div></nav></div>
<div class="oxhelp-content">
  <h1 class="sr-only">Datenorganisation, Freigaben, Sicherheit</h1>
<h2 class="sr-only">Ordner</h2>
<div class="sect2" id="ox.appsuite.user.sect.dataorganisation.folder.hide">
<<<<<<< HEAD
<div class="titlepage"><div><div><h3 class="title">11.1.3. Ordner verstecken</h3></div></div></div>
<a class="indexterm" name="id-1.12.4.7.2"></a><a class="indexterm" name="id-1.12.4.7.3"></a><a class="indexterm" name="id-1.12.4.7.4"></a><div class="concept">
<a name="ox.appsuite.user.concept.dataorganisation.folder.hide"></a><p id="ox.appsuite.user.concept.dataorganisation.folder.hide">In den Apps
=======
<div class="titlepage"><div><div><h3 class="title">10.1.4. Ordner verstecken</h3></div></div></div>
<a class="indexterm" name="id-1.11.5.9.2"></a><a class="indexterm" name="id-1.11.5.9.3"></a><a class="indexterm" name="id-1.11.5.9.4"></a><div class="concept">
<a name="ox.appsuite.user.concept.dataorganisation.folder.hide"></a><p id="ox.appsuite.user.concept.dataorganisation.folder.hide">In den Apps   
>>>>>>> 1c74fb5d
        <span class="phrase"><span class="guilabel"><strong>Adressbuch</strong></span></span>,
        <span class="phrase"><span class="guilabel"><strong>Kalender</strong></span></span>
        oder
        <span class="phrase"><span class="guilabel"><strong>Aufgaben</strong></span></span>
        können Sie bestimmte persönliche Ordner, freigegebene Ordner oder öffentliche  Ordner verstecken. Die folgenden Techniken sind verfügbar:</p>
<ul class="itemizedlist" style="list-style-type: disc; ">
<<<<<<< HEAD
<li class="listitem"><p role="presentation">einzelne Ordner <a class="link" href="ox.appsuite.user.sect.dataorganisation.folder.hide.html#ox.appsuite.user.task.dataorganisation.folder.hide">verstecken</a></p></li>
<li class="listitem"><p role="presentation">versteckte Ordner <a class="link" href="ox.appsuite.user.sect.dataorganisation.folder.hide.html#ox.appsuite.user.task.dataorganisation.folder.show">wieder anzeigen</a></p></li>
=======
<li class="listitem"><p role="presentation">einzelne Ordner verstecken</p></li>
<li class="listitem"><p role="presentation">versteckte Ordner wieder anzeigen</p></li>
>>>>>>> 1c74fb5d
</ul>
<p>
        Alle versteckten Ordner werden unten im Ordnerbaum in einem Sammelordner angezeigt.
        Die folgenden Ausführungen zu Ordnern gelten auch für Adressbücher und Kalender.
      </p>
</div>
<div class="task" id="ox.appsuite.user.task.dataorganisation.folder.hide">
<p class="title">So verstecken Sie einen Ordner:</p>
<div class="procedure"><ol class="procedure" type="1">
<<<<<<< HEAD
<li class="step"><p role="presentation">In der App
=======
<li class="step"><p role="presentation">In der App 
>>>>>>> 1c74fb5d
              <span class="phrase"><span class="guilabel"><strong>Adressbuch</strong></span></span>,
              <span class="phrase"><span class="guilabel"><strong>Kalender</strong></span></span>
              oder
              <span class="phrase"><span class="guilabel"><strong>Aufgaben</strong></span></span>
<<<<<<< HEAD
              <a class="link" href="ox.appsuite.user.sect.dataorganisation.folder.navigate.html#ox.appsuite.user.task.dataorganisation.folder.select">wählen</a> Sie im Ordnerbaum den Ordner, den Sie
              verstecken wollen. </p></li>
<li class="step">
<p role="presentation">Klicken Sie neben dem Ordnernamen auf das Symbol <span class="guibutton"><strong>Ordnerspezifische Aktionen</strong></span>
              <span aria-hidden="true" class="inlinemediaobject" id="ox.appsuite.user.fig.dataorganisation.folder.hide"><img src="../../images/appsuite_user_icon_foldertree_actions.png"></span> . Klicken Sie auf <span class="guibutton"><strong>Nicht anzeigen</strong></span>.</p>
<p role="presentation"><span class="phrase"><strong>Hinweis:</strong></span> Wenn Sie einen Ordner wählen, der nicht versteckt werden
=======
              wählen Sie im Ordnerbaum den Ordner, den Sie verstecken wollen. </p></li>
<li class="step">
<p role="presentation">Klicken Sie neben dem Ordnernamen auf das Symbol <span class="guibutton"><strong>Aktionen</strong></span>
              <span aria-hidden="true" class="inlinemediaobject" id="ox.appsuite.user.fig.dataorganisation.folder.hide"><img src="../../images/appsuite_user_icon_foldertree_actions.png"></span>. Klicken Sie auf <span class="guibutton"><strong>Nicht anzeigen</strong></span>.</p>
<p role="presentation"><span class="phrase"><strong>Hinweis:</strong></span> Wenn Sie einen Ordner wählen, der nicht versteckt werden 
>>>>>>> 1c74fb5d
              kann, wird die Funktion nicht angezeigt.</p>
</li>
</ol></div>
</div>
<div class="task" id="ox.appsuite.user.task.dataorganisation.folder.show">
<p class="title">So zeigen Sie einen versteckten Ordner wieder an:</p>
<div class="procedure"><ol class="procedure" type="1">
<<<<<<< HEAD
<li class="step"><p role="presentation">In der App
=======
<li class="step"><p role="presentation">In der App 
>>>>>>> 1c74fb5d
              <span class="phrase"><span class="guilabel"><strong>Adressbuch</strong></span></span>,
              <span class="phrase"><span class="guilabel"><strong>Kalender</strong></span></span>
              oder
              <span class="phrase"><span class="guilabel"><strong>Aufgaben</strong></span></span> 
              öffnen Sie unten im Ordnerbaum je nach App den Eintrag <span class="guibutton"><strong>Versteckte Adressbücher</strong></span>, <span class="guibutton"><strong>Versteckte Kalender</strong></span> oder
              <span class="guibutton"><strong>Versteckte Aufgaben</strong></span>. Die versteckten Ordner werden eingeblendet.</p></li>
<<<<<<< HEAD
<li class="step"><p role="presentation">Klicken Sie neben einem Ordnernamen auf das Symbol <span class="guibutton"><strong>Ordnerspezifische Aktionen</strong></span>
              <span aria-hidden="true" class="inlinemediaobject" id="ox.appsuite.user.fig.dataorganisation.folder.show"><img src="../../images/appsuite_user_icon_foldertree_actions.png"></span> . Klicken Sie auf <span class="guibutton"><strong>Zeigen</strong></span>.</p></li>
=======
<li class="step"><p role="presentation">Klicken Sie neben einem Ordnernamen auf das Symbol <span class="guibutton"><strong>Aktionen</strong></span>
              <span aria-hidden="true" class="inlinemediaobject" id="ox.appsuite.user.fig.dataorganisation.folder.show"><img src="../../images/appsuite_user_icon_foldertree_actions.png"></span>. Klicken Sie auf <span class="guibutton"><strong>Zeigen</strong></span>.</p></li>
>>>>>>> 1c74fb5d
</ol></div>
</div>
<p class="title">Siehe auch</p>
<ul class="itemizedlist" id="ox.appsuite.user.concept.dataorganisation.folder.hide.related" style="list-style-type: none; "><li class="listitem" style="list-style-type: none">
<p role="presentation"><a class="xref" href="ox.appsuite.user.sect.dataorganisation.folder.navigate.html">Navigieren in der Ordnerstruktur</a></p>
<p role="presentation"><a class="xref" href="ox.appsuite.user.sect.dataorganisation.folder.favorite.html">Ordner zu Favoriten hinzufügen</a></p>
</li></ul>
<p id="ox.appsuite.user.concept.dataorganisation.folder.hide.parent">Übergeordnetes Thema:
        <a class="xref" href="ox.appsuite.user.sect.dataorganisation.folder.html">Ordner</a>
      </p>
</div>
          </div>
        </body>
</html><|MERGE_RESOLUTION|>--- conflicted
+++ resolved
@@ -32,28 +32,17 @@
   <h1 class="sr-only">Datenorganisation, Freigaben, Sicherheit</h1>
 <h2 class="sr-only">Ordner</h2>
 <div class="sect2" id="ox.appsuite.user.sect.dataorganisation.folder.hide">
-<<<<<<< HEAD
-<div class="titlepage"><div><div><h3 class="title">11.1.3. Ordner verstecken</h3></div></div></div>
-<a class="indexterm" name="id-1.12.4.7.2"></a><a class="indexterm" name="id-1.12.4.7.3"></a><a class="indexterm" name="id-1.12.4.7.4"></a><div class="concept">
-<a name="ox.appsuite.user.concept.dataorganisation.folder.hide"></a><p id="ox.appsuite.user.concept.dataorganisation.folder.hide">In den Apps
-=======
 <div class="titlepage"><div><div><h3 class="title">10.1.4. Ordner verstecken</h3></div></div></div>
 <a class="indexterm" name="id-1.11.5.9.2"></a><a class="indexterm" name="id-1.11.5.9.3"></a><a class="indexterm" name="id-1.11.5.9.4"></a><div class="concept">
 <a name="ox.appsuite.user.concept.dataorganisation.folder.hide"></a><p id="ox.appsuite.user.concept.dataorganisation.folder.hide">In den Apps   
->>>>>>> 1c74fb5d
         <span class="phrase"><span class="guilabel"><strong>Adressbuch</strong></span></span>,
         <span class="phrase"><span class="guilabel"><strong>Kalender</strong></span></span>
         oder
         <span class="phrase"><span class="guilabel"><strong>Aufgaben</strong></span></span>
         können Sie bestimmte persönliche Ordner, freigegebene Ordner oder öffentliche  Ordner verstecken. Die folgenden Techniken sind verfügbar:</p>
 <ul class="itemizedlist" style="list-style-type: disc; ">
-<<<<<<< HEAD
-<li class="listitem"><p role="presentation">einzelne Ordner <a class="link" href="ox.appsuite.user.sect.dataorganisation.folder.hide.html#ox.appsuite.user.task.dataorganisation.folder.hide">verstecken</a></p></li>
-<li class="listitem"><p role="presentation">versteckte Ordner <a class="link" href="ox.appsuite.user.sect.dataorganisation.folder.hide.html#ox.appsuite.user.task.dataorganisation.folder.show">wieder anzeigen</a></p></li>
-=======
 <li class="listitem"><p role="presentation">einzelne Ordner verstecken</p></li>
 <li class="listitem"><p role="presentation">versteckte Ordner wieder anzeigen</p></li>
->>>>>>> 1c74fb5d
 </ul>
 <p>
         Alle versteckten Ordner werden unten im Ordnerbaum in einem Sammelordner angezeigt.
@@ -63,29 +52,16 @@
 <div class="task" id="ox.appsuite.user.task.dataorganisation.folder.hide">
 <p class="title">So verstecken Sie einen Ordner:</p>
 <div class="procedure"><ol class="procedure" type="1">
-<<<<<<< HEAD
-<li class="step"><p role="presentation">In der App
-=======
 <li class="step"><p role="presentation">In der App 
->>>>>>> 1c74fb5d
               <span class="phrase"><span class="guilabel"><strong>Adressbuch</strong></span></span>,
               <span class="phrase"><span class="guilabel"><strong>Kalender</strong></span></span>
               oder
               <span class="phrase"><span class="guilabel"><strong>Aufgaben</strong></span></span>
-<<<<<<< HEAD
-              <a class="link" href="ox.appsuite.user.sect.dataorganisation.folder.navigate.html#ox.appsuite.user.task.dataorganisation.folder.select">wählen</a> Sie im Ordnerbaum den Ordner, den Sie
-              verstecken wollen. </p></li>
-<li class="step">
-<p role="presentation">Klicken Sie neben dem Ordnernamen auf das Symbol <span class="guibutton"><strong>Ordnerspezifische Aktionen</strong></span>
-              <span aria-hidden="true" class="inlinemediaobject" id="ox.appsuite.user.fig.dataorganisation.folder.hide"><img src="../../images/appsuite_user_icon_foldertree_actions.png"></span> . Klicken Sie auf <span class="guibutton"><strong>Nicht anzeigen</strong></span>.</p>
-<p role="presentation"><span class="phrase"><strong>Hinweis:</strong></span> Wenn Sie einen Ordner wählen, der nicht versteckt werden
-=======
               wählen Sie im Ordnerbaum den Ordner, den Sie verstecken wollen. </p></li>
 <li class="step">
 <p role="presentation">Klicken Sie neben dem Ordnernamen auf das Symbol <span class="guibutton"><strong>Aktionen</strong></span>
               <span aria-hidden="true" class="inlinemediaobject" id="ox.appsuite.user.fig.dataorganisation.folder.hide"><img src="../../images/appsuite_user_icon_foldertree_actions.png"></span>. Klicken Sie auf <span class="guibutton"><strong>Nicht anzeigen</strong></span>.</p>
 <p role="presentation"><span class="phrase"><strong>Hinweis:</strong></span> Wenn Sie einen Ordner wählen, der nicht versteckt werden 
->>>>>>> 1c74fb5d
               kann, wird die Funktion nicht angezeigt.</p>
 </li>
 </ol></div>
@@ -93,24 +69,15 @@
 <div class="task" id="ox.appsuite.user.task.dataorganisation.folder.show">
 <p class="title">So zeigen Sie einen versteckten Ordner wieder an:</p>
 <div class="procedure"><ol class="procedure" type="1">
-<<<<<<< HEAD
-<li class="step"><p role="presentation">In der App
-=======
 <li class="step"><p role="presentation">In der App 
->>>>>>> 1c74fb5d
               <span class="phrase"><span class="guilabel"><strong>Adressbuch</strong></span></span>,
               <span class="phrase"><span class="guilabel"><strong>Kalender</strong></span></span>
               oder
               <span class="phrase"><span class="guilabel"><strong>Aufgaben</strong></span></span> 
               öffnen Sie unten im Ordnerbaum je nach App den Eintrag <span class="guibutton"><strong>Versteckte Adressbücher</strong></span>, <span class="guibutton"><strong>Versteckte Kalender</strong></span> oder
               <span class="guibutton"><strong>Versteckte Aufgaben</strong></span>. Die versteckten Ordner werden eingeblendet.</p></li>
-<<<<<<< HEAD
-<li class="step"><p role="presentation">Klicken Sie neben einem Ordnernamen auf das Symbol <span class="guibutton"><strong>Ordnerspezifische Aktionen</strong></span>
-              <span aria-hidden="true" class="inlinemediaobject" id="ox.appsuite.user.fig.dataorganisation.folder.show"><img src="../../images/appsuite_user_icon_foldertree_actions.png"></span> . Klicken Sie auf <span class="guibutton"><strong>Zeigen</strong></span>.</p></li>
-=======
 <li class="step"><p role="presentation">Klicken Sie neben einem Ordnernamen auf das Symbol <span class="guibutton"><strong>Aktionen</strong></span>
               <span aria-hidden="true" class="inlinemediaobject" id="ox.appsuite.user.fig.dataorganisation.folder.show"><img src="../../images/appsuite_user_icon_foldertree_actions.png"></span>. Klicken Sie auf <span class="guibutton"><strong>Zeigen</strong></span>.</p></li>
->>>>>>> 1c74fb5d
 </ol></div>
 </div>
 <p class="title">Siehe auch</p>
