--- conflicted
+++ resolved
@@ -11,7 +11,6 @@
  * @author Matthias Biggeleben <matthias.biggeleben@open-xchange.com>
  */
 
-<<<<<<< HEAD
 define('io.ox/mail/toolbar', [
     'io.ox/core/extensions',
     'io.ox/core/extPatterns/links',
@@ -19,6 +18,7 @@
     'io.ox/core/tk/flag-picker',
     'io.ox/mail/api',
     'io.ox/backbone/mini-views/dropdown',
+    'io.ox/backbone/mini-views/toolbar',
     'io.ox/core/tk/upload',
     'io.ox/core/dropzone',
     'io.ox/core/notifications',
@@ -26,25 +26,7 @@
     'io.ox/mail/actions',
     'less!io.ox/mail/style',
     'io.ox/mail/folderview-extensions'
-], function (ext, links, actions, flagPicker, api, Dropdown, upload, dropzone, notifications, gt) {
-=======
-define('io.ox/mail/toolbar',
-    ['io.ox/core/extensions',
-     'io.ox/core/extPatterns/links',
-     'io.ox/core/extPatterns/actions',
-     'io.ox/core/tk/flag-picker',
-     'io.ox/mail/api',
-     'io.ox/backbone/mini-views/dropdown',
-     'io.ox/backbone/mini-views/toolbar',
-     'io.ox/core/tk/upload',
-     'io.ox/core/dropzone',
-     'io.ox/core/notifications',
-     'gettext!io.ox/mail',
-     'io.ox/mail/actions',
-     'less!io.ox/mail/style',
-     'io.ox/mail/folderview-extensions'
-    ], function (ext, links, actions, flagPicker, api, Dropdown, Toolbar, upload, dropzone, notifications, gt) {
->>>>>>> 6c7d6d7a
+], function (ext, links, actions, flagPicker, api, Dropdown, Toolbar, upload, dropzone, notifications, gt) {
 
     'use strict';
 
@@ -276,11 +258,8 @@
         index: 10000,
         setup: function (app) {
             if (_.device('smartphone')) return;
-<<<<<<< HEAD
-=======
 
             var toolbar = new Toolbar({ title: app.getTitle(), tabindex: 1 });
->>>>>>> 6c7d6d7a
             app.getWindow().nodes.body.addClass('classic-toolbar-visible').prepend(
                 toolbar.render().$el
             );
