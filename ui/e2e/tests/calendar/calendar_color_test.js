--- conflicted
+++ resolved
@@ -168,28 +168,6 @@
     expect(appointmentOneColor, 'appointment one color equals darkRed').equal(darkRed);
     expect(appointmentTwoColor, 'appointment two color equals darkGreen').equal(darkGreen);
 
-<<<<<<< HEAD
-    // remove
-    I.waitForText('test appointment one', 5, '.workweek');
-    I.click('test appointment one', '.workweek .appointment .title');
-    I.waitForVisible('.io-ox-sidepopup [data-action="io.ox/calendar/detail/actions/delete"]');
-    I.click('Delete', '.io-ox-sidepopup');
-    I.waitForVisible('.modal-dialog');
-    I.click('Delete', '.modal-dialog');
-    I.waitForDetached('.modal-dialog');
-    I.waitForDetached('.io-ox-dialog-sidepopup');
-
-    I.waitForText('test appointment two', 5, '.workweek');
-    I.click('test appointment two', '.workweek .appointment .title');
-    I.waitForVisible('.io-ox-sidepopup [data-action="io.ox/calendar/detail/actions/delete"]');
-    I.click('Delete', '.io-ox-sidepopup');
-    I.waitForVisible('.modal-dialog');
-    I.click('Delete', '.modal-dialog');
-    I.waitForDetached('.modal-dialog');
-    I.waitForDetached('.io-ox-dialog-sidepopup');
-
-=======
->>>>>>> 93d2f753
     I.logout();
 
 });