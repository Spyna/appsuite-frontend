--- conflicted
+++ resolved
@@ -259,11 +259,6 @@
 "您可在此與朋友及外部聯絡人分享檔案。您也可以一起編輯文件，並設定不同存取權"
 "限。"
 
-<<<<<<< HEAD
-#: apps/io.ox/tours/settings.js module:io.ox/tours
-msgid "How the settings are organized"
-msgstr "設定如何整理"
-=======
 #: apps/io.ox/tours/files.js module:io.ox/tours
 msgid "Sharing options"
 msgstr "分享選項"
@@ -282,7 +277,6 @@
 #: apps/io.ox/tours/files.js module:io.ox/tours
 msgid "Collaborating"
 msgstr "協作"
->>>>>>> ca385a2c
 
 #: apps/io.ox/tours/files.js module:io.ox/tours
 msgid ""
@@ -298,9 +292,6 @@
 msgid "Edit documents"
 msgstr "編輯文件"
 
-<<<<<<< HEAD
-#: apps/io.ox/tours/mail.js module:io.ox/tours
-=======
 #: apps/io.ox/tours/files.js module:io.ox/tours
 msgid ""
 "Did you know that you can edit text documents and spreadsheets online? Drive "
@@ -315,7 +306,6 @@
 msgstr "檔案詳情"
 
 #: apps/io.ox/tours/files.js module:io.ox/tours
->>>>>>> ca385a2c
 msgid ""
 "The file details side bar offers additional information about your files. "
 "Just enable the File details option from the View drop down menu and select "
@@ -387,15 +377,12 @@
 msgid "Opening or closing the folder tree"
 msgstr "開啟或關閉資料夾樹"
 
-<<<<<<< HEAD
-=======
 #: apps/io.ox/tours/intro.js module:io.ox/tours
 msgid ""
 "To open or close the folder tree, click on View >  Folder view on the right "
 "side of the toolbar."
 msgstr "要開啟或關閉資料夾樹，點選工具列右邊的視圖 > 資料夾視圖。"
 
->>>>>>> ca385a2c
 #: apps/io.ox/tours/intro.js module:io.ox/tours
 msgid "Searching for objects"
 msgstr "搜尋物件"
@@ -462,11 +449,6 @@
 msgid "To compose a new E-Mail, click on Compose in the toolbar."
 msgstr "要撰寫新郵件，點選工具列的撰寫。"
 
-<<<<<<< HEAD
-#: apps/io.ox/tours/portal.js module:io.ox/tours
-msgid "The Portal"
-msgstr "入口"
-=======
 #: apps/io.ox/tours/mail.js module:io.ox/tours
 msgid "Entering the recipient's name"
 msgstr "輸入收件者名稱"
@@ -483,7 +465,6 @@
 #: apps/io.ox/tours/mail.js module:io.ox/tours
 msgid "Entering the subject"
 msgstr "輸入主旨"
->>>>>>> ca385a2c
 
 #: apps/io.ox/tours/mail.js module:io.ox/tours
 msgid "Enter the subject into the subject field."
@@ -515,11 +496,6 @@
 msgid "Sending the E-Mail"
 msgstr "寄送郵件"
 
-<<<<<<< HEAD
-#: apps/io.ox/tours/intro.js module:io.ox/tours
-msgid "The list"
-msgstr "清單"
-=======
 #: apps/io.ox/tours/mail.js module:io.ox/tours
 msgid "To send the E-Mail, click on Send"
 msgstr "要傳送郵件，點擊傳送"
@@ -527,7 +503,6 @@
 #: apps/io.ox/tours/mail.js module:io.ox/tours
 msgid "Sorting your E-Mails"
 msgstr "排序您的郵件"
->>>>>>> ca385a2c
 
 #: apps/io.ox/tours/mail.js module:io.ox/tours
 msgid "To sort the E-Mails, click on Sort by. Select a sort criteria."
@@ -661,34 +636,9 @@
 
 #: apps/io.ox/tours/settings.js module:io.ox/tours
 msgid ""
-<<<<<<< HEAD
-"To invite other participants, enter their names in the field below "
-"Participants. You can add documents as attachment to the task."
-msgstr ""
-"要邀請其他參與者，在下方的參與者欄位輸入他們的名字。您可以新增文件到任務作為"
-"附件。"
-
-#: apps/io.ox/tours/intro.js module:io.ox/tours
-#, fuzzy
-#| msgid ""
-#| "To launch an app, click on an entry on the left side of the menu bar."
-msgid ""
-"To launch an app, use the quick launch icons on the left side of the menu "
-"bar or click on an entry inside the app launcher menu."
-msgstr "要啟動應用程式，點選選單列左方的項目。"
-
-#: apps/io.ox/tours/calendar.js module:io.ox/tours
-msgid "To not miss the appointment, use the reminder function."
-msgstr "若不要錯過約會，使用提醒功能。"
-
-#: apps/io.ox/tours/tasks.js module:io.ox/tours
-msgid "To not miss the task, use the reminder function."
-msgstr "避免錯過任務，使用提醒功能。"
-=======
 "The settings are organized in topics. Select the topic on the left side, e.g "
 "Basic settings or E-Mail."
 msgstr "設定依照主題排序顯示。點擊左邊的主題，例如「基礎設定」或「電子郵件」。"
->>>>>>> ca385a2c
 
 #: apps/io.ox/tours/settings.js module:io.ox/tours
 msgid "Editing settings"
@@ -705,32 +655,16 @@
 msgstr "開啟說明"
 
 #: apps/io.ox/tours/settings.js module:io.ox/tours
-#, fuzzy
-#| msgid ""
-#| "To open the help, click the System menu icon on the upper right side of "
-#| "the menu bar. Select Help. The help for the currently selected app is "
-#| "displayed. To browse the complete help, click on Start Page or Table Of "
-#| "Contents at the upper part of the window."
 msgid ""
-"To open the help, click the user image on the upper right side of the menu "
-"bar. Select Help. The help for the currently selected app is displayed. To "
-"browse the complete help, click on Start Page or Table Of Contents at the "
+"To open the help, click the System menu icon on the upper right side of the "
+"menu bar. Select Help. The help for the currently selected app is displayed. "
+"To browse the complete help, click on Start Page or Table Of Contents at the "
 "upper part of the window."
 msgstr ""
 "要開啟說明，點擊選單列右上角的系統選單圖示。選擇說明，將顯示目前選擇程式的說"
 "明。要瀏覽完整說明，點擊視窗頂端的開始頁或目錄。"
 
 #: apps/io.ox/tours/settings.js module:io.ox/tours
-<<<<<<< HEAD
-#, fuzzy
-#| msgid ""
-#| "To open the settings, click the System menu icon on the upper right side "
-#| "of the menu bar. Select Settings."
-msgid ""
-"To open the settings, click the user image on the upper right side of the "
-"menu bar. Select Settings."
-msgstr "要開啟設定，點選選單列右上角的系統選單圖示，選擇設定。"
-=======
 msgid "Signing out"
 msgstr "登出"
 
@@ -739,7 +673,6 @@
 "To sign out, click the System menu icon on the upper right side of the menu "
 "bar. Select Sign out."
 msgstr "要登出，點選選單列右上角的系統選單，點選登出。"
->>>>>>> ca385a2c
 
 #: apps/io.ox/tours/tasks.js module:io.ox/tours
 msgid "Creating a new task"
@@ -775,24 +708,9 @@
 "recurrence parameters are shown."
 msgstr "要建立重複發生的任務，點選重複。將會顯示設定重複參數的功能。"
 
-<<<<<<< HEAD
-#: apps/io.ox/tours/settings.js module:io.ox/tours
-#, fuzzy
-#| msgid ""
-#| "To sign out, click the System menu icon on the upper right side of the "
-#| "menu bar. Select Sign out."
-msgid ""
-"To sign out, click the logout icon on the upper right side of the menu bar."
-msgstr "要登出，點選選單列右上角的系統選單，點選登出。"
-
-#: apps/io.ox/tours/mail.js module:io.ox/tours
-msgid "To sort the E-Mails, click on Sort by. Select a sort criteria."
-msgstr "要排序郵件，點選右上角的排序依照，然後選擇排序條件。"
-=======
 #: apps/io.ox/tours/tasks.js module:io.ox/tours
 msgid "To not miss the task, use the reminder function."
 msgstr "避免錯過任務，使用提醒功能。"
->>>>>>> ca385a2c
 
 #: apps/io.ox/tours/tasks.js module:io.ox/tours
 msgid "Tracking the editing status"
@@ -4359,11 +4277,6 @@
 #~ msgid "High priority"
 #~ msgstr "高優先順序"
 
-#~ msgid ""
-#~ "Hint: you can always restart guided tours, any time you need them, from "
-#~ "the system menu."
-#~ msgstr "提示: 您可以在需要時從系統選單隨時回來導覽。"
-
 #~ msgid "Hobby"
 #~ msgstr "興趣"
 
@@ -4475,11 +4388,6 @@
 #~ "is opened on the right side."
 #~ msgstr "有新通知，例如約會邀請時，資訊區域將會開啟於右邊。"
 
-#~ msgid ""
-#~ "In case of new notifications, e.g. appointment invitations, the info area "
-#~ "is opened."
-#~ msgstr "在新通知的情況下，例如約會邀請，資訊區域將會打開。"
-
 #~ msgid "In progress"
 #~ msgstr "進行中"
 
@@ -6034,9 +5942,6 @@
 
 #~ msgid "Resources"
 #~ msgstr "資源"
-
-#~ msgid "Restart Guided Tour"
-#~ msgstr "重新開始導覽"
 
 #~ msgid "Restore Last Operation"
 #~ msgstr "還原上個操作"
@@ -6782,15 +6687,6 @@
 #~ msgstr ""
 #~ "清單視圖將會顯示大小與修改日期等詳情。使用選取盒來選取檔案，點擊檔案以在彈"
 #~ "出視窗中檢視更多資料或操作功能。"
-
-#~ msgid "The New objects icon"
-#~ msgstr "新物件圖示"
-
-#~ msgid ""
-#~ "The New objects icon shows the number of appointment reminders or other "
-#~ "notifications. If clicking the icon, the info area opens."
-#~ msgstr ""
-#~ "新物件圖示將會顯示約會提醒數量或其他通知。點選圖示時將會開啟資訊區域。"
 
 #~ msgid ""
 #~ "The New objects icon shows the number of unread E-Mails or other "
@@ -6972,9 +6868,6 @@
 #~ "The icon on the bottom right side helps you sort your E-Mails. Click the "
 #~ "icon to get a list of sort criteria."
 #~ msgstr "右下角的圖示幫助您排序郵件。點選圖示以取得排序條件清單。"
-
-#~ msgid "The info area"
-#~ msgstr "資訊區域"
 
 #~ msgid "The number of recipients is limited to %1$s recipients per field"
 #~ msgstr "收件者數量被限制為每欄位 %1$d 位收件者"
