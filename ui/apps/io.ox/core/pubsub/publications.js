--- conflicted
+++ resolved
@@ -325,13 +325,9 @@
                         $('<button type="button" class="email-btn btn">')
                             .text(gt('Share link by email'))
                             .on('click', function () {
-<<<<<<< HEAD
-                                sendInvitation(baton);
-=======
                                 sendInvitation(baton).always(function () {
                                     baton.popup.close();
                                 });
->>>>>>> f834ac5b
                             })
                         )
                     ),
