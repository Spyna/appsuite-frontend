--- conflicted
+++ resolved
@@ -5,11 +5,7 @@
 BuildRequires:  java-devel >= 1.6.0
 BuildRequires:  nodejs >= 0.10.0
 Version:        @OXVERSION@
-<<<<<<< HEAD
 %define         ox_release 0
-=======
-%define         ox_release 25
->>>>>>> 2ae90371
 Release:        %{ox_release}_<CI_CNT>.<B_CNT>
 Group:          Applications/Productivity
 Vendor:         Open-Xchange
@@ -228,13 +224,10 @@
 %{docroot}/appsuite/help/l10n/zh_TW
 
 %changelog
-<<<<<<< HEAD
+* Fri Jul 17 2015 Marcus Klein <marcus.klein@open-xchange.com>
+Build for patch 2015-07-20 (2637)
 * Tue Jun 30 2015 Marcus Klein <marcus.klein@open-xchange.com>
 Build for patch 2015-06-29 (2569)
-=======
-* Fri Jul 17 2015 Marcus Klein <marcus.klein@open-xchange.com>
-Build for patch 2015-07-20 (2637)
->>>>>>> 2ae90371
 * Wed Jun 24 2015 Marcus Klein <marcus.klein@open-xchange.com>
 Build for patch 2015-06-26 (2573)
 * Wed Jun 10 2015 Marcus Klein <marcus.klein@open-xchange.com>
