/**
 * All content on this website (including text, images, source
 * code and any other original works), unless otherwise noted,
 * is licensed under a Creative Commons License.
 *
 * http://creativecommons.org/licenses/by-nc-sa/2.5/
 *
 * Copyright (C) Open-Xchange Inc., 2006-2011
 * Mail: info@open-xchange.com
 *
 * @author Matthias Biggeleben <matthias.biggeleben@open-xchange.com>
 */

define('io.ox/contacts/edit/main',
    ['io.ox/contacts/edit/view-form',
     'io.ox/contacts/model',
     'gettext!io.ox/contacts',
     'io.ox/core/extensions',
     'io.ox/contacts/util',
     'io.ox/core/extPatterns/dnd',
     'io.ox/core/capabilities',
     'io.ox/core/notifications',
     'io.ox/core/util',
     'less!io.ox/contacts/edit/style.less'
    ], function (view, model, gt, ext, util, dnd, capabilities, notifications, coreUtil) {

    'use strict';

    // multi instance pattern
    function createInstance(data) {

        var app, getDirtyStatus, container;

        app = ox.ui.createApp({
            name: 'io.ox/contacts/edit',
            title: 'Edit Contact',
            userContent: true
        });

        app.setLauncher(function (def) {

            var def = $.Deferred();
            var win = ox.ui.createWindow({
                name: 'io.ox/contacts/edit',
                title: 'Edit Contact',
                chromeless: true
            });

            app.setWindow(win);

            container = win.nodes.main.scrollable();

            var cont = function (data) {

                app.cid = 'io.ox/contacts/contact:edit.' + _.cid(data);

                win.show(function () {

                    var considerSaved = false;

                    function cont(contact) {
                        var appTitle = (contact.get('display_name')) ? contact.get('display_name') : util.getFullName(contact.toJSON());
                        app.setTitle(appTitle || gt('Create contact'));
                        app.contact = contact;
                        var editView = new view.ContactEditView({ model: contact });
                        container.append(
                            editView.render().$el.addClass('default-content-padding')
                        );
                        container.find('input[type=text]:visible').eq(0).focus();

                        editView.on('save:start', function () {
                            win.busy();
                        });

                        editView.on('save:fail', function (e, error) {

                            // invalid data?
                            var invalid = false, field;
                            if (error && error.model) {
                                _(error.model.attributeValidity).each(function (valid, id) {
                                    if (!valid && !invalid) {
                                        field = container.find('[data-field="' + id + '"]');
                                        invalid = true;
                                    }
                                });
                            }

                            win.idle();

                            if (invalid) {
                                notifications.yell('error', gt('Some fields contain invalid data'));
                                field.get(0).scrollIntoView();
                                field = null;
                            } else {
                                notifications.yell(error);
                            }
                        });

                        editView.listenTo(contact, 'server:error', function (error) {
                            notifications.yell(error);
                        });

                        function fnToggleSave(isDirty) {
                            var node = container.find('.btn[data-action="save"]');
                            if (_.device('smartphone')) node = container.parent().parent().find('.btn[data-action="save"]');
                            if (isDirty) node.prop('disabled', false); else node.prop('disabled', true);
                        }

                        if (!data.id) {
                            editView.listenTo(contact, 'change', function () {
                                var isDirty = getDirtyStatus();
                                fnToggleSave(isDirty);
                            });
<<<<<<< HEAD
=======
                            def.resolve();
                        };
>>>>>>> e7a2dfcd

                            if (contact.id === undefined && _.keys(contact.attributes).length <= 1) {
                                container.find('.btn[data-action="save"]').prop('disabled', true);
                            }

                            container.find('input[type="text"]').on('keyup', _.debounce(function () {
                                var isDirty = getDirtyStatus();
                                if (!isDirty && $(this).val()) {
                                    fnToggleSave(true);
                                } else if (!isDirty) {
                                    fnToggleSave(false);
                                }
                            }, 100));

                        }

                        editView.on('save:success', function (e, data) {
                            if (def.resolve) {
                                def.resolve(data);
                            }
                            considerSaved = true;
                            win.idle();
                            if (app.dropZone) app.dropZone.remove();
                            app.quit();
                        });

                        if ((_.browser.IE === undefined || _.browser.IE > 9) && capabilities.has('infostore')) {

                            app.dropZone = new dnd.UploadZone({
                                ref: 'io.ox/contacts/edit/dnd/actions'
                            }, editView);

                            app.dropZone.include();

                            win.on('show', function () {
                                if (app.dropZone) { app.dropZone.include(); }
                            });

                            win.on('hide', function () {
                                if (app && app.dropZone) {
                                    app.dropZone.remove();
                                }
                            });
                        }
                        if (_.device('small')) {
                            ext.point('io.ox/contacts/edit/bottomToolbar').invoke('draw', app, new ext.Baton(contact));
                        }

                        ext.point('io.ox/contacts/edit/main/model').invoke('customizeModel', contact, contact);

                        contact.on('change:display_name', function () {
                            var newTitle = contact.get('display_name');
                            if (!newTitle) {
                                if (contact.get('id')) {
                                    newTitle = gt('Edit Contact');
                                } else {
                                    newTitle = gt('Create contact');
                                }
                            }
                            app.setTitle(newTitle);
                        });
                    }

                    // create model & view
                    if (data.id) {
                        model.factory.realm('edit').retain().get({
                            id: data.id,
                            folder: data.folder_id
                        })
                        .done(function (model) {
                            // fix "display_name only" contacts, e.g. in collected addresses folder
                            var data = model.toJSON();
                            if (($.trim(data.first_name) + $.trim(data.yomiFirstName) === '' &&
                                $.trim(data.last_name) + $.trim(data.yomiLastName)) === '') {
                                model.set('last_name', coreUtil.unescapeDisplayName(model.get('display_name')), { silent: true });
                            }
                            cont(model);
                        });
                    } else {
                        cont(model.factory.create(data));
                        container.find('[data-extension-id="io.ox/contacts/edit/view/display_name_header"]').text(gt('New contact'));
                    }

                    getDirtyStatus = function () {
                        var isNew = !data.id,
                            changes = app.contact.changedSinceLoading();
                        if (isNew) {
                            if (changes.display_name && (!changes.first_name && !changes.last_name)) {
                                delete changes.display_name;
                            }
                            for (var k in changes) {
                                if (changes.hasOwnProperty(k) && !changes[k]) {
                                    delete changes[k];
                                }
                            }
                        }
                        if (considerSaved) return false;
                        if (changes.folder_id && _(changes).size() === 1) return false;
                        if (changes.display_name && _(changes).size() === 1) return false;
                        return app.contact && !_.isEmpty(app.contact.changedSinceLoading());
                    };

                });
            };

            if (data) {
                // hash support
                app.setState(data.id ? { folder: data.folder_id, id: data.id }
                                     : { fodler: data.folder_id });
                cont(data);
            } else {
                cont({folder_id: app.getState().folder, id: app.getState().id});
            }
            
            return def;
        });

        app.setQuit(function () {
            var def = $.Deferred();

            if (getDirtyStatus()) {
                require(['io.ox/core/tk/dialogs'], function (dialogs) {
                    new dialogs.ModalDialog()
                        .text(gt('Do you really want to discard your changes?'))
                        .addPrimaryButton('delete', gt('Discard'))
                        .addButton('cancel', gt('Cancel'))
                        .show()
                        .done(function (action) {
                            if (action === 'delete') {
                                def.resolve();
                                model.factory.realm('edit').release();
                            } else {
                                def.reject();
                            }
                        });
                });
            } else {
                def.resolve();
                model.factory.realm('edit').release();
            }
            //clean
            return def;
        });

        app.failSave = function () {
            if (this.contact) {
                var title = this.contact.get('display_name');
                return {
                    description: gt('Contact') + (title ? ': ' + title : ''),
                    module: 'io.ox/contacts/edit',
                    point: this.contact.attributes
                };
            }
            return false;
        };

        app.failRestore = function (point) {
            if (_.isUndefined(point.id)) {
                this.contact.set(point);
            } else {
                this.contact.set(point);
                this.cid = 'io.ox/contacts/contact:edit.' + _.cid(data);
                //this.setTitle(point.title || gt('Edit Contact'));
            }
            return $.when();
        };

        ext.point('io.ox/contacts/edit/main/model').extend({
            id: 'io.ox/contacts/edit/main/model/auto_display_name',
            customizeModel: function (contact) {
                contact.on('change:first_name change:last_name change:title',
                    function (model) {
                        if (model.changed.display_name) return;
                        var mod = model.toJSON();
                        delete mod.display_name;
                        model.set('display_name', util.getFullName(mod));
                    });
            }
        });

        return app;
    }

    return {

        getApp: createInstance,

        reuse: function (type, data) {
            if (type === 'edit') {
                return ox.ui.App.reuse('io.ox/contacts/contact:edit.' + _.cid(data));
            }
        }
    };

});<|MERGE_RESOLUTION|>--- conflicted
+++ resolved
@@ -111,11 +111,8 @@
                                 var isDirty = getDirtyStatus();
                                 fnToggleSave(isDirty);
                             });
-<<<<<<< HEAD
-=======
                             def.resolve();
                         };
->>>>>>> e7a2dfcd
 
                             if (contact.id === undefined && _.keys(contact.attributes).length <= 1) {
                                 container.find('.btn[data-action="save"]').prop('disabled', true);
