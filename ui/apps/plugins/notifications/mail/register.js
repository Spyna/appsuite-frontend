--- conflicted
+++ resolved
@@ -25,17 +25,6 @@
     ext.point('io.ox/core/notifications/mail/header').extend({
         draw: function (baton) {
             this.append(
-<<<<<<< HEAD
-                $('<h1 class="section-title">').text(gt('New Mails')).attr('focusId', 'mail-notification-').append(
-                    $('<button type="button" class="btn btn-link clear-button fa fa-times refocus">')
-                        .attr({
-                            tabindex: 1,
-                            'aria-label': gt('Hide all notifications for new mails.'),
-                            'data-action': 'clear',
-                            'focus-id': 'mail-notification-clear'
-                        })
-                ),
-=======
                 $('<h1 class="section-title">').text(gt('New Mails'))
                     //special attribute to restore focus on redraw
                     .attr('focusId', 'mail-notification-'),
@@ -45,7 +34,6 @@
                         'data-action': 'clear',
                         'focus-id': 'mail-notification-clear'
                 }),
->>>>>>> 009321c9
                 $('<ul class="items list-unstyled">'),
                 $('<div class="open-app">').append(
                     $('<button data-action="open-app" tabindex="1" class="btn btn-primary btn-sm refocus" focus-id="mail-notification-open-app">').text(
@@ -64,20 +52,6 @@
                 node.append(
                     $('<li class="item refocus" tabindex="1" role="listitem">')
                         //special attribute to restore focus on redraw
-<<<<<<< HEAD
-                        .attr({
-                            'focus-id': 'mail-notification-' + _.cid(data),
-                            'data-cid': _.cid(data),
-                            //#. %1$s mail sender
-                            //#. %2$s mail subject
-                            //#, c-format
-                            'aria-label': gt('New Mail from %1$s %2$s. Press [enter] to open', _.noI18n(util.getDisplayName(f[0])), _.noI18n(data.subject) || gt('No subject'))
-                        }).append(
-                            $('<div class="title">').text(_.noI18n(util.getDisplayName(f[0]))),
-                            $('<div class="subject">').text(_.noI18n(data.subject) || gt('No subject')).addClass(data.subject ? '' : 'empty')
-                            // TODO: re-add teaser once we get this via getList(...)
-                        )
-=======
                         .attr({'focus-id': 'mail-notification-' + _.cid(data),
                                'data-cid': _.cid(data),
                                'aria-describedby': descriptionId,
@@ -91,7 +65,6 @@
                         $('<span class="span-to-div subject">').text(_.noI18n(data.subject) || gt('No subject')).addClass(data.subject ? '' : 'empty')
                         // TODO: re-add teaser once we get this via getList(...)
                     )
->>>>>>> 009321c9
                 );
             });
         }
