--- conflicted
+++ resolved
@@ -180,22 +180,6 @@
             this.trigger('remove', model);
         },
 
-<<<<<<< HEAD
-        onSort: function () {
-            // sort all nodes by index
-            var nodes = $(_(this.getItems()).sortBy(function (node) {
-                // don't use data() here
-                var index = $(node).attr('data-index');
-                return parseInt(index, 10);
-            }));
-            // store focus & scroll position
-            var active = nodes.index(document.activeElement), top = this.$el.scrollTop();
-            // re-append to apply sorting
-            this.$el.append(nodes);
-            // restore focus
-            if (active > -1) { nodes.eq(active).focus(); this.$el.scrollTop(top); }
-        },
-=======
         onSort: (function () {
 
             function getIndex(node) {
@@ -221,7 +205,7 @@
                     // same element?
                     if (node === reference) {
                         // fast forward "j" if pointing at processed items
-                        do index = getIndex(dom[++j]); while (done[index]);
+                        do { index = getIndex(dom[++j]); } while (done[index]);
                     } else if (reference) {
                         // change position in dom
                         this.el.insertBefore(node, reference);
@@ -233,7 +217,6 @@
                 setTimeout(function ($el) { $el.css('overflow', ''); }, 100, this.$el);
             };
         }()),
->>>>>>> ff6aab84
 
         // called whenever a model inside the collection changes
         onChange: function (model) {
@@ -307,12 +290,6 @@
 
             // make sure busy & idle use proper this (for convenient callbacks)
             _.bindAll(this, 'busy', 'idle');
-        },
-
-        forwardCollectionEvents: function (name) {
-            var args = _(arguments).toArray().slice(1);
-            args.unshift('collection:' + name);
-            this.trigger.apply(this, args);
         },
 
         forwardCollectionEvents: function (name) {
@@ -345,11 +322,7 @@
                 'paginate:fail': this.idle,
                 'complete': this.onComplete
             });
-<<<<<<< HEAD
             if (this.selection) this.selection.reset();
-=======
-            this.selection.reset();
->>>>>>> ff6aab84
             this.trigger('collection:set');
             return this;
         },
