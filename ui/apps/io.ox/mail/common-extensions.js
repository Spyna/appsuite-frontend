--- conflicted
+++ resolved
@@ -63,13 +63,6 @@
                 size = api.threads.size(data),
                 single = size <= 1,
                 addresses = single && account.is('sent|drafts', data.folder_id) ? data.to : data.from;
-<<<<<<< HEAD
-
-            this.append(
-                contactsAPI.pictureHalo(
-                    $('<div class="contact-picture" aria-hidden="true">'),
-                    { email: data.picture || (addresses && addresses[0] && addresses[0][1]) },
-=======
             this.append(
                 contactsAPI.pictureHalo(
                     $('<div class="contact-picture" aria-hidden="true">'),
@@ -88,7 +81,6 @@
                 contactsAPI.pictureHalo(
                     $('<div class="contact-picture" aria-hidden="true">'),
                     { email: addresses && addresses[0] && addresses[0][1] },
->>>>>>> 74174fc6
                     { width: 40, height: 40, effect: 'fadeIn' }
                 )
             );
@@ -304,14 +296,8 @@
 
             var showAllRecipients = function (e) {
                 e.preventDefault();
-<<<<<<< HEAD
-                e.stopPropagation();
-                $(this).find('.show-all-recipients').remove();
-                $(this).children().show();
-=======
                 $(this).parent().children().show();
                 $(this).hide();
->>>>>>> 74174fc6
             };
 
             return function (baton) {
