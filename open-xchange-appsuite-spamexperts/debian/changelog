<<<<<<< HEAD
open-xchange-appsuite-spamexperts (7.6.2-0) unstable; urgency=medium

  * prepare for 7.6.2 release

 -- Viktor Pracht <viktor.pracht@open-xchange.com>  Wed, 17 Sep 2014 12:44:56 +0200
=======
open-xchange-appsuite-spamexperts (7.6.1-3) stable; urgency=low

  * Third candidate for 7.6.1 release

 -- Viktor Pracht <viktor.pracht@open-xchange.com>  Thu, 02 Oct 2014 16:18:01 +0200
>>>>>>> bd784270

open-xchange-appsuite-spamexperts (7.6.1-2) stable; urgency=low

  * Second candidate for 7.6.1 release

 -- Viktor Pracht <viktor.pracht@open-xchange.com>  Tue, 16 Sep 2014 16:35:18 +0200

open-xchange-appsuite-spamexperts (7.6.1-1) stable; urgency=low

  * First release candidate for 7.6.1

 -- Viktor Pracht <viktor.pracht@open-xchange.com>  Fri, 05 Sep 2014 14:59:31 +0200

open-xchange-appsuite-spamexperts (7.6.1-0) unstable; urgency=medium

  * prepare for 7.6.1

 -- Viktor Pracht <viktor.pracht@open-xchange.com>  Fri, 05 Sep 2014 11:50:06 +0200

open-xchange-appsuite-spamexperts (0.0.1-11) stable; urgency=medium

  * Build for patch 2014-10-06

 -- Viktor Pracht <viktor.pracht@open-xchange.com>  Tue, 30 Sep 2014 11:28:08 +0000

open-xchange-appsuite-spamexperts (0.0.1-10) stable; urgency=medium

  * Build for patch 2014-10-02

 -- Viktor Pracht <viktor.pracht@open-xchange.com>  Tue, 23 Sep 2014 09:02:24 +0000

open-xchange-appsuite-spamexperts (0.0.1-9) stable; urgency=low

  * Build for patch 2014-09-15

 -- Viktor Pracht <viktor.pracht@open-xchange.com>  Thu, 11 Sep 2014 12:22:02 +0200

open-xchange-appsuite-spamexperts (0.0.1-8) stable; urgency=low

  * Build for patch 2014-08-25

 -- Viktor Pracht <viktor.pracht@open-xchange.com>  Wed, 20 Aug 2014 08:59:16 +0200

open-xchange-appsuite-spamexperts (0.0.1-7) stable; urgency=low

  * Build for patch 2014-08-11

 -- Viktor Pracht <viktor.pracht@open-xchange.com>  Mon, 11 Aug 2014 17:59:52 +0200

open-xchange-appsuite-spamexperts (0.0.1-6) stable; urgency=low

  * Build for patch 2014-07-30

 -- Viktor Pracht <viktor.pracht@open-xchange.com>  Wed, 23 Jul 2014 16:21:25 +0200

open-xchange-appsuite-spamexperts (0.0.1-5) stable; urgency=low

  * Build for patch 2014-07-21

 -- Viktor Pracht <viktor.pracht@open-xchange.com>  Mon, 21 Jul 2014 08:35:49 +0200

open-xchange-appsuite-spamexperts (0.0.1-4) stable; urgency=low

  * Seventh candidate for 7.6.0 release

 -- Viktor Pracht <viktor.pracht@open-xchange.com>  Wed, 25 Jun 2014 09:58:56 +0200

open-xchange-appsuite-spamexperts (0.0.1-3) stable; urgency=low

  * Sixth candidate for 7.6.0 release

 -- Viktor Pracht <viktor.pracht@open-xchange.com>  Fri, 20 Jun 2014 12:58:25 +0200

open-xchange-appsuite-spamexperts (0.0.1-2) stable; urgency=low

  * Fifth candidate for 7.6.0 release

 -- Viktor Pracht <viktor.pracht@open-xchange.com>  Fri, 13 Jun 2014 14:07:48 +0200

open-xchange-appsuite-spamexperts (0.0.1-1) unstable; urgency=low

  * Initial Release.

 -- Viktor Pracht <viktor.pracht@open-xchange.com>  Thu, 23 Jan 2014 15:00:47 +0000<|MERGE_RESOLUTION|>--- conflicted
+++ resolved
@@ -1,16 +1,14 @@
-<<<<<<< HEAD
 open-xchange-appsuite-spamexperts (7.6.2-0) unstable; urgency=medium
 
   * prepare for 7.6.2 release
 
  -- Viktor Pracht <viktor.pracht@open-xchange.com>  Wed, 17 Sep 2014 12:44:56 +0200
-=======
+
 open-xchange-appsuite-spamexperts (7.6.1-3) stable; urgency=low
 
   * Third candidate for 7.6.1 release
 
  -- Viktor Pracht <viktor.pracht@open-xchange.com>  Thu, 02 Oct 2014 16:18:01 +0200
->>>>>>> bd784270
 
 open-xchange-appsuite-spamexperts (7.6.1-2) stable; urgency=low
 
