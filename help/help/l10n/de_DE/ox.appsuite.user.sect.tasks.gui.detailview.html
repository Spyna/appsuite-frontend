--- conflicted
+++ resolved
@@ -40,16 +40,6 @@
     </h2>
 <div class="sect2" id="ox.appsuite.user.sect.tasks.gui.detailview">
 <div class="titlepage"><div><div><h3 class="title">8.1.6. Die
-<<<<<<< HEAD
-        <span class="phrase">Aufgaben</span>
-        
-        
-        
-        Detailansicht</h3></div></div></div>
-<div class="reference">
-<a name="ox.appsuite.user.reference.tasks.gui.detailview"></a><p id="ox.appsuite.user.reference.tasks.gui.detailview">
-        Zeigt die Daten der Aufgabe, die Sie in der Liste gewählt haben.
-=======
         <span class="phrase">Aufgaben</span>-Detailansicht
       </h3></div></div></div>
 <div class="reference">
@@ -57,18 +47,12 @@
         Zeigt die Daten der Aufgabe, die Sie in der 
         <a class="link" href="ox.appsuite.user.sect.tasks.gui.list.html">Liste</a> gewählt haben.
         Wenn Sie die Aufgabe in der Liste doppelklicken, werden die Daten in einem Fenster angezeigt.
->>>>>>> 1c74fb5d
         </p>
 <p class="title">Inhalt</p>
 <ul class="itemizedlist" id="ox.appsuite.user.reference.tasks.gui.detailview.entries" style="list-style-type: disc; ">
 <li class="listitem">
-<<<<<<< HEAD
-<p role="presentation">Betreff</p>
-<p role="presentation">Vor dem Betreff ein Symbol für die Wichtigkeit, falls angegeben</p>
-=======
 <p role="presentation">Symbol für die Priorität der Aufgabe, falls angegeben</p>
 <p role="presentation">Betreff</p>
->>>>>>> 1c74fb5d
 <p role="presentation">Private Aufgaben werden mit dem Symbol <span class="guibutton"><strong>Privat</strong></span>
               <span aria-hidden="true" class="inlinemediaobject" id="ox.appsuite.user.fig.tasks.gui.detailview.private"><img src="../../images/appsuite_user_icon_private.png"></span> gekennzeichnet.</p>
 </li>
@@ -83,24 +67,14 @@
               Teilnehmer zugesagt, abgesagt oder noch nicht geantwortet haben. Um die Liste der Teilnehmer zu filtern,
               klicken Sie auf die Symbole.</p></li>
 <li class="listitem">
-<<<<<<< HEAD
-<p role="presentation">Namen der Teilnehmer, falls vorhanden. Anklicken eines Namens öffnet ein
-=======
 <p role="presentation">Namen der Teilnehmer, falls vorhanden. Anklicken eines Namens öffnet ein 
->>>>>>> 1c74fb5d
               <span class="guilabel"><strong>Popup</strong></span>. Es zeigt verschiedene Kontaktinformationen.
               </p>
 <ul class="itemizedlist" id="ox.appsuite.user.reference.tasks.gui.detailview.popup" style="list-style-type: circle; ">
 <li class="listitem"><p role="presentation">Die Kontaktdaten dieser Person</p></li>
-<<<<<<< HEAD
-<li class="listitem"><p role="presentation">Wenn Sie E-Mails mit dieser Person ausgetauscht haben, werden diese unter
-                  <span class="guilabel"><strong>Kürzlicher E-Mail-Austausch</strong></span> angezeigt.</p></li>
-<li class="listitem"><p role="presentation">Wenn Sie bevorstehende Termine mit dieser Person haben, werden diese unter
-=======
 <li class="listitem"><p role="presentation">Wenn Sie E-Mails mit dieser Person ausgetauscht haben, werden diese unter 
                   <span class="guilabel"><strong>Kürzlicher E-Mail-Austausch</strong></span> angezeigt.</p></li>
 <li class="listitem"><p role="presentation">Wenn Sie bevorstehende Termine mit dieser Person haben, werden diese unter 
->>>>>>> 1c74fb5d
                   <span class="guilabel"><strong>Gemeinsame Termine</strong></span> angezeigt.</p></li>
 <li class="listitem"><p role="presentation">Informationen zu dieser Person aus sozialen Netzwerken. Sie können mit Hilfe der
                   angezeigten Schaltflächen die Profilseiten dieser Person aufrufen.</p></li>
@@ -109,11 +83,6 @@
             </p>
 <p role="presentation">Anklicken eines Termins oder einer E-Mail öffnet ein weiteres Popup.</p>
 </li>
-<<<<<<< HEAD
-<li class="listitem" id="ox.appsuite.user.reference.tasks.gui.detailview.messenger"><p role="presentation">Je nach Konfiguration der Groupware zeigt ein farbiger Punkt vor dem Namen den
-              <span class="phrase">Messenger</span>-Status des Teilnehmers.</p></li>
-=======
->>>>>>> 1c74fb5d
 <li class="listitem"><p role="presentation">Wenn die Aufgabe externe Teilnehmer hat, werden ihre Namen unterhalb von <span class="guilabel"><strong>Externe Teilnehmer</strong></span>
               angezeigt.</p></li>
 </ul>
@@ -122,26 +91,12 @@
 </div>
 <p class="title">Siehe auch</p>
 <ul class="itemizedlist" id="ox.appsuite.user.reference.tasks.gui.detailview.related" style="list-style-type: none; "><li class="listitem" style="list-style-type: none">
-<<<<<<< HEAD
-<p role="presentation"><a class="xref" href="ox.appsuite.user.sect.tasks.attachments.html">Aufgaben-Anhang ansehen oder speichern</a></p>
-<p role="presentation"><a class="xref" href="ox.appsuite.user.sect.tasks.manage.html">Aufgaben verwalten</a></p>
-<p role="presentation"><a class="xref" href="ox.appsuite.user.sect.firststeps.keyboard.shortcuts.html">Tasten und Tastenkombinationen</a></p>
-</li></ul>
-<p id="ox.appsuite.user.reference.tasks.gui.detailview.parent">Übergeordnetes Thema:
-        <a class="xref" href="ox.appsuite.user.sect.tasks.gui.html">Die
-      <span class="phrase"><span class="guilabel"><strong>Aufgaben</strong></span></span>
-      
-      
-      
-      Bestandteile
-=======
 <p role="presentation"><a class="xref" href="ox.appsuite.user.sect.tasks.attachments.html">Aufgabenanhang ansehen oder speichern</a></p>
 <p role="presentation"><a class="xref" href="ox.appsuite.user.sect.tasks.manage.html">Aufgaben verwalten</a></p>
 </li></ul>
 <p id="ox.appsuite.user.reference.tasks.gui.detailview.parent">Übergeordnetes Thema:
         <a class="xref" href="ox.appsuite.user.sect.tasks.gui.html">Die 
       <span class="phrase"><span class="guilabel"><strong>Aufgaben</strong></span></span>-Bestandteile
->>>>>>> 1c74fb5d
     </a>
       </p>
 </div>
