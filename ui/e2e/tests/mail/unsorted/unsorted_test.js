/**
 * This work is provided under the terms of the CREATIVE COMMONS PUBLIC
 * LICENSE. This work is protected by copyright and/or other applicable
 * law. Any use of the work other than as authorized under this license
 * or copyright law is prohibited.
 *
 * http://creativecommons.org/licenses/by-nc-sa/2.5/
 * © 2019 OX Software GmbH, Germany. info@open-xchange.com
 *
 * @author Daniel Pondruff <daniel.pondruff@open-xchange.com>
 */
/// <reference path="../../../steps.d.ts" />

Feature('Mail Compose');

Before(async function (users) {
    await users.create();
    await users.create();
    await users.create();
    await users.create();
});
After(async function (users) {
    await users.removeAll();
});

Scenario('[C7380] Send saved draft mail', async function (I, users, mail) {
    const [user] = users;
    var testrailId = 'C7380';
    var text = Math.round(+new Date() / 1000);
    var subject = Math.round(+new Date() / 1000);
    var timestamp = Math.round(+new Date() / 1000);
    await I.haveSetting('io.ox/mail//messageFormat', 'text');
    I.login('app=io.ox/mail', { user });
    mail.newMail();

    I.fillField('To', users[1].userdata.primaryEmail);
    I.fillField('Subject', '' + testrailId + ' - ' + subject);
    I.fillField({ css: 'textarea.plain-text' }, '' + text);
    I.click(mail.locators.compose.close);
    I.waitForText('Save as draft');
    I.click('Save as draft');
    I.waitForDetached('.io-ox-mail-compose');
    I.selectFolder('Drafts');
    mail.selectMail(testrailId + ' - ' + subject);
    I.doubleClick('.list-item[aria-label*="' + testrailId + ' - ' + subject + '"]');
    I.waitForFocus('.io-ox-mail-compose textarea.plain-text');
    within('.io-ox-mail-compose', () => {
        I.seeInField('Subject', testrailId + ' - ' + subject);
        I.seeInField({ css: 'textarea.plain-text' }, text);
    });
    mail.send();
    I.logout();
    I.login('app=io.ox/mail', { user: users[1] });
    I.selectFolder('Inbox');
    mail.selectMail(testrailId + ' - ' + subject);
    I.doubleClick({ css: '[title="' + testrailId + ' - ' + timestamp + '"]' });
    I.waitForText(testrailId + ' - ' + timestamp, 5, '.io-ox-mail-detail-window');
});

Scenario('[C7381] Send email to multiple recipients', async function (I, users, mail) {
    let [user] = users;
    var testrailID = 'C7381';
    var timestamp = Math.round(+new Date() / 1000);
    await I.haveSetting('io.ox/mail//messageFormat', 'text');
    I.login('app=io.ox/mail', { user });
    mail.newMail();
    I.fillField('To', users[1].userdata.primaryEmail);
    I.pressKey('Enter');
    I.fillField('To', users[2].userdata.primaryEmail);
    I.pressKey('Enter');
    I.fillField('To', users[3].userdata.primaryEmail);
    I.pressKey('Enter');
    I.fillField('Subject', '' + testrailID + ' - ' + timestamp);
    I.fillField({ css: 'textarea.plain-text' }, '' + testrailID + ' - ' + timestamp);
    mail.send();
    I.logout();
    I.login('app=io.ox/mail', { user: users[1] });
    I.selectFolder('Inbox');
    mail.selectMail(testrailID + ' - ' + timestamp);
    I.doubleClick({ css: '[title="' + testrailID + ' - ' + timestamp + '"]' });
    I.waitForElement('.io-ox-mail-detail-window');
    I.see(testrailID + ' - ' + timestamp, '.io-ox-mail-detail-window');
    I.logout();
    I.login('app=io.ox/mail', { user: users[2] });
    I.selectFolder('Inbox');
    mail.selectMail(testrailID + ' - ' + timestamp);
    I.doubleClick({ css: '[title="' + testrailID + ' - ' + timestamp + '"]' });
    I.waitForElement('.io-ox-mail-detail-window');
    I.see(testrailID + ' - ' + timestamp, '.io-ox-mail-detail-window');
    I.logout();
    I.login('app=io.ox/mail', { user: users[3] });
    I.selectFolder('Inbox');
    mail.selectMail(testrailID + ' - ' + timestamp);
    I.doubleClick({ css: '[title="' + testrailID + ' - ' + timestamp + '"]' });
    I.waitForText(testrailID + ' - ' + timestamp, 5, '.io-ox-mail-detail-window');
});

Scenario('[C7382] Compose plain text mail', async function (I, users, mail) {
    let [user] = users;
    var subject = `C7382 - ${Math.round(+new Date() / 1000)}`;
    await I.haveSetting('io.ox/mail//messageFormat', 'text');
    I.login('app=io.ox/mail', { user });
    mail.newMail();
    I.fillField('To', users[1].userdata.primaryEmail);
    I.fillField('Subject', subject);
    I.fillField({ css: 'textarea.plain-text' }, subject);
    mail.send();
    I.logout();
    I.login('app=io.ox/mail', { user: users[1] });
    mail.waitForApp();
    mail.selectMail(subject);
    I.doubleClick({ css: '[title="' + subject + '"]' });
    I.waitForText(subject, 5, '.io-ox-mail-detail-window');
});

Scenario('[C7384] Save draft', async function (I, users, mail, dialogs) {
    const [user] = users;
    var testrailid = 'C7384';
    var text = Math.round(+new Date() / 1000);
    var subject = Math.round(+new Date() / 1000);
    await I.haveSetting('io.ox/mail//messageFormat', 'text');
    I.login('app=io.ox/mail', { user });
    mail.newMail();
    I.fillField('To', user.get('primaryEmail'));
    I.fillField('Subject', '' + testrailid + ' - ' + subject);
    I.fillField({ css: 'textarea.plain-text' }, '' + text);
    I.click(mail.locators.compose.close);
    dialogs.waitForVisible();
    dialogs.clickButton('Save as draft');
    I.waitForDetached('.modal-dialog');
    //I.wait(1);
    I.selectFolder('Drafts');
    mail.selectMail(testrailid + ' - ' + subject, undefined, '.subject');
    I.doubleClick('.list-item[aria-label*="' + testrailid + ' - ' + subject + '"]');
    I.waitForFocus('.io-ox-mail-compose textarea.plain-text');
    I.seeInField('Subject', testrailid + ' - ' + subject);
    I.seeInField({ css: 'textarea.plain-text' }, text);
});

Scenario('[C7385] Write mail to BCC recipients', async function (I, users, mail) {
    let [user] = users;
    var testrailID = 'C7385';
    var timestamp = Math.round(+new Date() / 1000);
    await I.haveSetting('io.ox/mail//messageFormat', 'text');
    I.login('app=io.ox/mail', { user });
    mail.newMail();
    I.fillField('To', users[1].userdata.primaryEmail);
    I.click('BCC');
    I.fillField('BCC', users[2].userdata.primaryEmail);
    I.fillField('Subject', '' + testrailID + ' - ' + timestamp);
    I.fillField({ css: 'textarea.plain-text' }, '' + testrailID + ' - ' + timestamp);
    mail.send();
    I.logout();
    I.login('app=io.ox/mail', { user: users[1] });
    I.selectFolder('Inbox');
    mail.selectMail(testrailID + ' - ' + timestamp);
    I.waitForText(users[0].userdata.primaryEmail, 5, '.detail-view-header');
    I.waitForElement({ css: '[title="' + users[1].userdata.primaryEmail + '"]' }, 5, '.detail-view-header');
    I.waitForText(testrailID + ' - ' + timestamp, 5, '.mail-detail-pane .subject');
    I.logout();
    I.login('app=io.ox/mail', { user: users[2] });
    I.selectFolder('Inbox');
    mail.selectMail(testrailID + ' - ' + timestamp);
    I.waitForText(users[0].userdata.primaryEmail, 5, '.detail-view-header');
    I.waitForElement({ css: '[title="' + users[1].userdata.primaryEmail + '"]' }, 5, '.detail-view-header');
    I.waitForText(testrailID + ' - ' + timestamp, 5, '.mail-detail-pane .subject');
});

Scenario('[C7386] Write mail to CC recipients', async function (I, users, mail) {
    let [user] = users;
    var testrailID = 'C7386';
    var timestamp = Math.round(+new Date() / 1000);

    await I.haveSetting('io.ox/mail//messageFormat', 'text');
    I.login('app=io.ox/mail', { user });
    mail.newMail();
    I.fillField('To', users[1].userdata.primaryEmail);
    I.click('CC');
    I.fillField('CC', users[2].userdata.primaryEmail);
    I.pressKey('Enter');
    I.fillField('CC', users[3].userdata.primaryEmail);
    I.pressKey('Enter');
    I.fillField('Subject', '' + testrailID + ' - ' + timestamp);
    I.fillField({ css: 'textarea.plain-text' }, '' + testrailID + ' - ' + timestamp);
    mail.send();
    I.logout();

    //login and check with user1
    I.login('app=io.ox/mail', { user: users[1] });
    I.selectFolder('Inbox');
    mail.selectMail(testrailID);
    I.waitForText(users[0].userdata.primaryEmail, 5, '.detail-view-header');
    I.waitForElement({ css: '[title="' + users[1].userdata.primaryEmail + '"]' }, 5, '.detail-view-header');
    I.waitForElement({ css: '[title="' + users[2].userdata.primaryEmail + '"]' }, 5, '.detail-view-header');
    I.waitForElement({ css: '[title="' + users[3].userdata.primaryEmail + '"]' }, 5, '.detail-view-header');
    I.waitForText(testrailID + ' - ' + timestamp, 5, '.mail-detail-pane .subject');
    I.logout();

    // lgin and check with user2
    I.login('app=io.ox/mail', { user: users[2] });
    I.selectFolder('Inbox');
    mail.selectMail(testrailID);
    I.waitForText(users[0].userdata.primaryEmail, 5, '.detail-view-header');
    I.waitForElement({ css: '[title="' + users[1].userdata.primaryEmail + '"]' }, 5, '.detail-view-header');
    I.waitForElement({ css: '[title="' + users[2].userdata.primaryEmail + '"]' }, 5, '.detail-view-header');
    I.waitForElement({ css: '[title="' + users[3].userdata.primaryEmail + '"]' }, 5, '.detail-view-header');
    I.waitForText(testrailID + ' - ' + timestamp, 5, '.mail-detail-pane .subject');
    I.logout();

    //login and check with user3
    I.login('app=io.ox/mail', { user: users[3] });
    I.selectFolder('Inbox');
    mail.selectMail(testrailID);
    I.waitForText(users[0].userdata.primaryEmail, 5, '.detail-view-header');
    I.waitForElement({ css: '[title="' + users[1].userdata.primaryEmail + '"]' }, 5, '.detail-view-header');
    I.waitForElement({ css: '[title="' + users[2].userdata.primaryEmail + '"]' }, 5, '.detail-view-header');
    I.waitForElement({ css: '[title="' + users[3].userdata.primaryEmail + '"]' }, 5, '.detail-view-header');
    I.waitForText(testrailID + ' - ' + timestamp, 5, '.mail-detail-pane .subject');
});

function addFile(I, path) {
    var ext = path.match(/\.(.{3,4})$/)[1];
    I.attachFile({ css: 'input[type=file]' }, path);
    I.waitForText(ext.toUpperCase(), 5, '.inline-items.preview');
    //I.wait(1);
}

Scenario('[C7387] Send mail with attachment from upload', async function (I, users, mail) {
    let [user] = users;
    var testrailID = 'C7387';
    var timestamp = Math.round(+new Date() / 1000);
    await I.haveSetting('io.ox/mail//messageFormat', 'text');
    I.login('app=io.ox/mail', { user });
    mail.newMail();
    within('.io-ox-mail-compose-window', function () {
        I.say('Fill TO and SUBJECT', 'blue');
        I.fillField('To', users[1].userdata.primaryEmail);
        I.pressKey('Enter');
        I.fillField('Subject', '' + testrailID + ' - ' + timestamp);
        I.pressKey('Enter');
        I.fillField({ css: 'textarea.plain-text' }, '' + testrailID + ' - ' + timestamp);
        I.say('Add attachments', 'blue');
        addFile(I, 'e2e/media/files/generic/testdocument.odt');
        addFile(I, 'e2e/media/files/generic/testdocument.rtf');
        addFile(I, 'e2e/media/files/generic/testpresentation.ppsm');
        addFile(I, 'e2e/media/files/generic/testspreadsheed.xlsm');
        I.say('Send mail and logout', 'blue');
        I.click('Send');
    });

    I.waitForDetached('.io-ox-mail-compose');
    I.logout();

    I.say('relogin', 'blue');
    I.login('app=io.ox/mail', { user: users[1] });
    I.selectFolder('Inbox');

    mail.selectMail(testrailID + ' - ' + timestamp);
    I.say('Show attachments as list', 'blue');
    I.click('4 attachments');
    I.waitForText('testdocument.odt');
    I.waitForText('testdocument.rtf');
    I.waitForText('testpresentation.ppsm');
    I.waitForText('testspreadsheed.xlsm');
});

Scenario('[C7388] Send mail with different priorities', async function (I, users, mail) {
    let [user] = users;
    var testrailID = 'C7388';
    var timestamp = Math.round(+new Date() / 1000);
    await I.haveSetting('io.ox/mail//messageFormat', 'text');
    let priorities = ['High', 'Normal', 'Low'];
    I.login('app=io.ox/mail', { user });
    mail.waitForApp();
    priorities.forEach(function (priority) {
        mail.newMail();
        I.click(mail.locators.compose.options);
<<<<<<< HEAD
        I.waitForVisible('.dropdown.open .dropdown-menu', 5);
        I.clickDropdown(priority);
        I.waitForDetached('.dropdown.open .dropdown-menu', 5);
=======
        I.clickDropdown(priority);
        I.waitForDetached('.dropup.open .dropdown-menu', 5);
>>>>>>> 938790d3
        I.fillField('To', users[1].userdata.primaryEmail);
        I.pressKey('Enter');
        I.fillField('Subject', testrailID + ' - ' + timestamp + ' Priority: ' + priority + '');
        I.fillField({ css: 'textarea.plain-text' }, testrailID + ' - ' + timestamp);
        mail.send();
    });
    I.logout();
    I.login('app=io.ox/mail', { user: users[1] });
    mail.waitForApp();
    I.selectFolder('Inbox');
    I.waitNumberOfVisibleElements('.list-view .list-item', priorities.length);
    priorities.forEach(function (priority, i) {
        mail.selectMail(testrailID + ' - ' + timestamp + ' Priority: ' + priority);
        I.waitForText(testrailID + ' - ' + timestamp + ' Priority: ' + priority + '', 5, '.thread-view-header .subject');
        if (i === 0) I.waitForElement('.mail-detail-pane.selection-one .priority .high', 5);
        else if (i === 2) I.waitForElement('.mail-detail-pane.selection-one .priority .low', 5);
        //TODO: dont see element .low .high for normal mails !
    });
});

Scenario('[C7389] Send mail with attached vCard', async function (I, users, mail, dialogs) {
    let [user] = users;
    var subject = `C7389 - ${Math.round(+new Date() / 1000)}`;
    await I.haveSetting('io.ox/mail//messageFormat', 'text');
    I.login('app=io.ox/mail', { user });
    mail.waitForApp();
    mail.newMail();
    I.click(mail.locators.compose.options);
<<<<<<< HEAD
    I.waitForElement('.dropdown.open .dropdown-menu', 5);
    I.click('Attach Vcard');
=======
    I.clickDropdown('Attach Vcard');
>>>>>>> 938790d3
    I.fillField('To', users[1].userdata.primaryEmail);
    I.fillField('Subject', subject);
    I.fillField({ css: 'textarea.plain-text' }, subject);
    mail.send();
    I.logout();
    I.login('app=io.ox/mail', { user: users[1] });
    I.selectFolder('Inbox');
    mail.selectMail(subject);
    I.click('1 attachment');
    I.click(`${user.userdata.display_name}.vcf`);
    I.waitForElement('.dropdown.open');
    I.click('Add to address book', '.dropdown.open .dropdown-menu');
    I.waitForElement('.io-ox-contacts-edit-window', 5);

    //confirm dirtycheck is working properly
    I.click('~Close', '.floating-header');
    dialogs.waitForVisible();
<<<<<<< HEAD
    I.waitForText('Do you really want to discard your changes?', 5, dialogs.locators.header);
=======
    I.waitForText('Do you really want to discard your changes?', 5, dialogs.locators.body);
>>>>>>> 938790d3
    dialogs.clickButton('Cancel');
    I.waitForDetached('.modal-dialog');

    I.click('Save');
    I.waitForDetached('.io-ox-contacts-edit-window', 5);
    I.openApp('Address Book');
    I.waitForVisible('.io-ox-contacts-window');
    I.selectFolder('Contacts');
    I.waitForText(`${users[0].userdata.sur_name}`);
    I.retry(5).click(locate('.contact').inside('.vgrid-scrollpane').withText(`${users[0].userdata.sur_name}`));
    I.waitForElement({ css: '[href="mailto:' + users[0].userdata.primaryEmail + '"]' });
    I.waitForText(users[0].userdata.sur_name + ', ' + users[0].userdata.given_name, 5, '.contact-detail.view .contact-header .fullname');
});

Scenario('[C7403] Forward a single mail', async function (I, users, mail) {
    let [userA, userB, userC] = users,
        testrailID = 'C7403',
        timestamp = Math.round(+new Date() / 1000);

    await I.haveSetting('io.ox/mail//messageFormat', 'text');

    I.login('app=io.ox/mail', { user: userA });
    mail.newMail();
    I.fillField('To', userB.userdata.primaryEmail);
    I.pressKey('Enter');
    I.fillField('Subject', '' + testrailID + ' - ' + timestamp);
    I.fillField({ css: 'textarea.plain-text' }, '' + testrailID + ' - ' + timestamp);
    mail.send();
    I.logout();

    I.login('app=io.ox/mail', { user: userB });
    I.selectFolder('Inbox');
    mail.selectMail(testrailID + ' - ' + timestamp);
    I.clickToolbar('Forward');
    I.waitForFocus('.io-ox-mail-compose div[data-extension-id="to"] input.tt-input');
    I.fillField('To', userC.userdata.primaryEmail);
    I.pressKey('Enter');
    mail.send();
    I.logout();

    I.login('app=io.ox/mail', { user: userC });
    I.selectFolder('Inbox');
    mail.selectMail('Fwd: ' + testrailID + ' - ' + timestamp);
    I.see('Fwd: ' + testrailID + ' - ' + timestamp, '.thread-view-header .subject');
});

Scenario('[C7404] Reply to single mail', async function (I, users, mail) {
    let [user] = users;
    var testrailID = 'C7404';
    var timestamp = Math.round(+new Date() / 1000);
    await I.haveSetting('io.ox/mail//messageFormat', 'text');
    I.login('app=io.ox/mail', { user });
    mail.newMail();
    I.fillField('To', users[1].userdata.primaryEmail);
    I.fillField('Subject', '' + testrailID + ' - ' + timestamp);
    I.fillField({ css: 'textarea.plain-text' }, '' + testrailID + ' - ' + timestamp);
    mail.send();
    I.logout();
    I.login('app=io.ox/mail', { user: users[1] });
    I.selectFolder('Inbox');
    mail.selectMail(testrailID + ' - ' + timestamp);
    I.clickToolbar('Reply');
    I.waitForFocus('.io-ox-mail-compose textarea.plain-text');
    mail.send();
    I.logout();
    I.login('app=io.ox/mail', { user: users[0] });
    I.selectFolder('Inbox');
    mail.selectMail('Re: ' + testrailID + ' - ' + timestamp);
    I.see('Re: ' + testrailID + ' - ' + timestamp, '.mail-detail-pane .subject');
});

Scenario('[C8816] Cancel mail compose', async function (I, users, mail) {
    let [user] = users;
    var testrailID = 'C8816';
    var timestamp = Math.round(+new Date() / 1000);
    await I.haveSetting('io.ox/mail//messageFormat', 'text');
    I.login('app=io.ox/mail', { user });
    mail.newMail();
    I.fillField('To', users[1].userdata.primaryEmail);
    I.pressKey('Enter');
    I.fillField('Subject', testrailID + ' - ' + timestamp);
    I.fillField({ css: 'textarea.plain-text' }, testrailID + ' - ' + timestamp);
    I.click(mail.locators.compose.close);
    I.see('Do you really want to discard your message?');
    I.click('Discard message');
});

Scenario('[C8820] Forward attachments', async function (I, users, mail) {
    let [user, user2, user3] = users;
    var subject = `C8820 - ${Math.round(+new Date() / 1000)}`;
    await I.haveSetting('io.ox/mail//messageFormat', 'text');
    await I.haveSetting('io.ox/mail//attachments/layout/detail/open', true);
    I.login('app=io.ox/mail', { user });

    //login user 1 and send mail with attachements
    mail.newMail();
    I.fillField('To', user2.userdata.primaryEmail);
    I.pressKey('Enter');
    I.fillField('Subject', subject);
    I.fillField({ css: 'textarea.plain-text' }, subject);
    I.attachFile('.io-ox-mail-compose-window .composetoolbar input[type=file]', 'e2e/media/files/generic/testdocument.odt');
    I.attachFile('.io-ox-mail-compose-window .composetoolbar input[type=file]', 'e2e/media/files/generic/testdocument.rtf');
    I.attachFile('.io-ox-mail-compose-window .composetoolbar input[type=file]', 'e2e/media/files/generic/testpresentation.ppsm');
    I.attachFile('.io-ox-mail-compose-window .composetoolbar input[type=file]', 'e2e/media/files/generic/testspreadsheed.xlsm');
    mail.send();
    I.selectFolder('Sent');
    I.waitForVisible({ css: `div[title="${user2.userdata.primaryEmail}"]` });
    I.logout();

    //login user 2, check mail and forward to user 3
    I.login('app=io.ox/mail', { user: user2 });
    I.selectFolder('Inbox');
    mail.selectMail(subject);
    I.waitForElement('.mail-attachment-list');
    I.click('4 attachments');
    I.waitForElement('.mail-attachment-list.open');
    I.waitForElement('.mail-attachment-list.open [title="testdocument.odt"]');
    I.waitForElement('.mail-attachment-list.open [title="testdocument.rtf"]');
    I.waitForElement('.mail-attachment-list.open [title="testpresentation.ppsm"]');
    I.waitForElement('.mail-attachment-list.open [title="testspreadsheed.xlsm"]');
    I.see(subject, '.mail-detail-pane .subject');
    I.clickToolbar('Forward');
    I.waitForFocus('.io-ox-mail-compose div[data-extension-id="to"] input.tt-input');
    I.fillField('To', user3.userdata.primaryEmail);
    I.pressKey('Enter');
    mail.send();
    I.logout();

    //login user 3 and check mail
    I.login('app=io.ox/mail', { user: user3 });
    I.selectFolder('Inbox');
    mail.selectMail('Fwd: ' + subject);
    I.click('4 attachments');
    I.waitForElement('.mail-attachment-list.open');
    I.waitForElement('.mail-attachment-list.open [title="testdocument.odt"]');
    I.waitForElement('.mail-attachment-list.open [title="testdocument.rtf"]');
    I.waitForElement('.mail-attachment-list.open [title="testpresentation.ppsm"]');
    I.waitForElement('.mail-attachment-list.open [title="testspreadsheed.xlsm"]');
    I.see('Fwd: ' + subject, '.mail-detail-pane .subject');
});

Scenario('[C8829] Recipients autocomplete', async function (I, users, mail) {
    let [user] = users;
    var testrailID = 'C7382';
    var timestamp = Math.round(+new Date() / 1000);
    const contact = {
        display_name: '' + testrailID + ', ' + testrailID + '',
        folder_id: await I.grabDefaultFolder('contacts', { user: users[0] }),
        first_name: 'fname' + testrailID,
        last_name: 'lname' + testrailID,
        email1: 'mail1' + testrailID + '@e2e.de',
        email2: 'mail2' + testrailID + '@e2e.de',
        state_home: 'state' + timestamp,
        street_home: 'street' + timestamp,
        city_home: 'city' + timestamp
    };
    await Promise.all([
        I.haveContact(contact, { user: users[0] }),
        I.haveSetting('io.ox/mail//messageFormat', 'text')
    ]);
    I.login('app=io.ox/mail', { user });
    mail.newMail();
    I.click('CC');
    I.waitForElement({ css: '.io-ox-mail-compose .cc .tt-input' }, 5);
    I.click('BCC');
    I.waitForElement({ css: '.io-ox-mail-compose .bcc .tt-input' }, 5);
    const receivers = ['To', 'CC', 'BCC'];
    const fields = [contact.email1.substring(0, 7), contact.email2.substring(0, 7), contact.first_name.substring(0, 7), contact.last_name.substring(0, 7)];
    receivers.forEach(function (receiver) {
        fields.forEach(function (field) {
            I.fillField(receiver, field);
            I.waitForText(contact.email1, 5, '.io-ox-mail-compose .tt-suggestions');
            I.waitForText(contact.email2, 5, '.io-ox-mail-compose .tt-suggestions');
            I.waitForText(contact.first_name + ' ' + contact.last_name, 5, '.io-ox-mail-compose .tt-suggestions');
            I.clearField(receiver);
        });
    });
});

Scenario('[C8830] Manually add multiple recipients via comma', async function (I, users, mail) {
    let [user] = users;
    await I.haveSetting('io.ox/mail//messageFormat', 'text');
    I.login('app=io.ox/mail', { user });
    mail.newMail();
    I.fillField('To', 'foo@bar.de, lol@ox.io, bla@trash.com,');
    I.waitForElement('.io-ox-mail-compose div.token', 5);
    I.seeNumberOfElements('.io-ox-mail-compose div.token', 3);
});

Scenario('[C8831] Add recipient manually', async function (I, users, mail) {
    let [user] = users;
    await I.haveSetting('io.ox/mail//messageFormat', 'text');
    I.login('app=io.ox/mail', { user });
    mail.newMail();
    I.click({ css: 'button[data-action="maximize"]' });
    I.fillField('To', 'super01@ox.com');
    I.pressKey('Enter');
    I.fillField('To', 'super02@ox.com');
    I.pressKey('Enter');
    I.seeNumberOfVisibleElements('.io-ox-mail-compose div[data-extension-id="to"] div.token', 2);
    I.waitForText('super01@ox.com', 5, '.io-ox-mail-compose div[data-extension-id="to"]');
    I.waitForText('super02@ox.com', 5, '.io-ox-mail-compose div[data-extension-id="to"]');
});

Scenario('[C12118] Remove recipients', async function (I, users, mail) {
    let [user] = users;
    await I.haveSetting('io.ox/mail//messageFormat', 'text');
    I.login('app=io.ox/mail', { user });
    mail.newMail();
    I.waitForFocus('.io-ox-mail-compose div[data-extension-id="to"] input.tt-input');
    I.click('CC');
    I.waitForVisible({ css: '.io-ox-mail-compose .cc .tt-input' }, 5);
    I.click('BCC');
    I.waitForVisible({ css: '.io-ox-mail-compose .bcc .tt-input' }, 5);
    const fields = ['to', 'cc', 'bcc'];
    fields.forEach(function (field) {
        I.fillField('.io-ox-mail-compose div[data-extension-id="' + field + '"] input.tt-input', 'super01@ox.com');
        I.pressKey('Enter');
        I.fillField('.io-ox-mail-compose div[data-extension-id="' + field + '"] input.tt-input', 'super02@ox.com');
        I.pressKey('Enter');
        I.fillField('.io-ox-mail-compose div[data-extension-id="' + field + '"] input.tt-input', 'super03@ox.com');
        I.pressKey('Enter');
        I.seeNumberOfElements('.io-ox-mail-compose div[data-extension-id="' + field + '"] div.token', 3);
        I.waitForText('super01@ox.com', 5, '.io-ox-mail-compose div[data-extension-id="' + field + '"]');
        I.waitForText('super02@ox.com', 5, '.io-ox-mail-compose div[data-extension-id="' + field + '"]');
        I.waitForText('super03@ox.com', 5, '.io-ox-mail-compose div[data-extension-id="' + field + '"]');
<<<<<<< HEAD
        I.click({ css: '.io-ox-mail-compose [aria-label^="super02@ox.com"] .close' });
=======
        I.click({ css: '.io-ox-mail-compose [aria-label="super02@ox.com"] .close' });
>>>>>>> 938790d3
        I.seeNumberOfElements('.io-ox-mail-compose div[data-extension-id="' + field + '"] div.token', 2);
        I.waitForText('super01@ox.com', 5, '.io-ox-mail-compose div[data-extension-id="' + field + '"]');
        I.waitForText('super03@ox.com', 5, '.io-ox-mail-compose div[data-extension-id="' + field + '"]');
        I.dontSeeElement('.io-ox-mail-compose div[data-extension-id="' + field + '"] [title="super02@ox.com"]');
    });
});

Scenario('[C12119] Edit recipients', async function (I, users, mail) {
    let [user] = users;
    await I.haveSetting('io.ox/mail//messageFormat', 'text');
    I.login('app=io.ox/mail', { user });
    mail.newMail();
    I.click('CC');
    I.waitForElement({ css: '.io-ox-mail-compose .cc .tt-input' });
    I.click('BCC');
    I.waitForElement({ css: '.io-ox-mail-compose .bcc .tt-input' });
    const fields = ['to', 'cc', 'bcc'];
    fields.forEach(function (field) {
        I.say(field);
        I.click({ css: '.io-ox-mail-compose div[data-extension-id="' + field + '"] input.tt-input' });
        I.fillField('.io-ox-mail-compose div[data-extension-id="' + field + '"] input.tt-input', 'foo@bar.de, lol@ox.io, bla@trash.com,');
        I.pressKey('Enter');
        I.waitForElement('.io-ox-mail-compose div.token', 5);
        I.seeNumberOfElements('.io-ox-mail-compose div.token', 3);
        I.waitForText('foo@bar.de', 5, '.io-ox-mail-compose [data-extension-id="' + field + '"]');
        I.waitForText('lol@ox.io', 5, '.io-ox-mail-compose [data-extension-id="' + field + '"]');
        I.waitForText('bla@trash.com', 5, '.io-ox-mail-compose [data-extension-id="' + field + '"]');
<<<<<<< HEAD
        I.doubleClick({ css: `.io-ox-mail-compose [data-extension-id="${field}"] [aria-label^="bla@trash.com"]` });
=======
        // nth-of-type index 5, as there are two divs (aria-description and live region) in front
        I.doubleClick({ css: '.io-ox-mail-compose div:nth-of-type(5)' });
>>>>>>> 938790d3
        I.fillField('.io-ox-mail-compose div[data-extension-id="' + field + '"] input.tt-input', 'super@ox.com,');
        I.pressKey('Enter');
        I.dontSee('bla@trash.com', '.io-ox-mail-compose [data-extension-id="' + field + '"]');
        I.waitForText('foo@bar.de', 5, '.io-ox-mail-compose [data-extension-id="' + field + '"]');
        I.waitForText('lol@ox.io', 5, '.io-ox-mail-compose [data-extension-id="' + field + '"]');
        I.waitForText('super@ox.com', 5, '.io-ox-mail-compose [data-extension-id="' + field + '"]');
        const recipients = ['foo@bar.de', 'lol@ox.io', 'super@ox.com'];
        recipients.forEach(function (recipients) {
<<<<<<< HEAD
            I.click({ css: '.io-ox-mail-compose [aria-label^="' + recipients + '"] .close' });
=======
            I.click({ css: '.io-ox-mail-compose [aria-label="' + recipients + '"] .close' });
>>>>>>> 938790d3
        });
        I.seeNumberOfElements('.io-ox-mail-compose div.token', 0);
    });
});

Scenario('[C12120] Recipient cartridge', async function (I, users, mail) {
    let [user] = users;
    await I.haveSetting('io.ox/mail//messageFormat', 'text');
    I.login('app=io.ox/mail', { user });
    mail.newMail();

    I.say('Init tokenfield/typehead');
    I.click('CC');
    I.waitForElement({ css: '.io-ox-mail-compose .cc .tt-input' }, 5);
    I.click('BCC');
    I.waitForElement({ css: '.io-ox-mail-compose .bcc .tt-input' }, 5);

    ['to', 'cc', 'bcc'].forEach(function (field) {
        within('.io-ox-mail-compose div[data-extension-id="' + field + '"]', function () {
            I.say(`Enter #1 in ${field}`);
            I.fillField({ css: 'input.tt-input' }, users[1].userdata.primaryEmail);
            I.waitForVisible({ css: '.tt-dropdown-menu .tt-suggestions' });
            I.pressKey('Enter');
            I.waitForInvisible({ css: '.tt-dropdown-menu .tt-suggestions' });

            I.say(`Enter #2 in ${field}`);
            I.fillField({ css: 'input.tt-input' }, 'super@ox.com');
            I.pressKey('Enter');
            I.seeNumberOfElements({ css: 'div.token' }, 2);

            I.say(`Check in ${field}`);
            I.waitForText(users[1].userdata.given_name + ' ' + users[1].userdata.sur_name, 5, { css: '.token-label' });
            I.waitForElement('//span[@class="token-label"][text()="super@ox.com"]');
        });
    });
});

Scenario('[C12121] Display and hide recipient fields', async function (I, mail) {
    await I.haveSetting('io.ox/mail//messageFormat', 'text');
    I.login('app=io.ox/mail');
    mail.newMail();
    I.click('CC');
    I.waitForVisible({ css: '.io-ox-mail-compose .cc .tt-input' }, 5);
    I.click('BCC');
    I.waitForVisible({ css: '.io-ox-mail-compose .bcc .tt-input' }, 5);
    I.click('CC');
    I.waitForInvisible({ css: '.io-ox-mail-compose .cc .tt-input' }, 5);
    I.click('BCC');
    I.waitForInvisible({ css: '.io-ox-mail-compose .bcc .tt-input' }, 5);
});

Scenario('[C83384] Automatically bcc all messages', async function (I, mail, users) {
    await Promise.all([
        I.haveSetting('io.ox/mail//messageFormat', 'text'),
        users.create()
    ]);
    I.login('app=io.ox/settings&folder=virtual/settings/io.ox/mail/settings/compose');
    I.waitForText('Always add the following recipient to blind carbon copy (BCC)', 5, '.settings-detail-pane');
    I.fillField('Always add the following recipient to blind carbon copy (BCC)', users[1].get('primaryEmail'));
    I.openApp('Mail');
    mail.newMail();
    I.see(`${users[1].get('given_name')} ${users[1].get('sur_name')}`, '.io-ox-mail-compose div[data-extension-id="bcc"] div.token');
    I.fillField('To', users[0].get('primaryEmail'));
    I.fillField('Subject', 'Forever alone');
    I.fillField({ css: 'textarea.plain-text' }, 'Sending this (not only) to myself');
    mail.send();
    I.waitForText('Forever alone', 30);
    mail.selectMail('Forever alone');
    within({ frame: '.mail-detail-pane .mail-detail-frame' }, () => {
        I.waitForText('Sending this (not only) to myself');
    });
    I.dontSee(users[1].get('primaryEmail'));
    I.logout();
    I.login({ user: users[1] });
    I.selectFolder('Inbox');
    mail.selectMail('Forever alone');
    within({ frame: '.mail-detail-pane .mail-detail-frame' }, () => {
        I.waitForText('Sending this (not only) to myself');
    });
});

Scenario('[C101615] Emojis', async function (I, users, mail) {
    let [user] = users;
    await I.haveMail({ folder: 'default0/INBOX', path: 'e2e/media/mails/C101615.eml' }, { user: users[0] });
    I.login('app=io.ox/mail', { user });
    I.selectFolder('Inbox');
    mail.selectMail('😉✌️❤️');
    I.waitForText('😉✌️❤️', 5, '.mail-detail-pane .subject');
    within({ frame: '.mail-detail-pane .mail-detail-frame' }, () => {
        I.waitForText('😉✌️❤️', 5, '.mail-detail-content p');
    });
});

Scenario('[C101620] Very long TO field', async function (I, users, mail) {
    let [user] = users;
    await I.haveMail({ folder: 'default0/INBOX', path: 'e2e/media/mails/C101620.eml' }, { user: users[0] });
    I.login('app=io.ox/mail', { user });
    I.selectFolder('Inbox');
    mail.selectMail('Very long TO field');
    I.seeCssPropertiesOnElements('.mail-detail-pane .recipients', { 'overflow': 'hidden' });
    I.seeCssPropertiesOnElements('.mail-detail-pane .recipients', { 'text-overflow': 'ellipsis' });
    //TODO: Width is not 100% when get css property?
    I.doubleClick({ css: '[title="Very long TO field"]' });
    I.waitForElement('.io-ox-mail-detail-window');
    within('.io-ox-mail-detail-window', () => {
        I.seeCssPropertiesOnElements('.floating-window-content .recipients', { 'overflow': 'hidden' });
        I.seeCssPropertiesOnElements('.floating-window-content .recipients', { 'text-overflow': 'ellipsis' });
    });
});

Scenario('[C163026] Change from display name when sending a mail', async function (I, users, mail, dialogs) {
    let [user] = users;
    var timestamp = Math.round(+new Date() / 1000);
    await I.haveSetting('io.ox/mail//messageFormat', 'text');

    I.login('app=io.ox/mail', { user });
    mail.waitForApp();

    mail.newMail();

    I.see(users[0].userdata.given_name + ' ' + users[0].userdata.sur_name, '.io-ox-mail-compose .mail-compose-fields [aria-label="From"] .name');
    I.see('<' + users[0].userdata.primaryEmail + '>', '.io-ox-mail-compose .mail-compose-fields [aria-label="From"] .address');

    I.click('.io-ox-mail-compose [data-dropdown="from"] .fa-caret-down');
    I.waitForVisible('.dropdown.open [data-name="edit-real-names"]', 5);
    I.clickDropdown('Edit names');

    dialogs.waitForVisible();
    I.waitForVisible('.modal-dialog input[title="Use custom name"]', 5); // check for checkbox to be visible
    I.click('input[title="Use custom name"]', dialogs.locators.body);
    I.fillField('.modal-body input[title="Custom name"]', timestamp);
<<<<<<< HEAD
    dialogs.clickButton('Save');
=======
    dialogs.clickButton('Edit');
>>>>>>> 938790d3
    I.waitForDetached('.modal-dialog');

    I.waitForText(timestamp, 5, '.io-ox-mail-compose .mail-compose-fields [aria-label="From"] .name');
    I.waitForText('<' + users[0].userdata.primaryEmail + '>', 5, '.io-ox-mail-compose .mail-compose-fields [aria-label="From"] .address');
    I.click('.io-ox-mail-compose [data-dropdown="from"] .fa-caret-down');
    I.waitForVisible('.dropdown.open [data-name="edit-real-names"]', 5);
    I.click('.dropdown [data-name="sendDisplayName"]');
    I.waitForElement('.dropdown.open [data-value^="[null,"]');
    I.click('.dropdown [data-name="from"]');
    I.waitForText(users[0].userdata.primaryEmail, 5, '.io-ox-mail-compose .mail-compose-fields [aria-label="From"] .address');
    I.dontSee(timestamp.toString(), '.io-ox-mail-compose .mail-compose-fields [aria-label="From"] .name');
    I.waitForText('This email just contains your email address as sender. Your real name is not used.', 5, '.io-ox-mail-compose .sender-realname .mail-input');
});

Scenario('[C207507] Forgot mail attachment hint', async function (I, users, mail, dialogs) {
    let [user] = users;
    var testrailID = 'C207507';
    I.haveSetting('io.ox/mail//messageFormat', 'text');
    I.login('app=io.ox/mail', { user });
    mail.waitForApp();

    mail.newMail();
    I.fillField('To', 'super01@ox.de');
    I.fillField('Subject', testrailID);
    I.fillField('.io-ox-mail-compose .plain-text', 'see attachment');
    I.click('Send', '.floating-window-content');

    // Test if attachment is mentioned in mail
    dialogs.waitForVisible();
    I.waitForText('Forgot attachment?', 5, dialogs.locators.header);
    dialogs.clickButton('Cancel');
    I.waitForDetached('.modal-dialog');

    I.fillField('Subject', 'see attachment');
    I.fillField('.io-ox-mail-compose .plain-text', testrailID);
    I.click('Send', '.floating-window-content');

    // Test if attachment is mentioned in subject
    dialogs.waitForVisible();
    I.waitForText('Forgot attachment?', 5, dialogs.locators.header);
    dialogs.clickButton('Cancel');
    I.waitForDetached('.modal-dialog');
});

// TODO: skipped until backend server with feautre support is available
Scenario.skip('[C273801] Download infected file', async function (I, users, dialogs) {
    let [user] = users;
    await I.haveMail({ folder: 'default0/INBOX', path: 'e2e/media/mails/Virus_attached!.eml' }, { user: users[0] });
    I.haveSetting('io.ox/mail//layout', 'vertical');
    I.login('app=io.ox/mail', { user });
    I.waitForVisible('.io-ox-mail-window');
    I.selectFolder('Inbox');
    I.waitForElement(locate('.list-item').withText('Virus attached!').inside('.list-view'));
    I.click(locate('.list-item').withText('Virus attached!').inside('.list-view'));
    I.waitForElement(locate('[data-action="io.ox/mail/attachment/actions/download"]').withText('Download').inside('.mail-detail-pane'));
    I.click(locate('[data-action="io.ox/mail/attachment/actions/download"]').withText('Download').inside('.mail-detail-pane'));

    dialogs.waitForVisible();
    I.waitForText('Malicious file detected', 5, dialogs.locators.header);
    I.see('Download infected file', dialogs.locators.footer);
    I.see('Cancel', dialogs.locators.footer);
    // I.waitForElement(locate('.modal-open .modal-title').withText('Malicious file detected'));
    // I.waitForElement(locate('.modal-open button').withText('Download infected file'));
    // I.waitForElement(locate('.modal-open button').withText('Cancel'));
});

// TODO: skipped until backend server with feautre support is available
Scenario.skip('[C273802] Download multiple files (one infected)', async function (I, users, dialogs) {
    let [user] = users;
    await I.haveMail({ folder: 'default0/INBOX', path: 'e2e/media/mails/C273802.eml' }, { user: users[0] });
    I.haveSetting('io.ox/mail//layout', 'vertical');
    I.login('app=io.ox/mail', { user });
    I.waitForVisible('.io-ox-mail-window');
    I.selectFolder('Inbox');
    I.waitForElement(locate('.list-item').withText('C273802').inside('.list-view'));
    I.click(locate('.list-item').withText('C273802').inside('.list-view'));
    I.waitForElement(locate('.toggle-details').withText('2 attachments').inside('.mail-attachment-list .header'));
    I.waitForElement(locate('[data-action="io.ox/mail/attachment/actions/download"]').withText('Download').inside('.mail-detail-pane'));
    I.click(locate('[data-action="io.ox/mail/attachment/actions/download"]').withText('Download').inside('.mail-detail-pane'));

    dialogs.waitForVisible();
    I.waitForText('Malicious file detected', 5, dialogs.locators.header);
    I.see('Download infected file', dialogs.locators.footer);
    I.see('Cancel', dialogs.locators.footer);
    // I.waitForElement(locate('.modal-open .modal-title').withText('Malicious file detected'));
    // I.waitForElement(locate('.modal-open button').withText('Download infected file'));
    // I.waitForElement(locate('.modal-open button').withText('Cancel'));
});

Scenario('[C274142]- Disable autoselect in mail list layout', async function (I, users) {
    let [user] = users;
    let mailcount = 10;
    const promises = [I.haveSetting('io.ox/mail//layout', 'list')];
    let i;
    for (i = 0; i < mailcount; i++) {
        promises.push(I.haveMail({
            attachments: [{
                content: 'C274142\r\n',
                content_type: 'text/plain',
                raw: true,
                disp: 'inline'
            }],
            from: [[user.get('displayname'), user.get('primaryEmail')]],
            sendtype: 0,
            subject: 'C274142',
            to: [[user.get('displayname'), user.get('primaryEmail')]]
        }));
    }
    await Promise.all(promises);
    I.login('app=io.ox/mail', { user });
    I.waitForVisible('.io-ox-mail-window');
    I.see(mailcount, { css: '[data-contextmenu-id="default0/INBOX"][data-model="default0/INBOX"] .folder-counter' });
    I.dontSeeElement({ css: '[data-ref="io.ox/mail/listview"] [aria-selected="true"]' });
});<|MERGE_RESOLUTION|>--- conflicted
+++ resolved
@@ -275,14 +275,8 @@
     priorities.forEach(function (priority) {
         mail.newMail();
         I.click(mail.locators.compose.options);
-<<<<<<< HEAD
-        I.waitForVisible('.dropdown.open .dropdown-menu', 5);
-        I.clickDropdown(priority);
-        I.waitForDetached('.dropdown.open .dropdown-menu', 5);
-=======
         I.clickDropdown(priority);
         I.waitForDetached('.dropup.open .dropdown-menu', 5);
->>>>>>> 938790d3
         I.fillField('To', users[1].userdata.primaryEmail);
         I.pressKey('Enter');
         I.fillField('Subject', testrailID + ' - ' + timestamp + ' Priority: ' + priority + '');
@@ -311,12 +305,7 @@
     mail.waitForApp();
     mail.newMail();
     I.click(mail.locators.compose.options);
-<<<<<<< HEAD
-    I.waitForElement('.dropdown.open .dropdown-menu', 5);
-    I.click('Attach Vcard');
-=======
     I.clickDropdown('Attach Vcard');
->>>>>>> 938790d3
     I.fillField('To', users[1].userdata.primaryEmail);
     I.fillField('Subject', subject);
     I.fillField({ css: 'textarea.plain-text' }, subject);
@@ -334,11 +323,7 @@
     //confirm dirtycheck is working properly
     I.click('~Close', '.floating-header');
     dialogs.waitForVisible();
-<<<<<<< HEAD
-    I.waitForText('Do you really want to discard your changes?', 5, dialogs.locators.header);
-=======
     I.waitForText('Do you really want to discard your changes?', 5, dialogs.locators.body);
->>>>>>> 938790d3
     dialogs.clickButton('Cancel');
     I.waitForDetached('.modal-dialog');
 
@@ -565,11 +550,7 @@
         I.waitForText('super01@ox.com', 5, '.io-ox-mail-compose div[data-extension-id="' + field + '"]');
         I.waitForText('super02@ox.com', 5, '.io-ox-mail-compose div[data-extension-id="' + field + '"]');
         I.waitForText('super03@ox.com', 5, '.io-ox-mail-compose div[data-extension-id="' + field + '"]');
-<<<<<<< HEAD
-        I.click({ css: '.io-ox-mail-compose [aria-label^="super02@ox.com"] .close' });
-=======
         I.click({ css: '.io-ox-mail-compose [aria-label="super02@ox.com"] .close' });
->>>>>>> 938790d3
         I.seeNumberOfElements('.io-ox-mail-compose div[data-extension-id="' + field + '"] div.token', 2);
         I.waitForText('super01@ox.com', 5, '.io-ox-mail-compose div[data-extension-id="' + field + '"]');
         I.waitForText('super03@ox.com', 5, '.io-ox-mail-compose div[data-extension-id="' + field + '"]');
@@ -588,7 +569,6 @@
     I.waitForElement({ css: '.io-ox-mail-compose .bcc .tt-input' });
     const fields = ['to', 'cc', 'bcc'];
     fields.forEach(function (field) {
-        I.say(field);
         I.click({ css: '.io-ox-mail-compose div[data-extension-id="' + field + '"] input.tt-input' });
         I.fillField('.io-ox-mail-compose div[data-extension-id="' + field + '"] input.tt-input', 'foo@bar.de, lol@ox.io, bla@trash.com,');
         I.pressKey('Enter');
@@ -597,12 +577,8 @@
         I.waitForText('foo@bar.de', 5, '.io-ox-mail-compose [data-extension-id="' + field + '"]');
         I.waitForText('lol@ox.io', 5, '.io-ox-mail-compose [data-extension-id="' + field + '"]');
         I.waitForText('bla@trash.com', 5, '.io-ox-mail-compose [data-extension-id="' + field + '"]');
-<<<<<<< HEAD
-        I.doubleClick({ css: `.io-ox-mail-compose [data-extension-id="${field}"] [aria-label^="bla@trash.com"]` });
-=======
         // nth-of-type index 5, as there are two divs (aria-description and live region) in front
         I.doubleClick({ css: '.io-ox-mail-compose div:nth-of-type(5)' });
->>>>>>> 938790d3
         I.fillField('.io-ox-mail-compose div[data-extension-id="' + field + '"] input.tt-input', 'super@ox.com,');
         I.pressKey('Enter');
         I.dontSee('bla@trash.com', '.io-ox-mail-compose [data-extension-id="' + field + '"]');
@@ -611,11 +587,7 @@
         I.waitForText('super@ox.com', 5, '.io-ox-mail-compose [data-extension-id="' + field + '"]');
         const recipients = ['foo@bar.de', 'lol@ox.io', 'super@ox.com'];
         recipients.forEach(function (recipients) {
-<<<<<<< HEAD
-            I.click({ css: '.io-ox-mail-compose [aria-label^="' + recipients + '"] .close' });
-=======
             I.click({ css: '.io-ox-mail-compose [aria-label="' + recipients + '"] .close' });
->>>>>>> 938790d3
         });
         I.seeNumberOfElements('.io-ox-mail-compose div.token', 0);
     });
@@ -747,11 +719,7 @@
     I.waitForVisible('.modal-dialog input[title="Use custom name"]', 5); // check for checkbox to be visible
     I.click('input[title="Use custom name"]', dialogs.locators.body);
     I.fillField('.modal-body input[title="Custom name"]', timestamp);
-<<<<<<< HEAD
-    dialogs.clickButton('Save');
-=======
     dialogs.clickButton('Edit');
->>>>>>> 938790d3
     I.waitForDetached('.modal-dialog');
 
     I.waitForText(timestamp, 5, '.io-ox-mail-compose .mail-compose-fields [aria-label="From"] .name');
