<html lang="de">
<head>
<meta http-equiv="Content-Type" content="text/html; charset=utf-8">
<title>5.6.6. E-Mails kennzeichnen</title>
<link rel="stylesheet" type="text/css" href="../../help.css">
<meta name="generator" content="DocBook XSL Stylesheets V1.78.1">
<link rel="home" href="index.html" title="Benutzeranleitung">
<link rel="up" href="ox.appsuite.user.sect.email.manage.html" title="5.6. E-Mails organisieren">
<link rel="prev" href="ox.appsuite.user.sect.email.manage.collectaddress.html" title="5.6.5. Adressen sammeln">
<link rel="next" href="ox.appsuite.user.sect.email.manage.source.html" title="5.6.7. Quelltext anzeigen">
<link rel="copyright" href="ox.appsuite.user.legalnotice.html" title="Rechtlicher Hinweis">
<link rel="stylesheet" type="text/css" href="../../bootstrap.min.css"​/> 
<link id="favicon" rel="shortcut icon" href="../../../apps/themes/default/favicon.ico" type="image/x-icon"> 
<meta name="viewport" content="width=device-width, initial-scale=1.0">
   <script src="../../jquery.min.js"></script> 

   <script src="../../bootstrap.min.js"></script> 
</head>
<body bgcolor="white" text="black" link="#0000FF" vlink="#840084" alink="#0000FF">
<div class="oxhelp-navigation-top"><nav class="navbar navbar-inverse" role="navigation"><div class="container-fluid">
<div class="navbar-header">
<button type="button" class="navbar-toggle" data-toggle="collapse" data-target="#ox-main-nav"><span class="sr-only">Navigation umschalten</span><span class="icon-bar"></span><span class="icon-bar"></span><span class="icon-bar"></span></button><a class="navbar-brand"></a>
</div>
<div class="collapse navbar-collapse" id="ox-main-nav"><ul class="nav navbar-nav">
<li><a accesskey="p" class="oxhelp-prev-link" href="ox.appsuite.user.sect.email.manage.collectaddress.html">Zurück</a></li>
<li><a accesskey="h" href="index.html" class="oxhelp-home-link">Startseite</a></li>
<li><a accesskey="t" href="bk01-toc.html" class="oxhelp-toc-link">Inhaltsverzeichnis</a></li>
<li><a accesskey="n" class="oxhelp-next-link" href="ox.appsuite.user.sect.email.manage.source.html">Weiter</a></li>
</ul></div>
</div></nav></div>
<div class="oxhelp-content">
  <h1 class="sr-only">
    <span class="phrase">E-Mail</span>
    
    
        
  </h1>
<h2 class="sr-only">E-Mails organisieren</h2>
<div class="sect2" id="ox.appsuite.user.sect.email.manage.label">
<<<<<<< HEAD
<div class="titlepage"><div><div><h3 class="title">5.5.6. E-Mails kennzeichnen</h3></div></div></div>
<a class="indexterm" name="id-1.6.12.12.2"></a><a class="indexterm" name="id-1.6.12.12.3"></a><div class="concept">
=======
<div class="titlepage"><div><div><h3 class="title">5.6.6. E-Mails kennzeichnen</h3></div></div></div>
<a class="indexterm" name="id-1.6.13.12.2"></a><a class="indexterm" name="id-1.6.13.12.3"></a><div class="concept">
>>>>>>> 1c74fb5d
<a name="ox.appsuite.user.concept.email.manage.label"></a><p id="ox.appsuite.user.concept.email.manage.label">Je nach Konfiguration der Groupware können Sie E-Mails auf mehrere
        Arten kennzeichnen. Die folgenden Möglichkeiten sind verfügbar:
        </p>
<ul class="itemizedlist" style="list-style-type: disc; ">
<li class="listitem"><p role="presentation">ein farbiges Label</p></li>
<li class="listitem"><p role="presentation">eine Markierung</p></li>
</ul>
<p>
      </p>
</div>
<div class="task" id="ox.appsuite.user.task.email.manage.label">
<<<<<<< HEAD
<p class="title">So kennzeichnen Sie eine E-Mail:</p>
<div class="procedure"><ol class="procedure" type="1">
<li class="step"><p role="presentation">Wählen Sie eine E-Mail.</p></li>
<li class="step"><p role="presentation">Verwenden Sie eine der fogenden Methoden.
              <ul class="itemizedlist" style="list-style-type: disc; ">
<li class="listitem">
<p role="presentation">Klicken Sie in der Werkzeugleiste auf das Symbol <span class="guibutton"><strong>Farbe zuweisen</strong></span>
                    <span aria-hidden="true" class="inlinemediaobject" id="ox.appsuite.user.fig.email.manage.label.add"><img src="../../images/appsuite_user_icon_label.png"></span> . Klicken Sie im Menü auf eine Farbe.</p>
<p role="presentation">Alternativ verwenden Sie in der Detailansicht das Symbol <span class="guibutton"><strong>Farbe zuweisen</strong></span>
                    <span aria-hidden="true" class="inlinemediaobject" id="ox.appsuite.user.fig.email.manage.label.actions"><img src="../../images/appsuite_user_icon_label.png"></span> .</p>
<p role="presentation">Um das Label zu entfernen, klicken Sie im Menü <span class="guibutton"><strong>Farbe zuweisen</strong></span> auf
                    <span class="guibutton"><strong>Keine</strong></span>.</p>
</li>
<li class="listitem">
<p role="presentation">Klicken Sie in der Werkzeugleiste auf das Symbol <span class="guibutton"><strong>Markieren</strong></span>
                    <span aria-hidden="true" class="inlinemediaobject" id="ox.appsuite.user.fig.email.manage.starred.add"><img src="../../images/appsuite_user_icon_starred.png"></span> .</p>
<p role="presentation">Alternativ verwenden Sie in der Detailansicht das Symbol <span class="guibutton"><strong>Markieren</strong></span>
                    <span aria-hidden="true" class="inlinemediaobject" id="ox.appsuite.user.fig.email.manage.starred.actions"><img src="../../images/appsuite_user_icon_starred.png"></span> .</p>
<p role="presentation">Um die Markierung zu entfernen, klicken Sie in der Werkzeugleiste oder in der Detailansicht erneut auf das Symbol.</p>
=======
<p class="title">So kennzeichnen Sie E-Mails:</p>
<div class="procedure"><ol class="procedure" type="1">
<li class="step"><p role="presentation">Wählen Sie eine E-Mail oder mehrere E-Mails.</p></li>
<li class="step">
<p role="presentation">Um ein farbiges Label hinzuzufügen, klicken Sie in der Werkzeugleiste auf das Symbol <span class="guibutton"><strong>Farbe zuweisen</strong></span>
              <span aria-hidden="true" class="inlinemediaobject" id="ox.appsuite.user.fig.email.manage.label.add"><img src="../../images/appsuite_user_icon_label.png"></span>. Klicken Sie im Menü auf eine Farbe.</p>
<p role="presentation">Alternativ verwenden Sie in der Detailansicht das Symbol <span class="guibutton"><strong>Farbe zuweisen</strong></span>
              <span aria-hidden="true" class="inlinemediaobject" id="ox.appsuite.user.fig.email.manage.label.actions"><img src="../../images/appsuite_user_icon_label.png"></span>.
            </p>
<p role="presentation">Um das Label zu entfernen, klicken Sie in der Werkzeugleiste oder in der Detailansicht erneut auf das Symbol. 
              Klicken Sie im Menü auf <span class="guibutton"><strong>Keine</strong></span>.</p>
</li>
<li class="step">
<p role="presentation">Um eine Markierung hinzuzufügen, klicken Sie in der Werkzeugleiste auf das Symbol <span class="guibutton"><strong>Markieren</strong></span>
              <span aria-hidden="true" class="inlinemediaobject" id="ox.appsuite.user.fig.email.manage.starred.add"><img src="../../images/appsuite_user_icon_starred.png"></span>.
            </p>
<p role="presentation">Alternativ verwenden Sie eine der folgenden Methoden:
              <ul class="itemizedlist" style="list-style-type: disc; ">
<li class="listitem"><p role="presentation">Klicken Sie in der Detailansicht auf das Symbol <span class="guibutton"><strong>Markieren</strong></span>
                    <span aria-hidden="true" class="inlinemediaobject" id="ox.appsuite.user.fig.email.manage.starred.actions"><img src="../../images/appsuite_user_icon_starred.png"></span>.
                  </p></li>
<li class="listitem"><p role="presentation">Öffnen Sie in der E-Mail-Liste das Kontextmenü. Klicken Sie auf <span class="guibutton"><strong>Markieren</strong></span>.</p></li>
</ul>
              </p>
<p role="presentation">Um die Markierung zu entfernen, verwenden Sie eine der folgenden Methoden:
              <ul class="itemizedlist" style="list-style-type: disc; ">
<li class="listitem"><p role="presentation">Klicken Sie in der Werkzeugleiste oder in der Detailansicht erneut auf das Symbol.</p></li>
<li class="listitem"><p role="presentation">Öffnen Sie in der E-Mail-Liste das Kontextmenü. Klicken Sie auf <span class="guibutton"><strong>Markierung aufheben</strong></span>.</p></li>
</ul>
            </p>
>>>>>>> 1c74fb5d
</li>
</ul>
            </p></li>
</ol></div>
<div class="taskrelated">
<<<<<<< HEAD
          <p><span class="phrase"><strong>Tipps:</strong></span>
            </p>
<ul class="itemizedlist" style="list-style-type: disc; ">
<li class="listitem"><p role="presentation">Um die E-Mails nach ihrer Kennzeichnung zu sortieren, klicken Sie oberhalb der Liste auf <span class="guibutton"><strong>Sortieren nach</strong></span>.</p></li>
<li class="listitem"><p role="presentation">Sie können auch <a class="link" href="ox.appsuite.user.sect.email.manage.multiple.html">mehrere E-Mails gemeinsam</a>
                  kennzeichnen.</p></li>
</ul>
=======
          <p><span class="phrase"><strong>Tipp:</strong></span> Um die E-Mails nach ihrer Kennzeichnung zu sortieren, klicken Sie 
            oberhalb der Liste auf <span class="guibutton"><strong>Sortieren</strong></span>.</p>
>>>>>>> 1c74fb5d
        </div>
</div>
<p class="title">Siehe auch</p>
<ul class="itemizedlist" id="ox.appsuite.user.concept.email.manage.label.related" style="list-style-type: none; "><li class="listitem" style="list-style-type: none"><p role="presentation"><a class="xref" href="ox.appsuite.user.sect.email.view.html">E-Mails anzeigen</a></p></li></ul>
<p id="ox.appsuite.user.concept.email.manage.label.parent">Übergeordnetes Thema:
        <a class="xref" href="ox.appsuite.user.sect.email.manage.html">E-Mails organisieren</a>
      </p>
</div>
          </div>
        </body>
</html><|MERGE_RESOLUTION|>--- conflicted
+++ resolved
@@ -37,13 +37,8 @@
   </h1>
 <h2 class="sr-only">E-Mails organisieren</h2>
 <div class="sect2" id="ox.appsuite.user.sect.email.manage.label">
-<<<<<<< HEAD
-<div class="titlepage"><div><div><h3 class="title">5.5.6. E-Mails kennzeichnen</h3></div></div></div>
-<a class="indexterm" name="id-1.6.12.12.2"></a><a class="indexterm" name="id-1.6.12.12.3"></a><div class="concept">
-=======
 <div class="titlepage"><div><div><h3 class="title">5.6.6. E-Mails kennzeichnen</h3></div></div></div>
 <a class="indexterm" name="id-1.6.13.12.2"></a><a class="indexterm" name="id-1.6.13.12.3"></a><div class="concept">
->>>>>>> 1c74fb5d
 <a name="ox.appsuite.user.concept.email.manage.label"></a><p id="ox.appsuite.user.concept.email.manage.label">Je nach Konfiguration der Groupware können Sie E-Mails auf mehrere
         Arten kennzeichnen. Die folgenden Möglichkeiten sind verfügbar:
         </p>
@@ -55,27 +50,6 @@
       </p>
 </div>
 <div class="task" id="ox.appsuite.user.task.email.manage.label">
-<<<<<<< HEAD
-<p class="title">So kennzeichnen Sie eine E-Mail:</p>
-<div class="procedure"><ol class="procedure" type="1">
-<li class="step"><p role="presentation">Wählen Sie eine E-Mail.</p></li>
-<li class="step"><p role="presentation">Verwenden Sie eine der fogenden Methoden.
-              <ul class="itemizedlist" style="list-style-type: disc; ">
-<li class="listitem">
-<p role="presentation">Klicken Sie in der Werkzeugleiste auf das Symbol <span class="guibutton"><strong>Farbe zuweisen</strong></span>
-                    <span aria-hidden="true" class="inlinemediaobject" id="ox.appsuite.user.fig.email.manage.label.add"><img src="../../images/appsuite_user_icon_label.png"></span> . Klicken Sie im Menü auf eine Farbe.</p>
-<p role="presentation">Alternativ verwenden Sie in der Detailansicht das Symbol <span class="guibutton"><strong>Farbe zuweisen</strong></span>
-                    <span aria-hidden="true" class="inlinemediaobject" id="ox.appsuite.user.fig.email.manage.label.actions"><img src="../../images/appsuite_user_icon_label.png"></span> .</p>
-<p role="presentation">Um das Label zu entfernen, klicken Sie im Menü <span class="guibutton"><strong>Farbe zuweisen</strong></span> auf
-                    <span class="guibutton"><strong>Keine</strong></span>.</p>
-</li>
-<li class="listitem">
-<p role="presentation">Klicken Sie in der Werkzeugleiste auf das Symbol <span class="guibutton"><strong>Markieren</strong></span>
-                    <span aria-hidden="true" class="inlinemediaobject" id="ox.appsuite.user.fig.email.manage.starred.add"><img src="../../images/appsuite_user_icon_starred.png"></span> .</p>
-<p role="presentation">Alternativ verwenden Sie in der Detailansicht das Symbol <span class="guibutton"><strong>Markieren</strong></span>
-                    <span aria-hidden="true" class="inlinemediaobject" id="ox.appsuite.user.fig.email.manage.starred.actions"><img src="../../images/appsuite_user_icon_starred.png"></span> .</p>
-<p role="presentation">Um die Markierung zu entfernen, klicken Sie in der Werkzeugleiste oder in der Detailansicht erneut auf das Symbol.</p>
-=======
 <p class="title">So kennzeichnen Sie E-Mails:</p>
 <div class="procedure"><ol class="procedure" type="1">
 <li class="step"><p role="presentation">Wählen Sie eine E-Mail oder mehrere E-Mails.</p></li>
@@ -106,24 +80,11 @@
 <li class="listitem"><p role="presentation">Öffnen Sie in der E-Mail-Liste das Kontextmenü. Klicken Sie auf <span class="guibutton"><strong>Markierung aufheben</strong></span>.</p></li>
 </ul>
             </p>
->>>>>>> 1c74fb5d
 </li>
-</ul>
-            </p></li>
 </ol></div>
 <div class="taskrelated">
-<<<<<<< HEAD
-          <p><span class="phrase"><strong>Tipps:</strong></span>
-            </p>
-<ul class="itemizedlist" style="list-style-type: disc; ">
-<li class="listitem"><p role="presentation">Um die E-Mails nach ihrer Kennzeichnung zu sortieren, klicken Sie oberhalb der Liste auf <span class="guibutton"><strong>Sortieren nach</strong></span>.</p></li>
-<li class="listitem"><p role="presentation">Sie können auch <a class="link" href="ox.appsuite.user.sect.email.manage.multiple.html">mehrere E-Mails gemeinsam</a>
-                  kennzeichnen.</p></li>
-</ul>
-=======
           <p><span class="phrase"><strong>Tipp:</strong></span> Um die E-Mails nach ihrer Kennzeichnung zu sortieren, klicken Sie 
             oberhalb der Liste auf <span class="guibutton"><strong>Sortieren</strong></span>.</p>
->>>>>>> 1c74fb5d
         </div>
 </div>
 <p class="title">Siehe auch</p>
