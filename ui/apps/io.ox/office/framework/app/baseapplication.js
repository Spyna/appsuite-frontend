/**
 * All content on this website (including text, images, source
 * code and any other original works), unless otherwise noted,
 * is licensed under a Creative Commons License.
 *
 * http://creativecommons.org/licenses/by-nc-sa/2.5/
 *
 * Copyright (C) Open-Xchange Inc., 2006-2012
 * Mail: info@open-xchange.com
 *
 * @author Daniel Rentz <daniel.rentz@open-xchange.com>
 */

define('io.ox/office/framework/app/baseapplication',
    ['io.ox/core/extensions',
     'io.ox/files/api',
     'io.ox/office/tk/utils',
     'io.ox/office/tk/io',
     'settings!io.ox/office',
     'gettext!io.ox/office/main'
    ], function (ext, FilesAPI, Utils, IO, Settings, gt) {

    'use strict';

    // private static functions ===============================================

    /**
     * Returns the document type from the passed application module name.
     * The document type equals the last directory name of the module name.
     *
     * @param {String} moduleName
     *  The application module name.
     *
     * @returns {String}
     *  The document type of the passed module name.
     */
    function getDocumentType(moduleName) {
        return moduleName.substr(moduleName.lastIndexOf('/') + 1);
    }

    /**
     * Tries to find a running application which is working on a file described
     * in the passed options object.
     *
     * @param {String} moduleName
     *  The application type identifier.
     *
     * @param {Object} [launchOptions]
     *  A map of options that may contain a file descriptor in 'options.file'.
     *  If existing, compares it with the file descriptors of all running
     *  applications with the specified module identifier (returned by their
     *  getFileDescriptor() method).
     *
     * @returns {ox.ui.App}
     *  A running application of the specified type with a matching file
     *  descriptor.
     */
    function getRunningApplication(moduleName, launchOptions) {

        var // get file descriptor from options
            file = Utils.getObjectOption(launchOptions, 'file', null),

            // find running editor application
            runningApps = file ? ox.ui.App.get(moduleName).filter(function (app) {

                var // file descriptor of current running application
                    appFile = app.getFileDescriptor();

                // TODO: check file version too?
                if (file.source) { //mail or task attachment
                    return _.isObject(appFile) &&
                    (file.source === appFile.source) &&
                    (file.id === appFile.id) &&
                    (file.attached === appFile.attached) &&
                    (file.folder_id === appFile.folder_id);
                } else {
                    return _.isObject(appFile) &&
                    (file.id === appFile.id) &&
                    (file.folder_id === appFile.folder_id);
                }

            }) : [];
        if (runningApps.length > 1) {
            Utils.warn('ApplicationLauncher.getRunningApplication(): found multiple applications for the same file.');
        }
        return (runningApps.length > 0) ? runningApps[0] : null;
    }

    /**
     * Creates a new application object of the specified type, and performs
     * basic initialization steps.
     *
     * @param {String} moduleName
     *  The application type identifier.
     *
     * @param {Function} ApplicationClass
     *  The constructor function of the application mix-in class that will
     *  extend the core application object. Receives the passed launch options
     *  as first parameter.
     *
     * @param {Object} [appOptions]
     *  A map of options that control the creation of the ox.ui.App base class.
     *
     * @param {Object} [launchOptions]
     *  A map of options passed to the core launcher (the ox.launch() method)
     *  that determine the actions to perform during application launch.
     *
     * @returns {ox.ui.App}
     *  The new application object.
     */
    function createApplication(moduleName, ApplicationClass, appOptions, launchOptions) {

        var // the icon shown in the top bar launcher
            icon = Utils.getStringOption(appOptions, 'icon', ''),
            // the base application object
            app = ox.ui.createApp({
                name: moduleName,
                userContent: icon.length > 0,
                userContentIcon: icon,
                userContentClass: getDocumentType(moduleName) + '-launcher'
            });

        // mix-in constructor for additional application methods
        ApplicationClass.call(app, appOptions, launchOptions);

        return app;
    }

    // class BaseApplication ==================================================

    /**
     * A mix-in class that defines common public methods for an application
     * that is based on a document file.
     *
     * Triggers the events supported by the base class ox.ui.App, and the
     * following additional events:
     * - 'docs:init': Once during launch, after this application instance has
     *      been constructed completely.
     * - 'docs:import:before': Once during launch before the document described
     *      in the file descriptor will be imported by calling the import
     *      handler function passed to the constructor.
     * - 'docs:import:after': Once during launch, after the document described
     *      in the file descriptor has been imported (successfully or not).
     * - 'docs:import:success': Directly after the event 'docs:import:after',
     *      if the document described in the file descriptor has been imported
     *      successfully.
     * - 'docs:import:error': Directly after the event 'docs:import:after',
     *      if an error occurred while importing the document described in the
     *      file descriptor.
     * - 'docs:destroy': Before the model/view/controller instances of the
     *      application will be destroyed, after all registered before-quit
     *      handlers have been called, and none was rejected, after all
     *      registered quit handlers have been called.
     *
     * @constructor
     *
     * @extends ox.ui.App
     *
     * @param {Function} ModelClass
     *  The constructor function of the document model class. MUST derive from
     *  the class Model. Receives a reference to this application instance.
     *  MUST NOT use the methods BaseApplication.getModel(),
     *  BaseApplication.getView(), or BaseApplication.getController() during
     *  construction. For further initialization depending on valid
     *  model/view/controller instances, the constructor can register an event
     *  handler for the 'docs:init' event of this application.
     *
     * @param {Function} ViewClass
     *  The constructor function of the view class. MUST derive from the class
     *  View. Receives a reference to this application instance. MUST NOT use
     *  the methods BaseApplication.getModel(), BaseApplication.getView(), or
     *  BaseApplication.getController() during construction. For further
     *  initialization depending on valid model/view/controller instances, the
     *  constructor can register an event handler for the 'docs:init' event of
     *  this application.
     *
     * @param {Function} ControllerClass
     *  The constructor function of the controller class. MUST derive from the
     *  class Controller. Receives a reference to this application instance.
     *  MUST NOT use the methods BaseApplication.getModel(),
     *  BaseApplication.getView(), or BaseApplication.getController() during
     *  construction. For further initialization depending on valid
     *  model/view/controller instances, the constructor can register an event
     *  handler for the 'docs:init' event of this application.
     *
     * @param {Function} importHandler
     *  A function that will be called to import the document described in the
     *  file descriptor of this application. Will be called once after
     *  launching the application regularly, or after restoring the application
     *  from a save point after the browser has been opened or the web page has
     *  been reloaded. Will be called in the context of this application. If
     *  called from fail-restore, receives the save point as first parameter.
     *  Must return a Deferred object that will be resolved or rejected after
     *  the document has been loaded.
     *
     * @param {Object} [appOptions]
     *  A map of static application options, that have been passed to the
     *  static method BaseApplication.createLauncher().
     *
     * @param {Object} [launchOptions]
     *  A map of options passed to the core launcher (the ox.launch() method)
     *  that determine the actions to perform during application launch. The
     *  supported options are dependent on the actual application type. The
     *  entire launch options may be missing, e.g. if the application is
     *  restored after a browser refresh. The following standard launch options
     *  are supported:
     *  @param {String} launchOptions.action
     *      Controls how to connect the application to a document file. If the
     *      launch options map is passed at all, this is the only mandatory
     *      launch option.
     *  @param {Object} [launchOptions.file]
     *      The descriptor of the file to be imported, as provided and used by
     *      the Files application.
     */
    function BaseApplication(ModelClass, ViewClass, ControllerClass, importHandler, appOptions, launchOptions) {

        var // self reference
            self = this,

            // file descriptor of the document edited by this application
            file = Utils.getObjectOption(launchOptions, 'file', null),

            // all registered before-quit handlers
            beforeQuitHandlers = [],

            // all registered quit handlers
            quitHandlers = [],

            // all registered fail-save handlers
            failSaveHandlers = [],

            // Deferred object of the current call to Application.quit()
            currentQuitDef = null,

            // the document model instance
            model = null,

            // application view: contains panes, tool bars, etc.
            view = null,

            // the controller instance as single connection point between model and view
            controller = null,

            // browser timeouts for delayed callbacks
            delayTimeouts = [],

            // whether the document is completely imported
            imported = false;

        // private methods ----------------------------------------------------

        /**
         * Updates the application title according to the current file name. If
         * the application does not contain a file descriptor, shows the
         * localized word 'Unnamed' as title.
         *
         * @returns {BaseApplication}
         *  A reference to this application instance.
         */
        function updateTitle() {
            self.setTitle(self.getShortFileName() || gt('Unnamed'));
        }

        /**
<<<<<<< HEAD
=======
         * Moves the entire view into the internal hidden storage node, and
         * shows the busy indicator.
         */
        function beforeImport() {
            view.hide();
            self.getWindow().busy();
        }

        /**
         * Hides the busy indicator, and restores the entire view into.
         */
        function afterImport() {
            view.show();
            self.getWindow().idle();
        }

        /**
>>>>>>> 22f049e7
         * Imports the document described by the current file descriptor, by
         * calling the import handler passed to the constructor.
         *
         * @param {Object} [point]
         *  The save point, if called from fail-restore.
         *
         * @returns {jQuery.Promise}
         *  The result of the import handler passed to the constructor of this
         *  application.
         */
        function importDocument(point) {

            // notify listeners
            self.trigger('docs:import:before');

            // call the import handler
            return importHandler.call(self, point)
                .always(function () {
                    afterImport();
                    self.trigger('docs:import:after');
                })
                .done(function () {
                    imported = true;
                    self.trigger('docs:import:success');
                })
                .fail(function (result) {
                    var title = Utils.getStringOption(result, 'title', gt('Load Error')),
                        message = Utils.getStringOption(result, 'message', gt('An error occurred while loading the document.')),
                        cause = Utils.getStringOption(result, 'cause', 'unknown');
                    if (cause !== 'timeout') {
                        view.showError(title, message);
                    }
                    Utils.error('BaseApplication.launch(): Importing document "' + self.getFullFileName() + '" failed. Error code: "' + cause + '".');
                    self.trigger('docs:import:error', cause);
                });
        }

        /**
         * Calls all handler functions contained in the passed array, and
         * returns a Deferred object that accumulates the result of all
         * handlers.
         */
        function callHandlers(handlers) {

            var // execute all handlers and store their results in an array
                results = _(handlers).map(function (handler) { return handler.call(self); });

            // accumulate all results into a single Deferred object
            return $.when.apply($, results);
        }

        // public methods -----------------------------------------------------

        /**
         * Returns the document type supported by this application. The
         * document type equals the directory name of the application.
         *
         * @returns {String}
         *  The document type of this application.
         */
        this.getDocumentType = function () {
            return getDocumentType(this.getName());
        };

        /**
         * Returns the document model instance of this application.
         *
         * @returns {DocumentModel}
         *  The document model instance of this application.
         */
        this.getModel = function () {
            return model;
        };

        /**
         * Returns the view instance of this application.
         *
         * @returns {View}
         *  The view instance of this application.
         */
        this.getView = function () {
            return view;
        };

        /**
         * Returns the controller instance of this application.
         *
         * @returns {Controller}
         *  The controller instance of this application.
         */
        this.getController = function () {
            return controller;
        };

        /**
         * Returns the global user settings for all applications of the same
         * type.
         *
         * @param {String} key
         *  The unique key of the user setting.
         *
         * @param defValue
         *  The default value in case the user setting does not exist yet.
         *
         * @returns
         *  The value of the global user setting.
         */
        this.getUserSettingsValue = function (key, defValue) {
            return Settings.get(this.getDocumentType() + '/' + key, defValue);
        };

        /**
         * Changes a global user setting for all applications of the same type.
         *
         * @param {String} key
         *  The unique key of the user setting.
         *
         * @param value
         *  The new value of the user setting.
         *
         * @returns {BaseApplication}
         *  A reference to this application instance.
         */
        this.setUserSettingsValue = function (key, value) {
            Settings.set(this.getDocumentType() + '/' + key, value).save();
            return this;
        };

        // file descriptor ----------------------------------------------------

        /**
         * Returns whether this application contains a valid file descriptor.
         */
        this.hasFileDescriptor = function () {
            return _.isObject(file);
        };

        /**
         * Returns a clone of the file descriptor of the document edited by
         * this application.
         *
         * @returns {Object}
         *  A clone of the current file descriptor.
         */
        this.getFileDescriptor = function () {
            return _.clone(file);
        };

        /**
         * Registers the file descriptor of the new document created by this
         * application. Must not be called if the application already contains
         * a valid file descriptor.
         *
         * @param {Object} newFile
         *  The file descriptor of the new file created by the caller of this
         *  method.
         *
         * @returns {BaseApplication}
         *  A reference to this instance.
         */
        this.registerFileDescriptor = function (newFile) {
            if (_.isObject(file)) {
                Utils.error('BaseApplication.registerFileDescriptor(): file descriptor exists already');
            } else {
                file = newFile;
                FilesAPI.propagate('new', file);
                updateTitle();
            }
            return this;
        };

        /**
         * Updates the current file descriptor of the document edited by this
         * application.
         *
         * @param {Object} fileOptions
         *  A map with some file descriptor properties to be updated.
         *
         * @returns {BaseApplication}
         *  A reference to this instance.
         */
        this.updateFileDescriptor = function (fileOptions) {
            if (_.isObject(file)) {
                _.extend(file, fileOptions);
                FilesAPI.propagate('change', file);
                updateTitle();
            }
            return this;
        };

        /**
         * Returns an object with attributes describing the file currently
         * opened by this application.
         *
         * @param {Object} [options]
         *  A map with options to control the behavior of this method. The
         *  following options are supported:
         *  @param {Boolean} [options.encodeUrl=false]
         *      If set to true, special characters not allowed in URLs will be
         *      encoded.
         *
         * @returns {Object|Null}
         *  An object with file attributes, if existing; otherwise null.
         */
        this.getFileParameters = function (options) {

            var // function to encode a string to be URI conforming if specified
                encodeString = Utils.getBooleanOption(options, 'encodeUrl', false) ? encodeURIComponent : _.identity;

            return file ? {
                id: encodeString(file.id),
                folder_id: encodeString(file.folder_id),
                filename: encodeString(file.filename),
                version: encodeString(file.version),
                source: encodeString(file.source),
                attached: encodeString(file.attached),
                module: encodeString(file.module)
            } : null;
        };

        /**
         * Returns the full file name of the current file (with file
         * extension).
         *
         * @returns {String|Null}
         *  The file name of the current file descriptor; or null, if no file
         *  descriptor exists.
         */
        this.getFullFileName = function () {
            return (file && _.isString(file.filename)) ? file.filename : null;
        };

        /**
         * Returns the short file name of the current file (without file
         * extension).
         *
         * @returns {String|Null}
         *  The short file name of the current file descriptor; or null, if no
         *  file descriptor exists.
         */
        this.getShortFileName = function () {

            var // the current full file name
                fileName = this.getFullFileName(),
                // start position of the extension
                extensionPos = _.isString(fileName) ? fileName.lastIndexOf('.') : -1;

            return (extensionPos > 0) ? fileName.substring(0, extensionPos) : fileName;
        };

        /**
         * Returns the file extension of the current file (without leading
         * period).
         *
         * @returns {String|Null}
         *  The file extension of the current file descriptor; or null, if no
         *  file descriptor exists.
         */
        this.getFileExtension = function () {

            var // the current full file name
                fileName = this.getFullFileName(),
                // start position of the extension
                extensionPos = _.isString(fileName) ? fileName.lastIndexOf('.') : -1;

            return (extensionPos >= 0) ? fileName.substring(extensionPos + 1) : null;
        };

        /**
         * Return whether importing the document has been completed. Will be
         * false before this application triggers the 'docs:import:success'
         * event, and true afterwards.
         *
         * @returns {Boolean}
         *  Whether importing the document has been completed.
         */
        this.isImportFinished = function () {
            return imported;
        };

        /**
         * Checks if application is processing before-quit or quit handlers.
         *
         * @returns {Boolean}
         *  Whether the application is currently processing any before-quit or
         *  quit handlers.
         */
        this.isInQuit = function () {
            return currentQuitDef !== null;
        };

        // server requests ----------------------------------------------------

        /**
         * Sends a request to the server and returns the Promise of a Deferred
         * object waiting for the response. The unique identifier of this
         * application will be added to the request parameters automatically.
         * See method IO.sendRequest() for further details.
         *
         * @param {Object} options
         *  Additional options. See method IO.sendRequest() for details.
         *
         * @returns {jQuery.Promise}
         *  The Promise of the request. See method IO.sendRequest() for
         *  details.
         */
        this.sendRequest = function (options) {

            // build a default map with the application UID, and add the passed options
            options = Utils.extendOptions({
                params: {
                    uid: this.get('uniqueID')
                }
            }, options);

            // send the request
            return IO.sendRequest(options);
        };

        /**
         * Sends a request to the server and returns the Promise of a Deferred
         * object waiting for the response. The unique identifier of this
         * application, and the parameters of the file currently opened by the
         * application will be added to the request parameters automatically.
         * See method IO.sendRequest() for further details.
         *
         * @param {String} module
         *  The name of the server module.
         *
         * @param {Object} options
         *  Additional options. See method IO.sendRequest() for details.
         *
         * @returns {jQuery.Promise}
         *  The Promise of the request. Will be rejected immediately, if this
         *  application is not connected to a document file. See method
         *  IO.sendRequest() for details.
         */
        this.sendFileRequest = function (module, options) {

            // reject immediately if no file is present
            if (!this.hasFileDescriptor()) {
                return $.Deferred().reject();
            }

            // build default options, and add the passed options
            options = Utils.extendOptions({
                module: module,
                params: this.getFileParameters()
            }, options);

            // send the request
            return this.sendRequest(options);
        };

        /**
         * Sends a request to the document filter server module. See method
         * BaseApplication.sendFileRequest() for further details.
         */
        this.sendFilterRequest = function (options) {
            return this.sendFileRequest(BaseApplication.FILTER_MODULE_NAME, options);
        };

        /**
         * Sends a request to the document converter server module. See method
         * BaseApplication.sendFileRequest() for further details.
         */
        this.sendConverterRequest = function (options) {
            return this.sendFileRequest(BaseApplication.CONVERTER_MODULE_NAME, options);
        };

        /**
         * Creates and returns the URL of a server request.
         *
         * @param {String} module
         *  The name of the server module.
         *
         * @param {Object} [options]
         *  Additional parameters inserted into the URL.
         *
         * @returns {String|Undefined}
         *  The final URL of the server request; or undefined, if the
         *  application is not connected to a document file, or the current
         *  session is invalid.
         */
        this.getServerModuleUrl = function (module, options) {

            // return nothing if no file is present
            if (!ox.session || !this.hasFileDescriptor()) {
                return;
            }

            // build a default options map, and add the passed options
            options = Utils.extendOptions(
                { session: ox.session, uid: this.get('uniqueID') },
                this.getFileParameters({ encodeUrl: true }),
                options
            );

            // build and return the resulting URL
            return ox.apiRoot + '/' + module + '?' + _(options).map(function (value, name) { return name + '=' + value; }).join('&');
        };

        /**
         * Creates and returns the URL of server requests used to convert a
         * document file with the document filter module.
         *
         * @param {Object} [options]
         *  Additional parameters inserted into the URL.
         *
         * @returns {String|Undefined}
         *  The final URL of the request to the document filter module; or
         *  undefined, if the application is not connected to a document file,
         *  or the current session is invalid.
         */
        this.getFilterModuleUrl = function (options) {
            return this.getServerModuleUrl(BaseApplication.FILTER_MODULE_NAME, options);
        };

        /**
         * Creates and returns the URL of server requests used to convert a
         * document file with the document converter module.
         *
         * @param {Object} [options]
         *  Additional parameters inserted into the URL.
         *
         * @returns {String|Undefined}
         *  The final URL of the request to the document converter module; or
         *  undefined, if the application is not connected to a document file,
         *  or the current session is invalid.
         */
        this.getConverterModuleUrl = function (options) {
            return this.getServerModuleUrl(BaseApplication.CONVERTER_MODULE_NAME, options);
        };

        /**
<<<<<<< HEAD
         * Creates an <img> element, sets the passed URL, and returns a
         * Deferred object waiting that the image has been loaded. If the
         * browser does not trigger the appropriate events after the specified
         * timeout, the Deferred object will be rejected automatically. If the
         * application has been shut down before the image has been loaded, the
         * pending Deferred object will neither be resolved nor rejected.
         *
         * @param {String} url
         *  The image URL.
         *
         * @param {Number} [timeout=10000]
         *  The time before the Deferred will be rejected without response from
         *  the image node.
         *
         * @returns {jQuery.Promise}
         *  The Promise of a Deferred object that will be resolved with the
         *  image element (as jQuery object), when the 'load' event has been
         *  received from the image node; or rejected, if the 'error' event has
         *  been received from the image, or after the specified timeout delay
         *  without response.
         */
        this.createImageNode = function (url, timeout) {

            var // the result Deferred object
                def = $.Deferred(),
                // the image node
                imgNode = $('<img>', { src: url }),
                // the timer for the 10 seconds timeout
                timer = null;

            function loadHandler() {
                // do not resolve if application is already shutting down
                if (delayTimeouts) { def.resolve(imgNode); }
            }

            function errorHandler() {
                // do not reject if application is already shutting down
                if (delayTimeouts) { def.reject(); }
            }

            // wait that the image is loaded
            imgNode.one({ load: loadHandler, error: errorHandler });

            // timeout if server hangs, or browser fails to send any events because
            // of internal errors (e.g.: SVG parse errors in Internet Explorer)
            timer = this.executeDelayed(function () {
                def.reject();
            }, { delay: _.isNumber(timeout) ? timeout : 10000 });

            return def.always(function () {
                timer.abort();
                imgNode.off({ load: loadHandler, error: errorHandler });
            }).promise();
        };

        // application setup --------------------------------------------------

        /**
=======
>>>>>>> 22f049e7
         * Registers a quit handler function that will be executed before the
         * application will be closed.
         *
         * @param {Function} beforeQuitHandler
         *  A function that will be called before the application will be
         *  closed. Will be called in the context of this application instance.
         *  May return a Deferred object, which must be resolved or rejected by
         *  the quit handler function. If the Deferred object will be rejected,
         *  the application remains alive.
         *
         * @returns {BaseApplication}
         *  A reference to this application instance.
         */
        this.registerBeforeQuitHandler = function (beforeQuitHandler) {
            beforeQuitHandlers.push(beforeQuitHandler);
            return this;
        };

        /**
         * Registers a quit handler function that will be executed before the
         * application will be destroyed. This may happen if the application
         * has been closed normally, if the user logs out from the entire
         * AppSuite, or before the browser window or browser tab will be closed
         * or refreshed. If the quit handlers return a Deferred object, closing
         * the application, and logging out will be deferred until the Deferred
         * objects have been resolved or rejected.
         *
         * @param {Function} quitHandler
         *  A function that will be called before the application will be
         *  closed. Will be called in the context of this application instance.
         *  May return a Deferred object, which must be resolved or rejected by
         *  the quit handler function.
         *
         * @returns {BaseApplication}
         *  A reference to this application instance.
         */
        this.registerQuitHandler = function (quitHandler) {
            quitHandlers.push(quitHandler);
            return this;
        };

        /**
         * Registers a handler function that will be executed when the
         * application creates a new save point.
         *
         * @param {Function} failSaveHandler
         *  A function that will be called when the application creates a new
         *  save point. Will be called in the context of this application
         *  instance. Must return an object the new save point will be extended
         *  with.
         *
         * @returns {BaseApplication}
         *  A reference to this application instance.
         */
        this.registerFailSaveHandler = function (failSaveHandler) {
            failSaveHandlers.push(failSaveHandler);
            return this;
        };

        /**
         * Registers an event handler for specific events at the passed target
         * object. The event handler will be unregistered automatically when
         * the application has been closed.
         *
         * @param {HTMLElement|Window|jQuery} target
         *  The target object the event handler will be bound to. Can be a DOM
         *  node, the browser window, or a jQuery object containing DOM nodes
         *  and/or the browser window.
         *
         * @param {String} events
         *  The names of the events, as space-separated string.
         *
         * @param {Function} handler
         *  The event handler function that will be bound to the specified
         *  events.
         *
         * @returns {BaseApplication}
         *  A reference to this application instance.
         */
        this.registerEventHandler = function (target, events, handler) {

            // bind event handler to events
            $(target).on(events, handler);

            // unbind event handler when application is closed
            this.on('quit', function () {
                $(target).off(events, handler);
            });

            return this;
        };

        /**
         * Executes all registered quit handlers and returns a Deferred object
         * that will be resolved or rejected according to the results of the
         * handlers.
         *
         * @internal
         *  Not for external use. Only used from the implementation of the
         *  'io.ox/core/logout' extension point.
         */
        this.executeQuitHandlers = function () {
            return callHandlers(quitHandlers);
        };

        // timeouts -----------------------------------------------------------

        /**
         * Executes the passed callback function once or repeatedly in a
         * browser timeout. If the application will be closed before the
         * callback function has been started, or while the callback function
         * will be repeated, it will not be executed anymore.
         *
         * @param {Function} callback
         *  The callback function that will be executed in a browser timeout
         *  after the delay time. Does not receive any parameters.
         *
         * @param {Object} [options]
         *  A map with options controlling the behavior of this method. The
         *  following options are supported:
         *  @param {Object} [options.context]
         *      The context that will be bound to 'this' in the passed callback
         *      function.
         *  @param {Number} [options.delay=0]
         *      The time (in milliseconds) the execution of the passed callback
         *      function will be delayed.
         *  @param {Boolean} [options.repeat=false]
         *      If set to true, the return value of the callback function will
         *      be evaluated to decide whether to repeat its execution. If the
         *      callback function returns the Boolean value true, or a Deferred
         *      object that will be resolved with the Boolean value true, a new
         *      timeout will be started and the callback function will be
         *      executed again, as long as it returns true.
         *  @param {Number} [options.repeatDelay=options.delay]
         *      The time (in milliseconds) the repeated execution of the passed
         *      callback function will be delayed. If omitted, the specified
         *      initial delay time (option 'options.delay') will be used.
         *
         * @returns {jQuery.Promise}
         *  The Promise of a Deferred object that will be resolved after the
         *  callback function has been executed. If the callback function
         *  returns a simple value or object, the Deferred object will be
         *  resolved with that value. If the callback function returns a
         *  Deferred object by itself, its state and result value will be
         *  forwarded to the Promise returned by this method. If the callback
         *  function will be executed repeatedly, the Promise will not be
         *  resolved before the last execution cycle. If the Deferred object
         *  returned by the callback function is rejected, repeated execution
         *  will be stopped, and the returned Promise will be rejected too. The
         *  Promise contains an additional method 'abort()' that can be called
         *  before the timeout has been fired to cancel the pending or repeated
         *  execution of the callback function. In that case, the Promise will
         *  neither be resolved nor rejected. When the application will be
         *  closed, it aborts all pending callback functions automatically.
         */
        this.executeDelayed = function (callback, options) {

            var // the current browser timeout identifier
                timeout = null,
                // the context for the callback function
                context = Utils.getOption(options, 'context'),
                // the delay time for the next execution of the callback
                delay = Utils.getIntegerOption(options, 'delay', 0, 0),
                // whether to repeat execution of the callback function
                repeat = Utils.getBooleanOption(options, 'repeat', false),
                // the result Deferred object
                def = $.Deferred(),
                // the Promise of the Deferred object
                promise = def.promise();

            function unregisterTimeout() {
                delayTimeouts = _(delayTimeouts).without(timeout);
                timeout = null;
            }

            // creates and registers a browser timeout that executes the callback
            function createTimeout() {

                // create a new browser timeout
                timeout = window.setTimeout(function () {

                    // first, unregister the timeout
                    unregisterTimeout();

                    // execute the callback function, react on its result
                    $.when(callback.call(context))
                    .done(function (result) {
                        if (repeat && (result === true)) {
                            createTimeout();
                        } else {
                            def.resolve(result);
                        }
                    })
                    .fail(function (result) {
                        def.reject(result);
                    });

                }, delay);

                // register the browser timeout
                delayTimeouts.push(timeout);
            }

            // do not call from other unregistered pending timeouts when application closes
            if (delayTimeouts) { createTimeout(); }

            // switch to repetition delay time
            delay = Utils.getIntegerOption(options, 'repeatDelay', delay, 0);

            // add an abort() method to the Promise
            promise.abort = function () {
                if (timeout) {
                    window.clearTimeout(timeout);
                    unregisterTimeout();
                    // leave the Deferred object unresolved
                }
            };

            return promise;
        };

        /**
         * Executes the passed callback function repeatedly for small chunks of
         * the passed data array in a browser timeout loop.
         *
         * @param {Function} callback
         *  The callback function that will be executed in a browser timeout
         *  after the delay time. Receives a chunk of the passed data array as
         *  first parameter, and the absolute index of the first element of the
         *  chunk in the complete array as second parameter. If the callback
         *  function returns a Deferred object (or a Promise), repeated
         *  execution will be delayed until the Deferred object will be
         *  resolved or rejected. In case the Deferred object will be rejected,
         *  repeated execution will be cancelled, and the Deferred object
         *  returned by this method will be rejected immediately.
         *
         * @param {Object[]|jQuery} dataArray
         *  A JavaScript array, or another array-like object that provides an
         *  attribute 'length' and a method 'slice(begin, end)', e.g. a jQuery
         *  collection.
         *
         * @param {Object} [options]
         *  A map with options controlling the behavior of this method. The
         *  following options are supported:
         *  @param {Object} [options.context]
         *      The context that will be bound to 'this' in the passed callback
         *      function.
         *  @param {Number} [options.chunkLength=10]
         *      The number of elements that will be extracted from the passed
         *      data array and will be passed to the callback function.
         *  @param {Number} [options.delay=0]
         *      The time (in milliseconds) the execution of the passed callback
         *      function will be delayed.
         *  @param {Number} [options.repeatDelay=options.delay]
         *      The time (in milliseconds) the repeated execution of the passed
         *      callback function will be delayed. If omitted, the specified
         *      initial delay time (option 'options.delay') will be used.
         *
         * @returns {jQuery.Promise}
         *  The Promise of a Deferred object that will be resolved after all
         *  array elements have been processed; or rejected, if the callback
         *  function returns and rejects a Deferred object. The Promise will be
         *  notified about the progress (floating-point value between 0.0 and
         *  1.0). The Promise contains an additional method 'abort()' that can
         *  be called before processing all array elements has been finished to
         *  cancel the entire loop immediately. In that case, the Promise will
         *  neither be resolved nor rejected. When the application will be
         *  closed, it aborts all running loops automatically.
         */
        this.processArrayDelayed = function (callback, dataArray, options) {

            var // the result Deferred object
                def = $.Deferred(),
                // the timer executing the callback function for the array chunks
                timer = null,
                // the context for the callback function
                context = Utils.getOption(options, 'context'),
                // the length of a single chunk in the array
                chunkLength = Utils.getIntegerOption(options, 'chunkLength', 10, 1),
                // current array index
                index = 0;

            // check passed data array
            if (dataArray.length === 0) {
                return _.extend($.when(), { abort: $.noop });
            }

            // start a repeated timer, pass the delay times passed to this method
            timer = self.executeDelayed(function () {

                // notify listeners about the progress
                def.notify(index / dataArray.length);

                // execute the callback, return whether to repeat execution
                return $.when(callback.call(context, dataArray.slice(index, index + chunkLength), index))
                    .then(function () {
                        index += chunkLength;
                        // repeat execution, if index has not reached end of array yet
                        return index < dataArray.length;
                    });

            }, Utils.extendOptions(options, { repeat: true }));

            // listen to the timer result, and resolve/reject the own Deferred object
            timer.done(function () { def.notify(1).resolve(); }).fail(function () { def.reject(); });

            // extend the promise with an 'abort()' method that aborts the timer
            return _.extend(def.promise(), { abort: function () { timer.abort(); } });
        };

        /**
         * Creates a debounced method that can be called multiple times during
         * the current script execution. The passed callback will be executed
         * once in a browser timeout.
         *
         * @param {Function} directCallback
         *  A function that will be called every time the debounced method has
         *  been called. Receives all parameters that have been passed to the
         *  debounced method.
         *
         * @param {Function} deferredCallback
         *  A function that will be called in a browser timeout after the
         *  debounced method has been called at least once during the execution
         *  of the current script.
         *
         * @param {Object} [options]
         *  A map with options controlling the behavior of the debounced method
         *  created by this method. Supports all options also supported by the
         *  method BaseApplication.executeDelayed(). Especially, delayed and
         *  repeated execution of the deferred callback function is supported.
         *  If a context is specified with the option 'options.context', it
         *  will be used for both callback functions. Note that the delay time
         *  will restart after each call of the debounced method, causing the
         *  execution of the deferred callback to be postponed until the
         *  debounced method has not been called again during the delay (this
         *  is the behavior of the _.debounce() method). Additionally, supports
         *  the following options:
         *  @param {Number} [options.maxDelay]
         *      If specified, a delay time used as a hard limit to execute the
         *      deferred callback after the first call of the debounced method,
         *      even if it has been called repeatedly afterwards and the normal
         *      delay time is still running.
         *
         * @returns {Function}
         *  The debounced method that can be called multiple times, and that
         *  executes the deferred callback function once after execution of the
         *  current script endsPasses all arguments to the direct callback
         *  function, and returns its result.
         */
        this.createDebouncedMethod = function (directCallback, deferredCallback, options) {

            var // the context for the callback functions
                context = Utils.getOption(options, 'context'),
                // whether to not restart the timer on repeated calls with delay time
                maxDelay = Utils.getIntegerOption(options, 'maxDelay', 0),
                // the current timer used to execute the callback
                debounceTimer = null,
                // timer used for the maxDelay option
                maxTimer = null,
                // first call in this stack frame
                firstCall = true;

            // callback for a delay timer, executing the deferred callback
            function timerCallback() {
                // execute the callback and return its result (for repeated execution)
<<<<<<< HEAD
                return deferredCallback.call(context);
=======
                return deferredCallback();
>>>>>>> 22f049e7
            }

            // aborts and clears all timers
            function clearTimers() {
                if (debounceTimer) { debounceTimer.abort(); }
                if (maxTimer) { maxTimer.abort(); }
                debounceTimer = maxTimer = null;
                firstCall = true;
            }

            // creates the timers that execute the deferred callback
            function createTimers() {

                // abort running timer on first call
                if (firstCall && debounceTimer) {
                    debounceTimer.abort();
                    debounceTimer = null;
                }

                // create a new timeout executing the callback function
                if (!debounceTimer) {
                    debounceTimer = self.executeDelayed(timerCallback, options).always(clearTimers);
                }

                // reset the first-call flag, but set it back in a direct
                // timeout, this helps to prevent recreation of the browser
                // timeout on every call of the debounced method
                firstCall = false;
                _.defer(function () { firstCall = true; });

                // on first call, create a timer for the maximum delay
                if (!maxTimer && (maxDelay > 0)) {
                    maxTimer = self.executeDelayed(timerCallback, Utils.extendOptions(options, { delay: maxDelay })).always(clearTimers);
                }
            }

            // create and return the debounced method
            return function () {

                // create a new timeout executing the callback function
                createTimers();

                // call the direct callback with the passed arguments
                return directCallback.apply(context, _.toArray(arguments));
            };
        };

        // application runtime ------------------------------------------------

        /**
         * Downloads a file from the server, specified by the passed URL. If
         * the passed object is a Deferred object, the method waits for it to
         * resolve to the file URL, but immediately opens a pop-up window in
         * the background to prevent that the browser pop-up blocker will be
         * triggered.
         *
         * @param {String|jQuery.Deferred|jQuery.Promise} fileUrl
         *  The URL of the document. If this parameter is a Deferred object or
         *  a Promise, waits for it to be resolved with the file URL.
         *
         * @returns {jQuery.Promise}
         *  The Promise of a Deferred object that will be resolved if the file
         *  has been downloaded successfully, or rejected otherwise (e.g. when
         *  a pop-up blocker prevents the download).
         */
        this.downloadFile = function (fileUrl) {

            var // the pop-up window used to download the file
                popupWindow = null,
                // the result Deferred object
                def = $.Deferred();

            // synchronous mode: open the file directly in a new window
            if (_.isString(fileUrl)) {
                // browser plug-ins may prevent opening pop-up windows, TODO: show warning?
                return window.open(fileUrl) ? def.resolve(fileUrl) : def.reject();
            }

            // passed Deferred already rejected: do not open pop-up window
            if (fileUrl.state() === 'rejected') {
                // TODO: show warning?
                return def.reject();
<<<<<<< HEAD
            }

            // open pop-up window early to prevent browser pop-up blockers
            popupWindow = window.open('about:blank', '_blank');
            window.focus();

            // browser plug-ins may still prevent opening pop-up windows, TODO: show warning?
            if (!popupWindow) {
                return def.reject();
            }

=======
            }

            // open pop-up window early to prevent browser pop-up blockers
            popupWindow = window.open('about:blank', '_blank');
            window.focus();

            // browser plug-ins may still prevent opening pop-up windows, TODO: show warning?
            if (!popupWindow) {
                return def.reject();
            }

>>>>>>> 22f049e7
            // block application window while waiting for the file URL
            view.enterBusy();

            // wait for the result of the Deferred object
            fileUrl
            .always(function () {
                view.leaveBusy();
            })
            .done(function (url) {
                popupWindow.location = url;
                popupWindow.focus();
                def.resolve(url);
            })
            .fail(function () {
                popupWindow.close();
                view.grabFocus();
                def.reject();
            });

            return def.promise();
        };

        /**
         * Will be called automatically from the OX core framework to create
         * and return a save point containing the current state of the
         * application.
         *
         * @attention
         *  This method is an implementation of the public API of ox.ui.App, it
         *  is not intended to be called directly.
         *
         * @returns {Object}
         *  The save point structure containing the application state.
         */
        this.failSave = function () {

            var // create the new save point with basic information
                savePoint = {
                    module: this.getName(),
                    point: { file: _.clone(file) }
                };

            // OX Files inserts reference to application object into file descriptor,
            // remove it to be able to serialize without cyclic references
            delete savePoint.point.file.app;

            // call all fail-save handlers and add their data to the save point
            _(failSaveHandlers).each(function (failSaveHandler) {
                _(savePoint.point).extend(failSaveHandler.call(this));
            }, this);

            return savePoint;
        };

        /**
         * Will be called automatically from the OX core framework to restore
         * the state of the application after a browser refresh.
         *
         * @attention
         *  This method is an implementation of the public API of ox.ui.App, it
         *  is not intended to be called directly.
         *
         * @param {Object} point
         *  The save point containing the application state, as returned by the
         *  last call of the BaseApplication.failSave() method.
         */
        this.failRestore = function (point) {

            // set file descriptor from save point
            file = Utils.getObjectOption(point, 'file', null);

            // check existence of file descriptor, import the document
            if (this.hasFileDescriptor()) {
                importDocument(point);
            }
        };

        // initialization -----------------------------------------------------

        // call all registered launch handlers
        this.setLauncher(function () {

            var // the result Deferred object
                def = $.Deferred(),
                // create the application window
                win = ox.ui.createWindow({
                    name: self.getName(),
                    search: Utils.getBooleanOption(appOptions, 'search', false),
                    chromeless: Utils.getBooleanOption(appOptions, 'chromeless', false)
                });

            // set the window at the application instance
            self.setWindow(win);

            // wait for unload events and execute quit handlers
            self.registerEventHandler(window, 'unload', function () { callHandlers(quitHandlers); });

            // create the MVC instances
            model = new ModelClass(self);
            view = new ViewClass(self);
            controller = new ControllerClass(self);

            // disable global spell checking while this application is active
            win.on({
                show: function () { $('body').attr('spellcheck', false); },
                hide: function () { $('body').removeAttr('spellcheck'); }
            });

            // wait for import handler, kill the application if no file descriptor
            // is present after fail-restore (using absence of the launch option
            // 'action' as indicator for fail-restore)
            if (!_.isObject(launchOptions) || !_.isString(launchOptions.action)) {

                // the 'open' event of the window is triggered once after launch *and* fail-restore
                // TODO: this seems fragile, is there a better way to determine
                // whether a valid fail-restore follows after launching the app?
                win.one('open', function () {
                    def.always(function () {
                        if (!file) {
                            _.defer(function () { self.quit(); });
                        }
                    });
                });
            }

            // call initialization listeners before showing the application
            // window (this is important for fail-restore which will be
            // triggered before the window show callback will be executed)
            self.trigger('docs:init');

            // in order to get the 'open' event of the window at all, it must be shown (also without file)
            win.show(function () {

<<<<<<< HEAD
                // move the entire view into the internal hidden storage node, show busy indicator
                view.hide();
                win.busy();

                // after import (regardless of result), restore the view
                self.on('docs:import:after', function () {
                    view.show();
                    win.idle();
                });
=======
                // prepare for importing
                beforeImport();
>>>>>>> 22f049e7

                // Import the document, if launch options have been passed. No launch
                // options are available in fail-restore, this situation will be handled
                // by the failRestore() method above. Always resolve the result Deferred
                // object (expected by the core launcher).
                if (_.isObject(launchOptions)) {
                    importDocument().always(function () { def.resolve(); });
                } else {
                    def.resolve();
                }
            });
        });

        // call all registered quit handlers
        this.setQuit(function () {
            // return existing Deferred if a quit request is already running
            if (currentQuitDef && (currentQuitDef.state() === 'pending')) {
                return currentQuitDef.promise();
            }

            // create the result deferred (rejecting means resume application)
            currentQuitDef = $.Deferred();

            // call all before-quit handlers, rejecting one will resume application
            callHandlers(beforeQuitHandlers)
            .done(function () {

                // execute quit handlers, simply defer without caring about the result
                callHandlers(quitHandlers)
                .always(function () {

                    // cancel all running timeouts
                    _(delayTimeouts).each(function (timeout) {
                        window.clearTimeout(timeout);
                    });
                    // prevent to start new timeouts
                    delayTimeouts = null;

                    // always resolve (really close the application), regardless
                    // of the result of the quit handlers
                    currentQuitDef.resolve();
                });
            })
            .fail(function () {
                currentQuitDef.reject();
            });

            return currentQuitDef.always(function () { currentQuitDef = null; }).promise();
        });

        // prevent usage of these methods in derived classes
        delete this.setLauncher;
        delete this.setQuit;

        // destroy MVC instances after core 'quit' event (after window has been hidden)
        this.on('quit', function () {
            // trigger listeners before destroying the MVC instances
            self.trigger('docs:destroy');
            controller.destroy();
            view.destroy();
            model.destroy();
            model = view = controller = null;
        });

        // set application title to current file name
        updateTitle();

    } // class BaseApplication

    // constants --------------------------------------------------------------

    /**
     * The name of the document filter server module.
     */
    BaseApplication.FILTER_MODULE_NAME = 'oxodocumentfilter';

    /**
     * The name of the document converter server module.
     */
    BaseApplication.CONVERTER_MODULE_NAME = 'oxodocumentconverter';

    // static methods ---------------------------------------------------------

    /**
     * Creates a static launcher that has to be returned by the main module of
     * each application type. The launcher tries to find a running application
     * which is working on a file described in the launch options passed to the
     * launcher. If no such application exists, it creates and returns a new
     * application object.
     *
     * @param {String} moduleName
     *  The application type identifier.
     *
     * @param {Function} ApplicationClass
     *  The constructor function of the application mix-in class that will
     *  extend the core application object. Receives the launch options passed
     *  to the launcher as first parameter.
     *
     * @param {Object} [appOptions]
     *  A map of options that control the creation of the ox.ui.App base class.
     *  The following options are supported:
     *  @param {String} [appOptions.icon]
     *      If specified, the CSS class name of a Bootstrap icon that will be
     *      shown in the top level launcher tab next to the application title.
     *  @param {Boolean} [options.search=false]
     *      Whether the application window will contain and support the global
     *      search tool bar.
     *  @param {Boolean} [options.chromeless=false]
     *      Whether to hide the main window tool bar attached to the left or
     *      bottom border.
     *
     * @returns {Object}
     *  The launcher object expected by the ox.launch() method.
     */
    BaseApplication.createLauncher = function (moduleName, ApplicationClass, appOptions) {

        // executed when a new application will be launched via ox.launch()
        function launchApp(launchOptions) {

            var // try to find a running application
                app = getRunningApplication(moduleName, launchOptions);

            // no running application: create and initialize a new application object
            if (!_.isObject(app)) {
                app = createApplication(moduleName, ApplicationClass, appOptions, launchOptions);
            }

            return app;
        }

        // listen to user logout and notify all running applications
        ext.point('io.ox/core/logout').extend({
            id: moduleName + '/logout',
            logout: function () {
                var deferreds = _(ox.ui.App.get(moduleName)).map(function (app) {
                    return app.executeQuitHandlers();
                });
                return $.when.apply($, deferreds);
            }
        });

        // ox.launch() expects an object with the method getApp()
        return { getApp: launchApp };
    };

    // exports ================================================================

    return _.makeExtendable(BaseApplication);

});
<|MERGE_RESOLUTION|>--- conflicted
+++ resolved
@@ -1,1554 +1,1518 @@
-/**
- * All content on this website (including text, images, source
- * code and any other original works), unless otherwise noted,
- * is licensed under a Creative Commons License.
- *
- * http://creativecommons.org/licenses/by-nc-sa/2.5/
- *
- * Copyright (C) Open-Xchange Inc., 2006-2012
- * Mail: info@open-xchange.com
- *
- * @author Daniel Rentz <daniel.rentz@open-xchange.com>
- */
-
-define('io.ox/office/framework/app/baseapplication',
-    ['io.ox/core/extensions',
-     'io.ox/files/api',
-     'io.ox/office/tk/utils',
-     'io.ox/office/tk/io',
-     'settings!io.ox/office',
-     'gettext!io.ox/office/main'
-    ], function (ext, FilesAPI, Utils, IO, Settings, gt) {
-
-    'use strict';
-
-    // private static functions ===============================================
-
-    /**
-     * Returns the document type from the passed application module name.
-     * The document type equals the last directory name of the module name.
-     *
-     * @param {String} moduleName
-     *  The application module name.
-     *
-     * @returns {String}
-     *  The document type of the passed module name.
-     */
-    function getDocumentType(moduleName) {
-        return moduleName.substr(moduleName.lastIndexOf('/') + 1);
-    }
-
-    /**
-     * Tries to find a running application which is working on a file described
-     * in the passed options object.
-     *
-     * @param {String} moduleName
-     *  The application type identifier.
-     *
-     * @param {Object} [launchOptions]
-     *  A map of options that may contain a file descriptor in 'options.file'.
-     *  If existing, compares it with the file descriptors of all running
-     *  applications with the specified module identifier (returned by their
-     *  getFileDescriptor() method).
-     *
-     * @returns {ox.ui.App}
-     *  A running application of the specified type with a matching file
-     *  descriptor.
-     */
-    function getRunningApplication(moduleName, launchOptions) {
-
-        var // get file descriptor from options
-            file = Utils.getObjectOption(launchOptions, 'file', null),
-
-            // find running editor application
-            runningApps = file ? ox.ui.App.get(moduleName).filter(function (app) {
-
-                var // file descriptor of current running application
-                    appFile = app.getFileDescriptor();
-
-                // TODO: check file version too?
-                if (file.source) { //mail or task attachment
-                    return _.isObject(appFile) &&
-                    (file.source === appFile.source) &&
-                    (file.id === appFile.id) &&
-                    (file.attached === appFile.attached) &&
-                    (file.folder_id === appFile.folder_id);
-                } else {
-                    return _.isObject(appFile) &&
-                    (file.id === appFile.id) &&
-                    (file.folder_id === appFile.folder_id);
-                }
-
-            }) : [];
-        if (runningApps.length > 1) {
-            Utils.warn('ApplicationLauncher.getRunningApplication(): found multiple applications for the same file.');
-        }
-        return (runningApps.length > 0) ? runningApps[0] : null;
-    }
-
-    /**
-     * Creates a new application object of the specified type, and performs
-     * basic initialization steps.
-     *
-     * @param {String} moduleName
-     *  The application type identifier.
-     *
-     * @param {Function} ApplicationClass
-     *  The constructor function of the application mix-in class that will
-     *  extend the core application object. Receives the passed launch options
-     *  as first parameter.
-     *
-     * @param {Object} [appOptions]
-     *  A map of options that control the creation of the ox.ui.App base class.
-     *
-     * @param {Object} [launchOptions]
-     *  A map of options passed to the core launcher (the ox.launch() method)
-     *  that determine the actions to perform during application launch.
-     *
-     * @returns {ox.ui.App}
-     *  The new application object.
-     */
-    function createApplication(moduleName, ApplicationClass, appOptions, launchOptions) {
-
-        var // the icon shown in the top bar launcher
-            icon = Utils.getStringOption(appOptions, 'icon', ''),
-            // the base application object
-            app = ox.ui.createApp({
-                name: moduleName,
-                userContent: icon.length > 0,
-                userContentIcon: icon,
-                userContentClass: getDocumentType(moduleName) + '-launcher'
-            });
-
-        // mix-in constructor for additional application methods
-        ApplicationClass.call(app, appOptions, launchOptions);
-
-        return app;
-    }
-
-    // class BaseApplication ==================================================
-
-    /**
-     * A mix-in class that defines common public methods for an application
-     * that is based on a document file.
-     *
-     * Triggers the events supported by the base class ox.ui.App, and the
-     * following additional events:
-     * - 'docs:init': Once during launch, after this application instance has
-     *      been constructed completely.
-     * - 'docs:import:before': Once during launch before the document described
-     *      in the file descriptor will be imported by calling the import
-     *      handler function passed to the constructor.
-     * - 'docs:import:after': Once during launch, after the document described
-     *      in the file descriptor has been imported (successfully or not).
-     * - 'docs:import:success': Directly after the event 'docs:import:after',
-     *      if the document described in the file descriptor has been imported
-     *      successfully.
-     * - 'docs:import:error': Directly after the event 'docs:import:after',
-     *      if an error occurred while importing the document described in the
-     *      file descriptor.
-     * - 'docs:destroy': Before the model/view/controller instances of the
-     *      application will be destroyed, after all registered before-quit
-     *      handlers have been called, and none was rejected, after all
-     *      registered quit handlers have been called.
-     *
-     * @constructor
-     *
-     * @extends ox.ui.App
-     *
-     * @param {Function} ModelClass
-     *  The constructor function of the document model class. MUST derive from
-     *  the class Model. Receives a reference to this application instance.
-     *  MUST NOT use the methods BaseApplication.getModel(),
-     *  BaseApplication.getView(), or BaseApplication.getController() during
-     *  construction. For further initialization depending on valid
-     *  model/view/controller instances, the constructor can register an event
-     *  handler for the 'docs:init' event of this application.
-     *
-     * @param {Function} ViewClass
-     *  The constructor function of the view class. MUST derive from the class
-     *  View. Receives a reference to this application instance. MUST NOT use
-     *  the methods BaseApplication.getModel(), BaseApplication.getView(), or
-     *  BaseApplication.getController() during construction. For further
-     *  initialization depending on valid model/view/controller instances, the
-     *  constructor can register an event handler for the 'docs:init' event of
-     *  this application.
-     *
-     * @param {Function} ControllerClass
-     *  The constructor function of the controller class. MUST derive from the
-     *  class Controller. Receives a reference to this application instance.
-     *  MUST NOT use the methods BaseApplication.getModel(),
-     *  BaseApplication.getView(), or BaseApplication.getController() during
-     *  construction. For further initialization depending on valid
-     *  model/view/controller instances, the constructor can register an event
-     *  handler for the 'docs:init' event of this application.
-     *
-     * @param {Function} importHandler
-     *  A function that will be called to import the document described in the
-     *  file descriptor of this application. Will be called once after
-     *  launching the application regularly, or after restoring the application
-     *  from a save point after the browser has been opened or the web page has
-     *  been reloaded. Will be called in the context of this application. If
-     *  called from fail-restore, receives the save point as first parameter.
-     *  Must return a Deferred object that will be resolved or rejected after
-     *  the document has been loaded.
-     *
-     * @param {Object} [appOptions]
-     *  A map of static application options, that have been passed to the
-     *  static method BaseApplication.createLauncher().
-     *
-     * @param {Object} [launchOptions]
-     *  A map of options passed to the core launcher (the ox.launch() method)
-     *  that determine the actions to perform during application launch. The
-     *  supported options are dependent on the actual application type. The
-     *  entire launch options may be missing, e.g. if the application is
-     *  restored after a browser refresh. The following standard launch options
-     *  are supported:
-     *  @param {String} launchOptions.action
-     *      Controls how to connect the application to a document file. If the
-     *      launch options map is passed at all, this is the only mandatory
-     *      launch option.
-     *  @param {Object} [launchOptions.file]
-     *      The descriptor of the file to be imported, as provided and used by
-     *      the Files application.
-     */
-    function BaseApplication(ModelClass, ViewClass, ControllerClass, importHandler, appOptions, launchOptions) {
-
-        var // self reference
-            self = this,
-
-            // file descriptor of the document edited by this application
-            file = Utils.getObjectOption(launchOptions, 'file', null),
-
-            // all registered before-quit handlers
-            beforeQuitHandlers = [],
-
-            // all registered quit handlers
-            quitHandlers = [],
-
-            // all registered fail-save handlers
-            failSaveHandlers = [],
-
-            // Deferred object of the current call to Application.quit()
-            currentQuitDef = null,
-
-            // the document model instance
-            model = null,
-
-            // application view: contains panes, tool bars, etc.
-            view = null,
-
-            // the controller instance as single connection point between model and view
-            controller = null,
-
-            // browser timeouts for delayed callbacks
-            delayTimeouts = [],
-
-            // whether the document is completely imported
-            imported = false;
-
-        // private methods ----------------------------------------------------
-
-        /**
-         * Updates the application title according to the current file name. If
-         * the application does not contain a file descriptor, shows the
-         * localized word 'Unnamed' as title.
-         *
-         * @returns {BaseApplication}
-         *  A reference to this application instance.
-         */
-        function updateTitle() {
-            self.setTitle(self.getShortFileName() || gt('Unnamed'));
-        }
-
-        /**
-<<<<<<< HEAD
-=======
-         * Moves the entire view into the internal hidden storage node, and
-         * shows the busy indicator.
-         */
-        function beforeImport() {
-            view.hide();
-            self.getWindow().busy();
-        }
-
-        /**
-         * Hides the busy indicator, and restores the entire view into.
-         */
-        function afterImport() {
-            view.show();
-            self.getWindow().idle();
-        }
-
-        /**
->>>>>>> 22f049e7
-         * Imports the document described by the current file descriptor, by
-         * calling the import handler passed to the constructor.
-         *
-         * @param {Object} [point]
-         *  The save point, if called from fail-restore.
-         *
-         * @returns {jQuery.Promise}
-         *  The result of the import handler passed to the constructor of this
-         *  application.
-         */
-        function importDocument(point) {
-
-            // notify listeners
-            self.trigger('docs:import:before');
-
-            // call the import handler
-            return importHandler.call(self, point)
-                .always(function () {
-                    afterImport();
-                    self.trigger('docs:import:after');
-                })
-                .done(function () {
-                    imported = true;
-                    self.trigger('docs:import:success');
-                })
-                .fail(function (result) {
-                    var title = Utils.getStringOption(result, 'title', gt('Load Error')),
-                        message = Utils.getStringOption(result, 'message', gt('An error occurred while loading the document.')),
-                        cause = Utils.getStringOption(result, 'cause', 'unknown');
-                    if (cause !== 'timeout') {
-                        view.showError(title, message);
-                    }
-                    Utils.error('BaseApplication.launch(): Importing document "' + self.getFullFileName() + '" failed. Error code: "' + cause + '".');
-                    self.trigger('docs:import:error', cause);
-                });
-        }
-
-        /**
-         * Calls all handler functions contained in the passed array, and
-         * returns a Deferred object that accumulates the result of all
-         * handlers.
-         */
-        function callHandlers(handlers) {
-
-            var // execute all handlers and store their results in an array
-                results = _(handlers).map(function (handler) { return handler.call(self); });
-
-            // accumulate all results into a single Deferred object
-            return $.when.apply($, results);
-        }
-
-        // public methods -----------------------------------------------------
-
-        /**
-         * Returns the document type supported by this application. The
-         * document type equals the directory name of the application.
-         *
-         * @returns {String}
-         *  The document type of this application.
-         */
-        this.getDocumentType = function () {
-            return getDocumentType(this.getName());
-        };
-
-        /**
-         * Returns the document model instance of this application.
-         *
-         * @returns {DocumentModel}
-         *  The document model instance of this application.
-         */
-        this.getModel = function () {
-            return model;
-        };
-
-        /**
-         * Returns the view instance of this application.
-         *
-         * @returns {View}
-         *  The view instance of this application.
-         */
-        this.getView = function () {
-            return view;
-        };
-
-        /**
-         * Returns the controller instance of this application.
-         *
-         * @returns {Controller}
-         *  The controller instance of this application.
-         */
-        this.getController = function () {
-            return controller;
-        };
-
-        /**
-         * Returns the global user settings for all applications of the same
-         * type.
-         *
-         * @param {String} key
-         *  The unique key of the user setting.
-         *
-         * @param defValue
-         *  The default value in case the user setting does not exist yet.
-         *
-         * @returns
-         *  The value of the global user setting.
-         */
-        this.getUserSettingsValue = function (key, defValue) {
-            return Settings.get(this.getDocumentType() + '/' + key, defValue);
-        };
-
-        /**
-         * Changes a global user setting for all applications of the same type.
-         *
-         * @param {String} key
-         *  The unique key of the user setting.
-         *
-         * @param value
-         *  The new value of the user setting.
-         *
-         * @returns {BaseApplication}
-         *  A reference to this application instance.
-         */
-        this.setUserSettingsValue = function (key, value) {
-            Settings.set(this.getDocumentType() + '/' + key, value).save();
-            return this;
-        };
-
-        // file descriptor ----------------------------------------------------
-
-        /**
-         * Returns whether this application contains a valid file descriptor.
-         */
-        this.hasFileDescriptor = function () {
-            return _.isObject(file);
-        };
-
-        /**
-         * Returns a clone of the file descriptor of the document edited by
-         * this application.
-         *
-         * @returns {Object}
-         *  A clone of the current file descriptor.
-         */
-        this.getFileDescriptor = function () {
-            return _.clone(file);
-        };
-
-        /**
-         * Registers the file descriptor of the new document created by this
-         * application. Must not be called if the application already contains
-         * a valid file descriptor.
-         *
-         * @param {Object} newFile
-         *  The file descriptor of the new file created by the caller of this
-         *  method.
-         *
-         * @returns {BaseApplication}
-         *  A reference to this instance.
-         */
-        this.registerFileDescriptor = function (newFile) {
-            if (_.isObject(file)) {
-                Utils.error('BaseApplication.registerFileDescriptor(): file descriptor exists already');
-            } else {
-                file = newFile;
-                FilesAPI.propagate('new', file);
-                updateTitle();
-            }
-            return this;
-        };
-
-        /**
-         * Updates the current file descriptor of the document edited by this
-         * application.
-         *
-         * @param {Object} fileOptions
-         *  A map with some file descriptor properties to be updated.
-         *
-         * @returns {BaseApplication}
-         *  A reference to this instance.
-         */
-        this.updateFileDescriptor = function (fileOptions) {
-            if (_.isObject(file)) {
-                _.extend(file, fileOptions);
-                FilesAPI.propagate('change', file);
-                updateTitle();
-            }
-            return this;
-        };
-
-        /**
-         * Returns an object with attributes describing the file currently
-         * opened by this application.
-         *
-         * @param {Object} [options]
-         *  A map with options to control the behavior of this method. The
-         *  following options are supported:
-         *  @param {Boolean} [options.encodeUrl=false]
-         *      If set to true, special characters not allowed in URLs will be
-         *      encoded.
-         *
-         * @returns {Object|Null}
-         *  An object with file attributes, if existing; otherwise null.
-         */
-        this.getFileParameters = function (options) {
-
-            var // function to encode a string to be URI conforming if specified
-                encodeString = Utils.getBooleanOption(options, 'encodeUrl', false) ? encodeURIComponent : _.identity;
-
-            return file ? {
-                id: encodeString(file.id),
-                folder_id: encodeString(file.folder_id),
-                filename: encodeString(file.filename),
-                version: encodeString(file.version),
-                source: encodeString(file.source),
-                attached: encodeString(file.attached),
-                module: encodeString(file.module)
-            } : null;
-        };
-
-        /**
-         * Returns the full file name of the current file (with file
-         * extension).
-         *
-         * @returns {String|Null}
-         *  The file name of the current file descriptor; or null, if no file
-         *  descriptor exists.
-         */
-        this.getFullFileName = function () {
-            return (file && _.isString(file.filename)) ? file.filename : null;
-        };
-
-        /**
-         * Returns the short file name of the current file (without file
-         * extension).
-         *
-         * @returns {String|Null}
-         *  The short file name of the current file descriptor; or null, if no
-         *  file descriptor exists.
-         */
-        this.getShortFileName = function () {
-
-            var // the current full file name
-                fileName = this.getFullFileName(),
-                // start position of the extension
-                extensionPos = _.isString(fileName) ? fileName.lastIndexOf('.') : -1;
-
-            return (extensionPos > 0) ? fileName.substring(0, extensionPos) : fileName;
-        };
-
-        /**
-         * Returns the file extension of the current file (without leading
-         * period).
-         *
-         * @returns {String|Null}
-         *  The file extension of the current file descriptor; or null, if no
-         *  file descriptor exists.
-         */
-        this.getFileExtension = function () {
-
-            var // the current full file name
-                fileName = this.getFullFileName(),
-                // start position of the extension
-                extensionPos = _.isString(fileName) ? fileName.lastIndexOf('.') : -1;
-
-            return (extensionPos >= 0) ? fileName.substring(extensionPos + 1) : null;
-        };
-
-        /**
-         * Return whether importing the document has been completed. Will be
-         * false before this application triggers the 'docs:import:success'
-         * event, and true afterwards.
-         *
-         * @returns {Boolean}
-         *  Whether importing the document has been completed.
-         */
-        this.isImportFinished = function () {
-            return imported;
-        };
-
-        /**
-         * Checks if application is processing before-quit or quit handlers.
-         *
-         * @returns {Boolean}
-         *  Whether the application is currently processing any before-quit or
-         *  quit handlers.
-         */
-        this.isInQuit = function () {
-            return currentQuitDef !== null;
-        };
-
-        // server requests ----------------------------------------------------
-
-        /**
-         * Sends a request to the server and returns the Promise of a Deferred
-         * object waiting for the response. The unique identifier of this
-         * application will be added to the request parameters automatically.
-         * See method IO.sendRequest() for further details.
-         *
-         * @param {Object} options
-         *  Additional options. See method IO.sendRequest() for details.
-         *
-         * @returns {jQuery.Promise}
-         *  The Promise of the request. See method IO.sendRequest() for
-         *  details.
-         */
-        this.sendRequest = function (options) {
-
-            // build a default map with the application UID, and add the passed options
-            options = Utils.extendOptions({
-                params: {
-                    uid: this.get('uniqueID')
-                }
-            }, options);
-
-            // send the request
-            return IO.sendRequest(options);
-        };
-
-        /**
-         * Sends a request to the server and returns the Promise of a Deferred
-         * object waiting for the response. The unique identifier of this
-         * application, and the parameters of the file currently opened by the
-         * application will be added to the request parameters automatically.
-         * See method IO.sendRequest() for further details.
-         *
-         * @param {String} module
-         *  The name of the server module.
-         *
-         * @param {Object} options
-         *  Additional options. See method IO.sendRequest() for details.
-         *
-         * @returns {jQuery.Promise}
-         *  The Promise of the request. Will be rejected immediately, if this
-         *  application is not connected to a document file. See method
-         *  IO.sendRequest() for details.
-         */
-        this.sendFileRequest = function (module, options) {
-
-            // reject immediately if no file is present
-            if (!this.hasFileDescriptor()) {
-                return $.Deferred().reject();
-            }
-
-            // build default options, and add the passed options
-            options = Utils.extendOptions({
-                module: module,
-                params: this.getFileParameters()
-            }, options);
-
-            // send the request
-            return this.sendRequest(options);
-        };
-
-        /**
-         * Sends a request to the document filter server module. See method
-         * BaseApplication.sendFileRequest() for further details.
-         */
-        this.sendFilterRequest = function (options) {
-            return this.sendFileRequest(BaseApplication.FILTER_MODULE_NAME, options);
-        };
-
-        /**
-         * Sends a request to the document converter server module. See method
-         * BaseApplication.sendFileRequest() for further details.
-         */
-        this.sendConverterRequest = function (options) {
-            return this.sendFileRequest(BaseApplication.CONVERTER_MODULE_NAME, options);
-        };
-
-        /**
-         * Creates and returns the URL of a server request.
-         *
-         * @param {String} module
-         *  The name of the server module.
-         *
-         * @param {Object} [options]
-         *  Additional parameters inserted into the URL.
-         *
-         * @returns {String|Undefined}
-         *  The final URL of the server request; or undefined, if the
-         *  application is not connected to a document file, or the current
-         *  session is invalid.
-         */
-        this.getServerModuleUrl = function (module, options) {
-
-            // return nothing if no file is present
-            if (!ox.session || !this.hasFileDescriptor()) {
-                return;
-            }
-
-            // build a default options map, and add the passed options
-            options = Utils.extendOptions(
-                { session: ox.session, uid: this.get('uniqueID') },
-                this.getFileParameters({ encodeUrl: true }),
-                options
-            );
-
-            // build and return the resulting URL
-            return ox.apiRoot + '/' + module + '?' + _(options).map(function (value, name) { return name + '=' + value; }).join('&');
-        };
-
-        /**
-         * Creates and returns the URL of server requests used to convert a
-         * document file with the document filter module.
-         *
-         * @param {Object} [options]
-         *  Additional parameters inserted into the URL.
-         *
-         * @returns {String|Undefined}
-         *  The final URL of the request to the document filter module; or
-         *  undefined, if the application is not connected to a document file,
-         *  or the current session is invalid.
-         */
-        this.getFilterModuleUrl = function (options) {
-            return this.getServerModuleUrl(BaseApplication.FILTER_MODULE_NAME, options);
-        };
-
-        /**
-         * Creates and returns the URL of server requests used to convert a
-         * document file with the document converter module.
-         *
-         * @param {Object} [options]
-         *  Additional parameters inserted into the URL.
-         *
-         * @returns {String|Undefined}
-         *  The final URL of the request to the document converter module; or
-         *  undefined, if the application is not connected to a document file,
-         *  or the current session is invalid.
-         */
-        this.getConverterModuleUrl = function (options) {
-            return this.getServerModuleUrl(BaseApplication.CONVERTER_MODULE_NAME, options);
-        };
-
-        /**
-<<<<<<< HEAD
-         * Creates an <img> element, sets the passed URL, and returns a
-         * Deferred object waiting that the image has been loaded. If the
-         * browser does not trigger the appropriate events after the specified
-         * timeout, the Deferred object will be rejected automatically. If the
-         * application has been shut down before the image has been loaded, the
-         * pending Deferred object will neither be resolved nor rejected.
-         *
-         * @param {String} url
-         *  The image URL.
-         *
-         * @param {Number} [timeout=10000]
-         *  The time before the Deferred will be rejected without response from
-         *  the image node.
-         *
-         * @returns {jQuery.Promise}
-         *  The Promise of a Deferred object that will be resolved with the
-         *  image element (as jQuery object), when the 'load' event has been
-         *  received from the image node; or rejected, if the 'error' event has
-         *  been received from the image, or after the specified timeout delay
-         *  without response.
-         */
-        this.createImageNode = function (url, timeout) {
-
-            var // the result Deferred object
-                def = $.Deferred(),
-                // the image node
-                imgNode = $('<img>', { src: url }),
-                // the timer for the 10 seconds timeout
-                timer = null;
-
-            function loadHandler() {
-                // do not resolve if application is already shutting down
-                if (delayTimeouts) { def.resolve(imgNode); }
-            }
-
-            function errorHandler() {
-                // do not reject if application is already shutting down
-                if (delayTimeouts) { def.reject(); }
-            }
-
-            // wait that the image is loaded
-            imgNode.one({ load: loadHandler, error: errorHandler });
-
-            // timeout if server hangs, or browser fails to send any events because
-            // of internal errors (e.g.: SVG parse errors in Internet Explorer)
-            timer = this.executeDelayed(function () {
-                def.reject();
-            }, { delay: _.isNumber(timeout) ? timeout : 10000 });
-
-            return def.always(function () {
-                timer.abort();
-                imgNode.off({ load: loadHandler, error: errorHandler });
-            }).promise();
-        };
-
-        // application setup --------------------------------------------------
-
-        /**
-=======
->>>>>>> 22f049e7
-         * Registers a quit handler function that will be executed before the
-         * application will be closed.
-         *
-         * @param {Function} beforeQuitHandler
-         *  A function that will be called before the application will be
-         *  closed. Will be called in the context of this application instance.
-         *  May return a Deferred object, which must be resolved or rejected by
-         *  the quit handler function. If the Deferred object will be rejected,
-         *  the application remains alive.
-         *
-         * @returns {BaseApplication}
-         *  A reference to this application instance.
-         */
-        this.registerBeforeQuitHandler = function (beforeQuitHandler) {
-            beforeQuitHandlers.push(beforeQuitHandler);
-            return this;
-        };
-
-        /**
-         * Registers a quit handler function that will be executed before the
-         * application will be destroyed. This may happen if the application
-         * has been closed normally, if the user logs out from the entire
-         * AppSuite, or before the browser window or browser tab will be closed
-         * or refreshed. If the quit handlers return a Deferred object, closing
-         * the application, and logging out will be deferred until the Deferred
-         * objects have been resolved or rejected.
-         *
-         * @param {Function} quitHandler
-         *  A function that will be called before the application will be
-         *  closed. Will be called in the context of this application instance.
-         *  May return a Deferred object, which must be resolved or rejected by
-         *  the quit handler function.
-         *
-         * @returns {BaseApplication}
-         *  A reference to this application instance.
-         */
-        this.registerQuitHandler = function (quitHandler) {
-            quitHandlers.push(quitHandler);
-            return this;
-        };
-
-        /**
-         * Registers a handler function that will be executed when the
-         * application creates a new save point.
-         *
-         * @param {Function} failSaveHandler
-         *  A function that will be called when the application creates a new
-         *  save point. Will be called in the context of this application
-         *  instance. Must return an object the new save point will be extended
-         *  with.
-         *
-         * @returns {BaseApplication}
-         *  A reference to this application instance.
-         */
-        this.registerFailSaveHandler = function (failSaveHandler) {
-            failSaveHandlers.push(failSaveHandler);
-            return this;
-        };
-
-        /**
-         * Registers an event handler for specific events at the passed target
-         * object. The event handler will be unregistered automatically when
-         * the application has been closed.
-         *
-         * @param {HTMLElement|Window|jQuery} target
-         *  The target object the event handler will be bound to. Can be a DOM
-         *  node, the browser window, or a jQuery object containing DOM nodes
-         *  and/or the browser window.
-         *
-         * @param {String} events
-         *  The names of the events, as space-separated string.
-         *
-         * @param {Function} handler
-         *  The event handler function that will be bound to the specified
-         *  events.
-         *
-         * @returns {BaseApplication}
-         *  A reference to this application instance.
-         */
-        this.registerEventHandler = function (target, events, handler) {
-
-            // bind event handler to events
-            $(target).on(events, handler);
-
-            // unbind event handler when application is closed
-            this.on('quit', function () {
-                $(target).off(events, handler);
-            });
-
-            return this;
-        };
-
-        /**
-         * Executes all registered quit handlers and returns a Deferred object
-         * that will be resolved or rejected according to the results of the
-         * handlers.
-         *
-         * @internal
-         *  Not for external use. Only used from the implementation of the
-         *  'io.ox/core/logout' extension point.
-         */
-        this.executeQuitHandlers = function () {
-            return callHandlers(quitHandlers);
-        };
-
-        // timeouts -----------------------------------------------------------
-
-        /**
-         * Executes the passed callback function once or repeatedly in a
-         * browser timeout. If the application will be closed before the
-         * callback function has been started, or while the callback function
-         * will be repeated, it will not be executed anymore.
-         *
-         * @param {Function} callback
-         *  The callback function that will be executed in a browser timeout
-         *  after the delay time. Does not receive any parameters.
-         *
-         * @param {Object} [options]
-         *  A map with options controlling the behavior of this method. The
-         *  following options are supported:
-         *  @param {Object} [options.context]
-         *      The context that will be bound to 'this' in the passed callback
-         *      function.
-         *  @param {Number} [options.delay=0]
-         *      The time (in milliseconds) the execution of the passed callback
-         *      function will be delayed.
-         *  @param {Boolean} [options.repeat=false]
-         *      If set to true, the return value of the callback function will
-         *      be evaluated to decide whether to repeat its execution. If the
-         *      callback function returns the Boolean value true, or a Deferred
-         *      object that will be resolved with the Boolean value true, a new
-         *      timeout will be started and the callback function will be
-         *      executed again, as long as it returns true.
-         *  @param {Number} [options.repeatDelay=options.delay]
-         *      The time (in milliseconds) the repeated execution of the passed
-         *      callback function will be delayed. If omitted, the specified
-         *      initial delay time (option 'options.delay') will be used.
-         *
-         * @returns {jQuery.Promise}
-         *  The Promise of a Deferred object that will be resolved after the
-         *  callback function has been executed. If the callback function
-         *  returns a simple value or object, the Deferred object will be
-         *  resolved with that value. If the callback function returns a
-         *  Deferred object by itself, its state and result value will be
-         *  forwarded to the Promise returned by this method. If the callback
-         *  function will be executed repeatedly, the Promise will not be
-         *  resolved before the last execution cycle. If the Deferred object
-         *  returned by the callback function is rejected, repeated execution
-         *  will be stopped, and the returned Promise will be rejected too. The
-         *  Promise contains an additional method 'abort()' that can be called
-         *  before the timeout has been fired to cancel the pending or repeated
-         *  execution of the callback function. In that case, the Promise will
-         *  neither be resolved nor rejected. When the application will be
-         *  closed, it aborts all pending callback functions automatically.
-         */
-        this.executeDelayed = function (callback, options) {
-
-            var // the current browser timeout identifier
-                timeout = null,
-                // the context for the callback function
-                context = Utils.getOption(options, 'context'),
-                // the delay time for the next execution of the callback
-                delay = Utils.getIntegerOption(options, 'delay', 0, 0),
-                // whether to repeat execution of the callback function
-                repeat = Utils.getBooleanOption(options, 'repeat', false),
-                // the result Deferred object
-                def = $.Deferred(),
-                // the Promise of the Deferred object
-                promise = def.promise();
-
-            function unregisterTimeout() {
-                delayTimeouts = _(delayTimeouts).without(timeout);
-                timeout = null;
-            }
-
-            // creates and registers a browser timeout that executes the callback
-            function createTimeout() {
-
-                // create a new browser timeout
-                timeout = window.setTimeout(function () {
-
-                    // first, unregister the timeout
-                    unregisterTimeout();
-
-                    // execute the callback function, react on its result
-                    $.when(callback.call(context))
-                    .done(function (result) {
-                        if (repeat && (result === true)) {
-                            createTimeout();
-                        } else {
-                            def.resolve(result);
-                        }
-                    })
-                    .fail(function (result) {
-                        def.reject(result);
-                    });
-
-                }, delay);
-
-                // register the browser timeout
-                delayTimeouts.push(timeout);
-            }
-
-            // do not call from other unregistered pending timeouts when application closes
-            if (delayTimeouts) { createTimeout(); }
-
-            // switch to repetition delay time
-            delay = Utils.getIntegerOption(options, 'repeatDelay', delay, 0);
-
-            // add an abort() method to the Promise
-            promise.abort = function () {
-                if (timeout) {
-                    window.clearTimeout(timeout);
-                    unregisterTimeout();
-                    // leave the Deferred object unresolved
-                }
-            };
-
-            return promise;
-        };
-
-        /**
-         * Executes the passed callback function repeatedly for small chunks of
-         * the passed data array in a browser timeout loop.
-         *
-         * @param {Function} callback
-         *  The callback function that will be executed in a browser timeout
-         *  after the delay time. Receives a chunk of the passed data array as
-         *  first parameter, and the absolute index of the first element of the
-         *  chunk in the complete array as second parameter. If the callback
-         *  function returns a Deferred object (or a Promise), repeated
-         *  execution will be delayed until the Deferred object will be
-         *  resolved or rejected. In case the Deferred object will be rejected,
-         *  repeated execution will be cancelled, and the Deferred object
-         *  returned by this method will be rejected immediately.
-         *
-         * @param {Object[]|jQuery} dataArray
-         *  A JavaScript array, or another array-like object that provides an
-         *  attribute 'length' and a method 'slice(begin, end)', e.g. a jQuery
-         *  collection.
-         *
-         * @param {Object} [options]
-         *  A map with options controlling the behavior of this method. The
-         *  following options are supported:
-         *  @param {Object} [options.context]
-         *      The context that will be bound to 'this' in the passed callback
-         *      function.
-         *  @param {Number} [options.chunkLength=10]
-         *      The number of elements that will be extracted from the passed
-         *      data array and will be passed to the callback function.
-         *  @param {Number} [options.delay=0]
-         *      The time (in milliseconds) the execution of the passed callback
-         *      function will be delayed.
-         *  @param {Number} [options.repeatDelay=options.delay]
-         *      The time (in milliseconds) the repeated execution of the passed
-         *      callback function will be delayed. If omitted, the specified
-         *      initial delay time (option 'options.delay') will be used.
-         *
-         * @returns {jQuery.Promise}
-         *  The Promise of a Deferred object that will be resolved after all
-         *  array elements have been processed; or rejected, if the callback
-         *  function returns and rejects a Deferred object. The Promise will be
-         *  notified about the progress (floating-point value between 0.0 and
-         *  1.0). The Promise contains an additional method 'abort()' that can
-         *  be called before processing all array elements has been finished to
-         *  cancel the entire loop immediately. In that case, the Promise will
-         *  neither be resolved nor rejected. When the application will be
-         *  closed, it aborts all running loops automatically.
-         */
-        this.processArrayDelayed = function (callback, dataArray, options) {
-
-            var // the result Deferred object
-                def = $.Deferred(),
-                // the timer executing the callback function for the array chunks
-                timer = null,
-                // the context for the callback function
-                context = Utils.getOption(options, 'context'),
-                // the length of a single chunk in the array
-                chunkLength = Utils.getIntegerOption(options, 'chunkLength', 10, 1),
-                // current array index
-                index = 0;
-
-            // check passed data array
-            if (dataArray.length === 0) {
-                return _.extend($.when(), { abort: $.noop });
-            }
-
-            // start a repeated timer, pass the delay times passed to this method
-            timer = self.executeDelayed(function () {
-
-                // notify listeners about the progress
-                def.notify(index / dataArray.length);
-
-                // execute the callback, return whether to repeat execution
-                return $.when(callback.call(context, dataArray.slice(index, index + chunkLength), index))
-                    .then(function () {
-                        index += chunkLength;
-                        // repeat execution, if index has not reached end of array yet
-                        return index < dataArray.length;
-                    });
-
-            }, Utils.extendOptions(options, { repeat: true }));
-
-            // listen to the timer result, and resolve/reject the own Deferred object
-            timer.done(function () { def.notify(1).resolve(); }).fail(function () { def.reject(); });
-
-            // extend the promise with an 'abort()' method that aborts the timer
-            return _.extend(def.promise(), { abort: function () { timer.abort(); } });
-        };
-
-        /**
-         * Creates a debounced method that can be called multiple times during
-         * the current script execution. The passed callback will be executed
-         * once in a browser timeout.
-         *
-         * @param {Function} directCallback
-         *  A function that will be called every time the debounced method has
-         *  been called. Receives all parameters that have been passed to the
-         *  debounced method.
-         *
-         * @param {Function} deferredCallback
-         *  A function that will be called in a browser timeout after the
-         *  debounced method has been called at least once during the execution
-         *  of the current script.
-         *
-         * @param {Object} [options]
-         *  A map with options controlling the behavior of the debounced method
-         *  created by this method. Supports all options also supported by the
-         *  method BaseApplication.executeDelayed(). Especially, delayed and
-         *  repeated execution of the deferred callback function is supported.
-         *  If a context is specified with the option 'options.context', it
-         *  will be used for both callback functions. Note that the delay time
-         *  will restart after each call of the debounced method, causing the
-         *  execution of the deferred callback to be postponed until the
-         *  debounced method has not been called again during the delay (this
-         *  is the behavior of the _.debounce() method). Additionally, supports
-         *  the following options:
-         *  @param {Number} [options.maxDelay]
-         *      If specified, a delay time used as a hard limit to execute the
-         *      deferred callback after the first call of the debounced method,
-         *      even if it has been called repeatedly afterwards and the normal
-         *      delay time is still running.
-         *
-         * @returns {Function}
-         *  The debounced method that can be called multiple times, and that
-         *  executes the deferred callback function once after execution of the
-         *  current script endsPasses all arguments to the direct callback
-         *  function, and returns its result.
-         */
-        this.createDebouncedMethod = function (directCallback, deferredCallback, options) {
-
-            var // the context for the callback functions
-                context = Utils.getOption(options, 'context'),
-                // whether to not restart the timer on repeated calls with delay time
-                maxDelay = Utils.getIntegerOption(options, 'maxDelay', 0),
-                // the current timer used to execute the callback
-                debounceTimer = null,
-                // timer used for the maxDelay option
-                maxTimer = null,
-                // first call in this stack frame
-                firstCall = true;
-
-            // callback for a delay timer, executing the deferred callback
-            function timerCallback() {
-                // execute the callback and return its result (for repeated execution)
-<<<<<<< HEAD
-                return deferredCallback.call(context);
-=======
-                return deferredCallback();
->>>>>>> 22f049e7
-            }
-
-            // aborts and clears all timers
-            function clearTimers() {
-                if (debounceTimer) { debounceTimer.abort(); }
-                if (maxTimer) { maxTimer.abort(); }
-                debounceTimer = maxTimer = null;
-                firstCall = true;
-            }
-
-            // creates the timers that execute the deferred callback
-            function createTimers() {
-
-                // abort running timer on first call
-                if (firstCall && debounceTimer) {
-                    debounceTimer.abort();
-                    debounceTimer = null;
-                }
-
-                // create a new timeout executing the callback function
-                if (!debounceTimer) {
-                    debounceTimer = self.executeDelayed(timerCallback, options).always(clearTimers);
-                }
-
-                // reset the first-call flag, but set it back in a direct
-                // timeout, this helps to prevent recreation of the browser
-                // timeout on every call of the debounced method
-                firstCall = false;
-                _.defer(function () { firstCall = true; });
-
-                // on first call, create a timer for the maximum delay
-                if (!maxTimer && (maxDelay > 0)) {
-                    maxTimer = self.executeDelayed(timerCallback, Utils.extendOptions(options, { delay: maxDelay })).always(clearTimers);
-                }
-            }
-
-            // create and return the debounced method
-            return function () {
-
-                // create a new timeout executing the callback function
-                createTimers();
-
-                // call the direct callback with the passed arguments
-                return directCallback.apply(context, _.toArray(arguments));
-            };
-        };
-
-        // application runtime ------------------------------------------------
-
-        /**
-         * Downloads a file from the server, specified by the passed URL. If
-         * the passed object is a Deferred object, the method waits for it to
-         * resolve to the file URL, but immediately opens a pop-up window in
-         * the background to prevent that the browser pop-up blocker will be
-         * triggered.
-         *
-         * @param {String|jQuery.Deferred|jQuery.Promise} fileUrl
-         *  The URL of the document. If this parameter is a Deferred object or
-         *  a Promise, waits for it to be resolved with the file URL.
-         *
-         * @returns {jQuery.Promise}
-         *  The Promise of a Deferred object that will be resolved if the file
-         *  has been downloaded successfully, or rejected otherwise (e.g. when
-         *  a pop-up blocker prevents the download).
-         */
-        this.downloadFile = function (fileUrl) {
-
-            var // the pop-up window used to download the file
-                popupWindow = null,
-                // the result Deferred object
-                def = $.Deferred();
-
-            // synchronous mode: open the file directly in a new window
-            if (_.isString(fileUrl)) {
-                // browser plug-ins may prevent opening pop-up windows, TODO: show warning?
-                return window.open(fileUrl) ? def.resolve(fileUrl) : def.reject();
-            }
-
-            // passed Deferred already rejected: do not open pop-up window
-            if (fileUrl.state() === 'rejected') {
-                // TODO: show warning?
-                return def.reject();
-<<<<<<< HEAD
-            }
-
-            // open pop-up window early to prevent browser pop-up blockers
-            popupWindow = window.open('about:blank', '_blank');
-            window.focus();
-
-            // browser plug-ins may still prevent opening pop-up windows, TODO: show warning?
-            if (!popupWindow) {
-                return def.reject();
-            }
-
-=======
-            }
-
-            // open pop-up window early to prevent browser pop-up blockers
-            popupWindow = window.open('about:blank', '_blank');
-            window.focus();
-
-            // browser plug-ins may still prevent opening pop-up windows, TODO: show warning?
-            if (!popupWindow) {
-                return def.reject();
-            }
-
->>>>>>> 22f049e7
-            // block application window while waiting for the file URL
-            view.enterBusy();
-
-            // wait for the result of the Deferred object
-            fileUrl
-            .always(function () {
-                view.leaveBusy();
-            })
-            .done(function (url) {
-                popupWindow.location = url;
-                popupWindow.focus();
-                def.resolve(url);
-            })
-            .fail(function () {
-                popupWindow.close();
-                view.grabFocus();
-                def.reject();
-            });
-
-            return def.promise();
-        };
-
-        /**
-         * Will be called automatically from the OX core framework to create
-         * and return a save point containing the current state of the
-         * application.
-         *
-         * @attention
-         *  This method is an implementation of the public API of ox.ui.App, it
-         *  is not intended to be called directly.
-         *
-         * @returns {Object}
-         *  The save point structure containing the application state.
-         */
-        this.failSave = function () {
-
-            var // create the new save point with basic information
-                savePoint = {
-                    module: this.getName(),
-                    point: { file: _.clone(file) }
-                };
-
-            // OX Files inserts reference to application object into file descriptor,
-            // remove it to be able to serialize without cyclic references
-            delete savePoint.point.file.app;
-
-            // call all fail-save handlers and add their data to the save point
-            _(failSaveHandlers).each(function (failSaveHandler) {
-                _(savePoint.point).extend(failSaveHandler.call(this));
-            }, this);
-
-            return savePoint;
-        };
-
-        /**
-         * Will be called automatically from the OX core framework to restore
-         * the state of the application after a browser refresh.
-         *
-         * @attention
-         *  This method is an implementation of the public API of ox.ui.App, it
-         *  is not intended to be called directly.
-         *
-         * @param {Object} point
-         *  The save point containing the application state, as returned by the
-         *  last call of the BaseApplication.failSave() method.
-         */
-        this.failRestore = function (point) {
-
-            // set file descriptor from save point
-            file = Utils.getObjectOption(point, 'file', null);
-
-            // check existence of file descriptor, import the document
-            if (this.hasFileDescriptor()) {
-                importDocument(point);
-            }
-        };
-
-        // initialization -----------------------------------------------------
-
-        // call all registered launch handlers
-        this.setLauncher(function () {
-
-            var // the result Deferred object
-                def = $.Deferred(),
-                // create the application window
-                win = ox.ui.createWindow({
-                    name: self.getName(),
-                    search: Utils.getBooleanOption(appOptions, 'search', false),
-                    chromeless: Utils.getBooleanOption(appOptions, 'chromeless', false)
-                });
-
-            // set the window at the application instance
-            self.setWindow(win);
-
-            // wait for unload events and execute quit handlers
-            self.registerEventHandler(window, 'unload', function () { callHandlers(quitHandlers); });
-
-            // create the MVC instances
-            model = new ModelClass(self);
-            view = new ViewClass(self);
-            controller = new ControllerClass(self);
-
-            // disable global spell checking while this application is active
-            win.on({
-                show: function () { $('body').attr('spellcheck', false); },
-                hide: function () { $('body').removeAttr('spellcheck'); }
-            });
-
-            // wait for import handler, kill the application if no file descriptor
-            // is present after fail-restore (using absence of the launch option
-            // 'action' as indicator for fail-restore)
-            if (!_.isObject(launchOptions) || !_.isString(launchOptions.action)) {
-
-                // the 'open' event of the window is triggered once after launch *and* fail-restore
-                // TODO: this seems fragile, is there a better way to determine
-                // whether a valid fail-restore follows after launching the app?
-                win.one('open', function () {
-                    def.always(function () {
-                        if (!file) {
-                            _.defer(function () { self.quit(); });
-                        }
-                    });
-                });
-            }
-
-            // call initialization listeners before showing the application
-            // window (this is important for fail-restore which will be
-            // triggered before the window show callback will be executed)
-            self.trigger('docs:init');
-
-            // in order to get the 'open' event of the window at all, it must be shown (also without file)
-            win.show(function () {
-
-<<<<<<< HEAD
-                // move the entire view into the internal hidden storage node, show busy indicator
-                view.hide();
-                win.busy();
-
-                // after import (regardless of result), restore the view
-                self.on('docs:import:after', function () {
-                    view.show();
-                    win.idle();
-                });
-=======
-                // prepare for importing
-                beforeImport();
->>>>>>> 22f049e7
-
-                // Import the document, if launch options have been passed. No launch
-                // options are available in fail-restore, this situation will be handled
-                // by the failRestore() method above. Always resolve the result Deferred
-                // object (expected by the core launcher).
-                if (_.isObject(launchOptions)) {
-                    importDocument().always(function () { def.resolve(); });
-                } else {
-                    def.resolve();
-                }
-            });
-        });
-
-        // call all registered quit handlers
-        this.setQuit(function () {
-            // return existing Deferred if a quit request is already running
-            if (currentQuitDef && (currentQuitDef.state() === 'pending')) {
-                return currentQuitDef.promise();
-            }
-
-            // create the result deferred (rejecting means resume application)
-            currentQuitDef = $.Deferred();
-
-            // call all before-quit handlers, rejecting one will resume application
-            callHandlers(beforeQuitHandlers)
-            .done(function () {
-
-                // execute quit handlers, simply defer without caring about the result
-                callHandlers(quitHandlers)
-                .always(function () {
-
-                    // cancel all running timeouts
-                    _(delayTimeouts).each(function (timeout) {
-                        window.clearTimeout(timeout);
-                    });
-                    // prevent to start new timeouts
-                    delayTimeouts = null;
-
-                    // always resolve (really close the application), regardless
-                    // of the result of the quit handlers
-                    currentQuitDef.resolve();
-                });
-            })
-            .fail(function () {
-                currentQuitDef.reject();
-            });
-
-            return currentQuitDef.always(function () { currentQuitDef = null; }).promise();
-        });
-
-        // prevent usage of these methods in derived classes
-        delete this.setLauncher;
-        delete this.setQuit;
-
-        // destroy MVC instances after core 'quit' event (after window has been hidden)
-        this.on('quit', function () {
-            // trigger listeners before destroying the MVC instances
-            self.trigger('docs:destroy');
-            controller.destroy();
-            view.destroy();
-            model.destroy();
-            model = view = controller = null;
-        });
-
-        // set application title to current file name
-        updateTitle();
-
-    } // class BaseApplication
-
-    // constants --------------------------------------------------------------
-
-    /**
-     * The name of the document filter server module.
-     */
-    BaseApplication.FILTER_MODULE_NAME = 'oxodocumentfilter';
-
-    /**
-     * The name of the document converter server module.
-     */
-    BaseApplication.CONVERTER_MODULE_NAME = 'oxodocumentconverter';
-
-    // static methods ---------------------------------------------------------
-
-    /**
-     * Creates a static launcher that has to be returned by the main module of
-     * each application type. The launcher tries to find a running application
-     * which is working on a file described in the launch options passed to the
-     * launcher. If no such application exists, it creates and returns a new
-     * application object.
-     *
-     * @param {String} moduleName
-     *  The application type identifier.
-     *
-     * @param {Function} ApplicationClass
-     *  The constructor function of the application mix-in class that will
-     *  extend the core application object. Receives the launch options passed
-     *  to the launcher as first parameter.
-     *
-     * @param {Object} [appOptions]
-     *  A map of options that control the creation of the ox.ui.App base class.
-     *  The following options are supported:
-     *  @param {String} [appOptions.icon]
-     *      If specified, the CSS class name of a Bootstrap icon that will be
-     *      shown in the top level launcher tab next to the application title.
-     *  @param {Boolean} [options.search=false]
-     *      Whether the application window will contain and support the global
-     *      search tool bar.
-     *  @param {Boolean} [options.chromeless=false]
-     *      Whether to hide the main window tool bar attached to the left or
-     *      bottom border.
-     *
-     * @returns {Object}
-     *  The launcher object expected by the ox.launch() method.
-     */
-    BaseApplication.createLauncher = function (moduleName, ApplicationClass, appOptions) {
-
-        // executed when a new application will be launched via ox.launch()
-        function launchApp(launchOptions) {
-
-            var // try to find a running application
-                app = getRunningApplication(moduleName, launchOptions);
-
-            // no running application: create and initialize a new application object
-            if (!_.isObject(app)) {
-                app = createApplication(moduleName, ApplicationClass, appOptions, launchOptions);
-            }
-
-            return app;
-        }
-
-        // listen to user logout and notify all running applications
-        ext.point('io.ox/core/logout').extend({
-            id: moduleName + '/logout',
-            logout: function () {
-                var deferreds = _(ox.ui.App.get(moduleName)).map(function (app) {
-                    return app.executeQuitHandlers();
-                });
-                return $.when.apply($, deferreds);
-            }
-        });
-
-        // ox.launch() expects an object with the method getApp()
-        return { getApp: launchApp };
-    };
-
-    // exports ================================================================
-
-    return _.makeExtendable(BaseApplication);
-
-});
+/**
+ * All content on this website (including text, images, source
+ * code and any other original works), unless otherwise noted,
+ * is licensed under a Creative Commons License.
+ *
+ * http://creativecommons.org/licenses/by-nc-sa/2.5/
+ *
+ * Copyright (C) Open-Xchange Inc., 2006-2012
+ * Mail: info@open-xchange.com
+ *
+ * @author Daniel Rentz <daniel.rentz@open-xchange.com>
+ */
+
+define('io.ox/office/framework/app/baseapplication',
+    ['io.ox/core/extensions',
+     'io.ox/files/api',
+     'io.ox/office/tk/utils',
+     'io.ox/office/tk/io',
+     'settings!io.ox/office',
+     'gettext!io.ox/office/main'
+    ], function (ext, FilesAPI, Utils, IO, Settings, gt) {
+
+    'use strict';
+
+    // private static functions ===============================================
+
+    /**
+     * Returns the document type from the passed application module name.
+     * The document type equals the last directory name of the module name.
+     *
+     * @param {String} moduleName
+     *  The application module name.
+     *
+     * @returns {String}
+     *  The document type of the passed module name.
+     */
+    function getDocumentType(moduleName) {
+        return moduleName.substr(moduleName.lastIndexOf('/') + 1);
+    }
+
+    /**
+     * Tries to find a running application which is working on a file described
+     * in the passed options object.
+     *
+     * @param {String} moduleName
+     *  The application type identifier.
+     *
+     * @param {Object} [launchOptions]
+     *  A map of options that may contain a file descriptor in 'options.file'.
+     *  If existing, compares it with the file descriptors of all running
+     *  applications with the specified module identifier (returned by their
+     *  getFileDescriptor() method).
+     *
+     * @returns {ox.ui.App}
+     *  A running application of the specified type with a matching file
+     *  descriptor.
+     */
+    function getRunningApplication(moduleName, launchOptions) {
+
+        var // get file descriptor from options
+            file = Utils.getObjectOption(launchOptions, 'file', null),
+
+            // find running editor application
+            runningApps = file ? ox.ui.App.get(moduleName).filter(function (app) {
+
+                var // file descriptor of current running application
+                    appFile = app.getFileDescriptor();
+
+                // TODO: check file version too?
+                if (file.source) { //mail or task attachment
+                    return _.isObject(appFile) &&
+                    (file.source === appFile.source) &&
+                    (file.id === appFile.id) &&
+                    (file.attached === appFile.attached) &&
+                    (file.folder_id === appFile.folder_id);
+                } else {
+                    return _.isObject(appFile) &&
+                    (file.id === appFile.id) &&
+                    (file.folder_id === appFile.folder_id);
+                }
+
+            }) : [];
+        if (runningApps.length > 1) {
+            Utils.warn('ApplicationLauncher.getRunningApplication(): found multiple applications for the same file.');
+        }
+        return (runningApps.length > 0) ? runningApps[0] : null;
+    }
+
+    /**
+     * Creates a new application object of the specified type, and performs
+     * basic initialization steps.
+     *
+     * @param {String} moduleName
+     *  The application type identifier.
+     *
+     * @param {Function} ApplicationClass
+     *  The constructor function of the application mix-in class that will
+     *  extend the core application object. Receives the passed launch options
+     *  as first parameter.
+     *
+     * @param {Object} [appOptions]
+     *  A map of options that control the creation of the ox.ui.App base class.
+     *
+     * @param {Object} [launchOptions]
+     *  A map of options passed to the core launcher (the ox.launch() method)
+     *  that determine the actions to perform during application launch.
+     *
+     * @returns {ox.ui.App}
+     *  The new application object.
+     */
+    function createApplication(moduleName, ApplicationClass, appOptions, launchOptions) {
+
+        var // the icon shown in the top bar launcher
+            icon = Utils.getStringOption(appOptions, 'icon', ''),
+            // the base application object
+            app = ox.ui.createApp({
+                name: moduleName,
+                userContent: icon.length > 0,
+                userContentIcon: icon,
+                userContentClass: getDocumentType(moduleName) + '-launcher'
+            });
+
+        // mix-in constructor for additional application methods
+        ApplicationClass.call(app, appOptions, launchOptions);
+
+        return app;
+    }
+
+    // class BaseApplication ==================================================
+
+    /**
+     * A mix-in class that defines common public methods for an application
+     * that is based on a document file.
+     *
+     * Triggers the events supported by the base class ox.ui.App, and the
+     * following additional events:
+     * - 'docs:init': Once during launch, after this application instance has
+     *      been constructed completely.
+     * - 'docs:import:before': Once during launch before the document described
+     *      in the file descriptor will be imported by calling the import
+     *      handler function passed to the constructor.
+     * - 'docs:import:after': Once during launch, after the document described
+     *      in the file descriptor has been imported (successfully or not).
+     * - 'docs:import:success': Directly after the event 'docs:import:after',
+     *      if the document described in the file descriptor has been imported
+     *      successfully.
+     * - 'docs:import:error': Directly after the event 'docs:import:after',
+     *      if an error occurred while importing the document described in the
+     *      file descriptor.
+     * - 'docs:destroy': Before the model/view/controller instances of the
+     *      application will be destroyed, after all registered before-quit
+     *      handlers have been called, and none was rejected, after all
+     *      registered quit handlers have been called.
+     *
+     * @constructor
+     *
+     * @extends ox.ui.App
+     *
+     * @param {Function} ModelClass
+     *  The constructor function of the document model class. MUST derive from
+     *  the class Model. Receives a reference to this application instance.
+     *  MUST NOT use the methods BaseApplication.getModel(),
+     *  BaseApplication.getView(), or BaseApplication.getController() during
+     *  construction. For further initialization depending on valid
+     *  model/view/controller instances, the constructor can register an event
+     *  handler for the 'docs:init' event of this application.
+     *
+     * @param {Function} ViewClass
+     *  The constructor function of the view class. MUST derive from the class
+     *  View. Receives a reference to this application instance. MUST NOT use
+     *  the methods BaseApplication.getModel(), BaseApplication.getView(), or
+     *  BaseApplication.getController() during construction. For further
+     *  initialization depending on valid model/view/controller instances, the
+     *  constructor can register an event handler for the 'docs:init' event of
+     *  this application.
+     *
+     * @param {Function} ControllerClass
+     *  The constructor function of the controller class. MUST derive from the
+     *  class Controller. Receives a reference to this application instance.
+     *  MUST NOT use the methods BaseApplication.getModel(),
+     *  BaseApplication.getView(), or BaseApplication.getController() during
+     *  construction. For further initialization depending on valid
+     *  model/view/controller instances, the constructor can register an event
+     *  handler for the 'docs:init' event of this application.
+     *
+     * @param {Function} importHandler
+     *  A function that will be called to import the document described in the
+     *  file descriptor of this application. Will be called once after
+     *  launching the application regularly, or after restoring the application
+     *  from a save point after the browser has been opened or the web page has
+     *  been reloaded. Will be called in the context of this application. If
+     *  called from fail-restore, receives the save point as first parameter.
+     *  Must return a Deferred object that will be resolved or rejected after
+     *  the document has been loaded.
+     *
+     * @param {Object} [appOptions]
+     *  A map of static application options, that have been passed to the
+     *  static method BaseApplication.createLauncher().
+     *
+     * @param {Object} [launchOptions]
+     *  A map of options passed to the core launcher (the ox.launch() method)
+     *  that determine the actions to perform during application launch. The
+     *  supported options are dependent on the actual application type. The
+     *  entire launch options may be missing, e.g. if the application is
+     *  restored after a browser refresh. The following standard launch options
+     *  are supported:
+     *  @param {String} launchOptions.action
+     *      Controls how to connect the application to a document file. If the
+     *      launch options map is passed at all, this is the only mandatory
+     *      launch option.
+     *  @param {Object} [launchOptions.file]
+     *      The descriptor of the file to be imported, as provided and used by
+     *      the Files application.
+     */
+    function BaseApplication(ModelClass, ViewClass, ControllerClass, importHandler, appOptions, launchOptions) {
+
+        var // self reference
+            self = this,
+
+            // file descriptor of the document edited by this application
+            file = Utils.getObjectOption(launchOptions, 'file', null),
+
+            // all registered before-quit handlers
+            beforeQuitHandlers = [],
+
+            // all registered quit handlers
+            quitHandlers = [],
+
+            // all registered fail-save handlers
+            failSaveHandlers = [],
+
+            // Deferred object of the current call to Application.quit()
+            currentQuitDef = null,
+
+            // the document model instance
+            model = null,
+
+            // application view: contains panes, tool bars, etc.
+            view = null,
+
+            // the controller instance as single connection point between model and view
+            controller = null,
+
+            // browser timeouts for delayed callbacks
+            delayTimeouts = [],
+
+            // whether the document is completely imported
+            imported = false;
+
+        // private methods ----------------------------------------------------
+
+        /**
+         * Updates the application title according to the current file name. If
+         * the application does not contain a file descriptor, shows the
+         * localized word 'Unnamed' as title.
+         *
+         * @returns {BaseApplication}
+         *  A reference to this application instance.
+         */
+        function updateTitle() {
+            self.setTitle(self.getShortFileName() || gt('Unnamed'));
+        }
+
+        /**
+         * Moves the entire view into the internal hidden storage node, and
+         * shows the busy indicator.
+         */
+        function beforeImport() {
+            view.hide();
+            self.getWindow().busy();
+        }
+
+        /**
+         * Hides the busy indicator, and restores the entire view into.
+         */
+        function afterImport() {
+            view.show();
+            self.getWindow().idle();
+        }
+
+        /**
+         * Imports the document described by the current file descriptor, by
+         * calling the import handler passed to the constructor.
+         *
+         * @param {Object} [point]
+         *  The save point, if called from fail-restore.
+         *
+         * @returns {jQuery.Promise}
+         *  The result of the import handler passed to the constructor of this
+         *  application.
+         */
+        function importDocument(point) {
+
+            // notify listeners
+            self.trigger('docs:import:before');
+
+            // call the import handler
+            return importHandler.call(self, point)
+                .always(function () {
+                    afterImport();
+                    self.trigger('docs:import:after');
+                })
+                .done(function () {
+                    imported = true;
+                    self.trigger('docs:import:success');
+                })
+                .fail(function (result) {
+                    var title = Utils.getStringOption(result, 'title', gt('Load Error')),
+                        message = Utils.getStringOption(result, 'message', gt('An error occurred while loading the document.')),
+                        cause = Utils.getStringOption(result, 'cause', 'unknown');
+                    if (cause !== 'timeout') {
+                        view.showError(title, message);
+                    }
+                    Utils.error('BaseApplication.launch(): Importing document "' + self.getFullFileName() + '" failed. Error code: "' + cause + '".');
+                    self.trigger('docs:import:error', cause);
+                });
+        }
+
+        /**
+         * Calls all handler functions contained in the passed array, and
+         * returns a Deferred object that accumulates the result of all
+         * handlers.
+         */
+        function callHandlers(handlers) {
+
+            var // execute all handlers and store their results in an array
+                results = _(handlers).map(function (handler) { return handler.call(self); });
+
+            // accumulate all results into a single Deferred object
+            return $.when.apply($, results);
+        }
+
+        // public methods -----------------------------------------------------
+
+        /**
+         * Returns the document type supported by this application. The
+         * document type equals the directory name of the application.
+         *
+         * @returns {String}
+         *  The document type of this application.
+         */
+        this.getDocumentType = function () {
+            return getDocumentType(this.getName());
+        };
+
+        /**
+         * Returns the document model instance of this application.
+         *
+         * @returns {DocumentModel}
+         *  The document model instance of this application.
+         */
+        this.getModel = function () {
+            return model;
+        };
+
+        /**
+         * Returns the view instance of this application.
+         *
+         * @returns {View}
+         *  The view instance of this application.
+         */
+        this.getView = function () {
+            return view;
+        };
+
+        /**
+         * Returns the controller instance of this application.
+         *
+         * @returns {Controller}
+         *  The controller instance of this application.
+         */
+        this.getController = function () {
+            return controller;
+        };
+
+        /**
+         * Returns the global user settings for all applications of the same
+         * type.
+         *
+         * @param {String} key
+         *  The unique key of the user setting.
+         *
+         * @param defValue
+         *  The default value in case the user setting does not exist yet.
+         *
+         * @returns
+         *  The value of the global user setting.
+         */
+        this.getUserSettingsValue = function (key, defValue) {
+            return Settings.get(this.getDocumentType() + '/' + key, defValue);
+        };
+
+        /**
+         * Changes a global user setting for all applications of the same type.
+         *
+         * @param {String} key
+         *  The unique key of the user setting.
+         *
+         * @param value
+         *  The new value of the user setting.
+         *
+         * @returns {BaseApplication}
+         *  A reference to this application instance.
+         */
+        this.setUserSettingsValue = function (key, value) {
+            Settings.set(this.getDocumentType() + '/' + key, value).save();
+            return this;
+        };
+
+        // file descriptor ----------------------------------------------------
+
+        /**
+         * Returns whether this application contains a valid file descriptor.
+         */
+        this.hasFileDescriptor = function () {
+            return _.isObject(file);
+        };
+
+        /**
+         * Returns a clone of the file descriptor of the document edited by
+         * this application.
+         *
+         * @returns {Object}
+         *  A clone of the current file descriptor.
+         */
+        this.getFileDescriptor = function () {
+            return _.clone(file);
+        };
+
+        /**
+         * Registers the file descriptor of the new document created by this
+         * application. Must not be called if the application already contains
+         * a valid file descriptor.
+         *
+         * @param {Object} newFile
+         *  The file descriptor of the new file created by the caller of this
+         *  method.
+         *
+         * @returns {BaseApplication}
+         *  A reference to this instance.
+         */
+        this.registerFileDescriptor = function (newFile) {
+            if (_.isObject(file)) {
+                Utils.error('BaseApplication.registerFileDescriptor(): file descriptor exists already');
+            } else {
+                file = newFile;
+                FilesAPI.propagate('new', file);
+                updateTitle();
+            }
+            return this;
+        };
+
+        /**
+         * Updates the current file descriptor of the document edited by this
+         * application.
+         *
+         * @param {Object} fileOptions
+         *  A map with some file descriptor properties to be updated.
+         *
+         * @returns {BaseApplication}
+         *  A reference to this instance.
+         */
+        this.updateFileDescriptor = function (fileOptions) {
+            if (_.isObject(file)) {
+                _.extend(file, fileOptions);
+                FilesAPI.propagate('change', file);
+                updateTitle();
+            }
+            return this;
+        };
+
+        /**
+         * Returns an object with attributes describing the file currently
+         * opened by this application.
+         *
+         * @param {Object} [options]
+         *  A map with options to control the behavior of this method. The
+         *  following options are supported:
+         *  @param {Boolean} [options.encodeUrl=false]
+         *      If set to true, special characters not allowed in URLs will be
+         *      encoded.
+         *
+         * @returns {Object|Null}
+         *  An object with file attributes, if existing; otherwise null.
+         */
+        this.getFileParameters = function (options) {
+
+            var // function to encode a string to be URI conforming if specified
+                encodeString = Utils.getBooleanOption(options, 'encodeUrl', false) ? encodeURIComponent : _.identity;
+
+            return file ? {
+                id: encodeString(file.id),
+                folder_id: encodeString(file.folder_id),
+                filename: encodeString(file.filename),
+                version: encodeString(file.version),
+                source: encodeString(file.source),
+                attached: encodeString(file.attached),
+                module: encodeString(file.module)
+            } : null;
+        };
+
+        /**
+         * Returns the full file name of the current file (with file
+         * extension).
+         *
+         * @returns {String|Null}
+         *  The file name of the current file descriptor; or null, if no file
+         *  descriptor exists.
+         */
+        this.getFullFileName = function () {
+            return (file && _.isString(file.filename)) ? file.filename : null;
+        };
+
+        /**
+         * Returns the short file name of the current file (without file
+         * extension).
+         *
+         * @returns {String|Null}
+         *  The short file name of the current file descriptor; or null, if no
+         *  file descriptor exists.
+         */
+        this.getShortFileName = function () {
+
+            var // the current full file name
+                fileName = this.getFullFileName(),
+                // start position of the extension
+                extensionPos = _.isString(fileName) ? fileName.lastIndexOf('.') : -1;
+
+            return (extensionPos > 0) ? fileName.substring(0, extensionPos) : fileName;
+        };
+
+        /**
+         * Returns the file extension of the current file (without leading
+         * period).
+         *
+         * @returns {String|Null}
+         *  The file extension of the current file descriptor; or null, if no
+         *  file descriptor exists.
+         */
+        this.getFileExtension = function () {
+
+            var // the current full file name
+                fileName = this.getFullFileName(),
+                // start position of the extension
+                extensionPos = _.isString(fileName) ? fileName.lastIndexOf('.') : -1;
+
+            return (extensionPos >= 0) ? fileName.substring(extensionPos + 1) : null;
+        };
+
+        /**
+         * Return whether importing the document has been completed. Will be
+         * false before this application triggers the 'docs:import:success'
+         * event, and true afterwards.
+         *
+         * @returns {Boolean}
+         *  Whether importing the document has been completed.
+         */
+        this.isImportFinished = function () {
+            return imported;
+        };
+
+        /**
+         * Checks if application is processing before-quit or quit handlers.
+         *
+         * @returns {Boolean}
+         *  Whether the application is currently processing any before-quit or
+         *  quit handlers.
+         */
+        this.isInQuit = function () {
+            return currentQuitDef !== null;
+        };
+
+        // server requests ----------------------------------------------------
+
+        /**
+         * Sends a request to the server and returns the Promise of a Deferred
+         * object waiting for the response. The unique identifier of this
+         * application will be added to the request parameters automatically.
+         * See method IO.sendRequest() for further details.
+         *
+         * @param {Object} options
+         *  Additional options. See method IO.sendRequest() for details.
+         *
+         * @returns {jQuery.Promise}
+         *  The Promise of the request. See method IO.sendRequest() for
+         *  details.
+         */
+        this.sendRequest = function (options) {
+
+            // build a default map with the application UID, and add the passed options
+            options = Utils.extendOptions({
+                params: {
+                    uid: this.get('uniqueID')
+                }
+            }, options);
+
+            // send the request
+            return IO.sendRequest(options);
+        };
+
+        /**
+         * Sends a request to the server and returns the Promise of a Deferred
+         * object waiting for the response. The unique identifier of this
+         * application, and the parameters of the file currently opened by the
+         * application will be added to the request parameters automatically.
+         * See method IO.sendRequest() for further details.
+         *
+         * @param {String} module
+         *  The name of the server module.
+         *
+         * @param {Object} options
+         *  Additional options. See method IO.sendRequest() for details.
+         *
+         * @returns {jQuery.Promise}
+         *  The Promise of the request. Will be rejected immediately, if this
+         *  application is not connected to a document file. See method
+         *  IO.sendRequest() for details.
+         */
+        this.sendFileRequest = function (module, options) {
+
+            // reject immediately if no file is present
+            if (!this.hasFileDescriptor()) {
+                return $.Deferred().reject();
+            }
+
+            // build default options, and add the passed options
+            options = Utils.extendOptions({
+                module: module,
+                params: this.getFileParameters()
+            }, options);
+
+            // send the request
+            return this.sendRequest(options);
+        };
+
+        /**
+         * Sends a request to the document filter server module. See method
+         * BaseApplication.sendFileRequest() for further details.
+         */
+        this.sendFilterRequest = function (options) {
+            return this.sendFileRequest(BaseApplication.FILTER_MODULE_NAME, options);
+        };
+
+        /**
+         * Sends a request to the document converter server module. See method
+         * BaseApplication.sendFileRequest() for further details.
+         */
+        this.sendConverterRequest = function (options) {
+            return this.sendFileRequest(BaseApplication.CONVERTER_MODULE_NAME, options);
+        };
+
+        /**
+         * Creates and returns the URL of a server request.
+         *
+         * @param {String} module
+         *  The name of the server module.
+         *
+         * @param {Object} [options]
+         *  Additional parameters inserted into the URL.
+         *
+         * @returns {String|Undefined}
+         *  The final URL of the server request; or undefined, if the
+         *  application is not connected to a document file, or the current
+         *  session is invalid.
+         */
+        this.getServerModuleUrl = function (module, options) {
+
+            // return nothing if no file is present
+            if (!ox.session || !this.hasFileDescriptor()) {
+                return;
+            }
+
+            // build a default options map, and add the passed options
+            options = Utils.extendOptions(
+                { session: ox.session, uid: this.get('uniqueID') },
+                this.getFileParameters({ encodeUrl: true }),
+                options
+            );
+
+            // build and return the resulting URL
+            return ox.apiRoot + '/' + module + '?' + _(options).map(function (value, name) { return name + '=' + value; }).join('&');
+        };
+
+        /**
+         * Creates and returns the URL of server requests used to convert a
+         * document file with the document filter module.
+         *
+         * @param {Object} [options]
+         *  Additional parameters inserted into the URL.
+         *
+         * @returns {String|Undefined}
+         *  The final URL of the request to the document filter module; or
+         *  undefined, if the application is not connected to a document file,
+         *  or the current session is invalid.
+         */
+        this.getFilterModuleUrl = function (options) {
+            return this.getServerModuleUrl(BaseApplication.FILTER_MODULE_NAME, options);
+        };
+
+        /**
+         * Creates and returns the URL of server requests used to convert a
+         * document file with the document converter module.
+         *
+         * @param {Object} [options]
+         *  Additional parameters inserted into the URL.
+         *
+         * @returns {String|Undefined}
+         *  The final URL of the request to the document converter module; or
+         *  undefined, if the application is not connected to a document file,
+         *  or the current session is invalid.
+         */
+        this.getConverterModuleUrl = function (options) {
+            return this.getServerModuleUrl(BaseApplication.CONVERTER_MODULE_NAME, options);
+        };
+
+        /**
+         * Creates an <img> element, sets the passed URL, and returns a
+         * Deferred object waiting that the image has been loaded. If the
+         * browser does not trigger the appropriate events after the specified
+         * timeout, the Deferred object will be rejected automatically. If the
+         * application has been shut down before the image has been loaded, the
+         * pending Deferred object will neither be resolved nor rejected.
+         *
+         * @param {String} url
+         *  The image URL.
+         *
+         * @param {Number} [timeout=10000]
+         *  The time before the Deferred will be rejected without response from
+         *  the image node.
+         *
+         * @returns {jQuery.Promise}
+         *  The Promise of a Deferred object that will be resolved with the
+         *  image element (as jQuery object), when the 'load' event has been
+         *  received from the image node; or rejected, if the 'error' event has
+         *  been received from the image, or after the specified timeout delay
+         *  without response.
+         */
+        this.createImageNode = function (url, timeout) {
+
+            var // the result Deferred object
+                def = $.Deferred(),
+                // the image node
+                imgNode = $('<img>', { src: url }),
+                // the timer for the 10 seconds timeout
+                timer = null;
+
+            function loadHandler() {
+                // do not resolve if application is already shutting down
+                if (delayTimeouts) { def.resolve(imgNode); }
+            }
+
+            function errorHandler() {
+                // do not reject if application is already shutting down
+                if (delayTimeouts) { def.reject(); }
+            }
+
+            // wait that the image is loaded
+            imgNode.one({ load: loadHandler, error: errorHandler });
+
+            // timeout if server hangs, or browser fails to send any events because
+            // of internal errors (e.g.: SVG parse errors in Internet Explorer)
+            timer = this.executeDelayed(function () {
+                def.reject();
+            }, { delay: _.isNumber(timeout) ? timeout : 10000 });
+
+            return def.always(function () {
+                timer.abort();
+                imgNode.off({ load: loadHandler, error: errorHandler });
+            }).promise();
+        };
+
+        // application setup --------------------------------------------------
+
+        /**
+         * Registers a quit handler function that will be executed before the
+         * application will be closed.
+         *
+         * @param {Function} beforeQuitHandler
+         *  A function that will be called before the application will be
+         *  closed. Will be called in the context of this application instance.
+         *  May return a Deferred object, which must be resolved or rejected by
+         *  the quit handler function. If the Deferred object will be rejected,
+         *  the application remains alive.
+         *
+         * @returns {BaseApplication}
+         *  A reference to this application instance.
+         */
+        this.registerBeforeQuitHandler = function (beforeQuitHandler) {
+            beforeQuitHandlers.push(beforeQuitHandler);
+            return this;
+        };
+
+        /**
+         * Registers a quit handler function that will be executed before the
+         * application will be destroyed. This may happen if the application
+         * has been closed normally, if the user logs out from the entire
+         * AppSuite, or before the browser window or browser tab will be closed
+         * or refreshed. If the quit handlers return a Deferred object, closing
+         * the application, and logging out will be deferred until the Deferred
+         * objects have been resolved or rejected.
+         *
+         * @param {Function} quitHandler
+         *  A function that will be called before the application will be
+         *  closed. Will be called in the context of this application instance.
+         *  May return a Deferred object, which must be resolved or rejected by
+         *  the quit handler function.
+         *
+         * @returns {BaseApplication}
+         *  A reference to this application instance.
+         */
+        this.registerQuitHandler = function (quitHandler) {
+            quitHandlers.push(quitHandler);
+            return this;
+        };
+
+        /**
+         * Registers a handler function that will be executed when the
+         * application creates a new save point.
+         *
+         * @param {Function} failSaveHandler
+         *  A function that will be called when the application creates a new
+         *  save point. Will be called in the context of this application
+         *  instance. Must return an object the new save point will be extended
+         *  with.
+         *
+         * @returns {BaseApplication}
+         *  A reference to this application instance.
+         */
+        this.registerFailSaveHandler = function (failSaveHandler) {
+            failSaveHandlers.push(failSaveHandler);
+            return this;
+        };
+
+        /**
+         * Registers an event handler for specific events at the passed target
+         * object. The event handler will be unregistered automatically when
+         * the application has been closed.
+         *
+         * @param {HTMLElement|Window|jQuery} target
+         *  The target object the event handler will be bound to. Can be a DOM
+         *  node, the browser window, or a jQuery object containing DOM nodes
+         *  and/or the browser window.
+         *
+         * @param {String} events
+         *  The names of the events, as space-separated string.
+         *
+         * @param {Function} handler
+         *  The event handler function that will be bound to the specified
+         *  events.
+         *
+         * @returns {BaseApplication}
+         *  A reference to this application instance.
+         */
+        this.registerEventHandler = function (target, events, handler) {
+
+            // bind event handler to events
+            $(target).on(events, handler);
+
+            // unbind event handler when application is closed
+            this.on('quit', function () {
+                $(target).off(events, handler);
+            });
+
+            return this;
+        };
+
+        /**
+         * Executes all registered quit handlers and returns a Deferred object
+         * that will be resolved or rejected according to the results of the
+         * handlers.
+         *
+         * @internal
+         *  Not for external use. Only used from the implementation of the
+         *  'io.ox/core/logout' extension point.
+         */
+        this.executeQuitHandlers = function () {
+            return callHandlers(quitHandlers);
+        };
+
+        // timeouts -----------------------------------------------------------
+
+        /**
+         * Executes the passed callback function once or repeatedly in a
+         * browser timeout. If the application will be closed before the
+         * callback function has been started, or while the callback function
+         * will be repeated, it will not be executed anymore.
+         *
+         * @param {Function} callback
+         *  The callback function that will be executed in a browser timeout
+         *  after the delay time. Does not receive any parameters.
+         *
+         * @param {Object} [options]
+         *  A map with options controlling the behavior of this method. The
+         *  following options are supported:
+         *  @param {Object} [options.context]
+         *      The context that will be bound to 'this' in the passed callback
+         *      function.
+         *  @param {Number} [options.delay=0]
+         *      The time (in milliseconds) the execution of the passed callback
+         *      function will be delayed.
+         *  @param {Boolean} [options.repeat=false]
+         *      If set to true, the return value of the callback function will
+         *      be evaluated to decide whether to repeat its execution. If the
+         *      callback function returns the Boolean value true, or a Deferred
+         *      object that will be resolved with the Boolean value true, a new
+         *      timeout will be started and the callback function will be
+         *      executed again, as long as it returns true.
+         *  @param {Number} [options.repeatDelay=options.delay]
+         *      The time (in milliseconds) the repeated execution of the passed
+         *      callback function will be delayed. If omitted, the specified
+         *      initial delay time (option 'options.delay') will be used.
+         *
+         * @returns {jQuery.Promise}
+         *  The Promise of a Deferred object that will be resolved after the
+         *  callback function has been executed. If the callback function
+         *  returns a simple value or object, the Deferred object will be
+         *  resolved with that value. If the callback function returns a
+         *  Deferred object by itself, its state and result value will be
+         *  forwarded to the Promise returned by this method. If the callback
+         *  function will be executed repeatedly, the Promise will not be
+         *  resolved before the last execution cycle. If the Deferred object
+         *  returned by the callback function is rejected, repeated execution
+         *  will be stopped, and the returned Promise will be rejected too. The
+         *  Promise contains an additional method 'abort()' that can be called
+         *  before the timeout has been fired to cancel the pending or repeated
+         *  execution of the callback function. In that case, the Promise will
+         *  neither be resolved nor rejected. When the application will be
+         *  closed, it aborts all pending callback functions automatically.
+         */
+        this.executeDelayed = function (callback, options) {
+
+            var // the current browser timeout identifier
+                timeout = null,
+                // the context for the callback function
+                context = Utils.getOption(options, 'context'),
+                // the delay time for the next execution of the callback
+                delay = Utils.getIntegerOption(options, 'delay', 0, 0),
+                // whether to repeat execution of the callback function
+                repeat = Utils.getBooleanOption(options, 'repeat', false),
+                // the result Deferred object
+                def = $.Deferred(),
+                // the Promise of the Deferred object
+                promise = def.promise();
+
+            function unregisterTimeout() {
+                delayTimeouts = _(delayTimeouts).without(timeout);
+                timeout = null;
+            }
+
+            // creates and registers a browser timeout that executes the callback
+            function createTimeout() {
+
+                // create a new browser timeout
+                timeout = window.setTimeout(function () {
+
+                    // first, unregister the timeout
+                    unregisterTimeout();
+
+                    // execute the callback function, react on its result
+                    $.when(callback.call(context))
+                    .done(function (result) {
+                        if (repeat && (result === true)) {
+                            createTimeout();
+                        } else {
+                            def.resolve(result);
+                        }
+                    })
+                    .fail(function (result) {
+                        def.reject(result);
+                    });
+
+                }, delay);
+
+                // register the browser timeout
+                delayTimeouts.push(timeout);
+            }
+
+            // do not call from other unregistered pending timeouts when application closes
+            if (delayTimeouts) { createTimeout(); }
+
+            // switch to repetition delay time
+            delay = Utils.getIntegerOption(options, 'repeatDelay', delay, 0);
+
+            // add an abort() method to the Promise
+            promise.abort = function () {
+                if (timeout) {
+                    window.clearTimeout(timeout);
+                    unregisterTimeout();
+                    // leave the Deferred object unresolved
+                }
+            };
+
+            return promise;
+        };
+
+        /**
+         * Executes the passed callback function repeatedly for small chunks of
+         * the passed data array in a browser timeout loop.
+         *
+         * @param {Function} callback
+         *  The callback function that will be executed in a browser timeout
+         *  after the delay time. Receives a chunk of the passed data array as
+         *  first parameter, and the absolute index of the first element of the
+         *  chunk in the complete array as second parameter. If the callback
+         *  function returns a Deferred object (or a Promise), repeated
+         *  execution will be delayed until the Deferred object will be
+         *  resolved or rejected. In case the Deferred object will be rejected,
+         *  repeated execution will be cancelled, and the Deferred object
+         *  returned by this method will be rejected immediately.
+         *
+         * @param {Object[]|jQuery} dataArray
+         *  A JavaScript array, or another array-like object that provides an
+         *  attribute 'length' and a method 'slice(begin, end)', e.g. a jQuery
+         *  collection.
+         *
+         * @param {Object} [options]
+         *  A map with options controlling the behavior of this method. The
+         *  following options are supported:
+         *  @param {Object} [options.context]
+         *      The context that will be bound to 'this' in the passed callback
+         *      function.
+         *  @param {Number} [options.chunkLength=10]
+         *      The number of elements that will be extracted from the passed
+         *      data array and will be passed to the callback function.
+         *  @param {Number} [options.delay=0]
+         *      The time (in milliseconds) the execution of the passed callback
+         *      function will be delayed.
+         *  @param {Number} [options.repeatDelay=options.delay]
+         *      The time (in milliseconds) the repeated execution of the passed
+         *      callback function will be delayed. If omitted, the specified
+         *      initial delay time (option 'options.delay') will be used.
+         *
+         * @returns {jQuery.Promise}
+         *  The Promise of a Deferred object that will be resolved after all
+         *  array elements have been processed; or rejected, if the callback
+         *  function returns and rejects a Deferred object. The Promise will be
+         *  notified about the progress (floating-point value between 0.0 and
+         *  1.0). The Promise contains an additional method 'abort()' that can
+         *  be called before processing all array elements has been finished to
+         *  cancel the entire loop immediately. In that case, the Promise will
+         *  neither be resolved nor rejected. When the application will be
+         *  closed, it aborts all running loops automatically.
+         */
+        this.processArrayDelayed = function (callback, dataArray, options) {
+
+            var // the result Deferred object
+                def = $.Deferred(),
+                // the timer executing the callback function for the array chunks
+                timer = null,
+                // the context for the callback function
+                context = Utils.getOption(options, 'context'),
+                // the length of a single chunk in the array
+                chunkLength = Utils.getIntegerOption(options, 'chunkLength', 10, 1),
+                // current array index
+                index = 0;
+
+            // check passed data array
+            if (dataArray.length === 0) {
+                return _.extend($.when(), { abort: $.noop });
+            }
+
+            // start a repeated timer, pass the delay times passed to this method
+            timer = self.executeDelayed(function () {
+
+                // notify listeners about the progress
+                def.notify(index / dataArray.length);
+
+                // execute the callback, return whether to repeat execution
+                return $.when(callback.call(context, dataArray.slice(index, index + chunkLength), index))
+                    .then(function () {
+                        index += chunkLength;
+                        // repeat execution, if index has not reached end of array yet
+                        return index < dataArray.length;
+                    });
+
+            }, Utils.extendOptions(options, { repeat: true }));
+
+            // listen to the timer result, and resolve/reject the own Deferred object
+            timer.done(function () { def.notify(1).resolve(); }).fail(function () { def.reject(); });
+
+            // extend the promise with an 'abort()' method that aborts the timer
+            return _.extend(def.promise(), { abort: function () { timer.abort(); } });
+        };
+
+        /**
+         * Creates a debounced method that can be called multiple times during
+         * the current script execution. The passed callback will be executed
+         * once in a browser timeout.
+         *
+         * @param {Function} directCallback
+         *  A function that will be called every time the debounced method has
+         *  been called. Receives all parameters that have been passed to the
+         *  debounced method.
+         *
+         * @param {Function} deferredCallback
+         *  A function that will be called in a browser timeout after the
+         *  debounced method has been called at least once during the execution
+         *  of the current script.
+         *
+         * @param {Object} [options]
+         *  A map with options controlling the behavior of the debounced method
+         *  created by this method. Supports all options also supported by the
+         *  method BaseApplication.executeDelayed(). Especially, delayed and
+         *  repeated execution of the deferred callback function is supported.
+         *  If a context is specified with the option 'options.context', it
+         *  will be used for both callback functions. Note that the delay time
+         *  will restart after each call of the debounced method, causing the
+         *  execution of the deferred callback to be postponed until the
+         *  debounced method has not been called again during the delay (this
+         *  is the behavior of the _.debounce() method). Additionally, supports
+         *  the following options:
+         *  @param {Number} [options.maxDelay]
+         *      If specified, a delay time used as a hard limit to execute the
+         *      deferred callback after the first call of the debounced method,
+         *      even if it has been called repeatedly afterwards and the normal
+         *      delay time is still running.
+         *
+         * @returns {Function}
+         *  The debounced method that can be called multiple times, and that
+         *  executes the deferred callback function once after execution of the
+         *  current script endsPasses all arguments to the direct callback
+         *  function, and returns its result.
+         */
+        this.createDebouncedMethod = function (directCallback, deferredCallback, options) {
+
+            var // the context for the callback functions
+                context = Utils.getOption(options, 'context'),
+                // whether to not restart the timer on repeated calls with delay time
+                maxDelay = Utils.getIntegerOption(options, 'maxDelay', 0),
+                // the current timer used to execute the callback
+                debounceTimer = null,
+                // timer used for the maxDelay option
+                maxTimer = null,
+                // first call in this stack frame
+                firstCall = true;
+
+            // callback for a delay timer, executing the deferred callback
+            function timerCallback() {
+                // execute the callback and return its result (for repeated execution)
+                return deferredCallback.call(context);
+            }
+
+            // aborts and clears all timers
+            function clearTimers() {
+                if (debounceTimer) { debounceTimer.abort(); }
+                if (maxTimer) { maxTimer.abort(); }
+                debounceTimer = maxTimer = null;
+                firstCall = true;
+            }
+
+            // creates the timers that execute the deferred callback
+            function createTimers() {
+
+                // abort running timer on first call
+                if (firstCall && debounceTimer) {
+                    debounceTimer.abort();
+                    debounceTimer = null;
+                }
+
+                // create a new timeout executing the callback function
+                if (!debounceTimer) {
+                    debounceTimer = self.executeDelayed(timerCallback, options).always(clearTimers);
+                }
+
+                // reset the first-call flag, but set it back in a direct
+                // timeout, this helps to prevent recreation of the browser
+                // timeout on every call of the debounced method
+                firstCall = false;
+                _.defer(function () { firstCall = true; });
+
+                // on first call, create a timer for the maximum delay
+                if (!maxTimer && (maxDelay > 0)) {
+                    maxTimer = self.executeDelayed(timerCallback, Utils.extendOptions(options, { delay: maxDelay })).always(clearTimers);
+                }
+            }
+
+            // create and return the debounced method
+            return function () {
+
+                // create a new timeout executing the callback function
+                createTimers();
+
+                // call the direct callback with the passed arguments
+                return directCallback.apply(context, _.toArray(arguments));
+            };
+        };
+
+        // application runtime ------------------------------------------------
+
+        /**
+         * Downloads a file from the server, specified by the passed URL. If
+         * the passed object is a Deferred object, the method waits for it to
+         * resolve to the file URL, but immediately opens a pop-up window in
+         * the background to prevent that the browser pop-up blocker will be
+         * triggered.
+         *
+         * @param {String|jQuery.Deferred|jQuery.Promise} fileUrl
+         *  The URL of the document. If this parameter is a Deferred object or
+         *  a Promise, waits for it to be resolved with the file URL.
+         *
+         * @returns {jQuery.Promise}
+         *  The Promise of a Deferred object that will be resolved if the file
+         *  has been downloaded successfully, or rejected otherwise (e.g. when
+         *  a pop-up blocker prevents the download).
+         */
+        this.downloadFile = function (fileUrl) {
+
+            var // the pop-up window used to download the file
+                popupWindow = null,
+                // the result Deferred object
+                def = $.Deferred();
+
+            // synchronous mode: open the file directly in a new window
+            if (_.isString(fileUrl)) {
+                // browser plug-ins may prevent opening pop-up windows, TODO: show warning?
+                return window.open(fileUrl) ? def.resolve(fileUrl) : def.reject();
+            }
+
+            // passed Deferred already rejected: do not open pop-up window
+            if (fileUrl.state() === 'rejected') {
+                // TODO: show warning?
+                return def.reject();
+            }
+
+            // open pop-up window early to prevent browser pop-up blockers
+            popupWindow = window.open('about:blank', '_blank');
+            window.focus();
+
+            // browser plug-ins may still prevent opening pop-up windows, TODO: show warning?
+            if (!popupWindow) {
+                return def.reject();
+            }
+
+            // block application window while waiting for the file URL
+            view.enterBusy();
+
+            // wait for the result of the Deferred object
+            fileUrl
+            .always(function () {
+                view.leaveBusy();
+            })
+            .done(function (url) {
+                popupWindow.location = url;
+                popupWindow.focus();
+                def.resolve(url);
+            })
+            .fail(function () {
+                popupWindow.close();
+                view.grabFocus();
+                def.reject();
+            });
+
+            return def.promise();
+        };
+
+        /**
+         * Will be called automatically from the OX core framework to create
+         * and return a save point containing the current state of the
+         * application.
+         *
+         * @attention
+         *  This method is an implementation of the public API of ox.ui.App, it
+         *  is not intended to be called directly.
+         *
+         * @returns {Object}
+         *  The save point structure containing the application state.
+         */
+        this.failSave = function () {
+
+            var // create the new save point with basic information
+                savePoint = {
+                    module: this.getName(),
+                    point: { file: _.clone(file) }
+                };
+
+            // OX Files inserts reference to application object into file descriptor,
+            // remove it to be able to serialize without cyclic references
+            delete savePoint.point.file.app;
+
+            // call all fail-save handlers and add their data to the save point
+            _(failSaveHandlers).each(function (failSaveHandler) {
+                _(savePoint.point).extend(failSaveHandler.call(this));
+            }, this);
+
+            return savePoint;
+        };
+
+        /**
+         * Will be called automatically from the OX core framework to restore
+         * the state of the application after a browser refresh.
+         *
+         * @attention
+         *  This method is an implementation of the public API of ox.ui.App, it
+         *  is not intended to be called directly.
+         *
+         * @param {Object} point
+         *  The save point containing the application state, as returned by the
+         *  last call of the BaseApplication.failSave() method.
+         */
+        this.failRestore = function (point) {
+
+            // set file descriptor from save point
+            file = Utils.getObjectOption(point, 'file', null);
+
+            // check existence of file descriptor, import the document
+            if (this.hasFileDescriptor()) {
+                importDocument(point);
+            }
+        };
+
+        // initialization -----------------------------------------------------
+
+        // call all registered launch handlers
+        this.setLauncher(function () {
+
+            var // the result Deferred object
+                def = $.Deferred(),
+                // create the application window
+                win = ox.ui.createWindow({
+                    name: self.getName(),
+                    search: Utils.getBooleanOption(appOptions, 'search', false),
+                    chromeless: Utils.getBooleanOption(appOptions, 'chromeless', false)
+                });
+
+            // set the window at the application instance
+            self.setWindow(win);
+
+            // wait for unload events and execute quit handlers
+            self.registerEventHandler(window, 'unload', function () { callHandlers(quitHandlers); });
+
+            // create the MVC instances
+            model = new ModelClass(self);
+            view = new ViewClass(self);
+            controller = new ControllerClass(self);
+
+            // disable global spell checking while this application is active
+            win.on({
+                show: function () { $('body').attr('spellcheck', false); },
+                hide: function () { $('body').removeAttr('spellcheck'); }
+            });
+
+            // wait for import handler, kill the application if no file descriptor
+            // is present after fail-restore (using absence of the launch option
+            // 'action' as indicator for fail-restore)
+            if (!_.isObject(launchOptions) || !_.isString(launchOptions.action)) {
+
+                // the 'open' event of the window is triggered once after launch *and* fail-restore
+                // TODO: this seems fragile, is there a better way to determine
+                // whether a valid fail-restore follows after launching the app?
+                win.one('open', function () {
+                    def.always(function () {
+                        if (!file) {
+                            _.defer(function () { self.quit(); });
+                        }
+                    });
+                });
+            }
+
+            // call initialization listeners before showing the application
+            // window (this is important for fail-restore which will be
+            // triggered before the window show callback will be executed)
+            self.trigger('docs:init');
+
+            // in order to get the 'open' event of the window at all, it must be shown (also without file)
+            win.show(function () {
+
+                // prepare for importing
+                beforeImport();
+
+                // Import the document, if launch options have been passed. No launch
+                // options are available in fail-restore, this situation will be handled
+                // by the failRestore() method above. Always resolve the result Deferred
+                // object (expected by the core launcher).
+                if (_.isObject(launchOptions)) {
+                    importDocument().always(function () { def.resolve(); });
+                } else {
+                    def.resolve();
+                }
+            });
+        });
+
+        // call all registered quit handlers
+        this.setQuit(function () {
+            // return existing Deferred if a quit request is already running
+            if (currentQuitDef && (currentQuitDef.state() === 'pending')) {
+                return currentQuitDef.promise();
+            }
+
+            // create the result deferred (rejecting means resume application)
+            currentQuitDef = $.Deferred();
+
+            // call all before-quit handlers, rejecting one will resume application
+            callHandlers(beforeQuitHandlers)
+            .done(function () {
+
+                // execute quit handlers, simply defer without caring about the result
+                callHandlers(quitHandlers)
+                .always(function () {
+
+                    // cancel all running timeouts
+                    _(delayTimeouts).each(function (timeout) {
+                        window.clearTimeout(timeout);
+                    });
+                    // prevent to start new timeouts
+                    delayTimeouts = null;
+
+                    // always resolve (really close the application), regardless
+                    // of the result of the quit handlers
+                    currentQuitDef.resolve();
+                });
+            })
+            .fail(function () {
+                currentQuitDef.reject();
+            });
+
+            return currentQuitDef.always(function () { currentQuitDef = null; }).promise();
+        });
+
+        // prevent usage of these methods in derived classes
+        delete this.setLauncher;
+        delete this.setQuit;
+
+        // destroy MVC instances after core 'quit' event (after window has been hidden)
+        this.on('quit', function () {
+            // trigger listeners before destroying the MVC instances
+            self.trigger('docs:destroy');
+            controller.destroy();
+            view.destroy();
+            model.destroy();
+            model = view = controller = null;
+        });
+
+        // set application title to current file name
+        updateTitle();
+
+    } // class BaseApplication
+
+    // constants --------------------------------------------------------------
+
+    /**
+     * The name of the document filter server module.
+     */
+    BaseApplication.FILTER_MODULE_NAME = 'oxodocumentfilter';
+
+    /**
+     * The name of the document converter server module.
+     */
+    BaseApplication.CONVERTER_MODULE_NAME = 'oxodocumentconverter';
+
+    // static methods ---------------------------------------------------------
+
+    /**
+     * Creates a static launcher that has to be returned by the main module of
+     * each application type. The launcher tries to find a running application
+     * which is working on a file described in the launch options passed to the
+     * launcher. If no such application exists, it creates and returns a new
+     * application object.
+     *
+     * @param {String} moduleName
+     *  The application type identifier.
+     *
+     * @param {Function} ApplicationClass
+     *  The constructor function of the application mix-in class that will
+     *  extend the core application object. Receives the launch options passed
+     *  to the launcher as first parameter.
+     *
+     * @param {Object} [appOptions]
+     *  A map of options that control the creation of the ox.ui.App base class.
+     *  The following options are supported:
+     *  @param {String} [appOptions.icon]
+     *      If specified, the CSS class name of a Bootstrap icon that will be
+     *      shown in the top level launcher tab next to the application title.
+     *  @param {Boolean} [options.search=false]
+     *      Whether the application window will contain and support the global
+     *      search tool bar.
+     *  @param {Boolean} [options.chromeless=false]
+     *      Whether to hide the main window tool bar attached to the left or
+     *      bottom border.
+     *
+     * @returns {Object}
+     *  The launcher object expected by the ox.launch() method.
+     */
+    BaseApplication.createLauncher = function (moduleName, ApplicationClass, appOptions) {
+
+        // executed when a new application will be launched via ox.launch()
+        function launchApp(launchOptions) {
+
+            var // try to find a running application
+                app = getRunningApplication(moduleName, launchOptions);
+
+            // no running application: create and initialize a new application object
+            if (!_.isObject(app)) {
+                app = createApplication(moduleName, ApplicationClass, appOptions, launchOptions);
+            }
+
+            return app;
+        }
+
+        // listen to user logout and notify all running applications
+        ext.point('io.ox/core/logout').extend({
+            id: moduleName + '/logout',
+            logout: function () {
+                var deferreds = _(ox.ui.App.get(moduleName)).map(function (app) {
+                    return app.executeQuitHandlers();
+                });
+                return $.when.apply($, deferreds);
+            }
+        });
+
+        // ox.launch() expects an object with the method getApp()
+        return { getApp: launchApp };
+    };
+
+    // exports ================================================================
+
+    return _.makeExtendable(BaseApplication);
+
+});