--- conflicted
+++ resolved
@@ -65,46 +65,7 @@
             .appendTo(win.nodes.main);
 
         // folder tree
-<<<<<<< HEAD
         commons.addFolderTree(app, GRID_WIDTH, 'contacts');
-=======
-        foldertree = $("<div>").addClass('abs border-right')
-            .css({
-                backgroundColor: 'white',
-                right: 'auto',
-                width: GRID_WIDTH + 'px',
-                zIndex: 2
-            })
-            .hide()
-            .appendTo(win.nodes.main);
-
-        var foldertreeVisible = false;
-
-        var fnChangeFolder = function (selection) {
-            var folder = selection[0];
-            if (folder.module === 'contacts') {
-                app.folder.set(folder.id);
-                foldertree.hide();
-                foldertreeVisible = false;
-            }
-        };
-
-        win.nodes.title.on('click', { open: false, node: foldertree, tree: null }, function (e) {
-            if (foldertreeVisible) {
-                e.data.node.hide();
-            } else {
-                e.data.node.show();
-                if (e.data.tree === null) {
-                    require(['io.ox/core/tk/foldertree'], function (tree) {
-                        var t = e.data.tree = tree.create(e.data.node);
-                        t.selection.bind('change', fnChangeFolder);
-                        t.paint();
-                    });
-                }
-            }
-            foldertreeVisible = !foldertreeVisible;
-        });
->>>>>>> 001ff827
 
         // thumb index
         thumbs = $("<div>")
