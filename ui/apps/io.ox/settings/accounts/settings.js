/**
 * All content on this website (including text, images, source
 * code and any other original works), unless otherwise noted,
 * is licensed under a Creative Commons License.
 *
 * http://creativecommons.org/licenses/by-nc-sa/2.5/
 *
 * Copyright (C) Open-Xchange Inc., 2006-2012
 * Mail: info@open-xchange.com
 *
 * @author Mario Scheliga <mario.scheliga@open-xchange.com>
 */
/*global
define: true, _: true
*/
define('io.ox/settings/accounts/settings',
      ['io.ox/core/extensions',
       'io.ox/core/tk/view',
       'io.ox/settings/utils',
       'io.ox/core/tk/dialogs',
       'io.ox/core/api/account',
       'io.ox/core/tk/forms',
<<<<<<< HEAD
       'io.ox/settings/accounts/email/settings'
       ], function (ext, View, utils, dialogs, api, forms, email) {
=======
       'io.ox/settings/accounts/email/settings',
       'io.ox/settings/accounts/email/model',
       'text!io.ox/settings/accounts/email/tpl/account_select.html',
       'text!io.ox/settings/accounts/email/tpl/listbox.html'
       ], function (ext, View, utils, dialogs, api, forms, email, AccountModel, tmpl, listboxtmpl) {
>>>>>>> 498a2257


    'use strict';

<<<<<<< HEAD



    var listOfAccounts,
        listbox = null,

        createAccountItem = function (val) {
            listOfAccounts.push({
                dataid: 'email/' + val.id,
                html: val.primary_address
            });
        },

        seperateEachAccount = function (data) {
            listOfAccounts = [];
            _.each(data, function (val) {
                createAccountItem(val);
            });
        },

        createExtpointForSelectedAccount = function (args) {
            var selectedItemID = args.data.listbox.find('div[selected="selected"]').attr('data-item-id'),
                splitedObj;
            if (selectedItemID !== undefined) {
                splitedObj = splitDataItemId(selectedItemID);
                args.data.id = splitedObj.dataid;
                require(['io.ox/settings/accounts/' + splitedObj.type + '/settings'], function (m) {
                    ext.point('io.ox/settings/accounts/' + splitedObj.type + '/settings/detail').invoke('draw', args.data.self.node, args);
=======
    var collection,

        createExtpointForSelectedAccount = function (args) {
            if (args.data.id !== undefined) {
                require(['io.ox/settings/accounts/email/settings'], function (m) {
                    ext.point('io.ox/settings/accounts/email/settings/detail').invoke('draw', args.data.node, args);
>>>>>>> 498a2257
                });
            }
        },

        removeSelectedItem = function (dataid) {
            var def = $.Deferred();

            require(["io.ox/core/tk/dialogs"], function (dialogs) {
                new dialogs.ModalDialog()
                    .text("Do you really want to delete this account?")
                    .addPrimaryButton("delete", 'delete account')
                    .addButton("cancel", 'Cancel')
                    .show()
                    .done(function (action) {
                        if (action === 'delete') {
                            def.resolve();

                            var obj = collection.get([dataid]);
                            collection.remove([dataid]);
                            obj.destroy();

                        } else {
                            def.reject();
                        }
                    });
            });
        },

        AccountSelectView = Backbone.View.extend({

            _modelBinder: undefined,
            initialize: function (options) {

                this.template = doT.template(tmpl);
                this._modelBinder = new Backbone.ModelBinder();

            },
            render: function () {
                var self = this;

                self.$el.empty().append(self.template({
                    id: this.model.get('id')
                }));
                var defaultBindings = Backbone.ModelBinder.createDefaultBindings(self.el, 'data-property');
                self._modelBinder.bind(self.model, self.el, defaultBindings);

                return self;
            },
            events: {
                'click .close': 'onClose',
                'click .deletable-item': 'onSelect'
            },
            onClose: function () {
                removeSelectedItem(this.model.get('id'));
            },
            onSelect: function () {
                this.$el.parent().find('div[selected="selected"]').attr('selected', null);
                this.$el.find('.deletable-item').attr('selected', 'selected');
            }

<<<<<<< HEAD
        AccountsSettingsModelView = {
        draw: function (data) {
            var self = this;

            self.node = $('<div>');

            self.node.append(forms.createSettingsHead(data))
            .append(
                    forms.createSection()
                    .append(
                        forms.createSectionTitle({text: 'Accounts'})
                        )
                    .append(
                        forms.createSectionContent()
                        .append(
                            listbox = forms.createListBox({
                                dataid: 'accounts-list',
                                model: {
                                    get: function () {
                                        return listOfAccounts;
                                    }
                                }
                            }).delegate('.close', 'click', getSelectedItem)
                        )
                        .append(
                            forms.createButton({label: 'Add ...', btnclass: 'btn'}).attr('data-action', 'add').css({'margin-right': '15px'})
                                 .on('click', {self: self}, email.mailAutoconfigDialog),
                            forms.createButton({label: 'Edit ...', btnclass: 'btn'}).attr('data-action', 'edit').css({'margin-right': '15px'})
                                .on('click', {listbox: listbox, self: self}, createExtpointForSelectedAccount),
                            forms.createButton({label: 'Delete ...', btnclass: 'btn'}).attr('data-action', 'delete')
                                .on('click', {self: self}, getSelectedItem)
                        )
                    )
                    .append(forms.createSectionDelimiter())
                );
            return self;
=======
        }),
>>>>>>> 498a2257

        Collection = Backbone.Collection.extend({

            model: AccountModel
        });

    ext.point("io.ox/settings/accounts/settings/detail").extend({
        index: 200,
        id: "accountssettings",
        draw: function (data) {
            var  that = this;
            api.all().done(function (allAccounts) {

                collection = new Collection(allAccounts);

                var AccountsView = Backbone.View.extend({

                    initialize: function () {
                        this.template = doT.template(listboxtmpl);
                        _.bindAll(this);
                        this.collection = collection;

                        this.collection.bind('add', this.render);
                        this.collection.bind('remove', this.render);
                    },
                    render: function () {
                        var self = this;
                        self.$el.empty().append(self.template({}));

                        this.collection.each(function (item) {
                            self.$el.find('.listbox').append(new AccountSelectView({ model: item }).render().el);
                        });

                        return this;
                    },

                    events: {
                        'click [data-action="add"]': 'onAdd',
                        'click [data-action="edit"]': 'onEdit',
                        'click [data-action="delete"]': 'onDelete'
                    },

                    onAdd: function (args) {
                        email.mailAutoconfigDialog(args, {
                            collection: collection
                        });
                    },

                    onEdit: function (args) {
                        args.data = {};
                        args.data.id = this.$el.find('[selected]').data('id');
                        args.data.node = this.el;
                        createExtpointForSelectedAccount(args);
                    },
                    onDelete: function () {
                        var id = this.$el.find('[selected]').data('id');
                        removeSelectedItem(id);
                    }

                });

                var accountsList = new AccountsView();

                that.append(accountsList.render().el);
            });

        },
        save: function () {
            console.log('now accounts get saved?');
        }
    });

    return {}; //whoa return nothing at first

});
<|MERGE_RESOLUTION|>--- conflicted
+++ resolved
@@ -20,57 +20,21 @@
        'io.ox/core/tk/dialogs',
        'io.ox/core/api/account',
        'io.ox/core/tk/forms',
-<<<<<<< HEAD
-       'io.ox/settings/accounts/email/settings'
-       ], function (ext, View, utils, dialogs, api, forms, email) {
-=======
        'io.ox/settings/accounts/email/settings',
        'io.ox/settings/accounts/email/model',
        'text!io.ox/settings/accounts/email/tpl/account_select.html',
        'text!io.ox/settings/accounts/email/tpl/listbox.html'
        ], function (ext, View, utils, dialogs, api, forms, email, AccountModel, tmpl, listboxtmpl) {
->>>>>>> 498a2257
 
 
     'use strict';
 
-<<<<<<< HEAD
-
-
-
-    var listOfAccounts,
-        listbox = null,
-
-        createAccountItem = function (val) {
-            listOfAccounts.push({
-                dataid: 'email/' + val.id,
-                html: val.primary_address
-            });
-        },
-
-        seperateEachAccount = function (data) {
-            listOfAccounts = [];
-            _.each(data, function (val) {
-                createAccountItem(val);
-            });
-        },
-
-        createExtpointForSelectedAccount = function (args) {
-            var selectedItemID = args.data.listbox.find('div[selected="selected"]').attr('data-item-id'),
-                splitedObj;
-            if (selectedItemID !== undefined) {
-                splitedObj = splitDataItemId(selectedItemID);
-                args.data.id = splitedObj.dataid;
-                require(['io.ox/settings/accounts/' + splitedObj.type + '/settings'], function (m) {
-                    ext.point('io.ox/settings/accounts/' + splitedObj.type + '/settings/detail').invoke('draw', args.data.self.node, args);
-=======
     var collection,
 
         createExtpointForSelectedAccount = function (args) {
             if (args.data.id !== undefined) {
                 require(['io.ox/settings/accounts/email/settings'], function (m) {
                     ext.point('io.ox/settings/accounts/email/settings/detail').invoke('draw', args.data.node, args);
->>>>>>> 498a2257
                 });
             }
         },
@@ -131,46 +95,7 @@
                 this.$el.find('.deletable-item').attr('selected', 'selected');
             }
 
-<<<<<<< HEAD
-        AccountsSettingsModelView = {
-        draw: function (data) {
-            var self = this;
-
-            self.node = $('<div>');
-
-            self.node.append(forms.createSettingsHead(data))
-            .append(
-                    forms.createSection()
-                    .append(
-                        forms.createSectionTitle({text: 'Accounts'})
-                        )
-                    .append(
-                        forms.createSectionContent()
-                        .append(
-                            listbox = forms.createListBox({
-                                dataid: 'accounts-list',
-                                model: {
-                                    get: function () {
-                                        return listOfAccounts;
-                                    }
-                                }
-                            }).delegate('.close', 'click', getSelectedItem)
-                        )
-                        .append(
-                            forms.createButton({label: 'Add ...', btnclass: 'btn'}).attr('data-action', 'add').css({'margin-right': '15px'})
-                                 .on('click', {self: self}, email.mailAutoconfigDialog),
-                            forms.createButton({label: 'Edit ...', btnclass: 'btn'}).attr('data-action', 'edit').css({'margin-right': '15px'})
-                                .on('click', {listbox: listbox, self: self}, createExtpointForSelectedAccount),
-                            forms.createButton({label: 'Delete ...', btnclass: 'btn'}).attr('data-action', 'delete')
-                                .on('click', {self: self}, getSelectedItem)
-                        )
-                    )
-                    .append(forms.createSectionDelimiter())
-                );
-            return self;
-=======
         }),
->>>>>>> 498a2257
 
         Collection = Backbone.Collection.extend({
 
