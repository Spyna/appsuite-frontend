--- conflicted
+++ resolved
@@ -12,53 +12,6 @@
  */
 'use strict';
 
-<<<<<<< HEAD
-define('io.ox/core/tk/textproc', [
-    'io.ox/core/emoji/util',
-    'settings!io.ox/mail'
-], function (emoji, mailSettings) {
-
-    return {
-
-        paste_preprocess: function (pl, o) {
-            //console.debug('pre', o.content);
-            o.content = o.content
-                // remove comments
-                .replace(/<!--(.*?)-->/g, '')
-                // remove emoji images and convert them back to unicode characters
-                .replace(/<img[^>]* data-emoji-unicode=\"([^\"]*)\"[^>]*>/gi, '$1');
-            // remove class attribute and custom attributes
-            //.replace(/(data-[^=]+|class)="[^"]*"/ig, '')
-            // remove relative links (remove if links don't start with a protocol)
-            //.replace(/<a[^>]+href="(?!.+:)[^"].+?">(.+)<\/\s?a>/gi, '$1')
-            // remove &nbsp;
-            //.replace(/&nbsp;/ig, ' ');
-            // fix missing white-space before/after links
-            //.replace(/([^>\s])<a/ig, '$1 <a')
-            //.replace(/<\/\s?a>([^<\s,\.:;])/ig, '</a> $1')
-            // beautify simple quotes
-            //.replace(/([^=])"([\w\- ]+)"/g, '$1\u201C$2\u201D')
-            // beautify dashes
-            //.replace(/(\w\s)-(\s\w)/g, '$1\u2013$2');
-
-            o.content = emoji.processEmoji(o.content);
-        },
-
-        paste_postprocess: function (pl, o) {
-
-            // simplify DOM tree
-            function simplify(memo, elem) {
-                var self = $(elem),
-                    tagName = elem.tagName,
-                    children = self.children(),
-                    text,
-                    unwrapDiv = true;
-
-                if (tagName === 'DIV' && self.attr('id') && self.attr('id').indexOf('ox-text-p') !== -1) {
-                    // OX Text Paragraph DIV
-                    unwrapDiv = false;
-                }
-=======
 define('io.ox/core/tk/textproc', ['settings!io.ox/mail'], function (mailSettings) {
 
     // simplify DOM tree
@@ -73,7 +26,6 @@
             // OX Text Paragraph DIV
             unwrapDiv = false;
         }
->>>>>>> 1c74fb5d
 
         // remove attributes
         self.removeAttr('id title alt rel');
