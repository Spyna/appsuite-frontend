--- conflicted
+++ resolved
@@ -402,12 +402,8 @@
             },
             data: _(task).omit('last_modified'),
             appendColumns: false
-<<<<<<< HEAD
-        }).then(function () {
-=======
         })
         .then(function () {
->>>>>>> 74174fc6
             // update cache
             var sortChanged = false;
             //data that is important for sorting changed, so clear the all cache
@@ -420,12 +416,8 @@
                         //api.get updates list and get caches
                         .then(function () { return api.get({ id: task.id, folder_id: newFolder || useFolder }); }),
                         sortChanged ? api.caches.all.clear() : updateAllCache([task], useFolder, task));
-<<<<<<< HEAD
-        }).then(function (data) {
-=======
         })
         .then(function (data) {
->>>>>>> 74174fc6
             //return object with id and folder id needed to save the attachments correctly
             obj = { folder_id: useFolder, id: task.id };
             //notification check
