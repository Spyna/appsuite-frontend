/**
 * This work is provided under the terms of the CREATIVE COMMONS PUBLIC
 * LICENSE. This work is protected by copyright and/or other applicable
 * law. Any use of the work other than as authorized under this license
 * or copyright law is prohibited.
 *
 * http://creativecommons.org/licenses/by-nc-sa/2.5/
 *
 * Copyright (C) 2011 Open-Xchange, Inc.
 * Mail: info@open-xchange.com
 *
 * @author Matthias Biggeleben <matthias.biggeleben@open-xchange.com>
 * @author David Bauer <david.bauer@open-xchange.com>
 */

// link color on login screen must match background
@link-color: #79bcfc;

@font-face {
    font-family: 'OpenSans';
    src: local('Open Sans Light'),
         local('OpenSans-Light'),
         url('../../3rd.party/open-sans-fontface/fonts/Light/OpenSans-Light.woff') format('woff'),
         url('../../3rd.party/open-sans-fontface/fonts/Light/OpenSans-Light.ttf') format('truetype'),
         url('../../3rd.party/open-sans-fontface/fonts/Light/OpenSans-Light.svg#OpenSansLight') format('svg');
    font-weight: 300;
    font-style: normal;
}

@font-face {
    font-family: 'FontAwesome';
    src: url('../../3rd.party/font-awesome/fonts/fontawesome-webfont.woff?v=4.2.0') format('woff'),
         url('../../3rd.party/font-awesome/fonts/fontawesome-webfont.ttf?v=4.2.0') format('truetype'),
         url('../../3rd.party/font-awesome/fonts/fontawesome-webfont.svg?v=4.2.0#fontawesomeregular') format('svg');
    font-weight: normal;
    font-style: normal;
}

html, body {
    height: 100%;
    font-family: @normal-font-family;
    font-size: 14px;
    line-height: 20px;
    color: #333;
}

#io-ox-login-container .alert {
    padding: 15px;
    -webkit-border-radius: 4px;
    -moz-border-radius: 4px;
    border-radius: 4px;

    &.alert-info {
        color: #fff;
        background: rgba(0, 0, 0, 0.2);
        border:1px solid rgba(0, 0, 0, 0.2);
    }
}

.css-table { display: table; width: 100%; height: 100%; }
.css-table-row { display: table-row; }
.css-table-cell { display: table-cell; vertical-align: middle; }

.unselectable { .user-select(none); }

.selectable-text {
    .user-select(text);
    cursor: default;
}

.noscript {
    position: absolute;
    top: 50%;
    left: 50%;
    z-index: 65000;
    width: 400px;
    margin: -50px 0 0 -200px;
    z-index: 65301;
}

#background-loader {
    position: absolute;
    top: 0;
    right: 0;
    bottom: 0;
    left: 0;
    z-index: 65300;
    -webkit-transform: translateZ(0); /* activate GPU acceleration */
}

#io-ox-login-screen, #io-ox-login-screen-decorator {
    position: absolute;
    top: 0;
    right: 0;
    bottom: 0;
    left: 0;
    z-index: 65102;
    background-color: white;
}

#login-button {
    font-weight: bold;
}

#io-ox-login-background {
    position: absolute;
    bottom: 0;
    right: 0;
    top: 0;
    left: 0;
    z-index: 0;
}

#io-ox-login-screen-decorator {
    background-color: black;
    z-index: 65101;
    opacity: 0.25;
}

#io-ox-login-screen {
    .no-margin { margin: 0; }
    a {
<<<<<<< HEAD
        color: @link-color;
=======
        color: #ABD7FF;
>>>>>>> 6c7d6d7a
        &:hover, &:focus { color: #fff; }
    }
    &.relogin {
        right: auto;
        left: 50%;
        width: 800px;
        margin-left: -400px;
        -webkit-box-shadow: 0 0 70px 5px #000;
        -moz-box-shadow: 0 0 70px 5px #000;
        box-shadow: 0 0 70px 5px #000;
    }
}

.wallpaper {
    #gradient.radial(#294F83, #162C4A);
    filter: progid:DXImageTransform.Microsoft.gradient(startColorstr='#294F83', endColorstr='#162C4A', GradientType=0);
}

#io-ox-login-form-background { display: none; }

#io-ox-login-form {
    input:focus {
        box-shadow: 0 0 15px 2px white;
        outline: 0;
    }
}

#io-ox-login-container-scrollpane {
    position: absolute;
    top: 0; right: 0; bottom: 0; left: 0;
    overflow-y: auto;
    -webkit-overflow-scrolling: touch;
}

#io-ox-login-container {
    color: white;
    height: 100%;
    width: 100%;
    max-width: 680px;
    z-index: 2;
    margin: 0 auto 0 auto;
    padding: 0 30px 0 30px;
    box-sizing: border-box;
}

#io-ox-login-header {

    height: 45%;
    text-align: right;
    vertical-align: middle;
    cursor: default;

    h1 {
        font-family: @light-font-family;
        font-size: 36px;
        font-weight: 100;
        line-height: 1.15em;
        color: #fff;
        margin: 1em 0 1em 0;

        small { color: #6FBBEC; }
    }
}

#io-ox-login-header-prefix { color: #6cbafc; }

#io-ox-login-form-container {
    height: 40%;
    margin: 0;
    vertical-align: top;
}

#io-ox-login-username:invalid:focus {
    color: #555;
    border: 1px solid #CCC;
}

#io-ox-login-store label {
    font-weight: normal;
    margin-top: 0;
    padding-left: 20px; // to fix checkbox' margin-left: -20px
}

#login-box-content td {
    padding: 0 15px 8px 0;
}

#io-ox-login-blocker {
    position: absolute;
    top: 0; right: 0; bottom: 0; left: 0;
    background-color: black;
    opacity: 0.01;
    filter: alpha(opacity=1);
    z-index: 65000;
}

#io-ox-login-feedback {
    margin-top: 13px;
    margin-bottom: 13px;
    min-height: 3em; /* for busy animation */
}

#io-ox-login-footer {
    height: 15%;
    vertical-align: bottom;
}

#io-ox-languages {
    margin-bottom: 0.7em;
    select { margin-top: 0.6em; }
    i {
        cursor: default;
        font-style: normal;
    }
    a { white-space: nowrap; }
}

.language-delimiter {
    color: fade(@link-color, 30%);
}

#io-ox-copyright {
<<<<<<< HEAD
    color: fade(@link-color, 50%);
=======
    color: #87B7E4;
>>>>>>> 6c7d6d7a
    text-align: right;
    font-weight: 300;
    margin-bottom: 1em;
    font-size: 12px;
    cursor: default;
    float: left;
}

.io-ox-ui-disabled {
    cursor: default !important;
    pointer-events: none;
    -ms-filter:"progid:DXImageTransform.Microsoft.Alpha(opacity=30)";
    filter: alpha(opacity=30);
    opacity: .3;
}

@media (max-width: 767px) {
    #io-ox-login-header {
        height: 15%;
        h1 { font-size: 14pt; margin: 2em 0 2em 0; }
    }
}

/* mobile stuff */
@media (max-width: 480px), (max-device-width: 480px) {

    /* 100% divs on relogin page*/
    .relogin #io-ox-login-form [class*="span"] {
        margin-left: 0;
        width: 100%;
    }

    /* responsive re-login screen */
    #io-ox-login-screen.relogin {
        left: 5px;
        right: 5px;
        margin-left: 0;
        width: auto;
    }
    /* absolute layout for alert box */
    body.down #io-ox-login-container .alert {
        font-size: 16px;
        position: absolute;
        top: 40%;
        width: initial;
        margin-top: 0;
    }

    #io-ox-login-container .alert a {
        font-weight: bold;
    }
}

/* support for busy spinner */

@-moz-keyframes fa-spin {
  0%    { -moz-transform: rotate(0deg);     }
  100%  { -moz-transform: rotate(359deg);   }
}
@-webkit-keyframes fa-spin {
  0%    { -webkit-transform: rotate(0deg);  }
  100%  { -webkit-transform: rotate(359deg);}
}
@-o-keyframes fa-spin {
  0%    { -o-transform: rotate(0deg);       }
  100%  { -o-transform: rotate(359deg);     }
}
@-ms-keyframes fa-spin {
  0%    { -ms-transform: rotate(0deg);      }
  100%  { -ms-transform: rotate(359deg);    }
}
@keyframes fa-spin {
  0%    { transform: rotate(0deg);          }
  100%  { transform: rotate(359deg);        }
}
#io-ox-login-screen {
    .io-ox-busy {
        position: relative;
        &:before {
            position: absolute;
            top: 50%;
            left: 50%;
            margin: -10px 0 0 -10px;
            /* icon-refresh */
            font-size: 20px;
            font-family: 'FontAwesome';
            content: '\f021';
            color: rgba(0, 0, 0, 0.30);
            /* icon-spin */
            -moz-animation: fa-spin 1.5s infinite linear;
            -o-animation: fa-spin 1.5s infinite linear;
            -webkit-animation: fa-spin 1.5s infinite linear;
            animation: fa-spin 1.5s infinite linear;
        }
    }
}

.row:before, .row:after {
    content: " ";
    display: table;
}
.btn-primary {
    background-color: #3d7dbb;
    border-color: #1f6da1;
}

body.down #io-ox-login-container .alert {
    position: relative;
    top: 40%;
}<|MERGE_RESOLUTION|>--- conflicted
+++ resolved
@@ -120,11 +120,7 @@
 #io-ox-login-screen {
     .no-margin { margin: 0; }
     a {
-<<<<<<< HEAD
-        color: @link-color;
-=======
         color: #ABD7FF;
->>>>>>> 6c7d6d7a
         &:hover, &:focus { color: #fff; }
     }
     &.relogin {
@@ -247,11 +243,7 @@
 }
 
 #io-ox-copyright {
-<<<<<<< HEAD
-    color: fade(@link-color, 50%);
-=======
     color: #87B7E4;
->>>>>>> 6c7d6d7a
     text-align: right;
     font-weight: 300;
     margin-bottom: 1em;
