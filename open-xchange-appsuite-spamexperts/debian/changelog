<<<<<<< HEAD
open-xchange-appsuite-spamexperts (7.8.0-20) stable; urgency=medium

  * Build for patch 2016-03-29 (3188)

 -- Viktor Pracht <viktor.pracht@open-xchange.com>  Tue, 22 Mar 2016 16:00:50 +0000

open-xchange-appsuite-spamexperts (7.8.0-19) stable; urgency=medium

  * Build for patch 2016-03-14 (3148)

 -- Viktor Pracht <viktor.pracht@open-xchange.com>  Wed, 09 Mar 2016 15:08:30 +0000

open-xchange-appsuite-spamexperts (7.8.0-18) stable; urgency=medium

  * Build for patch 2016-02-29 (3121)

 -- Viktor Pracht <viktor.pracht@open-xchange.com>  Tue, 23 Feb 2016 17:58:59 +0000

open-xchange-appsuite-spamexperts (7.8.0-17) stable; urgency=medium

  * Build for patch 2016-02-18 (3106)

 -- Viktor Pracht <viktor.pracht@open-xchange.com>  Mon, 15 Feb 2016 18:46:59 +0000

open-xchange-appsuite-spamexperts (7.8.0-16) stable; urgency=medium

  * Build for patch 2016-02-08 (3073)

 -- Viktor Pracht <viktor.pracht@open-xchange.com>  Wed, 03 Feb 2016 16:38:49 +0000

open-xchange-appsuite-spamexperts (7.8.0-15) stable; urgency=medium

  * Build for patch 2016-01-25 (3031)

 -- Viktor Pracht <viktor.pracht@open-xchange.com>  Wed, 20 Jan 2016 09:09:59 +0000

open-xchange-appsuite-spamexperts (7.8.0-14) stable; urgency=medium

  * Build for patch 2016-01-13 (2982)

 -- Viktor Pracht <viktor.pracht@open-xchange.com>  Mon, 04 Jan 2016 14:37:12 +0000

open-xchange-appsuite-spamexperts (7.8.0-13) stable; urgency=medium

  * Build for patch 2015-12-21 (2953)

 -- Viktor Pracht <viktor.pracht@open-xchange.com>  Tue, 15 Dec 2015 15:02:32 +0000

open-xchange-appsuite-spamexperts (7.8.0-12) stable; urgency=medium

  * Build for patch 2015-12-07 (2918)

 -- Viktor Pracht <viktor.pracht@open-xchange.com>  Wed, 02 Dec 2015 16:16:15 +0000

open-xchange-appsuite-spamexperts (7.8.0-11) stable; urgency=medium

  * Build for patch 2015-12-04 (2911)

 -- Viktor Pracht <viktor.pracht@open-xchange.com>  Tue, 24 Nov 2015 08:06:19 +0000

open-xchange-appsuite-spamexperts (7.8.0-10) stable; urgency=medium

  * Build for patch 2015-11-23 (2878)

 -- Viktor Pracht <viktor.pracht@open-xchange.com>  Thu, 19 Nov 2015 15:55:29 +0000
=======
open-xchange-appsuite-spamexperts (7.8.1-7) stable; urgency=medium

  * Second candidate for 7.8.1 release

 -- Viktor Pracht <viktor.pracht@open-xchange.com>  Wed, 30 Mar 2016 13:10:44 +0000

open-xchange-appsuite-spamexperts (7.8.1-6) stable; urgency=medium

  * First candidate for 7.8.1 release

 -- Viktor Pracht <viktor.pracht@open-xchange.com>  Fri, 25 Mar 2016 12:25:42 +0000

open-xchange-appsuite-spamexperts (7.8.1-5) stable; urgency=medium

  * Fifth preview of 7.8.1 release

 -- Viktor Pracht <viktor.pracht@open-xchange.com>  Tue, 15 Mar 2016 14:56:00 +0000

open-xchange-appsuite-spamexperts (7.8.1-4) stable; urgency=medium

  * Fourth preview of 7.8.1 release

 -- Viktor Pracht <viktor.pracht@open-xchange.com>  Fri, 04 Mar 2016 15:05:12 +0000

open-xchange-appsuite-spamexperts (7.8.1-3) stable; urgency=medium

  * Third candidate for 7.8.1 release

 -- Viktor Pracht <viktor.pracht@open-xchange.com>  Sat, 20 Feb 2016 16:26:04 +0000

open-xchange-appsuite-spamexperts (7.8.1-2) stable; urgency=medium

  * Second candidate for 7.8.1 release

 -- Viktor Pracht <viktor.pracht@open-xchange.com>  Tue, 02 Feb 2016 10:46:48 +0000

open-xchange-appsuite-spamexperts (7.8.1-1) stable; urgency=medium

  * First candidate for 7.8.1 release

 -- Viktor Pracht <viktor.pracht@open-xchange.com>  Tue, 26 Jan 2016 10:31:15 +0000

open-xchange-appsuite-spamexperts (7.8.1-0) unstable; urgency=medium

  * prepare for 7.8.1 release

 -- Viktor Pracht <viktor.pracht@open-xchange.com>  Thu, 08 Oct 2015 17:12:47 +0200
>>>>>>> 15b67d9d

open-xchange-appsuite-spamexperts (7.8.0-9) stable; urgency=medium

  * Build for patch 2015-11-09 (2840)

 -- Viktor Pracht <viktor.pracht@open-xchange.com>  Fri, 06 Nov 2015 13:40:45 +0100

open-xchange-appsuite-spamexperts (7.8.0-8) stable; urgency=medium

  * Build for patch 2015-10-26 (2816)

 -- Viktor Pracht <viktor.pracht@open-xchange.com>  Tue, 20 Oct 2015 11:45:35 +0200

open-xchange-appsuite-spamexperts (7.8.0-7) stable; urgency=medium

  * Build for patch 2015-10-26 (2812)

 -- Viktor Pracht <viktor.pracht@open-xchange.com>  Mon, 19 Oct 2015 13:35:25 +0200

open-xchange-appsuite-spamexperts (7.8.0-6) stable; urgency=medium

  * Sixth candidate for 7.8.0 release

 -- Viktor Pracht <viktor.pracht@open-xchange.com>  Tue, 06 Oct 2015 09:36:38 +0200

open-xchange-appsuite-spamexperts (7.8.0-5) stable; urgency=medium

  * Fith candidate for 7.8.0 release

 -- Viktor Pracht <viktor.pracht@open-xchange.com>  Fri, 25 Sep 2015 16:52:43 +0200

open-xchange-appsuite-spamexperts (7.8.0-4) stable; urgency=medium

  * Fourth candidate for 7.8.0 release

 -- Viktor Pracht <viktor.pracht@open-xchange.com>  Fri, 18 Sep 2015 11:57:06 +0200

open-xchange-appsuite-spamexperts (7.8.0-3) stable; urgency=medium

  * Third candidate for 7.8.0 release

 -- Viktor Pracht <viktor.pracht@open-xchange.com>  Mon, 07 Sep 2015 17:52:05 +0200

open-xchange-appsuite-spamexperts (7.8.0-2) stable; urgency=medium

  * Second candidate for 7.8.0 release

 -- Viktor Pracht <viktor.pracht@open-xchange.com>  Fri, 21 Aug 2015 17:13:02 +0200

open-xchange-appsuite-spamexperts (7.8.0-1) stable; urgency=low

  * First candidate for 7.8.0 release

 -- Viktor Pracht <viktor.pracht@open-xchange.com>  Wed, 05 Aug 2015 12:51:59 +0200

open-xchange-appsuite-spamexperts (7.8.0-0) unstable; urgency=medium

  * prepare for 7.8.0 release

 -- Viktor Pracht <viktor.pracht@open-xchange.com>  Wed, 05 Nov 2014 16:22:31 +0100

open-xchange-appsuite-spamexperts (7.6.2-29) stable; urgency=medium

  * Build for patch 2015-11-16 (2862)

 -- Viktor Pracht <viktor.pracht@open-xchange.com>  Wed, 11 Nov 2015 20:20:56 +0100

open-xchange-appsuite-spamexperts (7.6.2-28) stable; urgency=medium

  * Build for patch 2015-11-09 (2841)

 -- Viktor Pracht <viktor.pracht@open-xchange.com>  Tue, 03 Nov 2015 15:49:01 +0100

open-xchange-appsuite-spamexperts (7.6.2-27) stable; urgency=medium

  * Build for patch 2015-11-11 (2844)

 -- Viktor Pracht <viktor.pracht@open-xchange.com>  Thu, 29 Oct 2015 14:00:02 +0100

open-xchange-appsuite-spamexperts (7.6.2-26) stable; urgency=medium

  * Build for patch  2015-10-12 (2784)

 -- Viktor Pracht <viktor.pracht@open-xchange.com>  Wed, 30 Sep 2015 17:56:06 +0200

open-xchange-appsuite-spamexperts (7.6.2-25) stable; urgency=medium

  * Build for patch 2015-09-28 (2767)

 -- Viktor Pracht <viktor.pracht@open-xchange.com>  Thu, 24 Sep 2015 12:48:13 +0200

open-xchange-appsuite-spamexperts (7.6.2-24) stable; urgency=medium

  * Build for patch 2015-09-14 (2732)

 -- Viktor Pracht <viktor.pracht@open-xchange.com>  Tue, 08 Sep 2015 14:50:40 +0200

open-xchange-appsuite-spamexperts (7.6.2-23) stable; urgency=medium

  * Build for patch 2015-08-24 (2674)

 -- Viktor Pracht <viktor.pracht@open-xchange.com>  Tue, 18 Aug 2015 17:39:02 +0200

open-xchange-appsuite-spamexperts (7.6.2-22) stable; urgency=low

  * Build for patch 2015-08-10

 -- Viktor Pracht <viktor.pracht@open-xchange.com>  Wed, 05 Aug 2015 09:46:23 +0200

open-xchange-appsuite-spamexperts (7.6.2-21) stable; urgency=low

  * Build for patch 2015-08-03 (2650)

 -- Viktor Pracht <viktor.pracht@open-xchange.com>  Tue, 04 Aug 2015 12:00:37 +0200

open-xchange-appsuite-spamexperts (7.6.2-20) stable; urgency=low

  * Build for patch 2015-07-20 (2614)

 -- Viktor Pracht <viktor.pracht@open-xchange.com>  Fri, 17 Jul 2015 09:20:33 +0200

open-xchange-appsuite-spamexperts (7.6.2-19) stable; urgency=low

  * Build for patch 2015-06-29 (2569)

 -- Viktor Pracht <viktor.pracht@open-xchange.com>  Tue, 30 Jun 2015 15:23:40 +0200

open-xchange-appsuite-spamexperts (7.6.2-18) stable; urgency=low

  * Build for patch 2015-06-08 (2540)

 -- Viktor Pracht <viktor.pracht@open-xchange.com>  Wed, 10 Jun 2015 16:31:00 +0200

open-xchange-appsuite-spamexperts (7.6.2-17) stable; urgency=low

  * Build for patch 2015-05-26 (2521)

 -- Viktor Pracht <viktor.pracht@open-xchange.com>  Tue, 19 May 2015 15:11:27 +0200

open-xchange-appsuite-spamexperts (7.6.2-16) stable; urgency=low

  * Build for patch 2015-05-04 (2496)

 -- Viktor Pracht <viktor.pracht@open-xchange.com>  Tue, 05 May 2015 15:31:32 +0200

open-xchange-appsuite-spamexperts (7.6.2-15) stable; urgency=low

  * Build for patch 2015-09-09 (2495)

 -- Viktor Pracht <viktor.pracht@open-xchange.com>  Fri, 24 Apr 2015 10:19:13 +0200

open-xchange-appsuite-spamexperts (7.6.2-14) stable; urgency=low

  * Build for patch 2015-04-17 (2491)

 -- Viktor Pracht <viktor.pracht@open-xchange.com>  Thu, 23 Apr 2015 11:59:24 +0200

open-xchange-appsuite-spamexperts (7.6.2-13) stable; urgency=low

  * Build for patch 2015-04-13 (2474)

 -- Viktor Pracht <viktor.pracht@open-xchange.com>  Tue, 14 Apr 2015 18:52:41 +0200

open-xchange-appsuite-spamexperts (7.6.2-12) stable; urgency=low

  * Twelfth candidate for 7.6.2 release

 -- Viktor Pracht <viktor.pracht@open-xchange.com>  Fri, 13 Mar 2015 16:29:18 +0100

open-xchange-appsuite-spamexperts (7.6.2-11) stable; urgency=low

  * Eleventh candidate for 7.6.2 release

 -- Viktor Pracht <viktor.pracht@open-xchange.com>  Fri, 06 Mar 2015 16:29:45 +0100

open-xchange-appsuite-spamexperts (7.6.2-10) stable; urgency=low

  * Tenth candidate for 7.6.2 release

 -- Viktor Pracht <viktor.pracht@open-xchange.com>  Wed, 04 Mar 2015 14:34:56 +0100

open-xchange-appsuite-spamexperts (7.6.2-9) stable; urgency=low

  * Nineth candidate for 7.6.2 release

 -- Viktor Pracht <viktor.pracht@open-xchange.com>  Tue, 03 Mar 2015 13:35:15 +0100

open-xchange-appsuite-spamexperts (7.6.2-8) stable; urgency=low

  * Eighth candidate for 7.6.2 release

 -- Viktor Pracht <viktor.pracht@open-xchange.com>  Tue, 24 Feb 2015 16:39:43 +0100

open-xchange-appsuite-spamexperts (7.6.2-7) stable; urgency=low

  * Seventh candidate for 7.6.2 release

 -- Viktor Pracht <viktor.pracht@open-xchange.com>  Wed, 11 Feb 2015 16:07:17 +0100

open-xchange-appsuite-spamexperts (7.6.2-6) stable; urgency=low

  * Sixth candidate for 7.6.2 release

 -- Viktor Pracht <viktor.pracht@open-xchange.com>  Fri, 30 Jan 2015 16:33:23 +0100

open-xchange-appsuite-spamexperts (7.6.2-5) stable; urgency=low

  * Fifth candidate for 7.6.2 release

 -- Viktor Pracht <viktor.pracht@open-xchange.com>  Tue, 27 Jan 2015 11:46:39 +0100

open-xchange-appsuite-spamexperts (7.6.2-4) stable; urgency=low

  * Fourth candidate for 7.6.2 release

 -- Viktor Pracht <viktor.pracht@open-xchange.com>  Fri, 12 Dec 2014 15:26:45 +0100

open-xchange-appsuite-spamexperts (7.6.2-3) stable; urgency=medium

  * Third candidate for 7.6.2 release

 -- Viktor Pracht <viktor.pracht@open-xchange.com>  Fri, 05 Dec 2014 15:31:20 +0100

open-xchange-appsuite-spamexperts (7.6.2-2) stable; urgency=low

  * Second candidate for 7.6.2 release

 -- Viktor Pracht <viktor.pracht@open-xchange.com>  Fri, 21 Nov 2014 11:51:54 +0100

open-xchange-appsuite-spamexperts (7.6.2-1) stable; urgency=medium

  * First candidate for 7.6.2 release

 -- Viktor Pracht <viktor.pracht@open-xchange.com>  Fri, 31 Oct 2014 13:59:41 +0100

open-xchange-appsuite-spamexperts (7.6.2-0) unstable; urgency=medium

  * prepare for 7.6.2 release

 -- Viktor Pracht <viktor.pracht@open-xchange.com>  Wed, 17 Sep 2014 12:44:56 +0200

open-xchange-appsuite-spamexperts (7.6.1-26) stable; urgency=low

  * Build for patch 2015-08-17 (2666)

 -- Viktor Pracht <viktor.pracht@open-xchange.com>  Thu, 06 Aug 2015 11:26:02 +0200

open-xchange-appsuite-spamexperts (7.6.1-25) stable; urgency=low

  * Build for patch 2015-07-20 (2637)

 -- Viktor Pracht <viktor.pracht@open-xchange.com>  Fri, 17 Jul 2015 09:51:35 +0200

open-xchange-appsuite-spamexperts (7.6.1-24) stable; urgency=low

  * Build for patch 2015-06-26 (2573)

 -- Viktor Pracht <viktor.pracht@open-xchange.com>  Wed, 24 Jun 2015 14:28:20 +0200

open-xchange-appsuite-spamexperts (7.6.1-23) stable; urgency=low

  * Build for patch 2015-06-08 (2539)

 -- Viktor Pracht <viktor.pracht@open-xchange.com>  Tue, 09 Jun 2015 13:47:07 +0200

open-xchange-appsuite-spamexperts (7.6.1-22) stable; urgency=low

  * Build for patch 2015-05-26 (2520)

 -- Viktor Pracht <viktor.pracht@open-xchange.com>  Fri, 15 May 2015 16:05:22 +0200

open-xchange-appsuite-spamexperts (7.6.1-21) stable; urgency=low

  * Build for patch 2015-04-13 (2473)

 -- Viktor Pracht <viktor.pracht@open-xchange.com>  Tue, 14 Apr 2015 17:31:33 +0000

open-xchange-appsuite-spamexperts (7.6.1-20) stable; urgency=low

  * Build for patch 2015-03-29 (2475)

 -- Viktor Pracht <viktor.pracht@open-xchange.com>  Fri, 27 Mar 2015 15:26:31 +0000

open-xchange-appsuite-spamexperts (7.6.1-19) stable; urgency=low

  * Build for patch 2015-03-30 (2459)

 -- Viktor Pracht <viktor.pracht@open-xchange.com>  Wed, 25 Mar 2015 07:35:34 +0000

open-xchange-appsuite-spamexperts (7.6.1-18) stable; urgency=low

  * Build for patch 2015-03-30 (2446)

 -- Viktor Pracht <viktor.pracht@open-xchange.com>  Mon, 23 Mar 2015 15:34:21 +0000

open-xchange-appsuite-spamexperts (7.6.1-17) stable; urgency=low

  * Build for patch 2015-03-16

 -- Viktor Pracht <viktor.pracht@open-xchange.com>  Fri, 13 Mar 2015 12:35:58 +0100

open-xchange-appsuite-spamexperts (7.6.1-16) stable; urgency=low

  * Build for patch 2015-02-23

 -- Viktor Pracht <viktor.pracht@open-xchange.com>  Thu, 12 Feb 2015 14:34:13 +0100

open-xchange-appsuite-spamexperts (7.6.1-15) stable; urgency=low

  * Build for patch 2015-02-11

 -- Viktor Pracht <viktor.pracht@open-xchange.com>  Tue, 10 Feb 2015 10:25:42 +0100

open-xchange-appsuite-spamexperts (7.6.1-14) stable; urgency=low

  * Build for patch 2015-02-09

 -- Viktor Pracht <viktor.pracht@open-xchange.com>  Tue, 03 Feb 2015 17:05:43 +0100

open-xchange-appsuite-spamexperts (7.6.1-13) stable; urgency=low

  * Build for patch 2014-10-27

 -- Viktor Pracht <viktor.pracht@open-xchange.com>  Wed, 21 Jan 2015 14:42:58 +0100

open-xchange-appsuite-spamexperts (7.6.1-12) stable; urgency=low

  * Build for patch 2015-01-26

 -- Viktor Pracht <viktor.pracht@open-xchange.com>  Wed, 21 Jan 2015 11:07:59 +0100

open-xchange-appsuite-spamexperts (7.6.1-11) stable; urgency=low

  * Build for patch 2015-01-12

 -- Viktor Pracht <viktor.pracht@open-xchange.com>  Wed, 07 Jan 2015 16:26:45 +0100

open-xchange-appsuite-spamexperts (7.6.1-10) stable; urgency=low

  * Build for patch 2014-12-22

 -- Viktor Pracht <viktor.pracht@open-xchange.com>  Tue, 16 Dec 2014 16:56:27 +0100

open-xchange-appsuite-spamexperts (7.6.1-9) stable; urgency=low

  * Build for patch 2014-12-15

 -- Viktor Pracht <viktor.pracht@open-xchange.com>  Wed, 10 Dec 2014 13:02:06 +0100

open-xchange-appsuite-spamexperts (7.6.1-8) stable; urgency=low

  * Build for patch 2014-12-01

 -- Viktor Pracht <viktor.pracht@open-xchange.com>  Tue, 25 Nov 2014 13:30:38 +0100

open-xchange-appsuite-spamexperts (7.6.1-7) stable; urgency=medium

  * Build for patch 2014-11-17

 -- Viktor Pracht <viktor.pracht@open-xchange.com>  Thu, 13 Nov 2014 14:50:26 +0000

open-xchange-appsuite-spamexperts (7.6.1-6) stable; urgency=low

  * Build for patch 2014-10-30

 -- Viktor Pracht <viktor.pracht@open-xchange.com>  Mon, 27 Oct 2014 10:06:25 +0100

open-xchange-appsuite-spamexperts (7.6.1-5) stable; urgency=low

  * Fifth candidate for 7.6.1 release

 -- Viktor Pracht <viktor.pracht@open-xchange.com>  Tue, 14 Oct 2014 13:41:07 +0200

open-xchange-appsuite-spamexperts (7.6.1-4) stable; urgency=low

  * Fourth candidate for 7.6.1 release

 -- Viktor Pracht <viktor.pracht@open-xchange.com>  Fri, 10 Oct 2014 15:25:01 +0200

open-xchange-appsuite-spamexperts (7.6.1-3) stable; urgency=low

  * Third candidate for 7.6.1 release

 -- Viktor Pracht <viktor.pracht@open-xchange.com>  Thu, 02 Oct 2014 16:18:01 +0200

open-xchange-appsuite-spamexperts (7.6.1-2) stable; urgency=low

  * Second candidate for 7.6.1 release

 -- Viktor Pracht <viktor.pracht@open-xchange.com>  Tue, 16 Sep 2014 16:35:18 +0200

open-xchange-appsuite-spamexperts (7.6.1-1) stable; urgency=low

  * First release candidate for 7.6.1

 -- Viktor Pracht <viktor.pracht@open-xchange.com>  Fri, 05 Sep 2014 14:59:31 +0200

open-xchange-appsuite-spamexperts (7.6.1-0) unstable; urgency=medium

  * prepare for 7.6.1

 -- Viktor Pracht <viktor.pracht@open-xchange.com>  Fri, 05 Sep 2014 11:50:06 +0200

open-xchange-appsuite-spamexperts (0.0.1-14) stable; urgency=low

  * Build for patch 2014-11-03

 -- Viktor Pracht <viktor.pracht@open-xchange.com>  Tue, 28 Oct 2014 15:12:02 +0100

open-xchange-appsuite-spamexperts (0.0.1-13) stable; urgency=medium

  * Build for patch 2014-10-22

 -- Viktor Pracht <viktor.pracht@open-xchange.com>  Wed, 22 Oct 2014 11:34:11 +0000

open-xchange-appsuite-spamexperts (0.0.1-12) stable; urgency=low

  * Build for patch 2014-10-20

 -- Viktor Pracht <viktor.pracht@open-xchange.com>  Mon, 13 Oct 2014 15:58:52 +0200

open-xchange-appsuite-spamexperts (0.0.1-11) stable; urgency=medium

  * Build for patch 2014-10-06

 -- Viktor Pracht <viktor.pracht@open-xchange.com>  Tue, 30 Sep 2014 11:28:08 +0000

open-xchange-appsuite-spamexperts (0.0.1-10) stable; urgency=medium

  * Build for patch 2014-10-02

 -- Viktor Pracht <viktor.pracht@open-xchange.com>  Tue, 23 Sep 2014 09:02:24 +0000

open-xchange-appsuite-spamexperts (0.0.1-9) stable; urgency=low

  * Build for patch 2014-09-15

 -- Viktor Pracht <viktor.pracht@open-xchange.com>  Thu, 11 Sep 2014 12:22:02 +0200

open-xchange-appsuite-spamexperts (0.0.1-8) stable; urgency=low

  * Build for patch 2014-08-25

 -- Viktor Pracht <viktor.pracht@open-xchange.com>  Wed, 20 Aug 2014 08:59:16 +0200

open-xchange-appsuite-spamexperts (0.0.1-7) stable; urgency=low

  * Build for patch 2014-08-11

 -- Viktor Pracht <viktor.pracht@open-xchange.com>  Mon, 11 Aug 2014 17:59:52 +0200

open-xchange-appsuite-spamexperts (0.0.1-6) stable; urgency=low

  * Build for patch 2014-07-30

 -- Viktor Pracht <viktor.pracht@open-xchange.com>  Wed, 23 Jul 2014 16:21:25 +0200

open-xchange-appsuite-spamexperts (0.0.1-5) stable; urgency=low

  * Build for patch 2014-07-21

 -- Viktor Pracht <viktor.pracht@open-xchange.com>  Mon, 21 Jul 2014 08:35:49 +0200

open-xchange-appsuite-spamexperts (0.0.1-4) stable; urgency=low

  * Seventh candidate for 7.6.0 release

 -- Viktor Pracht <viktor.pracht@open-xchange.com>  Wed, 25 Jun 2014 09:58:56 +0200

open-xchange-appsuite-spamexperts (0.0.1-3) stable; urgency=low

  * Sixth candidate for 7.6.0 release

 -- Viktor Pracht <viktor.pracht@open-xchange.com>  Fri, 20 Jun 2014 12:58:25 +0200

open-xchange-appsuite-spamexperts (0.0.1-2) stable; urgency=low

  * Fifth candidate for 7.6.0 release

 -- Viktor Pracht <viktor.pracht@open-xchange.com>  Fri, 13 Jun 2014 14:07:48 +0200

open-xchange-appsuite-spamexperts (0.0.1-1) unstable; urgency=low

  * Initial Release.

 -- Viktor Pracht <viktor.pracht@open-xchange.com>  Thu, 23 Jan 2014 15:00:47 +0000<|MERGE_RESOLUTION|>--- conflicted
+++ resolved
@@ -1,70 +1,3 @@
-<<<<<<< HEAD
-open-xchange-appsuite-spamexperts (7.8.0-20) stable; urgency=medium
-
-  * Build for patch 2016-03-29 (3188)
-
- -- Viktor Pracht <viktor.pracht@open-xchange.com>  Tue, 22 Mar 2016 16:00:50 +0000
-
-open-xchange-appsuite-spamexperts (7.8.0-19) stable; urgency=medium
-
-  * Build for patch 2016-03-14 (3148)
-
- -- Viktor Pracht <viktor.pracht@open-xchange.com>  Wed, 09 Mar 2016 15:08:30 +0000
-
-open-xchange-appsuite-spamexperts (7.8.0-18) stable; urgency=medium
-
-  * Build for patch 2016-02-29 (3121)
-
- -- Viktor Pracht <viktor.pracht@open-xchange.com>  Tue, 23 Feb 2016 17:58:59 +0000
-
-open-xchange-appsuite-spamexperts (7.8.0-17) stable; urgency=medium
-
-  * Build for patch 2016-02-18 (3106)
-
- -- Viktor Pracht <viktor.pracht@open-xchange.com>  Mon, 15 Feb 2016 18:46:59 +0000
-
-open-xchange-appsuite-spamexperts (7.8.0-16) stable; urgency=medium
-
-  * Build for patch 2016-02-08 (3073)
-
- -- Viktor Pracht <viktor.pracht@open-xchange.com>  Wed, 03 Feb 2016 16:38:49 +0000
-
-open-xchange-appsuite-spamexperts (7.8.0-15) stable; urgency=medium
-
-  * Build for patch 2016-01-25 (3031)
-
- -- Viktor Pracht <viktor.pracht@open-xchange.com>  Wed, 20 Jan 2016 09:09:59 +0000
-
-open-xchange-appsuite-spamexperts (7.8.0-14) stable; urgency=medium
-
-  * Build for patch 2016-01-13 (2982)
-
- -- Viktor Pracht <viktor.pracht@open-xchange.com>  Mon, 04 Jan 2016 14:37:12 +0000
-
-open-xchange-appsuite-spamexperts (7.8.0-13) stable; urgency=medium
-
-  * Build for patch 2015-12-21 (2953)
-
- -- Viktor Pracht <viktor.pracht@open-xchange.com>  Tue, 15 Dec 2015 15:02:32 +0000
-
-open-xchange-appsuite-spamexperts (7.8.0-12) stable; urgency=medium
-
-  * Build for patch 2015-12-07 (2918)
-
- -- Viktor Pracht <viktor.pracht@open-xchange.com>  Wed, 02 Dec 2015 16:16:15 +0000
-
-open-xchange-appsuite-spamexperts (7.8.0-11) stable; urgency=medium
-
-  * Build for patch 2015-12-04 (2911)
-
- -- Viktor Pracht <viktor.pracht@open-xchange.com>  Tue, 24 Nov 2015 08:06:19 +0000
-
-open-xchange-appsuite-spamexperts (7.8.0-10) stable; urgency=medium
-
-  * Build for patch 2015-11-23 (2878)
-
- -- Viktor Pracht <viktor.pracht@open-xchange.com>  Thu, 19 Nov 2015 15:55:29 +0000
-=======
 open-xchange-appsuite-spamexperts (7.8.1-7) stable; urgency=medium
 
   * Second candidate for 7.8.1 release
@@ -112,7 +45,6 @@
   * prepare for 7.8.1 release
 
  -- Viktor Pracht <viktor.pracht@open-xchange.com>  Thu, 08 Oct 2015 17:12:47 +0200
->>>>>>> 15b67d9d
 
 open-xchange-appsuite-spamexperts (7.8.0-9) stable; urgency=medium
 
