--- conflicted
+++ resolved
@@ -17,17 +17,10 @@
     'io.ox/core/emoji/util',
     'io.ox/core/extensions',
     'io.ox/core/capabilities',
-<<<<<<< HEAD
-    'settings!io.ox/mail',
-    'gettext!io.ox/mail',
-    'io.ox/mail/detail/links'
-], function (api, coreUtil, emoji, ext, capabilities, settings, gt) {
-=======
     'io.ox/mail/detail/links',
     'settings!io.ox/mail',
     'gettext!io.ox/mail'
 ], function (api, coreUtil, emoji, ext, capabilities, links, settings, gt) {
->>>>>>> 74174fc6
 
     'use strict';
 
