/**
 * This work is provided under the terms of the CREATIVE COMMONS PUBLIC
 * LICENSE. This work is protected by copyright and/or other applicable
 * law. Any use of the work other than as authorized under this license
 * or copyright law is prohibited.
 *
 * http://creativecommons.org/licenses/by-nc-sa/2.5/
 *
 * © 2011 Open-Xchange Inc., Tarrytown, NY, USA. info@open-xchange.com
 *
 * @author Matthias Biggeleben <matthias.biggeleben@open-xchange.com>
 */

define('io.ox/core/api/apps', [
    'io.ox/core/event',
    'io.ox/core/extensions',
    'io.ox/core/manifests',
    'io.ox/core/capabilities'
], function (Events, ext, manifests, capabilities) {

    'use strict';

    // simple plain cache
    var appData = {
            favorites: [],
            installed: [],
            categories: [],
            apps: {}
        },
        api;

    // Construct App Data
    _(manifests.manager.apps).each(function (appManifest) {

        if (!appManifest.path || !appManifest.category) {
            if (ox.debug && _.device('!karma')) console.warn('Ignored app. Missing path/category', appManifest);
            return;
        }

        var id = appManifest.path.substr(0, appManifest.path.length - 5);

        appData.installed.push(id);
        appData.apps[id] = appManifest;
        appData.categories.push(appManifest.category);
    });

    appData.categories = _(appData.categories).uniq();

    // TODO: Make favorites dynamic
    var allFavorites = [
        'io.ox/portal', 'io.ox/mail', 'io.ox/contacts',
        'io.ox/calendar', 'io.ox/tasks', 'io.ox/files',
        'io.ox/office/portal/text', 'io.ox/office/portal/spreadsheet'
    ];

    ext.point('io.ox/core/apps/favorites/allFavorites').invoke('customize', allFavorites, allFavorites);
    _(allFavorites).each(function (id) {
        var app = appData.apps[id];
        if (app && !manifests.manager.isDisabled(app.path)) {
            appData.favorites.push(id);
        }
    });

    var bless = function (obj, id) {
        obj = _.clone(obj || {});
        obj.id = id;
        obj.icon = ox.base + (obj.icon && (obj.icon.charAt(0) === '/') ? obj.path.replace(/(.+)\/(.+)$/, '/apps/$1') + obj.icon : '/apps/io.ox/core/images/' + (obj.icon || 'default.png'));
        obj.description = obj.description || 'Lorem ipsum dolor sit amet, consetetur sadipscing elitr, sed diam nonumy eirmod tempor invidunt ut labore et dolore magna aliquyam erat...';
        obj.visible = obj.visible !== false;
        return obj;
    },

    /**
     * get number of apps per category/special category
     * @return { array} object for each category
     */
    getCategories = function () {
        // loop over apps to figure out numbers per category
        var counts = {};
        _(appData.apps).each(function (app) {
            var id = app.category || '---';
            counts[id] = (counts[id] || 0) + (app.visible !== false ? 1 : 0);
        });
        return [
            {
                // special 'Installed' category
                id: 'installed',
                title: 'Installed',
                count: appData.installed.length,
                group: 'Your Apps'
            }, {
                // special 'Favorites' category
                id: 'favorites',
                title: 'Favorites',
                count: appData.favorites.length,
                group: 'Your Apps'
            },
            {
                // special 'Upgrades' category
                id: 'upgrades',
                title: 'Upgrades',
                count: 1,
                group: 'Your Apps'
            }
        ].concat(
            // loop over categories and add count per category
            _(appData.categories).map(function (id) {
                return {
                    id: id.toLowerCase(),
                    title: id,
                    count: counts[id],
                    group: 'Categories'
                };
            })
        ).concat(
            // Add extension point categories
            ext.point('io.ox/core/apps/category').map(function (ext) {
                if (ext.category) {
                    return ext.metadata('category');
                }
                return ext;
            }).value()
        );
    },

    /**
     * get by category ('productivity', 'basic', 'dev')
     * @param  {string} category
     * @return { array} object for each category
     */
    getByCategory = function (id) {
        return _(appData.apps)
            .chain()
            .map(function (obj, id) {
                return bless(obj, id);
            })
            .filter(function (obj) {
                return obj.visible && obj.category.toLowerCase() === id;
            })
            .value();
    },

<<<<<<< HEAD
    getSpecial = function (prop, apps) {
        return _(apps || appData[prop]).map(function (id) {
            return bless(appData.apps[id], id);
        }).concat(
            // Add extension point categories
            ext.point('io.ox/core/apps/' + prop).map(function (ext) {
                if (ext.app) {
                    return ext.metadata('app');
                }
                return ext;
            }).value()
        );
    };
=======
        getSpecial = function (prop, apps) {
            return _(apps || appData[prop])
                .chain()
                .map(function (id) {
                    return bless(appData.apps[id], id);
                })
                .filter(function (data) {
                    // ignore apps that don't have a title
                    return !!data.title;
                })
                .value()
                .concat(
                    // Add extension point categories
                    ext.point('io.ox/core/apps/' + prop).map(function (ext) {
                        if (ext.app) {
                            return ext.metadata('app');
                        }
                        return ext;
                    }).value()
                );
        };
>>>>>>> c8eabd80

    var cachedInstalled = null;

    // public module interface
    api = {

        /**
         * get app (creates empty one if doesn't exists yet)
         * @param  {string} id
         * @return { object} app
         */
        get: function (id) {
            return bless(appData.apps[id], id);
        },

        getCategories: getCategories,

        getByCategory: getByCategory,

        /**
         * get installed apps (special category)
         * @param  {string} [optional]
         * @return { array} app objects
         */
        getInstalled: function (mode) {
            // TODO: not this way please!
            if (mode === 'cached' && cachedInstalled !== null) {
                return $.Deferred().resolve(cachedInstalled);
            }
            var installedLoaded = [];
            installedLoaded.push(new $.Deferred().resolve(getSpecial('installed')));
            ext.point('io.ox/core/apps/store').each(function (extension) {
                if (extension.installed) {
                    installedLoaded.push(extension.installed());
                }
            });
            return $.when.apply($, installedLoaded).pipe(function () {
                return (cachedInstalled = _.chain(arguments).flatten().filter(function (app) {
                    return 'requires' in app ? capabilities.has(app.requires) : true;
                }).value());
            });
        },

        /**
         * get favorite apps (special category)
         * @param  {string} [optional]
         * @return { array} app objects
         */
        getFavorites: function () {
            return getSpecial('favorites');
        },

        /**
         * get all favorites, regardless of the required capabilities
         * @return { array} app objects
         */
        getAllFavorites: function () {
            return getSpecial('favorites', allFavorites);
        },

        getAvailable: function () {
            return getSpecial('installed');
        },

        /**
         * checks if app is marked as favorite (special category)
         * @param  {object}  data (app object)
         * @return { boolean }
         */
        isFavorite: function (data) {
            return _(appData.favorites).indexOf(data.id) > -1;
        },

        /**
         * mark as favorites (special category)
         * @param  {string} id
         * @return { undefined }
         */
        markAsFavorite: function (id) {
            if (_(appData.favorites).indexOf(id) === -1) {
                appData.favorites.push(id);
                api.trigger('refresh.all');
            }
        },

        /**
         * unmark as favorites (special category)
         * @param  {string} id
         * @return { undefined }
         */
        unmarkAsFavorite: function (id) {
            var pos = _(appData.favorites).indexOf(id);
            if (pos !== -1) {
                appData.favorites.splice(pos, 1);
                api.trigger('refresh.all');
            }
        }
    };

    Events.extend(api);

    return api;
});<|MERGE_RESOLUTION|>--- conflicted
+++ resolved
@@ -140,43 +140,25 @@
             .value();
     },
 
-<<<<<<< HEAD
     getSpecial = function (prop, apps) {
-        return _(apps || appData[prop]).map(function (id) {
-            return bless(appData.apps[id], id);
-        }).concat(
-            // Add extension point categories
-            ext.point('io.ox/core/apps/' + prop).map(function (ext) {
-                if (ext.app) {
-                    return ext.metadata('app');
-                }
-                return ext;
-            }).value()
-        );
+        return (apps || appData[prop])
+            .map(function (id) {
+                return bless(appData.apps[id], id);
+            })
+            .filter(function (data) {
+                // ignore apps that don't have a title
+                return !!data.title;
+            })
+            .concat(
+                // Add extension point categories
+                ext.point('io.ox/core/apps/' + prop).map(function (ext) {
+                    if (ext.app) {
+                        return ext.metadata('app');
+                    }
+                    return ext;
+                }).value()
+            );
     };
-=======
-        getSpecial = function (prop, apps) {
-            return _(apps || appData[prop])
-                .chain()
-                .map(function (id) {
-                    return bless(appData.apps[id], id);
-                })
-                .filter(function (data) {
-                    // ignore apps that don't have a title
-                    return !!data.title;
-                })
-                .value()
-                .concat(
-                    // Add extension point categories
-                    ext.point('io.ox/core/apps/' + prop).map(function (ext) {
-                        if (ext.app) {
-                            return ext.metadata('app');
-                        }
-                        return ext;
-                    }).value()
-                );
-        };
->>>>>>> c8eabd80
 
     var cachedInstalled = null;
 
