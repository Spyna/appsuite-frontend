--- conflicted
+++ resolved
@@ -1,58 +1,58 @@
 {
   "name": "open-xchange-appsuite",
-<<<<<<< HEAD
-  "version": "7.6.2-0",
-=======
-  "version": "7.6.2-4",
->>>>>>> 6c7d6d7a
+  "version": "7.8.0-0",
   "dependencies": {
     "assemble": {
       "version": "0.4.42",
-      "from": "assemble@^0.4.17",
+      "from": "assemble@>=0.4.42 <0.5.0",
+      "resolved": "https://registry.npmjs.org/assemble/-/assemble-0.4.42.tgz",
       "dependencies": {
         "assemble-handlebars": {
           "version": "0.2.3",
-          "from": "assemble-handlebars@^0.2.3",
+          "from": "assemble-handlebars@>=0.2.3 <0.3.0",
+          "resolved": "https://registry.npmjs.org/assemble-handlebars/-/assemble-handlebars-0.2.3.tgz",
           "dependencies": {
             "lodash": {
               "version": "2.2.1",
-              "from": "lodash@~2.2.1"
+              "from": "lodash@>=2.2.1 <2.3.0",
+              "resolved": "https://registry.npmjs.org/lodash/-/lodash-2.2.1.tgz"
             },
             "handlebars": {
               "version": "1.3.0",
-              "from": "handlebars@~1.3.0",
+              "from": "handlebars@>=1.3.0 <1.4.0",
+              "resolved": "https://registry.npmjs.org/handlebars/-/handlebars-1.3.0.tgz",
               "dependencies": {
                 "optimist": {
                   "version": "0.3.7",
-                  "from": "optimist@~0.3",
+                  "from": "optimist@>=0.3.0 <0.4.0",
+                  "resolved": "https://registry.npmjs.org/optimist/-/optimist-0.3.7.tgz",
                   "dependencies": {
                     "wordwrap": {
                       "version": "0.0.2",
-                      "from": "wordwrap@~0.0.2"
+                      "from": "wordwrap@>=0.0.2 <0.1.0",
+                      "resolved": "https://registry.npmjs.org/wordwrap/-/wordwrap-0.0.2.tgz"
                     }
                   }
                 },
                 "uglify-js": {
                   "version": "2.3.6",
-                  "from": "uglify-js@~2.3",
+                  "from": "uglify-js@>=2.3.0 <2.4.0",
+                  "resolved": "https://registry.npmjs.org/uglify-js/-/uglify-js-2.3.6.tgz",
                   "dependencies": {
                     "async": {
                       "version": "0.2.10",
-                      "from": "async@~0.2.6"
+                      "from": "async@>=0.2.6 <0.3.0",
+                      "resolved": "https://registry.npmjs.org/async/-/async-0.2.10.tgz"
                     },
                     "source-map": {
-<<<<<<< HEAD
-                      "version": "0.1.40",
-                      "from": "source-map@~0.1.7",
-=======
                       "version": "0.1.43",
-                      "from": "source-map@~0.1.7",
+                      "from": "source-map@>=0.1.7 <0.2.0",
                       "resolved": "https://registry.npmjs.org/source-map/-/source-map-0.1.43.tgz",
->>>>>>> 6c7d6d7a
                       "dependencies": {
                         "amdefine": {
                           "version": "0.1.0",
-                          "from": "amdefine@>=0.0.4"
+                          "from": "amdefine@>=0.0.4",
+                          "resolved": "https://registry.npmjs.org/amdefine/-/amdefine-0.1.0.tgz"
                         }
                       }
                     }
@@ -62,80 +62,87 @@
             },
             "handlebars-helpers": {
               "version": "0.5.8",
-              "from": "handlebars-helpers@~0.5.1",
+              "from": "handlebars-helpers@>=0.5.1 <0.6.0",
+              "resolved": "https://registry.npmjs.org/handlebars-helpers/-/handlebars-helpers-0.5.8.tgz",
               "dependencies": {
                 "highlight.js": {
                   "version": "7.4.0",
-                  "from": "highlight.js@~7.4.0"
+                  "from": "highlight.js@>=7.4.0 <7.5.0",
+                  "resolved": "https://registry.npmjs.org/highlight.js/-/highlight.js-7.4.0.tgz"
                 },
                 "iconv-lite": {
                   "version": "0.2.11",
-                  "from": "iconv-lite@~0.2.11"
+                  "from": "iconv-lite@>=0.2.11 <0.3.0",
+                  "resolved": "https://registry.npmjs.org/iconv-lite/-/iconv-lite-0.2.11.tgz"
                 },
                 "js-yaml": {
                   "version": "2.1.3",
-                  "from": "js-yaml@~2.1.3",
+                  "from": "js-yaml@>=2.1.3 <2.2.0",
+                  "resolved": "https://registry.npmjs.org/js-yaml/-/js-yaml-2.1.3.tgz",
                   "dependencies": {
                     "argparse": {
                       "version": "0.1.16",
-                      "from": "argparse@~ 0.1.11",
-<<<<<<< HEAD
+                      "from": "argparse@>=0.1.11 <0.2.0",
+                      "resolved": "https://registry.npmjs.org/argparse/-/argparse-0.1.16.tgz",
                       "dependencies": {
                         "underscore": {
-                          "version": "1.4.4",
-                          "from": "underscore@~1.4.3"
-                        },
-                        "underscore.string": {
-                          "version": "2.3.3",
-                          "from": "underscore.string@~2.3.1"
-=======
-                      "resolved": "https://registry.npmjs.org/argparse/-/argparse-0.1.16.tgz",
-                      "dependencies": {
+                          "version": "1.7.0",
+                          "from": "underscore@>=1.7.0 <1.8.0",
+                          "resolved": "https://registry.npmjs.org/underscore/-/underscore-1.7.0.tgz"
+                        },
                         "underscore.string": {
                           "version": "2.4.0",
-                          "from": "underscore.string@~2.4.0",
+                          "from": "underscore.string@>=2.4.0 <2.5.0",
                           "resolved": "https://registry.npmjs.org/underscore.string/-/underscore.string-2.4.0.tgz"
->>>>>>> 6c7d6d7a
                         }
                       }
                     },
                     "esprima": {
                       "version": "1.0.4",
-                      "from": "esprima@~ 1.0.2"
+                      "from": "esprima@>=1.0.2 <1.1.0",
+                      "resolved": "https://registry.npmjs.org/esprima/-/esprima-1.0.4.tgz"
                     }
                   }
                 },
                 "marked": {
                   "version": "0.2.10",
-                  "from": "marked@~0.2.10"
+                  "from": "marked@>=0.2.10 <0.3.0",
+                  "resolved": "https://registry.npmjs.org/marked/-/marked-0.2.10.tgz"
                 },
                 "matchdep": {
                   "version": "0.3.0",
-                  "from": "matchdep@~0.3.0",
+                  "from": "matchdep@>=0.3.0 <0.4.0",
+                  "resolved": "https://registry.npmjs.org/matchdep/-/matchdep-0.3.0.tgz",
                   "dependencies": {
                     "findup-sync": {
                       "version": "0.1.3",
-                      "from": "findup-sync@~0.1.2",
+                      "from": "findup-sync@>=0.1.2 <0.2.0",
+                      "resolved": "https://registry.npmjs.org/findup-sync/-/findup-sync-0.1.3.tgz",
                       "dependencies": {
                         "glob": {
                           "version": "3.2.11",
-                          "from": "glob@~3.2.9",
+                          "from": "glob@>=3.2.9 <3.3.0",
+                          "resolved": "https://registry.npmjs.org/glob/-/glob-3.2.11.tgz",
                           "dependencies": {
                             "inherits": {
                               "version": "2.0.1",
-                              "from": "inherits@2"
+                              "from": "inherits@>=2.0.0 <3.0.0",
+                              "resolved": "https://registry.npmjs.org/inherits/-/inherits-2.0.1.tgz"
                             },
                             "minimatch": {
                               "version": "0.3.0",
-                              "from": "minimatch@0.3",
+                              "from": "minimatch@>=0.3.0 <0.4.0",
+                              "resolved": "https://registry.npmjs.org/minimatch/-/minimatch-0.3.0.tgz",
                               "dependencies": {
                                 "lru-cache": {
                                   "version": "2.5.0",
-                                  "from": "lru-cache@2"
+                                  "from": "lru-cache@>=2.0.0 <3.0.0",
+                                  "resolved": "https://registry.npmjs.org/lru-cache/-/lru-cache-2.5.0.tgz"
                                 },
                                 "sigmund": {
                                   "version": "1.0.0",
-                                  "from": "sigmund@~1.0.0"
+                                  "from": "sigmund@>=1.0.0 <1.1.0",
+                                  "resolved": "https://registry.npmjs.org/sigmund/-/sigmund-1.0.0.tgz"
                                 }
                               }
                             }
@@ -143,37 +150,45 @@
                         },
                         "lodash": {
                           "version": "2.4.1",
-                          "from": "lodash@~2.4.1"
+                          "from": "lodash@>=2.4.1 <2.5.0",
+                          "resolved": "https://registry.npmjs.org/lodash/-/lodash-2.4.1.tgz"
                         }
                       }
                     },
                     "resolve": {
                       "version": "0.5.1",
-                      "from": "resolve@~0.5.1"
+                      "from": "resolve@>=0.5.1 <0.6.0",
+                      "resolved": "https://registry.npmjs.org/resolve/-/resolve-0.5.1.tgz"
                     },
                     "stack-trace": {
                       "version": "0.0.7",
-                      "from": "stack-trace@0.0.7"
+                      "from": "stack-trace@0.0.7",
+                      "resolved": "https://registry.npmjs.org/stack-trace/-/stack-trace-0.0.7.tgz"
                     },
                     "globule": {
                       "version": "0.1.0",
-                      "from": "globule@~0.1.0",
+                      "from": "globule@>=0.1.0 <0.2.0",
+                      "resolved": "https://registry.npmjs.org/globule/-/globule-0.1.0.tgz",
                       "dependencies": {
                         "lodash": {
                           "version": "1.0.1",
-                          "from": "lodash@~1.0.1"
+                          "from": "lodash@>=1.0.1 <1.1.0",
+                          "resolved": "https://registry.npmjs.org/lodash/-/lodash-1.0.1.tgz"
                         },
                         "glob": {
                           "version": "3.1.21",
-                          "from": "glob@~3.1.21",
+                          "from": "glob@>=3.1.21 <3.2.0",
+                          "resolved": "https://registry.npmjs.org/glob/-/glob-3.1.21.tgz",
                           "dependencies": {
                             "graceful-fs": {
                               "version": "1.2.3",
-                              "from": "graceful-fs@~1.2.0"
+                              "from": "graceful-fs@>=1.2.0 <1.3.0",
+                              "resolved": "https://registry.npmjs.org/graceful-fs/-/graceful-fs-1.2.3.tgz"
                             },
                             "inherits": {
                               "version": "1.0.0",
-                              "from": "inherits@1"
+                              "from": "inherits@>=1.0.0 <2.0.0",
+                              "resolved": "https://registry.npmjs.org/inherits/-/inherits-1.0.0.tgz"
                             }
                           }
                         }
@@ -183,31 +198,38 @@
                 },
                 "matchkeys": {
                   "version": "0.1.3",
-                  "from": "matchkeys@~0.1.3",
+                  "from": "matchkeys@>=0.1.3 <0.2.0",
+                  "resolved": "https://registry.npmjs.org/matchkeys/-/matchkeys-0.1.3.tgz",
                   "dependencies": {
                     "lodash": {
                       "version": "1.3.1",
-                      "from": "lodash@~1.3.1"
+                      "from": "lodash@>=1.3.1 <1.4.0",
+                      "resolved": "https://registry.npmjs.org/lodash/-/lodash-1.3.1.tgz"
                     },
                     "resolve-dep": {
                       "version": "0.1.3",
-                      "from": "resolve-dep@~0.1.3"
+                      "from": "resolve-dep@>=0.1.3 <0.2.0",
+                      "resolved": "https://registry.npmjs.org/resolve-dep/-/resolve-dep-0.1.3.tgz"
                     },
                     "matchdep": {
                       "version": "0.1.2",
-                      "from": "matchdep@~0.1.2"
+                      "from": "matchdep@>=0.1.2 <0.2.0",
+                      "resolved": "https://registry.npmjs.org/matchdep/-/matchdep-0.1.2.tgz"
                     },
                     "chalk": {
                       "version": "0.2.1",
-                      "from": "chalk@~0.2.1",
+                      "from": "chalk@>=0.2.1 <0.3.0",
+                      "resolved": "https://registry.npmjs.org/chalk/-/chalk-0.2.1.tgz",
                       "dependencies": {
                         "has-color": {
                           "version": "0.1.7",
-                          "from": "has-color@~0.1.0"
+                          "from": "has-color@>=0.1.0 <0.2.0",
+                          "resolved": "https://registry.npmjs.org/has-color/-/has-color-0.1.7.tgz"
                         },
                         "ansi-styles": {
                           "version": "0.2.0",
-                          "from": "ansi-styles@~0.2.0"
+                          "from": "ansi-styles@>=0.2.0 <0.3.0",
+                          "resolved": "https://registry.npmjs.org/ansi-styles/-/ansi-styles-0.2.0.tgz"
                         }
                       }
                     }
@@ -215,125 +237,128 @@
                 },
                 "minimatch": {
                   "version": "0.2.14",
-                  "from": "minimatch@~0.2.11",
+                  "from": "minimatch@>=0.2.12 <0.3.0",
+                  "resolved": "https://registry.npmjs.org/minimatch/-/minimatch-0.2.14.tgz",
                   "dependencies": {
                     "lru-cache": {
                       "version": "2.5.0",
-                      "from": "lru-cache@2"
+                      "from": "lru-cache@>=2.0.0 <3.0.0",
+                      "resolved": "https://registry.npmjs.org/lru-cache/-/lru-cache-2.5.0.tgz"
                     },
                     "sigmund": {
                       "version": "1.0.0",
-                      "from": "sigmund@~1.0.0"
+                      "from": "sigmund@>=1.0.0 <1.1.0",
+                      "resolved": "https://registry.npmjs.org/sigmund/-/sigmund-1.0.0.tgz"
                     }
                   }
                 },
                 "nap": {
                   "version": "0.7.21",
-                  "from": "nap@~0.7.11",
+                  "from": "nap@>=0.7.11 <0.8.0",
+                  "resolved": "https://registry.npmjs.org/nap/-/nap-0.7.21.tgz",
                   "dependencies": {
                     "coffee-script": {
-                      "version": "1.8.0",
-                      "from": "coffee-script@~1",
-                      "dependencies": {
-                        "mkdirp": {
-                          "version": "0.3.5",
-                          "from": "mkdirp@~0.3.5"
-                        }
-                      }
+                      "version": "1.9.0",
+                      "from": "coffee-script@>=1.0.0 <2.0.0",
+                      "resolved": "https://registry.npmjs.org/coffee-script/-/coffee-script-1.9.0.tgz"
                     },
                     "underscore": {
                       "version": "1.7.0",
-                      "from": "underscore@~1"
+                      "from": "underscore@>=1.0.0 <2.0.0",
+                      "resolved": "https://registry.npmjs.org/underscore/-/underscore-1.7.0.tgz"
                     },
                     "underscore.string": {
-<<<<<<< HEAD
-                      "version": "2.3.3",
-                      "from": "underscore.string@~2.3.1"
-=======
                       "version": "2.4.0",
-                      "from": "underscore.string@~2",
+                      "from": "underscore.string@>=2.0.0 <3.0.0",
                       "resolved": "https://registry.npmjs.org/underscore.string/-/underscore.string-2.4.0.tgz"
->>>>>>> 6c7d6d7a
                     },
                     "uglify-js": {
                       "version": "2.4.16",
-                      "from": "uglify-js@~2",
-<<<<<<< HEAD
-=======
+                      "from": "uglify-js@>=2.0.0 <3.0.0",
                       "resolved": "https://registry.npmjs.org/uglify-js/-/uglify-js-2.4.16.tgz",
->>>>>>> 6c7d6d7a
                       "dependencies": {
                         "async": {
                           "version": "0.2.10",
-                          "from": "async@~0.2.6"
+                          "from": "async@>=0.2.6 <0.3.0",
+                          "resolved": "https://registry.npmjs.org/async/-/async-0.2.10.tgz"
                         },
                         "source-map": {
                           "version": "0.1.34",
                           "from": "source-map@0.1.34",
+                          "resolved": "https://registry.npmjs.org/source-map/-/source-map-0.1.34.tgz",
                           "dependencies": {
                             "amdefine": {
                               "version": "0.1.0",
-                              "from": "amdefine@>=0.0.4"
+                              "from": "amdefine@>=0.0.4",
+                              "resolved": "https://registry.npmjs.org/amdefine/-/amdefine-0.1.0.tgz"
                             }
                           }
                         },
                         "optimist": {
                           "version": "0.3.7",
-                          "from": "optimist@~0.3.5",
+                          "from": "optimist@>=0.3.5 <0.4.0",
+                          "resolved": "https://registry.npmjs.org/optimist/-/optimist-0.3.7.tgz",
                           "dependencies": {
                             "wordwrap": {
                               "version": "0.0.2",
-                              "from": "wordwrap@~0.0.2"
+                              "from": "wordwrap@>=0.0.2 <0.1.0",
+                              "resolved": "https://registry.npmjs.org/wordwrap/-/wordwrap-0.0.2.tgz"
                             }
                           }
                         },
                         "uglify-to-browserify": {
                           "version": "1.0.2",
-                          "from": "uglify-to-browserify@~1.0.0"
+                          "from": "uglify-to-browserify@>=1.0.0 <1.1.0",
+                          "resolved": "https://registry.npmjs.org/uglify-to-browserify/-/uglify-to-browserify-1.0.2.tgz"
                         }
                       }
                     },
                     "sqwish": {
                       "version": "0.2.2",
-                      "from": "sqwish@>= 0.2.0"
+                      "from": "sqwish@>=0.2.0",
+                      "resolved": "https://registry.npmjs.org/sqwish/-/sqwish-0.2.2.tgz"
                     },
                     "mkdirp": {
                       "version": "0.5.0",
-                      "from": "mkdirp@>= 0.3.4",
-<<<<<<< HEAD
-=======
+                      "from": "mkdirp@>=0.3.4",
                       "resolved": "https://registry.npmjs.org/mkdirp/-/mkdirp-0.5.0.tgz",
->>>>>>> 6c7d6d7a
                       "dependencies": {
                         "minimist": {
                           "version": "0.0.8",
-                          "from": "minimist@0.0.8"
+                          "from": "minimist@0.0.8",
+                          "resolved": "https://registry.npmjs.org/minimist/-/minimist-0.0.8.tgz"
                         }
                       }
                     },
                     "file": {
                       "version": "0.2.2",
-                      "from": "file@>= 0.2.1"
+                      "from": "file@>=0.2.1",
+                      "resolved": "https://registry.npmjs.org/file/-/file-0.2.2.tgz"
                     },
                     "glob": {
                       "version": "3.2.11",
-                      "from": "glob@~3",
+                      "from": "glob@>=3.0.0 <4.0.0",
+                      "resolved": "https://registry.npmjs.org/glob/-/glob-3.2.11.tgz",
                       "dependencies": {
                         "inherits": {
                           "version": "2.0.1",
-                          "from": "inherits@2"
+                          "from": "inherits@>=2.0.0 <3.0.0",
+                          "resolved": "https://registry.npmjs.org/inherits/-/inherits-2.0.1.tgz"
                         },
                         "minimatch": {
                           "version": "0.3.0",
-                          "from": "minimatch@0.3",
+                          "from": "minimatch@>=0.3.0 <0.4.0",
+                          "resolved": "https://registry.npmjs.org/minimatch/-/minimatch-0.3.0.tgz",
                           "dependencies": {
                             "lru-cache": {
                               "version": "2.5.0",
-                              "from": "lru-cache@2"
+                              "from": "lru-cache@>=2.0.0 <3.0.0",
+                              "resolved": "https://registry.npmjs.org/lru-cache/-/lru-cache-2.5.0.tgz"
                             },
                             "sigmund": {
                               "version": "1.0.0",
-                              "from": "sigmund@~1.0.0"
+                              "from": "sigmund@>=1.0.0 <1.1.0",
+                              "resolved": "https://registry.npmjs.org/sigmund/-/sigmund-1.0.0.tgz"
                             }
                           }
                         }
@@ -341,46 +366,50 @@
                     },
                     "rimraf": {
                       "version": "2.2.8",
-<<<<<<< HEAD
-                      "from": "rimraf@~2.2.0"
-=======
-                      "from": "rimraf@~2",
+                      "from": "rimraf@>=2.0.0 <3.0.0",
                       "resolved": "https://registry.npmjs.org/rimraf/-/rimraf-2.2.8.tgz"
->>>>>>> 6c7d6d7a
                     }
                   }
                 },
                 "sort-object": {
                   "version": "0.0.5",
-                  "from": "sort-object@0.0.5"
+                  "from": "sort-object@0.0.5",
+                  "resolved": "https://registry.npmjs.org/sort-object/-/sort-object-0.0.5.tgz"
                 },
                 "to": {
                   "version": "0.2.9",
-                  "from": "to@~0.2.9",
+                  "from": "to@>=0.2.9 <0.3.0",
+                  "resolved": "https://registry.npmjs.org/to/-/to-0.2.9.tgz",
                   "dependencies": {
                     "handy": {
                       "version": "0.0.13",
-                      "from": "handy@>= 0.0.11"
+                      "from": "handy@>=0.0.11",
+                      "resolved": "https://registry.npmjs.org/handy/-/handy-0.0.13.tgz"
                     },
                     "underscore": {
                       "version": "1.7.0",
-                      "from": "underscore@>= 1.4.0"
+                      "from": "underscore@>=1.4.0",
+                      "resolved": "https://registry.npmjs.org/underscore/-/underscore-1.7.0.tgz"
                     },
                     "htmlparser": {
                       "version": "1.7.7",
-                      "from": "htmlparser@>= 1.7.6"
+                      "from": "htmlparser@>=1.7.6",
+                      "resolved": "https://registry.npmjs.org/htmlparser/-/htmlparser-1.7.7.tgz"
                     },
                     "optimist": {
                       "version": "0.6.1",
-                      "from": "optimist@>= 0.3.5",
+                      "from": "optimist@>=0.3.5",
+                      "resolved": "https://registry.npmjs.org/optimist/-/optimist-0.6.1.tgz",
                       "dependencies": {
                         "wordwrap": {
                           "version": "0.0.2",
-                          "from": "wordwrap@~0.0.2"
+                          "from": "wordwrap@>=0.0.2 <0.1.0",
+                          "resolved": "https://registry.npmjs.org/wordwrap/-/wordwrap-0.0.2.tgz"
                         },
                         "minimist": {
                           "version": "0.0.10",
-                          "from": "minimist@~0.0.1"
+                          "from": "minimist@>=0.0.1 <0.1.0",
+                          "resolved": "https://registry.npmjs.org/minimist/-/minimist-0.0.10.tgz"
                         }
                       }
                     }
@@ -392,47 +421,58 @@
         },
         "async": {
           "version": "0.9.0",
-          "from": "async@^0.9.0"
+          "from": "async@>=0.9.0 <0.10.0",
+          "resolved": "https://registry.npmjs.org/async/-/async-0.9.0.tgz"
         },
         "gray-matter": {
           "version": "0.4.2",
-          "from": "gray-matter@^0.4.2",
+          "from": "gray-matter@>=0.4.2 <0.5.0",
+          "resolved": "https://registry.npmjs.org/gray-matter/-/gray-matter-0.4.2.tgz",
           "dependencies": {
             "delims": {
               "version": "0.1.4",
-              "from": "delims@^0.1.4"
+              "from": "delims@>=0.1.4 <0.2.0",
+              "resolved": "https://registry.npmjs.org/delims/-/delims-0.1.4.tgz"
             },
             "fs-utils": {
               "version": "0.4.3",
-              "from": "fs-utils@^0.4.3",
+              "from": "fs-utils@>=0.4.3 <0.5.0",
+              "resolved": "https://registry.npmjs.org/fs-utils/-/fs-utils-0.4.3.tgz",
               "dependencies": {
                 "async": {
                   "version": "0.6.2",
-                  "from": "async@~0.6.2"
+                  "from": "async@>=0.6.2 <0.7.0",
+                  "resolved": "https://registry.npmjs.org/async/-/async-0.6.2.tgz"
                 },
                 "globule": {
                   "version": "0.2.0",
-                  "from": "globule@~0.2.0",
+                  "from": "globule@>=0.2.0 <0.3.0",
+                  "resolved": "https://registry.npmjs.org/globule/-/globule-0.2.0.tgz",
                   "dependencies": {
                     "glob": {
                       "version": "3.2.11",
-                      "from": "glob@~3.2.7",
+                      "from": "glob@>=3.2.7 <3.3.0",
+                      "resolved": "https://registry.npmjs.org/glob/-/glob-3.2.11.tgz",
                       "dependencies": {
                         "inherits": {
                           "version": "2.0.1",
-                          "from": "inherits@2"
+                          "from": "inherits@>=2.0.0 <3.0.0",
+                          "resolved": "https://registry.npmjs.org/inherits/-/inherits-2.0.1.tgz"
                         },
                         "minimatch": {
                           "version": "0.3.0",
-                          "from": "minimatch@0.3",
+                          "from": "minimatch@>=0.3.0 <0.4.0",
+                          "resolved": "https://registry.npmjs.org/minimatch/-/minimatch-0.3.0.tgz",
                           "dependencies": {
                             "lru-cache": {
                               "version": "2.5.0",
-                              "from": "lru-cache@2"
+                              "from": "lru-cache@>=2.0.0 <3.0.0",
+                              "resolved": "https://registry.npmjs.org/lru-cache/-/lru-cache-2.5.0.tgz"
                             },
                             "sigmund": {
                               "version": "1.0.0",
-                              "from": "sigmund@~1.0.0"
+                              "from": "sigmund@>=1.0.0 <1.1.0",
+                              "resolved": "https://registry.npmjs.org/sigmund/-/sigmund-1.0.0.tgz"
                             }
                           }
                         }
@@ -440,15 +480,18 @@
                     },
                     "minimatch": {
                       "version": "0.2.14",
-                      "from": "minimatch@~0.2.11",
+                      "from": "minimatch@>=0.2.11 <0.3.0",
+                      "resolved": "https://registry.npmjs.org/minimatch/-/minimatch-0.2.14.tgz",
                       "dependencies": {
                         "lru-cache": {
                           "version": "2.5.0",
-                          "from": "lru-cache@2"
+                          "from": "lru-cache@>=2.0.0 <3.0.0",
+                          "resolved": "https://registry.npmjs.org/lru-cache/-/lru-cache-2.5.0.tgz"
                         },
                         "sigmund": {
                           "version": "1.0.0",
-                          "from": "sigmund@~1.0.0"
+                          "from": "sigmund@>=1.0.0 <1.1.0",
+                          "resolved": "https://registry.npmjs.org/sigmund/-/sigmund-1.0.0.tgz"
                         }
                       }
                     }
@@ -456,109 +499,103 @@
                 },
                 "graceful-fs": {
                   "version": "2.0.3",
-                  "from": "graceful-fs@~2.0.3"
+                  "from": "graceful-fs@>=2.0.3 <2.1.0",
+                  "resolved": "https://registry.npmjs.org/graceful-fs/-/graceful-fs-2.0.3.tgz"
                 },
                 "js-yaml": {
                   "version": "3.0.2",
-                  "from": "js-yaml@~3.0.2",
+                  "from": "js-yaml@>=3.0.2 <3.1.0",
+                  "resolved": "https://registry.npmjs.org/js-yaml/-/js-yaml-3.0.2.tgz",
                   "dependencies": {
                     "argparse": {
                       "version": "0.1.16",
-                      "from": "argparse@~ 0.1.11",
-<<<<<<< HEAD
+                      "from": "argparse@>=0.1.11 <0.2.0",
+                      "resolved": "https://registry.npmjs.org/argparse/-/argparse-0.1.16.tgz",
                       "dependencies": {
                         "underscore": {
-                          "version": "1.4.4",
-                          "from": "underscore@~1.4.3"
-                        },
-                        "underscore.string": {
-                          "version": "2.3.3",
-                          "from": "underscore.string@~2.3.1"
-=======
-                      "resolved": "https://registry.npmjs.org/argparse/-/argparse-0.1.16.tgz",
-                      "dependencies": {
+                          "version": "1.7.0",
+                          "from": "underscore@>=1.7.0 <1.8.0",
+                          "resolved": "https://registry.npmjs.org/underscore/-/underscore-1.7.0.tgz"
+                        },
                         "underscore.string": {
                           "version": "2.4.0",
-                          "from": "underscore.string@~2.4.0",
+                          "from": "underscore.string@>=2.4.0 <2.5.0",
                           "resolved": "https://registry.npmjs.org/underscore.string/-/underscore.string-2.4.0.tgz"
->>>>>>> 6c7d6d7a
                         }
                       }
                     },
                     "esprima": {
                       "version": "1.0.4",
-                      "from": "esprima@~ 1.0.2"
+                      "from": "esprima@>=1.0.2 <1.1.0",
+                      "resolved": "https://registry.npmjs.org/esprima/-/esprima-1.0.4.tgz"
                     }
                   }
                 },
                 "mkdirp": {
                   "version": "0.3.5",
-                  "from": "mkdirp@~0.3.5"
+                  "from": "mkdirp@>=0.3.5 <0.4.0",
+                  "resolved": "https://registry.npmjs.org/mkdirp/-/mkdirp-0.3.5.tgz"
                 },
                 "rimraf": {
                   "version": "2.2.8",
-                  "from": "rimraf@~2.2.6"
+                  "from": "rimraf@>=2.2.6 <2.3.0",
+                  "resolved": "https://registry.npmjs.org/rimraf/-/rimraf-2.2.8.tgz"
                 }
               }
             },
             "js-yaml": {
-<<<<<<< HEAD
-              "version": "3.2.2",
-              "from": "js-yaml@^3.0.2",
-=======
               "version": "3.2.5",
-              "from": "js-yaml@^3.0.2",
+              "from": "js-yaml@>=3.0.2 <4.0.0",
               "resolved": "https://registry.npmjs.org/js-yaml/-/js-yaml-3.2.5.tgz",
->>>>>>> 6c7d6d7a
               "dependencies": {
                 "argparse": {
                   "version": "0.1.16",
-                  "from": "argparse@~ 0.1.11",
-<<<<<<< HEAD
+                  "from": "argparse@>=0.1.11 <0.2.0",
+                  "resolved": "https://registry.npmjs.org/argparse/-/argparse-0.1.16.tgz",
                   "dependencies": {
                     "underscore": {
-                      "version": "1.4.4",
-                      "from": "underscore@~1.4.3"
-                    },
-                    "underscore.string": {
-                      "version": "2.3.3",
-                      "from": "underscore.string@~2.3.1"
-=======
-                  "resolved": "https://registry.npmjs.org/argparse/-/argparse-0.1.16.tgz",
-                  "dependencies": {
+                      "version": "1.7.0",
+                      "from": "underscore@>=1.7.0 <1.8.0",
+                      "resolved": "https://registry.npmjs.org/underscore/-/underscore-1.7.0.tgz"
+                    },
                     "underscore.string": {
                       "version": "2.4.0",
-                      "from": "underscore.string@~2.4.0",
+                      "from": "underscore.string@>=2.4.0 <2.5.0",
                       "resolved": "https://registry.npmjs.org/underscore.string/-/underscore.string-2.4.0.tgz"
->>>>>>> 6c7d6d7a
                     }
                   }
                 },
                 "esprima": {
                   "version": "1.0.4",
-                  "from": "esprima@~ 1.0.2"
+                  "from": "esprima@>=1.0.2 <1.1.0",
+                  "resolved": "https://registry.npmjs.org/esprima/-/esprima-1.0.4.tgz"
                 }
               }
             },
             "verbalize": {
               "version": "0.1.2",
-              "from": "verbalize@^0.1.2",
+              "from": "verbalize@>=0.1.2 <0.2.0",
+              "resolved": "https://registry.npmjs.org/verbalize/-/verbalize-0.1.2.tgz",
               "dependencies": {
                 "chalk": {
                   "version": "0.4.0",
-                  "from": "chalk@~0.4.0",
+                  "from": "chalk@>=0.4.0 <0.5.0",
+                  "resolved": "https://registry.npmjs.org/chalk/-/chalk-0.4.0.tgz",
                   "dependencies": {
                     "has-color": {
                       "version": "0.1.7",
-                      "from": "has-color@~0.1.0"
+                      "from": "has-color@>=0.1.0 <0.2.0",
+                      "resolved": "https://registry.npmjs.org/has-color/-/has-color-0.1.7.tgz"
                     },
                     "ansi-styles": {
                       "version": "1.0.0",
-                      "from": "ansi-styles@~1.0.0"
+                      "from": "ansi-styles@>=1.0.0 <1.1.0",
+                      "resolved": "https://registry.npmjs.org/ansi-styles/-/ansi-styles-1.0.0.tgz"
                     },
                     "strip-ansi": {
                       "version": "0.1.1",
-                      "from": "strip-ansi@~0.1.0"
+                      "from": "strip-ansi@>=0.1.0 <0.2.0",
+                      "resolved": "https://registry.npmjs.org/strip-ansi/-/strip-ansi-0.1.1.tgz"
                     }
                   }
                 }
@@ -567,54 +604,59 @@
           }
         },
         "inflection": {
-<<<<<<< HEAD
-          "version": "1.5.1",
-          "from": "inflection@^1.3.6"
-=======
           "version": "1.5.3",
-          "from": "inflection@^1.3.6",
+          "from": "inflection@>=1.3.6 <2.0.0",
           "resolved": "https://registry.npmjs.org/inflection/-/inflection-1.5.3.tgz"
->>>>>>> 6c7d6d7a
         },
         "lodash": {
           "version": "2.4.1",
-          "from": "lodash@^2.4.1"
+          "from": "lodash@>=2.4.1 <3.0.0",
+          "resolved": "https://registry.npmjs.org/lodash/-/lodash-2.4.1.tgz"
         },
         "resolve-dep": {
           "version": "0.4.1",
-          "from": "resolve-dep@^0.4.1",
+          "from": "resolve-dep@>=0.4.1 <0.5.0",
+          "resolved": "https://registry.npmjs.org/resolve-dep/-/resolve-dep-0.4.1.tgz",
           "dependencies": {
             "array-flatten": {
               "version": "0.0.2",
-              "from": "array-flatten@0.0.2"
+              "from": "array-flatten@0.0.2",
+              "resolved": "https://registry.npmjs.org/array-flatten/-/array-flatten-0.0.2.tgz"
             },
             "cwd": {
               "version": "0.3.7",
-              "from": "cwd@^0.3.3",
+              "from": "cwd@>=0.3.3 <0.4.0",
+              "resolved": "https://registry.npmjs.org/cwd/-/cwd-0.3.7.tgz",
               "dependencies": {
                 "findup-sync": {
                   "version": "0.1.3",
-                  "from": "findup-sync@~0.1.3",
+                  "from": "findup-sync@>=0.1.3 <0.2.0",
+                  "resolved": "https://registry.npmjs.org/findup-sync/-/findup-sync-0.1.3.tgz",
                   "dependencies": {
                     "glob": {
                       "version": "3.2.11",
-                      "from": "glob@~3.2.9",
+                      "from": "glob@>=3.2.9 <3.3.0",
+                      "resolved": "https://registry.npmjs.org/glob/-/glob-3.2.11.tgz",
                       "dependencies": {
                         "inherits": {
                           "version": "2.0.1",
-                          "from": "inherits@2"
+                          "from": "inherits@>=2.0.0 <3.0.0",
+                          "resolved": "https://registry.npmjs.org/inherits/-/inherits-2.0.1.tgz"
                         },
                         "minimatch": {
                           "version": "0.3.0",
-                          "from": "minimatch@0.3",
+                          "from": "minimatch@>=0.3.0 <0.4.0",
+                          "resolved": "https://registry.npmjs.org/minimatch/-/minimatch-0.3.0.tgz",
                           "dependencies": {
                             "lru-cache": {
                               "version": "2.5.0",
-                              "from": "lru-cache@2"
+                              "from": "lru-cache@>=2.0.0 <3.0.0",
+                              "resolved": "https://registry.npmjs.org/lru-cache/-/lru-cache-2.5.0.tgz"
                             },
                             "sigmund": {
                               "version": "1.0.0",
-                              "from": "sigmund@~1.0.0"
+                              "from": "sigmund@>=1.0.0 <1.1.0",
+                              "resolved": "https://registry.npmjs.org/sigmund/-/sigmund-1.0.0.tgz"
                             }
                           }
                         }
@@ -626,77 +668,61 @@
             },
             "globby": {
               "version": "0.1.1",
-              "from": "globby@^0.1.1",
+              "from": "globby@>=0.1.1 <0.2.0",
+              "resolved": "https://registry.npmjs.org/globby/-/globby-0.1.1.tgz",
               "dependencies": {
                 "array-differ": {
                   "version": "0.1.0",
-                  "from": "array-differ@^0.1.0"
+                  "from": "array-differ@>=0.1.0 <0.2.0",
+                  "resolved": "https://registry.npmjs.org/array-differ/-/array-differ-0.1.0.tgz"
                 },
                 "array-union": {
                   "version": "0.1.0",
-                  "from": "array-union@^0.1.0",
+                  "from": "array-union@>=0.1.0 <0.2.0",
+                  "resolved": "https://registry.npmjs.org/array-union/-/array-union-0.1.0.tgz",
                   "dependencies": {
                     "array-uniq": {
                       "version": "0.1.1",
-                      "from": "array-uniq@^0.1.0"
+                      "from": "array-uniq@>=0.1.0 <0.2.0",
+                      "resolved": "https://registry.npmjs.org/array-uniq/-/array-uniq-0.1.1.tgz"
                     }
                   }
                 },
                 "glob": {
-<<<<<<< HEAD
-                  "version": "4.0.6",
-                  "from": "glob@^4.0.2",
-                  "dependencies": {
-                    "graceful-fs": {
-                      "version": "3.0.4",
-                      "from": "graceful-fs@^3.0.2"
-=======
-                  "version": "4.3.4",
-                  "from": "glob@^4.0.2",
-                  "resolved": "https://registry.npmjs.org/glob/-/glob-4.3.4.tgz",
+                  "version": "4.3.5",
+                  "from": "glob@>=4.0.2 <5.0.0",
+                  "resolved": "https://registry.npmjs.org/glob/-/glob-4.3.5.tgz",
                   "dependencies": {
                     "inflight": {
                       "version": "1.0.4",
-                      "from": "inflight@^1.0.4",
+                      "from": "inflight@>=1.0.4 <2.0.0",
                       "resolved": "https://registry.npmjs.org/inflight/-/inflight-1.0.4.tgz",
                       "dependencies": {
                         "wrappy": {
                           "version": "1.0.1",
-                          "from": "wrappy@1",
+                          "from": "wrappy@>=1.0.0 <2.0.0",
                           "resolved": "https://registry.npmjs.org/wrappy/-/wrappy-1.0.1.tgz"
                         }
                       }
->>>>>>> 6c7d6d7a
                     },
                     "inherits": {
                       "version": "2.0.1",
-                      "from": "inherits@2"
+                      "from": "inherits@>=2.0.0 <3.0.0",
+                      "resolved": "https://registry.npmjs.org/inherits/-/inherits-2.0.1.tgz"
                     },
                     "minimatch": {
-<<<<<<< HEAD
-                      "version": "1.0.0",
-                      "from": "minimatch@^1.0.0",
-                      "dependencies": {
-                        "lru-cache": {
-                          "version": "2.5.0",
-                          "from": "lru-cache@2"
-                        },
-                        "sigmund": {
-                          "version": "1.0.0",
-                          "from": "sigmund@~1.0.0"
-=======
                       "version": "2.0.1",
-                      "from": "minimatch@^2.0.1",
+                      "from": "minimatch@>=2.0.1 <3.0.0",
                       "resolved": "https://registry.npmjs.org/minimatch/-/minimatch-2.0.1.tgz",
                       "dependencies": {
                         "brace-expansion": {
                           "version": "1.1.0",
-                          "from": "brace-expansion@^1.0.0",
+                          "from": "brace-expansion@>=1.0.0 <2.0.0",
                           "resolved": "https://registry.npmjs.org/brace-expansion/-/brace-expansion-1.1.0.tgz",
                           "dependencies": {
                             "balanced-match": {
                               "version": "0.2.0",
-                              "from": "balanced-match@^0.2.0",
+                              "from": "balanced-match@>=0.2.0 <0.3.0",
                               "resolved": "https://registry.npmjs.org/balanced-match/-/balanced-match-0.2.0.tgz"
                             },
                             "concat-map": {
@@ -705,26 +731,18 @@
                               "resolved": "https://registry.npmjs.org/concat-map/-/concat-map-0.0.1.tgz"
                             }
                           }
->>>>>>> 6c7d6d7a
                         }
                       }
                     },
                     "once": {
                       "version": "1.3.1",
-                      "from": "once@^1.3.0",
-<<<<<<< HEAD
+                      "from": "once@>=1.3.0 <2.0.0",
+                      "resolved": "https://registry.npmjs.org/once/-/once-1.3.1.tgz",
                       "dependencies": {
                         "wrappy": {
                           "version": "1.0.1",
-                          "from": "wrappy@1"
-=======
-                      "resolved": "https://registry.npmjs.org/once/-/once-1.3.1.tgz",
-                      "dependencies": {
-                        "wrappy": {
-                          "version": "1.0.1",
-                          "from": "wrappy@1",
+                          "from": "wrappy@>=1.0.0 <2.0.0",
                           "resolved": "https://registry.npmjs.org/wrappy/-/wrappy-1.0.1.tgz"
->>>>>>> 6c7d6d7a
                         }
                       }
                     }
@@ -734,37 +752,45 @@
             },
             "load-pkg": {
               "version": "0.1.0",
-              "from": "load-pkg@^0.1.0"
+              "from": "load-pkg@>=0.1.0 <0.2.0",
+              "resolved": "https://registry.npmjs.org/load-pkg/-/load-pkg-0.1.0.tgz"
             },
             "multimatch": {
               "version": "0.3.0",
-              "from": "multimatch@^0.3.0",
+              "from": "multimatch@>=0.3.0 <0.4.0",
+              "resolved": "https://registry.npmjs.org/multimatch/-/multimatch-0.3.0.tgz",
               "dependencies": {
                 "array-differ": {
                   "version": "0.1.0",
-                  "from": "array-differ@^0.1.0"
+                  "from": "array-differ@>=0.1.0 <0.2.0",
+                  "resolved": "https://registry.npmjs.org/array-differ/-/array-differ-0.1.0.tgz"
                 },
                 "array-union": {
                   "version": "0.1.0",
-                  "from": "array-union@^0.1.0",
+                  "from": "array-union@>=0.1.0 <0.2.0",
+                  "resolved": "https://registry.npmjs.org/array-union/-/array-union-0.1.0.tgz",
                   "dependencies": {
                     "array-uniq": {
                       "version": "0.1.1",
-                      "from": "array-uniq@^0.1.0"
+                      "from": "array-uniq@>=0.1.0 <0.2.0",
+                      "resolved": "https://registry.npmjs.org/array-uniq/-/array-uniq-0.1.1.tgz"
                     }
                   }
                 },
                 "minimatch": {
                   "version": "0.3.0",
-                  "from": "minimatch@^0.3.0",
+                  "from": "minimatch@>=0.3.0 <0.4.0",
+                  "resolved": "https://registry.npmjs.org/minimatch/-/minimatch-0.3.0.tgz",
                   "dependencies": {
                     "lru-cache": {
                       "version": "2.5.0",
-                      "from": "lru-cache@2"
+                      "from": "lru-cache@>=2.0.0 <3.0.0",
+                      "resolved": "https://registry.npmjs.org/lru-cache/-/lru-cache-2.5.0.tgz"
                     },
                     "sigmund": {
                       "version": "1.0.0",
-                      "from": "sigmund@~1.0.0"
+                      "from": "sigmund@>=1.0.0 <1.1.0",
+                      "resolved": "https://registry.npmjs.org/sigmund/-/sigmund-1.0.0.tgz"
                     }
                   }
                 }
@@ -772,15 +798,18 @@
             },
             "normalize-path": {
               "version": "0.1.1",
-              "from": "normalize-path@^0.1.1"
+              "from": "normalize-path@>=0.1.1 <0.2.0",
+              "resolved": "https://registry.npmjs.org/normalize-path/-/normalize-path-0.1.1.tgz"
             },
             "resolve": {
               "version": "0.6.3",
-              "from": "resolve@^0.6.3"
+              "from": "resolve@>=0.6.3 <0.7.0",
+              "resolved": "https://registry.npmjs.org/resolve/-/resolve-0.6.3.tgz"
             },
             "xtend": {
               "version": "3.0.0",
-              "from": "xtend@^3.0.0"
+              "from": "xtend@>=3.0.0 <4.0.0",
+              "resolved": "https://registry.npmjs.org/xtend/-/xtend-3.0.0.tgz"
             }
           }
         }
@@ -788,273 +817,208 @@
     },
     "assemble-less": {
       "version": "0.7.0",
-      "from": "assemble-less@^0.7.0",
+      "from": "assemble-less@>=0.7.0 <0.8.0",
+      "resolved": "https://registry.npmjs.org/assemble-less/-/assemble-less-0.7.0.tgz",
       "dependencies": {
         "grunt-lib-contrib": {
           "version": "0.6.1",
-          "from": "grunt-lib-contrib@~0.6.1",
+          "from": "grunt-lib-contrib@>=0.6.1 <0.7.0",
           "resolved": "https://registry.npmjs.org/grunt-lib-contrib/-/grunt-lib-contrib-0.6.1.tgz",
           "dependencies": {
             "zlib-browserify": {
               "version": "0.0.1",
-              "from": "zlib-browserify@0.0.1"
+              "from": "zlib-browserify@0.0.1",
+              "resolved": "https://registry.npmjs.org/zlib-browserify/-/zlib-browserify-0.0.1.tgz"
             }
           }
         },
         "lodash": {
           "version": "2.4.1",
-          "from": "lodash@^2.4.1"
+          "from": "lodash@>=2.4.1 <3.0.0",
+          "resolved": "https://registry.npmjs.org/lodash/-/lodash-2.4.1.tgz"
         },
         "less": {
           "version": "1.6.3",
-          "from": "less@~1.6.0",
+          "from": "less@>=1.6.0 <1.7.0",
+          "resolved": "https://registry.npmjs.org/less/-/less-1.6.3.tgz",
           "dependencies": {
             "mime": {
               "version": "1.2.11",
-              "from": "mime@1.2.x"
+              "from": "mime@>=1.2.0 <1.3.0",
+              "resolved": "https://registry.npmjs.org/mime/-/mime-1.2.11.tgz"
             },
             "request": {
-<<<<<<< HEAD
-              "version": "2.45.0",
+              "version": "2.53.0",
               "from": "request@>=2.12.0",
-=======
-              "version": "2.51.0",
-              "from": "request@>=2.12.0",
-              "resolved": "https://registry.npmjs.org/request/-/request-2.51.0.tgz",
->>>>>>> 6c7d6d7a
+              "resolved": "https://registry.npmjs.org/request/-/request-2.53.0.tgz",
               "dependencies": {
                 "bl": {
-                  "version": "0.9.3",
-                  "from": "bl@~0.9.0",
-<<<<<<< HEAD
-                  "dependencies": {
-                    "readable-stream": {
-                      "version": "1.0.33-1",
-                      "from": "readable-stream@~1.0.26",
-=======
-                  "resolved": "https://registry.npmjs.org/bl/-/bl-0.9.3.tgz",
+                  "version": "0.9.4",
+                  "from": "bl@>=0.9.0 <0.10.0",
+                  "resolved": "https://registry.npmjs.org/bl/-/bl-0.9.4.tgz",
                   "dependencies": {
                     "readable-stream": {
                       "version": "1.0.33",
-                      "from": "readable-stream@~1.0.26",
+                      "from": "readable-stream@>=1.0.26 <1.1.0",
                       "resolved": "https://registry.npmjs.org/readable-stream/-/readable-stream-1.0.33.tgz",
->>>>>>> 6c7d6d7a
                       "dependencies": {
                         "core-util-is": {
                           "version": "1.0.1",
-                          "from": "core-util-is@~1.0.0"
+                          "from": "core-util-is@>=1.0.0 <1.1.0",
+                          "resolved": "https://registry.npmjs.org/core-util-is/-/core-util-is-1.0.1.tgz"
                         },
                         "isarray": {
                           "version": "0.0.1",
-                          "from": "isarray@0.0.1"
+                          "from": "isarray@0.0.1",
+                          "resolved": "https://registry.npmjs.org/isarray/-/isarray-0.0.1.tgz"
                         },
                         "string_decoder": {
                           "version": "0.10.31",
-                          "from": "string_decoder@~0.10.x"
+                          "from": "string_decoder@>=0.10.0 <0.11.0",
+                          "resolved": "https://registry.npmjs.org/string_decoder/-/string_decoder-0.10.31.tgz"
                         },
                         "inherits": {
                           "version": "2.0.1",
-                          "from": "inherits@~2.0.1"
+                          "from": "inherits@>=2.0.1 <2.1.0",
+                          "resolved": "https://registry.npmjs.org/inherits/-/inherits-2.0.1.tgz"
                         }
                       }
                     }
                   }
                 },
                 "caseless": {
-<<<<<<< HEAD
-                  "version": "0.6.0",
-                  "from": "caseless@~0.6.0"
-=======
-                  "version": "0.8.0",
-                  "from": "caseless@~0.8.0",
-                  "resolved": "https://registry.npmjs.org/caseless/-/caseless-0.8.0.tgz"
->>>>>>> 6c7d6d7a
+                  "version": "0.9.0",
+                  "from": "caseless@>=0.9.0 <0.10.0",
+                  "resolved": "https://registry.npmjs.org/caseless/-/caseless-0.9.0.tgz"
                 },
                 "forever-agent": {
                   "version": "0.5.2",
-                  "from": "forever-agent@~0.5.0"
-                },
-<<<<<<< HEAD
-                "qs": {
-                  "version": "1.2.2",
-                  "from": "qs@~1.2.0"
-=======
+                  "from": "forever-agent@>=0.5.0 <0.6.0",
+                  "resolved": "https://registry.npmjs.org/forever-agent/-/forever-agent-0.5.2.tgz"
+                },
                 "form-data": {
                   "version": "0.2.0",
-                  "from": "form-data@~0.2.0",
+                  "from": "form-data@>=0.2.0 <0.3.0",
                   "resolved": "https://registry.npmjs.org/form-data/-/form-data-0.2.0.tgz",
                   "dependencies": {
                     "async": {
                       "version": "0.9.0",
-                      "from": "async@~0.9.0",
+                      "from": "async@>=0.9.0 <0.10.0",
                       "resolved": "https://registry.npmjs.org/async/-/async-0.9.0.tgz"
-                    },
-                    "mime-types": {
-                      "version": "2.0.7",
-                      "from": "mime-types@~2.0.3",
-                      "resolved": "https://registry.npmjs.org/mime-types/-/mime-types-2.0.7.tgz",
-                      "dependencies": {
-                        "mime-db": {
-                          "version": "1.5.0",
-                          "from": "mime-db@~1.5.0",
-                          "resolved": "https://registry.npmjs.org/mime-db/-/mime-db-1.5.0.tgz"
-                        }
-                      }
-                    }
-                  }
->>>>>>> 6c7d6d7a
+                    }
+                  }
                 },
                 "json-stringify-safe": {
                   "version": "5.0.0",
-                  "from": "json-stringify-safe@~5.0.0"
+                  "from": "json-stringify-safe@>=5.0.0 <5.1.0",
+                  "resolved": "https://registry.npmjs.org/json-stringify-safe/-/json-stringify-safe-5.0.0.tgz"
                 },
                 "mime-types": {
-                  "version": "1.0.2",
-                  "from": "mime-types@~1.0.1"
+                  "version": "2.0.8",
+                  "from": "mime-types@>=2.0.1 <2.1.0",
+                  "resolved": "https://registry.npmjs.org/mime-types/-/mime-types-2.0.8.tgz",
+                  "dependencies": {
+                    "mime-db": {
+                      "version": "1.6.0",
+                      "from": "mime-db@>=1.6.0 <1.7.0",
+                      "resolved": "https://registry.npmjs.org/mime-db/-/mime-db-1.6.0.tgz"
+                    }
+                  }
                 },
                 "node-uuid": {
-<<<<<<< HEAD
-                  "version": "1.4.1",
-                  "from": "node-uuid@~1.4.0"
+                  "version": "1.4.2",
+                  "from": "node-uuid@>=1.4.0 <1.5.0",
+                  "resolved": "https://registry.npmjs.org/node-uuid/-/node-uuid-1.4.2.tgz"
+                },
+                "qs": {
+                  "version": "2.3.3",
+                  "from": "qs@>=2.3.1 <2.4.0",
+                  "resolved": "https://registry.npmjs.org/qs/-/qs-2.3.3.tgz"
                 },
                 "tunnel-agent": {
                   "version": "0.4.0",
-                  "from": "tunnel-agent@~0.4.0"
-                },
-                "form-data": {
-                  "version": "0.1.4",
-                  "from": "form-data@~0.1.0",
-                  "dependencies": {
-                    "combined-stream": {
-                      "version": "0.0.5",
-                      "from": "combined-stream@~0.0.4",
-                      "dependencies": {
-                        "delayed-stream": {
-                          "version": "0.0.5",
-                          "from": "delayed-stream@0.0.5"
-                        }
-                      }
-                    },
-                    "async": {
-                      "version": "0.9.0",
-                      "from": "async@~0.9.0"
-                    }
-                  }
-=======
-                  "version": "1.4.2",
-                  "from": "node-uuid@~1.4.0",
-                  "resolved": "https://registry.npmjs.org/node-uuid/-/node-uuid-1.4.2.tgz"
-                },
-                "qs": {
-                  "version": "2.3.3",
-                  "from": "qs@~2.3.1",
-                  "resolved": "https://registry.npmjs.org/qs/-/qs-2.3.3.tgz"
-                },
-                "tunnel-agent": {
-                  "version": "0.4.0",
-                  "from": "tunnel-agent@~0.4.0",
+                  "from": "tunnel-agent@>=0.4.0 <0.5.0",
                   "resolved": "https://registry.npmjs.org/tunnel-agent/-/tunnel-agent-0.4.0.tgz"
->>>>>>> 6c7d6d7a
                 },
                 "tough-cookie": {
                   "version": "0.12.1",
                   "from": "tough-cookie@>=0.12.0",
-<<<<<<< HEAD
-                  "dependencies": {
-                    "punycode": {
-                      "version": "1.3.1",
-                      "from": "punycode@>=0.2.0"
-=======
                   "resolved": "https://registry.npmjs.org/tough-cookie/-/tough-cookie-0.12.1.tgz",
                   "dependencies": {
                     "punycode": {
                       "version": "1.3.2",
                       "from": "punycode@>=0.2.0",
                       "resolved": "https://registry.npmjs.org/punycode/-/punycode-1.3.2.tgz"
->>>>>>> 6c7d6d7a
                     }
                   }
                 },
                 "http-signature": {
                   "version": "0.10.1",
-                  "from": "http-signature@~0.10.0",
-<<<<<<< HEAD
-                  "dependencies": {
-                    "assert-plus": {
-                      "version": "0.1.2",
-                      "from": "assert-plus@0.1.2"
-=======
+                  "from": "http-signature@>=0.10.0 <0.11.0",
                   "resolved": "https://registry.npmjs.org/http-signature/-/http-signature-0.10.1.tgz",
                   "dependencies": {
                     "assert-plus": {
                       "version": "0.1.5",
-                      "from": "assert-plus@^0.1.5",
+                      "from": "assert-plus@>=0.1.5 <0.2.0",
                       "resolved": "https://registry.npmjs.org/assert-plus/-/assert-plus-0.1.5.tgz"
->>>>>>> 6c7d6d7a
                     },
                     "asn1": {
                       "version": "0.1.11",
-                      "from": "asn1@0.1.11"
+                      "from": "asn1@0.1.11",
+                      "resolved": "https://registry.npmjs.org/asn1/-/asn1-0.1.11.tgz"
                     },
                     "ctype": {
-<<<<<<< HEAD
-                      "version": "0.5.2",
-                      "from": "ctype@0.5.2"
-=======
                       "version": "0.5.3",
                       "from": "ctype@0.5.3",
                       "resolved": "https://registry.npmjs.org/ctype/-/ctype-0.5.3.tgz"
->>>>>>> 6c7d6d7a
                     }
                   }
                 },
                 "oauth-sign": {
-<<<<<<< HEAD
-                  "version": "0.4.0",
-                  "from": "oauth-sign@~0.4.0"
-=======
-                  "version": "0.5.0",
-                  "from": "oauth-sign@~0.5.0",
-                  "resolved": "https://registry.npmjs.org/oauth-sign/-/oauth-sign-0.5.0.tgz"
->>>>>>> 6c7d6d7a
+                  "version": "0.6.0",
+                  "from": "oauth-sign@>=0.6.0 <0.7.0",
+                  "resolved": "https://registry.npmjs.org/oauth-sign/-/oauth-sign-0.6.0.tgz"
                 },
                 "hawk": {
-                  "version": "1.1.1",
-                  "from": "hawk@1.1.1",
+                  "version": "2.3.1",
+                  "from": "hawk@>=2.3.0 <2.4.0",
+                  "resolved": "https://registry.npmjs.org/hawk/-/hawk-2.3.1.tgz",
                   "dependencies": {
                     "hoek": {
-                      "version": "0.9.1",
-                      "from": "hoek@0.9.x"
+                      "version": "2.11.0",
+                      "from": "hoek@>=2.0.0 <3.0.0",
+                      "resolved": "https://registry.npmjs.org/hoek/-/hoek-2.11.0.tgz"
                     },
                     "boom": {
-                      "version": "0.4.2",
-                      "from": "boom@0.4.x"
+                      "version": "2.6.1",
+                      "from": "boom@>=2.0.0 <3.0.0",
+                      "resolved": "https://registry.npmjs.org/boom/-/boom-2.6.1.tgz"
                     },
                     "cryptiles": {
-                      "version": "0.2.2",
-                      "from": "cryptiles@0.2.x"
+                      "version": "2.0.4",
+                      "from": "cryptiles@>=2.0.0 <3.0.0",
+                      "resolved": "https://registry.npmjs.org/cryptiles/-/cryptiles-2.0.4.tgz"
                     },
                     "sntp": {
-                      "version": "0.2.4",
-                      "from": "sntp@0.2.x"
+                      "version": "1.0.9",
+                      "from": "sntp@>=1.0.0 <2.0.0",
+                      "resolved": "https://registry.npmjs.org/sntp/-/sntp-1.0.9.tgz"
                     }
                   }
                 },
                 "aws-sign2": {
                   "version": "0.5.0",
-                  "from": "aws-sign2@~0.5.0"
+                  "from": "aws-sign2@>=0.5.0 <0.6.0",
+                  "resolved": "https://registry.npmjs.org/aws-sign2/-/aws-sign2-0.5.0.tgz"
                 },
                 "stringstream": {
                   "version": "0.0.4",
-<<<<<<< HEAD
-                  "from": "stringstream@~0.0.4"
-=======
-                  "from": "stringstream@~0.0.4",
+                  "from": "stringstream@>=0.0.4 <0.1.0",
                   "resolved": "https://registry.npmjs.org/stringstream/-/stringstream-0.0.4.tgz"
                 },
                 "combined-stream": {
                   "version": "0.0.7",
-                  "from": "combined-stream@~0.0.5",
+                  "from": "combined-stream@>=0.0.5 <0.1.0",
                   "resolved": "https://registry.npmjs.org/combined-stream/-/combined-stream-0.0.7.tgz",
                   "dependencies": {
                     "delayed-stream": {
@@ -1063,38 +1027,40 @@
                       "resolved": "https://registry.npmjs.org/delayed-stream/-/delayed-stream-0.0.5.tgz"
                     }
                   }
->>>>>>> 6c7d6d7a
+                },
+                "isstream": {
+                  "version": "0.1.1",
+                  "from": "isstream@>=0.1.1 <0.2.0",
+                  "resolved": "https://registry.npmjs.org/isstream/-/isstream-0.1.1.tgz"
                 }
               }
             },
             "mkdirp": {
               "version": "0.3.5",
-              "from": "mkdirp@~0.3.5"
+              "from": "mkdirp@>=0.3.5 <0.4.0",
+              "resolved": "https://registry.npmjs.org/mkdirp/-/mkdirp-0.3.5.tgz"
             },
             "clean-css": {
               "version": "2.0.8",
-              "from": "clean-css@2.0.x",
+              "from": "clean-css@>=2.0.0 <2.1.0",
               "resolved": "https://registry.npmjs.org/clean-css/-/clean-css-2.0.8.tgz",
               "dependencies": {
                 "commander": {
                   "version": "2.0.0",
-                  "from": "commander@2.0.x"
+                  "from": "commander@>=2.0.0 <2.1.0",
+                  "resolved": "https://registry.npmjs.org/commander/-/commander-2.0.0.tgz"
                 }
               }
             },
             "source-map": {
-<<<<<<< HEAD
-              "version": "0.1.40",
-              "from": "source-map@0.1.x",
-=======
               "version": "0.1.43",
-              "from": "source-map@0.1.x",
+              "from": "source-map@>=0.1.0 <0.2.0",
               "resolved": "https://registry.npmjs.org/source-map/-/source-map-0.1.43.tgz",
->>>>>>> 6c7d6d7a
               "dependencies": {
                 "amdefine": {
                   "version": "0.1.0",
-                  "from": "amdefine@>=0.0.4"
+                  "from": "amdefine@>=0.0.4",
+                  "resolved": "https://registry.npmjs.org/amdefine/-/amdefine-0.1.0.tgz"
                 }
               }
             }
@@ -1102,66 +1068,70 @@
         },
         "async": {
           "version": "0.2.10",
-          "from": "async@~0.2.9"
+          "from": "async@0.2.10",
+          "resolved": "https://registry.npmjs.org/async/-/async-0.2.10.tgz"
         }
       }
     },
     "grunt": {
       "version": "0.4.5",
-      "from": "grunt@^0.4.5",
+      "from": "grunt@>=0.4.5 <0.5.0",
+      "resolved": "https://registry.npmjs.org/grunt/-/grunt-0.4.5.tgz",
       "dependencies": {
         "async": {
           "version": "0.1.22",
-          "from": "async@~0.1.22"
+          "from": "async@>=0.1.22 <0.2.0",
+          "resolved": "https://registry.npmjs.org/async/-/async-0.1.22.tgz"
         },
         "coffee-script": {
           "version": "1.3.3",
-          "from": "coffee-script@~1.3.3"
+          "from": "coffee-script@>=1.3.3 <1.4.0",
+          "resolved": "https://registry.npmjs.org/coffee-script/-/coffee-script-1.3.3.tgz"
         },
         "colors": {
           "version": "0.6.2",
-<<<<<<< HEAD
-          "from": "colors@~0.6.2"
-=======
-          "from": "colors@~0.6.0-1",
+          "from": "colors@>=0.6.2 <0.7.0",
           "resolved": "https://registry.npmjs.org/colors/-/colors-0.6.2.tgz"
->>>>>>> 6c7d6d7a
         },
         "dateformat": {
           "version": "1.0.2-1.2.3",
-          "from": "dateformat@1.0.2-1.2.3"
+          "from": "dateformat@1.0.2-1.2.3",
+          "resolved": "https://registry.npmjs.org/dateformat/-/dateformat-1.0.2-1.2.3.tgz"
         },
         "eventemitter2": {
           "version": "0.4.14",
-          "from": "eventemitter2@~0.4.13"
+          "from": "eventemitter2@>=0.4.13 <0.5.0",
+          "resolved": "https://registry.npmjs.org/eventemitter2/-/eventemitter2-0.4.14.tgz"
         },
         "findup-sync": {
           "version": "0.1.3",
-          "from": "findup-sync@~0.1.2",
-<<<<<<< HEAD
-=======
+          "from": "findup-sync@>=0.1.2 <0.2.0",
           "resolved": "https://registry.npmjs.org/findup-sync/-/findup-sync-0.1.3.tgz",
->>>>>>> 6c7d6d7a
           "dependencies": {
             "glob": {
               "version": "3.2.11",
-              "from": "glob@~3.2.9",
+              "from": "glob@>=3.2.9 <3.3.0",
+              "resolved": "https://registry.npmjs.org/glob/-/glob-3.2.11.tgz",
               "dependencies": {
                 "inherits": {
                   "version": "2.0.1",
-                  "from": "inherits@2"
+                  "from": "inherits@>=2.0.0 <3.0.0",
+                  "resolved": "https://registry.npmjs.org/inherits/-/inherits-2.0.1.tgz"
                 },
                 "minimatch": {
                   "version": "0.3.0",
-                  "from": "minimatch@0.3",
+                  "from": "minimatch@>=0.3.0 <0.4.0",
+                  "resolved": "https://registry.npmjs.org/minimatch/-/minimatch-0.3.0.tgz",
                   "dependencies": {
                     "lru-cache": {
                       "version": "2.5.0",
-                      "from": "lru-cache@2"
+                      "from": "lru-cache@>=2.0.0 <3.0.0",
+                      "resolved": "https://registry.npmjs.org/lru-cache/-/lru-cache-2.5.0.tgz"
                     },
                     "sigmund": {
                       "version": "1.0.0",
-                      "from": "sigmund@~1.0.0"
+                      "from": "sigmund@>=1.0.0 <1.1.0",
+                      "resolved": "https://registry.npmjs.org/sigmund/-/sigmund-1.0.0.tgz"
                     }
                   }
                 }
@@ -1169,134 +1139,140 @@
             },
             "lodash": {
               "version": "2.4.1",
-              "from": "lodash@~2.4.1"
+              "from": "lodash@>=2.4.1 <2.5.0",
+              "resolved": "https://registry.npmjs.org/lodash/-/lodash-2.4.1.tgz"
             }
           }
         },
         "glob": {
           "version": "3.1.21",
-          "from": "glob@~3.1.21",
+          "from": "glob@>=3.1.21 <3.2.0",
+          "resolved": "https://registry.npmjs.org/glob/-/glob-3.1.21.tgz",
           "dependencies": {
             "graceful-fs": {
               "version": "1.2.3",
-              "from": "graceful-fs@~1.2.0"
+              "from": "graceful-fs@>=1.2.0 <1.3.0",
+              "resolved": "https://registry.npmjs.org/graceful-fs/-/graceful-fs-1.2.3.tgz"
             },
             "inherits": {
               "version": "1.0.0",
-              "from": "inherits@1"
+              "from": "inherits@>=1.0.0 <2.0.0",
+              "resolved": "https://registry.npmjs.org/inherits/-/inherits-1.0.0.tgz"
             }
           }
         },
         "hooker": {
           "version": "0.2.3",
-          "from": "hooker@~0.2.3"
+          "from": "hooker@>=0.2.3 <0.3.0",
+          "resolved": "https://registry.npmjs.org/hooker/-/hooker-0.2.3.tgz"
         },
         "iconv-lite": {
           "version": "0.2.11",
-          "from": "iconv-lite@~0.2.11"
+          "from": "iconv-lite@>=0.2.11 <0.3.0",
+          "resolved": "https://registry.npmjs.org/iconv-lite/-/iconv-lite-0.2.11.tgz"
         },
         "minimatch": {
           "version": "0.2.14",
-          "from": "minimatch@~0.2.12",
+          "from": "minimatch@>=0.2.12 <0.3.0",
+          "resolved": "https://registry.npmjs.org/minimatch/-/minimatch-0.2.14.tgz",
           "dependencies": {
             "lru-cache": {
               "version": "2.5.0",
-              "from": "lru-cache@2"
+              "from": "lru-cache@>=2.0.0 <3.0.0",
+              "resolved": "https://registry.npmjs.org/lru-cache/-/lru-cache-2.5.0.tgz"
             },
             "sigmund": {
               "version": "1.0.0",
-              "from": "sigmund@~1.0.0"
+              "from": "sigmund@>=1.0.0 <1.1.0",
+              "resolved": "https://registry.npmjs.org/sigmund/-/sigmund-1.0.0.tgz"
             }
           }
         },
         "nopt": {
           "version": "1.0.10",
-          "from": "nopt@~1.0.10",
+          "from": "nopt@>=1.0.10 <1.1.0",
+          "resolved": "https://registry.npmjs.org/nopt/-/nopt-1.0.10.tgz",
           "dependencies": {
             "abbrev": {
               "version": "1.0.5",
-              "from": "abbrev@1"
+              "from": "abbrev@>=1.0.0 <2.0.0",
+              "resolved": "https://registry.npmjs.org/abbrev/-/abbrev-1.0.5.tgz"
             }
           }
         },
         "rimraf": {
           "version": "2.2.8",
-          "from": "rimraf@~2.2.8"
+          "from": "rimraf@>=2.2.8 <2.3.0",
+          "resolved": "https://registry.npmjs.org/rimraf/-/rimraf-2.2.8.tgz"
         },
         "lodash": {
           "version": "0.9.2",
-          "from": "lodash@~0.9.2"
+          "from": "lodash@>=0.9.2 <0.10.0",
+          "resolved": "https://registry.npmjs.org/lodash/-/lodash-0.9.2.tgz"
         },
         "underscore.string": {
           "version": "2.2.1",
-          "from": "underscore.string@~2.2.1"
+          "from": "underscore.string@>=2.2.1 <2.3.0",
+          "resolved": "https://registry.npmjs.org/underscore.string/-/underscore.string-2.2.1.tgz"
         },
         "which": {
-<<<<<<< HEAD
-          "version": "1.0.5",
-          "from": "which@~1.0.5"
-=======
           "version": "1.0.8",
-          "from": "which@~1.0.5",
+          "from": "which@>=1.0.5 <1.1.0",
           "resolved": "https://registry.npmjs.org/which/-/which-1.0.8.tgz"
->>>>>>> 6c7d6d7a
         },
         "js-yaml": {
           "version": "2.0.5",
-          "from": "js-yaml@~2.0.5",
+          "from": "js-yaml@>=2.0.5 <2.1.0",
+          "resolved": "https://registry.npmjs.org/js-yaml/-/js-yaml-2.0.5.tgz",
           "dependencies": {
             "argparse": {
               "version": "0.1.16",
-              "from": "argparse@~ 0.1.11",
-<<<<<<< HEAD
-              "dependencies": {
-                "underscore": {
-                  "version": "1.4.4",
-                  "from": "underscore@~1.4.3"
-                },
-                "underscore.string": {
-                  "version": "2.3.3",
-                  "from": "underscore.string@~2.3.1"
-=======
+              "from": "argparse@>=0.1.11 <0.2.0",
               "resolved": "https://registry.npmjs.org/argparse/-/argparse-0.1.16.tgz",
               "dependencies": {
                 "underscore.string": {
                   "version": "2.4.0",
-                  "from": "underscore.string@~2.4.0",
+                  "from": "underscore.string@>=2.4.0 <2.5.0",
                   "resolved": "https://registry.npmjs.org/underscore.string/-/underscore.string-2.4.0.tgz"
->>>>>>> 6c7d6d7a
                 }
               }
             },
             "esprima": {
               "version": "1.0.4",
-              "from": "esprima@~ 1.0.2"
+              "from": "esprima@>=1.0.2 <1.1.0",
+              "resolved": "https://registry.npmjs.org/esprima/-/esprima-1.0.4.tgz"
             }
           }
         },
         "exit": {
           "version": "0.1.2",
-          "from": "exit@~0.1.1"
+          "from": "exit@>=0.1.1 <0.2.0",
+          "resolved": "https://registry.npmjs.org/exit/-/exit-0.1.2.tgz"
         },
         "getobject": {
           "version": "0.1.0",
-          "from": "getobject@~0.1.0"
+          "from": "getobject@>=0.1.0 <0.2.0",
+          "resolved": "https://registry.npmjs.org/getobject/-/getobject-0.1.0.tgz"
         },
         "grunt-legacy-util": {
           "version": "0.2.0",
-          "from": "grunt-legacy-util@~0.2.0"
+          "from": "grunt-legacy-util@>=0.2.0 <0.3.0",
+          "resolved": "https://registry.npmjs.org/grunt-legacy-util/-/grunt-legacy-util-0.2.0.tgz"
         },
         "grunt-legacy-log": {
           "version": "0.1.1",
-          "from": "grunt-legacy-log@~0.1.0",
+          "from": "grunt-legacy-log@>=0.1.0 <0.2.0",
+          "resolved": "https://registry.npmjs.org/grunt-legacy-log/-/grunt-legacy-log-0.1.1.tgz",
           "dependencies": {
             "lodash": {
               "version": "2.4.1",
-              "from": "lodash@~2.4.1"
+              "from": "lodash@>=2.4.1 <2.5.0",
+              "resolved": "https://registry.npmjs.org/lodash/-/lodash-2.4.1.tgz"
             },
             "underscore.string": {
               "version": "2.3.3",
-              "from": "underscore.string@~2.3.3"
+              "from": "underscore.string@>=2.3.3 <2.4.0",
+              "resolved": "https://registry.npmjs.org/underscore.string/-/underscore.string-2.3.3.tgz"
             }
           }
         }
@@ -1304,220 +1280,293 @@
     },
     "grunt-bower-task": {
       "version": "0.4.0",
-      "from": "grunt-bower-task@^0.4.0",
+      "from": "grunt-bower-task@>=0.4.0 <0.5.0",
+      "resolved": "https://registry.npmjs.org/grunt-bower-task/-/grunt-bower-task-0.4.0.tgz",
       "dependencies": {
         "bower": {
           "version": "1.3.12",
-          "from": "bower@~1.3.0",
-<<<<<<< HEAD
-=======
+          "from": "bower@>=1.3.0 <1.4.0",
           "resolved": "https://registry.npmjs.org/bower/-/bower-1.3.12.tgz",
->>>>>>> 6c7d6d7a
           "dependencies": {
             "abbrev": {
               "version": "1.0.5",
-              "from": "abbrev@~1.0.4"
+              "from": "abbrev@>=1.0.4 <1.1.0",
+              "resolved": "https://registry.npmjs.org/abbrev/-/abbrev-1.0.5.tgz"
             },
             "archy": {
               "version": "0.0.2",
-              "from": "archy@0.0.2"
+              "from": "archy@0.0.2",
+              "resolved": "https://registry.npmjs.org/archy/-/archy-0.0.2.tgz"
             },
             "bower-config": {
               "version": "0.5.2",
-              "from": "bower-config@~0.5.2",
+              "from": "bower-config@>=0.5.2 <0.6.0",
+              "resolved": "https://registry.npmjs.org/bower-config/-/bower-config-0.5.2.tgz",
               "dependencies": {
                 "graceful-fs": {
                   "version": "2.0.3",
-                  "from": "graceful-fs@~2.0.0"
+                  "from": "graceful-fs@>=2.0.0 <2.1.0",
+                  "resolved": "https://registry.npmjs.org/graceful-fs/-/graceful-fs-2.0.3.tgz"
                 },
                 "optimist": {
                   "version": "0.6.1",
-                  "from": "optimist@~0.6.0",
+                  "from": "optimist@>=0.6.0 <0.7.0",
+                  "resolved": "https://registry.npmjs.org/optimist/-/optimist-0.6.1.tgz",
                   "dependencies": {
                     "wordwrap": {
                       "version": "0.0.2",
-                      "from": "wordwrap@~0.0.2"
+                      "from": "wordwrap@>=0.0.2 <0.1.0",
+                      "resolved": "https://registry.npmjs.org/wordwrap/-/wordwrap-0.0.2.tgz"
                     },
                     "minimist": {
                       "version": "0.0.10",
-                      "from": "minimist@~0.0.1"
+                      "from": "minimist@>=0.0.1 <0.1.0",
+                      "resolved": "https://registry.npmjs.org/minimist/-/minimist-0.0.10.tgz"
                     }
                   }
                 },
                 "osenv": {
                   "version": "0.0.3",
-                  "from": "osenv@0.0.3"
+                  "from": "osenv@0.0.3",
+                  "resolved": "https://registry.npmjs.org/osenv/-/osenv-0.0.3.tgz"
                 }
               }
             },
             "bower-endpoint-parser": {
               "version": "0.2.2",
-              "from": "bower-endpoint-parser@~0.2.2"
+              "from": "bower-endpoint-parser@>=0.2.2 <0.3.0",
+              "resolved": "https://registry.npmjs.org/bower-endpoint-parser/-/bower-endpoint-parser-0.2.2.tgz"
             },
             "bower-json": {
               "version": "0.4.0",
-              "from": "bower-json@~0.4.0",
+              "from": "bower-json@>=0.4.0 <0.5.0",
+              "resolved": "https://registry.npmjs.org/bower-json/-/bower-json-0.4.0.tgz",
               "dependencies": {
                 "deep-extend": {
                   "version": "0.2.11",
-                  "from": "deep-extend@~0.2.5"
+                  "from": "deep-extend@>=0.2.5 <0.3.0",
+                  "resolved": "https://registry.npmjs.org/deep-extend/-/deep-extend-0.2.11.tgz"
                 },
                 "graceful-fs": {
                   "version": "2.0.3",
-                  "from": "graceful-fs@~2.0.0"
+                  "from": "graceful-fs@>=2.0.0 <2.1.0",
+                  "resolved": "https://registry.npmjs.org/graceful-fs/-/graceful-fs-2.0.3.tgz"
                 },
                 "intersect": {
                   "version": "0.0.3",
-                  "from": "intersect@~0.0.3"
+                  "from": "intersect@>=0.0.3 <0.1.0",
+                  "resolved": "https://registry.npmjs.org/intersect/-/intersect-0.0.3.tgz"
                 }
               }
             },
             "bower-logger": {
               "version": "0.2.2",
-              "from": "bower-logger@~0.2.2"
+              "from": "bower-logger@>=0.2.2 <0.3.0",
+              "resolved": "https://registry.npmjs.org/bower-logger/-/bower-logger-0.2.2.tgz"
             },
             "bower-registry-client": {
-              "version": "0.2.2",
-              "from": "bower-registry-client@~0.2.0",
-<<<<<<< HEAD
-=======
-              "resolved": "https://registry.npmjs.org/bower-registry-client/-/bower-registry-client-0.2.2.tgz",
->>>>>>> 6c7d6d7a
+              "version": "0.2.3",
+              "from": "bower-registry-client@>=0.2.0 <0.3.0",
+              "resolved": "https://registry.npmjs.org/bower-registry-client/-/bower-registry-client-0.2.3.tgz",
               "dependencies": {
                 "async": {
                   "version": "0.2.10",
-                  "from": "async@~0.2.8"
+                  "from": "async@>=0.2.8 <0.3.0",
+                  "resolved": "https://registry.npmjs.org/async/-/async-0.2.10.tgz"
                 },
                 "graceful-fs": {
                   "version": "2.0.3",
-                  "from": "graceful-fs@~2.0.0"
+                  "from": "graceful-fs@>=2.0.0 <2.1.0",
+                  "resolved": "https://registry.npmjs.org/graceful-fs/-/graceful-fs-2.0.3.tgz"
                 },
                 "lru-cache": {
                   "version": "2.3.1",
-                  "from": "lru-cache@~2.3.0"
+                  "from": "lru-cache@>=2.3.0 <2.4.0",
+                  "resolved": "https://registry.npmjs.org/lru-cache/-/lru-cache-2.3.1.tgz"
                 },
                 "request": {
-                  "version": "2.27.0",
-                  "from": "request@~2.27.0",
-                  "dependencies": {
-                    "qs": {
-                      "version": "0.6.6",
-                      "from": "qs@~0.6.0"
+                  "version": "2.51.0",
+                  "from": "request@>=2.51.0 <2.52.0",
+                  "resolved": "https://registry.npmjs.org/request/-/request-2.51.0.tgz",
+                  "dependencies": {
+                    "bl": {
+                      "version": "0.9.4",
+                      "from": "bl@>=0.9.0 <0.10.0",
+                      "resolved": "https://registry.npmjs.org/bl/-/bl-0.9.4.tgz",
+                      "dependencies": {
+                        "readable-stream": {
+                          "version": "1.0.33",
+                          "from": "readable-stream@>=1.0.26 <1.1.0",
+                          "resolved": "https://registry.npmjs.org/readable-stream/-/readable-stream-1.0.33.tgz",
+                          "dependencies": {
+                            "core-util-is": {
+                              "version": "1.0.1",
+                              "from": "core-util-is@>=1.0.0 <1.1.0",
+                              "resolved": "https://registry.npmjs.org/core-util-is/-/core-util-is-1.0.1.tgz"
+                            },
+                            "isarray": {
+                              "version": "0.0.1",
+                              "from": "isarray@0.0.1",
+                              "resolved": "https://registry.npmjs.org/isarray/-/isarray-0.0.1.tgz"
+                            },
+                            "string_decoder": {
+                              "version": "0.10.31",
+                              "from": "string_decoder@>=0.10.0 <0.11.0",
+                              "resolved": "https://registry.npmjs.org/string_decoder/-/string_decoder-0.10.31.tgz"
+                            },
+                            "inherits": {
+                              "version": "2.0.1",
+                              "from": "inherits@>=2.0.1 <2.1.0",
+                              "resolved": "https://registry.npmjs.org/inherits/-/inherits-2.0.1.tgz"
+                            }
+                          }
+                        }
+                      }
+                    },
+                    "caseless": {
+                      "version": "0.8.0",
+                      "from": "caseless@>=0.8.0 <0.9.0",
+                      "resolved": "https://registry.npmjs.org/caseless/-/caseless-0.8.0.tgz"
+                    },
+                    "forever-agent": {
+                      "version": "0.5.2",
+                      "from": "forever-agent@>=0.5.0 <0.6.0",
+                      "resolved": "https://registry.npmjs.org/forever-agent/-/forever-agent-0.5.2.tgz"
+                    },
+                    "form-data": {
+                      "version": "0.2.0",
+                      "from": "form-data@>=0.2.0 <0.3.0",
+                      "resolved": "https://registry.npmjs.org/form-data/-/form-data-0.2.0.tgz",
+                      "dependencies": {
+                        "async": {
+                          "version": "0.9.0",
+                          "from": "async@>=0.9.0 <0.10.0",
+                          "resolved": "https://registry.npmjs.org/async/-/async-0.9.0.tgz"
+                        },
+                        "mime-types": {
+                          "version": "2.0.8",
+                          "from": "mime-types@>=2.0.3 <2.1.0",
+                          "resolved": "https://registry.npmjs.org/mime-types/-/mime-types-2.0.8.tgz",
+                          "dependencies": {
+                            "mime-db": {
+                              "version": "1.6.0",
+                              "from": "mime-db@>=1.6.0 <1.7.0",
+                              "resolved": "https://registry.npmjs.org/mime-db/-/mime-db-1.6.0.tgz"
+                            }
+                          }
+                        }
+                      }
                     },
                     "json-stringify-safe": {
                       "version": "5.0.0",
-                      "from": "json-stringify-safe@~5.0.0"
-                    },
-                    "forever-agent": {
-                      "version": "0.5.2",
-                      "from": "forever-agent@~0.5.0"
+                      "from": "json-stringify-safe@>=5.0.0 <5.1.0",
+                      "resolved": "https://registry.npmjs.org/json-stringify-safe/-/json-stringify-safe-5.0.0.tgz"
+                    },
+                    "mime-types": {
+                      "version": "1.0.2",
+                      "from": "mime-types@>=1.0.1 <1.1.0",
+                      "resolved": "https://registry.npmjs.org/mime-types/-/mime-types-1.0.2.tgz"
+                    },
+                    "node-uuid": {
+                      "version": "1.4.2",
+                      "from": "node-uuid@>=1.4.0 <1.5.0",
+                      "resolved": "https://registry.npmjs.org/node-uuid/-/node-uuid-1.4.2.tgz"
+                    },
+                    "qs": {
+                      "version": "2.3.3",
+                      "from": "qs@>=2.3.1 <2.4.0",
+                      "resolved": "https://registry.npmjs.org/qs/-/qs-2.3.3.tgz"
                     },
                     "tunnel-agent": {
-                      "version": "0.3.0",
-                      "from": "tunnel-agent@~0.3.0"
+                      "version": "0.4.0",
+                      "from": "tunnel-agent@>=0.4.0 <0.5.0",
+                      "resolved": "https://registry.npmjs.org/tunnel-agent/-/tunnel-agent-0.4.0.tgz"
+                    },
+                    "tough-cookie": {
+                      "version": "0.12.1",
+                      "from": "tough-cookie@>=0.12.0",
+                      "resolved": "https://registry.npmjs.org/tough-cookie/-/tough-cookie-0.12.1.tgz",
+                      "dependencies": {
+                        "punycode": {
+                          "version": "1.3.2",
+                          "from": "punycode@>=0.2.0",
+                          "resolved": "https://registry.npmjs.org/punycode/-/punycode-1.3.2.tgz"
+                        }
+                      }
                     },
                     "http-signature": {
                       "version": "0.10.1",
-                      "from": "http-signature@~0.10.0",
-<<<<<<< HEAD
-                      "dependencies": {
-                        "assert-plus": {
-                          "version": "0.1.2",
-                          "from": "assert-plus@0.1.2"
-=======
+                      "from": "http-signature@>=0.10.0 <0.11.0",
                       "resolved": "https://registry.npmjs.org/http-signature/-/http-signature-0.10.1.tgz",
                       "dependencies": {
                         "assert-plus": {
                           "version": "0.1.5",
-                          "from": "assert-plus@^0.1.5",
+                          "from": "assert-plus@>=0.1.5 <0.2.0",
                           "resolved": "https://registry.npmjs.org/assert-plus/-/assert-plus-0.1.5.tgz"
->>>>>>> 6c7d6d7a
                         },
                         "asn1": {
                           "version": "0.1.11",
-                          "from": "asn1@0.1.11"
+                          "from": "asn1@0.1.11",
+                          "resolved": "https://registry.npmjs.org/asn1/-/asn1-0.1.11.tgz"
                         },
                         "ctype": {
-<<<<<<< HEAD
-                          "version": "0.5.2",
-                          "from": "ctype@0.5.2"
-=======
                           "version": "0.5.3",
                           "from": "ctype@0.5.3",
                           "resolved": "https://registry.npmjs.org/ctype/-/ctype-0.5.3.tgz"
->>>>>>> 6c7d6d7a
-                        }
-                      }
+                        }
+                      }
+                    },
+                    "oauth-sign": {
+                      "version": "0.5.0",
+                      "from": "oauth-sign@>=0.5.0 <0.6.0",
+                      "resolved": "https://registry.npmjs.org/oauth-sign/-/oauth-sign-0.5.0.tgz"
                     },
                     "hawk": {
-                      "version": "1.0.0",
-                      "from": "hawk@~1.0.0",
+                      "version": "1.1.1",
+                      "from": "hawk@1.1.1",
+                      "resolved": "https://registry.npmjs.org/hawk/-/hawk-1.1.1.tgz",
                       "dependencies": {
                         "hoek": {
                           "version": "0.9.1",
-                          "from": "hoek@0.9.x"
+                          "from": "hoek@>=0.9.0 <0.10.0",
+                          "resolved": "https://registry.npmjs.org/hoek/-/hoek-0.9.1.tgz"
                         },
                         "boom": {
                           "version": "0.4.2",
-                          "from": "boom@0.4.x"
+                          "from": "boom@>=0.4.0 <0.5.0",
+                          "resolved": "https://registry.npmjs.org/boom/-/boom-0.4.2.tgz"
                         },
                         "cryptiles": {
                           "version": "0.2.2",
-                          "from": "cryptiles@0.2.x"
+                          "from": "cryptiles@>=0.2.0 <0.3.0",
+                          "resolved": "https://registry.npmjs.org/cryptiles/-/cryptiles-0.2.2.tgz"
                         },
                         "sntp": {
                           "version": "0.2.4",
-                          "from": "sntp@0.2.x"
-                        }
-                      }
-                    },
-                    "aws-sign": {
-                      "version": "0.3.0",
-                      "from": "aws-sign@~0.3.0"
-                    },
-                    "oauth-sign": {
-                      "version": "0.3.0",
-                      "from": "oauth-sign@~0.3.0"
-                    },
-                    "cookie-jar": {
-                      "version": "0.3.0",
-                      "from": "cookie-jar@~0.3.0"
-                    },
-                    "node-uuid": {
-<<<<<<< HEAD
-                      "version": "1.4.1",
-                      "from": "node-uuid@~1.4.0"
-=======
-                      "version": "1.4.2",
-                      "from": "node-uuid@~1.4.0",
-                      "resolved": "https://registry.npmjs.org/node-uuid/-/node-uuid-1.4.2.tgz"
->>>>>>> 6c7d6d7a
-                    },
-                    "mime": {
-                      "version": "1.2.11",
-                      "from": "mime@~1.2.9"
-                    },
-                    "form-data": {
-                      "version": "0.1.4",
-                      "from": "form-data@~0.1.0",
-                      "dependencies": {
-                        "combined-stream": {
-                          "version": "0.0.7",
-                          "from": "combined-stream@~0.0.4",
-<<<<<<< HEAD
-=======
-                          "resolved": "https://registry.npmjs.org/combined-stream/-/combined-stream-0.0.7.tgz",
->>>>>>> 6c7d6d7a
-                          "dependencies": {
-                            "delayed-stream": {
-                              "version": "0.0.5",
-                              "from": "delayed-stream@0.0.5"
-                            }
-                          }
-                        },
-                        "async": {
-                          "version": "0.9.0",
-                          "from": "async@~0.9.0"
+                          "from": "sntp@>=0.2.0 <0.3.0",
+                          "resolved": "https://registry.npmjs.org/sntp/-/sntp-0.2.4.tgz"
+                        }
+                      }
+                    },
+                    "aws-sign2": {
+                      "version": "0.5.0",
+                      "from": "aws-sign2@>=0.5.0 <0.6.0",
+                      "resolved": "https://registry.npmjs.org/aws-sign2/-/aws-sign2-0.5.0.tgz"
+                    },
+                    "stringstream": {
+                      "version": "0.0.4",
+                      "from": "stringstream@>=0.0.4 <0.1.0",
+                      "resolved": "https://registry.npmjs.org/stringstream/-/stringstream-0.0.4.tgz"
+                    },
+                    "combined-stream": {
+                      "version": "0.0.7",
+                      "from": "combined-stream@>=0.0.5 <0.1.0",
+                      "resolved": "https://registry.npmjs.org/combined-stream/-/combined-stream-0.0.7.tgz",
+                      "dependencies": {
+                        "delayed-stream": {
+                          "version": "0.0.5",
+                          "from": "delayed-stream@0.0.5",
+                          "resolved": "https://registry.npmjs.org/delayed-stream/-/delayed-stream-0.0.5.tgz"
                         }
                       }
                     }
@@ -1525,29 +1574,30 @@
                 },
                 "request-replay": {
                   "version": "0.2.0",
-                  "from": "request-replay@~0.2.0"
+                  "from": "request-replay@>=0.2.0 <0.3.0",
+                  "resolved": "https://registry.npmjs.org/request-replay/-/request-replay-0.2.0.tgz"
                 },
                 "mkdirp": {
                   "version": "0.3.5",
-                  "from": "mkdirp@~0.3.5"
+                  "from": "mkdirp@>=0.3.5 <0.4.0",
+                  "resolved": "https://registry.npmjs.org/mkdirp/-/mkdirp-0.3.5.tgz"
                 }
               }
             },
             "cardinal": {
               "version": "0.4.0",
               "from": "cardinal@0.4.0",
-<<<<<<< HEAD
-=======
               "resolved": "https://registry.npmjs.org/cardinal/-/cardinal-0.4.0.tgz",
->>>>>>> 6c7d6d7a
               "dependencies": {
                 "redeyed": {
                   "version": "0.4.4",
-                  "from": "redeyed@~0.4.0",
+                  "from": "redeyed@>=0.4.0 <0.5.0",
+                  "resolved": "https://registry.npmjs.org/redeyed/-/redeyed-0.4.4.tgz",
                   "dependencies": {
                     "esprima": {
                       "version": "1.0.4",
-                      "from": "esprima@~1.0.4"
+                      "from": "esprima@>=1.0.4 <1.1.0",
+                      "resolved": "https://registry.npmjs.org/esprima/-/esprima-1.0.4.tgz"
                     }
                   }
                 }
@@ -1556,189 +1606,169 @@
             "chalk": {
               "version": "0.5.0",
               "from": "chalk@0.5.0",
-<<<<<<< HEAD
-=======
               "resolved": "https://registry.npmjs.org/chalk/-/chalk-0.5.0.tgz",
->>>>>>> 6c7d6d7a
               "dependencies": {
                 "ansi-styles": {
                   "version": "1.1.0",
-                  "from": "ansi-styles@^1.1.0"
+                  "from": "ansi-styles@>=1.1.0 <2.0.0",
+                  "resolved": "https://registry.npmjs.org/ansi-styles/-/ansi-styles-1.1.0.tgz"
                 },
                 "escape-string-regexp": {
                   "version": "1.0.2",
-<<<<<<< HEAD
-                  "from": "escape-string-regexp@^1.0.0"
-=======
-                  "from": "escape-string-regexp@^1.0.0",
+                  "from": "escape-string-regexp@>=1.0.0 <2.0.0",
                   "resolved": "https://registry.npmjs.org/escape-string-regexp/-/escape-string-regexp-1.0.2.tgz"
->>>>>>> 6c7d6d7a
                 },
                 "has-ansi": {
                   "version": "0.1.0",
-                  "from": "has-ansi@^0.1.0",
+                  "from": "has-ansi@>=0.1.0 <0.2.0",
+                  "resolved": "https://registry.npmjs.org/has-ansi/-/has-ansi-0.1.0.tgz",
                   "dependencies": {
                     "ansi-regex": {
                       "version": "0.2.1",
-                      "from": "ansi-regex@^0.2.0"
+                      "from": "ansi-regex@>=0.2.1 <0.3.0",
+                      "resolved": "https://registry.npmjs.org/ansi-regex/-/ansi-regex-0.2.1.tgz"
                     }
                   }
                 },
                 "strip-ansi": {
                   "version": "0.3.0",
-                  "from": "strip-ansi@^0.3.0",
+                  "from": "strip-ansi@>=0.3.0 <0.4.0",
+                  "resolved": "https://registry.npmjs.org/strip-ansi/-/strip-ansi-0.3.0.tgz",
                   "dependencies": {
                     "ansi-regex": {
                       "version": "0.2.1",
-<<<<<<< HEAD
-                      "from": "ansi-regex@^0.2.0"
-=======
-                      "from": "ansi-regex@^0.2.1",
+                      "from": "ansi-regex@>=0.2.1 <0.3.0",
                       "resolved": "https://registry.npmjs.org/ansi-regex/-/ansi-regex-0.2.1.tgz"
->>>>>>> 6c7d6d7a
                     }
                   }
                 },
                 "supports-color": {
                   "version": "0.2.0",
-                  "from": "supports-color@^0.2.0"
+                  "from": "supports-color@>=0.2.0 <0.3.0",
+                  "resolved": "https://registry.npmjs.org/supports-color/-/supports-color-0.2.0.tgz"
                 }
               }
             },
             "chmodr": {
               "version": "0.1.0",
-<<<<<<< HEAD
-              "from": "chmodr@0.1.0"
-=======
               "from": "chmodr@0.1.0",
               "resolved": "https://registry.npmjs.org/chmodr/-/chmodr-0.1.0.tgz"
->>>>>>> 6c7d6d7a
             },
             "decompress-zip": {
               "version": "0.0.8",
               "from": "decompress-zip@0.0.8",
-<<<<<<< HEAD
-=======
               "resolved": "https://registry.npmjs.org/decompress-zip/-/decompress-zip-0.0.8.tgz",
->>>>>>> 6c7d6d7a
               "dependencies": {
                 "mkpath": {
                   "version": "0.1.0",
-                  "from": "mkpath@~0.1.0"
+                  "from": "mkpath@>=0.1.0 <0.2.0",
+                  "resolved": "https://registry.npmjs.org/mkpath/-/mkpath-0.1.0.tgz"
                 },
                 "binary": {
                   "version": "0.3.0",
-                  "from": "binary@~0.3.0",
+                  "from": "binary@>=0.3.0 <0.4.0",
+                  "resolved": "https://registry.npmjs.org/binary/-/binary-0.3.0.tgz",
                   "dependencies": {
                     "chainsaw": {
                       "version": "0.1.0",
-                      "from": "chainsaw@~0.1.0",
+                      "from": "chainsaw@>=0.1.0 <0.2.0",
+                      "resolved": "https://registry.npmjs.org/chainsaw/-/chainsaw-0.1.0.tgz",
                       "dependencies": {
                         "traverse": {
                           "version": "0.3.9",
-                          "from": "traverse@>=0.3.0 <0.4"
+                          "from": "traverse@>=0.3.0 <0.4.0",
+                          "resolved": "https://registry.npmjs.org/traverse/-/traverse-0.3.9.tgz"
                         }
                       }
                     },
                     "buffers": {
                       "version": "0.1.1",
-                      "from": "buffers@~0.1.1"
+                      "from": "buffers@>=0.1.1 <0.2.0",
+                      "resolved": "https://registry.npmjs.org/buffers/-/buffers-0.1.1.tgz"
                     }
                   }
                 },
                 "touch": {
                   "version": "0.0.2",
                   "from": "touch@0.0.2",
+                  "resolved": "https://registry.npmjs.org/touch/-/touch-0.0.2.tgz",
                   "dependencies": {
                     "nopt": {
                       "version": "1.0.10",
-                      "from": "nopt@~1.0.10"
+                      "from": "nopt@>=1.0.10 <1.1.0",
+                      "resolved": "https://registry.npmjs.org/nopt/-/nopt-1.0.10.tgz"
                     }
                   }
                 },
                 "readable-stream": {
                   "version": "1.1.13",
-                  "from": "readable-stream@~1.1.8",
+                  "from": "readable-stream@>=1.1.8 <1.2.0",
+                  "resolved": "https://registry.npmjs.org/readable-stream/-/readable-stream-1.1.13.tgz",
                   "dependencies": {
                     "core-util-is": {
                       "version": "1.0.1",
-                      "from": "core-util-is@~1.0.0"
+                      "from": "core-util-is@>=1.0.0 <1.1.0",
+                      "resolved": "https://registry.npmjs.org/core-util-is/-/core-util-is-1.0.1.tgz"
                     },
                     "isarray": {
                       "version": "0.0.1",
-                      "from": "isarray@0.0.1"
+                      "from": "isarray@0.0.1",
+                      "resolved": "https://registry.npmjs.org/isarray/-/isarray-0.0.1.tgz"
                     },
                     "string_decoder": {
                       "version": "0.10.31",
-                      "from": "string_decoder@~0.10.x"
+                      "from": "string_decoder@>=0.10.0 <0.11.0",
+                      "resolved": "https://registry.npmjs.org/string_decoder/-/string_decoder-0.10.31.tgz"
                     },
                     "inherits": {
                       "version": "2.0.1",
-                      "from": "inherits@~2.0.1"
+                      "from": "inherits@>=2.0.1 <2.1.0",
+                      "resolved": "https://registry.npmjs.org/inherits/-/inherits-2.0.1.tgz"
                     }
                   }
                 },
                 "nopt": {
                   "version": "2.2.1",
-                  "from": "nopt@~2.2.0"
+                  "from": "nopt@>=2.2.0 <2.3.0",
+                  "resolved": "https://registry.npmjs.org/nopt/-/nopt-2.2.1.tgz"
                 }
               }
             },
             "fstream": {
-<<<<<<< HEAD
-              "version": "1.0.2",
-              "from": "fstream@~1.0.2",
-=======
-              "version": "1.0.3",
-              "from": "fstream@~1.0.2",
-              "resolved": "https://registry.npmjs.org/fstream/-/fstream-1.0.3.tgz",
->>>>>>> 6c7d6d7a
+              "version": "1.0.4",
+              "from": "fstream@>=1.0.2 <1.1.0",
+              "resolved": "https://registry.npmjs.org/fstream/-/fstream-1.0.4.tgz",
               "dependencies": {
                 "inherits": {
                   "version": "2.0.1",
-                  "from": "inherits@~2.0.0"
+                  "from": "inherits@>=2.0.0 <2.1.0",
+                  "resolved": "https://registry.npmjs.org/inherits/-/inherits-2.0.1.tgz"
                 }
               }
             },
             "fstream-ignore": {
-<<<<<<< HEAD
-              "version": "1.0.1",
-              "from": "fstream-ignore@~1.0.1",
+              "version": "1.0.2",
+              "from": "fstream-ignore@>=1.0.1 <1.1.0",
+              "resolved": "https://registry.npmjs.org/fstream-ignore/-/fstream-ignore-1.0.2.tgz",
               "dependencies": {
                 "inherits": {
                   "version": "2.0.1",
-                  "from": "inherits@2"
-                },
-                "minimatch": {
-                  "version": "1.0.0",
-                  "from": "minimatch@^1.0.0",
-                  "dependencies": {
-                    "sigmund": {
-                      "version": "1.0.0",
-                      "from": "sigmund@~1.0.0"
-=======
-              "version": "1.0.2",
-              "from": "fstream-ignore@~1.0.1",
-              "resolved": "https://registry.npmjs.org/fstream-ignore/-/fstream-ignore-1.0.2.tgz",
-              "dependencies": {
-                "inherits": {
-                  "version": "2.0.1",
-                  "from": "inherits@2",
+                  "from": "inherits@>=2.0.0 <3.0.0",
                   "resolved": "https://registry.npmjs.org/inherits/-/inherits-2.0.1.tgz"
                 },
                 "minimatch": {
                   "version": "2.0.1",
-                  "from": "minimatch@^2.0.1",
+                  "from": "minimatch@>=2.0.1 <3.0.0",
                   "resolved": "https://registry.npmjs.org/minimatch/-/minimatch-2.0.1.tgz",
                   "dependencies": {
                     "brace-expansion": {
                       "version": "1.1.0",
-                      "from": "brace-expansion@^1.0.0",
+                      "from": "brace-expansion@>=1.0.0 <2.0.0",
                       "resolved": "https://registry.npmjs.org/brace-expansion/-/brace-expansion-1.1.0.tgz",
                       "dependencies": {
                         "balanced-match": {
                           "version": "0.2.0",
-                          "from": "balanced-match@^0.2.0",
+                          "from": "balanced-match@>=0.2.0 <0.3.0",
                           "resolved": "https://registry.npmjs.org/balanced-match/-/balanced-match-0.2.0.tgz"
                         },
                         "concat-map": {
@@ -1747,7 +1777,6 @@
                           "resolved": "https://registry.npmjs.org/concat-map/-/concat-map-0.0.1.tgz"
                         }
                       }
->>>>>>> 6c7d6d7a
                     }
                   }
                 }
@@ -1755,96 +1784,81 @@
             },
             "glob": {
               "version": "4.0.6",
-              "from": "glob@~4.0.2",
-<<<<<<< HEAD
-=======
+              "from": "glob@>=4.0.2 <4.1.0",
               "resolved": "https://registry.npmjs.org/glob/-/glob-4.0.6.tgz",
->>>>>>> 6c7d6d7a
               "dependencies": {
                 "inherits": {
                   "version": "2.0.1",
-                  "from": "inherits@2"
+                  "from": "inherits@>=2.0.1 <2.1.0",
+                  "resolved": "https://registry.npmjs.org/inherits/-/inherits-2.0.1.tgz"
                 },
                 "minimatch": {
                   "version": "1.0.0",
-                  "from": "minimatch@^1.0.0",
+                  "from": "minimatch@>=1.0.0 <2.0.0",
+                  "resolved": "https://registry.npmjs.org/minimatch/-/minimatch-1.0.0.tgz",
                   "dependencies": {
                     "sigmund": {
                       "version": "1.0.0",
-                      "from": "sigmund@~1.0.0"
+                      "from": "sigmund@>=1.0.0 <1.1.0",
+                      "resolved": "https://registry.npmjs.org/sigmund/-/sigmund-1.0.0.tgz"
                     }
                   }
                 },
                 "once": {
                   "version": "1.3.1",
-                  "from": "once@^1.3.0",
-<<<<<<< HEAD
+                  "from": "once@>=1.3.0 <2.0.0",
+                  "resolved": "https://registry.npmjs.org/once/-/once-1.3.1.tgz",
                   "dependencies": {
                     "wrappy": {
                       "version": "1.0.1",
-                      "from": "wrappy@1"
-=======
-                  "resolved": "https://registry.npmjs.org/once/-/once-1.3.1.tgz",
-                  "dependencies": {
-                    "wrappy": {
-                      "version": "1.0.1",
-                      "from": "wrappy@1",
+                      "from": "wrappy@>=1.0.0 <2.0.0",
                       "resolved": "https://registry.npmjs.org/wrappy/-/wrappy-1.0.1.tgz"
->>>>>>> 6c7d6d7a
                     }
                   }
                 }
               }
             },
             "graceful-fs": {
-<<<<<<< HEAD
-              "version": "3.0.4",
-              "from": "graceful-fs@~3.0.1"
-=======
               "version": "3.0.5",
-              "from": "graceful-fs@~3.0.1",
+              "from": "graceful-fs@>=3.0.1 <3.1.0",
               "resolved": "https://registry.npmjs.org/graceful-fs/-/graceful-fs-3.0.5.tgz"
->>>>>>> 6c7d6d7a
             },
             "handlebars": {
               "version": "2.0.0",
-              "from": "handlebars@~2.0.0",
-<<<<<<< HEAD
-=======
+              "from": "handlebars@>=2.0.0 <2.1.0",
               "resolved": "https://registry.npmjs.org/handlebars/-/handlebars-2.0.0.tgz",
->>>>>>> 6c7d6d7a
               "dependencies": {
                 "optimist": {
                   "version": "0.3.7",
-                  "from": "optimist@~0.3",
+                  "from": "optimist@>=0.3.0 <0.4.0",
+                  "resolved": "https://registry.npmjs.org/optimist/-/optimist-0.3.7.tgz",
                   "dependencies": {
                     "wordwrap": {
                       "version": "0.0.2",
-                      "from": "wordwrap@~0.0.2"
+                      "from": "wordwrap@>=0.0.2 <0.1.0",
+                      "resolved": "https://registry.npmjs.org/wordwrap/-/wordwrap-0.0.2.tgz"
                     }
                   }
                 },
                 "uglify-js": {
                   "version": "2.3.6",
-                  "from": "uglify-js@~2.3",
+                  "from": "uglify-js@>=2.3.0 <2.4.0",
+                  "resolved": "https://registry.npmjs.org/uglify-js/-/uglify-js-2.3.6.tgz",
                   "dependencies": {
                     "async": {
                       "version": "0.2.10",
-                      "from": "async@~0.2.6"
+                      "from": "async@>=0.2.6 <0.3.0",
+                      "resolved": "https://registry.npmjs.org/async/-/async-0.2.10.tgz"
                     },
                     "source-map": {
-<<<<<<< HEAD
-                      "version": "0.1.40",
-                      "from": "source-map@~0.1.7",
-=======
                       "version": "0.1.43",
-                      "from": "source-map@~0.1.7",
+                      "from": "source-map@>=0.1.7 <0.2.0",
                       "resolved": "https://registry.npmjs.org/source-map/-/source-map-0.1.43.tgz",
->>>>>>> 6c7d6d7a
                       "dependencies": {
                         "amdefine": {
                           "version": "0.1.0",
-                          "from": "amdefine@>=0.0.4"
+                          "from": "amdefine@>=0.0.4",
+                          "resolved": "https://registry.npmjs.org/amdefine/-/amdefine-0.1.0.tgz"
                         }
                       }
                     }
@@ -1855,469 +1869,335 @@
             "inquirer": {
               "version": "0.7.1",
               "from": "inquirer@0.7.1",
-<<<<<<< HEAD
-=======
               "resolved": "https://registry.npmjs.org/inquirer/-/inquirer-0.7.1.tgz",
->>>>>>> 6c7d6d7a
               "dependencies": {
                 "cli-color": {
                   "version": "0.3.2",
-                  "from": "cli-color@~0.3.2",
+                  "from": "cli-color@>=0.3.2 <0.4.0",
+                  "resolved": "https://registry.npmjs.org/cli-color/-/cli-color-0.3.2.tgz",
                   "dependencies": {
                     "d": {
                       "version": "0.1.1",
-                      "from": "d@~0.1.1"
+                      "from": "d@>=0.1.1 <0.2.0",
+                      "resolved": "https://registry.npmjs.org/d/-/d-0.1.1.tgz"
                     },
                     "es5-ext": {
-                      "version": "0.10.4",
-                      "from": "es5-ext@~0.10.2",
+                      "version": "0.10.6",
+                      "from": "es5-ext@>=0.10.2 <0.11.0",
+                      "resolved": "https://registry.npmjs.org/es5-ext/-/es5-ext-0.10.6.tgz",
                       "dependencies": {
                         "es6-iterator": {
-<<<<<<< HEAD
-                          "version": "0.1.1",
-                          "from": "es6-iterator@~0.1.1"
+                          "version": "0.1.3",
+                          "from": "es6-iterator@>=0.1.3 <0.2.0",
+                          "resolved": "https://registry.npmjs.org/es6-iterator/-/es6-iterator-0.1.3.tgz"
                         },
                         "es6-symbol": {
-                          "version": "0.1.1",
-                          "from": "es6-symbol@0.1.x"
-=======
-                          "version": "0.1.2",
-                          "from": "es6-iterator@~0.1.1",
-                          "resolved": "https://registry.npmjs.org/es6-iterator/-/es6-iterator-0.1.2.tgz"
-                        },
-                        "es6-symbol": {
-                          "version": "0.1.1",
-                          "from": "es6-symbol@0.1.x",
-                          "resolved": "https://registry.npmjs.org/es6-symbol/-/es6-symbol-0.1.1.tgz"
->>>>>>> 6c7d6d7a
+                          "version": "2.0.1",
+                          "from": "es6-symbol@>=2.0.1 <2.1.0",
+                          "resolved": "https://registry.npmjs.org/es6-symbol/-/es6-symbol-2.0.1.tgz"
                         }
                       }
                     },
                     "memoizee": {
                       "version": "0.3.8",
-                      "from": "memoizee@0.3.x",
-<<<<<<< HEAD
-=======
+                      "from": "memoizee@>=0.3.0 <0.4.0",
                       "resolved": "https://registry.npmjs.org/memoizee/-/memoizee-0.3.8.tgz",
->>>>>>> 6c7d6d7a
                       "dependencies": {
                         "es6-weak-map": {
                           "version": "0.1.2",
-                          "from": "es6-weak-map@~0.1.2",
-<<<<<<< HEAD
+                          "from": "es6-weak-map@>=0.1.2 <0.2.0",
+                          "resolved": "https://registry.npmjs.org/es6-weak-map/-/es6-weak-map-0.1.2.tgz",
                           "dependencies": {
                             "es6-iterator": {
-                              "version": "0.1.1",
-                              "from": "es6-iterator@~0.1.1"
+                              "version": "0.1.3",
+                              "from": "es6-iterator@>=0.1.1 <0.2.0",
+                              "resolved": "https://registry.npmjs.org/es6-iterator/-/es6-iterator-0.1.3.tgz",
+                              "dependencies": {
+                                "es6-symbol": {
+                                  "version": "2.0.1",
+                                  "from": "es6-symbol@>=2.0.1 <2.1.0",
+                                  "resolved": "https://registry.npmjs.org/es6-symbol/-/es6-symbol-2.0.1.tgz"
+                                }
+                              }
                             },
                             "es6-symbol": {
                               "version": "0.1.1",
-                              "from": "es6-symbol@0.1.x"
-=======
-                          "resolved": "https://registry.npmjs.org/es6-weak-map/-/es6-weak-map-0.1.2.tgz",
-                          "dependencies": {
-                            "es6-iterator": {
-                              "version": "0.1.2",
-                              "from": "es6-iterator@~0.1.1",
-                              "resolved": "https://registry.npmjs.org/es6-iterator/-/es6-iterator-0.1.2.tgz"
-                            },
-                            "es6-symbol": {
-                              "version": "0.1.1",
-                              "from": "es6-symbol@0.1.x",
+                              "from": "es6-symbol@>=0.1.0 <0.2.0",
                               "resolved": "https://registry.npmjs.org/es6-symbol/-/es6-symbol-0.1.1.tgz"
->>>>>>> 6c7d6d7a
                             }
                           }
                         },
                         "event-emitter": {
-                          "version": "0.3.1",
-                          "from": "event-emitter@~0.3.1"
+                          "version": "0.3.3",
+                          "from": "event-emitter@>=0.3.1 <0.4.0",
+                          "resolved": "https://registry.npmjs.org/event-emitter/-/event-emitter-0.3.3.tgz"
                         },
                         "lru-queue": {
                           "version": "0.1.0",
-<<<<<<< HEAD
-                          "from": "lru-queue@0.1"
-=======
-                          "from": "lru-queue@0.1",
+                          "from": "lru-queue@>=0.1.0 <0.2.0",
                           "resolved": "https://registry.npmjs.org/lru-queue/-/lru-queue-0.1.0.tgz"
->>>>>>> 6c7d6d7a
                         },
                         "next-tick": {
                           "version": "0.2.2",
-                          "from": "next-tick@~0.2.2"
+                          "from": "next-tick@>=0.2.2 <0.3.0",
+                          "resolved": "https://registry.npmjs.org/next-tick/-/next-tick-0.2.2.tgz"
                         }
                       }
                     },
                     "timers-ext": {
                       "version": "0.1.0",
-                      "from": "timers-ext@0.1.x",
+                      "from": "timers-ext@>=0.1.0 <0.2.0",
+                      "resolved": "https://registry.npmjs.org/timers-ext/-/timers-ext-0.1.0.tgz",
                       "dependencies": {
                         "next-tick": {
                           "version": "0.2.2",
-                          "from": "next-tick@~0.2.2"
+                          "from": "next-tick@>=0.2.2 <0.3.0",
+                          "resolved": "https://registry.npmjs.org/next-tick/-/next-tick-0.2.2.tgz"
                         }
                       }
                     }
                   }
                 },
                 "figures": {
-<<<<<<< HEAD
-                  "version": "1.3.3",
-                  "from": "figures@^1.3.2"
-=======
                   "version": "1.3.5",
-                  "from": "figures@^1.3.2",
+                  "from": "figures@>=1.3.2 <2.0.0",
                   "resolved": "https://registry.npmjs.org/figures/-/figures-1.3.5.tgz"
->>>>>>> 6c7d6d7a
                 },
                 "lodash": {
                   "version": "2.4.1",
-                  "from": "lodash@~2.4.1"
+                  "from": "lodash@>=2.4.1 <2.5.0",
+                  "resolved": "https://registry.npmjs.org/lodash/-/lodash-2.4.1.tgz"
                 },
                 "mute-stream": {
                   "version": "0.0.4",
-                  "from": "mute-stream@~0.0.4"
+                  "from": "mute-stream@0.0.4",
+                  "resolved": "https://registry.npmjs.org/mute-stream/-/mute-stream-0.0.4.tgz"
                 },
                 "readline2": {
-                  "version": "0.1.0",
-                  "from": "readline2@~0.1.0",
-<<<<<<< HEAD
-=======
-                  "resolved": "https://registry.npmjs.org/readline2/-/readline2-0.1.0.tgz",
->>>>>>> 6c7d6d7a
-                  "dependencies": {
-                    "chalk": {
-                      "version": "0.4.0",
-                      "from": "chalk@~0.4.0",
-<<<<<<< HEAD
-                      "dependencies": {
-                        "has-color": {
-                          "version": "0.1.7",
-                          "from": "has-color@~0.1.0"
-                        },
-                        "ansi-styles": {
-                          "version": "1.0.0",
-                          "from": "ansi-styles@~1.0.0"
-                        },
-                        "strip-ansi": {
-                          "version": "0.1.1",
-                          "from": "strip-ansi@~0.1.0"
-=======
-                      "resolved": "https://registry.npmjs.org/chalk/-/chalk-0.4.0.tgz",
-                      "dependencies": {
-                        "has-color": {
-                          "version": "0.1.7",
-                          "from": "has-color@~0.1.0",
-                          "resolved": "https://registry.npmjs.org/has-color/-/has-color-0.1.7.tgz"
-                        },
-                        "ansi-styles": {
-                          "version": "1.0.0",
-                          "from": "ansi-styles@~1.0.0",
-                          "resolved": "https://registry.npmjs.org/ansi-styles/-/ansi-styles-1.0.0.tgz"
-                        },
-                        "strip-ansi": {
-                          "version": "0.1.1",
-                          "from": "strip-ansi@~0.1.0",
-                          "resolved": "https://registry.npmjs.org/strip-ansi/-/strip-ansi-0.1.1.tgz"
->>>>>>> 6c7d6d7a
+                  "version": "0.1.1",
+                  "from": "readline2@>=0.1.0 <0.2.0",
+                  "resolved": "https://registry.npmjs.org/readline2/-/readline2-0.1.1.tgz",
+                  "dependencies": {
+                    "strip-ansi": {
+                      "version": "2.0.1",
+                      "from": "strip-ansi@>=2.0.1 <3.0.0",
+                      "resolved": "https://registry.npmjs.org/strip-ansi/-/strip-ansi-2.0.1.tgz",
+                      "dependencies": {
+                        "ansi-regex": {
+                          "version": "1.1.0",
+                          "from": "ansi-regex@>=1.0.0 <2.0.0",
+                          "resolved": "https://registry.npmjs.org/ansi-regex/-/ansi-regex-1.1.0.tgz"
                         }
                       }
                     }
                   }
                 },
                 "rx": {
-<<<<<<< HEAD
-                  "version": "2.3.13",
-                  "from": "rx@^2.2.27"
+                  "version": "2.3.24",
+                  "from": "rx@>=2.2.27 <3.0.0",
+                  "resolved": "https://registry.npmjs.org/rx/-/rx-2.3.24.tgz"
                 },
                 "through": {
                   "version": "2.3.6",
-                  "from": "through@~2.3.4"
-=======
-                  "version": "2.3.22",
-                  "from": "rx@^2.2.27",
-                  "resolved": "https://registry.npmjs.org/rx/-/rx-2.3.22.tgz"
-                },
-                "through": {
-                  "version": "2.3.6",
-                  "from": "through@~2.3.4",
+                  "from": "through@>=2.3.4 <2.4.0",
                   "resolved": "https://registry.npmjs.org/through/-/through-2.3.6.tgz"
->>>>>>> 6c7d6d7a
                 }
               }
             },
             "insight": {
               "version": "0.4.3",
               "from": "insight@0.4.3",
-<<<<<<< HEAD
-=======
               "resolved": "https://registry.npmjs.org/insight/-/insight-0.4.3.tgz",
->>>>>>> 6c7d6d7a
               "dependencies": {
                 "async": {
                   "version": "0.9.0",
-                  "from": "async@^0.9.0"
+                  "from": "async@>=0.9.0 <0.10.0",
+                  "resolved": "https://registry.npmjs.org/async/-/async-0.9.0.tgz"
                 },
                 "chalk": {
                   "version": "0.5.1",
-                  "from": "chalk@^0.5.1",
+                  "from": "chalk@>=0.5.1 <0.6.0",
+                  "resolved": "https://registry.npmjs.org/chalk/-/chalk-0.5.1.tgz",
                   "dependencies": {
                     "ansi-styles": {
                       "version": "1.1.0",
-                      "from": "ansi-styles@^1.1.0"
+                      "from": "ansi-styles@>=1.1.0 <2.0.0",
+                      "resolved": "https://registry.npmjs.org/ansi-styles/-/ansi-styles-1.1.0.tgz"
                     },
                     "escape-string-regexp": {
                       "version": "1.0.2",
-                      "from": "escape-string-regexp@^1.0.0"
+                      "from": "escape-string-regexp@>=1.0.0 <2.0.0",
+                      "resolved": "https://registry.npmjs.org/escape-string-regexp/-/escape-string-regexp-1.0.2.tgz"
                     },
                     "has-ansi": {
                       "version": "0.1.0",
-                      "from": "has-ansi@^0.1.0",
+                      "from": "has-ansi@>=0.1.0 <0.2.0",
+                      "resolved": "https://registry.npmjs.org/has-ansi/-/has-ansi-0.1.0.tgz",
                       "dependencies": {
                         "ansi-regex": {
                           "version": "0.2.1",
-                          "from": "ansi-regex@^0.2.0"
+                          "from": "ansi-regex@>=0.2.0 <0.3.0",
+                          "resolved": "https://registry.npmjs.org/ansi-regex/-/ansi-regex-0.2.1.tgz"
                         }
                       }
                     },
                     "strip-ansi": {
                       "version": "0.3.0",
-                      "from": "strip-ansi@^0.3.0",
+                      "from": "strip-ansi@>=0.3.0 <0.4.0",
+                      "resolved": "https://registry.npmjs.org/strip-ansi/-/strip-ansi-0.3.0.tgz",
                       "dependencies": {
                         "ansi-regex": {
                           "version": "0.2.1",
-                          "from": "ansi-regex@^0.2.0"
+                          "from": "ansi-regex@>=0.2.0 <0.3.0",
+                          "resolved": "https://registry.npmjs.org/ansi-regex/-/ansi-regex-0.2.1.tgz"
                         }
                       }
                     },
                     "supports-color": {
                       "version": "0.2.0",
-                      "from": "supports-color@^0.2.0"
-                    }
-                  }
-                },
-                "chalk": {
-                  "version": "0.5.1",
-                  "from": "chalk@^0.5.1",
-                  "resolved": "https://registry.npmjs.org/chalk/-/chalk-0.5.1.tgz",
-                  "dependencies": {
-                    "ansi-styles": {
-                      "version": "1.1.0",
-                      "from": "ansi-styles@^1.1.0",
-                      "resolved": "https://registry.npmjs.org/ansi-styles/-/ansi-styles-1.1.0.tgz"
-                    },
-                    "escape-string-regexp": {
-                      "version": "1.0.2",
-                      "from": "escape-string-regexp@^1.0.0",
-                      "resolved": "https://registry.npmjs.org/escape-string-regexp/-/escape-string-regexp-1.0.2.tgz"
-                    },
-                    "has-ansi": {
-                      "version": "0.1.0",
-                      "from": "has-ansi@^0.1.0",
-                      "resolved": "https://registry.npmjs.org/has-ansi/-/has-ansi-0.1.0.tgz",
-                      "dependencies": {
-                        "ansi-regex": {
-                          "version": "0.2.1",
-                          "from": "ansi-regex@^0.2.0",
-                          "resolved": "https://registry.npmjs.org/ansi-regex/-/ansi-regex-0.2.1.tgz"
-                        }
-                      }
-                    },
-                    "strip-ansi": {
-                      "version": "0.3.0",
-                      "from": "strip-ansi@^0.3.0",
-                      "resolved": "https://registry.npmjs.org/strip-ansi/-/strip-ansi-0.3.0.tgz",
-                      "dependencies": {
-                        "ansi-regex": {
-                          "version": "0.2.1",
-                          "from": "ansi-regex@^0.2.0",
-                          "resolved": "https://registry.npmjs.org/ansi-regex/-/ansi-regex-0.2.1.tgz"
-                        }
-                      }
-                    },
-                    "supports-color": {
-                      "version": "0.2.0",
-                      "from": "supports-color@^0.2.0",
+                      "from": "supports-color@>=0.2.0 <0.3.0",
                       "resolved": "https://registry.npmjs.org/supports-color/-/supports-color-0.2.0.tgz"
                     }
                   }
                 },
                 "configstore": {
                   "version": "0.3.2",
-                  "from": "configstore@^0.3.1",
-<<<<<<< HEAD
-                  "dependencies": {
-                    "js-yaml": {
-                      "version": "3.0.2",
-                      "from": "js-yaml@~3.0.1",
-=======
+                  "from": "configstore@>=0.3.0 <0.4.0",
                   "resolved": "https://registry.npmjs.org/configstore/-/configstore-0.3.2.tgz",
                   "dependencies": {
                     "js-yaml": {
                       "version": "3.2.5",
-                      "from": "js-yaml@^3.1.0",
+                      "from": "js-yaml@>=3.1.0 <4.0.0",
                       "resolved": "https://registry.npmjs.org/js-yaml/-/js-yaml-3.2.5.tgz",
->>>>>>> 6c7d6d7a
                       "dependencies": {
                         "argparse": {
                           "version": "0.1.16",
-                          "from": "argparse@~ 0.1.11",
-<<<<<<< HEAD
-                          "dependencies": {
-                            "underscore": {
-                              "version": "1.4.4",
-                              "from": "underscore@~1.4.3"
-                            },
-                            "underscore.string": {
-                              "version": "2.3.3",
-                              "from": "underscore.string@~2.3.1"
-=======
+                          "from": "argparse@>=0.1.11 <0.2.0",
                           "resolved": "https://registry.npmjs.org/argparse/-/argparse-0.1.16.tgz",
                           "dependencies": {
                             "underscore.string": {
                               "version": "2.4.0",
-                              "from": "underscore.string@~2.4.0",
+                              "from": "underscore.string@>=2.4.0 <2.5.0",
                               "resolved": "https://registry.npmjs.org/underscore.string/-/underscore.string-2.4.0.tgz"
->>>>>>> 6c7d6d7a
                             }
                           }
                         },
                         "esprima": {
                           "version": "1.0.4",
-                          "from": "esprima@~ 1.0.2"
+                          "from": "esprima@>=1.0.2 <1.1.0",
+                          "resolved": "https://registry.npmjs.org/esprima/-/esprima-1.0.4.tgz"
                         }
                       }
                     },
                     "object-assign": {
-<<<<<<< HEAD
-                      "version": "0.3.1",
-                      "from": "object-assign@~0.3.1"
-                    },
-                    "uuid": {
-                      "version": "1.4.2",
-                      "from": "uuid@~1.4.1"
-=======
                       "version": "2.0.0",
-                      "from": "object-assign@^2.0.0",
+                      "from": "object-assign@>=2.0.0 <3.0.0",
                       "resolved": "https://registry.npmjs.org/object-assign/-/object-assign-2.0.0.tgz"
                     },
                     "user-home": {
-                      "version": "1.1.0",
-                      "from": "user-home@^1.0.0",
-                      "resolved": "https://registry.npmjs.org/user-home/-/user-home-1.1.0.tgz"
+                      "version": "1.1.1",
+                      "from": "user-home@>=1.0.0 <2.0.0",
+                      "resolved": "https://registry.npmjs.org/user-home/-/user-home-1.1.1.tgz"
                     },
                     "uuid": {
                       "version": "2.0.1",
-                      "from": "uuid@^2.0.1",
+                      "from": "uuid@>=2.0.1 <3.0.0",
                       "resolved": "https://registry.npmjs.org/uuid/-/uuid-2.0.1.tgz"
                     },
                     "xdg-basedir": {
-                      "version": "1.0.0",
-                      "from": "xdg-basedir@^1.0.0",
-                      "resolved": "https://registry.npmjs.org/xdg-basedir/-/xdg-basedir-1.0.0.tgz"
->>>>>>> 6c7d6d7a
+                      "version": "1.0.1",
+                      "from": "xdg-basedir@>=1.0.0 <2.0.0",
+                      "resolved": "https://registry.npmjs.org/xdg-basedir/-/xdg-basedir-1.0.1.tgz"
                     }
                   }
                 },
                 "inquirer": {
                   "version": "0.6.0",
-                  "from": "inquirer@^0.6.0",
+                  "from": "inquirer@>=0.6.0 <0.7.0",
+                  "resolved": "https://registry.npmjs.org/inquirer/-/inquirer-0.6.0.tgz",
                   "dependencies": {
                     "cli-color": {
                       "version": "0.3.2",
-                      "from": "cli-color@~0.3.2",
+                      "from": "cli-color@>=0.3.2 <0.4.0",
+                      "resolved": "https://registry.npmjs.org/cli-color/-/cli-color-0.3.2.tgz",
                       "dependencies": {
                         "d": {
                           "version": "0.1.1",
-                          "from": "d@~0.1.1"
+                          "from": "d@>=0.1.1 <0.2.0",
+                          "resolved": "https://registry.npmjs.org/d/-/d-0.1.1.tgz"
                         },
                         "es5-ext": {
-                          "version": "0.10.4",
-                          "from": "es5-ext@~0.10.2",
+                          "version": "0.10.6",
+                          "from": "es5-ext@>=0.10.2 <0.11.0",
+                          "resolved": "https://registry.npmjs.org/es5-ext/-/es5-ext-0.10.6.tgz",
                           "dependencies": {
                             "es6-iterator": {
-<<<<<<< HEAD
-                              "version": "0.1.1",
-                              "from": "es6-iterator@~0.1.1"
+                              "version": "0.1.3",
+                              "from": "es6-iterator@>=0.1.3 <0.2.0",
+                              "resolved": "https://registry.npmjs.org/es6-iterator/-/es6-iterator-0.1.3.tgz"
                             },
                             "es6-symbol": {
-                              "version": "0.1.1",
-                              "from": "es6-symbol@0.1.x"
-=======
-                              "version": "0.1.2",
-                              "from": "es6-iterator@~0.1.1",
-                              "resolved": "https://registry.npmjs.org/es6-iterator/-/es6-iterator-0.1.2.tgz"
-                            },
-                            "es6-symbol": {
-                              "version": "0.1.1",
-                              "from": "es6-symbol@0.1.x",
-                              "resolved": "https://registry.npmjs.org/es6-symbol/-/es6-symbol-0.1.1.tgz"
->>>>>>> 6c7d6d7a
+                              "version": "2.0.1",
+                              "from": "es6-symbol@>=2.0.1 <2.1.0",
+                              "resolved": "https://registry.npmjs.org/es6-symbol/-/es6-symbol-2.0.1.tgz"
                             }
                           }
                         },
                         "memoizee": {
                           "version": "0.3.8",
-                          "from": "memoizee@0.3.x",
-<<<<<<< HEAD
-=======
+                          "from": "memoizee@>=0.3.0 <0.4.0",
                           "resolved": "https://registry.npmjs.org/memoizee/-/memoizee-0.3.8.tgz",
->>>>>>> 6c7d6d7a
                           "dependencies": {
                             "es6-weak-map": {
                               "version": "0.1.2",
-                              "from": "es6-weak-map@~0.1.2",
-<<<<<<< HEAD
+                              "from": "es6-weak-map@>=0.1.2 <0.2.0",
+                              "resolved": "https://registry.npmjs.org/es6-weak-map/-/es6-weak-map-0.1.2.tgz",
                               "dependencies": {
                                 "es6-iterator": {
-                                  "version": "0.1.1",
-                                  "from": "es6-iterator@~0.1.1"
+                                  "version": "0.1.3",
+                                  "from": "es6-iterator@>=0.1.1 <0.2.0",
+                                  "resolved": "https://registry.npmjs.org/es6-iterator/-/es6-iterator-0.1.3.tgz",
+                                  "dependencies": {
+                                    "es6-symbol": {
+                                      "version": "2.0.1",
+                                      "from": "es6-symbol@>=2.0.1 <2.1.0",
+                                      "resolved": "https://registry.npmjs.org/es6-symbol/-/es6-symbol-2.0.1.tgz"
+                                    }
+                                  }
                                 },
                                 "es6-symbol": {
                                   "version": "0.1.1",
-                                  "from": "es6-symbol@0.1.x"
-=======
-                              "resolved": "https://registry.npmjs.org/es6-weak-map/-/es6-weak-map-0.1.2.tgz",
-                              "dependencies": {
-                                "es6-iterator": {
-                                  "version": "0.1.2",
-                                  "from": "es6-iterator@~0.1.1",
-                                  "resolved": "https://registry.npmjs.org/es6-iterator/-/es6-iterator-0.1.2.tgz"
-                                },
-                                "es6-symbol": {
-                                  "version": "0.1.1",
-                                  "from": "es6-symbol@0.1.x",
+                                  "from": "es6-symbol@>=0.1.0 <0.2.0",
                                   "resolved": "https://registry.npmjs.org/es6-symbol/-/es6-symbol-0.1.1.tgz"
->>>>>>> 6c7d6d7a
                                 }
                               }
                             },
                             "event-emitter": {
-                              "version": "0.3.1",
-                              "from": "event-emitter@~0.3.1"
+                              "version": "0.3.3",
+                              "from": "event-emitter@>=0.3.1 <0.4.0",
+                              "resolved": "https://registry.npmjs.org/event-emitter/-/event-emitter-0.3.3.tgz"
                             },
                             "lru-queue": {
                               "version": "0.1.0",
-<<<<<<< HEAD
-                              "from": "lru-queue@0.1"
-=======
-                              "from": "lru-queue@0.1",
+                              "from": "lru-queue@>=0.1.0 <0.2.0",
                               "resolved": "https://registry.npmjs.org/lru-queue/-/lru-queue-0.1.0.tgz"
->>>>>>> 6c7d6d7a
                             },
                             "next-tick": {
                               "version": "0.2.2",
-                              "from": "next-tick@~0.2.2"
+                              "from": "next-tick@>=0.2.2 <0.3.0",
+                              "resolved": "https://registry.npmjs.org/next-tick/-/next-tick-0.2.2.tgz"
                             }
                           }
                         },
                         "timers-ext": {
                           "version": "0.1.0",
-                          "from": "timers-ext@0.1.x",
+                          "from": "timers-ext@>=0.1.0 <0.2.0",
+                          "resolved": "https://registry.npmjs.org/timers-ext/-/timers-ext-0.1.0.tgz",
                           "dependencies": {
                             "next-tick": {
                               "version": "0.2.2",
-                              "from": "next-tick@~0.2.2"
+                              "from": "next-tick@>=0.2.2 <0.3.0",
+                              "resolved": "https://registry.npmjs.org/next-tick/-/next-tick-0.2.2.tgz"
                             }
                           }
                         }
@@ -2325,82 +2205,76 @@
                     },
                     "lodash": {
                       "version": "2.4.1",
-                      "from": "lodash@~2.4.1"
+                      "from": "lodash@>=2.4.1 <2.5.0",
+                      "resolved": "https://registry.npmjs.org/lodash/-/lodash-2.4.1.tgz"
                     },
                     "mute-stream": {
                       "version": "0.0.4",
-                      "from": "mute-stream@0.0.4"
+                      "from": "mute-stream@0.0.4",
+                      "resolved": "https://registry.npmjs.org/mute-stream/-/mute-stream-0.0.4.tgz"
                     },
                     "readline2": {
-                      "version": "0.1.0",
-                      "from": "readline2@~0.1.0",
-                      "dependencies": {
-                        "chalk": {
-                          "version": "0.4.0",
-                          "from": "chalk@~0.4.0",
+                      "version": "0.1.1",
+                      "from": "readline2@>=0.1.0 <0.2.0",
+                      "resolved": "https://registry.npmjs.org/readline2/-/readline2-0.1.1.tgz",
+                      "dependencies": {
+                        "strip-ansi": {
+                          "version": "2.0.1",
+                          "from": "strip-ansi@>=2.0.1 <3.0.0",
+                          "resolved": "https://registry.npmjs.org/strip-ansi/-/strip-ansi-2.0.1.tgz",
                           "dependencies": {
-                            "has-color": {
-                              "version": "0.1.7",
-                              "from": "has-color@~0.1.0"
-                            },
-                            "ansi-styles": {
-                              "version": "1.0.0",
-                              "from": "ansi-styles@~1.0.0"
-                            },
-                            "strip-ansi": {
-                              "version": "0.1.1",
-                              "from": "strip-ansi@~0.1.0"
+                            "ansi-regex": {
+                              "version": "1.1.0",
+                              "from": "ansi-regex@>=1.0.0 <2.0.0",
+                              "resolved": "https://registry.npmjs.org/ansi-regex/-/ansi-regex-1.1.0.tgz"
                             }
                           }
                         }
                       }
                     },
                     "rx": {
-<<<<<<< HEAD
-                      "version": "2.3.13",
-                      "from": "rx@^2.2.27"
+                      "version": "2.3.24",
+                      "from": "rx@>=2.2.27 <3.0.0",
+                      "resolved": "https://registry.npmjs.org/rx/-/rx-2.3.24.tgz"
                     },
                     "through": {
                       "version": "2.3.6",
-                      "from": "through@~2.3.4"
-=======
-                      "version": "2.3.22",
-                      "from": "rx@^2.2.27",
-                      "resolved": "https://registry.npmjs.org/rx/-/rx-2.3.22.tgz"
-                    },
-                    "through": {
-                      "version": "2.3.6",
-                      "from": "through@~2.3.4",
+                      "from": "through@>=2.3.4 <2.4.0",
                       "resolved": "https://registry.npmjs.org/through/-/through-2.3.6.tgz"
->>>>>>> 6c7d6d7a
                     }
                   }
                 },
                 "lodash.debounce": {
                   "version": "2.4.1",
-                  "from": "lodash.debounce@^2.4.1",
+                  "from": "lodash.debounce@>=2.4.1 <3.0.0",
+                  "resolved": "https://registry.npmjs.org/lodash.debounce/-/lodash.debounce-2.4.1.tgz",
                   "dependencies": {
                     "lodash.isfunction": {
                       "version": "2.4.1",
-                      "from": "lodash.isfunction@~2.4.1"
+                      "from": "lodash.isfunction@>=2.4.1 <2.5.0",
+                      "resolved": "https://registry.npmjs.org/lodash.isfunction/-/lodash.isfunction-2.4.1.tgz"
                     },
                     "lodash.isobject": {
                       "version": "2.4.1",
-                      "from": "lodash.isobject@~2.4.1",
+                      "from": "lodash.isobject@>=2.4.1 <2.5.0",
+                      "resolved": "https://registry.npmjs.org/lodash.isobject/-/lodash.isobject-2.4.1.tgz",
                       "dependencies": {
                         "lodash._objecttypes": {
                           "version": "2.4.1",
-                          "from": "lodash._objecttypes@~2.4.1"
+                          "from": "lodash._objecttypes@>=2.4.1 <2.5.0",
+                          "resolved": "https://registry.npmjs.org/lodash._objecttypes/-/lodash._objecttypes-2.4.1.tgz"
                         }
                       }
                     },
                     "lodash.now": {
                       "version": "2.4.1",
-                      "from": "lodash.now@~2.4.1",
+                      "from": "lodash.now@>=2.4.1 <2.5.0",
+                      "resolved": "https://registry.npmjs.org/lodash.now/-/lodash.now-2.4.1.tgz",
                       "dependencies": {
                         "lodash._isnative": {
                           "version": "2.4.1",
-                          "from": "lodash._isnative@~2.4.1"
+                          "from": "lodash._isnative@>=2.4.1 <2.5.0",
+                          "resolved": "https://registry.npmjs.org/lodash._isnative/-/lodash._isnative-2.4.1.tgz"
                         }
                       }
                     }
@@ -2408,47 +2282,42 @@
                 },
                 "object-assign": {
                   "version": "1.0.0",
-                  "from": "object-assign@^1.0.0"
+                  "from": "object-assign@>=1.0.0 <2.0.0",
+                  "resolved": "https://registry.npmjs.org/object-assign/-/object-assign-1.0.0.tgz"
                 },
                 "os-name": {
-                  "version": "1.0.1",
-                  "from": "os-name@^1.0.0",
-<<<<<<< HEAD
-=======
-                  "resolved": "https://registry.npmjs.org/os-name/-/os-name-1.0.1.tgz",
->>>>>>> 6c7d6d7a
-                  "dependencies": {
-                    "minimist": {
-                      "version": "1.1.0",
-                      "from": "minimist@^1.1.0"
-                    },
+                  "version": "1.0.3",
+                  "from": "os-name@>=1.0.0 <2.0.0",
+                  "resolved": "https://registry.npmjs.org/os-name/-/os-name-1.0.3.tgz",
+                  "dependencies": {
                     "osx-release": {
                       "version": "1.0.0",
-<<<<<<< HEAD
-                      "from": "osx-release@^1.0.0"
-=======
-                      "from": "osx-release@^1.0.0",
-                      "resolved": "https://registry.npmjs.org/osx-release/-/osx-release-1.0.0.tgz"
->>>>>>> 6c7d6d7a
+                      "from": "osx-release@>=1.0.0 <2.0.0",
+                      "resolved": "https://registry.npmjs.org/osx-release/-/osx-release-1.0.0.tgz",
+                      "dependencies": {
+                        "minimist": {
+                          "version": "1.1.0",
+                          "from": "minimist@>=1.1.0 <2.0.0",
+                          "resolved": "https://registry.npmjs.org/minimist/-/minimist-1.1.0.tgz"
+                        }
+                      }
+                    },
+                    "win-release": {
+                      "version": "1.0.0",
+                      "from": "win-release@>=1.0.0 <2.0.0",
+                      "resolved": "https://registry.npmjs.org/win-release/-/win-release-1.0.0.tgz"
                     }
                   }
                 },
                 "tough-cookie": {
                   "version": "0.12.1",
-                  "from": "tough-cookie@^0.12.1",
-<<<<<<< HEAD
-                  "dependencies": {
-                    "punycode": {
-                      "version": "1.3.1",
-                      "from": "punycode@>=0.2.0"
-=======
+                  "from": "tough-cookie@>=0.12.1 <0.13.0",
                   "resolved": "https://registry.npmjs.org/tough-cookie/-/tough-cookie-0.12.1.tgz",
                   "dependencies": {
                     "punycode": {
                       "version": "1.3.2",
                       "from": "punycode@>=0.2.0",
                       "resolved": "https://registry.npmjs.org/punycode/-/punycode-1.3.2.tgz"
->>>>>>> 6c7d6d7a
                     }
                   }
                 }
@@ -2456,115 +2325,82 @@
             },
             "is-root": {
               "version": "1.0.0",
-<<<<<<< HEAD
-              "from": "is-root@~1.0.0"
+              "from": "is-root@>=1.0.0 <1.1.0",
+              "resolved": "https://registry.npmjs.org/is-root/-/is-root-1.0.0.tgz"
             },
             "junk": {
               "version": "1.0.0",
-              "from": "junk@~1.0.0"
+              "from": "junk@>=1.0.0 <1.1.0",
+              "resolved": "https://registry.npmjs.org/junk/-/junk-1.0.0.tgz"
             },
             "lockfile": {
               "version": "1.0.0",
-              "from": "lockfile@~1.0.0"
+              "from": "lockfile@>=1.0.0 <1.1.0",
+              "resolved": "https://registry.npmjs.org/lockfile/-/lockfile-1.0.0.tgz"
             },
             "lru-cache": {
               "version": "2.5.0",
-              "from": "lru-cache@2"
-=======
-              "from": "is-root@~1.0.0",
-              "resolved": "https://registry.npmjs.org/is-root/-/is-root-1.0.0.tgz"
-            },
-            "junk": {
-              "version": "1.0.0",
-              "from": "junk@~1.0.0",
-              "resolved": "https://registry.npmjs.org/junk/-/junk-1.0.0.tgz"
-            },
-            "lockfile": {
-              "version": "1.0.0",
-              "from": "lockfile@~1.0.0",
-              "resolved": "https://registry.npmjs.org/lockfile/-/lockfile-1.0.0.tgz"
-            },
-            "lru-cache": {
-              "version": "2.5.0",
-              "from": "lru-cache@~2.5.0",
+              "from": "lru-cache@>=2.0.0 <3.0.0",
               "resolved": "https://registry.npmjs.org/lru-cache/-/lru-cache-2.5.0.tgz"
->>>>>>> 6c7d6d7a
             },
             "mkdirp": {
               "version": "0.5.0",
-              "from": "mkdirp@0.5.0",
-<<<<<<< HEAD
-=======
+              "from": "mkdirp@>=0.3.4",
               "resolved": "https://registry.npmjs.org/mkdirp/-/mkdirp-0.5.0.tgz",
->>>>>>> 6c7d6d7a
               "dependencies": {
                 "minimist": {
                   "version": "0.0.8",
-                  "from": "minimist@0.0.8"
+                  "from": "minimist@0.0.8",
+                  "resolved": "https://registry.npmjs.org/minimist/-/minimist-0.0.8.tgz"
                 }
               }
             },
             "mout": {
               "version": "0.9.1",
-<<<<<<< HEAD
-              "from": "mout@~0.9.0"
-=======
-              "from": "mout@~0.9.0",
+              "from": "mout@>=0.9.0 <0.10.0",
               "resolved": "https://registry.npmjs.org/mout/-/mout-0.9.1.tgz"
->>>>>>> 6c7d6d7a
             },
             "nopt": {
               "version": "3.0.1",
-              "from": "nopt@~3.0.0"
+              "from": "nopt@>=3.0.0 <3.1.0",
+              "resolved": "https://registry.npmjs.org/nopt/-/nopt-3.0.1.tgz"
             },
             "opn": {
-<<<<<<< HEAD
-              "version": "1.0.0",
-              "from": "opn@~1.0.0"
-            },
-            "osenv": {
-              "version": "0.1.0",
-              "from": "osenv@0.1.0"
-=======
               "version": "1.0.1",
-              "from": "opn@~1.0.0",
+              "from": "opn@>=1.0.0 <1.1.0",
               "resolved": "https://registry.npmjs.org/opn/-/opn-1.0.1.tgz"
             },
             "osenv": {
               "version": "0.1.0",
               "from": "osenv@0.1.0",
               "resolved": "https://registry.npmjs.org/osenv/-/osenv-0.1.0.tgz"
->>>>>>> 6c7d6d7a
             },
             "p-throttler": {
               "version": "0.1.0",
               "from": "p-throttler@0.1.0",
-<<<<<<< HEAD
-=======
               "resolved": "https://registry.npmjs.org/p-throttler/-/p-throttler-0.1.0.tgz",
->>>>>>> 6c7d6d7a
               "dependencies": {
                 "q": {
                   "version": "0.9.7",
-                  "from": "q@~0.9.2"
+                  "from": "q@>=0.9.2 <0.10.0",
+                  "resolved": "https://registry.npmjs.org/q/-/q-0.9.7.tgz"
                 }
               }
             },
             "promptly": {
               "version": "0.2.0",
               "from": "promptly@0.2.0",
-<<<<<<< HEAD
-=======
               "resolved": "https://registry.npmjs.org/promptly/-/promptly-0.2.0.tgz",
->>>>>>> 6c7d6d7a
               "dependencies": {
                 "read": {
                   "version": "1.0.5",
-                  "from": "read@~1.0.4",
+                  "from": "read@>=1.0.4 <1.1.0",
+                  "resolved": "https://registry.npmjs.org/read/-/read-1.0.5.tgz",
                   "dependencies": {
                     "mute-stream": {
                       "version": "0.0.4",
-                      "from": "mute-stream@~0.0.4"
+                      "from": "mute-stream@>=0.0.4 <0.1.0",
+                      "resolved": "https://registry.npmjs.org/mute-stream/-/mute-stream-0.0.4.tgz"
                     }
                   }
                 }
@@ -2572,52 +2408,27 @@
             },
             "q": {
               "version": "1.0.1",
-              "from": "q@~1.0.1"
+              "from": "q@>=1.0.1 <1.1.0",
+              "resolved": "https://registry.npmjs.org/q/-/q-1.0.1.tgz"
             },
             "request": {
               "version": "2.42.0",
-              "from": "request@~2.42.0",
-<<<<<<< HEAD
+              "from": "request@>=2.42.0 <2.43.0",
+              "resolved": "https://registry.npmjs.org/request/-/request-2.42.0.tgz",
               "dependencies": {
                 "bl": {
-                  "version": "0.9.3",
-                  "from": "bl@~0.9.0",
+                  "version": "0.9.4",
+                  "from": "bl@>=0.9.0 <0.10.0",
+                  "resolved": "https://registry.npmjs.org/bl/-/bl-0.9.4.tgz",
                   "dependencies": {
                     "readable-stream": {
-                      "version": "1.0.33-1",
-                      "from": "readable-stream@~1.0.26",
+                      "version": "1.0.33",
+                      "from": "readable-stream@>=1.0.26 <1.1.0",
+                      "resolved": "https://registry.npmjs.org/readable-stream/-/readable-stream-1.0.33.tgz",
                       "dependencies": {
                         "core-util-is": {
                           "version": "1.0.1",
-                          "from": "core-util-is@~1.0.0"
-                        },
-                        "isarray": {
-                          "version": "0.0.1",
-                          "from": "isarray@0.0.1"
-                        },
-                        "string_decoder": {
-                          "version": "0.10.31",
-                          "from": "string_decoder@~0.10.x"
-                        },
-                        "inherits": {
-                          "version": "2.0.1",
-                          "from": "inherits@~2.0.1"
-=======
-              "resolved": "https://registry.npmjs.org/request/-/request-2.42.0.tgz",
-              "dependencies": {
-                "bl": {
-                  "version": "0.9.3",
-                  "from": "bl@^0.9.0",
-                  "resolved": "https://registry.npmjs.org/bl/-/bl-0.9.3.tgz",
-                  "dependencies": {
-                    "readable-stream": {
-                      "version": "1.0.33",
-                      "from": "readable-stream@~1.0.26",
-                      "resolved": "https://registry.npmjs.org/readable-stream/-/readable-stream-1.0.33.tgz",
-                      "dependencies": {
-                        "core-util-is": {
-                          "version": "1.0.1",
-                          "from": "core-util-is@~1.0.0",
+                          "from": "core-util-is@>=1.0.0 <1.1.0",
                           "resolved": "https://registry.npmjs.org/core-util-is/-/core-util-is-1.0.1.tgz"
                         },
                         "isarray": {
@@ -2627,14 +2438,13 @@
                         },
                         "string_decoder": {
                           "version": "0.10.31",
-                          "from": "string_decoder@~0.10.x",
+                          "from": "string_decoder@>=0.10.0 <0.11.0",
                           "resolved": "https://registry.npmjs.org/string_decoder/-/string_decoder-0.10.31.tgz"
                         },
                         "inherits": {
                           "version": "2.0.1",
-                          "from": "inherits@~2.0.1",
+                          "from": "inherits@>=2.0.0 <3.0.0",
                           "resolved": "https://registry.npmjs.org/inherits/-/inherits-2.0.1.tgz"
->>>>>>> 6c7d6d7a
                         }
                       }
                     }
@@ -2642,318 +2452,234 @@
                 },
                 "caseless": {
                   "version": "0.6.0",
-<<<<<<< HEAD
-                  "from": "caseless@~0.6.0"
+                  "from": "caseless@>=0.6.0 <0.7.0",
+                  "resolved": "https://registry.npmjs.org/caseless/-/caseless-0.6.0.tgz"
                 },
                 "forever-agent": {
                   "version": "0.5.2",
-                  "from": "forever-agent@~0.5.0"
+                  "from": "forever-agent@>=0.5.0 <0.6.0",
+                  "resolved": "https://registry.npmjs.org/forever-agent/-/forever-agent-0.5.2.tgz"
                 },
                 "qs": {
                   "version": "1.2.2",
-                  "from": "qs@~1.2.0"
+                  "from": "qs@>=1.2.0 <1.3.0",
+                  "resolved": "https://registry.npmjs.org/qs/-/qs-1.2.2.tgz"
                 },
                 "json-stringify-safe": {
                   "version": "5.0.0",
-                  "from": "json-stringify-safe@~5.0.0"
+                  "from": "json-stringify-safe@>=5.0.0 <5.1.0",
+                  "resolved": "https://registry.npmjs.org/json-stringify-safe/-/json-stringify-safe-5.0.0.tgz"
                 },
                 "mime-types": {
                   "version": "1.0.2",
-                  "from": "mime-types@~1.0.1"
+                  "from": "mime-types@>=1.0.1 <1.1.0",
+                  "resolved": "https://registry.npmjs.org/mime-types/-/mime-types-1.0.2.tgz"
                 },
                 "node-uuid": {
-                  "version": "1.4.1",
-                  "from": "node-uuid@~1.4.0"
+                  "version": "1.4.2",
+                  "from": "node-uuid@>=1.4.0 <1.5.0",
+                  "resolved": "https://registry.npmjs.org/node-uuid/-/node-uuid-1.4.2.tgz"
                 },
                 "tunnel-agent": {
                   "version": "0.4.0",
-                  "from": "tunnel-agent@~0.4.0"
-=======
-                  "from": "caseless@~0.6.0",
-                  "resolved": "https://registry.npmjs.org/caseless/-/caseless-0.6.0.tgz"
-                },
-                "forever-agent": {
-                  "version": "0.5.2",
-                  "from": "forever-agent@~0.5.0",
-                  "resolved": "https://registry.npmjs.org/forever-agent/-/forever-agent-0.5.2.tgz"
-                },
-                "qs": {
-                  "version": "1.2.2",
-                  "from": "qs@~1.2.0",
-                  "resolved": "https://registry.npmjs.org/qs/-/qs-1.2.2.tgz"
-                },
-                "json-stringify-safe": {
-                  "version": "5.0.0",
-                  "from": "json-stringify-safe@~5.0.0",
-                  "resolved": "https://registry.npmjs.org/json-stringify-safe/-/json-stringify-safe-5.0.0.tgz"
-                },
-                "mime-types": {
-                  "version": "1.0.2",
-                  "from": "mime-types@~1.0.1",
-                  "resolved": "https://registry.npmjs.org/mime-types/-/mime-types-1.0.2.tgz"
-                },
-                "node-uuid": {
-                  "version": "1.4.2",
-                  "from": "node-uuid@~1.4.0",
-                  "resolved": "https://registry.npmjs.org/node-uuid/-/node-uuid-1.4.2.tgz"
-                },
-                "tunnel-agent": {
-                  "version": "0.4.0",
-                  "from": "tunnel-agent@~0.4.0",
+                  "from": "tunnel-agent@>=0.4.0 <0.5.0",
                   "resolved": "https://registry.npmjs.org/tunnel-agent/-/tunnel-agent-0.4.0.tgz"
->>>>>>> 6c7d6d7a
                 },
                 "tough-cookie": {
                   "version": "0.12.1",
                   "from": "tough-cookie@>=0.12.0",
-<<<<<<< HEAD
-                  "dependencies": {
-                    "punycode": {
-                      "version": "1.3.1",
-                      "from": "punycode@>=0.2.0"
-=======
                   "resolved": "https://registry.npmjs.org/tough-cookie/-/tough-cookie-0.12.1.tgz",
                   "dependencies": {
                     "punycode": {
                       "version": "1.3.2",
                       "from": "punycode@>=0.2.0",
                       "resolved": "https://registry.npmjs.org/punycode/-/punycode-1.3.2.tgz"
->>>>>>> 6c7d6d7a
                     }
                   }
                 },
                 "form-data": {
                   "version": "0.1.4",
-                  "from": "form-data@~0.1.0",
+                  "from": "form-data@>=0.1.0 <0.2.0",
+                  "resolved": "https://registry.npmjs.org/form-data/-/form-data-0.1.4.tgz",
                   "dependencies": {
                     "combined-stream": {
                       "version": "0.0.7",
-                      "from": "combined-stream@~0.0.4",
-<<<<<<< HEAD
-=======
+                      "from": "combined-stream@>=0.0.4 <0.1.0",
                       "resolved": "https://registry.npmjs.org/combined-stream/-/combined-stream-0.0.7.tgz",
->>>>>>> 6c7d6d7a
                       "dependencies": {
                         "delayed-stream": {
                           "version": "0.0.5",
-                          "from": "delayed-stream@0.0.5"
+                          "from": "delayed-stream@0.0.5",
+                          "resolved": "https://registry.npmjs.org/delayed-stream/-/delayed-stream-0.0.5.tgz"
                         }
                       }
                     },
                     "mime": {
                       "version": "1.2.11",
-<<<<<<< HEAD
-                      "from": "mime@~1.2.11"
-=======
-                      "from": "mime@~1.2.11",
+                      "from": "mime@>=1.2.11 <1.3.0",
                       "resolved": "https://registry.npmjs.org/mime/-/mime-1.2.11.tgz"
->>>>>>> 6c7d6d7a
                     },
                     "async": {
                       "version": "0.9.0",
-                      "from": "async@~0.9.0"
+                      "from": "async@>=0.9.0 <0.10.0",
+                      "resolved": "https://registry.npmjs.org/async/-/async-0.9.0.tgz"
                     }
                   }
                 },
                 "http-signature": {
                   "version": "0.10.1",
-                  "from": "http-signature@~0.10.0",
-<<<<<<< HEAD
-                  "dependencies": {
-                    "assert-plus": {
-                      "version": "0.1.2",
-                      "from": "assert-plus@0.1.2"
-=======
+                  "from": "http-signature@>=0.10.0 <0.11.0",
                   "resolved": "https://registry.npmjs.org/http-signature/-/http-signature-0.10.1.tgz",
                   "dependencies": {
                     "assert-plus": {
                       "version": "0.1.5",
-                      "from": "assert-plus@^0.1.5",
+                      "from": "assert-plus@>=0.1.5 <0.2.0",
                       "resolved": "https://registry.npmjs.org/assert-plus/-/assert-plus-0.1.5.tgz"
->>>>>>> 6c7d6d7a
                     },
                     "asn1": {
                       "version": "0.1.11",
-                      "from": "asn1@0.1.11"
+                      "from": "asn1@0.1.11",
+                      "resolved": "https://registry.npmjs.org/asn1/-/asn1-0.1.11.tgz"
                     },
                     "ctype": {
-<<<<<<< HEAD
-                      "version": "0.5.2",
-                      "from": "ctype@0.5.2"
-=======
                       "version": "0.5.3",
                       "from": "ctype@0.5.3",
                       "resolved": "https://registry.npmjs.org/ctype/-/ctype-0.5.3.tgz"
->>>>>>> 6c7d6d7a
                     }
                   }
                 },
                 "oauth-sign": {
                   "version": "0.4.0",
-<<<<<<< HEAD
-                  "from": "oauth-sign@~0.4.0"
-=======
-                  "from": "oauth-sign@~0.4.0",
+                  "from": "oauth-sign@>=0.4.0 <0.5.0",
                   "resolved": "https://registry.npmjs.org/oauth-sign/-/oauth-sign-0.4.0.tgz"
->>>>>>> 6c7d6d7a
                 },
                 "hawk": {
                   "version": "1.1.1",
                   "from": "hawk@1.1.1",
-<<<<<<< HEAD
-=======
                   "resolved": "https://registry.npmjs.org/hawk/-/hawk-1.1.1.tgz",
->>>>>>> 6c7d6d7a
                   "dependencies": {
                     "hoek": {
                       "version": "0.9.1",
-                      "from": "hoek@0.9.x"
+                      "from": "hoek@>=0.9.0 <0.10.0",
+                      "resolved": "https://registry.npmjs.org/hoek/-/hoek-0.9.1.tgz"
                     },
                     "boom": {
                       "version": "0.4.2",
-                      "from": "boom@0.4.x"
+                      "from": "boom@>=0.4.0 <0.5.0",
+                      "resolved": "https://registry.npmjs.org/boom/-/boom-0.4.2.tgz"
                     },
                     "cryptiles": {
                       "version": "0.2.2",
-                      "from": "cryptiles@0.2.x"
+                      "from": "cryptiles@>=0.2.0 <0.3.0",
+                      "resolved": "https://registry.npmjs.org/cryptiles/-/cryptiles-0.2.2.tgz"
                     },
                     "sntp": {
                       "version": "0.2.4",
-                      "from": "sntp@0.2.x"
+                      "from": "sntp@>=0.2.0 <0.3.0",
+                      "resolved": "https://registry.npmjs.org/sntp/-/sntp-0.2.4.tgz"
                     }
                   }
                 },
                 "aws-sign2": {
                   "version": "0.5.0",
-<<<<<<< HEAD
-                  "from": "aws-sign2@~0.5.0"
+                  "from": "aws-sign2@>=0.5.0 <0.6.0",
+                  "resolved": "https://registry.npmjs.org/aws-sign2/-/aws-sign2-0.5.0.tgz"
                 },
                 "stringstream": {
                   "version": "0.0.4",
-                  "from": "stringstream@~0.0.4"
-=======
-                  "from": "aws-sign2@~0.5.0",
-                  "resolved": "https://registry.npmjs.org/aws-sign2/-/aws-sign2-0.5.0.tgz"
-                },
-                "stringstream": {
-                  "version": "0.0.4",
-                  "from": "stringstream@~0.0.4",
+                  "from": "stringstream@>=0.0.4 <0.1.0",
                   "resolved": "https://registry.npmjs.org/stringstream/-/stringstream-0.0.4.tgz"
->>>>>>> 6c7d6d7a
                 }
               }
             },
             "request-progress": {
               "version": "0.3.0",
               "from": "request-progress@0.3.0",
-<<<<<<< HEAD
-=======
               "resolved": "https://registry.npmjs.org/request-progress/-/request-progress-0.3.0.tgz",
->>>>>>> 6c7d6d7a
               "dependencies": {
                 "throttleit": {
                   "version": "0.0.2",
-                  "from": "throttleit@~0.0.2"
+                  "from": "throttleit@>=0.0.2 <0.1.0",
+                  "resolved": "https://registry.npmjs.org/throttleit/-/throttleit-0.0.2.tgz"
                 }
               }
             },
             "retry": {
               "version": "0.6.0",
-<<<<<<< HEAD
-              "from": "retry@0.6.0"
-=======
               "from": "retry@0.6.0",
               "resolved": "https://registry.npmjs.org/retry/-/retry-0.6.0.tgz"
->>>>>>> 6c7d6d7a
             },
             "rimraf": {
               "version": "2.2.8",
-              "from": "rimraf@~2.2.0"
+              "from": "rimraf@>=2.0.0 <3.0.0",
+              "resolved": "https://registry.npmjs.org/rimraf/-/rimraf-2.2.8.tgz"
             },
             "semver": {
               "version": "2.3.2",
-              "from": "semver@~2.3.0"
+              "from": "semver@>=2.3.0 <2.4.0",
+              "resolved": "https://registry.npmjs.org/semver/-/semver-2.3.2.tgz"
             },
             "shell-quote": {
               "version": "1.4.2",
-              "from": "shell-quote@~1.4.1",
+              "from": "shell-quote@>=1.4.1 <1.5.0",
+              "resolved": "https://registry.npmjs.org/shell-quote/-/shell-quote-1.4.2.tgz",
               "dependencies": {
                 "jsonify": {
                   "version": "0.0.0",
-                  "from": "jsonify@~0.0.0"
+                  "from": "jsonify@>=0.0.0 <0.1.0",
+                  "resolved": "https://registry.npmjs.org/jsonify/-/jsonify-0.0.0.tgz"
                 },
                 "array-filter": {
                   "version": "0.0.1",
-                  "from": "array-filter@~0.0.0"
+                  "from": "array-filter@>=0.0.0 <0.1.0",
+                  "resolved": "https://registry.npmjs.org/array-filter/-/array-filter-0.0.1.tgz"
                 },
                 "array-reduce": {
                   "version": "0.0.0",
-                  "from": "array-reduce@~0.0.0"
+                  "from": "array-reduce@>=0.0.0 <0.1.0",
+                  "resolved": "https://registry.npmjs.org/array-reduce/-/array-reduce-0.0.0.tgz"
                 },
                 "array-map": {
                   "version": "0.0.0",
-                  "from": "array-map@~0.0.0"
+                  "from": "array-map@>=0.0.0 <0.1.0",
+                  "resolved": "https://registry.npmjs.org/array-map/-/array-map-0.0.0.tgz"
                 }
               }
             },
             "stringify-object": {
               "version": "1.0.0",
-<<<<<<< HEAD
-              "from": "stringify-object@~1.0.0"
-=======
-              "from": "stringify-object@~1.0.0",
+              "from": "stringify-object@>=1.0.0 <1.1.0",
               "resolved": "https://registry.npmjs.org/stringify-object/-/stringify-object-1.0.0.tgz"
->>>>>>> 6c7d6d7a
             },
             "tar-fs": {
               "version": "0.5.2",
               "from": "tar-fs@0.5.2",
-<<<<<<< HEAD
-=======
               "resolved": "https://registry.npmjs.org/tar-fs/-/tar-fs-0.5.2.tgz",
->>>>>>> 6c7d6d7a
               "dependencies": {
                 "pump": {
                   "version": "0.3.5",
-                  "from": "pump@^0.3.5",
-<<<<<<< HEAD
+                  "from": "pump@>=0.3.5 <0.4.0",
+                  "resolved": "https://registry.npmjs.org/pump/-/pump-0.3.5.tgz",
                   "dependencies": {
                     "once": {
                       "version": "1.2.0",
-                      "from": "once@~1.2.0"
-=======
-                  "resolved": "https://registry.npmjs.org/pump/-/pump-0.3.5.tgz",
-                  "dependencies": {
-                    "once": {
-                      "version": "1.2.0",
-                      "from": "once@~1.2.0",
+                      "from": "once@>=1.2.0 <1.3.0",
                       "resolved": "https://registry.npmjs.org/once/-/once-1.2.0.tgz"
->>>>>>> 6c7d6d7a
                     },
                     "end-of-stream": {
                       "version": "1.0.0",
-                      "from": "end-of-stream@~1.0.0",
-<<<<<<< HEAD
-=======
+                      "from": "end-of-stream@>=1.0.0 <1.1.0",
                       "resolved": "https://registry.npmjs.org/end-of-stream/-/end-of-stream-1.0.0.tgz",
->>>>>>> 6c7d6d7a
                       "dependencies": {
                         "once": {
                           "version": "1.3.1",
-                          "from": "once@~1.3.0",
-<<<<<<< HEAD
-                          "dependencies": {
-                            "wrappy": {
-                              "version": "1.0.1",
-                              "from": "wrappy@1"
-=======
+                          "from": "once@>=1.3.0 <1.4.0",
                           "resolved": "https://registry.npmjs.org/once/-/once-1.3.1.tgz",
                           "dependencies": {
                             "wrappy": {
                               "version": "1.0.1",
-                              "from": "wrappy@1",
+                              "from": "wrappy@>=1.0.0 <2.0.0",
                               "resolved": "https://registry.npmjs.org/wrappy/-/wrappy-1.0.1.tgz"
->>>>>>> 6c7d6d7a
                             }
                           }
                         }
@@ -2963,78 +2689,41 @@
                 },
                 "tar-stream": {
                   "version": "0.4.7",
-                  "from": "tar-stream@^0.4.6",
-<<<<<<< HEAD
+                  "from": "tar-stream@>=0.4.6 <0.5.0",
+                  "resolved": "https://registry.npmjs.org/tar-stream/-/tar-stream-0.4.7.tgz",
                   "dependencies": {
                     "bl": {
-                      "version": "0.9.3",
-                      "from": "bl@^0.9.0"
-=======
-                  "resolved": "https://registry.npmjs.org/tar-stream/-/tar-stream-0.4.7.tgz",
-                  "dependencies": {
-                    "bl": {
-                      "version": "0.9.3",
-                      "from": "bl@^0.9.0",
-                      "resolved": "https://registry.npmjs.org/bl/-/bl-0.9.3.tgz"
->>>>>>> 6c7d6d7a
+                      "version": "0.9.4",
+                      "from": "bl@>=0.9.0 <0.10.0",
+                      "resolved": "https://registry.npmjs.org/bl/-/bl-0.9.4.tgz"
                     },
                     "end-of-stream": {
                       "version": "1.1.0",
-                      "from": "end-of-stream@^1.0.0",
-<<<<<<< HEAD
-=======
+                      "from": "end-of-stream@>=1.0.0 <2.0.0",
                       "resolved": "https://registry.npmjs.org/end-of-stream/-/end-of-stream-1.1.0.tgz",
->>>>>>> 6c7d6d7a
                       "dependencies": {
                         "once": {
                           "version": "1.3.1",
-                          "from": "once@~1.3.0",
-<<<<<<< HEAD
-                          "dependencies": {
-                            "wrappy": {
-                              "version": "1.0.1",
-                              "from": "wrappy@1"
-=======
+                          "from": "once@>=1.3.0 <1.4.0",
                           "resolved": "https://registry.npmjs.org/once/-/once-1.3.1.tgz",
                           "dependencies": {
                             "wrappy": {
                               "version": "1.0.1",
-                              "from": "wrappy@1",
+                              "from": "wrappy@>=1.0.0 <2.0.0",
                               "resolved": "https://registry.npmjs.org/wrappy/-/wrappy-1.0.1.tgz"
->>>>>>> 6c7d6d7a
                             }
                           }
                         }
                       }
                     },
                     "readable-stream": {
-<<<<<<< HEAD
-                      "version": "1.0.33-1",
-                      "from": "readable-stream@^1.0.27-1",
+                      "version": "1.0.33",
+                      "from": "readable-stream@>=1.0.27-1 <2.0.0",
+                      "resolved": "https://registry.npmjs.org/readable-stream/-/readable-stream-1.0.33.tgz",
                       "dependencies": {
                         "core-util-is": {
                           "version": "1.0.1",
-                          "from": "core-util-is@~1.0.0"
-                        },
-                        "isarray": {
-                          "version": "0.0.1",
-                          "from": "isarray@0.0.1"
-                        },
-                        "string_decoder": {
-                          "version": "0.10.31",
-                          "from": "string_decoder@~0.10.x"
-                        },
-                        "inherits": {
-                          "version": "2.0.1",
-                          "from": "inherits@~2.0.1"
-=======
-                      "version": "1.0.33",
-                      "from": "readable-stream@^1.0.27-1",
-                      "resolved": "https://registry.npmjs.org/readable-stream/-/readable-stream-1.0.33.tgz",
-                      "dependencies": {
-                        "core-util-is": {
-                          "version": "1.0.1",
-                          "from": "core-util-is@~1.0.0",
+                          "from": "core-util-is@>=1.0.0 <1.1.0",
                           "resolved": "https://registry.npmjs.org/core-util-is/-/core-util-is-1.0.1.tgz"
                         },
                         "isarray": {
@@ -3044,25 +2733,20 @@
                         },
                         "string_decoder": {
                           "version": "0.10.31",
-                          "from": "string_decoder@~0.10.x",
+                          "from": "string_decoder@>=0.10.0 <0.11.0",
                           "resolved": "https://registry.npmjs.org/string_decoder/-/string_decoder-0.10.31.tgz"
                         },
                         "inherits": {
                           "version": "2.0.1",
-                          "from": "inherits@~2.0.1",
+                          "from": "inherits@>=2.0.1 <2.1.0",
                           "resolved": "https://registry.npmjs.org/inherits/-/inherits-2.0.1.tgz"
->>>>>>> 6c7d6d7a
                         }
                       }
                     },
                     "xtend": {
                       "version": "4.0.0",
-<<<<<<< HEAD
-                      "from": "xtend@^4.0.0"
-=======
-                      "from": "xtend@^4.0.0",
+                      "from": "xtend@>=4.0.0 <5.0.0",
                       "resolved": "https://registry.npmjs.org/xtend/-/xtend-4.0.0.tgz"
->>>>>>> 6c7d6d7a
                     }
                   }
                 }
@@ -3070,169 +2754,135 @@
             },
             "tmp": {
               "version": "0.0.23",
-              "from": "tmp@0.0.23"
+              "from": "tmp@0.0.23",
+              "resolved": "https://registry.npmjs.org/tmp/-/tmp-0.0.23.tgz"
             },
             "update-notifier": {
               "version": "0.2.0",
               "from": "update-notifier@0.2.0",
-<<<<<<< HEAD
-=======
               "resolved": "https://registry.npmjs.org/update-notifier/-/update-notifier-0.2.0.tgz",
->>>>>>> 6c7d6d7a
               "dependencies": {
                 "configstore": {
                   "version": "0.3.2",
-                  "from": "configstore@^0.3.1",
-<<<<<<< HEAD
-                  "dependencies": {
-                    "js-yaml": {
-                      "version": "3.0.2",
-                      "from": "js-yaml@~3.0.1",
-=======
+                  "from": "configstore@>=0.3.0 <0.4.0",
                   "resolved": "https://registry.npmjs.org/configstore/-/configstore-0.3.2.tgz",
                   "dependencies": {
                     "js-yaml": {
                       "version": "3.2.5",
-                      "from": "js-yaml@^3.1.0",
+                      "from": "js-yaml@>=3.1.0 <4.0.0",
                       "resolved": "https://registry.npmjs.org/js-yaml/-/js-yaml-3.2.5.tgz",
->>>>>>> 6c7d6d7a
                       "dependencies": {
                         "argparse": {
                           "version": "0.1.16",
-                          "from": "argparse@~ 0.1.11",
-<<<<<<< HEAD
-                          "dependencies": {
-                            "underscore": {
-                              "version": "1.4.4",
-                              "from": "underscore@~1.4.3"
-                            },
-                            "underscore.string": {
-                              "version": "2.3.3",
-                              "from": "underscore.string@~2.3.1"
-=======
+                          "from": "argparse@>=0.1.11 <0.2.0",
                           "resolved": "https://registry.npmjs.org/argparse/-/argparse-0.1.16.tgz",
                           "dependencies": {
                             "underscore.string": {
                               "version": "2.4.0",
-                              "from": "underscore.string@~2.4.0",
+                              "from": "underscore.string@>=2.4.0 <2.5.0",
                               "resolved": "https://registry.npmjs.org/underscore.string/-/underscore.string-2.4.0.tgz"
->>>>>>> 6c7d6d7a
                             }
                           }
                         },
                         "esprima": {
                           "version": "1.0.4",
-                          "from": "esprima@~ 1.0.2"
+                          "from": "esprima@>=1.0.2 <1.1.0",
+                          "resolved": "https://registry.npmjs.org/esprima/-/esprima-1.0.4.tgz"
                         }
                       }
                     },
                     "object-assign": {
-<<<<<<< HEAD
-                      "version": "0.3.1",
-                      "from": "object-assign@~0.3.1"
-                    },
-                    "uuid": {
-                      "version": "1.4.2",
-                      "from": "uuid@~1.4.1"
-=======
                       "version": "2.0.0",
-                      "from": "object-assign@^2.0.0",
+                      "from": "object-assign@>=2.0.0 <3.0.0",
                       "resolved": "https://registry.npmjs.org/object-assign/-/object-assign-2.0.0.tgz"
                     },
                     "user-home": {
-                      "version": "1.1.0",
-                      "from": "user-home@^1.0.0",
-                      "resolved": "https://registry.npmjs.org/user-home/-/user-home-1.1.0.tgz"
+                      "version": "1.1.1",
+                      "from": "user-home@>=1.0.0 <2.0.0",
+                      "resolved": "https://registry.npmjs.org/user-home/-/user-home-1.1.1.tgz"
                     },
                     "uuid": {
                       "version": "2.0.1",
-                      "from": "uuid@^2.0.1",
+                      "from": "uuid@>=2.0.1 <3.0.0",
                       "resolved": "https://registry.npmjs.org/uuid/-/uuid-2.0.1.tgz"
                     },
                     "xdg-basedir": {
-                      "version": "1.0.0",
-                      "from": "xdg-basedir@^1.0.0",
-                      "resolved": "https://registry.npmjs.org/xdg-basedir/-/xdg-basedir-1.0.0.tgz"
->>>>>>> 6c7d6d7a
+                      "version": "1.0.1",
+                      "from": "xdg-basedir@>=1.0.0 <2.0.0",
+                      "resolved": "https://registry.npmjs.org/xdg-basedir/-/xdg-basedir-1.0.1.tgz"
                     }
                   }
                 },
                 "latest-version": {
                   "version": "0.2.0",
-                  "from": "latest-version@^0.2.0",
+                  "from": "latest-version@>=0.2.0 <0.3.0",
+                  "resolved": "https://registry.npmjs.org/latest-version/-/latest-version-0.2.0.tgz",
                   "dependencies": {
                     "package-json": {
                       "version": "0.2.0",
-                      "from": "package-json@^0.2.0",
+                      "from": "package-json@>=0.2.0 <0.3.0",
+                      "resolved": "https://registry.npmjs.org/package-json/-/package-json-0.2.0.tgz",
                       "dependencies": {
                         "got": {
                           "version": "0.3.0",
-                          "from": "got@^0.3.0",
+                          "from": "got@>=0.3.0 <0.4.0",
+                          "resolved": "https://registry.npmjs.org/got/-/got-0.3.0.tgz",
                           "dependencies": {
                             "object-assign": {
                               "version": "0.3.1",
-                              "from": "object-assign@^0.3.0"
+                              "from": "object-assign@>=0.3.0 <0.4.0",
+                              "resolved": "https://registry.npmjs.org/object-assign/-/object-assign-0.3.1.tgz"
                             }
                           }
                         },
                         "registry-url": {
                           "version": "0.1.1",
-                          "from": "registry-url@^0.1.0",
+                          "from": "registry-url@>=0.1.0 <0.2.0",
+                          "resolved": "https://registry.npmjs.org/registry-url/-/registry-url-0.1.1.tgz",
                           "dependencies": {
                             "npmconf": {
                               "version": "2.1.1",
-                              "from": "npmconf@^2.0.1",
-<<<<<<< HEAD
-=======
+                              "from": "npmconf@>=2.0.1 <3.0.0",
                               "resolved": "https://registry.npmjs.org/npmconf/-/npmconf-2.1.1.tgz",
->>>>>>> 6c7d6d7a
                               "dependencies": {
                                 "config-chain": {
                                   "version": "1.1.8",
-                                  "from": "config-chain@~1.1.8",
+                                  "from": "config-chain@>=1.1.8 <1.2.0",
+                                  "resolved": "https://registry.npmjs.org/config-chain/-/config-chain-1.1.8.tgz",
                                   "dependencies": {
                                     "proto-list": {
                                       "version": "1.2.3",
-                                      "from": "proto-list@~1.2.1"
+                                      "from": "proto-list@>=1.2.1 <1.3.0",
+                                      "resolved": "https://registry.npmjs.org/proto-list/-/proto-list-1.2.3.tgz"
                                     }
                                   }
                                 },
                                 "inherits": {
                                   "version": "2.0.1",
-                                  "from": "inherits@~2.0.0"
+                                  "from": "inherits@>=2.0.0 <2.1.0",
+                                  "resolved": "https://registry.npmjs.org/inherits/-/inherits-2.0.1.tgz"
                                 },
                                 "ini": {
-<<<<<<< HEAD
-                                  "version": "1.3.0",
-                                  "from": "ini@^1.2.0"
-=======
                                   "version": "1.3.2",
-                                  "from": "ini@^1.2.0",
+                                  "from": "ini@>=1.2.0 <2.0.0",
                                   "resolved": "https://registry.npmjs.org/ini/-/ini-1.3.2.tgz"
->>>>>>> 6c7d6d7a
                                 },
                                 "once": {
                                   "version": "1.3.1",
-                                  "from": "once@~1.3.0",
-<<<<<<< HEAD
-                                  "dependencies": {
-                                    "wrappy": {
-                                      "version": "1.0.1",
-                                      "from": "wrappy@1"
-=======
+                                  "from": "once@>=1.3.0 <1.4.0",
                                   "resolved": "https://registry.npmjs.org/once/-/once-1.3.1.tgz",
                                   "dependencies": {
                                     "wrappy": {
                                       "version": "1.0.1",
-                                      "from": "wrappy@1",
+                                      "from": "wrappy@>=1.0.0 <2.0.0",
                                       "resolved": "https://registry.npmjs.org/wrappy/-/wrappy-1.0.1.tgz"
->>>>>>> 6c7d6d7a
                                     }
                                   }
                                 },
                                 "uid-number": {
                                   "version": "0.0.5",
-                                  "from": "uid-number@0.0.5"
+                                  "from": "uid-number@0.0.5",
+                                  "resolved": "https://registry.npmjs.org/uid-number/-/uid-number-0.0.5.tgz"
                                 }
                               }
                             }
@@ -3244,19 +2894,23 @@
                 },
                 "semver-diff": {
                   "version": "0.1.0",
-                  "from": "semver-diff@^0.1.0"
+                  "from": "semver-diff@>=0.1.0 <0.2.0",
+                  "resolved": "https://registry.npmjs.org/semver-diff/-/semver-diff-0.1.0.tgz"
                 },
                 "string-length": {
                   "version": "0.1.2",
-                  "from": "string-length@^0.1.2",
+                  "from": "string-length@>=0.1.2 <0.2.0",
+                  "resolved": "https://registry.npmjs.org/string-length/-/string-length-0.1.2.tgz",
                   "dependencies": {
                     "strip-ansi": {
                       "version": "0.2.2",
-                      "from": "strip-ansi@^0.2.1",
+                      "from": "strip-ansi@>=0.2.1 <0.3.0",
+                      "resolved": "https://registry.npmjs.org/strip-ansi/-/strip-ansi-0.2.2.tgz",
                       "dependencies": {
                         "ansi-regex": {
                           "version": "0.1.0",
-                          "from": "ansi-regex@^0.1.0"
+                          "from": "ansi-regex@>=0.1.0 <0.2.0",
+                          "resolved": "https://registry.npmjs.org/ansi-regex/-/ansi-regex-0.1.0.tgz"
                         }
                       }
                     }
@@ -3265,171 +2919,182 @@
               }
             },
             "which": {
-<<<<<<< HEAD
-              "version": "1.0.5",
-              "from": "which@~1.0.5"
-=======
               "version": "1.0.8",
-              "from": "which@~1.0.5",
+              "from": "which@>=1.0.5 <1.1.0",
               "resolved": "https://registry.npmjs.org/which/-/which-1.0.8.tgz"
->>>>>>> 6c7d6d7a
             }
           }
         },
         "lodash": {
           "version": "0.10.0",
-          "from": "lodash@~0.10.0"
+          "from": "lodash@>=0.10.0 <0.11.0",
+          "resolved": "https://registry.npmjs.org/lodash/-/lodash-0.10.0.tgz"
         },
         "rimraf": {
           "version": "2.0.3",
-          "from": "rimraf@~2.0.2",
+          "from": "rimraf@>=2.0.2 <2.1.0",
+          "resolved": "https://registry.npmjs.org/rimraf/-/rimraf-2.0.3.tgz",
           "dependencies": {
             "graceful-fs": {
               "version": "1.1.14",
-              "from": "graceful-fs@~1.1"
+              "from": "graceful-fs@>=1.1.0 <1.2.0",
+              "resolved": "https://registry.npmjs.org/graceful-fs/-/graceful-fs-1.1.14.tgz"
             }
           }
         },
         "wrench": {
           "version": "1.4.4",
-          "from": "wrench@~1.4.3"
+          "from": "wrench@>=1.4.3 <1.5.0",
+          "resolved": "https://registry.npmjs.org/wrench/-/wrench-1.4.4.tgz"
         },
         "colors": {
           "version": "0.6.2",
-          "from": "colors@~0.6.0-1"
+          "from": "colors@>=0.6.2 <0.7.0",
+          "resolved": "https://registry.npmjs.org/colors/-/colors-0.6.2.tgz"
         },
         "async": {
           "version": "0.1.22",
-          "from": "async@~0.1.22"
+          "from": "async@>=0.1.22 <0.2.0",
+          "resolved": "https://registry.npmjs.org/async/-/async-0.1.22.tgz"
         }
       }
     },
     "grunt-bump": {
       "version": "0.0.13",
       "from": "grunt-bump@0.0.13",
+      "resolved": "https://registry.npmjs.org/grunt-bump/-/grunt-bump-0.0.13.tgz",
       "dependencies": {
         "semver": {
           "version": "1.1.4",
-          "from": "semver@~1.1"
+          "from": "semver@>=1.1.0 <1.2.0",
+          "resolved": "https://registry.npmjs.org/semver/-/semver-1.1.4.tgz"
         }
       }
     },
     "grunt-check-dependencies": {
       "version": "0.6.0",
-      "from": "grunt-check-dependencies@^0.6.0",
+      "from": "grunt-check-dependencies@>=0.6.0 <0.7.0",
+      "resolved": "https://registry.npmjs.org/grunt-check-dependencies/-/grunt-check-dependencies-0.6.0.tgz",
       "dependencies": {
         "check-dependencies": {
           "version": "0.7.1",
-          "from": "check-dependencies@^0.7.1",
+          "from": "check-dependencies@>=0.7.1 <0.8.0",
+          "resolved": "https://registry.npmjs.org/check-dependencies/-/check-dependencies-0.7.1.tgz",
           "dependencies": {
             "bower-config": {
               "version": "0.5.2",
-              "from": "bower-config@^0.5.2",
+              "from": "bower-config@>=0.5.2 <0.6.0",
+              "resolved": "https://registry.npmjs.org/bower-config/-/bower-config-0.5.2.tgz",
               "dependencies": {
                 "graceful-fs": {
                   "version": "2.0.3",
-                  "from": "graceful-fs@~2.0.0"
+                  "from": "graceful-fs@>=2.0.0 <2.1.0",
+                  "resolved": "https://registry.npmjs.org/graceful-fs/-/graceful-fs-2.0.3.tgz"
                 },
                 "mout": {
                   "version": "0.9.1",
-                  "from": "mout@~0.9.0"
+                  "from": "mout@>=0.9.0 <0.10.0",
+                  "resolved": "https://registry.npmjs.org/mout/-/mout-0.9.1.tgz"
                 },
                 "optimist": {
                   "version": "0.6.1",
-                  "from": "optimist@~0.6.0",
+                  "from": "optimist@>=0.6.0 <0.7.0",
+                  "resolved": "https://registry.npmjs.org/optimist/-/optimist-0.6.1.tgz",
                   "dependencies": {
                     "wordwrap": {
                       "version": "0.0.2",
-                      "from": "wordwrap@~0.0.2"
+                      "from": "wordwrap@>=0.0.2 <0.1.0",
+                      "resolved": "https://registry.npmjs.org/wordwrap/-/wordwrap-0.0.2.tgz"
                     },
                     "minimist": {
                       "version": "0.0.10",
-                      "from": "minimist@~0.0.1"
+                      "from": "minimist@>=0.0.1 <0.1.0",
+                      "resolved": "https://registry.npmjs.org/minimist/-/minimist-0.0.10.tgz"
                     }
                   }
                 },
                 "osenv": {
                   "version": "0.0.3",
-                  "from": "osenv@0.0.3"
+                  "from": "osenv@0.0.3",
+                  "resolved": "https://registry.npmjs.org/osenv/-/osenv-0.0.3.tgz"
                 }
               }
             },
             "chalk": {
               "version": "0.5.1",
-              "from": "chalk@^0.5.1",
+              "from": "chalk@>=0.5.1 <0.6.0",
+              "resolved": "https://registry.npmjs.org/chalk/-/chalk-0.5.1.tgz",
               "dependencies": {
                 "ansi-styles": {
                   "version": "1.1.0",
-                  "from": "ansi-styles@^1.1.0"
+                  "from": "ansi-styles@>=1.1.0 <2.0.0",
+                  "resolved": "https://registry.npmjs.org/ansi-styles/-/ansi-styles-1.1.0.tgz"
                 },
                 "escape-string-regexp": {
                   "version": "1.0.2",
-<<<<<<< HEAD
-                  "from": "escape-string-regexp@^1.0.0"
-=======
-                  "from": "escape-string-regexp@^1.0.0",
+                  "from": "escape-string-regexp@>=1.0.0 <2.0.0",
                   "resolved": "https://registry.npmjs.org/escape-string-regexp/-/escape-string-regexp-1.0.2.tgz"
->>>>>>> 6c7d6d7a
                 },
                 "has-ansi": {
                   "version": "0.1.0",
-                  "from": "has-ansi@^0.1.0",
+                  "from": "has-ansi@>=0.1.0 <0.2.0",
+                  "resolved": "https://registry.npmjs.org/has-ansi/-/has-ansi-0.1.0.tgz",
                   "dependencies": {
                     "ansi-regex": {
                       "version": "0.2.1",
-<<<<<<< HEAD
-                      "from": "ansi-regex@^0.2.0"
-=======
-                      "from": "ansi-regex@^0.2.1",
+                      "from": "ansi-regex@>=0.2.1 <0.3.0",
                       "resolved": "https://registry.npmjs.org/ansi-regex/-/ansi-regex-0.2.1.tgz"
->>>>>>> 6c7d6d7a
                     }
                   }
                 },
                 "strip-ansi": {
                   "version": "0.3.0",
-                  "from": "strip-ansi@^0.3.0",
+                  "from": "strip-ansi@>=0.3.0 <0.4.0",
+                  "resolved": "https://registry.npmjs.org/strip-ansi/-/strip-ansi-0.3.0.tgz",
                   "dependencies": {
                     "ansi-regex": {
                       "version": "0.2.1",
-<<<<<<< HEAD
-                      "from": "ansi-regex@^0.2.0"
-=======
-                      "from": "ansi-regex@^0.2.1",
+                      "from": "ansi-regex@>=0.2.1 <0.3.0",
                       "resolved": "https://registry.npmjs.org/ansi-regex/-/ansi-regex-0.2.1.tgz"
->>>>>>> 6c7d6d7a
                     }
                   }
                 },
                 "supports-color": {
                   "version": "0.2.0",
-                  "from": "supports-color@^0.2.0"
+                  "from": "supports-color@>=0.2.0 <0.3.0",
+                  "resolved": "https://registry.npmjs.org/supports-color/-/supports-color-0.2.0.tgz"
                 }
               }
             },
             "findup-sync": {
               "version": "0.1.3",
-              "from": "findup-sync@~0.1.2",
+              "from": "findup-sync@>=0.1.2 <0.2.0",
+              "resolved": "https://registry.npmjs.org/findup-sync/-/findup-sync-0.1.3.tgz",
               "dependencies": {
                 "glob": {
                   "version": "3.2.11",
-                  "from": "glob@~3.2.9",
+                  "from": "glob@>=3.2.9 <3.3.0",
+                  "resolved": "https://registry.npmjs.org/glob/-/glob-3.2.11.tgz",
                   "dependencies": {
                     "inherits": {
                       "version": "2.0.1",
-                      "from": "inherits@2"
+                      "from": "inherits@>=2.0.0 <3.0.0",
+                      "resolved": "https://registry.npmjs.org/inherits/-/inherits-2.0.1.tgz"
                     },
                     "minimatch": {
                       "version": "0.3.0",
-                      "from": "minimatch@0.3",
+                      "from": "minimatch@>=0.3.0 <0.4.0",
+                      "resolved": "https://registry.npmjs.org/minimatch/-/minimatch-0.3.0.tgz",
                       "dependencies": {
                         "lru-cache": {
                           "version": "2.5.0",
-                          "from": "lru-cache@2"
+                          "from": "lru-cache@>=2.0.0 <3.0.0",
+                          "resolved": "https://registry.npmjs.org/lru-cache/-/lru-cache-2.5.0.tgz"
                         },
                         "sigmund": {
                           "version": "1.0.0",
-                          "from": "sigmund@~1.0.0"
+                          "from": "sigmund@>=1.0.0 <1.1.0",
+                          "resolved": "https://registry.npmjs.org/sigmund/-/sigmund-1.0.0.tgz"
                         }
                       }
                     }
@@ -3439,178 +3104,195 @@
             },
             "lodash": {
               "version": "2.4.1",
-<<<<<<< HEAD
-              "from": "lodash@^2.4.1"
-=======
-              "from": "lodash@^2.4.1",
+              "from": "lodash@>=2.4.1 <3.0.0",
               "resolved": "https://registry.npmjs.org/lodash/-/lodash-2.4.1.tgz"
->>>>>>> 6c7d6d7a
             },
             "semver": {
               "version": "2.3.2",
-              "from": "semver@^2.3.1"
+              "from": "semver@>=2.3.1 <3.0.0",
+              "resolved": "https://registry.npmjs.org/semver/-/semver-2.3.2.tgz"
             }
           }
         },
         "lodash.clonedeep": {
           "version": "2.4.1",
-          "from": "lodash.clonedeep@^2.4.1",
+          "from": "lodash.clonedeep@>=2.4.1 <3.0.0",
+          "resolved": "https://registry.npmjs.org/lodash.clonedeep/-/lodash.clonedeep-2.4.1.tgz",
           "dependencies": {
             "lodash._baseclone": {
               "version": "2.4.1",
-              "from": "lodash._baseclone@~2.4.1",
+              "from": "lodash._baseclone@>=2.4.1 <2.5.0",
+              "resolved": "https://registry.npmjs.org/lodash._baseclone/-/lodash._baseclone-2.4.1.tgz",
               "dependencies": {
                 "lodash.assign": {
                   "version": "2.4.1",
-                  "from": "lodash.assign@~2.4.1",
+                  "from": "lodash.assign@>=2.4.1 <2.5.0",
                   "resolved": "https://registry.npmjs.org/lodash.assign/-/lodash.assign-2.4.1.tgz",
                   "dependencies": {
                     "lodash.keys": {
                       "version": "2.4.1",
-                      "from": "lodash.keys@~2.4.1",
+                      "from": "lodash.keys@>=2.4.1 <2.5.0",
                       "resolved": "https://registry.npmjs.org/lodash.keys/-/lodash.keys-2.4.1.tgz",
                       "dependencies": {
                         "lodash._isnative": {
                           "version": "2.4.1",
-                          "from": "lodash._isnative@~2.4.1"
+                          "from": "lodash._isnative@>=2.4.1 <2.5.0",
+                          "resolved": "https://registry.npmjs.org/lodash._isnative/-/lodash._isnative-2.4.1.tgz"
                         },
                         "lodash._shimkeys": {
                           "version": "2.4.1",
-                          "from": "lodash._shimkeys@~2.4.1",
+                          "from": "lodash._shimkeys@>=2.4.1 <2.5.0",
                           "resolved": "https://registry.npmjs.org/lodash._shimkeys/-/lodash._shimkeys-2.4.1.tgz"
                         }
                       }
                     },
                     "lodash._objecttypes": {
                       "version": "2.4.1",
-                      "from": "lodash._objecttypes@~2.4.1"
+                      "from": "lodash._objecttypes@>=2.4.1 <2.5.0",
+                      "resolved": "https://registry.npmjs.org/lodash._objecttypes/-/lodash._objecttypes-2.4.1.tgz"
                     }
                   }
                 },
                 "lodash.foreach": {
                   "version": "2.4.1",
-                  "from": "lodash.foreach@~2.4.1"
+                  "from": "lodash.foreach@>=2.4.1 <2.5.0",
+                  "resolved": "https://registry.npmjs.org/lodash.foreach/-/lodash.foreach-2.4.1.tgz"
                 },
                 "lodash.forown": {
                   "version": "2.4.1",
-                  "from": "lodash.forown@~2.4.1",
+                  "from": "lodash.forown@>=2.4.1 <2.5.0",
+                  "resolved": "https://registry.npmjs.org/lodash.forown/-/lodash.forown-2.4.1.tgz",
                   "dependencies": {
                     "lodash.keys": {
                       "version": "2.4.1",
-                      "from": "lodash.keys@~2.4.1",
+                      "from": "lodash.keys@>=2.4.1 <2.5.0",
                       "resolved": "https://registry.npmjs.org/lodash.keys/-/lodash.keys-2.4.1.tgz",
                       "dependencies": {
                         "lodash._isnative": {
                           "version": "2.4.1",
-                          "from": "lodash._isnative@~2.4.1"
+                          "from": "lodash._isnative@>=2.4.1 <2.5.0",
+                          "resolved": "https://registry.npmjs.org/lodash._isnative/-/lodash._isnative-2.4.1.tgz"
                         },
                         "lodash._shimkeys": {
                           "version": "2.4.1",
-                          "from": "lodash._shimkeys@~2.4.1",
+                          "from": "lodash._shimkeys@>=2.4.1 <2.5.0",
                           "resolved": "https://registry.npmjs.org/lodash._shimkeys/-/lodash._shimkeys-2.4.1.tgz"
                         }
                       }
                     },
                     "lodash._objecttypes": {
                       "version": "2.4.1",
-                      "from": "lodash._objecttypes@~2.4.1"
+                      "from": "lodash._objecttypes@>=2.4.1 <2.5.0",
+                      "resolved": "https://registry.npmjs.org/lodash._objecttypes/-/lodash._objecttypes-2.4.1.tgz"
                     }
                   }
                 },
                 "lodash._getarray": {
                   "version": "2.4.1",
-                  "from": "lodash._getarray@~2.4.1",
+                  "from": "lodash._getarray@>=2.4.1 <2.5.0",
+                  "resolved": "https://registry.npmjs.org/lodash._getarray/-/lodash._getarray-2.4.1.tgz",
                   "dependencies": {
                     "lodash._arraypool": {
                       "version": "2.4.1",
-                      "from": "lodash._arraypool@~2.4.1"
+                      "from": "lodash._arraypool@>=2.4.1 <2.5.0",
+                      "resolved": "https://registry.npmjs.org/lodash._arraypool/-/lodash._arraypool-2.4.1.tgz"
                     }
                   }
                 },
                 "lodash.isarray": {
                   "version": "2.4.1",
-                  "from": "lodash.isarray@~2.4.1",
+                  "from": "lodash.isarray@>=2.4.1 <2.5.0",
+                  "resolved": "https://registry.npmjs.org/lodash.isarray/-/lodash.isarray-2.4.1.tgz",
                   "dependencies": {
                     "lodash._isnative": {
                       "version": "2.4.1",
-                      "from": "lodash._isnative@~2.4.1"
+                      "from": "lodash._isnative@>=2.4.1 <2.5.0",
+                      "resolved": "https://registry.npmjs.org/lodash._isnative/-/lodash._isnative-2.4.1.tgz"
                     }
                   }
                 },
                 "lodash.isobject": {
                   "version": "2.4.1",
-                  "from": "lodash.isobject@~2.4.1",
+                  "from": "lodash.isobject@>=2.4.1 <2.5.0",
+                  "resolved": "https://registry.npmjs.org/lodash.isobject/-/lodash.isobject-2.4.1.tgz",
                   "dependencies": {
                     "lodash._objecttypes": {
                       "version": "2.4.1",
-                      "from": "lodash._objecttypes@~2.4.1"
+                      "from": "lodash._objecttypes@>=2.4.1 <2.5.0",
+                      "resolved": "https://registry.npmjs.org/lodash._objecttypes/-/lodash._objecttypes-2.4.1.tgz"
                     }
                   }
                 },
                 "lodash._releasearray": {
                   "version": "2.4.1",
-                  "from": "lodash._releasearray@~2.4.1",
+                  "from": "lodash._releasearray@>=2.4.1 <2.5.0",
+                  "resolved": "https://registry.npmjs.org/lodash._releasearray/-/lodash._releasearray-2.4.1.tgz",
                   "dependencies": {
                     "lodash._arraypool": {
                       "version": "2.4.1",
-                      "from": "lodash._arraypool@~2.4.1"
+                      "from": "lodash._arraypool@>=2.4.1 <2.5.0",
+                      "resolved": "https://registry.npmjs.org/lodash._arraypool/-/lodash._arraypool-2.4.1.tgz"
                     },
                     "lodash._maxpoolsize": {
                       "version": "2.4.1",
-                      "from": "lodash._maxpoolsize@~2.4.1"
+                      "from": "lodash._maxpoolsize@>=2.4.1 <2.5.0",
+                      "resolved": "https://registry.npmjs.org/lodash._maxpoolsize/-/lodash._maxpoolsize-2.4.1.tgz"
                     }
                   }
                 },
                 "lodash._slice": {
                   "version": "2.4.1",
-                  "from": "lodash._slice@~2.4.1",
+                  "from": "lodash._slice@>=2.4.1 <2.5.0",
                   "resolved": "https://registry.npmjs.org/lodash._slice/-/lodash._slice-2.4.1.tgz"
                 }
               }
             },
             "lodash._basecreatecallback": {
               "version": "2.4.1",
-              "from": "lodash._basecreatecallback@~2.4.1",
+              "from": "lodash._basecreatecallback@>=2.4.1 <2.5.0",
               "resolved": "https://registry.npmjs.org/lodash._basecreatecallback/-/lodash._basecreatecallback-2.4.1.tgz",
               "dependencies": {
                 "lodash.bind": {
                   "version": "2.4.1",
-                  "from": "lodash.bind@~2.4.1",
+                  "from": "lodash.bind@>=2.4.1 <2.5.0",
                   "resolved": "https://registry.npmjs.org/lodash.bind/-/lodash.bind-2.4.1.tgz",
                   "dependencies": {
                     "lodash._createwrapper": {
                       "version": "2.4.1",
-                      "from": "lodash._createwrapper@~2.4.1",
+                      "from": "lodash._createwrapper@>=2.4.1 <2.5.0",
                       "resolved": "https://registry.npmjs.org/lodash._createwrapper/-/lodash._createwrapper-2.4.1.tgz",
                       "dependencies": {
                         "lodash._basebind": {
                           "version": "2.4.1",
-                          "from": "lodash._basebind@~2.4.1",
+                          "from": "lodash._basebind@>=2.4.1 <2.5.0",
                           "resolved": "https://registry.npmjs.org/lodash._basebind/-/lodash._basebind-2.4.1.tgz",
                           "dependencies": {
                             "lodash._basecreate": {
                               "version": "2.4.1",
-                              "from": "lodash._basecreate@~2.4.1",
+                              "from": "lodash._basecreate@>=2.4.1 <2.5.0",
                               "resolved": "https://registry.npmjs.org/lodash._basecreate/-/lodash._basecreate-2.4.1.tgz",
                               "dependencies": {
                                 "lodash._isnative": {
                                   "version": "2.4.1",
-                                  "from": "lodash._isnative@~2.4.1"
+                                  "from": "lodash._isnative@>=2.4.1 <2.5.0",
+                                  "resolved": "https://registry.npmjs.org/lodash._isnative/-/lodash._isnative-2.4.1.tgz"
                                 },
                                 "lodash.noop": {
                                   "version": "2.4.1",
-                                  "from": "lodash.noop@~2.4.1",
+                                  "from": "lodash.noop@>=2.4.1 <2.5.0",
                                   "resolved": "https://registry.npmjs.org/lodash.noop/-/lodash.noop-2.4.1.tgz"
                                 }
                               }
                             },
                             "lodash.isobject": {
                               "version": "2.4.1",
-                              "from": "lodash.isobject@~2.4.1",
+                              "from": "lodash.isobject@>=2.4.1 <2.5.0",
+                              "resolved": "https://registry.npmjs.org/lodash.isobject/-/lodash.isobject-2.4.1.tgz",
                               "dependencies": {
                                 "lodash._objecttypes": {
                                   "version": "2.4.1",
-                                  "from": "lodash._objecttypes@~2.4.1"
+                                  "from": "lodash._objecttypes@>=2.4.1 <2.5.0",
+                                  "resolved": "https://registry.npmjs.org/lodash._objecttypes/-/lodash._objecttypes-2.4.1.tgz"
                                 }
                               }
                             }
@@ -3618,32 +3300,35 @@
                         },
                         "lodash._basecreatewrapper": {
                           "version": "2.4.1",
-                          "from": "lodash._basecreatewrapper@~2.4.1",
+                          "from": "lodash._basecreatewrapper@>=2.4.1 <2.5.0",
                           "resolved": "https://registry.npmjs.org/lodash._basecreatewrapper/-/lodash._basecreatewrapper-2.4.1.tgz",
                           "dependencies": {
                             "lodash._basecreate": {
                               "version": "2.4.1",
-                              "from": "lodash._basecreate@~2.4.1",
+                              "from": "lodash._basecreate@>=2.4.1 <2.5.0",
                               "resolved": "https://registry.npmjs.org/lodash._basecreate/-/lodash._basecreate-2.4.1.tgz",
                               "dependencies": {
                                 "lodash._isnative": {
                                   "version": "2.4.1",
-                                  "from": "lodash._isnative@~2.4.1"
+                                  "from": "lodash._isnative@>=2.4.1 <2.5.0",
+                                  "resolved": "https://registry.npmjs.org/lodash._isnative/-/lodash._isnative-2.4.1.tgz"
                                 },
                                 "lodash.noop": {
                                   "version": "2.4.1",
-                                  "from": "lodash.noop@~2.4.1",
+                                  "from": "lodash.noop@>=2.4.1 <2.5.0",
                                   "resolved": "https://registry.npmjs.org/lodash.noop/-/lodash.noop-2.4.1.tgz"
                                 }
                               }
                             },
                             "lodash.isobject": {
                               "version": "2.4.1",
-                              "from": "lodash.isobject@~2.4.1",
+                              "from": "lodash.isobject@>=2.4.1 <2.5.0",
+                              "resolved": "https://registry.npmjs.org/lodash.isobject/-/lodash.isobject-2.4.1.tgz",
                               "dependencies": {
                                 "lodash._objecttypes": {
                                   "version": "2.4.1",
-                                  "from": "lodash._objecttypes@~2.4.1"
+                                  "from": "lodash._objecttypes@>=2.4.1 <2.5.0",
+                                  "resolved": "https://registry.npmjs.org/lodash._objecttypes/-/lodash._objecttypes-2.4.1.tgz"
                                 }
                               }
                             }
@@ -3651,46 +3336,49 @@
                         },
                         "lodash.isfunction": {
                           "version": "2.4.1",
-                          "from": "lodash.isfunction@~2.4.1"
+                          "from": "lodash.isfunction@>=2.4.1 <2.5.0",
+                          "resolved": "https://registry.npmjs.org/lodash.isfunction/-/lodash.isfunction-2.4.1.tgz"
                         }
                       }
                     },
                     "lodash._slice": {
                       "version": "2.4.1",
-                      "from": "lodash._slice@~2.4.1",
+                      "from": "lodash._slice@>=2.4.1 <2.5.0",
                       "resolved": "https://registry.npmjs.org/lodash._slice/-/lodash._slice-2.4.1.tgz"
                     }
                   }
                 },
                 "lodash.identity": {
                   "version": "2.4.1",
-                  "from": "lodash.identity@~2.4.1",
+                  "from": "lodash.identity@>=2.4.1 <2.5.0",
                   "resolved": "https://registry.npmjs.org/lodash.identity/-/lodash.identity-2.4.1.tgz"
                 },
                 "lodash._setbinddata": {
                   "version": "2.4.1",
-                  "from": "lodash._setbinddata@~2.4.1",
+                  "from": "lodash._setbinddata@>=2.4.1 <2.5.0",
                   "resolved": "https://registry.npmjs.org/lodash._setbinddata/-/lodash._setbinddata-2.4.1.tgz",
                   "dependencies": {
                     "lodash._isnative": {
                       "version": "2.4.1",
-                      "from": "lodash._isnative@~2.4.1"
+                      "from": "lodash._isnative@>=2.4.1 <2.5.0",
+                      "resolved": "https://registry.npmjs.org/lodash._isnative/-/lodash._isnative-2.4.1.tgz"
                     },
                     "lodash.noop": {
                       "version": "2.4.1",
-                      "from": "lodash.noop@~2.4.1",
+                      "from": "lodash.noop@>=2.4.1 <2.5.0",
                       "resolved": "https://registry.npmjs.org/lodash.noop/-/lodash.noop-2.4.1.tgz"
                     }
                   }
                 },
                 "lodash.support": {
                   "version": "2.4.1",
-                  "from": "lodash.support@~2.4.1",
+                  "from": "lodash.support@>=2.4.1 <2.5.0",
                   "resolved": "https://registry.npmjs.org/lodash.support/-/lodash.support-2.4.1.tgz",
                   "dependencies": {
                     "lodash._isnative": {
                       "version": "2.4.1",
-                      "from": "lodash._isnative@~2.4.1"
+                      "from": "lodash._isnative@>=2.4.1 <2.5.0",
+                      "resolved": "https://registry.npmjs.org/lodash._isnative/-/lodash._isnative-2.4.1.tgz"
                     }
                   }
                 }
@@ -3702,74 +3390,76 @@
     },
     "grunt-contrib-clean": {
       "version": "0.6.0",
-      "from": "grunt-contrib-clean@^0.6.0",
+      "from": "grunt-contrib-clean@>=0.6.0 <0.7.0",
+      "resolved": "https://registry.npmjs.org/grunt-contrib-clean/-/grunt-contrib-clean-0.6.0.tgz",
       "dependencies": {
         "rimraf": {
           "version": "2.2.8",
-          "from": "rimraf@~2.2.1"
+          "from": "rimraf@>=2.2.1 <2.3.0",
+          "resolved": "https://registry.npmjs.org/rimraf/-/rimraf-2.2.8.tgz"
         }
       }
     },
     "grunt-contrib-concat": {
       "version": "0.5.0",
-      "from": "grunt-contrib-concat@^0.5.0",
+      "from": "grunt-contrib-concat@>=0.5.0 <0.6.0",
+      "resolved": "https://registry.npmjs.org/grunt-contrib-concat/-/grunt-contrib-concat-0.5.0.tgz",
       "dependencies": {
         "chalk": {
           "version": "0.5.1",
-          "from": "chalk@~0.5.0",
+          "from": "chalk@>=0.5.1 <0.6.0",
+          "resolved": "https://registry.npmjs.org/chalk/-/chalk-0.5.1.tgz",
           "dependencies": {
             "ansi-styles": {
               "version": "1.1.0",
-              "from": "ansi-styles@^1.1.0"
+              "from": "ansi-styles@>=1.1.0 <2.0.0",
+              "resolved": "https://registry.npmjs.org/ansi-styles/-/ansi-styles-1.1.0.tgz"
             },
             "escape-string-regexp": {
               "version": "1.0.2",
-<<<<<<< HEAD
-              "from": "escape-string-regexp@^1.0.0"
-=======
-              "from": "escape-string-regexp@^1.0.0",
+              "from": "escape-string-regexp@>=1.0.0 <2.0.0",
               "resolved": "https://registry.npmjs.org/escape-string-regexp/-/escape-string-regexp-1.0.2.tgz"
->>>>>>> 6c7d6d7a
             },
             "has-ansi": {
               "version": "0.1.0",
-              "from": "has-ansi@^0.1.0",
+              "from": "has-ansi@>=0.1.0 <0.2.0",
+              "resolved": "https://registry.npmjs.org/has-ansi/-/has-ansi-0.1.0.tgz",
               "dependencies": {
                 "ansi-regex": {
                   "version": "0.2.1",
-                  "from": "ansi-regex@^0.2.1"
+                  "from": "ansi-regex@>=0.2.0 <0.3.0",
+                  "resolved": "https://registry.npmjs.org/ansi-regex/-/ansi-regex-0.2.1.tgz"
                 }
               }
             },
             "strip-ansi": {
               "version": "0.3.0",
-              "from": "strip-ansi@^0.3.0",
+              "from": "strip-ansi@>=0.3.0 <0.4.0",
+              "resolved": "https://registry.npmjs.org/strip-ansi/-/strip-ansi-0.3.0.tgz",
               "dependencies": {
                 "ansi-regex": {
                   "version": "0.2.1",
-                  "from": "ansi-regex@^0.2.1"
+                  "from": "ansi-regex@>=0.2.0 <0.3.0",
+                  "resolved": "https://registry.npmjs.org/ansi-regex/-/ansi-regex-0.2.1.tgz"
                 }
               }
             },
             "supports-color": {
               "version": "0.2.0",
-              "from": "supports-color@^0.2.0"
+              "from": "supports-color@>=0.2.0 <0.3.0",
+              "resolved": "https://registry.npmjs.org/supports-color/-/supports-color-0.2.0.tgz"
             }
           }
         },
         "source-map": {
-<<<<<<< HEAD
-          "version": "0.1.40",
-          "from": "source-map@~0.1.36",
-=======
           "version": "0.1.43",
-          "from": "source-map@~0.1.36",
+          "from": "source-map@>=0.1.36 <0.2.0",
           "resolved": "https://registry.npmjs.org/source-map/-/source-map-0.1.43.tgz",
->>>>>>> 6c7d6d7a
           "dependencies": {
             "amdefine": {
               "version": "0.1.0",
-              "from": "amdefine@>=0.0.4"
+              "from": "amdefine@>=0.0.4",
+              "resolved": "https://registry.npmjs.org/amdefine/-/amdefine-0.1.0.tgz"
             }
           }
         }
@@ -3777,43 +3467,52 @@
     },
     "grunt-contrib-copy": {
       "version": "0.6.0",
-      "from": "grunt-contrib-copy@^0.6.0",
+      "from": "grunt-contrib-copy@>=0.6.0 <0.7.0",
+      "resolved": "https://registry.npmjs.org/grunt-contrib-copy/-/grunt-contrib-copy-0.6.0.tgz",
       "dependencies": {
         "chalk": {
           "version": "0.5.1",
-          "from": "chalk@~0.5.1",
+          "from": "chalk@>=0.5.1 <0.6.0",
+          "resolved": "https://registry.npmjs.org/chalk/-/chalk-0.5.1.tgz",
           "dependencies": {
             "ansi-styles": {
               "version": "1.1.0",
-              "from": "ansi-styles@^1.1.0"
+              "from": "ansi-styles@>=1.1.0 <2.0.0",
+              "resolved": "https://registry.npmjs.org/ansi-styles/-/ansi-styles-1.1.0.tgz"
             },
             "escape-string-regexp": {
               "version": "1.0.2",
-              "from": "escape-string-regexp@^1.0.0"
+              "from": "escape-string-regexp@>=1.0.0 <2.0.0",
+              "resolved": "https://registry.npmjs.org/escape-string-regexp/-/escape-string-regexp-1.0.2.tgz"
             },
             "has-ansi": {
               "version": "0.1.0",
-              "from": "has-ansi@^0.1.0",
+              "from": "has-ansi@>=0.1.0 <0.2.0",
+              "resolved": "https://registry.npmjs.org/has-ansi/-/has-ansi-0.1.0.tgz",
               "dependencies": {
                 "ansi-regex": {
                   "version": "0.2.1",
-                  "from": "ansi-regex@^0.2.1"
+                  "from": "ansi-regex@>=0.2.0 <0.3.0",
+                  "resolved": "https://registry.npmjs.org/ansi-regex/-/ansi-regex-0.2.1.tgz"
                 }
               }
             },
             "strip-ansi": {
               "version": "0.3.0",
-              "from": "strip-ansi@^0.3.0",
+              "from": "strip-ansi@>=0.3.0 <0.4.0",
+              "resolved": "https://registry.npmjs.org/strip-ansi/-/strip-ansi-0.3.0.tgz",
               "dependencies": {
                 "ansi-regex": {
                   "version": "0.2.1",
-                  "from": "ansi-regex@^0.2.1"
+                  "from": "ansi-regex@>=0.2.0 <0.3.0",
+                  "resolved": "https://registry.npmjs.org/ansi-regex/-/ansi-regex-0.2.1.tgz"
                 }
               }
             },
             "supports-color": {
               "version": "0.2.0",
-              "from": "supports-color@^0.2.0"
+              "from": "supports-color@>=0.2.0 <0.3.0",
+              "resolved": "https://registry.npmjs.org/supports-color/-/supports-color-0.2.0.tgz"
             }
           }
         }
@@ -3821,253 +3520,281 @@
     },
     "grunt-contrib-jshint": {
       "version": "0.10.0",
-      "from": "grunt-contrib-jshint@^0.10.0",
+      "from": "grunt-contrib-jshint@>=0.10.0 <0.11.0",
+      "resolved": "https://registry.npmjs.org/grunt-contrib-jshint/-/grunt-contrib-jshint-0.10.0.tgz",
       "dependencies": {
         "jshint": {
-          "version": "2.5.6",
-          "from": "jshint@~2.5.0",
+          "version": "2.5.11",
+          "from": "jshint@>=2.5.0 <2.6.0",
+          "resolved": "https://registry.npmjs.org/jshint/-/jshint-2.5.11.tgz",
           "dependencies": {
+            "cli": {
+              "version": "0.6.5",
+              "from": "cli@>=0.6.0 <0.7.0",
+              "resolved": "https://registry.npmjs.org/cli/-/cli-0.6.5.tgz",
+              "dependencies": {
+                "glob": {
+                  "version": "3.2.11",
+                  "from": "glob@>=3.2.1 <3.3.0",
+                  "resolved": "https://registry.npmjs.org/glob/-/glob-3.2.11.tgz",
+                  "dependencies": {
+                    "inherits": {
+                      "version": "2.0.1",
+                      "from": "inherits@>=2.0.0 <3.0.0",
+                      "resolved": "https://registry.npmjs.org/inherits/-/inherits-2.0.1.tgz"
+                    },
+                    "minimatch": {
+                      "version": "0.3.0",
+                      "from": "minimatch@>=0.3.0 <0.4.0",
+                      "resolved": "https://registry.npmjs.org/minimatch/-/minimatch-0.3.0.tgz",
+                      "dependencies": {
+                        "lru-cache": {
+                          "version": "2.5.0",
+                          "from": "lru-cache@>=2.0.0 <3.0.0",
+                          "resolved": "https://registry.npmjs.org/lru-cache/-/lru-cache-2.5.0.tgz"
+                        },
+                        "sigmund": {
+                          "version": "1.0.0",
+                          "from": "sigmund@>=1.0.0 <1.1.0",
+                          "resolved": "https://registry.npmjs.org/sigmund/-/sigmund-1.0.0.tgz"
+                        }
+                      }
+                    }
+                  }
+                }
+              }
+            },
+            "console-browserify": {
+              "version": "1.1.0",
+              "from": "console-browserify@>=1.1.0 <1.2.0",
+              "resolved": "https://registry.npmjs.org/console-browserify/-/console-browserify-1.1.0.tgz",
+              "dependencies": {
+                "date-now": {
+                  "version": "0.1.4",
+                  "from": "date-now@>=0.1.4 <0.2.0",
+                  "resolved": "https://registry.npmjs.org/date-now/-/date-now-0.1.4.tgz"
+                }
+              }
+            },
+            "exit": {
+              "version": "0.1.2",
+              "from": "exit@>=0.1.0 <0.2.0",
+              "resolved": "https://registry.npmjs.org/exit/-/exit-0.1.2.tgz"
+            },
+            "htmlparser2": {
+              "version": "3.8.2",
+              "from": "htmlparser2@>=3.8.0 <3.9.0",
+              "resolved": "https://registry.npmjs.org/htmlparser2/-/htmlparser2-3.8.2.tgz",
+              "dependencies": {
+                "domhandler": {
+                  "version": "2.3.0",
+                  "from": "domhandler@>=2.3.0 <2.4.0",
+                  "resolved": "https://registry.npmjs.org/domhandler/-/domhandler-2.3.0.tgz"
+                },
+                "domutils": {
+                  "version": "1.5.1",
+                  "from": "domutils@>=1.5.0 <1.6.0",
+                  "resolved": "https://registry.npmjs.org/domutils/-/domutils-1.5.1.tgz",
+                  "dependencies": {
+                    "dom-serializer": {
+                      "version": "0.0.1",
+                      "from": "dom-serializer@>=0.0.0 <1.0.0",
+                      "resolved": "https://registry.npmjs.org/dom-serializer/-/dom-serializer-0.0.1.tgz",
+                      "dependencies": {
+                        "entities": {
+                          "version": "1.1.1",
+                          "from": "entities@>=1.1.1 <1.2.0",
+                          "resolved": "https://registry.npmjs.org/entities/-/entities-1.1.1.tgz"
+                        }
+                      }
+                    }
+                  }
+                },
+                "domelementtype": {
+                  "version": "1.1.3",
+                  "from": "domelementtype@>=1.0.0 <2.0.0",
+                  "resolved": "https://registry.npmjs.org/domelementtype/-/domelementtype-1.1.3.tgz"
+                },
+                "readable-stream": {
+                  "version": "1.1.13",
+                  "from": "readable-stream@>=1.1.0 <1.2.0",
+                  "resolved": "https://registry.npmjs.org/readable-stream/-/readable-stream-1.1.13.tgz",
+                  "dependencies": {
+                    "core-util-is": {
+                      "version": "1.0.1",
+                      "from": "core-util-is@>=1.0.0 <1.1.0",
+                      "resolved": "https://registry.npmjs.org/core-util-is/-/core-util-is-1.0.1.tgz"
+                    },
+                    "isarray": {
+                      "version": "0.0.1",
+                      "from": "isarray@0.0.1",
+                      "resolved": "https://registry.npmjs.org/isarray/-/isarray-0.0.1.tgz"
+                    },
+                    "string_decoder": {
+                      "version": "0.10.31",
+                      "from": "string_decoder@>=0.10.0 <0.11.0",
+                      "resolved": "https://registry.npmjs.org/string_decoder/-/string_decoder-0.10.31.tgz"
+                    },
+                    "inherits": {
+                      "version": "2.0.1",
+                      "from": "inherits@>=2.0.1 <2.1.0",
+                      "resolved": "https://registry.npmjs.org/inherits/-/inherits-2.0.1.tgz"
+                    }
+                  }
+                },
+                "entities": {
+                  "version": "1.0.0",
+                  "from": "entities@>=1.0.0 <1.1.0",
+                  "resolved": "https://registry.npmjs.org/entities/-/entities-1.0.0.tgz"
+                }
+              }
+            },
+            "minimatch": {
+              "version": "1.0.0",
+              "from": "minimatch@>=1.0.0 <1.1.0",
+              "resolved": "https://registry.npmjs.org/minimatch/-/minimatch-1.0.0.tgz",
+              "dependencies": {
+                "lru-cache": {
+                  "version": "2.5.0",
+                  "from": "lru-cache@>=2.0.0 <3.0.0",
+                  "resolved": "https://registry.npmjs.org/lru-cache/-/lru-cache-2.5.0.tgz"
+                },
+                "sigmund": {
+                  "version": "1.0.0",
+                  "from": "sigmund@>=1.0.0 <1.1.0",
+                  "resolved": "https://registry.npmjs.org/sigmund/-/sigmund-1.0.0.tgz"
+                }
+              }
+            },
             "shelljs": {
               "version": "0.3.0",
-              "from": "shelljs@0.3.x"
+              "from": "shelljs@>=0.3.0 <0.4.0",
+              "resolved": "https://registry.npmjs.org/shelljs/-/shelljs-0.3.0.tgz"
+            },
+            "strip-json-comments": {
+              "version": "1.0.2",
+              "from": "strip-json-comments@>=1.0.0 <1.1.0",
+              "resolved": "https://registry.npmjs.org/strip-json-comments/-/strip-json-comments-1.0.2.tgz"
             },
             "underscore": {
               "version": "1.6.0",
-              "from": "underscore@1.6.x"
-            },
-            "cli": {
-              "version": "0.6.5",
-              "from": "cli@0.6.x",
-              "dependencies": {
-                "glob": {
-                  "version": "3.2.11",
-                  "from": "glob@~ 3.2.1",
-                  "dependencies": {
-                    "inherits": {
-                      "version": "2.0.1",
-                      "from": "inherits@2"
-                    },
-                    "minimatch": {
-                      "version": "0.3.0",
-                      "from": "minimatch@0.3",
-                      "dependencies": {
-                        "lru-cache": {
-                          "version": "2.5.0",
-                          "from": "lru-cache@2"
-                        },
-                        "sigmund": {
-                          "version": "1.0.0",
-                          "from": "sigmund@~1.0.0"
-                        }
-                      }
-                    }
-                  }
-                }
-              }
-            },
-            "minimatch": {
-              "version": "1.0.0",
-              "from": "minimatch@1.0.x",
-              "dependencies": {
-                "lru-cache": {
-                  "version": "2.5.0",
-                  "from": "lru-cache@2"
-                },
-                "sigmund": {
-                  "version": "1.0.0",
-                  "from": "sigmund@~1.0.0"
-                }
-              }
-            },
-            "htmlparser2": {
-              "version": "3.7.3",
-              "from": "htmlparser2@3.7.x",
-              "dependencies": {
-                "domhandler": {
-                  "version": "2.2.0",
-                  "from": "domhandler@2.2"
-                },
-                "domutils": {
-                  "version": "1.5.0",
-                  "from": "domutils@1.5"
-                },
-                "domelementtype": {
-                  "version": "1.1.1",
-                  "from": "domelementtype@1"
-                },
-                "readable-stream": {
-                  "version": "1.1.13",
-                  "from": "readable-stream@1.1",
-                  "dependencies": {
-                    "core-util-is": {
-                      "version": "1.0.1",
-                      "from": "core-util-is@~1.0.0"
-                    },
-                    "isarray": {
-                      "version": "0.0.1",
-                      "from": "isarray@0.0.1"
-                    },
-                    "string_decoder": {
-                      "version": "0.10.31",
-                      "from": "string_decoder@~0.10.x"
-                    },
-                    "inherits": {
-                      "version": "2.0.1",
-                      "from": "inherits@~2.0.1"
-                    }
-                  }
-                },
-                "entities": {
-                  "version": "1.0.0",
-                  "from": "entities@1.0"
-                }
-              }
-            },
-            "console-browserify": {
-              "version": "1.1.0",
-              "from": "console-browserify@1.1.x",
-              "dependencies": {
-                "date-now": {
-                  "version": "0.1.4",
-                  "from": "date-now@^0.1.4"
-                }
-              }
-            },
-            "exit": {
-              "version": "0.1.2",
-              "from": "exit@0.1.x"
-            },
-            "strip-json-comments": {
-              "version": "1.0.2",
-              "from": "strip-json-comments@1.0.x"
+              "from": "underscore@>=1.6.0 <1.7.0",
+              "resolved": "https://registry.npmjs.org/underscore/-/underscore-1.6.0.tgz"
             }
           }
         },
         "hooker": {
           "version": "0.2.3",
-          "from": "hooker@~0.2.3"
+          "from": "hooker@>=0.2.3 <0.3.0",
+          "resolved": "https://registry.npmjs.org/hooker/-/hooker-0.2.3.tgz"
         }
       }
     },
     "grunt-contrib-uglify": {
       "version": "0.6.0",
-      "from": "grunt-contrib-uglify@^0.6.0",
+      "from": "grunt-contrib-uglify@>=0.6.0 <0.7.0",
+      "resolved": "https://registry.npmjs.org/grunt-contrib-uglify/-/grunt-contrib-uglify-0.6.0.tgz",
       "dependencies": {
         "chalk": {
           "version": "0.5.1",
-          "from": "chalk@~0.5.0",
-<<<<<<< HEAD
-=======
+          "from": "chalk@>=0.5.1 <0.6.0",
           "resolved": "https://registry.npmjs.org/chalk/-/chalk-0.5.1.tgz",
->>>>>>> 6c7d6d7a
           "dependencies": {
             "ansi-styles": {
               "version": "1.1.0",
-              "from": "ansi-styles@^1.1.0"
+              "from": "ansi-styles@>=1.1.0 <2.0.0",
+              "resolved": "https://registry.npmjs.org/ansi-styles/-/ansi-styles-1.1.0.tgz"
             },
             "escape-string-regexp": {
               "version": "1.0.2",
-<<<<<<< HEAD
-              "from": "escape-string-regexp@^1.0.0"
-=======
-              "from": "escape-string-regexp@^1.0.0",
+              "from": "escape-string-regexp@>=1.0.0 <2.0.0",
               "resolved": "https://registry.npmjs.org/escape-string-regexp/-/escape-string-regexp-1.0.2.tgz"
->>>>>>> 6c7d6d7a
             },
             "has-ansi": {
               "version": "0.1.0",
-              "from": "has-ansi@^0.1.0",
+              "from": "has-ansi@>=0.1.0 <0.2.0",
+              "resolved": "https://registry.npmjs.org/has-ansi/-/has-ansi-0.1.0.tgz",
               "dependencies": {
                 "ansi-regex": {
                   "version": "0.2.1",
-<<<<<<< HEAD
-                  "from": "ansi-regex@^0.2.0"
-=======
-                  "from": "ansi-regex@^0.2.1",
+                  "from": "ansi-regex@>=0.2.0 <0.3.0",
                   "resolved": "https://registry.npmjs.org/ansi-regex/-/ansi-regex-0.2.1.tgz"
->>>>>>> 6c7d6d7a
                 }
               }
             },
             "strip-ansi": {
               "version": "0.3.0",
-              "from": "strip-ansi@^0.3.0",
+              "from": "strip-ansi@>=0.3.0 <0.4.0",
+              "resolved": "https://registry.npmjs.org/strip-ansi/-/strip-ansi-0.3.0.tgz",
               "dependencies": {
                 "ansi-regex": {
                   "version": "0.2.1",
-<<<<<<< HEAD
-                  "from": "ansi-regex@^0.2.0"
-=======
-                  "from": "ansi-regex@^0.2.1",
+                  "from": "ansi-regex@>=0.2.0 <0.3.0",
                   "resolved": "https://registry.npmjs.org/ansi-regex/-/ansi-regex-0.2.1.tgz"
->>>>>>> 6c7d6d7a
                 }
               }
             },
             "supports-color": {
               "version": "0.2.0",
-              "from": "supports-color@^0.2.0"
+              "from": "supports-color@>=0.2.0 <0.3.0",
+              "resolved": "https://registry.npmjs.org/supports-color/-/supports-color-0.2.0.tgz"
             }
           }
         },
         "lodash": {
           "version": "2.4.1",
-<<<<<<< HEAD
-          "from": "lodash@^2.4.1"
-=======
-          "from": "lodash@~2.4.1",
+          "from": "lodash@>=2.4.1 <2.5.0",
           "resolved": "https://registry.npmjs.org/lodash/-/lodash-2.4.1.tgz"
->>>>>>> 6c7d6d7a
         },
         "maxmin": {
           "version": "1.0.0",
-          "from": "maxmin@^1.0.0",
+          "from": "maxmin@>=1.0.0 <2.0.0",
+          "resolved": "https://registry.npmjs.org/maxmin/-/maxmin-1.0.0.tgz",
           "dependencies": {
             "figures": {
-<<<<<<< HEAD
-              "version": "1.3.3",
-              "from": "figures@^1.0.1"
-=======
               "version": "1.3.5",
-              "from": "figures@^1.0.1",
+              "from": "figures@>=1.0.1 <2.0.0",
               "resolved": "https://registry.npmjs.org/figures/-/figures-1.3.5.tgz"
->>>>>>> 6c7d6d7a
             },
             "gzip-size": {
               "version": "1.0.0",
-              "from": "gzip-size@^1.0.0",
+              "from": "gzip-size@>=1.0.0 <2.0.0",
+              "resolved": "https://registry.npmjs.org/gzip-size/-/gzip-size-1.0.0.tgz",
               "dependencies": {
                 "concat-stream": {
                   "version": "1.4.7",
-                  "from": "concat-stream@^1.4.1",
-<<<<<<< HEAD
-=======
+                  "from": "concat-stream@>=1.4.1 <2.0.0",
                   "resolved": "https://registry.npmjs.org/concat-stream/-/concat-stream-1.4.7.tgz",
->>>>>>> 6c7d6d7a
                   "dependencies": {
                     "inherits": {
                       "version": "2.0.1",
-                      "from": "inherits@~2.0.1"
+                      "from": "inherits@>=2.0.1 <2.1.0",
+                      "resolved": "https://registry.npmjs.org/inherits/-/inherits-2.0.1.tgz"
                     },
                     "typedarray": {
                       "version": "0.0.6",
-                      "from": "typedarray@~0.0.5"
+                      "from": "typedarray@>=0.0.5 <0.1.0",
+                      "resolved": "https://registry.npmjs.org/typedarray/-/typedarray-0.0.6.tgz"
                     },
                     "readable-stream": {
                       "version": "1.1.13",
-                      "from": "readable-stream@~1.1.9",
+                      "from": "readable-stream@>=1.1.9 <1.2.0",
+                      "resolved": "https://registry.npmjs.org/readable-stream/-/readable-stream-1.1.13.tgz",
                       "dependencies": {
                         "core-util-is": {
                           "version": "1.0.1",
-                          "from": "core-util-is@~1.0.0"
+                          "from": "core-util-is@>=1.0.0 <1.1.0",
+                          "resolved": "https://registry.npmjs.org/core-util-is/-/core-util-is-1.0.1.tgz"
                         },
                         "isarray": {
                           "version": "0.0.1",
-                          "from": "isarray@0.0.1"
+                          "from": "isarray@0.0.1",
+                          "resolved": "https://registry.npmjs.org/isarray/-/isarray-0.0.1.tgz"
                         },
                         "string_decoder": {
                           "version": "0.10.31",
-                          "from": "string_decoder@~0.10.x"
+                          "from": "string_decoder@>=0.10.0 <0.11.0",
+                          "resolved": "https://registry.npmjs.org/string_decoder/-/string_decoder-0.10.31.tgz"
                         }
                       }
                     }
@@ -4075,23 +3802,27 @@
                 },
                 "browserify-zlib": {
                   "version": "0.1.4",
-                  "from": "browserify-zlib@^0.1.4",
+                  "from": "browserify-zlib@>=0.1.4 <0.2.0",
+                  "resolved": "https://registry.npmjs.org/browserify-zlib/-/browserify-zlib-0.1.4.tgz",
                   "dependencies": {
                     "pako": {
                       "version": "0.2.5",
-                      "from": "pako@~0.2.0"
+                      "from": "pako@>=0.2.0 <0.3.0",
+                      "resolved": "https://registry.npmjs.org/pako/-/pako-0.2.5.tgz"
                     }
                   }
                 }
               }
             },
             "pretty-bytes": {
-              "version": "1.0.1",
-              "from": "pretty-bytes@^1.0.0",
+              "version": "1.0.2",
+              "from": "pretty-bytes@>=1.0.0 <2.0.0",
+              "resolved": "https://registry.npmjs.org/pretty-bytes/-/pretty-bytes-1.0.2.tgz",
               "dependencies": {
                 "get-stdin": {
                   "version": "1.0.0",
-                  "from": "get-stdin@^1.0.0"
+                  "from": "get-stdin@>=1.0.0 <2.0.0",
+                  "resolved": "https://registry.npmjs.org/get-stdin/-/get-stdin-1.0.0.tgz"
                 }
               }
             }
@@ -4099,95 +3830,111 @@
         },
         "uglify-js": {
           "version": "2.4.16",
-          "from": "uglify-js@^2.4.0",
-<<<<<<< HEAD
-=======
+          "from": "uglify-js@>=2.4.0 <3.0.0",
           "resolved": "https://registry.npmjs.org/uglify-js/-/uglify-js-2.4.16.tgz",
->>>>>>> 6c7d6d7a
           "dependencies": {
             "async": {
               "version": "0.2.10",
-              "from": "async@~0.2.6"
+              "from": "async@>=0.2.6 <0.3.0",
+              "resolved": "https://registry.npmjs.org/async/-/async-0.2.10.tgz"
             },
             "source-map": {
               "version": "0.1.34",
               "from": "source-map@0.1.34",
+              "resolved": "https://registry.npmjs.org/source-map/-/source-map-0.1.34.tgz",
               "dependencies": {
                 "amdefine": {
                   "version": "0.1.0",
-                  "from": "amdefine@>=0.0.4"
+                  "from": "amdefine@>=0.0.4",
+                  "resolved": "https://registry.npmjs.org/amdefine/-/amdefine-0.1.0.tgz"
                 }
               }
             },
             "optimist": {
               "version": "0.3.7",
-              "from": "optimist@~0.3.5",
+              "from": "optimist@>=0.3.5 <0.4.0",
+              "resolved": "https://registry.npmjs.org/optimist/-/optimist-0.3.7.tgz",
               "dependencies": {
                 "wordwrap": {
                   "version": "0.0.2",
-                  "from": "wordwrap@~0.0.2"
+                  "from": "wordwrap@>=0.0.2 <0.1.0",
+                  "resolved": "https://registry.npmjs.org/wordwrap/-/wordwrap-0.0.2.tgz"
                 }
               }
             },
             "uglify-to-browserify": {
               "version": "1.0.2",
-              "from": "uglify-to-browserify@~1.0.0"
+              "from": "uglify-to-browserify@>=1.0.0 <1.1.0",
+              "resolved": "https://registry.npmjs.org/uglify-to-browserify/-/uglify-to-browserify-1.0.2.tgz"
             }
           }
         },
         "uri-path": {
           "version": "0.0.2",
-          "from": "uri-path@0.0.2"
+          "from": "uri-path@0.0.2",
+          "resolved": "https://registry.npmjs.org/uri-path/-/uri-path-0.0.2.tgz"
         }
       }
     },
     "grunt-jscs": {
       "version": "0.7.1",
-      "from": "grunt-jscs@^0.7.1",
+      "from": "grunt-jscs@>=0.7.1 <0.8.0",
+      "resolved": "https://registry.npmjs.org/grunt-jscs/-/grunt-jscs-0.7.1.tgz",
       "dependencies": {
         "hooker": {
           "version": "0.2.3",
-          "from": "hooker@~0.2.3"
+          "from": "hooker@>=0.2.3 <0.3.0",
+          "resolved": "https://registry.npmjs.org/hooker/-/hooker-0.2.3.tgz"
         },
         "jscs": {
           "version": "1.6.2",
-          "from": "jscs@~1.6.0",
+          "from": "jscs@>=1.6.0 <1.7.0",
+          "resolved": "https://registry.npmjs.org/jscs/-/jscs-1.6.2.tgz",
           "dependencies": {
             "colors": {
               "version": "0.6.2",
-              "from": "colors@~0.6.2"
+              "from": "colors@>=0.6.2 <0.7.0",
+              "resolved": "https://registry.npmjs.org/colors/-/colors-0.6.2.tgz"
             },
             "commander": {
               "version": "2.3.0",
-              "from": "commander@~2.3.0"
+              "from": "commander@>=2.3.0 <2.4.0",
+              "resolved": "https://registry.npmjs.org/commander/-/commander-2.3.0.tgz"
             },
             "esprima": {
-              "version": "1.2.2",
-              "from": "esprima@~1.2.2"
+              "version": "1.2.3",
+              "from": "esprima@>=1.2.2 <1.3.0",
+              "resolved": "https://registry.npmjs.org/esprima/-/esprima-1.2.3.tgz"
             },
             "exit": {
               "version": "0.1.2",
-              "from": "exit@~0.1.2"
+              "from": "exit@>=0.1.2 <0.2.0",
+              "resolved": "https://registry.npmjs.org/exit/-/exit-0.1.2.tgz"
             },
             "glob": {
               "version": "4.0.6",
-              "from": "glob@~4.0.0",
+              "from": "glob@>=4.0.2 <4.1.0",
+              "resolved": "https://registry.npmjs.org/glob/-/glob-4.0.6.tgz",
               "dependencies": {
                 "graceful-fs": {
-                  "version": "3.0.4",
-                  "from": "graceful-fs@^3.0.2"
+                  "version": "3.0.5",
+                  "from": "graceful-fs@>=3.0.2 <4.0.0",
+                  "resolved": "https://registry.npmjs.org/graceful-fs/-/graceful-fs-3.0.5.tgz"
                 },
                 "inherits": {
                   "version": "2.0.1",
-                  "from": "inherits@2"
+                  "from": "inherits@>=2.0.1 <2.1.0",
+                  "resolved": "https://registry.npmjs.org/inherits/-/inherits-2.0.1.tgz"
                 },
                 "once": {
                   "version": "1.3.1",
-                  "from": "once@^1.3.0",
+                  "from": "once@>=1.3.0 <2.0.0",
+                  "resolved": "https://registry.npmjs.org/once/-/once-1.3.1.tgz",
                   "dependencies": {
                     "wrappy": {
                       "version": "1.0.1",
-                      "from": "wrappy@1"
+                      "from": "wrappy@>=1.0.0 <2.0.0",
+                      "resolved": "https://registry.npmjs.org/wrappy/-/wrappy-1.0.1.tgz"
                     }
                   }
                 }
@@ -4195,125 +3942,173 @@
             },
             "minimatch": {
               "version": "1.0.0",
-              "from": "minimatch@~1.0.0",
+              "from": "minimatch@>=1.0.0 <1.1.0",
+              "resolved": "https://registry.npmjs.org/minimatch/-/minimatch-1.0.0.tgz",
               "dependencies": {
                 "lru-cache": {
                   "version": "2.5.0",
-                  "from": "lru-cache@2"
+                  "from": "lru-cache@>=2.0.0 <3.0.0",
+                  "resolved": "https://registry.npmjs.org/lru-cache/-/lru-cache-2.5.0.tgz"
                 },
                 "sigmund": {
                   "version": "1.0.0",
-                  "from": "sigmund@~1.0.0"
+                  "from": "sigmund@>=1.0.0 <1.1.0",
+                  "resolved": "https://registry.npmjs.org/sigmund/-/sigmund-1.0.0.tgz"
                 }
               }
             },
             "strip-json-comments": {
               "version": "1.0.2",
-              "from": "strip-json-comments@~1.0.1"
+              "from": "strip-json-comments@>=1.0.1 <1.1.0",
+              "resolved": "https://registry.npmjs.org/strip-json-comments/-/strip-json-comments-1.0.2.tgz"
             },
             "vow-fs": {
-              "version": "0.3.2",
-              "from": "vow-fs@~0.3.1",
+              "version": "0.3.4",
+              "from": "vow-fs@>=0.3.1 <0.4.0",
+              "resolved": "https://registry.npmjs.org/vow-fs/-/vow-fs-0.3.4.tgz",
               "dependencies": {
                 "node-uuid": {
-                  "version": "1.4.0",
-                  "from": "node-uuid@1.4.0"
-                },
-                "vow": {
-                  "version": "0.4.4",
-                  "from": "vow@0.4.4"
+                  "version": "1.4.2",
+                  "from": "node-uuid@>=1.4.2 <2.0.0",
+                  "resolved": "https://registry.npmjs.org/node-uuid/-/node-uuid-1.4.2.tgz"
                 },
                 "vow-queue": {
-                  "version": "0.3.1",
-                  "from": "vow-queue@0.3.1"
+                  "version": "0.4.1",
+                  "from": "vow-queue@>=0.4.1 <0.5.0",
+                  "resolved": "https://registry.npmjs.org/vow-queue/-/vow-queue-0.4.1.tgz"
                 },
                 "glob": {
-                  "version": "3.2.8",
-                  "from": "glob@3.2.8",
-                  "dependencies": {
-                    "minimatch": {
-                      "version": "0.2.14",
-                      "from": "minimatch@~0.2.11",
-                      "dependencies": {
-                        "lru-cache": {
-                          "version": "2.5.0",
-                          "from": "lru-cache@2"
-                        },
-                        "sigmund": {
-                          "version": "1.0.0",
-                          "from": "sigmund@~1.0.0"
+                  "version": "4.3.5",
+                  "from": "glob@>=4.3.1 <5.0.0",
+                  "resolved": "https://registry.npmjs.org/glob/-/glob-4.3.5.tgz",
+                  "dependencies": {
+                    "inflight": {
+                      "version": "1.0.4",
+                      "from": "inflight@>=1.0.4 <2.0.0",
+                      "resolved": "https://registry.npmjs.org/inflight/-/inflight-1.0.4.tgz",
+                      "dependencies": {
+                        "wrappy": {
+                          "version": "1.0.1",
+                          "from": "wrappy@>=1.0.0 <2.0.0",
+                          "resolved": "https://registry.npmjs.org/wrappy/-/wrappy-1.0.1.tgz"
                         }
                       }
                     },
                     "inherits": {
                       "version": "2.0.1",
-                      "from": "inherits@2"
+                      "from": "inherits@>=2.0.0 <3.0.0",
+                      "resolved": "https://registry.npmjs.org/inherits/-/inherits-2.0.1.tgz"
+                    },
+                    "minimatch": {
+                      "version": "2.0.1",
+                      "from": "minimatch@>=2.0.1 <3.0.0",
+                      "resolved": "https://registry.npmjs.org/minimatch/-/minimatch-2.0.1.tgz",
+                      "dependencies": {
+                        "brace-expansion": {
+                          "version": "1.1.0",
+                          "from": "brace-expansion@>=1.0.0 <2.0.0",
+                          "resolved": "https://registry.npmjs.org/brace-expansion/-/brace-expansion-1.1.0.tgz",
+                          "dependencies": {
+                            "balanced-match": {
+                              "version": "0.2.0",
+                              "from": "balanced-match@>=0.2.0 <0.3.0",
+                              "resolved": "https://registry.npmjs.org/balanced-match/-/balanced-match-0.2.0.tgz"
+                            },
+                            "concat-map": {
+                              "version": "0.0.1",
+                              "from": "concat-map@0.0.1",
+                              "resolved": "https://registry.npmjs.org/concat-map/-/concat-map-0.0.1.tgz"
+                            }
+                          }
+                        }
+                      }
+                    },
+                    "once": {
+                      "version": "1.3.1",
+                      "from": "once@>=1.3.0 <2.0.0",
+                      "resolved": "https://registry.npmjs.org/once/-/once-1.3.1.tgz",
+                      "dependencies": {
+                        "wrappy": {
+                          "version": "1.0.1",
+                          "from": "wrappy@>=1.0.0 <2.0.0",
+                          "resolved": "https://registry.npmjs.org/wrappy/-/wrappy-1.0.1.tgz"
+                        }
+                      }
                     }
                   }
                 }
               }
             },
             "xmlbuilder": {
-              "version": "2.4.4",
-              "from": "xmlbuilder@~2.4.0",
+              "version": "2.4.6",
+              "from": "xmlbuilder@>=2.4.0 <2.5.0",
+              "resolved": "https://registry.npmjs.org/xmlbuilder/-/xmlbuilder-2.4.6.tgz",
               "dependencies": {
                 "lodash-node": {
                   "version": "2.4.1",
-                  "from": "lodash-node@~2.4.1"
+                  "from": "lodash-node@>=2.4.1 <2.5.0",
+                  "resolved": "https://registry.npmjs.org/lodash-node/-/lodash-node-2.4.1.tgz"
                 }
               }
             },
             "supports-color": {
               "version": "1.1.0",
-              "from": "supports-color@~1.1.0"
+              "from": "supports-color@>=1.1.0 <1.2.0",
+              "resolved": "https://registry.npmjs.org/supports-color/-/supports-color-1.1.0.tgz"
             }
           }
         },
         "lodash": {
           "version": "2.4.1",
-          "from": "lodash@^2.4.1"
+          "from": "lodash@>=2.4.1 <3.0.0",
+          "resolved": "https://registry.npmjs.org/lodash/-/lodash-2.4.1.tgz"
         },
         "vow": {
-          "version": "0.4.6",
-          "from": "vow@~0.4.1"
+          "version": "0.4.8",
+          "from": "vow@>=0.4.1 <0.5.0",
+          "resolved": "https://registry.npmjs.org/vow/-/vow-0.4.8.tgz"
         }
       }
     },
     "grunt-jsonlint": {
       "version": "1.0.4",
-      "from": "grunt-jsonlint@^1.0.1",
+      "from": "grunt-jsonlint@>=1.0.1 <2.0.0",
+      "resolved": "https://registry.npmjs.org/grunt-jsonlint/-/grunt-jsonlint-1.0.4.tgz",
       "dependencies": {
         "jsonlint": {
           "version": "1.6.0",
           "from": "jsonlint@1.6.0",
+          "resolved": "https://registry.npmjs.org/jsonlint/-/jsonlint-1.6.0.tgz",
           "dependencies": {
             "nomnom": {
               "version": "1.8.1",
-              "from": "nomnom@>= 1.5.x",
-<<<<<<< HEAD
-=======
+              "from": "nomnom@>=1.5.0",
               "resolved": "https://registry.npmjs.org/nomnom/-/nomnom-1.8.1.tgz",
->>>>>>> 6c7d6d7a
               "dependencies": {
                 "underscore": {
                   "version": "1.6.0",
-                  "from": "underscore@~1.6.0"
+                  "from": "underscore@>=1.6.0 <1.7.0",
+                  "resolved": "https://registry.npmjs.org/underscore/-/underscore-1.6.0.tgz"
                 },
                 "chalk": {
                   "version": "0.4.0",
-                  "from": "chalk@~0.4.0",
+                  "from": "chalk@>=0.4.0 <0.5.0",
+                  "resolved": "https://registry.npmjs.org/chalk/-/chalk-0.4.0.tgz",
                   "dependencies": {
                     "has-color": {
                       "version": "0.1.7",
-                      "from": "has-color@~0.1.0"
+                      "from": "has-color@>=0.1.0 <0.2.0",
+                      "resolved": "https://registry.npmjs.org/has-color/-/has-color-0.1.7.tgz"
                     },
                     "ansi-styles": {
                       "version": "1.0.0",
-                      "from": "ansi-styles@~1.0.0"
+                      "from": "ansi-styles@>=1.0.0 <1.1.0",
+                      "resolved": "https://registry.npmjs.org/ansi-styles/-/ansi-styles-1.0.0.tgz"
                     },
                     "strip-ansi": {
                       "version": "0.1.1",
-                      "from": "strip-ansi@~0.1.0"
+                      "from": "strip-ansi@>=0.1.0 <0.2.0",
+                      "resolved": "https://registry.npmjs.org/strip-ansi/-/strip-ansi-0.1.1.tgz"
                     }
                   }
                 }
@@ -4321,7 +4116,7 @@
             },
             "JSV": {
               "version": "4.0.2",
-              "from": "JSV@>= 4.0.x",
+              "from": "JSV@>=4.0.0",
               "resolved": "https://registry.npmjs.org/JSV/-/JSV-4.0.2.tgz"
             }
           }
@@ -4330,11 +4125,13 @@
     },
     "grunt-newer": {
       "version": "0.7.0",
-      "from": "grunt-newer@^0.7.0",
+      "from": "grunt-newer@>=0.7.0 <0.8.0",
+      "resolved": "https://registry.npmjs.org/grunt-newer/-/grunt-newer-0.7.0.tgz",
       "dependencies": {
         "async": {
           "version": "0.2.10",
-          "from": "async@0.2.10"
+          "from": "async@0.2.10",
+          "resolved": "https://registry.npmjs.org/async/-/async-0.2.10.tgz"
         },
         "rimraf": {
           "version": "2.2.6",
@@ -4344,42 +4141,33 @@
       }
     },
     "grunt-require-gettext": {
-<<<<<<< HEAD
-      "version": "0.6.0",
-      "from": "grunt-require-gettext@^0.6.0",
-=======
-      "version": "0.5.1",
-      "from": "grunt-require-gettext@^0.5.0",
-      "resolved": "https://registry.npmjs.org/grunt-require-gettext/-/grunt-require-gettext-0.5.1.tgz",
->>>>>>> 6c7d6d7a
+      "version": "0.6.2",
+      "from": "grunt-require-gettext@>=0.6.0 <0.7.0",
+      "resolved": "https://registry.npmjs.org/grunt-require-gettext/-/grunt-require-gettext-0.6.2.tgz",
       "dependencies": {
         "esprima": {
-          "version": "1.2.2",
-          "from": "esprima@^1.2.2"
+          "version": "1.2.3",
+          "from": "esprima@>=1.2.2 <2.0.0",
+          "resolved": "https://registry.npmjs.org/esprima/-/esprima-1.2.3.tgz"
         },
         "lodash": {
           "version": "2.4.1",
-<<<<<<< HEAD
-          "from": "lodash@~2.4.1"
-=======
-          "from": "lodash@^2.4.1",
+          "from": "lodash@>=2.4.1 <3.0.0",
           "resolved": "https://registry.npmjs.org/lodash/-/lodash-2.4.1.tgz"
->>>>>>> 6c7d6d7a
         },
         "pofile": {
           "version": "0.2.12",
-          "from": "pofile@^0.2.12",
+          "from": "pofile@>=0.2.12 <0.3.0",
+          "resolved": "https://registry.npmjs.org/pofile/-/pofile-0.2.12.tgz",
           "dependencies": {
             "lodash.isarray": {
               "version": "2.4.1",
-              "from": "lodash.isarray@~2.4.1",
+              "from": "lodash.isarray@>=2.4.1 <2.5.0",
+              "resolved": "https://registry.npmjs.org/lodash.isarray/-/lodash.isarray-2.4.1.tgz",
               "dependencies": {
                 "lodash._isnative": {
                   "version": "2.4.1",
-<<<<<<< HEAD
-                  "from": "lodash._isnative@~2.4.1"
-=======
-                  "from": "lodash._isnative@~2.4.1",
+                  "from": "lodash._isnative@>=2.4.1 <2.5.0",
                   "resolved": "https://registry.npmjs.org/lodash._isnative/-/lodash._isnative-2.4.1.tgz"
                 }
               }
@@ -4388,324 +4176,15 @@
         }
       }
     },
-    "jshint": {
-      "version": "2.5.0",
-      "from": "git://github.com/Open-Xchange-Frontend/jshint#0ffee4a9ae",
-      "resolved": "git://github.com/Open-Xchange-Frontend/jshint#0ffee4a9ae1480198aff523ef2a84a4802201956",
-      "dependencies": {
-        "shelljs": {
-          "version": "0.1.4",
-          "from": "shelljs@0.1.x",
-          "resolved": "https://registry.npmjs.org/shelljs/-/shelljs-0.1.4.tgz"
-        },
-        "underscore": {
-          "version": "1.4.4",
-          "from": "underscore@1.4.x",
-          "resolved": "https://registry.npmjs.org/underscore/-/underscore-1.4.4.tgz"
-        },
-        "cli": {
-          "version": "0.4.5",
-          "from": "cli@0.4.x",
-          "resolved": "https://registry.npmjs.org/cli/-/cli-0.4.5.tgz",
-          "dependencies": {
-            "glob": {
-              "version": "4.3.4",
-              "from": "glob@>= 3.1.4",
-              "resolved": "https://registry.npmjs.org/glob/-/glob-4.3.4.tgz",
-              "dependencies": {
-                "inflight": {
-                  "version": "1.0.4",
-                  "from": "inflight@^1.0.4",
-                  "resolved": "https://registry.npmjs.org/inflight/-/inflight-1.0.4.tgz",
-                  "dependencies": {
-                    "wrappy": {
-                      "version": "1.0.1",
-                      "from": "wrappy@1",
-                      "resolved": "https://registry.npmjs.org/wrappy/-/wrappy-1.0.1.tgz"
-                    }
-                  }
-                },
-                "inherits": {
-                  "version": "2.0.1",
-                  "from": "inherits@2",
-                  "resolved": "https://registry.npmjs.org/inherits/-/inherits-2.0.1.tgz"
-                },
-                "minimatch": {
-                  "version": "2.0.1",
-                  "from": "minimatch@^2.0.1",
-                  "resolved": "https://registry.npmjs.org/minimatch/-/minimatch-2.0.1.tgz",
-                  "dependencies": {
-                    "brace-expansion": {
-                      "version": "1.1.0",
-                      "from": "brace-expansion@^1.0.0",
-                      "resolved": "https://registry.npmjs.org/brace-expansion/-/brace-expansion-1.1.0.tgz",
-                      "dependencies": {
-                        "balanced-match": {
-                          "version": "0.2.0",
-                          "from": "balanced-match@^0.2.0",
-                          "resolved": "https://registry.npmjs.org/balanced-match/-/balanced-match-0.2.0.tgz"
-                        },
-                        "concat-map": {
-                          "version": "0.0.1",
-                          "from": "concat-map@0.0.1",
-                          "resolved": "https://registry.npmjs.org/concat-map/-/concat-map-0.0.1.tgz"
-                        }
-                      }
-                    }
-                  }
-                },
-                "once": {
-                  "version": "1.3.1",
-                  "from": "once@^1.3.0",
-                  "resolved": "https://registry.npmjs.org/once/-/once-1.3.1.tgz",
-                  "dependencies": {
-                    "wrappy": {
-                      "version": "1.0.1",
-                      "from": "wrappy@1",
-                      "resolved": "https://registry.npmjs.org/wrappy/-/wrappy-1.0.1.tgz"
-                    }
-                  }
-                }
-              }
-            }
-          }
-        },
-        "minimatch": {
-          "version": "0.4.0",
-          "from": "minimatch@0.x.x",
-          "resolved": "https://registry.npmjs.org/minimatch/-/minimatch-0.4.0.tgz",
-          "dependencies": {
-            "lru-cache": {
-              "version": "2.5.0",
-              "from": "lru-cache@2",
-              "resolved": "https://registry.npmjs.org/lru-cache/-/lru-cache-2.5.0.tgz"
-            },
-            "sigmund": {
-              "version": "1.0.0",
-              "from": "sigmund@~1.0.0",
-              "resolved": "https://registry.npmjs.org/sigmund/-/sigmund-1.0.0.tgz"
-            }
-          }
-        },
-        "htmlparser2": {
-          "version": "3.3.0",
-          "from": "htmlparser2@3.3.x",
-          "resolved": "https://registry.npmjs.org/htmlparser2/-/htmlparser2-3.3.0.tgz",
-          "dependencies": {
-            "domhandler": {
-              "version": "2.1.0",
-              "from": "domhandler@2.1",
-              "resolved": "https://registry.npmjs.org/domhandler/-/domhandler-2.1.0.tgz"
-            },
-            "domutils": {
-              "version": "1.1.6",
-              "from": "domutils@1.1",
-              "resolved": "https://registry.npmjs.org/domutils/-/domutils-1.1.6.tgz"
-            },
-            "domelementtype": {
-              "version": "1.1.3",
-              "from": "domelementtype@1",
-              "resolved": "https://registry.npmjs.org/domelementtype/-/domelementtype-1.1.3.tgz"
-            },
-            "readable-stream": {
-              "version": "1.0.33",
-              "from": "readable-stream@1.0",
-              "resolved": "https://registry.npmjs.org/readable-stream/-/readable-stream-1.0.33.tgz",
-              "dependencies": {
-                "core-util-is": {
-                  "version": "1.0.1",
-                  "from": "core-util-is@~1.0.0",
-                  "resolved": "https://registry.npmjs.org/core-util-is/-/core-util-is-1.0.1.tgz"
-                },
-                "isarray": {
-                  "version": "0.0.1",
-                  "from": "isarray@0.0.1",
-                  "resolved": "https://registry.npmjs.org/isarray/-/isarray-0.0.1.tgz"
-                },
-                "string_decoder": {
-                  "version": "0.10.31",
-                  "from": "string_decoder@~0.10.x",
-                  "resolved": "https://registry.npmjs.org/string_decoder/-/string_decoder-0.10.31.tgz"
-                },
-                "inherits": {
-                  "version": "2.0.1",
-                  "from": "inherits@~2.0.1",
-                  "resolved": "https://registry.npmjs.org/inherits/-/inherits-2.0.1.tgz"
->>>>>>> 6c7d6d7a
-                }
-              }
-            }
-          }
-        }
-      }
-    },
-<<<<<<< HEAD
     "open-xchange-shared-grunt-config": {
       "version": "0.10.0",
-      "from": "open-xchange-shared-grunt-config@^0.10.0",
+      "from": "open-xchange-shared-grunt-config@>=0.10.0 <0.11.0",
       "resolved": "https://registry.npmjs.org/open-xchange-shared-grunt-config/-/open-xchange-shared-grunt-config-0.10.0.tgz"
-=======
-    "shared-grunt-config": {
-      "version": "0.6.5",
-      "from": "git://github.com/Open-Xchange-Frontend/shared-grunt-config#v0.6.5",
-      "resolved": "git://github.com/Open-Xchange-Frontend/shared-grunt-config#0fafa7f08d79c837c738eb4caf395c7e563a4ccd",
-      "dependencies": {
-        "appserver": {
-          "version": "0.3.1",
-          "from": "appserver@^0.3.0",
-          "resolved": "https://registry.npmjs.org/appserver/-/appserver-0.3.1.tgz",
-          "dependencies": {
-            "connect": {
-              "version": "2.13.1",
-              "from": "connect@~2.13.0",
-              "resolved": "https://registry.npmjs.org/connect/-/connect-2.13.1.tgz",
-              "dependencies": {
-                "compressible": {
-                  "version": "1.0.0",
-                  "from": "compressible@1.0.0",
-                  "resolved": "https://registry.npmjs.org/compressible/-/compressible-1.0.0.tgz"
-                },
-                "batch": {
-                  "version": "0.5.0",
-                  "from": "batch@0.5.0",
-                  "resolved": "https://registry.npmjs.org/batch/-/batch-0.5.0.tgz"
-                },
-                "qs": {
-                  "version": "0.6.6",
-                  "from": "qs@0.6.6",
-                  "resolved": "https://registry.npmjs.org/qs/-/qs-0.6.6.tgz"
-                },
-                "cookie-signature": {
-                  "version": "1.0.1",
-                  "from": "cookie-signature@1.0.1",
-                  "resolved": "https://registry.npmjs.org/cookie-signature/-/cookie-signature-1.0.1.tgz"
-                },
-                "buffer-crc32": {
-                  "version": "0.2.1",
-                  "from": "buffer-crc32@0.2.1",
-                  "resolved": "https://registry.npmjs.org/buffer-crc32/-/buffer-crc32-0.2.1.tgz"
-                },
-                "cookie": {
-                  "version": "0.1.0",
-                  "from": "cookie@0.1.0",
-                  "resolved": "https://registry.npmjs.org/cookie/-/cookie-0.1.0.tgz"
-                },
-                "send": {
-                  "version": "0.1.4",
-                  "from": "send@0.1.4",
-                  "resolved": "https://registry.npmjs.org/send/-/send-0.1.4.tgz",
-                  "dependencies": {
-                    "mime": {
-                      "version": "1.2.11",
-                      "from": "mime@~1.2.9",
-                      "resolved": "https://registry.npmjs.org/mime/-/mime-1.2.11.tgz"
-                    },
-                    "range-parser": {
-                      "version": "0.0.4",
-                      "from": "range-parser@0.0.4",
-                      "resolved": "https://registry.npmjs.org/range-parser/-/range-parser-0.0.4.tgz"
-                    }
-                  }
-                },
-                "bytes": {
-                  "version": "0.2.1",
-                  "from": "bytes@0.2.1",
-                  "resolved": "https://registry.npmjs.org/bytes/-/bytes-0.2.1.tgz"
-                },
-                "fresh": {
-                  "version": "0.2.0",
-                  "from": "fresh@0.2.0",
-                  "resolved": "https://registry.npmjs.org/fresh/-/fresh-0.2.0.tgz"
-                },
-                "pause": {
-                  "version": "0.0.1",
-                  "from": "pause@0.0.1",
-                  "resolved": "https://registry.npmjs.org/pause/-/pause-0.0.1.tgz"
-                },
-                "uid2": {
-                  "version": "0.0.3",
-                  "from": "uid2@0.0.3",
-                  "resolved": "https://registry.npmjs.org/uid2/-/uid2-0.0.3.tgz"
-                },
-                "debug": {
-                  "version": "0.8.1",
-                  "from": "debug@>= 0.7.3 < 1"
-                },
-                "methods": {
-                  "version": "0.1.0",
-                  "from": "methods@0.1.0",
-                  "resolved": "https://registry.npmjs.org/methods/-/methods-0.1.0.tgz"
-                },
-                "raw-body": {
-                  "version": "1.1.3",
-                  "from": "raw-body@1.1.3",
-                  "resolved": "https://registry.npmjs.org/raw-body/-/raw-body-1.1.3.tgz"
-                },
-                "negotiator": {
-                  "version": "0.3.0",
-                  "from": "negotiator@0.3.0",
-                  "resolved": "https://registry.npmjs.org/negotiator/-/negotiator-0.3.0.tgz"
-                },
-                "multiparty": {
-                  "version": "2.2.0",
-                  "from": "multiparty@2.2.0",
-                  "resolved": "https://registry.npmjs.org/multiparty/-/multiparty-2.2.0.tgz",
-                  "dependencies": {
-                    "readable-stream": {
-                      "version": "1.1.13",
-                      "from": "readable-stream@~1.1.9",
-                      "resolved": "https://registry.npmjs.org/readable-stream/-/readable-stream-1.1.13.tgz",
-                      "dependencies": {
-                        "core-util-is": {
-                          "version": "1.0.1",
-                          "from": "core-util-is@~1.0.0",
-                          "resolved": "https://registry.npmjs.org/core-util-is/-/core-util-is-1.0.1.tgz"
-                        },
-                        "isarray": {
-                          "version": "0.0.1",
-                          "from": "isarray@0.0.1",
-                          "resolved": "https://registry.npmjs.org/isarray/-/isarray-0.0.1.tgz"
-                        },
-                        "string_decoder": {
-                          "version": "0.10.31",
-                          "from": "string_decoder@~0.10.x",
-                          "resolved": "https://registry.npmjs.org/string_decoder/-/string_decoder-0.10.31.tgz"
-                        },
-                        "inherits": {
-                          "version": "2.0.1",
-                          "from": "inherits@~2.0.1",
-                          "resolved": "https://registry.npmjs.org/inherits/-/inherits-2.0.1.tgz"
-                        }
-                      }
-                    },
-                    "stream-counter": {
-                      "version": "0.2.0",
-                      "from": "stream-counter@~0.2.0"
-                    }
-                  }
-                }
-              }
-            },
-            "nopt": {
-              "version": "2.2.1",
-              "from": "nopt@~2.2.0",
-              "resolved": "https://registry.npmjs.org/nopt/-/nopt-2.2.1.tgz",
-              "dependencies": {
-                "abbrev": {
-                  "version": "1.0.5",
-                  "from": "abbrev@1",
-                  "resolved": "https://registry.npmjs.org/abbrev/-/abbrev-1.0.5.tgz"
-                }
-              }
-            }
-          }
-        }
-      }
->>>>>>> 6c7d6d7a
     },
     "underscore": {
       "version": "1.7.0",
-      "from": "underscore@^1.7.0"
+      "from": "underscore@>=1.7.0 <2.0.0",
+      "resolved": "https://registry.npmjs.org/underscore/-/underscore-1.7.0.tgz"
     }
   }
 }