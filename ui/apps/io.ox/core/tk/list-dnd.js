/**
 * This work is provided under the terms of the CREATIVE COMMONS PUBLIC
 * LICENSE. This work is protected by copyright and/or other applicable
 * law. Any use of the work other than as authorized under this license
 * or copyright law is prohibited.
 *
 * http://creativecommons.org/licenses/by-nc-sa/2.5/
 *
 * © 2014 Open-Xchange Inc., Tarrytown, NY, USA. info@open-xchange.com
 *
 * @author Matthias Biggeleben <matthias.biggeleben@open-xchange.com>
 */

define('io.ox/core/tk/list-dnd', [
    'io.ox/core/extensions',
    'gettext!io.ox/core',
    'io.ox/core/tk/draghelper'
], function (ext, gt) {

    'use strict';

    function joinTextNodes(nodes, delimiter) {
        nodes = nodes.map(function () {
            return $.trim($(this).attr('title') || $(this).text());
        });
        return $.makeArray(nodes).join(delimiter || '');
    }

    function defaultMessage(items) {
        var title = joinTextNodes(this.find('.selected .drag-title'), ', ');
        return title || gt.format(gt.ngettext('1 item', '%1$d items', items.length), items.length);
    }

    function enable(options) {

        options = _.extend({
            container: $(),
            data: null,
            draggable: false,
            dragMessage: defaultMessage,
            dragType: '',
            dropzone: false,
            dropzoneSelector: '.selectable',
            dropType: '',
            selection: null,
            selectable: '.selectable',
            simple: false
        }, options);

        var container = options.container || $(),
            data,
            source,
            helper = null,
            fast,
            expandTimer,
            deltaLeft = 15,
            deltaTop = 15,
            // move helper
            px = 0, py = 0, x = 0, y = 0,
            abs = Math.abs;

        function move(e) {
            // use fast access
            x = e.pageX + deltaLeft;
            y = e.pageY + deltaTop;
            if (abs(px - x) >= 5 || abs(py - y) >= 5) {
                fast.left = x + 'px';
                fast.top = y + 'px';
                px = x;
                py = y;
            }
        }

        function firstMove() {
            // trigger DOM event
            container.trigger('selection:dragstart');
        }

        function over() {

            var self = this,
                ft = $(this).closest('.foldertree-container'),
                node = ft[0],
                interval,
                scrollSpeed = 0,
                yMax,
                RANGE = 3 * $(this).height(), // Height of the sensitive area in px. (2 nodes high)
                MAX = 1, // Maximal scrolling speed in px/ms.
                scale = MAX / RANGE,
                nodeOffsetTop = 0;

            $(this).addClass('dnd-over');

            if ($(this).hasClass('expandable')) {
                clearTimeout(expandTimer);
                expandTimer = setTimeout(function () {
                    $(self).find('.folder-arrow').trigger('mousedown');
                }, 1500);
            }

            function canScroll() {
                var scrollTop = node.scrollTop;
                return scrollSpeed < 0 && scrollTop > 0 || scrollSpeed > 0 && scrollTop < yMax;
            }

            // The speed is specified in px/ms. A range of 1 to 10 results
            // in a speed of 100 to 1000 px/s.
            function scroll() {
                if (canScroll()) {
                    var t0 = new Date().getTime(), y0 = node.scrollTop;
                    if (interval !== undefined) clearInterval(interval);
                    interval = setInterval(function () {
                        if (canScroll()) {
                            var dt = new Date().getTime() - t0,
                            y = y0 + scrollSpeed * dt;
                            if (y < 0) y = 0;
                            else if (y > yMax) y = yMax;
                            else {
                                node.scrollTop = y;
                                return;
                            }
                        }
                        clearInterval(interval);
                        interval = undefined;
                    }, 10);
                } else {
                    if (interval !== undefined) clearInterval(interval);
                    interval = undefined;
                }
            }

            $(node).on({
                'mousemove.dnd': function (e) {
                    if (helper === null) return;
                    if (!nodeOffsetTop) { nodeOffsetTop = $(node).offset().top; }
                    var y = e.pageY - nodeOffsetTop;
                    yMax = node.scrollHeight - node.clientHeight;

                    if (y < RANGE) {
                        scrollSpeed = (y - RANGE) * scale;
                    } else if (node.clientHeight - y < RANGE) {
                        scrollSpeed = (RANGE - node.clientHeight + y) * scale;
                    } else {
                        scrollSpeed = 0;
                    }
                    scroll();
                },
                'mouseleave.dnd': function () {
                    scrollSpeed = 0;
                    scroll();
                    $(node).off('mousemove.dnd mouseleave.dnd');
                }
            });
        }

        function out() {
            clearTimeout(expandTimer);
            $(this).removeClass('dnd-over');
        }

        function drag(e) {
            // unbind
            $(document).off('mousemove.dnd', drag);
            // get selected items
            var selected = _(container.find('.selected'));
            // get data now
            data = source.attr('data-drag-data') ?
                [source.attr('data-drag-data')] :
                selected.map(function (node) {
                    return $(node).attr('data-cid');
                });
            // get counter
            var counter = selected.reduce(function (sum, node) {
                var count = $(node).find('.drag-count');
                return sum + (count.length ? parseInt(count.text(), 10) : 1);
            }, 0);
            // create helper
<<<<<<< HEAD
            helper = $('<div class="drag-helper">');
            ext.point('io.ox/core/tk/draghelper').invoke('draw', helper,
                new ext.Baton({
                    container: container,
                    data: data,
                    source: source,
                    dragMessage: options.dragMessage
                }));
=======
            helper = $('<div class="drag-helper">').append(
                $('<span class="drag-counter">').text(counter || data.length),
                $('<span>').text(
                    source.attr('data-drag-message') || options.dragMessage.call(container, data, source)
                )
            );
>>>>>>> 52875fe9
            // get fast access
            fast = helper[0].style;
            // initial move
            px = py = x = y = 0;
            move(e);
            // replace in DOM
            helper.appendTo(document.body);
            // bind
            $(document).on('mousemove.dnd', move)
                .one('mousemove.dnd', firstMove)
                .on('mouseover.dnd', options.dropzoneSelector, over)
                .on('mouseout.dnd', options.dropzoneSelector, out);
        }

        function remove() {
            if (helper !== null) {
                helper.remove();
                helper = fast = null;
            }
        }

        function stop() {
            // unbind handlers
            $(document).off('mousemove.dnd mouseup.dnd mouseover.dnd mouseout.dnd');
            $('.dropzone').each(function () {
                var node = $(this), selector = node.attr('data-dropzones');
                (selector ? node.find(selector) : node).off('mouseup.dnd');
            });
            $('.dnd-over').removeClass('dnd-over');
            // trigger DOM event
            container.trigger('selection:dragstop');
            // revert?
            if (helper !== null) remove();
        }

        function drop() {
            clearTimeout(expandTimer);
            var target = $(this).attr('data-obj-id') || $(this).attr('data-cid'),
                baton = new ext.Baton({ data: data, dragType: options.dragType, dropzone: this, target: target });
            $(this).trigger('selection:drop', [baton]);
        }

        function resist(e) {
            var deltaX = Math.abs(e.pageX - e.data.x),
                deltaY = Math.abs(e.pageY - e.data.y);
            if (deltaX > 15 || deltaY > 15) {
                $(document).off('mousemove.dnd').on('mousemove.dnd', drag);
            }
        }

        function start(e) {
            source = $(this);
            data = [];
            // bind events
            $('.dropzone').each(function () {
                var node = $(this), selector = node.attr('data-dropzones');
                (selector ? node.find(selector) : node).on('mouseup.dnd', drop);
            });
            $(document)
                .on('mousemove.dnd', { x: e.pageX, y: e.pageY }, resist)
                .on('mouseup.dnd', stop);
            // prevent text selection and kills the focus
            // if (!_.browser.IE) { // Not needed in IE - See #27981
            //     (options.focus ? container.find(options.focus).first() : container).focus();
            // }
            e.preventDefault();
        }

        // draggable?
        if (options.draggable) {
            container.on('mousedown.dnd', options.selectable, start);
        }

        // dropzone?
        if (options.dropzone) {
            if (options.selection === null) console.error('list-dnd: Selection required for dropzone!', options);
            container.addClass('dropzone')
                .attr('data-dropzones', options.dropzoneSelector)
                .on('drop', function (e, baton) {
                    baton.dropType = options.dropType;
                    options.selection.trigger('selection:drop', baton);
                });
        }
    }

    return {
        // no DND on touch devices
        'enable': _.device('touch') ? $.noop : enable
    };
});<|MERGE_RESOLUTION|>--- conflicted
+++ resolved
@@ -175,23 +175,15 @@
                 return sum + (count.length ? parseInt(count.text(), 10) : 1);
             }, 0);
             // create helper
-<<<<<<< HEAD
             helper = $('<div class="drag-helper">');
             ext.point('io.ox/core/tk/draghelper').invoke('draw', helper,
                 new ext.Baton({
                     container: container,
+                    count: counter || data.length,
                     data: data,
                     source: source,
                     dragMessage: options.dragMessage
                 }));
-=======
-            helper = $('<div class="drag-helper">').append(
-                $('<span class="drag-counter">').text(counter || data.length),
-                $('<span>').text(
-                    source.attr('data-drag-message') || options.dragMessage.call(container, data, source)
-                )
-            );
->>>>>>> 52875fe9
             // get fast access
             fast = helper[0].style;
             // initial move
