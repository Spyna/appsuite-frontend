--- conflicted
+++ resolved
@@ -11,7 +11,6 @@
  * @author Matthias Biggeleben <matthias.biggeleben@open-xchange.com>
  */
 
-<<<<<<< HEAD
 define('io.ox/core/main', [
     'io.ox/core/desktop',
     'io.ox/core/session',
@@ -21,7 +20,8 @@
     'io.ox/core/extPatterns/stage',
     'io.ox/core/date',
     'io.ox/core/notifications',
-    'io.ox/core/commons', // defines jQuery plugin
+    // defines jQuery plugin
+    'io.ox/core/commons',
     'io.ox/core/upsell',
     'io.ox/core/capabilities',
     'io.ox/core/ping',
@@ -30,27 +30,6 @@
     'gettext!io.ox/core',
     'io.ox/core/relogin'
 ], function (desktop, session, http, appAPI, ext, Stage, date, notifications, commons, upsell, capabilities, ping, folderAPI, settings, gt) {
-=======
-define('io.ox/core/main',
-    ['io.ox/core/desktop',
-     'io.ox/core/session',
-     'io.ox/core/http',
-     'io.ox/core/api/apps',
-     'io.ox/core/extensions',
-     'io.ox/core/extPatterns/stage',
-     'io.ox/core/date',
-     'io.ox/core/notifications',
-     // defines jQuery plugin
-     'io.ox/core/commons',
-     'io.ox/core/upsell',
-     'io.ox/core/capabilities',
-     'io.ox/core/ping',
-     'io.ox/core/folder/api',
-     'settings!io.ox/core',
-     'gettext!io.ox/core',
-     'io.ox/core/relogin'
-    ], function (desktop, session, http, appAPI, ext, Stage, date, notifications, commons, upsell, capabilities, ping, folderAPI, settings, gt) {
->>>>>>> e7758a2e
 
     'use strict';
 
