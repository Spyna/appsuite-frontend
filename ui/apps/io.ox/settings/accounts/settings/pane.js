/**
 * This work is provided under the terms of the CREATIVE COMMONS PUBLIC
 * LICENSE. This work is protected by copyright and/or other applicable
 * law. Any use of the work other than as authorized under this license
 * or copyright law is prohibited.
 *
 * http://creativecommons.org/licenses/by-nc-sa/2.5/
 *
 * © 2012 Open-Xchange Inc., Tarrytown, NY, USA. info@open-xchange.com
 *
 * @author Mario Scheliga <mario.scheliga@open-xchange.com>
 */

define('io.ox/settings/accounts/settings/pane', [
    'io.ox/core/extensions',
    'io.ox/core/tk/dialogs',
    'io.ox/keychain/api',
    'io.ox/keychain/model',
    'io.ox/core/folder/api',
    'io.ox/settings/util',
    'io.ox/core/notifications',
    'gettext!io.ox/settings/accounts',
    'withPluginsFor!keychainSettings'
], function (ext, dialogs, api, keychainModel, folderAPI, settingsUtil, notifications, gt) {

    'use strict';

    var collection,

        createExtpointForSelectedAccount = function (args) {
            if (args.data.id !== undefined && args.data.accountType !== undefined) {
                ext.point('io.ox/settings/accounts/' + args.data.accountType + '/settings/detail').invoke('draw', args.data.node, args);
            }
        },

        drawItem = function (o) {
            return $('<div class="selectable deletable-item">')
                .attr({
                    'data-id': o.get('id'),
                    'data-accounttype': o.get('accountType')
                })
                .append(
                    $('<span data-property="displayName" class="list-title pull-left">'),
                    $('<div class="widget-controls">').append(
                        // edit
                        $('<a class="action">').text(gt('Edit')).attr({
                            href: '#',
                            tabindex: 1,
                            role: 'button',
                            title: gt('Edit'),
                            'data-action': 'edit',
                            'aria-label': o.get('displayName') + ', ' + gt('Edit')
                        }),
                        // delete
                        o.get('id') !== 0 ?
                            // trash icon
                            $('<a class="remove">').attr({
                                href: '#',
                                tabindex: 1,
                                role: 'button',
                                title: gt('Delete'),
                                'data-action': 'delete',
                                'aria-label': o.get('displayName') + ', ' + gt('Delete')
                            })
                            .append($('<i class="fa fa-trash-o">')) :
                            // empty dummy
                            $('<a class="remove" style="display: none">').attr({
                                href: '#',
                                tabindex: -1,
                                role: 'button',
                                title: gt('Delete'),
                                'aria-label': o.get('displayName') + ', ' + gt('Delete')
                            })
                            .append($('<i class="fa fa-trash-o" >'))
                    )
                );
        },

        drawAddButton = function () {
            return $('<div class="btn-group col-md-4 col-xs-12">').append(
                $('<a class="btn btn-primary dropdown-toggle pull-right" role="button" data-toggle="dropdown" href="#" aria-haspopup="true" tabindex="1">').append(
                    $.txt(gt('Add account')), $.txt(' '),
                    $('<span class="caret">')
                ),
                $('<ul class="dropdown-menu" role="menu">')
            );
        },

        drawPrivacyNotice = function () {
            return $('<div class="hint">').append(
                $('<span>').text(gt('Social accounts are only used to download contact and/or calendar data') + '. '),
                $('<b>').text(gt('Such data will never be uploaded') + '. ')
            );
        },

        drawRecoveryButtonHeadline = function () {
            return $('<h2 class="sr-only">').text(gt('Password recovery'));
        },

        drawRecoveryButton = function () {
            return $('<div class="hint">').append(
                $.txt(
                    gt('For security reasons, all account passwords are encrypted with your primary account password. ' +
                        'If you change your primary password, your external accounts might stop working. In this case, ' +
                        'you can use your old password to recover all account passwords:')
                ),
                $.txt(' '),
                $('<a href="#" data-action="recover">').text(gt('Recover passwords')).attr({
                    role: 'button',
                    title: gt('Recover passwords'),
                    'aria-label': gt('Recover passwords')
                })
                .on('click', function (e) {
                    e.preventDefault();
                    ox.load(['io.ox/keychain/secretRecoveryDialog']).done(function (srd) {
                        srd.show();
                    });
                })
            );
        },

        drawPane = function () {
            return $('<div class="io-ox-accounts-settings">').append(
                $('<div>').addClass('row').append(
                    $('<h1 class="col-md-8 col-xs-12">').text(gt('Mail and Social Accounts')),
                    drawAddButton()
                ),
                $('<ul class="list-unstyled list-group widget-list">')
            );
        },

        AccountSelectView = Backbone.View.extend({

            tagName: 'li',

            className: 'widget-settings-view',

            events: {
                'click [data-action="edit"]': 'onEdit',
                'click [data-action="delete"]': 'onDelete'
            },

            initialize: function () {
                this.model.on('change', this.render, this);
            },

            render: function () {
                var self = this;
                self.$el.empty().append(drawItem(self.model));
                self.$el.find('[data-property="displayName"]').text(self.model.attributes.displayName);

                return self;
            },

            onDelete: function (e) {

                e.preventDefault();

                var account = { id: this.model.get('id'), accountType: this.model.get('accountType') },
                    self = this;

                require(['io.ox/core/tk/dialogs'], function (dialogs) {
                    new dialogs.ModalDialog({ async: true })
                    .text(gt('Do you really want to delete this account?'))
                    .addPrimaryButton('delete', gt('Delete account'), 'delete', { tabIndex: 1 })
                    .addButton('cancel', gt('Cancel'), 'cancel', { tabIndex: 1 })
                    .on('delete', function () {
                        var popup = this;
                        settingsUtil.yellOnReject(
                            api.remove(account).then(
                                function success() {
                                    folderAPI.list('1', { cache: false });
                                    self.model.collection.remove(self.model);
                                    popup.close();
                                },
                                function fail() {
                                    popup.close();
                                }
                            )
                        );
                    })
                    .show();
                });
            },

            onEdit: function (e) {
                e.preventDefault();
                e.data = {
                    id: this.model.get('id'),
                    accountType: this.model.get('accountType'),
                    node: this.el
                };
                createExtpointForSelectedAccount(e);
            }
        });

    /**
     * Extension point for account settings detail view
     *
     * This extension point provides a list to manage accounts of the keyring.
     *
     * As an extension to basic extension points, accounts can implement a canAdd
     * attribute of type {bool|function} to specify if the user is able to add new
     * accounts of this type. If false, the user is able to view the account in the
     * list and edit it, but it will be filtered from the dropdown menu of the add
     * button.
     *
     */

    ext.point('io.ox/settings/accounts/settings/detail').extend({
        index: 300,
        id: 'accountssettings',
        draw: function (data) {
            var  that = this;

            function redraw() {

                that.empty();
                var allAccounts = api.getAll();

                collection = keychainModel.wrap(allAccounts);

                var AccountsView = Backbone.View.extend({

                    initialize: function () {
                        _.bindAll(this, 'render', 'onAdd');
                        this.collection = collection;

                        this.collection.bind('add', this.render);
                        this.collection.bind('remove', this.render);
                    },

                    render: function () {
<<<<<<< HEAD
                        var hash = {};

                        var self = this, $dropDown;
=======
>>>>>>> e6a3bc90

                        this.$el.empty().append(drawPane);

                        this.$el.find('.io-ox-accounts-settings').append(drawPrivacyNotice);

                        if (this.collection.length > 1) {
                            this.$el.find('.io-ox-accounts-settings').append(drawRecoveryButtonHeadline(), drawRecoveryButton());
                        }

<<<<<<< HEAD
                        this.collection.each(function (item) {
                            var key = item.get('accountType') || item.get('serviceId');
                            hash[key] = true;
                            self.$el.find('.widget-list').append(
                                new AccountSelectView({ model: item }).render().el
                            );
=======
                        this.$el.find('.widget-list').append(
                            this.collection.map(function (item) {
                                return new AccountSelectView({ model: item }).render().el;
                            })
                        );

                        var submodules = _(api.submodules).filter(function (submodule) {
                            return !submodule.canAdd || submodule.canAdd.apply(this);
>>>>>>> e6a3bc90
                        });

                        // Enhance Add... options

<<<<<<< HEAD
                        _(api.submodules).chain()
                        .filter(function (submodule) {
                            // you can add only one xing account
                            return !(submodule.id === 'xing' && hash[submodule.id]);
                        })
                        .select(function (submodule) {
                            return !submodule.canAdd || submodule.canAdd.apply(this);
                        })
                        .each(function (submodule) {
                            $dropDown.append(
                                $('<li role="presentation">').append(
                                    $('<a>', { tabindex: 1, role: 'menuitem', href: '#', 'data-actionname': submodule.actionName || submodule.id || '' })
=======
                        function add(e) {
                            e.preventDefault();
                            var submodule = e.data.submodule;
                            // looks like oauth?
                            if ('reauthorize' in submodule) {
                                var win = window.open(ox.base + '/busy.html', '_blank', 'height=800, width=1200, resizable=yes, scrollbars=yes');
                                submodule.createInteractively(win).done(function () {
                                    if (submodule.id === 'xing') {
                                        require(['io.ox/xing/api'], function (xingAPI) {
                                            xingAPI.createSubscription();
                                        });
                                    }
                                });
                            } else {
                                submodule.createInteractively(e);
                            }
                        }

                        this.$el.find('.dropdown-menu').append(
                            _(submodules).map(function (submodule) {
                                return $('<li role="presentation">').append(
                                    $('<a href="#" role="menuitem" tabindex="1">')
                                    .attr('data-actionname', submodule.actionName || submodule.id || '')
>>>>>>> e6a3bc90
                                    .text(submodule.displayName)
                                    .on('click', { submodule: submodule }, add)
                                );
                            })
                        );

                        var toggle = this.$el.find('.dropdown-toggle').dropdown();
                        if (submodules.length === 0) toggle.hide();

                        return this;
                    },

                    onAdd: function (args) {
                        require(['io.ox/settings/accounts/settings/createAccountDialog'], function (accountDialog) {
                            accountDialog.createAccountInteractively(args);
                        });
                    }
                });

                var accountsList = new AccountsView();

                that.append(accountsList.render().el);
            }

            redraw();

            function onChange(e, list) {
                if (!list || list.length === 0 || list.first().attr('data-id') !== 'virtual/io.ox/settings/accounts') {
                    api.off('refresh.all refresh.list', redraw);
                    data.tree.off('change', onChange);
                }
            }

            api.on('refresh.all refresh.list', redraw);

            data.tree.on('virtual', onChange);
        },
        save: function () {
            // TODO
            //console.log('now accounts get saved?');
        }
    });

    return {};

});<|MERGE_RESOLUTION|>--- conflicted
+++ resolved
@@ -231,12 +231,6 @@
                     },
 
                     render: function () {
-<<<<<<< HEAD
-                        var hash = {};
-
-                        var self = this, $dropDown;
-=======
->>>>>>> e6a3bc90
 
                         this.$el.empty().append(drawPane);
 
@@ -246,14 +240,6 @@
                             this.$el.find('.io-ox-accounts-settings').append(drawRecoveryButtonHeadline(), drawRecoveryButton());
                         }
 
-<<<<<<< HEAD
-                        this.collection.each(function (item) {
-                            var key = item.get('accountType') || item.get('serviceId');
-                            hash[key] = true;
-                            self.$el.find('.widget-list').append(
-                                new AccountSelectView({ model: item }).render().el
-                            );
-=======
                         this.$el.find('.widget-list').append(
                             this.collection.map(function (item) {
                                 return new AccountSelectView({ model: item }).render().el;
@@ -262,25 +248,10 @@
 
                         var submodules = _(api.submodules).filter(function (submodule) {
                             return !submodule.canAdd || submodule.canAdd.apply(this);
->>>>>>> e6a3bc90
                         });
 
                         // Enhance Add... options
 
-<<<<<<< HEAD
-                        _(api.submodules).chain()
-                        .filter(function (submodule) {
-                            // you can add only one xing account
-                            return !(submodule.id === 'xing' && hash[submodule.id]);
-                        })
-                        .select(function (submodule) {
-                            return !submodule.canAdd || submodule.canAdd.apply(this);
-                        })
-                        .each(function (submodule) {
-                            $dropDown.append(
-                                $('<li role="presentation">').append(
-                                    $('<a>', { tabindex: 1, role: 'menuitem', href: '#', 'data-actionname': submodule.actionName || submodule.id || '' })
-=======
                         function add(e) {
                             e.preventDefault();
                             var submodule = e.data.submodule;
@@ -304,7 +275,6 @@
                                 return $('<li role="presentation">').append(
                                     $('<a href="#" role="menuitem" tabindex="1">')
                                     .attr('data-actionname', submodule.actionName || submodule.id || '')
->>>>>>> e6a3bc90
                                     .text(submodule.displayName)
                                     .on('click', { submodule: submodule }, add)
                                 );
