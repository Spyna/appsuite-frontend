/**
 * All content on this website (including text, images, source
 * code and any other original works), unless otherwise noted,
 * is licensed under a Creative Commons License.
 *
 * http://creativecommons.org/licenses/by-nc-sa/2.5/
 *
 * Copyright (C) Open-Xchange Inc., 2006-2012
 * Mail: info@open-xchange.com
 *
 * @author Mario Scheliga <mario.scheliga@open-xchange.com>
 * @author Francisco Laguna <francisco.laguna@open-xchange.com>
 */
define('io.ox/contacts/model', [
    'io.ox/backbone/modelFactory',
    'io.ox/backbone/validation',
    'io.ox/contacts/api',
    'io.ox/core/capabilities',
    'io.ox/settings/util',
    'gettext!io.ox/contacts'
], function (ModelFactory, Validators, api, capabilities, settingsUtil, gt) {

    'use strict';

    function buildFactory(ref, api) {
        var isMyContactData = ref === 'io.ox/core/user/model',
            factory = new ModelFactory({
                api: api,
                ref: ref,

                update: function (model) {
                    // Some special handling for profile pictures
                    var data = model.changedSinceLoading(),
                        file = data.pictureFile,
                        //consistent usage for settings yell handling
                        yell = !isMyContactData ? _.identity : settingsUtil.yellOnReject;
                    if (file) {
                        delete data.pictureFile;
                        return yell(
                                api.editNewImage({ id: model.id, folder_id: model.get('folder_id') }, data, file)
                            );
                    } else {
                        return yell(
<<<<<<< HEAD
                            api.update({ id: model.id, folder: model.get('folder_id'), data: data })
=======
                            api.update({ id: model.id, folder: model.get('folder_id'), last_modified: model.get('last_modified'), data: data })
>>>>>>> 74174fc6
                        );
                    }
                },

                updateEvents: ['edit'],

                create: function (model) {
                    // Some special handling for profile pictures
                    var json, file;
                    if (model.attributes.pictureFile) {
                        file = model.get('pictureFile');
                        json = model.toJSON();
                        delete json.pictureFile;
                    } else {
                        json = model.toJSON();
                    }

                    return api.create(json, file);
                },

                destroy: function (model) {
                    return api.remove({ id: model.id, folder_id: model.get('folder_id') });
                }
            });

        Validators.validationFor(ref, {
            display_name: { format: 'string' },
            first_name: { format: 'string' },
            last_name: { format: 'string' },
            second_name: { format: 'string' },
            suffix: { format: 'string' },
            title: { format: 'string' },
            street_home: { format: 'string' },
            postal_code_home: { format: 'string' },
            city_home: { format: 'string' },
            state_home: { format: 'string' },
            country_home: { format: 'string' },
            birthday: { format: 'date' },
            marital_status: { format: 'string' },
            number_of_children: { format: 'string' },
            profession: { format: 'string' },
            nickname: { format: 'string' },
            spouse_name: { format: 'string' },
            anniversary: { format: 'date' },
            note: { format: 'text' },
            department: { format: 'string' },
            position: { format: 'string' },
            employee_type: { format: 'string' },
            room_number: { format: 'string' },
            street_business: { format: 'string' },
            postal_code_business: { format: 'string' },
            city_business: { format: 'string' },
            state_business: { format: 'string' },
            country_business: { format: 'string' },
            number_of_employees: { format: 'string' },
            sales_volume: { format: 'string' },
            tax_id: { format: 'string' },
            commercial_register: { format: 'string' },
            branches: { format: 'string' },
            business_category: { format: 'string' },
            info: { format: 'string' },
            manager_name: { format: 'string' },
            assistant_name: { format: 'string' },
            street_other: { format: 'string' },
            city_other: { format: 'string' },
            postal_code_other: { format: 'string' },
            country_other: { format: 'string' },
            telephone_business1: { format: 'phone' },
            telephone_business2: { format: 'phone' },
            fax_business: { format: 'phone' },
            telephone_callback: { format: 'phone' },
            telephone_car: { format: 'phone' },
            telephone_company: { format: 'phone' },
            telephone_home1: { format: 'phone' },
            telephone_home2: { format: 'phone' },
            fax_home: { format: 'phone' },
            cellular_telephone1: { format: 'phone' },
            cellular_telephone2: { format: 'phone' },
            telephone_other: { format: 'phone' },
            fax_other: { format: 'phone' },
            email1: { format: capabilities.has('msisdn') ? 'email/phone' : 'email' },
            email2: { format: 'email' },
            email3: { format: 'email' },
            url: { format: 'url' },
            telephone_isdn: { format: 'phone' },
            telephone_pager: { format: 'phone' },
            telephone_primary: { format: 'phone' },
            telephone_radio: { format: 'phone' },
            telephone_telex: { format: 'phone' },
            telephone_ttytdd: { format: 'phone' },
            instant_messenger1: { format: 'string' },
            instant_messenger2: { format: 'string' },
            telephone_ip: { format: 'phone' },
            telephone_assistant: { format: 'phone' },
            company: { format: 'string' },
            image1: { format: 'string' },
            userfield01: { format: 'string' },
            userfield02: { format: 'string' },
            userfield03: { format: 'string' },
            userfield04: { format: 'string' },
            userfield05: { format: 'string' },
            userfield06: { format: 'string' },
            userfield07: { format: 'string' },
            userfield08: { format: 'string' },
            userfield09: { format: 'string' },
            userfield10: { format: 'string' },
            userfield11: { format: 'string' },
            userfield12: { format: 'string' },
            userfield13: { format: 'string' },
            userfield14: { format: 'string' },
            userfield15: { format: 'string' },
            userfield16: { format: 'string' },
            userfield17: { format: 'string' },
            userfield18: { format: 'string' },
            userfield19: { format: 'string' },
            userfield20: { format: 'string' },
            links: { format: 'array' },
            distribution_list: { format: 'array' },
            number_of_links: { format: 'number' },
            number_of_images: { format: 'number' },
            image_last_modified: { format: 'number' },
            state_other: { format: 'string' },
            file_as: { format: 'string' },
            image1_content_type: { format: 'string' },
            mark_as_distributionlist: { format: 'boolean' },
            default_address: { format: 'number' },
            image1_url: { format: 'url' },
            internal_userid: { format: 'number' },
            useCount: { format: 'number' },
            yomiFirstName: { format: 'string' },
            yomiLastName: { format: 'string' },
            yomiCompany: { format: 'string' },
            addressHome: { format: 'string' },
            addressBusiness: { format: 'string' },
            addressOther: { format: 'string' },
            private_flag: { format: 'boolean' }
        });

        return factory;

    }

    var fields = {
        // noun
        display_name: gt('Display name'),
        first_name: gt('First name'),
        last_name: gt('Last name'),
        second_name: gt('Middle name'),
        suffix: gt('Suffix'),
        title: gt.pgettext('salutation', 'Title'),
        street_home: gt('Street'),
        postal_code_home: gt('Postcode'),
        city_home: gt('Town'),
        state_home: gt('State'),
        country_home: gt('Country'),
        birthday: gt('Date of birth'),
        marital_status: gt('Marital status'),
        number_of_children: gt('Children'),
        profession: gt('Profession'),
        nickname: gt('Nickname'),
        spouse_name: gt('Spouse\'s name'),
        anniversary: gt('Anniversary'),
        note: gt('Comment'),
        department: gt('Department'),
        position: gt('Position'),
        employee_type: gt('Employee type'),
        room_number: gt('Room number'),
        street_business: gt('Street'),
        postal_code_business: gt('Postcode'),
        city_business: gt('Town'),
        state_business: gt('State'),
        country_business: gt('Country'),
        number_of_employees: gt('Employee ID'),
        sales_volume: gt('Sales Volume'),
        tax_id: gt('TAX ID'),
        commercial_register: gt('Commercial Register'),
        branches: gt('Branches'),
        business_category: gt('Business category'),
        info: gt('Info'),
        manager_name: gt('Manager'),
        assistant_name: gt('Assistant'),
        street_other: gt('Street'),
        city_other: gt('Town'),
        postal_code_other: gt('Postcode'),
        country_other: gt('Country'),
        telephone_business1: gt('Phone (business)'),
        telephone_business2: gt('Phone (business alt)'),
        fax_business: gt('Fax'),
        telephone_callback: gt('Telephone callback'),
        telephone_car: gt('Phone (car)'),
        telephone_company: gt('Phone (company)'),
        telephone_home1: gt('Phone (home)'),
        telephone_home2: gt('Phone (home alt)'),
        fax_home: gt('Fax (Home)'),
        cellular_telephone1: gt('Cell phone'),
        cellular_telephone2: gt('Cell phone (alt)'),
        telephone_other: gt('Phone (other)'),
        fax_other: gt('Fax (alt)'),
        email1: capabilities.has('msisdn') ? gt('Email 1 / Phone number') : gt('Email 1'),
        email2: gt('Email 2'),
        email3: gt('Email 3'),
        url: gt('URL'),
        telephone_isdn: gt('Telephone (ISDN)'),
        telephone_pager: gt('Pager'),
        telephone_primary: gt('Telephone primary'),
        telephone_radio: gt('Telephone radio'),
        telephone_telex: gt('Telex'),
        telephone_ttytdd: gt('TTY/TDD'),
        instant_messenger1: gt('Instant Messenger 1'),
        instant_messenger2: gt('Instant Messenger 2'),
        telephone_ip: gt('IP phone'),
        telephone_assistant: gt('Phone (assistant)'),
        company: gt('Company'),
        image1: gt('Image 1'),
        userfield01: gt('Optional 01'),
        userfield02: gt('Optional 02'),
        userfield03: gt('Optional 03'),
        userfield04: gt('Optional 04'),
        userfield05: gt('Optional 05'),
        userfield06: gt('Optional 06'),
        userfield07: gt('Optional 07'),
        userfield08: gt('Optional 08'),
        userfield09: gt('Optional 09'),
        userfield10: gt('Optional 10'),
        userfield11: gt('Optional 11'),
        userfield12: gt('Optional 12'),
        userfield13: gt('Optional 13'),
        userfield14: gt('Optional 14'),
        userfield15: gt('Optional 15'),
        userfield16: gt('Optional 16'),
        userfield17: gt('Optional 17'),
        userfield18: gt('Optional 18'),
        userfield19: gt('Optional 19'),
        userfield20: gt('Optional 20'),
        links: gt('Links'),
        distribution_list: gt('Distribution list'),
        state_other: gt('State'),
        mark_as_distributionlist: gt('Mark as distributionlist'),
        default_address: gt('Default address'),
        addressHome: gt('Address Home'),
        addressBusiness: gt('Address Business'),
        addressOther: gt('Address Other'),
        private_flag: gt('This contact is private and cannot be shared'),
        // don't think we show this anywhere so we don't use gt here not to nerf translators
        number_of_links: 'Number of links',
        number_of_images: 'Number of images',
        image_last_modified: 'Image last modified',
        file_as: 'File as',
        image1_content_type: 'Image1 content type',
        image1_url: 'Image1 url',
        internal_userid: 'Internal userid',
        useCount: 'use Count',
        yomiFirstName: 'yomi First Name',
        yomiLastName: 'yomi Last Name',
        yomiCompany: 'yomi Company'
    };

    var factory = buildFactory('io.ox/contacts/model', api);

    return {
        Contact: factory.model,
        Contacts: factory.collection,
        factory: factory,
        api: api,
        fields: fields,
        protectedMethods: {
            buildFactory: buildFactory
        }
    };
});<|MERGE_RESOLUTION|>--- conflicted
+++ resolved
@@ -41,11 +41,7 @@
                             );
                     } else {
                         return yell(
-<<<<<<< HEAD
-                            api.update({ id: model.id, folder: model.get('folder_id'), data: data })
-=======
                             api.update({ id: model.id, folder: model.get('folder_id'), last_modified: model.get('last_modified'), data: data })
->>>>>>> 74174fc6
                         );
                     }
                 },
