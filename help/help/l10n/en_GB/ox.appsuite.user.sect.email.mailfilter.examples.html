--- conflicted
+++ resolved
@@ -32,16 +32,6 @@
   <h1 class="sr-only"><span class="phrase">E-Mail</span></h1>
 <h2 class="sr-only">Using E-Mail Filters</h2>
 <div class="sect2" id="ox.appsuite.user.sect.email.mailfilter.examples">
-<<<<<<< HEAD
-<div class="titlepage"><div><div><h3 class="title">5.6.4. Use cases for E-Mail filters</h3></div></div></div>
-<a class="indexterm" name="id-1.6.13.9.2"></a><a class="indexterm" name="id-1.6.13.9.3"></a><p id="ox.appsuite.user.concept.email.mailfilter.examples">You can create a condition by</p>
-<ul class="itemizedlist" style="list-style-type: disc; ">
-<li class="listitem"><p role="presentation">selecting an E-Mail component, e.g. "Subject";</p></li>
-<li class="listitem"><p role="presentation">selecting a criterion, e.g. "Is exactly";</p></li>
-<li class="listitem"><p role="presentation">entering an argument, e.g. "minutes".</p></li>
-</ul>
-<p>In this case it would be verified whether the subject of an E-Mail exactly matches the argument's characters ("minutes"). You can control if the condition is met with the criterion and the character string. The differences between each criteria will be explained in the examples below. In the examples, the subject is used for filtering E-Mail messages.</p>
-=======
 <div class="titlepage"><div><div><h3 class="title">5.7.4. Use cases for E-Mail filters</h3></div></div></div>
 <a class="indexterm" name="id-1.6.14.9.2"></a><a class="indexterm" name="id-1.6.14.9.3"></a><p id="ox.appsuite.user.concept.email.mailfilter.examples">You can create a condition by</p>
 <ul class="itemizedlist" style="list-style-type: disc; ">
@@ -50,7 +40,6 @@
 <li class="listitem"><p role="presentation">entering an argument, e.g. "minutes".</p></li>
 </ul>
 <p>In this case it would be verified whether the subject of an E-Mail exactly matches the argument's characters ("minutes"). You can control if the condition is met with the criterion and the character string. The differences between the single criteria will be explained in the examples below. In the examples, the subject is used for filtering E-Mail messages.</p>
->>>>>>> 1c74fb5d
 <ul class="itemizedlist" style="list-style-type: disc; ">
 <li class="listitem">
 <p role="presentation">Criterion: "contains" The condition is met if the subject contains the characters in the argument. Example: The argument is "minutes".</p>
