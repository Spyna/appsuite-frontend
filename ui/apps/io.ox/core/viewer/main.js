/**
 * This work is provided under the terms of the CREATIVE COMMONS PUBLIC
 * LICENSE. This work is protected by copyright and/or other applicable
 * law. Any use of the work other than as authorized under this license
 * or copyright law is prohibited.
 *
 * http://creativecommons.org/licenses/by-nc-sa/2.5/
 *
 * © 2016 OX Software GmbH, Germany. info@open-xchange.com
 *
 * @author Mario Schroeder <mario.schroeder@open-xchange.com>
 * @author Edy Haryono <edy.haryono@open-xchange.com>
 */

define('io.ox/core/viewer/main', [
<<<<<<< HEAD
    'gettext!io.ox/core'
], function (gt) {
=======
    'io.ox/core/extensions',
    'io.ox/core/capabilities',
    'gettext!io.ox/core',
    'io.ox/core/viewer/util'
], function (ext, Capabilities, gt, Util) {
>>>>>>> 1c74fb5d

    'use strict';

    /**
     * The OX Viewer component
     *
     * @constructor
     */
    var Viewer = function () {

        /**
         * Launches the OX Viewer.
         *
         * @param {Object} data
         *  @param {Object[]} data.files
         *  an array of plain file objects or FilesAPI file models, which should to be displayed in the Viewer
         *  @param {Object} [data.selection]
         *  a selected file, as a plain object. This is optional. The Viewer will start with the first file
         *  in the data.files Array if this parameter is omitted.
         *  @param {jQuery} [data.container]
         *  a container element where the viewer element should be appended to. Defaults to #io-ox-core element.
         *  @param {String} [data.standalone = false]
         *  whether viewer should be launched in standalone mode.
         *  @param {Boolean} [data.app]
         *  a reference to an app object, from which this viewer is launched.
         *  @param {Object} [data.opt]
         *  a reference to an an options object that can be accessed in all subviews
         *  @param {String} [data.folder]
         *  if you want to open all files in the folder with the current file selected you can pass a single file and a folder. the file will be selected first
         */
        this.launch = function (data) {

            Util.startPerformanceTimer();

            if (!data) return console.error('Core.Viewer.main.launch(): no data supplied');
            if (!hasFiles() && !hasFolder()) return console.error('Core.Viewer.main.launch(): no files to preview.');

            var self = this,
                el = $('<div class="io-ox-viewer abs">'),
                container = data.container || $('#io-ox-core'),
                printOverlay = $('<div class="viewer-print-overlay">').append(
                    $('<div class="print-content">').append(
                        $('<span>').text(gt('Sorry, there is no preview available.')),
                        $('<span>').text(gt('To print this file, please use "Print as PDF" in the viewer.'))
                    )
                ).attr('aria-hidden', true),
                siblings;

            container.append(el);
            el.append(printOverlay);

            siblings = el.siblings().each(function () {
                var $this = $(this);
                $this.data('ox-restore-aria-hidden', el.attr('aria-hidden'));
            }).attr('aria-hidden', true);

            function hasFolder() {
                // Bug 50839 - Viewer opens arbitrary document -> don't expand folder for sharing
                return (!_.isEmpty(data.folder) && (data.folder !== '10'));
            }

            function hasFiles() {
                return (_.isArray(data.files) && (data.files.length > 0));
            }

            function cont() {

                Util.logPerformanceTimer('launchContStart');

                // whether the files to display are shared
                function isSharing() {
                    // check if the user is guest or anonymous guest
                    if (Capabilities.has('guest')) { return true; }
                    // check for sharing folder
                    if (data.folder === '10') { return true; }
                    if (self.fileCollection.first() && self.fileCollection.first().get('folder_id') === '10') { return true; }

                    return false;
                }

                // resolve dependencies now for an instant response
                require(['io.ox/core/viewer/backbone', 'io.ox/core/viewer/views/mainview'], function (backbone, MainView) {
                    // create file collection and populate it with file models
                    self.fileCollection = new backbone.Collection();
                    self.fileCollection.reset(data.fileList, { parse: true });
                    // set the index of the selected file (Drive only)
                    if (data.selection) {
                        self.fileCollection.setStartIndex(data.selection);
                    } else if (hasFolder() && hasFiles()) {
                        // workaround to set correct start file for deep linking, #58378
                        self.fileCollection.setStartIndex(data.files[0]);
                    }
                    // create main view and append main view to core
<<<<<<< HEAD
                    self.mainView = new MainView({ collection: self.fileCollection, el: el, app: data.app, standalone: data.standalone, opt: data.opt || {}, openedBy: data.openedBy });

                    self.mainView.on('dispose', function () {
                        siblings.removeAttr('aria-hidden').each(function () {
                            var el = $(this);
                            if (el.data('ox-restore-aria-hidden')) el.attr('aria-hidden', el.data('ox-restore-aria-hidden'));
                            el.removeData('ox-restore-aria-hidden');
                        });
                        // remove id form URL hash (see bug 43410)
                        // use-case: viewer was opened via deep-link; a page-reload might surprise the user
                        // but don't remove the id from an OX Presenter URL
                        if (_.url.hash('app') !== 'io.ox/office/presenter') {
                            _.url.hash('id', null);
                        }

                        if (data.restoreFocus && _.isFunction(data.restoreFocus.focus)) {
                            data.restoreFocus.focus();
                        }
                    });
=======
                    self.mainView = new MainView({ collection: self.fileCollection, el: el, app: data.app, standalone: data.standalone, opt: data.opt || {}, openedBy: data.openedBy, isSharing: isSharing() });

                    self.mainView.on('dispose', close);

>>>>>>> 1c74fb5d
                });
            }

            // Cleanup, remove hidden attributes
            function close() {

                Util.savePerformanceTimer(data);

                siblings.removeAttr('aria-hidden').each(function () {
                    var el = $(this);
                    if (el.data('ox-restore-aria-hidden')) el.attr('aria-hidden', el.data('ox-restore-aria-hidden'));
                    el.removeData('ox-restore-aria-hidden');
                });
                // remove id form URL hash (see bug 43410)
                // use-case: viewer was opened via deep-link; a page-reload might surprise the user
                // but don't remove the id from an OX Presenter URL
                if (_.url.hash('app') !== 'io.ox/office/presenter') {
                    _.url.hash('id', null);
                }

                if (data.restoreFocus && _.isFunction(data.restoreFocus.focus)) {
                    data.restoreFocus.focus();
                }

                if (!self.mainView) {
                    $(el).remove();  // Aborted Guard Authentication. Remove element since the MainView hasn't been initialized and won't remove it on dispose.
                }
            }

            function getFileListFromFiles() {
                return $.when([].concat(data.files));
            }

            function getFileListFromFolder() {
                return require(['io.ox/files/api']).then(function (FilesAPI) {
                    return FilesAPI.getAll(data.folder).then(function success(files) {
                        function getter(item) {
                            return this.get(_.cid(item));
                        }
                        // the viewer has listeners that work directly on the model
                        // so we need to get the pool models instead of creating own models
                        return _.map(files, getter, FilesAPI.pool.get('detail'));
                    });
                });
            }

            // fix for #58378
            (hasFolder() ? getFileListFromFolder() : getFileListFromFiles()).then(function (fileList) {
                // add file list to baton data
                data.fileList = fileList;
                // Call extension point for any required performs, e.g. Guard authentication
                return ext.point('io.ox/core/viewer/main').cascade(this, new ext.Baton({ data: data }));

            }).then(cont, close);

        };
    };

    return Viewer;
});<|MERGE_RESOLUTION|>--- conflicted
+++ resolved
@@ -13,16 +13,11 @@
  */
 
 define('io.ox/core/viewer/main', [
-<<<<<<< HEAD
-    'gettext!io.ox/core'
-], function (gt) {
-=======
     'io.ox/core/extensions',
     'io.ox/core/capabilities',
     'gettext!io.ox/core',
     'io.ox/core/viewer/util'
 ], function (ext, Capabilities, gt, Util) {
->>>>>>> 1c74fb5d
 
     'use strict';
 
@@ -116,32 +111,10 @@
                         self.fileCollection.setStartIndex(data.files[0]);
                     }
                     // create main view and append main view to core
-<<<<<<< HEAD
-                    self.mainView = new MainView({ collection: self.fileCollection, el: el, app: data.app, standalone: data.standalone, opt: data.opt || {}, openedBy: data.openedBy });
-
-                    self.mainView.on('dispose', function () {
-                        siblings.removeAttr('aria-hidden').each(function () {
-                            var el = $(this);
-                            if (el.data('ox-restore-aria-hidden')) el.attr('aria-hidden', el.data('ox-restore-aria-hidden'));
-                            el.removeData('ox-restore-aria-hidden');
-                        });
-                        // remove id form URL hash (see bug 43410)
-                        // use-case: viewer was opened via deep-link; a page-reload might surprise the user
-                        // but don't remove the id from an OX Presenter URL
-                        if (_.url.hash('app') !== 'io.ox/office/presenter') {
-                            _.url.hash('id', null);
-                        }
-
-                        if (data.restoreFocus && _.isFunction(data.restoreFocus.focus)) {
-                            data.restoreFocus.focus();
-                        }
-                    });
-=======
                     self.mainView = new MainView({ collection: self.fileCollection, el: el, app: data.app, standalone: data.standalone, opt: data.opt || {}, openedBy: data.openedBy, isSharing: isSharing() });
 
                     self.mainView.on('dispose', close);
 
->>>>>>> 1c74fb5d
                 });
             }
 
