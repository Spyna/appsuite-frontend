/**
 * This work is provided under the terms of the CREATIVE COMMONS PUBLIC
 * LICENSE. This work is protected by copyright and/or other applicable
 * law. Any use of the work other than as authorized under this license
 * or copyright law is prohibited.
 *
 * http://creativecommons.org/licenses/by-nc-sa/2.5/
 *
 * © 2011 Open-Xchange Inc., Tarrytown, NY, USA. info@open-xchange.com
 *
 * @author Viktor Pracht <viktor.pracht@open-xchange.com>
 */
less.Parser.fileLoader = function (file, currentFileInfo, callback, env) {
    var href = file;
    if (currentFileInfo && currentFileInfo.currentDirectory && !/^\//.test(file)) {
        href = less.modules.path.join(currentFileInfo.currentDirectory, file);
    }

    var path = less.modules.path.dirname(href);

    var newFileInfo = {
        currentDirectory: path + '/',
        filename: href
    };

    if (currentFileInfo) {
        newFileInfo.entryPath = currentFileInfo.entryPath;
        newFileInfo.rootpath = currentFileInfo.rootpath;
        newFileInfo.rootFilename = currentFileInfo.rootFilename;
        newFileInfo.relativeUrls = currentFileInfo.relativeUrls;
    } else {
        newFileInfo.entryPath = path;
        newFileInfo.rootpath = less.rootpath || path;
        newFileInfo.rootFilename = href;
        newFileInfo.relativeUrls = env.relativeUrls;
    }

    var j = file.lastIndexOf('/');
    if(newFileInfo.relativeUrls && !/^(?:[a-z-]+:|\/)/.test(file) && j != -1) {
        var relativeSubDirectory = file.slice(0, j+1);
        newFileInfo.rootpath = newFileInfo.rootpath + relativeSubDirectory; // append (sub|sup) directory path of imported file
    }
    newFileInfo.currentDirectory = path;
    newFileInfo.filename = href;

    var paths = env.paths || ['.'];
    if (paths.indexOf(path) < 0) paths.push(path);
    var data = '';
    var fileFound = false;
    paths.forEach(function (path) {
        try {
            //first, try to load directly
            //see bug 33460
            data += readFile(less.modules.path.join(path, href));
            fileFound = true;
        } catch (e) {
            try {
                // alternatively, try to load only the basename part in path
                data += readFile(less.modules.path.join(path, less.modules.path.basename(href)));
            } catch (e) {
            }
        }
    });
<<<<<<< HEAD
    if (!data) {
=======
    if (!fileFound && !data) {
>>>>>>> 6c7d6d7a
        callback({ type: 'File', message: "'" + less.modules.path.basename(href) + "' wasn't found. Looked in:\n" + paths.join('\n') });
        return;
    }

    try {
        callback(null, data, href, newFileInfo, { lastModified: 0 });
    } catch (e) {
        callback(e, null, href);
    }
};

(function main() {
    var style1 = readFile('apps/themes/style.less');
    var bootstrap = readFile('apps/3rd.party/bootstrap/less/bootstrap.less');
    var bootstrapDP = readFile('apps/3rd.party/bootstrap-datepicker/less/datepicker3.less');
    var fontAwesome = readFile('apps/3rd.party/font-awesome/less/font-awesome.less');

    var themes = new java.io.File('apps/themes').listFiles();
    for (var i = 0; i < themes.length; i++) {
        var dir = themes[i];
        if (!dir.isDirectory()) continue;
        function subDir(name) { return new java.io.File(dir, name); }
	defs2 = subDir('definitions.less');
	if (!defs2.exists()) continue;
	print('Processing', dir);
	deleteRecurse(/\.css$/, new java.io.File(dir));
	var defs = [bootstrap, bootstrapDP, fontAwesome, style1].join('\n');
	compileLess(defs, subDir('common.css'), '<multiple less files>');
	compileLess(readFile(subDir('style.less')),
		subDir('style.css'), '<default theme style.less>');
	recurse('', subDir, new java.io.File('apps'));
    }
}());

function deleteRecurse(filter, parent) {
    var files = parent.listFiles();
    for (var i = 0; i < files.length; i++) {
        var file = files[i], name = file.toString();
        if (file.isDirectory()) {
            deleteRecurse(filter, file);
        } else if (filter.test(name)) {
            file.delete();
        }
    }
}

function recurse(defs, subDir, parent) {
    var files = parent.listFiles();
    for (var i = 0; i < files.length; i++) {
        var file = files[i], name = file.toString();
        if (file.isDirectory()) {
            recurse(defs, subDir, file);
        } else {
            if (name.slice(-5) !== '.less') continue;
            if (name.slice(0, 12) === 'apps/themes/') continue;
            if (name.indexOf('apps/3rd.party/bootstrap/less/') === 0) continue;
            if (name.indexOf('apps/3rd.party/font-awesome/less/') === 0) continue;
            if (name.indexOf('apps/3rd.party/bootstrap-datepicker/less/') === 0) continue;
            var input = readFile(file.toString(), 'UTF-8');
            compileLess(input,
                        subDir(name.slice(5, -4) + 'css'), name);
        }
    }
}

function compileLess(input, outputFile, sourceFileName) {
    var fileName = outputFile.toString();
    var themeName = fileName.slice(12, fileName.indexOf('/', 12));
    var importConfig = {
            reference: [
                'variables.less',
                'mixins.less'
            ],
            less: [
                'definitions.less',
                themeName + '/definitions.less'
            ]
        };
    var imports = [];
    for (directive in importConfig) {
        importConfig[directive].forEach(function (file) {
            imports.push('@import (' + directive + ') "' + file + '";');
        });
    }
    input = imports.join('\n') + '\n' + input;

    new less.Parser({
        syncImport: true,
        relativeUrls: false,
        paths: [
            'apps/3rd.party/bootstrap/less',
            'apps/3rd.party/font-awesome/less',
            'apps/themes'
        ],
        filename: '' + sourceFileName
    }).parse(input, function (e, css) {
        if (e) return error(e, sourceFileName);
        outputFile.getParentFile().mkdirs();
        writeFile(outputFile, css.toCSS({
            compress: true,
            cleancss: true,
            ieCompat: false,
            strictMath: false,
            strictUnits: false
        }));
    });
}

function writeFile(filename, content) {
    var fos = new java.io.FileOutputStream(filename);
    var osw = new java.io.OutputStreamWriter(fos, 'UTF-8');
    osw.write(content, 0, content.length);
    osw.close();
}

// The rest is adapted from rhino.js of LessCSS

function loadStyleSheet(sheet, callback, reload, remaining) {
    var sheetName = sheet.href,
        dir = sheetName.replace(/[\w\.-]+$/, ''),
        input = readFile(sheetName, 'UTF-8');

    if (!sheet.contents) sheet.contents = {};
    sheet.contents[sheetName] = input;
    sheet.paths = [dir].concat(sheet.paths);
    if (sheet.relativeUrls) sheet.rootpath += dir;

    var parser = new less.Parser(sheet);
    parser.parse(input, function (e, root) {
        if (e) {
            return error(e, sheetName);
        }
        try {
            callback(e, root, input, sheet, { local: false, lastModified: 0, remaining: remaining }, sheetName);
        } catch(e) {
            error(e, sheetName);
        }
    });
}

function error(e, filename) {

    var content = "Error : " + filename + "\n";

    filename = e.filename || filename;

    if (e.message) {
        content += e.message + "\n";
    }

    var errorline = function (e, i, classname) {
        if (e.extract[i]) {
            content +=
                String(parseInt(e.line) + (i - 1)) +
                ":" + e.extract[i] + "\n";
        }
    };

    if (e.stack) {
        content += e.stack;
    } else if (e.extract) {
        content += 'on line ' + e.line + ', column ' + (e.column + 1) + ':\n';
        errorline(e, 0);
        errorline(e, 1);
        errorline(e, 2);
    }
    print(content);
    quit(1);
}<|MERGE_RESOLUTION|>--- conflicted
+++ resolved
@@ -61,11 +61,7 @@
             }
         }
     });
-<<<<<<< HEAD
-    if (!data) {
-=======
     if (!fileFound && !data) {
->>>>>>> 6c7d6d7a
         callback({ type: 'File', message: "'" + less.modules.path.basename(href) + "' wasn't found. Looked in:\n" + paths.join('\n') });
         return;
     }
