/**
 * This work is provided under the terms of the CREATIVE COMMONS PUBLIC
 * LICENSE. This work is protected by copyright and/or other applicable
 * law. Any use of the work other than as authorized under this license
 * or copyright law is prohibited.
 *
 * http://creativecommons.org/licenses/by-nc-sa/2.5/
 *
 * © 2013 Open-Xchange Inc., Tarrytown, NY, USA. info@open-xchange.com
 *
 * @author Frank Paczynski <frank.paczynski@open-xchange.com>
 */
<<<<<<< HEAD
define([
    'io.ox/search/util',
    'fixture!io.ox/core/settings.json',
    'spec/shared/capabilities',
    'settings!io.ox/mail',
    'settings!io.ox/core',
    'io.ox/mail/main',
    'beforeEachEnsure'
], function (util, settingsFixture, caputil, mailSettings, settings, main, beforeEachEnsure) {
    'use strict';
=======
define(['io.ox/search/util',
        'fixture!io.ox/core/settings.json',
        'spec/shared/capabilities',
        'settings!io.ox/mail',
        'settings!io.ox/core',
        'io.ox/mail/main',
        'spec/shared/io.ox/search/util',
        'beforeEachEnsure'], function (util, settingsFixture, caputil, mailSettings, settings, main, testutil, beforeEachEnsure) {
>>>>>>> 0be47987

    function isPromise(def) {
        return (!def.reject && !!def.done);
    }

    function failed() {
        expect(false).to.be.true;
    }

    describe.skip('Search', function () {

        describe('Utilities for search:', function () {
            beforeEachEnsure(testutil.startApp);

            describe('getFolders', function () {
                it('should always return a promise', function () {
                    var def = util.getFolders(this.vars.model);
                    expect(isPromise(def)).to.be.true;
                });

                describe('returned promise', function () {
                    it('should resolve with an object', function () {
                        var def = util.getFolders(this.vars.model);
                        def.then(function (data) {
                            expect(_.isObject(data)).to.be.true;
                        }, failed);
                    });
                    it('should always resolve with an object', function () {
                        var def = util.getFolders(this.vars.model);
                        def.then(function (data) {
                            expect(_.isObject(data)).to.be.true;
                        }, failed);
                    });
                    it('should always resolve with at least the default account', function () {
                        var def = util.getFolders(this.vars.model);
                        def.then(function (data) {
                            expect(data).to.have.property('0').that.is.an('object');
                        }, failed);
                    });
                    it('should always resolve with minimal account data', function () {
                        var def = util.getFolders(this.vars.model);
                        def.then(function (data) {
                            expect(data[0]).to.have.property('list').that.is.an('array');
                            expect(data[0].list).to.not.be.empty;
                        }, failed);
                    });
                });
            });

            describe('getFirstChoice', function () {
                it('should always return a promise', function () {
                    var def = util.getFirstChoice(this.vars.model);
                    expect(isPromise(def)).to.be.true;
                });
                describe('returned promise', function (done) {
                    it('should always resolve with an object', function () {
                        var def = util.getFirstChoice(this.vars.model);
                        def.then(function (data) {
                            expect(_.isObject(data)).to.be.true;
                        }, failed)
                        .always(done);
                    });

                    it('should always resolve with custom and display_name', function (done) {
                        var def = util.getFirstChoice(this.vars.model);
                        def.then(function (data) {
                            expect(data).to.be.an('object');
                        }, failed)
                        .always(done);
                    });
                });
            });

        });

    });
});<|MERGE_RESOLUTION|>--- conflicted
+++ resolved
@@ -10,7 +10,6 @@
  *
  * @author Frank Paczynski <frank.paczynski@open-xchange.com>
  */
-<<<<<<< HEAD
 define([
     'io.ox/search/util',
     'fixture!io.ox/core/settings.json',
@@ -18,19 +17,10 @@
     'settings!io.ox/mail',
     'settings!io.ox/core',
     'io.ox/mail/main',
+    'spec/shared/io.ox/search/util',
     'beforeEachEnsure'
-], function (util, settingsFixture, caputil, mailSettings, settings, main, beforeEachEnsure) {
+], function (util, settingsFixture, caputil, mailSettings, settings, main, testutil, beforeEachEnsure) {
     'use strict';
-=======
-define(['io.ox/search/util',
-        'fixture!io.ox/core/settings.json',
-        'spec/shared/capabilities',
-        'settings!io.ox/mail',
-        'settings!io.ox/core',
-        'io.ox/mail/main',
-        'spec/shared/io.ox/search/util',
-        'beforeEachEnsure'], function (util, settingsFixture, caputil, mailSettings, settings, main, testutil, beforeEachEnsure) {
->>>>>>> 0be47987
 
     function isPromise(def) {
         return (!def.reject && !!def.done);
