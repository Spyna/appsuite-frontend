<html lang="en">
<head>
<meta http-equiv="Content-Type" content="text/html; charset=utf-8">
<title>5.4.6. Using signatures</title>
<link rel="stylesheet" type="text/css" href="../../help.css">
<meta name="generator" content="DocBook XSL Stylesheets V1.78.1">
<link rel="home" href="index.html" title="User Guide">
<link rel="up" href="ox.appsuite.user.sect.email.send.html" title="5.4. Sending E-Mails">
<link rel="prev" href="ox.appsuite.user.sect.email.send.attachmentlink.html" title="5.4.5. Sending attachments as link">
<link rel="next" href="ox.appsuite.user.sect.email.send.reply.html" title="5.4.7. Replying to E-Mails">
<link rel="copyright" href="ox.appsuite.user.legalnotice.html" title="Legal Notice">
<link rel="stylesheet" type="text/css" href="../../../help/bootstrap.min.css"​/> 
<link id="favicon" rel="shortcut icon" href="../../../apps/themes/default/favicon.ico" type="image/x-icon"> 
<meta name="viewport" content="width=device-width, initial-scale=1.0">
   <script src="../../../help/jquery.min.js"></script> 

   <script src="../../../help/bootstrap.min.js"></script> 
</head>
<body bgcolor="white" text="black" link="#0000FF" vlink="#840084" alink="#0000FF">
<div class="oxhelp-navigation-top"><nav class="navbar navbar-inverse" role="navigation"><div class="container-fluid">
<div class="navbar-header">
<button type="button" class="navbar-toggle" data-toggle="collapse" data-target="#ox-main-nav"><span class="sr-only">Toggle navigation</span><span class="icon-bar"></span><span class="icon-bar"></span><span class="icon-bar"></span></button><a class="navbar-brand"></a>
</div>
<div class="collapse navbar-collapse" id="ox-main-nav"><ul class="nav navbar-nav">
<li><a accesskey="p" class="oxhelp-prev-link" href="ox.appsuite.user.sect.email.send.attachmentlink.html">Prev</a></li>
<li><a accesskey="h" href="index.html" class="oxhelp-home-link">Start Page</a></li>
<li><a accesskey="t" href="bk01-toc.html" class="oxhelp-toc-link">Table Of Contents</a></li>
<li><a accesskey="n" class="oxhelp-next-link" href="ox.appsuite.user.sect.email.send.reply.html">Next</a></li>
</ul></div>
</div></nav></div>
<div class="oxhelp-content">
  <h1 class="sr-only"><span class="phrase">E-Mail</span></h1>
<h2 class="sr-only">Sending E-Mails</h2>
<div class="sect2" id="ox.appsuite.user.sect.email.send.signatures">
<div class="titlepage"><div><div><h3 class="title">5.4.6. Using signatures</h3></div></div></div>
<<<<<<< HEAD
<a class="indexterm" name="id-1.6.10.9.2"></a><p id="ox.appsuite.user.concept.email.send.signatures">An E-Mail signature is text that is automatically entered in the E-Mail when being composed. It is typically used for inserting the name, company, and contact address at the bottom of the E-Mail text.  You can create signatures in the plain text or html format. The following functions are available:</p>
=======
<a class="indexterm" name="id-1.6.10.10.2"></a><p id="ox.appsuite.user.concept.email.send.signatures">An E-Mail signature is text that is automatically entered in the E-Mail when being composed. It is typically used for inserting the name, company, and contact address at the bottom of the E-Mail text.  You can create signatures in the plain text or html format. The following functions are available:</p>
>>>>>>> 0d229607
<ul class="itemizedlist" style="list-style-type: disc; ">
<li class="listitem"><p role="presentation">create new signature, edit existing signatures, set default signatures</p></li>
<li class="listitem"><p role="presentation">add a signature to the E-Mail text</p></li>
</ul>
<p>
       
      </p>
<div class="task" id="ox.appsuite.user.task.email.send.signatures.addmanage">
<p class="title">How to create or edit a signature:</p>
<div class="procedure"><ol class="procedure" type="1">
<li class="step"><p role="presentation">Click the <span class="guibutton"><strong>Settings</strong></span> icon on the right side of the menu bar.  Click the <span class="guibutton"><strong>Settings</strong></span> menu item. </p></li>
<li class="step">
<p role="presentation">Select the entry <span class="guibutton"><strong>E-Mail</strong></span> in the sidebar. Click on <span class="guibutton"><strong>Signatures</strong></span>.</p>
<p role="presentation">The existing signatures are shown in the display area.</p>
</li>
<li class="step">
<p role="presentation">To add a new signature, proceed as follows:</p>
<ol type="a" class="substeps">
<li class="step"><p role="presentation">In the display area, click on <span class="guibutton"><strong>Add new signature</strong></span>. The <span class="guilabel"><strong>Add signature</strong></span> window opens.</p></li>
<li class="step">
<p role="presentation">Enter a name for the signature. Enter the text for the signature.</p>
<p role="presentation">Define whether the signature is to be entered below or above the E-Mail text.</p>
<p role="presentation">Click on <span class="guibutton"><strong>Save</strong></span>.</p>
</li>
</ol>
</li>
<li class="step">
<p role="presentation">To edit an existing signature, you have the following options:<ul class="itemizedlist" style="list-style-type: disc; ">
<li class="listitem"><p role="presentation">In order to edit a signature's text, click on <span class="guibutton"><strong>Edit</strong></span> next to the signature.</p></li>
<li class="listitem"><p role="presentation">In order to delete a signature, click the <span class="guibutton"><strong>Delete</strong></span> icon<span aria-hidden="true" class="inlinemediaobject" id="ox.appsuite.user.fig.email.send.signatures.addmanage.delete"><img src="../../images/appsuite_user_icon_trash.png"></span> next to the signature. </p></li>
</ul>
            </p>
<p role="presentation">In <span class="guibutton"><strong>Default signature for new messages</strong></span> and in <span class="guibutton"><strong>Default signature for replies or forwardings</strong></span>, you can define the signatures to be used as default.</p>
</li>
</ol></div>
</div>
<div class="task" id="ox.appsuite.user.task.email.send.signatures.add">
<p class="title">How to add a signature to the E-Mail text in the E-Mail editing window:</p>
<div class="procedure"><ol class="procedure" type="1">
<li class="step"><p role="presentation">Click on <span class="guibutton"><strong>Signatures</strong></span>.</p></li>
<li class="step"><p role="presentation">Select a signature from the list.</p></li>
</ol></div>
</div>
<p id="ox.appsuite.user.related.email.send.signatures">
        </p>
<p class="title">Superordinated action:</p>
<ul class="itemizedlist" style="list-style-type: none; "><li class="listitem" style="list-style-type: none"><p role="presentation"><a class="xref" href="ox.appsuite.user.sect.email.send.new.html">Sending a new E-Mail</a></p></li></ul>
<p>
      </p>
<p id="ox.appsuite.user.parent.email.send.signatures">Parent topic: <a class="xref" href="ox.appsuite.user.sect.email.send.html">Sending E-Mails</a></p>
</div>
          </div>
        </body>
</html><|MERGE_RESOLUTION|>--- conflicted
+++ resolved
@@ -33,11 +33,7 @@
 <h2 class="sr-only">Sending E-Mails</h2>
 <div class="sect2" id="ox.appsuite.user.sect.email.send.signatures">
 <div class="titlepage"><div><div><h3 class="title">5.4.6. Using signatures</h3></div></div></div>
-<<<<<<< HEAD
-<a class="indexterm" name="id-1.6.10.9.2"></a><p id="ox.appsuite.user.concept.email.send.signatures">An E-Mail signature is text that is automatically entered in the E-Mail when being composed. It is typically used for inserting the name, company, and contact address at the bottom of the E-Mail text.  You can create signatures in the plain text or html format. The following functions are available:</p>
-=======
 <a class="indexterm" name="id-1.6.10.10.2"></a><p id="ox.appsuite.user.concept.email.send.signatures">An E-Mail signature is text that is automatically entered in the E-Mail when being composed. It is typically used for inserting the name, company, and contact address at the bottom of the E-Mail text.  You can create signatures in the plain text or html format. The following functions are available:</p>
->>>>>>> 0d229607
 <ul class="itemizedlist" style="list-style-type: disc; ">
 <li class="listitem"><p role="presentation">create new signature, edit existing signatures, set default signatures</p></li>
 <li class="listitem"><p role="presentation">add a signature to the E-Mail text</p></li>
