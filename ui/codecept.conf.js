/* eslint-env node, es2017 */
let testRunContext;

// please create .env file based on .evn-example
require('dotenv').config();

const codeceptDriver = process.env.CODECEPT_DRIVER || 'puppeteer';
const requiredEnvVars = ['LAUNCH_URL', 'PROVISIONING_URL', 'CONTEXT_ID'];
if (codeceptDriver === 'webdriver') requiredEnvVars.push('SELENIUM_HOST');

requiredEnvVars.forEach(function notdefined(key) {
    if (process.env[key]) return;
    console.error('\x1b[31m', `ERROR: Missing value for environment variable '${key}'. Please specify a '.env' file analog to '.env-example'.`);
    process.exit();
});

const helpers = {
    Puppeteer: {
        url: process.env.LAUNCH_URL,
        smartWait: 1000,
        waitForTimeout: 5000,
        browser: 'chrome',
        restart: true,
        windowSize: '1280x1024',
        uniqueScreenshotNames: true,
        timeouts: {
            script: 5000
        },
        chrome: {
            args: [
                `--unsafely-treat-insecure-origin-as-secure=${process.env.LAUNCH_URL}`,
                '--kiosk-printing',
                '--disable-web-security',
                '--disable-dev-shm-usage'
            ].concat((process.env.CHROME_ARGS || '').split(' '))
        },
        // set HEADLESS=false in your terminal to show chrome window
        show: process.env.HEADLESS ? process.env.HEADLESS === 'false' : false
    },
    WebDriver: {
        url: process.env.LAUNCH_URL,
        host: process.env.SELENIUM_HOST,
        smartWait: 1000,
        waitForTimeout: 30000,
        browser: 'chrome',
        restart: true,
        windowSize: 'maximize',
        uniqueScreenshotNames: true,
        desiredCapabilities: {
            browserName: 'chrome',
            chromeOptions: {
                args: ['no-sandbox']
            }
        },
        timeouts: {
            script: 5000
        }
    },
    OpenXchange: {
        require: './e2e/helper',
        mxDomain: process.env.MX_DOMAIN,
        serverURL: process.env.PROVISIONING_URL,
        contextId: process.env.CONTEXT_ID,
        filestoreId: process.env.FILESTORE_ID,
        smtpServer: process.env.SMTP_SERVER || 'localhost',
        imapServer: process.env.IMAP_SERVER || 'localhost',
        admin: {
            login: 'oxadminmaster',
            password: 'secret'
        }
    },
    FileSystem: {},
    MockRequestHelper: {
        require: '@codeceptjs/mock-request'
    }
};

if (codeceptDriver !== 'puppeteer') delete helpers.Puppeteer;
if (codeceptDriver !== 'webdriver') delete helpers.WebDriver;

module.exports.config = {
    tests: './e2e/tests/**/*_test.js',
    timeout: 10000,
    output: './build/e2e/',
    helpers,
    include: {
        I: './e2e/actor',
        users: './e2e/users',
        contexts: './e2e/contexts',
        // pageobjects
        contacts: './e2e/pageobjects/contacts',
        calendar: './e2e/pageobjects/calendar',
        chat: './e2e/pageobjects/chat',
        mail: './e2e/pageobjects/mail',
        portal: './e2e/pageobjects/portal',
        drive: './e2e/pageobjects/drive',
        settings: './e2e/pageobjects/settings',
        tasks: './e2e/pageobjects/tasks',
        dialogs: './e2e/pageobjects/dialogs',
        // widgets
        autocomplete: './e2e/widgetobjects/contact-autocomplete',
        contactpicker: './e2e/widgetobjects/contact-picker',
        mailfilter: './e2e/widgetobjects/settings-mailfilter',
        search: './e2e/widgetobjects/search',
<<<<<<< HEAD
        toolbar: './e2e/widgetobjects/toolbar'
=======
        toolbar: './e2e/widgetobjects/toolbar',
        topbar: './e2e/widgetobjects/topbar'
>>>>>>> ca3be1a3
    },
    bootstrap: async () => {
        // setup chai
        var chai = require('chai');
        chai.config.includeStack = true;
        // setup axe matchers
        require('./e2e/axe-matchers');

        // set moment defaults
        // note: no need to require moment-timezone later on. requiring moment is enough
        var moment = require('moment');
        require('moment-timezone');
        moment.tz.setDefault('Europe/Berlin');

        var codecept = require('codeceptjs'),
            config = codecept.config.get(),
            helperConfig = config.helpers.OpenXchange,
            seleniumReady;
        seleniumReady = new Promise(function (resolve, reject) {
            if (config.helpers.WebDriver && /127\.0\.0\.1/.test(config.helpers.WebDriver.host)) {
                require('@open-xchange/codecept-helper').selenium
                    .start()
                    .then(resolve, reject);
            } else {
                resolve();
            }
        });

        const contexts = codecept.container.support('contexts'),
            helper = new (require('@open-xchange/codecept-helper').helper)();
        let ctxData;

        function getDefaultContext() {
            return helper.executeSoapRequest('OXContextService', 'list', {
                search_pattern: 'defaultcontext',
                auth: { login: 'oxadminmaster', password: 'secret' }
            }).then(function (result) {
                return result[0].return[0];
            });
        }
        function guessMXDomain(ctx) {
            return helper.executeSoapRequest('OXUserService', 'getData', {
                ctx,
                user: { name: 'oxadmin' },
                auth: { login: 'oxadmin', password: 'secret' }
            }).then(function (result) {
                return result[0].return.primaryEmail.replace(/.*@/, '');
            });
        }

        try {
            const defaultCtx = await getDefaultContext();
            if (typeof helperConfig.mxDomain === 'undefined') helperConfig.mxDomain = await guessMXDomain(defaultCtx);
            if (typeof helperConfig.filestoreId === 'undefined') helperConfig.filestoreId = defaultCtx.filestoreId;
            ctxData = {
                id: helperConfig.contextId,
                filestoreId: helperConfig.filestoreId
            };
            testRunContext = await contexts.create(ctxData);
        } catch (err) {
            console.error(`Could not create context ${JSON.stringify(ctxData, null, 4)}.\nError: ${err.faultstring}`);
            throw new Error(err.message);
        }

        if (typeof testRunContext.id !== 'undefined') helperConfig.contextId = testRunContext.id;
        await seleniumReady.catch(err => console.err(err));

    },
    teardown: async function () {

        var { contexts } = global.inject();
        // we need to run this sequentially, less stress on the MW
        for (let ctx of contexts.filter(ctx => ctx.id > 100)) {
            if (ctx.id !== 10) await ctx.remove().catch(e => console.error(e.message));
        }

        //HACK: defer killing selenium, because it's still needed for a few ms
        setTimeout(function () {
            require('@open-xchange/codecept-helper').selenium.stop();
        }, 500);
    },
    plugins: {
        allure: { enabled: true },
        testrail: {
            require: './e2e/plugins/testrail',
            host: process.env.TESTRAIL_HOST || 'https://testrail.local',
            user: process.env.TESTRAIL_USERNAME || 'testuser',
            password: process.env.TESTRAIL_API_KEY || 'testkey',
            project_id: process.env.TESTRAIL_PROJECTID || '1',
            runName: process.env.TESTRAIL_RUNNAME || 'test',
            enabled: process.env.TESTRAIL_ENABLED || false
        },
        browserLogReport: {
            require: './e2e/plugins/browserLogReport',
            enabled: true
        },
        filterSuite: {
            enabled: true,
            require: '@open-xchange/codecept-helper/src/plugins/filterSuite',
            suite: process.env.FILTER_SUITE || [],
            filter: process.env.runOnly === 'true' ? () => false : undefined,
            report: process.env.FILTER_REPORT || 'filter_report.json'
        },
        // leave this empty, we only want this plugin to be enabled on demand by a developer
        pauseOnFail: {}
    },
    rerun: {
        minSuccess: process.env.MIN_SUCCESS || 10,
        maxReruns: process.env.MAX_RERUNS || 10
    },
    name: 'App Suite Core UI'
};<|MERGE_RESOLUTION|>--- conflicted
+++ resolved
@@ -102,12 +102,8 @@
         contactpicker: './e2e/widgetobjects/contact-picker',
         mailfilter: './e2e/widgetobjects/settings-mailfilter',
         search: './e2e/widgetobjects/search',
-<<<<<<< HEAD
-        toolbar: './e2e/widgetobjects/toolbar'
-=======
         toolbar: './e2e/widgetobjects/toolbar',
         topbar: './e2e/widgetobjects/topbar'
->>>>>>> ca3be1a3
     },
     bootstrap: async () => {
         // setup chai
