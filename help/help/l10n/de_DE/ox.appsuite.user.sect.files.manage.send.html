<html lang="de">
<head>
<meta http-equiv="Content-Type" content="text/html; charset=utf-8">
<title>9.4.2. Dateien als E-Mail-Anlage senden</title>
<link rel="stylesheet" type="text/css" href="../../help.css">
<meta name="generator" content="DocBook XSL Stylesheets V1.78.1">
<link rel="home" href="index.html" title="Benutzeranleitung">
<link rel="up" href="ox.appsuite.user.sect.files.manage.html" title="9.4. Dateien organisieren">
<link rel="prev" href="ox.appsuite.user.sect.files.manage.sendlink.html" title="9.4.1. Dateien als Link senden">
<link rel="next" href="ox.appsuite.user.sect.files.manage.showlink.html" title="9.4.3. Link zu einer Datei anzeigen">
<link rel="copyright" href="ox.appsuite.user.legalnotice.html" title="Rechtlicher Hinweis">
<link rel="stylesheet" type="text/css" href="../../bootstrap.min.css"​/> 
<link id="favicon" rel="shortcut icon" href="../../../apps/themes/default/favicon.ico" type="image/x-icon"> 
<meta name="viewport" content="width=device-width, initial-scale=1.0">
   <script src="../../jquery.min.js"></script> 

   <script src="../../bootstrap.min.js"></script> 
</head>
<body bgcolor="white" text="black" link="#0000FF" vlink="#840084" alink="#0000FF">
<div class="oxhelp-navigation-top"><nav class="navbar navbar-inverse" role="navigation"><div class="container-fluid">
<div class="navbar-header">
<button type="button" class="navbar-toggle" data-toggle="collapse" data-target="#ox-main-nav"><span class="sr-only">Navigation umschalten</span><span class="icon-bar"></span><span class="icon-bar"></span><span class="icon-bar"></span></button><a class="navbar-brand"></a>
</div>
<div class="collapse navbar-collapse" id="ox-main-nav"><ul class="nav navbar-nav">
<li><a accesskey="p" class="oxhelp-prev-link" href="ox.appsuite.user.sect.files.manage.sendlink.html">Zurück</a></li>
<li><a accesskey="h" href="index.html" class="oxhelp-home-link">Startseite</a></li>
<li><a accesskey="t" href="bk01-toc.html" class="oxhelp-toc-link">Inhaltsverzeichnis</a></li>
<li><a accesskey="n" class="oxhelp-next-link" href="ox.appsuite.user.sect.files.manage.showlink.html">Weiter</a></li>
</ul></div>
</div></nav></div>
<div class="oxhelp-content">
  <h1 class="sr-only">
    <span class="phrase">Drive</span>
    
    
    
  </h1>
<h2 class="sr-only">Dateien organisieren</h2>
<div class="sect2">
<div class="titlepage"><div><div><h3 class="title">
<a name="ox.appsuite.user.sect.files.manage.send"></a>9.4.2. Dateien als E-Mail-Anlage senden</h3></div></div></div>
<a class="indexterm" name="id-1.10.10.6.2"></a><div class="concept">
<a name="ox.appsuite.user.concept.files.send"></a><p>Sie können die aktuellen Versionen von Dateien als 
        E-Mail-Anlage senden. </p>
</div>
<div class="task">
<a name="ox.appsuite.user.task.files.send"></a><p class="title">So senden Sie Dateien als E-Mail-Anlage:</p>
<div class="procedure"><ol class="procedure" type="1">
<li class="step">
<p>Wählen Sie im Anzeigebereich eine Datei oder mehrere Dateien. Klicken Sie in der Werkzeugleiste auf das Symbol 
              <span class="guibutton"><strong>Aktionen</strong></span>
                <span class="inlinemediaobject"><a name="ox.appsuite.user.fig.files.send.toolbar"></a><img src="../../images/appsuite_user_icon_more.png"></span> . 
              Klicken Sie im Menü auf <span class="guibutton"><strong>Per E-Mail versenden</strong></span>.
            </p>
<p>Alternativ verwenden Sie im <span class="guilabel"><strong>Viewer</strong></span> das Symbol <span class="guibutton"><strong>Aktionen</strong></span>
<<<<<<< HEAD
              <span class="inlinemediaobject"><a name="ox.appsuite.user.fig.files.send.viewer"></a><img src="../../images/appsuite_user_icon_viewer_menuebars.png"></span> ..</p>
=======
              <span class="inlinemediaobject"><a name="ox.appsuite.user.fig.files.send.viewer"></a><img src="../../images/appsuite_user_icon_viewer_menuebars.png"></span> .</p>
>>>>>>> 74174fc6
</li>
<li class="step"><p>Vervollständigen Sie auf der Seite <span class="guilabel"><strong>Verfassen</strong></span> die Angaben zum Senden der E-Mail.</p></li>
</ol></div>
</div>
</div>
          </div>
        </body>
</html><|MERGE_RESOLUTION|>--- conflicted
+++ resolved
@@ -53,11 +53,7 @@
               Klicken Sie im Menü auf <span class="guibutton"><strong>Per E-Mail versenden</strong></span>.
             </p>
 <p>Alternativ verwenden Sie im <span class="guilabel"><strong>Viewer</strong></span> das Symbol <span class="guibutton"><strong>Aktionen</strong></span>
-<<<<<<< HEAD
-              <span class="inlinemediaobject"><a name="ox.appsuite.user.fig.files.send.viewer"></a><img src="../../images/appsuite_user_icon_viewer_menuebars.png"></span> ..</p>
-=======
               <span class="inlinemediaobject"><a name="ox.appsuite.user.fig.files.send.viewer"></a><img src="../../images/appsuite_user_icon_viewer_menuebars.png"></span> .</p>
->>>>>>> 74174fc6
 </li>
 <li class="step"><p>Vervollständigen Sie auf der Seite <span class="guilabel"><strong>Verfassen</strong></span> die Angaben zum Senden der E-Mail.</p></li>
 </ol></div>
