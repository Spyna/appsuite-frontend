<<<<<<< HEAD
open-xchange-dynamic-theme (7.8.2-16) stable; urgency=medium

  * Build for patch 2016-11-21 (3731)

 -- Viktor Pracht <viktor.pracht@open-xchange.com>  Fri, 18 Nov 2016 14:54:05 +0000

open-xchange-dynamic-theme (7.8.2-15) stable; urgency=medium

  * Build for patch 2016-11-07 (3678)

 -- Viktor Pracht <viktor.pracht@open-xchange.com>  Mon, 07 Nov 2016 16:14:43 +0000

open-xchange-dynamic-theme (7.8.2-14) stable; urgency=medium

  * Build for patch 2016-10-24 (3630)

 -- Viktor Pracht <viktor.pracht@open-xchange.com>  Wed, 19 Oct 2016 07:21:14 +0000

open-xchange-dynamic-theme (7.8.2-13) stable; urgency=medium

  * Build for patch 2016-10-10 (3597)

 -- Viktor Pracht <viktor.pracht@open-xchange.com>  Thu, 06 Oct 2016 13:22:26 +0000

open-xchange-dynamic-theme (7.8.2-12) stable; urgency=medium

  * Build for patch 2016-09-27 (3590)

 -- Viktor Pracht <viktor.pracht@open-xchange.com>  Wed, 28 Sep 2016 12:25:14 +0000

open-xchange-dynamic-theme (7.8.2-11) stable; urgency=medium

  * Build for patch 2016-09-26 (3572)

 -- Viktor Pracht <viktor.pracht@open-xchange.com>  Mon, 19 Sep 2016 18:03:05 +0000

open-xchange-dynamic-theme (7.8.2-10) stable; urgency=medium

  * Build for patch 2016-09-14 (3562)

 -- Viktor Pracht <viktor.pracht@open-xchange.com>  Thu, 08 Sep 2016 08:37:48 +0000

open-xchange-dynamic-theme (7.8.2-9) stable; urgency=medium

  * Build for patch 2016-09-12 (3547)

 -- Viktor Pracht <viktor.pracht@open-xchange.com>  Mon, 05 Sep 2016 10:04:16 +0000

open-xchange-dynamic-theme (7.8.2-8) stable; urgency=medium

  * Build for patch 2016-08-29 (3522)

 -- Viktor Pracht <viktor.pracht@open-xchange.com>  Tue, 23 Aug 2016 14:59:38 +0000

open-xchange-dynamic-theme (7.8.2-7) stable; urgency=medium

  * Build for patch 2016-08-16 (3513)

 -- Viktor Pracht <viktor.pracht@open-xchange.com>  Mon, 15 Aug 2016 13:33:13 +0000

open-xchange-dynamic-theme (7.8.2-6) stable; urgency=medium

  * Build for patch 2016-08-15 (3490)

 -- Viktor Pracht <viktor.pracht@open-xchange.com>  Mon, 08 Aug 2016 08:28:58 +0000

open-xchange-dynamic-theme (7.8.2-5) stable; urgency=medium

  * Build for patch 2016-08-01 (3467)

 -- Viktor Pracht <viktor.pracht@open-xchange.com>  Fri, 22 Jul 2016 15:12:29 +0000
=======
open-xchange-dynamic-theme (7.8.3-5) stable; urgency=medium

  * Second release candidate for 7.8.3 release

 -- Viktor Pracht <viktor.pracht@open-xchange.com>  Tue, 29 Nov 2016 11:41:07 +0000

open-xchange-dynamic-theme (7.8.3-4) stable; urgency=medium

  * First release candidate for 7.8.3 release

 -- Viktor Pracht <viktor.pracht@open-xchange.com>  Thu, 24 Nov 2016 16:52:24 +0000

open-xchange-dynamic-theme (7.8.3-3) stable; urgency=medium

  * Third preview for 7.8.3 release

 -- Viktor Pracht <viktor.pracht@open-xchange.com>  Tue, 15 Nov 2016 16:08:59 +0000

open-xchange-dynamic-theme (7.8.3-2) stable; urgency=medium

  * Second preview for 7.8.3 release

 -- Viktor Pracht <viktor.pracht@open-xchange.com>  Sat, 29 Oct 2016 08:42:13 +0000

open-xchange-dynamic-theme (7.8.3-1) stable; urgency=medium

  * First preview of 7.8.3 release

 -- Viktor Pracht <viktor.pracht@open-xchange.com>  Fri, 14 Oct 2016 14:23:26 +0000

open-xchange-dynamic-theme (7.8.3-0) unstable; urgency=medium

  * prepare for 7.8.3 release

 -- Viktor Pracht <viktor.pracht@open-xchange.com>  Tue, 06 Sep 2016 14:47:52 +0200
>>>>>>> 1c635981

open-xchange-dynamic-theme (7.8.2-4) stable; urgency=medium

  * Second candidate for 7.8.2 release

 -- Viktor Pracht <viktor.pracht@open-xchange.com>  Tue, 12 Jul 2016 13:02:40 +0000

open-xchange-dynamic-theme (7.8.2-3) stable; urgency=medium

  * First candidate for 7.8.2 release

 -- Viktor Pracht <viktor.pracht@open-xchange.com>  Wed, 06 Jul 2016 14:22:23 +0000

open-xchange-dynamic-theme (7.8.2-2) stable; urgency=medium

  * Second preview for 7.8.2 release

 -- Viktor Pracht <viktor.pracht@open-xchange.com>  Wed, 29 Jun 2016 15:37:49 +0000

open-xchange-dynamic-theme (7.8.2-1) stable; urgency=medium

  * First release candidate for 7.8.2

 -- Viktor Pracht <viktor.pracht@open-xchange.com>  Tue, 14 Jun 2016 20:43:57 +0000

open-xchange-dynamic-theme (7.8.2-0) unstable; urgency=medium

  * prepare for 7.8.2 release

 -- Viktor Pracht <viktor.pracht@open-xchange.com>  Fri, 08 Apr 2016 13:15:43 +0200

open-xchange-dynamic-theme (7.8.1-7) stable; urgency=medium

  * Second candidate for 7.8.1 release

 -- Viktor Pracht <viktor.pracht@open-xchange.com>  Wed, 30 Mar 2016 13:11:50 +0000

open-xchange-dynamic-theme (7.8.1-6) stable; urgency=medium

  * First candidate for 7.8.1 release

 -- Viktor Pracht <viktor.pracht@open-xchange.com>  Fri, 25 Mar 2016 12:26:36 +0000

open-xchange-dynamic-theme (7.8.1-5) stable; urgency=medium

  * Fifth preview of 7.8.1 release

 -- Viktor Pracht <viktor.pracht@open-xchange.com>  Tue, 15 Mar 2016 14:56:58 +0000

open-xchange-dynamic-theme (7.8.1-4) stable; urgency=medium

  * Fourth preview of 7.8.1 release

 -- Viktor Pracht <viktor.pracht@open-xchange.com>  Fri, 04 Mar 2016 15:06:10 +0000

open-xchange-dynamic-theme (7.8.1-3) stable; urgency=medium

  * Third candidate for 7.8.1 release

 -- Viktor Pracht <viktor.pracht@open-xchange.com>  Sat, 20 Feb 2016 16:27:00 +0000

open-xchange-dynamic-theme (7.8.1-2) stable; urgency=medium

  * Second candidate for 7.8.1 release

 -- Viktor Pracht <viktor.pracht@open-xchange.com>  Tue, 02 Feb 2016 10:47:42 +0000

open-xchange-dynamic-theme (7.8.1-1) stable; urgency=medium

  * First candidate for 7.8.1 release

 -- Viktor Pracht <viktor.pracht@open-xchange.com>  Tue, 26 Jan 2016 10:32:11 +0000

open-xchange-dynamic-theme (7.8.1-0) unstable; urgency=medium

  * prepare for 7.8.1 release

 -- Viktor Pracht <viktor.pracht@open-xchange.com>  Thu, 08 Oct 2015 17:17:52 +0200

open-xchange-dynamic-theme (7.8.0-9) stable; urgency=medium

  * Build for patch 2015-11-09 (2840)

 -- Viktor Pracht <viktor.pracht@open-xchange.com>  Fri, 06 Nov 2015 13:41:45 +0100

open-xchange-dynamic-theme (7.8.0-8) stable; urgency=medium

  * Build for patch 2015-10-26 (2816)

 -- Viktor Pracht <viktor.pracht@open-xchange.com>  Tue, 20 Oct 2015 11:46:32 +0200

open-xchange-dynamic-theme (7.8.0-7) stable; urgency=medium

  * Build for patch 2015-10-26 (2812)

 -- Viktor Pracht <viktor.pracht@open-xchange.com>  Mon, 19 Oct 2015 13:36:22 +0200

open-xchange-dynamic-theme (7.8.0-6) stable; urgency=medium

  * Sixth candidate for 7.8.0 release

 -- Viktor Pracht <viktor.pracht@open-xchange.com>  Tue, 06 Oct 2015 09:37:54 +0200

open-xchange-dynamic-theme (7.8.0-5) stable; urgency=medium

  * Fith candidate for 7.8.0 release

 -- Viktor Pracht <viktor.pracht@open-xchange.com>  Fri, 25 Sep 2015 16:53:57 +0200

open-xchange-dynamic-theme (7.8.0-4) stable; urgency=medium

  * Fourth candidate for 7.8.0 release

 -- Viktor Pracht <viktor.pracht@open-xchange.com>  Fri, 18 Sep 2015 11:58:18 +0200

open-xchange-dynamic-theme (7.8.0-3) stable; urgency=medium

  * Third candidate for 7.8.0 release

 -- Viktor Pracht <viktor.pracht@open-xchange.com>  Mon, 07 Sep 2015 17:54:01 +0200

open-xchange-dynamic-theme (7.8.0-2) stable; urgency=medium

  * Second candidate for 7.8.0 release

 -- Viktor Pracht <viktor.pracht@open-xchange.com>  Fri, 21 Aug 2015 17:15:11 +0200

open-xchange-dynamic-theme (7.8.0-1) stable; urgency=low

  * First candidate for 7.8.0 release

 -- Viktor Pracht <viktor.pracht@open-xchange.com>  Wed, 05 Aug 2015 12:53:04 +0200

open-xchange-dynamic-theme (7.8.0-0) unstable; urgency=medium

  * prepare for 7.8.0 release

 -- Viktor Pracht <viktor.pracht@open-xchange.com>  Wed, 05 Nov 2014 16:22:40 +0100

open-xchange-dynamic-theme (7.6.2-29) stable; urgency=medium

  * Build for patch 2015-11-16 (2862)

 -- Viktor Pracht <viktor.pracht@open-xchange.com>  Wed, 11 Nov 2015 20:21:53 +0100

open-xchange-dynamic-theme (7.6.2-28) stable; urgency=medium

  * Build for patch 2015-11-09 (2841)

 -- Viktor Pracht <viktor.pracht@open-xchange.com>  Tue, 03 Nov 2015 15:51:02 +0100

open-xchange-dynamic-theme (7.6.2-27) stable; urgency=medium

  * Build for patch 2015-11-11 (2844)

 -- Viktor Pracht <viktor.pracht@open-xchange.com>  Thu, 29 Oct 2015 14:01:55 +0100

open-xchange-dynamic-theme (7.6.2-26) stable; urgency=medium

  * Build for patch  2015-10-12 (2784)

 -- Viktor Pracht <viktor.pracht@open-xchange.com>  Wed, 30 Sep 2015 17:57:42 +0200

open-xchange-dynamic-theme (7.6.2-25) stable; urgency=medium

  * Build for patch 2015-09-28 (2767)

 -- Viktor Pracht <viktor.pracht@open-xchange.com>  Thu, 24 Sep 2015 12:49:30 +0200

open-xchange-dynamic-theme (7.6.2-24) stable; urgency=medium

  * Build for patch 2015-09-14 (2732)

 -- Viktor Pracht <viktor.pracht@open-xchange.com>  Tue, 08 Sep 2015 14:52:18 +0200

open-xchange-dynamic-theme (7.6.2-23) stable; urgency=medium

  * Build for patch 2015-08-24 (2674)

 -- Viktor Pracht <viktor.pracht@open-xchange.com>  Tue, 18 Aug 2015 17:40:14 +0200

open-xchange-dynamic-theme (7.6.2-22) stable; urgency=low

  * Build for patch 2015-08-10

 -- Viktor Pracht <viktor.pracht@open-xchange.com>  Wed, 05 Aug 2015 09:47:20 +0200

open-xchange-dynamic-theme (7.6.2-21) stable; urgency=low

  * Build for patch 2015-08-03 (2650)

 -- Viktor Pracht <viktor.pracht@open-xchange.com>  Tue, 04 Aug 2015 12:01:36 +0200

open-xchange-dynamic-theme (7.6.2-20) stable; urgency=low

  * First candidate for 7.8.0 release

 -- Viktor Pracht <viktor.pracht@open-xchange.com>  Wed, 05 Aug 2015 12:52:57 +0200

open-xchange-dynamic-theme (7.6.2-20) stable; urgency=low

  * Build for patch 2015-07-20 (2614)

 -- Viktor Pracht <viktor.pracht@open-xchange.com>  Fri, 17 Jul 2015 09:21:32 +0200

open-xchange-dynamic-theme (7.6.2-19) stable; urgency=low

  * Build for patch 2015-06-29 (2569)

 -- Viktor Pracht <viktor.pracht@open-xchange.com>  Tue, 30 Jun 2015 15:24:28 +0200

open-xchange-dynamic-theme (7.6.2-18) stable; urgency=low

  * Build for patch 2015-06-08 (2540)

 -- Viktor Pracht <viktor.pracht@open-xchange.com>  Wed, 10 Jun 2015 16:31:44 +0200

open-xchange-dynamic-theme (7.6.2-17) stable; urgency=low

  * Build for patch 2015-05-26 (2521)

 -- Viktor Pracht <viktor.pracht@open-xchange.com>  Tue, 19 May 2015 15:12:11 +0200

open-xchange-dynamic-theme (7.6.2-16) stable; urgency=low

  * Build for patch 2015-05-04 (2496)

 -- Viktor Pracht <viktor.pracht@open-xchange.com>  Tue, 05 May 2015 15:32:11 +0200

open-xchange-dynamic-theme (7.6.2-15) stable; urgency=low

  * Build for patch 2015-09-09 (2495)

 -- Viktor Pracht <viktor.pracht@open-xchange.com>  Fri, 24 Apr 2015 10:19:54 +0200

open-xchange-dynamic-theme (7.6.2-14) stable; urgency=low

  * Build for patch 2015-04-17 (2491)

 -- Viktor Pracht <viktor.pracht@open-xchange.com>  Thu, 23 Apr 2015 12:00:13 +0200

open-xchange-dynamic-theme (7.6.2-13) stable; urgency=low

  * Build for patch 2015-04-13 (2474)

 -- Viktor Pracht <viktor.pracht@open-xchange.com>  Tue, 14 Apr 2015 18:53:17 +0200

open-xchange-dynamic-theme (7.6.2-12) stable; urgency=low

  * Twelfth candidate for 7.6.2 release

 -- Viktor Pracht <viktor.pracht@open-xchange.com>  Fri, 13 Mar 2015 16:29:53 +0100

open-xchange-dynamic-theme (7.6.2-11) stable; urgency=low

  * Eleventh candidate for 7.6.2 release

 -- Viktor Pracht <viktor.pracht@open-xchange.com>  Fri, 06 Mar 2015 16:30:26 +0100

open-xchange-dynamic-theme (7.6.2-10) stable; urgency=low

  * Tenth candidate for 7.6.2 release

 -- Viktor Pracht <viktor.pracht@open-xchange.com>  Wed, 04 Mar 2015 14:35:35 +0100

open-xchange-dynamic-theme (7.6.2-9) stable; urgency=low

  * Nineth candidate for 7.6.2 release

 -- Viktor Pracht <viktor.pracht@open-xchange.com>  Tue, 03 Mar 2015 13:35:52 +0100

open-xchange-dynamic-theme (7.6.2-8) stable; urgency=low

  * Eighth candidate for 7.6.2 release

 -- Viktor Pracht <viktor.pracht@open-xchange.com>  Tue, 24 Feb 2015 16:40:18 +0100

open-xchange-dynamic-theme (7.6.2-7) stable; urgency=low

  * Seventh candidate for 7.6.2 release

 -- Viktor Pracht <viktor.pracht@open-xchange.com>  Wed, 11 Feb 2015 16:07:52 +0100

open-xchange-dynamic-theme (7.6.2-6) stable; urgency=low

  * Sixth candidate for 7.6.2 release

 -- Viktor Pracht <viktor.pracht@open-xchange.com>  Fri, 30 Jan 2015 16:34:07 +0100

open-xchange-dynamic-theme (7.6.2-5) stable; urgency=low

  * Fifth candidate for 7.6.2 release

 -- Viktor Pracht <viktor.pracht@open-xchange.com>  Tue, 27 Jan 2015 11:47:37 +0100

open-xchange-dynamic-theme (7.6.2-4) stable; urgency=low

  * Moved open-xchange-dynamic-theme to the core repository

 -- Viktor Pracht <viktor.pracht@open-xchange.com>  Wed, 17 Dec 2014 15:51:00 +0100

open-xchange-dynamic-theme (7.6.1-5) stable; urgency=low

  * Follow-up release for rpost theme

 -- Viktor Pracht <viktor.pracht@open-xchange.com>  Wed, 17 Dec 2014 12:38:03 +0100

open-xchange-dynamic-theme (7.6.1-4) stable; urgency=low

  * Follow-up release for rpost theme

 -- Viktor Pracht <viktor.pracht@open-xchange.com>  Tue, 16 Dec 2014 15:34:12 +0100

open-xchange-dynamic-theme (7.6.1-3) stable; urgency=low

  * Follow-up release candidate for 7.6.1.

 -- Viktor Pracht <viktor.pracht@open-xchange.com>  Mon, 20 Oct 2014 10:01:26 +0200

open-xchange-dynamic-theme (7.6.1-2) stable; urgency=low

  * Second release candidate for 7.6.1.

 -- Viktor Pracht <viktor.pracht@open-xchange.com>  Tue, 14 Oct 2014 12:37:18 +0200

open-xchange-dynamic-theme (7.6.1-1) stable; urgency=low

  * First release candidate for 7.6.1.

 -- Viktor Pracht <viktor.pracht@open-xchange.com>  Thu, 02 Oct 2014 10:21:31 +0200

open-xchange-dynamic-theme (7.6.1-0) unstable; urgency=low

  * Prepare backend and appsuite custom plugins for 7.6.1 release

 -- Viktor Pracht <viktor.pracht@open-xchange.com>  Wed, 01 Oct 2014 14:48:13 +0200

open-xchange-dynamic-theme (7.6.0-13) stable; urgency=low

  * Follow-up build.

 -- Viktor Pracht <viktor.pracht@open-xchange.com>  Wed, 15 Oct 2014 16:20:55 +0200

open-xchange-dynamic-theme (7.6.0-12) stable; urgency=low

  * Follow-up build with new open-xchange-rpost-theme.

 -- Viktor Pracht <viktor.pracht@open-xchange.com>  Thu, 25 Sep 2014 16:02:14 +0200

open-xchange-dynamic-theme (7.6.0-11) stable; urgency=low

  * add package open-xchange-rpost-theme

 -- Viktor Pracht <viktor.pracht@open-xchange.com>  Wed, 24 Sep 2014 15:36:59 +0200

open-xchange-dynamic-theme (7.6.0-10) stable; urgency=low

  * enable provisioning of imap

 -- Viktor Pracht <viktor.pracht@open-xchange.com>  Wed, 06 Aug 2014 09:35:06 +0200

open-xchange-dynamic-theme (7.6.0-9) stable; urgency=low

  * removed provisioning method from auth method

 -- Viktor Pracht <viktor.pracht@open-xchange.com>  Tue, 05 Aug 2014 20:53:48 +0200

open-xchange-dynamic-theme (7.6.0-8) stable; urgency=low

  * proxy servlet: better logging, disable admin user

 -- Viktor Pracht <viktor.pracht@open-xchange.com>  Mon, 21 Jul 2014 19:52:45 +0200

open-xchange-dynamic-theme (7.6.0-7) stable; urgency=low

  * Follow-up release for dropping specifc java6 dependency artefacts

 -- Viktor Pracht <viktor.pracht@open-xchange.com>  Fri, 18 Jul 2014 12:33:44 +0200

open-xchange-dynamic-theme (7.6.0-6) stable; urgency=low

  * Second release candidate for hotfix release for ptf 2091

 -- Viktor Pracht <viktor.pracht@open-xchange.com>  Wed, 16 Jul 2014 16:54:58 +0200

open-xchange-dynamic-theme (7.6.0-5) stable; urgency=low

  * Hotfix release for ptf 2091

 -- Viktor Pracht <viktor.pracht@open-xchange.com>  Wed, 16 Jul 2014 11:22:01 +0200

open-xchange-dynamic-theme (7.6.0-4) stable; urgency=low

  * Fourth release candidate for OX 7.6.0

 -- Viktor Pracht <viktor.pracht@open-xchange.com>  Tue, 15 Jul 2014 14:25:44 +0200

open-xchange-dynamic-theme (7.6.0-3) stable; urgency=low

  * Third release candidate for OX 7.6.0

 -- Viktor Pracht <viktor.pracht@open-xchange.com>  Mon, 14 Jul 2014 17:29:21 +0200

open-xchange-dynamic-theme (7.6.0-2) stable; urgency=low

  * Second release candidate for OX 7.6.0

 -- Viktor Pracht <viktor.pracht@open-xchange.com>  Fri, 11 Jul 2014 08:43:15 +0200

open-xchange-dynamic-theme (7.6.0-1) stable; urgency=low

  * First release candidate for OX 7.6.0

 -- Viktor Pracht <viktor.pracht@open-xchange.com>  Mon, 23 Jun 2014 16:06:28 +0200

open-xchange-dynamic-theme (7.6.0-0) unstable; urgency=low

  * Prepare backend and appsuite custom plugins for 7.6.0 release

 -- Viktor Pracht <viktor.pracht@open-xchange.com>  Wed, 11 Jun 2014 14:19:46 +0200

open-xchange-dynamic-theme (7.4.2-6) stable; urgency=low

  * Release build to fix static theming

 -- Viktor Pracht <viktor.pracht@open-xchange.com>  Mon, 19 May 2014 15:30:40 +0200

open-xchange-dynamic-theme (7.4.2-5) stable; urgency=low

  * Release build for PTF 2005

 -- Viktor Pracht <viktor.pracht@open-xchange.com>  Thu, 08 May 2014 09:11:37 +0200

open-xchange-dynamic-theme (7.4.2-4) stable; urgency=low

  * Release build for PTF 2000

 -- Viktor Pracht <viktor.pracht@open-xchange.com>  Wed, 23 Apr 2014 14:28:12 +0200

open-xchange-dynamic-theme (7.4.2-3) stable; urgency=low

  * Bugfix build for ptf 1984

 -- Viktor Pracht <viktor.pracht@open-xchange.com>  Tue, 08 Apr 2014 13:27:37 +0200

open-xchange-dynamic-theme (7.4.2-2) stable; urgency=low

  * Follow-up release for bugfix 31524

 -- Viktor Pracht <viktor.pracht@open-xchange.com>  Thu, 03 Apr 2014 17:39:45 +0200

open-xchange-dynamic-theme (7.4.2-1) unstable; urgency=low

  * Initial Release.

 -- Viktor Pracht <viktor.pracht@open-xchange.com>  Mon, 17 Mar 2014 16:51:44 +0000<|MERGE_RESOLUTION|>--- conflicted
+++ resolved
@@ -1,76 +1,3 @@
-<<<<<<< HEAD
-open-xchange-dynamic-theme (7.8.2-16) stable; urgency=medium
-
-  * Build for patch 2016-11-21 (3731)
-
- -- Viktor Pracht <viktor.pracht@open-xchange.com>  Fri, 18 Nov 2016 14:54:05 +0000
-
-open-xchange-dynamic-theme (7.8.2-15) stable; urgency=medium
-
-  * Build for patch 2016-11-07 (3678)
-
- -- Viktor Pracht <viktor.pracht@open-xchange.com>  Mon, 07 Nov 2016 16:14:43 +0000
-
-open-xchange-dynamic-theme (7.8.2-14) stable; urgency=medium
-
-  * Build for patch 2016-10-24 (3630)
-
- -- Viktor Pracht <viktor.pracht@open-xchange.com>  Wed, 19 Oct 2016 07:21:14 +0000
-
-open-xchange-dynamic-theme (7.8.2-13) stable; urgency=medium
-
-  * Build for patch 2016-10-10 (3597)
-
- -- Viktor Pracht <viktor.pracht@open-xchange.com>  Thu, 06 Oct 2016 13:22:26 +0000
-
-open-xchange-dynamic-theme (7.8.2-12) stable; urgency=medium
-
-  * Build for patch 2016-09-27 (3590)
-
- -- Viktor Pracht <viktor.pracht@open-xchange.com>  Wed, 28 Sep 2016 12:25:14 +0000
-
-open-xchange-dynamic-theme (7.8.2-11) stable; urgency=medium
-
-  * Build for patch 2016-09-26 (3572)
-
- -- Viktor Pracht <viktor.pracht@open-xchange.com>  Mon, 19 Sep 2016 18:03:05 +0000
-
-open-xchange-dynamic-theme (7.8.2-10) stable; urgency=medium
-
-  * Build for patch 2016-09-14 (3562)
-
- -- Viktor Pracht <viktor.pracht@open-xchange.com>  Thu, 08 Sep 2016 08:37:48 +0000
-
-open-xchange-dynamic-theme (7.8.2-9) stable; urgency=medium
-
-  * Build for patch 2016-09-12 (3547)
-
- -- Viktor Pracht <viktor.pracht@open-xchange.com>  Mon, 05 Sep 2016 10:04:16 +0000
-
-open-xchange-dynamic-theme (7.8.2-8) stable; urgency=medium
-
-  * Build for patch 2016-08-29 (3522)
-
- -- Viktor Pracht <viktor.pracht@open-xchange.com>  Tue, 23 Aug 2016 14:59:38 +0000
-
-open-xchange-dynamic-theme (7.8.2-7) stable; urgency=medium
-
-  * Build for patch 2016-08-16 (3513)
-
- -- Viktor Pracht <viktor.pracht@open-xchange.com>  Mon, 15 Aug 2016 13:33:13 +0000
-
-open-xchange-dynamic-theme (7.8.2-6) stable; urgency=medium
-
-  * Build for patch 2016-08-15 (3490)
-
- -- Viktor Pracht <viktor.pracht@open-xchange.com>  Mon, 08 Aug 2016 08:28:58 +0000
-
-open-xchange-dynamic-theme (7.8.2-5) stable; urgency=medium
-
-  * Build for patch 2016-08-01 (3467)
-
- -- Viktor Pracht <viktor.pracht@open-xchange.com>  Fri, 22 Jul 2016 15:12:29 +0000
-=======
 open-xchange-dynamic-theme (7.8.3-5) stable; urgency=medium
 
   * Second release candidate for 7.8.3 release
@@ -106,7 +33,6 @@
   * prepare for 7.8.3 release
 
  -- Viktor Pracht <viktor.pracht@open-xchange.com>  Tue, 06 Sep 2016 14:47:52 +0200
->>>>>>> 1c635981
 
 open-xchange-dynamic-theme (7.8.2-4) stable; urgency=medium
 
