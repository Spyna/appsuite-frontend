--- conflicted
+++ resolved
@@ -15,7 +15,6 @@
 "X-Poedit-SourceCharset: utf-8\n"
 "X-Generator: Poedit 1.5.7\n"
 
-<<<<<<< HEAD
 #: apps/io.ox/tours/main.js:451 module:io.ox/tours
 msgid "Adding attachments"
 msgstr "添付ファイルの追加"
@@ -25,131 +24,49 @@
 msgstr "詳細情報の追加"
 
 #: apps/io.ox/tours/main.js:257 module:io.ox/tours
-=======
-#: apps/io.ox/tours/main.js:71 module:io.ox/tours
-msgid "Welcome to %s"
-msgstr "%s へようこそ"
-
-#: apps/io.ox/tours/main.js:74 module:io.ox/tours
 msgid ""
-"This guided tour will briefly introduce you to the product. Get more "
-"detailed information in the tours for the single apps or in the online help."
+"Below the recipient you will find further functions, e.g. for sending copies "
+"to other recipients or for adding attachments."
 msgstr ""
-"このガイドツアーでは、製品の概要をご紹介します。各アプリケーションのツアーや"
-"オンラインヘルプで詳細をご覧になれます。"
-
-#: apps/io.ox/tours/main.js:81 module:io.ox/tours
-msgid "Launching an app"
-msgstr "アプリケーションの起動"
-
-#: apps/io.ox/tours/main.js:84 module:io.ox/tours
-msgid "To launch an app, click on an entry on the left side of the menu bar."
+"他の人に CC を送信したり、添付ファイルを追加するなどの詳細機能は宛先の下に表"
+"示されます。"
+
+#: apps/io.ox/tours/main.js:373 module:io.ox/tours
+msgid ""
+"Click on a letter on the left side of the navigation bar in order to display "
+"the corresponding contacts from the selected address book."
 msgstr ""
-"アプリケーションを起動するには、メニュー バーの左側にある項目をクリックしま"
-"す。"
-
-#: apps/io.ox/tours/main.js:88 module:io.ox/tours
-msgid "Displaying the help or the settings"
-msgstr "ヘルプや設定の表示"
-
-#: apps/io.ox/tours/main.js:91 module:io.ox/tours
-msgid ""
-"To display the help or the settings, click the System menu icon in the menu "
-"bar."
-msgstr ""
-"ヘルプや設定を表示するには、メニュー バーで、システム メニューをクリックしま"
-"す。"
-
-#: apps/io.ox/tours/main.js:97 module:io.ox/tours
-msgid "The New objects icon"
-msgstr "新規オブジェクト アイコン"
-
-#: apps/io.ox/tours/main.js:100 module:io.ox/tours
->>>>>>> 5fca44ec
-msgid ""
-"The New objects icon shows the number of unread E-Mails or other "
-"notifications. If clicking the icon, the info area opens."
-msgstr ""
-"新規オブジェクト アイコンは、未読のメール/通知の数を表します。このアイコンを"
-"クリックすると、情報エリアが表示されます。"
-
-#: apps/io.ox/tours/main.js:105 module:io.ox/tours
-msgid "The info area"
-msgstr "情報エリア"
-
-<<<<<<< HEAD
-#: apps/io.ox/tours/main.js:373 module:io.ox/tours
-=======
-#: apps/io.ox/tours/main.js:108 module:io.ox/tours
->>>>>>> 5fca44ec
-msgid ""
-"In case of new notifications, e.g. appointment invitations, the info area is "
-"opened on the right side."
-msgstr ""
-"アポイントの出席依頼など、新規の通知があると、画面右側に情報エリアが表示され"
-"ます。"
-
-<<<<<<< HEAD
+"選択したアドレス帳にある連絡先を表示するには、ナビゲーション バーの左側にある"
+"該当する文字をクリックします。"
+
 #: apps/io.ox/tours/main.js:199 module:io.ox/tours
-#, fuzzy
-#| msgid "Closing a tile"
 msgid "Closing a square"
 msgstr "タイルを閉じる"
-=======
+
+#: apps/io.ox/tours/main.js:225 module:io.ox/tours
+msgid "Composing a new E-Mail"
+msgstr "新規メールの作成"
+
+#: apps/io.ox/tours/main.js:399 module:io.ox/tours
+msgid "Creating a new appointment"
+msgstr "新規アポイントの作成"
+
+#: apps/io.ox/tours/main.js:363 module:io.ox/tours
+msgid "Creating a new contact"
+msgstr "新規連絡先の作成"
+
+#: apps/io.ox/tours/main.js:598 module:io.ox/tours
+msgid "Creating a new task"
+msgstr "新規の仕事の作成"
+
+#: apps/io.ox/tours/main.js:570 module:io.ox/tours
+msgid "Creating a note"
+msgstr "メモの作成"
+
 #: apps/io.ox/tours/main.js:112 module:io.ox/tours
 msgid "Creating new items"
 msgstr "新規アイテムの作成"
->>>>>>> 5fca44ec
-
-#: apps/io.ox/tours/main.js:115 module:io.ox/tours
-msgid "To create a new E-Mail, click the Compose new E-Mail in the toolbar."
-msgstr ""
-"新規メールを作成するには、ツールバーの [新規メールを作成] をクリックします。"
-
-<<<<<<< HEAD
-#: apps/io.ox/tours/main.js:399 module:io.ox/tours
-msgid "Creating a new appointment"
-msgstr "新規アポイントの作成"
-
-#: apps/io.ox/tours/main.js:363 module:io.ox/tours
-msgid "Creating a new contact"
-msgstr "新規連絡先の作成"
-
-#: apps/io.ox/tours/main.js:598 module:io.ox/tours
-msgid "Creating a new task"
-msgstr "新規の仕事の作成"
-
-#: apps/io.ox/tours/main.js:570 module:io.ox/tours
-msgid "Creating a note"
-msgstr "メモの作成"
-=======
-#: apps/io.ox/tours/main.js:120 module:io.ox/tours
-msgid "Opening or closing the folder tree"
-msgstr "フォルダ ツリーを開く、閉じる"
-
-#: apps/io.ox/tours/main.js:123 module:io.ox/tours
-msgid ""
-"To open or close the folder tree, click on View >  Folder view on the right "
-"side of the toolbar."
-msgstr ""
-"フォルダ ツリーを開いたり閉じるには、ツールバーの右側にある [ビュー] → [フォ"
-"ルダ ビュー] の順にクリックします。"
-
-#: apps/io.ox/tours/main.js:126 module:io.ox/tours
-msgid "Searching for objects"
-msgstr "オブジェクトの検索"
-
-#: apps/io.ox/tours/main.js:129 module:io.ox/tours
-msgid "To search for objects, click the Search icon in the menu bar."
-msgstr ""
-"オブジェクトを検索するには、メニュー バーで、検索アイコンをクリックします。"
->>>>>>> 5fca44ec
-
-#: apps/io.ox/tours/main.js:132 module:io.ox/tours
-msgid "The toolbar"
-msgstr "ツールバー"
-
-<<<<<<< HEAD
+
 #: apps/io.ox/tours/main.js:428 module:io.ox/tours
 msgid "Creating recurring appointments"
 msgstr "定期的なアポイントの作成"
@@ -167,11 +84,9 @@
 msgstr "仕事の作成"
 
 #: apps/io.ox/tours/main.js:207 module:io.ox/tours
-#, fuzzy
-#| msgid "Customizing"
 msgid "Customizing the Portal"
-msgstr "カスタマイズ"
-=======
+msgstr "ポータルのカスタマイズ"
+
 #: apps/io.ox/tours/main.js:135 module:io.ox/tours
 msgid ""
 "Depending on the app, the toolbar contains various functions for creating, "
@@ -180,93 +95,25 @@
 "アプリケーションによっては、オブジェクトを作成、編集、整理するための機能が"
 "ツールバーに表示されます。"
 
-#: apps/io.ox/tours/main.js:138 module:io.ox/tours
-msgid "The folder tree"
-msgstr "フォルダ ツリー"
-
-#: apps/io.ox/tours/main.js:141 module:io.ox/tours
-msgid ""
-"Use the folder tree to open the folder containing the objects that you want "
-"to view in the list."
-msgstr ""
-"目的のオブジェクトを一覧に表示するには、フォルダ ツリーでそのオブジェクトが保"
-"存されているフォルダを開きます。"
-
-#: apps/io.ox/tours/main.js:144 module:io.ox/tours
-msgid "The list"
-msgstr "リスト"
-
-#: apps/io.ox/tours/main.js:147 module:io.ox/tours
-msgid ""
-"Use the list to select an object, show its contents or activate functions."
-msgstr ""
-"オブジェクトの選択やその内容の閲覧、機能を有効にするには、一覧でそのオブジェ"
-"クトを選択します。"
-
-#: apps/io.ox/tours/main.js:150 module:io.ox/tours
-msgid "The Detail view"
-msgstr "詳細ビュー"
->>>>>>> 5fca44ec
-
-#: apps/io.ox/tours/main.js:135 module:io.ox/tours
-msgid ""
-<<<<<<< HEAD
-"Depending on the app, the toolbar contains various functions for creating, "
-"editing and organizing objects."
-msgstr ""
-
-#: apps/io.ox/tours/main.js:159 module:io.ox/tours
-msgid ""
-"Detailed instructions for the single apps are located in System menu > Help."
-msgstr ""
-
-#: apps/io.ox/tours/main.js:582 module:io.ox/tours
-msgid "Displaying information"
-msgstr "情報の表示"
-=======
-"The Detail view displays an object's content. Depending on the app, further "
-"functions for organizing objects can be found in the Detail view."
-msgstr ""
-"詳細ビューには、オブジェクトの内容が表示されます。オブジェクトを整理するため"
-"の機能が詳細ビューに表示されます。"
-
-#: apps/io.ox/tours/main.js:156 module:io.ox/tours
-msgid "Further information"
-msgstr "詳細情報"
-
 #: apps/io.ox/tours/main.js:159 module:io.ox/tours
 msgid ""
 "Detailed instructions for the single apps are located in System menu > Help."
 msgstr ""
 "各アプリケーションの詳細な使用方法を表示するには、[システム　メニュー] → [ヘ"
 "ルプ] の順に選択します。"
->>>>>>> 5fca44ec
-
-#: apps/io.ox/tours/main.js:175 module:io.ox/tours
-msgid "The Portal"
-msgstr "ポータル"
-
-#: apps/io.ox/tours/main.js:178 module:io.ox/tours
-msgid ""
-"The Portal informs you about current E-Mails, appointments or social network "
-"news."
-msgstr ""
-"ポータルでは、最新のメール、アポイント、ソーシャル ネットワーク ニュースが表"
-"示されます。"
-
-#: apps/io.ox/tours/main.js:181 module:io.ox/tours
-msgid "Reading the details"
-msgstr "詳細情報の閲覧"
-
-#: apps/io.ox/tours/main.js:184 module:io.ox/tours
-msgid "To read the details, click on an entry in a square."
-msgstr "詳細を閲覧するには、該当するタイルの項目をクリックします。"
+
+#: apps/io.ox/tours/main.js:582 module:io.ox/tours
+msgid "Displaying information"
+msgstr "情報の表示"
+
+#: apps/io.ox/tours/main.js:88 module:io.ox/tours
+msgid "Displaying the help or the settings"
+msgstr "ヘルプや設定の表示"
 
 #: apps/io.ox/tours/main.js:187 module:io.ox/tours
 msgid "Drag and drop"
 msgstr "ドラッグ アンド ドロップ"
 
-<<<<<<< HEAD
 #: apps/io.ox/tours/main.js:739 module:io.ox/tours
 msgid ""
 "Edit a setting on the right side. In most of the cases, the changes are "
@@ -288,49 +135,19 @@
 #: apps/io.ox/tours/main.js:736 module:io.ox/tours
 msgid "Editing settings"
 msgstr "設定の編集"
-=======
-#: apps/io.ox/tours/main.js:196 module:io.ox/tours
+
+#: apps/io.ox/tours/main.js:270 module:io.ox/tours
+msgid "Enter the E-Mail text below the subject."
+msgstr "件名の下にメールの本文を入力してください。"
+
+#: apps/io.ox/tours/main.js:269 module:io.ox/tours
 msgid ""
-"To change the layout, drag a square's title to another position and drop it "
-"there."
+"Enter the E-Mail text below the subject. If the text format was set to HTMl "
+"in the options, you can format the E-Mail text. To do so select a text part "
+"and then click an icon in the formatting bar."
 msgstr ""
-"レイアウトを変更するには、タイルのタイトルをドラッグし、目的の位置にドロップ"
-"します。"
-
-#: apps/io.ox/tours/main.js:199 module:io.ox/tours
-msgid "Closing a square"
-msgstr "タイルを閉じる"
-
-#: apps/io.ox/tours/main.js:202 module:io.ox/tours
-msgid ""
-"If you no longer want to display a square, click the cross on the upper "
-"right side."
-msgstr "今後タイルを表示しない場合は、右上の×印をクリックします。"
->>>>>>> 5fca44ec
-
-#: apps/io.ox/tours/main.js:207 module:io.ox/tours
-msgid "Customizing the Portal"
-msgstr "ポータルのカスタマイズ"
-
-#: apps/io.ox/tours/main.js:210 module:io.ox/tours
-msgid ""
-"To display a square again or to display further information sources, click "
-"on Customize this page."
-msgstr ""
-"タイルを再表示したり、他の情報ソースを表示するには、[このページをカスタマイ"
-"ズ] をクリックします。"
-
-#: apps/io.ox/tours/main.js:225 module:io.ox/tours
-msgid "Composing a new E-Mail"
-msgstr "新規メールの作成"
-
-#: apps/io.ox/tours/main.js:228 module:io.ox/tours
-msgid "To compose a new E-Mail, click on Compose in the toolbar."
-msgstr "新規メールを作成するには、ツールバーで [作成] をクリックします。"
-
-#: apps/io.ox/tours/main.js:246 module:io.ox/tours
-msgid "Entering the recipient's name"
-msgstr "宛先の名前の入力"
+"メールの本文を件名の下に入力します。オプションでテキスト フォーマットが HTML "
+"に設定されている場合は、メールの本文に書式を設定できます。"
 
 #: apps/io.ox/tours/main.js:249 module:io.ox/tours
 msgid ""
@@ -342,101 +159,58 @@
 "帳に保存されている該当する連絡先の候補が表示されます。候補を宛先として選択す"
 "るには、その候補をクリックします。"
 
+#: apps/io.ox/tours/main.js:263 module:io.ox/tours
+msgid "Enter the subject on the right side of the recipient."
+msgstr "宛先の右側にある件名フィールドに件名を入力します。"
+
+#: apps/io.ox/tours/main.js:425 module:io.ox/tours
+msgid ""
+"Enter the subject, the start and the end date of the appointment. Other "
+"details are optional."
+msgstr ""
+"件名、アポイントの開始日時と終了日時を入力します。その他の情報はオプションで"
+"す。"
+
+#: apps/io.ox/tours/main.js:620 module:io.ox/tours
+msgid "Enter the subject, the start date, and a description."
+msgstr "件名、開始日時、説明を入力します。"
+
+#: apps/io.ox/tours/main.js:671 module:io.ox/tours
+msgid "Entering billing information"
+msgstr "支払条件の入力"
+
+#: apps/io.ox/tours/main.js:266 module:io.ox/tours
+msgid "Entering the E-Mail text"
+msgstr "メールの本文の入力"
+
+#: apps/io.ox/tours/main.js:422 module:io.ox/tours
+msgid "Entering the appointment's data"
+msgstr "アポイントのデータの入力"
+
+#: apps/io.ox/tours/main.js:246 module:io.ox/tours
+msgid "Entering the recipient's name"
+msgstr "宛先の名前の入力"
+
+#: apps/io.ox/tours/main.js:260 module:io.ox/tours
+msgid "Entering the subject"
+msgstr "件名の入力"
+
+#: apps/io.ox/tours/main.js:617 module:io.ox/tours
+msgid "Entering the task's data"
+msgstr "仕事のデータの入力"
+
+#: apps/io.ox/tours/main.js:523 module:io.ox/tours
+msgid "Folder tree"
+msgstr "フォルダ ツリー"
+
+#: apps/io.ox/tours/main.js:459 module:io.ox/tours
+msgid "Further down you can add documents as attachments to the appointment."
+msgstr "アポイントには、添付ファイルを追加することができます。"
+
 #: apps/io.ox/tours/main.js:254 module:io.ox/tours
 msgid "Further functions"
 msgstr "詳細機能"
 
-<<<<<<< HEAD
-#: apps/io.ox/tours/main.js:425 module:io.ox/tours
-=======
-#: apps/io.ox/tours/main.js:257 module:io.ox/tours
->>>>>>> 5fca44ec
-msgid ""
-"Below the recipient you will find further functions, e.g. for sending copies "
-"to other recipients or for adding attachments."
-msgstr ""
-"他の人に CC を送信したり、添付ファイルを追加するなどの詳細機能は宛先の下に表"
-"示されます。"
-
-<<<<<<< HEAD
-#: apps/io.ox/tours/main.js:620 module:io.ox/tours
-msgid "Enter the subject, the start date, and a description."
-msgstr "件名、開始日時、説明を入力します。"
-
-#: apps/io.ox/tours/main.js:671 module:io.ox/tours
-msgid "Entering billing information"
-msgstr "支払条件の入力"
-=======
-#: apps/io.ox/tours/main.js:260 module:io.ox/tours
-msgid "Entering the subject"
-msgstr "件名の入力"
-
-#: apps/io.ox/tours/main.js:263 module:io.ox/tours
-msgid "Enter the subject on the right side of the recipient."
-msgstr "宛先の右側にある件名フィールドに件名を入力します。"
->>>>>>> 5fca44ec
-
-#: apps/io.ox/tours/main.js:266 module:io.ox/tours
-msgid "Entering the E-Mail text"
-msgstr "メールの本文の入力"
-
-<<<<<<< HEAD
-#: apps/io.ox/tours/main.js:422 module:io.ox/tours
-#, fuzzy
-#| msgid "Entering the recipient's name"
-msgid "Entering the appointment's data"
-msgstr "宛先の名前の入力"
-=======
-#: apps/io.ox/tours/main.js:269 module:io.ox/tours
-msgid ""
-"Enter the E-Mail text below the subject. If the text format was set to HTMl "
-"in the options, you can format the E-Mail text. To do so select a text part "
-"and then click an icon in the formatting bar."
-msgstr ""
-"メールの本文を件名の下に入力します。オプションでテキスト フォーマットが HTML "
-"に設定されている場合は、メールの本文に書式を設定できます。"
->>>>>>> 5fca44ec
-
-#: apps/io.ox/tours/main.js:270 module:io.ox/tours
-msgid "Enter the E-Mail text below the subject."
-msgstr "件名の下にメールの本文を入力してください。"
-
-#: apps/io.ox/tours/main.js:275 module:io.ox/tours
-msgid "Sending the E-Mail"
-msgstr "メールの送信"
-
-<<<<<<< HEAD
-#: apps/io.ox/tours/main.js:617 module:io.ox/tours
-#, fuzzy
-#| msgid "Entering the data"
-msgid "Entering the task's data"
-msgstr "データの入力"
-
-#: apps/io.ox/tours/main.js:523 module:io.ox/tours
-msgid "Folder tree"
-msgstr "フォルダ ツリー"
-
-#: apps/io.ox/tours/main.js:459 module:io.ox/tours
-#, fuzzy
-#| msgid "Further down you can add attachments to the appointment."
-msgid "Further down you can add documents as attachments to the appointment."
-msgstr "アポイントには、添付ファイルを追加することができます。"
-=======
-#: apps/io.ox/tours/main.js:278 module:io.ox/tours
-msgid "To send the E-Mail, click on Send on the upper right side."
-msgstr "メールを送信するには、画面右上にある [送信] をクリックします。"
-
-#: apps/io.ox/tours/main.js:293 module:io.ox/tours
-msgid "Sorting your E-Mails"
-msgstr "メールのソート"
->>>>>>> 5fca44ec
-
-#: apps/io.ox/tours/main.js:296 module:io.ox/tours
-msgid "To sort the E-Mails, click on Sort by. Select a sort criteria."
-msgstr ""
-"メールをソートするには、[ソート条件] をクリックし、条件をクリックします。"
-
-<<<<<<< HEAD
 #: apps/io.ox/tours/main.js:156 module:io.ox/tours
 msgid "Further information"
 msgstr "詳細情報"
@@ -459,30 +233,12 @@
 msgstr "設定の項目について"
 
 #: apps/io.ox/tours/main.js:579 module:io.ox/tours
-#, fuzzy
-#| msgid ""
-#| "If a folder contains images, you can display a slideshow. To do so click "
-#| "on Slideshow on the upper right side."
 msgid ""
 "If a folder contains images, you can display a slideshow. To do so click the "
 "View slideshow icon in the toolbar."
-=======
-#: apps/io.ox/tours/main.js:300 module:io.ox/tours
-#: apps/io.ox/tours/main.js:485 apps/io.ox/tours/main.js:529
-msgid "Selecting a view"
-msgstr "ビューの選択"
-
-#: apps/io.ox/tours/main.js:303 module:io.ox/tours
-msgid ""
-"To choose between the different views. click on View in the toolbar. Select "
-"a menu entry in the layout."
 msgstr ""
-"異なるビューを選択するには、ツールバーの [ビュー] をクリックしてください。レ"
-"イアウトでメニューから目的の項目を選択してください。"
-
-#: apps/io.ox/tours/main.js:307 module:io.ox/tours
-msgid "Opening an E-Mail in a separate window"
-msgstr "メールを別のウィンドウで開く"
+"フォルダに画像が含まれている場合、スライドショーを表示できます。これを行うに"
+"は、ツールバーで、[スライドショーを表示] アイコンをクリックします。"
 
 #: apps/io.ox/tours/main.js:310 module:io.ox/tours
 msgid ""
@@ -491,63 +247,21 @@
 msgstr ""
 "一覧でメールをダブルクリックすると、別のウィンドウにメールが表示されます。"
 
-#: apps/io.ox/tours/main.js:314 module:io.ox/tours
-msgid "Reading E-Mail conversations"
-msgstr "メールスレッドの表示"
-
-#: apps/io.ox/tours/main.js:324 module:io.ox/tours
-msgid ""
-"To open or close an E-Mail in a conversation, click on a free area in the "
-"header."
->>>>>>> 5fca44ec
-msgstr ""
-"スレッドのメールを開いたり閉じるには、ヘッダの空いている領域をクリックしま"
-"す。"
-
-<<<<<<< HEAD
-#: apps/io.ox/tours/main.js:310 module:io.ox/tours
-msgid ""
-"If double-clicking on an E-Mail in the list, the E-Mail is opened in a "
-"separate window."
-msgstr ""
-
 #: apps/io.ox/tours/main.js:202 module:io.ox/tours
-#, fuzzy
-#| msgid ""
-#| "If you no longer want to display a tile, click the cross on the upper "
-#| "right side."
 msgid ""
 "If you no longer want to display a square, click the cross on the upper "
 "right side."
-msgstr "タイルを表示しない場合は、右上の×印をクリックします。"
-=======
-#: apps/io.ox/tours/main.js:329 module:io.ox/tours
-msgid "Halo view"
-msgstr "ハロー ビュー"
->>>>>>> 5fca44ec
-
-#: apps/io.ox/tours/main.js:332 module:io.ox/tours
+msgstr "今後タイルを表示しない場合は、右上の×印をクリックします。"
+
+#: apps/io.ox/tours/main.js:108 module:io.ox/tours
 msgid ""
-"To receive information about the sender or other recipients, open the Halo "
-"view by clicking on a name."
+"In case of new notifications, e.g. appointment invitations, the info area is "
+"opened on the right side."
 msgstr ""
-"差出人や宛先に関する情報を閲覧するには、その名前をクリックしてハロー ビューを"
-"開きます。"
-
-<<<<<<< HEAD
+"アポイントの出席依頼など、新規の通知があると、画面右側に情報エリアが表示され"
+"ます。"
+
 #: apps/io.ox/tours/main.js:341 module:io.ox/tours
-#, fuzzy
-#| msgid ""
-#| "In order to edit multiple E-Mails at once, enable the checkboxes on the "
-#| "left side of the E-Mails. If the checkboxes are not displayed, click the "
-#| "icon on the bottom left side."
-=======
-#: apps/io.ox/tours/main.js:337 module:io.ox/tours
-msgid "Editing multiple E-Mails"
-msgstr "複数のメールの編集"
-
-#: apps/io.ox/tours/main.js:341 module:io.ox/tours
->>>>>>> 5fca44ec
 msgid ""
 "In order to edit multiple E-Mails at once, enable the checkboxes on the left "
 "side of the E-Mails. If the checkboxes are not displayed, click on View > "
@@ -557,7 +271,6 @@
 "します。チェックボックスが表示されていない場合は、ツールバーの右側にある "
 "[ビュー] → [チェックボックス] の順にクリックします。"
 
-<<<<<<< HEAD
 #: apps/io.ox/tours/main.js:440 module:io.ox/tours
 #: apps/io.ox/tours/main.js:657
 msgid "Inviting other participants"
@@ -566,10 +279,365 @@
 #: apps/io.ox/tours/main.js:81 module:io.ox/tours
 msgid "Launching an app"
 msgstr "アプリケーションの起動"
-=======
+
+#: apps/io.ox/tours/main.js:370 module:io.ox/tours
+msgid "Navigation bar"
+msgstr "ナビゲーション バー"
+
+#: apps/io.ox/tours/main.js:307 module:io.ox/tours
+msgid "Opening an E-Mail in a separate window"
+msgstr "メールを別のウィンドウで開く"
+
+#: apps/io.ox/tours/main.js:120 module:io.ox/tours
+msgid "Opening or closing the folder tree"
+msgstr "フォルダ ツリーを開く、閉じる"
+
 #: apps/io.ox/tours/main.js:345 module:io.ox/tours
 msgid "Opening the E-Mail settings"
 msgstr "メール設定を開く"
+
+#: apps/io.ox/tours/main.js:742 module:io.ox/tours
+msgid "Opening the help"
+msgstr "ヘルプを開く"
+
+#: apps/io.ox/tours/main.js:724 module:io.ox/tours
+msgid "Opening the settings"
+msgstr "設定を開く"
+
+#: apps/io.ox/tours/main.js:314 module:io.ox/tours
+msgid "Reading E-Mail conversations"
+msgstr "メールスレッドの表示"
+
+#: apps/io.ox/tours/main.js:181 module:io.ox/tours
+msgid "Reading the details"
+msgstr "詳細情報の閲覧"
+
+#: apps/io.ox/tours/main.js:126 module:io.ox/tours
+msgid "Searching for objects"
+msgstr "オブジェクトの検索"
+
+#: apps/io.ox/tours/main.js:300 module:io.ox/tours
+#: apps/io.ox/tours/main.js:485 apps/io.ox/tours/main.js:529
+msgid "Selecting a view"
+msgstr "ビューの選択"
+
+#: apps/io.ox/tours/main.js:376 module:io.ox/tours
+msgid "Sending an E-Mail to a contact"
+msgstr "連絡先へのメールの送信"
+
+#: apps/io.ox/tours/main.js:275 module:io.ox/tours
+msgid "Sending the E-Mail"
+msgstr "メールの送信"
+
+#: apps/io.ox/tours/main.js:748 module:io.ox/tours
+msgid "Signing out"
+msgstr "サイン アウト"
+
+#: apps/io.ox/tours/main.js:576 module:io.ox/tours
+msgid "Slideshow"
+msgstr "スライドショー"
+
+#: apps/io.ox/tours/main.js:699 module:io.ox/tours
+msgid "Sorting tasks"
+msgstr "仕事のソート"
+
+#: apps/io.ox/tours/main.js:293 module:io.ox/tours
+msgid "Sorting your E-Mails"
+msgstr "メールのソート"
+
+#: apps/io.ox/tours/main.js:150 module:io.ox/tours
+msgid "The Detail view"
+msgstr "詳細ビュー"
+
+#: apps/io.ox/tours/main.js:153 module:io.ox/tours
+msgid ""
+"The Detail view displays an object's content. Depending on the app, further "
+"functions for organizing objects can be found in the Detail view."
+msgstr ""
+"詳細ビューには、オブジェクトの内容が表示されます。オブジェクトを整理するため"
+"の機能が詳細ビューに表示されます。"
+
+#: apps/io.ox/tours/main.js:541 module:io.ox/tours
+msgid "The Icons view"
+msgstr "アイコン ビュー"
+
+#: apps/io.ox/tours/main.js:544 module:io.ox/tours
+msgid ""
+"The Icons view displays an icon and the file name for each file. Click on an "
+"icon to view further details and functions in the pop-up."
+msgstr ""
+"アイコン ビューには、各ファイルのアイコンとファイル名が表示されます。アイコン"
+"をクリックすると、詳細と機能がポップアップに表示されます。"
+
+#: apps/io.ox/tours/main.js:496 module:io.ox/tours
+#: apps/io.ox/tours/main.js:535
+msgid "The List view"
+msgstr "リスト ビュー"
+
+#: apps/io.ox/tours/main.js:499 module:io.ox/tours
+msgid ""
+"The List view shows a list of the appointments in the current folder. If "
+"clicking on an appointment, the appointment's data and some functions are "
+"displayed in the Detail view."
+msgstr ""
+"リスト ビューには、現在のフォルダにあるアポイントの一覧が表示されます。アポイ"
+"ントをクリックすると、そのアポイントのデータと機能が詳細ビューに表示されま"
+"す。"
+
+#: apps/io.ox/tours/main.js:538 module:io.ox/tours
+msgid ""
+"The List view shows details like the size and date of change. Use the "
+"checkboxes to select files. Click on a file to view further details and "
+"functions in the pop-up."
+msgstr ""
+"リスト ビューには、サイズや変更日などの詳細が表示されます。ファイルを選択する"
+"には、チェックボックスを使用します。ファイルをクリックすると、その詳細と機能"
+"がポップアップに表示されます。"
+
+#: apps/io.ox/tours/main.js:97 module:io.ox/tours
+msgid "The New objects icon"
+msgstr "新規オブジェクト アイコン"
+
+#: apps/io.ox/tours/main.js:100 module:io.ox/tours
+msgid ""
+"The New objects icon shows the number of unread E-Mails or other "
+"notifications. If clicking the icon, the info area opens."
+msgstr ""
+"新規オブジェクト アイコンは、未読のメール/通知の数を表します。このアイコンを"
+"クリックすると、情報エリアが表示されます。"
+
+#: apps/io.ox/tours/main.js:175 module:io.ox/tours
+msgid "The Portal"
+msgstr "ポータル"
+
+#: apps/io.ox/tours/main.js:178 module:io.ox/tours
+msgid ""
+"The Portal informs you about current E-Mails, appointments or social network "
+"news."
+msgstr ""
+"ポータルでは、最新のメール、アポイント、ソーシャル ネットワーク ニュースが表"
+"示されます。"
+
+#: apps/io.ox/tours/main.js:547 module:io.ox/tours
+msgid "The Tiles view"
+msgstr "タイル ビュー"
+
+#: apps/io.ox/tours/main.js:550 module:io.ox/tours
+msgid ""
+"The Tiles view shows a big icon for each file. Click on an icon to view "
+"further details and functions in the pop-up."
+msgstr ""
+"タイル ビューには、各ファイルの大型のアイコンが表示されます。アイコンをクリッ"
+"クすると、詳細と機能がポップアップに表示されます。"
+
+#: apps/io.ox/tours/main.js:507 module:io.ox/tours
+msgid "The calendar views"
+msgstr "予定表ビュー"
+
+#: apps/io.ox/tours/main.js:510 module:io.ox/tours
+msgid ""
+"The calendar views display a calendar sheet with the appointments for the "
+"selected time range."
+msgstr ""
+"予定表ビューでは、選択された時間軸で、予定表シートにアポイントが表示されま"
+"す。"
+
+#: apps/io.ox/tours/main.js:138 module:io.ox/tours
+msgid "The folder tree"
+msgstr "フォルダ ツリー"
+
+#: apps/io.ox/tours/main.js:105 module:io.ox/tours
+msgid "The info area"
+msgstr "情報エリア"
+
+#: apps/io.ox/tours/main.js:144 module:io.ox/tours
+msgid "The list"
+msgstr "リスト"
+
+#: apps/io.ox/tours/main.js:733 module:io.ox/tours
+msgid ""
+"The settings are organized in topics. Select the topic on the left side, e.g "
+"Basic settings or E-Mail. To view all settings, enable Advanced settings at "
+"the bottom."
+msgstr ""
+"設定はトピックごとに分かれています。左ペインでトピック (例: 基本設定、メー"
+"ル) を選択します。すべての設定を表示するには、画面下にある [詳細設定] を有効"
+"にします。"
+
+#: apps/io.ox/tours/main.js:132 module:io.ox/tours
+msgid "The toolbar"
+msgstr "ツールバー"
+
+#: apps/io.ox/tours/main.js:74 module:io.ox/tours
+msgid ""
+"This guided tour will briefly introduce you to the product. Get more "
+"detailed information in the tours for the single apps or in the online help."
+msgstr ""
+"このガイドツアーでは、製品の概要をご紹介します。各アプリケーションのツアーや"
+"オンラインヘルプで詳細をご覧になれます。"
+
+#: apps/io.ox/tours/main.js:626 module:io.ox/tours
+msgid "To add further details, click on Expand form."
+msgstr "詳細情報を追加するには、[フォームを展開] をクリックします。"
+
+#: apps/io.ox/tours/main.js:196 module:io.ox/tours
+msgid ""
+"To change the layout, drag a square's title to another position and drop it "
+"there."
+msgstr ""
+"レイアウトを変更するには、タイルのタイトルをドラッグし、目的の位置にドロップ"
+"します。"
+
+#: apps/io.ox/tours/main.js:303 module:io.ox/tours
+msgid ""
+"To choose between the different views. click on View in the toolbar. Select "
+"a menu entry in the layout."
+msgstr ""
+"異なるビューを選択するには、ツールバーの [ビュー] をクリックしてください。レ"
+"イアウトでメニューから目的の項目を選択してください。"
+
+#: apps/io.ox/tours/main.js:228 module:io.ox/tours
+msgid "To compose a new E-Mail, click on Compose in the toolbar."
+msgstr "新規メールを作成するには、ツールバーで [作成] をクリックします。"
+
+#: apps/io.ox/tours/main.js:115 module:io.ox/tours
+msgid "To create a new E-Mail, click the Compose new E-Mail in the toolbar."
+msgstr ""
+"新規メールを作成するには、ツールバーの [新規メールを作成] をクリックします。"
+
+#: apps/io.ox/tours/main.js:405 module:io.ox/tours
+msgid "To create a new appointment, click on New in the toolbar."
+msgstr "新規アポイントを作成するには、ツールバーで、[新規] をクリックします。"
+
+#: apps/io.ox/tours/main.js:366 module:io.ox/tours
+msgid "To create a new contact, click on New > Add contact in the toolbar."
+msgstr ""
+"新規の連絡先を作成するには、ツールバーで、[新規] → [連絡先を追加] の順にク"
+"リックします。"
+
+#: apps/io.ox/tours/main.js:601 module:io.ox/tours
+msgid "To create a new task, click on New in the toolbar."
+msgstr "新規の仕事を作成するには、ツールバーで、[新規] をクリックします。"
+
+#: apps/io.ox/tours/main.js:573 module:io.ox/tours
+msgid "To create a note, click on New > Add note in the toolbar."
+msgstr ""
+"メモを作成するには、ツールバーで、[新規] → [メモを追加] をクリックします。"
+
+#: apps/io.ox/tours/main.js:431 module:io.ox/tours
+msgid ""
+"To create recurring appointments, enable Repeat. Functions for setting the "
+"recurrence parameters are shown."
+msgstr ""
+"定期的なアポイントを作成するには、[定期的なアポイント] を有効にします。繰り返"
+"しのパラメータを設定するための機能が表示されます。"
+
+#: apps/io.ox/tours/main.js:637 module:io.ox/tours
+msgid ""
+"To create recurring tasks, enable Repeat. Functions for setting the "
+"recurrence parameters are shown."
+msgstr ""
+"定期的なアポイントを作成するには、[定期的なアポイント] を有効にします。繰り返"
+"しのパラメータを設定するための機能が表示されます。"
+
+#: apps/io.ox/tours/main.js:470 module:io.ox/tours
+msgid "To create the appointment, click on Create at the upper right side."
+msgstr ""
+"アポイントを作成するには、画面左側にある [アポイントを作成] をクリックしま"
+"す。 "
+
+#: apps/io.ox/tours/main.js:686 module:io.ox/tours
+msgid "To create the task, click on Create on the upper right side."
+msgstr "仕事を作成するには、右上にある [作成] をクリックします。"
+
+#: apps/io.ox/tours/main.js:210 module:io.ox/tours
+msgid ""
+"To display a square again or to display further information sources, click "
+"on Customize this page."
+msgstr ""
+"タイルを再表示したり、他の情報ソースを表示するには、[このページをカスタマイ"
+"ズ] をクリックします。"
+
+#: apps/io.ox/tours/main.js:91 module:io.ox/tours
+msgid ""
+"To display the help or the settings, click the System menu icon in the menu "
+"bar."
+msgstr ""
+"ヘルプや設定を表示するには、メニュー バーで、システム メニューをクリックしま"
+"す。"
+
+#: apps/io.ox/tours/main.js:385 module:io.ox/tours
+msgid ""
+"To edit multiple contacts at once, enable the checkboxes on the left side of "
+"the contacts. If the checkboxes are not displayed, click on View > "
+"Checkboxes on the right side of the toolbar."
+msgstr ""
+"複数の連絡先を一度に編集するには、連絡先の左側にあるチェックボックスを有効に"
+"します。チェックボックスが表示されていない場合は、ツールバーの右側にある "
+"[ビュー] → [チェックボックス] の順にクリックします。"
+
+#: apps/io.ox/tours/main.js:710 module:io.ox/tours
+msgid ""
+"To edit multiple tasks at once, enable the checkboxes at the left side of "
+"the tasks. If the checkboxes are not displayed, click on View > Checkboxes "
+"on the right side of the toolbar."
+msgstr ""
+"複数の仕事を一度に編集するには、メールの左側にあるチェックボックスを有効にし"
+"ます。チェックボックスが表示されていない場合は、ツールバーの右側にある "
+"[ビュー] → [チェックボックス] の順にクリックします。"
+
+#: apps/io.ox/tours/main.js:674 module:io.ox/tours
+msgid "To enter billing information, click on Show details."
+msgstr "支払条件を入力するには、[詳細を表示] をクリックします。"
+
+#: apps/io.ox/tours/main.js:448 module:io.ox/tours
+msgid ""
+"To invite other participants, enter their names in the field below "
+"Participants. To avoid appointment conflicts, click on Find a free time at "
+"the upper right side."
+msgstr ""
+"他の人にアポイントへの出席を依頼するには、[出席者] の下にあるフィールドに依頼"
+"する人の名前を入力します。アポイントの競合を避けるには、右上の [空き時間を検"
+"索] をクリックします。"
+
+#: apps/io.ox/tours/main.js:665 module:io.ox/tours
+msgid ""
+"To invite other participants, enter their names in the field below "
+"Participants. You can add documents as attachment to the task."
+msgstr ""
+"他の人にアポイントへの出席を依頼するには、[出席者] の下にあるフィールドに依頼"
+"する人の名前を入力します。仕事にドキュメントを追加すれば、添付ファイルを作成"
+"できます。"
+
+#: apps/io.ox/tours/main.js:84 module:io.ox/tours
+msgid "To launch an app, click on an entry on the left side of the menu bar."
+msgstr ""
+"アプリケーションを起動するには、メニュー バーの左側にある項目をクリックしま"
+"す。"
+
+#: apps/io.ox/tours/main.js:437 module:io.ox/tours
+msgid "To not miss the appointment, use the reminder function."
+msgstr "アポイントを見逃さないようにするには、アラーム機能を使用します。"
+
+#: apps/io.ox/tours/main.js:643 module:io.ox/tours
+msgid "To not miss the task, use the reminder function."
+msgstr "仕事を見逃さないようにするには、アラーム機能を使用します。"
+
+#: apps/io.ox/tours/main.js:324 module:io.ox/tours
+msgid ""
+"To open or close an E-Mail in a conversation, click on a free area in the "
+"header."
+msgstr ""
+"スレッドのメールを開いたり閉じるには、ヘッダの空いている領域をクリックしま"
+"す。"
+
+#: apps/io.ox/tours/main.js:123 module:io.ox/tours
+msgid ""
+"To open or close the folder tree, click on View >  Folder view on the right "
+"side of the toolbar."
+msgstr ""
+"フォルダ ツリーを開いたり閉じるには、ツールバーの右側にある [ビュー] → [フォ"
+"ルダ ビュー] の順にクリックします。"
 
 #: apps/io.ox/tours/main.js:348 module:io.ox/tours
 msgid ""
@@ -581,240 +649,50 @@
 "リックします。次に、[設定] を選択し、左ペインで [メール] をクリックします。す"
 "べての設定を表示するには、左下にある [詳細設定] を有効にします。"
 
-#: apps/io.ox/tours/main.js:363 module:io.ox/tours
-msgid "Creating a new contact"
-msgstr "新規連絡先の作成"
-
-#: apps/io.ox/tours/main.js:366 module:io.ox/tours
-msgid "To create a new contact, click on New > Add contact in the toolbar."
+#: apps/io.ox/tours/main.js:745 module:io.ox/tours
+msgid ""
+"To open the help, click the System menu icon on the upper right side of the "
+"menu bar. Select Help. The help for the currently selected app is displayed. "
+"To browse the complete help, click on Start Page or Table Of Contents at the "
+"upper part of the window."
 msgstr ""
-"新規の連絡先を作成するには、ツールバーで、[新規] → [連絡先を追加] の順にク"
-"リックします。"
->>>>>>> 5fca44ec
-
-#: apps/io.ox/tours/main.js:370 module:io.ox/tours
-msgid "Navigation bar"
-msgstr "ナビゲーション バー"
-
-<<<<<<< HEAD
-#: apps/io.ox/tours/main.js:307 module:io.ox/tours
-#, fuzzy
-#| msgid "Opening the E-Mail settings"
-msgid "Opening an E-Mail in a separate window"
-msgstr "メール設定を開く"
-
-#: apps/io.ox/tours/main.js:120 module:io.ox/tours
-msgid "Opening or closing the folder tree"
-msgstr "フォルダ ツリーを開く、閉じる"
-
-#: apps/io.ox/tours/main.js:345 module:io.ox/tours
-msgid "Opening the E-Mail settings"
-msgstr "メール設定を開く"
-
-#: apps/io.ox/tours/main.js:742 module:io.ox/tours
-msgid "Opening the help"
-msgstr "ヘルプを開く"
-
-#: apps/io.ox/tours/main.js:724 module:io.ox/tours
-msgid "Opening the settings"
-msgstr "設定を開く"
-
-#: apps/io.ox/tours/main.js:314 module:io.ox/tours
-#, fuzzy
-#| msgid "Recent conversations"
-msgid "Reading E-Mail conversations"
-msgstr "最近のスレッド"
-
-#: apps/io.ox/tours/main.js:181 module:io.ox/tours
-msgid "Reading the details"
-msgstr "詳細情報の閲覧"
-=======
-#: apps/io.ox/tours/main.js:373 module:io.ox/tours
+"ヘルプを開くには、メニュー バーの右上にあるシステム メニュー アイコンをクリッ"
+"クし、ヘルプを選択します。現在選択されているアプリケーションのヘルプが表示さ"
+"れます。ヘルプ全体を表示するには、ウィンドウの上にある [スタート ページ] また"
+"は [目次] をクリックします。"
+
+#: apps/io.ox/tours/main.js:727 module:io.ox/tours
 msgid ""
-"Click on a letter on the left side of the navigation bar in order to display "
-"the corresponding contacts from the selected address book."
+"To open the settings, click the System menu icon on the upper right side of "
+"the menu bar. Select Settings."
 msgstr ""
-"選択したアドレス帳にある連絡先を表示するには、ナビゲーション バーの左側にある"
-"該当する文字をクリックします。"
-
-#: apps/io.ox/tours/main.js:376 module:io.ox/tours
-msgid "Sending an E-Mail to a contact"
-msgstr "連絡先へのメールの送信"
-
-#: apps/io.ox/tours/main.js:379 module:io.ox/tours
+"メール設定を開くには、メニュー バーの右上にあるシステム メニュー アイコンをク"
+"リックします。次に、[設定] を選択します。"
+
+#: apps/io.ox/tours/main.js:184 module:io.ox/tours
+msgid "To read the details, click on an entry in a square."
+msgstr "詳細を閲覧するには、該当するタイルの項目をクリックします。"
+
+#: apps/io.ox/tours/main.js:332 module:io.ox/tours
 msgid ""
-"To send an E-Mail to the contact, click on an E-Mail address or on Send "
-"email in the toolbar."
+"To receive information about the sender or other recipients, open the Halo "
+"view by clicking on a name."
 msgstr ""
-"連絡先にメールを送信するには、そのメール アドレスをクリックするか、ツールバー"
-"で、[メールを送信] をクリックします。"
-
-#: apps/io.ox/tours/main.js:382 module:io.ox/tours
-msgid "Editing multiple contacts"
-msgstr "複数の連絡先の編集"
-
-#: apps/io.ox/tours/main.js:385 module:io.ox/tours
+"差出人や宛先に関する情報を閲覧するには、その名前をクリックしてハロー ビューを"
+"開きます。"
+
+#: apps/io.ox/tours/main.js:129 module:io.ox/tours
+msgid "To search for objects, click the Search icon in the menu bar."
+msgstr ""
+"オブジェクトを検索するには、メニュー バーで、検索アイコンをクリックします。"
+
+#: apps/io.ox/tours/main.js:532 module:io.ox/tours
 msgid ""
-"To edit multiple contacts at once, enable the checkboxes on the left side of "
-"the contacts. If the checkboxes are not displayed, click on View > "
-"Checkboxes on the right side of the toolbar."
+"To select one of the views List, Icons or Squares, click on View on the "
+"right side of the toolbar."
 msgstr ""
-"複数の連絡先を一度に編集するには、連絡先の左側にあるチェックボックスを有効に"
-"します。チェックボックスが表示されていない場合は、ツールバーの右側にある "
-"[ビュー] → [チェックボックス] の順にクリックします。"
->>>>>>> 5fca44ec
-
-#: apps/io.ox/tours/main.js:399 module:io.ox/tours
-msgid "Creating a new appointment"
-msgstr "新規アポイントの作成"
-
-<<<<<<< HEAD
-#: apps/io.ox/tours/main.js:300 module:io.ox/tours
-#: apps/io.ox/tours/main.js:485 apps/io.ox/tours/main.js:529
-msgid "Selecting a view"
-msgstr "ビューの選択"
-
-#: apps/io.ox/tours/main.js:376 module:io.ox/tours
-msgid "Sending an E-Mail to a contact"
-msgstr "連絡先へのメールの送信"
-=======
-#: apps/io.ox/tours/main.js:405 module:io.ox/tours
-msgid "To create a new appointment, click on New in the toolbar."
-msgstr "新規アポイントを作成するには、ツールバーで、[新規] をクリックします。"
-
-#: apps/io.ox/tours/main.js:422 module:io.ox/tours
-msgid "Entering the appointment's data"
-msgstr "アポイントのデータの入力"
->>>>>>> 5fca44ec
-
-#: apps/io.ox/tours/main.js:425 module:io.ox/tours
-msgid ""
-"Enter the subject, the start and the end date of the appointment. Other "
-"details are optional."
-msgstr ""
-"件名、アポイントの開始日時と終了日時を入力します。その他の情報はオプションで"
-"す。"
-
-<<<<<<< HEAD
-#: apps/io.ox/tours/main.js:748 module:io.ox/tours
-msgid "Signing out"
-msgstr "サイン アウト"
-
-#: apps/io.ox/tours/main.js:576 module:io.ox/tours
-msgid "Slideshow"
-msgstr "スライドショー"
-
-#: apps/io.ox/tours/main.js:699 module:io.ox/tours
-#, fuzzy
-#| msgid "Sorting your tasks"
-msgid "Sorting tasks"
-msgstr "仕事のソート"
-
-#: apps/io.ox/tours/main.js:293 module:io.ox/tours
-msgid "Sorting your E-Mails"
-msgstr "メールのソート"
-
-#: apps/io.ox/tours/main.js:150 module:io.ox/tours
-#, fuzzy
-#| msgid "The List view"
-msgid "The Detail view"
-msgstr "リスト ビュー"
-
-#: apps/io.ox/tours/main.js:153 module:io.ox/tours
-msgid ""
-"The Detail view displays an object's content. Depending on the app, further "
-"functions for organizing objects can be found in the Detail view."
-msgstr ""
-
-#: apps/io.ox/tours/main.js:541 module:io.ox/tours
-msgid "The Icons view"
-msgstr "アイコン ビュー"
-
-#: apps/io.ox/tours/main.js:544 module:io.ox/tours
-msgid ""
-"The Icons view displays an icon and the file name for each file. Click on an "
-"icon to view further details and functions in the pop-up."
-msgstr ""
-
-#: apps/io.ox/tours/main.js:496 module:io.ox/tours
-#: apps/io.ox/tours/main.js:535
-msgid "The List view"
-msgstr "リスト ビュー"
-
-#: apps/io.ox/tours/main.js:499 module:io.ox/tours
-msgid ""
-"The List view shows a list of the appointments in the current folder. If "
-"clicking on an appointment, the appointment's data and some functions are "
-"displayed in the Detail view."
-msgstr ""
-
-#: apps/io.ox/tours/main.js:538 module:io.ox/tours
-msgid ""
-"The List view shows details like the size and date of change. Use the "
-"checkboxes to select files. Click on a file to view further details and "
-"functions in the pop-up."
-msgstr ""
-
-#: apps/io.ox/tours/main.js:97 module:io.ox/tours
-#, fuzzy
-#| msgid "New objects icon"
-msgid "The New objects icon"
-msgstr "新規オブジェクト アイコン"
-=======
-#: apps/io.ox/tours/main.js:428 module:io.ox/tours
-msgid "Creating recurring appointments"
-msgstr "定期的なアポイントの作成"
-
-#: apps/io.ox/tours/main.js:431 module:io.ox/tours
-msgid ""
-"To create recurring appointments, enable Repeat. Functions for setting the "
-"recurrence parameters are shown."
-msgstr ""
-"定期的なアポイントを作成するには、[定期的なアポイント] を有効にします。繰り返"
-"しのパラメータを設定するための機能が表示されます。"
-
-#: apps/io.ox/tours/main.js:434 module:io.ox/tours
-#: apps/io.ox/tours/main.js:640
-msgid "Using the reminder function"
-msgstr "アラーム機能の使用"
-
-#: apps/io.ox/tours/main.js:437 module:io.ox/tours
-msgid "To not miss the appointment, use the reminder function."
-msgstr "アポイントを見逃さないようにするには、アラーム機能を使用します。"
-
-#: apps/io.ox/tours/main.js:440 module:io.ox/tours
-#: apps/io.ox/tours/main.js:657
-msgid "Inviting other participants"
-msgstr "アポイントへの出席依頼"
-
-#: apps/io.ox/tours/main.js:448 module:io.ox/tours
-msgid ""
-"To invite other participants, enter their names in the field below "
-"Participants. To avoid appointment conflicts, click on Find a free time at "
-"the upper right side."
-msgstr ""
-"他の人にアポイントへの出席を依頼するには、[出席者] の下にあるフィールドに依頼"
-"する人の名前を入力します。アポイントの競合を避けるには、右上の [空き時間を検"
-"索] をクリックします。"
-
-#: apps/io.ox/tours/main.js:451 module:io.ox/tours
-msgid "Adding attachments"
-msgstr "添付ファイルの追加"
-
-#: apps/io.ox/tours/main.js:459 module:io.ox/tours
-msgid "Further down you can add documents as attachments to the appointment."
-msgstr "アポイントには、添付ファイルを追加することができます。"
-
-#: apps/io.ox/tours/main.js:462 module:io.ox/tours
-msgid "Creating the appointment"
-msgstr "アポイントの作成"
-
-#: apps/io.ox/tours/main.js:470 module:io.ox/tours
-msgid "To create the appointment, click on Create at the upper right side."
-msgstr ""
-"アポイントを作成するには、画面左側にある [アポイントを作成] をクリックしま"
-"す。 "
->>>>>>> 5fca44ec
+"リスト ビュー、アイコン ビュー、またはタイル ビューのいずれかを選択するには、"
+"ツールバー右側にある [ビュー] をクリックします。"
 
 #: apps/io.ox/tours/main.js:488 module:io.ox/tours
 msgid ""
@@ -825,108 +703,61 @@
 "[ビュー] をクリックし、レイアウト セクションでメニューから目的のビューをク"
 "リックします。"
 
-<<<<<<< HEAD
-#: apps/io.ox/tours/main.js:175 module:io.ox/tours
-msgid "The Portal"
-msgstr "ポータル"
-
-#: apps/io.ox/tours/main.js:178 module:io.ox/tours
-=======
-#: apps/io.ox/tours/main.js:496 module:io.ox/tours
-#: apps/io.ox/tours/main.js:535
-msgid "The List view"
-msgstr "リスト ビュー"
-
-#: apps/io.ox/tours/main.js:499 module:io.ox/tours
->>>>>>> 5fca44ec
+#: apps/io.ox/tours/main.js:379 module:io.ox/tours
 msgid ""
-"The List view shows a list of the appointments in the current folder. If "
-"clicking on an appointment, the appointment's data and some functions are "
-"displayed in the Detail view."
+"To send an E-Mail to the contact, click on an E-Mail address or on Send "
+"email in the toolbar."
 msgstr ""
-"リスト ビューには、現在のフォルダにあるアポイントの一覧が表示されます。アポイ"
-"ントをクリックすると、そのアポイントのデータと機能が詳細ビューに表示されま"
-"す。"
-
-<<<<<<< HEAD
-#: apps/io.ox/tours/main.js:547 module:io.ox/tours
-#, fuzzy
-#| msgid "The List view"
-msgid "The Tiles view"
-msgstr "リスト ビュー"
-
-#: apps/io.ox/tours/main.js:550 module:io.ox/tours
+"連絡先にメールを送信するには、そのメール アドレスをクリックするか、ツールバー"
+"で、[メールを送信] をクリックします。"
+
+#: apps/io.ox/tours/main.js:278 module:io.ox/tours
+msgid "To send the E-Mail, click on Send on the upper right side."
+msgstr "メールを送信するには、画面右上にある [送信] をクリックします。"
+
+#: apps/io.ox/tours/main.js:751 module:io.ox/tours
 msgid ""
-"The Tiles view shows a big icon for each file. Click on an icon to view "
-"further details and functions in the pop-up."
+"To sign out, click the System menu icon on the upper right side of the menu "
+"bar. Select Sign out."
 msgstr ""
-
-#: apps/io.ox/tours/main.js:507 module:io.ox/tours
-msgid "The calendar views"
-msgstr "予定表ビュー"
-
-#: apps/io.ox/tours/main.js:510 module:io.ox/tours
-#, fuzzy
-#| msgid "The calendar views display a calendar sheet with the appointments."
+"サイン アウトするには、メニュー バーの右上にある歯車のアイコンをクリックし、"
+"[サイン アウト] を選択します。"
+
+#: apps/io.ox/tours/main.js:296 module:io.ox/tours
+msgid "To sort the E-Mails, click on Sort by. Select a sort criteria."
+msgstr ""
+"メールをソートするには、[ソート条件] をクリックし、条件をクリックします。"
+
+#: apps/io.ox/tours/main.js:702 module:io.ox/tours
+msgid "To sort the tasks, click on Sort by. Select a sort criteria."
+msgstr ""
+"仕事をソートするには、[ソート条件] をクリックし、条件をクリックします。"
+
+#: apps/io.ox/tours/main.js:654 module:io.ox/tours
+msgid "To track the editing status, enter the current progress."
+msgstr "進捗状況を記録するには、現在の達成率を入力します。"
+
+#: apps/io.ox/tours/main.js:562 module:io.ox/tours
+msgid "To upload a file, click on New > Upload new file in the toolbar."
+msgstr ""
+"ファイルをアップロードするには、ツールバーで、[新規] → [新規ファイルをアップ"
+"ロード] の順にクリックします。"
+
+#: apps/io.ox/tours/main.js:585 module:io.ox/tours
 msgid ""
-"The calendar views display a calendar sheet with the appointments for the "
-"selected time range."
-msgstr "予定表ビューでは、アポイントが予定表シートに表示されます。"
-
-#: apps/io.ox/tours/main.js:138 module:io.ox/tours
-#, fuzzy
-#| msgid "The folder path"
-msgid "The folder tree"
-msgstr "フォルダ パス"
-
-#: apps/io.ox/tours/main.js:105 module:io.ox/tours
-#, fuzzy
-#| msgid "Info area"
-msgid "The info area"
-msgstr "情報エリア"
-
-#: apps/io.ox/tours/main.js:144 module:io.ox/tours
-#, fuzzy
-#| msgid "Phone list"
-msgid "The list"
-msgstr "電話リスト"
-
-#: apps/io.ox/tours/main.js:733 module:io.ox/tours
-#, fuzzy
-#| msgid ""
-#| "The settings are organized in topics. Select the topic on the left side, "
-#| "e.g Basic settings, E-Mail or My contact data."
-msgid ""
-"The settings are organized in topics. Select the topic on the left side, e.g "
-"Basic settings or E-Mail. To view all settings, enable Advanced settings at "
-"the bottom."
+"To view further information, click on a file. A pop-up window displays "
+"further details and functions."
 msgstr ""
-"設定はトピックごとに分かれています。左ペインでトピック (例: 基本設定、メー"
-"ル、マイ連絡先データ) を選択します。"
-
-#: apps/io.ox/tours/main.js:132 module:io.ox/tours
-#, fuzzy
-#| msgid "Editor toolbar"
-msgid "The toolbar"
-msgstr "エディタ用ツールバー"
-
-#: apps/io.ox/tours/main.js:74 module:io.ox/tours
-=======
-#: apps/io.ox/tours/main.js:507 module:io.ox/tours
-msgid "The calendar views"
-msgstr "予定表ビュー"
-
-#: apps/io.ox/tours/main.js:510 module:io.ox/tours
-msgid ""
-"The calendar views display a calendar sheet with the appointments for the "
-"selected time range."
-msgstr ""
-"予定表ビューでは、選択された時間軸で、予定表シートにアポイントが表示されま"
-"す。"
-
-#: apps/io.ox/tours/main.js:523 module:io.ox/tours
-msgid "Folder tree"
-msgstr "フォルダ ツリー"
+"詳細を閲覧するには、目的のファイルをクリックします。詳細と機能がポップアップ "
+"ウィンドウに表示されます。"
+
+#: apps/io.ox/tours/main.js:646 module:io.ox/tours
+msgid "Tracking the editing status"
+msgstr "進捗状況の記録"
+
+#: apps/io.ox/tours/main.js:558 module:io.ox/tours
+msgid "Uploading a file"
+msgstr "ファイルのアップロード"
 
 #: apps/io.ox/tours/main.js:526 module:io.ox/tours
 msgid ""
@@ -937,599 +768,20 @@
 "ダ ツリーを使用します。フォルダ ツリーが隠れている場合は、ツールバーの右側に"
 "ある [ビュー] → [フォルダ ビュー] の順にクリックします。"
 
-#: apps/io.ox/tours/main.js:532 module:io.ox/tours
-msgid ""
-"To select one of the views List, Icons or Squares, click on View on the "
-"right side of the toolbar."
-msgstr ""
-"リスト ビュー、アイコン ビュー、またはタイル ビューのいずれかを選択するには、"
-"ツールバー右側にある [ビュー] をクリックします。"
-
-#: apps/io.ox/tours/main.js:538 module:io.ox/tours
-msgid ""
-"The List view shows details like the size and date of change. Use the "
-"checkboxes to select files. Click on a file to view further details and "
-"functions in the pop-up."
-msgstr ""
-"リスト ビューには、サイズや変更日などの詳細が表示されます。ファイルを選択する"
-"には、チェックボックスを使用します。ファイルをクリックすると、その詳細と機能"
-"がポップアップに表示されます。"
-
-#: apps/io.ox/tours/main.js:541 module:io.ox/tours
-msgid "The Icons view"
-msgstr "アイコン ビュー"
-
-#: apps/io.ox/tours/main.js:544 module:io.ox/tours
->>>>>>> 5fca44ec
-msgid ""
-"The Icons view displays an icon and the file name for each file. Click on an "
-"icon to view further details and functions in the pop-up."
-msgstr ""
-"アイコン ビューには、各ファイルのアイコンとファイル名が表示されます。アイコン"
-"をクリックすると、詳細と機能がポップアップに表示されます。"
-
-<<<<<<< HEAD
-#: apps/io.ox/tours/main.js:626 module:io.ox/tours
-msgid "To add further details, click on Expand form."
-msgstr "詳細情報を追加するには、[フォームを展開] をクリックします。"
-
-#: apps/io.ox/tours/main.js:196 module:io.ox/tours
-#, fuzzy
-#| msgid ""
-#| "To change the layout, drag a tile's background to another position and "
-#| "drop it there."
-msgid ""
-"To change the layout, drag a square's title to another position and drop it "
-"there."
-=======
-#: apps/io.ox/tours/main.js:547 module:io.ox/tours
-msgid "The Tiles view"
-msgstr "タイル ビュー"
-
-#: apps/io.ox/tours/main.js:550 module:io.ox/tours
-msgid ""
-"The Tiles view shows a big icon for each file. Click on an icon to view "
-"further details and functions in the pop-up."
->>>>>>> 5fca44ec
-msgstr ""
-"タイル ビューには、各ファイルの大型のアイコンが表示されます。アイコンをクリッ"
-"クすると、詳細と機能がポップアップに表示されます。"
-
-<<<<<<< HEAD
-#: apps/io.ox/tours/main.js:303 module:io.ox/tours
-msgid ""
-"To choose between the different views. click on View in the toolbar. Select "
-"a menu entry in the layout."
-msgstr ""
-
-#: apps/io.ox/tours/main.js:228 module:io.ox/tours
-#, fuzzy
-#| msgid ""
-#| "To compose a new E-Mail, click on the Compose new E-Mail icon at the top."
-msgid "To compose a new E-Mail, click on Compose in the toolbar."
-msgstr ""
-"新規メールを作成するには、画面上部の [新規メールを作成] をクリックします。"
-
-#: apps/io.ox/tours/main.js:115 module:io.ox/tours
-#, fuzzy
-#| msgid ""
-#| "To create a new E-Mail, click the Compose new E-Mail icon at the top."
-msgid "To create a new E-Mail, click the Compose new E-Mail in the toolbar."
-=======
-#: apps/io.ox/tours/main.js:558 module:io.ox/tours
-msgid "Uploading a file"
-msgstr "ファイルのアップロード"
-
-#: apps/io.ox/tours/main.js:562 module:io.ox/tours
-msgid "To upload a file, click on New > Upload new file in the toolbar."
->>>>>>> 5fca44ec
-msgstr ""
-"ファイルをアップロードするには、ツールバーで、[新規] → [新規ファイルをアップ"
-"ロード] の順にクリックします。"
-
-<<<<<<< HEAD
-#: apps/io.ox/tours/main.js:405 module:io.ox/tours
-#, fuzzy
-#| msgid ""
-#| "To create a new appointment, click the New appointment icon at the top."
-msgid "To create a new appointment, click on New in the toolbar."
-msgstr ""
-"新規アポイントを作成するには、画面上部の [新規アポイント] アイコンをクリック"
-"します。"
-
-#: apps/io.ox/tours/main.js:366 module:io.ox/tours
-#, fuzzy
-#| msgid "To create a new contact, click the Add contact icon on top."
-msgid "To create a new contact, click on New > Add contact in the toolbar."
-=======
-#: apps/io.ox/tours/main.js:570 module:io.ox/tours
-msgid "Creating a note"
-msgstr "メモの作成"
-
-#: apps/io.ox/tours/main.js:573 module:io.ox/tours
-msgid "To create a note, click on New > Add note in the toolbar."
->>>>>>> 5fca44ec
-msgstr ""
-"メモを作成するには、ツールバーで、[新規] → [メモを追加] をクリックします。"
-
-<<<<<<< HEAD
-#: apps/io.ox/tours/main.js:601 module:io.ox/tours
-#, fuzzy
-#| msgid "To create a new task, click the Create new task icon at the top."
-msgid "To create a new task, click on New in the toolbar."
-msgstr ""
-"新規の仕事を作成するには、最上部の [新規の仕事を作成] をクリックします。"
-
-#: apps/io.ox/tours/main.js:573 module:io.ox/tours
-#, fuzzy
-#| msgid "To create a new contact, click the Add contact icon on top."
-msgid "To create a note, click on New > Add note in the toolbar."
-msgstr ""
-"新規連絡先を作成するには、画面最上部にある [連絡先を追加] アイコンをクリック"
-"します。"
-
-#: apps/io.ox/tours/main.js:431 module:io.ox/tours
-=======
-#: apps/io.ox/tours/main.js:576 module:io.ox/tours
-msgid "Slideshow"
-msgstr "スライドショー"
-
-#: apps/io.ox/tours/main.js:579 module:io.ox/tours
-msgid ""
-"If a folder contains images, you can display a slideshow. To do so click the "
-"View slideshow icon in the toolbar."
-msgstr ""
-"フォルダに画像が含まれている場合、スライドショーを表示できます。これを行うに"
-"は、ツールバーで、[スライドショーを表示] アイコンをクリックします。"
-
-#: apps/io.ox/tours/main.js:582 module:io.ox/tours
-msgid "Displaying information"
-msgstr "情報の表示"
-
-#: apps/io.ox/tours/main.js:585 module:io.ox/tours
->>>>>>> 5fca44ec
-msgid ""
-"To view further information, click on a file. A pop-up window displays "
-"further details and functions."
-msgstr ""
-"詳細を閲覧するには、目的のファイルをクリックします。詳細と機能がポップアップ "
-"ウィンドウに表示されます。"
-
-#: apps/io.ox/tours/main.js:598 module:io.ox/tours
-msgid "Creating a new task"
-msgstr "新規の仕事の作成"
-
-#: apps/io.ox/tours/main.js:601 module:io.ox/tours
-msgid "To create a new task, click on New in the toolbar."
-msgstr "新規の仕事を作成するには、ツールバーで、[新規] をクリックします。"
-
-#: apps/io.ox/tours/main.js:617 module:io.ox/tours
-msgid "Entering the task's data"
-msgstr "仕事のデータの入力"
-
-<<<<<<< HEAD
-#: apps/io.ox/tours/main.js:637 module:io.ox/tours
-msgid ""
-"To create recurring tasks, enable Repeat. Functions for setting the "
-"recurrence parameters are shown."
-msgstr ""
-"定期的なアポイントを作成するには、[定期的なアポイント] を有効にします。繰り返"
-"しのパラメータを設定するための機能が表示されます。"
-
-#: apps/io.ox/tours/main.js:470 module:io.ox/tours
-msgid "To create the appointment, click on Create at the upper right side."
-msgstr ""
-"アポイントを作成するには、画面左側にある [アポイントを作成] をクリックしま"
-"す。 "
-
-#: apps/io.ox/tours/main.js:686 module:io.ox/tours
-msgid "To create the task, click on Create on the upper right side."
-msgstr "仕事を作成するには、右上にある [作成] をクリックします。"
-
-#: apps/io.ox/tours/main.js:210 module:io.ox/tours
-#, fuzzy
-#| msgid ""
-#| "To display a tile again or to display further information sources, click "
-#| "on Customize this page."
-msgid ""
-"To display a square again or to display further information sources, click "
-"on Customize this page."
-msgstr ""
-"タイルを再表示したり、他の情報ソースを表示するには、[このページをカスタマイ"
-"ズ] をクリックします。"
-
-#: apps/io.ox/tours/main.js:91 module:io.ox/tours
-#, fuzzy
-#| msgid ""
-#| "To display the help or the settings, use the icons on the right side of "
-#| "the menu bar."
-msgid ""
-"To display the help or the settings, click the System menu icon in the menu "
-"bar."
-=======
-#: apps/io.ox/tours/main.js:620 module:io.ox/tours
-msgid "Enter the subject, the start date, and a description."
-msgstr "件名、開始日時、説明を入力します。"
-
-#: apps/io.ox/tours/main.js:623 module:io.ox/tours
-msgid "Adding further details"
-msgstr "詳細情報の追加"
-
-#: apps/io.ox/tours/main.js:626 module:io.ox/tours
-msgid "To add further details, click on Expand form."
-msgstr "詳細情報を追加するには、[フォームを展開] をクリックします。"
-
-#: apps/io.ox/tours/main.js:634 module:io.ox/tours
-msgid "Creating recurring tasks"
-msgstr "定期的なアポイントの作成"
-
-#: apps/io.ox/tours/main.js:637 module:io.ox/tours
-msgid ""
-"To create recurring tasks, enable Repeat. Functions for setting the "
-"recurrence parameters are shown."
->>>>>>> 5fca44ec
-msgstr ""
-"定期的なアポイントを作成するには、[定期的なアポイント] を有効にします。繰り返"
-"しのパラメータを設定するための機能が表示されます。"
-
-<<<<<<< HEAD
-#: apps/io.ox/tours/main.js:385 module:io.ox/tours
-#, fuzzy
-#| msgid ""
-#| "To edit multiple contacts at once, enable the checkboxes on the left side "
-#| "of the contacts. If the checkboxes are not displayed, click the icon on "
-#| "the bottom left side."
-msgid ""
-"To edit multiple contacts at once, enable the checkboxes on the left side of "
-"the contacts. If the checkboxes are not displayed, click on View > "
-"Checkboxes on the right side of the toolbar."
-msgstr ""
-"複数の連絡先を一度に編集するには、連絡先の左側にあるチェックボックスを有効に"
-"します。チェックボックスが表示されていない場合は、左下にあるアイコンをクリッ"
-"クします。"
-
-#: apps/io.ox/tours/main.js:710 module:io.ox/tours
-#, fuzzy
-#| msgid ""
-#| "To edit multiple tasks at once, enable the checkboxes at the left side of "
-#| "the tasks. If the checkboxes are not displayed, click the icon at the "
-#| "bottom left side."
-msgid ""
-"To edit multiple tasks at once, enable the checkboxes at the left side of "
-"the tasks. If the checkboxes are not displayed, click on View > Checkboxes "
-"on the right side of the toolbar."
-msgstr ""
-"複数の仕事を一度に編集するには、メールの左側にあるチェックボックスを有効にし"
-"ます。チェックボックスが表示されていない場合は、左下にあるアイコンをクリック"
-"します。"
-
-#: apps/io.ox/tours/main.js:674 module:io.ox/tours
-#, fuzzy
-#| msgid "Entering billing information"
-msgid "To enter billing information, click on Show details."
-msgstr "支払条件の入力"
-
-#: apps/io.ox/tours/main.js:448 module:io.ox/tours
-msgid ""
-"To invite other participants, enter their names in the field below "
-"Participants. To avoid appointment conflicts, click on Find a free time at "
-"the upper right side."
-msgstr ""
-"他の人にアポイントへの出席を依頼するには、[出席者] の下にあるフィールドに依頼"
-"する人の名前を入力します。アポイントの競合を避けるには、右上の [空き時間を検"
-"索] をクリックします。"
-=======
-#: apps/io.ox/tours/main.js:643 module:io.ox/tours
-msgid "To not miss the task, use the reminder function."
-msgstr "仕事を見逃さないようにするには、アラーム機能を使用します。"
-
-#: apps/io.ox/tours/main.js:646 module:io.ox/tours
-msgid "Tracking the editing status"
-msgstr "進捗状況の記録"
-
-#: apps/io.ox/tours/main.js:654 module:io.ox/tours
-msgid "To track the editing status, enter the current progress."
-msgstr "進捗状況を記録するには、現在の達成率を入力します。"
->>>>>>> 5fca44ec
-
-#: apps/io.ox/tours/main.js:665 module:io.ox/tours
-msgid ""
-"To invite other participants, enter their names in the field below "
-"Participants. You can add documents as attachment to the task."
-msgstr ""
-"他の人にアポイントへの出席を依頼するには、[出席者] の下にあるフィールドに依頼"
-"する人の名前を入力します。仕事にドキュメントを追加すれば、添付ファイルを作成"
-"できます。"
-
-<<<<<<< HEAD
-#: apps/io.ox/tours/main.js:84 module:io.ox/tours
-#, fuzzy
-#| msgid ""
-#| "To launch an app, click on an entry on the top-left side of the menu bar."
-msgid "To launch an app, click on an entry on the left side of the menu bar."
-msgstr ""
-"アプリケーションを起動するには、メニュー バーの左上で目的のエントリをクリック"
-"します。"
-
-#: apps/io.ox/tours/main.js:437 module:io.ox/tours
-#, fuzzy
-#| msgid "To not miss the appointment, use the reminder functions."
-msgid "To not miss the appointment, use the reminder function."
-msgstr "アポイントを見逃さないようにするには、アラーム機能を使用します。"
-
-#: apps/io.ox/tours/main.js:643 module:io.ox/tours
-#, fuzzy
-msgid "To not miss the task, use the reminder function."
-msgstr "アポイントを見逃さないようにするには、アラーム機能を使用します。"
-
-#: apps/io.ox/tours/main.js:324 module:io.ox/tours
-msgid ""
-"To open or close an E-Mail in a conversation, click on a free area in the "
-"header."
-msgstr ""
-
-#: apps/io.ox/tours/main.js:123 module:io.ox/tours
-#, fuzzy
-#| msgid "To open or close the folder tree, click the Toggle folder icon."
-msgid ""
-"To open or close the folder tree, click on View >  Folder view on the right "
-"side of the toolbar."
-msgstr ""
-"フォルダ ツリーを開いたり、閉じるには、[フォルダを表示] アイコンをクリックし"
-"ます。"
-
-#: apps/io.ox/tours/main.js:348 module:io.ox/tours
-#, fuzzy
-#| msgid ""
-#| "To open the E-Mail settings, click the Gearwheel icon on the upper right "
-#| "side of the menu bar. Select Settings. Click on E-Mail on the left side."
-msgid ""
-"To open the E-Mail settings, click the System menu icon on the upper right "
-"side of the menu bar. Select Settings. Click on E-Mail on the left side. To "
-"display all settings, enable Advanced settings in the bottom left side"
-=======
-#: apps/io.ox/tours/main.js:671 module:io.ox/tours
-msgid "Entering billing information"
-msgstr "支払条件の入力"
-
-#: apps/io.ox/tours/main.js:674 module:io.ox/tours
-msgid "To enter billing information, click on Show details."
-msgstr "支払条件を入力するには、[詳細を表示] をクリックします。"
-
-#: apps/io.ox/tours/main.js:678 module:io.ox/tours
-msgid "Creating the task"
-msgstr "仕事の作成"
-
-#: apps/io.ox/tours/main.js:686 module:io.ox/tours
-msgid "To create the task, click on Create on the upper right side."
-msgstr "仕事を作成するには、右上にある [作成] をクリックします。"
-
-#: apps/io.ox/tours/main.js:699 module:io.ox/tours
-msgid "Sorting tasks"
-msgstr "仕事のソート"
-
-#: apps/io.ox/tours/main.js:702 module:io.ox/tours
-msgid "To sort the tasks, click on Sort by. Select a sort criteria."
->>>>>>> 5fca44ec
-msgstr ""
-"仕事をソートするには、[ソート条件] をクリックし、条件をクリックします。"
-
-<<<<<<< HEAD
-#: apps/io.ox/tours/main.js:745 module:io.ox/tours
-msgid ""
-"To open the help, click the System menu icon on the upper right side of the "
-"menu bar. Select Help. The help for the currently selected app is displayed. "
-"To browse the complete help, click on Start Page or Table Of Contents at the "
-"upper part of the window."
-msgstr ""
-
-#: apps/io.ox/tours/main.js:727 module:io.ox/tours
-#, fuzzy
-=======
-#: apps/io.ox/tours/main.js:706 module:io.ox/tours
-msgid "Editing multiple tasks"
-msgstr "複数の仕事の編集"
-
-#: apps/io.ox/tours/main.js:710 module:io.ox/tours
-msgid ""
-"To edit multiple tasks at once, enable the checkboxes at the left side of "
-"the tasks. If the checkboxes are not displayed, click on View > Checkboxes "
-"on the right side of the toolbar."
-msgstr ""
-"複数の仕事を一度に編集するには、メールの左側にあるチェックボックスを有効にし"
-"ます。チェックボックスが表示されていない場合は、ツールバーの右側にある "
-"[ビュー] → [チェックボックス] の順にクリックします。"
-
-#: apps/io.ox/tours/main.js:724 module:io.ox/tours
-msgid "Opening the settings"
-msgstr "設定を開く"
-
-#: apps/io.ox/tours/main.js:727 module:io.ox/tours
->>>>>>> 5fca44ec
-msgid ""
-"To open the settings, click the System menu icon on the upper right side of "
-"the menu bar. Select Settings."
-msgstr ""
-"メール設定を開くには、メニュー バーの右上にあるシステム メニュー アイコンをク"
-"リックします。次に、[設定] を選択します。"
-
-<<<<<<< HEAD
-#: apps/io.ox/tours/main.js:184 module:io.ox/tours
-#, fuzzy
-#| msgid "To read the details, click on an entry in a tile."
-msgid "To read the details, click on an entry in a square."
-msgstr "詳細情報を閲覧するには、該当するタイルのエントリをクリックします。"
-
-#: apps/io.ox/tours/main.js:332 module:io.ox/tours
-=======
-#: apps/io.ox/tours/main.js:730 module:io.ox/tours
-msgid "How the settings are organized"
-msgstr "設定の項目について"
-
-#: apps/io.ox/tours/main.js:733 module:io.ox/tours
->>>>>>> 5fca44ec
-msgid ""
-"The settings are organized in topics. Select the topic on the left side, e.g "
-"Basic settings or E-Mail. To view all settings, enable Advanced settings at "
-"the bottom."
-msgstr ""
-"設定はトピックごとに分かれています。左ペインでトピック (例: 基本設定、メー"
-"ル) を選択します。すべての設定を表示するには、画面下にある [詳細設定] を有効"
-"にします。"
-
-<<<<<<< HEAD
-#: apps/io.ox/tours/main.js:129 module:io.ox/tours
-#, fuzzy
-#| msgid "To search for objects, click the Toggle search icon."
-msgid "To search for objects, click the Search icon in the menu bar."
-msgstr ""
-"オブジェクトを検索するには、[検索フィールドを表示] アイコンをクリックします。"
-
-#: apps/io.ox/tours/main.js:532 module:io.ox/tours
-#, fuzzy
-#| msgid ""
-#| "To select one of the views Icon or List, click the icon at the bottom of "
-#| "the toolbar."
-msgid ""
-"To select one of the views List, Icons or Squares, click on View on the "
-"right side of the toolbar."
-msgstr ""
-"アイコン ビューまたはリスト ビューを選択するには、ツールバー下部にあるアイコ"
-"ンをクリックします。"
-
-#: apps/io.ox/tours/main.js:488 module:io.ox/tours
-#, fuzzy
-#| msgid ""
-#| "To select one of the views like Day, Month or List, click the Eye icon in "
-#| "the toolbar."
-msgid ""
-"To select one of the views like Day, Month or List, click on View in the "
-"toolbar. Select a menu entry from the Layout section."
-msgstr ""
-"ツールバーで目のアイコンをクリックし、日、月、リストなどからビューを一つ選択"
-"します。"
-
-#: apps/io.ox/tours/main.js:379 module:io.ox/tours
-#, fuzzy
-#| msgid ""
-#| "To send an E-Mail to the contact, click on an E-Mail address or on Send E-"
-#| "Mail at the top of the display area."
-msgid ""
-"To send an E-Mail to the contact, click on an E-Mail address or on Send "
-"email in the toolbar."
-=======
-#: apps/io.ox/tours/main.js:736 module:io.ox/tours
-msgid "Editing settings"
-msgstr "設定の編集"
-
-#: apps/io.ox/tours/main.js:739 module:io.ox/tours
-msgid ""
-"Edit a setting on the right side. In most of the cases, the changes are "
-"activated immediately."
-msgstr "右ペインで設定を編集します。通常変更はすぐに有効になります。"
-
-#: apps/io.ox/tours/main.js:742 module:io.ox/tours
-msgid "Opening the help"
-msgstr "ヘルプを開く"
-
-#: apps/io.ox/tours/main.js:745 module:io.ox/tours
-msgid ""
-"To open the help, click the System menu icon on the upper right side of the "
-"menu bar. Select Help. The help for the currently selected app is displayed. "
-"To browse the complete help, click on Start Page or Table Of Contents at the "
-"upper part of the window."
->>>>>>> 5fca44ec
-msgstr ""
-"ヘルプを開くには、メニュー バーの右上にあるシステム メニュー アイコンをクリッ"
-"クし、ヘルプを選択します。現在選択されているアプリケーションのヘルプが表示さ"
-"れます。ヘルプ全体を表示するには、ウィンドウの上にある [スタート ページ] また"
-"は [目次] をクリックします。"
-
-#: apps/io.ox/tours/main.js:748 module:io.ox/tours
-msgid "Signing out"
-msgstr "サイン アウト"
-
-#: apps/io.ox/tours/main.js:751 module:io.ox/tours
-msgid ""
-"To sign out, click the System menu icon on the upper right side of the menu "
-"bar. Select Sign out."
-msgstr ""
-"サイン アウトするには、メニュー バーの右上にある歯車のアイコンをクリックし、"
-"[サイン アウト] を選択します。"
-
-<<<<<<< HEAD
-#: apps/io.ox/tours/main.js:296 module:io.ox/tours
-#, fuzzy
-#| msgid "To send the E-Mail, click on Send on the upper right side."
-msgid "To sort the E-Mails, click on Sort by. Select a sort criteria."
-msgstr "メールを送信するには、画面右上にある [送信] をクリックします。"
-
-#: apps/io.ox/tours/main.js:702 module:io.ox/tours
-#, fuzzy
-#| msgid "To create the task, click on Create on the upper right side."
-msgid "To sort the tasks, click on Sort by. Select a sort criteria."
-msgstr "仕事を作成するには、右上にある [作成] をクリックします。"
-
-#: apps/io.ox/tours/main.js:654 module:io.ox/tours
-msgid "To track the editing status, enter the current progress."
-msgstr "進捗状況を記録するには、現在の達成率を入力します。"
-
-#: apps/io.ox/tours/main.js:562 module:io.ox/tours
-#, fuzzy
-#| msgid "To upload a file, click the icon at the top. Select Upload new file."
-msgid "To upload a file, click on New > Upload new file in the toolbar."
-msgstr ""
-"ファイルをアップロードするには、最上部のアイコンをクリックし、[新規ファイルを"
-"アップロード] を選択します。"
-
-#: apps/io.ox/tours/main.js:585 module:io.ox/tours
-#, fuzzy
-#| msgid ""
-#| "To view further information, click on a file. The information are "
-#| "displayed in a pop-up window."
-msgid ""
-"To view further information, click on a file. A pop-up window displays "
-"further details and functions."
-msgstr ""
-"詳細情報を閲覧するには、目的のファイルをクリックします。詳細情報がポップアッ"
-"プ ウィンドウに表示されます。"
-
-#: apps/io.ox/tours/main.js:646 module:io.ox/tours
-msgid "Tracking the editing status"
-msgstr "進捗状況の記録"
-
-#: apps/io.ox/tours/main.js:558 module:io.ox/tours
-msgid "Uploading a file"
-msgstr "ファイルのアップロード"
-
-#: apps/io.ox/tours/main.js:526 module:io.ox/tours
-msgid ""
-"Use the folder tree to access own, public or shared files. If the folder "
-"tree is hidden, click on View > Folder view on the right side of the toolbar."
-msgstr ""
-
 #: apps/io.ox/tours/main.js:141 module:io.ox/tours
-#, fuzzy
-#| msgid ""
-#| "Use the folder tree to open the folder containing the objects that you "
-#| "want to view in the sidebar."
 msgid ""
 "Use the folder tree to open the folder containing the objects that you want "
 "to view in the list."
 msgstr ""
-"目的のオブジェクトをサイドバーに表示するには、フォルダ ツリーで対象のオブジェ"
-"クトが保存されているフォルダを開きます。"
+"目的のオブジェクトを一覧に表示するには、フォルダ ツリーでそのオブジェクトが保"
+"存されているフォルダを開きます。"
 
 #: apps/io.ox/tours/main.js:147 module:io.ox/tours
-#, fuzzy
-#| msgid ""
-#| "Use the sidebar to select an object in order to view its contents or to "
-#| "apply functions."
 msgid ""
 "Use the list to select an object, show its contents or activate functions."
 msgstr ""
-"オブジェクトの内容を閲覧したり、機能を適用するには、サイドバーで対象のオブ"
-"ジェクトを選択します。"
+"オブジェクトの選択やその内容の閲覧、機能を有効にするには、一覧でそのオブジェ"
+"クトを選択します。"
 
 #: apps/io.ox/tours/main.js:434 module:io.ox/tours
 #: apps/io.ox/tours/main.js:640
@@ -1538,121 +790,7 @@
 
 #: apps/io.ox/tours/main.js:71 module:io.ox/tours
 msgid "Welcome to %s"
-msgstr ""
-=======
-#. Tour name; general introduction
-#: apps/io.ox/tours/main.js:798 module:io.ox/tours
-msgid "Getting started"
-msgstr "はじめに"
-
-#: apps/io.ox/tours/main.js:824 module:io.ox/tours
-msgid "Guided tour for this app"
-msgstr "このアプリケーションのガイドツアー"
-
-#~ msgid ""
-#~ "At the top of the display area the path to the selected folder is shown. "
-#~ "Click on the path to switch to another folder."
-#~ msgstr ""
-#~ "選択したフォルダのパスは、表示エリアの最上部に表示されます。このパスをク"
-#~ "リックすると、該当するフォルダに切り替わります。"
-
-#~ msgid ""
-#~ "Detailed guides for all modules are located in the help section of the "
-#~ "settings."
-#~ msgstr ""
-#~ "すべてのモジュールについての詳細なガイドは、設定のヘルプ セクションにあり"
-#~ "ます。"
-
-#~ msgid "Display area"
-#~ msgstr "表示エリア"
-
-#~ msgid ""
-#~ "In the Details section at the bottom right side you can enter billing "
-#~ "information."
-#~ msgstr "画面右下にある詳細セクションでは、支払条件を入力できます。"
-
-#~ msgid ""
-#~ "In the Icons view you can see the files of the selected folder in the "
-#~ "display area."
-#~ msgstr ""
-#~ "アイコン ビューでは、選択したフォルダにあるファイルが表示エリアに表示され"
-#~ "ます。"
-
-#~ msgid "Opening E-Mail threads"
-#~ msgstr "メール スレッドを開く"
-
-#~ msgid "Sidebar"
-#~ msgstr "サイド バー"
-
-#~ msgid "The Icons view displays an icon for each file."
-#~ msgstr "アイコン ビューでは、各ファイルのアイコンが表示されます。"
-
-#~ msgid ""
-#~ "The List view shows a sidebar with appointments and a display area with "
-#~ "the data of the selected appointment. This view corresponds to the view "
-#~ "in E-Mail and Contacts."
-#~ msgstr ""
-#~ "リスト ビューでは、アポイントがサイドバーに表示され、選択したアポイントの"
-#~ "データが表示エリアに表示されます。このビューは、メールや連絡先のビューと同"
-#~ "じものになります。"
-
-#~ msgid ""
-#~ "The List view shows a sidebar with files and a display area with the data "
-#~ "of the selected file. This view corresponds to the views in E-Mail and "
-#~ "Contacts."
-#~ msgstr ""
-#~ "リスト ビューでは、ファイルがサイドバーに表示され、選択したファイルのデー"
-#~ "タが表示エリアに表示されます。このビューは、メールや連絡先のビューと同じも"
-#~ "のになります。"
-
-#~ msgid ""
-#~ "The display area shows an object's content. At the top of the display "
-#~ "area you will find functions for e.g. moving or deleting objects."
-#~ msgstr ""
-#~ "表示エリアには、オブジェクトの内容が表示されます。オブジェクトの移動や削除"
-#~ "などの機能は表示エリアの上部に表示されます。"
-
-#~ msgid ""
-#~ "The icon at the bottom right side helps you sort your tasks. Click the "
-#~ "icon to get a list of sort criteria."
-#~ msgstr ""
-#~ "右下にあるアイコンで仕事をソートできます。このアイコンをクリックすると、"
-#~ "ソート条件の一覧が表示されます。"
-
-#~ msgid ""
-#~ "The icon on the bottom right side helps you sort your E-Mails. Click the "
-#~ "icon to get a list of sort criteria."
-#~ msgstr ""
-#~ "右下にあるアイコンでメールをソートできます。このアイコンをクリックすると、"
-#~ "ソート条件の一覧が表示されます。"
-
-#~ msgid ""
-#~ "The number on the right side of the E-Mail subject corresponds to the "
-#~ "number of E-Mails in a thread. To open the thread, click on the number."
-#~ msgstr ""
-#~ "メールの件名の右側にある数字は、スレッド内のメール数を表します。スレッドを"
-#~ "開くには、この数字をクリックします。"
-
-#~ msgid "To create a note, click the icon at the top. Select Add note."
-#~ msgstr ""
-#~ "メモを作成するには、最上部のアイコンをクリックし、[メモを追加] を選択しま"
-#~ "す。"
-
-#~ msgid "To launch an app, click on a tile's headline."
-#~ msgstr ""
-#~ "アプリケーションを起動するには、該当するタイルの見出しをクリックします。"
-
-#, fuzzy
-#~ msgid ""
-#~ "To open the help, click the System menu icon on the upper right side of "
-#~ "the menu bar. Select Help."
-#~ msgstr ""
-#~ "ヘルプを開くには、メニュー バーの右上にある歯車のアイコンをクリックし、[ヘ"
-#~ "ルプ] を選択します。"
-
-#~ msgid "Using the reminder functions"
-#~ msgstr "アラーム機能の使用"
->>>>>>> 5fca44ec
+msgstr "%s へようこそ"
 
 #~ msgid " %1$s (%2$s) "
 #~ msgstr " %1$s (%2$s) "
