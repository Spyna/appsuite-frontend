--- conflicted
+++ resolved
@@ -122,11 +122,6 @@
 "Pohled Seznam zobrazuje seznam schůzek v aktuální složce. Když kliknete na "
 "schůzku, zobrazí se údaje o schůzce a některé funkce v Podrobném pohledu."
 
-<<<<<<< HEAD
-#: apps/io.ox/tours/settings.js module:io.ox/tours
-msgid "How the settings are organized"
-msgstr "Jak je Nastavení organizované"
-=======
 #: apps/io.ox/tours/contacts.js module:io.ox/tours
 msgid "Creating a new contact"
 msgstr "Vytvoření nového kontaktu"
@@ -140,7 +135,6 @@
 #: apps/io.ox/tours/contacts.js module:io.ox/tours
 msgid "Navigation bar"
 msgstr "Navigační lišta"
->>>>>>> ca385a2c
 
 #: apps/io.ox/tours/contacts.js module:io.ox/tours
 msgid ""
@@ -154,9 +148,6 @@
 msgid "Sending an E-Mail to a contact"
 msgstr "Poslání zprávy kontaktu"
 
-<<<<<<< HEAD
-#: apps/io.ox/tours/mail.js module:io.ox/tours
-=======
 #: apps/io.ox/tours/contacts.js module:io.ox/tours
 msgid ""
 "To send an E-Mail to the contact, click on an E-Mail address or on Send "
@@ -170,7 +161,6 @@
 msgstr "Úprava více kontaktů"
 
 #: apps/io.ox/tours/contacts.js module:io.ox/tours
->>>>>>> ca385a2c
 msgid ""
 "To edit multiple contacts at once, enable the checkboxes on the left side of "
 "the contacts. If the checkboxes are not displayed, click on View > "
@@ -272,19 +262,6 @@
 msgid "Preview mode"
 msgstr "Režim náhledu"
 
-<<<<<<< HEAD
-#: apps/io.ox/tours/mail.js module:io.ox/tours
-msgid "Reading E-Mail conversations"
-msgstr "Čtení e-mailových konverzací"
-
-#: apps/io.ox/tours/portal.js module:io.ox/tours
-msgid "Reading the details"
-msgstr "Čtení podrobností"
-
-#: apps/io.ox/tours/intro.js module:io.ox/tours
-msgid "Searching for objects"
-msgstr "Vyhledávání objektů"
-=======
 #: apps/io.ox/tours/files.js module:io.ox/tours
 msgid ""
 "From preview you can also select other options to help you manage and work "
@@ -292,7 +269,6 @@
 msgstr ""
 "V režimu náhledu můžete také zvolit další funkce, které vám umožní pracovat "
 "s vašimi soubory."
->>>>>>> ca385a2c
 
 #: apps/io.ox/tours/files.js module:io.ox/tours
 msgid "Share files"
@@ -396,11 +372,6 @@
 "Tato prohlídka vám produkt stručně představí. Podrobnější informace najdete "
 "v prohlídkách jednotlivých aplikací nebo v online nápovědě."
 
-<<<<<<< HEAD
-#: apps/io.ox/tours/portal.js module:io.ox/tours
-msgid "The Portal"
-msgstr "Portál"
-=======
 #: apps/io.ox/tours/intro.js module:io.ox/tours
 msgid "Launching an app"
 msgstr "Spouštění aplikace"
@@ -416,7 +387,6 @@
 #: apps/io.ox/tours/intro.js module:io.ox/tours
 msgid "Displaying the help or the settings"
 msgstr "Zobrazení nápovědy nebo nastavení"
->>>>>>> ca385a2c
 
 #: apps/io.ox/tours/intro.js module:io.ox/tours
 msgid ""
@@ -474,8 +444,6 @@
 msgstr "Strom složek"
 
 #: apps/io.ox/tours/intro.js module:io.ox/tours
-<<<<<<< HEAD
-=======
 msgid ""
 "Use the folder tree to open the folder containing the objects that you want "
 "to view in the list."
@@ -484,7 +452,6 @@
 "zobrazit v seznamu."
 
 #: apps/io.ox/tours/intro.js module:io.ox/tours
->>>>>>> ca385a2c
 msgid "The list"
 msgstr "Seznam"
 
@@ -658,15 +625,6 @@
 "Chcete-li otevřít nastavení pošty, klikněte na ikonu Systémové menu v pravé "
 "horní části lišty menu. Zvolte Nastavení a klikněte na Pošta na levé straně."
 
-<<<<<<< HEAD
-#: apps/io.ox/tours/intro.js module:io.ox/tours
-#, fuzzy
-#| msgid ""
-#| "To launch an app, click on an entry on the left side of the menu bar."
-msgid ""
-"To launch an app, use the quick launch icons on the left side of the menu "
-"bar or click on an entry inside the app launcher menu."
-=======
 #. Tour name; general introduction
 #: apps/io.ox/tours/main.js module:io.ox/tours
 msgid "Getting started"
@@ -680,7 +638,6 @@
 msgid ""
 "The Portal informs you about current E-Mails, appointments or social network "
 "news."
->>>>>>> ca385a2c
 msgstr ""
 "Portál vás informuje o nových zprávách, schůzkách nebo novinkách ze "
 "sociálních sítí."
@@ -726,36 +683,13 @@
 "zdroje, klikněte na Přizpůsobit tuto stránku."
 
 #: apps/io.ox/tours/settings.js module:io.ox/tours
-<<<<<<< HEAD
-#, fuzzy
-#| msgid ""
-#| "To open the help, click the System menu icon on the upper right side of "
-#| "the menu bar. Select Help. The help for the currently selected app is "
-#| "displayed. To browse the complete help, click on Start Page or Table Of "
-#| "Contents at the upper part of the window."
-msgid ""
-"To open the help, click the user image on the upper right side of the menu "
-"bar. Select Help. The help for the currently selected app is displayed. To "
-"browse the complete help, click on Start Page or Table Of Contents at the "
-"upper part of the window."
-msgstr ""
-"Chcete-li otevřít nápovědu, klikněte na ikonu Systémové menu na pravé horní "
-"straně lišty s menu. Zvolte Nápověda. Zobrazí se nápověda pro aktuálně "
-"vybranou aplikaci. Chcete-li procházet kompletní nápovědu, klikněte na "
-"stránku Start nebo Obsah v horní části okna."
-=======
 msgid "Opening the settings"
 msgstr "Otevření nastavení"
->>>>>>> ca385a2c
 
 #: apps/io.ox/tours/settings.js module:io.ox/tours
-#, fuzzy
-#| msgid ""
-#| "To open the settings, click the System menu icon on the upper right side "
-#| "of the menu bar. Select Settings."
 msgid ""
-"To open the settings, click the user image on the upper right side of the "
-"menu bar. Select Settings."
+"To open the settings, click the System menu icon on the upper right side of "
+"the menu bar. Select Settings."
 msgstr ""
 "Chcete-li otevřít nastavení, klikněte na ikonu Systémové menu v pravé horní "
 "části lišty s menu. Zvolte Nastavení."
@@ -811,27 +745,9 @@
 "Chcete-li se odhlásit, klikněte na ikonu Systémové menu v pravé horní části "
 "lišty menu. Zvolte Odhlásit."
 
-<<<<<<< HEAD
-#: apps/io.ox/tours/settings.js module:io.ox/tours
-#, fuzzy
-#| msgid ""
-#| "To sign out, click the System menu icon on the upper right side of the "
-#| "menu bar. Select Sign out."
-msgid ""
-"To sign out, click the logout icon on the upper right side of the menu bar."
-msgstr ""
-"Chcete-li se odhlásit, klikněte na ikonu Systémové menu v pravé horní části "
-"lišty menu. Zvolte Odhlásit."
-
-#: apps/io.ox/tours/mail.js module:io.ox/tours
-msgid "To sort the E-Mails, click on Sort by. Select a sort criteria."
-msgstr ""
-"Chcete-li zpráv seřadit, klikněte Řadit podle. Pak zvolte kritérium řazení."
-=======
 #: apps/io.ox/tours/tasks.js module:io.ox/tours
 msgid "Creating a new task"
 msgstr "Vytvoření nového úkolu"
->>>>>>> ca385a2c
 
 #: apps/io.ox/tours/tasks.js module:io.ox/tours
 msgid "To create a new task, click on New in the toolbar."
@@ -6658,12 +6574,6 @@
 #~ msgid "High priority"
 #~ msgstr "Vysoká priorita"
 
-#~ msgid ""
-#~ "Hint: you can always restart guided tours, any time you need them, from "
-#~ "the system menu."
-#~ msgstr ""
-#~ "Tip: prohlídky můžete spustit kdykoliv je potřebujete ze systémového menu."
-
 #~ msgid "History of error messages"
 #~ msgstr "Historie chybových zpráv"
 
@@ -6857,13 +6767,6 @@
 #~ msgstr ""
 #~ "Pokud se objeví nová upozornění, např. pozvánky na schůzky, na pravé "
 #~ "straně se otevře informační oblast."
-
-#~ msgid ""
-#~ "In case of new notifications, e.g. appointment invitations, the info area "
-#~ "is opened."
-#~ msgstr ""
-#~ "Informační oblast se otevře, pokud se objeví nová oznámení, např. "
-#~ "oznámení o schůzkách."
 
 #~ msgid ""
 #~ "In order to assign categories to the objects selected, use the control "
@@ -9823,9 +9726,6 @@
 #~ msgid "Resources:"
 #~ msgstr "Zdroje:"
 
-#~ msgid "Restart Guided Tour"
-#~ msgstr "Znovu spustit průvodce"
-
 #~ msgid "Restore Last Operation"
 #~ msgstr "Obnovit poslední operaci"
 
@@ -11169,16 +11069,6 @@
 #~ "Použijte zaškrtávací políčka pro výběr souborů. Kliknutím na soubor "
 #~ "zobrazíte další podrobnosti a funkce ve vyskakovacím okně."
 
-#~ msgid "The New objects icon"
-#~ msgstr "Ikona nových objektů"
-
-#~ msgid ""
-#~ "The New objects icon shows the number of appointment reminders or other "
-#~ "notifications. If clicking the icon, the info area opens."
-#~ msgstr ""
-#~ "Ikona nových objektů ukazuje počet upomínek na schůzky nebo jiná "
-#~ "upozornění. Kliknutí na ikonu otevře informační oblast."
-
 #~ msgid ""
 #~ "The New objects icon shows the number of unread E-Mails or other "
 #~ "notifications. If clicking the icon, the info area opens."
@@ -11439,9 +11329,6 @@
 #~ msgstr ""
 #~ "Ikona vpravo dole vám pomůže zprávy seřadit. Kliknutím na ni získáte "
 #~ "seznam kritérií řazení."
-
-#~ msgid "The info area"
-#~ msgstr "Informační oblast"
 
 #~ msgid "The links will be deleted by #DATE#"
 #~ msgstr "Odkazy budou smazány #DATE#"
