--- conflicted
+++ resolved
@@ -650,17 +650,12 @@
                             }
                         });
                 } else {
-<<<<<<< HEAD
-                    $(new Image()).one('load error', function (e) {
-                        (this.width === 1 || e.type === 'error' ? fail : success)();
-=======
                     $(new Image()).on('load error', function (e) {
                         var fail = this.width === 1 || e.type === 'error';
                         if (!fail) cachesURLs[url] = url;
                         node.css('background-image', 'url(' + (fail ? fallback : url) + ')');
                         node = scrollpane = null;
                         $(this).off();
->>>>>>> 009321c9
                     })
                     .attr('src', url);
                 }
