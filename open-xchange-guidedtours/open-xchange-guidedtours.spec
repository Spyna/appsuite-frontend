Name:           open-xchange-guidedtours
BuildArch:      noarch
BuildRequires:  ant
BuildRequires:  ant-nodeps
BuildRequires:  java-devel >= 1.6.0
BuildRequires:  nodejs >= 0.10.0
Version:        @OXVERSION@
<<<<<<< HEAD
%define         ox_release 2
=======
%define         ox_release 8
>>>>>>> caa98d35
Release:        %{ox_release}_<CI_CNT>.<B_CNT>
Group:          Applications/Productivity
Vendor:         Open-Xchange
URL:            http://open-xchange.com
Packager:       Julian Baeume <julian.baeume@open-xchange.com>
License:        CC-BY-NC-SA
Summary:        The default version of the guided tours for the typical applications
Source:         %{name}_%{version}.orig.tar.bz2
BuildRoot:      %{_tmppath}/%{name}-%{version}-root

%description
The default version of the guided tours for the typical applications.

%prep

%setup -q

%build

%install
export NO_BRP_CHECK_BYTECODE_VERSION=true
ant -Dbasedir=build -DdestDir=%{buildroot} -DpackageName=%{name} -DkeepCache=true -f build/build.xml build

%clean
%{__rm} -rf %{buildroot}

%files
%defattr(-,root,root)
%dir /opt/open-xchange
%dir /opt/open-xchange/appsuite
%dir /opt/open-xchange/appsuite/apps
%dir /opt/open-xchange/appsuite/apps/io.ox
/opt/open-xchange/appsuite/apps/io.ox/tours.??_??.js
%dir /opt/open-xchange/appsuite/apps/io.ox/tours
/opt/open-xchange/appsuite/apps/io.ox/tours
%dir /opt/open-xchange/appsuite/manifests
/opt/open-xchange/appsuite/manifests/open-xchange-guidedtours.json
%dir /opt/open-xchange/etc
%dir /opt/open-xchange/etc/settings
/opt/open-xchange/etc/settings/guidedtours.properties

%changelog
<<<<<<< HEAD
* Fri Nov 21 2014 Marcus Klein <marcus.klein@open-xchange.com>
Second candidate for 7.6.2 release
=======
* Tue Nov 25 2014 Marcus Klein <marcus.klein@open-xchange.com>
Build for patch 2014-12-01
>>>>>>> caa98d35
* Thu Nov 13 2014 Marcus Klein <marcus.klein@open-xchange.com>
Build for patch 2014-11-17
* Fri Oct 31 2014 Marcus Klein <marcus.klein@open-xchange.com>
First candidate for 7.6.2 release
* Tue Oct 28 2014 Marcus Klein <marcus.klein@open-xchange.com>
Build for patch 2014-11-03
* Mon Oct 27 2014 Marcus Klein <marcus.klein@open-xchange.com>
Build for patch 2014-10-30
* Wed Oct 22 2014 Marcus Klein <marcus.klein@open-xchange.com>
Build for patch 2014-10-22
* Tue Oct 14 2014 Marcus Klein <marcus.klein@open-xchange.com>
Fifth candidate for 7.6.1 release
* Mon Oct 13 2014 Marcus Klein <marcus.klein@open-xchange.com>
Build for patch 2014-10-20
* Fri Oct 10 2014 Marcus Klein <marcus.klein@open-xchange.com>
Fourth candidate for 7.6.1 release
* Thu Oct 02 2014 Marcus Klein <marcus.klein@open-xchange.com>
Third candidate for 7.6.1 release
* Tue Sep 30 2014 Marcus Klein <marcus.klein@open-xchange.com>
Build for patch 2014-10-06
* Tue Sep 23 2014 Marcus Klein <marcus.klein@open-xchange.com>
Build for patch 2014-10-02
* Wed Sep 17 2014 Marcus Klein <marcus.klein@open-xchange.com>
prepare for 7.6.2 release
* Tue Sep 16 2014 Marcus Klein <marcus.klein@open-xchange.com>
Second candidate for 7.6.1 release
* Thu Sep 11 2014 Marcus Klein <marcus.klein@open-xchange.com>
Build for patch 2014-09-15
* Fri Sep 05 2014 Marcus Klein <marcus.klein@open-xchange.com>
First release candidate for 7.6.1
* Fri Sep 05 2014 Marcus Klein <marcus.klein@open-xchange.com>
prepare for 7.6.1
* Wed Aug 20 2014 Marcus Klein <marcus.klein@open-xchange.com>
Build for patch 2014-08-25
* Mon Aug 11 2014 Marcus Klein <marcus.klein@open-xchange.com>
Build for patch 2014-08-11
* Wed Jul 23 2014 Marcus Klein <marcus.klein@open-xchange.com>
Build for patch 2014-07-30
* Mon Jul 21 2014 Marcus Klein <marcus.klein@open-xchange.com>
Build for patch 2014-07-21
* Wed Jun 25 2014 Marcus Klein <marcus.klein@open-xchange.com>
Seventh candidate for 7.6.0 release
* Fri Jun 20 2014 Marcus Klein <marcus.klein@open-xchange.com>
Sixth candidate for 7.6.0 release
* Fri Jun 13 2014 Marcus Klein <marcus.klein@open-xchange.com>
Fifth candidate for 7.6.0 release
* Fri May 30 2014 Marcus Klein <marcus.klein@open-xchange.com>
Fourth candidate for 7.6.0 release
* Fri May 16 2014 Marcus Klein <marcus.klein@open-xchange.com>
Third candidate for 7.6.0 release
* Mon May 05 2014 Marcus Klein <marcus.klein@open-xchange.com>
Second release candidate for 7.6.0
* Tue Apr 22 2014 Marcus Klein <marcus.klein@open-xchange.com>
First release candidate for 7.6.0
* Fri Apr 04 2014 Marcus Klein <marcus.klein@open-xchange.com>
prepare for 7.6.0
* Fri Mar 21 2014 Markus Wagner <markus.wagner@open-xchange.com>
Build for patch 2014-03-24
* Fri Mar 21 2014 Markus Wagner <markus.wagner@open-xchange.com>
Build for patch 2014-03-24
* Wed Mar 19 2014 Markus Wagner <markus.wagner@open-xchange.com>
Build for patch 2014-03-24
* Fri Mar 14 2014 Markus Wagner <markus.wagner@open-xchange.com>
Build for patch 2014-03-14
* Tue Mar 04 2014 Markus Wagner <markus.wagner@open-xchange.com>
Build for patch 2013-03-04
* Tue Mar 04 2014 Markus Wagner <markus.wagner@open-xchange.com>
Build for patch 2013-03-05
* Thu Feb 27 2014 Markus Wagner <markus.wagner@open-xchange.com>
Build for patch 2013-03-05
* Thu Feb 27 2014 Markus Wagner <markus.wagner@open-xchange.com>
Build for patch 2013-03-05
* Tue Feb 25 2014 Markus Wagner <markus.wagner@open-xchange.com>
Build for patch 2014-02-24
* Tue Feb 25 2014 Markus Wagner <markus.wagner@open-xchange.com>
Build for patch 2014-02-26
* Tue Feb 25 2014 Markus Wagner <markus.wagner@open-xchange.com>
Build for patch 2014-02-26
* Thu Feb 20 2014 Markus Wagner <markus.wagner@open-xchange.com>
Build for patch 2014-02-20
* Tue Feb 11 2014 Markus Wagner <markus.wagner@open-xchange.com>
Sixth candidate for 7.4.2 release
* Fri Feb 07 2014 Markus Wagner <markus.wagner@open-xchange.com>
Build for patch 2014-02-07
* Thu Feb 06 2014 Markus Wagner <markus.wagner@open-xchange.com>
Fifth candidate for 7.4.2 release
* Tue Feb 04 2014 Markus Wagner <markus.wagner@open-xchange.com>
Fourth candidate for 7.4.2 release
* Tue Jan 28 2014 Markus Wagner <markus.wagner@open-xchange.com>
Build for patch 2014-01-30
* Fri Jan 24 2014 Markus Wagner <markus.wagner@open-xchange.com>
Build for patch 2014-01-22
* Thu Jan 23 2014 Markus Wagner <markus.wagner@open-xchange.com>
Third candidate for 7.4.2 release
* Fri Jan 10 2014 Markus Wagner <markus.wagner@open-xchange.com>
Second candidate for 7.4.2 release
* Thu Jan 02 2014 Markus Wagner <markus.wagner@open-xchange.com>
Build for patch 2013-12-09
* Mon Dec 23 2013 Markus Wagner <markus.wagner@open-xchange.com>
First candidate for 7.4.2 release
* Thu Dec 19 2013 Markus Wagner <markus.wagner@open-xchange.com>
Build for patch 2013-12-23
* Thu Dec 19 2013 Markus Wagner <markus.wagner@open-xchange.com>
prepare for 7.4.2
* Tue Dec 10 2013 Markus Wagner <markus.wagner@open-xchange.com>
Build for patch 2013-11-29
* Thu Dec 05 2013 Markus Wagner <markus.wagner@open-xchange.com>
Build for patch 2013-12-09
* Wed Nov 20 2013 Markus Wagner <markus.wagner@open-xchange.com>
Fifth candidate for 7.4.1 release
* Mon Nov 18 2013 Markus Wagner <markus.wagner@open-xchange.com>
Fourth candidate for 7.4.1 release
* Tue Nov 12 2013 Markus Wagner <markus.wagner@open-xchange.com>
Build for patch 2013-11-13
* Mon Nov 11 2013 Markus Wagner <markus.wagner@open-xchange.com>
Build for patch 2013-11-08
* Thu Nov 07 2013 Markus Wagner <markus.wagner@open-xchange.com>
Third candidate for 7.4.1 release
* Wed Oct 30 2013 Markus Wagner <markus.wagner@open-xchange.com>
Build for patch 2013-10-28
* Wed Oct 23 2013 Markus Wagner <markus.wagner@open-xchange.com>
Build for patch 2013-10-28
* Wed Oct 23 2013 Markus Wagner <markus.wagner@open-xchange.com>
Second candidate for 7.4.1 release
* Thu Oct 10 2013 Markus Wagner <markus.wagner@open-xchange.com>
First sprint increment for 7.4.1 release
* Wed Oct 09 2013 Markus Wagner <markus.wagner@open-xchange.com>
Build for patch 2013-10-09
* Wed Oct 02 2013 Markus Wagner <markus.wagner@open-xchange.com>
Build for patch 2013-10-03
* Wed Sep 25 2013 Markus Wagner <markus.wagner@open-xchange.com>
Eleventh candidate for 7.4.0 release
* Fri Sep 20 2013 Markus Wagner <markus.wagner@open-xchange.com>
prepare for 7.4.1 release
* Fri Sep 20 2013 Markus Wagner <markus.wagner@open-xchange.com>
Tenth candidate for 7.4.0 release
* Tue Sep 17 2013 Markus Wagner <markus.wagner@open-xchange.com>
Build for patch 2013-09-26
* Fri Sep 13 2013 Markus Wagner <markus.wagner@open-xchange.com>
Ninth candidate for 7.4.0 release
* Wed Sep 11 2013 Viktor Pracht <viktor.pracht@open-xchange.com>
Build for patch 2013-09-12
* Wed Sep 11 2013 Markus Wagner <markus.wagner@open-xchange.com>
Build for patch 2013-09-12
* Mon Sep 02 2013 Markus Wagner <markus.wagner@open-xchange.com>
Build for patch 2013-09-26
* Mon Sep 02 2013 Markus Wagner <markus.wagner@open-xchange.com>
Eighth candidate for 7.4.0 release
* Tue Aug 27 2013 Markus Wagner <markus.wagner@open-xchange.com>
Seventh candidate for 7.4.0 release
* Mon Aug 26 2013 Markus Wagner <markus.wagner@open-xchange.com>
Build for patch 2013-08-26
* Fri Aug 23 2013 Markus Wagner <markus.wagner@open-xchange.com>
Sixth candidate for 7.4.0 release
* Tue Aug 20 2013 Markus Wagner <markus.wagner@open-xchange.com>
Build for patch 2013-08-19
* Mon Aug 19 2013 Markus Wagner <markus.wagner@open-xchange.com>
Fifth candidate for 7.4.0 release
* Tue Aug 13 2013 Markus Wagner <markus.wagner@open-xchange.com>
Fourth candidate for 7.4.0 release
* Tue Aug 06 2013 Markus Wagner <markus.wagner@open-xchange.com>
Third release candidate for 7.4.0
* Mon Aug 05 2013 Markus Wagner <markus.wagner@open-xchange.com>
Build for patch 2013-08-09
* Fri Aug 02 2013 Markus Wagner <markus.wagner@open-xchange.com>
Second release candidate for 7.4.0
* Mon Jul 22 2013 Markus Wagner <markus.wagner@open-xchange.com>
Build for patch 2013-07-22
* Wed Jul 17 2013 Markus Wagner <markus.wagner@open-xchange.com>
First release candidate for 7.4.0
* Tue Jul 16 2013 Markus Wagner <markus.wagner@open-xchange.com>
prepare for 7.4.0
* Mon Jul 15 2013 Markus Wagner <markus.wagner@open-xchange.com>
Build for patch 2013-07-25
* Thu Jul 11 2013 Markus Wagner <markus.wagner@open-xchange.com>
Build for patch 2013-07-09
* Tue Jul 02 2013 Markus Wagner <markus.wagner@open-xchange.com>
Third candidate for 7.2.2 release
* Fri Jun 28 2013 Markus Wagner <markus.wagner@open-xchange.com>
Second candidate for 7.2.2 release
* Wed Jun 26 2013 Markus Wagner <markus.wagner@open-xchange.com>
Release candidate for 7.2.2 release
* Fri Jun 21 2013 Markus Wagner <markus.wagner@open-xchange.com>
Second feature freeze for 7.2.2 release
* Thu Jun 20 2013 Markus Wagner <markus.wagner@open-xchange.com>
Build for patch 2013-06-20
* Tue Jun 18 2013 Markus Wagner <markus.wagner@open-xchange.com>
Build for patch 2013-06-17
* Wed Jun 12 2013 Markus Wagner <markus.wagner@open-xchange.com>
Build for patch 2013-06-14
* Mon Jun 03 2013 Markus Wagner <markus.wagner@open-xchange.com>
Sprint increment for 7.2.2 release
* Mon Jun 03 2013 Markus Wagner <markus.wagner@open-xchange.com>
First sprint increment for 7.2.2 release
* Wed May 29 2013 Markus Wagner <markus.wagner@open-xchange.com>
First candidate for 7.2.2 release
* Wed May 22 2013 Markus Wagner <markus.wagner@open-xchange.com>
Third candidate for 7.2.1 release
* Wed May 15 2013 Markus Wagner <markus.wagner@open-xchange.com>
Second candidate for 7.2.1 release
* Wed May 15 2013 Markus Wagner <markus.wagner@open-xchange.com>
Build for patch 2013-05-10
* Thu May 02 2013 Markus Wagner <markus.wagner@open-xchange.com>
Build for patch 2013-04-23
* Mon Apr 22 2013 Markus Wagner <markus.wagner@open-xchange.com>
First candidate for 7.2.1 release
* Mon Apr 15 2013 Markus Wagner <markus.wagner@open-xchange.com>
prepare for 7.2.1
* Wed Apr 10 2013 Markus Wagner <markus.wagner@open-xchange.com>
Fourth candidate for 7.2.0 release
* Mon Apr 08 2013 Markus Wagner <markus.wagner@open-xchange.com>
Third candidate for 7.2.0 release
* Tue Apr 02 2013 Markus Wagner <markus.wagner@open-xchange.com>
Second candidate for 7.2.0 release
* Tue Mar 26 2013 Markus Wagner <markus.wagner@open-xchange.com>
First release candidate for 7.2.0
* Fri Mar 15 2013 Markus Wagner <markus.wagner@open-xchange.com>
prepare for 7.2.0
* Fri Mar 15 2013 Markus Wagner <markus.wagner@open-xchange.com>
prepare for 7.2.0
* Thu Feb 28 2013 Viktor Pracht <viktor.pracht@open-xchange.com>
Build for patch 2013-03-01
* Tue Feb 19 2013 Viktor Pracht <viktor.pracht@open-xchange.com>
Fourth release candidate for 7.0.1
* Tue Feb 19 2013 Viktor Pracht <viktor.pracht@open-xchange.com>
Third release candidate for 7.0.1
* Thu Feb 14 2013 Viktor Pracht <viktor.pracht@open-xchange.com>
Second release candiate for 7.0.1
* Fri Feb 01 2013 Viktor Pracht <viktor.pracht@open-xchange.com>
First release candidate for 7.0.1
* Fri Feb 01 2013 Viktor Pracht <viktor.pracht@open-xchange.com>
prepare for 7.0.1
* Tue Dec 18 2012 Viktor Pracht <viktor.pracht@open-xchange.com>
Third release candidate for 7.0.0
* Mon Dec 17 2012 Viktor Pracht <viktor.pracht@open-xchange.com>
Second release candidate for 7.0.0
* Thu Dec 13 2012 Viktor Pracht <viktor.pracht@open-xchange.com>
Pre release candidate for 7.0.0
* Tue Dec 11 2012 Viktor Pracht <viktor.pracht@open-xchange.com>
First release candidate for 7.0.0
* Tue Nov 13 2012 Viktor Pracht <viktor.pracht@open-xchange.com>
First release candidate for EDP drop #6
* Mon Oct 22 2012 Viktor Pracht <viktor.pracht@open-xchange.com>
Third release candidate for EDP drop #5
* Mon Oct 22 2012 Viktor Pracht <viktor.pracht@open-xchange.com>
Second release candidate for EDP drop #5
* Fri Oct 12 2012 Viktor Pracht <viktor.pracht@open-xchange.com>
First release candidate for EDP drop #5
* Tue Sep 04 2012 Viktor Pracht <viktor.pracht@open-xchange.com>
First release candidate for EDP drop #4
* Tue Aug 07 2012 Viktor Pracht <viktor.pracht@open-xchange.com>
Release build for 7.0.0
* Tue Aug 07 2012 Viktor Pracht <viktor.pracht@open-xchange.com>
Release build for EDP drop #3
* Wed Nov 09 2011 Viktor Pracht <viktor.pracht@open-xchange.com>
Initial Release.<|MERGE_RESOLUTION|>--- conflicted
+++ resolved
@@ -5,11 +5,7 @@
 BuildRequires:  java-devel >= 1.6.0
 BuildRequires:  nodejs >= 0.10.0
 Version:        @OXVERSION@
-<<<<<<< HEAD
 %define         ox_release 2
-=======
-%define         ox_release 8
->>>>>>> caa98d35
 Release:        %{ox_release}_<CI_CNT>.<B_CNT>
 Group:          Applications/Productivity
 Vendor:         Open-Xchange
@@ -52,13 +48,10 @@
 /opt/open-xchange/etc/settings/guidedtours.properties
 
 %changelog
-<<<<<<< HEAD
+* Tue Nov 25 2014 Marcus Klein <marcus.klein@open-xchange.com>
+Build for patch 2014-12-01
 * Fri Nov 21 2014 Marcus Klein <marcus.klein@open-xchange.com>
 Second candidate for 7.6.2 release
-=======
-* Tue Nov 25 2014 Marcus Klein <marcus.klein@open-xchange.com>
-Build for patch 2014-12-01
->>>>>>> caa98d35
 * Thu Nov 13 2014 Marcus Klein <marcus.klein@open-xchange.com>
 Build for patch 2014-11-17
 * Fri Oct 31 2014 Marcus Klein <marcus.klein@open-xchange.com>
