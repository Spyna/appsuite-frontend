--- conflicted
+++ resolved
@@ -263,27 +263,7 @@
     }
 }
 
-<<<<<<< HEAD
-/* ListView */
-=======
-.mail-reader {
-    background-color: #eee;
-    .overflow();
-    .thread-view-control {
-        max-width: 900px;
-        margin: 0 auto;
-    }
-    .thread-view-control, .thread-view-list {
-        position: static;
-        min-height: 100%;
-    }
-    .thread-view-list {
-        overflow: visible !important;
-    }
-}
-
 // ListView
->>>>>>> b25de4b8
 
 .mail-item {
 
