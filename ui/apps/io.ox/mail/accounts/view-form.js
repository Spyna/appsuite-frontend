--- conflicted
+++ resolved
@@ -668,22 +668,14 @@
             }
 
             // don't show folder settings if this is a new account or we are in a DSC environment
-<<<<<<< HEAD
-            if (model.get('id') !== undefined && !settings.get('dsc/enabled')) {
-=======
             if (model.get('id') !== undefined && (model.get('id') === 0 || !settings.get('dsc/enabled'))) {
->>>>>>> 8efd135e
                 this.append(serverSettingsFolder);
             }
         }
     });
 
-<<<<<<< HEAD
-    ext.point(POINT + '/pane').extend({
-=======
     // debugging
     /*ext.point(POINT + '/pane').extend({
->>>>>>> 8efd135e
         index: 200,
         id: 'dsc',
         draw: function (baton) {
@@ -691,11 +683,7 @@
             console.log('draw', this, baton);
 
         }
-<<<<<<< HEAD
-    });
-=======
     });*/
->>>>>>> 8efd135e
 
     return accountAPI.getDefaultDisplayName().then(function (name) {
         defaultDisplayName = name;
