--- conflicted
+++ resolved
@@ -13,2422 +13,40 @@
 "Content-Type: text/plain; charset=UTF-8\n"
 "Content-Transfer-Encoding: 8bit\n"
 "Plural-Forms: nplurals=3; plural=n==1 ? 0 : n%10>=2 && n%10<=4 && (n%100<10 "
-"|| n%100>=20) ? 1 : 2;\n"
+"|| n"
+"%100>=20) ? 1 : 2;\n"
 "X-Generator: Lokalize 1.5\n"
 
-#. text of a presentation zoom level caption
-#. Example result: "100 %"
-#. %1$d is the zoom level
-#: apps/io.ox/presenter/views/presentationview.js module:io.ox/presenter
-msgid "%1$d %"
-msgstr "%1$d%"
-
-#. File size
-#. %1$d is the number
-#. %2$s is the unit (B, KB, MB etc.)
-#: apps/io.ox/core/strings.js module:io.ox/core
-msgid "%1$d %2$s"
-msgstr "%1$d %2$s"
-
-#: apps/io.ox/calendar/util.js module:io.ox/calendar
-msgid "%1$d Day"
-msgid_plural "%1$d Days"
-msgstr[0] "%1$d dzień"
-msgstr[1] "%1$d dni"
-msgstr[2] "%1$d dni"
-
-#: apps/io.ox/calendar/util.js module:io.ox/calendar
-msgid "%1$d Hour"
-msgid_plural "%1$d Hours"
-msgstr[0] "%1$d godzina"
-msgstr[1] "%1$d godz."
-msgstr[2] "%1$d godz."
-
-#: apps/io.ox/calendar/util.js module:io.ox/calendar
-msgid "%1$d Minute"
-msgid_plural "%1$d Minutes"
-msgstr[0] "%1$d minuta"
-msgstr[1] "%1$d min."
-msgstr[2] "%1$d min."
-
-#: apps/io.ox/calendar/util.js module:io.ox/calendar
-msgid "%1$d Week"
-msgid_plural "%1$d Weeks"
-msgstr[0] "%1$d tydzień"
-msgstr[1] "%1$d tygodnie"
-msgstr[2] "%1$d tygodni"
-
-#: apps/io.ox/core/attachments/view.js module:io.ox/core
-msgid "%1$d attachment"
-msgid_plural "%1$d attachments"
-msgstr[0] "%1$d załącznik"
-msgstr[1] "%1$d załączniki"
-msgstr[2] "%1$d załączników"
-
-#. %1$d and %2$d are both numbers; usually > 100; never singular
-#: apps/io.ox/contacts/addressbook/popup.js module:io.ox/contacts
-msgid "%1$d contacts found. This list is limited to %2$d items."
-msgstr ""
-"Liczba znalezionych kontaktów: %1$d. Lista ta jest ograniczona do %2$d poz."
-
-#. estimated upload duration
-#: apps/io.ox/files/upload/main.js module:io.ox/files
-msgid "%1$d day"
-msgid_plural "%1$d days"
-msgstr[0] "%1$d dzień"
-msgstr[1] "%1$d dni"
-msgstr[2] "%1$d dni"
-
-#. General duration (nominative case): X days, Y hours and Z minutes
-#. %1$d is the number of days
-#. %2$s is the text for the remainder of the last day
-#: apps/io.ox/core/date.js module:io.ox/core
-#, c-format
-msgid "%1$d day, %2$s"
-msgid_plural "%1$d days, %2$s"
-msgstr[0] "%1$d dzień, %2$s"
-msgstr[1] "%1$d dni, %2$s"
-msgstr[2] "%1$d dni, %2$s"
-
-#. Reminder (objective case): in X days, Y hours and Z minutes
-#. %1$d is the number of days
-#. %2$s is the text for the remainder of the last day
-#: apps/io.ox/core/date.js module:io.ox/core
-#, c-format
-msgctxt "in"
-msgid "%1$d day, %2$s"
-msgid_plural "%1$d days, %2$s"
-msgstr[0] "%1$d dzień, %2$s"
-msgstr[1] "%1$d dni, %2$s"
-msgstr[2] "%1$d dni, %2$s"
-
-#: apps/plugins/portal/recentfiles/register.js module:plugins/portal
-msgid "%1$d files has been changed recently"
-msgstr "Liczba ostatnio zmienionych plików: %1$d"
-
-#. estimated upload duration
-#: apps/io.ox/files/upload/main.js module:io.ox/files
-msgid "%1$d hour"
-msgid_plural "%1$d hours"
-msgstr[0] "%1$d h"
-msgstr[1] "%1$d h"
-msgstr[2] "%1$d h"
-
-#. General duration (nominative case): X hours and Y minutes
-#. %1$d is the number of hours
-#. %2$s is the text for the remainder of the last hour
-#: apps/io.ox/core/date.js module:io.ox/core
-#, c-format
-msgid "%1$d hour and %2$s"
-msgid_plural "%1$d hours and %2$s"
-msgstr[0] "%1$d godzina i %2$s"
-msgstr[1] "%1$d godziny i %2$s"
-msgstr[2] "%1$d godzin i %2$s"
-
-#. Reminder (objective case): in X hours and Y minutes
-#. %1$d is the number of hours
-#. %2$s is the text for the remainder of the last hour
-#: apps/io.ox/core/date.js module:io.ox/core
-#, c-format
-msgctxt "in"
-msgid "%1$d hour and %2$s"
-msgid_plural "%1$d hours and %2$s"
-msgstr[0] "%1$d godzinę i %2$s"
-msgstr[1] "%1$d godziny i %2$s"
-msgstr[2] "%1$d godzin i %2$s"
-
-#. %1$d is the number of members
-#: apps/plugins/administration/groups/settings/pane.js module:io.ox/core
-msgid "%1$d member"
-msgid_plural "%1$d members"
-msgstr[0] "%1$d członek"
-msgstr[1] "%1$d członków"
-msgstr[2] "%1$d członków"
-
-#: apps/io.ox/mail/threadview.js module:io.ox/mail
-msgid "%1$d messages in this conversation"
-msgstr "Liczba wiadomości w konwersacji: %1$d"
-
-#: apps/io.ox/mail/main.js module:io.ox/mail
-msgid "%1$d messages selected"
-msgstr "Liczba wybranych wiadomości: %1$d"
-
-#. estimated upload duration
-#: apps/io.ox/files/upload/main.js module:io.ox/files
-msgid "%1$d minute"
-msgid_plural "%1$d minutes"
-msgstr[0] "%1$d min"
-msgstr[1] "%1$d min"
-msgstr[2] "%1$d min"
-
-#. %1$d number of notifications in notification area
-#: apps/io.ox/core/notifications/badgeview.js module:io.ox/core
-#, fuzzy, c-format
-#| msgid "You have %1$d notification."
-#| msgid_plural "You have %1$d notifications."
-msgid "%1$d notification."
-msgid_plural "%1$d notifications."
-msgstr[0] "Masz %1$d powiadomienie."
-msgstr[1] "Masz %1$d powiadomienia."
-msgstr[2] "Masz %1$d powiadomień."
-
-#. text of a presentation slide caption
-#. Example result: "1 of 10"
-#. %1$d is the slide index of the current
-#. %2$d is the total slide count
-#: apps/io.ox/presenter/views/presentationview.js module:io.ox/presenter
-msgid "%1$d of %2$d"
-msgstr "%1$d z %2$d"
-
-#. information about position of the current item in viewer
-#. this will only be shown for more than one item
-#. %1$d - position of current item
-#. %2$d - total amount of items
-#. %2$d - total amount of item
-#: apps/io.ox/core/viewer/views/displayerview.js module:io.ox/core
-msgid "%1$d of %2$d item"
-msgid_plural "%1$d of %2$d items"
-msgstr[0] "%1$d z %2$d pozycji"
-msgstr[1] "%1$d z %2$d pozycji"
-msgstr[2] "%1$d z %2$d pozycji"
-
-#. estimated upload duration
-#: apps/io.ox/files/upload/main.js module:io.ox/files
-msgid "%1$d second"
-msgid_plural "%1$d seconds"
-msgstr[0] "%1$d s"
-msgstr[1] "%1$d s"
-msgstr[2] "%1$d s"
-
-#. This is a short version of "x messages selected", will be used in mobile mail list view
-#: apps/io.ox/mail/main.js module:io.ox/mail
-msgid "%1$d selected"
-msgstr "Wybrano: %1$d"
-
-#. %1$d number of notifications
-#: apps/plugins/notifications/mail/register.js module:plugins/notifications
-msgid "%1$d unread mails"
-msgstr "Liczba nieprzeczytanych wiadomości: %1$d"
-
-#. estimated upload duration
-#: apps/io.ox/files/upload/main.js module:io.ox/files
-msgid "%1$d week"
-msgid_plural "%1$d weeks"
-msgstr[0] "%1$d tydzień"
-msgstr[1] "%1$d tygodnie"
-msgstr[2] "%1$d tygodni"
-
-#. Format of addresses
-#. %1$s is the street
-#. %2$s is the postal code
-#. %3$s is the city
-#. %4$s is the state
-#. %5$s is the country
-#: apps/io.ox/contacts/edit/view-form.js module:io.ox/contacts
-#: apps/io.ox/contacts/view-detail.js apps/plugins/halo/xing/register.js
-#: module:plugins/portal
-msgid ""
-"%1$s\n"
-"%2$s %3$s\n"
-"%4$s\n"
-"%5$s"
-msgstr ""
-"%1$s\n"
-"%2$s %3$s\n"
-"%4$s\n"
-"%5$s"
-
-#: apps/io.ox/settings/main.js module:io.ox/core
-msgid "%1$s %2$s"
-msgstr "%1$s %2$s"
-
-#. Name in mail addresses
-#. %1$s is the first name
-#. %2$s is the last name
-#: apps/io.ox/contacts/util.js module:io.ox/contacts
-msgctxt "mail address"
-msgid "%1$s %2$s"
-msgstr "%1$s %2$s"
-
-#. Title of the browser window
-#. %1$s is the name of the page, e.g. OX App Suite
-#. %2$s is the title of the active app, e.g. Calendar
-#: apps/io.ox/core/desktop.js module:io.ox/core
-msgctxt "window title"
-msgid "%1$s %2$s"
-msgstr "%1$s %2$s"
-
-#. add confirmation status behind appointment title
-#. %1$s = apppintment title
-#: apps/io.ox/calendar/month/view.js module:io.ox/calendar
-#: apps/io.ox/calendar/week/view.js
-#, c-format
-msgid "%1$s (Tentative)"
-msgstr "%1$s (Wstępne)"
-
-#. screenreader label for main toolbar
-#: apps/io.ox/backbone/mini-views/toolbar.js module:io.ox/core
-msgid "%1$s Toolbar"
-msgstr "Pasek narzędzi %1$s"
-
-#. %1$s is the employee position or status, e.g. student
-#. %2$s is the employer name, e.g. University of Meinerzhagen-Valbert
-#: apps/plugins/halo/xing/register.js module:plugins/portal
-msgid "%1$s at %2$s"
-msgstr "%1$s w: %2$s"
-
-#. %1$s is the name of the inputfield (To, CC, BCC)
-#: apps/io.ox/mail/compose/extensions.js module:io.ox/mail
-msgid ""
-"%1$s autocomplete token field. Use left and right Arrowkeys to navigate "
-"between the tokens"
-msgstr ""
-
-#. We do not know the gender of the user and therefore, it is impossible to write e.g. '%1$s changed her status'.
-#. But you could use '%1$s changes his/her status' depending on the language.
-#. %1$s the name of the user which changed his/her status
-#: apps/plugins/portal/xing/activities.js module:plugins/portal
-msgid "%1$s changed the status:"
-msgstr "Użytkownik %1$s zmienił status:"
-
-#. %1$s progress of currently uploaded files in percent
-#: apps/io.ox/files/upload/main.js module:io.ox/files
-#: apps/io.ox/files/upload/view.js
-msgid "%1$s completed"
-msgstr "Zakończono %1$s"
-
-#: apps/plugins/portal/xing/activities.js module:plugins/portal
-msgid "%1$s has a new contact:"
-msgstr "%1$s ma nowy kontakt:"
-
-#. message text of a presentation end alert
-#. %1$d is the presenter name
-#: apps/io.ox/presenter/views/notification.js module:io.ox/presenter
-msgid "%1$s has ended the presentation."
-msgstr "Użytkownik %1$s zakończył prezentację."
-
-#: apps/plugins/portal/xing/activities.js module:plugins/portal
-msgid "%1$s has new contacts:"
-msgstr "%1$s ma nowe kontakty:"
-
-#. message text of of a presentation start alert
-#. %1$d is the presenter name
-#: apps/io.ox/presenter/views/notification.js module:io.ox/presenter
-msgid "%1$s has started the presentation."
-msgstr "Użytkownik %1$s rozpoczął prezentację."
-
-#: apps/plugins/portal/linkedIn/register.js module:plugins/portal
-msgid "%1$s is a new contact"
-msgstr "%1$s jest nowym kontaktem"
-
-#: apps/plugins/portal/linkedIn/register.js module:plugins/portal
-msgid "%1$s is now connected with %2$s"
-msgstr "%1$s jest teraz połączone z %2$s"
-
-#. number of selected item
-#. %1$s is the number surrounded by a tag
-#: apps/io.ox/core/commons.js module:io.ox/core
-msgid "%1$s item selected"
-msgid_plural "%1$s items selected"
-msgstr[0] "Wybrano %1$s element"
-msgstr[1] "Wybrano %1$s elementy"
-msgstr[2] "Wybrano %1$s elementów"
-
-#: apps/io.ox/backbone/mini-views/settings-list-view.js module:io.ox/core
-msgid "%1$s moved to position %2$s of %3$s"
-msgstr "Element %1$s przeniesiono na miejsce %2$s z %3$s"
-
-#. %1$s is the storagespace in use
-#. %2$s is the max storagespace
-#: apps/io.ox/backbone/mini-views/quota.js module:io.ox/core
-#, c-format
-msgid "%1$s of %2$s"
-msgstr "%1$s z %2$s"
-
-#: apps/plugins/portal/xing/activities.js module:plugins/portal
-msgid "%1$s posted a link:"
-msgstr "Użytkownik %1$s opublikował łącze:"
-
-#: apps/plugins/portal/xing/activities.js module:plugins/portal
-msgid "%1$s posted a new activity:"
-msgstr "Użytkownik %1$s opublikował nową aktywność:"
-
-#: apps/plugins/portal/xing/activities.js module:plugins/portal
-msgid "%1$s recommends this link:"
-msgstr "%1$s poleca to łącze:"
-
-#. date intervals for screenreaders
-#. please keep the 'to' do not use dashes here because this text will be spoken by the screenreaders
-#. %1$s is the start date
-#. %2$s is the end date
-#: apps/io.ox/calendar/util.js module:io.ox/calendar
-#, c-format
-msgid "%1$s to %2$s"
-msgstr "%1$s do %2$s"
-
-#. We do not know the gender of the user and therefore, it is impossible to write e.g. '%1$s changed her profile:'.
-#. But you could use '%1$s changes his/her profile:' depending on the language.
-#. %1$s the name of the user which changed his/her profile
-#: apps/plugins/portal/xing/activities.js module:plugins/portal
-msgid "%1$s updated the profile:"
-msgstr "Użytkownik %1$s zaktualizował profil:"
-
-#: apps/plugins/portal/xing/activities.js module:plugins/portal
-msgid "%1$s updated their profile:"
-msgstr "Użytkownik %1$s zaktualizował swój profil"
-
-#. %1$s is the folder owner
-#. %2$s is the folder title
-#: apps/io.ox/core/folder/api.js module:io.ox/core
-msgid "%1$s: %2$s"
-msgstr "%1$s: %2$s"
-
-#. Name without title
-#. %1$s is the first name
-#. %2$s is the last name
-#: apps/io.ox/contacts/util.js module:io.ox/contacts
-msgid "%2$s, %1$s"
-msgstr "%2$s, %1$s"
-
-#. Name with title
-#. %1$s is the first name
-#. %2$s is the last name
-#. %3$s is the title
-#: apps/io.ox/contacts/util.js module:io.ox/contacts
-msgid "%3$s %2$s, %1$s"
-msgstr "%3$s %1$s %2$s"
-
-#. General duration (nominative case): X days
-#. %d is the number of days
-#: apps/io.ox/calendar/util.js module:io.ox/calendar apps/io.ox/core/date.js
-#: module:io.ox/core
-#, c-format
-msgid "%d day"
-msgid_plural "%d days"
-msgstr[0] "%d dzień"
-msgstr[1] "%d dni"
-msgstr[2] "%d dni"
-
-#. Reminder (objective case): in X days
-#. %d is the number of days
-#: apps/io.ox/core/date.js module:io.ox/core
-#, c-format
-msgctxt "in"
-msgid "%d day"
-msgid_plural "%d days"
-msgstr[0] "%d dzień"
-msgstr[1] "%d dni"
-msgstr[2] "%d dni"
-
-#. General duration (nominative case): X hours
-#. %d is the number of hours
-#: apps/io.ox/core/date.js module:io.ox/core
-#, c-format
-msgid "%d hour"
-msgid_plural "%d hours"
-msgstr[0] "%d godzina"
-msgstr[1] "%d godziny"
-msgstr[2] "%d godzin"
-
-#. Reminder (objective case): in X hours
-#. %d is the number of hours
-#: apps/io.ox/core/date.js module:io.ox/core
-#, c-format
-msgctxt "in"
-msgid "%d hour"
-msgid_plural "%d hours"
-msgstr[0] "%d godzinę"
-msgstr[1] "%d godziny"
-msgstr[2] "%d godzin"
-
-#. General duration (nominative case): X minutes
-#. %d is the number of minutes
-#: apps/io.ox/calendar/settings/pane.js module:io.ox/calendar
-#: apps/io.ox/core/date.js module:io.ox/core
-#, c-format
-msgid "%d minute"
-msgid_plural "%d minutes"
-msgstr[0] "%d minuta"
-msgstr[1] "%d minuty"
-msgstr[2] "%d minut"
-
-#. Reminder (objective case): in X minutes
-#. %d is the number of minutes
-#: apps/io.ox/core/date.js module:io.ox/core
-#, c-format
-msgctxt "in"
-msgid "%d minute"
-msgid_plural "%d minutes"
-msgstr[0] "%d minutę"
-msgstr[1] "%d minuty"
-msgstr[2] "%d minut"
-
-#. General duration (nominative case): X weeks
-#. %d is the number of weeks
-#: apps/io.ox/core/date.js module:io.ox/core
-#, c-format
-msgid "%d week"
-msgid_plural "%d weeks"
-msgstr[0] "%d tydzień"
-msgstr[1] "%d tygodnie"
-msgstr[2] "%d tygodni"
-
-#. Reminder (objective case): in X weeks
-#. %d is the number of weeks
-#: apps/io.ox/core/date.js module:io.ox/core
-#, c-format
-msgctxt "in"
-msgid "%d week"
-msgid_plural "%d weeks"
-msgstr[0] "%d tydzień"
-msgstr[1] "%d tygodnie"
-msgstr[2] "%d tygodni"
-
-#: apps/io.ox/core/settings/downloads/pane.js module:io.ox/core
-msgid "%s client for Android"
-msgstr "Klient %s dla systemu Android"
-
-#: apps/io.ox/core/settings/downloads/pane.js module:io.ox/core
-msgid "%s client for Mac OS"
-msgstr "Klient %s dla systemu Mac OS"
-
-#: apps/io.ox/core/settings/downloads/pane.js module:io.ox/core
-msgid "%s client for Windows"
-msgstr "Klient %s dla systemu Windows"
-
-#: apps/io.ox/core/settings/downloads/pane.js module:io.ox/core
-msgid "%s client for Windows (Installation via the OX Updater)"
-msgstr ""
-"Klient %s dla systemu Windows (instalacja za pomocą programu OX Updater)"
-
-#: apps/io.ox/core/settings/downloads/pane.js module:io.ox/core
-msgid "%s client for iOS"
-msgstr "Klient %s dla systemu iOS"
-
-#: apps/plugins/portal/oxdriveclients/register.js module:plugins/portal
-msgid "%s is also available for other platforms:"
-msgstr "Klient %s jest także dostępny na inne platformy:"
-
-#: apps/io.ox/files/share/permissions.js module:io.ox/core
-msgid "(Read and write)"
-msgstr "(Odczyt i zapis)"
-
-#: apps/io.ox/files/share/permissions.js module:io.ox/core
-msgid "(Read only)"
-msgstr "(Tylko odczyt)"
-
-#: apps/io.ox/files/share/permissions.js module:io.ox/core
-msgid "(Read, write, and delete)"
-msgstr "(Odczyt, zapis i usuwanie)"
-
-#: apps/io.ox/core/main.js module:io.ox/core
-#, fuzzy
-#| msgid "Current Date"
-msgid "(current app)"
-msgstr "Bieżąca data"
-
-#: apps/io.ox/mail/compose/extensions.js module:io.ox/mail
-msgid "1 day"
-msgstr "1 dzień"
-
-#: apps/plugins/portal/recentfiles/register.js module:plugins/portal
-msgid "1 file has been changed recently"
-msgstr "Liczba ostatnio zmienionych plików: 1"
-
-#: apps/io.ox/core/tk/list-dnd.js module:io.ox/core
-#: apps/io.ox/core/tk/selection.js
-msgid "1 item"
-msgid_plural "%1$d items"
-msgstr[0] "1 element"
-msgstr[1] "%1$d elementy"
-msgstr[2] "%1$d elementów"
-
-#: apps/io.ox/mail/settings/pane.js module:io.ox/mail
-msgid "1 minute"
-msgstr "1 minuta"
-
-#: apps/io.ox/mail/compose/extensions.js module:io.ox/mail
-msgid "1 month"
-msgstr "1 miesiąc"
-
-#: apps/io.ox/mail/compose/extensions.js module:io.ox/mail
-msgid "1 week"
-msgstr "1 tydzień"
-
-#: apps/io.ox/mail/compose/extensions.js module:io.ox/mail
-msgid "1 year"
-msgstr "1 rok"
-
-#: apps/io.ox/core/settings/pane.js module:io.ox/core
-#: apps/io.ox/mail/settings/pane.js module:io.ox/mail
-msgid "10 minutes"
-msgstr "10 minut"
-
-#. Quota maxed out; 100%
-#: apps/io.ox/backbone/mini-views/quota.js module:io.ox/core
-msgid "100%"
-msgstr "100%"
-
-#: apps/io.ox/core/settings/pane.js module:io.ox/core
-msgid "15 minutes"
-msgstr "15 minut"
-
-#: apps/io.ox/mail/settings/pane.js module:io.ox/mail
-msgid "3 minutes"
-msgstr "3 minuty"
-
-#: apps/io.ox/mail/compose/extensions.js module:io.ox/mail
-msgid "3 months"
-msgstr "3 miesiące"
-
-#: apps/io.ox/core/settings/pane.js module:io.ox/core
-msgid "30 minutes"
-msgstr "30 minut"
-
-#: apps/io.ox/core/settings/pane.js module:io.ox/core
-#: apps/io.ox/mail/settings/pane.js module:io.ox/mail
-msgid "5 minutes"
-msgstr "5 minut"
-
-#: apps/io.ox/mail/compose/extensions.js module:io.ox/mail
-msgid "6 months"
-msgstr "6 miesięcy"
-
-#: apps/io.ox/presenter/errormessages.js module:io.ox/presenter
-msgid ""
-"A general error occurred. Please try to reload the document. In case this "
-"does not help, please contact your system administrator."
-msgstr ""
-"Wystąpił błąd ogólny. Spróbuj przeładować dokument. Jeśli to nie pomoże, "
-"skontaktuj się z administratorem systemu."
-
-#: apps/io.ox/presenter/errormessages.js module:io.ox/presenter
-msgid ""
-"A general file storage error occurred. Please try to reload the document. In "
-"case this does not help, please contact your system administrator."
-msgstr ""
-"Wystąpił ogólny błąd pamięci masowej. Spróbuj przeładować dokument. Jeśli to "
-"nie pomoże, skontaktuj się z administratorem systemu."
-
-#: apps/io.ox/presenter/errormessages.js module:io.ox/presenter
-msgid ""
-"A general network error occurred. Please contact your system administrator."
-msgstr "Wystąpił ogólny błąd sieci. Skontaktuj się z administratorem systemu."
-
-#: apps/io.ox/presenter/errormessages.js module:io.ox/presenter
-msgid ""
-"A general network error occurred. Please try to reload the document. In case "
-"this does not help, please contact your system administrator."
-msgstr ""
-"Wystąpił ogólny błąd sieci. Spróbuj przeładować dokument. Jeśli to nie "
-"pomoże, skontaktuj się z administratorem systemu."
-
-#: apps/io.ox/core/folder/actions/add.js module:io.ox/core
-msgid ""
-"A public folder is used for content that is of common interest for all "
-"users. To allow other users to read or edit the contents, you have to set "
-"the respective permissions for the public folder."
-msgstr ""
-"Folder publiczny służy do przechowywania treści interesujących wszystkich "
-"użytkowników. Aby umożliwić innym użytkownikom odczytywanie lub edycję "
-"zawartości, musisz ustawić odpowiednie uprawnienia do folderu publicznego."
-
-#. read receipt; German "Lesebestätigung"
-#: apps/io.ox/mail/common-extensions.js module:io.ox/mail
-msgid "A read receipt has been sent"
-msgstr "Zostało wysłane potwierdzenie przeczytania"
-
-#: apps/io.ox/core/sub/settings/pane.js module:io.ox/core/sub
-msgid ""
-"A refresh takes some time, so please be patient, while the refresh runs in "
-"the background. Only one refresh per subscription and per session is allowed."
-msgstr ""
-"Odświeżenie (wykonywane w tle) może zająć nieco czasu. Dozwolone jest tylko "
-"jedno odświeżenie na subskrypcję i sesję."
-
-#: apps/io.ox/tasks/actions/doneUndone.js module:io.ox/tasks
-msgid "A severe error occurred!"
-msgstr "Wystąpił poważny błąd!"
-
-#: apps/io.ox/core/main.js module:io.ox/core
-msgid "About"
-msgstr "O programie"
-
-#: apps/io.ox/calendar/edit/extensions.js module:io.ox/calendar/edit/main
-#: apps/io.ox/calendar/util.js module:io.ox/calendar
-msgid "Absent"
-msgstr "Nieobecność"
-
-#: apps/io.ox/calendar/actions/acceptdeny.js module:io.ox/calendar
-#: apps/io.ox/calendar/invitations/register.js module:io.ox/calendar/main
-#: apps/plugins/portal/xing/register.js module:plugins/portal
-msgid "Accept"
-msgstr "Akceptuj"
-
-#: apps/plugins/notifications/calendar/register.js
-#: module:plugins/notifications
-msgid "Accept / Decline"
-msgstr "Przyjmij / odrzuć"
-
-#: apps/io.ox/calendar/invitations/register.js module:io.ox/calendar/main
-msgid "Accept changes"
-msgstr "Zaakceptuj zmiany"
-
-#: apps/plugins/notifications/calendar/register.js
-#: module:plugins/notifications apps/plugins/notifications/tasks/register.js
-msgid "Accept invitation"
-msgstr "Przyjmij zaproszenie"
-
-#: apps/plugins/notifications/calendar/register.js
-#: module:plugins/notifications apps/plugins/notifications/tasks/register.js
-msgid "Accept/Decline"
-msgstr "Przyjmij/odrzuć"
-
-#: apps/io.ox/calendar/print.js module:io.ox/calendar
-#: apps/io.ox/tasks/print.js module:io.ox/tasks
-msgid "Accepted"
-msgstr "Zaakceptowane"
-
-#: apps/io.ox/files/guidance/main.js module:io.ox/files
-msgctxt "help"
-msgid "Accessing Files with WebDAV"
-msgstr "Uzyskiwanie dostępu do plików przy użyciu protokołu WebDAV"
-
-#: apps/io.ox/core/folder/api.js module:io.ox/core
-msgid "Accessing global address book is not permitted"
-msgstr "Niedozwolony dostęp do globalnej książki adresowej"
-
-#: apps/io.ox/core/sub/subscriptions.js module:io.ox/core/sub
-#: apps/plugins/portal/mail/register.js module:plugins/portal
-msgid "Account"
-msgstr "Konto"
-
-#: apps/io.ox/oauth/settings.js module:io.ox/settings
-msgid "Account Settings"
-msgstr "Ustawienia konta"
-
-#: apps/io.ox/mail/accounts/settings.js module:io.ox/mail/accounts/settings
-#: apps/io.ox/oauth/keychain.js module:io.ox/core
-msgid "Account added successfully"
-msgstr "Konto zostało pomyślnie dodane"
-
-#: apps/io.ox/oauth/keychain.js module:io.ox/core
-msgid "Account could not be added"
-msgstr "Nie można dodać konta"
-
-#: apps/io.ox/mail/accounts/view-form.js module:io.ox/settings
-msgid "Account name"
-msgstr "Nazwa konta"
-
-#: apps/io.ox/mail/accounts/view-form.js module:io.ox/settings
-msgid "Account settings"
-msgstr "Ustawienia konta"
-
-#: apps/io.ox/mail/accounts/settings.js module:io.ox/mail/accounts/settings
-msgid ""
-"Account settings could not be saved. Please take a look at the annotations "
-"in the form. "
-msgstr ""
-"Nie udało się zapisać ustawień konta. Zapoznaj się z uwagami w formularzu."
-
-#: apps/io.ox/mail/accounts/view-form.js module:io.ox/settings
-msgid "Account updated"
-msgstr "Konto zostało zaktualizowane"
-
-#: apps/io.ox/find/extensions-api.js module:io.ox/core
-#: apps/io.ox/settings/accounts/settings/pane.js
-#: module:io.ox/settings/accounts apps/io.ox/settings/main.js
-msgid "Accounts"
-msgstr "Konta"
-
-#: apps/io.ox/calendar/mobile-toolbar-actions.js module:io.ox/calendar
-#: apps/io.ox/contacts/mobile-toolbar-actions.js module:io.ox/mail
-#: apps/io.ox/core/extPatterns/links.js module:io.ox/core
-#: apps/io.ox/core/main.js apps/io.ox/files/mobile-toolbar-actions.js
-#: apps/io.ox/files/share/permissions.js apps/io.ox/mail/detail/view.js
-#: apps/io.ox/mail/mailfilter/settings/filter/view-form.js
-#: module:io.ox/settings apps/io.ox/mail/mobile-toolbar-actions.js
-#: apps/io.ox/tasks/mobile-toolbar-actions.js module:io.ox/tasks
-msgid "Actions"
-msgstr "Działania"
-
-#. screenreader label for main toolbar
-#: apps/io.ox/backbone/mini-views/toolbar.js module:io.ox/core
-msgid "Actions. Use cursor keys to navigate."
-msgstr "Działania. Do poruszenia się użyj klawiszy kursora."
-
-#: apps/io.ox/tasks/edit/view-template.js module:io.ox/tasks/edit
-#: apps/io.ox/tasks/print.js module:io.ox/tasks
-#: apps/io.ox/tasks/view-detail.js
-msgid "Actual costs"
-msgstr "Rzeczywiste koszty"
-
-#: apps/io.ox/tasks/edit/view-template.js module:io.ox/tasks/edit
-#: apps/io.ox/tasks/print.js module:io.ox/tasks
-#: apps/io.ox/tasks/view-detail.js
-msgid "Actual duration in minutes"
-msgstr "Rzeczywisty czas trwania w minutach"
-
-#: apps/io.ox/calendar/settings/timezones/favorite-view.js
-#: module:io.ox/calendar apps/io.ox/core/folder/actions/add.js
-#: module:io.ox/core apps/io.ox/mail/accounts/settings.js
-#: module:io.ox/mail/accounts/settings apps/io.ox/mail/compose/extensions.js
-#: module:io.ox/mail
-msgid "Add"
-msgstr "Dodaj"
-
-#. %1$s is the account name like Dropbox, Google Drive, or OneDrive
-#: apps/io.ox/files/actions/add-storage-account.js module:io.ox/files
-msgid "Add %1$s account"
-msgstr "Dodaj konto %1$s"
-
-#: apps/io.ox/core/viewer/views/sidebar/filedescriptionview.js
-#: module:io.ox/core/viewer
-msgid "Add a description"
-msgstr "Dodaj opis"
-
-#: apps/io.ox/settings/accounts/settings/pane.js
-#: module:io.ox/settings/accounts
-msgid "Add account"
-msgstr "Dodaj konto"
-
-#: apps/io.ox/mail/mailfilter/settings/filter/view-form.js
-#: module:io.ox/settings
-msgid "Add action"
-msgstr "Dodaj działanie"
-
-#: apps/io.ox/core/folder/actions/add.js module:io.ox/core
-msgid "Add as public calendar"
-msgstr "Dodaj jako kalendarz publiczny"
-
-#: apps/io.ox/core/folder/actions/add.js module:io.ox/core
-msgid "Add as public folder"
-msgstr "Dodaj jako folder publiczny"
-
-#: apps/io.ox/core/tk/attachments.js module:io.ox/core
-#: apps/io.ox/mail/compose/extensions.js module:io.ox/mail
-msgid "Add attachments"
-msgstr "Dodaj załączniki"
-
-#: apps/io.ox/mail/mailfilter/settings/filter/view-form.js
-#: module:io.ox/settings
-msgid "Add condition"
-msgstr "Dodaj warunek"
-
-#: apps/io.ox/contacts/actions.js module:io.ox/contacts
-#: apps/io.ox/contacts/distrib/create-dist-view.js
-msgid "Add contact"
-msgstr "Dodaj kontakt"
-
-#: apps/io.ox/contacts/actions.js module:io.ox/contacts
-msgid "Add distribution list"
-msgstr "Dodaj listę dystrybucyjną"
-
-#: apps/io.ox/files/filepicker.js module:io.ox/files
-msgid "Add files"
-msgstr "Dodaj pliki"
-
-#: apps/io.ox/core/tk/attachments.js module:io.ox/core
-#: apps/io.ox/mail/compose/extensions.js module:io.ox/mail
-msgid "Add from Drive"
-msgstr "Dodaj z usługi Drive"
-
-#: apps/io.ox/files/actions.js module:io.ox/files
-#: apps/io.ox/mail/compose/extensions.js module:io.ox/mail
-msgid "Add local file"
-msgstr "Dodaj plik lokalny"
-
-#: apps/io.ox/core/folder/extensions.js module:io.ox/core
-#: apps/io.ox/mail/accounts/settings.js module:io.ox/mail/accounts/settings
-#: apps/io.ox/mail/folderview-extensions.js module:io.ox/mail
-msgid "Add mail account"
-msgstr "Dodaj konto e-mail"
-
-#: apps/io.ox/core/sub/subscriptions.js module:io.ox/core/sub
-msgid "Add new account"
-msgstr "Dodaj nowe konto"
-
-#: apps/io.ox/core/folder/actions/add.js module:io.ox/core
-#: apps/io.ox/core/folder/extensions.js
-msgid "Add new calendar"
-msgstr "Dodaj nowy kalendarz"
-
-#: apps/io.ox/core/folder/actions/add.js module:io.ox/core
-#: apps/io.ox/core/folder/contextmenu.js apps/io.ox/core/folder/extensions.js
-#: apps/io.ox/files/actions.js module:io.ox/files
-msgid "Add new folder"
-msgstr "Dodaj nowy folder"
-
-#: apps/io.ox/core/sub/subscriptions.js module:io.ox/core/sub
-msgid "Add new folder for this subscription"
-msgstr "Dodaj nowy folder do tej subskrypcji"
-
-#: apps/io.ox/calendar/invitations/register.js module:io.ox/calendar/main
-msgid "Add new participant"
-msgstr "Dodaj nowego uczestnika"
-
-#: apps/io.ox/mail/mailfilter/settings/filter.js module:io.ox/mail
-msgid "Add new rule"
-msgstr "Dodaj nową regułę"
-
-#: apps/io.ox/mail/settings/signatures/settings/pane.js module:io.ox/mail
-msgid "Add new signature"
-msgstr "Dodaj nowy podpis"
-
-#. Please translate like "take a note", "Notiz" in German, for example.
-#. more like "to notice" than "to notify".
-#: apps/io.ox/files/actions.js module:io.ox/files
-msgid "Add note"
-msgstr "Dodaj notatkę"
-
-#: apps/plugins/xing/main.js module:plugins/portal
-msgid "Add on %s"
-msgstr "Dodaj w serwisie %s"
-
-#: apps/io.ox/participants/add.js module:io.ox/core
-msgid "Add participant/resource"
-msgstr "Dodaj uczestnika/zasób"
-
-#: apps/io.ox/files/share/permissions.js module:io.ox/core
-msgid "Add people"
-msgstr "Dodaj osoby"
-
-#: apps/io.ox/files/share/wizard.js module:io.ox/files
-msgid "Add recipients ..."
-msgstr "Dodaj adresatów..."
-
-#: apps/io.ox/mail/settings/signatures/settings/pane.js module:io.ox/mail
-msgid "Add signature"
-msgstr "Dodaj podpis"
-
-#: apps/io.ox/mail/settings/signatures/settings/pane.js module:io.ox/mail
-msgid "Add signature above quoted text"
-msgstr "Dodaj podpis nad cytowanym tekstem"
-
-#: apps/io.ox/mail/settings/signatures/settings/pane.js module:io.ox/mail
-msgid "Add signature below quoted text"
-msgstr "Dodaj podpis pod cytowanym tekstem"
-
-#: apps/io.ox/core/folder/extensions.js module:io.ox/core
-#: apps/io.ox/files/actions/add-storage-account.js module:io.ox/files
-msgid "Add storage account"
-msgstr "Dodaj konto pamięci masowej"
-
-#: apps/io.ox/mail/compose/actions/send.js module:io.ox/mail
-msgid "Add subject"
-msgstr "Dodaj temat"
-
-#: apps/io.ox/calendar/settings/timezones/favorite-view.js
-#: module:io.ox/calendar
-msgid "Add timezone"
-msgstr "Dodaj strefę czasową"
-
-#: apps/io.ox/contacts/actions.js module:io.ox/contacts
-#: apps/io.ox/mail/actions.js module:io.ox/mail
-msgid "Add to address book"
-msgstr "Dodaj do książki adresowej"
-
-#: apps/io.ox/mail/actions.js module:io.ox/mail
-msgid "Add to calendar"
-msgstr "Dodaj do kalendarza"
-
-#: apps/io.ox/core/folder/favorites.js module:io.ox/core
-msgid "Add to favorites"
-msgstr "Dodaj do ulubionych"
-
-#: apps/io.ox/contacts/actions.js module:io.ox/contacts
-#: apps/io.ox/contacts/toolbar.js apps/io.ox/core/viewer/views/toolbarview.js
-#: module:io.ox/core apps/io.ox/files/actions.js module:io.ox/files
-#: apps/io.ox/files/toolbar.js apps/io.ox/mail/actions.js module:io.ox/mail
-#: apps/io.ox/mail/toolbar.js
-msgid "Add to portal"
-msgstr "Dodaj do portalu"
-
-#: apps/io.ox/core/permissions/permissions.js module:io.ox/core
-msgid "Add user/group"
-msgstr "Dodaj użytkownika/grupę"
-
-#: apps/io.ox/portal/settings/pane.js module:io.ox/portal
-msgid "Add widget"
-msgstr "Dodaj widget"
-
-#. %1$s is social media name, e.g. Facebook
-#: apps/io.ox/portal/main.js module:io.ox/portal
-msgid "Add your %1$s account"
-msgstr "Dodaj konto %1$s"
-
-#: apps/plugins/portal/linkedIn/register.js module:plugins/portal
-#: apps/plugins/portal/twitter/register.js
-msgid "Add your account"
-msgstr "Dodaj konto"
-
-#. %1$s is the display name of an added user or mail recipient
-#. %2$s is the email address of the user or mail recipient
-#: apps/io.ox/core/tk/tokenfield.js module:io.ox/core
-msgid "Added %1$s, %2$s."
-msgstr "Dodano %1$s, %2$s."
-
-#. %s is a list of filenames separeted by commas
-#. it is used by screenreaders to indicate which files are currently added to the list of attachments
-#: apps/io.ox/mail/compose/extensions.js module:io.ox/mail
-msgid "Added %s to attachments."
-msgstr "Dodano %s do załączników."
-
-#: apps/io.ox/core/tk/tokenfield.js module:io.ox/core
-msgid ""
-"Added distribution list %s with %s member. The only member of the "
-"distribution list is %s."
-msgstr ""
-"Dodano listę dystrybucyjną %s z %s członkiem. Tym jedynym członkiem listy "
-"dystrybucyjnej jest %s."
-
-#: apps/io.ox/core/tk/tokenfield.js module:io.ox/core
-msgid ""
-"Added distribution list %s with %s members. Members of the distribution list "
-"are %s."
-msgstr ""
-"Dodano listę dystrybucyjną %s z %s członkami. Członkami tej listy "
-"dystrybucyjnej są %s."
-
-#: apps/io.ox/calendar/invitations/register.js module:io.ox/calendar/main
-msgid "Added the new participant"
-msgstr "Dodaj nowego uczestnika"
-
-#: apps/io.ox/mail/settings/pane.js module:io.ox/mail
-msgid "Additional settings"
-msgstr "Dodatkowe ustawienia"
-
-#: apps/io.ox/contacts/settings/pane.js module:io.ox/contacts
-#: apps/io.ox/mail/detail/links.js module:io.ox/mail
-msgid "Address Book"
-msgstr "Książka adresowa"
-
-#: apps/io.ox/core/main.js module:io.ox/core apps/io.ox/launchpad/main.js
-#: apps/io.ox/search/view-template.js
-msgctxt "app"
-msgid "Address Book"
-msgstr "Książka adresowa"
-
-#: apps/io.ox/contacts/model.js module:io.ox/contacts
-msgid "Address Business"
-msgstr "Adres służbowy"
-
-#: apps/io.ox/contacts/model.js module:io.ox/contacts
-msgid "Address Home"
-msgstr "Adres domowy"
-
-#: apps/io.ox/contacts/model.js module:io.ox/contacts
-msgid "Address Other"
-msgstr "Adres (inny)"
-
-#: apps/io.ox/files/util.js module:io.ox/files
-msgid "Adjust"
-msgstr "Dopasuj"
-
-#: apps/io.ox/tasks/common-extensions.js module:io.ox/tasks
-msgid "Adjust start date"
-msgstr "Dopasuj datę rozpoczęcia"
-
-#: apps/io.ox/files/share/permissions.js module:io.ox/core
-msgid "Administrative role"
-msgstr "Rola administracyjna"
-
-#. Role: all permissions
-#. object permissions - admin role
-#: apps/io.ox/core/permissions/permissions.js module:io.ox/core
-#: apps/io.ox/files/share/permissions.js
-msgid "Administrator"
-msgstr "Administrator"
-
-#: apps/io.ox/files/view-options.js module:io.ox/files
-#: apps/io.ox/find/extensions-api.js module:io.ox/core
-#: apps/io.ox/find/manager/value-model.js
-msgid "All"
-msgstr "Wszystko"
-
-#. Emojis of SoftBank set.
-#. Japanese: 全絵文字
-#: apps/io.ox/emoji/categories.js module:io.ox/mail/emoji
-msgid "All Emoji"
-msgstr "Wszystkie symbole emoji"
-
-#: apps/io.ox/find/extensions-api.js module:io.ox/core
-msgid "All Folders"
-msgstr "Wszystkie foldery"
-
-#: apps/io.ox/contacts/view-detail.js module:io.ox/contacts
-#: apps/io.ox/core/tk/attachments.js module:io.ox/core
-#: apps/io.ox/mail/toolbar.js module:io.ox/mail
-#: apps/io.ox/tasks/view-detail.js module:io.ox/tasks
-msgid "All attachments"
-msgstr "Wszystkie załączniki"
-
-#: apps/io.ox/calendar/edit/extensions.js module:io.ox/calendar/edit/main
-#: apps/io.ox/tasks/edit/view-template.js module:io.ox/tasks/edit
-msgid "All day"
-msgstr "Cały dzień"
-
-#: apps/io.ox/files/view-options.js module:io.ox/files
-msgid "All files"
-msgstr "Wszystkie pliki"
-
-#: apps/io.ox/core/folder/actions/common.js module:io.ox/core
-msgid "All files have been deleted"
-msgstr "Wszystkie pliki zostały usunięte"
-
-#: apps/io.ox/search/facets/extensions.js module:io.ox/core
-msgid "All folders"
-msgstr "Wszystkie foldery"
-
-#: apps/io.ox/mail/actions/copyMove.js module:io.ox/mail
-msgid "All future messages from %1$s will be moved to the selected folder."
-msgstr ""
-"Wszystkie następne wiadomości od nadawcy %1$s zostaną przeniesione do "
-"wybranego folderu."
-
-#: apps/io.ox/mail/actions/copyMove.js module:io.ox/mail
-msgid ""
-"All future messages from the senders of the selected mails will be moved to "
-"the selected folder."
-msgstr ""
-"Wszystkie następne wiadomości od nadawców wybranych wiadomości zostaną "
-"przeniesione do wybranego folderu."
-
-#: apps/io.ox/core/folder/actions/common.js module:io.ox/core
-msgid "All messages have been deleted"
-msgstr "Wszystkie wiadomości zostały usunięte"
-
-#: apps/io.ox/core/folder/actions/archive.js module:io.ox/core
-msgid "All messages older than %1$d days will be moved to the archive folder"
-msgstr ""
-"Do archiwum zostaną przeniesione wszystkie wiadomości starsze niż %1$d dni."
-
-#: apps/io.ox/core/folder/api.js module:io.ox/core
-msgid "All my appointments"
-msgstr "Wszystkie moje spotkania"
-
-#: apps/io.ox/backbone/mini-views/timezonepicker.js module:io.ox/core
-msgid "All timezones"
-msgstr "Wszystkie strefy czasowe"
-
-#: apps/io.ox/mail/settings/pane.js module:io.ox/mail
-msgid "Allow html formatted emails"
-msgstr "Zezwalaj na wiadomości e-mail w formacie HTML"
-
-#: apps/io.ox/mail/settings/pane.js module:io.ox/mail
-msgid "Allow pre-loading of externally linked images"
-msgstr "Pozwól na wstępne wczytywanie połączonych obrazów zewnętrznych"
-
-#: apps/io.ox/mail/settings/pane.js module:io.ox/mail
-msgid "Always add the following recipient to blind carbon copy (BCC)"
-msgstr "Zawsze dodawaj poniższych odbiorców do ukrytych kopii (UDW)"
-
-#: apps/io.ox/core/viewer/views/types/documentview.js module:io.ox/core
-#: apps/io.ox/presenter/errormessages.js module:io.ox/presenter
-msgid "An error occurred converting the document so it cannot be displayed."
-msgstr "Podczas konwersji dokumentu wystąpił błąd. Nie można go wyświetlić."
-
-#: apps/io.ox/presenter/errormessages.js module:io.ox/presenter
-msgid "An error occurred loading the document so it cannot be displayed."
-msgstr "Podczas wczytywania dokumentu wystąpił błąd. Nie można go wyświetlić."
-
-#: apps/io.ox/portal/main.js module:io.ox/portal
-msgid "An error occurred."
-msgstr "Wystąpił błąd."
-
-#: apps/io.ox/calendar/detail/main.js module:io.ox/calendar
-#: apps/io.ox/calendar/week/perspective.js
-msgid "An error occurred. Please try again."
-msgstr "Wystąpił błąd. Spróbuj ponownie."
-
-#: apps/io.ox/core/tk/iframe.js module:io.ox/core/tk/iframe
-msgid "An error occurred. There is no valid token available."
-msgstr "Wystąpił błąd. Brak ważnego tokenu."
-
-#: apps/plugins/portal/twitter/register.js module:plugins/portal
-#: apps/plugins/portal/twitter/util.js
-msgid "An internal error occurred"
-msgstr "Wystąpił wewnętrzny błąd"
-
-#. generic error message
-#: apps/io.ox/core/http_errors.js module:io.ox/core
-msgid "An unknown error occurred"
-msgstr "Wystąpił nieznany błąd"
-
-#: apps/io.ox/contacts/model.js module:io.ox/contacts
-msgid "Anniversary"
-msgstr "Rocznica"
-
-#: apps/io.ox/mail/mailfilter/settings/filter/view-form.js
-#: module:io.ox/settings
-msgid "Any recipient"
-msgstr "Dowolny adresat"
-
-#: apps/io.ox/onboarding/clients/extensions.js module:io.ox/core/onboarding
-msgid "App Store"
-msgstr "App Store"
-
-#: apps/io.ox/mail/settings/pane.js module:io.ox/mail
-msgid "Append vCard"
-msgstr "Dołącz wizytówkę"
-
-#: apps/io.ox/contacts/settings/pane.js module:io.ox/contacts
-#: apps/io.ox/contacts/view-detail.js
-msgid "Apple Maps"
-msgstr "Apple Maps"
-
-#: apps/io.ox/core/desktop.js module:io.ox/core
-msgid "Application Toolbar"
-msgstr "Pasek narzędzi aplikacji"
-
-#: apps/io.ox/mail/main.js module:io.ox/mail apps/io.ox/settings/main.js
-#: module:io.ox/core
-msgid "Application may not work as expected until this problem is solved."
-msgstr ""
-"Dopóki ten problem nie zostanie rozwiązany, aplikacja może działać "
-"nieprawidłowo."
-
-#: apps/io.ox/core/permissions/permissions.js module:io.ox/core
-msgid "Apply role"
-msgstr "Zastosuj rolę"
-
-#: apps/io.ox/mail/mailfilter/settings/filter/view-form.js
-#: module:io.ox/settings
-msgid "Apply rule if all conditions are met"
-msgstr "Zastosuj regułę, jeśli spełnione zostały wszystkie warunki."
-
-#: apps/io.ox/mail/mailfilter/settings/filter/view-form.js
-#: module:io.ox/settings
-msgid "Apply rule if any condition is met."
-msgstr "Zastosuj regułę, jeśli spełniony został co najmniej jeden warunek."
-
-#: apps/io.ox/mail/categories/dialogs.js module:io.ox/mail
-msgid "Apply to all messages?"
-msgstr "Zastosować do wszystkich wiadomości?"
-
-#: apps/io.ox/core/permissions/permissions.js module:io.ox/core
-#: apps/io.ox/files/share/permissions.js
-msgid "Apply to all subfolders"
-msgstr "Zastosuj do wszystkich podfolderów"
-
-#: apps/io.ox/calendar/actions/acceptdeny.js module:io.ox/calendar
-#: apps/io.ox/calendar/actions/edit.js apps/io.ox/calendar/edit/main.js
-#: module:io.ox/calendar/edit/main apps/io.ox/calendar/list/perspective.js
-#: apps/io.ox/calendar/view-detail.js apps/io.ox/calendar/week/perspective.js
-#: apps/io.ox/mail/detail/links.js module:io.ox/mail
-msgid "Appointment"
-msgstr "Spotkanie"
-
-#: apps/io.ox/calendar/detail/main.js module:io.ox/calendar
-#: apps/io.ox/calendar/month/perspective.js
-#: apps/io.ox/calendar/week/perspective.js
-msgid "Appointment Details"
-msgstr "Szczegóły spotkania"
-
-#. Invitations (notifications) about appointments
-#: apps/plugins/notifications/calendar/register.js
-#: module:plugins/notifications
-msgid "Appointment invitations"
-msgstr "Zaproszenia na spotkanie"
-
-#: apps/io.ox/calendar/week/perspective.js module:io.ox/calendar
-msgid "Appointment list"
-msgstr "Lista spotkań"
-
-#. Reminders (notifications) about appointments
-#: apps/plugins/notifications/calendar/register.js
-#: module:plugins/notifications
-msgid "Appointment reminders"
-msgstr "Przypomnienia o spotkaniach"
-
-#: apps/plugins/portal/calendar/register.js module:plugins/portal
-msgid "Appointments"
-msgstr "Spotkania"
-
-#: apps/io.ox/calendar/actions/create.js module:io.ox/calendar
-msgid "Appointments in shared calendars"
-msgstr "Spotkania w udostępnionych kalendarzach"
-
-#: apps/io.ox/settings/apps/settings/pane.js module:io.ox/core
-msgid "Approved:"
-msgstr "Zatwierdzone:"
-
-#: apps/io.ox/core/sub/subscriptions.js module:io.ox/core/sub
-msgid "Approximate Duration for Subscriptions"
-msgstr "Przybliżony czas trwania subskrypcji"
-
-#: apps/io.ox/core/main.js module:io.ox/core
-msgid "Apps"
-msgstr "Aplikacje"
-
-#: apps/io.ox/calendar/edit/recurrence-view.js module:io.ox/calendar/edit/main
-msgid "April"
-msgstr "Kwiecień"
-
-#. Archive folder
-#: apps/io.ox/mail/accounts/view-form.js module:io.ox/settings
-msgctxt "folder"
-msgid "Archive"
-msgstr "Archiwum"
-
-#. Verb: (to) archive messages
-#: apps/io.ox/core/folder/actions/archive.js module:io.ox/core
-#: apps/io.ox/core/folder/contextmenu.js apps/io.ox/mail/actions.js
-#: module:io.ox/mail apps/io.ox/mail/mobile-toolbar-actions.js
-#: apps/io.ox/mail/toolbar.js
-msgctxt "verb"
-msgid "Archive"
-msgstr "Archiwum"
-
-#: apps/io.ox/core/folder/actions/archive.js module:io.ox/core
-msgid "Archive messages"
-msgstr "Archiwum wiadomości"
-
-#. notification while archiving messages
-#: apps/io.ox/core/folder/actions/archive.js module:io.ox/core
-msgid "Archiving messages ..."
-msgstr "Archiwizowanie wiadomości..."
-
-#: apps/plugins/portal/twitter/util.js module:plugins/portal
-msgid "Are you sure you want to delete this Tweet?"
-msgstr "Czy na pewno chcesz usunąć ten tweet?"
-
-#. Auth type. Short for "Use same credentials as incoming mail server"
-#: apps/io.ox/mail/accounts/view-form.js module:io.ox/settings
-msgid "As incoming mail server"
-msgstr "Jako serwer poczty przychodzącej"
-
-#: apps/io.ox/files/share/view-options.js module:io.ox/files
-#: apps/io.ox/files/view-options.js apps/io.ox/mail/view-options.js
-#: module:io.ox/mail apps/io.ox/tasks/main.js module:io.ox/tasks
-msgid "Ascending"
-msgstr "Rosnąco"
-
-#: apps/io.ox/mail/settings/pane.js module:io.ox/mail
-msgid "Ask for mailto link registration"
-msgstr "Zapytaj o rejestrację łącza mailto"
-
-#: apps/io.ox/contacts/model.js module:io.ox/contacts
-msgid "Assistant"
-msgstr "Asystent"
-
-#: apps/io.ox/mail/compose/view.js module:io.ox/mail
-msgid "Attach Vcard"
-msgstr "Dołącz wizytówkę"
-
-#: apps/io.ox/mail/settings/pane.js module:io.ox/mail
-msgid "Attachment"
-msgstr "Załącznik"
-
-#: apps/io.ox/mail/actions/attachmentSave.js module:io.ox/mail
-msgid "Attachment has been saved"
-msgid_plural "Attachments have been saved"
-msgstr[0] "Załącznik został zapisany"
-msgstr[1] "Załączniki zostały zapisane"
-msgstr[2] "Załączniki zostały zapisane"
-
-#: apps/io.ox/calendar/edit/extensions.js module:io.ox/calendar/edit/main
-#: apps/io.ox/calendar/view-detail.js module:io.ox/calendar
-#: apps/io.ox/contacts/edit/view-form.js module:io.ox/contacts
-#: apps/io.ox/mail/compose/extensions.js module:io.ox/mail
-#: apps/io.ox/tasks/edit/view-template.js module:io.ox/tasks/edit
-#: apps/io.ox/tasks/view-detail.js module:io.ox/tasks
-msgid "Attachments"
-msgstr "Załączniki"
-
-#: apps/io.ox/core/pim/actions.js module:io.ox/core
-msgid "Attachments have been saved!"
-msgstr "Załączniki zostały zapisane!"
-
-#: apps/io.ox/calendar/edit/recurrence-view.js module:io.ox/calendar/edit/main
-msgid "August"
-msgstr "Sierpień"
-
-#: apps/io.ox/mail/accounts/view-form.js module:io.ox/settings
-msgid "Authentication"
-msgstr "Uwierzytelnianie"
-
-#. Role: create folder + read/write/delete all
-#: apps/io.ox/core/permissions/permissions.js module:io.ox/core
-#: apps/io.ox/files/share/permissions.js
-msgid "Author"
-msgstr "Autor"
-
-#: apps/io.ox/mail/autoforward/settings/model.js module:io.ox/mail
-#: apps/io.ox/mail/autoforward/settings/register.js
-msgid "Auto Forward"
-msgstr "Automatyczne przesyłanie dalej"
-
-#: apps/io.ox/mail/accounts/settings.js module:io.ox/mail/accounts/settings
-msgid ""
-"Auto-configuration failed. Do you want to configure your account manually?"
-msgstr ""
-"Konfiguracja automatyczna nie powiodła się. Czy chcesz skonfigurować konto "
-"ręcznie?"
-
-#: apps/io.ox/mail/settings/pane.js module:io.ox/mail
-msgid "Auto-save email drafts"
-msgstr "Automatycznie zapisuj wersje robocze wiadomości"
-
-#: apps/io.ox/onboarding/clients/extensions.js module:io.ox/core/onboarding
-msgid "Automatic Configuration"
-msgstr "Automatyczna konfiguracja"
-
-#: apps/io.ox/onboarding/clients/extensions.js module:io.ox/core/onboarding
-msgid "Automatic Configuration (via SMS)"
-msgstr "Automatyczna konfiguracja (przez SMS)"
-
-#: apps/io.ox/core/settings/pane.js module:io.ox/core
-msgid "Automatic opening of notification area"
-msgstr "Automatyczne otwieranie obszaru powiadomień"
-
-#: apps/io.ox/core/main.js module:io.ox/core apps/io.ox/core/settings/pane.js
-msgid "Automatic sign out"
-msgstr "Automatyczne wylogowanie"
-
-#: apps/io.ox/mail/settings/pane.js module:io.ox/mail
-msgid ""
-"Automatically collect contacts in the folder \"Collected addresses\" while "
-"reading"
-msgstr ""
-"Automatycznie gromadź kontakty w folderze \"Zgromadzone adresy\" podczas "
-"czytania wiadomości"
-
-#: apps/io.ox/mail/settings/pane.js module:io.ox/mail
-msgid ""
-"Automatically collect contacts in the folder \"Collected addresses\" while "
-"sending"
-msgstr ""
-"Automatycznie gromadź kontakty w folderze \"Zgromadzone adresy\" podczas "
-"wysyłania wiadomości"
-
-#: apps/io.ox/calendar/settings/pane.js module:io.ox/calendar
-msgid ""
-"Automatically delete the invitation email after the appointment has been "
-"accepted or declined"
-msgstr ""
-"Usuń automatycznie wiadomość e-mail z zaproszeniem po jego przyjęciu lub "
-"odrzuceniu."
-
-#: apps/io.ox/core/settings/errorlog/settings/pane.js module:io.ox/core
-msgid "Average time: %1$s ms"
-msgstr "Średni czas: %1$s ms"
-
-#. Bytes
-#: apps/io.ox/core/strings.js module:io.ox/core
-msgid "B"
-msgstr "B"
-
-#. %1$s is the name of the inputfield (To, CC, BCC)
-#: apps/io.ox/mail/compose/extensions.js module:io.ox/mail
-msgid "BCC"
-msgstr "UDW"
-
-#. Used as button label for a navigation action, like the browser back button
-#: apps/io.ox/calendar/main.js module:io.ox/calendar
-#: apps/io.ox/contacts/main.js module:io.ox/contacts
-#: apps/io.ox/core/commons.js module:io.ox/core apps/io.ox/core/tk/wizard.js
-#: apps/io.ox/mail/main.js module:io.ox/mail apps/io.ox/mail/threadview.js
-#: apps/io.ox/tasks/main.js module:io.ox/tasks
-msgid "Back"
-msgstr "Wróć"
-
+#: apps/io.ox/backbone/basicModel.js module:io.ox/core
+#: apps/io.ox/backbone/extendedModel.js
+msgid "The dialog contains invalid data"
+msgstr "Okno dialogowe zawiera nieprawidłowe dane"
+
+#: apps/io.ox/backbone/basicModel.js module:io.ox/core
+#: apps/io.ox/backbone/extendedModel.js apps/io.ox/core/main.js
+msgid "Server unreachable"
+msgstr "Serwer niedostępny"
+
+#: apps/io.ox/backbone/mini-views/attachments.js module:io.ox/core
+#: apps/io.ox/core/attachments/view.js apps/io.ox/core/tk/attachments.js
+#: apps/io.ox/core/tk/attachmentsUtil.js
+msgid "Remove attachment"
+msgstr "Usuń załącznik"
+
+#: apps/io.ox/backbone/mini-views/date.js module:io.ox/core
+msgid "Year"
+msgstr "Rok"
+
+#: apps/io.ox/backbone/mini-views/date.js module:io.ox/core
+#: apps/io.ox/calendar/toolbar.js module:io.ox/calendar
+msgid "Month"
+msgstr "Miesiąc"
+
+#: apps/io.ox/backbone/mini-views/date.js module:io.ox/core
 #: apps/io.ox/calendar/freebusy/templates.js module:io.ox/calendar/freebusy
-msgid "Back to appointment"
-msgstr "Wróć do spotkania"
-
-#: apps/io.ox/mail/threadview.js module:io.ox/mail
-msgid "Back to list"
-msgstr "Wróć do listy"
-
-#: apps/plugins/wizards/mandatory/main.js module:io.ox/wizards/firstStart
-msgid "Back to sign in"
-msgstr "Powrót do logowania"
-
-#: apps/io.ox/core/settings/pane.js module:io.ox/core
-#: apps/io.ox/settings/main.js
-msgid "Basic settings"
-msgstr "Ustawienia podstawowe"
-
-#: apps/plugins/wizards/mandatory/main.js module:io.ox/wizards/firstStart
-msgid ""
-"Before you can continue using the product, you have to enter some basic "
-"information. It will take less than a minute."
-msgstr ""
-"Przed dalszym używaniem tego produktu należy wprowadzić pewne podstawowe "
-"informacje. Nie zajmie to więcej niż minuty."
-
-#: apps/io.ox/tasks/edit/view-template.js module:io.ox/tasks/edit
-#: apps/io.ox/tasks/print.js module:io.ox/tasks
-#: apps/io.ox/tasks/view-detail.js
-msgid "Billing information"
-msgstr "Informacje rozliczeniowe"
-
-#: apps/plugins/portal/birthdays/register.js module:plugins/portal
-msgid "Birthdays"
-msgstr "Urodziny"
-
-#: apps/io.ox/portal/settings/pane.js module:io.ox/portal
-msgid "Black"
-msgstr "Czarny"
-
-#: apps/io.ox/mail/common-extensions.js module:io.ox/mail
-msgid "Blind copy"
-msgstr "Ukryta kopia"
-
-#: apps/io.ox/mail/print.js module:io.ox/mail
-msgctxt "BCC"
-msgid "Blind copy"
-msgstr "Ukryta kopia"
-
-#: apps/io.ox/core/tk/flag-picker.js module:io.ox/mail
-#: apps/io.ox/mail/mailfilter/settings/filter/view-form.js
-#: module:io.ox/settings apps/io.ox/portal/settings/pane.js
-#: module:io.ox/portal
-msgid "Blue"
-msgstr "Niebieski"
-
-#: apps/io.ox/files/actions/add-storage-account.js module:io.ox/files
-msgid "Box"
-msgstr "Box"
-
-#: apps/io.ox/contacts/model.js module:io.ox/contacts
-msgid "Branches"
-msgstr "Oddziały"
-
-#: apps/io.ox/presenter/actions.js module:io.ox/presenter
-msgid "Broadcast your presentation over the Web."
-msgstr "Wykonaj transmisję prezentacji przez WWW"
-
-#: apps/io.ox/core/settings/errorlog/settings/pane.js module:io.ox/core
-msgid "Browser"
-msgstr "Przeglądarka"
-
-#: apps/io.ox/contacts/view-detail.js module:io.ox/contacts
-msgid "Business Address"
-msgstr "Adres służbowy"
-
-#: apps/io.ox/contacts/edit/view-form.js module:io.ox/contacts
-#: apps/plugins/halo/xing/register.js module:plugins/portal
-msgid "Business address"
-msgstr "Adres służbowy"
-
-#: apps/io.ox/contacts/model.js module:io.ox/contacts
-msgid "Business category"
-msgstr "Kategoria biznesowa"
-
-#: apps/plugins/portal/birthdays/register.js module:plugins/portal
-msgid "Buy a gift"
-msgstr "Kup prezent"
-
-#: apps/io.ox/wizards/upsell.js module:io.ox/wizards
-msgid "Buy now!"
-msgstr "Kup teraz!"
-
-#: apps/io.ox/calendar/month/perspective.js module:io.ox/calendar
-#: apps/io.ox/calendar/week/perspective.js
-msgid ""
-"By changing the date of this appointment you are creating an appointment "
-"exception to the series. Do you want to continue?"
-msgstr ""
-"Zmieniając datę tego spotkania utworzysz wyjątek w cyklu. Czy chcesz "
-"kontynuować?"
-
-#. %1$s is the name of the inputfield (To, CC, BCC)
-#: apps/io.ox/mail/compose/extensions.js module:io.ox/mail
-#: apps/io.ox/mail/mailfilter/settings/filter/view-form.js
-#: module:io.ox/settings
-msgid "CC"
-msgstr "DW"
-
-#: apps/io.ox/core/import/import.js module:io.ox/core
-msgid "CSV"
-msgstr "CSV"
-
-#. %1$d = Calendar week
-#: apps/io.ox/calendar/month/view.js module:io.ox/calendar
-#: apps/io.ox/calendar/week/view.js
-msgid "CW %1$d"
-msgstr "TK %1$d"
-
-#: apps/io.ox/onboarding/clients/extensions.js module:io.ox/core/onboarding
-msgid "CalDAV Login"
-msgstr "Login CalDAV"
-
-#: apps/io.ox/core/folder/actions/properties.js module:io.ox/core
-#: apps/io.ox/onboarding/clients/extensions.js module:io.ox/core/onboarding
-msgid "CalDAV URL"
-msgstr "Adres URL CalDAV"
-
-#: apps/io.ox/core/folder/api.js module:io.ox/core
-#: apps/io.ox/mail/detail/links.js module:io.ox/mail
-msgid "Calendar"
-msgstr "Kalendarz"
-
-#: apps/io.ox/calendar/settings/pane.js module:io.ox/calendar
-#: apps/io.ox/core/main.js module:io.ox/core apps/io.ox/launchpad/main.js
-#: apps/io.ox/search/view-template.js
-msgctxt "app"
-msgid "Calendar"
-msgstr "Kalendarz"
-
-#: apps/io.ox/calendar/week/perspective.js module:io.ox/calendar
-msgid "Calendar Day View"
-msgstr "Widok dnia w kalendarzu"
-
-#: apps/io.ox/calendar/month/perspective.js module:io.ox/calendar
-msgid "Calendar Month View"
-msgstr "Widok miesiąca w kalendarzu"
-
-#: apps/io.ox/calendar/week/perspective.js module:io.ox/calendar
-msgid "Calendar Week View"
-msgstr "Widok tygodnia w kalendarzu"
-
-#: apps/io.ox/calendar/week/perspective.js module:io.ox/calendar
-msgid "Calendar Workweek View"
-msgstr "Widok tygodnia roboczego w kalendarzu"
-
-#: apps/io.ox/calendar/mobile-toolbar-actions.js module:io.ox/calendar
-msgid "Calendar view"
-msgstr "Widok kalendarza"
-
-#: apps/io.ox/calendar/edit/extensions.js module:io.ox/calendar/edit/main
-msgid "Calendar:"
-msgstr "Kalendarz:"
-
-#: apps/io.ox/calendar/main.js module:io.ox/calendar
-msgid "Calendars"
-msgstr "Kalendarze"
-
-#. button: move only current message from a sender to a tab
-#: apps/io.ox/backbone/views/modal.js module:io.ox/core
-#: apps/io.ox/calendar/actions.js module:io.ox/calendar
-#: apps/io.ox/calendar/actions/acceptdeny.js
-#: apps/io.ox/calendar/actions/create.js apps/io.ox/calendar/actions/delete.js
-#: apps/io.ox/calendar/actions/edit.js apps/io.ox/calendar/edit/main.js
-#: module:io.ox/calendar/edit/main apps/io.ox/calendar/edit/timezone-dialog.js
-#: apps/io.ox/calendar/main.js apps/io.ox/calendar/month/perspective.js
-#: apps/io.ox/calendar/settings/timezones/favorite-view.js
-#: apps/io.ox/calendar/week/perspective.js
-#: apps/io.ox/contacts/actions/delete.js module:io.ox/contacts
-#: apps/io.ox/contacts/distrib/main.js apps/io.ox/contacts/edit/main.js
-#: apps/io.ox/contacts/main.js apps/io.ox/core/desktop.js
-#: apps/io.ox/core/export/export.js apps/io.ox/core/folder/actions/add.js
-#: apps/io.ox/core/folder/actions/archive.js
-#: apps/io.ox/core/folder/actions/common.js
-#: apps/io.ox/core/folder/actions/remove.js
-#: apps/io.ox/core/folder/actions/rename.js apps/io.ox/core/folder/picker.js
-#: apps/io.ox/core/import/import.js apps/io.ox/core/main.js
-#: apps/io.ox/core/permissions/permissions.js apps/io.ox/core/print.js
-#: apps/io.ox/core/relogin.js apps/io.ox/core/sub/subscriptions.js
-#: module:io.ox/core/sub apps/io.ox/core/tk/filestorageUtil.js
-#: apps/io.ox/core/tk/mobiscroll.js apps/io.ox/core/upsell.js
-#: apps/io.ox/core/viewer/views/sidebar/uploadnewversionview.js
-#: module:io.ox/core/viewer apps/io.ox/editor/main.js module:io.ox/editor
-#: apps/io.ox/files/actions/delete.js module:io.ox/files
-#: apps/io.ox/files/actions/edit-description.js
-#: apps/io.ox/files/actions/rename.js apps/io.ox/files/actions/save-as-pdf.js
-#: apps/io.ox/files/actions/share.js
-#: apps/io.ox/files/actions/upload-new-version.js
-#: apps/io.ox/files/actions/versions-delete.js apps/io.ox/files/main.js
-#: apps/io.ox/files/share/permissions.js
-#: apps/io.ox/keychain/secretRecoveryDialog.js module:io.ox/keychain
-#: apps/io.ox/mail/accounts/settings.js module:io.ox/mail/accounts/settings
-#: apps/io.ox/mail/accounts/view-form.js module:io.ox/settings
-#: apps/io.ox/mail/actions/attachmentEmpty.js module:io.ox/mail
-#: apps/io.ox/mail/actions/delete.js apps/io.ox/mail/actions/reminder.js
-#: apps/io.ox/mail/categories/dialogs.js apps/io.ox/mail/compose/extensions.js
-#: apps/io.ox/mail/compose/inline-images.js apps/io.ox/mail/compose/names.js
-#: apps/io.ox/mail/compose/view.js apps/io.ox/mail/inplace-reply.js
-#: apps/io.ox/mail/mailfilter/settings/filter.js apps/io.ox/mail/main.js
-#: apps/io.ox/mail/settings/signatures/settings/pane.js
-#: apps/io.ox/oauth/settings.js apps/io.ox/portal/main.js module:io.ox/portal
-#: apps/io.ox/portal/settings/widgetview.js
-#: apps/io.ox/settings/accounts/settings/pane.js
-#: module:io.ox/settings/accounts apps/io.ox/settings/apps/settings/pane.js
-#: apps/io.ox/tasks/actions/delete.js module:io.ox/tasks
-#: apps/io.ox/tasks/common-extensions.js apps/io.ox/tasks/edit/main.js
-#: apps/io.ox/tasks/main.js
-#: apps/plugins/administration/groups/settings/edit.js
-#: apps/plugins/administration/groups/settings/toolbar.js
-#: apps/plugins/administration/resources/settings/edit.js
-#: apps/plugins/administration/resources/settings/toolbar.js
-#: apps/plugins/core/feedback/register.js
-#: apps/plugins/notifications/calendar/register.js
-#: module:plugins/notifications apps/plugins/portal/flickr/register.js
-#: module:plugins/portal apps/plugins/portal/mail/register.js
-#: apps/plugins/portal/rss/register.js apps/plugins/portal/tumblr/register.js
-#: apps/plugins/portal/twitter/util.js
-#: apps/plugins/portal/userSettings/register.js
-#: apps/plugins/portal/xing/register.js
-msgid "Cancel"
-msgstr "Anuluj"
-
-#: apps/io.ox/core/desktop.js module:io.ox/core
-msgid "Cancel search"
-msgstr "Anuluj wyszukiwanie"
-
-#: apps/io.ox/core/tk/filestorageUtil.js module:io.ox/core
-#: apps/io.ox/tasks/common-extensions.js module:io.ox/tasks
-msgid "Canceled"
-msgstr "Anulowano"
-
-#. error message when offline
-#: apps/io.ox/core/http_errors.js module:io.ox/core
-msgid "Cannot connect to server. Please check your connection."
-msgstr "Nie można się połączyć z serwerem. Sprawdź połączenie."
-
-#: apps/io.ox/mail/accounts/settings.js module:io.ox/mail/accounts/settings
-msgid "Cannot establish secure connection. Do you want to proceed anyway?"
-msgstr "Nie można ustanowić bezpiecznego połączenia. Czy chcesz kontynuować?"
-
-#: apps/plugins/halo/mail/register.js module:plugins/halo
-msgid "Cannot find any messages this contact sent to you."
-msgstr "Nie można znaleźć żadnych wiadomości wysłanych od tego kontaktu."
-
-#: apps/plugins/halo/mail/register.js module:plugins/halo
-msgid "Cannot find any messages you sent to this contact."
-msgstr "Nie można znaleźć żadnych wiadomości wysłanych do tego kontaktu."
-
-#: apps/plugins/portal/flickr/register.js module:plugins/portal
-msgid "Cannot find user with given name."
-msgstr "Nie można znaleźć użytkownika o danej nazwie."
-
-#: apps/io.ox/core/print.js module:io.ox/core
-msgid "Cannot print this item"
-msgid_plural "Cannot print these items"
-msgstr[0] "Nie można wydrukować tego elementu"
-msgstr[1] "Nie można wydrukować tych elementów"
-msgstr[2] "Nie można wydrukować tych elementów"
-
-#: apps/io.ox/core/viewer/views/displayerview.js module:io.ox/core
-msgid "Cannot require a view type for %1$s"
-msgstr "Nie można wymagać typu widoku dla %1$s."
-
-#: apps/io.ox/files/guidance/statistics.js module:io.ox/files
-msgid "Capacity"
-msgstr "Pojemność"
-
-#: apps/io.ox/onboarding/clients/extensions.js module:io.ox/core/onboarding
-msgid "CardDAV Login"
-msgstr "Login CardDAV"
-
-#: apps/io.ox/onboarding/clients/extensions.js module:io.ox/core/onboarding
-msgid "CardDAV URL"
-msgstr "Adres URL CardDAV"
-
-#: apps/io.ox/wizards/upsell.js module:io.ox/wizards
-msgid "Cart is empty."
-msgstr "Koszyk jest pusty."
-
-#: apps/io.ox/contacts/model.js module:io.ox/contacts
-#: apps/io.ox/contacts/print.js apps/io.ox/onboarding/clients/extensions.js
-#: module:io.ox/core/onboarding
-msgid "Cell phone"
-msgstr "Telefon komórkowy"
-
-#: apps/io.ox/contacts/model.js module:io.ox/contacts
-msgid "Cell phone (alt)"
-msgstr "Telefon komórkowy (drugi numer)"
-
-#: apps/io.ox/calendar/edit/timezone-dialog.js module:io.ox/calendar/edit/main
-msgid "Change"
-msgstr "Zmień"
-
-#: apps/io.ox/mail/settings/pane.js module:io.ox/mail
-msgid "Change IMAP subscriptions"
-msgstr "Zmień subskrypcje IMAP"
-
-#: apps/io.ox/calendar/actions/acceptdeny.js module:io.ox/calendar
-#: apps/io.ox/tasks/actions.js module:io.ox/tasks
-#: apps/io.ox/tasks/mobile-toolbar-actions.js apps/io.ox/tasks/toolbar.js
-#: module:io.ox/mail
-msgid "Change confirmation status"
-msgstr "Zmień status potwierdzenia"
-
-#: apps/io.ox/tasks/actions.js module:io.ox/tasks apps/io.ox/tasks/toolbar.js
-#: module:io.ox/mail
-msgid "Change due date"
-msgstr "Zmień termin"
-
-#: apps/io.ox/core/main.js module:io.ox/core apps/io.ox/core/settings/pane.js
-#: apps/plugins/portal/userSettings/register.js
-msgid "Change password"
-msgstr "Zmień hasło"
-
-#: apps/plugins/portal/userSettings/register.js module:io.ox/core
-msgid "Change password and sign out"
-msgstr "Zmień hasło i wyloguj"
-
-#: apps/io.ox/calendar/actions.js module:io.ox/calendar
-#: apps/io.ox/calendar/toolbar.js
-msgid "Change status"
-msgstr "Zmień status"
-
-#: apps/io.ox/calendar/edit/timezone-dialog.js module:io.ox/calendar/edit/main
-msgid "Change timezone"
-msgstr "Zmień strefę czasową"
-
-#: apps/io.ox/calendar/freebusy/templates.js module:io.ox/calendar/freebusy
-msgid "Change view"
-msgstr "Zmień widok"
-
-#: apps/io.ox/tasks/common-extensions.js module:io.ox/tasks
-msgid "Changed due date"
-msgstr "Zmieniono termin"
-
-#: apps/io.ox/calendar/invitations/register.js module:io.ox/calendar/main
-msgid "Changes have been saved"
-msgstr "Zmiany zostały zapisane"
-
-#: apps/io.ox/oauth/settings.js module:io.ox/settings
-msgid "Changes have been saved."
-msgstr "Zmiany zostały zapisane."
-
-#. Emoji category
-#. Japanese: キャラクター
-#. Contains: Cartoon characters, animals
-#: apps/io.ox/emoji/categories.js module:io.ox/mail/emoji
-msgid "Character"
-msgstr "Znak"
-
 #: apps/io.ox/calendar/toolbar.js module:io.ox/calendar
-#: apps/io.ox/contacts/toolbar.js module:io.ox/contacts
-#: apps/io.ox/files/toolbar.js module:io.ox/files apps/io.ox/mail/toolbar.js
-#: module:io.ox/mail apps/io.ox/tasks/toolbar.js
-msgid "Checkboxes"
-msgstr "Pola wyboru"
-
-#: apps/io.ox/core/sub/subscriptions.js module:io.ox/core/sub
-msgid "Checking credentials ..."
-msgstr "Sprawdzanie poświadczeń..."
-
-#: apps/io.ox/contacts/model.js module:io.ox/contacts
-msgid "Children"
-msgstr "Dzieci"
-
-#: apps/io.ox/contacts/print.js module:io.ox/contacts
-msgid "City"
-msgstr "Miasto"
-
-#: apps/io.ox/calendar/toolbar.js module:io.ox/calendar
-msgid "Classic colors"
-msgstr "Klasyczne kolory"
-
-#: apps/io.ox/core/folder/contextmenu.js module:io.ox/core
-msgid "Clean up"
-msgstr "Wykonaj czyszczenie"
-
-#: apps/io.ox/core/folder/actions/common.js module:io.ox/core
-msgid "Cleaning up ..."
-msgstr "Czyszczenie..."
-
-#: apps/io.ox/core/tk/datepicker.js module:io.ox/core
-#: apps/io.ox/core/tk/mobiscroll.js
-msgid "Clear"
-msgstr "Wyczyść"
-
-#: apps/io.ox/search/view-template.js module:io.ox/core
-msgid "Clear field"
-msgstr "Wyczyść pole"
-
-#: apps/io.ox/help/center.js module:io.ox/help
-msgid "Click here to quit the help center"
-msgstr "Kliknij tutaj, aby zamknąć pomoc"
-
-#: apps/plugins/portal/xing/register.js module:plugins/portal
-msgid "Click here to reconnect to your xing account to see activities."
-msgstr ""
-"Kliknij tutaj, aby połączyć się ponownie z kontem w serwisie Xing i "
-"wyświetlić działania."
-
-#: apps/io.ox/calendar/edit/recurrence-view.js module:io.ox/calendar/edit/main
-msgid "Click on a sentence to choose when to repeat the appointment."
-msgstr "Kliknij zdanie opisujące cykl powtórzeń spotkania."
-
-#: apps/io.ox/calendar/edit/recurrence-view.js module:io.ox/calendar/edit/main
-msgid "Click on the links to change the values."
-msgstr "Aby zmienić wartości, kliknij te łącza."
-
-#: apps/plugins/portal/linkedIn/register.js module:plugins/portal
-#: apps/plugins/portal/twitter/register.js
-msgid "Click to authorize your account again"
-msgstr "Kliknij, aby ponownie autoryzować konto"
-
-#: apps/io.ox/calendar/edit/recurrence-view.js module:io.ox/calendar/edit/main
-msgid "Click to close the recurrence view"
-msgstr "Kliknij, aby zamknąć widok cyklu"
-
-#: apps/io.ox/core/yell.js module:io.ox/core
-msgid "Click to close this notification"
-msgstr "Kliknij, aby zamknąć to powiadomienie"
-
-#: apps/io.ox/preview/main.js module:io.ox/core
-msgid "Click to open."
-msgstr "Kliknij, aby otworzyć."
-
-#: apps/io.ox/preview/main.js module:io.ox/core
-msgid "Click to open. Drag to your desktop to download."
-msgstr "Kliknij, aby otworzyć. Aby pobrać dokument, przeciągnij go na pulpit."
-
-#: apps/io.ox/core/viewer/views/types/audioview.js module:io.ox/core
-msgid "Click to play audio file"
-msgstr "Kliknij, aby odtworzyć pliki audio"
-
-#: apps/plugins/portal/twitter/register.js module:plugins/portal
-msgid "Click to retry"
-msgstr "Kliknij, aby spróbować ponownie"
-
-#: apps/plugins/portal/twitter/register.js module:plugins/portal
-msgid "Click to retry later."
-msgstr "Kliknij, aby spróbować ponownie później."
-
-#: apps/io.ox/mail/compose/extensions.js module:io.ox/mail
-msgid "Click to select contacts"
-msgstr "Kliknij, aby wybrać kontakty"
-
-#: apps/io.ox/onboarding/clients/extensions.js module:io.ox/core/onboarding
-msgid "Click to show or hide actions for advanced users."
-msgstr ""
-"Kliknij, aby pokazać lub ukryć działania przeznaczone dla zaawansowanych "
-"użytkowników."
-
-#: apps/io.ox/core/viewer/views/types/videoview.js module:io.ox/core
-msgid "Click to start video"
-msgstr "Kliknij, aby uruchomić film"
-
-#: apps/io.ox/portal/main.js module:io.ox/portal
-msgid "Click to try again."
-msgstr "Kliknij, aby spróbować ponownie."
-
-#: apps/io.ox/contacts/widgets/pictureUpload.js module:io.ox/contacts
-msgid "Click to upload image"
-msgstr "Kliknij, aby przesłać obraz"
-
-#: apps/io.ox/onboarding/clients/wizard.js module:io.ox/core/onboarding
-msgid "Client onboarding"
-msgstr "Wprowadzanie klienta"
-
-#. button label for closing the Presenter app.
-#. button tooltip for closing the Presenter app.
-#: apps/io.ox/backbone/views/modal.js module:io.ox/core
-#: apps/io.ox/core/about/about.js apps/io.ox/core/folder/actions/properties.js
-#: apps/io.ox/core/folder/tree.js apps/io.ox/core/main.js
-#: apps/io.ox/core/permissions/permissions.js apps/io.ox/core/tk/wizard.js
-#: apps/io.ox/core/viewer/views/toolbarview.js
-#: apps/io.ox/core/wizard/registry.js module:io.ox/core/wizard
-#: apps/io.ox/editor/main.js module:io.ox/editor
-#: apps/io.ox/files/actions/add-storage-account.js module:io.ox/files
-#: apps/io.ox/files/actions/share.js apps/io.ox/files/actions/showlink.js
-#: apps/io.ox/files/mediaplayer.js apps/io.ox/files/share/permissions.js
-#: apps/io.ox/files/upload/view.js apps/io.ox/mail/accounts/settings.js
-#: module:io.ox/mail/accounts/settings apps/io.ox/mail/actions/source.js
-#: module:io.ox/mail apps/io.ox/mail/statistics.js
-#: apps/io.ox/presenter/views/toolbarview.js module:io.ox/presenter
-#: apps/plugins/upsell/simple-wizard/register.js
-#: module:plugins/upsell/simple-wizard
-msgid "Close"
-msgstr "Zamknij"
-
-#: apps/io.ox/mail/threadview.js module:io.ox/mail
-msgid "Close all messages"
-msgstr "Zamknij wszystkie wiadomości"
-
-#: apps/io.ox/core/viewer/views/sidebar/panelbaseview.js
-#: module:io.ox/core/viewer
-msgid "Close description panel"
-msgstr "Zamknij panel opisu"
-
-#: apps/io.ox/core/commons.js module:io.ox/core apps/io.ox/files/main.js
-#: module:io.ox/files apps/io.ox/files/view-options.js
-#: apps/io.ox/mail/view-options.js module:io.ox/mail
-msgid "Close folder view"
-msgstr "Zamknij widok folderów"
-
-#: apps/io.ox/core/commons.js module:io.ox/core
-msgid "Close premium features"
-msgstr "Zamknij funkcje premium"
-
-#. %1$s appointment or task title
-#: apps/io.ox/core/tk/reminder-util.js module:io.ox/core
-#, fuzzy
-#| msgid "close for %1$s"
-msgid "Close reminder for %1$s"
-msgstr "zamknij dla: %1$s"
-
-#: apps/io.ox/core/viewer/views/toolbarview.js module:io.ox/core
-msgid "Close viewer"
-msgstr "Zamknij przeglądarkę"
-
-#: apps/io.ox/calendar/edit/extensions.js module:io.ox/calendar/edit/main
-#: apps/io.ox/tasks/edit/view-template.js module:io.ox/tasks/edit
-msgid "Collapse form"
-msgstr "Zwiń formularz"
-
-#: apps/io.ox/calendar/edit/extensions.js module:io.ox/calendar/edit/main
-#: apps/io.ox/mail/view-options.js module:io.ox/mail
-#: apps/io.ox/portal/settings/pane.js module:io.ox/portal
-msgid "Color"
-msgstr "Kolor"
-
-#. %1$s is the title of the item, which should be colored
-#: apps/io.ox/portal/settings/pane.js module:io.ox/portal
-msgid "Color %1$s"
-msgstr "Kolor %1$s"
-
-#: apps/io.ox/mail/settings/pane.js module:io.ox/mail
-msgid "Color quoted lines"
-msgstr "Oznacz kolorem cytowane linie"
-
-#: apps/io.ox/calendar/toolbar.js module:io.ox/calendar
-msgid "Color scheme"
-msgstr "Schemat kolorów"
-
-#: apps/io.ox/calendar/actions/acceptdeny.js module:io.ox/calendar
-#: apps/io.ox/calendar/invitations/register.js module:io.ox/calendar/main
-#: apps/io.ox/contacts/edit/view-form.js module:io.ox/contacts
-#: apps/io.ox/contacts/model.js apps/io.ox/contacts/view-detail.js
-#: apps/plugins/portal/xing/actions.js module:plugins/portal
-msgid "Comment"
-msgstr "Komentarz"
-
-#: apps/plugins/portal/xing/actions.js module:plugins/portal
-msgid "Comment has been successfully posted on XING"
-msgstr "Komentarz został opublikowany w serwisie XING"
-
-#: apps/plugins/portal/reddit/register.js module:io.ox/portal
-msgid "Comments"
-msgstr "Komentarze"
-
-#: apps/plugins/core/feedback/register.js module:io.ox/core
-msgid "Comments and suggestions"
-msgstr "Uwagi i propozycje"
-
-#: apps/io.ox/contacts/model.js module:io.ox/contacts
-msgid "Commercial Register"
-msgstr "Rejestr handlowy"
-
-#: apps/io.ox/mail/settings/pane.js module:io.ox/mail
-msgid "Common"
-msgstr "Ogólne"
-
-#. Emojis that work across all Japanese carriers.
-#. Japanese: 他社共通絵文字
-#: apps/io.ox/emoji/categories.js module:io.ox/mail/emoji
-msgid "Common Emoji"
-msgstr "Popularne znaki emoji"
-
-#. answer Button to 'Do you want the appointments printed in detail or as a compact list?'
-#: apps/io.ox/calendar/actions.js module:io.ox/calendar
-#: apps/io.ox/mail/toolbar.js module:io.ox/mail
-msgid "Compact"
-msgstr "Kompaktowy"
-
-#: apps/io.ox/tasks/edit/view-template.js module:io.ox/tasks/edit
-#: apps/io.ox/tasks/print.js module:io.ox/tasks
-#: apps/io.ox/tasks/view-detail.js
-msgid "Companies"
-msgstr "Firmy"
-
-#: apps/io.ox/contacts/model.js module:io.ox/contacts
-msgid "Company"
-msgstr "Firma"
-
-#: apps/io.ox/mail/compose/main.js module:io.ox/mail
-#: apps/io.ox/mail/compose/view.js apps/io.ox/mail/mobile-toolbar-actions.js
-#: apps/io.ox/mail/settings/pane.js apps/io.ox/mail/toolbar.js
-msgid "Compose"
-msgstr "Utwórz e-mail"
-
-#: apps/io.ox/mail/toolbar.js module:io.ox/mail
-msgid "Compose new email"
-msgstr "Nowa wiadomość e-mail"
-
-#: apps/io.ox/mail/compose/extensions.js module:io.ox/mail
-msgid "Compose new mail"
-msgstr "Nowa wiadomość e-mail"
-
-#: apps/io.ox/mail/mailfilter/settings/filter/view-form.js
-#: module:io.ox/settings
-msgid "Conditions"
-msgstr "Warunki"
-
-#: apps/io.ox/onboarding/clients/extensions.js module:io.ox/core/onboarding
-msgid "Configuration Email"
-msgstr "E-mail z konfiguracją"
-
-#: apps/io.ox/onboarding/clients/extensions.js module:io.ox/core/onboarding
-msgid "Configure now"
-msgstr "Skonfiguruj teraz"
-
-#: apps/io.ox/mail/categories/main.js module:io.ox/mail
-msgid "Configure your inbox tabs"
-msgstr "Skonfiguruj karty w skrzynce odbiorczej"
-
-#: apps/io.ox/files/util.js module:io.ox/files
-msgid "Confirmation"
-msgstr "Potwierdzenie"
-
-#: apps/io.ox/core/tk/filestorageUtil.js module:io.ox/core
-msgid "Conflicts"
-msgstr "Konflikty"
-
-#: apps/io.ox/calendar/conflicts/conflictList.js
-#: module:io.ox/calendar/conflicts/conflicts
-msgid "Conflicts detected"
-msgstr "Wykryto konflikty"
-
-#: apps/io.ox/calendar/edit/main.js module:io.ox/calendar/edit/main
-msgid "Conflicts with resources cannot be ignored"
-msgstr "Konfliktów z zasobami nie można ignorować"
-
-#: apps/io.ox/calendar/view-grid-template.js module:io.ox/calendar
-msgid "Conflicts:"
-msgstr "Konflikty:"
-
-#. button label within the client-onboarding widget
-#. button opens the wizard to configure your device
-#: apps/plugins/portal/client-onboarding/register.js module:plugins/portal
-msgid "Connect"
-msgstr "Połącz"
-
-#. starts the client onboarding wizard that helps users
-#. to configure their devices to access/sync appsuites
-#. data (f.e. install ox mail app)
-#: apps/io.ox/core/main.js module:io.ox/core
-#: apps/plugins/portal/client-onboarding/register.js module:plugins/portal
-msgid "Connect your Device"
-msgstr "Połącz urządzenie"
-
-#: apps/io.ox/mail/accounts/view-form.js module:io.ox/settings
-msgid "Connection security"
-msgstr "Bezpieczeństwo połączenia"
-
-#: apps/io.ox/core/settings/downloads/pane.js module:io.ox/core
-msgid "Connector for Microsoft Outlook®"
-msgstr "Łącznik dla programu Microsoft Outlook®"
-
-#: apps/io.ox/contacts/edit/main.js module:io.ox/contacts
-#: apps/io.ox/mail/detail/links.js module:io.ox/mail
-msgid "Contact"
-msgstr "Kontakt"
-
-#: apps/io.ox/contacts/detail/main.js module:io.ox/contacts
-#: apps/io.ox/contacts/main.js apps/io.ox/contacts/view-detail.js
-msgid "Contact Details"
-msgstr "Szczegóły kontaktu"
-
-#: apps/io.ox/contacts/actions.js module:io.ox/contacts
-msgid "Contact has been copied"
-msgstr "Kontakt został skopiowany"
-
-#: apps/io.ox/contacts/actions.js module:io.ox/contacts
-msgid "Contact has been moved"
-msgstr "Kontakt został przeniesiony"
-
-#: apps/io.ox/mail/toolbar.js module:io.ox/mail
-msgid "Contact pictures"
-msgstr "Zdjęcia kontaktów"
-
-#: apps/plugins/xing/main.js module:plugins/portal
-msgid "Contact request sent"
-msgstr "Wysłano żądanie kontaktu"
-
-#: apps/io.ox/contacts/main.js module:io.ox/contacts
-msgid "Contacts"
-msgstr "Kontakty"
-
-#: apps/io.ox/contacts/actions.js module:io.ox/contacts
-msgid "Contacts have been copied"
-msgstr "Kontakty zostały skopiowane"
-
-#: apps/io.ox/contacts/actions.js module:io.ox/contacts
-msgid "Contacts have been moved"
-msgstr "Kontakty zostały przeniesione"
-
-#: apps/io.ox/contacts/main.js module:io.ox/contacts
-msgid "Contacts toolbar"
-msgstr "Pasek narzędzi z kontaktami"
-
-#: apps/io.ox/mail/mailfilter/settings/filter/view-form.js
-#: module:io.ox/settings
-msgid "Contains"
-msgstr "Zawiera"
-
-#: apps/io.ox/mail/mailfilter/settings/filter/view-form.js
-#: module:io.ox/settings
-msgid "Content"
-msgstr "Zawartość"
-
-#: apps/io.ox/core/main.js module:io.ox/core
-msgid "Continue"
-msgstr "Kontynuuj"
-
-#. button label for continuing the presentation
-#. tooltip for the continue presentation button
-#: apps/io.ox/presenter/views/navigationview.js module:io.ox/presenter
-#: apps/io.ox/presenter/views/presentationview.js
-#: apps/io.ox/presenter/views/toolbarview.js
-msgid "Continue presentation"
-msgstr "Kontynuuj prezentację"
-
-#. button tooltip for continuing the presentation
-#: apps/io.ox/presenter/views/navigationview.js module:io.ox/presenter
-#: apps/io.ox/presenter/views/toolbarview.js
-msgid "Continue the presentation"
-msgstr "Kontynuuj prezentację"
-
-#: apps/io.ox/mail/threadview.js module:io.ox/mail
-msgid "Conversation"
-msgstr "Konwersacja"
-
-#: apps/io.ox/mail/view-options.js module:io.ox/mail
-msgid "Conversations"
-msgstr "Konwersacje"
-
-#: apps/io.ox/core/main.js module:io.ox/core apps/io.ox/launchpad/main.js
-#: apps/io.ox/search/view-template.js
-msgctxt "app"
-msgid "Conversations"
-msgstr "Konwersacje"
-
-#: apps/io.ox/calendar/edit/timezone-dialog.js module:io.ox/calendar/edit/main
-msgid "Convert the entered start and end dates to match the modified timezones"
-msgstr ""
-"Skonwertuj wprowadzone godziny rozpoczęcia i zakończenia tak, aby pasowały "
-"do zmienionych stref czasowych"
-
-#: apps/io.ox/files/share/wizard.js module:io.ox/files
-msgid "Copied"
-msgstr "Skopiowano"
-
-#: apps/io.ox/contacts/actions.js module:io.ox/contacts
-#: apps/io.ox/contacts/mobile-toolbar-actions.js module:io.ox/mail
-#: apps/io.ox/contacts/toolbar.js apps/io.ox/files/actions.js
-#: module:io.ox/files apps/io.ox/files/toolbar.js apps/io.ox/mail/actions.js
-#: apps/io.ox/mail/mobile-toolbar-actions.js apps/io.ox/mail/toolbar.js
-msgid "Copy"
-msgstr "Kopiuj"
-
-#: apps/io.ox/mail/common-extensions.js module:io.ox/mail
-#: apps/io.ox/mail/print.js
-msgctxt "CC"
-msgid "Copy"
-msgstr "Kopiuj"
-
-#: apps/io.ox/files/share/wizard.js module:io.ox/files
-msgid "Copy to clipboard"
-msgstr "Skopiuj do schowka"
-
-#: apps/io.ox/contacts/view-detail.js module:io.ox/contacts
-msgid "Copy to description"
-msgstr "Skopiuj do opisu"
-
-#: apps/io.ox/tasks/model.js module:io.ox/tasks
-msgid "Costs must be between -%1$d and %1$d."
-msgstr "Wartość kosztów musi mieścić się w przedziale od -%1$d do %1$d."
-
-#: apps/io.ox/tasks/model.js module:io.ox/tasks
-msgid "Costs must only have two decimal places."
-msgstr "Wartość kosztów musi mieć tylko dwa miejsca dziesiętne."
-
-#: apps/io.ox/core/desktop.js module:io.ox/core
-msgid "Could not get a default folder for this application."
-msgstr "Nie można otworzyć domyślnego folderu tej aplikacji."
-
-#: apps/io.ox/contacts/view-detail.js module:io.ox/contacts
-msgid "Could not load attachments for this contact."
-msgstr "Nie można załadować załączników do tego kontaktu."
-
-#: apps/io.ox/tasks/view-detail.js module:io.ox/tasks
-msgid "Could not load attachments for this task."
-msgstr "Nie można wczytać załączników do tego zadania."
-
-#: apps/plugins/portal/flickr/register.js module:plugins/portal
-msgid "Could not load data"
-msgstr "Nie można wczytać danych"
-
-#: apps/plugins/portal/twitter/register.js module:plugins/portal
-msgid "Could not load new Tweets."
-msgstr "Nie udało się wczytać nowych tweetów."
-
-#: apps/io.ox/core/tk/vgrid.js module:io.ox/core
-msgid "Could not load this list"
-msgstr "Nie można wczytać tej listy"
-
-#: apps/io.ox/mail/settings/pane.js module:io.ox/mail
-#: apps/io.ox/mail/settings/signatures/settings/pane.js
-msgid "Could not save settings"
-msgstr "Nie można zapisać ustawień"
-
-#: apps/io.ox/portal/widgets.js module:io.ox/portal
-msgid "Could not save settings."
-msgstr "Nie można zapisać ustawień."
-
-#: apps/io.ox/core/folder/api.js module:io.ox/core
-msgid ""
-"Could not save settings. There have to be at least one user with "
-"administration rights."
-msgstr ""
-"Nie można zapisać ustawień. Potrzebny jest przynajmniej jeden użytkownik z "
-"uprawnieniami administratora."
-
-#: apps/io.ox/calendar/list/perspective.js module:io.ox/calendar
-msgid "Couldn't load appointment data."
-msgstr "Nie można wczytać danych spotkania."
-
-#: apps/io.ox/contacts/main.js module:io.ox/contacts
-msgid "Couldn't load contact data."
-msgstr "Nie można wczytać danych kontaktu."
-
-#: apps/io.ox/tasks/main.js module:io.ox/tasks
-msgid "Couldn't load that task."
-msgstr "Nie można wczytać tego zadania."
-
-#: apps/io.ox/mail/autoforward/settings/register.js module:io.ox/mail
-msgid "Couldn't load your auto forward."
-msgstr "Nie można wczytać automatycznego przesyłania dalej."
-
-#: apps/io.ox/core/settings/user.js module:io.ox/contacts
-msgid "Couldn't load your contact data."
-msgstr "Nie można wczytać danych kontaktu."
-
-#: apps/io.ox/mail/mailfilter/settings/register.js module:io.ox/mail
-msgid "Couldn't load your mail filter rules."
-msgstr "Nie można wczytać reguł filtrów poczty."
-
-#: apps/io.ox/mail/vacationnotice/settings/register.js module:io.ox/mail
-msgid "Couldn't load your vacation notice."
-msgstr "Nie można załadować zawiadomienia o urlopie."
-
-#: apps/io.ox/contacts/model.js module:io.ox/contacts
-msgid "Country"
-msgstr "Kraj"
-
-#: apps/io.ox/calendar/edit/extensions.js module:io.ox/calendar/edit/main
-#: apps/io.ox/calendar/mobile-toolbar-actions.js module:io.ox/calendar
-#: apps/io.ox/tasks/edit/view-template.js module:io.ox/tasks/edit
-#: apps/plugins/administration/groups/settings/edit.js module:io.ox/core
-#: apps/plugins/administration/resources/settings/edit.js
-msgid "Create"
-msgstr "Utwórz"
-
-#: apps/io.ox/calendar/week/view.js module:io.ox/calendar
-msgid "Create all-day appointment"
-msgstr "Utwórz spotkanie całodniowe"
-
-#: apps/io.ox/calendar/edit/extensions.js module:io.ox/calendar/edit/main
-#: apps/io.ox/calendar/edit/main.js
-msgid "Create appointment"
-msgstr "Utwórz spotkanie"
-
-#: apps/io.ox/contacts/edit/main.js module:io.ox/contacts
-msgid "Create contact"
-msgstr "Utwórz kontakt"
-
-#: apps/io.ox/contacts/distrib/create-dist-view.js module:io.ox/contacts
-#: apps/io.ox/contacts/distrib/main.js
-msgid "Create distribution list"
-msgstr "Utwórz listę dystrybucyjną"
-
-#: apps/io.ox/mail/actions.js module:io.ox/mail
-#: apps/io.ox/mail/actions/copyMove.js
-msgid "Create filter rule"
-msgstr "Utwórz regułę filtra"
-
-#: apps/io.ox/contacts/distrib/create-dist-view.js module:io.ox/contacts
-msgid "Create list"
-msgstr "Utwórz listę"
-
-#. %1$s is social media name, e.g. Facebook
-#: apps/plugins/portal/xing/register.js module:plugins/portal
-msgid "Create new %1$s account"
-msgstr "Utwórz nowe konto %1$s"
-
-#: apps/plugins/administration/groups/settings/edit.js module:io.ox/core
-#: apps/plugins/administration/groups/settings/toolbar.js
-msgid "Create new group"
-msgstr "Utwórz nową grupę"
-
-#: apps/plugins/administration/resources/settings/edit.js module:io.ox/core
-#: apps/plugins/administration/resources/settings/toolbar.js
-msgid "Create new resource"
-msgstr "Utwórz nowy zasób"
-
-#: apps/io.ox/mail/mailfilter/settings/filter.js module:io.ox/mail
-msgid "Create new rule"
-msgstr "Utwórz nową regułę"
-
-#. folder permissions
-#: apps/io.ox/files/share/permissions.js module:io.ox/core
-msgid "Create objects"
-msgstr "Twórz obiekty"
-
-#. folder permissions
-#: apps/io.ox/files/share/permissions.js module:io.ox/core
-msgid "Create objects and subfolders"
-msgstr "Twórz obiekty i podfoldery"
-
-#: apps/io.ox/mail/actions/reminder.js module:io.ox/mail
-msgid "Create reminder"
-msgstr "Utwórz przypomnienie"
-
-#: apps/io.ox/tasks/edit/main.js module:io.ox/tasks
-#: apps/io.ox/tasks/edit/view-template.js module:io.ox/tasks/edit
-#: apps/io.ox/tasks/edit/view.js
-msgid "Create task"
-msgstr "Utwórz zadanie"
-
-#: apps/io.ox/calendar/view-detail.js module:io.ox/calendar
-msgid "Created"
-msgstr "Utworzono"
-
-#: apps/io.ox/files/guidance/main.js module:io.ox/files
-msgctxt "help"
-msgid "Creating Files"
-msgstr "Tworzenie plików"
-
-#: apps/io.ox/tasks/edit/view-template.js module:io.ox/tasks/edit
-msgid "Currency"
-msgstr "Waluta"
-
-#: apps/io.ox/mail/mailfilter/settings/filter/view-form.js
-#: module:io.ox/settings
-msgid "Current Date"
-msgstr "Bieżąca data"
-
-#: apps/io.ox/files/share/permissions.js module:io.ox/core
-msgid "Current role"
-msgstr "Bieżąca rola"
-
-#: apps/io.ox/core/main.js module:io.ox/core
-msgid "Currently refreshing"
-msgstr "Trwa odświeżanie"
-
-#: apps/io.ox/calendar/toolbar.js module:io.ox/calendar
-msgid "Custom colors"
-msgstr "Niestandardowe kolory"
-
-#: apps/io.ox/mail/compose/names.js module:io.ox/mail
-msgid "Custom name"
-msgstr "Nazwa niestandardowa"
-
-#: apps/io.ox/portal/main.js module:io.ox/portal
-msgid "Customize this page"
-msgstr "Dopasuj tę stronę"
-
-#: apps/io.ox/calendar/toolbar.js module:io.ox/calendar
-msgid "Dark colors"
-msgstr "Ciemne kolory"
-
-#: apps/io.ox/core/import/import.js module:io.ox/core
-msgid "Data imported successfully"
-msgstr "Dane zostały pomyślnie zaimportowane"
-
-#: apps/io.ox/core/import/import.js module:io.ox/core
-msgid "Data only partially imported (%1$s of %2$s records)"
-msgstr ""
-"Dane zostały zaimportowane tylko częściowo (liczba rekordów: %1$s z %2$s)"
+msgid "Day"
+msgstr "Dzień"
 
 #: apps/io.ox/backbone/mini-views/datepicker.js module:io.ox/core
 #: apps/io.ox/core/settings/errorlog/settings/pane.js
@@ -2438,94 +56,45 @@
 msgid "Date"
 msgstr "Data"
 
-#: apps/io.ox/tasks/print.js module:io.ox/tasks
-#: apps/io.ox/tasks/view-detail.js
-msgid "Date completed"
-msgstr "Data ukończenia"
-
-#: apps/io.ox/contacts/model.js module:io.ox/contacts
-#: apps/plugins/halo/xing/register.js module:plugins/portal
-msgid "Date of birth"
-msgstr "Data urodzenia"
-
-#: apps/io.ox/backbone/mini-views/date.js module:io.ox/core
-#: apps/io.ox/calendar/freebusy/templates.js module:io.ox/calendar/freebusy
-#: apps/io.ox/calendar/toolbar.js module:io.ox/calendar
-msgid "Day"
-msgstr "Dzień"
-
-#: apps/io.ox/core/tk/mobiscroll.js module:io.ox/core
-msgid "Days"
-msgstr "Dni"
-
-#: apps/io.ox/calendar/edit/recurrence-view.js module:io.ox/calendar/edit/main
-msgid "December"
-msgstr "Grudzień"
-
-#. Opens popup to decide if desktop notifications should be shown
-#: apps/io.ox/core/notifications.js module:io.ox/core
-msgid "Decide now"
-msgstr "Zdecyduj teraz"
-
-#: apps/io.ox/calendar/actions/acceptdeny.js module:io.ox/calendar
-#: apps/io.ox/calendar/invitations/register.js module:io.ox/calendar/main
-msgid "Decline"
-msgstr "Odrzuć"
-
-#: apps/io.ox/calendar/print.js module:io.ox/calendar
-#: apps/io.ox/tasks/print.js module:io.ox/tasks
-msgid "Declined"
-msgstr "Odrzucono"
-
-#: apps/io.ox/core/settings/pane.js module:io.ox/core
-msgid "Default Theme"
-msgstr "Motyw domyślny"
-
-#: apps/io.ox/contacts/model.js module:io.ox/contacts
-msgid "Default address"
-msgstr "Adres domyślny"
-
-#: apps/io.ox/core/settings/pane.js module:io.ox/core
-msgid "Default app after sign in"
-msgstr "Domyślna aplikacja po zalogowaniu"
-
-#: apps/io.ox/core/folder/api.js module:io.ox/core
-msgid "Default calendar"
-msgstr "Kalendarz domyślny"
-
-#: apps/io.ox/calendar/settings/pane.js module:io.ox/calendar
-msgid "Default reminder"
-msgstr "Domyślne przypomnienie"
-
-#: apps/io.ox/mail/settings/pane.js module:io.ox/mail
-msgid "Default sender address"
-msgstr "Domyślny adres nadawcy"
-
-#: apps/io.ox/mail/vacationnotice/settings/model.js module:io.ox/mail
-msgid "Default sender for vacation notice"
-msgstr "Domyślny nadawca zawiadomienia o urlopie"
-
-#: apps/io.ox/mail/settings/signatures/settings/pane.js module:io.ox/mail
-msgid "Default signature for new messages"
-msgstr "Domyślny podpis w nowych wiadomościach"
-
-#: apps/io.ox/mail/settings/signatures/settings/pane.js module:io.ox/mail
-msgid "Default signature for replies or forwardings"
-msgstr "Domyślny podpis w odpowiedziach lub wiadomościach przekazywanych dalej"
-
-#: apps/io.ox/tasks/edit/view-template.js module:io.ox/tasks/edit
-#: apps/io.ox/tasks/print.js module:io.ox/tasks apps/io.ox/tasks/util.js
-msgid "Deferred"
-msgstr "Odroczone"
+#: apps/io.ox/backbone/mini-views/datepicker.js module:io.ox/core
+#: apps/io.ox/calendar/week/view.js module:io.ox/calendar
+msgid ""
+"Use cursor keys to change the date. Press ctrl-key at the same time to change "
+"year or shift-key to change month. Close date-picker by pressing ESC key."
+msgstr ""
+"Zmień datę, używając klawiszy kursora. Aby zmienić rok, naciśnij jednocześnie "
+"CTRL i kursor. Aby zmienić miesiąc, naciśnij jednocześnie SHIFT i kursor. "
+"Zamknij okno wybierania dat, naciskając klawisz ESC."
+
+#: apps/io.ox/backbone/mini-views/datepicker.js module:io.ox/core
+msgid ""
+"Use up and down keys to change the time. Close selection by pressing ESC key."
+msgstr ""
+"Aby zmienić czas, użyj klawisza strzałki w górę lub strzałki w dół. Zakończ "
+"zaznaczenie, naciskając klawisz ESC."
+
+#: apps/io.ox/backbone/mini-views/datepicker.js module:io.ox/core
+msgid "Time"
+msgstr "Godzina"
+
+#: apps/io.ox/backbone/mini-views/datepicker.js module:io.ox/core
+#: apps/io.ox/backbone/validation.js
+#: apps/io.ox/mail/mailfilter/settings/filter/view-form.js module:io.ox/settings
+msgid "Please enter a valid date"
+msgstr "Podaj prawidłową datę"
+
+#: apps/io.ox/backbone/mini-views/help.js module:io.ox/core
+msgid "Online help"
+msgstr "Pomoc internetowa"
 
 #. Really delete portal widget - in contrast to "just disable"
 #: apps/io.ox/backbone/mini-views/listutils.js module:io.ox/core
 #: apps/io.ox/calendar/actions.js module:io.ox/calendar
 #: apps/io.ox/calendar/actions/delete.js
 #: apps/io.ox/calendar/invitations/register.js module:io.ox/calendar/main
-#: apps/io.ox/calendar/mobile-toolbar-actions.js
-#: apps/io.ox/calendar/toolbar.js apps/io.ox/contacts/actions.js
-#: module:io.ox/contacts apps/io.ox/contacts/actions/delete.js
+#: apps/io.ox/calendar/mobile-toolbar-actions.js apps/io.ox/calendar/toolbar.js
+#: apps/io.ox/contacts/actions.js module:io.ox/contacts
+#: apps/io.ox/contacts/actions/delete.js
 #: apps/io.ox/contacts/mobile-toolbar-actions.js module:io.ox/mail
 #: apps/io.ox/contacts/toolbar.js apps/io.ox/core/folder/actions/remove.js
 #: apps/io.ox/core/folder/contextmenu.js apps/io.ox/core/sub/settings/pane.js
@@ -2547,219 +116,2002 @@
 msgid "Delete"
 msgstr "Usuń"
 
-#: apps/io.ox/settings/accounts/settings/pane.js
-#: module:io.ox/settings/accounts
-msgid "Delete %1$s"
-msgstr "Usuń %1$s"
-
-#: apps/io.ox/settings/accounts/settings/pane.js
-#: module:io.ox/settings/accounts
-msgid "Delete account"
-msgstr "Usuń konto"
-
-#: apps/io.ox/core/folder/contextmenu.js module:io.ox/core
-msgid "Delete all messages"
-msgstr "Usuń wszystkie wiadomości"
-
-#. object permissions - delete
-#: apps/io.ox/files/share/permissions.js module:io.ox/core
-msgid "Delete all objects"
-msgstr "Usuń wszystkie obiekty"
+#. Used as a button label to enter the "edit mode"
+#: apps/io.ox/backbone/mini-views/listutils.js module:io.ox/core
+#: apps/io.ox/calendar/actions.js module:io.ox/calendar
+#: apps/io.ox/calendar/main.js apps/io.ox/calendar/toolbar.js
+#: apps/io.ox/contacts/actions.js module:io.ox/contacts
+#: apps/io.ox/contacts/main.js apps/io.ox/contacts/mobile-toolbar-actions.js
+#: module:io.ox/mail apps/io.ox/contacts/toolbar.js apps/io.ox/files/actions.js
+#: module:io.ox/files apps/io.ox/files/main.js
+#: apps/io.ox/files/share/permissions.js apps/io.ox/files/toolbar.js
+#: apps/io.ox/mail/actions.js apps/io.ox/mail/main.js
+#: apps/io.ox/portal/settings/pane.js module:io.ox/portal
+#: apps/io.ox/settings/accounts/settings/pane.js module:io.ox/settings/accounts
+#: apps/io.ox/tasks/actions.js module:io.ox/tasks apps/io.ox/tasks/main.js
+#: apps/io.ox/tasks/mobile-toolbar-actions.js apps/io.ox/tasks/toolbar.js
+#: apps/plugins/administration/groups/settings/toolbar.js
+#: apps/plugins/administration/resources/settings/toolbar.js
+msgid "Edit"
+msgstr "Edytuj"
+
+#: apps/io.ox/backbone/mini-views/listutils.js module:io.ox/core
+#: apps/io.ox/mail/mailfilter/settings/filter/view-form.js module:io.ox/settings
+msgid "Process subsequent rules"
+msgstr "Przetwórz następne reguły"
+
+#: apps/io.ox/backbone/mini-views/quota.js module:io.ox/core
+msgid "unlimited"
+msgstr "bez ograniczeń"
+
+#: apps/io.ox/backbone/mini-views/quota.js module:io.ox/core
+#: apps/io.ox/core/viewer/views/sidebar/fileversionsview.js
+#: module:io.ox/core/viewer apps/io.ox/mail/util.js
+msgid "unknown"
+msgstr "nieznane"
+
+#. %1$s is the storagespace in use
+#. %2$s is the max storagespace
+#: apps/io.ox/backbone/mini-views/quota.js module:io.ox/core
+#, c-format
+msgid "%1$s of %2$s"
+msgstr "%1$s z %2$s"
+
+#. Quota maxed out; 100%
+#: apps/io.ox/backbone/mini-views/quota.js module:io.ox/core
+msgid "100%"
+msgstr "100%"
+
+#: apps/io.ox/backbone/mini-views/settings-list-view.js module:io.ox/core
+msgid "Use cursor keys to reorder items"
+msgstr "Aby zmienić kolejność pozycji, użyj klawiszy kursora"
+
+#: apps/io.ox/backbone/mini-views/settings-list-view.js module:io.ox/core
+msgid "%1$s moved to position %2$s of %3$s"
+msgstr "Element %1$s przeniesiono na miejsce %2$s z %3$s"
+
+#: apps/io.ox/backbone/mini-views/timezonepicker.js module:io.ox/core
+#: apps/io.ox/calendar/week/view.js module:io.ox/calendar
+msgid "Standard timezone"
+msgstr "Standardowa strefa czasowa"
+
+#: apps/io.ox/backbone/mini-views/timezonepicker.js module:io.ox/core
+#: apps/io.ox/calendar/week/view.js module:io.ox/calendar
+#: apps/io.ox/core/folder/favorites.js
+msgid "Favorites"
+msgstr "Ulubione"
+
+#: apps/io.ox/backbone/mini-views/timezonepicker.js module:io.ox/core
+msgid "All timezones"
+msgstr "Wszystkie strefy czasowe"
+
+#. screenreader label for main toolbar
+#: apps/io.ox/backbone/mini-views/toolbar.js module:io.ox/core
+msgid "%1$s Toolbar"
+msgstr "Pasek narzędzi %1$s"
+
+#. screenreader label for main toolbar
+#: apps/io.ox/backbone/mini-views/toolbar.js module:io.ox/core
+msgid "Actions. Use cursor keys to navigate."
+msgstr "Działania. Do poruszenia się użyj klawiszy kursora."
+
+#. Tooltip for main toolbar
+#: apps/io.ox/backbone/mini-views/toolbar.js module:io.ox/core
+msgid "Use cursor keys to navigate"
+msgstr "Do poruszenia się użyj klawiszy kursora."
+
+#: apps/io.ox/backbone/validation.js module:io.ox/core
+msgid "Please enter a valid number"
+msgstr "Wprowadź prawidłową liczbę"
+
+#: apps/io.ox/backbone/validation.js module:io.ox/core
+msgid "Please enter a date in the past"
+msgstr "Podaj datę z przeszłości"
+
+#: apps/io.ox/backbone/validation.js module:io.ox/core
+msgid "Please enter a valid email address"
+msgstr "Podaj prawidłowy adres e-mail"
+
+#: apps/io.ox/backbone/validation.js module:io.ox/core
+msgid "Please enter a valid phone number. Allowed characters are: %1$s"
+msgstr "Podaj prawidłowy numer telefonu. Dozwolone znaki: %1$s"
+
+#: apps/io.ox/backbone/validation.js module:io.ox/core
+msgid "Please enter a valid email address or phone number"
+msgstr "Podaj prawidłowy adres e-mail lub numer telefonu"
+
+#: apps/io.ox/backbone/validation.js module:io.ox/core
+msgid "Please enter a valid object"
+msgstr "Wprowadź prawidłowy obiekt"
+
+#: apps/io.ox/backbone/validation.js module:io.ox/core
+msgid "Please enter a value"
+msgstr "Podaj wartość"
+
+#. button label for closing the Presenter app.
+#. button tooltip for closing the Presenter app.
+#: apps/io.ox/backbone/views/modal.js module:io.ox/core
+#: apps/io.ox/core/about/about.js apps/io.ox/core/folder/actions/properties.js
+#: apps/io.ox/core/folder/tree.js apps/io.ox/core/main.js
+#: apps/io.ox/core/permissions/permissions.js apps/io.ox/core/tk/wizard.js
+#: apps/io.ox/core/viewer/views/toolbarview.js apps/io.ox/core/wizard/registry.js
+#: module:io.ox/core/wizard apps/io.ox/editor/main.js module:io.ox/editor
+#: apps/io.ox/files/actions/add-storage-account.js module:io.ox/files
+#: apps/io.ox/files/actions/share.js apps/io.ox/files/actions/showlink.js
+#: apps/io.ox/files/mediaplayer.js apps/io.ox/files/share/permissions.js
+#: apps/io.ox/files/upload/view.js apps/io.ox/mail/accounts/settings.js
+#: module:io.ox/mail/accounts/settings apps/io.ox/mail/actions/source.js
+#: module:io.ox/mail apps/io.ox/mail/statistics.js
+#: apps/io.ox/presenter/views/toolbarview.js module:io.ox/presenter
+#: apps/plugins/upsell/simple-wizard/register.js
+#: module:plugins/upsell/simple-wizard
+msgid "Close"
+msgstr "Zamknij"
+
+#. button: move only current message from a sender to a tab
+#: apps/io.ox/backbone/views/modal.js module:io.ox/core
+#: apps/io.ox/calendar/actions.js module:io.ox/calendar
+#: apps/io.ox/calendar/actions/acceptdeny.js apps/io.ox/calendar/actions/create.js
+#: apps/io.ox/calendar/actions/delete.js apps/io.ox/calendar/actions/edit.js
+#: apps/io.ox/calendar/edit/main.js module:io.ox/calendar/edit/main
+#: apps/io.ox/calendar/edit/timezone-dialog.js apps/io.ox/calendar/main.js
+#: apps/io.ox/calendar/month/perspective.js
+#: apps/io.ox/calendar/settings/timezones/favorite-view.js
+#: apps/io.ox/calendar/week/perspective.js apps/io.ox/contacts/actions/delete.js
+#: module:io.ox/contacts apps/io.ox/contacts/distrib/main.js
+#: apps/io.ox/contacts/edit/main.js apps/io.ox/contacts/main.js
+#: apps/io.ox/core/desktop.js apps/io.ox/core/export/export.js
+#: apps/io.ox/core/folder/actions/add.js apps/io.ox/core/folder/actions/archive.js
+#: apps/io.ox/core/folder/actions/common.js
+#: apps/io.ox/core/folder/actions/remove.js
+#: apps/io.ox/core/folder/actions/rename.js apps/io.ox/core/folder/picker.js
+#: apps/io.ox/core/import/import.js apps/io.ox/core/main.js
+#: apps/io.ox/core/permissions/permissions.js apps/io.ox/core/print.js
+#: apps/io.ox/core/relogin.js apps/io.ox/core/sub/subscriptions.js
+#: module:io.ox/core/sub apps/io.ox/core/tk/filestorageUtil.js
+#: apps/io.ox/core/tk/mobiscroll.js apps/io.ox/core/upsell.js
+#: apps/io.ox/core/viewer/views/sidebar/uploadnewversionview.js
+#: module:io.ox/core/viewer apps/io.ox/editor/main.js module:io.ox/editor
+#: apps/io.ox/files/actions/delete.js module:io.ox/files
+#: apps/io.ox/files/actions/edit-description.js apps/io.ox/files/actions/rename.js
+#: apps/io.ox/files/actions/save-as-pdf.js apps/io.ox/files/actions/share.js
+#: apps/io.ox/files/actions/upload-new-version.js
+#: apps/io.ox/files/actions/versions-delete.js apps/io.ox/files/main.js
+#: apps/io.ox/files/share/permissions.js
+#: apps/io.ox/keychain/secretRecoveryDialog.js module:io.ox/keychain
+#: apps/io.ox/mail/accounts/settings.js module:io.ox/mail/accounts/settings
+#: apps/io.ox/mail/accounts/view-form.js module:io.ox/settings
+#: apps/io.ox/mail/actions/attachmentEmpty.js module:io.ox/mail
+#: apps/io.ox/mail/actions/delete.js apps/io.ox/mail/actions/reminder.js
+#: apps/io.ox/mail/categories/dialogs.js apps/io.ox/mail/compose/extensions.js
+#: apps/io.ox/mail/compose/inline-images.js apps/io.ox/mail/compose/names.js
+#: apps/io.ox/mail/compose/view.js apps/io.ox/mail/inplace-reply.js
+#: apps/io.ox/mail/mailfilter/settings/filter.js apps/io.ox/mail/main.js
+#: apps/io.ox/mail/settings/signatures/settings/pane.js
+#: apps/io.ox/oauth/settings.js apps/io.ox/portal/main.js module:io.ox/portal
+#: apps/io.ox/portal/settings/widgetview.js
+#: apps/io.ox/settings/accounts/settings/pane.js module:io.ox/settings/accounts
+#: apps/io.ox/settings/apps/settings/pane.js apps/io.ox/tasks/actions/delete.js
+#: module:io.ox/tasks apps/io.ox/tasks/common-extensions.js
+#: apps/io.ox/tasks/edit/main.js apps/io.ox/tasks/main.js
+#: apps/plugins/administration/groups/settings/edit.js
+#: apps/plugins/administration/groups/settings/toolbar.js
+#: apps/plugins/administration/resources/settings/edit.js
+#: apps/plugins/administration/resources/settings/toolbar.js
+#: apps/plugins/core/feedback/register.js
+#: apps/plugins/notifications/calendar/register.js module:plugins/notifications
+#: apps/plugins/portal/flickr/register.js module:plugins/portal
+#: apps/plugins/portal/mail/register.js apps/plugins/portal/rss/register.js
+#: apps/plugins/portal/tumblr/register.js apps/plugins/portal/twitter/util.js
+#: apps/plugins/portal/userSettings/register.js
+#: apps/plugins/portal/xing/register.js
+msgid "Cancel"
+msgstr "Anuluj"
+
+#: apps/io.ox/calendar/actions.js module:io.ox/calendar
+msgid "Do you want the appointments printed in detail or as a compact list?"
+msgstr ""
+"Chcesz na pewno chcesz wydrukować spotkania ze szczegółami lub w formie "
+"skróconej listy?"
+
+#. answer Button to 'Do you want the appointments printed in detail or as a compact list?'
+#: apps/io.ox/calendar/actions.js module:io.ox/calendar
+msgid "Detailed"
+msgstr "Szczegóły"
+
+#. answer Button to 'Do you want the appointments printed in detail or as a compact list?'
+#: apps/io.ox/calendar/actions.js module:io.ox/calendar apps/io.ox/mail/toolbar.js
+#: module:io.ox/mail
+msgid "Compact"
+msgstr "Kompaktowy"
+
+#: apps/io.ox/calendar/actions.js module:io.ox/calendar
+#: apps/io.ox/calendar/mobile-toolbar-actions.js apps/io.ox/calendar/toolbar.js
+#: apps/io.ox/contacts/actions.js module:io.ox/contacts
+#: apps/io.ox/contacts/mobile-toolbar-actions.js module:io.ox/mail
+#: apps/io.ox/contacts/toolbar.js apps/io.ox/core/folder/contextmenu.js
+#: module:io.ox/core apps/io.ox/files/actions.js module:io.ox/files
+#: apps/io.ox/files/toolbar.js apps/io.ox/mail/actions.js
+#: apps/io.ox/mail/mobile-toolbar-actions.js apps/io.ox/mail/toolbar.js
+#: apps/io.ox/tasks/actions.js module:io.ox/tasks apps/io.ox/tasks/actions/move.js
+#: apps/io.ox/tasks/mobile-toolbar-actions.js apps/io.ox/tasks/toolbar.js
+msgid "Move"
+msgstr "Przenieś"
+
+#: apps/io.ox/calendar/actions.js module:io.ox/calendar
+#: apps/io.ox/calendar/toolbar.js
+msgid "Change status"
+msgstr "Zmień status"
+
+#. Calendar: Create follow-up appointment. Maybe "Folgetermin" in German.
+#: apps/io.ox/calendar/actions.js module:io.ox/calendar
+msgid "Follow-up"
+msgstr "Dalsze działania"
+
+#: apps/io.ox/calendar/actions.js module:io.ox/calendar
+#: apps/io.ox/calendar/toolbar.js apps/io.ox/contacts/actions.js
+#: module:io.ox/contacts apps/io.ox/contacts/toolbar.js apps/io.ox/core/print.js
+#: module:io.ox/core apps/io.ox/core/viewer/views/toolbarview.js
+#: apps/io.ox/mail/actions.js module:io.ox/mail apps/io.ox/mail/toolbar.js
+#: apps/io.ox/tasks/actions.js module:io.ox/tasks apps/io.ox/tasks/toolbar.js
+msgid "Print"
+msgstr "Drukuj"
+
+#: apps/io.ox/calendar/actions.js module:io.ox/calendar
+msgid "Send mail to all participants"
+msgstr "Wyślij wiadomość e-mail do wszystkich uczestników"
+
+#: apps/io.ox/calendar/actions.js module:io.ox/calendar
+msgid "Invite to new appointment"
+msgstr "Zaproś na nowe spotkanie"
+
+#: apps/io.ox/calendar/actions.js module:io.ox/calendar apps/io.ox/mail/actions.js
+#: module:io.ox/mail
+msgid "Save as distribution list"
+msgstr "Zapisz jako listę dystrybucyjną"
+
+#: apps/io.ox/calendar/actions.js module:io.ox/calendar
+msgid "Synchronize calendar"
+msgstr "Synchronizuj kalendarz"
+
+#: apps/io.ox/calendar/actions/acceptdeny.js module:io.ox/calendar
+#: apps/io.ox/calendar/edit/extensions.js module:io.ox/calendar/edit/main
+#: apps/io.ox/calendar/invitations/register.js module:io.ox/calendar/main
+#: apps/io.ox/mail/actions.js module:io.ox/mail apps/io.ox/mail/toolbar.js
+#: apps/io.ox/tasks/edit/view-template.js module:io.ox/tasks/edit
+msgid "Reminder"
+msgstr "Przypomnienie"
+
+#: apps/io.ox/calendar/actions/acceptdeny.js module:io.ox/calendar
+#: apps/io.ox/tasks/actions.js module:io.ox/tasks
+#: apps/io.ox/tasks/mobile-toolbar-actions.js apps/io.ox/tasks/toolbar.js
+#: module:io.ox/mail
+msgid "Change confirmation status"
+msgstr "Zmień status potwierdzenia"
+
+#: apps/io.ox/calendar/actions/acceptdeny.js module:io.ox/calendar
+msgid ""
+"You are about to change your confirmation status. Please leave a comment for "
+"other participants."
+msgstr ""
+"Zostanie zmieniony stan potwierdzenia. Pozostaw komentarz dla innych "
+"uczestników."
+
+#: apps/io.ox/calendar/actions/acceptdeny.js module:io.ox/calendar
+#: apps/io.ox/calendar/invitations/register.js module:io.ox/calendar/main
+#: apps/io.ox/contacts/edit/view-form.js module:io.ox/contacts
+#: apps/io.ox/contacts/model.js apps/io.ox/contacts/view-detail.js
+#: apps/plugins/portal/xing/actions.js module:plugins/portal
+msgid "Comment"
+msgstr "Komentarz"
+
+#: apps/io.ox/calendar/actions/acceptdeny.js module:io.ox/calendar
+msgid "Please comment your confirmation status."
+msgstr "Skomentuj status potwierdzenia."
+
+#: apps/io.ox/calendar/actions/acceptdeny.js module:io.ox/calendar
+#: apps/io.ox/calendar/invitations/register.js module:io.ox/calendar/main
+#: apps/plugins/portal/xing/register.js module:plugins/portal
+msgid "Accept"
+msgstr "Akceptuj"
+
+#: apps/io.ox/calendar/actions/acceptdeny.js module:io.ox/calendar
+#: apps/io.ox/calendar/invitations/register.js module:io.ox/calendar/main
+msgid "Tentative"
+msgstr "Wstępne"
+
+#: apps/io.ox/calendar/actions/acceptdeny.js module:io.ox/calendar
+#: apps/io.ox/calendar/invitations/register.js module:io.ox/calendar/main
+msgid "Decline"
+msgstr "Odrzuć"
+
+#: apps/io.ox/calendar/actions/acceptdeny.js module:io.ox/calendar
+#: apps/io.ox/calendar/edit/main.js module:io.ox/calendar/edit/main
+#: apps/io.ox/calendar/month/perspective.js
+#: apps/io.ox/calendar/week/perspective.js
+#: apps/plugins/notifications/calendar/register.js module:plugins/notifications
+msgid "Ignore conflicts"
+msgstr "Zignoruj konflikty"
+
+#: apps/io.ox/calendar/actions/acceptdeny.js module:io.ox/calendar
+msgid ""
+"Do you want to confirm the whole series or just one appointment within the "
+"series?"
+msgstr "Czy chcesz potwierdzić cały cykl, czy tylko jedno spotkanie z cyklu?"
+
+#. Use singular in this context
+#: apps/io.ox/calendar/actions/acceptdeny.js module:io.ox/calendar
+#: apps/io.ox/calendar/actions/edit.js apps/io.ox/calendar/week/perspective.js
+msgid "Series"
+msgstr "Cykl"
+
+#: apps/io.ox/calendar/actions/acceptdeny.js module:io.ox/calendar
+#: apps/io.ox/calendar/actions/edit.js apps/io.ox/calendar/edit/main.js
+#: module:io.ox/calendar/edit/main apps/io.ox/calendar/list/perspective.js
+#: apps/io.ox/calendar/view-detail.js apps/io.ox/calendar/week/perspective.js
+#: apps/io.ox/mail/detail/links.js module:io.ox/mail
+msgid "Appointment"
+msgstr "Spotkanie"
+
+#: apps/io.ox/calendar/actions/create.js module:io.ox/calendar
+msgid "Appointments in shared calendars"
+msgstr "Spotkania w udostępnionych kalendarzach"
+
+#: apps/io.ox/calendar/actions/create.js module:io.ox/calendar
+msgid ""
+"The selected calendar is shared by %1$s. Appointments in shared calendars "
+"will "
+"generally be created on behalf of the owner."
+msgstr ""
+"Wybrany kalendarz jest udostępniony przez %1$s. Spotkania w udostępnionych "
+"kalendarzach będą zasadniczo tworzone w imieniu jego właściciela."
+
+#: apps/io.ox/calendar/actions/create.js module:io.ox/calendar
+msgid ""
+"Do you really want to create an appointment <b>on behalf of the folder owner<"
+"/b> "
+"or do you want to create an appointment <b>with the folder owner</b> in your "
+"own "
+"calendar?"
+msgstr ""
+"Czy na pewno chcesz utworzyć spotkanie <b>w imieniu właściciela folderu</b>, "
+"czy "
+"wolisz je utworzyć we własnym kalendarzu i <b>zaprosić do niego właściciela "
+"folderu</b>?"
+
+#: apps/io.ox/calendar/actions/create.js module:io.ox/calendar
+msgid "On behalf of the owner"
+msgstr "W imieniu właściciela"
+
+#: apps/io.ox/calendar/actions/create.js module:io.ox/calendar
+msgid "Invite owner"
+msgstr "Zaproś właściciela"
+
+#: apps/io.ox/calendar/actions/delete.js module:io.ox/calendar
+msgid ""
+"Do you want to delete the whole series or just one appointment within the "
+"series?"
+msgstr "Czy chcesz usunąć cały cykl, czy tylko jedno spotkanie z cyklu?"
 
 #: apps/io.ox/calendar/actions/delete.js module:io.ox/calendar
 #: apps/io.ox/calendar/toolbar.js
 msgid "Delete appointment"
 msgstr "Usuń spotkanie"
 
-#: apps/io.ox/contacts/toolbar.js module:io.ox/contacts
-msgid "Delete contact"
-msgstr "Usuń kontakt"
-
-#: apps/plugins/administration/groups/settings/toolbar.js module:io.ox/core
-msgid "Delete group"
-msgstr "Usuń grupę"
-
-#: apps/io.ox/mail/settings/signatures/settings/pane.js module:io.ox/mail
-msgid "Delete old signatures after import"
-msgstr "Po zakończeniu importu usuń stare podpisy"
-
-#. object permissions - delete
-#: apps/io.ox/files/share/permissions.js module:io.ox/core
-msgid "Delete own objects"
-msgstr "Usuń własne obiekty"
-
-#: apps/io.ox/files/share/permissions.js module:io.ox/core
-msgid "Delete permissions"
-msgstr "Uprawnienia do usuwania"
-
-#: apps/plugins/administration/resources/settings/toolbar.js module:io.ox/core
-msgid "Delete resource"
-msgstr "Usuń zasób"
-
-#: apps/io.ox/tasks/toolbar.js module:io.ox/mail
-msgid "Delete task"
-msgstr "Usuń zadanie"
-
-#: apps/io.ox/files/actions.js module:io.ox/files
-#: apps/io.ox/files/actions/versions-delete.js
-msgid "Delete version"
-msgstr "Usuń wersję"
-
 #: apps/io.ox/calendar/actions/delete.js module:io.ox/calendar
 msgid "Delete whole series"
 msgstr "Usuń cały cykl"
 
-#: apps/io.ox/portal/main.js module:io.ox/portal
-#: apps/io.ox/portal/settings/widgetview.js
-msgid "Delete widget"
-msgstr "Usuń widget"
-
-#. Trash folder
-#: apps/io.ox/mail/accounts/view-form.js module:io.ox/settings
-msgctxt "folder"
-msgid "Deleted messages"
-msgstr "Wiadomości usunięte"
-
-#: apps/io.ox/mail/accounts/view-form.js module:io.ox/settings
-msgid "Deleting messages on local storage also deletes them on server"
-msgstr ""
-"Usunięcie wiadomości przechowywanych lokalnie powoduje ich równoczesne "
-"usunięcie z serwera"
-
-#: apps/io.ox/contacts/model.js module:io.ox/contacts
-#: apps/io.ox/contacts/print.js
-msgid "Department"
-msgstr "Dział"
-
-#: apps/io.ox/files/share/view-options.js module:io.ox/files
-#: apps/io.ox/files/view-options.js apps/io.ox/mail/view-options.js
-#: module:io.ox/mail apps/io.ox/tasks/main.js module:io.ox/tasks
-msgid "Descending"
-msgstr "Malejąco"
+#: apps/io.ox/calendar/actions/delete.js module:io.ox/calendar
+msgid "Do you want to delete this appointment?"
+msgstr "Czy chcesz usunąć to spotkanie?"
+
+#: apps/io.ox/calendar/actions/edit.js module:io.ox/calendar
+#: apps/io.ox/calendar/week/perspective.js
+msgid ""
+"Do you want to edit the whole series or just one appointment within the "
+"series?"
+msgstr "Czy chcesz edytować cały cykl, czy tylko jedno spotkanie z cyklu?"
+
+#: apps/io.ox/calendar/conflicts/conflictList.js
+#: module:io.ox/calendar/conflicts/conflicts
+msgid "Conflicts detected"
+msgstr "Wykryto konflikty"
+
+#: apps/io.ox/calendar/conflicts/conflictList.js
+#: module:io.ox/calendar/conflicts/conflicts
+msgid "The new appointment conflicts with existing appointments."
+msgstr "Nowe spotkanie jest w konflikcie z istniejącymi już spotkaniami."
+
+#: apps/io.ox/calendar/detail/main.js module:io.ox/calendar
+#: apps/io.ox/calendar/month/perspective.js
+#: apps/io.ox/calendar/week/perspective.js
+msgid "Appointment Details"
+msgstr "Szczegóły spotkania"
+
+#: apps/io.ox/calendar/detail/main.js module:io.ox/calendar
+#: apps/io.ox/calendar/week/perspective.js
+msgid "An error occurred. Please try again."
+msgstr "Wystąpił błąd. Spróbuj ponownie."
+
+#: apps/io.ox/calendar/edit/extensions.js module:io.ox/calendar/edit/main
+#: apps/io.ox/calendar/edit/main.js apps/io.ox/calendar/toolbar.js
+#: module:io.ox/calendar
+msgid "Edit appointment"
+msgstr "Edytuj spotkanie"
+
+#: apps/io.ox/calendar/edit/extensions.js module:io.ox/calendar/edit/main
+#: apps/io.ox/calendar/edit/main.js
+msgid "Create appointment"
+msgstr "Utwórz spotkanie"
+
+#: apps/io.ox/calendar/edit/extensions.js module:io.ox/calendar/edit/main
+#: apps/io.ox/contacts/distrib/create-dist-view.js module:io.ox/contacts
+#: apps/io.ox/contacts/edit/view-form.js
+#: apps/io.ox/core/folder/actions/imap-subscription.js module:io.ox/core
+#: apps/io.ox/core/permissions/permissions.js apps/io.ox/core/settings/user.js
+#: apps/io.ox/editor/main.js module:io.ox/editor
+#: apps/io.ox/files/actions/edit-description.js module:io.ox/files
+#: apps/io.ox/files/actions/save-as-pdf.js apps/io.ox/files/filepicker.js
+#: apps/io.ox/files/share/permissions.js apps/io.ox/mail/accounts/settings.js
+#: module:io.ox/mail/accounts/settings apps/io.ox/mail/actions/attachmentSave.js
+#: module:io.ox/mail apps/io.ox/mail/categories/dialogs.js
+#: apps/io.ox/mail/compose/extensions.js apps/io.ox/mail/compose/names.js
+#: apps/io.ox/mail/mailfilter/settings/filter.js
+#: apps/io.ox/mail/settings/signatures/settings/pane.js
+#: apps/io.ox/oauth/settings.js module:io.ox/settings
+#: apps/io.ox/tasks/edit/view-template.js module:io.ox/tasks/edit
+#: apps/plugins/administration/groups/settings/edit.js
+#: apps/plugins/administration/resources/settings/edit.js
+#: apps/plugins/portal/flickr/register.js module:plugins/portal
+#: apps/plugins/portal/mail/register.js apps/plugins/portal/rss/register.js
+#: module:io.ox/portal apps/plugins/portal/tumblr/register.js
+msgid "Save"
+msgstr "Zapisz"
+
+#: apps/io.ox/calendar/edit/extensions.js module:io.ox/calendar/edit/main
+#: apps/io.ox/calendar/mobile-toolbar-actions.js module:io.ox/calendar
+#: apps/io.ox/tasks/edit/view-template.js module:io.ox/tasks/edit
+#: apps/plugins/administration/groups/settings/edit.js module:io.ox/core
+#: apps/plugins/administration/resources/settings/edit.js
+msgid "Create"
+msgstr "Utwórz"
+
+#: apps/io.ox/calendar/edit/extensions.js module:io.ox/calendar/edit/main
+#: apps/io.ox/contacts/distrib/create-dist-view.js module:io.ox/contacts
+#: apps/io.ox/contacts/edit/view-form.js apps/io.ox/core/settings/user.js
+#: apps/io.ox/mail/compose/extensions.js module:io.ox/mail
+#: apps/io.ox/mail/mailfilter/settings/filter/view-form.js module:io.ox/settings
+#: apps/io.ox/tasks/edit/view-template.js module:io.ox/tasks/edit
+msgid "Discard"
+msgstr "Odrzuć"
+
+#: apps/io.ox/calendar/edit/extensions.js module:io.ox/calendar/edit/main
+#: apps/io.ox/core/folder/picker.js module:io.ox/core
+#: apps/io.ox/mail/mailfilter/settings/filter/view-form.js module:io.ox/settings
+msgid "Select folder"
+msgstr "Wybierz folder"
+
+#: apps/io.ox/calendar/edit/extensions.js module:io.ox/calendar/edit/main
+msgid "Calendar:"
+msgstr "Kalendarz:"
+
+#: apps/io.ox/calendar/edit/extensions.js module:io.ox/calendar/edit/main
+#: apps/io.ox/calendar/util.js module:io.ox/calendar
+#: apps/io.ox/core/viewer/views/sidebar/fileinfoview.js module:io.ox/core/viewer
+#: apps/io.ox/mail/actions/reminder.js module:io.ox/mail
+#: apps/io.ox/mail/compose/extensions.js apps/io.ox/mail/detail/view.js
+#: apps/io.ox/mail/mailfilter/settings/filter/view-form.js module:io.ox/settings
+#: apps/io.ox/mail/vacationnotice/settings/model.js
+#: apps/io.ox/mail/view-options.js apps/io.ox/tasks/edit/view-template.js
+#: module:io.ox/tasks/edit apps/io.ox/tasks/main.js module:io.ox/tasks
+msgid "Subject"
+msgstr "Temat"
+
+#: apps/io.ox/calendar/edit/extensions.js module:io.ox/calendar/edit/main
+#: apps/io.ox/calendar/print-compact.js module:io.ox/calendar
+#: apps/io.ox/calendar/util.js
+msgid "Location"
+msgstr "Miejsce"
+
+#: apps/io.ox/calendar/edit/extensions.js module:io.ox/calendar/edit/main
+msgid "Starts on"
+msgstr "Data rozpoczęcia"
+
+#: apps/io.ox/calendar/edit/extensions.js module:io.ox/calendar/edit/main
+msgid "Ends on"
+msgstr "Kończy się o"
+
+#. %1$s timezone abbreviation of the appointment
+#. %2$s default user timezone
+#: apps/io.ox/calendar/edit/extensions.js module:io.ox/calendar/edit/main
+msgid ""
+"The timezone of this appointment (%1$s) differs from your default timezone "
+"(%2$s)."
+msgstr ""
+"Strefa czasowa tego spotkania (%1$s) różni się od domyślnej strefy czasowej "
+"(%2$s)."
+
+#: apps/io.ox/calendar/edit/extensions.js module:io.ox/calendar/edit/main
+#: apps/io.ox/tasks/edit/view-template.js module:io.ox/tasks/edit
+msgid "All day"
+msgstr "Cały dzień"
 
 #: apps/io.ox/calendar/edit/extensions.js module:io.ox/calendar/edit/main
 #: apps/io.ox/calendar/util.js module:io.ox/calendar
 #: apps/io.ox/core/viewer/views/sidebar/filedescriptionview.js
 #: module:io.ox/core/viewer apps/io.ox/files/actions/edit-description.js
 #: module:io.ox/files apps/io.ox/tasks/edit/view-template.js
-#: module:io.ox/tasks/edit
-#: apps/plugins/administration/resources/settings/edit.js module:io.ox/core
-#: apps/plugins/portal/flickr/register.js module:plugins/portal
+#: module:io.ox/tasks/edit apps/plugins/administration/resources/settings/edit.js
+#: module:io.ox/core apps/plugins/portal/flickr/register.js module:plugins/portal
 #: apps/plugins/portal/mail/register.js apps/plugins/portal/rss/register.js
 #: module:io.ox/portal apps/plugins/portal/tumblr/register.js
 msgid "Description"
 msgstr "Opis"
 
+#: apps/io.ox/calendar/edit/extensions.js module:io.ox/calendar/edit/main
+#: apps/io.ox/tasks/edit/view-template.js module:io.ox/tasks/edit
+msgid "Expand form"
+msgstr "Rozwiń formularz"
+
+#: apps/io.ox/calendar/edit/extensions.js module:io.ox/calendar/edit/main
+#: apps/io.ox/tasks/edit/view-template.js module:io.ox/tasks/edit
+msgid "Collapse form"
+msgstr "Zwiń formularz"
+
+#: apps/io.ox/calendar/edit/extensions.js module:io.ox/calendar/edit/main
+#: apps/io.ox/calendar/util.js module:io.ox/calendar
+msgid "Reserved"
+msgstr "Zarezerwowane"
+
+#: apps/io.ox/calendar/edit/extensions.js module:io.ox/calendar/edit/main
+#: apps/io.ox/calendar/util.js module:io.ox/calendar
+msgid "Temporary"
+msgstr "Tymczasowe"
+
+#: apps/io.ox/calendar/edit/extensions.js module:io.ox/calendar/edit/main
+#: apps/io.ox/calendar/util.js module:io.ox/calendar
+msgid "Absent"
+msgstr "Nieobecność"
+
+#: apps/io.ox/calendar/edit/extensions.js module:io.ox/calendar/edit/main
+#: apps/io.ox/calendar/util.js module:io.ox/calendar
+msgid "Free"
+msgstr "Wolne"
+
+#: apps/io.ox/calendar/edit/extensions.js module:io.ox/calendar/edit/main
+#: apps/io.ox/calendar/view-detail.js module:io.ox/calendar
+msgid "Shown as"
+msgstr "Pokazywane jako"
+
+#: apps/io.ox/calendar/edit/extensions.js module:io.ox/calendar/edit/main
+#: apps/io.ox/mail/view-options.js module:io.ox/mail
+#: apps/io.ox/portal/settings/pane.js module:io.ox/portal
+msgid "Color"
+msgstr "Kolor"
+
+#: apps/io.ox/calendar/edit/extensions.js module:io.ox/calendar/edit/main
+#: apps/io.ox/tasks/edit/view-template.js module:io.ox/tasks/edit
+#: apps/plugins/portal/flickr/register.js module:plugins/portal
+msgid "Type"
+msgstr "Typ"
+
+#: apps/io.ox/calendar/edit/extensions.js module:io.ox/calendar/edit/main
+#: apps/io.ox/calendar/list/view-grid-template.js module:io.ox/calendar
+#: apps/io.ox/calendar/month/view.js apps/io.ox/calendar/view-detail.js
+#: apps/io.ox/calendar/view-grid-template.js apps/io.ox/calendar/week/view.js
+#: apps/io.ox/contacts/view-detail.js module:io.ox/contacts
+#: apps/io.ox/tasks/edit/view-template.js module:io.ox/tasks/edit
+msgid "Private"
+msgstr "Prywatne"
+
+#: apps/io.ox/calendar/edit/extensions.js module:io.ox/calendar/edit/main
+msgid "Notify all participants by email."
+msgstr "Powiadom wszystkich uczestników pocztą e-mail."
+
+#: apps/io.ox/calendar/edit/extensions.js module:io.ox/calendar/edit/main
+#: apps/io.ox/calendar/view-detail.js module:io.ox/calendar
+#: apps/io.ox/contacts/edit/view-form.js module:io.ox/contacts
+#: apps/io.ox/mail/compose/extensions.js module:io.ox/mail
+#: apps/io.ox/tasks/edit/view-template.js module:io.ox/tasks/edit
+#: apps/io.ox/tasks/view-detail.js module:io.ox/tasks
+msgid "Attachments"
+msgstr "Załączniki"
+
+#: apps/io.ox/calendar/edit/extensions.js module:io.ox/calendar/edit/main
+#: apps/io.ox/contacts/edit/view-form.js module:io.ox/contacts
+#: apps/io.ox/tasks/edit/view-template.js module:io.ox/tasks/edit
+msgid "Drop here to upload a <b class=\"dndignore\">new attachment</b>"
+msgstr "Upuść tutaj, aby przesłać <b class=\"dndignore\">nowy załącznik</b>"
+
+#: apps/io.ox/calendar/edit/extensions.js module:io.ox/calendar/edit/main
+#: apps/io.ox/calendar/freebusy/templates.js module:io.ox/calendar/freebusy
+#: apps/io.ox/calendar/toolbar.js module:io.ox/calendar
+msgid "Find a free time"
+msgstr "Znajdź wolny czas"
+
 #: apps/io.ox/calendar/edit/main.js module:io.ox/calendar/edit/main
 msgid "Description has been copied"
 msgstr "Opis został skopiowany"
 
-#: apps/io.ox/core/viewer/views/sidebar/filedescriptionview.js
-#: module:io.ox/core/viewer
-msgid "Description text"
-msgstr "Tekst opisu"
-
-#. answer Button to 'Do you want the appointments printed in detail or as a compact list?'
-#: apps/io.ox/calendar/actions.js module:io.ox/calendar
-msgid "Detailed"
-msgstr "Szczegóły"
-
-#: apps/io.ox/files/share/permissions.js module:io.ox/core
-msgid "Detailed access rights"
-msgstr "Szczegółowe uprawnienia dostępu"
+#: apps/io.ox/calendar/edit/main.js module:io.ox/calendar/edit/main
+msgid "The field \"%1$s\" exceeds its maximum size of %2$d characters."
+msgstr "Rozmiar pola \"%1$s\" przekracza maksymalny rozmiar: %2$d znaków."
+
+#: apps/io.ox/calendar/edit/main.js module:io.ox/calendar/edit/main
+msgid "Conflicts with resources cannot be ignored"
+msgstr "Konfliktów z zasobami nie można ignorować"
+
+#: apps/io.ox/calendar/edit/main.js module:io.ox/calendar/edit/main
+#: apps/io.ox/contacts/distrib/main.js module:io.ox/contacts
+#: apps/io.ox/contacts/edit/main.js apps/io.ox/editor/main.js module:io.ox/editor
+#: apps/io.ox/tasks/edit/main.js module:io.ox/tasks
+msgid "Do you really want to discard your changes?"
+msgstr "Czy na pewno chcesz odrzucić zmiany?"
+
+#. "Discard changes" appears in combination with "Cancel" (this action)
+#. Translation should be distinguishable for the user
+#: apps/io.ox/calendar/edit/main.js module:io.ox/calendar/edit/main
+#: apps/io.ox/contacts/distrib/main.js module:io.ox/contacts
+#: apps/io.ox/contacts/edit/main.js apps/io.ox/editor/main.js module:io.ox/editor
+#: apps/io.ox/tasks/edit/main.js module:io.ox/tasks
+msgctxt "dialog"
+msgid "Discard changes"
+msgstr "Odrzuć zmiany"
+
+#. as in: The appointment is repeated every day, or The appointment is repeated every %1$d days.
+#. This is inserted into an HTML construct.
+#: apps/io.ox/calendar/edit/recurrence-view.js module:io.ox/calendar/edit/main
+msgid "every %1$d day"
+msgid_plural "every %1$d days"
+msgstr[0] "co %1$d dzień"
+msgstr[1] "co %1$d dni"
+msgstr[2] "co %1$d dni"
+
+#. as in: The appointment is repeated every week, or The appointment is repeated every %1$d weeks.
+#. This is inserted into an HTML construct.
+#: apps/io.ox/calendar/edit/recurrence-view.js module:io.ox/calendar/edit/main
+msgid "every %1$d week"
+msgid_plural "every %1$d weeks"
+msgstr[0] "co %1$d tydzień"
+msgstr[1] "co %1$d tygodnie"
+msgstr[2] "co %1$d tygodni"
+
+#. as in: The appointment is repeated on day 12 every month, or The appointment is repeated on day 12 every %1$d months.
+#. This is inserted into an HTML construct.
+#: apps/io.ox/calendar/edit/recurrence-view.js module:io.ox/calendar/edit/main
+msgid "every %1$d month"
+msgid_plural "every %1$d months"
+msgstr[0] "co %1$d miesiąc"
+msgstr[1] "co %1$d miesiące"
+msgstr[2] "co %1$d miesięcy"
+
+#: apps/io.ox/calendar/edit/recurrence-view.js module:io.ox/calendar/edit/main
+msgid "after %1$d appointment"
+msgid_plural "after %1$d appointments"
+msgstr[0] "po %1$d spotkaniu"
+msgstr[1] "po %1$d spotkaniach"
+msgstr[2] "po %1$d spotkaniach"
+
+#: apps/io.ox/calendar/edit/recurrence-view.js module:io.ox/calendar/edit/main
+msgid "Click to close the recurrence view"
+msgstr "Kliknij, aby zamknąć widok cyklu"
+
+#: apps/io.ox/calendar/edit/recurrence-view.js module:io.ox/calendar/edit/main
+msgid "Click on the links to change the values."
+msgstr "Aby zmienić wartości, kliknij te łącza."
+
+#: apps/io.ox/calendar/edit/recurrence-view.js module:io.ox/calendar/edit/main
+msgid "Click on a sentence to choose when to repeat the appointment."
+msgstr "Kliknij zdanie opisujące cykl powtórzeń spotkania."
+
+#: apps/io.ox/calendar/edit/recurrence-view.js module:io.ox/calendar/edit/main
+msgid ""
+"The appointment is repeated <a href=\"#\" data-attribute=\"recurrenceType\" "
+"data-"
+"widget=\"options\">weekly</a>."
+msgstr ""
+"Spotkanie jest powtarzane <a href=\"#\" data-attribute=\"recurrenceType\" "
+"data-"
+"widget=\"options\">co tydzień</a>."
+
+#. recurring appointment: the appointment is repeated daily
+#: apps/io.ox/calendar/edit/recurrence-view.js module:io.ox/calendar/edit/main
+msgid "daily"
+msgstr "codziennie"
+
+#. recurring appointment: the appointment is repeated weekly
+#: apps/io.ox/calendar/edit/recurrence-view.js module:io.ox/calendar/edit/main
+msgid "weekly"
+msgstr "co tydzień"
+
+#. recurring appointment: the appointment is repeated monthly
+#: apps/io.ox/calendar/edit/recurrence-view.js module:io.ox/calendar/edit/main
+msgid "monthly"
+msgstr "co miesiąc"
+
+#. recurring appointment: the appointment is repeated yearly
+#: apps/io.ox/calendar/edit/recurrence-view.js module:io.ox/calendar/edit/main
+msgid "yearly"
+msgstr "co rok"
+
+#: apps/io.ox/calendar/edit/recurrence-view.js module:io.ox/calendar/edit/main
+msgid ""
+"The appointment is repeated <a href=\"#\"  data-widget=\"number\" "
+"data-attribute="
+"\"interval\">every <span class=\"number-control\">2</span> days</a>."
+msgstr ""
+"Spotkanie jest powtarzane <a href=\"#\"  data-widget=\"number\" "
+"data-attribute="
+"\"interval\">co <span class=\"number-control\">2</span> dni</a>."
+
+#. as in: The appointment is repeated every day
+#. This is inserted into an HTML construct and is the form without the number
+#: apps/io.ox/calendar/edit/recurrence-view.js module:io.ox/calendar/edit/main
+msgid "every day"
+msgstr "codziennie"
+
+#: apps/io.ox/calendar/edit/recurrence-view.js module:io.ox/calendar/edit/main
+msgid ""
+"The appointment is repeated <a href=\"#\"  data-widget=\"number\" "
+"data-attribute="
+"\"interval\">every <span class=\"number-control\">2</span> weeks</a> on <a "
+"href="
+"\"#\"  data-widget=\"days\" data-attribute=\"days\">monday</a>."
+msgstr ""
+"Spotkanie jest powtarzane <a href=\"#\"  data-widget=\"number\" "
+"data-attribute="
+"\"interval\">co <span class=\"number-control\">2</span> tygodnie</a> w <a "
+"href="
+"\"#\"  data-widget=\"days\" data-attribute=\"days\">poniedziałek</a>."
+
+#. as in: The appointment is repeated every week
+#. This is inserted into an HTML construct and is the form without the number
+#: apps/io.ox/calendar/edit/recurrence-view.js module:io.ox/calendar/edit/main
+msgid "every week"
+msgstr "co tydzień"
+
+#: apps/io.ox/calendar/edit/recurrence-view.js module:io.ox/calendar/edit/main
+msgid ""
+"The appointment is repeated on day <a href=\"#\" data-widget=\"number\" data-"
+"attribute=\"dayInMonth\"><span class=\"number-control\">10</span></a> <a "
+"href=\"#"
+"\" data-widget=\"number\" data-attribute=\"interval\">every <span "
+"class=\"number-"
+"control\">2</span> months</a>."
+msgstr ""
+"Spotkanie jest powtarzane <a href=\"#\" data-widget=\"number\" data-attribute="
+"\"dayInMonth\"><span class=\"number-control\">10</span></a> <a href=\"#\" "
+"data-"
+"widget=\"number\" data-attribute=\"interval\">dnia miesiąca co <span class="
+"\"number-control\">2</span> miesiące</a>. "
+
+#. as in: The appointment is repeated every month
+#. This is inserted into an HTML construct and is the form without the number
+#: apps/io.ox/calendar/edit/recurrence-view.js module:io.ox/calendar/edit/main
+msgid "every month"
+msgstr "co miesiąc"
+
+#: apps/io.ox/calendar/edit/recurrence-view.js module:io.ox/calendar/edit/main
+msgid ""
+"The appointment is repeated the <a href=\"#\" data-widget=\"options\" data-"
+"attribute=\"ordinal\">second</a> <a href=\"#\" data-widget=\"options\" data-"
+"attribute=\"day\">Wednesday</a> <a href=\"#\" data-widget=\"number\" data-"
+"attribute=\"interval\">every <span class=\"number-control\">2</span> months<"
+"/a>."
+msgstr ""
+"Spotkanie jest powtarzane w <a href=\"#\" data-widget=\"options\" "
+"data-attribute="
+"\"ordinal\">drugą</a> <a href=\"#\" data-widget=\"options\" "
+"data-attribute=\"day"
+"\">środę</a> <a href=\"#\" data-widget=\"number\" data-attribute=\"interval\">"
+"co "
+"<span class=\"number-control\">2</span> miesiące</a>. "
+
+#. As in last monday, tuesday, wednesday ... , day of the week, day of the weekend
+#. as in: last week or last Monday
+#: apps/io.ox/calendar/edit/recurrence-view.js module:io.ox/calendar/edit/main
+#: apps/io.ox/calendar/util.js module:io.ox/calendar
+msgid "last"
+msgstr "ost."
+
+#. As in first monday, tuesday, wednesday ... , day of the week, day of the weekend
+#. as in: first week or first Monday
+#: apps/io.ox/calendar/edit/recurrence-view.js module:io.ox/calendar/edit/main
+#: apps/io.ox/calendar/util.js module:io.ox/calendar
+msgid "first"
+msgstr "1."
+
+#. As in second monday, tuesday, wednesday ... , day of the week, day of the weekend
+#. as in: second week or second Monday
+#: apps/io.ox/calendar/edit/recurrence-view.js module:io.ox/calendar/edit/main
+#: apps/io.ox/calendar/util.js module:io.ox/calendar
+msgid "second"
+msgstr "2."
+
+#. As in third monday, tuesday, wednesday ... , day of the week, day of the weekend
+#. as in: third week or third Monday
+#: apps/io.ox/calendar/edit/recurrence-view.js module:io.ox/calendar/edit/main
+#: apps/io.ox/calendar/util.js module:io.ox/calendar
+msgid "third"
+msgstr "3."
+
+#. As in fourth monday, tuesday, wednesday ... , day of the week, day of the weekend
+#. as in: fourth week or fourth Monday
+#: apps/io.ox/calendar/edit/recurrence-view.js module:io.ox/calendar/edit/main
+#: apps/io.ox/calendar/util.js module:io.ox/calendar
+msgid "fourth"
+msgstr "4."
+
+#: apps/io.ox/calendar/edit/recurrence-view.js module:io.ox/calendar/edit/main
+msgid "day of the week"
+msgstr "dzień tygodnia"
+
+#: apps/io.ox/calendar/edit/recurrence-view.js module:io.ox/calendar/edit/main
+msgid "day of the weekend"
+msgstr "dzień tygodnia"
+
+#: apps/io.ox/calendar/edit/recurrence-view.js module:io.ox/calendar/edit/main
+msgid ""
+"The appointment is repeated every year on day <a href=\"#\" "
+"data-widget=\"number"
+"\" data-attribute=\"dayInMonth\"><span class=\"number-control\">10</span></a> "
+"of "
+"<a href=\"#\" data-widget=\"options\" data-attribute=\"month\">October</a>."
+msgstr ""
+"Spotkanie jest powtarzane co roku <a href=\"#\" data-widget=\"number\" data-"
+"attribute=\"dayInMonth\"><span class=\"number-control\">10</span></a> <a "
+"href=\"#"
+"\" data-widget=\"options\" data-attribute=\"month\">października</a>."
+
+#: apps/io.ox/calendar/edit/recurrence-view.js module:io.ox/calendar/edit/main
+msgid "January"
+msgstr "Styczeń"
+
+#: apps/io.ox/calendar/edit/recurrence-view.js module:io.ox/calendar/edit/main
+msgid "February"
+msgstr "Luty"
+
+#: apps/io.ox/calendar/edit/recurrence-view.js module:io.ox/calendar/edit/main
+msgid "March"
+msgstr "Marzec"
+
+#: apps/io.ox/calendar/edit/recurrence-view.js module:io.ox/calendar/edit/main
+msgid "April"
+msgstr "Kwiecień"
+
+#: apps/io.ox/calendar/edit/recurrence-view.js module:io.ox/calendar/edit/main
+msgid "May"
+msgstr "Maj"
+
+#: apps/io.ox/calendar/edit/recurrence-view.js module:io.ox/calendar/edit/main
+msgid "June"
+msgstr "Czerwiec"
+
+#: apps/io.ox/calendar/edit/recurrence-view.js module:io.ox/calendar/edit/main
+msgid "July"
+msgstr "Lipiec"
+
+#: apps/io.ox/calendar/edit/recurrence-view.js module:io.ox/calendar/edit/main
+msgid "August"
+msgstr "Sierpień"
+
+#: apps/io.ox/calendar/edit/recurrence-view.js module:io.ox/calendar/edit/main
+msgid "September"
+msgstr "Wrzesień"
+
+#: apps/io.ox/calendar/edit/recurrence-view.js module:io.ox/calendar/edit/main
+msgid "October"
+msgstr "Październik"
+
+#: apps/io.ox/calendar/edit/recurrence-view.js module:io.ox/calendar/edit/main
+msgid "November"
+msgstr "Listopad"
+
+#: apps/io.ox/calendar/edit/recurrence-view.js module:io.ox/calendar/edit/main
+msgid "December"
+msgstr "Grudzień"
+
+#: apps/io.ox/calendar/edit/recurrence-view.js module:io.ox/calendar/edit/main
+msgid ""
+"The appointment is repeated every <a href=\"#\" data-widget=\"options\" data-"
+"attribute=\"ordinal\">first</a> <a href=\"#\" data-widget=\"options\" data-"
+"attribute=\"day\">Wednesday</a> in <a href=\"#\" data-widget=\"options\" data-"
+"attribute=\"month\">October</a>."
+msgstr ""
+"Spotkanie jest powtarzane w <a href=\"#\" data-widget=\"options\" "
+"data-attribute="
+"\"ordinal\">pierwszą</a> <a href=\"#\" data-widget=\"options\" data-attribute="
+"\"day\">środę</a> <a href=\"#\" data-widget=\"options\" data-attribute=\"month"
+"\">października</a>. "
+
+#: apps/io.ox/calendar/edit/recurrence-view.js module:io.ox/calendar/edit/main
+msgid "never ends"
+msgstr "nigdy się nie kończy"
+
+#: apps/io.ox/calendar/edit/recurrence-view.js module:io.ox/calendar/edit/main
+msgid "ends on a specific date"
+msgstr "kończy się określonego dnia"
+
+#: apps/io.ox/calendar/edit/recurrence-view.js module:io.ox/calendar/edit/main
+msgid "ends after a certain number of appointments"
+msgstr "kończy się po określonej liczbie spotkań"
+
+#: apps/io.ox/calendar/edit/recurrence-view.js module:io.ox/calendar/edit/main
+msgid "ends"
+msgstr "kończy się"
+
+#: apps/io.ox/calendar/edit/recurrence-view.js module:io.ox/calendar/edit/main
+msgid ""
+"The series <a href=\"#\" data-attribute=\"ending\" data-widget=\"options\">"
+"never "
+"ends</a>."
+msgstr ""
+"Cykl <a href=\"#\" data-attribute=\"ending\" data-widget=\"options\">nie "
+"kończy "
+"się nigdy</a>."
+
+#: apps/io.ox/calendar/edit/recurrence-view.js module:io.ox/calendar/edit/main
+msgid ""
+"The series <a href=\"#\" data-attribute=\"ending\" data-widget=\"options\">"
+"ends</"
+"a> on <a href=\"#\" data-attribute=\"until\" data-widget=\"datePicker"
+"\">11/03/2013</a>."
+msgstr ""
+"Cykl <a href=\"#\" data-attribute=\"ending\" data-widget=\"options\">kończy "
+"się</"
+"a> <a href=\"#\" data-attribute=\"until\" data-widget=\"datePicker\">"
+"11/03/2013</"
+"a>."
+
+#: apps/io.ox/calendar/edit/recurrence-view.js module:io.ox/calendar/edit/main
+msgid ""
+"The series <a href=\"#\" data-attribute=\"ending\" data-widget=\"options\">"
+"ends</"
+"a> <a href=\"#\" data-attribute=\"occurrences\" data-widget=\"number\">after "
+"<span class=\"number-control\">2</span> appointments</a>."
+msgstr ""
+"Cykl<a href=\"#\" data-attribute=\"ending\" data-widget=\"options\"> kończy "
+"się "
+"</a> <a href=\"#\" data-attribute=\"occurrences\" data-widget=\"number\">po "
+"<span class=\"number-control\">2</span> spotkaniach</a>."
+
+#: apps/io.ox/calendar/edit/recurrence-view.js module:io.ox/calendar/edit/main
+msgid "Please choose a sentence below."
+msgstr "Wybierz poniżej jedno zdanie."
+
+#: apps/io.ox/calendar/edit/recurrence-view.js module:io.ox/calendar/edit/main
+msgid "Repeat"
+msgstr "Powtórz"
+
+#: apps/io.ox/calendar/edit/timezone-dialog.js module:io.ox/calendar/edit/main
+msgid "Start date timezone"
+msgstr "Strefa czasowa godziny rozpoczęcia"
+
+#: apps/io.ox/calendar/edit/timezone-dialog.js module:io.ox/calendar/edit/main
+msgid "End date timezone"
+msgstr "Strefa czasowa godziny zakończenia"
+
+#: apps/io.ox/calendar/edit/timezone-dialog.js module:io.ox/calendar/edit/main
+msgid ""
+"If you select different timezones, the appointment's start and end dates are "
+"saved in the timezone of the appointment's start date. A different end date "
+"timezone only allows a convenient conversion."
+msgstr ""
+"Po wybraniu różnych stref czasowych godziny rozpoczęcia i zakończenia "
+"spotkania "
+"zostaną zapisane w strefie czasowej godziny rozpoczęcia. Ustawienie innej "
+"strefy "
+"czasowej godziny zakończenia ma na celu wyłącznie wygodne wyświetlenie "
+"informacji."
+
+#: apps/io.ox/calendar/edit/timezone-dialog.js module:io.ox/calendar/edit/main
+msgid "Convert the entered start and end dates to match the modified timezones"
+msgstr ""
+"Skonwertuj wprowadzone godziny rozpoczęcia i zakończenia tak, aby pasowały do "
+"zmienionych stref czasowych"
+
+#: apps/io.ox/calendar/edit/timezone-dialog.js module:io.ox/calendar/edit/main
+msgid "Change timezone"
+msgstr "Zmień strefę czasową"
+
+#: apps/io.ox/calendar/edit/timezone-dialog.js module:io.ox/calendar/edit/main
+msgid "Change"
+msgstr "Zmień"
+
+#: apps/io.ox/calendar/freebusy/templates.js module:io.ox/calendar/freebusy
+#: apps/io.ox/calendar/toolbar.js module:io.ox/calendar
+msgid "Scheduling"
+msgstr "Planowanie"
+
+#: apps/io.ox/calendar/freebusy/templates.js module:io.ox/calendar/freebusy
+msgid "Change view"
+msgstr "Zmień widok"
+
+#: apps/io.ox/calendar/freebusy/templates.js module:io.ox/calendar/freebusy
+#: apps/io.ox/calendar/toolbar.js module:io.ox/calendar
+msgid "Workweek"
+msgstr "Tydzień roboczy"
+
+#: apps/io.ox/calendar/freebusy/templates.js module:io.ox/calendar/freebusy
+#: apps/io.ox/calendar/toolbar.js module:io.ox/calendar
+msgid "Week"
+msgstr "Tydzień"
+
+#: apps/io.ox/calendar/freebusy/templates.js module:io.ox/calendar/freebusy
+msgid ""
+"If you spot a free time, just select this area. To do this, move the cursor "
+"to "
+"the start time, hold the mouse button, and <b>drag the mouse</b> to the end "
+"time."
+msgstr ""
+"Jeśli zauważysz wolny czas, wystarczy go wybrać. Aby to zrobić, przytrzymaj "
+"przycisk myszy na godzinie rozpoczęcia i <b>przeciągnij mysz</b> do czasu "
+"zakończenia."
+
+#: apps/io.ox/calendar/freebusy/templates.js module:io.ox/calendar/freebusy
+msgid ""
+"You will automatically return to the appointment dialog. The selected start "
+"and "
+"end time as well as the current participant list will be applied."
+msgstr ""
+"Automatycznie wrócisz do okna dialogowego spotkania. Wybrane godziny "
+"rozpoczęcia "
+"i zakończenia, jak również aktualna lista uczestników, zostaną wprowadzone."
+
+#: apps/io.ox/calendar/freebusy/templates.js module:io.ox/calendar/freebusy
+msgid "How does this work?"
+msgstr "Jak to działa?"
+
+#: apps/io.ox/calendar/freebusy/templates.js module:io.ox/calendar/freebusy
+#: apps/io.ox/core/main.js module:io.ox/core apps/io.ox/help/center.js
+#: module:io.ox/help
+msgid "Help"
+msgstr "Pomoc"
+
+#: apps/io.ox/calendar/freebusy/templates.js module:io.ox/calendar/freebusy
+msgid "Back to appointment"
+msgstr "Wróć do spotkania"
+
+#: apps/io.ox/calendar/freebusy/templates.js module:io.ox/calendar/freebusy
+msgid "Quit"
+msgstr "Zakończ"
+
+#: apps/io.ox/calendar/freebusy/templates.js module:io.ox/calendar/freebusy
+#: apps/io.ox/mail/actions/reminder.js module:io.ox/mail
+msgid "Note"
+msgstr "Uwaga"
+
+#. Warning dialog
+#. %1$s is a folder/calendar name
+#. %2$s is the folder owner
+#: apps/io.ox/calendar/freebusy/templates.js module:io.ox/calendar/freebusy
+msgid ""
+"You are not allowed to create appointments in \"%1$s\" owned by %2$s. "
+"Appointments will therefore be created in your private calendar."
+msgstr ""
+"Nie masz uprawnień do tworzenia spotkań w folderze (kalendarzu) %1$s "
+"posiadanym "
+"przez użytkownika %2$s. Spotkania zostaną utworzone w prywatnym kalendarzu."
+
+#. Warning dialog
+#. %1$s is a folder/calendar name
+#: apps/io.ox/calendar/freebusy/templates.js module:io.ox/calendar/freebusy
+msgid ""
+"You are not allowed to create appointments in \"%1$s\". Appointments will "
+"therefore be created in your private calendar."
+msgstr ""
+"Nie masz uprawnień do tworzenia spotkań w folderze (kalendarzu) %1$s. "
+"Spotkania "
+"zostaną utworzone w prywatnym kalendarzu."
+
+#: apps/io.ox/calendar/invitations/register.js module:io.ox/calendar/main
+msgid "Accept changes"
+msgstr "Zaakceptuj zmiany"
+
+#: apps/io.ox/calendar/invitations/register.js module:io.ox/calendar/main
+msgid "Add new participant"
+msgstr "Dodaj nowego uczestnika"
+
+#: apps/io.ox/calendar/invitations/register.js module:io.ox/calendar/main
+msgid "Reject changes"
+msgstr "Odrzuć zmiany"
+
+#: apps/io.ox/calendar/invitations/register.js module:io.ox/calendar/main
+msgid "Ignore"
+msgstr "Ignoruj"
+
+#: apps/io.ox/calendar/invitations/register.js module:io.ox/calendar/main
+msgid "You have accepted the appointment"
+msgstr "Spotkanie zostało zaakceptowane"
+
+#: apps/io.ox/calendar/invitations/register.js module:io.ox/calendar/main
+msgid "Changes have been saved"
+msgstr "Zmiany zostały zapisane"
+
+#: apps/io.ox/calendar/invitations/register.js module:io.ox/calendar/main
+msgid "Added the new participant"
+msgstr "Dodaj nowego uczestnika"
+
+#: apps/io.ox/calendar/invitations/register.js module:io.ox/calendar/main
+msgid "The appointment has been updated"
+msgstr "Spotkanie zostało zaktualizowane"
+
+#: apps/io.ox/calendar/invitations/register.js module:io.ox/calendar/main
+msgid "The appointment has been deleted"
+msgstr "Spotkanie zostało usunięte"
+
+#: apps/io.ox/calendar/invitations/register.js module:io.ox/calendar/main
+msgid "The changes have been rejected"
+msgstr "Zmiany zostały odrzucone"
+
+#: apps/io.ox/calendar/invitations/register.js module:io.ox/calendar/main
+msgid "You have tentatively accepted the appointment"
+msgstr "Spotkanie zostało wstępnie zaakceptowane"
+
+#: apps/io.ox/calendar/invitations/register.js module:io.ox/calendar/main
+msgid "You have declined the appointment"
+msgstr "Spotkanie zostało odrzucone"
+
+#: apps/io.ox/calendar/invitations/register.js module:io.ox/calendar/main
+msgid "This email contains an appointment"
+msgstr "Ta wiadomość e-mail zawiera spotkanie"
+
+#: apps/io.ox/calendar/invitations/register.js module:io.ox/calendar/main
+msgid "This email contains a task"
+msgstr "Ta wiadomość e-mail zawiera zadanie"
+
+#: apps/io.ox/calendar/invitations/register.js module:io.ox/calendar/main
+msgid "Show appointment details"
+msgstr "Pokaż szczegóły spotkania"
+
+#: apps/io.ox/calendar/invitations/register.js module:io.ox/calendar/main
+msgid "Show task details"
+msgstr "Pokaż szczegóły zadania"
+
+#: apps/io.ox/calendar/invitations/register.js module:io.ox/calendar/main
+msgid "You are the organizer"
+msgstr "Jesteś organizatorem"
+
+#: apps/io.ox/calendar/invitations/register.js module:io.ox/calendar/main
+msgid "You have accepted this appointment"
+msgstr "To spotkanie zostało zaakceptowane"
+
+#: apps/io.ox/calendar/invitations/register.js module:io.ox/calendar/main
+msgid "You have accepted this task"
+msgstr "To zadanie zostało zaakceptowane"
+
+#: apps/io.ox/calendar/invitations/register.js module:io.ox/calendar/main
+msgid "You declined this appointment"
+msgstr "To spotkanie zostało odrzucone"
+
+#: apps/io.ox/calendar/invitations/register.js module:io.ox/calendar/main
+msgid "You declined this task"
+msgstr "To zadanie zostało odrzucone"
+
+#: apps/io.ox/calendar/invitations/register.js module:io.ox/calendar/main
+msgid "You tentatively accepted this invitation"
+msgstr "Zaproszenie to zostało już wstępnie zaakceptowane"
+
+#: apps/io.ox/calendar/invitations/register.js module:io.ox/calendar/main
+msgid "You tentatively accepted this task"
+msgstr "To zadanie zostało wstępnie zaakceptowane"
+
+#: apps/io.ox/calendar/invitations/register.js module:io.ox/calendar/main
+msgid "There is already %1$d appointment in this timeframe."
+msgid_plural "There are already %1$d appointments in this timeframe."
+msgstr[0] "W tym przedziale czasu masz już %1$d spotkanie."
+msgstr[1] "W tym przedziale czasu masz już %1$d spotkania."
+msgstr[2] "W tym przedziale czasu masz już %1$d spotkań."
+
+#: apps/io.ox/calendar/invitations/register.js module:io.ox/calendar/main
+msgid "Show conflicts"
+msgstr "Pokaż konflikty"
+
+#: apps/io.ox/calendar/invitations/register.js module:io.ox/calendar/main
+msgid ""
+"Failed to update confirmation status; most probably the appointment has been "
+"deleted."
+msgstr ""
+"Nie można zaktualizować statusu potwierdzenia. Najprawdopodobniej spotkanie "
+"zostało usunięte."
+
+#: apps/io.ox/calendar/invitations/register.js module:io.ox/calendar/main
+msgid ""
+"Failed to update confirmation status; most probably the task has been deleted."
+msgstr ""
+"Nie można zaktualizować statusu potwierdzenia. Najprawdopodobniej zadanie "
+"zostało usunięte."
+
+#: apps/io.ox/calendar/list/perspective.js module:io.ox/calendar
+msgid "Couldn't load appointment data."
+msgstr "Nie można wczytać danych spotkania."
+
+#: apps/io.ox/calendar/list/perspective.js module:io.ox/calendar
+msgid "No appointments found until %s"
+msgstr "Nie znaleziono spotkań do: %s"
+
+#. %1$s is an appointment location (e.g. a room, a telco line, a company, a city)
+#. This fragment appears within a long string for screen readers
+#: apps/io.ox/calendar/list/view-grid-template.js module:io.ox/calendar
+msgctxt "a11y"
+msgid "location %1$s"
+msgstr "miejsce: %1$s"
+
+#: apps/io.ox/calendar/main.js module:io.ox/calendar apps/io.ox/contacts/main.js
+#: module:io.ox/contacts apps/io.ox/core/folder/tree.js module:io.ox/core
+#: apps/io.ox/core/folder/view.js apps/io.ox/files/filepicker.js
+#: module:io.ox/files apps/io.ox/files/main.js apps/io.ox/mail/main.js
+#: module:io.ox/mail apps/io.ox/tasks/main.js module:io.ox/tasks
+msgid "Folders"
+msgstr "Foldery"
+
+#. Used as button label for a navigation action, like the browser back button
+#: apps/io.ox/calendar/main.js module:io.ox/calendar apps/io.ox/contacts/main.js
+#: module:io.ox/contacts apps/io.ox/core/commons.js module:io.ox/core
+#: apps/io.ox/core/tk/wizard.js apps/io.ox/mail/main.js module:io.ox/mail
+#: apps/io.ox/mail/threadview.js apps/io.ox/tasks/main.js module:io.ox/tasks
+msgid "Back"
+msgstr "Wróć"
+
+#. Label for a button which shows more upcoming
+#. appointments in a listview by extending the search
+#. by one month in the future
+#: apps/io.ox/calendar/main.js module:io.ox/calendar
+msgid "Expand timeframe by one month"
+msgstr "Rozszerz przedział czasu o jeden miesiąc"
+
+#: apps/io.ox/calendar/main.js module:io.ox/calendar
+msgid "Calendars"
+msgstr "Kalendarze"
+
+#: apps/io.ox/calendar/mobile-toolbar-actions.js module:io.ox/calendar
+msgid "Listview"
+msgstr "Widok listy"
+
+#: apps/io.ox/calendar/mobile-toolbar-actions.js module:io.ox/calendar
+msgid "Calendar view"
+msgstr "Widok kalendarza"
+
+#: apps/io.ox/calendar/mobile-toolbar-actions.js module:io.ox/calendar
+msgid "Show next day"
+msgstr "Pokaż następny dzień"
+
+#: apps/io.ox/calendar/mobile-toolbar-actions.js module:io.ox/calendar
+msgid "Show previous day"
+msgstr "Pokaż poprzedni dzień"
+
+#: apps/io.ox/calendar/mobile-toolbar-actions.js module:io.ox/calendar
+#: apps/io.ox/calendar/toolbar.js apps/io.ox/calendar/util.js
+#: apps/io.ox/calendar/week/view.js apps/io.ox/core/tk/datepicker.js
+#: module:io.ox/core apps/io.ox/find/date/patterns.js apps/io.ox/tasks/util.js
+#: module:io.ox/tasks apps/plugins/portal/birthdays/register.js
+#: module:plugins/portal
+msgid "Today"
+msgstr "Dzisiaj"
+
+#: apps/io.ox/calendar/mobile-toolbar-actions.js module:io.ox/calendar
+#: apps/io.ox/contacts/mobile-toolbar-actions.js module:io.ox/mail
+#: apps/io.ox/core/extPatterns/links.js module:io.ox/core apps/io.ox/core/main.js
+#: apps/io.ox/files/mobile-toolbar-actions.js
+#: apps/io.ox/files/share/permissions.js apps/io.ox/mail/detail/view.js
+#: apps/io.ox/mail/mailfilter/settings/filter/view-form.js module:io.ox/settings
+#: apps/io.ox/mail/mobile-toolbar-actions.js
+#: apps/io.ox/tasks/mobile-toolbar-actions.js module:io.ox/tasks
+msgid "Actions"
+msgstr "Działania"
+
+#: apps/io.ox/calendar/model.js module:io.ox/calendar
+msgid "The end date must be after the start date."
+msgstr "Data końcowa musi być po dacie początkowej."
+
+#. %1$s is an upload limit like for example 10mb
+#: apps/io.ox/calendar/model.js module:io.ox/calendar apps/io.ox/tasks/model.js
+#: module:io.ox/tasks
+msgid "Files can not be uploaded, because upload limit of %1$s is exceeded."
+msgstr "Nie można przesłać plików. Przekroczono limit przesyłania %1$s."
+
+#: apps/io.ox/calendar/month/perspective.js module:io.ox/calendar
+#: apps/io.ox/calendar/week/perspective.js
+msgid ""
+"By changing the date of this appointment you are creating an appointment "
+"exception to the series. Do you want to continue?"
+msgstr ""
+"Zmieniając datę tego spotkania utworzysz wyjątek w cyklu. Czy chcesz "
+"kontynuować?"
+
+#. folder permissions - Is Admin? YES
+#: apps/io.ox/calendar/month/perspective.js module:io.ox/calendar
+#: apps/io.ox/calendar/week/perspective.js apps/io.ox/core/main.js
+#: module:io.ox/core apps/io.ox/core/permissions/permissions.js
+#: apps/io.ox/files/util.js module:io.ox/files
+#: apps/io.ox/mail/accounts/settings.js module:io.ox/mail/accounts/settings
+msgid "Yes"
+msgstr "Tak"
+
+#. folder permissions - Is Admin? NO
+#: apps/io.ox/calendar/month/perspective.js module:io.ox/calendar
+#: apps/io.ox/calendar/week/perspective.js apps/io.ox/core/main.js
+#: module:io.ox/core apps/io.ox/core/permissions/permissions.js
+#: apps/io.ox/mail/accounts/settings.js module:io.ox/mail/accounts/settings
+msgid "No"
+msgstr "Nie"
+
+#: apps/io.ox/calendar/month/perspective.js module:io.ox/calendar
+msgid "Calendar Month View"
+msgstr "Widok miesiąca w kalendarzu"
+
+#. %1$d = Calendar week
+#: apps/io.ox/calendar/month/view.js module:io.ox/calendar
+#: apps/io.ox/calendar/week/view.js
+msgid "CW %1$d"
+msgstr "TK %1$d"
+
+#. add confirmation status behind appointment title
+#. %1$s = apppintment title
+#: apps/io.ox/calendar/month/view.js module:io.ox/calendar
+#: apps/io.ox/calendar/week/view.js
+#, c-format
+msgid "%1$s (Tentative)"
+msgstr "%1$s (Wstępne)"
+
+#. text of a user list that shows the names of presenting user and participants.
+#. the dropdown button label for the participants dropdown.
+#. the participants section label.
+#: apps/io.ox/calendar/print-compact.js module:io.ox/calendar
+#: apps/io.ox/participants/detail.js module:io.ox/core
+#: apps/io.ox/participants/views.js apps/io.ox/presenter/views/navigationview.js
+#: module:io.ox/presenter
+msgid "Participants"
+msgstr "Uczestnicy"
+
+#: apps/io.ox/calendar/print.js module:io.ox/calendar apps/io.ox/tasks/print.js
+#: module:io.ox/tasks
+msgid "Accepted"
+msgstr "Zaakceptowane"
+
+#: apps/io.ox/calendar/print.js module:io.ox/calendar apps/io.ox/tasks/print.js
+#: module:io.ox/tasks
+msgid "Declined"
+msgstr "Odrzucono"
+
+#: apps/io.ox/calendar/print.js module:io.ox/calendar apps/io.ox/tasks/print.js
+#: module:io.ox/tasks
+msgid "Tentatively accepted"
+msgstr "Wstępnie zaakceptowane"
+
+#: apps/io.ox/calendar/print.js module:io.ox/calendar apps/io.ox/tasks/print.js
+#: module:io.ox/tasks
+msgid "Unconfirmed"
+msgstr "Niepotwierdzone"
+
+#: apps/io.ox/calendar/settings/model.js module:io.ox/calendar
+#: apps/io.ox/contacts/settings/pane.js module:io.ox/contacts
+msgid ""
+"The setting has been saved and will become active when you enter the "
+"application "
+"the next time."
+msgstr ""
+"Ustawienie zostało zmienione i zostanie wprowadzone przy następnym "
+"załadowaniu "
+"aplikacji."
+
+#: apps/io.ox/calendar/settings/pane.js module:io.ox/calendar
+#: apps/io.ox/calendar/util.js apps/io.ox/tasks/edit/view-template.js
+#: module:io.ox/tasks/edit
+msgid "No reminder"
+msgstr "Bez przypomnienia"
+
+#. General duration (nominative case): X minutes
+#. %d is the number of minutes
+#: apps/io.ox/calendar/settings/pane.js module:io.ox/calendar
+#: apps/io.ox/core/date.js module:io.ox/core
+#, c-format
+msgid "%d minute"
+msgid_plural "%d minutes"
+msgstr[0] "%d minuta"
+msgstr[1] "%d minuty"
+msgstr[2] "%d minut"
+
+#: apps/io.ox/calendar/settings/pane.js module:io.ox/calendar
+#: apps/io.ox/core/main.js module:io.ox/core apps/io.ox/launchpad/main.js
+#: apps/io.ox/search/view-template.js
+msgctxt "app"
+msgid "Calendar"
+msgstr "Kalendarz"
+
+#: apps/io.ox/calendar/settings/pane.js module:io.ox/calendar
+msgid "Time scale in minutes"
+msgstr "Skala czasu w minutach"
+
+#: apps/io.ox/calendar/settings/pane.js module:io.ox/calendar
+msgid "Start of working time"
+msgstr "Początek czasu pracy"
+
+#: apps/io.ox/calendar/settings/pane.js module:io.ox/calendar
+msgid "End of working time"
+msgstr "Koniec czasu pracy"
+
+#: apps/io.ox/calendar/settings/pane.js module:io.ox/calendar
+msgid "Show declined appointments"
+msgstr "Pokaż odrzucone spotkania"
+
+#: apps/io.ox/calendar/settings/pane.js module:io.ox/calendar
+#: apps/io.ox/calendar/toolbar.js
+msgid "New appointment"
+msgstr "Nowe spotkanie"
+
+#: apps/io.ox/calendar/settings/pane.js module:io.ox/calendar
+msgid "Default reminder"
+msgstr "Domyślne przypomnienie"
+
+#: apps/io.ox/calendar/settings/pane.js module:io.ox/calendar
+msgid "Mark all day appointments as free"
+msgstr "Oznacz spotkania całodniowe jako Wolne"
+
+#: apps/io.ox/calendar/settings/pane.js module:io.ox/calendar
+#: apps/io.ox/tasks/settings/pane.js module:io.ox/tasks
+msgid "Email notifications"
+msgstr "Powiadomienia e-mail"
+
+#: apps/io.ox/calendar/settings/pane.js module:io.ox/calendar
+msgid "Receive notification for appointment changes"
+msgstr "Otrzymuj powiadomienia o zmianach spotkania"
+
+#: apps/io.ox/calendar/settings/pane.js module:io.ox/calendar
+msgid ""
+"Receive notification as appointment creator when participants accept or "
+"decline"
+msgstr ""
+"Otrzymuj powiadomienia jako twórca spotkania po przyjęciu lub odrzuceniu "
+"zaproszenia przez uczestnika"
+
+#: apps/io.ox/calendar/settings/pane.js module:io.ox/calendar
+msgid ""
+"Receive notification as appointment participant when other participants "
+"accept "
+"or decline"
+msgstr ""
+"Otrzymuj powiadomienia jako twórca spotkania po przyjęciu lub odrzuceniu "
+"zaproszenia przez innego uczestnika"
+
+#: apps/io.ox/calendar/settings/pane.js module:io.ox/calendar
+msgid ""
+"Automatically delete the invitation email after the appointment has been "
+"accepted or declined"
+msgstr ""
+"Usuń automatycznie wiadomość e-mail z zaproszeniem po jego przyjęciu lub "
+"odrzuceniu."
+
+#: apps/io.ox/calendar/settings/timezones/favorite-view.js module:io.ox/calendar
+msgid "Add timezone"
+msgstr "Dodaj strefę czasową"
+
+#: apps/io.ox/calendar/settings/timezones/favorite-view.js module:io.ox/calendar
+msgid "Select favorite timezone"
+msgstr "Wybierz ulubioną strefę czasową"
+
+#: apps/io.ox/calendar/settings/timezones/favorite-view.js module:io.ox/calendar
+#: apps/io.ox/core/folder/actions/add.js module:io.ox/core
+#: apps/io.ox/mail/accounts/settings.js module:io.ox/mail/accounts/settings
+#: apps/io.ox/mail/compose/extensions.js module:io.ox/mail
+msgid "Add"
+msgstr "Dodaj"
+
+#: apps/io.ox/calendar/settings/timezones/favorite-view.js module:io.ox/calendar
+msgid "The selected timezone is already a favorite."
+msgstr "Wybrana strefa czasowa jest już ulubiona."
+
+#: apps/io.ox/calendar/settings/timezones/pane.js module:io.ox/calendar
+msgid "Favorite timezones"
+msgstr "Ulubione strefy czasowe"
+
+#: apps/io.ox/calendar/settings/timezones/pane.js module:io.ox/calendar
+msgctxt "app"
+msgid "Favorite timezones"
+msgstr "Ulubione strefy czasowe"
+
+#: apps/io.ox/calendar/toolbar.js module:io.ox/calendar
+#: apps/io.ox/contacts/mobile-toolbar-actions.js module:io.ox/mail
+#: apps/io.ox/contacts/toolbar.js module:io.ox/contacts
+#: apps/io.ox/files/toolbar.js module:io.ox/files
+#: apps/io.ox/tasks/mobile-toolbar-actions.js module:io.ox/tasks
+#: apps/io.ox/tasks/toolbar.js
+msgid "New"
+msgstr "Nowe"
+
+#: apps/io.ox/calendar/toolbar.js module:io.ox/calendar
+#: apps/io.ox/tasks/edit/view-template.js module:io.ox/tasks/edit
+#: apps/io.ox/tasks/main.js module:io.ox/tasks
+msgid "Status"
+msgstr "Status"
+
+#. View is used as a noun in the toolbar. Clicking the button opens a popup with options related to the View
+#: apps/io.ox/calendar/toolbar.js module:io.ox/calendar
+#: apps/io.ox/contacts/toolbar.js module:io.ox/contacts
+#: apps/io.ox/core/pim/actions.js module:io.ox/core apps/io.ox/files/actions.js
+#: module:io.ox/files apps/io.ox/files/toolbar.js apps/io.ox/mail/actions.js
+#: module:io.ox/mail apps/io.ox/mail/toolbar.js apps/io.ox/tasks/toolbar.js
+msgid "View"
+msgstr "Widok"
+
+#: apps/io.ox/calendar/toolbar.js module:io.ox/calendar
+#: apps/io.ox/files/toolbar.js module:io.ox/files apps/io.ox/mail/toolbar.js
+#: module:io.ox/mail
+msgid "Layout"
+msgstr "Układ"
+
+#: apps/io.ox/calendar/toolbar.js module:io.ox/calendar
+#: apps/io.ox/files/toolbar.js module:io.ox/files apps/io.ox/mail/toolbar.js
+#: module:io.ox/mail
+msgid "List"
+msgstr "Lista"
+
+#: apps/io.ox/calendar/toolbar.js module:io.ox/calendar
+#: apps/io.ox/contacts/toolbar.js module:io.ox/contacts
+#: apps/io.ox/core/emoji/view.js module:io.ox/mail/emoji
+#: apps/io.ox/files/toolbar.js module:io.ox/files
+#: apps/io.ox/find/extensions-facets.js module:io.ox/core
+#: apps/io.ox/mail/compose/extensions.js module:io.ox/mail
+#: apps/io.ox/mail/compose/view.js apps/io.ox/mail/toolbar.js
+#: apps/io.ox/tasks/toolbar.js
+msgid "Options"
+msgstr "Opcje"
+
+#: apps/io.ox/calendar/toolbar.js module:io.ox/calendar
+#: apps/io.ox/contacts/toolbar.js module:io.ox/contacts
+#: apps/io.ox/files/toolbar.js module:io.ox/files apps/io.ox/mail/toolbar.js
+#: module:io.ox/mail apps/io.ox/tasks/toolbar.js
+msgid "Folder view"
+msgstr "Widok folderów"
+
+#: apps/io.ox/calendar/toolbar.js module:io.ox/calendar
+#: apps/io.ox/contacts/toolbar.js module:io.ox/contacts
+#: apps/io.ox/files/toolbar.js module:io.ox/files apps/io.ox/mail/toolbar.js
+#: module:io.ox/mail apps/io.ox/tasks/toolbar.js
+msgid "Checkboxes"
+msgstr "Pola wyboru"
+
+#: apps/io.ox/calendar/toolbar.js module:io.ox/calendar
+msgid "Color scheme"
+msgstr "Schemat kolorów"
+
+#: apps/io.ox/calendar/toolbar.js module:io.ox/calendar
+msgid "Classic colors"
+msgstr "Klasyczne kolory"
+
+#: apps/io.ox/calendar/toolbar.js module:io.ox/calendar
+msgid "Dark colors"
+msgstr "Ciemne kolory"
+
+#: apps/io.ox/calendar/toolbar.js module:io.ox/calendar
+msgid "Custom colors"
+msgstr "Niestandardowe kolory"
+
+#: apps/io.ox/calendar/util.js module:io.ox/calendar
+msgid "unconfirmed"
+msgstr "niepotwierdzone"
+
+#: apps/io.ox/calendar/util.js module:io.ox/calendar
+msgid "accepted"
+msgstr "zaakceptowane"
+
+#: apps/io.ox/calendar/util.js module:io.ox/calendar
+msgid "declined"
+msgstr "odrzucone"
+
+#: apps/io.ox/calendar/util.js module:io.ox/calendar
+msgid "tentative"
+msgstr "wstępne"
+
+#: apps/io.ox/calendar/util.js module:io.ox/calendar
+msgid "no color"
+msgstr "bez koloru"
+
+#: apps/io.ox/calendar/util.js module:io.ox/calendar
+msgid "light blue"
+msgstr "jasnoniebieski"
+
+#: apps/io.ox/calendar/util.js module:io.ox/calendar
+msgid "dark blue"
+msgstr "ciemnoniebieski"
+
+#: apps/io.ox/calendar/util.js module:io.ox/calendar
+msgid "purple"
+msgstr "fioletowy"
+
+#: apps/io.ox/calendar/util.js module:io.ox/calendar
+msgid "pink"
+msgstr "różowy"
+
+#: apps/io.ox/calendar/util.js module:io.ox/calendar
+msgid "red"
+msgstr "czerwony"
+
+#: apps/io.ox/calendar/util.js module:io.ox/calendar
+msgid "orange"
+msgstr "pomarańczowy"
+
+#: apps/io.ox/calendar/util.js module:io.ox/calendar
+msgid "yellow"
+msgstr "żółty"
+
+#: apps/io.ox/calendar/util.js module:io.ox/calendar
+msgid "light green"
+msgstr "jasnozielony"
+
+#: apps/io.ox/calendar/util.js module:io.ox/calendar
+msgid "dark green"
+msgstr "ciemnozielony"
+
+#: apps/io.ox/calendar/util.js module:io.ox/calendar
+msgid "gray"
+msgstr "szary"
+
+#: apps/io.ox/calendar/util.js module:io.ox/calendar
+#: apps/io.ox/find/date/patterns.js module:io.ox/core apps/io.ox/mail/util.js
+#: apps/io.ox/tasks/util.js module:io.ox/tasks
+#: apps/plugins/portal/birthdays/register.js module:plugins/portal
+msgid "Yesterday"
+msgstr "Wczoraj"
+
+#: apps/io.ox/calendar/util.js module:io.ox/calendar apps/io.ox/tasks/util.js
+#: module:io.ox/tasks apps/plugins/portal/birthdays/register.js
+#: module:plugins/portal
+msgid "Tomorrow"
+msgstr "Jutro"
+
+#. date intervals for screenreaders
+#. please keep the 'to' do not use dashes here because this text will be spoken by the screenreaders
+#. %1$s is the start date
+#. %2$s is the end date
+#: apps/io.ox/calendar/util.js module:io.ox/calendar
+#, c-format
+msgid "%1$s to %2$s"
+msgstr "%1$s do %2$s"
+
+#: apps/io.ox/calendar/util.js module:io.ox/calendar
+msgid "Whole day"
+msgstr "Całodniowe"
+
+#. General duration (nominative case): X days
+#. %d is the number of days
+#: apps/io.ox/calendar/util.js module:io.ox/calendar apps/io.ox/core/date.js
+#: module:io.ox/core
+#, c-format
+msgid "%d day"
+msgid_plural "%d days"
+msgstr[0] "%d dzień"
+msgstr[1] "%d dni"
+msgstr[2] "%d dni"
+
+#: apps/io.ox/calendar/util.js module:io.ox/calendar
+msgid "%1$d Minute"
+msgid_plural "%1$d Minutes"
+msgstr[0] "%1$d minuta"
+msgstr[1] "%1$d min."
+msgstr[2] "%1$d min."
+
+#: apps/io.ox/calendar/util.js module:io.ox/calendar
+msgid "%1$d Hour"
+msgid_plural "%1$d Hours"
+msgstr[0] "%1$d godzina"
+msgstr[1] "%1$d godz."
+msgstr[2] "%1$d godz."
+
+#: apps/io.ox/calendar/util.js module:io.ox/calendar
+msgid "%1$d Day"
+msgid_plural "%1$d Days"
+msgstr[0] "%1$d dzień"
+msgstr[1] "%1$d dni"
+msgstr[2] "%1$d dni"
+
+#: apps/io.ox/calendar/util.js module:io.ox/calendar
+msgid "%1$d Week"
+msgid_plural "%1$d Weeks"
+msgstr[0] "%1$d tydzień"
+msgstr[1] "%1$d tygodnie"
+msgstr[2] "%1$d tygodni"
+
+#. recurrence string
+#: apps/io.ox/calendar/util.js module:io.ox/calendar
+msgid "work days"
+msgstr "dni robocze"
+
+#. recurrence string
+#. used to concatenate two weekdays, like Monday and Tuesday
+#: apps/io.ox/calendar/util.js module:io.ox/calendar
+msgid "and"
+msgstr "i"
+
+#: apps/io.ox/calendar/util.js module:io.ox/calendar
+msgid "Every day"
+msgstr "Codziennie"
+
+#. recurrence string
+#. %1$d: numeric
+#: apps/io.ox/calendar/util.js module:io.ox/calendar
+msgid "Every %1$d days"
+msgstr "Co %1$d dni"
+
+#. recurrence string
+#. %1$d: numeric
+#: apps/io.ox/calendar/util.js module:io.ox/calendar
+msgid "Every %1$d weeks on all days"
+msgstr "Co %1$d tyg. we wszystkie dni"
+
+#. recurrence string
+#: apps/io.ox/calendar/util.js module:io.ox/calendar
+msgid "On work days"
+msgstr "W dni robocze"
+
+#. recurrence string
+#. %1$d: numeric
+#: apps/io.ox/calendar/util.js module:io.ox/calendar
+msgid "Every %1$d weeks on work days"
+msgstr "Co %1$d tyg. w dni robocze"
+
+#. recurrence string
+#. %1$s day string, e.g. "work days" or "Friday" or "Monday, Tuesday, Wednesday"
+#: apps/io.ox/calendar/util.js module:io.ox/calendar
+msgid "Weekly on %1$s"
+msgstr "Co tydzień w: %1$s"
+
+#. recurrence string
+#. %1$d: numeric
+#. %2$s: day string, e.g. "Friday" or "Monday, Tuesday, Wednesday"
+#: apps/io.ox/calendar/util.js module:io.ox/calendar
+msgid "Every %1$d weeks on %2$s"
+msgstr "Co %1$d tyg. w: %2$s"
+
+#. recurrence string
+#. %1$d: numeric, day in month
+#: apps/io.ox/calendar/util.js module:io.ox/calendar
+msgid "Monthly on day %1$d"
+msgstr "Co miesiąc, w dniu: %1$d"
+
+#. recurrence string
+#. %1$d: numeric, interval
+#. %1$d: numeric, day in month
+#: apps/io.ox/calendar/util.js module:io.ox/calendar
+msgid "Every %1$d months on day %2$d"
+msgstr "Co %1$d mies., w dniu: %2$d"
+
+#. recurrence string
+#. %1$s: count string, e.g. first, second, or last
+#. %2$s: day string, e.g. Monday
+#: apps/io.ox/calendar/util.js module:io.ox/calendar
+msgid "Monthly on the %1$s %2$s"
+msgstr "Co miesiąc w %1$s %2$s"
+
+#. recurrence string
+#. %1$d: numeric, interval
+#. %2$s: count string, e.g. first, second, or last
+#. %3$s: day string, e.g. Monday
+#: apps/io.ox/calendar/util.js module:io.ox/calendar
+msgid "Every %1$d months on the %2$s %3$s"
+msgstr "Co %1$d mies. w %2$s %3$s"
+
+#. recurrence string
+#. %1$s: Month nane, e.g. January
+#. %2$d: Date, numeric, e.g. 29
+#: apps/io.ox/calendar/util.js module:io.ox/calendar
+msgid "Yearly on %1$s %2$d"
+msgstr "Co rok %2$d %1$s"
+
+#. recurrence string
+#. %1$d: interval, numeric
+#. %2$s: Month nane, e.g. January
+#. %3$d: Date, numeric, e.g. 29
+#: apps/io.ox/calendar/util.js module:io.ox/calendar
+msgid "Every %1$d years on %2$s %3$d"
+msgstr "Co %1$d lata %3$d %2$s"
+
+#. recurrence string
+#. %1$s: count string, e.g. first, second, or last
+#. %2$s: day string, e.g. Monday
+#. %3$s: month nane, e.g. January
+#: apps/io.ox/calendar/util.js module:io.ox/calendar
+msgid "Yearly on the %1$s %2$s of %3$d"
+msgstr "Co rok w %1$s %2$s miesiąca %3$d"
+
+#. recurrence string
+#. %1$d: interval, numeric
+#. %2$s: count string, e.g. first, second, or last
+#. %3$s: day string, e.g. Monday
+#. %4$s: month nane, e.g. January
+#: apps/io.ox/calendar/util.js module:io.ox/calendar
+msgid "Every %1$d years on the %2$s %3$s of %4$d"
+msgstr "Co %1$d lata w %2$s %3$s miesiąca: %4$d"
+
+#: apps/io.ox/calendar/util.js module:io.ox/calendar
+msgid "The series ends on %1$s"
+msgstr "Koniec cyklu: %1$s"
+
+#: apps/io.ox/calendar/util.js module:io.ox/calendar
+msgid "The series ends after %1$d appointment"
+msgid_plural "The series ends after %1$d appointments"
+msgstr[0] "Cykl kończy się po %1$d spotkaniu"
+msgstr[1] "Cykl kończy się po %1$d spotkaniach"
+msgstr[2] "Cykl kończy się po %1$d spotkaniach"
 
 #. File and folder details
 #: apps/io.ox/calendar/view-detail.js module:io.ox/calendar
-#: apps/io.ox/core/viewer/views/sidebar/fileinfoview.js
-#: module:io.ox/core/viewer apps/io.ox/core/viewer/views/sidebarview.js
+#: apps/io.ox/core/viewer/views/sidebar/fileinfoview.js module:io.ox/core/viewer
+#: apps/io.ox/core/viewer/views/sidebarview.js
 #: apps/io.ox/files/share/permissions.js module:io.ox/core
 #: apps/io.ox/files/upload/main.js module:io.ox/files
 msgid "Details"
 msgstr "Szczegóły"
 
 #: apps/io.ox/calendar/view-detail.js module:io.ox/calendar
+#: apps/io.ox/participants/views.js module:io.ox/core
+msgid "Organizer"
+msgstr "Organizator"
+
+#: apps/io.ox/calendar/view-detail.js module:io.ox/calendar
+#: apps/io.ox/core/viewer/views/sidebar/fileinfoview.js module:io.ox/core/viewer
+#: apps/io.ox/files/common-extensions.js module:io.ox/files
+#: apps/io.ox/files/share/permissions.js module:io.ox/core
+#: apps/io.ox/files/share/toolbar.js apps/io.ox/find/extensions-api.js
+#: apps/io.ox/mail/detail/links.js module:io.ox/mail apps/io.ox/search/main.js
+#: module:io.ox/search
+msgid "Folder"
+msgstr "Folder"
+
+#: apps/io.ox/calendar/view-detail.js module:io.ox/calendar
 #: apps/io.ox/files/actions/showlink.js module:io.ox/files
 msgid "Direct link"
 msgstr "Łącze bezpośrednie"
 
-#: apps/io.ox/files/actions/sendlink.js module:io.ox/files
-msgid "Direct link: %1$s"
-msgstr "Łącze bezpośrednie: %1$s"
-
-#: apps/io.ox/core/sub/settings/pane.js module:io.ox/core/sub
-#: apps/io.ox/mail/mailfilter/settings/filter.js module:io.ox/mail
-#: apps/io.ox/portal/settings/pane.js module:io.ox/portal
-msgid "Disable"
-msgstr "Wyłącz"
-
-#: apps/io.ox/portal/settings/pane.js module:io.ox/portal
-msgid "Disable %1$s"
-msgstr "Wyłącz %1$s"
-
-#: apps/io.ox/portal/main.js module:io.ox/portal
-msgid "Disable widget"
-msgstr "Wyłącz widget"
-
-#: apps/io.ox/calendar/edit/extensions.js module:io.ox/calendar/edit/main
-#: apps/io.ox/contacts/distrib/create-dist-view.js module:io.ox/contacts
-#: apps/io.ox/contacts/edit/view-form.js apps/io.ox/core/settings/user.js
-#: apps/io.ox/mail/compose/extensions.js module:io.ox/mail
-#: apps/io.ox/mail/mailfilter/settings/filter/view-form.js
-#: module:io.ox/settings apps/io.ox/tasks/edit/view-template.js
-#: module:io.ox/tasks/edit
-msgid "Discard"
-msgstr "Odrzuć"
-
-#. "Discard changes" appears in combination with "Cancel" (this action)
-#. Translation should be distinguishable for the user
-#: apps/io.ox/calendar/edit/main.js module:io.ox/calendar/edit/main
-#: apps/io.ox/contacts/distrib/main.js module:io.ox/contacts
-#: apps/io.ox/contacts/edit/main.js apps/io.ox/editor/main.js
-#: module:io.ox/editor apps/io.ox/tasks/edit/main.js module:io.ox/tasks
-msgctxt "dialog"
-msgid "Discard changes"
-msgstr "Odrzuć zmiany"
-
-#. "Discard message" appears in combination with "Cancel" (this action)
-#. Translation should be distinguishable for the user
-#: apps/io.ox/mail/compose/view.js module:io.ox/mail
-msgctxt "dialog"
-msgid "Discard message"
-msgstr "Odrzuć wiadomość"
-
-#: apps/io.ox/mail/settings/pane.js module:io.ox/mail
-msgid "Display"
-msgstr "Wyświetlanie"
-
-#: apps/io.ox/oauth/settings.js module:io.ox/settings
-msgid "Display Name"
-msgstr "Nazwa wyświetlana"
-
-#: apps/io.ox/mail/settings/pane.js module:io.ox/mail
-msgid "Display emoticons as graphics in text emails"
-msgstr "Wyświetlaj emotikony jako grafikę w tekstowych wiadomościach e-mail"
-
-#: apps/io.ox/contacts/model.js module:io.ox/contacts
-msgid "Display name"
-msgstr "Nazwa wyświetlana"
-
-#: apps/io.ox/contacts/settings/pane.js module:io.ox/contacts
-msgid "Display of names"
-msgstr "Wyświetlanie nazw"
-
-#: apps/io.ox/tasks/edit/view-template.js module:io.ox/tasks/edit
-#: apps/io.ox/tasks/print.js module:io.ox/tasks
-#: apps/io.ox/tasks/view-detail.js
-msgid "Distance"
-msgstr "Odległość"
-
-#: apps/io.ox/contacts/distrib/main.js module:io.ox/contacts
-msgid "Distribution List"
-msgstr "Lista dystrybucyjna"
-
-#: apps/io.ox/contacts/detail/main.js module:io.ox/contacts
-msgid "Distribution List Details"
-msgstr "Szczegóły listy dystrybucyjnej"
+#: apps/io.ox/calendar/view-detail.js module:io.ox/calendar
+msgid "Created"
+msgstr "Utworzono"
+
+#: apps/io.ox/calendar/view-detail.js module:io.ox/calendar
+#: apps/io.ox/core/viewer/views/sidebar/fileinfoview.js module:io.ox/core/viewer
+msgid "Modified"
+msgstr "Zmodyfikowane"
+
+#. %1$s is an appointment location (e.g. a room, a telco line, a company, a city)
+#. This fragment appears within a long string for screen readers.
+#. Some languages (e.g. German) might need to translate "location:".
+#: apps/io.ox/calendar/view-grid-template.js module:io.ox/calendar
+msgctxt "a11y"
+msgid "at %1$s"
+msgstr "o %1$s"
+
+#: apps/io.ox/calendar/view-grid-template.js module:io.ox/calendar
+msgid "Conflicts:"
+msgstr "Konflikty:"
+
+#: apps/io.ox/calendar/week/perspective.js module:io.ox/calendar
+msgid "Calendar Day View"
+msgstr "Widok dnia w kalendarzu"
+
+#: apps/io.ox/calendar/week/perspective.js module:io.ox/calendar
+msgid "Calendar Workweek View"
+msgstr "Widok tygodnia roboczego w kalendarzu"
+
+#: apps/io.ox/calendar/week/perspective.js module:io.ox/calendar
+msgid "Calendar Week View"
+msgstr "Widok tygodnia w kalendarzu"
+
+#: apps/io.ox/calendar/week/perspective.js module:io.ox/calendar
+msgid "Appointment list"
+msgstr "Lista spotkań"
+
+#: apps/io.ox/calendar/week/view.js module:io.ox/calendar
+msgid "Manage favorites"
+msgstr "Zarządzaj ulubionymi"
+
+#: apps/io.ox/calendar/week/view.js module:io.ox/calendar
+msgid "Doubleclick in this row for whole day appointment"
+msgstr "Kliknij dwukrotnie w tym wierszu, aby zaplanować spotkanie całodniowe"
+
+#: apps/io.ox/calendar/week/view.js module:io.ox/calendar
+msgid "Next Day"
+msgstr "Następny dzień"
+
+#: apps/io.ox/calendar/week/view.js module:io.ox/calendar
+msgid "Next Week"
+msgstr "W przyszłym tygodniu"
+
+#: apps/io.ox/calendar/week/view.js module:io.ox/calendar
+msgid "Previous Day"
+msgstr "Poprzedni dzień"
+
+#: apps/io.ox/calendar/week/view.js module:io.ox/calendar
+msgid "Previous Week"
+msgstr "Poprzedni tydzień"
+
+#: apps/io.ox/calendar/week/view.js module:io.ox/calendar
+msgid "Create all-day appointment"
+msgstr "Utwórz spotkanie całodniowe"
+
+#: apps/io.ox/contacts/actions.js module:io.ox/contacts
+msgid "Contacts have been moved"
+msgstr "Kontakty zostały przeniesione"
+
+#: apps/io.ox/contacts/actions.js module:io.ox/contacts
+msgid "Contact has been moved"
+msgstr "Kontakt został przeniesiony"
+
+#: apps/io.ox/contacts/actions.js module:io.ox/contacts
+#: apps/io.ox/contacts/mobile-toolbar-actions.js module:io.ox/mail
+#: apps/io.ox/contacts/toolbar.js apps/io.ox/files/actions.js module:io.ox/files
+#: apps/io.ox/files/toolbar.js apps/io.ox/mail/actions.js
+#: apps/io.ox/mail/mobile-toolbar-actions.js apps/io.ox/mail/toolbar.js
+msgid "Copy"
+msgstr "Kopiuj"
+
+#: apps/io.ox/contacts/actions.js module:io.ox/contacts
+msgid "Contacts have been copied"
+msgstr "Kontakty zostały skopiowane"
+
+#: apps/io.ox/contacts/actions.js module:io.ox/contacts
+msgid "Contact has been copied"
+msgstr "Kontakt został skopiowany"
+
+#: apps/io.ox/contacts/actions.js module:io.ox/contacts
+#: apps/io.ox/contacts/distrib/create-dist-view.js
+msgid "Add contact"
+msgstr "Dodaj kontakt"
+
+#: apps/io.ox/contacts/actions.js module:io.ox/contacts
+msgid "Add distribution list"
+msgstr "Dodaj listę dystrybucyjną"
+
+#: apps/io.ox/contacts/actions.js module:io.ox/contacts apps/io.ox/mail/actions.js
+#: module:io.ox/mail
+msgid "Add to address book"
+msgstr "Dodaj do książki adresowej"
+
+#: apps/io.ox/contacts/actions.js module:io.ox/contacts
+#: apps/io.ox/contacts/mobile-toolbar-actions.js module:io.ox/mail
+#: apps/io.ox/contacts/toolbar.js
+msgid "Send mail"
+msgstr "Wyślij wiadomość"
+
+#: apps/io.ox/contacts/actions.js module:io.ox/contacts
+#: apps/io.ox/contacts/mobile-toolbar-actions.js module:io.ox/mail
+#: apps/io.ox/contacts/toolbar.js
+msgid "Send as vCard"
+msgstr "Wyślij jako wizytówkę vCard"
+
+#: apps/io.ox/contacts/actions.js module:io.ox/contacts
+#: apps/io.ox/contacts/mobile-toolbar-actions.js module:io.ox/mail
+#: apps/io.ox/contacts/toolbar.js apps/io.ox/mail/actions.js
+msgid "Invite to appointment"
+msgstr "Zaproś na spotkanie"
+
+#: apps/io.ox/contacts/actions.js module:io.ox/contacts
+#: apps/io.ox/contacts/toolbar.js apps/io.ox/core/viewer/views/toolbarview.js
+#: module:io.ox/core apps/io.ox/files/actions.js module:io.ox/files
+#: apps/io.ox/files/toolbar.js apps/io.ox/mail/actions.js module:io.ox/mail
+#: apps/io.ox/mail/toolbar.js
+msgid "Add to portal"
+msgstr "Dodaj do portalu"
+
+#: apps/io.ox/contacts/actions.js module:io.ox/contacts
+msgid "Share your contacts"
+msgstr "Udostępnij kontakty"
+
+#: apps/io.ox/contacts/actions/addToPortal.js module:io.ox/mail
+msgid "This distribution list has been added to the portal"
+msgstr "Ta lista dystrybucyjna została dodana do portalu"
+
+#: apps/io.ox/contacts/actions/delete.js module:io.ox/contacts
+msgid "Do you really want to delete these items?"
+msgstr "Czy na pewno chcesz usunąć te elementy?"
+
+#: apps/io.ox/contacts/actions/delete.js module:io.ox/contacts
+msgid "Do you really want to delete this distribution list?"
+msgstr "Czy na pewno chcesz usunąć tę listę dystrybucyjną?"
+
+#: apps/io.ox/contacts/actions/delete.js module:io.ox/contacts
+msgid "Do you really want to delete this contact?"
+msgstr "Czy na pewno chcesz usunąć ten kontakt?"
 
 #: apps/io.ox/contacts/addressbook/popup.js module:io.ox/contacts
 #: apps/io.ox/contacts/common-extensions.js apps/io.ox/contacts/main.js
@@ -2768,181 +2120,2038 @@
 msgid "Distribution list"
 msgstr "Lista dystrybucyjna"
 
+#: apps/io.ox/contacts/addressbook/popup.js module:io.ox/contacts
+#: apps/io.ox/core/folder/extensions.js module:io.ox/core
+msgid "My address books"
+msgstr "Moje książki adresowe"
+
+#: apps/io.ox/contacts/addressbook/popup.js module:io.ox/contacts
+#: apps/io.ox/core/folder/extensions.js module:io.ox/core
+msgid "Public address books"
+msgstr "Publiczne książki adresowe"
+
+#: apps/io.ox/contacts/addressbook/popup.js module:io.ox/contacts
+#: apps/io.ox/core/folder/extensions.js module:io.ox/core
+msgid "Shared address books"
+msgstr "Udostępnione książki adresowe"
+
+#: apps/io.ox/contacts/addressbook/popup.js module:io.ox/contacts
+msgid "Select contacts"
+msgstr "Wybierz kontakty"
+
+#: apps/io.ox/contacts/addressbook/popup.js module:io.ox/contacts
+#: apps/io.ox/core/desktop.js module:io.ox/core apps/io.ox/core/main.js
+#: apps/io.ox/find/extensions-facets.js apps/io.ox/find/main.js
+#: apps/io.ox/find/view-tokenfield.js apps/io.ox/search/autocomplete/extensions.js
+#: apps/io.ox/search/main.js module:io.ox/search
+#: apps/plugins/portal/flickr/register.js module:plugins/portal
+msgid "Search"
+msgstr "Szukaj"
+
+#. %1$d and %2$d are both numbers; usually > 100; never singular
+#: apps/io.ox/contacts/addressbook/popup.js module:io.ox/contacts
+msgid "%1$d contacts found. This list is limited to %2$d items."
+msgstr ""
+"Liczba znalezionych kontaktów: %1$d. Lista ta jest ograniczona do %2$d poz."
+
+#: apps/io.ox/contacts/addressbook/popup.js module:io.ox/contacts
+msgid "Too many contacts in your address book."
+msgstr "Zbyt wiele kontaktów w książce adresowej."
+
+#. Context: Add selected contacts; German "Auswählen", for example
+#: apps/io.ox/contacts/addressbook/popup.js module:io.ox/contacts
+msgctxt "select-contacts"
+msgid "Select"
+msgstr "Wybierz"
+
+#: apps/io.ox/contacts/detail/main.js module:io.ox/contacts
+msgid "Distribution List Details"
+msgstr "Szczegóły listy dystrybucyjnej"
+
+#: apps/io.ox/contacts/detail/main.js module:io.ox/contacts
+#: apps/io.ox/contacts/main.js apps/io.ox/contacts/view-detail.js
+msgid "Contact Details"
+msgstr "Szczegóły kontaktu"
+
+#: apps/io.ox/contacts/distrib/create-dist-view.js module:io.ox/contacts
+msgid "Create list"
+msgstr "Utwórz listę"
+
+#: apps/io.ox/contacts/distrib/create-dist-view.js module:io.ox/contacts
+#: apps/io.ox/contacts/distrib/main.js
+msgid "Create distribution list"
+msgstr "Utwórz listę dystrybucyjną"
+
+#: apps/io.ox/contacts/distrib/create-dist-view.js module:io.ox/contacts
+#: apps/io.ox/contacts/distrib/main.js
+msgid "Edit distribution list"
+msgstr "Edytuj listę dystrybucyjną"
+
+#. Name of distribution list
+#: apps/io.ox/contacts/distrib/create-dist-view.js module:io.ox/contacts
+#: apps/io.ox/contacts/print.js apps/io.ox/contacts/view-detail.js
+#: apps/io.ox/core/viewer/views/sidebar/fileinfoview.js module:io.ox/core/viewer
+#: apps/io.ox/files/share/view-options.js module:io.ox/files
+#: apps/io.ox/files/view-options.js apps/io.ox/mail/categories/dialogs.js
+#: module:io.ox/mail apps/io.ox/mail/mailfilter/settings/filter/view-form.js
+#: module:io.ox/settings
+msgid "Name"
+msgstr "Nazwa"
+
+#: apps/io.ox/contacts/distrib/create-dist-view.js module:io.ox/contacts
+msgid ""
+"To add contacts manually, just provide a valid email address (e.g john."
+"doe@example.com or \"John Doe\" <jd@example.com>)"
+msgstr ""
+"Aby dodać kontakty ręcznie, podaj prawidłowy adres e-mail (np. jan."
+"kowalski@example.com lub \"Jan Kowalski\" <jk@example.com>)"
+
+#: apps/io.ox/contacts/distrib/main.js module:io.ox/contacts
+msgid "Distribution List"
+msgstr "Lista dystrybucyjna"
+
 #: apps/io.ox/contacts/distrib/main.js module:io.ox/contacts
 msgid "Distribution list has been saved"
 msgstr "Lista dystrybucyjna została zapisana"
 
-#: apps/io.ox/files/util.js module:io.ox/files
-msgid ""
-"Do you really want to change the file extension from  \".%1$s\" to \".%2$s"
-"\" ?"
-msgstr ""
-"Czy na pewno chcesz zmienić rozszerzenie pliku z \".%1$s\" na \".%2$s\" ?"
-
-#: apps/io.ox/calendar/actions/create.js module:io.ox/calendar
-msgid ""
-"Do you really want to create an appointment <b>on behalf of the folder "
-"owner</b> or do you want to create an appointment <b>with the folder owner</"
-"b> in your own calendar?"
-msgstr ""
-"Czy na pewno chcesz utworzyć spotkanie <b>w imieniu właściciela folderu</b>, "
-"czy wolisz je utworzyć we własnym kalendarzu i <b>zaprosić do niego "
-"właściciela folderu</b>?"
+#: apps/io.ox/contacts/distrib/main.js module:io.ox/contacts
+msgid "Failed to save distribution list."
+msgstr "Nie można zapisać listy dystrybucyjnej."
+
+#: apps/io.ox/contacts/edit/main.js module:io.ox/contacts
+msgid "Create contact"
+msgstr "Utwórz kontakt"
+
+#: apps/io.ox/contacts/edit/main.js module:io.ox/contacts
+#: apps/io.ox/contacts/toolbar.js
+msgid "Edit contact"
+msgstr "Edytuj kontakt"
+
+#: apps/io.ox/contacts/edit/main.js module:io.ox/contacts
+msgid "Some fields contain invalid data"
+msgstr "Niektóre pola zawierają nieprawidłowe dane"
+
+#: apps/io.ox/contacts/edit/main.js module:io.ox/contacts
+msgid "Edit Contact"
+msgstr "Edytuj kontakt"
+
+#: apps/io.ox/contacts/edit/main.js module:io.ox/contacts
+msgid "New contact"
+msgstr "Nowy kontakt"
+
+#: apps/io.ox/contacts/edit/main.js module:io.ox/contacts
+#: apps/io.ox/mail/detail/links.js module:io.ox/mail
+msgid "Contact"
+msgstr "Kontakt"
+
+#: apps/io.ox/contacts/edit/view-form.js module:io.ox/contacts
+msgid "Personal information"
+msgstr "Informacje osobowe"
+
+#: apps/io.ox/contacts/edit/view-form.js module:io.ox/contacts
+msgid "Messaging"
+msgstr "System wiadomości"
+
+#: apps/io.ox/contacts/edit/view-form.js module:io.ox/contacts
+msgid "Phone & fax numbers"
+msgstr "Numery telefonów i faksów"
+
+#: apps/io.ox/contacts/edit/view-form.js module:io.ox/contacts
+msgid "Home address"
+msgstr "Adres domowy"
+
+#: apps/io.ox/contacts/edit/view-form.js module:io.ox/contacts
+#: apps/plugins/halo/xing/register.js module:plugins/portal
+msgid "Business address"
+msgstr "Adres służbowy"
+
+#: apps/io.ox/contacts/edit/view-form.js module:io.ox/contacts
+msgid "Other address"
+msgstr "Inny adres"
+
+#: apps/io.ox/contacts/edit/view-form.js module:io.ox/contacts
+msgid "Job description"
+msgstr "Opis stanowiska"
+
+#: apps/io.ox/contacts/edit/view-form.js module:io.ox/contacts
+msgid "User fields"
+msgstr "Pola użytkownika"
+
+#. Format of addresses
+#. %1$s is the street
+#. %2$s is the postal code
+#. %3$s is the city
+#. %4$s is the state
+#. %5$s is the country
+#: apps/io.ox/contacts/edit/view-form.js module:io.ox/contacts
+#: apps/io.ox/contacts/view-detail.js apps/plugins/halo/xing/register.js
+#: module:plugins/portal
+msgid ""
+"%1$s\n"
+"%2$s %3$s\n"
+"%4$s\n"
+"%5$s"
+msgstr ""
+"%1$s\n"
+"%2$s %3$s\n"
+"%4$s\n"
+"%5$s"
+
+#: apps/io.ox/contacts/edit/view-form.js module:io.ox/contacts
+#: apps/io.ox/core/settings/user.js
+msgid "Show all fields"
+msgstr "Pokaż wszystkie pola"
+
+#: apps/io.ox/contacts/main.js module:io.ox/contacts
+msgid "Empty name and description found."
+msgstr "Wykryto brak nazwy i opisu."
+
+#: apps/io.ox/contacts/main.js module:io.ox/contacts
+msgid "Edit to set a name."
+msgstr "Edytuj, aby ustawić nazwę."
+
+#: apps/io.ox/contacts/main.js module:io.ox/contacts
+msgid "Couldn't load contact data."
+msgstr "Nie można wczytać danych kontaktu."
+
+#: apps/io.ox/contacts/main.js module:io.ox/contacts
+msgid "Contacts"
+msgstr "Kontakty"
+
+#: apps/io.ox/contacts/main.js module:io.ox/contacts
+msgid "Contacts toolbar"
+msgstr "Pasek narzędzi z kontaktami"
+
+#: apps/io.ox/contacts/model.js module:io.ox/contacts
+msgid "Files can not be uploaded, because quota exceeded."
+msgstr "Nie można przesłać plików. Przekroczono ograniczenie."
+
+#: apps/io.ox/contacts/model.js module:io.ox/contacts
+msgid "Please set day and month properly"
+msgstr "Ustaw prawidłowo dzień i miesiąc"
+
+#: apps/io.ox/contacts/model.js module:io.ox/contacts
+msgid "Display name"
+msgstr "Nazwa wyświetlana"
+
+#: apps/io.ox/contacts/model.js module:io.ox/contacts
+#: apps/plugins/portal/xing/register.js module:plugins/portal
+#: apps/plugins/wizards/mandatory/main.js module:io.ox/wizards/firstStart
+msgid "First name"
+msgstr "Imię"
+
+#: apps/io.ox/contacts/model.js module:io.ox/contacts
+#: apps/plugins/portal/xing/register.js module:plugins/portal
+#: apps/plugins/wizards/mandatory/main.js module:io.ox/wizards/firstStart
+msgid "Last name"
+msgstr "Nazwisko"
+
+#: apps/io.ox/contacts/model.js module:io.ox/contacts
+msgid "Middle name"
+msgstr "Drugie imię"
+
+#: apps/io.ox/contacts/model.js module:io.ox/contacts
+msgid "Suffix"
+msgstr "Sufiks"
+
+#: apps/io.ox/contacts/model.js module:io.ox/contacts
+msgctxt "salutation"
+msgid "Title"
+msgstr "Tytuł"
+
+#: apps/io.ox/contacts/model.js module:io.ox/contacts
+msgid "Street"
+msgstr "Ulica"
+
+#: apps/io.ox/contacts/model.js module:io.ox/contacts
+msgid "Postcode"
+msgstr "Kod pocztowy"
+
+#: apps/io.ox/contacts/model.js module:io.ox/contacts
+msgid "Town"
+msgstr "Miasto"
+
+#: apps/io.ox/contacts/model.js module:io.ox/contacts
+msgid "State"
+msgstr "Województwo"
+
+#: apps/io.ox/contacts/model.js module:io.ox/contacts
+msgid "Country"
+msgstr "Kraj"
+
+#: apps/io.ox/contacts/model.js module:io.ox/contacts
+#: apps/plugins/halo/xing/register.js module:plugins/portal
+msgid "Date of birth"
+msgstr "Data urodzenia"
+
+#: apps/io.ox/contacts/model.js module:io.ox/contacts
+msgid "Marital status"
+msgstr "Stan cywilny"
+
+#: apps/io.ox/contacts/model.js module:io.ox/contacts
+msgid "Children"
+msgstr "Dzieci"
+
+#: apps/io.ox/contacts/model.js module:io.ox/contacts
+msgid "Profession"
+msgstr "Zawód"
+
+#: apps/io.ox/contacts/model.js module:io.ox/contacts
+msgid "Nickname"
+msgstr "Pseudonim"
+
+#: apps/io.ox/contacts/model.js module:io.ox/contacts
+msgid "Spouse's name"
+msgstr "Imię współmałżonka"
+
+#: apps/io.ox/contacts/model.js module:io.ox/contacts
+msgid "Anniversary"
+msgstr "Rocznica"
+
+#: apps/io.ox/contacts/model.js module:io.ox/contacts apps/io.ox/contacts/print.js
+msgid "Department"
+msgstr "Dział"
+
+#: apps/io.ox/contacts/model.js module:io.ox/contacts
+msgid "Position"
+msgstr "Stanowisko"
+
+#: apps/io.ox/contacts/model.js module:io.ox/contacts
+msgid "Employee type"
+msgstr "Rodzaj zatrudnienia"
+
+#: apps/io.ox/contacts/model.js module:io.ox/contacts
+msgid "Room number"
+msgstr "Numer pokoju"
+
+#: apps/io.ox/contacts/model.js module:io.ox/contacts
+msgid "Employee ID"
+msgstr "ID pracownika"
+
+#: apps/io.ox/contacts/model.js module:io.ox/contacts
+msgid "Sales Volume"
+msgstr "Wielkość sprzedaży"
+
+#: apps/io.ox/contacts/model.js module:io.ox/contacts
+msgid "TAX ID"
+msgstr "NIP"
+
+#: apps/io.ox/contacts/model.js module:io.ox/contacts
+msgid "Commercial Register"
+msgstr "Rejestr handlowy"
+
+#: apps/io.ox/contacts/model.js module:io.ox/contacts
+msgid "Branches"
+msgstr "Oddziały"
+
+#: apps/io.ox/contacts/model.js module:io.ox/contacts
+msgid "Business category"
+msgstr "Kategoria biznesowa"
+
+#: apps/io.ox/contacts/model.js module:io.ox/contacts apps/io.ox/core/yell.js
+#: module:io.ox/core
+msgid "Info"
+msgstr "Info"
+
+#: apps/io.ox/contacts/model.js module:io.ox/contacts
+msgid "Manager"
+msgstr "Menedżer"
+
+#: apps/io.ox/contacts/model.js module:io.ox/contacts
+msgid "Assistant"
+msgstr "Asystent"
+
+#: apps/io.ox/contacts/model.js module:io.ox/contacts
+msgid "Phone (business)"
+msgstr "Telefon (służbowy)"
+
+#: apps/io.ox/contacts/model.js module:io.ox/contacts
+msgid "Phone (business alt)"
+msgstr "Telefon (drugi numer służbowy)"
+
+#: apps/io.ox/contacts/model.js module:io.ox/contacts
+msgid "Fax"
+msgstr "Faks"
+
+#: apps/io.ox/contacts/model.js module:io.ox/contacts
+msgid "Telephone callback"
+msgstr "Telefon zwrotny"
+
+#: apps/io.ox/contacts/model.js module:io.ox/contacts
+msgid "Phone (car)"
+msgstr "Telefon (samochód)"
+
+#: apps/io.ox/contacts/model.js module:io.ox/contacts
+msgid "Phone (company)"
+msgstr "Telefon (firmowy)"
+
+#: apps/io.ox/contacts/model.js module:io.ox/contacts
+msgid "Phone (home)"
+msgstr "Telefon (domowy)"
+
+#: apps/io.ox/contacts/model.js module:io.ox/contacts
+msgid "Phone (home alt)"
+msgstr "Telefon (drugi numer domowy)"
+
+#: apps/io.ox/contacts/model.js module:io.ox/contacts
+msgid "Fax (Home)"
+msgstr "Faks (domowy)"
+
+#: apps/io.ox/contacts/model.js module:io.ox/contacts apps/io.ox/contacts/print.js
+#: apps/io.ox/onboarding/clients/extensions.js module:io.ox/core/onboarding
+msgid "Cell phone"
+msgstr "Telefon komórkowy"
+
+#: apps/io.ox/contacts/model.js module:io.ox/contacts
+msgid "Cell phone (alt)"
+msgstr "Telefon komórkowy (drugi numer)"
+
+#: apps/io.ox/contacts/model.js module:io.ox/contacts
+msgid "Phone (other)"
+msgstr "Telefon (inny)"
+
+#: apps/io.ox/contacts/model.js module:io.ox/contacts
+msgid "Fax (alt)"
+msgstr "Faks (drugi)"
+
+#: apps/io.ox/contacts/model.js module:io.ox/contacts
+msgid "Email 1 / Phone number"
+msgstr "E-mail 1 / numer telefonu"
+
+#: apps/io.ox/contacts/model.js module:io.ox/contacts
+msgid "Email 1"
+msgstr "E-mail 1"
+
+#: apps/io.ox/contacts/model.js module:io.ox/contacts
+msgid "Email 2"
+msgstr "E-mail 2"
+
+#: apps/io.ox/contacts/model.js module:io.ox/contacts
+msgid "Email 3"
+msgstr "E-mail 3"
+
+#: apps/io.ox/contacts/model.js module:io.ox/contacts
+#: apps/plugins/portal/rss/register.js module:io.ox/portal
+msgid "URL"
+msgstr "URL"
+
+#: apps/io.ox/contacts/model.js module:io.ox/contacts
+msgid "Telephone (ISDN)"
+msgstr "Telefon (ISDN)"
+
+#: apps/io.ox/contacts/model.js module:io.ox/contacts
+msgid "Pager"
+msgstr "Pager"
+
+#: apps/io.ox/contacts/model.js module:io.ox/contacts
+msgid "Telephone primary"
+msgstr "Telefon (główny)"
+
+#: apps/io.ox/contacts/model.js module:io.ox/contacts
+msgid "Telephone radio"
+msgstr "Radiotelefon"
+
+#: apps/io.ox/contacts/model.js module:io.ox/contacts
+msgid "Telex"
+msgstr "Teleks"
+
+#: apps/io.ox/contacts/model.js module:io.ox/contacts
+msgid "TTY/TDD"
+msgstr "TTY/TDD"
+
+#: apps/io.ox/contacts/model.js module:io.ox/contacts
+msgid "Instant Messenger 1"
+msgstr "Komunikator błyskawiczny 1"
+
+#: apps/io.ox/contacts/model.js module:io.ox/contacts
+msgid "Instant Messenger 2"
+msgstr "Komunikator błyskawiczny 2"
+
+#: apps/io.ox/contacts/model.js module:io.ox/contacts
+msgid "IP phone"
+msgstr "Telefon internetowy"
+
+#: apps/io.ox/contacts/model.js module:io.ox/contacts
+msgid "Phone (assistant)"
+msgstr "Telefon (dodatkowo)"
+
+#: apps/io.ox/contacts/model.js module:io.ox/contacts
+msgid "Company"
+msgstr "Firma"
+
+#: apps/io.ox/contacts/model.js module:io.ox/contacts
+msgid "Image 1"
+msgstr "Obraz 1"
+
+#: apps/io.ox/contacts/model.js module:io.ox/contacts
+msgid "Optional 01"
+msgstr "Opcjonalne 01"
+
+#: apps/io.ox/contacts/model.js module:io.ox/contacts
+msgid "Optional 02"
+msgstr "Opcjonalne 02"
+
+#: apps/io.ox/contacts/model.js module:io.ox/contacts
+msgid "Optional 03"
+msgstr "Opcjonalne 03"
+
+#: apps/io.ox/contacts/model.js module:io.ox/contacts
+msgid "Optional 04"
+msgstr "Opcjonalne 04"
+
+#: apps/io.ox/contacts/model.js module:io.ox/contacts
+msgid "Optional 05"
+msgstr "Opcjonalne 05"
+
+#: apps/io.ox/contacts/model.js module:io.ox/contacts
+msgid "Optional 06"
+msgstr "Opcjonalne 06"
+
+#: apps/io.ox/contacts/model.js module:io.ox/contacts
+msgid "Optional 07"
+msgstr "Opcjonalne 07"
+
+#: apps/io.ox/contacts/model.js module:io.ox/contacts
+msgid "Optional 08"
+msgstr "Opcjonalne 08"
+
+#: apps/io.ox/contacts/model.js module:io.ox/contacts
+msgid "Optional 09"
+msgstr "Opcjonalne 09"
+
+#: apps/io.ox/contacts/model.js module:io.ox/contacts
+msgid "Optional 10"
+msgstr "Opcjonalne 10"
+
+#: apps/io.ox/contacts/model.js module:io.ox/contacts
+msgid "Optional 11"
+msgstr "Opcjonalne 11"
+
+#: apps/io.ox/contacts/model.js module:io.ox/contacts
+msgid "Optional 12"
+msgstr "Opcjonalne 12"
+
+#: apps/io.ox/contacts/model.js module:io.ox/contacts
+msgid "Optional 13"
+msgstr "Opcjonalne 13"
+
+#: apps/io.ox/contacts/model.js module:io.ox/contacts
+msgid "Optional 14"
+msgstr "Opcjonalne 14"
+
+#: apps/io.ox/contacts/model.js module:io.ox/contacts
+msgid "Optional 15"
+msgstr "Opcjonalne 15"
+
+#: apps/io.ox/contacts/model.js module:io.ox/contacts
+msgid "Optional 16"
+msgstr "Opcjonalne 16"
+
+#: apps/io.ox/contacts/model.js module:io.ox/contacts
+msgid "Optional 17"
+msgstr "Opcjonalne 17"
+
+#: apps/io.ox/contacts/model.js module:io.ox/contacts
+msgid "Optional 18"
+msgstr "Opcjonalne 18"
+
+#: apps/io.ox/contacts/model.js module:io.ox/contacts
+msgid "Optional 19"
+msgstr "Opcjonalne 19"
+
+#: apps/io.ox/contacts/model.js module:io.ox/contacts
+msgid "Optional 20"
+msgstr "Opcjonalne 20"
+
+#: apps/io.ox/contacts/model.js module:io.ox/contacts
+msgid "Links"
+msgstr "Łącza"
+
+#: apps/io.ox/contacts/model.js module:io.ox/contacts
+msgid "Mark as distributionlist"
+msgstr "Oznacz jako listę dystrybucyjną"
+
+#: apps/io.ox/contacts/model.js module:io.ox/contacts
+msgid "Default address"
+msgstr "Adres domyślny"
+
+#: apps/io.ox/contacts/model.js module:io.ox/contacts
+msgid "Address Home"
+msgstr "Adres domowy"
+
+#: apps/io.ox/contacts/model.js module:io.ox/contacts
+msgid "Address Business"
+msgstr "Adres służbowy"
+
+#: apps/io.ox/contacts/model.js module:io.ox/contacts
+msgid "Address Other"
+msgstr "Adres (inny)"
+
+#: apps/io.ox/contacts/model.js module:io.ox/contacts
+msgid "This contact is private and cannot be shared"
+msgstr "Ten kontakt jest prywatny i nie można go udostępnić"
+
+#: apps/io.ox/contacts/print.js module:io.ox/contacts
+msgid "Phone list"
+msgstr "Lista telefonów"
+
+#: apps/io.ox/contacts/print.js module:io.ox/contacts
+msgid "City"
+msgstr "Miasto"
+
+#: apps/io.ox/contacts/print.js module:io.ox/contacts
+msgid "Phone"
+msgstr "Telefon"
+
+#: apps/io.ox/contacts/print.js module:io.ox/contacts
+msgid "Email"
+msgstr "E-mail"
+
+#: apps/io.ox/contacts/print.js module:io.ox/contacts
+msgid "Note: One contact is not shown due to missing phone numbers"
+msgid_plural "Note: %1$d contacts are not shown due to missing phone numbers"
+msgstr[0] ""
+"Uwaga: jeden kontakt nie jest pokazywany z powodu braku numerów telefonów"
+msgstr[1] ""
+"Uwaga: %1$d kontakty nie są pokazywane z powodu braku numerów telefonów"
+msgstr[2] ""
+"Uwaga: %1$d kontaktów nie jest pokazywanych z powodu braku numerów telefonów"
+
+#: apps/io.ox/contacts/print.js module:io.ox/contacts
+msgid "This note will not be printed"
+msgstr "Ta notatka nie zostanie wydrukowana"
+
+#: apps/io.ox/contacts/settings/pane.js module:io.ox/contacts
+#: apps/io.ox/mail/detail/links.js module:io.ox/mail
+msgid "Address Book"
+msgstr "Książka adresowa"
+
+#: apps/io.ox/contacts/settings/pane.js module:io.ox/contacts
+msgid "Initial folder"
+msgstr "Folder początkowy"
+
+#: apps/io.ox/contacts/settings/pane.js module:io.ox/contacts
+msgid "Start in global address book"
+msgstr "Rozpocznij w globalnej książce adresowej"
+
+#: apps/io.ox/contacts/settings/pane.js module:io.ox/contacts
+msgid "Language-specific default"
+msgstr "Wartość domyślna specyficzna dla języka"
+
+#: apps/io.ox/contacts/settings/pane.js module:io.ox/contacts
+msgid "First name Last name"
+msgstr "Imię Nazwisko"
+
+#: apps/io.ox/contacts/settings/pane.js module:io.ox/contacts
+msgid "Last name, First name"
+msgstr "Nazwisko, Imię"
+
+#: apps/io.ox/contacts/settings/pane.js module:io.ox/contacts
+msgid "Display of names"
+msgstr "Wyświetlanie nazw"
+
+#: apps/io.ox/contacts/settings/pane.js module:io.ox/contacts
+#: apps/io.ox/contacts/view-detail.js
+msgid "Google Maps"
+msgstr "Google Maps"
+
+#: apps/io.ox/contacts/settings/pane.js module:io.ox/contacts
+#: apps/io.ox/contacts/view-detail.js
+msgid "Open Street Map"
+msgstr "Open Street Map"
+
+#: apps/io.ox/contacts/settings/pane.js module:io.ox/contacts
+msgid "No link"
+msgstr "Bez łącza"
+
+#: apps/io.ox/contacts/settings/pane.js module:io.ox/contacts
+#: apps/io.ox/contacts/view-detail.js
+msgid "Apple Maps"
+msgstr "Apple Maps"
+
+#: apps/io.ox/contacts/settings/pane.js module:io.ox/contacts
+msgid "Link postal addresses with map service"
+msgstr "Połącz adres pocztowy z mapą"
+
+#: apps/io.ox/contacts/toolbar.js module:io.ox/contacts
+#: apps/io.ox/files/actions/share.js module:io.ox/files
+msgid "Invite"
+msgstr "Zaproś"
+
+#: apps/io.ox/contacts/toolbar.js module:io.ox/contacts
+msgid "Delete contact"
+msgstr "Usuń kontakt"
+
+#. Name with title
+#. %1$s is the first name
+#. %2$s is the last name
+#. %3$s is the title
+#: apps/io.ox/contacts/util.js module:io.ox/contacts
+msgid "%3$s %2$s, %1$s"
+msgstr "%3$s %1$s %2$s"
+
+#. Name without title
+#. %1$s is the first name
+#. %2$s is the last name
+#: apps/io.ox/contacts/util.js module:io.ox/contacts
+msgid "%2$s, %1$s"
+msgstr "%2$s, %1$s"
+
+#. Name in mail addresses
+#. %1$s is the first name
+#. %2$s is the last name
+#: apps/io.ox/contacts/util.js module:io.ox/contacts
+msgctxt "mail address"
+msgid "%1$s %2$s"
+msgstr "%1$s %2$s"
+
+#: apps/io.ox/contacts/view-detail.js module:io.ox/contacts
+#: apps/io.ox/participants/model.js module:io.ox/core
+msgid "Resource"
+msgstr "Zasób"
+
+#: apps/io.ox/contacts/view-detail.js module:io.ox/contacts
+#: apps/io.ox/core/tk/attachments.js module:io.ox/core apps/io.ox/mail/toolbar.js
+#: module:io.ox/mail apps/io.ox/tasks/view-detail.js module:io.ox/tasks
+msgid "All attachments"
+msgstr "Wszystkie załączniki"
+
+#: apps/io.ox/contacts/view-detail.js module:io.ox/contacts
+msgid "Could not load attachments for this contact."
+msgstr "Nie można załadować załączników do tego kontaktu."
+
+#: apps/io.ox/contacts/view-detail.js module:io.ox/contacts
+#: apps/io.ox/participants/views.js module:io.ox/core
+msgid "This list has no contacts yet"
+msgstr "Na tej liście jeszcze nie ma żadnych kontaktów"
+
+#: apps/io.ox/contacts/view-detail.js module:io.ox/contacts
+msgid "Messenger"
+msgstr "Komunikator"
+
+#. %1$s is a map service, like "Google Maps"
+#: apps/io.ox/contacts/view-detail.js module:io.ox/contacts
+msgid "Open in %1$s"
+msgstr "Otwórz w %1$s"
+
+#: apps/io.ox/contacts/view-detail.js module:io.ox/contacts
+msgid "Personal"
+msgstr "Osobiste"
+
+#: apps/io.ox/contacts/view-detail.js module:io.ox/contacts
+msgid "Job"
+msgstr "Zadanie"
+
+#: apps/io.ox/contacts/view-detail.js module:io.ox/contacts
+msgid "Mail and Messaging"
+msgstr "Poczta i komunikator"
+
+#: apps/io.ox/contacts/view-detail.js module:io.ox/contacts
+msgid "Phone numbers"
+msgstr "Numery telefonów"
+
+#: apps/io.ox/contacts/view-detail.js module:io.ox/contacts
+msgid "Business Address"
+msgstr "Adres służbowy"
+
+#: apps/io.ox/contacts/view-detail.js module:io.ox/contacts
+msgid "Home Address"
+msgstr "Adres domowy"
+
+#: apps/io.ox/contacts/view-detail.js module:io.ox/contacts
+msgid "Other Address"
+msgstr "Inny adres"
+
+#. section name for contact fields in detail view
+#: apps/io.ox/contacts/view-detail.js module:io.ox/contacts
+msgid "Miscellaneous"
+msgstr "Inne"
+
+#: apps/io.ox/contacts/view-detail.js module:io.ox/contacts
+msgid "Copy to description"
+msgstr "Skopiuj do opisu"
+
+#: apps/io.ox/contacts/view-detail.js module:io.ox/contacts
+msgid "Saved in:"
+msgstr "Zapisano w:"
+
+#: apps/io.ox/contacts/widgets/pictureUpload.js module:io.ox/contacts
+msgid "Your selected picture will be displayed after saving"
+msgstr "Wybrany obraz wyświetli się po zapisaniu"
+
+#. %1$s maximum file size
+#: apps/io.ox/contacts/widgets/pictureUpload.js module:io.ox/contacts
+msgid "Your selected picture exceeds the maximum allowed file size of %1$s"
+msgstr "Wybrany obraz jest większy niż dozwolony rozmiar maksymalny: %1$s"
+
+#: apps/io.ox/contacts/widgets/pictureUpload.js module:io.ox/contacts
+msgid "Click to upload image"
+msgstr "Kliknij, aby przesłać obraz"
+
+#: apps/io.ox/core/about/about.js module:io.ox/core
+#: apps/io.ox/core/settings/errorlog/settings/pane.js
+msgid "UI version"
+msgstr "Wersja UI"
+
+#: apps/io.ox/core/about/about.js module:io.ox/core
+#: apps/io.ox/core/settings/errorlog/settings/pane.js
+msgid "Server version"
+msgstr "Wersja serwera"
+
+#: apps/io.ox/core/api/attachment.js module:io.ox/core
+msgid "Saved appointment attachment"
+msgstr "Załącznik ze spotkaniem został zapisany"
+
+#: apps/io.ox/core/api/attachment.js module:io.ox/core
+msgid "Saved task attachment"
+msgstr "Załącznik to zadania został zapisany"
+
+#: apps/io.ox/core/api/attachment.js module:io.ox/core
+msgid "Saved contact attachment"
+msgstr "Załącznik z kontaktem został zapisany"
+
+#: apps/io.ox/core/api/attachment.js module:io.ox/core
+msgid "Saved attachment"
+msgstr "Załącznik został zapisany"
+
+#: apps/io.ox/core/attachments/view.js module:io.ox/core
+msgid "%1$d attachment"
+msgid_plural "%1$d attachments"
+msgstr[0] "%1$d załącznik"
+msgstr[1] "%1$d załączniki"
+msgstr[2] "%1$d załączników"
+
+#: apps/io.ox/core/boot/i18n.js module:io.ox/core/boot
+#: apps/plugins/administration/groups/settings/edit.js module:io.ox/core
+msgid "User name"
+msgstr "Nazwa użytkownika"
+
+#: apps/io.ox/core/boot/i18n.js module:io.ox/core/boot apps/io.ox/core/relogin.js
+#: module:io.ox/core apps/io.ox/files/share/wizard.js module:io.ox/files
+#: apps/io.ox/mail/accounts/view-form.js module:io.ox/settings
+#: apps/io.ox/mail/compose/extensions.js module:io.ox/mail
+msgid "Password"
+msgstr "Hasło"
+
+#: apps/io.ox/core/boot/i18n.js module:io.ox/core/boot apps/io.ox/core/relogin.js
+#: module:io.ox/core
+msgid "Sign in"
+msgstr "Zaloguj"
+
+#: apps/io.ox/core/boot/i18n.js module:io.ox/core/boot
+msgid "Stay signed in"
+msgstr "Nie wylogowuj"
+
+#: apps/io.ox/core/boot/i18n.js module:io.ox/core/boot
+msgid "Forgot your password?"
+msgstr "Nie pamiętasz hasła?"
+
+#: apps/io.ox/core/boot/i18n.js module:io.ox/core/boot
+msgid "Languages"
+msgstr "Języki"
+
+#: apps/io.ox/core/boot/i18n.js module:io.ox/core/boot
+msgid ""
+"No connection to server. Please check your internet connection and retry."
+msgstr ""
+"Brak połączenia z serwerem. Sprawdź połączenie z Internetem i spróbuj "
+"ponownie."
+
+#: apps/io.ox/core/boot/i18n.js module:io.ox/core/boot
+msgid "Please enter your credentials."
+msgstr "Wprowadź poświadczenia."
+
+#: apps/io.ox/core/boot/i18n.js module:io.ox/core/boot
+msgid "Please enter your password."
+msgstr "Wprowadź hasło."
+
+#: apps/io.ox/core/boot/i18n.js module:io.ox/core/boot
+msgid "Your browser version is not supported!"
+msgstr "Twoja wersja przeglądarki nie jest obsługiwana"
+
+#: apps/io.ox/core/boot/i18n.js module:io.ox/core/boot
+msgid "Your browser is not supported!"
+msgstr "Twoja przeglądarka nie jest obsługiwana"
+
+#: apps/io.ox/core/boot/i18n.js module:io.ox/core/boot
+msgid "This browser is not supported on your current platform."
+msgstr "Ta przeglądarka nie jest obsługiwana na bieżącej platformie."
+
+#. %n in the lowest version of Android
+#: apps/io.ox/core/boot/i18n.js module:io.ox/core/boot
+msgid "You need to use Android %n or higher."
+msgstr "Wymagany jest system Android w wersji %n lub wyższej."
+
+#. %n is the lowest version of iOS
+#: apps/io.ox/core/boot/i18n.js module:io.ox/core/boot
+msgid "You need to use iOS %n or higher."
+msgstr "Wymagany jest system iOS w wersji %n lub wyższej."
+
+#: apps/io.ox/core/boot/i18n.js module:io.ox/core/boot
+msgid "Your operating system is not supported."
+msgstr "Twój system operacyjny nie jest obsługiwany."
+
+#: apps/io.ox/core/boot/i18n.js module:io.ox/core/boot
+msgid "Your password is expired. Please change your password to continue."
+msgstr "Hasło utraciło ważność. Aby kontynuować, zmień hasło."
+
+#: apps/io.ox/core/boot/i18n.js module:io.ox/core/boot
+msgid "Please update your browser."
+msgstr "Zaktualizuj przeglądarkę."
+
+#. browser recommendation: sentence ends with 'Google Chrome' (wrappend in a clickable link)
+#: apps/io.ox/core/boot/i18n.js module:io.ox/core/boot
+msgid "For best results, please use "
+msgstr "Aby uzyskać najlepsze rezultaty, użyj"
+
+#: apps/io.ox/core/boot/i18n.js module:io.ox/core/boot
+msgid "You have been automatically signed out"
+msgstr "Nastąpiło automatyczne wylogowanie"
+
+#: apps/io.ox/core/boot/i18n.js module:io.ox/core/boot
+msgid ""
+"Unsupported Preview - Certain functions disabled and stability not assured "
+"until "
+"general release later this year"
+msgstr ""
+"Podgląd nie jest obsługiwany: niektóre funkcje zostały wyłączone, a "
+"stabilność "
+"zostanie dopracowana w następnej dużej wersji"
+
+#: apps/io.ox/core/boot/i18n.js module:io.ox/core/boot
+msgid "Offline mode"
+msgstr "Tryb offline"
+
+#: apps/io.ox/core/boot/i18n.js module:io.ox/core/boot
+msgid "Your browser's cookie functionality is disabled. Please turn it on."
+msgstr "W przeglądarce jest wyłączona obsługa plików cookie. Włącz ją."
+
+#. number of selected item
+#. %1$s is the number surrounded by a tag
+#: apps/io.ox/core/commons.js module:io.ox/core
+msgid "%1$s item selected"
+msgid_plural "%1$s items selected"
+msgstr[0] "Wybrano %1$s element"
+msgstr[1] "Wybrano %1$s elementy"
+msgstr[2] "Wybrano %1$s elementów"
+
+#: apps/io.ox/core/commons.js module:io.ox/core
+msgid "Selection Details"
+msgstr "Szczegóły wyboru"
+
+#: apps/io.ox/core/commons.js module:io.ox/core apps/io.ox/files/main.js
+#: module:io.ox/files
+msgid "No elements selected"
+msgstr "Brak wybranych elementów"
+
+#: apps/io.ox/core/commons.js module:io.ox/core
+msgid "Results"
+msgstr "Wyniki"
+
+#: apps/io.ox/core/commons.js module:io.ox/core
+msgid "Item list"
+msgstr "Lista pozycji"
+
+#: apps/io.ox/core/commons.js module:io.ox/core
+#: apps/io.ox/files/share/view-options.js module:io.ox/files
+#: apps/io.ox/files/view-options.js apps/io.ox/mail/view-options.js
+#: module:io.ox/mail
+msgid "Open folder view"
+msgstr "Otwórz widok folderów"
+
+#: apps/io.ox/core/commons.js module:io.ox/core apps/io.ox/files/main.js
+#: module:io.ox/files apps/io.ox/files/view-options.js
+#: apps/io.ox/mail/view-options.js module:io.ox/mail
+msgid "Close folder view"
+msgstr "Zamknij widok folderów"
+
+#: apps/io.ox/core/commons.js module:io.ox/core
+msgid "Premium features"
+msgstr "Funkcje premium"
+
+#: apps/io.ox/core/commons.js module:io.ox/core
+msgid "Close premium features"
+msgstr "Zamknij funkcje premium"
+
+#: apps/io.ox/core/commons.js module:io.ox/core
+msgid "Try now!"
+msgstr "Spróbuj teraz!"
+
+#: apps/io.ox/core/commons.js module:io.ox/core
+msgid "Retry"
+msgstr "Spróbuj ponownie"
+
+#. Strings to build input formats to be more accessible
+#. yyyy: 4-digit year | MM: 2-digit month | dd: 2-digit day
+#. Sample for de_DE: TT.MM.JJJJ
+#: apps/io.ox/core/date.js module:io.ox/core
+msgid "yyyy"
+msgstr "rrrr"
+
+#: apps/io.ox/core/date.js module:io.ox/core
+msgid "MM"
+msgstr "MM"
+
+#: apps/io.ox/core/date.js module:io.ox/core
+msgid "dd"
+msgstr "dd"
+
+#. Reminder (objective case): in X weeks
+#. %d is the number of weeks
+#: apps/io.ox/core/date.js module:io.ox/core
+#, c-format
+msgctxt "in"
+msgid "%d week"
+msgid_plural "%d weeks"
+msgstr[0] "%d tydzień"
+msgstr[1] "%d tygodnie"
+msgstr[2] "%d tygodni"
+
+#. General duration (nominative case): X weeks
+#. %d is the number of weeks
+#: apps/io.ox/core/date.js module:io.ox/core
+#, c-format
+msgid "%d week"
+msgid_plural "%d weeks"
+msgstr[0] "%d tydzień"
+msgstr[1] "%d tygodnie"
+msgstr[2] "%d tygodni"
+
+#. Reminder (objective case): in X days
+#. %d is the number of days
+#: apps/io.ox/core/date.js module:io.ox/core
+#, c-format
+msgctxt "in"
+msgid "%d day"
+msgid_plural "%d days"
+msgstr[0] "%d dzień"
+msgstr[1] "%d dni"
+msgstr[2] "%d dni"
+
+#. Reminder (objective case): in X days, Y hours and Z minutes
+#. %1$d is the number of days
+#. %2$s is the text for the remainder of the last day
+#: apps/io.ox/core/date.js module:io.ox/core
+#, c-format
+msgctxt "in"
+msgid "%1$d day, %2$s"
+msgid_plural "%1$d days, %2$s"
+msgstr[0] "%1$d dzień, %2$s"
+msgstr[1] "%1$d dni, %2$s"
+msgstr[2] "%1$d dni, %2$s"
+
+#. General duration (nominative case): X days, Y hours and Z minutes
+#. %1$d is the number of days
+#. %2$s is the text for the remainder of the last day
+#: apps/io.ox/core/date.js module:io.ox/core
+#, c-format
+msgid "%1$d day, %2$s"
+msgid_plural "%1$d days, %2$s"
+msgstr[0] "%1$d dzień, %2$s"
+msgstr[1] "%1$d dni, %2$s"
+msgstr[2] "%1$d dni, %2$s"
+
+#. Reminder (objective case): in X hours
+#. %d is the number of hours
+#: apps/io.ox/core/date.js module:io.ox/core
+#, c-format
+msgctxt "in"
+msgid "%d hour"
+msgid_plural "%d hours"
+msgstr[0] "%d godzinę"
+msgstr[1] "%d godziny"
+msgstr[2] "%d godzin"
+
+#. General duration (nominative case): X hours
+#. %d is the number of hours
+#: apps/io.ox/core/date.js module:io.ox/core
+#, c-format
+msgid "%d hour"
+msgid_plural "%d hours"
+msgstr[0] "%d godzina"
+msgstr[1] "%d godziny"
+msgstr[2] "%d godzin"
+
+#. Reminder (objective case): in X hours and Y minutes
+#. %1$d is the number of hours
+#. %2$s is the text for the remainder of the last hour
+#: apps/io.ox/core/date.js module:io.ox/core
+#, c-format
+msgctxt "in"
+msgid "%1$d hour and %2$s"
+msgid_plural "%1$d hours and %2$s"
+msgstr[0] "%1$d godzinę i %2$s"
+msgstr[1] "%1$d godziny i %2$s"
+msgstr[2] "%1$d godzin i %2$s"
+
+#. General duration (nominative case): X hours and Y minutes
+#. %1$d is the number of hours
+#. %2$s is the text for the remainder of the last hour
+#: apps/io.ox/core/date.js module:io.ox/core
+#, c-format
+msgid "%1$d hour and %2$s"
+msgid_plural "%1$d hours and %2$s"
+msgstr[0] "%1$d godzina i %2$s"
+msgstr[1] "%1$d godziny i %2$s"
+msgstr[2] "%1$d godzin i %2$s"
+
+#. Reminder (objective case): in X minutes
+#. %d is the number of minutes
+#: apps/io.ox/core/date.js module:io.ox/core
+#, c-format
+msgctxt "in"
+msgid "%d minute"
+msgid_plural "%d minutes"
+msgstr[0] "%d minutę"
+msgstr[1] "%d minuty"
+msgstr[2] "%d minut"
+
+#: apps/io.ox/core/desktop.js module:io.ox/core
+msgid ""
+"Failed to automatically save current stage of work. Please save your work to "
+"avoid data loss in case the browser closes unexpectedly."
+msgstr ""
+"Nie udało się automatycznie zapisać aktualnych wyników pracy. Zapisz wyniki "
+"pracy, aby uniknąć utraty danych w razie nieoczekiwanego zamknięcia się "
+"przeglądarki."
+
+#: apps/io.ox/core/desktop.js module:io.ox/core
+msgid "Could not get a default folder for this application."
+msgstr "Nie można otworzyć domyślnego folderu tej aplikacji."
+
+#: apps/io.ox/core/desktop.js module:io.ox/core
+msgid "There are unsaved changes."
+msgstr "Istnieją niezapisane zmiany."
+
+#: apps/io.ox/core/desktop.js module:io.ox/core
+msgid "Application Toolbar"
+msgstr "Pasek narzędzi aplikacji"
+
+#. Title of the browser window
+#. %1$s is the name of the page, e.g. OX App Suite
+#. %2$s is the title of the active app, e.g. Calendar
+#: apps/io.ox/core/desktop.js module:io.ox/core
+msgctxt "window title"
+msgid "%1$s %2$s"
+msgstr "%1$s %2$s"
+
+#: apps/io.ox/core/desktop.js module:io.ox/core
+msgid "Start search"
+msgstr "Rozpocznij wyszukiwanie"
+
+#: apps/io.ox/core/desktop.js module:io.ox/core
+msgid "Cancel search"
+msgstr "Anuluj wyszukiwanie"
+
+#. search feature help text for screenreaders
+#: apps/io.ox/core/desktop.js module:io.ox/core
+msgid ""
+"Search results page lists all active facets to allow them to be easly "
+"adjustable/"
+"removable. Below theses common facets additonal advanced facets are listed. "
+"To "
+"narrow down search result please adjust active facets or add new ones"
+msgstr ""
+"Strona z wynikami wyszukiwania przedstawia wszystkie aktywne aspekty, "
+"ułatwiając "
+"ich dopasowanie lub usunięcie. Poniżej najpopularniejszych aspektów znajdują "
+"się "
+"dodatkowe, zaawansowane aspekty. Aby zawęzić wyniki wyszukiwania, dostosuj "
+"aktywne aspekty lub dodaj nowe."
+
+#: apps/io.ox/core/desktop.js module:io.ox/core
+msgid ""
+"Failed to start application. Maybe you have connection problems. Please try "
+"again."
+msgstr ""
+"Uruchomienie aplikacji nie powiodło się. Być może wystąpił problem z "
+"połączeniem. Spróbuj ponownie."
+
+#: apps/io.ox/core/emoji/view.js module:io.ox/mail/emoji
+msgid "Reset this list"
+msgstr "Zresetuj tę listę"
+
+#: apps/io.ox/core/export/export.js module:io.ox/core
+msgid "Export folder"
+msgstr "Eksportuj folder"
+
+#: apps/io.ox/core/export/export.js module:io.ox/core
+#: apps/io.ox/core/import/import.js
+msgid "Format"
+msgstr "Format"
+
+#: apps/io.ox/core/export/export.js module:io.ox/core
+#: apps/io.ox/core/import/import.js
+msgid "select format"
+msgstr "Wybierz format"
+
+#: apps/io.ox/core/export/export.js module:io.ox/core
+msgid "Note: The vCard format cannot contain distribution lists"
+msgstr "Uwaga: format vCard nie może obejmować list dystrybucyjnych"
+
+#: apps/io.ox/core/export/export.js module:io.ox/core
+msgid "Include distribution lists"
+msgstr "Dodaj listy dystrybucyjne"
+
+#: apps/io.ox/core/export/export.js module:io.ox/core
+#: apps/io.ox/core/folder/contextmenu.js
+msgid "Export"
+msgstr "Export"
+
+#. %1$s inline menu title for better accessibility
+#: apps/io.ox/core/extPatterns/links.js module:io.ox/core
+msgid "Inline menu %1$s"
+msgstr "Menu w linii %1$s"
+
+#: apps/io.ox/core/extPatterns/links.js module:io.ox/core
+msgid "More actions"
+msgstr "Więcej działań"
+
+#: apps/io.ox/core/extPatterns/links.js module:io.ox/core
+#: apps/io.ox/find/extensions-api.js apps/io.ox/search/facets/extensions.js
+msgid "More"
+msgstr "Więcej"
+
+#: apps/io.ox/core/folder/actions/add.js module:io.ox/core
+#: apps/io.ox/core/folder/extensions.js
+msgid "Add new calendar"
+msgstr "Dodaj nowy kalendarz"
+
+#: apps/io.ox/core/folder/actions/add.js module:io.ox/core
+#: apps/io.ox/core/folder/contextmenu.js apps/io.ox/core/folder/extensions.js
+#: apps/io.ox/files/actions.js module:io.ox/files
+msgid "Add new folder"
+msgstr "Dodaj nowy folder"
+
+#: apps/io.ox/core/folder/actions/add.js module:io.ox/core
+msgid "New calendar"
+msgstr "Nowy kalendarz"
+
+#: apps/io.ox/core/folder/actions/add.js module:io.ox/core
+msgid "New folder"
+msgstr "Nowy folder"
+
+#: apps/io.ox/core/folder/actions/add.js module:io.ox/core
+msgid "Add as public calendar"
+msgstr "Dodaj jako kalendarz publiczny"
+
+#: apps/io.ox/core/folder/actions/add.js module:io.ox/core
+msgid "Add as public folder"
+msgstr "Dodaj jako folder publiczny"
+
+#: apps/io.ox/core/folder/actions/add.js module:io.ox/core
+#: apps/io.ox/core/folder/actions/rename.js
+msgid "Folder name"
+msgstr "Nazwa folderu"
+
+#: apps/io.ox/core/folder/actions/add.js module:io.ox/core
+msgid ""
+"A public folder is used for content that is of common interest for all users. "
+"To "
+"allow other users to read or edit the contents, you have to set the "
+"respective "
+"permissions for the public folder."
+msgstr ""
+"Folder publiczny służy do przechowywania treści interesujących wszystkich "
+"użytkowników. Aby umożliwić innym użytkownikom odczytywanie lub edycję "
+"zawartości, musisz ustawić odpowiednie uprawnienia do folderu publicznego."
+
+#. notification while archiving messages
+#: apps/io.ox/core/folder/actions/archive.js module:io.ox/core
+msgid "Archiving messages ..."
+msgstr "Archiwizowanie wiadomości..."
+
+#: apps/io.ox/core/folder/actions/archive.js module:io.ox/core
+msgid "Archive messages"
+msgstr "Archiwum wiadomości"
+
+#: apps/io.ox/core/folder/actions/archive.js module:io.ox/core
+msgid "All messages older than %1$d days will be moved to the archive folder"
+msgstr ""
+"Do archiwum zostaną przeniesione wszystkie wiadomości starsze niż %1$d dni."
+
+#. Verb: (to) archive messages
+#: apps/io.ox/core/folder/actions/archive.js module:io.ox/core
+#: apps/io.ox/core/folder/contextmenu.js apps/io.ox/mail/actions.js
+#: module:io.ox/mail apps/io.ox/mail/mobile-toolbar-actions.js
+#: apps/io.ox/mail/toolbar.js
+msgctxt "verb"
+msgid "Archive"
+msgstr "Archiwum"
+
+#. button: move all messages from a sender to a tab
+#: apps/io.ox/core/folder/actions/common.js module:io.ox/core
+#: apps/io.ox/mail/categories/dialogs.js module:io.ox/mail
+msgid "Move all"
+msgstr "Przenieś wszystko"
+
+#: apps/io.ox/core/folder/actions/common.js module:io.ox/core
+msgid "Cleaning up ..."
+msgstr "Czyszczenie..."
+
+#: apps/io.ox/core/folder/actions/common.js module:io.ox/core
+msgid "The folder has been cleaned up."
+msgstr "Folder został oczyszczony."
+
+#: apps/io.ox/core/folder/actions/common.js module:io.ox/core
+msgid "All messages have been deleted"
+msgstr "Wszystkie wiadomości zostały usunięte"
+
+#: apps/io.ox/core/folder/actions/common.js module:io.ox/core
+msgid "All files have been deleted"
+msgstr "Wszystkie pliki zostały usunięte"
+
+#: apps/io.ox/core/folder/actions/common.js module:io.ox/core
+msgid "The folder has been emptied"
+msgstr "Folder został opróżniony"
+
+#: apps/io.ox/core/folder/actions/common.js module:io.ox/core
+msgid "Do you really want to empty folder \"%s\"?"
+msgstr "Czy na pewno chcesz opróżnić folder \"%s\"? "
+
+#: apps/io.ox/core/folder/actions/common.js module:io.ox/core
+#: apps/io.ox/core/folder/contextmenu.js
+msgid "Empty folder"
+msgstr "Opróżnij folder"
+
+#: apps/io.ox/core/folder/actions/imap-subscription.js module:io.ox/core
+msgid "Subscribe IMAP folders"
+msgstr "Subskrybuj foldery IMAP"
+
+#: apps/io.ox/core/folder/actions/move.js module:io.ox/core
+msgid "You cannot move items to virtual folders"
+msgstr "Nie można przenieść elementów do folderów wirtualnych"
+
+#: apps/io.ox/core/folder/actions/move.js module:io.ox/core
+msgid "You cannot move items to this folder"
+msgstr "Nie można przenieść elementów do tego folderu"
+
+#: apps/io.ox/core/folder/actions/move.js module:io.ox/core
+#: apps/io.ox/core/folder/contextmenu.js
+msgid "Move all messages"
+msgstr "Przenieś wszystkie wiadomości"
+
+#: apps/io.ox/core/folder/actions/move.js module:io.ox/core
+msgid "Move folder"
+msgstr "Przenieś folder"
+
+#: apps/io.ox/core/folder/actions/properties.js module:io.ox/core
+#: apps/io.ox/core/folder/contextmenu.js
+msgid "Properties"
+msgstr "Właściwości"
+
+#: apps/io.ox/core/folder/actions/properties.js module:io.ox/core
+msgid "Folder type"
+msgstr "Typ folderu"
+
+#. number of messages in a folder (mail only)
+#: apps/io.ox/core/folder/actions/properties.js module:io.ox/core
+msgid "Number of messages"
+msgstr "Liczba wiadomości"
+
+#. number of items in a folder
+#: apps/io.ox/core/folder/actions/properties.js module:io.ox/core
+msgid "Number of items"
+msgstr "Liczba elementów"
+
+#: apps/io.ox/core/folder/actions/properties.js module:io.ox/core
+#: apps/io.ox/onboarding/clients/extensions.js module:io.ox/core/onboarding
+msgid "CalDAV URL"
+msgstr "Adres URL CalDAV"
 
 #: apps/io.ox/core/folder/actions/remove.js module:io.ox/core
 msgid "Do you really want to delete folder \"%s\"?"
 msgstr "Czy na pewno chcesz usunąć folder \"%s\"?"
 
-#. %1$s is the group name
-#: apps/plugins/administration/groups/settings/toolbar.js module:io.ox/core
-msgid ""
-"Do you really want to delete the group \"%1$s\"? This action cannot be "
-"undone!"
-msgstr ""
-"Czy na pewno chcesz usunąć grupę „%1$s”? Tej czynności nie będzie można "
-"cofnąć!"
-
-#. %1$s is the resource name
-#: apps/plugins/administration/resources/settings/toolbar.js module:io.ox/core
-msgid ""
-"Do you really want to delete the resource \"%1$s\"? This action cannot be "
-"undone!"
-msgstr ""
-"Czy na pewno chcesz usunąć zasób „%1$s”? Tej czynności nie będzie można "
-"cofnąć!"
-
-#: apps/io.ox/contacts/actions/delete.js module:io.ox/contacts
-msgid "Do you really want to delete these items?"
-msgstr "Czy na pewno chcesz usunąć te elementy?"
-
-#: apps/io.ox/settings/accounts/settings/pane.js
-#: module:io.ox/settings/accounts
-msgid "Do you really want to delete this account?"
-msgstr "Czy na pewno chcesz usunąć to konto?"
-
-#: apps/io.ox/contacts/actions/delete.js module:io.ox/contacts
-msgid "Do you really want to delete this contact?"
-msgstr "Czy na pewno chcesz usunąć ten kontakt?"
-
-#: apps/io.ox/contacts/actions/delete.js module:io.ox/contacts
-msgid "Do you really want to delete this distribution list?"
-msgstr "Czy na pewno chcesz usunąć tę listę dystrybucyjną?"
-
-#: apps/io.ox/mail/mailfilter/settings/filter.js module:io.ox/mail
-msgid "Do you really want to delete this filter rule?"
-msgstr "Czy na pewno chcesz usunąć tę regułę filtra?"
-
-#: apps/io.ox/files/actions/delete.js module:io.ox/files
-msgid "Do you really want to delete this item?"
-msgid_plural "Do you really want to delete these items?"
-msgstr[0] "Czy na pewno chcesz usunąć ten element?"
-msgstr[1] "Czy na pewno chcesz usunąć te elementy?"
-msgstr[2] "Czy na pewno chcesz usunąć te elementy?"
-
-#: apps/io.ox/tasks/actions/delete.js module:io.ox/tasks
-msgid "Do you really want to delete this task?"
-msgid_plural "Do you really want to delete these tasks?"
-msgstr[0] "Czy na pewno chcesz usunąć to zadanie?"
-msgstr[1] "Czy na pewno chcesz usunąć te zadania?"
-msgstr[2] "Czy na pewno chcesz usunąć te zadania?"
-
-#: apps/io.ox/files/actions/versions-delete.js module:io.ox/files
-msgctxt "One file only"
-msgid "Do you really want to delete this version?"
-msgstr "Czy na pewno chcesz usunąć tę wersję?"
-
-#: apps/io.ox/portal/main.js module:io.ox/portal
-#: apps/io.ox/portal/settings/widgetview.js
-msgid "Do you really want to delete this widget?"
-msgstr "Czy na pewno chcesz usunąć ten widget?"
-
-#: apps/io.ox/calendar/edit/main.js module:io.ox/calendar/edit/main
-#: apps/io.ox/contacts/distrib/main.js module:io.ox/contacts
-#: apps/io.ox/contacts/edit/main.js apps/io.ox/editor/main.js
-#: module:io.ox/editor apps/io.ox/tasks/edit/main.js module:io.ox/tasks
-msgid "Do you really want to discard your changes?"
-msgstr "Czy na pewno chcesz odrzucić zmiany?"
-
-#: apps/io.ox/mail/compose/view.js module:io.ox/mail
-msgid "Do you really want to discard your message?"
-msgstr "Czy na pewno chcesz odrzucić wiadomość?"
-
-#: apps/io.ox/core/folder/actions/common.js module:io.ox/core
-msgid "Do you really want to empty folder \"%s\"?"
-msgstr "Czy na pewno chcesz opróżnić folder \"%s\"? "
-
-#: apps/io.ox/files/util.js module:io.ox/files
-msgid ""
-"Do you really want to remove the extension \".%1$s\" from your filename?"
-msgstr "Czy na pewno chcesz usunąć rozszerzenie \".%1$s\" z nazwy pliku?"
-
-#: apps/io.ox/calendar/actions.js module:io.ox/calendar
-msgid "Do you want the appointments printed in detail or as a compact list?"
-msgstr ""
-"Chcesz na pewno chcesz wydrukować spotkania ze szczegółami lub w formie "
-"skróconej listy?"
-
-#: apps/io.ox/calendar/actions/acceptdeny.js module:io.ox/calendar
-msgid ""
-"Do you want to confirm the whole series or just one appointment within the "
-"series?"
-msgstr "Czy chcesz potwierdzić cały cykl, czy tylko jedno spotkanie z cyklu?"
-
-#: apps/io.ox/calendar/actions/delete.js module:io.ox/calendar
-msgid ""
-"Do you want to delete the whole series or just one appointment within the "
-"series?"
-msgstr "Czy chcesz usunąć cały cykl, czy tylko jedno spotkanie z cyklu?"
-
-#: apps/io.ox/calendar/actions/delete.js module:io.ox/calendar
-msgid "Do you want to delete this appointment?"
-msgstr "Czy chcesz usunąć to spotkanie?"
-
-#: apps/io.ox/calendar/actions/edit.js module:io.ox/calendar
-#: apps/io.ox/calendar/week/perspective.js
-msgid ""
-"Do you want to edit the whole series or just one appointment within the "
-"series?"
-msgstr "Czy chcesz edytować cały cykl, czy tylko jedno spotkanie z cyklu?"
-
-#: apps/io.ox/mail/actions/delete.js module:io.ox/mail
-msgid "Do you want to permanently delete this mail?"
-msgid_plural "Do you want to permanently delete these mails?"
-msgstr[0] "Czy na pewno chcesz trwale usunąć tę wiadomość?"
-msgstr[1] "Czy na pewno chcesz trwale usunąć te wiadomości?"
-msgstr[2] "Czy na pewno chcesz trwale usunąć te wiadomości?"
-
-#: apps/io.ox/settings/apps/settings/pane.js module:io.ox/core
-msgid "Do you want to revoke the access of this application?"
-msgstr "Czy chcesz odebrać dostęp tej aplikacji?"
-
-#: apps/io.ox/mail/detail/links.js module:io.ox/mail
-msgid "Document"
-msgstr "Dokument"
-
-#: apps/io.ox/files/view-options.js module:io.ox/files
-msgid "Documents"
-msgstr "Dokumenty"
-
-#: apps/io.ox/launchpad/main.js module:io.ox/core
+#: apps/io.ox/core/folder/actions/remove.js module:io.ox/core
+msgid ""
+"This folder is shared with others. It won't be available for them any more."
+msgstr ""
+"Ten folder został udostępniony innym użytkownikom. Nie będzie już dla nich "
+"dostępny."
+
+#: apps/io.ox/core/folder/actions/rename.js module:io.ox/core
+msgid "This is a standard folder, which can't be renamed."
+msgstr "To jest folder standardowy. Zmiana jego nazwy nie jest możliwa."
+
+#: apps/io.ox/core/folder/actions/rename.js module:io.ox/core
+msgid "Rename folder"
+msgstr "Zmień nazwę folderu"
+
+#: apps/io.ox/core/folder/actions/rename.js module:io.ox/core
+#: apps/io.ox/core/folder/contextmenu.js
+#: apps/io.ox/core/viewer/views/toolbarview.js apps/io.ox/files/actions.js
+#: module:io.ox/files apps/io.ox/files/actions/rename.js
+#: apps/io.ox/files/toolbar.js
+msgid "Rename"
+msgstr "Zmień nazwę"
+
+#: apps/io.ox/core/folder/api.js module:io.ox/core apps/io.ox/mail/detail/links.js
+#: module:io.ox/mail
+msgid "Calendar"
+msgstr "Kalendarz"
+
+#: apps/io.ox/core/folder/api.js module:io.ox/core
+msgid "Default calendar"
+msgstr "Kalendarz domyślny"
+
+#. %1$s is the folder owner
+#. %2$s is the folder title
+#: apps/io.ox/core/folder/api.js module:io.ox/core
+msgid "%1$s: %2$s"
+msgstr "%1$s: %2$s"
+
+#: apps/io.ox/core/folder/api.js module:io.ox/core
+msgid "All my appointments"
+msgstr "Wszystkie moje spotkania"
+
+#: apps/io.ox/core/folder/api.js module:io.ox/core
+msgid "Unread messages"
+msgstr "Wiadomości nieprzeczytane"
+
+#: apps/io.ox/core/folder/api.js module:io.ox/core
+msgid "Accessing global address book is not permitted"
+msgstr "Niedozwolony dostęp do globalnej książki adresowej"
+
+#: apps/io.ox/core/folder/api.js module:io.ox/core
+msgid ""
+"Could not save settings. There have to be at least one user with "
+"administration "
+"rights."
+msgstr ""
+"Nie można zapisać ustawień. Potrzebny jest przynajmniej jeden użytkownik z "
+"uprawnieniami administratora."
+
+#: apps/io.ox/core/folder/api.js module:io.ox/core
+#: apps/io.ox/core/sub/subscriptions.js module:io.ox/core/sub
+msgid "New Folder"
+msgstr "Nowy folder"
+
+#: apps/io.ox/core/folder/contextmenu.js module:io.ox/core
+msgid "Mark all messages as read"
+msgstr "Oznacz wszystkie wiadomości jako przeczytane"
+
+#: apps/io.ox/core/folder/contextmenu.js module:io.ox/core
+msgid "Clean up"
+msgstr "Wykonaj czyszczenie"
+
+#: apps/io.ox/core/folder/contextmenu.js module:io.ox/core
+msgid "Empty trash"
+msgstr "Opróżnij kosz"
+
+#: apps/io.ox/core/folder/contextmenu.js module:io.ox/core
+msgid "Delete all messages"
+msgstr "Usuń wszystkie wiadomości"
+
+#: apps/io.ox/core/folder/contextmenu.js module:io.ox/core
+msgid "Download entire folder"
+msgstr "Pobierz cały folder"
+
+#: apps/io.ox/core/folder/contextmenu.js module:io.ox/core
+#: apps/io.ox/core/import/import.js
+#: apps/io.ox/mail/settings/signatures/settings/pane.js module:io.ox/mail
+msgid "Import"
+msgstr "Import"
+
+#: apps/io.ox/core/folder/contextmenu.js module:io.ox/core
+msgid "Sharing"
+msgstr "Udostępnianie"
+
+#: apps/io.ox/core/folder/contextmenu.js module:io.ox/core
+msgid "Permissions"
+msgstr "Uprawnienia"
+
+#: apps/io.ox/core/folder/contextmenu.js module:io.ox/core
+#: apps/io.ox/files/actions.js module:io.ox/files
+msgid "Invite people"
+msgstr "Zaproś osoby"
+
+#: apps/io.ox/core/folder/contextmenu.js module:io.ox/core
+#: apps/io.ox/files/actions.js module:io.ox/files
+msgid "Get link"
+msgstr "Uzyskaj łącze"
+
+#: apps/io.ox/core/folder/contextmenu.js module:io.ox/core
+msgid "New subscription"
+msgstr "Nowa subskrypcja"
+
+#: apps/io.ox/core/folder/contextmenu.js module:io.ox/core
+msgid "Show"
+msgstr "Pokaż"
+
+#: apps/io.ox/core/folder/contextmenu.js module:io.ox/core
+msgid "Hide"
+msgstr "Ukryj"
+
+#: apps/io.ox/core/folder/extensions.js module:io.ox/core
+#: apps/io.ox/files/share/view-options.js module:io.ox/files
+msgid "My shares"
+msgstr "Moje udostępnienia"
+
+#: apps/io.ox/core/folder/extensions.js module:io.ox/core
+msgid "My folders"
+msgstr "Moje foldery"
+
+#: apps/io.ox/core/folder/extensions.js module:io.ox/core
+#: apps/io.ox/files/actions/add-storage-account.js module:io.ox/files
+msgid "Add storage account"
+msgstr "Dodaj konto pamięci masowej"
+
+#: apps/io.ox/core/folder/extensions.js module:io.ox/core
+#: apps/io.ox/mail/accounts/settings.js module:io.ox/mail/accounts/settings
+#: apps/io.ox/mail/folderview-extensions.js module:io.ox/mail
+msgid "Add mail account"
+msgstr "Dodaj konto e-mail"
+
+#: apps/io.ox/core/folder/extensions.js module:io.ox/core
+msgid "View all attachments"
+msgstr "Wyświetl wszystkie załączniki"
+
+#: apps/io.ox/core/folder/extensions.js module:io.ox/core
+msgid "Synchronize with your tablet or smartphone"
+msgstr "Synchronizacja z tabletem lub smartfonem"
+
+#: apps/io.ox/core/folder/extensions.js module:io.ox/core
+msgid "Hidden address books"
+msgstr "Ukryte książki adresowe"
+
+#: apps/io.ox/core/folder/extensions.js module:io.ox/core
+msgid "My calendars"
+msgstr "Moje kalendarze"
+
+#: apps/io.ox/core/folder/extensions.js module:io.ox/core
+msgid "Public calendars"
+msgstr "Kalendarze publiczne"
+
+#: apps/io.ox/core/folder/extensions.js module:io.ox/core
+msgid "Shared calendars"
+msgstr "Udostępnione kalendarze"
+
+#: apps/io.ox/core/folder/extensions.js module:io.ox/core
+msgid "Hidden calendars"
+msgstr "Kalendarze ukryte"
+
+#: apps/io.ox/core/folder/extensions.js module:io.ox/core
+#: apps/plugins/portal/tasks/register.js module:plugins/portal
+msgid "My tasks"
+msgstr "Moje zadania"
+
+#: apps/io.ox/core/folder/extensions.js module:io.ox/core
+msgid "Public tasks"
+msgstr "Zadania publiczne"
+
+#: apps/io.ox/core/folder/extensions.js module:io.ox/core
+msgid "Shared tasks"
+msgstr "Udostępnione zadania"
+
+#: apps/io.ox/core/folder/extensions.js module:io.ox/core
+msgid "Hidden tasks"
+msgstr "Zadania ukryte"
+
+#: apps/io.ox/core/folder/extensions.js module:io.ox/core
+msgid "Shared by other users"
+msgstr "Udostępnione przez innych użytkowników"
+
+#: apps/io.ox/core/folder/extensions.js module:io.ox/core
+msgid "You share this folder with other users"
+msgstr "Folder ten został udostępniony innym użytkownikom"
+
+#: apps/io.ox/core/folder/extensions.js module:io.ox/core
+msgid "This folder has subscriptions"
+msgstr "W tym folderze występują subskrypcje"
+
+#: apps/io.ox/core/folder/extensions.js module:io.ox/core
+msgid "This folder has publications and/or subscriptions"
+msgstr "Folder zawiera publikacje lub subskrypcje"
+
+#: apps/io.ox/core/folder/favorites.js module:io.ox/core
+msgid "Remove from favorites"
+msgstr "Usuń z ulubionych"
+
+#: apps/io.ox/core/folder/favorites.js module:io.ox/core
+msgid "Add to favorites"
+msgstr "Dodaj do ulubionych"
+
+#: apps/io.ox/core/folder/node.js module:io.ox/core
+msgid "Total: %1$d"
+msgstr "Razem: %1$d"
+
+#: apps/io.ox/core/folder/node.js module:io.ox/core
+msgid "Unread: %1$d"
+msgstr "Nieprzeczytane: %1$d"
+
+#: apps/io.ox/core/folder/node.js module:io.ox/core
+msgid "Folder-specific actions"
+msgstr "Działania specyficzne dla folderu"
+
+#. %1$s is the name of the folder
+#: apps/io.ox/core/folder/node.js module:io.ox/core
+msgid "Folder-specific actions for %1$s"
+msgstr "Działania specyficzne dla folderu %1$s"
+
+#: apps/io.ox/core/folder/picker.js module:io.ox/core apps/io.ox/core/relogin.js
+#: apps/io.ox/core/tk/filestorageUtil.js apps/io.ox/core/tk/mobiscroll.js
+msgid "Ok"
+msgstr "OK"
+
+#. generic error message
+#: apps/io.ox/core/http_errors.js module:io.ox/core
+msgid "An unknown error occurred"
+msgstr "Wystąpił nieznany błąd"
+
+#. error message when offline
+#: apps/io.ox/core/http_errors.js module:io.ox/core
+msgid "Cannot connect to server. Please check your connection."
+msgstr "Nie można się połączyć z serwerem. Sprawdź połączenie."
+
+#: apps/io.ox/core/import/import.js module:io.ox/core
+msgid "iCal"
+msgstr "iCal"
+
+#: apps/io.ox/core/import/import.js module:io.ox/core
+msgid "CSV"
+msgstr "CSV"
+
+#: apps/io.ox/core/import/import.js module:io.ox/core
+msgid "vCard"
+msgstr "vCard"
+
+#: apps/io.ox/core/import/import.js module:io.ox/core
+msgid "Upload file"
+msgstr "Prześlij plik"
+
+#: apps/io.ox/core/import/import.js module:io.ox/core
+msgid ""
+"Ignore existing events. Helpful to import public holiday calendars, for "
+"example."
+msgstr ""
+"Zignoruj istniejące wydarzenia. Opcja przydatna np. podczas importowania "
+"kalendarzy dni ustawowo wolnych od pracy."
+
+#: apps/io.ox/core/import/import.js module:io.ox/core
+msgid "Ignore existing events"
+msgstr "Zignoruj istniejące wydarzenia"
+
+#: apps/io.ox/core/import/import.js module:io.ox/core
+msgid "Note on CSV files:"
+msgstr "Uwaga dotycząca plików CSV:"
+
+#: apps/io.ox/core/import/import.js module:io.ox/core
+msgid ""
+"The first record of a valid CSV file must define proper column names. "
+"Supported "
+"separators are comma and semi-colon."
+msgstr ""
+"Pierwszy rekord poprawnego pliku CSV musi definiować nazwy kolumn. "
+"Obsługiwane "
+"separatory to przecinek i średnik."
+
+#: apps/io.ox/core/import/import.js module:io.ox/core
+msgid "Learn more"
+msgstr "Dowiedz się więcej"
+
+#: apps/io.ox/core/import/import.js module:io.ox/core
+msgid "Import from file"
+msgstr "Importuj z pliku"
+
+#. Error message if calendar import failed
+#: apps/io.ox/core/import/import.js module:io.ox/core
+msgid "There was no appointment data to import"
+msgstr "Brak danych spotkania do importu"
+
+#. Error message if contact import failed
+#: apps/io.ox/core/import/import.js module:io.ox/core
+msgid "There was no contact data to import"
+msgstr "Brak danych kontaktowych do zaimportowania"
+
+#. Error message if task import failed
+#: apps/io.ox/core/import/import.js module:io.ox/core
+msgid "There was no task data to import"
+msgstr "Brak danych zadań do zaimportowania"
+
+#: apps/io.ox/core/import/import.js module:io.ox/core
+msgid "Please select a file to import"
+msgstr "Wybierz plik do importu"
+
+#: apps/io.ox/core/import/import.js module:io.ox/core
+msgid "Please select a valid iCal File to import"
+msgstr "Wybierz prawidłowy plik iCal do importu"
+
+#: apps/io.ox/core/import/import.js module:io.ox/core
+msgid "Data imported successfully"
+msgstr "Dane zostały pomyślnie zaimportowane"
+
+#. Failure message if no data (e.g. appointments) could be imported
+#: apps/io.ox/core/import/import.js module:io.ox/core
+msgid "Failed to import any data"
+msgstr "Nie powiódł się import jakichkolwiek danych"
+
+#: apps/io.ox/core/import/import.js module:io.ox/core
+msgid "Data only partially imported (%1$s of %2$s records)"
+msgstr ""
+"Dane zostały zaimportowane tylko częściowo (liczba rekordów: %1$s z %2$s)"
+
+#: apps/io.ox/core/main.js module:io.ox/core
+msgid "Unsaved documents will be lost. Do you want to sign out now?"
+msgstr ""
+"Niezapisane dokumenty zostaną utracone. Czy chcesz się teraz wylogować?"
+
+#: apps/io.ox/core/main.js module:io.ox/core
+msgid "Offline"
+msgstr "Offline"
+
+#: apps/io.ox/core/main.js module:io.ox/core
+msgid "Launcher dropdown. Press [enter] to jump to the dropdown."
+msgstr ""
+"Menu rozwijane modułu uruchamiania. Aby przejść do menu rozwijanego, naciśnij "
+"klawisz [Enter]."
+
+#: apps/io.ox/core/main.js module:io.ox/core
+msgid "Apps"
+msgstr "Aplikacje"
+
+#: apps/io.ox/core/main.js module:io.ox/core apps/io.ox/launchpad/main.js
 #: apps/io.ox/search/view-template.js
 msgctxt "app"
-msgid "Documents"
-msgstr "Dokumenty"
-
-#. Task: Done like in "Mark as done"
-#: apps/io.ox/core/wizard/registry.js module:io.ox/core/wizard
-#: apps/io.ox/core/yell.js module:io.ox/core
-#: apps/io.ox/tasks/edit/view-template.js module:io.ox/tasks/edit
-#: apps/io.ox/tasks/print.js module:io.ox/tasks apps/io.ox/tasks/toolbar.js
-#: module:io.ox/mail apps/io.ox/tasks/util.js
-#: apps/plugins/notifications/tasks/register.js module:plugins/notifications
-msgid "Done"
-msgstr "Wykonane"
-
-#: apps/io.ox/calendar/week/view.js module:io.ox/calendar
-msgid "Doubleclick in this row for whole day appointment"
-msgstr "Kliknij dwukrotnie w tym wierszu, aby zaplanować spotkanie całodniowe"
+msgid "Portal"
+msgstr "Portal"
+
+#: apps/io.ox/core/main.js module:io.ox/core apps/io.ox/launchpad/main.js
+#: apps/io.ox/mail/settings/pane.js module:io.ox/mail
+#: apps/io.ox/search/view-template.js
+msgctxt "app"
+msgid "Mail"
+msgstr "Poczta"
+
+#: apps/io.ox/core/main.js module:io.ox/core apps/io.ox/launchpad/main.js
+#: apps/io.ox/search/view-template.js
+msgctxt "app"
+msgid "Address Book"
+msgstr "Książka adresowa"
+
+#: apps/io.ox/core/main.js module:io.ox/core apps/io.ox/launchpad/main.js
+#: apps/io.ox/search/view-template.js
+msgctxt "app"
+msgid "Scheduling"
+msgstr "Planowanie"
+
+#: apps/io.ox/core/main.js module:io.ox/core apps/io.ox/launchpad/main.js
+#: apps/io.ox/search/view-template.js apps/io.ox/tasks/settings/pane.js
+#: module:io.ox/tasks
+msgctxt "app"
+msgid "Tasks"
+msgstr "Zadania"
+
+#. %1$s is usually "Drive" (product name; might be customized)
+#: apps/io.ox/core/main.js module:io.ox/core apps/io.ox/core/pim/actions.js
+#: apps/io.ox/core/viewer/views/toolbarview.js apps/io.ox/files/settings/pane.js
+#: module:io.ox/files apps/io.ox/launchpad/main.js apps/io.ox/mail/actions.js
+#: module:io.ox/mail apps/io.ox/search/view-template.js
+msgctxt "app"
+msgid "Drive"
+msgstr "Drive"
+
+#: apps/io.ox/core/main.js module:io.ox/core apps/io.ox/launchpad/main.js
+#: apps/io.ox/search/view-template.js
+msgctxt "app"
+msgid "Conversations"
+msgstr "Konwersacje"
+
+#: apps/io.ox/core/main.js module:io.ox/core apps/io.ox/core/sub/settings/pane.js
+#: module:io.ox/core/sub
+msgid "Refresh"
+msgstr "Odśwież"
+
+#: apps/io.ox/core/main.js module:io.ox/core
+msgid "Currently refreshing"
+msgstr "Trwa odświeżanie"
+
+#: apps/io.ox/core/main.js module:io.ox/core
+msgid "You will be automatically signed out in %1$d second"
+msgid_plural "You will be automatically signed out in %1$d seconds"
+msgstr[0] "Za %1$d sekundę nastąpi automatyczne wylogowanie"
+msgstr[1] "Za %1$d sekundy nastąpi automatyczne wylogowanie"
+msgstr[2] "Za %1$d sekund nastąpi automatyczne wylogowanie"
+
+#: apps/io.ox/core/main.js module:io.ox/core apps/io.ox/core/settings/pane.js
+msgid "Automatic sign out"
+msgstr "Automatyczne wylogowanie"
+
+#: apps/io.ox/core/main.js module:io.ox/core
+msgid "Sign out now"
+msgstr "Wyloguj teraz"
+
+#. %1$s is app title/name
+#: apps/io.ox/core/main.js module:io.ox/core
+msgid "close for %1$s"
+msgstr "zamknij dla: %1$s"
+
+#: apps/io.ox/core/main.js module:io.ox/core apps/io.ox/settings/main.js
+msgid "Settings"
+msgstr "Ustawienia"
+
+#. starts the client onboarding wizard that helps users
+#. to configure their devices to access/sync appsuites
+#. data (f.e. install ox mail app)
+#: apps/io.ox/core/main.js module:io.ox/core
+#: apps/plugins/portal/client-onboarding/register.js module:plugins/portal
+msgid "Connect your Device"
+msgstr "Połącz urządzenie"
+
+#: apps/io.ox/core/main.js module:io.ox/core apps/io.ox/core/settings/pane.js
+#: apps/plugins/portal/userSettings/register.js
+msgid "My contact data"
+msgstr "Moje dane kontaktowe"
+
+#: apps/io.ox/core/main.js module:io.ox/core apps/io.ox/core/settings/pane.js
+#: apps/plugins/portal/userSettings/register.js
+msgid "Change password"
+msgstr "Zmień hasło"
+
+#: apps/io.ox/core/main.js module:io.ox/core
+msgid "About"
+msgstr "O programie"
+
+#: apps/io.ox/core/main.js module:io.ox/core
+msgid "Sign out"
+msgstr "Wyloguj"
+
+#: apps/io.ox/core/main.js module:io.ox/core
+msgid "Your Applications"
+msgstr "Twoje aplikacje"
+
+#: apps/io.ox/core/main.js module:io.ox/core
+msgid "Signed in as:"
+msgstr "Zalogowano jako:"
+
+#: apps/io.ox/core/main.js module:io.ox/core apps/io.ox/core/relogin.js
+msgid "Your session is expired"
+msgstr "Sesja wygasła"
+
+#: apps/io.ox/core/main.js module:io.ox/core apps/io.ox/core/relogin.js
+msgid "Please sign in again to continue"
+msgstr "Aby kontynuować, podpisz ponownie"
+
+#: apps/io.ox/core/main.js module:io.ox/core
+msgid "Restore applications"
+msgstr "Przywróć aplikacje"
+
+#: apps/io.ox/core/main.js module:io.ox/core
+msgid ""
+"The following applications can be restored. Just remove the restore point if "
+"you "
+"don't want it to be restored."
+msgstr ""
+"Istnieje możliwość przywrócenia poniższych aplikacji. Jeśli nie chcesz ich "
+"przywracać, usuń punkt przywracania."
+
+#: apps/io.ox/core/main.js module:io.ox/core
+msgid "Continue"
+msgstr "Kontynuuj"
+
+#. %1$s is the filename
+#: apps/io.ox/core/main.js module:io.ox/core
+msgid ""
+"Folder with name \"%1$s\" will be hidden. Enable setting \"Show hidden files "
+"and "
+"folders\" to access this folder again."
+msgstr ""
+"Folder o nazwie \"%1$s\" zostanie ukryty. Aby go ponownie wyświetlić, włącz "
+"ustawienie \"Pokaż ukryte pliki i foldery\"."
+
+#: apps/io.ox/core/notifications.js module:io.ox/core
+msgid "No notifications"
+msgstr "Brak powiadomień"
+
+#: apps/io.ox/core/notifications.js module:io.ox/core
+msgid "Notifications"
+msgstr "Powiadomienia"
+
+#: apps/io.ox/core/notifications.js module:io.ox/core
+msgid "Hide all notifications"
+msgstr "Ukryj wszystkie powiadomienia"
+
+#: apps/io.ox/core/notifications.js module:io.ox/core
+msgid "Would you like to enable desktop notifications?"
+msgstr "Czy chcesz włączyć powiadomienia na pulpicie?"
+
+#: apps/io.ox/core/notifications.js module:io.ox/core
+msgid "Later"
+msgstr "Później"
+
+#. declines the use of desktop notifications
+#: apps/io.ox/core/notifications.js module:io.ox/core
+msgid "Never"
+msgstr "Nigdy"
+
+#. Opens popup to decide if desktop notifications should be shown
+#: apps/io.ox/core/notifications.js module:io.ox/core
+msgid "Decide now"
+msgstr "Zdecyduj teraz"
+
+#: apps/io.ox/core/notifications.js module:io.ox/core
+msgid ""
+"You can manage desktop notifications at any time, by vitising your settings"
+msgstr "Powiadomienia na pulpicie możesz w dowolnym momencie skonfigurować."
+
+#. %1$d number of notifications
+#: apps/io.ox/core/notifications/badgeview.js module:io.ox/core
+#, c-format
+msgid "You have %1$d notification."
+msgid_plural "You have %1$d notifications."
+msgstr[0] "Masz %1$d powiadomienie."
+msgstr[1] "Masz %1$d powiadomienia."
+msgstr[2] "Masz %1$d powiadomień."
+
+#: apps/io.ox/core/notifications/badgeview.js module:io.ox/core
+msgid "The notification area is open"
+msgstr "Obszar powiadomień jest otwarty"
+
+#: apps/io.ox/core/notifications/badgeview.js module:io.ox/core
+msgid "The notification area is closed"
+msgstr "Obszar powiadomień jest zamknięty"
+
+#: apps/io.ox/core/notifications/subview.js module:io.ox/core
+msgid "Hide this notification"
+msgstr "Ukryj to powiadomienie"
+
+#: apps/io.ox/core/notifications/subview.js module:io.ox/core
+msgid "New notifications"
+msgstr "Nowe powiadomienia"
+
+#: apps/io.ox/core/notifications/subview.js module:io.ox/core
+msgid "You have new notifications"
+msgstr "Masz nowe powiadomienia."
+
+#: apps/io.ox/core/permissions/permissions.js module:io.ox/core
+#: apps/io.ox/files/share/permissions.js
+msgid "Guest"
+msgstr "Gość"
+
+#. Role: create folder + read/write/delete all
+#: apps/io.ox/core/permissions/permissions.js module:io.ox/core
+#: apps/io.ox/files/share/permissions.js
+msgid "Author"
+msgstr "Autor"
+
+#. Role: all permissions
+#. object permissions - admin role
+#: apps/io.ox/core/permissions/permissions.js module:io.ox/core
+#: apps/io.ox/files/share/permissions.js
+msgid "Administrator"
+msgstr "Administrator"
+
+#: apps/io.ox/core/permissions/permissions.js module:io.ox/core
+msgid "Apply role"
+msgstr "Zastosuj rolę"
+
+#. folder permissions
+#: apps/io.ox/core/permissions/permissions.js module:io.ox/core
+msgid "view the folder"
+msgstr "wyświetl folder"
+
+#. folder permissions
+#: apps/io.ox/core/permissions/permissions.js module:io.ox/core
+msgid "create objects"
+msgstr "utwórz obiekty"
+
+#. folder permissions
+#: apps/io.ox/core/permissions/permissions.js module:io.ox/core
+msgid "create objects and subfolders"
+msgstr "utwórz obiekty i podfoldery"
+
+#. object permissions - read
+#: apps/io.ox/core/permissions/permissions.js module:io.ox/core
+msgid "no read permissions"
+msgstr "brak uprawnień do odczytu"
+
+#. object permissions - read
+#: apps/io.ox/core/permissions/permissions.js module:io.ox/core
+msgid "read own objects"
+msgstr "odczytywanie własnych obiektów"
+
+#. object permissions - read
+#: apps/io.ox/core/permissions/permissions.js module:io.ox/core
+msgid "read all objects"
+msgstr "odczytywanie wszystkich obiektów"
+
+#. object permissions - edit/modify
+#: apps/io.ox/core/permissions/permissions.js module:io.ox/core
+msgid "no edit permissions"
+msgstr "brak uprawnień do edycji"
+
+#. object permissions - edit/modify
+#: apps/io.ox/core/permissions/permissions.js module:io.ox/core
+msgid "edit own objects"
+msgstr "edycja własnych obiektów"
+
+#. object permissions - edit/modify
+#: apps/io.ox/core/permissions/permissions.js module:io.ox/core
+msgid "edit all objects"
+msgstr "edycja wszystkich obiektów"
+
+#. object permissions - delete
+#: apps/io.ox/core/permissions/permissions.js module:io.ox/core
+msgid "no delete permissions"
+msgstr "brak uprawnień do usuwania"
+
+#. object permissions - delete
+#: apps/io.ox/core/permissions/permissions.js module:io.ox/core
+msgid "delete only own objects"
+msgstr "usuwanie własnych obiektów"
+
+#. object permissions - delete
+#: apps/io.ox/core/permissions/permissions.js module:io.ox/core
+msgid "delete all objects"
+msgstr "usuwanie wszystkich obiektów"
+
+#. Role: Owner (same as admin)
+#: apps/io.ox/core/permissions/permissions.js module:io.ox/core
+#: apps/io.ox/files/share/permissions.js
+msgid "Owner"
+msgstr "Właściciel"
+
+#: apps/io.ox/core/permissions/permissions.js module:io.ox/core
+msgid "Folder permissions"
+msgstr "Uprawnienia do folderu"
+
+#: apps/io.ox/core/permissions/permissions.js module:io.ox/core
+msgid "Object permissions"
+msgstr "Uprawnienia do obiektu"
+
+#: apps/io.ox/core/permissions/permissions.js module:io.ox/core
+msgid "The user has administrative rights"
+msgstr "Użytkownik ma uprawnienia administracyjne"
+
+#: apps/io.ox/core/permissions/permissions.js module:io.ox/core
+#: apps/io.ox/files/share/permissions.js
+msgid "Apply to all subfolders"
+msgstr "Zastosuj do wszystkich podfolderów"
+
+#: apps/io.ox/core/permissions/permissions.js module:io.ox/core
+msgid "Add user/group"
+msgstr "Dodaj użytkownika/grupę"
+
+#. permissions dialog
+#. error message when selected user or group can not be used
+#: apps/io.ox/core/permissions/permissions.js module:io.ox/core
+msgid "This is not a valid user or group."
+msgstr "To nie jest prawidłowy użytkownik lub grupa."
+
+#: apps/io.ox/core/permissions/permissions.js module:io.ox/core
+#: apps/io.ox/files/share/permissions.js
+#: apps/plugins/administration/groups/settings/edit.js
+msgid "Start typing to search for user names"
+msgstr "Aby wyszukać nazwy użytkowników, zacznij pisać"
+
+#: apps/io.ox/core/pim/actions.js module:io.ox/core
+msgid "Attachments have been saved!"
+msgstr "Załączniki zostały zapisane!"
+
+#: apps/io.ox/core/pim/actions.js module:io.ox/core apps/io.ox/files/actions.js
+#: module:io.ox/files apps/io.ox/mail/actions.js module:io.ox/mail
+msgid "Open in browser"
+msgstr "Otwórz w przeglądarce"
 
 #: apps/io.ox/core/pim/actions.js module:io.ox/core
 #: apps/io.ox/core/viewer/views/toolbarview.js apps/io.ox/files/actions.js
@@ -2953,2606 +4162,276 @@
 msgid "Download"
 msgstr "Pobierz"
 
-#: apps/plugins/portal/oxdriveclients/register.js module:plugins/portal
-msgid "Download %s"
-msgstr "Pobierz %s"
-
-#: apps/plugins/portal/oxdriveclients/register.js module:plugins/portal
-msgid "Download %s for %s now"
-msgstr "Pobierz już teraz %s dla systemu %s"
-
-#: apps/plugins/portal/oxdriveclients/register.js module:plugins/portal
-msgid "Download %s via the OX Updater"
-msgstr "Pobierz %s za pomocą programu OX Updater"
-
-#: apps/io.ox/core/folder/contextmenu.js module:io.ox/core
-msgid "Download entire folder"
-msgstr "Pobierz cały folder"
+#. %1$s is usually "Drive" (product name; might be customized)
+#: apps/io.ox/core/pim/actions.js module:io.ox/core
+#: apps/io.ox/core/viewer/views/toolbarview.js apps/io.ox/mail/actions.js
+#: module:io.ox/mail
+msgid "Save to %1$s"
+msgstr "Zapisz w %1$s"
+
+#: apps/io.ox/core/print.js module:io.ox/core
+msgid "Printout"
+msgstr "Wydruk"
+
+#: apps/io.ox/core/print.js module:io.ox/core apps/io.ox/core/sub/subscriptions.js
+#: module:io.ox/core/sub apps/io.ox/core/yell.js
+msgid "Error"
+msgstr "Błąd"
+
+#: apps/io.ox/core/print.js module:io.ox/core
+msgid "Cannot print this item"
+msgid_plural "Cannot print these items"
+msgstr[0] "Nie można wydrukować tego elementu"
+msgstr[1] "Nie można wydrukować tych elementów"
+msgstr[2] "Nie można wydrukować tych elementów"
+
+#: apps/io.ox/core/relogin.js module:io.ox/core
+msgid "Your IP address has changed"
+msgstr "Adres IP został zmieniony"
+
+#: apps/io.ox/core/relogin.js module:io.ox/core
+msgid "You have to sign in again"
+msgstr "Musisz się ponownie zalogować"
+
+#: apps/io.ox/core/relogin.js module:io.ox/core
+msgid "Please enter correct password"
+msgstr "Wprowadź poprawne hasło"
+
+#: apps/io.ox/core/relogin.js module:io.ox/core
+msgid "Failed to sign in"
+msgstr "Nie udało się zalogować"
 
 #: apps/io.ox/core/settings/downloads/pane.js module:io.ox/core
-msgid "Download installation file"
-msgstr "Pobierz plik instalacyjny"
+#: apps/plugins/portal/updater/register.js module:plugins/portal
+msgid "Updater"
+msgstr "Updater"
 
 #: apps/io.ox/core/settings/downloads/pane.js module:io.ox/core
 msgid "Download installation file (for Windows)"
 msgstr "Pobierz plik instalacyjny (dla systemu Windows)"
+
+#: apps/io.ox/core/settings/downloads/pane.js module:io.ox/core
+#: apps/plugins/portal/updater/register.js module:plugins/portal
+msgid ""
+"When executing the downloaded file, an installation wizard will be launched. "
+"Follow the instructions and install the updater. Installs latest versions of "
+"Windows® client software. The Updater automatically informs about new "
+"updates. "
+"You can download the updates from within the Updater."
+msgstr ""
+"Podczas wykonywania pobranego pliku zostanie uruchomiony kreator instalacji. "
+"Postępuj zgodnie z jego instrukcjami i zainstaluj program Updater. Zostanie "
+"wówczas zainstalowana najnowsza wersja oprogramowania klienckiego dla systemu "
+"Windows®. Updater automatycznie informuje o nowych aktualizacjach i pozwala "
+"na "
+"ich pobieranie."
+
+#: apps/io.ox/core/settings/downloads/pane.js module:io.ox/core
+msgid "Connector for Microsoft Outlook®"
+msgstr "Łącznik dla programu Microsoft Outlook®"
+
+#: apps/io.ox/core/settings/downloads/pane.js module:io.ox/core
+msgid ""
+"Synchronization of Emails, Calendar, Contacts and Tasks, along with Public, "
+"Shared and System Folders to Microsoft Outlook® clients."
+msgstr ""
+"Synchronizacja wiadomości e-mail, kalendarza, kontaktów i zadań oraz folderów "
+"publicznych, udostępnionych i systemowych z klientami Microsoft Outlook®."
+
+#: apps/io.ox/core/settings/downloads/pane.js module:io.ox/core
+msgid "Notifier"
+msgstr "Powiadomienia"
+
+#: apps/io.ox/core/settings/downloads/pane.js module:io.ox/core
+msgid ""
+"Informs about the current status of Emails and appointments without having to "
+"display the user interface or another Windows® client."
+msgstr ""
+"Udostępnia informacje o aktualnym statusie wiadomości e-mail oraz spotkań, "
+"eliminując konieczność wyświetlania całego interfejsu użytkownika lub "
+"uruchamiania innego klienta systemu Windows®."
 
 #: apps/io.ox/core/settings/downloads/pane.js module:io.ox/core
 #: apps/plugins/portal/oxdriveclients/register.js module:plugins/portal
 msgid "Download the %s client for %s"
 msgstr "Pobierz klienta %s dla systemu %s"
 
-#. %1$s: app store name
-#: apps/io.ox/onboarding/clients/extensions.js module:io.ox/core/onboarding
-msgid "Download the application."
-msgstr "Pobierz aplikację."
+#: apps/io.ox/core/settings/downloads/pane.js module:io.ox/core
+msgid "%s client for Windows"
+msgstr "Klient %s dla systemu Windows"
+
+#: apps/io.ox/core/settings/downloads/pane.js module:io.ox/core
+msgid "%s client for Windows (Installation via the OX Updater)"
+msgstr ""
+"Klient %s dla systemu Windows (instalacja za pomocą programu OX Updater)"
+
+#: apps/io.ox/core/settings/downloads/pane.js module:io.ox/core
+msgid "Download installation file"
+msgstr "Pobierz plik instalacyjny"
+
+#: apps/io.ox/core/settings/downloads/pane.js module:io.ox/core
+msgid "%s client for Mac OS"
+msgstr "Klient %s dla systemu Mac OS"
+
+#: apps/io.ox/core/settings/downloads/pane.js module:io.ox/core
+msgid "%s client for iOS"
+msgstr "Klient %s dla systemu iOS"
+
+#: apps/io.ox/core/settings/downloads/pane.js module:io.ox/core
+msgid "%s client for Android"
+msgstr "Klient %s dla systemu Android"
 
 #: apps/io.ox/core/settings/downloads/pane.js module:io.ox/core
 msgid "Downloads"
 msgstr "Elementy pobierane"
 
-#. Drafts folder
-#: apps/io.ox/mail/accounts/view-form.js module:io.ox/settings
-msgctxt "folder"
-msgid "Drafts"
-msgstr "Wersje robocze"
-
-#: apps/io.ox/mail/mailfilter/settings/filter.js module:io.ox/mail
-msgid "Drag to reorder filter rules"
-msgstr "Przeciągnij, aby zmienić kolejność reguł filtrów"
-
-#: apps/io.ox/portal/settings/pane.js module:io.ox/portal
-msgid "Drag to reorder widget"
-msgstr "Przeciągnij, aby zmienić kolejność widgetu"
-
-#. %1$s is usually "Drive" (product name; might be customized)
-#: apps/io.ox/core/main.js module:io.ox/core apps/io.ox/core/pim/actions.js
-#: apps/io.ox/core/viewer/views/toolbarview.js
-#: apps/io.ox/files/settings/pane.js module:io.ox/files
-#: apps/io.ox/launchpad/main.js apps/io.ox/mail/actions.js module:io.ox/mail
-#: apps/io.ox/search/view-template.js
-msgctxt "app"
-msgid "Drive"
-msgstr "Drive"
-
-#: apps/io.ox/files/guidance/main.js module:io.ox/files
-msgctxt "help"
-msgid "Drive Settings"
-msgstr "Ustawienia aplikacji Drive"
-
-#: apps/io.ox/mail/import.js module:io.ox/mail
-msgid "Drop EML file here for import"
-msgstr "Upuść tutaj plik EML, aby go zaimportować"
-
-#: apps/io.ox/mail/compose/extensions.js module:io.ox/mail
-msgid "Drop attachments here"
-msgstr "Upuść załączniki w tym miejscu"
-
-#: apps/io.ox/files/upload/dropzone.js module:io.ox/files
-msgid "Drop files here to upload"
-msgstr "Przeciągnij tutaj pliki do przesłania"
-
-#: apps/io.ox/mail/actions.js module:io.ox/mail
-msgid "Drop here to import this mail"
-msgstr "Aby zaimportować pocztę, przeciągnij ją tutaj"
-
-#: apps/io.ox/calendar/edit/extensions.js module:io.ox/calendar/edit/main
-#: apps/io.ox/contacts/edit/view-form.js module:io.ox/contacts
-#: apps/io.ox/tasks/edit/view-template.js module:io.ox/tasks/edit
-msgid "Drop here to upload a <b class=\"dndignore\">new attachment</b>"
-msgstr "Upuść tutaj, aby przesłać <b class=\"dndignore\">nowy załącznik</b>"
-
-#: apps/io.ox/files/actions.js module:io.ox/files
-msgid "Drop here to upload a <b class=\"dndignore\">new file</b>"
-msgstr "Upuść tutaj, aby przesłać <b class=\"dndignore\">nowy plik</b>"
-
-#: apps/io.ox/files/actions.js module:io.ox/files
-msgid "Drop here to upload a <b class=\"dndignore\">new version</b>"
-msgstr "Upuść tutaj, aby przesłać <b class=\"dndignore\">nową wersję</b>"
-
-#: apps/io.ox/files/actions.js module:io.ox/files
-msgid ""
-"Drop here to upload a <b class=\"dndignore\">new version</b> of \"%1$s\""
-msgstr ""
-"Upuść tutaj, aby przesłać <b class=\"dndignore\">nową wersję</b> pliku \"%1$s"
-"\""
-
-#: apps/io.ox/mail/categories/main.js module:io.ox/mail
-msgid "Drop here!"
-msgstr "Przenieś tutaj!"
-
-#. %1$s is the filename of the current file
-#: apps/io.ox/core/viewer/views/sidebarview.js module:io.ox/core/viewer
-msgid "Drop new version of \"%1$s\" here"
-msgstr "Przeciągnij nową wersję pliku \"%1$s\""
-
-#: apps/io.ox/core/viewer/views/sidebarview.js module:io.ox/core/viewer
-msgid "Drop only a single file as new version."
-msgstr "Przeciągnij tylko jeden plik jako nową wersję"
-
-#: apps/io.ox/files/actions/add-storage-account.js module:io.ox/files
-msgid "Dropbox"
-msgstr "Dropbox"
-
-#. Task: "Due" like in "Change due date"
-#: apps/io.ox/tasks/print.js module:io.ox/tasks apps/io.ox/tasks/toolbar.js
-#: module:io.ox/mail
-msgid "Due"
-msgstr "Termin"
-
-#. %1$s due date of a task
-#: apps/io.ox/tasks/view-detail.js module:io.ox/tasks
-#, c-format
-msgid "Due %1$s"
-msgstr "Termin: %1$s"
-
-#: apps/io.ox/tasks/edit/view-template.js module:io.ox/tasks/edit
-#: apps/io.ox/tasks/main.js module:io.ox/tasks
-msgid "Due date"
-msgstr "Data zakończenia"
-
-#. Due on date
-#: apps/plugins/portal/tasks/register.js module:plugins/portal
-msgid "Due on %1$s"
-msgstr "Termin: %1$s"
-
-#: apps/io.ox/onboarding/clients/extensions.js module:io.ox/core/onboarding
-msgid "EAS Login"
-msgstr "Login EAS"
-
-#: apps/io.ox/onboarding/clients/extensions.js module:io.ox/core/onboarding
-msgid "EAS URL"
-msgstr "Adres URL EAS"
-
-#. Exabytes
-#: apps/io.ox/core/strings.js module:io.ox/core
-msgid "EB"
-msgstr "EB"
-
-#. Used as a button label to enter the "edit mode"
-#: apps/io.ox/backbone/mini-views/listutils.js module:io.ox/core
-#: apps/io.ox/calendar/actions.js module:io.ox/calendar
-#: apps/io.ox/calendar/main.js apps/io.ox/calendar/toolbar.js
-#: apps/io.ox/contacts/actions.js module:io.ox/contacts
-#: apps/io.ox/contacts/main.js apps/io.ox/contacts/mobile-toolbar-actions.js
-#: module:io.ox/mail apps/io.ox/contacts/toolbar.js
-#: apps/io.ox/files/actions.js module:io.ox/files apps/io.ox/files/main.js
-#: apps/io.ox/files/share/permissions.js apps/io.ox/files/toolbar.js
-#: apps/io.ox/mail/actions.js apps/io.ox/mail/main.js
-#: apps/io.ox/portal/settings/pane.js module:io.ox/portal
-#: apps/io.ox/settings/accounts/settings/pane.js
-#: module:io.ox/settings/accounts apps/io.ox/tasks/actions.js
-#: module:io.ox/tasks apps/io.ox/tasks/main.js
-#: apps/io.ox/tasks/mobile-toolbar-actions.js apps/io.ox/tasks/toolbar.js
-#: apps/plugins/administration/groups/settings/toolbar.js
-#: apps/plugins/administration/resources/settings/toolbar.js
-msgid "Edit"
-msgstr "Edytuj"
-
-#: apps/io.ox/mail/mailfilter/settings/filter.js module:io.ox/mail
-#: apps/io.ox/portal/settings/pane.js module:io.ox/portal
-#: apps/io.ox/settings/accounts/settings/pane.js
-#: module:io.ox/settings/accounts
-msgid "Edit %1$s"
-msgstr "Edytuj %1$s"
-
-#: apps/io.ox/contacts/edit/main.js module:io.ox/contacts
-msgid "Edit Contact"
-msgstr "Edytuj kontakt"
-
-#: apps/plugins/portal/flickr/register.js module:plugins/portal
-msgid "Edit Flickr photo stream"
-msgstr "Edytuj strumień zdjęć z serwisu Flickr"
-
-#. might be suitable to use 'tabs' rather than translating it
-#: apps/io.ox/mail/categories/dialogs.js module:io.ox/mail
-msgid "Edit Tabs"
-msgstr "Edytuj karty"
-
-#: apps/plugins/portal/tumblr/register.js module:io.ox/portal
-msgid "Edit Tumblr feed"
-msgstr "Edytuj kanał Tumblr"
-
-#. object permissions - edit/modify
-#: apps/io.ox/files/share/permissions.js module:io.ox/core
-msgid "Edit all objects"
-msgstr "Edytuj wszystkie obiekty"
-
-#: apps/io.ox/calendar/edit/extensions.js module:io.ox/calendar/edit/main
-#: apps/io.ox/calendar/edit/main.js apps/io.ox/calendar/toolbar.js
-#: module:io.ox/calendar
-msgid "Edit appointment"
-msgstr "Edytuj spotkanie"
-
-#: apps/io.ox/contacts/edit/main.js module:io.ox/contacts
-#: apps/io.ox/contacts/toolbar.js
-msgid "Edit contact"
-msgstr "Edytuj kontakt"
-
-#: apps/io.ox/core/viewer/views/sidebar/filedescriptionview.js
-#: module:io.ox/core/viewer apps/io.ox/core/viewer/views/toolbarview.js
-#: module:io.ox/core apps/io.ox/files/actions.js module:io.ox/files
-#: apps/io.ox/files/toolbar.js
-msgid "Edit description"
-msgstr "Edytuj opis"
-
-#: apps/io.ox/contacts/distrib/create-dist-view.js module:io.ox/contacts
-#: apps/io.ox/contacts/distrib/main.js
-msgid "Edit distribution list"
-msgstr "Edytuj listę dystrybucyjną"
-
-#: apps/io.ox/mail/mobile-toolbar-actions.js module:io.ox/mail
-#: apps/io.ox/mail/toolbar.js
-msgid "Edit draft"
-msgstr "Edytuj wersję roboczą"
-
-#: apps/plugins/administration/groups/settings/edit.js module:io.ox/core
-msgid "Edit group"
-msgstr "Edytuj grupę"
-
-#: apps/io.ox/mail/accounts/settings.js module:io.ox/mail/accounts/settings
-msgid "Edit mail account"
-msgstr "Edytuj konto e-mail"
-
-#: apps/io.ox/mail/compose/extensions.js module:io.ox/mail
-msgid "Edit names"
-msgstr "Edytuj nazwy"
-
-#. object permissions - edit/modify
-#: apps/io.ox/files/share/permissions.js module:io.ox/core
-msgid "Edit own objects"
-msgstr "Edytuj własne obiekty"
-
-#: apps/io.ox/mail/compose/names.js module:io.ox/mail
-msgid "Edit real names"
-msgstr "Edytuj nazwę rzeczywistą"
-
-#: apps/plugins/administration/resources/settings/edit.js module:io.ox/core
-msgid "Edit resource"
-msgstr "Edytuj zasób"
-
-#: apps/io.ox/mail/mailfilter/settings/filter.js module:io.ox/mail
-msgid "Edit rule"
-msgstr "Edytuj regułę"
-
-#: apps/io.ox/files/share/toolbar.js module:io.ox/files
-msgid "Edit share"
-msgstr "Edytuj udostępnienie"
-
-#: apps/io.ox/mail/settings/signatures/settings/pane.js module:io.ox/mail
-msgid "Edit signature"
-msgstr "Edytuj podpis"
-
-#: apps/io.ox/tasks/edit/main.js module:io.ox/tasks
-#: apps/io.ox/tasks/edit/view-template.js module:io.ox/tasks/edit
-#: apps/io.ox/tasks/edit/view.js apps/io.ox/tasks/toolbar.js module:io.ox/mail
-msgid "Edit task"
-msgstr "Edytuj zadanie"
-
-#: apps/io.ox/contacts/main.js module:io.ox/contacts
-msgid "Edit to set a name."
-msgstr "Edytuj, aby ustawić nazwę."
-
-#: apps/io.ox/editor/main.js module:io.ox/editor
-#: apps/io.ox/mail/compose/view.js module:io.ox/mail
-msgid "Editor"
-msgstr "Edytor"
-
-#: apps/io.ox/contacts/print.js module:io.ox/contacts
-msgid "Email"
-msgstr "E-mail"
-
-#: apps/io.ox/contacts/model.js module:io.ox/contacts
-msgid "Email 1"
-msgstr "E-mail 1"
-
-#: apps/io.ox/contacts/model.js module:io.ox/contacts
-msgid "Email 1 / Phone number"
-msgstr "E-mail 1 / numer telefonu"
-
-#: apps/io.ox/contacts/model.js module:io.ox/contacts
-msgid "Email 2"
-msgstr "E-mail 2"
-
-#: apps/io.ox/contacts/model.js module:io.ox/contacts
-msgid "Email 3"
-msgstr "E-mail 3"
-
-#: apps/io.ox/mail/accounts/view-form.js module:io.ox/settings
-msgid "Email address"
-msgstr "Adres e-mail"
-
-#: apps/io.ox/mail/vacationnotice/settings/model.js module:io.ox/mail
-msgid "Email addresses"
-msgstr "Adresy e-mail"
-
-#. %1$s: Mail sender
-#. %2$s: Mail subject
-#: apps/io.ox/mail/detail/mobileView.js module:io.ox/mail
-#: apps/io.ox/mail/detail/view.js
-msgid "Email from %1$s: %2$s"
-msgstr "Wiadomość od: %1$s — %2$s"
-
-#: apps/io.ox/calendar/settings/pane.js module:io.ox/calendar
-#: apps/io.ox/tasks/settings/pane.js module:io.ox/tasks
-msgid "Email notifications"
-msgstr "Powiadomienia e-mail"
-
-#: apps/io.ox/mail/actions/delete.js module:io.ox/mail
-msgid ""
-"Emails cannot be put into trash folder while your mail quota is exceeded."
-msgstr ""
-"W przypadku przekroczenia limitu miejsca na pocztę nie można przenosić "
-"wiadomości e-mail do folderu kosza."
-
-#: apps/plugins/halo/xing/register.js module:plugins/portal
-msgid "Employee"
-msgstr "Pracownik"
-
-#: apps/io.ox/contacts/model.js module:io.ox/contacts
-msgid "Employee ID"
-msgstr "ID pracownika"
-
-#: apps/io.ox/contacts/model.js module:io.ox/contacts
-msgid "Employee type"
-msgstr "Rodzaj zatrudnienia"
-
-#: apps/plugins/halo/xing/register.js module:plugins/portal
-msgid "Employment"
-msgstr "Zatrudnienie"
-
-#. empty message for list view
-#: apps/io.ox/mail/common-extensions.js module:io.ox/mail
-msgid "Empty"
-msgstr "Puste"
-
-#. list is empty / no items
-#: apps/io.ox/core/tk/vgrid.js module:io.ox/core
-msgctxt "vgrid"
-msgid "Empty"
-msgstr "Puste"
-
-#: apps/io.ox/core/folder/actions/common.js module:io.ox/core
-#: apps/io.ox/core/folder/contextmenu.js
-msgid "Empty folder"
-msgstr "Opróżnij folder"
-
-#: apps/io.ox/contacts/main.js module:io.ox/contacts
-msgid "Empty name and description found."
-msgstr "Wykryto brak nazwy i opisu."
-
-#: apps/io.ox/core/folder/contextmenu.js module:io.ox/core
-msgid "Empty trash"
-msgstr "Opróżnij kosz"
-
-#: apps/io.ox/core/sub/settings/pane.js module:io.ox/core/sub
-#: apps/io.ox/mail/autoforward/settings/model.js module:io.ox/mail
-#: apps/io.ox/mail/mailfilter/settings/filter.js
-#: apps/io.ox/portal/settings/pane.js module:io.ox/portal
-msgid "Enable"
-msgstr "Włącz"
-
-#: apps/io.ox/portal/settings/pane.js module:io.ox/portal
-msgid "Enable %1$s"
-msgstr "Włącz %1$s"
-
-#: apps/io.ox/mail/vacationnotice/settings/model.js module:io.ox/mail
-msgid "Enable for the following addresses"
-msgstr "Włącz dla następujących adresów"
-
-#: apps/io.ox/mail/vacationnotice/settings/model.js module:io.ox/mail
-msgid "End"
-msgstr "Koniec"
-
-#: apps/io.ox/calendar/edit/timezone-dialog.js module:io.ox/calendar/edit/main
-msgid "End date timezone"
-msgstr "Strefa czasowa godziny zakończenia"
-
-#. info text on the next slide preview, which means the presenting user reached the last slide.
-#: apps/io.ox/presenter/views/sidebar/slidepeekview.js module:io.ox/presenter
-msgid "End of Slides"
-msgstr "Koniec slajdów"
-
-#: apps/io.ox/calendar/settings/pane.js module:io.ox/calendar
-msgid "End of working time"
-msgstr "Koniec czasu pracy"
-
-#. button label for ending the presentation
-#: apps/io.ox/presenter/views/toolbarview.js module:io.ox/presenter
-msgid "End presentation"
-msgstr "Zakończ prezentację"
-
-#. button tooltip for ending the presentation
-#: apps/io.ox/presenter/views/toolbarview.js module:io.ox/presenter
-msgid "End the presentation"
-msgstr "Zakończ prezentację"
-
-#: apps/io.ox/calendar/edit/extensions.js module:io.ox/calendar/edit/main
-msgid "Ends on"
-msgstr "Kończy się o"
-
-#: apps/io.ox/files/share/wizard.js module:io.ox/files
-msgid "Enter Password"
-msgstr "Wpisz hasło"
-
-#: apps/io.ox/files/share/permissions.js module:io.ox/core
-msgid "Enter a Message to inform users"
-msgstr "Wyślij komunikat, aby powiadomić użytkowników"
-
-#: apps/io.ox/editor/main.js module:io.ox/editor
-msgid "Enter document title here"
-msgstr "Wpisz tutaj tytuł dokumentu"
-
-#. what follows is a set of job/status descriptions used by XING
-#: apps/plugins/halo/xing/register.js module:plugins/portal
-msgid "Entrepreneur"
-msgstr "Przedsiębiorca"
-
-#: apps/io.ox/mail/mailfilter/settings/filter/view-form.js
-#: module:io.ox/settings
-msgid "Envelope - To"
-msgstr "Koperta - Do"
-
-#: apps/io.ox/core/print.js module:io.ox/core
-#: apps/io.ox/core/sub/subscriptions.js module:io.ox/core/sub
-#: apps/io.ox/core/yell.js
-msgid "Error"
-msgstr "Błąd"
-
 #: apps/io.ox/core/settings/errorlog/settings/pane.js module:io.ox/core
 msgid "Error log"
 msgstr "Rejestr błędów"
 
-#: apps/io.ox/mail/detail/view.js module:io.ox/mail
-msgid "Error while loading message content"
-msgstr "Podczas wczytywania wiadomości wystąpił błąd"
-
-#: apps/io.ox/core/viewer/views/types/videoview.js module:io.ox/core
-msgid ""
-"Error while playing the video. Either your browser does not support the "
-"format or you have connection problems."
-msgstr ""
-"Błąd podczas odtwarzania filmu. Albo przeglądarka nie obsługuje tego "
-"formatu, albo masz problemy z połączeniem."
-
-#: apps/io.ox/mail/actions/invite.js module:io.ox/core
-msgid "Error while resolving mail addresses. Please try again."
-msgstr "Błąd podczas rozpoznawania adresów e-mail. Spróbuj ponownie."
-
-#: apps/io.ox/core/sub/subscriptions.js module:io.ox/core/sub
-msgid "Error:"
-msgstr "Błąd:"
+#: apps/io.ox/core/settings/errorlog/settings/pane.js module:io.ox/core
+msgid "Show request body"
+msgstr "Pokaż treść żądania"
+
+#: apps/io.ox/core/settings/errorlog/settings/pane.js module:io.ox/core
+msgid "Hide request body"
+msgstr "Ukryj treść żądania"
+
+#: apps/io.ox/core/settings/errorlog/settings/pane.js module:io.ox/core
+msgid "Show stack trace"
+msgstr "Pokaż zrzut stosu"
+
+#: apps/io.ox/core/settings/errorlog/settings/pane.js module:io.ox/core
+msgid "Hide stack trace"
+msgstr "Ukryj zrzut stosu"
+
+#: apps/io.ox/core/settings/errorlog/settings/pane.js module:io.ox/core
+msgid "Host"
+msgstr "Host"
+
+#: apps/io.ox/core/settings/errorlog/settings/pane.js module:io.ox/core
+msgid "Browser"
+msgstr "Przeglądarka"
+
+#: apps/io.ox/core/settings/errorlog/settings/pane.js module:io.ox/core
+msgid "Total: %1$s requests"
+msgstr "Łącznie żądań: %1$s"
+
+#: apps/io.ox/core/settings/errorlog/settings/pane.js module:io.ox/core
+msgid "Average time: %1$s ms"
+msgstr "Średni czas: %1$s ms"
+
+#: apps/io.ox/core/settings/errorlog/settings/pane.js module:io.ox/core
+msgid "Loss: %1$s %"
+msgstr "Strata: %1$s%"
+
+#: apps/io.ox/core/settings/errorlog/settings/pane.js module:io.ox/core
+msgid "Uptime: %1$s minutes"
+msgstr "Czas pracy: %1$s min "
+
+#: apps/io.ox/core/settings/errorlog/settings/pane.js module:io.ox/core
+#: apps/io.ox/files/guidance/main.js module:io.ox/files
+msgid "Reload statistics"
+msgstr "Przeładuj statystyki"
+
+#: apps/io.ox/core/settings/errorlog/settings/pane.js module:io.ox/core
+msgid ""
+"The blue graph shows the distribution of request durations in percent. The "
+"gray "
+"graph shows a trivial network ping to recognize slow connections."
+msgstr ""
+"Niebieski wykres obrazuje procentowy rozkład czasów trwania żądania. Szary "
+"wykres obrazuje wyniki prostej diagnostyki sieci za pomocą polecenia ping "
+"umożliwiającej rozpoznanie powolnych połączeń."
 
 #: apps/io.ox/core/settings/errorlog/settings/pane.js module:io.ox/core
 msgid "Errors"
 msgstr "Błędy"
 
-#: apps/io.ox/tasks/edit/view-template.js module:io.ox/tasks/edit
-#: apps/io.ox/tasks/print.js module:io.ox/tasks
-#: apps/io.ox/tasks/view-detail.js
-msgid "Estimated costs"
-msgstr "Szacowane koszty"
-
-#: apps/io.ox/tasks/edit/view-template.js module:io.ox/tasks/edit
-#: apps/io.ox/tasks/print.js module:io.ox/tasks
-#: apps/io.ox/tasks/view-detail.js
-msgid "Estimated duration in minutes"
-msgstr "Szacowany czas trwania w minutach"
-
-#. recurrence string
-#. %1$d: numeric
-#: apps/io.ox/calendar/util.js module:io.ox/calendar
-msgid "Every %1$d days"
-msgstr "Co %1$d dni"
-
-#. recurrence string
-#. %1$d: numeric, interval
-#. %1$d: numeric, day in month
-#: apps/io.ox/calendar/util.js module:io.ox/calendar
-msgid "Every %1$d months on day %2$d"
-msgstr "Co %1$d mies., w dniu: %2$d"
-
-#. recurrence string
-#. %1$d: numeric, interval
-#. %2$s: count string, e.g. first, second, or last
-#. %3$s: day string, e.g. Monday
-#: apps/io.ox/calendar/util.js module:io.ox/calendar
-msgid "Every %1$d months on the %2$s %3$s"
-msgstr "Co %1$d mies. w %2$s %3$s"
-
-#. recurrence string
-#. %1$d: numeric
-#. %2$s: day string, e.g. "Friday" or "Monday, Tuesday, Wednesday"
-#: apps/io.ox/calendar/util.js module:io.ox/calendar
-msgid "Every %1$d weeks on %2$s"
-msgstr "Co %1$d tyg. w: %2$s"
-
-#. recurrence string
-#. %1$d: numeric
-#: apps/io.ox/calendar/util.js module:io.ox/calendar
-msgid "Every %1$d weeks on all days"
-msgstr "Co %1$d tyg. we wszystkie dni"
-
-#. recurrence string
-#. %1$d: numeric
-#: apps/io.ox/calendar/util.js module:io.ox/calendar
-msgid "Every %1$d weeks on work days"
-msgstr "Co %1$d tyg. w dni robocze"
-
-#. recurrence string
-#. %1$d: interval, numeric
-#. %2$s: Month nane, e.g. January
-#. %3$d: Date, numeric, e.g. 29
-#: apps/io.ox/calendar/util.js module:io.ox/calendar
-msgid "Every %1$d years on %2$s %3$d"
-msgstr "Co %1$d lata %3$d %2$s"
-
-#. recurrence string
-#. %1$d: interval, numeric
-#. %2$s: count string, e.g. first, second, or last
-#. %3$s: day string, e.g. Monday
-#. %4$s: month nane, e.g. January
-#: apps/io.ox/calendar/util.js module:io.ox/calendar
-msgid "Every %1$d years on the %2$s %3$s of %4$d"
-msgstr "Co %1$d lata w %2$s %3$s miesiąca: %4$d"
-
-#: apps/io.ox/calendar/util.js module:io.ox/calendar
-msgid "Every day"
-msgstr "Codziennie"
-
-#. sharing: a guest user will be created for the owner of that email address
-#: apps/io.ox/files/actions.js module:io.ox/files
-msgid ""
-"Every recipient gets an individual link. Guests can also create and change "
-"files."
-msgstr ""
-"Każdy adresat otrzymuje indywidualne łącze. Goście mogą też tworzyć i "
-"zmieniać pliki."
-
-#. sharing: a link will be created
-#: apps/io.ox/files/actions.js module:io.ox/files
-msgid ""
-"Everybody gets the same link. The link just allows to view the file or "
-"folder."
-msgstr ""
-"Każdy otrzymuje takie samo łącze. Łącze to umożliwia tylko wyświetlenie "
-"pliku lub folderu."
-
-#: apps/io.ox/mail/toolbar.js module:io.ox/mail
-msgid "Exact dates"
-msgstr "Dokładne daty"
-
-#: apps/plugins/halo/xing/register.js module:plugins/portal
-msgid "Executive"
-msgstr "Dyrektor/kierownik"
-
-#: apps/io.ox/calendar/edit/extensions.js module:io.ox/calendar/edit/main
-#: apps/io.ox/tasks/edit/view-template.js module:io.ox/tasks/edit
-msgid "Expand form"
-msgstr "Rozwiń formularz"
-
-#. Label for a button which shows more upcoming
-#. appointments in a listview by extending the search
-#. by one month in the future
-#: apps/io.ox/calendar/main.js module:io.ox/calendar
-msgid "Expand timeframe by one month"
-msgstr "Rozszerz przedział czasu o jeden miesiąc"
-
-#: apps/io.ox/onboarding/clients/extensions.js module:io.ox/core/onboarding
-msgid "Expert user?"
-msgstr "Jesteś zaawansowanym użytkownikiem?"
-
-#: apps/io.ox/mail/compose/extensions.js module:io.ox/mail
-msgid "Expiration"
-msgstr "Termin ważności"
-
-#: apps/io.ox/files/share/wizard.js module:io.ox/files
-msgid "Expires in"
-msgstr "Termin ważności"
-
-#: apps/io.ox/files/share/wizard.js module:io.ox/files
-msgid "Expires on"
-msgstr "Termin ważności"
-
-#: apps/io.ox/core/export/export.js module:io.ox/core
-#: apps/io.ox/core/folder/contextmenu.js
-msgid "Export"
-msgstr "Export"
-
-#: apps/io.ox/core/export/export.js module:io.ox/core
-msgid "Export folder"
-msgstr "Eksportuj folder"
-
-#: apps/io.ox/settings/apps/settings/pane.js module:io.ox/core
-msgid "External Apps"
-msgstr "Aplikacje zewnętrzne"
-
-#: apps/io.ox/participants/model.js module:io.ox/core
-msgid "External contact"
-msgstr "Kontakt zewnętrzny"
-
-#: apps/io.ox/files/share/listview.js module:io.ox/files
-msgid "External guests"
-msgstr "Goście zewnętrzni"
-
-#: apps/io.ox/mail/common-extensions.js module:io.ox/mail
-msgid ""
-"External images have been blocked to protect you against potential spam!"
-msgstr ""
-"Wczytywanie połączonych obrazów zewnętrznych zostało zablokowane w celu "
-"ochrony przed spamem."
-
-#: apps/plugins/portal/birthdays/register.js module:plugins/portal
-msgid "External link"
-msgstr "Łącze zewnętrzne"
-
-#: apps/io.ox/participants/detail.js module:io.ox/core
-msgid "External participants"
-msgstr "Uczestnicy zewnętrzni"
-
-#. Emoji category
-#. Japanese: 顔
-#. Contains: All kinds of smilies
-#: apps/io.ox/emoji/categories.js module:io.ox/mail/emoji
-msgid "Face"
-msgstr "Twarz"
-
-#: apps/io.ox/mail/actions/vcard.js module:io.ox/mail
-msgid "Failed to add. Maybe the vCard attachment is invalid."
-msgstr "Nie można dodać. Być może dołączana wizytówka jest nieprawidłowa."
-
-#: apps/io.ox/core/desktop.js module:io.ox/core
-msgid ""
-"Failed to automatically save current stage of work. Please save your work to "
-"avoid data loss in case the browser closes unexpectedly."
-msgstr ""
-"Nie udało się automatycznie zapisać aktualnych wyników pracy. Zapisz wyniki "
-"pracy, aby uniknąć utraty danych w razie nieoczekiwanego zamknięcia się "
-"przeglądarki."
-
-#: apps/io.ox/mail/accounts/settings.js module:io.ox/mail/accounts/settings
-msgid "Failed to connect."
-msgstr "Nawiązanie połączenia nie powiodło się."
-
-#. Failure message if no data (e.g. appointments) could be imported
-#: apps/io.ox/core/import/import.js module:io.ox/core
-msgid "Failed to import any data"
-msgstr "Nie powiódł się import jakichkolwiek danych"
-
-#: apps/io.ox/keychain/secretRecoveryDialog.js module:io.ox/keychain
-msgid "Failed to recover accounts"
-msgstr "Przywrócenie konta nie powiodło się"
-
-#: apps/io.ox/contacts/distrib/main.js module:io.ox/contacts
-msgid "Failed to save distribution list."
-msgstr "Nie można zapisać listy dystrybucyjnej."
-
-#: apps/io.ox/core/relogin.js module:io.ox/core
-msgid "Failed to sign in"
-msgstr "Nie udało się zalogować"
-
-#: apps/io.ox/core/desktop.js module:io.ox/core
-msgid ""
-"Failed to start application. Maybe you have connection problems. Please try "
-"again."
-msgstr ""
-"Uruchomienie aplikacji nie powiodło się. Być może wystąpił problem z "
-"połączeniem. Spróbuj ponownie."
-
-#: apps/io.ox/calendar/invitations/register.js module:io.ox/calendar/main
-msgid ""
-"Failed to update confirmation status; most probably the appointment has been "
-"deleted."
-msgstr ""
-"Nie można zaktualizować statusu potwierdzenia. Najprawdopodobniej spotkanie "
-"zostało usunięte."
-
-#: apps/io.ox/calendar/invitations/register.js module:io.ox/calendar/main
-msgid ""
-"Failed to update confirmation status; most probably the task has been "
-"deleted."
-msgstr ""
-"Nie można zaktualizować statusu potwierdzenia. Najprawdopodobniej zadanie "
-"zostało usunięte."
-
-#: apps/plugins/portal/twitter/util.js module:plugins/portal
-msgid "Favorite"
-msgstr "Ulubiony"
-
-#: apps/io.ox/calendar/settings/timezones/pane.js module:io.ox/calendar
-msgid "Favorite timezones"
-msgstr "Ulubione strefy czasowe"
-
-#: apps/io.ox/calendar/settings/timezones/pane.js module:io.ox/calendar
-msgctxt "app"
-msgid "Favorite timezones"
-msgstr "Ulubione strefy czasowe"
-
-#: apps/plugins/portal/twitter/util.js module:plugins/portal
-msgid "Favorited"
-msgstr "Ulubione"
-
-#: apps/io.ox/backbone/mini-views/timezonepicker.js module:io.ox/core
-#: apps/io.ox/calendar/week/view.js module:io.ox/calendar
-#: apps/io.ox/core/folder/favorites.js
-msgid "Favorites"
-msgstr "Ulubione"
-
-#: apps/io.ox/contacts/model.js module:io.ox/contacts
-msgid "Fax"
-msgstr "Faks"
-
-#: apps/io.ox/contacts/model.js module:io.ox/contacts
-msgid "Fax (Home)"
-msgstr "Faks (domowy)"
-
-#: apps/io.ox/contacts/model.js module:io.ox/contacts
-msgid "Fax (alt)"
-msgstr "Faks (drugi)"
-
-#: apps/io.ox/calendar/edit/recurrence-view.js module:io.ox/calendar/edit/main
-msgid "February"
-msgstr "Luty"
-
-#: apps/plugins/portal/tumblr/register.js module:io.ox/portal
-msgid "Feed URL"
-msgstr "Adres URL kanału"
-
-#: apps/plugins/core/feedback/register.js module:io.ox/core
-msgid "Feedback"
-msgstr "Opinie"
-
-#. Emoji category
-#. Japanese should include "Katakana Middle Dot". Unicode: 30FB
-#. Japanese: 気持ち・装飾
-#. Other languages can use simple bullet. Unicode: 2022
-#. Contains: Hearts, Gestures like thumbs up
-#: apps/io.ox/emoji/categories.js module:io.ox/mail/emoji
-msgid "Feeling • Decoration"
-msgstr "Uczucie • Dekoracja"
-
-#: apps/io.ox/core/viewer/views/sidebar/fileversionsview.js
-#: module:io.ox/core/viewer apps/io.ox/editor/main.js module:io.ox/editor
-#: apps/io.ox/mail/detail/links.js module:io.ox/mail
-msgid "File"
-msgstr "Plik"
-
-#: apps/io.ox/files/detail/main.js module:io.ox/files
-msgid "File Details"
-msgstr "Szczegóły pliku"
-
-#: apps/io.ox/files/toolbar.js module:io.ox/files
-msgid "File details"
-msgstr "Szczegóły pliku"
-
-#: apps/io.ox/files/actions.js module:io.ox/files
-msgid "File has been copied"
-msgstr "Plik został skopiowany"
-
-#: apps/io.ox/files/actions.js module:io.ox/files
-msgid "File has been moved"
-msgstr "Plik został przeniesiony"
-
-#: apps/io.ox/core/viewer/views/toolbarview.js module:io.ox/core
-msgid "File name"
-msgstr "Nazwa pliku"
-
-#: apps/io.ox/core/viewer/views/toolbarview.js module:io.ox/core
-msgid "File name, click to rename"
-msgstr "Nazwa pliku. Kliknij, aby zmienić nazwę."
-
-#: apps/io.ox/files/main.js module:io.ox/files
-#: apps/plugins/portal/quota/register.js module:plugins/portal
-msgid "File quota"
-msgstr "Ograniczenie miejsca na pliki"
-
-#: apps/io.ox/core/viewer/views/sidebar/fileversionsview.js
-#: module:io.ox/core/viewer
-msgid "File version table, the first row represents the current version."
-msgstr ""
-"Tabela z wersjami plików. W pierwszym wierszu znajduje się bieżąca wersja."
-
-#: apps/io.ox/files/actions/sendlink.js module:io.ox/files
-msgid "File: %1$s"
-msgstr "Plik: %1$s"
-
-#: apps/io.ox/files/filepicker.js module:io.ox/files apps/io.ox/files/main.js
-msgid "Files"
-msgstr "Pliki"
-
-#: apps/io.ox/contacts/model.js module:io.ox/contacts
-msgid "Files can not be uploaded, because quota exceeded."
-msgstr "Nie można przesłać plików. Przekroczono ograniczenie."
-
-#. %1$s is an upload limit like for example 10mb
-#: apps/io.ox/calendar/model.js module:io.ox/calendar
-#: apps/io.ox/tasks/model.js module:io.ox/tasks
-msgid "Files can not be uploaded, because upload limit of %1$s is exceeded."
-msgstr "Nie można przesłać plików. Przekroczono limit przesyłania %1$s."
-
-#: apps/io.ox/files/actions.js module:io.ox/files
-msgid "Files have been copied"
-msgstr "Pliki zostały skopiowane"
-
-#: apps/io.ox/files/actions.js module:io.ox/files
-msgid "Files have been moved"
-msgstr "Pliki zostały przeniesione"
-
-#. toolbar with 'select all' and 'sort by'
-#: apps/io.ox/files/main.js module:io.ox/files
-msgid "Files options"
-msgstr "Opcje plików"
-
-#. Verb: (to) filter documents by file type
-#: apps/io.ox/files/view-options.js module:io.ox/files
-msgctxt "verb"
-msgid "Filter"
-msgstr "Filtruj"
-
-#: apps/io.ox/mail/mailfilter/settings/register.js module:io.ox/mail
-msgid "Filter Rules"
-msgstr "Reguły filtrów"
-
-#: apps/io.ox/calendar/edit/extensions.js module:io.ox/calendar/edit/main
-#: apps/io.ox/calendar/freebusy/templates.js module:io.ox/calendar/freebusy
-#: apps/io.ox/calendar/toolbar.js module:io.ox/calendar
-msgid "Find a free time"
-msgstr "Znajdź wolny czas"
-
-#. finish the tour
-#: apps/io.ox/core/tk/wizard.js module:io.ox/core
-msgctxt "tour"
-msgid "Finish"
-msgstr "Zakończ"
-
-#: apps/io.ox/contacts/model.js module:io.ox/contacts
-#: apps/plugins/portal/xing/register.js module:plugins/portal
-#: apps/plugins/wizards/mandatory/main.js module:io.ox/wizards/firstStart
-msgid "First name"
-msgstr "Imię"
-
-#: apps/io.ox/contacts/settings/pane.js module:io.ox/contacts
-msgid "First name Last name"
-msgstr "Imię Nazwisko"
-
-#: apps/io.ox/core/viewer/views/toolbarview.js module:io.ox/core
-msgid "Fit to screen size"
-msgstr "Dopasuj do rozmiaru ekranu"
-
-#: apps/io.ox/core/viewer/views/toolbarview.js module:io.ox/core
-msgid "Fit to screen width"
-msgstr "Dopasuj do szerokości ekranu"
-
-#: apps/io.ox/mail/mailfilter/settings/filter/view-form.js
-#: module:io.ox/settings
-msgid "Flag mail with"
-msgstr "Oznacz wiadomość flagą"
-
-#: apps/plugins/portal/flickr/register.js module:plugins/portal
-msgid "Flickr"
-msgstr "Serwis Flickr"
-
-#: apps/io.ox/calendar/view-detail.js module:io.ox/calendar
-#: apps/io.ox/core/viewer/views/sidebar/fileinfoview.js
-#: module:io.ox/core/viewer apps/io.ox/files/common-extensions.js
-#: module:io.ox/files apps/io.ox/files/share/permissions.js module:io.ox/core
-#: apps/io.ox/files/share/toolbar.js apps/io.ox/find/extensions-api.js
-#: apps/io.ox/mail/detail/links.js module:io.ox/mail apps/io.ox/search/main.js
-#: module:io.ox/search
-msgid "Folder"
-msgstr "Folder"
-
-#: apps/io.ox/core/folder/actions/add.js module:io.ox/core
-#: apps/io.ox/core/folder/actions/rename.js
-msgid "Folder name"
-msgstr "Nazwa folderu"
-
-#: apps/io.ox/core/permissions/permissions.js module:io.ox/core
-msgid "Folder permissions"
-msgstr "Uprawnienia do folderu"
-
-#: apps/io.ox/core/folder/actions/properties.js module:io.ox/core
-msgid "Folder type"
-msgstr "Typ folderu"
-
-#: apps/io.ox/calendar/toolbar.js module:io.ox/calendar
-#: apps/io.ox/contacts/toolbar.js module:io.ox/contacts
-#: apps/io.ox/files/toolbar.js module:io.ox/files apps/io.ox/mail/toolbar.js
-#: module:io.ox/mail apps/io.ox/tasks/toolbar.js
-msgid "Folder view"
-msgstr "Widok folderów"
-
-#. %1$s is the filename
-#: apps/io.ox/core/main.js module:io.ox/core
-msgid ""
-"Folder with name \"%1$s\" will be hidden. Enable setting \"Show hidden files "
-"and folders\" to access this folder again."
-msgstr ""
-"Folder o nazwie \"%1$s\" zostanie ukryty. Aby go ponownie wyświetlić, włącz "
-"ustawienie \"Pokaż ukryte pliki i foldery\"."
-
-#: apps/io.ox/core/folder/node.js module:io.ox/core
-msgid "Folder-specific actions"
-msgstr "Działania specyficzne dla folderu"
-
-#. %1$s is the name of the folder
-#: apps/io.ox/core/folder/node.js module:io.ox/core
-msgid "Folder-specific actions for %1$s"
-msgstr "Działania specyficzne dla folderu %1$s"
-
-#: apps/io.ox/calendar/main.js module:io.ox/calendar
-#: apps/io.ox/contacts/main.js module:io.ox/contacts
-#: apps/io.ox/core/folder/tree.js module:io.ox/core
-#: apps/io.ox/core/folder/view.js apps/io.ox/files/filepicker.js
-#: module:io.ox/files apps/io.ox/files/main.js apps/io.ox/mail/main.js
-#: module:io.ox/mail apps/io.ox/tasks/main.js module:io.ox/tasks
-msgid "Folders"
-msgstr "Foldery"
-
-#. twitter: Follow this person
-#: apps/plugins/portal/twitter/util.js module:plugins/portal
-msgid "Follow"
-msgstr "Śledź"
-
-#. Calendar: Create follow-up appointment. Maybe "Folgetermin" in German.
-#: apps/io.ox/calendar/actions.js module:io.ox/calendar
-msgid "Follow-up"
-msgstr "Dalsze działania"
-
-#. twitter: already following this person
-#: apps/plugins/portal/twitter/util.js module:plugins/portal
-msgid "Following"
-msgstr "Obserwowane"
-
-#. Emoji category
-#. Japanese: 食べ物
-#. Contains: Cup of coffee, cake, fruits
-#: apps/io.ox/emoji/categories.js module:io.ox/mail/emoji
-msgid "Food"
-msgstr "Jedzenie"
-
-#. browser recommendation: sentence ends with 'Google Chrome' (wrappend in a clickable link)
-#: apps/io.ox/core/boot/i18n.js module:io.ox/core/boot
-msgid "For best results, please use "
-msgstr "Aby uzyskać najlepsze rezultaty, użyj"
-
-#: apps/io.ox/settings/accounts/settings/pane.js
-#: module:io.ox/settings/accounts
-msgid ""
-"For security reasons, all credentials are encrypted with your primary "
-"account password. If you change your primary password, your external "
-"accounts might stop working. In this case, you can use your old password to "
-"recover all account passwords:"
-msgstr ""
-"Ze względów bezpieczeństwa wszystkie poświadczenia są szyfrowane przy użyciu "
-"podstawowego hasła konta. Jeśli zmienisz hasło podstawowe, konta zewnętrzne "
-"przestaną działać. W takim przypadku możesz odzyskać hasła wszystkich kont "
-"przy użyciu starego hasła:"
-
-#: apps/io.ox/core/boot/i18n.js module:io.ox/core/boot
-msgid "Forgot your password?"
-msgstr "Nie pamiętasz hasła?"
-
-#: apps/io.ox/core/export/export.js module:io.ox/core
-#: apps/io.ox/core/import/import.js
-msgid "Format"
-msgstr "Format"
-
-#: apps/io.ox/mail/settings/pane.js module:io.ox/mail
-msgid "Format emails as"
-msgstr "Formatuj wiadomości jako"
-
-#: apps/io.ox/mail/actions.js module:io.ox/mail
-#: apps/io.ox/mail/mobile-toolbar-actions.js apps/io.ox/mail/toolbar.js
-msgid "Forward"
-msgstr "Prześlij dalej"
-
-#: apps/io.ox/mail/autoforward/settings/model.js module:io.ox/mail
-msgid "Forward all incoming emails to this address"
-msgstr "Przesyłaj wszystkie wiadomości przychodzące na ten adres"
-
-#: apps/io.ox/mail/settings/pane.js module:io.ox/mail
-msgid "Forward emails as"
-msgstr "Przesyłaj wiadomości dalej jako"
-
-#: apps/io.ox/calendar/edit/extensions.js module:io.ox/calendar/edit/main
-#: apps/io.ox/calendar/util.js module:io.ox/calendar
-msgid "Free"
-msgstr "Wolne"
-
-#: apps/plugins/halo/xing/register.js module:plugins/portal
-msgid "Freelancer"
-msgstr "Freelancer"
-
-#: apps/io.ox/core/viewer/views/sidebar/fileinfoview.js
-#: module:io.ox/core/viewer apps/io.ox/mail/actions/reminder.js
-#: module:io.ox/mail apps/io.ox/mail/compose/extensions.js
-#: apps/io.ox/mail/main.js apps/io.ox/mail/view-options.js
-msgid "From"
-msgstr "Od"
-
-#. Placeholder in furigana field
-#: apps/l10n/ja_JP/io.ox/register.js module:l10n/ja_JP
-msgid "Furigana for company"
-msgstr "Znak furigana oznaczający firmę"
-
-#. Placeholder in furigana field
-#: apps/l10n/ja_JP/io.ox/register.js module:l10n/ja_JP
-msgid "Furigana for first name"
-msgstr "Znak furigana oznaczający imię"
-
-#. Placeholder in furigana field
-#: apps/l10n/ja_JP/io.ox/register.js module:l10n/ja_JP
-msgid "Furigana for last name"
-msgstr "Znak furigana oznaczający nazwisko"
-
-#. Gigabytes
-#: apps/io.ox/core/strings.js module:io.ox/core
-msgid "GB"
-msgstr "GB"
-
-#: apps/plugins/portal/oxdriveclients/register.js module:plugins/portal
-msgid "Get %s"
-msgstr "Pobierz %s"
-
-#: apps/io.ox/core/upsell.js module:io.ox/core
-msgid "Get free upgrade"
-msgstr "Pobierz bezpłatne uaktualnienie"
-
-#: apps/io.ox/core/folder/contextmenu.js module:io.ox/core
-#: apps/io.ox/files/actions.js module:io.ox/files
-msgid "Get link"
-msgstr "Uzyskaj łącze"
-
-#: apps/plugins/portal/xing/register.js module:plugins/portal
-msgid ""
-"Get news from your XING network delivered to you. Stay in touch and find out "
-"about new business opportunities."
-msgstr ""
-"Otrzymuj wiadomości z sieci XING. Bądź w kontakcie i dowiaduj się o nowych "
-"możliwościach biznesowych."
-
-#: apps/io.ox/portal/main.js module:io.ox/portal
-msgid "Get started here"
-msgstr "Zacznij tutaj"
-
-#. %1$s: app store name
-#: apps/io.ox/onboarding/clients/extensions.js module:io.ox/core/onboarding
-msgid "Get the App from %1$s"
-msgstr "Pobierz aplikację z %1$s"
-
-#: apps/io.ox/onboarding/clients/extensions.js module:io.ox/core/onboarding
-msgid "Get your device configured by email."
-msgstr "Skonfiguruj urządzenie przez e-mail."
-
-#: apps/plugins/core/feedback/register.js module:io.ox/core
-msgid "Give feedback"
-msgstr "Przekaż opinię"
-
-#: apps/io.ox/portal/main.js module:io.ox/portal
-msgid "Good evening, %s"
-msgstr "Witamy serdecznie, %s"
-
-#: apps/io.ox/portal/main.js module:io.ox/portal
-msgid "Good morning, %s"
-msgstr "Witamy serdecznie, %s"
-
-#: apps/io.ox/files/actions/add-storage-account.js module:io.ox/files
-msgid "Google Drive"
-msgstr "Google Drive"
-
-#: apps/io.ox/contacts/settings/pane.js module:io.ox/contacts
-#: apps/io.ox/contacts/view-detail.js
-msgid "Google Maps"
-msgstr "Google Maps"
-
-#: apps/io.ox/onboarding/clients/extensions.js module:io.ox/core/onboarding
-msgid "Google Play"
-msgstr "Google Play"
-
-#: apps/io.ox/core/tk/flag-picker.js module:io.ox/mail
-#: apps/io.ox/mail/mailfilter/settings/filter/view-form.js
-#: module:io.ox/settings apps/io.ox/portal/settings/pane.js
-#: module:io.ox/portal
-msgid "Gray"
-msgstr "Szary"
-
-#: apps/io.ox/core/tk/flag-picker.js module:io.ox/mail
-#: apps/io.ox/mail/mailfilter/settings/filter/view-form.js
-#: module:io.ox/settings apps/io.ox/portal/settings/pane.js
-#: module:io.ox/portal
-msgid "Green"
-msgstr "Zielony"
-
-#: apps/io.ox/files/share/permissions.js module:io.ox/core
-#: apps/io.ox/participants/model.js
-msgid "Group"
-msgstr "Grupa"
-
-#: apps/plugins/administration/groups/settings/edit.js module:io.ox/core
-msgid "Group name"
-msgstr "Nazwa grupy"
-
-#: apps/plugins/administration/groups/register.js module:io.ox/core
-#: apps/plugins/administration/groups/settings/pane.js
-msgid "Groups"
-msgstr "Grupy"
-
-#: apps/io.ox/core/permissions/permissions.js module:io.ox/core
-#: apps/io.ox/files/share/permissions.js
-msgid "Guest"
-msgstr "Gość"
-
-#: apps/io.ox/tours/get-started.js module:io.ox/core
-msgid "Guided tour for this app"
-msgstr "Przewodnik po tej aplikacji"
-
-#: apps/io.ox/mail/compose/view.js module:io.ox/mail
-#: apps/io.ox/mail/settings/pane.js
-msgid "HTML"
-msgstr "HTML"
-
-#: apps/io.ox/mail/settings/pane.js module:io.ox/mail
-msgid "HTML and plain text"
-msgstr "HTML i zwykły tekst"
-
-#: apps/io.ox/mail/mailfilter/settings/filter/view-form.js
-#: module:io.ox/settings
-msgid "Header"
-msgstr "Nagłówek"
-
-#: apps/io.ox/portal/main.js module:io.ox/portal
-msgid "Hello %s"
-msgstr "Witamy, %s"
-
-#: apps/plugins/portal/helloworld/register.js module:plugins/portal
-msgid "Hello World"
-msgstr "Hello World"
-
-#: apps/io.ox/calendar/freebusy/templates.js module:io.ox/calendar/freebusy
-#: apps/io.ox/core/main.js module:io.ox/core apps/io.ox/help/center.js
-#: module:io.ox/help
-msgid "Help"
-msgstr "Pomoc"
-
-#: apps/io.ox/core/folder/extensions.js module:io.ox/core
-msgid "Hidden address books"
-msgstr "Ukryte książki adresowe"
-
-#: apps/io.ox/core/folder/extensions.js module:io.ox/core
-msgid "Hidden calendars"
-msgstr "Kalendarze ukryte"
-
-#: apps/io.ox/core/folder/extensions.js module:io.ox/core
-msgid "Hidden tasks"
-msgstr "Zadania ukryte"
-
-#: apps/io.ox/core/folder/contextmenu.js module:io.ox/core
-msgid "Hide"
-msgstr "Ukryj"
-
-#. Invitations (notifications) about appointments
-#: apps/plugins/notifications/calendar/register.js
-#: module:plugins/notifications
-msgid "Hide all appointment invitations."
-msgstr "Ukryj wszystkie zaproszenia na spotkania."
-
-#. Reminders (notifications) about appointments
-#: apps/plugins/notifications/calendar/register.js
-#: module:plugins/notifications
-msgid "Hide all appointment reminders."
-msgstr "Ukryj wszystkie przypomnienia o spotkaniach."
-
-#: apps/io.ox/core/notifications.js module:io.ox/core
-msgid "Hide all notifications"
-msgstr "Ukryj wszystkie powiadomienia"
-
-#: apps/plugins/notifications/tasks/register.js module:plugins/notifications
-msgid "Hide all notifications for overdue tasks."
-msgstr "Ukryj wszystkie powiadomienia o zadaniach z przekroczonym terminem."
-
-#. Inviations (notifications) to tasks
-#: apps/plugins/notifications/tasks/register.js module:plugins/notifications
-msgid "Hide all task invitations."
-msgstr "Ukryj wszystkie zaproszenia do zadań."
-
-#. Reminders (notifications) about tasks
-#: apps/plugins/notifications/tasks/register.js module:plugins/notifications
-msgid "Hide all task reminders."
-msgstr "Ukryj wszystkie przypomnienia o zadaniach."
-
-#: apps/io.ox/core/viewer/views/sidebar/fileinfoview.js
-#: module:io.ox/core/viewer apps/io.ox/tasks/edit/view-template.js
-#: module:io.ox/tasks/edit
-msgid "Hide details"
-msgstr "Ukryj szczegóły"
-
-#: apps/io.ox/mail/compose/extensions.js module:io.ox/mail
-msgid "Hide names"
-msgstr "Ukryj nazwy"
-
-#: apps/io.ox/onboarding/clients/extensions.js module:io.ox/core/onboarding
-msgid "Hide options for expert users."
-msgstr "Ukryj opcje dla zaawansowanych użytkowników."
-
 #: apps/io.ox/core/settings/errorlog/settings/pane.js module:io.ox/core
-msgid "Hide request body"
-msgstr "Ukryj treść żądania"
+msgid "Slow requests"
+msgstr "Wolne żądania"
 
 #: apps/io.ox/core/settings/errorlog/settings/pane.js module:io.ox/core
-msgid "Hide stack trace"
-msgstr "Ukryj zrzut stosu"
-
-#: apps/io.ox/core/notifications/subview.js module:io.ox/core
-msgid "Hide this notification"
-msgstr "Ukryj to powiadomienie"
-
-#: apps/io.ox/tasks/print.js module:io.ox/tasks
-msgid "High"
-msgstr "Wysoki"
-
-#. E-Mail priority
-#: apps/io.ox/mail/compose/view.js module:io.ox/mail
-msgctxt "E-Mail priority"
-msgid "High"
-msgstr "Wysoki"
-
-#: apps/io.ox/tasks/edit/view-template.js module:io.ox/tasks/edit
-msgctxt "Tasks priority"
-msgid "High"
-msgstr "Wysoki"
+msgid "Loss"
+msgstr "Strata"
+
+#: apps/io.ox/core/settings/errorlog/settings/pane.js module:io.ox/core
+msgid "No errors"
+msgstr "Brak błędów"
+
+#: apps/io.ox/core/settings/errorlog/settings/pane.js module:io.ox/core
+msgid "No slow requests"
+msgstr "Bez wolnych żądań"
+
+#: apps/io.ox/core/settings/errorlog/settings/pane.js module:io.ox/core
+msgid "No lost requests"
+msgstr "Bez zgubionych żądań"
 
 #: apps/io.ox/core/settings/pane.js module:io.ox/core
-msgid "High contrast theme"
-msgstr "Motyw z wysokim kontrastem"
-
-#: apps/io.ox/tasks/util.js module:io.ox/tasks
-msgid "High priority"
-msgstr "Wysoki priorytet"
-
-#: apps/io.ox/mail/util.js module:io.ox/core
-msgctxt "E-Mail"
-msgid "High priority"
-msgstr "Wysoki priorytet"
-
-#. Emoji category
-#. Japanese: 趣味
-#. Contains: Tennis, golf, football, pool
-#: apps/io.ox/emoji/categories.js module:io.ox/mail/emoji
-msgid "Hobby"
-msgstr "Hobby"
-
-#: apps/io.ox/contacts/view-detail.js module:io.ox/contacts
-msgid "Home Address"
-msgstr "Adres domowy"
-
-#: apps/io.ox/contacts/edit/view-form.js module:io.ox/contacts
-msgid "Home address"
-msgstr "Adres domowy"
-
-#: apps/io.ox/mail/toolbar.js module:io.ox/mail
-msgid "Horizontal"
-msgstr "Poziomo"
-
-#: apps/io.ox/core/settings/errorlog/settings/pane.js module:io.ox/core
-msgid "Host"
-msgstr "Host"
-
-#: apps/io.ox/core/tk/mobiscroll.js module:io.ox/core
-msgid "Hours"
-msgstr "Godziny"
-
-#: apps/io.ox/calendar/freebusy/templates.js module:io.ox/calendar/freebusy
-msgid "How does this work?"
-msgstr "Jak to działa?"
-
-#: apps/io.ox/onboarding/clients/extensions.js module:io.ox/core/onboarding
-msgid "IMAP Login"
-msgstr "Login IMAP"
-
-#: apps/io.ox/onboarding/clients/extensions.js module:io.ox/core/onboarding
-msgid "IMAP Port"
-msgstr "Port IMAP"
-
-#: apps/io.ox/onboarding/clients/extensions.js module:io.ox/core/onboarding
-msgid "IMAP Secure"
-msgstr "Zabezpieczenie IMAP"
-
-#: apps/io.ox/onboarding/clients/extensions.js module:io.ox/core/onboarding
-msgid "IMAP Server"
-msgstr "Serwer IMAP"
-
-#: apps/io.ox/contacts/model.js module:io.ox/contacts
-msgid "IP phone"
-msgstr "Telefon internetowy"
-
-#: apps/io.ox/files/toolbar.js module:io.ox/files
-msgid "Icons"
-msgstr "Ikony"
-
-#: apps/plugins/portal/userSettings/register.js module:io.ox/core
-msgid ""
-"If you change the password, you will be signed out. Please ensure that "
-"everything is closed and saved."
-msgstr ""
-"Jeśli zmienisz hasło, nastąpi wylogowanie. Koniecznie zamknij programy i "
-"zapisz dane."
-
-#: apps/io.ox/onboarding/clients/extensions.js module:io.ox/core/onboarding
-msgid "If you know what you are doing...just setup your account manually!"
-msgstr "Jeśli wiesz, co robisz... po prostu skonfiguruj konto ręcznie!"
-
-#: apps/io.ox/calendar/edit/timezone-dialog.js module:io.ox/calendar/edit/main
-msgid ""
-"If you select different timezones, the appointment's start and end dates are "
-"saved in the timezone of the appointment's start date. A different end date "
-"timezone only allows a convenient conversion."
-msgstr ""
-"Po wybraniu różnych stref czasowych godziny rozpoczęcia i zakończenia "
-"spotkania zostaną zapisane w strefie czasowej godziny rozpoczęcia. "
-"Ustawienie innej strefy czasowej godziny zakończenia ma na celu wyłącznie "
-"wygodne wyświetlenie informacji."
-
-#: apps/io.ox/calendar/freebusy/templates.js module:io.ox/calendar/freebusy
-msgid ""
-"If you spot a free time, just select this area. To do this, move the cursor "
-"to the start time, hold the mouse button, and <b>drag the mouse</b> to the "
-"end time."
-msgstr ""
-"Jeśli zauważysz wolny czas, wystarczy go wybrać. Aby to zrobić, przytrzymaj "
-"przycisk myszy na godzinie rozpoczęcia i <b>przeciągnij mysz</b> do czasu "
-"zakończenia."
-
-#: apps/io.ox/calendar/invitations/register.js module:io.ox/calendar/main
-msgid "Ignore"
-msgstr "Ignoruj"
-
-#: apps/io.ox/mail/accounts/view-form.js module:io.ox/settings
-msgid "Ignore Warnings"
-msgstr "Ignoruj ostrzeżenia"
-
-#: apps/io.ox/calendar/actions/acceptdeny.js module:io.ox/calendar
-#: apps/io.ox/calendar/edit/main.js module:io.ox/calendar/edit/main
-#: apps/io.ox/calendar/month/perspective.js
-#: apps/io.ox/calendar/week/perspective.js
-#: apps/plugins/notifications/calendar/register.js
-#: module:plugins/notifications
-msgid "Ignore conflicts"
-msgstr "Zignoruj konflikty"
-
-#: apps/io.ox/core/import/import.js module:io.ox/core
-msgid "Ignore existing events"
-msgstr "Zignoruj istniejące wydarzenia"
-
-#: apps/io.ox/core/import/import.js module:io.ox/core
-msgid ""
-"Ignore existing events. Helpful to import public holiday calendars, for "
-"example."
-msgstr ""
-"Zignoruj istniejące wydarzenia. Opcja przydatna np. podczas importowania "
-"kalendarzy dni ustawowo wolnych od pracy."
-
-#: apps/io.ox/core/tk/filestorageUtil.js module:io.ox/core
-msgid "Ignore warnings"
-msgstr "Ignoruj ostrzeżenia"
-
-#: apps/io.ox/contacts/model.js module:io.ox/contacts
-msgid "Image 1"
-msgstr "Obraz 1"
-
-#: apps/io.ox/files/view-options.js module:io.ox/files
-msgid "Images"
-msgstr "Obrazy"
-
-#: apps/io.ox/core/folder/contextmenu.js module:io.ox/core
-#: apps/io.ox/core/import/import.js
-#: apps/io.ox/mail/settings/signatures/settings/pane.js module:io.ox/mail
-msgid "Import"
-msgstr "Import"
-
-#: apps/io.ox/core/import/import.js module:io.ox/core
-msgid "Import from file"
-msgstr "Importuj z pliku"
-
-#: apps/io.ox/mail/settings/signatures/settings/pane.js module:io.ox/mail
-msgid "Import signatures"
-msgstr "Importuj podpisy"
-
-#: apps/plugins/portal/birthdays/register.js module:plugins/portal
-msgid "In %1$d days"
-msgstr "Za %1$d dni"
-
-#: apps/io.ox/tasks/edit/view-template.js module:io.ox/tasks/edit
-#: apps/io.ox/tasks/print.js module:io.ox/tasks apps/io.ox/tasks/util.js
-msgid "In progress"
-msgstr "W trakcie wykonywania"
-
-#: apps/io.ox/portal/widgets.js module:io.ox/portal
-#: apps/plugins/portal/mail/register.js module:plugins/portal
-msgid "Inbox"
-msgstr "Skrzynka odbiorcza"
-
-#: apps/io.ox/mail/settings/pane.js module:io.ox/mail
-msgid "Inbox Tabs"
-msgstr "Karty w skrzynce odbiorczej"
-
-#: apps/io.ox/mail/categories/main.js module:io.ox/mail
-msgid "Inbox tabs"
-msgstr "Karty w skrzynce odbiorczej"
-
-#: apps/io.ox/core/export/export.js module:io.ox/core
-msgid "Include distribution lists"
-msgstr "Dodaj listy dystrybucyjne"
-
-#: apps/io.ox/mail/accounts/view-form.js module:io.ox/settings
-msgid "Incoming server"
-msgstr "Serwer poczty przychodzącej"
-
-#. error message when server returns incomplete
-#. configuration for client onboarding
-#: apps/io.ox/onboarding/clients/wizard.js module:io.ox/core/onboarding
-msgid "Incomplete configuration."
-msgstr "Konfiguracja nie jest kompletna."
-
-#: apps/io.ox/tasks/common-extensions.js module:io.ox/tasks
-msgid "Inconsistent dates"
-msgstr "Daty nie są spójne"
-
-#: apps/io.ox/contacts/model.js module:io.ox/contacts apps/io.ox/core/yell.js
-#: module:io.ox/core
-msgid "Info"
-msgstr "Info"
-
-#: apps/io.ox/core/settings/downloads/pane.js module:io.ox/core
-msgid ""
-"Informs about the current status of Emails and appointments without having "
-"to display the user interface or another Windows® client."
-msgstr ""
-"Udostępnia informacje o aktualnym statusie wiadomości e-mail oraz spotkań, "
-"eliminując konieczność wyświetlania całego interfejsu użytkownika lub "
-"uruchamiania innego klienta systemu Windows®."
-
-#: apps/io.ox/contacts/settings/pane.js module:io.ox/contacts
-msgid "Initial folder"
-msgstr "Folder początkowy"
-
-#: apps/io.ox/mail/settings/pane.js module:io.ox/mail
-msgid "Inline"
-msgstr "W tekście"
-
-#. %1$s inline menu title for better accessibility
-#: apps/io.ox/core/extPatterns/links.js module:io.ox/core
-msgid "Inline menu %1$s"
-msgstr "Menu w linii %1$s"
-
-#: apps/io.ox/mail/compose/inline-images.js module:io.ox/mail
-msgid "Insert"
-msgstr "Wstaw"
-
-#: apps/io.ox/mail/compose/inline-images.js module:io.ox/mail
-msgid "Insert inline image"
-msgstr "Wstaw obraz w tekście"
-
-#: apps/io.ox/mail/settings/pane.js module:io.ox/mail
-msgid "Insert the original email text to a reply"
-msgstr "Wstaw tekst oryginalnej wiadomości e-mail do odpowiedzi"
-
-#. %1$s is the name of the platform
-#. %2$s is an the "add to home" icon
-#. %3$s and %4$s are markers for bold text.
-#. The words "Home Screen" may not be translated or should match the
-#. string used on an iPhone using the "add to homescreen" function for weblinks
-#: apps/plugins/mobile/addToHomescreen/register.js
-#: module:plugins/mobile/addToHomescreen/i18n
-msgid ""
-"Install this web app on your %1$s: Tap %2$s and then %3$s'Add to Home "
-"Screen'%4$s"
-msgstr ""
-"Zainstaluj tę aplikację WWW na urządzeniu %1$s: stuknij %2$s i wybierz "
-"polecenie %3$s'Dodaj do ekranu domowego'%4$s"
-
-#: apps/io.ox/onboarding/clients/extensions.js module:io.ox/core/onboarding
-msgid "Installation"
-msgstr "Instalacja"
-
-#: apps/io.ox/contacts/model.js module:io.ox/contacts
-msgid "Instant Messenger 1"
-msgstr "Komunikator błyskawiczny 1"
-
-#: apps/io.ox/contacts/model.js module:io.ox/contacts
-msgid "Instant Messenger 2"
-msgstr "Komunikator błyskawiczny 2"
-
-#: apps/io.ox/files/share/permissions.js module:io.ox/core
-msgid "Internal user"
-msgstr "Użytkownik wewnętrzny"
-
-#: apps/io.ox/files/share/listview.js module:io.ox/files
-msgid "Internal users"
-msgstr "Użytkownicy wewnętrzni"
-
-#. %1$s Appointment title
-#. %1$s task title
-#: apps/plugins/notifications/calendar/register.js
-#: module:plugins/notifications apps/plugins/notifications/tasks/register.js
-#, fuzzy, c-format
-#| msgid "Invitation sent"
-msgid "Invitation for %1$s."
-msgstr "Wysłano zaproszenie"
-
-#: apps/plugins/xing/main.js module:plugins/portal
-msgid "Invitation sent"
-msgstr "Wysłano zaproszenie"
-
-#: apps/io.ox/contacts/toolbar.js module:io.ox/contacts
-#: apps/io.ox/files/actions/share.js module:io.ox/files
-msgid "Invite"
-msgstr "Zaproś"
-
-#: apps/io.ox/calendar/actions/create.js module:io.ox/calendar
-msgid "Invite owner"
-msgstr "Zaproś właściciela"
-
-#: apps/io.ox/core/folder/contextmenu.js module:io.ox/core
-#: apps/io.ox/files/actions.js module:io.ox/files
-msgid "Invite people"
-msgstr "Zaproś osoby"
-
-#: apps/io.ox/files/share/wizard.js module:io.ox/files
-msgid ""
-"Invite people via email. Every recipient will get an individual link to "
-"access the shared files."
-msgstr ""
-"Zaproś osoby przez e-mail. Każdy adresat dostanie indywidualne łącze do "
-"udostępnionych plików."
-
-#: apps/plugins/xing/main.js module:plugins/portal
-msgid "Invite to %s"
-msgstr "Zaproś na %s"
-
-#: apps/io.ox/contacts/actions.js module:io.ox/contacts
-#: apps/io.ox/contacts/mobile-toolbar-actions.js module:io.ox/mail
-#: apps/io.ox/contacts/toolbar.js apps/io.ox/mail/actions.js
-msgid "Invite to appointment"
-msgstr "Zaproś na spotkanie"
-
-#: apps/io.ox/calendar/actions.js module:io.ox/calendar
-msgid "Invite to new appointment"
-msgstr "Zaproś na nowe spotkanie"
-
-#: apps/io.ox/mail/mailfilter/settings/filter/view-form.js
-#: module:io.ox/settings
-msgid "Is bigger than"
-msgstr "Większe niż"
-
-#: apps/io.ox/mail/mailfilter/settings/filter/view-form.js
-#: module:io.ox/settings
-msgid "Is exactly"
-msgstr "Jest dokładnie"
-
-#: apps/io.ox/mail/mailfilter/settings/filter/view-form.js
-#: module:io.ox/settings
-msgid "Is smaller than"
-msgstr "Mniejsze niż"
-
-#. tabbed inbox feature: the update job is running that assigns some common mails (e.g. from twitter.com) to predefined tabs
-#: apps/io.ox/mail/categories/main.js module:io.ox/mail
-msgid ""
-"It will take some time until common mails are assigned to the default tabs."
-msgstr ""
-"Przypisanie częstych wiadomości do kart domyślnych zajmie trochę czasu."
-
-#: apps/io.ox/core/commons.js module:io.ox/core
-msgid "Item list"
-msgstr "Lista pozycji"
-
-#. toolbar with 'select all' and 'sort by'
-#: apps/io.ox/core/tk/vgrid.js module:io.ox/core
-msgid "Item list options"
-msgstr "Opcje listy elementów"
-
-#: apps/io.ox/files/actions/download.js module:io.ox/files
-msgid "Items without a file can not be downloaded."
-msgstr "Nie można pobrać elementów bez pliku."
-
-#: apps/io.ox/calendar/edit/recurrence-view.js module:io.ox/calendar/edit/main
-msgid "January"
-msgstr "Styczeń"
-
-#. Emoji collection. Emoji icons that work across Japanese (telecom) carriers.
-#: apps/io.ox/emoji/categories.js module:io.ox/mail/emoji
-msgid "Japanese Carrier"
-msgstr "Operator japoński"
-
-#: apps/io.ox/contacts/view-detail.js module:io.ox/contacts
-msgid "Job"
-msgstr "Zadanie"
-
-#: apps/io.ox/contacts/edit/view-form.js module:io.ox/contacts
-msgid "Job description"
-msgstr "Opis stanowiska"
-
-#. link button to join the currently running presentation
-#: apps/io.ox/presenter/views/notification.js module:io.ox/presenter
-msgid "Join Presentation"
-msgstr "Dołącz do prezentacji"
-
-#. button label for joining the presentation
-#: apps/io.ox/presenter/views/toolbarview.js module:io.ox/presenter
-msgid "Join presentation"
-msgstr "Dołącz do prezentacji"
-
-#. button tooltip for joining the presentation
-#: apps/io.ox/presenter/views/toolbarview.js module:io.ox/presenter
-msgid "Join the presentation"
-msgstr "Dołącz do prezentacji"
-
-#. message text of a presentation join alert
-#. %1$d is the presenter name
-#: apps/io.ox/presenter/views/notification.js module:io.ox/presenter
-msgid "Joining the presentation of %1$s."
-msgstr "Dołączanie do prezentacji użytkownika %1$s."
-
-#: apps/io.ox/calendar/edit/recurrence-view.js module:io.ox/calendar/edit/main
-msgid "July"
-msgstr "Lipiec"
-
-#. button tooltip for 'jump to presentation slide' action
-#: apps/io.ox/presenter/views/navigationview.js module:io.ox/presenter
-msgid "Jump to slide"
-msgstr "Przejdź do slajdu"
-
-#: apps/io.ox/calendar/edit/recurrence-view.js module:io.ox/calendar/edit/main
-msgid "June"
-msgstr "Czerwiec"
-
-#. Just disable portal widget - in contrast to delete
-#: apps/io.ox/portal/main.js module:io.ox/portal
-#: apps/io.ox/portal/settings/widgetview.js
-msgid "Just disable widget"
-msgstr "Tylko wyłącz widget"
-
-#. Kilobytes
-#: apps/io.ox/core/strings.js module:io.ox/core
-msgid "KB"
-msgstr "KB"
-
-#: apps/io.ox/mail/mailfilter/settings/filter/view-form.js
-#: module:io.ox/settings
-msgid "Keep"
-msgstr "Zatrzymaj"
-
-#: apps/io.ox/mail/autoforward/settings/model.js module:io.ox/mail
-msgid "Keep a copy of the message"
-msgstr "Zachowaj kopię wiadomości"
+msgid "The setting requires a reload or relogin to take effect."
+msgstr ""
+"Wprowadzenie ustawienia wymaga przeładowania lub ponownego zalogowania."
+
+#: apps/io.ox/core/settings/pane.js module:io.ox/core apps/io.ox/settings/main.js
+msgid "Basic settings"
+msgstr "Ustawienia podstawowe"
+
+#: apps/io.ox/core/settings/pane.js module:io.ox/core
+msgid ""
+"Some settings (language, timezone, theme) require a page reload or relogin to "
+"take effect."
+msgstr ""
+"W celu zastosowania niektórych ustawień (język, strefa czasowa, motyw) "
+"wymagane "
+"jest odświeżenie strony lub ponowne zalogowanie użytkownika."
+
+#: apps/io.ox/core/settings/pane.js module:io.ox/core
+msgid "Reload page"
+msgstr "Odśwież stronę"
 
 #: apps/io.ox/core/settings/pane.js module:io.ox/core
 #: apps/plugins/portal/xing/register.js module:plugins/portal
 msgid "Language"
 msgstr "Język"
 
-#: apps/io.ox/contacts/settings/pane.js module:io.ox/contacts
-msgid "Language-specific default"
-msgstr "Wartość domyślna specyficzna dla języka"
-
-#: apps/io.ox/core/boot/i18n.js module:io.ox/core/boot
-msgid "Languages"
-msgstr "Języki"
-
-#: apps/io.ox/find/date/patterns.js module:io.ox/core
-msgid "Last 30 days"
-msgstr "Ostatnie 30 dni"
-
-#: apps/io.ox/find/date/patterns.js module:io.ox/core
-msgid "Last 365 days"
-msgstr "Ostatnie 365 dni"
-
-#: apps/io.ox/find/date/patterns.js module:io.ox/core
-msgid "Last 7 days"
-msgstr "Ostatnie 7 dni"
-
-#: apps/io.ox/find/date/patterns.js module:io.ox/core
-msgid "Last day"
-msgstr "Ostatni dzień"
-
-#: apps/io.ox/find/date/patterns.js module:io.ox/core
-msgid "Last month"
-msgstr "Ostatni miesiąc"
-
-#: apps/io.ox/contacts/model.js module:io.ox/contacts
-#: apps/plugins/portal/xing/register.js module:plugins/portal
-#: apps/plugins/wizards/mandatory/main.js module:io.ox/wizards/firstStart
-msgid "Last name"
-msgstr "Nazwisko"
-
-#: apps/io.ox/contacts/settings/pane.js module:io.ox/contacts
-msgid "Last name, First name"
-msgstr "Nazwisko, Imię"
-
-#: apps/io.ox/find/date/patterns.js module:io.ox/core
-msgid "Last week"
-msgstr "Ostatni tydzień"
-
-#: apps/io.ox/find/date/patterns.js module:io.ox/core
-msgid "Last year"
-msgstr "Ostatni rok"
-
-#: apps/io.ox/core/notifications.js module:io.ox/core
-msgid "Later"
-msgstr "Później"
-
-#: apps/io.ox/core/main.js module:io.ox/core
-msgid "Launcher dropdown. Press [enter] to jump to the dropdown."
-msgstr ""
-"Menu rozwijane modułu uruchamiania. Aby przejść do menu rozwijanego, "
-"naciśnij klawisz [Enter]."
-
-#: apps/io.ox/calendar/toolbar.js module:io.ox/calendar
-#: apps/io.ox/files/toolbar.js module:io.ox/files apps/io.ox/mail/toolbar.js
-#: module:io.ox/mail
-msgid "Layout"
-msgstr "Układ"
-
-#: apps/io.ox/core/import/import.js module:io.ox/core
-msgid "Learn more"
-msgstr "Dowiedz się więcej"
-
-#. label for the leave presentation button
-#: apps/io.ox/presenter/views/presentationview.js module:io.ox/presenter
-msgid "Leave"
-msgstr "Wyjdź"
-
-#. tooltip for the leave presentation button
-#. button label for leaving the presentation
-#: apps/io.ox/presenter/views/presentationview.js module:io.ox/presenter
-#: apps/io.ox/presenter/views/toolbarview.js
-msgid "Leave presentation"
-msgstr "Wyjdź z prezentacji"
-
-#. button tooltip for leaving the presentation
-#: apps/io.ox/presenter/views/toolbarview.js module:io.ox/presenter
-msgid "Leave the presentation"
-msgstr "Wyjdź z prezentacji"
-
-#. Emoji category
-#. Japanese should include "Katakana Middle Dot". Unicode: 30FB
-#. Japanese: 文字・記号
-#. Other languages can use simple bullet. Unicode: 2022
-#. Contains: Arrows, numbers, symbols like play and fast-forward, copyright symbol
-#: apps/io.ox/emoji/categories.js module:io.ox/mail/emoji
-msgid "Letters • Symbols"
-msgstr "Litery • Symbole"
-
-#: apps/io.ox/onboarding/clients/extensions.js module:io.ox/core/onboarding
-msgid ""
-"Let´s automatically configure your device, by clicking the button below. It"
-"´s that simple!"
-msgstr ""
-"Wykonaj automatyczną konfigurację urządzenia, klikając poniższy przycisk. To "
-"wszystko!"
-
-#. Emoji category
-#. Japanese: 日常
-#. Rather "everyday life". Contains: Cars, trucks, plane, buildings, flags
-#: apps/io.ox/emoji/categories.js module:io.ox/mail/emoji
-msgid "Life"
-msgstr "Życie"
-
-#: apps/io.ox/core/tk/flag-picker.js module:io.ox/mail
-#: apps/io.ox/mail/mailfilter/settings/filter/view-form.js
-#: module:io.ox/settings apps/io.ox/portal/settings/pane.js
-#: module:io.ox/portal
-msgid "Light blue"
-msgstr "Jasnoniebieski"
-
-#: apps/io.ox/core/tk/flag-picker.js module:io.ox/mail
-#: apps/io.ox/mail/mailfilter/settings/filter/view-form.js
-#: module:io.ox/settings apps/io.ox/portal/settings/pane.js
-#: module:io.ox/portal
-msgid "Light green"
-msgstr "Jasnozielony"
-
-#: apps/plugins/portal/xing/actions.js module:plugins/portal
-msgid "Like"
-msgstr "Polub"
-
-#. As on Facebook, XING allows a user to point out that they like a comment
-#: apps/plugins/portal/xing/actions.js module:plugins/portal
-msgid "Liked comment"
-msgstr "Polubiony komentarz"
-
-#: apps/io.ox/core/viewer/views/sidebar/fileinfoview.js
-#: module:io.ox/core/viewer apps/io.ox/mail/detail/links.js module:io.ox/mail
-msgid "Link"
-msgstr "Połącz"
-
-#: apps/io.ox/contacts/settings/pane.js module:io.ox/contacts
-msgid "Link postal addresses with map service"
-msgstr "Połącz adres pocztowy z mapą"
-
-#: apps/plugins/portal/linkedIn/register.js module:plugins/portal
-msgid "LinkedIn"
-msgstr "Serwis LinkedIn"
-
-#: apps/plugins/portal/linkedIn/register.js module:plugins/portal
-msgid "LinkedIn Network Updates"
-msgstr "Aktualizacje u znajomych z serwisu LinkedIn"
-
-#: apps/plugins/portal/linkedIn/register.js module:plugins/portal
-msgid "LinkedIn reported an error:"
-msgstr "Serwis LinkedIn zgłosił błąd:"
-
-#: apps/io.ox/contacts/model.js module:io.ox/contacts
-msgid "Links"
-msgstr "Łącza"
-
-#: apps/io.ox/calendar/toolbar.js module:io.ox/calendar
-#: apps/io.ox/files/toolbar.js module:io.ox/files apps/io.ox/mail/toolbar.js
-#: module:io.ox/mail
-msgid "List"
-msgstr "Lista"
-
-#: apps/io.ox/calendar/mobile-toolbar-actions.js module:io.ox/calendar
-msgid "Listview"
-msgstr "Widok listy"
-
-#: apps/io.ox/calendar/edit/extensions.js module:io.ox/calendar/edit/main
-#: apps/io.ox/calendar/print-compact.js module:io.ox/calendar
-#: apps/io.ox/calendar/util.js
-msgid "Location"
-msgstr "Miejsce"
-
-#: apps/io.ox/files/actions.js module:io.ox/files apps/io.ox/files/toolbar.js
-msgid "Lock"
-msgstr "Zablokuj"
-
-#: apps/io.ox/files/common-extensions.js module:io.ox/files
-msgid "Locked"
-msgstr "Zablokowano"
-
-#: apps/io.ox/core/settings/errorlog/settings/pane.js module:io.ox/core
-msgid "Loss"
-msgstr "Strata"
-
-#: apps/io.ox/core/settings/errorlog/settings/pane.js module:io.ox/core
-msgid "Loss: %1$s %"
-msgstr "Strata: %1$s%"
-
-#: apps/io.ox/tasks/print.js module:io.ox/tasks
-msgid "Low"
-msgstr "Niski"
-
-#. E-Mail priority
-#: apps/io.ox/mail/compose/view.js module:io.ox/mail
-msgctxt "E-Mail priority"
-msgid "Low"
-msgstr "Niski"
-
-#: apps/io.ox/tasks/edit/view-template.js module:io.ox/tasks/edit
-msgctxt "Tasks priority"
-msgid "Low"
-msgstr "Niski"
-
-#: apps/io.ox/tasks/util.js module:io.ox/tasks
-msgid "Low priority"
-msgstr "Niski priorytet"
-
-#: apps/io.ox/mail/util.js module:io.ox/core
-msgctxt "E-Mail"
-msgid "Low priority"
-msgstr "Niski priorytet"
-
-#. Megabytes
-#: apps/io.ox/core/strings.js module:io.ox/core
-msgid "MB"
-msgstr "MB"
-
-#: apps/io.ox/core/date.js module:io.ox/core
-msgid "MM"
-msgstr "MM"
-
-#: apps/io.ox/onboarding/clients/extensions.js module:io.ox/core/onboarding
-msgid "Mac App Store"
-msgstr "Mac App Store"
-
-#: apps/io.ox/mail/compose/model.js module:io.ox/mail
-msgid "Mail"
-msgstr "Poczta"
-
-#: apps/io.ox/core/main.js module:io.ox/core apps/io.ox/launchpad/main.js
+#: apps/io.ox/core/settings/pane.js module:io.ox/core
+msgid "Time zone"
+msgstr "Strefa czasowa"
+
+#: apps/io.ox/core/settings/pane.js module:io.ox/core
+msgid "Default Theme"
+msgstr "Motyw domyślny"
+
+#: apps/io.ox/core/settings/pane.js module:io.ox/core
+msgid "Theme"
+msgstr "Motyw"
+
+#: apps/io.ox/core/settings/pane.js module:io.ox/core
+msgid "High contrast theme"
+msgstr "Motyw z wysokim kontrastem"
+
+#: apps/io.ox/core/settings/pane.js module:io.ox/core
 #: apps/io.ox/mail/settings/pane.js module:io.ox/mail
-#: apps/io.ox/search/view-template.js
-msgctxt "app"
-msgid "Mail"
-msgstr "Poczta"
-
-#: apps/io.ox/mail/mailfilter/settings/filter.js module:io.ox/mail
-msgid "Mail Filter Rules"
-msgstr "Reguły filtrów poczty"
-
-#: apps/io.ox/mail/accounts/keychain.js module:io.ox/keychain
-msgid "Mail account"
-msgstr "Konto pocztowe"
-
-#: apps/plugins/portal/xing/register.js module:plugins/portal
-msgid "Mail address"
-msgstr "Adres pocztowy"
-
-#: apps/plugins/administration/resources/settings/edit.js module:io.ox/core
-msgid "Mail address (mandatory)"
-msgstr "Adres pocztowy (obowiązkowy)"
-
-#: apps/io.ox/contacts/view-detail.js module:io.ox/contacts
-msgid "Mail and Messaging"
-msgstr "Poczta i komunikator"
-
-#: apps/plugins/portal/quota/register.js module:plugins/portal
-msgid "Mail count quota"
-msgstr "Ograniczenie liczby wiadomości e-mail"
-
-#. %1$s mail sender
-#. %2$s mail subject
-#: apps/plugins/notifications/mail/register.js module:plugins/notifications
-#, c-format
-msgid "Mail from %1$s, %2$s"
-msgstr "Wiadomość od %1$s, %2$s"
-
-#: apps/io.ox/mail/actions.js module:io.ox/mail
-msgid "Mail has been copied"
-msgstr "Wiadomość została skopiowana"
-
-#: apps/io.ox/mail/import.js module:io.ox/mail
-msgid "Mail has been imported"
-msgstr "Wiadomości zostały zaimportowane"
-
-#: apps/io.ox/mail/actions.js module:io.ox/mail
-msgid "Mail has been moved"
-msgstr "Poczta została przeniesiona"
-
-#: apps/io.ox/mail/compose/actions/send.js module:io.ox/mail
-msgid "Mail has empty subject. Send it anyway?"
-msgstr "Wiadomość ma pusty temat. Czy chcesz ją mimo tego wysłać?"
-
-#: apps/io.ox/mail/compose/actions/send.js module:io.ox/mail
-msgid "Mail has no recipient."
-msgstr "Wiadomość nie ma adresata."
-
-#: apps/io.ox/mail/main.js module:io.ox/mail
-#: apps/plugins/portal/quota/register.js module:plugins/portal
-msgid "Mail quota"
-msgstr "Ograniczenie miejsca na pocztę"
-
-#: apps/io.ox/mail/actions/delete.js module:io.ox/mail
-msgid "Mail quota exceeded"
-msgstr "Przekroczono limit miejsca na pocztę"
-
-#: apps/io.ox/mail/actions/reminder.js module:io.ox/mail
-msgid "Mail reminder"
-msgstr "Przypomnienie pocztą e-mail"
-
-#: apps/io.ox/mail/actions/reminder.js module:io.ox/mail
-msgid "Mail reminder for"
-msgstr "Przypomnienie pocztą e-mail dla"
-
-#: apps/io.ox/mail/compose/view.js module:io.ox/mail
-msgid "Mail saved as draft"
-msgstr "Wiadomość została zapisana jako wersja robocza"
-
-#: apps/io.ox/mail/actions/source.js module:io.ox/mail
-msgid "Mail source"
-msgstr "Źródło wiadomości"
-
-#: apps/io.ox/core/tk/upload.js module:io.ox/core apps/io.ox/mail/import.js
-#: module:io.ox/mail
-msgid "Mail was not imported. Only .eml files are supported."
-msgstr "Poczta nie została zaimportowana. Obsługiwane są tylko pliki .eml."
-
-#: apps/io.ox/mail/mailfilter/settings/filter/view-form.js
-#: module:io.ox/settings
-msgid "Mailing list"
-msgstr "Lista adresowa"
-
-#: apps/io.ox/mail/actions.js module:io.ox/mail
-msgid "Mails have been copied"
-msgstr "Wiadomości zostały skopiowane"
-
-#: apps/io.ox/mail/actions.js module:io.ox/mail
-msgid "Mails have been moved"
-msgstr "Wiadomości zostały przeniesione"
-
-#: apps/io.ox/mail/statistics.js module:io.ox/mail
-msgid "Mails per hour (%)"
-msgstr "Wiadomości na godzinę (%)"
-
-#: apps/io.ox/mail/statistics.js module:io.ox/mail
-msgid "Mails per week-day (%)"
-msgstr "Wiadomości na tydzień roboczy (%)"
-
-#: apps/io.ox/files/actions.js module:io.ox/files
-msgid "Make this the current version"
-msgstr "Ustaw tę wersję jako bieżącą"
-
-#: apps/io.ox/launchpad/main.js module:io.ox/core
-msgid "Manage applications"
-msgstr "Zarządzaj aplikacjami"
-
-#: apps/io.ox/calendar/week/view.js module:io.ox/calendar
-msgid "Manage favorites"
-msgstr "Zarządzaj ulubionymi"
-
-#. Opens popup to decide if desktop notifications should be shown
+msgid "5 minutes"
+msgstr "5 minut"
+
 #: apps/io.ox/core/settings/pane.js module:io.ox/core
-msgid "Manage permission now"
-msgstr "Zarządzaj uprawnieniami"
-
-#: apps/io.ox/mail/compose/extensions.js module:io.ox/mail
-msgid "Manage signatures"
-msgstr "Zarządzaj podpisami"
-
-#: apps/io.ox/contacts/model.js module:io.ox/contacts
-msgid "Manager"
-msgstr "Menedżer"
-
-#: apps/io.ox/files/guidance/main.js module:io.ox/files
-msgctxt "help"
-msgid "Managing Files"
-msgstr "Zarządzanie plikami"
-
-#: apps/io.ox/mail/accounts/settings.js module:io.ox/mail/accounts/settings
-msgid "Manual"
-msgstr "Ręcznie"
-
-#. Text that is displayed in a select box for task reminders, when the user does not use a predefined time, like in 15minutes
-#: apps/io.ox/tasks/edit/view-template.js module:io.ox/tasks/edit
-msgid "Manual input"
-msgstr "Wprowadzenie ręczne"
-
-#: apps/io.ox/calendar/edit/recurrence-view.js module:io.ox/calendar/edit/main
-msgid "March"
-msgstr "Marzec"
-
-#: apps/io.ox/contacts/model.js module:io.ox/contacts
-msgid "Marital status"
-msgstr "Stan cywilny"
-
-#: apps/io.ox/calendar/settings/pane.js module:io.ox/calendar
-msgid "Mark all day appointments as free"
-msgstr "Oznacz spotkania całodniowe jako Wolne"
-
-#: apps/io.ox/core/folder/contextmenu.js module:io.ox/core
-msgid "Mark all messages as read"
-msgstr "Oznacz wszystkie wiadomości jako przeczytane"
-
-#: apps/io.ox/contacts/model.js module:io.ox/contacts
-msgid "Mark as distributionlist"
-msgstr "Oznacz jako listę dystrybucyjną"
-
-#: apps/io.ox/tasks/actions.js module:io.ox/tasks
-#: apps/io.ox/tasks/mobile-toolbar-actions.js apps/io.ox/tasks/toolbar.js
-#: module:io.ox/mail apps/plugins/notifications/tasks/register.js
-#: module:plugins/notifications
-msgid "Mark as done"
-msgstr "Oznacz jako wykonane"
-
-#: apps/io.ox/mail/mobile-toolbar-actions.js module:io.ox/mail
-#: apps/io.ox/mail/toolbar.js
-msgid "Mark as read"
-msgstr "Oznacz jako przeczytane"
-
-#: apps/io.ox/mail/actions.js module:io.ox/mail apps/io.ox/mail/toolbar.js
-msgid "Mark as spam"
-msgstr "Oznacz jako spam"
-
-#: apps/io.ox/tasks/actions.js module:io.ox/tasks
-#: apps/io.ox/tasks/mobile-toolbar-actions.js apps/io.ox/tasks/toolbar.js
-#: module:io.ox/mail
-msgid "Mark as undone"
-msgstr "Oznacz jako niewykonane"
-
-#: apps/io.ox/mail/mobile-toolbar-actions.js module:io.ox/mail
-#: apps/io.ox/mail/toolbar.js
-msgid "Mark as unread"
-msgstr "Oznacz jako nieprzeczytane"
-
-#: apps/io.ox/mail/mailfilter/settings/filter/view-form.js
-#: module:io.ox/settings
-msgid "Mark mail as"
-msgstr "Oznacz wiadomość jako"
-
-#: apps/io.ox/mail/mailfilter/settings/filter/view-form.js
-#: module:io.ox/settings
-msgid "Matches"
-msgstr "Zawiera"
-
-#: apps/io.ox/calendar/edit/recurrence-view.js module:io.ox/calendar/edit/main
-msgid "May"
-msgstr "Maj"
-
-#: apps/io.ox/tasks/print.js module:io.ox/tasks
-msgid "Medium"
-msgstr "Średni"
-
-#: apps/io.ox/tasks/edit/view-template.js module:io.ox/tasks/edit
-msgctxt "Tasks priority"
-msgid "Medium"
-msgstr "Średni"
-
-#: apps/io.ox/tasks/util.js module:io.ox/tasks
-msgid "Medium priority"
-msgstr "Średni priorytet"
-
-#: apps/plugins/administration/groups/settings/edit.js module:io.ox/core
-msgid "Members"
-msgstr "Członkowie"
-
-#. placeholder text in share dialog
-#: apps/io.ox/files/share/wizard.js module:io.ox/files
-msgid "Message (optional)"
-msgstr "Wiadomość (opcjonalnie)"
-
-#: apps/io.ox/mail/main.js module:io.ox/mail
-msgid "Messages"
-msgstr "Wiadomości"
-
-#. toolbar with 'select all' and 'sort by'
-#: apps/io.ox/mail/main.js module:io.ox/mail
-msgid "Messages options"
-msgstr "Opcje wiadomości"
-
-#: apps/io.ox/contacts/edit/view-form.js module:io.ox/contacts
-msgid "Messaging"
-msgstr "System wiadomości"
-
-#: apps/io.ox/contacts/view-detail.js module:io.ox/contacts
-msgid "Messenger"
-msgstr "Komunikator"
-
-#: apps/io.ox/contacts/model.js module:io.ox/contacts
-msgid "Middle name"
-msgstr "Drugie imię"
-
-#: apps/io.ox/files/mediaplayer.js module:io.ox/files
-msgid "Minimize"
-msgstr "Minimalizuj"
-
-#. %1$s is the minimum password length
-#: apps/plugins/portal/userSettings/register.js module:io.ox/core
-#, c-format
-msgid "Minimum password length is %1$d."
-msgstr "Minimalna długość hasła: %1$d."
-
-#: apps/io.ox/tasks/edit/util.js module:io.ox/tasks
-msgid "Minus"
-msgstr "Minus"
-
-#: apps/io.ox/core/tk/mobiscroll.js module:io.ox/core
-msgid "Minutes"
-msgstr "Minuty"
-
-#. section name for contact fields in detail view
-#: apps/io.ox/contacts/view-detail.js module:io.ox/contacts
-msgid "Miscellaneous"
-msgstr "Inne"
-
-#: apps/io.ox/core/sub/model.js module:io.ox/core/sub
-msgid "Model is incomplete."
-msgstr "Model jest niekompletny."
-
-#: apps/io.ox/calendar/view-detail.js module:io.ox/calendar
-#: apps/io.ox/core/viewer/views/sidebar/fileinfoview.js
-#: module:io.ox/core/viewer
-msgid "Modified"
-msgstr "Zmodyfikowane"
-
-#: apps/io.ox/backbone/mini-views/date.js module:io.ox/core
-#: apps/io.ox/calendar/toolbar.js module:io.ox/calendar
-msgid "Month"
-msgstr "Miesiąc"
-
-#. recurrence string
-#. %1$d: numeric, day in month
-#: apps/io.ox/calendar/util.js module:io.ox/calendar
-msgid "Monthly on day %1$d"
-msgstr "Co miesiąc, w dniu: %1$d"
-
-#. recurrence string
-#. %1$s: count string, e.g. first, second, or last
-#. %2$s: day string, e.g. Monday
-#: apps/io.ox/calendar/util.js module:io.ox/calendar
-msgid "Monthly on the %1$s %2$s"
-msgstr "Co miesiąc w %1$s %2$s"
-
-#: apps/io.ox/core/tk/mobiscroll.js module:io.ox/core
-msgid "Months"
-msgstr "Miesiące"
-
-#: apps/io.ox/core/extPatterns/links.js module:io.ox/core
-#: apps/io.ox/find/extensions-api.js apps/io.ox/search/facets/extensions.js
-msgid "More"
-msgstr "Więcej"
-
-#: apps/io.ox/core/extPatterns/links.js module:io.ox/core
-msgid "More actions"
-msgstr "Więcej działań"
-
-#: apps/io.ox/search/view-template.js module:io.ox/core
-msgid "More than the currently displayed %1$s items were found"
-msgstr "Znaleziono więcej elementów niż wyświetlane %1$s"
-
-#: apps/io.ox/calendar/actions.js module:io.ox/calendar
-#: apps/io.ox/calendar/mobile-toolbar-actions.js
-#: apps/io.ox/calendar/toolbar.js apps/io.ox/contacts/actions.js
-#: module:io.ox/contacts apps/io.ox/contacts/mobile-toolbar-actions.js
-#: module:io.ox/mail apps/io.ox/contacts/toolbar.js
-#: apps/io.ox/core/folder/contextmenu.js module:io.ox/core
-#: apps/io.ox/files/actions.js module:io.ox/files apps/io.ox/files/toolbar.js
-#: apps/io.ox/mail/actions.js apps/io.ox/mail/mobile-toolbar-actions.js
-#: apps/io.ox/mail/toolbar.js apps/io.ox/tasks/actions.js module:io.ox/tasks
-#: apps/io.ox/tasks/actions/move.js apps/io.ox/tasks/mobile-toolbar-actions.js
-#: apps/io.ox/tasks/toolbar.js
-msgid "Move"
-msgstr "Przenieś"
-
-#. button: move all messages from a sender to a tab
-#: apps/io.ox/core/folder/actions/common.js module:io.ox/core
-#: apps/io.ox/mail/categories/dialogs.js module:io.ox/mail
-msgid "Move all"
-msgstr "Przenieś wszystko"
-
-#: apps/io.ox/core/folder/actions/move.js module:io.ox/core
-#: apps/io.ox/core/folder/contextmenu.js
-msgid "Move all messages"
-msgstr "Przenieś wszystkie wiadomości"
-
-#: apps/io.ox/core/folder/actions/move.js module:io.ox/core
-msgid "Move folder"
-msgstr "Przenieś folder"
-
-#: apps/io.ox/mail/mailfilter/settings/filter/view-form.js
-#: module:io.ox/settings
-msgid "Move to folder"
-msgstr "Przenieś do folderu"
-
-#: apps/io.ox/core/tk/vgrid.js module:io.ox/core
-msgid "Multiselect"
-msgstr "Wielokrotny wybór"
-
-#: apps/io.ox/files/view-options.js module:io.ox/files
-msgid "Music"
-msgstr "Muzyka"
-
-#: apps/io.ox/contacts/addressbook/popup.js module:io.ox/contacts
-#: apps/io.ox/core/folder/extensions.js module:io.ox/core
-msgid "My address books"
-msgstr "Moje książki adresowe"
-
-#: apps/io.ox/core/folder/extensions.js module:io.ox/core
-msgid "My calendars"
-msgstr "Moje kalendarze"
-
-#: apps/io.ox/core/main.js module:io.ox/core apps/io.ox/core/settings/pane.js
-#: apps/plugins/portal/userSettings/register.js
-msgid "My contact data"
-msgstr "Moje dane kontaktowe"
-
-#: apps/io.ox/core/folder/extensions.js module:io.ox/core
-msgid "My folders"
-msgstr "Moje foldery"
-
-#: apps/plugins/portal/recentfiles/register.js module:plugins/portal
-msgid "My latest files"
-msgstr "Moje najnowsze pliki"
-
-#: apps/plugins/portal/userSettings/register.js module:io.ox/core
-msgid "My password"
-msgstr "Moje hasło"
-
-#: apps/io.ox/core/folder/extensions.js module:io.ox/core
-#: apps/io.ox/files/share/view-options.js module:io.ox/files
-msgid "My shares"
-msgstr "Moje udostępnienia"
-
-#: apps/io.ox/core/folder/extensions.js module:io.ox/core
-#: apps/plugins/portal/tasks/register.js module:plugins/portal
-msgid "My tasks"
-msgstr "Moje zadania"
-
-#. Name of distribution list
-#: apps/io.ox/contacts/distrib/create-dist-view.js module:io.ox/contacts
-#: apps/io.ox/contacts/print.js apps/io.ox/contacts/view-detail.js
-#: apps/io.ox/core/viewer/views/sidebar/fileinfoview.js
-#: module:io.ox/core/viewer apps/io.ox/files/share/view-options.js
-#: module:io.ox/files apps/io.ox/files/view-options.js
-#: apps/io.ox/mail/categories/dialogs.js module:io.ox/mail
-#: apps/io.ox/mail/mailfilter/settings/filter/view-form.js
-#: module:io.ox/settings
-msgid "Name"
-msgstr "Nazwa"
-
-#. Emoji category
-#: apps/io.ox/emoji/categories.js module:io.ox/mail/emoji
-msgid "Nature"
-msgstr "Natura"
-
-#: apps/io.ox/mail/main.js module:io.ox/mail
-msgid "Need more space?"
-msgstr "Potrzebujesz więcej miejsca?"
-
-#. declines the use of desktop notifications
-#: apps/io.ox/core/notifications.js module:io.ox/core
-msgid "Never"
-msgstr "Nigdy"
-
-#: apps/io.ox/calendar/toolbar.js module:io.ox/calendar
-#: apps/io.ox/contacts/mobile-toolbar-actions.js module:io.ox/mail
-#: apps/io.ox/contacts/toolbar.js module:io.ox/contacts
-#: apps/io.ox/files/toolbar.js module:io.ox/files
-#: apps/io.ox/tasks/mobile-toolbar-actions.js module:io.ox/tasks
-#: apps/io.ox/tasks/toolbar.js
-msgid "New"
-msgstr "Nowe"
-
-#: apps/io.ox/core/folder/api.js module:io.ox/core
-#: apps/io.ox/core/sub/subscriptions.js module:io.ox/core/sub
-msgid "New Folder"
-msgstr "Nowy folder"
-
-#: apps/io.ox/mail/api.js module:io.ox/mail
-msgid "New Mail"
-msgstr "Nowa wiadomość"
-
-#: apps/io.ox/calendar/settings/pane.js module:io.ox/calendar
-#: apps/io.ox/calendar/toolbar.js
-msgid "New appointment"
-msgstr "Nowe spotkanie"
-
-#. Title of generic desktop notification about new invitations to appointments
-#. Title of the desktop notification about new invitation to a specific appointment
-#: apps/plugins/notifications/calendar/register.js
-#: module:plugins/notifications
-msgid "New appointment invitation"
-msgstr "Nowe zaproszenie na spotkanie"
-
-#. Title of the desktop notification about new reminder for a specific appointment
-#: apps/plugins/notifications/calendar/register.js
-#: module:plugins/notifications
-msgid "New appointment reminder"
-msgstr "Nowe przypomnienie o spotkaniu"
-
-#. Title of generic desktop notification about new reminders for appointments
-#: apps/plugins/notifications/calendar/register.js
-#: module:plugins/notifications
-msgid "New appointment reminders"
-msgstr "Nowe przypomnienia o spotkaniach"
-
-#: apps/io.ox/core/folder/actions/add.js module:io.ox/core
-msgid "New calendar"
-msgstr "Nowy kalendarz"
-
-#: apps/io.ox/contacts/edit/main.js module:io.ox/contacts
-msgid "New contact"
-msgstr "Nowy kontakt"
-
-#: apps/io.ox/files/toolbar.js module:io.ox/files
-msgid "New file"
-msgstr "Nowy plik"
-
-#: apps/io.ox/core/folder/actions/add.js module:io.ox/core
-msgid "New folder"
-msgstr "Nowy folder"
-
-#: apps/plugins/notifications/mail/register.js module:plugins/notifications
-msgid "New mail"
-msgstr "Nowa wiadomość"
-
-#: apps/plugins/notifications/mail/register.js module:plugins/notifications
-msgid "New mails"
-msgstr "Nowe wiadomości"
-
-#: apps/io.ox/core/notifications/subview.js module:io.ox/core
-msgid "New notifications"
-msgstr "Nowe powiadomienia"
-
-#: apps/plugins/notifications/tasks/register.js module:plugins/notifications
-msgid "New overdue task"
-msgstr "Nowe zadanie z przekroczonym terminem"
-
-#: apps/plugins/notifications/tasks/register.js module:plugins/notifications
-msgid "New overdue tasks"
-msgstr "Nowe zadania z przekroczonym terminem"
-
-#: apps/plugins/portal/userSettings/register.js module:io.ox/core
-msgid "New password"
-msgstr "Nowe hasło"
-
-#: apps/io.ox/mail/mailfilter/settings/model.js module:io.ox/mail
-msgid "New rule"
-msgstr "Nowa reguła"
-
-#: apps/io.ox/core/folder/contextmenu.js module:io.ox/core
-msgid "New subscription"
-msgstr "Nowa subskrypcja"
-
-#: apps/io.ox/tasks/toolbar.js module:io.ox/mail
-msgid "New task"
-msgstr "Nowe zadanie"
-
-#. Title for a desktop notification about a new invitation to a specific task
-#: apps/plugins/notifications/tasks/register.js module:plugins/notifications
-msgid "New task invitation"
-msgstr "Nowe zaproszenie do zadania"
-
-#. Title for a generic desktop notification about new invitations to tasks
-#: apps/plugins/notifications/tasks/register.js module:plugins/notifications
-msgid "New task invitations"
-msgstr "Nowe zaproszenia do zadań"
-
-#. Title for a desktop notification about a new reminder for a specific task
-#: apps/plugins/notifications/tasks/register.js module:plugins/notifications
-msgid "New task reminder"
-msgstr "Nowe przypomnienie o zadaniu"
-
-#. Title for a generic desktop notification about new reminders for tasks
-#: apps/plugins/notifications/tasks/register.js module:plugins/notifications
-msgid "New task reminders"
-msgstr "Nowe przypomnienia o zadaniach"
-
-#: apps/io.ox/core/tk/wizard.js module:io.ox/core
-#: apps/io.ox/core/viewer/views/displayerview.js
-#: apps/io.ox/core/wizard/registry.js module:io.ox/core/wizard
-#: apps/io.ox/wizards/upsell.js module:io.ox/wizards
-msgid "Next"
-msgstr "Dalej"
-
-#: apps/io.ox/calendar/week/view.js module:io.ox/calendar
-msgid "Next Day"
-msgstr "Następny dzień"
-
-#: apps/io.ox/calendar/week/view.js module:io.ox/calendar
-msgid "Next Week"
-msgstr "W przyszłym tygodniu"
-
-#: apps/io.ox/mail/threadview.js module:io.ox/mail
-msgid "Next message"
-msgstr "Następna wiadomość"
-
-#: apps/io.ox/core/viewer/views/toolbarview.js module:io.ox/core
-msgid "Next page"
-msgstr "Następna strona"
-
-#. button tooltip for 'go to next presentation slide' action
-#: apps/io.ox/presenter/views/navigationview.js module:io.ox/presenter
-#: apps/io.ox/presenter/views/presentationview.js
-msgid "Next slide"
-msgstr "Następny slajd"
-
-#: apps/io.ox/contacts/model.js module:io.ox/contacts
-msgid "Nickname"
-msgstr "Pseudonim"
-
-#. folder permissions - Is Admin? NO
-#: apps/io.ox/calendar/month/perspective.js module:io.ox/calendar
-#: apps/io.ox/calendar/week/perspective.js apps/io.ox/core/main.js
-#: module:io.ox/core apps/io.ox/core/permissions/permissions.js
-#: apps/io.ox/mail/accounts/settings.js module:io.ox/mail/accounts/settings
-msgid "No"
-msgstr "Nie"
-
-#: apps/plugins/portal/rss/register.js module:io.ox/portal
-msgid "No RSS feeds found."
-msgstr "Nie znaleziono kanałów RSS."
-
-#: apps/plugins/portal/twitter/register.js module:plugins/portal
-msgid "No Tweets yet."
-msgstr "Nie ma jeszcze żadnych tweetów."
-
-#: apps/io.ox/calendar/list/perspective.js module:io.ox/calendar
-msgid "No appointments found until %s"
-msgstr "Nie znaleziono spotkań do: %s"
-
-#: apps/io.ox/core/tk/tokenfield.js module:io.ox/core
-#, fuzzy
-#| msgid "No matching items found."
-msgid "No autocomplete entries found"
-msgstr "Nie znaleziono pasujących elementów."
-
-#: apps/plugins/portal/birthdays/register.js module:plugins/portal
-msgid "No birthdays within the next %1$d weeks"
-msgstr "Brak urodzin w ciągu następnych %1$s tyg."
-
-#: apps/io.ox/core/boot/i18n.js module:io.ox/core/boot
-msgid ""
-"No connection to server. Please check your internet connection and retry."
-msgstr ""
-"Brak połączenia z serwerem. Sprawdź połączenie z Internetem i spróbuj "
-"ponownie."
-
-#: apps/io.ox/core/commons.js module:io.ox/core apps/io.ox/files/main.js
-#: module:io.ox/files
-msgid "No elements selected"
-msgstr "Brak wybranych elementów"
-
-#: apps/io.ox/core/settings/errorlog/settings/pane.js module:io.ox/core
-msgid "No errors"
-msgstr "Brak błędów"
-
-#: apps/plugins/portal/recentfiles/register.js module:plugins/portal
-msgid "No files have been changed recently"
-msgstr "Żadne pliki nie zostały niedawno zmienione"
-
-#: apps/io.ox/search/items/view-template.js module:io.ox/core
-msgid "No items found"
-msgstr "Nie znaleziono żadnych elementów"
-
-#: apps/io.ox/contacts/settings/pane.js module:io.ox/contacts
-msgid "No link"
-msgstr "Bez łącza"
-
-#: apps/io.ox/core/settings/errorlog/settings/pane.js module:io.ox/core
-msgid "No lost requests"
-msgstr "Bez zgubionych żądań"
-
-#: apps/plugins/portal/mail/register.js module:plugins/portal
-msgid "No mails in your inbox"
-msgstr "Brak wiadomości w skrzynce odbiorczej"
-
-#. search feature returns an empty result
-#: apps/io.ox/find/main.js module:io.ox/core
-msgid "No matching items found."
-msgstr "Nie znaleziono pasujących elementów."
-
-#: apps/io.ox/mail/main.js module:io.ox/mail
-msgid "No message selected"
-msgstr "Brak wybranych wiadomości"
-
-#: apps/io.ox/core/notifications.js module:io.ox/core
-msgid "No notifications"
-msgstr "Brak powiadomień"
-
-#: apps/io.ox/tasks/util.js module:io.ox/tasks
-msgid "No priority"
-msgstr "Brak priorytetu"
-
-#: apps/io.ox/mail/util.js module:io.ox/core
-msgid "No recipients"
-msgstr "Brak adresatów"
-
-#: apps/io.ox/calendar/settings/pane.js module:io.ox/calendar
-#: apps/io.ox/calendar/util.js apps/io.ox/tasks/edit/view-template.js
-#: module:io.ox/tasks/edit
-msgid "No reminder"
-msgstr "Bez przypomnienia"
-
-#: apps/io.ox/mail/compose/extensions.js module:io.ox/mail
-#: apps/io.ox/mail/settings/signatures/settings/pane.js
-msgid "No signature"
-msgstr "Bez podpisu"
-
-#: apps/io.ox/core/settings/errorlog/settings/pane.js module:io.ox/core
-msgid "No slow requests"
-msgstr "Bez wolnych żądań"
-
-#. %1$s mail sender
-#. %2$s mail subject
-#: apps/io.ox/mail/compose/model.js module:io.ox/mail apps/io.ox/mail/util.js
-#: module:io.ox/core apps/plugins/notifications/mail/register.js
-#: module:plugins/notifications
-#, c-format
-msgid "No subject"
-msgstr "Brak tematu"
-
-#: apps/io.ox/core/sub/subscriptions.js module:io.ox/core/sub
-msgid "No subscription services available for this module"
-msgstr "Wybrany moduł nie ma dostępnych usług subskrypcji"
-
-#: apps/plugins/portal/reddit/register.js module:io.ox/portal
-msgid "No title."
-msgstr "Brak tytułu."
-
-#. possible setting for 'Should only the current message or all messages of the sender be moved'
 #: apps/io.ox/mail/settings/pane.js module:io.ox/mail
-msgid "No, only move selected message(s)"
-msgstr "Nie, przenieś tylko wybrane wiadomości"
+msgid "10 minutes"
+msgstr "10 minut"
+
+#: apps/io.ox/core/settings/pane.js module:io.ox/core
+msgid "15 minutes"
+msgstr "15 minut"
+
+#: apps/io.ox/core/settings/pane.js module:io.ox/core
+msgid "30 minutes"
+msgstr "30 minut"
+
+#: apps/io.ox/core/settings/pane.js module:io.ox/core
+msgid "Refresh interval"
+msgstr "Odstęp odświeżania"
 
 #. object permissions - read
 #. object permissions - edit/modify
@@ -5568,1409 +4447,466 @@
 msgid "None"
 msgstr "Brak"
 
-#: apps/io.ox/tasks/edit/view-template.js module:io.ox/tasks/edit
-msgctxt "Tasks priority"
-msgid "None"
-msgstr "Brak"
-
-#. E-Mail priority
-#: apps/io.ox/mail/compose/view.js module:io.ox/mail
-msgctxt "E-Mail priority"
-msgid "Normal"
-msgstr "Normalny"
-
-#: apps/io.ox/mail/actions.js module:io.ox/mail apps/io.ox/mail/toolbar.js
-msgid "Not spam"
-msgstr "Nie spam"
-
-#: apps/io.ox/tasks/edit/view-template.js module:io.ox/tasks/edit
-#: apps/io.ox/tasks/print.js module:io.ox/tasks apps/io.ox/tasks/util.js
-msgid "Not started"
-msgstr "Nierozpoczęte"
-
-#: apps/io.ox/calendar/freebusy/templates.js module:io.ox/calendar/freebusy
-#: apps/io.ox/mail/actions/reminder.js module:io.ox/mail
-msgid "Note"
-msgstr "Uwaga"
-
-#: apps/io.ox/core/import/import.js module:io.ox/core
-msgid "Note on CSV files:"
-msgstr "Uwaga dotycząca plików CSV:"
-
-#: apps/io.ox/mail/categories/dialogs.js module:io.ox/mail
-msgid "Note that some of the tabs can not be disabled."
-msgstr "Uwaga: niektórych kart nie można wyłączyć."
-
-#: apps/io.ox/contacts/print.js module:io.ox/contacts
-msgid "Note: One contact is not shown due to missing phone numbers"
-msgid_plural "Note: %1$d contacts are not shown due to missing phone numbers"
-msgstr[0] ""
-"Uwaga: jeden kontakt nie jest pokazywany z powodu braku numerów telefonów"
-msgstr[1] ""
-"Uwaga: %1$d kontakty nie są pokazywane z powodu braku numerów telefonów"
-msgstr[2] ""
-"Uwaga: %1$d kontaktów nie jest pokazywanych z powodu braku numerów telefonów"
-
-#: apps/io.ox/core/sub/settings/pane.js module:io.ox/core/sub
-msgid ""
-"Note: Refreshing this subscription will replace the calendar content with "
-"the external content. Changes you have made inside appsuite will be "
-"overwritten"
-msgstr ""
-"Uwaga: Odświeżenie zawartości zastąpi zawartość kalendarza zawartością "
-"zewnętrzną. Zmiany wprowadzone w aplikacji zostaną zastąpione."
-
-#: apps/io.ox/core/export/export.js module:io.ox/core
-msgid "Note: The vCard format cannot contain distribution lists"
-msgstr "Uwaga: format vCard nie może obejmować list dystrybucyjnych"
-
-#: apps/io.ox/core/sub/subscriptions.js module:io.ox/core/sub
-msgid ""
-"Note: This subscription will replace the calendar content with the external "
-"content. Therefore you must create a new folder for this subscription."
-msgstr ""
-"Uwaga: ta subskrypcja zastąpi zawartość kalendarza zawartością zewnętrzną. "
-"Dlatego należy utworzyć nowy folder na potrzeby tej subskrypcji."
-
-#: apps/io.ox/mail/compose/extensions.js module:io.ox/mail
-msgid "Notification"
-msgstr "Powiadomienie"
-
-#: apps/io.ox/core/notifications.js module:io.ox/core
-msgid "Notifications"
-msgstr "Powiadomienia"
-
-#: apps/io.ox/core/settings/downloads/pane.js module:io.ox/core
-msgid "Notifier"
-msgstr "Powiadomienia"
-
-#: apps/io.ox/calendar/edit/extensions.js module:io.ox/calendar/edit/main
-msgid "Notify all participants by email."
-msgstr "Powiadom wszystkich uczestników pocztą e-mail."
-
-#: apps/io.ox/calendar/edit/recurrence-view.js module:io.ox/calendar/edit/main
-msgid "November"
-msgstr "Listopad"
-
-#: apps/io.ox/mail/vacationnotice/settings/model.js module:io.ox/mail
-msgid "Number of days between vacation notices to the same sender"
-msgstr "Liczba dni pomiędzy zawiadomieniami o urlopie dla tego samego nadawcy"
-
-#. number of items in a folder
-#: apps/io.ox/core/folder/actions/properties.js module:io.ox/core
-msgid "Number of items"
-msgstr "Liczba elementów"
-
-#. number of messages in a folder (mail only)
-#: apps/io.ox/core/folder/actions/properties.js module:io.ox/core
-msgid "Number of messages"
-msgstr "Liczba wiadomości"
-
-#: apps/io.ox/core/tk/reminder-util.js module:io.ox/core
-msgid "OK"
-msgstr "OK"
-
-#: apps/io.ox/core/permissions/permissions.js module:io.ox/core
-msgid "Object permissions"
-msgstr "Uprawnienia do obiektu"
-
-#. Emoji category
-#: apps/io.ox/emoji/categories.js module:io.ox/mail/emoji
-msgid "Objects"
-msgstr "Obiekty"
-
-#: apps/io.ox/calendar/edit/recurrence-view.js module:io.ox/calendar/edit/main
-msgid "October"
-msgstr "Październik"
-
-#: apps/io.ox/core/main.js module:io.ox/core
-msgid "Offline"
-msgstr "Offline"
-
-#: apps/io.ox/core/boot/i18n.js module:io.ox/core/boot
-msgid "Offline mode"
-msgstr "Tryb offline"
-
-#: apps/io.ox/core/folder/picker.js module:io.ox/core
-#: apps/io.ox/core/relogin.js apps/io.ox/core/tk/filestorageUtil.js
-#: apps/io.ox/core/tk/mobiscroll.js
-msgid "Ok"
-msgstr "OK"
-
-#: apps/io.ox/calendar/actions/create.js module:io.ox/calendar
-msgid "On behalf of the owner"
-msgstr "W imieniu właściciela"
-
-#. recurrence string
-#: apps/io.ox/calendar/util.js module:io.ox/calendar
-msgid "On work days"
-msgstr "W dni robocze"
-
-#. %1$d is the number of search results in the autocomplete field
-#: apps/io.ox/core/tk/tokenfield.js module:io.ox/core
-#, c-format
-msgid "One autocomplete entry found"
-msgid_plural "%1$d autocomplete entries found"
-msgstr[0] ""
-msgstr[1] ""
-msgstr[2] ""
-
-#: apps/io.ox/mail/actions/attachmentQuota.js module:io.ox/mail
-msgid ""
-"One or more attached files exceed the size limit per email. Therefore, the "
-"files are not sent as attachments but kept on the server. The email you have "
-"sent just contains links to download these files."
-msgstr ""
-"Co najmniej jeden z załączonych plików przekracza limit rozmiaru na "
-"wiadomość e-mail. Pliki nie zostaną wysłane jako załączniki, tylko zostaną "
-"zachowane na serwerze. Wysyłana wiadomość e-mail zawiera tylko łącza "
-"umożliwiające pobranie tych plików."
-
-#: apps/io.ox/files/actions/add-storage-account.js module:io.ox/files
-msgid "OneDrive"
-msgstr "OneDrive"
-
-#: apps/io.ox/backbone/mini-views/help.js module:io.ox/core
-msgid "Online help"
-msgstr "Pomoc internetowa"
-
-#: apps/io.ox/core/sub/settings/pane.js module:io.ox/core/sub
-msgid "Only showing items related to folder \"%1$s\""
-msgstr "Pokaż tylko elementy związane z folderem %1$s"
-
-#: apps/io.ox/files/actions.js module:io.ox/files
-msgid "Open"
-msgstr "Otwórz"
-
-#: apps/io.ox/contacts/settings/pane.js module:io.ox/contacts
-#: apps/io.ox/contacts/view-detail.js
-msgid "Open Street Map"
-msgstr "Open Street Map"
-
-#: apps/io.ox/mail/threadview.js module:io.ox/mail
-msgid "Open all messages"
-msgstr "Otwórz wszystkie wiadomości"
-
-#: apps/io.ox/core/viewer/views/toolbarview.js module:io.ox/core
-msgid "Open attachment"
-msgstr "Otwórz załącznik"
-
-#: apps/io.ox/core/viewer/views/sidebar/panelbaseview.js
-#: module:io.ox/core/viewer
-msgid "Open description panel"
-msgstr "Otwórz panel opisu"
-
-#: apps/plugins/portal/tumblr/register.js module:io.ox/portal
-msgid "Open external link"
-msgstr "Otwórz łącze zewnętrzne"
-
-#: apps/io.ox/core/commons.js module:io.ox/core
-#: apps/io.ox/files/share/view-options.js module:io.ox/files
-#: apps/io.ox/files/view-options.js apps/io.ox/mail/view-options.js
-#: module:io.ox/mail
-msgid "Open folder view"
-msgstr "Otwórz widok folderów"
-
-#. %1$s is a map service, like "Google Maps"
-#: apps/io.ox/contacts/view-detail.js module:io.ox/contacts
-msgid "Open in %1$s"
-msgstr "Otwórz w %1$s"
-
-#: apps/io.ox/core/pim/actions.js module:io.ox/core
-#: apps/io.ox/files/actions.js module:io.ox/files apps/io.ox/mail/actions.js
-#: module:io.ox/mail
-msgid "Open in browser"
-msgstr "Otwórz w przeglądarce"
-
-#: apps/io.ox/core/viewer/views/toolbarview.js module:io.ox/core
-msgid "Open in browser tab"
-msgstr "Otwórz w karcie przeglądarki"
-
-#: apps/io.ox/linkedIn/view-detail.js module:io.ox/portal
-msgid "Open on LinkedIn"
-msgstr "Otwórz w serwisie LinkedIn"
-
-#: apps/io.ox/mail/threadview.js module:io.ox/mail
-msgid "Open/close all messages"
-msgstr "Otwórz/zamknij wszystkie wiadomości"
-
-#: apps/io.ox/contacts/model.js module:io.ox/contacts
-msgid "Optional 01"
-msgstr "Opcjonalne 01"
-
-#: apps/io.ox/contacts/model.js module:io.ox/contacts
-msgid "Optional 02"
-msgstr "Opcjonalne 02"
-
-#: apps/io.ox/contacts/model.js module:io.ox/contacts
-msgid "Optional 03"
-msgstr "Opcjonalne 03"
-
-#: apps/io.ox/contacts/model.js module:io.ox/contacts
-msgid "Optional 04"
-msgstr "Opcjonalne 04"
-
-#: apps/io.ox/contacts/model.js module:io.ox/contacts
-msgid "Optional 05"
-msgstr "Opcjonalne 05"
-
-#: apps/io.ox/contacts/model.js module:io.ox/contacts
-msgid "Optional 06"
-msgstr "Opcjonalne 06"
-
-#: apps/io.ox/contacts/model.js module:io.ox/contacts
-msgid "Optional 07"
-msgstr "Opcjonalne 07"
-
-#: apps/io.ox/contacts/model.js module:io.ox/contacts
-msgid "Optional 08"
-msgstr "Opcjonalne 08"
-
-#: apps/io.ox/contacts/model.js module:io.ox/contacts
-msgid "Optional 09"
-msgstr "Opcjonalne 09"
-
-#: apps/io.ox/contacts/model.js module:io.ox/contacts
-msgid "Optional 10"
-msgstr "Opcjonalne 10"
-
-#: apps/io.ox/contacts/model.js module:io.ox/contacts
-msgid "Optional 11"
-msgstr "Opcjonalne 11"
-
-#: apps/io.ox/contacts/model.js module:io.ox/contacts
-msgid "Optional 12"
-msgstr "Opcjonalne 12"
-
-#: apps/io.ox/contacts/model.js module:io.ox/contacts
-msgid "Optional 13"
-msgstr "Opcjonalne 13"
-
-#: apps/io.ox/contacts/model.js module:io.ox/contacts
-msgid "Optional 14"
-msgstr "Opcjonalne 14"
-
-#: apps/io.ox/contacts/model.js module:io.ox/contacts
-msgid "Optional 15"
-msgstr "Opcjonalne 15"
-
-#: apps/io.ox/contacts/model.js module:io.ox/contacts
-msgid "Optional 16"
-msgstr "Opcjonalne 16"
-
-#: apps/io.ox/contacts/model.js module:io.ox/contacts
-msgid "Optional 17"
-msgstr "Opcjonalne 17"
-
-#: apps/io.ox/contacts/model.js module:io.ox/contacts
-msgid "Optional 18"
-msgstr "Opcjonalne 18"
-
-#: apps/io.ox/contacts/model.js module:io.ox/contacts
-msgid "Optional 19"
-msgstr "Opcjonalne 19"
-
-#: apps/io.ox/contacts/model.js module:io.ox/contacts
-msgid "Optional 20"
-msgstr "Opcjonalne 20"
-
-#: apps/io.ox/calendar/toolbar.js module:io.ox/calendar
-#: apps/io.ox/contacts/toolbar.js module:io.ox/contacts
-#: apps/io.ox/core/emoji/view.js module:io.ox/mail/emoji
-#: apps/io.ox/files/toolbar.js module:io.ox/files
-#: apps/io.ox/find/extensions-facets.js module:io.ox/core
-#: apps/io.ox/mail/compose/extensions.js module:io.ox/mail
-#: apps/io.ox/mail/compose/view.js apps/io.ox/mail/toolbar.js
-#: apps/io.ox/tasks/toolbar.js
-msgid "Options"
-msgstr "Opcje"
-
-#: apps/io.ox/core/tk/flag-picker.js module:io.ox/mail
-#: apps/io.ox/mail/mailfilter/settings/filter/view-form.js
-#: module:io.ox/settings apps/io.ox/portal/settings/pane.js
-#: module:io.ox/portal
-msgid "Orange"
-msgstr "Pomarańczowy"
-
-#: apps/io.ox/tasks/main.js module:io.ox/tasks
-msgid "Order"
-msgstr "Kolejność"
-
-#: apps/io.ox/calendar/view-detail.js module:io.ox/calendar
-#: apps/io.ox/participants/views.js module:io.ox/core
-msgid "Organizer"
-msgstr "Organizator"
-
-#: apps/io.ox/tasks/util.js module:io.ox/tasks
-msgid "Original mail"
-msgstr "Wiadomość oryginalna"
-
-#: apps/io.ox/contacts/view-detail.js module:io.ox/contacts
-msgid "Other Address"
-msgstr "Inny adres"
-
-#: apps/io.ox/contacts/edit/view-form.js module:io.ox/contacts
-msgid "Other address"
-msgstr "Inny adres"
-
-#: apps/io.ox/mail/accounts/view-form.js module:io.ox/settings
-msgid "Outgoing server (SMTP)"
-msgstr "Serwer poczty wychodzącej (SMTP)"
-
-#: apps/io.ox/tasks/util.js module:io.ox/tasks
-msgid "Overdue"
-msgstr "Termin przekroczony"
-
-#: apps/plugins/notifications/tasks/register.js module:plugins/notifications
-msgid "Overdue Tasks"
-msgstr "Zadania z przekroczonym terminem"
-
-#. Role: Owner (same as admin)
-#: apps/io.ox/core/permissions/permissions.js module:io.ox/core
-#: apps/io.ox/files/share/permissions.js
-msgid "Owner"
-msgstr "Właściciel"
+#: apps/io.ox/core/settings/pane.js module:io.ox/core
+msgid "Default app after sign in"
+msgstr "Domyślna aplikacja po zalogowaniu"
+
+#: apps/io.ox/core/settings/pane.js module:io.ox/core
+msgid "disable"
+msgstr "wyłącz"
+
+#: apps/io.ox/core/settings/pane.js module:io.ox/core
+msgid "Automatic opening of notification area"
+msgstr "Automatyczne otwieranie obszaru powiadomień"
+
+#: apps/io.ox/core/settings/pane.js module:io.ox/core
+msgid "Show desktop notifications"
+msgstr "Pokaz powiadomienia na pulpicie"
+
+#. Opens popup to decide if desktop notifications should be shown
+#: apps/io.ox/core/settings/pane.js module:io.ox/core
+msgid "Manage permission now"
+msgstr "Zarządzaj uprawnieniami"
+
+#: apps/io.ox/core/settings/user.js module:io.ox/contacts
+msgid "Couldn't load your contact data."
+msgstr "Nie można wczytać danych kontaktu."
+
+#. Bytes
+#: apps/io.ox/core/strings.js module:io.ox/core
+msgid "B"
+msgstr "B"
+
+#. Kilobytes
+#: apps/io.ox/core/strings.js module:io.ox/core
+msgid "KB"
+msgstr "KB"
+
+#. Megabytes
+#: apps/io.ox/core/strings.js module:io.ox/core
+msgid "MB"
+msgstr "MB"
+
+#. Gigabytes
+#: apps/io.ox/core/strings.js module:io.ox/core
+msgid "GB"
+msgstr "GB"
+
+#. Terabytes
+#: apps/io.ox/core/strings.js module:io.ox/core
+msgid "TB"
+msgstr "TB"
 
 #. Petabytes
 #: apps/io.ox/core/strings.js module:io.ox/core
 msgid "PB"
 msgstr "PB"
 
-#: apps/io.ox/files/view-options.js module:io.ox/files
-msgid "PDFs"
-msgstr "PDF"
-
-#. text of a viewer document page caption
-#. Example result: "Page 5 of 10"
-#. %1$d is the current page index
-#. %2$d is the total number of pages
-#: apps/io.ox/core/viewer/views/types/documentview.js module:io.ox/core
-msgid "Page %1$d of %2$d"
-msgstr "Strona %1$d z %2$d"
-
-#: apps/io.ox/contacts/model.js module:io.ox/contacts
-msgid "Pager"
-msgstr "Pager"
-
-#. text of a user list that shows the names of presenting user and participants.
-#. the dropdown button label for the participants dropdown.
-#. the participants section label.
-#: apps/io.ox/calendar/print-compact.js module:io.ox/calendar
-#: apps/io.ox/participants/detail.js module:io.ox/core
-#: apps/io.ox/participants/views.js
-#: apps/io.ox/presenter/views/navigationview.js module:io.ox/presenter
-msgid "Participants"
-msgstr "Uczestnicy"
-
-#: apps/io.ox/core/boot/i18n.js module:io.ox/core/boot
-#: apps/io.ox/core/relogin.js module:io.ox/core
-#: apps/io.ox/files/share/wizard.js module:io.ox/files
-#: apps/io.ox/mail/accounts/view-form.js module:io.ox/settings
+#. Exabytes
+#: apps/io.ox/core/strings.js module:io.ox/core
+msgid "EB"
+msgstr "EB"
+
+#. Zettabytes
+#: apps/io.ox/core/strings.js module:io.ox/core
+msgid "ZB"
+msgstr "ZB"
+
+#. Yottabytes
+#: apps/io.ox/core/strings.js module:io.ox/core
+msgid "YB"
+msgstr "YB"
+
+#. File size
+#. %1$d is the number
+#. %2$s is the unit (B, KB, MB etc.)
+#: apps/io.ox/core/strings.js module:io.ox/core
+msgid "%1$d %2$s"
+msgstr "%1$d %2$s"
+
+#: apps/io.ox/core/sub/model.js module:io.ox/core/sub
+msgid "Publication must have a target."
+msgstr "Publikacja musi mieć cel."
+
+#: apps/io.ox/core/sub/model.js module:io.ox/core/sub
+msgid "Publication must have a site."
+msgstr "Publikacja musi mieć witrynę."
+
+#: apps/io.ox/core/sub/model.js module:io.ox/core/sub
+msgid "Model is incomplete."
+msgstr "Model jest niekompletny."
+
+#: apps/io.ox/core/sub/model.js module:io.ox/core/sub
+msgid "You have to enter a username and password to subscribe."
+msgstr "Aby zasubskrybować, musisz wprowadzić nazwę użytkownika i hasło."
+
+#: apps/io.ox/core/sub/settings/pane.js module:io.ox/core/sub
+msgid "Only showing items related to folder \"%1$s\""
+msgstr "Pokaż tylko elementy związane z folderem %1$s"
+
+#: apps/io.ox/core/sub/settings/pane.js module:io.ox/core/sub
+msgid "Show all items"
+msgstr "Pokaż wszystkie elementy"
+
+#: apps/io.ox/core/sub/settings/pane.js module:io.ox/core/sub
+msgid "Unnamed subscription"
+msgstr "Subskrypcja bez nazwy"
+
+#: apps/io.ox/core/sub/settings/pane.js module:io.ox/core/sub
+msgid ""
+"Note: Refreshing this subscription will replace the calendar content with the "
+"external content. Changes you have made inside appsuite will be overwritten"
+msgstr ""
+"Uwaga: Odświeżenie zawartości zastąpi zawartość kalendarza zawartością "
+"zewnętrzną. Zmiany wprowadzone w aplikacji zostaną zastąpione."
+
+#: apps/io.ox/core/sub/settings/pane.js module:io.ox/core/sub
+#: apps/io.ox/mail/mailfilter/settings/filter.js module:io.ox/mail
+#: apps/io.ox/portal/settings/pane.js module:io.ox/portal
+msgid "Disable"
+msgstr "Wyłącz"
+
+#: apps/io.ox/core/sub/settings/pane.js module:io.ox/core/sub
+#: apps/io.ox/mail/autoforward/settings/model.js module:io.ox/mail
+#: apps/io.ox/mail/mailfilter/settings/filter.js
+#: apps/io.ox/portal/settings/pane.js module:io.ox/portal
+msgid "Enable"
+msgstr "Włącz"
+
+#: apps/io.ox/core/sub/settings/pane.js module:io.ox/core/sub
+msgid "Subscription refresh"
+msgstr "Odśwież subskrypcję"
+
+#: apps/io.ox/core/sub/settings/pane.js module:io.ox/core/sub
+msgid ""
+"A refresh takes some time, so please be patient, while the refresh runs in "
+"the "
+"background. Only one refresh per subscription and per session is allowed."
+msgstr ""
+"Odświeżenie (wykonywane w tle) może zająć nieco czasu. Dozwolone jest tylko "
+"jedno odświeżenie na subskrypcję i sesję."
+
+#: apps/io.ox/core/sub/settings/pane.js module:io.ox/core/sub
+msgid ""
+"This folder has publications but you are not allowed to view or edit them"
+msgstr ""
+"Ten folder zawiera publikacje, ale nie możesz ich przeglądać ani edytować"
+
+#: apps/io.ox/core/sub/settings/pane.js module:io.ox/core/sub
+msgid ""
+"This folder has subscriptions but you are not allowed to view or edit them"
+msgstr ""
+"Ten folder zawiera subskrypcje, ale nie możesz ich przeglądać ani edytować"
+
+#: apps/io.ox/core/sub/settings/pane.js module:io.ox/core/sub
+msgid "This folder has no publications"
+msgstr "Ten folder nie ma publikacji"
+
+#: apps/io.ox/core/sub/settings/pane.js module:io.ox/core/sub
+msgid "This folder has no subscriptions"
+msgstr "Ten folder nie ma subskrypcji"
+
+#: apps/io.ox/core/sub/settings/pane.js module:io.ox/core/sub
+msgid "You don't have any publications yet"
+msgstr "Nie masz jeszcze żadnych publikacji"
+
+#: apps/io.ox/core/sub/settings/pane.js module:io.ox/core/sub
+msgid "You don't have any subscriptions yet"
+msgstr "Nie masz jeszcze żadnych subskrypcji"
+
+#: apps/io.ox/core/sub/settings/pane.js module:io.ox/core/sub
+#: apps/io.ox/core/sub/settings/register.js
+msgid "Publications"
+msgstr "Publikacje"
+
+#: apps/io.ox/core/sub/settings/pane.js module:io.ox/core/sub
+#: apps/io.ox/core/sub/settings/register.js
+msgid "Subscriptions"
+msgstr "Subskrypcje"
+
+#: apps/io.ox/core/sub/settings/register.js module:io.ox/core/sub
+msgid "Publications and Subscriptions"
+msgstr "Publikacje i subskrypcje"
+
+#: apps/io.ox/core/sub/subscriptions.js module:io.ox/core/sub
+msgid "Subscribe"
+msgstr "Subskrybuj"
+
+#: apps/io.ox/core/sub/subscriptions.js module:io.ox/core/sub
+msgid "Checking credentials ..."
+msgstr "Sprawdzanie poświadczeń..."
+
+#: apps/io.ox/core/sub/subscriptions.js module:io.ox/core/sub
+msgid "Subscription successfully created."
+msgstr "Subskrypcja została pomyślnie utworzona."
+
+#: apps/io.ox/core/sub/subscriptions.js module:io.ox/core/sub
+msgid "Error:"
+msgstr "Błąd:"
+
+#: apps/io.ox/core/sub/subscriptions.js module:io.ox/core/sub
+msgid "The subscription could not be created."
+msgstr "Nie można utworzyć subskrypcji."
+
+#: apps/io.ox/core/sub/subscriptions.js module:io.ox/core/sub
+msgid "No subscription services available for this module"
+msgstr "Wybrany moduł nie ma dostępnych usług subskrypcji"
+
+#: apps/io.ox/core/sub/subscriptions.js module:io.ox/core/sub
+msgid "Add new account"
+msgstr "Dodaj nowe konto"
+
+#: apps/io.ox/core/sub/subscriptions.js module:io.ox/core/sub
+#: apps/plugins/portal/mail/register.js module:plugins/portal
+msgid "Account"
+msgstr "Konto"
+
+#: apps/io.ox/core/sub/subscriptions.js module:io.ox/core/sub
+msgid "Source"
+msgstr "Źródło"
+
+#: apps/io.ox/core/sub/subscriptions.js module:io.ox/core/sub
+msgid "Add new folder for this subscription"
+msgstr "Dodaj nowy folder do tej subskrypcji"
+
+#: apps/io.ox/core/sub/subscriptions.js module:io.ox/core/sub
+msgid ""
+"Note: This subscription will replace the calendar content with the external "
+"content. Therefore you must create a new folder for this subscription."
+msgstr ""
+"Uwaga: ta subskrypcja zastąpi zawartość kalendarza zawartością zewnętrzną. "
+"Dlatego należy utworzyć nowy folder na potrzeby tej subskrypcji."
+
+#: apps/io.ox/core/sub/subscriptions.js module:io.ox/core/sub
+msgid "Approximate Duration for Subscriptions"
+msgstr "Przybliżony czas trwania subskrypcji"
+
+#: apps/io.ox/core/sub/subscriptions.js module:io.ox/core/sub
+msgid ""
+"Updating subscribed data takes time. Importing 100 contacts for example, may "
+"take up to 5 minutes. Please have some patience."
+msgstr ""
+"Aktualizacja subskrybowanych danych wymaga trochę czasu. Na przykład "
+"zaimportowanie 100 kontaktów może zająć do 5 min. Prosimy o cierpliwość."
+
+#: apps/io.ox/core/tk/attachments.js module:io.ox/core
 #: apps/io.ox/mail/compose/extensions.js module:io.ox/mail
-msgid "Password"
-msgstr "Hasło"
-
-#. %1$s is the minimum password length
-#. %2$s is the maximum password length
-#: apps/plugins/portal/userSettings/register.js module:io.ox/core
-#, c-format
-msgid "Password length must be between %1$d and %2$d characters."
-msgstr "Długość hasła musi wynosić od %1$d do %2$d znaków."
-
-#: apps/io.ox/settings/accounts/settings/pane.js
-#: module:io.ox/settings/accounts
-msgid "Password recovery"
-msgstr "Odzyskiwanie hasła"
-
-#: apps/io.ox/files/share/wizard.js module:io.ox/files
-msgid "Password required"
-msgstr "Wymagane hasło"
-
-#: apps/plugins/portal/userSettings/register.js module:io.ox/core
-msgid "Password strength: Good"
-msgstr "Siła hasła: dobra"
-
-#: apps/plugins/portal/userSettings/register.js module:io.ox/core
-msgid "Password strength: Legendary!"
-msgstr "Siła hasła: rewelacja!"
-
-#: apps/plugins/portal/userSettings/register.js module:io.ox/core
-msgid "Password strength: Strong"
-msgstr "Siła hasła: wysoka"
-
-#: apps/plugins/portal/userSettings/register.js module:io.ox/core
-msgid "Password strength: Too short"
-msgstr "Siła hasła: zbyt krótkie"
-
-#: apps/plugins/portal/userSettings/register.js module:io.ox/core
-msgid "Password strength: Very strong"
-msgstr "Siła hasła: bardzo wysoka"
-
-#: apps/plugins/portal/userSettings/register.js module:io.ox/core
-msgid "Password strength: Very weak"
-msgstr "Siła hasła: bardzo niska"
-
-#: apps/plugins/portal/userSettings/register.js module:io.ox/core
-msgid "Password strength: Weak"
-msgstr "Siła hasła: niska"
-
-#: apps/plugins/portal/userSettings/register.js module:io.ox/core
-msgid "Password strength: Wrong length"
-msgstr "Siła hasła: niewłaściwa długość"
-
-#. button label for pausing the presentation
-#: apps/io.ox/presenter/views/navigationview.js module:io.ox/presenter
-#: apps/io.ox/presenter/views/toolbarview.js
-msgid "Pause presentation"
-msgstr "Wstrzymaj prezentację"
-
-#. button tooltip for pausing the presentation
-#: apps/io.ox/presenter/views/navigationview.js module:io.ox/presenter
-#: apps/io.ox/presenter/views/toolbarview.js
-msgid "Pause the presentation"
-msgstr "Wstrzymaj prezentację"
-
-#. Emoji category
-#: apps/io.ox/emoji/categories.js module:io.ox/mail/emoji
-msgid "People"
-msgstr "Ludzie"
-
-#: apps/io.ox/mail/settings/pane.js module:io.ox/mail
-msgid "Permanently remove deleted emails"
-msgstr "Trwale usuwaj kasowane wiadomości e-mail"
-
-#: apps/io.ox/core/folder/contextmenu.js module:io.ox/core
-msgid "Permissions"
-msgstr "Uprawnienia"
-
-#: apps/io.ox/files/share/permissions.js module:io.ox/core
-msgid "Permissions for \"%1$s\""
-msgstr "Uprawnienia dla \"%1$s\""
-
-#: apps/io.ox/settings/apps/settings/pane.js module:io.ox/core
-msgid "Permissions:"
-msgstr "Uprawnienia:"
-
-#: apps/io.ox/contacts/view-detail.js module:io.ox/contacts
-msgid "Personal"
-msgstr "Osobiste"
-
-#: apps/io.ox/contacts/edit/view-form.js module:io.ox/contacts
-msgid "Personal information"
-msgstr "Informacje osobowe"
-
-#. placeholder text in share dialog
-#: apps/io.ox/files/share/permissions.js module:io.ox/core
-msgid ""
-"Personal message (optional). This message is sent to all newly invited "
-"people."
-msgstr ""
-"Wiadomość osobista (opcjonalnie). Wiadomość ta zostanie wysłana do "
-"wszystkich nowo zaproszonych osób."
-
-#: apps/io.ox/contacts/print.js module:io.ox/contacts
-msgid "Phone"
-msgstr "Telefon"
-
-#: apps/io.ox/contacts/edit/view-form.js module:io.ox/contacts
-msgid "Phone & fax numbers"
-msgstr "Numery telefonów i faksów"
-
-#: apps/io.ox/contacts/model.js module:io.ox/contacts
-msgid "Phone (assistant)"
-msgstr "Telefon (dodatkowo)"
-
-#: apps/io.ox/contacts/model.js module:io.ox/contacts
-msgid "Phone (business alt)"
-msgstr "Telefon (drugi numer służbowy)"
-
-#: apps/io.ox/contacts/model.js module:io.ox/contacts
-msgid "Phone (business)"
-msgstr "Telefon (służbowy)"
-
-#: apps/io.ox/contacts/model.js module:io.ox/contacts
-msgid "Phone (car)"
-msgstr "Telefon (samochód)"
-
-#: apps/io.ox/contacts/model.js module:io.ox/contacts
-msgid "Phone (company)"
-msgstr "Telefon (firmowy)"
-
-#: apps/io.ox/contacts/model.js module:io.ox/contacts
-msgid "Phone (home alt)"
-msgstr "Telefon (drugi numer domowy)"
-
-#: apps/io.ox/contacts/model.js module:io.ox/contacts
-msgid "Phone (home)"
-msgstr "Telefon (domowy)"
-
-#: apps/io.ox/contacts/model.js module:io.ox/contacts
-msgid "Phone (other)"
-msgstr "Telefon (inny)"
-
-#: apps/io.ox/contacts/print.js module:io.ox/contacts
-msgid "Phone list"
-msgstr "Lista telefonów"
-
-#: apps/io.ox/contacts/view-detail.js module:io.ox/contacts
-msgid "Phone numbers"
-msgstr "Numery telefonów"
-
-#: apps/io.ox/core/tk/reminder-util.js module:io.ox/core
-msgid "Pick a time here"
-msgstr "Wybierz godzinę"
-
-#: apps/io.ox/core/tk/flag-picker.js module:io.ox/mail
-#: apps/io.ox/mail/mailfilter/settings/filter/view-form.js
-#: module:io.ox/settings apps/io.ox/portal/settings/pane.js
-#: module:io.ox/portal
-msgid "Pink"
-msgstr "Różowy"
-
-#. Emoji category
-#: apps/io.ox/emoji/categories.js module:io.ox/mail/emoji
-msgid "Places"
-msgstr "Miejsca"
-
-#: apps/io.ox/mail/compose/view.js module:io.ox/mail
-msgid "Plain Text"
-msgstr "Zwykły tekst"
-
-#: apps/io.ox/mail/settings/pane.js module:io.ox/mail
-msgid "Plain text"
-msgstr "Zwykły tekst"
-
-#: apps/io.ox/files/toolbar.js module:io.ox/files
-msgid "Play audio files"
-msgstr "Odtwórz pliki audio"
-
-#: apps/io.ox/files/toolbar.js module:io.ox/files
-msgid "Play video files"
-msgstr "Odtwórz pliki wideo"
-
-#. possible setting for 'Should only the current message or all messages of the sender be moved'
-#: apps/io.ox/mail/settings/pane.js module:io.ox/mail
-msgid "Please ask me every time"
-msgstr "Pytaj mnie za każdym razem"
-
-#: apps/plugins/portal/xing/register.js module:plugins/portal
-msgid ""
-"Please check your inbox for a confirmation email.\n"
-"\n"
-"Follow the instructions in the email and then return to the widget to "
-"complete account setup."
-msgstr ""
-"Wysłaliśmy do Ciebie wiadomość e-mail z potwierdzeniem.\n"
-"\n"
-"Postępuj zgodnie z napisanymi instrukcjami. Aby zakończyć konfigurację "
-"konta, wróć do tego widgetu."
-
-#: apps/io.ox/calendar/edit/recurrence-view.js module:io.ox/calendar/edit/main
-msgid "Please choose a sentence below."
-msgstr "Wybierz poniżej jedno zdanie."
-
-#: apps/io.ox/calendar/actions/acceptdeny.js module:io.ox/calendar
-msgid "Please comment your confirmation status."
-msgstr "Skomentuj status potwierdzenia."
-
-#: apps/io.ox/mail/mailfilter/settings/filter/view-form.js
-#: module:io.ox/settings
-msgid "Please define at least one action."
-msgstr "Zdefiniuj przynajmniej jedną akcję."
-
-#: apps/io.ox/backbone/validation.js module:io.ox/core
-msgid "Please enter a date in the past"
-msgstr "Podaj datę z przeszłości"
-
-#: apps/plugins/portal/flickr/register.js module:plugins/portal
-msgid "Please enter a description"
-msgstr "Podaj opis"
-
-#: apps/plugins/portal/tumblr/register.js module:io.ox/portal
-msgid "Please enter a description."
-msgstr "Podaj opis."
-
-#: apps/plugins/portal/rss/register.js module:io.ox/portal
-msgid "Please enter a feed URL."
-msgstr "Podaj adres URL kanału."
-
-#: apps/plugins/portal/flickr/register.js module:plugins/portal
-msgid "Please enter a search query"
-msgstr "Wpisz zapytanie do wyszukania"
-
-#: apps/io.ox/backbone/mini-views/datepicker.js module:io.ox/core
-#: apps/io.ox/backbone/validation.js
-#: apps/io.ox/mail/mailfilter/settings/filter/view-form.js
-#: module:io.ox/settings
-msgid "Please enter a valid date"
-msgstr "Podaj prawidłową datę"
-
-#: apps/io.ox/backbone/validation.js module:io.ox/core
-msgid "Please enter a valid email address"
-msgstr "Podaj prawidłowy adres e-mail"
-
-#: apps/io.ox/backbone/validation.js module:io.ox/core
-msgid "Please enter a valid email address or phone number"
-msgstr "Podaj prawidłowy adres e-mail lub numer telefonu"
-
-#: apps/io.ox/mail/settings/signatures/settings/pane.js module:io.ox/mail
-msgid "Please enter a valid name"
-msgstr "Wprowadź prawidłową nazwę"
-
-#: apps/io.ox/backbone/validation.js module:io.ox/core
-msgid "Please enter a valid number"
-msgstr "Wprowadź prawidłową liczbę"
-
-#: apps/io.ox/backbone/validation.js module:io.ox/core
-msgid "Please enter a valid object"
-msgstr "Wprowadź prawidłowy obiekt"
-
-#: apps/io.ox/backbone/validation.js module:io.ox/core
-msgid "Please enter a valid phone number. Allowed characters are: %1$s"
-msgstr "Podaj prawidłowy numer telefonu. Dozwolone znaki: %1$s"
-
-#: apps/io.ox/backbone/validation.js module:io.ox/core
-msgid "Please enter a value"
-msgstr "Podaj wartość"
-
-#: apps/plugins/portal/tumblr/register.js module:io.ox/portal
-msgid "Please enter an blog url."
-msgstr "Podaj adres URL blogu."
-
-#: apps/io.ox/core/relogin.js module:io.ox/core
-msgid "Please enter correct password"
-msgstr "Wprowadź poprawne hasło"
-
-#. %1$s the missing request parameter
-#: apps/io.ox/mail/accounts/view-form.js module:io.ox/settings
-#, c-format
-msgid "Please enter the following data: %1$s"
-msgstr "Wpisz następujące dane: %1$s"
-
-#: apps/io.ox/tasks/edit/view-template.js module:io.ox/tasks/edit
-msgid "Please enter value between 0 and 100."
-msgstr "Podaj wartość z zakresu od 0 do 100."
-
-#: apps/io.ox/core/boot/i18n.js module:io.ox/core/boot
-msgid "Please enter your credentials."
-msgstr "Wprowadź poświadczenia."
-
-#: apps/io.ox/onboarding/clients/extensions.js module:io.ox/core/onboarding
-msgid ""
-"Please enter your mobile phone number, and we´ll send you a link to "
-"automatically configure your iOS device! It´s that simple!"
-msgstr ""
-"Wpisz numer telefonu. Wyślemy odnośnik do automatycznej konfiguracji "
-"urządzenia iOS. To wszystko!"
-
-#: apps/io.ox/core/boot/i18n.js module:io.ox/core/boot
-msgid "Please enter your password."
-msgstr "Wprowadź hasło."
-
-#: apps/io.ox/mail/categories/dialogs.js module:io.ox/mail
-msgid ""
-"Please feel free to rename tabs to better match your needs. Use checkboxes "
-"to enable or disable specific tabs."
-msgstr ""
-"Możesz zmienić nazwy kart stosownie do własnych potrzeb. Aby włączyć lub "
-"wyłączyć określone karty, użyj pól wyboru."
-
-#: apps/io.ox/files/util.js module:io.ox/files
-msgid ""
-"Please note, changing or removing the file extension will cause problems "
-"when viewing or editing."
-msgstr ""
-"Uwaga: zmiana lub usunięcie rozszerzenia pliku spowoduje problemy podczas "
-"wyświetlania lub edycji."
-
-#: apps/plugins/core/feedback/register.js module:io.ox/core
-msgid ""
-"Please note, that support requests cannot be handled via the feedback-"
-"formular. When you have questions or problems please contact our support "
-"directly"
-msgstr ""
-"Uwaga: prośby o pomoc techniczną nie mogą być obsługiwane przy użyciu "
-"formularza opinii. Jeśli masz pytania lub problemy, skontaktuj się "
-"bezpośrednio z naszym działem pomocy technicznej."
-
-#: apps/io.ox/keychain/secretRecoveryDialog.js module:io.ox/keychain
-msgid ""
-"Please provide the old password so the account passwords can be recovered."
-msgstr "Aby przywrócić hasła do kont, podaj stare hasło."
-
-#: apps/io.ox/core/import/import.js module:io.ox/core
-msgid "Please select a file to import"
-msgstr "Wybierz plik do importu"
-
-#: apps/io.ox/core/import/import.js module:io.ox/core
-msgid "Please select a valid iCal File to import"
-msgstr "Wybierz prawidłowy plik iCal do importu"
-
-#: apps/io.ox/mail/compose/inline-images.js module:io.ox/mail
-msgid "Please select a valid image File to insert"
-msgstr "Wybierz prawidłowy plik obrazu do wstawienia"
-
-#. user can choose between windows, android, apple (usually)
-#: apps/io.ox/onboarding/clients/wizard.js module:io.ox/core/onboarding
-msgid "Please select the platform of your device."
-msgstr "Wybierz platformę urządzenia."
-
-#: apps/plugins/portal/xing/register.js module:plugins/portal
-msgid ""
-"Please select which of the following data we may use to create your %s "
-"account:"
-msgstr "Wybierz dane, których możemy użyć do utworzenia Twojego konta %s:"
-
-#: apps/io.ox/contacts/model.js module:io.ox/contacts
-msgid "Please set day and month properly"
-msgstr "Ustaw prawidłowo dzień i miesiąc"
-
-#: apps/io.ox/core/main.js module:io.ox/core apps/io.ox/core/relogin.js
-msgid "Please sign in again to continue"
-msgstr "Aby kontynuować, podpisz ponownie"
-
-#: apps/io.ox/files/legacy_api.js module:io.ox/files
-msgid "Please specify these missing variables: "
-msgstr "Podaj następujące brakujące zmienne:"
-
-#: apps/io.ox/core/boot/i18n.js module:io.ox/core/boot
-msgid "Please update your browser."
-msgstr "Zaktualizuj przeglądarkę."
-
-#: apps/io.ox/tasks/edit/util.js module:io.ox/tasks
-msgid "Plus"
-msgstr "Plus"
-
-#: apps/io.ox/core/viewer/views/toolbarview.js module:io.ox/core
-msgid "Pop out"
-msgstr "Otwórz w nowym oknie"
-
-#: apps/io.ox/core/viewer/views/toolbarview.js module:io.ox/core
-msgid "Pop out standalone viewer"
-msgstr "Otwórz w nowym oknie przeglądarkę zewnętrzną"
-
-#: apps/io.ox/portal/main.js module:io.ox/portal
-msgid "Portal"
-msgstr "Portal"
-
-#: apps/io.ox/core/main.js module:io.ox/core apps/io.ox/launchpad/main.js
-#: apps/io.ox/search/view-template.js
-msgctxt "app"
-msgid "Portal"
-msgstr "Portal"
-
-#: apps/io.ox/portal/settings/pane.js module:io.ox/portal
-msgid "Portal settings"
-msgstr "Ustawienia portalu"
-
-#: apps/io.ox/portal/main.js module:io.ox/portal
-msgid "Portal widgets"
-msgstr "Widgety portalu"
-
-#: apps/io.ox/contacts/model.js module:io.ox/contacts
-msgid "Position"
-msgstr "Stanowisko"
-
-#: apps/plugins/portal/xing/register.js module:plugins/portal
-msgid "Post a status update"
-msgstr "Opublikuj aktualizację statusu"
-
-#: apps/io.ox/contacts/model.js module:io.ox/contacts
-msgid "Postcode"
-msgstr "Kod pocztowy"
-
-#: apps/io.ox/onboarding/clients/wizard.js module:io.ox/core/onboarding
-msgid "Premium"
-msgstr "Premium"
-
-#: apps/io.ox/core/commons.js module:io.ox/core
-msgid "Premium features"
-msgstr "Funkcje premium"
-
-#: apps/io.ox/files/toolbar.js module:io.ox/files
-msgid "Present"
-msgstr "Prezentuj"
-
-#. launch the presenter app
-#: apps/io.ox/core/viewer/views/toolbarview.js module:io.ox/core
-msgctxt "presenter"
-msgid "Present"
-msgstr "Prezentuj"
-
-#. headline of a presentation end alert
-#: apps/io.ox/presenter/views/notification.js module:io.ox/presenter
-msgid "Presentation end"
-msgstr "Koniec prezentacji"
-
-#. Info text that says the presentation is paused.
-#: apps/io.ox/presenter/views/presentationview.js module:io.ox/presenter
-msgid "Presentation is paused."
-msgstr "Prezentacja została wstrzymana."
-
-#. headline of a presentation join alert
-#: apps/io.ox/presenter/views/notification.js module:io.ox/presenter
-msgid "Presentation join"
-msgstr "Dołączanie do prezentacji"
-
-#. headline of a presentation start alert
-#: apps/io.ox/presenter/views/notification.js module:io.ox/presenter
-msgid "Presentation start"
-msgstr "Początek prezentacji"
-
-#: apps/io.ox/files/view-options.js module:io.ox/files
-msgid "Presentations"
-msgstr "Prezentacje"
-
-#. text of a user list that shows the names of presenting user and participants.
-#. the presenter section label.
-#. tooltip for the icon that identifies the presenting user
-#: apps/io.ox/presenter/views/navigationview.js module:io.ox/presenter
-#: apps/io.ox/presenter/views/sidebar/userbadgeview.js
-msgid "Presenter"
-msgstr "Prezenter"
-
-#. aria label for the presenter navigation bar, for screen reader only.
-#: apps/io.ox/presenter/views/navigationview.js module:io.ox/presenter
-msgid "Presenter navigation bar"
-msgstr "Pasek nawigacyjny prezentera"
-
-#. aria label for the toolbar, for screen reader only.
-#: apps/io.ox/presenter/views/toolbarview.js module:io.ox/presenter
-msgid "Presenter toolbar"
-msgstr "Pasek narzędzi prezentera"
-
-#: apps/plugins/portal/birthdays/register.js module:plugins/portal
-msgid "Press [enter] to jump to complete list of Birthdays."
-msgstr "Naciśnij klawisz [Enter], przejść do listy urodzin"
-
-#: apps/plugins/portal/flickr/register.js module:plugins/portal
-msgid "Press [enter] to jump to the flicker stream."
-msgstr "Naciśnij klawisz [Enter], aby przejść do wiadomości z serwisu Flickr"
-
-#: apps/plugins/portal/linkedIn/register.js module:plugins/portal
-msgid "Press [enter] to jump to the linkedin stream."
-msgstr ""
-"Naciśnij klawisz [Enter], aby przejść do wiadomości z serwisu LinkedIn."
-
-#: apps/plugins/portal/rss/register.js module:io.ox/portal
-msgid "Press [enter] to jump to the rss stream."
-msgstr "Naciśnij klawisz [Enter], aby przejść do wiadomości RSS."
-
-#: apps/plugins/portal/tumblr/register.js module:io.ox/portal
-msgid "Press [enter] to jump to the tumblr feed."
-msgstr "Naciśnij klawisz [Enter], aby przejść do wiadomości z serwisu Tumblr"
-
-#: apps/plugins/portal/twitter/register.js module:plugins/portal
-msgid "Press [enter] to jump to the twitter feed."
-msgstr "Naciśnij klawisz [Enter], aby przejść do wiadomości z serwisu Twitter."
-
-#: apps/io.ox/core/tk/reminder-util.js module:io.ox/core
-#: apps/plugins/notifications/calendar/register.js
-#: module:plugins/notifications apps/plugins/notifications/tasks/register.js
-#, fuzzy
-#| msgid "Selection Details"
-msgid "Press to open Details"
-msgstr "Szczegóły wyboru"
+msgid "Add attachments"
+msgstr "Dodaj załączniki"
+
+#: apps/io.ox/core/tk/attachments.js module:io.ox/core
+#: apps/io.ox/mail/compose/extensions.js module:io.ox/mail
+msgid "Add from Drive"
+msgstr "Dodaj z usługi Drive"
 
 #: apps/io.ox/core/tk/attachmentsUtil.js module:io.ox/core
 #: apps/io.ox/preview/main.js
 msgid "Preview"
 msgstr "Podgląd"
 
-#: apps/io.ox/core/viewer/views/displayerview.js module:io.ox/core
-#: apps/io.ox/core/wizard/registry.js module:io.ox/core/wizard
-msgid "Previous"
-msgstr "Poprzedni"
-
-#: apps/io.ox/calendar/week/view.js module:io.ox/calendar
-msgid "Previous Day"
-msgstr "Poprzedni dzień"
-
-#: apps/io.ox/calendar/week/view.js module:io.ox/calendar
-msgid "Previous Week"
-msgstr "Poprzedni tydzień"
-
-#: apps/io.ox/mail/threadview.js module:io.ox/mail
-msgid "Previous message"
-msgstr "Poprzednia wiadomość"
-
-#: apps/io.ox/find/date/patterns.js module:io.ox/core
-msgid "Previous month"
-msgstr "Poprzedni miesiąc"
-
-#: apps/io.ox/core/viewer/views/toolbarview.js module:io.ox/core
-msgid "Previous page"
-msgstr "Poprzednia strona"
-
-#. button tooltip for 'go to previous presentation slide' action
-#: apps/io.ox/presenter/views/navigationview.js module:io.ox/presenter
-#: apps/io.ox/presenter/views/presentationview.js
-msgid "Previous slide"
-msgstr "Poprzedni slajd"
-
-#: apps/io.ox/find/date/patterns.js module:io.ox/core
-msgid "Previous week"
-msgstr "Poprzedni tydzień"
-
-#: apps/io.ox/find/date/patterns.js module:io.ox/core
-msgid "Previous year"
-msgstr "Poprzedni rok"
-
-#: apps/io.ox/mail/util.js module:io.ox/core
-msgid "Primary account"
-msgstr "Konto główne"
-
-#: apps/io.ox/calendar/actions.js module:io.ox/calendar
-#: apps/io.ox/calendar/toolbar.js apps/io.ox/contacts/actions.js
-#: module:io.ox/contacts apps/io.ox/contacts/toolbar.js
-#: apps/io.ox/core/print.js module:io.ox/core
-#: apps/io.ox/core/viewer/views/toolbarview.js apps/io.ox/mail/actions.js
-#: module:io.ox/mail apps/io.ox/mail/toolbar.js apps/io.ox/tasks/actions.js
-#: module:io.ox/tasks apps/io.ox/tasks/toolbar.js
-msgid "Print"
-msgstr "Drukuj"
-
-#: apps/io.ox/tasks/actions/printDisabled.js module:io.ox/tasks
-msgid "Print tasks"
-msgstr "Zadania drukowania"
-
-#: apps/io.ox/core/print.js module:io.ox/core
-msgid "Printout"
-msgstr "Wydruk"
-
-#: apps/io.ox/tasks/main.js module:io.ox/tasks apps/io.ox/tasks/print.js
-msgid "Priority"
-msgstr "Priorytet"
-
-#. E-Mail priority
-#: apps/io.ox/mail/compose/view.js module:io.ox/mail
-msgctxt "E-Mail"
-msgid "Priority"
-msgstr "Priorytet"
-
-#: apps/io.ox/tasks/edit/view-template.js module:io.ox/tasks/edit
-msgctxt "Tasks"
-msgid "Priority"
-msgstr "Priorytet"
-
-#: apps/io.ox/calendar/edit/extensions.js module:io.ox/calendar/edit/main
-#: apps/io.ox/calendar/list/view-grid-template.js module:io.ox/calendar
-#: apps/io.ox/calendar/month/view.js apps/io.ox/calendar/view-detail.js
-#: apps/io.ox/calendar/view-grid-template.js apps/io.ox/calendar/week/view.js
-#: apps/io.ox/contacts/view-detail.js module:io.ox/contacts
-#: apps/io.ox/tasks/edit/view-template.js module:io.ox/tasks/edit
-msgid "Private"
-msgstr "Prywatne"
-
-#: apps/plugins/halo/xing/register.js module:plugins/portal
-msgid "Private address"
-msgstr "Adres prywatny"
-
-#: apps/io.ox/backbone/mini-views/listutils.js module:io.ox/core
-#: apps/io.ox/mail/mailfilter/settings/filter/view-form.js
-#: module:io.ox/settings
-msgid "Process subsequent rules"
-msgstr "Przetwórz następne reguły"
-
-#: apps/io.ox/mail/mailfilter/settings/filter.js module:io.ox/mail
-msgid "Process subsequent rules of %1$s"
-msgstr "Przetwórz następne reguły %1$s"
-
-#: apps/io.ox/contacts/model.js module:io.ox/contacts
-msgid "Profession"
-msgstr "Zawód"
-
+#: apps/io.ox/core/tk/contenteditable-editor.js module:io.ox/core
+msgid "Rich Text Area. Press ALT-F10 for toolbar"
+msgstr ""
+"Obszar tekstu formatowanego. Naciśnij ALT-F10, aby wyświetlić pasek narzędzi."
+
+#: apps/io.ox/core/tk/datepicker.js module:io.ox/core
+#: apps/io.ox/core/tk/mobiscroll.js
+msgid "Clear"
+msgstr "Wyczyść"
+
+#: apps/io.ox/core/tk/dropdown-options.js module:io.ox/core
+msgid "close"
+msgstr "zamknij"
+
+#: apps/io.ox/core/tk/filestorageUtil.js module:io.ox/core
+msgid "Ignore warnings"
+msgstr "Ignoruj ostrzeżenia"
+
+#: apps/io.ox/core/tk/filestorageUtil.js module:io.ox/core
+msgid "Conflicts"
+msgstr "Konflikty"
+
+#: apps/io.ox/core/tk/filestorageUtil.js module:io.ox/core
+msgid "Warnings:"
+msgstr "Ostrzeżenia:"
+
+#: apps/io.ox/core/tk/filestorageUtil.js module:io.ox/core
 #: apps/io.ox/tasks/common-extensions.js module:io.ox/tasks
-#: apps/io.ox/tasks/print.js
-msgid "Progress"
-msgstr "Postęp"
-
-#. %1$s how much of a task is completed in percent, values from 0-100
-#: apps/io.ox/tasks/view-detail.js module:io.ox/tasks
-#: apps/io.ox/tasks/view-grid-template.js
-#, c-format
-msgid "Progress %1$s %"
-msgstr "Postęp: %1$s %"
-
-#: apps/io.ox/tasks/edit/view-template.js module:io.ox/tasks/edit
-msgid "Progress in %"
-msgstr "Postęp w %"
-
-#: apps/io.ox/tasks/model.js module:io.ox/tasks
-msgid "Progress must be a valid number between 0 and 100"
-msgstr "Wartość postępu musi być liczbą z zakresu od 0 do 100."
-
-#: apps/io.ox/core/folder/actions/properties.js module:io.ox/core
-#: apps/io.ox/core/folder/contextmenu.js
-msgid "Properties"
-msgstr "Właściwości"
-
-#: apps/io.ox/contacts/addressbook/popup.js module:io.ox/contacts
-#: apps/io.ox/core/folder/extensions.js module:io.ox/core
-msgid "Public address books"
-msgstr "Publiczne książki adresowe"
-
-#: apps/io.ox/core/folder/extensions.js module:io.ox/core
-msgid "Public calendars"
-msgstr "Kalendarze publiczne"
-
-#: apps/io.ox/files/share/listview.js module:io.ox/files
-#: apps/io.ox/files/share/permissions.js module:io.ox/core
-msgid "Public link"
-msgstr "Łącze publiczne"
-
-#: apps/plugins/halo/xing/register.js module:plugins/portal
-msgid "Public servant"
-msgstr "Urzędnik państwowy"
-
-#: apps/io.ox/core/folder/extensions.js module:io.ox/core
-msgid "Public tasks"
-msgstr "Zadania publiczne"
-
-#: apps/io.ox/core/sub/model.js module:io.ox/core/sub
-msgid "Publication must have a site."
-msgstr "Publikacja musi mieć witrynę."
-
-#: apps/io.ox/core/sub/model.js module:io.ox/core/sub
-msgid "Publication must have a target."
-msgstr "Publikacja musi mieć cel."
-
-#: apps/io.ox/core/sub/settings/pane.js module:io.ox/core/sub
-#: apps/io.ox/core/sub/settings/register.js
-msgid "Publications"
-msgstr "Publikacje"
-
-#: apps/io.ox/core/sub/settings/register.js module:io.ox/core/sub
-msgid "Publications and Subscriptions"
-msgstr "Publikacje i subskrypcje"
-
-#: apps/io.ox/wizards/upsell.js module:io.ox/wizards
-msgid "Purchase confirmation"
-msgstr "Potwierdzenie zakupu"
+msgid "Canceled"
+msgstr "Anulowano"
 
 #: apps/io.ox/core/tk/flag-picker.js module:io.ox/mail
-#: apps/io.ox/mail/mailfilter/settings/filter/view-form.js
-#: module:io.ox/settings apps/io.ox/portal/settings/pane.js
-#: module:io.ox/portal
+#: apps/io.ox/mail/mailfilter/settings/filter/view-form.js module:io.ox/settings
+#: apps/io.ox/portal/settings/pane.js module:io.ox/portal
+msgid "Red"
+msgstr "Czerwony"
+
+#: apps/io.ox/core/tk/flag-picker.js module:io.ox/mail
+#: apps/io.ox/mail/mailfilter/settings/filter/view-form.js module:io.ox/settings
+#: apps/io.ox/portal/settings/pane.js module:io.ox/portal
+msgid "Blue"
+msgstr "Niebieski"
+
+#: apps/io.ox/core/tk/flag-picker.js module:io.ox/mail
+#: apps/io.ox/mail/mailfilter/settings/filter/view-form.js module:io.ox/settings
+#: apps/io.ox/portal/settings/pane.js module:io.ox/portal
+msgid "Green"
+msgstr "Zielony"
+
+#: apps/io.ox/core/tk/flag-picker.js module:io.ox/mail
+#: apps/io.ox/mail/mailfilter/settings/filter/view-form.js module:io.ox/settings
+#: apps/io.ox/portal/settings/pane.js module:io.ox/portal
+msgid "Gray"
+msgstr "Szary"
+
+#: apps/io.ox/core/tk/flag-picker.js module:io.ox/mail
+#: apps/io.ox/mail/mailfilter/settings/filter/view-form.js module:io.ox/settings
+#: apps/io.ox/portal/settings/pane.js module:io.ox/portal
 msgid "Purple"
 msgstr "Fioletowy"
 
-#. Quick reply to a message; maybe "Direkt antworten" or "Schnell antworten" in German
-#: apps/io.ox/mail/actions.js module:io.ox/mail
-msgid "Quick reply"
-msgstr "Szybka odpowiedź"
-
-#: apps/io.ox/calendar/freebusy/templates.js module:io.ox/calendar/freebusy
-msgid "Quit"
-msgstr "Zakończ"
-
-#: apps/plugins/portal/quota/register.js module:plugins/portal
-msgid "Quota"
-msgstr "Ograniczenie miejsca"
-
-#: apps/plugins/portal/rss/register.js module:io.ox/portal
-msgid "RSS Feed"
-msgstr "Kanał RSS"
-
-#: apps/plugins/portal/rss/register.js module:io.ox/portal
-msgid "RSS Feeds"
-msgstr "Kanały RSS"
-
-#: apps/plugins/core/feedback/register.js module:io.ox/core
-msgid ""
-"Rating %1$d of %2$d confirmed. Use the left and right arrowkeys to adjust "
-"your rating."
-msgstr ""
-"Ocena %1$d na %2$d potwierdzona. Dopasuj ocenę za pomocą klawisza strzałki w "
-"lewo lub strzałki w prawo."
-
-#. %1$d is current raiting
-#. %2$d is the maximum rating
-#: apps/plugins/core/feedback/register.js module:io.ox/core
-#, c-format
-msgid ""
-"Rating %1$d of %2$d. Press Enter to confirm or use the left and right "
-"arrowkeys to adjust your rating."
-msgstr ""
-"Ocena %1$d na %2$d. Potwierdź, naciskając klawisz Enter, lub dostosuj za "
-"pomocą klawisza strzałki w lewo lub strzałki w prawo."
-
-#: apps/io.ox/mail/common-extensions.js module:io.ox/mail
-msgid "Read"
-msgstr "Przeczytane"
-
-#. object permissions - read
-#: apps/io.ox/files/share/permissions.js module:io.ox/core
-msgid "Read all objects"
-msgstr "Odczytuj wszystkie obiekty"
-
-#: apps/plugins/portal/tumblr/register.js module:io.ox/portal
-msgid "Read article on tumblr.com"
-msgstr "Przeczytaj artykuł w serwisie tumblr.com"
-
-#. object permissions - read
-#: apps/io.ox/files/share/permissions.js module:io.ox/core
-msgid "Read own objects"
-msgstr "Odczytuj własne obiekty"
-
-#: apps/io.ox/files/share/permissions.js module:io.ox/core
-msgid "Read permissions"
-msgstr "Uprawnienia do odczytu"
-
-#: apps/io.ox/oauth/settings.js module:io.ox/settings
-msgid "Reauthorize"
-msgstr "Autoryzuj ponownie"
-
-#: apps/io.ox/calendar/settings/pane.js module:io.ox/calendar
-msgid ""
-"Receive notification as appointment creator when participants accept or "
-"decline"
-msgstr ""
-"Otrzymuj powiadomienia jako twórca spotkania po przyjęciu lub odrzuceniu "
-"zaproszenia przez uczestnika"
-
-#: apps/io.ox/calendar/settings/pane.js module:io.ox/calendar
-msgid ""
-"Receive notification as appointment participant when other participants "
-"accept or decline"
-msgstr ""
-"Otrzymuj powiadomienia jako twórca spotkania po przyjęciu lub odrzuceniu "
-"zaproszenia przez innego uczestnika"
-
-#: apps/io.ox/calendar/settings/pane.js module:io.ox/calendar
-msgid "Receive notification for appointment changes"
-msgstr "Otrzymuj powiadomienia o zmianach spotkania"
-
-#: apps/io.ox/tasks/settings/pane.js module:io.ox/tasks
-msgid ""
-"Receive notifications when a participant accepted or declined a task created "
-"by you"
-msgstr ""
-"Otrzymuj powiadomienie, gdy uczestnik zadania utworzonego przez Ciebie "
-"przyjmie je lub odrzuci."
-
-#: apps/io.ox/tasks/settings/pane.js module:io.ox/tasks
-msgid ""
-"Receive notifications when a participant accepted or declined a task in "
-"which you participate"
-msgstr ""
-"Otrzymuj powiadomienie, gdy uczestnik zadania, w którym również "
-"uczestniczysz, przyjmie je lub odrzuci."
-
-#: apps/io.ox/tasks/settings/pane.js module:io.ox/tasks
-msgid ""
-"Receive notifications when a task in which you participate is created, "
-"modified or deleted"
-msgstr ""
-"Otrzymuj powiadomienie o utworzeniu, zmodyfikowaniu lub usunięciu zadania, w "
-"którym uczestniczysz."
-
-#: apps/io.ox/core/viewer/views/sidebar/fileinfoview.js
-#: module:io.ox/core/viewer
-msgid "Received"
-msgstr "Odebrane"
-
-#: apps/plugins/halo/mail/register.js module:plugins/halo
-msgid "Received mails"
-msgstr "Odebrane wiadomości"
-
-#: apps/plugins/portal/linkedIn/register.js module:plugins/portal
-msgid "Recent activities"
-msgstr "Ostatnie aktywności"
-
-#: apps/plugins/halo/mail/register.js module:plugins/halo
-msgid "Recent conversations"
-msgstr "Ostatnie konwersacje"
-
-#: apps/plugins/portal/recentfiles/register.js module:plugins/portal
-msgid "Recently changed files"
-msgstr "Ostatnio zmienione pliki"
-
-#: apps/io.ox/emoji/categories.js module:io.ox/mail/emoji
-msgid "Recently used"
-msgstr "Ostatnio używane"
-
-#: apps/io.ox/files/share/wizard.js module:io.ox/files
-msgid "Recipients can edit"
-msgstr "Adresaci mogą edytować"
-
-#: apps/io.ox/keychain/secretRecoveryDialog.js module:io.ox/keychain
-msgid "Recover"
-msgstr "Odzyskaj"
-
-#: apps/io.ox/keychain/secretRecoveryDialog.js module:io.ox/keychain
-#: apps/io.ox/settings/accounts/settings/pane.js
-#: module:io.ox/settings/accounts
-msgid "Recover passwords"
-msgstr "Odzyskaj hasła"
-
-#: apps/plugins/halo/xing/register.js module:plugins/portal
-msgid "Recruiter"
-msgstr "Rekruter"
-
-#: apps/io.ox/tasks/model.js module:io.ox/tasks
-msgid "Recurring tasks need a valid due date."
-msgstr "Zadania cykliczne wymagają prawidłowej daty zakończenia."
-
-#: apps/io.ox/tasks/model.js module:io.ox/tasks
-msgid "Recurring tasks need a valid start date."
-msgstr "Zadania cykliczne wymagają prawidłowej daty rozpoczęcia."
-
 #: apps/io.ox/core/tk/flag-picker.js module:io.ox/mail
-#: apps/io.ox/mail/mailfilter/settings/filter/view-form.js
-#: module:io.ox/settings apps/io.ox/portal/settings/pane.js
-#: module:io.ox/portal
-msgid "Red"
-msgstr "Czerwony"
-
-#: apps/io.ox/mail/mailfilter/settings/filter/view-form.js
-#: module:io.ox/settings
-msgid "Redirect to"
-msgstr "Przekieruj do"
-
+#: apps/io.ox/mail/mailfilter/settings/filter/view-form.js module:io.ox/settings
 #: apps/io.ox/portal/settings/pane.js module:io.ox/portal
-msgid "Reduce to widget summary"
-msgstr "Zmniejsz do podsumowania w widgecie"
-
-#: apps/io.ox/core/main.js module:io.ox/core
-#: apps/io.ox/core/sub/settings/pane.js module:io.ox/core/sub
-msgid "Refresh"
-msgstr "Odśwież"
-
-#: apps/io.ox/core/settings/pane.js module:io.ox/core
-msgid "Refresh interval"
-msgstr "Odstęp odświeżania"
-
-#: apps/io.ox/mail/accounts/view-form.js module:io.ox/settings
-msgid "Refresh rate in minutes"
-msgstr "Częstotliwość odświeżania w minutach"
-
-#: apps/io.ox/mail/mailfilter/settings/filter/view-form.js
-#: module:io.ox/settings
-msgid "Regex"
-msgstr "Wyrażanie regularne"
-
-#: apps/io.ox/mail/settings/pane.js module:io.ox/mail
-msgid "Register now"
-msgstr "Zarejestruj teraz"
-
-#: apps/io.ox/calendar/invitations/register.js module:io.ox/calendar/main
-msgid "Reject changes"
-msgstr "Odrzuć zmiany"
-
-#: apps/io.ox/mail/mailfilter/settings/filter/view-form.js
-#: module:io.ox/settings
-msgid "Reject with reason"
-msgstr "Odrzuć, podając powód"
-
-#: apps/io.ox/files/guidance/main.js module:io.ox/files
-msgid "Related articles"
-msgstr "Powiązane artykuły"
-
-#: apps/io.ox/core/settings/pane.js module:io.ox/core
-msgid "Reload page"
-msgstr "Odśwież stronę"
-
-#: apps/io.ox/core/settings/errorlog/settings/pane.js module:io.ox/core
-#: apps/io.ox/files/guidance/main.js module:io.ox/files
-msgid "Reload statistics"
-msgstr "Przeładuj statystyki"
-
-#. %1$s remaining upload time
-#: apps/io.ox/files/upload/main.js module:io.ox/files
-msgid "Remaining time: %1$s"
-msgstr "Pozostało czasu: %1$s"
-
-#: apps/io.ox/mail/actions/reminder.js module:io.ox/mail
-msgid "Remind me"
-msgstr "Przypomnij mi"
+msgid "Light green"
+msgstr "Jasnozielony"
+
+#: apps/io.ox/core/tk/flag-picker.js module:io.ox/mail
+#: apps/io.ox/mail/mailfilter/settings/filter/view-form.js module:io.ox/settings
+#: apps/io.ox/portal/settings/pane.js module:io.ox/portal
+msgid "Orange"
+msgstr "Pomarańczowy"
+
+#: apps/io.ox/core/tk/flag-picker.js module:io.ox/mail
+#: apps/io.ox/mail/mailfilter/settings/filter/view-form.js module:io.ox/settings
+#: apps/io.ox/portal/settings/pane.js module:io.ox/portal
+msgid "Pink"
+msgstr "Różowy"
+
+#: apps/io.ox/core/tk/flag-picker.js module:io.ox/mail
+#: apps/io.ox/mail/mailfilter/settings/filter/view-form.js module:io.ox/settings
+#: apps/io.ox/portal/settings/pane.js module:io.ox/portal
+msgid "Light blue"
+msgstr "Jasnoniebieski"
+
+#: apps/io.ox/core/tk/flag-picker.js module:io.ox/mail
+#: apps/io.ox/mail/mailfilter/settings/filter/view-form.js module:io.ox/settings
+msgid "Yellow"
+msgstr "Żółty"
+
+#: apps/io.ox/core/tk/flag-picker.js module:io.ox/mail apps/io.ox/mail/toolbar.js
+msgid "Set color"
+msgstr "Ustaw kolor"
+
+#: apps/io.ox/core/tk/iframe.js module:io.ox/core/tk/iframe
+msgid "An error occurred. There is no valid token available."
+msgstr "Wystąpił błąd. Brak ważnego tokenu."
+
+#: apps/io.ox/core/tk/list-dnd.js module:io.ox/core
+#: apps/io.ox/core/tk/selection.js
+msgid "1 item"
+msgid_plural "%1$d items"
+msgstr[0] "1 element"
+msgstr[1] "%1$d elementy"
+msgstr[2] "%1$d elementów"
+
+#: apps/io.ox/core/tk/mobiscroll.js module:io.ox/core
+msgid "Days"
+msgstr "Dni"
+
+#: apps/io.ox/core/tk/mobiscroll.js module:io.ox/core
+msgid "Hours"
+msgstr "Godziny"
+
+#: apps/io.ox/core/tk/mobiscroll.js module:io.ox/core
+msgid "Minutes"
+msgstr "Minuty"
+
+#: apps/io.ox/core/tk/mobiscroll.js module:io.ox/core
+msgid "Months"
+msgstr "Miesiące"
+
+#: apps/io.ox/core/tk/mobiscroll.js module:io.ox/core
+msgid "Years"
+msgstr "Lata"
 
 #: apps/io.ox/core/tk/reminder-util.js module:io.ox/core
 msgid "Remind me again"
 msgstr "Przypomnij mi później"
 
-#. %1$s is something like "in 5 minutes"
-#. don't know if that works for all languages but it has been
-#. a string concatenation before; at least now it's documented
 #: apps/io.ox/core/tk/reminder-util.js module:io.ox/core
-#, fuzzy
-#| msgid "Remind me again "
-msgid "Remind me again %1$s"
+msgid "Pick a time here"
+msgstr "Wybierz godzinę"
+
+#: apps/io.ox/core/tk/reminder-util.js module:io.ox/core
+msgid "OK"
+msgstr "OK"
+
+#: apps/io.ox/core/tk/reminder-util.js module:io.ox/core
+msgid "Close this reminder"
+msgstr "Zamknij przypomnienie"
+
+#: apps/io.ox/core/tk/reminder-util.js module:io.ox/core
+msgid "Remind me again "
 msgstr "Przypomnij mi ponownie"
 
-#: apps/io.ox/calendar/actions/acceptdeny.js module:io.ox/calendar
-#: apps/io.ox/calendar/edit/extensions.js module:io.ox/calendar/edit/main
-#: apps/io.ox/calendar/invitations/register.js module:io.ox/calendar/main
-#: apps/io.ox/mail/actions.js module:io.ox/mail apps/io.ox/mail/toolbar.js
-#: apps/io.ox/tasks/edit/view-template.js module:io.ox/tasks/edit
-msgid "Reminder"
-msgstr "Przypomnienie"
-
-#: apps/io.ox/tasks/edit/view-template.js module:io.ox/tasks/edit
-#: apps/io.ox/tasks/print.js module:io.ox/tasks
-msgid "Reminder date"
-msgstr "Data przypomnienia"
-
-#. %1$s reminder date of a task
-#: apps/io.ox/tasks/view-detail.js module:io.ox/tasks
+#: apps/io.ox/core/tk/reminder-util.js module:io.ox/core
+#: apps/plugins/notifications/calendar/register.js module:plugins/notifications
+#: apps/plugins/notifications/tasks/register.js
+msgid "Press [enter] to open"
+msgstr "Aby otworzyć, naciśnij klawisz [Enter]."
+
+#: apps/io.ox/core/tk/reminder-util.js module:io.ox/core
+#: apps/plugins/notifications/tasks/register.js module:plugins/notifications
+msgid "end date "
+msgstr "data zakończenia"
+
+#: apps/io.ox/core/tk/reminder-util.js module:io.ox/core
+msgid "status "
+msgstr "status"
+
+#. %1$s task title
+#. %2$s task end date
+#. %3$s task status
+#: apps/io.ox/core/tk/reminder-util.js module:io.ox/core
+#: apps/plugins/notifications/tasks/register.js module:plugins/notifications
 #, c-format
-msgid "Reminder date %1$s"
-msgstr "Data przypomnienia: %1$s"
-
-#. %1$s appointment title
+msgid "%1$s %2$s %3$s."
+msgstr "%1$s %2$s %3$s."
+
+#. %1$s Appointment title
+#. %2$s Appointment date
+#. %3$s Appointment time
+#. %4$s Appointment location
 #: apps/io.ox/core/tk/reminder-util.js module:io.ox/core
-#, fuzzy, c-format
-#| msgid "Reminder date %1$s"
-msgid "Reminder for appointment %1$s."
-msgstr "Data przypomnienia: %1$s"
-
-#. %1$s task title
-#: apps/io.ox/core/tk/reminder-util.js module:io.ox/core
-#, fuzzy, c-format
-#| msgid "Reminder date %1$s"
-msgid "Reminder for task %1$s."
-msgstr "Data przypomnienia: %1$s"
-
-#: apps/io.ox/mail/actions/reminder.js module:io.ox/mail
-msgid "Reminder has been created"
-msgstr "Przypomnienie zostało utworzone"
-
-#: apps/io.ox/files/share/permissions.js module:io.ox/core
-msgid "Remove"
-msgstr "Usuń"
-
-#. %1$s is the user name of the group member
-#: apps/io.ox/mail/mailfilter/settings/filter.js module:io.ox/mail
-#: apps/io.ox/portal/settings/pane.js module:io.ox/portal
-#: apps/plugins/administration/groups/settings/members.js module:io.ox/core
-msgid "Remove %1$s"
-msgstr "Usuń członka %1$s"
-
-#: apps/io.ox/backbone/mini-views/attachments.js module:io.ox/core
-#: apps/io.ox/core/attachments/view.js apps/io.ox/core/tk/attachments.js
-#: apps/io.ox/core/tk/attachmentsUtil.js
-msgid "Remove attachment"
-msgstr "Usuń załącznik"
-
-#: apps/io.ox/participants/views.js module:io.ox/core
-msgid "Remove contact"
-msgstr "Usuń kontakt"
-
-#: apps/io.ox/mail/accounts/view-form.js module:io.ox/settings
-msgid "Remove copy from server after retrieving a message"
-msgstr "Po odebraniu wiadomości usuń kopię z serwera"
-
-#: apps/io.ox/core/folder/favorites.js module:io.ox/core
-msgid "Remove from favorites"
-msgstr "Usuń z ulubionych"
-
-#: apps/io.ox/files/actions/share.js module:io.ox/files
-msgid "Remove link"
-msgstr "Usuń łącze"
-
-#: apps/plugins/administration/groups/settings/members.js module:io.ox/core
-msgid "Remove member"
-msgstr "Usuń członka"
+#, c-format
+msgid "%1$s %2$s %3$s %4$s."
+msgstr "%1$s %2$s %3$s %4$s."
+
+#: apps/io.ox/core/tk/tokenfield.js module:io.ox/core
+msgid ""
+"Added distribution list %s with %s member. The only member of the "
+"distribution "
+"list is %s."
+msgstr ""
+"Dodano listę dystrybucyjną %s z %s członkiem. Tym jedynym członkiem listy "
+"dystrybucyjnej jest %s."
+
+#: apps/io.ox/core/tk/tokenfield.js module:io.ox/core
+msgid ""
+"Added distribution list %s with %s members. Members of the distribution list "
+"are "
+"%s."
+msgstr ""
+"Dodano listę dystrybucyjną %s z %s członkami. Członkami tej listy "
+"dystrybucyjnej "
+"są %s."
+
+#. %1$s is the display name of an added user or mail recipient
+#. %2$s is the email address of the user or mail recipient
+#: apps/io.ox/core/tk/tokenfield.js module:io.ox/core
+msgid "Added %1$s, %2$s."
+msgstr "Dodano %1$s, %2$s."
 
 #. %1$s is the display name of a removed user or mail recipient
 #. %2$s is the email address of the user or mail recipient
@@ -6978,1439 +4914,14 @@
 msgid "Removed %1$s, %2$s."
 msgstr "Usunięto %1$s, %2$s."
 
-#: apps/io.ox/core/folder/actions/rename.js module:io.ox/core
-#: apps/io.ox/core/folder/contextmenu.js
-#: apps/io.ox/core/viewer/views/toolbarview.js apps/io.ox/files/actions.js
-#: module:io.ox/files apps/io.ox/files/actions/rename.js
-#: apps/io.ox/files/toolbar.js
-msgid "Rename"
-msgstr "Zmień nazwę"
-
-#: apps/io.ox/core/folder/actions/rename.js module:io.ox/core
-msgid "Rename folder"
-msgstr "Zmień nazwę folderu"
-
-#: apps/io.ox/calendar/edit/recurrence-view.js module:io.ox/calendar/edit/main
-msgid "Repeat"
-msgstr "Powtórz"
-
-#: apps/plugins/portal/userSettings/register.js module:io.ox/core
-msgid "Repeat new password"
-msgstr "Ponownie wpisz nowe hasło"
-
-#. Used as a verb to reply to one recipient
-#: apps/io.ox/mail/actions.js module:io.ox/mail
-#: apps/io.ox/mail/inplace-reply.js apps/plugins/portal/twitter/util.js
-#: module:plugins/portal
-msgid "Reply"
-msgstr "Odpowiedz"
-
-#: apps/io.ox/mail/actions.js module:io.ox/mail
-msgid "Reply All"
-msgstr "Odpowiedz wszystkim"
-
-#. Must not exceed 8 characters. e.g. German would be: "Antworten an", needs to be abbreviated like "Antw. an" as space is very limited
-#: apps/io.ox/mail/compose/extensions.js module:io.ox/mail
-msgctxt "compose"
-msgid "Reply to"
-msgstr "Odp. do"
-
-#. Used as a verb to reply to all recipients
-#: apps/io.ox/mail/inplace-reply.js module:io.ox/mail
-msgid "Reply to all"
-msgstr "Odpowiedz wszystkim"
-
-#: apps/io.ox/mail/mobile-toolbar-actions.js module:io.ox/mail
-#: apps/io.ox/mail/toolbar.js
-msgid "Reply to all recipients"
-msgstr "Odpowiedz wszystkim adresatom"
-
-#: apps/io.ox/mail/mobile-toolbar-actions.js module:io.ox/mail
-#: apps/io.ox/mail/toolbar.js
-msgid "Reply to sender"
-msgstr "Odpowiedz nadawcy"
-
-#: apps/io.ox/mail/compose/view.js module:io.ox/mail
-msgid "Request read receipt"
-msgstr "Żądaj potwierdzeń zwrotnych"
-
-#: apps/io.ox/files/share/permissions.js module:io.ox/core
-msgid "Resend invitation"
-msgstr "Wyślij ponownie zaproszenie"
-
-#: apps/io.ox/calendar/edit/extensions.js module:io.ox/calendar/edit/main
-#: apps/io.ox/calendar/util.js module:io.ox/calendar
-msgid "Reserved"
-msgstr "Zarezerwowane"
-
-#: apps/io.ox/core/emoji/view.js module:io.ox/mail/emoji
-msgid "Reset this list"
-msgstr "Zresetuj tę listę"
-
-#: apps/io.ox/contacts/view-detail.js module:io.ox/contacts
-#: apps/io.ox/participants/model.js module:io.ox/core
-msgid "Resource"
-msgstr "Zasób"
-
-#: apps/io.ox/participants/model.js module:io.ox/core
-msgid "Resource group"
-msgstr "Grupa zasobów"
-
-#: apps/plugins/administration/resources/settings/edit.js module:io.ox/core
-msgid "Resource name (mandatory)"
-msgstr "Nazwa zasobu (obowiązkowo)"
-
-#: apps/io.ox/participants/detail.js module:io.ox/core
-#: apps/plugins/administration/resources/register.js
-#: apps/plugins/administration/resources/settings/pane.js
-msgid "Resources"
-msgstr "Zasoby"
-
-#: apps/io.ox/core/main.js module:io.ox/core
-msgid "Restore applications"
-msgstr "Przywróć aplikacje"
-
-#: apps/io.ox/core/commons.js module:io.ox/core
-msgid "Results"
-msgstr "Wyniki"
-
-#: apps/plugins/halo/xing/register.js module:plugins/portal
-msgid "Retired"
-msgstr "Emeryt(ka)"
-
-#: apps/io.ox/core/commons.js module:io.ox/core
-msgid "Retry"
-msgstr "Spróbuj ponownie"
-
-#: apps/plugins/portal/twitter/util.js module:plugins/portal
-msgid "Retweet"
-msgstr "Retweet"
-
-#: apps/plugins/portal/twitter/util.js module:plugins/portal
-msgid "Retweet this to your followers?"
-msgstr "Retweetować to dla Twoich obserwujących?"
-
-#: apps/plugins/portal/twitter/util.js module:plugins/portal
-msgid "Retweeted"
-msgstr "Retweetowane"
-
-#: apps/plugins/portal/twitter/util.js module:plugins/portal
-msgid "Retweeted by %s"
-msgstr "Retweetowane przez: %s"
-
-#: apps/io.ox/wizards/upsell.js module:io.ox/wizards
-msgid "Review your purchases"
-msgstr "Przejrzyj swoje zakupy"
-
-#. Role: view folder + read/write all
-#: apps/io.ox/files/share/permissions.js module:io.ox/core
-msgid "Reviewer"
-msgstr "Recenzent"
-
-#: apps/io.ox/settings/apps/settings/pane.js module:io.ox/core
-msgid "Revoke"
-msgstr "Cofnij dostęp"
-
-#: apps/io.ox/files/share/permissions.js module:io.ox/core
-#: apps/io.ox/files/share/toolbar.js module:io.ox/files
-msgid "Revoke access"
-msgstr "Cofnij dostęp"
-
-#: apps/io.ox/files/share/toolbar.js module:io.ox/files
-msgid "Revoked access."
-msgstr "Odwołany dostęp."
-
-#: apps/io.ox/core/tk/contenteditable-editor.js module:io.ox/core
-msgid "Rich Text Area. Press ALT-F10 for toolbar"
-msgstr ""
-"Obszar tekstu formatowanego. Naciśnij ALT-F10, aby wyświetlić pasek narzędzi."
-
-#: apps/io.ox/contacts/model.js module:io.ox/contacts
-msgid "Room number"
-msgstr "Numer pokoju"
-
-#: apps/io.ox/mail/mailfilter/settings/filter/view-form.js
-#: module:io.ox/settings
-msgid "Rule name"
-msgstr "Nazwa reguły"
-
-#: apps/io.ox/launchpad/main.js module:io.ox/core
-msgid "Running applications"
-msgstr "Uruchomione aplikacje"
-
-#: apps/io.ox/onboarding/clients/extensions.js module:io.ox/core/onboarding
-msgid "SMTP Login"
-msgstr "Login SMTP"
-
-#: apps/io.ox/onboarding/clients/extensions.js module:io.ox/core/onboarding
-msgid "SMTP Port"
-msgstr "Port SMTP"
-
-#: apps/io.ox/onboarding/clients/extensions.js module:io.ox/core/onboarding
-msgid "SMTP Secure"
-msgstr "Zabezpieczenie SMTP"
-
-#: apps/io.ox/onboarding/clients/extensions.js module:io.ox/core/onboarding
-msgid "SMTP Server"
-msgstr "Serwer SMTP"
-
-#. Connection security. SSL/TLS.
-#: apps/io.ox/mail/accounts/view-form.js module:io.ox/settings
-msgid "SSL/TLS"
-msgstr "SSL/TLS"
-
-#: apps/io.ox/contacts/model.js module:io.ox/contacts
-msgid "Sales Volume"
-msgstr "Wielkość sprzedaży"
-
-#: apps/io.ox/calendar/edit/extensions.js module:io.ox/calendar/edit/main
-#: apps/io.ox/contacts/distrib/create-dist-view.js module:io.ox/contacts
-#: apps/io.ox/contacts/edit/view-form.js
-#: apps/io.ox/core/folder/actions/imap-subscription.js module:io.ox/core
-#: apps/io.ox/core/permissions/permissions.js apps/io.ox/core/settings/user.js
-#: apps/io.ox/editor/main.js module:io.ox/editor
-#: apps/io.ox/files/actions/edit-description.js module:io.ox/files
-#: apps/io.ox/files/actions/save-as-pdf.js apps/io.ox/files/filepicker.js
-#: apps/io.ox/files/share/permissions.js apps/io.ox/mail/accounts/settings.js
-#: module:io.ox/mail/accounts/settings
-#: apps/io.ox/mail/actions/attachmentSave.js module:io.ox/mail
-#: apps/io.ox/mail/categories/dialogs.js apps/io.ox/mail/compose/extensions.js
-#: apps/io.ox/mail/compose/names.js
-#: apps/io.ox/mail/mailfilter/settings/filter.js
-#: apps/io.ox/mail/settings/signatures/settings/pane.js
-#: apps/io.ox/oauth/settings.js module:io.ox/settings
-#: apps/io.ox/tasks/edit/view-template.js module:io.ox/tasks/edit
-#: apps/plugins/administration/groups/settings/edit.js
-#: apps/plugins/administration/resources/settings/edit.js
-#: apps/plugins/portal/flickr/register.js module:plugins/portal
-#: apps/plugins/portal/mail/register.js apps/plugins/portal/rss/register.js
-#: module:io.ox/portal apps/plugins/portal/tumblr/register.js
-msgid "Save"
-msgstr "Zapisz"
-
-#: apps/io.ox/files/actions/save-as-pdf.js module:io.ox/files
-#: apps/io.ox/files/toolbar.js
-msgid "Save as PDF"
-msgstr "Zapisz jako PDF"
-
-#: apps/io.ox/calendar/actions.js module:io.ox/calendar
-#: apps/io.ox/mail/actions.js module:io.ox/mail
-msgid "Save as distribution list"
-msgstr "Zapisz jako listę dystrybucyjną"
-
-#: apps/io.ox/mail/compose/view.js module:io.ox/mail
-msgid "Save as draft"
-msgstr "Zapisz jako wersję roboczą"
-
-#: apps/io.ox/mail/actions.js module:io.ox/mail apps/io.ox/mail/toolbar.js
-msgid "Save as file"
-msgstr "Zapisz jako plik"
-
-#: apps/io.ox/mail/actions/attachmentSave.js module:io.ox/mail
-msgid "Save attachment"
-msgstr "Zapisz załącznik"
-
-#. %1$s is usually "Drive" (product name; might be customized)
-#: apps/io.ox/core/pim/actions.js module:io.ox/core
-#: apps/io.ox/core/viewer/views/toolbarview.js apps/io.ox/mail/actions.js
+#: apps/io.ox/core/tk/upload.js module:io.ox/core
+msgid "Uploading folders is not supported."
+msgstr "Przesyłanie folderów nie jest obsługiwane."
+
+#: apps/io.ox/core/tk/upload.js module:io.ox/core apps/io.ox/mail/import.js
 #: module:io.ox/mail
-msgid "Save to %1$s"
-msgstr "Zapisz w %1$s"
-
-#: apps/io.ox/core/api/attachment.js module:io.ox/core
-msgid "Saved appointment attachment"
-msgstr "Załącznik ze spotkaniem został zapisany"
-
-#: apps/io.ox/core/api/attachment.js module:io.ox/core
-msgid "Saved attachment"
-msgstr "Załącznik został zapisany"
-
-<<<<<<< HEAD
-#: apps/io.ox/core/api/attachment.js module:io.ox/core
-msgid "Saved contact attachment"
-msgstr "Załącznik z kontaktem został zapisany"
-
-#: apps/io.ox/contacts/view-detail.js module:io.ox/contacts
-msgid "Saved in:"
-msgstr "Zapisano w:"
-=======
-#: apps/io.ox/mail/mailfilter/settings/filter/view-form.js module:io.ox/settings
-msgid "Apply rule if all conditions are met"
-msgstr "Zastosuj regułę, jeśli spełnione zostały wszystkie warunki."
-
-#: apps/io.ox/mail/mailfilter/settings/filter/view-form.js module:io.ox/settings
-msgid "Apply rule if any condition is met."
-msgstr "Zastosuj regułę, jeśli spełniony został co najmniej jeden warunek."
->>>>>>> c9c1e7e4
-
-#: apps/io.ox/mail/api.js module:io.ox/mail
-msgid "Saved mail attachment"
-msgstr "Zapisano załącznik wiadomości"
-
-#: apps/io.ox/core/api/attachment.js module:io.ox/core
-msgid "Saved task attachment"
-msgstr "Załącznik to zadania został zapisany"
-
-#: apps/io.ox/mail/actions/attachmentSave.js module:io.ox/mail
-msgid "Saving attachment ..."
-msgid_plural "Saving attachments ..."
-msgstr[0] "Zapisywanie załącznika..."
-msgstr[1] "Zapisywanie załączników..."
-msgstr[2] "Zapisywanie załączników..."
-
-#: apps/io.ox/calendar/freebusy/templates.js module:io.ox/calendar/freebusy
-#: apps/io.ox/calendar/toolbar.js module:io.ox/calendar
-msgid "Scheduling"
-msgstr "Planowanie"
-
-#: apps/io.ox/core/main.js module:io.ox/core apps/io.ox/launchpad/main.js
-#: apps/io.ox/search/view-template.js
-msgctxt "app"
-msgid "Scheduling"
-msgstr "Planowanie"
-
-#: apps/io.ox/contacts/addressbook/popup.js module:io.ox/contacts
-#: apps/io.ox/core/desktop.js module:io.ox/core apps/io.ox/core/main.js
-#: apps/io.ox/find/extensions-facets.js apps/io.ox/find/main.js
-#: apps/io.ox/find/view-tokenfield.js
-#: apps/io.ox/search/autocomplete/extensions.js apps/io.ox/search/main.js
-#: module:io.ox/search apps/plugins/portal/flickr/register.js
-#: module:plugins/portal
-msgid "Search"
-msgstr "Szukaj"
-
-#: apps/io.ox/find/view-facets.js module:io.ox/core
-msgid "Search facets"
-msgstr "Przeszukaj aspekty"
-
-#: apps/io.ox/files/view-options.js module:io.ox/files
-msgid "Search results"
-msgstr "Wyniki wyszukiwania"
-
-#. search feature help text for screenreaders
-#: apps/io.ox/core/desktop.js module:io.ox/core
-msgid ""
-"Search results page lists all active facets to allow them to be easly "
-"adjustable/removable. Below theses common facets additonal advanced facets "
-"are listed. To narrow down search result please adjust active facets or add "
-"new ones"
-msgstr ""
-"Strona z wynikami wyszukiwania przedstawia wszystkie aktywne aspekty, "
-"ułatwiając ich dopasowanie lub usunięcie. Poniżej najpopularniejszych "
-"aspektów znajdują się dodatkowe, zaawansowane aspekty. Aby zawęzić wyniki "
-"wyszukiwania, dostosuj aktywne aspekty lub dodaj nowe."
-
-#: apps/io.ox/files/view-options.js module:io.ox/files
-#: apps/io.ox/mail/accounts/view-form.js module:io.ox/settings
-msgid "Select"
-msgstr "Wybierz"
-
-#. Sort options drop-down
-#: apps/io.ox/files/view-options.js module:io.ox/files
-msgctxt "dropdown"
-msgid "Select"
-msgstr "Wybierz"
-
-#. Context: Add selected contacts; German "Auswählen", for example
-#: apps/io.ox/contacts/addressbook/popup.js module:io.ox/contacts
-msgctxt "select-contacts"
-msgid "Select"
-msgstr "Wybierz"
-
-#: apps/io.ox/mail/compose/names.js module:io.ox/mail
-msgid ""
-"Select a checkbox to define a custom name for that address; otherwise the "
-"mail account's default name will be used. If you want to use an address "
-"anonymously, select the checkbox and leave the field empty."
-msgstr ""
-"Aby użyć niestandardowej nazwy przy tym adresie, zaznacz to pole. W "
-"przeciwnym razie zostanie użyta domyślna nazwa danego konta. Jeśli chcesz "
-"używać adresu anonimowo, zaznacz to pole wyboru, ale nie wpisuj niczego do "
-"pola."
-
-#: apps/io.ox/core/tk/vgrid.js module:io.ox/core
-#: apps/io.ox/mail/view-options.js module:io.ox/mail
-msgid "Select all"
-msgstr "Wybierz wszystko"
-
-#: apps/io.ox/contacts/addressbook/popup.js module:io.ox/contacts
-msgid "Select contacts"
-msgstr "Wybierz kontakty"
-
-#: apps/io.ox/calendar/settings/timezones/favorite-view.js
-#: module:io.ox/calendar
-msgid "Select favorite timezone"
-msgstr "Wybierz ulubioną strefę czasową"
-
-#: apps/io.ox/files/actions/upload-new-version.js module:io.ox/files
-msgid "Select file"
-msgstr "Wybierz plik"
-
-#: apps/io.ox/calendar/edit/extensions.js module:io.ox/calendar/edit/main
-#: apps/io.ox/core/folder/picker.js module:io.ox/core
-#: apps/io.ox/mail/mailfilter/settings/filter/view-form.js
-#: module:io.ox/settings
-msgid "Select folder"
-msgstr "Wybierz folder"
-
-#. %1$d is the number of mails
-#: apps/io.ox/mail/categories/dialogs.js module:io.ox/mail
-#, c-format
-msgid "Selected message was moved successfully."
-msgid_plural "Selected messages has been moved successfully."
-msgstr[0] "Wybrana wiadomość została pomyślnie przeniesiona."
-msgstr[1] "Wybrane wiadomości zostały pomyślnie przeniesione."
-msgstr[2] "Wybrane wiadomości zostały pomyślnie przeniesione."
-
-#: apps/io.ox/core/commons.js module:io.ox/core
-msgid "Selection Details"
-msgstr "Szczegóły wyboru"
-
-#: apps/io.ox/mail/compose/extensions.js module:io.ox/mail
-#: apps/io.ox/onboarding/clients/extensions.js module:io.ox/core/onboarding
-msgid "Send"
-msgstr "Wyślij"
-
-#. Respond to a read receipt request; German "Lesebestätigung senden"
-#: apps/io.ox/mail/common-extensions.js module:io.ox/mail
-msgid "Send a read receipt"
-msgstr "Wyślij potwierdzenie przeczytania"
-
-#: apps/io.ox/files/actions.js module:io.ox/files apps/io.ox/files/toolbar.js
-msgid "Send as internal link"
-msgstr "Wyślij jako łącze wewnętrzne"
-
-#: apps/io.ox/core/viewer/views/toolbarview.js module:io.ox/core
-msgid "Send as mail"
-msgstr "Wyślij jako wiadomość"
-
-#: apps/io.ox/contacts/actions.js module:io.ox/contacts
-#: apps/io.ox/contacts/mobile-toolbar-actions.js module:io.ox/mail
-#: apps/io.ox/contacts/toolbar.js
-msgid "Send as vCard"
-msgstr "Wyślij jako wizytówkę vCard"
-
-#: apps/io.ox/core/viewer/views/toolbarview.js module:io.ox/core
-#: apps/io.ox/files/actions.js module:io.ox/files apps/io.ox/files/toolbar.js
-msgid "Send by mail"
-msgstr "Wyślij w wiadomości e-mail"
-
-#: apps/plugins/core/feedback/register.js module:io.ox/core
-msgid "Send feedback"
-msgstr "Wyślij opinię"
-
-#: apps/io.ox/contacts/actions.js module:io.ox/contacts
-#: apps/io.ox/contacts/mobile-toolbar-actions.js module:io.ox/mail
-#: apps/io.ox/contacts/toolbar.js
-msgid "Send mail"
-msgstr "Wyślij wiadomość"
-
-#: apps/io.ox/calendar/actions.js module:io.ox/calendar
-msgid "Send mail to all participants"
-msgstr "Wyślij wiadomość e-mail do wszystkich uczestników"
-
-#: apps/io.ox/mail/actions.js module:io.ox/mail
-msgid "Send new mail"
-msgstr "Wyślij nową wiadomość"
-
-#: apps/io.ox/files/share/permissions.js module:io.ox/core
-msgid "Send notification"
-msgstr "Wyślij powiadomienie"
-
-#: apps/io.ox/mail/vacationnotice/settings/model.js module:io.ox/mail
-msgid "Send vacation notice during this time only"
-msgstr "Wyślij zawiadomienie o urlopie tylko w wybranych dniach"
-
-#: apps/io.ox/mail/mailfilter/settings/filter/view-form.js
-#: module:io.ox/settings
-msgid "Sender/From"
-msgstr "Nadawca/Od"
-
-#. %1$d is number of messages; %2$d is progress in percent
-#: apps/io.ox/mail/main.js module:io.ox/mail
-msgid "Sending 1 message ... %2$d%"
-msgid_plural "Sending %1$d messages ... %2$d%"
-msgstr[0] "Wysyłanie 1 wiadomości... %2$d%"
-msgstr[1] "Wysyłanie %1$d wiadomości... %2$d%"
-msgstr[2] "Wysyłanie %1$d wiadomości... %2$d%"
-
-#: apps/io.ox/core/viewer/views/sidebar/fileinfoview.js
-#: module:io.ox/core/viewer
-msgid "Sent"
-msgstr "Wysłane"
-
-#. %s is the product name
-#: apps/io.ox/mail/compose/signatures.js module:io.ox/mail
-msgid "Sent from %s via mobile"
-msgstr "Wysłane z %s przez telefon komórkowy"
-
-#: apps/plugins/halo/mail/register.js module:plugins/halo
-msgid "Sent mails"
-msgstr "Wysłane wiadomości"
-
-#. Sent folder
-#: apps/io.ox/mail/accounts/view-form.js module:io.ox/settings
-msgctxt "folder"
-msgid "Sent messages"
-msgstr "Wiadomości wysłane"
-
-#: apps/io.ox/calendar/edit/recurrence-view.js module:io.ox/calendar/edit/main
-msgid "September"
-msgstr "Wrzesień"
-
-#. Use singular in this context
-#: apps/io.ox/calendar/actions/acceptdeny.js module:io.ox/calendar
-#: apps/io.ox/calendar/actions/edit.js apps/io.ox/calendar/week/perspective.js
-msgid "Series"
-msgstr "Cykl"
-
-#: apps/io.ox/mail/accounts/view-form.js module:io.ox/settings
-msgid "Server name"
-msgstr "Nazwa serwera"
-
-#: apps/io.ox/mail/accounts/view-form.js module:io.ox/settings
-msgid "Server port"
-msgstr "Port serwera"
-
-#: apps/io.ox/mail/accounts/view-form.js module:io.ox/settings
-msgid "Server type"
-msgstr "Typ serwera"
-
-#: apps/io.ox/backbone/basicModel.js module:io.ox/core
-#: apps/io.ox/backbone/extendedModel.js apps/io.ox/core/main.js
-msgid "Server unreachable"
-msgstr "Serwer niedostępny"
-
-#: apps/io.ox/core/about/about.js module:io.ox/core
-#: apps/io.ox/core/settings/errorlog/settings/pane.js
-msgid "Server version"
-msgstr "Wersja serwera"
-
-#: apps/io.ox/core/tk/flag-picker.js module:io.ox/mail
-#: apps/io.ox/mail/toolbar.js
-msgid "Set color"
-msgstr "Ustaw kolor"
-
-#: apps/io.ox/core/main.js module:io.ox/core apps/io.ox/settings/main.js
-msgid "Settings"
-msgstr "Ustawienia"
-
-#: apps/io.ox/launchpad/main.js module:io.ox/core
-#: apps/io.ox/search/view-template.js
-msgctxt "app"
-msgid "Settings"
-msgstr "Ustawienia"
-
-#: apps/io.ox/onboarding/clients/extensions.js module:io.ox/core/onboarding
-msgid "Settings for advanced users"
-msgstr "Ustawienia zaawansowanych użytkowników"
-
-#: apps/io.ox/core/viewer/views/toolbarview.js module:io.ox/core
-#: apps/io.ox/files/share/permissions.js apps/io.ox/files/toolbar.js
-#: module:io.ox/files apps/plugins/portal/xing/actions.js
-#: module:plugins/portal
-msgid "Share"
-msgstr "Udostępnij"
-
-#: apps/io.ox/files/share/permissions.js module:io.ox/core
-msgid "Share \"%1$s\""
-msgstr "Udostępnij „%1$s”"
-
-#: apps/io.ox/files/toolbar.js module:io.ox/files
-msgid "Share current folder"
-msgstr "Udostępnij bieżący folder."
-
-#: apps/io.ox/files/toolbar.js module:io.ox/files
-msgid "Share selected file"
-msgid_plural "Share selected files"
-msgstr[0] "Udostępnij wybrany plik"
-msgstr[1] "Udostępnij wybrane pliki"
-msgstr[2] "Udostępnij wybrane pliki"
-
-#: apps/io.ox/files/toolbar.js module:io.ox/files
-msgid "Share selected folder"
-msgid_plural "Share selected folders"
-msgstr[0] "Udostępnij wybrany folder"
-msgstr[1] "Udostępnij wybrane foldery"
-msgstr[2] "Udostępnij wybrane foldery"
-
-#: apps/io.ox/files/toolbar.js module:io.ox/files
-msgid "Share selected objects"
-msgstr "Udostępnij wybrane obiekty"
-
-#. if only one item -> insert filename / on more than one item -> item count
-#: apps/io.ox/files/actions/share.js module:io.ox/files
-msgid "Share the file \"%1$d\""
-msgid_plural "Share %1$d items"
-msgstr[0] "Udostępnij plik \"%1$d\""
-msgstr[1] "Udostępnij %1$d pozycje"
-msgstr[2] "Udostępnij %1$d pozycji"
-
-#: apps/io.ox/files/actions/share.js module:io.ox/files
-msgid "Share the folder \"%1$d\""
-msgid_plural "Share %1$d items"
-msgstr[0] "Udostępnij folder \"%1$d\""
-msgstr[1] "Udostępnij %1$d pozycje"
-msgstr[2] "Udostępnij %1$d pozycji"
-
-#: apps/io.ox/core/viewer/views/toolbarview.js module:io.ox/core
-msgid "Share this file"
-msgstr "Udostępnij plik"
-
-#: apps/io.ox/contacts/actions.js module:io.ox/contacts
-msgid "Share your contacts"
-msgstr "Udostępnij kontakty"
-
-#: apps/io.ox/files/actions.js module:io.ox/files
-msgid "Share your folders"
-msgstr "Udostępnij foldery"
-
-#: apps/plugins/halo/appointments/register.js module:plugins/halo
-msgid "Shared Appointments"
-msgstr "Wspólne spotkania"
-
-#: apps/plugins/portal/xing/actions.js module:plugins/portal
-msgid "Shared activity"
-msgstr "Udostępniona aktywność"
-
-#: apps/io.ox/contacts/addressbook/popup.js module:io.ox/contacts
-#: apps/io.ox/core/folder/extensions.js module:io.ox/core
-msgid "Shared address books"
-msgstr "Udostępnione książki adresowe"
-
-#: apps/io.ox/core/folder/extensions.js module:io.ox/core
-msgid "Shared by other users"
-msgstr "Udostępnione przez innych użytkowników"
-
-#: apps/io.ox/core/folder/extensions.js module:io.ox/core
-msgid "Shared calendars"
-msgstr "Udostępnione kalendarze"
-
-#: apps/io.ox/core/folder/extensions.js module:io.ox/core
-msgid "Shared tasks"
-msgstr "Udostępnione zadania"
-
-#. "Shares" in terms of "shared with others" ("Freigaben")
-#: apps/io.ox/core/viewer/views/sidebar/fileinfoview.js
-#: module:io.ox/core/viewer
-msgid "Shares"
-msgstr "Udostępnienia"
-
-#: apps/io.ox/core/folder/contextmenu.js module:io.ox/core
-msgid "Sharing"
-msgstr "Udostępnianie"
-
-#: apps/io.ox/wizards/upsell.js module:io.ox/wizards
-msgid "Shopping cart"
-msgstr "Koszyk"
-
-#. %1$s single mail address or comma separated list of multiple
-#. %2$s target mail category
-#: apps/io.ox/mail/categories/dialogs.js module:io.ox/mail
-#, c-format
-msgid ""
-"Should all other past and future messages from %1$s also be moved to %2$s?"
-msgstr ""
-"Czy przenieść do %2$s także wszystkie dotychczasowe i przyszłe wiadomości od "
-"%1$s?"
-
-#: apps/io.ox/mail/settings/pane.js module:io.ox/mail
-msgid "Should only the current message or all messages of the sender be moved"
-msgstr ""
-"Czy przenieść tylko bieżącą wiadomość lub wszystkie wiadomości od nadawcy"
-
-#: apps/io.ox/core/folder/contextmenu.js module:io.ox/core
-msgid "Show"
-msgstr "Pokaż"
-
-#: apps/io.ox/mail/settings/pane.js module:io.ox/mail
-msgid "Show Tabs for inbox"
-msgstr "Pokaż karty w skrzynce odbiorczej"
-
-#: apps/io.ox/contacts/edit/view-form.js module:io.ox/contacts
-#: apps/io.ox/core/settings/user.js
-msgid "Show all fields"
-msgstr "Pokaż wszystkie pola"
-
-#: apps/io.ox/core/sub/settings/pane.js module:io.ox/core/sub
-msgid "Show all items"
-msgstr "Pokaż wszystkie elementy"
-
-#: apps/io.ox/calendar/invitations/register.js module:io.ox/calendar/main
-msgid "Show appointment details"
-msgstr "Pokaż szczegóły spotkania"
-
-#: apps/io.ox/mail/compose/extensions.js module:io.ox/mail
-msgid "Show blind carbon copy input field"
-msgstr "Pokaż pole wejściowe na UDW"
-
-#: apps/io.ox/mail/compose/extensions.js module:io.ox/mail
-msgid "Show carbon copy input field"
-msgstr "Pokaż pole wejściowe na DW"
-
-#: apps/io.ox/calendar/invitations/register.js module:io.ox/calendar/main
-msgid "Show conflicts"
-msgstr "Pokaż konflikty"
-
-#: apps/io.ox/calendar/settings/pane.js module:io.ox/calendar
-msgid "Show declined appointments"
-msgstr "Pokaż odrzucone spotkania"
-
-#: apps/io.ox/core/settings/pane.js module:io.ox/core
-msgid "Show desktop notifications"
-msgstr "Pokaz powiadomienia na pulpicie"
-
-#: apps/io.ox/tasks/edit/view-template.js module:io.ox/tasks/edit
-msgid "Show details"
-msgstr "Pokaż szczegóły"
-
-#: apps/io.ox/tasks/main.js module:io.ox/tasks
-msgid "Show done tasks"
-msgstr "Pokaż wykonane zadania"
-
-#: apps/io.ox/mail/detail/mobileView.js module:io.ox/mail
-#: apps/io.ox/mail/detail/view.js
-msgid "Show entire message"
-msgstr "Pokaż całą wiadomość"
-
-#: apps/io.ox/files/settings/pane.js module:io.ox/files
-msgid "Show hidden files and folders"
-msgstr "Pokaż ukryte pliki i foldery"
-
-#: apps/io.ox/files/mobile-toolbar-actions.js module:io.ox/mail
-msgid "Show icons"
-msgstr "Pokaż ikony"
-
-#: apps/io.ox/mail/common-extensions.js module:io.ox/mail
-msgid "Show images"
-msgstr "Pokaż obrazy"
-
-#: apps/io.ox/files/actions.js module:io.ox/files apps/io.ox/files/toolbar.js
-msgid "Show internal link"
-msgstr "Pokaż łącze wewnętrzne"
-
-#: apps/io.ox/files/mobile-toolbar-actions.js module:io.ox/mail
-msgid "Show list"
-msgstr "Pokaż listę"
-
-#: apps/io.ox/mail/toolbar.js module:io.ox/mail
-msgid "Show message size"
-msgstr "Pokaż rozmiar wiadomości"
-
-#: apps/io.ox/mail/compose/extensions.js module:io.ox/mail
-msgid "Show names"
-msgstr "Pokaż nazwy"
-
-#: apps/io.ox/calendar/mobile-toolbar-actions.js module:io.ox/calendar
-msgid "Show next day"
-msgstr "Pokaż następny dzień"
-
-#: apps/io.ox/calendar/mobile-toolbar-actions.js module:io.ox/calendar
-msgid "Show previous day"
-msgstr "Pokaż poprzedni dzień"
-
-#: apps/io.ox/mail/detail/content.js module:io.ox/mail
-msgid "Show quoted text"
-msgstr "Pokaż cytowany tekst"
-
-#: apps/io.ox/core/settings/errorlog/settings/pane.js module:io.ox/core
-msgid "Show request body"
-msgstr "Pokaż treść żądania"
-
-#: apps/io.ox/mail/settings/pane.js module:io.ox/mail
-msgid "Show requests for read receipts"
-msgstr "Pokaż żądania potwierdzeń zwrotnych"
-
-#: apps/io.ox/core/settings/errorlog/settings/pane.js module:io.ox/core
-msgid "Show stack trace"
-msgstr "Pokaż zrzut stosu"
-
-#: apps/io.ox/calendar/invitations/register.js module:io.ox/calendar/main
-msgid "Show task details"
-msgstr "Pokaż szczegóły zadania"
-
-#: apps/io.ox/files/mobile-toolbar-actions.js module:io.ox/mail
-msgid "Show tiles"
-msgstr "Pokaż kafelki"
-
-#: apps/io.ox/calendar/edit/extensions.js module:io.ox/calendar/edit/main
-#: apps/io.ox/calendar/view-detail.js module:io.ox/calendar
-msgid "Shown as"
-msgstr "Pokazywane jako"
-
-#: apps/io.ox/core/boot/i18n.js module:io.ox/core/boot
-#: apps/io.ox/core/relogin.js module:io.ox/core
-msgid "Sign in"
-msgstr "Zaloguj"
-
-#. the word not the verb
-#: apps/io.ox/core/boot/i18n.js module:io.ox/core/boot
-#, fuzzy
-#| msgid "Sign in"
-msgctxt "word"
-msgid "Sign in"
-msgstr "Zaloguj"
-
-#: apps/io.ox/core/main.js module:io.ox/core
-msgid "Sign out"
-msgstr "Wyloguj"
-
-#: apps/io.ox/core/main.js module:io.ox/core
-msgid "Sign out now"
-msgstr "Wyloguj teraz"
-
-#: apps/io.ox/mail/settings/signatures/settings/pane.js module:io.ox/mail
-msgid "Signature name"
-msgstr "Nazwa podpisu"
-
-#: apps/io.ox/mail/compose/extensions.js module:io.ox/mail
-#: apps/io.ox/mail/settings/signatures/register.js
-#: apps/io.ox/mail/settings/signatures/settings/pane.js
-msgid "Signatures"
-msgstr "Podpisy"
-
-#. Portal. Logged in as user
-#: apps/io.ox/portal/main.js module:io.ox/portal
-msgid "Signed in as %1$s"
-msgstr "Zalogowano jako %1$s"
-
-#: apps/io.ox/core/main.js module:io.ox/core
-msgid "Signed in as:"
-msgstr "Zalogowano jako:"
-
-#: apps/io.ox/core/viewer/views/sidebar/fileinfoview.js
-#: module:io.ox/core/viewer apps/io.ox/files/view-options.js
-#: module:io.ox/files apps/io.ox/mail/view-options.js module:io.ox/mail
-msgid "Size"
-msgstr "Rozmiar"
-
-#: apps/io.ox/mail/mailfilter/settings/filter/view-form.js
-#: module:io.ox/settings
-msgid "Size (bytes)"
-msgstr "Rozmiar (bajty)"
-
-#: apps/io.ox/core/settings/errorlog/settings/pane.js module:io.ox/core
-msgid "Slow requests"
-msgstr "Wolne żądania"
-
-#: apps/io.ox/portal/settings/pane.js module:io.ox/portal
-msgid "Smartphone settings:"
-msgstr "Ustawienia smartfonu:"
-
-#. Emoji collection. SoftBank-specific icons. "SoftBank" in other languages, too.
-#: apps/io.ox/emoji/categories.js module:io.ox/mail/emoji
-msgid "SoftBank"
-msgstr "SoftBank"
-
-#: apps/io.ox/contacts/edit/main.js module:io.ox/contacts
-msgid "Some fields contain invalid data"
-msgstr "Niektóre pola zawierają nieprawidłowe dane"
-
-#. %1$s the maximum file size
-#: apps/io.ox/core/tk/upload.js module:io.ox/core
-msgid ""
-"Some files cannot be uploaded because they exceed the maximum file size of "
-"%1$s"
-msgstr ""
-"Nie można przesłać niektórych plików, ponieważ ich rozmiary przekraczają "
-"wartość maksymalną wynoszącą %1$s"
-
-#: apps/io.ox/core/settings/pane.js module:io.ox/core
-msgid ""
-"Some settings (language, timezone, theme) require a page reload or relogin "
-"to take effect."
-msgstr ""
-"W celu zastosowania niektórych ustawień (język, strefa czasowa, motyw) "
-"wymagane jest odświeżenie strony lub ponowne zalogowanie użytkownika."
-
-#: apps/plugins/portal/linkedIn/register.js module:plugins/portal
-#: apps/plugins/portal/twitter/register.js
-msgid "Something went wrong reauthorizing the %s account."
-msgstr "Podczas ponownej autoryzacji konta %s coś się nie udało."
-
-#: apps/io.ox/oauth/settings.js module:io.ox/settings
-msgid "Something went wrong reauthorizing the account."
-msgstr "Podczas ponownej autoryzacji konta wystąpił błąd."
-
-#: apps/io.ox/oauth/settings.js module:io.ox/settings
-msgid "Something went wrong saving your changes."
-msgstr "Podczas zapisywania zmian wystąpił błąd."
-
-#. tabbed inbox feature: in case the long running update job fails
-#: apps/io.ox/mail/categories/main.js module:io.ox/mail
-msgid "Sorry, common mails couldn't be assigned automatically."
-msgstr "Niestety, przypisanie częstych wiadomości nie powiodło się."
-
-#: apps/plugins/halo/xing/register.js module:plugins/portal
-msgid "Sorry, could not connect to %s right now."
-msgstr "Niestety, nie udało się teraz nawiązać połączenia z: %s."
-
-#: apps/plugins/halo/xing/register.js module:plugins/portal
-msgid "Sorry, there is no data available for you on %s."
-msgstr "Niestety, nie ma żadnych dostępnych dla Ciebie danych na: %s."
-
-#: apps/io.ox/core/viewer/views/types/imageview.js module:io.ox/core
-msgid "Sorry, there is no preview available for this image."
-msgstr "Niestety nie jest możliwy dostępny podgląd plików tego typu."
-
-#: apps/io.ox/core/viewer/views/types/documentview.js module:io.ox/core
-#: apps/io.ox/presenter/views/presentationview.js module:io.ox/presenter
-msgid "Sorry, this page is not available at the moment."
-msgstr "Ta strona nie jest obecnie dostępna."
-
-#: apps/plugins/portal/linkedIn/register.js module:plugins/portal
-msgid ""
-"Sorry, we cannot help you here. Your provider needs to obtain a key from "
-"LinkedIn with the permission to do read messages."
-msgstr ""
-"Niestety, nie możemy pomóc w rozwiązaniu tego problemu. Twój dostawca "
-"powinien uzyskać od serwisu LinkedIn klucz z uprawnieniem do odczytu "
-"wiadomości."
-
-#. Sort options drop-down
-#: apps/io.ox/files/share/view-options.js module:io.ox/files
-#: apps/io.ox/files/view-options.js apps/io.ox/mail/view-options.js
-#: module:io.ox/mail
-msgctxt "dropdown"
-msgid "Sort by"
-msgstr "Sortuj wg"
-
-#: apps/io.ox/tasks/main.js module:io.ox/tasks
-msgid "Sort options"
-msgstr "Opcje sortowania"
-
-#: apps/io.ox/core/sub/subscriptions.js module:io.ox/core/sub
-msgid "Source"
-msgstr "Źródło"
-
-#. Spam folder
-#: apps/io.ox/mail/accounts/view-form.js module:io.ox/settings
-msgctxt "folder"
-msgid "Spam"
-msgstr "Spam"
-
-#: apps/io.ox/contacts/model.js module:io.ox/contacts
-msgid "Spouse's name"
-msgstr "Imię współmałżonka"
-
-#: apps/io.ox/mail/detail/links.js module:io.ox/mail
-msgid "Spreadsheet"
-msgstr "Arkusz kalkulacyjny"
-
-#: apps/io.ox/files/view-options.js module:io.ox/files
-msgid "Spreadsheets"
-msgstr "Arkusze kalkulacyjne"
-
-#: apps/io.ox/mail/accounts/view-form.js module:io.ox/settings
-msgid "Standard folders"
-msgstr "Foldery standardowe"
-
-#: apps/io.ox/backbone/mini-views/timezonepicker.js module:io.ox/core
-#: apps/io.ox/calendar/week/view.js module:io.ox/calendar
-msgid "Standard timezone"
-msgstr "Standardowa strefa czasowa"
-
-#: apps/io.ox/mail/vacationnotice/settings/model.js module:io.ox/mail
-#: apps/io.ox/tasks/print.js module:io.ox/tasks
-msgid "Start"
-msgstr "Początek"
-
-#: apps/io.ox/tasks/edit/view-template.js module:io.ox/tasks/edit
-#: apps/io.ox/tasks/view-detail.js module:io.ox/tasks
-msgid "Start date"
-msgstr "Data rozpoczęcia"
-
-#: apps/io.ox/calendar/edit/timezone-dialog.js module:io.ox/calendar/edit/main
-msgid "Start date timezone"
-msgstr "Strefa czasowa godziny rozpoczęcia"
-
-#: apps/io.ox/contacts/settings/pane.js module:io.ox/contacts
-msgid "Start in global address book"
-msgstr "Rozpocznij w globalnej książce adresowej"
-
-#. 'start presentation' dropdown menu entry to start a local only presentation where no remote participants would be able to join.
-#: apps/io.ox/presenter/actions.js module:io.ox/presenter
-msgid "Start local presentation"
-msgstr "Uruchom lokalną prezentację"
-
-#: apps/io.ox/calendar/settings/pane.js module:io.ox/calendar
-msgid "Start of working time"
-msgstr "Początek czasu pracy"
-
-#. button label for the 'start presentation' dropdown
-#: apps/io.ox/presenter/views/toolbarview.js module:io.ox/presenter
-msgid "Start presentation"
-msgstr "Rozpocznij prezentację"
-
-#. 'start presentation' dropdown menu entry to start a remote presentation where remote participants would be able to join.
-#: apps/io.ox/presenter/actions.js module:io.ox/presenter
-msgid "Start remote presentation"
-msgstr "Uruchom zdalną prezentację"
-
-#: apps/io.ox/core/desktop.js module:io.ox/core
-msgid "Start search"
-msgstr "Rozpocznij wyszukiwanie"
-
-#. button tooltip for 'start presentation' dropdown
-#: apps/io.ox/presenter/views/toolbarview.js module:io.ox/presenter
-msgid "Start the presentation"
-msgstr "Rozpocznij prezentację"
-
-#: apps/io.ox/core/tk/wizard.js module:io.ox/core
-msgid "Start tour"
-msgstr "Rozpocznij pokaz"
-
-#: apps/io.ox/core/permissions/permissions.js module:io.ox/core
-#: apps/io.ox/files/share/permissions.js
-#: apps/plugins/administration/groups/settings/edit.js
-msgid "Start typing to search for user names"
-msgstr "Aby wyszukać nazwy użytkowników, zacznij pisać"
-
-#. Connection security. StartTLS.
-#: apps/io.ox/mail/accounts/view-form.js module:io.ox/settings
-msgid "StartTLS"
-msgstr "StartTLS"
-
-#: apps/io.ox/calendar/edit/extensions.js module:io.ox/calendar/edit/main
-msgid "Starts on"
-msgstr "Data rozpoczęcia"
-
-#: apps/io.ox/contacts/model.js module:io.ox/contacts
-msgid "State"
-msgstr "Województwo"
-
-#: apps/io.ox/mail/toolbar.js module:io.ox/mail
-msgid "Statistics"
-msgstr "Statystyki"
-
-#: apps/io.ox/calendar/toolbar.js module:io.ox/calendar
-#: apps/io.ox/tasks/edit/view-template.js module:io.ox/tasks/edit
-#: apps/io.ox/tasks/main.js module:io.ox/tasks
-msgid "Status"
-msgstr "Status"
-
-#: apps/io.ox/core/boot/i18n.js module:io.ox/core/boot
-msgid "Stay signed in"
-msgstr "Nie wylogowuj"
-
-#: apps/io.ox/contacts/model.js module:io.ox/contacts
-msgid "Street"
-msgstr "Ulica"
-
-#: apps/plugins/halo/xing/register.js module:plugins/portal
-msgid "Student"
-msgstr "Student/uczeń"
-
-#: apps/io.ox/calendar/edit/extensions.js module:io.ox/calendar/edit/main
-#: apps/io.ox/calendar/util.js module:io.ox/calendar
-#: apps/io.ox/core/viewer/views/sidebar/fileinfoview.js
-#: module:io.ox/core/viewer apps/io.ox/mail/actions/reminder.js
-#: module:io.ox/mail apps/io.ox/mail/compose/extensions.js
-#: apps/io.ox/mail/detail/view.js
-#: apps/io.ox/mail/mailfilter/settings/filter/view-form.js
-#: module:io.ox/settings apps/io.ox/mail/vacationnotice/settings/model.js
-#: apps/io.ox/mail/view-options.js apps/io.ox/tasks/edit/view-template.js
-#: module:io.ox/tasks/edit apps/io.ox/tasks/main.js module:io.ox/tasks
-msgid "Subject"
-msgstr "Temat"
-
-#: apps/plugins/portal/xing/actions.js module:plugins/portal
-msgid "Submit comment"
-msgstr "Prześlij komentarz"
-
-#: apps/io.ox/core/sub/subscriptions.js module:io.ox/core/sub
-msgid "Subscribe"
-msgstr "Subskrybuj"
-
-#: apps/io.ox/core/folder/actions/imap-subscription.js module:io.ox/core
-msgid "Subscribe IMAP folders"
-msgstr "Subskrybuj foldery IMAP"
-
-#: apps/io.ox/core/sub/settings/pane.js module:io.ox/core/sub
-msgid "Subscription refresh"
-msgstr "Odśwież subskrypcję"
-
-#: apps/io.ox/core/sub/subscriptions.js module:io.ox/core/sub
-msgid "Subscription successfully created."
-msgstr "Subskrypcja została pomyślnie utworzona."
-
-#: apps/io.ox/core/sub/settings/pane.js module:io.ox/core/sub
-#: apps/io.ox/core/sub/settings/register.js
-msgid "Subscriptions"
-msgstr "Subskrypcje"
-
-#: apps/io.ox/core/yell.js module:io.ox/core
-msgid "Success"
-msgstr "Wykonano"
-
-#: apps/plugins/portal/xing/register.js module:plugins/portal
-msgid "Successfully reauthorized your %s account"
-msgstr "Konto %s zostało ponownie autoryzowane"
-
-#: apps/io.ox/contacts/model.js module:io.ox/contacts
-msgid "Suffix"
-msgstr "Sufiks"
-
-#: apps/io.ox/participants/detail.js module:io.ox/core
-msgid "Summary"
-msgstr "Podsumowanie"
-
-#: apps/io.ox/files/view-options.js module:io.ox/files
-msgid "Switch to parent folder"
-msgstr "Przełącz do folderu nadrzędnego"
-
-#. Emoji category
-#: apps/io.ox/emoji/categories.js module:io.ox/mail/emoji
-msgid "Symbols"
-msgstr "Symbole"
-
-#: apps/io.ox/core/settings/downloads/pane.js module:io.ox/core
-msgid ""
-"Synchronization of Emails, Calendar, Contacts and Tasks, along with Public, "
-"Shared and System Folders to Microsoft Outlook® clients."
-msgstr ""
-"Synchronizacja wiadomości e-mail, kalendarza, kontaktów i zadań oraz "
-"folderów publicznych, udostępnionych i systemowych z klientami Microsoft "
-"Outlook®."
-
-#: apps/io.ox/calendar/actions.js module:io.ox/calendar
-msgid "Synchronize calendar"
-msgstr "Synchronizuj kalendarz"
-
-#: apps/io.ox/mail/actions.js module:io.ox/mail
-msgid "Synchronize with Outlook"
-msgstr "Synchronizuj z programem Outlook"
-
-#: apps/io.ox/core/folder/extensions.js module:io.ox/core
-msgid "Synchronize with your tablet or smartphone"
-msgstr "Synchronizacja z tabletem lub smartfonem"
-
-#: apps/io.ox/contacts/model.js module:io.ox/contacts
-msgid "TAX ID"
-msgstr "NIP"
-
-#. Terabytes
-#: apps/io.ox/core/strings.js module:io.ox/core
-msgid "TB"
-msgstr "TB"
-
-#: apps/io.ox/contacts/model.js module:io.ox/contacts
-msgid "TTY/TDD"
-msgstr "TTY/TDD"
-
-#: apps/io.ox/mail/mailfilter/settings/filter/view-form.js
-#: module:io.ox/settings
-msgid "Tag mail with"
-msgstr "Oznacz wiadomość znacznikiem"
-
-#. title for 1st and snd step of the client onboarding wizard
-#. users can configure their devices to access/sync appsuites data (f.e. install ox mail app)
-#. %1$s the product name
-#: apps/io.ox/onboarding/clients/wizard.js module:io.ox/core/onboarding
-#: apps/plugins/portal/client-onboarding/register.js module:plugins/portal
-#, c-format
-msgid "Take %1$s with you! Stay up-to-date on your favorite devices."
-msgstr ""
-"Zabierz %1$s ze sobą! Bądź na bieżąco za pomocą Twoich ulubionych urządzeń."
-
-#: apps/io.ox/mail/detail/links.js module:io.ox/mail
-#: apps/io.ox/tasks/edit/main.js module:io.ox/tasks
-msgid "Task"
-msgstr "Zadanie"
-
-#: apps/io.ox/tasks/detail/main.js module:io.ox/tasks apps/io.ox/tasks/main.js
-msgid "Task Details"
-msgstr "Szczegóły zadania"
-
-#: apps/io.ox/tasks/actions/delete.js module:io.ox/tasks
-msgid "Task has been deleted!"
-msgid_plural "Tasks have been deleted!"
-msgstr[0] "Zadanie zostało usunięte!"
-msgstr[1] "Zadania zostały usunięte!"
-msgstr[2] "Zadania zostały usunięte!"
-
-#. Inviations (notifications) to tasks
-#: apps/plugins/notifications/tasks/register.js module:plugins/notifications
-msgid "Task invitations"
-msgstr "Zaproszenia do zadań"
-
-#: apps/io.ox/tasks/actions/doneUndone.js module:io.ox/tasks
-msgid "Task marked as done"
-msgid_plural "Tasks marked as done"
-msgstr[0] "Zadanie zostało oznaczone jako ukończone"
-msgstr[1] "Zadania zostały oznaczone jako ukończone"
-msgstr[2] "Zadania zostały oznaczone jako ukończone"
-
-#: apps/io.ox/tasks/actions/doneUndone.js module:io.ox/tasks
-msgid "Task marked as undone"
-msgid_plural "Tasks marked as undone"
-msgstr[0] "Oznaczenie ukończenia zadania zostało cofnięte"
-msgstr[1] "Oznaczenie ukończenia zadań zostało cofnięte"
-msgstr[2] "Oznaczenie ukończenia zadań zostało cofnięte"
-
-#. Reminders (notifications) about tasks
-#: apps/plugins/notifications/tasks/register.js module:plugins/notifications
-msgid "Task reminders"
-msgstr "Przypomnienia o zadaniach"
-
-#: apps/io.ox/tasks/actions/delete.js module:io.ox/tasks
-msgid "Task was already deleted!"
-msgstr "Zadanie zostało już usunięte!"
-
-#: apps/io.ox/tasks/actions/doneUndone.js module:io.ox/tasks
-msgid "Task was modified before, please reload"
-msgstr "Zadanie zostało wcześniej zmodyfikowane; wczytaj ponownie"
-
-#: apps/io.ox/mail/detail/links.js module:io.ox/mail
-msgid "Tasks"
-msgstr "Zadania"
-
-#: apps/io.ox/core/main.js module:io.ox/core apps/io.ox/launchpad/main.js
-#: apps/io.ox/search/view-template.js apps/io.ox/tasks/settings/pane.js
-#: module:io.ox/tasks
-msgctxt "app"
-msgid "Tasks"
-msgstr "Zadania"
-
-#: apps/io.ox/tasks/actions/move.js module:io.ox/tasks
-msgid "Tasks can not be moved to or out of shared folders"
-msgstr "Nie można przenosić zadań z ani do folderów udostępnione"
-
-#: apps/io.ox/tasks/main.js module:io.ox/tasks
-msgid "Tasks toolbar"
-msgstr "Pasek narzędzi zadań"
-
-#: apps/io.ox/contacts/model.js module:io.ox/contacts
-msgid "Telephone (ISDN)"
-msgstr "Telefon (ISDN)"
-
-#: apps/io.ox/contacts/model.js module:io.ox/contacts
-msgid "Telephone callback"
-msgstr "Telefon zwrotny"
-
-#: apps/io.ox/contacts/model.js module:io.ox/contacts
-msgid "Telephone primary"
-msgstr "Telefon (główny)"
-
-#: apps/io.ox/contacts/model.js module:io.ox/contacts
-msgid "Telephone radio"
-msgstr "Radiotelefon"
-
-#: apps/io.ox/contacts/model.js module:io.ox/contacts
-msgid "Telex"
-msgstr "Teleks"
-
-#: apps/io.ox/calendar/edit/extensions.js module:io.ox/calendar/edit/main
-#: apps/io.ox/calendar/util.js module:io.ox/calendar
-msgid "Temporary"
-msgstr "Tymczasowe"
-
-#: apps/io.ox/calendar/actions/acceptdeny.js module:io.ox/calendar
-#: apps/io.ox/calendar/invitations/register.js module:io.ox/calendar/main
-msgid "Tentative"
-msgstr "Wstępne"
-
-#: apps/io.ox/calendar/print.js module:io.ox/calendar
-#: apps/io.ox/tasks/print.js module:io.ox/tasks
-msgid "Tentatively accepted"
-msgstr "Wstępnie zaakceptowane"
-
-#: apps/io.ox/mail/vacationnotice/settings/model.js module:io.ox/mail
-msgid "Text"
-msgstr "Tekst"
-
-#: apps/plugins/core/feedback/register.js module:io.ox/core
-msgid "Thank you for your feedback"
-msgstr "Dziękujemy za opinię"
-
-#: apps/plugins/portal/oxdriveclients/register.js module:plugins/portal
-msgid ""
-"The %s client lets you store and share your photos, files, documents and "
-"videos, anytime, anywhere. Access any file you save to %s from all your "
-"computers, iPhone, iPad or from within %s itself."
-msgstr ""
-"Klient %s pozwala na zapisywanie i udostępnianie zdjęć, plików, dokumentów i "
-"filmów z dowolnego miejsca i o dowolnej porze. Pliki zapisane w %s można "
-"otwierać za pomocą komputera, iPhone'a, iPada lub oprogramowania %s."
-
-#: apps/io.ox/files/guidance/main.js module:io.ox/files
-msgctxt "help"
-msgid "The Drive App"
-msgstr "Aplikacja Drive"
-
-#: apps/io.ox/mail/accounts/model.js module:io.ox/keychain
-msgid "The account must be named"
-msgstr "Konto musi mieć nazwę"
-
-#: apps/plugins/portal/xing/actions.js module:plugins/portal
-msgid "The activity has been deleted successfully"
-msgstr "Aktywność została usunięta"
-
-#: apps/io.ox/files/api.js module:io.ox/files apps/io.ox/files/legacy_api.js
-msgid "The allowed quota is reached."
-msgstr "Dozwolony przydział został wyczerpany."
-
-#: apps/io.ox/mail/actions/ical.js module:io.ox/mail
-msgid "The appointment has been added to your calendar"
-msgstr "Spotkanie zostało dodane do kalendarza"
-
-#: apps/io.ox/calendar/invitations/register.js module:io.ox/calendar/main
-msgid "The appointment has been deleted"
-msgstr "Spotkanie zostało usunięte"
-
-#: apps/io.ox/calendar/invitations/register.js module:io.ox/calendar/main
-msgid "The appointment has been updated"
-msgstr "Spotkanie zostało zaktualizowane"
-
-#: apps/io.ox/calendar/edit/recurrence-view.js module:io.ox/calendar/edit/main
-msgid ""
-"The appointment is repeated <a href=\"#\"  data-widget=\"number\" data-"
-"attribute=\"interval\">every <span class=\"number-control\">2</span> days</"
-"a>."
-msgstr ""
-"Spotkanie jest powtarzane <a href=\"#\"  data-widget=\"number\" data-"
-"attribute=\"interval\">co <span class=\"number-control\">2</span> dni</a>."
-
-#: apps/io.ox/calendar/edit/recurrence-view.js module:io.ox/calendar/edit/main
-msgid ""
-"The appointment is repeated <a href=\"#\"  data-widget=\"number\" data-"
-"attribute=\"interval\">every <span class=\"number-control\">2</span> weeks</"
-"a> on <a href=\"#\"  data-widget=\"days\" data-attribute=\"days\">monday</a>."
-msgstr ""
-"Spotkanie jest powtarzane <a href=\"#\"  data-widget=\"number\" data-"
-"attribute=\"interval\">co <span class=\"number-control\">2</span> tygodnie</"
-"a> w <a href=\"#\"  data-widget=\"days\" data-attribute=\"days"
-"\">poniedziałek</a>."
-
-#: apps/io.ox/calendar/edit/recurrence-view.js module:io.ox/calendar/edit/main
-msgid ""
-"The appointment is repeated <a href=\"#\" data-attribute=\"recurrenceType\" "
-"data-widget=\"options\">weekly</a>."
-msgstr ""
-"Spotkanie jest powtarzane <a href=\"#\" data-attribute=\"recurrenceType\" "
-"data-widget=\"options\">co tydzień</a>."
-
-#: apps/io.ox/calendar/edit/recurrence-view.js module:io.ox/calendar/edit/main
-msgid ""
-"The appointment is repeated every <a href=\"#\" data-widget=\"options\" data-"
-"attribute=\"ordinal\">first</a> <a href=\"#\" data-widget=\"options\" data-"
-"attribute=\"day\">Wednesday</a> in <a href=\"#\" data-widget=\"options\" "
-"data-attribute=\"month\">October</a>."
-msgstr ""
-"Spotkanie jest powtarzane w <a href=\"#\" data-widget=\"options\" data-"
-"attribute=\"ordinal\">pierwszą</a> <a href=\"#\" data-widget=\"options\" "
-"data-attribute=\"day\">środę</a> <a href=\"#\" data-widget=\"options\" data-"
-"attribute=\"month\">października</a>. "
-
-#: apps/io.ox/calendar/edit/recurrence-view.js module:io.ox/calendar/edit/main
-msgid ""
-"The appointment is repeated every year on day <a href=\"#\" data-widget="
-"\"number\" data-attribute=\"dayInMonth\"><span class=\"number-control\">10</"
-"span></a> of <a href=\"#\" data-widget=\"options\" data-attribute=\"month"
-"\">October</a>."
-msgstr ""
-"Spotkanie jest powtarzane co roku <a href=\"#\" data-widget=\"number\" data-"
-"attribute=\"dayInMonth\"><span class=\"number-control\">10</span></a> <a "
-"href=\"#\" data-widget=\"options\" data-attribute=\"month\">października</a>."
-
-#: apps/io.ox/calendar/edit/recurrence-view.js module:io.ox/calendar/edit/main
-msgid ""
-"The appointment is repeated on day <a href=\"#\" data-widget=\"number\" data-"
-"attribute=\"dayInMonth\"><span class=\"number-control\">10</span></a> <a "
-"href=\"#\" data-widget=\"number\" data-attribute=\"interval\">every <span "
-"class=\"number-control\">2</span> months</a>."
-msgstr ""
-"Spotkanie jest powtarzane <a href=\"#\" data-widget=\"number\" data-"
-"attribute=\"dayInMonth\"><span class=\"number-control\">10</span></a> <a "
-"href=\"#\" data-widget=\"number\" data-attribute=\"interval\">dnia miesiąca "
-"co <span class=\"number-control\">2</span> miesiące</a>. "
-
-#: apps/io.ox/calendar/edit/recurrence-view.js module:io.ox/calendar/edit/main
-msgid ""
-"The appointment is repeated the <a href=\"#\" data-widget=\"options\" data-"
-"attribute=\"ordinal\">second</a> <a href=\"#\" data-widget=\"options\" data-"
-"attribute=\"day\">Wednesday</a> <a href=\"#\" data-widget=\"number\" data-"
-"attribute=\"interval\">every <span class=\"number-control\">2</span> months</"
-"a>."
-msgstr ""
-"Spotkanie jest powtarzane w <a href=\"#\" data-widget=\"options\" data-"
-"attribute=\"ordinal\">drugą</a> <a href=\"#\" data-widget=\"options\" data-"
-"attribute=\"day\">środę</a> <a href=\"#\" data-widget=\"number\" data-"
-"attribute=\"interval\">co <span class=\"number-control\">2</span> miesiące</"
-"a>. "
-
-#: apps/io.ox/core/settings/errorlog/settings/pane.js module:io.ox/core
-msgid ""
-"The blue graph shows the distribution of request durations in percent. The "
-"gray graph shows a trivial network ping to recognize slow connections."
-msgstr ""
-"Niebieski wykres obrazuje procentowy rozkład czasów trwania żądania. Szary "
-"wykres obrazuje wyniki prostej diagnostyki sieci za pomocą polecenia ping "
-"umożliwiającej rozpoznanie powolnych połączeń."
-
-#: apps/io.ox/calendar/invitations/register.js module:io.ox/calendar/main
-msgid "The changes have been rejected"
-msgstr "Zmiany zostały odrzucone"
-
-#: apps/plugins/portal/xing/actions.js module:plugins/portal
-msgid "The comment has been deleted successfully"
-msgstr "Komentarz został usunięty"
-
-#: apps/io.ox/backbone/basicModel.js module:io.ox/core
-#: apps/io.ox/backbone/extendedModel.js
-msgid "The dialog contains invalid data"
-msgstr "Okno dialogowe zawiera nieprawidłowe dane"
-
-#. If the user changes the duedate of a task, it may be before the start date, which is not allowed
-#. If this happens the user gets the option to change the start date so it matches the due date
-#: apps/io.ox/tasks/common-extensions.js module:io.ox/tasks
-msgid "The due date cannot be before start date. Adjust start date?"
-msgstr ""
-"Termin nie może być wcześniejszy od daty rozpoczęcia. Czy chcesz przesunąć "
-"datę rozpoczęcia?"
-
-#: apps/io.ox/tasks/model.js module:io.ox/tasks
-msgid "The due date must not be before the start date."
-msgstr "Termin musi być przed datą rozpoczęcia."
-
-#: apps/io.ox/mail/compose/actions/send.js module:io.ox/mail
-msgid "The email has been sent"
-msgstr "Wiadomości zostały wysłane"
-
-#: apps/io.ox/calendar/model.js module:io.ox/calendar
-msgid "The end date must be after the start date."
-msgstr "Data końcowa musi być po dacie początkowej."
-
-#: apps/io.ox/calendar/edit/main.js module:io.ox/calendar/edit/main
-msgid "The field \"%1$s\" exceeds its maximum size of %2$d characters."
-msgstr "Rozmiar pola \"%1$s\" przekracza maksymalny rozmiar: %2$d znaków."
-
-#: apps/io.ox/mail/actions/attachmentQuota.js module:io.ox/mail
-msgid ""
-"The file \"%1$s\" cannot be uploaded because it exceeds the attachment "
-"publication maximum file size of %2$s"
-msgstr ""
-"Nie można przesłać pliku %1$s, ponieważ rozmiar załącznika przekracza "
-"wartość maksymalną wynoszącą%2$s"
-
-#: apps/io.ox/mail/actions/attachmentQuota.js module:io.ox/mail
-msgid ""
-"The file \"%1$s\" cannot be uploaded because it exceeds the infostore quota "
-"limit of %2$s"
-msgstr ""
-"Nie można przesłać pliku %1$s, ponieważ jego rozmiar przekracza limit "
-"przydziału miejsca w magazynie informacji wynoszący %2$s."
-
-#. %1$s the filename
-#. %2$s the maximum file size
-#: apps/io.ox/core/tk/upload.js module:io.ox/core
-#: apps/io.ox/mail/actions/attachmentQuota.js module:io.ox/mail
-msgid ""
-"The file \"%1$s\" cannot be uploaded because it exceeds the maximum file "
-"size of %2$s"
-msgstr ""
-"Nie można przesłać pliku \"%1$s\", ponieważ jego rozmiar przekracza wartość "
-"maksymalną wynoszącą %2$s"
+msgid "Mail was not imported. Only .eml files are supported."
+msgstr "Poczta nie została zaimportowana. Obsługiwane są tylko pliki .eml."
 
 #. %1$s quota limit
 #: apps/io.ox/core/tk/upload.js module:io.ox/core
@@ -8427,233 +4938,833 @@
 "Nie można przesłać pliku \"%1$s\", ponieważ jego rozmiar przekracza limit "
 "przydziału miejsca wynoszący %2$s"
 
+#. %1$s the filename
+#. %2$s the maximum file size
+#: apps/io.ox/core/tk/upload.js module:io.ox/core
+#: apps/io.ox/mail/actions/attachmentQuota.js module:io.ox/mail
+msgid ""
+"The file \"%1$s\" cannot be uploaded because it exceeds the maximum file size "
+"of "
+"%2$s"
+msgstr ""
+"Nie można przesłać pliku \"%1$s\", ponieważ jego rozmiar przekracza wartość "
+"maksymalną wynoszącą %2$s"
+
 #. %1$s the maximum file size
 #: apps/io.ox/core/tk/upload.js module:io.ox/core
 msgid ""
 "The files cannot be uploaded because each file exceeds the maximum file size "
-"of %1$s"
+"of "
+"%1$s"
 msgstr ""
 "Nie można przesłać plików, ponieważ ich rozmiary przekracza wartość "
+"maksymalną "
+"wynoszącą %1$s"
+
+#. %1$s the maximum file size
+#: apps/io.ox/core/tk/upload.js module:io.ox/core
+msgid ""
+"Some files cannot be uploaded because they exceed the maximum file size of %"
+"1$s"
+msgstr ""
+"Nie można przesłać niektórych plików, ponieważ ich rozmiary przekraczają "
+"wartość "
 "maksymalną wynoszącą %1$s"
+
+#: apps/io.ox/core/tk/vgrid.js module:io.ox/core
+msgid "Multiselect"
+msgstr "Wielokrotny wybór"
+
+#. toolbar with 'select all' and 'sort by'
+#: apps/io.ox/core/tk/vgrid.js module:io.ox/core
+msgid "Item list options"
+msgstr "Opcje listy elementów"
+
+#: apps/io.ox/core/tk/vgrid.js module:io.ox/core apps/io.ox/mail/view-options.js
+#: module:io.ox/mail
+msgid "Select all"
+msgstr "Wybierz wszystko"
+
+#. list is empty / no items
+#: apps/io.ox/core/tk/vgrid.js module:io.ox/core
+msgctxt "vgrid"
+msgid "Empty"
+msgstr "Puste"
+
+#: apps/io.ox/core/tk/vgrid.js module:io.ox/core
+msgid "Could not load this list"
+msgstr "Nie można wczytać tej listy"
+
+#. finish the tour
+#: apps/io.ox/core/tk/wizard.js module:io.ox/core
+msgctxt "tour"
+msgid "Finish"
+msgstr "Zakończ"
+
+#: apps/io.ox/core/tk/wizard.js module:io.ox/core
+msgid "Start tour"
+msgstr "Rozpocznij pokaz"
+
+#: apps/io.ox/core/tk/wizard.js module:io.ox/core
+#: apps/io.ox/core/viewer/views/displayerview.js
+#: apps/io.ox/core/wizard/registry.js module:io.ox/core/wizard
+#: apps/io.ox/wizards/upsell.js module:io.ox/wizards
+msgid "Next"
+msgstr "Dalej"
+
+#: apps/io.ox/core/tk/wizard.js module:io.ox/core
+msgid "Welcome"
+msgstr "Witamy"
+
+#: apps/io.ox/core/upsell.js module:io.ox/core
+msgid "Upgrade required"
+msgstr "Wymagane uaktualnienie"
+
+#: apps/io.ox/core/upsell.js module:io.ox/core
+msgid ""
+"This feature is not available. In order to use it, you need to upgrade your "
+"account now."
+msgstr "Ta funkcja nie jest dostępna. Aby jej użyć, uaktualnij konto teraz."
 
 #: apps/io.ox/core/upsell.js module:io.ox/core
 msgid "The first 90 days are free."
 msgstr "Pierwsze 90 dni jest darmowe."
 
-#: apps/io.ox/core/import/import.js module:io.ox/core
-msgid ""
-"The first record of a valid CSV file must define proper column names. "
-"Supported separators are comma and semi-colon."
-msgstr ""
-"Pierwszy rekord poprawnego pliku CSV musi definiować nazwy kolumn. "
-"Obsługiwane separatory to przecinek i średnik."
-
-#: apps/io.ox/core/folder/actions/common.js module:io.ox/core
-msgid "The folder has been cleaned up."
-msgstr "Folder został oczyszczony."
-
-#: apps/io.ox/core/folder/actions/common.js module:io.ox/core
-msgid "The folder has been emptied"
-msgstr "Folder został opróżniony"
-
-#: apps/io.ox/core/main.js module:io.ox/core
-msgid ""
-"The following applications can be restored. Just remove the restore point if "
-"you don't want it to be restored."
-msgstr ""
-"Istnieje możliwość przywrócenia poniższych aplikacji. Jeśli nie chcesz ich "
-"przywracać, usuń punkt przywracania."
-
-#: apps/io.ox/settings/apps/settings/pane.js module:io.ox/core
-msgid "The following external applications/services can access your data:"
-msgstr "Dostęp do Twoich danych mają następujące zewnętrzne aplikacje/usługi:"
-
-#: apps/io.ox/wizards/upsell.js module:io.ox/wizards
-msgid "The following products will be activated now:"
-msgstr "Zostaną uaktywnione następujące produkty:"
-
-#. message text of an alert box if joining a presentation fails
-#. %1$d is the name of the user who started the presentation
-#: apps/io.ox/presenter/views/notification.js module:io.ox/presenter
-#, c-format
-msgid ""
-"The limit of participants has been reached. Please contact the presenter "
-"%1$s."
-msgstr "Osiągnięto limit uczestników. Skontaktuj się z prezenterem %1$s."
+#: apps/io.ox/core/upsell.js module:io.ox/core
+msgid "Get free upgrade"
+msgstr "Pobierz bezpłatne uaktualnienie"
+
+#: apps/io.ox/core/viewer/views/displayerview.js module:io.ox/core
+#: apps/io.ox/core/wizard/registry.js module:io.ox/core/wizard
+msgid "Previous"
+msgstr "Poprzedni"
+
+#: apps/io.ox/core/viewer/views/displayerview.js module:io.ox/core
+msgid ""
+"Use left/right arrow keys to navigate and escape key to exit the viewer."
+msgstr ""
+"Aby poruszać się po przeglądarce, użyj strzałek w lewo/w prawo i klawisza Esc."
+
+#. information about position of the current item in viewer
+#. this will only be shown for more than one item
+#. %1$d - position of current item
+#. %2$d - total amount of items
+#. %2$d - total amount of item
+#: apps/io.ox/core/viewer/views/displayerview.js module:io.ox/core
+msgid "%1$d of %2$d item"
+msgid_plural "%1$d of %2$d items"
+msgstr[0] "%1$d z %2$d pozycji"
+msgstr[1] "%1$d z %2$d pozycji"
+msgstr[2] "%1$d z %2$d pozycji"
+
+#: apps/io.ox/core/viewer/views/displayerview.js module:io.ox/core
+msgid "Cannot require a view type for %1$s"
+msgstr "Nie można wymagać typu widoku dla %1$s."
+
+#: apps/io.ox/core/viewer/views/sidebar/filedescriptionview.js
+#: module:io.ox/core/viewer
+msgid "Description text"
+msgstr "Tekst opisu"
+
+#: apps/io.ox/core/viewer/views/sidebar/filedescriptionview.js
+#: module:io.ox/core/viewer apps/io.ox/core/viewer/views/toolbarview.js
+#: module:io.ox/core apps/io.ox/files/actions.js module:io.ox/files
+#: apps/io.ox/files/toolbar.js
+msgid "Edit description"
+msgstr "Edytuj opis"
+
+#: apps/io.ox/core/viewer/views/sidebar/filedescriptionview.js
+#: module:io.ox/core/viewer
+msgid "Add a description"
+msgstr "Dodaj opis"
+
+#: apps/io.ox/core/viewer/views/sidebar/fileinfoview.js module:io.ox/core/viewer
+#: apps/io.ox/files/view-options.js module:io.ox/files
+#: apps/io.ox/mail/view-options.js module:io.ox/mail
+msgid "Size"
+msgstr "Rozmiar"
+
+#: apps/io.ox/core/viewer/views/sidebar/fileinfoview.js module:io.ox/core/viewer
+#: apps/io.ox/mail/detail/links.js module:io.ox/mail
+msgid "Link"
+msgstr "Połącz"
+
+#. "Shares" in terms of "shared with others" ("Freigaben")
+#: apps/io.ox/core/viewer/views/sidebar/fileinfoview.js module:io.ox/core/viewer
+msgid "Shares"
+msgstr "Udostępnienia"
+
+#: apps/io.ox/core/viewer/views/sidebar/fileinfoview.js module:io.ox/core/viewer
+msgid "This file is shared with others"
+msgstr "Plik jest udostępniony innym osobom"
+
+#: apps/io.ox/core/viewer/views/sidebar/fileinfoview.js module:io.ox/core/viewer
+msgid "This folder is shared with others"
+msgstr "Folder jest udostępniony innym osobom"
+
+#: apps/io.ox/core/viewer/views/sidebar/fileinfoview.js module:io.ox/core/viewer
+#: apps/io.ox/mail/common-extensions.js module:io.ox/mail
+#: apps/io.ox/mail/compose/extensions.js
+#: apps/io.ox/mail/mailfilter/settings/filter/view-form.js module:io.ox/settings
+#: apps/io.ox/mail/main.js apps/io.ox/mail/print.js
+#: apps/io.ox/mail/view-options.js
+msgid "To"
+msgstr "Do"
+
+#: apps/io.ox/core/viewer/views/sidebar/fileinfoview.js module:io.ox/core/viewer
+#: apps/io.ox/mail/actions/reminder.js module:io.ox/mail
+#: apps/io.ox/mail/compose/extensions.js apps/io.ox/mail/main.js
+#: apps/io.ox/mail/view-options.js
+msgid "From"
+msgstr "Od"
+
+#: apps/io.ox/core/viewer/views/sidebar/fileinfoview.js module:io.ox/core/viewer
+msgid "Sent"
+msgstr "Wysłane"
+
+#: apps/io.ox/core/viewer/views/sidebar/fileinfoview.js module:io.ox/core/viewer
+msgid "Received"
+msgstr "Odebrane"
+
+#: apps/io.ox/core/viewer/views/sidebar/fileinfoview.js module:io.ox/core/viewer
+msgid "View message"
+msgstr "Wyświetl wiadomość"
+
+#: apps/io.ox/core/viewer/views/sidebar/fileinfoview.js module:io.ox/core/viewer
+#: apps/io.ox/tasks/edit/view-template.js module:io.ox/tasks/edit
+msgid "Hide details"
+msgstr "Ukryj szczegóły"
+
+#: apps/io.ox/core/viewer/views/sidebar/fileversionsview.js
+#: module:io.ox/core/viewer
+msgid "File version table, the first row represents the current version."
+msgstr ""
+"Tabela z wersjami plików. W pierwszym wierszu znajduje się bieżąca wersja."
+
+#: apps/io.ox/core/viewer/views/sidebar/fileversionsview.js
+#: module:io.ox/core/viewer apps/io.ox/editor/main.js module:io.ox/editor
+#: apps/io.ox/mail/detail/links.js module:io.ox/mail
+msgid "File"
+msgstr "Plik"
+
+#: apps/io.ox/core/viewer/views/sidebar/fileversionsview.js
+#: module:io.ox/core/viewer
+msgid "Versions (%1$d)"
+msgstr "Wersje (%1$d)"
+
+#: apps/io.ox/core/viewer/views/sidebar/panelbaseview.js module:io.ox/core/viewer
+msgid "Toggle panel"
+msgstr "Przełącz panel"
+
+#: apps/io.ox/core/viewer/views/sidebar/panelbaseview.js module:io.ox/core/viewer
+msgid "Open description panel"
+msgstr "Otwórz panel opisu"
+
+#: apps/io.ox/core/viewer/views/sidebar/panelbaseview.js module:io.ox/core/viewer
+msgid "Close description panel"
+msgstr "Zamknij panel opisu"
+
+#: apps/io.ox/core/viewer/views/sidebar/uploadnewversionview.js
+#: module:io.ox/core/viewer
+msgid "Version Comment"
+msgstr "Komentarz na temat wersji"
+
+#: apps/io.ox/core/viewer/views/sidebar/uploadnewversionview.js
+#: module:io.ox/core/viewer apps/io.ox/files/actions/upload-new-version.js
+#: module:io.ox/files
+msgid "Upload"
+msgstr "Prześlij"
+
+#: apps/io.ox/core/viewer/views/sidebar/uploadnewversionview.js
+#: module:io.ox/core/viewer apps/io.ox/core/viewer/views/toolbarview.js
+#: module:io.ox/core apps/io.ox/files/actions/upload-new-version.js
+#: module:io.ox/files
+msgid "Upload new version"
+msgstr "Prześlij nową wersję"
+
+#: apps/io.ox/core/viewer/views/sidebarview.js module:io.ox/core/viewer
+msgid "Thumbnails"
+msgstr "Miniaturki"
+
+#. %1$s is the filename of the current file
+#: apps/io.ox/core/viewer/views/sidebarview.js module:io.ox/core/viewer
+msgid "Drop new version of \"%1$s\" here"
+msgstr "Przeciągnij nową wersję pliku \"%1$s\""
+
+#: apps/io.ox/core/viewer/views/sidebarview.js module:io.ox/core/viewer
+msgid "Drop only a single file as new version."
+msgstr "Przeciągnij tylko jeden plik jako nową wersję"
+
+#: apps/io.ox/core/viewer/views/toolbarview.js module:io.ox/core
+msgid "File name"
+msgstr "Nazwa pliku"
+
+#: apps/io.ox/core/viewer/views/toolbarview.js module:io.ox/core
+msgid "File name, click to rename"
+msgstr "Nazwa pliku. Kliknij, aby zmienić nazwę."
+
+#. button label for zooming out the presentation
+#. button tooltip for zooming out the presentation
+#: apps/io.ox/core/viewer/views/toolbarview.js module:io.ox/core
+#: apps/io.ox/presenter/views/toolbarview.js module:io.ox/presenter
+msgid "Zoom out"
+msgstr "Pomniejsz"
+
+#. button label for zooming in the presentation
+#. button tooltip for zooming in the presentation
+#: apps/io.ox/core/viewer/views/toolbarview.js module:io.ox/core
+#: apps/io.ox/presenter/views/toolbarview.js module:io.ox/presenter
+msgid "Zoom in"
+msgstr "Powiększ"
+
+#: apps/io.ox/core/viewer/views/toolbarview.js module:io.ox/core
+msgid "Fit to screen width"
+msgstr "Dopasuj do szerokości ekranu"
+
+#: apps/io.ox/core/viewer/views/toolbarview.js module:io.ox/core
+msgid "Zoom"
+msgstr "Powiększ"
+
+#: apps/io.ox/core/viewer/views/toolbarview.js module:io.ox/core
+msgid "Fit to screen size"
+msgstr "Dopasuj do rozmiaru ekranu"
+
+#. launch the presenter app
+#: apps/io.ox/core/viewer/views/toolbarview.js module:io.ox/core
+msgctxt "presenter"
+msgid "Present"
+msgstr "Prezentuj"
+
+#: apps/io.ox/core/viewer/views/toolbarview.js module:io.ox/core
+msgid "View details"
+msgstr "Wyświetl szczegóły"
+
+#: apps/io.ox/core/viewer/views/toolbarview.js module:io.ox/core
+msgid "Pop out"
+msgstr "Otwórz w nowym oknie"
+
+#: apps/io.ox/core/viewer/views/toolbarview.js module:io.ox/core
+msgid "Pop out standalone viewer"
+msgstr "Otwórz w nowym oknie przeglądarkę zewnętrzną"
+
+#: apps/io.ox/core/viewer/views/toolbarview.js module:io.ox/core
+msgid "Close viewer"
+msgstr "Zamknij przeglądarkę"
+
+#: apps/io.ox/core/viewer/views/toolbarview.js module:io.ox/core
+msgid "Open attachment"
+msgstr "Otwórz załącznik"
+
+#: apps/io.ox/core/viewer/views/toolbarview.js module:io.ox/core
+#: apps/io.ox/files/share/permissions.js apps/io.ox/files/toolbar.js
+#: module:io.ox/files apps/plugins/portal/xing/actions.js module:plugins/portal
+msgid "Share"
+msgstr "Udostępnij"
+
+#: apps/io.ox/core/viewer/views/toolbarview.js module:io.ox/core
+msgid "Share this file"
+msgstr "Udostępnij plik"
+
+#: apps/io.ox/core/viewer/views/toolbarview.js module:io.ox/core
+#: apps/io.ox/files/actions.js module:io.ox/files apps/io.ox/files/toolbar.js
+msgid "Send by mail"
+msgstr "Wyślij w wiadomości e-mail"
+
+#: apps/io.ox/core/viewer/views/toolbarview.js module:io.ox/core
+msgid "Open in browser tab"
+msgstr "Otwórz w karcie przeglądarki"
+
+#: apps/io.ox/core/viewer/views/toolbarview.js module:io.ox/core
+msgid "Send as mail"
+msgstr "Wyślij jako wiadomość"
+
+#. text of a presentation slide count display
+#. Example result: "of 10"
+#. %1$d is the total slide count
+#: apps/io.ox/core/viewer/views/toolbarview.js module:io.ox/core
+#: apps/io.ox/presenter/views/navigationview.js module:io.ox/presenter
+msgid "of %1$d"
+msgstr "z %1$d "
+
+#: apps/io.ox/core/viewer/views/toolbarview.js module:io.ox/core
+msgid "Viewer Toolbar"
+msgstr "Pasek narzędzi przeglądarki"
+
+#: apps/io.ox/core/viewer/views/toolbarview.js module:io.ox/core
+msgid "Previous page"
+msgstr "Poprzednia strona"
+
+#: apps/io.ox/core/viewer/views/toolbarview.js module:io.ox/core
+msgid "Next page"
+msgstr "Następna strona"
+
+#: apps/io.ox/core/viewer/views/types/audioview.js module:io.ox/core
+msgid "Click to play audio file"
+msgstr "Kliknij, aby odtworzyć pliki audio"
+
+#: apps/io.ox/core/viewer/views/types/audioview.js module:io.ox/core
+msgid "Your browser does not support the audio format of this file."
+msgstr "Twoja przeglądarka nie obsługuje formatu audio tego pliku."
+
+#: apps/io.ox/core/viewer/views/types/defaultview.js module:io.ox/core
+msgid "There is no preview for this file type"
+msgstr "Brak podglądu plików tego typu."
+
+#: apps/io.ox/core/viewer/views/types/documentview.js module:io.ox/core
+#: apps/io.ox/presenter/errormessages.js module:io.ox/presenter
+msgid "An error occurred converting the document so it cannot be displayed."
+msgstr "Podczas konwersji dokumentu wystąpił błąd. Nie można go wyświetlić."
+
+#: apps/io.ox/core/viewer/views/types/documentview.js module:io.ox/core
+#: apps/io.ox/presenter/errormessages.js module:io.ox/presenter
+msgid "This document is password protected and cannot be displayed."
+msgstr "Dokument jest chroniony hasłem. Nie można go wyświetlić."
+
+#. text of a viewer document page caption
+#. Example result: "Page 5 of 10"
+#. %1$d is the current page index
+#. %2$d is the total number of pages
+#: apps/io.ox/core/viewer/views/types/documentview.js module:io.ox/core
+msgid "Page %1$d of %2$d"
+msgstr "Strona %1$d z %2$d"
+
+#: apps/io.ox/core/viewer/views/types/documentview.js module:io.ox/core
+#: apps/io.ox/presenter/views/presentationview.js module:io.ox/presenter
+msgid "Sorry, this page is not available at the moment."
+msgstr "Ta strona nie jest obecnie dostępna."
+
+#: apps/io.ox/core/viewer/views/types/imageview.js module:io.ox/core
+msgid "Sorry, there is no preview available for this image."
+msgstr "Niestety nie jest możliwy dostępny podgląd plików tego typu."
+
+#: apps/io.ox/core/viewer/views/types/videoview.js module:io.ox/core
+msgid "Your browser does not support the video format of this file."
+msgstr "Twoja przeglądarka nie obsługuje formatu wideo tego pliku."
+
+#: apps/io.ox/core/viewer/views/types/videoview.js module:io.ox/core
+msgid ""
+"Error while playing the video. Either your browser does not support the "
+"format "
+"or you have connection problems."
+msgstr ""
+"Błąd podczas odtwarzania filmu. Albo przeglądarka nie obsługuje tego formatu, "
+"albo masz problemy z połączeniem."
+
+#: apps/io.ox/core/viewer/views/types/videoview.js module:io.ox/core
+msgid "Click to start video"
+msgstr "Kliknij, aby uruchomić film"
+
+#. Task: Done like in "Mark as done"
+#: apps/io.ox/core/wizard/registry.js module:io.ox/core/wizard
+#: apps/io.ox/core/yell.js module:io.ox/core
+#: apps/io.ox/tasks/edit/view-template.js module:io.ox/tasks/edit
+#: apps/io.ox/tasks/print.js module:io.ox/tasks apps/io.ox/tasks/toolbar.js
+#: module:io.ox/mail apps/io.ox/tasks/util.js
+#: apps/plugins/notifications/tasks/register.js module:plugins/notifications
+msgid "Done"
+msgstr "Wykonane"
+
+#: apps/io.ox/core/yell.js module:io.ox/core
+msgid "Success"
+msgstr "Wykonano"
+
+#: apps/io.ox/core/yell.js module:io.ox/core
+msgid "Warning"
+msgstr "Ostrzeżenie"
+
+#: apps/io.ox/core/yell.js module:io.ox/core
+msgid "Click to close this notification"
+msgstr "Kliknij, aby zamknąć to powiadomienie"
+
+#: apps/io.ox/editor/main.js module:io.ox/editor
+msgid "Enter document title here"
+msgstr "Wpisz tutaj tytuł dokumentu"
+
+#: apps/io.ox/editor/main.js module:io.ox/editor
+msgid "You can quick-save your changes via Ctrl+Enter."
+msgstr "Możesz szybko zapisać zmiany, naciskając Ctrl+Enter."
+
+#: apps/io.ox/editor/main.js module:io.ox/editor apps/io.ox/mail/compose/view.js
+#: module:io.ox/mail
+msgid "Editor"
+msgstr "Edytor"
+
+#: apps/io.ox/editor/main.js module:io.ox/editor
+msgid "This file will be written in your default folder to allow editing"
+msgstr ""
+"Ten plik zostanie zapisany w folderze domyślnym. Pozwoli to na jego edycję"
+
+#. Emoji collection. Unified/standard icons. "Standard" might work for other languages.
+#: apps/io.ox/emoji/categories.js module:io.ox/mail/emoji
+msgid "Unified"
+msgstr "Ujednolicone"
+
+#. Emoji collection. SoftBank-specific icons. "SoftBank" in other languages, too.
+#: apps/io.ox/emoji/categories.js module:io.ox/mail/emoji
+msgid "SoftBank"
+msgstr "SoftBank"
+
+#. Emoji collection. Emoji icons that work across Japanese (telecom) carriers.
+#: apps/io.ox/emoji/categories.js module:io.ox/mail/emoji
+msgid "Japanese Carrier"
+msgstr "Operator japoński"
+
+#: apps/io.ox/emoji/categories.js module:io.ox/mail/emoji
+msgid "Recently used"
+msgstr "Ostatnio używane"
+
+#. Emoji category
+#. Japanese: 顔
+#. Contains: All kinds of smilies
+#: apps/io.ox/emoji/categories.js module:io.ox/mail/emoji
+msgid "Face"
+msgstr "Twarz"
+
+#. Emoji category
+#. Japanese should include "Katakana Middle Dot". Unicode: 30FB
+#. Japanese: 気持ち・装飾
+#. Other languages can use simple bullet. Unicode: 2022
+#. Contains: Hearts, Gestures like thumbs up
+#: apps/io.ox/emoji/categories.js module:io.ox/mail/emoji
+msgid "Feeling • Decoration"
+msgstr "Uczucie • Dekoracja"
+
+#. Emoji category
+#. Japanese should include "Katakana Middle Dot". Unicode: 30FB
+#. Japanese: 天気・季節
+#. Other languages can use simple bullet. Unicode: 2022
+#. Contains: Sun, rain, flowers
+#: apps/io.ox/emoji/categories.js module:io.ox/mail/emoji
+msgid "Weather • Season"
+msgstr "Pogoda • Pora roku"
+
+#. Emoji category
+#. Japanese: キャラクター
+#. Contains: Cartoon characters, animals
+#: apps/io.ox/emoji/categories.js module:io.ox/mail/emoji
+msgid "Character"
+msgstr "Znak"
+
+#. Emoji category
+#. Japanese: 食べ物
+#. Contains: Cup of coffee, cake, fruits
+#: apps/io.ox/emoji/categories.js module:io.ox/mail/emoji
+msgid "Food"
+msgstr "Jedzenie"
+
+#. Emoji category
+#. Japanese: 日常
+#. Rather "everyday life". Contains: Cars, trucks, plane, buildings, flags
+#: apps/io.ox/emoji/categories.js module:io.ox/mail/emoji
+msgid "Life"
+msgstr "Życie"
+
+#. Emoji category
+#. Japanese: ツール
+#. Contains: Phones, tv, clocks
+#: apps/io.ox/emoji/categories.js module:io.ox/mail/emoji
+msgid "Tool"
+msgstr "Narzędzie"
+
+#. Emoji category
+#. Japanese: 趣味
+#. Contains: Tennis, golf, football, pool
+#: apps/io.ox/emoji/categories.js module:io.ox/mail/emoji
+msgid "Hobby"
+msgstr "Hobby"
+
+#. Emoji category
+#. Japanese should include "Katakana Middle Dot". Unicode: 30FB
+#. Japanese: 文字・記号
+#. Other languages can use simple bullet. Unicode: 2022
+#. Contains: Arrows, numbers, symbols like play and fast-forward, copyright symbol
+#: apps/io.ox/emoji/categories.js module:io.ox/mail/emoji
+msgid "Letters • Symbols"
+msgstr "Litery • Symbole"
+
+#. Emoji category
+#: apps/io.ox/emoji/categories.js module:io.ox/mail/emoji
+msgid "People"
+msgstr "Ludzie"
+
+#. Emoji category
+#: apps/io.ox/emoji/categories.js module:io.ox/mail/emoji
+msgid "Symbols"
+msgstr "Symbole"
+
+#. Emoji category
+#: apps/io.ox/emoji/categories.js module:io.ox/mail/emoji
+msgid "Nature"
+msgstr "Natura"
+
+#. Emoji category
+#: apps/io.ox/emoji/categories.js module:io.ox/mail/emoji
+msgid "Objects"
+msgstr "Obiekty"
+
+#. Emoji category
+#: apps/io.ox/emoji/categories.js module:io.ox/mail/emoji
+msgid "Places"
+msgstr "Miejsca"
+
+#. Emojis that work across all Japanese carriers.
+#. Japanese: 他社共通絵文字
+#: apps/io.ox/emoji/categories.js module:io.ox/mail/emoji
+msgid "Common Emoji"
+msgstr "Popularne znaki emoji"
+
+#. Emojis of SoftBank set.
+#. Japanese: 全絵文字
+#: apps/io.ox/emoji/categories.js module:io.ox/mail/emoji
+msgid "All Emoji"
+msgstr "Wszystkie symbole emoji"
+
+#: apps/io.ox/files/actions.js module:io.ox/files
+msgid "File has been moved"
+msgstr "Plik został przeniesiony"
+
+#: apps/io.ox/files/actions.js module:io.ox/files
+msgid "Files have been moved"
+msgstr "Pliki zostały przeniesione"
+
+#: apps/io.ox/files/actions.js module:io.ox/files
+msgid "File has been copied"
+msgstr "Plik został skopiowany"
+
+#: apps/io.ox/files/actions.js module:io.ox/files
+msgid "Files have been copied"
+msgstr "Pliki zostały skopiowane"
+
+#: apps/io.ox/files/actions.js module:io.ox/files
+#: apps/io.ox/mail/compose/extensions.js module:io.ox/mail
+msgid "Add local file"
+msgstr "Dodaj plik lokalny"
+
+#. Please translate like "take a note", "Notiz" in German, for example.
+#. more like "to notice" than "to notify".
+#: apps/io.ox/files/actions.js module:io.ox/files
+msgid "Add note"
+msgstr "Dodaj notatkę"
+
+#. sharing: a guest user will be created for the owner of that email address
+#: apps/io.ox/files/actions.js module:io.ox/files
+msgid ""
+"Every recipient gets an individual link. Guests can also create and change "
+"files."
+msgstr ""
+"Każdy adresat otrzymuje indywidualne łącze. Goście mogą też tworzyć i "
+"zmieniać "
+"pliki."
+
+#. sharing: a link will be created
+#: apps/io.ox/files/actions.js module:io.ox/files
+msgid ""
+"Everybody gets the same link. The link just allows to view the file or folder."
+msgstr ""
+"Każdy otrzymuje takie samo łącze. Łącze to umożliwia tylko wyświetlenie pliku "
+"lub folderu."
+
+#: apps/io.ox/files/actions.js module:io.ox/files apps/io.ox/files/toolbar.js
+msgid "Send as internal link"
+msgstr "Wyślij jako łącze wewnętrzne"
+
+#: apps/io.ox/files/actions.js module:io.ox/files apps/io.ox/files/toolbar.js
+msgid "Show internal link"
+msgstr "Pokaż łącze wewnętrzne"
+
+#: apps/io.ox/files/actions.js module:io.ox/files apps/io.ox/files/toolbar.js
+msgid "Lock"
+msgstr "Zablokuj"
+
+#: apps/io.ox/files/actions.js module:io.ox/files apps/io.ox/files/toolbar.js
+msgid "Unlock"
+msgstr "Odblokuj"
+
+#: apps/io.ox/files/actions.js module:io.ox/files
+msgid "Open"
+msgstr "Otwórz"
+
+#: apps/io.ox/files/actions.js module:io.ox/files
+msgid "Make this the current version"
+msgstr "Ustaw tę wersję jako bieżącą"
+
+#: apps/io.ox/files/actions.js module:io.ox/files
+#: apps/io.ox/files/actions/versions-delete.js
+msgid "Delete version"
+msgstr "Usuń wersję"
+
+#: apps/io.ox/files/actions.js module:io.ox/files
+msgid "Drop here to upload a <b class=\"dndignore\">new file</b>"
+msgstr "Upuść tutaj, aby przesłać <b class=\"dndignore\">nowy plik</b>"
+
+#: apps/io.ox/files/actions.js module:io.ox/files
+msgid ""
+"Drop here to upload a <b class=\"dndignore\">new version</b> of \"%1$s\""
+msgstr ""
+"Upuść tutaj, aby przesłać <b class=\"dndignore\">nową wersję</b> pliku \"%"
+"1$s\""
+
+#: apps/io.ox/files/actions.js module:io.ox/files
+msgid "Drop here to upload a <b class=\"dndignore\">new version</b>"
+msgstr "Upuść tutaj, aby przesłać <b class=\"dndignore\">nową wersję</b>"
+
+#: apps/io.ox/files/actions.js module:io.ox/files
+msgid "Share your folders"
+msgstr "Udostępnij foldery"
+
+#: apps/io.ox/files/actions/add-storage-account.js module:io.ox/files
+msgid "Google Drive"
+msgstr "Google Drive"
+
+#: apps/io.ox/files/actions/add-storage-account.js module:io.ox/files
+msgid "Dropbox"
+msgstr "Dropbox"
+
+#: apps/io.ox/files/actions/add-storage-account.js module:io.ox/files
+msgid "Box"
+msgstr "Box"
+
+#: apps/io.ox/files/actions/add-storage-account.js module:io.ox/files
+msgid "OneDrive"
+msgstr "OneDrive"
+
+#. %1$s is the account name like Dropbox, Google Drive, or OneDrive
+#: apps/io.ox/files/actions/add-storage-account.js module:io.ox/files
+msgid "Add %1$s account"
+msgstr "Dodaj konto %1$s"
+
+#: apps/io.ox/files/actions/add-to-portal.js module:io.ox/files
+msgid "This file has been added to the portal"
+msgstr "Plik został dodany do portalu"
+
+#: apps/io.ox/files/actions/delete.js module:io.ox/files
+msgid "This file has not been deleted, as it is locked by its owner."
+msgid_plural ""
+"These files have not been deleted, as they are locked by their owner."
+msgstr[0] ""
+"Ten plik nie został usunięty, ponieważ został zablokowany przez właściciela."
+msgstr[1] ""
+"Te pliki nie zostały usunięte, ponieważ zostały zablokowane przez właściciela."
+msgstr[2] ""
+"Te pliki nie zostały usunięte, ponieważ zostały zablokowane przez właściciela."
+
+#: apps/io.ox/files/actions/delete.js module:io.ox/files
+msgid "This file has not been deleted"
+msgid_plural "These files have not been deleted"
+msgstr[0] "Plik nie został usunięty"
+msgstr[1] "Pliki nie zostały usunięte"
+msgstr[2] "Pliki nie zostały usunięte"
+
+#: apps/io.ox/files/actions/delete.js module:io.ox/files
+msgid "Do you really want to delete this item?"
+msgid_plural "Do you really want to delete these items?"
+msgstr[0] "Czy na pewno chcesz usunąć ten element?"
+msgstr[1] "Czy na pewno chcesz usunąć te elementy?"
+msgstr[2] "Czy na pewno chcesz usunąć te elementy?"
+
+#: apps/io.ox/files/actions/delete.js module:io.ox/files
+msgid ""
+"This file (or folder) is shared with others. It won't be available for them "
+"any "
+"more."
+msgid_plural ""
+"Some files/folder are shared with others. They won't be available for them "
+"any "
+"more."
+msgstr[0] ""
+"Ten plik (lub folder) został udostępniony innym użytkownikom. Nie będzie już "
+"dla nich dostępny."
+msgstr[1] ""
+msgstr[2] ""
+
+#: apps/io.ox/files/actions/download.js module:io.ox/files
+msgid "Items without a file can not be downloaded."
+msgstr "Nie można pobrać elementów bez pliku."
+
+#: apps/io.ox/files/actions/save-as-pdf.js module:io.ox/files
+#: apps/io.ox/files/toolbar.js
+msgid "Save as PDF"
+msgstr "Zapisz jako PDF"
+
+#: apps/io.ox/files/actions/sendlink.js module:io.ox/files
+msgid "Direct link: %1$s"
+msgstr "Łącze bezpośrednie: %1$s"
+
+#: apps/io.ox/files/actions/sendlink.js module:io.ox/files
+msgid "File: %1$s"
+msgstr "Plik: %1$s"
+
+#. if only one item -> insert filename / on more than one item -> item count
+#: apps/io.ox/files/actions/share.js module:io.ox/files
+msgid "Share the file \"%1$d\""
+msgid_plural "Share %1$d items"
+msgstr[0] "Udostępnij plik \"%1$d\""
+msgstr[1] "Udostępnij %1$d pozycje"
+msgstr[2] "Udostępnij %1$d pozycji"
+
+#: apps/io.ox/files/actions/share.js module:io.ox/files
+msgid "Share the folder \"%1$d\""
+msgid_plural "Share %1$d items"
+msgstr[0] "Udostępnij folder \"%1$d\""
+msgstr[1] "Udostępnij %1$d pozycje"
+msgstr[2] "Udostępnij %1$d pozycji"
+
+#: apps/io.ox/files/actions/share.js module:io.ox/files
+msgid "Remove link"
+msgstr "Usuń łącze"
 
 #: apps/io.ox/files/actions/share.js module:io.ox/files
 msgid "The link has been removed"
 msgstr "Usunięto łącze"
 
-#: apps/io.ox/calendar/conflicts/conflictList.js
-#: module:io.ox/calendar/conflicts/conflicts
-msgid "The new appointment conflicts with existing appointments."
-msgstr "Nowe spotkanie jest w konflikcie z istniejącymi już spotkaniami."
-
-#: apps/io.ox/files/share/permissions.js module:io.ox/core
-msgid "The notification has been resent"
-msgstr "Wysłano powiadomienie"
-
-#: apps/io.ox/presenter/errormessages.js module:io.ox/presenter
-msgid ""
-"The presentation cannot be started. Please check the URL or contact the "
-"presenter."
-msgstr ""
-"Nie można uruchomić prezentacji. Sprawdź adres URL lub skontaktuj się z "
-"prezenterem."
-
-#. message text of an alert indicating that the presentation file was deleted while presenting it
-#. %1$d is the file name
-#: apps/io.ox/presenter/views/notification.js module:io.ox/presenter
-msgid "The presentation document %1$s was deleted."
-msgstr "Dokument z prezentacją %1$s został usunięty."
+#: apps/io.ox/files/actions/upload-new-version.js module:io.ox/files
+msgid "Select file"
+msgstr "Wybierz plik"
+
+#: apps/io.ox/files/actions/upload-new-version.js module:io.ox/files
+msgid "You have to select a file to upload."
+msgstr "Wybierz plik do przesłania."
+
+#: apps/io.ox/files/actions/versions-delete.js module:io.ox/files
+msgctxt "One file only"
+msgid "Do you really want to delete this version?"
+msgstr "Czy na pewno chcesz usunąć tę wersję?"
 
 #: apps/io.ox/files/api.js module:io.ox/files apps/io.ox/files/legacy_api.js
 msgid "The provided filename exceeds the allowed length."
 msgstr "Podana nazwa pliku przekracza dozwoloną długość."
 
-#. message text of a Realtime connection online info
-#: apps/io.ox/presenter/views/notification.js module:io.ox/presenter
-msgid "The realtime connection is established."
-msgstr "Nawiązano połączenie w czasie rzeczywistym."
-
-#. message text of a Realtime connection offline alert.
-#: apps/io.ox/presenter/views/notification.js module:io.ox/presenter
-msgid "The realtime connection is lost."
-msgstr "Utracono połączenie w czasie rzeczywistym."
-
-#: apps/io.ox/presenter/errormessages.js module:io.ox/presenter
-msgid "The requested document does not exist."
-msgstr "Żądany dokument nie istnieje."
-
-#: apps/io.ox/calendar/actions/create.js module:io.ox/calendar
-msgid ""
-"The selected calendar is shared by %1$s. Appointments in shared calendars "
-"will generally be created on behalf of the owner."
-msgstr ""
-"Wybrany kalendarz jest udostępniony przez %1$s. Spotkania w udostępnionych "
-"kalendarzach będą zasadniczo tworzone w imieniu jego właściciela."
-
-#: apps/io.ox/search/model.js module:io.ox/search
-msgid ""
-"The selected folder is virtual and can not be searched. Please select "
-"another folder."
-msgstr ""
-"Wybrano wirtualny folder. Nie można go przeszukać. Wybierz inny folder."
-
-#: apps/io.ox/calendar/settings/timezones/favorite-view.js
-#: module:io.ox/calendar
-msgid "The selected timezone is already a favorite."
-msgstr "Wybrana strefa czasowa jest już ulubiona."
-
-#: apps/io.ox/mail/common-extensions.js module:io.ox/mail
-msgid "The sender wants to get notified when you have read this email"
-msgstr ""
-"Nadawca chce otrzymać powiadomienie o przeczytaniu tej wiadomości e-mail"
-
-#: apps/io.ox/mail/compose/actions/send.js module:io.ox/mail
-msgid "The sending of the message has been canceled."
-msgstr "Anulowano wysyłanie wiadomości."
-
-#: apps/io.ox/calendar/edit/recurrence-view.js module:io.ox/calendar/edit/main
-msgid ""
-"The series <a href=\"#\" data-attribute=\"ending\" data-widget=\"options"
-"\">ends</a> <a href=\"#\" data-attribute=\"occurrences\" data-widget=\"number"
-"\">after <span class=\"number-control\">2</span> appointments</a>."
-msgstr ""
-"Cykl<a href=\"#\" data-attribute=\"ending\" data-widget=\"options\"> kończy "
-"się </a> <a href=\"#\" data-attribute=\"occurrences\" data-widget=\"number"
-"\">po <span class=\"number-control\">2</span> spotkaniach</a>."
-
-#: apps/io.ox/calendar/edit/recurrence-view.js module:io.ox/calendar/edit/main
-msgid ""
-"The series <a href=\"#\" data-attribute=\"ending\" data-widget=\"options"
-"\">ends</a> on <a href=\"#\" data-attribute=\"until\" data-widget="
-"\"datePicker\">11/03/2013</a>."
-msgstr ""
-"Cykl <a href=\"#\" data-attribute=\"ending\" data-widget=\"options\">kończy "
-"się</a> <a href=\"#\" data-attribute=\"until\" data-widget=\"datePicker"
-"\">11/03/2013</a>."
-
-#: apps/io.ox/calendar/edit/recurrence-view.js module:io.ox/calendar/edit/main
-msgid ""
-"The series <a href=\"#\" data-attribute=\"ending\" data-widget=\"options"
-"\">never ends</a>."
-msgstr ""
-"Cykl <a href=\"#\" data-attribute=\"ending\" data-widget=\"options\">nie "
-"kończy się nigdy</a>."
-
-#: apps/io.ox/calendar/util.js module:io.ox/calendar
-msgid "The series ends after %1$d appointment"
-msgid_plural "The series ends after %1$d appointments"
-msgstr[0] "Cykl kończy się po %1$d spotkaniu"
-msgstr[1] "Cykl kończy się po %1$d spotkaniach"
-msgstr[2] "Cykl kończy się po %1$d spotkaniach"
-
-#: apps/io.ox/calendar/util.js module:io.ox/calendar
-msgid "The series ends on %1$s"
-msgstr "Koniec cyklu: %1$s"
-
-#: apps/io.ox/calendar/settings/model.js module:io.ox/calendar
-#: apps/io.ox/contacts/settings/pane.js module:io.ox/contacts
-msgid ""
-"The setting has been saved and will become active when you enter the "
-"application the next time."
-msgstr ""
-"Ustawienie zostało zmienione i zostanie wprowadzone przy następnym "
-"załadowaniu aplikacji."
-
-#: apps/io.ox/core/settings/pane.js module:io.ox/core
-msgid "The setting requires a reload or relogin to take effect."
-msgstr ""
-"Wprowadzenie ustawienia wymaga przeładowania lub ponownego zalogowania."
-
-#: apps/io.ox/tasks/model.js module:io.ox/tasks
-msgid "The start date must be before the due date."
-msgstr "Data rozpoczęcia musi być przed datą zakończenia."
-
-#: apps/io.ox/mail/vacationnotice/settings/filter.js module:io.ox/mail
-msgid "The start date must be before the end date."
-msgstr "Data rozpoczęcia musi być przed datą zakończenia"
-
-#: apps/io.ox/core/sub/subscriptions.js module:io.ox/core/sub
-msgid "The subscription could not be created."
-msgstr "Nie można utworzyć subskrypcji."
-
-#: apps/io.ox/mail/categories/dialogs.js module:io.ox/mail
-msgid "The tabbed inbox can be completely disabled in the mail settings."
-msgstr ""
-"Funkcję kart w skrzynce odbiorczej można całkowicie wyłączyć w ustawieniach "
-"poczty."
-
-#: apps/io.ox/tasks/actions/delete.js module:io.ox/tasks
-msgid "The task could not be deleted."
-msgid_plural "The tasks could not be deleted."
-msgstr[0] "Nie można usunąć zadania."
-msgstr[1] "Nie można usunąć zadań."
-msgstr[2] "Nie można usunąć zadań."
-
-#. %1$s timezone abbreviation of the appointment
-#. %2$s default user timezone
-#: apps/io.ox/calendar/edit/extensions.js module:io.ox/calendar/edit/main
-msgid ""
-"The timezone of this appointment (%1$s) differs from your default timezone "
-"(%2$s)."
-msgstr ""
-"Strefa czasowa tego spotkania (%1$s) różni się od domyślnej strefy czasowej "
-"(%2$s)."
-
-#: apps/plugins/portal/userSettings/register.js module:io.ox/core
-msgid "The two newly entered passwords do not match."
-msgstr "Dwa nowowprowadzone hasła nie pasują do siebie."
-
-#: apps/io.ox/keychain/api.js module:io.ox/keychain
-msgid ""
-"The unrecoverable items have been cleaned up successfully. Please refresh "
-"this page to see the changes."
-msgstr ""
-"Nieodzyskiwalne elementy zostały pomyślnie wyczyszczone. Aby zobaczyć "
-"zmiany, odśwież stronę."
+#: apps/io.ox/files/api.js module:io.ox/files apps/io.ox/files/legacy_api.js
+msgid "The allowed quota is reached."
+msgstr "Dozwolony przydział został wyczerpany."
+
+#: apps/io.ox/files/api.js module:io.ox/files apps/io.ox/files/legacy_api.js
+msgid "This file could not be uploaded."
+msgstr "Przesłanie pliku nie powiodło się."
+
+#: apps/io.ox/files/common-extensions.js module:io.ox/files
+msgid "modified"
+msgstr "zmodyfikowano"
+
+#: apps/io.ox/files/common-extensions.js module:io.ox/files
+msgid "size"
+msgstr "rozmiar"
+
+#: apps/io.ox/files/common-extensions.js module:io.ox/files
+msgid "Locked"
+msgstr "Zablokowano"
+
+#: apps/io.ox/files/detail/main.js module:io.ox/files
+msgid "File Details"
+msgstr "Szczegóły pliku"
+
+#: apps/io.ox/files/filepicker.js module:io.ox/files
+msgid "Add files"
+msgstr "Dodaj pliki"
+
+#: apps/io.ox/files/filepicker.js module:io.ox/files apps/io.ox/files/main.js
+msgid "Files"
+msgstr "Pliki"
 
 #: apps/io.ox/files/filepicker.js module:io.ox/files
 msgid "The uploaded file does not match the requested file type."
@@ -8662,128 +5773,2582 @@
 msgstr[1] "Żaden z przesłanych plików nie pasuje do żądanego typu pliku."
 msgstr[2] "Żaden z przesłanych plików nie pasuje do żądanego typu pliku."
 
-#: apps/io.ox/core/permissions/permissions.js module:io.ox/core
-msgid "The user has administrative rights"
-msgstr "Użytkownik ma uprawnienia administracyjne"
-
-#: apps/io.ox/core/settings/pane.js module:io.ox/core
-msgid "Theme"
-msgstr "Motyw"
-
-#: apps/io.ox/mail/main.js module:io.ox/mail
-msgid ""
-"There are %1$d messages in this folder; not all messages are displayed in "
-"the list. If you want to move or delete all messages, you find corresponding "
-"actions in the folder context menu."
-msgstr ""
-"W folderze znajdują się wiadomości: %1$d. Nie wszystkie wiadomości są "
-"wyświetlane na liście. Jeśli chcesz przenieść lub usunąć wszystkie "
-"wiadomości, odpowiednie polecenia czynności znajdziesz w menu kontekstowym "
+#: apps/io.ox/files/filepicker.js module:io.ox/files
+msgid "Upload local file"
+msgstr "Prześlij plik lokalny"
+
+#: apps/io.ox/files/guidance/main.js module:io.ox/files
+msgctxt "help"
+msgid "The Drive App"
+msgstr "Aplikacja Drive"
+
+#: apps/io.ox/files/guidance/main.js module:io.ox/files
+msgctxt "help"
+msgid "Creating Files"
+msgstr "Tworzenie plików"
+
+#: apps/io.ox/files/guidance/main.js module:io.ox/files
+msgctxt "help"
+msgid "Managing Files"
+msgstr "Zarządzanie plikami"
+
+#: apps/io.ox/files/guidance/main.js module:io.ox/files
+msgctxt "help"
+msgid "Accessing Files with WebDAV"
+msgstr "Uzyskiwanie dostępu do plików przy użyciu protokołu WebDAV"
+
+#: apps/io.ox/files/guidance/main.js module:io.ox/files
+msgctxt "help"
+msgid "Drive Settings"
+msgstr "Ustawienia aplikacji Drive"
+
+#: apps/io.ox/files/guidance/main.js module:io.ox/files
+msgid "Related articles"
+msgstr "Powiązane artykuły"
+
+#: apps/io.ox/files/guidance/statistics.js module:io.ox/files
+msgid "Capacity"
+msgstr "Pojemność"
+
+#. %1$s used disk space
+#. %2$s total disk space
+#. %3$s free disk space
+#: apps/io.ox/files/guidance/statistics.js module:io.ox/files
+msgid ""
+"Your capacity is shared with all members of your group. Your group is "
+"currently "
+"using %1$s of its %2$s available disk space. The amount of free space is %"
+"3$s. "
+msgstr ""
+"Miejsce jest współdzielone ze wszystkimi członkami grupy. Twoja grupa obecnie "
+"używa %1$s z %2$smiejsca dostępnego na dysku. Wolne miejsce: %3$s. "
+
+#. %1$s used disk space
+#. %2$s total disk space
+#. %3$s free disk space
+#: apps/io.ox/files/guidance/statistics.js module:io.ox/files
+msgid ""
+"You are currently using %1$s of your %2$s available disk space. You have %3$s "
+"left. "
+msgstr ""
+"Aktualnie używasz %1$s z %2$s dostępnego miejsca. Ilość pozostałego miejsca: "
+"%3$s."
+
+#: apps/io.ox/files/guidance/statistics.js module:io.ox/files
+msgid "Top 10 folder size"
+msgstr "10 największych folderów"
+
+#. %1$s name of the current folder
+#: apps/io.ox/files/guidance/statistics.js module:io.ox/files
+msgid ""
+"These statistics only include folders, which have a depth less than four in "
+"the "
+"folder structure from the folder \"%1$s\"."
+msgstr ""
+"W tej statystyce są uwzględniane foldery znajdujące się poniżej czwartego "
+"stopnia zagnieżdżenia w strukturze folderów w stosunku do folderu \"%1$s\"."
+
+#: apps/io.ox/files/guidance/statistics.js module:io.ox/files
+msgid "Top 10 file types"
+msgstr "10 najpopularniejszych typów plików"
+
+#: apps/io.ox/files/legacy_api.js module:io.ox/files
+msgid "Please specify these missing variables: "
+msgstr "Podaj następujące brakujące zmienne:"
+
+#: apps/io.ox/files/main.js module:io.ox/files
+#: apps/plugins/portal/quota/register.js module:plugins/portal
+msgid "File quota"
+msgstr "Ograniczenie miejsca na pliki"
+
+#. toolbar with 'select all' and 'sort by'
+#: apps/io.ox/files/main.js module:io.ox/files
+msgid "Files options"
+msgstr "Opcje plików"
+
+#: apps/io.ox/files/main.js module:io.ox/files
+msgid "thumbnail"
+msgstr "miniaturka"
+
+#: apps/io.ox/files/mediaplayer.js module:io.ox/files
+msgid "Minimize"
+msgstr "Minimalizuj"
+
+#: apps/io.ox/files/mobile-toolbar-actions.js module:io.ox/mail
+msgid "Show icons"
+msgstr "Pokaż ikony"
+
+#: apps/io.ox/files/mobile-toolbar-actions.js module:io.ox/mail
+msgid "Show tiles"
+msgstr "Pokaż kafelki"
+
+#: apps/io.ox/files/mobile-toolbar-actions.js module:io.ox/mail
+msgid "Show list"
+msgstr "Pokaż listę"
+
+#: apps/io.ox/files/settings/pane.js module:io.ox/files
+msgid "Show hidden files and folders"
+msgstr "Pokaż ukryte pliki i foldery"
+
+#: apps/io.ox/files/share/listview.js module:io.ox/files
+msgid "Internal users"
+msgstr "Użytkownicy wewnętrzni"
+
+#: apps/io.ox/files/share/listview.js module:io.ox/files
+msgid "External guests"
+msgstr "Goście zewnętrzni"
+
+#: apps/io.ox/files/share/listview.js module:io.ox/files
+#: apps/io.ox/files/share/permissions.js module:io.ox/core
+msgid "Public link"
+msgstr "Łącze publiczne"
+
+#. Role: view folder + read all
+#: apps/io.ox/files/share/permissions.js module:io.ox/core
+msgid "Viewer"
+msgstr "Przeglądający"
+
+#. Role: view folder + read/write all
+#: apps/io.ox/files/share/permissions.js module:io.ox/core
+msgid "Reviewer"
+msgstr "Recenzent"
+
+#: apps/io.ox/files/share/permissions.js module:io.ox/core
+msgid "The notification has been resent"
+msgstr "Wysłano powiadomienie"
+
+#: apps/io.ox/files/share/permissions.js module:io.ox/core
+msgid "Internal user"
+msgstr "Użytkownik wewnętrzny"
+
+#: apps/io.ox/files/share/permissions.js module:io.ox/core
+#: apps/io.ox/participants/model.js
+msgid "Group"
+msgstr "Grupa"
+
+#: apps/io.ox/files/share/permissions.js module:io.ox/core
+msgid "Current role"
+msgstr "Bieżąca rola"
+
+#: apps/io.ox/files/share/permissions.js module:io.ox/core
+msgid "(Read only)"
+msgstr "(Tylko odczyt)"
+
+#: apps/io.ox/files/share/permissions.js module:io.ox/core
+msgid "(Read and write)"
+msgstr "(Odczyt i zapis)"
+
+#: apps/io.ox/files/share/permissions.js module:io.ox/core
+msgid "(Read, write, and delete)"
+msgstr "(Odczyt, zapis i usuwanie)"
+
+#: apps/io.ox/files/share/permissions.js module:io.ox/core
+msgid "Detailed access rights"
+msgstr "Szczegółowe uprawnienia dostępu"
+
+#. folder permissions
+#: apps/io.ox/files/share/permissions.js module:io.ox/core
+msgid "View the folder"
+msgstr "Wyświetl folder"
+
+#. folder permissions
+#: apps/io.ox/files/share/permissions.js module:io.ox/core
+msgid "Create objects"
+msgstr "Twórz obiekty"
+
+#. folder permissions
+#: apps/io.ox/files/share/permissions.js module:io.ox/core
+msgid "Create objects and subfolders"
+msgstr "Twórz obiekty i podfoldery"
+
+#: apps/io.ox/files/share/permissions.js module:io.ox/core
+msgid "Read permissions"
+msgstr "Uprawnienia do odczytu"
+
+#. object permissions - read
+#: apps/io.ox/files/share/permissions.js module:io.ox/core
+msgid "Read own objects"
+msgstr "Odczytuj własne obiekty"
+
+#. object permissions - read
+#: apps/io.ox/files/share/permissions.js module:io.ox/core
+msgid "Read all objects"
+msgstr "Odczytuj wszystkie obiekty"
+
+#: apps/io.ox/files/share/permissions.js module:io.ox/core
+msgid "Write permissions"
+msgstr "Uprawnienia do zapisu"
+
+#. object permissions - edit/modify
+#: apps/io.ox/files/share/permissions.js module:io.ox/core
+msgid "Edit own objects"
+msgstr "Edytuj własne obiekty"
+
+#. object permissions - edit/modify
+#: apps/io.ox/files/share/permissions.js module:io.ox/core
+msgid "Edit all objects"
+msgstr "Edytuj wszystkie obiekty"
+
+#: apps/io.ox/files/share/permissions.js module:io.ox/core
+msgid "Delete permissions"
+msgstr "Uprawnienia do usuwania"
+
+#. object permissions - delete
+#: apps/io.ox/files/share/permissions.js module:io.ox/core
+msgid "Delete own objects"
+msgstr "Usuń własne obiekty"
+
+#. object permissions - delete
+#: apps/io.ox/files/share/permissions.js module:io.ox/core
+msgid "Delete all objects"
+msgstr "Usuń wszystkie obiekty"
+
+#: apps/io.ox/files/share/permissions.js module:io.ox/core
+msgid "Administrative role"
+msgstr "Rola administracyjna"
+
+#. object permissions - user role
+#: apps/io.ox/files/share/permissions.js module:io.ox/core
+msgid "User"
+msgstr "użytkownik"
+
+#: apps/io.ox/files/share/permissions.js module:io.ox/core
+msgid "Remove"
+msgstr "Usuń"
+
+#: apps/io.ox/files/share/permissions.js module:io.ox/core
+#: apps/io.ox/files/share/toolbar.js module:io.ox/files
+msgid "Revoke access"
+msgstr "Cofnij dostęp"
+
+#: apps/io.ox/files/share/permissions.js module:io.ox/core
+msgid "Resend invitation"
+msgstr "Wyślij ponownie zaproszenie"
+
+#: apps/io.ox/files/share/permissions.js module:io.ox/core
+msgid "Send notification"
+msgstr "Wyślij powiadomienie"
+
+#: apps/io.ox/files/share/permissions.js module:io.ox/core
+msgid "Share \"%1$s\""
+msgstr "Udostępnij „%1$s”"
+
+#: apps/io.ox/files/share/permissions.js module:io.ox/core
+msgid "Permissions for \"%1$s\""
+msgstr "Uprawnienia dla \"%1$s\""
+
+#: apps/io.ox/files/share/permissions.js module:io.ox/core
+msgid "Add people"
+msgstr "Dodaj osoby"
+
+#: apps/io.ox/files/share/permissions.js module:io.ox/core
+msgid "Enter a Message to inform users"
+msgstr "Wyślij komunikat, aby powiadomić użytkowników"
+
+#. placeholder text in share dialog
+#: apps/io.ox/files/share/permissions.js module:io.ox/core
+msgid ""
+"Personal message (optional). This message is sent to all newly invited people."
+msgstr ""
+"Wiadomość osobista (opcjonalnie). Wiadomość ta zostanie wysłana do wszystkich "
+"nowo zaproszonych osób."
+
+#: apps/io.ox/files/share/toolbar.js module:io.ox/files
+msgid "Edit share"
+msgstr "Edytuj udostępnienie"
+
+#: apps/io.ox/files/share/toolbar.js module:io.ox/files
+msgid "Revoked access."
+msgstr "Odwołany dostęp."
+
+#. Sort options drop-down
+#: apps/io.ox/files/share/view-options.js module:io.ox/files
+#: apps/io.ox/files/view-options.js apps/io.ox/mail/view-options.js
+#: module:io.ox/mail
+msgctxt "dropdown"
+msgid "Sort by"
+msgstr "Sortuj wg"
+
+#: apps/io.ox/files/share/view-options.js module:io.ox/files
+#: apps/io.ox/files/view-options.js apps/io.ox/mail/view-options.js
+#: module:io.ox/mail apps/io.ox/tasks/main.js module:io.ox/tasks
+msgid "Ascending"
+msgstr "Rosnąco"
+
+#: apps/io.ox/files/share/view-options.js module:io.ox/files
+#: apps/io.ox/files/view-options.js apps/io.ox/mail/view-options.js
+#: module:io.ox/mail apps/io.ox/tasks/main.js module:io.ox/tasks
+msgid "Descending"
+msgstr "Malejąco"
+
+#: apps/io.ox/files/share/wizard.js module:io.ox/files
+msgid ""
+"Invite people via email. Every recipient will get an individual link to "
+"access "
+"the shared files."
+msgstr ""
+"Zaproś osoby przez e-mail. Każdy adresat dostanie indywidualne łącze do "
+"udostępnionych plików."
+
+#: apps/io.ox/files/share/wizard.js module:io.ox/files
+msgid ""
+"You can copy and paste this link in an email, instant messenger or social "
+"network. Please note that anyone with this link can access the share."
+msgstr ""
+"Możesz skopiować to łącze i wkleić je do wiadomości e-mail, komunikatora lub "
+"serwisu społecznościowego. Uwaga: dostęp do udostępnionego zasobu będzie "
+"miała "
+"każda osoba dysponująca danym łączem."
+
+#: apps/io.ox/files/share/wizard.js module:io.ox/files
+msgid "Copy to clipboard"
+msgstr "Skopiuj do schowka"
+
+#: apps/io.ox/files/share/wizard.js module:io.ox/files
+msgid "Copied"
+msgstr "Skopiowano"
+
+#: apps/io.ox/files/share/wizard.js module:io.ox/files
+msgid "Add recipients ..."
+msgstr "Dodaj adresatów..."
+
+#. placeholder text in share dialog
+#: apps/io.ox/files/share/wizard.js module:io.ox/files
+msgid "Message (optional)"
+msgstr "Wiadomość (opcjonalnie)"
+
+#: apps/io.ox/files/share/wizard.js module:io.ox/files
+msgid "one day"
+msgstr "jeden dzień"
+
+#: apps/io.ox/files/share/wizard.js module:io.ox/files
+msgid "one week"
+msgstr "jeden tydzień"
+
+#: apps/io.ox/files/share/wizard.js module:io.ox/files
+msgid "one month"
+msgstr "jeden miesiąc"
+
+#: apps/io.ox/files/share/wizard.js module:io.ox/files
+msgid "three months"
+msgstr "trzy miesiące"
+
+#: apps/io.ox/files/share/wizard.js module:io.ox/files
+msgid "six months"
+msgstr "sześć miesięcy"
+
+#: apps/io.ox/files/share/wizard.js module:io.ox/files
+msgid "one year"
+msgstr "jeden rok"
+
+#: apps/io.ox/files/share/wizard.js module:io.ox/files
+msgid "Expires in"
+msgstr "Termin ważności"
+
+#: apps/io.ox/files/share/wizard.js module:io.ox/files
+msgid "Expires on"
+msgstr "Termin ważności"
+
+#: apps/io.ox/files/share/wizard.js module:io.ox/files
+msgid "Recipients can edit"
+msgstr "Adresaci mogą edytować"
+
+#: apps/io.ox/files/share/wizard.js module:io.ox/files
+msgid "Password required"
+msgstr "Wymagane hasło"
+
+#: apps/io.ox/files/share/wizard.js module:io.ox/files
+msgid "Enter Password"
+msgstr "Wpisz hasło"
+
+#: apps/io.ox/files/toolbar.js module:io.ox/files
+msgid "New file"
+msgstr "Nowy plik"
+
+#: apps/io.ox/files/toolbar.js module:io.ox/files
+msgid "Share selected objects"
+msgstr "Udostępnij wybrane obiekty"
+
+#: apps/io.ox/files/toolbar.js module:io.ox/files
+msgid "Share selected folder"
+msgid_plural "Share selected folders"
+msgstr[0] "Udostępnij wybrany folder"
+msgstr[1] "Udostępnij wybrane foldery"
+msgstr[2] "Udostępnij wybrane foldery"
+
+#: apps/io.ox/files/toolbar.js module:io.ox/files
+msgid "Share selected file"
+msgid_plural "Share selected files"
+msgstr[0] "Udostępnij wybrany plik"
+msgstr[1] "Udostępnij wybrane pliki"
+msgstr[2] "Udostępnij wybrane pliki"
+
+#: apps/io.ox/files/toolbar.js module:io.ox/files
+msgid "Share current folder"
+msgstr "Udostępnij bieżący folder."
+
+#: apps/io.ox/files/toolbar.js module:io.ox/files
+msgid "Play audio files"
+msgstr "Odtwórz pliki audio"
+
+#: apps/io.ox/files/toolbar.js module:io.ox/files
+msgid "Play video files"
+msgstr "Odtwórz pliki wideo"
+
+#: apps/io.ox/files/toolbar.js module:io.ox/files
+msgid "Present"
+msgstr "Prezentuj"
+
+#: apps/io.ox/files/toolbar.js module:io.ox/files
+msgid "Icons"
+msgstr "Ikony"
+
+#: apps/io.ox/files/toolbar.js module:io.ox/files
+msgid "Tiles"
+msgstr "Kafelki"
+
+#: apps/io.ox/files/toolbar.js module:io.ox/files
+msgid "File details"
+msgstr "Szczegóły pliku"
+
+#: apps/io.ox/files/upload/dropzone.js module:io.ox/files
+msgid "Drop files here to upload"
+msgstr "Przeciągnij tutaj pliki do przesłania"
+
+#. estimated upload duration
+#: apps/io.ox/files/upload/main.js module:io.ox/files
+msgid "%1$d second"
+msgid_plural "%1$d seconds"
+msgstr[0] "%1$d s"
+msgstr[1] "%1$d s"
+msgstr[2] "%1$d s"
+
+#. estimated upload duration
+#: apps/io.ox/files/upload/main.js module:io.ox/files
+msgid "%1$d minute"
+msgid_plural "%1$d minutes"
+msgstr[0] "%1$d min"
+msgstr[1] "%1$d min"
+msgstr[2] "%1$d min"
+
+#. estimated upload duration
+#: apps/io.ox/files/upload/main.js module:io.ox/files
+msgid "%1$d hour"
+msgid_plural "%1$d hours"
+msgstr[0] "%1$d h"
+msgstr[1] "%1$d h"
+msgstr[2] "%1$d h"
+
+#. estimated upload duration
+#: apps/io.ox/files/upload/main.js module:io.ox/files
+msgid "%1$d day"
+msgid_plural "%1$d days"
+msgstr[0] "%1$d dzień"
+msgstr[1] "%1$d dni"
+msgstr[2] "%1$d dni"
+
+#. estimated upload duration
+#: apps/io.ox/files/upload/main.js module:io.ox/files
+msgid "%1$d week"
+msgid_plural "%1$d weeks"
+msgstr[0] "%1$d tydzień"
+msgstr[1] "%1$d tygodnie"
+msgstr[2] "%1$d tygodni"
+
+#. %1$s progress of currently uploaded files in percent
+#: apps/io.ox/files/upload/main.js module:io.ox/files
+#: apps/io.ox/files/upload/view.js
+msgid "%1$s completed"
+msgstr "Zakończono %1$s"
+
+#. %1$s remaining upload time
+#: apps/io.ox/files/upload/main.js module:io.ox/files
+msgid "Remaining time: %1$s"
+msgstr "Pozostało czasu: %1$s"
+
+#. the name of the file, which is currently uploaded (might be shortended by '...' on missing screen space )
+#: apps/io.ox/files/upload/main.js module:io.ox/files
+msgid "Uploading %1$s"
+msgstr "Przesyłanie %1$s"
+
+#: apps/io.ox/files/upload/view.js module:io.ox/files
+msgid "Upload progress"
+msgstr "Postęp przesyłania"
+
+#: apps/io.ox/files/util.js module:io.ox/files
+msgid ""
+"Please note, changing or removing the file extension will cause problems when "
+"viewing or editing."
+msgstr ""
+"Uwaga: zmiana lub usunięcie rozszerzenia pliku spowoduje problemy podczas "
+"wyświetlania lub edycji."
+
+#: apps/io.ox/files/util.js module:io.ox/files
+msgid ""
+"Do you really want to remove the extension \".%1$s\" from your filename?"
+msgstr "Czy na pewno chcesz usunąć rozszerzenie \".%1$s\" z nazwy pliku?"
+
+#: apps/io.ox/files/util.js module:io.ox/files
+msgid ""
+"Do you really want to change the file extension from  \".%1$s\" to \".%2$s\" ?"
+msgstr ""
+"Czy na pewno chcesz zmienić rozszerzenie pliku z \".%1$s\" na \".%2$s\" ?"
+
+#: apps/io.ox/files/util.js module:io.ox/files
+msgid "Confirmation"
+msgstr "Potwierdzenie"
+
+#: apps/io.ox/files/util.js module:io.ox/files
+msgid "Adjust"
+msgstr "Dopasuj"
+
+#: apps/io.ox/files/view-options.js module:io.ox/files
+#: apps/io.ox/mail/accounts/view-form.js module:io.ox/settings
+msgid "Select"
+msgstr "Wybierz"
+
+#: apps/io.ox/files/view-options.js module:io.ox/files
+#: apps/io.ox/find/extensions-api.js module:io.ox/core
+#: apps/io.ox/find/manager/value-model.js
+msgid "All"
+msgstr "Wszystko"
+
+#: apps/io.ox/files/view-options.js module:io.ox/files
+msgid "All files"
+msgstr "Wszystkie pliki"
+
+#. Verb: (to) filter documents by file type
+#: apps/io.ox/files/view-options.js module:io.ox/files
+msgctxt "verb"
+msgid "Filter"
+msgstr "Filtruj"
+
+#: apps/io.ox/files/view-options.js module:io.ox/files
+msgid "PDFs"
+msgstr "PDF"
+
+#: apps/io.ox/files/view-options.js module:io.ox/files
+msgid "Documents"
+msgstr "Dokumenty"
+
+#: apps/io.ox/files/view-options.js module:io.ox/files
+msgid "Spreadsheets"
+msgstr "Arkusze kalkulacyjne"
+
+#: apps/io.ox/files/view-options.js module:io.ox/files
+msgid "Presentations"
+msgstr "Prezentacje"
+
+#: apps/io.ox/files/view-options.js module:io.ox/files
+msgid "Images"
+msgstr "Obrazy"
+
+#: apps/io.ox/files/view-options.js module:io.ox/files
+msgid "Music"
+msgstr "Muzyka"
+
+#: apps/io.ox/files/view-options.js module:io.ox/files
+msgid "Videos"
+msgstr "Filmy"
+
+#. Sort options drop-down
+#: apps/io.ox/files/view-options.js module:io.ox/files
+msgctxt "dropdown"
+msgid "Select"
+msgstr "Wybierz"
+
+#: apps/io.ox/files/view-options.js module:io.ox/files
+msgid "Switch to parent folder"
+msgstr "Przełącz do folderu nadrzędnego"
+
+#: apps/io.ox/files/view-options.js module:io.ox/files
+msgid "Search results"
+msgstr "Wyniki wyszukiwania"
+
+#: apps/io.ox/find/date/patterns.js module:io.ox/core
+msgid "as daterange"
+msgstr "jako zakres dat"
+
+#: apps/io.ox/find/date/patterns.js module:io.ox/core
+msgid "Last day"
+msgstr "Ostatni dzień"
+
+#: apps/io.ox/find/date/patterns.js module:io.ox/core
+msgid "Last week"
+msgstr "Ostatni tydzień"
+
+#: apps/io.ox/find/date/patterns.js module:io.ox/core
+msgid "Previous week"
+msgstr "Poprzedni tydzień"
+
+#: apps/io.ox/find/date/patterns.js module:io.ox/core
+msgid "Last month"
+msgstr "Ostatni miesiąc"
+
+#: apps/io.ox/find/date/patterns.js module:io.ox/core
+msgid "Previous month"
+msgstr "Poprzedni miesiąc"
+
+#: apps/io.ox/find/date/patterns.js module:io.ox/core
+msgid "Last year"
+msgstr "Ostatni rok"
+
+#: apps/io.ox/find/date/patterns.js module:io.ox/core
+msgid "Previous year"
+msgstr "Poprzedni rok"
+
+#: apps/io.ox/find/date/patterns.js module:io.ox/core
+msgid "Last 7 days"
+msgstr "Ostatnie 7 dni"
+
+#: apps/io.ox/find/date/patterns.js module:io.ox/core
+msgid "Last 30 days"
+msgstr "Ostatnie 30 dni"
+
+#: apps/io.ox/find/date/patterns.js module:io.ox/core
+msgid "Last 365 days"
+msgstr "Ostatnie 365 dni"
+
+#: apps/io.ox/find/extensions-api.js module:io.ox/core
+msgid "as date"
+msgstr "jako data"
+
+#: apps/io.ox/find/extensions-api.js module:io.ox/core
+msgid "All Folders"
+msgstr "Wszystkie foldery"
+
+#: apps/io.ox/find/extensions-api.js module:io.ox/core
+#: apps/io.ox/settings/accounts/settings/pane.js module:io.ox/settings/accounts
+#: apps/io.ox/settings/main.js
+msgid "Accounts"
+msgstr "Konta"
+
+#. search feature returns an empty result
+#: apps/io.ox/find/main.js module:io.ox/core
+msgid "No matching items found."
+msgstr "Nie znaleziono pasujących elementów."
+
+#: apps/io.ox/find/view-facets.js module:io.ox/core
+msgid "Search facets"
+msgstr "Przeszukaj aspekty"
+
+#: apps/io.ox/help/center.js module:io.ox/help
+msgid "Click here to quit the help center"
+msgstr "Kliknij tutaj, aby zamknąć pomoc"
+
+#: apps/io.ox/keychain/api.js module:io.ox/keychain
+msgid ""
+"The unrecoverable items have been cleaned up successfully. Please refresh "
+"this "
+"page to see the changes."
+msgstr ""
+"Nieodzyskiwalne elementy zostały pomyślnie wyczyszczone. Aby zobaczyć zmiany, "
+"odśwież stronę."
+
+#: apps/io.ox/keychain/secretRecoveryDialog.js module:io.ox/keychain
+#: apps/io.ox/settings/accounts/settings/pane.js module:io.ox/settings/accounts
+msgid "Recover passwords"
+msgstr "Odzyskaj hasła"
+
+#: apps/io.ox/keychain/secretRecoveryDialog.js module:io.ox/keychain
+msgid ""
+"Please provide the old password so the account passwords can be recovered."
+msgstr "Aby przywrócić hasła do kont, podaj stare hasło."
+
+#: apps/io.ox/keychain/secretRecoveryDialog.js module:io.ox/keychain
+msgid "Your old password"
+msgstr "Stare hasło"
+
+#: apps/io.ox/keychain/secretRecoveryDialog.js module:io.ox/keychain
+msgid "Recover"
+msgstr "Odzyskaj"
+
+#: apps/io.ox/keychain/secretRecoveryDialog.js module:io.ox/keychain
+msgid "Failed to recover accounts"
+msgstr "Przywrócenie konta nie powiodło się"
+
+#: apps/io.ox/launchpad/main.js module:io.ox/core
+#: apps/io.ox/search/view-template.js
+msgctxt "app"
+msgid "Settings"
+msgstr "Ustawienia"
+
+#: apps/io.ox/launchpad/main.js module:io.ox/core
+#: apps/io.ox/search/view-template.js
+msgctxt "app"
+msgid "Documents"
+msgstr "Dokumenty"
+
+#: apps/io.ox/launchpad/main.js module:io.ox/core
+msgid "Running applications"
+msgstr "Uruchomione aplikacje"
+
+#: apps/io.ox/launchpad/main.js module:io.ox/core
+msgid "Your applications"
+msgstr "Twoje aplikacje"
+
+#: apps/io.ox/launchpad/main.js module:io.ox/core
+msgid "Manage applications"
+msgstr "Zarządzaj aplikacjami"
+
+#: apps/io.ox/linkedIn/view-detail.js module:io.ox/portal
+msgid "Open on LinkedIn"
+msgstr "Otwórz w serwisie LinkedIn"
+
+#: apps/io.ox/mail/accounts/keychain.js module:io.ox/keychain
+msgid "Mail account"
+msgstr "Konto pocztowe"
+
+#: apps/io.ox/mail/accounts/model.js module:io.ox/keychain
+msgid "The account must be named"
+msgstr "Konto musi mieć nazwę"
+
+#: apps/io.ox/mail/accounts/model.js module:io.ox/keychain
+msgid "This field has to be filled"
+msgstr "To pole musi zostać wypełnione"
+
+#: apps/io.ox/mail/accounts/model.js module:io.ox/keychain
+msgid "This is not a valid email address"
+msgstr "To nie jest prawidłowy adres e-mail"
+
+#: apps/io.ox/mail/accounts/settings.js module:io.ox/mail/accounts/settings
+msgid "Edit mail account"
+msgstr "Edytuj konto e-mail"
+
+#: apps/io.ox/mail/accounts/settings.js module:io.ox/mail/accounts/settings
+msgid ""
+"Account settings could not be saved. Please take a look at the annotations in "
+"the form. "
+msgstr ""
+"Nie udało się zapisać ustawień konta. Zapoznaj się z uwagami w formularzu."
+
+#: apps/io.ox/mail/accounts/settings.js module:io.ox/mail/accounts/settings
+msgid "Your mail address"
+msgstr "Twój adres e-mail"
+
+#: apps/io.ox/mail/accounts/settings.js module:io.ox/mail/accounts/settings
+msgid "Your password"
+msgstr "Twoje hasło"
+
+#: apps/io.ox/mail/accounts/settings.js module:io.ox/mail/accounts/settings
+msgid "Trying to auto-configure your mail account"
+msgstr "Trwa próba automatycznej konfiguracji tego konta"
+
+#: apps/io.ox/mail/accounts/settings.js module:io.ox/mail/accounts/settings
+msgid "There was no suitable server found for this mail/password combination"
+msgstr ""
+"Nie znaleziono odpowiedniego serwera pasującego do tego zestawienia adresu e-"
+"mail i hasła."
+
+#: apps/io.ox/mail/accounts/settings.js module:io.ox/mail/accounts/settings
+msgid "Failed to connect."
+msgstr "Nawiązanie połączenia nie powiodło się."
+
+#: apps/io.ox/mail/accounts/settings.js module:io.ox/mail/accounts/settings
+msgid ""
+"Auto-configuration failed. Do you want to configure your account manually?"
+msgstr ""
+"Konfiguracja automatyczna nie powiodła się. Czy chcesz skonfigurować konto "
+"ręcznie?"
+
+#: apps/io.ox/mail/accounts/settings.js module:io.ox/mail/accounts/settings
+msgid "Cannot establish secure connection. Do you want to proceed anyway?"
+msgstr "Nie można ustanowić bezpiecznego połączenia. Czy chcesz kontynuować?"
+
+#: apps/io.ox/mail/accounts/settings.js module:io.ox/mail/accounts/settings
+msgid "Manual"
+msgstr "Ręcznie"
+
+#: apps/io.ox/mail/accounts/settings.js module:io.ox/mail/accounts/settings
+msgid "This is not a valid mail address"
+msgstr "To nie jest prawidłowy adres e-mail"
+
+#: apps/io.ox/mail/accounts/settings.js module:io.ox/mail/accounts/settings
+#: apps/io.ox/oauth/keychain.js module:io.ox/core
+msgid "Account added successfully"
+msgstr "Konto zostało pomyślnie dodane"
+
+#. Auth type. Short for "Use same credentials as incoming mail server"
+#: apps/io.ox/mail/accounts/view-form.js module:io.ox/settings
+msgid "As incoming mail server"
+msgstr "Jako serwer poczty przychodzącej"
+
+#. Auth type. Use separate username and password
+#: apps/io.ox/mail/accounts/view-form.js module:io.ox/settings
+msgid "Use separate username and password"
+msgstr "Użyj oddzielnej nazwy użytkownika i hasła"
+
+#. Connection security. StartTLS.
+#: apps/io.ox/mail/accounts/view-form.js module:io.ox/settings
+msgid "StartTLS"
+msgstr "StartTLS"
+
+#. Connection security. SSL/TLS.
+#: apps/io.ox/mail/accounts/view-form.js module:io.ox/settings
+msgid "SSL/TLS"
+msgstr "SSL/TLS"
+
+#: apps/io.ox/mail/accounts/view-form.js module:io.ox/settings
+msgid "Account updated"
+msgstr "Konto zostało zaktualizowane"
+
+#: apps/io.ox/mail/accounts/view-form.js module:io.ox/settings
+msgid "Username must not be empty."
+msgstr "Nazwa użytkownika nie może być pusta."
+
+#. %1$s the missing request parameter
+#: apps/io.ox/mail/accounts/view-form.js module:io.ox/settings
+#, c-format
+msgid "Please enter the following data: %1$s"
+msgstr "Wpisz następujące dane: %1$s"
+
+#: apps/io.ox/mail/accounts/view-form.js module:io.ox/settings
+msgid "Warnings"
+msgstr "Ostrzeżenia"
+
+#: apps/io.ox/mail/accounts/view-form.js module:io.ox/settings
+msgid "Ignore Warnings"
+msgstr "Ignoruj ostrzeżenia"
+
+#: apps/io.ox/mail/accounts/view-form.js module:io.ox/settings
+msgid "Incoming server"
+msgstr "Serwer poczty przychodzącej"
+
+#: apps/io.ox/mail/accounts/view-form.js module:io.ox/settings
+msgid "Server type"
+msgstr "Typ serwera"
+
+#: apps/io.ox/mail/accounts/view-form.js module:io.ox/settings
+msgid "Server name"
+msgstr "Nazwa serwera"
+
+#: apps/io.ox/mail/accounts/view-form.js module:io.ox/settings
+msgid "Connection security"
+msgstr "Bezpieczeństwo połączenia"
+
+#: apps/io.ox/mail/accounts/view-form.js module:io.ox/settings
+msgid "Server port"
+msgstr "Port serwera"
+
+#: apps/io.ox/mail/accounts/view-form.js module:io.ox/settings
+msgid "Username"
+msgstr "Nazwa użytkownika"
+
+#: apps/io.ox/mail/accounts/view-form.js module:io.ox/settings
+msgid "Refresh rate in minutes"
+msgstr "Częstotliwość odświeżania w minutach"
+
+#: apps/io.ox/mail/accounts/view-form.js module:io.ox/settings
+msgid "Remove copy from server after retrieving a message"
+msgstr "Po odebraniu wiadomości usuń kopię z serwera"
+
+#: apps/io.ox/mail/accounts/view-form.js module:io.ox/settings
+msgid "Deleting messages on local storage also deletes them on server"
+msgstr ""
+"Usunięcie wiadomości przechowywanych lokalnie powoduje ich równoczesne "
+"usunięcie "
+"z serwera"
+
+#: apps/io.ox/mail/accounts/view-form.js module:io.ox/settings
+msgid "Outgoing server (SMTP)"
+msgstr "Serwer poczty wychodzącej (SMTP)"
+
+#: apps/io.ox/mail/accounts/view-form.js module:io.ox/settings
+msgid "Authentication"
+msgstr "Uwierzytelnianie"
+
+#. Sent folder
+#: apps/io.ox/mail/accounts/view-form.js module:io.ox/settings
+msgctxt "folder"
+msgid "Sent messages"
+msgstr "Wiadomości wysłane"
+
+#. Trash folder
+#: apps/io.ox/mail/accounts/view-form.js module:io.ox/settings
+msgctxt "folder"
+msgid "Deleted messages"
+msgstr "Wiadomości usunięte"
+
+#. Drafts folder
+#: apps/io.ox/mail/accounts/view-form.js module:io.ox/settings
+msgctxt "folder"
+msgid "Drafts"
+msgstr "Wersje robocze"
+
+#. Spam folder
+#: apps/io.ox/mail/accounts/view-form.js module:io.ox/settings
+msgctxt "folder"
+msgid "Spam"
+msgstr "Spam"
+
+#. Archive folder
+#: apps/io.ox/mail/accounts/view-form.js module:io.ox/settings
+msgctxt "folder"
+msgid "Archive"
+msgstr "Archiwum"
+
+#: apps/io.ox/mail/accounts/view-form.js module:io.ox/settings
+msgid "Standard folders"
+msgstr "Foldery standardowe"
+
+#: apps/io.ox/mail/accounts/view-form.js module:io.ox/settings
+msgid "Account settings"
+msgstr "Ustawienia konta"
+
+#: apps/io.ox/mail/accounts/view-form.js module:io.ox/settings
+msgid "Account name"
+msgstr "Nazwa konta"
+
+#: apps/io.ox/mail/accounts/view-form.js module:io.ox/settings
+#: apps/plugins/wizards/mandatory/main.js module:io.ox/wizards/firstStart
+msgid "Your name"
+msgstr "Twoje imię i nazwisko"
+
+#: apps/io.ox/mail/accounts/view-form.js module:io.ox/settings
+msgid "Email address"
+msgstr "Adres e-mail"
+
+#: apps/io.ox/mail/accounts/view-form.js module:io.ox/settings
+msgid "Use unified mail for this account"
+msgstr "Użyj ujednoliconej poczty dla tego konta"
+
+#: apps/io.ox/mail/actions.js module:io.ox/mail
+msgid "Mails have been moved"
+msgstr "Wiadomości zostały przeniesione"
+
+#: apps/io.ox/mail/actions.js module:io.ox/mail
+msgid "Mail has been moved"
+msgstr "Poczta została przeniesiona"
+
+#: apps/io.ox/mail/actions.js module:io.ox/mail
+msgid "Mails have been copied"
+msgstr "Wiadomości zostały skopiowane"
+
+#: apps/io.ox/mail/actions.js module:io.ox/mail
+msgid "Mail has been copied"
+msgstr "Wiadomość została skopiowana"
+
+#. Quick reply to a message; maybe "Direkt antworten" or "Schnell antworten" in German
+#: apps/io.ox/mail/actions.js module:io.ox/mail
+msgid "Quick reply"
+msgstr "Szybka odpowiedź"
+
+#. Used as a verb to reply to one recipient
+#: apps/io.ox/mail/actions.js module:io.ox/mail apps/io.ox/mail/inplace-reply.js
+#: apps/plugins/portal/twitter/util.js module:plugins/portal
+msgid "Reply"
+msgstr "Odpowiedz"
+
+#: apps/io.ox/mail/actions.js module:io.ox/mail
+msgid "Reply All"
+msgstr "Odpowiedz wszystkim"
+
+#: apps/io.ox/mail/actions.js module:io.ox/mail
+#: apps/io.ox/mail/mobile-toolbar-actions.js apps/io.ox/mail/toolbar.js
+msgid "Forward"
+msgstr "Prześlij dalej"
+
+#: apps/io.ox/mail/actions.js module:io.ox/mail apps/io.ox/mail/toolbar.js
+msgid "Mark as spam"
+msgstr "Oznacz jako spam"
+
+#: apps/io.ox/mail/actions.js module:io.ox/mail apps/io.ox/mail/toolbar.js
+msgid "Not spam"
+msgstr "Nie spam"
+
+#: apps/io.ox/mail/actions.js module:io.ox/mail
+msgid "Send new mail"
+msgstr "Wyślij nową wiadomość"
+
+#: apps/io.ox/mail/actions.js module:io.ox/mail apps/io.ox/mail/toolbar.js
+msgid "Save as file"
+msgstr "Zapisz jako plik"
+
+#. source in terms of source code
+#: apps/io.ox/mail/actions.js module:io.ox/mail apps/io.ox/mail/toolbar.js
+msgid "View source"
+msgstr "Wyświetl źródło"
+
+#: apps/io.ox/mail/actions.js module:io.ox/mail
+#: apps/io.ox/mail/actions/copyMove.js
+msgid "Create filter rule"
+msgstr "Utwórz regułę filtra"
+
+#: apps/io.ox/mail/actions.js module:io.ox/mail
+msgid "Add to calendar"
+msgstr "Dodaj do kalendarza"
+
+#: apps/io.ox/mail/actions.js module:io.ox/mail
+msgid "View attachment"
+msgstr "Pokaż załącznik"
+
+#. %1$s is usually "Drive Mail" (product name; might be customized)
+#: apps/io.ox/mail/actions.js module:io.ox/mail
+msgid "Use %1$s"
+msgstr "Użyj aplikacji %1$s"
+
+#: apps/io.ox/mail/actions.js module:io.ox/mail
+msgid "Drop here to import this mail"
+msgstr "Aby zaimportować pocztę, przeciągnij ją tutaj"
+
+#: apps/io.ox/mail/actions.js module:io.ox/mail
+msgid "Synchronize with Outlook"
+msgstr "Synchronizuj z programem Outlook"
+
+#: apps/io.ox/mail/actions/addToPortal.js module:io.ox/mail
+msgid "This mail has been added to the portal"
+msgstr "Wiadomość została dodana do portalu"
+
+#: apps/io.ox/mail/actions/attachmentEmpty.js module:io.ox/mail
+msgid ""
+"You attached an empty file. It could be, that this file has been deleted on "
+"your "
+"hard drive. Send it anyway?"
+msgstr ""
+"Załączono pusty plik. Może to oznaczać, że plik został usunięty z dysku. Czy "
+"wysłać wiadomość mimo tego?"
+
+#: apps/io.ox/mail/actions/attachmentEmpty.js module:io.ox/mail
+msgid "Yes, with empty attachment"
+msgstr "Tak, z pustym załącznikiem"
+
+#: apps/io.ox/mail/actions/attachmentQuota.js module:io.ox/mail
+msgid ""
+"The file \"%1$s\" cannot be uploaded because it exceeds the attachment "
+"publication maximum file size of %2$s"
+msgstr ""
+"Nie można przesłać pliku %1$s, ponieważ rozmiar załącznika przekracza wartość "
+"maksymalną wynoszącą%2$s"
+
+#: apps/io.ox/mail/actions/attachmentQuota.js module:io.ox/mail
+msgid ""
+"The file \"%1$s\" cannot be uploaded because it exceeds the infostore quota "
+"limit of %2$s"
+msgstr ""
+"Nie można przesłać pliku %1$s, ponieważ jego rozmiar przekracza limit "
+"przydziału "
+"miejsca w magazynie informacji wynoszący %2$s."
+
+#: apps/io.ox/mail/actions/attachmentQuota.js module:io.ox/mail
+msgid ""
+"One or more attached files exceed the size limit per email. Therefore, the "
+"files "
+"are not sent as attachments but kept on the server. The email you have sent "
+"just "
+"contains links to download these files."
+msgstr ""
+"Co najmniej jeden z załączonych plików przekracza limit rozmiaru na wiadomość "
+"e-"
+"mail. Pliki nie zostaną wysłane jako załączniki, tylko zostaną zachowane na "
+"serwerze. Wysyłana wiadomość e-mail zawiera tylko łącza umożliwiające "
+"pobranie "
+"tych plików."
+
+#: apps/io.ox/mail/actions/attachmentSave.js module:io.ox/mail
+msgid "Saving attachment ..."
+msgid_plural "Saving attachments ..."
+msgstr[0] "Zapisywanie załącznika..."
+msgstr[1] "Zapisywanie załączników..."
+msgstr[2] "Zapisywanie załączników..."
+
+#: apps/io.ox/mail/actions/attachmentSave.js module:io.ox/mail
+msgid "Attachment has been saved"
+msgid_plural "Attachments have been saved"
+msgstr[0] "Załącznik został zapisany"
+msgstr[1] "Załączniki zostały zapisane"
+msgstr[2] "Załączniki zostały zapisane"
+
+#: apps/io.ox/mail/actions/attachmentSave.js module:io.ox/mail
+msgid "Save attachment"
+msgstr "Zapisz załącznik"
+
+#: apps/io.ox/mail/actions/copyMove.js module:io.ox/mail
+msgid "All future messages from %1$s will be moved to the selected folder."
+msgstr ""
+"Wszystkie następne wiadomości od nadawcy %1$s zostaną przeniesione do "
+"wybranego "
 "folderu."
 
-#. info text in the participants list.
-#: apps/io.ox/presenter/views/sidebar/participantsview.js
-#: module:io.ox/presenter
-msgid "There are currently no participants."
-msgstr "Brak uczestników."
-
-#: apps/io.ox/settings/apps/settings/pane.js module:io.ox/core
-msgid ""
-"There are no external applications/services which can access your account."
-msgstr ""
-"Żadna zewnętrzna aplikacja ani usługa nie ma obecnie dostępu do Twojego "
-"konta."
-
-#: apps/io.ox/core/desktop.js module:io.ox/core
-msgid "There are unsaved changes."
-msgstr "Istnieją niezapisane zmiany."
-
-#: apps/io.ox/calendar/invitations/register.js module:io.ox/calendar/main
-msgid "There is already %1$d appointment in this timeframe."
-msgid_plural "There are already %1$d appointments in this timeframe."
-msgstr[0] "W tym przedziale czasu masz już %1$d spotkanie."
-msgstr[1] "W tym przedziale czasu masz już %1$d spotkania."
-msgstr[2] "W tym przedziale czasu masz już %1$d spotkań."
-
-#: apps/io.ox/core/viewer/views/types/defaultview.js module:io.ox/core
-msgid "There is no preview for this file type"
-msgstr "Brak podglądu plików tego typu."
-
-#: apps/plugins/portal/xing/register.js module:plugins/portal
-msgid "There is no recent activity in your Xing network."
-msgstr "Brak nowych działań w sieci Xing."
+#: apps/io.ox/mail/actions/copyMove.js module:io.ox/mail
+msgid ""
+"All future messages from the senders of the selected mails will be moved to "
+"the "
+"selected folder."
+msgstr ""
+"Wszystkie następne wiadomości od nadawców wybranych wiadomości zostaną "
+"przeniesione do wybranego folderu."
+
+#: apps/io.ox/mail/actions/delete.js module:io.ox/mail
+msgid "Do you want to permanently delete this mail?"
+msgid_plural "Do you want to permanently delete these mails?"
+msgstr[0] "Czy na pewno chcesz trwale usunąć tę wiadomość?"
+msgstr[1] "Czy na pewno chcesz trwale usunąć te wiadomości?"
+msgstr[2] "Czy na pewno chcesz trwale usunąć te wiadomości?"
+
+#: apps/io.ox/mail/actions/delete.js module:io.ox/mail
+msgid "Mail quota exceeded"
+msgstr "Przekroczono limit miejsca na pocztę"
+
+#: apps/io.ox/mail/actions/delete.js module:io.ox/mail
+msgid ""
+"Emails cannot be put into trash folder while your mail quota is exceeded."
+msgstr ""
+"W przypadku przekroczenia limitu miejsca na pocztę nie można przenosić "
+"wiadomości e-mail do folderu kosza."
+
+#: apps/io.ox/mail/actions/ical.js module:io.ox/mail
+msgid "The appointment has been added to your calendar"
+msgstr "Spotkanie zostało dodane do kalendarza"
+
+#: apps/io.ox/mail/actions/invite.js module:io.ox/core
+msgid "Error while resolving mail addresses. Please try again."
+msgstr "Błąd podczas rozpoznawania adresów e-mail. Spróbuj ponownie."
+
+#: apps/io.ox/mail/actions/reminder.js module:io.ox/mail
+msgid "Create reminder"
+msgstr "Utwórz przypomnienie"
+
+#: apps/io.ox/mail/actions/reminder.js module:io.ox/mail
+msgid "Remind me"
+msgstr "Przypomnij mi"
+
+#: apps/io.ox/mail/actions/reminder.js module:io.ox/mail
+msgid "Mail reminder"
+msgstr "Przypomnienie pocztą e-mail"
+
+#: apps/io.ox/mail/actions/reminder.js module:io.ox/mail
+msgid "Mail reminder for"
+msgstr "Przypomnienie pocztą e-mail dla"
+
+#: apps/io.ox/mail/actions/reminder.js module:io.ox/mail
+msgid "Reminder has been created"
+msgstr "Przypomnienie zostało utworzone"
+
+#: apps/io.ox/mail/actions/source.js module:io.ox/mail
+msgid "Mail source"
+msgstr "Źródło wiadomości"
+
+#: apps/io.ox/mail/actions/vcard.js module:io.ox/mail
+msgid "Failed to add. Maybe the vCard attachment is invalid."
+msgstr "Nie można dodać. Być może dołączana wizytówka jest nieprawidłowa."
+
+#: apps/io.ox/mail/api.js module:io.ox/mail
+msgid "Saved mail attachment"
+msgstr "Zapisano załącznik wiadomości"
+
+#: apps/io.ox/mail/api.js module:io.ox/mail
+msgid "New Mail"
+msgstr "Nowa wiadomość"
+
+#: apps/io.ox/mail/api.js module:io.ox/mail
+msgid ""
+"Unable to connect to mail server. Possible reasons: The mail server is "
+"(temporarily) down or there are network connection problems. Please try again "
+"in "
+"a few minutes."
+msgstr ""
+"Nie można połączyć się z serwerem poczty. Możliwe przyczyny: serwer poczty "
+"jest "
+"(czasowo) uszkodzony albo wystąpiły problemy z połączeniem z siecią. Spróbuj "
+"ponownie później."
+
+#: apps/io.ox/mail/autoforward/settings/model.js module:io.ox/mail
+#: apps/io.ox/mail/autoforward/settings/register.js
+msgid "Auto Forward"
+msgstr "Automatyczne przesyłanie dalej"
+
+#: apps/io.ox/mail/autoforward/settings/model.js module:io.ox/mail
+msgid "Forward all incoming emails to this address"
+msgstr "Przesyłaj wszystkie wiadomości przychodzące na ten adres"
+
+#: apps/io.ox/mail/autoforward/settings/model.js module:io.ox/mail
+msgid "Keep a copy of the message"
+msgstr "Zachowaj kopię wiadomości"
+
+#: apps/io.ox/mail/autoforward/settings/register.js module:io.ox/mail
+#: apps/io.ox/mail/vacationnotice/settings/register.js apps/io.ox/settings/util.js
+#: module:io.ox/core
+msgid "Unable to load mail filter settings."
+msgstr "Nie można załadować ustawień filtru poczty."
+
+#: apps/io.ox/mail/autoforward/settings/register.js module:io.ox/mail
+msgid "Couldn't load your auto forward."
+msgstr "Nie można wczytać automatycznego przesyłania dalej."
+
+#: apps/io.ox/mail/categories/dialogs.js module:io.ox/mail
+msgid "Apply to all messages?"
+msgstr "Zastosować do wszystkich wiadomości?"
+
+#. %1$d is the number of mails
+#: apps/io.ox/mail/categories/dialogs.js module:io.ox/mail
+#, c-format
+msgid "Selected message was moved successfully."
+msgid_plural "Selected messages has been moved successfully."
+msgstr[0] "Wybrana wiadomość została pomyślnie przeniesiona."
+msgstr[1] "Wybrane wiadomości zostały pomyślnie przeniesione."
+msgstr[2] "Wybrane wiadomości zostały pomyślnie przeniesione."
+
+#. %1$s single mail address or comma separated list of multiple
+#. %2$s target mail category
+#: apps/io.ox/mail/categories/dialogs.js module:io.ox/mail
+#, c-format
+msgid ""
+"Should all other past and future messages from %1$s also be moved to %2$s?"
+msgstr ""
+"Czy przenieść do %2$s także wszystkie dotychczasowe i przyszłe wiadomości od "
+"%1$s?"
+
+#. might be suitable to use 'tabs' rather than translating it
+#: apps/io.ox/mail/categories/dialogs.js module:io.ox/mail
+msgid "Edit Tabs"
+msgstr "Edytuj karty"
+
+#: apps/io.ox/mail/categories/dialogs.js module:io.ox/mail
+msgid ""
+"Please feel free to rename tabs to better match your needs. Use checkboxes to "
+"enable or disable specific tabs."
+msgstr ""
+"Możesz zmienić nazwy kart stosownie do własnych potrzeb. Aby włączyć lub "
+"wyłączyć określone karty, użyj pól wyboru."
+
+#: apps/io.ox/mail/categories/dialogs.js module:io.ox/mail
+msgid "Note that some of the tabs can not be disabled."
+msgstr "Uwaga: niektórych kart nie można wyłączyć."
+
+#: apps/io.ox/mail/categories/dialogs.js module:io.ox/mail
+msgid "The tabbed inbox can be completely disabled in the mail settings."
+msgstr ""
+"Funkcję kart w skrzynce odbiorczej można całkowicie wyłączyć w ustawieniach "
+"poczty."
+
+#: apps/io.ox/mail/categories/main.js module:io.ox/mail
+msgid "Inbox tabs"
+msgstr "Karty w skrzynce odbiorczej"
+
+#: apps/io.ox/mail/categories/main.js module:io.ox/mail
+msgid "Configure your inbox tabs"
+msgstr "Skonfiguruj karty w skrzynce odbiorczej"
+
+#. use as a fallback name in case a user enters a empty string as the name of tab
+#: apps/io.ox/mail/categories/main.js module:io.ox/mail
+msgid "Unnamed"
+msgstr "Bez nazwy"
+
+#: apps/io.ox/mail/categories/main.js module:io.ox/mail
+msgid "Drop here!"
+msgstr "Przenieś tutaj!"
+
+#. tabbed inbox feature: the update job is running that assigns some common mails (e.g. from twitter.com) to predefined tabs
+#: apps/io.ox/mail/categories/main.js module:io.ox/mail
+msgid ""
+"It will take some time until common mails are assigned to the default tabs."
+msgstr ""
+"Przypisanie częstych wiadomości do kart domyślnych zajmie trochę czasu."
+
+#. tabbed inbox feature: in case the long running update job fails
+#: apps/io.ox/mail/categories/main.js module:io.ox/mail
+msgid "Sorry, common mails couldn't be assigned automatically."
+msgstr "Niestety, przypisanie częstych wiadomości nie powiodło się."
+
+#. Helper text for mail tabs without content
+#: apps/io.ox/mail/categories/main.js module:io.ox/mail
+msgid "To fill this area please drag and drop mails to the title of this tab."
+msgstr ""
+"Aby uzupełnić ten obszar, przeciągnij i upuść wiadomości na tytuł tej karty."
+
+#: apps/io.ox/mail/common-extensions.js module:io.ox/mail
+#: apps/io.ox/mail/view-options.js
+msgid "Unread"
+msgstr "Nieprzeczytane"
+
+#: apps/io.ox/mail/common-extensions.js module:io.ox/mail
+msgid "has attachments"
+msgstr "ma załączniki"
+
+#. empty message for list view
+#: apps/io.ox/mail/common-extensions.js module:io.ox/mail
+msgid "Empty"
+msgstr "Puste"
+
+#: apps/io.ox/mail/common-extensions.js module:io.ox/mail apps/io.ox/mail/print.js
+msgctxt "CC"
+msgid "Copy"
+msgstr "Kopiuj"
+
+#: apps/io.ox/mail/common-extensions.js module:io.ox/mail
+msgid "Blind copy"
+msgstr "Ukryta kopia"
+
+#. %1$d - number of other recipients (names will be shown if string is clicked)
+#: apps/io.ox/mail/common-extensions.js module:io.ox/mail
+msgid "and %1$d others"
+msgstr "i %1$d innych"
+
+#: apps/io.ox/mail/common-extensions.js module:io.ox/mail
+msgid "Read"
+msgstr "Przeczytane"
+
+#: apps/io.ox/mail/common-extensions.js module:io.ox/mail
+msgid "Show images"
+msgstr "Pokaż obrazy"
+
+#: apps/io.ox/mail/common-extensions.js module:io.ox/mail
+msgid ""
+"External images have been blocked to protect you against potential spam!"
+msgstr ""
+"Wczytywanie połączonych obrazów zewnętrznych zostało zablokowane w celu "
+"ochrony "
+"przed spamem."
+
+#: apps/io.ox/mail/common-extensions.js module:io.ox/mail
+msgid "Warning: This message might be a phishing or scam mail"
+msgstr "Ostrzeżenie: wiadomość może być próbą oszustwa."
+
+#. read receipt; German "Lesebestätigung"
+#: apps/io.ox/mail/common-extensions.js module:io.ox/mail
+msgid "A read receipt has been sent"
+msgstr "Zostało wysłane potwierdzenie przeczytania"
+
+#. Respond to a read receipt request; German "Lesebestätigung senden"
+#: apps/io.ox/mail/common-extensions.js module:io.ox/mail
+msgid "Send a read receipt"
+msgstr "Wyślij potwierdzenie przeczytania"
+
+#: apps/io.ox/mail/common-extensions.js module:io.ox/mail
+msgid "The sender wants to get notified when you have read this email"
+msgstr ""
+"Nadawca chce otrzymać powiadomienie o przeczytaniu tej wiadomości e-mail"
+
+#: apps/io.ox/mail/compose/actions/send.js module:io.ox/mail
+msgid "Mail has no recipient."
+msgstr "Wiadomość nie ma adresata."
+
+#: apps/io.ox/mail/compose/actions/send.js module:io.ox/mail
+msgid "Mail has empty subject. Send it anyway?"
+msgstr "Wiadomość ma pusty temat. Czy chcesz ją mimo tego wysłać?"
+
+#: apps/io.ox/mail/compose/actions/send.js module:io.ox/mail
+msgid "Yes, send without subject"
+msgstr "Tak, wyślij bez tematu"
+
+#: apps/io.ox/mail/compose/actions/send.js module:io.ox/mail
+msgid "Add subject"
+msgstr "Dodaj temat"
+
+#: apps/io.ox/mail/compose/actions/send.js module:io.ox/mail
+msgid "The sending of the message has been canceled."
+msgstr "Anulowano wysyłanie wiadomości."
+
+#: apps/io.ox/mail/compose/actions/send.js module:io.ox/mail
+msgid "The email has been sent"
+msgstr "Wiadomości zostały wysłane"
+
+#: apps/io.ox/mail/compose/extensions.js module:io.ox/mail
+#: apps/io.ox/mail/mailfilter/settings/filter/view-form.js module:io.ox/settings
+msgid "CC"
+msgstr "DW"
+
+#: apps/io.ox/mail/compose/extensions.js module:io.ox/mail
+msgid "BCC"
+msgstr "UDW"
+
+#. Must not exceed 8 characters. e.g. German would be: "Antworten an", needs to be abbreviated like "Antw. an" as space is very limited
+#: apps/io.ox/mail/compose/extensions.js module:io.ox/mail
+msgctxt "compose"
+msgid "Reply to"
+msgstr "Odp. do"
+
+#: apps/io.ox/mail/compose/extensions.js module:io.ox/mail
+msgid "Compose new mail"
+msgstr "Nowa wiadomość e-mail"
+
+#: apps/io.ox/mail/compose/extensions.js module:io.ox/mail
+#: apps/io.ox/onboarding/clients/extensions.js module:io.ox/core/onboarding
+msgid "Send"
+msgstr "Wyślij"
+
+#: apps/io.ox/mail/compose/extensions.js module:io.ox/mail
+msgid "Hide names"
+msgstr "Ukryj nazwy"
+
+#: apps/io.ox/mail/compose/extensions.js module:io.ox/mail
+msgid "Show names"
+msgstr "Pokaż nazwy"
+
+#: apps/io.ox/mail/compose/extensions.js module:io.ox/mail
+msgid "Edit names"
+msgstr "Edytuj nazwy"
+
+#: apps/io.ox/mail/compose/extensions.js module:io.ox/mail
+msgid "Show carbon copy input field"
+msgstr "Pokaż pole wejściowe na DW"
+
+#: apps/io.ox/mail/compose/extensions.js module:io.ox/mail
+msgid "Show blind carbon copy input field"
+msgstr "Pokaż pole wejściowe na UDW"
+
+#: apps/io.ox/mail/compose/extensions.js module:io.ox/mail
+msgid "Click to select contacts"
+msgstr "Kliknij, aby wybrać kontakty"
+
+#: apps/io.ox/mail/compose/extensions.js module:io.ox/mail
+#: apps/io.ox/mail/settings/signatures/register.js
+#: apps/io.ox/mail/settings/signatures/settings/pane.js
+msgid "Signatures"
+msgstr "Podpisy"
+
+#: apps/io.ox/mail/compose/extensions.js module:io.ox/mail
+#: apps/io.ox/mail/settings/signatures/settings/pane.js
+msgid "No signature"
+msgstr "Bez podpisu"
+
+#: apps/io.ox/mail/compose/extensions.js module:io.ox/mail
+msgid "Manage signatures"
+msgstr "Zarządzaj podpisami"
+
+#: apps/io.ox/mail/compose/extensions.js module:io.ox/mail
+msgid "Expiration"
+msgstr "Termin ważności"
+
+#: apps/io.ox/mail/compose/extensions.js module:io.ox/mail
+msgid "1 day"
+msgstr "1 dzień"
+
+#: apps/io.ox/mail/compose/extensions.js module:io.ox/mail
+msgid "1 week"
+msgstr "1 tydzień"
+
+#: apps/io.ox/mail/compose/extensions.js module:io.ox/mail
+msgid "1 month"
+msgstr "1 miesiąc"
+
+#: apps/io.ox/mail/compose/extensions.js module:io.ox/mail
+msgid "3 months"
+msgstr "3 miesiące"
+
+#: apps/io.ox/mail/compose/extensions.js module:io.ox/mail
+msgid "6 months"
+msgstr "6 miesięcy"
+
+#: apps/io.ox/mail/compose/extensions.js module:io.ox/mail
+msgid "1 year"
+msgstr "1 rok"
+
+#. text of a user list that shows the names of presenting user and participants.
+#. the text to display as presenter name if no user is presenting yet.
+#. the text to display as participants names if no users are listening yet.
+#: apps/io.ox/mail/compose/extensions.js module:io.ox/mail
+#: apps/io.ox/presenter/views/navigationview.js module:io.ox/presenter
+msgid "none"
+msgstr "brak"
+
+#: apps/io.ox/mail/compose/extensions.js module:io.ox/mail
+msgid "delete if expired"
+msgstr "Usuń po terminie ważności"
+
+#: apps/io.ox/mail/compose/extensions.js module:io.ox/mail
+msgid "Notification"
+msgstr "Powiadomienie"
+
+#: apps/io.ox/mail/compose/extensions.js module:io.ox/mail
+msgid "when the receivers have finished downloading the files"
+msgstr "gdy odbiorcy zakończą pobieranie plików"
+
+#: apps/io.ox/mail/compose/extensions.js module:io.ox/mail
+msgid "when the link is expired"
+msgstr "gdy łącze utraci ważność"
+
+#: apps/io.ox/mail/compose/extensions.js module:io.ox/mail
+msgid "when the receivers have accessed the files"
+msgstr "gdy odbiorcy otworzą pliki"
+
+#: apps/io.ox/mail/compose/extensions.js module:io.ox/mail
+msgid "Drop attachments here"
+msgstr "Upuść załączniki w tym miejscu"
+
+#. %s is a list of filenames separeted by commas
+#. it is used by screenreaders to indicate which files are currently added to the list of attachments
+#: apps/io.ox/mail/compose/extensions.js module:io.ox/mail
+msgid "Added %s to attachments."
+msgstr "Dodano %s do załączników."
+
+#: apps/io.ox/mail/compose/inline-images.js module:io.ox/mail
+msgid "Insert inline image"
+msgstr "Wstaw obraz w tekście"
+
+#: apps/io.ox/mail/compose/inline-images.js module:io.ox/mail
+msgid "Insert"
+msgstr "Wstaw"
+
+#: apps/io.ox/mail/compose/inline-images.js module:io.ox/mail
+msgid "Please select a valid image File to insert"
+msgstr "Wybierz prawidłowy plik obrazu do wstawienia"
+
+#: apps/io.ox/mail/compose/main.js module:io.ox/mail
+#: apps/io.ox/mail/compose/view.js apps/io.ox/mail/mobile-toolbar-actions.js
+#: apps/io.ox/mail/settings/pane.js apps/io.ox/mail/toolbar.js
+msgid "Compose"
+msgstr "Utwórz e-mail"
+
+#. %s is the product name
+#: apps/io.ox/mail/compose/model.js module:io.ox/mail
+msgid "Sent from %s via mobile"
+msgstr "Wysłane z %s przez telefon komórkowy"
+
+#: apps/io.ox/mail/compose/model.js module:io.ox/mail
+msgid "Mail"
+msgstr "Poczta"
+
+#. %1$s mail sender
+#. %2$s mail subject
+#: apps/io.ox/mail/compose/model.js module:io.ox/mail apps/io.ox/mail/util.js
+#: module:io.ox/core apps/plugins/notifications/mail/register.js
+#: module:plugins/notifications
+#, c-format
+msgid "No subject"
+msgstr "Brak tematu"
+
+#: apps/io.ox/mail/compose/names.js module:io.ox/mail
+msgid "Use custom name"
+msgstr "Użyj nazwy niestandardowej"
+
+#: apps/io.ox/mail/compose/names.js module:io.ox/mail
+msgid "Custom name"
+msgstr "Nazwa niestandardowa"
+
+#: apps/io.ox/mail/compose/names.js module:io.ox/mail
+msgid ""
+"Select a checkbox to define a custom name for that address; otherwise the "
+"mail "
+"account's default name will be used. If you want to use an address "
+"anonymously, "
+"select the checkbox and leave the field empty."
+msgstr ""
+"Aby użyć niestandardowej nazwy przy tym adresie, zaznacz to pole. W "
+"przeciwnym "
+"razie zostanie użyta domyślna nazwa danego konta. Jeśli chcesz używać adresu "
+"anonimowo, zaznacz to pole wyboru, ale nie wpisuj niczego do pola."
+
+#: apps/io.ox/mail/compose/names.js module:io.ox/mail
+msgid "Edit real names"
+msgstr "Edytuj nazwę rzeczywistą"
+
+#: apps/io.ox/mail/compose/view.js module:io.ox/mail
+msgid "Plain Text"
+msgstr "Zwykły tekst"
+
+#: apps/io.ox/mail/compose/view.js module:io.ox/mail
+#: apps/io.ox/mail/settings/pane.js
+msgid "HTML"
+msgstr "HTML"
+
+#. E-Mail priority
+#: apps/io.ox/mail/compose/view.js module:io.ox/mail
+msgctxt "E-Mail"
+msgid "Priority"
+msgstr "Priorytet"
+
+#. E-Mail priority
+#: apps/io.ox/mail/compose/view.js module:io.ox/mail
+msgctxt "E-Mail priority"
+msgid "High"
+msgstr "Wysoki"
+
+#. E-Mail priority
+#: apps/io.ox/mail/compose/view.js module:io.ox/mail
+msgctxt "E-Mail priority"
+msgid "Normal"
+msgstr "Normalny"
+
+#. E-Mail priority
+#: apps/io.ox/mail/compose/view.js module:io.ox/mail
+msgctxt "E-Mail priority"
+msgid "Low"
+msgstr "Niski"
+
+#: apps/io.ox/mail/compose/view.js module:io.ox/mail
+msgid "Attach Vcard"
+msgstr "Dołącz wizytówkę"
+
+#: apps/io.ox/mail/compose/view.js module:io.ox/mail
+msgid "Request read receipt"
+msgstr "Żądaj potwierdzeń zwrotnych"
+
+#: apps/io.ox/mail/compose/view.js module:io.ox/mail
+msgid "Mail saved as draft"
+msgstr "Wiadomość została zapisana jako wersja robocza"
+
+#: apps/io.ox/mail/compose/view.js module:io.ox/mail
+msgid "Do you really want to discard your message?"
+msgstr "Czy na pewno chcesz odrzucić wiadomość?"
+
+#. "Discard message" appears in combination with "Cancel" (this action)
+#. Translation should be distinguishable for the user
+#: apps/io.ox/mail/compose/view.js module:io.ox/mail
+msgctxt "dialog"
+msgid "Discard message"
+msgstr "Odrzuć wiadomość"
+
+#: apps/io.ox/mail/compose/view.js module:io.ox/mail
+msgid "Save as draft"
+msgstr "Zapisz jako wersję roboczą"
+
+#: apps/io.ox/mail/detail/content.js module:io.ox/mail
+msgid "This mail has no content"
+msgstr "Wiadomość nie ma zawartości"
+
+#: apps/io.ox/mail/detail/content.js module:io.ox/mail
+msgid "Show quoted text"
+msgstr "Pokaż cytowany tekst"
+
+#: apps/io.ox/mail/detail/links.js module:io.ox/mail apps/io.ox/tasks/edit/main.js
+#: module:io.ox/tasks
+msgid "Task"
+msgstr "Zadanie"
+
+#: apps/io.ox/mail/detail/links.js module:io.ox/mail
+msgid "Document"
+msgstr "Dokument"
+
+#: apps/io.ox/mail/detail/links.js module:io.ox/mail
+msgid "Spreadsheet"
+msgstr "Arkusz kalkulacyjny"
+
+#: apps/io.ox/mail/detail/links.js module:io.ox/mail
+msgid "Tasks"
+msgstr "Zadania"
+
+#: apps/io.ox/mail/detail/mobileView.js module:io.ox/mail
+#: apps/io.ox/mail/detail/view.js
+msgid "This message has been truncated due to size limitations."
+msgstr "Ze względu na ograniczenia wielkości ta wiadomość została skrócona."
+
+#: apps/io.ox/mail/detail/mobileView.js module:io.ox/mail
+#: apps/io.ox/mail/detail/view.js
+msgid "Show entire message"
+msgstr "Pokaż całą wiadomość"
+
+#. %1$s: Mail sender
+#. %2$s: Mail subject
+#: apps/io.ox/mail/detail/mobileView.js module:io.ox/mail
+#: apps/io.ox/mail/detail/view.js
+msgid "Email from %1$s: %2$s"
+msgstr "Wiadomość od: %1$s — %2$s"
+
+#: apps/io.ox/mail/detail/view.js module:io.ox/mail
+msgid "Error while loading message content"
+msgstr "Podczas wczytywania wiadomości wystąpił błąd"
+
+#: apps/io.ox/mail/import.js module:io.ox/mail
+msgid "Mail has been imported"
+msgstr "Wiadomości zostały zaimportowane"
+
+#: apps/io.ox/mail/import.js module:io.ox/mail
+msgid "Drop EML file here for import"
+msgstr "Upuść tutaj plik EML, aby go zaimportować"
+
+#. Used as a verb to reply to all recipients
+#: apps/io.ox/mail/inplace-reply.js module:io.ox/mail
+msgid "Reply to all"
+msgstr "Odpowiedz wszystkim"
+
+#: apps/io.ox/mail/inplace-reply.js module:io.ox/mail
+msgid "Your reply has been sent"
+msgstr "Odpowiedź została wysłana"
+
+#: apps/io.ox/mail/mailfilter/settings/filter.js module:io.ox/mail
+msgid "Create new rule"
+msgstr "Utwórz nową regułę"
+
+#: apps/io.ox/mail/mailfilter/settings/filter.js module:io.ox/mail
+msgid "Edit rule"
+msgstr "Edytuj regułę"
+
+#: apps/io.ox/mail/mailfilter/settings/filter.js module:io.ox/mail
+#: apps/io.ox/portal/settings/pane.js module:io.ox/portal
+#: apps/io.ox/settings/accounts/settings/pane.js module:io.ox/settings/accounts
+msgid "Edit %1$s"
+msgstr "Edytuj %1$s"
+
+#: apps/io.ox/mail/mailfilter/settings/filter.js module:io.ox/mail
+msgid "Process subsequent rules of %1$s"
+msgstr "Przetwórz następne reguły %1$s"
+
+#. %1$s is the user name of the group member
+#: apps/io.ox/mail/mailfilter/settings/filter.js module:io.ox/mail
+#: apps/io.ox/portal/settings/pane.js module:io.ox/portal
+#: apps/plugins/administration/groups/settings/members.js module:io.ox/core
+msgid "Remove %1$s"
+msgstr "Usuń członka %1$s"
+
+#: apps/io.ox/mail/mailfilter/settings/filter.js module:io.ox/mail
+msgid "Drag to reorder filter rules"
+msgstr "Przeciągnij, aby zmienić kolejność reguł filtrów"
+
+#: apps/io.ox/mail/mailfilter/settings/filter.js module:io.ox/mail
+msgid "Do you really want to delete this filter rule?"
+msgstr "Czy na pewno chcesz usunąć tę regułę filtra?"
+
+#: apps/io.ox/mail/mailfilter/settings/filter.js module:io.ox/mail
+msgid "Mail Filter Rules"
+msgstr "Reguły filtrów poczty"
+
+#: apps/io.ox/mail/mailfilter/settings/filter.js module:io.ox/mail
+msgid "Add new rule"
+msgstr "Dodaj nową regułę"
 
 #: apps/io.ox/mail/mailfilter/settings/filter.js module:io.ox/mail
 msgid "There is no rule defined"
 msgstr "Brak zdefiniowanej reguły"
 
-#: apps/plugins/portal/xing/register.js module:plugins/portal
-#: apps/plugins/xing/main.js
-msgid "There was a problem with %s. The error message was: \"%s\""
-msgstr "Wystąpił problem z: %s. Komunikat o błędzie: \"%s\""
-
-#: apps/plugins/portal/xing/actions.js module:plugins/portal
-msgid "There was a problem with XING, the error message was: \"%s\""
-msgstr "Wystąpił problem z serwisem XING. Komunikat o błędzie: \"%s\""
-
-#: apps/plugins/portal/xing/actions.js module:plugins/portal
-msgid "There was a problem with XING. The error message was: \"%s\""
-msgstr "Wystąpił problem z serwisem XING. Komunikat o błędzie: \"%s\""
-
-#. Error message if calendar import failed
-#: apps/io.ox/core/import/import.js module:io.ox/core
-msgid "There was no appointment data to import"
-msgstr "Brak danych spotkania do importu"
-
-#. Error message if contact import failed
-#: apps/io.ox/core/import/import.js module:io.ox/core
-msgid "There was no contact data to import"
-msgstr "Brak danych kontaktowych do zaimportowania"
-
-#: apps/io.ox/mail/accounts/settings.js module:io.ox/mail/accounts/settings
-msgid "There was no suitable server found for this mail/password combination"
-msgstr ""
-"Nie znaleziono odpowiedniego serwera pasującego do tego zestawienia adresu e-"
-"mail i hasła."
-
-#. Error message if task import failed
-#: apps/io.ox/core/import/import.js module:io.ox/core
-msgid "There was no task data to import"
-msgstr "Brak danych zadań do zaimportowania"
-
-#: apps/plugins/portal/linkedIn/register.js module:plugins/portal
-msgid "There were not activities in your network"
-msgstr "W Twojej sieci nie było żadnej aktywności"
-
-#. %1$s name of the current folder
-#: apps/io.ox/files/guidance/statistics.js module:io.ox/files
-msgid ""
-"These statistics only include folders, which have a depth less than four in "
-"the folder structure from the folder \"%1$s\"."
-msgstr ""
-"W tej statystyce są uwzględniane foldery znajdujące się poniżej czwartego "
-"stopnia zagnieżdżenia w strukturze folderów w stosunku do folderu \"%1$s\"."
-
-#: apps/io.ox/core/boot/i18n.js module:io.ox/core/boot
-msgid "This browser is not supported on your current platform."
-msgstr "Ta przeglądarka nie jest obsługiwana na bieżącej platformie."
-
-#: apps/io.ox/contacts/model.js module:io.ox/contacts
-msgid "This contact is private and cannot be shared"
-msgstr "Ten kontakt jest prywatny i nie można go udostępnić"
-
-#: apps/io.ox/contacts/actions/addToPortal.js module:io.ox/mail
-msgid "This distribution list has been added to the portal"
-msgstr "Ta lista dystrybucyjna została dodana do portalu"
-
-#: apps/io.ox/presenter/errormessages.js module:io.ox/presenter
-msgid "This document does not have any content."
-msgstr "Dokument nie ma żadnej treści."
-
-#: apps/io.ox/core/viewer/views/types/documentview.js module:io.ox/core
-#: apps/io.ox/presenter/errormessages.js module:io.ox/presenter
-msgid "This document is password protected and cannot be displayed."
-msgstr "Dokument jest chroniony hasłem. Nie można go wyświetlić."
+#: apps/io.ox/mail/mailfilter/settings/filter/view-form.js module:io.ox/settings
+msgid "Is bigger than"
+msgstr "Większe niż"
+
+#: apps/io.ox/mail/mailfilter/settings/filter/view-form.js module:io.ox/settings
+msgid "Is smaller than"
+msgstr "Mniejsze niż"
+
+#: apps/io.ox/mail/mailfilter/settings/filter/view-form.js module:io.ox/settings
+msgid "deleted"
+msgstr "usunięte"
+
+#: apps/io.ox/mail/mailfilter/settings/filter/view-form.js module:io.ox/settings
+msgid "seen"
+msgstr "widoczność"
+
+#: apps/io.ox/mail/mailfilter/settings/filter/view-form.js module:io.ox/settings
+msgid "Contains"
+msgstr "Zawiera"
+
+#: apps/io.ox/mail/mailfilter/settings/filter/view-form.js module:io.ox/settings
+msgid "Is exactly"
+msgstr "Jest dokładnie"
+
+#: apps/io.ox/mail/mailfilter/settings/filter/view-form.js module:io.ox/settings
+msgid "Matches"
+msgstr "Zawiera"
+
+#: apps/io.ox/mail/mailfilter/settings/filter/view-form.js module:io.ox/settings
+msgid "Regex"
+msgstr "Wyrażanie regularne"
+
+#: apps/io.ox/mail/mailfilter/settings/filter/view-form.js module:io.ox/settings
+msgid "starts on"
+msgstr "rozpoczyna się o"
+
+#: apps/io.ox/mail/mailfilter/settings/filter/view-form.js module:io.ox/settings
+msgid "ends on"
+msgstr "kończy się o"
+
+#: apps/io.ox/mail/mailfilter/settings/filter/view-form.js module:io.ox/settings
+msgid "is on"
+msgstr "odbywa się o"
+
+#: apps/io.ox/mail/mailfilter/settings/filter/view-form.js module:io.ox/settings
+msgid "Sender/From"
+msgstr "Nadawca/Od"
+
+#: apps/io.ox/mail/mailfilter/settings/filter/view-form.js module:io.ox/settings
+msgid "Any recipient"
+msgstr "Dowolny adresat"
+
+#: apps/io.ox/mail/mailfilter/settings/filter/view-form.js module:io.ox/settings
+msgid "Mailing list"
+msgstr "Lista adresowa"
+
+#: apps/io.ox/mail/mailfilter/settings/filter/view-form.js module:io.ox/settings
+msgid "Header"
+msgstr "Nagłówek"
+
+#: apps/io.ox/mail/mailfilter/settings/filter/view-form.js module:io.ox/settings
+msgid "Envelope - To"
+msgstr "Koperta - Do"
+
+#: apps/io.ox/mail/mailfilter/settings/filter/view-form.js module:io.ox/settings
+msgid "Size (bytes)"
+msgstr "Rozmiar (bajty)"
+
+#: apps/io.ox/mail/mailfilter/settings/filter/view-form.js module:io.ox/settings
+msgid "Content"
+msgstr "Zawartość"
+
+#: apps/io.ox/mail/mailfilter/settings/filter/view-form.js module:io.ox/settings
+msgid "Current Date"
+msgstr "Bieżąca data"
+
+#: apps/io.ox/mail/mailfilter/settings/filter/view-form.js module:io.ox/settings
+msgid "Keep"
+msgstr "Zatrzymaj"
+
+#: apps/io.ox/mail/mailfilter/settings/filter/view-form.js module:io.ox/settings
+msgid "Redirect to"
+msgstr "Przekieruj do"
+
+#: apps/io.ox/mail/mailfilter/settings/filter/view-form.js module:io.ox/settings
+msgid "Move to folder"
+msgstr "Przenieś do folderu"
+
+#: apps/io.ox/mail/mailfilter/settings/filter/view-form.js module:io.ox/settings
+msgid "Reject with reason"
+msgstr "Odrzuć, podając powód"
+
+#: apps/io.ox/mail/mailfilter/settings/filter/view-form.js module:io.ox/settings
+msgid "Mark mail as"
+msgstr "Oznacz wiadomość jako"
+
+#: apps/io.ox/mail/mailfilter/settings/filter/view-form.js module:io.ox/settings
+msgid "Tag mail with"
+msgstr "Oznacz wiadomość znacznikiem"
+
+#: apps/io.ox/mail/mailfilter/settings/filter/view-form.js module:io.ox/settings
+msgid "Flag mail with"
+msgstr "Oznacz wiadomość flagą"
+
+#: apps/io.ox/mail/mailfilter/settings/filter/view-form.js module:io.ox/settings
+msgid ""
+"This rule applies to all messages. Please add a condition to restrict this "
+"rule "
+"to specific messages."
+msgstr ""
+"Ta reguła ma zastosowanie do wszystkich wiadomości. Aby jej działanie "
+"ograniczało się do określonych wiadomości, dodaj warunek."
+
+#: apps/io.ox/mail/mailfilter/settings/filter/view-form.js module:io.ox/settings
+msgid "Please define at least one action."
+msgstr "Zdefiniuj przynajmniej jedną akcję."
+
+#: apps/io.ox/mail/mailfilter/settings/filter/view-form.js module:io.ox/settings
+msgid "datepicker"
+msgstr "narzędzie wybierania daty"
+
+#: apps/io.ox/mail/mailfilter/settings/filter/view-form.js module:io.ox/settings
+msgid "Conditions"
+msgstr "Warunki"
+
+#: apps/io.ox/mail/mailfilter/settings/filter/view-form.js module:io.ox/settings
+msgid "Add condition"
+msgstr "Dodaj warunek"
+
+#: apps/io.ox/mail/mailfilter/settings/filter/view-form.js module:io.ox/settings
+msgid "Add action"
+msgstr "Dodaj działanie"
+
+#: apps/io.ox/mail/mailfilter/settings/filter/view-form.js module:io.ox/settings
+msgid "Rule name"
+msgstr "Nazwa reguły"
+
+#: apps/io.ox/mail/mailfilter/settings/filter/view-form.js module:io.ox/settings
+msgid "Apply rule if all conditions are met"
+msgstr "Zastosuj regułę, jeśli spełnione zostały wszystkie warunki."
+
+#: apps/io.ox/mail/mailfilter/settings/filter/view-form.js module:io.ox/settings
+msgid "Apply rule if any condition is met."
+msgstr "Zastosuj regułę, jeśli spełniony został co najmniej jeden warunek."
+
+#: apps/io.ox/mail/mailfilter/settings/model.js module:io.ox/mail
+msgid "New rule"
+msgstr "Nowa reguła"
+
+#: apps/io.ox/mail/mailfilter/settings/register.js module:io.ox/mail
+msgid "Filter Rules"
+msgstr "Reguły filtrów"
+
+#: apps/io.ox/mail/mailfilter/settings/register.js module:io.ox/mail
+msgid "Unable to load mail filter rules settings."
+msgstr "Nie można wczytać ustawień reguł filtrów poczty."
+
+#: apps/io.ox/mail/mailfilter/settings/register.js module:io.ox/mail
+msgid "Couldn't load your mail filter rules."
+msgstr "Nie można wczytać reguł filtrów poczty."
+
+#: apps/io.ox/mail/main.js module:io.ox/mail
+msgid "Thread"
+msgstr "Wątek"
+
+#: apps/io.ox/mail/main.js module:io.ox/mail apps/plugins/portal/quota/register.js
+#: module:plugins/portal
+msgid "Mail quota"
+msgstr "Ograniczenie miejsca na pocztę"
+
+#: apps/io.ox/mail/main.js module:io.ox/mail
+msgid "Need more space?"
+msgstr "Potrzebujesz więcej miejsca?"
+
+#: apps/io.ox/mail/main.js module:io.ox/mail
+msgid "Messages"
+msgstr "Wiadomości"
+
+#. toolbar with 'select all' and 'sort by'
+#: apps/io.ox/mail/main.js module:io.ox/mail
+msgid "Messages options"
+msgstr "Opcje wiadomości"
+
+#: apps/io.ox/mail/main.js module:io.ox/mail
+msgid "No message selected"
+msgstr "Brak wybranych wiadomości"
+
+#: apps/io.ox/mail/main.js module:io.ox/mail
+msgid "%1$d messages selected"
+msgstr "Liczba wybranych wiadomości: %1$d"
+
+#: apps/io.ox/mail/main.js module:io.ox/mail
+msgid ""
+"There are %1$d messages in this folder; not all messages are displayed in the "
+"list. If you want to move or delete all messages, you find corresponding "
+"actions "
+"in the folder context menu."
+msgstr ""
+"W folderze znajdują się wiadomości: %1$d. Nie wszystkie wiadomości są "
+"wyświetlane na liście. Jeśli chcesz przenieść lub usunąć wszystkie "
+"wiadomości, "
+"odpowiednie polecenia czynności znajdziesz w menu kontekstowym folderu."
+
+#. This is a short version of "x messages selected", will be used in mobile mail list view
+#: apps/io.ox/mail/main.js module:io.ox/mail
+msgid "%1$d selected"
+msgstr "Wybrano: %1$d"
+
+#. %1$d is number of messages; %2$d is progress in percent
+#: apps/io.ox/mail/main.js module:io.ox/mail
+msgid "Sending 1 message ... %2$d%"
+msgid_plural "Sending %1$d messages ... %2$d%"
+msgstr[0] "Wysyłanie 1 wiadomości... %2$d%"
+msgstr[1] "Wysyłanie %1$d wiadomości... %2$d%"
+msgstr[2] "Wysyłanie %1$d wiadomości... %2$d%"
+
+#: apps/io.ox/mail/main.js module:io.ox/mail apps/io.ox/settings/main.js
+#: module:io.ox/core
+msgid "Application may not work as expected until this problem is solved."
+msgstr ""
+"Dopóki ten problem nie zostanie rozwiązany, aplikacja może działać "
+"nieprawidłowo."
+
+#: apps/io.ox/mail/mobile-toolbar-actions.js module:io.ox/mail
+#: apps/io.ox/mail/toolbar.js
+msgid "Reply to sender"
+msgstr "Odpowiedz nadawcy"
+
+#: apps/io.ox/mail/mobile-toolbar-actions.js module:io.ox/mail
+#: apps/io.ox/mail/toolbar.js
+msgid "Reply to all recipients"
+msgstr "Odpowiedz wszystkim adresatom"
+
+#: apps/io.ox/mail/mobile-toolbar-actions.js module:io.ox/mail
+#: apps/io.ox/mail/toolbar.js
+msgid "Mark as read"
+msgstr "Oznacz jako przeczytane"
+
+#: apps/io.ox/mail/mobile-toolbar-actions.js module:io.ox/mail
+#: apps/io.ox/mail/toolbar.js
+msgid "Mark as unread"
+msgstr "Oznacz jako nieprzeczytane"
+
+#: apps/io.ox/mail/mobile-toolbar-actions.js module:io.ox/mail
+#: apps/io.ox/mail/toolbar.js
+msgid "Edit draft"
+msgstr "Edytuj wersję roboczą"
+
+#: apps/io.ox/mail/print.js module:io.ox/mail
+msgctxt "BCC"
+msgid "Blind copy"
+msgstr "Ukryta kopia"
+
+#: apps/io.ox/mail/settings/pane.js module:io.ox/mail
+msgid "Inline"
+msgstr "W tekście"
+
+#: apps/io.ox/mail/settings/pane.js module:io.ox/mail
+msgid "Attachment"
+msgstr "Załącznik"
+
+#: apps/io.ox/mail/settings/pane.js module:io.ox/mail
+msgid "Plain text"
+msgstr "Zwykły tekst"
+
+#: apps/io.ox/mail/settings/pane.js module:io.ox/mail
+msgid "HTML and plain text"
+msgstr "HTML i zwykły tekst"
+
+#: apps/io.ox/mail/settings/pane.js module:io.ox/mail
+msgid "disabled"
+msgstr "Wyłączona"
+
+#: apps/io.ox/mail/settings/pane.js module:io.ox/mail
+msgid "1 minute"
+msgstr "1 minuta"
+
+#: apps/io.ox/mail/settings/pane.js module:io.ox/mail
+msgid "3 minutes"
+msgstr "3 minuty"
+
+#: apps/io.ox/mail/settings/pane.js module:io.ox/mail
+#: apps/io.ox/mail/settings/signatures/settings/pane.js
+msgid "Could not save settings"
+msgstr "Nie można zapisać ustawień"
+
+#: apps/io.ox/mail/settings/pane.js module:io.ox/mail
+msgid "Common"
+msgstr "Ogólne"
+
+#: apps/io.ox/mail/settings/pane.js module:io.ox/mail
+msgid "Permanently remove deleted emails"
+msgstr "Trwale usuwaj kasowane wiadomości e-mail"
+
+#: apps/io.ox/mail/settings/pane.js module:io.ox/mail
+msgid ""
+"Automatically collect contacts in the folder \"Collected addresses\" while "
+"sending"
+msgstr ""
+"Automatycznie gromadź kontakty w folderze \"Zgromadzone adresy\" podczas "
+"wysyłania wiadomości"
+
+#: apps/io.ox/mail/settings/pane.js module:io.ox/mail
+msgid ""
+"Automatically collect contacts in the folder \"Collected addresses\" while "
+"reading"
+msgstr ""
+"Automatycznie gromadź kontakty w folderze \"Zgromadzone adresy\" podczas "
+"czytania wiadomości"
+
+#: apps/io.ox/mail/settings/pane.js module:io.ox/mail
+msgid "Use fixed-width font for text mails"
+msgstr "Używaj czcionki o stałej szerokości w wiadomościach tekstowych"
+
+#: apps/io.ox/mail/settings/pane.js module:io.ox/mail
+msgid "Ask for mailto link registration"
+msgstr "Zapytaj o rejestrację łącza mailto"
+
+#: apps/io.ox/mail/settings/pane.js module:io.ox/mail
+msgid "Register now"
+msgstr "Zarejestruj teraz"
+
+#: apps/io.ox/mail/settings/pane.js module:io.ox/mail
+msgid "Append vCard"
+msgstr "Dołącz wizytówkę"
+
+#: apps/io.ox/mail/settings/pane.js module:io.ox/mail
+msgid "Insert the original email text to a reply"
+msgstr "Wstaw tekst oryginalnej wiadomości e-mail do odpowiedzi"
+
+#: apps/io.ox/mail/settings/pane.js module:io.ox/mail
+msgid "Forward emails as"
+msgstr "Przesyłaj wiadomości dalej jako"
+
+#: apps/io.ox/mail/settings/pane.js module:io.ox/mail
+msgid "Format emails as"
+msgstr "Formatuj wiadomości jako"
+
+#: apps/io.ox/mail/settings/pane.js module:io.ox/mail
+msgid "Additional settings"
+msgstr "Dodatkowe ustawienia"
+
+#: apps/io.ox/mail/settings/pane.js module:io.ox/mail
+msgid "Default sender address"
+msgstr "Domyślny adres nadawcy"
+
+#: apps/io.ox/mail/settings/pane.js module:io.ox/mail
+msgid "Auto-save email drafts"
+msgstr "Automatycznie zapisuj wersje robocze wiadomości"
+
+#: apps/io.ox/mail/settings/pane.js module:io.ox/mail
+msgid "Always add the following recipient to blind carbon copy (BCC)"
+msgstr "Zawsze dodawaj poniższych odbiorców do ukrytych kopii (UDW)"
+
+#: apps/io.ox/mail/settings/pane.js module:io.ox/mail
+msgid "Display"
+msgstr "Wyświetlanie"
+
+#: apps/io.ox/mail/settings/pane.js module:io.ox/mail
+msgid "Allow html formatted emails"
+msgstr "Zezwalaj na wiadomości e-mail w formacie HTML"
+
+#: apps/io.ox/mail/settings/pane.js module:io.ox/mail
+msgid "Allow pre-loading of externally linked images"
+msgstr "Pozwól na wstępne wczytywanie połączonych obrazów zewnętrznych"
+
+#: apps/io.ox/mail/settings/pane.js module:io.ox/mail
+msgid "Display emoticons as graphics in text emails"
+msgstr "Wyświetlaj emotikony jako grafikę w tekstowych wiadomościach e-mail"
+
+#: apps/io.ox/mail/settings/pane.js module:io.ox/mail
+msgid "Color quoted lines"
+msgstr "Oznacz kolorem cytowane linie"
+
+#: apps/io.ox/mail/settings/pane.js module:io.ox/mail
+msgid "Show requests for read receipts"
+msgstr "Pokaż żądania potwierdzeń zwrotnych"
+
+#. possible setting for 'Should only the current message or all messages of the sender be moved'
+#: apps/io.ox/mail/settings/pane.js module:io.ox/mail
+msgid "Please ask me every time"
+msgstr "Pytaj mnie za każdym razem"
+
+#. possible setting for 'Should only the current message or all messages of the sender be moved'
+#: apps/io.ox/mail/settings/pane.js module:io.ox/mail
+msgid "Yes, always move them all"
+msgstr "Tak, zawsze przenoś wszystko"
+
+#. possible setting for 'Should only the current message or all messages of the sender be moved'
+#: apps/io.ox/mail/settings/pane.js module:io.ox/mail
+msgid "No, only move selected message(s)"
+msgstr "Nie, przenieś tylko wybrane wiadomości"
+
+#: apps/io.ox/mail/settings/pane.js module:io.ox/mail
+msgid "Inbox Tabs"
+msgstr "Karty w skrzynce odbiorczej"
+
+#: apps/io.ox/mail/settings/pane.js module:io.ox/mail
+msgid "Show Tabs for inbox"
+msgstr "Pokaż karty w skrzynce odbiorczej"
+
+#: apps/io.ox/mail/settings/pane.js module:io.ox/mail
+msgid "Should only the current message or all messages of the sender be moved"
+msgstr ""
+"Czy przenieść tylko bieżącą wiadomość lub wszystkie wiadomości od nadawcy"
+
+#: apps/io.ox/mail/settings/pane.js module:io.ox/mail
+msgid "Change IMAP subscriptions"
+msgstr "Zmień subskrypcje IMAP"
+
+#: apps/io.ox/mail/settings/signatures/settings/pane.js module:io.ox/mail
+msgid "Signature name"
+msgstr "Nazwa podpisu"
+
+#: apps/io.ox/mail/settings/signatures/settings/pane.js module:io.ox/mail
+msgid "Add signature above quoted text"
+msgstr "Dodaj podpis nad cytowanym tekstem"
+
+#: apps/io.ox/mail/settings/signatures/settings/pane.js module:io.ox/mail
+msgid "Add signature below quoted text"
+msgstr "Dodaj podpis pod cytowanym tekstem"
+
+#: apps/io.ox/mail/settings/signatures/settings/pane.js module:io.ox/mail
+msgid "Please enter a valid name"
+msgstr "Wprowadź prawidłową nazwę"
+
+#: apps/io.ox/mail/settings/signatures/settings/pane.js module:io.ox/mail
+msgid "Add signature"
+msgstr "Dodaj podpis"
+
+#: apps/io.ox/mail/settings/signatures/settings/pane.js module:io.ox/mail
+msgid "Edit signature"
+msgstr "Edytuj podpis"
+
+#: apps/io.ox/mail/settings/signatures/settings/pane.js module:io.ox/mail
+msgid "Import signatures"
+msgstr "Importuj podpisy"
+
+#: apps/io.ox/mail/settings/signatures/settings/pane.js module:io.ox/mail
+msgid ""
+"You can import existing signatures from the previous product generation."
+msgstr "Możesz zaimportować istniejące podpisy z poprzedniej wersji produktu."
+
+#: apps/io.ox/mail/settings/signatures/settings/pane.js module:io.ox/mail
+msgid "Delete old signatures after import"
+msgstr "Po zakończeniu importu usuń stare podpisy"
+
+#: apps/io.ox/mail/settings/signatures/settings/pane.js module:io.ox/mail
+msgid "Add new signature"
+msgstr "Dodaj nowy podpis"
+
+#: apps/io.ox/mail/settings/signatures/settings/pane.js module:io.ox/mail
+msgid "Default signature for new messages"
+msgstr "Domyślny podpis w nowych wiadomościach"
+
+#: apps/io.ox/mail/settings/signatures/settings/pane.js module:io.ox/mail
+msgid "Default signature for replies or forwardings"
+msgstr "Domyślny podpis w odpowiedziach lub wiadomościach przekazywanych dalej"
+
+#: apps/io.ox/mail/statistics.js module:io.ox/mail
+msgid "Top 10 you sent mail to"
+msgstr "10 najpopularniejszych adresatów"
+
+#: apps/io.ox/mail/statistics.js module:io.ox/mail
+msgid "Top 10 you got mail from"
+msgstr "10 najpopularniejszych nadawców"
+
+#: apps/io.ox/mail/statistics.js module:io.ox/mail
+msgid "Mails per week-day (%)"
+msgstr "Wiadomości na tydzień roboczy (%)"
+
+#: apps/io.ox/mail/statistics.js module:io.ox/mail
+msgid "Mails per hour (%)"
+msgstr "Wiadomości na godzinę (%)"
+
+#: apps/io.ox/mail/threadview.js module:io.ox/mail
+msgid "Back to list"
+msgstr "Wróć do listy"
+
+#: apps/io.ox/mail/threadview.js module:io.ox/mail
+msgid "Previous message"
+msgstr "Poprzednia wiadomość"
+
+#: apps/io.ox/mail/threadview.js module:io.ox/mail
+msgid "Next message"
+msgstr "Następna wiadomość"
+
+#: apps/io.ox/mail/threadview.js module:io.ox/mail
+msgid "Conversation"
+msgstr "Konwersacja"
+
+#: apps/io.ox/mail/threadview.js module:io.ox/mail
+msgid "%1$d messages in this conversation"
+msgstr "Liczba wiadomości w konwersacji: %1$d"
+
+#: apps/io.ox/mail/threadview.js module:io.ox/mail
+msgid "Open all messages"
+msgstr "Otwórz wszystkie wiadomości"
+
+#: apps/io.ox/mail/threadview.js module:io.ox/mail
+msgid "Open/close all messages"
+msgstr "Otwórz/zamknij wszystkie wiadomości"
+
+#: apps/io.ox/mail/threadview.js module:io.ox/mail
+msgid "Close all messages"
+msgstr "Zamknij wszystkie wiadomości"
+
+#: apps/io.ox/mail/toolbar.js module:io.ox/mail
+msgid "Compose new email"
+msgstr "Nowa wiadomość e-mail"
+
+#: apps/io.ox/mail/toolbar.js module:io.ox/mail
+msgid "Vertical"
+msgstr "Pionowo"
+
+#: apps/io.ox/mail/toolbar.js module:io.ox/mail
+msgid "Horizontal"
+msgstr "Poziomo"
+
+#: apps/io.ox/mail/toolbar.js module:io.ox/mail
+msgid "Contact pictures"
+msgstr "Zdjęcia kontaktów"
+
+#: apps/io.ox/mail/toolbar.js module:io.ox/mail
+msgid "Exact dates"
+msgstr "Dokładne daty"
+
+#: apps/io.ox/mail/toolbar.js module:io.ox/mail
+msgid "Show message size"
+msgstr "Pokaż rozmiar wiadomości"
+
+#: apps/io.ox/mail/toolbar.js module:io.ox/mail
+msgid "Statistics"
+msgstr "Statystyki"
+
+#. (From) email1 via email2. Appears in email detail view.
+#: apps/io.ox/mail/util.js module:io.ox/core
+msgid "via"
+msgstr "przez "
+
+#: apps/io.ox/mail/util.js module:io.ox/core
+msgid "Unknown sender"
+msgstr "Nieznany nadawca"
+
+#: apps/io.ox/mail/util.js module:io.ox/core
+msgid "No recipients"
+msgstr "Brak adresatów"
+
+#: apps/io.ox/mail/util.js module:io.ox/core
+msgctxt "E-Mail"
+msgid "High priority"
+msgstr "Wysoki priorytet"
+
+#: apps/io.ox/mail/util.js module:io.ox/core
+msgctxt "E-Mail"
+msgid "Low priority"
+msgstr "Niski priorytet"
+
+#: apps/io.ox/mail/util.js module:io.ox/core
+msgid "Primary account"
+msgstr "Konto główne"
+
+#: apps/io.ox/mail/vacationnotice/settings/filter.js module:io.ox/mail
+msgid "The start date must be before the end date."
+msgstr "Data rozpoczęcia musi być przed datą zakończenia"
+
+#: apps/io.ox/mail/vacationnotice/settings/model.js module:io.ox/mail
+msgid "vacation notice"
+msgstr "zawiadomienie o urlopie"
+
+#: apps/io.ox/mail/vacationnotice/settings/model.js module:io.ox/mail
+#: apps/io.ox/mail/vacationnotice/settings/register.js
+msgid "Vacation Notice"
+msgstr "Zawiadomienie o urlopie"
+
+#: apps/io.ox/mail/vacationnotice/settings/model.js module:io.ox/mail
+msgid "Text"
+msgstr "Tekst"
+
+#: apps/io.ox/mail/vacationnotice/settings/model.js module:io.ox/mail
+msgid "Number of days between vacation notices to the same sender"
+msgstr "Liczba dni pomiędzy zawiadomieniami o urlopie dla tego samego nadawcy"
+
+#: apps/io.ox/mail/vacationnotice/settings/model.js module:io.ox/mail
+msgid "Enable for the following addresses"
+msgstr "Włącz dla następujących adresów"
+
+#: apps/io.ox/mail/vacationnotice/settings/model.js module:io.ox/mail
+msgid "Default sender for vacation notice"
+msgstr "Domyślny nadawca zawiadomienia o urlopie"
+
+#: apps/io.ox/mail/vacationnotice/settings/model.js module:io.ox/mail
+msgid "Email addresses"
+msgstr "Adresy e-mail"
+
+#: apps/io.ox/mail/vacationnotice/settings/model.js module:io.ox/mail
+#: apps/io.ox/tasks/print.js module:io.ox/tasks
+msgid "Start"
+msgstr "Początek"
+
+#: apps/io.ox/mail/vacationnotice/settings/model.js module:io.ox/mail
+msgid "End"
+msgstr "Koniec"
+
+#: apps/io.ox/mail/vacationnotice/settings/model.js module:io.ox/mail
+msgid "Send vacation notice during this time only"
+msgstr "Wyślij zawiadomienie o urlopie tylko w wybranych dniach"
+
+#: apps/io.ox/mail/vacationnotice/settings/register.js module:io.ox/mail
+msgid "Couldn't load your vacation notice."
+msgstr "Nie można załadować zawiadomienia o urlopie."
+
+#: apps/io.ox/mail/view-options.js module:io.ox/mail
+msgid "Conversations"
+msgstr "Konwersacje"
+
+#: apps/io.ox/oauth/keychain.js module:io.ox/core
+msgid "Account could not be added"
+msgstr "Nie można dodać konta"
+
+#: apps/io.ox/oauth/settings.js module:io.ox/settings
+msgid "Changes have been saved."
+msgstr "Zmiany zostały zapisane."
+
+#: apps/io.ox/oauth/settings.js module:io.ox/settings
+msgid "Something went wrong saving your changes."
+msgstr "Podczas zapisywania zmian wystąpił błąd."
+
+#: apps/io.ox/oauth/settings.js module:io.ox/settings
+msgid "You have reauthorized this account."
+msgstr "Konto zostało przez Ciebie ponownie autoryzowane."
+
+#: apps/io.ox/oauth/settings.js module:io.ox/settings
+msgid "Something went wrong reauthorizing the account."
+msgstr "Podczas ponownej autoryzacji konta wystąpił błąd."
+
+#: apps/io.ox/oauth/settings.js module:io.ox/settings
+msgid "Account Settings"
+msgstr "Ustawienia konta"
+
+#: apps/io.ox/oauth/settings.js module:io.ox/settings
+msgid "Display Name"
+msgstr "Nazwa wyświetlana"
+
+#: apps/io.ox/oauth/settings.js module:io.ox/settings
+msgid "Reauthorize"
+msgstr "Autoryzuj ponownie"
+
+#: apps/io.ox/onboarding/clients/extensions.js module:io.ox/core/onboarding
+msgid "Click to show or hide actions for advanced users."
+msgstr ""
+"Kliknij, aby pokazać lub ukryć działania przeznaczone dla zaawansowanych "
+"użytkowników."
+
+#: apps/io.ox/onboarding/clients/extensions.js module:io.ox/core/onboarding
+msgid "Expert user?"
+msgstr "Jesteś zaawansowanym użytkownikiem?"
+
+#: apps/io.ox/onboarding/clients/extensions.js module:io.ox/core/onboarding
+msgid "Hide options for expert users."
+msgstr "Ukryj opcje dla zaawansowanych użytkowników."
+
+#: apps/io.ox/onboarding/clients/extensions.js module:io.ox/core/onboarding
+msgid "CalDAV Login"
+msgstr "Login CalDAV"
+
+#: apps/io.ox/onboarding/clients/extensions.js module:io.ox/core/onboarding
+msgid "CardDAV URL"
+msgstr "Adres URL CardDAV"
+
+#: apps/io.ox/onboarding/clients/extensions.js module:io.ox/core/onboarding
+msgid "CardDAV Login"
+msgstr "Login CardDAV"
+
+#: apps/io.ox/onboarding/clients/extensions.js module:io.ox/core/onboarding
+msgid "SMTP Server"
+msgstr "Serwer SMTP"
+
+#: apps/io.ox/onboarding/clients/extensions.js module:io.ox/core/onboarding
+msgid "SMTP Port"
+msgstr "Port SMTP"
+
+#: apps/io.ox/onboarding/clients/extensions.js module:io.ox/core/onboarding
+msgid "SMTP Login"
+msgstr "Login SMTP"
+
+#: apps/io.ox/onboarding/clients/extensions.js module:io.ox/core/onboarding
+msgid "SMTP Secure"
+msgstr "Zabezpieczenie SMTP"
+
+#: apps/io.ox/onboarding/clients/extensions.js module:io.ox/core/onboarding
+msgid "IMAP Server"
+msgstr "Serwer IMAP"
+
+#: apps/io.ox/onboarding/clients/extensions.js module:io.ox/core/onboarding
+msgid "IMAP Port"
+msgstr "Port IMAP"
+
+#: apps/io.ox/onboarding/clients/extensions.js module:io.ox/core/onboarding
+msgid "IMAP Login"
+msgstr "Login IMAP"
+
+#: apps/io.ox/onboarding/clients/extensions.js module:io.ox/core/onboarding
+msgid "IMAP Secure"
+msgstr "Zabezpieczenie IMAP"
+
+#: apps/io.ox/onboarding/clients/extensions.js module:io.ox/core/onboarding
+msgid "EAS URL"
+msgstr "Adres URL EAS"
+
+#: apps/io.ox/onboarding/clients/extensions.js module:io.ox/core/onboarding
+msgid "EAS Login"
+msgstr "Login EAS"
+
+#: apps/io.ox/onboarding/clients/extensions.js module:io.ox/core/onboarding
+msgid "Settings for advanced users"
+msgstr "Ustawienia zaawansowanych użytkowników"
+
+#: apps/io.ox/onboarding/clients/extensions.js module:io.ox/core/onboarding
+msgid "If you know what you are doing...just setup your account manually!"
+msgstr "Jeśli wiesz, co robisz... po prostu skonfiguruj konto ręcznie!"
+
+#: apps/io.ox/onboarding/clients/extensions.js module:io.ox/core/onboarding
+msgid "Automatic Configuration (via SMS)"
+msgstr "Automatyczna konfiguracja (przez SMS)"
+
+#: apps/io.ox/onboarding/clients/extensions.js module:io.ox/core/onboarding
+msgid ""
+"Please enter your mobile phone number, and we´ll send you a link to "
+"automatically configure your iOS device! It´s that simple!"
+msgstr ""
+"Wpisz numer telefonu. Wyślemy odnośnik do automatycznej konfiguracji "
+"urządzenia "
+"iOS. To wszystko!"
+
+#: apps/io.ox/onboarding/clients/extensions.js module:io.ox/core/onboarding
+msgid "Configuration Email"
+msgstr "E-mail z konfiguracją"
+
+#: apps/io.ox/onboarding/clients/extensions.js module:io.ox/core/onboarding
+msgid "Get your device configured by email."
+msgstr "Skonfiguruj urządzenie przez e-mail."
+
+#: apps/io.ox/onboarding/clients/extensions.js module:io.ox/core/onboarding
+msgid "Automatic Configuration"
+msgstr "Automatyczna konfiguracja"
+
+#: apps/io.ox/onboarding/clients/extensions.js module:io.ox/core/onboarding
+msgid ""
+"Let´s automatically configure your device, by clicking the button below. It´s "
+"that simple!"
+msgstr ""
+"Wykonaj automatyczną konfigurację urządzenia, klikając poniższy przycisk. To "
+"wszystko!"
+
+#: apps/io.ox/onboarding/clients/extensions.js module:io.ox/core/onboarding
+msgid "Configure now"
+msgstr "Skonfiguruj teraz"
+
+#: apps/io.ox/onboarding/clients/extensions.js module:io.ox/core/onboarding
+msgid "Mac App Store"
+msgstr "Mac App Store"
+
+#: apps/io.ox/onboarding/clients/extensions.js module:io.ox/core/onboarding
+msgid "App Store"
+msgstr "App Store"
+
+#: apps/io.ox/onboarding/clients/extensions.js module:io.ox/core/onboarding
+msgid "Google Play"
+msgstr "Google Play"
+
+#. %1$s: app store name
+#: apps/io.ox/onboarding/clients/extensions.js module:io.ox/core/onboarding
+msgid "Get the App from %1$s"
+msgstr "Pobierz aplikację z %1$s"
+
+#. %1$s: app store name
+#: apps/io.ox/onboarding/clients/extensions.js module:io.ox/core/onboarding
+msgid "Download the application."
+msgstr "Pobierz aplikację."
+
+#: apps/io.ox/onboarding/clients/extensions.js module:io.ox/core/onboarding
+msgid "Installation"
+msgstr "Instalacja"
+
+#. title for 1st and snd step of the client onboarding wizard
+#. users can configure their devices to access/sync appsuites data (f.e. install ox mail app)
+#. %1$s the product name
+#: apps/io.ox/onboarding/clients/wizard.js module:io.ox/core/onboarding
+#: apps/plugins/portal/client-onboarding/register.js module:plugins/portal
+#, c-format
+msgid "Take %1$s with you! Stay up-to-date on your favorite devices."
+msgstr ""
+"Zabierz %1$s ze sobą! Bądź na bieżąco za pomocą Twoich ulubionych urządzeń."
+
+#: apps/io.ox/onboarding/clients/wizard.js module:io.ox/core/onboarding
+msgid "back"
+msgstr "cofnij"
+
+#: apps/io.ox/onboarding/clients/wizard.js module:io.ox/core/onboarding
+msgid "Premium"
+msgstr "Premium"
+
+#. user can choose between windows, android, apple (usually)
+#: apps/io.ox/onboarding/clients/wizard.js module:io.ox/core/onboarding
+msgid "Please select the platform of your device."
+msgstr "Wybierz platformę urządzenia."
+
+#: apps/io.ox/onboarding/clients/wizard.js module:io.ox/core/onboarding
+msgid "list of available platforms"
+msgstr "lista dostępnych platformach"
+
+#. user can choose between smartphone, tablet and laptop/desktop (usually)
+#: apps/io.ox/onboarding/clients/wizard.js module:io.ox/core/onboarding
+msgid "What type of device do you want to configure?"
+msgstr "Jaki typ urządzenia chcesz skonfigurować?"
+
+#: apps/io.ox/onboarding/clients/wizard.js module:io.ox/core/onboarding
+msgid "list of available devices"
+msgstr "lista dostępnych urządzeń"
+
+#: apps/io.ox/onboarding/clients/wizard.js module:io.ox/core/onboarding
+msgid "choose a different platform"
+msgstr "wybierz inną platformę"
+
+#. title for 3rd step of the client onboarding wizard
+#. user can choose between different scenarios (usually identical with our apps)
+#: apps/io.ox/onboarding/clients/wizard.js module:io.ox/core/onboarding
+msgid "What do you want to use?"
+msgstr "Czego chcesz użyć?"
+
+#: apps/io.ox/onboarding/clients/wizard.js module:io.ox/core/onboarding
+msgid "list of available actions"
+msgstr "lista dostępnych działań"
+
+#: apps/io.ox/onboarding/clients/wizard.js module:io.ox/core/onboarding
+msgid "choose a different scenario"
+msgstr "wybierz inny scenariusz"
+
+#: apps/io.ox/onboarding/clients/wizard.js module:io.ox/core/onboarding
+msgid "Client onboarding"
+msgstr "Wprowadzanie klienta"
+
+#. error message when server returns incomplete
+#. configuration for client onboarding
+#: apps/io.ox/onboarding/clients/wizard.js module:io.ox/core/onboarding
+msgid "Incomplete configuration."
+msgstr "Konfiguracja nie jest kompletna."
 
 #. %1$d a list of email addresses
 #: apps/io.ox/participants/add.js module:io.ox/core
@@ -8794,236 +8359,288 @@
 msgstr[1] "Nie można użyć tych adresów e-mail: %1$d"
 msgstr[2] "Nie można użyć tych adresów e-mail: %1$d"
 
-#: apps/io.ox/calendar/invitations/register.js module:io.ox/calendar/main
-msgid "This email contains a task"
-msgstr "Ta wiadomość e-mail zawiera zadanie"
-
-#: apps/io.ox/calendar/invitations/register.js module:io.ox/calendar/main
-msgid "This email contains an appointment"
-msgstr "Ta wiadomość e-mail zawiera spotkanie"
-
-#: apps/io.ox/core/upsell.js module:io.ox/core
-msgid ""
-"This feature is not available. In order to use it, you need to upgrade your "
-"account now."
-msgstr "Ta funkcja nie jest dostępna. Aby jej użyć, uaktualnij konto teraz."
-
-#: apps/io.ox/mail/accounts/model.js module:io.ox/keychain
-msgid "This field has to be filled"
-msgstr "To pole musi zostać wypełnione"
-
-#: apps/io.ox/files/actions/delete.js module:io.ox/files
-msgid ""
-"This file (or folder) is shared with others. It won't be available for them "
-"any more."
-msgid_plural ""
-"Some files/folder are shared with others. They won't be available for them "
-"any more."
-msgstr[0] ""
-"Ten plik (lub folder) został udostępniony innym użytkownikom. Nie będzie już "
-"dla nich dostępny."
-msgstr[1] ""
-msgstr[2] ""
-
-#: apps/io.ox/files/api.js module:io.ox/files apps/io.ox/files/legacy_api.js
-msgid "This file could not be uploaded."
-msgstr "Przesłanie pliku nie powiodło się."
-
-#: apps/io.ox/files/actions/add-to-portal.js module:io.ox/files
-msgid "This file has been added to the portal"
-msgstr "Plik został dodany do portalu"
-
-#: apps/io.ox/files/actions/delete.js module:io.ox/files
-msgid "This file has not been deleted"
-msgid_plural "These files have not been deleted"
-msgstr[0] "Plik nie został usunięty"
-msgstr[1] "Pliki nie zostały usunięte"
-msgstr[2] "Pliki nie zostały usunięte"
-
-#: apps/io.ox/files/actions/delete.js module:io.ox/files
-msgid "This file has not been deleted, as it is locked by its owner."
-msgid_plural ""
-"These files have not been deleted, as they are locked by their owner."
-msgstr[0] ""
-"Ten plik nie został usunięty, ponieważ został zablokowany przez właściciela."
-msgstr[1] ""
-"Te pliki nie zostały usunięte, ponieważ zostały zablokowane przez "
-"właściciela."
-msgstr[2] ""
-"Te pliki nie zostały usunięte, ponieważ zostały zablokowane przez "
-"właściciela."
-
-#: apps/io.ox/core/viewer/views/sidebar/fileinfoview.js
-#: module:io.ox/core/viewer
-msgid "This file is shared with others"
-msgstr "Plik jest udostępniony innym osobom"
-
-#: apps/io.ox/editor/main.js module:io.ox/editor
-msgid "This file will be written in your default folder to allow editing"
-msgstr ""
-"Ten plik zostanie zapisany w folderze domyślnym. Pozwoli to na jego edycję"
-
-#: apps/io.ox/core/sub/settings/pane.js module:io.ox/core/sub
-msgid "This folder has no publications"
-msgstr "Ten folder nie ma publikacji"
-
-#: apps/io.ox/core/sub/settings/pane.js module:io.ox/core/sub
-msgid "This folder has no subscriptions"
-msgstr "Ten folder nie ma subskrypcji"
-
-#: apps/io.ox/core/folder/extensions.js module:io.ox/core
-msgid "This folder has publications and/or subscriptions"
-msgstr "Folder zawiera publikacje lub subskrypcje"
-
-#: apps/io.ox/core/sub/settings/pane.js module:io.ox/core/sub
-msgid ""
-"This folder has publications but you are not allowed to view or edit them"
-msgstr ""
-"Ten folder zawiera publikacje, ale nie możesz ich przeglądać ani edytować"
-
-#: apps/io.ox/core/folder/extensions.js module:io.ox/core
-msgid "This folder has subscriptions"
-msgstr "W tym folderze występują subskrypcje"
-
-#: apps/io.ox/core/sub/settings/pane.js module:io.ox/core/sub
-msgid ""
-"This folder has subscriptions but you are not allowed to view or edit them"
-msgstr ""
-"Ten folder zawiera subskrypcje, ale nie możesz ich przeglądać ani edytować"
-
-#: apps/io.ox/core/viewer/views/sidebar/fileinfoview.js
-#: module:io.ox/core/viewer
-msgid "This folder is shared with others"
-msgstr "Folder jest udostępniony innym osobom"
-
-#: apps/io.ox/core/folder/actions/remove.js module:io.ox/core
-msgid ""
-"This folder is shared with others. It won't be available for them any more."
-msgstr ""
-"Ten folder został udostępniony innym użytkownikom. Nie będzie już dla nich "
-"dostępny."
-
-#: apps/io.ox/core/folder/actions/rename.js module:io.ox/core
-msgid "This is a standard folder, which can't be renamed."
-msgstr "To jest folder standardowy. Zmiana jego nazwy nie jest możliwa."
-
-#: apps/io.ox/mail/accounts/model.js module:io.ox/keychain
-msgid "This is not a valid email address"
-msgstr "To nie jest prawidłowy adres e-mail"
-
-#: apps/io.ox/mail/accounts/settings.js module:io.ox/mail/accounts/settings
-msgid "This is not a valid mail address"
-msgstr "To nie jest prawidłowy adres e-mail"
-
-#. permissions dialog
-#. error message when selected user or group can not be used
-#: apps/io.ox/core/permissions/permissions.js module:io.ox/core
-msgid "This is not a valid user or group."
-msgstr "To nie jest prawidłowy użytkownik lub grupa."
-
-#: apps/io.ox/contacts/view-detail.js module:io.ox/contacts
+#: apps/io.ox/participants/add.js module:io.ox/core
+msgid "Add participant/resource"
+msgstr "Dodaj uczestnika/zasób"
+
+#: apps/io.ox/participants/detail.js module:io.ox/core
+msgid "External participants"
+msgstr "Uczestnicy zewnętrzni"
+
+#: apps/io.ox/participants/detail.js module:io.ox/core
+#: apps/plugins/administration/resources/register.js
+#: apps/plugins/administration/resources/settings/pane.js
+msgid "Resources"
+msgstr "Zasoby"
+
+#: apps/io.ox/participants/detail.js module:io.ox/core
+msgid "Summary"
+msgstr "Podsumowanie"
+
+#: apps/io.ox/participants/model.js module:io.ox/core
+msgid "Unknown"
+msgstr "Nieznany"
+
+#: apps/io.ox/participants/model.js module:io.ox/core
+msgid "Resource group"
+msgstr "Grupa zasobów"
+
+#: apps/io.ox/participants/model.js module:io.ox/core
+msgid "External contact"
+msgstr "Kontakt zewnętrzny"
+
 #: apps/io.ox/participants/views.js module:io.ox/core
-msgid "This list has no contacts yet"
-msgstr "Na tej liście jeszcze nie ma żadnych kontaktów"
-
-#: apps/io.ox/mail/actions/addToPortal.js module:io.ox/mail
-msgid "This mail has been added to the portal"
-msgstr "Wiadomość została dodana do portalu"
-
-#: apps/io.ox/mail/detail/content.js module:io.ox/mail
-msgid "This mail has no content"
-msgstr "Wiadomość nie ma zawartości"
-
-#: apps/io.ox/mail/detail/mobileView.js module:io.ox/mail
-#: apps/io.ox/mail/detail/view.js
-msgid "This message has been truncated due to size limitations."
-msgstr "Ze względu na ograniczenia wielkości ta wiadomość została skrócona."
-
-#: apps/io.ox/contacts/print.js module:io.ox/contacts
-msgid "This note will not be printed"
-msgstr "Ta notatka nie zostanie wydrukowana"
-
-#: apps/io.ox/mail/mailfilter/settings/filter/view-form.js
-#: module:io.ox/settings
-msgid ""
-"This rule applies to all messages. Please add a condition to restrict this "
-"rule to specific messages."
-msgstr ""
-"Ta reguła ma zastosowanie do wszystkich wiadomości. Aby jej działanie "
-"ograniczało się do określonych wiadomości, dodaj warunek."
-
-#: apps/io.ox/tasks/print.js module:io.ox/tasks
-#: apps/io.ox/tasks/view-detail.js
-msgid "This task recurs"
-msgstr "Zadanie powtarza się co"
-
-#: apps/plugins/portal/twitter/register.js module:plugins/portal
-msgid ""
-"This widget is currently offline because the twitter rate limit exceeded."
-msgstr ""
-"Ten widget jest obecnie offline, ponieważ przekroczono limit użycia Twittera."
-
-#: apps/io.ox/mail/main.js module:io.ox/mail
-msgid "Thread"
-msgstr "Wątek"
-
-#: apps/io.ox/core/viewer/views/sidebarview.js module:io.ox/core/viewer
-msgid "Thumbnails"
-msgstr "Miniaturki"
-
-#: apps/io.ox/files/toolbar.js module:io.ox/files
-msgid "Tiles"
-msgstr "Kafelki"
-
-#: apps/io.ox/backbone/mini-views/datepicker.js module:io.ox/core
-msgid "Time"
-msgstr "Godzina"
-
-#: apps/io.ox/calendar/settings/pane.js module:io.ox/calendar
-msgid "Time scale in minutes"
-msgstr "Skala czasu w minutach"
-
-#: apps/io.ox/core/settings/pane.js module:io.ox/core
-msgid "Time zone"
-msgstr "Strefa czasowa"
-
-#: apps/io.ox/contacts/model.js module:io.ox/contacts
-msgctxt "salutation"
-msgid "Title"
-msgstr "Tytuł"
-
-#. %1$s is the name of the inputfield (To, CC, BCC)
-#: apps/io.ox/core/viewer/views/sidebar/fileinfoview.js
-#: module:io.ox/core/viewer apps/io.ox/mail/common-extensions.js
-#: module:io.ox/mail apps/io.ox/mail/compose/extensions.js
-#: apps/io.ox/mail/mailfilter/settings/filter/view-form.js
-#: module:io.ox/settings apps/io.ox/mail/main.js apps/io.ox/mail/print.js
-#: apps/io.ox/mail/view-options.js
-msgid "To"
-msgstr "Do"
-
-#: apps/io.ox/contacts/distrib/create-dist-view.js module:io.ox/contacts
-msgid ""
-"To add contacts manually, just provide a valid email address (e.g john."
-"doe@example.com or \"John Doe\" <jd@example.com>)"
-msgstr ""
-"Aby dodać kontakty ręcznie, podaj prawidłowy adres e-mail (np. jan."
-"kowalski@example.com lub \"Jan Kowalski\" <jk@example.com>)"
-
-#. Helper text for mail tabs without content
-#: apps/io.ox/mail/categories/main.js module:io.ox/mail
-msgid "To fill this area please drag and drop mails to the title of this tab."
-msgstr ""
-"Aby uzupełnić ten obszar, przeciągnij i upuść wiadomości na tytuł tej karty."
-
-#: apps/io.ox/calendar/mobile-toolbar-actions.js module:io.ox/calendar
-#: apps/io.ox/calendar/toolbar.js apps/io.ox/calendar/util.js
-#: apps/io.ox/calendar/week/view.js apps/io.ox/core/tk/datepicker.js
-#: module:io.ox/core apps/io.ox/find/date/patterns.js apps/io.ox/tasks/util.js
-#: module:io.ox/tasks apps/plugins/portal/birthdays/register.js
-#: module:plugins/portal
-msgid "Today"
-msgstr "Dzisiaj"
+msgid "Remove contact"
+msgstr "Usuń kontakt"
+
+#. Default greeting for portal widget
+#: apps/io.ox/portal/main.js module:io.ox/portal
+msgid "Welcome to your inbox"
+msgstr "Witamy w skrzynce odbiorczej"
+
+#. Default greeting for portal widget
+#: apps/io.ox/portal/main.js module:io.ox/portal
+msgid "Welcome to your calendar"
+msgstr "Witamy w kalendarzu"
+
+#. Default greeting for portal widget
+#: apps/io.ox/portal/main.js module:io.ox/portal
+msgid "Welcome to your tasks"
+msgstr "Witamy w zadaniach"
+
+#. Default greeting for portal widget
+#: apps/io.ox/portal/main.js module:io.ox/portal
+msgid "Welcome to your files"
+msgstr "Witamy w plikach"
+
+#: apps/io.ox/portal/main.js module:io.ox/portal
+msgid "Good morning, %s"
+msgstr "Witamy serdecznie, %s"
+
+#: apps/io.ox/portal/main.js module:io.ox/portal
+msgid "Good evening, %s"
+msgstr "Witamy serdecznie, %s"
+
+#: apps/io.ox/portal/main.js module:io.ox/portal
+msgid "Hello %s"
+msgstr "Witamy, %s"
+
+#. Portal. Logged in as user
+#: apps/io.ox/portal/main.js module:io.ox/portal
+msgid "Signed in as %1$s"
+msgstr "Zalogowano jako %1$s"
+
+#: apps/io.ox/portal/main.js module:io.ox/portal
+msgid "Customize this page"
+msgstr "Dopasuj tę stronę"
+
+#: apps/io.ox/portal/main.js module:io.ox/portal
+msgid "Disable widget"
+msgstr "Wyłącz widget"
+
+#: apps/io.ox/portal/main.js module:io.ox/portal
+msgid "Get started here"
+msgstr "Zacznij tutaj"
+
+#. %1$s is social media name, e.g. Facebook
+#: apps/io.ox/portal/main.js module:io.ox/portal
+msgid "Welcome to %1$s"
+msgstr "%1$s — witamy"
+
+#. %1$s is social media name, e.g. Facebook
+#: apps/io.ox/portal/main.js module:io.ox/portal
+msgid "Add your %1$s account"
+msgstr "Dodaj konto %1$s"
+
+#: apps/io.ox/portal/main.js module:io.ox/portal
+msgid "An error occurred."
+msgstr "Wystąpił błąd."
+
+#: apps/io.ox/portal/main.js module:io.ox/portal
+msgid "Click to try again."
+msgstr "Kliknij, aby spróbować ponownie."
+
+#: apps/io.ox/portal/main.js module:io.ox/portal
+msgid "Portal widgets"
+msgstr "Widgety portalu"
+
+#: apps/io.ox/portal/main.js module:io.ox/portal
+msgid "Portal"
+msgstr "Portal"
+
+#: apps/io.ox/portal/main.js module:io.ox/portal
+#: apps/io.ox/portal/settings/widgetview.js
+msgid "Delete widget"
+msgstr "Usuń widget"
+
+#: apps/io.ox/portal/main.js module:io.ox/portal
+#: apps/io.ox/portal/settings/widgetview.js
+msgid "Do you really want to delete this widget?"
+msgstr "Czy na pewno chcesz usunąć ten widget?"
+
+#. Just disable portal widget - in contrast to delete
+#: apps/io.ox/portal/main.js module:io.ox/portal
+#: apps/io.ox/portal/settings/widgetview.js
+msgid "Just disable widget"
+msgstr "Tylko wyłącz widget"
+
+#: apps/io.ox/portal/settings/pane.js module:io.ox/portal
+msgid "Portal settings"
+msgstr "Ustawienia portalu"
+
+#: apps/io.ox/portal/settings/pane.js module:io.ox/portal
+msgid "Add widget"
+msgstr "Dodaj widget"
+
+#: apps/io.ox/portal/settings/pane.js module:io.ox/portal
+msgid "Black"
+msgstr "Czarny"
+
+#. %1$s is the title of the item, which should be colored
+#: apps/io.ox/portal/settings/pane.js module:io.ox/portal
+msgid "Color %1$s"
+msgstr "Kolor %1$s"
+
+#: apps/io.ox/portal/settings/pane.js module:io.ox/portal
+msgid "Drag to reorder widget"
+msgstr "Przeciągnij, aby zmienić kolejność widgetu"
+
+#: apps/io.ox/portal/settings/pane.js module:io.ox/portal
+msgid "Disable %1$s"
+msgstr "Wyłącz %1$s"
+
+#: apps/io.ox/portal/settings/pane.js module:io.ox/portal
+msgid "Enable %1$s"
+msgstr "Włącz %1$s"
+
+#: apps/io.ox/portal/settings/pane.js module:io.ox/portal
+msgid "Smartphone settings:"
+msgstr "Ustawienia smartfonu:"
+
+#: apps/io.ox/portal/settings/pane.js module:io.ox/portal
+msgid "Reduce to widget summary"
+msgstr "Zmniejsz do podsumowania w widgecie"
+
+#: apps/io.ox/portal/widgets.js module:io.ox/portal
+#: apps/plugins/portal/mail/register.js module:plugins/portal
+msgid "Inbox"
+msgstr "Skrzynka odbiorcza"
+
+#: apps/io.ox/portal/widgets.js module:io.ox/portal
+msgid "Could not save settings."
+msgstr "Nie można zapisać ustawień."
+
+#. 'start presentation' dropdown menu entry to start a local only presentation where no remote participants would be able to join.
+#: apps/io.ox/presenter/actions.js module:io.ox/presenter
+msgid "Start local presentation"
+msgstr "Uruchom lokalną prezentację"
+
+#: apps/io.ox/presenter/actions.js module:io.ox/presenter
+msgid "View the presentation in fullscreen on your device."
+msgstr "Wyświetl prezentację w trybie pełnoekranowym na urządzeniu."
+
+#. 'start presentation' dropdown menu entry to start a remote presentation where remote participants would be able to join.
+#: apps/io.ox/presenter/actions.js module:io.ox/presenter
+msgid "Start remote presentation"
+msgstr "Uruchom zdalną prezentację"
+
+#: apps/io.ox/presenter/actions.js module:io.ox/presenter
+msgid "Broadcast your presentation over the Web."
+msgstr "Wykonaj transmisję prezentacji przez WWW"
+
+#: apps/io.ox/presenter/errormessages.js module:io.ox/presenter
+msgid ""
+"A general error occurred. Please try to reload the document. In case this "
+"does "
+"not help, please contact your system administrator."
+msgstr ""
+"Wystąpił błąd ogólny. Spróbuj przeładować dokument. Jeśli to nie pomoże, "
+"skontaktuj się z administratorem systemu."
+
+#: apps/io.ox/presenter/errormessages.js module:io.ox/presenter
+msgid ""
+"A general network error occurred. Please try to reload the document. In case "
+"this does not help, please contact your system administrator."
+msgstr ""
+"Wystąpił ogólny błąd sieci. Spróbuj przeładować dokument. Jeśli to nie "
+"pomoże, "
+"skontaktuj się z administratorem systemu."
+
+#: apps/io.ox/presenter/errormessages.js module:io.ox/presenter
+msgid ""
+"A general file storage error occurred. Please try to reload the document. In "
+"case this does not help, please contact your system administrator."
+msgstr ""
+"Wystąpił ogólny błąd pamięci masowej. Spróbuj przeładować dokument. Jeśli to "
+"nie "
+"pomoże, skontaktuj się z administratorem systemu."
+
+#: apps/io.ox/presenter/errormessages.js module:io.ox/presenter
+msgid "The requested document does not exist."
+msgstr "Żądany dokument nie istnieje."
+
+#: apps/io.ox/presenter/errormessages.js module:io.ox/presenter
+msgid ""
+"The presentation cannot be started. Please check the URL or contact the "
+"presenter."
+msgstr ""
+"Nie można uruchomić prezentacji. Sprawdź adres URL lub skontaktuj się z "
+"prezenterem."
+
+#: apps/io.ox/presenter/errormessages.js module:io.ox/presenter
+msgid "This document does not have any content."
+msgstr "Dokument nie ma żadnej treści."
+
+#: apps/io.ox/presenter/errormessages.js module:io.ox/presenter
+msgid "You do not have the appropriate permissions to read the document."
+msgstr "Nie masz odpowiednich uprawnień do odczytu danego dokumentu."
+
+#: apps/io.ox/presenter/errormessages.js module:io.ox/presenter
+msgid ""
+"A general network error occurred. Please contact your system administrator."
+msgstr "Wystąpił ogólny błąd sieci. Skontaktuj się z administratorem systemu."
+
+#: apps/io.ox/presenter/errormessages.js module:io.ox/presenter
+msgid "An error occurred loading the document so it cannot be displayed."
+msgstr "Podczas wczytywania dokumentu wystąpił błąd. Nie można go wyświetlić."
+
+#. button tooltip for 'go to next presentation slide' action
+#: apps/io.ox/presenter/views/navigationview.js module:io.ox/presenter
+#: apps/io.ox/presenter/views/presentationview.js
+msgid "Next slide"
+msgstr "Następny slajd"
+
+#. button tooltip for 'go to previous presentation slide' action
+#: apps/io.ox/presenter/views/navigationview.js module:io.ox/presenter
+#: apps/io.ox/presenter/views/presentationview.js
+msgid "Previous slide"
+msgstr "Poprzedni slajd"
+
+#. button label for pausing the presentation
+#: apps/io.ox/presenter/views/navigationview.js module:io.ox/presenter
+#: apps/io.ox/presenter/views/toolbarview.js
+msgid "Pause presentation"
+msgstr "Wstrzymaj prezentację"
+
+#. button tooltip for pausing the presentation
+#: apps/io.ox/presenter/views/navigationview.js module:io.ox/presenter
+#: apps/io.ox/presenter/views/toolbarview.js
+msgid "Pause the presentation"
+msgstr "Wstrzymaj prezentację"
+
+#. button label for continuing the presentation
+#. tooltip for the continue presentation button
+#: apps/io.ox/presenter/views/navigationview.js module:io.ox/presenter
+#: apps/io.ox/presenter/views/presentationview.js
+#: apps/io.ox/presenter/views/toolbarview.js
+msgid "Continue presentation"
+msgstr "Kontynuuj prezentację"
+
+#. button tooltip for continuing the presentation
+#: apps/io.ox/presenter/views/navigationview.js module:io.ox/presenter
+#: apps/io.ox/presenter/views/toolbarview.js
+msgid "Continue the presentation"
+msgstr "Kontynuuj prezentację"
 
 #. button label for toggling fullscreen mode
 #. button tooltip for toggling fullscreen mode
@@ -9032,398 +8649,13 @@
 msgid "Toggle fullscreen"
 msgstr "Włącz pełny ekran"
 
-#: apps/io.ox/core/viewer/views/sidebar/panelbaseview.js
-#: module:io.ox/core/viewer
-msgid "Toggle panel"
-msgstr "Przełącz panel"
-
-#: apps/io.ox/calendar/util.js module:io.ox/calendar apps/io.ox/tasks/util.js
-#: module:io.ox/tasks apps/plugins/portal/birthdays/register.js
-#: module:plugins/portal
-msgid "Tomorrow"
-msgstr "Jutro"
-
-#: apps/io.ox/contacts/addressbook/popup.js module:io.ox/contacts
-msgid "Too many contacts in your address book."
-msgstr "Zbyt wiele kontaktów w książce adresowej."
-
-#. Emoji category
-#. Japanese: ツール
-#. Contains: Phones, tv, clocks
-#: apps/io.ox/emoji/categories.js module:io.ox/mail/emoji
-msgid "Tool"
-msgstr "Narzędzie"
-
-#: apps/io.ox/files/guidance/statistics.js module:io.ox/files
-msgid "Top 10 file types"
-msgstr "10 najpopularniejszych typów plików"
-
-#: apps/io.ox/files/guidance/statistics.js module:io.ox/files
-msgid "Top 10 folder size"
-msgstr "10 największych folderów"
-
-#: apps/io.ox/mail/statistics.js module:io.ox/mail
-msgid "Top 10 you got mail from"
-msgstr "10 najpopularniejszych nadawców"
-
-#: apps/io.ox/mail/statistics.js module:io.ox/mail
-msgid "Top 10 you sent mail to"
-msgstr "10 najpopularniejszych adresatów"
-
-#: apps/io.ox/wizards/upsell.js module:io.ox/wizards
-msgid "Total cost"
-msgstr "Koszt całkowity"
-
-#: apps/io.ox/core/folder/node.js module:io.ox/core
-msgid "Total: %1$d"
-msgstr "Razem: %1$d"
-
-#: apps/io.ox/core/settings/errorlog/settings/pane.js module:io.ox/core
-msgid "Total: %1$s requests"
-msgstr "Łącznie żądań: %1$s"
-
-#: apps/io.ox/contacts/model.js module:io.ox/contacts
-msgid "Town"
-msgstr "Miasto"
-
-#: apps/io.ox/core/commons.js module:io.ox/core
-msgid "Try now!"
-msgstr "Spróbuj teraz!"
-
-#: apps/io.ox/mail/accounts/settings.js module:io.ox/mail/accounts/settings
-msgid "Trying to auto-configure your mail account"
-msgstr "Trwa próba automatycznej konfiguracji tego konta"
-
-#: apps/plugins/portal/tumblr/register.js module:io.ox/portal
-msgid "Tumblr"
-msgstr "Serwis Tumblr"
-
-#: apps/plugins/portal/twitter/register.js module:plugins/portal
-msgid "Twitter"
-msgstr "Twitter"
-
-#: apps/plugins/portal/twitter/register.js module:plugins/portal
-msgid "Twitter reported the following errors:"
-msgstr "Serwis Twitter zgłosił następujące błędy:"
-
-#: apps/io.ox/calendar/edit/extensions.js module:io.ox/calendar/edit/main
-#: apps/io.ox/tasks/edit/view-template.js module:io.ox/tasks/edit
-#: apps/plugins/portal/flickr/register.js module:plugins/portal
-msgid "Type"
-msgstr "Typ"
-
-#: apps/io.ox/core/about/about.js module:io.ox/core
-#: apps/io.ox/core/settings/errorlog/settings/pane.js
-msgid "UI version"
-msgstr "Wersja UI"
-
-#: apps/io.ox/contacts/model.js module:io.ox/contacts
-#: apps/plugins/portal/rss/register.js module:io.ox/portal
-msgid "URL"
-msgstr "URL"
-
-#: apps/plugins/portal/xing/actions.js module:plugins/portal
-msgid "Un-like"
-msgstr "Znielub"
-
-#. As on Facebook, XING allows a stop pointing out they liked a comment. An 'undo' for the like action, if you will.
-#: apps/plugins/portal/xing/actions.js module:plugins/portal
-msgid "Un-liked comment"
-msgstr "Znielubiony komentarz"
-
-#: apps/io.ox/mail/api.js module:io.ox/mail
-msgid ""
-"Unable to connect to mail server. Possible reasons: The mail server is "
-"(temporarily) down or there are network connection problems. Please try "
-"again in a few minutes."
-msgstr ""
-"Nie można połączyć się z serwerem poczty. Możliwe przyczyny: serwer poczty "
-"jest (czasowo) uszkodzony albo wystąpiły problemy z połączeniem z siecią. "
-"Spróbuj ponownie później."
-
-#: apps/io.ox/mail/mailfilter/settings/register.js module:io.ox/mail
-msgid "Unable to load mail filter rules settings."
-msgstr "Nie można wczytać ustawień reguł filtrów poczty."
-
-#: apps/io.ox/mail/autoforward/settings/register.js module:io.ox/mail
-#: apps/io.ox/mail/vacationnotice/settings/register.js
-#: apps/io.ox/settings/util.js module:io.ox/core
-msgid "Unable to load mail filter settings."
-msgstr "Nie można załadować ustawień filtru poczty."
-
-#: apps/io.ox/calendar/print.js module:io.ox/calendar
-#: apps/io.ox/tasks/print.js module:io.ox/tasks
-msgid "Unconfirmed"
-msgstr "Niepotwierdzone"
-
-#. Task: Undone like in "Mark as undone"
-#: apps/io.ox/tasks/toolbar.js module:io.ox/mail
-msgid "Undone"
-msgstr "Cofnij"
-
-#: apps/plugins/halo/xing/register.js module:plugins/portal
-msgid "Unemployed"
-msgstr "Bezrobotny(-a)"
-
-#. twitter: Stop following this person
-#: apps/plugins/portal/twitter/util.js module:plugins/portal
-msgid "Unfollow"
-msgstr "Przestań obserwować"
-
-#. Emoji collection. Unified/standard icons. "Standard" might work for other languages.
-#: apps/io.ox/emoji/categories.js module:io.ox/mail/emoji
-msgid "Unified"
-msgstr "Ujednolicone"
-
-#: apps/io.ox/participants/model.js module:io.ox/core
-msgid "Unknown"
-msgstr "Nieznany"
-
-#: apps/plugins/portal/tumblr/register.js module:io.ox/portal
-msgid "Unknown error while checking tumblr-blog."
-msgstr "W trakcie sprawdzania blogu w serwisie Tumblr wystąpił nieznany błąd."
-
-#: apps/io.ox/mail/util.js module:io.ox/core
-msgid "Unknown sender"
-msgstr "Nieznany nadawca"
-
-#: apps/io.ox/files/actions.js module:io.ox/files apps/io.ox/files/toolbar.js
-msgid "Unlock"
-msgstr "Odblokuj"
-
-#. use as a fallback name in case a user enters a empty string as the name of tab
-#: apps/io.ox/mail/categories/main.js module:io.ox/mail
-msgid "Unnamed"
-msgstr "Bez nazwy"
-
-#: apps/io.ox/core/sub/settings/pane.js module:io.ox/core/sub
-msgid "Unnamed subscription"
-msgstr "Subskrypcja bez nazwy"
-
-#: apps/io.ox/mail/common-extensions.js module:io.ox/mail
-#: apps/io.ox/mail/view-options.js
-msgid "Unread"
-msgstr "Nieprzeczytane"
-
-#: apps/io.ox/core/folder/api.js module:io.ox/core
-msgid "Unread messages"
-msgstr "Wiadomości nieprzeczytane"
-
-#: apps/io.ox/core/folder/node.js module:io.ox/core
-msgid "Unread: %1$d"
-msgstr "Nieprzeczytane: %1$d"
-
-#: apps/io.ox/core/main.js module:io.ox/core
-msgid "Unsaved documents will be lost. Do you want to sign out now?"
-msgstr ""
-"Niezapisane dokumenty zostaną utracone. Czy chcesz się teraz wylogować?"
-
-#: apps/io.ox/core/boot/i18n.js module:io.ox/core/boot
-msgid ""
-"Unsupported Preview - Certain functions disabled and stability not assured "
-"until general release later this year"
-msgstr ""
-"Podgląd nie jest obsługiwany: niektóre funkcje zostały wyłączone, a "
-"stabilność zostanie dopracowana w następnej dużej wersji"
-
-#: apps/io.ox/core/settings/downloads/pane.js module:io.ox/core
-#: apps/plugins/portal/updater/register.js module:plugins/portal
-msgid "Updater"
-msgstr "Updater"
-
-#: apps/io.ox/core/sub/subscriptions.js module:io.ox/core/sub
-msgid ""
-"Updating subscribed data takes time. Importing 100 contacts for example, may "
-"take up to 5 minutes. Please have some patience."
-msgstr ""
-"Aktualizacja subskrybowanych danych wymaga trochę czasu. Na przykład "
-"zaimportowanie 100 kontaktów może zająć do 5 min. Prosimy o cierpliwość."
-
-#: apps/io.ox/core/upsell.js module:io.ox/core
-msgid "Upgrade required"
-msgstr "Wymagane uaktualnienie"
-
-#: apps/io.ox/wizards/upsell.js module:io.ox/wizards
-msgid "Upgrade to premium edition"
-msgstr "Zaktualizuj do wersji premium"
-
-#: apps/plugins/portal/upsell/register.js module:plugins/portal
-msgid "Upgrade your account"
-msgstr "Rozbuduj konto"
-
-#: apps/io.ox/core/viewer/views/sidebar/uploadnewversionview.js
-#: module:io.ox/core/viewer apps/io.ox/files/actions/upload-new-version.js
-#: module:io.ox/files
-msgid "Upload"
-msgstr "Prześlij"
-
-#: apps/io.ox/core/import/import.js module:io.ox/core
-msgid "Upload file"
-msgstr "Prześlij plik"
-
-#: apps/io.ox/files/filepicker.js module:io.ox/files
-msgid "Upload local file"
-msgstr "Prześlij plik lokalny"
-
-#: apps/io.ox/core/viewer/views/sidebar/uploadnewversionview.js
-#: module:io.ox/core/viewer apps/io.ox/core/viewer/views/toolbarview.js
-#: module:io.ox/core apps/io.ox/files/actions/upload-new-version.js
-#: module:io.ox/files
-msgid "Upload new version"
-msgstr "Prześlij nową wersję"
-
-#: apps/io.ox/files/upload/view.js module:io.ox/files
-msgid "Upload progress"
-msgstr "Postęp przesyłania"
-
-#. the name of the file, which is currently uploaded (might be shortended by '...' on missing screen space )
-#: apps/io.ox/files/upload/main.js module:io.ox/files
-msgid "Uploading %1$s"
-msgstr "Przesyłanie %1$s"
-
-#: apps/io.ox/core/tk/upload.js module:io.ox/core
-msgid "Uploading folders is not supported."
-msgstr "Przesyłanie folderów nie jest obsługiwane."
-
-#: apps/io.ox/core/settings/errorlog/settings/pane.js module:io.ox/core
-msgid "Uptime: %1$s minutes"
-msgstr "Czas pracy: %1$s min "
-
-#: apps/io.ox/tasks/main.js module:io.ox/tasks
-msgid "Urgency"
-msgstr "Priorytet"
-
-#. %1$s is usually "Drive Mail" (product name; might be customized)
-#: apps/io.ox/mail/actions.js module:io.ox/mail
-msgid "Use %1$s"
-msgstr "Użyj aplikacji %1$s"
-
-#: apps/io.ox/backbone/mini-views/datepicker.js module:io.ox/core
-#: apps/io.ox/calendar/week/view.js module:io.ox/calendar
-msgid ""
-"Use cursor keys to change the date. Press ctrl-key at the same time to "
-"change year or shift-key to change month. Close date-picker by pressing ESC "
-"key."
-msgstr ""
-"Zmień datę, używając klawiszy kursora. Aby zmienić rok, naciśnij "
-"jednocześnie CTRL i kursor. Aby zmienić miesiąc, naciśnij jednocześnie SHIFT "
-"i kursor. Zamknij okno wybierania dat, naciskając klawisz ESC."
-
-#. Tooltip for main toolbar
-#: apps/io.ox/backbone/mini-views/toolbar.js module:io.ox/core
-msgid "Use cursor keys to navigate"
-msgstr "Do poruszenia się użyj klawiszy kursora."
-
-#: apps/io.ox/backbone/mini-views/settings-list-view.js module:io.ox/core
-msgid "Use cursor keys to reorder items"
-msgstr "Aby zmienić kolejność pozycji, użyj klawiszy kursora"
-
-#: apps/io.ox/mail/compose/names.js module:io.ox/mail
-msgid "Use custom name"
-msgstr "Użyj nazwy niestandardowej"
-
-#: apps/io.ox/mail/settings/pane.js module:io.ox/mail
-msgid "Use fixed-width font for text mails"
-msgstr "Używaj czcionki o stałej szerokości w wiadomościach tekstowych"
-
-#: apps/io.ox/core/viewer/views/displayerview.js module:io.ox/core
-msgid ""
-"Use left/right arrow keys to navigate and escape key to exit the viewer."
-msgstr ""
-"Aby poruszać się po przeglądarce, użyj strzałek w lewo/w prawo i klawisza "
-"Esc."
-
-#. Auth type. Use separate username and password
-#: apps/io.ox/mail/accounts/view-form.js module:io.ox/settings
-msgid "Use separate username and password"
-msgstr "Użyj oddzielnej nazwy użytkownika i hasła"
-
-#: apps/io.ox/mail/accounts/view-form.js module:io.ox/settings
-msgid "Use unified mail for this account"
-msgstr "Użyj ujednoliconej poczty dla tego konta"
-
-#: apps/io.ox/backbone/mini-views/datepicker.js module:io.ox/core
-msgid ""
-"Use up and down keys to change the time. Close selection by pressing ESC key."
-msgstr ""
-"Aby zmienić czas, użyj klawisza strzałki w górę lub strzałki w dół. Zakończ "
-"zaznaczenie, naciskając klawisz ESC."
-
-#. object permissions - user role
-#: apps/io.ox/files/share/permissions.js module:io.ox/core
-msgid "User"
-msgstr "użytkownik"
-
-#: apps/plugins/portal/userSettings/register.js module:io.ox/core
-msgid "User data"
-msgstr "Dane użytkownika"
-
-#: apps/io.ox/contacts/edit/view-form.js module:io.ox/contacts
-msgid "User fields"
-msgstr "Pola użytkownika"
-
-#: apps/io.ox/core/boot/i18n.js module:io.ox/core/boot
-#: apps/plugins/administration/groups/settings/edit.js module:io.ox/core
-msgid "User name"
-msgstr "Nazwa użytkownika"
-
-#: apps/io.ox/mail/accounts/view-form.js module:io.ox/settings
-msgid "Username"
-msgstr "Nazwa użytkownika"
-
-#: apps/io.ox/mail/accounts/view-form.js module:io.ox/settings
-msgid "Username must not be empty."
-msgstr "Nazwa użytkownika nie może być pusta."
-
-#: apps/io.ox/mail/vacationnotice/settings/model.js module:io.ox/mail
-#: apps/io.ox/mail/vacationnotice/settings/register.js
-msgid "Vacation Notice"
-msgstr "Zawiadomienie o urlopie"
-
-#: apps/io.ox/core/viewer/views/sidebar/uploadnewversionview.js
-#: module:io.ox/core/viewer
-msgid "Version Comment"
-msgstr "Komentarz na temat wersji"
-
-#: apps/io.ox/core/viewer/views/sidebar/fileversionsview.js
-#: module:io.ox/core/viewer
-msgid "Versions (%1$d)"
-msgstr "Wersje (%1$d)"
-
-#: apps/io.ox/mail/toolbar.js module:io.ox/mail
-msgid "Vertical"
-msgstr "Pionowo"
-
-#: apps/io.ox/files/view-options.js module:io.ox/files
-msgid "Videos"
-msgstr "Filmy"
-
-#. View is used as a noun in the toolbar. Clicking the button opens a popup with options related to the View
-#: apps/io.ox/calendar/toolbar.js module:io.ox/calendar
-#: apps/io.ox/contacts/toolbar.js module:io.ox/contacts
-#: apps/io.ox/core/pim/actions.js module:io.ox/core
-#: apps/io.ox/files/actions.js module:io.ox/files apps/io.ox/files/toolbar.js
-#: apps/io.ox/mail/actions.js module:io.ox/mail apps/io.ox/mail/toolbar.js
-#: apps/io.ox/tasks/toolbar.js
-msgid "View"
-msgstr "Widok"
-
-#: apps/io.ox/core/folder/extensions.js module:io.ox/core
-msgid "View all attachments"
-msgstr "Wyświetl wszystkie załączniki"
-
-#: apps/io.ox/mail/actions.js module:io.ox/mail
-msgid "View attachment"
-msgstr "Pokaż załącznik"
-
-#: apps/io.ox/core/viewer/views/toolbarview.js module:io.ox/core
-msgid "View details"
-msgstr "Wyświetl szczegóły"
-
-#: apps/io.ox/core/viewer/views/sidebar/fileinfoview.js
-#: module:io.ox/core/viewer
-msgid "View message"
-msgstr "Wyświetl wiadomość"
+#. text of a user list that shows the names of presenting user and participants.
+#. the presenter section label.
+#. tooltip for the icon that identifies the presenting user
+#: apps/io.ox/presenter/views/navigationview.js module:io.ox/presenter
+#: apps/io.ox/presenter/views/sidebar/userbadgeview.js
+msgid "Presenter"
+msgstr "Prezenter"
 
 #. the dropdown button tooltip for the participants dropdown.
 #. button label for toggling participants view
@@ -9433,257 +8665,982 @@
 msgid "View participants"
 msgstr "Pokaż uczestników"
 
-#. source in terms of source code
-#: apps/io.ox/mail/actions.js module:io.ox/mail apps/io.ox/mail/toolbar.js
-msgid "View source"
-msgstr "Wyświetl źródło"
-
-#. folder permissions
-#: apps/io.ox/files/share/permissions.js module:io.ox/core
-msgid "View the folder"
-msgstr "Wyświetl folder"
-
-#: apps/io.ox/presenter/actions.js module:io.ox/presenter
-msgid "View the presentation in fullscreen on your device."
-msgstr "Wyświetl prezentację w trybie pełnoekranowym na urządzeniu."
-
-#. Role: view folder + read all
-#: apps/io.ox/files/share/permissions.js module:io.ox/core
-msgid "Viewer"
-msgstr "Przeglądający"
-
-#: apps/io.ox/core/viewer/views/toolbarview.js module:io.ox/core
-msgid "Viewer Toolbar"
-msgstr "Pasek narzędzi przeglądarki"
+#. aria label for the presenter navigation bar, for screen reader only.
+#: apps/io.ox/presenter/views/navigationview.js module:io.ox/presenter
+msgid "Presenter navigation bar"
+msgstr "Pasek nawigacyjny prezentera"
+
+#. button tooltip for 'jump to presentation slide' action
+#: apps/io.ox/presenter/views/navigationview.js module:io.ox/presenter
+msgid "Jump to slide"
+msgstr "Przejdź do slajdu"
+
+#. headline of a presentation start alert
+#: apps/io.ox/presenter/views/notification.js module:io.ox/presenter
+msgid "Presentation start"
+msgstr "Początek prezentacji"
+
+#. message text of of a presentation start alert
+#. %1$d is the presenter name
+#: apps/io.ox/presenter/views/notification.js module:io.ox/presenter
+msgid "%1$s has started the presentation."
+msgstr "Użytkownik %1$s rozpoczął prezentację."
+
+#. link button to join the currently running presentation
+#: apps/io.ox/presenter/views/notification.js module:io.ox/presenter
+msgid "Join Presentation"
+msgstr "Dołącz do prezentacji"
+
+#. headline of a presentation end alert
+#: apps/io.ox/presenter/views/notification.js module:io.ox/presenter
+msgid "Presentation end"
+msgstr "Koniec prezentacji"
+
+#. message text of a presentation end alert
+#. %1$d is the presenter name
+#: apps/io.ox/presenter/views/notification.js module:io.ox/presenter
+msgid "%1$s has ended the presentation."
+msgstr "Użytkownik %1$s zakończył prezentację."
+
+#. headline of a presentation join alert
+#: apps/io.ox/presenter/views/notification.js module:io.ox/presenter
+msgid "Presentation join"
+msgstr "Dołączanie do prezentacji"
+
+#. message text of a presentation join alert
+#. %1$d is the presenter name
+#: apps/io.ox/presenter/views/notification.js module:io.ox/presenter
+msgid "Joining the presentation of %1$s."
+msgstr "Dołączanie do prezentacji użytkownika %1$s."
+
+#. message text of an alert box if joining a presentation fails
+#. %1$d is the name of the user who started the presentation
+#: apps/io.ox/presenter/views/notification.js module:io.ox/presenter
+#, c-format
+msgid ""
+"The limit of participants has been reached. Please contact the presenter %1$s."
+msgstr "Osiągnięto limit uczestników. Skontaktuj się z prezenterem %1$s."
+
+#. message text of an alert indicating that the presentation file was deleted while presenting it
+#. %1$d is the file name
+#: apps/io.ox/presenter/views/notification.js module:io.ox/presenter
+msgid "The presentation document %1$s was deleted."
+msgstr "Dokument z prezentacją %1$s został usunięty."
+
+#. message text of a Realtime connection online info
+#: apps/io.ox/presenter/views/notification.js module:io.ox/presenter
+msgid "The realtime connection is established."
+msgstr "Nawiązano połączenie w czasie rzeczywistym."
+
+#. message text of a Realtime connection offline alert.
+#: apps/io.ox/presenter/views/notification.js module:io.ox/presenter
+msgid "The realtime connection is lost."
+msgstr "Utracono połączenie w czasie rzeczywistym."
+
+#. Info text that says the presentation is paused.
+#: apps/io.ox/presenter/views/presentationview.js module:io.ox/presenter
+msgid "Presentation is paused."
+msgstr "Prezentacja została wstrzymana."
+
+#. tooltip for the leave presentation button
+#. button label for leaving the presentation
+#: apps/io.ox/presenter/views/presentationview.js module:io.ox/presenter
+#: apps/io.ox/presenter/views/toolbarview.js
+msgid "Leave presentation"
+msgstr "Wyjdź z prezentacji"
+
+#. label for the leave presentation button
+#: apps/io.ox/presenter/views/presentationview.js module:io.ox/presenter
+msgid "Leave"
+msgstr "Wyjdź"
+
+#. text of a presentation slide caption
+#. Example result: "1 of 10"
+#. %1$d is the slide index of the current
+#. %2$d is the total slide count
+#: apps/io.ox/presenter/views/presentationview.js module:io.ox/presenter
+msgid "%1$d of %2$d"
+msgstr "%1$d z %2$d"
+
+#. text of a presentation zoom level caption
+#. Example result: "100 %"
+#. %1$d is the zoom level
+#: apps/io.ox/presenter/views/presentationview.js module:io.ox/presenter
+msgid "%1$d %"
+msgstr "%1$d%"
+
+#. info text in the participants list.
+#: apps/io.ox/presenter/views/sidebar/participantsview.js module:io.ox/presenter
+msgid "There are currently no participants."
+msgstr "Brak uczestników."
+
+#. info text on the next slide preview, which means the presenting user reached the last slide.
+#: apps/io.ox/presenter/views/sidebar/slidepeekview.js module:io.ox/presenter
+msgid "End of Slides"
+msgstr "Koniec slajdów"
+
+#. button label for the 'start presentation' dropdown
+#: apps/io.ox/presenter/views/toolbarview.js module:io.ox/presenter
+msgid "Start presentation"
+msgstr "Rozpocznij prezentację"
+
+#. button tooltip for 'start presentation' dropdown
+#: apps/io.ox/presenter/views/toolbarview.js module:io.ox/presenter
+msgid "Start the presentation"
+msgstr "Rozpocznij prezentację"
+
+#. button label for ending the presentation
+#: apps/io.ox/presenter/views/toolbarview.js module:io.ox/presenter
+msgid "End presentation"
+msgstr "Zakończ prezentację"
+
+#. button tooltip for ending the presentation
+#: apps/io.ox/presenter/views/toolbarview.js module:io.ox/presenter
+msgid "End the presentation"
+msgstr "Zakończ prezentację"
+
+#. button label for joining the presentation
+#: apps/io.ox/presenter/views/toolbarview.js module:io.ox/presenter
+msgid "Join presentation"
+msgstr "Dołącz do prezentacji"
+
+#. button tooltip for joining the presentation
+#: apps/io.ox/presenter/views/toolbarview.js module:io.ox/presenter
+msgid "Join the presentation"
+msgstr "Dołącz do prezentacji"
+
+#. button tooltip for leaving the presentation
+#: apps/io.ox/presenter/views/toolbarview.js module:io.ox/presenter
+msgid "Leave the presentation"
+msgstr "Wyjdź z prezentacji"
+
+#. aria label for the toolbar, for screen reader only.
+#: apps/io.ox/presenter/views/toolbarview.js module:io.ox/presenter
+msgid "Presenter toolbar"
+msgstr "Pasek narzędzi prezentera"
+
+#: apps/io.ox/preview/main.js module:io.ox/core
+msgid "Click to open. Drag to your desktop to download."
+msgstr "Kliknij, aby otworzyć. Aby pobrać dokument, przeciągnij go na pulpit."
+
+#: apps/io.ox/preview/main.js module:io.ox/core
+msgid "Click to open."
+msgstr "Kliknij, aby otworzyć."
+
+#: apps/io.ox/search/facets/extensions.js module:io.ox/core
+msgid "All folders"
+msgstr "Wszystkie foldery"
+
+#: apps/io.ox/search/items/view-template.js module:io.ox/core
+msgid "No items found"
+msgstr "Nie znaleziono żadnych elementów"
+
+#: apps/io.ox/search/model.js module:io.ox/search
+msgid ""
+"The selected folder is virtual and can not be searched. Please select another "
+"folder."
+msgstr ""
+"Wybrano wirtualny folder. Nie można go przeszukać. Wybierz inny folder."
+
+#: apps/io.ox/search/view-template.js module:io.ox/core
+msgid "Clear field"
+msgstr "Wyczyść pole"
+
+#: apps/io.ox/search/view-template.js module:io.ox/core
+msgid "in"
+msgstr "w"
+
+#: apps/io.ox/search/view-template.js module:io.ox/core
+msgid "More than the currently displayed %1$s items were found"
+msgstr "Znaleziono więcej elementów niż wyświetlane %1$s"
+
+#: apps/io.ox/settings/accounts/settings/pane.js module:io.ox/settings/accounts
+msgid "Add account"
+msgstr "Dodaj konto"
+
+#: apps/io.ox/settings/accounts/settings/pane.js module:io.ox/settings/accounts
+msgid "Password recovery"
+msgstr "Odzyskiwanie hasła"
+
+#: apps/io.ox/settings/accounts/settings/pane.js module:io.ox/settings/accounts
+msgid ""
+"For security reasons, all credentials are encrypted with your primary account "
+"password. If you change your primary password, your external accounts might "
+"stop "
+"working. In this case, you can use your old password to recover all account "
+"passwords:"
+msgstr ""
+"Ze względów bezpieczeństwa wszystkie poświadczenia są szyfrowane przy użyciu "
+"podstawowego hasła konta. Jeśli zmienisz hasło podstawowe, konta zewnętrzne "
+"przestaną działać. W takim przypadku możesz odzyskać hasła wszystkich kont "
+"przy "
+"użyciu starego hasła:"
+
+#: apps/io.ox/settings/accounts/settings/pane.js module:io.ox/settings/accounts
+msgid "Delete %1$s"
+msgstr "Usuń %1$s"
+
+#: apps/io.ox/settings/accounts/settings/pane.js module:io.ox/settings/accounts
+msgid "Do you really want to delete this account?"
+msgstr "Czy na pewno chcesz usunąć to konto?"
+
+#: apps/io.ox/settings/accounts/settings/pane.js module:io.ox/settings/accounts
+msgid "Delete account"
+msgstr "Usuń konto"
+
+#: apps/io.ox/settings/apps/settings/pane.js module:io.ox/core
+msgid "External Apps"
+msgstr "Aplikacje zewnętrzne"
+
+#: apps/io.ox/settings/apps/settings/pane.js module:io.ox/core
+msgid "Do you want to revoke the access of this application?"
+msgstr "Czy chcesz odebrać dostęp tej aplikacji?"
+
+#: apps/io.ox/settings/apps/settings/pane.js module:io.ox/core
+msgid "Revoke"
+msgstr "Cofnij dostęp"
+
+#: apps/io.ox/settings/apps/settings/pane.js module:io.ox/core
+msgid "Permissions:"
+msgstr "Uprawnienia:"
+
+#: apps/io.ox/settings/apps/settings/pane.js module:io.ox/core
+msgid "Approved:"
+msgstr "Zatwierdzone:"
+
+#: apps/io.ox/settings/apps/settings/pane.js module:io.ox/core
+msgid "The following external applications/services can access your data:"
+msgstr "Dostęp do Twoich danych mają następujące zewnętrzne aplikacje/usługi:"
+
+#: apps/io.ox/settings/apps/settings/pane.js module:io.ox/core
+msgid ""
+"There are no external applications/services which can access your account."
+msgstr ""
+"Żadna zewnętrzna aplikacja ani usługa nie ma obecnie dostępu do Twojego konta."
+
+#: apps/io.ox/settings/main.js module:io.ox/core
+msgid "%1$s %2$s"
+msgstr "%1$s %2$s"
+
+#: apps/io.ox/tasks/actions.js module:io.ox/tasks apps/io.ox/tasks/toolbar.js
+#: module:io.ox/mail
+msgid "Change due date"
+msgstr "Zmień termin"
+
+#: apps/io.ox/tasks/actions.js module:io.ox/tasks
+#: apps/io.ox/tasks/mobile-toolbar-actions.js apps/io.ox/tasks/toolbar.js
+#: module:io.ox/mail
+msgid "Mark as done"
+msgstr "Oznacz jako wykonane"
+
+#: apps/io.ox/tasks/actions.js module:io.ox/tasks
+#: apps/io.ox/tasks/mobile-toolbar-actions.js apps/io.ox/tasks/toolbar.js
+#: module:io.ox/mail
+msgid "Mark as undone"
+msgstr "Oznacz jako niewykonane"
+
+#: apps/io.ox/tasks/actions/delete.js module:io.ox/tasks
+msgid "Do you really want to delete this task?"
+msgid_plural "Do you really want to delete these tasks?"
+msgstr[0] "Czy na pewno chcesz usunąć to zadanie?"
+msgstr[1] "Czy na pewno chcesz usunąć te zadania?"
+msgstr[2] "Czy na pewno chcesz usunąć te zadania?"
+
+#: apps/io.ox/tasks/actions/delete.js module:io.ox/tasks
+msgid "Task has been deleted!"
+msgid_plural "Tasks have been deleted!"
+msgstr[0] "Zadanie zostało usunięte!"
+msgstr[1] "Zadania zostały usunięte!"
+msgstr[2] "Zadania zostały usunięte!"
+
+#: apps/io.ox/tasks/actions/delete.js module:io.ox/tasks
+msgid "Task was already deleted!"
+msgstr "Zadanie zostało już usunięte!"
+
+#: apps/io.ox/tasks/actions/delete.js module:io.ox/tasks
+msgid "The task could not be deleted."
+msgid_plural "The tasks could not be deleted."
+msgstr[0] "Nie można usunąć zadania."
+msgstr[1] "Nie można usunąć zadań."
+msgstr[2] "Nie można usunąć zadań."
+
+#: apps/io.ox/tasks/actions/doneUndone.js module:io.ox/tasks
+msgid "Task marked as undone"
+msgid_plural "Tasks marked as undone"
+msgstr[0] "Oznaczenie ukończenia zadania zostało cofnięte"
+msgstr[1] "Oznaczenie ukończenia zadań zostało cofnięte"
+msgstr[2] "Oznaczenie ukończenia zadań zostało cofnięte"
+
+#: apps/io.ox/tasks/actions/doneUndone.js module:io.ox/tasks
+msgid "Task marked as done"
+msgid_plural "Tasks marked as done"
+msgstr[0] "Zadanie zostało oznaczone jako ukończone"
+msgstr[1] "Zadania zostały oznaczone jako ukończone"
+msgstr[2] "Zadania zostały oznaczone jako ukończone"
+
+#: apps/io.ox/tasks/actions/doneUndone.js module:io.ox/tasks
+msgid "A severe error occurred!"
+msgstr "Wystąpił poważny błąd!"
+
+#: apps/io.ox/tasks/actions/doneUndone.js module:io.ox/tasks
+msgid "Task was modified before, please reload"
+msgstr "Zadanie zostało wcześniej zmodyfikowane; wczytaj ponownie"
+
+#: apps/io.ox/tasks/actions/move.js module:io.ox/tasks
+msgid "Tasks can not be moved to or out of shared folders"
+msgstr "Nie można przenosić zadań z ani do folderów udostępnione"
+
+#: apps/io.ox/tasks/actions/printDisabled.js module:io.ox/tasks
+msgid "Print tasks"
+msgstr "Zadania drukowania"
+
+#: apps/io.ox/tasks/common-extensions.js module:io.ox/tasks
+#: apps/io.ox/tasks/print.js
+msgid "Progress"
+msgstr "Postęp"
+
+#: apps/io.ox/tasks/common-extensions.js module:io.ox/tasks
+msgid "Adjust start date"
+msgstr "Dopasuj datę rozpoczęcia"
+
+#: apps/io.ox/tasks/common-extensions.js module:io.ox/tasks
+msgid "Inconsistent dates"
+msgstr "Daty nie są spójne"
+
+#. If the user changes the duedate of a task, it may be before the start date, which is not allowed
+#. If this happens the user gets the option to change the start date so it matches the due date
+#: apps/io.ox/tasks/common-extensions.js module:io.ox/tasks
+msgid "The due date cannot be before start date. Adjust start date?"
+msgstr ""
+"Termin nie może być wcześniejszy od daty rozpoczęcia. Czy chcesz przesunąć "
+"datę "
+"rozpoczęcia?"
+
+#: apps/io.ox/tasks/common-extensions.js module:io.ox/tasks
+msgid "Changed due date"
+msgstr "Zmieniono termin"
+
+#: apps/io.ox/tasks/detail/main.js module:io.ox/tasks apps/io.ox/tasks/main.js
+msgid "Task Details"
+msgstr "Szczegóły zadania"
+
+#: apps/io.ox/tasks/edit/main.js module:io.ox/tasks
+#: apps/io.ox/tasks/edit/view-template.js module:io.ox/tasks/edit
+#: apps/io.ox/tasks/edit/view.js apps/io.ox/tasks/toolbar.js module:io.ox/mail
+msgid "Edit task"
+msgstr "Edytuj zadanie"
+
+#: apps/io.ox/tasks/edit/main.js module:io.ox/tasks
+#: apps/io.ox/tasks/edit/view-template.js module:io.ox/tasks/edit
+#: apps/io.ox/tasks/edit/view.js
+msgid "Create task"
+msgstr "Utwórz zadanie"
+
+#: apps/io.ox/tasks/edit/util.js module:io.ox/tasks
+msgid "Minus"
+msgstr "Minus"
+
+#: apps/io.ox/tasks/edit/util.js module:io.ox/tasks
+msgid "Plus"
+msgstr "Plus"
+
+#: apps/io.ox/tasks/edit/view-template.js module:io.ox/tasks/edit
+#: apps/io.ox/tasks/view-detail.js module:io.ox/tasks
+msgid "Start date"
+msgstr "Data rozpoczęcia"
+
+#: apps/io.ox/tasks/edit/view-template.js module:io.ox/tasks/edit
+#: apps/io.ox/tasks/main.js module:io.ox/tasks
+msgid "Due date"
+msgstr "Data zakończenia"
+
+#. Text that is displayed in a select box for task reminders, when the user does not use a predefined time, like in 15minutes
+#: apps/io.ox/tasks/edit/view-template.js module:io.ox/tasks/edit
+msgid "Manual input"
+msgstr "Wprowadzenie ręczne"
+
+#: apps/io.ox/tasks/edit/view-template.js module:io.ox/tasks/edit
+#: apps/io.ox/tasks/print.js module:io.ox/tasks
+msgid "Reminder date"
+msgstr "Data przypomnienia"
+
+#: apps/io.ox/tasks/edit/view-template.js module:io.ox/tasks/edit
+#: apps/io.ox/tasks/print.js module:io.ox/tasks apps/io.ox/tasks/util.js
+msgid "Not started"
+msgstr "Nierozpoczęte"
+
+#: apps/io.ox/tasks/edit/view-template.js module:io.ox/tasks/edit
+#: apps/io.ox/tasks/print.js module:io.ox/tasks apps/io.ox/tasks/util.js
+msgid "In progress"
+msgstr "W trakcie wykonywania"
 
 #: apps/io.ox/tasks/edit/view-template.js module:io.ox/tasks/edit
 #: apps/io.ox/tasks/print.js module:io.ox/tasks apps/io.ox/tasks/util.js
 msgid "Waiting"
 msgstr "Oczekujące"
 
-#: apps/io.ox/core/yell.js module:io.ox/core
-msgid "Warning"
-msgstr "Ostrzeżenie"
-
-#: apps/io.ox/mail/common-extensions.js module:io.ox/mail
-msgid "Warning: This message might be a phishing or scam mail"
-msgstr "Ostrzeżenie: wiadomość może być próbą oszustwa."
-
-#: apps/io.ox/mail/accounts/view-form.js module:io.ox/settings
-msgid "Warnings"
-msgstr "Ostrzeżenia"
-
-#: apps/io.ox/core/tk/filestorageUtil.js module:io.ox/core
-msgid "Warnings:"
-msgstr "Ostrzeżenia:"
-
-#. Emoji category
-#. Japanese should include "Katakana Middle Dot". Unicode: 30FB
-#. Japanese: 天気・季節
-#. Other languages can use simple bullet. Unicode: 2022
-#. Contains: Sun, rain, flowers
-#: apps/io.ox/emoji/categories.js module:io.ox/mail/emoji
-msgid "Weather • Season"
-msgstr "Pogoda • Pora roku"
-
-#: apps/io.ox/calendar/freebusy/templates.js module:io.ox/calendar/freebusy
-#: apps/io.ox/calendar/toolbar.js module:io.ox/calendar
-msgid "Week"
-msgstr "Tydzień"
-
-#. recurrence string
-#. %1$s day string, e.g. "work days" or "Friday" or "Monday, Tuesday, Wednesday"
-#: apps/io.ox/calendar/util.js module:io.ox/calendar
-msgid "Weekly on %1$s"
-msgstr "Co tydzień w: %1$s"
-
-#: apps/io.ox/core/tk/wizard.js module:io.ox/core
-msgid "Welcome"
-msgstr "Witamy"
-
-#. %1$s is social media name, e.g. Facebook
-#: apps/io.ox/portal/main.js module:io.ox/portal
-msgid "Welcome to %1$s"
-msgstr "%1$s — witamy"
-
-#: apps/plugins/wizards/mandatory/main.js module:io.ox/wizards/firstStart
-msgid "Welcome to %s"
-msgstr "%s — zapraszamy!"
-
-#. Default greeting for portal widget
-#: apps/io.ox/portal/main.js module:io.ox/portal
-msgid "Welcome to your calendar"
-msgstr "Witamy w kalendarzu"
-
-#. Default greeting for portal widget
-#: apps/io.ox/portal/main.js module:io.ox/portal
-msgid "Welcome to your files"
-msgstr "Witamy w plikach"
-
-#. Default greeting for portal widget
-#: apps/io.ox/portal/main.js module:io.ox/portal
-msgid "Welcome to your inbox"
-msgstr "Witamy w skrzynce odbiorczej"
-
-#. Default greeting for portal widget
-#: apps/io.ox/portal/main.js module:io.ox/portal
-msgid "Welcome to your tasks"
-msgstr "Witamy w zadaniach"
+#: apps/io.ox/tasks/edit/view-template.js module:io.ox/tasks/edit
+#: apps/io.ox/tasks/print.js module:io.ox/tasks apps/io.ox/tasks/util.js
+msgid "Deferred"
+msgstr "Odroczone"
+
+#: apps/io.ox/tasks/edit/view-template.js module:io.ox/tasks/edit
+msgid "Progress in %"
+msgstr "Postęp w %"
+
+#: apps/io.ox/tasks/edit/view-template.js module:io.ox/tasks/edit
+msgid "Please enter value between 0 and 100."
+msgstr "Podaj wartość z zakresu od 0 do 100."
+
+#: apps/io.ox/tasks/edit/view-template.js module:io.ox/tasks/edit
+msgctxt "Tasks priority"
+msgid "None"
+msgstr "Brak"
+
+#: apps/io.ox/tasks/edit/view-template.js module:io.ox/tasks/edit
+msgctxt "Tasks priority"
+msgid "Low"
+msgstr "Niski"
+
+#: apps/io.ox/tasks/edit/view-template.js module:io.ox/tasks/edit
+msgctxt "Tasks priority"
+msgid "Medium"
+msgstr "Średni"
+
+#: apps/io.ox/tasks/edit/view-template.js module:io.ox/tasks/edit
+msgctxt "Tasks priority"
+msgid "High"
+msgstr "Wysoki"
+
+#: apps/io.ox/tasks/edit/view-template.js module:io.ox/tasks/edit
+msgctxt "Tasks"
+msgid "Priority"
+msgstr "Priorytet"
+
+#: apps/io.ox/tasks/edit/view-template.js module:io.ox/tasks/edit
+msgid "Show details"
+msgstr "Pokaż szczegóły"
+
+#: apps/io.ox/tasks/edit/view-template.js module:io.ox/tasks/edit
+#: apps/io.ox/tasks/print.js module:io.ox/tasks apps/io.ox/tasks/view-detail.js
+msgid "Estimated duration in minutes"
+msgstr "Szacowany czas trwania w minutach"
+
+#: apps/io.ox/tasks/edit/view-template.js module:io.ox/tasks/edit
+#: apps/io.ox/tasks/print.js module:io.ox/tasks apps/io.ox/tasks/view-detail.js
+msgid "Actual duration in minutes"
+msgstr "Rzeczywisty czas trwania w minutach"
+
+#: apps/io.ox/tasks/edit/view-template.js module:io.ox/tasks/edit
+#: apps/io.ox/tasks/print.js module:io.ox/tasks apps/io.ox/tasks/view-detail.js
+msgid "Estimated costs"
+msgstr "Szacowane koszty"
+
+#: apps/io.ox/tasks/edit/view-template.js module:io.ox/tasks/edit
+#: apps/io.ox/tasks/print.js module:io.ox/tasks apps/io.ox/tasks/view-detail.js
+msgid "Actual costs"
+msgstr "Rzeczywiste koszty"
+
+#: apps/io.ox/tasks/edit/view-template.js module:io.ox/tasks/edit
+msgid "Currency"
+msgstr "Waluta"
+
+#: apps/io.ox/tasks/edit/view-template.js module:io.ox/tasks/edit
+#: apps/io.ox/tasks/print.js module:io.ox/tasks apps/io.ox/tasks/view-detail.js
+msgid "Distance"
+msgstr "Odległość"
+
+#: apps/io.ox/tasks/edit/view-template.js module:io.ox/tasks/edit
+#: apps/io.ox/tasks/print.js module:io.ox/tasks apps/io.ox/tasks/view-detail.js
+msgid "Billing information"
+msgstr "Informacje rozliczeniowe"
+
+#: apps/io.ox/tasks/edit/view-template.js module:io.ox/tasks/edit
+#: apps/io.ox/tasks/print.js module:io.ox/tasks apps/io.ox/tasks/view-detail.js
+msgid "Companies"
+msgstr "Firmy"
+
+#: apps/io.ox/tasks/main.js module:io.ox/tasks
+msgid "Couldn't load that task."
+msgstr "Nie można wczytać tego zadania."
+
+#: apps/io.ox/tasks/main.js module:io.ox/tasks
+msgid "Tasks toolbar"
+msgstr "Pasek narzędzi zadań"
+
+#: apps/io.ox/tasks/main.js module:io.ox/tasks
+msgid "Sort options"
+msgstr "Opcje sortowania"
+
+#: apps/io.ox/tasks/main.js module:io.ox/tasks
+msgid "Urgency"
+msgstr "Priorytet"
+
+#: apps/io.ox/tasks/main.js module:io.ox/tasks apps/io.ox/tasks/print.js
+msgid "Priority"
+msgstr "Priorytet"
+
+#: apps/io.ox/tasks/main.js module:io.ox/tasks
+msgid "Order"
+msgstr "Kolejność"
+
+#: apps/io.ox/tasks/main.js module:io.ox/tasks
+msgid "Show done tasks"
+msgstr "Pokaż wykonane zadania"
+
+#: apps/io.ox/tasks/model.js module:io.ox/tasks
+msgid "The start date must be before the due date."
+msgstr "Data rozpoczęcia musi być przed datą zakończenia."
+
+#: apps/io.ox/tasks/model.js module:io.ox/tasks
+msgid "The due date must not be before the start date."
+msgstr "Termin musi być przed datą rozpoczęcia."
+
+#: apps/io.ox/tasks/model.js module:io.ox/tasks
+msgid "Costs must be between -%1$d and %1$d."
+msgstr "Wartość kosztów musi mieścić się w przedziale od -%1$d do %1$d."
+
+#: apps/io.ox/tasks/model.js module:io.ox/tasks
+msgid "Costs must only have two decimal places."
+msgstr "Wartość kosztów musi mieć tylko dwa miejsca dziesiętne."
+
+#: apps/io.ox/tasks/model.js module:io.ox/tasks
+msgid "Progress must be a valid number between 0 and 100"
+msgstr "Wartość postępu musi być liczbą z zakresu od 0 do 100."
+
+#: apps/io.ox/tasks/model.js module:io.ox/tasks
+msgid "Recurring tasks need a valid start date."
+msgstr "Zadania cykliczne wymagają prawidłowej daty rozpoczęcia."
+
+#: apps/io.ox/tasks/model.js module:io.ox/tasks
+msgid "Recurring tasks need a valid due date."
+msgstr "Zadania cykliczne wymagają prawidłowej daty zakończenia."
+
+#: apps/io.ox/tasks/print.js module:io.ox/tasks
+msgid "Low"
+msgstr "Niski"
+
+#: apps/io.ox/tasks/print.js module:io.ox/tasks
+msgid "Medium"
+msgstr "Średni"
+
+#: apps/io.ox/tasks/print.js module:io.ox/tasks
+msgid "High"
+msgstr "Wysoki"
+
+#. Task: "Due" like in "Change due date"
+#: apps/io.ox/tasks/print.js module:io.ox/tasks apps/io.ox/tasks/toolbar.js
+#: module:io.ox/mail
+msgid "Due"
+msgstr "Termin"
+
+#: apps/io.ox/tasks/print.js module:io.ox/tasks apps/io.ox/tasks/view-detail.js
+msgid "Date completed"
+msgstr "Data ukończenia"
+
+#: apps/io.ox/tasks/print.js module:io.ox/tasks apps/io.ox/tasks/view-detail.js
+msgid "This task recurs"
+msgstr "Zadanie powtarza się co"
+
+#: apps/io.ox/tasks/settings/pane.js module:io.ox/tasks
+msgid ""
+"Receive notifications when a task in which you participate is created, "
+"modified "
+"or deleted"
+msgstr ""
+"Otrzymuj powiadomienie o utworzeniu, zmodyfikowaniu lub usunięciu zadania, w "
+"którym uczestniczysz."
+
+#: apps/io.ox/tasks/settings/pane.js module:io.ox/tasks
+msgid ""
+"Receive notifications when a participant accepted or declined a task created "
+"by "
+"you"
+msgstr ""
+"Otrzymuj powiadomienie, gdy uczestnik zadania utworzonego przez Ciebie "
+"przyjmie "
+"je lub odrzuci."
+
+#: apps/io.ox/tasks/settings/pane.js module:io.ox/tasks
+msgid ""
+"Receive notifications when a participant accepted or declined a task in which "
+"you participate"
+msgstr ""
+"Otrzymuj powiadomienie, gdy uczestnik zadania, w którym również "
+"uczestniczysz, "
+"przyjmie je lub odrzuci."
+
+#: apps/io.ox/tasks/toolbar.js module:io.ox/mail
+msgid "New task"
+msgstr "Nowe zadanie"
+
+#. Task: Undone like in "Mark as undone"
+#: apps/io.ox/tasks/toolbar.js module:io.ox/mail
+msgid "Undone"
+msgstr "Cofnij"
+
+#: apps/io.ox/tasks/toolbar.js module:io.ox/mail
+msgid "Delete task"
+msgstr "Usuń zadanie"
+
+#: apps/io.ox/tasks/util.js module:io.ox/tasks
+msgid "this morning"
+msgstr "tego poranka"
+
+#: apps/io.ox/tasks/util.js module:io.ox/tasks
+msgid "by noon"
+msgstr "do południa"
+
+#: apps/io.ox/tasks/util.js module:io.ox/tasks
+msgid "this afternoon"
+msgstr "tego popołudnia"
+
+#: apps/io.ox/tasks/util.js module:io.ox/tasks
+msgid "tonight"
+msgstr "dziś"
+
+#: apps/io.ox/tasks/util.js module:io.ox/tasks
+msgid "late in the evening"
+msgstr "późno wieczorem"
+
+#: apps/io.ox/tasks/util.js module:io.ox/tasks
+msgid "in 5 minutes"
+msgstr "za 5 minut"
+
+#: apps/io.ox/tasks/util.js module:io.ox/tasks
+msgid "in 15 minutes"
+msgstr "za 15 minut"
+
+#: apps/io.ox/tasks/util.js module:io.ox/tasks
+msgid "in 30 minutes"
+msgstr "za 30 minut"
+
+#: apps/io.ox/tasks/util.js module:io.ox/tasks
+msgid "in one hour"
+msgstr "za godzinę"
+
+#: apps/io.ox/tasks/util.js module:io.ox/tasks
+msgid "tomorrow"
+msgstr "jutro"
+
+#: apps/io.ox/tasks/util.js module:io.ox/tasks
+msgid "in one week"
+msgstr "za tydzień"
+
+#: apps/io.ox/tasks/util.js module:io.ox/tasks
+msgid "Original mail"
+msgstr "Wiadomość oryginalna"
+
+#: apps/io.ox/tasks/util.js module:io.ox/tasks
+msgid "Overdue"
+msgstr "Termin przekroczony"
+
+#: apps/io.ox/tasks/util.js module:io.ox/tasks
+msgid "No priority"
+msgstr "Brak priorytetu"
+
+#: apps/io.ox/tasks/util.js module:io.ox/tasks
+msgid "Low priority"
+msgstr "Niski priorytet"
+
+#: apps/io.ox/tasks/util.js module:io.ox/tasks
+msgid "Medium priority"
+msgstr "Średni priorytet"
+
+#: apps/io.ox/tasks/util.js module:io.ox/tasks
+msgid "High priority"
+msgstr "Wysoki priorytet"
+
+#. %1$s due date of a task
+#: apps/io.ox/tasks/view-detail.js module:io.ox/tasks
+#, c-format
+msgid "Due %1$s"
+msgstr "Termin: %1$s"
+
+#. %1$s reminder date of a task
+#: apps/io.ox/tasks/view-detail.js module:io.ox/tasks
+#, c-format
+msgid "Reminder date %1$s"
+msgstr "Data przypomnienia: %1$s"
+
+#. %1$s how much of a task is completed in percent, values from 0-100
+#: apps/io.ox/tasks/view-detail.js module:io.ox/tasks
+#: apps/io.ox/tasks/view-grid-template.js
+#, c-format
+msgid "Progress %1$s %"
+msgstr "Postęp: %1$s %"
+
+#: apps/io.ox/tasks/view-detail.js module:io.ox/tasks
+msgid "Could not load attachments for this task."
+msgstr "Nie można wczytać załączników do tego zadania."
+
+#. followed by date or time to mark the enddate of a task
+#: apps/io.ox/tasks/view-grid-template.js module:io.ox/tasks
+msgid "ends:"
+msgstr "koniec:"
+
+#. message for screenreaders in case selected task has participants
+#: apps/io.ox/tasks/view-grid-template.js module:io.ox/tasks
+msgid "has participants"
+msgstr "ma uczestników"
+
+#: apps/io.ox/tasks/view-grid-template.js module:io.ox/tasks
+msgid "private"
+msgstr "prywatne"
+
+#: apps/io.ox/tours/get-started.js module:io.ox/core
+msgid "Guided tour for this app"
+msgstr "Przewodnik po tej aplikacji"
+
+#: apps/io.ox/wizards/upsell.js module:io.ox/wizards
+msgid "Upgrade to premium edition"
+msgstr "Zaktualizuj do wersji premium"
+
+#: apps/io.ox/wizards/upsell.js module:io.ox/wizards
+msgid "Shopping cart"
+msgstr "Koszyk"
+
+#: apps/io.ox/wizards/upsell.js module:io.ox/wizards
+msgid "Cart is empty."
+msgstr "Koszyk jest pusty."
+
+#: apps/io.ox/wizards/upsell.js module:io.ox/wizards
+msgid "Review your purchases"
+msgstr "Przejrzyj swoje zakupy"
+
+#: apps/io.ox/wizards/upsell.js module:io.ox/wizards
+msgid "Total cost"
+msgstr "Koszt całkowity"
+
+#: apps/io.ox/wizards/upsell.js module:io.ox/wizards
+msgid "Buy now!"
+msgstr "Kup teraz!"
+
+#: apps/io.ox/wizards/upsell.js module:io.ox/wizards
+msgid "Purchase confirmation"
+msgstr "Potwierdzenie zakupu"
+
+#: apps/io.ox/wizards/upsell.js module:io.ox/wizards
+msgid "The following products will be activated now:"
+msgstr "Zostaną uaktywnione następujące produkty:"
+
+#. Placeholder in furigana field
+#: apps/l10n/ja_JP/io.ox/register.js module:l10n/ja_JP
+msgid "Furigana for last name"
+msgstr "Znak furigana oznaczający nazwisko"
+
+#. Placeholder in furigana field
+#: apps/l10n/ja_JP/io.ox/register.js module:l10n/ja_JP
+msgid "Furigana for first name"
+msgstr "Znak furigana oznaczający imię"
+
+#. Placeholder in furigana field
+#: apps/l10n/ja_JP/io.ox/register.js module:l10n/ja_JP
+msgid "Furigana for company"
+msgstr "Znak furigana oznaczający firmę"
+
+#: apps/plugins/administration/groups/register.js module:io.ox/core
+#: apps/plugins/administration/groups/settings/pane.js
+msgid "Groups"
+msgstr "Grupy"
+
+#: apps/plugins/administration/groups/settings/edit.js module:io.ox/core
+msgid "Group name"
+msgstr "Nazwa grupy"
+
+#: apps/plugins/administration/groups/settings/edit.js module:io.ox/core
+msgid "Members"
+msgstr "Członkowie"
+
+#: apps/plugins/administration/groups/settings/edit.js module:io.ox/core
+msgid "Edit group"
+msgstr "Edytuj grupę"
+
+#: apps/plugins/administration/groups/settings/edit.js module:io.ox/core
+#: apps/plugins/administration/groups/settings/toolbar.js
+msgid "Create new group"
+msgstr "Utwórz nową grupę"
+
+#: apps/plugins/administration/groups/settings/members.js module:io.ox/core
+msgid "Remove member"
+msgstr "Usuń członka"
+
+#. %1$d is the number of members
+#: apps/plugins/administration/groups/settings/pane.js module:io.ox/core
+msgid "%1$d member"
+msgid_plural "%1$d members"
+msgstr[0] "%1$d członek"
+msgstr[1] "%1$d członków"
+msgstr[2] "%1$d członków"
+
+#. %1$s is the group name
+#: apps/plugins/administration/groups/settings/toolbar.js module:io.ox/core
+msgid ""
+"Do you really want to delete the group \"%1$s\"? This action cannot be undone!"
+msgstr ""
+"Czy na pewno chcesz usunąć grupę „%1$s”? Tej czynności nie będzie można "
+"cofnąć!"
+
+#: apps/plugins/administration/groups/settings/toolbar.js module:io.ox/core
+msgid "Delete group"
+msgstr "Usuń grupę"
+
+#: apps/plugins/administration/resources/settings/edit.js module:io.ox/core
+msgid "Resource name (mandatory)"
+msgstr "Nazwa zasobu (obowiązkowo)"
+
+#: apps/plugins/administration/resources/settings/edit.js module:io.ox/core
+msgid "Mail address (mandatory)"
+msgstr "Adres pocztowy (obowiązkowy)"
+
+#: apps/plugins/administration/resources/settings/edit.js module:io.ox/core
+msgid "Edit resource"
+msgstr "Edytuj zasób"
+
+#: apps/plugins/administration/resources/settings/edit.js module:io.ox/core
+#: apps/plugins/administration/resources/settings/toolbar.js
+msgid "Create new resource"
+msgstr "Utwórz nowy zasób"
+
+#. %1$s is the resource name
+#: apps/plugins/administration/resources/settings/toolbar.js module:io.ox/core
+msgid ""
+"Do you really want to delete the resource \"%1$s\"? This action cannot be "
+"undone!"
+msgstr ""
+"Czy na pewno chcesz usunąć zasób „%1$s”? Tej czynności nie będzie można "
+"cofnąć!"
+
+#: apps/plugins/administration/resources/settings/toolbar.js module:io.ox/core
+msgid "Delete resource"
+msgstr "Usuń zasób"
+
+#. %1$d is current raiting
+#. %2$d is the maximum rating
+#: apps/plugins/core/feedback/register.js module:io.ox/core
+#, c-format
+msgid ""
+"Rating %1$d of %2$d. Press Enter to confirm or use the left and right "
+"arrowkeys "
+"to adjust your rating."
+msgstr ""
+"Ocena %1$d na %2$d. Potwierdź, naciskając klawisz Enter, lub dostosuj za "
+"pomocą "
+"klawisza strzałki w lewo lub strzałki w prawo."
+
+#: apps/plugins/core/feedback/register.js module:io.ox/core
+msgid ""
+"Rating %1$d of %2$d confirmed. Use the left and right arrowkeys to adjust "
+"your "
+"rating."
+msgstr ""
+"Ocena %1$d na %2$d potwierdzona. Dopasuj ocenę za pomocą klawisza strzałki w "
+"lewo lub strzałki w prawo."
+
+#: apps/plugins/core/feedback/register.js module:io.ox/core
+msgid "Feedback"
+msgstr "Opinie"
+
+#: apps/plugins/core/feedback/register.js module:io.ox/core
+msgid "Send feedback"
+msgstr "Wyślij opinię"
 
 #: apps/plugins/core/feedback/register.js module:io.ox/core
 msgid "Welcome. Please provide your feedback about this product"
 msgstr "Witamy! Prosimy o opinię o tym produkcie."
 
-#. title for 3rd step of the client onboarding wizard
-#. user can choose between different scenarios (usually identical with our apps)
-#: apps/io.ox/onboarding/clients/wizard.js module:io.ox/core/onboarding
-msgid "What do you want to use?"
-msgstr "Czego chcesz użyć?"
-
-#. user can choose between smartphone, tablet and laptop/desktop (usually)
-#: apps/io.ox/onboarding/clients/wizard.js module:io.ox/core/onboarding
-msgid "What type of device do you want to configure?"
-msgstr "Jaki typ urządzenia chcesz skonfigurować?"
-
-#: apps/io.ox/core/settings/downloads/pane.js module:io.ox/core
-#: apps/plugins/portal/updater/register.js module:plugins/portal
-msgid ""
-"When executing the downloaded file, an installation wizard will be launched. "
-"Follow the instructions and install the updater. Installs latest versions of "
-"Windows® client software. The Updater automatically informs about new "
-"updates. You can download the updates from within the Updater."
-msgstr ""
-"Podczas wykonywania pobranego pliku zostanie uruchomiony kreator instalacji. "
-"Postępuj zgodnie z jego instrukcjami i zainstaluj program Updater. Zostanie "
-"wówczas zainstalowana najnowsza wersja oprogramowania klienckiego dla "
-"systemu Windows®. Updater automatycznie informuje o nowych aktualizacjach i "
-"pozwala na ich pobieranie."
-
-#: apps/io.ox/calendar/util.js module:io.ox/calendar
-msgid "Whole day"
-msgstr "Całodniowe"
-
-#: apps/io.ox/calendar/freebusy/templates.js module:io.ox/calendar/freebusy
-#: apps/io.ox/calendar/toolbar.js module:io.ox/calendar
-msgid "Workweek"
-msgstr "Tydzień roboczy"
-
-#: apps/io.ox/core/notifications.js module:io.ox/core
-msgid "Would you like to enable desktop notifications?"
-msgstr "Czy chcesz włączyć powiadomienia na pulpicie?"
-
-#: apps/io.ox/files/share/permissions.js module:io.ox/core
-msgid "Write permissions"
-msgstr "Uprawnienia do zapisu"
+#: apps/plugins/core/feedback/register.js module:io.ox/core
+msgid "Comments and suggestions"
+msgstr "Uwagi i propozycje"
+
+#: apps/plugins/core/feedback/register.js module:io.ox/core
+msgid ""
+"Please note, that support requests cannot be handled via the "
+"feedback-formular. "
+"When you have questions or problems please contact our support directly"
+msgstr ""
+"Uwaga: prośby o pomoc techniczną nie mogą być obsługiwane przy użyciu "
+"formularza "
+"opinii. Jeśli masz pytania lub problemy, skontaktuj się bezpośrednio z naszym "
+"działem pomocy technicznej."
+
+#: apps/plugins/core/feedback/register.js module:io.ox/core
+msgid "Your email address will be included when sending this feedback"
+msgstr "Twój adres e-mail zostanie dołączony do wysyłanej opinii"
+
+#: apps/plugins/core/feedback/register.js module:io.ox/core
+msgid "Thank you for your feedback"
+msgstr "Dziękujemy za opinię"
+
+#: apps/plugins/core/feedback/register.js module:io.ox/core
+msgid "Give feedback"
+msgstr "Przekaż opinię"
+
+#: apps/plugins/halo/appointments/register.js module:plugins/halo
+msgid "Shared Appointments"
+msgstr "Wspólne spotkania"
+
+#: apps/plugins/halo/mail/register.js module:plugins/halo
+msgid "Recent conversations"
+msgstr "Ostatnie konwersacje"
+
+#: apps/plugins/halo/mail/register.js module:plugins/halo
+msgid "Received mails"
+msgstr "Odebrane wiadomości"
+
+#: apps/plugins/halo/mail/register.js module:plugins/halo
+msgid "Cannot find any messages this contact sent to you."
+msgstr "Nie można znaleźć żadnych wiadomości wysłanych od tego kontaktu."
+
+#: apps/plugins/halo/mail/register.js module:plugins/halo
+msgid "Sent mails"
+msgstr "Wysłane wiadomości"
+
+#: apps/plugins/halo/mail/register.js module:plugins/halo
+msgid "Cannot find any messages you sent to this contact."
+msgstr "Nie można znaleźć żadnych wiadomości wysłanych do tego kontaktu."
 
 #: apps/plugins/halo/xing/register.js module:plugins/portal
 #: apps/plugins/portal/xing/register.js apps/plugins/xing/main.js
 msgid "XING"
 msgstr "XING"
 
-#. Yottabytes
-#: apps/io.ox/core/strings.js module:io.ox/core
-msgid "YB"
-msgstr "YB"
-
-#: apps/io.ox/backbone/mini-views/date.js module:io.ox/core
-msgid "Year"
-msgstr "Rok"
-
-#. recurrence string
-#. %1$s: Month nane, e.g. January
-#. %2$d: Date, numeric, e.g. 29
-#: apps/io.ox/calendar/util.js module:io.ox/calendar
-msgid "Yearly on %1$s %2$d"
-msgstr "Co rok %2$d %1$s"
-
-#. recurrence string
-#. %1$s: count string, e.g. first, second, or last
-#. %2$s: day string, e.g. Monday
-#. %3$s: month nane, e.g. January
-#: apps/io.ox/calendar/util.js module:io.ox/calendar
-msgid "Yearly on the %1$s %2$s of %3$d"
-msgstr "Co rok w %1$s %2$s miesiąca %3$d"
-
-#: apps/io.ox/core/tk/mobiscroll.js module:io.ox/core
-msgid "Years"
-msgstr "Lata"
-
-#: apps/io.ox/core/tk/flag-picker.js module:io.ox/mail
-#: apps/io.ox/mail/mailfilter/settings/filter/view-form.js
-#: module:io.ox/settings
-msgid "Yellow"
-msgstr "Żółty"
-
-#. folder permissions - Is Admin? YES
-#: apps/io.ox/calendar/month/perspective.js module:io.ox/calendar
-#: apps/io.ox/calendar/week/perspective.js apps/io.ox/core/main.js
-#: module:io.ox/core apps/io.ox/core/permissions/permissions.js
-#: apps/io.ox/files/util.js module:io.ox/files
-#: apps/io.ox/mail/accounts/settings.js module:io.ox/mail/accounts/settings
-msgid "Yes"
-msgstr "Tak"
-
-#. possible setting for 'Should only the current message or all messages of the sender be moved'
-#: apps/io.ox/mail/settings/pane.js module:io.ox/mail
-msgid "Yes, always move them all"
-msgstr "Tak, zawsze przenoś wszystko"
-
-#: apps/io.ox/mail/compose/actions/send.js module:io.ox/mail
-msgid "Yes, send without subject"
-msgstr "Tak, wyślij bez tematu"
-
-#: apps/io.ox/mail/actions/attachmentEmpty.js module:io.ox/mail
-msgid "Yes, with empty attachment"
-msgstr "Tak, z pustym załącznikiem"
-
-#: apps/io.ox/calendar/util.js module:io.ox/calendar
-#: apps/io.ox/find/date/patterns.js module:io.ox/core apps/io.ox/mail/util.js
-#: apps/io.ox/tasks/util.js module:io.ox/tasks
-#: apps/plugins/portal/birthdays/register.js module:plugins/portal
-msgid "Yesterday"
-msgstr "Wczoraj"
-
-#: apps/io.ox/calendar/actions/acceptdeny.js module:io.ox/calendar
-msgid ""
-"You are about to change your confirmation status. Please leave a comment for "
-"other participants."
-msgstr ""
-"Zostanie zmieniony stan potwierdzenia. Pozostaw komentarz dla innych "
-"uczestników."
-
-#. %1$s used disk space
-#. %2$s total disk space
-#. %3$s free disk space
-#: apps/io.ox/files/guidance/statistics.js module:io.ox/files
-msgid ""
-"You are currently using %1$s of your %2$s available disk space. You have "
-"%3$s left. "
-msgstr ""
-"Aktualnie używasz %1$s z %2$s dostępnego miejsca. Ilość pozostałego miejsca: "
-"%3$s."
-
-#. Warning dialog
-#. %1$s is a folder/calendar name
-#. %2$s is the folder owner
-#: apps/io.ox/calendar/freebusy/templates.js module:io.ox/calendar/freebusy
-msgid ""
-"You are not allowed to create appointments in \"%1$s\" owned by %2$s. "
-"Appointments will therefore be created in your private calendar."
-msgstr ""
-"Nie masz uprawnień do tworzenia spotkań w folderze (kalendarzu) %1$s "
-"posiadanym przez użytkownika %2$s. Spotkania zostaną utworzone w prywatnym "
-"kalendarzu."
-
-#. Warning dialog
-#. %1$s is a folder/calendar name
-#: apps/io.ox/calendar/freebusy/templates.js module:io.ox/calendar/freebusy
-msgid ""
-"You are not allowed to create appointments in \"%1$s\". Appointments will "
-"therefore be created in your private calendar."
-msgstr ""
-"Nie masz uprawnień do tworzenia spotkań w folderze (kalendarzu) %1$s. "
-"Spotkania zostaną utworzone w prywatnym kalendarzu."
+#. what follows is a set of job/status descriptions used by XING
+#: apps/plugins/halo/xing/register.js module:plugins/portal
+msgid "Entrepreneur"
+msgstr "Przedsiębiorca"
+
+#: apps/plugins/halo/xing/register.js module:plugins/portal
+msgid "Freelancer"
+msgstr "Freelancer"
+
+#: apps/plugins/halo/xing/register.js module:plugins/portal
+msgid "Employee"
+msgstr "Pracownik"
+
+#: apps/plugins/halo/xing/register.js module:plugins/portal
+msgid "Executive"
+msgstr "Dyrektor/kierownik"
+
+#: apps/plugins/halo/xing/register.js module:plugins/portal
+msgid "Recruiter"
+msgstr "Rekruter"
+
+#: apps/plugins/halo/xing/register.js module:plugins/portal
+msgid "Public servant"
+msgstr "Urzędnik państwowy"
+
+#: apps/plugins/halo/xing/register.js module:plugins/portal
+msgid "Student"
+msgstr "Student/uczeń"
+
+#: apps/plugins/halo/xing/register.js module:plugins/portal
+msgid "Unemployed"
+msgstr "Bezrobotny(-a)"
+
+#: apps/plugins/halo/xing/register.js module:plugins/portal
+msgid "Retired"
+msgstr "Emeryt(ka)"
 
 #: apps/plugins/halo/xing/register.js module:plugins/portal
 msgid ""
@@ -9691,639 +9648,68 @@
 msgstr ""
 "Nie masz bezpośredniego połączenia z użytkownikiem %s. Osoby, które mają "
 "połączenie z użytkownikiem %s:"
-
-#: apps/io.ox/calendar/invitations/register.js module:io.ox/calendar/main
-msgid "You are the organizer"
-msgstr "Jesteś organizatorem"
-
-#: apps/io.ox/mail/actions/attachmentEmpty.js module:io.ox/mail
-msgid ""
-"You attached an empty file. It could be, that this file has been deleted on "
-"your hard drive. Send it anyway?"
-msgstr ""
-"Załączono pusty plik. Może to oznaczać, że plik został usunięty z dysku. Czy "
-"wysłać wiadomość mimo tego?"
-
-#: apps/io.ox/files/share/wizard.js module:io.ox/files
-msgid ""
-"You can copy and paste this link in an email, instant messenger or social "
-"network. Please note that anyone with this link can access the share."
-msgstr ""
-"Możesz skopiować to łącze i wkleić je do wiadomości e-mail, komunikatora lub "
-"serwisu społecznościowego. Uwaga: dostęp do udostępnionego zasobu będzie "
-"miała każda osoba dysponująca danym łączem."
-
-#: apps/io.ox/mail/settings/signatures/settings/pane.js module:io.ox/mail
-msgid ""
-"You can import existing signatures from the previous product generation."
-msgstr "Możesz zaimportować istniejące podpisy z poprzedniej wersji produktu."
-
-#: apps/io.ox/core/notifications.js module:io.ox/core
-msgid ""
-"You can manage desktop notifications at any time, by vitising your settings"
-msgstr "Powiadomienia na pulpicie możesz w dowolnym momencie skonfigurować."
-
-#: apps/io.ox/editor/main.js module:io.ox/editor
-msgid "You can quick-save your changes via Ctrl+Enter."
-msgstr "Możesz szybko zapisać zmiany, naciskając Ctrl+Enter."
-
-#: apps/io.ox/core/folder/actions/move.js module:io.ox/core
-msgid "You cannot move items to this folder"
-msgstr "Nie można przenieść elementów do tego folderu"
-
-#: apps/io.ox/core/folder/actions/move.js module:io.ox/core
-msgid "You cannot move items to virtual folders"
-msgstr "Nie można przenieść elementów do folderów wirtualnych"
-
-#: apps/io.ox/calendar/invitations/register.js module:io.ox/calendar/main
-msgid "You declined this appointment"
-msgstr "To spotkanie zostało odrzucone"
-
-#: apps/io.ox/calendar/invitations/register.js module:io.ox/calendar/main
-msgid "You declined this task"
-msgstr "To zadanie zostało odrzucone"
-
-#: apps/io.ox/presenter/errormessages.js module:io.ox/presenter
-msgid "You do not have the appropriate permissions to read the document."
-msgstr "Nie masz odpowiednich uprawnień do odczytu danego dokumentu."
-
-#: apps/plugins/portal/calendar/register.js module:plugins/portal
-msgid "You don't have any appointments in the near future."
-msgstr "W najbliższej przyszłości nie masz żadnych spotkań."
-
-#: apps/io.ox/core/sub/settings/pane.js module:io.ox/core/sub
-msgid "You don't have any publications yet"
-msgstr "Nie masz jeszcze żadnych publikacji"
-
-#: apps/io.ox/core/sub/settings/pane.js module:io.ox/core/sub
-msgid "You don't have any subscriptions yet"
-msgstr "Nie masz jeszcze żadnych subskrypcji"
-
-#: apps/plugins/portal/tasks/register.js module:plugins/portal
-msgid "You don't have any tasks that are either due soon or overdue."
-msgstr "Nie masz żadnych zadań ze zbliżającym się lub przekroczonym terminem."
-
-#: apps/plugins/portal/mail/register.js module:plugins/portal
-msgid "You have %1$d unread messages"
-msgstr "Liczba nieprzeczytanych wiadomości: %1$d"
-
-#: apps/plugins/portal/mail/register.js module:plugins/portal
-msgid "You have 1 unread message"
-msgstr "Liczba nieprzeczytanych wiadomości: 1"
-
-#: apps/io.ox/calendar/invitations/register.js module:io.ox/calendar/main
-msgid "You have accepted the appointment"
-msgstr "Spotkanie zostało zaakceptowane"
-
-#: apps/io.ox/calendar/invitations/register.js module:io.ox/calendar/main
-msgid "You have accepted this appointment"
-msgstr "To spotkanie zostało zaakceptowane"
-
-#: apps/io.ox/calendar/invitations/register.js module:io.ox/calendar/main
-msgid "You have accepted this task"
-msgstr "To zadanie zostało zaakceptowane"
-
-#: apps/io.ox/core/boot/i18n.js module:io.ox/core/boot
-msgid "You have been automatically signed out"
-msgstr "Nastąpiło automatyczne wylogowanie"
-
-#: apps/io.ox/calendar/invitations/register.js module:io.ox/calendar/main
-msgid "You have declined the appointment"
-msgstr "Spotkanie zostało odrzucone"
-
-#. Body text of generic desktop notification about new invitations to appointments
-#: apps/plugins/notifications/calendar/register.js
-#: module:plugins/notifications
-msgid "You have new appointment invitations"
-msgstr "Masz nowe zaproszenia na spotkanie"
-
-#. Body text of generic desktop notification about new reminders for appointments
-#: apps/plugins/notifications/calendar/register.js
-#: module:plugins/notifications
-msgid "You have new appointment reminders"
-msgstr "Masz nowe przypomnienia o spotkaniu"
-
-#: apps/plugins/notifications/mail/register.js module:plugins/notifications
-msgid "You have new mail"
-msgstr "Masz nową wiadomość"
-
-#: apps/io.ox/core/notifications/subview.js module:io.ox/core
-msgid "You have new notifications"
-msgstr "Masz nowe powiadomienia."
-
-#. Content for a generic desktop notification about new invitations to tasks
-#: apps/plugins/notifications/tasks/register.js module:plugins/notifications
-msgid "You have new task invitations"
-msgstr "Masz nowe zaproszenia do zadania"
-
-#. Content for a generic desktop notification about new reminders for tasks
-#: apps/plugins/notifications/tasks/register.js module:plugins/notifications
-msgid "You have new task reminders"
-msgstr "Masz nowe przypomnienia o zadaniu"
-
-#: apps/plugins/portal/linkedIn/register.js module:plugins/portal
-msgid "You have no new messages"
-msgstr "Nie masz nowych wiadomości"
-
-#: apps/plugins/portal/mail/register.js module:plugins/portal
-msgid "You have no unread messages"
-msgstr "Nie masz nieprzeczytanych wiadomości"
-
-#: apps/plugins/notifications/tasks/register.js module:plugins/notifications
-msgid "You have overdue tasks"
-msgstr "Masz zadania z przekroczonym terminem"
-
-#: apps/plugins/portal/linkedIn/register.js module:plugins/portal
-#: apps/plugins/portal/twitter/register.js
-msgid "You have reauthorized this %s account."
-msgstr "Konto %s zostało przez Ciebie ponownie autoryzowane."
-
-#: apps/io.ox/oauth/settings.js module:io.ox/settings
-msgid "You have reauthorized this account."
-msgstr "Konto zostało przez Ciebie ponownie autoryzowane."
-
-#: apps/io.ox/calendar/invitations/register.js module:io.ox/calendar/main
-msgid "You have tentatively accepted the appointment"
-msgstr "Spotkanie zostało wstępnie zaakceptowane"
-
-#: apps/io.ox/core/sub/model.js module:io.ox/core/sub
-msgid "You have to enter a username and password to subscribe."
-msgstr "Aby zasubskrybować, musisz wprowadzić nazwę użytkownika i hasło."
-
-#: apps/io.ox/files/actions/upload-new-version.js module:io.ox/files
-msgid "You have to select a file to upload."
-msgstr "Wybierz plik do przesłania."
-
-#: apps/io.ox/core/relogin.js module:io.ox/core
-msgid "You have to sign in again"
-msgstr "Musisz się ponownie zalogować"
-
-#. %n in the lowest version of Android
-#: apps/io.ox/core/boot/i18n.js module:io.ox/core/boot
-msgid "You need to use Android %n or higher."
-msgstr "Wymagany jest system Android w wersji %n lub wyższej."
-
-#. %n is the lowest version of iOS
-#: apps/io.ox/core/boot/i18n.js module:io.ox/core/boot
-msgid "You need to use iOS %n or higher."
-msgstr "Wymagany jest system iOS w wersji %n lub wyższej."
-
-#: apps/io.ox/core/folder/extensions.js module:io.ox/core
-msgid "You share this folder with other users"
-msgstr "Folder ten został udostępniony innym użytkownikom"
-
-#: apps/io.ox/calendar/invitations/register.js module:io.ox/calendar/main
-msgid "You tentatively accepted this invitation"
-msgstr "Zaproszenie to zostało już wstępnie zaakceptowane"
-
-#: apps/io.ox/calendar/invitations/register.js module:io.ox/calendar/main
-msgid "You tentatively accepted this task"
-msgstr "To zadanie zostało wstępnie zaakceptowane"
-
-#: apps/io.ox/calendar/freebusy/templates.js module:io.ox/calendar/freebusy
-msgid ""
-"You will automatically return to the appointment dialog. The selected start "
-"and end time as well as the current participant list will be applied."
-msgstr ""
-"Automatycznie wrócisz do okna dialogowego spotkania. Wybrane godziny "
-"rozpoczęcia i zakończenia, jak również aktualna lista uczestników, zostaną "
-"wprowadzone."
-
-#: apps/io.ox/core/main.js module:io.ox/core
-msgid "You will be automatically signed out in %1$d second"
-msgid_plural "You will be automatically signed out in %1$d seconds"
-msgstr[0] "Za %1$d sekundę nastąpi automatyczne wylogowanie"
-msgstr[1] "Za %1$d sekundy nastąpi automatyczne wylogowanie"
-msgstr[2] "Za %1$d sekund nastąpi automatyczne wylogowanie"
-
-#: apps/plugins/portal/xing/register.js module:plugins/portal
-msgid "Your %s newsfeed"
-msgstr "Twój kanał informacyjny %s"
-
-#: apps/io.ox/core/main.js module:io.ox/core
-msgid "Your Applications"
-msgstr "Twoje aplikacje"
-
-#: apps/io.ox/core/relogin.js module:io.ox/core
-msgid "Your IP address has changed"
-msgstr "Adres IP został zmieniony"
-
-#: apps/io.ox/launchpad/main.js module:io.ox/core
-msgid "Your applications"
-msgstr "Twoje aplikacje"
-
-#: apps/io.ox/core/viewer/views/types/audioview.js module:io.ox/core
-msgid "Your browser does not support the audio format of this file."
-msgstr "Twoja przeglądarka nie obsługuje formatu audio tego pliku."
-
-#: apps/io.ox/core/viewer/views/types/videoview.js module:io.ox/core
-msgid "Your browser does not support the video format of this file."
-msgstr "Twoja przeglądarka nie obsługuje formatu wideo tego pliku."
-
-#: apps/io.ox/core/boot/i18n.js module:io.ox/core/boot
-msgid "Your browser is not supported!"
-msgstr "Twoja przeglądarka nie jest obsługiwana"
-
-#: apps/io.ox/core/boot/i18n.js module:io.ox/core/boot
-msgid "Your browser version is not supported!"
-msgstr "Twoja wersja przeglądarki nie jest obsługiwana"
-
-#: apps/io.ox/core/boot/i18n.js module:io.ox/core/boot
-msgid "Your browser's cookie functionality is disabled. Please turn it on."
-msgstr "W przeglądarce jest wyłączona obsługa plików cookie. Włącz ją."
-
-#. %1$s used disk space
-#. %2$s total disk space
-#. %3$s free disk space
-#: apps/io.ox/files/guidance/statistics.js module:io.ox/files
-msgid ""
-"Your capacity is shared with all members of your group. Your group is "
-"currently using %1$s of its %2$s available disk space. The amount of free "
-"space is %3$s. "
-msgstr ""
-"Miejsce jest współdzielone ze wszystkimi członkami grupy. Twoja grupa "
-"obecnie używa %1$s z %2$smiejsca dostępnego na dysku. Wolne miejsce: %3$s. "
-
-#: apps/plugins/portal/userSettings/register.js module:io.ox/core
-msgid "Your current password"
-msgstr "Bieżące hasło"
-
-#: apps/plugins/core/feedback/register.js module:io.ox/core
-msgid "Your email address will be included when sending this feedback"
-msgstr "Twój adres e-mail zostanie dołączony do wysyłanej opinii"
-
-#: apps/io.ox/mail/accounts/settings.js module:io.ox/mail/accounts/settings
-msgid "Your mail address"
-msgstr "Twój adres e-mail"
-
-#: apps/plugins/portal/linkedIn/register.js module:plugins/portal
-msgid "Your messages"
-msgstr "Twoje wiadomości"
-
-#: apps/io.ox/mail/accounts/view-form.js module:io.ox/settings
-#: apps/plugins/wizards/mandatory/main.js module:io.ox/wizards/firstStart
-msgid "Your name"
-msgstr "Twoje imię i nazwisko"
-
-#: apps/plugins/portal/userSettings/register.js module:io.ox/core
-msgid "Your new password may not be empty."
-msgstr "Nowe hasło nie może być puste."
-
-#: apps/io.ox/keychain/secretRecoveryDialog.js module:io.ox/keychain
-msgid "Your old password"
-msgstr "Stare hasło"
-
-#: apps/io.ox/core/boot/i18n.js module:io.ox/core/boot
-msgid "Your operating system is not supported."
-msgstr "Twój system operacyjny nie jest obsługiwany."
-
-#: apps/io.ox/mail/accounts/settings.js module:io.ox/mail/accounts/settings
-msgid "Your password"
-msgstr "Twoje hasło"
-
-#: apps/io.ox/core/boot/i18n.js module:io.ox/core/boot
-msgid "Your password is expired. Please change your password to continue."
-msgstr "Hasło utraciło ważność. Aby kontynuować, zmień hasło."
-
-#. %1$s are some example characters
-#: apps/plugins/portal/userSettings/register.js module:io.ox/core
-#, c-format
-msgid ""
-"Your password is more secure if it also contains capital letters, numbers, "
-"and special characters like %1$s"
-msgstr ""
-"Twoje hasło jest bezpieczniejsze, jeśli zawiera również duże litery, cyfry i "
-"znaki specjalne jak %1$s"
-
-#: apps/io.ox/mail/inplace-reply.js module:io.ox/mail
-msgid "Your reply has been sent"
-msgstr "Odpowiedź została wysłana"
-
-#. %1$s maximum file size
-#: apps/io.ox/contacts/widgets/pictureUpload.js module:io.ox/contacts
-msgid "Your selected picture exceeds the maximum allowed file size of %1$s"
-msgstr "Wybrany obraz jest większy niż dozwolony rozmiar maksymalny: %1$s"
-
-#: apps/io.ox/contacts/widgets/pictureUpload.js module:io.ox/contacts
-msgid "Your selected picture will be displayed after saving"
-msgstr "Wybrany obraz wyświetli się po zapisaniu"
-
-#: apps/io.ox/core/main.js module:io.ox/core apps/io.ox/core/relogin.js
-msgid "Your session is expired"
-msgstr "Sesja wygasła"
 
 #: apps/plugins/halo/xing/register.js module:plugins/portal
 msgid "Your shared contacts:"
 msgstr "Wspólne kontakty:"
 
-#: apps/plugins/portal/xing/register.js module:plugins/portal
-msgid ""
-"Your status update could not be posted on %s. The error message was: \"%s\""
-msgstr ""
-"Nie udało się opublikować aktualizacji statusu na: %s. Komunikat o błędzie: "
-"\"%s\""
-
-#: apps/plugins/portal/xing/register.js module:plugins/portal
-msgid "Your status update has been successfully posted on %s"
-msgstr "Aktualizacja statusu została opublikowana na: %s"
-
-#: apps/plugins/wizards/mandatory/main.js module:io.ox/wizards/firstStart
-msgid "Your timezone"
-msgstr "Twoja strefa czasowa"
-
-#. Zettabytes
-#: apps/io.ox/core/strings.js module:io.ox/core
-msgid "ZB"
-msgstr "ZB"
-
-#: apps/io.ox/core/viewer/views/toolbarview.js module:io.ox/core
-msgid "Zoom"
-msgstr "Powiększ"
-
-#. button label for zooming in the presentation
-#. button tooltip for zooming in the presentation
-#: apps/io.ox/core/viewer/views/toolbarview.js module:io.ox/core
-#: apps/io.ox/presenter/views/toolbarview.js module:io.ox/presenter
-msgid "Zoom in"
-msgstr "Powiększ"
-
-#. button label for zooming out the presentation
-#. button tooltip for zooming out the presentation
-#: apps/io.ox/core/viewer/views/toolbarview.js module:io.ox/core
-#: apps/io.ox/presenter/views/toolbarview.js module:io.ox/presenter
-msgid "Zoom out"
-msgstr "Pomniejsz"
-
-#: apps/io.ox/calendar/util.js module:io.ox/calendar
-msgid "accepted"
-msgstr "zaakceptowane"
-
-#: apps/io.ox/calendar/edit/recurrence-view.js module:io.ox/calendar/edit/main
-msgid "after %1$d appointment"
-msgid_plural "after %1$d appointments"
-msgstr[0] "po %1$d spotkaniu"
-msgstr[1] "po %1$d spotkaniach"
-msgstr[2] "po %1$d spotkaniach"
-
-#. recurrence string
-#. used to concatenate two weekdays, like Monday and Tuesday
-#: apps/io.ox/calendar/util.js module:io.ox/calendar
-msgid "and"
-msgstr "i"
-
-#. %1$d - number of other recipients (names will be shown if string is clicked)
-#: apps/io.ox/mail/common-extensions.js module:io.ox/mail
-msgid "and %1$d others"
-msgstr "i %1$d innych"
-
-#: apps/io.ox/find/extensions-api.js module:io.ox/core
-msgid "as date"
-msgstr "jako data"
-
-#: apps/io.ox/find/date/patterns.js module:io.ox/core
-msgid "as daterange"
-msgstr "jako zakres dat"
-
-#. %1$s is an appointment location (e.g. a room, a telco line, a company, a city)
-#. This fragment appears within a long string for screen readers.
-#. Some languages (e.g. German) might need to translate "location:".
-#: apps/io.ox/calendar/view-grid-template.js module:io.ox/calendar
-msgctxt "a11y"
-msgid "at %1$s"
-msgstr "o %1$s"
-
-#: apps/io.ox/onboarding/clients/wizard.js module:io.ox/core/onboarding
-msgid "back"
-msgstr "cofnij"
-
-#: apps/io.ox/tasks/util.js module:io.ox/tasks
-msgid "by noon"
-msgstr "do południa"
-
-#: apps/io.ox/onboarding/clients/wizard.js module:io.ox/core/onboarding
-msgid "choose a different platform"
-msgstr "wybierz inną platformę"
-
-#: apps/io.ox/onboarding/clients/wizard.js module:io.ox/core/onboarding
-msgid "choose a different scenario"
-msgstr "wybierz inny scenariusz"
-
-#: apps/io.ox/core/tk/dropdown-options.js module:io.ox/core
-msgid "close"
-msgstr "zamknij"
-
-#. %1$s is app title/name
-#: apps/io.ox/core/main.js module:io.ox/core
-msgid "close for %1$s"
-msgstr "zamknij dla: %1$s"
-
-#. open closed state of the notification area, used in aria label
-#: apps/io.ox/core/notifications/badgeview.js module:io.ox/core
-#, fuzzy
-#| msgid "collapse"
-msgid "collapsed"
-msgstr "zwiń"
-
-#. folder permissions
-#: apps/io.ox/core/permissions/permissions.js module:io.ox/core
-msgid "create objects"
-msgstr "utwórz obiekty"
-
-#. folder permissions
-#: apps/io.ox/core/permissions/permissions.js module:io.ox/core
-msgid "create objects and subfolders"
-msgstr "utwórz obiekty i podfoldery"
-
-#. recurring appointment: the appointment is repeated daily
-#: apps/io.ox/calendar/edit/recurrence-view.js module:io.ox/calendar/edit/main
-msgid "daily"
-msgstr "codziennie"
-
-#: apps/io.ox/calendar/util.js module:io.ox/calendar
-msgid "dark blue"
-msgstr "ciemnoniebieski"
-
-#: apps/io.ox/calendar/util.js module:io.ox/calendar
-msgid "dark green"
-msgstr "ciemnozielony"
-
-#: apps/io.ox/mail/mailfilter/settings/filter/view-form.js
-#: module:io.ox/settings
-msgid "datepicker"
-msgstr "narzędzie wybierania daty"
-
-#: apps/io.ox/calendar/edit/recurrence-view.js module:io.ox/calendar/edit/main
-msgid "day of the week"
-msgstr "dzień tygodnia"
-
-#: apps/io.ox/calendar/edit/recurrence-view.js module:io.ox/calendar/edit/main
-msgid "day of the weekend"
-msgstr "dzień tygodnia"
-
-#: apps/io.ox/core/date.js module:io.ox/core
-msgid "dd"
-msgstr "dd"
-
-#: apps/io.ox/calendar/util.js module:io.ox/calendar
-msgid "declined"
-msgstr "odrzucone"
-
-#. object permissions - delete
-#: apps/io.ox/core/permissions/permissions.js module:io.ox/core
-msgid "delete all objects"
-msgstr "usuwanie wszystkich obiektów"
-
-#: apps/io.ox/mail/compose/extensions.js module:io.ox/mail
-msgid "delete if expired"
-msgstr "Usuń po terminie ważności"
-
-#. object permissions - delete
-#: apps/io.ox/core/permissions/permissions.js module:io.ox/core
-msgid "delete only own objects"
-msgstr "usuwanie własnych obiektów"
-
-#: apps/io.ox/mail/mailfilter/settings/filter/view-form.js
-#: module:io.ox/settings
-msgid "deleted"
-msgstr "usunięte"
-
-#: apps/io.ox/core/settings/pane.js module:io.ox/core
-msgid "disable"
-msgstr "wyłącz"
-
-#: apps/io.ox/mail/settings/pane.js module:io.ox/mail
-msgid "disabled"
-msgstr "Wyłączona"
-
-#. object permissions - edit/modify
-#: apps/io.ox/core/permissions/permissions.js module:io.ox/core
-msgid "edit all objects"
-msgstr "edycja wszystkich obiektów"
-
-#. object permissions - edit/modify
-#: apps/io.ox/core/permissions/permissions.js module:io.ox/core
-msgid "edit own objects"
-msgstr "edycja własnych obiektów"
-
-#: apps/io.ox/calendar/edit/recurrence-view.js module:io.ox/calendar/edit/main
-msgid "ends"
-msgstr "kończy się"
-
-#: apps/io.ox/calendar/edit/recurrence-view.js module:io.ox/calendar/edit/main
-msgid "ends after a certain number of appointments"
-msgstr "kończy się po określonej liczbie spotkań"
-
-#: apps/io.ox/mail/mailfilter/settings/filter/view-form.js
-#: module:io.ox/settings
-msgid "ends on"
-msgstr "kończy się o"
-
-#: apps/io.ox/calendar/edit/recurrence-view.js module:io.ox/calendar/edit/main
-msgid "ends on a specific date"
-msgstr "kończy się określonego dnia"
-
-#. followed by date or time to mark the enddate of a task
-#: apps/io.ox/tasks/view-grid-template.js module:io.ox/tasks
-msgid "ends:"
-msgstr "koniec:"
-
-#. as in: The appointment is repeated every day, or The appointment is repeated every %1$d days.
-#. This is inserted into an HTML construct.
-#: apps/io.ox/calendar/edit/recurrence-view.js module:io.ox/calendar/edit/main
-msgid "every %1$d day"
-msgid_plural "every %1$d days"
-msgstr[0] "co %1$d dzień"
-msgstr[1] "co %1$d dni"
-msgstr[2] "co %1$d dni"
-
-#. as in: The appointment is repeated on day 12 every month, or The appointment is repeated on day 12 every %1$d months.
-#. This is inserted into an HTML construct.
-#: apps/io.ox/calendar/edit/recurrence-view.js module:io.ox/calendar/edit/main
-msgid "every %1$d month"
-msgid_plural "every %1$d months"
-msgstr[0] "co %1$d miesiąc"
-msgstr[1] "co %1$d miesiące"
-msgstr[2] "co %1$d miesięcy"
-
-#. as in: The appointment is repeated every week, or The appointment is repeated every %1$d weeks.
-#. This is inserted into an HTML construct.
-#: apps/io.ox/calendar/edit/recurrence-view.js module:io.ox/calendar/edit/main
-msgid "every %1$d week"
-msgid_plural "every %1$d weeks"
-msgstr[0] "co %1$d tydzień"
-msgstr[1] "co %1$d tygodnie"
-msgstr[2] "co %1$d tygodni"
-
-#. as in: The appointment is repeated every day
-#. This is inserted into an HTML construct and is the form without the number
-#: apps/io.ox/calendar/edit/recurrence-view.js module:io.ox/calendar/edit/main
-msgid "every day"
-msgstr "codziennie"
-
-#. as in: The appointment is repeated every month
-#. This is inserted into an HTML construct and is the form without the number
-#: apps/io.ox/calendar/edit/recurrence-view.js module:io.ox/calendar/edit/main
-msgid "every month"
-msgstr "co miesiąc"
-
-#. as in: The appointment is repeated every week
-#. This is inserted into an HTML construct and is the form without the number
-#: apps/io.ox/calendar/edit/recurrence-view.js module:io.ox/calendar/edit/main
-msgid "every week"
-msgstr "co tydzień"
-
-#. open closed state of the notification area, used in aria label
-#: apps/io.ox/core/notifications/badgeview.js module:io.ox/core
-#, fuzzy
-#| msgid "expand"
-msgid "expanded"
-msgstr "rozwiń"
-
-#. As in first monday, tuesday, wednesday ... , day of the week, day of the weekend
-#. as in: first week or first Monday
-#: apps/io.ox/calendar/edit/recurrence-view.js module:io.ox/calendar/edit/main
-#: apps/io.ox/calendar/util.js module:io.ox/calendar
-msgid "first"
-msgstr "1."
-
-#: apps/plugins/portal/flickr/register.js module:plugins/portal
-msgid "flickr.people.getPublicPhotos"
-msgstr "flickr.people.getPublicPhotos"
-
-#: apps/plugins/portal/flickr/register.js module:plugins/portal
-msgid "flickr.photos.search"
-msgstr "flickr.photos.search"
-
-#. As in fourth monday, tuesday, wednesday ... , day of the week, day of the weekend
-#. as in: fourth week or fourth Monday
-#: apps/io.ox/calendar/edit/recurrence-view.js module:io.ox/calendar/edit/main
-#: apps/io.ox/calendar/util.js module:io.ox/calendar
-msgid "fourth"
-msgstr "4."
-
-#: apps/io.ox/calendar/util.js module:io.ox/calendar
-msgid "gray"
-msgstr "szary"
-
-#: apps/io.ox/mail/common-extensions.js module:io.ox/mail
-msgid "has attachments"
-msgstr "ma załączniki"
-
-#. message for screenreaders in case selected task has participants
-#: apps/io.ox/tasks/view-grid-template.js module:io.ox/tasks
-msgid "has participants"
-msgstr "ma uczestników"
-
-#: apps/io.ox/core/import/import.js module:io.ox/core
-msgid "iCal"
-msgstr "iCal"
-
-#: apps/io.ox/search/view-template.js module:io.ox/core
-msgid "in"
-msgstr "w"
-
-#: apps/plugins/notifications/calendar/register.js
-#: module:plugins/notifications
+#: apps/plugins/halo/xing/register.js module:plugins/portal
+msgid "Private address"
+msgstr "Adres prywatny"
+
+#. %1$s is the employee position or status, e.g. student
+#. %2$s is the employer name, e.g. University of Meinerzhagen-Valbert
+#: apps/plugins/halo/xing/register.js module:plugins/portal
+msgid "%1$s at %2$s"
+msgstr "%1$s w: %2$s"
+
+#: apps/plugins/halo/xing/register.js module:plugins/portal
+msgid "Employment"
+msgstr "Zatrudnienie"
+
+#: apps/plugins/halo/xing/register.js module:plugins/portal
+msgid "Sorry, could not connect to %s right now."
+msgstr "Niestety, nie udało się teraz nawiązać połączenia z: %s."
+
+#: apps/plugins/halo/xing/register.js module:plugins/portal
+msgid "Sorry, there is no data available for you on %s."
+msgstr "Niestety, nie ma żadnych dostępnych dla Ciebie danych na: %s."
+
+#. %1$s is the name of the platform
+#. %2$s is an the "add to home" icon
+#. %3$s and %4$s are markers for bold text.
+#. The words "Home Screen" may not be translated or should match the
+#. string used on an iPhone using the "add to homescreen" function for weblinks
+#: apps/plugins/mobile/addToHomescreen/register.js
+#: module:plugins/mobile/addToHomescreen/i18n
+msgid ""
+"Install this web app on your %1$s: Tap %2$s and then %3$s'Add to Home Screen'%"
+"4$s"
+msgstr ""
+"Zainstaluj tę aplikację WWW na urządzeniu %1$s: stuknij %2$s i wybierz "
+"polecenie "
+"%3$s'Dodaj do ekranu domowego'%4$s"
+
+#. %1$s Appointment title
+#. %2$s Appointment date
+#. %3$s Appointment time
+#. %4$s Appointment location
+#. %5$s Appointment Organizer
+#: apps/plugins/notifications/calendar/register.js module:plugins/notifications
+#, c-format
+msgid "%1$s %2$s %3$s %4$s %5$s."
+msgstr "%1$s %2$s %3$s %4$s %5$s."
+
+#: apps/plugins/notifications/calendar/register.js module:plugins/notifications
+msgid "Accept / Decline"
+msgstr "Przyjmij / odrzuć"
+
+#: apps/plugins/notifications/calendar/register.js module:plugins/notifications
+#: apps/plugins/notifications/tasks/register.js
+msgid "Accept invitation"
+msgstr "Przyjmij zaproszenie"
+
+#: apps/plugins/notifications/calendar/register.js module:plugins/notifications
 msgctxt "in"
 msgid "in %d minute"
 msgid_plural "in %d minutes"
@@ -10331,2077 +9717,858 @@
 msgstr[1] "za %d minuty"
 msgstr[2] "za %d minut"
 
-#: apps/io.ox/tasks/util.js module:io.ox/tasks
-msgid "in 15 minutes"
-msgstr "za 15 minut"
-
-#: apps/io.ox/tasks/util.js module:io.ox/tasks
-msgid "in 30 minutes"
-msgstr "za 30 minut"
-
-#: apps/io.ox/tasks/util.js module:io.ox/tasks
-msgid "in 5 minutes"
-msgstr "za 5 minut"
-
-#: apps/io.ox/tasks/util.js module:io.ox/tasks
-msgid "in one hour"
-msgstr "za godzinę"
-
-#: apps/io.ox/tasks/util.js module:io.ox/tasks
-msgid "in one week"
-msgstr "za tydzień"
-
-#: apps/io.ox/mail/mailfilter/settings/filter/view-form.js
-#: module:io.ox/settings
-msgid "is on"
-msgstr "odbywa się o"
-
-#. As in last monday, tuesday, wednesday ... , day of the week, day of the weekend
-#. as in: last week or last Monday
-#: apps/io.ox/calendar/edit/recurrence-view.js module:io.ox/calendar/edit/main
-#: apps/io.ox/calendar/util.js module:io.ox/calendar
-msgid "last"
-msgstr "ost."
-
-#: apps/io.ox/tasks/util.js module:io.ox/tasks
-msgid "late in the evening"
-msgstr "późno wieczorem"
-
-#: apps/io.ox/calendar/util.js module:io.ox/calendar
-msgid "light blue"
-msgstr "jasnoniebieski"
-
-#: apps/io.ox/calendar/util.js module:io.ox/calendar
-msgid "light green"
-msgstr "jasnozielony"
-
-#: apps/io.ox/onboarding/clients/wizard.js module:io.ox/core/onboarding
-msgid "list of available actions"
-msgstr "lista dostępnych działań"
-
-#: apps/io.ox/onboarding/clients/wizard.js module:io.ox/core/onboarding
-msgid "list of available devices"
-msgstr "lista dostępnych urządzeń"
-
-#: apps/io.ox/onboarding/clients/wizard.js module:io.ox/core/onboarding
-msgid "list of available platforms"
-msgstr "lista dostępnych platformach"
-
-#. %1$s is an appointment location (e.g. a room, a telco line, a company, a city)
-#. This fragment appears within a long string for screen readers
-#: apps/io.ox/calendar/list/view-grid-template.js module:io.ox/calendar
-msgctxt "a11y"
-msgid "location %1$s"
-msgstr "miejsce: %1$s"
-
-#: apps/io.ox/files/common-extensions.js module:io.ox/files
-msgid "modified"
-msgstr "zmodyfikowano"
-
-#. recurring appointment: the appointment is repeated monthly
-#: apps/io.ox/calendar/edit/recurrence-view.js module:io.ox/calendar/edit/main
-msgid "monthly"
-msgstr "co miesiąc"
-
-#: apps/io.ox/calendar/edit/recurrence-view.js module:io.ox/calendar/edit/main
-msgid "never ends"
-msgstr "nigdy się nie kończy"
-
-#: apps/io.ox/calendar/util.js module:io.ox/calendar
-msgid "no color"
-msgstr "bez koloru"
-
-#. object permissions - delete
-#: apps/io.ox/core/permissions/permissions.js module:io.ox/core
-msgid "no delete permissions"
-msgstr "brak uprawnień do usuwania"
-
-#. object permissions - edit/modify
-#: apps/io.ox/core/permissions/permissions.js module:io.ox/core
-msgid "no edit permissions"
-msgstr "brak uprawnień do edycji"
-
-#. object permissions - read
-#: apps/io.ox/core/permissions/permissions.js module:io.ox/core
-msgid "no read permissions"
-msgstr "brak uprawnień do odczytu"
-
-#. text of a user list that shows the names of presenting user and participants.
-#. the text to display as presenter name if no user is presenting yet.
-#. the text to display as participants names if no users are listening yet.
-#: apps/io.ox/mail/compose/extensions.js module:io.ox/mail
-#: apps/io.ox/presenter/views/navigationview.js module:io.ox/presenter
-msgid "none"
-msgstr "brak"
-
-#. text of a presentation slide count display
-#. Example result: "of 10"
-#. %1$d is the total slide count
-#: apps/io.ox/core/viewer/views/toolbarview.js module:io.ox/core
-#: apps/io.ox/presenter/views/navigationview.js module:io.ox/presenter
-msgid "of %1$d"
-msgstr "z %1$d "
-
-#: apps/io.ox/files/share/wizard.js module:io.ox/files
-msgid "one day"
-msgstr "jeden dzień"
-
-#: apps/io.ox/files/share/wizard.js module:io.ox/files
-msgid "one month"
-msgstr "jeden miesiąc"
-
-#: apps/io.ox/files/share/wizard.js module:io.ox/files
-msgid "one week"
-msgstr "jeden tydzień"
-
-#: apps/io.ox/files/share/wizard.js module:io.ox/files
-msgid "one year"
-msgstr "jeden rok"
-
-#: apps/io.ox/calendar/util.js module:io.ox/calendar
-msgid "orange"
-msgstr "pomarańczowy"
-
-#: apps/io.ox/calendar/util.js module:io.ox/calendar
-msgid "pink"
-msgstr "różowy"
-
-#: apps/io.ox/tasks/view-grid-template.js module:io.ox/tasks
-msgid "private"
-msgstr "prywatne"
-
-#: apps/io.ox/calendar/util.js module:io.ox/calendar
-msgid "purple"
-msgstr "fioletowy"
-
-#. object permissions - read
-#: apps/io.ox/core/permissions/permissions.js module:io.ox/core
-msgid "read all objects"
-msgstr "odczytywanie wszystkich obiektów"
-
-#. object permissions - read
-#: apps/io.ox/core/permissions/permissions.js module:io.ox/core
-msgid "read own objects"
-msgstr "odczytywanie własnych obiektów"
-
-#: apps/io.ox/calendar/util.js module:io.ox/calendar
-msgid "red"
-msgstr "czerwony"
-
-#. As in second monday, tuesday, wednesday ... , day of the week, day of the weekend
-#. as in: second week or second Monday
-#: apps/io.ox/calendar/edit/recurrence-view.js module:io.ox/calendar/edit/main
-#: apps/io.ox/calendar/util.js module:io.ox/calendar
-msgid "second"
-msgstr "2."
-
-#: apps/io.ox/mail/mailfilter/settings/filter/view-form.js
-#: module:io.ox/settings
-msgid "seen"
-msgstr "widoczność"
-
-#: apps/io.ox/core/export/export.js module:io.ox/core
-#: apps/io.ox/core/import/import.js
-msgid "select format"
-msgstr "Wybierz format"
-
-#: apps/io.ox/files/share/wizard.js module:io.ox/files
-msgid "six months"
-msgstr "sześć miesięcy"
-
-#: apps/io.ox/files/common-extensions.js module:io.ox/files
-msgid "size"
-msgstr "rozmiar"
-
-#: apps/io.ox/mail/mailfilter/settings/filter/view-form.js
-#: module:io.ox/settings
-msgid "starts on"
-msgstr "rozpoczyna się o"
-
-#: apps/io.ox/calendar/util.js module:io.ox/calendar
-msgid "tentative"
-msgstr "wstępne"
-
-#. As in third monday, tuesday, wednesday ... , day of the week, day of the weekend
-#. as in: third week or third Monday
-#: apps/io.ox/calendar/edit/recurrence-view.js module:io.ox/calendar/edit/main
-#: apps/io.ox/calendar/util.js module:io.ox/calendar
-msgid "third"
-msgstr "3."
-
-#: apps/io.ox/tasks/util.js module:io.ox/tasks
-msgid "this afternoon"
-msgstr "tego popołudnia"
-
-#: apps/io.ox/tasks/util.js module:io.ox/tasks
-msgid "this morning"
-msgstr "tego poranka"
-
-#: apps/io.ox/files/share/wizard.js module:io.ox/files
-msgid "three months"
-msgstr "trzy miesiące"
-
-#: apps/io.ox/files/main.js module:io.ox/files
-msgid "thumbnail"
-msgstr "miniaturka"
-
-#: apps/io.ox/tasks/util.js module:io.ox/tasks
-msgid "tomorrow"
-msgstr "jutro"
-
-#: apps/io.ox/tasks/util.js module:io.ox/tasks
-msgid "tonight"
-msgstr "dziś"
-
-#: apps/io.ox/calendar/util.js module:io.ox/calendar
-msgid "unconfirmed"
-msgstr "niepotwierdzone"
-
-#: apps/io.ox/backbone/mini-views/quota.js module:io.ox/core
-#: apps/io.ox/core/viewer/views/sidebar/fileversionsview.js
-#: module:io.ox/core/viewer apps/io.ox/mail/util.js
-msgid "unknown"
-msgstr "nieznane"
-
-#: apps/io.ox/backbone/mini-views/quota.js module:io.ox/core
-msgid "unlimited"
-msgstr "bez ograniczeń"
-
-#: apps/io.ox/core/import/import.js module:io.ox/core
-msgid "vCard"
-msgstr "vCard"
-
-#: apps/io.ox/mail/vacationnotice/settings/model.js module:io.ox/mail
-msgid "vacation notice"
-msgstr "zawiadomienie o urlopie"
-
-#. (From) email1 via email2. Appears in email detail view.
-#: apps/io.ox/mail/util.js module:io.ox/core
-msgid "via"
-msgstr "przez "
-
-#. folder permissions
-#: apps/io.ox/core/permissions/permissions.js module:io.ox/core
-msgid "view the folder"
-msgstr "wyświetl folder"
-
-#. recurring appointment: the appointment is repeated weekly
-#: apps/io.ox/calendar/edit/recurrence-view.js module:io.ox/calendar/edit/main
-msgid "weekly"
-msgstr "co tydzień"
-
-#: apps/io.ox/mail/compose/extensions.js module:io.ox/mail
-msgid "when the link is expired"
-msgstr "gdy łącze utraci ważność"
-
-#: apps/io.ox/mail/compose/extensions.js module:io.ox/mail
-msgid "when the receivers have accessed the files"
-msgstr "gdy odbiorcy otworzą pliki"
-
-#: apps/io.ox/mail/compose/extensions.js module:io.ox/mail
-msgid "when the receivers have finished downloading the files"
-msgstr "gdy odbiorcy zakończą pobieranie plików"
-
-#. recurrence string
-#: apps/io.ox/calendar/util.js module:io.ox/calendar
-msgid "work days"
-msgstr "dni robocze"
-
-#. recurring appointment: the appointment is repeated yearly
-#: apps/io.ox/calendar/edit/recurrence-view.js module:io.ox/calendar/edit/main
-msgid "yearly"
-msgstr "co rok"
-
-#: apps/io.ox/calendar/util.js module:io.ox/calendar
-msgid "yellow"
-msgstr "żółty"
+#. Reminders (notifications) about appointments
+#: apps/plugins/notifications/calendar/register.js module:plugins/notifications
+msgid "Appointment reminders"
+msgstr "Przypomnienia o spotkaniach"
+
+#. Title of generic desktop notification about new reminders for appointments
+#: apps/plugins/notifications/calendar/register.js module:plugins/notifications
+msgid "New appointment reminders"
+msgstr "Nowe przypomnienia o spotkaniach"
+
+#. Body text of generic desktop notification about new reminders for appointments
+#: apps/plugins/notifications/calendar/register.js module:plugins/notifications
+msgid "You have new appointment reminders"
+msgstr "Masz nowe przypomnienia o spotkaniu"
+
+#. Title of the desktop notification about new reminder for a specific appointment
+#: apps/plugins/notifications/calendar/register.js module:plugins/notifications
+msgid "New appointment reminder"
+msgstr "Nowe przypomnienie o spotkaniu"
+
+#. Reminders (notifications) about appointments
+#: apps/plugins/notifications/calendar/register.js module:plugins/notifications
+msgid "Hide all appointment reminders."
+msgstr "Ukryj wszystkie przypomnienia o spotkaniach."
+
+#. Invitations (notifications) about appointments
+#: apps/plugins/notifications/calendar/register.js module:plugins/notifications
+msgid "Appointment invitations"
+msgstr "Zaproszenia na spotkanie"
+
+#. Title of generic desktop notification about new invitations to appointments
+#. Title of the desktop notification about new invitation to a specific appointment
+#: apps/plugins/notifications/calendar/register.js module:plugins/notifications
+msgid "New appointment invitation"
+msgstr "Nowe zaproszenie na spotkanie"
+
+#. Body text of generic desktop notification about new invitations to appointments
+#: apps/plugins/notifications/calendar/register.js module:plugins/notifications
+msgid "You have new appointment invitations"
+msgstr "Masz nowe zaproszenia na spotkanie"
+
+#. Invitations (notifications) about appointments
+#: apps/plugins/notifications/calendar/register.js module:plugins/notifications
+msgid "Hide all appointment invitations."
+msgstr "Ukryj wszystkie zaproszenia na spotkania."
+
+#. %1$d number of notifications
+#: apps/plugins/notifications/mail/register.js module:plugins/notifications
+msgid "%1$d unread mails"
+msgstr "Liczba nieprzeczytanych wiadomości: %1$d"
+
+#: apps/plugins/notifications/mail/register.js module:plugins/notifications
+msgid "New mails"
+msgstr "Nowe wiadomości"
+
+#: apps/plugins/notifications/mail/register.js module:plugins/notifications
+msgid "You have new mail"
+msgstr "Masz nową wiadomość"
+
+#. %1$s mail sender
+#. %2$s mail subject
+#: apps/plugins/notifications/mail/register.js module:plugins/notifications
+#, c-format
+msgid "Mail from %1$s, %2$s"
+msgstr "Wiadomość od %1$s, %2$s"
+
+#: apps/plugins/notifications/mail/register.js module:plugins/notifications
+msgid "New mail"
+msgstr "Nowa wiadomość"
+
+#. %1$s task title
+#. %2$s task end date
+#: apps/plugins/notifications/tasks/register.js module:plugins/notifications
+#, c-format
+msgid "%1$s %2$s."
+msgstr "%1$s %2$s."
+
+#: apps/plugins/notifications/tasks/register.js module:plugins/notifications
+msgid "Overdue Tasks"
+msgstr "Zadania z przekroczonym terminem"
+
+#: apps/plugins/notifications/tasks/register.js module:plugins/notifications
+msgid "New overdue tasks"
+msgstr "Nowe zadania z przekroczonym terminem"
+
+#: apps/plugins/notifications/tasks/register.js module:plugins/notifications
+msgid "You have overdue tasks"
+msgstr "Masz zadania z przekroczonym terminem"
+
+#: apps/plugins/notifications/tasks/register.js module:plugins/notifications
+msgid "New overdue task"
+msgstr "Nowe zadanie z przekroczonym terminem"
+
+#: apps/plugins/notifications/tasks/register.js module:plugins/notifications
+msgid "Hide all notifications for overdue tasks."
+msgstr "Ukryj wszystkie powiadomienia o zadaniach z przekroczonym terminem."
+
+#. Reminders (notifications) about tasks
+#: apps/plugins/notifications/tasks/register.js module:plugins/notifications
+msgid "Task reminders"
+msgstr "Przypomnienia o zadaniach"
+
+#. Title for a generic desktop notification about new reminders for tasks
+#: apps/plugins/notifications/tasks/register.js module:plugins/notifications
+msgid "New task reminders"
+msgstr "Nowe przypomnienia o zadaniach"
+
+#. Content for a generic desktop notification about new reminders for tasks
+#: apps/plugins/notifications/tasks/register.js module:plugins/notifications
+msgid "You have new task reminders"
+msgstr "Masz nowe przypomnienia o zadaniu"
+
+#. Title for a desktop notification about a new reminder for a specific task
+#: apps/plugins/notifications/tasks/register.js module:plugins/notifications
+msgid "New task reminder"
+msgstr "Nowe przypomnienie o zadaniu"
+
+#. Reminders (notifications) about tasks
+#: apps/plugins/notifications/tasks/register.js module:plugins/notifications
+msgid "Hide all task reminders."
+msgstr "Ukryj wszystkie przypomnienia o zadaniach."
+
+#: apps/plugins/notifications/tasks/register.js module:plugins/notifications
+msgid "Accept/Decline"
+msgstr "Przyjmij/odrzuć"
+
+#. Inviations (notifications) to tasks
+#: apps/plugins/notifications/tasks/register.js module:plugins/notifications
+msgid "Task invitations"
+msgstr "Zaproszenia do zadań"
+
+#. Title for a generic desktop notification about new invitations to tasks
+#: apps/plugins/notifications/tasks/register.js module:plugins/notifications
+msgid "New task invitations"
+msgstr "Nowe zaproszenia do zadań"
+
+#. Content for a generic desktop notification about new invitations to tasks
+#: apps/plugins/notifications/tasks/register.js module:plugins/notifications
+msgid "You have new task invitations"
+msgstr "Masz nowe zaproszenia do zadania"
+
+#. Title for a desktop notification about a new invitation to a specific task
+#: apps/plugins/notifications/tasks/register.js module:plugins/notifications
+msgid "New task invitation"
+msgstr "Nowe zaproszenie do zadania"
+
+#. Inviations (notifications) to tasks
+#: apps/plugins/notifications/tasks/register.js module:plugins/notifications
+msgid "Hide all task invitations."
+msgstr "Ukryj wszystkie zaproszenia do zadań."
+
+#: apps/plugins/portal/birthdays/register.js module:plugins/portal
+msgid "Birthdays"
+msgstr "Urodziny"
+
+#: apps/plugins/portal/birthdays/register.js module:plugins/portal
+msgid "Press [enter] to jump to complete list of Birthdays."
+msgstr "Naciśnij klawisz [Enter], przejść do listy urodzin"
+
+#: apps/plugins/portal/birthdays/register.js module:plugins/portal
+msgid "No birthdays within the next %1$d weeks"
+msgstr "Brak urodzin w ciągu następnych %1$s tyg."
+
+#: apps/plugins/portal/birthdays/register.js module:plugins/portal
+msgid "External link"
+msgstr "Łącze zewnętrzne"
+
+#: apps/plugins/portal/birthdays/register.js module:plugins/portal
+msgid "Buy a gift"
+msgstr "Kup prezent"
+
+#: apps/plugins/portal/birthdays/register.js module:plugins/portal
+msgid "In %1$d days"
+msgstr "Za %1$d dni"
+
+#: apps/plugins/portal/calendar/register.js module:plugins/portal
+msgid "Appointments"
+msgstr "Spotkania"
+
+#: apps/plugins/portal/calendar/register.js module:plugins/portal
+msgid "You don't have any appointments in the near future."
+msgstr "W najbliższej przyszłości nie masz żadnych spotkań."
+
+#. button label within the client-onboarding widget
+#. button opens the wizard to configure your device
+#: apps/plugins/portal/client-onboarding/register.js module:plugins/portal
+msgid "Connect"
+msgstr "Połącz"
+
+#: apps/plugins/portal/flickr/register.js module:plugins/portal
+msgid "Could not load data"
+msgstr "Nie można wczytać danych"
+
+#: apps/plugins/portal/flickr/register.js module:plugins/portal
+msgid "Press [enter] to jump to the flicker stream."
+msgstr "Naciśnij klawisz [Enter], aby przejść do wiadomości z serwisu Flickr"
+
+#: apps/plugins/portal/flickr/register.js module:plugins/portal
+msgid "Cannot find user with given name."
+msgstr "Nie można znaleźć użytkownika o danej nazwie."
+
+#: apps/plugins/portal/flickr/register.js module:plugins/portal
+msgid "flickr.photos.search"
+msgstr "flickr.photos.search"
+
+#: apps/plugins/portal/flickr/register.js module:plugins/portal
+msgid "flickr.people.getPublicPhotos"
+msgstr "flickr.people.getPublicPhotos"
+
+#: apps/plugins/portal/flickr/register.js module:plugins/portal
+msgid "Edit Flickr photo stream"
+msgstr "Edytuj strumień zdjęć z serwisu Flickr"
+
+#: apps/plugins/portal/flickr/register.js module:plugins/portal
+msgid "Please enter a search query"
+msgstr "Wpisz zapytanie do wyszukania"
+
+#: apps/plugins/portal/flickr/register.js module:plugins/portal
+msgid "Please enter a description"
+msgstr "Podaj opis"
+
+#: apps/plugins/portal/flickr/register.js module:plugins/portal
+msgid "Flickr"
+msgstr "Serwis Flickr"
+
+#: apps/plugins/portal/helloworld/register.js module:plugins/portal
+msgid "Hello World"
+msgstr "Hello World"
+
+#: apps/plugins/portal/linkedIn/register.js module:plugins/portal
+msgid "Recent activities"
+msgstr "Ostatnie aktywności"
+
+#: apps/plugins/portal/linkedIn/register.js module:plugins/portal
+msgid "%1$s is now connected with %2$s"
+msgstr "%1$s jest teraz połączone z %2$s"
+
+#: apps/plugins/portal/linkedIn/register.js module:plugins/portal
+msgid "%1$s is a new contact"
+msgstr "%1$s jest nowym kontaktem"
+
+#: apps/plugins/portal/linkedIn/register.js module:plugins/portal
+msgid "LinkedIn reported an error:"
+msgstr "Serwis LinkedIn zgłosił błąd:"
+
+#: apps/plugins/portal/linkedIn/register.js module:plugins/portal
+#: apps/plugins/portal/twitter/register.js
+msgid "Click to authorize your account again"
+msgstr "Kliknij, aby ponownie autoryzować konto"
+
+#: apps/plugins/portal/linkedIn/register.js module:plugins/portal
+#: apps/plugins/portal/twitter/register.js
+msgid "You have reauthorized this %s account."
+msgstr "Konto %s zostało przez Ciebie ponownie autoryzowane."
+
+#: apps/plugins/portal/linkedIn/register.js module:plugins/portal
+#: apps/plugins/portal/twitter/register.js
+msgid "Something went wrong reauthorizing the %s account."
+msgstr "Podczas ponownej autoryzacji konta %s coś się nie udało."
+
+#: apps/plugins/portal/linkedIn/register.js module:plugins/portal
+msgid ""
+"Sorry, we cannot help you here. Your provider needs to obtain a key from "
+"LinkedIn with the permission to do read messages."
+msgstr ""
+"Niestety, nie możemy pomóc w rozwiązaniu tego problemu. Twój dostawca "
+"powinien "
+"uzyskać od serwisu LinkedIn klucz z uprawnieniem do odczytu wiadomości."
+
+#: apps/plugins/portal/linkedIn/register.js module:plugins/portal
+msgid "LinkedIn"
+msgstr "Serwis LinkedIn"
+
+#: apps/plugins/portal/linkedIn/register.js module:plugins/portal
+msgid "Press [enter] to jump to the linkedin stream."
+msgstr ""
+"Naciśnij klawisz [Enter], aby przejść do wiadomości z serwisu LinkedIn."
+
+#: apps/plugins/portal/linkedIn/register.js module:plugins/portal
+msgid "You have no new messages"
+msgstr "Nie masz nowych wiadomości"
+
+#: apps/plugins/portal/linkedIn/register.js module:plugins/portal
+msgid "There were not activities in your network"
+msgstr "W Twojej sieci nie było żadnej aktywności"
+
+#: apps/plugins/portal/linkedIn/register.js module:plugins/portal
+msgid "LinkedIn Network Updates"
+msgstr "Aktualizacje u znajomych z serwisu LinkedIn"
+
+#: apps/plugins/portal/linkedIn/register.js module:plugins/portal
+msgid "Your messages"
+msgstr "Twoje wiadomości"
+
+#: apps/plugins/portal/linkedIn/register.js module:plugins/portal
+#: apps/plugins/portal/twitter/register.js
+msgid "Add your account"
+msgstr "Dodaj konto"
+
+#: apps/plugins/portal/mail/register.js module:plugins/portal
+msgid "No mails in your inbox"
+msgstr "Brak wiadomości w skrzynce odbiorczej"
+
+#: apps/plugins/portal/mail/register.js module:plugins/portal
+msgid "You have no unread messages"
+msgstr "Nie masz nieprzeczytanych wiadomości"
+
+#: apps/plugins/portal/mail/register.js module:plugins/portal
+msgid "You have 1 unread message"
+msgstr "Liczba nieprzeczytanych wiadomości: 1"
+
+#: apps/plugins/portal/mail/register.js module:plugins/portal
+msgid "You have %1$d unread messages"
+msgstr "Liczba nieprzeczytanych wiadomości: %1$d"
 
 #: apps/plugins/portal/oxdriveclients/register.js module:plugins/portal
 msgid "your platform"
 msgstr "Twoja platforma"
 
-#. Strings to build input formats to be more accessible
-#. yyyy: 4-digit year | MM: 2-digit month | dd: 2-digit day
-#. Sample for de_DE: TT.MM.JJJJ
-#: apps/io.ox/core/date.js module:io.ox/core
-msgid "yyyy"
-msgstr "rrrr"
-
-#, fuzzy
-#~| msgid "is not a valid user or group."
-#~ msgid " is not a valid user or group."
-#~ msgstr " nie jest prawidłowym użytkownikiem lub grupą."
-
-#~ msgid "%1$s %2$s %3$s %4$s %5$s."
-#~ msgstr "%1$s %2$s %3$s %4$s %5$s."
-
-#~ msgid "%1$s %2$s %3$s %4$s."
-#~ msgstr "%1$s %2$s %3$s %4$s."
-
-#~ msgid "%1$s %2$s %3$s."
-#~ msgstr "%1$s %2$s %3$s."
-
-#~ msgid "%1$s %2$s."
-#~ msgstr "%1$s %2$s."
-
-#~ msgid "%1$s mail"
-#~ msgid_plural "%1$s mails"
-#~ msgstr[0] "%1$d wiadomość"
-#~ msgstr[1] "%1$d wiadomości"
-#~ msgstr[2] "%1$d wiadomości"
-
-#~ msgid "%1$s mail, %2$s unread"
-#~ msgid_plural "%1$s mails, %2$s unread"
-#~ msgstr[0] "%1$s wiadomość, %2$s nieprzeczytana"
-#~ msgstr[1] "%1$s wiadomości, %2$s nieprzeczytane"
-#~ msgstr[2] "%1$s wiadomości, %2$s nieprzeczytanych"
-
-#~ msgid "%1$s, %2$s"
-#~ msgstr "%1$s, %2$s"
-
-#~ msgid "(Default)"
-#~ msgstr "(Domyślne)"
-
-#~ msgid "0 minutes"
-#~ msgstr "0 minut"
-
-#~ msgid "1 hour"
-#~ msgstr "1 godzina"
-
-#~ msgid "12 hour"
-#~ msgstr "12 godzin"
-
-#~ msgid "150%"
-#~ msgstr "150%"
-
-#~ msgid "2 days"
-#~ msgstr "2 dni"
-
-#~ msgid "2 hour"
-#~ msgstr "2 godziny"
-
-#~ msgid "2 weeks"
-#~ msgstr "2 tygodnie"
-
-#~ msgid "200%"
-#~ msgstr "200%"
-
-#~ msgid "3 weeks"
-#~ msgstr "3 tygodnie"
-
-#~ msgid "4 days"
-#~ msgstr "4 dni"
-
-#~ msgid "4 hour"
-#~ msgstr "4 godziny"
-
-#~ msgid "4 weeks"
-#~ msgstr "4 tygodnie"
-
-#~ msgid "45 minutes"
-#~ msgstr "45 minut"
-
-#~ msgid "50%"
-#~ msgstr "50%"
-
-#~ msgid "6 days"
-#~ msgstr "6 dni"
-
-#~ msgid "6 hour"
-#~ msgstr "6 godzin"
-
-#~ msgid "75%"
-#~ msgstr "75%"
-
-#~ msgid "8 hour"
-#~ msgstr "8 godzin"
-
-#~ msgid "<b>%1$d</b> elements selected"
-#~ msgstr "Liczba wybranych elementów: <b>%1$d</b>"
-
-#~ msgid "Add Attachment"
-#~ msgstr "Dodaj załącznik"
-
-#~ msgid "Add Box account"
-#~ msgstr "Dodaj konto Box"
-
-#~ msgid "Add Dropbox account"
-#~ msgstr "Dodaj konto Dropbox"
-
-#~ msgid "Add OneDrive account"
-#~ msgstr "Dodaj konto OneDrive"
-
-#~ msgid "Add cipher code"
-#~ msgstr "Dodaj kod szyfrowy"
-
-#~ msgid "Add folder menu"
-#~ msgstr "Dodaj menu folderu"
-
-#~ msgid "Add member"
-#~ msgstr "Dodaj członka"
-
-#~ msgid "Add new guest"
-#~ msgstr "Dodaj nowego gościa"
-
-#~ msgid "Add participant"
-#~ msgstr "Dodaj uczestnika"
-
-#~ msgid "Adding further details"
-#~ msgstr "Dodawanie dalszych informacji"
-
-#~ msgid "Adding subscription. This may take some seconds …"
-#~ msgstr "Dodawanie subskrypcji. Może to chwilę potrwać..."
-
-#~ msgid "Addresses"
-#~ msgstr "Adresy"
-
-#~ msgid "Advanced facets block was closed."
-#~ msgstr "Blok zaawansowanych aspektów został zamknięty."
-
-#~ msgid "Advanced facets block was opened."
-#~ msgstr "Blok zaawansowanych aspektów został otwarty."
-
-#, fuzzy
-#~ msgid "Advanced options"
-#~ msgstr "Ustawienia zaawansowane"
-
-#, fuzzy
-#~| msgid "Advanced Facets"
-#~ msgid "Advanced user?"
-#~ msgstr "Zaawansowane aspekty"
-
-#, fuzzy
-#~| msgid "Assistant"
-#~ msgid "Afghanistan"
-#~ msgstr "Asystent"
-
-#~ msgid "Allow us to use your %s account here"
-#~ msgstr "Zezwól nam na używanie Twojego konta %s w tym miejscu"
-
-#~ msgid "An error occurred"
-#~ msgstr "Wystąpił błąd"
-
-#~ msgid "An error occurred while loading page %1$d."
-#~ msgstr "Podczas wczytywania strony %1$d wystąpił błąd."
-
-#~ msgid "An error occurred. The message was:"
-#~ msgstr "Wystąpił błąd. Komunikat był następujący:"
-
-#~ msgid "Applications"
-#~ msgstr "Aplikacje"
-
-#, fuzzy
-#~| msgid "Apply role"
-#~ msgid "Apply"
-#~ msgstr "Zastosuj rolę"
-
-#, fuzzy
-#~| msgid "Email from %1$s: %2$s"
-#~ msgid "Apply for mails from %1$s"
-#~ msgstr "Wiadomość od: %1$s — %2$s"
-
-#~ msgid "Appointment has been copied"
-#~ msgid_plural "Appointments have been copied"
-#~ msgstr[0] "Spotkanie zostało skopiowane"
-#~ msgstr[1] "Spotkania zostały skopiowane"
-#~ msgstr[2] "Spotkania zostały skopiowane"
-
-#~ msgid "Appointment has been moved"
-#~ msgid_plural "Appointments have been moved"
-#~ msgstr[0] "Spotkanie zostało przeniesione"
-#~ msgstr[1] "Spotkania zostały przeniesione"
-#~ msgstr[2] "Spotkania zostały przeniesione"
-
-#~ msgid ""
-#~ "Appointment invitation. %1$s %2$s %3$s %4$s %5$s. Press [enter] to open"
-#~ msgstr ""
-#~ "Zaproszenie na spotkanie. %1$s %2$s %3$s %4$s %5$s. Aby otworzyć, "
-#~ "naciśnij klawisz [Enter]."
-
-#~ msgid "Appointment reminder. %1$s %2$s %3$s %4$s. Press [enter] to open"
-#~ msgstr ""
-#~ "Przypomnienie o spotkaniu. %1$s %2$s %3$s %4$s. Aby otworzyć, naciśnij "
-#~ "klawisz [Enter]."
+#: apps/plugins/portal/oxdriveclients/register.js module:plugins/portal
+msgid "Download %s"
+msgstr "Pobierz %s"
+
+#: apps/plugins/portal/oxdriveclients/register.js module:plugins/portal
+msgid "Download %s via the OX Updater"
+msgstr "Pobierz %s za pomocą programu OX Updater"
+
+#: apps/plugins/portal/oxdriveclients/register.js module:plugins/portal
+msgid "Get %s"
+msgstr "Pobierz %s"
+
+#: apps/plugins/portal/oxdriveclients/register.js module:plugins/portal
+msgid "Download %s for %s now"
+msgstr "Pobierz już teraz %s dla systemu %s"
+
+#: apps/plugins/portal/oxdriveclients/register.js module:plugins/portal
+msgid ""
+"The %s client lets you store and share your photos, files, documents and "
+"videos, "
+"anytime, anywhere. Access any file you save to %s from all your computers, "
+"iPhone, iPad or from within %s itself."
+msgstr ""
+"Klient %s pozwala na zapisywanie i udostępnianie zdjęć, plików, dokumentów i "
+"filmów z dowolnego miejsca i o dowolnej porze. Pliki zapisane w %s można "
+"otwierać za pomocą komputera, iPhone'a, iPada lub oprogramowania %s."
+
+#: apps/plugins/portal/oxdriveclients/register.js module:plugins/portal
+msgid "%s is also available for other platforms:"
+msgstr "Klient %s jest także dostępny na inne platformy:"
+
+#: apps/plugins/portal/quota/register.js module:plugins/portal
+msgid "Mail count quota"
+msgstr "Ograniczenie liczby wiadomości e-mail"
+
+#: apps/plugins/portal/quota/register.js module:plugins/portal
+msgid "Quota"
+msgstr "Ograniczenie miejsca"
+
+#: apps/plugins/portal/recentfiles/register.js module:plugins/portal
+msgid "Recently changed files"
+msgstr "Ostatnio zmienione pliki"
+
+#: apps/plugins/portal/recentfiles/register.js module:plugins/portal
+msgid "My latest files"
+msgstr "Moje najnowsze pliki"
+
+#: apps/plugins/portal/recentfiles/register.js module:plugins/portal
+msgid "No files have been changed recently"
+msgstr "Żadne pliki nie zostały niedawno zmienione"
+
+#: apps/plugins/portal/recentfiles/register.js module:plugins/portal
+msgid "1 file has been changed recently"
+msgstr "Liczba ostatnio zmienionych plików: 1"
+
+#: apps/plugins/portal/recentfiles/register.js module:plugins/portal
+msgid "%1$d files has been changed recently"
+msgstr "Liczba ostatnio zmienionych plików: %1$d"
+
+#: apps/plugins/portal/reddit/register.js module:io.ox/portal
+msgid "No title."
+msgstr "Brak tytułu."
+
+#: apps/plugins/portal/reddit/register.js module:io.ox/portal
+msgid "Comments"
+msgstr "Komentarze"
+
+#: apps/plugins/portal/rss/register.js module:io.ox/portal
+msgid "RSS Feed"
+msgstr "Kanał RSS"
+
+#: apps/plugins/portal/rss/register.js module:io.ox/portal
+msgid "Press [enter] to jump to the rss stream."
+msgstr "Naciśnij klawisz [Enter], aby przejść do wiadomości RSS."
+
+#: apps/plugins/portal/rss/register.js module:io.ox/portal
+msgid "No RSS feeds found."
+msgstr "Nie znaleziono kanałów RSS."
+
+#: apps/plugins/portal/rss/register.js module:io.ox/portal
+msgid "RSS Feeds"
+msgstr "Kanały RSS"
+
+#: apps/plugins/portal/rss/register.js module:io.ox/portal
+msgid "Please enter a feed URL."
+msgstr "Podaj adres URL kanału."
+
+#: apps/plugins/portal/tasks/register.js module:plugins/portal
+msgid "You don't have any tasks that are either due soon or overdue."
+msgstr "Nie masz żadnych zadań ze zbliżającym się lub przekroczonym terminem."
+
+#. Due on date
+#: apps/plugins/portal/tasks/register.js module:plugins/portal
+msgid "Due on %1$s"
+msgstr "Termin: %1$s"
+
+#: apps/plugins/portal/tumblr/register.js module:io.ox/portal
+msgid "Press [enter] to jump to the tumblr feed."
+msgstr "Naciśnij klawisz [Enter], aby przejść do wiadomości z serwisu Tumblr"
+
+#: apps/plugins/portal/tumblr/register.js module:io.ox/portal
+msgid "Read article on tumblr.com"
+msgstr "Przeczytaj artykuł w serwisie tumblr.com"
+
+#: apps/plugins/portal/tumblr/register.js module:io.ox/portal
+msgid "Open external link"
+msgstr "Otwórz łącze zewnętrzne"
+
+#: apps/plugins/portal/tumblr/register.js module:io.ox/portal
+msgid "Edit Tumblr feed"
+msgstr "Edytuj kanał Tumblr"
+
+#: apps/plugins/portal/tumblr/register.js module:io.ox/portal
+msgid "Feed URL"
+msgstr "Adres URL kanału"
+
+#: apps/plugins/portal/tumblr/register.js module:io.ox/portal
+msgid "Please enter an blog url."
+msgstr "Podaj adres URL blogu."
+
+#: apps/plugins/portal/tumblr/register.js module:io.ox/portal
+msgid "Please enter a description."
+msgstr "Podaj opis."
+
+#: apps/plugins/portal/tumblr/register.js module:io.ox/portal
+msgid "Unknown error while checking tumblr-blog."
+msgstr "W trakcie sprawdzania blogu w serwisie Tumblr wystąpił nieznany błąd."
+
+#: apps/plugins/portal/tumblr/register.js module:io.ox/portal
+msgid "Tumblr"
+msgstr "Serwis Tumblr"
+
+#: apps/plugins/portal/twitter/register.js module:plugins/portal
+msgid ""
+"This widget is currently offline because the twitter rate limit exceeded."
+msgstr ""
+"Ten widget jest obecnie offline, ponieważ przekroczono limit użycia Twittera."
+
+#: apps/plugins/portal/twitter/register.js module:plugins/portal
+#: apps/plugins/portal/twitter/util.js
+msgid "An internal error occurred"
+msgstr "Wystąpił wewnętrzny błąd"
+
+#: apps/plugins/portal/twitter/register.js module:plugins/portal
+msgid "Could not load new Tweets."
+msgstr "Nie udało się wczytać nowych tweetów."
+
+#: apps/plugins/portal/twitter/register.js module:plugins/portal
+msgid "No Tweets yet."
+msgstr "Nie ma jeszcze żadnych tweetów."
+
+#: apps/plugins/portal/twitter/register.js module:plugins/portal
+msgid "Twitter reported the following errors:"
+msgstr "Serwis Twitter zgłosił następujące błędy:"
+
+#: apps/plugins/portal/twitter/register.js module:plugins/portal
+msgid "Click to retry later."
+msgstr "Kliknij, aby spróbować ponownie później."
+
+#: apps/plugins/portal/twitter/register.js module:plugins/portal
+msgid "Click to retry"
+msgstr "Kliknij, aby spróbować ponownie"
+
+#: apps/plugins/portal/twitter/register.js module:plugins/portal
+msgid "Twitter"
+msgstr "Twitter"
+
+#: apps/plugins/portal/twitter/register.js module:plugins/portal
+msgid "Press [enter] to jump to the twitter feed."
+msgstr "Naciśnij klawisz [Enter], aby przejść do wiadomości z serwisu Twitter."
+
+#: apps/plugins/portal/twitter/util.js module:plugins/portal
+msgid "Favorited"
+msgstr "Ulubione"
+
+#: apps/plugins/portal/twitter/util.js module:plugins/portal
+msgid "Favorite"
+msgstr "Ulubiony"
+
+#: apps/plugins/portal/twitter/util.js module:plugins/portal
+msgid "Retweet this to your followers?"
+msgstr "Retweetować to dla Twoich obserwujących?"
+
+#: apps/plugins/portal/twitter/util.js module:plugins/portal
+msgid "Retweet"
+msgstr "Retweet"
+
+#: apps/plugins/portal/twitter/util.js module:plugins/portal
+msgid "Retweeted"
+msgstr "Retweetowane"
+
+#: apps/plugins/portal/twitter/util.js module:plugins/portal
+msgid "Retweeted by %s"
+msgstr "Retweetowane przez: %s"
+
+#. twitter: Follow this person
+#: apps/plugins/portal/twitter/util.js module:plugins/portal
+msgid "Follow"
+msgstr "Śledź"
+
+#. twitter: Stop following this person
+#: apps/plugins/portal/twitter/util.js module:plugins/portal
+msgid "Unfollow"
+msgstr "Przestań obserwować"
+
+#. twitter: already following this person
+#: apps/plugins/portal/twitter/util.js module:plugins/portal
+msgid "Following"
+msgstr "Obserwowane"
+
+#: apps/plugins/portal/twitter/util.js module:plugins/portal
+msgid "Are you sure you want to delete this Tweet?"
+msgstr "Czy na pewno chcesz usunąć ten tweet?"
+
+#: apps/plugins/portal/upsell/register.js module:plugins/portal
+msgid "Upgrade your account"
+msgstr "Rozbuduj konto"
+
+#: apps/plugins/portal/userSettings/register.js module:io.ox/core
+msgid "Password strength: Too short"
+msgstr "Siła hasła: zbyt krótkie"
+
+#: apps/plugins/portal/userSettings/register.js module:io.ox/core
+msgid "Password strength: Wrong length"
+msgstr "Siła hasła: niewłaściwa długość"
+
+#: apps/plugins/portal/userSettings/register.js module:io.ox/core
+msgid "Password strength: Very weak"
+msgstr "Siła hasła: bardzo niska"
+
+#: apps/plugins/portal/userSettings/register.js module:io.ox/core
+msgid "Password strength: Weak"
+msgstr "Siła hasła: niska"
+
+#: apps/plugins/portal/userSettings/register.js module:io.ox/core
+msgid "Password strength: Good"
+msgstr "Siła hasła: dobra"
+
+#: apps/plugins/portal/userSettings/register.js module:io.ox/core
+msgid "Password strength: Strong"
+msgstr "Siła hasła: wysoka"
+
+#: apps/plugins/portal/userSettings/register.js module:io.ox/core
+msgid "Password strength: Very strong"
+msgstr "Siła hasła: bardzo wysoka"
+
+#: apps/plugins/portal/userSettings/register.js module:io.ox/core
+msgid "Password strength: Legendary!"
+msgstr "Siła hasła: rewelacja!"
+
+#. %1$s are some example characters
+#: apps/plugins/portal/userSettings/register.js module:io.ox/core
+#, c-format
+msgid ""
+"Your password is more secure if it also contains capital letters, numbers, "
+"and "
+"special characters like %1$s"
+msgstr ""
+"Twoje hasło jest bezpieczniejsze, jeśli zawiera również duże litery, cyfry i "
+"znaki specjalne jak %1$s"
+
+#. %1$s is the minimum password length
+#. %2$s is the maximum password length
+#: apps/plugins/portal/userSettings/register.js module:io.ox/core
+#, c-format
+msgid "Password length must be between %1$d and %2$d characters."
+msgstr "Długość hasła musi wynosić od %1$d do %2$d znaków."
+
+#. %1$s is the minimum password length
+#: apps/plugins/portal/userSettings/register.js module:io.ox/core
+#, c-format
+msgid "Minimum password length is %1$d."
+msgstr "Minimalna długość hasła: %1$d."
+
+#: apps/plugins/portal/userSettings/register.js module:io.ox/core
+msgid "Your current password"
+msgstr "Bieżące hasło"
+
+#: apps/plugins/portal/userSettings/register.js module:io.ox/core
+msgid "New password"
+msgstr "Nowe hasło"
+
+#: apps/plugins/portal/userSettings/register.js module:io.ox/core
+msgid "Repeat new password"
+msgstr "Ponownie wpisz nowe hasło"
+
+#: apps/plugins/portal/userSettings/register.js module:io.ox/core
+msgid ""
+"If you change the password, you will be signed out. Please ensure that "
+"everything is closed and saved."
+msgstr ""
+"Jeśli zmienisz hasło, nastąpi wylogowanie. Koniecznie zamknij programy i "
+"zapisz "
+"dane."
+
+#: apps/plugins/portal/userSettings/register.js module:io.ox/core
+msgid "Change password and sign out"
+msgstr "Zmień hasło i wyloguj"
+
+#: apps/plugins/portal/userSettings/register.js module:io.ox/core
+msgid "Your new password may not be empty."
+msgstr "Nowe hasło nie może być puste."
+
+#: apps/plugins/portal/userSettings/register.js module:io.ox/core
+msgid "The two newly entered passwords do not match."
+msgstr "Dwa nowowprowadzone hasła nie pasują do siebie."
+
+#: apps/plugins/portal/userSettings/register.js module:io.ox/core
+msgid "User data"
+msgstr "Dane użytkownika"
+
+#: apps/plugins/portal/userSettings/register.js module:io.ox/core
+msgid "My password"
+msgstr "Moje hasło"
+
+#: apps/plugins/portal/xing/actions.js module:plugins/portal
+msgid "There was a problem with XING, the error message was: \"%s\""
+msgstr "Wystąpił problem z serwisem XING. Komunikat o błędzie: \"%s\""
+
+#: apps/plugins/portal/xing/actions.js module:plugins/portal
+msgid "Comment has been successfully posted on XING"
+msgstr "Komentarz został opublikowany w serwisie XING"
+
+#: apps/plugins/portal/xing/actions.js module:plugins/portal
+msgid "Submit comment"
+msgstr "Prześlij komentarz"
+
+#: apps/plugins/portal/xing/actions.js module:plugins/portal
+msgid "The activity has been deleted successfully"
+msgstr "Aktywność została usunięta"
+
+#: apps/plugins/portal/xing/actions.js module:plugins/portal
+msgid "The comment has been deleted successfully"
+msgstr "Komentarz został usunięty"
+
+#: apps/plugins/portal/xing/actions.js module:plugins/portal
+msgid "There was a problem with XING. The error message was: \"%s\""
+msgstr "Wystąpił problem z serwisem XING. Komunikat o błędzie: \"%s\""
+
+#. As on Facebook, XING allows a stop pointing out they liked a comment. An 'undo' for the like action, if you will.
+#: apps/plugins/portal/xing/actions.js module:plugins/portal
+msgid "Un-liked comment"
+msgstr "Znielubiony komentarz"
+
+#. As on Facebook, XING allows a user to point out that they like a comment
+#: apps/plugins/portal/xing/actions.js module:plugins/portal
+msgid "Liked comment"
+msgstr "Polubiony komentarz"
+
+#: apps/plugins/portal/xing/actions.js module:plugins/portal
+msgid "Un-like"
+msgstr "Znielub"
+
+#: apps/plugins/portal/xing/actions.js module:plugins/portal
+msgid "Like"
+msgstr "Polub"
+
+#: apps/plugins/portal/xing/actions.js module:plugins/portal
+msgid "Shared activity"
+msgstr "Udostępniona aktywność"
+
+#: apps/plugins/portal/xing/activities.js module:plugins/portal
+msgid "%1$s recommends this link:"
+msgstr "%1$s poleca to łącze:"
+
+#: apps/plugins/portal/xing/activities.js module:plugins/portal
+msgid "%1$s posted a link:"
+msgstr "Użytkownik %1$s opublikował łącze:"
+
+#. We do not know the gender of the user and therefore, it is impossible to write e.g. '%1$s changed her status'.
+#. But you could use '%1$s changes his/her status' depending on the language.
+#. %1$s the name of the user which changed his/her status
+#: apps/plugins/portal/xing/activities.js module:plugins/portal
+msgid "%1$s changed the status:"
+msgstr "Użytkownik %1$s zmienił status:"
+
+#: apps/plugins/portal/xing/activities.js module:plugins/portal
+msgid "%1$s has a new contact:"
+msgstr "%1$s ma nowy kontakt:"
+
+#: apps/plugins/portal/xing/activities.js module:plugins/portal
+msgid "%1$s has new contacts:"
+msgstr "%1$s ma nowe kontakty:"
+
+#: apps/plugins/portal/xing/activities.js module:plugins/portal
+msgid "%1$s posted a new activity:"
+msgstr "Użytkownik %1$s opublikował nową aktywność:"
+
+#. We do not know the gender of the user and therefore, it is impossible to write e.g. '%1$s changed her profile:'.
+#. But you could use '%1$s changes his/her profile:' depending on the language.
+#. %1$s the name of the user which changed his/her profile
+#: apps/plugins/portal/xing/activities.js module:plugins/portal
+msgid "%1$s updated the profile:"
+msgstr "Użytkownik %1$s zaktualizował profil:"
+
+#: apps/plugins/portal/xing/activities.js module:plugins/portal
+msgid "%1$s updated their profile:"
+msgstr "Użytkownik %1$s zaktualizował swój profil"
+
+#: apps/plugins/portal/xing/register.js module:plugins/portal
+msgid "Successfully reauthorized your %s account"
+msgstr "Konto %s zostało ponownie autoryzowane"
+
+#: apps/plugins/portal/xing/register.js module:plugins/portal
+#: apps/plugins/xing/main.js
+msgid "There was a problem with %s. The error message was: \"%s\""
+msgstr "Wystąpił problem z: %s. Komunikat o błędzie: \"%s\""
+
+#: apps/plugins/portal/xing/register.js module:plugins/portal
+msgid ""
+"Please select which of the following data we may use to create your %s "
+"account:"
+msgstr "Wybierz dane, których możemy użyć do utworzenia Twojego konta %s:"
+
+#: apps/plugins/portal/xing/register.js module:plugins/portal
+msgid "Mail address"
+msgstr "Adres pocztowy"
+
+#: apps/plugins/portal/xing/register.js module:plugins/portal
+msgid ""
+"Please check your inbox for a confirmation email.\n"
+"\n"
+"Follow the instructions in the email and then return to the widget to "
+"complete "
+"account setup."
+msgstr ""
+"Wysłaliśmy do Ciebie wiadomość e-mail z potwierdzeniem.\n"
+"\n"
+"Postępuj zgodnie z napisanymi instrukcjami. Aby zakończyć konfigurację konta, "
+"wróć do tego widgetu."
+
+#: apps/plugins/portal/xing/register.js module:plugins/portal
+msgid "Post a status update"
+msgstr "Opublikuj aktualizację statusu"
+
+#: apps/plugins/portal/xing/register.js module:plugins/portal
+msgid ""
+"Your status update could not be posted on %s. The error message was: \"%s\""
+msgstr ""
+"Nie udało się opublikować aktualizacji statusu na: %s. Komunikat o błędzie: "
+"\"%s"
+"\""
+
+#: apps/plugins/portal/xing/register.js module:plugins/portal
+msgid "Your status update has been successfully posted on %s"
+msgstr "Aktualizacja statusu została opublikowana na: %s"
+
+#: apps/plugins/portal/xing/register.js module:plugins/portal
+msgid "There is no recent activity in your Xing network."
+msgstr "Brak nowych działań w sieci Xing."
+
+#: apps/plugins/portal/xing/register.js module:plugins/portal
+msgid ""
+"Get news from your XING network delivered to you. Stay in touch and find out "
+"about new business opportunities."
+msgstr ""
+"Otrzymuj wiadomości z sieci XING. Bądź w kontakcie i dowiaduj się o nowych "
+"możliwościach biznesowych."
+
+#. %1$s is social media name, e.g. Facebook
+#: apps/plugins/portal/xing/register.js module:plugins/portal
+msgid "Create new %1$s account"
+msgstr "Utwórz nowe konto %1$s"
+
+#: apps/plugins/portal/xing/register.js module:plugins/portal
+msgid "Click here to reconnect to your xing account to see activities."
+msgstr ""
+"Kliknij tutaj, aby połączyć się ponownie z kontem w serwisie Xing i "
+"wyświetlić "
+"działania."
+
+#: apps/plugins/portal/xing/register.js module:plugins/portal
+msgid "Your %s newsfeed"
+msgstr "Twój kanał informacyjny %s"
+
+#: apps/plugins/wizards/mandatory/main.js module:io.ox/wizards/firstStart
+msgid "Welcome to %s"
+msgstr "%s — zapraszamy!"
+
+#: apps/plugins/wizards/mandatory/main.js module:io.ox/wizards/firstStart
+msgid ""
+"Before you can continue using the product, you have to enter some basic "
+"information. It will take less than a minute."
+msgstr ""
+"Przed dalszym używaniem tego produktu należy wprowadzić pewne podstawowe "
+"informacje. Nie zajmie to więcej niż minuty."
+
+#: apps/plugins/wizards/mandatory/main.js module:io.ox/wizards/firstStart
+msgid "Back to sign in"
+msgstr "Powrót do logowania"
+
+#: apps/plugins/wizards/mandatory/main.js module:io.ox/wizards/firstStart
+msgid "Your timezone"
+msgstr "Twoja strefa czasowa"
+
+#: apps/plugins/xing/main.js module:plugins/portal
+msgid "Invitation sent"
+msgstr "Wysłano zaproszenie"
+
+#: apps/plugins/xing/main.js module:plugins/portal
+msgid "Contact request sent"
+msgstr "Wysłano żądanie kontaktu"
+
+#: apps/plugins/xing/main.js module:plugins/portal
+msgid "Invite to %s"
+msgstr "Zaproś na %s"
+
+#: apps/plugins/xing/main.js module:plugins/portal
+msgid "Add on %s"
+msgstr "Dodaj w serwisie %s"
+
+#~ msgid "Resource name"
+#~ msgstr "Nazwa zasobu"
+
+#~ msgid "Please select a time for the appointment"
+#~ msgstr "Wybierz godzinę spotkania"
 
 #~ msgid "Appointment scheduling"
 #~ msgstr "Planowanie spotkania"
 
-#~ msgid "Are you sure?"
-#~ msgstr "Na pewno chcesz to zrobić?"
-
-#, fuzzy
-#~| msgid "Attention"
-#~ msgid "Argentina"
-#~ msgstr "Uwaga"
-
-#~ msgid "Ask for return receipt"
-#~ msgstr "Poproś o potwierdzenie zwrotne"
-
-#~ msgid ""
-#~ "At the top of the display area the path to the selected folder is shown. "
-#~ "Click on the path to switch to another folder."
-#~ msgstr ""
-#~ "Na górze obszaru wyświetlania widoczna jest ścieżka do wybranego folderu. "
-#~ "Aby otworzyć inny folder, kliknij tę ścieżkę."
-
-#~ msgid "Attach my vCard"
-#~ msgstr "Dołącz wizytówkę vCard"
-
-#~ msgctxt "plural"
-#~ msgid "Attachment"
-#~ msgid_plural "Attachments"
-#~ msgstr[0] "Załącznik"
-#~ msgstr[1] "Załączniki"
-#~ msgstr[2] "Załączniki"
-
-#~ msgid "Attachments (%1$s)"
-#~ msgstr "Załączniki (%1$s)"
-
-#~ msgid "Attachments will be saved"
-#~ msgstr "Załączniki zostaną zapisane"
-
-#~ msgid "Attachments   "
-#~ msgstr "Załączniki   "
-
-#~ msgid "Auto Logout"
-#~ msgstr "Wyloguj automatycznie"
-
-#~ msgid "Auto-save email drafts?"
-#~ msgstr "Zapisywać automatycznie wersje robocze wiadomości?"
-
-#~ msgid ""
-#~ "Automatically collect contacts in the folder \"Collected addresses\" "
-#~ "while reading?"
-#~ msgstr ""
-#~ "Czy gromadzić automatycznie kontakty w folderze \"Zgromadzone adresy\" "
-#~ "podczas czytania wiadomości?"
-
-#~ msgid ""
-#~ "Automatically collect contacts in the folder \"Collected addresses\" "
-#~ "while sending?"
-#~ msgstr ""
-#~ "Czy gromadzić automatycznie kontakty w folderze \"Zgromadzone adresy\" "
-#~ "podczas wysyłania wiadomości?"
-
-#~ msgid "Automatically wrap plain text after character:"
-#~ msgstr "Automatycznie zawijaj tekst zwykły po znaku:"
-
-#, fuzzy
-#~| msgid "Back to sign in"
-#~ msgid "Back to devices"
-#~ msgstr "Powrót do logowania"
-
-#, fuzzy
-#~| msgid "Back to sign in"
-#~ msgid "Back to modules"
-#~ msgstr "Powrót do logowania"
-
-#, fuzzy
-#~| msgid "your platform"
-#~ msgid "Back to platforms"
-#~ msgstr "Twoja platforma"
-
-#~ msgid "Bcc"
-#~ msgstr "UDW"
-
-#~ msgid ""
-#~ "Below the recipient you will find further functions, e.g. for sending "
-#~ "copies to other recipients or for adding attachments."
-#~ msgstr ""
-#~ "Poniżej wpisanego odbiorcy znajdują się dalsze funkcje pozwalające na "
-#~ "wysłanie kopii wiadomości do innych odbiorców lub dodanie załączników."
-
-#~ msgid "Blind copy (BCC) to"
-#~ msgstr "Kopia ukryta (BCC) do"
-
-#~ msgid "Block pre-loading of externally linked images"
-#~ msgstr "Zablokuj wczytywanie połączonych obrazów zewnętrznych"
-
-#~ msgid "CW"
-#~ msgstr "TK"
-
-#~ msgid "Change View"
-#~ msgstr "Zmień widok"
-
-#~ msgid "Change folder"
-#~ msgstr "Zmień folder"
-
-#~ msgid "Change state"
-#~ msgstr "Zmień stan"
-
-#~ msgid "Change subscription"
-#~ msgstr "Zmień subskrypcję"
-
-#, fuzzy
-#~| msgid "Children"
-#~ msgid "Chile"
-#~ msgstr "Dzieci"
-
-#~ msgid "Cleaning up... This may take a few seconds."
-#~ msgstr "Czyszczenie... Może to zająć kilka sekund."
-
 #~ msgid "Click for whole day appointment"
 #~ msgstr "Kliknij, aby zaplanować spotkanie całodniowe"
 
-#~ msgid "Click here for free trial."
-#~ msgstr "Kliknij tutaj, aby zamówić pełną wersję."
-
-#~ msgid "Click here to add your account"
-#~ msgstr "Kliknij tutaj, aby dodać własne konto"
-
 #~ msgid ""
-#~ "Click on a letter on the left side of the navigation bar in order to "
-#~ "display the corresponding contacts from the selected address book."
+#~ "This folder is shared with others. It won't be available for the invited "
+#~ "guests any more."
 #~ msgstr ""
-#~ "Aby wyświetlić odpowiednie kontakty z książki adresowej, po lewej stronie "
-#~ "paska nawigacyjnego kliknij wybraną literę."
-
-#~ msgid "Close document"
-#~ msgstr "Zamknij dokument"
-
-#~ msgid "Close search"
-#~ msgstr "Zamknij wyszukiwanie"
-
-#~ msgid "Close this reminder"
-#~ msgstr "Zamknij przypomnienie"
-
-#~ msgid "Closing a tile"
-#~ msgstr "Zamykanie kafelka"
-
-#, fuzzy
-#~| msgid "Color"
-#~ msgid "Colombia"
-#~ msgstr "Kolor"
-
-#~ msgid "Common Facets"
-#~ msgstr "Wspólne aspekty"
-
-#, fuzzy
-#~| msgid "Tomorrow"
-#~ msgid "Comoros"
-#~ msgstr "Jutro"
-
-#~ msgid "Compact view"
-#~ msgstr "Widok kompaktowy"
-
-#~ msgid "Composing a new E-Mail"
-#~ msgstr "Wysyłanie nowej wiadomości e-mail"
-
-#~ msgid "Confirm"
-#~ msgstr "Potwierdź"
-
-#~ msgid "Confirmation status"
-#~ msgstr "Status potwierdzenia"
-
-#, fuzzy
-#~ msgid "Continue Presentation"
-#~ msgstr "Zaproszenia do zadań"
-
-#~ msgid "Copy (CC) to"
-#~ msgstr "Kopia (CC) do"
-
-#~ msgid "Copy to"
-#~ msgstr "Kopia do"
-
-#~ msgid "Could not load all participants for this task."
-#~ msgstr "Nie można wczytać wszystkich uczestników tego zadania."
-
-#~ msgid "Could not save auto forward"
-#~ msgstr "Nie można zapisać automatycznego przesyłania dalej"
-
-#~ msgid "Could not save vacation notice"
-#~ msgstr "Nie można zapisać zawiadomienia o urlopie"
-
-#~ msgid "Couldn't load all contact images."
-#~ msgstr "Nie można wczytać wszystkich obrazów kontaktów."
-
-#~ msgid "Couldn't load file data."
-#~ msgstr "Nie można wczytać danych pliku."
-
-#~ msgid "Couldn't load folders."
-#~ msgstr "Nie można wczytać folderów."
-
-#~ msgid "Couldn't load subfolders."
-#~ msgstr "Nie można wczytać podfolderów."
-
-#~ msgid "Couldn't load that email."
-#~ msgstr "Nie można wczytać tej wiadomości."
-
-#~ msgid "Create a %s account using the data stored here"
-#~ msgstr "Utwórz konto %s przy użyciu danych przechowywanych w tym miejscu"
-
-#~ msgid "Create new task"
-#~ msgstr "Utwórz nowe zadanie"
+#~ "Ten folder jest udostępniony innym osobom. Nie będzie dłużej dostępny dla "
+#~ "zaproszonych gości."
 
 #~ msgid ""
-#~ "Created private folder '%1$s' in %2$s and subscribed successfully to "
-#~ "shared folder"
-#~ msgstr ""
-#~ "Utworzono prywatny folder '%1$s' w %2$s i zasubskrybowano go pomyślnie do "
-#~ "folderu udostępnionego"
-
-#~ msgid "Creating a new appointment"
-#~ msgstr "Tworzenie nowego spotkania"
-
-#~ msgid "Creating a new contact"
-#~ msgstr "Tworzenie nowego kontaktu"
-
-#~ msgid "Creating a new task"
-#~ msgstr "Tworzenie nowego zadania"
-
-#~ msgid "Creating a note"
-#~ msgstr "Tworzenie notatki"
-
-#~ msgid "Creating new items"
-#~ msgstr "Tworzenie nowych pozycji"
-
-#~ msgid "Creating recurring appointments"
-#~ msgstr "Tworzenie spotkań cyklicznych"
-
-#~ msgid "Creating recurring tasks"
-#~ msgstr "Tworzenie zadań cyklicznych"
-
-#~ msgid "Creating the appointment"
-#~ msgstr "Tworzenie spotkania"
-
-#~ msgid "Creating the task"
-#~ msgstr "Tworzenie zadania"
-
-#~ msgid "Customizing"
-#~ msgstr "Dostosowywanie"
-
-#~ msgid ""
-#~ "Data synchronization with your local (Windows) machine. Drive Client lets "
-#~ "you configure the folders to be synchronized."
-#~ msgstr ""
-#~ "Synchronizacja danych z Twoim lokalnym komputerem (Windows). Klient "
-#~ "aplikacji Drive umożliwia skonfigurowanie folderów, które mają być "
-#~ "synchronizowane."
-
-#~ msgid "Day View"
-#~ msgstr "Widok dnia"
-
-#~ msgid "Default sender address:"
-#~ msgstr "Domyślny adres nadawcy:"
-
-#~ msgid "Default view"
-#~ msgstr "Widok domyślny"
-
-#, fuzzy
-#~| msgctxt "folder"
-#~| msgid "Deleted messages"
-#~ msgid "Delete all %1$d messages"
-#~ msgstr "Wiadomości usunięte"
-
-#~ msgid "Delete all accounts"
-#~ msgstr "Usuń wszystkie konta"
-
-#~ msgid "Delete all messages in this folder"
-#~ msgstr "Usuń wszystkie wiadomości z tego folderu"
-
-#~ msgid "Delete the draft after sending."
-#~ msgstr "Usuń wersję roboczą po wysłaniu."
-
-#, fuzzy
-#~| msgid "Return Receipt"
-#~ msgid "Delivery Receipt"
-#~ msgstr "Potwierdzenie zwrotne"
-
-#~ msgid ""
-#~ "Detailed guides for all modules are located in the help section of the "
-#~ "settings."
-#~ msgstr ""
-#~ "Szczegółowe wskazówki dotyczące wszystkich modułów znajdują się w pomocy "
-#~ "do ustawień."
-
-#~ msgid "Disabled"
-#~ msgstr "Wyłączone"
-
-#~ msgid "Display area"
-#~ msgstr "Obszar wyświetlania"
-
-#~ msgid "Displaying information"
-#~ msgstr "Wyświetlanie informacji"
-
-#~ msgid "Displaying the help or the settings"
-#~ msgstr "Wyświetlanie pomocy lub ustawień"
-
-#, fuzzy
-#~| msgid "About"
-#~ msgid "Djibouti"
-#~ msgstr "O programie"
-
-#~ msgid "Do you already have a %s account?"
-#~ msgstr "Czy masz już konto %s?"
-
-#~ msgctxt "One file only"
-#~ msgid "Do you really want to delete this file?"
-#~ msgstr "Czy na pewno chcesz usunąć ten plik?"
-
-#~ msgid "Do you really want to discard this mail?"
-#~ msgstr "Czy na pewno chcesz porzucić tę wiadomość?"
-
-#~ msgid "Do you want to create a %s account?"
-#~ msgstr "Czy chcesz utworzyć konto %s?"
-
-#~ msgid "Do you want to keep the draft after sending this mail?"
-#~ msgstr "Czy chcesz zachować wersję roboczą po wysłaniu tej wiadomości?"
-
-#~ msgid "Double click to rename"
-#~ msgstr "Kliknij dwa razy, aby zmienić nazwę"
-
-#~ msgid "Drag and drop"
-#~ msgstr "Przeciąganie i upuszczanie"
-
-#~ msgid "Drive Client"
-#~ msgstr "Klient aplikacji Drive"
-
-#~ msgid "Drop here to upload a <b class='dndignore'>new attachment</b>"
-#~ msgstr "Upuść tutaj, aby przesłać <b class='dndignore'>nowy załącznik</b>"
-
-#~ msgid "Drop the file anywhere to add attachment"
-#~ msgstr "Aby dodać załącznik, upuść plik w dowolnym miejscu"
-
-#~ msgctxt "help"
-#~ msgid "E-Mail Settings"
-#~ msgstr "Ustawienia poczty e-mail"
-
-#, fuzzy
-#~| msgid "E-Mail"
-#~ msgid "EMail"
-#~ msgstr "E-mail"
-
-#~ msgid "Each %s Day"
-#~ msgstr "Każdego %s dnia"
-
-#~ msgid "Each %s weeks on %s"
-#~ msgstr "Co %s tyg. w %s"
-
-#~ msgid "Each %s. %s"
-#~ msgstr "Zawsze w %s %s"
-
-#, fuzzy
-#~| msgid "Last month"
-#~ msgid "East Timor"
-#~ msgstr "Ostatni miesiąc"
-
-#~ msgid ""
-#~ "Edit a setting on the right side. In most of the cases, the changes are "
-#~ "activated immediately."
-#~ msgstr ""
-#~ "Edycja ustawień po prawej stronie. W większości przypadków zmiany są "
-#~ "aktywowane bezpośrednio."
-
-#~ msgid "Edit document"
-#~ msgstr "Edytuj dokument "
-
-#~ msgid "Editing multiple E-Mails"
-#~ msgstr "Edycja wielu adresów e-mail"
-
-#~ msgid "Editing multiple contacts"
-#~ msgstr "Edycja wielu kontaktów jednocześnie"
-
-#~ msgid "Editing multiple tasks"
-#~ msgstr "Edycja wielu zadań jednocześnie"
-
-#~ msgid "Email Address:"
-#~ msgstr "Adres e-mail:"
-
-#~ msgid "Email notification for Accept/Declined"
-#~ msgstr "Powiadomienie e-mail o przyjęciu/odrzuceniu"
-
-#~ msgid "Email notification for New, Changed, Deleted?"
-#~ msgstr "Powiadomienie e-mail o nowym, zmienionym, usuniętym?"
-
-#~ msgid "Email notification for appointment creator?"
-#~ msgstr "Powiadomienie e-mail dla twórcy spotkania?"
-
-#~ msgid "Email notification for task"
-#~ msgstr "Powiadomienie e-mail dla zadania"
-
-#~ msgid "Email notification for task creator?"
-#~ msgstr "Powiadomienie e-mail dla twórcy zadania?"
-
-#~ msgid "Email notification for task participant?"
-#~ msgstr "Powiadomienie e-mail dla uczestnika zadania?"
-
-#~ msgid "Emptying folder... This may take a few seconds."
-#~ msgstr "Opróżnianie folderu... Może to zająć kilka sekund."
-
-#, fuzzy
-#~| msgid "Disable"
-#~ msgid "Enable / Disable"
-#~ msgstr "Wyłącz"
-
-#~ msgid "Enabled"
-#~ msgstr "Włączone"
-
-#~ msgid "Enabled for all mail folders"
-#~ msgstr "Włączono dla wszystkich folderów poczty"
-
-#~ msgid "Enabled for inbox only"
-#~ msgstr "Włączono tylko dla skrzynki odbiorczej"
-
-#, fuzzy
-#~ msgid "End Presentation"
-#~ msgstr "Zaproszenia do zadań"
-
-#~ msgid "Enter the E-Mail text below the subject."
-#~ msgstr "Wpisz treść wiadomości e-mail pod tematem."
-
-#~ msgid ""
-#~ "Enter the E-Mail text below the subject. If the text format was set to "
-#~ "HTMl in the options, you can format the E-Mail text. To do so select a "
-#~ "text part and then click an icon in the formatting bar."
-#~ msgstr ""
-#~ "Poniżej tematu wpisz treści wiadomości e-mail. Jeśli w opcjach wybrano "
-#~ "format HTML, możesz wprowadzić formatowanie tekstu. Aby to zrobić, "
-#~ "zaznacz część tekstu i kliknij ikonę na pasku formatowania."
-
-#~ msgid ""
-#~ "Enter the recipient's name on the top left side. As soon as you typed the "
-#~ "first letters, suggestions from the address books are displayed. To "
-#~ "accept a recipient suggestion, click on it."
-#~ msgstr ""
-#~ "Po lewej stronie wpisz nazwę odbiorcy. Wpisanie pierwszych liter "
-#~ "spowoduje wyświetlenie pasujących sugestii z książki adresowej. Aby "
-#~ "przyjąć sugerowanego odbiorcę, kliknij go."
-
-#~ msgid "Enter the subject on the right side of the recipient."
-#~ msgstr "Wpisz temat do pola po prawej stronie od odbiorcy."
-
-#~ msgid ""
-#~ "Enter the subject, the start and the end date of the appointment. Other "
-#~ "details are optional."
-#~ msgstr ""
-#~ "Wpisz temat spotkania oraz datę jego rozpoczęcia i zakończenia. Inne "
-#~ "szczegóły są opcjonalne."
-
-#~ msgid "Enter the subject, the start date, and a description."
-#~ msgstr "Wprowadź temat zadania, datę jego rozpoczęcia oraz opis."
-
-#~ msgid "Entering billing information"
-#~ msgstr "Wprowadzanie informacji rozliczeniowych"
-
-#~ msgid "Entering the E-Mail text"
-#~ msgstr "Wpisywanie treści wiadomości e-mail"
-
-#~ msgid "Entering the data"
-#~ msgstr "Wpisywanie danych"
-
-#~ msgid "Entering the recipient's name"
-#~ msgstr "Wprowadzanie nazwy odbiorcy"
-
-#~ msgid "Entering the subject"
-#~ msgstr "Wpisywanie tematu"
-
-#~ msgid "Entire thread"
-#~ msgstr "Cały wątek"
-
-#~ msgid "Envelope"
-#~ msgstr "Koperta"
-
-#~ msgid "Existing shares"
-#~ msgstr "Istniejące udostępnienia"
-
-#~ msgid "Exit Fullscreen"
-#~ msgstr "Zamknij tryb pełnoekranowy"
-
-#~ msgid "Extended view"
-#~ msgstr "Widok rozszerzony"
-
-#~ msgctxt "help"
-#~ msgid "External E-Mail Accounts"
-#~ msgstr "Zewnętrzne konta e-mail"
-
-#~ msgid "Facebook"
-#~ msgstr "Facebook"
-
-#~ msgid "Facebook reported an error:"
-#~ msgstr "Serwis Facebook zgłosił błąd:"
-
-#~ msgctxt "app"
-#~ msgid "Favorite timezone"
-#~ msgstr "Ulubiona strefa czasowa"
-
-#~ msgid "Fax (business)"
-#~ msgstr "Fax (służbowy)"
-
-#~ msgid "Fax (other)"
-#~ msgstr "Fax (inny)"
-
-#~ msgid "Fax (private)"
-#~ msgstr "Fax (prywatny)"
-
-#~ msgid "File names must not be empty"
-#~ msgstr "Nazwy plików nie mogą być puste"
-
-#~ msgid "File names must not contain slashes"
-#~ msgstr "Nazwy plików nie mogą zawierać ukośników"
-
-#~ msgid "Filename"
-#~ msgstr "Nazwa pliku"
-
-#~ msgid "Filename, double click to rename"
-#~ msgstr "Nazwa pliku, kliknij dwa razy, aby zmienić nazwę"
-
-#~ msgctxt "app"
-#~ msgid "Files"
-#~ msgstr "Pliki"
-
-#~ msgid "Files View"
-#~ msgstr "Widok plików"
-
-#~ msgid "Finish tour"
-#~ msgstr "Zakończ trasę"
-
-#, fuzzy
-#~| msgid "Fit to screen width"
-#~ msgid "Fit to screen height"
-#~ msgstr "Dopasuj do szerokości ekranu"
-
-#~ msgid "Folder names must not contain slashes"
-#~ msgstr "Nazwy folderów nie mogą zawierać ukośników"
-
-#~ msgid "Folder settings"
-#~ msgstr "Ustawienia folderu"
-
-#~ msgid "Folder tree"
-#~ msgstr "Drzewo folderów"
-
-#~ msgid ""
-#~ "For security reasons, all account passwords are encrypted with your "
-#~ "primary account password. If you change your primary password, your "
-#~ "external accounts might stop working. In this case, you can use your old "
-#~ "password to recover all account passwords:"
-#~ msgstr ""
-#~ "Ze względów bezpieczeństwa wszystkie hasła kont są szyfrowane przy użyciu "
-#~ "hasła konta głównego. W razie zmiany hasła głównego konta zewnętrzne mogą "
-#~ "przestać działać. Jeśli do tego dojdzie, można odzyskać wszystkie hasła "
-#~ "kont za pomocą starego hasła:"
-
-#~ msgid "Format emails as:"
-#~ msgstr "Formatuj wiadomości jako:"
-
-#~ msgid "Forward emails as:"
-#~ msgstr "Przesyłaj wiadomości dalej jako:"
-
-#, fuzzy
-#~| msgid "Freelancer"
-#~ msgid "France"
-#~ msgstr "Freelancer"
-
-#~ msgid "Friday"
-#~ msgstr "Piątek"
-
-#~ msgid "Fullscreen"
-#~ msgstr "Pełny ekran"
-
-#~ msgid "Further down you can add attachments to the appointment."
-#~ msgstr "Niżej można dodać załączniki do spotkania."
-
-#~ msgid "Further functions"
-#~ msgstr "Dalsze funkcje"
-
-#~ msgid "Further information"
-#~ msgstr "Dalsze informacje"
-
-#~ msgid "Get started here!"
-#~ msgstr "Zacznij tutaj!"
-
-#~ msgid "Go to page"
-#~ msgstr "Przejdź do strony"
-
-#~ msgid "Good evening"
-#~ msgstr "Dobry wieczór"
-
-#~ msgid "Good morning"
-#~ msgstr "Dzień dobry"
-
-#, fuzzy
-#~| msgid "Green"
-#~ msgid "Greece"
-#~ msgstr "Zielony"
-
-#, fuzzy
-#~| msgid "Green"
-#~ msgid "Greenland"
-#~ msgstr "Zielony"
-
-#~ msgid "Guidance"
-#~ msgstr "Wskazówki"
-
-#, fuzzy
-#~| msgid "Waiting"
-#~ msgid "Haiti"
-#~ msgstr "Oczekujące"
-
-#~ msgid "Halo view"
-#~ msgstr "Widok halo"
-
-#~ msgid "Hello"
-#~ msgstr "Witamy"
-
-#~ msgid "Here is what %s knows about %s:"
-#~ msgstr "Co %s wie o: %s:"
-
-#~ msgid "Hi!<br><br>%1$s shares a publication with you:<br>%2$s"
-#~ msgstr "Hej!<br><br>%1$s udostępnia Ci publikację:<br>%2$s"
-
-#~ msgid "Hide QR code"
-#~ msgstr "Ukryj kod QR"
-
-#~ msgid "Hide advanced filters"
-#~ msgstr "Ukryj filtry zaawansowane"
-
-#~ msgid "Hide all notifications for new mails."
-#~ msgstr "Ukryj wszystkie powiadomienia o nowych wiadomościach."
-
-#~ msgid "Hide comments"
-#~ msgstr "Ukryj komentarze"
-
-#~ msgid "Hide conflicts"
-#~ msgstr "Ukryj konflikty"
-
-#~ msgid "Hide side panel"
-#~ msgstr "Ukryj panel boczny"
-
-#~ msgid "How the settings are organized"
-#~ msgstr "Sposób uporządkowania ustawień"
-
-#~ msgid "IMAP folder subscription"
-#~ msgstr "Subskrypcja folderu IMAP"
-
-#~ msgid "IMAP login"
-#~ msgstr "Login IMAP"
-
-#~ msgid "IMAP port"
-#~ msgstr "Port IMAP"
-
-#~ msgid "IMAP secure"
-#~ msgstr "Zabezpieczenie IMAP"
-
-#~ msgid "IMAP server"
-#~ msgstr "Serwer IMAP"
-
-#~ msgid "Icon view"
-#~ msgstr "Widok ikon"
-
-#~ msgid ""
-#~ "If a folder contains images, you can display a slideshow. To do so click "
-#~ "on Slideshow on the upper right side."
-#~ msgstr ""
-#~ "Jeśli w folderze znajdują się obrazy, możesz wyświetlić je w postaci "
-#~ "pokazu slajdów. Aby to zrobić, kliknij widoczne w prawym górnym rogu "
-#~ "polecenie Pokaz slajdów."
-
-#~ msgid ""
-#~ "If you no longer want to display a tile, click the cross on the upper "
-#~ "right side."
-#~ msgstr "Jeśli chcesz ukryć kafelek, kliknij krzyżyk w prawym górnym rogu."
-
-#~ msgid "Import into"
-#~ msgstr "Importuj do"
-
-#~ msgid ""
-#~ "In case of new notifications, e.g. appointment invitations, the info area "
-#~ "is opened on the right side."
-#~ msgstr ""
-#~ "Po odebraniu nowych powiadomień, np. zaproszeń na spotkanie, po prawej "
-#~ "stronie pojawi się obszar informacyjny."
-
-#~ msgid ""
-#~ "In order to edit multiple E-Mails at once, enable the checkboxes on the "
-#~ "left side of the E-Mails. If the checkboxes are not displayed, click the "
-#~ "icon on the bottom left side."
-#~ msgstr ""
-#~ "Aby edytować kilka e-maili naraz, umożliwiają pola wyboru z lewej strony "
-#~ "z e-maili. Jeśli pola wyboru nie są wyświetlane, kliknij ikonę w lewym "
-#~ "dolnym rogu."
-
-#~ msgid ""
-#~ "In the Details section at the bottom right side you can enter billing "
-#~ "information."
-#~ msgstr ""
-#~ "W dostępnej na dole po prawej stronie sekcji Szczegóły można wprowadzić "
-#~ "informacje rozliczeniowe."
-
-#~ msgid ""
-#~ "In the Icons view you can see the files of the selected folder in the "
-#~ "display area."
-#~ msgstr ""
-#~ "W widoku Ikony pliki z wybranego folderu są widoczne w obszarze "
-#~ "wyświetlania."
-
-#~ msgid "Incoming Notification Mails"
-#~ msgstr "Przychodzące wiadomości z powiadomieniem"
-
-#, fuzzy
-#~| msgid "Undone"
-#~ msgid "Indonesia"
-#~ msgstr "Cofnij"
-
-#~ msgid "Info area"
-#~ msgstr "Obszar informacyjny"
-
-#~ msgid "Invalid data"
-#~ msgstr "Nieprawidłowe dane"
-
-#~ msgid "Inviting other participants"
-#~ msgstr "Zapraszanie innych uczestników"
-
-#~ msgid "Item List"
-#~ msgstr "Lista elementów"
-
-#~ msgid "Items without a file can not be opened."
-#~ msgstr "Nie można otworzyć elementów bez pliku."
-
-#, fuzzy
-#~| msgid "Due on %1$s"
-#~ msgid "Just open %1$s"
-#~ msgstr "Termin: %1$s"
-
-#~ msgid "Keep the draft."
-#~ msgstr "Zachowaj wersję roboczą."
-
-#~ msgid "Label"
-#~ msgstr "Etykieta"
-
-#~ msgid "Last modified"
-#~ msgstr "Ostatnio zmodyfikowano"
-
-#~ msgid "Launching an app"
-#~ msgstr "Uruchamianie aplikacji"
-
-#, fuzzy
-#~ msgid "Leave Presentation"
-#~ msgstr "Zaproszenia do zadań"
-
-#~ msgid "Leave messages on server"
-#~ msgstr "Pozostaw wiadomości na serwerze"
-
-#~ msgid "Liked a link: %s"
-#~ msgstr "Polubiono łącze: %s"
-
-#, fuzzy
-#~ msgid "Line wrap when sending text mails after"
-#~ msgstr "Zawijanie linii podczas wysyłania wiadomości tekstowych po"
-
-#, fuzzy
-#~ msgid "Line wrap when sending text mails after how much characters"
-#~ msgstr "Zawijanie linii podczas wysyłania wiadomości tekstowych po"
-
-#~ msgid "Line wrap when sending text mails after: "
-#~ msgstr "Zawijanie linii podczas wysyłania wiadomości tekstowych po: "
-
-#~ msgid "Load Error"
-#~ msgstr "Błąd wczytywania"
-
-#~ msgid "Load all mails. This might take some time."
-#~ msgstr "Wczytaj wszystkie wiadomość. To może to trochę potrwać."
-
-#~ msgid "Login"
-#~ msgstr "Zaloguj się"
-
-#~ msgid "Login must not be empty."
-#~ msgstr "Login nie może być pusty."
-
-#~ msgid "Logout now"
-#~ msgstr "Wyloguj się teraz"
-
-#, fuzzy
-#~| msgid "March"
-#~ msgid "Mac"
-#~ msgstr "Marzec"
-
-#~ msgid "Mail Details"
-#~ msgstr "Szczegóły wiadomości"
-
-#~ msgid "Mail Thread Details"
-#~ msgstr "Szczegóły wątku z wiadomościami"
-
-#~ msgid "Mail and Social Accounts"
-#~ msgstr "Konta e-mail i społecznościowe"
-
-#, fuzzy
-#~| msgid "Mail address"
-#~ msgid "Mail categories"
-#~ msgstr "Adres pocztowy"
-
-#~ msgid "Mail text"
-#~ msgstr "Tekst wiadomości"
-
-#~ msgid "Mail was not imported, only .eml files are supported."
-#~ msgstr "Poczta nie została zaimportowana. Obsługiwane są tylko pliki .eml."
-
-#~ msgid "Mailfilter created"
-#~ msgstr "Filtr poczty został utworzony"
-
-#~ msgid "Mailfilter updated"
-#~ msgstr "Filtr poczty został zaktualizowany"
-
-#~ msgid "Main window"
-#~ msgstr "Główne okno"
-
-#~ msgctxt "help"
-#~ msgid "Managing E-Mail messages"
-#~ msgstr "Zarządzanie wiadomościami e-mail"
-
-#~ msgid "Mark as"
-#~ msgstr "Oznacz jako"
-
-#~ msgid "Mark read"
-#~ msgstr "Oznacz jako przeczytane"
-
-#~ msgid "Mark unread"
-#~ msgstr "Oznacz jako nieprzeczytane"
-
-#~| msgid "Mark as read"
-#~ msgid "Message is read"
-#~ msgstr "Wiadomość została przeczytana"
-
-#~ msgid "Mobile"
-#~ msgstr "Telefon komórkowy"
-
-#~ msgid "Mobile device settings:"
-#~ msgstr "Ustawienia dla urządzenia mobilnego:"
-
-#~ msgid "Modified by"
-#~ msgstr "Zmodyfikowano przez"
-
-#~ msgid "Monday"
-#~ msgstr "Poniedziałek"
-
-#~ msgid "Month View"
-#~ msgstr "Widok miesiąca"
-
-#, fuzzy
-#~| msgid "Months"
-#~ msgid "Montserrat"
-#~ msgstr "Miesiące"
-
-#~ msgid "More zoom settings"
-#~ msgstr "Więcej ustawień powiększenia"
-
-#, fuzzy
-#~| msgid "Email from %1$s: %2$s"
-#~ msgid "Move all mails from a sender"
-#~ msgstr "Wiadomość od: %1$s — %2$s"
-
-#~ msgid "Move all messages to another folder"
-#~ msgstr "Przenieś wszystkie wiadomości do innego folderu"
-
-#~ msgid "Moving mails ... This may take a few seconds."
-#~ msgstr "Trwa przenoszenie poczty... Może to zająć kilka sekund."
-
-#~ msgid "Name already taken"
-#~ msgstr "Ta nazwa została już zajęta"
-
-#~ msgid "Names and email addresses"
-#~ msgstr "Nazwy i adresy e-mail"
-
-#~ msgid "Navigation bar"
-#~ msgstr "Pasek nawigacyjny"
-
-#, fuzzy
-#~| msgid "New calendar"
-#~ msgid "New Caledonia"
-#~ msgstr "Nowy kalendarz"
-
-#~ msgid "New Mail from %1$s %2$s. Press [enter] to open"
-#~ msgstr ""
-#~ "Nowa wiadomość od %1$s %2$s. Aby otworzyć, naciśnij klawisz [Enter]."
-
-#, fuzzy
-#~| msgid "New calendar"
-#~ msgid "New Zealand"
-#~ msgstr "Nowy kalendarz"
-
-#~ msgid "New objects icon"
-#~ msgstr "Ikona Nowe obiekty"
-
-#~ msgid "New private calendar"
-#~ msgstr "Nowy kalendarz prywatny"
-
-#~ msgid "New private folder"
-#~ msgstr "Nowy folder prywatny"
-
-#~ msgid "New public folder"
-#~ msgstr "Nowy folder publiczny"
-
-#~ msgid "New subfolder"
-#~ msgstr "Nowy podfolder"
-
-#~ msgid "Next birthdays"
-#~ msgstr "Następne urodziny"
-
-#~ msgid "No appointments found for \"%s\""
-#~ msgstr "Nie znaleziono spotkań zgodnych z \"%s\""
-
-#~ msgid "No downloads available"
-#~ msgstr "Brak dostępnych elementów pobieranych"
-
-#~ msgid "No file selected for upload."
-#~ msgstr "Brak plików wybranych do przesłania."
-
-#~ msgid "No items were found. Please adjust currently used facets."
-#~ msgstr "Nie znaleziono pozycji. Dostosuj aktualnie używane aspekty."
-
-#~ msgid "No mails"
-#~ msgstr "Brak wiadomości"
-
-#~ msgid "No mails found for \"%s\""
-#~ msgstr "Nie znaleziono wiadomości zgodnych z \"%s\""
-
-#~ msgid "No mails in this folder"
-#~ msgstr "Brak nowych wiadomości w tym folderze"
-
-#~ msgid "No matching templates on this Server"
-#~ msgstr "Brak pasujących szablonów na serwerze"
-
-#~ msgid "No preview available"
-#~ msgstr "Brak dostępnego podglądu"
-
-#~ msgid "No wall posts yet."
-#~ msgstr "Brak wiadomości na ścianie."
-
-#~ msgid "Normal"
-#~ msgstr "Normalny"
-
-#, fuzzy
-#~| msgid "Forward"
-#~ msgid "Norway"
-#~ msgstr "Prześlij dalej"
-
-#~ msgid "Not yet confirmed"
-#~ msgstr "Niepotwierdzono"
-
-#~ msgid "Nothing in your newsfeed."
-#~ msgstr "Brak wiadomości w kanale informacyjnym."
-
-#~ msgid "Off"
-#~ msgstr "Wył."
-
-#~ msgid "On %s %s each %s. months"
-#~ msgstr "%s %s, co %s mies."
-
-#~ msgid "On %s %s every month"
-#~ msgstr "%s %s, co miesiąc"
-
-#~ msgid "On %s %s in %s"
-#~ msgstr "%s %s, w %s"
-
-#~ msgid "On %s. day every %s. month"
-#~ msgstr "Co %s mies. w %s dzień miesiąca"
-
-#~ msgid "On %s. day every month"
-#~ msgstr "Co miesiąc w %s dzień miesiąca"
-
-#~ msgid "On new notifications except mails"
-#~ msgstr "Przy nowych powiadomieniach, z wyjątkiem wiadomości"
-
-#~ msgid "One item was found."
-#~ msgid_plural "%1$s items were found."
-#~ msgstr[0] "Znaleziono 1 element."
-#~ msgstr[1] "Znaleziono %1$s elementy."
-#~ msgstr[2] "Znaleziono %1$s elementów."
-
-#~ msgid "Only show widget summary on mobile devices"
-#~ msgstr "Na urządzeniach mobilnych pokazuj tylko zestawienie widgetów"
-
-#, fuzzy
-#~| msgid "Open"
-#~ msgid "Open "
-#~ msgstr "Otwórz"
-
-#~ msgid "Open in new tab"
-#~ msgstr "Otwórz w nowej karcie"
-
-#~ msgid "Opening E-Mail threads"
-#~ msgstr "Otwieranie wątków poczty e-mail"
-
-#~ msgid "Opening or closing the folder tree"
-#~ msgstr "Otwieranie lub zamykanie drzewa folderów"
-
-#~ msgid "Opening the E-Mail settings"
-#~ msgstr "Otwieranie ustawień poczty e-mail"
-
-#~ msgid "Opening the settings"
-#~ msgstr "Otwieranie ustawień"
-
-#~ msgid "Overdue Task. %1$s %2$s. Press [enter] to open"
-#~ msgstr "Zaległe zadanie. %1$s %2$s. Aby otworzyć, naciśnij klawisz [Enter]."
-
-#~ msgid "Page number"
-#~ msgstr "Numer strony"
-
-#, fuzzy
-#~| msgid "Distance"
-#~ msgid "Pakistan"
-#~ msgstr "Odległość"
-
-#, fuzzy
-#~ msgid "Pause Presentation"
-#~ msgstr "Zaproszenia do zadań"
-
-#~ msgid "Permanently remove deleted emails?"
-#~ msgstr "Trwale usuwać kasowane wiadomości e-mail?"
-
-#, fuzzy
-#~| msgid "Permissions"
-#~ msgid "Permissions for"
-#~ msgstr "Uprawnienia"
-
-#, fuzzy
-#~| msgid "Permissions"
-#~ msgid "Permissions: %1$s"
-#~ msgstr "Uprawnienia"
-
-#~ msgid "Phone (private)"
-#~ msgstr "Telefon (prywatny)"
-
-#~ msgid "Phone alt"
-#~ msgstr "Drugi numer telefonu"
-
-#~ msgid "Please enter a correct number."
-#~ msgstr "Wpisz poprawną liczbę."
-
-#~ msgid "Please enter a valid date."
-#~ msgstr "Wpisz prawidłową datę."
-
-#~ msgid "Please select a time for the appointment"
-#~ msgstr "Wybierz godzinę spotkania"
-
-#, fuzzy
-#~| msgid "Portal"
-#~ msgid "Portugal"
-#~ msgstr "Portal"
-
-#, fuzzy
-#~ msgid "Presenter Navigation"
-#~ msgstr "Zaproszenia do zadań"
-
-#~ msgid "Press [enter] to close this alertbox."
-#~ msgstr "Naciśnij klawisz [Enter], aby zamknąć okno alertu."
-
-#~ msgid "Press [enter] to jump to the facebook stream."
-#~ msgstr ""
-#~ "Naciśnij klawisz [Enter], aby przejść do wiadomości z serwisu Facebook."
-
-#~ msgid "Press [enter] to open"
-#~ msgstr "Aby otworzyć, naciśnij klawisz [Enter]."
-
-#~ msgid "Press [enter] to select a time when you want to be reminded again"
-#~ msgstr "Aby wybrać czas ponownego powiadomienia, naciśnij klawisz [Enter]"
-
-#~ msgid "Prev"
-#~ msgstr "Wróć"
-
-#, fuzzy
-#~ msgid "Preview pane"
-#~ msgstr "Podgląd"
-
-#~ msgid "Privacy Notice"
-#~ msgstr "Zawiadomienie o poufności danych"
-
-#~ msgid "Publication"
-#~ msgstr "Publikacja"
-
-#~ msgid "Publication has been added"
-#~ msgstr "Publikacja została dodana"
-
-#~ msgid "Publications must have a name"
-#~ msgstr "Publikacja musi mieć nazwę"
-
-#~ msgid "Publish"
-#~ msgstr "Publikuj"
-
-#~ msgid "Publish folder"
-#~ msgstr "Publikuj folder"
-
-#~ msgid "Publish item"
-#~ msgstr "Publikuj element"
-
-#~ msgid "Reading the details"
-#~ msgstr "Zapoznawanie się ze szczegółami"
-
-#~ msgid "Recurring tasks need a valid end date."
-#~ msgstr "Zadania cykliczne wymagają prawidłowej daty zakończenia."
-
-#~ msgid "Remove facet"
-#~ msgstr "Usuń aspekt"
-
-#~ msgid "Remove from recipient list"
-#~ msgstr "Usuń z listy odbiorców"
-
-#~ msgid "Reply to"
-#~ msgstr "Odpowiedz do"
-
-#~ msgid "Reset"
-#~ msgstr "Resetuj"
-
-#~ msgid "Resource name"
-#~ msgstr "Nazwa zasobu"
-
-#, fuzzy
-#~| msgid "Never"
-#~ msgid "Revert"
-#~ msgstr "Nigdy"
-
-#, fuzzy
-#~| msgid "Text"
-#~ msgid "Rich Text"
-#~ msgstr "Tekst"
-
-#, fuzzy
-#~ msgid "Right"
-#~ msgstr "dziś"
-
-#~ msgid "SMTP login"
-#~ msgstr "Login SMTP"
-
-#~ msgid "SMTP port"
-#~ msgstr "Port SMTP"
-
-#~ msgid "SMTP secure"
-#~ msgstr "Zabezpieczenie SMTP"
-
-#~ msgid "SMTP server"
-#~ msgstr "Serwer SMTP"
-
-#~ msgid "Saturday"
-#~ msgstr "Sobota"
-
-#~ msgid "Save in file store"
-#~ msgstr "Zapisz w magazynie plików"
-
-#~ msgid "Save to Drive"
-#~ msgstr "Zapisz w aplikacji Drive"
-
-#~ msgid "Saved in"
-#~ msgstr "Zapisano w"
-
-#~ msgid "Saving attachment to Drive"
-#~ msgid_plural "Saving attachments to Drive"
-#~ msgstr[0] "Zapisywanie załącznika w aplikacji Drive"
-#~ msgstr[1] "Zapisywanie załączników w aplikacji Drive"
-#~ msgstr[2] "Zapisywanie załączników w aplikacji Drive"
-
-#~ msgid "Search Options"
-#~ msgstr "Opcje wyszukiwania"
-
-#~ msgid "Search here"
-#~ msgstr "Szukaj tutaj"
-
-#~ msgid "Search within application"
-#~ msgstr "Wyszukaj w aplikacji"
-
-#~ msgid "Searched in"
-#~ msgstr "Wyszukiwano w"
-
-#~ msgid "Searched in all folders"
-#~ msgstr "Wyszukiwano we wszystkich folderach"
-
-#~ msgid "Searching for objects"
-#~ msgstr "Wyszukiwanie obiektów"
-
-#~ msgid "Select Folder"
-#~ msgstr "Wybierz folder"
-
-#~ msgid "Select none"
-#~ msgstr "Nie wybieraj niczego"
-
-#~ msgid "Select page"
-#~ msgstr "Wybierz stronę"
-
-#~ msgid "Sender"
-#~ msgstr "Nadawca"
-
-#~ msgid "Sending an E-Mail to a contact"
-#~ msgstr "Wysyłanie wiadomości e-mail do kontaktu"
-
-#~ msgid "Sending the E-Mail"
-#~ msgstr "Wysyłanie wiadomości e-mail"
-
-#~ msgid "Set as default"
-#~ msgstr "Ustaw jako domyślne"
-
-#~ msgid "Share link by email"
-#~ msgstr "Udostępnij łącze przez e-mail"
-
-#, fuzzy
-#~ msgctxt "owner"
-#~ msgid "Shared by: %1$s"
-#~ msgstr "Wyszukiwany element: %1$s"
-
-#~ msgid "Show QR code"
-#~ msgstr "Pokaż kod QR"
-
-#~ msgid "Show all mails. Note: Mails are no longer grouped by conversation."
-#~ msgstr ""
-#~ "Pokaż wszystkie wiadomości. Uwaga: Wiadomości nie będą grupowane wg "
-#~ "konwersacji."
-
-#~ msgid "Show all my appointments from all calendars"
-#~ msgstr "Pokaż moje spotkania ze wszystkich kalendarzy"
-
-#~ msgctxt "plural"
-#~ msgid "Show attachment"
-#~ msgid_plural "Show attachments"
-#~ msgstr[0] "Pokaż załącznik"
-#~ msgstr[1] "Pokaż załączniki"
-#~ msgstr[2] "Pokaż załączniki"
-
-#, fuzzy
-#~| msgid "Show comments"
-#~ msgid "Show chevron day"
-#~ msgstr "Pokaż komentarze"
-
-#~ msgid "Show comments"
-#~ msgstr "Pokaż komentarze"
-
-#~ msgid "Show contacts from administrator group"
-#~ msgstr "Pokaż kontakty z grupy administratorów"
-
-#~ msgid "Show file"
-#~ msgstr "Pokaż plik"
-
-#~ msgid "Show first page"
-#~ msgstr "Pokaż pierwszą stronę"
-
-#~ msgid "Show last page"
-#~ msgstr "Pokaż ostatnią stronę"
-
-#~ msgid "Show legal information"
-#~ msgstr "Pokaż informacje prawne"
-
-#~ msgid "Show more"
-#~ msgstr "Pokaż więcej"
-
-#~ msgid "Show more comments"
-#~ msgstr "Pokaż więcej komentarzy"
-
-#~ msgid "Show original message"
-#~ msgstr "Pokaż oryginalną wiadomość"
-
-#~ msgid "Show original publication"
-#~ msgstr "Pokaż oryginalną publikację"
-
-#~ msgid "Show side panel"
-#~ msgstr "Pokaż panel boczny"
-
-#~ msgid "Show strack trace"
-#~ msgstr "Pokaż historię strack"
-
-#~ msgid "Show version history"
-#~ msgstr "Pokaż historię wersji"
-
-#, fuzzy
-#~ msgid "Show/hide folder"
-#~ msgstr "Przenieś folder"
-
-#~ msgid "Sidebar"
-#~ msgstr "Pasek boczny"
-
-#~ msgid "Signature"
-#~ msgstr "Podpis"
-
-#~ msgid "Signature position"
-#~ msgstr "Umiejscowienie podpisu"
-
-#~ msgid "Signature text"
-#~ msgstr "Tekst podpisu"
-
-#~ msgid "Signing out"
-#~ msgstr "Wylogowywanie"
-
-#~ msgid "Skip this step"
-#~ msgstr "Pomiń ten krok"
-
-#~ msgid "Slideshow"
-#~ msgstr "Pokaz slajdów"
-
-#, fuzzy
-#~| msgid "Smartphone settings:"
-#~ msgid "Smartphone"
-#~ msgstr "Ustawienia smartfonu:"
-
-#~ msgid ""
-#~ "Social accounts are only used to download contact and/or calendar data"
-#~ msgstr ""
-#~ "Konta społecznościowe służą tylko do pobierania kontaktów i/lub danych "
-#~ "kalendarzowych"
-
-#~ msgid "Someone shared a file with you"
-#~ msgstr "Ktoś Ci udostępnił plik"
-
-#~ msgid ""
-#~ "Someone shared a folder with you. Would you like to subscribe those %1$s?"
-#~ msgstr "Ktoś udostępnił Ci folder. Czy chcesz zasubskrybować %1$s?"
-
-#, fuzzy
-#~ msgid "Sorry, the audio file could not be played."
-#~ msgstr "Przesłanie pliku nie powiodło się."
-
-#, fuzzy
-#~ msgid "Sorry, the video could not be played."
-#~ msgstr "Przesłanie pliku nie powiodło się."
-
-#~ msgid "Sorry, there is no preview available for this file."
-#~ msgstr "Niestety nie jest możliwy podgląd plików tego typu."
-
-#~ msgid "Sorting your E-Mails"
-#~ msgstr "Sortowanie wiadomości e-mail"
-
-#~ msgid "Sorting your tasks"
-#~ msgstr "Sortowanie zadań"
-
-#~ msgid "Spam folder"
-#~ msgstr "Wiadomości-śmieci"
-
-#, fuzzy
-#~ msgid "Start Presentation"
-#~ msgstr "Zaproszenia do zadań"
-
-#~ msgid ""
-#~ "Subscribing to items that are not delivered by another Open-Xchange "
-#~ "Server (i.e. OXMF) may take some time. Example: Importing 100 contacts "
-#~ "from Xing takes about 5 minutes. We are continually improving this "
-#~ "functionality. Future releases will work significantly faster."
-#~ msgstr ""
-#~ "Subskrypcja pozycji, które nie są przesyłane przez inny serwer Open-"
-#~ "Xchange (np. OXMF), może zająć trochę czasu. Na przykład zaimportowanie "
-#~ "100 kontaktów z Xing trwa ok. 5 minut. Stale ulepszamy tę funkcję. "
-#~ "Przyszłe wersje będą pracowały znacznie szybciej."
-
-#~ msgid "Such data will never be uploaded"
-#~ msgstr "Takie dane nie będą przesyłane"
-
-#~ msgid "Sunday"
-#~ msgstr "Niedziela"
-
-#, fuzzy
-#~| msgid "Your name"
-#~ msgid "Suriname"
-#~ msgstr "Twoje imię i nazwisko"
-
-#, fuzzy
-#~| msgid "Enable"
-#~ msgid "Tablet"
-#~ msgstr "Włącz"
-
-#~ msgid "Task invitation. %1$s %2$s %3$s. Press [enter] to open"
-#~ msgstr ""
-#~ "Zaproszenie do zadania. %1$s %2$s %3$s. Aby otworzyć, naciśnij klawisz "
-#~ "[Enter]."
-
-#~ msgid "Task moved."
-#~ msgid_plural "Tasks moved."
-#~ msgstr[0] "Zadanie przeniesione."
-#~ msgstr[1] "Zadania zostały przeniesione."
-#~ msgstr[2] "Zadania zostały przeniesione."
-
-#~ msgid "Task reminder. %1$s %2$s %3$s. Press [enter] to open"
-#~ msgstr ""
-#~ "Przypomnienie o zadaniu. %1$s %2$s %3$s. Aby otworzyć, naciśnij klawisz "
-#~ "[Enter]."
-
-#~ msgid "Tasks have been moved"
-#~ msgstr "Zadania zostały przeniesione"
-
-#~ msgid "Template"
-#~ msgstr "Szablon"
-
-#~ msgid "Text format"
-#~ msgstr "Format tekstowy"
-
-#~ msgctxt "help"
-#~ msgid "The E-Mail Components"
-#~ msgstr "Składniki aplikacji E-mail"
-
-#~ msgctxt "help"
-#~ msgid "The Files Components"
-#~ msgstr "Składniki aplikacji Pliki"
-
-#~ msgid "The Icons view"
-#~ msgstr "Widok Ikony"
-
-#~ msgid "The Icons view displays an icon for each file."
-#~ msgstr "W widoku Ikony widoczna jest ikona każdego pliku."
-
-#~ msgid "The List view"
-#~ msgstr "Widok Lista"
-
-#~ msgid ""
-#~ "The List view shows a sidebar with appointments and a display area with "
-#~ "the data of the selected appointment. This view corresponds to the view "
-#~ "in E-Mail and Contacts."
-#~ msgstr ""
-#~ "W widoku Lista widoczny jest pasek boczny ze spotkaniami i obszarem "
-#~ "wyświetlania oraz danymi wybranych spotkań. Widok ten odpowiada widokowi "
-#~ "E-mail i Kontakty."
-
-#~ msgid ""
-#~ "The List view shows a sidebar with files and a display area with the data "
-#~ "of the selected file. This view corresponds to the views in E-Mail and "
-#~ "Contacts."
-#~ msgstr ""
-#~ "W widoku Lista widoczny jest pasek boczny z plikami oraz obszar "
-#~ "wyświetlania ze szczegółami wybranego pliku. Odpowiada to widokowi w "
-#~ "polach E-mail lub Kontakty."
-
-#~ msgid ""
-#~ "The New objects icon shows the number of unread E-Mails or other "
-#~ "notifications. If clicking the icon, the info area opens."
-#~ msgstr ""
-#~ "Ikona Nowe obiekty pokazuje liczbę nieprzeczytanych wiadomości e-mail i "
-#~ "innych powiadomień. Po kliknięciu tej ikony pojawi się obszar z "
-#~ "odpowiednimi informacjami."
-
-#~ msgid "The Portal"
-#~ msgstr "Portal"
-
-#~ msgid ""
-#~ "The Portal informs you about current E-Mails, appointments or social "
-#~ "network news."
-#~ msgstr ""
-#~ "W portalu znajdują się informacje o aktualnych wiadomościach e-mail, "
-#~ "spotkaniach i informacjach z sieci społecznościowej."
-
-#~ msgid "The calendar views display a calendar sheet with the appointments."
-#~ msgstr "Widoki kalendarza przedstawiają arkusz kalendarza ze spotkaniami."
-
-#~ msgid "The character \" \" is not allowed."
-#~ msgstr "Znak \" \" jest niedozwolony."
-
-#~ msgid ""
-#~ "The display area shows an object's content. At the top of the display "
-#~ "area you will find functions for e.g. moving or deleting objects."
-#~ msgstr ""
-#~ "Obszar wyświetlania przedstawia zawartość obiektu. Na górze obszaru "
-#~ "wyświetlania są dostępne m.in. funkcje przesuwania i usuwania obiektów."
-
-#~ msgid "The document is protected by a password."
-#~ msgstr "Dokument jest chroniony hasłem."
-
-#~ msgid "The email address %1$s is already in the list"
-#~ msgstr "Adres e-mai %1$s jest już na liście"
-
-#~ msgid ""
-#~ "The file \"%1$s\" cannot be uploaded because it exceeds the quota limit "
-#~ "of %2$s"
-#~ msgstr ""
-#~ "Nie można przesłać pliku \"%1$s\", ponieważ jego rozmiar przekracza limit "
-#~ "przydziału miejsca wynoszący %2$s"
-
-#~ msgid "The file is available at %1$s"
-#~ msgstr "Plik jest dostępny tutaj: %1$s"
-
-#~ msgid "The folder is available at %1$s"
-#~ msgstr "Folder jest dostępny tutaj: %1$s"
-
-#~ msgid "The folder path"
-#~ msgstr "Ścieżka folderu"
-
-#~ msgid "The following actions apply to all messages (%1$d) in this folder:"
-#~ msgstr ""
-#~ "Następujące działania mają zastosowanie do wszystkich %1$d wiadomości w "
-#~ "tym folderze:"
-
-#~ msgid ""
-#~ "The graph shows performance frequencies in percent. Grey line shows ideal "
-#~ "performance, blue line is measured performance."
-#~ msgstr ""
-#~ "Wykres pokazuje procentowe wydajności częstotliwości. Szara linia "
-#~ "pokazuje wydajność idealną, a niebieska - zmierzoną."
-
-#~ msgid ""
-#~ "The icon at the bottom right side helps you sort your tasks. Click the "
-#~ "icon to get a list of sort criteria."
-#~ msgstr ""
-#~ "Ikona w prawym dolnym rogu pozwala na sortowanie zadanie. Po kliknięciu "
-#~ "tej ikony uzyskasz listę kryteriów sortowania."
-
-#~ msgid ""
-#~ "The icon on the bottom right side helps you sort your E-Mails. Click the "
-#~ "icon to get a list of sort criteria."
-#~ msgstr ""
-#~ "Ikona w prawym dolnym rogu pozwala na sortowanie wiadomości e-mail. Po "
-#~ "kliknięciu tej ikony uzyskasz listę kryteriów sortowania."
-
-#~ msgid ""
-#~ "The next step is allowing this system to access your %s account for you."
-#~ msgstr ""
-#~ "Następnym krokiem jest zezwolenie temu systemowi na uzyskiwanie dostępu "
-#~ "do Twojego konta %s w Twoim imieniu."
-
-#~ msgid "The notification area is closed"
-#~ msgstr "Obszar powiadomień jest zamknięty"
-
-#~ msgid "The notification area is open"
-#~ msgstr "Obszar powiadomień jest otwarty"
-
-#~ msgid "The number of recipients is limited to %1$s recipients per field"
-#~ msgstr "Obowiązuje ograniczenie do %1$s adresatów na pole"
-
-#~ msgid ""
-#~ "The number on the right side of the E-Mail subject corresponds to the "
-#~ "number of E-Mails in a thread. To open the thread, click on the number."
-#~ msgstr ""
-#~ "Liczba widoczna po prawej stronie tematu wiadomości e-mail oznacza liczbę "
-#~ "wiadomości e-mail w wątku. Aby otworzyć wątek, kliknij tę liczbę."
-
-#~ msgid "The person %1$s is already in the list"
-#~ msgstr "Osoba %1$s jest już na liście"
-
-#~ msgid "The positions of vacation notice and auto forward cannot be changed"
-#~ msgstr ""
-#~ "Położenie zawiadomienia o urlopie i automatycznego przesyłania dalej nie "
-#~ "może zostać zmienione"
-
-#~ msgid "The publication has been made available as %s"
-#~ msgstr "Publikacja została udostępniona jako $s"
-
-#~ msgid "The requested email no longer exists"
-#~ msgstr "Żądany adres e-mail już nie istnieje"
-
-#~ msgid ""
-#~ "The settings are organized in topics. Select the topic on the left side, "
-#~ "e.g Basic settings, E-Mail or My contact data."
-#~ msgstr ""
-#~ "Ustawienia są zebrane w tematy. Wybierz temat z lewej strony, np. "
-#~ "Ustawienia podstawowe, E-mail lub Moje dane kontaktowe."
-
-#~ msgid ""
-#~ "The settings for collecting contacts in this folder will become disabled "
-#~ "when you enter the application the next time."
-#~ msgstr ""
-#~ "Ustawienia zbierania kontaktów w tym folderze zostaną wyłączone przy "
-#~ "następnym załadowaniu aplikacji."
-
-#~ msgid ""
-#~ "The shared data will be accessible to everyone on the Internet. Please "
-#~ "consider, which data you want to share."
-#~ msgstr ""
-#~ "Udostępnione dane będą dostępne dla wszystkich w Internecie. Zastanów "
-#~ "się, które dane chcesz udostępnić."
-
-#~ msgid "This account cannot be validated"
-#~ msgstr "Nie można zweryfikować tego konta"
-
-#~ msgid ""
-#~ "This document is password protected and cannot be displayed. Please open "
-#~ "it with your local PDF viewer."
-#~ msgstr ""
-#~ "Ten dokument jest chroniony hasłem i nie może zostać wyświetlony. Otwórz "
-#~ "go w lokalnej przeglądarce PDF."
-
-#~ msgid "This feature is deactivated"
-#~ msgstr "Funkcja jest dezaktywowana"
-
-#~ msgid ""
-#~ "This file (or folder) is shared with others. It won't be available for "
-#~ "the invited guests any more."
+#~ "This file (or folder) is shared with others. It won't be available for the "
+#~ "invited guests any more."
 #~ msgid_plural ""
 #~ "Some files/folder are shared with others. They won't be available for the "
 #~ "invited guests any more."
@@ -12409,11 +10576,1758 @@
 #~ "Ten plik (lub folder) jest udostępniony innym osobom. Nie będzie dłużej "
 #~ "dostępny dla zaproszonych gości."
 #~ msgstr[1] ""
-#~ "Niektóre pliki (lub foldery) są udostępniony innym osobom. Nie będą "
-#~ "dłużej dostępny dla zaproszonych gości."
+#~ "Niektóre pliki (lub foldery) są udostępniony innym osobom. Nie będą dłużej "
+#~ "dostępny dla zaproszonych gości."
 #~ msgstr[2] ""
-#~ "Niektóre pliki (lub foldery) są udostępniony innym osobom. Nie będą "
-#~ "dłużej dostępny dla zaproszonych gości."
+#~ "Niektóre pliki (lub foldery) są udostępniony innym osobom. Nie będą dłużej "
+#~ "dostępny dla zaproszonych gości."
+
+#~ msgctxt "One file only"
+#~ msgid "Do you really want to delete this file?"
+#~ msgstr "Czy na pewno chcesz usunąć ten plik?"
+
+#~ msgid "Use"
+#~ msgstr "Korzystanie"
+
+#~ msgid "optional password"
+#~ msgstr "opcjonalne hasło"
+
+#~ msgid "Normal"
+#~ msgstr "Normalny"
+
+#~ msgid ""
+#~ "Use cursor keys to change the item position. Virtual cursor mode has to be "
+#~ "disabled."
+#~ msgstr ""
+#~ "Aby zmienić położenie elementu, użyj klawiszy kursora. Tryb kursora "
+#~ "wirtualnego musi zostać wyłączony."
+
+#~ msgid "the item has been moved"
+#~ msgstr "element został przeniesiony"
+
+#~ msgid "%1$s, %2$s"
+#~ msgstr "%1$s, %2$s"
+
+#~ msgid "next %1$s"
+#~ msgstr "nast. %1$s"
+
+#, fuzzy
+#~| msgid "is not a valid user or group."
+#~ msgid " is not a valid user or group."
+#~ msgstr " nie jest prawidłowym użytkownikiem lub grupą."
+
+#~ msgid "%1$s mail"
+#~ msgid_plural "%1$s mails"
+#~ msgstr[0] "%1$d wiadomość"
+#~ msgstr[1] "%1$d wiadomości"
+#~ msgstr[2] "%1$d wiadomości"
+
+#~ msgid "%1$s mail, %2$s unread"
+#~ msgid_plural "%1$s mails, %2$s unread"
+#~ msgstr[0] "%1$s wiadomość, %2$s nieprzeczytana"
+#~ msgstr[1] "%1$s wiadomości, %2$s nieprzeczytane"
+#~ msgstr[2] "%1$s wiadomości, %2$s nieprzeczytanych"
+
+#~ msgid "(Default)"
+#~ msgstr "(Domyślne)"
+
+#~ msgid "0 minutes"
+#~ msgstr "0 minut"
+
+#~ msgid "1 hour"
+#~ msgstr "1 godzina"
+
+#~ msgid "12 hour"
+#~ msgstr "12 godzin"
+
+#~ msgid "150%"
+#~ msgstr "150%"
+
+#~ msgid "2 days"
+#~ msgstr "2 dni"
+
+#~ msgid "2 hour"
+#~ msgstr "2 godziny"
+
+#~ msgid "2 weeks"
+#~ msgstr "2 tygodnie"
+
+#~ msgid "200%"
+#~ msgstr "200%"
+
+#~ msgid "3 weeks"
+#~ msgstr "3 tygodnie"
+
+#~ msgid "4 days"
+#~ msgstr "4 dni"
+
+#~ msgid "4 hour"
+#~ msgstr "4 godziny"
+
+#~ msgid "4 weeks"
+#~ msgstr "4 tygodnie"
+
+#~ msgid "45 minutes"
+#~ msgstr "45 minut"
+
+#~ msgid "50%"
+#~ msgstr "50%"
+
+#~ msgid "6 days"
+#~ msgstr "6 dni"
+
+#~ msgid "6 hour"
+#~ msgstr "6 godzin"
+
+#~ msgid "75%"
+#~ msgstr "75%"
+
+#~ msgid "8 hour"
+#~ msgstr "8 godzin"
+
+#~ msgid "<b>%1$d</b> elements selected"
+#~ msgstr "Liczba wybranych elementów: <b>%1$d</b>"
+
+#~ msgid "Add Attachment"
+#~ msgstr "Dodaj załącznik"
+
+#~ msgid "Add Box account"
+#~ msgstr "Dodaj konto Box"
+
+#~ msgid "Add Dropbox account"
+#~ msgstr "Dodaj konto Dropbox"
+
+#~ msgid "Add OneDrive account"
+#~ msgstr "Dodaj konto OneDrive"
+
+#~ msgid "Add cipher code"
+#~ msgstr "Dodaj kod szyfrowy"
+
+#~ msgid "Add folder menu"
+#~ msgstr "Dodaj menu folderu"
+
+#~ msgid "Add member"
+#~ msgstr "Dodaj członka"
+
+#~ msgid "Add new guest"
+#~ msgstr "Dodaj nowego gościa"
+
+#~ msgid "Add participant"
+#~ msgstr "Dodaj uczestnika"
+
+#~ msgid "Adding further details"
+#~ msgstr "Dodawanie dalszych informacji"
+
+#~ msgid "Adding subscription. This may take some seconds …"
+#~ msgstr "Dodawanie subskrypcji. Może to chwilę potrwać..."
+
+#~ msgid "Addresses"
+#~ msgstr "Adresy"
+
+#~ msgid "Advanced facets block was closed."
+#~ msgstr "Blok zaawansowanych aspektów został zamknięty."
+
+#~ msgid "Advanced facets block was opened."
+#~ msgstr "Blok zaawansowanych aspektów został otwarty."
+
+#, fuzzy
+#~ msgid "Advanced options"
+#~ msgstr "Ustawienia zaawansowane"
+
+#, fuzzy
+#~| msgid "Advanced Facets"
+#~ msgid "Advanced user?"
+#~ msgstr "Zaawansowane aspekty"
+
+#, fuzzy
+#~| msgid "Assistant"
+#~ msgid "Afghanistan"
+#~ msgstr "Asystent"
+
+#~ msgid "Allow us to use your %s account here"
+#~ msgstr "Zezwól nam na używanie Twojego konta %s w tym miejscu"
+
+#~ msgid "An error occurred"
+#~ msgstr "Wystąpił błąd"
+
+#~ msgid "An error occurred while loading page %1$d."
+#~ msgstr "Podczas wczytywania strony %1$d wystąpił błąd."
+
+#~ msgid "An error occurred. The message was:"
+#~ msgstr "Wystąpił błąd. Komunikat był następujący:"
+
+#~ msgid "Applications"
+#~ msgstr "Aplikacje"
+
+#, fuzzy
+#~| msgid "Apply role"
+#~ msgid "Apply"
+#~ msgstr "Zastosuj rolę"
+
+#, fuzzy
+#~| msgid "Email from %1$s: %2$s"
+#~ msgid "Apply for mails from %1$s"
+#~ msgstr "Wiadomość od: %1$s — %2$s"
+
+#~ msgid "Appointment has been copied"
+#~ msgid_plural "Appointments have been copied"
+#~ msgstr[0] "Spotkanie zostało skopiowane"
+#~ msgstr[1] "Spotkania zostały skopiowane"
+#~ msgstr[2] "Spotkania zostały skopiowane"
+
+#~ msgid "Appointment has been moved"
+#~ msgid_plural "Appointments have been moved"
+#~ msgstr[0] "Spotkanie zostało przeniesione"
+#~ msgstr[1] "Spotkania zostały przeniesione"
+#~ msgstr[2] "Spotkania zostały przeniesione"
+
+#~ msgid "Appointment invitation. %1$s %2$s %3$s %4$s %5$s. Press [enter] to open"
+#~ msgstr ""
+#~ "Zaproszenie na spotkanie. %1$s %2$s %3$s %4$s %5$s. Aby otworzyć, naciśnij "
+#~ "klawisz [Enter]."
+
+#~ msgid "Appointment reminder. %1$s %2$s %3$s %4$s. Press [enter] to open"
+#~ msgstr ""
+#~ "Przypomnienie o spotkaniu. %1$s %2$s %3$s %4$s. Aby otworzyć, naciśnij "
+#~ "klawisz [Enter]."
+
+#~ msgid "Are you sure?"
+#~ msgstr "Na pewno chcesz to zrobić?"
+
+#, fuzzy
+#~| msgid "Attention"
+#~ msgid "Argentina"
+#~ msgstr "Uwaga"
+
+#~ msgid "Ask for return receipt"
+#~ msgstr "Poproś o potwierdzenie zwrotne"
+
+#~ msgid ""
+#~ "At the top of the display area the path to the selected folder is shown. "
+#~ "Click on the path to switch to another folder."
+#~ msgstr ""
+#~ "Na górze obszaru wyświetlania widoczna jest ścieżka do wybranego folderu. Aby "
+#~ "otworzyć inny folder, kliknij tę ścieżkę."
+
+#~ msgid "Attach my vCard"
+#~ msgstr "Dołącz wizytówkę vCard"
+
+#~ msgctxt "plural"
+#~ msgid "Attachment"
+#~ msgid_plural "Attachments"
+#~ msgstr[0] "Załącznik"
+#~ msgstr[1] "Załączniki"
+#~ msgstr[2] "Załączniki"
+
+#~ msgid "Attachments (%1$s)"
+#~ msgstr "Załączniki (%1$s)"
+
+#~ msgid "Attachments will be saved"
+#~ msgstr "Załączniki zostaną zapisane"
+
+#~ msgid "Attachments   "
+#~ msgstr "Załączniki   "
+
+#~ msgid "Auto Logout"
+#~ msgstr "Wyloguj automatycznie"
+
+#~ msgid "Auto-save email drafts?"
+#~ msgstr "Zapisywać automatycznie wersje robocze wiadomości?"
+
+#~ msgid ""
+#~ "Automatically collect contacts in the folder \"Collected addresses\" while "
+#~ "reading?"
+#~ msgstr ""
+#~ "Czy gromadzić automatycznie kontakty w folderze \"Zgromadzone adresy\" "
+#~ "podczas czytania wiadomości?"
+
+#~ msgid ""
+#~ "Automatically collect contacts in the folder \"Collected addresses\" while "
+#~ "sending?"
+#~ msgstr ""
+#~ "Czy gromadzić automatycznie kontakty w folderze \"Zgromadzone adresy\" "
+#~ "podczas wysyłania wiadomości?"
+
+#~ msgid "Automatically wrap plain text after character:"
+#~ msgstr "Automatycznie zawijaj tekst zwykły po znaku:"
+
+#, fuzzy
+#~| msgid "Back to sign in"
+#~ msgid "Back to devices"
+#~ msgstr "Powrót do logowania"
+
+#, fuzzy
+#~| msgid "Back to sign in"
+#~ msgid "Back to modules"
+#~ msgstr "Powrót do logowania"
+
+#, fuzzy
+#~| msgid "your platform"
+#~ msgid "Back to platforms"
+#~ msgstr "Twoja platforma"
+
+#~ msgid "Bcc"
+#~ msgstr "UDW"
+
+#~ msgid ""
+#~ "Below the recipient you will find further functions, e.g. for sending copies "
+#~ "to other recipients or for adding attachments."
+#~ msgstr ""
+#~ "Poniżej wpisanego odbiorcy znajdują się dalsze funkcje pozwalające na "
+#~ "wysłanie kopii wiadomości do innych odbiorców lub dodanie załączników."
+
+#~ msgid "Blind copy (BCC) to"
+#~ msgstr "Kopia ukryta (BCC) do"
+
+#~ msgid "Block pre-loading of externally linked images"
+#~ msgstr "Zablokuj wczytywanie połączonych obrazów zewnętrznych"
+
+#~ msgid "CW"
+#~ msgstr "TK"
+
+#~ msgid "Change View"
+#~ msgstr "Zmień widok"
+
+#~ msgid "Change folder"
+#~ msgstr "Zmień folder"
+
+#~ msgid "Change state"
+#~ msgstr "Zmień stan"
+
+#~ msgid "Change subscription"
+#~ msgstr "Zmień subskrypcję"
+
+#, fuzzy
+#~| msgid "Children"
+#~ msgid "Chile"
+#~ msgstr "Dzieci"
+
+#~ msgid "Cleaning up... This may take a few seconds."
+#~ msgstr "Czyszczenie... Może to zająć kilka sekund."
+
+#~ msgid "Click here for free trial."
+#~ msgstr "Kliknij tutaj, aby zamówić pełną wersję."
+
+#~ msgid "Click here to add your account"
+#~ msgstr "Kliknij tutaj, aby dodać własne konto"
+
+#~ msgid ""
+#~ "Click on a letter on the left side of the navigation bar in order to display "
+#~ "the corresponding contacts from the selected address book."
+#~ msgstr ""
+#~ "Aby wyświetlić odpowiednie kontakty z książki adresowej, po lewej stronie "
+#~ "paska nawigacyjnego kliknij wybraną literę."
+
+#~ msgid "Close document"
+#~ msgstr "Zamknij dokument"
+
+#~ msgid "Close search"
+#~ msgstr "Zamknij wyszukiwanie"
+
+#~ msgid "Closing a tile"
+#~ msgstr "Zamykanie kafelka"
+
+#, fuzzy
+#~| msgid "Color"
+#~ msgid "Colombia"
+#~ msgstr "Kolor"
+
+#~ msgid "Common Facets"
+#~ msgstr "Wspólne aspekty"
+
+#, fuzzy
+#~| msgid "Tomorrow"
+#~ msgid "Comoros"
+#~ msgstr "Jutro"
+
+#~ msgid "Compact view"
+#~ msgstr "Widok kompaktowy"
+
+#~ msgid "Composing a new E-Mail"
+#~ msgstr "Wysyłanie nowej wiadomości e-mail"
+
+#~ msgid "Confirm"
+#~ msgstr "Potwierdź"
+
+#~ msgid "Confirmation status"
+#~ msgstr "Status potwierdzenia"
+
+#, fuzzy
+#~ msgid "Continue Presentation"
+#~ msgstr "Zaproszenia do zadań"
+
+#~ msgid "Copy (CC) to"
+#~ msgstr "Kopia (CC) do"
+
+#~ msgid "Copy to"
+#~ msgstr "Kopia do"
+
+#~ msgid "Could not load all participants for this task."
+#~ msgstr "Nie można wczytać wszystkich uczestników tego zadania."
+
+#~ msgid "Could not save auto forward"
+#~ msgstr "Nie można zapisać automatycznego przesyłania dalej"
+
+#~ msgid "Could not save vacation notice"
+#~ msgstr "Nie można zapisać zawiadomienia o urlopie"
+
+#~ msgid "Couldn't load all contact images."
+#~ msgstr "Nie można wczytać wszystkich obrazów kontaktów."
+
+#~ msgid "Couldn't load file data."
+#~ msgstr "Nie można wczytać danych pliku."
+
+#~ msgid "Couldn't load folders."
+#~ msgstr "Nie można wczytać folderów."
+
+#~ msgid "Couldn't load subfolders."
+#~ msgstr "Nie można wczytać podfolderów."
+
+#~ msgid "Couldn't load that email."
+#~ msgstr "Nie można wczytać tej wiadomości."
+
+#~ msgid "Create a %s account using the data stored here"
+#~ msgstr "Utwórz konto %s przy użyciu danych przechowywanych w tym miejscu"
+
+#~ msgid "Create new task"
+#~ msgstr "Utwórz nowe zadanie"
+
+#~ msgid ""
+#~ "Created private folder '%1$s' in %2$s and subscribed successfully to shared "
+#~ "folder"
+#~ msgstr ""
+#~ "Utworzono prywatny folder '%1$s' w %2$s i zasubskrybowano go pomyślnie do "
+#~ "folderu udostępnionego"
+
+#~ msgid "Creating a new appointment"
+#~ msgstr "Tworzenie nowego spotkania"
+
+#~ msgid "Creating a new contact"
+#~ msgstr "Tworzenie nowego kontaktu"
+
+#~ msgid "Creating a new task"
+#~ msgstr "Tworzenie nowego zadania"
+
+#~ msgid "Creating a note"
+#~ msgstr "Tworzenie notatki"
+
+#~ msgid "Creating new items"
+#~ msgstr "Tworzenie nowych pozycji"
+
+#~ msgid "Creating recurring appointments"
+#~ msgstr "Tworzenie spotkań cyklicznych"
+
+#~ msgid "Creating recurring tasks"
+#~ msgstr "Tworzenie zadań cyklicznych"
+
+#~ msgid "Creating the appointment"
+#~ msgstr "Tworzenie spotkania"
+
+#~ msgid "Creating the task"
+#~ msgstr "Tworzenie zadania"
+
+#~ msgid "Customizing"
+#~ msgstr "Dostosowywanie"
+
+#~ msgid ""
+#~ "Data synchronization with your local (Windows) machine. Drive Client lets you "
+#~ "configure the folders to be synchronized."
+#~ msgstr ""
+#~ "Synchronizacja danych z Twoim lokalnym komputerem (Windows). Klient aplikacji "
+#~ "Drive umożliwia skonfigurowanie folderów, które mają być synchronizowane."
+
+#~ msgid "Day View"
+#~ msgstr "Widok dnia"
+
+#~ msgid "Default sender address:"
+#~ msgstr "Domyślny adres nadawcy:"
+
+#~ msgid "Default view"
+#~ msgstr "Widok domyślny"
+
+#, fuzzy
+#~| msgctxt "folder"
+#~| msgid "Deleted messages"
+#~ msgid "Delete all %1$d messages"
+#~ msgstr "Wiadomości usunięte"
+
+#~ msgid "Delete all accounts"
+#~ msgstr "Usuń wszystkie konta"
+
+#~ msgid "Delete all messages in this folder"
+#~ msgstr "Usuń wszystkie wiadomości z tego folderu"
+
+#~ msgid "Delete the draft after sending."
+#~ msgstr "Usuń wersję roboczą po wysłaniu."
+
+#, fuzzy
+#~| msgid "Return Receipt"
+#~ msgid "Delivery Receipt"
+#~ msgstr "Potwierdzenie zwrotne"
+
+#~ msgid ""
+#~ "Detailed guides for all modules are located in the help section of the "
+#~ "settings."
+#~ msgstr ""
+#~ "Szczegółowe wskazówki dotyczące wszystkich modułów znajdują się w pomocy do "
+#~ "ustawień."
+
+#~ msgid "Disabled"
+#~ msgstr "Wyłączone"
+
+#~ msgid "Display area"
+#~ msgstr "Obszar wyświetlania"
+
+#~ msgid "Displaying information"
+#~ msgstr "Wyświetlanie informacji"
+
+#~ msgid "Displaying the help or the settings"
+#~ msgstr "Wyświetlanie pomocy lub ustawień"
+
+#, fuzzy
+#~| msgid "About"
+#~ msgid "Djibouti"
+#~ msgstr "O programie"
+
+#~ msgid "Do you already have a %s account?"
+#~ msgstr "Czy masz już konto %s?"
+
+#~ msgid "Do you really want to discard this mail?"
+#~ msgstr "Czy na pewno chcesz porzucić tę wiadomość?"
+
+#~ msgid "Do you want to create a %s account?"
+#~ msgstr "Czy chcesz utworzyć konto %s?"
+
+#~ msgid "Do you want to keep the draft after sending this mail?"
+#~ msgstr "Czy chcesz zachować wersję roboczą po wysłaniu tej wiadomości?"
+
+#~ msgid "Double click to rename"
+#~ msgstr "Kliknij dwa razy, aby zmienić nazwę"
+
+#~ msgid "Drag and drop"
+#~ msgstr "Przeciąganie i upuszczanie"
+
+#~ msgid "Drive Client"
+#~ msgstr "Klient aplikacji Drive"
+
+#~ msgid "Drop here to upload a <b class='dndignore'>new attachment</b>"
+#~ msgstr "Upuść tutaj, aby przesłać <b class='dndignore'>nowy załącznik</b>"
+
+#~ msgid "Drop the file anywhere to add attachment"
+#~ msgstr "Aby dodać załącznik, upuść plik w dowolnym miejscu"
+
+#~ msgctxt "help"
+#~ msgid "E-Mail Settings"
+#~ msgstr "Ustawienia poczty e-mail"
+
+#, fuzzy
+#~| msgid "E-Mail"
+#~ msgid "EMail"
+#~ msgstr "E-mail"
+
+#~ msgid "Each %s Day"
+#~ msgstr "Każdego %s dnia"
+
+#~ msgid "Each %s weeks on %s"
+#~ msgstr "Co %s tyg. w %s"
+
+#~ msgid "Each %s. %s"
+#~ msgstr "Zawsze w %s %s"
+
+#, fuzzy
+#~| msgid "Last month"
+#~ msgid "East Timor"
+#~ msgstr "Ostatni miesiąc"
+
+#~ msgid ""
+#~ "Edit a setting on the right side. In most of the cases, the changes are "
+#~ "activated immediately."
+#~ msgstr ""
+#~ "Edycja ustawień po prawej stronie. W większości przypadków zmiany są "
+#~ "aktywowane bezpośrednio."
+
+#~ msgid "Edit document"
+#~ msgstr "Edytuj dokument "
+
+#~ msgid "Editing multiple E-Mails"
+#~ msgstr "Edycja wielu adresów e-mail"
+
+#~ msgid "Editing multiple contacts"
+#~ msgstr "Edycja wielu kontaktów jednocześnie"
+
+#~ msgid "Editing multiple tasks"
+#~ msgstr "Edycja wielu zadań jednocześnie"
+
+#~ msgid "Email Address:"
+#~ msgstr "Adres e-mail:"
+
+#~ msgid "Email notification for Accept/Declined"
+#~ msgstr "Powiadomienie e-mail o przyjęciu/odrzuceniu"
+
+#~ msgid "Email notification for New, Changed, Deleted?"
+#~ msgstr "Powiadomienie e-mail o nowym, zmienionym, usuniętym?"
+
+#~ msgid "Email notification for appointment creator?"
+#~ msgstr "Powiadomienie e-mail dla twórcy spotkania?"
+
+#~ msgid "Email notification for task"
+#~ msgstr "Powiadomienie e-mail dla zadania"
+
+#~ msgid "Email notification for task creator?"
+#~ msgstr "Powiadomienie e-mail dla twórcy zadania?"
+
+#~ msgid "Email notification for task participant?"
+#~ msgstr "Powiadomienie e-mail dla uczestnika zadania?"
+
+#~ msgid "Emptying folder... This may take a few seconds."
+#~ msgstr "Opróżnianie folderu... Może to zająć kilka sekund."
+
+#, fuzzy
+#~| msgid "Disable"
+#~ msgid "Enable / Disable"
+#~ msgstr "Wyłącz"
+
+#~ msgid "Enabled"
+#~ msgstr "Włączone"
+
+#~ msgid "Enabled for all mail folders"
+#~ msgstr "Włączono dla wszystkich folderów poczty"
+
+#~ msgid "Enabled for inbox only"
+#~ msgstr "Włączono tylko dla skrzynki odbiorczej"
+
+#, fuzzy
+#~ msgid "End Presentation"
+#~ msgstr "Zaproszenia do zadań"
+
+#~ msgid "Enter the E-Mail text below the subject."
+#~ msgstr "Wpisz treść wiadomości e-mail pod tematem."
+
+#~ msgid ""
+#~ "Enter the E-Mail text below the subject. If the text format was set to HTMl "
+#~ "in the options, you can format the E-Mail text. To do so select a text part "
+#~ "and then click an icon in the formatting bar."
+#~ msgstr ""
+#~ "Poniżej tematu wpisz treści wiadomości e-mail. Jeśli w opcjach wybrano format "
+#~ "HTML, możesz wprowadzić formatowanie tekstu. Aby to zrobić, zaznacz część "
+#~ "tekstu i kliknij ikonę na pasku formatowania."
+
+#~ msgid ""
+#~ "Enter the recipient's name on the top left side. As soon as you typed the "
+#~ "first letters, suggestions from the address books are displayed. To accept a "
+#~ "recipient suggestion, click on it."
+#~ msgstr ""
+#~ "Po lewej stronie wpisz nazwę odbiorcy. Wpisanie pierwszych liter spowoduje "
+#~ "wyświetlenie pasujących sugestii z książki adresowej. Aby przyjąć "
+#~ "sugerowanego odbiorcę, kliknij go."
+
+#~ msgid "Enter the subject on the right side of the recipient."
+#~ msgstr "Wpisz temat do pola po prawej stronie od odbiorcy."
+
+#~ msgid ""
+#~ "Enter the subject, the start and the end date of the appointment. Other "
+#~ "details are optional."
+#~ msgstr ""
+#~ "Wpisz temat spotkania oraz datę jego rozpoczęcia i zakończenia. Inne "
+#~ "szczegóły są opcjonalne."
+
+#~ msgid "Enter the subject, the start date, and a description."
+#~ msgstr "Wprowadź temat zadania, datę jego rozpoczęcia oraz opis."
+
+#~ msgid "Entering billing information"
+#~ msgstr "Wprowadzanie informacji rozliczeniowych"
+
+#~ msgid "Entering the E-Mail text"
+#~ msgstr "Wpisywanie treści wiadomości e-mail"
+
+#~ msgid "Entering the data"
+#~ msgstr "Wpisywanie danych"
+
+#~ msgid "Entering the recipient's name"
+#~ msgstr "Wprowadzanie nazwy odbiorcy"
+
+#~ msgid "Entering the subject"
+#~ msgstr "Wpisywanie tematu"
+
+#~ msgid "Entire thread"
+#~ msgstr "Cały wątek"
+
+#~ msgid "Envelope"
+#~ msgstr "Koperta"
+
+#~ msgid "Existing shares"
+#~ msgstr "Istniejące udostępnienia"
+
+#~ msgid "Exit Fullscreen"
+#~ msgstr "Zamknij tryb pełnoekranowy"
+
+#~ msgid "Extended view"
+#~ msgstr "Widok rozszerzony"
+
+#~ msgctxt "help"
+#~ msgid "External E-Mail Accounts"
+#~ msgstr "Zewnętrzne konta e-mail"
+
+#~ msgid "Facebook"
+#~ msgstr "Facebook"
+
+#~ msgid "Facebook reported an error:"
+#~ msgstr "Serwis Facebook zgłosił błąd:"
+
+#~ msgctxt "app"
+#~ msgid "Favorite timezone"
+#~ msgstr "Ulubiona strefa czasowa"
+
+#~ msgid "Fax (business)"
+#~ msgstr "Fax (służbowy)"
+
+#~ msgid "Fax (other)"
+#~ msgstr "Fax (inny)"
+
+#~ msgid "Fax (private)"
+#~ msgstr "Fax (prywatny)"
+
+#~ msgid "File names must not be empty"
+#~ msgstr "Nazwy plików nie mogą być puste"
+
+#~ msgid "File names must not contain slashes"
+#~ msgstr "Nazwy plików nie mogą zawierać ukośników"
+
+#~ msgid "Filename"
+#~ msgstr "Nazwa pliku"
+
+#~ msgid "Filename, double click to rename"
+#~ msgstr "Nazwa pliku, kliknij dwa razy, aby zmienić nazwę"
+
+#~ msgctxt "app"
+#~ msgid "Files"
+#~ msgstr "Pliki"
+
+#~ msgid "Files View"
+#~ msgstr "Widok plików"
+
+#~ msgid "Finish tour"
+#~ msgstr "Zakończ trasę"
+
+#, fuzzy
+#~| msgid "Fit to screen width"
+#~ msgid "Fit to screen height"
+#~ msgstr "Dopasuj do szerokości ekranu"
+
+#~ msgid "Folder names must not contain slashes"
+#~ msgstr "Nazwy folderów nie mogą zawierać ukośników"
+
+#~ msgid "Folder settings"
+#~ msgstr "Ustawienia folderu"
+
+#~ msgid "Folder tree"
+#~ msgstr "Drzewo folderów"
+
+#~ msgid ""
+#~ "For security reasons, all account passwords are encrypted with your primary "
+#~ "account password. If you change your primary password, your external accounts "
+#~ "might stop working. In this case, you can use your old password to recover "
+#~ "all account passwords:"
+#~ msgstr ""
+#~ "Ze względów bezpieczeństwa wszystkie hasła kont są szyfrowane przy użyciu "
+#~ "hasła konta głównego. W razie zmiany hasła głównego konta zewnętrzne mogą "
+#~ "przestać działać. Jeśli do tego dojdzie, można odzyskać wszystkie hasła kont "
+#~ "za pomocą starego hasła:"
+
+#~ msgid "Format emails as:"
+#~ msgstr "Formatuj wiadomości jako:"
+
+#~ msgid "Forward emails as:"
+#~ msgstr "Przesyłaj wiadomości dalej jako:"
+
+#, fuzzy
+#~| msgid "Freelancer"
+#~ msgid "France"
+#~ msgstr "Freelancer"
+
+#~ msgid "Friday"
+#~ msgstr "Piątek"
+
+#~ msgid "Fullscreen"
+#~ msgstr "Pełny ekran"
+
+#~ msgid "Further down you can add attachments to the appointment."
+#~ msgstr "Niżej można dodać załączniki do spotkania."
+
+#~ msgid "Further functions"
+#~ msgstr "Dalsze funkcje"
+
+#~ msgid "Further information"
+#~ msgstr "Dalsze informacje"
+
+#~ msgid "Get started here!"
+#~ msgstr "Zacznij tutaj!"
+
+#~ msgid "Go to page"
+#~ msgstr "Przejdź do strony"
+
+#~ msgid "Good evening"
+#~ msgstr "Dobry wieczór"
+
+#~ msgid "Good morning"
+#~ msgstr "Dzień dobry"
+
+#, fuzzy
+#~| msgid "Green"
+#~ msgid "Greece"
+#~ msgstr "Zielony"
+
+#, fuzzy
+#~| msgid "Green"
+#~ msgid "Greenland"
+#~ msgstr "Zielony"
+
+#~ msgid "Guidance"
+#~ msgstr "Wskazówki"
+
+#, fuzzy
+#~| msgid "Waiting"
+#~ msgid "Haiti"
+#~ msgstr "Oczekujące"
+
+#~ msgid "Halo view"
+#~ msgstr "Widok halo"
+
+#~ msgid "Hello"
+#~ msgstr "Witamy"
+
+#~ msgid "Here is what %s knows about %s:"
+#~ msgstr "Co %s wie o: %s:"
+
+#~ msgid "Hi!<br><br>%1$s shares a publication with you:<br>%2$s"
+#~ msgstr "Hej!<br><br>%1$s udostępnia Ci publikację:<br>%2$s"
+
+#~ msgid "Hide QR code"
+#~ msgstr "Ukryj kod QR"
+
+#~ msgid "Hide advanced filters"
+#~ msgstr "Ukryj filtry zaawansowane"
+
+#~ msgid "Hide all notifications for new mails."
+#~ msgstr "Ukryj wszystkie powiadomienia o nowych wiadomościach."
+
+#~ msgid "Hide comments"
+#~ msgstr "Ukryj komentarze"
+
+#~ msgid "Hide conflicts"
+#~ msgstr "Ukryj konflikty"
+
+#~ msgid "Hide side panel"
+#~ msgstr "Ukryj panel boczny"
+
+#~ msgid "How the settings are organized"
+#~ msgstr "Sposób uporządkowania ustawień"
+
+#~ msgid "IMAP folder subscription"
+#~ msgstr "Subskrypcja folderu IMAP"
+
+#~ msgid "IMAP login"
+#~ msgstr "Login IMAP"
+
+#~ msgid "IMAP port"
+#~ msgstr "Port IMAP"
+
+#~ msgid "IMAP secure"
+#~ msgstr "Zabezpieczenie IMAP"
+
+#~ msgid "IMAP server"
+#~ msgstr "Serwer IMAP"
+
+#~ msgid "Icon view"
+#~ msgstr "Widok ikon"
+
+#~ msgid ""
+#~ "If a folder contains images, you can display a slideshow. To do so click on "
+#~ "Slideshow on the upper right side."
+#~ msgstr ""
+#~ "Jeśli w folderze znajdują się obrazy, możesz wyświetlić je w postaci pokazu "
+#~ "slajdów. Aby to zrobić, kliknij widoczne w prawym górnym rogu polecenie Pokaz "
+#~ "slajdów."
+
+#~ msgid ""
+#~ "If you no longer want to display a tile, click the cross on the upper right "
+#~ "side."
+#~ msgstr "Jeśli chcesz ukryć kafelek, kliknij krzyżyk w prawym górnym rogu."
+
+#~ msgid "Import into"
+#~ msgstr "Importuj do"
+
+#~ msgid ""
+#~ "In case of new notifications, e.g. appointment invitations, the info area is "
+#~ "opened on the right side."
+#~ msgstr ""
+#~ "Po odebraniu nowych powiadomień, np. zaproszeń na spotkanie, po prawej "
+#~ "stronie pojawi się obszar informacyjny."
+
+#~ msgid ""
+#~ "In order to edit multiple E-Mails at once, enable the checkboxes on the left "
+#~ "side of the E-Mails. If the checkboxes are not displayed, click the icon on "
+#~ "the bottom left side."
+#~ msgstr ""
+#~ "Aby edytować kilka e-maili naraz, umożliwiają pola wyboru z lewej strony z e-"
+#~ "maili. Jeśli pola wyboru nie są wyświetlane, kliknij ikonę w lewym dolnym "
+#~ "rogu."
+
+#~ msgid ""
+#~ "In the Details section at the bottom right side you can enter billing "
+#~ "information."
+#~ msgstr ""
+#~ "W dostępnej na dole po prawej stronie sekcji Szczegóły można wprowadzić "
+#~ "informacje rozliczeniowe."
+
+#~ msgid ""
+#~ "In the Icons view you can see the files of the selected folder in the display "
+#~ "area."
+#~ msgstr ""
+#~ "W widoku Ikony pliki z wybranego folderu są widoczne w obszarze wyświetlania."
+
+#~ msgid "Incoming Notification Mails"
+#~ msgstr "Przychodzące wiadomości z powiadomieniem"
+
+#, fuzzy
+#~| msgid "Undone"
+#~ msgid "Indonesia"
+#~ msgstr "Cofnij"
+
+#~ msgid "Info area"
+#~ msgstr "Obszar informacyjny"
+
+#~ msgid "Invalid data"
+#~ msgstr "Nieprawidłowe dane"
+
+#~ msgid "Inviting other participants"
+#~ msgstr "Zapraszanie innych uczestników"
+
+#~ msgid "Item List"
+#~ msgstr "Lista elementów"
+
+#~ msgid "Items without a file can not be opened."
+#~ msgstr "Nie można otworzyć elementów bez pliku."
+
+#, fuzzy
+#~| msgid "Due on %1$s"
+#~ msgid "Just open %1$s"
+#~ msgstr "Termin: %1$s"
+
+#~ msgid "Keep the draft."
+#~ msgstr "Zachowaj wersję roboczą."
+
+#~ msgid "Label"
+#~ msgstr "Etykieta"
+
+#~ msgid "Last modified"
+#~ msgstr "Ostatnio zmodyfikowano"
+
+#~ msgid "Launching an app"
+#~ msgstr "Uruchamianie aplikacji"
+
+#, fuzzy
+#~ msgid "Leave Presentation"
+#~ msgstr "Zaproszenia do zadań"
+
+#~ msgid "Leave messages on server"
+#~ msgstr "Pozostaw wiadomości na serwerze"
+
+#~ msgid "Liked a link: %s"
+#~ msgstr "Polubiono łącze: %s"
+
+#, fuzzy
+#~ msgid "Line wrap when sending text mails after"
+#~ msgstr "Zawijanie linii podczas wysyłania wiadomości tekstowych po"
+
+#, fuzzy
+#~ msgid "Line wrap when sending text mails after how much characters"
+#~ msgstr "Zawijanie linii podczas wysyłania wiadomości tekstowych po"
+
+#~ msgid "Line wrap when sending text mails after: "
+#~ msgstr "Zawijanie linii podczas wysyłania wiadomości tekstowych po: "
+
+#~ msgid "Load Error"
+#~ msgstr "Błąd wczytywania"
+
+#~ msgid "Load all mails. This might take some time."
+#~ msgstr "Wczytaj wszystkie wiadomość. To może to trochę potrwać."
+
+#~ msgid "Login"
+#~ msgstr "Zaloguj się"
+
+#~ msgid "Login must not be empty."
+#~ msgstr "Login nie może być pusty."
+
+#~ msgid "Logout now"
+#~ msgstr "Wyloguj się teraz"
+
+#, fuzzy
+#~| msgid "March"
+#~ msgid "Mac"
+#~ msgstr "Marzec"
+
+#~ msgid "Mail Details"
+#~ msgstr "Szczegóły wiadomości"
+
+#~ msgid "Mail Thread Details"
+#~ msgstr "Szczegóły wątku z wiadomościami"
+
+#~ msgid "Mail and Social Accounts"
+#~ msgstr "Konta e-mail i społecznościowe"
+
+#, fuzzy
+#~| msgid "Mail address"
+#~ msgid "Mail categories"
+#~ msgstr "Adres pocztowy"
+
+#~ msgid "Mail text"
+#~ msgstr "Tekst wiadomości"
+
+#~ msgid "Mail was not imported, only .eml files are supported."
+#~ msgstr "Poczta nie została zaimportowana. Obsługiwane są tylko pliki .eml."
+
+#~ msgid "Mailfilter created"
+#~ msgstr "Filtr poczty został utworzony"
+
+#~ msgid "Mailfilter updated"
+#~ msgstr "Filtr poczty został zaktualizowany"
+
+#~ msgid "Main window"
+#~ msgstr "Główne okno"
+
+#~ msgctxt "help"
+#~ msgid "Managing E-Mail messages"
+#~ msgstr "Zarządzanie wiadomościami e-mail"
+
+#~ msgid "Mark as"
+#~ msgstr "Oznacz jako"
+
+#~ msgid "Mark read"
+#~ msgstr "Oznacz jako przeczytane"
+
+#~ msgid "Mark unread"
+#~ msgstr "Oznacz jako nieprzeczytane"
+
+#~| msgid "Mark as read"
+#~ msgid "Message is read"
+#~ msgstr "Wiadomość została przeczytana"
+
+#~ msgid "Mobile"
+#~ msgstr "Telefon komórkowy"
+
+#~ msgid "Mobile device settings:"
+#~ msgstr "Ustawienia dla urządzenia mobilnego:"
+
+#~ msgid "Modified by"
+#~ msgstr "Zmodyfikowano przez"
+
+#~ msgid "Monday"
+#~ msgstr "Poniedziałek"
+
+#~ msgid "Month View"
+#~ msgstr "Widok miesiąca"
+
+#, fuzzy
+#~| msgid "Months"
+#~ msgid "Montserrat"
+#~ msgstr "Miesiące"
+
+#~ msgid "More zoom settings"
+#~ msgstr "Więcej ustawień powiększenia"
+
+#, fuzzy
+#~| msgid "Email from %1$s: %2$s"
+#~ msgid "Move all mails from a sender"
+#~ msgstr "Wiadomość od: %1$s — %2$s"
+
+#~ msgid "Move all messages to another folder"
+#~ msgstr "Przenieś wszystkie wiadomości do innego folderu"
+
+#~ msgid "Moving mails ... This may take a few seconds."
+#~ msgstr "Trwa przenoszenie poczty... Może to zająć kilka sekund."
+
+#~ msgid "Name already taken"
+#~ msgstr "Ta nazwa została już zajęta"
+
+#~ msgid "Names and email addresses"
+#~ msgstr "Nazwy i adresy e-mail"
+
+#~ msgid "Navigation bar"
+#~ msgstr "Pasek nawigacyjny"
+
+#, fuzzy
+#~| msgid "New calendar"
+#~ msgid "New Caledonia"
+#~ msgstr "Nowy kalendarz"
+
+#~ msgid "New Mail from %1$s %2$s. Press [enter] to open"
+#~ msgstr "Nowa wiadomość od %1$s %2$s. Aby otworzyć, naciśnij klawisz [Enter]."
+
+#, fuzzy
+#~| msgid "New calendar"
+#~ msgid "New Zealand"
+#~ msgstr "Nowy kalendarz"
+
+#~ msgid "New objects icon"
+#~ msgstr "Ikona Nowe obiekty"
+
+#~ msgid "New private calendar"
+#~ msgstr "Nowy kalendarz prywatny"
+
+#~ msgid "New private folder"
+#~ msgstr "Nowy folder prywatny"
+
+#~ msgid "New public folder"
+#~ msgstr "Nowy folder publiczny"
+
+#~ msgid "New subfolder"
+#~ msgstr "Nowy podfolder"
+
+#~ msgid "Next birthdays"
+#~ msgstr "Następne urodziny"
+
+#~ msgid "No appointments found for \"%s\""
+#~ msgstr "Nie znaleziono spotkań zgodnych z \"%s\""
+
+#~ msgid "No downloads available"
+#~ msgstr "Brak dostępnych elementów pobieranych"
+
+#~ msgid "No file selected for upload."
+#~ msgstr "Brak plików wybranych do przesłania."
+
+#~ msgid "No items were found. Please adjust currently used facets."
+#~ msgstr "Nie znaleziono pozycji. Dostosuj aktualnie używane aspekty."
+
+#~ msgid "No mails"
+#~ msgstr "Brak wiadomości"
+
+#~ msgid "No mails found for \"%s\""
+#~ msgstr "Nie znaleziono wiadomości zgodnych z \"%s\""
+
+#~ msgid "No mails in this folder"
+#~ msgstr "Brak nowych wiadomości w tym folderze"
+
+#~ msgid "No matching templates on this Server"
+#~ msgstr "Brak pasujących szablonów na serwerze"
+
+#~ msgid "No preview available"
+#~ msgstr "Brak dostępnego podglądu"
+
+#~ msgid "No wall posts yet."
+#~ msgstr "Brak wiadomości na ścianie."
+
+#, fuzzy
+#~| msgid "Forward"
+#~ msgid "Norway"
+#~ msgstr "Prześlij dalej"
+
+#~ msgid "Not yet confirmed"
+#~ msgstr "Niepotwierdzono"
+
+#~ msgid "Nothing in your newsfeed."
+#~ msgstr "Brak wiadomości w kanale informacyjnym."
+
+#~ msgid "Off"
+#~ msgstr "Wył."
+
+#~ msgid "On %s %s each %s. months"
+#~ msgstr "%s %s, co %s mies."
+
+#~ msgid "On %s %s every month"
+#~ msgstr "%s %s, co miesiąc"
+
+#~ msgid "On %s %s in %s"
+#~ msgstr "%s %s, w %s"
+
+#~ msgid "On %s. day every %s. month"
+#~ msgstr "Co %s mies. w %s dzień miesiąca"
+
+#~ msgid "On %s. day every month"
+#~ msgstr "Co miesiąc w %s dzień miesiąca"
+
+#~ msgid "On new notifications except mails"
+#~ msgstr "Przy nowych powiadomieniach, z wyjątkiem wiadomości"
+
+#~ msgid "One item was found."
+#~ msgid_plural "%1$s items were found."
+#~ msgstr[0] "Znaleziono 1 element."
+#~ msgstr[1] "Znaleziono %1$s elementy."
+#~ msgstr[2] "Znaleziono %1$s elementów."
+
+#~ msgid "Only show widget summary on mobile devices"
+#~ msgstr "Na urządzeniach mobilnych pokazuj tylko zestawienie widgetów"
+
+#, fuzzy
+#~| msgid "Open"
+#~ msgid "Open "
+#~ msgstr "Otwórz"
+
+#~ msgid "Open in new tab"
+#~ msgstr "Otwórz w nowej karcie"
+
+#~ msgid "Opening E-Mail threads"
+#~ msgstr "Otwieranie wątków poczty e-mail"
+
+#~ msgid "Opening or closing the folder tree"
+#~ msgstr "Otwieranie lub zamykanie drzewa folderów"
+
+#~ msgid "Opening the E-Mail settings"
+#~ msgstr "Otwieranie ustawień poczty e-mail"
+
+#~ msgid "Opening the settings"
+#~ msgstr "Otwieranie ustawień"
+
+#~ msgid "Overdue Task. %1$s %2$s. Press [enter] to open"
+#~ msgstr "Zaległe zadanie. %1$s %2$s. Aby otworzyć, naciśnij klawisz [Enter]."
+
+#~ msgid "Page number"
+#~ msgstr "Numer strony"
+
+#, fuzzy
+#~| msgid "Distance"
+#~ msgid "Pakistan"
+#~ msgstr "Odległość"
+
+#, fuzzy
+#~ msgid "Pause Presentation"
+#~ msgstr "Zaproszenia do zadań"
+
+#~ msgid "Permanently remove deleted emails?"
+#~ msgstr "Trwale usuwać kasowane wiadomości e-mail?"
+
+#, fuzzy
+#~| msgid "Permissions"
+#~ msgid "Permissions for"
+#~ msgstr "Uprawnienia"
+
+#, fuzzy
+#~| msgid "Permissions"
+#~ msgid "Permissions: %1$s"
+#~ msgstr "Uprawnienia"
+
+#~ msgid "Phone (private)"
+#~ msgstr "Telefon (prywatny)"
+
+#~ msgid "Phone alt"
+#~ msgstr "Drugi numer telefonu"
+
+#~ msgid "Please enter a correct number."
+#~ msgstr "Wpisz poprawną liczbę."
+
+#~ msgid "Please enter a valid date."
+#~ msgstr "Wpisz prawidłową datę."
+
+#, fuzzy
+#~| msgid "Portal"
+#~ msgid "Portugal"
+#~ msgstr "Portal"
+
+#, fuzzy
+#~ msgid "Presenter Navigation"
+#~ msgstr "Zaproszenia do zadań"
+
+#~ msgid "Press [enter] to close this alertbox."
+#~ msgstr "Naciśnij klawisz [Enter], aby zamknąć okno alertu."
+
+#~ msgid "Press [enter] to jump to the facebook stream."
+#~ msgstr "Naciśnij klawisz [Enter], aby przejść do wiadomości z serwisu Facebook."
+
+#~ msgid "Press [enter] to select a time when you want to be reminded again"
+#~ msgstr "Aby wybrać czas ponownego powiadomienia, naciśnij klawisz [Enter]"
+
+#~ msgid "Prev"
+#~ msgstr "Wróć"
+
+#, fuzzy
+#~ msgid "Preview pane"
+#~ msgstr "Podgląd"
+
+#~ msgid "Privacy Notice"
+#~ msgstr "Zawiadomienie o poufności danych"
+
+#~ msgid "Publication"
+#~ msgstr "Publikacja"
+
+#~ msgid "Publication has been added"
+#~ msgstr "Publikacja została dodana"
+
+#~ msgid "Publications must have a name"
+#~ msgstr "Publikacja musi mieć nazwę"
+
+#~ msgid "Publish"
+#~ msgstr "Publikuj"
+
+#~ msgid "Publish folder"
+#~ msgstr "Publikuj folder"
+
+#~ msgid "Publish item"
+#~ msgstr "Publikuj element"
+
+#~ msgid "Reading the details"
+#~ msgstr "Zapoznawanie się ze szczegółami"
+
+#~ msgid "Recurring tasks need a valid end date."
+#~ msgstr "Zadania cykliczne wymagają prawidłowej daty zakończenia."
+
+#~ msgid "Remove facet"
+#~ msgstr "Usuń aspekt"
+
+#~ msgid "Remove from recipient list"
+#~ msgstr "Usuń z listy odbiorców"
+
+#~ msgid "Reply to"
+#~ msgstr "Odpowiedz do"
+
+#~ msgid "Reset"
+#~ msgstr "Resetuj"
+
+#, fuzzy
+#~| msgid "Never"
+#~ msgid "Revert"
+#~ msgstr "Nigdy"
+
+#, fuzzy
+#~| msgid "Text"
+#~ msgid "Rich Text"
+#~ msgstr "Tekst"
+
+#, fuzzy
+#~ msgid "Right"
+#~ msgstr "dziś"
+
+#~ msgid "SMTP login"
+#~ msgstr "Login SMTP"
+
+#~ msgid "SMTP port"
+#~ msgstr "Port SMTP"
+
+#~ msgid "SMTP secure"
+#~ msgstr "Zabezpieczenie SMTP"
+
+#~ msgid "SMTP server"
+#~ msgstr "Serwer SMTP"
+
+#~ msgid "Saturday"
+#~ msgstr "Sobota"
+
+#~ msgid "Save in file store"
+#~ msgstr "Zapisz w magazynie plików"
+
+#~ msgid "Save to Drive"
+#~ msgstr "Zapisz w aplikacji Drive"
+
+#~ msgid "Saved in"
+#~ msgstr "Zapisano w"
+
+#~ msgid "Saving attachment to Drive"
+#~ msgid_plural "Saving attachments to Drive"
+#~ msgstr[0] "Zapisywanie załącznika w aplikacji Drive"
+#~ msgstr[1] "Zapisywanie załączników w aplikacji Drive"
+#~ msgstr[2] "Zapisywanie załączników w aplikacji Drive"
+
+#~ msgid "Search Options"
+#~ msgstr "Opcje wyszukiwania"
+
+#~ msgid "Search here"
+#~ msgstr "Szukaj tutaj"
+
+#~ msgid "Search within application"
+#~ msgstr "Wyszukaj w aplikacji"
+
+#~ msgid "Searched in"
+#~ msgstr "Wyszukiwano w"
+
+#~ msgid "Searched in all folders"
+#~ msgstr "Wyszukiwano we wszystkich folderach"
+
+#~ msgid "Searching for objects"
+#~ msgstr "Wyszukiwanie obiektów"
+
+#~ msgid "Select Folder"
+#~ msgstr "Wybierz folder"
+
+#~ msgid "Select none"
+#~ msgstr "Nie wybieraj niczego"
+
+#~ msgid "Select page"
+#~ msgstr "Wybierz stronę"
+
+#~ msgid "Sender"
+#~ msgstr "Nadawca"
+
+#~ msgid "Sending an E-Mail to a contact"
+#~ msgstr "Wysyłanie wiadomości e-mail do kontaktu"
+
+#~ msgid "Sending the E-Mail"
+#~ msgstr "Wysyłanie wiadomości e-mail"
+
+#~ msgid "Set as default"
+#~ msgstr "Ustaw jako domyślne"
+
+#~ msgid "Share link by email"
+#~ msgstr "Udostępnij łącze przez e-mail"
+
+#, fuzzy
+#~ msgctxt "owner"
+#~ msgid "Shared by: %1$s"
+#~ msgstr "Wyszukiwany element: %1$s"
+
+#~ msgid "Show QR code"
+#~ msgstr "Pokaż kod QR"
+
+#~ msgid "Show all mails. Note: Mails are no longer grouped by conversation."
+#~ msgstr ""
+#~ "Pokaż wszystkie wiadomości. Uwaga: Wiadomości nie będą grupowane wg "
+#~ "konwersacji."
+
+#~ msgid "Show all my appointments from all calendars"
+#~ msgstr "Pokaż moje spotkania ze wszystkich kalendarzy"
+
+#~ msgctxt "plural"
+#~ msgid "Show attachment"
+#~ msgid_plural "Show attachments"
+#~ msgstr[0] "Pokaż załącznik"
+#~ msgstr[1] "Pokaż załączniki"
+#~ msgstr[2] "Pokaż załączniki"
+
+#, fuzzy
+#~| msgid "Show comments"
+#~ msgid "Show chevron day"
+#~ msgstr "Pokaż komentarze"
+
+#~ msgid "Show comments"
+#~ msgstr "Pokaż komentarze"
+
+#~ msgid "Show contacts from administrator group"
+#~ msgstr "Pokaż kontakty z grupy administratorów"
+
+#~ msgid "Show file"
+#~ msgstr "Pokaż plik"
+
+#~ msgid "Show first page"
+#~ msgstr "Pokaż pierwszą stronę"
+
+#~ msgid "Show last page"
+#~ msgstr "Pokaż ostatnią stronę"
+
+#~ msgid "Show legal information"
+#~ msgstr "Pokaż informacje prawne"
+
+#~ msgid "Show more"
+#~ msgstr "Pokaż więcej"
+
+#~ msgid "Show more comments"
+#~ msgstr "Pokaż więcej komentarzy"
+
+#~ msgid "Show original message"
+#~ msgstr "Pokaż oryginalną wiadomość"
+
+#~ msgid "Show original publication"
+#~ msgstr "Pokaż oryginalną publikację"
+
+#~ msgid "Show side panel"
+#~ msgstr "Pokaż panel boczny"
+
+#~ msgid "Show strack trace"
+#~ msgstr "Pokaż historię strack"
+
+#~ msgid "Show version history"
+#~ msgstr "Pokaż historię wersji"
+
+#, fuzzy
+#~ msgid "Show/hide folder"
+#~ msgstr "Przenieś folder"
+
+#~ msgid "Sidebar"
+#~ msgstr "Pasek boczny"
+
+#~ msgid "Signature"
+#~ msgstr "Podpis"
+
+#~ msgid "Signature position"
+#~ msgstr "Umiejscowienie podpisu"
+
+#~ msgid "Signature text"
+#~ msgstr "Tekst podpisu"
+
+#~ msgid "Signing out"
+#~ msgstr "Wylogowywanie"
+
+#~ msgid "Skip this step"
+#~ msgstr "Pomiń ten krok"
+
+#~ msgid "Slideshow"
+#~ msgstr "Pokaz slajdów"
+
+#, fuzzy
+#~| msgid "Smartphone settings:"
+#~ msgid "Smartphone"
+#~ msgstr "Ustawienia smartfonu:"
+
+#~ msgid "Social accounts are only used to download contact and/or calendar data"
+#~ msgstr ""
+#~ "Konta społecznościowe służą tylko do pobierania kontaktów i/lub danych "
+#~ "kalendarzowych"
+
+#~ msgid "Someone shared a file with you"
+#~ msgstr "Ktoś Ci udostępnił plik"
+
+#~ msgid ""
+#~ "Someone shared a folder with you. Would you like to subscribe those %1$s?"
+#~ msgstr "Ktoś udostępnił Ci folder. Czy chcesz zasubskrybować %1$s?"
+
+#, fuzzy
+#~ msgid "Sorry, the audio file could not be played."
+#~ msgstr "Przesłanie pliku nie powiodło się."
+
+#, fuzzy
+#~ msgid "Sorry, the video could not be played."
+#~ msgstr "Przesłanie pliku nie powiodło się."
+
+#~ msgid "Sorry, there is no preview available for this file."
+#~ msgstr "Niestety nie jest możliwy podgląd plików tego typu."
+
+#~ msgid "Sorting your E-Mails"
+#~ msgstr "Sortowanie wiadomości e-mail"
+
+#~ msgid "Sorting your tasks"
+#~ msgstr "Sortowanie zadań"
+
+#~ msgid "Spam folder"
+#~ msgstr "Wiadomości-śmieci"
+
+#, fuzzy
+#~ msgid "Start Presentation"
+#~ msgstr "Zaproszenia do zadań"
+
+#~ msgid ""
+#~ "Subscribing to items that are not delivered by another Open-Xchange Server (i."
+#~ "e. OXMF) may take some time. Example: Importing 100 contacts from Xing takes "
+#~ "about 5 minutes. We are continually improving this functionality. Future "
+#~ "releases will work significantly faster."
+#~ msgstr ""
+#~ "Subskrypcja pozycji, które nie są przesyłane przez inny serwer Open-Xchange "
+#~ "(np. OXMF), może zająć trochę czasu. Na przykład zaimportowanie 100 kontaktów "
+#~ "z Xing trwa ok. 5 minut. Stale ulepszamy tę funkcję. Przyszłe wersje będą "
+#~ "pracowały znacznie szybciej."
+
+#~ msgid "Such data will never be uploaded"
+#~ msgstr "Takie dane nie będą przesyłane"
+
+#~ msgid "Sunday"
+#~ msgstr "Niedziela"
+
+#, fuzzy
+#~| msgid "Your name"
+#~ msgid "Suriname"
+#~ msgstr "Twoje imię i nazwisko"
+
+#, fuzzy
+#~| msgid "Enable"
+#~ msgid "Tablet"
+#~ msgstr "Włącz"
+
+#~ msgid "Task invitation. %1$s %2$s %3$s. Press [enter] to open"
+#~ msgstr ""
+#~ "Zaproszenie do zadania. %1$s %2$s %3$s. Aby otworzyć, naciśnij klawisz "
+#~ "[Enter]."
+
+#~ msgid "Task moved."
+#~ msgid_plural "Tasks moved."
+#~ msgstr[0] "Zadanie przeniesione."
+#~ msgstr[1] "Zadania zostały przeniesione."
+#~ msgstr[2] "Zadania zostały przeniesione."
+
+#~ msgid "Task reminder. %1$s %2$s %3$s. Press [enter] to open"
+#~ msgstr ""
+#~ "Przypomnienie o zadaniu. %1$s %2$s %3$s. Aby otworzyć, naciśnij klawisz "
+#~ "[Enter]."
+
+#~ msgid "Tasks have been moved"
+#~ msgstr "Zadania zostały przeniesione"
+
+#~ msgid "Template"
+#~ msgstr "Szablon"
+
+#~ msgid "Text format"
+#~ msgstr "Format tekstowy"
+
+#~ msgctxt "help"
+#~ msgid "The E-Mail Components"
+#~ msgstr "Składniki aplikacji E-mail"
+
+#~ msgctxt "help"
+#~ msgid "The Files Components"
+#~ msgstr "Składniki aplikacji Pliki"
+
+#~ msgid "The Icons view"
+#~ msgstr "Widok Ikony"
+
+#~ msgid "The Icons view displays an icon for each file."
+#~ msgstr "W widoku Ikony widoczna jest ikona każdego pliku."
+
+#~ msgid "The List view"
+#~ msgstr "Widok Lista"
+
+#~ msgid ""
+#~ "The List view shows a sidebar with appointments and a display area with the "
+#~ "data of the selected appointment. This view corresponds to the view in E-Mail "
+#~ "and Contacts."
+#~ msgstr ""
+#~ "W widoku Lista widoczny jest pasek boczny ze spotkaniami i obszarem "
+#~ "wyświetlania oraz danymi wybranych spotkań. Widok ten odpowiada widokowi E-"
+#~ "mail i Kontakty."
+
+#~ msgid ""
+#~ "The List view shows a sidebar with files and a display area with the data of "
+#~ "the selected file. This view corresponds to the views in E-Mail and Contacts."
+#~ msgstr ""
+#~ "W widoku Lista widoczny jest pasek boczny z plikami oraz obszar wyświetlania "
+#~ "ze szczegółami wybranego pliku. Odpowiada to widokowi w polach E-mail lub "
+#~ "Kontakty."
+
+#~ msgid ""
+#~ "The New objects icon shows the number of unread E-Mails or other "
+#~ "notifications. If clicking the icon, the info area opens."
+#~ msgstr ""
+#~ "Ikona Nowe obiekty pokazuje liczbę nieprzeczytanych wiadomości e-mail i "
+#~ "innych powiadomień. Po kliknięciu tej ikony pojawi się obszar z odpowiednimi "
+#~ "informacjami."
+
+#~ msgid "The Portal"
+#~ msgstr "Portal"
+
+#~ msgid ""
+#~ "The Portal informs you about current E-Mails, appointments or social network "
+#~ "news."
+#~ msgstr ""
+#~ "W portalu znajdują się informacje o aktualnych wiadomościach e-mail, "
+#~ "spotkaniach i informacjach z sieci społecznościowej."
+
+#~ msgid "The calendar views display a calendar sheet with the appointments."
+#~ msgstr "Widoki kalendarza przedstawiają arkusz kalendarza ze spotkaniami."
+
+#~ msgid "The character \" \" is not allowed."
+#~ msgstr "Znak \" \" jest niedozwolony."
+
+#~ msgid ""
+#~ "The display area shows an object's content. At the top of the display area "
+#~ "you will find functions for e.g. moving or deleting objects."
+#~ msgstr ""
+#~ "Obszar wyświetlania przedstawia zawartość obiektu. Na górze obszaru "
+#~ "wyświetlania są dostępne m.in. funkcje przesuwania i usuwania obiektów."
+
+#~ msgid "The document is protected by a password."
+#~ msgstr "Dokument jest chroniony hasłem."
+
+#~ msgid "The email address %1$s is already in the list"
+#~ msgstr "Adres e-mai %1$s jest już na liście"
+
+#~ msgid ""
+#~ "The file \"%1$s\" cannot be uploaded because it exceeds the quota limit of "
+#~ "%2$s"
+#~ msgstr ""
+#~ "Nie można przesłać pliku \"%1$s\", ponieważ jego rozmiar przekracza limit "
+#~ "przydziału miejsca wynoszący %2$s"
+
+#~ msgid "The file is available at %1$s"
+#~ msgstr "Plik jest dostępny tutaj: %1$s"
+
+#~ msgid "The folder is available at %1$s"
+#~ msgstr "Folder jest dostępny tutaj: %1$s"
+
+#~ msgid "The folder path"
+#~ msgstr "Ścieżka folderu"
+
+#~ msgid "The following actions apply to all messages (%1$d) in this folder:"
+#~ msgstr ""
+#~ "Następujące działania mają zastosowanie do wszystkich %1$d wiadomości w tym "
+#~ "folderze:"
+
+#~ msgid ""
+#~ "The graph shows performance frequencies in percent. Grey line shows ideal "
+#~ "performance, blue line is measured performance."
+#~ msgstr ""
+#~ "Wykres pokazuje procentowe wydajności częstotliwości. Szara linia pokazuje "
+#~ "wydajność idealną, a niebieska - zmierzoną."
+
+#~ msgid ""
+#~ "The icon at the bottom right side helps you sort your tasks. Click the icon "
+#~ "to get a list of sort criteria."
+#~ msgstr ""
+#~ "Ikona w prawym dolnym rogu pozwala na sortowanie zadanie. Po kliknięciu tej "
+#~ "ikony uzyskasz listę kryteriów sortowania."
+
+#~ msgid ""
+#~ "The icon on the bottom right side helps you sort your E-Mails. Click the icon "
+#~ "to get a list of sort criteria."
+#~ msgstr ""
+#~ "Ikona w prawym dolnym rogu pozwala na sortowanie wiadomości e-mail. Po "
+#~ "kliknięciu tej ikony uzyskasz listę kryteriów sortowania."
+
+#~ msgid "The next step is allowing this system to access your %s account for you."
+#~ msgstr ""
+#~ "Następnym krokiem jest zezwolenie temu systemowi na uzyskiwanie dostępu do "
+#~ "Twojego konta %s w Twoim imieniu."
+
+#~ msgid "The number of recipients is limited to %1$s recipients per field"
+#~ msgstr "Obowiązuje ograniczenie do %1$s adresatów na pole"
+
+#~ msgid ""
+#~ "The number on the right side of the E-Mail subject corresponds to the number "
+#~ "of E-Mails in a thread. To open the thread, click on the number."
+#~ msgstr ""
+#~ "Liczba widoczna po prawej stronie tematu wiadomości e-mail oznacza liczbę "
+#~ "wiadomości e-mail w wątku. Aby otworzyć wątek, kliknij tę liczbę."
+
+#~ msgid "The person %1$s is already in the list"
+#~ msgstr "Osoba %1$s jest już na liście"
+
+#~ msgid "The positions of vacation notice and auto forward cannot be changed"
+#~ msgstr ""
+#~ "Położenie zawiadomienia o urlopie i automatycznego przesyłania dalej nie może "
+#~ "zostać zmienione"
+
+#~ msgid "The publication has been made available as %s"
+#~ msgstr "Publikacja została udostępniona jako $s"
+
+#~ msgid "The requested email no longer exists"
+#~ msgstr "Żądany adres e-mail już nie istnieje"
+
+#~ msgid ""
+#~ "The settings are organized in topics. Select the topic on the left side, e.g "
+#~ "Basic settings, E-Mail or My contact data."
+#~ msgstr ""
+#~ "Ustawienia są zebrane w tematy. Wybierz temat z lewej strony, np. Ustawienia "
+#~ "podstawowe, E-mail lub Moje dane kontaktowe."
+
+#~ msgid ""
+#~ "The settings for collecting contacts in this folder will become disabled when "
+#~ "you enter the application the next time."
+#~ msgstr ""
+#~ "Ustawienia zbierania kontaktów w tym folderze zostaną wyłączone przy "
+#~ "następnym załadowaniu aplikacji."
+
+#~ msgid ""
+#~ "The shared data will be accessible to everyone on the Internet. Please "
+#~ "consider, which data you want to share."
+#~ msgstr ""
+#~ "Udostępnione dane będą dostępne dla wszystkich w Internecie. Zastanów się, "
+#~ "które dane chcesz udostępnić."
+
+#~ msgid "This account cannot be validated"
+#~ msgstr "Nie można zweryfikować tego konta"
+
+#~ msgid ""
+#~ "This document is password protected and cannot be displayed. Please open it "
+#~ "with your local PDF viewer."
+#~ msgstr ""
+#~ "Ten dokument jest chroniony hasłem i nie może zostać wyświetlony. Otwórz go w "
+#~ "lokalnej przeglądarce PDF."
+
+#~ msgid "This feature is deactivated"
+#~ msgstr "Funkcja jest dezaktywowana"
 
 #~ msgid "This file has been added"
 #~ msgstr "Ten plik został dodany"
@@ -12445,13 +12359,6 @@
 #~ msgid "This file is locked by you"
 #~ msgstr "Plik jest zablokowany przez Ciebie"
 
-#~ msgid ""
-#~ "This folder is shared with others. It won't be available for the invited "
-#~ "guests any more."
-#~ msgstr ""
-#~ "Ten folder jest udostępniony innym osobom. Nie będzie dłużej dostępny dla "
-#~ "zaproszonych gości."
-
 #, fuzzy
 #~| msgid "This mail has no content"
 #~ msgid "This mail was moved to %1$s."
@@ -12495,29 +12402,25 @@
 #~ msgstr "Aby dodać więcej informacji, kliknij polecenie Rozwiń formularz."
 
 #~ msgid ""
-#~ "To change the layout, drag a tile's background to another position and "
-#~ "drop it there."
+#~ "To change the layout, drag a tile's background to another position and drop "
+#~ "it there."
 #~ msgstr ""
-#~ "Aby zmienić układ, złap tło kafelka, przeciągnij go do innej pozycji i "
-#~ "upuść."
+#~ "Aby zmienić układ, złap tło kafelka, przeciągnij go do innej pozycji i upuść."
 
 #~ msgid ""
 #~ "To compose a new E-Mail, click on the Compose new E-Mail icon at the top."
 #~ msgstr ""
-#~ "Aby wysłać nową wiadomość e-mai, kliknij widoczną na górze ekranu ikonę "
-#~ "Nowa wiadomość e-mail."
-
-#~ msgid ""
-#~ "To create a new E-Mail, click the Compose new E-Mail icon at the top."
+#~ "Aby wysłać nową wiadomość e-mai, kliknij widoczną na górze ekranu ikonę Nowa "
+#~ "wiadomość e-mail."
+
+#~ msgid "To create a new E-Mail, click the Compose new E-Mail icon at the top."
 #~ msgstr ""
 #~ "Aby napisać nową wiadomość e-mail, kliknij widoczną na górze ekranu ikonę "
 #~ "Nowa wiadomość e-mail."
 
-#~ msgid ""
-#~ "To create a new appointment, click the New appointment icon at the top."
+#~ msgid "To create a new appointment, click the New appointment icon at the top."
 #~ msgstr ""
-#~ "Aby utworzyć nowe spotkanie, kliknij widoczną na górze ikonę Nowe "
-#~ "spotkanie."
+#~ "Aby utworzyć nowe spotkanie, kliknij widoczną na górze ikonę Nowe spotkanie."
 
 #~ msgid "To create a new contact, click the Add contact icon on top."
 #~ msgstr ""
@@ -12530,12 +12433,12 @@
 
 #~ msgid "To create a note, click the icon at the top. Select Add note."
 #~ msgstr ""
-#~ "Aby utworzyć notatkę, kliknij ikonę na górze ekranu i wybierz polecenie "
-#~ "Dodaj notatkę."
+#~ "Aby utworzyć notatkę, kliknij ikonę na górze ekranu i wybierz polecenie Dodaj "
+#~ "notatkę."
 
 #~ msgid ""
-#~ "To create recurring appointments, enable Repeat. Functions for setting "
-#~ "the recurrence parameters are shown."
+#~ "To create recurring appointments, enable Repeat. Functions for setting the "
+#~ "recurrence parameters are shown."
 #~ msgstr ""
 #~ "Aby utworzyć spotkanie cykliczne, wybierz funkcję Powtórz. Pojawią się "
 #~ "ustawienia cykliczności."
@@ -12554,56 +12457,54 @@
 
 #~ msgid "To create the task, click on Create on the upper right side."
 #~ msgstr ""
-#~ "Aby utworzyć zadanie, kliknij widoczne w prawym górnym rogu polecenie "
-#~ "Utwórz."
+#~ "Aby utworzyć zadanie, kliknij widoczne w prawym górnym rogu polecenie Utwórz."
 
 #~ msgid ""
-#~ "To display a tile again or to display further information sources, click "
-#~ "on Customize this page."
+#~ "To display a tile again or to display further information sources, click on "
+#~ "Customize this page."
 #~ msgstr ""
-#~ "Aby ponownie wyświetlić kafelek lub wyświetlić dodatkowe informacje, "
-#~ "kliknij polecenie Dostosuj tę stronę."
+#~ "Aby ponownie wyświetlić kafelek lub wyświetlić dodatkowe informacje, kliknij "
+#~ "polecenie Dostosuj tę stronę."
 
 #~ msgid ""
-#~ "To display the help or the settings, use the icons on the right side of "
-#~ "the menu bar."
+#~ "To display the help or the settings, use the icons on the right side of the "
+#~ "menu bar."
 #~ msgstr ""
 #~ "Aby wyświetlić pomoc lub ustawienia, użyj ikon z prawej strony paska menu."
 
 #~ msgid ""
-#~ "To edit multiple contacts at once, enable the checkboxes on the left side "
-#~ "of the contacts. If the checkboxes are not displayed, click the icon on "
-#~ "the bottom left side."
-#~ msgstr ""
-#~ "Aby zmienić wiele kontaktów jednocześnie, wybierz je, zaznaczając pola "
-#~ "wyboru po lewej stronie. Jeśli pola te nie są widoczne, kliknij ikonę na "
-#~ "dole, po lewej stronie."
-
-#~ msgid ""
-#~ "To edit multiple tasks at once, enable the checkboxes at the left side of "
-#~ "the tasks. If the checkboxes are not displayed, click the icon at the "
+#~ "To edit multiple contacts at once, enable the checkboxes on the left side of "
+#~ "the contacts. If the checkboxes are not displayed, click the icon on the "
 #~ "bottom left side."
 #~ msgstr ""
-#~ "Aby zmienić wiele zadań jednocześnie, wybierz je, zaznaczając pola wyboru "
-#~ "po lewej stronie. Jeśli pola te nie są widoczne, kliknij ikonę na dole, "
-#~ "po lewej stronie."
+#~ "Aby zmienić wiele kontaktów jednocześnie, wybierz je, zaznaczając pola wyboru "
+#~ "po lewej stronie. Jeśli pola te nie są widoczne, kliknij ikonę na dole, po "
+#~ "lewej stronie."
+
+#~ msgid ""
+#~ "To edit multiple tasks at once, enable the checkboxes at the left side of the "
+#~ "tasks. If the checkboxes are not displayed, click the icon at the bottom left "
+#~ "side."
+#~ msgstr ""
+#~ "Aby zmienić wiele zadań jednocześnie, wybierz je, zaznaczając pola wyboru po "
+#~ "lewej stronie. Jeśli pola te nie są widoczne, kliknij ikonę na dole, po lewej "
+#~ "stronie."
 
 #~ msgid ""
 #~ "To invite other participants, enter their names in the field below "
-#~ "Participants. To avoid appointment conflicts, click on Find a free time "
-#~ "at the upper right side."
+#~ "Participants. To avoid appointment conflicts, click on Find a free time at "
+#~ "the upper right side."
 #~ msgstr ""
-#~ "Aby zaprosić do spotkania innych uczestników, wpisz ich nazwy do pola "
-#~ "poniżej nazwy Uczestnicy. Żeby uniknąć konfliktów z innymi spotkaniami, "
-#~ "kliknij dostępne w prawym górnym rogu polecenie Znajdź wolny czas."
+#~ "Aby zaprosić do spotkania innych uczestników, wpisz ich nazwy do pola poniżej "
+#~ "nazwy Uczestnicy. Żeby uniknąć konfliktów z innymi spotkaniami, kliknij "
+#~ "dostępne w prawym górnym rogu polecenie Znajdź wolny czas."
 
 #~ msgid ""
 #~ "To invite other participants, enter their names in the field below "
 #~ "Participants. You can add documents as attachment to the task."
 #~ msgstr ""
-#~ "Aby zaprosić do zadania innych uczestników, wpisz ich nazwy do pola "
-#~ "poniżej nazwy Uczestnicy. Do zadania możesz także dodać załączniki z "
-#~ "dokumentami."
+#~ "Aby zaprosić do zadania innych uczestników, wpisz ich nazwy do pola poniżej "
+#~ "nazwy Uczestnicy. Do zadania możesz także dodać załączniki z dokumentami."
 
 #~ msgid "To launch an app, click on a tile's headline."
 #~ msgstr "Aby uruchomić aplikację, kliknij nagłówek kafelka."
@@ -12624,50 +12525,50 @@
 #~ "Aby otworzyć lub zamknąć drzewo folderów, kliknij ikonę Przełącz folder."
 
 #~ msgid ""
-#~ "To open the E-Mail settings, click the Gearwheel icon on the upper right "
-#~ "side of the menu bar. Select Settings. Click on E-Mail on the left side."
+#~ "To open the E-Mail settings, click the Gearwheel icon on the upper right side "
+#~ "of the menu bar. Select Settings. Click on E-Mail on the left side."
 #~ msgstr ""
 #~ "Aby otworzyć ustawienia poczty e-mail, kliknij ikonę zębatki widoczną po "
-#~ "prawej stronie paska menu. Wybierz polecenie Ustawienia. Kliknij widoczne "
-#~ "po lewej stronie polecenie E-mail."
+#~ "prawej stronie paska menu. Wybierz polecenie Ustawienia. Kliknij widoczne po "
+#~ "lewej stronie polecenie E-mail."
 
 #~ msgid ""
-#~ "To open the help, click the System menu icon on the upper right side of "
-#~ "the menu bar. Select Help."
+#~ "To open the help, click the System menu icon on the upper right side of the "
+#~ "menu bar. Select Help."
 #~ msgstr ""
-#~ "Aby otworzyć pomoc, kliknij ikonę menu systemowego w prawym górnym rogu "
-#~ "paska menu. Wybierz polecenie Pomoc. "
+#~ "Aby otworzyć pomoc, kliknij ikonę menu systemowego w prawym górnym rogu paska "
+#~ "menu. Wybierz polecenie Pomoc. "
 
 #~ msgid ""
-#~ "To open the settings, click the System menu icon on the upper right side "
-#~ "of the menu bar. Select Settings."
+#~ "To open the settings, click the System menu icon on the upper right side of "
+#~ "the menu bar. Select Settings."
 #~ msgstr ""
-#~ "Aby otworzyć ustawienia, kliknij ikonę menu systemowego w prawym górnym "
-#~ "rogu paska menu. Wybierz polecenie Ustawienia. "
+#~ "Aby otworzyć ustawienia, kliknij ikonę menu systemowego w prawym górnym rogu "
+#~ "paska menu. Wybierz polecenie Ustawienia. "
 
 #~ msgid "To read the details, click on an entry in a tile."
 #~ msgstr "Aby przeczytać szczegóły, kliknij pozycję w kafelku."
 
 #~ msgid ""
-#~ "To receive information about the sender or other recipients, open the "
-#~ "Halo view by clicking on a name."
+#~ "To receive information about the sender or other recipients, open the Halo "
+#~ "view by clicking on a name."
 #~ msgstr ""
-#~ "Aby zapoznać się z informacjami o nadawcy lub pozostałych odbiorcach, "
-#~ "kliknij ich nazwę. Pojawi się widok halo."
+#~ "Aby zapoznać się z informacjami o nadawcy lub pozostałych odbiorcach, kliknij "
+#~ "ich nazwę. Pojawi się widok halo."
 
 #~ msgid "To search for objects, click the Toggle search icon."
 #~ msgstr "Aby znaleźć potrzebne obiekty, kliknij ikonę Przełącz wyszukiwanie."
 
 #~ msgid ""
-#~ "To select one of the views Icon or List, click the icon at the bottom of "
-#~ "the toolbar."
+#~ "To select one of the views Icon or List, click the icon at the bottom of the "
+#~ "toolbar."
 #~ msgstr ""
-#~ "Aby wybrać jeden z widoków, takich jak Ikona lub Lista, kliknij widoczną "
-#~ "na pasku narzędzi ikonę Oko."
+#~ "Aby wybrać jeden z widoków, takich jak Ikona lub Lista, kliknij widoczną na "
+#~ "pasku narzędzi ikonę Oko."
 
 #~ msgid ""
-#~ "To select one of the views like Day, Month or List, click the Eye icon in "
-#~ "the toolbar."
+#~ "To select one of the views like Day, Month or List, click the Eye icon in the "
+#~ "toolbar."
 #~ msgstr ""
 #~ "Aby wybrać jeden z widoków, takich jak Dzień, Miesiąc lub Lista, kliknij "
 #~ "widoczną na pasku narzędzi ikonę Oko."
@@ -12676,8 +12577,8 @@
 #~ "To send an E-Mail to the contact, click on an E-Mail address or on Send E-"
 #~ "Mail at the top of the display area."
 #~ msgstr ""
-#~ "Aby wysłać wiadomość e-mail do kontaktu, kliknij adres e-mail lub "
-#~ "dostępne na górze obszaru wyświetlania polecenie Wyślij wiadomość e-mail."
+#~ "Aby wysłać wiadomość e-mail do kontaktu, kliknij adres e-mail lub dostępne na "
+#~ "górze obszaru wyświetlania polecenie Wyślij wiadomość e-mail."
 
 #~ msgid "To send the E-Mail, click on Send on the upper right side."
 #~ msgstr ""
@@ -12685,16 +12586,15 @@
 #~ "przycisk Wyślij."
 
 #~ msgid ""
-#~ "To sign out, click the System menu icon on the upper right side of the "
-#~ "menu bar. Select Sign out."
+#~ "To sign out, click the System menu icon on the upper right side of the menu "
+#~ "bar. Select Sign out."
 #~ msgstr ""
-#~ "Aby się wylogować, kliknij ikonę menu systemowego widoczną w prawym "
-#~ "górnym rogu paska menu. Wybierz polecenie Wyloguj."
+#~ "Aby się wylogować, kliknij ikonę menu systemowego widoczną w prawym górnym "
+#~ "rogu paska menu. Wybierz polecenie Wyloguj."
 
 #~ msgid "To track the editing status, enter the current progress."
 #~ msgstr ""
-#~ "Aby śledzić status edycji, wpisz aktualny postęp w realizacji danego "
-#~ "zadania."
+#~ "Aby śledzić status edycji, wpisz aktualny postęp w realizacji danego zadania."
 
 #~ msgid "To upload a file, click the icon at the top. Select Upload new file."
 #~ msgstr ""
@@ -12702,8 +12602,8 @@
 #~ "nowy plik."
 
 #~ msgid ""
-#~ "To view further information, click on a file. The information are "
-#~ "displayed in a pop-up window."
+#~ "To view further information, click on a file. The information are displayed "
+#~ "in a pop-up window."
 #~ msgstr ""
 #~ "Aby wyświetlić więcej informacji, kliknij plik. Informacje pojawią się w "
 #~ "wyskakującym okienku."
@@ -12759,32 +12659,22 @@
 #~ msgid "Upload new files"
 #~ msgstr "Prześlij nowe pliki"
 
-#~ msgid "Use"
-#~ msgstr "Korzystanie"
-
 #~ msgid "Use SSL connection"
 #~ msgstr "Użyj łącza SSL"
 
 #~ msgid ""
-#~ "Use cursor keys to change the item position. Virtual cursor mode has to "
-#~ "be disabled."
+#~ "Use the folder tree to open the folder containing the objects that you want "
+#~ "to view in the sidebar."
 #~ msgstr ""
-#~ "Aby zmienić położenie elementu, użyj klawiszy kursora. Tryb kursora "
-#~ "wirtualnego musi zostać wyłączony."
+#~ "Użyj drzewa folderów, aby otworzyć folder zawierający obiekty, które chcesz "
+#~ "wyświetlić na pasku bocznym."
 
 #~ msgid ""
-#~ "Use the folder tree to open the folder containing the objects that you "
-#~ "want to view in the sidebar."
+#~ "Use the sidebar to select an object in order to view its contents or to apply "
+#~ "functions."
 #~ msgstr ""
-#~ "Użyj drzewa folderów, aby otworzyć folder zawierający obiekty, które "
-#~ "chcesz wyświetlić na pasku bocznym."
-
-#~ msgid ""
-#~ "Use the sidebar to select an object in order to view its contents or to "
-#~ "apply functions."
-#~ msgstr ""
-#~ "Pasek boczny pozwala na wybranie obiektu i wyświetlenie jego zawartości "
-#~ "lub użycie dostępnych funkcji."
+#~ "Pasek boczny pozwala na wybranie obiektu i wyświetlenie jego zawartości lub "
+#~ "użycie dostępnych funkcji."
 
 #~ msgid "Using the reminder function"
 #~ msgstr "Używanie funkcji przypomnień"
@@ -12823,33 +12713,31 @@
 #~ msgstr "Czy na pewno chcesz odrzucić zmiany?"
 
 #~ msgid ""
-#~ "When using this feature, you as the current owner of the data are "
-#~ "responsible for being careful with privacy rules and for complying with "
-#~ "legal obligations (Copyright, Privacy Laws). Especially when sharing "
-#~ "personal data you are the responsible party according to the Federal Data "
-#~ "Protection Act (BDSG, Germany) or other Privacy Acts of your country. "
-#~ "According to European and other national regulations you as the "
-#~ "responsible party are in charge of data economy, and must not publish or "
-#~ "forward personal data without the person's consent. Beyond legal "
-#~ "obligations, we would like to encourage extreme care when dealing with "
-#~ "personal data. Please consider carefully where you store and to whom you "
-#~ "forward personal data. Please ensure appropriate access protection, e.g. "
-#~ "by proper password protection."
+#~ "When using this feature, you as the current owner of the data are responsible "
+#~ "for being careful with privacy rules and for complying with legal obligations "
+#~ "(Copyright, Privacy Laws). Especially when sharing personal data you are the "
+#~ "responsible party according to the Federal Data Protection Act (BDSG, "
+#~ "Germany) or other Privacy Acts of your country. According to European and "
+#~ "other national regulations you as the responsible party are in charge of data "
+#~ "economy, and must not publish or forward personal data without the person's "
+#~ "consent. Beyond legal obligations, we would like to encourage extreme care "
+#~ "when dealing with personal data. Please consider carefully where you store "
+#~ "and to whom you forward personal data. Please ensure appropriate access "
+#~ "protection, e.g. by proper password protection."
 #~ msgstr ""
-#~ "Używając tej funkcji, aktualny właściciel danych odpowiada za "
-#~ "przestrzeganie przepisów o poufności danych i realizację obowiązków "
-#~ "prawnych (w zakresie prawa autorskiego i prawa dotyczącego ochrony danych "
-#~ "osobowych). W przypadku udostępnienia danych osobowych strona "
-#~ "udostępniająca jest stroną odpowiedzialną zgodnie z Federalną Ustawą o "
-#~ "Ochronie Danych (BDSG, Niemcy) lub innymi ustawami o poufności danych "
-#~ "obowiązującymi w danym kraju. Zgodnie z przepisami europejskimi i innymi "
-#~ "przepisami krajowymi jesteś stroną odpowiedzialną za obsługę danych i nie "
-#~ "możesz publikować ani przekazywać danych osobowych bez zgody osoby, "
-#~ "której one dotyczą. Poza dopełnieniem obowiązków wynikających z przepisów "
-#~ "prawa Open-Xchange zaleca zwiększoną ostrożność podczas pracy z danymi "
-#~ "osobowymi. Pamiętaj, aby przemyśleć, gdzie dane te mają być przechowywane "
-#~ "oraz komu zostaną przekazane. Pamiętaj o odpowiedniej ochronie tych "
-#~ "danych, np. przez zabezpieczenie ich hasłem."
+#~ "Używając tej funkcji, aktualny właściciel danych odpowiada za przestrzeganie "
+#~ "przepisów o poufności danych i realizację obowiązków prawnych (w zakresie "
+#~ "prawa autorskiego i prawa dotyczącego ochrony danych osobowych). W przypadku "
+#~ "udostępnienia danych osobowych strona udostępniająca jest stroną "
+#~ "odpowiedzialną zgodnie z Federalną Ustawą o Ochronie Danych (BDSG, Niemcy) "
+#~ "lub innymi ustawami o poufności danych obowiązującymi w danym kraju. Zgodnie "
+#~ "z przepisami europejskimi i innymi przepisami krajowymi jesteś stroną "
+#~ "odpowiedzialną za obsługę danych i nie możesz publikować ani przekazywać "
+#~ "danych osobowych bez zgody osoby, której one dotyczą. Poza dopełnieniem "
+#~ "obowiązków wynikających z przepisów prawa Open-Xchange zaleca zwiększoną "
+#~ "ostrożność podczas pracy z danymi osobowymi. Pamiętaj, aby przemyśleć, gdzie "
+#~ "dane te mają być przechowywane oraz komu zostaną przekazane. Pamiętaj o "
+#~ "odpowiedniej ochronie tych danych, np. przez zabezpieczenie ich hasłem."
 
 #, fuzzy
 #~| msgid "Do you really want to discard your changes?"
@@ -12870,27 +12758,27 @@
 #~ "upuścić w tym miejscu."
 
 #~ msgid ""
-#~ "You can drag and drop files from your computer to upload either a new "
-#~ "file or another version of a file."
+#~ "You can drag and drop files from your computer to upload either a new file or "
+#~ "another version of a file."
 #~ msgstr ""
 #~ "Aby przesłać nowy plik lub inną wersję pliku, wystarczy przeciągnąć je z "
 #~ "komputera i upuścić w tym miejscu."
 
 #~ msgid ""
-#~ "You have %1$d notifications. Press [enter] to jump to the notification "
-#~ "area and [escape] to close it again."
+#~ "You have %1$d notifications. Press [enter] to jump to the notification area "
+#~ "and [escape] to close it again."
 #~ msgid_plural ""
-#~ "You have %1$d notifications. Press [enter] to jump to the notification "
-#~ "area and [escape] to close it again."
+#~ "You have %1$d notifications. Press [enter] to jump to the notification area "
+#~ "and [escape] to close it again."
 #~ msgstr[0] ""
-#~ "Masz %1$d powiadomienie. Aby przejść do obszaru powiadomień, naciśnij "
-#~ "klawisz [Enter]. Aby zamknąć obszar powiadomień, naciśnij klawisz [Esc]."
+#~ "Masz %1$d powiadomienie. Aby przejść do obszaru powiadomień, naciśnij klawisz "
+#~ "[Enter]. Aby zamknąć obszar powiadomień, naciśnij klawisz [Esc]."
 #~ msgstr[1] ""
-#~ "Masz %1$d powiadomienia. Aby przejść do obszaru powiadomień, naciśnij "
-#~ "klawisz [Enter]. Aby zamknąć obszar powiadomień, naciśnij klawisz [Esc]."
+#~ "Masz %1$d powiadomienia. Aby przejść do obszaru powiadomień, naciśnij klawisz "
+#~ "[Enter]. Aby zamknąć obszar powiadomień, naciśnij klawisz [Esc]."
 #~ msgstr[2] ""
-#~ "Masz %1$d powiadomień. Aby przejść do obszaru powiadomień, naciśnij "
-#~ "klawisz [Enter]. Aby zamknąć obszar powiadomień, naciśnij klawisz [Esc]."
+#~ "Masz %1$d powiadomień. Aby przejść do obszaru powiadomień, naciśnij klawisz "
+#~ "[Enter]. Aby zamknąć obszar powiadomień, naciśnij klawisz [Esc]."
 
 #~ msgid "You like this"
 #~ msgstr "Lubisz to"
@@ -12922,8 +12810,8 @@
 #, fuzzy
 #~ msgid "Your selected picture exceeds the maximum allowed filesize of %1$s"
 #~ msgstr ""
-#~ "Nie można przesłać pliku \"%1$s\", ponieważ jego rozmiar przekracza "
-#~ "wartość maksymalną wynoszącą %2$s"
+#~ "Nie można przesłać pliku \"%1$s\", ponieważ jego rozmiar przekracza wartość "
+#~ "maksymalną wynoszącą %2$s"
 
 #~ msgid "Your vacation notice has been saved"
 #~ msgstr "Zawiadomienie o urlopie zostało zapisane"
@@ -12943,6 +12831,9 @@
 #, fuzzy
 #~ msgid "characters"
 #~ msgstr " znaki (znaków)"
+
+#~ msgid "collapse"
+#~ msgstr "zwiń"
 
 #~ msgid "date range"
 #~ msgstr "zakres dat"
@@ -12955,8 +12846,8 @@
 #~ msgid "edit share"
 #~ msgstr "Edytuj podpis"
 
-#~ msgid "end date "
-#~ msgstr "data zakończenia"
+#~ msgid "expand"
+#~ msgstr "rozwiń"
 
 #~ msgid "february"
 #~ msgstr "luty"
@@ -13002,9 +12893,6 @@
 #~ msgid "more"
 #~ msgstr "więcej"
 
-#~ msgid "next %1$s"
-#~ msgstr "nast. %1$s"
-
 #~ msgid "next Friday"
 #~ msgstr "następny piątek"
 
@@ -13037,9 +12925,6 @@
 
 #~ msgid "open"
 #~ msgstr "otwieranie"
-
-#~ msgid "optional password"
-#~ msgstr "opcjonalne hasło"
 
 #~ msgid "process subsequent rules"
 #~ msgstr "przetwórz następne reguły"
@@ -13065,15 +12950,9 @@
 #~ msgid "show mail"
 #~ msgstr "pokaż obraz"
 
-#~ msgid "status "
-#~ msgstr "status"
-
 #~ msgid "subfolders of %s"
 #~ msgstr "podfoldery folderu %s"
 
-#~ msgid "the item has been moved"
-#~ msgstr "element został przeniesiony"
-
 #~ msgid "the line length must be a number"
 #~ msgstr "długość wiersza musi być liczbą"
 
