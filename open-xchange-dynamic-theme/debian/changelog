<<<<<<< HEAD
open-xchange-dynamic-theme (7.8.1-0) unstable; urgency=medium

  * prepare for 7.8.1 release

 -- Viktor Pracht <viktor.pracht@open-xchange.com>  Thu, 08 Oct 2015 17:17:52 +0200

open-xchange-dynamic-theme (7.8.0-9) stable; urgency=medium

  * Build for patch 2015-11-09 (2840)

 -- Viktor Pracht <viktor.pracht@open-xchange.com>  Fri, 06 Nov 2015 13:41:45 +0100

open-xchange-dynamic-theme (7.8.0-8) stable; urgency=medium

  * Build for patch 2015-10-26 (2816)

 -- Viktor Pracht <viktor.pracht@open-xchange.com>  Tue, 20 Oct 2015 11:46:32 +0200

open-xchange-dynamic-theme (7.8.0-7) stable; urgency=medium

  * Build for patch 2015-10-26 (2812)

 -- Viktor Pracht <viktor.pracht@open-xchange.com>  Mon, 19 Oct 2015 13:36:22 +0200

open-xchange-dynamic-theme (7.8.0-6) stable; urgency=medium

  * Sixth candidate for 7.8.0 release

 -- Viktor Pracht <viktor.pracht@open-xchange.com>  Tue, 06 Oct 2015 09:37:54 +0200

open-xchange-dynamic-theme (7.8.0-5) stable; urgency=medium

  * Fith candidate for 7.8.0 release

 -- Viktor Pracht <viktor.pracht@open-xchange.com>  Fri, 25 Sep 2015 16:53:57 +0200

open-xchange-dynamic-theme (7.8.0-4) stable; urgency=medium

  * Fourth candidate for 7.8.0 release

 -- Viktor Pracht <viktor.pracht@open-xchange.com>  Fri, 18 Sep 2015 11:58:18 +0200

open-xchange-dynamic-theme (7.8.0-3) stable; urgency=medium

  * Third candidate for 7.8.0 release

 -- Viktor Pracht <viktor.pracht@open-xchange.com>  Mon, 07 Sep 2015 17:54:01 +0200

open-xchange-dynamic-theme (7.8.0-2) stable; urgency=medium

  * Second candidate for 7.8.0 release

 -- Viktor Pracht <viktor.pracht@open-xchange.com>  Fri, 21 Aug 2015 17:15:11 +0200

open-xchange-dynamic-theme (7.8.0-1) stable; urgency=low

  * First candidate for 7.8.0 release

 -- Viktor Pracht <viktor.pracht@open-xchange.com>  Wed, 05 Aug 2015 12:53:04 +0200

open-xchange-dynamic-theme (7.8.0-0) unstable; urgency=medium

  * prepare for 7.8.0 release

 -- Viktor Pracht <viktor.pracht@open-xchange.com>  Wed, 05 Nov 2014 16:22:40 +0100
=======
open-xchange-dynamic-theme (7.6.2-29) stable; urgency=medium

  * Build for patch 2015-11-16 (2862)

 -- Viktor Pracht <viktor.pracht@open-xchange.com>  Wed, 11 Nov 2015 19:21:53 +0000
>>>>>>> d9a4a7bd

open-xchange-dynamic-theme (7.6.2-28) stable; urgency=medium

  * Build for patch 2015-11-09 (2841)

 -- Viktor Pracht <viktor.pracht@open-xchange.com>  Tue, 03 Nov 2015 15:51:02 +0100

open-xchange-dynamic-theme (7.6.2-27) stable; urgency=medium

  * Build for patch 2015-11-11 (2844)

 -- Viktor Pracht <viktor.pracht@open-xchange.com>  Thu, 29 Oct 2015 14:01:55 +0100

open-xchange-dynamic-theme (7.6.2-26) stable; urgency=medium

  * Build for patch  2015-10-12 (2784)

 -- Viktor Pracht <viktor.pracht@open-xchange.com>  Wed, 30 Sep 2015 17:57:42 +0200

open-xchange-dynamic-theme (7.6.2-25) stable; urgency=medium

  * Build for patch 2015-09-28 (2767)

 -- Viktor Pracht <viktor.pracht@open-xchange.com>  Thu, 24 Sep 2015 12:49:30 +0200

open-xchange-dynamic-theme (7.6.2-24) stable; urgency=medium

  * Build for patch 2015-09-14 (2732)

 -- Viktor Pracht <viktor.pracht@open-xchange.com>  Tue, 08 Sep 2015 14:52:18 +0200

open-xchange-dynamic-theme (7.6.2-23) stable; urgency=medium

  * Build for patch 2015-08-24 (2674)

 -- Viktor Pracht <viktor.pracht@open-xchange.com>  Tue, 18 Aug 2015 17:40:14 +0200

open-xchange-dynamic-theme (7.6.2-22) stable; urgency=low

  * Build for patch 2015-08-10

 -- Viktor Pracht <viktor.pracht@open-xchange.com>  Wed, 05 Aug 2015 09:47:20 +0200

open-xchange-dynamic-theme (7.6.2-21) stable; urgency=low

  * Build for patch 2015-08-03 (2650)

 -- Viktor Pracht <viktor.pracht@open-xchange.com>  Tue, 04 Aug 2015 12:01:36 +0200

open-xchange-dynamic-theme (7.6.2-20) stable; urgency=low

  * First candidate for 7.8.0 release

 -- Viktor Pracht <viktor.pracht@open-xchange.com>  Wed, 05 Aug 2015 12:52:57 +0200

open-xchange-dynamic-theme (7.6.2-20) stable; urgency=low

  * Build for patch 2015-07-20 (2614)

 -- Viktor Pracht <viktor.pracht@open-xchange.com>  Fri, 17 Jul 2015 09:21:32 +0200

open-xchange-dynamic-theme (7.6.2-19) stable; urgency=low

  * Build for patch 2015-06-29 (2569)

 -- Viktor Pracht <viktor.pracht@open-xchange.com>  Tue, 30 Jun 2015 15:24:28 +0200

open-xchange-dynamic-theme (7.6.2-18) stable; urgency=low

  * Build for patch 2015-06-08 (2540)

 -- Viktor Pracht <viktor.pracht@open-xchange.com>  Wed, 10 Jun 2015 16:31:44 +0200

open-xchange-dynamic-theme (7.6.2-17) stable; urgency=low

  * Build for patch 2015-05-26 (2521)

 -- Viktor Pracht <viktor.pracht@open-xchange.com>  Tue, 19 May 2015 15:12:11 +0200

open-xchange-dynamic-theme (7.6.2-16) stable; urgency=low

  * Build for patch 2015-05-04 (2496)

 -- Viktor Pracht <viktor.pracht@open-xchange.com>  Tue, 05 May 2015 15:32:11 +0200

open-xchange-dynamic-theme (7.6.2-15) stable; urgency=low

  * Build for patch 2015-09-09 (2495)

 -- Viktor Pracht <viktor.pracht@open-xchange.com>  Fri, 24 Apr 2015 10:19:54 +0200

open-xchange-dynamic-theme (7.6.2-14) stable; urgency=low

  * Build for patch 2015-04-17 (2491)

 -- Viktor Pracht <viktor.pracht@open-xchange.com>  Thu, 23 Apr 2015 12:00:13 +0200

open-xchange-dynamic-theme (7.6.2-13) stable; urgency=low

  * Build for patch 2015-04-13 (2474)

 -- Viktor Pracht <viktor.pracht@open-xchange.com>  Tue, 14 Apr 2015 18:53:17 +0200

open-xchange-dynamic-theme (7.6.2-12) stable; urgency=low

  * Twelfth candidate for 7.6.2 release

 -- Viktor Pracht <viktor.pracht@open-xchange.com>  Fri, 13 Mar 2015 16:29:53 +0100

open-xchange-dynamic-theme (7.6.2-11) stable; urgency=low

  * Eleventh candidate for 7.6.2 release

 -- Viktor Pracht <viktor.pracht@open-xchange.com>  Fri, 06 Mar 2015 16:30:26 +0100

open-xchange-dynamic-theme (7.6.2-10) stable; urgency=low

  * Tenth candidate for 7.6.2 release

 -- Viktor Pracht <viktor.pracht@open-xchange.com>  Wed, 04 Mar 2015 14:35:35 +0100

open-xchange-dynamic-theme (7.6.2-9) stable; urgency=low

  * Nineth candidate for 7.6.2 release

 -- Viktor Pracht <viktor.pracht@open-xchange.com>  Tue, 03 Mar 2015 13:35:52 +0100

open-xchange-dynamic-theme (7.6.2-8) stable; urgency=low

  * Eighth candidate for 7.6.2 release

 -- Viktor Pracht <viktor.pracht@open-xchange.com>  Tue, 24 Feb 2015 16:40:18 +0100

open-xchange-dynamic-theme (7.6.2-7) stable; urgency=low

  * Seventh candidate for 7.6.2 release

 -- Viktor Pracht <viktor.pracht@open-xchange.com>  Wed, 11 Feb 2015 16:07:52 +0100

open-xchange-dynamic-theme (7.6.2-6) stable; urgency=low

  * Sixth candidate for 7.6.2 release

 -- Viktor Pracht <viktor.pracht@open-xchange.com>  Fri, 30 Jan 2015 16:34:07 +0100

open-xchange-dynamic-theme (7.6.2-5) stable; urgency=low

  * Fifth candidate for 7.6.2 release

 -- Viktor Pracht <viktor.pracht@open-xchange.com>  Tue, 27 Jan 2015 11:47:37 +0100

open-xchange-dynamic-theme (7.6.2-4) stable; urgency=low

  * Moved open-xchange-dynamic-theme to the core repository

 -- Viktor Pracht <viktor.pracht@open-xchange.com>  Wed, 17 Dec 2014 15:51:00 +0100

open-xchange-dynamic-theme (7.6.1-5) stable; urgency=low

  * Follow-up release for rpost theme

 -- Viktor Pracht <viktor.pracht@open-xchange.com>  Wed, 17 Dec 2014 12:38:03 +0100

open-xchange-dynamic-theme (7.6.1-4) stable; urgency=low

  * Follow-up release for rpost theme

 -- Viktor Pracht <viktor.pracht@open-xchange.com>  Tue, 16 Dec 2014 15:34:12 +0100

open-xchange-dynamic-theme (7.6.1-3) stable; urgency=low

  * Follow-up release candidate for 7.6.1.

 -- Viktor Pracht <viktor.pracht@open-xchange.com>  Mon, 20 Oct 2014 10:01:26 +0200

open-xchange-dynamic-theme (7.6.1-2) stable; urgency=low

  * Second release candidate for 7.6.1.

 -- Viktor Pracht <viktor.pracht@open-xchange.com>  Tue, 14 Oct 2014 12:37:18 +0200

open-xchange-dynamic-theme (7.6.1-1) stable; urgency=low

  * First release candidate for 7.6.1.

 -- Viktor Pracht <viktor.pracht@open-xchange.com>  Thu, 02 Oct 2014 10:21:31 +0200

open-xchange-dynamic-theme (7.6.1-0) unstable; urgency=low

  * Prepare backend and appsuite custom plugins for 7.6.1 release

 -- Viktor Pracht <viktor.pracht@open-xchange.com>  Wed, 01 Oct 2014 14:48:13 +0200

open-xchange-dynamic-theme (7.6.0-13) stable; urgency=low

  * Follow-up build.

 -- Viktor Pracht <viktor.pracht@open-xchange.com>  Wed, 15 Oct 2014 16:20:55 +0200

open-xchange-dynamic-theme (7.6.0-12) stable; urgency=low

  * Follow-up build with new open-xchange-rpost-theme.

 -- Viktor Pracht <viktor.pracht@open-xchange.com>  Thu, 25 Sep 2014 16:02:14 +0200

open-xchange-dynamic-theme (7.6.0-11) stable; urgency=low

  * add package open-xchange-rpost-theme

 -- Viktor Pracht <viktor.pracht@open-xchange.com>  Wed, 24 Sep 2014 15:36:59 +0200

open-xchange-dynamic-theme (7.6.0-10) stable; urgency=low

  * enable provisioning of imap

 -- Viktor Pracht <viktor.pracht@open-xchange.com>  Wed, 06 Aug 2014 09:35:06 +0200

open-xchange-dynamic-theme (7.6.0-9) stable; urgency=low

  * removed provisioning method from auth method

 -- Viktor Pracht <viktor.pracht@open-xchange.com>  Tue, 05 Aug 2014 20:53:48 +0200

open-xchange-dynamic-theme (7.6.0-8) stable; urgency=low

  * proxy servlet: better logging, disable admin user

 -- Viktor Pracht <viktor.pracht@open-xchange.com>  Mon, 21 Jul 2014 19:52:45 +0200

open-xchange-dynamic-theme (7.6.0-7) stable; urgency=low

  * Follow-up release for dropping specifc java6 dependency artefacts

 -- Viktor Pracht <viktor.pracht@open-xchange.com>  Fri, 18 Jul 2014 12:33:44 +0200

open-xchange-dynamic-theme (7.6.0-6) stable; urgency=low

  * Second release candidate for hotfix release for ptf 2091

 -- Viktor Pracht <viktor.pracht@open-xchange.com>  Wed, 16 Jul 2014 16:54:58 +0200

open-xchange-dynamic-theme (7.6.0-5) stable; urgency=low

  * Hotfix release for ptf 2091

 -- Viktor Pracht <viktor.pracht@open-xchange.com>  Wed, 16 Jul 2014 11:22:01 +0200

open-xchange-dynamic-theme (7.6.0-4) stable; urgency=low

  * Fourth release candidate for OX 7.6.0

 -- Viktor Pracht <viktor.pracht@open-xchange.com>  Tue, 15 Jul 2014 14:25:44 +0200

open-xchange-dynamic-theme (7.6.0-3) stable; urgency=low

  * Third release candidate for OX 7.6.0

 -- Viktor Pracht <viktor.pracht@open-xchange.com>  Mon, 14 Jul 2014 17:29:21 +0200

open-xchange-dynamic-theme (7.6.0-2) stable; urgency=low

  * Second release candidate for OX 7.6.0

 -- Viktor Pracht <viktor.pracht@open-xchange.com>  Fri, 11 Jul 2014 08:43:15 +0200

open-xchange-dynamic-theme (7.6.0-1) stable; urgency=low

  * First release candidate for OX 7.6.0

 -- Viktor Pracht <viktor.pracht@open-xchange.com>  Mon, 23 Jun 2014 16:06:28 +0200

open-xchange-dynamic-theme (7.6.0-0) unstable; urgency=low

  * Prepare backend and appsuite custom plugins for 7.6.0 release

 -- Viktor Pracht <viktor.pracht@open-xchange.com>  Wed, 11 Jun 2014 14:19:46 +0200

open-xchange-dynamic-theme (7.4.2-6) stable; urgency=low

  * Release build to fix static theming

 -- Viktor Pracht <viktor.pracht@open-xchange.com>  Mon, 19 May 2014 15:30:40 +0200

open-xchange-dynamic-theme (7.4.2-5) stable; urgency=low

  * Release build for PTF 2005

 -- Viktor Pracht <viktor.pracht@open-xchange.com>  Thu, 08 May 2014 09:11:37 +0200

open-xchange-dynamic-theme (7.4.2-4) stable; urgency=low

  * Release build for PTF 2000

 -- Viktor Pracht <viktor.pracht@open-xchange.com>  Wed, 23 Apr 2014 14:28:12 +0200

open-xchange-dynamic-theme (7.4.2-3) stable; urgency=low

  * Bugfix build for ptf 1984

 -- Viktor Pracht <viktor.pracht@open-xchange.com>  Tue, 08 Apr 2014 13:27:37 +0200

open-xchange-dynamic-theme (7.4.2-2) stable; urgency=low

  * Follow-up release for bugfix 31524

 -- Viktor Pracht <viktor.pracht@open-xchange.com>  Thu, 03 Apr 2014 17:39:45 +0200

open-xchange-dynamic-theme (7.4.2-1) unstable; urgency=low

  * Initial Release.

 -- Viktor Pracht <viktor.pracht@open-xchange.com>  Mon, 17 Mar 2014 16:51:44 +0000<|MERGE_RESOLUTION|>--- conflicted
+++ resolved
@@ -1,4 +1,3 @@
-<<<<<<< HEAD
 open-xchange-dynamic-theme (7.8.1-0) unstable; urgency=medium
 
   * prepare for 7.8.1 release
@@ -64,13 +63,12 @@
   * prepare for 7.8.0 release
 
  -- Viktor Pracht <viktor.pracht@open-xchange.com>  Wed, 05 Nov 2014 16:22:40 +0100
-=======
+
 open-xchange-dynamic-theme (7.6.2-29) stable; urgency=medium
 
   * Build for patch 2015-11-16 (2862)
 
- -- Viktor Pracht <viktor.pracht@open-xchange.com>  Wed, 11 Nov 2015 19:21:53 +0000
->>>>>>> d9a4a7bd
+ -- Viktor Pracht <viktor.pracht@open-xchange.com>  Wed, 11 Nov 2015 20:21:53 +0100
 
 open-xchange-dynamic-theme (7.6.2-28) stable; urgency=medium
 
