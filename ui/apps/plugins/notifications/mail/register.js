--- conflicted
+++ resolved
@@ -27,33 +27,6 @@
     ext.point('io.ox/core/notifications/badge').extend({
         id: 'mail',
         index: 100,
-<<<<<<< HEAD
-        register: function (baton) {
-            var defaultId = api.getDefaultFolder(),
-                models = {},
-                badge = baton.addBadge('io.ox/mail');
-
-            _(folderApi.pool.models).each(function (model, key) {
-                //foldername starts with inbox
-                if (key.indexOf(defaultId) === 0) {
-                    models[key] = model;
-                }
-            });
-            function update() {
-                var count = 0;
-                _(models).each(function (model) {
-                    if (model && model.get('unread')) {
-                        count = count + model.get('unread');
-                    }
-                });
-                baton.setBadgeText('io.ox/mail', count);
-                //#. %1$d number of notifications
-                badge.attr('aria-label', gt.format('%1$d unread mails', count));
-            }
-
-            _(models).each(function (folderModel) {
-                folderModel.on('change:unread', update);
-=======
         register: function () {
             var models = {};
 
@@ -62,7 +35,6 @@
                 if (key.match(/^default\d+\/INBOX/)) {
                     models[key] = model;
                 }
->>>>>>> eeab74f1
             });
             var update = _.debounce(function () {
                 var app = ox.ui.apps._byId['io.ox/mail'] || ox.ui.apps._byId['io.ox/mail/placeholder'];
@@ -70,82 +42,6 @@
                     return;
                 }
 
-<<<<<<< HEAD
-            $(folderApi.pool).on('folder-model-added', function (e, key) {
-                if (key.indexOf(defaultId) === 0) {
-                    var model = folderApi.pool.models[key];
-                    models[key] = model;
-                    model.on('change:unread', update);
-                    update();
-                }
-            });
-            update();
-        }
-    });
-
-    var ids = new Backbone.Collection();
-
-    //new mail title and desktop notifications
-    // removes mails of a whole folder from notificationview
-    function removeFolder(folder) {
-        var mails = _.compact(_(ids.models).map(function (item) {
-                if (item.attributes.folder_id === folder) {
-                    return item.attributes.id;
-                }
-            }));
-        if (mails.length > 0) {
-            ids.remove(mails);
-        }
-    }
-    function checkNew (items) {
-        var newIds = _(items).map(function (item) {
-                return item.folder_id + '.'  + item.id;
-            }),
-            oldIds = _(ids.models).map(function (model) {
-                return model.get('folder_id') + '.'  + model.get('id');
-            }),
-            newItems = _.difference(newIds, oldIds);
-        if (newItems.length) {
-            //if theres multiple items or no specific notification given, use the generic
-            require(['io.ox/core/desktopNotifications'], function (desktopNotifications) {
-                if (newItems.length > 1) {
-                    desktopNotifications.show({
-                        title: gt('New mails'),
-                        body: gt("You've got new mails"),
-                        icon: ''
-                    });
-                } else {
-                    api.get(_.extend({}, _.cid(newItems[0]), { unseen: true })).then(function (data) {
-                        var from = data.from || [['', '']],
-                                      //#. %1$s mail sender
-                                      //#. %2$s mail subject
-                                      //#, c-format
-                            message = gt('Mail from %1$s, %2$s', _.noI18n(util.getDisplayName(from[0])), _.noI18n(data.subject) || gt('No subject'));
-                        desktopNotifications.show({
-                            title: gt('New mail'),
-                            body: message,
-                            icon: ''
-                            });
-                    });
-                }
-            });
-        }
-    }
-
-    //special add function to consider mails that might have been read elsewhere (didn't throw update:set-seen in appsuite)
-    api.on('new-mail', function (e, recent, unseen) {
-        var whitelist = _(unseen).map(function (item) { return item.id; }),
-            collectionIds = _(ids.models).map(function (item) { return item.attributes.id; }),
-            idsToRemove = _.difference(collectionIds, whitelist);
-
-        if (idsToRemove.length > 0) {
-            ids.remove(idsToRemove);
-        }
-
-        checkNew(recent);
-        ids.add(recent);
-
-=======
                 var count = 0;
                 _(models).each(function (model) {
                     if (model && model.get('unread')) {
@@ -241,7 +137,6 @@
         checkNew(recent);
         ids.add(recent);
 
->>>>>>> eeab74f1
         if (ids.models.length === 0) {
             api.newMailTitle(false);
         }
