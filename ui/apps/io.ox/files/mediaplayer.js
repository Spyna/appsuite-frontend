--- conflicted
+++ resolved
@@ -66,11 +66,7 @@
                 this.win = this.app.getWindow();
             } else {
                 //get active window by hand
-<<<<<<< HEAD
                 this.win = { nodes: { outer: $('.window-container:visible').first() }};
-=======
-                this.win = {nodes: { outer: $('.window-container:visible').first()}};
->>>>>>> 6c7d6d7a
             }
             this.lastActiveElement = $(document.activeElement);
 
