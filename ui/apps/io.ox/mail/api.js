/**
 * This work is provided under the terms of the CREATIVE COMMONS PUBLIC
 * LICENSE. This work is protected by copyright and/or other applicable
 * law. Any use of the work other than as authorized under this license
 * or copyright law is prohibited.
 *
 * http://creativecommons.org/licenses/by-nc-sa/2.5/
 *
 * © 2011 Open-Xchange Inc., Tarrytown, NY, USA. info@open-xchange.com
 *
 * @author Matthias Biggeleben <matthias.biggeleben@open-xchange.com>
 */

define('io.ox/mail/api', [
    'io.ox/core/http',
    'io.ox/core/cache',
    'settings!io.ox/core',
    'io.ox/core/api/factory',
    'io.ox/core/folder/api',
    'io.ox/contacts/api',
    'io.ox/core/api/account',
    'io.ox/core/notifications',
    'io.ox/mail/util',
    'io.ox/core/api/collection-pool',
    'io.ox/core/api/collection-loader',
    'io.ox/core/tk/visibility-api-util',
    'settings!io.ox/mail',
    'gettext!io.ox/mail',
    'io.ox/core/capabilities'
], function (http, cache, coreConfig, apiFactory, folderAPI, contactsAPI, accountAPI, notifications, util, Pool, CollectionLoader, visibilityApi, settings, gt, capabilities) {

    // SHOULD NOT USE notifications inside API!

    'use strict';

    var DELIM = '//';

    // color_label resort hash
    var colorLabelResort = _('0 1 7 10 6 3 9 2 5 8 4'.split(' ')).invert(),
        colorLabelSort = function (a, b) {
            return colorLabelResort[b.color_label] - colorLabelResort[a.color_label];
        };

    // model pool
    var pool = Pool.create('mail');

    // client-side fix for missing to/cc/bcc fields
    if (settings.get('features/fixtoccbcc')) {
        pool.map = function (data) {
            var cid = _.cid(data), model = this.get(cid);
            if (!model) return data;
            ['to', 'cc', 'bcc'].forEach(function (field) {
                var list = model.get(field);
                if (_.isArray(list) && list.length > 0) delete data[field];
            });
            return data;
        };
    }

    // generate basic API
    var api = apiFactory({
        module: 'mail',
        keyGenerator: function (obj) {
            return obj ? (obj.folder_id || obj.folder) + '.' + obj.id + '.' + (obj.view || api.options.requests.get.view || '') : '';
        },
        requests: {
            all: {
                folder: 'default0/INBOX',
                // + flags & color_label
                columns: '601,600,611,102',
                extendColumns: 'io.ox/mail/api/all',
                // received_date
                sort: '610',
                order: 'desc',
                deleted: 'true',
                // allow DB cache
                cache: false
            },
            list: {
                action: 'list',
                columns: '102,600,601,602,603,604,605,606,607,608,610,611,614,652',
                extendColumns: 'io.ox/mail/api/list'
            },
            get: {
                action: 'get',
                embedded: 'true'
            },
            getUnmodified: {
                action: 'get',
                unseen: 'true',
                view: 'html',
                embedded: 'true'
            },
            search: {
                action: 'search',
                folder: 'default0/INBOX',
                columns: '601,600,611',
                extendColumns: 'io.ox/mail/api/all',
                sort: '610',
                order: 'desc',
                getData: function (query, options) {
                    var map = { from: 603, to: 604, cc: 605, subject: 607, text: -1 }, composite = [];
                    _(options).each(function (value, key) {
                        if (key in map && value === 'on') {
                            composite.push({ col: map[key], pattern: query });
                        }
                    });
                    return composite;
                }
            }
        },
        // composite key for 'all' cache
        cid: function (o) {
            return (o.action || 'all') + ':' + o.folder + DELIM + [o.sort, o.order, o.max || 0, !!o.unseen, !!o.deleted].join('.');
        },

        // fail: {
        //     get: function (e, ids) {
        //         if (e.code === 'MSG-0032') {
        //             // mail no longer exists, so we remove it from caches
        //             // we don't trigger any event here, as it might run into cyclic event chains
        //             api.updateCaches([ids]);
        //         }
        //     }
        // },

        // filter list request (special fix for nested messages; don't have folder; inline action checks fail)
        filter: function (obj) {
            return obj.folder_id !== undefined || obj.folder !== undefined;
        },
        pipe: {
            all: function (response, opt) {
                // fix sort order for "label"
                if (opt.sort === '102') {
                    response.sort(colorLabelSort);
                    if (opt.order === 'desc') response.reverse();
                }
                return response;
            },
            get: function (data, options) {
                // inject view (text/html/noimg). need this to generate proper cache keys.
                // data might be plain string, e.g. for mail source
                if (_.isObject(data)) {
                    data.view = options.view;
                }
                return data;
            }
        },
        params: {
            all: function (options) {
                if (options.sort === 'thread') {
                    options.sort = 610;
                }
                return options;
            }
        },
        //special function for list requests that fall back to a get request (only one item in the array)
        simplify: function (options) {
            // fix mail unseen issue
            options.simplified.unseen = true;
            return options.simplified;
        }
    });

    /**
     * updates the view used for get requests, used on mail settings save to be responsive
     */
    api.updateViewSettings = function () {
        api.options.requests.get.view = settings.get('allowHtmlMessages', true) ? (settings.get('allowHtmlImages', false) ? 'html' : 'noimg') : 'text';
        //special event to redraw current detailview
        api.trigger('viewChanged');
    };

    api.separator = settings.get('defaultseparator', '/');

    api.SENDTYPE = {
        NORMAL:     0,
        REPLY:      1,
        FORWARD:    2,
        EDIT_DRAFT: 3,
        DRAFT:      4
    };

    api.FLAGS = {
        ANSWERD:     1,
        DELETED:     2,
        DRAFT:       4,
        FLAGGED:     8,
        RECENT:     16,
        SEEN:       32,
        USER:       64,
        SPAM:      128,
        FORWARDED: 256
    };

    api.COLORS = {
        NONE:        0,
        RED:         1,
        ORANGE:      7,
        YELLOW:     10,
        LIGHTGREEN:  6,
        GREEN:       3,
        LIGHTBLUE:   9,
        BLUE:        2,
        PURPLE:      5,
        PINK:        8,
        GRAY:        4
    };

    // respond to change:flags
    pool.get('detail').on('change:flags', function (model) {
        // get previous and current flags to determine if unseen bit has changed
        var previous = util.isUnseen(model.previous('flags')),
            current = util.isUnseen(model.get('flags'));
        if (previous === current) return;
        // update folder
        folderAPI.changeUnseenCounter(model.get('folder_id'), current ? +1 : -1);
    });

    // respond to removing unseen messages
    pool.get('detail').on('remove', function (model) {
        // check if removed message was unseen
        var unseen = util.isUnseen(model.get('flags'));
        if (!unseen) return;
        // update folder
        folderAPI.changeUnseenCounter(model.get('folder_id'), -1);
    });

    var get = api.get,
        getAll = api.getAll,
        getList = api.getList,
        search = api.search;

    // update thread model
    function propagate(model) {
        api.threads.touch(model.toJSON());
    }

    function allowImages(obj) {
        if (!settings.get('allowHtmlImages', false)) return false;
        if (accountAPI.is('spam|trash', obj.folder_id || obj.folder)) return false;
        return true;
    }

    function defaultView(obj) {
        if (!settings.get('allowHtmlMessages', true)) return 'text';
        return allowImages(obj) ? 'html' : 'noimg';
    }

    api.get = function (obj, options) {

        var cid = _.isObject(obj) ? _.cid(obj) : obj,
            model = pool.get('detail').get(cid);

        // TODO: make this smarter
        if (!obj.src && (obj.view === 'noimg' || !obj.view) && model && model.get('attachments')) return $.when(model.toJSON());

        // determine default view parameter
        if (!obj.view) obj.view = defaultView(obj);

        // limit default size
        obj.max_size = settings.get('maxSize/view', 1024 * 100);

        return get.call(api, obj, options && options.cache).done(function (data) {
            // delete potential 'cid' attribute (see bug 40136); otherwise the mail gets lost
            delete data.cid;
            // either update or add model
            if (model) {
                // if we already have a model we promote changes for threads
                model.set(data);
                propagate(model);
            } else {
                // add new model
                pool.add('detail', data);
            }
        });
    };

    api.getAll = function (options, useCache) {
        options = options || {};

        // special handling for top-level mail account folders
        if (/^default\d+$/.test(options.folder)) return $.when([]);

        // support for from-to
        if (options.sort === 'from-to') {
            options.sort = accountAPI.is('sent|drafts', options.folder) ? 604 : 603;
        }

        return getAll.call(this, options, useCache);
    };

    /**
     * pipes getList() to remove typesuffix from sender
     * @param  {array} ids
     * @param  {boolean} useCache (default is true)
     * @param  {object} options
     * @return { deferred }
     */
    api.getList = function (ids, useCache, options) {
        //TOOD: use this until backend removes channel suffix
        return getList.call(this, ids, useCache, options).then(function (data) {
            _.each(data, util.removeChannelSuffix);
            return data;
        });
    };

    api.search = function (query, options) {
        if (options.sort === 'from-to') {
            options.sort = accountAPI.is('sent|drafts', options.folder) ? 604 : 603;
        }
        return search.call(this, query, options);
    };

    //
    // Utility functions
    //

    function prepareRemove(ids, all) {

        var collection = pool.get('detail');

        // fallback
        all = all || ids;

        if (all.length === 1) {
            api.threads.remove(all[0]);
            api.threads.touch(all[0]);
        }

        // we need the original list of ids "all" to also catch threads
        // that start with an email from the sent folder
        api.trigger('beforedelete', all);

        _(all).each(function (item) {
            var cid = _.cid(item), model = collection.get(cid);
            if (model) collection.remove(model);
        });
    }

    function resetFolderByType(type) {
        return pool.resetFolder(accountAPI.getFoldersByType(type));
    }

<<<<<<< HEAD
=======
    function unsetSorted(list, sort) {
        _(list)
            .chain()
            .pluck('folder_id')
            .uniq()
            .map(pool.getBySorting.bind(pool, sort))
            .flatten()
            .each(function (collection) {
                collection.sorted = false;
            });
    }

>>>>>>> 74174fc6
    /**
     * wrapper for factories remove to update counters
     * @param  {array} ids
     * @param  {object} options [see api factory]
     * @return { deferred} resolves as array
     */
    api.remove = function (ids, all) {
        try {
            return http.wait(
                http.PUT({
                    module: 'mail',
                    params: { action: 'delete', timestamp: _.then() },
                    data: http.simplify(ids),
                    appendColumns: false
                })
                .done(function () {
                    // reset trash folder
                    var trashId = accountAPI.getFoldersByType('trash');
                    pool.resetFolder(trashId);
                    // update unread counter and folder item counter
                    folderAPI.reload(ids, trashId);
                    // trigger delete to update notification area
                    api.trigger('delete');
                    api.trigger('deleted-mails', ids);
                })
                .fail(function () {
                    // something went wrong; let's kind of rollback
                    api.trigger('refresh.all');
                })
            );
        } finally {
            // try/finally is used to set up http.wait() first
            // otherwise we run into race-conditions (see bug 37707)
            prepareRemove(ids, all);
        }
    };

    /**
     * archives a list of files
     * @param  {array} ids
     * @return { deferred}
     */
    api.archive = function (ids) {

        if (!_.isArray(ids) || ids.length === 0) return;

        prepareRemove(ids);

        return http.wait(
            http.PUT({
                module: 'mail',
                params: { action: 'archive', timestamp: _.then() },
                data: http.simplify(ids)
            })
<<<<<<< HEAD
            .done(function () {

                var accountId = accountAPI.parseAccountId(_.cid(ids[0])),
                    archiveFolderId = accountAPI.getFoldersByType('archive', accountId)[0],
                    exists = folderAPI.pool.models[archiveFolderId] !== undefined;

                // this test will only work for primary archive folders
                // account api assumes, that external accounts are always having an archive folder
                if (exists) {
                    folderAPI.reload(archiveFolderId);
                } else {
                    // refresh all folders because the archive folder might be new
                    folderAPI.refresh();
                    // reload mail views
                    api.trigger('refresh.all');
=======
            .done(function (data) {
                // backend tells us the if the archive folder is new and its id
                if (data.created) {
                    // update account data
                    accountAPI.reload().done(function () {
                        // refresh all folders because the archive folder might be new
                        folderAPI.refresh();
                        // reload mail views
                        api.trigger('refresh.all');
                    });
                } else {
                    folderAPI.reload(data.id);
>>>>>>> 74174fc6
                }
            })
        );
    };

    //
    // Archive all messages inside a folder which are older than 90 days
    //
    api.archiveFolder = function (id) {

        return http.PUT({
            module: 'mail',
            params: { action: 'archive_folder', folder: id, days: 90 },
            appendColumns: false
        })
        .done(function () {
            // refresh all folders because the archive folder might be new
            folderAPI.refresh();
            // reload mail views
            api.trigger('refresh.all');
        });
    };

    /**
     * requests data for all ids
     * @param  {object} options
     * @param  {boolean} useCache (default is true)
     * @return { deferred} returns array of threads
     */
    api.getAllThreads = function (options, useCache) {

        // request for brand new thread support
        options = options || {};

        options = $.extend(options, {
            action: 'threadedAll',
            // +flags +color_label
            columns: options.columns || '601,600,611,102',
            sort: options.sort || '610',
            sortKey: 'threaded-' + (options.sort || '610'),
            konfetti: true,
            order: options.order || 'desc',
            includeSent: !accountAPI.is('sent|drafts', options.folder),
            // never use server cache
            cache: false,
            // apply internal limit to build threads fast enough
            max: options.max || 500
        });

        return getAll.call(this, options, useCache, null, false);
    };

    var update = function (list, data, apiAction) {

        var move = false,
            modfolder = data.folder_id || data.folder;

        // allow single object and arrays
        list = _.isArray(list) ? list : [list];

        // pause http layer
        http.pause();

        // now talk to server
        _(list).map(function (obj) {
            var folder  = obj.folder || obj.folder_id;
            if (modfolder && modfolder !== folder) {
                move = true;
            }
            return http.PUT({
                module: 'mail',
                params: {
                    action: apiAction || 'update',
                    id: obj.id,
                    folder: folder,
                    // to be safe
                    timestamp: _.then()
                },
                data: data,
                appendColumns: false
            });
        });
        // resume & trigger refresh
        return http.resume().pipe(function (response) {
            // trigger update events
            _(list).each(function (obj) {
                api.trigger('update:' + _.ecid(obj), obj);
            });
            if (apiAction === 'copy' || move) {
                //give response if its a copy action (to look if there was an error)
                //not doing this as a standardaction to prevent errors with functions looking only for the list parameter
                return { list: list, response: response };
            }
            // return list
            return list;
        });
    };

    api.update = function () {
        console.error('Do not call this directly because mail is so special');
    };

    api.on('not-found', function () {
        api.trigger('refresh.list');
    });

    /**
     * cleaning up
     * @param  {string]} folder_id
     * @fires  api#refresh.all
     * @return { deferred }
     */
    api.expunge = function (folder_id) {

        // remove deleted messages immediately
        _(pool.getByFolder(folder_id)).each(function (collection) {
            collection.set(
                collection.filter(function (model) {
                    return !util.isDeleted(model.toJSON());
                })
            );
        });

        return http.PUT({
            module: 'mail',
            appendColumns: false,
            params: { action: 'expunge' },
            data: [folder_id]
        })
        .done(function () {
            folderAPI.reload(folder_id);
        });
    };

    //
    // Respond to folder API events
    //

    folderAPI.on({
        'before:clear': function (id) {
            // clear target folder
            _(pool.getByFolder(id)).each(function (collection) {
                collection.reset([]);
            });
        },
        'clear remove:mail': function () {
            // reset trash folder
            var trashId = accountAPI.getFoldersByType('trash');
            _(trashId).each(function (id) {
                folderAPI.list(id, { cache: false });
            });
            _(pool.getByFolder(trashId)).each(function (collection) {
                collection.expired = true;
            });
        }
    });

    /**
     * sets color
     * @param  {array|object} list of mail objects
     * @param  {string} label (numeric color id mapped in api.COLORS)
     * @fires  api#refresh.list
     * @return { promise} done returns list of mails in current folder
     */
    api.changeColor = function (list, label) {

        list = [].concat(list);

        // see Bug 24730 - Folder "INBOX" does not support user-defined flags. Update of color flag ignored.
        label = String(label);

        _(list).each(function (obj) {
            obj.color_label = label;
            pool.propagate('change', {
                id: obj.id,
                folder_id: obj.folder_id,
                color_label: parseInt(label, 10) || 0
            });
            // update thread model
            api.threads.touch(obj);
            api.trigger('update:' + _.ecid(obj), obj);
        });

        return http.wait(
            update(list, { color_label: label })
<<<<<<< HEAD
        );
=======
        ).done(function () {
            unsetSorted(list, 102);
        });
>>>>>>> 74174fc6
    };

    /**
     * marks list of mails unread
     * @param {array} list
     * @fires api#refresh.list
     * @return { deferred }
     */
    api.markUnread = function (list) {
        list = [].concat(list);

        _(list).each(function (obj) {
            obj.flags = obj.flags & ~32;
            pool.propagate('change', {
                id: obj.id,
                folder_id: obj.folder_id,
                flags: obj.flags
            });
            // update thread model
            api.threads.touch(obj);
            api.trigger('update:' + _.ecid(obj), obj);
            api.trigger('refresh.unseen', list);
        });

        return update(list, { flags: api.FLAGS.SEEN, value: false }).done(function () {
<<<<<<< HEAD
=======
            unsetSorted(list, 651);
>>>>>>> 74174fc6
            folderAPI.reload(list);
        });
    };

    /**
     * marks list of mails read
     * @param {array} list
     * @fires api#refresh.list
     * @fires api#update:set-seen (list)
     * @return { deferred }
     */
    api.markRead = function (list) {

        list = [].concat(list);

        _(list).each(function (obj) {
            obj.flags = obj.flags | 32;
            pool.propagate('change', {
                id: obj.id,
                folder_id: obj.folder_id,
                flags: obj.flags,
                unseen: false
            });
            // update thread model
            api.threads.touch(obj);
            api.trigger('update:' + _.ecid(obj), obj);
            api.trigger('refresh.seen', list);
            api.trigger('update:set-seen', list); // used by notification area
        });

        return update(list, { flags: api.FLAGS.SEEN, value: true }).done(function () {
<<<<<<< HEAD
=======
            unsetSorted(list, 651);
>>>>>>> 74174fc6
            folderAPI.reload(list);
        });
    };

    api.allSeen = function (folder) {

        // loop over detail collection
        pool.get('detail').each(function (model) {
            var data = model.toJSON();
            if (data.folder_id === folder && util.isUnseen(data)) {
                pool.propagate('change', {
                    id: data.id,
                    folder_id: data.folder_id,
                    flags: data.flags | 32
                });
                // update affected threads
                api.threads.touch(data);
            }
        });

        // remove notifications in notification area
        api.trigger('update:set-seen', folder);

        return http.PUT({
            module: 'mail',
            params: {
                action: 'all_seen',
                folder: folder
            },
            appendColumns: false
        })
        .done(function () {
            folderAPI.reload(folder);
        });
    };

    /**
     * marks list of mails as spam
     * @param {array} list
     * @return {deferred}
     */
    api.markSpam = function (list) {

        prepareRemove(list);
        // reset spam folder; we assume that the spam handler will move the message to the spam folder
        resetFolderByType('spam');

        return update(list, { flags: api.FLAGS.SPAM, value: true }).fail(notifications.yell);
    };

    api.noSpam = function (list) {

        prepareRemove(list);
        // reset inbox; we assume that the spam handler will move the message (back) to the inbox
        resetFolderByType('inbox');

        return update(list, { flags: api.FLAGS.SPAM, value: false }).fail(notifications.yell);
    };

    // combines move & copy
    function transfer(type, list, targetFolderId) {

        // mark target folder as expired
        pool.resetFolder(targetFolderId);

        return http.wait(
            update(list, { folder_id: targetFolderId }, type).then(function (response) {
                // assume success
                api.trigger(type, list, targetFolderId);
                folderAPI.reload(targetFolderId, list);
                // any errors? (debugging code below)
                var error = _(response).find(function (item) { return !!item.error; });
                if (error) return $.Deferred().reject(error);
            })
        );
    }

    // debugging error
    // response[0] = {
    //     error: 'Die zulässige Quota auf dem Mailserver \"dovecot.qa.open-xchange.com\" wurde überschritten.',
    //     error_params: ['dovecot.qa.open-xchange.com ', 'applause40', 42, 26, 'NO [OVERQUOTA] Quota exceeded (mailbox for user is full) (0.000 secs).'],
    //     code: 'MSG-1024'
    // };

    /**
     * move mails to another folder
     * @param  {array} list
     * @param  {string} targetFolderId
     * @fires  api#refresh.all
     * @fires  api#move (list, targetFolderId)
     * @return { deferred }
     */
    api.move = function (list, targetFolderId, all) {
        try {
            return transfer('update', list, targetFolderId);
        } finally {
            // try/finally is used so that transfer() set up http.wait()
            // otherwise we run into race-conditions (see bug 37707)
            prepareRemove(list, all);
        }
    };

    /**
     * copies a number of mails to another folder
     * @param  {array} list
     * @param  {string} targetFolderId
     * @return { deferred }
     */
    api.copy = function (list, targetFolderId) {
        return transfer('copy', list, targetFolderId);
    };

    var parseMsgref = function (msgref) {
        var base = _(msgref.toString().split(api.separator)),
            id = base.last(),
            folder = base.without(id).join(api.separator);
        return { folder_id: folder, id: id };
    };

    api.autosave = function (obj) {
        try {
            return http.wait(
                http.PUT({
                module: 'mail',
                params: {
                    action: 'autosave'
                },
                data: obj,
                appendColumns: false
            })
            .then(function (result) {

                // reset draft folder
                var draftsFolder = accountAPI.getFoldersByType('drafts');
                pool.resetFolder(draftsFolder);
                folderAPI.reload(draftsFolder);
                api.trigger('refresh.all');
                return result;
            }));
        } finally {
            // try/finally is used to set up http.wait() first
            if (obj.msgref) prepareRemove(parseMsgref(obj.msgref));
        }
    };

    // composition space id
    api.csid = function () {
        return _.uniqueId() + '.' + _.now();
    };

    var react = function (action, obj, view) {
        var isDraft = (action === 'edit'),
            isAlternative = (view === 'alternative');

        if (isAlternative) view = obj.content_type === 'text/plain' ? 'text' : 'html';

        // get proper view first
        view = $.trim(view || 'text').toLowerCase();
        view = view === 'text/plain' ? 'text' : view;
        view = view === 'text/html' ? 'html' : view;

        if (view === 'html' && obj.content_type === 'text/plain' && !isDraft) view = 'text';
        if (view === 'text' && obj.content_type === 'text/plain' && isDraft)  view = 'raw';

        // attach original message on touch devices?
        var attachOriginalMessage = view === 'text' && Modernizr.touch && settings.get('attachOriginalMessage', false) === true,
            csid = api.csid();

        return http.PUT({
            module: 'mail',
            // using jQuery's params because it ignores undefined values

            params: $.extend({}, {
                action: isDraft ? 'get' : action || '',
                attachOriginalMessage: attachOriginalMessage,
                view: view,
                setFrom: (/reply|replyall|forward/.test(action)),
                csid: csid,
                embedded: obj.embedded,
                max_size: obj.max_size
            }),
            data: _([].concat(obj)).map(function (obj) {
                return api.reduce(obj);
            }),
            appendColumns: false
        })
        .then(function (data) {
            var text = '',
                tmp = '';
            // inject csid
            data.csid = csid;
            // transform pseudo-plain text to real text
            if (data.attachments && data.attachments.length) {
                if (data.attachments[0].content === '') {
                    // nothing to do - nothing to break
                } else {
                    //content-type specific
                    if (data.attachments[0].content_type === 'text/html') {
                        // robust approach for large mails
                        tmp = document.createElement('DIV');
                        tmp.innerHTML = data.attachments[0].content;
                        _(tmp.getElementsByTagName('BLOCKQUOTE')).each(function (node) {
                            node.removeAttribute('style');
                        });
                        text = tmp.innerHTML;
                        tmp = null;
                    } else {
                        text = $.trim(data.attachments[0].content);
                    }
                }
            } else {
                data.attachments = data.attachments || [{}];
            }
            // replace
            data.attachments[0].content = text;
            return data;
        });
    };

    /**
     * By updating the last access timestamp the referenced file is prevented from being deleted from both session and disk storage.
     * Needed for inline images
     */
    api.keepalive = function (id) {
        return http.GET({
            module: 'file',
            params: { action: 'keepalive', id: id }
        });
    };

    /**
     * get mail object with unmodified content (in case externalresources warning message was ignored)
     * @param  {object]} obj (mail object)
     * @return { deferred} obj (mail object)
     */
    api.getUnmodified = function (obj) {
        // has folder?
        if ('folder_id' in obj || 'folder' in obj) {
            return this.get({
                action: 'get',
                id: obj.id,
                folder: obj.folder || obj.folder_id,
                view: 'html'
            }, false);
        } else if ('parent' in obj) {
            // nested message!?
            var id = obj.id, parent = obj.parent;
            return this.get({
                action: 'get',
                id: obj.parent.id,
                folder: obj.parent.folder || obj.parent.folder_id,
                view: 'html'
            }, false)
            .pipe(function (data) {
                return _.chain(data.nested_msgs)
                    .filter(function (obj) {
                        if (obj.id === id) {
                            obj.parent = parent;
                            return true;
                        } else {
                            return false;
                        }
                    })
                    .first().value();
            });
        } else {
            console.error('api.getUnmodified(). Invalid case.', obj);
            return $.Deferred().resolve(obj);
        }
    };

    /**
     * get source code of specified mail
     * @param  {object} obj (mail)
     * @return { deferred} returns source string
     */
    api.getSource = function (obj) {
        return this.get({
            action: 'get',
            id: obj.id,
            src: true,
            folder: obj.folder || obj.folder_id,
            view: 'html'
        }, false);
    };

    /**
     * prepares object content for 'replayall' action
     * @param  {object} obj (mail object)
     * @param  {string} view (html or text)
     * @return { deferred} done returns prepared object
     */
    api.replyall = function (obj, view) {
        return react('replyall', obj, view);
    };

    /**
     * prepares object content for 'reply' action
     * @param  {object} obj (mail object)
     * @param  {string} view (html or text)
     * @return { deferred} done returns prepared object
     */
    api.reply = function (obj, view) {
        return react('reply', obj, view);
    };

    /**
     * prepares object content for 'forward' action
     * @param  {object} obj (mail object)
     * @param  {string} view (html or text)
     * @return { deferred} done returns prepared object
     */
    api.forward = function (obj, view) {
        return react('forward', obj, view);
    };

    /**
     * prepares object content for 'edit' action
     * @param  {object} obj (mail object)
     * @param  {string} view (html or text)
     * @return { deferred} done returns prepared object
     */
    api.edit = function (obj, view) {
        return react('edit', obj, view);
    };

    /**
     * sends a mail
     * @param  {object} data (mail object)
     * @param  {array} files
     * @param  {jquery} form (for 'oldschool')
     * @fires  api#refresh.all
     * @fires  api#refresh.list
     * @return { deferred }
     */
    api.send = function (data, files, form) {
        var deferred,
            flatten = function (recipient) {
                var name = $.trim(recipient[0] || '').replace(/^["']+|["']+$/g, ''),
                    address = String(recipient[1] || ''),
                    typesuffix = recipient[2] || '',
                    isMSISDN = typesuffix === '/TYPE=PLMN';

                // don't send display name for MSISDN numbers
                if (isMSISDN && !/\/TYPE=PLMN$/.test(address)) {
                    name = null;
                    address = address + typesuffix;
                }
                // otherise ... check if name is empty or name and address are identical
                if (name === '' || name === address) name = null;
                return [name, address];
            };

        // clone data (to avoid side-effects)
        data = _.clone(data);

        // flatten from, to, cc, bcc
        data.from = _(data.from).map(flatten);
        data.to = _(data.to).map(flatten);
        data.cc = _(data.cc).map(flatten);
        data.bcc = _(data.bcc).map(flatten);

        function mapArgs(obj) {
            return {
                'args': [{ 'com.openexchange.groupware.contact.pairs': [{ 'folder': obj.folder_id, 'id': obj.id }] }],
                'identifier': 'com.openexchange.contact'
            };
        }

        if (data.contacts_ids) {
            data.datasources = _.chain(data.contacts_ids).map(mapArgs).value();
        }

        api.trigger('beforesend', { data: data, files: files, form: form });
        ox.trigger('mail:send:start', data, files);

        deferred = handleSendXHR2(data, files, deferred);

        return deferred
            .done(function () {
                contactsAPI.trigger('maybyNewContact');
                api.trigger('send', { data: data, files: files, form: form });
                ox.trigger('mail:send:stop', data, files);
            })
            .fail(function () {
                ox.trigger('mail:send:fail');
            })
            .then(function (text) {
                // wait a moment, then update mail index
                setTimeout(function () {
                    resetFolderByType('inbox');
                    resetFolderByType('sent');
                    resetFolderByType('drafts');
                    api.trigger('refresh.all');
                }, 3000);
                // IE9
                if (_.isObject(text))
                    return text;
                // process HTML-ish non-JSONP response
                var a = text.indexOf('{'),
                    b = text.lastIndexOf('}');
                if (a > -1 && b > -1) {
                    return JSON.parse(text.substr(a, b - a + 1));
                } else {
                    return {};
                }
            })
            .then(function (result) {
                if (result.data) {
                    var base = _(result.data.toString().split(api.separator)),
                        id = base.last(),
                        folder = base.without(id).join(api.separator);
                    $.when(accountAPI.getUnifiedMailboxName())
                    .done(function (isUnified) {
                        if (isUnified !== null) {
                            folderAPI.refresh();
                        } else {
                            folderAPI.reload(folder);
                        }
                        api.trigger('refresh.list');
                    });
                }

                return result;
            });
    };

    function handleSendXHR2(data, files) {

        var form = new FormData();

        // add mail data
        form.append('json_0', JSON.stringify(data));
        // add files
        _(files).each(function (file, index) {
            if (window.cordova && _.device('android')) {
                form.append('file_' + index, file, file.name);
            } else {
                form.append('file_' + index, file);
            }
        });

        return http.UPLOAD({
            module: 'mail',
            params: {
                action: 'new'
            },
            data: form,
            dataType: 'text'
        });
    }

    /**
     * save mail attachments in files app
     * @param  {array} list
     * @param  {string} target (folder id) [optional]
     * @fires  api#refresh.all
     * @return { deferred }
     */
    api.saveAttachments = function (list, target) {
        // be robust
        target = target || coreConfig.get('folder/infostore');
        // support for multiple attachments
        list = _.isArray(list) ? list : [list];
        http.pause();
        // loop
        _(list).each(function (data) {
            http.PUT({
                module: 'mail',
                params: {
                    action: 'attachment',
                    id: data.mail.id,
                    folder: data.mail.folder_id,
                    dest_folder: target,
                    attachment: data.id
                },
                data: { folder_id: target, description: gt('Saved mail attachment') },
                appendColumns: false
            });
        });
        return http.resume().done(function () {
            require(['io.ox/files/api'], function (fileAPI) {
                fileAPI.pool.resetFolder(target);
                fileAPI.trigger('add:file');
            });
        });
    };

    /**
     * get url for attachment in requested mode
     * @param  {object} data (attachment)
     * @param  {string} mode ('download', 'zip', 'email, 'view', 'open')
     * @return { string} url
     */
    api.getUrl = function (data, mode) {
        var url = ox.apiRoot + '/mail', first;
        if (mode === 'zip') {
            first = _(data).first();
            return url + '?' + $.param({
                action: 'zip_attachments',
                folder: (first.parent || first.mail).folder_id,
                id: (first.parent || first.mail).id,
                attachment: _(data).pluck('id').join(','),
                // required here!
                session: ox.session
            });
        } else if (mode === 'eml:reference') {
            //if eml stored as reference use parent object
            return this.getUrl(_([].concat(data)).first().parent, 'eml');
        } else if (mode === 'eml') {
            data = [].concat(data);
            first = _(data).first();
            // multiple?
            if (data.length > 1) {
                // zipped
                return url + '?' + $.param({
                    action: 'zip_messages',
                    folder: first.folder_id,
                    id: _(data).pluck('id').join(','),
                    session: ox.session
                });
            } else {
                // single EML
                url += (first.subject ? '/' + encodeURIComponent(first.subject.replace(/[\\:\/]/g, '_') + '.eml') : '') + '?' +
                    $.param($.extend(api.reduce(first), {
                        action: 'get',
                        src: 1,
                        save: 1,
                        session: ox.session
                    }));
                return url;
            }
        } else {
            // inject filename for more convenient file downloads
            var filename = data.filename ? data.filename.replace(/[\\:\/]/g, '_').replace(/\(/g, '%28').replace(/\)/, '%29') : undefined;
            url += (data.filename ? '/' + encodeURIComponent(filename) : '') + '?' +
                $.param({
                    action: 'attachment',
                    folder: (data.parent || data.mail).folder_id,
                    id: (data.parent || data.mail).id,
                    attachment: data.id
                });
            switch (mode) {
            case 'view':
            case 'open':
                return url + '&delivery=view';
            case 'download':
                return url + '&delivery=download';
            default:
                return url;
            }
        }
    };

    var lastUnseenMail = 0;

    /**
     * checks inbox for new mails
     * @fires api#new-mail (recent, unseen)
     * @return { deferred} done returns { unseen: [], recent: [] }
     */
    api.checkInbox = function () {
        // look for new unseen mails in INBOX
        return http.GET({
            module: 'mail',
            params: {
                action: 'all',
                folder: 'default0/INBOX',
                //received_date, id, folder_id, flags
                columns: '610,600,601,611',
                // only unseen mails are interesting here!
                unseen: 'true',
                // any reason to see them?
                deleted: 'false',
                sort: '610',
                order: 'desc',
                // not really sure if limit works as expected
                // if I only fetch 10 mails and my inbox has some unread mails but the first 10 are seen
                // I still get the unread mails
                limit: 100
            }
        })
        .then(function (unseen) {

            // check most recent mail
            var recent = _(unseen).filter(function (obj) {
                // ignore mails 'mark as deleted'
                return obj.received_date > lastUnseenMail && (obj.flags & 2) !== 2;
            });

            // Trigger even if no new mails are added to ensure read mails are removed
            api.trigger('new-mail', recent, unseen);

            if (recent.length > 0) {
                lastUnseenMail = recent[0].received_date;
                api.newMailTitle(true);
            } else {
                //if no new mail set lastUnseenMail to now, to prevent mark as unread to trigger new mail
                lastUnseenMail = _.utc();
            }

            return {
                unseen: unseen,
                recent: recent || []
            };
        });
    };

    /**
     * bind to global refresh; clears caches and trigger refresh.all
     * @fires  api#refresh.all
     * @return { promise }
     */
    api.refresh = function () {
        // do not react on events when user has no mail (e.g. drive only)
        if (!ox.online || !capabilities.has('webmail')) return;
        return api.checkInbox().always(function () {
            api.trigger('refresh.all');
        });
    };

    /**
     * @return { string} default folder for mail
     */
    api.getDefaultFolder = function () {
        return folderAPI.getDefaultFolder('mail');
    };

    /**
     * get account id
     * @param  {[type]} initialFolder (folder id)
     * @return { string} account id
     */
    api.getAccountIDFromFolder = function (initialFolder) {
        var accountId = /^default(\d*)\b/.exec(initialFolder);
        return accountId[1];
    };

    /**
     * beautifies mail text
     * @param  {string} str
     * @param  {integer} lengthLimit
     * @return {string}
     */
    api.beautifyMailText = function (str, lengthLimit) {
        lengthLimit = lengthLimit || 500;
        str = String(str)
            // remove line breaks
            .replace(/(\r\n|\n|\r)/gm, '')
            // limit overall length
            .substr(0, lengthLimit)
            // reduce dashes
            .replace(/-{3,}/g, '---')
            // remove quotes after line breaks
            .replace(/<br\s?\/?>(&gt;)+/ig, ' ')
            // remove line breaks
            .replace(/<br\s?\/?>/ig, ' ')
            // strip tags
            .replace(/<[^>]+(>|$)/g, '')
            // links
            .replace(/(http(s?):\/\/\S+)/i, '<a href="$1" target="_blank">http$2://...</a>')
            // convert to simple white space
            .replace(/&#160;/g, ' ')
            // reduce consecutive white space
            .replace(/\s{2,}/g, ' ');
        // trim
        return $.trim(str);
    };

    /**
     * imports mail as EML
     * @param  {object} options (file: {}, folder: string )
     * @fires  api#refresh.all
     * @return { deferred} returns array with objects (id, folder_id)
     */
    api.importEML = function (options) {
        options.folder = options.folder || api.getDefaultFolder();

        var form = new FormData();
        form.append('file', options.file);

        return http.UPLOAD({
            module: 'mail',
            params: {
                action: 'import',
                folder: options.folder,
                // don't check from address!
                force: true
            },
            data: form,
            fixPost: true
        })
        .done(function () {
            pool.resetFolder(options.folder);
            folderAPI.reload(options.folder);
            api.trigger('refresh.all');
        });
    };

    // send read receipt
    // data must include "folder" and "id"
    api.ack = function (data) {

        return accountAPI.getPrimaryAddressFromFolder(data.folder).then(function (addressArray) {

            var name = addressArray[0],
                address = addressArray[1],
                from = !name ? address : '"' + name + '" <' + address + '>';

            return http.PUT({
                module: 'mail',
                params: { action: 'receipt_ack' },
                data: _.extend({ from: from }, data)
            });
        });
    };

    // change API's default options if allowHtmlMessages changes
    settings.on('change:allowHtmlMessages', function (e, value) {
        api.options.requests.get.view = value ? 'noimg' : 'text';
        pool.get('detail').each(function (model) {
            model.unset('attachments', { silent: true });
        });
    });

    accountAPI.on('refresh.all create:account', function () {
        folderAPI.list('1', { cache: false }).done(function () {
            folderAPI.pool.unfetch();
        });
    });

    //If the folder api creates a new folder in mail, the mail api needs to be refreshed
    folderAPI.on('create', function (data) {
        if (data.module === 'mail') api.refresh();
    });

    /**
     * sets title to 'New Mail' or default
     * @param  {boolean} state
     * @return { undefined }
     */
    api.newMailTitle = (function () {

        var interval = null, alt = false;

        $(visibilityApi).on('visibility-changed', function (e, data) {
            //remove new mail title if page becomes visible again
            if (data.currentHiddenState === false) {
                original();
            }
        });

        function tick() {
            document.title = (alt = !alt) ? gt('New Mail') : document.customTitle;
        }

        function blink() {
            if (interval) return;
            // 1s is fast, 2s feels slow, 1.5 is compromise
            interval = setInterval(tick, 1500);
        }

        function original() {
            if (document.customTitle) document.title = document.customTitle;
            if (interval) { clearInterval(interval); interval = null; }
        }

        return function (state) {
            if (_.device('smartphone') || !visibilityApi.isHidden) return;
            if (state === true) blink(); else original();
        };

    }());

    // publish pool
    api.pool = pool;

    // resolve a list of composite keys
    api.resolve = (function () {

        function map(cid) {
            // yep, also in non-threaded mails
            cid = String(cid).replace(/^thread\./, '');
            return pool.get('detail').get(cid);
        }

        return function (list, threaded) {
            // threaded
            if (threaded) return api.threads.resolve(list);
            // non-threaded
            return _(list).chain().map(map).compact().invoke('toJSON').value();
        };

    }());

    // simple thread support
    api.threads = {

        // keys are cid, values are array of flat cids
        hash: {},
        reverse: {},

        contains: function (cid) {
            return !!this.hash[cid];
        },

        getModels: function (cid) {
            if (!_.isString(cid)) return [];
            var thread = this.hash[cid] || [cid], collection = pool.get('detail');
            return _(thread)
                .chain()
                .map(collection.get, collection)
                .compact()
                .value();
        },

        get: function (cid) {
            return _(this.getModels(cid))
                .chain()
                .invoke('toJSON')
                .map(function injectIndex(obj, index) {
                    obj.index = index;
                    return obj;
                })
                .value();
        },

        // get 'head' data, for example, to show details of most recent message in list view
        head: function (data) {
            return data.head || data;
        },

        // propagate changed within a thread to root model
        touch: function (cid) {
            cid = _.isString(cid) ? cid : _.cid(cid);
            var top = this.reverse[cid];
            if (!top || top === cid) return;
            pool.propagate('change', _.extend({ timestamp: _.now() }, _.cid(top)));
        },

        // resolve a list of cids
        resolve: function (list) {
            return _(list).chain()
                .map(function (cid) {
                    // strip 'thread.' prefix
                    cid = String(cid).replace(/^thread\.(.+)$/, '$1');
                    // get thread
                    var thread = api.threads.get(cid);
                    return thread.length > 0 && thread;
                })
                .flatten().compact().value();
        },

        clear: function () {
            this.hash = {};
            this.reverse = {};
        },

        add: function (obj) {
            var cid = _.cid(obj);
            this.hash[cid] = obj.thread || [cid];
            _(this.hash[cid]).each(function (thread_cid) {
                this.reverse[thread_cid] = cid;
            }, this);
        },

        remove: function (cid) {
            cid = _.isString(cid) ? cid : _.cid(cid);
            var top = this.reverse[cid];
            if (!top || !this.hash[top]) return;
            this.hash[top] = _(this.hash[top]).without(cid);
        },

        size: function (cid) {
            cid = _.isString(cid) ? cid : _.cid(cid);
            var top = this.reverse[cid];
            if (!top) return 1;
            return (this.hash[top] || [cid]).length;
        }
    };

    // help garbage collector to find dependent models
    api.pool.getDependentModels = function (cid) {
        return api.threads.getModels(cid);
    };

    // collection loader
    api.collectionLoader = new CollectionLoader({
        module: 'mail',
        getQueryParams: function (params) {
            // use threads?
            if (params.thread === true) {
                return {
                    action: 'threadedAll',
                    folder: params.folder,
                    columns: '102,600,601,602,603,604,605,606,607,608,610,611,614,652,656',
                    sort: '610',
                    order: params.order || 'desc',
                    includeSent: !accountAPI.is('sent|drafts', params.folder),
                    max: (params.offset || 0) + 300,
                    timezone: 'utc'
                };
            } else {
                return {
                    action: 'all',
                    folder: params.folder,
                    columns: '102,600,601,602,603,604,605,606,607,608,610,611,614,652,656',
                    sort: params.sort || '610',
                    order: params.order || 'desc',
                    timezone: 'utc'
                };
            }
        }
    });

    function filterDeleted(item) {
        return !util.isDeleted(item);
    }

    function getThreadList (obj) {
        // thread references returned within object
        if (obj.thread) return obj.thread;
        // may thread references already available in pool
        var current = api.threads.get(_.cid(obj)) || {};
        if (current && current.length > 1) return current;
        // no thread references at all
        return [ obj ];
    }

    api.processThreadMessage = function (obj) {

        // get thread
        var thread = getThreadList(obj), list;

        // remove deleted mails
        thread = _(list = thread).filter(filterDeleted);
        // don't remove all if all marked as deleted
        if (thread.length === 0) thread = list.slice(0, 1);

        // we use the last item to generate the cid. More robust because unlikely to change.
        var last = _(thread).last();

        // get thread size - deleted messages are ignored; minimum is 1
        var size = thread.length;

        // store data of most recent message as head
        obj.head = _.extend({ threadSize: size }, obj);

        // Use last item's id and folder_id.
        // As we got obj by reference, such changes affect the CID
        // in the collection which is wanted behavior.
        _.extend(obj, last);

        // only store plain composite keys instead of full objects
        obj.thread = _(thread).map(_.cid);
        obj.threadSize = size;

        // also copy thread property to 'last' item to detect model changes
        last.thread = _(thread).map(_.cid);

        // add to thread hash - this must be done before the pool so that this
        // hash is up to date if the pool starts propagating changes.
        api.threads.add(obj);

        // add full models to pool
        api.pool.add('detail', thread);
    };

    api.collectionLoader.virtual = function (options) {
        // special handling for top-level mail account folders (e.g. bug 34818)
        if (/^default\d+$/.test(options.folder)) return [];
    };

    api.collectionLoader.each = function (obj, index, offset, params) {
        if (params.action === 'threadedAll') api.processThreadMessage(obj); else api.pool.add('detail', obj);
    };

    return api;
});<|MERGE_RESOLUTION|>--- conflicted
+++ resolved
@@ -342,8 +342,6 @@
         return pool.resetFolder(accountAPI.getFoldersByType(type));
     }
 
-<<<<<<< HEAD
-=======
     function unsetSorted(list, sort) {
         _(list)
             .chain()
@@ -356,7 +354,6 @@
             });
     }
 
->>>>>>> 74174fc6
     /**
      * wrapper for factories remove to update counters
      * @param  {array} ids
@@ -411,23 +408,6 @@
                 params: { action: 'archive', timestamp: _.then() },
                 data: http.simplify(ids)
             })
-<<<<<<< HEAD
-            .done(function () {
-
-                var accountId = accountAPI.parseAccountId(_.cid(ids[0])),
-                    archiveFolderId = accountAPI.getFoldersByType('archive', accountId)[0],
-                    exists = folderAPI.pool.models[archiveFolderId] !== undefined;
-
-                // this test will only work for primary archive folders
-                // account api assumes, that external accounts are always having an archive folder
-                if (exists) {
-                    folderAPI.reload(archiveFolderId);
-                } else {
-                    // refresh all folders because the archive folder might be new
-                    folderAPI.refresh();
-                    // reload mail views
-                    api.trigger('refresh.all');
-=======
             .done(function (data) {
                 // backend tells us the if the archive folder is new and its id
                 if (data.created) {
@@ -440,7 +420,6 @@
                     });
                 } else {
                     folderAPI.reload(data.id);
->>>>>>> 74174fc6
                 }
             })
         );
@@ -626,13 +605,9 @@
 
         return http.wait(
             update(list, { color_label: label })
-<<<<<<< HEAD
-        );
-=======
         ).done(function () {
             unsetSorted(list, 102);
         });
->>>>>>> 74174fc6
     };
 
     /**
@@ -658,10 +633,7 @@
         });
 
         return update(list, { flags: api.FLAGS.SEEN, value: false }).done(function () {
-<<<<<<< HEAD
-=======
             unsetSorted(list, 651);
->>>>>>> 74174fc6
             folderAPI.reload(list);
         });
     };
@@ -693,10 +665,7 @@
         });
 
         return update(list, { flags: api.FLAGS.SEEN, value: true }).done(function () {
-<<<<<<< HEAD
-=======
             unsetSorted(list, 651);
->>>>>>> 74174fc6
             folderAPI.reload(list);
         });
     };
