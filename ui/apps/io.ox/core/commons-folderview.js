--- conflicted
+++ resolved
@@ -190,21 +190,12 @@
             id: 'publications',
             index: 500,
             draw: function (baton) {
-<<<<<<< HEAD
                 var link = $('<a href="#" data-action="publications" role="menuitem">').text(gt('Publication')),
                     contacts = baton.data.module === 'contacts',
                     files = baton.data.module === 'infostore';
                 this.append($('<li class="divider" aria-hidden="true" role="presentation">'), $('<li>').append(link));
                 if (capabilities.has('publication') &&  (contacts || (files && api.can('publish', baton.data)))) {
                     link.attr('tabindex', 1).on('click', { baton: baton }, publish);
-=======
-                var link = $('<a href="#" data-action="publications">').text(gt('Publication')),
-                    contacts = baton.data.module === 'contacts',
-                    files = baton.data.module === 'infostore';
-                this.append($('<li class="divider">'), $('<li>').append(link));
-                if (capabilities.has('publication') &&  (contacts || (files && api.can('publish', baton.data)))) {
-                    link.on('click', { baton: baton }, publish);
->>>>>>> 6aae3568
                 } else {
                     link.attr('aria-disabled', true).addClass('disabled').on('click', $.preventDefault);
                 }
@@ -594,23 +585,9 @@
             $(window).on('resize', _.debounce(getWidths, 200));
         };
 
-<<<<<<< HEAD
-=======
-        fnAnimationEnd = function (e) {
-            if (sidepanel.hasClass('slidein')) {
-                sidepanel.removeClass('slidein');
-            }
-            if (sidepanel.hasClass('slideout')) {
-                app.getWindow().nodes.body.removeClass('side-shift').attr('style', '');
-                sidepanel.removeClass('side-shift slideout').attr('style', '').hide();
-            }
-        };
-
->>>>>>> 6aae3568
         fnHide = function () {
             app.settings.set('folderview/visible/' + _.display(), visible = false).save();
             top = container.scrollTop();
-<<<<<<< HEAD
             var nodes = app.getWindow().nodes;
             nodes.panel.css('left', '0px');
             nodes.sidepanel.removeClass('visible').css('width', '');
@@ -618,15 +595,6 @@
             if (app.getGrid) {
                 app.getGrid().focus();
             }
-=======
-            if (_.device('small')) {
-                sidepanel.addClass('slideout');
-            } else {
-                app.getWindow().nodes.body.removeClass('side-shift').attr('style', '');
-                sidepanel.removeClass('side-shift').attr('style', '').hide();
-            }
-            app.trigger('folderview:close');
->>>>>>> 6aae3568
         };
 
         fnShow = function () {
@@ -639,24 +607,17 @@
             return $.when();
         };
 
-<<<<<<< HEAD
         fnHideSml = function () {
             app.settings.set('folderview/visible/' + _.display(), visible = false).save();
             top = container.scrollTop();
             $('.window-container-center').removeClass('animate-moveright').addClass('animate-moveleft');
+            app.trigger('folderview:close');
         };
 
         fnShowSml = function () {
             app.settings.set('folderview/visible/' + _.display(), visible = true).save();
             $('.window-container-center').removeClass('animate-moveleft').addClass('animate-moveright');
-=======
-            sidepanel.addClass('side-shift').show();
-            if (_.device('small')) {
-                sidepanel.addClass('slidein');
-            }
-            app.getWindow().nodes.title.find('.' + DOWN).removeClass(DOWN).addClass(UP);
             app.trigger('folderview:open');
->>>>>>> 6aae3568
             return $.when();
         };
 
