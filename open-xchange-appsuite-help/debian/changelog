--- conflicted
+++ resolved
@@ -1,70 +1,3 @@
-<<<<<<< HEAD
-open-xchange-appsuite-help (7.8.0-20) stable; urgency=medium
-
-  * Build for patch 2016-03-29 (3188)
-
- -- Marcus Klein <marcus.klein@open-xchange.com>  Tue, 22 Mar 2016 15:58:19 +0000
-
-open-xchange-appsuite-help (7.8.0-19) stable; urgency=medium
-
-  * Build for patch 2016-03-14 (3148)
-
- -- Marcus Klein <marcus.klein@open-xchange.com>  Wed, 09 Mar 2016 15:06:06 +0000
-
-open-xchange-appsuite-help (7.8.0-18) stable; urgency=medium
-
-  * Build for patch 2016-02-29 (3121)
-
- -- Marcus Klein <marcus.klein@open-xchange.com>  Tue, 23 Feb 2016 17:56:49 +0000
-
-open-xchange-appsuite-help (7.8.0-17) stable; urgency=medium
-
-  * Build for patch 2016-02-18 (3106)
-
- -- Marcus Klein <marcus.klein@open-xchange.com>  Mon, 15 Feb 2016 18:44:58 +0000
-
-open-xchange-appsuite-help (7.8.0-16) stable; urgency=medium
-
-  * Build for patch 2016-02-08 (3073)
-
- -- Marcus Klein <marcus.klein@open-xchange.com>  Wed, 03 Feb 2016 16:36:44 +0000
-
-open-xchange-appsuite-help (7.8.0-15) stable; urgency=medium
-
-  * Build for patch 2016-01-25 (3031)
-
- -- Marcus Klein <marcus.klein@open-xchange.com>  Wed, 20 Jan 2016 09:07:32 +0000
-
-open-xchange-appsuite-help (7.8.0-14) stable; urgency=medium
-
-  * Build for patch 2016-01-13 (2982)
-
- -- Marcus Klein <marcus.klein@open-xchange.com>  Mon, 04 Jan 2016 14:35:03 +0000
-
-open-xchange-appsuite-help (7.8.0-13) stable; urgency=medium
-
-  * Build for patch 2015-12-21 (2953)
-
- -- Marcus Klein <marcus.klein@open-xchange.com>  Tue, 15 Dec 2015 15:00:12 +0000
-
-open-xchange-appsuite-help (7.8.0-12) stable; urgency=medium
-
-  * Build for patch 2015-12-07 (2918)
-
- -- Marcus Klein <marcus.klein@open-xchange.com>  Wed, 02 Dec 2015 16:12:53 +0000
-
-open-xchange-appsuite-help (7.8.0-11) stable; urgency=medium
-
-  * Build for patch 2015-12-04 (2911)
-
- -- Marcus Klein <marcus.klein@open-xchange.com>  Tue, 24 Nov 2015 08:04:17 +0000
-
-open-xchange-appsuite-help (7.8.0-10) stable; urgency=medium
-
-  * Build for patch 2015-11-23 (2878)
-
- -- Marcus Klein <marcus.klein@open-xchange.com>  Thu, 19 Nov 2015 15:53:08 +0000
-=======
 open-xchange-appsuite-help (7.8.1-7) stable; urgency=medium
 
   * Second candidate for 7.8.1 release
@@ -112,7 +45,6 @@
   * prepare for 7.8.1 release
 
  -- Marcus Klein <marcus.klein@open-xchange.com>  Thu, 08 Oct 2015 17:10:56 +0200
->>>>>>> 15b67d9d
 
 open-xchange-appsuite-help (7.8.0-9) stable; urgency=medium
 
