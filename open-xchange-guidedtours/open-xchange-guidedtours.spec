Name:           open-xchange-guidedtours
BuildArch:      noarch
BuildRequires:  ant
BuildRequires:  ant-nodeps
BuildRequires:  java-devel >= 1.6.0
BuildRequires:  nodejs >= 0.10.0
Version:        @OXVERSION@
<<<<<<< HEAD
%define         ox_release 0
=======
%define         ox_release 23
>>>>>>> 10478c87
Release:        %{ox_release}_<CI_CNT>.<B_CNT>
Group:          Applications/Productivity
Vendor:         Open-Xchange
URL:            http://open-xchange.com
Packager:       Julian Baeume <julian.baeume@open-xchange.com>
License:        CC-BY-NC-SA
Summary:        The default version of the guided tours for the typical applications
Source:         %{name}_%{version}.orig.tar.bz2
BuildRoot:      %{_tmppath}/%{name}-%{version}-root

%description
The default version of the guided tours for the typical applications.

%prep

%setup -q

%build

%install
export NO_BRP_CHECK_BYTECODE_VERSION=true
ant -Dbasedir=build -DdestDir=%{buildroot} -DpackageName=%{name} -DkeepCache=true -f build/build.xml build

%clean
%{__rm} -rf %{buildroot}

%files
%defattr(-,root,root)
%dir /opt/open-xchange
%dir /opt/open-xchange/appsuite
%dir /opt/open-xchange/appsuite/apps
%dir /opt/open-xchange/appsuite/apps/io.ox
/opt/open-xchange/appsuite/apps/io.ox/tours.??_??.js
%dir /opt/open-xchange/appsuite/apps/io.ox/tours
/opt/open-xchange/appsuite/apps/io.ox/tours
%dir /opt/open-xchange/appsuite/manifests
/opt/open-xchange/appsuite/manifests/open-xchange-guidedtours.json
%dir /opt/open-xchange/etc
%dir /opt/open-xchange/etc/settings
/opt/open-xchange/etc/settings/guidedtours.properties

%changelog
<<<<<<< HEAD
* Thu Aug 06 2015 Marcus Klein <marcus.klein@open-xchange.com>
Build for patch 2015-08-17 (2666)
=======
* Tue Aug 18 2015 Marcus Klein <marcus.klein@open-xchange.com>
Build for patch 2015-08-24 (2674)
>>>>>>> 10478c87
* Wed Aug 05 2015 Marcus Klein <marcus.klein@open-xchange.com>
Build for patch 2015-08-10
* Tue Aug 04 2015 Marcus Klein <marcus.klein@open-xchange.com>
Build for patch 2015-08-03 (2650)
* Fri Jul 17 2015 Marcus Klein <marcus.klein@open-xchange.com>
Build for patch 2015-07-20 (2637)
* Fri Jul 17 2015 Marcus Klein <marcus.klein@open-xchange.com>
Build for patch 2015-07-20 (2614)
* Tue Jun 30 2015 Marcus Klein <marcus.klein@open-xchange.com>
Build for patch 2015-06-29 (2569)
* Wed Jun 24 2015 Marcus Klein <marcus.klein@open-xchange.com>
Build for patch 2015-06-26 (2573)
* Wed Jun 10 2015 Marcus Klein <marcus.klein@open-xchange.com>
Build for patch 2015-06-08 (2540)
* Tue Jun 09 2015 Marcus Klein <marcus.klein@open-xchange.com>
Build for patch 2015-06-08 (2539)
* Tue May 19 2015 Marcus Klein <marcus.klein@open-xchange.com>
Build for patch 2015-05-26 (2521)
* Fri May 15 2015 Marcus Klein <marcus.klein@open-xchange.com>
Build for patch 2015-05-26 (2520)
* Tue May 05 2015 Marcus Klein <marcus.klein@open-xchange.com>
Build for patch 2015-05-04 (2496)
* Fri Apr 24 2015 Marcus Klein <marcus.klein@open-xchange.com>
Build for patch 2015-09-09 (2495)
* Thu Apr 23 2015 Marcus Klein <marcus.klein@open-xchange.com>
Build for patch 2015-04-17 (2491)
* Tue Apr 14 2015 Marcus Klein <marcus.klein@open-xchange.com>
Build for patch 2015-04-13 (2473)
* Tue Apr 14 2015 Marcus Klein <marcus.klein@open-xchange.com>
Build for patch 2015-04-13 (2474)
* Fri Mar 27 2015 Marcus Klein <marcus.klein@open-xchange.com>
Build for patch 2015-03-29 (2475)
* Wed Mar 25 2015 Marcus Klein <marcus.klein@open-xchange.com>
prepare for 7.6.3 release
* Wed Mar 25 2015 Marcus Klein <marcus.klein@open-xchange.com>
Build for patch 2015-03-30 (2459)
* Mon Mar 23 2015 Marcus Klein <marcus.klein@open-xchange.com>
Build for patch 2015-03-30 (2446)
* Fri Mar 13 2015 Marcus Klein <marcus.klein@open-xchange.com>
Twelfth candidate for 7.6.2 release
* Fri Mar 13 2015 Marcus Klein <marcus.klein@open-xchange.com>
Build for patch 2015-03-16
* Fri Mar 06 2015 Marcus Klein <marcus.klein@open-xchange.com>
Eleventh candidate for 7.6.2 release
* Wed Mar 04 2015 Marcus Klein <marcus.klein@open-xchange.com>
Tenth candidate for 7.6.2 release
* Tue Mar 03 2015 Marcus Klein <marcus.klein@open-xchange.com>
Nineth candidate for 7.6.2 release
* Tue Feb 24 2015 Marcus Klein <marcus.klein@open-xchange.com>
Eighth candidate for 7.6.2 release
* Thu Feb 12 2015 Marcus Klein <marcus.klein@open-xchange.com>
Build for patch 2015-02-23
* Wed Feb 11 2015 Marcus Klein <marcus.klein@open-xchange.com>
Seventh candidate for 7.6.2 release
* Tue Feb 10 2015 Marcus Klein <marcus.klein@open-xchange.com>
Build for patch 2015-02-11
* Tue Feb 03 2015 Marcus Klein <marcus.klein@open-xchange.com>
Build for patch 2015-02-09
* Fri Jan 30 2015 Marcus Klein <marcus.klein@open-xchange.com>
Sixth candidate for 7.6.2 release
* Tue Jan 27 2015 Marcus Klein <marcus.klein@open-xchange.com>
Fifth candidate for 7.6.2 release
* Wed Jan 21 2015 Marcus Klein <marcus.klein@open-xchange.com>
Build for patch 2014-10-27
* Wed Jan 21 2015 Marcus Klein <marcus.klein@open-xchange.com>
Build for patch 2015-01-26
* Wed Jan 07 2015 Marcus Klein <marcus.klein@open-xchange.com>
Build for patch 2015-01-12
* Tue Dec 16 2014 Marcus Klein <marcus.klein@open-xchange.com>
Build for patch 2014-12-22
* Fri Dec 12 2014 Marcus Klein <marcus.klein@open-xchange.com>
Fourth candidate for 7.6.2 release
* Wed Dec 10 2014 Marcus Klein <marcus.klein@open-xchange.com>
Build for patch 2014-12-15
* Fri Dec 05 2014 Marcus Klein <marcus.klein@open-xchange.com>
Third candidate for 7.6.2 release
* Tue Nov 25 2014 Marcus Klein <marcus.klein@open-xchange.com>
Build for patch 2014-12-01
* Fri Nov 21 2014 Marcus Klein <marcus.klein@open-xchange.com>
Second candidate for 7.6.2 release
* Thu Nov 13 2014 Marcus Klein <marcus.klein@open-xchange.com>
Build for patch 2014-11-17
* Fri Oct 31 2014 Marcus Klein <marcus.klein@open-xchange.com>
First candidate for 7.6.2 release
* Tue Oct 28 2014 Marcus Klein <marcus.klein@open-xchange.com>
Build for patch 2014-11-03
* Mon Oct 27 2014 Marcus Klein <marcus.klein@open-xchange.com>
Build for patch 2014-10-30
* Wed Oct 22 2014 Marcus Klein <marcus.klein@open-xchange.com>
Build for patch 2014-10-22
* Tue Oct 14 2014 Marcus Klein <marcus.klein@open-xchange.com>
Fifth candidate for 7.6.1 release
* Mon Oct 13 2014 Marcus Klein <marcus.klein@open-xchange.com>
Build for patch 2014-10-20
* Fri Oct 10 2014 Marcus Klein <marcus.klein@open-xchange.com>
Fourth candidate for 7.6.1 release
* Thu Oct 02 2014 Marcus Klein <marcus.klein@open-xchange.com>
Third candidate for 7.6.1 release
* Tue Sep 30 2014 Marcus Klein <marcus.klein@open-xchange.com>
Build for patch 2014-10-06
* Tue Sep 23 2014 Marcus Klein <marcus.klein@open-xchange.com>
Build for patch 2014-10-02
* Wed Sep 17 2014 Marcus Klein <marcus.klein@open-xchange.com>
prepare for 7.6.2 release
* Tue Sep 16 2014 Marcus Klein <marcus.klein@open-xchange.com>
Second candidate for 7.6.1 release
* Thu Sep 11 2014 Marcus Klein <marcus.klein@open-xchange.com>
Build for patch 2014-09-15
* Fri Sep 05 2014 Marcus Klein <marcus.klein@open-xchange.com>
First release candidate for 7.6.1
* Fri Sep 05 2014 Marcus Klein <marcus.klein@open-xchange.com>
prepare for 7.6.1
* Wed Aug 20 2014 Marcus Klein <marcus.klein@open-xchange.com>
Build for patch 2014-08-25
* Mon Aug 11 2014 Marcus Klein <marcus.klein@open-xchange.com>
Build for patch 2014-08-11
* Wed Jul 23 2014 Marcus Klein <marcus.klein@open-xchange.com>
Build for patch 2014-07-30
* Mon Jul 21 2014 Marcus Klein <marcus.klein@open-xchange.com>
Build for patch 2014-07-21
* Wed Jun 25 2014 Marcus Klein <marcus.klein@open-xchange.com>
Seventh candidate for 7.6.0 release
* Fri Jun 20 2014 Marcus Klein <marcus.klein@open-xchange.com>
Sixth candidate for 7.6.0 release
* Fri Jun 13 2014 Marcus Klein <marcus.klein@open-xchange.com>
Fifth candidate for 7.6.0 release
* Fri May 30 2014 Marcus Klein <marcus.klein@open-xchange.com>
Fourth candidate for 7.6.0 release
* Fri May 16 2014 Marcus Klein <marcus.klein@open-xchange.com>
Third candidate for 7.6.0 release
* Mon May 05 2014 Marcus Klein <marcus.klein@open-xchange.com>
Second release candidate for 7.6.0
* Tue Apr 22 2014 Marcus Klein <marcus.klein@open-xchange.com>
First release candidate for 7.6.0
* Fri Apr 04 2014 Marcus Klein <marcus.klein@open-xchange.com>
prepare for 7.6.0
* Fri Mar 21 2014 Markus Wagner <markus.wagner@open-xchange.com>
Build for patch 2014-03-24
* Fri Mar 21 2014 Markus Wagner <markus.wagner@open-xchange.com>
Build for patch 2014-03-24
* Wed Mar 19 2014 Markus Wagner <markus.wagner@open-xchange.com>
Build for patch 2014-03-24
* Fri Mar 14 2014 Markus Wagner <markus.wagner@open-xchange.com>
Build for patch 2014-03-14
* Tue Mar 04 2014 Markus Wagner <markus.wagner@open-xchange.com>
Build for patch 2013-03-04
* Tue Mar 04 2014 Markus Wagner <markus.wagner@open-xchange.com>
Build for patch 2013-03-05
* Thu Feb 27 2014 Markus Wagner <markus.wagner@open-xchange.com>
Build for patch 2013-03-05
* Thu Feb 27 2014 Markus Wagner <markus.wagner@open-xchange.com>
Build for patch 2013-03-05
* Tue Feb 25 2014 Markus Wagner <markus.wagner@open-xchange.com>
Build for patch 2014-02-24
* Tue Feb 25 2014 Markus Wagner <markus.wagner@open-xchange.com>
Build for patch 2014-02-26
* Tue Feb 25 2014 Markus Wagner <markus.wagner@open-xchange.com>
Build for patch 2014-02-26
* Thu Feb 20 2014 Markus Wagner <markus.wagner@open-xchange.com>
Build for patch 2014-02-20
* Tue Feb 11 2014 Markus Wagner <markus.wagner@open-xchange.com>
Sixth candidate for 7.4.2 release
* Fri Feb 07 2014 Markus Wagner <markus.wagner@open-xchange.com>
Build for patch 2014-02-07
* Thu Feb 06 2014 Markus Wagner <markus.wagner@open-xchange.com>
Fifth candidate for 7.4.2 release
* Tue Feb 04 2014 Markus Wagner <markus.wagner@open-xchange.com>
Fourth candidate for 7.4.2 release
* Tue Jan 28 2014 Markus Wagner <markus.wagner@open-xchange.com>
Build for patch 2014-01-30
* Fri Jan 24 2014 Markus Wagner <markus.wagner@open-xchange.com>
Build for patch 2014-01-22
* Thu Jan 23 2014 Markus Wagner <markus.wagner@open-xchange.com>
Third candidate for 7.4.2 release
* Fri Jan 10 2014 Markus Wagner <markus.wagner@open-xchange.com>
Second candidate for 7.4.2 release
* Thu Jan 02 2014 Markus Wagner <markus.wagner@open-xchange.com>
Build for patch 2013-12-09
* Mon Dec 23 2013 Markus Wagner <markus.wagner@open-xchange.com>
First candidate for 7.4.2 release
* Thu Dec 19 2013 Markus Wagner <markus.wagner@open-xchange.com>
Build for patch 2013-12-23
* Thu Dec 19 2013 Markus Wagner <markus.wagner@open-xchange.com>
prepare for 7.4.2
* Tue Dec 10 2013 Markus Wagner <markus.wagner@open-xchange.com>
Build for patch 2013-11-29
* Thu Dec 05 2013 Markus Wagner <markus.wagner@open-xchange.com>
Build for patch 2013-12-09
* Wed Nov 20 2013 Markus Wagner <markus.wagner@open-xchange.com>
Fifth candidate for 7.4.1 release
* Mon Nov 18 2013 Markus Wagner <markus.wagner@open-xchange.com>
Fourth candidate for 7.4.1 release
* Tue Nov 12 2013 Markus Wagner <markus.wagner@open-xchange.com>
Build for patch 2013-11-13
* Mon Nov 11 2013 Markus Wagner <markus.wagner@open-xchange.com>
Build for patch 2013-11-08
* Thu Nov 07 2013 Markus Wagner <markus.wagner@open-xchange.com>
Third candidate for 7.4.1 release
* Wed Oct 30 2013 Markus Wagner <markus.wagner@open-xchange.com>
Build for patch 2013-10-28
* Wed Oct 23 2013 Markus Wagner <markus.wagner@open-xchange.com>
Build for patch 2013-10-28
* Wed Oct 23 2013 Markus Wagner <markus.wagner@open-xchange.com>
Second candidate for 7.4.1 release
* Thu Oct 10 2013 Markus Wagner <markus.wagner@open-xchange.com>
First sprint increment for 7.4.1 release
* Wed Oct 09 2013 Markus Wagner <markus.wagner@open-xchange.com>
Build for patch 2013-10-09
* Wed Oct 02 2013 Markus Wagner <markus.wagner@open-xchange.com>
Build for patch 2013-10-03
* Wed Sep 25 2013 Markus Wagner <markus.wagner@open-xchange.com>
Eleventh candidate for 7.4.0 release
* Fri Sep 20 2013 Markus Wagner <markus.wagner@open-xchange.com>
prepare for 7.4.1 release
* Fri Sep 20 2013 Markus Wagner <markus.wagner@open-xchange.com>
Tenth candidate for 7.4.0 release
* Tue Sep 17 2013 Markus Wagner <markus.wagner@open-xchange.com>
Build for patch 2013-09-26
* Fri Sep 13 2013 Markus Wagner <markus.wagner@open-xchange.com>
Ninth candidate for 7.4.0 release
* Wed Sep 11 2013 Viktor Pracht <viktor.pracht@open-xchange.com>
Build for patch 2013-09-12
* Wed Sep 11 2013 Markus Wagner <markus.wagner@open-xchange.com>
Build for patch 2013-09-12
* Mon Sep 02 2013 Markus Wagner <markus.wagner@open-xchange.com>
Build for patch 2013-09-26
* Mon Sep 02 2013 Markus Wagner <markus.wagner@open-xchange.com>
Eighth candidate for 7.4.0 release
* Tue Aug 27 2013 Markus Wagner <markus.wagner@open-xchange.com>
Seventh candidate for 7.4.0 release
* Mon Aug 26 2013 Markus Wagner <markus.wagner@open-xchange.com>
Build for patch 2013-08-26
* Fri Aug 23 2013 Markus Wagner <markus.wagner@open-xchange.com>
Sixth candidate for 7.4.0 release
* Tue Aug 20 2013 Markus Wagner <markus.wagner@open-xchange.com>
Build for patch 2013-08-19
* Mon Aug 19 2013 Markus Wagner <markus.wagner@open-xchange.com>
Fifth candidate for 7.4.0 release
* Tue Aug 13 2013 Markus Wagner <markus.wagner@open-xchange.com>
Fourth candidate for 7.4.0 release
* Tue Aug 06 2013 Markus Wagner <markus.wagner@open-xchange.com>
Third release candidate for 7.4.0
* Mon Aug 05 2013 Markus Wagner <markus.wagner@open-xchange.com>
Build for patch 2013-08-09
* Fri Aug 02 2013 Markus Wagner <markus.wagner@open-xchange.com>
Second release candidate for 7.4.0
* Mon Jul 22 2013 Markus Wagner <markus.wagner@open-xchange.com>
Build for patch 2013-07-22
* Wed Jul 17 2013 Markus Wagner <markus.wagner@open-xchange.com>
First release candidate for 7.4.0
* Tue Jul 16 2013 Markus Wagner <markus.wagner@open-xchange.com>
prepare for 7.4.0
* Mon Jul 15 2013 Markus Wagner <markus.wagner@open-xchange.com>
Build for patch 2013-07-25
* Thu Jul 11 2013 Markus Wagner <markus.wagner@open-xchange.com>
Build for patch 2013-07-09
* Tue Jul 02 2013 Markus Wagner <markus.wagner@open-xchange.com>
Third candidate for 7.2.2 release
* Fri Jun 28 2013 Markus Wagner <markus.wagner@open-xchange.com>
Second candidate for 7.2.2 release
* Wed Jun 26 2013 Markus Wagner <markus.wagner@open-xchange.com>
Release candidate for 7.2.2 release
* Fri Jun 21 2013 Markus Wagner <markus.wagner@open-xchange.com>
Second feature freeze for 7.2.2 release
* Thu Jun 20 2013 Markus Wagner <markus.wagner@open-xchange.com>
Build for patch 2013-06-20
* Tue Jun 18 2013 Markus Wagner <markus.wagner@open-xchange.com>
Build for patch 2013-06-17
* Wed Jun 12 2013 Markus Wagner <markus.wagner@open-xchange.com>
Build for patch 2013-06-14
* Mon Jun 03 2013 Markus Wagner <markus.wagner@open-xchange.com>
Sprint increment for 7.2.2 release
* Mon Jun 03 2013 Markus Wagner <markus.wagner@open-xchange.com>
First sprint increment for 7.2.2 release
* Wed May 29 2013 Markus Wagner <markus.wagner@open-xchange.com>
First candidate for 7.2.2 release
* Wed May 22 2013 Markus Wagner <markus.wagner@open-xchange.com>
Third candidate for 7.2.1 release
* Wed May 15 2013 Markus Wagner <markus.wagner@open-xchange.com>
Second candidate for 7.2.1 release
* Wed May 15 2013 Markus Wagner <markus.wagner@open-xchange.com>
Build for patch 2013-05-10
* Thu May 02 2013 Markus Wagner <markus.wagner@open-xchange.com>
Build for patch 2013-04-23
* Mon Apr 22 2013 Markus Wagner <markus.wagner@open-xchange.com>
First candidate for 7.2.1 release
* Mon Apr 15 2013 Markus Wagner <markus.wagner@open-xchange.com>
prepare for 7.2.1
* Wed Apr 10 2013 Markus Wagner <markus.wagner@open-xchange.com>
Fourth candidate for 7.2.0 release
* Mon Apr 08 2013 Markus Wagner <markus.wagner@open-xchange.com>
Third candidate for 7.2.0 release
* Tue Apr 02 2013 Markus Wagner <markus.wagner@open-xchange.com>
Second candidate for 7.2.0 release
* Tue Mar 26 2013 Markus Wagner <markus.wagner@open-xchange.com>
First release candidate for 7.2.0
* Fri Mar 15 2013 Markus Wagner <markus.wagner@open-xchange.com>
prepare for 7.2.0
* Fri Mar 15 2013 Markus Wagner <markus.wagner@open-xchange.com>
prepare for 7.2.0
* Thu Feb 28 2013 Viktor Pracht <viktor.pracht@open-xchange.com>
Build for patch 2013-03-01
* Tue Feb 19 2013 Viktor Pracht <viktor.pracht@open-xchange.com>
Fourth release candidate for 7.0.1
* Tue Feb 19 2013 Viktor Pracht <viktor.pracht@open-xchange.com>
Third release candidate for 7.0.1
* Thu Feb 14 2013 Viktor Pracht <viktor.pracht@open-xchange.com>
Second release candiate for 7.0.1
* Fri Feb 01 2013 Viktor Pracht <viktor.pracht@open-xchange.com>
First release candidate for 7.0.1
* Fri Feb 01 2013 Viktor Pracht <viktor.pracht@open-xchange.com>
prepare for 7.0.1
* Tue Dec 18 2012 Viktor Pracht <viktor.pracht@open-xchange.com>
Third release candidate for 7.0.0
* Mon Dec 17 2012 Viktor Pracht <viktor.pracht@open-xchange.com>
Second release candidate for 7.0.0
* Thu Dec 13 2012 Viktor Pracht <viktor.pracht@open-xchange.com>
Pre release candidate for 7.0.0
* Tue Dec 11 2012 Viktor Pracht <viktor.pracht@open-xchange.com>
First release candidate for 7.0.0
* Tue Nov 13 2012 Viktor Pracht <viktor.pracht@open-xchange.com>
First release candidate for EDP drop #6
* Mon Oct 22 2012 Viktor Pracht <viktor.pracht@open-xchange.com>
Third release candidate for EDP drop #5
* Mon Oct 22 2012 Viktor Pracht <viktor.pracht@open-xchange.com>
Second release candidate for EDP drop #5
* Fri Oct 12 2012 Viktor Pracht <viktor.pracht@open-xchange.com>
First release candidate for EDP drop #5
* Tue Sep 04 2012 Viktor Pracht <viktor.pracht@open-xchange.com>
First release candidate for EDP drop #4
* Tue Aug 07 2012 Viktor Pracht <viktor.pracht@open-xchange.com>
Release build for 7.0.0
* Tue Aug 07 2012 Viktor Pracht <viktor.pracht@open-xchange.com>
Release build for EDP drop #3
* Wed Nov 09 2011 Viktor Pracht <viktor.pracht@open-xchange.com>
Initial Release.<|MERGE_RESOLUTION|>--- conflicted
+++ resolved
@@ -5,11 +5,7 @@
 BuildRequires:  java-devel >= 1.6.0
 BuildRequires:  nodejs >= 0.10.0
 Version:        @OXVERSION@
-<<<<<<< HEAD
 %define         ox_release 0
-=======
-%define         ox_release 23
->>>>>>> 10478c87
 Release:        %{ox_release}_<CI_CNT>.<B_CNT>
 Group:          Applications/Productivity
 Vendor:         Open-Xchange
@@ -52,13 +48,10 @@
 /opt/open-xchange/etc/settings/guidedtours.properties
 
 %changelog
-<<<<<<< HEAD
+* Tue Aug 18 2015 Marcus Klein <marcus.klein@open-xchange.com>
+Build for patch 2015-08-24 (2674)
 * Thu Aug 06 2015 Marcus Klein <marcus.klein@open-xchange.com>
 Build for patch 2015-08-17 (2666)
-=======
-* Tue Aug 18 2015 Marcus Klein <marcus.klein@open-xchange.com>
-Build for patch 2015-08-24 (2674)
->>>>>>> 10478c87
 * Wed Aug 05 2015 Marcus Klein <marcus.klein@open-xchange.com>
 Build for patch 2015-08-10
 * Tue Aug 04 2015 Marcus Klein <marcus.klein@open-xchange.com>
