--- conflicted
+++ resolved
@@ -336,12 +336,8 @@
             showTask = function (obj) {
                 // be busy
                 app.right.busy(true);
-<<<<<<< HEAD
-                obj = { folder: obj.folder || obj.folder_id, id: obj.id }; //remove unnecessary information
-=======
                 //remove unnecessary information
-                obj = {folder: obj.folder || obj.folder_id, id: obj.id};
->>>>>>> e7758a2e
+                obj = { folder: obj.folder || obj.folder_id, id: obj.id };
                 api.get(obj)
                     .done(_.lfo(drawTask))
                     .fail(_.lfo(drawFail, obj));
