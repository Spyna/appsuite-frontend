--- conflicted
+++ resolved
@@ -86,13 +86,6 @@
                         src: ['*.{js,css,png}'],
                         cwd: 'lib/node_modules/emoji/lib',
                         dest: 'build/apps/3rd.party/emoji'
-<<<<<<< HEAD
-                    },
-                    {
-                        expand: true,
-                        cwd: 'bower_components',
-                        src: ['velocity/velocity.min.js'],
-                        dest: 'build/apps/3rd.party/'
                     },
                     {
                         expand: true,
@@ -105,8 +98,6 @@
                         src: ['*.css'],
                         cwd: 'bower_components/swiper/dist/css/',
                         dest: 'build/apps/3rd.party/swiper'
-=======
->>>>>>> 7d083bc3
                     }
                 ]
             }
