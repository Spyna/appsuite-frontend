--- conflicted
+++ resolved
@@ -32,26 +32,16 @@
   <h1 class="sr-only"><span class="phrase">Agenda</span></h1>
 <h2 class="sr-only">Créer des rendez-vous</h2>
 <div class="sect2" id="ox.appsuite.user.sect.calendar.add.scheduling">
-<<<<<<< HEAD
-<div class="titlepage"><div><div><h3 class="title">7.4.7. Utiliser la vue de planification</h3></div></div></div>
-<a class="indexterm" name="id-1.8.11.11.2"></a><a class="indexterm" name="id-1.8.11.11.3"></a><div class="concept">
-=======
 <div class="titlepage"><div><div><h3 class="title">7.4.8. Utiliser la vue de planification</h3></div></div></div>
 <a class="indexterm" name="id-1.8.11.12.2"></a><a class="indexterm" name="id-1.8.11.12.3"></a><a class="indexterm" name="id-1.8.11.12.4"></a><a class="indexterm" name="id-1.8.11.12.5"></a><div class="concept">
->>>>>>> 1c74fb5d
 <a name="ox.appsuite.user.concept.calendar.add.scheduling"></a><p id="ox.appsuite.user.concept.calendar.add.scheduling">Lorsque vous planifiez un rendez-vous avec plusieurs participants ou ressources, la vue de planification affiche les horaires libres et occupés pour tous les utilisateurs et ressources.</p>
 </div>
 <div class="task" id="ox.appsuite.user.task.calendar.add.scheduling">
 <p class="title">Pour utiliser la vue de planification depuis la page de création de rendez-vous :</p>
 <div class="procedure"><ol class="procedure" type="1">
 <li class="step"><p role="presentation">Vous pouvez ouvrir la vue de planification de différentes manières :<ul class="itemizedlist" style="list-style-type: disc; ">
-<<<<<<< HEAD
-<li class="listitem"><p role="presentation">Cliquez sur <span class="guibutton"><strong>Planifier</strong></span> dans la barre d'outils. La page<span class="guilabel"><strong>Planification</strong></span> s'ouvre alors.</p></li>
-<li class="listitem"><p role="presentation">Cliquez sur <span class="guibutton"><strong>Trouver une plage disponible</strong></span> dans la page <span class="guilabel"><strong>Créer un rendez-vous</strong></span>. La fenêtre de <span class="guilabel"><strong>Planification</strong></span> s'ouvre alors.</p></li>
-=======
 <li class="listitem"><p role="presentation">Pour utiliser la vue de planification avant de créer un nouveau rendez-vous, cliquez sur <span class="guibutton"><strong>Planifier</strong></span> dans la barre d'outils. La page <span class="guilabel"><strong>Planification</strong></span> s'ouvre alors.</p></li>
 <li class="listitem"><p role="presentation">Pour utiliser la vue de planification lorsque vous créez un nouveau rendez-vous ou modifiez un rendez-vous existant, cliquez sur <span class="guibutton"><strong>Trouver un horaire libre</strong></span> dans la page d'édition de rendez-vous. La fenêtre de <span class="guilabel"><strong>Planification</strong></span> s'ouvre alors.</p></li>
->>>>>>> 1c74fb5d
 </ul>
             </p></li>
 <li class="step">
@@ -60,21 +50,14 @@
 <li class="listitem"><p role="presentation">Utilisez la barre de défilement pour parcourir la liste. Cliquez sur une suggestion.</p></li>
 <li class="listitem"><p role="presentation">Utilisez les touches fléchées pour sélectionner une suggestion. Appuyez sur Entrée.</p></li>
 </ul></p></li>
-<<<<<<< HEAD
-<li class="listitem"><p role="presentation"> pour sélectionner des contacts dans une liste, ouvrez la fenêtre<span class="guilabel"><strong>Sélectionner des contacts</strong></span>. Pour cela, cliquez sur l'icône <span class="guibutton"><strong>Carnet d'adresses</strong></span> <span aria-hidden="true" class="inlinemediaobject" id="ox.appsuite.user.fig.calendar.add.scheduling.addressbookpicker"><img src="../../images/appsuite_user_icon_addressbookpicker.png"></span> à droite du champ de saisie. </p></li>
-=======
 <li class="listitem"><p role="presentation">Pour sélectionner des contacts dans une liste, cliquez sur l'icône <span class="guibutton"><strong>Carnet d'adresses</strong></span> <span aria-hidden="true" class="inlinemediaobject" id="ox.appsuite.user.fig.calendar.add.scheduling.addressbookpicker"><img src="../../images/appsuite_user_icon_addressbookpicker.png"></span> à droite du champ de saisie. </p></li>
->>>>>>> 1c74fb5d
 </ul>Les rendez-vous du participant ou de la ressource sont affichés dans la page d'agenda.</p>
 <p role="presentation">Vous pouvez enregistrer les participants sous forme de liste de diffusion. Pour cela, cliquez sur <span class="guibutton"><strong>Enregistrer comme liste de diffusion</strong></span> sous la liste.</p>
 </li>
 <li class="step"><p role="presentation">Pour déterminer un horaire libre dans l'agenda, vous pouvez utiliser l'une des méthodes suivantes :<ul class="itemizedlist" style="list-style-type: disc; ">
 <li class="listitem"><p role="presentation">Pour définir un intervalle de temps, cliquez sur la date en haut à gauche. Vous pouvez aussi utiliser les icônes de navigation.</p></li>
-<<<<<<< HEAD
-=======
 <li class="listitem"><p role="presentation">Pour définir la taille d'affichage d'une feuille de l'agenda, utilisez les éléments de contrôle en haut à droite.</p></li>
 <li class="listitem"><p role="presentation">Pour choisir l'intervalle de temps <span class="guibutton"><strong>Semaine</strong></span> ou <span class="guibutton"><strong>Mois</strong></span>, sélectionnez l'élément correspondant dans la liste déroulante <span class="guibutton"><strong>Options</strong></span>.</p></li>
->>>>>>> 1c74fb5d
 <li class="listitem"><p role="presentation">Utilisez le menu des <span class="guibutton"><strong>Options</strong></span> pour ajuster la vue de la page d'agenda.</p></li>
 <li class="listitem"><p role="presentation">Pour ajuster la partie visible de l'intervalle de temps, utilisez la barre de défilement en bas de la page d'agenda.</p></li>
 </ul>
@@ -83,20 +66,12 @@
 <p role="presentation">Définissez les heures de début et de fin du rendez-vous au moyen de l'une des options suivantes :<ul class="itemizedlist" style="list-style-type: disc; ">
 <li class="listitem">
 <p role="presentation">Dans la page d'agenda, sélectionnez à la souris une zone correspondant à la plage horaire du nouveau rendez-vous. </p>
-<<<<<<< HEAD
-<p role="presentation">Si vous appuyez sur la touche [Alt] avant de relâcher le bouton de la souris, les dates de début et de fin du rendez-vous sont pré-rempliesdans la page <span class="guilabel"><strong>Créer un rendez-vous</strong></span>.</p>
-=======
 <p role="presentation">Si vous appuyez sur la touche [Alt] avant de relâcher le bouton de la souris, les dates de début et de fin du rendez-vous sont pré-remplies dans la page d'édition de rendez-vous.</p>
->>>>>>> 1c74fb5d
 </li>
 <li class="listitem"><p role="presentation">Pour définir un rendez-vous d'une durée d'une heure, cliquez sur l'heure souhaitée.</p></li>
 </ul>
             </p>
-<<<<<<< HEAD
-<p role="presentation">Suivant la manière dont vous avez ouvert la vue de planification, cliquez soit sur<span class="guibutton"><strong>Créer un rendez-vous</strong></span> , soit sur <span class="guibutton"><strong>Accepter les modifications</strong></span> pour conclure le processus. La page de création ou de modification de rendez-vous s'affiche alors. </p>
-=======
 <p role="presentation">Suivant la manière dont vous avez ouvert la vue de planification, cliquez soit sur <span class="guibutton"><strong>Créer un rendez-vous</strong></span> , soit sur <span class="guibutton"><strong>Accepter les modifications</strong></span> pour conclure le processus. La page d'édition de rendez-vous s'affiche alors. </p>
->>>>>>> 1c74fb5d
 </li>
 <li class="step"><p role="presentation">Renseignez les détails requis pour créer ou éditer le rendez-vous.</p></li>
 </ol></div>
