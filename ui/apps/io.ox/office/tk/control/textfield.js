--- conflicted
+++ resolved
@@ -144,12 +144,6 @@
                 break;
             case 'blur':
                 fieldNode.off('mouseup');
-<<<<<<< HEAD
-                // Bug 27175: always commit value when losing focus
-                if (_.isString(initialText) && (initialText !== fieldNode.val())) {
-                    self.triggerChange(fieldNode, { preserveFocus: true });
-                }
-=======
                 // IE9 does not trigger 'input' events when deleting characters or pasting
                 // text, remove the timer interval that has been started as a workaround
                 if (Utils.IE9) {
@@ -164,7 +158,6 @@
                     self.triggerChange(fieldNode, { preserveFocus: true });
                 }
                 initialText = null;
->>>>>>> 9e438592
                 break;
             }
         }
@@ -193,13 +186,7 @@
             case KeyCodes.ESCAPE:
                 if (event.type === 'keydown') {
                     fieldNode.val(initialText);
-<<<<<<< HEAD
-                    initialText = null;
-                }
-                break;
-=======
-                }
->>>>>>> 9e438592
+                }
             }
         }
 
@@ -252,53 +239,6 @@
         };
 
         /**
-<<<<<<< HEAD
-         * Returns whether the text field is in read-only mode.
-         */
-        this.isReadOnly = function () {
-            return readOnly;
-        };
-
-        /**
-         * Enters or leaves the read-only mode.
-         *
-         * @param {Boolean} [state]
-         *  If omitted or set to true, the text field will be set to read-only
-         *  mode. Otherwise, the text field will be made editable.
-         *
-         * @returns {TextField}
-         *  A reference to this instance.
-         */
-        this.setReadOnly = function (state) {
-
-            // validate the new read-only state
-            state = _.isUndefined(state) || (state === true);
-
-            if (readOnly !== state) {
-                // initialize the text field
-                if ((readOnly = state)) {
-                    fieldNode
-                        .addClass('readonly')
-                        .removeClass(Utils.FOCUSABLE_CLASS)
-                        .on('mousedown touchstart dragover drop contextmenu', function (event) {
-                            event.preventDefault();
-                            self.trigger('group:cancel');
-                        });
-                } else {
-                    fieldNode
-                        .removeClass('readonly')
-                        .addClass(Utils.FOCUSABLE_CLASS)
-                        .off('mousedown dragover drop contextmenu');
-                }
-                // trigger listeners
-                this.trigger('readonly', readOnly);
-            }
-            return this;
-        };
-
-        /**
-=======
->>>>>>> 9e438592
          * Converts the passed value to a text using the current validator.
          */
         this.valueToText = function (value) {
