--- conflicted
+++ resolved
@@ -111,10 +111,8 @@
         }
     }
 
-    function filterFiles(files, options)
-    {
+    function filterFiles(files, options) {
         return $.grep(files, function (e) { return (new RegExp(options.fileFilterRegExp)).test(e.filename); });
-
     }
 
     function calculateLayout(el, options) {
@@ -200,14 +198,13 @@
                     $('<div class="scroll-spacer">').css({ height: '50px', clear: 'both' })
                 );
 
-<<<<<<< HEAD
                 loadFiles(app)
                     .done(function (ids) {
                         iconview.idle();
                         displayedRows = layout.iconRows;
                         start = 0;
                         end = displayedRows * layout.iconCols;
-                        allIds = ids;
+                        allIds = filterFiles(ids, options);
                         redraw(allIds.slice(start, end));
                     })
                     .fail(function (response) {
@@ -216,17 +213,6 @@
                             $('<div class="alert alert-info">').text(response.error)
                         );
                     });
-=======
-                loadFiles(app).done(function (ids) {
-                    iconview.idle();
-
-                    displayedRows = layout.iconRows;
-                    start = 0;
-                    end = displayedRows * layout.iconCols;
-                    allIds = filterFiles(ids, options);
-                    redraw(allIds.slice(start, end));
-                });
->>>>>>> 76de84c7
             };
 
             recalculateLayout = function () {
