<html lang="de">
<head>
<meta http-equiv="Content-Type" content="text/html; charset=utf-8">
<title>7.5. Termineinladung beantworten</title>
<link rel="stylesheet" type="text/css" href="../../help.css">
<meta name="generator" content="DocBook XSL Stylesheets V1.78.1">
<link rel="home" href="index.html" title="Benutzeranleitung">
<link rel="up" href="ox.appsuite.user.chap.calendar.html" title="Kapitel 7. Kalender">
<link rel="prev" href="ox.appsuite.user.sect.calendar.add.conflicthandling.html" title="7.4.11. Terminkonflikte lösen">
<link rel="next" href="ox.appsuite.user.sect.calendar.folder.html" title="7.6. Kalender hinzufügen">
<link rel="copyright" href="ox.appsuite.user.legalnotice.html" title="Rechtlicher Hinweis">
<link rel="stylesheet" type="text/css" href="../../bootstrap.min.css"​/> 
<link id="favicon" rel="shortcut icon" href="../../../apps/themes/default/favicon.ico" type="image/x-icon"> 
<meta name="viewport" content="width=device-width, initial-scale=1.0">
   <script src="../../jquery.min.js"></script> 

   <script src="../../bootstrap.min.js"></script> 
</head>
<body bgcolor="white" text="black" link="#0000FF" vlink="#840084" alink="#0000FF">
<div class="oxhelp-navigation-top"><nav class="navbar navbar-inverse" role="navigation"><div class="container-fluid">
<div class="navbar-header">
<button type="button" class="navbar-toggle" data-toggle="collapse" data-target="#ox-main-nav"><span class="sr-only">Navigation umschalten</span><span class="icon-bar"></span><span class="icon-bar"></span><span class="icon-bar"></span></button><a class="navbar-brand"></a>
</div>
<div class="collapse navbar-collapse" id="ox-main-nav"><ul class="nav navbar-nav">
<li><a accesskey="p" class="oxhelp-prev-link" href="ox.appsuite.user.sect.calendar.add.conflicthandling.html">Zurück</a></li>
<li><a accesskey="h" href="index.html" class="oxhelp-home-link">Startseite</a></li>
<li><a accesskey="t" href="bk01-toc.html" class="oxhelp-toc-link">Inhaltsverzeichnis</a></li>
<li><a accesskey="n" class="oxhelp-next-link" href="ox.appsuite.user.sect.calendar.folder.html">Weiter</a></li>
</ul></div>
</div></nav></div>
<div class="oxhelp-content">
  <h1 class="sr-only">
    <span class="phrase">Kalender</span>
    
    
    
  </h1>
<div class="sect1" id="ox.appsuite.user.sect.calendar.invitation">
<div class="titlepage"><div><div><h2 class="title" style="clear: both">7.5. Termineinladung beantworten</h2></div></div></div>
<a class="indexterm" name="id-1.8.12.2"></a><a class="indexterm" name="id-1.8.12.3"></a><div class="concept">
<a name="ox.appsuite.user.concept.calendar.invitation"></a><p id="ox.appsuite.user.concept.calendar.invitation">Wenn ein Benutzer oder ein externer Partner Sie als
      Teilnehmer zu einem Termin hinzufügt, erhalten Sie eine oder mehrere der folgenden Benachrichtigungen:</p>
<ul class="itemizedlist" style="list-style-type: disc; ">
<<<<<<< HEAD
<li class="listitem"><p role="presentation">Der <a class="link" href="ox.appsuite.user.sect.calendar.invitation.html#ox.appsuite.user.task.calendar.invitation.unreadbadge"><span class="guilabel"><strong>Infobereich</strong></span>
              informiert Sie</a> über diesen Termin.</p></li>
<li class="listitem"><p role="presentation">Sie erhalten eine <a class="link" href="ox.appsuite.user.sect.calendar.invitation.html#ox.appsuite.user.task.calendar.invitation.email">E-Mail mit einer
              Termineinladung</a>.</p></li>
</ul>
<p> Sie können Ihre Teilnahme an dem Termin zusagen, vorläufig zusagen oder ablehnen. Sie können den Status
      Ihrer Terminbestätigung später wieder <a class="link" href="ox.appsuite.user.sect.calendar.manage.changestatus.html#ox.appsuite.user.task.calendar.manage.changestatus">ändern</a>.
=======
<li class="listitem"><p role="presentation">Der <span class="guilabel"><strong>Infobereich</strong></span> informiert Sie über diesen Termin.</p></li>
<li class="listitem"><p role="presentation">Sie erhalten eine E-Mail mit einer Termineinladung.</p></li>
</ul>
<p> Sie können Ihre Teilnahme an dem Termin zusagen, vorläufig zusagen oder ablehnen. Sie können den Status
      Ihrer Terminbestätigung später wieder ändern.
>>>>>>> 1c74fb5d
    </p>
</div>
<div class="task" id="ox.appsuite.user.task.calendar.invitation.unreadbadge">
<p class="title">So beantworten Sie eine Termineinladung im Infobereich:</p>
<div class="procedure"><ol class="procedure" type="1">
<<<<<<< HEAD
<li class="step"><p role="presentation">Klicken Sie in der Menüleiste auf das Symbol <span class="guibutton"><strong>Neue Objekte</strong></span>
            <span aria-hidden="true" class="inlinemediaobject" id="ox.appsuite.user.fig.calendar.invitation.unreadbadge"><img src="../../images/appsuite_user_icon_unreadbadge.png"></span> . Der <span class="guilabel"><strong>Infobereich</strong></span> wird angezeigt.</p></li>
<li class="step"><p role="presentation">Klicken Sie unter <span class="guilabel"><strong>Einladungen</strong></span> auf <span class="guibutton"><strong>Bestätigen/Ablehnen</strong></span>.</p></li>
<li class="step"><p role="presentation">Geben Sie im Fenster <span class="guilabel"><strong>Bestätigungsstatus ändern</strong></span> eine Anmerkung ein. Klicken Sie auf eine der
            Schaltflächen <span class="guibutton"><strong>Bestätigen</strong></span>, <span class="guibutton"><strong>Vorläufig</strong></span>,
            <span class="guibutton"><strong>Ablehnen</strong></span>.</p></li>
=======
<li class="step"><p role="presentation">Klicken Sie in der Menüleiste auf das Symbol <span class="guibutton"><strong>Benachrichtigungen</strong></span>
            <span aria-hidden="true" class="inlinemediaobject" id="ox.appsuite.user.fig.calendar.invitation.unreadbadge"><img src="../../images/appsuite_user_icon_unreadbadge.png"></span>. Der <span class="guilabel"><strong>Infobereich</strong></span> wird angezeigt.</p></li>
<li class="step">
<p role="presentation">Um den vorgeschlagenen Termin im Kalender anzuzeigen, klicken Sie auf <span class="guibutton"><strong>Im Kalender öffnen</strong></span>.</p>
<p role="presentation">Um die Termineinladung zu beantworten, klicken Sie unterhalb der Einladung auf <span class="guibutton"><strong>Bestätigen/Ablehnen</strong></span>.</p>
</li>
<li class="step"><p role="presentation">Geben Sie im Fenster <span class="guilabel"><strong>Bestätigungsstatus ändern</strong></span> eine Anmerkung ein. Klicken Sie auf eine der
            Schaltflächen <span class="guibutton"><strong>Ablehnen</strong></span>, <span class="guibutton"><strong>Vorläufig</strong></span>, <span class="guibutton"><strong>Bestätigen</strong></span>.</p></li>
>>>>>>> 1c74fb5d
</ol></div>
<div class="taskrelated">
        <p><span class="phrase"><strong>Tipp:</strong></span> Sie können den Termin direkt im Infobereich bestätigen, indem Sie auf die
          Schaltfläche <span class="guibutton"><strong>Einladung bestätigen</strong></span> klicken.</p>
      </div>
</div>
<div class="task" id="ox.appsuite.user.task.calendar.invitation.email">
<p class="title">So beantworten Sie eine Termineinladung in der Einladungs-E-Mail:</p>
<div class="procedure"><ol class="procedure" type="1">
<<<<<<< HEAD
<li class="step"><p role="presentation">In der App
=======
<li class="step"><p role="presentation">In der App 
>>>>>>> 1c74fb5d
            <span class="phrase"><span class="guilabel"><strong>E-Mail</strong></span></span>
            
            
             
            zeigen Sie eine E-Mail an, die eine Termineinladung enthält.</p></li>
<li class="step"><p role="presentation">Geben Sie in der Detailansicht unterhalb von <span class="guilabel"><strong>Diese E-Mail enthält einen Termin</strong></span> einen Kommentar ein.
            Klicken Sie auf eine der Schaltflächen <span class="guibutton"><strong>Bestätigen</strong></span>, <span class="guibutton"><strong>Vorläufig</strong></span>,
            <span class="guibutton"><strong>Ablehnen</strong></span>.</p></li>
</ol></div>
<div class="taskrelated">
        <p><span class="phrase"><strong>Hinweis:</strong></span> Sie können in den Kalender-Einstellungen bestimmen,
          ob die Einladungs-E-Mail automatisch gelöscht wird, wenn Sie den Termin bestätigen oder ablehnen.</p>
      </div>
</div>
<<<<<<< HEAD
=======
<p class="title">Siehe auch</p>
<ul class="itemizedlist" id="ox.appsuite.user.concept.calendar.invitation.related" style="list-style-type: none; ">
<li class="listitem" style="list-style-type: none"><p role="presentation"><a class="xref" href="ox.appsuite.user.sect.firststeps.gui.notificationarea.html">Der Infobereich</a></p></li>
<li class="listitem" style="list-style-type: none"><p role="presentation"><a class="xref" href="ox.appsuite.user.sect.calendar.manage.changestatus.html">Terminbestätigung oder Status ändern</a></p></li>
</ul>
>>>>>>> 1c74fb5d
<p id="ox.appsuite.user.concept.calendar.invitation.parent">Übergeordnetes Thema:
      <a class="xref" href="ox.appsuite.user.chap.calendar.html"><i>
    <span class="phrase">Kalender</span>
    
    
    
  </i></a>
    </p>
</div>
          </div>
        </body>
</html><|MERGE_RESOLUTION|>--- conflicted
+++ resolved
@@ -41,34 +41,16 @@
 <a name="ox.appsuite.user.concept.calendar.invitation"></a><p id="ox.appsuite.user.concept.calendar.invitation">Wenn ein Benutzer oder ein externer Partner Sie als
       Teilnehmer zu einem Termin hinzufügt, erhalten Sie eine oder mehrere der folgenden Benachrichtigungen:</p>
 <ul class="itemizedlist" style="list-style-type: disc; ">
-<<<<<<< HEAD
-<li class="listitem"><p role="presentation">Der <a class="link" href="ox.appsuite.user.sect.calendar.invitation.html#ox.appsuite.user.task.calendar.invitation.unreadbadge"><span class="guilabel"><strong>Infobereich</strong></span>
-              informiert Sie</a> über diesen Termin.</p></li>
-<li class="listitem"><p role="presentation">Sie erhalten eine <a class="link" href="ox.appsuite.user.sect.calendar.invitation.html#ox.appsuite.user.task.calendar.invitation.email">E-Mail mit einer
-              Termineinladung</a>.</p></li>
-</ul>
-<p> Sie können Ihre Teilnahme an dem Termin zusagen, vorläufig zusagen oder ablehnen. Sie können den Status
-      Ihrer Terminbestätigung später wieder <a class="link" href="ox.appsuite.user.sect.calendar.manage.changestatus.html#ox.appsuite.user.task.calendar.manage.changestatus">ändern</a>.
-=======
 <li class="listitem"><p role="presentation">Der <span class="guilabel"><strong>Infobereich</strong></span> informiert Sie über diesen Termin.</p></li>
 <li class="listitem"><p role="presentation">Sie erhalten eine E-Mail mit einer Termineinladung.</p></li>
 </ul>
 <p> Sie können Ihre Teilnahme an dem Termin zusagen, vorläufig zusagen oder ablehnen. Sie können den Status
       Ihrer Terminbestätigung später wieder ändern.
->>>>>>> 1c74fb5d
     </p>
 </div>
 <div class="task" id="ox.appsuite.user.task.calendar.invitation.unreadbadge">
 <p class="title">So beantworten Sie eine Termineinladung im Infobereich:</p>
 <div class="procedure"><ol class="procedure" type="1">
-<<<<<<< HEAD
-<li class="step"><p role="presentation">Klicken Sie in der Menüleiste auf das Symbol <span class="guibutton"><strong>Neue Objekte</strong></span>
-            <span aria-hidden="true" class="inlinemediaobject" id="ox.appsuite.user.fig.calendar.invitation.unreadbadge"><img src="../../images/appsuite_user_icon_unreadbadge.png"></span> . Der <span class="guilabel"><strong>Infobereich</strong></span> wird angezeigt.</p></li>
-<li class="step"><p role="presentation">Klicken Sie unter <span class="guilabel"><strong>Einladungen</strong></span> auf <span class="guibutton"><strong>Bestätigen/Ablehnen</strong></span>.</p></li>
-<li class="step"><p role="presentation">Geben Sie im Fenster <span class="guilabel"><strong>Bestätigungsstatus ändern</strong></span> eine Anmerkung ein. Klicken Sie auf eine der
-            Schaltflächen <span class="guibutton"><strong>Bestätigen</strong></span>, <span class="guibutton"><strong>Vorläufig</strong></span>,
-            <span class="guibutton"><strong>Ablehnen</strong></span>.</p></li>
-=======
 <li class="step"><p role="presentation">Klicken Sie in der Menüleiste auf das Symbol <span class="guibutton"><strong>Benachrichtigungen</strong></span>
             <span aria-hidden="true" class="inlinemediaobject" id="ox.appsuite.user.fig.calendar.invitation.unreadbadge"><img src="../../images/appsuite_user_icon_unreadbadge.png"></span>. Der <span class="guilabel"><strong>Infobereich</strong></span> wird angezeigt.</p></li>
 <li class="step">
@@ -77,7 +59,6 @@
 </li>
 <li class="step"><p role="presentation">Geben Sie im Fenster <span class="guilabel"><strong>Bestätigungsstatus ändern</strong></span> eine Anmerkung ein. Klicken Sie auf eine der
             Schaltflächen <span class="guibutton"><strong>Ablehnen</strong></span>, <span class="guibutton"><strong>Vorläufig</strong></span>, <span class="guibutton"><strong>Bestätigen</strong></span>.</p></li>
->>>>>>> 1c74fb5d
 </ol></div>
 <div class="taskrelated">
         <p><span class="phrase"><strong>Tipp:</strong></span> Sie können den Termin direkt im Infobereich bestätigen, indem Sie auf die
@@ -87,11 +68,7 @@
 <div class="task" id="ox.appsuite.user.task.calendar.invitation.email">
 <p class="title">So beantworten Sie eine Termineinladung in der Einladungs-E-Mail:</p>
 <div class="procedure"><ol class="procedure" type="1">
-<<<<<<< HEAD
-<li class="step"><p role="presentation">In der App
-=======
 <li class="step"><p role="presentation">In der App 
->>>>>>> 1c74fb5d
             <span class="phrase"><span class="guilabel"><strong>E-Mail</strong></span></span>
             
             
@@ -106,14 +83,11 @@
           ob die Einladungs-E-Mail automatisch gelöscht wird, wenn Sie den Termin bestätigen oder ablehnen.</p>
       </div>
 </div>
-<<<<<<< HEAD
-=======
 <p class="title">Siehe auch</p>
 <ul class="itemizedlist" id="ox.appsuite.user.concept.calendar.invitation.related" style="list-style-type: none; ">
 <li class="listitem" style="list-style-type: none"><p role="presentation"><a class="xref" href="ox.appsuite.user.sect.firststeps.gui.notificationarea.html">Der Infobereich</a></p></li>
 <li class="listitem" style="list-style-type: none"><p role="presentation"><a class="xref" href="ox.appsuite.user.sect.calendar.manage.changestatus.html">Terminbestätigung oder Status ändern</a></p></li>
 </ul>
->>>>>>> 1c74fb5d
 <p id="ox.appsuite.user.concept.calendar.invitation.parent">Übergeordnetes Thema:
       <a class="xref" href="ox.appsuite.user.chap.calendar.html"><i>
     <span class="phrase">Kalender</span>
