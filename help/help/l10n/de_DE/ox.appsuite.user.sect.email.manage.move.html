--- conflicted
+++ resolved
@@ -37,17 +37,6 @@
   </h1>
 <h2 class="sr-only">E-Mails organisieren</h2>
 <div class="sect2" id="ox.appsuite.user.sect.email.manage.move">
-<<<<<<< HEAD
-<div class="titlepage"><div><div><h3 class="title">5.5.2. E-Mails verschieben</h3></div></div></div>
-<a class="indexterm" name="id-1.6.12.8.2"></a><a class="indexterm" name="id-1.6.12.8.3"></a><div class="concept">
-<a name="ox.appsuite.user.concept.email.manage.move"></a><p id="ox.appsuite.user.concept.email.manage.move">Sie haben die folgenden Möglichkeiten:
-        </p>
-<ul class="itemizedlist" style="list-style-type: disc; ">
-<li class="listitem"><p role="presentation">Einzelne E-Mails oder eine vollständige Konversation in einen anderen Ordner
-              <a class="link" href="ox.appsuite.user.sect.email.manage.move.html#ox.appsuite.user.task.email.manage.move">verschieben</a>.</p></li>
-<li class="listitem"><p role="presentation">Alle E-Mails eines
-              <a class="link" href="ox.appsuite.user.sect.email.manage.move.html#ox.appsuite.user.task.email.manage.movefolder">E-Mail-Ordners verschieben</a>.</p></li>
-=======
 <div class="titlepage"><div><div><h3 class="title">5.6.2. E-Mails verschieben</h3></div></div></div>
 <a class="indexterm" name="id-1.6.13.8.2"></a><a class="indexterm" name="id-1.6.13.8.3"></a><div class="concept">
 <a name="ox.appsuite.user.concept.email.manage.move"></a><p id="ox.appsuite.user.concept.email.manage.move">Sie haben die folgenden Möglichkeiten: 
@@ -55,32 +44,16 @@
 <ul class="itemizedlist" style="list-style-type: disc; ">
 <li class="listitem"><p role="presentation">Einzelne E-Mails oder eine vollständige Konversation in einen anderen Ordner verschieben.</p></li>
 <li class="listitem"><p role="presentation">Alle E-Mails eines E-Mail-Ordners verschieben.</p></li>
->>>>>>> 1c74fb5d
 </ul>
 <p>
       </p>
 </div>
 <div class="task" id="ox.appsuite.user.task.email.manage.move">
-<<<<<<< HEAD
-<p class="title">So verschieben Sie eine E-Mail:</p>
-=======
 <p class="title">So verschieben Sie E-Mails:</p>
->>>>>>> 1c74fb5d
 <div class="taskprerequisites">
           <p>Voraussetzung: Sie haben im Zielordner die Berechtigung zum Anlegen von Objekten.</p>
         </div>
 <div class="procedure"><ol class="procedure" type="1">
-<<<<<<< HEAD
-<li class="step"><p role="presentation">Wählen Sie eine E-Mail.</p></li>
-<li class="step">
-<p role="presentation">Klicken Sie in der Werkzeugleiste auf das Symbol <span class="guibutton"><strong>Aktionen</strong></span>
-            <span aria-hidden="true" class="inlinemediaobject" id="ox.appsuite.user.fig.email.manage.move"><img src="../../images/appsuite_user_icon_actions.png"></span> . Klicken Sie im Menü auf
-                <span class="guibutton"><strong>Verschieben</strong></span>.</p>
-<p role="presentation">Alternativ verwenden Sie in der Detailansicht das Symbol <span class="guibutton"><strong>Aktionen</strong></span>
-              <span aria-hidden="true" class="inlinemediaobject" id="ox.appsuite.user.fig.email.manage.move.actions"><img src="../../images/appsuite_user_icon_actions.png"></span> .</p>
-</li>
-<li class="step"><p role="presentation">Wählen Sie im Fenster <span class="guilabel"><strong>Verschieben</strong></span> einen Ordner. Bei Bedarf legen Sie einen neuen
-=======
 <li class="step"><p role="presentation">Wählen Sie eine E-Mail oder mehrere E-Mails.</p></li>
 <li class="step">
 <p role="presentation">Klicken Sie in der Werkzeugleiste auf das Symbol <span class="guibutton"><strong>Weitere Aktionen</strong></span>
@@ -96,7 +69,6 @@
             </p>
 </li>
 <li class="step"><p role="presentation">Wählen Sie im Fenster <span class="guilabel"><strong>Verschieben</strong></span> einen Ordner. Bei Bedarf legen Sie einen neuen 
->>>>>>> 1c74fb5d
               Ordner an, indem Sie auf <span class="guibutton"><strong>Ordner anlegen</strong></span> klicken.</p></li>
 <li class="step"><p role="presentation">Klicken Sie auf <span class="guibutton"><strong>Verschieben</strong></span>.</p></li>
 </ol></div>
@@ -104,18 +76,10 @@
           <p><span class="phrase"><strong>Tipps:</strong></span>
             </p>
 <ul class="itemizedlist" style="list-style-type: disc; ">
-<<<<<<< HEAD
-<li class="listitem"><p role="presentation">Um E-Mails eines bestimmten Absenders in einen Ordner zu verschieben, können Sie eine neue
-                  <a class="link" href="ox.appsuite.user.sect.email.mailfilter.createmove.html#ox.appsuite.user.task.email.mailfilter.create.move">Regel beim Verschieben erstellen</a>.</p></li>
-<li class="listitem"><p role="presentation">Sie können auch <a class="link" href="ox.appsuite.user.sect.email.manage.multiple.html">mehrere E-Mails gemeinsam</a> verschieben.</p></li>
-<li class="listitem"><p role="presentation">Um E-Mails mit Hilfe von Drag and Drop zu verschieben, wählen Sie in
-                  der Seitenleiste eine E-Mail oder <a class="link" href="ox.appsuite.user.sect.email.manage.multiple.html">mehrere E-Mails</a>.
-=======
 <li class="listitem"><p role="presentation">Um E-Mails eines bestimmten Absenders in einen Ordner zu verschieben, können Sie eine neue  
                   <a class="link" href="ox.appsuite.user.sect.email.mailfilter.createmove.html#ox.appsuite.user.task.email.mailfilter.create.move">Regel beim Verschieben erstellen</a>.</p></li>
 <li class="listitem"><p role="presentation">Um E-Mails mit Hilfe von Drag &amp; Drop zu verschieben, wählen Sie in
                   der Seitenleiste eine E-Mail oder mehrere E-Mails.
->>>>>>> 1c74fb5d
                   Ziehen Sie die gewählten E-Mails auf einen Ordner im Ordnerbaum.</p></li>
 </ul>
 <p>
@@ -128,13 +92,6 @@
           <p>Voraussetzung: Sie haben im Zielordner die Berechtigung zum Anlegen von Objekten.</p>
         </div>
 <div class="procedure"><ol class="procedure" type="1">
-<<<<<<< HEAD
-<li class="step"><p role="presentation"><a class="link" href="ox.appsuite.user.sect.dataorganisation.folder.navigate.html#ox.appsuite.user.task.dataorganisation.folder.select">Wählen</a> Sie im Ordnerbaum den Ordner, dessen E-Mails
-              Sie verschieben wollen.</p></li>
-<li class="step"><p role="presentation">Klicken Sie neben dem Ordnernamen auf das Symbol <span class="guibutton"><strong>Ordnerspezifische Aktionen</strong></span>
-              <span aria-hidden="true" class="inlinemediaobject" id="ox.appsuite.user.fig.email.manage.movefolder"><img src="../../images/appsuite_user_icon_foldertree_actions.png"></span> . Klicken Sie auf <span class="guibutton"><strong>Alle Nachrichten verschieben</strong></span>.</p></li>
-<li class="step"><p role="presentation">Wählen Sie im Fenster <span class="guilabel"><strong>Alle Nachrichten verschieben</strong></span> einen Ordner. Bei Bedarf legen Sie einen neuen
-=======
 <li class="step"><p role="presentation">Wählen Sie im Ordnerbaum den Ordner, dessen E-Mails Sie verschieben wollen.</p></li>
 <li class="step"><p role="presentation">Führen Sie eine der folgenden Aktionen aus:
               <ul class="itemizedlist" style="list-style-type: disc; ">
@@ -146,7 +103,6 @@
 </ul>
             </p></li>
 <li class="step"><p role="presentation">Wählen Sie im Fenster <span class="guilabel"><strong>Alle Nachrichten verschieben</strong></span> einen Ordner. Bei Bedarf legen Sie einen neuen 
->>>>>>> 1c74fb5d
               Ordner an, indem Sie auf <span class="guibutton"><strong>Ordner anlegen</strong></span> klicken.</p></li>
 <li class="step"><p role="presentation">Klicken Sie auf <span class="guibutton"><strong>Alle verschieben</strong></span>.</p></li>
 </ol></div>
