--- conflicted
+++ resolved
@@ -153,14 +153,9 @@
                         this.append(
                             $('<fieldset>').append(
                                 $('<div>').addClass('checkbox').append(
-<<<<<<< HEAD
                                     $('<label>').addClass('control-label').append(
                                         new mini.CheckboxView({ name: 'activateTimeFrame', model: baton.model }).render().$el,
                                         $.txt(model.fields.activateTimeFrame)
-=======
-                                    $('<label>').addClass('control-label').text(model.fields.activateTimeFrame).append(
-                                        checkboxView.render().$el
->>>>>>> b4e16f70
                                     )
                                 )
                             )
