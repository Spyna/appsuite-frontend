--- conflicted
+++ resolved
@@ -53,32 +53,12 @@
 
         new Action('io.ox/files/actions/editor', {
             requires: function (e) {
-<<<<<<< HEAD
                 return util.conditionChain(
                     e.collection.has('one'),
                     (/\.(txt|js|css|md|tmpl|html?)$/i).test(e.context.filename),
                     (e.baton.openedBy !== 'io.ox/mail/compose'),
                     util.isFolderType('!trash', e.baton)
                 );
-
-=======
-                var check = function (data) {
-                        data = data || {};
-                        return e.collection.has('one') &&
-                            (/\.(txt|js|css|md|tmpl|html|csv?)$/i).test(e.context.filename) &&
-                            (e.baton.openedBy !== 'io.ox/mail/write') &&
-                            !folderAPI.is('trash', data);
-                    };
-                if (e.baton.app){
-                    return e.baton.app.folder.getData().then(check);
-                } else if (e.baton.data.folder_id) {
-                    //no app given, maybe the item itself has a folder
-                    return folderAPI.get(e.baton.data.folder_id).then(check);
-                } else {
-                    //continue without folderche    ck
-                    return check();
-                }
->>>>>>> 5eff25d4
             },
             action: function (baton) {
                 if (ox.ui.App.reuse('io.ox/editor:edit.' + _.cid(baton.data))) return;
