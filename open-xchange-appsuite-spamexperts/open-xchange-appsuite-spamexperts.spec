--- conflicted
+++ resolved
@@ -1,10 +1,6 @@
 Name:           open-xchange-appsuite-spamexperts
 Version:        @OXVERSION@
-<<<<<<< HEAD
 %define         ox_release 0
-=======
-%define         ox_release 17
->>>>>>> 7db7056a
 Release:        %{ox_release}_<CI_CNT>.<B_CNT>
 Group:          Applications/Productivity
 Packager:       Viktor Pracht <viktor.pracht@open-xchange.com>
@@ -94,13 +90,10 @@
 #%{docroot}
 
 %changelog
-<<<<<<< HEAD
+* Fri Mar 13 2015 Viktor Pracht <viktor.pracht@open-xchange.com>
+Build for patch 2015-03-16
 * Tue Feb 24 2015 Viktor Pracht <viktor.pracht@open-xchange.com>
 Eighth candidate for 7.6.2 release
-=======
-* Fri Mar 13 2015 Viktor Pracht <viktor.pracht@open-xchange.com>
-Build for patch 2015-03-16
->>>>>>> 7db7056a
 * Thu Feb 12 2015 Viktor Pracht <viktor.pracht@open-xchange.com>
 Build for patch 2015-02-23
 * Wed Feb 11 2015 Viktor Pracht <viktor.pracht@open-xchange.com>
