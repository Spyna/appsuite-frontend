--- conflicted
+++ resolved
@@ -338,7 +338,6 @@
 
             // handle search result
             cbSearchResult = function (query, data) {
-<<<<<<< HEAD
                 // reset scrollpane and show drop-down
                 scrollpane.empty();
                 open();
@@ -383,54 +382,6 @@
                 //lastSearch will will never reject
                 lastSearch.resolve('failed', query);
             },
-=======
-                    // reset scrollpane and show drop-down
-                    scrollpane.empty();
-                    open();
-                    var list = data.list;
-                    if (list.length) {
-                        o.container.idle();
-                        // draw results
-                        create.call(self, list, query);
-                        // leads to results
-                        emptyPrefix = '\u0000';
-                        index = -1;
-                        // select first element without updating input field
-                        if (o.autoselect) selectFirst();
-                    } else {
-                        // leads to no results if returned data wasn't filtered before (allready participant)
-                        emptyPrefix = data.hits ? emptyPrefix : query;
-                        close();
-                    }
-                    //lastSearch will never reject
-                    lastSearch.resolve(query, 'succeeded');
-                },
-
-            // adds 'retry'-item to popup
-            cbSearchResultFail = function (query) {
-                    scrollpane.empty();
-                    o.container.idle();
-                    var node = $('<div>')
-                        .addClass('io-ox-center')
-                        .append(
-                            // fail container/content
-                            $('<div class="io-ox-fail">').append(
-                                $.txt(gt('Could not load this list')),
-                                $.txt('. '),
-                                //link
-                                $('<a href="#">').text(gt('Retry'))
-                                .on('click', function () {
-                                        self.trigger('keyup', { isRetry: true });
-                                    }
-                                )
-
-                            )
-                        );
-                    node.appendTo(scrollpane);
-                    //lastSearch will will never reject
-                    lastSearch.resolve(query, 'failed');
-                },
->>>>>>> d45f4a6e
 
             autoSelectFirst = function (value) {
                 // in case value is defined only autoselect when ENTER press was registered
