/**
 * All content on this website (including text, images, source
 * code and any other original works), unless otherwise noted,
 * is licensed under a Creative Commons License.
 *
 * http://creativecommons.org/licenses/by-nc-sa/2.5/
 *
 * Copyright (C) Open-Xchange Inc., 2006-2011
 * Mail: info@open-xchange.com
 *
 * @author Matthias Biggeleben <matthias.biggeleben@open-xchange.com>
 */

define('io.ox/mail/actions',
        ['io.ox/core/extensions',
         'io.ox/mail/api',
         'io.ox/core/config'], function (ext, api, config) {

    'use strict';

    var defaultDraftFolder = config.get('modules.mail.defaultFolder.drafts');

    // actions

    ext.point('io.ox/mail/actions/reader').extend({
        id: 'reader',
        action: (function () {
            var on = false,
                click = function (e) {
                    ext.point('io.ox/mail/actions/reader').invoke('action', null, e.data.app);
                },
                init = _.once(function (app) {
                    var nodes = app.getWindow().nodes;
                    nodes.outer.append(
                        $('<div>').addClass('spotlight-icon').css({
                            backgroundImage: 'url(' + ox.base + '/apps/themes/default/glyphicons_064_lightbulb@2x.png)'
                        })
                        .on('click', { app: app }, click)
                    );
                });
            return function (app) {
<<<<<<< HEAD
                init(app);
                var nodes = app.getWindow().nodes;
                nodes.outer[on ? 'removeClass' : 'addClass']('spotlight');
=======
                var nodes = app.getWindow().nodes,
                    head = nodes.head, main = nodes.main;
                head.add(main.find('.leftside')).css('opacity', on ? 1.0 : 0.4);
                head.parent().add(main).css({ backgroundColor: on ? '' : 'black' });
                main[on ? 'removeClass' : 'addClass']('spotlight');
>>>>>>> 15d73f12
                on = !on;
            };
        }())
    });

    ext.point('io.ox/mail/actions/compose').extend({
        id: 'compose',
        action: function (app) {
            require(['io.ox/mail/write/main'], function (m) {
                m.getApp().launch().done(function () {
                    this.compose();
                });
            });
        }
    });

    ext.point('io.ox/mail/actions/delete').extend({
        id: 'delete',
        requires: function (context) {
            return context.collection.has('some', 'delete');
        },
        action: function (data) {
            console.debug('Action: delete');
            //api.remove(grid.selection.get());
            //grid.selection.selectNext();
        }
    });

    ext.point('io.ox/mail/actions/reply-all').extend({
        id: 'reply-all',
        requires: function (context) {
            return context.collection.has('some') && context.context.folder_id !== defaultDraftFolder;
        },
        action: function (data) {
            require(['io.ox/mail/write/main'], function (m) {
                m.getApp().launch().done(function () {
                    this.replyall(data);
                });
            });
        }
    });

    ext.point('io.ox/mail/actions/reply').extend({
        id: 'reply',
        requires: function (context) {
            return context.collection.has('some') && context.context.folder_id !== defaultDraftFolder;
        },
        action: function (data) {
            require(['io.ox/mail/write/main'], function (m) {
                m.getApp().launch().done(function () {
                    this.reply(data);
                });
            });
        }
    });

    ext.point('io.ox/mail/actions/forward').extend({
        id: 'forward',
        requires: function (context) {
            return context.collection.has('some');
        },
        action: function (data) {
            require(['io.ox/mail/write/main'], function (m) {
                m.getApp().launch().done(function () {
                    this.forward(data);
                });
            });
        }
    });

    ext.point('io.ox/mail/actions/edit').extend({
        id: 'edit',
        requires: function (context) {
            return context.context.folder_id === defaultDraftFolder;
        },
        action: function (data) {
            require(['io.ox/mail/write/main'], function (m) {
                m.getApp().launch().done(function () {
                    var self = this;
                    this.compose(data).done(function () {
                        self.setMsgRef(data.folder_id + '/' + data.id);
                        self.markClean();
                    });
                });
            });
        }
    });


    ext.point('io.ox/mail/actions/source').extend({
        id: 'source',
        requires: function (context) {
            return context.context.folder_id !== defaultDraftFolder;
        },
        action: function (data) {
            api.getSource(data).done(function (srcData) {

                require(["io.ox/core/tk/dialogs"], function (dialogs) {
                    var dialog = new dialogs.ModalDialog()
                        .addButton("ok", "OK");

                    dialog.getContentNode().append($('<pre>').text(srcData));
                    dialog.show();
                });
            });
        }
    });

    ext.point('io.ox/mail/actions/markunread').extend({
        id: 'markunread',
        requires: function (context) {
            return _.isEqual(context.context.flags & api.FLAGS.SEEN, api.FLAGS.SEEN);
        },
        action: function (data) {
            api.update(data, {flags: api.FLAGS.SEEN, value: false}).done(function (updateData) {
                api.trigger('refresh.list');
            });
        }
    });

    ext.point('io.ox/mail/actions/markread').extend({
        id: 'markread',
        requires: function (context) {
            return _.isEqual(context.context.flags & api.FLAGS.SEEN, 0);
        },
        action: function (data) {
            api.update(data, {flags: api.FLAGS.SEEN, value: true}).done(function (updateData) {
                api.trigger('refresh.list');
            });
        }
    });

    // toolbar

    ext.point('io.ox/mail/links/toolbar').extend(new ext.Link({
        index: 100,
        id: 'compose',
        label: 'Compose new email',
        ref: 'io.ox/mail/actions/compose'
    }));

    ext.point('io.ox/mail/links/toolbar').extend(new ext.Link({
        index: 200,
        id: 'reader',
        label: 'Spotlight!',
        ref: 'io.ox/mail/actions/reader'
    }));

    // inline links

    ext.point('io.ox/mail/links/inline').extend(new ext.Link({
        index: 100,
        id: 'reply-all',
        label: 'Reply All',
        ref: 'io.ox/mail/actions/reply-all'
    }));

    ext.point('io.ox/mail/links/inline').extend(new ext.Link({
        index: 200,
        id: 'reply',
        label: 'Reply',
        ref: 'io.ox/mail/actions/reply'
    }));

    ext.point('io.ox/mail/links/inline').extend(new ext.Link({
        index: 300,
        id: 'forward',
        label: 'Forward',
        ref: 'io.ox/mail/actions/forward'
    }));

    ext.point('io.ox/mail/links/inline').extend(new ext.Link({
        index: 400,
        id: 'edit',
        label: 'Edit',
        ref: 'io.ox/mail/actions/edit'
    }));


    ext.point('io.ox/mail/links/inline').extend(new ext.Link({
        index: 500,
        id: 'markunread',
        label: 'Mark Unread',
        ref: 'io.ox/mail/actions/markunread'
    }));

    ext.point('io.ox/mail/links/inline').extend(new ext.Link({
        index: 501,
        id: 'markread',
        label: 'Mark read',
        ref: 'io.ox/mail/actions/markread'
    }));

    function changeLabel(options, color) {
        console.log('changeLabel', options, color);

        return api.update(options, {color_label: color, value: true}).done(function (updateData) {
            api.trigger('refresh.list');
        });
    }

    ext.point('io.ox/mail/links/inline').extend({
        index: 503,
        id: 'doofesDropDown',
        draw: function (options) {
            var labelList = $('<ul>'),

                dropdown = $('<div>', {
                    'class': 'labeldropdown dropdown'
                }).append(labelList),

                link = $('<a>', {
                    'class': 'io-ox-action-link',
                    //'href': '#',
                    'tabindex': 1,
                    'data-action': 'label'
                }).text('Label')
                .click(function (e) {
                    var linkWidth = link.outerWidth(),
                        dropDownWidth = dropdown.outerWidth(),
                        coords = link.position();
                    dropdown.css('left', coords.left + (linkWidth - dropDownWidth))
                            .css('top', coords.top + link.outerHeight())
                            .css('zIndex', 1)
                            .slideToggle("fast");
                }).blur(function (e) {
                    console.log(e);
                    dropdown.delay(100).slideUp('fast');
                });

            _(api.COLORS).each(function (index, color) {
                var li = $('<li>').text(color).click(function (e) {changeLabel(options, api.COLORS[color]); });
                if (_.isEqual(options.color_label, api.COLORS[color])) {
                    li.addClass('active');
                }
                labelList.append(li);
            });

            this.append(link).append(dropdown);
        }
    });

    ext.point('io.ox/mail/links/inline').extend(new ext.Link({
        index: 600,
        id: 'source',
        label: 'View Source',
        ref: 'io.ox/mail/actions/source'
    }));

    ext.point('io.ox/mail/links/inline').extend(new ext.Link({
        index: 700,
        id: 'delete',
        label: 'Delete',
        ref: 'io.ox/mail/actions/delete',
        special: "danger"
    }));

});<|MERGE_RESOLUTION|>--- conflicted
+++ resolved
@@ -39,17 +39,9 @@
                     );
                 });
             return function (app) {
-<<<<<<< HEAD
                 init(app);
                 var nodes = app.getWindow().nodes;
                 nodes.outer[on ? 'removeClass' : 'addClass']('spotlight');
-=======
-                var nodes = app.getWindow().nodes,
-                    head = nodes.head, main = nodes.main;
-                head.add(main.find('.leftside')).css('opacity', on ? 1.0 : 0.4);
-                head.parent().add(main).css({ backgroundColor: on ? '' : 'black' });
-                main[on ? 'removeClass' : 'addClass']('spotlight');
->>>>>>> 15d73f12
                 on = !on;
             };
         }())
