--- conflicted
+++ resolved
@@ -171,32 +171,18 @@
 
         search: function (query) {
             return http.PUT({
-<<<<<<< HEAD
                 module: 'calendar',
                 params: {
                     action: 'search',
                     sort: '201',
-                    order: 'desc', // top-down makes more sense
+                    // top-down makes more sense
+                    order: 'desc',
                     timezone: 'UTC'
                 },
                 data: {
                     pattern: query
                 }
             });
-=======
-                    module: 'calendar',
-                    params: {
-                        action: 'search',
-                        sort: '201',
-                        // top-down makes more sense
-                        order: 'desc',
-                        timezone: 'UTC'
-                    },
-                    data: {
-                        pattern: query
-                    }
-                });
->>>>>>> e7758a2e
         },
 
         needsRefresh: function (folder) {
@@ -448,16 +434,10 @@
                             //4 = free
                             var found = false;
                             for (var a = 0; a < items[i].users.length && !found; a++) {
-<<<<<<< HEAD
-                                if (items[i].users[a].id === ox.user_id && (items[i].users[a].confirmation === 1 || items[i].users[a].confirmation === 3)) {//confirmed or tentative
+                                if (items[i].users[a].id === ox.user_id && (items[i].users[a].confirmation === 1 || items[i].users[a].confirmation === 3)) {
+                                    //confirmed or tentative
                                     conflicts.push(items[i]);
                                 }
-=======
-                                if (items[i].users[a].id === ox.user_id && (items[i].users[a].confirmation === 1 || items[i].users[a].confirmation === 3)) {
-                                    //confirmed or tentative
-                                   conflicts.push(items[i]);
-                               }
->>>>>>> e7758a2e
                             }
                         }
                     }
