--- conflicted
+++ resolved
@@ -239,8 +239,8 @@
             // ref: id of the extension point that is used to render list items
             // app: application
             // pagination: use pagination (default is true)
-<<<<<<< HEAD
-            this.options = _.extend({ pagination: true, selection: true, scrollable: true }, options);
+            // draggable: add drag'n'drop support
+            this.options = _.extend({ pagination: true, draggable: false, selection: true, scrollable: true }, options);
 
             var events = {};
 
@@ -278,10 +278,9 @@
                 this.setCollection(this.collection);
                 if (this.collection.length) this.onReset();
             }
-=======
-            // draggable: add drag'n'drop support
-            this.options = _.extend({ pagination: true, draggable: false }, options);
->>>>>>> b25de4b8
+
+            // enable drag & drop
+            if (this.options.draggable) dnd.enable({ draggable: true, container: this.$el, selection: this.selection });
 
             this.ref = this.ref || options.ref;
             this.app = options.app;
@@ -290,12 +289,7 @@
             this.complete = false;
             this.firstReset = true;
 
-<<<<<<< HEAD
             this.delegateEvents(events);
-=======
-            // enable drag & drop
-            if (this.options.draggable) dnd.enable({ draggable: true, container: this.$el, selection: this.selection });
->>>>>>> b25de4b8
 
             // don't know why but listenTo doesn't work here
             this.model.on('change', _.debounce(this.onModelChange, 10), this);
