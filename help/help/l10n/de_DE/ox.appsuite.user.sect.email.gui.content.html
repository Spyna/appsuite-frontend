--- conflicted
+++ resolved
@@ -40,19 +40,6 @@
     </h2>
 <div class="sect2" id="ox.appsuite.user.sect.email.gui.content">
 <div class="titlepage"><div><div><h3 class="title">5.1.5. Der
-<<<<<<< HEAD
-        <span class="phrase">E-Mail</span>
-        
-        
-        
-        Anzeigebereich</h3></div></div></div>
-<div class="reference">
-<a name="ox.appsuite.user.reference.email.gui.content"></a><p id="ox.appsuite.user.reference.email.gui.content">Enthält die
-        <a class="link" href="ox.appsuite.user.sect.email.gui.list.html">Liste</a> der E-Mails und die
-        <a class="link" href="ox.appsuite.user.sect.email.gui.detailview.html">Detailansicht</a> einer E-Mail.
-        Um ein bestimmtes Layout zu wählen, klicken Sie in der 
-        <a class="link" href="ox.appsuite.user.sect.email.gui.toolbar.html">Werkzeugleiste</a> auf die
-=======
         <span class="phrase">E-Mail</span>-Anzeigebereich
       </h3></div></div></div>
 <div class="reference">
@@ -60,24 +47,14 @@
         <a class="link" href="ox.appsuite.user.sect.email.gui.list.html">Liste</a> der E-Mails und die 
         <a class="link" href="ox.appsuite.user.sect.email.gui.detailview.html">Detailansicht</a> einer E-Mail. 
         Um ein bestimmtes Layout zu wählen, klicken Sie in der Werkzeugleiste auf die 
->>>>>>> 1c74fb5d
         Schaltfläche <span class="guibutton"><strong>Ansicht</strong></span>.
       </p>
 </div>
 <p class="title">Siehe auch</p>
 <ul class="itemizedlist" id="ox.appsuite.user.reference.email.gui.content.related" style="list-style-type: none; "><li class="listitem" style="list-style-type: none"><p role="presentation"><a class="xref" href="ox.appsuite.user.sect.firststeps.gui.content.html">Der Anzeigebereich</a></p></li></ul>
 <p id="ox.appsuite.user.reference.email.gui.content.parent">Übergeordnetes Thema:
-<<<<<<< HEAD
-        <a class="xref" href="ox.appsuite.user.sect.email.gui.html">Die
-      <span class="phrase"><span class="guilabel"><strong>E-Mail</strong></span></span>
-      
-      
-      
-      Bestandteile
-=======
         <a class="xref" href="ox.appsuite.user.sect.email.gui.html">Die 
       <span class="phrase"><span class="guilabel"><strong>E-Mail</strong></span></span>-Bestandteile
->>>>>>> 1c74fb5d
     </a>
       </p>
 </div>
