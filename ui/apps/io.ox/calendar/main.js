/**
 * This work is provided under the terms of the CREATIVE COMMONS PUBLIC
 * LICENSE. This work is protected by copyright and/or other applicable
 * law. Any use of the work other than as authorized under this license
 * or copyright law is prohibited.
 *
 * http://creativecommons.org/licenses/by-nc-sa/2.5/
 *
 * © 2011 Open-Xchange Inc., Tarrytown, NY, USA. info@open-xchange.com
 *
 * @author Matthias Biggeleben <matthias.biggeleben@open-xchange.com>
 */

define('io.ox/calendar/main', [
    'settings!io.ox/core',
    'io.ox/core/commons',
    'io.ox/core/extensions',
    'io.ox/core/capabilities',
    'io.ox/core/folder/api',
    'io.ox/core/folder/tree',
    'io.ox/core/folder/view',
    'settings!io.ox/calendar',
    'gettext!io.ox/calendar',
    'io.ox/core/tk/vgrid',
    'io.ox/core/toolbars-mobile',
    'io.ox/core/page-controller',
    'io.ox/calendar/api',
    'io.ox/calendar/mobile-navbar-extensions',
    'io.ox/calendar/mobile-toolbar-actions',
    'io.ox/calendar/toolbar',
    'io.ox/calendar/actions',
<<<<<<< HEAD
    'less!io.ox/calendar/style'
=======
    'less!io.ox/calendar/style',
    'io.ox/calendar/week/view'
>>>>>>> 74174fc6
], function (coreConfig, commons, ext, capabilities, folderAPI, TreeView, FolderView, settings, gt, VGrid, Bars, PageController, api) {

    'use strict';

    // application object
    var app = ox.ui.createApp({
        name: 'io.ox/calendar',
        id: 'io.ox/calendar',
        title: 'Calendar'
    }), win;

    app.mediator({
        /*
         * Init pages for mobile use
         * Each View will get a single page with own
         * toolbars and navbars. A PageController instance
         * will handle the page changes and also maintain
         * the state of the toolbars and navbars
         */
        'pages-mobile': function (app) {
            if (_.device('!smartphone')) return;
            var win = app.getWindow(),
                navbar = $('<div class="mobile-navbar">'),
                toolbar = $('<div class="mobile-toolbar">')
                    .on('hide', function () { win.nodes.body.removeClass('mobile-toolbar-visible'); })
                    .on('show', function () { win.nodes.body.addClass('mobile-toolbar-visible'); }),
                baton = ext.Baton({ app: app });

            app.navbar = navbar;
            app.toolbar = toolbar;
            app.pages = new PageController({ appname: app.options.name, toolbar: toolbar, navbar: navbar, container: win.nodes.main });

            win.nodes.body.addClass('classic-toolbar-visible').append(navbar, toolbar);

            app.pages.addPage({
                name: 'folderTree',
                navbar: new Bars.NavbarView({
                    baton: baton,
                    extension: 'io.ox/calendar/mobile/navbar'
                })
            });

            // create 3 pages with toolbars and navbars
            app.pages.addPage({
                name: 'month',
                navbar: new Bars.NavbarView({
                    baton: baton,
                    extension: 'io.ox/calendar/mobile/navbar'
                }),
                toolbar: new Bars.ToolbarView({
                    baton: baton,
                    page: 'month',
                    extension: 'io.ox/calendar/mobile/toolbar'
                }),
                startPage: true
            });

            app.pages.addPage({
                name: 'week',
                navbar: new Bars.NavbarView({
                    baton: baton,
                    extension: 'io.ox/calendar/mobile/navbar'
                }),
                toolbar: new Bars.ToolbarView({
                    baton: baton,
                    page: 'week',
                    extension: 'io.ox/calendar/mobile/toolbar'
                })
            });

            app.pages.addPage({
                name: 'list',
                navbar: new Bars.NavbarView({
                    baton: baton,
                    extension: 'io.ox/calendar/mobile/navbar'
                }),
                toolbar: new Bars.ToolbarView({
                    baton: baton,
                    page: 'list',
                    extension: 'io.ox/calendar/mobile/toolbar'
                }),
                secondaryToolbar: new Bars.ToolbarView({
                    baton: baton,
                    page: 'list/multiselect',
                    extension: 'io.ox/calendar/mobile/toolbar'
                })
            });

            app.pages.addPage({
                name: 'detailView',
                navbar: new Bars.NavbarView({
                    baton: baton,
                    extension: 'io.ox/calendar/mobile/navbar'
                }),
                toolbar: new Bars.ToolbarView({
                    baton: baton,
                    page: 'detailView',
                    extension: 'io.ox/calendar/mobile/toolbar'

                })
            });

            // important
            // tell page controller about special navigation rules
            app.pages.setBackbuttonRules({
                'month': 'folderTree',
                'week': 'month',
                'list': 'folderTree'
            });
        },
        /*
         * Pagecontroller
         */
        'pages-desktop': function (app) {
            if (_.device('smartphone')) return;
            var c = app.getWindow().nodes.main;

            app.pages = new PageController({ appname: app.options.name });

            // create 3 pages with toolbars and navbars
            app.pages.addPage({
                name: 'month',
                container: c,
                startPage: true
            });

            app.pages.addPage({
                name: 'week',
                container: c
            });

            app.pages.addPage({
                name: 'list',
                container: c
            });

            app.getTour = function () {
                return { id: 'default/io.ox/calendar', path: 'io.ox/tours/calendar' };
            };
        },

        /*
         * Early List view vsplit - we need that to get a Vgrid instance
         * Vsplit compatibilty
         */
        'list-vsplit': function (app) {
            if (_.device('smartphone')) return;
            var vsplit = commons.vsplit($('<div>'), app);
            app.left = vsplit.left;
            app.right = vsplit.right;
        },

        /*
         * Early List view vsplit - we need that to get a Vgrid instance
         * Vsplit compatibilty
         */
        'list-vsplit-mobile': function (app) {
            if (_.device('!smartphone')) return;
            app.left = app.pages.getPage('list');
            app.right = app.pages.getPage('detailView');
        },

        /*
         * Init all nav- and toolbar labels for mobile
         */
        'navbars-mobile': function (app) {

            if (_.device('!smartphone')) return;

            app.pages.getNavbar('month')
                .on('leftAction', function () {
                    app.pages.goBack();
                })
                .setLeft(gt('Folders'));

            app.pages.getNavbar('week')
                .on('leftAction', function () {
                    ox.ui.Perspective.show(app, 'month', { animation: 'slideright' });
                })
                .setLeft(gt('Back'));

            app.pages.getNavbar('list')
                .on('leftAction', function () {
                    app.pages.goBack();
                })
                .setLeft(gt('Folders'))
                .setRight(
                    //#. Used as a button label to enter the "edit mode"
                    gt('Edit')
                );

            app.pages.getNavbar('folderTree')
                .setTitle(gt('Folders'))
                .setLeft(false)
                .setRight(gt('Edit'));

            app.pages.getNavbar('detailView')
                .setTitle('')
                .setLeft(
                    //#. Used as button label for a navigation action, like the browser back button
                    gt('Back')
                );

            app.pages.getNavbar('detailView').on('leftAction', function () {
                app.pages.goBack();
            });

            // checkbox toggle
            app.pages.getNavbar('list').on('rightAction', function () {
                if (app.props.get('checkboxes') === true) {
                    // leave multiselect? -> clear selection
                    app.grid.selection.clear();
                    app.grid.showTopbar(false);
                    app.grid.showToolbar(false);
                    app.pages.getNavbar('list').setRight(gt('Edit')).show('.left');
                } else {
                    // also show sorting options
                    app.grid.showTopbar(true);
                    app.grid.showToolbar(true);
                    app.pages.getNavbar('list').setRight(gt('Cancel')).hide('.left');
                }
                app.props.set('checkboxes', !app.props.get('checkboxes'));
            });
        },

        /*
         * VGrid
         */
        'vgrid': function (app) {

            var gridOptions = {
                settings: settings,
                showToggle: _.device('smartphone'),
                hideTopbar: _.device('smartphone'),
                hideToolbar: _.device('smartphone'),
                // if it's shown, it should be on the top
                toolbarPlacement: 'top'
            };

            // show "load more" link
            gridOptions.tail = function () {
                var link = $('<div class="vgrid-cell tail">').append(
                    //#. Label for a button which shows more upcoming
                    //#. appointments in a listview by extending the search
                    //#. by one month in the future
                    $('<a href="#" tabindex="1">').text(gt('Expand timeframe by one month'))
                );
                return link;
            };

            app.grid = new VGrid(app.left, gridOptions);

            app.getGrid = function () {
                return this.grid;
            };

            if (_.device('smartphone')) {
                // remove some stuff from toolbar once
                app.grid.one('meta:update', function () {
                    app.grid.getToolbar().find('.select-all-toggle, .grid-info').hide();
                });
            }
        },

        /*
         * Folder view support
         */
        'folder-view': function (app) {

            // tree view
            var tree = new TreeView({ app: app, contextmenu: true, flat: true, indent: false, module: 'calendar' });

            // initialize folder view
            FolderView.initialize({ app: app, tree: tree });
            app.folderView.resize.enable();
        },

        'toggle-folder-editmode': function (app) {

            if (_.device('!smartphone')) return;

            var toggle =  function () {

                var page = app.pages.getPage('folderTree'),
                    state = app.props.get('mobileFolderSelectMode'),
                    right = state ? gt('Edit') : gt('Cancel');
                app.props.set('mobileFolderSelectMode', !state);
                app.pages.getNavbar('folderTree').setRight(right);
                page.toggleClass('mobile-edit-mode', !state);
            };

            app.toggleFolders = toggle;
        },

        /*
         * Folder view mobile support
         */
        'folder-view-mobile': function (app) {
            if (_.device('!smartphone')) return;

            var nav = app.pages.getNavbar('folderTree'),
                page = app.pages.getPage('folderTree');

            nav.on('rightAction', function () {
                app.toggleFolders();
            });

            var tree = new TreeView({
                app: app,
                contextmenu: true,
                flat: true,
                indent: false,
                module: 'calendar'
            });
            // always change to month view after folder change
            var cb = function () {
                if (app.getWindow().currentPerspective !== 'month') {
                    ox.ui.Perspective.show(app, 'month');
                }
            };
            // initialize folder view
            FolderView.initialize({ app: app, tree: tree, firstResponder: 'month', respondCallback: cb });
            page.append(tree.render().$el);
        },

        /*
         * Default application properties
         */
        'props': function (app) {
            var view = settings.get('viewView', 'week:week');
            // introduce shared properties
            app.props = new Backbone.Model({
                'layout': view,
                'checkboxes': _.device('smartphone') ? false : app.settings.get('showCheckboxes', false),
                'colorScheme': app.settings.get('colorScheme', 'custom'),
                'mobileFolderSelectMode': false
            });

            // store colorScheme in settings to ensure that 'colorScheme' is not undefined
            app.settings.set('colorScheme', app.props.get('colorScheme'));
        },

        'vgrid-checkboxes': function (app) {
            // always hide checkboxes on small devices initially
            if (_.device('smartphone')) return;
            var grid = app.getGrid();
            grid.setEditable(app.props.get('checkboxes'));
        },

        /*
         * Set folderview property
         */
        'prop-folderview': function (app) {
            if (_.device('smartphone')) return;
            app.props.set('folderview', app.settings.get('folderview/visible/' + _.display(), true));
        },

        /*
         * Set folderview property
         */
        'prop-folderview-mobile': function (app) {
            if (_.device('!smartphone')) return;
            app.props.set('folderview', false);
        },

        /*
         * Store view options
         */
        'store-view-options': function (app) {
            if (_.device('smartphone')) return;
            app.props.on('change', _.debounce(function (model, options) {
                if (!options || options.fluent || app.props.get('find-result')) return;
                var data = app.props.toJSON();
                app.settings
                    .set('viewView', data.layout)
                    .set('showCheckboxes', data.checkboxes)
                    .set('colorScheme', data.colorScheme)
                    .save();
            }, 500));
        },

        /*
         * Respond to folder view changes
         */
        'change:folderview': function (app) {
            if (_.device('smartphone')) return;
            app.props.on('change:folderview', function (model, value) {
                app.folderView.toggle(value);
            });
            app.on('folderview:close', function () {
                app.props.set('folderview', false);
            });
            app.on('folderview:open', function () {
                app.props.set('folderview', true);
            });
        },

        /*
         * Respond to change:checkboxes
         */
        'change:checkboxes': function (app) {
            //if (_.device('smartphone')) return;
            app.props.on('change:checkboxes', function (model, value) {
                app.grid.setEditable(value);
            });
        },

        /*
         * Respond to change:colorScheme
         */
        'change:colorScheme': function (app) {
            var selectScheme = function (app, value) {
                var node = app.getWindow().nodes.outer;

                switch (value) {
                    case 'classic': node.removeClass('dark-colors custom-colors'); break;
                    case 'dark':
                        if (_.device('smartphone')) {
                            node.removeClass('dark-colors custom-colors');
                        } else {
                            node.removeClass('custom-colors').addClass('dark-colors');
                        }
                        break;
                    case 'custom': node.removeClass('dark-colors').addClass('custom-colors'); break;
                    default: node.removeClass('dark-colors custom-colors'); break;
                }
            };

            app.props.on('change:colorScheme', function (model, value) {
                selectScheme(app, value);
            });
            selectScheme(app, app.props.get('colorScheme'));
        },

        /*
         * Respond to layout change
         */
        'change:layout': function (app) {
            app.props.on('change:layout', function (model, value) {
                // no animations on desktop
                ox.ui.Perspective.show(app, value, { disableAnimations: true });
            });
        },

        /*
         * Handle page change on delete on mobiles
         */
        'delete-mobile': function (app) {
            if (_.device('!smartphone')) return;
            api.on('delete', function () {
                if (app.pages.getCurrentPage().name === 'detailView') {
                    app.pages.goBack();
                }
            });
        },

        'inplace-find': function (app) {

            if (_.device('smartphone') || !capabilities.has('search')) return;

            app.searchable();

            var lastPerspective,
                SEARCH_PERSPECTIVE = 'list',
                find = app.get('find');
            // additional handler: switch to list perspective (and back)
            find.on({
                'find:query': function () {
                    // hide sort options
                    app.grid.getToolbar().find('.grid-options:first').hide();
                    // switch to supported perspective
                    lastPerspective = lastPerspective || app.props.get('layout') || _.url.hash('perspective');
                    if (lastPerspective !== SEARCH_PERSPECTIVE) {
                        // fluent option: do not write to user settings
                        app.props.set('layout', SEARCH_PERSPECTIVE, { fluent: true });
                        // cancel search when user changes view
                        app.props.on('change', find.cancel);
                    }
                },
                'find:cancel': function () {
                    // switch back to perspective used before
                    var currentPerspective = _.url.hash('perspective') || app.props.get('layout');
                    if (lastPerspective && lastPerspective !== currentPerspective)
                        app.props.set('layout', lastPerspective);
                    // show sort options again
                    app.grid.getToolbar().find('.grid-options:first').show();
                    // disable
                    app.props.off('change', find.cancel);
                    // reset
                    lastPerspective = undefined;
                }
            });
        },

        /*
         * mobile only
         * change current date label in navbar
         */
        'change:navbar:date-mobile': function (app) {
            if (_.device('!smartphone')) return;
            app.pages.getPage('week').on('change:navbar:date', function (e, dates) {
                app.pages.getNavbar('week').setTitle(dates.date);
            });
        },
        /*
         * mobile only
         *
         */
        'show-weekview-mobile': function (app) {
            if (_.device('!smartphone')) return;
            app.pages.getPage('week').on('pageshow', function () {
                app.pages.getNavbar('week').setLeft(app.refDate.format('MMMM'));
                //app.pages.getPageObject('week').perspective.view.setScrollPos();
            });
        },

        /*
         * Add support for selection:
         */
        'selection-doubleclick': function (app) {
            // detail app does not make sense on small devices
            // they already see appointments in full screen
            if (_.device('smartphone')) return;
            app.grid.selection.on('selection:doubleclick', function (e, key) {
                ox.launch('io.ox/calendar/detail/main', { cid: key });
            });
        },

        /*
         * Add support for virtual folder "All my appointments"
         */
        'all-my-appointments': function (app) {

            app.folderView.tree.selection.addSelectableVirtualFolder('virtual/all-my-appointments');
        },

        'contextual-help': function (app) {
            app.getContextualHelp = function () {
                return 'ox.appsuite.user.sect.calendar.gui.html#ox.appsuite.user.sect.calendar.gui';
            };
        },

        'metrics': function (app) {

            function getFolderType(folder) {
                if (folderAPI.is('shared', folder)) return 'shared';
                if (folderAPI.is('private', folder)) return 'private';
                if (folderAPI.is('public', folder)) return 'public';
                return 'unknown';
            }

            require(['io.ox/metrics/main'], function (metrics) {
                if (!metrics.isEnabled()) return;

                var nodes = app.getWindow().nodes,
                    toolbar = nodes.body.find('.classic-toolbar-container'),
                    sidepanel = nodes.sidepanel;
                // toolbar actions
                toolbar.delegate('.io-ox-action-link', 'mousedown', function (e) {
                    metrics.trackEvent({
                        app: 'calendar',
                        target: 'toolbar',
                        type: 'click',
                        action: $(e.currentTarget).attr('data-action')
                    });
                });
                // toolbar options dropfdown
                toolbar.delegate('.dropdown-menu a', 'mousedown', function (e) {
                    var node =  $(e.target).closest('a');
                    metrics.trackEvent({
                        app: 'calendar',
                        target: 'toolbar',
                        type: 'click',
                        action: node.attr('data-name'),
                        detail: node.attr('data-value')
                    });
                });
                // detail view
                nodes.outer.delegate('.participants-view .io-ox-action-link', 'mousedown', function (e) {
                    metrics.trackEvent({
                        app: 'calendar',
                        target: 'detail/toolbar',
                        type: 'click',
                        action: $(e.currentTarget).attr('data-action')
                    });
                });
                // detail view as sidepopup
                nodes.outer.delegate('.io-ox-sidepopup .io-ox-action-link', 'mousedown', function (e) {
                    metrics.trackEvent({
                        app: 'calendar',
                        target: 'detail/toolbar',
                        type: 'click',
                        action: $(e.currentTarget).attr('data-action')
                    });
                });
                // folder tree action
                sidepanel.find('.context-dropdown').delegate('li>a', 'mousedown', function (e) {
                    metrics.trackEvent({
                        app: 'calendar',
                        target: 'folder/context-menu',
                        type: 'click',
                        action: $(e.currentTarget).attr('data-action')
                    });
                });
                // folder permissions action
                sidepanel.find('.folder-tree').delegate('.folder-shared', 'mousedown', function () {
                    metrics.trackEvent({
                        app: 'calendar',
                        target: 'folder',
                        type: 'click',
                        action: 'permissions'
                    });
                });
                // check for clicks in folder trew
                app.on('folder:change', function (folder) {
                    folderAPI
                        .get(folder)
                        .then(function (data) {
                            metrics.trackEvent({
                                app: 'calendar',
                                target: 'folder',
                                type: 'click',
                                action: 'select',
                                detail: getFolderType(data)
                            });
                        });
                });
                // selection in listview
                app.grid.selection.on({
                    'change': function (event, list) {
                        metrics.trackEvent({
                            app: 'calendar',
                            target: 'list',
                            type: 'click',
                            action: 'select',
                            detail: list.length > 1 ? 'multiple' : 'one'
                        });
                    }
                });
            });
        }

    });

    // launcher
    app.setLauncher(function (options) {

        // get window
        app.setWindow(win = ox.ui.createWindow({
            name: 'io.ox/calendar',
            find: capabilities.has('search'),
            chromeless: true
        }));

        app.settings = settings;
        app.refDate = moment();

        win.addClass('io-ox-calendar-main');

        // go!
        commons.addFolderSupport(app, null, 'calendar', options.folder || 'virtual/all-my-appointments')
            .always(function () {
                app.mediate();
                win.show();
            })
            .done(function () {

                // app perspective
                var lastPerspective = options.perspective || _.url.hash('perspective') || app.props.get('layout');

                if (_.device('smartphone') && _.indexOf(['week:workweek', 'week:week', 'calendar'], lastPerspective) >= 0) {
                    lastPerspective = 'week:day';
                } else {
                    // corrupt data fix
                    if (lastPerspective === 'calendar') lastPerspective = 'week:workweek';
                }
                ox.ui.Perspective.show(app, lastPerspective, { disableAnimations: true });
                app.props.set('layout', lastPerspective);
            });
    });

    return {
        getApp: app.getInstance
    };
});<|MERGE_RESOLUTION|>--- conflicted
+++ resolved
@@ -29,12 +29,8 @@
     'io.ox/calendar/mobile-toolbar-actions',
     'io.ox/calendar/toolbar',
     'io.ox/calendar/actions',
-<<<<<<< HEAD
-    'less!io.ox/calendar/style'
-=======
     'less!io.ox/calendar/style',
     'io.ox/calendar/week/view'
->>>>>>> 74174fc6
 ], function (coreConfig, commons, ext, capabilities, folderAPI, TreeView, FolderView, settings, gt, VGrid, Bars, PageController, api) {
 
     'use strict';
