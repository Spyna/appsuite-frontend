/**
 * This work is provided under the terms of the CREATIVE COMMONS PUBLIC
 * LICENSE. This work is protected by copyright and/or other applicable
 * law. Any use of the work other than as authorized under this license
 * or copyright law is prohibited.
 *
 * http://creativecommons.org/licenses/by-nc-sa/2.5/
 *
 * © 2016 OX Software GmbH, Germany. info@open-xchange.com
 *
 * @author Matthias Biggeleben <matthias.biggeleben@open-xchange.com>
 */

define('io.ox/contacts/edit/main', [
    'io.ox/contacts/edit/view',
    'gettext!io.ox/contacts',
    'io.ox/contacts/util',
    'io.ox/core/a11y',
    'io.ox/core/yell',
    'io.ox/backbone/views/modal',
    'io.ox/core/folder/api',
    'io.ox/core/folder/util',
    // 'settings!io.ox/core',
    'less!io.ox/contacts/edit/style'
<<<<<<< HEAD
], function (View, gt, util, a11y, yell, ModalDialog) {
=======
    // todo: check this unused dependencies (may register extension points etc)
], function (View, gt, upload, userApi, ext, util, capabilities, notifications, coreUtil, a11y, yell, ModalDialog, folderApi, folderUtils) {
>>>>>>> 4d2c175d

    'use strict';

    function createInstance(data) {

        var app = ox.ui.createApp({
            name: 'io.ox/contacts/edit',
            title: gt('Edit Contact'),
            userContent: true,
            closable: true,
            floating: !_.device('smartphone'),
            size: 'width-sm'
        });

        app.setLauncher(function () {

            var win = ox.ui.createWindow({
                name: 'io.ox/contacts/edit',
                chromeless: true,
                floating: !_.device('smartphone'),
                closable: true
            });

            app.setWindow(win);

            var def = $.Deferred();

            if (data) {
                // we start with data from a save point
                app.setState(data.id ? { folder: data.folder_id, id: data.id } : { folder: data.folder_id });
            } else {
                // clean start / id might still be undefined
                data = { id: app.getState().id, folder_id: app.getState().folder };
            }

            folderApi.get(data.folder_id).always(function (folderData) {
                var isNewContact = !data.id,
                    // check whether we edit some contact or the current user
                    isUser = String(data.folder_id) === '6' && String(data.id) === String(ox.user_id),
                    isPublic = folderData && !folderData.error && folderUtils.is('public', folderData),
                    view = app.view = new View({ data: data, isUser: isUser, isPublic: isPublic });

<<<<<<< HEAD
            if (isUser) {
                app.setTitle(gt('My contact data'));
            } else {
                app.setTitle(isNewContact ? gt('New contact') : gt('Edit contact'));
                view.listenTo(view.model, 'change:display_name', function () {
                    app.setTitle(util.getFullName(this.model.toJSON()) || (isNewContact ? gt('New contact') : gt('Edit Contact')));
                });
            }

            win.nodes.main.append(view.$el);

            win.setHeader(
                $('<div class="header">').append(
                    $('<button type="button" class="btn btn-primary save" data-action="save">')
                        .text(gt('Save'))
                        .on('click', function () {
                            win.busy();
                            view.model.save().then(
                                function success() {
                                    win.idle();
                                    app.quit();
                                },
                                function fail(e) {
                                    win.idle();
                                    yell(e);
                                }
                            );
                        }),
                    $('<button type="button" class="btn btn-default discard" data-action="discard">')
                        .text(gt('Discard'))
                        .on('click', function () {
                            app.quit();
                        })
                )
            );

            win.show(onWindowShow);

            function onWindowShow() {

                if (isNewContact) {
                    view.render();
                    onRender();
=======
                if (isUser) {
                    app.setTitle(gt('My contact data'));
>>>>>>> 4d2c175d
                } else {
                    app.setTitle(isNewContact ? gt('New contact') : gt('Edit contact'));
                    view.listenTo(view.model, 'change:display_name', function () {
                        app.setTitle(util.getFullName(this.model.toJSON()) || (isNewContact ? gt('New contact') : gt('Edit Contact')));
                    });
                }

                win.nodes.main.append(view.$el);

                win.setHeader(
                    $('<div class="header">').append(
                        $('<button type="button" class="btn btn-primary save" data-action="save">')
                            .text(gt('Save'))
                            .on('click', function () {
                                win.busy();
                                view.model.save().then(
                                    function success() {
                                        win.idle();
                                        app.quit();
                                    },
                                    function fail(e) {
                                        win.idle();
                                        notifications.yell(e);
                                    }
                                );
                            }),
                        $('<button type="button" class="btn btn-default discard" data-action="discard">')
                            .text(gt('Discard'))
                            .on('click', function () {
                                app.quit();
                            })
                    )
                );

                win.show(onWindowShow);

                function onWindowShow() {

                    if (isNewContact) {
                        view.render();
                        onRender();
                    } else {
                        win.busy();
                        view.model.fetch(data)
                            .fail(function (e) {
                                yell(e);
                                app.quit();
                                def.reject();
                            })
                            .done(function () {
                                // after inital fetch
                                view.model.resetDirty();
                                win.idle();
                                view.render();
                                onRender();
                            });
                    }
                }

                function onRender() {

                    // if edit mode
                    if (data.id) {
                        app.cid = 'io.ox/contacts/contact:edit.' + _.cid(data);
                    }

                    // no autofocus on smartphone and for iOS in special (see bug #36921)
                    if (_.device('!smartphone && !iOS')) {
                        a11y.getTabbable(view.$el).first().focus();
                    }

                    def.resolve();
                }

                // TODO (pre-hardeing)
                // - fail save & restore -> DONE
                // - support for Furigana -> DONE
                // - support for YOMI fields -> DONE
                // - fix "display_name only" contacts, e.g. in collected addresses folder -> DONE
                // - too much code for disabling "Save"; just show it (cp. https://axesslab.com/disabled-buttons-suck/) -> DONE
                // - a11y (make automated audits happy) -> DONE
                // - Smartphone support (it looks okay) -> DONE
                // - check server-side errors
                // - support for PIM attachments
            });

            return def;
        });

        app.setQuit(function () {

            if (!this.view.model.isDirty()) return $.when();

            var def = $.Deferred();

            if (this.getWindow().floating) {
                this.getWindow().floating.toggle(true);
            } else if (_.device('smartphone')) {
                this.getWindow().resume();
            }

            //#. "Discard changes" appears in combination with "Cancel" (this action)
            //#. Translation must be distinguishable for the user
            new ModalDialog({ title: gt('Do you really want to discard your changes?') })
                .addCancelButton()
                .addButton({ label: gt.pgettext('dialog', 'Discard changes'), action: 'delete' })
                .on('action', function (action) {
                    if (action === 'delete') def.resolve(); else def.reject();
                })
                .open();

            return def;
        });

        app.failSave = function () {
            if (!this.view || !this.view.model) return false;
            var model = this.view.model,
                title = model.get('display_name');
            return {
                description: gt('Contact') + (title ? ': ' + title : ''),
                module: 'io.ox/contacts/edit',
                point: model.toJSON(),
                passPointOnGetApp: true
            };
        };

        app.failRestore = function (point) {
            this.view.model.set(point).trigger('change:display_name');
        };

        app.getContextualHelp = function () {
            return 'ox.appsuite.user.sect.settings.personaldata.html';
        };

        return app;
    }

    return {

        getApp: createInstance,

        reuse: function (type, data) {
            if (type === 'edit') {
                return ox.ui.App.reuse('io.ox/contacts/contact:edit.' + _.cid(data));
            }
        }
    };
});<|MERGE_RESOLUTION|>--- conflicted
+++ resolved
@@ -22,12 +22,7 @@
     'io.ox/core/folder/util',
     // 'settings!io.ox/core',
     'less!io.ox/contacts/edit/style'
-<<<<<<< HEAD
-], function (View, gt, util, a11y, yell, ModalDialog) {
-=======
-    // todo: check this unused dependencies (may register extension points etc)
-], function (View, gt, upload, userApi, ext, util, capabilities, notifications, coreUtil, a11y, yell, ModalDialog, folderApi, folderUtils) {
->>>>>>> 4d2c175d
+], function (View, gt, util, a11y, yell, ModalDialog, folderApi, folderUtils) {
 
     'use strict';
 
@@ -70,54 +65,8 @@
                     isPublic = folderData && !folderData.error && folderUtils.is('public', folderData),
                     view = app.view = new View({ data: data, isUser: isUser, isPublic: isPublic });
 
-<<<<<<< HEAD
-            if (isUser) {
-                app.setTitle(gt('My contact data'));
-            } else {
-                app.setTitle(isNewContact ? gt('New contact') : gt('Edit contact'));
-                view.listenTo(view.model, 'change:display_name', function () {
-                    app.setTitle(util.getFullName(this.model.toJSON()) || (isNewContact ? gt('New contact') : gt('Edit Contact')));
-                });
-            }
-
-            win.nodes.main.append(view.$el);
-
-            win.setHeader(
-                $('<div class="header">').append(
-                    $('<button type="button" class="btn btn-primary save" data-action="save">')
-                        .text(gt('Save'))
-                        .on('click', function () {
-                            win.busy();
-                            view.model.save().then(
-                                function success() {
-                                    win.idle();
-                                    app.quit();
-                                },
-                                function fail(e) {
-                                    win.idle();
-                                    yell(e);
-                                }
-                            );
-                        }),
-                    $('<button type="button" class="btn btn-default discard" data-action="discard">')
-                        .text(gt('Discard'))
-                        .on('click', function () {
-                            app.quit();
-                        })
-                )
-            );
-
-            win.show(onWindowShow);
-
-            function onWindowShow() {
-
-                if (isNewContact) {
-                    view.render();
-                    onRender();
-=======
                 if (isUser) {
                     app.setTitle(gt('My contact data'));
->>>>>>> 4d2c175d
                 } else {
                     app.setTitle(isNewContact ? gt('New contact') : gt('Edit contact'));
                     view.listenTo(view.model, 'change:display_name', function () {
@@ -140,7 +89,7 @@
                                     },
                                     function fail(e) {
                                         win.idle();
-                                        notifications.yell(e);
+                                        yell(e);
                                     }
                                 );
                             }),
