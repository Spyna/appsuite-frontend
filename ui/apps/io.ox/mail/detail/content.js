/**
 * This work is provided under the terms of the CREATIVE COMMONS PUBLIC
 * LICENSE. This work is protected by copyright and/or other applicable
 * law. Any use of the work other than as authorized under this license
 * or copyright law is prohibited.
 *
 * http://creativecommons.org/licenses/by-nc-sa/2.5/
 *
 * © 2016 OX Software GmbH, Germany. info@open-xchange.com
 *
 * @author Matthias Biggeleben <matthias.biggeleben@open-xchange.com>
 */

/* global blankshield:true */

define('io.ox/mail/detail/content', [
    'io.ox/mail/api',
    'io.ox/mail/util',
    'io.ox/core/util',
    'io.ox/core/extensions',
    'io.ox/core/capabilities',
    'io.ox/mail/detail/links',
    'settings!io.ox/mail',
    'gettext!io.ox/mail'
], function (api, util, coreUtil, ext, capabilities, links, settings, gt) {

    'use strict';

    var regHTML = /^text\/html$/i;

    //
    // Extensions
    //

    var extensions = {

        //
        // Source
        //

        empty: function (baton) {
            // empty?
            if (baton.source !== '') return;
            // stop any further processing
            baton.stopPropagation();
            baton.source = baton.isHTML ? '<div class="no-content">' + gt('This mail has no content') + '</div>' : gt('This mail has no content');
        },

        images: function (baton) {
            // replace images on source level
            // look if prefix, usually '/ajax', needs do be replaced
            baton.source = util.replaceImagePrefix(baton.source);
        },

        plainTextLinks: function (baton) {
            if (baton.isLarge) return;
            // Jericho HTML Parser produces stupid links if text and url is identical. simple pattern.
            baton.source = baton.source.replace(/(<a href="https?:\/\/[^"]+" target="_blank">https?:\/\/[^<]+<\/a>) &lt;<a href="https?:\/\/[^"]+" target="_blank">https?:\/\/[^<]+<\/a>&gt;/g, '$1');
        },

        removeWBR: function (baton) {
            if (baton.isLarge) return;
            baton.source = baton.source.replace(/<wbr>/g, '');
        },

        linkTarget: function (baton) {

            baton.source = baton.source
                // add missing http protocol prefix
                .replace(/<a[^>]*href=(?:"|')((?!https?:\/\/)[^'">]+)(?:"|')[^>]*>/g, addMissingProtocol)
                // fix targets
                .replace(/<a[^>]*href\s*=\s*(?:"|')(https?:\/\/[^>]+)(?:"|')[^>]*>/g, setLinkTarget);
        },

        whitespace: function (baton) {
            // espeically firefox doesn't like those regex for large messages
            if (baton.isLarge) return;
            baton.source = baton.source
                // remove leading white-space
                .replace(/^(<div[^>]+>)(\s|&nbsp;|\0x20|<br\/?>|<p[^>]*>(\s|<br\/?>|&nbsp;|&#160;|\0x20)*<\/p>|<div[^>]*>(\s|<br\/?>|&nbsp;|&#160;|\0x20)*<\/div>)+/g, '$1')
                // remove closing <html> tag
                .replace(/\s*<\/html>\s*$/g, '')
                // remove tailing white-space
                .replace(/(\s|&nbsp;|\0x20|<br\/?>|<p[^>]*>(\s|<br\/?>|&nbsp;|&#160;|\0x20)*<\/p>|<div[^>]*>(\s|<br\/?>|&nbsp;|&#160;|\0x20)*<\/div>)+<\/div>$/g, '');
        },

        linkDisable: function (source) {
            return source.replace(/(<a[^>]*)>/g, '$1 disabled="disabled" aria-disabled="true">');
        },

        linkRemoveRef: function (source) {
            return source.replace(/(<a[^>]+?href[\s]*=[\s]*["']).*?(["'][^>]*)>/g, '$1#$2>');
        },

        linkRemoveStyle: function (source) {
            return source.replace(/(<a[^>]+?style[\s]*=[\s]*["'])(.*?)(["'][^>]*>)/g, function (match, head, value, tail) {
                return head + value.replace(/(^|;|\s)color:[^;]+?($|;)/g, '').replace(/text-decoration:[^;]+?($|;)/g, '') + tail;
            });
        },

        //
        // Content general
        //

        anchorLinks: function (baton) {
            // see Bug 44637 - Inline links to anchors don't work anymore or shift the viewport
            if (!baton.isHTML) return;
            // handle anchor links manually / use native listener to avoid leaks
            this.addEventListener('click', function (e) {
                if (!$(e.target).is('a[href^="#"]')) return;
                // manually scroll to
                e.preventDefault();
                var id = $.escape($(e.target).attr('href').substr(1)),
                    anchor = $(this).find('#' + id + ', [name="' + $.escape(id) + '"]');
                if (anchor.length) anchor[0].scrollIntoView();
            }, false);
        },

        disableLinks: function (baton) {
            if (!util.isMalicious(baton.data) && !util.authenticity('block', baton.data)) return;
            $(this).addClass('disable-links').on('click', function () { return false; });
        },

        //
        // Content
        //

        pseudoBlockquotes: function (baton) {
            if (!baton.isHTML) return;
            // transform outlook's pseudo blockquotes
            each(this, 'div[style*="none none none solid"][style*="1.5pt"]', function (node) {
                $(node).replaceWith($('<blockquote type="cite">').append($(node).contents()));
            });
        },

        nested: function (baton) {
            if (!baton.isHTML) return;
            // nested message?
            var data = baton.data;
            if ('folder_id' in data || !('filename' in data)) return;
            // fix inline images in nested message
            each(this, 'img[src^="cid:"]', function (node) {
                var cid = '<' + String(node.getAttribute('src') || '').substr(4) + '>', src,
                    // get proper attachment
                    attachment = _.chain(baton.data.attachments).filter(function (a) {
                        return a.cid === cid;
                    }).first().value();
                if (attachment) {
                    src = api.getUrl(_.extend(attachment, { mail: data.parent }), 'view');
                    node.setAttribute('src', src);
                }
            });
        },

        fixedWidth: function (baton) {
            if (baton.isText && settings.get('useFixedWidthFont', false)) $(this).addClass('fixed-width-font');
        },

        colorQuotes: function () {
            if (settings.get('isColorQuoted', true)) $(this).addClass('colorQuoted');
        },

        cleanBlockquotes: function () {
            each(this, 'blockquote', function (node) {
                var indent = (/border:\s*(none|0)/i).test(node.getAttribute('style'));
                node.removeAttribute('style');
                node.removeAttribute('type');
                // hide border to use blockquote just for indentation
                if (indent) node.style.border = '0';
            });
        },

        checkLinks: function (baton) {
            var shareLinkUrl = baton.data.headers['X-Open-Xchange-Share-URL'];

            each(this, 'a', function (node) {
                var link = $(node),
                    href = link.attr('href') || '',
                    data, text;
                // deep links?
                if (links.isInternalDeepLink(href)) {
                    data = links.parseDeepLink(href);
                    // fix invalid "folder DOT folder SLASH id" pattern
                    if (/^(\d+)\.\1\/\d+$/.test(data.id)) data.id = data.id.replace(/^\d+\./, '');
                    // fix ID, i.e. replace the DOT (old notation) by a SLASH (new notation, 7.8.0)
                    if (/^\d+\./.test(data.id)) data.id = data.id.replace(/\./, '/');
                    link.addClass(data.className).data(data);
                    // if this is a sharing link add the generic deep link class so event handlers work properly and it doesn't get opened in a new tab
                    if (shareLinkUrl && link.attr('href') === shareLinkUrl) link.addClass('deep-link-app');
                } else if (href.search(/^\s*mailto:/i) > -1) {
                    // mailto:
                    link.addClass('mailto-link').attr('target', '_blank');
                    text = link.text();
                    if (text.search(/^mailto:/) > -1) {
                        //cut of mailto
                        text = text.substring(7);
                        //cut of additional parameters
                        text = text.split(/\?/, 2)[0];
                        link.text(text);
                    }
                } else if (link.attr('href')) {
                    // other links
                    link.attr({ 'rel': 'noopener', 'target': '_blank' });
                    // Replace doublequotes that are actually written as &quot; / Prevents XSS (See Bugs 57692 and 58333)
                    link.attr('href', link.attr('href').replace(/"/g, '%22'));
                } else if (!href) {
                    // missing or broken href attribute
                    // remove href as it points to nowhere
                    link.removeAttr('href');
                }
            });
        },

        autoCollapse: function (baton) {
            // auto-collapse blockquotes?
            // use by printing, for example
            if (baton.options.autoCollapseBlockquotes === false) return;
            if (settings.get('features/autoCollapseBlockquotes', true) !== true) return;
            // blockquotes (top-level only)
            each(this, 'blockquote', function (node) {
                // ignore nested blockquotes
                if (hasParent(node, 'blockquote')) return;
                var text = getText(node);
                if (text.length > 300) text = text.substr(0, 300) + '\u2026'; else return;
                var blockquoteId = _.uniqueId('collapsed-blockquote-');
                var ellipsisButton = $('<button type="button" class="bqt">').attr('title', gt('Show quoted text')).append(
                    $('<span aria-hidden="true">').text('...')
                );
                if (!_.browser.Chrome) {
                    ellipsisButton.attr({
                        'aria-controls': blockquoteId,
                        'aria-expanded': false
                    });
                }
                $(node).addClass('collapsed-blockquote').hide().attr('id', blockquoteId).after(
                    $('<div class="blockquote-toggle">').append(
                        // we don't use <a href=""> here, as we get too many problems with :visited inside mail content
                        ellipsisButton,
                        $.txt(
                            text.replace(/<\s/g, '<')
                                .replace(/\s>/g, '>')
                                .replace(/("'\s?|\s?'")/g, '')
                                .replace(/[-_]{3,}/g, '')
                        )
                    )
                );
            });
            // delegate
            $(this).on('click keydown', '.blockquote-toggle', expandBlockquote);
        },

        checkSimple: function () {
            var container = $(this);
            // if a mail contains a table, we assume that it is a mail with a lot of markup
            // and styles and things like max-width: 100% will destroy the layout
            if (container.find('table').length === 0) container.addClass('simple-mail');
        },

        formSubmit: function () {
            $(this).on('submit', 'form', function (e) {
                e.preventDefault();
                var name = _.uniqueId('blank');
                /* eslint no-script-url: 2 */
                blankshield.open('javascript:0', name);
                /* eslint no-script-url: 0 */
                this.target = name;
                setTimeout(this.submit.bind(this));
            });
        }
    };

    //
    // Source
    //

    ext.point('io.ox/mail/detail/source').extend({
        id: 'empty',
        index: 100,
        process: extensions.empty
    });

    ext.point('io.ox/mail/detail/source').extend({
        id: 'images',
        index: 200,
        process: extensions.images
    });

    ext.point('io.ox/mail/detail/source').extend({
        id: 'plain-text-links',
        index: 300,
        process: extensions.plainTextLinks
    });

    ext.point('io.ox/mail/detail/source').extend({
        id: 'remove-wbr',
        index: 400,
        process: extensions.removeWBR
    });

    ext.point('io.ox/mail/detail/source').extend({
        id: 'link-target',
        index: 500,
        process: extensions.linkTarget
    });

    ext.point('io.ox/mail/detail/source').extend({
        id: 'white-space',
        index: 600,
        process: extensions.whitespace
    });

    ext.point('io.ox/mail/detail/source').extend({
        id: 'disable-links',
        index: 700,
        enabled: settings.get('maliciousCheck'),
        process: function (baton) {
            if (!util.isMalicious(baton.data) && !util.authenticity('block', baton.data)) return;
            baton.source = baton.source
                .replace(/.*/g, extensions.linkDisable)
                .replace(/.*/g, extensions.linkRemoveRef)
                .replace(/.*/g, extensions.linkRemoveStyle);
        }
    });

    //
    // Content general
    //

    ext.point('io.ox/mail/detail/content-general').extend({
        id: 'anchor-links',
        index: 100,
        process: extensions.anchorLinks
    });

    ext.point('io.ox/mail/detail/content-general').extend({
        id: 'disable-links',
        index: 200,
        process: extensions.disableLinks
    });

    //
    // Content
    //

    ext.point('io.ox/mail/detail/content').extend({
        id: 'pseudo-blockquotes',
        index: 100,
        process: extensions.pseudoBlockquotes
    });

    ext.point('io.ox/mail/detail/content').extend({
        id: 'nested',
        index: 500,
        process: extensions.nested
    });

    ext.point('io.ox/mail/detail/content').extend({
        id: 'fixed-width',
        index: 600,
        process: extensions.fixedWidth
    });

    ext.point('io.ox/mail/detail/content').extend({
        id: 'color-quotes',
        index: 700,
        process: extensions.colorQuotes
    });

    ext.point('io.ox/mail/detail/content').extend({
        id: 'clean-blockquotes',
        index: 800,
        process: extensions.cleanBlockquotes
    });

    ext.point('io.ox/mail/detail/content').extend({
        id: 'check-links',
        index: 900,
        process: extensions.checkLinks
    });

    ext.point('io.ox/mail/detail/content').extend({
        id: 'auto-collapse',
        index: 1000,
        process: extensions.autoCollapse
    });

    ext.point('io.ox/mail/detail/content').extend({
        id: 'check-simple',
        index: 1100,
        process: extensions.checkSimple
    });

    ext.point('io.ox/mail/detail/content').extend({
        id: 'form-submit',
        index: 1200,
        process: extensions.formSubmit
    });

    // forward image load event to trigger resize in view
    ext.point('io.ox/mail/detail/content').extend({
        id: 'image-load',
        index: 1200,
        process: function () {
            var self = this;
            $(self).find('img[src!=""]').each(function () {
                var img = $(this);
                img.on('load error', function () {
                    $(self).trigger('imageload');
                });
            });
        }
    });

    //
    // Beautify
<<<<<<< HEAD
    //

    ext.point('io.ox/mail/detail/beautify').extend(
        {
            id: 'trim',
            process: function (baton) {
                baton.data = baton.data.trim();
            }
        },
        {
            id: 'carriage-return',
            process: function (baton) {
                baton.data = baton.data.replace(/\r/g, '');
            }
        },
        {
            id: 'multiple-empty-lines',
            process: function (baton) {
                if (!settings.get('transform/multipleEmptyLines', true)) return;
                baton.data = baton.data.replace(/\n{4,}/g, '\n\n\n');
            }
        },
        {
            id: 'emojis',
            process: function (baton) {
                baton.data = insertEmoticons(baton.data);
            }
        },
        {
            id: 'text-to-html',
            process: function (baton) {
                baton.data = this.text2html(baton.data, { blockquotes: true, images: true, links: true });
            }
        },
        {
            id: 'br',
            process: function (baton) {
                baton.data = baton.data.replace(/^\s*(<br\s*\/?>\s*)+/g, '');
            }
        }
    );

    //
    // Helper IIFEs
=======
>>>>>>> 1c74fb5d
    //

    ext.point('io.ox/mail/detail/beautify').extend(
        {
            id: 'trim',
            process: function (baton) {
                baton.data = baton.data.trim();
            }
        },
        {
            id: 'carriage-return',
            process: function (baton) {
                baton.data = baton.data.replace(/\r/g, '');
            }
        },
        {
            id: 'multiple-empty-lines',
            process: function (baton) {
                if (!settings.get('transform/multipleEmptyLines', true)) return;
                baton.data = baton.data.replace(/\n{4,}/g, '\n\n\n');
            }
        },
        {
            id: 'text-to-html',
            process: function (baton) {
                baton.data = this.text2html(baton.data, { blockquotes: true, images: true, links: true });
            }
        },
        {
            id: 'br',
            process: function (baton) {
                baton.data = baton.data.replace(/^\s*(<br\s*\/?>\s*)+/g, '');
            }
        },
        {
            id: 'white-space',
            process: function (baton) {
                // maintain spaces after opening tags as well as subsequent spaces (see bug 56851)
                baton.data = baton.data.replace(/((>) |( ) )/g, '$1&nbsp;');
            }
        }
    );


    //
    // Helper IIFEs
    //

    var fixAbsolutePositions = (function () {

        function isBlockquoteToggle(elem) {
            return $(elem).parent().hasClass('blockquote-toggle');
        }

        function findFarthestElement(memo, elem) {
            if (getComputedStyle(elem).position !== 'absolute') return memo;
            if (isBlockquoteToggle(elem)) return memo;
            var pos = $(elem).position();
            if (pos) {
                memo.x = Math.max(memo.x, pos.left + elem.offsetWidth);
                memo.y = Math.max(memo.y, pos.top + elem.offsetHeight);
                memo.found = true;
            }
            return memo;
        }

        return function (elem, size) {
            var farthest = { x: elem.scrollWidth, y: elem.scrollHeight, found: false },
                width = elem.offsetWidth,
                height = elem.offsetHeight;
            // FF18 is behaving oddly correct, but impractical
            // some early returns (allow 128KB for Chrome, 64KB for others)
            if (_.device('chrome')) { if (size > 0x1FFFF) return; } else if (size > 0xFFFF) return;
            // the following might change after a resize
            if (farthest.x >= width || farthest.y >= height) {
                farthest = _(elem.querySelectorAll('*')).reduce(findFarthestElement, farthest);
            }
            // only do this for absolute elements
            if (farthest.found) {
                $(elem).css('overflow-x', 'auto');
                if (farthest.y > height) $(elem).css('height', Math.round(farthest.y) + 'px');
            }
            // look for resize event
            $(elem).one('resize', function () {
                fixAbsolutePositions(this, size);
            });
        };
    })();

    //
    // Helpers
    //

    function setLinkTarget(match /*, link*/) {
        //replace or add link target to '_blank'
        return (/target/).test(match) ? match.replace(/(target="[^"]*")/i, 'target="_blank"') : match.replace('>', ' target="_blank">');
    }

    function addMissingProtocol(match, url) {
        // other protocol (mailto:, ftp://, ...)
        if (/^[^:.#]+:/.test(url)) return match;
        // anchor link
        if (/^#/.test(url)) return match;
        return match.replace(url, 'http://' + url);
    }

    // helper: use native functions to avoid jQuery caches;
    // also avoids "Maximum call stack size exceeded" for huge contents
    function each(elem, selector, callback) {
        _(elem.querySelectorAll(selector)).each(callback);
    }

    // helper: check if an element has a certain parent element
    function hasParent(elem, selector) {
        while (elem) {
            elem = elem.parentNode;
            if (elem && elem.matches && elem.matches(selector)) return true;
        }
        return false;
    }

    function getText(node) {
        // get text content for current node if it's a text node
        var value = (node.nodeType === 3 && String(node.nodeValue).trim()) || '',
            // ignore white-space
            str = value ? value + ' ' : '';
        // loop over child nodes for recursion
        _(node.childNodes).each(function (child) {
            if (child.tagName === 'STYLE') return;
            str += getText(child);
        });
        return str;
    }

    function expandBlockquote(e) {
        if (e.which === 13 || e.which === 23 || e.type === 'click') {
            e.preventDefault();
            e.stopPropagation();
            $(this).hide().prev().show();
            // needed for FF to handle the resize
            _.delay(function () {
                $(e.delegateTarget).trigger('resize').trigger('toggle-blockquote');
            }, 20);

            $(this).remove();
        }
    }


    var that = {

        extensions: extensions,

        get: function (data, options, flow) {

            if (!data || !data.attachments) {
                return { content: $(), isLarge: false, type: 'text/plain' };
            }

            var baton = new ext.Baton({ data: data, options: options || {}, source: '', type: 'text/plain', flow: flow }), content,
                isTextOrHTML = /^text\/(plain|html)$/i,
                isImage = /^image\//i;

            try {

                // find first text/html attachment that is not displaytype attachment or none to determine content type
                _(data.attachments).find(function (obj) {
                    if ((obj.disp !== 'attachment' && obj.disp !== 'none') && isTextOrHTML.test(obj.content_type)) {
                        baton.type = obj.content_type.toLowerCase();
                        return true;
                    }
                    return false;
                });

                // add other parts?
                _(data.attachments).each(function (attachment) {
                    if (attachment.disp !== 'inline') return;
                    if (attachment.content_type === baton.type) {
                        // add content parts
                        baton.source += attachment.content;
                    } else if (baton.type === 'text/plain' && isImage.test(attachment.content_type)) {
                        // add images if text
                        baton.source += '\n!(api/image/mail/picture?' +
                            $.param({ folder: data.folder_id, id: data.id, uid: attachment.filename, scaleType: 'contain', width: 1024 }) +
                            ')\n';
                    }
                });

                baton.source = $.trim(baton.source);
                baton.isHTML = regHTML.test(baton.type);
                baton.isText = !baton.isHTML;
                // large emails cannot be processed because it takes too much time
                // on slow devices or slow browsers. 32 KB is a good size limit; we cannot
                // measure the overall performance of the device but we know that
                // a fresh Chrome browser can handle larger mails without grilling the CPU.
                baton.isLarge = baton.source.length > (1024 * (_.device('chrome >= 30') ? 64 : 32));

                // process source
                ext.point('io.ox/mail/detail/source').invoke('process', $(), baton);

                if (baton.isHTML) {
                    // robust constructor for large HTML -- no jQuery here to avoid its caches
                    content = document.createElement('DIV');
                    content.className = 'mail-detail-content noI18n';
                    content.innerHTML = baton.source;
                    // last line of defense
                    each(content, 'script, base, meta', function (node) {
                        node.parentNode.removeChild(node);
                    });
                } else {
                    // plain TEXT
                    content = document.createElement('DIV');
                    content.className = 'mail-detail-content plain-text noI18n';
                    baton.source = that.beautifyPlainText(baton.source);
                    content.innerHTML = baton.source;
                }

                // process content
                ext.point('io.ox/mail/detail/content-general').invoke('process', content, baton);
                if (!baton.isLarge) ext.point('io.ox/mail/detail/content').invoke('process', content, baton);

                // fix absolute positions
                // heuristic: the source must at least contain the word "absolute" somewhere
                if ((/absolute/i).test(baton.source)) {
                    setTimeout(fixAbsolutePositions, 10, content, baton.source.length);
                }

            } catch (e) {
                console.error('mail.getContent', e.message, e, data);
            }

            return { content: content, isLarge: baton.isLarge, type: baton.type };
        },

        beautifyPlainText: function (str) {
            var baton = ext.Baton({ data: str });
            ext.point('io.ox/mail/detail/beautify').invoke('process', this, baton);
            return baton.data;
        },

        transformForHTMLEditor: function (str) {
<<<<<<< HEAD
            return this.text2html(str, { blockquotes: true, links: true, lists: true, rulers: true });
=======
            return this.text2html(str, { blockquotes: true, links: true });
>>>>>>> 1c74fb5d
        },

        // convert plain text to html
        // supports blockquotes
        // note: this does not work with our pseudo text mails that still contain markup (e.g. <br> and <a href>)
        text2html: (function () {

            var regBlockquote = /^>+( [^\n]*|)(\n>+( [^\n]*|))*\n?/,
                regNewline = /^\n+/,
<<<<<<< HEAD
                regText = /^[^\n]*(\n(?![ ]*(\* |- |> |\d+\. ))[^\n]*)*/,
                regLink = /(https?:\/\/.*?)([!?.,>()]\s|\s|[!?.,>()]$|$)/gi,
                regMailAddress = /([^@"\s<,:;|()[\]\u0100-\uFFFF]+?@[^@\s]*?(\.[\w-]+)+)/g,
                regRuler = /(^|\n)(-|=|\u2014){10,}(\n|$)/g,
                regImage = /^!\([^\)]+\)$/gm,
                defaults = { blockquotes: true, images: true, links: true, lists: true, rulers: true };
=======
                regText = /^[^\n]*(\n(?![ ]*(> ))[^\n]*)*\n?/,
                regLink = /(https?:\/\/.*?)([!?.,>()]\s|\s|[!?.,>()]$|$)/gi,
                regMailAddress = /([^@"\s<,:;|()[\]\u0100-\uFFFF]+?@[^@\s]*?(\.[\w-]+)+)/g,
                regImage = /^!\([^)]+\)$/gm,
                defaults = { blockquotes: true, images: true, links: true };
>>>>>>> 1c74fb5d

            function exec(regex, str) {
                var match = regex.exec(str);
                return match && match[0];
            }

            function parse(str, options) {

                var out = '', match;

                options = options || defaults;

                while (str) {

                    if (options.blockquotes && (match = exec(regBlockquote, str))) {
                        str = str.substr(match.length);
                        match = match.replace(/^(>(>)|> |>$)/gm, '$2');
                        match = parse(match, options).replace(/(<br>)?(<\/?blockquote[^>]*>)(<br>)?/g, '$2').replace(/<br>$/, '');
                        out += '<blockquote type="cite">' + match + '</blockquote>';
                        continue;
                    }

                    if (match = exec(regNewline, str)) {
                        str = str.substr(match.length);
                        out += match.replace(/\n/g, '<div><br></div>');
                        continue;
                    }

                    if (match = exec(regText, str)) {
                        // advance
<<<<<<< HEAD
                        str = str.substr(match.length + (options.lists ? 1 : 0));
=======
                        str = str.substr(match.length);
>>>>>>> 1c74fb5d
                        // escape first (otherwise we escape our own markup later)
                        // however, we just escape < (not quotes, not closing brackets)
                        // we add a \r to avoid &lt; become part of URLs
                        match = match.replace(/</g, '\r&lt;');
<<<<<<< HEAD
                        // rulers
                        if (options.rulers) {
                            match = match.replace(regRuler, replaceRuler);
                        }
=======
>>>>>>> 1c74fb5d
                        // images
                        if (options.images) {
                            match = match.replace(regImage, replaceImage);
                        }
                        // links & mail addresses
                        if (options.links && /(http|@)/i.test(match)) {
                            match = match
                                .replace(regLink, function (all, href, suffix) {
                                    // substitute @ by entity to avoid double detection, e.g. if an email address is part of a link
                                    href = href.replace(/@/g, '&#64;');
                                    return '<a href="' + href + '" rel="noopener" target="_blank">' + href + '</a>' + suffix;
                                })
                                .replace(regMailAddress, function (all, address) {
                                    return '<a href="mailto:' + address + '">' + address + '</a>';
                                });
                        }
                        // remove \r and replace newlines
<<<<<<< HEAD
                        out += match.replace(/\r/g, '').replace(/\n/g, '<br>');
=======
                        out += '<div>' + match
                            .replace(/\r/g, '')
                            .replace(/\n+/g, function (all) {
                                return '</div>' + new Array(all.length).join('<div><br></div>') + '<div>';
                            })
                            + '</div>';
>>>>>>> 1c74fb5d
                        continue;
                    }

                    if (str) {
                        if (ox.debug) console.error('Ooops', out + '\n\n' + str);
                        break;
                    }
                }

                out = out.replace(/<div><\/div>/g, '');

                return out;
            }

            function replaceImage(str) {
                return '<img src="' + str.substr(2, str.length - 3) + '" alt="">';
            }

            return parse;

        }())
    };

    return that;
});<|MERGE_RESOLUTION|>--- conflicted
+++ resolved
@@ -413,53 +413,6 @@
 
     //
     // Beautify
-<<<<<<< HEAD
-    //
-
-    ext.point('io.ox/mail/detail/beautify').extend(
-        {
-            id: 'trim',
-            process: function (baton) {
-                baton.data = baton.data.trim();
-            }
-        },
-        {
-            id: 'carriage-return',
-            process: function (baton) {
-                baton.data = baton.data.replace(/\r/g, '');
-            }
-        },
-        {
-            id: 'multiple-empty-lines',
-            process: function (baton) {
-                if (!settings.get('transform/multipleEmptyLines', true)) return;
-                baton.data = baton.data.replace(/\n{4,}/g, '\n\n\n');
-            }
-        },
-        {
-            id: 'emojis',
-            process: function (baton) {
-                baton.data = insertEmoticons(baton.data);
-            }
-        },
-        {
-            id: 'text-to-html',
-            process: function (baton) {
-                baton.data = this.text2html(baton.data, { blockquotes: true, images: true, links: true });
-            }
-        },
-        {
-            id: 'br',
-            process: function (baton) {
-                baton.data = baton.data.replace(/^\s*(<br\s*\/?>\s*)+/g, '');
-            }
-        }
-    );
-
-    //
-    // Helper IIFEs
-=======
->>>>>>> 1c74fb5d
     //
 
     ext.point('io.ox/mail/detail/beautify').extend(
@@ -701,11 +654,7 @@
         },
 
         transformForHTMLEditor: function (str) {
-<<<<<<< HEAD
-            return this.text2html(str, { blockquotes: true, links: true, lists: true, rulers: true });
-=======
             return this.text2html(str, { blockquotes: true, links: true });
->>>>>>> 1c74fb5d
         },
 
         // convert plain text to html
@@ -715,20 +664,11 @@
 
             var regBlockquote = /^>+( [^\n]*|)(\n>+( [^\n]*|))*\n?/,
                 regNewline = /^\n+/,
-<<<<<<< HEAD
-                regText = /^[^\n]*(\n(?![ ]*(\* |- |> |\d+\. ))[^\n]*)*/,
-                regLink = /(https?:\/\/.*?)([!?.,>()]\s|\s|[!?.,>()]$|$)/gi,
-                regMailAddress = /([^@"\s<,:;|()[\]\u0100-\uFFFF]+?@[^@\s]*?(\.[\w-]+)+)/g,
-                regRuler = /(^|\n)(-|=|\u2014){10,}(\n|$)/g,
-                regImage = /^!\([^\)]+\)$/gm,
-                defaults = { blockquotes: true, images: true, links: true, lists: true, rulers: true };
-=======
                 regText = /^[^\n]*(\n(?![ ]*(> ))[^\n]*)*\n?/,
                 regLink = /(https?:\/\/.*?)([!?.,>()]\s|\s|[!?.,>()]$|$)/gi,
                 regMailAddress = /([^@"\s<,:;|()[\]\u0100-\uFFFF]+?@[^@\s]*?(\.[\w-]+)+)/g,
                 regImage = /^!\([^)]+\)$/gm,
                 defaults = { blockquotes: true, images: true, links: true };
->>>>>>> 1c74fb5d
 
             function exec(regex, str) {
                 var match = regex.exec(str);
@@ -759,22 +699,11 @@
 
                     if (match = exec(regText, str)) {
                         // advance
-<<<<<<< HEAD
-                        str = str.substr(match.length + (options.lists ? 1 : 0));
-=======
                         str = str.substr(match.length);
->>>>>>> 1c74fb5d
                         // escape first (otherwise we escape our own markup later)
                         // however, we just escape < (not quotes, not closing brackets)
                         // we add a \r to avoid &lt; become part of URLs
                         match = match.replace(/</g, '\r&lt;');
-<<<<<<< HEAD
-                        // rulers
-                        if (options.rulers) {
-                            match = match.replace(regRuler, replaceRuler);
-                        }
-=======
->>>>>>> 1c74fb5d
                         // images
                         if (options.images) {
                             match = match.replace(regImage, replaceImage);
@@ -792,16 +721,12 @@
                                 });
                         }
                         // remove \r and replace newlines
-<<<<<<< HEAD
-                        out += match.replace(/\r/g, '').replace(/\n/g, '<br>');
-=======
                         out += '<div>' + match
                             .replace(/\r/g, '')
                             .replace(/\n+/g, function (all) {
                                 return '</div>' + new Array(all.length).join('<div><br></div>') + '<div>';
                             })
                             + '</div>';
->>>>>>> 1c74fb5d
                         continue;
                     }
 
