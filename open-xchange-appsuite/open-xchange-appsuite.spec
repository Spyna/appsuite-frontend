Name:           open-xchange-appsuite
BuildArch:      noarch
BuildRequires:  ant
BuildRequires:  ant-nodeps
BuildRequires:  java-devel >= 1.6.0
BuildRequires:  nodejs >= 0.10.0
<<<<<<< HEAD
Version:        @OXVERSION@
%define         ox_release 1
=======
Version:        7.6.0
%define         ox_release 17
>>>>>>> 9d331895
Release:        %{ox_release}_<CI_CNT>.<B_CNT>
Group:          Applications/Productivity
Vendor:         Open-Xchange
URL:            http://open-xchange.com
Packager:       Julian Baeume <julian.baeume@open-xchange.com>
License:        CC-BY-NC-SA
Summary:        OX App Suite HTML5 client
Source:         %{name}_%{version}.orig.tar.bz2
BuildRoot:      %{_tmppath}/%{name}-%{version}-root

%if 0%{?suse_version}
Requires:       apache2
%endif
%if 0%{?fedora_version} || 0%{?rhel_version}
Requires:       httpd
%endif

%if 0%{?rhel_version} || 0%{?fedora_version}
%define docroot /var/www/html/
%else
%define docroot /srv/www/htdocs/
%endif

%description
OX App Suite HTML5 client

%package        manifest
Group:          Applications/Productivity
Summary:        Manifest and apps included in the OX App Suite HTML5 client
Requires:       open-xchange-core
Requires(post): open-xchange-halo
Requires:       open-xchange-appsuite-l10n-en-us

%description    manifest
OX App Suite HTML5 client

This package contains the manifest for installation on the backend.

%package       l10n-cs-cz
Group:         Applications/Productivity
Summary:       Translation of the OX App Suite HTML5 client (cs_CZ)
Requires:      open-xchange-l10n-cs-cz
Provides:      open-xchange-appsuite-l10n

%description   l10n-cs-cz
Translation of the OX App Suite HTML5 client (cs_CZ)

%package       l10n-da-dk
Group:         Applications/Productivity
Summary:       Translation of the OX App Suite HTML5 client (da_DK)
Requires:      open-xchange-l10n-da-dk
Provides:      open-xchange-appsuite-l10n

%description   l10n-da-dk
Translation of the OX App Suite HTML5 client (da_DK)

%package       l10n-de-de
Group:         Applications/Productivity
Summary:       Translation of the OX App Suite HTML5 client (de_DE)
Requires:      open-xchange-l10n-de-de
Provides:      open-xchange-appsuite-l10n

%description   l10n-de-de
Translation of the OX App Suite HTML5 client (de_DE)

%package       l10n-en-gb
Group:         Applications/Productivity
Summary:       Translation of the OX App Suite HTML5 client (en_GB)
Requires:      open-xchange-l10n-en-gb
Provides:      open-xchange-appsuite-l10n

%description   l10n-en-gb
Translation of the OX App Suite HTML5 client (en_GB)

%package       l10n-en-us
Group:         Applications/Productivity
Summary:       Translation of the OX App Suite HTML5 client (en_US)
Requires:      open-xchange-l10n-en-us
Provides:      open-xchange-appsuite-l10n

%description   l10n-en-us
Translation of the OX App Suite HTML5 client (en_US)

%package       l10n-es-es
Group:         Applications/Productivity
Summary:       Translation of the OX App Suite HTML5 client (es_ES)
Requires:      open-xchange-l10n-es-es
Provides:      open-xchange-appsuite-l10n

%description   l10n-es-es
Translation of the OX App Suite HTML5 client (es_ES)

%package       l10n-es-mx
Group:         Applications/Productivity
Summary:       Translation of the OX App Suite HTML5 client (es_MX)
Requires:      open-xchange-l10n-es-mx
Provides:      open-xchange-appsuite-l10n

%description   l10n-es-mx
Translation of the OX App Suite HTML5 client (es_MX)

%package       l10n-fi-fi
Group:         Applications/Productivity
Summary:       Translation of the OX App Suite HTML5 client (fi_FI)
Requires:      open-xchange-l10n-fi-fi
Provides:      open-xchange-appsuite-l10n

%description   l10n-fi-fi
Translation of the OX App Suite HTML5 client (fi_FI)

%package       l10n-fr-ca
Group:         Applications/Productivity
Summary:       Translation of the OX App Suite HTML5 client (fr_CA)
Requires:      open-xchange-l10n-fr-ca
Provides:      open-xchange-appsuite-l10n

%description   l10n-fr-ca
Translation of the OX App Suite HTML5 client (fr_CA)

%package       l10n-fr-fr
Group:         Applications/Productivity
Summary:       Translation of the OX App Suite HTML5 client (fr_FR)
Requires:      open-xchange-l10n-fr-fr
Provides:      open-xchange-appsuite-l10n

%description   l10n-fr-fr
Translation of the OX App Suite HTML5 client (fr_FR)

%package       l10n-hu-hu
Group:         Applications/Productivity
Summary:       Translation of the OX App Suite HTML5 client (hu_HU)
Requires:      open-xchange-l10n-hu-hu
Provides:      open-xchange-appsuite-l10n

%description   l10n-hu-hu
Translation of the OX App Suite HTML5 client (hu_HU)

%package       l10n-it-it
Group:         Applications/Productivity
Summary:       Translation of the OX App Suite HTML5 client (it_IT)
Requires:      open-xchange-l10n-it-it
Provides:      open-xchange-appsuite-l10n

%description   l10n-it-it
Translation of the OX App Suite HTML5 client (it_IT)

%package       l10n-ja-jp
Group:         Applications/Productivity
Summary:       Translation of the OX App Suite HTML5 client (ja_JP)
Requires:      open-xchange-l10n-ja-jp
Provides:      open-xchange-appsuite-l10n

%description   l10n-ja-jp
Translation of the OX App Suite HTML5 client (ja_JP)

%package       l10n-lv-lv
Group:         Applications/Productivity
Summary:       Translation of the OX App Suite HTML5 client (lv_LV)
Requires:      open-xchange-l10n-lv-lv
Provides:      open-xchange-appsuite-l10n

%description   l10n-lv-lv
Translation of the OX App Suite HTML5 client (lv_LV)

%package       l10n-nl-nl
Group:         Applications/Productivity
Summary:       Translation of the OX App Suite HTML5 client (nl_NL)
Requires:      open-xchange-l10n-nl-nl
Provides:      open-xchange-appsuite-l10n

%description   l10n-nl-nl
Translation of the OX App Suite HTML5 client (nl_NL)

%package       l10n-pl-pl
Group:         Applications/Productivity
Summary:       Translation of the OX App Suite HTML5 client (pl_PL)
Requires:      open-xchange-l10n-pl-pl
Provides:      open-xchange-appsuite-l10n

%description   l10n-pl-pl
Translation of the OX App Suite HTML5 client (pl_PL)

%package       l10n-pt-br
Group:         Applications/Productivity
Summary:       Translation of the OX App Suite HTML5 client (pt_BR)
Requires:      open-xchange-l10n-pt-br
Provides:      open-xchange-appsuite-l10n

%description   l10n-pt-br
Translation of the OX App Suite HTML5 client (pt_BR)

%package       l10n-ro-ro
Group:         Applications/Productivity
Summary:       Translation of the OX App Suite HTML5 client (ro_RO)
Requires:      open-xchange-l10n-ro-ro
Provides:      open-xchange-appsuite-l10n

%description   l10n-ro-ro
Translation of the OX App Suite HTML5 client (ro_RO)

%package       l10n-ru-ru
Group:         Applications/Productivity
Summary:       Translation of the OX App Suite HTML5 client (ru_RU)
Requires:      open-xchange-l10n-ru-ru
Provides:      open-xchange-appsuite-l10n

%description   l10n-ru-ru
Translation of the OX App Suite HTML5 client (ru_RU)

%package       l10n-sk-sk
Group:         Applications/Productivity
Summary:       Translation of the OX App Suite HTML5 client (sk_SK)
Requires:      open-xchange-l10n-sk-sk
Provides:      open-xchange-appsuite-l10n

%description   l10n-sk-sk
Translation of the OX App Suite HTML5 client (sk_SK)

%package       l10n-sv-se
Group:         Applications/Productivity
Summary:       Translation of the OX App Suite HTML5 client (sv_SE)
Requires:      open-xchange-l10n-sv-se
Provides:      open-xchange-appsuite-l10n

%description   l10n-sv-se
Translation of the OX App Suite HTML5 client (sv_SE)

%package       l10n-zh-cn
Group:         Applications/Productivity
Summary:       Translation of the OX App Suite HTML5 client (zh_CN)
Requires:      open-xchange-l10n-zh-cn
Provides:      open-xchange-appsuite-l10n

%description   l10n-zh-cn
Translation of the OX App Suite HTML5 client (zh_CN)

%package       l10n-zh-tw
Group:         Applications/Productivity
Summary:       Translation of the OX App Suite HTML5 client (zh_TW)
Requires:      open-xchange-l10n-zh-tw
Provides:      open-xchange-appsuite-l10n

%description   l10n-zh-tw
Translation of the OX App Suite HTML5 client (zh_TW)

%prep

%setup -q

%build

%install
export NO_BRP_CHECK_BYTECODE_VERSION=true
ant -Dbasedir=build -DdestDir=%{buildroot} -DpackageName=%{name} -Dhtdoc=%{docroot} -Dlanguages=false -DkeepCache=true -f build/build.xml build
APPSUITE=/opt/open-xchange/appsuite/
find "%{buildroot}$APPSUITE" -type d | sed -e 's,%{buildroot},%dir ,' > open-xchange-appsuite-manifest.files
find "%{buildroot}$APPSUITE" \( -type f -o -type l \) | sed -e 's,%{buildroot},,' >> open-xchange-appsuite-manifest.files
for LANG in cs_CZ da_DK de_DE en_GB en_US es_ES es_MX fi_FI fr_CA fr_FR hu_HU it_IT ja_JP lv_LV nl_NL pl_PL pt_BR ro_RO ru_RU sk_SK sv_SE zh_CN zh_TW; do
    ant -Dbasedir=build -DdestDir=%{buildroot} -DpackageName=%{name} -Dhtdoc=%{docroot} -DinstallTarget=${LANG} -DkeepCache=true -Dnoclean=true -f build/build.xml build
done
mv "%{buildroot}/opt/open-xchange/sbin/touch-appsuite" "%{buildroot}/opt/open-xchange/sbin/touch-appsuite.tmp"
cat "%{buildroot}/opt/open-xchange/sbin/touch-appsuite.tmp" | sed -e "s:## cd ##:cd %{docroot}appsuite:" > \
    "%{buildroot}/opt/open-xchange/sbin/touch-appsuite"
chmod +x "%{buildroot}/opt/open-xchange/sbin/touch-appsuite"
rm "%{buildroot}/opt/open-xchange/sbin/touch-appsuite.tmp"

%clean
%{__rm} -rf %{buildroot}

%define update /opt/open-xchange/appsuite/share/update-themes.sh

%post manifest
if [ $1 -eq 1 -a -x %{update} ]; then %{update}; fi

%postun manifest
if [ $1 -lt 1 ]; then
    rm -rf /opt/open-xchange/appsuite/apps/themes/*/less || true
else
    if [ -x %{update} ]; then %{update}; fi
fi

%triggerpostun manifest -- open-xchange-appsuite-manifest < 7.2.0
if [ -x %{update} ]; then %{update}; fi

%files
%defattr(-,root,root)
%doc ui/readme.txt
%dir %{docroot}/appsuite
%{docroot}/appsuite
%config(noreplace) %{docroot}/appsuite/apps/themes/.htaccess
%dir /opt/open-xchange
%dir /opt/open-xchange/sbin
/opt/open-xchange/sbin/touch-appsuite

%files manifest -f open-xchange-appsuite-manifest.files
%defattr(-,root,root)
%dir /opt/open-xchange

%files l10n-cs-cz
%defattr(-,root,root)
%dir /opt/open-xchange/etc
%dir /opt/open-xchange/etc/languages
%dir /opt/open-xchange/etc/languages/appsuite
/opt/open-xchange/appsuite/apps/*/*.cs_CZ.js
/opt/open-xchange/appsuite/apps/*/*/*.cs_CZ.js
/opt/open-xchange/appsuite/apps/*/*/*/*.cs_CZ.js
/opt/open-xchange/etc/languages/appsuite/open-xchange-appsuite-l10n-cs-cz.properties

%files l10n-da-dk
%defattr(-,root,root)
%dir /opt/open-xchange/etc
%dir /opt/open-xchange/etc/languages
%dir /opt/open-xchange/etc/languages/appsuite
/opt/open-xchange/appsuite/apps/*/*.da_DK.js
/opt/open-xchange/appsuite/apps/*/*/*.da_DK.js
/opt/open-xchange/appsuite/apps/*/*/*/*.da_DK.js
/opt/open-xchange/etc/languages/appsuite/open-xchange-appsuite-l10n-da-dk.properties

%files l10n-de-de
%defattr(-,root,root)
%dir /opt/open-xchange/etc
%dir /opt/open-xchange/etc/languages
%dir /opt/open-xchange/etc/languages/appsuite
/opt/open-xchange/appsuite/apps/*/*.de_DE.js
/opt/open-xchange/appsuite/apps/*/*/*.de_DE.js
/opt/open-xchange/appsuite/apps/*/*/*/*.de_DE.js
/opt/open-xchange/etc/languages/appsuite/open-xchange-appsuite-l10n-de-de.properties

%files l10n-en-gb
%defattr(-,root,root)
%dir /opt/open-xchange/etc
%dir /opt/open-xchange/etc/languages
%dir /opt/open-xchange/etc/languages/appsuite
/opt/open-xchange/appsuite/apps/*/*.en_GB.js
/opt/open-xchange/appsuite/apps/*/*/*.en_GB.js
/opt/open-xchange/appsuite/apps/*/*/*/*.en_GB.js
/opt/open-xchange/etc/languages/appsuite/open-xchange-appsuite-l10n-en-gb.properties

%files l10n-en-us
%defattr(-,root,root)
%dir /opt/open-xchange/etc
%dir /opt/open-xchange/etc/languages
%dir /opt/open-xchange/etc/languages/appsuite
/opt/open-xchange/appsuite/apps/*/*.en_US.js
/opt/open-xchange/appsuite/apps/*/*/*.en_US.js
/opt/open-xchange/appsuite/apps/*/*/*/*.en_US.js
/opt/open-xchange/etc/languages/appsuite/open-xchange-appsuite-l10n-en-us.properties

%files l10n-es-es
%defattr(-,root,root)
%dir /opt/open-xchange/etc
%dir /opt/open-xchange/etc/languages
%dir /opt/open-xchange/etc/languages/appsuite
/opt/open-xchange/appsuite/apps/*/*.es_ES.js
/opt/open-xchange/appsuite/apps/*/*/*.es_ES.js
/opt/open-xchange/appsuite/apps/*/*/*/*.es_ES.js
/opt/open-xchange/etc/languages/appsuite/open-xchange-appsuite-l10n-es-es.properties

%files l10n-es-mx
%defattr(-,root,root)
%dir /opt/open-xchange/etc
%dir /opt/open-xchange/etc/languages
%dir /opt/open-xchange/etc/languages/appsuite
/opt/open-xchange/appsuite/apps/*/*.es_MX.js
/opt/open-xchange/appsuite/apps/*/*/*.es_MX.js
/opt/open-xchange/appsuite/apps/*/*/*/*.es_MX.js
/opt/open-xchange/etc/languages/appsuite/open-xchange-appsuite-l10n-es-mx.properties

%files l10n-fi-fi
%defattr(-,root,root)
%dir /opt/open-xchange/etc
%dir /opt/open-xchange/etc/languages
%dir /opt/open-xchange/etc/languages/appsuite
/opt/open-xchange/appsuite/apps/*/*.fi_FI.js
/opt/open-xchange/appsuite/apps/*/*/*.fi_FI.js
/opt/open-xchange/appsuite/apps/*/*/*/*.fi_FI.js
/opt/open-xchange/etc/languages/appsuite/open-xchange-appsuite-l10n-fi-fi.properties

%files l10n-fr-ca
%defattr(-,root,root)
%dir /opt/open-xchange/etc
%dir /opt/open-xchange/etc/languages
%dir /opt/open-xchange/etc/languages/appsuite
/opt/open-xchange/appsuite/apps/*/*.fr_CA.js
/opt/open-xchange/appsuite/apps/*/*/*.fr_CA.js
/opt/open-xchange/appsuite/apps/*/*/*/*.fr_CA.js
/opt/open-xchange/etc/languages/appsuite/open-xchange-appsuite-l10n-fr-ca.properties

%files l10n-fr-fr
%defattr(-,root,root)
%dir /opt/open-xchange/etc
%dir /opt/open-xchange/etc/languages
%dir /opt/open-xchange/etc/languages/appsuite
/opt/open-xchange/appsuite/apps/*/*.fr_FR.js
/opt/open-xchange/appsuite/apps/*/*/*.fr_FR.js
/opt/open-xchange/appsuite/apps/*/*/*/*.fr_FR.js
/opt/open-xchange/etc/languages/appsuite/open-xchange-appsuite-l10n-fr-fr.properties

%files l10n-hu-hu
%defattr(-,root,root)
%dir /opt/open-xchange/etc
%dir /opt/open-xchange/etc/languages
%dir /opt/open-xchange/etc/languages/appsuite
/opt/open-xchange/appsuite/apps/*/*.hu_HU.js
/opt/open-xchange/appsuite/apps/*/*/*.hu_HU.js
/opt/open-xchange/appsuite/apps/*/*/*/*.hu_HU.js
/opt/open-xchange/etc/languages/appsuite/open-xchange-appsuite-l10n-hu-hu.properties

%files l10n-it-it
%defattr(-,root,root)
%dir /opt/open-xchange/etc
%dir /opt/open-xchange/etc/languages
%dir /opt/open-xchange/etc/languages/appsuite
/opt/open-xchange/appsuite/apps/*/*.it_IT.js
/opt/open-xchange/appsuite/apps/*/*/*.it_IT.js
/opt/open-xchange/appsuite/apps/*/*/*/*.it_IT.js
/opt/open-xchange/etc/languages/appsuite/open-xchange-appsuite-l10n-it-it.properties

%files l10n-ja-jp
%defattr(-,root,root)
%dir /opt/open-xchange/etc
%dir /opt/open-xchange/etc/languages
%dir /opt/open-xchange/etc/languages/appsuite
/opt/open-xchange/appsuite/apps/*/*.ja_JP.js
/opt/open-xchange/appsuite/apps/*/*/*.ja_JP.js
/opt/open-xchange/appsuite/apps/*/*/*/*.ja_JP.js
/opt/open-xchange/etc/languages/appsuite/open-xchange-appsuite-l10n-ja-jp.properties

%files l10n-lv-lv
%defattr(-,root,root)
%dir /opt/open-xchange/etc
%dir /opt/open-xchange/etc/languages
%dir /opt/open-xchange/etc/languages/appsuite
/opt/open-xchange/appsuite/apps/*/*.lv_LV.js
/opt/open-xchange/appsuite/apps/*/*/*.lv_LV.js
/opt/open-xchange/appsuite/apps/*/*/*/*.lv_LV.js
/opt/open-xchange/etc/languages/appsuite/open-xchange-appsuite-l10n-lv-lv.properties

%files l10n-nl-nl
%defattr(-,root,root)
%dir /opt/open-xchange/etc
%dir /opt/open-xchange/etc/languages
%dir /opt/open-xchange/etc/languages/appsuite
/opt/open-xchange/appsuite/apps/*/*.nl_NL.js
/opt/open-xchange/appsuite/apps/*/*/*.nl_NL.js
/opt/open-xchange/appsuite/apps/*/*/*/*.nl_NL.js
/opt/open-xchange/etc/languages/appsuite/open-xchange-appsuite-l10n-nl-nl.properties

%files l10n-pl-pl
%defattr(-,root,root)
%dir /opt/open-xchange/etc
%dir /opt/open-xchange/etc/languages
%dir /opt/open-xchange/etc/languages/appsuite
/opt/open-xchange/appsuite/apps/*/*.pl_PL.js
/opt/open-xchange/appsuite/apps/*/*/*.pl_PL.js
/opt/open-xchange/appsuite/apps/*/*/*/*.pl_PL.js
/opt/open-xchange/etc/languages/appsuite/open-xchange-appsuite-l10n-pl-pl.properties

%files l10n-pt-br
%defattr(-,root,root)
%dir /opt/open-xchange/etc
%dir /opt/open-xchange/etc/languages
%dir /opt/open-xchange/etc/languages/appsuite
/opt/open-xchange/appsuite/apps/*/*.pt_BR.js
/opt/open-xchange/appsuite/apps/*/*/*.pt_BR.js
/opt/open-xchange/appsuite/apps/*/*/*/*.pt_BR.js
/opt/open-xchange/etc/languages/appsuite/open-xchange-appsuite-l10n-pt-br.properties

%files l10n-ro-ro
%defattr(-,root,root)
%dir /opt/open-xchange/etc
%dir /opt/open-xchange/etc/languages
%dir /opt/open-xchange/etc/languages/appsuite
/opt/open-xchange/appsuite/apps/*/*.ro_RO.js
/opt/open-xchange/appsuite/apps/*/*/*.ro_RO.js
/opt/open-xchange/appsuite/apps/*/*/*/*.ro_RO.js
/opt/open-xchange/etc/languages/appsuite/open-xchange-appsuite-l10n-ro-ro.properties

%files l10n-ru-ru
%defattr(-,root,root)
%dir /opt/open-xchange/etc
%dir /opt/open-xchange/etc/languages
%dir /opt/open-xchange/etc/languages/appsuite
/opt/open-xchange/appsuite/apps/*/*.ru_RU.js
/opt/open-xchange/appsuite/apps/*/*/*.ru_RU.js
/opt/open-xchange/appsuite/apps/*/*/*/*.ru_RU.js
/opt/open-xchange/etc/languages/appsuite/open-xchange-appsuite-l10n-ru-ru.properties

%files l10n-sk-sk
%defattr(-,root,root)
%dir /opt/open-xchange/etc
%dir /opt/open-xchange/etc/languages
%dir /opt/open-xchange/etc/languages/appsuite
/opt/open-xchange/appsuite/apps/*/*.sk_SK.js
/opt/open-xchange/appsuite/apps/*/*/*.sk_SK.js
/opt/open-xchange/appsuite/apps/*/*/*/*.sk_SK.js
/opt/open-xchange/etc/languages/appsuite/open-xchange-appsuite-l10n-sk-sk.properties

%files l10n-sv-se
%defattr(-,root,root)
%dir /opt/open-xchange/etc
%dir /opt/open-xchange/etc/languages
%dir /opt/open-xchange/etc/languages/appsuite
/opt/open-xchange/appsuite/apps/*/*.sv_SE.js
/opt/open-xchange/appsuite/apps/*/*/*.sv_SE.js
/opt/open-xchange/appsuite/apps/*/*/*/*.sv_SE.js
/opt/open-xchange/etc/languages/appsuite/open-xchange-appsuite-l10n-sv-se.properties

%files l10n-zh-cn
%defattr(-,root,root)
%dir /opt/open-xchange/etc
%dir /opt/open-xchange/etc/languages
%dir /opt/open-xchange/etc/languages/appsuite
/opt/open-xchange/appsuite/apps/*/*.zh_CN.js
/opt/open-xchange/appsuite/apps/*/*/*.zh_CN.js
/opt/open-xchange/appsuite/apps/*/*/*/*.zh_CN.js
/opt/open-xchange/etc/languages/appsuite/open-xchange-appsuite-l10n-zh-cn.properties

%files l10n-zh-tw
%defattr(-,root,root)
%dir /opt/open-xchange/etc
%dir /opt/open-xchange/etc/languages
%dir /opt/open-xchange/etc/languages/appsuite
/opt/open-xchange/appsuite/apps/*/*.zh_TW.js
/opt/open-xchange/appsuite/apps/*/*/*.zh_TW.js
/opt/open-xchange/appsuite/apps/*/*/*/*.zh_TW.js
/opt/open-xchange/etc/languages/appsuite/open-xchange-appsuite-l10n-zh-tw.properties

%changelog
<<<<<<< HEAD
* Fri Oct 31 2014 Markus Wagner <markus.wagner@open-xchange.com>
First candidate for 7.6.2 release
* Mon Oct 27 2014 Markus Wagner <markus.wagner@open-xchange.com>
Build for patch 2014-10-30
=======
* Tue Oct 28 2014 Markus Wagner <markus.wagner@open-xchange.com>
Build for patch 2014-11-03
>>>>>>> 9d331895
* Wed Oct 22 2014 Markus Wagner <markus.wagner@open-xchange.com>
Build for patch 2014-10-22
* Tue Oct 14 2014 Markus Wagner <markus.wagner@open-xchange.com>
Fifth candidate for 7.6.1 release
* Mon Oct 13 2014 Markus Wagner <markus.wagner@open-xchange.com>
Build for patch 2014-10-20
* Fri Oct 10 2014 Markus Wagner <markus.wagner@open-xchange.com>
Fourth candidate for 7.6.1 release
* Thu Oct 02 2014 Markus Wagner <markus.wagner@open-xchange.com>
Third candidate for 7.6.1 release
* Tue Sep 30 2014 Markus Wagner <markus.wagner@open-xchange.com>
Build for patch 2014-10-06
* Thu Sep 25 2014 Markus Wagner <markus.wagner@open-xchange.com>
Build for patch 2014-10-06
* Tue Sep 23 2014 Markus Wagner <markus.wagner@open-xchange.com>
Build for patch 2014-10-02
* Wed Sep 17 2014 Markus Wagner <markus.wagner@open-xchange.com>
prepare for 7.6.2 release
* Tue Sep 16 2014 Markus Wagner <markus.wagner@open-xchange.com>
Second candidate for 7.6.1 release
* Thu Sep 11 2014 Markus Wagner <markus.wagner@open-xchange.com>
Build for patch 2014-09-15
* Fri Sep 05 2014 Markus Wagner <markus.wagner@open-xchange.com>
First release candidate for 7.6.1
* Fri Sep 05 2014 Markus Wagner <markus.wagner@open-xchange.com>
prepare for 7.6.1
* Wed Aug 20 2014 Markus Wagner <markus.wagner@open-xchange.com>
Build for patch 2014-08-25
* Mon Aug 18 2014 Markus Wagner <markus.wagner@open-xchange.com>
Build for patch 2014-08-25
* Mon Aug 11 2014 Markus Wagner <markus.wagner@open-xchange.com>
Build for patch 2014-08-11
* Thu Aug 07 2014 Markus Wagner <markus.wagner@open-xchange.com>
Build for patch 2014-08-11
* Wed Jul 23 2014 Markus Wagner <markus.wagner@open-xchange.com>
Build for patch 2014-07-30
* Mon Jul 21 2014 Markus Wagner <markus.wagner@open-xchange.com>
Build for patch 2014-07-28
* Mon Jul 21 2014 Markus Wagner <markus.wagner@open-xchange.com>
Build for patch 2014-07-21
* Wed Jul 09 2014 Markus Wagner <markus.wagner@open-xchange.com>
Build for patch 2014-07-14
* Thu Jun 26 2014 Markus Wagner <markus.wagner@open-xchange.com>
Build for patch 2014-06-30
* Wed Jun 25 2014 Markus Wagner <markus.wagner@open-xchange.com>
Seventh candidate for 7.6.0 release
* Fri Jun 20 2014 Markus Wagner <markus.wagner@open-xchange.com>
Sixth candidate for 7.6.0 release
* Fri Jun 13 2014 Markus Wagner <markus.wagner@open-xchange.com>
Fifth candidate for 7.6.0 release
* Tue Jun 10 2014 Markus Wagner <markus.wagner@open-xchange.com>
Build for patch 2014-06-16
* Fri May 30 2014 Markus Wagner <markus.wagner@open-xchange.com>
Fourth candidate for 7.6.0 release
* Thu May 22 2014 Markus Wagner <markus.wagner@open-xchange.com>
Build for patch 2014-05-26
* Fri May 16 2014 Markus Wagner <markus.wagner@open-xchange.com>
Third candidate for 7.6.0 release
* Mon May 05 2014 Markus Wagner <markus.wagner@open-xchange.com>
Second release candidate for 7.6.0
* Mon May 05 2014 Markus Wagner <markus.wagner@open-xchange.com>
Build for patch 2014-05-05
* Tue Apr 22 2014 Markus Wagner <markus.wagner@open-xchange.com>
First release candidate for 7.6.0
* Tue Apr 15 2014 Markus Wagner <markus.wagner@open-xchange.com>
Build for patch 2014-04-22
* Wed Apr 09 2014 Markus Wagner <markus.wagner@open-xchange.com>
Build for patch 2014-04-08
* Thu Apr 03 2014 Markus Wagner <markus.wagner@open-xchange.com>
Build for patch 2014-04-07
* Mon Mar 31 2014 Markus Wagner <markus.wagner@open-xchange.com>
Build for patch 2014-03-31
* Fri Mar 21 2014 Markus Wagner <markus.wagner@open-xchange.com>
Build for patch 2014-03-24
* Fri Mar 21 2014 Markus Wagner <markus.wagner@open-xchange.com>
Build for patch 2014-03-24
* Wed Mar 19 2014 Markus Wagner <markus.wagner@open-xchange.com>
Build for patch 2014-03-24
* Fri Mar 14 2014 Markus Wagner <markus.wagner@open-xchange.com>
Build for patch 2014-03-14
* Tue Mar 04 2014 Markus Wagner <markus.wagner@open-xchange.com>
Build for patch 2013-03-04
* Tue Mar 04 2014 Markus Wagner <markus.wagner@open-xchange.com>
Build for patch 2013-03-05
* Thu Feb 27 2014 Markus Wagner <markus.wagner@open-xchange.com>
Build for patch 2013-03-05
* Thu Feb 27 2014 Markus Wagner <markus.wagner@open-xchange.com>
Build for patch 2013-03-05
* Tue Feb 25 2014 Markus Wagner <markus.wagner@open-xchange.com>
Build for patch 2014-02-24
* Tue Feb 25 2014 Markus Wagner <markus.wagner@open-xchange.com>
Build for patch 2014-02-26
* Tue Feb 25 2014 Markus Wagner <markus.wagner@open-xchange.com>
Build for patch 2014-02-26
* Thu Feb 20 2014 Markus Wagner <markus.wagner@open-xchange.com>
Build for patch 2014-02-20
* Wed Feb 12 2014 Markus Wagner <markus.wagner@open-xchange.com>
prepare for 7.6.0
* Tue Feb 11 2014 Markus Wagner <markus.wagner@open-xchange.com>
Sixth candidate for 7.4.2 release
* Fri Feb 07 2014 Markus Wagner <markus.wagner@open-xchange.com>
Build for patch 2014-02-07
* Thu Feb 06 2014 Markus Wagner <markus.wagner@open-xchange.com>
Fifth candidate for 7.4.2 release
* Tue Feb 04 2014 Markus Wagner <markus.wagner@open-xchange.com>
Fourth candidate for 7.4.2 release
* Tue Jan 28 2014 Markus Wagner <markus.wagner@open-xchange.com>
Build for patch 2014-01-30
* Fri Jan 24 2014 Markus Wagner <markus.wagner@open-xchange.com>
Build for patch 2014-01-22
* Thu Jan 23 2014 Markus Wagner <markus.wagner@open-xchange.com>
Third candidate for 7.4.2 release
* Fri Jan 10 2014 Markus Wagner <markus.wagner@open-xchange.com>
Second candidate for 7.4.2 release
* Thu Jan 02 2014 Markus Wagner <markus.wagner@open-xchange.com>
Build for patch 2013-12-09
* Mon Dec 23 2013 Markus Wagner <markus.wagner@open-xchange.com>
First candidate for 7.4.2 release
* Thu Dec 19 2013 Markus Wagner <markus.wagner@open-xchange.com>
Build for patch 2013-12-23
* Thu Dec 19 2013 Markus Wagner <markus.wagner@open-xchange.com>
prepare for 7.4.2
* Tue Dec 10 2013 Markus Wagner <markus.wagner@open-xchange.com>
Build for patch 2013-11-29
* Thu Dec 05 2013 Markus Wagner <markus.wagner@open-xchange.com>
Build for patch 2013-12-09
* Wed Nov 20 2013 Markus Wagner <markus.wagner@open-xchange.com>
Fifth candidate for 7.4.1 release
* Mon Nov 18 2013 Markus Wagner <markus.wagner@open-xchange.com>
Fourth candidate for 7.4.1 release
* Tue Nov 12 2013 Markus Wagner <markus.wagner@open-xchange.com>
Build for patch 2013-11-13
* Mon Nov 11 2013 Markus Wagner <markus.wagner@open-xchange.com>
Build for patch 2013-11-08
* Thu Nov 07 2013 Markus Wagner <markus.wagner@open-xchange.com>
Third candidate for 7.4.1 release
* Wed Oct 30 2013 Markus Wagner <markus.wagner@open-xchange.com>
Build for patch 2013-10-28
* Wed Oct 23 2013 Markus Wagner <markus.wagner@open-xchange.com>
Build for patch 2013-10-28
* Wed Oct 23 2013 Markus Wagner <markus.wagner@open-xchange.com>
Second candidate for 7.4.1 release
* Thu Oct 10 2013 Markus Wagner <markus.wagner@open-xchange.com>
First sprint increment for 7.4.1 release
* Wed Oct 09 2013 Markus Wagner <markus.wagner@open-xchange.com>
Build for patch 2013-10-09
* Wed Oct 02 2013 Markus Wagner <markus.wagner@open-xchange.com>
Build for patch 2013-10-03
* Wed Sep 25 2013 Markus Wagner <markus.wagner@open-xchange.com>
Eleventh candidate for 7.4.0 release
* Fri Sep 20 2013 Markus Wagner <markus.wagner@open-xchange.com>
prepare for 7.4.1 release
* Fri Sep 20 2013 Markus Wagner <markus.wagner@open-xchange.com>
Tenth candidate for 7.4.0 release
* Tue Sep 17 2013 Markus Wagner <markus.wagner@open-xchange.com>
Build for patch 2013-09-26
* Fri Sep 13 2013 Markus Wagner <markus.wagner@open-xchange.com>
Ninth candidate for 7.4.0 release
* Wed Sep 11 2013 Viktor Pracht <viktor.pracht@open-xchange.com>
Build for patch 2013-09-12
* Wed Sep 11 2013 Markus Wagner <markus.wagner@open-xchange.com>
Build for patch 2013-09-12
* Mon Sep 02 2013 Markus Wagner <markus.wagner@open-xchange.com>
Build for patch 2013-09-26
* Mon Sep 02 2013 Markus Wagner <markus.wagner@open-xchange.com>
Eighth candidate for 7.4.0 release
* Tue Aug 27 2013 Markus Wagner <markus.wagner@open-xchange.com>
Seventh candidate for 7.4.0 release
* Mon Aug 26 2013 Markus Wagner <markus.wagner@open-xchange.com>
Build for patch 2013-08-26
* Fri Aug 23 2013 Markus Wagner <markus.wagner@open-xchange.com>
Sixth candidate for 7.4.0 release
* Tue Aug 20 2013 Markus Wagner <markus.wagner@open-xchange.com>
Build for patch 2013-08-19
* Mon Aug 19 2013 Markus Wagner <markus.wagner@open-xchange.com>
Fifth candidate for 7.4.0 release
* Tue Aug 13 2013 Markus Wagner <markus.wagner@open-xchange.com>
Fourth candidate for 7.4.0 release
* Tue Aug 06 2013 Markus Wagner <markus.wagner@open-xchange.com>
Third release candidate for 7.4.0
* Mon Aug 05 2013 Markus Wagner <markus.wagner@open-xchange.com>
Build for patch 2013-08-09
* Fri Aug 02 2013 Markus Wagner <markus.wagner@open-xchange.com>
Second release candidate for 7.4.0
* Mon Jul 22 2013 Markus Wagner <markus.wagner@open-xchange.com>
Build for patch 2013-07-22
* Wed Jul 17 2013 Markus Wagner <markus.wagner@open-xchange.com>
First release candidate for 7.4.0
* Tue Jul 16 2013 Markus Wagner <markus.wagner@open-xchange.com>
prepare for 7.4.0
* Mon Jul 15 2013 Markus Wagner <markus.wagner@open-xchange.com>
Build for patch 2013-07-25
* Thu Jul 11 2013 Markus Wagner <markus.wagner@open-xchange.com>
Build for patch 2013-07-09
* Tue Jul 02 2013 Markus Wagner <markus.wagner@open-xchange.com>
Third candidate for 7.2.2 release
* Fri Jun 28 2013 Markus Wagner <markus.wagner@open-xchange.com>
Second candidate for 7.2.2 release
* Wed Jun 26 2013 Markus Wagner <markus.wagner@open-xchange.com>
Release candidate for 7.2.2 release
* Fri Jun 21 2013 Markus Wagner <markus.wagner@open-xchange.com>
Second feature freeze for 7.2.2 release
* Thu Jun 20 2013 Markus Wagner <markus.wagner@open-xchange.com>
Build for patch 2013-06-20
* Tue Jun 18 2013 Markus Wagner <markus.wagner@open-xchange.com>
Build for patch 2013-06-17
* Wed Jun 12 2013 Markus Wagner <markus.wagner@open-xchange.com>
Build for patch 2013-06-14
* Mon Jun 03 2013 Markus Wagner <markus.wagner@open-xchange.com>
Sprint increment for 7.2.2 release
* Mon Jun 03 2013 Markus Wagner <markus.wagner@open-xchange.com>
First sprint increment for 7.2.2 release
* Wed May 29 2013 Markus Wagner <markus.wagner@open-xchange.com>
First candidate for 7.2.2 release
* Wed May 22 2013 Markus Wagner <markus.wagner@open-xchange.com>
Third candidate for 7.2.1 release
* Wed May 15 2013 Markus Wagner <markus.wagner@open-xchange.com>
Second candidate for 7.2.1 release
* Wed May 15 2013 Markus Wagner <markus.wagner@open-xchange.com>
Build for patch 2013-05-10
* Thu May 02 2013 Markus Wagner <markus.wagner@open-xchange.com>
Build for patch 2013-04-23
* Mon Apr 22 2013 Markus Wagner <markus.wagner@open-xchange.com>
First candidate for 7.2.1 release
* Mon Apr 15 2013 Markus Wagner <markus.wagner@open-xchange.com>
prepare for 7.2.1
* Wed Apr 10 2013 Markus Wagner <markus.wagner@open-xchange.com>
Fourth candidate for 7.2.0 release
* Mon Apr 08 2013 Markus Wagner <markus.wagner@open-xchange.com>
Third candidate for 7.2.0 release
* Tue Apr 02 2013 Markus Wagner <markus.wagner@open-xchange.com>
Second candidate for 7.2.0 release
* Tue Mar 26 2013 Markus Wagner <markus.wagner@open-xchange.com>
First release candidate for 7.2.0
* Fri Mar 15 2013 Markus Wagner <markus.wagner@open-xchange.com>
prepare for 7.2.0
* Fri Mar 15 2013 Markus Wagner <markus.wagner@open-xchange.com>
prepare for 7.2.0
* Thu Feb 28 2013 Viktor Pracht <viktor.pracht@open-xchange.com>
Build for patch 2013-03-01
* Tue Feb 19 2013 Viktor Pracht <viktor.pracht@open-xchange.com>
Fourth release candidate for 7.0.1
* Tue Feb 19 2013 Viktor Pracht <viktor.pracht@open-xchange.com>
Third release candidate for 7.0.1
* Thu Feb 14 2013 Viktor Pracht <viktor.pracht@open-xchange.com>
Second release candiate for 7.0.1
* Fri Feb 01 2013 Viktor Pracht <viktor.pracht@open-xchange.com>
First release candidate for 7.0.1
* Fri Feb 01 2013 Viktor Pracht <viktor.pracht@open-xchange.com>
prepare for 7.0.1
* Tue Dec 18 2012 Viktor Pracht <viktor.pracht@open-xchange.com>
Third release candidate for 7.0.0
* Mon Dec 17 2012 Viktor Pracht <viktor.pracht@open-xchange.com>
Second release candidate for 7.0.0
* Thu Dec 13 2012 Viktor Pracht <viktor.pracht@open-xchange.com>
Pre release candidate for 7.0.0
* Tue Dec 11 2012 Viktor Pracht <viktor.pracht@open-xchange.com>
First release candidate for 7.0.0
* Tue Nov 13 2012 Viktor Pracht <viktor.pracht@open-xchange.com>
First release candidate for EDP drop #6
* Mon Oct 22 2012 Viktor Pracht <viktor.pracht@open-xchange.com>
Third release candidate for EDP drop #5
* Mon Oct 22 2012 Viktor Pracht <viktor.pracht@open-xchange.com>
Second release candidate for EDP drop #5
* Fri Oct 12 2012 Viktor Pracht <viktor.pracht@open-xchange.com>
First release candidate for EDP drop #5
* Tue Sep 04 2012 Viktor Pracht <viktor.pracht@open-xchange.com>
First release candidate for EDP drop #4
* Tue Aug 07 2012 Viktor Pracht <viktor.pracht@open-xchange.com>
Release build for 7.0.0
* Tue Aug 07 2012 Viktor Pracht <viktor.pracht@open-xchange.com>
Release build for EDP drop #3
* Wed Nov 09 2011 Viktor Pracht <viktor.pracht@open-xchange.com>
Initial Release.<|MERGE_RESOLUTION|>--- conflicted
+++ resolved
@@ -4,13 +4,8 @@
 BuildRequires:  ant-nodeps
 BuildRequires:  java-devel >= 1.6.0
 BuildRequires:  nodejs >= 0.10.0
-<<<<<<< HEAD
 Version:        @OXVERSION@
 %define         ox_release 1
-=======
-Version:        7.6.0
-%define         ox_release 17
->>>>>>> 9d331895
 Release:        %{ox_release}_<CI_CNT>.<B_CNT>
 Group:          Applications/Productivity
 Vendor:         Open-Xchange
@@ -540,15 +535,12 @@
 /opt/open-xchange/etc/languages/appsuite/open-xchange-appsuite-l10n-zh-tw.properties
 
 %changelog
-<<<<<<< HEAD
 * Fri Oct 31 2014 Markus Wagner <markus.wagner@open-xchange.com>
 First candidate for 7.6.2 release
+* Tue Oct 28 2014 Markus Wagner <markus.wagner@open-xchange.com>
+Build for patch 2014-11-03
 * Mon Oct 27 2014 Markus Wagner <markus.wagner@open-xchange.com>
 Build for patch 2014-10-30
-=======
-* Tue Oct 28 2014 Markus Wagner <markus.wagner@open-xchange.com>
-Build for patch 2014-11-03
->>>>>>> 9d331895
 * Wed Oct 22 2014 Markus Wagner <markus.wagner@open-xchange.com>
 Build for patch 2014-10-22
 * Tue Oct 14 2014 Markus Wagner <markus.wagner@open-xchange.com>
