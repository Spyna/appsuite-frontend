<html lang="nl">
<head>
<meta http-equiv="Content-Type" content="text/html; charset=utf-8">
<title>9.4.5. Aanmaken of bewerken van omschrijvingen</title>
<link rel="stylesheet" type="text/css" href="../../help.css">
<meta name="generator" content="DocBook XSL Stylesheets V1.78.1">
<link rel="home" href="index.html" title="Groupware">
<link rel="up" href="ox.appsuite.user.sect.files.manage.html" title="9.4. Bestanden Beheren">
<link rel="prev" href="ox.appsuite.user.sect.files.manage.rename.html" title="9.4.4. Bewerken van bestandsnamen">
<link rel="next" href="ox.appsuite.user.sect.files.manage.move.html" title="9.4.6. Bestanden of mappen verplaatsen">
<link rel="copyright" href="ox.appsuite.user.legalnotice.html" title="Juridische kennisgeving">
<link rel="stylesheet" type="text/css" href="../../bootstrap.min.css"​/> 
<link id="favicon" rel="shortcut icon" href="../../../apps/themes/default/favicon.ico" type="image/x-icon"> 
<meta name="viewport" content="width=device-width, initial-scale=1.0">
   <script src="../../jquery.min.js"></script> 

   <script src="../../bootstrap.min.js"></script> 
</head>
<body bgcolor="white" text="black" link="#0000FF" vlink="#840084" alink="#0000FF">
<div class="oxhelp-navigation-top"><nav class="navbar navbar-inverse" role="navigation"><div class="container-fluid">
<div class="navbar-header">
<button type="button" class="navbar-toggle" data-toggle="collapse" data-target="#ox-main-nav"><span class="sr-only">Toggle navigation</span><span class="icon-bar"></span><span class="icon-bar"></span><span class="icon-bar"></span></button><a class="navbar-brand">Open-Xchange</a>
</div>
<div class="collapse navbar-collapse" id="ox-main-nav"><ul class="nav navbar-nav">
<li><a accesskey="p" class="oxhelp-prev-link" href="ox.appsuite.user.sect.files.manage.rename.html">Terug</a></li>
<li><a accesskey="h" href="index.html" class="oxhelp-home-link">Begin</a></li>
<li><a accesskey="t" href="bk01-toc.html" class="oxhelp-toc-link">Inhoudsopgave</a></li>
<li><a accesskey="n" class="oxhelp-next-link" href="ox.appsuite.user.sect.files.manage.move.html">Volgende</a></li>
</ul></div>
</div></nav></div>
<div class="oxhelp-content">
  <h1 class="sr-only"><span class="phrase">Bestanden</span></h1>
<h2 class="sr-only">Bestanden Beheren</h2>
<div class="sect2">
<div class="titlepage"><div><div><h3 class="title">
<a name="ox.appsuite.user.sect.files.manage.editdescription"></a>9.4.5. Aanmaken of bewerken van omschrijvingen</h3></div></div></div>
<a class="indexterm" name="id-1.10.10.9.2"></a><a class="indexterm" name="id-1.10.10.9.3"></a><a class="indexterm" name="id-1.10.10.9.4"></a><div class="concept">
<a name="ox.appsuite.user.concept.files.editdescription"></a><p>U kan een bestandsomschrijving aanmaken of bewerken.</p>
</div>
<div class="task">
<<<<<<< HEAD
<a name="ox.appsuite.user.task.files.editdescription"></a><p class="title"><b>U kan een bestandsomschrijving als volgt bewerken:</b></p>
=======
<a name="ox.appsuite.user.task.files.editdescription"></a><p class="title">U kan een bestandsomschrijving als volgt maken of bewerken:</p>
>>>>>>> 74174fc6
<div class="taskprerequisites">
          <p>Voorwaarde: U moet de juiste rechten hebben om objecten te bewerken in de map waar het bestand zich bevind.</p>
        </div>
<div class="procedure"><ol class="procedure" type="1">
<li class="step">
<p>Gebruik één van de volgende opties om het bestand te openen in de <span class="guilabel"><strong>Viewer</strong></span>:</p>
<div class="itemizedlist"><ul class="itemizedlist" style="list-style-type: none; ">
<li class="listitem" style="list-style-type: none"><p>Dubbelklik op een bestand in het hoofdgebied.</p></li>
<li class="listitem" style="list-style-type: none"><p>Selecteer een bestand in het hoofdgebied. Klik op het <span class="guibutton"><strong>Viewer</strong></span> pictogram<span class="inlinemediaobject"><a name="ox.appsuite.user.fig.files.editdescription.content"></a><img src="../../images/appsuite_user_icon_viewer.png"></span> in de werkbalk.</p></li>
</ul></div>
<p>
            </p>
<p>Als de zijbalk niet getoond wordt, klikt u op het <span class="guibutton"><strong>Toon details</strong></span> pictogram<span class="inlinemediaobject"><a name="ox.appsuite.user.fig.files.editdescription.viewer"></a><img src="../../images/appsuite_user_icon_viewer_details.png"></span> .</p>
</li>
<li class="step">
<p>Om een nieuwe omschrijving te maken, klik op <span class="guibutton"><strong>Een omschrijving toevoegen</strong></span>. Om een omschrijving aan te passen moet u dubbelklikken op de omschrijving.</p>
<p>Geef een nieuwe tekst of wijzig een bestaande. Klik op <span class="guibutton"><strong>Opslaan</strong></span>.</p>
</li>
</ol></div>
</div>
</div>
          </div>
        </body>
</html><|MERGE_RESOLUTION|>--- conflicted
+++ resolved
@@ -38,11 +38,7 @@
 <a name="ox.appsuite.user.concept.files.editdescription"></a><p>U kan een bestandsomschrijving aanmaken of bewerken.</p>
 </div>
 <div class="task">
-<<<<<<< HEAD
-<a name="ox.appsuite.user.task.files.editdescription"></a><p class="title"><b>U kan een bestandsomschrijving als volgt bewerken:</b></p>
-=======
 <a name="ox.appsuite.user.task.files.editdescription"></a><p class="title">U kan een bestandsomschrijving als volgt maken of bewerken:</p>
->>>>>>> 74174fc6
 <div class="taskprerequisites">
           <p>Voorwaarde: U moet de juiste rechten hebben om objecten te bewerken in de map waar het bestand zich bevind.</p>
         </div>
