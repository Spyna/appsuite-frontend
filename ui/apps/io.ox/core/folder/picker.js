/**
 * This work is provided under the terms of the CREATIVE COMMONS PUBLIC
 * LICENSE. This work is protected by copyright and/or other applicable
 * law. Any use of the work other than as authorized under this license
 * or copyright law is prohibited.
 *
 * http://creativecommons.org/licenses/by-nc-sa/2.5/
 *
 * © 2016 OX Software GmbH, Germany. info@open-xchange.com
 *
 * @author Matthias Biggeleben <matthias.biggeleben@open-xchange.com>
 */

define('io.ox/core/folder/picker', [
    'io.ox/core/folder/tree',
    'io.ox/core/folder/api',
    'io.ox/core/tk/dialogs',
    'gettext!io.ox/core'
], function (TreeView, api, dialogs, gt) {

    'use strict';

    //
    // Folder picker
    //
    // options          {object}    Picker options (see below)
    //
    //   Attributes:
    //     all          {bool}      Load all folders; special case for IMAP subscription
    //     async        {bool}      dialog in async mode
    //     addClass     {string}    dialog classes
    //     button       {string}    primary button label
    //     context      {string}    tree context, e.g. 'app' or 'popup'
    //     flat         {bool}      use flat tree (e.g. for contacts)
    //     folder       {string}    Current folder (for preselection)
    //     height       {number}    dialog height in px
    //     indent       {bool}      indent first level (default is true; also needed for flat trees)
    //     last         {bool}      Prefer last folder used (needs settings and persistent)
    //     list         {array}     list of items, use first to determine first folder
    //     module       {string}    module, e.g. 'mail'
    //     hideTrashfolder {bool}   hides the trashfolder, used when saving attachments to drive see Bug 38280
    //     persistent   {string}    If string, this path is used to store open and last nodes; needs settings
    //     root         {string}    tree root id, e.g. '1'
    //     selection    {bool}      "Done" callback needs selected item (true/false)
    //     settings     {object}    app-specific settings
    //     title        {string}    dialog title / can also be DOM element(s)
    //     width        {number}    dialog width in px
    //     open         [array]     Folders to be open by default; array of IDs
    //
    //   Callbacks:
    //     always       {function}  Called on "ok" / no matter if a folder is selected
    //     close        {function}  Called on close
    //     customize    {function}  Customize function used for tree nodes
    //     done         {function}  Called on "ok" (and a folder is selected)
    //     initialize   {function}  Called to have access to dialog and tree
    //     show         {function}  Called on show
    //     cancel       {function]  Called on "cancel"

    return function (options) {

        var o = _.extend({
            // attributes
            all: false,
            async: false,
            addClass: 'zero-padding',
            button: gt('Ok'),
            context: 'popup',
            flat: false,
            height: 250,
            indent: true,
            module: 'mail',
            persistent: false,
            hideTrashfolder: false,
            root: '1',
            open: [],
            selection: true,
            title: gt('Select folder'),
            width: 500,
            // callbacks
            always: $.noop,
            done: $.noop,
            filter: $.noop,
            customize: $.noop,
            disable: function (data) {
                return /^virtual\//.test(data.id);
            },
            initialize: $.noop,
            close: $.noop,
            show: $.noop,
            alternative: $.noop,
            cancel: $.noop
        }, options);

        var dialog = new dialogs.ModalDialog({ async: o.async, addClass: o.addClass, width: o.width })
            .header(
                $('<h4>').append(
                    _.isString(o.title) ? $.txt(o.title) : o.title
                )
            )
            .addPrimaryButton('ok', o.button, 'ok')
            .addButton('cancel', gt('Cancel'), 'cancel');

        if (o.alternativeButton) {
            dialog.addAlternativeButton('alternative', o.alternativeButton);
        }
        dialog.getBody().css({ height: o.height });

        var id = o.folder;

        if (id === undefined && o.settings && _.isString(o.persistent)) {
            id = o.settings.get(o.persistent + '/last');
        }

        // get open nodes
        var open = o.settings && _.isString(o.persistent) ? o.settings.get(o.persistent + '/open', []) : [];

        var tree = new TreeView({
            all: o.all,
            context: o.context,
            filter: o.filter,
            flat: !!o.flat,
            indent: o.indent,
            module: o.module,
            abs: o.abs,
            open: ['1'].concat(o.open, open),
            root: o.root,
            customize: o.customize,
            disable: o.disable,
            hideTrashfolder: o.hideTrashfolder,
            // highlight current selection
            highlight: true,
            highlightclass: _.device('smartphone') ? 'visible-selection-smartphone' : 'visible-selection'
        });

        if (o.settings && _.isString(o.persistent)) {
            tree.on('open close', function () {
                var open = this.getOpenFolders();
                o.settings.set(o.persistent + '/open', open).save();
            });
            tree.on('change', function (id) {
                o.settings.set(o.persistent + '/last', id).save();
            });
        }

        // respond to invalid selection
        if (o.selection) {

            tree.on('change virtual', function (id) {
                var model = api.pool.getModel(id), data = model.toJSON();
                dialog.getFooter().find('.btn-primary[data-action="ok"]').prop('disabled', !!o.disable(data));
            });

            dialog.getFooter().find('.btn-primary[data-action="ok"]').prop('disabled', true);
        }

        o.initialize(dialog, tree);

        return dialog
            .on('ok', function () {
                var id = tree.selection.get();
                if (id) o.done(id, dialog, tree);
                o.always(dialog, tree);
            })
            .on('alternative', function () {
                o.alternative(dialog, tree);
            })
            .on('cancel', o.cancel)
            .show(function () {
                dialog.getBody().busy();
                (id ? api.path(id) : $.Deferred().reject())
                    .then(
                        function success(path) {
                            tree.open = _.union(tree.open, _(path).pluck('id'));
                            if (id) tree.preselect(id);
                        },
                        function fail() {
                            if (!o.settings || !_.isString(o.persistent)) return;
                            o.settings.set(o.persistent + '/last', undefined).save();
                        }
                    )
                    // path might fail so we use always to con
                    .always(function () {
                        dialog.getBody().idle().prepend(tree.render().$el);
<<<<<<< HEAD
=======
                        // focus and trigger click on first element for proper keyboard a11y
>>>>>>> 1c635981
                        tree.$('.tree-container .selectable:first').focus().trigger('click');
                        o.show(dialog, tree);
                    });
            })
            .done(function () {
                o.close(dialog, tree);
                tree = dialog = o = null;
            });
    };
});<|MERGE_RESOLUTION|>--- conflicted
+++ resolved
@@ -181,10 +181,7 @@
                     // path might fail so we use always to con
                     .always(function () {
                         dialog.getBody().idle().prepend(tree.render().$el);
-<<<<<<< HEAD
-=======
                         // focus and trigger click on first element for proper keyboard a11y
->>>>>>> 1c635981
                         tree.$('.tree-container .selectable:first').focus().trigger('click');
                         o.show(dialog, tree);
                     });
