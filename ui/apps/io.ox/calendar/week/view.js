--- conflicted
+++ resolved
@@ -249,10 +249,7 @@
                 month--;
             }
             this.apiRefTime = moment(this.startDate).month(month).date(1);
-<<<<<<< HEAD
-=======
             if (this.app) this.app.refDate = this.refDate;
->>>>>>> 74174fc6
         },
 
         /**
@@ -727,20 +724,11 @@
             }
 
             function drawTimezoneLabels() {
-<<<<<<< HEAD
-                var list = _.intersection(
-                    settings.get('favoriteTimezones', []),
-                    settings.get('renderTimezones', [])
-                );
+
+                var list = getTimezoneLabels();
 
                 $('.timezone', self.timeLabelBar).remove();
-=======
-
-                var list = getTimezoneLabels();
-
-                $('.timezone', self.timeLabelBar).remove();
-
->>>>>>> 74174fc6
+
                 self.timeLabelBar.prepend(
                     _(list).map(function (tz) {
                         return $('<div class="timezone">').text(moment().tz(tz).zoneAbbr());
@@ -870,15 +858,8 @@
             );
 
             var renderSecondaryTimeLabels = _.throttle(function () {
-<<<<<<< HEAD
-                var list = _.intersection(
-                    settings.get('favoriteTimezones', []),
-                    settings.get('renderTimezones', [])
-                );
-=======
 
                 var list = getTimezoneLabels();
->>>>>>> 74174fc6
 
                 $('.secondary-timezone', self.pane).remove();
                 $('.week-container-label', self.pane).before(
