--- conflicted
+++ resolved
@@ -118,7 +118,6 @@
                     def.resolve();
                 });
             } else {
-<<<<<<< HEAD
                 require(['io.ox/core/tk/datepicker'], function () {
                     // get the right date format and init datepicker
                     self.nodes.dayField.datepicker({
@@ -151,45 +150,6 @@
                     self.nodes.timeField.combobox(comboboxHours);
                     self.nodes.timeField.on('change', _.bind(self.updateModel, self));
                     self.toggleTimeInput(self.options.display === 'DATETIME');
-=======
-                // get the right date format and init datepicker
-                this.nodes.dayField.datepicker({
-                    autoclose: true,
-                    clearBtn: self.options.clearButton,
-                    format: date.getFormat(date.DATE).replace(/\by\b/, 'yyyy').toLowerCase(),
-                    parentEl: self.$el,
-                    todayBtn: 'linked', // today button should insert and select. See Bug #34381
-                    todayHighlight: true,
-                    weekStart: date.locale.weekStart
-                });
-
-                // build and init timepicker based on combobox plugin
-                var hours_typeahead = [],
-                    filldate = new date.Local().setHours(0, 0, 0, 0),
-                    interval = parseInt(settings.get('interval'), 10) || 30;
-                for (var i = 0; i < 1440; i += interval) {
-                    hours_typeahead.push(filldate.format(date.TIME));
-                    filldate.add(interval * date.MINUTE);
-                }
-
-                var comboboxHours = {
-                    source: hours_typeahead,
-                    items: hours_typeahead.length,
-                    menu: '<ul class="typeahead dropdown-menu calendaredit"></ul>',
-                    sorter: function (items) {
-                        items = _(items).sortBy(function (item) {
-                            var pd = date.Local.parse(item, date.TIME);
-                            return pd.getTime();
-                        });
-                        return items;
-                    },
-                    autocompleteBehaviour: false
-                };
-                this.nodes.timeField.combobox(comboboxHours);
-                this.nodes.timeField.on('change', _.bind(this.updateModel, this));
-                this.toggleTimeInput(self.options.display === 'DATETIME');
-            }
->>>>>>> e6a3bc90
 
                     def.resolve();
                 });
