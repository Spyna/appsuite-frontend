# Antje Faber <antje.faber@open-xchange.com>, 2010, 2011, 2012.
# Jolanta <jolanta@bureau-cornavin.com>, 2013, 2014, 2015, 2016.
msgid ""
msgstr ""
"Project-Id-Version: tours\n"
"Report-Msgid-Bugs-To: Antje Faber <antje.faber@open-xchange.com>\n"
"POT-Creation-Date: \n"
"PO-Revision-Date: 2016-07-02 22:45+0200\n"
"Last-Translator: jolanta <kontekst@kontekst.biz>\n"
"Language-Team: Polish <>\n"
"Language: pl_PL\n"
"MIME-Version: 1.0\n"
"Content-Type: text/plain; charset=UTF-8\n"
"Content-Transfer-Encoding: 8bit\n"
"Plural-Forms: nplurals=3; plural=n==1 ? 0 : n%10>=2 && n%10<=4 && (n%100<10 || n%100>=20) ? 1 : 2;\n"
"X-Generator: Poedit 1.7.7\n"

<<<<<<< HEAD
#: apps/io.ox/tours/files.js:221 module:io.ox/tours
msgid "Add another account"
msgstr "Dodaj następne konto"

#: apps/io.ox/tours/calendar.js:72 module:io.ox/tours
msgid "Adding attachments"
msgstr "Dodawanie załączników"

#: apps/io.ox/tours/tasks.js:54 module:io.ox/tours
msgid "Adding further details"
msgstr "Dodawanie dalszych informacji"

#: apps/io.ox/tours/files.js:104 module:io.ox/tours
msgid ""
"At the top you can find the toolbar with many functions and additional "
"options. You can easily create new folders, new files and much more."
msgstr ""
"U góry znajduje się pasek narzędzi udostępniający wiele funkcji i "
"dodatkowych opcji. Można z łatwością tworzyć nowe foldery i pliki oraz "
"wykonywać wiele innych zadań."

#: apps/io.ox/tours/files.js:169 module:io.ox/tours
msgid ""
"Choose from two alternatives to share your files and folders. Use Invite "
"people if you want to manage access rights and allow recipients to create "
"and edit files. Or just get a link to let others view and download your "
"files. You can use an expiration date and password protection if you like."
msgstr ""
"Masz do wyboru dwie opcje udostępniania plików i folderów. Skorzystaj z "
"opcji Zaproś osoby, jeśli chcesz zarządzać prawami dostępu i umożliwić "
"odbiorcom tworzenie oraz edytowanie plików, albo po prostu uzyskaj łącze, "
"które pozwoli innym wyświetlać i pobierać Twoje pliki. Jeśli zechcesz, "
"możesz ustawić datę wygaśnięcia łącza i zabezpieczenie hasłem."

#: apps/io.ox/tours/contacts.js:36 module:io.ox/tours
msgid ""
"Click on a letter on the left side of the navigation bar in order to display "
"the corresponding contacts from the selected address book."
msgstr ""
"Aby wyświetlić odpowiednie kontakty z książki adresowej, po lewej stronie "
"paska nawigacyjnego kliknij wybraną literę."

#: apps/io.ox/tours/files.js:81 module:io.ox/tours
msgid ""
"Clicking on a folder displays all the subfolders, documents, media and other "
"files that it contains."
msgstr ""
"Kliknięcie folderu powoduje wyświetlenie wszystkich znajdujących się w nim "
"podfolderów, dokumentów, multimediów i innych plików."

#: apps/io.ox/tours/files.js:132 module:io.ox/tours
msgid "Clicking on the view icon leads you to a preview of the selected file."
msgstr ""
"Kliknięcie ikony Wyświetl powoduje wyświetlenie podglądu wybranego pliku."

#: apps/io.ox/tours/portal.js:45 module:io.ox/tours
msgid "Closing a square"
msgstr "Zamykanie pola"

#: apps/io.ox/tours/files.js:182 module:io.ox/tours
msgid "Collaborating"
msgstr "Współpraca"

#: apps/io.ox/tours/mail.js:33 module:io.ox/tours
msgid "Composing a new E-Mail"
msgstr "Pisanie nowej wiadomości e-mail"

#: apps/io.ox/tours/calendar.js:34 module:io.ox/tours
msgid "Creating a new appointment"
msgstr "Tworzenie nowego spotkania"

#: apps/io.ox/tours/contacts.js:30 module:io.ox/tours
msgid "Creating a new contact"
msgstr "Tworzenie nowego kontaktu"

#: apps/io.ox/tours/tasks.js:32 module:io.ox/tours
msgid "Creating a new task"
msgstr "Tworzenie nowego zadania"

#: apps/io.ox/tours/intro.js:72 module:io.ox/tours
msgid "Creating new items"
msgstr "Tworzenie nowych elementów"

#: apps/io.ox/tours/calendar.js:57 module:io.ox/tours
msgid "Creating recurring appointments"
msgstr "Tworzenie spotkań cyklicznych"

#: apps/io.ox/tours/tasks.js:62 module:io.ox/tours
msgid "Creating recurring tasks"
msgstr "Tworzenie zadań cyklicznych"

=======
#: apps/io.ox/tours/calendar.js:34 module:io.ox/tours
msgid "Creating a new appointment"
msgstr "Tworzenie nowego spotkania"

#: apps/io.ox/tours/calendar.js:35 module:io.ox/tours
msgid "To create a new appointment, click on New in the toolbar."
msgstr "Aby utworzyć nowe spotkanie, kliknij pozycję Nowe na pasku narzędzi."

#: apps/io.ox/tours/calendar.js:51 module:io.ox/tours
msgid "Entering the appointment's data"
msgstr "Wprowadzanie danych spotkania"

#: apps/io.ox/tours/calendar.js:52 module:io.ox/tours
msgid ""
"Enter the subject, the start and the end date of the appointment. Other "
"details are optional."
msgstr "Wpisz temat spotkania oraz datę jego rozpoczęcia i zakończenia. Inne szczegóły są opcjonalne."

#: apps/io.ox/tours/calendar.js:57 module:io.ox/tours
msgid "Creating recurring appointments"
msgstr "Tworzenie spotkań cyklicznych"

#: apps/io.ox/tours/calendar.js:58 module:io.ox/tours
msgid ""
"To create recurring appointments, enable Repeat. Functions for setting the "
"recurrence parameters are shown."
msgstr "Aby utworzyć spotkanie cykliczne, wybierz funkcję Powtórz. Pojawią się ustawienia cykliczności."

#: apps/io.ox/tours/calendar.js:62 module:io.ox/tours
#: apps/io.ox/tours/tasks.js:67
msgid "Using the reminder function"
msgstr "Używanie funkcji przypomnień"

#: apps/io.ox/tours/calendar.js:63 module:io.ox/tours
msgid "To not miss the appointment, use the reminder function."
msgstr "Aby nie przegapić spotkania, warto korzystać z funkcji przypomnienia."

#: apps/io.ox/tours/calendar.js:67 module:io.ox/tours
#: apps/io.ox/tours/tasks.js:77
msgid "Inviting other participants"
msgstr "Zapraszanie innych uczestników"

#: apps/io.ox/tours/calendar.js:68 module:io.ox/tours
msgid ""
"To invite other participants, enter their names in the field below "
"Participants. To avoid appointment conflicts, click on Find a free time at "
"the upper right side."
msgstr "Aby zaprosić do spotkania innych uczestników, wpisz ich nazwy do pola poniżej nazwy Uczestnicy. Żeby uniknąć konfliktów z innymi spotkaniami, kliknij dostępne w prawym górnym rogu polecenie Znajdź wolny czas."

#: apps/io.ox/tours/calendar.js:72 module:io.ox/tours
msgid "Adding attachments"
msgstr "Dodawanie załączników"

#: apps/io.ox/tours/calendar.js:73 module:io.ox/tours
msgid "Further down you can add documents as attachments to the appointment."
msgstr "Niżej można dodać dokumenty jako załączniki do spotkania."

>>>>>>> 9c370bce
#: apps/io.ox/tours/calendar.js:77 module:io.ox/tours
msgid "Creating the appointment"
msgstr "Tworzenie spotkania"

<<<<<<< HEAD
#: apps/io.ox/tours/tasks.js:87 module:io.ox/tours
msgid "Creating the task"
msgstr "Tworzenie zadania"

#: apps/io.ox/tours/portal.js:51 module:io.ox/tours
msgid "Customizing the Portal"
msgstr "Dostosowywanie portalu"

#: apps/io.ox/tours/intro.js:100 module:io.ox/tours
msgid ""
"Depending on the app, the toolbar contains various functions for creating, "
"editing and organizing objects."
msgstr ""
"W zależności od aplikacji pasek narzędzi zawiera różne funkcje umożliwiające "
"tworzenie, edytowanie i porządkowanie obiektów."

#: apps/io.ox/tours/intro.js:120 module:io.ox/tours
msgid ""
"Detailed instructions for the single apps are located in System menu > Help."
msgstr ""
"Szczegółowe instrukcje dotyczące poszczególnych aplikacji można znaleźć w "
"sekcji Menu systemowe > Pomoc."

#: apps/io.ox/tours/files.js:198 module:io.ox/tours
msgid ""
"Did you know that you can edit text documents and spreadsheets online? Drive "
"will automatically update your edited file, but thanks to versioning the "
"original file stays available."
msgstr ""
"Czy wiesz, że możesz edytować dokumenty tekstowe i arkusze kalkulacyjne "
"online? Aplikacja Drive automatycznie zaktualizuje edytowany plik, ale "
"dzięki obsłudze pracy z różnymi wersjami oryginalny plik wciąż będzie "
"dostępny."

#: apps/io.ox/tours/files.js:89 module:io.ox/tours
msgid "Different views are available. Just select the one you like best."
msgstr ""
"Dostępne są różne widoki. Po prostu wybierz ten, który Ci najbardziej "
"odpowiada."

#: apps/io.ox/tours/intro.js:44 module:io.ox/tours
msgid "Displaying the help or the settings"
msgstr "Wyświetlanie pomocy lub ustawień"

#: apps/io.ox/tours/portal.js:40 module:io.ox/tours
msgid "Drag and drop"
msgstr "Przeciąganie i upuszczanie"

#: apps/io.ox/tours/files.js:222 module:io.ox/tours
msgid ""
"Drive allows you to connect to other storage solutions if you already have a "
"cloud storage account you use to save and sync your files. Simply click on "
"the appropriate logo to access your existing data."
msgstr ""
"Drive umożliwia nawiązywanie połączenia z innymi rozwiązaniami pamięci "
"masowej. Jeśli już masz konto w magazynie chmurowym używane do zapisywania i "
"synchronizowania plików, po prostu kliknij właściwe logo, aby uzyskać dostęp "
"do przechowywanych danych."

#: apps/io.ox/tours/settings.js:44 module:io.ox/tours
msgid ""
"Edit a setting on the right side. In most of the cases, the changes are "
"activated immediately."
msgstr ""
"Zmień ustawienia po prawej stronie. W większości przypadków zmiany będą "
"uaktywniane od razu."

#: apps/io.ox/tours/files.js:197 module:io.ox/tours
msgid "Edit documents"
msgstr "Edytuj dokumenty"

#: apps/io.ox/tours/mail.js:106 module:io.ox/tours
msgid "Editing multiple E-Mails"
msgstr "Edycja wielu wiadomości e-mail"
=======
#: apps/io.ox/tours/calendar.js:78 module:io.ox/tours
msgid "To create the appointment, click on Create at the upper right side."
msgstr "Aby utworzyć spotkanie, kliknij widoczne w prawym górnym rogu polecenie Utwórz."

#: apps/io.ox/tours/calendar.js:83 module:io.ox/tours
#: apps/io.ox/tours/mail.js:86
msgid "Selecting a view"
msgstr "Wybieranie widoku"

#: apps/io.ox/tours/calendar.js:84 module:io.ox/tours
msgid ""
"To select one of the views like Day, Month or List, click on View in the "
"toolbar. Select a menu entry from the Layout section."
msgstr "Aby wybrać jeden z widoków, np. Dzień, Miesiąc lub Lista, kliknij przycisk Widok na pasku narzędzi. W sekcji Układ wybierz pozycję menu."

#: apps/io.ox/tours/calendar.js:95 module:io.ox/tours
msgid "The List view"
msgstr "Widok Lista"

#: apps/io.ox/tours/calendar.js:96 module:io.ox/tours
msgid ""
"The List view shows a list of the appointments in the current folder. If "
"clicking on an appointment, the appointment's data and some functions are "
"displayed in the Detail view."
msgstr "W widoku listy wyświetlane są spotkania z bieżącego folderu. Kliknięcie spotkania powoduje wyświetlenie widoku szczegółów z danymi spotkania oraz dostępnymi funkcjami."

#: apps/io.ox/tours/calendar.js:105 module:io.ox/tours
msgid "The calendar views"
msgstr "Widoki kalendarza"

#: apps/io.ox/tours/calendar.js:106 module:io.ox/tours
msgid ""
"The calendar views display a calendar sheet with the appointments for the "
"selected time range."
msgstr "W widokach kalendarza wyświetlany jest arkusz kalendarza ze spotkaniami w wybranym zakresie czasu."

#: apps/io.ox/tours/contacts.js:30 module:io.ox/tours
msgid "Creating a new contact"
msgstr "Tworzenie nowego kontaktu"

#: apps/io.ox/tours/contacts.js:31 module:io.ox/tours
msgid "To create a new contact, click on New > Add contact in the toolbar."
msgstr "Aby utworzyć nowy kontakt, kliknij pozycje Nowe > Dodaj kontakt na pasku narzędzi."

#: apps/io.ox/tours/contacts.js:35 module:io.ox/tours
msgid "Navigation bar"
msgstr "Pasek nawigacyjny"

#: apps/io.ox/tours/contacts.js:36 module:io.ox/tours
msgid ""
"Click on a letter on the left side of the navigation bar in order to display "
"the corresponding contacts from the selected address book."
msgstr "Aby wyświetlić odpowiednie kontakty z książki adresowej, po lewej stronie paska nawigacyjnego kliknij wybraną literę."

#: apps/io.ox/tours/contacts.js:40 module:io.ox/tours
msgid "Sending an E-Mail to a contact"
msgstr "Wysyłanie wiadomości e-mail do kontaktu"

#: apps/io.ox/tours/contacts.js:41 module:io.ox/tours
msgid ""
"To send an E-Mail to the contact, click on an E-Mail address or on Send "
"email in the toolbar."
msgstr "Aby wysłać wiadomość e-mail do kontaktu, kliknij adres e-mail lub pozycję Wyślij wiadomość e-mail na pasku narzędzi."
>>>>>>> 9c370bce

#: apps/io.ox/tours/contacts.js:46 module:io.ox/tours
msgid "Editing multiple contacts"
msgstr "Edycja wielu kontaktów jednocześnie"

<<<<<<< HEAD
#: apps/io.ox/tours/tasks.js:99 module:io.ox/tours
msgid "Editing multiple tasks"
msgstr "Edycja wielu zadań jednocześnie"

#: apps/io.ox/tours/settings.js:43 module:io.ox/tours
msgid "Editing settings"
msgstr "Zmiana ustawień"

#: apps/io.ox/tours/mail.js:69 module:io.ox/tours
#, fuzzy
msgid ""
"Enter the E-Mail text into the main area. If the text format was set to HTML "
"in the options, you can format the E-Mail text. To do so select a text part "
"and then click an icon in the formatting bar."
msgstr ""
"Wpisz treść wiadomości e-mail w obszarze głównym. Jeśli w opcjach został "
"ustawiony format tekstu HTML, możesz sformatować tekst wiadomości. W tym "
"celu zaznacz część tekstu i kliknij odpowiednią ikonę na pasku formatowania."

#: apps/io.ox/tours/mail.js:48 module:io.ox/tours
msgid ""
"Enter the recipient's name into the recipients field. As soon as you typed "
"the first letters, suggestions from the address books are displayed. To "
"accept a recipient suggestion, click on it."
msgstr ""
"Wpisz imię i nazwisko (lub nazwę) adresata w pola adresatów. Gdy wpiszesz "
"pierwsze litery, pojawią się sugestie z książek adresowych. Aby zaakceptować "
"sugerowanego adresata, kliknij odpowiednią pozycję."

#: apps/io.ox/tours/mail.js:59 module:io.ox/tours
msgid "Enter the subject into the subject field."
msgstr "Wpisz temat w polu tematu."

#: apps/io.ox/tours/calendar.js:52 module:io.ox/tours
msgid ""
"Enter the subject, the start and the end date of the appointment. Other "
"details are optional."
msgstr ""
"Wpisz temat spotkania oraz datę jego rozpoczęcia i zakończenia. Inne "
"szczegóły są opcjonalne."

#: apps/io.ox/tours/tasks.js:49 module:io.ox/tours
msgid "Enter the subject, the start date, and a description."
msgstr "Wprowadź temat, datę rozpoczęcia oraz opis."

#: apps/io.ox/tours/tasks.js:82 module:io.ox/tours
msgid "Entering billing information"
msgstr "Wprowadzanie informacji rozliczeniowych"

#: apps/io.ox/tours/mail.js:68 module:io.ox/tours
msgid "Entering the E-Mail text"
msgstr "Wpisywanie treści wiadomości e-mail"

#: apps/io.ox/tours/calendar.js:51 module:io.ox/tours
msgid "Entering the appointment's data"
msgstr "Wprowadzanie danych spotkania"

#: apps/io.ox/tours/mail.js:47 module:io.ox/tours
msgid "Entering the recipient's name"
msgstr "Wpisywanie nazwy adresata"

#: apps/io.ox/tours/mail.js:58 module:io.ox/tours
msgid "Entering the subject"
msgstr "Wpisywanie tematu"

#: apps/io.ox/tours/tasks.js:48 module:io.ox/tours
msgid "Entering the task's data"
msgstr "Wprowadzanie danych zadania"

#: apps/io.ox/tours/files.js:205 module:io.ox/tours
msgid "File details"
msgstr "Szczegóły plików"

#: apps/io.ox/tours/files.js:80 module:io.ox/tours
msgid "Folder content"
msgstr "Zawartość folderu"

#: apps/io.ox/tours/files.js:66 module:io.ox/tours
msgid "Folder tree"
msgstr "Drzewo folderów"
=======
#: apps/io.ox/tours/contacts.js:47 module:io.ox/tours
msgid ""
"To edit multiple contacts at once, enable the checkboxes on the left side of "
"the contacts. If the checkboxes are not displayed, click on View > "
"Checkboxes on the right side of the toolbar."
msgstr "Aby edytować wiele kontaktów jednocześnie, zaznacz pola wyboru widoczne z lewej strony kontaktów. Jeśli pola wyboru nie są wyświetlane, kliknij pozycje Widok > Pola wyboru z prawej strony paska narzędzi."

#: apps/io.ox/tours/files.js:53 module:io.ox/tours
msgid "The Drive app tour.txt"
msgstr "Drive - przewodnik.txt"

#: apps/io.ox/tours/files.js:59 module:io.ox/tours
msgid "The Drive app"
msgstr "Aplikacja Drive"

#: apps/io.ox/tours/files.js:60 module:io.ox/tours
msgid ""
"Welcome to your cloud storage app. This Guided Tour will introduce you to "
"your new online storage solution - your one point to access online stored "
"files from all your accounts. This is where you can upload and save your "
"files, share them and synchronize them with different devices.  "
msgstr "Witamy w aplikacji magazynu chmurowego. W niniejszym przewodniku przedstawiono nowe rozwiązanie pamięci masowej online — jednego punktu dostępu do przechowywanych online plików ze wszystkich Twoich kont. Możesz tu przesyłać i zapisywać pliki, udostępniać je oraz synchronizować z różnymi urządzeniami.  "

#: apps/io.ox/tours/files.js:66 module:io.ox/tours
msgid "Folder tree"
msgstr "Drzewo folderów"

#: apps/io.ox/tours/files.js:67 module:io.ox/tours
msgid ""
"On the left you can see the folder tree. It displays your folder structure "
"and allows you to navigate to specific folders and subfolders. To make your "
"life easier, we have already included folders for your Documents, Music, "
"Pictures and Videos."
msgstr "Z lewej strony widać drzewo folderów. Odzwierciedla ono strukturę folderów oraz umożliwia przechodzenie do wybranych folderów i podfolderów. Dla ułatwienia dodaliśmy już foldery Dokumenty, Muzyka, Obrazy i Filmy."

#: apps/io.ox/tours/files.js:80 module:io.ox/tours
msgid "Folder content"
msgstr "Zawartość folderu"

#: apps/io.ox/tours/files.js:81 module:io.ox/tours
msgid ""
"Clicking on a folder displays all the subfolders, documents, media and other "
"files that it contains."
msgstr "Kliknięcie folderu powoduje wyświetlenie wszystkich znajdujących się w nim podfolderów, dokumentów, multimediów i innych plików."

#: apps/io.ox/tours/files.js:88 module:io.ox/tours
msgid "Select a view"
msgstr "Wybierz widok"

#: apps/io.ox/tours/files.js:89 module:io.ox/tours
msgid "Different views are available. Just select the one you like best."
msgstr "Dostępne są różne widoki. Po prostu wybierz ten, który Ci najbardziej odpowiada."

#: apps/io.ox/tours/files.js:103 module:io.ox/tours
msgid "Toolbar"
msgstr "Pasek narzędzi"

#: apps/io.ox/tours/files.js:104 module:io.ox/tours
msgid ""
"At the top you can find the toolbar with many functions and additional "
"options. You can easily create new folders, new files and much more."
msgstr "U góry znajduje się pasek narzędzi udostępniający wiele funkcji i dodatkowych opcji. Można z łatwością tworzyć nowe foldery i pliki oraz wykonywać wiele innych zadań."

#: apps/io.ox/tours/files.js:116 module:io.ox/tours
msgid "Upload a new file"
msgstr "Prześlij nowy plik"

#: apps/io.ox/tours/files.js:117 module:io.ox/tours
msgid ""
"To upload a new file from your local device, simply click on Add local file "
"and select the file you would like to upload. It is even easier if you just "
"drag and drop files from your local device into Drive. The uploaded file is "
"now available in Drive on all your devices."
msgstr "Aby przesłać nowy plik z lokalnego urządzenia, kliknij pozycję Dodaj plik lokalny i wybierz plik do przesłania. Możesz to zrobić jeszcze łatwiej: po prostu przeciągnij pliki z lokalnego urządzenia do aplikacji Drive. Przesłany plik będzie dostępny w aplikacji Drive na wszystkich Twoich urządzeniach."

#: apps/io.ox/tours/files.js:131 module:io.ox/tours
msgid "Preview files"
msgstr "Podgląd plików"

#: apps/io.ox/tours/files.js:132 module:io.ox/tours
msgid "Clicking on the view icon leads you to a preview of the selected file."
msgstr "Kliknięcie ikony Wyświetl powoduje wyświetlenie podglądu wybranego pliku."

#: apps/io.ox/tours/files.js:142 module:io.ox/tours
msgid "Preview mode"
msgstr "Tryb podglądu"
>>>>>>> 9c370bce

#: apps/io.ox/tours/files.js:143 module:io.ox/tours
msgid ""
"From preview you can also select other options to help you manage and work "
"on your files."
<<<<<<< HEAD
msgstr ""
"W oknie podglądu można też wybrać inne opcje ułatwiające zarządzanie plikami "
"oraz pracę nad nimi."

#: apps/io.ox/tours/calendar.js:73 module:io.ox/tours
msgid "Further down you can add documents as attachments to the appointment."
msgstr "Niżej można dodać dokumenty jako załączniki do spotkania."

#: apps/io.ox/tours/mail.js:63 module:io.ox/tours
msgid "Further functions"
msgstr "Dodatkowe funkcje"

#: apps/io.ox/tours/intro.js:119 module:io.ox/tours
msgid "Further information"
msgstr "Dodatkowe informacje"

#. Tour name; general introduction
#: apps/io.ox/tours/main.js:71 module:io.ox/tours
msgid "Getting started"
msgstr "Wprowadzenie"

#: apps/io.ox/tours/mail.js:101 module:io.ox/tours
msgid "Halo view"
msgstr "Widok halo"

#: apps/io.ox/tours/files.js:157 module:io.ox/tours
msgid ""
"Here you can share files with your colleagues and external contacts. You can "
"also collaborate on a document and set different access rights."
msgstr ""
"W tym miejscu można udostępniać pliki współpracownikom i kontaktom "
"zewnętrznym. Można też wspólnie z innymi pracować nad dokumentem i ustawić "
"różne prawa dostępu."

#: apps/io.ox/tours/files.js:232 module:io.ox/tours
msgid ""
"Hint: you can always restart guided tours, any time you need them, from the "
"system menu."
msgstr ""
"Wskazówka: w razie potrzeby w każdej chwili możesz ponownie uruchomić "
"przewodnik z menu systemowego."

#: apps/io.ox/tours/settings.js:36 module:io.ox/tours
msgid "How the settings are organized"
msgstr "Sposób uporządkowania ustawień"

#: apps/io.ox/tours/mail.js:92 module:io.ox/tours
msgid ""
"If double-clicking on an E-Mail in the list, the E-Mail is opened in a "
"separate window."
msgstr ""
"Aby otworzyć wiadomość e-mail w osobnym oknie, kliknij ją dwukrotnie na "
"liście."

#: apps/io.ox/tours/portal.js:46 module:io.ox/tours
#, fuzzy
msgid "If you no longer want to display a square, click the delete icon."
msgstr "Jeśli kwadrat już nie ma być wyświetlany, kliknij krzyżyk."

#: apps/io.ox/tours/intro.js:66 module:io.ox/tours
msgid ""
"In case of new notifications, e.g. appointment invitations, the info area is "
"opened."
msgstr ""
"W razie nowych powiadomień, np. zaproszeń na spotkania, otwierany jest "
"obszar informacyjny."

#: apps/io.ox/tours/mail.js:107 module:io.ox/tours
msgid ""
"In order to edit multiple E-Mails at once, enable the checkboxes on the left "
"side of the E-Mails. If the checkboxes are not displayed, click on View > "
"Checkboxes on the right side of the toolbar."
msgstr ""
"Aby edytować kilka wiadomości e-mail jednocześnie, zaznacz pola wyboru "
"widoczne z lewej strony wiadomości e-mail. Jeśli pola wyboru nie są "
"wyświetlane, kliknij pozycje Widok > Pola wyboru z prawej strony paska "
"narzędzi."

#: apps/io.ox/tours/mail.js:64 module:io.ox/tours
msgid ""
"In this area you can find further functions, e.g. for adding attachments."
msgstr ""
"W tym obszarze znajdują się dodatkowe funkcje, np. umożliwiające dodanie "
"załączników."

#: apps/io.ox/tours/calendar.js:67 module:io.ox/tours
#: apps/io.ox/tours/tasks.js:77
msgid "Inviting other participants"
msgstr "Zapraszanie innych uczestników"
=======
msgstr "W oknie podglądu można też wybrać inne opcje ułatwiające zarządzanie plikami oraz pracę nad nimi."

#: apps/io.ox/tours/files.js:156 module:io.ox/tours
msgid "Share files"
msgstr "Udostępnij pliki"

#: apps/io.ox/tours/files.js:157 module:io.ox/tours
msgid ""
"Here you can share files with your colleagues and external contacts. You can "
"also collaborate on a document and set different access rights."
msgstr "W tym miejscu można udostępniać pliki współpracownikom i kontaktom zewnętrznym. Można też wspólnie z innymi pracować nad dokumentem i ustawić różne prawa dostępu."

#: apps/io.ox/tours/files.js:168 module:io.ox/tours
msgid "Sharing options"
msgstr "Opcje udostępniania"

#: apps/io.ox/tours/files.js:169 module:io.ox/tours
msgid ""
"Choose from two alternatives to share your files and folders. Use Invite "
"people if you want to manage access rights and allow recipients to create "
"and edit files. Or just get a link to let others view and download your "
"files. You can use an expiration date and password protection if you like."
msgstr "Masz do wyboru dwie opcje udostępniania plików i folderów. Skorzystaj z opcji Zaproś osoby, jeśli chcesz zarządzać prawami dostępu i umożliwić odbiorcom tworzenie oraz edytowanie plików, albo po prostu uzyskaj łącze, które pozwoli innym wyświetlać i pobierać Twoje pliki. Jeśli zechcesz, możesz ustawić datę wygaśnięcia łącza i zabezpieczenie hasłem."

#: apps/io.ox/tours/files.js:182 module:io.ox/tours
msgid "Collaborating"
msgstr "Współpraca"

#: apps/io.ox/tours/files.js:183 module:io.ox/tours
msgid ""
"Sharing files by inviting people does not only offer your recipients the "
"option to create and edit files. Internal and external participants are also "
"able to collaborate with you on text documents and spreadsheets at the same "
"time."
msgstr "Udostępnienie plików przez zaproszenie osób daje odbiorcom więcej możliwości niż tylko tworzenie i edytowanie plików. Uczestnicy wewnętrzni i zewnętrzni mogą też wspólnie z Tobą i w tym samym czasie co Ty pracować nad dokumentami tekstowymi i arkuszami kalkulacyjnymi."

#: apps/io.ox/tours/files.js:197 module:io.ox/tours
msgid "Edit documents"
msgstr "Edytuj dokumenty"

#: apps/io.ox/tours/files.js:198 module:io.ox/tours
msgid ""
"Did you know that you can edit text documents and spreadsheets online? Drive "
"will automatically update your edited file, but thanks to versioning the "
"original file stays available."
msgstr "Czy wiesz, że możesz edytować dokumenty tekstowe i arkusze kalkulacyjne online? Aplikacja Drive automatycznie zaktualizuje edytowany plik, ale dzięki obsłudze pracy z różnymi wersjami oryginalny plik wciąż będzie dostępny."

#: apps/io.ox/tours/files.js:205 module:io.ox/tours
msgid "File details"
msgstr "Szczegóły plików"

#: apps/io.ox/tours/files.js:206 module:io.ox/tours
msgid ""
"The file details side bar offers additional information about your files. "
"Just enable the File details option from the View drop down menu and select "
"a file to see the details."
msgstr "Pasek boczny szczegółów plików udostępnia dodatkowe informacje o plikach. Wystarczy włączyć opcję Szczegóły pliku w menu rozwijanym Widok i wybrać plik, a pojawią się szczegółowe informacje na jego temat."

#: apps/io.ox/tours/files.js:221 module:io.ox/tours
msgid "Add another account"
msgstr "Dodaj następne konto"

#: apps/io.ox/tours/files.js:222 module:io.ox/tours
msgid ""
"Drive allows you to connect to other storage solutions if you already have a "
"cloud storage account you use to save and sync your files. Simply click on "
"the appropriate logo to access your existing data."
msgstr "Drive umożliwia nawiązywanie połączenia z innymi rozwiązaniami pamięci masowej. Jeśli już masz konto w magazynie chmurowym używane do zapisywania i synchronizowania plików, po prostu kliknij właściwe logo, aby uzyskać dostęp do przechowywanych danych."

#: apps/io.ox/tours/files.js:231 module:io.ox/tours
msgid "Restart Guided Tour"
msgstr "Uruchom przewodnik ponownie"

#: apps/io.ox/tours/files.js:232 module:io.ox/tours
msgid ""
"Hint: you can always restart guided tours, any time you need them, from the "
"system menu."
msgstr "Wskazówka: w razie potrzeby w każdej chwili możesz ponownie uruchomić przewodnik z menu systemowego."

#: apps/io.ox/tours/intro.js:34 module:io.ox/tours
msgid "Welcome to %s"
msgstr "%s — zapraszamy!"

#: apps/io.ox/tours/intro.js:35 module:io.ox/tours
msgid ""
"This guided tour will briefly introduce you to the product. Get more "
"detailed information in the tours for the single apps or in the online help."
msgstr "Niniejszy przewodnik zawiera krótkie wprowadzenie do produktu. Bardziej szczegółowe informacje można znaleźć w przewodnikach dotyczących poszczególnych aplikacji oraz pomocy online."
>>>>>>> 9c370bce

#: apps/io.ox/tours/intro.js:38 module:io.ox/tours
msgid "Launching an app"
msgstr "Uruchamianie aplikacji"

<<<<<<< HEAD
#: apps/io.ox/tours/contacts.js:35 module:io.ox/tours
msgid "Navigation bar"
msgstr "Pasek nawigacyjny"

#: apps/io.ox/tours/files.js:67 module:io.ox/tours
msgid ""
"On the left you can see the folder tree. It displays your folder structure "
"and allows you to navigate to specific folders and subfolders. To make your "
"life easier, we have already included folders for your Documents, Music, "
"Pictures and Videos."
msgstr ""
"Z lewej strony widać drzewo folderów. Odzwierciedla ono strukturę folderów "
"oraz umożliwia przechodzenie do wybranych folderów i podfolderów. Dla "
"ułatwienia dodaliśmy już foldery Dokumenty, Muzyka, Obrazy i Filmy."

#: apps/io.ox/tours/mail.js:91 module:io.ox/tours
msgid "Opening an E-Mail in a separate window"
msgstr "Otwieranie wiadomości e-mail w osobnym oknie"

#: apps/io.ox/tours/intro.js:81 module:io.ox/tours
msgid "Opening or closing the folder tree"
msgstr "Otwieranie lub zamykanie drzewa folderów"

#: apps/io.ox/tours/mail.js:112 module:io.ox/tours
msgid "Opening the E-Mail settings"
msgstr "Otwieranie ustawień poczty e-mail"

#: apps/io.ox/tours/settings.js:48 module:io.ox/tours
msgid "Opening the help"
msgstr "Otwieranie pomocy"

#: apps/io.ox/tours/settings.js:30 module:io.ox/tours
msgid "Opening the settings"
msgstr "Otwieranie ustawień"

#: apps/io.ox/tours/files.js:131 module:io.ox/tours
msgid "Preview files"
msgstr "Podgląd plików"

#: apps/io.ox/tours/files.js:142 module:io.ox/tours
msgid "Preview mode"
msgstr "Tryb podglądu"

#: apps/io.ox/tours/mail.js:96 module:io.ox/tours
msgid "Reading E-Mail conversations"
msgstr "Czytanie konwersacji e-mail"

#: apps/io.ox/tours/portal.js:35 module:io.ox/tours
msgid "Reading the details"
msgstr "Zapoznawanie się ze szczegółami"

#: apps/io.ox/tours/files.js:231 module:io.ox/tours
msgid "Restart Guided Tour"
msgstr "Uruchom przewodnik ponownie"
=======
#: apps/io.ox/tours/intro.js:39 module:io.ox/tours
msgid "To launch an app, click on an entry on the left side of the menu bar."
msgstr "Aby uruchomić aplikację, kliknij pozycję w lewej górnej części paska menu."

#: apps/io.ox/tours/intro.js:44 module:io.ox/tours
msgid "Displaying the help or the settings"
msgstr "Wyświetlanie pomocy lub ustawień"

#: apps/io.ox/tours/intro.js:45 module:io.ox/tours
msgid ""
"To display the help or the settings, click the System menu icon in the menu "
"bar."
msgstr "Aby wyświetlić pomoc lub ustawienia, kliknij ikonę menu systemowego na pasku menu."

#: apps/io.ox/tours/intro.js:58 module:io.ox/tours
msgid "The New objects icon"
msgstr "Ikona Nowe obiekty"

#: apps/io.ox/tours/intro.js:59 module:io.ox/tours
msgid ""
"The New objects icon shows the number of unread E-Mails or other "
"notifications. If clicking the icon, the info area opens."
msgstr "Ikona Nowe obiekty pokazuje liczbę nieprzeczytanych wiadomości e-mail i innych powiadomień. Po kliknięciu tej ikony pojawi się obszar z odpowiednimi informacjami."

#: apps/io.ox/tours/intro.js:65 module:io.ox/tours
msgid "The info area"
msgstr "Obszar informacyjny"

#: apps/io.ox/tours/intro.js:66 module:io.ox/tours
msgid ""
"In case of new notifications, e.g. appointment invitations, the info area is "
"opened."
msgstr "W razie nowych powiadomień, np. zaproszeń na spotkania, otwierany jest obszar informacyjny."

#: apps/io.ox/tours/intro.js:72 module:io.ox/tours
msgid "Creating new items"
msgstr "Tworzenie nowych elementów"

#: apps/io.ox/tours/intro.js:73 module:io.ox/tours
msgid "To create a new E-Mail, click the Compose new E-Mail in the toolbar."
msgstr "Aby utworzyć nową wiadomość e-mail, kliknij przycisk Nowa wiadomość e-mail na pasku narzędzi."

#: apps/io.ox/tours/intro.js:81 module:io.ox/tours
msgid "Opening or closing the folder tree"
msgstr "Otwieranie lub zamykanie drzewa folderów"

#: apps/io.ox/tours/intro.js:82 module:io.ox/tours
msgid ""
"To open or close the folder tree, click on View >  Folder view on the right "
"side of the toolbar."
msgstr "Aby otworzyć lub zamknąć drzewo folderów, kliknij pozycje Widok > Widok folderu z prawej strony paska narzędzi."
>>>>>>> 9c370bce

#: apps/io.ox/tours/intro.js:94 module:io.ox/tours
msgid "Searching for objects"
msgstr "Wyszukiwanie obiektów"

<<<<<<< HEAD
#: apps/io.ox/tours/files.js:88 module:io.ox/tours
msgid "Select a view"
msgstr "Wybierz widok"

#: apps/io.ox/tours/calendar.js:83 module:io.ox/tours
#: apps/io.ox/tours/mail.js:86
msgid "Selecting a view"
msgstr "Wybieranie widoku"

#: apps/io.ox/tours/contacts.js:40 module:io.ox/tours
msgid "Sending an E-Mail to a contact"
msgstr "Wysyłanie wiadomości e-mail do kontaktu"

#: apps/io.ox/tours/mail.js:74 module:io.ox/tours
msgid "Sending the E-Mail"
msgstr "Wysyłanie wiadomości e-mail"

#: apps/io.ox/tours/files.js:156 module:io.ox/tours
msgid "Share files"
msgstr "Udostępnij pliki"

#: apps/io.ox/tours/files.js:183 module:io.ox/tours
msgid ""
"Sharing files by inviting people does not only offer your recipients the "
"option to create and edit files. Internal and external participants are also "
"able to collaborate with you on text documents and spreadsheets at the same "
"time."
msgstr ""
"Udostępnienie plików przez zaproszenie osób daje odbiorcom więcej możliwości "
"niż tylko tworzenie i edytowanie plików. Uczestnicy wewnętrzni i zewnętrzni "
"mogą też wspólnie z Tobą i w tym samym czasie co Ty pracować nad dokumentami "
"tekstowymi i arkuszami kalkulacyjnymi."

#: apps/io.ox/tours/files.js:168 module:io.ox/tours
msgid "Sharing options"
msgstr "Opcje udostępniania"

#: apps/io.ox/tours/settings.js:54 module:io.ox/tours
msgid "Signing out"
msgstr "Wylogowywanie"

#: apps/io.ox/tours/tasks.js:92 module:io.ox/tours
msgid "Sorting tasks"
msgstr "Sortowanie zadań"

#: apps/io.ox/tours/mail.js:79 module:io.ox/tours
msgid "Sorting your E-Mails"
msgstr "Sortowanie wiadomości e-mail"
=======
#: apps/io.ox/tours/intro.js:95 module:io.ox/tours
msgid "To search for objects, click the Search icon in the menu bar."
msgstr "Aby wyszukać obiekty, kliknij ikonę Szukaj na pasku menu."

#: apps/io.ox/tours/intro.js:99 module:io.ox/tours
msgid "The toolbar"
msgstr "Pasek narzędzi"

#: apps/io.ox/tours/intro.js:100 module:io.ox/tours
msgid ""
"Depending on the app, the toolbar contains various functions for creating, "
"editing and organizing objects."
msgstr "W zależności od aplikacji pasek narzędzi zawiera różne funkcje umożliwiające tworzenie, edytowanie i porządkowanie obiektów."

#: apps/io.ox/tours/intro.js:104 module:io.ox/tours
msgid "The folder tree"
msgstr "Drzewo folderów"

#: apps/io.ox/tours/intro.js:105 module:io.ox/tours
msgid ""
"Use the folder tree to open the folder containing the objects that you want "
"to view in the list."
msgstr "Korzystając z drzewa folderów, otwórz folder zawierający obiekty, które chcesz wyświetlić na liście."

#: apps/io.ox/tours/intro.js:109 module:io.ox/tours
msgid "The list"
msgstr "Lista"

#: apps/io.ox/tours/intro.js:110 module:io.ox/tours
msgid ""
"Use the list to select an object, show its contents or activate functions."
msgstr "Lista pozwala na wybranie obiektu i wyświetlenie jego zawartości lub uaktywnienie funkcji."
>>>>>>> 9c370bce

#: apps/io.ox/tours/intro.js:114 module:io.ox/tours
msgid "The Detail view"
msgstr "Widok Szczegóły"

#: apps/io.ox/tours/intro.js:115 module:io.ox/tours
msgid ""
"The Detail view displays an object's content. Depending on the app, further "
"functions for organizing objects can be found in the Detail view."
<<<<<<< HEAD
msgstr ""
"W widoku szczegółów wyświetlana jest zawartość obiektu. W zależności od "
"aplikacji są w nim dostępne dodatkowe funkcje umożliwiające porządkowanie "
"obiektów."

#: apps/io.ox/tours/files.js:59 module:io.ox/tours
msgid "The Drive app"
msgstr "Aplikacja Drive"

#: apps/io.ox/tours/files.js:53 module:io.ox/tours
msgid "The Drive app tour.txt"
msgstr "Drive - przewodnik.txt"

#: apps/io.ox/tours/calendar.js:95 module:io.ox/tours
msgid "The List view"
msgstr "Widok Lista"

#: apps/io.ox/tours/calendar.js:96 module:io.ox/tours
msgid ""
"The List view shows a list of the appointments in the current folder. If "
"clicking on an appointment, the appointment's data and some functions are "
"displayed in the Detail view."
msgstr ""
"W widoku listy wyświetlane są spotkania z bieżącego folderu. Kliknięcie "
"spotkania powoduje wyświetlenie widoku szczegółów z danymi spotkania oraz "
"dostępnymi funkcjami."

#: apps/io.ox/tours/intro.js:58 module:io.ox/tours
msgid "The New objects icon"
msgstr "Ikona Nowe obiekty"

#: apps/io.ox/tours/intro.js:59 module:io.ox/tours
msgid ""
"The New objects icon shows the number of unread E-Mails or other "
"notifications. If clicking the icon, the info area opens."
msgstr ""
"Ikona Nowe obiekty pokazuje liczbę nieprzeczytanych wiadomości e-mail i "
"innych powiadomień. Po kliknięciu tej ikony pojawi się obszar z odpowiednimi "
"informacjami."

#: apps/io.ox/tours/portal.js:30 module:io.ox/tours
msgid "The Portal"
msgstr "Portal"

#: apps/io.ox/tours/portal.js:31 module:io.ox/tours
msgid ""
"The Portal informs you about current E-Mails, appointments or social network "
"news."
msgstr ""
"W portalu znajdują się informacje o aktualnych wiadomościach e-mail, "
"spotkaniach i informacjach z sieci społecznościowej."

#: apps/io.ox/tours/calendar.js:105 module:io.ox/tours
msgid "The calendar views"
msgstr "Widoki kalendarza"

#: apps/io.ox/tours/calendar.js:106 module:io.ox/tours
msgid ""
"The calendar views display a calendar sheet with the appointments for the "
"selected time range."
msgstr ""
"W widokach kalendarza wyświetlany jest arkusz kalendarza ze spotkaniami w "
"wybranym zakresie czasu."

#: apps/io.ox/tours/files.js:206 module:io.ox/tours
msgid ""
"The file details side bar offers additional information about your files. "
"Just enable the File details option from the View drop down menu and select "
"a file to see the details."
msgstr ""
"Pasek boczny szczegółów plików udostępnia dodatkowe informacje o plikach. "
"Wystarczy włączyć opcję Szczegóły pliku w menu rozwijanym Widok i wybrać "
"plik, a pojawią się szczegółowe informacje na jego temat."

#: apps/io.ox/tours/intro.js:104 module:io.ox/tours
msgid "The folder tree"
msgstr "Drzewo folderów"

#: apps/io.ox/tours/intro.js:65 module:io.ox/tours
msgid "The info area"
msgstr "Obszar informacyjny"

#: apps/io.ox/tours/intro.js:109 module:io.ox/tours
msgid "The list"
msgstr "Lista"

#: apps/io.ox/tours/settings.js:37 module:io.ox/tours
msgid ""
"The settings are organized in topics. Select the topic on the left side, e.g "
"Basic settings or E-Mail."
msgstr ""
"Ustawienia są uporządkowane według tematów. Wybierz temat z lewej strony, "
"np. Ustawienia podstawowe lub E-mail."

#: apps/io.ox/tours/intro.js:99 module:io.ox/tours
msgid "The toolbar"
msgstr "Pasek narzędzi"

#: apps/io.ox/tours/intro.js:35 module:io.ox/tours
msgid ""
"This guided tour will briefly introduce you to the product. Get more "
"detailed information in the tours for the single apps or in the online help."
msgstr ""
"Niniejszy przewodnik zawiera krótkie wprowadzenie do produktu. Bardziej "
"szczegółowe informacje można znaleźć w przewodnikach dotyczących "
"poszczególnych aplikacji oraz pomocy online."

#: apps/io.ox/tours/tasks.js:55 module:io.ox/tours
msgid "To add further details, click on Expand form."
msgstr "Aby dodać więcej informacji, kliknij polecenie Rozwiń formularz."

#: apps/io.ox/tours/portal.js:41 module:io.ox/tours
msgid ""
"To change the layout, drag a square's title to another position and drop it "
"there."
msgstr "Aby zmienić układ, przeciągnij tytuł pola w inne miejsce i upuść tam."

#: apps/io.ox/tours/mail.js:87 module:io.ox/tours
msgid ""
"To choose between the different views. click on View in the toolbar. Select "
"a menu entry in the layout."
msgstr ""
"Aby wybrać jeden z widoków, kliknij przycisk Widok na pasku narzędzi. W "
"sekcji Układ wybierz pozycję menu."

#: apps/io.ox/tours/mail.js:34 module:io.ox/tours
msgid "To compose a new E-Mail, click on Compose in the toolbar."
msgstr ""
"Aby napisać nową wiadomość e-mail, kliknij pozycję Redagowanie na pasku "
"narzędzi."

#: apps/io.ox/tours/intro.js:73 module:io.ox/tours
msgid "To create a new E-Mail, click the Compose new E-Mail in the toolbar."
msgstr ""
"Aby utworzyć nową wiadomość e-mail, kliknij przycisk Nowa wiadomość e-mail "
"na pasku narzędzi."

#: apps/io.ox/tours/calendar.js:35 module:io.ox/tours
msgid "To create a new appointment, click on New in the toolbar."
msgstr "Aby utworzyć nowe spotkanie, kliknij pozycję Nowe na pasku narzędzi."

#: apps/io.ox/tours/contacts.js:31 module:io.ox/tours
msgid "To create a new contact, click on New > Add contact in the toolbar."
msgstr ""
"Aby utworzyć nowy kontakt, kliknij pozycje Nowe > Dodaj kontakt na pasku "
"narzędzi."

#: apps/io.ox/tours/tasks.js:33 module:io.ox/tours
msgid "To create a new task, click on New in the toolbar."
msgstr "Aby utworzyć nowe zadanie, kliknij pozycję Nowe na pasku narzędzi."

#: apps/io.ox/tours/calendar.js:58 module:io.ox/tours
msgid ""
"To create recurring appointments, enable Repeat. Functions for setting the "
"recurrence parameters are shown."
msgstr ""
"Aby utworzyć spotkanie cykliczne, wybierz funkcję Powtórz. Pojawią się "
"ustawienia cykliczności."

#: apps/io.ox/tours/tasks.js:63 module:io.ox/tours
msgid ""
"To create recurring tasks, enable Repeat. Functions for setting the "
"recurrence parameters are shown."
msgstr ""
"Aby utworzyć zadanie cykliczne, wybierz funkcję Powtórz. Pojawią się "
"ustawienia cykliczności."

#: apps/io.ox/tours/calendar.js:78 module:io.ox/tours
msgid "To create the appointment, click on Create at the upper right side."
msgstr ""
"Aby utworzyć spotkanie, kliknij widoczne w prawym górnym rogu polecenie "
"Utwórz."

#: apps/io.ox/tours/tasks.js:88 module:io.ox/tours
msgid "To create the task, click on Create."
msgstr "Aby utworzyć zadanie, kliknij przycisk Utwórz."

#: apps/io.ox/tours/portal.js:52 module:io.ox/tours
msgid ""
"To display a square again or to display further information sources, click "
"on Customize this page."
msgstr ""
"Aby ponownie wyświetlić pole lub wyświetlić dodatkowe informacje, kliknij "
"polecenie Dostosuj tę stronę."

#: apps/io.ox/tours/intro.js:45 module:io.ox/tours
msgid ""
"To display the help or the settings, click the System menu icon in the menu "
"bar."
msgstr ""
"Aby wyświetlić pomoc lub ustawienia, kliknij ikonę menu systemowego na pasku "
"menu."

#: apps/io.ox/tours/contacts.js:47 module:io.ox/tours
msgid ""
"To edit multiple contacts at once, enable the checkboxes on the left side of "
"the contacts. If the checkboxes are not displayed, click on View > "
"Checkboxes on the right side of the toolbar."
msgstr ""
"Aby edytować wiele kontaktów jednocześnie, zaznacz pola wyboru widoczne z "
"lewej strony kontaktów. Jeśli pola wyboru nie są wyświetlane, kliknij "
"pozycje Widok > Pola wyboru z prawej strony paska narzędzi."

#: apps/io.ox/tours/tasks.js:100 module:io.ox/tours
msgid ""
"To edit multiple tasks at once, enable the checkboxes at the left side of "
"the tasks. If the checkboxes are not displayed, click on View > Checkboxes "
"on the right side of the toolbar."
msgstr ""
"Aby edytować wiele zadań jednocześnie, zaznacz pola wyboru widoczne z lewej "
"strony zadań. Jeśli pola wyboru nie są wyświetlane, kliknij pozycje Widok > "
"Pola wyboru z prawej strony paska narzędzi."

#: apps/io.ox/tours/tasks.js:83 module:io.ox/tours
msgid "To enter billing information, click on Show details."
msgstr ""
"Aby wprowadzić informacje rozliczeniowe, kliknij pozycję Pokaż szczegóły."

#: apps/io.ox/tours/calendar.js:68 module:io.ox/tours
msgid ""
"To invite other participants, enter their names in the field below "
"Participants. To avoid appointment conflicts, click on Find a free time at "
"the upper right side."
msgstr ""
"Aby zaprosić do spotkania innych uczestników, wpisz ich nazwy do pola "
"poniżej nazwy Uczestnicy. Żeby uniknąć konfliktów z innymi spotkaniami, "
"kliknij dostępne w prawym górnym rogu polecenie Znajdź wolny czas."

#: apps/io.ox/tours/tasks.js:78 module:io.ox/tours
msgid ""
"To invite other participants, enter their names in the field below "
"Participants. You can add documents as attachment to the task."
msgstr ""
"Aby zaprosić do zadania innych uczestników, wpisz ich nazwy do pola poniżej "
"nazwy Uczestnicy. Do zadania możesz także dodać załączniki z dokumentami."

#: apps/io.ox/tours/intro.js:39 module:io.ox/tours
msgid "To launch an app, click on an entry on the left side of the menu bar."
msgstr ""
"Aby uruchomić aplikację, kliknij pozycję w lewej górnej części paska menu."

#: apps/io.ox/tours/calendar.js:63 module:io.ox/tours
msgid "To not miss the appointment, use the reminder function."
msgstr "Aby nie przegapić spotkania, warto korzystać z funkcji przypomnienia."

#: apps/io.ox/tours/tasks.js:68 module:io.ox/tours
msgid "To not miss the task, use the reminder function."
msgstr "Aby nie przegapić zadania, warto korzystać z funkcji przypomnienia. "

#: apps/io.ox/tours/mail.js:97 module:io.ox/tours
msgid ""
"To open or close an E-Mail in a conversation, click on a free area in the "
"header."
msgstr ""
"Aby otworzyć lub zamknąć wiadomość e-mail w konwersacji, kliknij pusty "
"obszar w nagłówku."

#: apps/io.ox/tours/intro.js:82 module:io.ox/tours
msgid ""
"To open or close the folder tree, click on View >  Folder view on the right "
"side of the toolbar."
msgstr ""
"Aby otworzyć lub zamknąć drzewo folderów, kliknij pozycje Widok > Widok "
"folderu z prawej strony paska narzędzi."

#: apps/io.ox/tours/mail.js:113 module:io.ox/tours
msgid ""
"To open the E-Mail settings, click the System menu icon on the upper right "
"side of the menu bar. Select Settings. Click on E-Mail on the left side."
msgstr ""
"Aby otworzyć ustawienia poczty e-mail, kliknij ikonę menu systemowego z "
"prawej strony u góry paska menu. Wybierz pozycję Ustawienia. Kliknij pozycję "
"E-mail widoczną z lewej strony."
=======
msgstr "W widoku szczegółów wyświetlana jest zawartość obiektu. W zależności od aplikacji są w nim dostępne dodatkowe funkcje umożliwiające porządkowanie obiektów."

#: apps/io.ox/tours/intro.js:119 module:io.ox/tours
msgid "Further information"
msgstr "Dodatkowe informacje"

#: apps/io.ox/tours/intro.js:120 module:io.ox/tours
msgid ""
"Detailed instructions for the single apps are located in System menu > Help."
msgstr "Szczegółowe instrukcje dotyczące poszczególnych aplikacji można znaleźć w sekcji Menu systemowe > Pomoc."

#: apps/io.ox/tours/mail.js:33 module:io.ox/tours
msgid "Composing a new E-Mail"
msgstr "Pisanie nowej wiadomości e-mail"

#: apps/io.ox/tours/mail.js:34 module:io.ox/tours
msgid "To compose a new E-Mail, click on Compose in the toolbar."
msgstr "Aby napisać nową wiadomość e-mail, kliknij pozycję Redagowanie na pasku narzędzi."

#: apps/io.ox/tours/mail.js:47 module:io.ox/tours
msgid "Entering the recipient's name"
msgstr "Wpisywanie nazwy adresata"

#: apps/io.ox/tours/mail.js:48 module:io.ox/tours
msgid ""
"Enter the recipient's name into the recipients field. As soon as you typed "
"the first letters, suggestions from the address books are displayed. To "
"accept a recipient suggestion, click on it."
msgstr "Wpisz imię i nazwisko (lub nazwę) adresata w pola adresatów. Gdy wpiszesz pierwsze litery, pojawią się sugestie z książek adresowych. Aby zaakceptować sugerowanego adresata, kliknij odpowiednią pozycję."

#: apps/io.ox/tours/mail.js:58 module:io.ox/tours
msgid "Entering the subject"
msgstr "Wpisywanie tematu"

#: apps/io.ox/tours/mail.js:59 module:io.ox/tours
msgid "Enter the subject into the subject field."
msgstr "Wpisz temat w polu tematu."

#: apps/io.ox/tours/mail.js:63 module:io.ox/tours
msgid "Further functions"
msgstr "Dodatkowe funkcje"

#: apps/io.ox/tours/mail.js:64 module:io.ox/tours
msgid ""
"In this area you can find further functions, e.g. for adding attachments."
msgstr "W tym obszarze znajdują się dodatkowe funkcje, np. umożliwiające dodanie załączników."

#: apps/io.ox/tours/mail.js:68 module:io.ox/tours
msgid "Entering the E-Mail text"
msgstr "Wpisywanie treści wiadomości e-mail"

#: apps/io.ox/tours/mail.js:69 module:io.ox/tours
msgid ""
"Enter the E-Mail text into the main area. If the text format was set to HTML "
"in the options, you can format the E-Mail text. To do so select a text part "
"and then click an icon in the formatting bar."
msgstr "Do głównego obszaru wpisz treści wiadomości e-mail. Jeśli w opcjach wybrano format HTML, możesz wprowadzić formatowanie tekstu. Aby to zrobić, zaznacz część tekstu i kliknij ikonę na pasku formatowania."

#: apps/io.ox/tours/mail.js:74 module:io.ox/tours
msgid "Sending the E-Mail"
msgstr "Wysyłanie wiadomości e-mail"

#: apps/io.ox/tours/mail.js:75 module:io.ox/tours
msgid "To send the E-Mail, click on Send"
msgstr "Aby wysłać wiadomość e-mail, kliknij przycisk Wyślij"

#: apps/io.ox/tours/mail.js:79 module:io.ox/tours
msgid "Sorting your E-Mails"
msgstr "Sortowanie wiadomości e-mail"

#: apps/io.ox/tours/mail.js:80 module:io.ox/tours
msgid "To sort the E-Mails, click on Sort by. Select a sort criteria."
msgstr "Aby posortować wiadomości e-mail, kliknij pozycję Sortuj według. Wybierz kryteria sortowania."

#: apps/io.ox/tours/mail.js:87 module:io.ox/tours
msgid ""
"To choose between the different views. click on View in the toolbar. Select "
"a menu entry in the layout."
msgstr "Aby wybrać jeden z widoków, kliknij przycisk Widok na pasku narzędzi. W sekcji Układ wybierz pozycję menu."

#: apps/io.ox/tours/mail.js:91 module:io.ox/tours
msgid "Opening an E-Mail in a separate window"
msgstr "Otwieranie wiadomości e-mail w osobnym oknie"

#: apps/io.ox/tours/mail.js:92 module:io.ox/tours
msgid ""
"If double-clicking on an E-Mail in the list, the E-Mail is opened in a "
"separate window."
msgstr "Aby otworzyć wiadomość e-mail w osobnym oknie, kliknij ją dwukrotnie na liście."

#: apps/io.ox/tours/mail.js:96 module:io.ox/tours
msgid "Reading E-Mail conversations"
msgstr "Czytanie konwersacji e-mail"

#: apps/io.ox/tours/mail.js:97 module:io.ox/tours
msgid ""
"To open or close an E-Mail in a conversation, click on a free area in the "
"header."
msgstr "Aby otworzyć lub zamknąć wiadomość e-mail w konwersacji, kliknij pusty obszar w nagłówku."

#: apps/io.ox/tours/mail.js:101 module:io.ox/tours
msgid "Halo view"
msgstr "Widok halo"

#: apps/io.ox/tours/mail.js:102 module:io.ox/tours
msgid ""
"To receive information about the sender or other recipients, open the Halo "
"view by clicking on a name."
msgstr "Aby zapoznać się z informacjami o nadawcy lub innych adresatach, klikaj ich nazwy. Pojawi się widok halo."

#: apps/io.ox/tours/mail.js:106 module:io.ox/tours
msgid "Editing multiple E-Mails"
msgstr "Edycja wielu wiadomości e-mail"

#: apps/io.ox/tours/mail.js:107 module:io.ox/tours
msgid ""
"In order to edit multiple E-Mails at once, enable the checkboxes on the left "
"side of the E-Mails. If the checkboxes are not displayed, click on View > "
"Checkboxes on the right side of the toolbar."
msgstr "Aby edytować kilka wiadomości e-mail jednocześnie, zaznacz pola wyboru widoczne z lewej strony wiadomości e-mail. Jeśli pola wyboru nie są wyświetlane, kliknij pozycje Widok > Pola wyboru z prawej strony paska narzędzi."

#: apps/io.ox/tours/mail.js:112 module:io.ox/tours
msgid "Opening the E-Mail settings"
msgstr "Otwieranie ustawień poczty e-mail"

#: apps/io.ox/tours/mail.js:113 module:io.ox/tours
msgid ""
"To open the E-Mail settings, click the System menu icon on the upper right "
"side of the menu bar. Select Settings. Click on E-Mail on the left side."
msgstr "Aby otworzyć ustawienia poczty e-mail, kliknij ikonę menu systemowego z prawej strony u góry paska menu. Wybierz pozycję Ustawienia. Kliknij pozycję E-mail widoczną z lewej strony."

#. Tour name; general introduction
#: apps/io.ox/tours/main.js:71 module:io.ox/tours
msgid "Getting started"
msgstr "Wprowadzenie"

#: apps/io.ox/tours/portal.js:30 module:io.ox/tours
msgid "The Portal"
msgstr "Portal"

#: apps/io.ox/tours/portal.js:31 module:io.ox/tours
msgid ""
"The Portal informs you about current E-Mails, appointments or social network "
"news."
msgstr "W portalu znajdują się informacje o aktualnych wiadomościach e-mail, spotkaniach i informacjach z sieci społecznościowej."

#: apps/io.ox/tours/portal.js:35 module:io.ox/tours
msgid "Reading the details"
msgstr "Zapoznawanie się ze szczegółami"

#: apps/io.ox/tours/portal.js:36 module:io.ox/tours
msgid "To read the details, click on an entry in a square."
msgstr "Aby zapoznać się ze szczegółami, kliknij pozycję w polu."

#: apps/io.ox/tours/portal.js:40 module:io.ox/tours
msgid "Drag and drop"
msgstr "Przeciąganie i upuszczanie"

#: apps/io.ox/tours/portal.js:41 module:io.ox/tours
msgid ""
"To change the layout, drag a square's title to another position and drop it "
"there."
msgstr "Aby zmienić układ, przeciągnij tytuł pola w inne miejsce i upuść tam."

#: apps/io.ox/tours/portal.js:45 module:io.ox/tours
msgid "Closing a square"
msgstr "Zamykanie pola"

#: apps/io.ox/tours/portal.js:46 module:io.ox/tours
msgid "If you no longer want to display a square, click the delete icon."
msgstr "Jeśli chcesz ukryć kwadrat, kliknij ikonę usuwania."

#: apps/io.ox/tours/portal.js:51 module:io.ox/tours
msgid "Customizing the Portal"
msgstr "Dostosowywanie portalu"

#: apps/io.ox/tours/portal.js:52 module:io.ox/tours
msgid ""
"To display a square again or to display further information sources, click "
"on Customize this page."
msgstr "Aby ponownie wyświetlić pole lub wyświetlić dodatkowe informacje, kliknij polecenie Dostosuj tę stronę."

#: apps/io.ox/tours/settings.js:30 module:io.ox/tours
msgid "Opening the settings"
msgstr "Otwieranie ustawień"

#: apps/io.ox/tours/settings.js:31 module:io.ox/tours
msgid ""
"To open the settings, click the System menu icon on the upper right side of "
"the menu bar. Select Settings."
msgstr "Aby otworzyć ustawienia, kliknij ikonę menu systemowego z prawej strony u góry paska menu. Wybierz pozycję Ustawienia. "

#: apps/io.ox/tours/settings.js:36 module:io.ox/tours
msgid "How the settings are organized"
msgstr "Sposób uporządkowania ustawień"

#: apps/io.ox/tours/settings.js:37 module:io.ox/tours
msgid ""
"The settings are organized in topics. Select the topic on the left side, e.g "
"Basic settings or E-Mail."
msgstr "Ustawienia są uporządkowane według tematów. Wybierz temat z lewej strony, np. Ustawienia podstawowe lub E-mail."

#: apps/io.ox/tours/settings.js:43 module:io.ox/tours
msgid "Editing settings"
msgstr "Zmiana ustawień"

#: apps/io.ox/tours/settings.js:44 module:io.ox/tours
msgid ""
"Edit a setting on the right side. In most of the cases, the changes are "
"activated immediately."
msgstr "Zmień ustawienia po prawej stronie. W większości przypadków zmiany będą uaktywniane od razu."

#: apps/io.ox/tours/settings.js:48 module:io.ox/tours
msgid "Opening the help"
msgstr "Otwieranie pomocy"
>>>>>>> 9c370bce

#: apps/io.ox/tours/settings.js:49 module:io.ox/tours
msgid ""
"To open the help, click the System menu icon on the upper right side of the "
"menu bar. Select Help. The help for the currently selected app is displayed. "
"To browse the complete help, click on Start Page or Table Of Contents at the "
"upper part of the window."
<<<<<<< HEAD
msgstr ""
"Aby otworzyć pomoc, kliknij ikonę menu systemowego widoczną w prawym górnym "
"rogu paska menu. Wybierz polecenie Pomoc. Pojawi się pomoc dotycząca "
"aktualnie wybranej aplikacji. Aby przeglądać całą pomoc, kliknij Strona "
"początkowa lub Spis treści w górnej części okna."

#: apps/io.ox/tours/settings.js:31 module:io.ox/tours
msgid ""
"To open the settings, click the System menu icon on the upper right side of "
"the menu bar. Select Settings."
msgstr ""
"Aby otworzyć ustawienia, kliknij ikonę menu systemowego z prawej strony u "
"góry paska menu. Wybierz pozycję Ustawienia. "

#: apps/io.ox/tours/portal.js:36 module:io.ox/tours
msgid "To read the details, click on an entry in a square."
msgstr "Aby zapoznać się ze szczegółami, kliknij pozycję w polu."

#: apps/io.ox/tours/mail.js:102 module:io.ox/tours
msgid ""
"To receive information about the sender or other recipients, open the Halo "
"view by clicking on a name."
msgstr ""
"Aby zapoznać się z informacjami o nadawcy lub innych adresatach, klikaj ich "
"nazwy. Pojawi się widok halo."

#: apps/io.ox/tours/intro.js:95 module:io.ox/tours
msgid "To search for objects, click the Search icon in the menu bar."
msgstr "Aby wyszukać obiekty, kliknij ikonę Szukaj na pasku menu."

#: apps/io.ox/tours/calendar.js:84 module:io.ox/tours
msgid ""
"To select one of the views like Day, Month or List, click on View in the "
"toolbar. Select a menu entry from the Layout section."
msgstr ""
"Aby wybrać jeden z widoków, np. Dzień, Miesiąc lub Lista, kliknij przycisk "
"Widok na pasku narzędzi. W sekcji Układ wybierz pozycję menu."

#: apps/io.ox/tours/contacts.js:41 module:io.ox/tours
msgid ""
"To send an E-Mail to the contact, click on an E-Mail address or on Send "
"email in the toolbar."
msgstr ""
"Aby wysłać wiadomość e-mail do kontaktu, kliknij adres e-mail lub pozycję "
"Wyślij wiadomość e-mail na pasku narzędzi."

#: apps/io.ox/tours/mail.js:75 module:io.ox/tours
msgid "To send the E-Mail, click on Send"
msgstr "Aby wysłać wiadomość e-mail, kliknij przycisk Wyślij"

#: apps/io.ox/tours/settings.js:55 module:io.ox/tours
msgid ""
"To sign out, click the System menu icon on the upper right side of the menu "
"bar. Select Sign out."
msgstr ""
"Aby się wylogować, kliknij ikonę menu systemowego widoczną w prawym górnym "
"rogu paska menu. Wybierz polecenie Wyloguj."

#: apps/io.ox/tours/mail.js:80 module:io.ox/tours
msgid "To sort the E-Mails, click on Sort by. Select a sort criteria."
msgstr ""
"Aby posortować wiadomości e-mail, kliknij pozycję Sortuj według. Wybierz "
"kryteria sortowania."

#: apps/io.ox/tours/tasks.js:93 module:io.ox/tours
msgid "To sort the tasks, click on Sort by. Select a sort criteria."
msgstr ""
"Aby posortować zadania, kliknij pozycję Sortuj według. Wybierz kryteria "
"sortowania."
=======
msgstr "Aby otworzyć pomoc, kliknij ikonę menu systemowego widoczną w prawym górnym rogu paska menu. Wybierz polecenie Pomoc. Pojawi się pomoc dotycząca aktualnie wybranej aplikacji. Aby przeglądać całą pomoc, kliknij Strona początkowa lub Spis treści w górnej części okna."

#: apps/io.ox/tours/settings.js:54 module:io.ox/tours
msgid "Signing out"
msgstr "Wylogowywanie"

#: apps/io.ox/tours/settings.js:55 module:io.ox/tours
msgid ""
"To sign out, click the System menu icon on the upper right side of the menu "
"bar. Select Sign out."
msgstr "Aby się wylogować, kliknij ikonę menu systemowego widoczną w prawym górnym rogu paska menu. Wybierz polecenie Wyloguj."

#: apps/io.ox/tours/tasks.js:32 module:io.ox/tours
msgid "Creating a new task"
msgstr "Tworzenie nowego zadania"

#: apps/io.ox/tours/tasks.js:33 module:io.ox/tours
msgid "To create a new task, click on New in the toolbar."
msgstr "Aby utworzyć nowe zadanie, kliknij pozycję Nowe na pasku narzędzi."

#: apps/io.ox/tours/tasks.js:48 module:io.ox/tours
msgid "Entering the task's data"
msgstr "Wprowadzanie danych zadania"

#: apps/io.ox/tours/tasks.js:49 module:io.ox/tours
msgid "Enter the subject, the start date, and a description."
msgstr "Wprowadź temat, datę rozpoczęcia oraz opis."

#: apps/io.ox/tours/tasks.js:54 module:io.ox/tours
msgid "Adding further details"
msgstr "Dodawanie dalszych informacji"

#: apps/io.ox/tours/tasks.js:55 module:io.ox/tours
msgid "To add further details, click on Expand form."
msgstr "Aby dodać więcej informacji, kliknij polecenie Rozwiń formularz."

#: apps/io.ox/tours/tasks.js:62 module:io.ox/tours
msgid "Creating recurring tasks"
msgstr "Tworzenie zadań cyklicznych"

#: apps/io.ox/tours/tasks.js:63 module:io.ox/tours
msgid ""
"To create recurring tasks, enable Repeat. Functions for setting the "
"recurrence parameters are shown."
msgstr "Aby utworzyć zadanie cykliczne, wybierz funkcję Powtórz. Pojawią się ustawienia cykliczności."

#: apps/io.ox/tours/tasks.js:68 module:io.ox/tours
msgid "To not miss the task, use the reminder function."
msgstr "Aby nie przegapić zadania, warto korzystać z funkcji przypomnienia. "

#: apps/io.ox/tours/tasks.js:72 module:io.ox/tours
msgid "Tracking the editing status"
msgstr "Śledzenie statusu edycji"
>>>>>>> 9c370bce

#: apps/io.ox/tours/tasks.js:73 module:io.ox/tours
msgid "To track the editing status, enter the current progress."
msgstr "Aby śledzić status edycji, wpisz aktualny postęp w realizacji danego zadania."

<<<<<<< HEAD
#: apps/io.ox/tours/files.js:117 module:io.ox/tours
msgid ""
"To upload a new file from your local device, simply click on Add local file "
"and select the file you would like to upload. It is even easier if you just "
"drag and drop files from your local device into Drive. The uploaded file is "
"now available in Drive on all your devices."
msgstr ""
"Aby przesłać nowy plik z lokalnego urządzenia, kliknij pozycję Dodaj plik "
"lokalny i wybierz plik do przesłania. Możesz to zrobić jeszcze łatwiej: po "
"prostu przeciągnij pliki z lokalnego urządzenia do aplikacji Drive. "
"Przesłany plik będzie dostępny w aplikacji Drive na wszystkich Twoich "
"urządzeniach."

#: apps/io.ox/tours/files.js:103 module:io.ox/tours
msgid "Toolbar"
msgstr "Pasek narzędzi"

#: apps/io.ox/tours/tasks.js:72 module:io.ox/tours
msgid "Tracking the editing status"
msgstr "Śledzenie statusu edycji"

#: apps/io.ox/tours/files.js:116 module:io.ox/tours
msgid "Upload a new file"
msgstr "Prześlij nowy plik"

#: apps/io.ox/tours/intro.js:105 module:io.ox/tours
msgid ""
"Use the folder tree to open the folder containing the objects that you want "
"to view in the list."
msgstr ""
"Korzystając z drzewa folderów, otwórz folder zawierający obiekty, które "
"chcesz wyświetlić na liście."

#: apps/io.ox/tours/intro.js:110 module:io.ox/tours
msgid ""
"Use the list to select an object, show its contents or activate functions."
msgstr ""
"Lista pozwala na wybranie obiektu i wyświetlenie jego zawartości lub "
"uaktywnienie funkcji."

#: apps/io.ox/tours/calendar.js:62 module:io.ox/tours
#: apps/io.ox/tours/tasks.js:67
msgid "Using the reminder function"
msgstr "Używanie funkcji przypomnień"

#: apps/io.ox/tours/intro.js:34 module:io.ox/tours
msgid "Welcome to %s"
msgstr "%s — zapraszamy!"

#: apps/io.ox/tours/files.js:60 module:io.ox/tours
msgid ""
"Welcome to your cloud storage app. This Guided Tour will introduce you to "
"your new online storage solution - your one point to access online stored "
"files from all your accounts. This is where you can upload and save your "
"files, share them and synchronize them with different devices.  "
msgstr ""
"Witamy w aplikacji magazynu chmurowego. W niniejszym przewodniku "
"przedstawiono nowe rozwiązanie pamięci masowej online — jednego punktu "
"dostępu do przechowywanych online plików ze wszystkich Twoich kont. Możesz "
"tu przesyłać i zapisywać pliki, udostępniać je oraz synchronizować z różnymi "
"urządzeniami.  "
=======
#: apps/io.ox/tours/tasks.js:78 module:io.ox/tours
msgid ""
"To invite other participants, enter their names in the field below "
"Participants. You can add documents as attachment to the task."
msgstr "Aby zaprosić do zadania innych uczestników, wpisz ich nazwy do pola poniżej nazwy Uczestnicy. Do zadania możesz także dodać załączniki z dokumentami."

#: apps/io.ox/tours/tasks.js:82 module:io.ox/tours
msgid "Entering billing information"
msgstr "Wprowadzanie informacji rozliczeniowych"

#: apps/io.ox/tours/tasks.js:83 module:io.ox/tours
msgid "To enter billing information, click on Show details."
msgstr "Aby wprowadzić informacje rozliczeniowe, kliknij pozycję Pokaż szczegóły."

#: apps/io.ox/tours/tasks.js:87 module:io.ox/tours
msgid "Creating the task"
msgstr "Tworzenie zadania"

#: apps/io.ox/tours/tasks.js:88 module:io.ox/tours
msgid "To create the task, click on Create."
msgstr "Aby utworzyć zadanie, kliknij przycisk Utwórz."

#: apps/io.ox/tours/tasks.js:92 module:io.ox/tours
msgid "Sorting tasks"
msgstr "Sortowanie zadań"

#: apps/io.ox/tours/tasks.js:93 module:io.ox/tours
msgid "To sort the tasks, click on Sort by. Select a sort criteria."
msgstr "Aby posortować zadania, kliknij pozycję Sortuj według. Wybierz kryteria sortowania."

#: apps/io.ox/tours/tasks.js:99 module:io.ox/tours
msgid "Editing multiple tasks"
msgstr "Edycja wielu zadań jednocześnie"

#: apps/io.ox/tours/tasks.js:100 module:io.ox/tours
msgid ""
"To edit multiple tasks at once, enable the checkboxes at the left side of "
"the tasks. If the checkboxes are not displayed, click on View > Checkboxes "
"on the right side of the toolbar."
msgstr "Aby edytować wiele zadań jednocześnie, zaznacz pola wyboru widoczne z lewej strony zadań. Jeśli pola wyboru nie są wyświetlane, kliknij pozycje Widok > Pola wyboru z prawej strony paska narzędzi."
>>>>>>> 9c370bce

#~ msgid "%1$d %2$s"
#~ msgstr "%1$d %2$s"

#~ msgid "%1$d Day"
#~ msgid_plural "%1$d Days"
#~ msgstr[0] "%1$d dzień"
#~ msgstr[1] "%1$d dni"
#~ msgstr[2] "%1$d dni"

#~ msgid "%1$d Hour"
#~ msgid_plural "%1$d Hours"
#~ msgstr[0] "%1$d godzina"
#~ msgstr[1] "%1$d godz."
#~ msgstr[2] "%1$d godz."

#~ msgid "%1$d Minute"
#~ msgid_plural "%1$d Minutes"
#~ msgstr[0] "%1$d minuta"
#~ msgstr[1] "%1$d min."
#~ msgstr[2] "%1$d min."

#~ msgid "%1$d Week"
#~ msgid_plural "%1$d Weeks"
#~ msgstr[0] "%1$d tydzień"
#~ msgstr[1] "%1$d tygodnie"
#~ msgstr[2] "%1$d tygodni"

#~ msgid "%1$d day, %2$s"
#~ msgid_plural "%1$d days, %2$s"
#~ msgstr[0] "%1$d dzień, %2$s"
#~ msgstr[1] "%1$d dni, %2$s"
#~ msgstr[2] "%1$d dni, %2$s"

#~ msgctxt "in"
#~ msgid "%1$d day, %2$s"
#~ msgid_plural "%1$d days, %2$s"
#~ msgstr[0] "%1$d dzień, %2$s"
#~ msgstr[1] "%1$d dni, %2$s"
#~ msgstr[2] "%1$d dni, %2$s"

#~ msgid "%1$d files has been changed recently"
#~ msgstr "Liczba ostatnio zmienionych plików: %1$d"

#~ msgid "%1$d hour and %2$s"
#~ msgid_plural "%1$d hours and %2$s"
#~ msgstr[0] "%1$d godzina i %2$s"
#~ msgstr[1] "%1$d godziny i %2$s"
#~ msgstr[2] "%1$d godzin i %2$s"

#~ msgctxt "in"
#~ msgid "%1$d hour and %2$s"
#~ msgid_plural "%1$d hours and %2$s"
#~ msgstr[0] "%1$d godzinę i %2$s"
#~ msgstr[1] "%1$d godziny i %2$s"
#~ msgstr[2] "%1$d godzin i %2$s"

#~ msgid "%1$d mail"
#~ msgid_plural "%1$d mails"
#~ msgstr[0] "%1$d wiadomość"
#~ msgstr[1] "%1$d wiadomości"
#~ msgstr[2] "%1$d wiadomości"

#, fuzzy
#~ msgid "%1$d messages in this conversation"
#~ msgstr "Ostatnie rozmowy"

#, fuzzy
#~ msgid "%1$d messages selected"
#~ msgstr "Liczba wybranych elementów: <b>%1$d</b>"

#~ msgctxt "mail address"
#~ msgid "%1$s %2$s"
#~ msgstr "%1$s %2$s"

#~ msgctxt "window title"
#~ msgid "%1$s %2$s"
#~ msgstr "%1$s %2$s"

#, fuzzy
#~ msgid "%1$s (Tentative)"
#~ msgstr "%1$s (Wstępne)"

#~ msgid "%1$s is a new contact"
#~ msgstr "%1$s jest nowym kontaktem"

#~ msgid "%1$s is now connected with %2$s"
#~ msgstr "%1$s jest teraz połączone z %2$s"

#~ msgid "%1$s mail"
#~ msgid_plural "%1$s mails"
#~ msgstr[0] "%1$d wiadomość"
#~ msgstr[1] "%1$d wiadomości"
#~ msgstr[2] "%1$d wiadomości"

#~ msgid "%1$s mail, %2$s unread"
#~ msgid_plural "%1$s mails, %2$s unread"
#~ msgstr[0] "%1$s wiadomość, %2$s nieprzeczytana"
#~ msgstr[1] "%1$s wiadomości, %2$s nieprzeczytane"
#~ msgstr[2] "%1$s wiadomości, %2$s nieprzeczytanych"

#~ msgid "%1$s of %2$s"
#~ msgstr "%1$s z %2$s"

#, fuzzy
#~ msgid "%1$s%2$s %3$s%4$s%5$s"
#~ msgstr ""
#~ "%1$s\n"
#~ "%2$s %3$s\n"
#~ "%4$s\n"
#~ "%5$s"

#~ msgid "%2$s, %1$s"
#~ msgstr "%2$s, %1$s"

#~ msgid "%3$s %2$s, %1$s"
#~ msgstr "%3$s %1$s %2$s"

#~ msgid "%d day"
#~ msgid_plural "%d days"
#~ msgstr[0] "%d dzień"
#~ msgstr[1] "%d dni"
#~ msgstr[2] "%d dni"

#~ msgctxt "in"
#~ msgid "%d day"
#~ msgid_plural "%d days"
#~ msgstr[0] "%d dzień"
#~ msgstr[1] "%d dni"
#~ msgstr[2] "%d dni"

#~ msgid "%d hour"
#~ msgid_plural "%d hours"
#~ msgstr[0] "%d godzina"
#~ msgstr[1] "%d godziny"
#~ msgstr[2] "%d godzin"

#~ msgctxt "in"
#~ msgid "%d hour"
#~ msgid_plural "%d hours"
#~ msgstr[0] "%d godzinę"
#~ msgstr[1] "%d godziny"
#~ msgstr[2] "%d godzin"

#~ msgid "%d minute"
#~ msgid_plural "%d minutes"
#~ msgstr[0] "%d minuta"
#~ msgstr[1] "%d minuty"
#~ msgstr[2] "%d minut"

#~ msgctxt "in"
#~ msgid "%d minute"
#~ msgid_plural "%d minutes"
#~ msgstr[0] "%d minutę"
#~ msgstr[1] "%d minuty"
#~ msgstr[2] "%d minut"

#~ msgid "%d week"
#~ msgid_plural "%d weeks"
#~ msgstr[0] "%d tydzień"
#~ msgstr[1] "%d tygodnie"
#~ msgstr[2] "%d tygodni"

#~ msgctxt "in"
#~ msgid "%d week"
#~ msgid_plural "%d weeks"
#~ msgstr[0] "%d tydzień"
#~ msgstr[1] "%d tygodnie"
#~ msgstr[2] "%d tygodni"

#~ msgid "(%1$s) Attachments"
#~ msgstr "(%1$s) Załączniki"

#~ msgid "(Default)"
#~ msgstr "(Domyślne)"

#~ msgid "0 minutes"
#~ msgstr "0 minut"

#~ msgid "1 day"
#~ msgstr "1 dzień"

#~ msgid "1 file has been changed recently"
#~ msgstr "Liczba ostatnio zmienionych plików: 1"

#~ msgid "1 hour"
#~ msgstr "1 godzina"

#~ msgid "1 item"
#~ msgid_plural "%1$d items"
#~ msgstr[0] "1 element"
#~ msgstr[1] "%1$d elementy"
#~ msgstr[2] "%1$d elementów"

#~ msgid "1 minute"
#~ msgstr "1 minuta"

#~ msgid "1 week"
#~ msgstr "1 tydzień"

#~ msgid "10 minutes"
#~ msgstr "10 minut"

#~ msgid "100%"
#~ msgstr "100%"

#~ msgid "12 hour"
#~ msgstr "12 godzin"

#~ msgid "15 minutes"
#~ msgstr "15 minut"

#~ msgid "150%"
#~ msgstr "150%"

#~ msgid "2 days"
#~ msgstr "2 dni"

#~ msgid "2 hour"
#~ msgstr "2 godziny"

#~ msgid "2 weeks"
#~ msgstr "2 tygodnie"

#~ msgid "200%"
#~ msgstr "200%"

#~ msgid "3 days"
#~ msgstr "3 dni"

#~ msgid "3 minutes"
#~ msgstr "3 minuty"

#~ msgid "3 weeks"
#~ msgstr "3 tygodnie"

#~ msgid "30 minutes"
#~ msgstr "30 minut"

#~ msgid "4 days"
#~ msgstr "4 dni"

#~ msgid "4 hour"
#~ msgstr "4 godziny"

#~ msgid "4 weeks"
#~ msgstr "4 tygodnie"

#~ msgid "45 minutes"
#~ msgstr "45 minut"

#~ msgid "5 days"
#~ msgstr "5 dni"

#~ msgid "5 minutes"
#~ msgstr "5 minut"

#~ msgid "50%"
#~ msgstr "50%"

#~ msgid "6 days"
#~ msgstr "6 dni"

#~ msgid "6 hour"
#~ msgstr "6 godzin"

#~ msgid "75%"
#~ msgstr "75%"

#~ msgid "8 hour"
#~ msgstr "8 godzin"

#~ msgid "<b>%1$d</b> elements selected"
#~ msgstr "Liczba wybranych elementów: <b>%1$d</b>"

#~ msgid ""
#~ "A refresh takes some time, so please be patient, while the refresh runs "
#~ "in the background. Only one refresh per subscription and per session is "
#~ "allowed."
#~ msgstr ""
#~ "Odświeżenie (wykonywane w tle) może zająć nieco czasu. Dozwolone jest "
#~ "tylko jedno odświeżenie na subskrypcję i sesję."

#, fuzzy
#~ msgid "A return receipt has been sent"
#~ msgstr "Potwierdzenie dostarczenia zostało wysłane"

#~ msgid "A severe error occurred!"
#~ msgstr "Wystąpił poważny błąd!"

#~ msgid "About"
#~ msgstr "O programie"

#~ msgid "Above quoted text"
#~ msgstr "Nad cytowanym tekstem"

#~ msgid "Absent"
#~ msgstr "Nieobecność"

#~ msgid "Accept"
#~ msgstr "Akceptuj"

#~ msgid "Accept / Decline"
#~ msgstr "Przyjmij / odrzuć"

#~ msgid "Accept changes"
#~ msgstr "Zaakceptuj zmiany"

#~ msgid "Accept invitation"
#~ msgstr "Przyjmij zaproszenie"

#~ msgid "Accept/Decline"
#~ msgstr "Przyjmij/odrzuć"

#~ msgid "Accepted"
#~ msgstr "Zaakceptowane"

#~ msgctxt "help"
#~ msgid "Accessing Files with WebDAV"
#~ msgstr "Uzyskiwanie dostępu do plików przy użyciu protokołu WebDAV"

#~ msgid "Accessing global address book is not permitted"
#~ msgstr "Niedozwolony dostęp do globalnej książki adresowej"

#~ msgid "Account"
#~ msgstr "Konto"

#~ msgid "Account Settings"
#~ msgstr "Ustawienia konta"

#~ msgid "Account added successfully"
#~ msgstr "Konto zostało pomyślnie dodane"

#~ msgid "Account name"
#~ msgstr "Nazwa konta"

#~ msgid "Account settings"
#~ msgstr "Ustawienia konta"

#~ msgid "Account settings could not be saved."
#~ msgstr "Zapisanie ustawień konta nie powiodło się."

#~ msgid "Account updated"
#~ msgstr "Konto zostało zaktualizowane"

#~ msgid "Actions"
#~ msgstr "Działania"

#~ msgid "Actual costs"
#~ msgstr "Rzeczywiste koszty"

#~ msgid "Actual duration in minutes"
#~ msgstr "Rzeczywisty czas trwania w minutach"

#~ msgid "Add"
#~ msgstr "Dodaj"

#~ msgid "Add Attachment"
#~ msgstr "Dodaj załącznik"

#~ msgid "Add account"
#~ msgstr "Dodaj konto"

#~ msgid "Add action"
#~ msgstr "Dodaj działanie"

#~ msgid "Add cipher code"
#~ msgstr "Dodaj kod szyfrowy"

#~ msgid "Add condition"
#~ msgstr "Dodaj warunek"

#~ msgid "Add contact"
#~ msgstr "Dodaj kontakt"

#~ msgid "Add distribution list"
#~ msgstr "Dodaj listę dystrybucyjną"

#~ msgid "Add files"
#~ msgstr "Dodaj pliki"

#~ msgid "Add folder"
#~ msgstr "Dodaj folder"

#~ msgid "Add folder menu"
#~ msgstr "Dodaj menu folderu"

#~ msgid "Add mail account"
#~ msgstr "Dodaj konto e-mail"

#~ msgid "Add member"
#~ msgstr "Dodaj członka"

#~ msgid "Add new folder"
#~ msgstr "Dodaj nowy folder"

#~ msgid "Add new folder for this subscription"
#~ msgstr "Dodaj nowy folder do tej subskrypcji"

#~ msgid "Add new participant"
#~ msgstr "Dodaj nowego uczestnika"

#~ msgid "Add new rule"
#~ msgstr "Dodaj nową regułę"

#~ msgid "Add new signature"
#~ msgstr "Dodaj nowy podpis"

#~ msgid "Add new subfolder"
#~ msgstr "Dodaj nowy podfolder"

#~ msgid "Add note"
#~ msgstr "Dodaj notatkę"

#~ msgid "Add participant"
#~ msgstr "Dodaj uczestnika"

#~ msgid "Add participant/resource"
#~ msgstr "Dodaj uczestnika/zasób"

#~ msgid "Add signature"
#~ msgstr "Dodaj podpis"

#~ msgid "Add subfolder"
#~ msgstr "Dodaj podfolder"

#~ msgid "Add subject"
#~ msgstr "Dodaj temat"

#~ msgid "Add to address book"
#~ msgstr "Dodaj do książki adresowej"

#~ msgid "Add to calendar"
#~ msgstr "Dodaj do kalendarza"

#~ msgid "Add to portal"
#~ msgstr "Dodaj do portalu"

#~ msgid "Add widget"
#~ msgstr "Dodaj widget"

#~ msgid "Add your account"
#~ msgstr "Dodaj konto"

#~ msgid "Added the new participant"
#~ msgstr "Dodaj nowego uczestnika"

#~ msgid "Adding subscription. This may take some seconds..."
#~ msgstr "Dodawanie subskrypcji. Może to chwilę potrwać..."

#~ msgid "Address Book"
#~ msgstr "Książka adresowa"

#~ msgctxt "app"
#~ msgid "Address Book"
#~ msgstr "Książka adresowa"

#~ msgid "Address Business"
#~ msgstr "Adres służbowy"

#~ msgid "Address Home"
#~ msgstr "Adres domowy"

#~ msgid "Address Other"
#~ msgstr "Adres (inny)"

#~ msgid "Addresses"
#~ msgstr "Adresy"

#~ msgid "Adjust"
#~ msgstr "Dopasuj"

#~ msgid "Adjust start date"
#~ msgstr "Dopasuj datę rozpoczęcia"

#~ msgid "Administrator"
#~ msgstr "Administrator"

#, fuzzy
#~ msgid "Advanced Settings"
#~ msgstr "Ustawienia aplikacji Drive"

#~ msgid "All Emoji"
#~ msgstr "Wszystkie symbole emoju"

#~ msgid "All attachments"
#~ msgstr "Wszystkie załączniki"

#~ msgid "All day"
#~ msgstr "Cały dzień"

#, fuzzy
#~| msgid "Add folder"
#~ msgid "All folders"
#~ msgstr "Dodaj folder"

#~ msgid "Allow html formatted emails"
#~ msgstr "Zezwalaj na wiadomości e-mail w formacie HTML"

#~ msgid "Allow pre-loading of externally linked images"
#~ msgstr "Pozwól na wstępne wczytywanie połączonych obrazów zewnętrznych"

#~ msgid "An error occurred"
#~ msgstr "Wystąpił błąd"

#~ msgid "An error occurred while loading page %1$d."
#~ msgstr "Podczas wczytywania strony %1$d wystąpił błąd."

#~ msgid "An error occurred while loading the document."
#~ msgstr "W trakcie wczytywania dokumentu wystąpił błąd."

#~ msgid "An error occurred."
#~ msgstr "Wystąpił błąd."

#~ msgid "An error occurred. Please try again later"
#~ msgstr "Wystąpił błąd. Spróbuj ponownie później."

#~ msgid "An error occurred. Please try again."
#~ msgstr "Wystąpił błąd. Spróbuj ponownie."

#~ msgid "An error occurred. The message was:"
#~ msgstr "Wystąpił błąd. Komunikat był następujący:"

#~ msgid "An internal error occurred"
#~ msgstr "Wystąpił wewnętrzny błąd"

#~ msgid "An unknown error occurred"
#~ msgstr "Wystąpił nieznany błąd"

#~ msgid "Anniversary"
#~ msgstr "Rocznica"

#~ msgid "Any recipient"
#~ msgstr "Dowolny adresat"

#~ msgid "Append vCard"
#~ msgstr "Dołącz wizytówkę"

#~ msgid "Application Toolbar"
#~ msgstr "Pasek narzędzi aplikacji"

#~ msgid "Application may not work as expected until this problem is solved."
#~ msgstr ""
#~ "Dopóki ten problem nie zostanie rozwiązany, aplikacja może działać "
#~ "nieprawidłowo."

#~ msgid "Applications"
#~ msgstr "Aplikacje"

#~ msgid "Apply role"
#~ msgstr "Zastosuj rolę"

#~ msgid "Apply rule if all conditions are met"
#~ msgstr "Zastosuj regułę, gdy zostały spełnione wszystkie warunki"

#~ msgid "Apply rule if any condition is met."
#~ msgstr "Zastosuj regułę, jeśli zostały spełnione wszystkie warunki."

#~ msgid "Appointment"
#~ msgstr "Spotkanie"

#~ msgid "Appointment Details"
#~ msgstr "Szczegóły spotkania"

#~ msgid "Appointment has been copied"
#~ msgid_plural "Appointments have been copied"
#~ msgstr[0] "Spotkanie zostało skopiowane"
#~ msgstr[1] "Spotkania zostały skopiowane"
#~ msgstr[2] "Spotkania zostały skopiowane"

#~ msgid "Appointment has been moved"
#~ msgid_plural "Appointments have been moved"
#~ msgstr[0] "Spotkanie zostało przeniesione"
#~ msgstr[1] "Spotkania zostały przeniesione"
#~ msgstr[2] "Spotkania zostały przeniesione"

#~ msgid ""
#~ "Appointment invitation. %1$s %2$s %3$s %4$s %5$s. Press [enter] to open"
#~ msgstr ""
#~ "Zaproszenie na spotkanie. %1$s %2$s %3$s %4$s %5$s. Aby otworzyć, "
#~ "naciśnij klawisz [Enter]."

#~ msgid "Appointment invitations"
#~ msgstr "Zaproszenia na spotkanie"

#~ msgid "Appointment reminder. %1$s %2$s %3$s %4$s. Press [enter] to open"
#~ msgstr ""
#~ "Przypomnienie o spotkaniu. %1$s %2$s %3$s %4$s. Aby otworzyć, naciśnij "
#~ "klawisz [Enter]."

#~ msgid "Appointment reminders"
#~ msgstr "Przypomnienia o spotkaniach"

#~ msgid "Appointments"
#~ msgstr "Spotkania"

#~ msgid "Approximate Duration for Subscriptions"
#~ msgstr "Przybliżony czas trwania subskrypcji"

#~ msgid "April"
#~ msgstr "Kwiecień"

#~ msgid "Are you sure you want to delete this Tweet?"
#~ msgstr "Czy na pewno chcesz usunąć ten tweet?"

#~ msgid "Are you sure?"
#~ msgstr "Na pewno chcesz to zrobić?"

#~ msgid "Ascending"
#~ msgstr "Rosnąco"

#, fuzzy
#~ msgid "Ask for return receipt"
#~ msgstr "Poproś o potwierdzenie dostarczenia"

#~ msgid "Assistant"
#~ msgstr "Asystent"

#~ msgid ""
#~ "At the top of the display area the path to the selected folder is shown. "
#~ "Click on the path to switch to another folder."
#~ msgstr ""
#~ "Na górze obszaru wyświetlania widoczna jest ścieżka do wybranego folderu. "
#~ "Aby otworzyć inny folder, kliknij tę ścieżkę."

#~ msgid "Attach my vCard"
#~ msgstr "Dołącz wizytówkę vCard"

#~ msgid "Attachment"
#~ msgstr "Załącznik"

#~ msgctxt "plural"
#~ msgid "Attachment"
#~ msgid_plural "Attachments"
#~ msgstr[0] "Załącznik"
#~ msgstr[1] "Załączniki"
#~ msgstr[2] "Załączniki"

#~ msgid "Attachment has been saved"
#~ msgid_plural "Attachments have been saved"
#~ msgstr[0] "Załącznik został zapisany"
#~ msgstr[1] "Załączniki zostały zapisane"
#~ msgstr[2] "Załączniki zostały zapisane"

#~ msgid "Attachments"
#~ msgstr "Załączniki"

#~ msgid "Attachments (%1$s)"
#~ msgstr "Załączniki (%1$s)"

#~ msgid "Attachments have been saved!"
#~ msgstr "Załączniki zostały zapisane!"

#~ msgid "Attachments will be saved"
#~ msgstr "Załączniki zostaną zapisane"

#~ msgid "Attachments   "
#~ msgstr "Załączniki   "

#~ msgid "Attention"
#~ msgstr "Uwaga"

#~ msgid "August"
#~ msgstr "Sierpień"

#~ msgid "Author"
#~ msgstr "Autor"

#~ msgid "Auto Forward"
#~ msgstr "Automatyczne przesyłanie dalej"

#~ msgid "Auto Logout"
#~ msgstr "Wyloguj automatycznie"

#~ msgid "Auto-save email drafts"
#~ msgstr "Automatycznie zapisuj wersje robocze wiadomości"

#~ msgid "Auto-save email drafts?"
#~ msgstr "Zapisywać automatycznie wersje robocze wiadomości?"

#~ msgid "Automatic opening of notification area"
#~ msgstr "Automatyczne otwieranie obszaru powiadomień"

#~ msgid "Automatic sign out"
#~ msgstr "Automatyczne wylogowanie"

#~ msgid ""
#~ "Automatically collect contacts in the folder \"Collected addresses\" "
#~ "while reading"
#~ msgstr ""
#~ "Automatycznie gromadź kontakty w folderze \"Zgromadzone adresy\" podczas "
#~ "czytania wiadomości"

#~ msgid ""
#~ "Automatically collect contacts in the folder \"Collected addresses\" "
#~ "while reading?"
#~ msgstr ""
#~ "Czy gromadzić automatycznie kontakty w folderze \"Zgromadzone adresy\" "
#~ "podczas czytania wiadomości?"

#~ msgid ""
#~ "Automatically collect contacts in the folder \"Collected addresses\" "
#~ "while sending"
#~ msgstr ""
#~ "Automatycznie gromadź kontakty w folderze \"Zgromadzone adresy\" podczas "
#~ "wysyłania wiadomości"

#~ msgid ""
#~ "Automatically collect contacts in the folder \"Collected addresses\" "
#~ "while sending?"
#~ msgstr ""
#~ "Czy gromadzić automatycznie kontakty w folderze \"Zgromadzone adresy\" "
#~ "podczas wysyłania wiadomości?"

#~ msgid ""
#~ "Automatically delete a notification mail after it has been accepted or "
#~ "declined?"
#~ msgstr ""
#~ "Usunąć automatycznie wiadomość e-mail z powiadomieniem po jej przyjęciu "
#~ "lub odrzuceniu?"

#~ msgid "Average time: %1$s ms"
#~ msgstr "Średni czas: %1$s ms"

#~ msgid "B"
#~ msgstr "B"

#~ msgid "Back"
#~ msgstr "Wróć"

#~ msgid "Back to appointment"
#~ msgstr "Wróć do spotkania"

#~ msgid "Basic settings"
#~ msgstr "Ustawienia podstawowe"

#~ msgid "Bcc"
#~ msgstr "UDW"

#~ msgid "Below quoted text"
#~ msgstr "Pod cytowanym tekstem"

#~ msgid ""
#~ "Below the recipient you will find further functions, e.g. for sending "
#~ "copies to other recipients or for adding attachments."
#~ msgstr ""
#~ "Poniżej wpisanego odbiorcy znajdują się dodatkowe funkcje umożliwiające "
#~ "wysłanie kopii wiadomości do innych odbiorców lub dodanie załączników."

#~ msgid "Billing information"
#~ msgstr "Informacje rozliczeniowe"

#~ msgid "Birthdays"
#~ msgstr "Urodziny"

#~ msgid "Black"
#~ msgstr "Czarny"

#~ msgid "Blind copy (BCC) to"
#~ msgstr "Kopia ukryta (BCC) do"

#~ msgid "Block pre-loading of externally linked images"
#~ msgstr "Zablokuj wczytywanie połączonych obrazów zewnętrznych"

#~ msgid "Blue"
#~ msgstr "Niebieski"

#~ msgid "Branches"
#~ msgstr "Oddziały"

#~ msgid "Browser"
#~ msgstr "Przeglądarka"

#~ msgid "Business Address"
#~ msgstr "Adres służbowy"

#~ msgid "Business address"
#~ msgstr "Adres służbowy"

#~ msgid "Business category"
#~ msgstr "Kategoria firmy"

#~ msgid "Buy a gift"
#~ msgstr "Kup prezent"

#~ msgid "Buy now!"
#~ msgstr "Kup teraz!"

#~ msgid ""
#~ "By changing the date of this appointment you are creating an appointment "
#~ "exception to the series. Do you want to continue?"
#~ msgstr ""
#~ "Zmieniając datę tego spotkania utworzysz wyjątek w cyklu. Czy chcesz "
#~ "kontynuować?"

#~ msgid "CC"
#~ msgstr "DW"

#~ msgid "CSV"
#~ msgstr "CSV"

#~ msgid "CW"
#~ msgstr "TK"

#~ msgid "CW %1$d"
#~ msgstr "TK %1$d"

#~ msgid "CalDAV URL"
#~ msgstr "Adres URL CalDAV"

#~ msgid "Calendar"
#~ msgstr "Kalendarz"

#~ msgctxt "app"
#~ msgid "Calendar"
#~ msgstr "Kalendarz"

#~ msgid "Cancel"
#~ msgstr "Anuluj"

#~ msgid "Cancel search"
#~ msgstr "Anuluj wyszukiwanie"

#~ msgid "Canceled"
#~ msgstr "Anulowano"

#~ msgid "Cannot find any messages this contact sent to you."
#~ msgstr "Nie można znaleźć żadnych wiadomości wysłanych od tego kontaktu."

#~ msgid "Cannot find any messages you sent to this contact."
#~ msgstr "Nie można znaleźć żadnych wiadomości wysłanych do tego kontaktu."

#~ msgid "Cannot find user with given name."
#~ msgstr "Nie można znaleźć użytkownika o danej nazwie."

#~ msgid "Cannot print this item"
#~ msgid_plural "Cannot print these items"
#~ msgstr[0] "Nie można wydrukować tego elementu"
#~ msgstr[1] "Nie można wydrukować tych elementów"
#~ msgstr[2] "Nie można wydrukować tych elementów"

#~ msgid "Capacity"
#~ msgstr "Pojemność"

#~ msgid "Cart is empty."
#~ msgstr "Koszyk jest pusty."

#~ msgid "Cell phone"
#~ msgstr "Telefon komórkowy"

#~ msgid "Cell phone (alt)"
#~ msgstr "Telefon komórkowy (drugi numer)"

#~ msgid "Change"
#~ msgstr "Zmień"

#~ msgid "Change View"
#~ msgstr "Zmień widok"

#~ msgid "Change confirmation status"
#~ msgstr "Zmień status potwierdzenia"

#~ msgid "Change due date"
#~ msgstr "Zmień termin"

#~ msgid "Change folder"
#~ msgstr "Zmień folder"

#~ msgid "Change password"
#~ msgstr "Zmień hasło"

#~ msgid "Change password and sign out"
#~ msgstr "Zmień hasło i wyloguj"

#~ msgid "Change state"
#~ msgstr "Zmień stan"

#~ msgid "Change status"
#~ msgstr "Zmień status"

#~ msgid "Change subscription"
#~ msgstr "Zmień subskrypcję"

#~ msgid "Change view"
#~ msgstr "Zmień widok"

#~ msgid "Changed due date"
#~ msgstr "Zmieniono termin"

#~ msgid "Changes have been saved"
#~ msgstr "Zmiany zostały zapisane"

#~ msgid "Changes have been saved."
#~ msgstr "Zmiany zostały zapisane."

#~ msgid "Character"
#~ msgstr "Znak"

#, fuzzy
#~ msgid "Checkboxes"
#~ msgstr "Przełącz pola wyboru"

#~ msgid "Checking credentials... This may take a few seconds."
#~ msgstr "Sprawdzanie poświadczeń... może to zająć kilka sekund."

#~ msgid "Children"
#~ msgstr "Dzieci"

#~ msgid "City"
#~ msgstr "Miasto"

#~ msgid "Clean up"
#~ msgstr "Wykonaj czyszczenie"

#~ msgid "Cleaning up... This may take a few seconds."
#~ msgstr "Czyszczenie... Może to zająć kilka sekund."

#~ msgid "Click for whole day appointment"
#~ msgstr "Kliknij, aby zaplanować spotkanie całodniowe"

#~ msgid "Click here for free trial."
#~ msgstr "Kliknij tutaj, aby zamówić pełną wersję."

#~ msgid "Click here to add your account"
#~ msgstr "Kliknij tutaj, aby dodać własne konto"

#~ msgid "Click here to quit the help center"
#~ msgstr "Kliknij tutaj, aby zamknąć pomoc"

#~ msgid "Click on a sentence to choose when to repeat the appointment."
#~ msgstr "Kliknij zdanie opisujące cykl powtórzeń spotkania."

#~ msgid "Click on the links to change the values."
#~ msgstr "Aby zmienić wartości, kliknij te łącza."

#~ msgid "Click to authorize your account again"
#~ msgstr "Kliknij, aby ponownie autoryzować konto"

#~ msgid "Click to open."
#~ msgstr "Kliknij, aby otworzyć."

#~ msgid "Click to open. Drag to your desktop to download."
#~ msgstr ""
#~ "Kliknij, aby otworzyć. Aby pobrać dokument, przeciągnij go na pulpit."

#~ msgid "Click to retry"
#~ msgstr "Kliknij, aby spróbować ponownie"

#~ msgid "Click to retry later."
#~ msgstr "Kliknij, aby spróbować ponownie później."

#~ msgid "Click to try again."
#~ msgstr "Kliknij, aby spróbować ponownie."

#~ msgid "Click to upload image"
#~ msgstr "Kliknij, aby przesłać obraz"

#~ msgid "Close"
#~ msgstr "Zamknij"

#~ msgid "Close all"
#~ msgstr "Zamknij wszystko"

#~ msgid "Close document"
#~ msgstr "Zamknij dokument"

#, fuzzy
#~| msgid "Folder view"
#~ msgid "Close folder view"
#~ msgstr "Widok folderu"

#~ msgid "Close this reminder"
#~ msgstr "Zamknij przypomnienie"

#~ msgid "Collapse form"
#~ msgstr "Zwiń formularz"

#~ msgid "Color"
#~ msgstr "Kolor"

#~ msgid "Color quoted lines"
#~ msgstr "Oznacz kolorem cytowane linie"

#~ msgid "Comment"
#~ msgstr "Komentarz"

#~ msgid "Comments"
#~ msgstr "Komentarze"

#~ msgid "Commercial Register"
#~ msgstr "Rejestr handlowy"

#~ msgid "Common"
#~ msgstr "Ogólne"

#~ msgid "Common Emoji"
#~ msgstr "Popularne znaki emoji"

#, fuzzy
#~| msgid "Compact view"
#~ msgid "Compact"
#~ msgstr "Widok zwinięty"

#~ msgid "Compact view"
#~ msgstr "Widok zwinięty"

#~ msgid "Companies"
#~ msgstr "Firmy"

#~ msgid "Company"
#~ msgstr "Firma"

#~ msgid "Compose"
#~ msgstr "Redagowanie"

#, fuzzy
#~ msgid "Compose new email"
#~ msgstr "Nowa wiadomość e-mail"

#~ msgid "Compose new mail"
#~ msgstr "Nowa wiadomość e-mail"

#~ msgid "Conditions"
#~ msgstr "Warunki"

#~ msgid "Confirm"
#~ msgstr "Potwierdź"

#~ msgid "Confirmation"
#~ msgstr "Potwierdzenie"

#~ msgid "Confirmation message"
#~ msgstr "Wiadomość z potwierdzeniem"

#~ msgid "Confirmation status"
#~ msgstr "Status potwierdzenia"

#~ msgid "Confirmed"
#~ msgstr "Potwierdzono"

#~ msgid "Conflicts detected"
#~ msgstr "Wykryto konflikty"

#~ msgid "Conflicts with resources cannot be ignored"
#~ msgstr "Konfliktów z zasobami nie można ignorować"

#~ msgid "Conflicts:"
#~ msgstr "Konflikty:"

#~ msgid "Contact"
#~ msgstr "Kontakt"

#~ msgid "Contact Details"
#~ msgstr "Szczegóły kontaktu"

#, fuzzy
#~ msgid "Contact pictures"
#~ msgstr "Kontakty"

#~ msgid "Contact: %1$s"
#~ msgstr "Kontakt: %1$s"

#~ msgid "Contacts"
#~ msgstr "Kontakty"

#~ msgid "Contacts have been copied"
#~ msgstr "Kontakty zostały skopiowane"

#~ msgid "Contacts have been moved"
#~ msgstr "Kontakty zostały przeniesione"

#~ msgid "Contains"
#~ msgstr "Zawiera"

#~ msgid "Continue"
#~ msgstr "Kontynuuj"

#~ msgid "Conversations"
#~ msgstr "Rozmowy"

#~ msgctxt "app"
#~ msgid "Conversations"
#~ msgstr "Rozmowy"

#~ msgid "Copy"
#~ msgstr "Kopiuj"

#~ msgctxt "CC"
#~ msgid "Copy"
#~ msgid_plural "Copy"
#~ msgstr[0] "Kopiuj"
#~ msgstr[1] "Kopiuj"
#~ msgstr[2] "Kopiuj"

#~ msgid "Copy (CC) to"
#~ msgstr "Kopia (CC) do"

#~ msgid "Copy to"
#~ msgstr "Kopia do"

#~ msgid "Copy to description"
#~ msgstr "Skopiuj do opisu"

#~ msgid "Costs must be between -%1$d and %1$d."
#~ msgstr "Wartość kosztów musi mieścić się w przedziale od -%1$d do %1$d."

#~ msgid "Could not get a default folder for this application."
#~ msgstr "Nie można otworzyć domyślnego folderu tej aplikacji."

#~ msgid "Could not load all participants for this task."
#~ msgstr "Nie można wczytać wszystkich uczestników tego zadania."

#~ msgid "Could not load attachments for this contact."
#~ msgstr "Nie można załadować załączników do tego kontaktu."

#~ msgid "Could not load attachments for this task."
#~ msgstr "Nie można wczytać załączników tego zadania."

#~ msgid "Could not load data"
#~ msgstr "Nie można wczytać danych"

#~ msgid "Could not load new Tweets."
#~ msgstr "Nie udało się wczytać nowych tweetów."

#~ msgid "Could not load this list"
#~ msgstr "Nie można wczytać tej listy"

#~ msgid "Could not save auto forward"
#~ msgstr "Nie można zapisać automatycznego przesyłania dalej"

#~ msgid "Could not save settings"
#~ msgstr "Nie można zapisać ustawień"

#~ msgid "Could not save settings."
#~ msgstr "Nie można zapisać ustawień."

#~ msgid ""
#~ "Could not save settings. There have to be at least one user with "
#~ "administration rights."
#~ msgstr ""
#~ "Nie można zapisać ustawień. Potrzebny jest przynajmniej jeden użytkownik "
#~ "z uprawnieniami administratora."

#~ msgid "Could not save vacation notice"
#~ msgstr "Nie można zapisać zawiadomienia o urlopie"

#~ msgid "Couldn't load all contact images."
#~ msgstr "Nie można wczytać wszystkich obrazów kontaktów."

#~ msgid "Couldn't load appointment data."
#~ msgstr "Nie można wczytać danych spotkania."

#~ msgid "Couldn't load contact data."
#~ msgstr "Nie można wczytać danych kontaktu."

#~ msgid "Couldn't load file data."
#~ msgstr "Nie można wczytać danych pliku."

#~ msgid "Couldn't load folders."
#~ msgstr "Nie można wczytać folderów."

#~ msgid "Couldn't load subfolders."
#~ msgstr "Nie można wczytać podfolderów."

#~ msgid "Couldn't load that email."
#~ msgstr "Nie można wczytać tej wiadomości."

#~ msgid "Couldn't load that task."
#~ msgstr "Nie można wczytać tego zadania."

#~ msgid "Couldn't load your auto forward."
#~ msgstr "Nie można wczytać automatycznego przesyłania dalej."

#~ msgid "Couldn't load your contact data."
#~ msgstr "Nie można wczytać danych kontaktu."

#~ msgid "Couldn't load your mail filters."
#~ msgstr "Nie można wczytać filtrów poczty."

#~ msgid "Couldn't load your vacation notice."
#~ msgstr "Nie można załadować zawiadomienia o urlopie."

#~ msgid "Country"
#~ msgstr "Kraj"

#~ msgid "Create"
#~ msgstr "Utwórz"

#~ msgid "Create appointment"
#~ msgstr "Utwórz spotkanie"

#~ msgid "Create contact"
#~ msgstr "Utwórz kontakt"

#~ msgid "Create distribution list"
#~ msgstr "Utwórz listę dystrybucyjną"

#~ msgid "Create list"
#~ msgstr "Utwórz listę"

#~ msgid "Create new rule"
#~ msgstr "Utwórz nową regułę"

#~ msgid "Create new task"
#~ msgstr "Utwórz nowe zadanie"

#~ msgid "Create reminder"
#~ msgstr "Utwórz przypomnienie"

#~ msgid "Create task"
#~ msgstr "Utwórz zadanie"

#~ msgid "Created"
#~ msgstr "Utworzono"

#~ msgid ""
#~ "Created private folder '%1$s' in %2$s and subscribed successfully to "
#~ "shared folder"
#~ msgstr ""
#~ "Utworzono prywatny folder '%1$s' w %2$s i zasubskrybowano go pomyślnie do "
#~ "folderu udostępnionego"

#~ msgctxt "help"
#~ msgid "Creating Files"
#~ msgstr "Tworzenie plików"

#~ msgid "Creating a note"
#~ msgstr "Tworzenie notatki"

#~ msgid "Currency"
#~ msgstr "Waluta"

#~ msgid "Custom"
#~ msgstr "Niestandardowy"

#~ msgid "Customize this page"
#~ msgstr "Dopasuj tę stronę"

#~ msgid "Data imported successfully"
#~ msgstr "Dane zostały pomyślnie zaimportowane"

#~ msgid "Data only partially imported ( %1$s of %2$s records)"
#~ msgstr ""
#~ "Dane zostały tylko częściowo zaimportowane (liczba rekordów: %1$s z %2$s)"

#~ msgid "Date"
#~ msgstr "Data"

#~ msgid "Date completed"
#~ msgstr "Data ukończenia"

#~ msgid "Date of birth"
#~ msgstr "Data urodzenia"

#~ msgid "Day"
#~ msgstr "Dzień"

#~ msgid "Day View"
#~ msgstr "Widok dnia"

#~ msgid "Days"
#~ msgstr "Dni"

#~ msgid "December"
#~ msgstr "Grudzień"

#~ msgid "Decline"
#~ msgstr "Odrzuć"

#~ msgid "Declined"
#~ msgstr "Odrzucono"

#~ msgid "Default Theme"
#~ msgstr "Motyw domyślny"

#~ msgid "Default address"
#~ msgstr "Adres domyślny"

#~ msgid "Default app after sign in"
#~ msgstr "Domyślna aplikacja po zalogowaniu"

#~ msgid "Default calendar view"
#~ msgstr "Widok domyślny kalendarza"

#~ msgid "Default reminder"
#~ msgstr "Domyślne przypomnienie"

#~ msgid "Default sender address"
#~ msgstr "Domyślny adres nadawcy"

#~ msgid "Default sender address:"
#~ msgstr "Domyślny adres nadawcy:"

#~ msgid "Default view"
#~ msgstr "Widok domyślny"

#~ msgid "Deferred"
#~ msgstr "Odroczone"

#~ msgid "Delete"
#~ msgstr "Usuń"

#~ msgid "Delete account"
#~ msgstr "Usuń konto"

#~ msgid "Delete all accounts"
#~ msgstr "Usuń wszystkie konta"

#~ msgid "Delete appointment"
#~ msgstr "Usuń spotkanie"

#~ msgid "Delete the draft after sending."
#~ msgstr "Usuń wersję roboczą po wysłaniu."

#~ msgid "Delete version"
#~ msgstr "Usuń wersję"

#~ msgid "Delete whole series"
#~ msgstr "Usuń cały cykl"

#~ msgid "Delete widget"
#~ msgstr "Usuń widget"

#~ msgid "Deleting messages on local storage also deletes them on server"
#~ msgstr ""
#~ "Usunięcie wiadomości przechowywanych lokalnie powoduje ich równoczesne "
#~ "usunięcie z serwera"

#~ msgid "Department"
#~ msgstr "Dział"

#~ msgid "Descending"
#~ msgstr "Malejąco"

#~ msgid "Description"
#~ msgstr "Opis"

#~ msgid "Description has been copied"
#~ msgstr "Opis został skopiowany"

#~ msgid ""
#~ "Detailed guides for all modules are located in the help section of the "
#~ "settings."
#~ msgstr ""
#~ "Szczegółowe wskazówki dotyczące wszystkich modułów znajdują się w pomocy "
#~ "do ustawień."

#~ msgid "Details"
#~ msgstr "Szczegóły"

#~ msgid "Direct link: %1$s"
#~ msgstr "Łącze bezpośrednie: %1$s"

#~ msgid "Disable"
#~ msgstr "Wyłącz"

#~ msgid "Disable widget"
#~ msgstr "Wyłącz widget"

#~ msgid "Disabled"
#~ msgstr "Wyłączone"

#~ msgid "Discard"
#~ msgstr "Odrzuć"

#~ msgid "Discard changes"
#~ msgstr "Odrzuć zmiany"

#~ msgid "Display"
#~ msgstr "Wyświetlanie"

#~ msgid "Display Name"
#~ msgstr "Nazwa wyświetlana"

#~ msgid "Display area"
#~ msgstr "Obszar wyświetlania"

#~ msgid "Display emoticons as graphics in text emails"
#~ msgstr "Wyświetlaj emotikony jako grafikę w tekstowych wiadomościach e-mail"

#~ msgid "Display name"
#~ msgstr "Nazwa wyświetlana"

#~ msgid "Display of names"
#~ msgstr "Wyświetlanie nazw"

#~ msgid "Displaying information"
#~ msgstr "Wyświetlanie informacji"

#~ msgid "Distance"
#~ msgstr "Odległość"

#~ msgid "Distribution List"
#~ msgstr "Lista dystrybucyjna"

#~ msgid "Distribution list"
#~ msgstr "Lista dystrybucyjna"

#~ msgid "Distribution list has been saved"
#~ msgstr "Lista dystrybucyjna została zapisana"

#~ msgid ""
#~ "Do you really want to change the file extension from  \".%1$s\" to \".%2$s"
#~ "\" ?"
#~ msgstr ""
#~ "Czy na pewno chcesz zmienić rozszerzenie pliku z \".%1$s\" na \".%2$s\" ?"

#~ msgid "Do you really want to delete folder \"%s\"?"
#~ msgstr "Czy na pewno chcesz usunąć folder \"%s\"?"

#~ msgid "Do you really want to delete these items?"
#~ msgstr "Czy na pewno chcesz usunąć te elementy?"

#~ msgid "Do you really want to delete this account?"
#~ msgstr "Czy na pewno chcesz usunąć to konto?"

#~ msgid "Do you really want to delete this contact?"
#~ msgstr "Czy na pewno chcesz usunąć ten kontakt?"

#~ msgid "Do you really want to delete this distribution list?"
#~ msgstr "Czy na pewno chcesz usunąć tę listę dystrybucyjną?"

#~ msgid "Do you really want to delete this file?"
#~ msgid_plural "Do you really want to delete these files?"
#~ msgstr[0] "Czy na pewno chcesz usunąć ten plik?"
#~ msgstr[1] "Czy na pewno chcesz usunąć te pliki?"
#~ msgstr[2] "Czy na pewno chcesz usunąć te pliki?"

#~ msgid "Do you really want to delete this task?"
#~ msgid_plural "Do you really want to delete this tasks?"
#~ msgstr[0] "Czy na pewno chcesz usunąć to zadanie?"
#~ msgstr[1] "Czy na pewno chcesz usunąć te zadania?"
#~ msgstr[2] "Czy na pewno chcesz usunąć te zadania?"

#~ msgid "Do you really want to delete this widget?"
#~ msgstr "Czy na pewno chcesz usunąć ten widget?"

#~ msgid "Do you really want to discard this mail?"
#~ msgstr "Czy na pewno chcesz porzucić tę wiadomość?"

#~ msgid "Do you really want to discard your changes?"
#~ msgstr "Czy na pewno chcesz odrzucić zmiany?"

#~ msgid "Do you really want to empty folder \"%s\"?"
#~ msgstr "Czy na pewno chcesz usunąć folder \"%s\"? "

#~ msgid ""
#~ "Do you really want to remove the extension \".%1$s\" from your filename?"
#~ msgstr "Czy na pewno chcesz usunąć rozszerzenie \".%1$s\" z nazwy pliku?"

#, fuzzy
#~| msgid ""
#~| "Do you want to edit the whole series or just one appointment within the "
#~| "series?"
#~ msgid ""
#~ "Do you want to confirm the whole series or just one appointment within "
#~ "the series?"
#~ msgstr "Czy chcesz edytować cały cykl, czy tylko jedno spotkanie z cyklu?"

#~ msgid ""
#~ "Do you want to delete the whole series or just one appointment within the "
#~ "series?"
#~ msgstr "Czy chcesz usunąć cały cykl, czy tylko jedno spotkanie z cyklu?"

#~ msgid "Do you want to delete this appointment?"
#~ msgstr "Czy chcesz usunąć to spotkanie?"

#~ msgid ""
#~ "Do you want to edit the whole series or just one appointment within the "
#~ "series?"
#~ msgstr "Czy chcesz edytować cały cykl, czy tylko jedno spotkanie z cyklu?"

#~ msgid "Do you want to keep the draft after sending this mail?"
#~ msgstr "Czy chcesz zachować wersję roboczą po wysłaniu tej wiadomości?"

#~ msgid "Do you want to permanently delete this mail?"
#~ msgid_plural "Do you want to permanently delete these mails?"
#~ msgstr[0] "Czy na pewno chcesz trwale usunąć tę wiadomość?"
#~ msgstr[1] "Czy na pewno chcesz trwale usunąć te wiadomości?"
#~ msgstr[2] "Czy na pewno chcesz trwale usunąć te wiadomości?"

#~ msgid "Document"
#~ msgstr "Dokument"

#~ msgctxt "app"
#~ msgid "Documents"
#~ msgstr "Dokumenty"

#~ msgid "Done"
#~ msgstr "Wykonane"

#, fuzzy
#~ msgid "Doubleclick in this row for whole day appointment"
#~ msgstr "Kliknij, aby zaplanować spotkanie całodniowe"

#~ msgid "Download"
#~ msgstr "Pobierz"

#~ msgid "Download install file (for Windows)"
#~ msgstr "Pobierz plik instalacyjny (dla systemu Windows)"

#~ msgid "Downloads"
#~ msgstr "Elementy pobierane"

#~ msgid "Drafts folder"
#~ msgstr "Wersje robocze"

#~ msgid "Drag to reorder widget"
#~ msgstr "Przeciągnij, aby zmienić kolejność widgetu"

#~ msgctxt "app"
#~ msgid "Drive"
#~ msgstr "Drive"

#~ msgctxt "help"
#~ msgid "Drive Settings"
#~ msgstr "Ustawienia aplikacji Drive"

#, fuzzy
#~ msgid "Drop EML file here for import"
#~ msgstr "Aby zaimportować pocztę, przeciągnij ją tutaj"

#~ msgid "Drop here to import this mail"
#~ msgstr "Aby zaimportować pocztę, przeciągnij ją tutaj"

#~ msgid "Drop here to upload a <b class=\"dndignore\">new attachment</b>"
#~ msgstr "Upuść tutaj, aby przesłać <b class=\"dndignore\">nowy załącznik</b>"

#~ msgid "Drop here to upload a <b class=\"dndignore\">new file</b>"
#~ msgstr "Upuść tutaj, aby przesłać <b class=\"dndignore\">nowy plik</b>"

#~ msgid "Drop here to upload a <b class=\"dndignore\">new version</b>"
#~ msgstr "Upuść tutaj, aby przesłać <b class=\"dndignore\">nową wersję</b>"

#~ msgid ""
#~ "Drop here to upload a <b class=\"dndignore\">new version</b> of \"%1$s\""
#~ msgstr ""
#~ "Upuść tutaj, aby przesłać <b class=\"dndignore\">nową wersję</b> pliku "
#~ "\"%1$s\""

#~ msgid "Drop here to upload a <b class='dndignore'>new attachment</b>"
#~ msgstr "Upuść tutaj, aby przesłać <b class='dndignore'>nowy załącznik</b>"

#~ msgid "Drop the file anywhere to add attachment"
#~ msgstr "Aby dodać załącznik, upuść plik w dowolnym miejscu"

#~ msgid "Due"
#~ msgstr "Termin"

#~ msgid "Due %1$s"
#~ msgstr "Termin: %1$s"

#~ msgid "Due date"
#~ msgstr "Termin"

#~ msgid "Due on %1$s"
#~ msgstr "Termin: %1$s"

#~ msgid "E-Mail"
#~ msgstr "E-mail"

#~ msgctxt "help"
#~ msgid "E-Mail Settings"
#~ msgstr "Ustawienia poczty e-mail"

#~ msgid "EB"
#~ msgstr "EB"

#~ msgid "Each %s Day"
#~ msgstr "Każdego %s dnia"

#~ msgid "Each %s weeks on %s"
#~ msgstr "Co %s tyg. w %s"

#~ msgid "Each %s. %s"
#~ msgstr "Zawsze w %s %s"

#~ msgid "Edit"
#~ msgstr "Edytuj"

#~ msgid "Edit Contact"
#~ msgstr "Edytuj kontakt"

#~ msgid "Edit Flickr photo stream"
#~ msgstr "Edytuj strumień zdjęć z serwisu Flickr"

#~ msgid "Edit Tumblr feed"
#~ msgstr "Edytuj kanał Tumblr"

#~ msgid "Edit appointment"
#~ msgstr "Edytuj spotkanie"

#~ msgid "Edit description"
#~ msgstr "Edytuj opis"

#, fuzzy
#~ msgid "Edit draft"
#~ msgstr "Edytuj kontakt"

#~ msgid "Edit rule"
#~ msgstr "Edytuj regułę"

#~ msgid "Edit signature"
#~ msgstr "Edytuj podpis"

#~ msgid "Edit task"
#~ msgstr "Edytuj zadanie"

#~ msgid "Edit to set a name."
#~ msgstr "Edytuj, aby ustawić nazwę."

#~ msgid "Editor"
#~ msgstr "Edytor"

#~ msgid "Email"
#~ msgstr "E-mail"

#~ msgid "Email 1"
#~ msgstr "Adres e-mail 1"

#~ msgid "Email 1 / Phone number"
#~ msgstr "Adres e-mail 1 / numer telefonu"

#~ msgid "Email 2"
#~ msgstr "Adres e-mail 2"

#~ msgid "Email 3"
#~ msgstr "Adres e-mail 3"

#~ msgid "Email Address:"
#~ msgstr "Adres e-mail:"

#~ msgid "Email address"
#~ msgstr "Adres e-mail"

#~ msgid "Email addresses"
#~ msgstr "Adresy e-mail"

#, fuzzy
#~ msgid "Email from %1$s: %2$s"
#~ msgstr "Co rok %2$d %1$s"

#~ msgid "Email notification for Accept/Declined"
#~ msgstr "Powiadomienie e-mail o przyjęciu/odrzuceniu"

#~ msgid "Email notification for New, Changed, Deleted?"
#~ msgstr "Powiadomienie e-mail o nowym, zmienionym, usuniętym?"

#~ msgid "Email notification for appointment"
#~ msgstr "Powiadomienie e-mail o spotkaniu"

#~ msgid "Email notification for appointment creator?"
#~ msgstr "Powiadomienie e-mail dla twórcy spotkania?"

#~ msgid "Email notification for appointment participant?"
#~ msgstr "Powiadomienie e-mail dla uczestnika spotkania?"

#~ msgid "Email notification for task"
#~ msgstr "Powiadomienie e-mail dla zadania"

#~ msgid "Email notification for task creator?"
#~ msgstr "Powiadomienie e-mail dla twórcy zadania?"

#~ msgid "Email notification for task participant?"
#~ msgstr "Powiadomienie e-mail dla uczestnika zadania?"

#~ msgid ""
#~ "Emails cannot be put into trash folder while your mail quota is exceeded."
#~ msgstr ""
#~ "W przypadku przekroczenia limitu miejsca na pocztę nie można przenosić "
#~ "wiadomości e-mail do folderu kosza."

#~ msgid "Employee ID"
#~ msgstr "Identyfikator pracownika"

#~ msgid "Employee type"
#~ msgstr "Rodzaj zatrudnienia"

#~ msgctxt "vgrid"
#~ msgid "Empty"
#~ msgstr "Puste"

#~ msgid "Empty folder"
#~ msgstr "Opróżnij folder"

#~ msgid "Empty name and description found."
#~ msgstr "Wykryto brak nazwy i opisu."

#~ msgid "Emptying folder... This may take a few seconds."
#~ msgstr "Opróżnianie folderu... Może to zająć kilka sekund."

#~ msgid "Enable"
#~ msgstr "Włącz"

#~ msgid "Enabled"
#~ msgstr "Włączone"

#~ msgid "Enabled for all mail folders"
#~ msgstr "Włączono dla wszystkich folderów poczty"

#~ msgid "Enabled for inbox only"
#~ msgstr "Włączono tylko dla skrzynki odbiorczej"

#~ msgid "Enabled for the following addresses"
#~ msgstr "Włączone dla następujących adresów"

#~ msgid "End"
#~ msgstr "Koniec"

#~ msgid "End of working time"
#~ msgstr "Koniec czasu pracy"

#~ msgid "Ends on"
#~ msgstr "Kończy się o"

#~ msgid "Enter document title here"
#~ msgstr "Wpisz tutaj tytuł dokumentu"

#~ msgid "Enter the E-Mail text below the subject."
#~ msgstr "Wpisz treść wiadomości e-mail pod tematem."

#~ msgid ""
#~ "Enter the E-Mail text below the subject. If the text format was set to "
#~ "HTMl in the options, you can format the E-Mail text. To do so select a "
#~ "text part and then click an icon in the formatting bar."
#~ msgstr ""
#~ "Poniżej tematu wpisz treści wiadomości e-mail. Jeśli w opcjach wybrano "
#~ "format HTML, możesz wprowadzić formatowanie tekstu. Aby to zrobić, "
#~ "zaznacz część tekstu i kliknij ikonę na pasku formatowania."

#~ msgid ""
#~ "Enter the recipient's name on the top left side. As soon as you typed the "
#~ "first letters, suggestions from the address books are displayed. To "
#~ "accept a recipient suggestion, click on it."
#~ msgstr ""
#~ "Po lewej stronie wpisz nazwę odbiorcy. Wpisanie pierwszych liter "
#~ "spowoduje wyświetlenie pasujących sugestii z książki adresowej. Aby "
#~ "przyjąć sugerowanego odbiorcę, kliknij go."

#~ msgid "Enter the subject on the right side of the recipient."
#~ msgstr "Wpisz temat do pola po prawej stronie od odbiorcy."

#~ msgid "Entire thread"
#~ msgstr "Cały wątek"

#~ msgid "Envelope"
#~ msgstr "Koperta"

#~ msgid "Error"
#~ msgstr "Błąd"

#~ msgid "Error log"
#~ msgstr "Rejestr błędów"

#~ msgid "Error:"
#~ msgstr "Błąd:"

#~ msgid "Errors"
#~ msgstr "Błędy"

#~ msgid "Estimated costs"
#~ msgstr "Szacowane koszty"

#~ msgid "Estimated duration in minutes"
#~ msgstr "Szacowany czas trwania w minutach"

#~ msgid "Every %1$d days"
#~ msgstr "Co %1$d dni"

#~ msgid "Every %1$d months on day %2$d"
#~ msgstr "Co %1$d mies., w dniu: %2$d"

#~ msgid "Every %1$d months on the %2$s %3$s"
#~ msgstr "Co %1$d mies. w %2$s %3$s"

#~ msgid "Every %1$d weeks on %2$s"
#~ msgstr "Co %1$d tyg. w: %2$s"

#~ msgid "Every %1$d weeks on all days"
#~ msgstr "Co %1$d tyg. we wszystkie dni"

#~ msgid "Every %1$d weeks on work days"
#~ msgstr "Co %1$d tyg. w dni robocze"

#~ msgid "Every %1$d years on %2$s %3$d"
#~ msgstr "Co %1$d lata %3$d %2$s"

#~ msgid "Every %1$d years on the %2$s %3$s of %4$d"
#~ msgstr "Co %1$d lata w %2$s %3$s miesiąca: %4$d"

#~ msgid "Every day"
#~ msgstr "Codziennie"

#~ msgid "Exit Fullscreen"
#~ msgstr "Zamknij tryb pełnoekranowy"

#~ msgid "Expand form"
#~ msgstr "Rozwiń formularz"

#~ msgid "Expand timeframe by one month"
#~ msgstr "Rozszerz przedział czasu o jeden miesiąc"

#~ msgid "Expert mode"
#~ msgstr "Tryb ekspercki"

#~ msgid "Export"
#~ msgstr "Export"

#~ msgid "Export folder"
#~ msgstr "Eksportuj folder"

#~ msgid "Extended view"
#~ msgstr "Widok rozszerzony"

#~ msgctxt "help"
#~ msgid "External E-Mail Accounts"
#~ msgstr "Zewnętrzne konta e-mail"

#~ msgid "External contact"
#~ msgstr "Kontakt zewnętrzny"

#~ msgid ""
#~ "External images have been blocked to protect you against potential spam!"
#~ msgstr ""
#~ "Wczytywanie połączonych obrazów zewnętrznych zostało zablokowane w celu "
#~ "ochrony przed spamem."

#~ msgid "External link"
#~ msgstr "Łącze zewnętrzne"

#~ msgid "External participants"
#~ msgstr "Uczestnicy zewnętrzni"

#~ msgid "Face"
#~ msgstr "Twarz"

#~ msgid "Facebook"
#~ msgstr "Facebook"

#~ msgid "Facebook reported an error:"
#~ msgstr "Serwis Facebook zgłosił błąd:"

#~ msgid "Failed to add. Maybe the vCard attachment is invalid."
#~ msgstr "Nie można dodać. Być może dołączana wizytówka jest nieprawidłowa."

#~ msgid "Failed to connect."
#~ msgstr "Nawiązanie połączenia nie powiodło się."

#~ msgid "Failed to recover accounts"
#~ msgstr "Przywrócenie konta nie powiodło się"

#~ msgid "Failed to save distribution list."
#~ msgstr "Nie można zapisać listy dystrybucyjnej."

#~ msgid "Failed to sign in"
#~ msgstr "Nie udało się zalogować"

#~ msgid ""
#~ "Failed to start application. Maybe you have connection problems. Please "
#~ "try again."
#~ msgstr ""
#~ "Uruchomienie aplikacji nie powiodło się. Być może wystąpił problem z "
#~ "połączeniem. Spróbuj ponownie."

#~ msgid ""
#~ "Failed to update confirmation status; most probably the appointment has "
#~ "been deleted."
#~ msgstr ""
#~ "Nie można zaktualizować statusu potwierdzenia. Najprawdopodobniej "
#~ "spotkanie zostało usunięte."

#~ msgid ""
#~ "Failed to update confirmation status; most probably the task has been "
#~ "deleted."
#~ msgstr ""
#~ "Nie można zaktualizować statusu potwierdzenia. Najprawdopodobniej zadanie "
#~ "zostało usunięte."

#~ msgid "Favorite"
#~ msgstr "Ulubiony"

#~ msgid "Favorited"
#~ msgstr "Ulubione"

#~ msgid "Fax"
#~ msgstr "Faks"

#~ msgid "Fax (Home)"
#~ msgstr "Fax (domowy)"

#~ msgid "Fax (alt)"
#~ msgstr "Fax (drugi)"

#~ msgid "Fax (business)"
#~ msgstr "Fax (służbowy)"

#~ msgid "Fax (other)"
#~ msgstr "Fax (inny)"

#~ msgid "Fax (private)"
#~ msgstr "Fax (prywatny)"

#~ msgid "February"
#~ msgstr "Luty"

#~ msgid "Feed URL"
#~ msgstr "Adres URL kanału"

#~ msgid "Feeling • Decoration"
#~ msgstr "Uczucie • Dekoracja"

#~ msgid "File"
#~ msgstr "Plik"

#~ msgid "File name"
#~ msgstr "Nazwa pliku"

#~ msgid "File names must not be empty"
#~ msgstr "Nazwy plików nie mogą być puste"

#~ msgid "File names must not contain slashes"
#~ msgstr "Nazwy plików nie mogą zawierać ukośników"

#~ msgid "File quota"
#~ msgstr "Ograniczenie miejsca na pliki"

#~ msgid "File: %1$s"
#~ msgstr "Plik: %1$s"

#~ msgid "Files"
#~ msgstr "Pliki"

#~ msgctxt "app"
#~ msgid "Files"
#~ msgstr "Pliki"

#~ msgid "Files View"
#~ msgstr "Widok plików"

#~ msgid "Files have been copied"
#~ msgstr "Pliki zostały skopiowane"

#~ msgid "Files have been moved"
#~ msgstr "Pliki zostały przeniesione"

#~ msgid "Find a free time"
#~ msgstr "Znajdź wolny czas"

#~ msgid "Finish tour"
#~ msgstr "Zakończ trasę"

#~ msgid "First name"
#~ msgstr "Imię"

#~ msgid "First name Last name"
#~ msgstr "Imię Nazwisko"

#~ msgid "Fit to screen size"
#~ msgstr "Dopasuj do rozmiaru ekranu"

#~ msgid "Fit to screen width"
#~ msgstr "Dopasuj do szerokości ekranu"

#~ msgid "Flag mail with"
#~ msgstr "Oznacz wiadomość flagą"

#~ msgid "Flickr"
#~ msgstr "Serwis Flickr"

#~ msgid "Folder"
#~ msgstr "Folder"

#~ msgid "Folder actions"
#~ msgstr "Działania dotyczące folderu"

#~ msgid "Folder name"
#~ msgstr "Nazwa folderu"

#~ msgid "Folder names must not be empty"
#~ msgstr "Nazwy folderów nie mogą być puste"

#~ msgid "Folder names must not contain slashes"
#~ msgstr "Nazwy folderów nie mogą zawierać ukośników"

#~ msgid "Folder permissions"
#~ msgstr "Uprawnienia do folderu"

#~ msgid "Folder type"
#~ msgstr "Typ folderu"

#~ msgid "Folder view"
#~ msgstr "Widok folderu"

#~ msgid ""
#~ "Folder with name \"%1$s\" will be hidden. Enable setting \"Show hidden "
#~ "files and folders\" to access this folder again."
#~ msgstr ""
#~ "Folder o nazwie \"%1$s\" zostanie ukryty. Aby go ponownie wyświetlić, "
#~ "włącz ustawienie \"Pokaż ukryte pliki i foldery\"."

#~ msgid "Folder-specific actions"
#~ msgstr "Działania specyficzne dla folderu"

#~ msgid "Folders"
#~ msgstr "Foldery"

#~ msgid "Follow"
#~ msgstr "Śledź"

#~ msgid "Following"
#~ msgstr "Obserwowane"

#~ msgid "Food"
#~ msgstr "Jedzenie"

#, fuzzy
#~ msgid "For best results, please use"
#~ msgstr "Aby uzyskać najlepsze rezultaty, użyj "

#~ msgid ""
#~ "For security reasons, all account passwords are encrypted with your "
#~ "primary account password. If you change your primary password, your "
#~ "external accounts might stop working. In this case, you can use your old "
#~ "password to recover all account passwords:"
#~ msgstr ""
#~ "Ze względów bezpieczeństwa wszystkie hasła kont są szyfrowane przy użyciu "
#~ "hasła konta głównego. W razie zmiany hasła głównego konta zewnętrzne mogą "
#~ "przestać działać. Jeśli do tego dojdzie, można odzyskać wszystkie hasła "
#~ "kont za pomocą starego hasła:"

#~ msgid "Forgot your password?"
#~ msgstr "Nie pamiętasz hasła?"

#~ msgid "Format"
#~ msgstr "Format"

#~ msgid "Format emails as"
#~ msgstr "Formatuj wiadomości jako"

#~ msgid "Format emails as:"
#~ msgstr "Formatuj wiadomości jako:"

#~ msgid "Forward"
#~ msgstr "Prześlij dalej"

#~ msgid "Forward all incoming emails to this address"
#~ msgstr "Przesyłaj wszystkie wiadomości przychodzące na ten adres"

#~ msgid "Forward emails as"
#~ msgstr "Przesyłaj wiadomości dalej jako"

#~ msgid "Forward emails as:"
#~ msgstr "Przesyłaj wiadomości dalej jako:"

#~ msgid "Free"
#~ msgstr "Wolne"

#~ msgid "Friday"
#~ msgstr "Piątek"

#~ msgid "From"
#~ msgstr "Od"

#~ msgid "Fullscreen"
#~ msgstr "Pełny ekran"

#~ msgid "Furigana for company"
#~ msgstr "Znak furigana oznaczający firmę"

#~ msgid "Furigana for first name"
#~ msgstr "Znak furigana oznaczający imię"

#~ msgid "Furigana for last name"
#~ msgstr "Znak furigana oznaczający nazwisko"

#~ msgid "GB"
#~ msgstr "GB"

#~ msgid "Get free upgrade"
#~ msgstr "Pobierz bezpłatne uaktualnienie"

#~ msgid "Go to page"
#~ msgstr "Przejdź do strony"

#~ msgid "Good evening"
#~ msgstr "Dobry wieczór"

#~ msgid "Good evening, %s"
#~ msgstr "Witamy serdecznie"

#~ msgid "Good morning"
#~ msgstr "Dzień dobry"

#~ msgid "Good morning, %s"
#~ msgstr "Witamy serdecznie"

#~ msgid "Gray"
#~ msgstr "Szary"

#~ msgid "Green"
#~ msgstr "Zielony"

#~ msgid "Group"
#~ msgstr "Grupa"

#~ msgid "Guest"
#~ msgstr "Gość"

#~ msgid "Guidance"
#~ msgstr "Wskazówki"

#~ msgid "Guided tour for this app"
#~ msgstr "Przewodnik po tej aplikacji"

#~ msgid "HTML"
#~ msgstr "HTML"

#~ msgid "HTML and plain text"
#~ msgstr "HTML i zwykły tekst"

#~ msgid "Header"
#~ msgstr "Nagłówek"

#~ msgid "Hello"
#~ msgstr "Witamy"

#~ msgid "Hello %s"
#~ msgstr "Witamy"

#~ msgid "Hello World"
#~ msgstr "Hello World"

#~ msgid "Help"
#~ msgstr "Pomoc"

#~ msgid "Hi!<br><br>%1$s shares a publication with you:<br>%2$s"
#~ msgstr "Hej!<br><br>%1$s udostępnia Ci publikację:<br>%2$s"

#, fuzzy
#~ msgid "Hidden folders"
#~ msgstr "Dodaj folder"

#~ msgid "Hide"
#~ msgstr "Ukryj"

#~ msgid "Hide QR code"
#~ msgstr "Ukryj kod QR"

#~ msgctxt "plural"
#~ msgid "Hide attachment"
#~ msgid_plural "Hide attachments"
#~ msgstr[0] "Ukryj załącznik"
#~ msgstr[1] "Ukryj załączniki"
#~ msgstr[2] "Ukryj załączniki"

#~ msgid "Hide comments"
#~ msgstr "Ukryj komentarze"

#~ msgid "Hide conflicts"
#~ msgstr "Ukryj konflikty"

#~ msgid "Hide details"
#~ msgstr "Ukryj szczegóły"

#~ msgid "Hide request body"
#~ msgstr "Ukryj treść żądania"

#~ msgid "Hide side panel"
#~ msgstr "Ukryj panel boczny"

#~ msgid "Hide stack trace"
#~ msgstr "Ukryj zrzut stosu"

#~ msgid "High"
#~ msgstr "Wysoki"

#~ msgid "High priority"
#~ msgstr "Wysoki priorytet"

#~ msgid "Hobby"
#~ msgstr "Hobby"

#~ msgid "Home Address"
#~ msgstr "Adres domowy"

#~ msgid "Home address"
#~ msgstr "Adres domowy"

#~ msgid "Host"
#~ msgstr "Host"

#~ msgid "Hours"
#~ msgstr "Godziny"

#~ msgid "How does this work?"
#~ msgstr "Jak to działa?"

#~ msgid "IMAP folder subscription"
#~ msgstr "Subskrypcja folderu IMAP"

#~ msgid "IP phone"
#~ msgstr "IPfon"

#~ msgid "Icon view"
#~ msgstr "Widok ikon"

#~ msgid "Icons"
#~ msgstr "Ikony"

#~ msgid ""
#~ "If a folder contains images, you can display a slideshow. To do so click "
#~ "the View slideshow icon in the toolbar."
#~ msgstr ""
#~ "Jeśli w folderze znajdują się obrazy, możesz wyświetlić pokaz slajdów. W "
#~ "tym celu kliknij ikonę Wyświetl pokaz slajdów na pasku narzędzi."

#~ msgid ""
#~ "If you change the password, you will be signed out. Please ensure that "
#~ "everything is closed and saved."
#~ msgstr ""
#~ "Jeśli zmienisz hasło, nastąpi wylogowanie. Koniecznie zamknij programy i "
#~ "zapisz dane."

#~ msgid ""
#~ "If you no longer want to display a square, click the cross on the upper "
#~ "right side."
#~ msgstr ""
#~ "Jeśli chcesz ukryć pole, kliknij krzyżyk widoczny z prawej strony u góry."

#~ msgid ""
#~ "If you spot a free time, just select this area. To do this, move the "
#~ "cursor to the start time, hold the mouse button, and <b>drag the mouse</"
#~ "b> to the end time."
#~ msgstr ""
#~ "Jeśli zauważysz wolny czas, wystarczy go wybrać. Aby to zrobić, "
#~ "przytrzymaj przycisk myszy na godzinie rozpoczęcia i <b>przeciągnij mysz</"
#~ "b> do czasu zakończenia."

#~ msgid "Ignore"
#~ msgstr "Ignoruj"

#~ msgid "Ignore conflicts"
#~ msgstr "Zignoruj konflikty"

#~ msgid ""
#~ "Ignore existing events. Helpful to import public holiday calendars, for "
#~ "example."
#~ msgstr ""
#~ "Zignoruj istniejące wydarzenia. Opcja przydatna np. podczas importowania "
#~ "kalendarzy dni ustawowo wolnych od pracy."

#~ msgid "Image 1"
#~ msgstr "Obraz 1"

#~ msgid "Import"
#~ msgstr "Import"

#~ msgid "Import into"
#~ msgstr "Importuj do"

#~ msgid "Import signatures"
#~ msgstr "Importuj podpisy"

#~ msgid "In %1$d days"
#~ msgstr "Za %1$d dni"

#~ msgid ""
#~ "In case of new notifications, e.g. appointment invitations, the info area "
#~ "is opened on the right side."
#~ msgstr ""
#~ "Po odebraniu nowych powiadomień, np. zaproszeń na spotkanie, po prawej "
#~ "stronie pojawi się obszar informacyjny."

#~ msgid "In progress"
#~ msgstr "W trakcie wykonywania"

#~ msgid ""
#~ "In the Details section at the bottom right side you can enter billing "
#~ "information."
#~ msgstr ""
#~ "W dostępnej na dole po prawej stronie sekcji Szczegóły można wprowadzić "
#~ "informacje rozliczeniowe."

#~ msgid ""
#~ "In the Icons view you can see the files of the selected folder in the "
#~ "display area."
#~ msgstr ""
#~ "W widoku Ikony pliki z wybranego folderu są widoczne w obszarze "
#~ "wyświetlania."

#~ msgid "Inbox"
#~ msgstr "Skrzynka odbiorcza"

#~ msgid "Include distribution lists"
#~ msgstr "Dodaj listy dystrybucyjne"

#~ msgid "Incoming Notification Mails"
#~ msgstr "Przychodzące wiadomości z powiadomieniem"

#~ msgid "Inconsistent dates"
#~ msgstr "Daty nie są spójne"

#~ msgid "Info"
#~ msgstr "Info"

#~ msgid "Inline"
#~ msgstr "W tekście"

#, fuzzy
#~ msgid "Inline menu %1$s"
#~ msgstr "Zalogowano jako %1$s"

#~ msgid "Insert"
#~ msgstr "Wstaw"

#~ msgid "Insert inline image"
#~ msgstr "Wstaw obraz w tekście"

#~ msgid "Insert the original email text to a reply"
#~ msgstr "Wstaw tekst oryginalnej wiadomości e-mail do odpowiedzi"

#~ msgid ""
#~ "Install this web app on your %1$s: Tap %2$s and then %3$s'Add to Home "
#~ "Screen'%4$s"
#~ msgstr ""
#~ "Zainstaluj tę aplikację WWW na urządzeniu %1$s: stuknij %2$s i wybierz "
#~ "polecenie %3$s'Dodaj do ekranu domowego'%4$s"

#~ msgid "Instant Messenger 1"
#~ msgstr "Komunikator internetowy 1"

#~ msgid "Instant Messenger 2"
#~ msgstr "Komunikator internetowy 2"

#~ msgid "Invalid data"
#~ msgstr "Nieprawidłowe dane"

#~ msgid "Invitations"
#~ msgstr "Zaproszenia"

#~ msgid "Invite to appointment"
#~ msgstr "Zaproś na spotkanie"

#~ msgid "Invite to new appointment"
#~ msgstr "Zaproś na nowe spotkanie"

#~ msgid "Is bigger than"
#~ msgstr "Większe niż"

#~ msgid "Is exactly"
#~ msgstr "Jest dokładnie"

#~ msgid "Is smaller than"
#~ msgstr "Mniejsze niż"

#~ msgid "Items"
#~ msgstr "Elementy"

#~ msgid "Items without a file can not be downloaded."
#~ msgstr "Nie można pobrać elementów bez pliku."

#~ msgid "Items without a file can not be opened."
#~ msgstr "Nie można otworzyć elementów bez pliku."

#~ msgid "January"
#~ msgstr "Styczeń"

#~ msgid "Japanese Carrier"
#~ msgstr "Operator japoński"

#~ msgid "Job"
#~ msgstr "Zadanie"

#~ msgid "Job description"
#~ msgstr "Opis stanowiska"

#~ msgid "July"
#~ msgstr "Lipiec"

#~ msgid "June"
#~ msgstr "Czerwiec"

#~ msgid "Just disable widget"
#~ msgstr "Tylko wyłącz widget"

#~ msgid "KB"
#~ msgstr "KB"

#~ msgid "Keep"
#~ msgstr "Zatrzymaj"

#~ msgid "Keep the draft."
#~ msgstr "Zachowaj wersję roboczą."

#~ msgid "Label"
#~ msgstr "Etykieta"

#~ msgid "Language"
#~ msgstr "Język"

#~ msgid "Language-specific default"
#~ msgstr "Wartość domyślna specyficzna dla języka"

#~ msgid "Languages"
#~ msgstr "Języki"

#~ msgid "Last Week"
#~ msgstr "W ubiegłym tygodniu"

#~ msgid "Last modified"
#~ msgstr "Ostatnio zmodyfikowano"

#~ msgid "Last name"
#~ msgstr "Nazwisko"

#~ msgid "Last name, First name"
#~ msgstr "Nazwisko, Imię"

#~ msgid "Launcher dropdown. Press [enter] to jump to the dropdown."
#~ msgstr ""
#~ "Menu rozwijane modułu uruchamiania. Aby przejść do menu rozwijanego, "
#~ "naciśnij klawisz [Enter]."

#~ msgid "Leave messages on server"
#~ msgstr "Pozostaw wiadomości na serwerze"

#~ msgid "Letters • Symbols"
#~ msgstr "Litery • Symbole"

#~ msgid "Life"
#~ msgstr "Życie"

#~ msgid "Light blue"
#~ msgstr "Jasnoniebieski"

#~ msgid "Light green"
#~ msgstr "Jasnozielony"

#~ msgid "Liked a link: %s"
#~ msgstr "Polubiono łącze: %s"

#, fuzzy
#~ msgid "Line wrap when sending text mails after"
#~ msgstr "Zawijanie linii podczas wysyłania wiadomości tekstowych po"

#, fuzzy
#~ msgid "Line wrap when sending text mails after how much characters"
#~ msgstr "Zawijanie linii podczas wysyłania wiadomości tekstowych po"

#~ msgid "Line wrap when sending text mails after: "
#~ msgstr "Zawijanie linii podczas wysyłania wiadomości tekstowych po: "

#~ msgid "Link"
#~ msgstr "Połącz"

#~ msgid "LinkedIn"
#~ msgstr "Serwis LinkedIn"

#~ msgid "LinkedIn Network Updates"
#~ msgstr "Aktualizacje u znajomych z serwisu LinkedIn"

#~ msgid "LinkedIn reported an error:"
#~ msgstr "Serwis LinkedIn zgłosił błąd:"

#~ msgid "Links"
#~ msgstr "Łącza"

#~ msgid "List"
#~ msgstr "Lista"

#~ msgid "List name"
#~ msgstr "Nazwa listy"

#~ msgid "List view"
#~ msgstr "Widok listy"

#~ msgid "Load Error"
#~ msgstr "Błąd wczytywania"

#~ msgid "Load all mails. This might take some time."
#~ msgstr "Wczytaj wszystkie wiadomość. To może to trochę potrwać."

#~ msgid "Location"
#~ msgstr "Miejsce"

#~ msgid "Lock"
#~ msgstr "Zablokuj"

#~ msgid "Login"
#~ msgstr "Zaloguj się"

#~ msgid "Login must not be empty."
#~ msgstr "Login nie może być pusty."

#~ msgid "Logout now"
#~ msgstr "Wyloguj się teraz"

#~ msgid "Loss"
#~ msgstr "Strata"

#~ msgid "Loss: %1$s %"
#~ msgstr "Strata: %1$s%"

#~ msgid "Low"
#~ msgstr "Niski"

#~ msgid "Low priority"
#~ msgstr "Niski priorytet"

#~ msgid "MB"
#~ msgstr "MB"

#~ msgid "Mail"
#~ msgstr "Poczta"

#~ msgctxt "app"
#~ msgid "Mail"
#~ msgstr "Poczta"

#~ msgid "Mail Details"
#~ msgstr "Szczegóły wiadomości"

#~ msgid "Mail Filter"
#~ msgstr "Filtr poczty"

#~ msgid "Mail Thread Details"
#~ msgstr "Szczegóły wątku z wiadomościami"

#~ msgid "Mail account"
#~ msgstr "Konto pocztowe"

#~ msgid "Mail and Messaging"
#~ msgstr "Poczta i komunikator"

#~ msgid "Mail and Social Accounts"
#~ msgstr "Konta e-mail i społecznościowe"

#~ msgid "Mail count quota"
#~ msgstr "Ograniczenie liczby wiadomości e-mail"

#~ msgid "Mail has been copied"
#~ msgstr "Wiadomość została skopiowana"

#~ msgid "Mail has been imported"
#~ msgstr "Wiadomości zostały zaimportowane"

#~ msgid "Mail has been moved"
#~ msgstr "Poczta została przeniesiona"

#~ msgid "Mail has empty subject. Send it anyway?"
#~ msgstr "Wiadomość ma pusty temat. Czy chcesz ją mimo tego wysłać?"

#~ msgid "Mail has no recipient."
#~ msgstr "Wiadomość nie ma odbiorcy."

#~ msgid "Mail quota"
#~ msgstr "Ograniczenie miejsca na pocztę"

#~ msgid "Mail quota exceeded"
#~ msgstr "Przekroczono limit miejsca na pocztę"

#~ msgid "Mail reminder"
#~ msgstr "Przypomnienie pocztą e-mail"

#~ msgid "Mail reminder for"
#~ msgstr "Przypomnienie pocztą e-mail dla"

#~ msgid "Mail saved as draft"
#~ msgstr "Wiadomość została zapisana jako wersja robocza"

#~ msgid "Mail source"
#~ msgstr "Źródło wiadomości"

#~ msgid "Mail text"
#~ msgstr "Tekst wiadomości"

#~ msgid "Mail was not imported, only .eml files are supported."
#~ msgstr "Poczta nie została zaimportowana. Obsługiwane są tylko pliki .eml."

#, fuzzy
#~ msgid "Mail was not imported. Only .eml files are supported."
#~ msgstr "Poczta nie została zaimportowana. Obsługiwane są tylko pliki .eml."

#~ msgid "Mailfilter created"
#~ msgstr "Filtr poczty został utworzony"

#~ msgid "Mailfilter updated"
#~ msgstr "Filtr poczty został zaktualizowany"

#~ msgid "Mailing list"
#~ msgstr "Lista adresowa"

#~ msgid "Mails have been copied"
#~ msgstr "Wiadomości zostały skopiowane"

#~ msgid "Mails have been moved"
#~ msgstr "Wiadomości zostały przeniesione"

#~ msgid "Mails per hour (%)"
#~ msgstr "Wiadomości na godzinę (%)"

#~ msgid "Mails per week-day (%)"
#~ msgstr "Wiadomości na tydzień roboczy (%)"

#~ msgid "Make this the current version"
#~ msgstr "Ustaw tę wersję jako bieżącą"

#~ msgid "Manage applications"
#~ msgstr "Zarządzaj aplikacjami"

#~ msgid "Manager"
#~ msgstr "Menedżer"

#~ msgctxt "help"
#~ msgid "Managing E-Mail messages"
#~ msgstr "Zarządzanie wiadomościami e-mail"

#~ msgctxt "help"
#~ msgid "Managing Files"
#~ msgstr "Zarządzanie plikami"

#~ msgid "Manual"
#~ msgstr "Ręcznie"

#~ msgid "March"
#~ msgstr "Marzec"

#~ msgid "Marital status"
#~ msgstr "Stan cywilny"

#~ msgid "Mark all day appointments as free"
#~ msgstr "Oznacz spotkania całodniowe jako Wolne"

#~ msgid "Mark all mails as read"
#~ msgstr "Oznacz wszystkie wiadomości jako przeczytane"

#~ msgid "Mark as distributionlist"
#~ msgstr "Oznacz jako listę dystrybucyjną"

#, fuzzy
#~ msgid "Mark as done"
#~ msgstr "Oznacz jako spam"

#, fuzzy
#~ msgid "Mark as read"
#~ msgstr "Oznacz jako przeczytane"

#~ msgid "Mark as spam"
#~ msgstr "Oznacz jako spam"

#, fuzzy
#~ msgid "Mark as unread"
#~ msgstr "Oznacz jako nieprzeczytane"

#~ msgid "Mark mail as"
#~ msgstr "Oznacz wiadomość jako"

#~ msgid "Mark read"
#~ msgstr "Oznacz jako przeczytane"

#~ msgid "Mark unread"
#~ msgstr "Oznacz jako nieprzeczytane"

#~ msgid "Matches"
#~ msgstr "Zawiera"

#~ msgid "May"
#~ msgstr "Maj"

#~ msgid "Medium"
#~ msgstr "Średnie"

#, fuzzy
#~ msgid "Medium priority"
#~ msgstr "Wysoki priorytet"

#~ msgid "Members"
#~ msgstr "Członkowie"

#~ msgid "Messaging"
#~ msgstr "System wiadomości"

#~ msgid "Messenger"
#~ msgstr "Komunikator"

#~ msgid "Middle name"
#~ msgstr "Drugie imię"

#~ msgid "Minimize"
#~ msgstr "Minimalizuj"

#~ msgid "Minutes"
#~ msgstr "Minuty"

#~ msgid "Miscellaneous"
#~ msgstr "Inne"

#~ msgid "Mobile"
#~ msgstr "Telefon komórkowy"

#, fuzzy
#~ msgid "Mobile device settings:"
#~ msgstr "Ustawienia folderu"

#~ msgid "Model is incomplete."
#~ msgstr "Model jest niekompletny."

#~ msgid "Modified"
#~ msgstr "Zmodyfikowane"

#~ msgid "Monday"
#~ msgstr "Poniedziałek"

#~ msgid "Month"
#~ msgstr "Miesiąc"

#~ msgid "Month View"
#~ msgstr "Widok miesiąca"

#~ msgid "Monthly on day %1$d"
#~ msgstr "Co miesiąc, w dniu: %1$d"

#~ msgid "Monthly on the %1$s %2$s"
#~ msgstr "Co miesiąc w %1$s %2$s"

#~ msgid "Months"
#~ msgstr "Miesiące"

#~ msgid "More"
#~ msgstr "Więcej"

#~ msgid "More zoom settings"
#~ msgstr "Więcej ustawień powiększenia"

#~ msgid "Move"
#~ msgstr "Przenieś"

#~ msgid "Move folder"
#~ msgstr "Przenieś folder"

#~ msgid "Move to folder"
#~ msgstr "Przenieś do folderu"

#~ msgid "Moving mails ... This may take a few seconds."
#~ msgstr "Trwa przenoszenie poczty... Może to zająć kilka sekund."

#~ msgid "My contact data"
#~ msgstr "Moje dane kontaktowe"

#~ msgid "My latest files"
#~ msgstr "Moje najnowsze pliki"

#~ msgid "My password"
#~ msgstr "Moje hasło"

#~ msgid "Name"
#~ msgstr "Nazwa"

#~ msgid "Name already taken"
#~ msgstr "Ta nazwa została już zajęta"

#~ msgid "Names and email addresses"
#~ msgstr "Nazwy i adresy e-mail"

#~ msgid "Nature"
#~ msgstr "Natura"

#~ msgid "Never"
#~ msgstr "Nigdy"

#~ msgid "New Folder"
#~ msgstr "Nowy folder"

#~ msgid "New Mail"
#~ msgstr "Nowa wiadomość"

#~ msgid "New Mail from %1$s %2$s. Press [enter] to open"
#~ msgstr ""
#~ "Nowa wiadomość od %1$s %2$s. Aby otworzyć, naciśnij klawisz [Enter]."

#~ msgid "New Mails"
#~ msgstr "Nowe wiadomości"

#~ msgid "New appointment"
#~ msgstr "Nowe spotkanie"

#~ msgid "New contact"
#~ msgstr "Nowy kontakt"

#~ msgid "New folder"
#~ msgstr "Nowy folder"

#~ msgid "New password"
#~ msgstr "Nowe hasło"

#~ msgid "New private folder"
#~ msgstr "Nowy folder prywatny"

#~ msgid "New public folder"
#~ msgstr "Nowy folder publiczny"

#~ msgid "New rule"
#~ msgstr "Nowa reguła"

#~ msgid "New subfolder"
#~ msgstr "Nowy podfolder"

#~ msgid "New subscription"
#~ msgstr "Nowa subskrypcja"

#~ msgid "Next"
#~ msgstr "Dalej"

#~ msgid "Next Day"
#~ msgstr "Następny dzień"

#~ msgid "Next Week"
#~ msgstr "W przyszłym tygodniu"

#~ msgid "Next birthdays"
#~ msgstr "Następne urodziny"

#~ msgid "Next step"
#~ msgstr "Następny krok"

#~ msgid "Nickname"
#~ msgstr "Pseudonim"

#~ msgid "No"
#~ msgstr "Nie"

#~ msgid "No RSS feeds found."
#~ msgstr "Nie znaleziono kanałów RSS."

#~ msgid "No Tweets yet."
#~ msgstr "Nie ma jeszcze żadnych tweetów."

#, fuzzy
#~ msgid "No appointments found for \"%s\""
#~ msgstr "Nie znaleziono wiadomości zgodnych z \"%s\""

#, fuzzy
#~ msgid "No appointments found until %s"
#~ msgstr "Szczegóły spotkania"

#~ msgid "No birthdays within the next %1$d weeks"
#~ msgstr "Brak urodzin w ciągu następnych %1$s tyg."

#~ msgid ""
#~ "No connection to server. Please check your internet connection and retry."
#~ msgstr ""
#~ "Brak połączenia z serwerem. Sprawdź połączenie z Internetem i spróbuj "
#~ "ponownie."

#~ msgid "No downloads available"
#~ msgstr "Brak dostępnych elementów pobieranych"

#~ msgid "No elements selected"
#~ msgstr "Brak wybranych elementów"

#~ msgid "No errors"
#~ msgstr "Brak błędów"

#~ msgid "No file selected for upload."
#~ msgstr "Brak plików wybranych do przesłania."

#~ msgid "No files have been changed recently"
#~ msgstr "Żadne pliki nie zostały niedawno zmienione"

#, fuzzy
#~| msgid "No RSS feeds found."
#~ msgid "No items found"
#~ msgstr "Nie znaleziono kanałów RSS."

#~ msgid "No lost requests"
#~ msgstr "Bez zgubionych żądań"

#~ msgid "No mails"
#~ msgstr "Brak wiadomości"

#~ msgid "No mails found for \"%s\""
#~ msgstr "Nie znaleziono wiadomości zgodnych z \"%s\""

#~ msgid "No mails in this folder"
#~ msgstr "Brak nowych wiadomości w tym folderze"

#~ msgid "No mails in your inbox"
#~ msgstr "Brak wiadomości w skrzynce odbiorczej"

#~ msgid "No matching templates on this Server"
#~ msgstr "Brak pasujących szablonów na serwerze"

#, fuzzy
#~ msgid "No message selected"
#~ msgstr "Brak wybranych elementów"

#~ msgid "No notifications"
#~ msgstr "Brak powiadomień"

#~ msgid "No preview available"
#~ msgstr "Brak dostępnego podglądu"

#, fuzzy
#~ msgid "No priority"
#~ msgstr "Niski priorytet"

#~ msgid "No recipients"
#~ msgstr "Brak odbiorców"

#~ msgid "No reminder"
#~ msgstr "Bez przypomnienia"

#~ msgid "No signature"
#~ msgstr "Bez podpisu"

#~ msgid "No slow requests"
#~ msgstr "Bez wolnych żądań"

#~ msgid "No subject"
#~ msgstr "Brak tematu"

#~ msgid "No title."
#~ msgstr "Brak tytułu."

#~ msgid "No wall posts yet."
#~ msgstr "Brak wiadomości na ścianie."

#~ msgid "None"
#~ msgstr "Brak"

#~ msgid "Normal"
#~ msgstr "Normalny"

#~ msgid "Not spam"
#~ msgstr "Nie spam"

#~ msgid "Not started"
#~ msgstr "Nierozpoczęte"

#~ msgid "Not yet confirmed"
#~ msgstr "Niepotwierdzono"

#~ msgid "Note"
#~ msgstr "Uwaga"

#~ msgid "Note: One contact is not shown due to missing phone numbers"
#~ msgid_plural ""
#~ "Note: %1$d contacts are not shown due to missing phone numbers"
#~ msgstr[0] ""
#~ "Uwaga: jeden kontakt nie jest pokazywany z powodu braku numerów telefonów"
#~ msgstr[1] ""
#~ "Uwaga: %1$d kontakty nie są pokazywane z powodu braku numerów telefonów"
#~ msgstr[2] ""
#~ "Uwaga: %1$d kontaktów nie jest pokazywanych z powodu braku numerów "
#~ "telefonów"

#~ msgid ""
#~ "Note: Refreshing this subscription will replace the calendar content with "
#~ "the external content. Changes you have made inside appsuite will be "
#~ "overwritten"
#~ msgstr ""
#~ "Uwaga: Odświeżenie zawartości zastąpi zawartość kalendarza zawartością "
#~ "zewnętrzną. Zmiany wprowadzone w aplikacji zostaną zastąpione."

#~ msgid "Note: The vCard format cannot contain distribution lists"
#~ msgstr "Uwaga: format vCard nie może obejmować list dystrybucyjnych"

#~ msgid ""
#~ "Note: This subscription will replace the calendar content with the "
#~ "external content. Therefore you must create a new folder for this "
#~ "subscription."
#~ msgstr ""
#~ "Uwaga: ta subskrypcja zastąpi zawartość kalendarza zawartością "
#~ "zewnętrzną. Dlatego należy utworzyć nowy folder na potrzeby tej "
#~ "subskrypcji."

#~ msgid "Notify all participants by email."
#~ msgstr "Powiadom wszystkich uczestników pocztą e-mail."

#~ msgid "November"
#~ msgstr "Listopad"

#~ msgid "Number of days between vacation notices to the same sender"
#~ msgstr ""
#~ "Liczba dni pomiędzy zawiadomieniami o urlopie dla tego samego nadawcy"

#~ msgid "OK"
#~ msgstr "OK"

#~ msgid "Object permissions"
#~ msgstr "Uprawnienia do obiektu"

#~ msgid "Objects"
#~ msgstr "Obiekty"

#~ msgid "October"
#~ msgstr "Październik"

#~ msgid "Off"
#~ msgstr "Wył."

#~ msgid "Offline"
#~ msgstr "Offline"

#~ msgid "Offline mode"
#~ msgstr "Tryb offline"

#~ msgid "Ok"
#~ msgstr "OK"

#~ msgid "On %s %s each %s. months"
#~ msgstr "%s %s, co %s mies."

#~ msgid "On %s %s every month"
#~ msgstr "%s %s, co miesiąc"

#~ msgid "On %s %s in %s"
#~ msgstr "%s %s, w %s"

#~ msgid "On %s. day every %s. month"
#~ msgstr "Co %s mies. w %s dzień miesiąca"

#~ msgid "On %s. day every month"
#~ msgstr "Co miesiąc w %s dzień miesiąca"

#~ msgid "On every new notification"
#~ msgstr "Przy każdym nowym powiadomieniu"

#~ msgid "On new notifications except mails"
#~ msgstr "Przy nowych powiadomieniach, z wyjątkiem wiadomości"

#~ msgid "On work days"
#~ msgstr "W dni robocze"

#~ msgid ""
#~ "One or more attached files exceed the size limit per email. Therefore, "
#~ "the files are not sent as attachments but kept on the server. The email "
#~ "you have sent just contains links to download these files."
#~ msgstr ""
#~ "Co najmniej jeden z załączonych plików przekracza limit rozmiaru na "
#~ "wiadomość e-mail. Pliki nie zostaną wysłane jako załączniki, tylko "
#~ "zostaną zachowane na serwerze. Wysyłana wiadomość e-mail zawiera tylko "
#~ "łącza umożliwiające pobranie tych plików."

#~ msgid "Only showing items related to folder \"%1$s\""
#~ msgstr "Pokaż tylko elementy związane z folderem %1$s"

#~ msgid "Open"
#~ msgstr "Otwórz"

#~ msgid "Open external link"
#~ msgstr "Otwórz łącze zewnętrzne"

#, fuzzy
#~| msgid "Folder view"
#~ msgid "Open folder view"
#~ msgstr "Widok folderu"

#~ msgid "Open in browser"
#~ msgstr "Otwórz w przeglądarce"

#~ msgid "Open in new tab"
#~ msgstr "Otwórz w nowej karcie"

#, fuzzy
#~ msgid "Open on LinkedIn"
#~ msgstr "Serwis LinkedIn"

#, fuzzy
#~| msgid "All messages"
#~ msgid "Open/close all messages"
#~ msgstr "Wszystkie wiadomości"

#~ msgid "Opening E-Mail threads"
#~ msgstr "Otwieranie wątków poczty e-mail"

#~ msgid "Optional 01"
#~ msgstr "Opcjonalne 01"

#~ msgid "Optional 02"
#~ msgstr "Opcjonalne 02"

#~ msgid "Optional 03"
#~ msgstr "Opcjonalne 03"

#~ msgid "Optional 04"
#~ msgstr "Opcjonalne 04"

#~ msgid "Optional 05"
#~ msgstr "Opcjonalne 05"

#~ msgid "Optional 06"
#~ msgstr "Opcjonalne 06"

#~ msgid "Optional 07"
#~ msgstr "Opcjonalne 07"

#~ msgid "Optional 08"
#~ msgstr "Opcjonalne 08"

#~ msgid "Optional 09"
#~ msgstr "Opcjonalne 09"

#~ msgid "Optional 10"
#~ msgstr "Opcjonalne 10"

#~ msgid "Optional 11"
#~ msgstr "Opcjonalne 11"

#~ msgid "Optional 12"
#~ msgstr "Opcjonalne 12"

#~ msgid "Optional 13"
#~ msgstr "Opcjonalne 13"

#~ msgid "Optional 14"
#~ msgstr "Opcjonalne 14"

#~ msgid "Optional 15"
#~ msgstr "Opcjonalne 15"

#~ msgid "Optional 16"
#~ msgstr "Opcjonalne 16"

#~ msgid "Optional 17"
#~ msgstr "Opcjonalne 17"

#~ msgid "Optional 18"
#~ msgstr "Opcjonalne 18"

#~ msgid "Optional 19"
#~ msgstr "Opcjonalne 19"

#~ msgid "Optional 20"
#~ msgstr "Opcjonalne 20"

#~ msgid "Options"
#~ msgstr "Opcje"

#~ msgid "Orange"
#~ msgstr "Pomarańczowy"

#~ msgid "Organizer"
#~ msgstr "Organizator"

#~ msgid "Other Address"
#~ msgstr "Inny adres"

#~ msgid "Other address"
#~ msgstr "Inny adres"

#~ msgid "Outgoing server settings (SMTP)"
#~ msgstr "Ustawienia serwera poczty wychodzącej (SMTP)"

#~ msgid "Overdue"
#~ msgstr "Termin przekroczony"

#~ msgid "Overdue Task. %1$s %2$s. Press [enter] to open"
#~ msgstr "Zaległe zadanie. %1$s %2$s. Aby otworzyć, naciśnij klawisz [Enter]."

#~ msgid "Overdue Tasks"
#~ msgstr "Zadania z przekroczonym terminem"

#~ msgid "Owner"
#~ msgstr "Właściciel"

#~ msgid "PB"
#~ msgstr "PB"

#~ msgid "Page %1$d of %2$d"
#~ msgstr "Strona %1$d z %2$d"

#~ msgid "Page number"
#~ msgstr "Numer strony"

#~ msgid "Pager"
#~ msgstr "Pager"

#~ msgid "Participants"
#~ msgstr "Uczestnicy"

#~ msgid "Password"
#~ msgstr "Hasło"

#, fuzzy
#~ msgid "Password length must be between %1$d and %2$d characters."
#~ msgstr "Wartość kosztów musi mieścić się w przedziale od -%1$d do %1$d."

#~ msgid "People"
#~ msgstr "Ludzie"

#~ msgid "Permanently remove deleted emails"
#~ msgstr "Trwale usuwaj kasowane wiadomości e-mail"

#~ msgid "Permanently remove deleted emails?"
#~ msgstr "Trwale usuwać kasowane wiadomości e-mail?"

#~ msgid "Permissions"
#~ msgstr "Uprawnienia"

#~ msgid "Personal"
#~ msgstr "Osobiste"

#~ msgid "Personal information"
#~ msgstr "Informacje osobowe"

#~ msgid "Phone"
#~ msgstr "Telefon"

#~ msgid "Phone & fax numbers"
#~ msgstr "Numery telefonów i faksów"

#~ msgid "Phone (assistant)"
#~ msgstr "Telefon (dodatkowo)"

#~ msgid "Phone (business alt)"
#~ msgstr "Telefon (drugi numer służbowy)"

#~ msgid "Phone (business)"
#~ msgstr "Telefon (służbowy)"

#~ msgid "Phone (car)"
#~ msgstr "Telefon (samochód)"

#~ msgid "Phone (company)"
#~ msgstr "Telefon (firmowy)"

#~ msgid "Phone (home alt)"
#~ msgstr "Telefon (drugi numer domowy)"

#~ msgid "Phone (home)"
#~ msgstr "Telefon (domowy)"

#~ msgid "Phone (other)"
#~ msgstr "Telefon (inny)"

#~ msgid "Phone (private)"
#~ msgstr "Telefon (prywatny)"

#~ msgid "Phone alt"
#~ msgstr "Drugi numer telefonu"

#~ msgid "Phone numbers"
#~ msgstr "Numery telefonów"

#~ msgid "Pick a time here"
#~ msgstr "Wybierz godzinę"

#~ msgid "Pink"
#~ msgstr "Różowy"

#~ msgid "Places"
#~ msgstr "Miejsca"

#~ msgid "Plain text"
#~ msgstr "Zwykły tekst"

#~ msgid "Play audio files"
#~ msgstr "Odtwórz pliki audio"

#~ msgid "Play video files"
#~ msgstr "Odtwórz pliki wideo"

#~ msgid "Please choose a sentence below."
#~ msgstr "Wybierz poniżej jedno zdanie."

#~ msgid "Please enter a correct number."
#~ msgstr "Wpisz poprawną liczbę."

#~ msgid "Please enter a date in the past"
#~ msgstr "Podaj datę z przeszłości"

#~ msgid "Please enter a description"
#~ msgstr "Podaj opis"

#~ msgid "Please enter a description."
#~ msgstr "Podaj opis."

#~ msgid "Please enter a feed URL."
#~ msgstr "Podaj adres URL kanału."

#~ msgid "Please enter a search query"
#~ msgstr "Wpisz zapytanie do wyszukania"

#~ msgid "Please enter a valid date"
#~ msgstr "Podaj prawidłową datę"

#~ msgid "Please enter a valid date."
#~ msgstr "Wpisz prawidłową datę."

#~ msgid "Please enter a valid email address"
#~ msgstr "Podaj prawidłowy adres e-mail"

#~ msgid "Please enter a valid email address or phone number"
#~ msgstr "Podaj prawidłowy adres e-mail lub numer telefonu"

#~ msgid "Please enter a valid name"
#~ msgstr "Wprowadź prawidłową nazwę"

#, fuzzy
#~ msgid "Please enter a valid number"
#~ msgstr "Wprowadź prawidłową nazwę"

#~ msgid "Please enter a valid object"
#~ msgstr "Wprowadź prawidłowy obiekt"

#~ msgid "Please enter a valid phone number. Allowed characters are: %1$s"
#~ msgstr "Podaj prawidłowy numer telefonu. Dozwolone znaki: %1$s"

#~ msgid "Please enter a value"
#~ msgstr "Podaj wartość"

#~ msgid "Please enter an blog url."
#~ msgstr "Podaj adres URL blogu."

#~ msgid "Please enter correct password"
#~ msgstr "Wprowadź poprawne hasło"

#~ msgid "Please enter the following data: %1$s"
#~ msgstr "Wpisz następujące dane: %1$s"

#~ msgid "Please enter value between 0 and 100."
#~ msgstr "Podaj wartość z zakresu od 0 do 100."

#~ msgid "Please enter your credentials."
#~ msgstr "Wprowadź poświadczenia."

#~ msgid "Please enter your password."
#~ msgstr "Wprowadź hasło."

#~ msgid ""
#~ "Please note, changing or removing the file extension will cause problems "
#~ "when viewing or editing."
#~ msgstr ""
#~ "Uwaga: zmiana lub usunięcie rozszerzenia pliku spowoduje problemy podczas "
#~ "wyświetlania lub edycji."

#~ msgid ""
#~ "Please provide the old password so the account passwords can be recovered."
#~ msgstr "Aby przywrócić hasła do kont, podaj stare hasło."

#~ msgid "Please select a file to import"
#~ msgstr "Wybierz plik do importu"

#~ msgid "Please select a file to insert"
#~ msgstr "Wybierz plik do wstawienia"

#~ msgid "Please select a valid iCal File to import"
#~ msgstr "Wybierz prawidłowy plik iCal do importu"

#~ msgid "Please select a valid image File to insert"
#~ msgstr "Wybierz prawidłowy plik obrazu do wstawienia"

#~ msgid "Please sign in again to continue"
#~ msgstr "Aby kontynuować, podpisz ponownie"

#, fuzzy
#~ msgid "Please specify these missing variables:"
#~ msgstr "Podaj następujące brakujące zmienne: "

#~ msgid "Please update your browser."
#~ msgstr "Zaktualizuj przeglądarkę."

#~ msgctxt "app"
#~ msgid "Portal"
#~ msgstr "Portal"

#~ msgid "Portal Widgets"
#~ msgstr "Widżety portalu"

#~ msgid "Portal settings"
#~ msgstr "Ustawienia portalu"

#~ msgid "Position"
#~ msgstr "Stanowisko"

#~ msgid "Postcode"
#~ msgstr "Kod pocztowy"

#~ msgid "Press [enter] to close this alertbox."
#~ msgstr "Naciśnij klawisz [Enter], aby zamknąć okno alertu."

#, fuzzy
#~ msgid "Press [enter] to jump to"
#~ msgstr "Naciśnij klawisz [Enter], aby przejść do"

#~ msgid "Press [enter] to jump to complete list of Birthdays."
#~ msgstr "Naciśnij klawisz [Enter], przejść do listy urodzin"

#~ msgid "Press [enter] to jump to the facebook stream."
#~ msgstr ""
#~ "Naciśnij klawisz [Enter], aby przejść do wiadomości z serwisu Facebook."

#~ msgid "Press [enter] to jump to the flicker stream."
#~ msgstr ""
#~ "Naciśnij klawisz [Enter], aby przejść do wiadomości z serwisu Flickr"

#~ msgid "Press [enter] to jump to the linkedin stream."
#~ msgstr ""
#~ "Naciśnij klawisz [Enter], aby przejść do wiadomości z serwisu LinkedIn."

#~ msgid "Press [enter] to jump to the rss stream."
#~ msgstr "Naciśnij klawisz [Enter], aby przejść do wiadomości RSS."

#~ msgid "Press [enter] to jump to the tumblr feed."
#~ msgstr ""
#~ "Naciśnij klawisz [Enter], aby przejść do wiadomości z serwisu Tumblr"

#~ msgid "Press [enter] to jump to the twitter feed."
#~ msgstr ""
#~ "Naciśnij klawisz [Enter], aby przejść do wiadomości z serwisu Twitter."

#~ msgid "Press [enter] to select a time when you want to be reminded again"
#~ msgstr "Aby wybrać czas ponownego powiadomienia, naciśnij klawisz [Enter]"

#~ msgid "Press to hide all appointment invitations."
#~ msgstr "Naciśnij, aby ukryć wszystkie zaproszenia na spotkania."

#~ msgid "Press to hide all appointment reminders."
#~ msgstr "Naciśnij, aby ukryć wszystkie przypomnienia o spotkaniach."

#~ msgid "Press to hide all notifications for new mails."
#~ msgstr "Naciśnij, aby ukryć wszystkie powiadomienia o nowych wiadomościach."

#~ msgid "Press to hide all notifications for overdue tasks."
#~ msgstr ""
#~ "Naciśnij, aby ukryć wszystkie powiadomienia o zadaniach z przekroczonym "
#~ "terminem."

#~ msgid "Press to hide all task invitations."
#~ msgstr "Naciśnij, aby ukryć wszystkie zaproszenia do zadań."

#~ msgid "Press to hide all task reminders."
#~ msgstr "Naciśnij, aby ukryć wszystkie przypomnienia o zadaniach."

#~ msgid "Preview"
#~ msgstr "Podgląd"

#~ msgid "Previous"
#~ msgstr "Poprzedni"

#~ msgid "Previous Day"
#~ msgstr "Poprzedni dzień"

#~ msgid "Previous Week"
#~ msgstr "Poprzedni tydzień"

#~ msgid "Primary account"
#~ msgstr "Konto główne"

#~ msgid "Print"
#~ msgstr "Drukuj"

#~ msgid "Print tasks"
#~ msgstr "Zadania drukowania"

#~ msgid "Printout"
#~ msgstr "Wydruk"

#~ msgid "Priority"
#~ msgstr "Priorytet"

#~ msgid "Privacy Notice"
#~ msgstr "Zawiadomienie o poufności danych"

#~ msgid "Private"
#~ msgstr "Prywatne"

#~ msgid "Process subsequent rules"
#~ msgstr "Przetwórz następne reguły"

#~ msgid "Profession"
#~ msgstr "Zawód"

#~ msgid "Progress"
#~ msgstr "Postęp"

#~ msgid "Progress %1$s %"
#~ msgstr "Postęp: %1$s %"

#~ msgid "Progress in %"
#~ msgstr "Postęp w %"

#~ msgid "Progress must be a valid number between 0 and 100"
#~ msgstr "Wartość postępu musi być liczbą z zakresu od 0 do 100."

#~ msgid "Properties"
#~ msgstr "Właściwości"

#~ msgid "Public"
#~ msgstr "Publiczne"

#~ msgid "Publication"
#~ msgstr "Publikacja"

#~ msgid "Publication has been added"
#~ msgstr "Publikacja została dodana"

#~ msgid "Publication must have a site."
#~ msgstr "Publikacja musi mieć witrynę."

#~ msgid "Publication must have a target."
#~ msgstr "Publikacja musi mieć cel."

#~ msgid "Publications"
#~ msgstr "Publikacje"

#~ msgid "Publications and Subscriptions"
#~ msgstr "Publikacje i subskrypcje"

#~ msgid "Publications must have a name"
#~ msgstr "Publikacja musi mieć nazwę"

#~ msgid "Publish"
#~ msgstr "Publikuj"

#~ msgid "Publish folder"
#~ msgstr "Publikuj folder"

#~ msgid "Publish item"
#~ msgstr "Publikuj element"

#~ msgid "Purchase confirmation"
#~ msgstr "Potwierdzenie zakupu"

#~ msgid "Purple"
#~ msgstr "Fioletowy"

#~ msgid "Quit"
#~ msgstr "Zakończ"

#~ msgid "Quota"
#~ msgstr "Ograniczenie miejsca"

#~ msgid "RSS Feed"
#~ msgstr "Kanał RSS"

#~ msgid "RSS Feeds"
#~ msgstr "Kanały RSS"

#~ msgid "Read article on tumblr.com"
#~ msgstr "Przeczytaj artykuł w serwisie tumblr.com"

#~ msgid "Reauthorize"
#~ msgstr "Autoryzuj ponownie"

#~ msgid "Received mails"
#~ msgstr "Odebrane wiadomości"

#~ msgid "Recent activities"
#~ msgstr "Ostatnie aktywności"

#~ msgid "Recently changed files"
#~ msgstr "Ostatnio zmienione pliki"

#~ msgid "Recently used"
#~ msgstr "Ostatnio używane"

#~ msgid "Recipient"
#~ msgstr "Odbiorca"

#~ msgid "Recover"
#~ msgstr "Odzyskaj"

#~ msgid "Recover passwords"
#~ msgstr "Odzyskaj hasła"

#, fuzzy
#~ msgid "Recurring tasks need a valid due date."
#~ msgstr "Zadania cykliczne wymagają prawidłowej daty zakończenia."

#~ msgid "Recurring tasks need a valid end date."
#~ msgstr "Zadania cykliczne wymagają prawidłowej daty zakończenia."

#~ msgid "Recurring tasks need a valid start date."
#~ msgstr "Zadania cykliczne wymagają prawidłowej daty rozpoczęcia."

#~ msgid "Red"
#~ msgstr "Czerwony"

#~ msgid "Redirect to"
#~ msgstr "Przekieruj do"

#~ msgid "Refresh"
#~ msgstr "Odśwież"

#~ msgid "Refresh interval"
#~ msgstr "Odstęp odświeżania"

#~ msgid "Refresh rate in minutes:"
#~ msgstr "Częstotliwość odświeżania w minutach:"

#~ msgid "Regex"
#~ msgstr "Wyrażanie regularne"

#~ msgid "Reject changes"
#~ msgstr "Odrzuć zmiany"

#~ msgid "Reject with reason"
#~ msgstr "Odrzuć, podając powód"

#~ msgid "Related articles"
#~ msgstr "Powiązane artykuły"

#~ msgid "Reload statistics"
#~ msgstr "Przeładuj statystyki"

#~ msgid "Relogin"
#~ msgstr "Zaloguj się ponownie"

#~ msgid "Remind me"
#~ msgstr "Przypomnij mi"

#~ msgid "Remind me again"
#~ msgstr "Przypomnij mi później"

#~ msgid "Remind me again "
#~ msgstr "Przypomnij mi ponownie"

#~ msgid "Reminder"
#~ msgstr "Przypomnienie"

#~ msgid "Reminder date"
#~ msgstr "Data przypomnienia"

#~ msgid "Reminder date %1$s"
#~ msgstr "Data przypomnienia: %1$s"

#~ msgid "Reminder has been created"
#~ msgstr "Przypomnienie zostało utworzone"

#~ msgid "Remove attachment"
#~ msgstr "Usuń załącznik"

#~ msgid "Remove copy from server after retrieving a message"
#~ msgstr "Po odebraniu wiadomości usuń kopię z serwera"

#~ msgid "Remove from recipient list"
#~ msgstr "Usuń z listy odbiorców"

#~ msgid "Rename"
#~ msgstr "Zmień nazwę"

#~ msgid "Rename folder"
#~ msgstr "Zmień nazwę folderu"

#~ msgid "Repeat"
#~ msgstr "Powtórz"

#~ msgid "Repeat new password"
#~ msgstr "Ponownie wpisz nowe hasło"

#~ msgid "Reply"
#~ msgstr "Odpowiedz"

#~ msgid "Reply All"
#~ msgstr "Odpowiedz wszystkim"

#~ msgid "Reply all"
#~ msgstr "Odpowiedz wszystkim"

#~ msgid "Reply to"
#~ msgstr "Odpowiedz do"

#, fuzzy
#~ msgid "Reply to all recipients"
#~ msgstr "Wszyscy adresaci"

#, fuzzy
#~ msgid "Reply to sender"
#~ msgstr "Odpowiedz do"

#~ msgid "Reserved"
#~ msgstr "Zarezerwowane"

#~ msgid "Reset this list"
#~ msgstr "Zresetuj tę listę"

#~ msgid "Resource"
#~ msgstr "Zasób"

#~ msgid "Resource group"
#~ msgstr "Grupa zasobów"

#~ msgid "Resources"
#~ msgstr "Zasoby"

#~ msgid "Restore applications"
#~ msgstr "Przywróć aplikacje"

#~ msgid "Retry"
#~ msgstr "Spróbuj ponownie"

#, fuzzy
#~ msgid "Return Receipt"
#~ msgstr "Potwierdzenie dostarczenia"

#~ msgid "Retweet"
#~ msgstr "Retweet"

#~ msgid "Retweet this to your followers?"
#~ msgstr "Retweetować to dla Twoich obserwujących?"

#~ msgid "Retweeted"
#~ msgstr "Retweetowane"

#~ msgid "Retweeted by %s"
#~ msgstr "Retweetowane przez: %s"

#~ msgid "Review your purchases"
#~ msgstr "Przejrzyj swoje zakupy"

#, fuzzy
#~ msgid "Right"
#~ msgstr "dziś"

#~ msgid "Room number"
#~ msgstr "Numer pokoju"

#~ msgid "Rule name"
#~ msgstr "Nazwa reguły"

#~ msgid "Running applications"
#~ msgstr "Uruchomione aplikacje"

#~ msgid "Sales Volume"
#~ msgstr "Wielkość sprzedaży"

#~ msgid "Saturday"
#~ msgstr "Sobota"

#~ msgid "Save"
#~ msgstr "Zapisz"

#~ msgid "Save as distribution list"
#~ msgstr "Zapisz jako listę dystrybucyjną"

#~ msgid "Save as draft"
#~ msgstr "Zapisz jako wersję roboczą"

#~ msgid "Save as file"
#~ msgstr "Zapisz jako plik"

#, fuzzy
#~ msgid "Save attachment"
#~ msgstr "Usuń załącznik"

#~ msgid "Save changes"
#~ msgstr "Zapisz zmiany"

#~ msgid "Save in file store"
#~ msgstr "Zapisz w magazynie plików"

#, fuzzy
#~ msgid "Save to Drive"
#~ msgstr "Zapisywanie w aplikacji Drive"

#~ msgid "Saved in"
#~ msgstr "Zapisano w"

#, fuzzy
#~ msgid "Saved mail attachment"
#~ msgstr "Usuń załącznik"

#, fuzzy
#~ msgid "Saving attachment to Drive"
#~ msgid_plural "Saving attachments to Drive"
#~ msgstr[0] "Zapisywanie załącznika w aplikacji Drive"
#~ msgstr[1] "Zapisywanie załączników na dysku"
#~ msgstr[2] "Zapisywanie załączników na dysku"

#~ msgid "Scheduling"
#~ msgstr "Planowanie"

#~ msgctxt "app"
#~ msgid "Scheduling"
#~ msgstr "Planowanie"

#~ msgid "Search"
#~ msgstr "Szukaj"

#~ msgid "Search for items"
#~ msgstr "Znajdź elementy"

#~ msgid "Search here"
#~ msgstr "Szukaj tutaj"

#, fuzzy
#~ msgid "Search in"
#~ msgstr "Wyszukiwano w"

#~ msgid "Searched for: %1$s"
#~ msgstr "Wyszukiwany element: %1$s"

#~ msgid "Searched in"
#~ msgstr "Wyszukiwano w"

#~ msgid "Searched in all folders"
#~ msgstr "Wyszukiwano we wszystkich folderach"

#~ msgid "Select"
#~ msgstr "Wybierz"

#~ msgid "Select all"
#~ msgstr "Wybierz wszystko"

#~ msgid "Select file"
#~ msgstr "Wybierz plik"

#~ msgid "Select folder"
#~ msgstr "Wybierz folder"

#~ msgid "Select none"
#~ msgstr "Nie wybieraj niczego"

#~ msgid "Select page"
#~ msgstr "Wybierz stronę"

#~ msgid "Selection Details"
#~ msgstr "Szczegóły wyboru"

#~ msgid "Send"
#~ msgstr "Wyślij"

#, fuzzy
#~ msgid "Send a return receipt"
#~ msgstr "Wyślij potwierdzenie dostarczenia"

#~ msgid "Send as internal link"
#~ msgstr "Wyślij jako łącze wewnętrzne"

#~ msgid "Send as mail"
#~ msgstr "Wyślij jako wiadomość"

#~ msgid "Send as vCard"
#~ msgstr "Wyślij jako wizytówkę vCard"

#~ msgid "Send by mail"
#~ msgstr "Wyślij w wiadomości e-mail"

#~ msgid "Send mail"
#~ msgstr "Wyślij wiadomość"

#~ msgid "Send mail to all participants"
#~ msgstr "Wyślij wiadomość e-mail do wszystkich uczestników"

#~ msgid "Send new mail"
#~ msgstr "Wyślij nową wiadomość"

#~ msgid "Send vacation notice during this time only"
#~ msgstr "Wyślij zawiadomienie o urlopie tylko w wybranych godzinach"

#~ msgid "Sender"
#~ msgstr "Nadawca"

#~ msgid "Sender/From"
#~ msgstr "Nadawca/Od"

#~ msgid "Sent folder"
#~ msgstr "Folder Wysłane"

#~ msgid "Sent from %s via mobile"
#~ msgstr "Wysłane z %s przez telefon komórkowy"

#~ msgid "Sent mails"
#~ msgstr "Wysłane wiadomości"

#~ msgid "September"
#~ msgstr "Wrzesień"

#~ msgid "Series"
#~ msgstr "Cykl"

#~ msgid "Server name"
#~ msgstr "Nazwa serwera"

#~ msgid "Server port"
#~ msgstr "Port serwera"

#~ msgid "Server settings"
#~ msgstr "Ustawienia serwera"

#~ msgid "Server type"
#~ msgstr "Typ serwera"

#~ msgid "Server unreachable"
#~ msgstr "Serwer niedostępny"

#~ msgid "Server version"
#~ msgstr "Wersja serwera"

#~ msgid "Set as default"
#~ msgstr "Ustaw jako domyślne"

#~ msgid "Settings"
#~ msgstr "Ustawienia"

#~ msgctxt "app"
#~ msgid "Settings"
#~ msgstr "Ustawienia"

#~ msgid "Share"
#~ msgstr "Udostępnij"

#~ msgid "Share link by email"
#~ msgstr "Udostępnij łącze przez e-mail"

#~ msgid "Share this folder"
#~ msgstr "Udostępnij ten folder"

#~ msgid "Shared"
#~ msgstr "Udostępnione"

#~ msgid "Shared Appointments"
#~ msgstr "Spotkania udostępnione"

#~ msgid "Shopping cart"
#~ msgstr "Koszyk"

#, fuzzy
#~ msgid "Show"
#~ msgstr "Pokaż jako"

#~ msgid "Show QR code"
#~ msgstr "Pokaż kod QR"

#~ msgid "Show all %1$d messages in inbox"
#~ msgstr "Pokaż wszystkie %1$d wiadomości w skrzynce odbiorczej"

#~ msgid "Show all items"
#~ msgstr "Pokaż wszystkie elementy"

#~ msgid "Show all mails. Note: Mails are no longer grouped by conversation."
#~ msgstr ""
#~ "Pokaż wszystkie wiadomości. Uwaga: Wiadomości nie będą grupowane wg "
#~ "konwersacji."

#~ msgid "Show all my appointments from all calendars"
#~ msgstr "Pokaż moje spotkania ze wszystkich kalendarzy"

#, fuzzy
#~ msgid "Show appointment details"
#~ msgstr "Pokaż spotkanie"

#~ msgctxt "plural"
#~ msgid "Show attachment"
#~ msgid_plural "Show attachments"
#~ msgstr[0] "Pokaż załącznik"
#~ msgstr[1] "Pokaż załączniki"
#~ msgstr[2] "Pokaż załączniki"

#~ msgid "Show comments"
#~ msgstr "Pokaż komentarze"

#~ msgid "Show conflicts"
#~ msgstr "Pokaż konflikty"

#~ msgid "Show contacts from administrator group"
#~ msgstr "Pokaż kontakty z grupy administratorów"

#~ msgid "Show declined appointments"
#~ msgstr "Pokaż odrzucone spotkania"

#~ msgid "Show details"
#~ msgstr "Pokaż szczegóły"

#~ msgid "Show done tasks"
#~ msgstr "Pokaż wykonane zadania"

#~ msgid "Show file"
#~ msgstr "Pokaż plik"

#~ msgid "Show first page"
#~ msgstr "Pokaż pierwszą stronę"

#~ msgid "Show hidden files and folders"
#~ msgstr "Pokaż ukryte pliki i foldery"

#~ msgid "Show images"
#~ msgstr "Pokaż obrazy"

#~ msgid "Show inbox"
#~ msgstr "Pokaż skrzynkę odbiorczą"

#~ msgid "Show internal link"
#~ msgstr "Pokaż łącze wewnętrzne"

#~ msgid "Show last page"
#~ msgstr "Pokaż ostatnią stronę"

#~ msgid "Show legal information"
#~ msgstr "Pokaż informacje prawne"

#~ msgid "Show less"
#~ msgstr "Pokaż mniej"

#~ msgid "Show more"
#~ msgstr "Pokaż więcej"

#~ msgid "Show next page"
#~ msgstr "Pokaż następną stronę"

#~ msgid "Show original message"
#~ msgstr "Pokaż oryginalną wiadomość"

#~ msgid "Show original publication"
#~ msgstr "Pokaż oryginalną publikację"

#~ msgid "Show previous page"
#~ msgstr "Pokaż poprzednią stronę"

#, fuzzy
#~ msgid "Show quoted text"
#~ msgstr "Pod cytowanym tekstem"

#~ msgid "Show request body"
#~ msgstr "Pokaż treść żądania"

#~ msgid "Show side panel"
#~ msgstr "Pokaż panel boczny"

#~ msgid "Show stack trace"
#~ msgstr "Pokaż zrzut stosu"

#~ msgid "Show strack trace"
#~ msgstr "Pokaż historię strack"

#~ msgid "Show task"
#~ msgstr "Pokaż zadanie"

#, fuzzy
#~ msgid "Show task details"
#~ msgstr "Pokaż szczegóły"

#~ msgid "Show version history"
#~ msgstr "Pokaż historię wersji"

#, fuzzy
#~ msgid "Show/hide folder"
#~ msgstr "Przenieś folder"

#~ msgid "Shown as"
#~ msgstr "Pokazywane jako"

#~ msgid "Sidebar"
#~ msgstr "Pasek boczny"

#~ msgid "Sign in"
#~ msgstr "Zaloguj"

#~ msgid "Sign out"
#~ msgstr "Wyloguj"

#~ msgid "Sign out now"
#~ msgstr "Wyloguj teraz"

#~ msgid "Signature"
#~ msgstr "Podpis"

#~ msgid "Signature name"
#~ msgstr "Nazwa podpisu"

#~ msgid "Signature position"
#~ msgstr "Umiejscowienie podpisu"

#~ msgid "Signature text"
#~ msgstr "Tekst podpisu"

#~ msgid "Signatures"
#~ msgstr "Podpisy"

#~ msgid "Signed in as %1$s"
#~ msgstr "Zalogowano jako %1$s"

#~ msgid "Size"
#~ msgstr "Rozmiar"

#~ msgid "Size (bytes)"
#~ msgstr "Rozmiar (bajty)"

#~ msgid "Skip this step"
#~ msgstr "Pomiń ten krok"

#~ msgid "Slideshow"
#~ msgstr "Pokaz slajdów"

#~ msgid "Slow requests"
#~ msgstr "Wolne żądania"

#~ msgid ""
#~ "Social accounts are only used to download contact and/or calendar data"
#~ msgstr ""
#~ "Konta społecznościowe służą tylko do pobierania kontaktów i/lub danych "
#~ "kalendarzowych"

#~ msgid "SoftBank"
#~ msgstr "SoftBank"

#~ msgid "Some fields contain invalid data"
#~ msgstr "Niektóre pola zawierają nieprawidłowe dane"

#~ msgid "Someone shared a file with you"
#~ msgstr "Ktoś Ci udostępnił plik"

#~ msgid ""
#~ "Someone shared a folder with you. Would you like to subscribe those %1$s?"
#~ msgstr "Ktoś udostępnił Ci folder. Czy chcesz zasubskrybować %1$s?"

#~ msgid "Something went wrong reauthorizing the %s account."
#~ msgstr "Podczas ponownej autoryzacji konta %s coś się nie udało."

#~ msgid "Something went wrong reauthorizing the account."
#~ msgstr "Podczas ponownej autoryzacji konta wystąpił błąd."

#~ msgid "Something went wrong saving your changes."
#~ msgstr "Podczas zapisywania zmian wystąpił błąd."

#~ msgid "Sorry, this page is not available at the moment."
#~ msgstr "Niestety, ta strona jest w tej chwili niedostępna."

#~ msgid ""
#~ "Sorry, we cannot help you here. Your provider needs to obtain a key from "
#~ "LinkedIn with the permission to do read messages."
#~ msgstr ""
#~ "Niestety, nie możemy pomóc w rozwiązaniu tego problemu. Twój dostawca "
#~ "powinien uzyskać od serwisu LinkedIn klucz z uprawnieniem do odczytu "
#~ "wiadomości."

#~ msgid "Source"
#~ msgstr "Źródło"

#~ msgid "Spam folder"
#~ msgstr "Wiadomości-śmieci"

#~ msgid "Spouse's name"
#~ msgstr "Imię współmałżonka"

#~ msgid "Start"
#~ msgstr "Początek"

#~ msgid "Start date"
#~ msgstr "Data rozpoczęcia"

#~ msgid "Start of working time"
#~ msgstr "Początek czasu pracy"

#~ msgid "Starts on"
#~ msgstr "Zaczyna się o"

#~ msgid "State"
#~ msgstr "Województwo"

#~ msgid "Status"
#~ msgstr "Status"

#~ msgid "Stay signed in"
#~ msgstr "Nie wylogowuj"

#~ msgid "Street"
#~ msgstr "Ulica"

#~ msgid "Subject"
#~ msgstr "Temat"

#~ msgid "Subscribe"
#~ msgstr "Subskrybuj"

#~ msgid "Subscribe IMAP folders"
#~ msgstr "Subskrybuj foldery IMAP"

#~ msgid ""
#~ "Subscribing to items that are not delivered by another Open-Xchange "
#~ "Server (i.e. OXMF) may take some time. Example: Importing 100 contacts "
#~ "from Xing takes about 5 minutes. We are continually improving this "
#~ "functionality. Future releases will work significantly faster."
#~ msgstr ""
#~ "Subskrypcja pozycji, które nie są przesyłane przez inny serwer Open-"
#~ "Xchange (np. OXMF), może zająć trochę czasu. Na przykład zaimportowanie "
#~ "100 kontaktów z Xing trwa ok. 5 minut. Stale ulepszamy tę funkcję. "
#~ "Przyszłe wersje będą pracowały znacznie szybciej."

#~ msgid "Subscription refresh"
#~ msgstr "Odśwież subskrypcję"

#~ msgid "Subscription successfully created."
#~ msgstr "Subskrypcja została pomyślnie utworzona."

#~ msgid "Subscriptions"
#~ msgstr "Subskrypcje"

#~ msgid "Such data will never be uploaded"
#~ msgstr "Takie dane nie będą przesyłane"

#~ msgid "Suffix"
#~ msgstr "Sufiks"

#~ msgid "Sunday"
#~ msgstr "Niedziela"

#~ msgid "Symbols"
#~ msgstr "Symbole"

#~ msgid "TAX ID"
#~ msgstr "NIP"

#~ msgid "TB"
#~ msgstr "TB"

#~ msgid "TTY/TDD"
#~ msgstr "Dalekopis/Dalekopis dla niedosłyszących"

#~ msgid "Tag mail with"
#~ msgstr "Oznacz wiadomość znacznikiem"

#~ msgid "Task"
#~ msgstr "Zadanie"

#~ msgid "Task Details"
#~ msgstr "Szczegóły zadania"

#~ msgid "Task has been deleted!"
#~ msgid_plural "Tasks have been deleted!"
#~ msgstr[0] "Zadanie zostało usunięte!"
#~ msgstr[1] "Zadania zostały usunięte!"
#~ msgstr[2] "Zadania zostały usunięte!"

#~ msgid "Task invitation. %1$s %2$s %3$s. Press [enter] to open"
#~ msgstr ""
#~ "Zaproszenie do zadania. %1$s %2$s %3$s. Aby otworzyć, naciśnij klawisz "
#~ "[Enter]."

#~ msgid "Task invitations"
#~ msgstr "Zaproszenia do zadań"

#~ msgid "Task moved."
#~ msgid_plural "Tasks moved."
#~ msgstr[0] "Zadanie przeniesione."
#~ msgstr[1] "Zadania zostały przeniesione."
#~ msgstr[2] "Zadania zostały przeniesione."

#~ msgid "Task reminder. %1$s %2$s %3$s. Press [enter] to open"
#~ msgstr ""
#~ "Przypomnienie o zadaniu. %1$s %2$s %3$s. Aby otworzyć, naciśnij klawisz "
#~ "[Enter]."

#~ msgid "Task reminders"
#~ msgstr "Przypomnienia o zadaniach"

#~ msgid "Task was already deleted!"
#~ msgstr "Zadanie zostało już usunięte!"

#~ msgid "Task was modified before, please reload"
#~ msgstr "Zadanie zostało wcześniej zmodyfikowane; wczytaj ponownie"

#~ msgid "Tasks"
#~ msgstr "Zadania"

#~ msgctxt "app"
#~ msgid "Tasks"
#~ msgstr "Zadania"

#~ msgid "Tasks have been moved"
#~ msgstr "Zadania zostały przeniesione"

#~ msgid "Telephone (ISDN)"
#~ msgstr "Telefon (ISDN)"

#~ msgid "Telephone callback"
#~ msgstr "Telefon zwrotny"

#~ msgid "Telephone primary"
#~ msgstr "Telefon (główny)"

#~ msgid "Telephone radio"
#~ msgstr "Radiotelefon"

#~ msgid "Telex"
#~ msgstr "Teleks"

#~ msgid "Template"
#~ msgstr "Szablon"

#~ msgid "Temporary"
#~ msgstr "Tymczasowe"

#~ msgid "Tentative"
#~ msgstr "Wstępne"

#~ msgid "Tentatively accepted"
#~ msgstr "Wstępnie zaakceptowane"

#~ msgid "Text"
#~ msgstr "Tekst"

#~ msgid "Text format"
#~ msgstr "Format tekstowy"

#~ msgctxt "help"
#~ msgid "The E-Mail Components"
#~ msgstr "Składniki aplikacji E-mail"

#~ msgctxt "help"
#~ msgid "The Files Components"
#~ msgstr "Składniki aplikacji Pliki"

#~ msgid "The Icons view"
#~ msgstr "Widok Ikony"

#~ msgid ""
#~ "The Icons view displays an icon and the file name for each file. Click on "
#~ "an icon to view further details and functions in the pop-up."
#~ msgstr ""
#~ "W widoku ikon wyświetlane są ikony oraz nazwy poszczególnych plików. "
#~ "Jeśli klikniesz ikonę, pojawi się wyskakujące okienko z dodatkowymi "
#~ "informacjami oraz funkcjami."

#~ msgid "The Icons view displays an icon for each file."
#~ msgstr "W widoku Ikony widoczna jest ikona każdego pliku."

#~ msgid ""
#~ "The List view shows a sidebar with appointments and a display area with "
#~ "the data of the selected appointment. This view corresponds to the view "
#~ "in E-Mail and Contacts."
#~ msgstr ""
#~ "W widoku Lista widoczny jest pasek boczny ze spotkaniami i obszarem "
#~ "wyświetlania oraz danymi wybranych spotkań. Widok ten odpowiada widokowi "
#~ "E-mail i Kontakty."

#~ msgid ""
#~ "The List view shows a sidebar with files and a display area with the data "
#~ "of the selected file. This view corresponds to the views in E-Mail and "
#~ "Contacts."
#~ msgstr ""
#~ "W widoku Lista widoczny jest pasek boczny z plikami oraz obszar "
#~ "wyświetlania ze szczegółami wybranego pliku. Odpowiada to widokowi w "
#~ "polach E-mail lub Kontakty."

#~ msgid ""
#~ "The List view shows details like the size and date of change. Use the "
#~ "checkboxes to select files. Click on a file to view further details and "
#~ "functions in the pop-up."
#~ msgstr ""
#~ "W widoku listy wyświetlane są takie szczegóły jak rozmiar i data zmiany. "
#~ "Aby wybrać pliki, skorzystaj z pól wyboru. Jeśli klikniesz plik, pojawi "
#~ "się wyskakujące okienko z dodatkowymi informacjami oraz funkcjami."

#~ msgid "The Tiles view"
#~ msgstr "Widok Kafelki"

#~ msgid ""
#~ "The Tiles view shows a big icon for each file. Click on an icon to view "
#~ "further details and functions in the pop-up."
#~ msgstr ""
#~ "W widoku kafelków wyświetlane są duże ikony poszczególnych plików. Jeśli "
#~ "klikniesz ikonę, pojawi się wyskakujące okienko z dodatkowymi "
#~ "informacjami oraz funkcjami."

#~ msgid "The account must be named"
#~ msgstr "Konto musi mieć nazwę"

#~ msgid "The allowed quota is reached."
#~ msgstr "Dozwolony przydział został wyczerpany."

#~ msgid "The appointment has been added to your calendar"
#~ msgstr "Spotkanie zostało dodane do kalendarza"

#~ msgid "The appointment has been deleted"
#~ msgstr "Spotkanie zostało usunięte"

#~ msgid "The appointment has been updated"
#~ msgstr "Spotkanie zostało zaktualizowane"

#, fuzzy
#~ msgid ""
#~ "The appointment is repeated <a href=\"#\"  data-widget=\"number\" data-"
#~ "attribute=\"interval\">every <span class=\"number-control\">2</span> "
#~ "days</a>."
#~ msgstr ""
#~ "Spotkanie jest powtarzane <a href=\"#\"  data-widget=\"number\" data-"
#~ "attribute=\"interval\">co <span class=\"number-control\">2</span> dni</"
#~ "a>. "

#, fuzzy
#~ msgid ""
#~ "The appointment is repeated <a href=\"#\"  data-widget=\"number\" data-"
#~ "attribute=\"interval\">every <span class=\"number-control\">2</span> "
#~ "weeks</a> on <a href=\"#\"  data-widget=\"custom\" data-attribute=\"days"
#~ "\">monday</a>."
#~ msgstr ""
#~ "Spotkanie jest powtarzane<a href=\"#\"  data-widget=\"number\" data-"
#~ "attribute=\"interval\">co <span class=\"number-control\">2</span> "
#~ "tygodnie</a> w <a href=\"#\"  data-widget=\"custom\" data-attribute=\"days"
#~ "\">poniedziałek</a>. "

#~ msgid ""
#~ "The appointment is repeated <a href=\"#\" data-attribute=\"recurrenceType"
#~ "\" data-widget=\"options\">weekly</a>."
#~ msgstr ""
#~ "Spotkanie jest powtarzane <a href=\"#\" data-attribute=\"recurrenceType\" "
#~ "data-widget=\"options\">co tydzień</a>."

#, fuzzy
#~ msgid ""
#~ "The appointment is repeated every <a href=\"#\" data-widget=\"options\" "
#~ "data-attribute=\"ordinal\">first</a> <a href=\"#\" data-widget=\"options"
#~ "\" data-attribute=\"day\">Wednesday</a> in <a href=\"#\" data-widget="
#~ "\"options\" data-attribute=\"month\">October</a>."
#~ msgstr ""
#~ "Spotkanie jest powtarzane w <a href=\"#\" data-widget=\"options\" data-"
#~ "attribute=\"ordinal\">pierwszą</a> <a href=\"#\" data-widget=\"options\" "
#~ "data-attribute=\"day\">środę</a> <a href=\"#\" data-widget=\"options\" "
#~ "data-attribute=\"month\">października</a>. "

#, fuzzy
#~ msgid ""
#~ "The appointment is repeated every year on day <a href=\"#\" data-widget="
#~ "\"number\" data-attribute=\"dayInMonth\"><span class=\"number-control"
#~ "\">10</span></a> of <a href=\"#\" data-widget=\"options\" data-attribute="
#~ "\"month\">October</a>."
#~ msgstr ""
#~ "Spotkanie jest powtarzane co roku każdego <a href=\"#\" data-widget="
#~ "\"number\" data-attribute=\"dayInMonth\"><span class=\"number-control"
#~ "\">10</span></a> <a href=\"#\" data-widget=\"options\" data-attribute="
#~ "\"month\">października</a>."

#, fuzzy
#~ msgid ""
#~ "The appointment is repeated on day <a href=\"#\" data-widget=\"number\" "
#~ "data-attribute=\"dayInMonth\"><span class=\"number-control\">10</span></"
#~ "a> <a href=\"#\" data-widget=\"number\" data-attribute=\"interval\">every "
#~ "<span class=\"number-control\">2</span> months</a>."
#~ msgstr ""
#~ "Spotkanie jest powtarzane <a href=\"#\" data-widget=\"number\" data-"
#~ "attribute=\"dayInMonth\"><span class=\"number-control\">10</span></a> <a "
#~ "href=\"#\" data-widget=\"number\" data-attribute=\"interval\">dnia "
#~ "miesiąca co <span class=\"number-control\">2</span> miesiące</a>. "

#, fuzzy
#~ msgid ""
#~ "The appointment is repeated the <a href=\"#\" data-widget=\"options\" "
#~ "data-attribute=\"ordinal\">second</a> <a href=\"#\" data-widget=\"options"
#~ "\" data-attribute=\"day\">Wednesday</a> <a href=\"#\" data-widget=\"number"
#~ "\" data-attribute=\"interval\">every <span class=\"number-control\">2</"
#~ "span> months</a>."
#~ msgstr ""
#~ "Spotkanie jest powtarzane w <a href=\"#\" data-widget=\"options\" data-"
#~ "attribute=\"ordinal\">drugą</a> <a href=\"#\" data-widget=\"options\" "
#~ "data-attribute=\"day\">środę</a> <a href=\"#\" data-widget=\"number\" "
#~ "data-attribute=\"interval\">co<span class=\"number-control\">2</span> "
#~ "miesiące</a>. "

#~ msgid ""
#~ "The blue graph shows the distribution of request durations in percent. "
#~ "The gray graph shows a trivial network ping to recognize slow connections."
#~ msgstr ""
#~ "Niebieski wykres obrazuje procentowy rozkład czasów trwania żądania. "
#~ "Szary wykres obrazuje wyniki prostej diagnostyki sieci za pomocą "
#~ "polecenia ping umożliwiającej rozpoznanie powolnych połączeń."

#~ msgid "The changes have been rejected"
#~ msgstr "Zmiany zostały odrzucone"

#~ msgid "The character \" \" is not allowed."
#~ msgstr "Znak \" \" jest niedozwolony."

#~ msgid ""
#~ "The display area shows an object's content. At the top of the display "
#~ "area you will find functions for e.g. moving or deleting objects."
#~ msgstr ""
#~ "Obszar wyświetlania przedstawia zawartość obiektu. Na górze obszaru "
#~ "wyświetlania są dostępne m.in. funkcje przesuwania i usuwania obiektów."

#~ msgid "The document is protected by a password."
#~ msgstr "Dokument jest chroniony hasłem."

#~ msgid "The due date cannot be before start date. Adjust start date?"
#~ msgstr ""
#~ "Termin nie może być wcześniejszy od daty rozpoczęcia. Czy chcesz "
#~ "przesunąć datę rozpoczęcia?"

#~ msgid "The email has been sent"
#~ msgstr "Wiadomości zostały wysłane"

#~ msgid ""
#~ "The file \"%1$s\" cannot be uploaded because it exceeds the maximum file "
#~ "size of %2$s"
#~ msgstr ""
#~ "Nie można przesłać pliku \"%1$s\", ponieważ jego rozmiar przekracza "
#~ "wartość maksymalną wynoszącą %2$s"

#~ msgid ""
#~ "The file \"%1$s\" cannot be uploaded because it exceeds the quota limit "
#~ "of %2$s"
#~ msgstr ""
#~ "Nie można przesłać pliku \"%1$s\", ponieważ jego rozmiar przekracza limit "
#~ "przydziału miejsca wynoszący %2$s"

#~ msgid "The file is available at %1$s"
#~ msgstr "Plik jest dostępny tutaj: %1$s"

#~ msgid "The first 90 days are free."
#~ msgstr "Pierwsze 90 dni jest darmowe."

#~ msgid "The folder has been cleaned up."
#~ msgstr "Folder został oczyszczony."

#~ msgid "The folder has been emptied."
#~ msgstr "Folder został opróżniony."

#~ msgid "The folder is available at %1$s"
#~ msgstr "Folder jest dostępny tutaj: %1$s"

#~ msgid ""
#~ "The following applications can be restored. Just remove the restore point "
#~ "if you don't want it to be restored."
#~ msgstr ""
#~ "Istnieje możliwość przywrócenia poniższych aplikacji. Jeśli nie chcesz "
#~ "ich przywracać, usuń punkt przywracania."

#~ msgid "The following products will be activated now:"
#~ msgstr "Zostaną uaktywnione następujące produkty:"

#~ msgid ""
#~ "The graph shows performance frequencies in percent. Grey line shows ideal "
#~ "performance, blue line is measured performance."
#~ msgstr ""
#~ "Wykres pokazuje procentowe wydajności częstotliwości. Szara linia "
#~ "pokazuje wydajność idealną, a niebieska - zmierzoną."

#~ msgid ""
#~ "The icon at the bottom right side helps you sort your tasks. Click the "
#~ "icon to get a list of sort criteria."
#~ msgstr ""
#~ "Ikona w prawym dolnym rogu pozwala na sortowanie zadanie. Po kliknięciu "
#~ "tej ikony uzyskasz listę kryteriów sortowania."

#~ msgid ""
#~ "The icon on the bottom right side helps you sort your E-Mails. Click the "
#~ "icon to get a list of sort criteria."
#~ msgstr ""
#~ "Ikona w prawym dolnym rogu pozwala na sortowanie wiadomości e-mail. Po "
#~ "kliknięciu tej ikony uzyskasz listę kryteriów sortowania."

#~ msgid "The number of recipients is limited to %1$s recipients per field"
#~ msgstr "Obowiązuje ograniczenie do %1$s adresatów na pole"

#~ msgid ""
#~ "The number on the right side of the E-Mail subject corresponds to the "
#~ "number of E-Mails in a thread. To open the thread, click on the number."
#~ msgstr ""
#~ "Liczba widoczna po prawej stronie tematu wiadomości e-mail oznacza liczbę "
#~ "wiadomości e-mail w wątku. Aby otworzyć wątek, kliknij tę liczbę."

#~ msgid "The provided filename exceeds the allowed length."
#~ msgstr "Podana nazwa pliku przekracza dozwoloną długość."

#~ msgid "The publication has been made available as %s"
#~ msgstr "Publikacja została udostępniona jako $s"

#~ msgid "The requested email no longer exists"
#~ msgstr "Żądany adres e-mail już nie istnieje"

#, fuzzy
#~ msgid "The sender wants to get notified when you have read this email"
#~ msgstr ""
#~ "Nadawca chce otrzymać powiadomienie o przeczytaniu tej wiadomości e-mail"

#~ msgid ""
#~ "The series <a href=\"#\" data-attribute=\"ending\" data-widget=\"options"
#~ "\">ends</a> <a href=\"#\" data-attribute=\"occurrences\" data-widget="
#~ "\"number\">after <span class=\"number-control\">2</span> appointments</a>."
#~ msgstr ""
#~ "Cykl<a href=\"#\" data-attribute=\"ending\" data-widget=\"options\"> "
#~ "kończy się </a> <a href=\"#\" data-attribute=\"occurrences\" data-widget="
#~ "\"number\">po <span class=\"number-control\">2</span> spotkaniach</a>."

#~ msgid ""
#~ "The series <a href=\"#\" data-attribute=\"ending\" data-widget=\"options"
#~ "\">ends</a> on <a href=\"#\" data-attribute=\"until\" data-widget=\"custom"
#~ "\">11/03/2013</a>."
#~ msgstr ""
#~ "Cykl <a href=\"#\" data-attribute=\"ending\" data-widget=\"options"
#~ "\">kończy się</a> <a href=\"#\" data-attribute=\"until\" data-widget="
#~ "\"custom\">11/03/2013</a>."

#~ msgid ""
#~ "The series <a href=\"#\" data-attribute=\"ending\" data-widget=\"options"
#~ "\">never ends</a>."
#~ msgstr ""
#~ "Cykl <a href=\"#\" data-attribute=\"ending\" data-widget=\"options\">nie "
#~ "kończy się nigdy</a>."

#~ msgid ""
#~ "The setting has been saved and will become active when you enter the "
#~ "application the next time."
#~ msgstr ""
#~ "Ustawienie zostało zmienione i zostanie wprowadzone przy następnym "
#~ "załadowaniu aplikacji."

#~ msgid "The setting has been saved."
#~ msgstr "Ustawienie zostało zapisane."

#~ msgid ""
#~ "The settings are organized in topics. Select the topic on the left side, "
#~ "e.g Basic settings or E-Mail. To view all settings, enable Advanced "
#~ "settings at the bottom."
#~ msgstr ""
#~ "Ustawienia są uporządkowane według tematów. Wybierz temat z lewej strony, "
#~ "np. Ustawienia podstawowe lub E-mail. Aby wyświetlić wszystkie "
#~ "ustawienia, kliknij przycisk Ustawienia zaawansowane u dołu."

#~ msgid ""
#~ "The settings for collecting contacts in this folder will become disabled "
#~ "when you enter the application the next time."
#~ msgstr ""
#~ "Ustawienia zbierania kontaktów w tym folderze zostaną wyłączone przy "
#~ "następnym załadowaniu aplikacji."

#~ msgid ""
#~ "The shared data will be accessible to everyone on the Internet. Please "
#~ "consider, which data you want to share."
#~ msgstr ""
#~ "Udostępnione dane będą dostępne dla wszystkich w Internecie. Zastanów "
#~ "się, które dane chcesz udostępnić."

#, fuzzy
#~ msgid "The start date must be before the due date."
#~ msgstr "Data rozpoczęcia musi być przed datą zakończenia"

#~ msgid "The start date must be before the end date."
#~ msgstr "Data rozpoczęcia musi być przed datą zakończenia"

#~ msgid "The subscription could not be created."
#~ msgstr "Nie można utworzyć subskrypcji."

#~ msgid "The task could not be deleted."
#~ msgid_plural "The tasks could not be deleted."
#~ msgstr[0] "Nie można usunąć zadania."
#~ msgstr[1] "Nie można usunąć zadań."
#~ msgstr[2] "Nie można usunąć zadań."

#~ msgid "The two newly entered passwords do not match."
#~ msgstr "Dwa nowowprowadzone hasła nie pasują do siebie."

#~ msgid ""
#~ "The unrecoverable items have been cleaned up successfully. Please refresh "
#~ "this page to see the changes."
#~ msgstr ""
#~ "Nieodzyskiwalne elementy zostały pomyślnie wyczyszczone. Aby zobaczyć "
#~ "zmiany, odśwież stronę."

#~ msgid ""
#~ "The updater provides a simple installation wizard. Follow the "
#~ "instructions to install the application. The updater will inform you of "
#~ "any updates for the Connector for Microsoft Outlook, Notifier and Drive. "
#~ "You can download the updates from within the updater."
#~ msgstr ""
#~ "Aktualizator oferuje prosty kreator instalacji. Aby zainstalować "
#~ "aplikację, postępuj zgodnie z instrukcjami kreatora. Otrzymasz informację "
#~ "o niezbędnych aktualizacjach aplikacji Connector for Microsoft Outlook, "
#~ "Notifier i Drive. Następnie będzie możliwe ich pobranie."

#~ msgid "The user has administrative rights"
#~ msgstr "Użytkownik ma uprawnienia administracyjne"

#~ msgid "Theme"
#~ msgstr "Motyw"

#~ msgid "There are unsaved changes."
#~ msgstr "Istnieją niezapisane zmiany."

#~ msgid "There is already %1$d appointment in this timeframe."
#~ msgid_plural "There are already %1$d appointments in this timeframe."
#~ msgstr[0] "W tym przedziale czasu masz już %1$d spotkanie."
#~ msgstr[1] "W tym przedziale czasu masz już %1$d spotkania."
#~ msgstr[2] "W tym przedziale czasu masz już %1$d spotkań."

#~ msgid "There is no rule defined"
#~ msgstr "Brak zdefiniowanej reguły"

#~ msgid ""
#~ "There was no suitable server found for this mail/password combination"
#~ msgstr ""
#~ "Nie znaleziono odpowiedniego serwera pasującego do tego zestawienia "
#~ "adresu e-mail i hasła."

#~ msgid "There were not activities in your network"
#~ msgstr "W Twojej sieci nie było żadnej aktywności"

#~ msgid ""
#~ "These statistics only include folders, which have a depth less than four "
#~ "in the folder structure from the folder \"%1$s\"."
#~ msgstr ""
#~ "W tej statystyce są uwzględniane foldery znajdujące się poniżej czwartego "
#~ "stopnia zagnieżdżenia w strukturze folderów w stosunku do folderu \"%1$s"
#~ "\"."

#~ msgid "This account cannot be validated"
#~ msgstr "Nie można zweryfikować tego konta"

#~ msgid "This contact is private and cannot be shared"
#~ msgstr "Ten kontakt jest prywatny i nie można go udostępnić"

#~ msgid "This distribution list has been added to the portal"
#~ msgstr "Ta lista dystrybucyjna została dodana do portalu"

#~ msgid "This email address cannot be used for appointments"
#~ msgstr "Tego adresu e-mail nie można użyć na potrzeby spotkań"

#~ msgid "This email contains a task"
#~ msgstr "Ta wiadomość e-mail zawiera zadanie"

#~ msgid "This email contains an appointment"
#~ msgstr "Ta wiadomość e-mail zawiera spotkanie"

#~ msgid "This feature is deactivated"
#~ msgstr "Funkcja jest dezaktywowana"

#~ msgid ""
#~ "This feature is not available. In order to use it, you need to upgrade "
#~ "your account now."
#~ msgstr "Ta funkcja nie jest dostępna. Aby jej użyć, uaktualnij konto teraz."

#~ msgid "This field has to be filled"
#~ msgstr "To pole musi zostać wypełnione"

#~ msgid "This file has been added"
#~ msgstr "Ten plik został dodany"

#~ msgid "This file has been added to the portal"
#~ msgstr "Plik został dodany do portalu"

#~ msgid "This file has been deleted"
#~ msgid_plural "These files have been deleted"
#~ msgstr[0] "Plik został usunięty"
#~ msgstr[1] "Pliki zostały usunięte"
#~ msgstr[2] "Pliki zostały usunięte"

#~ msgid "This file has been locked"
#~ msgid_plural "These files have been locked"
#~ msgstr[0] "Ten plik został zablokowany"
#~ msgstr[1] "Te pliki zostały zablokowane"
#~ msgstr[2] "Te pliki zostały zablokowane"

#~ msgid "This file has been unlocked"
#~ msgid_plural "These files have been unlocked"
#~ msgstr[0] "Ten plik został odblokowany"
#~ msgstr[1] "Te pliki zostały odblokowane"
#~ msgstr[2] "Te pliki zostały odblokowane"

#~ msgid "This file has not been added"
#~ msgstr "Ten plik nie został dodany"

#~ msgid "This file has not been deleted"
#~ msgid_plural "These files have not been deleted"
#~ msgstr[0] "Plik nie został usunięty"
#~ msgstr[1] "Pliki nie zostały usunięte"
#~ msgstr[2] "Pliki nie zostały usunięte"

#~ msgid "This file has not been deleted, as it is locked by its owner."
#~ msgid_plural ""
#~ "These files have not been deleted, as they are locked by their owner."
#~ msgstr[0] ""
#~ "Ten plik nie został usunięty, ponieważ został zablokowany przez "
#~ "właściciela."
#~ msgstr[1] ""
#~ "Te pliki nie zostały usunięte, ponieważ zostały zablokowane przez "
#~ "właściciela."
#~ msgstr[2] ""
#~ "Te pliki nie zostały usunięte, ponieważ zostały zablokowane przez "
#~ "właściciela."

#~ msgid "This file has not been locked"
#~ msgid_plural "These files have not been locked"
#~ msgstr[0] "Ten plik nie został zablokowany"
#~ msgstr[1] "Te pliki nie zostały zablokowane"
#~ msgstr[2] "Te pliki nie zostały zablokowane"

#~ msgid "This file has not been unlocked"
#~ msgid_plural "These files have not been unlocked"
#~ msgstr[0] "Ten plik nie został odblokowany"
#~ msgstr[1] "Te pliki nie zostały odblokowane"
#~ msgstr[2] "Te pliki nie zostały odblokowane"

#~ msgid "This file is locked by %1$s"
#~ msgstr "Plik został zablokowany przez użytkownika %1$s"

#~ msgid "This file is locked by you"
#~ msgstr "Plik jest zablokowany przez Ciebie"

#~ msgid "This file will be written in your default folder to allow editing"
#~ msgstr ""
#~ "Ten plik zostanie zapisany w folderze domyślnym. Pozwoli to na jego edycję"

#~ msgid "This folder has no publications"
#~ msgstr "Ten folder nie ma publikacji"

#~ msgid "This folder has no subscriptions"
#~ msgstr "Ten folder nie ma subskrypcji"

#~ msgid "This folder has publications and/or subscriptions"
#~ msgstr "Folder zawiera publikacje lub subskrypcje"

#~ msgid ""
#~ "This folder has publications but you are not allowed to view or edit them"
#~ msgstr ""
#~ "Ten folder zawiera publikacje, ale nie możesz ich przeglądać ani edytować"

#~ msgid ""
#~ "This folder has subscriptions but you are not allowed to view or edit them"
#~ msgstr ""
#~ "Ten folder zawiera subskrypcje, ale nie możesz ich przeglądać ani edytować"

#~ msgid "This is a standard folder, which can't be renamed."
#~ msgstr "To jest folder standardowy. Zmiana jego nazwy nie jest możliwa."

#~ msgid "This is not a valid email address"
#~ msgstr "To nie jest prawidłowy adres e-mail"

#~ msgid "This is not a valid mail address"
#~ msgstr "To nie jest prawidłowy adres e-mail"

#~ msgid "This is not a valid user or group."
#~ msgstr "To nie jest prawidłowy użytkownik lub grupa."

#~ msgid "This list has no contacts yet"
#~ msgstr "Na tej liście jeszcze nie ma żadnych kontaktów"

#~ msgid "This mail has been added to the portal"
#~ msgstr "Wiadomość została dodana do portalu"

#~ msgid "This mail has no content"
#~ msgstr "Wiadomość nie ma zawartości"

#~ msgid "This note will not be printed"
#~ msgstr "Ta notatka nie zostanie wydrukowana"

#~ msgid ""
#~ "This rule applies to all messages. Please add a condition to restrict "
#~ "this rule to specific messages."
#~ msgstr ""
#~ "Ta reguła ma zastosowanie do wszystkich wiadomości. Aby jej działanie "
#~ "ograniczało się do określonych wiadomości, dodaj warunek."

#~ msgid "This task recurs"
#~ msgstr "Zadanie powtarza się co"

#~ msgid ""
#~ "This widget is currently offline because the twitter rate limit exceeded."
#~ msgstr ""
#~ "Ten widget jest obecnie offline, ponieważ przekroczono limit użycia "
#~ "Twittera."

#, fuzzy
#~| msgid "Thread view"
#~ msgid "Thread"
#~ msgstr "Widok wątku"

#~ msgid "Thursday"
#~ msgstr "Czwartek"

#~ msgid "Tile"
#~ msgstr "Kafelek"

#~ msgid "Tiles"
#~ msgstr "Kafelki"

#~ msgid "Time"
#~ msgstr "Godzina"

#~ msgid "Time range for the calender view"
#~ msgstr "Zakres czasu dla widoku kalendarza"

#~ msgid "Time range for the list view"
#~ msgstr "Zakres dat dla widoku listy"

#~ msgid "Time range for the team view"
#~ msgstr "Zakres czasu dla widoku zespołów"

#~ msgid "Time scale in minutes"
#~ msgstr "Skala czasu w minutach"

#~ msgid "Time zone"
#~ msgstr "Strefa czasowa"

#~ msgid "Timezone"
#~ msgstr "Strefa czasowa"

#~ msgid "Title"
#~ msgstr "Tytuł"

#~ msgctxt "salutation"
#~ msgid "Title"
#~ msgstr "Tytuł"

#~ msgctxt "title"
#~ msgid "Title"
#~ msgstr "Tytuł"

#~ msgid "To"
#~ msgstr "Do"

#~ msgid ""
#~ "To add contacts manually, just provide a valid email address (e.g john."
#~ "doe@example.com or \"John Doe\" <jd@example.com>)"
#~ msgstr ""
#~ "Aby dodać kontakty ręcznie, podaj prawidłowy adres e-mail (np. jan."
#~ "kowalski@example.com lub \"Jan Kowalski\" <jk@example.com>)"

#~ msgid "To create a note, click on New > Add note in the toolbar."
#~ msgstr ""
#~ "Aby utworzyć notatkę, kliknij pozycje Nowe > Dodaj notatkę na pasku "
#~ "narzędzi."

#~ msgid "To create a note, click the icon at the top. Select Add note."
#~ msgstr ""
#~ "Aby utworzyć notatkę, kliknij ikonę na górze ekranu i wybierz polecenie "
#~ "Dodaj notatkę."

#~ msgid "To create the task, click on Create on the upper right side."
#~ msgstr ""
#~ "Aby utworzyć zadanie, kliknij widoczne w prawym górnym rogu polecenie "
#~ "Utwórz."

#~ msgid "To launch an app, click on a tile's headline."
#~ msgstr "Aby uruchomić aplikację, kliknij nagłówek kafelka."

#~ msgid ""
#~ "To open the E-Mail settings, click the System menu icon on the upper "
#~ "right side of the menu bar. Select Settings. Click on E-Mail on the left "
#~ "side. To display all settings, enable Advanced settings in the bottom "
#~ "left side"
#~ msgstr ""
#~ "Aby otworzyć ustawienia poczty e-mail, kliknij ikonę menu systemowego "
#~ "widoczną w prawym górnym rogu paska menu. Wybierz polecenie Ustawienia. "
#~ "Kliknij widoczne po lewej stronie polecenie E-mail. Aby wyświetlić "
#~ "wszystkie ustawienia, kliknij przycisk Ustawienia zaawansowane z lewej "
#~ "strony u dołu."

#, fuzzy
#~ msgid ""
#~ "To open the help, click the System menu icon on the upper right side of "
#~ "the menu bar. Select Help."
#~ msgstr ""
#~ "Aby otworzyć pomoc, kliknij ikonę menu systemowego widoczną w prawym "
#~ "górnym rogu paska menu. Wybierz polecenie Pomoc. "

#~ msgid ""
#~ "To select one of the views List, Icons or Squares, click on View on the "
#~ "right side of the toolbar."
#~ msgstr ""
#~ "Aby wybrać jeden z widoków, np. Lista, Ikony lub Pola, kliknij przycisk "
#~ "Widok z prawej strony paska narzędzi."

#~ msgid "To send the E-Mail, click on Send on the upper right side."
#~ msgstr ""
#~ "Aby wysłać wiadomość e-mail, kliknij dostępny w prawym górnym rogu okna "
#~ "przycisk Wyślij."

#~ msgid "To upload a file, click on New > Upload new file in the toolbar."
#~ msgstr ""
#~ "Aby przesłać plik, kliknij pozycje Nowe > Prześlij nowy plik na pasku "
#~ "narzędzi."

#~ msgid ""
#~ "To view further information, click on a file. A pop-up window displays "
#~ "further details and functions."
#~ msgstr ""
#~ "Aby wyświetlić więcej informacji, kliknij plik. Pojawi się wyskakujące "
#~ "okienko z dodatkowymi informacjami i funkcjami."

#~ msgid "Today"
#~ msgstr "Dzisiaj"

#~ msgid "Toggle checkboxes"
#~ msgstr "Przełącz pola wyboru"

#~ msgid "Toggle folder"
#~ msgstr "Przełącz folder"

#~ msgid "Toggle search"
#~ msgstr "Przełącz wyszukiwanie"

#~ msgid "Tomorrow"
#~ msgstr "Jutro"

#~ msgid "Tool"
#~ msgstr "Narzędzie"

#~ msgid "Top 10 file types"
#~ msgstr "10 najpopularniejszych typów plików"

#~ msgid "Top 10 folder size"
#~ msgstr "10 największych folderów"

#~ msgid "Top 10 you got mail from"
#~ msgstr "10 najpopularniejszych nadawców"

#~ msgid "Top 10 you sent mail to"
#~ msgstr "10 najpopularniejszych odbiorców"

#~ msgid "Total cost"
#~ msgstr "Koszt całkowity"

#~ msgid "Total: %1$s requests"
#~ msgstr "Łącznie żądań: %1$s"

#~ msgid "Touchselect on/off"
#~ msgstr "Włącz/wyłącz zaznaczanie dotykiem"

#~ msgid "Tour: Coming from OX6"
#~ msgstr "Prezentacja: Przejście z wersji OX6"

#~ msgid "Town"
#~ msgstr "Miasto"

#~ msgid "Trash folder"
#~ msgstr "Elementy usunięte"

#~ msgid "Trying to auto-configure your mail account"
#~ msgstr "Trwa próba automatycznej konfiguracji tego konta"

#~ msgid "Tuesday"
#~ msgstr "Wtorek"

#~ msgid "Tumblr"
#~ msgstr "Serwis Tumblr"

#~ msgid "Tweet"
#~ msgstr "Tweet"

#~ msgid "Twitter"
#~ msgstr "Twitter"

#~ msgid "Twitter reported the following errors:"
#~ msgstr "Serwis Twitter zgłosił następujące błędy:"

#~ msgid "Type"
#~ msgstr "Typ"

#~ msgid "UI version"
#~ msgstr "Wersja IU"

#~ msgid "URL"
#~ msgstr "URL"

#~ msgid "Unable to load mail filter settings."
#~ msgstr "Nie można załadować ustawień filtru poczty."

#~ msgid "Unconfirmed"
#~ msgstr "Niepotwierdzone"

#~ msgid "Under construction"
#~ msgstr "W trakcie budowy"

#~ msgid "Undone"
#~ msgstr "Cofnij"

#~ msgid "Unfollow"
#~ msgstr "Przestań obserwować"

#~ msgid "Unified"
#~ msgstr "Ujednolicone"

#~ msgid "Unknown error while checking tumblr-blog."
#~ msgstr ""
#~ "W trakcie sprawdzania blogu w serwisie Tumblr wystąpił nieznany błąd."

#, fuzzy
#~ msgid "Unknown sender"
#~ msgstr "Brak nadawcy"

#~ msgid "Unlock"
#~ msgstr "Odblokuj"

#~ msgid "Unread"
#~ msgstr "Nieprzeczytane"

#~ msgid "Unread only"
#~ msgstr "Tylko nieprzeczytane"

#~ msgid "Unselect all"
#~ msgstr "Wyczyść wszystko"

#, fuzzy
#~ msgid "Unset default signature"
#~ msgstr "Edytuj podpis"

#~ msgid ""
#~ "Unsupported Preview - Certain functions disabled and stability not "
#~ "assured until general release later this year"
#~ msgstr ""
#~ "Podgląd nie jest obsługiwany: niektóre funkcje zostały wyłączone, a "
#~ "stabilność zostanie dopracowana w następnej dużej wersji"

#~ msgid "Updater"
#~ msgstr "Updater"

#~ msgid "Updating account data. This might take a few seconds."
#~ msgstr "Aktualizacja danych konta. Może to zająć kilka sekund."

#~ msgid ""
#~ "Updating subscribed data takes time. Importing 100 contacts for example, "
#~ "may take up to 5 minutes. Please have some patience."
#~ msgstr ""
#~ "Aktualizacja subskrybowanych danych wymaga trochę czasu. Na przykład "
#~ "zaimportowanie 100 kontaktów może zająć do 5 min. Prosimy o cierpliwość."

#~ msgid "Upgrade required"
#~ msgstr "Wymagane uaktualnienie"

#~ msgid "Upgrade to premium"
#~ msgstr "Zaktualizuj do wersji premium"

#~ msgid "Upgrade to premium edition"
#~ msgstr "Zaktualizuj do wersji premium"

#~ msgid "Upload a new version"
#~ msgstr "Prześlij nową wersję"

#~ msgid "Upload file"
#~ msgstr "Prześlij plik"

#~ msgid "Upload new files"
#~ msgstr "Prześlij nowe pliki"

#~ msgid "Upload new version"
#~ msgstr "Prześlij nową wersję"

#~ msgid "Uploading a file"
#~ msgstr "Przesyłanie pliku"

#~ msgid "Uploading folders is not supported."
#~ msgstr "Przesyłanie folderów nie jest obsługiwane."

#~ msgid "Uploading..."
#~ msgstr "Przesyłanie..."

#~ msgid "Uptime: %1$s minutes"
#~ msgstr "Czas pracy: %1$s min "

#~ msgid "Use SSL connection"
#~ msgstr "Użyj łącza SSL"

#~ msgid ""
#~ "Use cursor keys to change the date. Press ctrl-key at the same time to "
#~ "change year or shift-key to change month. Close date-picker by pressing "
#~ "ESC key."
#~ msgstr ""
#~ "Zmień datę, używając klawiszy kursora. Aby zmienić rok, naciśnij "
#~ "jednocześnie CTRL i kursor. Aby zmienić miesiąc, naciśnij jednocześnie "
#~ "SHIFT i kursor. Zamknij okno wybierania dat, naciskając klawisz ESC."

#~ msgid "Use cursor keys to change the item position"
#~ msgstr "Aby zmienić położenie elementu, użyj klawiszy kursora"

#~ msgid "Use fixed-width font for text mails"
#~ msgstr "Używaj czcionki o stałej szerokości w wiadomościach tekstowych"

#~ msgid ""
#~ "Use the folder tree to access own, public or shared files. If the folder "
#~ "tree is hidden, click on View > Folder view on the right side of the "
#~ "toolbar."
#~ msgstr ""
#~ "Drzewo folderów umożliwia uzyskiwanie dostępu do własnych, publicznych "
#~ "lub udostępnionych plików. Jeśli drzewo folderów jest ukryte, kliknij "
#~ "pozycje Widok > Widok folderu z prawej strony paska narzędzi."

#~ msgid "Use unified mail for this account"
#~ msgstr "Użyj ujednoliconej poczty dla tego konta"

#~ msgid "Use username and password"
#~ msgstr "Użyj nazwy użytkownika i hasła"

#~ msgid "User data"
#~ msgstr "Dane użytkownika"

#~ msgid "User fields"
#~ msgstr "Pola użytkownika"

#~ msgid "User name"
#~ msgstr "Nazwa użytkownika"

#~ msgid "Username"
#~ msgstr "Nazwa użytkownika"

#~ msgid "Username must not be empty."
#~ msgstr "Nazwa użytkownika nie może być pusta."

#~ msgid "Using the reminder functions"
#~ msgstr "Używanie funkcji przypomnień"

#~ msgid "Vacation Notice"
#~ msgstr "Zawiadomienie o urlopie"

#~ msgid "Version Comment"
#~ msgstr "Komentarz na temat wersji"

#~ msgid "Version history"
#~ msgstr "Historia wersji"

#, fuzzy
#~ msgid "View"
#~ msgstr "Widok dnia"

#~ msgid "View Slideshow"
#~ msgstr "Wyświetl pokaz slajdów"

#~ msgid "View source"
#~ msgstr "Wyświetl źródło"

#~ msgid "Waiting"
#~ msgstr "Oczekujące"

#~ msgid "Warning: This message might be a phishing or scam mail"
#~ msgstr "Ostrzeżenie: wiadomość może być próbą oszustwa."

#~ msgid "Weather • Season"
#~ msgstr "Pogoda • Pora roku"

#~ msgid "Wednesday"
#~ msgstr "Środa"

#~ msgid "Week"
#~ msgstr "Tydzień"

#~ msgid "Week View"
#~ msgstr "Widok tygodnia"

#~ msgid "Weekend Day"
#~ msgstr "Dzień weekendu"

#~ msgid "Weekly on %1$s"
#~ msgstr "Co tydzień w: %1$s"

#~ msgid ""
#~ "When using this feature, you as the current owner of the data are "
#~ "responsible for being careful with privacy rules and for complying with "
#~ "legal obligations (Copyright, Privacy Laws). Especially when sharing "
#~ "personal data you are the responsible party according to the Federal Data "
#~ "Protection Act (BDSG, Germany) or other Privacy Acts of your country. "
#~ "According to European and other national regulations you as the "
#~ "responsible party are in charge of data economy, and must not publish or "
#~ "forward personal data without the person's consent. Beyond legal "
#~ "obligations, we would like to encourage extreme care when dealing with "
#~ "personal data. Please consider carefully where you store and to whom you "
#~ "forward personal data. Please ensure appropriate access protection, e.g. "
#~ "by proper password protection."
#~ msgstr ""
#~ "Używając tej funkcji, aktualny właściciel danych odpowiada za "
#~ "przestrzeganie przepisów o poufności danych i realizację obowiązków "
#~ "prawnych (w zakresie prawa autorskiego i prawa dotyczącego ochrony danych "
#~ "osobowych). W przypadku udostępnienia danych osobowych strona "
#~ "udostępniająca jest stroną odpowiedzialną zgodnie z Federalną Ustawą o "
#~ "Ochronie Danych (BDSG, Niemcy) lub innymi ustawami o poufności danych "
#~ "obowiązującymi w danym kraju. Zgodnie z przepisami europejskimi i innymi "
#~ "przepisami krajowymi jesteś stroną odpowiedzialną za obsługę danych i nie "
#~ "możesz publikować ani przekazywać danych osobowych bez zgody osoby, "
#~ "której one dotyczą. Poza dopełnieniem obowiązków wynikających z przepisów "
#~ "prawa Open-Xchange zaleca zwiększoną ostrożność podczas pracy z danymi "
#~ "osobowymi. Pamiętaj, aby przemyśleć, gdzie dane te mają być przechowywane "
#~ "oraz komu zostaną przekazane. Pamiętaj o odpowiedniej ochronie tych "
#~ "danych, np. przez zabezpieczenie ich hasłem."

#~ msgid "Whole day"
#~ msgstr "Całodniowe"

#~ msgctxt "address"
#~ msgid "Work"
#~ msgstr "Praca"

#~ msgid "Workweek"
#~ msgstr "Tydzień roboczy"

#~ msgid "Workweek View"
#~ msgstr "Widok tygodnia roboczego"

#~ msgid "YB"
#~ msgstr "YB"

#~ msgid "Year"
#~ msgstr "Rok"

#~ msgid "Yearly on %1$s %2$d"
#~ msgstr "Co rok %2$d %1$s"

#~ msgid "Yearly on the %1$s %2$s of %3$d"
#~ msgstr "Co rok w %1$s %2$s miesiąca %3$d"

#~ msgid "Years"
#~ msgstr "Lata"

#~ msgid "Yellow"
#~ msgstr "Żółty"

#~ msgid "Yes"
#~ msgstr "Tak"

#~ msgid "Yes, send without subject"
#~ msgstr "Tak, wyślij bez tematu"

#~ msgid "Yesterday"
#~ msgstr "Wczoraj"

#~ msgid ""
#~ "You are about to change your confirmation status. Please leave a comment "
#~ "for other participants."
#~ msgstr ""
#~ "Zostanie zmieniony stan potwierdzenia. Pozostaw komentarz dla innych "
#~ "uczestników."

#, fuzzy
#~ msgid ""
#~ "You are currently using %1$s of your %2$s available disk space. You have "
#~ "%3$s left."
#~ msgstr ""
#~ "Obecnie używasz %1$s z %2$s dostępnego miejsca na dysku. Pozostało: %3$s."

#~ msgid ""
#~ "You are not allowed to create appointments in \"%1$s\" owned by %2$s. "
#~ "Appointments will therefore be created in your private calendar."
#~ msgstr ""
#~ "Nie masz uprawnień do tworzenia spotkań w folderze (kalendarzu) %1$s "
#~ "posiadanym przez użytkownika %2$s. Spotkania zostaną utworzone w "
#~ "prywatnym kalendarzu."

#~ msgid ""
#~ "You are not allowed to create appointments in \"%1$s\". Appointments will "
#~ "therefore be created in your private calendar."
#~ msgstr ""
#~ "Nie masz uprawnień do tworzenia spotkań w folderze (kalendarzu) %1$s. "
#~ "Spotkania zostaną utworzone w prywatnym kalendarzu."

#~ msgid "You are the organizer"
#~ msgstr "Jesteś organizatorem"

#~ msgid ""
#~ "You can drag and drop files from your computer here to add as attachment."
#~ msgstr ""
#~ "Aby dodać pliki jako załączniki, wystarczy przeciągnąć je z komputera i "
#~ "upuścić w tym miejscu."

#~ msgid ""
#~ "You can drag and drop files from your computer to upload either a new "
#~ "file or another version of a file."
#~ msgstr ""
#~ "Aby przesłać nowy plik lub inną wersję pliku, wystarczy przeciągnąć je z "
#~ "komputera i upuścić w tym miejscu."

#~ msgid "You can quick-save your changes via Ctrl+Enter."
#~ msgstr "Możesz szybko zapisać zmiany, naciskając Ctrl+Enter."

#~ msgid "You declined this appointment"
#~ msgstr "To spotkanie zostało odrzucone"

#~ msgid "You declined this task"
#~ msgstr "To zadanie zostało odrzucone"

#~ msgid "You don't have any appointments in the near future."
#~ msgstr "W najbliższej przyszłości nie masz żadnych spotkań."

#~ msgid "You don't have any publications yet"
#~ msgstr "Nie masz jeszcze żadnych publikacji"

#~ msgid "You don't have any subscriptions yet"
#~ msgstr "Nie masz jeszcze żadnych subskrypcji"

#~ msgid "You don't have any tasks that are either due soon or overdue."
#~ msgstr ""
#~ "Nie masz żadnych zadań ze zbliżającym się lub przekroczonym terminem."

#, fuzzy
#~| msgid "You have %1$d notification"
#~| msgid_plural "You have %1$d notifications"
#~ msgid "You have %1$d notification."
#~ msgid_plural "You have %1$d notifications."
#~ msgstr[0] "Masz %1$d powiadomienie"
#~ msgstr[1] "Masz %1$d powiadomienia"
#~ msgstr[2] "Masz %1$d powiadomień"

#~ msgid ""
#~ "You have %1$d notifications. Press [enter] to jump to the notification "
#~ "area and [escape] to close it again."
#~ msgid_plural ""
#~ "You have %1$d notifications. Press [enter] to jump to the notification "
#~ "area and [escape] to close it again."
#~ msgstr[0] ""
#~ "Masz %1$d powiadomienie. Aby przejść do obszaru powiadomień, naciśnij "
#~ "klawisz [Enter]. Aby zamknąć obszar powiadomień, naciśnij klawisz [Esc]."
#~ msgstr[1] ""
#~ "Masz %1$d powiadomienia. Aby przejść do obszaru powiadomień, naciśnij "
#~ "klawisz [Enter]. Aby zamknąć obszar powiadomień, naciśnij klawisz [Esc]."
#~ msgstr[2] ""
#~ "Masz %1$d powiadomień. Aby przejść do obszaru powiadomień, naciśnij "
#~ "klawisz [Enter]. Aby zamknąć obszar powiadomień, naciśnij klawisz [Esc]."

#~ msgid "You have %1$d unread messages"
#~ msgstr "Liczba nieprzeczytanych wiadomości: %1$d"

#~ msgid "You have 1 unread message"
#~ msgstr "Liczba nieprzeczytanych wiadomości: 1"

#~ msgid "You have accepted the appointment"
#~ msgstr "Spotkanie zostało zaakceptowane"

#~ msgid "You have accepted this appointment"
#~ msgstr "To spotkanie zostało zaakceptowane"

#~ msgid "You have accepted this task"
#~ msgstr "To zadanie zostało zaakceptowane"

#~ msgid "You have been automatically signed out"
#~ msgstr "Nastąpiło automatyczne wylogowanie"

#~ msgid "You have declined the appointment"
#~ msgstr "Spotkanie zostało odrzucone"

#~ msgid "You have no new messages"
#~ msgstr "Nie masz nowych wiadomości"

#~ msgid "You have no unread messages"
#~ msgstr "Nie masz nieprzeczytanych wiadomości"

#~ msgid "You have reauthorized this %s account."
#~ msgstr "Konto %s zostało przez Ciebie ponownie autoryzowane."

#~ msgid "You have reauthorized this account."
#~ msgstr "Konto zostało przez Ciebie ponownie autoryzowane."

#~ msgid "You have tentatively accepted the appointment"
#~ msgstr "Spotkanie zostało wstępnie zaakceptowane"

#~ msgid "You have to enter a username and password to subscribe."
#~ msgstr "Aby zasubskrybować, musisz wprowadzić nazwę użytkownika i hasło."

#~ msgid "You need to use Android %n or higher."
#~ msgstr "Wymagany jest system Android w wersji %n lub wyższej."

#~ msgid "You need to use iOS %n or higher."
#~ msgstr "Wymagany jest system iOS w wersji %n lub wyższej."

#~ msgid "You share this folder with other users"
#~ msgstr "Folder ten został udostępniony innym użytkownikom"

#~ msgid "You tentatively accepted this invitation"
#~ msgstr "Zaproszenie to zostało już wstępnie zaakceptowane"

#~ msgid "You tentatively accepted this task"
#~ msgstr "To zadanie zostało wstępnie zaakceptowane"

#~ msgid ""
#~ "You will automatically return to the appointment dialog. The selected "
#~ "start and end time as well as the current participant list will be "
#~ "applied."
#~ msgstr ""
#~ "Automatycznie wrócisz do okna dialogowego spotkania. Wybrane godziny "
#~ "rozpoczęcia i zakończenia, jak również aktualna lista uczestników, "
#~ "zostaną wprowadzone."

#~ msgid "You will be automatically signed out in %1$d second"
#~ msgid_plural "You will be automatically signed out in %1$d seconds"
#~ msgstr[0] "Nastąpi automatyczne wylogowanie - za %1$d sekundę"
#~ msgstr[1] "Nastąpi automatyczne wylogowanie - za %1$d sekundy"
#~ msgstr[2] "Nastąpi automatyczne wylogowanie - za %1$d sekund"

#~ msgid "Your Applications"
#~ msgstr "Twoje aplikacje"

#~ msgid "Your IP address has changed"
#~ msgstr "Adres IP został zmieniony"

#~ msgid "Your answer"
#~ msgstr "Twoja odpowiedź"

#~ msgid "Your applications"
#~ msgstr "Twoje aplikacje"

#~ msgid "Your auto forward has been saved"
#~ msgstr "Automatyczne przesyłanie zostało zapisane"

#~ msgid "Your browser is not supported!"
#~ msgstr "Twoja przeglądarka nie jest obsługiwana"

#~ msgid "Your browser is slow and outdated!"
#~ msgstr "Twoja przeglądarka jest powolna i przestarzała"

#~ msgid "Your browser version is not supported!"
#~ msgstr "Twoja wersja przeglądarki nie jest obsługiwana"

#~ msgid "Your browser's cookie functionality is disabled. Please turn it on."
#~ msgstr "W przeglądarce jest wyłączona obsługa plików cookie. Włącz ją."

#, fuzzy
#~ msgid ""
#~ "Your capacity is shared with all members of your group. Your group is "
#~ "currently using %1$s of its %2$s available disk space. The amount of free "
#~ "space is %3$s."
#~ msgstr ""
#~ "Pojemność jest użytkowana przez wszystkich członków grupy. Obecnie grupa "
#~ "używa %1$s z %2$s miejsca dostępnego na dysku. Wolne miejsce: %3$s. "

#~ msgid "Your current password"
#~ msgstr "Bieżące hasło"

#~ msgid "Your data has been saved"
#~ msgstr "Dane zostały zapisane"

#~ msgid "Your mail address"
#~ msgstr "Twój adres e-mail"

#~ msgid "Your messages"
#~ msgstr "Twoje wiadomości"

#~ msgid "Your name"
#~ msgstr "Twoje imię i nazwisko"

#~ msgid "Your old password"
#~ msgstr "Stare hasło"

#~ msgid "Your operating system is not supported."
#~ msgstr "Twój system operacyjny nie jest obsługiwany."

#~ msgid "Your password"
#~ msgstr "Twoje hasło"

#~ msgid "Your password has been changed"
#~ msgstr "Hasło zostało zmienione"

#~ msgid "Your primary mail account can not be deleted."
#~ msgstr "Nie można usunąć głównego konta pocztowego."

#~ msgid "Your selected picture will be displayed after saving"
#~ msgstr "Wybrany obraz wyświetli się po zapisaniu"

#~ msgid "Your session is expired"
#~ msgstr "Sesja wygasła"

#~ msgid "Your timezone"
#~ msgstr "Twoja strefa czasowa"

#~ msgid "Your vacation notice has been saved"
#~ msgstr "Zawiadomienie o urlopie zostało zapisane"

#~ msgid "ZB"
#~ msgstr "ZB"

#~ msgid "Zoom in"
#~ msgstr "Powiększ"

#~ msgid "Zoom out"
#~ msgstr "Pomniejsz"

#~ msgid "Zoom: %1$d%"
#~ msgstr "Powiększ: %1$d%"

#~ msgid "after %1$d appointment"
#~ msgid_plural "after %1$d appointments"
#~ msgstr[0] "po %1$d spotkaniu"
#~ msgstr[1] "po %1$d spotkaniach"
#~ msgstr[2] "po %1$d spotkaniach"

#~ msgid "all"
#~ msgstr "wszystkie"

#~ msgid "and"
#~ msgstr "i"

#~ msgid "april"
#~ msgstr "kwiecień"

#~ msgid "august"
#~ msgstr "sierpień"

#~ msgid "by noon"
#~ msgstr "do południa"

#, fuzzy
#~ msgid "characters"
#~ msgstr " znaki (znaków)"

#~ msgid "clear"
#~ msgstr "wyczyść"

#~ msgid "close"
#~ msgstr "zamknij"

#~ msgid "close for %1$s"
#~ msgstr "zamknij dla: %1$s"

#~ msgid "create objects"
#~ msgstr "utwórz obiekty"

#~ msgid "create objects and subfolders"
#~ msgstr "utwórz obiekty i podfoldery"

#~ msgid "daily"
#~ msgstr "codziennie"

#~ msgid "day of the week"
#~ msgstr "dzień tygodnia"

#~ msgid "day of the weekend"
#~ msgstr "dzień tygodnia"

#~ msgid "december"
#~ msgstr "grudzień"

#~ msgid "delete all objects"
#~ msgstr "usuwanie wszystkich obiektów"

#~ msgid "delete only own objects"
#~ msgstr "usuwanie własnych obiektów"

#~ msgid "deleted"
#~ msgstr "usunięte"

#~ msgid "disabled"
#~ msgstr "Wyłączona"

#~ msgid "edit all objects"
#~ msgstr "edycja wszystkich obiektów"

#~ msgid "edit own objects"
#~ msgstr "edycja własnych obiektów"

#, fuzzy
#~ msgid "end date"
#~ msgstr "data zakończenia"

#~ msgid "ends"
#~ msgstr "kończy się"

#~ msgid "ends after a certain number of appointments"
#~ msgstr "kończy się po określonej liczbie spotkań"

#~ msgid "ends on a specific date"
#~ msgstr "kończy się określonego dnia"

#~ msgid "every %1$d day"
#~ msgid_plural "every %1$d days"
#~ msgstr[0] "co %1$d dzień"
#~ msgstr[1] "co %1$d dni"
#~ msgstr[2] "co %1$d dni"

#~ msgid "every %1$d month"
#~ msgid_plural "every %1$d months"
#~ msgstr[0] "co %1$d miesiąc"
#~ msgstr[1] "co %1$d miesiące"
#~ msgstr[2] "co %1$d miesięcy"

#~ msgid "every %1$d week"
#~ msgid_plural "every %1$d weeks"
#~ msgstr[0] "co %1$d tydzień"
#~ msgstr[1] "co %1$d tygodnie"
#~ msgstr[2] "co %1$d tygodni"

#~ msgid "every day"
#~ msgstr "codziennie"

#~ msgid "every month"
#~ msgstr "co miesiąc"

#~ msgid "every week"
#~ msgstr "co tydzień"

#~ msgid "february"
#~ msgstr "luty"

#~ msgid "files"
#~ msgstr "pliki"

#~ msgid "first"
#~ msgstr "pierwszy(a)"

#~ msgid "flickr.people.getPublicPhotos"
#~ msgstr "flickr.people.getPublicPhotos"

#~ msgid "flickr.photos.search"
#~ msgstr "flickr.photos.search"

#~ msgid "fourth"
#~ msgstr "czwarty(a)"

#~ msgid "hCard Export"
#~ msgstr "Eksportuj wizytówki hCard"

#~ msgid "iCal"
#~ msgstr "iCal"

#~ msgctxt "in"
#~ msgid "in %d minute"
#~ msgid_plural "in %d minutes"
#~ msgstr[0] "za %d minutę"
#~ msgstr[1] "za %d minuty"
#~ msgstr[2] "za %d minut"

#~ msgid "in 15 minutes"
#~ msgstr "za 15 minut"

#~ msgid "in 30 minutes"
#~ msgstr "za 30 minut"

#~ msgid "in 5 minutes"
#~ msgstr "za 5 minut"

#~ msgid "in blind copy"
#~ msgstr "w kopii ukrytej"

#~ msgid "in copy"
#~ msgstr "w kopii"

#~ msgid "in one hour"
#~ msgstr "za godzinę"

#~ msgid "in one week"
#~ msgstr "za tydzień"

#, fuzzy
#~ msgid "is not a valid user or group."
#~ msgstr " nie jest prawidłowym użytkownikiem lub grupą."

#~ msgid "january"
#~ msgstr "styczeń"

#~ msgid "july"
#~ msgstr "lipiec"

#~ msgid "june"
#~ msgstr "czerwiec"

#~ msgid "last"
#~ msgstr "ostatni(a)"

#~ msgid "late in the evening"
#~ msgstr "późno wieczorem"

#~ msgid "march"
#~ msgstr "marzec"

#~ msgid "may"
#~ msgstr "maj"

#~ msgid "monthly"
#~ msgstr "co miesiąc"

#~ msgid "more"
#~ msgstr "więcej"

#~ msgid "never ends"
#~ msgstr "nigdy się nie kończy"

#~ msgid "next Friday"
#~ msgstr "następny piątek"

#~ msgid "next Monday"
#~ msgstr "następny poniedziałek"

#~ msgid "next Saturday"
#~ msgstr "następna sobota"

#~ msgid "next Sunday"
#~ msgstr "następna niedziela"

#~ msgid "next Thursday"
#~ msgstr "następny czwartek"

#~ msgid "next Tuesday"
#~ msgstr "następny wtorek"

#~ msgid "next Wednesday"
#~ msgstr "następna środa"

#~ msgid "next week"
#~ msgstr "przyszły tydzień"

#~ msgid "no delete permissions"
#~ msgstr "brak uprawnień do usuwania"

#~ msgid "no edit permissions"
#~ msgstr "brak uprawnień do edycji"

#~ msgid "no read permissions"
#~ msgstr "brak uprawnień do odczytu"

#~ msgid "november"
#~ msgstr "listopad"

#~ msgid "october"
#~ msgstr "październik"

#~ msgid "on behalf of"
#~ msgstr "w imieniu"

#~ msgid "previous week"
#~ msgstr "poprzedni tydzień"

#~ msgid "read all objects"
#~ msgstr "odczytywanie wszystkich obiektów"

#~ msgid "read own objects"
#~ msgstr "odczytywanie własnych obiektów"

#~ msgid "remove"
#~ msgstr "usuń"

#~ msgid "second"
#~ msgstr "drugi(a)"

#~ msgid "seen"
#~ msgstr "widoczność"

#~ msgid "select format"
#~ msgstr "Wybierz format"

#~ msgid "september"
#~ msgstr "wrzesień"

#~ msgid "show all"
#~ msgstr "pokaż wszystko"

#~ msgid "show image"
#~ msgstr "pokaż obraz"

#, fuzzy
#~ msgid "status"
#~ msgstr "status"

#, fuzzy
#~ msgid "subfolders of %s"
#~ msgstr "Nowy podfolder"

#~ msgid "third"
#~ msgstr "trzeci(a)"

#~ msgid "this afternoon"
#~ msgstr "tego popołudnia"

#~ msgid "this morning"
#~ msgstr "tego poranka"

#~ msgid "tomorrow"
#~ msgstr "jutro"

#~ msgid "tonight"
#~ msgstr "dziś"

#~ msgid "unknown"
#~ msgstr "nieznane"

#~ msgid "unlimited"
#~ msgstr "bez ograniczeń"

#~ msgid "unnamed"
#~ msgstr "bez nazwy"

#~ msgid "vCard"
#~ msgstr "vCard"

#~ msgid "vacation"
#~ msgstr "urlop"

#~ msgid "vacation notice"
#~ msgstr "zawiadomienie o urlopie"

#~ msgid "via"
#~ msgstr "przez "

#~ msgid "view the folder"
#~ msgstr "wyświetl folder"

#~ msgid "weekly"
#~ msgstr "co tydzień"

#~ msgid "work days"
#~ msgstr "dni robocze"

#~ msgid "yearly"
#~ msgstr "co rok"<|MERGE_RESOLUTION|>--- conflicted
+++ resolved
@@ -15,99 +15,6 @@
 "Plural-Forms: nplurals=3; plural=n==1 ? 0 : n%10>=2 && n%10<=4 && (n%100<10 || n%100>=20) ? 1 : 2;\n"
 "X-Generator: Poedit 1.7.7\n"
 
-<<<<<<< HEAD
-#: apps/io.ox/tours/files.js:221 module:io.ox/tours
-msgid "Add another account"
-msgstr "Dodaj następne konto"
-
-#: apps/io.ox/tours/calendar.js:72 module:io.ox/tours
-msgid "Adding attachments"
-msgstr "Dodawanie załączników"
-
-#: apps/io.ox/tours/tasks.js:54 module:io.ox/tours
-msgid "Adding further details"
-msgstr "Dodawanie dalszych informacji"
-
-#: apps/io.ox/tours/files.js:104 module:io.ox/tours
-msgid ""
-"At the top you can find the toolbar with many functions and additional "
-"options. You can easily create new folders, new files and much more."
-msgstr ""
-"U góry znajduje się pasek narzędzi udostępniający wiele funkcji i "
-"dodatkowych opcji. Można z łatwością tworzyć nowe foldery i pliki oraz "
-"wykonywać wiele innych zadań."
-
-#: apps/io.ox/tours/files.js:169 module:io.ox/tours
-msgid ""
-"Choose from two alternatives to share your files and folders. Use Invite "
-"people if you want to manage access rights and allow recipients to create "
-"and edit files. Or just get a link to let others view and download your "
-"files. You can use an expiration date and password protection if you like."
-msgstr ""
-"Masz do wyboru dwie opcje udostępniania plików i folderów. Skorzystaj z "
-"opcji Zaproś osoby, jeśli chcesz zarządzać prawami dostępu i umożliwić "
-"odbiorcom tworzenie oraz edytowanie plików, albo po prostu uzyskaj łącze, "
-"które pozwoli innym wyświetlać i pobierać Twoje pliki. Jeśli zechcesz, "
-"możesz ustawić datę wygaśnięcia łącza i zabezpieczenie hasłem."
-
-#: apps/io.ox/tours/contacts.js:36 module:io.ox/tours
-msgid ""
-"Click on a letter on the left side of the navigation bar in order to display "
-"the corresponding contacts from the selected address book."
-msgstr ""
-"Aby wyświetlić odpowiednie kontakty z książki adresowej, po lewej stronie "
-"paska nawigacyjnego kliknij wybraną literę."
-
-#: apps/io.ox/tours/files.js:81 module:io.ox/tours
-msgid ""
-"Clicking on a folder displays all the subfolders, documents, media and other "
-"files that it contains."
-msgstr ""
-"Kliknięcie folderu powoduje wyświetlenie wszystkich znajdujących się w nim "
-"podfolderów, dokumentów, multimediów i innych plików."
-
-#: apps/io.ox/tours/files.js:132 module:io.ox/tours
-msgid "Clicking on the view icon leads you to a preview of the selected file."
-msgstr ""
-"Kliknięcie ikony Wyświetl powoduje wyświetlenie podglądu wybranego pliku."
-
-#: apps/io.ox/tours/portal.js:45 module:io.ox/tours
-msgid "Closing a square"
-msgstr "Zamykanie pola"
-
-#: apps/io.ox/tours/files.js:182 module:io.ox/tours
-msgid "Collaborating"
-msgstr "Współpraca"
-
-#: apps/io.ox/tours/mail.js:33 module:io.ox/tours
-msgid "Composing a new E-Mail"
-msgstr "Pisanie nowej wiadomości e-mail"
-
-#: apps/io.ox/tours/calendar.js:34 module:io.ox/tours
-msgid "Creating a new appointment"
-msgstr "Tworzenie nowego spotkania"
-
-#: apps/io.ox/tours/contacts.js:30 module:io.ox/tours
-msgid "Creating a new contact"
-msgstr "Tworzenie nowego kontaktu"
-
-#: apps/io.ox/tours/tasks.js:32 module:io.ox/tours
-msgid "Creating a new task"
-msgstr "Tworzenie nowego zadania"
-
-#: apps/io.ox/tours/intro.js:72 module:io.ox/tours
-msgid "Creating new items"
-msgstr "Tworzenie nowych elementów"
-
-#: apps/io.ox/tours/calendar.js:57 module:io.ox/tours
-msgid "Creating recurring appointments"
-msgstr "Tworzenie spotkań cyklicznych"
-
-#: apps/io.ox/tours/tasks.js:62 module:io.ox/tours
-msgid "Creating recurring tasks"
-msgstr "Tworzenie zadań cyklicznych"
-
-=======
 #: apps/io.ox/tours/calendar.js:34 module:io.ox/tours
 msgid "Creating a new appointment"
 msgstr "Tworzenie nowego spotkania"
@@ -165,87 +72,10 @@
 msgid "Further down you can add documents as attachments to the appointment."
 msgstr "Niżej można dodać dokumenty jako załączniki do spotkania."
 
->>>>>>> 9c370bce
 #: apps/io.ox/tours/calendar.js:77 module:io.ox/tours
 msgid "Creating the appointment"
 msgstr "Tworzenie spotkania"
 
-<<<<<<< HEAD
-#: apps/io.ox/tours/tasks.js:87 module:io.ox/tours
-msgid "Creating the task"
-msgstr "Tworzenie zadania"
-
-#: apps/io.ox/tours/portal.js:51 module:io.ox/tours
-msgid "Customizing the Portal"
-msgstr "Dostosowywanie portalu"
-
-#: apps/io.ox/tours/intro.js:100 module:io.ox/tours
-msgid ""
-"Depending on the app, the toolbar contains various functions for creating, "
-"editing and organizing objects."
-msgstr ""
-"W zależności od aplikacji pasek narzędzi zawiera różne funkcje umożliwiające "
-"tworzenie, edytowanie i porządkowanie obiektów."
-
-#: apps/io.ox/tours/intro.js:120 module:io.ox/tours
-msgid ""
-"Detailed instructions for the single apps are located in System menu > Help."
-msgstr ""
-"Szczegółowe instrukcje dotyczące poszczególnych aplikacji można znaleźć w "
-"sekcji Menu systemowe > Pomoc."
-
-#: apps/io.ox/tours/files.js:198 module:io.ox/tours
-msgid ""
-"Did you know that you can edit text documents and spreadsheets online? Drive "
-"will automatically update your edited file, but thanks to versioning the "
-"original file stays available."
-msgstr ""
-"Czy wiesz, że możesz edytować dokumenty tekstowe i arkusze kalkulacyjne "
-"online? Aplikacja Drive automatycznie zaktualizuje edytowany plik, ale "
-"dzięki obsłudze pracy z różnymi wersjami oryginalny plik wciąż będzie "
-"dostępny."
-
-#: apps/io.ox/tours/files.js:89 module:io.ox/tours
-msgid "Different views are available. Just select the one you like best."
-msgstr ""
-"Dostępne są różne widoki. Po prostu wybierz ten, który Ci najbardziej "
-"odpowiada."
-
-#: apps/io.ox/tours/intro.js:44 module:io.ox/tours
-msgid "Displaying the help or the settings"
-msgstr "Wyświetlanie pomocy lub ustawień"
-
-#: apps/io.ox/tours/portal.js:40 module:io.ox/tours
-msgid "Drag and drop"
-msgstr "Przeciąganie i upuszczanie"
-
-#: apps/io.ox/tours/files.js:222 module:io.ox/tours
-msgid ""
-"Drive allows you to connect to other storage solutions if you already have a "
-"cloud storage account you use to save and sync your files. Simply click on "
-"the appropriate logo to access your existing data."
-msgstr ""
-"Drive umożliwia nawiązywanie połączenia z innymi rozwiązaniami pamięci "
-"masowej. Jeśli już masz konto w magazynie chmurowym używane do zapisywania i "
-"synchronizowania plików, po prostu kliknij właściwe logo, aby uzyskać dostęp "
-"do przechowywanych danych."
-
-#: apps/io.ox/tours/settings.js:44 module:io.ox/tours
-msgid ""
-"Edit a setting on the right side. In most of the cases, the changes are "
-"activated immediately."
-msgstr ""
-"Zmień ustawienia po prawej stronie. W większości przypadków zmiany będą "
-"uaktywniane od razu."
-
-#: apps/io.ox/tours/files.js:197 module:io.ox/tours
-msgid "Edit documents"
-msgstr "Edytuj dokumenty"
-
-#: apps/io.ox/tours/mail.js:106 module:io.ox/tours
-msgid "Editing multiple E-Mails"
-msgstr "Edycja wielu wiadomości e-mail"
-=======
 #: apps/io.ox/tours/calendar.js:78 module:io.ox/tours
 msgid "To create the appointment, click on Create at the upper right side."
 msgstr "Aby utworzyć spotkanie, kliknij widoczne w prawym górnym rogu polecenie Utwórz."
@@ -309,94 +139,11 @@
 "To send an E-Mail to the contact, click on an E-Mail address or on Send "
 "email in the toolbar."
 msgstr "Aby wysłać wiadomość e-mail do kontaktu, kliknij adres e-mail lub pozycję Wyślij wiadomość e-mail na pasku narzędzi."
->>>>>>> 9c370bce
 
 #: apps/io.ox/tours/contacts.js:46 module:io.ox/tours
 msgid "Editing multiple contacts"
 msgstr "Edycja wielu kontaktów jednocześnie"
 
-<<<<<<< HEAD
-#: apps/io.ox/tours/tasks.js:99 module:io.ox/tours
-msgid "Editing multiple tasks"
-msgstr "Edycja wielu zadań jednocześnie"
-
-#: apps/io.ox/tours/settings.js:43 module:io.ox/tours
-msgid "Editing settings"
-msgstr "Zmiana ustawień"
-
-#: apps/io.ox/tours/mail.js:69 module:io.ox/tours
-#, fuzzy
-msgid ""
-"Enter the E-Mail text into the main area. If the text format was set to HTML "
-"in the options, you can format the E-Mail text. To do so select a text part "
-"and then click an icon in the formatting bar."
-msgstr ""
-"Wpisz treść wiadomości e-mail w obszarze głównym. Jeśli w opcjach został "
-"ustawiony format tekstu HTML, możesz sformatować tekst wiadomości. W tym "
-"celu zaznacz część tekstu i kliknij odpowiednią ikonę na pasku formatowania."
-
-#: apps/io.ox/tours/mail.js:48 module:io.ox/tours
-msgid ""
-"Enter the recipient's name into the recipients field. As soon as you typed "
-"the first letters, suggestions from the address books are displayed. To "
-"accept a recipient suggestion, click on it."
-msgstr ""
-"Wpisz imię i nazwisko (lub nazwę) adresata w pola adresatów. Gdy wpiszesz "
-"pierwsze litery, pojawią się sugestie z książek adresowych. Aby zaakceptować "
-"sugerowanego adresata, kliknij odpowiednią pozycję."
-
-#: apps/io.ox/tours/mail.js:59 module:io.ox/tours
-msgid "Enter the subject into the subject field."
-msgstr "Wpisz temat w polu tematu."
-
-#: apps/io.ox/tours/calendar.js:52 module:io.ox/tours
-msgid ""
-"Enter the subject, the start and the end date of the appointment. Other "
-"details are optional."
-msgstr ""
-"Wpisz temat spotkania oraz datę jego rozpoczęcia i zakończenia. Inne "
-"szczegóły są opcjonalne."
-
-#: apps/io.ox/tours/tasks.js:49 module:io.ox/tours
-msgid "Enter the subject, the start date, and a description."
-msgstr "Wprowadź temat, datę rozpoczęcia oraz opis."
-
-#: apps/io.ox/tours/tasks.js:82 module:io.ox/tours
-msgid "Entering billing information"
-msgstr "Wprowadzanie informacji rozliczeniowych"
-
-#: apps/io.ox/tours/mail.js:68 module:io.ox/tours
-msgid "Entering the E-Mail text"
-msgstr "Wpisywanie treści wiadomości e-mail"
-
-#: apps/io.ox/tours/calendar.js:51 module:io.ox/tours
-msgid "Entering the appointment's data"
-msgstr "Wprowadzanie danych spotkania"
-
-#: apps/io.ox/tours/mail.js:47 module:io.ox/tours
-msgid "Entering the recipient's name"
-msgstr "Wpisywanie nazwy adresata"
-
-#: apps/io.ox/tours/mail.js:58 module:io.ox/tours
-msgid "Entering the subject"
-msgstr "Wpisywanie tematu"
-
-#: apps/io.ox/tours/tasks.js:48 module:io.ox/tours
-msgid "Entering the task's data"
-msgstr "Wprowadzanie danych zadania"
-
-#: apps/io.ox/tours/files.js:205 module:io.ox/tours
-msgid "File details"
-msgstr "Szczegóły plików"
-
-#: apps/io.ox/tours/files.js:80 module:io.ox/tours
-msgid "Folder content"
-msgstr "Zawartość folderu"
-
-#: apps/io.ox/tours/files.js:66 module:io.ox/tours
-msgid "Folder tree"
-msgstr "Drzewo folderów"
-=======
 #: apps/io.ox/tours/contacts.js:47 module:io.ox/tours
 msgid ""
 "To edit multiple contacts at once, enable the checkboxes on the left side of "
@@ -483,103 +230,11 @@
 #: apps/io.ox/tours/files.js:142 module:io.ox/tours
 msgid "Preview mode"
 msgstr "Tryb podglądu"
->>>>>>> 9c370bce
 
 #: apps/io.ox/tours/files.js:143 module:io.ox/tours
 msgid ""
 "From preview you can also select other options to help you manage and work "
 "on your files."
-<<<<<<< HEAD
-msgstr ""
-"W oknie podglądu można też wybrać inne opcje ułatwiające zarządzanie plikami "
-"oraz pracę nad nimi."
-
-#: apps/io.ox/tours/calendar.js:73 module:io.ox/tours
-msgid "Further down you can add documents as attachments to the appointment."
-msgstr "Niżej można dodać dokumenty jako załączniki do spotkania."
-
-#: apps/io.ox/tours/mail.js:63 module:io.ox/tours
-msgid "Further functions"
-msgstr "Dodatkowe funkcje"
-
-#: apps/io.ox/tours/intro.js:119 module:io.ox/tours
-msgid "Further information"
-msgstr "Dodatkowe informacje"
-
-#. Tour name; general introduction
-#: apps/io.ox/tours/main.js:71 module:io.ox/tours
-msgid "Getting started"
-msgstr "Wprowadzenie"
-
-#: apps/io.ox/tours/mail.js:101 module:io.ox/tours
-msgid "Halo view"
-msgstr "Widok halo"
-
-#: apps/io.ox/tours/files.js:157 module:io.ox/tours
-msgid ""
-"Here you can share files with your colleagues and external contacts. You can "
-"also collaborate on a document and set different access rights."
-msgstr ""
-"W tym miejscu można udostępniać pliki współpracownikom i kontaktom "
-"zewnętrznym. Można też wspólnie z innymi pracować nad dokumentem i ustawić "
-"różne prawa dostępu."
-
-#: apps/io.ox/tours/files.js:232 module:io.ox/tours
-msgid ""
-"Hint: you can always restart guided tours, any time you need them, from the "
-"system menu."
-msgstr ""
-"Wskazówka: w razie potrzeby w każdej chwili możesz ponownie uruchomić "
-"przewodnik z menu systemowego."
-
-#: apps/io.ox/tours/settings.js:36 module:io.ox/tours
-msgid "How the settings are organized"
-msgstr "Sposób uporządkowania ustawień"
-
-#: apps/io.ox/tours/mail.js:92 module:io.ox/tours
-msgid ""
-"If double-clicking on an E-Mail in the list, the E-Mail is opened in a "
-"separate window."
-msgstr ""
-"Aby otworzyć wiadomość e-mail w osobnym oknie, kliknij ją dwukrotnie na "
-"liście."
-
-#: apps/io.ox/tours/portal.js:46 module:io.ox/tours
-#, fuzzy
-msgid "If you no longer want to display a square, click the delete icon."
-msgstr "Jeśli kwadrat już nie ma być wyświetlany, kliknij krzyżyk."
-
-#: apps/io.ox/tours/intro.js:66 module:io.ox/tours
-msgid ""
-"In case of new notifications, e.g. appointment invitations, the info area is "
-"opened."
-msgstr ""
-"W razie nowych powiadomień, np. zaproszeń na spotkania, otwierany jest "
-"obszar informacyjny."
-
-#: apps/io.ox/tours/mail.js:107 module:io.ox/tours
-msgid ""
-"In order to edit multiple E-Mails at once, enable the checkboxes on the left "
-"side of the E-Mails. If the checkboxes are not displayed, click on View > "
-"Checkboxes on the right side of the toolbar."
-msgstr ""
-"Aby edytować kilka wiadomości e-mail jednocześnie, zaznacz pola wyboru "
-"widoczne z lewej strony wiadomości e-mail. Jeśli pola wyboru nie są "
-"wyświetlane, kliknij pozycje Widok > Pola wyboru z prawej strony paska "
-"narzędzi."
-
-#: apps/io.ox/tours/mail.js:64 module:io.ox/tours
-msgid ""
-"In this area you can find further functions, e.g. for adding attachments."
-msgstr ""
-"W tym obszarze znajdują się dodatkowe funkcje, np. umożliwiające dodanie "
-"załączników."
-
-#: apps/io.ox/tours/calendar.js:67 module:io.ox/tours
-#: apps/io.ox/tours/tasks.js:77
-msgid "Inviting other participants"
-msgstr "Zapraszanie innych uczestników"
-=======
 msgstr "W oknie podglądu można też wybrać inne opcje ułatwiające zarządzanie plikami oraz pracę nad nimi."
 
 #: apps/io.ox/tours/files.js:156 module:io.ox/tours
@@ -668,68 +323,11 @@
 "This guided tour will briefly introduce you to the product. Get more "
 "detailed information in the tours for the single apps or in the online help."
 msgstr "Niniejszy przewodnik zawiera krótkie wprowadzenie do produktu. Bardziej szczegółowe informacje można znaleźć w przewodnikach dotyczących poszczególnych aplikacji oraz pomocy online."
->>>>>>> 9c370bce
 
 #: apps/io.ox/tours/intro.js:38 module:io.ox/tours
 msgid "Launching an app"
 msgstr "Uruchamianie aplikacji"
 
-<<<<<<< HEAD
-#: apps/io.ox/tours/contacts.js:35 module:io.ox/tours
-msgid "Navigation bar"
-msgstr "Pasek nawigacyjny"
-
-#: apps/io.ox/tours/files.js:67 module:io.ox/tours
-msgid ""
-"On the left you can see the folder tree. It displays your folder structure "
-"and allows you to navigate to specific folders and subfolders. To make your "
-"life easier, we have already included folders for your Documents, Music, "
-"Pictures and Videos."
-msgstr ""
-"Z lewej strony widać drzewo folderów. Odzwierciedla ono strukturę folderów "
-"oraz umożliwia przechodzenie do wybranych folderów i podfolderów. Dla "
-"ułatwienia dodaliśmy już foldery Dokumenty, Muzyka, Obrazy i Filmy."
-
-#: apps/io.ox/tours/mail.js:91 module:io.ox/tours
-msgid "Opening an E-Mail in a separate window"
-msgstr "Otwieranie wiadomości e-mail w osobnym oknie"
-
-#: apps/io.ox/tours/intro.js:81 module:io.ox/tours
-msgid "Opening or closing the folder tree"
-msgstr "Otwieranie lub zamykanie drzewa folderów"
-
-#: apps/io.ox/tours/mail.js:112 module:io.ox/tours
-msgid "Opening the E-Mail settings"
-msgstr "Otwieranie ustawień poczty e-mail"
-
-#: apps/io.ox/tours/settings.js:48 module:io.ox/tours
-msgid "Opening the help"
-msgstr "Otwieranie pomocy"
-
-#: apps/io.ox/tours/settings.js:30 module:io.ox/tours
-msgid "Opening the settings"
-msgstr "Otwieranie ustawień"
-
-#: apps/io.ox/tours/files.js:131 module:io.ox/tours
-msgid "Preview files"
-msgstr "Podgląd plików"
-
-#: apps/io.ox/tours/files.js:142 module:io.ox/tours
-msgid "Preview mode"
-msgstr "Tryb podglądu"
-
-#: apps/io.ox/tours/mail.js:96 module:io.ox/tours
-msgid "Reading E-Mail conversations"
-msgstr "Czytanie konwersacji e-mail"
-
-#: apps/io.ox/tours/portal.js:35 module:io.ox/tours
-msgid "Reading the details"
-msgstr "Zapoznawanie się ze szczegółami"
-
-#: apps/io.ox/tours/files.js:231 module:io.ox/tours
-msgid "Restart Guided Tour"
-msgstr "Uruchom przewodnik ponownie"
-=======
 #: apps/io.ox/tours/intro.js:39 module:io.ox/tours
 msgid "To launch an app, click on an entry on the left side of the menu bar."
 msgstr "Aby uruchomić aplikację, kliknij pozycję w lewej górnej części paska menu."
@@ -781,62 +379,11 @@
 "To open or close the folder tree, click on View >  Folder view on the right "
 "side of the toolbar."
 msgstr "Aby otworzyć lub zamknąć drzewo folderów, kliknij pozycje Widok > Widok folderu z prawej strony paska narzędzi."
->>>>>>> 9c370bce
 
 #: apps/io.ox/tours/intro.js:94 module:io.ox/tours
 msgid "Searching for objects"
 msgstr "Wyszukiwanie obiektów"
 
-<<<<<<< HEAD
-#: apps/io.ox/tours/files.js:88 module:io.ox/tours
-msgid "Select a view"
-msgstr "Wybierz widok"
-
-#: apps/io.ox/tours/calendar.js:83 module:io.ox/tours
-#: apps/io.ox/tours/mail.js:86
-msgid "Selecting a view"
-msgstr "Wybieranie widoku"
-
-#: apps/io.ox/tours/contacts.js:40 module:io.ox/tours
-msgid "Sending an E-Mail to a contact"
-msgstr "Wysyłanie wiadomości e-mail do kontaktu"
-
-#: apps/io.ox/tours/mail.js:74 module:io.ox/tours
-msgid "Sending the E-Mail"
-msgstr "Wysyłanie wiadomości e-mail"
-
-#: apps/io.ox/tours/files.js:156 module:io.ox/tours
-msgid "Share files"
-msgstr "Udostępnij pliki"
-
-#: apps/io.ox/tours/files.js:183 module:io.ox/tours
-msgid ""
-"Sharing files by inviting people does not only offer your recipients the "
-"option to create and edit files. Internal and external participants are also "
-"able to collaborate with you on text documents and spreadsheets at the same "
-"time."
-msgstr ""
-"Udostępnienie plików przez zaproszenie osób daje odbiorcom więcej możliwości "
-"niż tylko tworzenie i edytowanie plików. Uczestnicy wewnętrzni i zewnętrzni "
-"mogą też wspólnie z Tobą i w tym samym czasie co Ty pracować nad dokumentami "
-"tekstowymi i arkuszami kalkulacyjnymi."
-
-#: apps/io.ox/tours/files.js:168 module:io.ox/tours
-msgid "Sharing options"
-msgstr "Opcje udostępniania"
-
-#: apps/io.ox/tours/settings.js:54 module:io.ox/tours
-msgid "Signing out"
-msgstr "Wylogowywanie"
-
-#: apps/io.ox/tours/tasks.js:92 module:io.ox/tours
-msgid "Sorting tasks"
-msgstr "Sortowanie zadań"
-
-#: apps/io.ox/tours/mail.js:79 module:io.ox/tours
-msgid "Sorting your E-Mails"
-msgstr "Sortowanie wiadomości e-mail"
-=======
 #: apps/io.ox/tours/intro.js:95 module:io.ox/tours
 msgid "To search for objects, click the Search icon in the menu bar."
 msgstr "Aby wyszukać obiekty, kliknij ikonę Szukaj na pasku menu."
@@ -869,7 +416,6 @@
 msgid ""
 "Use the list to select an object, show its contents or activate functions."
 msgstr "Lista pozwala na wybranie obiektu i wyświetlenie jego zawartości lub uaktywnienie funkcji."
->>>>>>> 9c370bce
 
 #: apps/io.ox/tours/intro.js:114 module:io.ox/tours
 msgid "The Detail view"
@@ -879,281 +425,6 @@
 msgid ""
 "The Detail view displays an object's content. Depending on the app, further "
 "functions for organizing objects can be found in the Detail view."
-<<<<<<< HEAD
-msgstr ""
-"W widoku szczegółów wyświetlana jest zawartość obiektu. W zależności od "
-"aplikacji są w nim dostępne dodatkowe funkcje umożliwiające porządkowanie "
-"obiektów."
-
-#: apps/io.ox/tours/files.js:59 module:io.ox/tours
-msgid "The Drive app"
-msgstr "Aplikacja Drive"
-
-#: apps/io.ox/tours/files.js:53 module:io.ox/tours
-msgid "The Drive app tour.txt"
-msgstr "Drive - przewodnik.txt"
-
-#: apps/io.ox/tours/calendar.js:95 module:io.ox/tours
-msgid "The List view"
-msgstr "Widok Lista"
-
-#: apps/io.ox/tours/calendar.js:96 module:io.ox/tours
-msgid ""
-"The List view shows a list of the appointments in the current folder. If "
-"clicking on an appointment, the appointment's data and some functions are "
-"displayed in the Detail view."
-msgstr ""
-"W widoku listy wyświetlane są spotkania z bieżącego folderu. Kliknięcie "
-"spotkania powoduje wyświetlenie widoku szczegółów z danymi spotkania oraz "
-"dostępnymi funkcjami."
-
-#: apps/io.ox/tours/intro.js:58 module:io.ox/tours
-msgid "The New objects icon"
-msgstr "Ikona Nowe obiekty"
-
-#: apps/io.ox/tours/intro.js:59 module:io.ox/tours
-msgid ""
-"The New objects icon shows the number of unread E-Mails or other "
-"notifications. If clicking the icon, the info area opens."
-msgstr ""
-"Ikona Nowe obiekty pokazuje liczbę nieprzeczytanych wiadomości e-mail i "
-"innych powiadomień. Po kliknięciu tej ikony pojawi się obszar z odpowiednimi "
-"informacjami."
-
-#: apps/io.ox/tours/portal.js:30 module:io.ox/tours
-msgid "The Portal"
-msgstr "Portal"
-
-#: apps/io.ox/tours/portal.js:31 module:io.ox/tours
-msgid ""
-"The Portal informs you about current E-Mails, appointments or social network "
-"news."
-msgstr ""
-"W portalu znajdują się informacje o aktualnych wiadomościach e-mail, "
-"spotkaniach i informacjach z sieci społecznościowej."
-
-#: apps/io.ox/tours/calendar.js:105 module:io.ox/tours
-msgid "The calendar views"
-msgstr "Widoki kalendarza"
-
-#: apps/io.ox/tours/calendar.js:106 module:io.ox/tours
-msgid ""
-"The calendar views display a calendar sheet with the appointments for the "
-"selected time range."
-msgstr ""
-"W widokach kalendarza wyświetlany jest arkusz kalendarza ze spotkaniami w "
-"wybranym zakresie czasu."
-
-#: apps/io.ox/tours/files.js:206 module:io.ox/tours
-msgid ""
-"The file details side bar offers additional information about your files. "
-"Just enable the File details option from the View drop down menu and select "
-"a file to see the details."
-msgstr ""
-"Pasek boczny szczegółów plików udostępnia dodatkowe informacje o plikach. "
-"Wystarczy włączyć opcję Szczegóły pliku w menu rozwijanym Widok i wybrać "
-"plik, a pojawią się szczegółowe informacje na jego temat."
-
-#: apps/io.ox/tours/intro.js:104 module:io.ox/tours
-msgid "The folder tree"
-msgstr "Drzewo folderów"
-
-#: apps/io.ox/tours/intro.js:65 module:io.ox/tours
-msgid "The info area"
-msgstr "Obszar informacyjny"
-
-#: apps/io.ox/tours/intro.js:109 module:io.ox/tours
-msgid "The list"
-msgstr "Lista"
-
-#: apps/io.ox/tours/settings.js:37 module:io.ox/tours
-msgid ""
-"The settings are organized in topics. Select the topic on the left side, e.g "
-"Basic settings or E-Mail."
-msgstr ""
-"Ustawienia są uporządkowane według tematów. Wybierz temat z lewej strony, "
-"np. Ustawienia podstawowe lub E-mail."
-
-#: apps/io.ox/tours/intro.js:99 module:io.ox/tours
-msgid "The toolbar"
-msgstr "Pasek narzędzi"
-
-#: apps/io.ox/tours/intro.js:35 module:io.ox/tours
-msgid ""
-"This guided tour will briefly introduce you to the product. Get more "
-"detailed information in the tours for the single apps or in the online help."
-msgstr ""
-"Niniejszy przewodnik zawiera krótkie wprowadzenie do produktu. Bardziej "
-"szczegółowe informacje można znaleźć w przewodnikach dotyczących "
-"poszczególnych aplikacji oraz pomocy online."
-
-#: apps/io.ox/tours/tasks.js:55 module:io.ox/tours
-msgid "To add further details, click on Expand form."
-msgstr "Aby dodać więcej informacji, kliknij polecenie Rozwiń formularz."
-
-#: apps/io.ox/tours/portal.js:41 module:io.ox/tours
-msgid ""
-"To change the layout, drag a square's title to another position and drop it "
-"there."
-msgstr "Aby zmienić układ, przeciągnij tytuł pola w inne miejsce i upuść tam."
-
-#: apps/io.ox/tours/mail.js:87 module:io.ox/tours
-msgid ""
-"To choose between the different views. click on View in the toolbar. Select "
-"a menu entry in the layout."
-msgstr ""
-"Aby wybrać jeden z widoków, kliknij przycisk Widok na pasku narzędzi. W "
-"sekcji Układ wybierz pozycję menu."
-
-#: apps/io.ox/tours/mail.js:34 module:io.ox/tours
-msgid "To compose a new E-Mail, click on Compose in the toolbar."
-msgstr ""
-"Aby napisać nową wiadomość e-mail, kliknij pozycję Redagowanie na pasku "
-"narzędzi."
-
-#: apps/io.ox/tours/intro.js:73 module:io.ox/tours
-msgid "To create a new E-Mail, click the Compose new E-Mail in the toolbar."
-msgstr ""
-"Aby utworzyć nową wiadomość e-mail, kliknij przycisk Nowa wiadomość e-mail "
-"na pasku narzędzi."
-
-#: apps/io.ox/tours/calendar.js:35 module:io.ox/tours
-msgid "To create a new appointment, click on New in the toolbar."
-msgstr "Aby utworzyć nowe spotkanie, kliknij pozycję Nowe na pasku narzędzi."
-
-#: apps/io.ox/tours/contacts.js:31 module:io.ox/tours
-msgid "To create a new contact, click on New > Add contact in the toolbar."
-msgstr ""
-"Aby utworzyć nowy kontakt, kliknij pozycje Nowe > Dodaj kontakt na pasku "
-"narzędzi."
-
-#: apps/io.ox/tours/tasks.js:33 module:io.ox/tours
-msgid "To create a new task, click on New in the toolbar."
-msgstr "Aby utworzyć nowe zadanie, kliknij pozycję Nowe na pasku narzędzi."
-
-#: apps/io.ox/tours/calendar.js:58 module:io.ox/tours
-msgid ""
-"To create recurring appointments, enable Repeat. Functions for setting the "
-"recurrence parameters are shown."
-msgstr ""
-"Aby utworzyć spotkanie cykliczne, wybierz funkcję Powtórz. Pojawią się "
-"ustawienia cykliczności."
-
-#: apps/io.ox/tours/tasks.js:63 module:io.ox/tours
-msgid ""
-"To create recurring tasks, enable Repeat. Functions for setting the "
-"recurrence parameters are shown."
-msgstr ""
-"Aby utworzyć zadanie cykliczne, wybierz funkcję Powtórz. Pojawią się "
-"ustawienia cykliczności."
-
-#: apps/io.ox/tours/calendar.js:78 module:io.ox/tours
-msgid "To create the appointment, click on Create at the upper right side."
-msgstr ""
-"Aby utworzyć spotkanie, kliknij widoczne w prawym górnym rogu polecenie "
-"Utwórz."
-
-#: apps/io.ox/tours/tasks.js:88 module:io.ox/tours
-msgid "To create the task, click on Create."
-msgstr "Aby utworzyć zadanie, kliknij przycisk Utwórz."
-
-#: apps/io.ox/tours/portal.js:52 module:io.ox/tours
-msgid ""
-"To display a square again or to display further information sources, click "
-"on Customize this page."
-msgstr ""
-"Aby ponownie wyświetlić pole lub wyświetlić dodatkowe informacje, kliknij "
-"polecenie Dostosuj tę stronę."
-
-#: apps/io.ox/tours/intro.js:45 module:io.ox/tours
-msgid ""
-"To display the help or the settings, click the System menu icon in the menu "
-"bar."
-msgstr ""
-"Aby wyświetlić pomoc lub ustawienia, kliknij ikonę menu systemowego na pasku "
-"menu."
-
-#: apps/io.ox/tours/contacts.js:47 module:io.ox/tours
-msgid ""
-"To edit multiple contacts at once, enable the checkboxes on the left side of "
-"the contacts. If the checkboxes are not displayed, click on View > "
-"Checkboxes on the right side of the toolbar."
-msgstr ""
-"Aby edytować wiele kontaktów jednocześnie, zaznacz pola wyboru widoczne z "
-"lewej strony kontaktów. Jeśli pola wyboru nie są wyświetlane, kliknij "
-"pozycje Widok > Pola wyboru z prawej strony paska narzędzi."
-
-#: apps/io.ox/tours/tasks.js:100 module:io.ox/tours
-msgid ""
-"To edit multiple tasks at once, enable the checkboxes at the left side of "
-"the tasks. If the checkboxes are not displayed, click on View > Checkboxes "
-"on the right side of the toolbar."
-msgstr ""
-"Aby edytować wiele zadań jednocześnie, zaznacz pola wyboru widoczne z lewej "
-"strony zadań. Jeśli pola wyboru nie są wyświetlane, kliknij pozycje Widok > "
-"Pola wyboru z prawej strony paska narzędzi."
-
-#: apps/io.ox/tours/tasks.js:83 module:io.ox/tours
-msgid "To enter billing information, click on Show details."
-msgstr ""
-"Aby wprowadzić informacje rozliczeniowe, kliknij pozycję Pokaż szczegóły."
-
-#: apps/io.ox/tours/calendar.js:68 module:io.ox/tours
-msgid ""
-"To invite other participants, enter their names in the field below "
-"Participants. To avoid appointment conflicts, click on Find a free time at "
-"the upper right side."
-msgstr ""
-"Aby zaprosić do spotkania innych uczestników, wpisz ich nazwy do pola "
-"poniżej nazwy Uczestnicy. Żeby uniknąć konfliktów z innymi spotkaniami, "
-"kliknij dostępne w prawym górnym rogu polecenie Znajdź wolny czas."
-
-#: apps/io.ox/tours/tasks.js:78 module:io.ox/tours
-msgid ""
-"To invite other participants, enter their names in the field below "
-"Participants. You can add documents as attachment to the task."
-msgstr ""
-"Aby zaprosić do zadania innych uczestników, wpisz ich nazwy do pola poniżej "
-"nazwy Uczestnicy. Do zadania możesz także dodać załączniki z dokumentami."
-
-#: apps/io.ox/tours/intro.js:39 module:io.ox/tours
-msgid "To launch an app, click on an entry on the left side of the menu bar."
-msgstr ""
-"Aby uruchomić aplikację, kliknij pozycję w lewej górnej części paska menu."
-
-#: apps/io.ox/tours/calendar.js:63 module:io.ox/tours
-msgid "To not miss the appointment, use the reminder function."
-msgstr "Aby nie przegapić spotkania, warto korzystać z funkcji przypomnienia."
-
-#: apps/io.ox/tours/tasks.js:68 module:io.ox/tours
-msgid "To not miss the task, use the reminder function."
-msgstr "Aby nie przegapić zadania, warto korzystać z funkcji przypomnienia. "
-
-#: apps/io.ox/tours/mail.js:97 module:io.ox/tours
-msgid ""
-"To open or close an E-Mail in a conversation, click on a free area in the "
-"header."
-msgstr ""
-"Aby otworzyć lub zamknąć wiadomość e-mail w konwersacji, kliknij pusty "
-"obszar w nagłówku."
-
-#: apps/io.ox/tours/intro.js:82 module:io.ox/tours
-msgid ""
-"To open or close the folder tree, click on View >  Folder view on the right "
-"side of the toolbar."
-msgstr ""
-"Aby otworzyć lub zamknąć drzewo folderów, kliknij pozycje Widok > Widok "
-"folderu z prawej strony paska narzędzi."
-
-#: apps/io.ox/tours/mail.js:113 module:io.ox/tours
-msgid ""
-"To open the E-Mail settings, click the System menu icon on the upper right "
-"side of the menu bar. Select Settings. Click on E-Mail on the left side."
-msgstr ""
-"Aby otworzyć ustawienia poczty e-mail, kliknij ikonę menu systemowego z "
-"prawej strony u góry paska menu. Wybierz pozycję Ustawienia. Kliknij pozycję "
-"E-mail widoczną z lewej strony."
-=======
 msgstr "W widoku szczegółów wyświetlana jest zawartość obiektu. W zależności od aplikacji są w nim dostępne dodatkowe funkcje umożliwiające porządkowanie obiektów."
 
 #: apps/io.ox/tours/intro.js:119 module:io.ox/tours
@@ -1369,7 +640,6 @@
 #: apps/io.ox/tours/settings.js:48 module:io.ox/tours
 msgid "Opening the help"
 msgstr "Otwieranie pomocy"
->>>>>>> 9c370bce
 
 #: apps/io.ox/tours/settings.js:49 module:io.ox/tours
 msgid ""
@@ -1377,77 +647,6 @@
 "menu bar. Select Help. The help for the currently selected app is displayed. "
 "To browse the complete help, click on Start Page or Table Of Contents at the "
 "upper part of the window."
-<<<<<<< HEAD
-msgstr ""
-"Aby otworzyć pomoc, kliknij ikonę menu systemowego widoczną w prawym górnym "
-"rogu paska menu. Wybierz polecenie Pomoc. Pojawi się pomoc dotycząca "
-"aktualnie wybranej aplikacji. Aby przeglądać całą pomoc, kliknij Strona "
-"początkowa lub Spis treści w górnej części okna."
-
-#: apps/io.ox/tours/settings.js:31 module:io.ox/tours
-msgid ""
-"To open the settings, click the System menu icon on the upper right side of "
-"the menu bar. Select Settings."
-msgstr ""
-"Aby otworzyć ustawienia, kliknij ikonę menu systemowego z prawej strony u "
-"góry paska menu. Wybierz pozycję Ustawienia. "
-
-#: apps/io.ox/tours/portal.js:36 module:io.ox/tours
-msgid "To read the details, click on an entry in a square."
-msgstr "Aby zapoznać się ze szczegółami, kliknij pozycję w polu."
-
-#: apps/io.ox/tours/mail.js:102 module:io.ox/tours
-msgid ""
-"To receive information about the sender or other recipients, open the Halo "
-"view by clicking on a name."
-msgstr ""
-"Aby zapoznać się z informacjami o nadawcy lub innych adresatach, klikaj ich "
-"nazwy. Pojawi się widok halo."
-
-#: apps/io.ox/tours/intro.js:95 module:io.ox/tours
-msgid "To search for objects, click the Search icon in the menu bar."
-msgstr "Aby wyszukać obiekty, kliknij ikonę Szukaj na pasku menu."
-
-#: apps/io.ox/tours/calendar.js:84 module:io.ox/tours
-msgid ""
-"To select one of the views like Day, Month or List, click on View in the "
-"toolbar. Select a menu entry from the Layout section."
-msgstr ""
-"Aby wybrać jeden z widoków, np. Dzień, Miesiąc lub Lista, kliknij przycisk "
-"Widok na pasku narzędzi. W sekcji Układ wybierz pozycję menu."
-
-#: apps/io.ox/tours/contacts.js:41 module:io.ox/tours
-msgid ""
-"To send an E-Mail to the contact, click on an E-Mail address or on Send "
-"email in the toolbar."
-msgstr ""
-"Aby wysłać wiadomość e-mail do kontaktu, kliknij adres e-mail lub pozycję "
-"Wyślij wiadomość e-mail na pasku narzędzi."
-
-#: apps/io.ox/tours/mail.js:75 module:io.ox/tours
-msgid "To send the E-Mail, click on Send"
-msgstr "Aby wysłać wiadomość e-mail, kliknij przycisk Wyślij"
-
-#: apps/io.ox/tours/settings.js:55 module:io.ox/tours
-msgid ""
-"To sign out, click the System menu icon on the upper right side of the menu "
-"bar. Select Sign out."
-msgstr ""
-"Aby się wylogować, kliknij ikonę menu systemowego widoczną w prawym górnym "
-"rogu paska menu. Wybierz polecenie Wyloguj."
-
-#: apps/io.ox/tours/mail.js:80 module:io.ox/tours
-msgid "To sort the E-Mails, click on Sort by. Select a sort criteria."
-msgstr ""
-"Aby posortować wiadomości e-mail, kliknij pozycję Sortuj według. Wybierz "
-"kryteria sortowania."
-
-#: apps/io.ox/tours/tasks.js:93 module:io.ox/tours
-msgid "To sort the tasks, click on Sort by. Select a sort criteria."
-msgstr ""
-"Aby posortować zadania, kliknij pozycję Sortuj według. Wybierz kryteria "
-"sortowania."
-=======
 msgstr "Aby otworzyć pomoc, kliknij ikonę menu systemowego widoczną w prawym górnym rogu paska menu. Wybierz polecenie Pomoc. Pojawi się pomoc dotycząca aktualnie wybranej aplikacji. Aby przeglądać całą pomoc, kliknij Strona początkowa lub Spis treści w górnej części okna."
 
 #: apps/io.ox/tours/settings.js:54 module:io.ox/tours
@@ -1501,75 +700,11 @@
 #: apps/io.ox/tours/tasks.js:72 module:io.ox/tours
 msgid "Tracking the editing status"
 msgstr "Śledzenie statusu edycji"
->>>>>>> 9c370bce
 
 #: apps/io.ox/tours/tasks.js:73 module:io.ox/tours
 msgid "To track the editing status, enter the current progress."
 msgstr "Aby śledzić status edycji, wpisz aktualny postęp w realizacji danego zadania."
 
-<<<<<<< HEAD
-#: apps/io.ox/tours/files.js:117 module:io.ox/tours
-msgid ""
-"To upload a new file from your local device, simply click on Add local file "
-"and select the file you would like to upload. It is even easier if you just "
-"drag and drop files from your local device into Drive. The uploaded file is "
-"now available in Drive on all your devices."
-msgstr ""
-"Aby przesłać nowy plik z lokalnego urządzenia, kliknij pozycję Dodaj plik "
-"lokalny i wybierz plik do przesłania. Możesz to zrobić jeszcze łatwiej: po "
-"prostu przeciągnij pliki z lokalnego urządzenia do aplikacji Drive. "
-"Przesłany plik będzie dostępny w aplikacji Drive na wszystkich Twoich "
-"urządzeniach."
-
-#: apps/io.ox/tours/files.js:103 module:io.ox/tours
-msgid "Toolbar"
-msgstr "Pasek narzędzi"
-
-#: apps/io.ox/tours/tasks.js:72 module:io.ox/tours
-msgid "Tracking the editing status"
-msgstr "Śledzenie statusu edycji"
-
-#: apps/io.ox/tours/files.js:116 module:io.ox/tours
-msgid "Upload a new file"
-msgstr "Prześlij nowy plik"
-
-#: apps/io.ox/tours/intro.js:105 module:io.ox/tours
-msgid ""
-"Use the folder tree to open the folder containing the objects that you want "
-"to view in the list."
-msgstr ""
-"Korzystając z drzewa folderów, otwórz folder zawierający obiekty, które "
-"chcesz wyświetlić na liście."
-
-#: apps/io.ox/tours/intro.js:110 module:io.ox/tours
-msgid ""
-"Use the list to select an object, show its contents or activate functions."
-msgstr ""
-"Lista pozwala na wybranie obiektu i wyświetlenie jego zawartości lub "
-"uaktywnienie funkcji."
-
-#: apps/io.ox/tours/calendar.js:62 module:io.ox/tours
-#: apps/io.ox/tours/tasks.js:67
-msgid "Using the reminder function"
-msgstr "Używanie funkcji przypomnień"
-
-#: apps/io.ox/tours/intro.js:34 module:io.ox/tours
-msgid "Welcome to %s"
-msgstr "%s — zapraszamy!"
-
-#: apps/io.ox/tours/files.js:60 module:io.ox/tours
-msgid ""
-"Welcome to your cloud storage app. This Guided Tour will introduce you to "
-"your new online storage solution - your one point to access online stored "
-"files from all your accounts. This is where you can upload and save your "
-"files, share them and synchronize them with different devices.  "
-msgstr ""
-"Witamy w aplikacji magazynu chmurowego. W niniejszym przewodniku "
-"przedstawiono nowe rozwiązanie pamięci masowej online — jednego punktu "
-"dostępu do przechowywanych online plików ze wszystkich Twoich kont. Możesz "
-"tu przesyłać i zapisywać pliki, udostępniać je oraz synchronizować z różnymi "
-"urządzeniami.  "
-=======
 #: apps/io.ox/tours/tasks.js:78 module:io.ox/tours
 msgid ""
 "To invite other participants, enter their names in the field below "
@@ -1610,7 +745,6 @@
 "the tasks. If the checkboxes are not displayed, click on View > Checkboxes "
 "on the right side of the toolbar."
 msgstr "Aby edytować wiele zadań jednocześnie, zaznacz pola wyboru widoczne z lewej strony zadań. Jeśli pola wyboru nie są wyświetlane, kliknij pozycje Widok > Pola wyboru z prawej strony paska narzędzi."
->>>>>>> 9c370bce
 
 #~ msgid "%1$d %2$s"
 #~ msgstr "%1$d %2$s"
