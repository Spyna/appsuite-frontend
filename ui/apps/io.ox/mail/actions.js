/**
 * All content on this website (including text, images, source
 * code and any other original works), unless otherwise noted,
 * is licensed under a Creative Commons License.
 *
 * http://creativecommons.org/licenses/by-nc-sa/2.5/
 *
 * Copyright (C) Open-Xchange Inc., 2006-2011
 * Mail: info@open-xchange.com
 *
 * @author Matthias Biggeleben <matthias.biggeleben@open-xchange.com>
 * @author Daniel Dickhaus <daniel.dickhaus@open-xchange.com>
 */

define('io.ox/mail/actions',
    ['io.ox/core/extensions',
     'io.ox/core/extPatterns/links',
     'io.ox/mail/api',
     'io.ox/mail/util',
     'gettext!io.ox/mail',
     'io.ox/core/config',
     'io.ox/core/api/folder',
     'io.ox/core/notifications',
     'io.ox/contacts/api',
     'io.ox/core/api/account',
     'io.ox/core/capabilities',
     'settings!io.ox/mail'
    ], function (ext, links, api, util, gt, config, folderAPI, notifications, contactAPI, account, capabilities, settings) {

    'use strict';

    var isDraftFolder = function (folder_id) {
            return _.contains(account.getFoldersByType('drafts'), folder_id);
        },
        isDraftMail = function (mail) {
            return isDraftFolder(mail.folder_id) || ((mail.flags & 4) > 0);
        },
        Action = links.Action;

    // actions

    new Action('io.ox/mail/actions/compose', {
        id: 'compose',
        action: function (baton) {
            require(['io.ox/mail/write/main'], function (m) {
                m.getApp().launch().done(function () {
                    this.compose({ folder_id: baton.app.folder.get() });
                });
            });
        }
    });

    new Action('io.ox/mail/actions/delete', {
        id: 'delete',
        requires: 'toplevel some delete',
        multiple: function (list) {
            var check = _(list).any(function (o) {
                return account.is('trash', o.folder_id);
            });
            if (check) {
                var question = gt.ngettext(
                    'Do you really want to permanently delete this mail?',
                    'Do you really want to permanently delete these mails?',
                    list.length
                );
                require(['io.ox/core/tk/dialogs'], function (dialogs) {
                    new dialogs.ModalDialog()
                        .text(question)
                        .addPrimaryButton("delete", gt('Delete'))
                        .addButton("cancel", gt('Cancel'))
                        .show()
                        .done(function (action) {
                            if (action === 'delete') {
                                api.remove(list);
                            }
                        });
                });
            } else {
                api.remove(list);
            }
        }
    });

    new Action('io.ox/mail/actions/reply-all', {
        id: 'reply-all',
        requires: function (e) {
            // other recipients that me?
            return e.collection.has('toplevel', 'one') &&
                util.hasOtherRecipients(e.context) && !isDraftMail(e.context);
        },
        action: function (baton) {
            require(['io.ox/mail/write/main'], function (m) {
                if (m.reuse('replyall', baton.data)) return;
                m.getApp().launch().done(function () {
                    this.replyall(baton.data);
                });
            });
        }
    });

    new Action('io.ox/mail/actions/reply', {
        id: 'reply',
        requires: function (e) {
            return e.collection.has('toplevel', 'one') && !isDraftMail(e.context);
        },
        action: function (baton) {
            require(['io.ox/mail/write/main'], function (m) {
                if (m.reuse('reply', baton.data)) return;
                m.getApp().launch().done(function () {
                    this.reply(baton.data);
                });
            });
        }
    });

    new Action('io.ox/mail/actions/forward', {
        id: 'forward',
        requires: function (e) {
            return e.collection.has('toplevel', 'some');
        },
        action: function (baton) {
            require(['io.ox/mail/write/main'], function (m) {
                if (m.reuse('forward', baton.data)) return;
                m.getApp().launch().done(function () {
                    this.forward(baton.data);
                });
            });
        }
    });

    new Action('io.ox/mail/actions/edit', {
        id: 'edit',
        requires: function (e) {
            return e.collection.has('toplevel', 'one') && isDraftMail(e.context);
        },
        action: function (baton) {
            require(['io.ox/mail/write/main'], function (m) {
                m.getApp().launch().done(function () {
                    this.edit(baton.data);
                });
            });
        }
    });

    new Action('io.ox/mail/actions/source', {
        id: 'source',
        requires: 'toplevel one',
        action: function (baton) {
            var getSource = api.getSource(baton.data), textarea;
            require(["io.ox/core/tk/dialogs"], function (dialogs) {
                new dialogs.ModalDialog({ easyOut: true, width: 700 })
                    .addPrimaryButton("close", gt("Close"))
                    .header(
                        $('<h4>').text(gt('Mail source') + ': ' + (baton.data.subject || ''))
                    )
                    .append(
                        textarea = $('<textarea class="mail-source-view input-xlarge" rows="15" readonly="readonly">')
                        .on('keydown', function (e) {
                            if (e.which !== 27) {
                                e.stopPropagation();
                            }
                        })
                    )
                    .show(function () {
                        var self = this.busy();
                        getSource.done(function (src) {
                            textarea.val(src || '').css({ visibility: 'visible',  cursor: 'default' });
                            textarea = getSource = null;
                            self.idle();
                        });
                    });
            });
        }
    });

    function moveAndCopy(type, label, success) {

        new Action('io.ox/mail/actions/' + type, {
            id: type,
            requires: 'toplevel some',
            multiple: function (list, baton) {
<<<<<<< HEAD

                var vGrid = baton.grid || (baton.app && baton.app.getGrid());

=======
                var vGrid = baton.grid || ('app' in baton && baton.app.getGrid());
>>>>>>> 2b527e4d
                require(["io.ox/core/tk/dialogs", "io.ox/core/tk/folderviews"], function (dialogs, views) {

                    function commit(target) {
                        if (type === "move" && vGrid) vGrid.busy();
                        api[type](list, target).then(
                            function () {
                                notifications.yell('success', success);
                                folderAPI.reload(target, list);
                                if (type === "move" && vGrid) vGrid.idle();
                            },
                            notifications.yell
                        );
                    }

                    if (baton.target) {
                        commit(baton.target);
                    } else {
                        var dialog = new dialogs.ModalDialog({ easyOut: true })
                            .header($('<h3>').text(label))
                            .addPrimaryButton("ok", label)
                            .addButton("cancel", gt("Cancel"));
                        dialog.getBody().css({ height: '250px' });
                        var folderId = String(list[0].folder_id),
                            id = settings.get('folderpopup/last') || folderId,
                            tree = new views.FolderTree(dialog.getBody(), {
                                type: 'mail',
                                open: settings.get('folderpopup/open', []),
                                toggle: function (open) {
                                    settings.set('folderpopup/open', open).save();
                                },
                                select: function (id) {
                                    settings.set('folderpopup/last', id).save();
                                }
                            });
                        dialog.show(function () {
                            tree.paint().done(function () {
                                tree.select(id);
                            });
                        })
                        .done(function (action) {
                            if (action === 'ok') {
                                var target = _(tree.selection.get()).first();
                                if (target && target !== folderId) {
                                    commit(target);
                                }
                            }
                            tree.destroy();
                            tree = dialog = null;
                        });
                    }
                });
            }
        });
    }

    moveAndCopy('move', gt('Move'), gt('Mails have been moved'));
    moveAndCopy('copy', gt('Copy'), gt('Mails have been copied'));

    new Action('io.ox/mail/actions/markunread', {
        id: 'markunread',
        requires: function (e) {
            return api.getList(e.context).pipe(function (list) {
                var bool = e.collection.has('toplevel') &&
                    _(list).reduce(function (memo, data) {
                        return memo && (data && (data.flags & api.FLAGS.SEEN) === api.FLAGS.SEEN);
                    }, true);
                return bool;
            });
        },
        multiple: function (list) {
            api.markUnread(list).done(function () {
                api.trigger("add-unseen-mails", list); //create notifications in notification area
            });
        }
    });

    new Action('io.ox/mail/actions/markread', {
        id: 'markread',
        requires: function (e) {
            return api.getList(e.context).pipe(function (list) {
                var bool = e.collection.has('toplevel') &&
                    _(list).reduce(function (memo, data) {
                        return memo || (data && (data.flags & api.FLAGS.SEEN) === 0);
                    }, false);
                return bool;
            });
        },
        multiple: function (list) {
            api.markRead(list).done(function () {
                api.trigger("remove-unseen-mails", list); //remove notifications in notification area
            });
        }
    });

    new Action('io.ox/mail/actions/markspam', {
        id: 'marspam',
        requires: function (e) {
            return api.getList(e.context).pipe(function (list) {
                var bool = e.collection.has('toplevel') &&
                    _(list).reduce(function (memo, data) {
                        return memo || (data && (data.flags & api.FLAGS.SPAM) === 0);
                    }, false);
                return bool;
            });
        },
        multiple: function (list) {
            api.markSpam(list);
        }
    });

    new Action('io.ox/mail/actions/preview-attachment', {
        id: 'preview',
        requires: function (e) {
            return require(['io.ox/preview/main'])
                .pipe(function (p) {
                    var list = _.getArray(e.context);
                    // is at least one attachment supported?
                    return e.collection.has('some') && _(list).reduce(function (memo, obj) {
                        return memo || new p.Preview({
                            filename: obj.filename,
                            mimetype: obj.content_type
                        })
                        .supportsPreview();
                    }, false);
                });
        },
        multiple: function (list) {
            // open side popup
            var e = $.Event();
            e.target = this;
            require(['io.ox/core/tk/dialogs', 'io.ox/preview/main'], function (dialogs, p) {
                new dialogs.SidePopup().show(e, function (popup) {
                    _(list).each(function (data, i) {
                        var pre = new p.Preview({
                            data: data,
                            filename: data.filename,
                            parent: data.parent,
                            mimetype: data.content_type,
                            dataURL: api.getUrl(data, 'view')
                        }, {
                            width: popup.parent().width(),
                            height: 'auto'
                        });
                        if (pre.supportsPreview()) {
                            popup.append(
                                $('<h4>').addClass('mail-attachment-preview').text(data.filename)
                            );
                            pre.appendTo(popup);
                            popup.append($('<div>').text('\u00A0'));
                        }
                    });
                });
            });
        }
    });

    new Action('io.ox/mail/actions/open-attachment', {
        id: 'open',
        requires: 'some',
        multiple: function (list) {
            _(list).each(function (data) {
                var url = api.getUrl(data, 'view');
                window.open(url);
            });
        }
    });

    new Action('io.ox/mail/actions/slideshow-attachment', {
        id: 'slideshow',
        requires: function (e) {
            return e.collection.has('multiple') && _(e.context).reduce(function (memo, obj) {
                return memo && (/\.(gif|bmp|tiff|jpe?g|gmp|png)$/i).test(obj.filename);
            }, true);
        },
        multiple: function (list) {
            require(['io.ox/files/carousel'], function (slideshow) {
                var files = _(list).map(function (file) {
                    return {
                        url: api.getUrl(file, 'view'),
                        filename: file.filename
                    };
                });
                slideshow.init({
                    fullScreen: false,
                    baton: {allIds: files},
                    attachmentMode: true
                });
            });
        }
    });

    new Action('io.ox/mail/actions/download-attachment', {
        id: 'download',
        requires: 'some',
        multiple: function (list) {
            var url;
            if (list.length === 1) {
                // download single attachment
                url = api.getUrl(_(list).first(), 'download');
            } else {
                // download zip file
                url = api.getUrl(list, 'zip');
            }
            window.open(url);
        }
    });

    new Action('io.ox/mail/actions/save-attachment', {
        id: 'save',
        requires: function (e) {
            return e.collection.has('some') && capabilities.has('infostore');
        },
        multiple: function (list) {
            notifications.yell('info', 'Attachments will be saved!');
            api.saveAttachments(list)
                .done(function (data) {
                    notifications.yell('success', gt('Attachments have been saved'));
                })
                .fail(notifications.yell);
        }
    });

    new Action('io.ox/mail/actions/save', {
        id: 'saveEML',
        requires: 'some',
        multiple: function (data) {
            window.open(api.getUrl(data, 'eml'));
        }
    });

    new Action('io.ox/mail/actions/add-to-portal', {
        require: function (e) {
            return e.collection.has('one') && capabilities.has('!disablePortal');
        },
        action: function (baton) {
            require(['io.ox/portal/widgets'], function (widgets) {
                widgets.add('stickymail', 'mail', {
                    id: baton.data.id,
                    folder_id: baton.data.folder_id,
                    title: baton.data.subject
                });
                notifications.yell('success', gt('This mail has been added to the portal'));
            });
        }
    });

    // all actions

    new Action('io.ox/mail/actions/sendmail', {
        requires: 'some',
        action: function (baton) {

            var data = baton.data,
                recipients = data.to.concat(data.cc).concat(data.from);

            require(['io.ox/mail/write/main'], function (m) {
                m.getApp().launch().done(function () {
                    this.compose({ folder_id: data.folder_id, to: recipients });
                });
            });
        }
    });

    new Action('io.ox/mail/actions/createdistlist', {
        id: 'create-distlist',
        requires: function (e) {
            return e.collection.has('some') && capabilities.has('contacts');
        },
        action: function (baton) {

            var data = baton.data,
                collectedRecipientsArray = data.to.concat(data.cc).concat(data.from),
                collectedRecipients = [],
                dev = $.Deferred(),
                arrayOfMembers = [],
                currentId = ox.user_id,
                lengthValue,
                contactsFolder = config.get('folder.contacts'),

                createDistlist = function (members) {
                    require(['io.ox/contacts/distrib/main'], function (m) {
                        m.getApp().launch().done(function () {
                            this.create(contactsFolder, {distribution_list: members});
                        });
                    });
                };

            _(collectedRecipientsArray).each(function (single) {
                collectedRecipients.push(single[1]);
            });

            lengthValue = collectedRecipients.length;

            _(collectedRecipients).each(function (mail, index) {
                contactAPI.search(mail).done(function (obj) {

                    var currentObj = (obj[0]) ? {id: obj[0].id, folder_id: obj[0].folder_id, display_name: obj[0].display_name, mail: obj[0].email1, mail_field: 1} : {mail: mail, display_name: mail, mail_field: 0};

                    if (obj[0]) {
                        if (obj[0].internal_userid !== currentId) {
                            arrayOfMembers.push(currentObj);
                        } else {
                            lengthValue = lengthValue - 1;
                        }
                    } else {
                        arrayOfMembers.push(currentObj);
                    }

                    if (arrayOfMembers.length === lengthValue) {
                        dev.resolve();
                    }
                });
            });

            dev.done(function () {
                createDistlist(arrayOfMembers);
            });
        }
    });

    new Action('io.ox/mail/actions/invite', {
        id: 'invite',
        requires: function (e) {
            return e.collection.has('some') && capabilities.has('calendar');
        },
        action: function (baton) {
            var data = baton.data,
                collectedRecipients = [],
                participantsArray = [],
                currentId = ox.user_id,
                currentFolder = config.get('folder.calendar'),
                collectedRecipientsArray = data.to.concat(data.cc).concat(data.from),
                dev = $.Deferred(),
                lengthValue,
                createCalendarApp = function (participants, notetext) {
                    require(['io.ox/calendar/edit/main'], function (m) {
                        m.getApp().launch().done(function () {
                            var initData = {participants: participants, title: notetext, folder_id: currentFolder};
                            this.create(initData);
//                             to set Dirty
                            this.model.toSync = initData;
                        });
                    });
                };

            _(collectedRecipientsArray).each(function (single) {
                collectedRecipients.push(single[1]);
            });

            lengthValue = collectedRecipients.length;

            _(collectedRecipients).each(function (mail, index) {
                contactAPI.search(mail).done(function (obj) {
                    var currentObj = (obj[0]) ? obj[0] : {email1: mail, display_name: mail},
                        internalUser = {id: currentObj.internal_userid, type: 1},
                        externalUser = {type: 5, display_name: currentObj.display_name, mail: currentObj.email1};

                    if (currentObj.internal_userid !== currentId) {
                        if (currentObj.internal_userid !== undefined && currentObj.internal_userid !== 0) {
                            participantsArray.push(internalUser);
                        } else if (currentObj.internal_userid === 0) {
                            participantsArray.push(externalUser);
                        } else {
                            participantsArray.push(externalUser);
                        }
                    } else {
                        lengthValue = lengthValue - 1;
                    }

                    if (participantsArray.length === lengthValue) {
                        dev.resolve();
                    }
                });
            });

            dev.done(function () {
                createCalendarApp(participantsArray, data.subject);
            });
        }
    });

    new Action('io.ox/mail/actions/reminder', {
        id: 'reminder',
        requires: function () {
            return capabilities.has('tasks');
        },
        action: function (baton) {
            var data = baton.data;
            require(['io.ox/core/tk/dialogs', 'io.ox/tasks/api', 'io.ox/tasks/util'], function (dialogs, taskApi, tasksUtil) {
                //create popup dialog
                var popup = new dialogs.ModalDialog()
                    .addPrimaryButton('create', gt('Create reminder'))
                    .addButton('cancel', gt('Cancel'));

                //Header
                popup.getHeader()
                    .append($("<h4>")
                            .text(gt('Remind me')));

                //fill popup body
                var popupBody = popup.getBody();

                popupBody.append($('<div>').text(gt('Subject')));
                var titleInput = $('<input>', { type: 'text', value: gt('Mail reminder') + ': ' + data.subject, width: '90%' })
                    .focus(function () {
                            this.select();
                        })
                    .appendTo(popupBody);

                popupBody.append("<div>" + gt('Note') + "</div>");
                var noteInput = $('<textarea>', { width: '90%', rows: "5", value: gt('Mail reminder for') + ": " + data.subject + " \n" +
                    gt('From') + ": " + util.formatSender(data.from[0][0], data.from[0][1]) })
                    .focus(function ()
                            {
                            this.select();
                        })
                    .appendTo(popupBody);

                popupBody.append("<div>" + gt('Remind me') + "</div>");
                var dateSelector = $('<select>', {name: "dateselect"})
                .appendTo(popupBody);
                var endDate = new Date();
                dateSelector.append(tasksUtil.buildDropdownMenu(endDate));

                //ready for work
                var def = popup.show();
                titleInput.focus();
                def.done(function (action) {
                    if (action === "create") {

                        //Calculate the right time
                        var dates = tasksUtil.computePopupTime(endDate, dateSelector.find(":selected").attr("finderId"));

                        taskApi.create({title: titleInput.val(),
                            folder_id: config.get('folder.tasks'),
                            end_date: dates.endDate.getTime(),
                            start_date: dates.endDate.getTime(),
                            alarm: dates.alarmDate.getTime(),
                            note: noteInput.val(),
                            status: 1,
                            recurrence_type: 0,
                            percent_completed: 0
                        })
                        .done(function () {
                            notifications.yell('success', gt('Reminder has been created'));
                        });
                    }
                });
            });
        }
    });

    // toolbar

    new links.ActionGroup('io.ox/mail/links/toolbar', {
        id: 'default',
        index: 100,
        icon: function () {
            return $('<i class="icon-pencil accent-color">');
        }
    });

    new links.ActionLink('io.ox/mail/links/toolbar/default', {
        index: 100,
        id: 'compose',
        label: gt('Compose new mail'),
        ref: 'io.ox/mail/actions/compose'
    });

    // inline links

    ext.point('io.ox/mail/links/inline').extend(new links.Link({
        index: 100,
        prio: 'hi',
        id: 'reply-all',
        label: gt('Reply All'),
        ref: 'io.ox/mail/actions/reply-all'
    }));

    ext.point('io.ox/mail/links/inline').extend(new links.Link({
        index: 200,
        prio: 'hi',
        id: 'reply',
        label: gt('Reply'),
        ref: 'io.ox/mail/actions/reply'
    }));

    ext.point('io.ox/mail/links/inline').extend(new links.Link({
        index: 300,
        prio: 'hi',
        id: 'forward',
        label: gt('Forward'),
        ref: 'io.ox/mail/actions/forward'
    }));

    // edit draft
    ext.point('io.ox/mail/links/inline').extend(new links.Link({
        index: 400,
        prio: 'hi',
        id: 'edit',
        label: gt('Edit'),
        ref: 'io.ox/mail/actions/edit'
    }));

    ext.point('io.ox/mail/links/inline').extend(new links.Link({
        index: 500,
        prio: 'hi',
        id: 'markunread',
        label: gt('Mark Unread'),
        ref: 'io.ox/mail/actions/markunread'
    }));

    ext.point('io.ox/mail/links/inline').extend(new links.Link({
        index: 501,
        prio: 'hi',
        id: 'markread',
        label: gt('Mark read'),
        ref: 'io.ox/mail/actions/markread'
    }));

    new Action('io.ox/mail/actions/label', {
        id: 'label',
        requires: 'toplevel some',
        multiple: $.noop
    });

//    ext.point('io.ox/mail/links/inline').extend(new links.Link({
//        index: 600,
//        prio: 'lo',
//        id: 'label',
//        ref: 'io.ox/mail/actions/label',
//        draw: function (data) {
//            this.append(
//                $('<span class="dropdown" class="io-ox-inline-links" data-prio="lo">')
//                .append(
//                    // link
//
//                )
//            );
//        }
//    }));

    ext.point('io.ox/mail/links/inline').extend(new links.Link({
        index: 700,
        prio: 'lo',
        id: 'move',
        label: gt('Move'),
        ref: 'io.ox/mail/actions/move'
    }));

    ext.point('io.ox/mail/links/inline').extend(new links.Link({
        index: 800,
        prio: 'lo',
        id: 'copy',
        label: gt('Copy'),
        ref: 'io.ox/mail/actions/copy'
    }));

    ext.point('io.ox/mail/links/inline').extend(new links.Link({
        index: 900,
        prio: 'lo',
        id: 'source',
        //#. source in terms of source code
        label: gt('View source'),
        ref: 'io.ox/mail/actions/source'
    }));

    ext.point('io.ox/mail/links/inline').extend(new links.Link({
        index: 1000,
        prio: 'hi',
        id: 'delete',
        label: gt('Delete'),
        ref: 'io.ox/mail/actions/delete'
    }));

    ext.point('io.ox/mail/links/inline').extend(new links.Link({
        index: 1100,
        prio: 'lo',
        id: 'reminder',
        label: gt("Reminder"),
        ref: 'io.ox/mail/actions/reminder'
    }));

    ext.point('io.ox/mail/links/inline').extend(new links.Link({
        index: 1200,
        prio: 'lo',
        id: 'add-to-portal',
        label: gt('Add to portal'),
        ref: 'io.ox/mail/actions/add-to-portal'
    }));


    ext.point('io.ox/mail/links/inline').extend(new links.Link({
        index: 1300,
        prio: 'lo',
        id: 'saveEML',
        label: gt('Save as file'),
        ref: 'io.ox/mail/actions/save'
    }));

    // Attachments

    ext.point('io.ox/mail/attachment/links').extend(new links.Link({
        id: 'slideshow',
        index: 100,
        label: gt('Slideshow'),
        ref: 'io.ox/mail/actions/slideshow-attachment'
    }));

    ext.point('io.ox/mail/attachment/links').extend(new links.Link({
        id: 'preview',
        index: 200,
        label: gt('Preview'),
        ref: 'io.ox/mail/actions/preview-attachment'
    }));

    ext.point('io.ox/mail/attachment/links').extend(new links.Link({
        id: 'open',
        index: 300,
        label: gt('Open in new tab'),
        ref: 'io.ox/mail/actions/open-attachment'
    }));

    ext.point('io.ox/mail/attachment/links').extend(new links.Link({
        id: 'download',
        index: 400,
        label: gt('Download'),
        ref: 'io.ox/mail/actions/download-attachment'
    }));

    ext.point('io.ox/mail/attachment/links').extend(new links.Link({
        id: 'save',
        index: 500,
        label: gt('Save in file store'),
        ref: 'io.ox/mail/actions/save-attachment'
    }));

    ext.point('io.ox/mail/all/actions').extend(new links.Link({
        id: 'sendmail',
        index: 100,
        label: gt('Send new mail'),
        ref: 'io.ox/mail/actions/sendmail'
    }));

    ext.point('io.ox/mail/all/actions').extend(new links.Link({
        id: 'save-as-distlist',
        index: 200,
        label: gt('Save as distribution list'),
        ref: 'io.ox/mail/actions/createdistlist'
    }));

    ext.point('io.ox/mail/all/actions').extend(new links.Link({
        id: 'invite-to-appointment',
        index: 300,
        label: gt('Invite to appointment'),
        ref: 'io.ox/mail/actions/invite'
    }));

    // DND actions

    ext.point('io.ox/mail/dnd/actions').extend({
        id: 'importEML',
        index: 10,
        label: gt('Drop here to import this mail'),
        action: function (file, app) {
            app.queues.importEML.offer(file);
        }
    });

});<|MERGE_RESOLUTION|>--- conflicted
+++ resolved
@@ -179,13 +179,8 @@
             id: type,
             requires: 'toplevel some',
             multiple: function (list, baton) {
-<<<<<<< HEAD
-
-                var vGrid = baton.grid || (baton.app && baton.app.getGrid());
-
-=======
                 var vGrid = baton.grid || ('app' in baton && baton.app.getGrid());
->>>>>>> 2b527e4d
+
                 require(["io.ox/core/tk/dialogs", "io.ox/core/tk/folderviews"], function (dialogs, views) {
 
                     function commit(target) {
