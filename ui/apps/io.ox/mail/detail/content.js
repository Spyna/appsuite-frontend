/**
 * This work is provided under the terms of the CREATIVE COMMONS PUBLIC
 * LICENSE. This work is protected by copyright and/or other applicable
 * law. Any use of the work other than as authorized under this license
 * or copyright law is prohibited.
 *
 * http://creativecommons.org/licenses/by-nc-sa/2.5/
 *
 * © 2013 Open-Xchange Inc., Tarrytown, NY, USA. info@open-xchange.com
 *
 * @author Matthias Biggeleben <matthias.biggeleben@open-xchange.com>
 */

define('io.ox/mail/detail/content',
    ['io.ox/mail/api',
     'io.ox/core/util',
     'io.ox/core/emoji/util',
     'io.ox/core/extensions',
     'io.ox/core/capabilities',
     'settings!io.ox/mail',
     'gettext!io.ox/mail',
     'io.ox/mail/detail/links'
    ], function (api, coreUtil, emoji, ext, capabilities, settings, gt) {

    'use strict';

    /*
     * Helpers to beautify text mails
     */
    var markupQuotes = function (text) {
        var lines = String(text || '').split(/<br\s?\/?>/i),
            quoting = false,
            regQuoted = /^&gt;( |$)/i,
            i = 0, $i = lines.length, tmp = [], line;
        for (text = ''; i < $i; i++) {
            line = lines[i];
            if (!regQuoted.test(line)) {
                if (!quoting) {
                    text += line + '<br>';
                } else {
                    tmp = $.trim(tmp.join('\n')).replace(/\n/g, '<br>');
                    text = text.replace(/<br>$/, '') + '<blockquote type="cite"><p>' + tmp + '</p></blockquote>' + line;
                    quoting = false;
                }
            } else {
                if (quoting) {
                    tmp.push(line.replace(regQuoted, ''));
                } else {
                    quoting = true;
                    tmp = [line.replace(regQuoted, '')];
                }
            }
        }
        return text.replace(/<br>$/, '');
    };

    var regHTML = /^text\/html$/i,
        regMailComplexReplace = /(&quot;([^&]+)&quot;|"([^"]+)"|'([^']+)')(\s|<br>)+&lt;([^@]+@[^&]+)&gt;/g, /* "name" <address> */
        regImageSrc = /(<img[^>]+src=")\/ajax/g;

    var insertEmoticons = (function () {

        var emotes = {
            ':-)': '&#x1F60A;',
            ':)': '&#x1F60A;',
            ';-)': '&#x1F609;',
            ';)': '&#x1F609;',
            ':-D': '&#x1F603;',
            ':D': '&#x1F603;',
            ':-|': '&#x1F614;', // may be, switch to &#x1F610; once we have the icon for it (neutral face)
            ':|': '&#x1F614;', // may be, switch to &#x1F610; once we have the icon for it (neutral face)
            ':-(': '&#x1F61E;',
            ':(': '&#x1F61E;'
        };

        var regex = /(&quot)?([:;]-?[(|)D])\W/g;

        return function (text) {
            if (settings.get('displayEmoticons') && capabilities.has('emoji')) {
                text = text.replace(regex, function (all, quot, match) {
                    // if we hit &quot;-) we just return
                    if (quot) return all;
                    // otherwise find emote
                    var emote = $('<div>').html(emotes[match]).text();
                    return !emote ? match : emote;
                });
            }
            return text;
        };
    }());

    var isURL = /^https?:\S+$/i;

    var beautifyText = function (text) {

        text = $.trim(text)
            // remove line breaks
            .replace(/[\n\r]/g, '')
            // remove leading BR
            .replace(/^\s*(<br\s*\/?>\s*)+/g, '')
            // reduce long BR sequences
            .replace(/(<br\/?>\s*){3,}/g, '<br><br>')
            // combine split block quotes
            .replace(/<\/blockquote>\s*(<br\/?>\s*)*<blockquote[^>]+>/g, '<br><br>')
            // add markup for email addresses
            .replace(regMailComplexReplace, function () {
                var args = _(arguments).toArray();
                // need to ignore line breaks, i.e. <br> tags inside this pattern (see Bug 28960)
                if (/<br\/?>/.test(args[0])) return args[0];
                // ignore if display name is again mail address
                if (/@/.test(args[2])) return args[0];
                return '<a href="mailto:' + args[6] + '">' + args[2] + (args[3] || '') + '</a>';
            });

        // split source to safely ignore tags
        text = _(text.split(/(<[^>]+>)/))
            .map(function (line) {
                // ignore tags
                if (line[0] === '<') return line;
                // ignore URLs
                if (isURL.test(line)) return line;
                // process plain text
                line = insertEmoticons(line);
                line = emoji.processEmoji(line);
                return line;
            })
            .join('');

        text = markupQuotes(text);

        return text;
    };

    var blockquoteMore, blockquoteClickOpen, blockquoteCollapsedHeight = 57, mailTo;

    blockquoteMore = function (e) {
        e.preventDefault();
        blockquoteClickOpen.call($(this).prev().get(0));
        $(this).hide();
    };

    blockquoteClickOpen = function () {
        var h = this.scrollHeight + 'px';
        $(this)
            .off('click.open')
            .stop().animate({ maxHeight: h }, 300, function () {
                $(this).css('opacity', 1.00).removeClass('collapsed-blockquote');
            });
        $(this).next().hide();
    };

    mailTo = function (e) {
        e.preventDefault();
        var node = $(this),
            email = node.attr('href').substr(7), // cut off leading "mailto:"
            text = node.text(),
            tmp,
            params,
            data;

        //check for additional parameters
        tmp = email.split(/\?/, 2);
        params = _.deserialize(tmp[1]);
        email = tmp[0];
        // save data
        data = {
            to: [[text, email]],
            subject: params.subject,
            attachments: [{ content: params.body || '' }]
        };
        ox.launch('io.ox/mail/write/main').done(function () {
            this.compose(data);
        });
    };

    // source

    ext.point('io.ox/mail/detail/source').extend({
        id: 'empty',
        index: 100,
        process: function (baton) {
            // empty?
            if (baton.source !== '') return;
            // stop any further processing
            baton.stopPropagation();
            baton.source = '<div class="alert alert-info">' + gt('This mail has no content') + '</div>';
        }
    });

    ext.point('io.ox/mail/detail/source').extend({
        id: 'images',
        index: 200,
        process: function (baton) {
            // replace images on source level
            baton.source = baton.source.replace(regImageSrc, '$1' + ox.apiRoot);
        }
    });

    ext.point('io.ox/mail/detail/source').extend({
        id: 'emoji',
        index: 300,
        process: function (baton) {
            if (!baton.isHTML || baton.isLarge) return;
            baton.processedEmoji = false;
            baton.source = emoji.processEmoji(baton.source, function (text, lib) {
                baton.processedEmoji = !lib.loaded;
            });
        }
    });

    ext.point('io.ox/mail/detail/source').extend({
        id: 'plain-text-links',
        index: 300,
        process: function (baton) {
            if (baton.isLarge) return;
            // Jericho HTML Parser produces stupid links if text and url is identical. simple pattern.
            baton.source = baton.source.replace(/(<a href="https?:\/\/[^"]+" target="_blank">https?:\/\/[^<]+<\/a>) &lt;<a href="https?:\/\/[^"]+" target="_blank">https?:\/\/[^<]+<\/a>&gt;/g, '$1');
        }
    });

    ext.point('io.ox/mail/detail/source').extend({
        id: 'remove-wbr',
        index: 400,
        process: function (baton) {
            if (baton.isLarge) return;
            baton.source = baton.source.replace(/<wbr>/g, '');
        }
    });

    var setLinkTarget = function (match) {
        //replace or add link target to '_blank'
        return (/target/).test(match) ? match.replace(/(target="[^"]*")/i, 'target="_blank"') : match.replace('>', ' target="_blank">');
    };

    ext.point('io.ox/mail/detail/source').extend({
        id: 'link-target',
        index: 500,
        process: function (baton) {
            baton.source = baton.source.replace(/(<a(.*)href="https?:\/\/[^"]+">)/g, setLinkTarget);
        }
    });

    // content

    ext.point('io.ox/mail/detail/content').extend({
        id: 'remove',
        index: 100,
        process: function (baton) {
            if (!baton.isHTML) return;
            // remove stupid tags
            this.find('meta, base').remove();
        }
    });

    ext.point('io.ox/mail/detail/content').extend({
        id: 'pseudo-blockquotes',
        index: 200,
        process: function (baton) {
            if (!baton.isHTML) return;
            // transform outlook's pseudo blockquotes
            this.find('div[style*="none none none solid"][style*="1.5pt"]').each(function () {
                $(this).replaceWith($('<blockquote type="cite">').append($(this).contents()));
            });
        }
    });

    ext.point('io.ox/mail/detail/content').extend({
        id: 'blockquotes',
        index: 300,
        process: function (baton) {
            if (!baton.isHTML) return;
            this.find('blockquote')
                // remove white-space: pre/nowrap
                .find('[style*="white-space: "]').css('whiteSpace', '').end()
                // remove color inside blockquotes
                .find('*').css('color', '');
        }
    });

    ext.point('io.ox/mail/detail/content').extend({
        id: 'images',
        index: 400,
        process: function (baton) {
            if (!baton.isHTML) return;
            // images with attribute width/height
            this.find('img[width], img[height]').each(function () {
                var node = $(this), w = node.attr('width'), h = node.attr('height');
                node.removeAttr('width height');
                // just set width; max-width=100% should still apply
                if (w) { node.css({ width: w + 'px' }); }
                if (h) { node.css({ height: h + 'px'}); }
            });
        }
    });

    ext.point('io.ox/mail/detail/content').extend({
        id: 'tables',
        index: 500,
        process: function (baton) {
            if (!baton.isHTML) return;
            // tables with bgcolor attribute
            this.find('table[bgcolor]').each(function () {
                var node = $(this), bgcolor = node.attr('bgcolor');
                node.css('background-color', bgcolor);
            });
        }
    });

    ext.point('io.ox/mail/detail/content').extend({
        id: 'nested',
        index: 600,
        process: function (baton) {
            if (!baton.isHTML) return;
            // nested message?
            var data = baton.data;
            if ('folder_id' in data || !('filename' in data)) return;
            // fix inline images in nested message
            this.find('img[src^="cid:"]').each(function () {
                var node = $(this), cid = '<' + String(node.attr('src') || '').substr(4) + '>', src,
                    // get proper attachment
                    attachment = _.chain(baton.data.attachments).filter(function (a) {
                        return a.cid === cid;
                    }).first().value();
                if (attachment) {
                    src = api.getUrl(_.extend(attachment, { mail: data.parent }), 'view');
                    node.attr('src', src);
                }
            });
        }
    });

    ext.point('io.ox/mail/detail/content').extend({
        id: 'fixed-width',
        index: 700,
        process: function (baton) {
            if (baton.isText && settings.get('useFixedWidthFont', false)) this.addClass('fixed-width-font');
        }
    });

    ext.point('io.ox/mail/detail/content').extend({
        id: 'color-quotes',
        index: 800,
        process: function () {
            if (settings.get('isColorQuoted', true)) this.addClass('colorQuoted');
        }
    });

    ext.point('io.ox/mail/detail/content').extend({
        id: 'clean-blockquotes',
        index: 800,
        process: function () {
            // for support for very large mails we do the following stuff manually,
            // otherwise jQuery explodes with "Maximum call stack size exceeded"
            _(this.get(0).getElementsByTagName('BLOCKQUOTE')).each(function (node) {
                node.removeAttribute('style');
                node.removeAttribute('type');
            });
        }
    });

    ext.point('io.ox/mail/detail/content').extend({
        id: 'link-target',
        index: 900,
        process: function () {
            // for support for very large mails we do the following stuff manually,
            // otherwise jQuery explodes with "Maximum call stack size exceeded"
            _(this.get(0).getElementsByTagName('A')).each(function (node) {
<<<<<<< HEAD
                var link = $(node).attr('target', '_blank')
                    .filter('[href^="mailto:"]').on('click', mailTo),
                    text = link.text();

                //trim text if it contains mailto:...
                if (text.search(/^mailto:/) > -1) {
                    text = text.substring(7);//cut of mailto
                    text = text.split(/\?/, 2)[0];//cut of additional parameters
                    link.text(text);
                }
=======
                $(node).filter('[href^="mailto:"]').on('click', mailTo);
>>>>>>> 137bf2c3
            });
        }
    });

    ext.point('io.ox/mail/detail/content').extend({
        id: 'auto-collapse',
        index: 1000,
        process: function (baton) {
            // auto-collapse blockquotes?
            if (baton.isLarge) return;
            if (baton.options.autoCollapseBlockquotes === false) return;
            if (settings.get('features/autoCollapseBlockquotes', true) !== true) return;
            // blockquotes (top-level only)
            this.find('blockquote').not(this.find('blockquote blockquote')).each(function () {
                var node = $(this);
                node.addClass('collapsed-blockquote')
                    .css({ opacity: 0.50, maxHeight: blockquoteCollapsedHeight })
                    .on('click.open', blockquoteClickOpen)
                    .after(
                        $('<a href="#" class="toggle-blockquote">').text(gt('Show more'))
                        .on('click', blockquoteMore)
                    );
                setTimeout(function () {
                    if ((node.prop('scrollHeight') - 3) <= node.prop('offsetHeight')) { // 3 rows a 20px line-height
                        node.removeClass('collapsed-blockquote')
                            .css('maxHeight', '')
                            .off('click.open dblclick.close')
                            .next().remove();
                    }
                    node = null;
                }, 0);
            });
        }
    });

    return {

        get: function (data, options) {

            if (!data || !data.attachments) {
                return { content: $(), isLarge: false, type: 'text/plain' };
            }

            var baton = new ext.Baton({ data: data, options: options || {}, source: '', type: 'text/plain' }), content;

            try {

                // find first text/html attachment to determine content type
                _(data.attachments).find(function (obj) {
                    if ((/^text\/(plain|html)$/i).test(obj.content_type)) {
                        baton.type = obj.content_type;
                        return true;
                    } else {
                        return false;
                    }
                });

                // add other parts?
                _(data.attachments).each(function (attachment) {
                    if (attachment.disp === 'inline' && attachment.content_type === baton.type) {
                        baton.source += attachment.content;
                    }
                });

                baton.source = $.trim(baton.source);
                baton.isHTML = regHTML.test(baton.type);
                baton.isText = !baton.isHTML;
                baton.isLarge = baton.source.length > 1024 * 32; // > 32 KB

                // process source
                ext.point('io.ox/mail/detail/source').invoke('process', $(), baton);

                if (baton.isHTML) {
                    // robust constructor for large HTML
                    content = document.createElement('DIV');
                    content.className = 'content noI18n';
                    content.innerHTML = baton.source;
                    content = $(content);
                    // last line of defense
                    content.find('script').remove();
                } else {
                    // plain TEXT
                    content = $('<div class="content plain-text noI18n">');
                    content.html(beautifyText(baton.source));
                    emoji.processEmoji(baton.source, function (text, lib) {
                        baton.processedEmoji = !lib.loaded;
                        if (baton.processedEmoji) return;
                        content.html(beautifyText(text));
                    });
                }

                // process content unless too large
                if (!baton.isLarge) ext.point('io.ox/mail/detail/content').invoke('process', content, baton);

            } catch (e) {
                console.error('mail.getContent', e.message, e, data);
            }

            return { content: content, isLarge: baton.isLarge, type: baton.type, processedEmoji: baton.processedEmoji };
        }
    };
});<|MERGE_RESOLUTION|>--- conflicted
+++ resolved
@@ -365,20 +365,7 @@
             // for support for very large mails we do the following stuff manually,
             // otherwise jQuery explodes with "Maximum call stack size exceeded"
             _(this.get(0).getElementsByTagName('A')).each(function (node) {
-<<<<<<< HEAD
-                var link = $(node).attr('target', '_blank')
-                    .filter('[href^="mailto:"]').on('click', mailTo),
-                    text = link.text();
-
-                //trim text if it contains mailto:...
-                if (text.search(/^mailto:/) > -1) {
-                    text = text.substring(7);//cut of mailto
-                    text = text.split(/\?/, 2)[0];//cut of additional parameters
-                    link.text(text);
-                }
-=======
                 $(node).filter('[href^="mailto:"]').on('click', mailTo);
->>>>>>> 137bf2c3
             });
         }
     });
