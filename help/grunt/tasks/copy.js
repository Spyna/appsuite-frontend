--- conflicted
+++ resolved
@@ -2,13 +2,10 @@
 
 module.exports = function (grunt) {
 
-<<<<<<< HEAD
     var conf = grunt.config('copy');
     delete conf.local_install_dynamic;
     grunt.config('copy', conf);
 
-    grunt.config.merge({ copy: {
-=======
     grunt.config.merge({ copy: {
         build_thirdparty: {
             files: [
@@ -25,7 +22,6 @@
                 }
            ]
         },
->>>>>>> 999ec3b5
         build_help: {
             files: [
                 {
@@ -92,11 +88,7 @@
             ]
         };
 
-<<<<<<< HEAD
         grunt.config.merge({ copy: config });
-=======
-        grunt.config.merge({ 'copy': config });
->>>>>>> 999ec3b5
         grunt.registerTask('install:' + Lang, 'install language directory into a custom location', function () {
             if (!grunt.option('htdoc')) {
                 grunt.fail.fatal('Need --htdoc option to be set');
