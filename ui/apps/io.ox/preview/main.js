--- conflicted
+++ resolved
@@ -17,11 +17,7 @@
     'io.ox/core/extensions',
     'io.ox/core/capabilities',
     'io.ox/files/mediasupport',
-<<<<<<< HEAD
-    'gettext!io.ox/preview'
-=======
     'gettext!io.ox/core'
->>>>>>> 74174fc6
 ], function (ext, capabilities, mediasupport, gt) {
 
     'use strict';
