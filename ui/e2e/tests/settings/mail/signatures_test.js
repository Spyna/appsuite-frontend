--- conflicted
+++ resolved
@@ -70,11 +70,7 @@
     }
 });
 
-<<<<<<< HEAD
-Scenario('[C7766] Create new signature', function (I) {
-=======
 Scenario('[C7766] Create new signature', function (I, mail) {
->>>>>>> 4d2c175d
 
     I.login(['app=io.ox/settings', 'folder=virtual/settings/io.ox/mail/settings/signatures']);
 
