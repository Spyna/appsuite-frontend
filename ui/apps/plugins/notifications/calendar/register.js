/**
 * This work is provided under the terms of the CREATIVE COMMONS PUBLIC
 * LICENSE. This work is protected by copyright and/or other applicable
 * law. Any use of the work other than as authorized under this license
 * or copyright law is prohibited.
 *
 * http://creativecommons.org/licenses/by-nc-sa/2.5/
 *
 * © 2012 Open-Xchange Inc., Tarrytown, NY, USA. info@open-xchange.com
 *
 * @author Mario Scheliga <mario.scheliga@open-xchange.com>
 * @author Matthias Biggeleben <matthias.biggeleben@open-xchange.com>
 */

define('plugins/notifications/calendar/register', [
    'io.ox/calendar/api',
    'io.ox/core/api/reminder',
    'io.ox/core/extensions',
    'gettext!plugins/notifications'
], function (calAPI, reminderAPI, ext, gt) {

    'use strict';

    ext.point('io.ox/core/notifications/invites/header').extend({
        draw: function () {
            this.append(
                $('<h1 class="section-title">').text(gt('Appointment invitations'))
                    .append($('<button type="button" class="btn btn-link clear-button fa fa-times refocus">')
<<<<<<< HEAD
                        .attr({
                            tabindex: 1,
                            'aria-label': gt('Press to hide all appointment invitations.'),
                            'data-action': 'clear',
                            'focus-id': 'calendar-invite-clear'
                        })),
                $('<div class="notifications">')
=======
                        .attr({ tabindex: 1,
                            'aria-label': gt('Hide all appointment invitations.'),
                            'data-action': 'clear',
                            'focus-id': 'calendar-invite-clear'})),
                $('<ul class="items list-unstyled">')
>>>>>>> 6c7d6d7a
            );
        }
    });

    ext.point('io.ox/core/notifications/reminder/header').extend({
        draw: function () {
            this.append(
                $('<h1 class="section-title">').text(gt('Appointment reminders'))
                    .append($('<button type="button" class="btn btn-link clear-button fa fa-times refocus">')
<<<<<<< HEAD
                        .attr({
                            tabindex: 1,
                            'aria-label': gt('Press to hide all appointment reminders.'),
                            'data-action': 'clear',
                            'focus-id': 'calendar-reminder-notification-clear'
                        })),
                $('<div class="reminder">')
=======
                        .attr({ tabindex: 1,
                            'aria-label': gt('Hide all appointment reminders.'),
                            'data-action': 'clear',
                            'focus-id': 'calendar-reminder-notification-clear'})),
                $('<ul class="items list-unstyled">')
>>>>>>> 6c7d6d7a
            );
        }
    });

    ext.point('io.ox/core/notifications/invites/item').extend({
        draw: function (baton) {
<<<<<<< HEAD
            var model = baton.model;
            this.attr({
                role: 'listitem',
                'data-cid': model.get('cid'),
                'focus-id': 'calendar-invite-' + model.get('cid'),
                'tabindex': 1,
                            //#. %1$s Appointment title
                            //#. %2$s Appointment date
                            //#. %3$s Appointment time
                            //#. %4$s Appointment location
                            //#. %5$s Appointment Organizer
                            //#, c-format
                'aria-label': gt('Appointment invitation. %1$s %2$s %3$s %4$s %5$s. Press [enter] to open',
                        _.noI18n(model.get('title')), _.noI18n(model.get('date')),
                        _.noI18n(model.get('time')), _.noI18n(model.get('location')) || '',
                        _.noI18n(model.get('organizer')))
            }).append(
                $('<div class="time">').text(model.get('time')),
                $('<div class="date">').text(model.get('date')),
                $('<div class="title">').text(model.get('title')),
                $('<div class="location">').text(model.get('location')),
                $('<div class="organizer">').text(model.get('organizer')),
                $('<div class="actions">').append(
                    $('<button type="button" tabindex="1" class="refocus btn btn-default" data-action="accept_decline">')
                        .attr('focus-id', 'calendar-invite-' + model.get('cid') + '-accept-decline')
                        .css('margin-right', '14px')
                        .text(gt('Accept / Decline')),
                    $('<button type="button" tabindex="1" class="refocus btn btn-success" data-action="accept">')
                        .attr({
                            'title': gt('Accept invitation'),
                            'aria-label': gt('Accept invitation'),
                            'focus-id': 'calendar-invite-' + model.get('cid') + '-accept'
                        })
                        .append('<i class="fa fa-check">')
                )
            );
=======
            var model = baton.model,
                self = this;
            require(['io.ox/calendar/util'], function (util) {
                self.attr({
                    role: 'listitem',
                    'data-cid': model.get('cid'),
                    'focus-id': 'calendar-invite-' + model.get('cid'),
                    'tabindex': 1,
                                //#. %1$s Appointment title
                                //#. %2$s Appointment date
                                //#. %3$s Appointment time
                                //#. %4$s Appointment location
                                //#. %5$s Appointment Organizer
                                //#, c-format
                    'aria-label': gt('Appointment invitation. %1$s %2$s %3$s %4$s %5$s. Press [enter] to open',
                            _.noI18n(model.get('title')), _.noI18n(util.getDateIntervalA11y(model.get('data'))),
                            _.noI18n(util.getTimeIntervalA11y(model.get('data'))), _.noI18n(model.get('location')) || '',
                            _.noI18n(model.get('organizer')))
                }).append(
                    $('<div class="time">').text(model.get('time')),
                    $('<div class="date">').text(model.get('date')),
                    $('<div class="title">').text(model.get('title')),
                    $('<div class="location">').text(model.get('location')),
                    $('<div class="organizer">').text(model.get('organizer')),
                    $('<div class="actions">').append(
                        $('<button type="button" tabindex="1" class="refocus btn btn-default" data-action="accept_decline">')
                            .attr('focus-id', 'calendar-invite-' + model.get('cid') + '-accept-decline')
                            .css('margin-right', '14px')
                            .text(gt('Accept / Decline')),
                        $('<button type="button" tabindex="1" class="refocus btn btn-success" data-action="accept">')
                            .attr({'title': gt('Accept invitation'),
                                   'aria-label': gt('Accept invitation'),
                                   'focus-id': 'calendar-invite-' + model.get('cid') + '-accept'})
                            .append('<i class="fa fa-check">')
                    )
                );
            });
>>>>>>> 6c7d6d7a
        }
    });

    ext.point('io.ox/core/notifications/reminder/item').extend({
        draw: function (baton) {
            //build selectoptions
            var minutes = [5, 10, 15, 45],
                options = [],
                self = this;
            for (var i = 0; i < minutes.length; i++) {
                options.push([minutes[i], gt.format(gt.npgettext('in', 'in %d minute', 'in %d minutes', minutes[i]), minutes[i])]);
            }
            require(['io.ox/core/tk/reminder-util'], function (reminderUtil) {
                reminderUtil.draw(self, baton.model, options);
            });
        }
    });

    var InviteView = Backbone.View.extend({

        className: 'item refocus',
        tagName: 'li',
        events: {
            'click': 'onClickItem',
            'keydown': 'onClickItem',
            'click [data-action="accept_decline"]': 'onClickChangeStatus',
            'click [data-action="accept"]': 'onClickAccept'
        },

        render: function () {
            var baton = ext.Baton({ model: this.model, view: this });
            ext.point('io.ox/core/notifications/invites/item').invoke('draw', this.$el, baton);
            return this;
        },

        onClickItem: function (e) {
            if ($(e.target).is('a') || $(e.target).is('i') || $(e.target).is('button')) {
                //ignore chevron and dropdownlinks
                return;
            }
            if ((e.type !== 'click') && (e.which !== 13)) { return; }
            var obj = this.model.get('data'),
                overlay = $('#io-ox-notifications-overlay'),
                sidepopup = overlay.prop('sidepopup'),
                lastFocus = e.target,
                cid = String(overlay.find('[data-cid]').data('cid'));
            // toggle?
            if (sidepopup && cid === _.cid(obj)) {
                sidepopup.close();
            } else {
                // fetch proper appointment first
                calAPI.get(obj).done(function (data) {
                    require(['io.ox/core/tk/dialogs', 'io.ox/calendar/view-detail'], function (dialogs, view) {
                        // open SidePopup without array
                        new dialogs.SidePopup({ arrow: false, side: 'right' })
                            .setTarget(overlay.empty())
                            .on('close', function () {
                                if (_.device('smartphone') && overlay.children().length > 0) {
                                    overlay.addClass('active');
                                } else if (_.device('smartphone')) {
                                    overlay.removeClass('active');
                                    $('[data-app-name="io.ox/portal"]').removeClass('notifications-open');
                                }
                                //restore focus
                                $(lastFocus).focus();
                            })
                            .show(e, function (popup) {
                                popup.append(view.draw(data));
                                if (_.device('smartphone')) {
                                    $('#io-ox-notifications').removeClass('active');
                                }
                            });
                    });
                });
            }
        },

        onClickAccept: function (e) {
            e.stopPropagation();
            var o = calAPI.reduce(this.model.get('data')),
                appointmentData = this.model.get('data');
            require(['io.ox/core/folder/api', 'settings!io.ox/calendar'], function (folderAPI, settings) {
                folderAPI.get(o.folder).done(function (folder) {
                    o.data = {
                        // default reminder
                        alarm: parseInt(settings.get('defaultReminder', 15), 10),
                        confirmmessage: '',
                        confirmation: 1
                    };
                    // add current user id in shared or public folder
                    if (folderAPI.is('shared', folder)) {
                        o.data.id = folder.created_by;
                    }
                    calAPI.checkConflicts(appointmentData).done(function (conflicts) {
                        if (conflicts.length === 0) {
                            calAPI.confirm(o);
                        } else {
                            ox.load(['io.ox/calendar/conflicts/conflictList', 'io.ox/core/tk/dialogs']).done(function (conflictView, dialogs) {
                                var dialog = new dialogs.ModalDialog()
                                    .header(conflictView.drawHeader());

                                dialog.append(conflictView.drawList(conflicts, dialog).addClass('additional-info'));
                                dialog.addDangerButton('ignore', gt('Ignore conflicts'), 'ignore', { tabIndex: '1' });

                                dialog.addButton('cancel', gt('Cancel'), 'cancel', { tabIndex: '1' })
                                    .show()
                                    .done(function (action) {
                                        if (action === 'cancel') {
                                            return;
                                        }
                                        if (action === 'ignore') {
                                            calAPI.confirm(o);
                                        }
                                    });
                            });
                        }
                    });
                });
            });
        },

        onClickChangeStatus: function (e) {
            // stopPropagation could be prevented by another markup structure
            e.stopPropagation();
            var self = this;
            require(['io.ox/calendar/actions/acceptdeny']).done(function (acceptdeny) {
                acceptdeny(self.model.get('data')).done(function (status) {
                    if (status !== 'cancel') {
                        self.collection.remove(self.model);
                    }
                });
            });
        }
    });

    var ReminderView = Backbone.View.extend({

        className: 'item',
        tagName: 'li',
        events: {
            'click': 'onClickItem',
            'keydown': 'onClickItem',
            'change [data-action="reminder"]': 'onClickReminder',
            'click [data-action="reminder"]': 'onClickReminder',
            'click [data-action="ok"]': 'onClickOk'
        },

        render: function () {
            var baton = ext.Baton({ model: this.model, view: this });
            ext.point('io.ox/core/notifications/reminder/item').invoke('draw', this.$el, baton);
            $('.dropdown-menu', this.$el).on('click', 'a', $.proxy(this.onClickReminder, this));
            return this;
        },

        onClickItem: function (e) {
            if ($(e.target).is('a') || $(e.target).is('i') || $(e.target).is('button')) {
                //ignore chevron and dropdownlinks
                return;
            }
            if ((e.type !== 'click') && (e.which !== 13)) { return; }
            var obj = this.model.get('remdata'),
                overlay = $('#io-ox-notifications-overlay'),
                sidepopup = overlay.prop('sidepopup'),
                lastFocus = e.target,
                cid = String(overlay.find('[data-cid]').data('cid'));
            obj = { id: obj.target_id, folder: obj.folder };
            // toggle?
            if (sidepopup && cid === _.cid(obj)) {
                sidepopup.close();
            } else {
                var data = this.model.get('caldata');
                require(['io.ox/core/tk/dialogs', 'io.ox/calendar/view-detail'], function (dialogs, view) {
                    // open SidePopup without array
                    new dialogs.SidePopup({ arrow: false, side: 'right' })
                        .setTarget(overlay.empty())
                        .on('close', function () {
                            if (_.device('smartphone') && overlay.children().length > 0) {
                                overlay.addClass('active');
                            } else if (_.device('smartphone')) {
                                overlay.removeClass('active');
                                $('[data-app-name="io.ox/portal"]').removeClass('notifications-open');
                            }
                            //restore focus
                            $(lastFocus).focus();
                        })
                        .show(e, function (popup) {
                            popup.append(view.draw(data));
                            if (_.device('smartphone')) {
                                $('#io-ox-notifications').removeClass('active');
                            }
                        });
                });
            }
        },

        onClickReminder: function (e) {
            e.stopPropagation();
            var self = this,
                min = $(e.target).data('value') || $(e.target).val(),
                reminder = self.model;
            if (min !== '0') {
                //0 means 'pick a time here' was selected. Do nothing.
                hiddenCalReminderItems[_.ecid(reminder.get('remdata'))] = true;
                self.collection.remove(self.model);
                setTimeout(function () {
                    //get updated data
                    calAPI.get(reminder.get('caldata')).done(function (calObj) {
                        if (calObj.alarm) {
                            //alarmtime was removed in the meantime, so no reminder to add
                            require(['io.ox/calendar/util'], function (util) {
                                delete hiddenCalReminderItems[_.ecid(reminder.get('remdata'))];
                                //fill in new data
                                reminder.set('caldata', calObj);
                                reminder.set('title', calObj.title);
                                reminder.set('location', calObj.location);
                                reminder.set('time', util.getTimeInterval(calObj));
                                self.collection.add(reminder);
                            });
                        }
                    });

                }, min * 60000);
            }
        },

        onClickOk: function (e) {
            // stopPropagation could be prevented by another markup structure
            e.stopPropagation();
            var self = this;
            var obj = { id: self.model.get('remdata').id };
            if (self.model.get('remdata').recurrence_position) {
                obj.recurrence_position = self.model.get('remdata').recurrence_position;
            }
            reminderAPI.deleteReminder(obj).done(function () {
                self.collection.remove(self.model);
            });
        }
    });

    var InviteNotificationsView = Backbone.View.extend({

        tagName: 'div',
        className: 'notifications',
        id: 'io-ox-notifications-calendar',

        events: {
            'keydown [data-action="clear"]': 'clearItems',
            'click [data-action="clear"]': 'clearItems'
        },

        render: function () {

            this.$el.empty();
            if (this.collection.length) {
                var baton = ext.Baton({ view: this });
                ext.point('io.ox/core/notifications/invites/header').invoke('draw', this.$el, baton);

                this.collection.each(function (model) {
                    this.$el.find('.items').append(
                        new InviteView({ model: model, collection: this.collection }).render().$el
                    );
                }, this);
            }
            return this;
        },

        clearItems: function (e) {
            if ((e.type === 'keydown') && (e.which !== 13)) { return; }
            //hide all items from view
            this.collection.each(function (item) {
                hiddenCalInvitationItems[_.ecid(item.attributes.data)] = true;
            });
            this.collection.reset();
        }
    });

    var ReminderNotificationsView = Backbone.View.extend({

        tagName: 'div',
        className: 'notifications',
        id: 'io-ox-notifications-calendar-reminder',

        events: {
            'keydown [data-action="clear"]': 'clearItems',
            'click [data-action="clear"]': 'clearItems'
        },

        render: function () {

            this.$el.empty();
            if (this.collection.length) {
                var baton = ext.Baton({ view: this });
                ext.point('io.ox/core/notifications/reminder/header').invoke('draw', this.$el, baton);

                this.collection.each(function (model) {
                    this.$el.find('.items').append(
                        new ReminderView({ model: model, collection: this.collection }).render().$el
                    );
                }, this);
            }
            return this;
        },

        clearItems: function (e) {
            if ((e.type === 'keydown') && (e.which !== 13)) { return; }
            //hide all items from view
            this.collection.each(function (item) {
                hiddenCalReminderItems[_.ecid(item.attributes.remdata)] = true;
            });
            this.collection.reset();
        }
    });

    var hiddenCalInvitationItems = {},
        hiddenCalReminderItems = {};

    ext.point('io.ox/core/notifications/register').extend({
        id: 'appointmentReminder',
        index: 100,
        register: function (controller) {
            var ReminderNotifications = controller.get('io.ox/calendarreminder', ReminderNotificationsView);

            function removeReminders(e, reminders) {
                //make sure we have an array
                reminders = reminders ? [].concat(reminders) : [];
                _(reminders).each(function (reminder) {
                    for (var i = 0; ReminderNotifications.collection.length > i; i++) {
                        var model = ReminderNotifications.collection.models[i];
                        if (model.attributes.caldata.id === reminder.id && model.attributes.caldata.folder_id === (reminder.folder || reminder.folder_id)) {
                            ReminderNotifications.collection.remove(model);
                        }
                    }
                });
            }

            reminderAPI
                .on('set:calendar:reminder', function (e, reminders) {

                    var appointmentIds = [];

                    _(reminders).each(function (reminder) {
                        if (!hiddenCalReminderItems[_.ecid(reminder)]) {
                            appointmentIds.push({
                                id: reminder.target_id,
                                recurrence_position: reminder.recurrence_position,
                                folder: reminder.folder
                            });
                        }
                    });

                    //no reminders to display
                    if (appointmentIds.length === 0) {
                        ReminderNotifications.collection.reset([]);
                        return;
                    }

                    $.when.apply($, _(appointmentIds).map(function (id) {
                        return calAPI.get(id);
                    })).done(function () {
                        //remove timestamps (cached data has no timestamp, real requests do)
                        var appointments = appointmentIds.length === 1 ? [arguments[0]] : _.map(arguments, function (item) {
                            if (_.isArray(item)) {
                                return item[0];
                            } else {
                                return item;
                            }
                        });

                        require(['io.ox/calendar/util'], function (util) {

                            var models = [],
                                remindersToDelete  = [];
                            _(appointments).each(function (data) {
                                _(reminders).each(function (rem) {
                                    if (rem.target_id === data.id) {
                                        //don't show reminders for old appointments
                                        if (data.end_date < _.now()) {
                                            var obj = { id: rem.id };
                                            if (rem.recurrence_position) {
                                                obj.recurrence_position = rem.recurrence_position;
                                            }
                                            remindersToDelete.push(obj);
                                        } else {
                                            models.push({
                                                cid: _.cid(rem),
                                                title: data.title,
                                                location: data.location,
                                                time: util.getTimeInterval(data),
                                                date: util.getDateInterval(data),
                                                remdata: rem,
                                                caldata: data
                                            });
                                        }
                                    }
                                });
                            });
                            if (remindersToDelete.length > 0) {
                                //remove reminders correctly from server too
                                reminderAPI.deleteReminder(remindersToDelete);
                            }
                            ReminderNotifications.collection.reset(models);
                        });
                    });
                });
<<<<<<< HEAD

            calAPI
                .on('delete:appointment', removeReminders)
                .on('delete:appointment', function () {
                    reminderAPI.getReminders();
                })
                .on('mark:invite:confirmed', function (e, obj) {
                    //remove reminders for declined appointments
                    if (obj.data.confirmation === 2) {
                        removeReminders(e, obj);
                    }
                });

=======
            calAPI.on('delete:appointment', removeReminders)
                  .on('delete:appointment', function () {
                        reminderAPI.getReminders();
                    })
                  .on('mark:invite:confirmed', function (e, obj) {
                        //remove reminders for declined appointments
                        if (obj.data.confirmation === 2) {
                            removeReminders(e, obj);
                        }
                    });
>>>>>>> 6c7d6d7a
            reminderAPI.getReminders();
        }
    });

    ext.point('io.ox/core/notifications/register').extend({
        id: 'appointmentInvitations',
        index: 300,
        register: function (controller) {
            var InviteNotifications = controller.get('io.ox/calendar', InviteNotificationsView);

            calAPI
                .on('new-invites', function (e, invites) {
                    var tmp = [];
                    if (invites.length > 0) {
                        require(['io.ox/calendar/util', 'io.ox/core/api/user'], function (util, userAPI) {
                            $.when.apply($,
                                _(invites).map(function (invite) {
                                    //test if this invites are hidden
                                    if (hiddenCalInvitationItems[_.ecid(invite)]) {
                                        return undefined;
                                    }
                                    var inObj = {
                                        cid: _.cid(invite),
                                        title: invite.title,
                                        location: invite.location || '',
                                        date: util.getDateInterval(invite),
                                        time: util.getTimeInterval(invite),
                                        data: invite
                                    };
                                    // TODO: ignore organizerId until we know better
                                    var def = $.Deferred();
                                    userAPI.get({ id: invite.organizerId || invite.created_by })
                                        .done(function (user) {
                                            inObj.organizer = user.display_name;
                                            tmp.push(inObj);
                                            def.resolve();
                                        })
                                        .fail(function () {
                                            // no organizer
                                            inObj.organizer = invite.organizer || false;
                                            tmp.push(inObj);
                                            def.resolve();
                                        });
                                    return def;
                                })
                            )
                            .done(function () {
                                InviteNotifications.collection.reset(tmp);
                            });
                        });
                    } else {
                        InviteNotifications.collection.reset(tmp);
                    }

                })
                .on('mark:invite:confirmed', removeInvites)
                .on('delete:appointment', removeInvites)
                .getInvites();

            function removeInvites(e, invites) {
              //make sure we have an array
                invites = invites ? [].concat(invites) : [];
                _(invites).each(function (invite) {
                    for (var i = 0; InviteNotifications.collection.length > i; i++) {
                        var model = InviteNotifications.collection.models[i];
                        if (model.attributes.data.id === invite.id && model.attributes.data.folder_id === (invite.folder || invite.folder_id)) {
                            InviteNotifications.collection.remove(model);
                        }
                    }
                });
            }
        }
    });

    return true;
});<|MERGE_RESOLUTION|>--- conflicted
+++ resolved
@@ -24,23 +24,16 @@
     ext.point('io.ox/core/notifications/invites/header').extend({
         draw: function () {
             this.append(
-                $('<h1 class="section-title">').text(gt('Appointment invitations'))
-                    .append($('<button type="button" class="btn btn-link clear-button fa fa-times refocus">')
-<<<<<<< HEAD
+                $('<h1 class="section-title">').text(gt('Appointment invitations')).append(
+                    $('<button type="button" class="btn btn-link clear-button fa fa-times refocus">')
                         .attr({
                             tabindex: 1,
-                            'aria-label': gt('Press to hide all appointment invitations.'),
+                            'aria-label': gt('Hide all appointment invitations.'),
                             'data-action': 'clear',
                             'focus-id': 'calendar-invite-clear'
-                        })),
-                $('<div class="notifications">')
-=======
-                        .attr({ tabindex: 1,
-                            'aria-label': gt('Hide all appointment invitations.'),
-                            'data-action': 'clear',
-                            'focus-id': 'calendar-invite-clear'})),
+                        })
+                ),
                 $('<ul class="items list-unstyled">')
->>>>>>> 6c7d6d7a
             );
         }
     });
@@ -48,67 +41,22 @@
     ext.point('io.ox/core/notifications/reminder/header').extend({
         draw: function () {
             this.append(
-                $('<h1 class="section-title">').text(gt('Appointment reminders'))
-                    .append($('<button type="button" class="btn btn-link clear-button fa fa-times refocus">')
-<<<<<<< HEAD
+                $('<h1 class="section-title">').text(gt('Appointment reminders')).append(
+                    $('<button type="button" class="btn btn-link clear-button fa fa-times refocus">')
                         .attr({
                             tabindex: 1,
-                            'aria-label': gt('Press to hide all appointment reminders.'),
+                            'aria-label': gt('Hide all appointment reminders.'),
                             'data-action': 'clear',
                             'focus-id': 'calendar-reminder-notification-clear'
-                        })),
-                $('<div class="reminder">')
-=======
-                        .attr({ tabindex: 1,
-                            'aria-label': gt('Hide all appointment reminders.'),
-                            'data-action': 'clear',
-                            'focus-id': 'calendar-reminder-notification-clear'})),
+                        })
+                ),
                 $('<ul class="items list-unstyled">')
->>>>>>> 6c7d6d7a
             );
         }
     });
 
     ext.point('io.ox/core/notifications/invites/item').extend({
         draw: function (baton) {
-<<<<<<< HEAD
-            var model = baton.model;
-            this.attr({
-                role: 'listitem',
-                'data-cid': model.get('cid'),
-                'focus-id': 'calendar-invite-' + model.get('cid'),
-                'tabindex': 1,
-                            //#. %1$s Appointment title
-                            //#. %2$s Appointment date
-                            //#. %3$s Appointment time
-                            //#. %4$s Appointment location
-                            //#. %5$s Appointment Organizer
-                            //#, c-format
-                'aria-label': gt('Appointment invitation. %1$s %2$s %3$s %4$s %5$s. Press [enter] to open',
-                        _.noI18n(model.get('title')), _.noI18n(model.get('date')),
-                        _.noI18n(model.get('time')), _.noI18n(model.get('location')) || '',
-                        _.noI18n(model.get('organizer')))
-            }).append(
-                $('<div class="time">').text(model.get('time')),
-                $('<div class="date">').text(model.get('date')),
-                $('<div class="title">').text(model.get('title')),
-                $('<div class="location">').text(model.get('location')),
-                $('<div class="organizer">').text(model.get('organizer')),
-                $('<div class="actions">').append(
-                    $('<button type="button" tabindex="1" class="refocus btn btn-default" data-action="accept_decline">')
-                        .attr('focus-id', 'calendar-invite-' + model.get('cid') + '-accept-decline')
-                        .css('margin-right', '14px')
-                        .text(gt('Accept / Decline')),
-                    $('<button type="button" tabindex="1" class="refocus btn btn-success" data-action="accept">')
-                        .attr({
-                            'title': gt('Accept invitation'),
-                            'aria-label': gt('Accept invitation'),
-                            'focus-id': 'calendar-invite-' + model.get('cid') + '-accept'
-                        })
-                        .append('<i class="fa fa-check">')
-                )
-            );
-=======
             var model = baton.model,
                 self = this;
             require(['io.ox/calendar/util'], function (util) {
@@ -139,14 +87,15 @@
                             .css('margin-right', '14px')
                             .text(gt('Accept / Decline')),
                         $('<button type="button" tabindex="1" class="refocus btn btn-success" data-action="accept">')
-                            .attr({'title': gt('Accept invitation'),
-                                   'aria-label': gt('Accept invitation'),
-                                   'focus-id': 'calendar-invite-' + model.get('cid') + '-accept'})
+                            .attr({
+                                'title': gt('Accept invitation'),
+                                'aria-label': gt('Accept invitation'),
+                                'focus-id': 'calendar-invite-' + model.get('cid') + '-accept'
+                            })
                             .append('<i class="fa fa-check">')
                     )
                 );
             });
->>>>>>> 6c7d6d7a
         }
     });
 
@@ -551,7 +500,6 @@
                         });
                     });
                 });
-<<<<<<< HEAD
 
             calAPI
                 .on('delete:appointment', removeReminders)
@@ -565,18 +513,6 @@
                     }
                 });
 
-=======
-            calAPI.on('delete:appointment', removeReminders)
-                  .on('delete:appointment', function () {
-                        reminderAPI.getReminders();
-                    })
-                  .on('mark:invite:confirmed', function (e, obj) {
-                        //remove reminders for declined appointments
-                        if (obj.data.confirmation === 2) {
-                            removeReminders(e, obj);
-                        }
-                    });
->>>>>>> 6c7d6d7a
             reminderAPI.getReminders();
         }
     });
