--- conflicted
+++ resolved
@@ -4,13 +4,8 @@
 BuildRequires:  ant-nodeps
 BuildRequires:  java-devel >= 1.6.0
 BuildRequires:  nodejs >= 0.10.0
-<<<<<<< HEAD
 Version:        @OXVERSION@
 %define         ox_release 3
-=======
-Version:        7.6.0
-%define         ox_release 14
->>>>>>> d3224df8
 Release:        %{ox_release}_<CI_CNT>.<B_CNT>
 Group:          Applications/Productivity
 Vendor:         Open-Xchange
@@ -540,17 +535,14 @@
 /opt/open-xchange/etc/languages/appsuite/open-xchange-appsuite-l10n-zh-tw.properties
 
 %changelog
-<<<<<<< HEAD
 * Thu Oct 02 2014 Markus Wagner <markus.wagner@open-xchange.com>
 Third candidate for 7.6.1 release
-* Tue Sep 16 2014 Markus Wagner <markus.wagner@open-xchange.com>
-Second candidate for 7.6.1 release
-=======
 * Tue Sep 30 2014 Markus Wagner <markus.wagner@open-xchange.com>
 Build for patch 2014-10-06
 * Tue Sep 23 2014 Markus Wagner <markus.wagner@open-xchange.com>
 Build for patch 2014-10-02
->>>>>>> d3224df8
+* Tue Sep 16 2014 Markus Wagner <markus.wagner@open-xchange.com>
+Second candidate for 7.6.1 release
 * Thu Sep 11 2014 Markus Wagner <markus.wagner@open-xchange.com>
 Build for patch 2014-09-15
 * Fri Sep 05 2014 Markus Wagner <markus.wagner@open-xchange.com>
