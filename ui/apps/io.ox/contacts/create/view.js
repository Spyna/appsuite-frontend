--- conflicted
+++ resolved
@@ -74,15 +74,9 @@
 
         index += 100;
     });
-<<<<<<< HEAD
-    
-    //
-    
-=======
 
     //
 
->>>>>>> ce02beda
     return {
         ContactCreateView: ContactCreateView,
         getPopup: function (contactModel) {
