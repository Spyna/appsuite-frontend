/**
 * All content on this website (including text, images, source
 * code and any other original works), unless otherwise noted,
 * is licensed under a Creative Commons License.
 *
 * http://creativecommons.org/licenses/by-nc-sa/2.5/
 *
 * Copyright (C) Open-Xchange Inc., 2006-2011
 * Mail: info@open-xchange.com
 *
 * @author Matthias Biggeleben <matthias.biggeleben@open-xchange.com>
 * @author Martin Holzhauer <martin.holzhauer@open-xchange.com>
 */

define("io.ox/mail/write/view-main",
    ["io.ox/core/extensions",
     "io.ox/core/extPatterns/links",
     "io.ox/mail/actions",
     'io.ox/core/tk/view',
     'io.ox/core/tk/model',
     'io.ox/contacts/api',
     'io.ox/contacts/util',
     'io.ox/mail/util',
     'io.ox/preview/main',
     'io.ox/core/tk/dialogs',
     'io.ox/core/tk/autocomplete',
     'io.ox/core/api/autocomplete',
     'io.ox/core/api/account',
     'io.ox/core/api/snippets',
     'io.ox/core/strings',
     'io.ox/core/config',
     'io.ox/core/util',
     'settings!io.ox/mail',
     'gettext!io.ox/mail'
    ], function (ext, links, actions, View, Model, contactsAPI, contactsUtil, mailUtil, pre, dialogs, autocomplete, AutocompleteAPI, accountAPI, snippetAPI, strings, config, util, settings, gt) {

    'use strict';

    // extension points

    var POINT = 'io.ox/mail/write';

    ext.point(POINT + '/toolbar').extend(new links.Button({
        id: 'send',
        index: 100,
        label: gt('Send'),
        cssClasses: 'btn btn-primary',
        ref: POINT + '/actions/send',
        tabIndex: '6'
    }));

    ext.point(POINT + '/toolbar').extend(new links.Button({
        id: 'draft',
        index: 200,
        label: gt('Save'), // is "Save as draft" but let's keep it short for small devices
        cssClasses: 'btn',
        ref: POINT + '/actions/draft',
        tabIndex: '6'
    }));

    ext.point(POINT + '/toolbar').extend(new links.Button({
        id: 'discard',
        index: 1000,
        label: gt('Discard'),
        cssClasses: 'btn',
        ref: POINT + '/actions/discard',
        tabIndex: '6'
    }));

    var contactPictureOptions = { width: 42, height: 42, scaleType: 'contain' };

    var autocompleteAPI = new AutocompleteAPI({ id: 'mailwrite', contacts: true, msisdn: true });

    var view = View.extend({

        initialize: function () {
            var self = this;
            this.sections = {};
        },

        focusSection: function (id) {
            this.sections[id].find('input[type!=hidden]').eq(0).focus();
        },

        createSection: function (id, label, show, collapsable) {

            if (label) {
                this.sections[id + 'Label'] = $('<div>')
                    .attr('data-section-label', id)
                    .addClass('io-ox-label')
                    .text(label)
                    .prepend(
                        collapsable ?
                            $('<a>', { href: '#', tabindex: '7' })
                            .addClass('collapse').text(gt('Hide'))
                            .on('click', $.preventDefault) :
                            $()
                    );
            } else {
                this.sections[id + 'Label'] = $();
            }

            if (collapsable) {
                this.sections[id + 'Label'].on('click', { id: id }, $.proxy(fnToggleSection, this));
            } else {
                this.sections[id + 'Label'].css('cursor', 'default');
            }

            this.sections[id] = $('<div>').addClass('section').attr('data-section', id);

            if (show === false) {
                this.sections[id + 'Label'].hide();
                this.sections[id].hide();
            }

            return { label: $(this.sections[id + 'Label']), section: this.sections[id] };
        },

        addSection: function (id, label, show, collapsable) {
            this.createSection(id, label, show, collapsable);
            this.scrollpane.append(this.sections[id + 'Label'], this.sections[id]);
            return this.sections[id];
        },

        showSection: function (id, focus) {
            var sec = this.sections[id];
            if (sec) {
                sec.show().trigger('show');
                if (focus !== false) {
                    this.focusSection(id);
                }
            }
        },

        hideSection: function (id, node) {
            this.sections[id + 'Label'].add(this.sections[id]).hide();
            $(node).trigger('hide');
        },

        createLink: function (id, label) {
            return (this.sections[id + 'Link'] = $('<div>'))
                .addClass('section-link')
                .append(
                    $('<a>', { href: '#', tabindex: '7' })
                    .attr('data-section-link', id)
                    .text(label)
                    .on('click', { id: id }, $.proxy(fnToggleSection, this))
                );
        },

        addLink: function (id, label) {
            return this.createLink(id, label).appendTo(this.scrollpane);
        },

        createUpload: (function () {

            var change = function (e) {
                handleFileSelect(e, this);
            };

            return function () {

                var inputOptions = Modernizr.file && 'FormData' in window ?
                    { type: 'file', name: 'file_' + (this.fileCount++), multiple: 'multiple', tabindex: '7' } :
                    { type: 'file', name: 'file_' + (this.fileCount++), tabindex: '7' };

                return $('<div class="section-item upload">').append(
                    $('<input>', inputOptions).on('change', $.proxy(change, this))
                );
            };

        }()),

        createField: function (id) {

            var self = this, node = self.app.getWindowNode();

            return $('<div class="fieldset">').append(
                $('<label>', { 'for' : 'writer_field_' + id })
                .addClass('wrapping-label')
                .append(
                    $('<input>', {
                        type: 'text',
                        tabindex: (id === 'to' ? '2' : '7'),
                        id: 'writer_field_' + id
                    })
                    .attr('data-type', id) // not name=id!
                    .addClass('discreet')
                    .autocomplete({
                        api: autocompleteAPI,
                        reduce: function (data) {
                            var hash = {},
                                list;
                            // remove duplicates
                            node.find('input[name=' + id + ']').map(function () {
                                var rcpt = mailUtil.parseRecipient($(this).val())[1];
                                hash[rcpt] = true;
                            });
                            list = _(data).filter(function (o) {
                                return o.email !== '' ? hash[o.email] === undefined : hash[mailUtil.cleanupPhone(o.phone)] === undefined;
                            });

                            //return number of query hits and the filtered list
                            return { list: list, hits: data.length };
                        },
                        stringify: function (data) {
                            return data.display_name ?
                                '"' + data.display_name + '" <' + data.email + (data.phone || '') + '>' :
                                data.email;
                        },
                        draw: function (data, query) {
                            drawAutoCompleteItem.call(null, this, data, query);
                        },
                        click: function (e) {
                            copyRecipients.call(self, id, $(this), e);
                        },
                        blur: function (e) {
                            copyRecipients.call(self, id, $(this));
                        }
                    })
                    .on('keyup', function (e) {
                        if (e.which === 13) {
                            copyRecipients.call(self, id, $(this));
                        } else {
                            // look for special prefixes
                            var val = $(this).val();
                            if ((/^to:?\s/i).test(val)) {
                                $(this).val('');
                                self.showSection('to');
                            } else if ((/^cc:?\s/i).test(val)) {
                                $(this).val('');
                                self.showSection('cc');
                            } else if ((/^bcc:?\s/i).test(val)) {
                                $(this).val('');
                                self.showSection('bcc');
                            }
                        }
                    })
                )
            );
        },

        createSenderField: function () {

            var node = $('<div class="fromselect-wrapper">').append(
                   $('<label for="from" class="wrapping-label">').text(gt('From'))
                ),
                select = $('<select name="from" tabindex="7">').css('width', '100%');

            accountAPI.getAllSenderAddresses().done(function (addresses) {
                // sort by mail address (across all accounts)
                addresses.sort(function (a, b) {
                    a = mailUtil.formatSender(a);
                    b = mailUtil.formatSender(b);
                    return a < b ? -1 : +1;
                });
                _(addresses).each(function (address) {
                    var value = mailUtil.formatSender(address),
                        option = $('<option>', { value: value }).text(_.noI18n(value))
                        .data({ displayname: address[0], primaryaddress: address[1] });
                    select.append(option);
                });
            });
            return node.append(select);
        },

        createReplyToField: function () {
            //TODO: once this is mapped to jslob, use settings here (key should be showReplyTo)
            if (config.get('ui.mail.replyTo.configurable', true) !== true) {
                return;
            }
            return $('<div>').addClass('fieldset').append(
                $('<label>', {'for': 'writer_field_replyTo'})
                .addClass('wrapping-label').text(gt('Reply to')),
                $('<input>',
                    {'type' : 'text',
                     'id' : 'writer_field_replyTo',
                     'name' : 'replyTo'
                    })
                .addClass('discreet')
                .autocomplete({
                    source: function (val) {
                        return autocompleteAPI.search(val).then(function (autocomplete_result) {
                            return accountAPI.getAllSenderAddresses().then(function (result) {
                                result = result.filter(function (elem) {
                                    return elem[0].indexOf(val) >= 0 || elem[1].indexOf(val) >= 0;
                                });
                                return {list: result.concat(autocomplete_result), hits: result.length};
                            });
                        });
                    },
                    draw: function (data, query) {
                        drawAutoCompleteItem(this, data, query);
                    },
                    reduce: function (data) {
                        data.list = _(data.list).map(function (elem) {
                            return elem.type === 'contact' ? elem : {data: {}, display_name: elem[0], email: elem[1]};
                        });
                        return data;
                    },
                    stringify: function (data) {
                        return mailUtil.formatSender(data.display_name, data.email);
                    }
                })
            );
        },

        createRecipientList: function (id) {
            return (this.sections[id + 'List'] = $('<div>'))
                .addClass('recipient-list').hide();
        },


       /**
        * appends recipient nodes
        *
        * @param {string} id defines section (f.e. 'cc')
        * @param {array} list contains recipient objects
        * @return {void}
        */
        addRecipients: function (id, list) {
            var hash = {};

            if (list && list.length) {
                list = getNormalized(list);
                //hash current recipients
                this.app.getWindowNode().find('input[name=' + id + ']').map(function () {
                    var rcpt = mailUtil.parseRecipient($(this).val())[1];
                    hash[rcpt] = true;
                });
                // ignore doublets and draw remaining
                list = _(list).filter(function (recipient) {
                    if (hash[recipient.email] === undefined && hash[mailUtil.cleanupPhone(recipient.phone)] === undefined) {
                        //draw recipient
                        var node = $('<div>'), value;
                        drawContact(id, node, recipient);
                        // add to proper section (to, CC, ...)
                        this.sections[id + 'List'].append(node);
                        // if list itself contains doublets
                        value = recipient.email !== '' ? recipient.email : mailUtil.cleanupPhone(recipient.phone);
                        return hash[value] = true;
                    }
                }, this);
                this.sections[id + 'List'].show().trigger('show');
            }
        },

        render: function () {

            var self = this, app = self.app, buttons;

            /*
             * LEFTSIDE
             */

            // side panel
            this.leftside = $('<div class="leftside io-ox-mail-write-sidepanel">');
            this.scrollpane = this.leftside.scrollable();

            // title
            this.scrollpane.append(
                $('<h1 class="title">').text('\u00A0')
            );

            // sections

            // TO
            this.addSection('to').append(
                this.createRecipientList('to'),
                this.createField('to')
                    .find('input').attr('placeholder', gt.format('%1$s ...', gt('To'))).placeholder().end()
            );

            // CC

            this.addLink('cc', gt('Copy (CC) to'));
            this.addSection('cc', gt('Copy (CC) to'), false, true)
                .append(this.createRecipientList('cc'))
                .append(this.createField('cc'));


            // BCC

            this.addLink('bcc', gt('Blind copy (BCC) to'));
            this.addSection('bcc', gt('Blind copy (BCC) to'), false, true)
                .append(this.createRecipientList('bcc'))
                .append(this.createField('bcc'));


            // Attachments (unless we're on iOS)
            if (ox.uploadsEnabled) {
                this.fileCount = 0;
                var uploadSection = this.createSection('attachments', gt('Attachments'), false, true);
                this.scrollpane.append(
                    $('<form class="oldschool">').append(
                        this.createLink('attachments', gt('Attachments')),
                        uploadSection.label,
                        uploadSection.section.append(
                            this.createUpload()
                        )
                    )
                );
                // add preview side-popup
                new dialogs.SidePopup().delegate(this.sections.attachments, '.attachment-preview', previewAttachment);
            }

            // Signatures
            (function () {
                self.addLink('signatures', gt('Signatures'));

                var signatureNode = self.addSection('signatures', gt('Signatures'), false, true);

                function fnDrawSignatures() {
                    snippetAPI.getAll('signature').done(function (signatures) {
                        self.signatures = signatures;
                        signatureNode.empty();
                        signatureNode.append(
                            _(signatures.concat(dummySignature))
                            .inject(function (memo, o, index) {
                                var preview = (o.content || '')
                                    .replace(/\s\s+/g, ' ') // remove subsequent white-space
                                    .replace(/(\W\W\W)\W+/g, '$1 '); // reduce special char sequences
                                preview = preview.length > 150 ? preview.substr(0, 150) + ' ...' : preview;
                                return memo.add(
                                    $('<div>').addClass('section-item pointer')
                                    .addClass(index >= signatures.length ? 'signature-remove' : '')
                                    .append(
                                        $('<a>', { href: '#', tabindex: '7' })
                                        .on('click dragstart', $.preventDefault)
                                        .text(o.displayname)
                                    )
                                    .append(
                                        preview.length ?
                                            $('<div>').addClass('signature-preview')
                                            .text(_.noI18n(' ' + preview)) :
                                            $()
                                    )
                                    .on('click', { index: index }, function (e) {
                                        e.preventDefault();
                                        app.setSignature(e);
                                    })
                                );
                            }, $(), self)
                        );
                        if (signatures.length === 0) {
                            self.sections.signaturesLink.hide();
                        } else {
                            self.sections.signaturesLink.show();
                        }

                    });
                }

                fnDrawSignatures();
                snippetAPI.on('refresh.all', fnDrawSignatures);
                signatureNode.on('dispose', function () {
                    snippetAPI.off('refresh.all', fnDrawSignatures);
                });

            }());

            // FROM
            this.addLink('sender', gt('Sender'));
            this.addSection('sender', gt('Sender'), false, true)
                .append(this.createSenderField())
                .append(this.createReplyToField());

            accountAPI.getAllSenderAddresses().done(function (addresses) {
                if (addresses.length <= 1) {
                    self.scrollpane.find('div.fromselect-wrapper').hide();
                }
                self.sections.sender.show();
                if (self.sections.sender.children(':visible').length === 0) {
                    $('a[data-section-link="sender"]').hide();
                }
                self.sections.sender.hide();
            });

            // Options
            this.addLink('options', gt('More'));
            this.addSection('options', gt('Options'), false, true).append(
                // Priority
                $('<div>').addClass('section-item')
                .css({ paddingTop: '0.5em', paddingBottom: '0.5em' })
                .append(
                    $('<span>').addClass('group-label').text(gt('Priority'))
                )
                .append(createRadio('priority', '1', gt('High')))
                .append(createRadio('priority', '3', gt('Normal'), true))
                .append(createRadio('priority', '5', gt('Low')))
                .on('change', 'input', function () {
                    var radio = $(this);
                    if (radio.val() === '1' && radio.prop('checked')) {
                        self.applyHighPriority(true);
                    } else {
                        self.applyHighPriority(false);
                    }
                }),
                // Attach vCard
                $('<div>').addClass('section-item')
                .css({ paddingTop: '1em', paddingBottom: '1em' })
                .append(createCheckbox('vcard', gt('Attach my vCard')))
            );

            if (!Modernizr.touch) {
                var format = settings.get('messageFormat', 'html');
                this.addSection('format', gt('Text format'), true, false).append(

                    $('<div class="section-item">').append(
                        createRadio('format', 'text', gt('Text'), format === 'text'),
                        createRadio('format', 'html', gt('HTML'), format === 'html' || format === 'alternative')
                    )
                    .css({
                        paddingTop: '1em',
                        paddingBottom: '1em'
                    })
                    .on('change', 'input', function () {
                        var radio = $(this), format = radio.val();
                        app.setFormat(format).done(function () {
                            app.getEditor().focus();
                        });
                    })
                );
            }

            /*
             * RIGHTSIDE
             */

            this.rightside = $('<div class="rightside">');

            ext.point(POINT + '/toolbar').invoke(
                'draw', buttons = $('<div class="inline-buttons top">'), ext.Baton({ app: app })
            );

            this.rightside.append(
                // buttons
                buttons,
                // subject field
                $('<div>').css('position', 'relative').append(
                    $('<div>').addClass('subject-wrapper')
                    .append(
                        // subject
                        $.labelize(
                            this.subject = $('<input>')
                            .attr({
                                type: 'text',
                                name: 'subject',
                                tabindex: '3',
                                placeholder: gt('Subject')
                            })
                            .addClass('subject')
                            .val('')
                            .placeholder()
                            .on('keydown', function (e) {
                                if (e.which === 13 || (e.which === 9 && !e.shiftKey)) {
                                    // auto jump to editor on enter/tab
                                    e.preventDefault();
                                    app.getEditor().focus();
                                }
                            })
                            .on('keyup', function () {
                                var title = _.noI18n($.trim($(this).val()));
                                if (title.length > 0) {
                                    app.setTitle(title);
                                } else {
                                    app.setTitle(app.getDefaultWindowTitle());
                                }
                            }),
                            'mail_subject'
                        )
                    ),
                    // priority
                    this.priorityOverlay = $('<div>').addClass('priority-overlay')
                        .attr('title', 'Priority')
                        .append(
                            $('<i class="icon-star">'),
                            $('<i class="icon-star">'),
                            $('<i class="icon-star">')
                        )
                        .on('click', $.proxy(togglePriority, this))
                ),
                // editor container
                $('<div class="abs editor-outer-container">').append(
                    // white background
                    $('<div>').addClass('abs editor-background'),
                    // editor's print margin
                    $('<div>').addClass('abs editor-print-margin'),
                    // inner div
                    $('<div>').addClass('abs editor-inner-container')
                    .css('overflow', 'hidden')
                    .append(
                        // text editor
                        // FIXME: Labelize Call?
                        this.textarea = $('<textarea>')
                        .attr({ name: 'content', tabindex: '4', disabled: 'disabled' })
                        .addClass('text-editor')
                        .addClass(settings.get('useFixedWidthFont') ? 'monospace' : '')
                    )
                )
            );
        }
    });

    var dummySignature = { displayname: gt('No signature') };
    var handleFileSelect, addUpload, supportsPreview, previewAttachment, createPreview;

    supportsPreview = function (file) {
        // is not local?
        if (file.message) {
            return new pre.Preview({ mimetype: 'message/rfc822' }).supportsPreview();
        } else if (file.display_name) {
            return true;
        } else {
            return window.FileReader && (/^image\/(png|gif|jpe?g|bmp)$/i).test(file.type);
        }
    };

    previewAttachment = function (popup, e, target) {

        e.preventDefault();

        var file = target.data('file'), message = file.message, preview, reader;

        // nested message?
        if (message) {
            preview = new pre.Preview({
                    data: { nested_message: message },
                    mimetype: 'message/rfc822'
                }, {
                    width: popup.parent().width(),
                    height: 'auto'
                });
            if (preview.supportsPreview()) {
                preview.appendTo(popup);
                popup.append($('<div>').text(_.noI18n('\u00A0')));
            }
        } else if (file.display_name) {
            // if is vCard
            require(['io.ox/contacts/view-detail'], function (view) {
                popup.append(view.draw(file));
            });
        } else {
            // inject image as data-url
            reader = new FileReader();
            reader.onload = function (e) {
                popup.css({ width: '100%', height: '100%' })
                .append(
                    $('<div>')
                    .css({
                        width: '100%',
                        height: '100%',
                        backgroundImage: 'url(' + e.target.result + ')',
                        backgroundRepeat: 'no-repeat',
                        backgroundPosition: 'center center',
                        backgroundSize: 'contain'
                    })
                );
                reader = reader.onload = null;
            };
            reader.readAsDataURL(file);
        }
    };

    createPreview = function (file) {
        return $('<a href="#" class="attachment-preview">').data('file', file).text(gt('Preview'));
    };

    function round(num, digits) {
        // TODO: add localization (. vs ,)
        digits = digits || 0;
        var pow = Math.pow(10, digits);
        return Math.round(num * pow) / pow;
    }

    handleFileSelect = function (e, view) {
        // look for linked attachments or dropped files
        var target = $(e.currentTarget),
            item = target.prop('attachment') || target.prop('file') || target.prop('nested'),
            list = item ? [item] : e.target.files;

        // IE fallback
        if (!list) {
            var name = target.val();
            list = [{
                filename: name.split(/(\\|\/)/g).pop(),
                size: 0
            }];
        }

        if (list.length) {
            // loop over all attachments
            _(list).each(function (file) {

                /*
                 * Files, VCard, and Messages are very close here
                 * there's no real separation
                 */

                var icon, name, size, info,
                    isMessage = 'message' in file,
                    isFile = 'size' in file || 'file_size' in file;

                // message?
                if (isMessage) {
                    info = $('<span>').addClass('filesize').text('');
                    icon = $('<i>').addClass('icon-paper-clip');
                    name = file.message.subject || '\u00A0';
                } else if (isFile) {
                    // filesize
                    size = file.size || file.file_size;
                    size = size !== undefined ? gt.format('%1$s\u00A0 ', strings.fileSize(size)) : '';
                    info = $('<span>').addClass('filesize').text(size);
                    icon = $('<i>').addClass('icon-paper-clip');
                    name = file.filename || file.name || '';
                } else {
                    // vcard
                    info = $('<span>').addClass('filesize').text(gt.noI18n('vCard\u00A0'));
                    icon = $('<i>').addClass('icon-list-alt');
                    name = contactsUtil.getFullName(file);
                }

                // draw
                view.sections.attachments.append(
                    $('<div>').addClass('section-item file').append(
                        // icon
                        icon,
                        // filename
                        $('<div class="row-1">').text(_.noI18n(name)),
                        // filesize / preview
                        $('<div class="row-2">').append(
                            info,
                            // preview?
                            supportsPreview(file) ? createPreview(file) : $(),
                            // nbsp
                            $.txt('\u00A0')
                        ),
                        // remove
                        $('<a href="#" class="remove" tabindex="6">')
                        .attr('title', gt('Remove attachment'))
                        .append(
                            $('<i class="icon-trash">')
                        )
                        .on('click', function (e) {
                            e.preventDefault();
                            $(this).parent().prev().remove();
                            $(this).parent().remove();
                        })
                    )
                );
            });
            // hide current upload field
            $(e.target).closest('.section-item.upload').hide();
        }

        view.sections.attachments.append(
            view.createUpload()
        );
    };

    function fnToggleSection(e) {
        var id = e.data.id,
            target = e.target;
        e.preventDefault();
        if (this.sections[id].is(':visible')) {
            this.hideSection(id, target);
        } else {
            this.showSection(id, target);
        }
    }

    function fnHideSection(e) {
        var id = e.data.id;
        e.preventDefault();
        this.hideSection(id, e.target);
    }

    function fnShowSection(e) {
        var id = e.data.id;
        e.preventDefault();
        this.showSection(id, e.target);
    }

    function togglePriority() {
        var priority = this.app.getPriority();
        // cycle priorities
        if (priority === 3) {
            this.app.setPriority(1);
        } else if (priority === 1) {
            this.app.setPriority(5);
        } else {
            this.app.setPriority(3);
        }
    }

    function copyRecipients(id, node, e) {
        var valBase, list;

        //normalize data
        if (e && e.data.distlistarray !== null) {
            //distribution list
            list = e.data.distlistarray;
        } else if (e && e.data.id) {
            //selected contact list
            list = [ e.data ];
        } else {
            valBase = node.val();
            list = mailUtil.parseRecipients(valBase);
        }
        if (list.length) {
            // add
            this.addRecipients(id, list);
            node.val('').focus();
        } else if ($.trim(node.val()) !== '') {
            // not accepted but has content
            node.attr('disabled', 'disabled')
                .css({ border: '1px solid #a00', backgroundColor: '#fee' })
                .delay(600)
                .queue(function () {
                    node.css({ border: '', backgroundColor: '' })
                        .removeAttr('disabled')
                        .focus()
                        .dequeue();
                });
        }
    }

   /**
    * returns an array of normalized contact objects (display_name, mail, image1_url, folder_id, id)
    * @author <a href="mailto:frank.paczynski@open-xchange.com">Frank Paczynski</a>
    *
    * @param {array|object} list contacts
    * @return {array} array with contact object
    */
    function getNormalized(list) {
        var elem;
        return list.map(function (elem) {

            //parsed object?
            if (_.isArray(elem)) {
                var channel = mailUtil.getChannel(elem[1]),
                    custom = {
                        display_name: elem[0]
                    };
                //email or phone property? remove typesuffix (example: '0178000000/TYPE=PLMN')
                custom[channel] = channel === 'phone' ? elem[1].split('/')[0] : elem[1];
                elem = custom;
            }

            var obj = {
<<<<<<< HEAD
                display_name: util.unescapeDisplayName(elem.display_name),
=======
                display_name: (elem.display_name || '').replace(/(^["'\\\s]+|["'\\\s]+$)/g, ''),
>>>>>>> 8df38895
                email: elem.email || '',
                phone: elem.phone || '',
                field: elem.field || '',
                image1_url: elem.image1_url || '',
                folder_id: elem.folder_id || '',
                id: elem.id || ''
            };
            obj.url = contactsUtil.getImage(obj, contactPictureOptions);
            return obj;
        });
    }

    /**
     * mapping for getFieldLabel()
     * @type {object}
     */
    var mapping = {
        telephone_business1: gt('Phone (business)'),
        telephone_business2: gt('Phone (business)'),
        telephone_home1: gt('Phone (private)'),
        telephone_home2: gt('Phone (private)'),
        cellular_telephone1: gt('Mobile'),
        cellular_telephone2: gt('Mobile')
    };

    /**
     * fieldname to fieldlabel
     * @param  {string} field
     * @return {string} label
     */
    function getFieldLabel(field) {
        return mapping[field] || '';
    }

    function drawAutoCompleteItem(node, data, query) {
        var url = contactsUtil.getImage(data.data, contactPictureOptions), labelnode = '';
        //source field label
        if (getFieldLabel(data.field) !== '')
            labelnode = ' <span style="color: #888;">(' + getFieldLabel(data.field) + ')</span>';

        node.addClass('io-ox-mail-write-contact').append(
            $('<div class="contact-image">').css('backgroundImage', 'url(' + url + ')'),
            $('<div class="person-link ellipsis">').text(_.noI18n(data.display_name + '\u00A0')),
            $('<div class="ellipsis">').html(_.noI18n(data.email) + _.noI18n(data.phone || '') + labelnode)
        );
    }

    // drawAutoCompleteItem and drawContact
    // are slightly different. it's easier just having two functions.

    function drawContact(id, node, data) {

        node.addClass('io-ox-mail-write-contact section-item').append(
            // picture
            contactsAPI.getPicture(data, contactPictureOptions).addClass('contact-image'),
            // hidden field
            $('<input>', { type: 'hidden', name: id, value: serialize(data) }),
            // display name
            $('<div>').append(contactsAPI.getDisplayName(data)),
            // email address
            $('<div>').text(_.noI18n(String(data.email || '' + data.phone || '').toLowerCase())),
            // remove
            $('<a href="#" class="remove">')
                .attr('title', gt('Remove from recipient list'))
                .append(
                    $('<i class="icon-trash">')
                )
                .on('click', { id: id }, function (e) {
                    e.preventDefault();
                    var list = $(this).parents().find('.recipient-list');
                    $(this).parent().remove();
                    // hide section if empty
                    if (list.children().length === 0) {
                        list.hide();
                    }
                })
        );
    }

    // helper

    function serialize(obj) {
        // display_name might be null!
        return obj.display_name ?
             '"' + obj.display_name.replace(/"/g, '\"') + '" <' + obj.email + (obj.phone || '') + '>' : '<' + obj.email + (obj.phone || '') + '>';
    }

    // function clickRadio(e) {
    //     var node = $(this).parent();
    //     node.prop('selected', !node.prop('selected')).trigger('change'); // selected, not checked!
    // }

    function createRadio(name, value, text, isChecked) {
        var label, radio;
        radio = $('<input>', { type: 'radio', name: name, value: value, tabindex: '7' });
        label = $('<label class="radio">').append(
            radio, $.txt(_.noI18n('\u00A0\u00A0')), text, $.txt(_.noI18n('\u00A0\u00A0\u00A0\u00A0 '))
        );
        if (isChecked) {
            radio.attr('checked', 'checked');
        }
        // if (Modernizr.touch) {
        //     label.on('click', clickRadio);
        // }
        return label;
    }

    // function clickCheckbox(e) {
    //     var node = $(this).parent();
    //     node.prop('selected', !node.prop('selected')).trigger('change'); // selected, not checked!
    // }

    function createCheckbox(name, text, isChecked) {
        var label, box;
        box = $('<input>', { type: 'checkbox', name: name, value: '1', tabindex: '7' });
        label = $('<label class="checkbox">').append(
            box, $.txt(_.noI18n('\u00A0\u00A0')), text, $.txt(_.noI18n('\u00A0\u00A0\u00A0\u00A0 '))
        );
        if (isChecked) {
            box.attr('checked', 'checked');
        }
        // if (Modernizr.touch) {
        //     label.on('click', clickCheckbox);
        // }
        return label;
    }

    return view;
});<|MERGE_RESOLUTION|>--- conflicted
+++ resolved
@@ -848,11 +848,7 @@
             }
 
             var obj = {
-<<<<<<< HEAD
                 display_name: util.unescapeDisplayName(elem.display_name),
-=======
-                display_name: (elem.display_name || '').replace(/(^["'\\\s]+|["'\\\s]+$)/g, ''),
->>>>>>> 8df38895
                 email: elem.email || '',
                 phone: elem.phone || '',
                 field: elem.field || '',
