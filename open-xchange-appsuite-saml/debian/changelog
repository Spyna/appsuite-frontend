<<<<<<< HEAD
open-xchange-appsuite-saml (7.8.2-16) stable; urgency=medium

  * Build for patch 2016-11-21 (3731)

 -- Markus Wagner <markus.wagner@open-xchange.com>  Fri, 18 Nov 2016 14:51:42 +0000

open-xchange-appsuite-saml (7.8.2-15) stable; urgency=medium

  * Build for patch 2016-11-07 (3678)

 -- Markus Wagner <markus.wagner@open-xchange.com>  Mon, 07 Nov 2016 16:12:10 +0000

open-xchange-appsuite-saml (7.8.2-14) stable; urgency=medium

  * Build for patch 2016-10-24 (3630)

 -- Markus Wagner <markus.wagner@open-xchange.com>  Wed, 19 Oct 2016 07:19:01 +0000

open-xchange-appsuite-saml (7.8.2-13) stable; urgency=medium

  * Build for patch 2016-10-10 (3597)

 -- Markus Wagner <markus.wagner@open-xchange.com>  Thu, 06 Oct 2016 13:20:12 +0000

open-xchange-appsuite-saml (7.8.2-12) stable; urgency=medium

  * Build for patch 2016-09-27 (3590)

 -- Markus Wagner <markus.wagner@open-xchange.com>  Wed, 28 Sep 2016 12:23:00 +0000

open-xchange-appsuite-saml (7.8.2-11) stable; urgency=medium

  * Build for patch 2016-09-26 (3572)

 -- Markus Wagner <markus.wagner@open-xchange.com>  Mon, 19 Sep 2016 18:00:53 +0000

open-xchange-appsuite-saml (7.8.2-10) stable; urgency=medium

  * Build for patch 2016-09-14 (3562)

 -- Markus Wagner <markus.wagner@open-xchange.com>  Thu, 08 Sep 2016 08:35:36 +0000

open-xchange-appsuite-saml (7.8.2-9) stable; urgency=medium

  * Build for patch 2016-09-12 (3547)

 -- Markus Wagner <markus.wagner@open-xchange.com>  Mon, 05 Sep 2016 10:02:02 +0000

open-xchange-appsuite-saml (7.8.2-8) stable; urgency=medium

  * Build for patch 2016-08-29 (3522)

 -- Markus Wagner <markus.wagner@open-xchange.com>  Tue, 23 Aug 2016 14:57:28 +0000

open-xchange-appsuite-saml (7.8.2-7) stable; urgency=medium

  * Build for patch 2016-08-16 (3513)

 -- Markus Wagner <markus.wagner@open-xchange.com>  Mon, 15 Aug 2016 13:30:03 +0000

open-xchange-appsuite-saml (7.8.2-6) stable; urgency=medium

  * Build for patch 2016-08-15 (3490)

 -- Markus Wagner <markus.wagner@open-xchange.com>  Mon, 08 Aug 2016 08:26:52 +0000

open-xchange-appsuite-saml (7.8.2-5) stable; urgency=medium

  * Build for patch 2016-08-01 (3467)

 -- Markus Wagner <markus.wagner@open-xchange.com>  Fri, 22 Jul 2016 15:10:26 +0000
=======
open-xchange-appsuite-saml (7.8.3-5) stable; urgency=medium

  * Second release candidate for 7.8.3 release

 -- Markus Wagner <markus.wagner@open-xchange.com>  Tue, 29 Nov 2016 11:38:30 +0000

open-xchange-appsuite-saml (7.8.3-4) stable; urgency=medium

  * First release candidate for 7.8.3 release

 -- Markus Wagner <markus.wagner@open-xchange.com>  Thu, 24 Nov 2016 16:49:51 +0000

open-xchange-appsuite-saml (7.8.3-3) stable; urgency=medium

  * Third preview for 7.8.3 release

 -- Markus Wagner <markus.wagner@open-xchange.com>  Tue, 15 Nov 2016 16:06:54 +0000

open-xchange-appsuite-saml (7.8.3-2) stable; urgency=medium

  * Second preview for 7.8.3 release

 -- Markus Wagner <markus.wagner@open-xchange.com>  Sat, 29 Oct 2016 08:39:58 +0000

open-xchange-appsuite-saml (7.8.3-1) stable; urgency=medium

  * First preview of 7.8.3 release

 -- Markus Wagner <markus.wagner@open-xchange.com>  Fri, 14 Oct 2016 14:20:57 +0000

open-xchange-appsuite-saml (7.8.3-0) unstable; urgency=medium

  * prepare for 7.8.3 release

 -- Markus Wagner <markus.wagner@open-xchange.com>  Tue, 06 Sep 2016 14:45:40 +0200
>>>>>>> 1c635981

open-xchange-appsuite-saml (7.8.2-4) stable; urgency=medium

  * Second candidate for 7.8.2 release

 -- Markus Wagner <markus.wagner@open-xchange.com>  Tue, 12 Jul 2016 13:00:19 +0000

open-xchange-appsuite-saml (7.8.2-3) stable; urgency=medium

  * First candidate for 7.8.2 release

 -- Markus Wagner <markus.wagner@open-xchange.com>  Wed, 06 Jul 2016 14:20:19 +0000

open-xchange-appsuite-saml (7.8.2-2) stable; urgency=medium

  * Second preview for 7.8.2 release

 -- Markus Wagner <markus.wagner@open-xchange.com>  Wed, 29 Jun 2016 15:35:31 +0000

open-xchange-appsuite-saml (7.8.2-1) stable; urgency=medium

  * First release candidate for 7.8.2

 -- Markus Wagner <markus.wagner@open-xchange.com>  Tue, 14 Jun 2016 20:41:48 +0000

open-xchange-appsuite-saml (7.8.2-0) unstable; urgency=medium

  * prepare for 7.8.2 release

 -- Markus Wagner <markus.wagner@open-xchange.com>  Fri, 08 Apr 2016 13:14:55 +0200

open-xchange-appsuite-saml (7.8.1-7) stable; urgency=medium

  * Second candidate for 7.8.1 release

 -- Markus Wagner <markus.wagner@open-xchange.com>  Wed, 30 Mar 2016 13:09:26 +0000

open-xchange-appsuite-saml (7.8.1-6) stable; urgency=medium

  * First candidate for 7.8.1 release

 -- Markus Wagner <markus.wagner@open-xchange.com>  Fri, 25 Mar 2016 12:24:40 +0000

open-xchange-appsuite-saml (7.8.1-5) stable; urgency=medium

  * Fifth preview of 7.8.1 release

 -- Markus Wagner <markus.wagner@open-xchange.com>  Tue, 15 Mar 2016 14:54:57 +0000

open-xchange-appsuite-saml (7.8.1-4) stable; urgency=medium

  * Fourth preview of 7.8.1 release

 -- Markus Wagner <markus.wagner@open-xchange.com>  Fri, 04 Mar 2016 15:04:11 +0000

open-xchange-appsuite-saml (7.8.1-3) stable; urgency=medium

  * Third candidate for 7.8.1 release

 -- Markus Wagner <markus.wagner@open-xchange.com>  Sat, 20 Feb 2016 16:24:58 +0000

open-xchange-appsuite-saml (7.8.1-2) stable; urgency=medium

  * Second candidate for 7.8.1 release

 -- Markus Wagner <markus.wagner@open-xchange.com>  Tue, 02 Feb 2016 10:45:48 +0000

open-xchange-appsuite-saml (7.8.1-1) stable; urgency=medium

  * First candidate for 7.8.1 release

 -- Markus Wagner <markus.wagner@open-xchange.com>  Tue, 26 Jan 2016 10:30:14 +0000

open-xchange-appsuite-saml (7.8.1-0) stable; urgency=low

  * Prepare for 7.8.1

 -- Markus Wagner <markus.wagner@open-xchange.com>  Thu, 08 Oct 2015 17:16:43 +0200

open-xchange-appsuite-saml (7.8.0-9) stable; urgency=medium

  * Build for patch 2015-11-09 (2840)

 -- Markus Wagner <markus.wagner@open-xchange.com>  Fri, 06 Nov 2015 13:39:38 +0100

open-xchange-appsuite-saml (7.8.0-8) stable; urgency=medium

  * Build for patch 2015-10-26 (2816)

 -- Markus Wagner <markus.wagner@open-xchange.com>  Tue, 20 Oct 2015 11:44:29 +0200

open-xchange-appsuite-saml (7.8.0-7) stable; urgency=medium

  * Build for patch 2015-10-26 (2812)

 -- Markus Wagner <markus.wagner@open-xchange.com>  Mon, 19 Oct 2015 13:34:19 +0200

open-xchange-appsuite-saml (7.8.0-6) stable; urgency=medium

  * Sixth candidate for 7.8.0 release

 -- Markus Wagner <markus.wagner@open-xchange.com>  Tue, 06 Oct 2015 09:35:09 +0200

open-xchange-appsuite-saml (7.8.0-5) stable; urgency=medium

  * Fith candidate for 7.8.0 release

 -- Markus Wagner <markus.wagner@open-xchange.com>  Fri, 25 Sep 2015 16:51:21 +0200

open-xchange-appsuite-saml (7.8.0-4) stable; urgency=medium

  * Fourth candidate for 7.8.0 release

 -- Markus Wagner <markus.wagner@open-xchange.com>  Fri, 18 Sep 2015 11:55:42 +0200

open-xchange-appsuite-saml (7.8.0-3) stable; urgency=medium

  * Third candidate for 7.8.0 release

 -- Markus Wagner <markus.wagner@open-xchange.com>  Mon, 07 Sep 2015 17:49:34 +0200

open-xchange-appsuite-saml (7.8.0-2) stable; urgency=medium

  * Second candidate for 7.8.0 release

 -- Markus Wagner <markus.wagner@open-xchange.com>  Fri, 21 Aug 2015 17:10:55 +0200

open-xchange-appsuite-saml (7.8.0-1) stable; urgency=low

  * First candidate for 7.8.0 release

 -- Markus Wagner <markus.wagner@open-xchange.com>  Wed, 05 Aug 2015 12:50:56 +0200

open-xchange-appsuite-saml (7.8.0-0) stable; urgency=low

  * Prepare for 7.8.0

 -- Markus Wagner <markus.wagner@open-xchange.com>  Tue, 07 Jul 2015 11:27:29 +0200

open-xchange-appsuite-saml (7.6.2-7) stable; urgency=medium

  * Build for patch 2015-11-16 (2862)

 -- Francisco Laguna <francisco.laguna@open-xchange.com>  Wed, 11 Nov 2015 20:19:50 +0100

open-xchange-appsuite-saml (7.6.2-6) stable; urgency=medium

  * Build for patch 2015-11-09 (2841)

 -- Francisco Laguna <francisco.laguna@open-xchange.com>  Tue, 03 Nov 2015 15:46:21 +0100

open-xchange-appsuite-saml (7.6.2-5) stable; urgency=medium

  * Build for patch 2015-11-11 (2844)

 -- Francisco Laguna <francisco.laguna@open-xchange.com>  Thu, 29 Oct 2015 13:57:44 +0100

open-xchange-appsuite-saml (7.6.2-4) stable; urgency=medium

  * Build for patch  2015-10-12 (2784)

 -- Francisco Laguna <francisco.laguna@open-xchange.com>  Wed, 30 Sep 2015 17:54:15 +0200

open-xchange-appsuite-saml (7.6.2-3) stable; urgency=medium

  * Build for patch 2015-09-28 (2767)

 -- Francisco Laguna <francisco.laguna@open-xchange.com>  Thu, 24 Sep 2015 12:46:46 +0200

open-xchange-appsuite-saml (7.6.2-2) stable; urgency=medium

  * Build for patch 2015-09-14 (2732)

 -- Francisco Laguna <francisco.laguna@open-xchange.com>  Tue, 08 Sep 2015 14:48:49 +0200

open-xchange-appsuite-saml (7.6.2-1) stable; urgency=medium

  * Build for patch 2015-08-24 (2674)

 -- Francisco Laguna <francisco.laguna@open-xchange.com>  Tue, 18 Aug 2015 15:37:41 +0000

open-xchange-appsuite-saml (7.6.2-0) stable; urgency=medium

  * Intitial release.

 -- Francisco Laguna <francisco.laguna@open-xchange.com>  Mon, 30 Mar 2015 09:50:36 +0100

open-xchange-appsuite-saml (7.6.1-3) stable; urgency=low

  * Build for patch 2015-08-17 (2666)

 -- Francisco Laguna <francisco.laguna@open-xchange.com>  Thu, 06 Aug 2015 11:24:59 +0200

open-xchange-appsuite-saml (7.6.1-2) stable; urgency=low

  * Build for patch 2015-07-20 (2637)

 -- Francisco Laguna <francisco.laguna@open-xchange.com>  Fri, 17 Jul 2015 09:50:32 +0200

open-xchange-appsuite-saml (7.6.1-1) stable; urgency=low

  * Build for patch 2015-06-26 (2573)

 -- Francisco Laguna <francisco.laguna@open-xchange.com>  Wed, 24 Jun 2015 14:27:29 +0200

open-xchange-appsuite-saml (7.6.1-0) stable; urgency=medium

  * Intitial release.

 -- Francisco Laguna <francisco.laguna@open-xchange.com>  Mon, 30 Mar 2015 09:50:36 +0100<|MERGE_RESOLUTION|>--- conflicted
+++ resolved
@@ -1,76 +1,3 @@
-<<<<<<< HEAD
-open-xchange-appsuite-saml (7.8.2-16) stable; urgency=medium
-
-  * Build for patch 2016-11-21 (3731)
-
- -- Markus Wagner <markus.wagner@open-xchange.com>  Fri, 18 Nov 2016 14:51:42 +0000
-
-open-xchange-appsuite-saml (7.8.2-15) stable; urgency=medium
-
-  * Build for patch 2016-11-07 (3678)
-
- -- Markus Wagner <markus.wagner@open-xchange.com>  Mon, 07 Nov 2016 16:12:10 +0000
-
-open-xchange-appsuite-saml (7.8.2-14) stable; urgency=medium
-
-  * Build for patch 2016-10-24 (3630)
-
- -- Markus Wagner <markus.wagner@open-xchange.com>  Wed, 19 Oct 2016 07:19:01 +0000
-
-open-xchange-appsuite-saml (7.8.2-13) stable; urgency=medium
-
-  * Build for patch 2016-10-10 (3597)
-
- -- Markus Wagner <markus.wagner@open-xchange.com>  Thu, 06 Oct 2016 13:20:12 +0000
-
-open-xchange-appsuite-saml (7.8.2-12) stable; urgency=medium
-
-  * Build for patch 2016-09-27 (3590)
-
- -- Markus Wagner <markus.wagner@open-xchange.com>  Wed, 28 Sep 2016 12:23:00 +0000
-
-open-xchange-appsuite-saml (7.8.2-11) stable; urgency=medium
-
-  * Build for patch 2016-09-26 (3572)
-
- -- Markus Wagner <markus.wagner@open-xchange.com>  Mon, 19 Sep 2016 18:00:53 +0000
-
-open-xchange-appsuite-saml (7.8.2-10) stable; urgency=medium
-
-  * Build for patch 2016-09-14 (3562)
-
- -- Markus Wagner <markus.wagner@open-xchange.com>  Thu, 08 Sep 2016 08:35:36 +0000
-
-open-xchange-appsuite-saml (7.8.2-9) stable; urgency=medium
-
-  * Build for patch 2016-09-12 (3547)
-
- -- Markus Wagner <markus.wagner@open-xchange.com>  Mon, 05 Sep 2016 10:02:02 +0000
-
-open-xchange-appsuite-saml (7.8.2-8) stable; urgency=medium
-
-  * Build for patch 2016-08-29 (3522)
-
- -- Markus Wagner <markus.wagner@open-xchange.com>  Tue, 23 Aug 2016 14:57:28 +0000
-
-open-xchange-appsuite-saml (7.8.2-7) stable; urgency=medium
-
-  * Build for patch 2016-08-16 (3513)
-
- -- Markus Wagner <markus.wagner@open-xchange.com>  Mon, 15 Aug 2016 13:30:03 +0000
-
-open-xchange-appsuite-saml (7.8.2-6) stable; urgency=medium
-
-  * Build for patch 2016-08-15 (3490)
-
- -- Markus Wagner <markus.wagner@open-xchange.com>  Mon, 08 Aug 2016 08:26:52 +0000
-
-open-xchange-appsuite-saml (7.8.2-5) stable; urgency=medium
-
-  * Build for patch 2016-08-01 (3467)
-
- -- Markus Wagner <markus.wagner@open-xchange.com>  Fri, 22 Jul 2016 15:10:26 +0000
-=======
 open-xchange-appsuite-saml (7.8.3-5) stable; urgency=medium
 
   * Second release candidate for 7.8.3 release
@@ -106,7 +33,6 @@
   * prepare for 7.8.3 release
 
  -- Markus Wagner <markus.wagner@open-xchange.com>  Tue, 06 Sep 2016 14:45:40 +0200
->>>>>>> 1c635981
 
 open-xchange-appsuite-saml (7.8.2-4) stable; urgency=medium
 
