<html lang="de">
<head>
<meta http-equiv="Content-Type" content="text/html; charset=utf-8">
<title>7.1.12. Das Terminbearbeitungsfenster</title>
<link rel="stylesheet" type="text/css" href="../../help.css">
<meta name="generator" content="DocBook XSL Stylesheets V1.78.1">
<link rel="home" href="index.html" title="Benutzeranleitung">
<link rel="up" href="ox.appsuite.user.sect.calendar.gui.html" title="7.1. Die Kalender-Bestandteile">
<link rel="prev" href="ox.appsuite.user.sect.calendar.gui.scheduling.html" title="7.1.11. Die Planungsansicht">
<link rel="next" href="ox.appsuite.user.sect.calendar.view.html" title="7.2. Termine anzeigen">
<link rel="copyright" href="ox.appsuite.user.legalnotice.html" title="Rechtlicher Hinweis">
<link rel="stylesheet" type="text/css" href="../../bootstrap.min.css"​/> 
<link id="favicon" rel="shortcut icon" href="../../../apps/themes/default/favicon.ico" type="image/x-icon"> 
<meta name="viewport" content="width=device-width, initial-scale=1.0">
   <script src="../../jquery.min.js"></script> 

   <script src="../../bootstrap.min.js"></script> 
</head>
<body bgcolor="white" text="black" link="#0000FF" vlink="#840084" alink="#0000FF">
<div class="oxhelp-navigation-top"><nav class="navbar navbar-inverse" role="navigation"><div class="container-fluid">
<div class="navbar-header">
<button type="button" class="navbar-toggle" data-toggle="collapse" data-target="#ox-main-nav"><span class="sr-only">Navigation umschalten</span><span class="icon-bar"></span><span class="icon-bar"></span><span class="icon-bar"></span></button><a class="navbar-brand"></a>
</div>
<div class="collapse navbar-collapse" id="ox-main-nav"><ul class="nav navbar-nav">
<li><a accesskey="p" class="oxhelp-prev-link" href="ox.appsuite.user.sect.calendar.gui.scheduling.html">Zurück</a></li>
<li><a accesskey="h" href="index.html" class="oxhelp-home-link">Startseite</a></li>
<li><a accesskey="t" href="bk01-toc.html" class="oxhelp-toc-link">Inhaltsverzeichnis</a></li>
<li><a accesskey="n" class="oxhelp-next-link" href="ox.appsuite.user.sect.calendar.view.html">Weiter</a></li>
</ul></div>
</div></nav></div>
<div class="oxhelp-content">
  <h1 class="sr-only">
    <span class="phrase">Kalender</span>
    
    
    
  </h1>
<h2 class="sr-only">Die
      <span class="phrase"><span class="guilabel"><strong>Kalender</strong></span></span>-Bestandteile
    </h2>
<div class="sect2" id="ox.appsuite.user.sect.calendar.gui.create">
<<<<<<< HEAD
<div class="titlepage"><div><div><h3 class="title">7.1.11. Die
        <span class="phrase">Kalender</span>
        
        
        
        Ansicht zum Erstellen oder Bearbeiten</h3></div></div></div>
<div class="reference">
<a name="ox.appsuite.user.reference.calendar.gui.create"></a><p id="ox.appsuite.user.reference.calendar.gui.create">
         Diese Ansicht wird verwendet, wenn Sie einen neuen Termin anlegen oder einen vorhandenen Termin bearbeiten.
=======
<div class="titlepage"><div><div><h3 class="title">7.1.12. Das Terminbearbeitungsfenster</h3></div></div></div>
<div class="reference">
<a name="ox.appsuite.user.reference.calendar.gui.create"></a><p id="ox.appsuite.user.reference.calendar.gui.create">
        Dieses Fenster wird verwendet, wenn Sie einen neuen Termin anlegen oder einen Termin bearbeiten.
>>>>>>> 1c74fb5d
        </p>
<p class="title">Inhalt</p>
<ul class="itemizedlist" id="ox.appsuite.user.reference.calendar.gui.create.entries" style="list-style-type: disc; ">
<li class="listitem">
<<<<<<< HEAD
<p role="presentation">Elemente, die sich je nach Konfiguration der Groupware am oberen oder unteren Bildschirmrand befinden.
              </p>
<ul class="itemizedlist" style="list-style-type: circle; ">
<li class="listitem"><p role="presentation">Schaltfläche <span class="guibutton"><strong>Anlegen</strong></span>. Anklicken speichert die aktuellen Daten des Termins und
                    schließt die Bearbeitungsseite.</p></li>
<li class="listitem"><p role="presentation">Schaltfläche <span class="guibutton"><strong>Verwerfen</strong></span>. Wenn Sie das Erstellen oder die Bearbeitung abbrechen
                    möchten, klicken Sie auf diese Schaltfläche.</p></li>
<li class="listitem"><p role="presentation">Die Schaltfläche neben <span class="guibutton"><strong>Kalender</strong></span> zeigt den Kalenderordner, in dem der Termin angelegt wird.
                    Wenn Sie den Termin in einem anderen Kalenderordner anlegen möchten, klicken Sie auf diese Schaltfläche.</p></li>
=======
<p role="presentation">Die Titelleiste enthält die folgenden Elemente.
              </p>
<ul class="itemizedlist" style="list-style-type: circle; ">
<li class="listitem"><p role="presentation">Fenstertitel</p></li>
<li class="listitem"><p role="presentation">Symbole zum Festlegen der Fensterposition, Symbol zum Abbrechen</p></li>
>>>>>>> 1c74fb5d
</ul>
<p role="presentation">
            </p>
</li>
<<<<<<< HEAD
<li class="listitem"><p role="presentation">Eingabefeld <span class="guibutton"><strong>Betreff</strong></span>. Geben Sie hier den Betreff ein. Der Betreff wird in
            den Ansichten als Termintitel angezeigt.</p></li>
<li class="listitem"><p role="presentation">Eingabefeld <span class="guibutton"><strong>Ort</strong></span>. Geben Sie hier optional den Ort ein, an dem der Termin
              stattfinden soll.</p></li>
<li class="listitem">
<p role="presentation">Eingabefelder <span class="guibutton"><strong>Beginnt am</strong></span> und <span class="guibutton"><strong>Endet am</strong></span>. Bestimmt den
              Beginn und das Ende des Termins. Hineinklicken öffnet den Datumswähler. 
              
            </p>
<p role="presentation">Wenn das Kontrollfeld <span class="guibutton"><strong>Ganztägig</strong></span> ausgeschaltet ist, können Sie Uhrzeiten für den Beginn
              und das Ende festlegen.</p>
<p role="presentation">Anklicken der Zeitzonen-Schaltflächen neben der Uhrzeit zeigt die Uhrzeit in verschiedenen Zeitzonen.
              In den Kalender-Einstellungen können Sie häufig benötigte Zeitzonen 
              <a class="link" href="ox.appsuite.user.sect.calendar.manage.timezones.html">als Favoriten festlegen</a>.</p>
</li>
<li class="listitem"><p role="presentation">Kontrollfeld <span class="guibutton"><strong>Ganztägig</strong></span>. Aktivieren Sie dieses Kontrollfeld, wenn der Termin ganze
              Tage dauern soll.</p></li>
<li class="listitem"><p role="presentation">Schaltfläche <span class="guibutton"><strong>Verfügbaren Zeitraum finden</strong></span>. Öffnet die Planungsansicht. Mit dieser
              Ansicht können Sie verfügbare Zeiträume finden, wenn Sie einen Termin mit mehreren Teilnehmern planen.</p></li>
<li class="listitem"><p role="presentation">Kontrollfeld <span class="guibutton"><strong>Wiederholen</strong></span>. Aktivieren Sie dieses Kontrollfeld, wenn der Termin mehrmals
              wiederholt werden soll. Weitere Bedienelemente zum Einstellen der Wiederholungsparameter werden angezeigt. 
              Beispiele zur Anwendung finden Sie bei den
              <a class="link" href="ox.appsuite.user.chap.bestpractices.html#ox.appsuite.user.practice.calendar.serial">Fragen zu Terminen und Aufgaben</a>.</p></li>
<li class="listitem"><p role="presentation">Eingabefeld <span class="guibutton"><strong>Beschreibung</strong></span>. Geben Sie hier optional eine Beschreibung
              des Termins ein.</p></li>
<li class="listitem"><p role="presentation">Auswahlliste <span class="guibutton"><strong>Erinnerung</strong></span>. Bestimmt, wann Sie durch einen Eintrag im Infobereich
            an den Termin erinnert werden.</p></li>
<li class="listitem"><p role="presentation">Auswahlliste <span class="guibutton"><strong>Anzeigen als</strong></span>. Bestimmt Ihre Verfügbarkeit während der Dauer des Termins.
              Bei zeitlich überlappenden Terminen erhalten Sie eine Konfliktmeldung, es sei denn, die Verfügbarkeit ist auf 
              <span class="guibutton"><strong>Frei</strong></span> eingestellt. Beispiele zur Anwendung finden Sie bei den 
              <a class="link" href="ox.appsuite.user.chap.bestpractices.html#ox.appsuite.user.practice.calendar.display_as">Fragen und Antworten zum Kalender</a>.</p></li>
<li class="listitem"><p role="presentation">Wenn Sie in der Werkzeugleiste im Menü <span class="guibutton"><strong>Ansicht</strong></span> die Einstellung
              <span class="guibutton"><strong>Benutzerdefinierte Farben</strong></span> gewählt haben, wird ein Farbwahlfeld angezeigt. Anklicken
              eines Farbfelds bestimmt die Farbe des Termins. Wenn Sie das erste Farbfeld anklicken, erhält der Termin
              die Farbe seines Kalenders.</p></li>
<li class="listitem"><p role="presentation">Kontrollfeld <span class="guibutton"><strong>Privat</strong></span>. Aktivieren Sie dieses Kontrollfeld, wenn andere Benutzer den
              Betreff und die Beschreibung des Termins nicht sehen sollen.</p></li>
<li class="listitem"><p role="presentation">Eingabefeld <span class="guibutton"><strong>Teilnehmer/Ressourcen hinzufügen</strong></span>. Geben Sie hier die Namen der Teilnehmer
            an, die am Termin teilnehmen sollen. Wenn Teilnehmer eine zusätzliche Termineinladung per E-Mail erhalten sollen, aktivieren Sie
            <span class="guibutton"><strong>Alle Teilnehmer per E-Mail benachrichtigen</strong></span>.</p></li>
<li class="listitem"><p role="presentation">Schaltfläche <span class="guibutton"><strong>Anhänge hinzufügen</strong></span> unterhalb von <span class="guibutton"><strong>Anhänge</strong></span>. Klicken
              Sie auf diese Schaltfläche, wenn Sie den Kontaktdaten eine Datei oder mehrere Dateien anhängen wollen.</p></li>
=======
<li class="listitem">
<p role="presentation">Termindaten
              </p>
<ul class="itemizedlist" style="list-style-type: circle; ">
<li class="listitem"><p role="presentation">Eingabefeld <span class="guibutton"><strong>Betreff</strong></span>. Geben Sie hier den Betreff ein. Der Betreff wird als Termintitel angezeigt.</p></li>
<li class="listitem"><p role="presentation">Eingabefeld <span class="guibutton"><strong>Ort</strong></span>. Geben Sie hier optional den Ort ein, an dem der Termin 
                    stattfinden soll.</p></li>
<li class="listitem">
<p role="presentation"><span class="guibutton"><strong>Beginnt am</strong></span> und <span class="guibutton"><strong>Endet am</strong></span>. Bestimmt den 
                    Beginn und das Ende des Termins. Hineinklicken öffnet den Datumswähler. 
                  </p>
<p role="presentation">Wenn <span class="guibutton"><strong>Ganztägig</strong></span> ausgeschaltet ist, können Sie Uhrzeiten für den Beginn 
                    und das Ende festlegen.</p>
</li>
<li class="listitem"><p role="presentation">Anklicken einer Zeitzonen-Schaltfläche neben einer Uhrzeit öffnet ein Dialogfenster zum Auswählen 
                    einer Zeitzone für den Beginn und das Ende der Termins.
                    In den Kalender-Einstellungen können Sie häufig benötigte Zeitzonen 
                    <a class="link" href="ox.appsuite.user.sect.calendar.manage.timezones.html">als Favoriten festlegen</a>.
                  </p></li>
<li class="listitem"><p role="presentation"><span class="guibutton"><strong>Ganztägig</strong></span>. Bestimmt, ob der Termin ganze Tage dauern soll.</p></li>
<li class="listitem"><p role="presentation"><span class="guibutton"><strong>Verfügbaren Zeitraum finden</strong></span>. Öffnet die Planungsansicht. Mit dieser
                    Ansicht können Sie verfügbare Zeiträume finden, wenn Sie einen Termin mit mehreren Teilnehmern planen.</p></li>
<li class="listitem"><p role="presentation"><span class="guibutton"><strong>Wiederholen</strong></span>. Bestimmt, ob der Termin wiederholt werden soll. 
                    Beispiele zur Anwendung finden Sie bei den
                    <a class="link" href="ox.appsuite.user.chap.bestpractices.html#ox.appsuite.user.practice.calendar.serial">Fragen zu Terminen und Aufgaben</a>.</p></li>
<li class="listitem"><p role="presentation">Eingabefeld <span class="guibutton"><strong>Beschreibung</strong></span>. Geben Sie hier optional eine Beschreibung 
                    des Termins ein.</p></li>
</ul>
<p role="presentation">
            </p>
</li>
<li class="listitem">
<p role="presentation">Termindarstellung
              </p>
<ul class="itemizedlist" style="list-style-type: circle; ">
<li class="listitem"><p role="presentation"><span class="guibutton"><strong>Als frei anzeigen</strong></span>. Bestimmt, ob der Termin als frei angezeigt wird.
                    Aktivieren Sie dieses Kontrollfeld, wenn der Termin bei einer Überschneidung mit anderen Terminen 
                    keinen Konflikt erzeugen soll.</p></li>
<li class="listitem"><p role="presentation"><span class="guibutton"><strong>Terminfarbe</strong></span>. Bestimmt, in welcher Farbe der Termin angezeigt wird. Wenn das 
                    Kontrollfeld <span class="guibutton"><strong>Keine Farbe</strong></span> aktiviert ist, erhält der Termin die Farbe des Kalenders.
                    Um dem Termin eine andere Farbe zu geben, klicken Sie auf ein Farbfeld.
                  </p></li>
<li class="listitem">
<p role="presentation"><span class="guibutton"><strong>Sichtbarkeit</strong></span>. Bestimmt die Sichtbarkeit des Termins in einem freigegebenen Kalender.
                    </p>
<ul class="itemizedlist" style="list-style-type: square; ">
<li class="listitem"><p role="presentation"><span class="guibutton"><strong>Standard</strong></span>. Der Termin ist für alle Benutzer sichtbar.</p></li>
<li class="listitem"><p role="presentation"><span class="guibutton"><strong>Privat</strong></span>. Benutzer, die keine Teilnehmer sind, können nur den Zeitpunkt des Termins sehen.</p></li>
<li class="listitem"><p role="presentation"><span class="guibutton"><strong>Geheim</strong></span>. Benutzer, die keine Teilnehmer sind, können den Termin nicht sehen.</p></li>
</ul>
<p role="presentation">                 
                  </p>
</li>
</ul>
<p role="presentation">
            </p>
</li>
<li class="listitem"><p role="presentation"><span class="guibutton"><strong>Erinnerung</strong></span>. Bestimmt, wann und wie Sie an den Termin erinnert werden.</p></li>
<li class="listitem"><p role="presentation">Eingabefeld <span class="guibutton"><strong>Kontakt/Ressourcen hinzufügen</strong></span>. Geben Sie hier die Namen der Teilnehmer oder 
              Ressourcen an.</p></li>
<li class="listitem"><p role="presentation"><span class="guibutton"><strong>Anhänge hinzufügen</strong></span>. Fügt Dateien hinzu.</p></li>
<li class="listitem">
<p role="presentation">Schaltflächenleiste
              </p>
<ul class="itemizedlist" style="list-style-type: circle; ">
<li class="listitem"><p role="presentation"><span class="guibutton"><strong>Anlegen</strong></span>. Speichert die aktuellen Daten des Termins.
                    Schließt das Bearbeitungsfenster.</p></li>
<li class="listitem"><p role="presentation"><span class="guibutton"><strong>Verwerfen</strong></span>. Bricht das Anlegen oder die Bearbeitung des Termins ab.</p></li>
<li class="listitem"><p role="presentation"><span class="guibutton"><strong>Kalender</strong></span>. Zeigt den Kalender, in dem der Termin angelegt wird.
                    Anklicken öffnet das Fenster zur Auswahl eines Kalenders.</p></li>
</ul>
<p role="presentation">
            </p>
</li>
>>>>>>> 1c74fb5d
</ul>
<p>
      </p>
</div>
<p class="title">Siehe auch</p>
<<<<<<< HEAD
<ul class="itemizedlist" id="ox.appsuite.user.reference.calendar.gui.create.related" style="list-style-type: none; "><li class="listitem" style="list-style-type: none">
<p role="presentation"><a class="xref" href="ox.appsuite.user.sect.calendar.gui.datepicker.html">Der Datumswähler</a></p>
<p role="presentation"><a class="xref" href="ox.appsuite.user.sect.calendar.add.create.html">Neuen Termin anlegen</a></p>
<p role="presentation"><a class="xref" href="ox.appsuite.user.sect.calendar.manage.edit.html">Termine bearbeiten</a></p>
</li></ul>
<p id="ox.appsuite.user.reference.calendar.gui.create.parent">Übergeordnetes Thema:
        <a class="xref" href="ox.appsuite.user.sect.calendar.gui.html">Die
      <span class="phrase"><span class="guilabel"><strong>Kalender</strong></span></span>
      
      
      
      Bestandteile
=======
<ul class="itemizedlist" id="ox.appsuite.user.reference.calendar.gui.create.related" style="list-style-type: none; ">
<li class="listitem" style="list-style-type: none"><p role="presentation"><a class="xref" href="ox.appsuite.user.sect.firststeps.gui.create.html">Das Bearbeitungsfenster</a></p></li>
<li class="listitem" style="list-style-type: none">
<p role="presentation"><a class="xref" href="ox.appsuite.user.sect.calendar.gui.datepicker.html">Der Datumswähler</a></p>
<p role="presentation"><a class="xref" href="ox.appsuite.user.sect.calendar.gui.scheduling.html">Die Planungsansicht</a></p>
<p role="presentation"><a class="xref" href="ox.appsuite.user.sect.calendar.add.create.html">Neuen Termin anlegen</a></p>
<p role="presentation"><a class="xref" href="ox.appsuite.user.sect.calendar.manage.edit.html">Termine bearbeiten</a></p>
</li>
</ul>
<p id="ox.appsuite.user.reference.calendar.gui.create.parent">Übergeordnetes Thema:
        <a class="xref" href="ox.appsuite.user.sect.calendar.gui.html">Die
      <span class="phrase"><span class="guilabel"><strong>Kalender</strong></span></span>-Bestandteile
>>>>>>> 1c74fb5d
    </a>
      </p>
</div>
          </div>
        </body>
</html><|MERGE_RESOLUTION|>--- conflicted
+++ resolved
@@ -39,91 +39,23 @@
       <span class="phrase"><span class="guilabel"><strong>Kalender</strong></span></span>-Bestandteile
     </h2>
 <div class="sect2" id="ox.appsuite.user.sect.calendar.gui.create">
-<<<<<<< HEAD
-<div class="titlepage"><div><div><h3 class="title">7.1.11. Die
-        <span class="phrase">Kalender</span>
-        
-        
-        
-        Ansicht zum Erstellen oder Bearbeiten</h3></div></div></div>
-<div class="reference">
-<a name="ox.appsuite.user.reference.calendar.gui.create"></a><p id="ox.appsuite.user.reference.calendar.gui.create">
-         Diese Ansicht wird verwendet, wenn Sie einen neuen Termin anlegen oder einen vorhandenen Termin bearbeiten.
-=======
 <div class="titlepage"><div><div><h3 class="title">7.1.12. Das Terminbearbeitungsfenster</h3></div></div></div>
 <div class="reference">
 <a name="ox.appsuite.user.reference.calendar.gui.create"></a><p id="ox.appsuite.user.reference.calendar.gui.create">
         Dieses Fenster wird verwendet, wenn Sie einen neuen Termin anlegen oder einen Termin bearbeiten.
->>>>>>> 1c74fb5d
         </p>
 <p class="title">Inhalt</p>
 <ul class="itemizedlist" id="ox.appsuite.user.reference.calendar.gui.create.entries" style="list-style-type: disc; ">
 <li class="listitem">
-<<<<<<< HEAD
-<p role="presentation">Elemente, die sich je nach Konfiguration der Groupware am oberen oder unteren Bildschirmrand befinden.
-              </p>
-<ul class="itemizedlist" style="list-style-type: circle; ">
-<li class="listitem"><p role="presentation">Schaltfläche <span class="guibutton"><strong>Anlegen</strong></span>. Anklicken speichert die aktuellen Daten des Termins und
-                    schließt die Bearbeitungsseite.</p></li>
-<li class="listitem"><p role="presentation">Schaltfläche <span class="guibutton"><strong>Verwerfen</strong></span>. Wenn Sie das Erstellen oder die Bearbeitung abbrechen
-                    möchten, klicken Sie auf diese Schaltfläche.</p></li>
-<li class="listitem"><p role="presentation">Die Schaltfläche neben <span class="guibutton"><strong>Kalender</strong></span> zeigt den Kalenderordner, in dem der Termin angelegt wird.
-                    Wenn Sie den Termin in einem anderen Kalenderordner anlegen möchten, klicken Sie auf diese Schaltfläche.</p></li>
-=======
 <p role="presentation">Die Titelleiste enthält die folgenden Elemente.
               </p>
 <ul class="itemizedlist" style="list-style-type: circle; ">
 <li class="listitem"><p role="presentation">Fenstertitel</p></li>
 <li class="listitem"><p role="presentation">Symbole zum Festlegen der Fensterposition, Symbol zum Abbrechen</p></li>
->>>>>>> 1c74fb5d
 </ul>
 <p role="presentation">
             </p>
 </li>
-<<<<<<< HEAD
-<li class="listitem"><p role="presentation">Eingabefeld <span class="guibutton"><strong>Betreff</strong></span>. Geben Sie hier den Betreff ein. Der Betreff wird in
-            den Ansichten als Termintitel angezeigt.</p></li>
-<li class="listitem"><p role="presentation">Eingabefeld <span class="guibutton"><strong>Ort</strong></span>. Geben Sie hier optional den Ort ein, an dem der Termin
-              stattfinden soll.</p></li>
-<li class="listitem">
-<p role="presentation">Eingabefelder <span class="guibutton"><strong>Beginnt am</strong></span> und <span class="guibutton"><strong>Endet am</strong></span>. Bestimmt den
-              Beginn und das Ende des Termins. Hineinklicken öffnet den Datumswähler. 
-              
-            </p>
-<p role="presentation">Wenn das Kontrollfeld <span class="guibutton"><strong>Ganztägig</strong></span> ausgeschaltet ist, können Sie Uhrzeiten für den Beginn
-              und das Ende festlegen.</p>
-<p role="presentation">Anklicken der Zeitzonen-Schaltflächen neben der Uhrzeit zeigt die Uhrzeit in verschiedenen Zeitzonen.
-              In den Kalender-Einstellungen können Sie häufig benötigte Zeitzonen 
-              <a class="link" href="ox.appsuite.user.sect.calendar.manage.timezones.html">als Favoriten festlegen</a>.</p>
-</li>
-<li class="listitem"><p role="presentation">Kontrollfeld <span class="guibutton"><strong>Ganztägig</strong></span>. Aktivieren Sie dieses Kontrollfeld, wenn der Termin ganze
-              Tage dauern soll.</p></li>
-<li class="listitem"><p role="presentation">Schaltfläche <span class="guibutton"><strong>Verfügbaren Zeitraum finden</strong></span>. Öffnet die Planungsansicht. Mit dieser
-              Ansicht können Sie verfügbare Zeiträume finden, wenn Sie einen Termin mit mehreren Teilnehmern planen.</p></li>
-<li class="listitem"><p role="presentation">Kontrollfeld <span class="guibutton"><strong>Wiederholen</strong></span>. Aktivieren Sie dieses Kontrollfeld, wenn der Termin mehrmals
-              wiederholt werden soll. Weitere Bedienelemente zum Einstellen der Wiederholungsparameter werden angezeigt. 
-              Beispiele zur Anwendung finden Sie bei den
-              <a class="link" href="ox.appsuite.user.chap.bestpractices.html#ox.appsuite.user.practice.calendar.serial">Fragen zu Terminen und Aufgaben</a>.</p></li>
-<li class="listitem"><p role="presentation">Eingabefeld <span class="guibutton"><strong>Beschreibung</strong></span>. Geben Sie hier optional eine Beschreibung
-              des Termins ein.</p></li>
-<li class="listitem"><p role="presentation">Auswahlliste <span class="guibutton"><strong>Erinnerung</strong></span>. Bestimmt, wann Sie durch einen Eintrag im Infobereich
-            an den Termin erinnert werden.</p></li>
-<li class="listitem"><p role="presentation">Auswahlliste <span class="guibutton"><strong>Anzeigen als</strong></span>. Bestimmt Ihre Verfügbarkeit während der Dauer des Termins.
-              Bei zeitlich überlappenden Terminen erhalten Sie eine Konfliktmeldung, es sei denn, die Verfügbarkeit ist auf 
-              <span class="guibutton"><strong>Frei</strong></span> eingestellt. Beispiele zur Anwendung finden Sie bei den 
-              <a class="link" href="ox.appsuite.user.chap.bestpractices.html#ox.appsuite.user.practice.calendar.display_as">Fragen und Antworten zum Kalender</a>.</p></li>
-<li class="listitem"><p role="presentation">Wenn Sie in der Werkzeugleiste im Menü <span class="guibutton"><strong>Ansicht</strong></span> die Einstellung
-              <span class="guibutton"><strong>Benutzerdefinierte Farben</strong></span> gewählt haben, wird ein Farbwahlfeld angezeigt. Anklicken
-              eines Farbfelds bestimmt die Farbe des Termins. Wenn Sie das erste Farbfeld anklicken, erhält der Termin
-              die Farbe seines Kalenders.</p></li>
-<li class="listitem"><p role="presentation">Kontrollfeld <span class="guibutton"><strong>Privat</strong></span>. Aktivieren Sie dieses Kontrollfeld, wenn andere Benutzer den
-              Betreff und die Beschreibung des Termins nicht sehen sollen.</p></li>
-<li class="listitem"><p role="presentation">Eingabefeld <span class="guibutton"><strong>Teilnehmer/Ressourcen hinzufügen</strong></span>. Geben Sie hier die Namen der Teilnehmer
-            an, die am Termin teilnehmen sollen. Wenn Teilnehmer eine zusätzliche Termineinladung per E-Mail erhalten sollen, aktivieren Sie
-            <span class="guibutton"><strong>Alle Teilnehmer per E-Mail benachrichtigen</strong></span>.</p></li>
-<li class="listitem"><p role="presentation">Schaltfläche <span class="guibutton"><strong>Anhänge hinzufügen</strong></span> unterhalb von <span class="guibutton"><strong>Anhänge</strong></span>. Klicken
-              Sie auf diese Schaltfläche, wenn Sie den Kontaktdaten eine Datei oder mehrere Dateien anhängen wollen.</p></li>
-=======
 <li class="listitem">
 <p role="presentation">Termindaten
               </p>
@@ -198,26 +130,11 @@
 <p role="presentation">
             </p>
 </li>
->>>>>>> 1c74fb5d
 </ul>
 <p>
       </p>
 </div>
 <p class="title">Siehe auch</p>
-<<<<<<< HEAD
-<ul class="itemizedlist" id="ox.appsuite.user.reference.calendar.gui.create.related" style="list-style-type: none; "><li class="listitem" style="list-style-type: none">
-<p role="presentation"><a class="xref" href="ox.appsuite.user.sect.calendar.gui.datepicker.html">Der Datumswähler</a></p>
-<p role="presentation"><a class="xref" href="ox.appsuite.user.sect.calendar.add.create.html">Neuen Termin anlegen</a></p>
-<p role="presentation"><a class="xref" href="ox.appsuite.user.sect.calendar.manage.edit.html">Termine bearbeiten</a></p>
-</li></ul>
-<p id="ox.appsuite.user.reference.calendar.gui.create.parent">Übergeordnetes Thema:
-        <a class="xref" href="ox.appsuite.user.sect.calendar.gui.html">Die
-      <span class="phrase"><span class="guilabel"><strong>Kalender</strong></span></span>
-      
-      
-      
-      Bestandteile
-=======
 <ul class="itemizedlist" id="ox.appsuite.user.reference.calendar.gui.create.related" style="list-style-type: none; ">
 <li class="listitem" style="list-style-type: none"><p role="presentation"><a class="xref" href="ox.appsuite.user.sect.firststeps.gui.create.html">Das Bearbeitungsfenster</a></p></li>
 <li class="listitem" style="list-style-type: none">
@@ -230,7 +147,6 @@
 <p id="ox.appsuite.user.reference.calendar.gui.create.parent">Übergeordnetes Thema:
         <a class="xref" href="ox.appsuite.user.sect.calendar.gui.html">Die
       <span class="phrase"><span class="guilabel"><strong>Kalender</strong></span></span>-Bestandteile
->>>>>>> 1c74fb5d
     </a>
       </p>
 </div>
