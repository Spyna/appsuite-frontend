/**
 * This work is provided under the terms of the CREATIVE COMMONS PUBLIC
 * LICENSE. This work is protected by copyright and/or other applicable
 * law. Any use of the work other than as authorized under this license
 * or copyright law is prohibited.
 *
 * http://creativecommons.org/licenses/by-nc-sa/2.5/
 * © 2019 OX Software GmbH, Germany. info@open-xchange.com
 *
 * @author Jorin Laatsch <jorin.laatsch@open-xchange.com>
 * @author Daniel Pondruff <daniel.pondruff@open-xchange.com>
 * @author Richard Petersen <richard.petersen@open-xchange.com>
 * @author Daniel Dickhaus <daniel.dickhaus@open-xchange.com>
 */


/// <reference path="../../steps.d.ts" />

const moment = require('moment');
const expect = require('chai').expect;

Feature('Calendar > Create');

Before(async (users) => {
    await users.create();
    await users.create();
});
After(async (users) => {
    await users.removeAll();
});

Scenario('Create appointment with all fields', async function (I, calendar) {
    const data = { subject: 'test title', location: 'test location' };
    await I.haveSetting({
        'io.ox/core': { autoOpenNotification: false, showDesktopNotifications: false },
        'io.ox/calendar': { showCheckboxes: true }
    });

    I.login('app=io.ox/calendar');
    calendar.waitForApp();
    I.click('~Next Week', { css: '.page.current' });

    I.say('Create');
    calendar.newAppointment();
    I.fillField('Subject', data.subject);
    I.fillField('Location', data.location);
    I.selectOption('Visibility', 'Private');
    I.fillField(calendar.locators.starttime, '12:00 PM');
    I.click('Create');
    I.waitForDetached('.io-ox-calendar-edit-window');

    I.say('Check');
    const cid = await I.grabAttributeFrom('.appointment', 'data-cid'),
        appointmentSelector = locate(`.appointment[data-cid="${cid}"]`);
    let appointment;

    ['Day', 'Week', 'Workweek', 'Month', 'List'].forEach(perspective => calendar.withinPerspective(perspective, (location) => {
        appointment = appointmentSelector.inside(location).as(`appointment element in ${perspective}`);
        I.see('test title', appointment);
        I.see('test location', appointment);
        I.seeElement(appointment.find(perspective === 'List' ?
            '.private-flag' :
            '.confidential-flag')
        );
    }));

    // delete the appointment thus it does not create conflicts for upcoming appointments
    I.say('Delete');
    I.click(appointment);
    I.waitForText('Delete');
    I.click('Delete');
    I.waitForVisible('.modal-dialog .modal-footer');
    I.click('Delete', '.modal-dialog .modal-footer');
    I.waitForDetached(appointment);
});

Scenario('Fullday appointments', async function (I, calendar) {
    const data = { subject: 'Fullday' };

    I.login('app=io.ox/calendar&perspective="week:week"');
    calendar.waitForApp();

    calendar.newAppointment();
    I.fillField('Subject', data.subject);
    I.checkOption('All day');
    await calendar.setDate('startDate', moment().startOf('week').add('1', 'day'));
    await calendar.setDate('endDate', moment().endOf('week').subtract('1', 'day'));
    I.click('Create');
    I.waitForDetached('.io-ox-calendar-edit-window');

    I.click(data.subject, '.weekview-container.week .appointment');
    I.see('5 days', '.io-ox-sidepopup .calendar-detail');
    calendar.deleteAppointment();
});

//See Bug 64409
// TODO: shaky (element (~Start time) is not in DOM or there is no element(~Start time) with value "9:52 AM" after 30 sec)
Scenario.skip('Enter start time and press enter key', function (I, calendar) {
    I.login('app=io.ox/calendar');

    calendar.waitForApp();
    calendar.newAppointment();

    I.click(calendar.locators.starttime);
    I.clearField(calendar.locators.starttime);
    I.fillField(calendar.locators.starttime, '09:52');
    I.pressKey('Enter');

    I.waitForValue('~Start time', '9:52 AM');
});

Scenario('[C7411] Discard appointment during the creation', function (I, calendar) {
    I.login('app=io.ox/calendar');
    calendar.waitForApp();
    calendar.newAppointment();

    I.fillField('Subject', 'Subject C7411');
    I.fillField('Location', 'Location C7411');

    I.click('Discard');
    I.click('Discard changes');
    I.waitToHide(calendar.locators.edit);
    I.dontSee('Subject C7411');
});

// TODO: creation of shared appointment happened via api call?!
Scenario('[C7412] Create private appointment @contentReview @bug', async function (I, users, calendar) {
    await I.haveSetting({
        'io.ox/core': {
            autoOpenNotification: false,
            showDesktopNotifications: false
        }, 'io.ox/calendar': {
            viewView: 'week:week'
        }
    });

    const title = 'C7412',
        somedetail = Math.round(+new Date() / 1000),
        today = moment('12:00:00', 'HH:mm:ss'),
        appointmentDefaultFolder = await I.grabDefaultFolder('calendar', { user: users[0] }),
        permissions = [{
            bits: 403710016,
            entity: users[0].userdata.id,
            group: false
        }, {
            bits: 4227332,
            entity: users[1].userdata.id,
            group: false
        }];
    const sharedFolderID = await I.haveFolder({ title, permissions, module: 'event', parent: 'cal://0/' + appointmentDefaultFolder }, { user: users[0] });

    await I.haveAppointment({
        folder: sharedFolderID,
        summary: somedetail,
        location: somedetail,
        description: somedetail,
        attendeePrivileges: 'MODIFY',
        class: 'CONFIDENTIAL',
        startDate: {
            tzid: 'Europe/Berlin',
            value: today.clone().add(2, 'hours').format('YYYYMMDD[T]HHmm00')
        },
        endDate: {
            tzid: 'Europe/Berlin',
            value: today.clone().add(4, 'hours').format('YYYYMMDD[T]HHmm00')
        }
    });

    I.say('Login with second user');
    I.login('app=io.ox/calendar', { user: users[1] });
    calendar.waitForApp();

    I.retry(5).click({ css: `[aria-label*="${today.format('l, dddd')}, CW ${today.week()}"]` }, calendar.locators.mini);

    I.say('Show appointments of first user');
    I.waitForText('Shared calendars');
    I.doubleClick('~Shared calendars');
    I.waitForVisible({ css: `[title="${users[0].userdata.sur_name}, ${users[0].userdata.given_name}: ${title}"]` });
    I.doubleClick({ css: `[title="${users[0].userdata.sur_name}, ${users[0].userdata.given_name}: ${title}"]` });

    I.say('Check views');
    ['Workweek', 'Week', 'Day', 'Month', 'List'].forEach(perspective => calendar.withinPerspective(perspective, () => {
        I.waitForText('Private');
        I.dontSee(somedetail);
    }));
});

Scenario('[C7417] Create a Yearly recurring appointment every 16 day of December, no end', async function (I, calendar) {
    await I.haveSetting({
        'io.ox/core': { autoOpenNotification: false, showDesktopNotifications: false },
        'io.ox/calendar': { showCheckboxes: true }
    });
    const date = moment('1216', 'MMDD');

    I.login('app=io.ox/calendar');
    calendar.waitForApp();

    I.say('Create');
    calendar.newAppointment();
    I.fillField('Subject', 'Testappointment');
    await calendar.setDate('startDate', date);

    I.click(locate({ css: 'div.checkbox.custom.small' }).find('label').withText('Repeat').as('Repeat'), '.io-ox-calendar-edit-window');
    I.click(`Every ${date.format('dddd')}.`);
    I.waitForElement('.modal-dialog');
    I.selectOption('.modal-dialog [name="recurrence_type"]', 'Yearly');
    I.see('Every year in December on day 16.');
    I.click('Apply', '.modal-dialog');
    I.waitForDetached('.modal-dialog');
    I.see('Every year in December on day 16.');

    I.click('Create');
    I.waitForDetached('.io-ox-calendar-edit-window');

    if (moment().isSame(date, 'week')) {
        I.waitForVisible('.io-ox-sidepopup');
        I.click('~Close', '.io-ox-sidepopup');
    }

    I.say('Check next occurence');
    const diffMonth = date.diff(moment().startOf('month'), 'months');
    for (let i = 0; i < diffMonth; i++) I.click('~Go to next month', calendar.locators.mini);
    I.click(`~${date.format('l, dddd')}, CW ${date.week()}`, calendar.locators.mini);
    ['Workweek', 'Week', 'Day', 'Month'].forEach(perspective => calendar.withinPerspective(perspective, (locator) => {
        I.waitForVisible(locate('.appointment').inside(locator));
        I.see('Testappointment');
    }));

    I.say('Check occurence after next');
    for (let i = 0; i < 12; i++) I.click('~Go to next month', calendar.locators.mini);
    I.click(`~${date.add(1, 'year').format('l, dddd')}, CW ${date.week()}`, calendar.locators.mini);
    ['Workweek', 'Week', 'Day', 'Month'].forEach(perspective => calendar.withinPerspective(perspective, (locator) => {
        I.waitForVisible(locate('.appointment').inside(locator));
        I.see('Testappointment');
    }));
});

Scenario('[C7418] Create a Yearly recurring appointment last day of week in december, ends after 5', async function (I, calendar) {
    await I.haveSetting({
        'io.ox/core': { autoOpenNotification: false, showDesktopNotifications: false },
        'io.ox/calendar': { showCheckboxes: true }
    });
    const date = moment('12', 'MM').weekday(0);
    if (date.month() === 10) date.add(1, 'week'); // special cases

    I.login('app=io.ox/calendar&perspective="week:week"');
    calendar.waitForApp();

    I.say('Create');
    calendar.newAppointment();
    I.fillField('Subject', 'Testappointment');
    await calendar.setDate('startDate', date);
    I.fillField(calendar.locators.starttime, '6:00 AM');
    I.pressKey('Enter');

    I.click(locate({ css: 'div.checkbox.custom.small' }).find('label').withText('Repeat').as('Repeat'), '.io-ox-calendar-edit-window');
    I.click(`Every ${date.format('dddd')}.`);
    I.waitForElement('.modal-dialog');
    I.selectOption('.modal-dialog [name="recurrence_type"]', 'Yearly');
    I.waitForText('Weekday');
    I.click({ css: 'input[value="weekday"]' });
    I.see('Every year on the first Sunday in December.');
    I.click('Apply', '.modal-dialog');
    I.waitForDetached('.modal-dialog');
    I.see('Every year on the first Sunday in December.');

    // create
    I.click('Create', '.io-ox-calendar-edit-window');
    I.waitForDetached('.io-ox-calendar-edit-window');

    if (moment().isSame(date, 'week')) {
        I.waitForVisible('.io-ox-sidepopup');
        I.click('~Close', '.io-ox-sidepopup');
    }

    I.say('Check next occurence');
    const diffMonth = date.diff(moment().startOf('month'), 'months');
    for (let i = 0; i < diffMonth; i++) I.click('~Go to next month', calendar.locators.mini);
    // and select the correct date
    I.click(`~${date.format('l, dddd')}, CW ${date.week()}`, calendar.locators.mini);
    // open all views and load the appointments there
    ['Week', 'Day', 'Month'].forEach(perspective => calendar.withinPerspective(perspective, (locator) => {
        I.waitForVisible(locate('.appointment').inside(locator));
        I.see('Testappointment');
    }));

    I.say('Check occurence after next');
    for (let i = 0; i < 12; i++) I.click('~Go to next month', calendar.locators.mini);
    date.add(1, 'year').startOf('month').weekday(0);
    if (date.month() === 10) date.add(1, 'week'); // special cases
    I.click(`~${date.format('l, dddd')}, CW ${date.week()}`, calendar.locators.mini);
    ['Week', 'Day', 'Month'].forEach(perspective => calendar.withinPerspective(perspective, (locator) => {
        I.waitForVisible(locate('.appointment').inside(locator));
        I.see('Testappointment');
    }));
});

Scenario('[C7419] Create a monthly recurring appointment on day 10 ends 31/12/2020', async function (I, calendar) {

    await I.haveSetting({
        'io.ox/core': { autoOpenNotification: false, showDesktopNotifications: false },
        'io.ox/calendar': { showCheckboxes: true }
    });
    const date = moment('10', 'DD');

    I.login('app=io.ox/calendar');
    calendar.waitForApp();

    // and select the correct date
    I.retry(5).click(`~${date.format('l, dddd')}, CW ${date.week()}`, calendar.locators.mini);

    I.say('Create');
    calendar.newAppointment();
    I.fillField('Subject', 'Testappointment');
    await calendar.setDate('startDate', date);

    I.click(locate({ css: 'div.checkbox.custom.small' }).find('label').withText('Repeat').as('Repeat'), '.io-ox-calendar-edit-window');
    I.click(`Every ${date.format('dddd')}.`);

    I.say('Create > Recurrence');
    I.waitForElement('.modal-dialog');
    I.selectOption('.modal-dialog [name="recurrence_type"]', 'Monthly');
    I.selectOption('.modal-dialog [name="until"]', 'On specific date');
    I.waitForElement(locate('~Date (M/D/YYYY)').inside('.modal-dialog'));
    await calendar.setDate('until', moment(date).add(6, 'years'));
    I.see('Every month on day 10.');
    I.click('Apply', '.modal-dialog');
    I.waitForDetached('.modal-dialog');
    I.see('Every month on day 10.');

    // create
    I.click('Create', '.io-ox-calendar-edit-window');
    I.waitForDetached('.io-ox-calendar-edit-window', 5);

    I.say('Check next occurence');
    ['Week', 'Day', 'Month', 'List'].forEach(perspective => calendar.withinPerspective(perspective, (locator) => {
        I.waitForVisible(locate('.appointment').inside(locator));
        I.see('Testappointment');
    }));

    I.say('Check occurence after next');
    I.click('~Go to next month', calendar.locators.mini);
    date.add(1, 'month');
    I.click(`~${date.format('l, dddd')}, CW ${date.week()}`, calendar.locators.mini);
    ['Week', 'Day', 'Month'].forEach(perspective => calendar.withinPerspective(perspective, (locator) => {
        I.waitForVisible(locate('.appointment').inside(locator));
        I.see('Testappointment');
    }));

});

Scenario('[C7420] Create a monthly recurring appointment every second Monday every month never ends', async function (I, calendar) {

    await I.haveSetting({
        'io.ox/core': { autoOpenNotification: false, showDesktopNotifications: false },
        'io.ox/calendar': { showCheckboxes: true }
    });
    const date = moment().startOf('month').weekday(1);
    if (date.month() === moment().subtract(1, 'month').month()) date.add(1, 'week'); // special cases
    date.add(1, 'week');

    I.login('app=io.ox/calendar');
    calendar.waitForApp();
    I.retry(5).click(`~${date.format('l, dddd')}, CW ${date.week()}`, calendar.locators.mini);

    I.say('Create');
    calendar.newAppointment();
    I.fillField('Subject', 'Testappointment');
    await calendar.setDate('startDate', date);

    I.say('Create > Recurrence');
    I.click(locate({ css: 'div.checkbox.custom.small' }).find('label').withText('Repeat').as('Repeat'), '.io-ox-calendar-edit-window');
    I.click(`Every ${date.format('dddd')}.`);
    I.waitForElement('.modal-dialog');
    I.selectOption('.modal-dialog [name="recurrence_type"]', 'Monthly');
    I.waitForText('Weekday');
    I.click({ css: 'input[value="weekday"]' });
    I.see('Every month on the second Monday.');
    I.click('Apply', '.modal-dialog');
    I.waitForDetached('.modal-dialog');
    I.see('Every month on the second Monday.');

    // create
    I.click('Create', '.io-ox-calendar-edit-window');
    I.waitForInvisible('.io-ox-calendar-edit-window', 5);

    // open all views and load the appointments there
    I.say('Check next occurence');
    ['Week', 'Day', 'Month'].forEach(perspective => calendar.withinPerspective(perspective, (locator) => {
        I.waitForVisible(locate('.appointment').inside(locator));
        I.see('Testappointment');
    }));

    I.say('Check occurence after next');
    I.click('~Go to next month', calendar.locators.mini);
    date.add(1, 'month').startOf('month').weekday(1);
    if (date.month() === moment().month()) date.add(1, 'week'); // special cases
    date.add(1, 'week');
    I.click(`~${date.format('l, dddd')}, CW ${date.week()}`, calendar.locators.mini);
    // open all views and load the appointments there
    ['Week', 'Day', 'Month'].forEach(perspective => calendar.withinPerspective(perspective, (locator) => {
        I.waitForVisible(locate('.appointment').inside(locator));
        I.see('Testappointment');
    }));

});

Scenario('[C7421] Create a weekly recurring appointment every 2 weeks Sunday ends after 3', async function (I, calendar) {

    await I.haveSetting({
        'io.ox/core': { autoOpenNotification: false, showDesktopNotifications: false },
        'io.ox/calendar': { showCheckboxes: true }
    });
    const date = moment().startOf('day').weekday(0);

    I.login('app=io.ox/calendar');
    calendar.waitForApp();
    I.retry(5).click(`~${date.format('l, dddd')}, CW ${date.week()}`, calendar.locators.mini);

    I.say('Create');
    calendar.newAppointment();
    I.fillField('Subject', 'Testappointment');
    await calendar.setDate('startDate', date);

    I.say('Create > Recurrence');
    calendar.recurAppointment(date);
    within(calendar.locators.recurrenceview, function () {
        I.waitForElement('.modal-dialog');
        I.selectOption('.modal-dialog [name="recurrence_type"]', 'Weekly');
        I.fillField('Interval', 2);
        I.selectOption('.modal-dialog [name="until"]', 'After a number of occurrences');
        I.waitForElement('.modal-dialog [name="occurrences"]');
        I.fillField('.modal-dialog [name="occurrences"]', '3');
        I.pressKey('Enter');
        I.see('Every 2 weeks on Sunday.');
        I.click('Apply', '.modal-dialog');
    });
    I.waitForDetached('.modal-dialog');
    I.see('Every 2 weeks on Sunday.');

    // create
    I.click('Create', '.io-ox-calendar-edit-window');
    I.waitForDetached('.io-ox-calendar-edit-window', 5);

    I.say('Check next occurence');
    ['Week', 'Day', 'Month', 'List'].forEach(perspective => calendar.withinPerspective(perspective, (locator) => {
        I.waitForVisible(locate('.appointment').inside(locator));
        I.see('Testappointment');
    }));

    I.say('Check next two future occurences');
    for (let i = 0; i < 2; i++) {
        if (!date.isSame(moment(date).add(2, 'week'), 'month')) I.click('~Go to next month', calendar.locators.mini);
        date.add(2, 'weeks');
        I.click(`~${date.format('l, dddd')}, CW ${date.week()}`, calendar.locators.mini);
        ['Week', 'Day', 'Month'].forEach(perspective => calendar.withinPerspective(perspective, (locator) => {
            I.waitForVisible(locate('.appointment').inside(locator));
            I.see('Testappointment');
        }));
    }

    I.say('Check end of series');
    if (!date.isSame(moment(date).add(2, 'week'), 'month')) I.click('~Go to next month', calendar.locators.mini);
    date.add(2, 'weeks');
    I.click(`~${date.format('l, dddd')}, CW ${date.week()}`, calendar.locators.mini);
    ['Week', 'Day'].forEach(perspective => calendar.withinPerspective(perspective, (locator) => {
        I.waitForInvisible(locate('.appointment').inside(locator));
        I.dontSee('Testappointment');
    }));

});

Scenario('[C7422] Create a allday weekly recurring appointment every Tuesday Thursday never ends', async function (I, calendar) {

    await I.haveSetting({
        'io.ox/core': { autoOpenNotification: false, showDesktopNotifications: false },
        'io.ox/calendar': { showCheckboxes: true }
    });
    const date = moment().startOf('day').weekday(2);

    I.login('app=io.ox/calendar');
    calendar.waitForApp();
    I.retry(5).click({ css: `[aria-label*="${date.format('l, dddd')}, CW ${date.week()}"]` }, calendar.locators.mini);

    I.say('Create');
    calendar.newAppointment();
    I.fillField('Subject', 'Testappointment');
    await calendar.setDate('startDate', date);

    I.say('Create > Recurrence');
    calendar.recurAppointment(date);
    within(calendar.locators.recurrenceview, function () {
        I.selectOption('[name="recurrence_type"]', 'Weekly');
        I.click('Th');
        I.see('Every Tuesday and Thursday.');
        I.click('Apply');
    });
    I.waitForDetached(calendar.locators.recurrenceview);
    I.see('Every Tuesday and Thursday.');

    // create
    I.click('Create', '.io-ox-calendar-edit-window');
    I.waitForDetached('.io-ox-calendar-edit-window', 5);

    I.say('Check next two future occurences');
    ['Week', 'Day', 'Month'].forEach(perspective => calendar.withinPerspective(perspective, (locator) => {
        I.waitForVisible(locate('.appointment').inside(locator));
        I.see('Testappointment');
        if (perspective === 'Week') I.seeNumberOfVisibleElements('.page.current .appointment', 2);
    }));
});

Scenario('[C7423] Create daily recurring appointment every day ends after 5', async function (I, calendar) {

    await I.haveSetting({
        'io.ox/core': { autoOpenNotification: false, showDesktopNotifications: false },
        'io.ox/calendar': { showCheckboxes: true }
    });
    // pick the second monday in the following month
    const date = moment().add(1, 'month').startOf('month').weekday(1);
    if (date.isSame(moment(), 'month')) date.add(1, 'week');

    I.login('app=io.ox/calendar');
    calendar.waitForApp();
    I.retry(5).click('~Go to next month', calendar.locators.mini);
    I.click(`~${date.format('l, dddd')}, CW ${date.week()}`, calendar.locators.mini);

    calendar.newAppointment();
    I.fillField('Subject', 'Testappointment');
    await calendar.setDate('startDate', date);

    I.say('Create > Recurrence');
    calendar.recurAppointment(date);
    within(calendar.locators.recurrenceview, function () {
        I.selectOption('[name="recurrence_type"]', 'Daily');
        I.selectOption('[name="until"]', 'After a number of occurrences');
        I.waitForElement('[name="occurrences"]');
        I.fillField('[name="occurrences"]', '5');
        I.pressKey('Enter');
        I.see('Every day.');
        I.click('Apply');
    });
    I.waitForDetached('.modal-dialog');
    I.see('Every day.');

    // create
    I.click('Create', '.io-ox-calendar-edit-window');
    I.waitForDetached('.io-ox-calendar-edit-window', 5);

    // open all views and load the appointments there
    I.say('Check next occurences');
    ['Month', 'Week'].forEach(perspective => calendar.withinPerspective(perspective, (locator) => {
        I.waitForVisible(locate('.appointment').inside(locator));
        I.see('Testappointment');
        I.seeNumberOfVisibleElements('.page.current .appointment', 5);
    }));

    I.say('Check end of series');
    I.click('~Next Week', '.page.current');
    ['Week'].forEach(perspective => calendar.withinPerspective(perspective, (locator) => {
        I.waitForInvisible(locate('.appointment').inside(locator));
        I.dontSeeElement('Testappointment');
    }));
});

Scenario('[C7424] Create daily recurring appointment every 2 days ends in x+12', async function (I, calendar) {

    await I.haveSetting({
        'io.ox/core': { autoOpenNotification: false, showDesktopNotifications: false },
        'io.ox/calendar': { showCheckboxes: true }
    });
    // pick the second monday in the following month
    const date = moment().add(1, 'month').startOf('month').weekday(1);
    if (date.isSame(moment(), 'month')) date.add(1, 'week');

    I.login('app=io.ox/calendar');
    calendar.waitForApp();
    // and select the correct date
    I.retry(5).click('~Go to next month', calendar.locators.mini);
    I.click(`~${date.format('l, dddd')}, CW ${date.week()}`, calendar.locators.mini);
    I.waitForDetached(locate('#io-ox-refresh-icon .fa-spin'));

    calendar.newAppointment();
    I.fillField('Subject', 'Testappointment');
    await calendar.setDate('startDate', date);


    I.say('Create > Recurrence');
    calendar.recurAppointment(date);
    within(calendar.locators.recurrenceview, () => {
        I.selectOption('[name="recurrence_type"]', 'Daily');
        I.fillField('Interval', 2);
        I.selectOption('[name="until"]', 'After a number of occurrences');
        I.waitForElement('[name="occurrences"]');
        I.fillField('[name="occurrences"]', '8'); // just repeat 8 times to stay in the current month
        I.pressKey('Enter');
        I.see('Every 2 days.');
        I.click('Apply', '.modal-dialog');
    });

    I.waitForDetached('.modal-dialog');
    I.see('Every 2 days.');

    // create
    I.click('Create', '.io-ox-calendar-edit-window');
    I.waitForDetached('.io-ox-calendar-edit-window', 5);

    I.say('Check next occurences');
    ['Month', 'Week'].forEach(perspective => calendar.withinPerspective(perspective, (locator) => {
        I.waitForVisible(locate('.appointment').inside(locator));
        I.see('Testappointment');
    }));

    // second week
    I.click('~Next Week', '.page.current');
    I.waitForVisible(locate('.appointment').inside('.page.current'));
    I.see('Testappointment');
    I.seeNumberOfVisibleElements('.page.current .appointment', 4);

    // third week
    I.click('~Next Week', '.page.current');
    I.waitForVisible(locate('.appointment').inside('.page.current'));
    I.see('Testappointment');
    I.seeNumberOfVisibleElements('.page.current .appointment', 1);
});

Scenario('[C274537] Support use-count calculation on Appointment create with Groups', async function (I, users, calendar) {
    const testrailID = 'C274537';
    const timestamp = Math.round(+new Date() / 1000);
    const numberOfGroups = 3;
    let result1 = [], result2 = [];

    I.say('Preparation and login');
    I.haveSetting('io.ox/core//autoOpenNotification', false);
    I.haveSetting('io.ox/core//showDesktopNotifications', false);
    for (let i = 0; i < numberOfGroups; i++) {
        const group = {
            name: timestamp + '-00' + (i + 1),
            display_name: timestamp + '-00' + (i + 1),
            members: [users[0].userdata.id, users[1].userdata.id]
        };
        await I.haveGroup(group, { user: users[0] });
    }
    I.login('app=io.ox/calendar&perspective=week:week');
    calendar.waitForApp();

    I.say('Create');
    calendar.newAppointment();
    I.fillField('[name="summary"]', testrailID);

    I.say('Search for groups');
    I.fillField('.add-participant.tt-input', timestamp + '-00');
    I.waitForElement('.twitter-typeahead');

    I.say('Check inital order of groups');
    I.waitForElement('.tt-suggestions .participant-name');
    for (let i = 0; i < numberOfGroups; i++) {
        result1.push(await I.executeScript(function (i) {
            return $('.tt-suggestions .participant-name').eq(i).text().toString();
        }, i, result1));
    }
    expect(result1[0]).to.equal(timestamp + '-001');
    expect(result1[1]).to.equal(timestamp + '-002');
    expect(result1[2]).to.equal(timestamp + '-003');
    I.clearField('.add-participant.tt-input');

    I.say('Add last group as participant');
    I.fillField('.add-participant.tt-input', timestamp + '-003');
    I.waitForElement({ xpath: '//div[@class="participant-name"]//strong[@class="tt-highlight"][contains(text(),"' + timestamp + '-003")]' });
    I.click({ xpath: '//div[@class="participant-name"]//strong[@class="tt-highlight"][contains(text(),"' + timestamp + '-003")]' });
    I.click('Create');
    I.waitForDetached(calendar.locators.edit);
    I.waitForElement('.appointment-container [title="' + testrailID + '"]', 5);

    I.say('Check new order of groups');
    calendar.newAppointment();
    I.fillField('[name="summary"]', testrailID);
    I.fillField('.add-participant.tt-input', timestamp + '-00');
    I.waitForElement('.twitter-typeahead');
    I.waitForElement('.tt-suggestions .participant-name');
    for (let i = 0; i < numberOfGroups; i++) {
        result2.push(await I.executeScript(function (i) {
            return $('.tt-suggestions .participant-name').eq(i).text().toString();
        }, i, result2));
    }
    expect(result2[0]).to.equal(timestamp + '-003');
    expect(result2[1]).to.equal(timestamp + '-001');
    expect(result2[2]).to.equal(timestamp + '-002');

    await I.dontHaveGroup(/\d+-\d{3}/);
});

Scenario('[C274516] Follow up should also propose a future date for appointments in the future', async function (I, users, calendar) {
    const testrailID = 'C274516';
    const appointmentSelector = `.appointment-content[title="${testrailID}"]`;
    const date = moment().add(2, 'week');
    const SIDEPOPUP = locate({ css: '.io-ox-calendar-main .io-ox-sidepopup' }).as('Sidepopup');

    I.say('Preparation and login');
    I.haveAppointment({
        folder: 'cal://0/' + await I.grabDefaultFolder('calendar'),
        summary: testrailID,
        startDate: { tzid: 'Europe/Berlin', value: moment().add(1, 'week').format('YYYYMMDD') },
        endDate: { tzid: 'Europe/Berlin', value: moment().add(1, 'week').add(1, 'day').format('YYYYMMDD') }
    });
    I.login('app=io.ox/calendar&perspective=week:week');
    calendar.waitForApp();

    I.say('Navigate to next week');
    I.clickToolbar('Today');
    I.waitForElement('.next');
    I.waitForVisible('.next');
    I.click('.next');

    I.say('Open Sidepopup');
    I.waitForElement(appointmentSelector, 5, '.appointment-panel');
    I.click(appointmentSelector, '.appointment-panel');
    I.waitForElement(SIDEPOPUP, 5);

    I.say('Create Follow-up');
    I.waitForText('Follow-up');
    I.click('Follow-up');
    I.waitForVisible(calendar.locators.startdate, 5);
    I.seeInField(calendar.locators.startdate, date.format('l'));
    I.seeInField(calendar.locators.enddate, date.format('l'));
    I.click('Create');
    I.waitToHide('.io-ox-calendar-edit');
    I.click('~Close', SIDEPOPUP);
    I.waitToHide(SIDEPOPUP);

    I.say('Check Follow-p');
    I.waitForVisible('.next');
    I.click('.next');
    I.waitForElement(appointmentSelector, 5, '.appointment-panel');
    I.click(appointmentSelector, '.appointment-panel');
    I.waitForText(`${date.format('ddd')}, ${date.format('l')}`, 10, '.io-ox-sidepopup');
    I.see('Whole day', '.io-ox-sidepopup');
});

Scenario('[C274515] Attendees are not allowed to change their own permission status', async function (I, users, calendar) {
    const SIDEPOPUP = locate({ css: '.io-ox-calendar-main .io-ox-sidepopup' }).as('Sidepopup');
    const testrailID = 'C274515';

    I.haveSetting('io.ox/core//autoOpenNotification', false);
    I.haveSetting('io.ox/core//showDesktopNotifications', false);
    I.haveSetting('io.ox/calendar//chronos/allowAttendeeEditsByDefault', true);
    I.haveAppointment({
        folder: 'cal://0/' + await I.grabDefaultFolder('calendar', { user: users[0] }),
        summary: testrailID,
        location: testrailID,
        attendeePrivileges: 'MODIFY',
        startDate: { tzid: 'Europe/Berlin', value: moment().add(2, 'hours').format('YYYYMMDD[T]HHmm00') },
        endDate: { tzid: 'Europe/Berlin', value: moment().add(4, 'hours').format('YYYYMMDD[T]HHmm00') },
        attendees: [{
            partStat: 'ACCEPTED',
            entity: users[1].userdata.id
        }]
    });

    I.login('app=io.ox/calendar&perspective="week:week', { user: users[1] });
    calendar.waitForApp();

    I.say('Open sidepopup');
    I.clickToolbar('Today');
    I.waitForElement('.appointment-container [title="' + testrailID + ', ' + testrailID + '"]', 5);
    I.click('.appointment-container [title="' + testrailID + ', ' + testrailID + '"]');
    I.waitForElement(SIDEPOPUP, 5);

    I.say('Edit');
    I.waitForElement({ css: '[data-action="io.ox/calendar/detail/actions/edit"]' }, 5);
    I.click({ css: '[data-action="io.ox/calendar/detail/actions/edit"]' });
    I.waitForElement(calendar.locators.edit);
    I.waitForVisible(calendar.locators.edit);
    I.waitForElement('.disabled.attendee-change-checkbox', 5);
});

Scenario('[C274484] Attendees can change the appointment', async function (I, users, calendar) {
    const SIDEPOPUP = locate({ css: '.io-ox-calendar-main .io-ox-sidepopup' }).as('Sidepopup');
    const testrailID = 'C274484';
    const timestamp = Math.round(+new Date() / 1000);
    const appointmentSelector = `.appointment-content[title="${testrailID}"]`;


    I.haveSetting('io.ox/core//autoOpenNotification', false, { user: users[1] });
    I.haveSetting('io.ox/core//showDesktopNotifications', false, { user: users[1] });
    I.haveSetting('io.ox/calendar//chronos/allowAttendeeEditsByDefault', true, { user: users[1] });
    //Create Appointment
    const appointmentDefaultFolder = await I.grabDefaultFolder('calendar', { user: users[0] });
    I.haveAppointment({
        folder: 'cal://0/' + appointmentDefaultFolder,
        summary: testrailID,
        attendeePrivileges: 'MODIFY',
        startDate: { tzid: 'Europe/Berlin', value: moment().add(2, 'hours').format('YYYYMMDD[T]HHmm00') },
        endDate: { tzid: 'Europe/Berlin', value: moment().add(4, 'hours').format('YYYYMMDD[T]HHmm00') },
        attendees: [{
            partStat: 'ACCEPTED', entity: users[1].userdata.id
        }]
    });

    I.say('Login with first user');
    I.login('app=io.ox/calendar&perspective=week:week', { user: users[1] });
    calendar.waitForApp();
    I.waitForElement(appointmentSelector, 5);
    I.click(appointmentSelector);
    I.waitForElement(SIDEPOPUP, 5);
    I.waitForText('Edit', 5);
    I.click('Edit');
    I.waitForElement('.io-ox-calendar-edit.container');
    I.waitForVisible('.io-ox-calendar-edit.container');
    I.fillField('description', timestamp);
    I.click('Save');
    I.logout();

    I.say('Login with second user');
    I.login('app=io.ox/calendar&perspective=week:week');
    calendar.waitForApp();
    I.waitForElement(appointmentSelector, 5);
    I.click(appointmentSelector);
    I.waitForElement(SIDEPOPUP, 5);
    I.waitForText(timestamp, 5, SIDEPOPUP);
});

// TODO: shaky, failed at least once (10 runs on 2019-11-28)
Scenario.skip('[C7428] Create appointment with internal participants', async function (I, users, calendar) {
    const data = { subject: 'Einkaufen', location: 'Wursttheke' };

    I.login('app=io.ox/calendar&perspective="week:day"');
    calendar.waitForApp();

    I.say('Create');
    calendar.newAppointment();
    I.fillField('Subject', data.subject);
    I.fillField('Location', data.location);
    calendar.addAttendee(users[1].get('name'), 'picker');
    I.click('Create');

    I.say('Check Views');
    ['Day', 'Week', 'Month', 'List'].forEach(perspective => calendar.withinPerspective(perspective, (location) => {
        I.waitForText(data.subject, 5, location);
        I.waitForText(data.location, 5, location);
    }));

    I.say('Relogin');
    I.logout();
    I.login('app=io.ox/calendar&perspective="week:day"', { user: users[1] });
    calendar.waitForApp();

    I.say('Check Views');
    ['Day', 'Week', 'Month', 'List'].forEach(perspective => calendar.withinPerspective(perspective, (location) => {
        I.waitForText(data.subject, 5, location);
        I.waitForText(data.location, 5, location);
    }));

    I.say('Check Mail');
    I.openApp('Mail');
    I.waitForText(`New appointment: ${data.subject}`);
});

// TODO: shaky, failed at least once (10 runs on 2019-11-28)
Scenario.skip('[C7425] Create appointment with a group', async function (I, users, calendar) {

    await I.haveGroup({
        name: 'Awesome guys',
        display_name: 'Awesome guys',
        members: [
            users[0].userdata.id,
            users[1].userdata.id
        ]
    });
    const data = { subject: 'C7425', location: 'Group Therapy' };

    I.login('app=io.ox/calendar&perspective="week:day"');
    calendar.waitForApp();

    I.say('Create');
    calendar.newAppointment();
    I.fillField('Subject', data.subject);
    I.fillField('Location', data.location);
    calendar.addAttendee('Awesome guys');
    I.waitForText(users[0].get('name'), 5);
    I.waitForText(users[1].get('name'), 5);
    I.click('Create');

    I.say('Check Views');
    ['Day', 'Week', 'Month', 'List'].forEach(perspective => calendar.withinPerspective(perspective, (location) => {
        I.waitForText(data.subject, 5, location);
        I.waitForText(data.location, 5, location);
    }));

    I.say('Relogin');
    I.logout();
    I.login('app=io.ox/calendar&perspective=week:day', { user: users[1] });
    calendar.waitForApp();

    I.say('Check Views');
    ['Day', 'Week', 'Month', 'List'].forEach(perspective => calendar.withinPerspective(perspective, (location) => {
        I.waitForText(data.subject, 5, location);
        I.waitForText(data.location, 5, location);
    }));

    I.say('Check Mail');
    I.openApp('Mail');
    I.waitForText(`New appointment: ${data.subject}`);
});

// TODO: shaky, failed at least once (10 runs on 2019-11-28)
Scenario.skip('[C7429] Create appointment via Contact', async function (I, users, contacts, calendar) {
    const data = { subject: 'Wichtige Dinge', location: 'Kneipe' };

    I.login('app=io.ox/contacts');
    contacts.waitForApp();

    I.say('Contacts: invite second user');
    I.click({ css: '.search-box input' });
    I.waitForVisible('.io-ox-contacts-window.io-ox-find-active');
    I.fillField('.token-input.tt-input', users[1].get('sur_name'));
    I.pressKey('Enter');
    I.waitForElement('.vgrid-cell.selectable');
    I.clickToolbar('Invite');

    I.say('Create Appointment');
    I.waitForVisible(locate({ css: '.io-ox-calendar-edit-window' }));
    I.fillField('Subject', 'Wichtige Dinge tun');
    I.fillField('Location', 'Kneipe');
    I.click('Create');

    I.say('Check Views');
    I.openApp('Calendar');
    calendar.waitForApp();
    ['Day', 'Week', 'Month', 'List'].forEach(perspective => calendar.withinPerspective(perspective, (location) => {
        I.waitForText(data.subject, 5, location);
        // Month: missing space
        if (perspective !== 'Month') I.waitForText(data.location, 5, location);
    }));

    I.say('Relogin');
    I.logout();
    I.login('app=io.ox/calendar&perspective=week:day', { user: users[1] });
    calendar.waitForApp();

    I.say('Check Views');
    ['Day', 'Week', 'Month', 'List'].forEach(perspective => calendar.withinPerspective(perspective, (location) => {
        I.waitForText(data.subject, 5, location);
        if (perspective !== 'Month') I.waitForText(data.location, 5, location);
    }));
});

Scenario('[C7430] Create appointment via Icon', async function (I, calendar) {
    const data = { subject: 'Einkaufen', location: 'Wursttheke' };

    I.login('app=io.ox/calendar');
    calendar.waitForApp();

    I.say('Create');
    calendar.newAppointment();
    I.fillField('Subject', data.subject);
    I.fillField('Location', data.location);
    await calendar.setDate('startDate', moment());
    I.fillField(calendar.locators.starttime, '12:00 PM');
    I.click('Create');

    ['Day', 'Week', 'Month', 'List'].forEach(perspective => calendar.withinPerspective(perspective, (location) => {
        I.waitForText(data.subject, 5, location);
        I.waitForText(data.location, 5, location);
    }));
});

// TODO: shaky, failed at least once (10 runs on 2019-11-28)
Scenario.skip('[C7431] Create appointment via doubleclick', async function (I, calendar) {
    const data = { subject: 'Todesstern testen' };
    I.login('app=io.ox/calendar');
    calendar.waitForApp();

    async function createInPerspective(perspective) {
        I.say(perspective);
        I.clickToolbar(calendar.locators.view);
        I.click(perspective, calendar.locators.dropdown);
        // there are 48 timeslots use 25th here
        I.doubleClick('.io-ox-pagecontroller.current .day .timeslot:nth-child(25)');
        I.waitForVisible('.io-ox-calendar-edit-window');
        I.fillField('Subject', data.subject);
        I.seeInField(calendar.locators.starttime, '12:00 PM');
        I.click('Create');
        I.waitForVisible({ css: '.appointment' });
        await I.removeAllAppointments();
    }

    await createInPerspective('Day');
    await createInPerspective('Week');

    // month is special, there are no timeslots etc
    I.say('Month');
    I.clickToolbar('View');
    I.click('Month', '.smart-dropdown-container');
    I.retry(5).doubleClick('.io-ox-pagecontroller.current .day .list');
    I.waitForVisible('.io-ox-calendar-edit-window');
    I.fillField('Subject', data.subject);
    I.click('Create');
    I.waitForVisible('.appointment', 5);
});

Scenario('[C256455] Create all-day appointment via date label', async function (I, calendar) {

    I.login('app=io.ox/calendar&perspective=week:week');
    calendar.waitForApp();

    // today is visible on calendar start, so we can just use the start of the current week to get the apps currently displayed time.
    var startDate = moment().startOf('week');

    var createOnfirstDay = async function () {
        I.click('.io-ox-pagecontroller.current .weekday:first-child');
        I.waitForVisible('.io-ox-calendar-edit-window');
        I.fillField('Subject', 'Grillen');
        I.fillField('Location', 'Olpe');
        I.seeCheckboxIsChecked({ css: '[name="allDay"]' });
        I.seeInField({ css: '[data-attribute="startDate"] .datepicker-day-field' }, startDate.format('M/D/YYYY'));
        I.click('Create');

        I.waitForVisible('.appointment');
        I.see('Grillen', '.io-ox-pagecontroller.current .appointment-panel');
        I.seeCssPropertiesOnElements('.io-ox-pagecontroller.current .appointment-panel .appointment', { 'left': '0px' });
        await I.removeAllAppointments();
    };

    await createOnfirstDay();

    startDate.add(1, 'days');
    I.clickToolbar('View');
    I.click('Workweek', '.smart-dropdown-container');
    I.wait(1);

    await createOnfirstDay();
});

Scenario('[C7436] Create appointment without any infos', async function (I, calendar) {
    I.login('app=io.ox/calendar');
    calendar.waitForApp();
    calendar.newAppointment();
    I.click('Create');
    I.see('Please enter a value');
});

Scenario('[C271749] Show prompt on event creation in public calendar', async function (I, calendar) {
    await I.haveSetting({
        'io.ox/core': { autoOpenNotification: false, showDesktopNotifications: false },
        'io.ox/calendar': { showCheckboxes: true }
    });

    I.login('app=io.ox/calendar');
    calendar.waitForApp();

    I.waitForText('Add new calendar');
    I.click('Add new calendar');
    I.waitForText('Personal calendar');
    I.click('Personal calendar');
    I.waitForVisible('.modal-body');
    I.fillField('Calendar name', 'Cal#A');
    I.checkOption('Add as public calendar');
    I.click('Add');
    I.waitForDetached('.modal');

    // Open create new appointment dialog
    I.doubleClick(locate('~Public calendars'));
    I.clickToolbar('New appointment');
    // Check dialog on event creation in public calendars'
    I.waitForText('Appointments in public calendars');
});

// "datepicker open" doesn't work reliable when running puppeteer headerless
Scenario.skip('[C7440] Start/End date autoadjustment', async function (I, calendar) {
    I.login('app=io.ox/calendar');
    calendar.waitForApp();
    calendar.newAppointment();
    // strings are usually the same, but if this test is run around midnight, we may get a one day difference, so we must calculate that
    var startString = await calendar.getDate('startDate'),
        endString = await calendar.getDate('endDate'),
        startDate = moment(startString, 'M/D/YYYY'),
        diff = startDate.diff(moment(endString, 'M/D/YYYY'), 'days');

    await check('next', 'startDate');
    await check('prev', 'startDate');
    await check('prev', 'endDate');
    async function check(direction, toChange) {
        // start today
        I.click({ css: '[data-attribute="' + toChange + '"] .datepicker-day-field' });
        I.waitForElement('.date-picker.open');
        I.click('.date-picker.open .btn-today');
        // change month
        I.click({ css: '[data-attribute="' + toChange + '"] .datepicker-day-field' });
        I.click('.date-picker.open .btn-' + direction);
        // quite funny selector but this makes sure we don't click on one of the greyed out days of last month (:not selector does not work...)
        I.click('.date-picker.open tr:first-child .date:last-child');
        I.wait(1);

        //check if the fields are updated to the expected values
        startString = await calendar.getDate('startDate');
        endString = await calendar.getDate('endDate');
        expect(moment(startString, 'M/D/YYYY').add(diff, 'days').format('M/D/YYYY')).to.equal(endString);
    }

    // end date next is special, startDate must stay the same endDate must be updated
    // start today
    I.click({ css: '[data-attribute="endDate"] .datepicker-day-field' });
    I.click('.date-picker.open .btn-today');
    // change month
    I.click({ css: '[data-attribute="endDate"] .datepicker-day-field' });
    I.click('.date-picker.open .btn-next');
    // quite funny selector but this makes sure we don't click on one of the greyed out days of last month (:not selector does not work...)
    I.click('.date-picker.open tr:first-child .date:last-child');

    I.wait(1);
    var newStartString = await calendar.getDate('startDate'),
        newEndString = await calendar.getDate('endDate');
    expect(newStartString).to.equal(startString);
    expect(newEndString).to.not.equal(endString);
});

Scenario('[C7441] Start/End time autocompletion', async function (I, calendar) {
    I.login('app=io.ox/calendar');
    calendar.waitForApp();
    calendar.newAppointment();

    I.fillField('Subject', 'C7441');
    I.click(calendar.locators.starttime);
    I.click({ css: '[data-attribute="startDate"] [data-value="1:00 PM"]' });

    var check = function (time, toChange, expectedStartTime, expectedEndTime) {
        I.say(`Check ${toChange} with time ${time}`);
        // start today
        I.click({ css: '[data-attribute="' + toChange + '"] .time-field' });
        I.click(time, { css: '[data-attribute="' + toChange + '"]' });
        I.seeInField(calendar.locators.starttime, expectedStartTime);
        I.seeInField(calendar.locators.endtime, expectedEndTime);
    };

    check('1:00 PM', 'startDate', '1:00 PM', '2:00 PM');
    check('12:00 PM', 'startDate', '12:00 PM', '1:00 PM');
    check('11:00 AM', 'endDate', '10:00 AM', '11:00 AM');
    check('1:00 PM', 'endDate', '10:00 AM', '1:00 PM');
});

Scenario.skip('[C7442] Set date from date-picker', async function (I, calendar) {

    I.login('app=io.ox/calendar&perspective=week:day');
    calendar.waitForApp();
    calendar.newAppointment();

    I.fillField('Subject', '2. Weihnachten');

    // same starting point everytime, today would make this too difficult
    await calendar.setDate('startDate', new moment('2019-03-03'));

    I.click({ css: '[data-attribute="startDate"] .datepicker-day-field' });
    I.seeElement('.date-picker.open');
    I.see('March 2019', '.date-picker.open');
    // 42 days shown, 11 of them outside of march
    I.seeNumberOfVisibleElements('.date-picker.open td.date', 42);
    I.seeNumberOfVisibleElements('.date-picker.open td.date.outside', 11);

    I.click('.date-picker.open .btn-next');
    I.see('April 2019', '.date-picker.open');
    // 35 days shown, 5 of them outside of April
    I.seeNumberOfVisibleElements('.date-picker.open td.date', 35);
    I.seeNumberOfVisibleElements('.date-picker.open td.date.outside', 5);

    I.click('.date-picker.open .btn-prev');
    I.click('.date-picker.open .btn-prev');
    I.see('February 2019', '.date-picker.open');
    // 35 days shown, 7 of them outside of february
    I.seeNumberOfVisibleElements('.date-picker.open td.date', 35);
    I.seeNumberOfVisibleElements('.date-picker.open td.date.outside', 7);

    I.click('.date-picker.open .navigation .switch-mode');
    // year
    I.see('2019', '.date-picker.open');
    I.seeNumberOfVisibleElements('.date-picker.open .month', 12);

    I.click('.date-picker.open .btn-next');
    I.see('2020', '.date-picker.open');
    I.seeNumberOfVisibleElements('.date-picker.open .month', 12);

    I.click('.date-picker.open .btn-prev');
    I.click('.date-picker.open .btn-prev');
    I.see('2018', '.date-picker.open');
    I.seeNumberOfVisibleElements('.date-picker.open .month', 12);

    I.click('.date-picker.open .navigation .switch-mode');
    // decades ...kind of, it's actually 12 years but pressing next only advances 10...*shrug*
    I.see('2010 - 2022', '.date-picker.open');
    I.seeNumberOfVisibleElements('.date-picker.open .year', 12);

    I.click('.date-picker.open .btn-next');
    I.see('2020 - 2032', '.date-picker.open');
    I.seeNumberOfVisibleElements('.date-picker.open .year', 12);

    I.click('.date-picker.open .btn-prev');
    I.click('.date-picker.open .btn-prev');
    I.see('2000 - 2012', '.date-picker.open');
    I.seeNumberOfVisibleElements('.date-picker.open .year', 12);

    // select a date. just use 12/26/1999 for convenience (always click the first date)
    I.click('.date-picker.open tr:first-child td:first-child');
    I.click('.date-picker.open tr:first-child td:first-child');
    I.click('.date-picker.open tr:first-child td:nth-child(2)');

    I.seeInField(calendar.locators.startdate, '12/26/1999');
    I.pressKey('Enter');
    I.fillField('Location', 'Nordpol');
    let test = await calendar.getDate('startDate');
    I.say(test);
    I.click('Create');

    await I.executeScript('ox.ui.apps.get("io.ox/calendar").setDate(new moment("1999-12-26"))');
    I.waitForVisible('.appointment');
    //check in calendar
    const cid = await I.grabAttributeFrom('.appointment', 'data-cid'),
        appointmentSelector = locate(`.appointment[data-cid="${cid}"]`);
    let appointment = appointmentSelector.inside('.weekview-container.day')
        .as('appointment element in day view');

    I.waitForText('2. Weihnachten', appointment);
    I.waitForText('Nordpol', appointment);

    I.see('Sun, 12/26/1999', '.weekview-container.day');

});

// TODO: shaky, failed at least once (10 runs on 2019-11-28)
Scenario.skip('[C7413] Create appointment with an attachment', async function (I, calendar) {
    // Preconditions: You are at the Calendar-tab
    I.login(['app=io.ox/calendar&perspective=week:week']);
    calendar.waitForApp();

    I.say('Create appointment');
    calendar.newAppointment();
    const subject = 'The Long Dark Tea-Time of the Soul',
        location = 'London';
    I.fillField('Subject', subject);
    I.fillField('Location', location);
    // C7413: removed start/end time (out of scope)
    I.say('Add attachments');
    I.pressKey('Pagedown');
    I.see('Attachments', '.io-ox-calendar-edit-window');
    I.attachFile('.io-ox-calendar-edit-window input[type="file"]', 'e2e/media/files/generic/testdocument.odt');
    I.attachFile('.io-ox-calendar-edit-window input[type="file"]', 'e2e/media/files/generic/testdocument.rtf');
    I.click('Create', '.io-ox-calendar-edit-window');
    I.waitForDetached('.io-ox-calendar-edit-window', 5);

    I.say('Check appointment in all views.');
    const seeAttachments = (context) => {
        I.waitForElement(context);
        I.waitForText(subject, undefined, context);
        I.see('testdocument.odt', context);
        I.see('testdocument.rtf', context);
    };
    ['Week', 'Day', 'Month', 'List'].forEach(perspective => calendar.withinPerspective(perspective, () => {
        I.waitForText(subject, 5, '.page.current .appointment');
        I.click(subject, '.page.current .appointment');
        seeAttachments(perspective === 'List' ? '.calendar-detail-pane' : '.io-ox-sidepopup');
        // close sidepopup
        I.pressKey('Escape');
    }));
});

Scenario('[C274406] Change organizer of appointment with external attendees', async function (I, users, calendar) {
    const subject = 'To be or not to be Organizor';
    I.login('app=io.ox/calendar');
    calendar.waitForApp();

    I.say('Create appointment');
    calendar.newAppointment();
    I.fillField('Subject', subject);
    I.fillField('Location', 'Globe Theatre');
    calendar.addAttendee(users[1].get('name'));
    I.fillField('.add-participant.tt-input', 'ExcellentExternalExterminator@Extraterrestrial.ex');
    I.pressKey('Enter');
    I.click('Create');

    I.say('Check');
    I.waitForText(subject, undefined, '.appointment');
    I.click(subject, '.appointment');
    I.click('.calendar-detail .more-dropdown .dropdown-toggle');
    I.waitForElement('.smart-dropdown-container.open');
    I.dontSee('Change organizer');
    I.click('.smart-dropdown-container');

    I.say('Edit appointment');
    I.click('Edit');
    I.waitForVisible('.io-ox-calendar-edit-window');
    I.click(locate({ css: 'div.checkbox.custom.small' }).find('label').withText('Repeat').as('Repeat'));
    I.click('Save');

    I.say('Check');
    I.waitForText(subject, undefined, '.appointment');
    I.retry().click(subject, '.appointment');
    I.click('.calendar-detail .more-dropdown .dropdown-toggle');
    I.waitForElement('.smart-dropdown-container.open');
    I.dontSee('Change organizer');
});

// Skip for now, request fails with:
// Ignored invalid data [id, field Visibility, severity MAJOR, message Unable to store a 'private' classification]
Scenario.skip('[C274651] Create secret appointment @contentReview', async function (I, users) {
    let testrailID = 'C274651';
    var timestamp = Math.round(+new Date() / 1000);
    I.haveSetting('io.ox/core//autoOpenNotification', false);
    I.haveSetting('io.ox/core//showDesktopNotifications', false);
    I.haveSetting('io.ox/calendar//viewView', 'week:week');
    const appointmentDefaultFolder = await I.grabDefaultFolder('calendar', { user: users[0] });
    const folder = {
        module: 'event',
        subscribed: 1,
        title: testrailID,
        permissions: [
            {
                bits: 403710016,
                entity: users[0].userdata.id,
                group: false
            }, {
                bits: 4227332,
                entity: users[1].userdata.id,
                group: false
            }
        ],
        parent: 'cal://0/' + appointmentDefaultFolder
    };
    const sharedFolderID = await I.haveFolder(folder, { user: users[0] });
    await I.haveAppointment({
        folder: sharedFolderID,
        endDate: {
            tzid: 'Europe/Berlin',
            value: moment().startOf('isoWeek').add(10, 'hours').format('YYYYMMDD[T]HHmm00')
        },
        startDate: {
            tzid: 'Europe/Berlin',
            value: moment().startOf('isoWeek').add(8, 'hours').format('YYYYMMDD[T]HHmm00')
        },
        attendees: [
            {
                partStat: 'ACCEPTED',
                entity: users[0].userdata.id
            }
        ],
        class: 'PRIVATE',
        visibility: 'PRIVATE',
        alarms: [],
        transp: 'OPAQUE',
        attendeePrivileges: 'DEFAULT',
        summary: timestamp,
        location: timestamp,
        description: timestamp

    }, { user: users[0] });
    I.login('app=io.ox/calendar', { user: users[1] });
    I.doubleClick('~Shared calendars');
    I.waitForVisible({ css: `[title="${users[0].userdata.sur_name}, ${users[0].userdata.given_name}: ${testrailID}"]` });
    I.doubleClick({ css: `[title="${users[0].userdata.sur_name}, ${users[0].userdata.given_name}: ${testrailID}"]` });
    ['Workweek', 'Week', 'Day', 'Month', 'List'].forEach((view) => {
        I.clickToolbar('View');
        I.click(view);
        I.waitForText('Private');
        I.dontSee(timestamp);
        I.dontSee(timestamp);
    });
});

Scenario('[C7414] Create two appointments at the same time (one is shown as free)', async function (I, users, calendar) {
    let testrailID = 'C7414';
    //var timestamp = Math.round(+new Date() / 1000);
    I.haveSetting('io.ox/core//autoOpenNotification', false);
    I.haveSetting('io.ox/core//showDesktopNotifications', false);
    I.haveSetting('io.ox/calendar//viewView', 'week:week');

    I.haveAppointment({
        folder: 'cal://0/' + await I.grabDefaultFolder('calendar', { user: users[0] }),
        summary: testrailID,
        location: testrailID,
        endDate: {
            tzid: 'Europe/Berlin',
            value: moment().add(4, 'hours').format('YYYYMMDD[T]HHmm00')
        },
        startDate: {
            tzid: 'Europe/Berlin',
            value: moment().format('YYYYMMDD[T]HHmm00')
        },
        attendees: [
            {
                partStat: 'ACCEPTED',
                entity: users[1].userdata.id
            }
        ]
    });
    I.login('app=io.ox/calendar');
    calendar.waitForApp();

    I.say('Create appointment');
    calendar.newAppointment();
    I.fillField('Subject', testrailID);
    I.fillField('Location', testrailID);
    I.click('Show as free');
    I.click('Create');

    I.say('Check conflicts dialog');
    I.waitForDetached(locate('.modal-open .modal-title').withText('Conflicts detected'));
});

// TODO: shaky, failed at least once (10 runs on 2019-11-28)
Scenario.skip('[C7415] Create two reserved appointments at the same time', async function (I, users, calendar) {
    I.haveSetting('io.ox/core//autoOpenNotification', false);
    I.haveSetting('io.ox/core//showDesktopNotifications', false);
    I.haveSetting('io.ox/calendar//viewView', 'week:week');

    const testrailID = 'C7415';
    //Create Appointment
    const appointmentDefaultFolder = await I.grabDefaultFolder('calendar');
    await I.haveAppointment({
        folder: 'cal://0/' + appointmentDefaultFolder,
        summary: testrailID,
        location: testrailID,
        endDate: {
            tzid: 'Europe/Berlin',
            value: moment().add(4, 'hours').format('YYYYMMDD[T]HHmm00')
        },
        startDate: {
            tzid: 'Europe/Berlin',
            value: moment().format('YYYYMMDD[T]HHmm00')
        },
        attendees: [
            {
                partStat: 'ACCEPTED',
                entity: users[1].userdata.id
            }
        ]
    });

    I.login('app=io.ox/calendar');
    calendar.waitForApp();
    I.clickToolbar('Today');
    expect(await I.grabNumberOfVisibleElements(`.appointment-container [title="${testrailID}, ${testrailID}"]`)).to.equal(1);

    I.say('Create appointment');
    calendar.newAppointment();
    I.fillField('Subject', testrailID);
    I.fillField('Location', testrailID);
    I.click('Create');

    I.say('Check appointment');
    I.waitForElement(locate('.modal-open .modal-title').withText('Conflicts detected'));
    I.click('Ignore conflicts');
    I.waitForDetached('.modal-open');
    I.retry(5).click('~Refresh');
    I.waitForElement('#io-ox-refresh-icon .fa-spin');
    I.waitForDetached('#io-ox-refresh-icon .fa-spin');

    I.seeNumberOfVisibleElements(`.appointment-container [title="${testrailID}, ${testrailID}"]`, 2);
});

Scenario('[C7446] Create recurring whole-day appointment', async function (I, users, calendar) {
    I.haveSetting('io.ox/core//autoOpenNotification', false);
    I.haveSetting('io.ox/core//showDesktopNotifications', false);
    I.haveSetting('io.ox/calendar//viewView', 'week:week');

    I.login('app=io.ox/calendar');
    calendar.waitForApp();
    I.clickToolbar('Today');

    I.say('Create appointment');
    calendar.newAppointment();
    I.fillField('Subject', 'Birthday of Linus Torvalds');
    I.fillField('Location', 'Helsinki Imbiss');
    I.checkOption('All day');
    await calendar.setDate('startDate', new moment('1969-12-28'));

    I.say('Create appointment > Recurrence');
    I.click(calendar.locators.repeat);
    I.click({ css: '.recurrence-view button.summary' });
    I.waitForElement(calendar.locators.recurrenceview, 5);
    I.selectOption('.recurrence-view-dialog [name="recurrence_type"]', 'Yearly');
    I.click('Apply');
    I.waitForDetached('.recurrence-view-dialog');
    I.click('Create');

    const selector = '.appointment-panel [aria-label="Birthday of Linus Torvalds, Helsinki Imbiss"]';
    ['1969-12-28', '1968-12-28', '1967-12-28', '1975-12-28', '1995-12-28', '2025-12-28'].forEach(async (datestring) => {
        I.say(`Check ${datestring}`);
        await I.executeScript(`ox.ui.apps.get("io.ox/calendar").setDate(new moment("${datestring}"))`);
        I.waitForVisible(selector);
        expect(await I.grabNumberOfVisibleElements(selector)).to.equal(1);
    });
});


// TODO: shaky, failed at least once (10 runs on 2019-11-28)
Scenario.skip('[C7447] Private appointment with participants', async function (I, users, calendar) {
    //var timestamp = Math.round(+new Date() / 1000);
    I.haveSetting('io.ox/core//autoOpenNotification', false);
    I.haveSetting('io.ox/core//showDesktopNotifications', false);
    I.haveSetting('io.ox/calendar//viewView', 'week:week');

    I.login('app=io.ox/calendar');
    calendar.waitForApp();
    I.clickToolbar('Today');

    I.say('Create appointment');
    calendar.newAppointment();
    I.fillField('Subject', 'Private appointment with participants');
    I.fillField('Location', 'PrivateRoom');
    I.fillField('input.add-participant.tt-input', users[1].userdata.primaryEmail);
    I.pressKey('Enter');
    I.selectOption({ css: '[data-extension-id="private_flag"] select' }, 'Private');
    I.click('Create');

    const cid = await I.grabAttributeFrom('.appointment', 'data-cid'),
        appointmentSelector = locate(`.appointment[data-cid="${cid}"]`);
    let appointment;
    ['Day', 'Week', 'Month', 'List'].forEach(perspective => calendar.withinPerspective(perspective, (location) => {
        appointment = appointmentSelector.inside(location).as(`appointment element in ${perspective}`);
        I.waitForElement(appointment);
        I.seeElement(appointment.find(perspective === 'List' ?
            '.private-flag' :
            '.confidential-flag')
        );
    }));
});

Scenario('[C7448] Cannot create private appointment', async function (I, users, calendar) {
    I.haveSetting('io.ox/core//autoOpenNotification', false);
    I.haveSetting('io.ox/core//showDesktopNotifications', false);
    I.haveSetting('io.ox/calendar//viewView', 'week:week');

    const parent = `cal://0/${await I.grabDefaultFolder('calendar')}`,
        title = 'C7448',
        permissions = [{ entity: users[0].userdata.id, bits: 403710016, group: false }, { user: users[1], access: 'author' }];
    await I.haveFolder({ title, permissions, module: 'event', parent });

    I.login('app=io.ox/calendar', { user: users[1] });
    calendar.waitForApp();
    I.clickToolbar('Today');

    // do a refresh, might mitigate a situation where the folder is not yet there
    I.say('Refresh');
    I.click('#io-ox-refresh-icon');
    I.waitForElement('#io-ox-refresh-icon .fa-spin');
    I.waitForDetached('#io-ox-refresh-icon .fa-spin');

    I.say('Select shared calendar');
    I.waitForText('Shared calendars');
    I.selectFolder(title);

    I.say('Create appointment');
    I.clickToolbar('New appointment');
    I.waitForText('Appointments in shared calendars');
    I.click('On behalf of the owner');
    I.waitForElement('.io-ox-calendar-edit [name="summary"]');
    expect(await I.grabNumberOfVisibleElements('option[value="CONFIDENTIAL"]')).to.equal(0);
});

// TODO: shaky, failed at least once (10 runs on 2019-11-28)
Scenario.skip('[C234658] Create appointments and show this in cumulatively view', async function (I, calendar) {
    const
        Moment = require('moment'),
        MomentRange = require('moment-range'),
        moment = MomentRange.extendMoment(Moment);
    I.haveSetting('io.ox/core//autoOpenNotification', false);
    I.haveSetting('io.ox/core//showDesktopNotifications', false);
    I.haveSetting('io.ox/calendar//viewView', 'week:week');
    I.haveSetting('io.ox/calendar//selectedFolders', {});

    const testrailID = 'C234658';
    const appointmentDefaultFolder = await I.grabDefaultFolder('calendar');
    const selector = '.appointment-container [title="C234658, C234658"]';

    for (let i = 0; i < 2; i++) {
        const folder = await I.haveFolder({ title: `${testrailID} - ${i}`, module: 'event', parent: 'cal://0/' + appointmentDefaultFolder });
        await I.haveAppointment({
            folder,
            summary: testrailID,
            location: testrailID,
            description: testrailID,
            endDate: {
                tzid: 'Europe/Berlin',
                value: moment().add(4, 'hours').format('YYYYMMDD[T]HHmm00')
            },
            startDate: {
                tzid: 'Europe/Berlin',
                value: moment().add(2, 'hours').format('YYYYMMDD[T]HHmm00')
            }
        });
    }

    I.login('app=io.ox/calendar');
    calendar.waitForApp();
    I.clickToolbar('Today');

    I.seeNumberOfVisibleElements(selector, 0);
    I.click({ css: `[data-id="virtual/flat/event/private"] [title="${testrailID} - 0"] .color-label` });
    I.waitNumberOfVisibleElements(selector, 1);
    I.click({ css: `[data-id="virtual/flat/event/private"] [title="${testrailID} - 1"] .color-label` });
    I.waitNumberOfVisibleElements('.appointment-container [title="C234658, C234658"]', 2);
});

Scenario('[C265153] Create appointment with a link in the description', async function (I, users, calendar) {
    const
        Moment = require('moment'),
        MomentRange = require('moment-range'),
        moment = MomentRange.extendMoment(Moment);
    I.haveSetting('io.ox/core//autoOpenNotification', false);
    I.haveSetting('io.ox/core//showDesktopNotifications', false);
    I.haveSetting('io.ox/calendar//viewView', 'week:week');
    const testrailID = 'C265153';
    const appointmentDefaultFolder = await I.grabDefaultFolder('calendar', { user: users[0] });
    await I.haveAppointment({
        folder: 'cal://0/' + appointmentDefaultFolder,
        summary: testrailID,
        location: testrailID,
        description: 'https://www.google.de',
        endDate: {
            tzid: 'Europe/Berlin',
            value: moment().add(4, 'hours').format('YYYYMMDD[T]HHmm00')
        },
        startDate: {
            tzid: 'Europe/Berlin',
            value: moment().add(2, 'hours').format('YYYYMMDD[T]HHmm00')
        }
    });
    I.login('app=io.ox/calendar');
    calendar.waitForApp();

    I.waitForVisible({ css: '*[data-app-name="io.ox/calendar"]' });
    I.clickToolbar('Today');
    I.waitForElement('.appointment-container [title="C265153, C265153"]');
    I.click('.appointment-container [title="C265153, C265153"]');
    I.waitForElement('.calendar-detail [href="https://www.google.de"]');
    I.click('.calendar-detail [href="https://www.google.de"]');
    I.retry(5).switchToNextTab();
    I.waitInUrl('https://www.google.de/', 5);
});

<<<<<<< HEAD
Scenario('Prevent XSS in folder dropdown', async function (I) {
    const W = require('./../contacts/edit-picture_commands')(I);

    I.login('app=io.ox/mail');
    I.waitForVisible({ css: '*[data-app-name="io.ox/calendar"]' });

    W.myContactData('open');
    I.fillField('last_name', 'ayb"><img src=x onerror=alert(document.domain)>');
    W.myContactData('save');

    I.openApp('Calendar');
    I.clickToolbar('New');
    I.waitForVisible('.io-ox-calendar-edit-window');

    I.logout();
=======
Scenario('Prevent XSS in folder dropdown', async function (I, calendar, contacts) {
    I.login('app=io.ox/mail');

    contacts.editMyContact();
    I.fillField('last_name', 'ayb"><img src=x onerror=alert(document.domain)>');
    I.click('Save');

    I.openApp('Calendar');
    calendar.waitForApp();
    calendar.newAppointment();
>>>>>>> 4d2c175d
});<|MERGE_RESOLUTION|>--- conflicted
+++ resolved
@@ -1636,23 +1636,6 @@
     I.waitInUrl('https://www.google.de/', 5);
 });
 
-<<<<<<< HEAD
-Scenario('Prevent XSS in folder dropdown', async function (I) {
-    const W = require('./../contacts/edit-picture_commands')(I);
-
-    I.login('app=io.ox/mail');
-    I.waitForVisible({ css: '*[data-app-name="io.ox/calendar"]' });
-
-    W.myContactData('open');
-    I.fillField('last_name', 'ayb"><img src=x onerror=alert(document.domain)>');
-    W.myContactData('save');
-
-    I.openApp('Calendar');
-    I.clickToolbar('New');
-    I.waitForVisible('.io-ox-calendar-edit-window');
-
-    I.logout();
-=======
 Scenario('Prevent XSS in folder dropdown', async function (I, calendar, contacts) {
     I.login('app=io.ox/mail');
 
@@ -1663,5 +1646,4 @@
     I.openApp('Calendar');
     calendar.waitForApp();
     calendar.newAppointment();
->>>>>>> 4d2c175d
 });