--- conflicted
+++ resolved
@@ -73,35 +73,4 @@
 
     // Verify the dislay name has changed
     I.see('Entropy McDuck');
-<<<<<<< HEAD
-});
-
-Scenario('[OXUIB-142] personal field of primary account should be respected', async (I, users, mail) => {
-    let [user] = users;
-    const customDisplayNames = {};
-    customDisplayNames[`${user.get('primaryEmail')}`] = {
-        name: `${user.get('given_name')} ${user.get('sur_name')}`,
-        overwrite: false,
-        defaultName: `${user.get('given_name')} ${user.get('sur_name')}`
-    };
-    await I.haveSetting({
-        'io.ox/mail': {
-            features: { registerProtocolHandler: false },
-            customDisplayNames,
-            sendDisplayName: true
-        }
-    });
-    I.login('app=io.ox/settings&folder=virtual/settings/io.ox/settings/accounts');
-    I.waitForText('Edit');
-    I.click('Edit');
-    I.fillField('Your name', 'Entropy McDuck');
-    I.click('Save');
-
-    I.openApp('Mail');
-    mail.newMail();
-
-    // Verify the dislay name has changed
-    I.see('Entropy McDuck');
-=======
->>>>>>> 938790d3
 });