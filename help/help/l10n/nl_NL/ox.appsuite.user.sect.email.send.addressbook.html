<html lang="nl">
<head>
<meta http-equiv="Content-Type" content="text/html; charset=utf-8">
<title>5.4.2. Selecteer contacten uit de lijst.</title>
<link rel="stylesheet" type="text/css" href="../../help.css">
<meta name="generator" content="DocBook XSL Stylesheets V1.78.1">
<link rel="home" href="index.html" title="Gebruikershandleiding">
<link rel="up" href="ox.appsuite.user.sect.email.send.html" title="5.4. E-mailberichten versturen">
<link rel="prev" href="ox.appsuite.user.sect.email.send.new.html" title="5.4.1. Versturen van een nieuw e-mailbericht">
<link rel="next" href="ox.appsuite.user.sect.email.send.sender.html" title="5.4.3. Verzendadres selecteren">
<link rel="copyright" href="ox.appsuite.user.legalnotice.html" title="Juridische kennisgeving">
<link rel="stylesheet" type="text/css" href="../../bootstrap.min.css"​/> 
<link id="favicon" rel="shortcut icon" href="../../../apps/themes/default/favicon.ico" type="image/x-icon"> 
<meta name="viewport" content="width=device-width, initial-scale=1.0">
   <script src="../../jquery.min.js"></script> 

   <script src="../../bootstrap.min.js"></script> 
</head>
<body bgcolor="white" text="black" link="#0000FF" vlink="#840084" alink="#0000FF">
<div class="oxhelp-navigation-top"><nav class="navbar navbar-inverse" role="navigation"><div class="container-fluid">
<div class="navbar-header">
<button type="button" class="navbar-toggle" data-toggle="collapse" data-target="#ox-main-nav"><span class="sr-only">Toggle navigation</span><span class="icon-bar"></span><span class="icon-bar"></span><span class="icon-bar"></span></button><a class="navbar-brand"></a>
</div>
<div class="collapse navbar-collapse" id="ox-main-nav"><ul class="nav navbar-nav">
<li><a accesskey="p" class="oxhelp-prev-link" href="ox.appsuite.user.sect.email.send.new.html">Terug</a></li>
<li><a accesskey="h" href="index.html" class="oxhelp-home-link">Begin</a></li>
<li><a accesskey="t" href="bk01-toc.html" class="oxhelp-toc-link">Inhoudsopgave</a></li>
<li><a accesskey="n" class="oxhelp-next-link" href="ox.appsuite.user.sect.email.send.sender.html">Volgende</a></li>
</ul></div>
</div></nav></div>
<div class="oxhelp-content">
  <h1 class="sr-only"><span class="phrase">E-mail</span></h1>
<h2 class="sr-only">E-mailberichten versturen</h2>
<div class="sect2" id="ox.appsuite.user.sect.email.send.addressbook">
<div class="titlepage"><div><div><h3 class="title">5.4.2. Selecteer contacten uit de lijst.</h3></div></div></div>
<a class="indexterm" name="id-1.6.11.8.2"></a><div class="task" id="ox.appsuite.user.task.email.send.addressbook">
<p class="title">Contacten selecteert u als volgt in het <span class="guilabel"><strong>Selecteer contacten</strong></span> scherm:</p>
<div class="procedure"><ol class="procedure" type="1">
<li class="step"><p role="presentation">U heeft de volgende mogelijkheden om een specifiek contact te vinden:<ul class="itemizedlist" style="list-style-type: disc; ">
<li class="listitem"><p role="presentation">Geef een naam op in <span class="guibutton"><strong>Zoeken</strong></span>.</p></li>
<li class="listitem"><p role="presentation">Om de contacten in een specifiek adresboek in te zien, klikt u op <span class="guibutton"><strong>Alle mappen</strong></span>. Selecteer een adresboek uit de lijst. Afhankelijk van de configuratie van de groupware kan u een afdeling uit de lijst selecteren.</p></li>
</ul>
            </p></li>
<<<<<<< HEAD
<li class="step"><p role="presentation">Selecteer één of meerdere contacten. Het geselecteerde contact wordt onder de lijst getoond. Om de selectie ongedaan te maken klikt u op <span class="guibutton"><strong>Selectie leegmaken</strong></span>.</p></li>
=======
<li class="step">
<p role="presentation">Selecteer één of meerdere contacten. Het geselecteerde contact wordt onder de lijst getoond. Om de selectie ongedaan te maken klikt u op <span class="guibutton"><strong>Selectie leegmaken</strong></span>.</p>
<p role="presentation">U kan de systeemfuncties gebruiken voor het selecteren van meerdere items.</p>
</li>
>>>>>>> 1c74fb5d
<li class="step"><p role="presentation">Om uw keuze van de geselecteerde contacten te bevestigen klikt u op <span class="guibutton"><strong>Selecteren</strong></span>. </p></li>
</ol></div>
</div>
<p class="title">Zie ook</p>
<ul class="itemizedlist" id="ox.appsuite.user.concept.email.send.addressbook.related" style="list-style-type: none; ">
<li class="listitem" style="list-style-type: none"><p role="presentation"><a class="xref" href="ox.appsuite.user.sect.email.send.new.html">Versturen van een nieuw e-mailbericht</a></p></li>
<li class="listitem" style="list-style-type: none">
<p role="presentation"><a class="xref" href="ox.appsuite.user.sect.email.send.sender.html">Verzendadres selecteren</a></p>
<p role="presentation"><a class="xref" href="ox.appsuite.user.sect.email.send.copies.html">Kopieën verzenden als CC of BCC</a></p>
<p role="presentation"><a class="xref" href="ox.appsuite.user.sect.email.send.attachments.html">Bijlagen toevoegen</a></p>
<p role="presentation"><a class="xref" href="ox.appsuite.user.sect.email.send.attachmentlink.html">Bijlagen versturen als link</a></p>
<p role="presentation"><a class="xref" href="ox.appsuite.user.sect.email.send.signatures.html">Ondertekeningen gebruiken</a></p>
</li>
<li class="listitem" style="list-style-type: none">
<p role="presentation"><a class="xref" href="ox.appsuite.user.sect.contacts.distributionlist.html">Creëren van distributielijsten</a></p>
<p role="presentation"><a class="xref" href="ox.appsuite.user.sect.calendar.add.participants.html">Deelnemers of bronnen toevoegen aan een afspraak</a></p>
<p role="presentation"><a class="xref" href="ox.appsuite.user.sect.calendar.add.scheduling.html">Het planningsoverzicht gebruiken</a></p>
<p role="presentation"><a class="xref" href="ox.appsuite.user.sect.tasks.add.participants.html">Deelnemers toevoegen aan een taak</a></p>
<p role="presentation"><a class="xref" href="ox.appsuite.user.sect.dataorganisation.sharing.link.html">Delen met publieke links</a></p>
<p role="presentation"><a class="xref" href="ox.appsuite.user.sect.dataorganisation.sharing.invitation.html">Uitnodigen om een item te delen</a></p>
</li>
</ul>
<<<<<<< HEAD
<p id="ox.appsuite.user.concept.email.send.addressbook.parent">Overkoepelend thema: <a class="xref" href="ox.appsuite.user.sect.email.send.html">E-mailberichten versturen</a></p>
=======
<p id="ox.appsuite.user.concept.email.send.addressbook.parent">Zie ook: <a class="xref" href="ox.appsuite.user.sect.email.send.html">E-mailberichten versturen</a></p>
>>>>>>> 1c74fb5d
</div>
          </div>
        </body>
</html><|MERGE_RESOLUTION|>--- conflicted
+++ resolved
@@ -41,14 +41,10 @@
 <li class="listitem"><p role="presentation">Om de contacten in een specifiek adresboek in te zien, klikt u op <span class="guibutton"><strong>Alle mappen</strong></span>. Selecteer een adresboek uit de lijst. Afhankelijk van de configuratie van de groupware kan u een afdeling uit de lijst selecteren.</p></li>
 </ul>
             </p></li>
-<<<<<<< HEAD
-<li class="step"><p role="presentation">Selecteer één of meerdere contacten. Het geselecteerde contact wordt onder de lijst getoond. Om de selectie ongedaan te maken klikt u op <span class="guibutton"><strong>Selectie leegmaken</strong></span>.</p></li>
-=======
 <li class="step">
 <p role="presentation">Selecteer één of meerdere contacten. Het geselecteerde contact wordt onder de lijst getoond. Om de selectie ongedaan te maken klikt u op <span class="guibutton"><strong>Selectie leegmaken</strong></span>.</p>
 <p role="presentation">U kan de systeemfuncties gebruiken voor het selecteren van meerdere items.</p>
 </li>
->>>>>>> 1c74fb5d
 <li class="step"><p role="presentation">Om uw keuze van de geselecteerde contacten te bevestigen klikt u op <span class="guibutton"><strong>Selecteren</strong></span>. </p></li>
 </ol></div>
 </div>
@@ -71,11 +67,7 @@
 <p role="presentation"><a class="xref" href="ox.appsuite.user.sect.dataorganisation.sharing.invitation.html">Uitnodigen om een item te delen</a></p>
 </li>
 </ul>
-<<<<<<< HEAD
-<p id="ox.appsuite.user.concept.email.send.addressbook.parent">Overkoepelend thema: <a class="xref" href="ox.appsuite.user.sect.email.send.html">E-mailberichten versturen</a></p>
-=======
 <p id="ox.appsuite.user.concept.email.send.addressbook.parent">Zie ook: <a class="xref" href="ox.appsuite.user.sect.email.send.html">E-mailberichten versturen</a></p>
->>>>>>> 1c74fb5d
 </div>
           </div>
         </body>
