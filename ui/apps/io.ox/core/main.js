--- conflicted
+++ resolved
@@ -151,8 +151,6 @@
         // notifications
         notifications.attach(desktop, "right");
 
-<<<<<<< HEAD
-=======
         // now register default notification handler
         require(['io.ox/mail/notifications',
                  'io.ox/calendar/notifications'], function (mailNotifications, calNotifications) {
@@ -161,7 +159,6 @@
         });
 
 
->>>>>>> 498a2257
         // apps
         desktop.addLauncher("left", $('<i class="icon-th icon-white">'), function () {
             return require(["io.ox/launchpad/main"], function (m) {
