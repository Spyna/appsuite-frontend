# Anneli Axelsson <anneli@workshop-chapina.com>, 2008, 2009.
# Samantha Whitsitt <samantha@workshop-chapina.com>, 2008.
# Arve Eriksson <arve@workshop-chapina.com>, 2013, 2014, 2015, 2016.
msgid ""
msgstr ""
"Project-Id-Version: tours\n"
"Report-Msgid-Bugs-To: Antje Faber <antje.faber@open-xchange.com>\n"
"POT-Creation-Date: \n"
"PO-Revision-Date: 2018-03-27 06:14+0200\n"
"Last-Translator: Arve Eriksson <sv@workshop-chapina.com>\n"
"Language-Team: Swedish <ox@workshop-chapina.com>\n"
"Language: sv_SE\n"
"MIME-Version: 1.0\n"
"Content-Type: text/plain; charset=UTF-8\n"
"Content-Transfer-Encoding: 8bit\n"
"Plural-Forms: nplurals=2; plural=(n != 1);\n"
"X-Generator: Poedit 1.8.7.1\n"

#: apps/io.ox/tours/files.js module:io.ox/tours
msgid "Add another account"
msgstr "Lägg till ytterligare konto"

#: apps/io.ox/tours/calendar.js module:io.ox/tours
msgid "Adding attachments"
msgstr "Lägga till bilagor"

#: apps/io.ox/tours/tasks.js module:io.ox/tours
msgid "Adding further details"
msgstr "Lägga till ytterligare detaljer"

#: apps/io.ox/tours/files.js module:io.ox/tours
msgid ""
"At the top you can find the toolbar with many functions and additional "
"options. You can easily create new folders, new files and much more."
msgstr ""
"Längst upp hittar du verktygsraden med många funktioner och ytterligare "
"alternativ. Du kan enkelt skapa nya mappar, nya filer, och så mycket mer."

#: apps/io.ox/tours/files.js module:io.ox/tours
msgid ""
"Choose from two alternatives to share your files and folders. Use Invite "
"people if you want to manage access rights and allow recipients to create "
"and edit files. Or just get a link to let others view and download your "
"files. You can use an expiration date and password protection if you like."
msgstr ""
"Välj från två alternativ för att dela ut dina filer och mappar. Använd Bjud "
"in folk om du vill hantera åtkomsträttigheter och tillåta mottagare att "
"skapa och redigera filer. Eller bara få en länk för att låta andra visa och "
"ladda ner dina filer. Du kan använda ett utgångsdatum och lösenordsskydd om "
"du så önskar."

#: apps/io.ox/tours/contacts.js module:io.ox/tours
msgid ""
"Click on a letter on the left side of the navigation bar in order to display "
"the corresponding contacts from the selected address book."
msgstr ""
"Klicka på en bokstav till vänster om navigationsraden för att visa "
"motsvarande kontakter från den valda adressboken."

#: apps/io.ox/tours/files.js module:io.ox/tours
msgid ""
"Clicking on a folder displays all the subfolders, documents, media and other "
"files that it contains."
msgstr ""
"Klicka på en mapp för att visa alla dess undermappar, dokument, media, och "
"övriga filer."

#: apps/io.ox/tours/files.js module:io.ox/tours
msgid "Clicking on the view icon leads you to a preview of the selected file."
msgstr ""
"Klicka på visningsikonen för att komma till en granskning av den markerade "
"filen."

#: apps/io.ox/tours/portal.js module:io.ox/tours
msgid "Closing a square"
msgstr "Stäng en ruta"

#: apps/io.ox/tours/files.js module:io.ox/tours
msgid "Collaborating"
msgstr "Samarbeta"

#: apps/io.ox/tours/mail.js module:io.ox/tours
msgid "Composing a new E-Mail"
msgstr "Skriv nytt meddelande"

#: apps/io.ox/tours/calendar.js module:io.ox/tours
msgid "Creating a new appointment"
msgstr "Skapa ett nytt möte"

#: apps/io.ox/tours/contacts.js module:io.ox/tours
msgid "Creating a new contact"
msgstr "Skapa ny kontakt"

#: apps/io.ox/tours/tasks.js module:io.ox/tours
msgid "Creating a new task"
msgstr "Skapa en ny uppgift"

#: apps/io.ox/tours/intro.js module:io.ox/tours
msgid "Creating new items"
msgstr "Skapa nya objekt"

#: apps/io.ox/tours/calendar.js module:io.ox/tours
msgid "Creating recurring appointments"
msgstr "Skapa upprepade möte"

#: apps/io.ox/tours/tasks.js module:io.ox/tours
msgid "Creating recurring tasks"
msgstr "Skapa upprepade uppgifter"

#: apps/io.ox/tours/calendar.js module:io.ox/tours
msgid "Creating the appointment"
msgstr "Skapa möte"

#: apps/io.ox/tours/tasks.js module:io.ox/tours
msgid "Creating the task"
msgstr "Skapa uppgift"

#: apps/io.ox/tours/portal.js module:io.ox/tours
msgid "Customizing the Portal"
msgstr "Anpassa portalen"

#: apps/io.ox/tours/intro.js module:io.ox/tours
msgid ""
"Depending on the app, the toolbar contains various functions for creating, "
"editing and organizing objects."
msgstr ""
"Beroende på vilket program du använder kan verktygsraden innehålla olika "
"funktioner för att skapa, redigera eller organisera objekt."

#: apps/io.ox/tours/intro.js module:io.ox/tours
msgid ""
"Detailed instructions for the single apps are located in System menu > Help."
msgstr ""
"Detaljerade instruktioner för de enstaka programmen finns i Systemmeny > "
"Hjälp."

#: apps/io.ox/tours/files.js module:io.ox/tours
msgid ""
"Did you know that you can edit text documents and spreadsheets online? Drive "
"will automatically update your edited file, but thanks to versioning the "
"original file stays available."
msgstr ""
"Visste du att du kan redigera textdokument och kalkylark online? Drive "
"kommer automatiskt uppdatera din redigerade fil, men tack vare "
"versionskontroll finns den ursprungliga filen kvar."

#: apps/io.ox/tours/files.js module:io.ox/tours
msgid "Different views are available. Just select the one you like best."
msgstr "Det finns olika visningstyper. Välj den du gillar bäst."

#: apps/io.ox/tours/intro.js module:io.ox/tours
msgid "Displaying the help or the settings"
msgstr "Visa hjälp eller inställningar"

#: apps/io.ox/tours/portal.js module:io.ox/tours
msgid "Drag and drop"
msgstr "Dra och släpp"

#: apps/io.ox/tours/files.js module:io.ox/tours
msgid ""
"Drive allows you to connect to other storage solutions if you already have a "
"cloud storage account you use to save and sync your files. Simply click on "
"the appropriate logo to access your existing data."
msgstr ""
"Drive låter dig ansluta till andra lagringslösningar om du redan har ett "
"molnlagringskonto som du vill använda för att spara och synka dina filer. "
"Klicka på den relevanta logotypen för att komma åt din befintliga data."

#: apps/io.ox/tours/settings.js module:io.ox/tours
msgid ""
"Edit a setting on the right side. In most of the cases, the changes are "
"activated immediately."
msgstr ""
"Ändra en inställning till höger. I de flesta fallen tillämpas ändringarna "
"omedelbart."

#: apps/io.ox/tours/files.js module:io.ox/tours
msgid "Edit documents"
msgstr "Redigera dokument"

#: apps/io.ox/tours/mail.js module:io.ox/tours
msgid "Editing multiple E-Mails"
msgstr "Redigera flera meddelanden"

#: apps/io.ox/tours/contacts.js module:io.ox/tours
msgid "Editing multiple contacts"
msgstr "Redigera flera kontakter"

#: apps/io.ox/tours/tasks.js module:io.ox/tours
msgid "Editing multiple tasks"
msgstr "Redigera flera uppgifter"

#: apps/io.ox/tours/settings.js module:io.ox/tours
msgid "Editing settings"
msgstr "Ändra inställningar"

#: apps/io.ox/tours/mail.js module:io.ox/tours
msgid ""
"Enter the E-Mail text into the main area. If the text format was set to HTML "
"in the options, you can format the E-Mail text. To do so select a text part "
"and then click an icon in the formatting bar."
msgstr ""
"Skriv meddelandetexten i huvudområdet. Om textformatet har ställts in till "
"HTML i inställningarna kan du formatera texten. För att göra det, markera en "
"del av texten och klicka sedan på en ikon i formateringsfältet."

#: apps/io.ox/tours/mail.js module:io.ox/tours
msgid ""
"Enter the recipient's name into the recipients field. As soon as you typed "
"the first letters, suggestions from the address books are displayed. To "
"accept a recipient suggestion, click on it."
msgstr ""
"Skriv in mottagarens namn i mottagarfältet. När du har börjat skriva kommer "
"förslag från adressböckerna visas. För att acceptera ett förslag på "
"mottagare, klicka på det."

#: apps/io.ox/tours/mail.js module:io.ox/tours
msgid "Enter the subject into the subject field."
msgstr "Skriv in rubriken i rubrikfältet."

#: apps/io.ox/tours/calendar.js module:io.ox/tours
msgid ""
"Enter the subject, the start and the end date of the appointment. Other "
"details are optional."
msgstr ""
"Skriv in rubriken och start- och slutdatum för mötet. Övriga detaljer är "
"valfria."

#: apps/io.ox/tours/tasks.js module:io.ox/tours
msgid "Enter the subject, the start date, and a description."
msgstr "Ange rubrik, startdatum, och en beskrivning."

#: apps/io.ox/tours/tasks.js module:io.ox/tours
msgid "Entering billing information"
msgstr "Ange faktureringsinformation"

#: apps/io.ox/tours/mail.js module:io.ox/tours
msgid "Entering the E-Mail text"
msgstr "Skriv in meddelandets text"

#: apps/io.ox/tours/calendar.js module:io.ox/tours
msgid "Entering the appointment's data"
msgstr "Ange information om mötet"

#: apps/io.ox/tours/mail.js module:io.ox/tours
msgid "Entering the recipient's name"
msgstr "Skriv mottagarens namn"

#: apps/io.ox/tours/mail.js module:io.ox/tours
msgid "Entering the subject"
msgstr "Skriva rubrik"

#: apps/io.ox/tours/tasks.js module:io.ox/tours
msgid "Entering the task's data"
msgstr "Skriva in information om uppgift"

#: apps/io.ox/tours/files.js module:io.ox/tours
msgid "File details"
msgstr "Fildetaljer"

#: apps/io.ox/tours/files.js module:io.ox/tours
msgid "Folder content"
msgstr "Mappinnehåll"

#: apps/io.ox/tours/files.js module:io.ox/tours
msgid "Folder tree"
msgstr "Mappträd"

#: apps/io.ox/tours/files.js module:io.ox/tours
msgid ""
"From preview you can also select other options to help you manage and work "
"on your files."
msgstr ""
"Från granskningen kan du också välja andra alternativ för att hjälpa dig "
"hantera och arbeta med dina filer."

#: apps/io.ox/tours/calendar.js module:io.ox/tours
msgid "Further down you can add documents as attachments to the appointment."
msgstr "Längre ner kan du lägga till dokument som bilagor för mötet."

#: apps/io.ox/tours/mail.js module:io.ox/tours
msgid "Further functions"
msgstr "Ytterligare funktioner"

#: apps/io.ox/tours/intro.js module:io.ox/tours
msgid "Further information"
msgstr "Vidare information"

#. Tour name; general introduction
#: apps/io.ox/tours/main.js module:io.ox/tours
msgid "Getting started"
msgstr "Kom igång"

#: apps/io.ox/tours/mail.js module:io.ox/tours
msgid "Halo view"
msgstr "Halovy"

#: apps/io.ox/tours/files.js module:io.ox/tours
msgid ""
"Here you can share files with your colleagues and external contacts. You can "
"also collaborate on a document and set different access rights."
msgstr ""
"Här kan du dela filer med dina kollegor och externa kontakter. Du kan också "
"samarbeta på ett dokument och ange olika åtkomsträttigheter."

#: apps/io.ox/tours/settings.js module:io.ox/tours
msgid "How the settings are organized"
msgstr "Hur inställningarna är organiserade"

#: apps/io.ox/tours/mail.js module:io.ox/tours
msgid ""
"If double-clicking on an E-Mail in the list, the E-Mail is opened in a "
"separate window."
msgstr ""
"Om du dubbelklickar på ett meddelande i listan öppnas det i ett separat "
"fönster."

#: apps/io.ox/tours/portal.js module:io.ox/tours
msgid "If you no longer want to display a square, click the delete icon."
msgstr "Om du inte längre vill visa en ruta, klicka på borttagningsikonen."

#: apps/io.ox/tours/mail.js module:io.ox/tours
msgid ""
"In order to edit multiple E-Mails at once, enable the checkboxes on the left "
"side of the E-Mails. If the checkboxes are not displayed, click on View > "
"Checkboxes on the right side of the toolbar."
msgstr ""
"För att redigera flera meddelanden samtidigt, aktivera kryssrutorna till "
"vänster om dem. Om kryssrutorna inte visas, klicka på Visa > Kryssrutor till "
"höger i verktygsraden."

#: apps/io.ox/tours/mail.js module:io.ox/tours
msgid ""
"In this area you can find further functions, e.g. for adding attachments."
msgstr ""
"I det här området hittar du fler funktioner, t.ex. för att lägga till "
"bilagor."

#: apps/io.ox/tours/calendar.js module:io.ox/tours apps/io.ox/tours/tasks.js
msgid "Inviting other participants"
msgstr "Bjud in andra deltagare"

#: apps/io.ox/tours/intro.js module:io.ox/tours
msgid "Launching an app"
msgstr "Starta ett program"

#: apps/io.ox/tours/contacts.js module:io.ox/tours
msgid "Navigation bar"
msgstr "Navigeringsraden"

#: apps/io.ox/tours/files.js module:io.ox/tours
msgid ""
"On the left you can see the folder tree. It displays your folder structure "
"and allows you to navigate to specific folders and subfolders. To make your "
"life easier, we have already included folders for your Documents, Music, "
"Pictures and Videos."
msgstr ""
"Till vänster ser du mappträdet. Det visar din mappstruktur och låter dig "
"navigera till specifika mappar och undermappar. För att underlätta för dig "
"har vi redan skapat mappar för dina Dokument, din Musik, dina Bilder och "
"dina Videor."

#: apps/io.ox/tours/mail.js module:io.ox/tours
msgid "Opening an E-Mail in a separate window"
msgstr "Öppna meddelanden i ett separat fönster"

#: apps/io.ox/tours/intro.js module:io.ox/tours
msgid "Opening or closing the folder tree"
msgstr "Öppna eller stäng mappträdet"

#: apps/io.ox/tours/mail.js module:io.ox/tours
msgid "Opening the E-Mail settings"
msgstr "Öppna e-postinställningarna"

#: apps/io.ox/tours/settings.js module:io.ox/tours
msgid "Opening the help"
msgstr "Öppna hjälpen"

#: apps/io.ox/tours/settings.js module:io.ox/tours
msgid "Opening the settings"
msgstr "Öppna inställningarna"

#: apps/io.ox/tours/files.js module:io.ox/tours
msgid "Preview files"
msgstr "Granska filer"

#: apps/io.ox/tours/files.js module:io.ox/tours
msgid "Preview mode"
msgstr "Granskningsläge"

#: apps/io.ox/tours/mail.js module:io.ox/tours
msgid "Reading E-Mail conversations"
msgstr "Läsa e-postkonversationer"

#: apps/io.ox/tours/portal.js module:io.ox/tours
msgid "Reading the details"
msgstr "Läsa detaljerna"

#: apps/io.ox/tours/intro.js module:io.ox/tours
msgid "Searching for objects"
msgstr "Hitta objekt"

#: apps/io.ox/tours/files.js module:io.ox/tours
msgid "Select a view"
msgstr "Välj visning"

#: apps/io.ox/tours/calendar.js module:io.ox/tours apps/io.ox/tours/mail.js
msgid "Selecting a view"
msgstr "Välj visningsläge"

#: apps/io.ox/tours/contacts.js module:io.ox/tours
msgid "Sending an E-Mail to a contact"
msgstr "Skicka e-post till en kontakt"

#: apps/io.ox/tours/mail.js module:io.ox/tours
msgid "Sending the E-Mail"
msgstr "Skicka e-post"

#: apps/io.ox/tours/files.js module:io.ox/tours
msgid "Share files"
msgstr "Dela ut filer"

#: apps/io.ox/tours/files.js module:io.ox/tours
msgid ""
"Sharing files by inviting people does not only offer your recipients the "
"option to create and edit files. Internal and external participants are also "
"able to collaborate with you on text documents and spreadsheets at the same "
"time."
msgstr ""
"Dela ut filer genom att bjuda in folk erbjuder inte bara dina mottagare "
"möjligheten att skapa och redigera filer. Interna och externa deltagare kan "
"också samarbeta med dig med textdokument och kalkylark samtidigt."

#: apps/io.ox/tours/files.js module:io.ox/tours
msgid "Sharing options"
msgstr "Delningsalternativ"

#: apps/io.ox/tours/settings.js module:io.ox/tours
msgid "Signing out"
msgstr "Logga ut"

#: apps/io.ox/tours/tasks.js module:io.ox/tours
msgid "Sorting tasks"
msgstr "Sortera uppgifter"

#: apps/io.ox/tours/mail.js module:io.ox/tours
msgid "Sorting your E-Mails"
msgstr "Sortera din e-post"

#: apps/io.ox/tours/intro.js module:io.ox/tours
msgid "The Detail view"
msgstr "Detaljvyn"

#: apps/io.ox/tours/intro.js module:io.ox/tours
msgid ""
"The Detail view displays an object's content. Depending on the app, further "
"functions for organizing objects can be found in the Detail view."
msgstr ""
"Detaljvyn visar ett objekts innehåll. Beroende på programmet kan ytterligare "
"funktioner för organisering av objekt hittas i Detaljvyn."

#: apps/io.ox/tours/files.js module:io.ox/tours
msgid "The Drive app"
msgstr "Drive-programmet"

#: apps/io.ox/tours/files.js module:io.ox/tours
msgid "The Drive app tour.txt"
msgstr "The Drive app tour.txt"

#: apps/io.ox/tours/calendar.js module:io.ox/tours
msgid "The List view"
msgstr "Listvyn"

#: apps/io.ox/tours/calendar.js module:io.ox/tours
msgid ""
"The List view shows a list of the appointments in the current folder. If "
"clicking on an appointment, the appointment's data and some functions are "
"displayed in the Detail view."
msgstr ""
"Listvyn visar en lista över möten i den aktuella mappen. Om du klickar på "
"ett möte kommer information om mötet och ett par funktioner visas i "
"Detaljvyn."

#: apps/io.ox/tours/portal.js module:io.ox/tours
msgid "The Portal"
msgstr "Portalen"

#: apps/io.ox/tours/portal.js module:io.ox/tours
msgid ""
"The Portal informs you about current E-Mails, appointments or social network "
"news."
msgstr ""
"Portalen informerar dig om aktuella meddelanden, möten, eller nyheter från "
"sociala nätverk."

#: apps/io.ox/tours/calendar.js module:io.ox/tours
msgid "The calendar views"
msgstr "Kalendervyerna"

#: apps/io.ox/tours/calendar.js module:io.ox/tours
msgid ""
"The calendar views display a calendar sheet with the appointments for the "
"selected time range."
msgstr ""
"Kalendervyerna visar ett kalenderark med mötena inom det valda "
"tidsintervallet."

#: apps/io.ox/tours/files.js module:io.ox/tours
msgid ""
"The file details side bar offers additional information about your files. "
"Just enable the File details option from the View drop down menu and select "
"a file to see the details."
msgstr ""
"Sidofliken om fildetaljer visar ytterligare information om dina filer. "
"Aktivera fildetaljsalternativet från den utfällbara Visa-menyn och markera "
"en fil för att se detaljerna."

#: apps/io.ox/tours/intro.js module:io.ox/tours
msgid "The folder tree"
msgstr "Mappträdet"

#: apps/io.ox/tours/intro.js module:io.ox/tours
msgid "The list"
msgstr "Listan"

#: apps/io.ox/tours/settings.js module:io.ox/tours
msgid ""
"The settings are organized in topics. Select the topic on the left side, e.g "
"Basic settings or E-Mail."
msgstr ""
"Inställningarna är organiserade i ämnen. Välj ämne till vänster, t.ex. "
"Grundläggande inställningar eller E-post."

#: apps/io.ox/tours/intro.js module:io.ox/tours
msgid "The toolbar"
msgstr "Verktygsraden"

#: apps/io.ox/tours/intro.js module:io.ox/tours
msgid ""
"This guided tour will briefly introduce you to the product. Get more "
"detailed information in the tours for the single apps or in the online help."
msgstr ""
"Den här rundturen kommer ge en kort presentation av produkten. Få mer "
"detaljerad information i rundturerna för de enstaka programmen eller i "
"online-hjälpen."

#: apps/io.ox/tours/tasks.js module:io.ox/tours
msgid "To add further details, click on Expand form."
msgstr "För att lägga till ytterligare detaljer, klicka på Expandera formulär."

#: apps/io.ox/tours/portal.js module:io.ox/tours
msgid ""
"To change the layout, drag a square's title to another position and drop it "
"there."
msgstr ""
"För att ändra layouten, dra en rutas titel till en annan position och släpp "
"den där."

#: apps/io.ox/tours/mail.js module:io.ox/tours
msgid ""
"To choose between the different views. click on View in the toolbar. Select "
"a menu entry in the layout."
msgstr ""
"För att välja mellan de olika vyerna, klicka på Visa i verktygsraden. Välj "
"en menypost i layouten."

#: apps/io.ox/tours/mail.js module:io.ox/tours
msgid "To compose a new E-Mail, click on Compose in the toolbar."
msgstr ""
"För att skriva ett nytt meddelande, klicka på Skriv nytt meddelande i "
"verktygsraden."

#: apps/io.ox/tours/intro.js module:io.ox/tours
msgid "To create a new E-Mail, click the Compose new E-Mail in the toolbar."
msgstr ""
"För att skapa ett nytt meddelande, klicka på ikonen Skriv nytt meddelande i "
"verktygsraden."

#: apps/io.ox/tours/calendar.js module:io.ox/tours
msgid "To create a new appointment, click on New in the toolbar."
msgstr "För att skapa ett nytt möte, klicka på Nytt i verktygsraden."

#: apps/io.ox/tours/contacts.js module:io.ox/tours
msgid "To create a new contact, click on New > Add contact in the toolbar."
msgstr ""
"För att skapa en ny kontakt, klicka på Nytt > Lägg till kontakt i "
"verktygsraden."

#: apps/io.ox/tours/tasks.js module:io.ox/tours
msgid "To create a new task, click on New in the toolbar."
msgstr "För att skapa en ny uppgift, klicka på Nytt i verktygsraden."

#: apps/io.ox/tours/calendar.js module:io.ox/tours
msgid ""
"To create recurring appointments, enable Repeat. Functions for setting the "
"recurrence parameters are shown."
msgstr ""
"För att skapa upprepade möten, aktivera Upprepa. Funktioner för att ställa "
"in upprepningsparametrarna visas."

#: apps/io.ox/tours/tasks.js module:io.ox/tours
msgid ""
"To create recurring tasks, enable Repeat. Functions for setting the "
"recurrence parameters are shown."
msgstr ""
"För att skapa upprepade uppgifter, aktivera Upprepa. Funktioner för att "
"ställa in upprepningsparametrarna visas."

#: apps/io.ox/tours/calendar.js module:io.ox/tours
msgid "To create the appointment, click on Create at the lower left side."
msgstr "För att skapa mötet, klicka på Skapa längst ner till vänster."

#: apps/io.ox/tours/tasks.js module:io.ox/tours
msgid "To create the task, click on Create."
msgstr "För att skapa uppgiften, klicka på Skapa."

#: apps/io.ox/tours/portal.js module:io.ox/tours
msgid ""
"To display a square again or to display further information sources, click "
"on Customize this page."
msgstr ""
"För att visa en ruta igen, eller för att visa ytterligare "
"informationskällor, klicka på Anpassa sidan."

#: apps/io.ox/tours/intro.js module:io.ox/tours
msgid ""
"To display the help or the settings, click the System menu icon in the menu "
"bar."
msgstr ""
"För att visa hjälpen eller inställningarna, klicka på systemmenyikonen "
"imenyraden."

#: apps/io.ox/tours/contacts.js module:io.ox/tours
msgid ""
"To edit multiple contacts at once, enable the checkboxes on the left side of "
"the contacts. If the checkboxes are not displayed, click on View > "
"Checkboxes on the right side of the toolbar."
msgstr ""
"För att redigera flera kontakter samtidigt, aktivera kryssrutorna till "
"vänster om kontakterna. Om kryssrutorna inte visas, klicka på Visa > "
"Kryssrutor till höger i verktygsraden."

#: apps/io.ox/tours/tasks.js module:io.ox/tours
msgid ""
"To edit multiple tasks at once, enable the checkboxes at the left side of "
"the tasks. If the checkboxes are not displayed, click on View > Checkboxes "
"on the right side of the toolbar."
msgstr ""
"För att redigera flera uppgifter samtidigt, aktivera kryssrutorna till "
"vänster om uppgifterna. Om kryssrutorna inte visas, klicka på Visa > "
"Kryssrutor till höger i verktgysraden."

#: apps/io.ox/tours/tasks.js module:io.ox/tours
msgid "To enter billing information, click on Show details."
msgstr "För att skriva in faktureringsinformation, klicka på Visa detaljer."

#: apps/io.ox/tours/calendar.js module:io.ox/tours
msgid ""
"To invite other participants, enter their names in the field below "
"Participants. To avoid appointment conflicts, click on Find a free time at "
"the upper right side."
msgstr ""
"För att bjuda in andra deltagare, ange deras namn i fältet under Deltagare. "
"För att undvika krockande möten, klicka på Hitta ledig tid överst till höger."

#: apps/io.ox/tours/tasks.js module:io.ox/tours
msgid ""
"To invite other participants, enter their names in the field below "
"Participants. You can add documents as attachment to the task."
msgstr ""
"För att bjuda in andra deltagare, skriv in deras namn i fältet nedanför "
"Deltagare. Du kan lägga till dokument som bilagor i uppgiften."

#: apps/io.ox/tours/intro.js module:io.ox/tours
msgid ""
"To launch an app, use the quick launch icons on the left side of the menu "
"bar or click on an entry inside the app launcher menu."
msgstr ""
"För att starta ett program, använd snabbstartikonerna på vänster sida av "
"menyraden eller klicka på en post inuti programstartarmenyn."

#: apps/io.ox/tours/calendar.js module:io.ox/tours
msgid "To not miss the appointment, use the reminder function."
msgstr "För att inte missa mötet, använd påminnelsefunktionen."

#: apps/io.ox/tours/tasks.js module:io.ox/tours
msgid "To not miss the task, use the reminder function."
msgstr "För att inte missa uppgiften, använd påminnelsefunktionen."

#: apps/io.ox/tours/mail.js module:io.ox/tours
msgid ""
"To open or close an E-Mail in a conversation, click on a free area in the "
"header."
msgstr ""
"För att öppna eller stänga meddelanden i en konversation, klicka på en ledig "
"yta i sidhuvudet."

#: apps/io.ox/tours/intro.js module:io.ox/tours
msgid ""
"To open or close the folder tree, click on View >  Folder view on the right "
"side of the toolbar."
msgstr ""
"För att öppna eller stänga mappträdet, klicka på Visa > Mappvy till höger i "
"verktygsraden."

#: apps/io.ox/tours/mail.js module:io.ox/tours
msgid ""
"To open the E-Mail settings, click the System menu icon on the upper right "
"side of the menu bar. Select Settings. Click on E-Mail on the left side."
msgstr ""
"För att öppna e-postinställningarna, klicka på Systemmenyikonen längst upp "
"till höger i menyfältet. Välj Inställningar. Klicka på E-post till vänster."

#: apps/io.ox/tours/settings.js module:io.ox/tours
#, fuzzy
#| msgid ""
#| "To open the help, click the System menu icon on the upper right side of "
#| "the menu bar. Select Help. The help for the currently selected app is "
#| "displayed. To browse the complete help, click on Start Page or Table Of "
#| "Contents at the upper part of the window."
msgid ""
"To open the help, click the user image on the upper right side of the menu "
"bar. Select Help. The help for the currently selected app is displayed. To "
"browse the complete help, click on Start Page or Table Of Contents at the "
"upper part of the window."
msgstr ""
"För att öppna hjälpen, klicka på Systemmenyikonen längst upp till höger i "
"menyraden. Välj Hjälp. Hjälpen för det aktuella programmet visas. För att "
"bläddra i den fullständiga hjälpen, klicka på Startsidan eller Innehåll i "
"fönstrets övre del."

#: apps/io.ox/tours/settings.js module:io.ox/tours
#, fuzzy
#| msgid ""
#| "To open the settings, click the System menu icon on the upper right side "
#| "of the menu bar. Select Settings."
msgid ""
"To open the settings, click the user image on the upper right side of the "
"menu bar. Select Settings."
msgstr ""
"För att öppna inställningarna, klicka på användarbilden överst till höger i "
"menyfältet. Klicka på Inställningar."

#: apps/io.ox/tours/portal.js module:io.ox/tours
msgid "To read the details, click on an entry in a square."
msgstr "För att läsa detaljerna, klicka på en post i en ruta."

#: apps/io.ox/tours/mail.js module:io.ox/tours
msgid ""
"To receive information about the sender or other recipients, open the Halo "
"view by clicking on a name."
msgstr ""
"För att få information om avsändaren eller andra mottagare, öppna halovyn "
"genom att klicka på ett namn."

#: apps/io.ox/tours/intro.js module:io.ox/tours
msgid "To search for objects, click the Search icon in the menu bar."
msgstr "För att söka efter objekt, klicka på Sök-ikonen i menyraden."

#: apps/io.ox/tours/calendar.js module:io.ox/tours
msgid ""
"To select one of the views like Day, Month or List, click on View in the "
"toolbar. Select a menu entry from the Layout section."
msgstr ""
"För att välja en av vyerna, som Dag, Månad, eller Lista, klicka på Visa i "
"verktygsraden. Välj en menypost från Layoutsektionen."

#: apps/io.ox/tours/contacts.js module:io.ox/tours
msgid ""
<<<<<<< HEAD
"To send an E-Mail to the contact, click on an E-Mail address or on Send "
"email in the toolbar."
msgstr ""
"För att skicka e-post till kontakten, klicka på en e-postadress eller på "
"Skicka e-post i verktygsraden."
=======
"To open the help, click the user image on the upper right side of the menu "
"bar. Select Help. The help for the currently selected app is displayed. To "
"browse the complete help, click on Start Page or Table Of Contents at the "
"upper part of the window."
msgstr ""
"För att öppna hjälpen, klicka på användarbilden överst till höger i "
"menyfältet. Välj Hjälp. Hjälpen för det aktuella programmet visas. För att "
"bläddra i den fullständiga hjälpen, klicka på Startsida eller "
"Innehållsförteckning i fönstrets övre del."
>>>>>>> 050b763d

#: apps/io.ox/tours/mail.js module:io.ox/tours
msgid "To send the E-Mail, click on Send"
msgstr "För att skicka meddelandet, klicka på Skicka"

#: apps/io.ox/tours/settings.js module:io.ox/tours
msgid ""
"To sign out, click the System menu icon on the upper right side of the menu "
"bar. Select Sign out."
msgstr ""
"För att logga ut, klicka på Systemmenyikonen längst upp till höger i "
"menyraden. Välj Logga ut."

#: apps/io.ox/tours/settings.js module:io.ox/tours
<<<<<<< HEAD
#, fuzzy
#| msgid ""
#| "To sign out, click the System menu icon on the upper right side of the "
#| "menu bar. Select Sign out."
=======
msgid ""
"To sign out, click the logout icon on the upper right side of the menu bar."
msgstr ""
"För att logga ut, klicka på utloggningsikonen längst upp till höger i "
"menyfältet."

#: apps/io.ox/tours/tasks.js module:io.ox/tours
msgid "Creating a new task"
msgstr "Skapa en ny uppgift"

#: apps/io.ox/tours/tasks.js module:io.ox/tours
msgid "To create a new task, click on New in the toolbar."
msgstr "För att skapa en ny uppgift, klicka på Nytt i verktygsraden."

#: apps/io.ox/tours/tasks.js module:io.ox/tours
msgid "Entering the task's data"
msgstr "Skriva in information om uppgift"

#: apps/io.ox/tours/tasks.js module:io.ox/tours
msgid "Enter the subject, the start date, and a description."
msgstr "Ange rubrik, startdatum, och en beskrivning."

#: apps/io.ox/tours/tasks.js module:io.ox/tours
msgid "Adding further details"
msgstr "Lägga till ytterligare detaljer"

#: apps/io.ox/tours/tasks.js module:io.ox/tours
msgid "To add further details, click on Expand form."
msgstr "För att lägga till ytterligare detaljer, klicka på Expandera formulär."

#: apps/io.ox/tours/tasks.js module:io.ox/tours
msgid "Creating recurring tasks"
msgstr "Skapa upprepade uppgifter"

#: apps/io.ox/tours/tasks.js module:io.ox/tours
>>>>>>> 050b763d
msgid ""
"To sign out, click the logout icon on the upper right side of the menu bar."
msgstr ""
"För att logga ut, klicka på Systemmenyikonen längst upp till höger i "
"menyraden. Välj Logga ut."

#: apps/io.ox/tours/mail.js module:io.ox/tours
msgid "To sort the E-Mails, click on Sort by. Select a sort criteria."
msgstr ""
"För att sortera din e-post, klicka på Sortera efter. Välj ett kriterium."

#: apps/io.ox/tours/tasks.js module:io.ox/tours
msgid "To sort the tasks, click on Sort by. Select a sort criteria."
msgstr ""
"För att sortera uppgifterna, klicka på Sortera efter. Välj ett "
"sorteringskriterium."

#: apps/io.ox/tours/tasks.js module:io.ox/tours
msgid "To track the editing status, enter the current progress."
msgstr "För att följa redigeringsstatusen, ange aktuella framsteg."

#: apps/io.ox/tours/files.js module:io.ox/tours
msgid ""
"To upload a new file from your local device, simply click on Add local file "
"and select the file you would like to upload. It is even easier if you just "
"drag and drop files from your local device into Drive. The uploaded file is "
"now available in Drive on all your devices."
msgstr ""
"För att ladda upp en ny fil från din lokala enhet, klicka på Lägg till lokal "
"fil och markera filen du vill ladda upp. Det är ännu enklare om du bara drar "
"och släpper filerna från din lokala enhet till Drive. Den uppladdade filen "
"är nu tillgänglig från Drive på alla dina enheter."

#: apps/io.ox/tours/files.js module:io.ox/tours
msgid "Toolbar"
msgstr "Verktygsrad"

#: apps/io.ox/tours/tasks.js module:io.ox/tours
msgid "Tracking the editing status"
msgstr "Följa redigeringsstatus"

#: apps/io.ox/tours/files.js module:io.ox/tours
msgid "Upload a new file"
msgstr "Ladda upp en ny fil"

#: apps/io.ox/tours/intro.js module:io.ox/tours
msgid ""
"Use the folder tree to open the folder containing the objects that you want "
"to view in the list."
msgstr ""
"Använd mappträdet för att öppna mappen som innehåller objekten du vill se i "
"listan."

#: apps/io.ox/tours/intro.js module:io.ox/tours
msgid ""
"Use the list to select an object, show its contents or activate functions."
msgstr ""
<<<<<<< HEAD
"Använd listan för att välja ett objekt, visa dess innehåll eller aktivera "
"funktioner."
=======
"För att redigera flera uppgifter samtidigt, aktivera kryssrutorna till "
"vänster om uppgifterna. Om kryssrutorna inte visas, klicka på Visa > "
"Kryssrutor till höger i verktgysraden."

#~ msgid ""
#~ "To open the settings, click the System menu icon on the upper right side "
#~ "of the menu bar. Select Settings."
#~ msgstr ""
#~ "För att öppna inställningarna, klicka på Systemmenyikonen längst upp till "
#~ "höger i menyfältet. Välj Inställningar."

#~ msgid ""
#~ "To open the help, click the System menu icon on the upper right side of "
#~ "the menu bar. Select Help. The help for the currently selected app is "
#~ "displayed. To browse the complete help, click on Start Page or Table Of "
#~ "Contents at the upper part of the window."
#~ msgstr ""
#~ "För att öppna hjälpen, klicka på Systemmenyikonen längst upp till höger i "
#~ "menyraden. Välj Hjälp. Hjälpen för det aktuella programmet visas. För att "
#~ "bläddra i den fullständiga hjälpen, klicka på Startsidan eller Innehåll i "
#~ "fönstrets övre del."

#~ msgid ""
#~ "Hint: you can always restart guided tours, any time you need them, from "
#~ "the system menu."
#~ msgstr ""
#~ "Tips: du kan alltid starta om guidade rundturer, när som helst, från "
#~ "systemmenyn."

#~ msgid ""
#~ "In case of new notifications, e.g. appointment invitations, the info area "
#~ "is opened."
#~ msgstr ""
#~ "För nya aviseringar, t.ex. inbjudningar till möten, kommer "
#~ "informationsområdet öppnas."

#~ msgid "Restart Guided Tour"
#~ msgstr "Starta om guidad rundtur"

#~ msgid "The New objects icon"
#~ msgstr "Nya objekt-ikonen"
>>>>>>> 050b763d

#: apps/io.ox/tours/calendar.js module:io.ox/tours apps/io.ox/tours/tasks.js
msgid "Using the reminder function"
msgstr "Använda påminnelsefunktionen"

#: apps/io.ox/tours/intro.js module:io.ox/tours
msgid "Welcome to %s"
msgstr "Välkommen till %s"

#: apps/io.ox/tours/files.js module:io.ox/tours
msgid ""
"Welcome to your cloud storage app. This Guided Tour will introduce you to "
"your new online storage solution - your one point to access online stored "
"files from all your accounts. This is where you can upload and save your "
"files, share them and synchronize them with different devices.  "
msgstr ""
"Välkommen till ditt molnlagringsprogram. Denna guidade rundtur kommer "
"presentera din nya online-lagringslösning - din central för att komma åt "
"filer som lagrats online från alla dina konton. Här kan du ladda upp och "
"spara dina filer, dela ut dem, och synkronisera dem mellan olika enheter.  "

#~ msgid "%1$d %2$s"
#~ msgstr "%1$d %2$s"

#~ msgid "%1$d Day"
#~ msgid_plural "%1$d Days"
#~ msgstr[0] "%1$d dag"
#~ msgstr[1] "%1$d dagar"

#~ msgid "%1$d Hour"
#~ msgid_plural "%1$d Hours"
#~ msgstr[0] "%1$d timme"
#~ msgstr[1] "%1$d timmar"

#~ msgid "%1$d Minute"
#~ msgid_plural "%1$d Minutes"
#~ msgstr[0] "%1$d minut"
#~ msgstr[1] "%1$d minuter"

#~ msgid "%1$d Week"
#~ msgid_plural "%1$d Weeks"
#~ msgstr[0] "%1$d vecka"
#~ msgstr[1] "%1$d veckor"

#~ msgid "%1$d day, %2$s"
#~ msgid_plural "%1$d days, %2$s"
#~ msgstr[0] "%1$d dag, %2$s"
#~ msgstr[1] "%1$d dagar, %2$s"

#~ msgctxt "in"
#~ msgid "%1$d day, %2$s"
#~ msgid_plural "%1$d days, %2$s"
#~ msgstr[0] "%1$d dag, %2$s"
#~ msgstr[1] "%1$d dagar, %2$s"

#~ msgid "%1$d files has been changed recently"
#~ msgstr "%1$d filer har ändrats nyligen"

#~ msgid "%1$d hour and %2$s"
#~ msgid_plural "%1$d hours and %2$s"
#~ msgstr[0] "%1$d timme och %2$s"
#~ msgstr[1] "%1$d timmar och %2$s"

#~ msgctxt "in"
#~ msgid "%1$d hour and %2$s"
#~ msgid_plural "%1$d hours and %2$s"
#~ msgstr[0] "%1$d timme och %2$s"
#~ msgstr[1] "%1$d timmar och %2$s"

#~ msgid "%1$d mail"
#~ msgid_plural "%1$d mails"
#~ msgstr[0] "%1$d e-brev"
#~ msgstr[1] "%1$d e-brev"

#, fuzzy
#~ msgid "%1$d messages in this conversation"
#~ msgstr "Senaste konversationer"

#, fuzzy
#~ msgid "%1$d messages selected"
#~ msgstr "<b>%1$d</b> element valda"

#~ msgid "%1$d statements aren't closed."
#~ msgstr "%1$d påståendena är inte stängda."

#~ msgctxt "mail address"
#~ msgid "%1$s %2$s"
#~ msgstr "%1$s %2$s"

#~ msgctxt "window title"
#~ msgid "%1$s %2$s"
#~ msgstr "%1$s %2$s"

#, fuzzy
#~ msgid "%1$s (Tentative)"
#~ msgstr "%1$s (Preliminär)"

#~ msgid "%1$s is a new contact"
#~ msgstr "%1$s är en ny kontakt"

#~ msgid "%1$s is now connected with %2$s"
#~ msgstr "%1$s är nu ansluten till %2$s"

#~ msgid "%1$s mail"
#~ msgid_plural "%1$s mails"
#~ msgstr[0] "%1$s e-brev"
#~ msgstr[1] "%1$s e-brev"

#~ msgid "%1$s mail, %2$s unread"
#~ msgid_plural "%1$s mails, %2$s unread"
#~ msgstr[0] "%1$s e-brev, %2$s oläst"
#~ msgstr[1] "%1$s e-brev, %2$s oläst"

#~ msgid "%1$s of %2$s"
#~ msgstr "%1$s av %2$s"

#, fuzzy
#~ msgid "%1$s%2$s %3$s%4$s%5$s"
#~ msgstr ""
#~ "%1$s\n"
#~ "%2$s %3$s\n"
#~ "%4$s\n"
#~ "%5$s"

#~ msgid "%2$s, %1$s"
#~ msgstr "%2$s, %1$s"

#~ msgid "%3$s %2$s, %1$s"
#~ msgstr "%3$s %2$s, %1$s"

#~ msgid "%d day"
#~ msgid_plural "%d days"
#~ msgstr[0] "%d dag"
#~ msgstr[1] "%d dagar"

#~ msgctxt "in"
#~ msgid "%d day"
#~ msgid_plural "%d days"
#~ msgstr[0] "%d dag"
#~ msgstr[1] "%d dagar"

#~ msgid "%d hour"
#~ msgid_plural "%d hours"
#~ msgstr[0] "%d timme"
#~ msgstr[1] "%d timmar"

#~ msgctxt "in"
#~ msgid "%d hour"
#~ msgid_plural "%d hours"
#~ msgstr[0] "%d timme"
#~ msgstr[1] "%d timmar"

#~ msgid "%d minute"
#~ msgid_plural "%d minutes"
#~ msgstr[0] "%d minut"
#~ msgstr[1] "%d minuter"

#~ msgctxt "in"
#~ msgid "%d minute"
#~ msgid_plural "%d minutes"
#~ msgstr[0] "%d minut"
#~ msgstr[1] "%d minuter"

#~ msgid "%d week"
#~ msgid_plural "%d weeks"
#~ msgstr[0] "%d vecka"
#~ msgstr[1] "%d veckor"

#~ msgctxt "in"
#~ msgid "%d week"
#~ msgid_plural "%d weeks"
#~ msgstr[0] "%d vecka"
#~ msgstr[1] "%d veckor"

#~ msgid "%s is not initialized."
#~ msgstr "%s är inte initialiserat."

#~ msgid "'Depth' mismatch while computing next entry."
#~ msgstr "'Depth' matchar inte när nästa post beräknas."

#~ msgid "'Depth' must be >= 1 but is %1$d."
#~ msgstr "'Depth' måste vara >= 1 men är %1$d"

#~ msgid "'Entries' must be >= 1 but is %1$d."
#~ msgstr "'Entries' måste vara >= 1 men är %1$d."

#~ msgid "(%1$s) Attachments"
#~ msgstr "(%1$s) Bilagor"

#~ msgid "(Default)"
#~ msgstr "(Standard)"

#~ msgid ", ends after %1$s occurrence(s)"
#~ msgstr ", slutar efter %1$s händelse(r)"

#~ msgid ""
#~ "---------- Original Message ----------\n"
#~ "From: #FROM#\n"
#~ "To: #TO#\n"
#~ "Date: #DATE# at #TIME#\n"
#~ "Subject: #SUBJECT#"
#~ msgstr ""
#~ "---------- Originalmeddelande ----------\n"
#~ "Från: #FROM#\n"
#~ "Till: #TO#\n"
#~ "Datum: #DATE# at #TIME#\n"
#~ "Ämne: #SUBJECT#"

#~ msgid "0 minutes"
#~ msgstr "0 minuter"

#~ msgid "1 day"
#~ msgstr "1 dag"

#~ msgid "1 file has been changed recently"
#~ msgstr "1 fil har ändrats nyligen"

#~ msgid "1 hour"
#~ msgstr "1 timme"

#~ msgid "1 item"
#~ msgid_plural "%1$d items"
#~ msgstr[0] "1 objekt"
#~ msgstr[1] "%1$d objekt"

#~ msgid "1 minute"
#~ msgstr "1 minut"

#~ msgid "1 week"
#~ msgstr "1 vecka"

#~ msgid "10 minutes"
#~ msgstr "10 minuter"

#~ msgid "100%"
#~ msgstr "100%"

#~ msgid "12 hour"
#~ msgstr "12 timmar"

#~ msgid "15 minutes"
#~ msgstr "15 minuter"

#~ msgid "150%"
#~ msgstr "150%"

#~ msgid "2 days"
#~ msgstr "2 dagar"

#~ msgid "2 hour"
#~ msgstr "2 timmar"

#~ msgid "2 weeks"
#~ msgstr "2 veckor"

#~ msgid "200%"
#~ msgstr "200%"

#~ msgid "3 days"
#~ msgstr "3 dagar"

#~ msgid "3 minutes"
#~ msgstr "3 minuter"

#~ msgid "3 weeks"
#~ msgstr "3 veckor"

#~ msgid "30 minutes"
#~ msgstr "30 minuter"

#~ msgid "4 days"
#~ msgstr "4 dagar"

#~ msgid "4 hour"
#~ msgstr "4 timmar"

#~ msgid "4 weeks"
#~ msgstr "4 veckor"

#~ msgid "45 minutes"
#~ msgstr "45 minuter"

#~ msgid "5 days"
#~ msgstr "5 dagar"

#~ msgid "5 minutes"
#~ msgstr "5 minuter"

#~ msgid "50%"
#~ msgstr "50%"

#~ msgid "6 days"
#~ msgstr "6 dagar"

#~ msgid "6 hour"
#~ msgstr "6 timmar"

#~ msgid "75%"
#~ msgstr "75%"

#~ msgid "8 hour"
#~ msgstr "8 timmar"

#~ msgid ";"
#~ msgstr ";"

#~ msgid "<b>%1$d</b> elements selected"
#~ msgstr "<b>%1$d</b> element valda"

#~ msgid "<para>Tab</para>"
#~ msgstr "<para>Tab</para>"

#~ msgid ""
#~ "<phrase vendor=\"oxhe;ox\">Open-Xchange</phrase><phrase vendor="
#~ "\"1and1\">MailXchange</phrase> Server"
#~ msgstr ""
#~ "<phrase vendor=\"oxhe;ox\">Open-Xchange</phrase><phrase vendor="
#~ "\"1and1\">MailXchange</phrase> server"

#~ msgid "A DBPool error occurred: 1$%s"
#~ msgstr "Ett DBPool-fel inträffade: %1$s"

#~ msgid "A DBPooling error occurred"
#~ msgstr "Ett DBPooling-fel inträffade"

#~ msgid "A JSON error occurred: %1$s"
#~ msgstr "Ett JSON-fel inträffade: %1$s"

#~ msgid "A LDAP error occurred in context %1$s"
#~ msgstr "Ett LDAP-fel inträffade i kontext %1$s"

#~ msgid "A SQL Error occurred while resolving folder name conflicts: %s"
#~ msgstr "Ett SQL-fel inträffade vid försök att lösa namnkonflikter: %s"

#~ msgid "A SQL error occurred while creating table 'version': %1$s."
#~ msgstr "Ett SQL-fel inträffade vid skapandet av tabellen 'version': %1$s."

#~ msgid ""
#~ "A SQL error occurred while performing task "
#~ "NewInfostoreFolderTreeUpdateTask: %1$s."
#~ msgstr ""
#~ "Ett SQL-fel inträffade under tiden som uppgiften "
#~ "NewInfostoreFolderTreeUpdateTask utfördes: %1$s."

#~ msgid ""
#~ "A SQL error occurred while performing task SpellCheckUserDictTableTask: "
#~ "%1$s."
#~ msgstr ""
#~ "Ett SQL-fel inträffade vid utförande av SpellCheckUserDictTableTask: %1$s."

#~ msgid "A SQL error occurred while reading schema version information: %1$s."
#~ msgstr ""
#~ "Ett SQL-fel inträffade vid läsning av schemaversions informationen: %1$s"

#~ msgid "A SQL error occurred: %1$s"
#~ msgstr "Ett SQL-fel inträffade: %1$s"

#~ msgid ""
#~ "A SQL exception occurred while checking for schema version table: %1$s."
#~ msgstr ""
#~ "Ett SQL-undantag inträffade vid kontrollen av schemaversionstabellen: %1$s"

#~ msgid "A cache error occurred: %1$s"
#~ msgstr "Ett cache-fel inträffade: %1$s"

#~ msgid ""
#~ "A contact with private flag cannot be stored in a public folder. Folder: "
#~ "%1$d context %2$d user %3$d"
#~ msgstr ""
#~ "En kontakt med privat flagga kan inte sparas i en allmän mapp. Mapp: %1$d "
#~ "kontext %2$d användare %3$d"

#~ msgid "A database error occurred while creating table 'version': %1$s."
#~ msgstr "Ett databas-fel inträffade vid skapandet av tabell 'version': %1$s."

#~ msgid ""
#~ "A database error occurred while reading schema version information: %1$s."
#~ msgstr ""
#~ "Ett databas-fel inträffade vid läsning av schemaversionsinformationen: "
#~ "%1$s."

#~ msgid "A duplicate folder exists in parent folder %1$s in context %2$s"
#~ msgstr ""
#~ "En dubblett av mappen finns redan i föräldramappen %1$s i kontext %2$s"

#~ msgid ""
#~ "A file storage error occurred on the server. Please try again later. "
#~ "Additional information: file storage id: %1$s, context id: %2$s, message "
#~ "from the low-level file storage class: %3$s"
#~ msgstr ""
#~ "Ett fillagrings fel uppstod på servern. Försök igen senare. Ytterligare "
#~ "information: fillagrings id: %1$s, kontext id: %2$s, meddelande från en "
#~ "låg-nivå fillagringsklass: %3$s"

#~ msgid "A folder named %1$s already exists"
#~ msgstr "En mapp med detta namn %1$s finns redan"

#~ msgid "A group must not hold admin permission on a private folder"
#~ msgstr "En grupp ska inte ha administrativa rättigheter till en privat mapp"

#~ msgid "A messaging error occurred: %1$s"
#~ msgstr "Ett meddelande-fel inträffade: %1$s"

#~ msgid ""
#~ "A new appointment was created by [created_by].\n"
#~ "\n"
#~ "Appointment\n"
#~ "===========\n"
#~ "Created by: [created_by]\n"
#~ "Created at: [creation_datetime]\n"
#~ "[title]\n"
#~ "[location]\n"
#~ "[start]\n"
#~ "[end]\n"
#~ "[series][delete_exceptions][change_exceptions]\n"
#~ "[description]\n"
#~ "Participants\n"
#~ "============\n"
#~ "[participants]\n"
#~ "\n"
#~ "Resources\n"
#~ "=========\n"
#~ "[resources]\n"
#~ "\n"
#~ "========================================== "
#~ msgstr ""
#~ "Ett nytt möte har skapats av [created_by].\n"
#~ "\n"
#~ "Möte\n"
#~ "===========\n"
#~ "Skapad av:  [created_by]\n"
#~ "Skapad vid: [creation_datetime]\n"
#~ "[title]\n"
#~ "[location]\n"
#~ "[start]\n"
#~ "[end]\n"
#~ "[series][delete_exceptions][change_exceptions]\n"
#~ "[description]\n"
#~ "Deltagare\n"
#~ "============\n"
#~ "[participants]\n"
#~ "\n"
#~ "Resurser\n"
#~ "=========\n"
#~ "[resources]\n"
#~ "\n"
#~ "========================================== "

#~ msgid ""
#~ "A new appointment was created by [created_by].\n"
#~ "You can check this appointment in your calendar:\n"
#~ "[link]\n"
#~ "\n"
#~ "Appointment\n"
#~ "===========\n"
#~ "Created by: [created_by]\n"
#~ "Created at: [creation_datetime]\n"
#~ "[title]\n"
#~ "[location][folder_name]\n"
#~ "\n"
#~ "[start]\n"
#~ "[end]\n"
#~ "[series][delete_exceptions][change_exceptions]\n"
#~ "[description]\n"
#~ "Participants\n"
#~ "============\n"
#~ "[participants]\n"
#~ "\n"
#~ "Resources\n"
#~ "=========\n"
#~ "[resources]\n"
#~ "\n"
#~ "========================================== "
#~ msgstr ""
#~ "Ett nytt möte har skapats av [created_by].\n"
#~ "Du kan kolla detta möte i din kalender:\n"
#~ "[link]\n"
#~ "\n"
#~ "Möte\n"
#~ "===========\n"
#~ "Skapad av:  [created_by]\n"
#~ "Skapad vid: [creation_datetime]\n"
#~ "[title]\n"
#~ "[location][folder_name]\n"
#~ "\n"
#~ "[start]\n"
#~ "[end]\n"
#~ "[series][delete_exceptions][change_exceptions]\n"
#~ "[description]\n"
#~ "Deltagare\n"
#~ "============\n"
#~ "[participants]\n"
#~ "\n"
#~ "Resurser\n"
#~ "=========\n"
#~ "[resources]\n"
#~ "\n"
#~ "========================================== "

#~ msgid ""
#~ "A new task was created by [created_by].\n"
#~ "\n"
#~ "Task\n"
#~ "====\n"
#~ "Created by: [created_by]\n"
#~ "Created at: [creation_datetime]\n"
#~ "[title]\n"
#~ "[folder_name]\n"
#~ "[priority]\n"
#~ "[task_status]\n"
#~ "\n"
#~ "[start]\n"
#~ "[end]\n"
#~ "[series]\n"
#~ "[description]\n"
#~ "Participants\n"
#~ "============\n"
#~ "[participants]\n"
#~ "\n"
#~ "Resources\n"
#~ "=========\n"
#~ "[resources]\n"
#~ "\n"
#~ "========================================== "
#~ msgstr ""
#~ "En ny uppgift har skapats av [created_by].\n"
#~ "\n"
#~ "Uppgift\n"
#~ "====\n"
#~ "Skapad av:  [created_by]\n"
#~ "Skapad vid: [creation_datetime]\n"
#~ "[title]\n"
#~ "[folder_name]\n"
#~ "[priority]\n"
#~ "[task_status]\n"
#~ "\n"
#~ "[start]\n"
#~ "[end]\n"
#~ "[series]\n"
#~ "[description]\n"
#~ "Deltagare\n"
#~ "============\n"
#~ "[participants]\n"
#~ "\n"
#~ "Resurser\n"
#~ "=========\n"
#~ "[resources]\n"
#~ "\n"
#~ "========================================== "

#~ msgid ""
#~ "A new task was created by [created_by].\n"
#~ "You can check this task in your tasks:\n"
#~ "[link]\n"
#~ "\n"
#~ "Task\n"
#~ "====\n"
#~ "Created by: [created_by]\n"
#~ "Created at: [creation_datetime]\n"
#~ "[title]\n"
#~ "[folder_name]\n"
#~ "[priority]\n"
#~ "[task_status]\n"
#~ "\n"
#~ "[start]\n"
#~ "[end]\n"
#~ "[series]\n"
#~ "[description]\n"
#~ "Participants\n"
#~ "============\n"
#~ "[participants]\n"
#~ "\n"
#~ "Resources\n"
#~ "=========\n"
#~ "[resources]\n"
#~ "\n"
#~ "========================================== "
#~ msgstr ""
#~ "En ny uppgift har skapats av [created_by].\n"
#~ "Du kan kolla denna uppgift i dina uppgifter:\n"
#~ "[link]\n"
#~ "\n"
#~ "Uppgift\n"
#~ "====\n"
#~ "Skapad av:  [created_by]\n"
#~ "Skapad vid: [creation_datetime]\n"
#~ "[title]\n"
#~ "[folder_name]\n"
#~ "[priority]\n"
#~ "[task_status]\n"
#~ "\n"
#~ "[start]\n"
#~ "[end]\n"
#~ "[series]\n"
#~ "[description]\n"
#~ "Deltagare\n"
#~ "============\n"
#~ "[participants]\n"
#~ "\n"
#~ "Resurser\n"
#~ "=========\n"
#~ "[resources]\n"
#~ "\n"
#~ "========================================== "

#~ msgid ""
#~ "A part's content could not be read from message %1$s in mail folder %2$s"
#~ msgstr ""
#~ "En del av innehållet kunde inte läsas från meddelandet %1$s i e-post-"
#~ "mappen %2$s"

#~ msgid ""
#~ "A private folder with the same name %1$s has already been shared to "
#~ "identical user(s) (Either direct or affected user(s) are members of a "
#~ "group to whom the folder is shared)."
#~ msgstr ""
#~ "En privat mapp med samma namn %1$s har redan blivit delad till samma "
#~ "användare (antingen direkt eller så är drabbade användare medlemmar i en "
#~ "grupp till vilken mappen är delad)."

#~ msgid ""
#~ "A protocol exception occurred during execution of an IMAP request: %1$s"
#~ msgstr ""
#~ "Ett protokoll-undantag inträffade vid verkställande av en IMAP-förfrågan: "
#~ "%1$s"

#~ msgid ""
#~ "A refresh takes some time, so please be patient, while the refresh runs "
#~ "in the background. Only one refresh per subscription and per session is "
#~ "allowed."
#~ msgstr ""
#~ "En uppdatering tar en stund, så håll tålamodet medan uppdateringen utförs "
#~ "i bekgrunden. Bara en uppdatering per prenumeration och session tillåts."

#, fuzzy
#~ msgid "A return receipt has been sent"
#~ msgstr "Ett leveranskvitto har skickats"

#~ msgid "A runtime error occurred in context %1$s"
#~ msgstr "Ett körningsfel inträffade i kontext %1$s"

#~ msgid "A severe error occurred!"
#~ msgstr "Ett allvarligt fel inträffade!"

#~ msgid "A socket error occurred: %1$s"
#~ msgstr "Ett socket-fel inträffade: %1$s"

#~ msgid ""
#~ "A source folder of module %1$s must not be moved to a target folder of "
#~ "module %2$s"
#~ msgstr ""
#~ "En källmapp från modulen %1$s får inte flyttas till en målmapp på modulen "
#~ "%2$s"

#~ msgid "AJP connection is not set to status \"ASSIGNED\""
#~ msgstr "AJP-anslutning är inte ställd i läge \"ASSIGNED\""

#~ msgid ""
#~ "AJP server socket could not be bound to port %1$d. Probably another "
#~ "process is already listening on this port."
#~ msgstr ""
#~ "AJP-servern kunde inte binda till porten %1$d. Troligen lyssnar redan en "
#~ "annan process på denna port."

#~ msgid "About"
#~ msgstr "Om"

#~ msgid "Above quoted text"
#~ msgstr "Ovanför citerad text"

#~ msgid "Absent"
#~ msgstr "Frånvarande"

#~ msgid "Accept"
#~ msgstr "Acceptera"

#~ msgid "Accept / Decline"
#~ msgstr "Acceptera / Neka"

#~ msgid "Accept changes"
#~ msgstr "Acceptera ändringar"

#~ msgid "Accept invitation"
#~ msgstr "Acceptera inbjudan"

#~ msgid "Accept/Decline"
#~ msgstr "Acceptera/Neka"

#~ msgid "Accepted"
#~ msgstr "Accepterad"

#~ msgctxt "help"
#~ msgid "Accessing Files with WebDAV"
#~ msgstr "Kom åt filer med WebDAV"

#~ msgid "Accessing global address book is not permitted"
#~ msgstr "Åtkomst till global adressbok tillåts inte"

#~ msgid "Account"
#~ msgstr "Konto"

#~ msgid "Account \"%s\" is locked."
#~ msgstr "Kontot \"%s\" är låst"

#~ msgid "Account \"%s\" is not ready yet."
#~ msgstr "Kontot \"%s\" är inte klart än."

#~ msgid "Account Settings"
#~ msgstr "Kontoinställningar"

#~ msgid "Account added successfully"
#~ msgstr "Kontot lades till"

#~ msgid "Account name"
#~ msgstr "Kontots namn"

#~ msgid "Account settings"
#~ msgstr "Kontoinställningar"

#~ msgid "Account settings could not be saved."
#~ msgstr "Kontoinställningarna kan inte sparas."

#~ msgid "Account updated"
#~ msgstr "Kontot uppdaterades"

#~ msgid "Action %1$s is not supported by %2$s"
#~ msgstr "Funktionen %1$s stöds inte av %2$s"

#~ msgid "Action type not supported : %d"
#~ msgstr "Denna typ av funktion stöds inte : %d"

#~ msgid "Actions"
#~ msgstr "Åtgärder"

#~ msgid "Actual costs"
#~ msgstr "Faktisk kostnad"

#~ msgid "Actual duration in minutes"
#~ msgstr "Faktisk tidsåtgång i minuter"

#~ msgid "Add"
#~ msgstr "Lägg till"

#~ msgid "Add Attachment"
#~ msgstr "Lägg till bilaga"

#~ msgid "Add account"
#~ msgstr "Lägg till konto"

#~ msgid "Add action"
#~ msgstr "Lägg till åtgärd"

#~ msgid "Add cipher code"
#~ msgstr "Lägg till skifferkod"

#~ msgid "Add condition"
#~ msgstr "Lägg till villkor"

#~ msgid "Add contact"
#~ msgstr "Lägg till medlem"

#~ msgid "Add distribution list"
#~ msgstr "Lägg till distributionslista"

#~ msgid "Add files"
#~ msgstr "Lägg till filer"

#~ msgid "Add folder"
#~ msgstr "Lägg till mapp"

#~ msgid "Add folder menu"
#~ msgstr "Lägg till mappmeny"

#~ msgid "Add mail account"
#~ msgstr "Lägg till e-postkonto"

#~ msgid "Add new folder"
#~ msgstr "lägg till ny mapp"

#~ msgid "Add new folder for this subscription"
#~ msgstr "Lägg till ny mapp för den här prenumerationen"

#~ msgid "Add new participant"
#~ msgstr "Lägg till ny deltagare"

#~ msgid "Add new rule"
#~ msgstr "Lägg till ny regel"

#~ msgid "Add new signature"
#~ msgstr "Lägg till ny signatur"

#~ msgid "Add new subfolder"
#~ msgstr "Lägg till ny underliggande mapp"

#~ msgid "Add note"
#~ msgstr "Lägg till anteckning"

#~ msgid "Add participant"
#~ msgstr "Lägg till deltagare"

#~ msgid "Add participant/resource"
#~ msgstr "Lägg till deltagare/resurs"

#~ msgid "Add signature"
#~ msgstr "Lägg till signatur"

#~ msgid "Add subfolder"
#~ msgstr "Lägg till underliggande mapp"

#~ msgid "Add subject"
#~ msgstr "Lägg till rubrik"

#~ msgid "Add to address book"
#~ msgstr "Lägg till i adressboken"

#~ msgid "Add to calendar"
#~ msgstr "Lägg till i kalendern"

#~ msgid "Add to portal"
#~ msgstr "Lägg till portal"

#~ msgid "Add widget"
#~ msgstr "Lägg till komponent"

#~ msgid "Add your account"
#~ msgstr "Lägg till ditt konto"

#~ msgid "Added the new participant"
#~ msgstr "Lade till den nya deltagaren"

#~ msgid "Adding subscription. This may take some seconds..."
#~ msgstr "Lägger till prenumeration. Det kan ta en liten stund..."

#~ msgid "Address Book"
#~ msgstr "Adressbok"

#~ msgctxt "app"
#~ msgid "Address Book"
#~ msgstr "Adressbok"

#~ msgid "Address Business"
#~ msgstr "Adress arbete"

#~ msgid "Address Home"
#~ msgstr "Adress hem"

#~ msgid "Address Other"
#~ msgstr "Adress övrig"

#~ msgid "Addresses"
#~ msgstr "Adresser"

#~ msgid "Adjust"
#~ msgstr "Justera"

#~ msgid "Adjust start date"
#~ msgstr "Justera startdatum"

#~ msgid "Administrator"
#~ msgstr "Administratör"

#, fuzzy
#~ msgid "Advanced Settings"
#~ msgstr "Drive-inställningar"

#~ msgid "Alarm date for the reminder is missing."
#~ msgstr "Datum för alarmets påminnelse saknas."

#~ msgid "All Emoji"
#~ msgstr "Alla Emoji"

#~ msgid "All attachments"
#~ msgstr "Alla bilagor"

#~ msgid "All day"
#~ msgstr "Hela dagen"

#, fuzzy
#~| msgid "Add folder"
#~ msgid "All folders"
#~ msgstr "Lägg till mapp"

#~ msgid "All internal users"
#~ msgstr "Alla interna användare"

#~ msgid "Allow html formatted emails"
#~ msgstr "Tillåt HTML-formaterad e-post"

#~ msgid "Allow pre-loading of externally linked images"
#~ msgstr "Tillåt laddning i förväg av externt länkade bilder"

#~ msgid "An I/O error occurred %1$s"
#~ msgstr "Ett I/O-fel inträffade %1$s"

#~ msgid ""
#~ "An I/O error occurred while creating the socket connection to IMAP server "
#~ "(%1$s): %2$s"
#~ msgstr ""
#~ "Ett I/O-fel inträffade vid anslutning till IMAP-servern (%1$s): %2$s"

#~ msgid "An I/O error occurred: %1$s"
#~ msgstr "Ett I/O fel inträffade: %1$s"

#~ msgid "An IO error occurred: %s"
#~ msgstr "Ett IO-fel inträffade: %s"

#~ msgid "An IOException ocurred reading .po file %s."
#~ msgstr "En IOundantag hände när po   %s lästes."

#~ msgid "An SQL error occurred in context %1$s"
#~ msgstr "Ett SQL-fel inträffade i kontext %1$s"

#~ msgid ""
#~ "An SQL error occurred while performing task "
#~ "ClearLeftoverAttachmentsUpdateTask: %1$s."
#~ msgstr ""
#~ "Ett SQL-fel inträffade under tiden som uppgiften "
#~ "ClearLeftoverAttachmentsUpdateTask utfördes: %1$s."

#~ msgid ""
#~ "An SQL error occurred while performing task "
#~ "ContactsChangedFromUpdateTask: %1$s."
#~ msgstr ""
#~ "Ett SQL-fel inträffade under tiden som uppgiften "
#~ "ContactsChangedFromUpdateTask utfördes: %1$s."

#~ msgid ""
#~ "An SQL error occurred while performing task ContactsFieldSizeUpdateTask: "
#~ "%1$s."
#~ msgstr ""
#~ "Ett SQL-fel inträffade under tiden som uppgiften "
#~ "ContactsFieldSizeUpdateTask utfördes: %1$s."

#~ msgid ""
#~ "An SQL error occurred while performing task CreateTableVersion: %1$s."
#~ msgstr ""
#~ "Ett SQL-fel inträffade under tiden som uppgiften CreateTableVersion "
#~ "utfördes: %1$s."

#~ msgid ""
#~ "An SQL error occurred while performing task DelFolderTreeTableUpdateTask: "
#~ "%1$s."
#~ msgstr ""
#~ "Ett SQL-fel inträffade under tiden som uppgiften "
#~ "DelFolderTreeTableUpdateTask utfördes: %1$s."

#~ msgid ""
#~ "An SQL error occurred while performing task MailUploadQuotaUpdateTask: "
#~ "%1$s."
#~ msgstr ""
#~ "Ett SQL-fel inträffade under tiden som uppgiften "
#~ "MailUploadQuotaUpdateTask utfördes: %1$s."

#~ msgid ""
#~ "An SQL error occurred while performing task PasswordMechUpdateTask: %1$s."
#~ msgstr ""
#~ "Ett SQL-fel inträffade under tiden som uppgiften PasswordMechUpdateTask "
#~ "utfördes: %1$s"

#~ msgid "An SQL error occurred while performing task SpamUpdateTask: %1$s."
#~ msgstr ""
#~ "Ett SQL-fel inträffade under tiden som uppgiften SpamUpdateTask utfördes: "
#~ "%1$s."

#~ msgid "An SQL error occurred: %1$s"
#~ msgstr "Ett SQL-fel inträffade: %1$s"

#~ msgid "An SQL error occurred: %1$s."
#~ msgstr "Ett SQL-fel inträffade: %1$s"

#~ msgid "An attempt was made to open a read-only folder with read-write: %1$s"
#~ msgstr ""
#~ "Ett försök att öppna en skrivskyddad mapp i läs/skriv-läge gjordes: %1$s"

#~ msgid "An error occurred"
#~ msgstr "Ett fel inträffade"

#~ msgid ""
#~ "An error occurred during the load of deleted objects from a folder. "
#~ "Context %1$d Folder %2$d User %3$d"
#~ msgstr ""
#~ "Ett fel inträffade vid laddning av borttagna objekt från en mapp. Kontext "
#~ "%1$d Mapp %2$d Användare %3$d"

#~ msgid ""
#~ "An error occurred during the load of folder objects by a simple search. "
#~ "Context %1$d Folder %2$d User %3$d"
#~ msgstr ""
#~ "Ett fel inträffade vid laddning av mappobjekt genom en enkel sökning. "
#~ "Kontext %1$d Mapp %2$d Användare %3$d"

#~ msgid ""
#~ "An error occurred during the load of folder objects by an extended "
#~ "search. Context %1$d Folder %2$d User %3$d"
#~ msgstr ""
#~ "Ett fel inträffade vid laddning av mappobjekt vid en utökad sökning. "
#~ "Kontext %1$d Mapp %2$d Användare %3$d"

#~ msgid ""
#~ "An error occurred during the load of folder objects. Context %1$d Folder "
#~ "%2$d User %3$d"
#~ msgstr ""
#~ "Ett fel inträffade vid laddning av mappobjekt. Kontext %1$d Mapp %2$d "
#~ "Användare %3$d"

#~ msgid ""
#~ "An error occurred during the load of modified objects from a folder. "
#~ "Context %1$d Folder %2$d User %3$d"
#~ msgstr ""
#~ "Ett fel inträffade vid laddning av modifierade objekt från en mapp. "
#~ "Kontext %1$d Mapp %2$d Användare %3$d"

#~ msgid "An error occurred while loading the document."
#~ msgstr "Ett fel inträffade när dokumentet skulle laddas."

#~ msgid "An error occurred."
#~ msgstr "Ett fel inträffade."

#~ msgid "An error occurred. Please try again later"
#~ msgstr "Ett fel inträffade. Försök igen senare"

#~ msgid "An error occurred. Please try again."
#~ msgstr "Ett fel inträffade. Försök igen."

#~ msgid ""
#~ "An error occurred. Unable to delete some links from this objects. Object "
#~ "%1$d Folder %2$d Context %3$d"
#~ msgstr ""
#~ "Ett fel inträffade. Det går inte att ta bort vissa länkar från detta "
#~ "objekt. Objekt %1$d Mapp %2$d Kontext %3$d"

#~ msgid ""
#~ "An error occurred. Unable to load some links for this objects. 1. Object "
#~ "%1$d 2. Object %2$d Context %3$d"
#~ msgstr ""
#~ "Ett fel inträffade. Det går inte att ladda vissa länkar för detta objekt. "
#~ "1:a Objekt %1$d 2:a Objekt %2$d Kontext %3$d"

#~ msgid ""
#~ "An error occurred. Unable to save this linking between those two objects. "
#~ "1. Object %1$d Folder %2$d 2. Object %3$d Folder %4$d Context %5$d"
#~ msgstr ""
#~ "Ett fel inträffade. Det går inte att spara denna länk mellan dessa två "
#~ "objekt. 1:a Objekt %1$d Mapp %2$d 2:a Objekt %3$d Mapp %4$d Kontext %5$d"

#~ msgid "An error occurred: %1$s"
#~ msgstr "Ett fel inträffade: %1$s"

#~ msgid ""
#~ "An infostore folder named %1$s already exists below folder %2$s (%3$s) in "
#~ "context %4$s. Please choose another display name."
#~ msgstr ""
#~ "En infolagrings-mapp med namnet %1$s finns redan under mappen %2$s (%3$s) "
#~ "i kontext %4$s. Välj ett annat display namn."

#~ msgid "An internal error occurred"
#~ msgstr "Ett internt fel inträffade"

#~ msgid "An invalid SQL query was sent to the server."
#~ msgstr "En ogiltig SQL-förfrågan skickades till servern."

#~ msgid "An unknown error occurred"
#~ msgstr "Ett okänt fel inträffade"

#~ msgid "An uploaded file referenced by %1$s could not be found"
#~ msgstr "En uppladdad fil refererad av %1$s kan inte bli funnen"

#~ msgid "Anniversary"
#~ msgstr "Årsdag"

#~ msgid "Another group with same identifier name exists: %1$d."
#~ msgstr "En annan grupp med samma namn finns redan: %1$d."

#~ msgid "Any recipient"
#~ msgstr "Alla mottagare"

#~ msgid "Append vCard"
#~ msgstr "Lägg till vCard"

#~ msgid "Application Toolbar"
#~ msgstr "Programmets verktygsrad"

#~ msgid "Application may not work as expected until this problem is solved."
#~ msgstr "Programmet kanske inte fungerar som väntat tills problemet är löst."

#~ msgid "Applications"
#~ msgstr "Program"

#~ msgid "Apply role"
#~ msgstr "Tillämpa roll"

#~ msgid "Apply rule if all conditions are met"
#~ msgstr "Tillämpa regeln om alla villkor möts"

#~ msgid "Apply rule if any condition is met."
#~ msgstr "Tillämpa regeln om något villkor möts."

#~ msgid "Appointment"
#~ msgstr "Möte"

#~ msgid "Appointment Details"
#~ msgstr "Detaljer om möten"

#~ msgid "Appointment has been copied"
#~ msgid_plural "Appointments have been copied"
#~ msgstr[0] "Mötet kopierades"
#~ msgstr[1] "Möten kopierades"

#~ msgid "Appointment has been moved"
#~ msgid_plural "Appointments have been moved"
#~ msgstr[0] "Möte flyttades"
#~ msgstr[1] "Möten flyttades"

#~ msgid ""
#~ "Appointment invitation. %1$s %2$s %3$s %4$s %5$s. Press [enter] to open"
#~ msgstr ""
#~ "Inbjudan till möte. %1$s %2$s %3$s %4$s %5$s. Tryck [enter] för att öppna"

#~ msgid "Appointment invitations"
#~ msgstr "Inbjudningar till möten"

#~ msgid "Appointment reminder. %1$s %2$s %3$s %4$s. Press [enter] to open"
#~ msgstr "Mötespåminnelse. %1$s %2$s %3$s %4$s. Tryck [enter] för att öppna"

#~ msgid "Appointment reminders"
#~ msgstr "Mötespåminnelser"

#~ msgid "Appointment's owner must not be removed from participants"
#~ msgstr "Mötets ägare får inte avlägsnas från deltagare"

#~ msgid "Appointments"
#~ msgstr "Möten"

#~ msgid "Approximate Duration for Subscriptions"
#~ msgstr "Ungefärlig tidsgräns för prenumerationer"

#~ msgid "April"
#~ msgstr "April"

#~ msgid "Are you sure you want to delete this Tweet?"
#~ msgstr "Vill du verkligen ta bort Tweeten?"

#~ msgid "Are you sure?"
#~ msgstr "Är du säker?"

#~ msgid "Ascending"
#~ msgstr "Stigande"

#, fuzzy
#~ msgid "Ask for return receipt"
#~ msgstr "Be om leveranskvitto"

#~ msgid "Assistant"
#~ msgstr "Assistent"

#~ msgid ""
#~ "At the top of the display area the path to the selected folder is shown. "
#~ "Click on the path to switch to another folder."
#~ msgstr ""
#~ "Längst upp i visningsområdet visas sökvägen till den markerade mappen. "
#~ "Klicka på sökvägen för att byta till en annan mapp."

#~ msgid "Attach my vCard"
#~ msgstr "Bifoga mitt vCard"

#~ msgid "Attachment"
#~ msgstr "Bilaga"

#~ msgctxt "plural"
#~ msgid "Attachment"
#~ msgid_plural "Attachments"
#~ msgstr[0] "Bilaga"
#~ msgstr[1] "Bilagor"

#~ msgid "Attachment %1$s not found inside mail %2$s of mail folder %3$s"
#~ msgstr "Bilaga %1$s finns inte i e-posten %2$s i e-post-mappen %3$s"

#~ msgid "Attachment B: Synchronized data fields"
#~ msgstr "Bilaga B: Synkroniserade informationsfält"

#~ msgid "Attachment has been saved"
#~ msgid_plural "Attachments have been saved"
#~ msgstr[0] "Bilagan har sparats"
#~ msgstr[1] "Bilagorna har sparats"

#~ msgid "Attachments"
#~ msgstr "Bilagor"

#~ msgid "Attachments (%1$s)"
#~ msgstr "Bilagor (%1$s)"

#~ msgid "Attachments have been saved!"
#~ msgstr "Bilagor har sparats."

#~ msgid "Attachments must contain a file."
#~ msgstr "Bilagor måste innehålla en fil."

#~ msgid "Attachments will be saved"
#~ msgstr "Bilagor kommer sparas"

#~ msgid "Attention"
#~ msgstr "Varning"

#~ msgid ""
#~ "Attribute \"%1$s\" is not set in FolderObject instance %2$s in context "
#~ "%3$s"
#~ msgstr ""
#~ "Attribut \"%1$s\" är inte satt i FolderObject-instans %2$s i kontext %3$s"

#~ msgid "August"
#~ msgstr "Augusti"

#~ msgid "Author"
#~ msgstr "Författare"

#~ msgid "Auto Forward"
#~ msgstr "Vidarebefordra automatiskt"

#~ msgid "Auto Logout"
#~ msgstr "Auto-utloggning"

#~ msgid "Auto-save email drafts"
#~ msgstr "Autospara e-postutkast"

#~ msgid "Auto-save email drafts?"
#~ msgstr "Autospara e-postutkast?"

#~ msgid "Automatic opening of notification area"
#~ msgstr "Öppna notifieringsområdet automatiskt"

#~ msgid "Automatic sign out"
#~ msgstr "Automatisk utloggning"

#~ msgid ""
#~ "Automatically collect contacts in the folder \"Collected addresses\" "
#~ "while reading"
#~ msgstr ""
#~ "Samla automatiskt in kontakter i mappen \"Insamlade adresser\" vid läsning"

#~ msgid ""
#~ "Automatically collect contacts in the folder \"Collected addresses\" "
#~ "while reading?"
#~ msgstr ""
#~ "Samla automatiskt in kontakter i mappen \"Insamlade adresser\" vid "
#~ "läsning?"

#~ msgid ""
#~ "Automatically collect contacts in the folder \"Collected addresses\" "
#~ "while sending"
#~ msgstr ""
#~ "Samla automatiskt in kontakter i mappen \"Insamlade adresser\" vid "
#~ "överföring"

#~ msgid ""
#~ "Automatically collect contacts in the folder \"Collected addresses\" "
#~ "while sending?"
#~ msgstr ""
#~ "Samla automatiskt in kontakter i mappen \"Insamlade adresser\" vid "
#~ "överföringen?"

#~ msgid ""
#~ "Automatically delete a notification mail after it has been accepted or "
#~ "declined?"
#~ msgstr ""
#~ "Ta automatiskt bort notifierings-e-post efter att det har accepterats "
#~ "eller nekats?"

#~ msgid "Average time: %1$s ms"
#~ msgstr "Genomsnittlig tid: %1$s ms"

#~ msgid "B"
#~ msgstr "b"

#~ msgid "Back"
#~ msgstr "Tillbaka"

#~ msgid "Back to appointment"
#~ msgstr "Tillbaka till möte"

#~ msgid "Bad character in field %1$s. Error: %2$s"
#~ msgstr "Felaktigt tecken i fält %1$s. Fel: %2$s"

#~ msgid "Bad character in field %2$s. Error: %1$s"
#~ msgstr "Felaktigt tecken i fält %2$s. Fel: %1$"

#~ msgid "Bad value %1$s in parameter %2$s"
#~ msgstr "Felaktigt värde %1$s i parametern %2$s"

#~ msgid "Basic settings"
#~ msgstr "Grundinställningar"

#~ msgid "Bcc"
#~ msgstr "Bcc"

#~ msgid "Below quoted text"
#~ msgstr "Nedanför citerad text"

#~ msgid ""
#~ "Below the recipient you will find further functions, e.g. for sending "
#~ "copies to other recipients or for adding attachments."
#~ msgstr ""
#~ "Nedanför mottagaren hittar du ytterligare funktioner, t.ex. skicka kopior "
#~ "till andra mottagare eller för att lägga till bilagor."

#~ msgid "Billing information"
#~ msgstr "Faktureringsinformation"

#~ msgid "Birthdays"
#~ msgstr "Födelsedagar"

#~ msgid "Black"
#~ msgstr "Svart"

#~ msgid "Blind copy (BCC) to"
#~ msgstr "Blind kopia (BCC) till"

#~ msgid "Block pre-loading of externally linked images"
#~ msgstr "Blockera laddning i förväg av externt länkade bilder"

#~ msgid "Blue"
#~ msgstr "Blått"

#~ msgid "Branches"
#~ msgstr "Branscher"

#~ msgid ""
#~ "Broken CSV file: Lines have different number of cells, line #1 has %d, "
#~ "line #%d has %d. Is this really a CSV file?"
#~ msgstr ""
#~ "Trasig CSV-fil: Raderna har olika antal celler, rad #1 har %d, rad #%d "
#~ "har %d. Är detta verkligen en CSV-fil?"

#~ msgid "Broken file uploaded: %s"
#~ msgstr "Trasig fil uppladdad: %s"

#~ msgid "Browser"
#~ msgstr "Webbläsare"

#~ msgid "Business Address"
#~ msgstr "Arbetsadress"

#~ msgid "Business address"
#~ msgstr "Arbetsadress"

#~ msgid "Business category"
#~ msgstr "Affärskategori"

#~ msgid "Buy a gift"
#~ msgstr "Köp en present"

#~ msgid "Buy now!"
#~ msgstr "Köp nu!"

#~ msgid ""
#~ "By changing the date of this appointment you are creating an appointment "
#~ "exception to the series. Do you want to continue?"
#~ msgstr ""
#~ "Genom att ändra datum för det här mötet skapar du ett mötesundantag i "
#~ "serien. Vill du fortsätta?"

#~ msgid "CC"
#~ msgstr "CC"

#~ msgid "CSV"
#~ msgstr "CSV"

#~ msgid "CW"
#~ msgstr "CW"

#~ msgid "CW %1$d"
#~ msgstr "KV %1$d"

#~ msgid "Cache %s could not be initialized due to following error: %s"
#~ msgstr ""
#~ "Cacheminnet %s kunde inte initialiseras på grund av följande fel: %s"

#~ msgid "Cache initialization failed. Region: %1$s"
#~ msgstr "Cacheminnets initialisation misslyckades. Region: %1$s"

#~ msgid "CalDAV URL"
#~ msgstr "CalDAV-URL"

#~ msgid "Calendar"
#~ msgstr "Kalender"

#~ msgctxt "app"
#~ msgid "Calendar"
#~ msgstr "Kalender"

#~ msgid "Calendar calculation requires a proper defined time zone."
#~ msgstr "Kalenderns uträkning behöver en korrekt definierad tidszon."

#~ msgid "Calendar operation: Context not set."
#~ msgstr "Kalender-operation: Kontext är inte satt."

#~ msgid "Can not create recurrence rule: %s"
#~ msgstr "Kan inte skapa upprepningsregel: %s "

#~ msgid "Can not generate uid."
#~ msgstr "Kan inte skapa uid."

#~ msgid "Can not resolve resource: %1$s"
#~ msgstr "Kan inte lösa resurs: %1$s"

#~ msgid "Can not resolve user: %d"
#~ msgstr "Kan inte lösa resurs: %d"

#~ msgid "Can only handle one file, not %s"
#~ msgstr "Kan endast hantera en fil, inte %s"

#~ msgid "Can only import into one folder at a time."
#~ msgstr "Det går bara att importera till en mapp åtgången"

#~ msgid "Can't access DBPool"
#~ msgstr "Kan inte nå DBPool"

#~ msgid "Cancel"
#~ msgstr "Avbryt"

#~ msgid "Canceled"
#~ msgstr "Avbruten"

#~ msgid "Cannot build distinguished name from %s."
#~ msgstr "Kan inte bygga ett utmärkande namn från.%$"

#~ msgid "Cannot clone object %1$s."
#~ msgstr "Kan inte klona objekt %1$s."

#~ msgid "Cannot close database connection"
#~ msgstr "Kan inte stänga databasanslutning"

#~ msgid "Cannot commit transaction to write DB"
#~ msgstr "Kan inte utföra transaktionen för att skriva databasen"

#~ msgid "Cannot create URI from \"%1$s\"."
#~ msgstr "Kan inte skapa URI från \"%1$s\"."

#~ msgid "Cannot create directory \"%1$s\" for FileStorage."
#~ msgstr "Kan inte skapa katalog \"%1$s\" för fillagring."

#~ msgid "Cannot create file %1$s."
#~ msgstr "Kan inte skapa fil %1$s."

#~ msgid "Cannot create lock file."
#~ msgstr "Kan inte skapa låsfil"

#~ msgid "Cannot create private task in public/shared folder %1$d."
#~ msgstr "Kan inte skapa privata uppgifter i publik/delad mapp %1$d."

#~ msgid "Cannot decrease number of attachments below zero."
#~ msgstr "Kan inte minska antalet bilagor till under noll"

#~ msgid "Cannot find an exporter for folder %s to format %s"
#~ msgstr "Kan inte hitta en exportör av mapp %s för format %s"

#~ msgid "Cannot find an importer for format %s into folders %s"
#~ msgstr "Kan inte hitta en importör för format %s till mappar %s"

#~ msgid "Cannot find any messages this contact sent to you."
#~ msgstr "Kan inte hitta meddelanden som den här kontakten skickade till dig."

#~ msgid "Cannot find any messages you sent to this contact."
#~ msgstr "Kan inte hitta meddelanden som du skickade till den här kontakten."

#~ msgid "Cannot find context \"%s\"."
#~ msgstr "Kan inte hitta kontext \"%s\"."

#~ msgid "Cannot find context %d."
#~ msgstr "Kan inte hitta kontext %d."

#~ msgid "Cannot find file store location."
#~ msgstr "Kan inte hitta fillagringens placering"

#~ msgid "Cannot find filestore with id %1$d."
#~ msgstr "Kan inte hitta fillagringen med id %1$d."

#~ msgid "Cannot find group with identifier %1$s in context %2$d."
#~ msgstr "Kan inte hitta grupp med identifierare %1$s i kontext %2$d."

#~ msgid "Cannot find property %s."
#~ msgstr "Kan inte hitta egenskap %s."

#~ msgid "Cannot find reminder (identifier %d). Context %d."
#~ msgstr "Kan inte hitta påminnelse (identifierare %d). Kontext %d."

#~ msgid "Cannot find resource group with identifier %1$d."
#~ msgstr "Kan inte hitta resursgrupp med identifierare %1$d"

#~ msgid "Cannot find resource group with identifier %d."
#~ msgstr "Kan inte hitta resursgrupp med identifierare %1$d"

#~ msgid "Cannot find resource with identifier %1$d."
#~ msgstr "Kan inte hitta resurs med identifierare %1$d"

#~ msgid "Cannot find resource with identifier %d."
#~ msgstr "Kan inte hitta resurs med identifierare %d."

#~ msgid "Cannot find task %d in context %d."
#~ msgstr "Kan inte hitta uppgift %d i kontext %d."

#~ msgid "Cannot find user with given name."
#~ msgstr "Kan inte hitta användare med det givna namnet."

#~ msgid "Cannot find user with identifier %1$s in context %2$d."
#~ msgstr "Kan inte hitta användare identifierad som %1$s i kontext %2$d"

#~ msgid "Cannot finish transaction"
#~ msgstr "Kan inte avsluta transaktionen"

#~ msgid "Cannot generate ID for new attachment: %s"
#~ msgstr "Kan inte generera ID för den nya bilagan: %"

#~ msgid "Cannot get connection to config DB."
#~ msgstr "Får inte kontakt med konfigurations-databasen."

#~ msgid "Cannot get connection to database %d."
#~ msgstr "Får inte kontakt med databasen %d."

#~ msgid "Cannot get database connection."
#~ msgstr "Får inte kontakt med databasen."

#~ msgid "Cannot get information for pool %d."
#~ msgstr "Kan inte få information för poolen %d."

#~ msgid "Cannot import this kind of data. Use method canImport() first."
#~ msgstr ""
#~ "Kan inte importera sådan information. Använd metoden canImport() först."

#~ msgid "Cannot initialize mail module"
#~ msgstr "Kan inte initialisera e-post-modul"

#~ msgid "Cannot instantiate class %1$s."
#~ msgstr "Kan inte exemplifiera klass .%1$s."

#~ msgid "Cannot instantiate class %s."
#~ msgstr "Kan inte exemplifiera klass %s."

#~ msgid "Cannot instantiate updater implementation %1$s."
#~ msgstr "Kan inte exemplifiera uppdaterings-implementationen %1$s."

#~ msgid "Cannot load class \"%1$s\"."
#~ msgstr "Kan inte ladda klass \"%1$s\"."

#~ msgid "Cannot pre-fetch results."
#~ msgstr "Kan inte för-hämta resultat."

#~ msgid "Cannot print this item"
#~ msgid_plural "Cannot print these items"
#~ msgstr[0] "Kan inte skriva ut objektet"
#~ msgstr[1] "Kan inte skriva ut objekten"

#~ msgid "Cannot put object %s into cache."
#~ msgstr "Kan inte lägga objekt %s i cacheminnet."

#~ msgid "Cannot reach the file store so I cannot remove the documents."
#~ msgstr ""
#~ "Dokumenten kan inte tas bort på grund av att det inte går att komma åt "
#~ "fillagringen."

#~ msgid "Cannot read file \"%1$s\"."
#~ msgstr "Kan inte läsa filen \"%1$s\"."

#~ msgid "Cannot read given InputStream."
#~ msgstr "Kan inte läsa inmatningsflödet."

#~ msgid ""
#~ "Cannot remove file. Database and file store are probably inconsistent. "
#~ "Please contact an administrator to run the recovery tool."
#~ msgstr ""
#~ "Kan inte ta bort fil. Databasen och fillagringen är antagligen "
#~ "inkonsekventa. Ta kontakt med en administratör för att köra "
#~ "återställningsverktyget."

#~ msgid "Cannot remove lock file."
#~ msgstr "Kan inte ta bort låsfilen."

#~ msgid "Cannot remove object %s from cache."
#~ msgstr "Kan inte ta bort objekt %s från cache."

#~ msgid "Cannot resolve mailadmin for context %d."
#~ msgstr "Kan inte hitta e-post-administratör för kontext %d."

#~ msgid "Cannot return connection to pool %d."
#~ msgstr "Kan inte returnera förbindelse till pool %d."

#~ msgid "Cannot rollback transaction in write DB"
#~ msgstr "Kan inte återställa transaktion vid skrivoperation till databasen."

#~ msgid "Cannot send event to event system."
#~ msgstr "Kan inte skicka event till eventsystem."

#~ msgid "Cannot set schema in database connection."
#~ msgstr "Går inte att sätta schema i databasens förbindelse."

#~ msgid "Cannot translate id=%d to a constant from FolderObject."
#~ msgstr "Kan inte översätta id=%d till konstant från FolderObject."

#~ msgid "Cannot translate id=%d to a constant from Types."
#~ msgstr "Kan inte översätta id=%d till konstant från Typer."

#~ msgid "Capacity"
#~ msgstr "Kapacitet"

#~ msgid "Cart is empty."
#~ msgstr "Vagnen är tom."

#~ msgid "Cell phone"
#~ msgstr "Mobiltelefon"

#~ msgid "Cell phone (alt)"
#~ msgstr "Mobiltelefon (alt)"

#~ msgid "Change"
#~ msgstr "Ändra"

#~ msgid "Change View"
#~ msgstr "Ändra vy"

#~ msgid "Change confirmation status"
#~ msgstr "Ändra bekräftelsestatus"

#~ msgid "Change due date"
#~ msgstr "Ändra deadline"

#~ msgid "Change exception of %1$s on %2$s"
#~ msgstr "Ändra undantag för %1$s på %2$s"

#~ msgid "Change exceptions: %1$s"
#~ msgstr "Ändra undantag: %1$s"

#~ msgid "Change password"
#~ msgstr "Byt lösenord"

#~ msgid "Change password and sign out"
#~ msgstr "Byt lösenord och logga ut"

#~ msgid "Change state"
#~ msgstr "Ändra tillstånd"

#~ msgid "Change status"
#~ msgstr "Ändra status"

#~ msgid "Change subscription"
#~ msgstr "Ändra prenumeration"

#~ msgid "Change view"
#~ msgstr "Ändra vy"

#~ msgid "Changed due date"
#~ msgstr "Ändrad deadline"

#~ msgid ""
#~ "Changes done to the object this attachment was added to could not be "
#~ "undone. Your database is probably inconsistent, run the consistency tool."
#~ msgstr ""
#~ "Ändringar gjorda i det objekt som bilagan hörde till kan inte ångras. Din "
#~ "databas är antagligen inkonsekvent, kör konsekvensverktyget."

#~ msgid "Changes have been saved"
#~ msgstr "Ändringarna har sparats"

#~ msgid "Changes have been saved."
#~ msgstr "Ändringarna har sparats."

#~ msgid ""
#~ "Changes were made to the object of this attachment and cannot be undone. "
#~ "Your database is probably inconsistent, run the consistency tool."
#~ msgstr ""
#~ "Ändringar har gjorts på objektet i denna bilaga och kan inte ångras. Din "
#~ "databas är antagligen inkonsekvent, kör konsekvensverktyget."

#~ msgid "Changing recurrence position of a change exception denied."
#~ msgstr "Ändra upprepade positioner i en ändring undantaget nekat."

#~ msgid "Changing recurrence type of a change exception denied"
#~ msgstr "Ändra upprepade typer av en ändring undantaget nekat"

#~ msgid "Character"
#~ msgstr "Tecken"

#, fuzzy
#~ msgid "Checkboxes"
#~ msgstr "Växla kryssrutor"

#~ msgid "Checking credentials... This may take a few seconds."
#~ msgstr "Kontrollerar behörighet... Det kan ta ett par sekunder."

#~ msgid "Checking default folders on connect failed: %1$s"
#~ msgstr "Kontroll av standardmappar i sammankoppling misslyckades"

#~ msgid "Children"
#~ msgstr "Barn"

#~ msgid "City"
#~ msgstr "Stad"

#~ msgid "Class %1$s can not be found."
#~ msgstr "Klass %1$s kan inte hittas."

#~ msgid "Class %1$s can not be loaded."
#~ msgstr "Klass %1$s kan inte laddas."

#~ msgid "Clean up"
#~ msgstr "Städa"

#~ msgid "Cleaning up... This may take a few seconds."
#~ msgstr "Städar... Det kan ta ett par sekunder."

#~ msgid "Click for whole day appointment"
#~ msgstr "Klicka för heldagsmöte"

#~ msgid "Click here for free trial."
#~ msgstr "Klicka här för ett gratisprov."

#~ msgid "Click here to add your account"
#~ msgstr "Klicka här för att lägga till ditt konto"

#~ msgid "Click here to quit the help center"
#~ msgstr "Klicka här för att avsluta hjälpcentralen"

#~ msgid "Click on a sentence to choose when to repeat the appointment."
#~ msgstr "Klicka på en mening för att välja när mötet ska upprepas."

#~ msgid "Click on the links to change the values."
#~ msgstr "Klicka på länkarna för att ändra värdena."

#~ msgid "Click to authorize your account again"
#~ msgstr "Klicka för att kontrollera din behörighet igen"

#~ msgid "Click to open."
#~ msgstr "Klicka för att öppna."

#~ msgid "Click to open. Drag to your desktop to download."
#~ msgstr "Klicka för att öppna. Dra till ditt skrivbord för att ladda ner."

#~ msgid "Click to retry"
#~ msgstr "Klicka för att försöka igen"

#~ msgid "Click to retry later."
#~ msgstr "Klicka för att försöka senare."

#~ msgid "Click to try again."
#~ msgstr "Klicka för att försöka igen."

#~ msgid "Click to upload image"
#~ msgstr "Klicka för att ladda upp bild"

#~ msgid "Close"
#~ msgstr "Stäng"

#~ msgid "Close all"
#~ msgstr "Stäng alla"

#~ msgid "Close document"
#~ msgstr "Stäng dokument"

#, fuzzy
#~| msgid "Folder view"
#~ msgid "Close folder view"
#~ msgstr "Mappvy"

#~ msgid "Close this reminder"
#~ msgstr "Stäng påminnelse"

#~ msgid "Collapse form"
#~ msgstr "Fäll ihop formulär"

#~ msgid "Color"
#~ msgstr "Färg"

#~ msgid "Color quoted lines"
#~ msgstr "Färglägg citerade rader"

#~ msgid "Comment"
#~ msgstr "Kommentar"

#~ msgid "Comments"
#~ msgstr "Kommentarer"

#~ msgid "Commercial Register"
#~ msgstr "Handelsregister"

#~ msgid "Common"
#~ msgstr "Gemensam"

#~ msgid "Common Emoji"
#~ msgstr "Gemensam Emoji"

#, fuzzy
#~| msgid "Compact view"
#~ msgid "Compact"
#~ msgstr "Kompakt vy"

#~ msgid "Compact view"
#~ msgstr "Kompakt vy"

#~ msgid "Companies"
#~ msgstr "Företag"

#~ msgid "Company"
#~ msgstr "Företag"

#~ msgid "Compose"
#~ msgstr "Skriv"

#, fuzzy
#~ msgid "Compose new email"
#~ msgstr "Skriv ny e-post"

#~ msgid "Compose new mail"
#~ msgstr "Skriv ny e-post"

#~ msgid "Conditions"
#~ msgstr "Villkor"

#~ msgid "Configuration for user %1$s could not be found in context %2$d"
#~ msgstr "Konfiguration för användare %1$s kunde inte hittas i kontext %2$d "

#~ msgid "Confirm"
#~ msgstr "Bekräfta"

#~ msgid "Confirmation"
#~ msgstr "Bekräftelse"

#~ msgid "Confirmation message"
#~ msgstr "Bekräftelsemeddelande"

#~ msgid "Confirmation status"
#~ msgstr "Bekräftelsestatus"

#~ msgid "Confirmed"
#~ msgstr "Bekräftat"

#~ msgid "Conflicts detected"
#~ msgstr "Konflikter upptäcktes"

#~ msgid "Conflicts with resources cannot be ignored"
#~ msgstr "Konflikter med resurser kan inte ignoreras"

#~ msgid "Conflicts:"
#~ msgstr "Konflikter:"

#~ msgid ""
#~ "Connection is broken due to a socket exception on remote server: %1$s"
#~ msgstr ""
#~ "Förbindelsen är bruten på grund av en socket-exception på servern %1$s"

#~ msgid "Connection not reset to auto commit."
#~ msgstr "Kopplingen är inte återställd till automatik."

#~ msgid "Connection used for %1$d milliseconds."
#~ msgstr "Anslutningen användes i %1$d millisekunder."

#~ msgid ""
#~ "Connection was refused or timed out while attempting to connect to remote "
#~ "server %1$s for user %2$s"
#~ msgstr ""
#~ "Anslutningen var nekad eller tog för lång tid när försök gjordes att "
#~ "ansluta till server %1$s för användare %2$s"

#~ msgid "Contact"
#~ msgstr "Kontakt"

#~ msgid "Contact Details"
#~ msgstr "Detaljer om kontakt"

#~ msgid "Contact not found! Context %1$d"
#~ msgstr "Kontakt hittas ej! Kontext %1$d"

#, fuzzy
#~ msgid "Contact pictures"
#~ msgstr "Medlemmar"

#~ msgid "Contacts"
#~ msgstr "Medlemmar"

#~ msgid "Contacts have been copied"
#~ msgstr "Kontakter har kopierats"

#~ msgid "Contacts have been moved"
#~ msgstr "Kontakter har flyttats"

#~ msgid "Contains"
#~ msgstr "Innehåller"

#~ msgid "Context is locked."
#~ msgstr "Kontext är låst."

#~ msgid "Continue"
#~ msgstr "Fortsätt"

#~ msgid "Conversations"
#~ msgstr "Konversationer"

#~ msgctxt "app"
#~ msgid "Conversations"
#~ msgstr "Konversationer"

#~ msgid ""
#~ "Cookie JSESSIONID contains non-matching JVM route: %1$s not equal to %2$s"
#~ msgstr ""
#~ "Cookien JSESSIONID innehåller ingen matchande JVM-rutt: %1$s inte samma "
#~ "som %2$s"

#~ msgid "Copy"
#~ msgstr "Kopiera"

#~ msgctxt "CC"
#~ msgid "Copy"
#~ msgid_plural "Copy"
#~ msgstr[0] "Kopia"
#~ msgstr[1] "Kopior"

#~ msgid "Copy (CC) to"
#~ msgstr "Kopia (CC) till"

#~ msgid "Copy to description"
#~ msgstr "Kopiera till beskrivning"

#~ msgid ""
#~ "Corrupt AJP package #%1$d: First two bytes do not indicate a package from "
#~ "server to container: %2$s %3$s"
#~ msgstr ""
#~ "Korrumperat AJP-paket #%1$d: Första två bytes indikerar inte ett paket "
#~ "från servern till container: %2$s %3$s "

#~ msgid "Costs must be between -%1$d and %1$d."
#~ msgstr "Kostnaden måste vara mellan -%1$d och %1$d."

#~ msgid "Could not access file store."
#~ msgstr "Har inte tillgång till fillagringen."

#~ msgid "Could not bind connection to local port %1$s"
#~ msgstr "Kunde inte binda anslutning till lokal port %1$s"

#~ msgid "Could not convert given object %s to a date when setting %s."
#~ msgstr ""
#~ "Kunde inte konvertera angivet objekt %s till ett datum när %s sätts."

#~ msgid "Could not convert given string %s to a date."
#~ msgstr "Kunde inte konvertera angiven sträng %s till ett datum."

#~ msgid "Could not create a PartModifier instance from name %1$s"
#~ msgstr "Kunde inte skapa en PartModifier-instans från namn %1$s"

#~ msgid "Could not create folder id from string %s"
#~ msgstr "Kunde inte skapa mapp-id från sträng %s"

#~ msgid "Could not delete DocumentMetadata %d. Please try again."
#~ msgstr "Kunde inte ta bort DocumentMetadata %d. Försök igen."

#~ msgid "Could not delete file from file store. Filestore: %s Context: %s"
#~ msgstr ""
#~ "Kunde inte ta bort filer från fillagringen. Fillagring: %s Kontext: %s"

#~ msgid "Could not delete files from filestore. Context: %d."
#~ msgstr "Kunde inte ta bort filer från fillagringen. Kontext: %d."

#~ msgid ""
#~ "Could not determine number of versions for infoitem %s in context %s. "
#~ "Invalid Query: %s"
#~ msgstr ""
#~ "Kunde inte fastställa antal versioner för infopost %s in kontext %s. "
#~ "Ogiltig fråga: %s"

#~ msgid "Could not encode as UTF-8"
#~ msgstr "Kunde inte koda som UTF-8"

#~ msgid "Could not export the folder %s in the format %s."
#~ msgstr "Kunde inte exportera mappen %s i formatet %s."

#~ msgid ""
#~ "Could not fetch result from result set. Probably the database may be busy "
#~ "or not running. Please try again."
#~ msgstr ""
#~ "Kunde inte hitta resultat. Antagligen är databasen upptagen eller så är "
#~ "den ej i drift. Försök igen."

#~ msgid "Could not find ICalEmitter service. Has the service been exported?"
#~ msgstr ""
#~ "Kunde inte hitta ICalEmitter service. Har tjänsten blivit exporterad?"

#~ msgid ""
#~ "Could not find an attachment with the file_id %s. Either the file is "
#~ "orphaned or belongs to another module."
#~ msgstr ""
#~ "Kunde inte hitta något bifogat med denna fil_id %s. Antingen är filen "
#~ "övergiven eller så tillhör den en annan modul."

#~ msgid ""
#~ "Could not find suitable ICalParser. Is an ICalParser exported as a "
#~ "service?"
#~ msgstr ""
#~ "Kunde inte hitta lämplig ICalParser. Är en ICalParser exporterad som en "
#~ "tjänst?"

#~ msgid "Could not generate new ID."
#~ msgstr "Kunde inte framställa nytt ID."

#~ msgid "Could not get a default folder for this application."
#~ msgstr "Kunde inte få standardmapp för det här programmet."

#~ msgid "Could not import into folder %s"
#~ msgstr "Kunde inte importera till mapp %s"

#~ msgid "Could not import into the folder %s."
#~ msgstr "Kunde inte importera till mappen %s."

#~ msgid "Could not iterate result"
#~ msgstr "Kunde inte upprepa resultat"

#~ msgid "Could not load all participants for this task."
#~ msgstr "Kunde inte ladda alla deltagare för den här uppgiften."

#~ msgid "Could not load attachments for this contact."
#~ msgstr "Kunde inte ladda bilagor för den här kontakten."

#~ msgid "Could not load attachments for this task."
#~ msgstr "Kunde inte ladda bilagor för den här uppgiften."

#~ msgid "Could not load data"
#~ msgstr "Kunde inte ladda data"

#~ msgid "Could not load documents to check the permissions"
#~ msgstr "Kunde inte ladda dokumentet för att kontrollera rättigheterna."

#~ msgid "Could not load new Tweets."
#~ msgstr "Kunde inte ladda nya Tweets."

#~ msgid "Could not load this list"
#~ msgstr "Kunde inte ladda den här listan"

#~ msgid "Could not read InputStream as string"
#~ msgstr "Kunde inte läsa inmatnings-ström som sträng"

#~ msgid "Could not register Consistency MBean. Internal Error: %s"
#~ msgstr "Kunde inte registrera Consistency MBean. Internal Error: %s"

#~ msgid "Could not remove file from file store."
#~ msgstr "Kunde inte ta bort filen från fillagringen."

#~ msgid "Could not remove file. %s"
#~ msgstr "Kunde inte ta bort filen. %s"

#~ msgid "Could not retrieve file: %s"
#~ msgstr "Kunde inte hämta filen: %s"

#~| msgid "Could not save file to the file store."
#~ msgid "Could not save auto forward"
#~ msgstr "Kunde inte spara automatisk vidarebefordran"

#~ msgid "Could not save settings"
#~ msgstr "Kunde inte spara inställningar"

#~ msgid "Could not save settings."
#~ msgstr "Kunde inte spara inställningarna."

#~ msgid ""
#~ "Could not save settings. There have to be at least one user with "
#~ "administration rights."
#~ msgstr ""
#~ "Kunde inte spara inställningarna. Det måste finnas minst en användare med "
#~ "administrationsrättigheter."

#~| msgid "Could not load contacts"
#~ msgid "Could not save vacation notice"
#~ msgstr "Kunde inte spara semesternotis"

#~ msgid "Could not translate a single column title. Is this a valid CSV file?"
#~ msgstr "Kunde inte översätta en enda kolumn. Är detta en giltig CSV-fil?"

#~ msgid ""
#~ "Could not translate a single field of information, did not insert entry "
#~ "%s."
#~ msgstr ""
#~ "Kunde inte översätta ett ensamt fält av information, la inte in post %s."

#~ msgid "Could not unregister Consistency MBean. Internal Error: %s"
#~ msgstr "Det gick inte att avregistrera Consistency MBean. Internt Fel: %s"

#~ msgid "Couldn't find servlet class \"%s\""
#~ msgstr "Kunde inte hitta servlet-klass \"%s\""

#~ msgid "Couldn't load appointment data."
#~ msgstr "Kunde inte ladda mötesdata."

#~ msgid "Couldn't load contact data."
#~ msgstr "Kunde inte ladda kontaktdata."

#~ msgid "Couldn't load file data."
#~ msgstr "Kunde inte ladda fildata."

#~ msgid "Couldn't load folders."
#~ msgstr "Kunde inte ladda mappar."

#~ msgid "Couldn't load subfolders."
#~ msgstr "Kunde inte ladda underliggande mappar."

#~ msgid "Couldn't load that email."
#~ msgstr "Kunde inte ladda e-brevet."

#~ msgid "Couldn't load that task."
#~ msgstr "Kunde inte ladda uppgiften."

#~ msgid "Couldn't load your auto forward."
#~ msgstr "Kunde inte ladda din automatiska vidarebefordran."

#~ msgid "Couldn't load your contact data."
#~ msgstr "Kunde inte ladda din kontaktdata."

#~ msgid "Couldn't load your mail filters."
#~ msgstr "Kunde inte ladda dina e-postfilter."

#~ msgid "Couldn't load your vacation notice."
#~ msgstr "Kunde inte ladda din semesternotis."

#~ msgid "Couldn't reach the filestore: %s"
#~ msgstr "Kunde inte nå fillagringen: %s"

#~ msgid "Counting tasks did not return a result."
#~ msgstr "Det blev inget resultat i räknandet av uppgifter."

#~ msgid "Country"
#~ msgstr "Land"

#~ msgid "Cowardly refusing to convert confidential classified objects."
#~ msgstr ""
#~ "Vägrar av feghet att konvertera konfidentiellt klassificerade objekt"

#~ msgid "Cowardly refusing to import an entry flagged as confidential."
#~ msgstr "Vägrar att importera post som är flaggad konfidentiell"

#~ msgid "Create"
#~ msgstr "Skapa"

#~ msgid "Create appointment"
#~ msgstr "Skapa möte"

#~ msgid "Create contact"
#~ msgstr "Skapa kontakt"

#~ msgid "Create distribution list"
#~ msgstr "Skapa distributionslista"

#~ msgid "Create list"
#~ msgstr "Skapa lista"

#~ msgid "Create new rule"
#~ msgstr "Skapa ny regel"

#~ msgid "Create new task"
#~ msgstr "Skapa ny uppgift"

#~ msgid "Create reminder"
#~ msgstr "Skapa påminnelse"

#~ msgid "Create task"
#~ msgstr "Skapa uppgift"

#~ msgid "Created"
#~ msgstr "Skapades"

#~ msgid ""
#~ "Created private folder '%1$s' in %2$s and subscribed successfully to "
#~ "shared folder"
#~ msgstr ""
#~ "Skapade privata mappen '%1$s' i %2$s och prenumererade på delad mapp"

#~ msgctxt "help"
#~ msgid "Creating Files"
#~ msgstr "Skapa filer"

#~ msgid "Creating a note"
#~ msgstr "Skapa en anteckning"

#~ msgid ""
#~ "Critical Error occurred. This folder contains a contact with no id. "
#~ "Context %1$d Folder %2$d"
#~ msgstr ""
#~ "Kritiskt fel inträffade. Denna mappen innehåller en kontakt utan id. "
#~ "Kontext %1$d Mapp %2$d"

#~ msgid "Currency"
#~ msgstr "Valuta"

#~ msgid "Custom"
#~ msgstr "Anpassad"

#~ msgid "Customize this page"
#~ msgstr "Anpassa sidan"

#~ msgid "Data field"
#~ msgstr "Informationsfält"

#~ msgid "Data imported successfully"
#~ msgstr "Data importerades"

#~ msgid "Data only partially imported ( %1$s of %2$s records)"
#~ msgstr "Data importerades bara delvis ( %1$s av %2$s poster)"

#~ msgid "Database cannot be reached."
#~ msgstr "Databasen kan ej nås."

#~ msgid "Database down."
#~ msgstr "Databas nere."

#~ msgid "Date"
#~ msgstr "Datum"

#~ msgid "Date completed"
#~ msgstr "Slutfört den"

#~ msgid "Date of birth"
#~ msgstr "Födelsedag"

#~ msgid "Date range in search must contain 2 and not %d values."
#~ msgstr "Datumsökning i ordning måste innehålla 2 och inte %d värden"

#~ msgid "Day"
#~ msgstr "Dag"

#~ msgid "Day View"
#~ msgstr "Dagvy"

#~ msgid "Days"
#~ msgstr "Dagar"

#~ msgid "December"
#~ msgstr "December"

#~ msgid "Decline"
#~ msgstr "Neka"

#~ msgid "Declined"
#~ msgstr "Nekad"

#~ msgid "Default Theme"
#~ msgstr "Förvalt tema"

#~ msgid "Default address"
#~ msgstr "Standardadress"

#~ msgid "Default app after sign in"
#~ msgstr "Förvalt program efter inloggning"

#~ msgid "Default calendar view"
#~ msgstr "Förvald kalendervy"

#~ msgid "Default folder %1$s cannot be deleted"
#~ msgstr "Standardmapp %1$s kan ej tas bort"

#~ msgid "Default folder %1$s cannot be renamed in context %2$s"
#~ msgstr "Standardmapp %1$s går inte att ändra namn på i kontext %2$s"

#~ msgid "Default folder %1$s cannot be updated"
#~ msgstr "Standardmapp  %1$s går ej att uppdatera"

#~ msgid "Default reminder"
#~ msgstr "Standardpåminnelse"

#~ msgid "Default sender address"
#~ msgstr "Förvald avsändaradress"

#~ msgid "Default sender address:"
#~ msgstr "Förvald avsändaradress:"

#~ msgid "Default view"
#~ msgstr "Standardvy"

#~ msgid "Deferred"
#~ msgstr "Uppskjutet"

#~ msgid ""
#~ "Defined permissions for folder %1$s in context %2$s are not applicable to "
#~ "user %3$s due to user configuration"
#~ msgstr ""
#~ "Definierade rättigheter till mapp %1$s i kontext %2$s är inte passande "
#~ "för användare %3$s på grund av användarkonfigurationen"

#~ msgid "Delete"
#~ msgstr "Ta bort"

#~ msgid "Delete account"
#~ msgstr "Ta bort konto"

#~ msgid "Delete all accounts"
#~ msgstr "Ta bort alla konton"

#~ msgid "Delete appointment"
#~ msgstr "Ta bort möte"

#~ msgid "Delete exceptions: %1$s"
#~ msgstr "Ta bort undantag: %1$s"

#~ msgid "Delete version"
#~ msgstr "Ta bort version"

#~ msgid "Delete whole series"
#~ msgstr "Ta bort hela serien"

#~ msgid "Delete widget"
#~ msgstr "Ta bort komponent"

#~ msgid "Deleting messages on local storage also deletes them on server"
#~ msgstr "Att ta bort meddelanden lokalt tar även bort dem från servern"

#~ msgid "Deletion of folder %1$s failed"
#~ msgstr "Borttagande av mapp %1$s misslyckades"

#~ msgid ""
#~ "Delivered sequence id %1$s from database is less than allowed min. folder "
#~ "id of %2$s in context %3$s"
#~ msgstr ""
#~ "Levererat sekvens-id %1$s från databasen är mindre än minimum tillåtet "
#~ "mapp-id %2$s i kontext %3$s"

#~ msgid "Department"
#~ msgstr "Avdelning"

#~ msgid "Descending"
#~ msgstr "Fallande"

#~ msgid "Description"
#~ msgstr "Beskrivning"

#~ msgid "Description has been copied"
#~ msgstr "Beskrivningen har kopierats"

#~ msgid ""
#~ "Detailed guides for all modules are located in the help section of the "
#~ "settings."
#~ msgstr ""
#~ "Detaljerade guider för alla moduler finns i hjälpavsnittet bland "
#~ "inställningarna."

#~ msgid "Details"
#~ msgstr "Detaljer"

#~ msgid "Direct link: %1$s"
#~ msgstr "Direktlänk: %1$s"

#~ msgid "Disable"
#~ msgstr "Avaktivera"

#~ msgid "Disable widget"
#~ msgstr "Avaktivera komponent"

#~ msgid "Disabled"
#~ msgstr "Avaktiverad"

#~ msgid "Discard"
#~ msgstr "Kasta"

#~ msgid "Discard changes"
#~ msgstr "Kasta ändringar"

#~ msgid "Display"
#~ msgstr "Visa"

#~ msgid "Display Name"
#~ msgstr "Alias"

#~ msgid "Display area"
#~ msgstr "Visningsområdet"

#~ msgid "Display emoticons as graphics in text emails"
#~ msgstr "Visa smileys som grafik i text-e-post"

#~ msgid "Display name"
#~ msgstr "Alias"

#~ msgid "Display of names"
#~ msgstr "Visning av namn"

#~ msgid "Displaying information"
#~ msgstr "Visa information"

#~ msgid "Distance"
#~ msgstr "Avstånd"

#~ msgid "Distribution List"
#~ msgstr "Distributionslista"

#~ msgid "Distribution list"
#~ msgstr "Distributionslista"

#~ msgid "Distribution list has been saved"
#~ msgstr "Distributionslistan sparades"

#~ msgid ""
#~ "Do you really want to change the file extension from  \".%1$s\" to \".%2$s"
#~ "\" ?"
#~ msgstr "Vill du verkligen ändra filändelsen från \".%1$s\" till \".%$s\"?"

#~ msgid "Do you really want to delete folder \"%s\"?"
#~ msgstr "Vill du verkligen ta bort mappen \"%s\"?"

#~ msgid "Do you really want to delete these items?"
#~ msgstr "Vill du verkligen ta bort dessa objekt?"

#~ msgid "Do you really want to delete this account?"
#~ msgstr "Vill du verkligen ta bort kontot?"

#~ msgid "Do you really want to delete this contact?"
#~ msgstr "Vill du verkligen ta bort den här kontakten?"

#~ msgid "Do you really want to delete this distribution list?"
#~ msgstr "Vill du verkligen ta bort den här distributionslistan?"

#~ msgid "Do you really want to delete this file?"
#~ msgid_plural "Do you really want to delete these files?"
#~ msgstr[0] "Vill du verkligen ta bort den här filen?"
#~ msgstr[1] "Du har inte behörighet att uppdatera denna post."

#~ msgid "Do you really want to delete this task?"
#~ msgid_plural "Do you really want to delete this tasks?"
#~ msgstr[0] "Vill du verkligen ta bort uppgiften?"
#~ msgstr[1] "Vill du verkligen ta bort uppgifterna?"

#~ msgid "Do you really want to delete this widget?"
#~ msgstr "Vill du verkligen ta bort komponenten?"

#~ msgid "Do you really want to discard this mail?"
#~ msgstr "Vill du verkligen kasta brevet?"

#~ msgid "Do you really want to discard your changes?"
#~ msgstr "Vill du verkligen kasta dina ändringar?"

#~ msgid "Do you really want to empty folder \"%s\"?"
#~ msgstr "Vill du verkligen tömma mappen \"%s\"?"

#~ msgid ""
#~ "Do you really want to remove the extension \".%1$s\" from your filename?"
#~ msgstr "Vill du verkligen ta bort ändelsen \".%$s\" från filnamnet?"

#, fuzzy
#~| msgid ""
#~| "Do you want to edit the whole series or just one appointment within the "
#~| "series?"
#~ msgid ""
#~ "Do you want to confirm the whole series or just one appointment within "
#~ "the series?"
#~ msgstr "Vill du redigera hela serien, eller bara ett enstaka möte i serien?"

#~ msgid ""
#~ "Do you want to delete the whole series or just one appointment within the "
#~ "series?"
#~ msgstr "Vill du ta bort hela serien, eller bara ett enstaka möte i serien?"

#~ msgid "Do you want to delete this appointment?"
#~ msgstr "Vill du ta bort mötet?"

#~ msgid ""
#~ "Do you want to edit the whole series or just one appointment within the "
#~ "series?"
#~ msgstr "Vill du redigera hela serien, eller bara ett enstaka möte i serien?"

#~ msgid "Do you want to permanently delete this mail?"
#~ msgid_plural "Do you want to permanently delete these mails?"
#~ msgstr[0] "Vill du verkligen ta bort e-brevet permanent?"
#~ msgstr[1] "Vill du verkligen ta bort e-breven permanent?"

#~ msgid "Document"
#~ msgstr "Dokument"

#~ msgctxt "app"
#~ msgid "Documents"
#~ msgstr "Dokument"

#~ msgid "Done"
#~ msgstr "Klart"

#, fuzzy
#~ msgid "Doubleclick in this row for whole day appointment"
#~ msgstr "Klicka för heldagsmöte"

#~ msgid "Download"
#~ msgstr "Ladda ner"

#~ msgid "Download install file (for Windows)"
#~ msgstr "Ladda ner installationsfil (för Windows)"

#~ msgid "Downloads"
#~ msgstr "Nedladdningar"

#~ msgid "Drafts folder"
#~ msgstr "Utkastmapp"

#~ msgid "Drag to reorder widget"
#~ msgstr "Dra för att omplacera komponent"

#~ msgctxt "app"
#~ msgid "Drive"
#~ msgstr "Drive"

#~ msgctxt "help"
#~ msgid "Drive Settings"
#~ msgstr "Drive-inställningar"

#~ msgid "Driver class missing."
#~ msgstr "Driver-klassen saknas."

#, fuzzy
#~ msgid "Drop EML file here for import"
#~ msgstr "Släpp här för att importera e-brevet"

#~ msgid "Drop here to import this mail"
#~ msgstr "Släpp här för att importera e-brevet"

#~ msgid "Drop here to upload a <b class=\"dndignore\">new attachment</b>"
#~ msgstr "Släpp här för att ladda upp en <b class=\"dndignore\">ny bilaga</b>"

#~ msgid "Drop here to upload a <b class=\"dndignore\">new file</b>"
#~ msgstr "Släpp här för att ladda upp en <b class=\"dndignore\">ny fil</b>"

#~ msgid "Drop here to upload a <b class=\"dndignore\">new version</b>"
#~ msgstr ""
#~ "Släpp här för att ladda upp en <b class=\"dndignore\">ny version</b>"

#~ msgid ""
#~ "Drop here to upload a <b class=\"dndignore\">new version</b> of \"%1$s\""
#~ msgstr ""
#~ "Släpp här för att ladda upp en <b class=\"dndignore\">ny version</b> av "
#~ "\"%1$s\""

#~ msgid "Drop here to upload a <b class='dndignore'>new attachment</b>"
#~ msgstr "Släpp här för att ladda upp en <b class='dndignore'>ny bilaga</b>"

#~ msgid "Drop the file anywhere to add attachment"
#~ msgstr "Släpp filen någonstans för att lägga till bilaga"

#~ msgid "Due"
#~ msgstr "Deadline"

#~ msgid "Due %1$s"
#~ msgstr "Deadline %1$s"

#~ msgid "Due date"
#~ msgstr "Datum för deadline"

#~ msgid "Due on %1$s"
#~ msgstr "Deadline är %1$s"

#~ msgid ""
#~ "Duplicate permission defined for group %1$s. Only one permission per "
#~ "group is allowed."
#~ msgstr ""
#~ "Dubbla rättigheter är hittade för grupp %1$s. Endast en rättighet per "
#~ "grupp är tillåten."

#~ msgid ""
#~ "Duplicate permission defined for user %1$s. Only one permission per user "
#~ "is allowed."
#~ msgstr ""
#~ "Dubbla rättigheter är definierade för användare %1$s. Endast en rättighet "
#~ "per användare är tillåten."

#~ msgctxt "help"
#~ msgid "E-Mail Settings"
#~ msgstr "E-postinställningar"

#~ msgid "EB"
#~ msgstr "Eb"

#~ msgid "ERROR: Private flag and participants are not supported."
#~ msgstr "FEL: Privata flaggor och deltagare stöds inte."

#~ msgid "ERROR: Private flag is only allowed inside of a private folder."
#~ msgstr "FEL: Privata flaggor är endast tillåtna i en privat mapp."

#~ msgid "ERROR: Unsupported label value %d"
#~ msgstr "FEL: Värdet stöds ej %d"

#~ msgid "ERROR: Unsupported private flag value %d"
#~ msgstr "FEL: Värde på privat flagga stöds ej %d"

#~ msgid "ERROR:: Unsupported \"shown as\"  value %d"
#~ msgstr "FEL: \"visas som\"-värde stöds ej %d"

#~| msgid "Each %1$s days"
#~ msgid "Each %s Day"
#~ msgstr "Var %1$s dag"

#~| msgid "Each %1$s weeks on %2$s"
#~ msgid "Each %s weeks on %s"
#~ msgstr "Var %s vecka på %s"

#~| msgid "Each %1$s. %2$s"
#~ msgid "Each %s. %s"
#~ msgstr "Var %s %s"

#~ msgid "Edit"
#~ msgstr "Redigera"

#~ msgid ""
#~ "Edit Conflict. Your change cannot be completed because somebody else has "
#~ "made a conflicting change to the same item. Please refresh or synchronize "
#~ "and try again."
#~ msgstr ""
#~ "Ändringskonflikt. Din ändring kan inte göras på grund av att någon annan "
#~ "har gjort en ändring på samma post. Uppdatera eller synkronisera och "
#~ "försök igen."

#~ msgid ""
#~ "Edit Conflict. Your change cannot be completed because somebody else has "
#~ "made a conflicting change to the same item. Please refresh or synchronize "
#~ "and try again. Context %1$d Folder %2$d User %3$d Object %4$d"
#~ msgstr ""
#~ "Ändringskonflikt. Din ändring kan inte göras på grund av att någon annan "
#~ "har gjort en ändring på samma post. Uppdatera eller synkronisera och "
#~ "försök igen. Kontext %1$d Mapp %2$d Användare %3$d Objekt %4$d"

#~ msgid "Edit Contact"
#~ msgstr "Redigera kontakt"

#~ msgid "Edit Flickr photo stream"
#~ msgstr "Redigera Flickr-fotoström"

#~ msgid "Edit Tumblr feed"
#~ msgstr "Redigera Tumblr-flöde"

#~ msgid "Edit appointment"
#~ msgstr "Redigera möte"

#~ msgid "Edit description"
#~ msgstr "Ändra beskrivning"

#, fuzzy
#~ msgid "Edit draft"
#~ msgstr "Redigera kontakt"

#~ msgid "Edit rule"
#~ msgstr "Redigera regel"

#~ msgid "Edit signature"
#~ msgstr "Redigera signatur"

#~ msgid "Edit task"
#~ msgstr "Redigera uppgift"

#~ msgid "Edit to set a name."
#~ msgstr "Redigera för att ange ett namn."

#~ msgid "Editor"
#~ msgstr "Editor"

#~ msgid ""
#~ "Effective permission of folder %1$s could not be determined for user %2$s "
#~ "in context %3$s"
#~ msgstr ""
#~ "Använda rättigheter för mapp %1$s kunde inte bestämmas för användare %2$s "
#~ "i kontext %3$s"

#~ msgid "Eliminating the FileStorage failed."
#~ msgstr "Misslyckades att ta bort fillagringen."

#~ msgid "Email"
#~ msgstr "E-post"

#~ msgid "Email 1"
#~ msgstr "E-post 1"

#~ msgid "Email 1 / Phone number"
#~ msgstr "E-post 1 / Telefonnummer"

#~ msgid "Email 2"
#~ msgstr "E-post 2"

#~ msgid "Email 3"
#~ msgstr "E-post 3"

#~ msgid "Email Address:"
#~ msgstr "E-postadress:"

#~ msgid "Email address"
#~ msgstr "E-postadress"

#~ msgid "Email addresses"
#~ msgstr "E-postadresser"

#, fuzzy
#~ msgid "Email from %1$s: %2$s"
#~ msgstr "Varje år den %2$d %1$s"

#~ msgid "Email notification for Accept/Declined"
#~ msgstr "E-postnotifiering för Acceptera/Nekad"

#~ msgid "Email notification for New, Changed, Deleted?"
#~ msgstr "E-postnotifiering för Ny, Ändrad, Borttagen?"

#~ msgid "Email notification for appointment"
#~ msgstr "E-postnotifiering för möte"

#~ msgid "Email notification for appointment creator?"
#~ msgstr "E-postnotifiering för mötets skapare?"

#~ msgid "Email notification for appointment participant?"
#~ msgstr "E-postnotifiering för mötesdeltagare?"

#~ msgid "Email notification for task"
#~ msgstr "E-postnotifiering för uppgiften"

#~ msgid "Email notification for task creator?"
#~ msgstr "E-postnotifiering för uppgiftens skapare?"

#~ msgid "Email notification for task participant?"
#~ msgstr "E-postnotifiering för uppgiftsdeltagare?"

#~ msgid ""
#~ "Emails cannot be put into trash folder while your mail quota is exceeded."
#~ msgstr ""
#~ "E-post kan inte flyttas till papperskorgen när e-postkvoten överskrids."

#~ msgid "Employee ID"
#~ msgstr "Anställds ID"

#~ msgid "Employee type"
#~ msgstr "Typ av anställning"

#~ msgctxt "vgrid"
#~ msgid "Empty"
#~ msgstr "Tom"

#~ msgid "Empty SEND_BODY_CHUNK package MUST NOT be sent"
#~ msgstr "Tomt SEND_BODY_CHUNK-paket FÅR INTE skickas"

#~ msgid "Empty file uploaded."
#~ msgstr "Tom fil uppladdad."

#~ msgid "Empty folder"
#~ msgstr "Töm mappen"

#~ msgid "Empty name and description found."
#~ msgstr "Hittade tomt namn och beskrivning."

#~ msgid "Emptying folder... This may take a few seconds."
#~ msgstr "Tömmer mappen... Det kan ta en liten stund."

#~ msgid "Enable"
#~ msgstr "Aktivera"

#~ msgid "Enabled"
#~ msgstr "Aktiverad"

#~ msgid "Enabled for all mail folders"
#~ msgstr "Aktiverad för alla e-postmappar"

#~ msgid "Enabled for inbox only"
#~ msgstr "Aktiverad endast för inkorgen"

#~ msgid "Enabled for the following addresses"
#~ msgstr "Aktiverad för följande adresser"

#~ msgid "Encoding %s cannot be used."
#~ msgstr "Kodningen %s kan inte användas."

#~ msgid "End"
#~ msgstr "Slut"

#~ msgid "End date is before start date"
#~ msgstr "Slutdatum är före startdatum"

#~ msgid "End of working time"
#~ msgstr "Arbetstid slutar"

#~ msgid "Ends on"
#~ msgstr "Slutar den"

#~ msgid "Enter document title here"
#~ msgstr "Skriv in dokumentets titel här"

#~ msgid "Enter the E-Mail text below the subject."
#~ msgstr "Skriv in meddelandets text nedanför rubriken."

#~ msgid ""
#~ "Enter the E-Mail text below the subject. If the text format was set to "
#~ "HTMl in the options, you can format the E-Mail text. To do so select a "
#~ "text part and then click an icon in the formatting bar."
#~ msgstr ""
#~ "Skriv in texten du vill skicka nedanför rubriken. Om textformatet angavs "
#~ "som HTML i inställningarna kan du formatera texten. För att göra det, "
#~ "välj en del av texten och klicka sedan på en ikon i formateringsraden."

#~ msgid ""
#~ "Enter the recipient's name on the top left side. As soon as you typed the "
#~ "first letters, suggestions from the address books are displayed. To "
#~ "accept a recipient suggestion, click on it."
#~ msgstr ""
#~ "Skriv mottagarens namn överst till vänster. När du har skrivit de första "
#~ "bokstäverna kommer förslag från adressböckerna visas. För att använda ett "
#~ "förslag, klicka på det."

#~ msgid "Enter the subject on the right side of the recipient."
#~ msgstr "Skriv rubriken till höger om mottagaren."

#~ msgid "Entire thread"
#~ msgstr "Hela tråden"

#~ msgid "Envelope"
#~ msgstr "Kuvert"

#~ msgid "Error"
#~ msgstr "Fel"

#~ msgid "Error communicating with mbean in server: %s"
#~ msgstr "Ett fel uppstod i kommunikationen med mbean i server: %s"

#~ msgid "Error in SQL Statement"
#~ msgstr "Fel i SQL-sats"

#~ msgid "Error in SQL Update"
#~ msgstr "Fel vid SQL-uppdateringen"

#~ msgid "Error log"
#~ msgstr "Fel-logg"

#~ msgid "Error while inserting task: %s."
#~ msgstr "Fel vid tillägg av uppgift: %s."

#~ msgid "Error:"
#~ msgstr "Fel:"

#~ msgid ""
#~ "Error: Got an UserParticipant object with a private folder id < 1 : "
#~ "Identifier = %d"
#~ msgstr ""
#~ "FEL: Fick ett UserParticipant-objekt med ett privatmapp-id < 1 : "
#~ "Identifierad = %d"

#~ msgid ""
#~ "Error: Got an UserParticipant object with a private folder id in a public "
#~ "folder : Identifier = %d"
#~ msgstr ""
#~ "Fel: Fick ett UserParticipant-objekt med ett privatmapp-id i en allmän "
#~ "mapp : Identifierad = %d"

#~ msgid ""
#~ "Error: Got an UserParticipant object with an identifier < 1 Identifier:"
#~ "Folder_Type = %d:%d"
#~ msgstr ""
#~ "Fel: Fick ett UserParticipant-objekt med en identifierare < 1 "
#~ "Identifierare:mapp_Typ = %d:%d"

#~ msgid "Errors"
#~ msgstr "Fel"

#~ msgid "Estimated costs"
#~ msgstr "Uppskattad kostnad"

#~ msgid "Estimated duration in minutes"
#~ msgstr "Uppskattad tidsåtgång i minuter"

#~ msgid "Every %1$d days"
#~ msgstr "Var %1$d dag"

#~ msgid "Every %1$d months on day %2$d"
#~ msgstr "Var %1$d månad den %2$d"

#~ msgid "Every %1$d months on the %2$s %3$s"
#~ msgstr "Var %1$d månad den %2$s %3$s"

#~ msgid "Every %1$d weeks on %2$s"
#~ msgstr "Var %1$d vecka på %2$s"

#~ msgid "Every %1$d weeks on all days"
#~ msgstr "Var %1$d vecka, alla dagar"

#~ msgid "Every %1$d weeks on work days"
#~ msgstr "Var %1$d vecka på arbetsdagar"

#~ msgid "Every %1$d years on %2$s %3$d"
#~ msgstr "Var %1$d år den %3$d %2$s"

#~ msgid "Every %1$d years on the %2$s %3$s of %4$d"
#~ msgstr "Var %1$d år den %2$s %3$s i %4$d"

#~ msgid "Every day"
#~ msgstr "Varje dag"

#~ msgid "Exception while building JSON."
#~ msgstr "Undantag när JSON byggs."

#~ msgid "Exception while parsing JSON."
#~ msgstr "Undantag vid tolkning av JSON."

#~ msgid "Exception while parsing JSON: \"%s\"."
#~ msgstr "Undantag vid tolkning av JSON: \"%s\"."

#~ msgid "Exception while writing JSON object."
#~ msgstr "Undantag när JSON-objekt skrivs."

#~ msgid "Exception while writing JSON."
#~ msgstr "Undantag när JSON skrivs."

#~ msgid "Exit Fullscreen"
#~ msgstr "Lämna helskärmsläge"

#~ msgid "Expand form"
#~ msgstr "Fäll ut formulär"

#~ msgid "Expand timeframe by one month"
#~ msgstr "Utöka tidsintervall med en månad"

#~ msgid "Expert mode"
#~ msgstr "Expertläge"

#~ msgid "Export"
#~ msgstr "Exportera"

#~ msgid "Export folder"
#~ msgstr "Exportera mapp"

#~ msgid "Extended view"
#~ msgstr "Utökad vy"

#~ msgctxt "help"
#~ msgid "External E-Mail Accounts"
#~ msgstr "Externa e-postkonton"

#~ msgid "External contact"
#~ msgstr "Extern kontakt"

#~ msgid ""
#~ "External images have been blocked to protect you against potential spam!"
#~ msgstr ""
#~ "Externa bilder har blockerats för att skydda dig mot eventuell skräppost."

#~ msgid "External link"
#~ msgstr "Extern länk"

#~ msgid "External participants"
#~ msgstr "Externa deltagare"

#~ msgid "Extras link is not implemented."
#~ msgstr "Extra-länkar är inte implementerat."

#~ msgid "FATAL: CalendarFolderObject not initialized!"
#~ msgstr "FATAL: CalendarFolderObject är inte initialiserat!"

#~ msgid "FATAL: Would create an object without participants"
#~ msgstr "FATAL: Kommer att skapa ett objekt utan deltagare"

#~ msgid ""
#~ "FATAL:: Can not resolve recurrence position because we got neither the "
#~ "recurring position nor a recurring date position"
#~ msgstr ""
#~ "FATALT: Kan inte lösa ett återkommande problem på grund av att varken en "
#~ "återkommande position eller ett återkommande datum finns"

#~ msgid "Face"
#~ msgstr "Ansikte"

#~ msgid "Facebook"
#~ msgstr "Facebook"

#~ msgid "Facebook reported an error:"
#~ msgstr "Facebook rapporterade ett fel:"

#~ msgid "Failed importing appointment due to hard conflicting resource."
#~ msgstr ""
#~ "Misslyckades att importera möten på grund av svåra resurskonflikter."

#~ msgid "Failed to add. Maybe the vCard attachment is invalid."
#~ msgstr "Kunde inte lägga till. Kanske är vCard-bilagan ogiltig."

#~ msgid "Failed to connect."
#~ msgstr "Kunde inte ansluta."

#~ msgid "Failed to recover accounts"
#~ msgstr "Kunde inte rädda konton"

#~ msgid "Failed to save distribution list."
#~ msgstr "Kunde inte spara distributionslista."

#~ msgid "Failed to sign in"
#~ msgstr "Kunde inte logga in"

#~ msgid ""
#~ "Failed to start application. Maybe you have connection problems. Please "
#~ "try again."
#~ msgstr ""
#~ "Kunde inte starta program. Du kanske har problem med anslutningen. Försök "
#~ "igen."

#~ msgid ""
#~ "Failed to update confirmation status; most probably the appointment has "
#~ "been deleted."
#~ msgstr ""
#~ "Kunde inte uppdatera bekräftelsestatus; mest troligt är att mötet har "
#~ "raderats."

#~ msgid ""
#~ "Failed to update confirmation status; most probably the task has been "
#~ "deleted."
#~ msgstr ""
#~ "Kunde inte uppdatera bekräftelsestatus; mest troligt är att uppgiften har "
#~ "raderats."

#~ msgid "Fatal error. (DAILY) Missing or wrong Interval value: %d"
#~ msgstr "Fatalt misstag. (DAILY) Intervall saknas eller är fel: %d"

#~ msgid "Fatal error. (MONTHLY) Missing or wrong value DayInMonth : %d"
#~ msgstr "Fatalt misstag. (MONTHLY) Dag i månad är fel eller saknas : %d"

#~ msgid "Fatal error. (MONTHLY) Missing or wrong value Month : %d"
#~ msgstr "Fatalt misstag. (MONTHLY) Månad saknas eller är fel : %d"

#~ msgid "Fatal error. (MONTHLY2) Missing or wrong Day value: %d"
#~ msgstr "Fatalt misstag. (MONTHLY2) Dag saknas eller fattas: %d"

#~ msgid "Fatal error. (MONTHLY2) Missing or wrong DayInMonth value: %d"
#~ msgstr ""
#~ "Fatalt misstag. (MONTHLY2) Fel dag i månad eller dag i månad saknas : %d"

#~ msgid "Fatal error. (WEEKLY) Missing or wrong Interval value: %d"
#~ msgstr "Fatalt misstag. (WEEKLY) Intervall saknas eller är fel: %d"

#~ msgid "Fatal error. (YEARLY) Missing or wrong Month value: %d"
#~ msgstr "Fatalt misstag (YEARLY) Fel månad eller månad saknas: %d"

#~ msgid "Fatal error. (YEARLY) Missing or wrong value DayInMonth : %d"
#~ msgstr ""
#~ "Fatalt misstag. (YEARLY) Fel dag i månad eller dag i månad saknas : %d"

#~ msgid "Fatal error. (YEARLY2) Missing or wrong Interval value: %d"
#~ msgstr "Fatalt misstag. (YEARLY2) Intervall saknas eller är fel: %d"

#~ msgid "Fatal error. (YEARLY2) Missing or wrong day_or_type : %d"
#~ msgstr "Fatalt misstag. (YEARLY2) Dag_eller_typ saknas eller är fel : %d"

#~ msgid "Fatal error. (YEARLY2) Missing or wrong value day : %d"
#~ msgstr "Fatalt misstag. (YEARLY2) Dag är fel eller saknas : %d"

#~ msgid "Fatal error. An database update exception occurred."
#~ msgstr "Fatalt misstag. Det skedde ett uppdateringsundantag i databasen"

#~ msgid ""
#~ "Fatal error. You are trying to create a new recurring from an exception!"
#~ msgstr ""
#~ "Fatalt misstag. Du försöker skapa en ny återkomst från ett undantag!"

#~ msgid "Favorite"
#~ msgstr "Favorit"

#~ msgid "Favorited"
#~ msgstr "Favoritmärkt"

#~ msgid "Fax"
#~ msgstr "Fax"

#~ msgid "Fax (Home)"
#~ msgstr "Fax (hem)"

#~ msgid "Fax (alt)"
#~ msgstr "Fax (alt)"

#~ msgid "Fax (business)"
#~ msgstr "Fax (arbete)"

#~ msgid "Fax (other)"
#~ msgstr "Fax (övrig)"

#~ msgid "Fax (private)"
#~ msgstr "Fax (privat)"

#~ msgid "February"
#~ msgstr "Februari"

#~ msgid "Feed URL"
#~ msgstr "Flödes-URL"

#~ msgid "Feeling • Decoration"
#~ msgstr "Känsla • Dekoration"

#~ msgid "File"
#~ msgstr "Fil"

#~ msgid "File \"%1$s\" could not be found."
#~ msgstr "Filen \"%1$s\" kunde inte hittas."

#~ msgid "File \"%1$s\" does not exist."
#~ msgstr "Filen \"%1$s\" existerar inte."

#~ msgid "File \"%1$s\" is not readable."
#~ msgstr "Filen \"%1$s\" är inte läsbar."

#~ msgid "File is not a directory: %s"
#~ msgstr "Filen är ingen katalog: %s"

#~ msgid "File name"
#~ msgstr "Filnamn"

#~ msgid "File names must not be empty"
#~ msgstr "Filnamn får inte vara tomma"

#~ msgid "File names must not contain slashes"
#~ msgstr "Filnamn får inte innehålla snedstreck"

#~ msgid "File quota"
#~ msgstr "Filkvot"

#~ msgid "File storage is full."
#~ msgstr "Fillagringen är full"

#~ msgid "File upload failed: %1$s"
#~ msgstr "Filöverföring misslyckades: %1$s"

#~ msgid "File: %1$s"
#~ msgstr "Fil: %1$s"

#~ msgid "Filename for property file is not defined."
#~ msgstr "Filnamn för filattributet är inte definierat"

#~ msgid "Files"
#~ msgstr "Filer"

#~ msgctxt "app"
#~ msgid "Files"
#~ msgstr "Filer"

#~ msgid "Files View"
#~ msgstr "Filvy"

#~ msgid ""
#~ "Files attached to InfoStore items must have unique names. Filename: %s. "
#~ "The other document with this file name is %s."
#~ msgstr ""
#~ "Filer bifogade till InfoLagring måste ha unika namn. Filnamn: %s. Det "
#~ "andra dokumentet med detta filnamn är %s."

#~ msgid "Files have been copied"
#~ msgstr "Filer har kopierats"

#~ msgid "Files have been moved"
#~ msgstr "Filerna har flyttats"

#~ msgid "Find a free time"
#~ msgstr "Hitta en ledig tid"

#~ msgid "Finish tour"
#~ msgstr "Avsluta rundtur"

#~ msgid "First name"
#~ msgstr "Förnamn"

#~ msgid "First name Last name"
#~ msgstr "Förnamn Efternamn"

#~ msgid "Fit to screen size"
#~ msgstr "Anpassa till skärmens storlek"

#~ msgid "Fit to screen width"
#~ msgstr "Anpassa till skärmens bredd"

#~ msgid "Flag %1$s could not be changed due to following reason: %2$s"
#~ msgstr "Flagga %1$s kunde inte ändras på grund av följande orsak: %2$s"

#~ msgid "Flag mail with"
#~ msgstr "Flagga e-post med"

#~ msgid "Flickr"
#~ msgstr "Flickr"

#~ msgid "Folder"
#~ msgstr "Mapp"

#~ msgid "Folder %1$s (%2$d) is not a task folder."
#~ msgstr "Mappen %1$s (%2$d) är ingen uppgiftsmapp."

#~ msgid "Folder %1$s cannot be deleted"
#~ msgstr "Mappen %1$s kan inte tas bort"

#~ msgid "Folder %1$s could not be loaded in context %2$s"
#~ msgstr "Mappen %1$s kunde inte laddas i kontext %2$s"

#~ msgid "Folder %1$s could not be put into cache in context %2$s"
#~ msgstr "Mappen %1$s kunde inte läggas i cachen i kontext %2$s"

#~ msgid "Folder %1$s could not be removed from folder cache"
#~ msgstr "Mappen %1$s kunde inte tas bort från mappcachen"

#~ msgid "Folder %1$s could not be updated in context %2$s"
#~ msgstr "Mappen %1$s kunde inte uppdateras i kontext %2$s"

#~ msgid "Folder %1$s does not allow subfolders."
#~ msgstr "Mappen %1$s tillåter inte undermappar."

#~ msgid "Folder %1$s does not exist in context %2$s"
#~ msgstr "Mappen %1$s finns inte i kontext %2$s"

#~ msgid "Folder %1$s does not hold messages and is therefore not selectable"
#~ msgstr ""
#~ "Mappen %1$s innehåller inte meddelanden och går därför inte att välja."

#~ msgid ""
#~ "Folder %1$s has been modified after last sync timestamp in context %2$s"
#~ msgstr ""
#~ "Mappen %1$s har blivit ändrad efter senaste synkroniseringen i kontext "
#~ "%2$s"

#~ msgid ""
#~ "Folder %1$s in context %2$s contains a hidden subfolder. User %3$s has no "
#~ "delete rights for this subfolder and consequently cannot delete its "
#~ "parent folder."
#~ msgstr ""
#~ "Mappen %1$s i kontext %2$s innehåller en gömd undermapp. Användare %3$s "
#~ "har inga rättigheter att ta bort något från denna undermapp och kan ej "
#~ "heller ta bort föräldramappen."

#~ msgid ""
#~ "Folder %1$s must not be moved to one of its subfolders in context %2$s"
#~ msgstr ""
#~ "Mappen %1$s får ej flyttas till en av sina undermappar i kontext %2$s"

#~ msgid "Folder %1$s not visible to user %2$s in context %3$s"
#~ msgstr "Mappen %1$s är inte synlig för användare %2$s i kontext %3$s"

#~ msgid ""
#~ "Folder %d has two subfolders named %s. Your database is not consistent."
#~ msgstr ""
#~ "Mappen %d har två undermappar vars namn är %s. Din databas är inte "
#~ "konsekvent."

#~ msgid "Folder actions"
#~ msgstr "Mappåtgärder"

#~ msgid ""
#~ "Folder cache (region name = %1$s) could not be initialized due to "
#~ "following reason: %2$s"
#~ msgstr ""
#~ "Mappcache (domännamn =  %1$s) kunde inte initialiseras på grund av "
#~ "följande anledning: %2$s"

#~ msgid "Folder cache has not been enabled in config file %1$s"
#~ msgstr "Mappens cache har inte aktiverats i konfigurationsfil %1$s"

#~ msgid ""
#~ "Folder existence cannot be checked due to insufficient folder information)"
#~ msgstr ""
#~ "Mappens existens kan inte kontrolleras på grund av otillräcklig "
#~ "mappinformation)"

#~ msgid "Folder is closed: %1$s"
#~ msgstr "Mappen är stängd: %1$s"

#~ msgid "Folder module cannot be updated since folder is not empty"
#~ msgstr "Mappmodul kan inte uppdateras eftersom mappen inte är tom"

#~ msgid "Folder name"
#~ msgstr "Mappnamn"

#~ msgid "Folder names must not be empty"
#~ msgstr "Mappnamn får inte vara tomma"

#~ msgid "Folder names must not contain slashes"
#~ msgstr "Mappnamn får inte innehålla snedstreck"

#~ msgid "Folder of the object is missing."
#~ msgstr "Objektets mapp saknas."

#~ msgid "Folder permissions"
#~ msgstr "Mapprättigheter"

#~ msgid "Folder type"
#~ msgstr "Mapptyp"

#~ msgid "Folder type \"SHARED\" is not allowed in this situation."
#~ msgstr "Mapptyp \"SHARED\"är inte tillåten i denna situation."

#~ msgid "Folder type unresolvable !"
#~ msgstr "Mapptyp går ej att lösa!"

#~ msgid "Folder view"
#~ msgstr "Mappvy"

#~ msgid ""
#~ "Folder with name \"%1$s\" will be hidden. Enable setting \"Show hidden "
#~ "files and folders\" to access this folder again."
#~ msgstr ""
#~ "Mapp med namnet \"%1$s\" kommer döljas. Aktivera inställningen \"Visa "
#~ "dolda filer och mappar\" för att komma åt mappen igen."

#~ msgid "Folder-specific actions"
#~ msgstr "Mappspecifika åtgärder"

#~ msgid "Folders"
#~ msgstr "Mappar"

#~ msgid "Follow"
#~ msgstr "Följ"

#~ msgid "Following"
#~ msgstr "Följer"

#~ msgid "Food"
#~ msgstr "Mat"

#, fuzzy
#~ msgid "For best results, please use"
#~ msgstr "För att få den bästa upplevelsen, använd "

#~ msgid "For finished tasks the percentage must be 100 and not %d."
#~ msgstr "För avslutade uppgifter måste procenten vara 100 och inte %d."

#~ msgid ""
#~ "For security reasons, all account passwords are encrypted with your "
#~ "primary account password. If you change your primary password, your "
#~ "external accounts might stop working. In this case, you can use your old "
#~ "password to recover all account passwords:"
#~ msgstr ""
#~ "Av säkerhetsskäl krypteras kontots alla lösenord med lösenordet från ditt "
#~ "primärkonto. Om du ändrar ditt primära lösenord kan dina externa konton "
#~ "sluta fungera. I så fall kan du använda ditt gamla lösenord för att få "
#~ "tillbaka alla andra lösenord:"

#~ msgid ""
#~ "For tasks which are not started the percentage done must be 0 and not %d."
#~ msgstr ""
#~ "För uppgifter som inte har startat måste procenten vara 0 och inte %d"

#~ msgid "Forgot your password?"
#~ msgstr "Glömt lösenordet?"

#~ msgid "Format"
#~ msgstr "Format"

#~ msgid "Format emails as"
#~ msgstr "Formatera e-post som"

#~ msgid "Format emails as:"
#~ msgstr "Formatera e-post som:"

#~ msgid "Forward"
#~ msgstr "Vidarebefordra"

#~ msgid "Forward all incoming emails to this address"
#~ msgstr "Vidarebefordra all inkommande e-post till denna adress"

#~ msgid "Forward emails as"
#~ msgstr "Vidarebefordra e-post som"

#~ msgid "Forward emails as:"
#~ msgstr "Vidarebefordra e-post som:"

#~ msgid "Found duplicate database identifier %d. Not adding preferences item."
#~ msgstr "Hittade dubblett av databasidentifierare %d. Lägger inte till post."

#~ msgid "Found resource groups with same identifier %1$d."
#~ msgstr "Hittade resursgrupp med samma identifierare %1$d."

#~ msgid "Found resource groups with same identifier %d."
#~ msgstr "Hittade resursgrupp med samma identifierare %d."

#~ msgid "Found resource(s) with same email address %1$s."
#~ msgstr "Hittade resurs(er) med samma e-post-adress %1$s."

#~ msgid "Found resource(s) with same identifier %1$s."
#~ msgstr "Hittade resurs(er) med samma identifierare %1$s."

#~ msgid "Found resources with same identifier %d."
#~ msgstr "Hittade resurser med samma identifierare %d."

#~ msgid "Found two user with same identifier %1$s in context %2$d."
#~ msgstr "Hittade två användare med samma identifierare %1$s i kontext %2$d."

#~ msgid "Free"
#~ msgstr "Ledig"

#~ msgid "FreeBusyResults calculation problem with oid: %1$d"
#~ msgstr "FreeBusyResults Beräkningsproblem uppstod med oid: %1$d"

#~ msgid "Friday"
#~ msgstr "Fredag"

#~ msgid "From"
#~ msgstr "Från"

#~ msgid "Fullscreen"
#~ msgstr "Helskärm"

#~ msgid "Furigana for company"
#~ msgstr "Furigana för företag"

#~ msgid "Furigana for first name"
#~ msgstr "Furigana för förnamn"

#~ msgid "Furigana for last name"
#~ msgstr "Furigana för efternamn"

#~ msgid "Fwd: "
#~ msgstr "VB: "

#~ msgid "GB"
#~ msgstr "Gb"

#~ msgid "Get free upgrade"
#~ msgstr "Få gratis uppgradering"

#~ msgid "Go to page"
#~ msgstr "Gå till sida"

#~ msgid "Good evening"
#~ msgstr "God kväll"

#~ msgid "Good evening, %s"
#~ msgstr "God kväll, %s"

#~ msgid "Good morning"
#~ msgstr "God morgon"

#~ msgid "Good morning, %s"
#~ msgstr "God morgon, %s"

#~ msgid "Got %s, but expected a number in .po file %s:%s."
#~ msgstr "Har %s, men förväntar ett antal i .po file %s:%s."

#~ msgid "Got SQL Exception"
#~ msgstr "Fick en SQL-exception"

#~ msgid "Got a -1 ID from IDGenerator"
#~ msgstr "Fick ett -1-ID från IDGenerator"

#~ msgid ""
#~ "Got the wrong folder identification. You do not have the appropriate "
#~ "permissions to modify this object."
#~ msgstr ""
#~ "Fick fel mappidentifikation. Du har inte tillåtelse att modifiera detta "
#~ "objekt"

#~ msgid ""
#~ "Got the wrong shared folder identification. You do not have the "
#~ "appropriate permissions to modify this object."
#~ msgstr ""
#~ "Fick fel information om delad mapp. Du har inte tillåtelse att modifiera "
#~ "detta objekt"

#~ msgid "Gray"
#~ msgstr "Grått"

#~ msgid "Green"
#~ msgstr "Grönt"

#~ msgid "Group"
#~ msgstr "Grupp"

#~ msgid "Group \"%1$s\" can not be changed."
#~ msgstr "Grupp \"%1$s\" kan inte ändras."

#~ msgid "Group \"%1$s\" can not be deleted."
#~ msgstr "Grupp \"%1$s\" kan inte tas bort."

#~ msgid "Group contains a not existing member %1$d."
#~ msgstr "Grupp innehåller en icke-existerande medlem %1$d."

#~ msgid "Group contains invalid data: \"%1$s\"."
#~ msgstr "Grupp innehåller ogiltig information: \"%1$s\"."

#~ msgid "Guest"
#~ msgstr "Gäst"

#~ msgid "Guidance"
#~ msgstr "Vägledning"

#~ msgid "Guided tour for this app"
#~ msgstr "Guidad visning för det här programmet"

#~ msgid "HTML"
#~ msgstr "HTML"

#~ msgid "HTML and plain text"
#~ msgstr "HTML och vanlig text"

#~ msgid "Hash algorithm %s isn't found."
#~ msgstr "Hash-algoritmen %s ej hittad."

#~ msgid "Header"
#~ msgstr "Rubrik"

#~ msgid "Header \"content-type\" does not indicate multipart content"
#~ msgstr "Rubriken \"content-type\" indikerar inte flera olika innehåll"

#~ msgid "Header %1$s could not be properly parsed"
#~ msgstr "Rubriken %1$s kunde inte tolkas rätt"

#~ msgid "Hello"
#~ msgstr "Hej"

#~ msgid "Hello %s"
#~ msgstr "Hej, %s"

#~ msgid "Hello World"
#~ msgstr "Hej, värld"

#~ msgid "Help"
#~ msgstr "Hjälp"

#~ msgid "Hi!<br><br>%1$s shares a publication with you:<br>%2$s"
#~ msgstr "Hej!<br><br>%1$s delar en publikation med dig:<br>%2$s"

#, fuzzy
#~ msgid "Hidden folders"
#~ msgstr "Lägg till mapp"

#~ msgid "Hide"
#~ msgstr "Dölj"

#~ msgid "Hide QR code"
#~ msgstr "Dölj QR-kod"

#~ msgctxt "plural"
#~ msgid "Hide attachment"
#~ msgid_plural "Hide attachments"
#~ msgstr[0] "Dölj bilaga"
#~ msgstr[1] "Dölj bilagor"

#~ msgid "Hide comments"
#~ msgstr "Dölj kommentarer"

#~ msgid "Hide details"
#~ msgstr "Dölj detaljer"

#~ msgid "Hide request body"
#~ msgstr "Dölj sökningens kropp"

#~ msgid "Hide side panel"
#~ msgstr "Dölj sidopanelen"

#~ msgid "Hide stack trace"
#~ msgstr "Dölj strack-spårning"

#~ msgid "High"
#~ msgstr "Hög"

#~ msgid "High priority"
#~ msgstr "Hög prioritet"

#~ msgid ""
#~ "Hint: you can always restart guided tours, any time you need them, from "
#~ "the system menu."
#~ msgstr ""
#~ "Tips: du kan alltid starta om guidade rundturer, när som helst, från "
#~ "systemmenyn."

#~ msgid "Hobby"
#~ msgstr "Hobby"

#~ msgid "Home Address"
#~ msgstr "Hemadress"

#~ msgid "Home address"
#~ msgstr "Hemadress"

#~ msgid "Host"
#~ msgstr "Värd"

#~ msgid "Hours"
#~ msgstr "Timmar"

#~ msgid "How does this work?"
#~ msgstr "Hur funkar det här?"

#~ msgid "I/O error while writing to Writer object: %s"
#~ msgstr "I/O-fel vid skrivning till Writer-objektet: %s"

#~ msgid "IMAP default folder %1$s could not be created"
#~ msgstr "Standard IMAP-mapp %1$s kunde inte skapas"

#~ msgid "IMAP folder read-only check failed"
#~ msgstr "Kontroll av skrivskyddad IMAP-mapp misslyckades"

#~ msgid "IMAP folder subscription"
#~ msgstr "Prenumeration på IMAP-mapp"

#~ msgid "IMAP login %1$s could not be resolved to a user"
#~ msgstr "IMAP login %1$s kan inte omvandlas till en användare"

#~ msgid ""
#~ "IMAP search failed due to following reason: %1$s. Switching to "
#~ "application-based search"
#~ msgstr ""
#~ "IMAP-sökning misslyckades på grund av följande orsak: %1$s. Byter till "
#~ "applikationsbaserad sökning"

#~ msgid "IMAP server does not support capability \"THREAD=REFERENCES\""
#~ msgstr "IMAP-servern stöder inte \"THREAD=REFERENCES\""

#~ msgid ""
#~ "IMAP sort failed due to following reason: %1$s Switching to application-"
#~ "based sorting"
#~ msgstr ""
#~ "IMAP-sortering misslyckades på grund av följande orsak: %1$s Byter till "
#~ "applikations-baserad sortering"

#~ msgid "IP phone"
#~ msgstr "IP-telefon"

#~ msgid "Icons"
#~ msgstr "Ikoner"

#~ msgid "Identifier of the object is missing."
#~ msgstr "Identifierare för objektet saknas"

#~ msgid ""
#~ "If a folder contains images, you can display a slideshow. To do so click "
#~ "the View slideshow icon in the toolbar."
#~ msgstr ""
#~ "Om en mapp innehåller bilder kan du visa ett bildspel. För att göra det, "
#~ "klicka på ikonen Visa bildspel i verktygsraden."

#~ msgid ""
#~ "If you change the password, you will be signed out. Please ensure that "
#~ "everything is closed and saved."
#~ msgstr ""
#~ "Om du ändrar lösenordet kommer du loggas ut. Kontrollera att allt är "
#~ "stängt och sparat."

#~ msgid ""
#~ "If you no longer want to display a square, click the cross on the upper "
#~ "right side."
#~ msgstr ""
#~ "Om du inte vill visa en ruta längre, klicka på krysset överst till höger."

#~ msgid ""
#~ "If you spot a free time, just select this area. To do this, move the "
#~ "cursor to the start time, hold the mouse button, and <b>drag the mouse</"
#~ "b> to the end time."
#~ msgstr ""
#~ "Om du hittar en ledig tid, välj det här området. För att göra det, flytta "
#~ "pekaren till starttiden, håll ner musknappen, och <b>dra musen</b> till "
#~ "sluttiden."

#~ msgid "Ignore"
#~ msgstr "Ignorera"

#~ msgid "Ignore conflicts"
#~ msgstr "Ignorera konflikter"

#~ msgid ""
#~ "Ignore existing events. Helpful to import public holiday calendars, for "
#~ "example."
#~ msgstr ""
#~ "Ignorera befintliga händelser. Underlättar vid import av exempelvis "
#~ "högtidskalendrar."

#~ msgid "Illegal argument: Document %d contains no file"
#~ msgstr "Ogiltigt argument: Dokumentet %d innehåller ingen fil"

#~ msgid "Illegal state: Found data after presumed last line."
#~ msgstr "Ogiltigt tillstånd. Information hittad efter sista raden"

#~ msgid "Illegal system flag argument %1$s. Flag must be to the power of 2"
#~ msgstr "Ogiltig systemflagga %1$s. Flaggan måste vara upphöjd med 2"

#~ msgid "Illegal write attempt: %1$s"
#~ msgstr "Ogiltigt skrivförsök: %1$s"

#~ msgid "Image 1"
#~ msgstr "Bild 1"

#~ msgid ""
#~ "Image attachment with Content-Id \"%1$s\" not found inside mail %2$s of "
#~ "mail folder %3$s"
#~ msgstr ""
#~ "Bifogad bild med innehålls-id \"%1$s\" inte hittat i brev %2$s i e-post-"
#~ "mappen %3$s"

#~ msgid "Image size too large. Image size: %1$d. Max. size: %2$d."
#~ msgstr "För stor bild. Bildstorlek: %1$d. Max. storlek: %2$d."

#~ msgid "Implementing class could not be found"
#~ msgstr "Implementeringsklass kunde inte hittas."

#~ msgid "Import"
#~ msgstr "Importera"

#~ msgid ""
#~ "Import failed. Some data entered exceed the database field limit. Please "
#~ "shorten following entries: %1$s Character Limit: %2$s Sent %3$s"
#~ msgstr ""
#~ "Importeringen misslyckades. Viss inlagd information översteg databasens "
#~ "fältgräns. Korta av följande information: %1$s Tecken Gräns: %2$s Skickat "
#~ "%3$s"

#~ msgid "Import into"
#~ msgstr "Importera till"

#~ msgid "Import signatures"
#~ msgstr "Importera signaturer"

#~ msgid "In %1$d days"
#~ msgstr "Om %1$d dagar"

#~ msgid ""
#~ "In case of new notifications, e.g. appointment invitations, the info area "
#~ "is opened on the right side."
#~ msgstr ""
#~ "Vid nya upplysningar, t.ex. inbjudningar till möten, öppnas "
#~ "informationsområdet till höger."

#~ msgid ""
#~ "In case of new notifications, e.g. appointment invitations, the info area "
#~ "is opened."
#~ msgstr ""
#~ "För nya aviseringar, t.ex. inbjudningar till möten, kommer "
#~ "informationsområdet öppnas."

#~ msgid "In progress"
#~ msgstr "Arbetar"

#~ msgid ""
#~ "In the Details section at the bottom right side you can enter billing "
#~ "information."
#~ msgstr ""
#~ "I Detaljavsnittet längst ner till höger kan du ange "
#~ "faktureringsinformation."

#~ msgid ""
#~ "In the Icons view you can see the files of the selected folder in the "
#~ "display area."
#~ msgstr ""
#~ "I ikonvyn kan du se filerna i den markerade mappen i visningsområdet."

#~ msgid "Inbox"
#~ msgstr "Inkorg"

#~ msgid "Include distribution lists"
#~ msgstr "Inkludera distributionslistor"

#~ msgid "Incoming Notification Mails"
#~ msgstr "Inkommande e-postnotifieringar"

#~ msgid "Incomplete recurring information: Missing day in month."
#~ msgstr "Ofullständig återkommande information: Dag i månad saknas."

#~ msgid "Incomplete recurring information: Missing interval."
#~ msgstr "Ofullständig återkommande information: Intervall saknas."

#~ msgid "Incomplete recurring information: Missing month."
#~ msgstr "Ofullständig återkommande information: Månad saknas."

#~ msgid "Incomplete recurring information: Missing recurrence type."
#~ msgstr "Ofullständig återkommande information: Upprepning saknas"

#~ msgid ""
#~ "Incomplete recurring information: Missing series end date or number of "
#~ "occurrences."
#~ msgstr ""
#~ "Ofullständig återkommande information: Saknar seriers slutdatum eller "
#~ "antal händelser."

#~ msgid "Incomplete recurring information: Missing weekday."
#~ msgstr "Ofullständig återkommande information: Veckodag saknas."

#~ msgid "Inconsistent dates"
#~ msgstr "Inkonsekventa datum"

#~ msgid "Incorrect SQL Query."
#~ msgstr "Oriktig SQL-förfrågan"

#~ msgid "Incorrect SQL Query: %s"
#~ msgstr "Oriktig SQL-förfrågan: %s"

#~ msgid "Info"
#~ msgstr "Info"

#~ msgid "Inline"
#~ msgstr "I meddelandet"

#, fuzzy
#~ msgid "Inline menu %1$s"
#~ msgstr "Ogiltigt heltalsvärde %1$s"

#~ msgid "Insert"
#~ msgstr "Infoga"

#~ msgid ""
#~ "Insert expected but the object id is already given. Aborting action..."
#~ msgstr "Tillägg förväntat men objekt-id finns redan. Avbryter åtgärd..."

#~ msgid "Insert inline image"
#~ msgstr "Infoga bild inuti meddelandet"

#~ msgid "Insert the original email text to a reply"
#~ msgstr "Infoga det ursprungliga e-brevets text i svaret"

#~ msgid ""
#~ "Install this web app on your %1$s: Tap %2$s and then %3$s'Add to Home "
#~ "Screen'%4$s"
#~ msgstr ""
#~ "Installera det här webbprogrammet på din %1$s: Peka på %2$s och sedan "
#~ "%3$s'Lägg till på hemskärmen'%4$s"

#~ msgid "Instant Messenger 1"
#~ msgstr "Snabbmeddelanden 1"

#~ msgid "Instant Messenger 2"
#~ msgstr "Snabbmeddelanden 2"

#~ msgid "Instantiating the class failed."
#~ msgstr "Exemplifiera klassen misslyckades."

#~ msgid ""
#~ "Insufficient folder attributes: Either existence status or fullname have "
#~ "to be present to determine if a mail folder create or update shall be "
#~ "performed"
#~ msgstr ""
#~ "Otillräckliga mappattribut: Existens-status eller fullt namn måste finnas "
#~ "för att avgöra om en uppdatering eller skapande av e-post-mappen ska "
#~ "utföras"

#~ msgid "Insufficient read rights for this folder!"
#~ msgstr "Otillräckliga läsrättigheter till denna mapp."

#~ msgid "Insufficient rights to attach/detach an attachment to this folder!"
#~ msgstr ""
#~ "Otillräckliga rättigheter att bifoga/avskilja en bilaga till denna mapp!"

#~ msgid ""
#~ "Insufficient write rights for this folder. Unable to attach document. "
#~ "Context %4$d Folder %1$d Object %2$d User %3$d"
#~ msgstr ""
#~ "Otillräckliga skrivrättigheter för denna mapp. Går ej att bifoga "
#~ "dokument. Kontext %4$d Mapp %1$d Objekt %2$d Användare %3$d"

#~ msgid "Integer value exceeds max allowed value (65535): %1$d"
#~ msgstr "Heltalsvärdet överstiger det högst tillåtna värdet (65535): %1$d"

#~ msgid "Invalid Content-Disposition value: %1$s"
#~ msgstr "Ogiltigt Innehåll-Dispositionsvärde: %1$s"

#~ msgid "Invalid Content-Type value: %1$s"
#~ msgstr "Ogiltigt värde på typinnehållet %1$s"

#~ msgid "Invalid SQL Query : %s"
#~ msgstr "Ogiltig SQL-förfrågan : %s"

#~ msgid "Invalid SQL Query: %s"
#~ msgstr "Ogiltig SQL-förfrågan: %s"

#~ msgid "Invalid SQL query: %s"
#~ msgstr "Ogiltig SQL-förfrågan: %s"

#~ msgid "Invalid SQL: '%s'"
#~ msgstr "Ogiltig SQL: '%s'"

#~ msgid "Invalid action value: %1$s"
#~ msgstr "Ogiltigt funktionsvärde: %1$s"

#~ msgid "Invalid configuration: %1$s"
#~ msgstr "Ogiltig konfiguration: %1$s"

#~ msgid "Invalid constructor argument. Instance of %1$s not supported"
#~ msgstr "Ogiltigt konstuktör-argument. Instans av %1$s stöds inte"

#~ msgid "Invalid constructor parameter at %1$d with type %2$s."
#~ msgstr "Ogiltig konstruktör-parameter vid %1$d för typ %2$s. "

#~ msgid "Invalid content-type header value: %1$s"
#~ msgstr "Värdet på typinnehålls-rubriken är ogiltigt: %1$s"

#~ msgid "Invalid cookie header value: %1$s"
#~ msgstr "Värdet på cookien-rubriken är ogiltigt: %1$s"

#~ msgid "Invalid cookie."
#~ msgstr "Ogiltig cookie."

#~ msgid "Invalid data"
#~ msgstr "Ogiltig data"

#~ msgid ""
#~ "Invalid entity id %1$s detected in permissions of folder %2$s in context "
#~ "%3$s"
#~ msgstr ""
#~ "Ogiltig enhets-id %1$s upptäckt i rättigheter för mapp %2$s i kontext %3$s"

#~ msgid "Invalid message path: %1$s"
#~ msgstr "Ogiltig meddelandesökväg: %1$s"

#~ msgid "Invalid method on an expunged message: %1$s"
#~ msgstr "Ogiltig metod på ett raderat meddelande: %1$s"

#~ msgid "Invalid multipart content. Number of enclosed contents is 0"
#~ msgstr "Ogiltigt multipart-innehåll. Antal bifogat innehåll är 0"

#~ msgid "Invalid object ID %1$s"
#~ msgstr "Ogiltigt objekt-ID %1$s"

#~ msgid "Invalid parameter name: %1$s"
#~ msgstr "Ogiltigt parameter namn: %1$s"

#~ msgid ""
#~ "Invalid parameter sent in request. Parameter '%s' was '%s' which does not "
#~ "look like a number"
#~ msgstr ""
#~ "Ogiltig parameter skickad som önskemål. Parameter '%s' var '%s' vilket "
#~ "inte ser ut som ett nummer"

#~ msgid "Invalid parameter: %s"
#~ msgstr "Ogiltig parameter: %s"

#~ msgid "Invalid permission values: fp=%1$s orp=%2$s owp=%3$s odp=%4$s"
#~ msgstr "Ogiltiga rättighetsvärden: fp=%1$s orp=%2$s owp=%3$s odp=%4$s"

#~ msgid "Invalid request. Folder is shared!"
#~ msgstr "Ogiltig begäran. Mappen är delad!"

#~ msgid "Invalid resource email address: %1$s"
#~ msgstr "Ogiltig e-post-adress för resurs: %1$s"

#~ msgid "Invalid resource identifier: %1$s"
#~ msgstr "Ogiltig resurs-identifierare: %1$s"

#~ msgid "Invalid search expression: %1$s"
#~ msgstr "Ogiltigt sökuttryck: %1$s"

#~ msgid "Invalid session given to implementation \"%1$s\"."
#~ msgstr "Ogiltig session för implementering \"%1$s\"."

#~ msgid "Invalid task state %d."
#~ msgstr "Ogiltigt uppgiftstillstånd %d."

#~ msgid "Invalid value \"%2$s\" in JSON attribute \"%1$s\"."
#~ msgstr "Ogiltigt värde \"%2$s\" i JSON attribut \"%1$s\"."

#~ msgid "Invalid value %s written to setting %s."
#~ msgstr "Ogiltigt värde %s skriven till inställning %s."

#~ msgid "Invalid value for argument %1$s: %2$s"
#~ msgstr "Ogiltigt värde för argument %1$s: %2$s"

#~ msgid "Invitations"
#~ msgstr "Inbjudningar"

#~ msgid "Invite to appointment"
#~ msgstr "Bjud in till möte"

#~ msgid "Invite to new appointment"
#~ msgstr "Bjud in till nytt möte"

#~ msgid "Is bigger than"
#~ msgstr "Är större än"

#~ msgid "Is exactly"
#~ msgstr "Är exakt"

#~ msgid "Is smaller than"
#~ msgstr "Är mindre än"

#~ msgid "Items"
#~ msgstr "Objekt"

#~ msgid "Items without a file can not be downloaded."
#~ msgstr "Objekt utan fil kan inte laddas ned."

#~ msgid "Items without a file can not be opened."
#~ msgstr "Objekt utan fil kan inte öppnas."

#~ msgid "January"
#~ msgstr "Januari"

#~ msgid "Japanese Carrier"
#~ msgstr "Japansk telekom"

#~ msgid "Job"
#~ msgstr "Jobb"

#~ msgid "Job description"
#~ msgstr "Jobbeskrivning"

#~ msgid "July"
#~ msgstr "Juli"

#~ msgid "June"
#~ msgstr "Juni"

#~ msgid "Just disable widget"
#~ msgstr "Bara avaktivera komponenten"

#~ msgid "KB"
#~ msgstr "Kb"

#~ msgid "Keep"
#~ msgstr "Behåll"

#~ msgid "Label"
#~ msgstr "Etikett"

#~ msgid "Language"
#~ msgstr "Språk"

#~ msgid "Language-specific default"
#~ msgstr "Språkspecifikt förval"

#~ msgid "Languages"
#~ msgstr "Språk"

#~ msgid "Last Week"
#~ msgstr "Förra veckan"

#~ msgid "Last modified"
#~ msgstr "Senast ändrad"

#~ msgid "Last name"
#~ msgstr "Efternamn"

#~ msgid "Last name, First name"
#~ msgstr "Efternamn, Förnamn"

#~ msgid "Launcher dropdown. Press [enter] to jump to the dropdown."
#~ msgstr "Utfällbar startare. Tryck [enter] för att gå till det utfällda."

#~ msgid "Letters • Symbols"
#~ msgstr "Bokstäver • Symboler"

#~ msgid "Life"
#~ msgstr "Liv"

#~ msgid "Light blue"
#~ msgstr "Ljusblått"

#~ msgid "Light green"
#~ msgstr "Ljusgrönt"

#~ msgid "Liked a link: %s"
#~ msgstr "Gillade en länk: %s"

#, fuzzy
#~ msgid "Line wrap when sending text mails after"
#~ msgstr "Radbryt när text-e-post skickas efter "

#, fuzzy
#~ msgid "Line wrap when sending text mails after how much characters"
#~ msgstr "Radbryt när text-e-post skickas efter "

#~ msgid "Line wrap when sending text mails after: "
#~ msgstr "Radbrytning när textbrev skickas efter: "

#~ msgid "Link"
#~ msgstr "Länk"

#~ msgid "LinkedIn"
#~ msgstr "LinkedIn"

#~ msgid "LinkedIn Network Updates"
#~ msgstr "LinkedIn-nätverksuppdateringar"

#~ msgid "LinkedIn reported an error:"
#~ msgstr "LinkedIn gav ett fel:"

#~ msgid "Links"
#~ msgstr "Länkar"

#~ msgid "List"
#~ msgstr "Lista"

#~ msgid "List name"
#~ msgstr "Listnamn"

#~ msgid "Load Error"
#~ msgstr "Laddningsfel"

#~ msgid "Location"
#~ msgstr "Plats"

#~ msgid "Lock"
#~ msgstr "Lås"

#~ msgid "Login"
#~ msgstr "Inloggning"

#~ msgid "Login must not be empty."
#~ msgstr "Inloggning måste vara tom."

#~ msgid "Login not possible at the moment. Please try again later."
#~ msgstr "Det går inte att logga in för tillfället. Försök igen senare."

#~ msgid "Logout now"
#~ msgstr "Logga ut nu"

#~ msgid "Loss"
#~ msgstr "Förlust"

#~ msgid "Loss: %1$s %"
#~ msgstr "Förlust: %1$s %"

#~ msgid "Low"
#~ msgstr "Låg"

#~ msgid "Low priority"
#~ msgstr "Låg prioritet"

#~ msgid "MB"
#~ msgstr "Mb"

#~ msgid "Mail"
#~ msgstr "E-post"

#~ msgctxt "app"
#~ msgid "Mail"
#~ msgstr "E-post"

#~ msgid "Mail Details"
#~ msgstr "Brevdetaljer"

#~ msgid "Mail Filter"
#~ msgstr "E-postfilter"

#~ msgid "Mail Thread Details"
#~ msgstr "Detaljer om tråd"

#~ msgid "Mail account"
#~ msgstr "E-postkonto"

#~ msgid "Mail and Messaging"
#~ msgstr "E-post och snabbmeddelanden"

#~ msgid "Mail and Social Accounts"
#~ msgstr "E-post och sociala nätverk"

#~ msgid "Mail cannot be parsed. Invalid or incomplete mail data."
#~ msgstr "Brev kan inte tolkas. Ogiltig eller ofullständig brevinformation."

#~ msgid "Mail count quota"
#~ msgstr "Kvot för e-postmängd"

#~ msgid ""
#~ "Mail folder \"%1$s\" could not be created (maybe due to insufficient "
#~ "permission on parent folder %2$s or due to an invalid folder name)"
#~ msgstr ""
#~ "E-post-mappen \"%1$s\" kunde inte skapas (kanske på grund av "
#~ "otillräckliga rättigheter på föräldramappen %2$s eller på grund av ett "
#~ "ogiltigt mappnamn)"

#~ msgid "Mail folder %1$s must not be moved to subsequent folder %2$s"
#~ msgstr "E-post-mappen %1$s får inte flyttas till följande mapp %2$s"

#~ msgid "Mail folder cannot be created/renamed. Empty folder name."
#~ msgstr "Brevmapp kan inte skapas/döpas om. Tom namnmapp."

#~ msgid ""
#~ "Mail folder cannot be created/renamed. Name must not contain character "
#~ "'%1$s'"
#~ msgstr ""
#~ "E-post-mappen kunde inte skapas/namnändras. Namnet får inte innehålla "
#~ "bokstäver '%1$s'"

#~ msgid "Mail folder could not be found: %1$s"
#~ msgstr "E-post-mappen kunde inte hittas: %1$s"

#~ msgid "Mail has been copied"
#~ msgstr "E-post har kopierats"

#~ msgid "Mail has been imported"
#~ msgstr "E-posten har importerats"

#~ msgid "Mail has been moved"
#~ msgstr "E-post har flyttats"

#~ msgid "Mail has empty subject. Send it anyway?"
#~ msgstr "E-brevet har ingen rubrik. Skicka ändå?"

#~ msgid "Mail has no recipient."
#~ msgstr "E-brevet har ingen mottagare."

#~ msgid "Mail quota"
#~ msgstr "E-postkvot"

#~ msgid "Mail quota exceeded"
#~ msgstr "E-postserverns kvot överskriden"

#~ msgid "Mail reminder"
#~ msgstr "E-postpåminnelse"

#~ msgid "Mail reminder for"
#~ msgstr "E-postpåminnelse för"

#~ msgid "Mail saved as draft"
#~ msgstr "E-brev sparat som utkast"

#~ msgid "Mail settings for user %1$s could not be found in context %2$d"
#~ msgstr ""
#~ "E-post-inställningar för användare %1$s hittades inte i kontexten %2$d"

#~ msgid "Mail source"
#~ msgstr "E-postkälla"

#~ msgid "Mail text"
#~ msgstr "E-brevets text"

#~ msgid "Mail was not imported, only .eml files are supported."
#~ msgstr "E-post importerades inte; endast .eml-filer stöds."

#, fuzzy
#~ msgid "Mail was not imported. Only .eml files are supported."
#~ msgstr "E-post importerades inte; endast .eml-filer stöds."

#~ msgid "Mail(s) %1$s could not be found in folder %2$s"
#~ msgstr "Brev(en) %1$s kunde inte hittas i mappen %2$s"

#~ msgid ""
#~ "Mailbox' root folder must not be source or the destination fullname of a "
#~ "move operation."
#~ msgstr ""
#~ "Rot-mappen i postboxen kan inte vara källa eller mål för en "
#~ "flyttoperation."

#~ msgid "Mailfilter created"
#~ msgstr "E-postfilter skapat"

#~ msgid "Mailfilter updated"
#~ msgstr "E-postfilter uppdaterat"

#~ msgid "Mailing list"
#~ msgstr "E-postlista"

#~ msgid "Mails have been copied"
#~ msgstr "E-post har kopierats"

#~ msgid "Mails have been moved"
#~ msgstr "E-post har flyttats"

#~ msgid "Mails per hour (%)"
#~ msgstr "E-brev per timme (%)"

#~ msgid "Mails per week-day (%)"
#~ msgstr "E-brev per veckodag (%)"

#~ msgid "Make this the current version"
#~ msgstr "Använd det här som aktuell version"

#~ msgid ""
#~ "Malformed token or a unsupported token. Got %s but expected %s in .po "
#~ "file %s:%s."
#~ msgstr ""
#~ "Missbildad token eller token stöds ej. Har %s men förväntas %s i .po file "
#~ "%s:%s."

#~ msgid "Manage applications"
#~ msgstr "Hantera program"

#~ msgid "Manager"
#~ msgstr "Manager"

#~ msgctxt "help"
#~ msgid "Managing E-Mail messages"
#~ msgstr "Hantera e-postmeddelanden"

#~ msgctxt "help"
#~ msgid "Managing Files"
#~ msgstr "Hantera filer"

#~ msgid "Mandatory field last name is not set."
#~ msgstr "Obligatoriskt fält, efternamn ej inskrivet."

#~ msgid "Mandatory field mail address for external participants"
#~ msgstr "Obligatoriskt fält, e-post-adress för externa deltagare"

#~ msgid "Manual"
#~ msgstr "Handbok"

#~ msgid "Mapping for %1$d not implemented"
#~ msgstr "Mappning för %1$d är inte implementerad"

#~ msgid "March"
#~ msgstr "Mars"

#~ msgid "Marital status"
#~ msgstr "Civilstatus"

#~ msgid "Mark all day appointments as free"
#~ msgstr "Märk heldagsmöten som ledig"

#~ msgid "Mark all mails as read"
#~ msgstr "Märk all e-post som läst"

#~ msgid "Mark as distributionlist"
#~ msgstr "Märk som distributionslista"

#, fuzzy
#~ msgid "Mark as done"
#~ msgstr "Märk som skräp"

#, fuzzy
#~ msgid "Mark as read"
#~ msgstr "Märk som läst"

#~ msgid "Mark as spam"
#~ msgstr "Märk som skräp"

#, fuzzy
#~ msgid "Mark as unread"
#~ msgstr "Märk som oläst"

#~ msgid "Mark mail as"
#~ msgstr "Märk e-post som"

#~ msgid "Mark read"
#~ msgstr "Märk som läst"

#~ msgid "Mark unread"
#~ msgstr "Märk som oläst"

#~ msgid "Matches"
#~ msgstr "Matchar"

#~ msgid "Max Session size reached"
#~ msgstr "Maximala sessionstorleken nådd"

#~ msgid "Max. session size for user %1$s in context %2$s exceeded"
#~ msgstr ""
#~ "Maximala sessionsstorleken för användare %1$s i kontext %2$s är "
#~ "överskriden"

#~ msgid "May"
#~ msgstr "Maj"

#~ msgid "Medium"
#~ msgstr "Medium"

#, fuzzy
#~ msgid "Medium priority"
#~ msgstr "Hög prioritet"

#~ msgid "Message could not be moved to trash folder"
#~ msgstr "Meddelandet kunde inte flyttas till skräpmappen"

#~ msgid "Message could not be sent"
#~ msgstr "Meddelandet kunde inte skickas"

#~ msgid "Message could not be sent because it is too large"
#~ msgstr "Meddelandet kunde inte skickas på grund av att det är för stort"

#~ msgid "Message could not be sent to the following recipients: %1$s"
#~ msgstr "Meddelandet kunde inte skickas till följande mottagare: %1$s"

#~ msgid "Message field %1$s cannot be handled"
#~ msgstr "Meddelandefält %1$s kan inte behandlas"

#~ msgid ""
#~ "Message has been successfully sent, but a copy could not be placed in "
#~ "your sent folder due to exceeded quota."
#~ msgstr ""
#~ "Meddelandet har skickats, men en kopia kunde inte läggas till i din "
#~ "Skickat-mapp på grund av överskriden kvot."

#~ msgid ""
#~ "Message has been successfully sent, but a copy could not be placed in "
#~ "your sent folder."
#~ msgstr ""
#~ "Meddelandet har skickats, men en kopia kunde inte läggas till i din "
#~ "Skickat-mapp"

#~ msgid ""
#~ "Message move aborted for user %1$s. Source and destination folder are "
#~ "equal: %2$s"
#~ msgstr ""
#~ "Flytten avbröts för användare %1$s. Käll- och målmappen är samma: %2$s"

#~ msgid ""
#~ "Message(s) %1$s in folder %2$s could not be deleted due to following "
#~ "error: %3$s"
#~ msgstr ""
#~ "Meddelande(n) %1$s i mapp %2$s kunde inte tas bort på grund av följande "
#~ "fel: %3$s"

#~ msgid "Messaging"
#~ msgstr "Snabbmeddelanden"

#~ msgid "Messenger"
#~ msgstr "Snabbmeddelanden"

#~ msgid "Method not supported: %1$s"
#~ msgstr "Stödjer ej metod: %1$s"

#~ msgid "Microsoft Outlook"
#~ msgstr "Microsoft Outlook"

#~ msgid "Middle name"
#~ msgstr "Mellannamn"

#~ msgid "Mime type is null"
#~ msgstr "Mimetypen är null"

#~ msgid "Minimize"
#~ msgstr "Minimera"

#~ msgid "Minutes"
#~ msgstr "Minuter"

#~ msgid "Miscellaneous"
#~ msgstr "Övrigt"

#~ msgid "Missing %1$s folder in mail move operation"
#~ msgstr "Saknar mappen %1$s i flyttoperationen"

#~ msgid "Missing AJAX request handler for module %s"
#~ msgstr "Hanterare för AJAX-begäran saknas för modul %s"

#~ msgid "Missing DTSTART"
#~ msgstr "Saknar DTSTART"

#~ msgid "Missing IMAP server arguments to resolve IMAP login to a user"
#~ msgstr "Saknar IMAP server argument att lösa IMAP login för en användare"

#~ msgid ""
#~ "Missing ability to encode or decode UTF-8 on server, cannot read file."
#~ msgstr ""
#~ "Saknar förmåga att koda eller avkoda UTF-8 på servern, kan inte läsa "
#~ "filen."

#~ msgid "Missing affiliation id"
#~ msgstr "Saknar anslutnings-id"

#~ msgid "Missing argument %1$s"
#~ msgstr "Saknar argument %1$s"

#~ msgid "Missing cache config file at location: %1$s"
#~ msgstr "Saknar cache-konfigureringsfil i %1$s"

#~ msgid "Missing configuration property: %1$s"
#~ msgstr "Konfigurationegenskap saknas: %1$s"

#~ msgid "Missing default %1$s folder in user mail settings"
#~ msgstr "Saknar standard-%1$s-mappen i användars e-post-inställningar"

#~ msgid "Missing field %1$s"
#~ msgstr "Fält saknas %1$s"

#~ msgid "Missing field %1$s in folder %2$s in context %3$s"
#~ msgstr "Fält saknas %1$s i mappen %2$s i kontext %3$s"

#~ msgid "Missing folder id for creating task."
#~ msgstr "Saknar mapp-id för att skapa en uppgift."

#~ msgid "Missing folder mapping for task %1$d."
#~ msgstr "Saknar mappning för uppgift %1$d."

#~ msgid "Missing mail folder fullname"
#~ msgstr "Saknar e-post-mappens fullständiga namn"

#~ msgid "Missing mandatory field(s) in given resource."
#~ msgstr "Saknar obligatoriskt fält i angiven resurs."

#~ msgid "Missing or unknown password mechanism %1$s"
#~ msgstr "Saknad eller obekant lösenordsmekanism %1$s"

#~ msgid "Missing parameter %1$s"
#~ msgstr "Parameter saknas %1$s"

#~ msgid "Missing parameter in user's mail config: %1$s"
#~ msgstr "Saknar parameter i användarens e-post-inställningar: %1$s"

#~ msgid "Missing payload data in client's body chunk package"
#~ msgstr "Saknar lastdata i klientens body chunk paket."

#~ msgid "Missing personal namespace"
#~ msgstr "Saknar personlig namnplats"

#~ msgid "Missing property %1$s in imap.properties."
#~ msgstr "Saknar egenskap %1$s i imap.properties."

#~ msgid "Missing property %1$s in system.properties."
#~ msgstr "Saknar egenskap %1$s i system.properties."

#~ msgid "Missing property %1$s."
#~ msgstr "Saknar egenskap %1$s."

#~ msgid "Missing property %s in 'system.properties'"
#~ msgstr "Saknar egenskap %s i 'system.properties'"

#~ msgid "Missing property '%s'"
#~ msgstr "Saknar egenskap '%s'"

#~ msgid "Missing property AJP_JVM_ROUTE in file \"ajp.properties\""
#~ msgstr "Saknar egenskap AJP_JVM_ROUTE i fil \"ajp.properties\""

#~ msgid "Missing start date, unable to calculate recurring!"
#~ msgstr "Startdatum saknas, går ej att fastställa återkommande möten!"

#~ msgid "Missing the following request parameter: %s"
#~ msgstr "Följande fråge-parametrar saknas: %s"

#~ msgid "Mobile"
#~ msgstr "Mobiltelefon"

#, fuzzy
#~ msgid "Mobile device settings:"
#~ msgstr "Mappinställningar"

#~ msgid "Model is incomplete."
#~ msgstr "Modellen är ofullständig."

#~ msgid "Modified"
#~ msgstr "Ändrades"

#~ msgid "Module Calendar not enabled for user, cannot import appointments."
#~ msgstr ""
#~ "Kalendermodulen är ej aktiv för användare, går ej att importera möten."

#~ msgid ""
#~ "Module Contacts is not enabled for this user, cannot store contacts "
#~ "contained in VCard."
#~ msgstr ""
#~ "Kontakt-modulen är inte aktiv för denna användare, går ej att lagra "
#~ "kontakter i VCard"

#~ msgid "Module Contacts not enabled for user, cannot import contacts"
#~ msgstr ""
#~ "Kontakt-modulen är inte aktiv för användare, går ej att importera "
#~ "kontakter."

#~ msgid "Module Tasks not enabled for user, cannot import tasks."
#~ msgstr ""
#~ "Uppgifts-modulen är inte aktiv för användare, går ej att importera "
#~ "uppgifter."

#~ msgid "Module type of the object is missing."
#~ msgstr "Modultypen för objektet saknas."

#~ msgid "Monday"
#~ msgstr "Måndag "

#~ msgid "Month"
#~ msgstr "Månad"

#~ msgid "Month View"
#~ msgstr "Månadsvy"

#~ msgid "Monthly on day %1$d"
#~ msgstr "Varje månad den %1$d"

#~ msgid "Monthly on the %1$s %2$s"
#~ msgstr "Varje månad den %1$s %2$s"

#~ msgid "Months"
#~ msgstr "Månader"

#~ msgid "More"
#~ msgstr "Mer"

#~ msgid "More zoom settings"
#~ msgstr "Fler zoom-inställningar"

#~ msgid "Move"
#~ msgstr "Flytta"

#~ msgid "Move folder"
#~ msgstr "Flytta mapp"

#~ msgid "Move not allowed from shared folders"
#~ msgstr "Flytt inte tillåten från delade mappar"

#~ msgid "Move not allowed to a shared folder if the private flag is set"
#~ msgstr "Flytt inte tillåten till delad mapp om den privata flaggan är satt"

#~ msgid ""
#~ "Move not supported: Cannot move an appointment from folder %d to folder %d"
#~ msgstr ""
#~ "Flytten stöds inte: Du kan inte flytta ett möte från mapp %d till mapp %d"

#~ msgid "Move to folder"
#~ msgstr "Flytta till mapp"

#~ msgid ""
#~ "Moving appointment to a public folder flaged as private is not allowed!"
#~ msgstr ""
#~ "Flytta ett möte till en publik mapp flaggad som privat är inte tillåtet!"

#~ msgid "Moving items from or into shared folder %1$s (%2$d) is not allowed."
#~ msgstr ""
#~ "Flytta poster till eller från delade mappar %1$s (%2$d) är inte tillåtet."

#~ msgid "Moving mails ... This may take a few seconds."
#~ msgstr "Flyttar e-post... Det kan ta en liten stund."

#~ msgid "Multiple rows found."
#~ msgstr "Flera rader hittades."

#~ msgid "My contact data"
#~ msgstr "Min kontaktdata"

#~ msgid "My latest files"
#~ msgstr "Mina senaste filer"

#~ msgid "My password"
#~ msgstr "Mitt lösenord"

#~ msgid "Name"
#~ msgstr "Namn"

#~ msgid "Name \"%s\" already mapped to \"%s\". Ignoring servlet class \"%s\""
#~ msgstr ""
#~ "Namnet \"%s\" är redan mappad till \"%s\". Ignorerar servlet-klass \"%s\""

#~ msgid "Name already taken"
#~ msgstr "Namnet redan upptaget"

#~ msgid "Names and email addresses"
#~ msgstr "Namn och e-postadresser"

#~ msgid "Nature"
#~ msgstr "Natur"

#~ msgid "Need at least a ContactObject and a value to set %s"
#~ msgstr ""
#~ "Behöver åtminstone en ContactObject och ett värde för att fastställa %s"

#~ msgid "Need at least a ContactObject to get the value of %s"
#~ msgstr "Behöver åtminstone ett ContactObject för att få värdet på %s"

#~ msgid "Never"
#~ msgstr "Aldrig"

#~ msgid "New Folder"
#~ msgstr "Ny mapp"

#~ msgid "New Mail"
#~ msgstr "Ny e-post"

#~ msgid "New Mail from %1$s %2$s. Press [enter] to open"
#~ msgstr "Ny e-post från %1$s %2$s. Tryck [enter] för att öppna"

#~ msgid "New Mails"
#~ msgstr "Ny e-post"

#~ msgid "New appointment"
#~ msgstr "Nytt möte"

#~ msgid "New contact"
#~ msgstr "Ny kontakt"

#~ msgid "New folder"
#~ msgstr "Ny mapp"

#~ msgid "New password"
#~ msgstr "Nytt lösenord"

#~ msgid "New password contains invalid characters"
#~ msgstr "Nya lösenordet innehåller ogiltiga tecken"

#~ msgid "New private folder"
#~ msgstr "Ny privat mapp"

#~ msgid "New public folder"
#~ msgstr "Ny offentlig mapp"

#~ msgid "New rule"
#~ msgstr "Ny regel"

#~ msgid "New subfolder"
#~ msgstr "Ny delmapp"

#~ msgid "New subscription"
#~ msgstr "Ny prenumeration"

#~ msgid "Next"
#~ msgstr "Nästa"

#~ msgid "Next Day"
#~ msgstr "Nästa dag"

#~ msgid "Next Week"
#~ msgstr "Nästa vecka"

#~ msgid "Next birthdays"
#~ msgstr "Nästa födelsedagar"

#~ msgid "Next step"
#~ msgstr "Nästa steg"

#~ msgid "Nickname"
#~ msgstr "Smeknamn"

#~ msgid "No"
#~ msgstr "Nej"

#~ msgid "No ICal to import found."
#~ msgstr "Kunde inte hitta ICal för import."

#~ msgid "No RSS feeds found."
#~ msgstr "Inga RSS-flöden hittades."

#~ msgid "No Tweets yet."
#~ msgstr "Inga Tweets än."

#~ msgid "No VCard to import found."
#~ msgstr "Kunde inte hitta VCard för import"

#~ msgid "No access to mail folder %1$s"
#~ msgstr "Ingen tillgång till e-post-mappen %1$s"

#~ msgid "No admin user found in context %1$s"
#~ msgstr "Ingen administratör hittad i kontext %1$s"

#~ msgid "No administer access to mail folder %1$s"
#~ msgstr "Ingen administrativ tillgång till e-post-mappen %1$s"

#~ msgid "No administer permission specified for folder %1$s"
#~ msgstr "Ingen administrativ tillgång specificerad för mappen %1$s"

#, fuzzy
#~ msgid "No appointments found for \"%s\""
#~ msgstr "Ingen e-post hittades för \"%s\""

#, fuzzy
#~ msgid "No appointments found until %s"
#~ msgstr "Detaljer om möten"

#~ msgid "No attachment was found with id %1$s in message"
#~ msgstr "Ingen bilaga hittades med id %1$s i meddelandet"

#~ msgid "No attribute name could be found for code: %1$d"
#~ msgstr "Inget namnattribut kunde hittas för kod: %1$d"

#~ msgid "No birthdays within the next %1$d weeks"
#~ msgstr "Inga födelsedagar inom de närmaste %1$d veckorna"

#~ msgid "No change exceptions"
#~ msgstr "Inga ändrade undantag"

#~ msgid "No changes found. No update requiered. Context %1$d Object %2$d"
#~ msgstr ""
#~ "Inga ändringar hittades. Ingen uppdatering behövs. Kontext %1$d Objekt "
#~ "%2$d"

#~ msgid "No connection available to access mailbox"
#~ msgstr "Ingen anslutning ledig för att nå postboxen"

#~ msgid ""
#~ "No connection to server. Please check your internet connection and retry."
#~ msgstr ""
#~ "Ingen anslutning till servern. Kontrollera din internetanslutning och "
#~ "försök igen."

#~ msgid "No content available in mail part"
#~ msgstr "Inget innehåll tillgängligt i e-post-delen"

#~ msgid "No create access to mail folder %1$s"
#~ msgstr "Ingen åtkomst att skapa objekt i e-post-mapp %1$s"

#~ msgid ""
#~ "No data provided from web server: input stream returned \"-1\" while "
#~ "reading AJP magic bytes in package #%1$d. Wait for input data took "
#~ "%2$dmsec."
#~ msgstr ""
#~ "Ingen information från webserver: inmatningsström returnerade \"-1\" "
#~ "under läsning AJP magic bytes i paket #%1$d. Väntan på "
#~ "inmatningsinformation tog %2$dms."

#~ msgid "No default constructor specified in servlet class \"%s\""
#~ msgstr "Ingen standardkonstruktor specificerad i servlet-klass \"%s\""

#~ msgid ""
#~ "No default folder could be found in module %1$s for user %2$s in context "
#~ "%3$s"
#~ msgstr ""
#~ "Ingen standardmapp kunde hittas i modulen %1$s för användare %2$s i "
#~ "kontext %3$s"

#~ msgid "No delete access to mail folder %1$s"
#~ msgstr "Du har ingen åtkomst att ta bort e-post-mappen %1$s"

#~ msgid "No delete exceptions"
#~ msgstr "Inga borttagna undantag"

#~ msgid "No downloads available"
#~ msgstr "Inga nedladdningar tillgängliga"

#~ msgid "No elements selected"
#~ msgstr "Inga element valda"

#~ msgid "No errors"
#~ msgstr "Inga fel"

#~ msgid "No file selected for upload."
#~ msgstr "Ingen fil valdes för uppladdning."

#~ msgid "No files have been changed recently"
#~ msgstr "Inga filer har ändrats nyligen"

#~ msgid "No group given."
#~ msgstr "Ingen grupp angiven."

#~ msgid "No insert access to mail folder %1$s"
#~ msgstr "Du har inga tilläggsrättigheter till e-post-mappen %1$s"

#, fuzzy
#~| msgid "No RSS feeds found."
#~ msgid "No items found"
#~ msgstr "Inga RSS-flöden hittades."

#~ msgid "No keep-seen access to mail folder %1$s"
#~ msgstr "Du har inte åtkomst att spara läs-status i e-post-mappen %1$s"

#~ msgid "No lookup access to mail folder %1$s"
#~ msgstr "Du har inte åtkomst att se brev i mappen %1$s"

#~ msgid "No lost requests"
#~ msgstr "Inga förlorade sökningar"

#~ msgid "No mail account exists for admin user in context %1$s"
#~ msgstr ""
#~ "Inget e-post-konto finns för administrationsanvändare i kontext %1$s"

#~ msgid "No mail module access permitted"
#~ msgstr "Du har ingen åtkomst till e-post-modulen"

#~ msgid "No mails"
#~ msgstr "Ingen e-post"

#~ msgid "No mails found for \"%s\""
#~ msgstr "Ingen e-post hittades för \"%s\""

#~ msgid "No mails in this folder"
#~ msgstr "Ingen e-post i den här mappen"

#~ msgid "No mails in your inbox"
#~ msgstr "Ingen e-post i din inkorg"

#~ msgid "No matching templates on this Server"
#~ msgstr "Inga matchande mallar på den här servern"

#~ msgid ""
#~ "No matching type could be found for data source %1$s and data handler %2$s"
#~ msgstr ""
#~ "Ingen passande typ kunde hittas för informationsursprunget %1$s och "
#~ "informations rådgivare %2$s"

#, fuzzy
#~ msgid "No message selected"
#~ msgstr "Inga element valda"

#~ msgid "No notifications"
#~ msgstr "Inga notifieringar"

#~ msgid "No permission for modul: %s."
#~ msgstr "Ingen tillåtelse till modul: %s."

#~ msgid "No permission to modify resources in context %1$s"
#~ msgstr "Du har inte tillåtelse att ändra resurser i kontext %1$s"

#~ msgid "No preview available"
#~ msgstr "Ingen förhandsgranskning tillgänglig"

#, fuzzy
#~ msgid "No priority"
#~ msgstr "Låg prioritet"

#~ msgid "No provider could be found for protocol/URL \"%1$s\""
#~ msgstr "Ingen leverantör kunde hittas för protokoll/URL \"%1$s\""

#~ msgid "No read access to mail folder %1$s"
#~ msgstr "Du har ingen läsåtkomst till post-mappen %1$s"

#~ msgid "No recipients"
#~ msgstr "Inga mottagare"

#~ msgid "No reminder"
#~ msgstr "Ingen påminnelse"

#~ msgid "No reply on multiple message possible"
#~ msgstr "Inte möjligt att få svar på multipla meddelanden"

#~ msgid "No resource given."
#~ msgstr "Ingen resurs angiven."

#~ msgid "No route to host: server (%1$s) cannot be reached"
#~ msgstr "Ingen väg till värddator: server (%1$s) kan inte nås"

#~ msgid "No row found in table update."
#~ msgstr "Ingen rad hittad i tabelluppdateringen."

#~ msgid "No series"
#~ msgstr "Inge serier"

#~ msgid ""
#~ "No servlet class name found for key \"%s\". Please check servlet mappings."
#~ msgstr ""
#~ "Inget servlet-klassnamn hittat för nyckeln \"%s\". Kontrollera servlet-"
#~ "mappningar."

#~ msgid "No signature"
#~ msgstr "Ingen signatur"

#~ msgid "No slow requests"
#~ msgstr "Inga långsamma sökningar"

#~ msgid "No subfolder creation underneath shared folder %1$s in context %2$s"
#~ msgstr "Inget skapande av undermapp i delade mappar %1$s i kontext %2$s"

#~ msgid "No subject"
#~ msgstr "Ingen rubrik"

#~ msgid "No such element."
#~ msgstr "Finns inget sådant element."

#~ msgid "No title."
#~ msgstr "Ingen titel."

#~ msgid "No transport provider could be found for protocol/URL \"%1$s\""
#~ msgstr "Ingen leverantör kunde hittas för protokoll/URL \"%1$s\""

#~ msgid "No wall posts yet."
#~ msgstr "Inga inlägg än."

#~ msgid "No write access to IMAP folder %1$s"
#~ msgstr "Inga skrivrättigheter i IMAP-mapp %1$s"

#~ msgid "None"
#~ msgstr "Inga"

#~ msgid "Normal"
#~ msgstr "Normal"

#~ msgid ""
#~ "Not allowed to change parent id of folder %1$s through an update call. "
#~ "Use move method instead"
#~ msgstr ""
#~ "Du har inte tillåtelse att ändra id i en modermapp %1$s genom ett update-"
#~ "anrop. Använd flyttmetoden istället."

#~ msgid "Not allowed to move default folder %1$s in context %2$s"
#~ msgstr "Tillåts inte flytta standardmappen %1$s i kontext %2$s"

#~ msgid "Not allowed to open folder %1$s due to missing read access"
#~ msgstr ""
#~ "Du har inte behörighet att öppna mappen %1$s på grund av att du saknar "
#~ "läsrättigheter."

#~ msgid "Not set"
#~ msgstr "Inte klar"

#~ msgid "Not spam"
#~ msgstr "Inte skräppost"

#~ msgid "Not started"
#~ msgstr "Inte startat"

#~ msgid "Not supported recurrence pattern: BYMONTH"
#~ msgstr "Stöder inte upprepningsmönster: Av månad"

#~ msgid "Not yet confirmed"
#~ msgstr "Ännu inte bekräftat"

#~ msgid "Note"
#~ msgstr "Anteckning"

#~ msgid "Note: One contact is not shown due to missing phone numbers"
#~ msgid_plural ""
#~ "Note: %1$d contacts are not shown due to missing phone numbers"
#~ msgstr[0] "Obs: En kontakt visas inte på grund av saknade telefonnummer"
#~ msgstr[1] "Obs: %1$d kontakter visas inte på grund av saknade telefonnummer"

#~ msgid ""
#~ "Note: Refreshing this subscription will replace the calendar content with "
#~ "the external content. Changes you have made inside appsuite will be "
#~ "overwritten"
#~ msgstr ""
#~ "OBS: Om prenumerationen uppdateras kommer kalenderinnehållet ersättas med "
#~ "det externa innehållet. Ändringar från appsuite kommer skrivas över"

#~ msgid "Note: The vCard format cannot contain distribution lists"
#~ msgstr "OBS: vCard-formatet får inte innehålla distributionslistor"

#~ msgid ""
#~ "Note: This subscription will replace the calendar content with the "
#~ "external content. Therefore you must create a new folder for this "
#~ "subscription."
#~ msgstr ""
#~ "OBS: Prenumerationen kommer ersätta kalenderinnehållet med detexterna "
#~ "innehållet. Därför måste du skapa en ny mapp för den här prenumerationen."

#~ msgid "Notify all participants by email."
#~ msgstr "Notifiera alla deltagare via e-post."

#~ msgid "November"
#~ msgstr "November"

#~ msgid "Null is returned to connection pool."
#~ msgstr "Null är returnerat till anslutningspoolen."

#~ msgid "Number of days between vacation notices to the same sender"
#~ msgstr "Antal dagar mellan semesternotiser till samma avsändare"

#~ msgid ""
#~ "Number of documents attached to this contact is below zero. You can not "
#~ "remove any more attachments."
#~ msgstr ""
#~ "Antal dokument bifogade till denna kontakt är under noll. Du kan inte ta "
#~ "bort fler bifogade dokument."

#~ msgid ""
#~ "Number of search fields (%d) do not match number of search patterns (%d)"
#~ msgstr "Antal sökfält (%d) matchar inte antal sökmönster (%d)"

#~ msgid "Number parsing problem."
#~ msgstr "Nummertolkningsproblem"

#~ msgid "OK"
#~ msgstr "Ok"

#~ msgid "Object not found. %s"
#~ msgstr "Objekt hittas inte. %s"

#~ msgid "Object permissions"
#~ msgstr "Objekträttigheter"

#~ msgid "Objects"
#~ msgstr "Objekt"

#~ msgid "October"
#~ msgstr "Oktober"

#~ msgid "Off"
#~ msgstr "Av"

#~ msgid "Offline"
#~ msgstr "Nedkopplat läge"

#~ msgid "Offline mode"
#~ msgstr "Nedkopplat läge"

#~ msgid "Ok"
#~ msgstr "Ok"

#~ msgid "On #DATE# at #TIME# #SENDER# wrote:"
#~ msgstr "Den #DATE# klockan #TIME# skrev #SENDER#:"

#~ msgid "On %1$s %2$s each month"
#~ msgstr "På %1$s %2$s varje månad"

#~| msgid "On %1$s %2$s each %3$s. month"
#~ msgid "On %s %s each %s. months"
#~ msgstr "På %s %s var %s månad"

#~| msgid "On %1$s. day every month"
#~ msgid "On %s %s every month"
#~ msgstr "På %s %s varje månad"

#~| msgid "On %1$s %2$s in %3$s"
#~ msgid "On %s %s in %s"
#~ msgstr "På %s %s i %s"

#~| msgid "On %1$s. day every %2$s. month"
#~ msgid "On %s. day every %s. month"
#~ msgstr "På %s dagen var %s månad"

#~| msgid "On %1$s. day every month"
#~ msgid "On %s. day every month"
#~ msgstr "På %s dag varje månad"

#~ msgid "On every new notification"
#~ msgstr "Vid varje ny notifiering"

#~ msgid "On new notifications except mails"
#~ msgstr "Vid nya notifieringar förutom e-post"

#~ msgid "On work days"
#~ msgstr "På arbetsdagar"

#~ msgid ""
#~ "One or more attached files exceed the size limit per email. Therefore, "
#~ "the files are not sent as attachments but kept on the server. The email "
#~ "you have sent just contains links to download these files."
#~ msgstr ""
#~ "En eller flera bilagor överskrider storleksgränser per e-brev. Därför "
#~ "skickas inte filerna som bilagor, men finns kvar på servern. E-brevet du "
#~ "skickade innehåller bara länkar till filerna för manuell nedladdning."

#~ msgid ""
#~ "One or more exception dates are not contained in recurring appointment"
#~ msgstr "Ett eller flera undantagsdatum är inte lagrade i återkommande möte."

#~ msgid ""
#~ "One or more fields contain too much information. Field: %1$d Character "
#~ "Limit: %2$d Sent %3$d"
#~ msgstr ""
#~ "Ett eller flera fält innehåller för mycket information. Fält: %1$d "
#~ "Teckengräns: %2$d Skickat %3$d"

#~ msgid "Only folder owner may hold admin permission on a private folder"
#~ msgstr ""
#~ "Endast den som äger mappen har administrationsrättigheter i den privata "
#~ "mappen"

#~ msgid "Only one admin permission is allowed on a private folder"
#~ msgstr "Endast en användare kan vara administratör för en privat mapp"

#~ msgid "Only showing items related to folder \"%1$s\""
#~ msgstr "Visar bara objekt som är relevanta för mappen \"%1$s\""

#~ msgid "Only the task creator is allowed to set private flag."
#~ msgstr "Endast skaparen av uppgiften är tillåten att använda privat flagga."

#~ msgid "Open"
#~ msgstr "Öppna"

#~ msgid "Open external link"
#~ msgstr "Öppna extern länk"

#, fuzzy
#~| msgid "Folder view"
#~ msgid "Open folder view"
#~ msgstr "Mappvy"

#~ msgid "Open in browser"
#~ msgstr "Öppna i webbläsare"

#~ msgid "Open in new tab"
#~ msgstr "Öppna i ny flik"

#, fuzzy
#~ msgid "Open on LinkedIn"
#~ msgstr "LinkedIn"

#, fuzzy
#~| msgid "All messages"
#~ msgid "Open/close all messages"
#~ msgstr "Alla meddelanden"

#~ msgid "Opening E-Mail threads"
#~ msgstr "Öppna e-posttrådar"

#~ msgid "Operation not allowed on a closed SearchIterator"
#~ msgstr "Funktionen är inte tillåten i en stängd sökiterator"

#~ msgid "Operation not executable on folder %1$s in context %2$s"
#~ msgstr "Funktionen är inte genomförbar i mappen %1$s i kontext %2$s"

#~ msgid "Optional 01"
#~ msgstr "Valfritt 01"

#~ msgid "Optional 02"
#~ msgstr "Valfritt 02"

#~ msgid "Optional 03"
#~ msgstr "Valfritt 03"

#~ msgid "Optional 04"
#~ msgstr "Valfritt 04"

#~ msgid "Optional 05"
#~ msgstr "Valfritt 05"

#~ msgid "Optional 06"
#~ msgstr "Valfritt 06"

#~ msgid "Optional 07"
#~ msgstr "Valfritt 07"

#~ msgid "Optional 08"
#~ msgstr "Valfritt 08"

#~ msgid "Optional 09"
#~ msgstr "Valfritt 09"

#~ msgid "Optional 10"
#~ msgstr "Valfritt 10"

#~ msgid "Optional 11"
#~ msgstr "Valfritt 11"

#~ msgid "Optional 12"
#~ msgstr "Valfritt 12"

#~ msgid "Optional 13"
#~ msgstr "Valfritt 13"

#~ msgid "Optional 14"
#~ msgstr "Valfritt 14"

#~ msgid "Optional 15"
#~ msgstr "Valfritt 15"

#~ msgid "Optional 16"
#~ msgstr "Valfritt 16"

#~ msgid "Optional 17"
#~ msgstr "Valfritt 17"

#~ msgid "Optional 18"
#~ msgstr "Valfritt 18"

#~ msgid "Optional 19"
#~ msgstr "Valfritt 19"

#~ msgid "Optional 20"
#~ msgstr "Valfritt 20"

#~ msgid "Options"
#~ msgstr "Alternativ"

#~ msgid "Orange"
#~ msgstr "Orange"

#~ msgid "Organizer"
#~ msgstr "Organisatör"

#~ msgid "Other Address"
#~ msgstr "Övrig adress"

#~ msgid "Other address"
#~ msgstr "Övrig adress"

#~ msgid "Other calendar folders"
#~ msgstr "Andra kalendermappar"

#~ msgid "Other contact folders"
#~ msgstr "Andra kontaktmappar"

#~ msgid "Other infostore folders"
#~ msgstr "Andra infolagringsmappar"

#~ msgid "Outgoing server settings (SMTP)"
#~ msgstr "Utgående serverinställningar (SMTP)"

#~ msgid "Overdue"
#~ msgstr "Försenad"

#~ msgid "Overdue Task. %1$s %2$s. Press [enter] to open"
#~ msgstr "Försenad uppgift. %1$s %2$s. Tryck [enter] för att öppna"

#~ msgid "Overdue Tasks"
#~ msgstr "Försenade uppgifter"

#~ msgid "Owner"
#~ msgstr "Ägare"

#~ msgid ""
#~ "Owner %1$s of default folder %2$s must keep the folder admin permission"
#~ msgstr ""
#~ "Ägare %1$s till standardmappen %2$s måste behålla "
#~ "administrationsrättigheter till mappen"

#~ msgid "PB"
#~ msgstr "Pb"

#~ msgid "Page %1$d of %2$d"
#~ msgstr "Sida %1$d av %2$d"

#~ msgid "Page number"
#~ msgstr "Sidnummer"

#~ msgid "Pager"
#~ msgstr "Sökare"

#~ msgid "Parameter %1$s does not match JSON key %2$s"
#~ msgstr "Parameter %1$s matchar inte JSON-nyckel %2$s"

#~ msgid ""
#~ "Parent folder %1$s does not allow folder's module setting (%2$s) in "
#~ "context %3$s"
#~ msgstr ""
#~ "Föräldramappen %1$s tillåter inte modulinställning (%2$s) för mapp i "
#~ "kontext %3$s"

#~ msgid ""
#~ "Parent folder %1$s does not allow folder's type setting %2$s in context "
#~ "%3$s"
#~ msgstr ""
#~ "Föräldramappen %1$s tillåter inte typinställningen %2$s för en mapp i "
#~ "kontext %3$s"

#~ msgid "Parsing error parsing ical: %s"
#~ msgstr "Tolknings fel tolknings ical: %s"

#~ msgid "Parsing problem in URL parameter \"%1$s\"."
#~ msgstr "Tolkningsproblem i URL parametern \"%1$s\"."

#~ msgid "Participant %d for task %d is not found."
#~ msgstr "Deltagare %d för uppgift %d hittas inte."

#~ msgid "Participants"
#~ msgstr "Deltagare"

#~ msgid "Password"
#~ msgstr "Lösenord"

#, fuzzy
#~ msgid "Password length must be between %1$d and %2$d characters."
#~ msgstr "Kostnaden måste vara mellan -%1$d och %1$d."

#~ msgid "People"
#~ msgstr "Personer"

#~ msgid "Permanently remove deleted emails"
#~ msgstr "Ta bort borttagen e-post permanent"

#~ msgid "Permanently remove deleted emails?"
#~ msgstr "Ta bort borttagen e-post permanent?"

#~ msgid "Permissions"
#~ msgstr "Tillstånd"

#~ msgid "Personal"
#~ msgstr "Personligt"

#~ msgid "Personal information"
#~ msgstr "Personlig information"

#~ msgid "Phone"
#~ msgstr "Telefon"

#~ msgid "Phone & fax numbers"
#~ msgstr "Telefon- & faxnummer"

#~ msgid "Phone (assistant)"
#~ msgstr "Telefon (assistent)"

#~ msgid "Phone (business alt)"
#~ msgstr "Telefon (arbete alt)"

#~ msgid "Phone (business)"
#~ msgstr "Telefon (arbete)"

#~ msgid "Phone (car)"
#~ msgstr "Telefon (bil)"

#~ msgid "Phone (company)"
#~ msgstr "Telefon (företag)"

#~ msgid "Phone (home alt)"
#~ msgstr "Telefon (hem alt)"

#~ msgid "Phone (home)"
#~ msgstr "Telefon (hem)"

#~ msgid "Phone (other)"
#~ msgstr "Telefon (övrig)"

#~ msgid "Phone (private)"
#~ msgstr "Telefon (privat)"

#~ msgid "Phone alt"
#~ msgstr "Alt telefon"

#~ msgid "Phone numbers"
#~ msgstr "Telefonnummer"

#~ msgid "Pick a time here"
#~ msgstr "Välj tid här"

#~ msgid "Pink"
#~ msgstr "Rosa"

#~ msgid "Places"
#~ msgstr "Platser"

#~ msgid "Plain text"
#~ msgstr "Vanlig text"

#~ msgid "Play audio files"
#~ msgstr "Spela upp ljudfiler"

#~ msgid "Play video files"
#~ msgstr "Spela upp videofiler"

#~ msgid "Please check that the file is correctly formatted."
#~ msgstr "Kontrollera att filen är korrekt formatterad."

#~ msgid "Please choose a sentence below."
#~ msgstr "Välj en mening nedanför."

#~ msgid "Please enter a correct number."
#~ msgstr "Ange ett korrekt nummer."

#~ msgid "Please enter a date in the past"
#~ msgstr "Ange ett datum i det förflutna"

#~ msgid "Please enter a description"
#~ msgstr "Skriv en beskrivning"

#~ msgid "Please enter a description."
#~ msgstr "Skriv in en beskrivning."

#~ msgid "Please enter a feed URL."
#~ msgstr "Ange flödes-URL."

#~ msgid "Please enter a search query"
#~ msgstr "Skriv söktermer"

#~ msgid "Please enter a valid date"
#~ msgstr "Ange ett giltigt datum"

#~ msgid "Please enter a valid date."
#~ msgstr "Ange ett giltigt datum."

#~ msgid "Please enter a valid email address"
#~ msgstr "Ange en giltig e-postadress"

#~ msgid "Please enter a valid email address or phone number"
#~ msgstr "Ange en giltig e-postadress eller telefonnummer"

#~ msgid "Please enter a valid name"
#~ msgstr "Ange ett giltigt namn"

#, fuzzy
#~ msgid "Please enter a valid number"
#~ msgstr "Ange ett giltigt namn"

#~ msgid "Please enter a valid object"
#~ msgstr "Ange ett giltigt objekt"

#~ msgid "Please enter a valid phone number. Allowed characters are: %1$s"
#~ msgstr "Ange ett giltigt telefonnummer. Möjliga tecken är: %1$s"

#~ msgid "Please enter a value"
#~ msgstr "Ange ett värde"

#~ msgid "Please enter an blog url."
#~ msgstr "Skriv en bloggs URL."

#~ msgid "Please enter correct password"
#~ msgstr "Ange korrekt lösenord"

#~ msgid "Please enter the following data: %1$s"
#~ msgstr "Skriv in följande data: %1$s"

#~ msgid "Please enter value between 0 and 100."
#~ msgstr "Ange ett värde mellan 0 och 100."

#~ msgid "Please enter your credentials."
#~ msgstr "Skriv in dina uppgifter."

#~ msgid "Please enter your password."
#~ msgstr "Skriv ditt lösenord."

#~ msgid "Please make sure the file is readable by the groupware."
#~ msgstr "Se till att filen är läsbar av "

#~ msgid ""
#~ "Please note, changing or removing the file extension will cause problems "
#~ "when viewing or editing."
#~ msgstr ""
#~ "Observera att det kommer uppstå problem om du ändrar eller tar bort "
#~ "filändelsen vid visning eller redigering."

#~ msgid ""
#~ "Please provide the old password so the account passwords can be recovered."
#~ msgstr "Ange det gamla lösenordet för att få tillbaka de andra lösenorden."

#~ msgid "Please select a file to import"
#~ msgstr "Välj fil att importera"

#~ msgid "Please select a file to insert"
#~ msgstr "Välj fil att infoga"

#~ msgid "Please select a valid iCal File to import"
#~ msgstr "Välj en giltig iCal-fil att importera"

#~ msgid "Please select a valid image File to insert"
#~ msgstr "Välj en giltig bildfil att infoga"

#~ msgid "Please sign in again to continue"
#~ msgstr "Skriv in igen för att fortsätta"

#, fuzzy
#~ msgid "Please specify these missing variables:"
#~ msgstr "Ange dessa saknade variabler:"

#~ msgid "Please update your browser."
#~ msgstr "Uppdatera din webbläsare."

#~ msgid "Port %1$s was unreachable on remote server"
#~ msgstr "Port %1$s var inte tillgänglig på fjärrservern"

#~ msgctxt "app"
#~ msgid "Portal"
#~ msgstr "Portal"

#~ msgid "Portal Widgets"
#~ msgstr "Portalkomponenter"

#~ msgid "Portal settings"
#~ msgstr "Portalinställningar"

#~ msgid "Position"
#~ msgstr "Position"

#~ msgid "Postcode"
#~ msgstr "Postnummer"

#~ msgid "Press [enter] to close this alertbox."
#~ msgstr "Tryck [enter] för att stänga upplysningsrutan."

#, fuzzy
#~ msgid "Press [enter] to jump to"
#~ msgstr "Tryck [enter] för att hoppa till "

#~ msgid "Press [enter] to jump to complete list of Birthdays."
#~ msgstr ""
#~ "Tryck [enter] för att hoppa till den fullständiga listan med födelsedagar."

#~ msgid "Press [enter] to jump to the facebook stream."
#~ msgstr "Tryck [enter] för att hoppa till Facebook-strömmen."

#~ msgid "Press [enter] to jump to the flicker stream."
#~ msgstr "Tryck [enter] för att hoppa till flicker-flödet."

#~ msgid "Press [enter] to jump to the linkedin stream."
#~ msgstr "Tryck [enter] för att hoppa till LinkedIn-strömmen."

#~ msgid "Press [enter] to jump to the rss stream."
#~ msgstr "Tryck [enter] för att hoppa till RSS-flödet."

#~ msgid "Press [enter] to jump to the tumblr feed."
#~ msgstr "Tryck [enter] för att hoppa till tumblr-flödet."

#~ msgid "Press [enter] to jump to the twitter feed."
#~ msgstr "Tryck [enter] för att hoppa till Twitter-flödet."

#~ msgid "Press [enter] to select a time when you want to be reminded again"
#~ msgstr "Tryck [enter] för att välja när du vill få nästa påminnelse"

#~ msgid "Press to hide all appointment invitations."
#~ msgstr "Tryck för att dölja alla inbjudningar till möten."

#~ msgid "Press to hide all appointment reminders."
#~ msgstr "Tryck för att dölja alla mötespåminnelser."

#~ msgid "Press to hide all notifications for new mails."
#~ msgstr "Tryck för att dölja alla notifieringar om ny e-post."

#~ msgid "Press to hide all notifications for overdue tasks."
#~ msgstr "Tryck för att dölja alla notifieringar för försenade uppgifter."

#~ msgid "Press to hide all task invitations."
#~ msgstr "Tryck för att dölja alla uppgiftsinbjudningar."

#~ msgid "Press to hide all task reminders."
#~ msgstr "Tryck för att dölja alla uppgiftspåminnelser."

#~ msgid "Preview"
#~ msgstr "Förhandsgranska"

#~ msgid "Previous"
#~ msgstr "Föregående"

#~ msgid "Previous Day"
#~ msgstr "Föregående dag"

#~ msgid "Previous Week"
#~ msgstr "Föregående vecka"

#~ msgid "Primary account"
#~ msgstr "Primärkonto"

#~ msgid ""
#~ "Primary email address in system contact must not be edited: Context %1$d "
#~ "Object %2$d User %3$d"
#~ msgstr ""
#~ "Ursprunglig e-post-adress i systemet får inte redigeras: Kontext %1$d "
#~ "Objekt %2$d Användare %3$d"

#~ msgid "Print"
#~ msgstr "Skriv ut"

#~ msgid "Print tasks"
#~ msgstr "Skriv ut uppgifter"

#~ msgid "Printout"
#~ msgstr "Utskrift"

#~ msgid "Priority"
#~ msgstr "Prioritet"

#~ msgid "Privacy Notice"
#~ msgstr "Integritetsnotis"

#~ msgid "Private"
#~ msgstr "Privat"

#~ msgid ""
#~ "Private Appointments can not have attendees. Removing attendees and "
#~ "accepting appointment anyway."
#~ msgstr ""
#~ "Privata möten kan inte ha deltagare. Ta bort deltagare och acceptera "
#~ "mötet ändå."

#~ msgid "Private flagged tasks cannot be delegated."
#~ msgstr "Privat flaggade uppgifter kan ej delegeras."

#~ msgid ""
#~ "Private folder %1$s can only be moved to a private folder in context %2$s"
#~ msgstr ""
#~ "Privat mapp %1$s kan endast flyttas till en privat mapp i kontext %2$s"

#~ msgid "Problem initializing the cache."
#~ msgstr "Problem att initialisera cacheminnet"

#~ msgid "Problem putting/removing an object into/from the cache."
#~ msgstr "Problem med att lägga till/ta bort ett objekt från cacheminnet"

#~ msgid "Problem setting auto commit to true."
#~ msgstr "Problem att sätta auto commit till sant."

#~ msgid "Problem while communicating with external authorization."
#~ msgstr "Problem med kommunikationen vid extern behörighet."

#~ msgid "Problem while initialising configuration tree."
#~ msgstr "Problem med initialiseringen av konfigurationsträdet"

#~ msgid "Problem while reading ICal file: %s."
#~ msgstr "Problem med läsning av ICal filer: %s."

#~ msgid "Problem with URI when creating context specific filestore location."
#~ msgstr "Problem med URI vid skapandet av kontext-specifik fillagringsplats."

#~ msgid "Problem with a thread."
#~ msgstr "Problem med en tråd."

#~ msgid "Problem with executing SQL: %s"
#~ msgstr "Problem med att utföra SQL: %s"

#~ msgid "Problem writing to stream."
#~ msgstr "Problem med att skriva till ström."

#~ msgid "Process subsequent rules"
#~ msgstr "Behandla efterföljande regler"

#~ msgid ""
#~ "Process was interrupted while waiting for a free mail connection. Please "
#~ "try again."
#~ msgstr ""
#~ "Processen blev avbruten när du väntade på en ledig e-post-förbindelse. "
#~ "Försök igen "

#~ msgid "Profession"
#~ msgstr "Yrke"

#~ msgid "Programming error - folder %s"
#~ msgstr "Programmeringsfels - mapp %s"

#~ msgid "Progress"
#~ msgstr "Förlopp"

#~ msgid "Progress %1$s %"
#~ msgstr "Förlopp %1$s %"

#~ msgid "Progress in %"
#~ msgstr "Förlopp i %"

#~ msgid "Progress must be a valid number between 0 and 100"
#~ msgstr "Förloppet måste vara ett giltig nummer mellan 0 och 100"

#~ msgid "Properties"
#~ msgstr "Egenskaper"

#~ msgid "Property \"%1$s\" is not defined."
#~ msgstr "Attributet \"%1$s\" är inte definierat."

#~ msgid "Property %1$s is not an integer"
#~ msgstr "Attributet %1$s är inte ett heltal"

#~ msgid "Protocol cannot be parsed: %1$s"
#~ msgstr "Protokollet kan ej tolkas: %1$s"

#~ msgid "Public"
#~ msgstr "Offentlig"

#~ msgid ""
#~ "Public folder %1$s can only be moved to a public folder in context %2$s"
#~ msgstr ""
#~ "Publik mapp %1$s kan endast bli flyttad till en publik mapp i kontext %2$s"

#~ msgid "Publication"
#~ msgstr "Publikation"

#~ msgid "Publication has been added"
#~ msgstr "Publikationen lades till"

#~ msgid "Publication must have a site."
#~ msgstr "Publikationen måste ha en sida."

#~ msgid "Publication must have a target."
#~ msgstr "Publikationen måste ha ett mål."

#~ msgid "Publications"
#~ msgstr "Publikationer"

#~ msgid "Publications and Subscriptions"
#~ msgstr "Publikationer och prenumerationer"

#~ msgid "Publications must have a name"
#~ msgstr "Publikationer måste ha ett namn"

#~ msgid "Publish"
#~ msgstr "Publicera"

#~| msgid "Public folders"
#~ msgid "Publish folder"
#~ msgstr "Publikationsmapp"

#~| msgid "Public infostore"
#~ msgid "Publish item"
#~ msgstr "Publicera objekt"

#~ msgid "Purchase confirmation"
#~ msgstr "Bekräfta köp"

#~ msgid "Purple"
#~ msgstr "Lila"

#~ msgid "Push UDP Exception"
#~ msgstr "Köra UDP undantag"

#~ msgid "Put into cache failed."
#~ msgstr "Lägga till i cacheminnet misslyckades."

#~ msgid "Quit"
#~ msgstr "Avsluta"

#~ msgid "Quota"
#~ msgstr "Kvot"

#~ msgid "RSS Feed"
#~ msgstr "RSS-flöde"

#~ msgid "RSS Feeds"
#~ msgstr "RSS-flöden"

#~ msgid "Read Acknowledgement"
#~ msgstr "Läs bekräftelse"

#~ msgid "Read article on tumblr.com"
#~ msgstr "Läs artikel på tumblr.com"

#~ msgid "Reauthorize"
#~ msgstr "Kontrollera igen"

#~ msgid "Received mails"
#~ msgstr "Mottagen e-post"

#~ msgid "Recent activities"
#~ msgstr "Senaste aktiviteter"

#~ msgid "Recently changed files"
#~ msgstr "Senast ändrade filer"

#~ msgid "Recently used"
#~ msgstr "Senast använda"

#~ msgid "Recipient"
#~ msgstr "Mottagare"

#~ msgid "Recover"
#~ msgstr "Rädda"

#~ msgid "Recover passwords"
#~ msgstr "Rädda lösenord"

#~ msgid "Recurrence position %1$s does not exist"
#~ msgstr "Återkommande position %1$s finns inte"

#, fuzzy
#~ msgid "Recurring tasks need a valid due date."
#~ msgstr "Upprepade uppgifter behöver giltiga slutdatum."

#~ msgid "Recurring tasks need a valid end date."
#~ msgstr "Upprepade uppgifter behöver giltiga slutdatum."

#~ msgid "Recurring tasks need a valid start date."
#~ msgstr "Upprepade uppgifter behöver giltiga startdatum."

#~ msgid "Red"
#~ msgstr "Rött"

#~ msgid "Redirect to"
#~ msgstr "Omdirigera till"

#~ msgid "Refresh"
#~ msgstr "Uppdatera"

#~ msgid "Refresh interval"
#~ msgstr "Uppdateringsintervall"

#~ msgid "Refresh rate in minutes:"
#~ msgstr "Uppdateringsintervall i minuter:"

#~ msgid "Regex"
#~ msgstr "Reguttr"

#~ msgid "Reject changes"
#~ msgstr "Kasta ändringar"

#~ msgid "Reject with reason"
#~ msgstr "Neka med anledning"

#~ msgid "Related articles"
#~ msgstr "Relevanta artiklar"

#~ msgid "Reload statistics"
#~ msgstr "Uppdatera statistik"

#~ msgid "Relogin"
#~ msgstr "Logga in igen"

#~ msgid "Remind me"
#~ msgstr "Påminn mig"

#~ msgid "Remind me again"
#~ msgstr "Påminn mig igen"

#~ msgid "Remind me again "
#~ msgstr "Påminn mig igen"

#~ msgid "Reminder"
#~ msgstr "Påminnelse"

#~ msgid "Reminder date"
#~ msgstr "Påminnelsedatum"

#~ msgid "Reminder date %1$s"
#~ msgstr "Påminnelsedatum %1$s"

#~ msgid "Reminder has been created"
#~ msgstr "Påminnelsen har skapats"

#~ msgid "Remove attachment"
#~ msgstr "Ta bort bilaga"

#~ msgid "Remove copy from server after retrieving a message"
#~ msgstr "Ta bort kopia från servern efter att meddelandet har tagits emot"

#~ msgid "Remove from recipient list"
#~ msgstr "Ta bort från mottagarlista"

#~ msgid "Remove on cache failed"
#~ msgstr "Borttagandet på cacheminnet misslyckades."

#~ msgid "Rename"
#~ msgstr "Döp om"

#~ msgid "Rename folder"
#~ msgstr "Döp om mapp"

#~ msgid "Repeat"
#~ msgstr "Upprepa"

#~ msgid "Repeat new password"
#~ msgstr "Upprepa nytt lösenord"

#~ msgid "Reply"
#~ msgstr "Svara"

#~ msgid "Reply All"
#~ msgstr "Svara alla"

#~ msgid "Reply all"
#~ msgstr "Svara alla"

#~ msgid "Reply to"
#~ msgstr "Svar till"

#, fuzzy
#~ msgid "Reply to all recipients"
#~ msgstr "Alla mottagare"

#, fuzzy
#~ msgid "Reply to sender"
#~ msgstr "Svar till"

#~ msgid "Required  value \"Start Date\" was not supplied."
#~ msgstr "Önskat värde  \"Startdatum\" var inte tillgodosett."

#~ msgid "Required value \"End Date\" was not supplied."
#~ msgstr "Önskat värde \"Slutdatum\" var inte tillgodosett."

#~ msgid "Required value \"Title\" was not supplied."
#~ msgstr "Önskat värde \"Titel\" var inte tillgodosett."

#~ msgid "Reserved"
#~ msgstr "Reserverad"

#~ msgid "Reset this list"
#~ msgstr "Återställ denna lista"

#~ msgid "Resolving database for context %1$d and server %2$d not possible!"
#~ msgstr "Bestämma databas för kontext %1$d och server %2$d inte möjligt!"

#~ msgid "Resolving schema for context %1$d failed."
#~ msgstr "Bestämma diagram för kontext %1$d misslyckades."

#~ msgid "Resource"
#~ msgstr "Resurs"

#~ msgid "Resource group"
#~ msgstr "Resursgrupp"

#~ msgid "Resources"
#~ msgstr "Resurser"

#~ msgid "Response package exceeds max package size value of 8192k: %1$s"
#~ msgstr "Svarspaketet överskrider maximala paketstorleken som är 8192k: %1$s"

#~ msgid "Restart Guided Tour"
#~ msgstr "Starta om guidad rundtur"

#~ msgid "Restore applications"
#~ msgstr "Återställ program"

#~ msgid "Retry"
#~ msgstr "Försök igen"

#, fuzzy
#~ msgid "Return Receipt"
#~ msgstr "Leveranskvitto"

#~ msgid "Retweet"
#~ msgstr "Retweet"

#~ msgid "Retweet this to your followers?"
#~ msgstr "Retweeta det här till dina följare?"

#~ msgid "Retweeted"
#~ msgstr "Retweetad"

#~ msgid "Retweeted by %s"
#~ msgstr "Retweetad av %s"

#~ msgid "Review your purchases"
#~ msgstr "Gå igenom dina inköp"

#, fuzzy
#~ msgid "Right"
#~ msgstr "ikväll"

#~ msgid "Room number"
#~ msgstr "Rumnummer"

#~ msgid "Root folder must not be modified or deleted"
#~ msgstr "Rotmappen får inte ändras eller tas bort"

#~ msgid "Rule name"
#~ msgstr "Regelns namn"

#~ msgid "Running applications"
#~ msgstr "Program som körs"

#~ msgid "SQL Problem: \"%1$s\""
#~ msgstr "SQL-problem: \"%1$s\""

#~ msgid "SQL Problem: \"%s\""
#~ msgstr "SQL-problem: \"%s\""

#~ msgid "SQL Problem: \"%s\"."
#~ msgstr "SQL-problem: \"%s\"."

#~ msgid ""
#~ "SQL error occurred while performing task ContactsFieldSizeUpdateTask: "
#~ "%1$s."
#~ msgstr ""
#~ "Ett SQL-fel inträffade under tiden som uppgiften "
#~ "ContactsFieldSizeUpdateTask utfördes: %1$s."

#~ msgid ""
#~ "SQL error occurred while performing task FolderAddPermColumnUpdateTask: "
#~ "%1$s."
#~ msgstr ""
#~ "Ett SQL-fel inträffade under tiden som uppgiften "
#~ "FolderAddPermColumnUpdateTask utfördes: %1$s."

#~ msgid "SQL problem while deleting task: %s."
#~ msgstr "SQL-problem när uppgift tas bort: %s."

#~ msgid "SQL problem while listing tasks: %s."
#~ msgstr "SQL-problem vid listning av uppgifter: %s."

#~ msgid "SQL problem while updating task: %s."
#~ msgstr "SQL-problem när uppgiften uppdaterades: %s."

#~ msgid "SQL problem: %1$s."
#~ msgstr "SQL-problem: %1$s."

#~ msgid ""
#~ "Safe put into cache failed. An object bound to given key already exists."
#~ msgstr ""
#~ "Spara i cacheminnet misslyckades. Ett objekt som är bundet till nyckel "
#~ "finns redan."

#~ msgid "Sales Volume"
#~ msgstr "Försäljningsvolym"

#~ msgid "Saturday"
#~ msgstr "Lördag"

#~ msgid "Save"
#~ msgstr "Spara"

#~ msgid "Save as distribution list"
#~ msgstr "Spara som distributionslista"

#~ msgid "Save as draft"
#~ msgstr "Spara som utkast"

#~ msgid "Save as file"
#~ msgstr "Spara som fil"

#, fuzzy
#~ msgid "Save attachment"
#~ msgstr "Ta bort bilaga"

#~| msgid "Task changed"
#~ msgid "Save changes"
#~ msgstr "Spara ändringar"

#~ msgid "Save in file store"
#~ msgstr "Spara i fillagringen"

#, fuzzy
#~ msgid "Save to Drive"
#~ msgstr "Spara till Drive"

#~ msgid "Saved in"
#~ msgstr "Sparades i"

#, fuzzy
#~ msgid "Saved mail attachment"
#~ msgstr "Ta bort bilaga"

#, fuzzy
#~ msgid "Saving attachment to Drive"
#~ msgid_plural "Saving attachments to Drive"
#~ msgstr[0] "Spara bilaga till Drive"
#~ msgstr[1] "Spara bilagor till Drive"

#~ msgid "Scheduling"
#~ msgstr "Schemaläggning"

#~ msgctxt "app"
#~ msgid "Scheduling"
#~ msgstr "Schemaläggning"

#~ msgid "Search"
#~ msgstr "Sök"

#~ msgid "Search for items"
#~ msgstr "Sök efter objekt"

#~ msgid "Search here"
#~ msgstr "Sök här"

#, fuzzy
#~ msgid "Search in"
#~ msgstr "Sökte i"

#~ msgid "SearchIterator NULL"
#~ msgstr "SearchIterator NULL"

#~ msgid "Searched for: %1$s"
#~ msgstr "Sökte: %1$s"

#~ msgid "Searched in"
#~ msgstr "Sökte i"

#~ msgid "Searched in all folders"
#~ msgstr "Sökte i alla mappar"

#~ msgid "SecurityException while loading servlet class \"%s\""
#~ msgstr "Säkerhetsundantag vid laddning av servlet-klass \"%s\""

#~ msgid "Select"
#~ msgstr "Välj"

#~ msgid "Select all"
#~ msgstr "Välj alla"

#~ msgid "Select file"
#~ msgstr "Välj fil"

#~ msgid "Select folder"
#~ msgstr "Välj mapp"

#~ msgid "Select none"
#~ msgstr "Välj inga"

#~ msgid "Select page"
#~ msgstr "Välj sida"

#~ msgid "Selection Details"
#~ msgstr "Detaljer om markering"

#~ msgid "Send"
#~ msgstr "Skicka"

#, fuzzy
#~ msgid "Send a return receipt"
#~ msgstr "Skicka ett leveranskvitto"

#~ msgid "Send as internal link"
#~ msgstr "Skicka som intern länk"

#~ msgid "Send as mail"
#~ msgstr "Skicka som e-post"

#~ msgid "Send as vCard"
#~ msgstr "Skicka som vCard"

#~ msgid "Send by mail"
#~ msgstr "Skicka via e-post"

#~ msgid "Send mail"
#~ msgstr "Skicka e-post"

#~ msgid "Send mail to all participants"
#~ msgstr "Skicka e-post till alla deltagare"

#~ msgid "Send new mail"
#~ msgstr "Skicka ny e-post"

#~ msgid "Send vacation notice during this time only"
#~ msgstr "Skicka semesternotis endast vid denna tid"

#~ msgid "Sender"
#~ msgstr "Avsändare"

#~ msgid "Sender/From"
#~ msgstr "Avsändare/Från"

#~ msgid "Sent folder"
#~ msgstr "Skickatmapp"

#~ msgid "Sent from %s via mobile"
#~ msgstr "Skickades från %s med mobiltelefon"

#~ msgid "Sent mails"
#~ msgstr "Skickad e-post"

#~ msgid "September"
#~ msgstr "September"

#~ msgid "Series"
#~ msgstr "Serie"

#~ msgid "Series end is before start date."
#~ msgstr "Serieslut är före startdatum"

#~ msgid "Server name"
#~ msgstr "Servernamn"

#~ msgid "Server port"
#~ msgstr "Serverport"

#~ msgid "Server settings"
#~ msgstr "Serverinställningar"

#~ msgid "Server type"
#~ msgstr "Servertyp"

#~ msgid "Server unreachable"
#~ msgstr "Servern kan inte nås"

#~ msgid "Server version"
#~ msgstr "Serverversion"

#~ msgid "Service initialization failed"
#~ msgstr "Service-initialisering misslyckades"

#~ msgid "Servlet mapping directory does not exist: %s"
#~ msgstr "Katalog för servlet-mappning existerar inte: %s"

#~ msgid "Servlet mappings could not be loaded due to following error: %s"
#~ msgstr "Servlet-mappning kunde inte laddas på grund av följande fel: %s"

#~ msgid "Session attempts to instantiate a provider that doesn't exist: %1$s"
#~ msgstr "Sessionen försöker exemplifiera en leverantör som inte finns: %1$s"

#~ msgid "SessionObject not initialized"
#~ msgstr "SessionObject är inte initialiserad"

#~ msgid "Sessiond Config Exception"
#~ msgstr "Sessiond inställningsundantag"

#~ msgid "Sessiond Exception"
#~ msgstr "Sessiond undantag"

#~ msgid "Set as default"
#~ msgstr "Ange som standard"

#~ msgid "Setting \"%1$s\" is not a leaf one."
#~ msgstr "Inställning \"%1$s\" är inte ett barn"

#~ msgid "Settings"
#~ msgstr "Inställningar"

#~ msgctxt "app"
#~ msgid "Settings"
#~ msgstr "Inställningar"

#~ msgid "Share"
#~ msgstr "Dela ut"

#~ msgid "Share link by email"
#~ msgstr "Dela länk via e-post"

#~ msgid "Share this folder"
#~ msgstr "Dela ut mappen"

#~ msgid "Shared"
#~ msgstr "Delad"

#~ msgid "Shared Appointments"
#~ msgstr "Delade möten"

#~ msgid "Shared folder %1$s MUST NOT be updated in context %2$s"
#~ msgstr "Delade mappen %1$s FÅR INTE bli uppdaterad i kontext %2$s"

#~ msgid "Shared folder %1$s cannot be moved in context %2$s"
#~ msgstr "Delade mappen %1$s kan inte flyttas i kontext %2$s"

#~ msgid ""
#~ "Shared folder %1$s cannot be target of move operation in context %2$s"
#~ msgstr "Delade mappen %1$s kan inte vara mål för flyttning i kontext %2$s"

#~ msgid "Shared folder owner not given !"
#~ msgstr "Ägare för den delade mappen har ej angivits !"

#~ msgid "Shopping cart"
#~ msgstr "Shoppingvagn"

#, fuzzy
#~ msgid "Show"
#~ msgstr "Visa som"

#~ msgid "Show QR code"
#~ msgstr "Visa QR-kod"

#~ msgid "Show all %1$d messages in inbox"
#~ msgstr "Visa alla %1$d meddelanden i inkorgen"

#~ msgid "Show all items"
#~ msgstr "Visa alla objekt"

#~ msgid "Show all mails. Note: Mails are no longer grouped by conversation."
#~ msgstr "Visa all e-post. OBS: E-post grupperas inte i konversationer."

#~ msgid "Show all my appointments from all calendars"
#~ msgstr "Visa alla mina möten från alla kalendrar"

#, fuzzy
#~ msgid "Show appointment details"
#~ msgstr "Visa möte"

#~ msgctxt "plural"
#~ msgid "Show attachment"
#~ msgid_plural "Show attachments"
#~ msgstr[0] "Visa bilaga"
#~ msgstr[1] "Visa bilagor"

#~ msgid "Show comments"
#~ msgstr "Visa kommentarer"

#~ msgid "Show conflicts"
#~ msgstr "Visa konflikter"

#~ msgid "Show declined appointments"
#~ msgstr "Visa nekade möten"

#~ msgid "Show details"
#~ msgstr "Visa detaljer"

#~ msgid "Show done tasks"
#~ msgstr "Visa färdiga uppgifter"

#~ msgid "Show file"
#~ msgstr "Visa fil"

#~ msgid "Show first page"
#~ msgstr "Visa första sidan"

#~ msgid "Show hidden files and folders"
#~ msgstr "Visa dolda filer och mappar"

#~ msgid "Show images"
#~ msgstr "Visa bilder"

#~ msgid "Show inbox"
#~ msgstr "Visa inkorg"

#~ msgid "Show internal link"
#~ msgstr "Visa intern länk"

#~ msgid "Show last page"
#~ msgstr "Visa sista sidan"

#~ msgid "Show legal information"
#~ msgstr "Visa juridisk information"

#~ msgid "Show less"
#~ msgstr "Visa mindre"

#~ msgid "Show more"
#~ msgstr "Visa fler"

#~ msgid "Show next page"
#~ msgstr "Visa nästa sida"

#~ msgid "Show original message"
#~ msgstr "Visa ursprungligt meddelande"

#~ msgid "Show original publication"
#~ msgstr "Visa ursprunglig publikation"

#, fuzzy
#~ msgid "Show quoted text"
#~ msgstr "Nedanför citerad text"

#~ msgid "Show request body"
#~ msgstr "Visa sökningens kropp"

#~ msgid "Show side panel"
#~ msgstr "Visa sidopanelen"

#~ msgid "Show stack trace"
#~ msgstr "Visa strack-spårning"

#~ msgid "Show task"
#~ msgstr "Visa uppgift"

#, fuzzy
#~ msgid "Show task details"
#~ msgstr "Visa detaljer"

#~ msgid "Show version history"
#~ msgstr "Visa versionshistorik"

#, fuzzy
#~ msgid "Show/hide folder"
#~ msgstr "Flytta mapp"

#~ msgid "Shown as"
#~ msgstr "Visa som"

#~ msgid "Sidebar"
#~ msgstr "Sidoraden"

#~ msgid "Sign in"
#~ msgstr "Skriv in"

#~ msgid "Sign out"
#~ msgstr "Lämna"

#~ msgid "Sign out now"
#~ msgstr "Logga ut nu"

#~ msgid "Signature"
#~ msgstr "Signatur"

#~ msgid "Signature name"
#~ msgstr "Signaturnamn"

#~ msgid "Signature position"
#~ msgstr "Signaturposition"

#~ msgid "Signature text"
#~ msgstr "Signaturtext"

#~ msgid "Signatures"
#~ msgstr "Signaturer"

#~ msgid "Signed in as %1$s"
#~ msgstr "Inskriven som %1$s"

#~ msgid "Size"
#~ msgstr "Storlek"

#~ msgid "Size (bytes)"
#~ msgstr "Storlek (byte)"

#~ msgid "Skip this step"
#~ msgstr "Hoppa över det här steget"

#~ msgid "Slideshow"
#~ msgstr "Bildspel"

#~ msgid "Slow requests"
#~ msgstr "Långsamma sökningar"

#~ msgid ""
#~ "Social accounts are only used to download contact and/or calendar data"
#~ msgstr ""
#~ "Sociala konton används bara för att ladda ner kontakt- och/eller "
#~ "kalenderdata"

#~ msgid ""
#~ "Socket closed by web server. Wait for input data of package #%1$d took "
#~ "%2$dmsec."
#~ msgstr ""
#~ "Anslutning stängd av webserver. Vänta på information från paket #%1$d tog "
#~ "%2$dms."

#~ msgid "SoftBank"
#~ msgstr "SoftBank"

#~ msgid "Some callbacks threw exceptions: %s"
#~ msgstr "Några återkopplingsmetoder kastade undantag: %s"

#~ msgid ""
#~ "Some data exceeds a field limit. Please shorten the input(s) for affected "
#~ "field(s)."
#~ msgstr ""
#~ "Viss data överstiger längdgränsen för informationsfälten. Korta ner "
#~ "informationen för de berörda fälten."

#~ msgid "Some fields contain invalid data"
#~ msgstr "Några fält innehåller ogiltig information"

#~ msgid "Some fields have values, that are too long"
#~ msgstr "Några fält har värden som är för långa."

#~ msgid "Someone shared a file with you"
#~ msgstr "Någon delade en fil med dig"

#~ msgid ""
#~ "Someone shared a folder with you. Would you like to subscribe those %1$s?"
#~ msgstr "Någon delade en mapp med dig. Vill du prenumerera på dessa %1$s?"

#~ msgid "Something went wrong reauthorizing the %s account."
#~ msgstr "Något gick snett när %s-kontots behörighet kontrollerades på nytt."

#~ msgid "Something went wrong reauthorizing the account."
#~ msgstr "Något gick fel när kontot kontrollerades."

#~ msgid "Something went wrong saving your changes."
#~ msgstr "Något gick fel när ändringarna skulle sparas."

#~ msgid "Sorry, this page is not available at the moment."
#~ msgstr "Den här sidan är tyvärr otillgänglig just nu."

#~ msgid ""
#~ "Sorry, we cannot help you here. Your provider needs to obtain a key from "
#~ "LinkedIn with the permission to do read messages."
#~ msgstr ""
#~ "Vi kan tyvärr inte hjälpa dig med det här. Den leverantör måste få en "
#~ "nyckel från LinkedIn med tillstånd att läsa meddelanden."

#~ msgid "Sort field %1$s is not supported via IMAP SORT command"
#~ msgstr "Sorteringsfält %1$s stöds inte via IMAP SORT-kommando "

#~ msgid "Source"
#~ msgstr "Källa"

#~ msgid "Spam folder"
#~ msgstr "Skräppost-mapp"

#~ msgid "Spam handler initialization failed: %1$s"
#~ msgstr "Initialisering av skräpposthanteringsfunktionen misslyckades: %1 $s"

#~ msgid "Spouse's name"
#~ msgstr "Partnerns namn"

#~ msgid "Start"
#~ msgstr "Start"

#~ msgid "Start date"
#~ msgstr "Startdatum"

#~ msgid "Start date: %1$s"
#~ msgstr "Start datum: %1$s"

#~ msgid "Start of working time"
#~ msgstr "Arbetstid startar"

#~ msgid "Starts on"
#~ msgstr "Startar den"

#~ msgid "State"
#~ msgstr "Stat"

#~ msgid "Status"
#~ msgstr "Status"

#~ msgid "Stay signed in"
#~ msgstr "Förbli inskriven"

#~ msgid "Store already closed: %1$s"
#~ msgstr "Fillagringen är redan stängd: %1$s"

#~ msgid "Street"
#~ msgstr "Gata"

#~ msgid "String parse exception: No ending 0x00 found"
#~ msgstr "Tolkning av sträng undantaget: Ingen avslutning 0x00 påträffad"

#~ msgid "Subject"
#~ msgstr "Rubrik"

#~ msgid "Subscribe"
#~ msgstr "Prenumerera"

#~ msgid "Subscribe IMAP folders"
#~ msgstr "Prenumerera på IMAP mappar"

#~ msgid ""
#~ "Subscribing to items that are not delivered by another Open-Xchange "
#~ "Server (i.e. OXMF) may take some time. Example: Importing 100 contacts "
#~ "from Xing takes about 5 minutes. We are continually improving this "
#~ "functionality. Future releases will work significantly faster."
#~ msgstr ""
#~ "Prenumerationer på objekt som inte levereras av en annan Open-Xchange-"
#~ "server (t.ex. OXMF) kan ta god tid på sig. Exempel: Att importera 100 "
#~ "kontakter från Xing tar c:a 5 minuter. Vi jobbar kontinuerligt för att "
#~ "det ska förbättras. Framtida utgåvor kommer fungera betydligt snabbare."

#~ msgid "Subscription refresh"
#~ msgstr "Uppdatera prenumeration"

#~ msgid "Subscription successfully created."
#~ msgstr "Prenumerationen skapades."

#~ msgid "Subscriptions"
#~ msgstr "Prenumerationer"

#~ msgid "Subsystem down"
#~ msgstr "Undersystem nere."

#~ msgid "Such data will never be uploaded"
#~ msgstr "Sådan data kommer aldrig laddas upp."

#~ msgid "Suffix"
#~ msgstr "Suffix"

#~ msgid "Sunday"
#~ msgstr "Söndag"

#~ msgid "Symbols"
#~ msgstr "Symboler"

#~ msgid "Synchronized contact fields"
#~ msgstr "Synkroniserade kontaktfält"

#~ msgid "Synchronized task fields"
#~ msgstr "Synkroniserade uppgiftsfält"

#~ msgid "System"
#~ msgstr "System"

#~ msgid "System folder %1$s cannot be moved in context %2$s"
#~ msgstr "Systemmappen %1$s kan inte flyttas i kontext %2$s"

#~ msgid "TAX ID"
#~ msgstr "Org. nr."

#~ msgid "TB"
#~ msgstr "Tb"

#~ msgid "TTY/TDD"
#~ msgstr "TTY/TDD"

#~ msgid "Table update failed. Schema %1$s could not be locked."
#~ msgstr "Uppdatering av tabell misslyckades. Diagram %1$s kunde inte låsas."

#~ msgid "Table update failed. Schema %1$s could not be unlocked."
#~ msgstr ""
#~ "Uppdatering av tabell misslyckades. Diagram %1$s kunde inte låsas upp."

#~ msgid "Tag mail with"
#~ msgstr "Etikettera e-post med"

#~ msgid "Target and source folder cannot be equal in context %1$s"
#~ msgstr "Mål- och ursprungsmappen kan inte vara lika i kontext %1$s"

#~ msgid "Target folder %1$s contains a duplicate folder in context %2$s"
#~ msgstr "Målmappen %1$s innehåller en dubblettmapp i kontext %2$s"

#~ msgid "Task"
#~ msgstr "Uppgift"

#~ msgid "Task (accepted)"
#~ msgstr "Uppgift (accepterad)"

#~ msgid "Task (declined)"
#~ msgstr "Uppgift (nekad)"

#~ msgid "Task Details"
#~ msgstr "Detaljer om uppgift"

#~ msgid "Task contains invalid data: \"%1$s\""
#~ msgstr "Uppgift innehåller ogiltig information: \"%1$s\""

#~ msgid "Task has been deleted!"
#~ msgid_plural "Tasks have been deleted!"
#~ msgstr[0] "Uppgiften har tagits bort."
#~ msgstr[1] "Uppgifterna har tagits bort."

#~ msgid "Task invitation. %1$s %2$s %3$s. Press [enter] to open"
#~ msgstr "Inbjudan till uppgift. %1$s %2$s %3$s. Tryck [enter] för att öppna"

#~ msgid "Task invitations"
#~ msgstr "Inbjudningar till uppgifter"

#~ msgid "Task moved."
#~ msgid_plural "Tasks moved."
#~ msgstr[0] "Uppgiften flyttad."
#~ msgstr[1] "Uppgifterna flyttade."

#~ msgid "Task reminder. %1$s %2$s %3$s. Press [enter] to open"
#~ msgstr "Uppgiftspåminnelse. %1$s %2$s %3$s. Tryck [enter] för att öppna"

#~ msgid "Task reminders"
#~ msgstr "Uppgiftspåminnelser"

#~ msgid "Task was already deleted!"
#~ msgstr "Uppgiften är redan borttagen."

#~ msgid "Task was modified before, please reload"
#~ msgstr "Uppgiften ändrades först, ladda om"

#~ msgid ""
#~ "Task with private flags cannot be moved to public folder %1$s (%2$d)."
#~ msgstr ""
#~ "Uppgifter med privata flaggor kan inte flytta till allmän mapp %1$s "
#~ "(%2$d)."

#~ msgid "Tasks"
#~ msgstr "Uppgifter"

#~ msgctxt "app"
#~ msgid "Tasks"
#~ msgstr "Uppgifter"

#~ msgid "Tasks are disable for you (%d)."
#~ msgstr "Uppgifter är avstängda för dig (%d)."

#~ msgid "Tasks have been moved"
#~ msgstr "Uppgifterna har flyttats"

#~ msgid "Telephone (ISDN)"
#~ msgstr "Telefon (ISDN)"

#~ msgid "Telephone callback"
#~ msgstr "Telefon uppringning"

#~ msgid "Telephone primary"
#~ msgstr "Telefon primär"

#~ msgid "Telephone radio"
#~ msgstr "Telefon radio"

#~ msgid "Telex"
#~ msgstr "Telex"

#~ msgid "Template"
#~ msgstr "Mall"

#~ msgid "Temporary"
#~ msgstr "Tillfällig"

#~ msgid "Tentative"
#~ msgstr "Preliminär"

#~ msgid "Tentatively accepted"
#~ msgstr "Preliminärt accepterad"

#~ msgid "Text"
#~ msgstr "Text"

#~ msgid "Text format"
#~ msgstr "Textformat"

#~ msgctxt "help"
#~ msgid "The E-Mail Components"
#~ msgstr "E-postkomponenterna"

#~ msgctxt "help"
#~ msgid "The Files Components"
#~ msgstr "Filkomponenterna"

#~ msgid "The IP address of host \"%1$s\" could not be determined"
#~ msgstr "IP-adressen för värden \"%1$s\" kunde inte fastslås"

#~ msgid "The Icons view"
#~ msgstr "Ikonvyn"

#~ msgid ""
#~ "The Icons view displays an icon and the file name for each file. Click on "
#~ "an icon to view further details and functions in the pop-up."
#~ msgstr ""
#~ "Ikonvyn visar en ikon och filnamnet för alla filer. Klicka på en ikon för "
#~ "att se ytterligare detaljer och funktioner i popuprutan."

#~ msgid "The Icons view displays an icon for each file."
#~ msgstr "Ikonvyn visar en ikon för varje fil."

#~ msgid ""
#~ "The List view shows a sidebar with appointments and a display area with "
#~ "the data of the selected appointment. This view corresponds to the view "
#~ "in E-Mail and Contacts."
#~ msgstr ""
#~ "Vistvyn visar en sidorad med möten och ett visningsområde med datan från "
#~ "det markerade mötet. Denna vy motsvarar vyn i E-post och Kontakter."

#~ msgid ""
#~ "The List view shows a sidebar with files and a display area with the data "
#~ "of the selected file. This view corresponds to the views in E-Mail and "
#~ "Contacts."
#~ msgstr ""
#~ "Vistvyn visar en sidorad med filer och ett visningsområde med datan från "
#~ "den markerade filen. Denna vy motsvarar vyerna i E-post och Kontakter."

#~ msgid ""
#~ "The List view shows details like the size and date of change. Use the "
#~ "checkboxes to select files. Click on a file to view further details and "
#~ "functions in the pop-up."
#~ msgstr ""
#~ "Listvyn visar detaljer som storlek, och ändringsdatum. Använd "
#~ "kryssrutorna för att välja filer. Klicka på en fil för att se ytterligare "
#~ "detaljer och funktioner i popuprutan."

#~ msgid "The New objects icon"
#~ msgstr "Nya objekt-ikonen"

#~ msgid ""
#~ "The New objects icon shows the number of appointment reminders or other "
#~ "notifications. If clicking the icon, the info area opens."
#~ msgstr ""
#~ "Ikonen för Nya objekt visar antalet påminnelser om möten eller andra "
#~ "aviseringar. Om du klickar på ikonen öppnas informationsområdet."

#~ msgid ""
#~ "The New objects icon shows the number of unread E-Mails or other "
#~ "notifications. If clicking the icon, the info area opens."
#~ msgstr ""
#~ "Nya objekt-ikonen visar antalet olästa meddelanden, eller andra "
#~ "upplysningar. Om du klickar på ikonen öppnas informationsområdet."

#~ msgid ""
#~ "The Object could not be detached because the update to an underlying "
#~ "object failed."
#~ msgstr ""
#~ "Objektet kunde inte avskiljas på grund av att uppdateringen av ett "
#~ "underliggande objekt misslyckades. "

#~ msgid "The Tiles view"
#~ msgstr "Rutvyn"

#~ msgid ""
#~ "The Tiles view shows a big icon for each file. Click on an icon to view "
#~ "further details and functions in the pop-up."
#~ msgstr ""
#~ "Rutvyn visar en stor ikon för varje fil. Klicka på en ikon för att se "
#~ "ytterligare detaljer och funktioner i popuprutan."

#~ msgid "The account must be named"
#~ msgstr "Kontot måste ha ett namn"

#~ msgid "The allowed quota is reached."
#~ msgstr "Kvoten är nådd."

#~ msgid ""
#~ "The application was unable to validate a given email address from this "
#~ "contact: %s"
#~ msgstr ""
#~ "Applikationen kunde inte bekräfta e-post-adressen från denna kontakt: %s"

#~ msgid "The appointment has been added to your calendar"
#~ msgstr "Mötet har lagts till i din kalender"

#~ msgid "The appointment has been deleted"
#~ msgstr "Mötet har tagits bort"

#~ msgid "The appointment has been updated"
#~ msgstr "Mötet har uppdaterats"

#, fuzzy
#~ msgid ""
#~ "The appointment is repeated <a href=\"#\"  data-widget=\"number\" data-"
#~ "attribute=\"interval\">every <span class=\"number-control\">2</span> "
#~ "days</a>."
#~ msgstr ""
#~ "Mötet upprepas <a href=\"#\" data-widget=\"number\" data-attribute="
#~ "\"interval\">varannan dag</a>. "

#, fuzzy
#~ msgid ""
#~ "The appointment is repeated <a href=\"#\"  data-widget=\"number\" data-"
#~ "attribute=\"interval\">every <span class=\"number-control\">2</span> "
#~ "weeks</a> on <a href=\"#\"  data-widget=\"custom\" data-attribute=\"days"
#~ "\">monday</a>."
#~ msgstr ""
#~ "Mötet upprepas <a href=\"#\" data-widget=\"number\" data-attribute="
#~ "\"interval\">varannan vecka</a> på <a href=\"#\" data-widget=\"custom\" "
#~ "data-attribute=\"days\">måndagar</a>."

#~ msgid ""
#~ "The appointment is repeated <a href=\"#\" data-attribute=\"recurrenceType"
#~ "\" data-widget=\"options\">weekly</a>."
#~ msgstr ""
#~ "Mötet upprepas <a href=\"#\" data-attribute=\"recurrenceType\" data-"
#~ "widget=\"options\">varje vecka</a>."

#, fuzzy
#~ msgid ""
#~ "The appointment is repeated every <a href=\"#\" data-widget=\"options\" "
#~ "data-attribute=\"ordinal\">first</a> <a href=\"#\" data-widget=\"options"
#~ "\" data-attribute=\"day\">Wednesday</a> in <a href=\"#\" data-widget="
#~ "\"options\" data-attribute=\"month\">October</a>."
#~ msgstr ""
#~ "Mötet upprepas på <a href=\"#\" data-widget=\"options\" data-attribute="
#~ "\"ordinal\">första</a> <a href=\"#\" data-widget=\"options\" data-"
#~ "attribute=\"day\">onsdagen</a> i <a href=\"#\" data-widget=\"options\" "
#~ "data-attribute=\"month\">oktober</a>. "

#, fuzzy
#~ msgid ""
#~ "The appointment is repeated every year on day <a href=\"#\" data-widget="
#~ "\"number\" data-attribute=\"dayInMonth\"><span class=\"number-control"
#~ "\">10</span></a> of <a href=\"#\" data-widget=\"options\" data-attribute="
#~ "\"month\">October</a>."
#~ msgstr ""
#~ "Mötet upprepas varje år <a href=\"#\" data-widget=\"number\" data-"
#~ "attribute=\"dayInMonth\">den <span class=\"number-control\">10</span>:e</"
#~ "a> <a href=\"#\" data-widget=\"options\" data-attribute=\"month"
#~ "\">oktober</a>."

#, fuzzy
#~ msgid ""
#~ "The appointment is repeated on day <a href=\"#\" data-widget=\"number\" "
#~ "data-attribute=\"dayInMonth\"><span class=\"number-control\">10</span></"
#~ "a> <a href=\"#\" data-widget=\"number\" data-attribute=\"interval\">every "
#~ "<span class=\"number-control\">2</span> months</a>."
#~ msgstr ""
#~ "Mötet upprepas <a href=\"#\" data-widget=\"number\" data-attribute="
#~ "\"dayInMonth\">den <span class=\"number-control\">10</span>:e dagen</a> "
#~ "<a href=\"#\" data-widget=\"number\" data-attribute=\"interval\">varannan "
#~ "månad</a>. "

#, fuzzy
#~ msgid ""
#~ "The appointment is repeated the <a href=\"#\" data-widget=\"options\" "
#~ "data-attribute=\"ordinal\">second</a> <a href=\"#\" data-widget=\"options"
#~ "\" data-attribute=\"day\">Wednesday</a> <a href=\"#\" data-widget=\"number"
#~ "\" data-attribute=\"interval\">every <span class=\"number-control\">2</"
#~ "span> months</a>."
#~ msgstr ""
#~ "Mötet upprepas den <a href=\"#\" data-widget=\"options\" data-attribute="
#~ "\"ordinal\">andra</a> <a href=\"#\" data-widget=\"options\" data-"
#~ "attribute=\"day\">onsdagen</a> <a href=\"#\" data-widget=\"number\" data-"
#~ "attribute=\"interval\">varannan månad</a>. "

#~ msgid ""
#~ "The attachment you requested no longer exists. Please refresh the view."
#~ msgstr "Bilagan som du bad om finns inte längre. Uppdatera."

#~ msgid ""
#~ "The attribute %1$s contains too much characters. Current length %3$d is "
#~ "more than allowed length of %2$d characters."
#~ msgstr ""
#~ "Attributet %1$s innehåller för många tecken. Nuvarande längd är %3$d det "
#~ "är mer än tillåten längd på %2$d tecken."

#~ msgid ""
#~ "The blue graph shows the distribution of request durations in percent. "
#~ "The gray graph shows a trivial network ping to recognize slow connections."
#~ msgstr ""
#~ "Den blåa kurvan visar spridningen över hur lång tid sökningar tar att "
#~ "utföra. Den gråa kurvan visar enkla nätverksping för att synliggöra "
#~ "långsamma anslutningar."

#~ msgid "The changes have been rejected"
#~ msgstr "Ändringarna har nekats"

#~ msgid "The character \" \" is not allowed."
#~ msgstr "Tecknet \" \" är inte tillåtet."

#~ msgid ""
#~ "The composed rights could not be applied to new folder %1$s due to "
#~ "missing administer right in its initial rights specified by IMAP server. "
#~ "However, the folder has been created."
#~ msgstr ""
#~ "De sammansatta rättigheterna kunde inte användas till ny mapp %1$s på "
#~ "grund av saknandet av administrativa rättigheter i de ursprungliga "
#~ "rättigheterna specificerade av IMAP-servers. Dock har mappen skapats."

#~ msgid "The contact %1$d is not located in folder %2$s (%3$d)"
#~ msgstr "Kontakten %1$d är inte lokaliserad i mapp %2$s (%3$d)."

#~ msgid "The cookie with the session identifier is missing."
#~ msgstr "Cookien med identifieringssessionen fattas."

#~ msgid "The default element attributes could not be assigned"
#~ msgstr "Standardelementattributerna kunde inte tilldelas"

#~ msgid "The default element attributes could not be retrieved"
#~ msgstr " Standardelementattributerna kunde inte hämtas."

#~ msgid ""
#~ "The display area shows an object's content. At the top of the display "
#~ "area you will find functions for e.g. moving or deleting objects."
#~ msgstr ""
#~ "Visningsområdet visar ett objekts innehåll. Överst i visningsområdet "
#~ "hittar du funktioner för att t.ex. flytta eller radera objekt."

#~ msgid ""
#~ "The document could not be updated because it was modified. Reload the "
#~ "view."
#~ msgstr ""
#~ "Dokumentet kunde inte uppdateras på grund av att det har blivit ändrat. "
#~ "Ladda om vyn."

#~ msgid "The document is protected by a password."
#~ msgstr "Dokumentet är lösenordsskyddat."

#~ msgid ""
#~ "The document was updated in between do and undo. The Database is now "
#~ "probably inconsistent."
#~ msgstr ""
#~ "Dokumentet uppdaterades mellan åtgärd och ångrande. Databasen är nu "
#~ "antagligen inkonsekvent."

#~ msgid ""
#~ "The document was updated in between do and undo. The Database is now "
#~ "probalby inconsistent."
#~ msgstr ""
#~ "Dokumentet uppdaterades mellan åtgärd och ångrande. Databasen är nu "
#~ "antagligen inkonsekvent."

#~ msgid "The document you requested doesn't exist."
#~ msgstr "Dokumentet du sökte finns inte."

#~ msgid "The due date cannot be before start date. Adjust start date?"
#~ msgstr "Deadline kan inte vara innan startdatumet. Justera startdatum?"

#~ msgid "The email has been sent"
#~ msgstr "E-brevet har skickats"

#~ msgid ""
#~ "The entered value for costs is not within the allowed range. Please use a "
#~ "value from -130000.00 to 130000.00."
#~ msgstr ""
#~ "Det inlagda värdet för kostnaden är inte inom beviljad gräns. Använd ett "
#~ "värde från -130000.00 till 130000.00."

#~ msgid ""
#~ "The file \"%1$s\" cannot be uploaded because it exceeds the maximum file "
#~ "size of %2$s"
#~ msgstr ""
#~ "Filen \"%1$s\" kan inte laddas upp eftersom dess storlek överskrider den "
#~ "maximala filstorleken %2$s"

#~ msgid ""
#~ "The file \"%1$s\" cannot be uploaded because it exceeds the quota limit "
#~ "of %2$s"
#~ msgstr ""
#~ "Filen \"%1$s\" kan inte laddas upp eftersom den överskrider kvoten på %2$s"

#~ msgid ""
#~ "The file cannot be added to filestore. File size: %s Quota: %s Used: %s"
#~ msgstr ""
#~ "Filen kan inte läggas till fillagringen. Filstorlek: %s Kvot: %s Använd: "
#~ "%s"

#~ msgid "The file is available at %1$s"
#~ msgstr "Filen är tillgänglig på %1$s"

#~ msgid "The file you selected does not exist."
#~ msgstr "Dokumentet du sökte finns inte."

#~ msgid "The first 90 days are free."
#~ msgstr "De första 90 dagarna är gratis."

#~ msgid "The folder %d is not an Infostore folder"
#~ msgstr "Mappen %d är inte en Infolagrings-mapp"

#~ msgid "The folder has been cleaned up."
#~ msgstr "Mappen har städats."

#~ msgid "The folder has been emptied."
#~ msgstr "Mappen har tömts."

#~ msgid "The folder is available at %1$s"
#~ msgstr "Mappen är tillgänglig på %1$s"

#~ msgid ""
#~ "The following applications can be restored. Just remove the restore point "
#~ "if you don't want it to be restored."
#~ msgstr ""
#~ "Följande program kan återställas. Ta bort återställningspunkten om du "
#~ "inte vill återställa från den."

#~ msgid "The following field(s) are too long to be imported: %s"
#~ msgstr "Följande fält är för långt för att införa: %s"

#~ msgid "The following field(s) are too long: %1$s"
#~ msgstr "Följande fält(en) är för långa: %1$s"

#~ msgid "The following products will be activated now:"
#~ msgstr "Följande produkter kommer nu aktiveras:"

#~ msgid "The given type of %1$s is not supported"
#~ msgstr "Given typ %1$s stöds inte"

#~ msgid ""
#~ "The icon at the bottom right side helps you sort your tasks. Click the "
#~ "icon to get a list of sort criteria."
#~ msgstr ""
#~ "Ikonen längst ner till höger hjälper dig sortera dina uppgifter. Klicka "
#~ "på ikonen för att få en lista med sorteringskriterier."

#~ msgid ""
#~ "The icon on the bottom right side helps you sort your E-Mails. Click the "
#~ "icon to get a list of sort criteria."
#~ msgstr ""
#~ "Ikonen nederst till höger hjälper dig sortera din e-post. Klicka på "
#~ "ikonen för att få en lista med sorteringskriterier."

#~ msgid ""
#~ "The image you tried to attach is not a valid picture. It may be broken or "
#~ "is not a valid file."
#~ msgstr ""
#~ "Bilden du försökte bifoga är inte en giltig bild. Den kan vara trasig "
#~ "eller också är den inte en giltig fil."

#~ msgid "The info area"
#~ msgstr "Informationsområdet"

#~ msgid "The mandatory field %1$s is not defined."
#~ msgstr "Det obligatoriska fältet %1$s är inte definierat."

#~ msgid ""
#~ "The message part with sequence ID %1$s could not be found in message %2$s "
#~ "in folder %3$s"
#~ msgstr ""
#~ "Meddelandedelen med sekvens-ID %1$s kunde inte hittas i meddelandet %2$s "
#~ "i mapp %3$s"

#~ msgid ""
#~ "The name you entered is not available. Choose another display name. "
#~ "Context %1$d Object %2$d"
#~ msgstr ""
#~ "Namnet som du har angett är inte tillgängligt. Välj ett annat display "
#~ "namn. Kontext %1$d Objekt %2$d"

#~ msgid "The number of recipients is limited to %1$s recipients per field"
#~ msgstr "Antal mottagare är begränsat till %1$s mottagare per fält"

#~ msgid ""
#~ "The number on the right side of the E-Mail subject corresponds to the "
#~ "number of E-Mails in a thread. To open the thread, click on the number."
#~ msgstr ""
#~ "Numret till höger om e-postens rubrik motsvarar mängden e-post i en tråd. "
#~ "För att öppna tråden, klicka på numret."

#~ msgid ""
#~ "The object could not be detached because the update to an underlying "
#~ "object failed."
#~ msgstr ""
#~ "Objektet kunde inte avlägsnas på grund av att uppdateringen av ett "
#~ "underliggande objekts misslyckades."

#~ msgid ""
#~ "The object you requested can not be found. Try again. Context %1$d Folder "
#~ "%2$d User %3$d Object %4$d"
#~ msgstr ""
#~ "Objektet du frågade efter kan inte hittas. Försök igen.Kontext %1$d Mapp "
#~ "%2$d Användare %3$d Objekt %4$d"

#~ msgid "The provided filename exceeds the allowed length."
#~ msgstr "Angivet filnamn överskrider tillåten längd."

#~ msgid "The publication has been made available as %s"
#~ msgstr "Publikationen har gjorts tillgänglig som %s"

#~ msgid ""
#~ "The raw content's input stream of message %1$s in folder %2$s cannot be "
#~ "read"
#~ msgstr ""
#~ "Det råa innehållet i inmatningsströmmen av meddelande %1$s i mapp %2$d "
#~ "kan ej läsas"

#~ msgid "The recurrence pattern is too complex. Giving up."
#~ msgstr "Det upprepade mönstret är för komplicerat. Ger upp."

#~ msgid "The requested email no longer exists"
#~ msgstr "Det önskade brevet finns inte längre"

#~ msgid "The required  value \"days\" is missing or wrong"
#~ msgstr "Det nödvändiga  värdet \"days\" saknas eller är felaktigt"

#~ msgid ""
#~ "The required service %1$s is temporary not available. Please try again "
#~ "later."
#~ msgstr ""
#~ "Den nödvändiga tjänsten %1$s är för tillfället inte tillgänglig. Försök "
#~ "igen senare."

#~ msgid "The required value \"interval\" is missing or wrong"
#~ msgstr "Det nödvändiga värdet \"interval\" saknas eller är felaktigt"

#~ msgid "The resource has been changed in the meantime"
#~ msgstr "Resursen har blivit ändrad under tiden."

#, fuzzy
#~ msgid "The sender wants to get notified when you have read this email"
#~ msgstr "Avsändaren vill veta att du har läst e-brevet"

#~ msgid ""
#~ "The series <a href=\"#\" data-attribute=\"ending\" data-widget=\"options"
#~ "\">ends</a> <a href=\"#\" data-attribute=\"occurrences\" data-widget="
#~ "\"number\">after <span class=\"number-control\">2</span> appointments</a>."
#~ msgstr ""
#~ "Serien <a href=\"#\" data-attribute=\"ending\" data-widget=\"options"
#~ "\">upphör</a> <a href=\"#\" data-attribute=\"occurrences\" data-widget="
#~ "\"number\">efter <span class=\"number-control\">2</span> möten</a>."

#~ msgid ""
#~ "The series <a href=\"#\" data-attribute=\"ending\" data-widget=\"options"
#~ "\">ends</a> on <a href=\"#\" data-attribute=\"until\" data-widget=\"custom"
#~ "\">11/03/2013</a>."
#~ msgstr ""
#~ "Serien <a href=\"#\" data-attribute=\"ending\" data-widget=\"options"
#~ "\">upphör</a> <a href=\"#\" data-attribute=\"until\" data-widget=\"custom"
#~ "\">11/03/2013</a>."

#~ msgid ""
#~ "The series <a href=\"#\" data-attribute=\"ending\" data-widget=\"options"
#~ "\">never ends</a>."
#~ msgstr ""
#~ "Serien <a href=\"#\" data-attribute=\"ending\" data-widget=\"options"
#~ "\">upphör aldrig</a>."

#~ msgid "The session parameter is missing."
#~ msgstr "Sessionsparameter saknas."

#~ msgid ""
#~ "The setting has been saved and will become active when you enter the "
#~ "application the next time."
#~ msgstr ""
#~ "Inställningen har sparats och kommer aktiveras nästa gång du startar "
#~ "programmet."

#~ msgid "The setting has been saved."
#~ msgstr "Inställningen har sparats"

#~ msgid ""
#~ "The settings are organized in topics. Select the topic on the left side, "
#~ "e.g Basic settings or E-Mail. To view all settings, enable Advanced "
#~ "settings at the bottom."
#~ msgstr ""
#~ "Inställningarna är organiserade efter ämne. Välj ämnet till vänster, t."
#~ "ex. Grundinställningar eller E-post. För att visa alla inställningarna, "
#~ "aktivera Avancerade inställningar längst ner."

#~ msgid ""
#~ "The settings for collecting contacts in this folder will become disabled "
#~ "when you enter the application the next time."
#~ msgstr ""
#~ "Inställningarna för att samla in kontakter i den här mappen kommer "
#~ "avaktiveras när du öppnar programmet nästa gång."

#~ msgid ""
#~ "The shared data will be accessible to everyone on the Internet. Please "
#~ "consider, which data you want to share."
#~ msgstr ""
#~ "Den utdelade datan kommer vara tillgänglig för alla på Internet. Tänk "
#~ "noga på exakt vilken data du vill dela ut."

#~ msgid "The simple name contains this not allowed characters: \"%1$s\"."
#~ msgstr "Detta enkla namn innehåller icke tillåtna tecken: \"%1$s\"."

#~ msgid ""
#~ "The specified email address %1$s is not covered by allowed email address "
#~ "aliases"
#~ msgstr ""
#~ "Den specificerade e-post adressen %1$s omfattas inte av tillåten e-"
#~ "postadressalias"

#, fuzzy
#~ msgid "The start date must be before the due date."
#~ msgstr "Startdatumet måste vara innan slutdatumet."

#~ msgid "The start date must be before the end date."
#~ msgstr "Startdatumet måste vara innan slutdatumet."

#~ msgid "The subscription could not be created."
#~ msgstr "Prenumerationen kunde inte skapas."

#~ msgid "The table is sorted after the Microsoft Outlook appointment fields."
#~ msgstr "Tabellen är sorterad efter Microsoft Outlooks mötesfält."

#~ msgid "The table is sorted after the Microsoft Outlook contact fields."
#~ msgstr "Tabellen är sorterad efter Microsoft Outlooks kontaktfält."

#~ msgid "The table is sorted after the Microsoft Outlook task fields."
#~ msgstr "Tabellen är sorterade efter Microsoft Outlook uppgiftsfält."

#~ msgid "The table shows the following information:"
#~ msgstr "Tabellerna visar följande information:"

#~ msgid "The task %1$d is not stored in folder %2$s (%3$d)."
#~ msgstr "Uppgiften %1$d är inte lagrad i mapp %2$s (%3$d)."

#~ msgid "The task could not be deleted."
#~ msgid_plural "The tasks could not be deleted."
#~ msgstr[0] "Uppgiften kunde inte tas bort."
#~ msgstr[1] "Uppgifterna kunde inte tas bort."

#~ msgid ""
#~ "The task could not be saved. Please shorten the %1$s and try again. "
#~ "Current length %3$d is more than allowed length of %2$d characters."
#~ msgstr ""
#~ "Uppgiften kunde inte sparas. Korta av %1$s och försök igen. Nuvarande "
#~ "längd %3$d har mer än tillåten längd på %2$d tecken."

#~ msgid ""
#~ "The two columns on the left side contain the data of the appointment "
#~ "dialog window in Microsoft Outlook. This dialog window is displayed when "
#~ "creating a new appointment or opening an existing one on in Microsoft "
#~ "Outlook."
#~ msgstr ""
#~ "De två kolumnerna på vänstra sidan innehåller informationen om mötets-"
#~ "dialogfönstret i Microsoft Outlook. Detta dialogfönster visas när man "
#~ "skapar ett nytt möte eller om man öppnar ett existerande möte i Microsoft "
#~ "Outlook."

#~ msgid ""
#~ "The two columns on the left side contain the data of the contact dialog "
#~ "window in Microsoft Outlook. This dialog window is displayed when "
#~ "creating a new contact or opening an existing one in Microsoft Outlook."
#~ msgstr ""
#~ "De två kolumnera på vänstra sidan innehåller informationen om kontakt-"
#~ "dialogfönstret i Microsoft Outlook. Detta dialog fönster visas när man "
#~ "skapar en ny kontakt eller om man öppnar en existerande kontakt i "
#~ "Microsoft Outlook."

#~ msgid ""
#~ "The two columns on the left side contain the data of the task dialog "
#~ "window in Microsoft Outlook. This dialog window is displayed when "
#~ "creating a new task or opening an existing one in Microsoft Outlook."
#~ msgstr ""
#~ "De två kolumnerna på vänstra sidan innehåller informationen om uppgifts-"
#~ "dialogfönstret i Microsoft Outlook. Detta dialogfönster visas när man "
#~ "skapar en ny uppgift eller när man öppnar en existerade uppgift i "
#~ "Microsoft Outlook."

#~ msgid ""
#~ "The two columns on the right side contain the data of the appojntment "
#~ "dialog window of the <phrase vendor=\"oxhe;ox\">Open-Xchange</"
#~ "phrase><phrase vendor=\"1and1\">MailXchange</phrase> Server. This dialog "
#~ "window is displayed when creating a new appointment or editing an "
#~ "existing one in the browser based interface of the <phrase vendor=\"oxhe;"
#~ "ox\">Open-Xchange</phrase><phrase vendor=\"1and1\">MailXchange</phrase> "
#~ "Server."
#~ msgstr ""
#~ "De två kolumnerna på högra sidan innehåller informationen om mötets-"
#~ "dialogfönster hos <phrase vendor=\"oxhe;ox\">Open-Xchange</phrase><phrase "
#~ "vendor=\"1and1\">MailXchange</phrase> server. Detta dialogfönster visas "
#~ "när man skapar ett nytt möte eller när man redigerar ett existerande "
#~ "möte, i det webb-baserade gränssnittet hos <phrase vendor=\"oxhe;ox"
#~ "\">Open-Xchange</phrase><phrase vendor=\"1and1\">MailXchange</phrase> "
#~ "server."

#~ msgid ""
#~ "The two columns on the right side contain the data of the contact dialog "
#~ "window of the <phrase vendor=\"oxhe;ox\">Open-Xchange</phrase><phrase "
#~ "vendor=\"1and1\">MailXchange</phrase> Server. This dialog window is "
#~ "displayed when creating a new contact or editing an existing one in the "
#~ "browser based interface of the <phrase vendor=\"oxhe;ox\">Open-Xchange</"
#~ "phrase><phrase vendor=\"1and1\">MailXchange</phrase> Server."
#~ msgstr ""
#~ "De två kolumnerna på högra sidan innehåller informationen om kontakt-"
#~ "dialogfönstret hos <phrase vendor=\"oxhe;ox\">Open-Xchange</"
#~ "phrase><phrase vendor=\"1and1\">MailXchange</phrase> server. Detta "
#~ "dialogfönster visas när man skapar en ny kontakt eller när man redigerar "
#~ "en existerande kontakt i det webb-baserade gränssnittet hos <phrase "
#~ "vendor=\"oxhe;ox\">Open-Xchange</phrase><phrase vendor="
#~ "\"1and1\">MailXchange</phrase> server."

#~ msgid ""
#~ "The two columns on the right side contain the data of the task dialog "
#~ "window of the <phrase vendor=\"oxhe;ox\">Open-Xchange</phrase><phrase "
#~ "vendor=\"1and1\">MailXchange</phrase> Server. This dialog window is "
#~ "displayed when creating a new task or editing an existing one in the "
#~ "browser based interface of the <phrase vendor=\"oxhe;ox\">Open-Xchange</"
#~ "phrase><phrase vendor=\"1and1\">MailXchange</phrase> Server."
#~ msgstr ""
#~ "De två kolumnerna på högra sidan innehåller informationen om uppgifts-"
#~ "dialogfönstret hos <phrase vendor=\"oxhe;ox\">Open-Xchange</"
#~ "phrase><phrase vendor=\"1and1\">MailXchange</phrase> server. Detta "
#~ "dialogfönster visas när man skapar en ny uppgift eller när man redigerar "
#~ "en existerande uppgift i det webb-baserade gränssnittet hos<phrase vendor="
#~ "\"oxhe;ox\">Open-Xchange</phrase><phrase vendor=\"1and1\">MailXchange</"
#~ "phrase> server."

#~ msgid "The two newly entered passwords do not match."
#~ msgstr "De två nya lösenorden stämmer inte överens."

#~ msgid "The types of specified data source are not supported"
#~ msgstr "Typerna för specificerad informationsursprung stöds inte"

#~ msgid ""
#~ "The unrecoverable items have been cleaned up successfully. Please refresh "
#~ "this page to see the changes."
#~ msgstr ""
#~ "Objekten som inte kan räddas har rensats bort. Uppdatera sidan för att se "
#~ "ändringarna."

#~ msgid ""
#~ "The updater provides a simple installation wizard. Follow the "
#~ "instructions to install the application. The updater will inform you of "
#~ "any updates for the Connector for Microsoft Outlook, Notifier and Drive. "
#~ "You can download the updates from within the updater."
#~ msgstr ""
#~ "Uppdateraren är en enkel installationsguide. Följ instruktionerna för att "
#~ "installera programmet. Uppdateraren kommer informera dig när det finns "
#~ "uppdateringar för Microsoft Outlook-anslutningen, notifieraren och Drive. "
#~ "Du kan ladda ner uppdateringarna via uppdateraren."

#~ msgid "The user has administrative rights"
#~ msgstr "Användaren har administratörsrättigheter"

#~ msgid "Theme"
#~ msgstr "Tema"

#~ msgid "There are unsaved changes."
#~ msgstr "Det finns osparade ändringar."

#~ msgid "There is already %1$d appointment in this timeframe."
#~ msgid_plural "There are already %1$d appointments in this timeframe."
#~ msgstr[0] "Det finns redan %1$d möte i den här tidsramen."
#~ msgstr[1] "Det finns redan %1$d möten i den här tidsrymden."

#~ msgid "There is no rule defined"
#~ msgstr "Ingen regel har definierats."

#~ msgid ""
#~ "There was an issue in authenticating your E-Mail password. This may be "
#~ "because of a recent password change. To continue please logout now and "
#~ "then log back in with your most current password. (server=%1$s | user="
#~ "%2$s)"
#~ msgstr ""
#~ "Det uppstod ett problem vid bekräftande av ditt e-post-lösenord. Detta "
#~ "kanske beror på att du nyligen har ändrat lösenord. För att fortsätta, "
#~ "logga ut och logga in med ditt nuvarande lösenord. (server=%1$s | "
#~ "användare=%2$s)"

#~ msgid ""
#~ "There was no suitable server found for this mail/password combination"
#~ msgstr ""
#~ "Ingen lämplig server hittades för den här e-post/lösenordskombinationen"

#~ msgid "There were not activities in your network"
#~ msgstr "Det fanns inga aktiviteter i ditt nätverk"

#~ msgid ""
#~ "These statistics only include folders, which have a depth less than four "
#~ "in the folder structure from the folder \"%1$s\"."
#~ msgstr ""
#~ "Denna statistik inkluderar bara mappar med en struktur som inte går "
#~ "djupare än fyra nivåer från mappen \"%1$s\"."

#~ msgid "This Contact has no FolderID: Entry %1$d Context %2$d"
#~ msgstr "Denna kontakt har inget MappID: Entry %1$d Kontext %2$d"

#~ msgid "This account cannot be validated"
#~ msgstr "Det här kontot kan inte bekräftas"

#~ msgid ""
#~ "This action is not supported in this LDAP addressbook: Folder %1$d "
#~ "Context %2$d"
#~ msgstr ""
#~ "Denna handling stöds inte av denna LDAP-adressboken: Mapp %1$d Kontext "
#~ "%2$d"

#~ msgid ""
#~ "This appointment does not take place.\n"
#~ "It was either deleted by [changed_by] or\n"
#~ "you have been removed from the list of participants.\n"
#~ "\n"
#~ "Appointment\n"
#~ "===========\n"
#~ "Created by:  [created_by]\n"
#~ "Created at:  [creation_datetime]\n"
#~ "[title]\n"
#~ "[location][folder_name]\n"
#~ "\n"
#~ "[start]\n"
#~ "[end]\n"
#~ "[series][delete_exceptions][change_exceptions]\n"
#~ "[description]\n"
#~ "Participants\n"
#~ "============\n"
#~ "[participants]\n"
#~ "\n"
#~ "Resources\n"
#~ "=========\n"
#~ "[resources]\n"
#~ "\n"
#~ "=========================================="
#~ msgstr ""
#~ "Detta möte kommer inte att äga rum.\n"
#~ "Det var antingen borttaget av [changed_by] eller\n"
#~ "så har du blivit borttagen från deltagarlistan.\n"
#~ "\n"
#~ "Möte\n"
#~ "===========\n"
#~ "Skapad av:  [created_by]\n"
#~ "Skapad vid: [creation_datetime]\n"
#~ "[title]\n"
#~ "[location][folder_name]\n"
#~ "\n"
#~ "[start]\n"
#~ "[end]\n"
#~ "[series][delete_exceptions][change_exceptions]\n"
#~ "[description]\n"
#~ "Deltagare\n"
#~ "============\n"
#~ "[participants]\n"
#~ "\n"
#~ "Resurser\n"
#~ "=========\n"
#~ "[resources]\n"
#~ "\n"
#~ "=========================================="

#~ msgid ""
#~ "This appointment was changed by [changed_by].\n"
#~ "\n"
#~ "Appointment\n"
#~ "===========\n"
#~ "Created by: [created_by]\n"
#~ "Created at: [creation_datetime]\n"
#~ "[title]\n"
#~ "[location][folder_name]\n"
#~ "\n"
#~ "[start]\n"
#~ "[end]\n"
#~ "[series][delete_exceptions][change_exceptions]\n"
#~ "[description]\n"
#~ "Participants\n"
#~ "============\n"
#~ "[participants]\n"
#~ "\n"
#~ "Resources\n"
#~ "=========\n"
#~ "[resources]\n"
#~ "\n"
#~ "=========================================="
#~ msgstr ""
#~ "Detta möte har ändrats av [changed_by].\n"
#~ "\n"
#~ "Möte\n"
#~ "===========\n"
#~ "Skapad av:  [created_by]\n"
#~ "Skapad vid: [creation_datetime]\n"
#~ "[title]\n"
#~ "[location][folder_name]\n"
#~ "\n"
#~ "[start]\n"
#~ "[end]\n"
#~ "[series][delete_exceptions][change_exceptions]\n"
#~ "[description]\n"
#~ "Deltagare\n"
#~ "============\n"
#~ "[participants]\n"
#~ "\n"
#~ "Resurser\n"
#~ "=========\n"
#~ "[resources]\n"
#~ "\n"
#~ "=========================================="

#~ msgid ""
#~ "This appointment was changed by [changed_by].\n"
#~ "You can check this appointment in your calendar:\n"
#~ "[link]\n"
#~ "\n"
#~ "Appointment\n"
#~ "===========\n"
#~ "Created by: [created_by]\n"
#~ "Created at: [creation_datetime]\n"
#~ "[title]\n"
#~ "[location][folder_name]\n"
#~ "\n"
#~ "[start]\n"
#~ "[end]\n"
#~ "[series][delete_exceptions][change_exceptions]\n"
#~ "[description]\n"
#~ "Participants\n"
#~ "============\n"
#~ "[participants]\n"
#~ "\n"
#~ "Resources\n"
#~ "=========\n"
#~ "[resources]\n"
#~ "\n"
#~ "=========================================="
#~ msgstr ""
#~ "Detta möte har ändrats av [changed_by].\n"
#~ "Du kan kontrollera detta möte i din kalender:\n"
#~ "[link]\n"
#~ "\n"
#~ "Möte\n"
#~ "===========\n"
#~ "Skapad av:  [created_by]\n"
#~ "Skapad vid: [creation_datetime]\n"
#~ "[title]\n"
#~ "[location][folder_name]\n"
#~ "\n"
#~ "[start]\n"
#~ "[end]\n"
#~ "[series][delete_exceptions][change_exceptions]\n"
#~ "[description]\n"
#~ "Deltagare\n"
#~ "============\n"
#~ "[participants]\n"
#~ "\n"
#~ "Resurser\n"
#~ "=========\n"
#~ "[resources]\n"
#~ "\n"
#~ "=========================================="

#~ msgid ""
#~ "This attachment describes the Microsoft Outlook data fields that are "
#~ "synchronized with the <phrase vendor=\"oxhe;ox\">Open-Xchange</"
#~ "phrase><phrase vendor=\"1and1\">MailXchange</phrase> Server by the "
#~ "OXtender for Microsoft Outlook."
#~ msgstr ""
#~ "Denna bilaga beskriver Microsoft Outlooks informationsfält som är "
#~ "synkroniserade med <phrase vendor=\"oxhe;ox\">Open-Xchange</"
#~ "phrase><phrase vendor=\"1and1\">MailXchange</phrase> server hos OXtendern "
#~ "för Microsoft Outlook."

#~ msgid "This contact has no folder id: Entry %1$d Context %2$d"
#~ msgstr "Denna kontakt har inget mapp-id: Entry %1$d Kontext %2$d"

#~ msgid "This contact is private and cannot be shared"
#~ msgstr "Kontakten är privat och kan inte delas"

#~ msgid "This distribution list has been added to the portal"
#~ msgstr "Den här distributionslistan har lagts till i portalen"

#~ msgid "This does not look like an iCal file. Please check the file."
#~ msgstr "Detta ser inte ut som en iCal fil. Kontrollera filen."

#~ msgid "This email address cannot be used for appointments"
#~ msgstr "Den här e-postadressen kan inte användas för möten"

#~ msgid "This email contains a task"
#~ msgstr "E-brevet innehåller en uppgift"

#~ msgid "This email contains an appointment"
#~ msgstr "E-brevet innehåller ett möte"

#~ msgid ""
#~ "This feature is not available. In order to use it, you need to upgrade "
#~ "your account now."
#~ msgstr ""
#~ "Funktionen är inte tillgänglig. För att använda den behöver du uppgradera "
#~ "ditt konto."

#~ msgid "This field has to be filled"
#~ msgstr "Detta fält måste fyllas i"

#~ msgid "This file has been added"
#~ msgstr "Filen har lagts till"

#~ msgid "This file has been added to the portal"
#~ msgstr "Filen har lagts till i portalen"

#~ msgid "This file has been deleted"
#~ msgid_plural "These files have been deleted"
#~ msgstr[0] "Filen har tagits bort"
#~ msgstr[1] "Filerna har tagits bort"

#~ msgid "This file has been locked"
#~ msgid_plural "These files have been locked"
#~ msgstr[0] "Filen är låst"
#~ msgstr[1] "Filerna är låsta"

#~ msgid "This file has been unlocked"
#~ msgid_plural "These files have been unlocked"
#~ msgstr[0] "Filen har låsts upp"
#~ msgstr[1] "Filerna har låsts upp"

#~ msgid "This file has not been added"
#~ msgstr "Filen har inte lagts till"

#~ msgid "This file has not been deleted"
#~ msgid_plural "These files have not been deleted"
#~ msgstr[0] "Filen har inte tagits bort"
#~ msgstr[1] "Filerna har inte tagits bort"

#~ msgid "This file has not been deleted, as it is locked by its owner."
#~ msgid_plural ""
#~ "These files have not been deleted, as they are locked by their owner."
#~ msgstr[0] "Filen har inte tagits bort, eftersom den är låst av dess ägare."
#~ msgstr[1] ""
#~ "Filerna har inte tagits bort, eftersom de har låsts av dess ägare."

#~ msgid "This file has not been locked"
#~ msgid_plural "These files have not been locked"
#~ msgstr[0] "Filen är inte låst"
#~ msgstr[1] "Filerna är inte låsta"

#~ msgid "This file has not been unlocked"
#~ msgid_plural "These files have not been unlocked"
#~ msgstr[0] "Filen har inte låsts upp"
#~ msgstr[1] "Filerna har inte låsts upp"

#~ msgid "This file is locked by %1$s"
#~ msgstr "Filen låstes av %1$s"

#~ msgid "This file is locked by you"
#~ msgstr "Filen låstes av dig"

#~ msgid "This file will be written in your default folder to allow editing"
#~ msgstr ""
#~ "Den här filen kommer skrivas till din standardmapp för att kunna redigeras"

#~ msgid "This folder has no publications"
#~ msgstr "Den här mappen har inga publikationer"

#~ msgid "This folder has no subscriptions"
#~ msgstr "Den här mappen har inga prenumerationer"

#~ msgid "This folder has publications and/or subscriptions"
#~ msgstr "Den här mappen innehåller publikationer och/eller prenumerationer"

#~ msgid ""
#~ "This folder has publications but you are not allowed to view or edit them"
#~ msgstr ""
#~ "Den här mappen har publikationer, men du har inte tillstånd att visa "
#~ "eller redigera dem"

#~ msgid ""
#~ "This folder has subscriptions but you are not allowed to view or edit them"
#~ msgstr ""
#~ "Den här mappen har prenumerationer, men du har inte tillstånd att visa "
#~ "eller redigera dem"

#~ msgid "This folder is a virtual folder. It cannot contain documents."
#~ msgstr "Denna mapp är virtuell. Mappen kan inte innehålla dokument."

#~ msgid ""
#~ "This gif image is too large. It can not be scaled and will not be accepted"
#~ msgstr ""
#~ "Denna gif-bild är för stor. Bilden kan inte förminskas och kommer inte "
#~ "att accepteras"

#~ msgid ""
#~ "This is a Return Receipt for the mail that you sent on #DATE# to "
#~ "#RECIPIENT# with subject \"#SUBJECT#\".\n"
#~ "\n"
#~ "Note: This return receipt only acknowledges that the message was "
#~ "displayed on the recipients computer. There is no guarantee that the "
#~ "recipient has read or understood the message contents."
#~ msgstr ""
#~ "Det här är ett returkvitto på brevet du skickade den #DATE# till "
#~ "#RECIPIENT# med ämnet \"#SUBJECT#\".\n"
#~ "\n"
#~ "Notera: Detta returkvitto bekräftar bara att meddelandet visats på "
#~ "mottagarens dator. Det finns ingen garanti att mottagaren har läst eller "
#~ "förstått meddelandets innehåll."

#~ msgid "This is a standard folder, which can't be renamed."
#~ msgstr "Det här är en standardmapp och kan inte döpas om."

#~ msgid "This is not a valid email address"
#~ msgstr "Det här inte en giltig e-postadress"

#~ msgid "This is not a valid mail address"
#~ msgstr "Det här är inte en giltig e-postadress"

#~ msgid "This is not a valid user or group."
#~ msgstr "Det här är inte en giltig användare eller grupp."

#~ msgid "This list has no contacts yet"
#~ msgstr "Den här listan har inga medlemmar än"

#~ msgid "This mail has been added to the portal"
#~ msgstr "E-brevet har lagts till i portalen"

#~ msgid "This mail has no content"
#~ msgstr "E-brevet har inget innehåll"

#~ msgid "This method is not applicable to an IMAP permission"
#~ msgstr "Denna metod är inte passande till en IMAP-rättighet"

#~ msgid "This method is not implemented."
#~ msgstr "Denna metod är inte implementerad."

#~ msgid "This note will not be printed"
#~ msgstr "Anteckningen kunde inte skrivas ut"

#~ msgid ""
#~ "This rule applies to all messages. Please add a condition to restrict "
#~ "this rule to specific messages."
#~ msgstr ""
#~ "Den här regeln gäller för alla meddelanden. Lägg till ett villkor för att "
#~ "begränsa regeln till specifika meddelanden."

#~ msgid "This task recurs"
#~ msgstr "Uppgiften upprepas"

#~ msgid ""
#~ "This task was changed by [changed_by].\n"
#~ "\n"
#~ "Task\n"
#~ "====\n"
#~ "Created by: [created_by]\n"
#~ "Created at: [creation_datetime]\n"
#~ "[title]\n"
#~ "[folder_name]\n"
#~ "[priority]\n"
#~ "[task_status]\n"
#~ "\n"
#~ "[start]\n"
#~ "[end]\n"
#~ "[series]\n"
#~ "[description]\n"
#~ "Participants\n"
#~ "============\n"
#~ "[participants]\n"
#~ "\n"
#~ "Resources\n"
#~ "=========\n"
#~ "[resources]\n"
#~ "\n"
#~ "=========================================="
#~ msgstr ""
#~ "Denna uppgift har ändrats av [changed_by].\n"
#~ "\n"
#~ "Uppgift\n"
#~ "====\n"
#~ "Skapad av:  [created_by]\n"
#~ "Skapad vid: [creation_datetime]\n"
#~ "[title]\n"
#~ "[folder_name]\n"
#~ "[priority]\n"
#~ "[task_status]\n"
#~ "\n"
#~ "[start]\n"
#~ "[end]\n"
#~ "[series]\n"
#~ "[description]\n"
#~ "Deltagare\n"
#~ "============\n"
#~ "[participants]\n"
#~ "\n"
#~ "Resurser\n"
#~ "=========\n"
#~ "[resources]\n"
#~ "\n"
#~ "=========================================="

#~ msgid ""
#~ "This task was changed by [changed_by].\n"
#~ "You can check this task in your tasks:\n"
#~ "[link]\n"
#~ "\n"
#~ "Task\n"
#~ "====\n"
#~ "Created by: [created_by]\n"
#~ "Created at: [creation_datetime]\n"
#~ "[title]\n"
#~ "[folder_name]\n"
#~ "[priority]\n"
#~ "[task_status]\n"
#~ "\n"
#~ "[start]\n"
#~ "[end]\n"
#~ "[series]\n"
#~ "[description]\n"
#~ "Participants\n"
#~ "============\n"
#~ "[participants]\n"
#~ "\n"
#~ "Resources\n"
#~ "=========\n"
#~ "[resources]\n"
#~ "\n"
#~ "=========================================="
#~ msgstr ""
#~ "Denna uppgift har ändrats av [changed_by].\n"
#~ "Du kan kolla denna uppgift i dina uppgifter:\n"
#~ "[link]\n"
#~ "\n"
#~ "Uppgift\n"
#~ "====\n"
#~ "Skapade av: [created_by]\n"
#~ "Skapad vid: [creation_datetime]\n"
#~ "[title]\n"
#~ "[folder_name]\n"
#~ "[priority]\n"
#~ "[task_status]\n"
#~ "\n"
#~ "[start]\n"
#~ "[end]\n"
#~ "[series]\n"
#~ "[description]\n"
#~ "Deltagare\n"
#~ "============\n"
#~ "[participants]\n"
#~ "\n"
#~ "Resurser\n"
#~ "=========\n"
#~ "[resources]\n"
#~ "\n"
#~ "=========================================="

#~ msgid ""
#~ "This task was either deleted by [changed_by] or\n"
#~ "you have been removed from the list of participants.\n"
#~ "\n"
#~ "Task\n"
#~ "====\n"
#~ "Created by:  [created_by]\n"
#~ "Created at:  [creation_datetime]\n"
#~ "[title]\n"
#~ "[folder_name]\n"
#~ "[priority]\n"
#~ "[task_status]\n"
#~ "\n"
#~ "[start]\n"
#~ "[end]\n"
#~ "[series]\n"
#~ "[description]\n"
#~ "Participants\n"
#~ "============\n"
#~ "[participants]\n"
#~ "\n"
#~ "Resources\n"
#~ "=========\n"
#~ "[resources]\n"
#~ "\n"
#~ "========================================== "
#~ msgstr ""
#~ "Denna uppgift var antingen borttagen av [changed_by] eller\n"
#~ "så har du blivit borttagen från deltagarlistan.\n"
#~ "\n"
#~ "Uppgift\n"
#~ "====\n"
#~ "Skapad av:  [created_by]\n"
#~ "Skapad vid: [creation_datetime]\n"
#~ "[title]\n"
#~ "[folder_name]\n"
#~ "[priority]\n"
#~ "[task_status]\n"
#~ "\n"
#~ "[start]\n"
#~ "[end]\n"
#~ "[series]\n"
#~ "[description]\n"
#~ "Deltagare\n"
#~ "============\n"
#~ "[participants]\n"
#~ "\n"
#~ "Resurser\n"
#~ "=========\n"
#~ "[resources]\n"
#~ "\n"
#~ "========================================== "

#~ msgid ""
#~ "This transaction could not be fully undone. Some components are probably "
#~ "not consistent anymore. Run the recovery tool!"
#~ msgstr ""
#~ "Denna transaktion kunde inte ångras fullständigt. Vissa komponenter är "
#~ "troligen inte konsekventa längre. Kör återställningsverktyget."

#~ msgid ""
#~ "This widget is currently offline because the twitter rate limit exceeded."
#~ msgstr ""
#~ "Den här komponenten är för närvarande nedkopplad eftersom twitter-"
#~ "frekvensen överskreds."

#~ msgid "Though expected, SQL query returned no result."
#~ msgstr "Även om det var väntat returnerade SQL-frågan inga svar."

#, fuzzy
#~| msgid "Thread view"
#~ msgid "Thread"
#~ msgstr "Trådvy"

#~ msgid "Thursday"
#~ msgstr "Torsdag"

#~ msgid "Tile"
#~ msgstr "Ruta"

#~ msgid "Tiles"
#~ msgstr "Rutor"

#~ msgid "Time"
#~ msgstr "Tid"

#~ msgid "Time range for the calender view"
#~ msgstr "Tidsintervall för kalendervyn"

#~ msgid "Time range for the list view"
#~ msgstr "Tidsintervall för listvyn"

#~ msgid "Time range for the team view"
#~ msgstr "Tidsintervall för gruppvyn"

#~ msgid "Time scale in minutes"
#~ msgstr "Tidsskala i minuter"

#~ msgid "Time zone"
#~ msgstr "Tidszon"

#~ msgid "Timezone"
#~ msgstr "Tidszon"

#~ msgid "Title"
#~ msgstr "Titel"

#~ msgctxt "salutation"
#~ msgid "Title"
#~ msgstr "Titel"

#~ msgid "To"
#~ msgstr "Till"

#~ msgid ""
#~ "To add contacts manually, just provide a valid email address (e.g john."
#~ "doe@example.com or \"John Doe\" <jd@example.com>)"
#~ msgstr ""
#~ "För att lägga till deltagare manuellt, ange en giltig e-postadress (t.ex. "
#~ "sven.andersson@exempel.se eller \"Sven Andersson\" <sa@exempel.se>)"

#~ msgid "To create a note, click on New > Add note in the toolbar."
#~ msgstr ""
#~ "För att skapa en anteckning, klicka på Nytt > Lägg till anteckning i "
#~ "verktygsraden."

#~ msgid "To create a note, click the icon at the top. Select Add note."
#~ msgstr ""
#~ "För att skapa en anteckning, klicka på ikonen längst upp. Välj Lägg till "
#~ "anteckning."

#~ msgid "To create the appointment, click on Create at the upper right side."
#~ msgstr "För att skapa mötet, klicka på Skapa överst till höger."

#~ msgid "To create the task, click on Create on the upper right side."
#~ msgstr "För att skapa uppgiften, klicka på Skapa längst upp till höger."

#~ msgid "To launch an app, click on a tile's headline."
#~ msgstr "För att starta ett program, klicka på en rutas rubrik."

#~ msgid ""
#~ "To launch an app, click on an entry on the left side of the menu bar."
#~ msgstr ""
#~ "För att starta ett program, klicka på en post på den vänstra sidan av "
#~ "menyraden."

#~ msgid ""
#~ "To open the E-Mail settings, click the System menu icon on the upper "
#~ "right side of the menu bar. Select Settings. Click on E-Mail on the left "
#~ "side. To display all settings, enable Advanced settings in the bottom "
#~ "left side"
#~ msgstr ""
#~ "För att öppna e-postinställningarna, klicka på Systemmenyikonen på den "
#~ "övre högra sidan av menyraden. Välj Inställningar. Klicka på E-post på "
#~ "den vänstra sidan. För att visa alla inställningarna, aktivera Avancerade "
#~ "inställningar längst ner till vänster"

#, fuzzy
#~ msgid ""
#~ "To open the help, click the System menu icon on the upper right side of "
#~ "the menu bar. Select Help."
#~ msgstr ""
#~ "För att öppna hjälpen, klicka på Systemmenyikonen längst upp till höger i "
#~ "menyraden. Välj Hjälp."

#~ msgid ""
#~ "To select one of the views List, Icons or Squares, click on View on the "
#~ "right side of the toolbar."
#~ msgstr ""
#~ "För att välja en av vyerna - Lista, Ikoner eller Rutor - klicka på Visa "
#~ "till högeri verktygsraden."

#~ msgid "To send the E-Mail, click on Send on the upper right side."
#~ msgstr "För att skicka e-brevet, klicka på Skicka på den övre högra sidan."

#~ msgid "To upload a file, click on New > Upload new file in the toolbar."
#~ msgstr ""
#~ "För att ladda upp en fil, klicka på Nytt > Ladda upp ny fil i "
#~ "verktygsraden."

#~ msgid ""
#~ "To view further information, click on a file. A pop-up window displays "
#~ "further details and functions."
#~ msgstr ""
#~ "För att visa ytterligare information, klicka på en fil. Ett popupfönster "
#~ "kommer visa ytterligare detaljer och funktioner."

#~ msgid "Today"
#~ msgstr "Idag"

#~ msgid "Toggle checkboxes"
#~ msgstr "Växla kryssrutor"

#~ msgid "Toggle folder"
#~ msgstr "Växla mapp"

#~ msgid "Toggle search"
#~ msgstr "Växla sökning"

#~ msgid "Tomorrow"
#~ msgstr "Imorgon"

#~ msgid "Too few (%d) login attributes."
#~ msgstr "För få (%d) inloggningsattribut."

#~ msgid "Too many digits within field %1$s."
#~ msgstr "För många siffror i fältet %1$s."

#~ msgid "Tool"
#~ msgstr "Verktyg"

#~ msgid "Top 10 file types"
#~ msgstr "Topp 10 filtyper"

#~ msgid "Top 10 folder size"
#~ msgstr "Topp 10 mappstorlek"

#~ msgid "Top 10 you got mail from"
#~ msgstr "De 10 du oftast får e-post från"

#~ msgid "Top 10 you sent mail to"
#~ msgstr "De 10 du oftast skickar e-post till"

#~ msgid "Total cost"
#~ msgstr "Total kostnad"

#~ msgid "Total: %1$s requests"
#~ msgstr "Totalt: %1$s sökningar"

#~ msgid "Touchselect on/off"
#~ msgstr "Pekval på/av"

#~ msgid "Tour: Coming from OX6"
#~ msgstr "Rundvisning: Jag kommer från OX6"

#~ msgid "Town"
#~ msgstr "Ort"

#~ msgid "Trash folder"
#~ msgstr "Papperskorgmapp"

#~ msgid "Tried to delete %1$d folders but only %2$d were deleted."
#~ msgstr "Försökte ta bort %1$d mappar men endast %2$d togs bort."

#~ msgid "Tried to delete %1$d participants but only %2$d were deleted."
#~ msgstr "Försökte ta bort %1$d deltagare men endast %2$d togs bort."

#~ msgid "Trying to auto-configure your mail account"
#~ msgstr "Försöker konfigurera ditt e-postkonto automatiskt"

#~ msgid "Tuesday"
#~ msgstr "Tisdag"

#~ msgid "Tumblr"
#~ msgstr "Tumblr"

#~ msgid "Tweet"
#~ msgstr "Tweet"

#~ msgid "Twitter"
#~ msgstr "Twitter"

#~ msgid "Twitter reported the following errors:"
#~ msgstr "Twitter rapporterade följande fel:"

#~ msgid "Type"
#~ msgstr "Typ"

#~ msgid "UI version"
#~ msgstr "UI-version"

#~ msgid "UNKNOWN EXCEPTION"
#~ msgstr "OKÄNT UNDANTAG"

#~ msgid "URL"
#~ msgstr "URL"

#~ msgid "URL \"%s\" is malformed."
#~ msgstr "URL \"%s\" är deformerad."

#~ msgid ""
#~ "Unable fetch the number of elements in this Folder. Context %1$d Folder "
#~ "%2$d User %3$d"
#~ msgstr ""
#~ "Oförmögen att hämta antalet element i mappen. Kontext %1$d Mapp %2$d "
#~ "Användare %3$d"

#~ msgid ""
#~ "Unable to compare contacts for update. Make sure you have entered a valid "
#~ "display name. Context %1$d Object %2$d"
#~ msgstr ""
#~ "Oförmögen att jämföra kontakter för uppdatering. Kontrollera att du har "
#~ "angivit ett giltigt namn. Kontext %1$d Objekt %2$d"

#~ msgid "Unable to convert task priority %d."
#~ msgstr "Oförmögen att översätta uppgiftsprioritet %d."

#~ msgid "Unable to convert task status \"%1$s\"."
#~ msgstr "Oförmögen att omvandla uppgiftsstatus \"%1$s\"."

#~ msgid ""
#~ "Unable to create a link between these two objects. Insufficient rights. "
#~ "1. Object %1$d 2. Object %2$d Context %3$d"
#~ msgstr ""
#~ "Oförmögen att skapa en länk mellan dessa två objekt. Otillräckliga "
#~ "rättigheter. 1:a Objekt %1$d 2:a Objekt %2$d Kontext %3$d"

#~ msgid ""
#~ "Unable to create a link between these two objects. Insufficient rights. "
#~ "1. Object %1$d Folder %2$d 2. Object %3$d Folder %4$d Context %5$d"
#~ msgstr ""
#~ "Oförmögen att skapa länkar mellan dessa två objekt. Otillräckliga "
#~ "rättigheter. 1:a Objekt %1$d Mapp %2$d 2:a Objekt %3$d Mapp %4$d Kontext "
#~ "%5$d"

#~ msgid ""
#~ "Unable to create a link between these two objects. Insufficient rights. "
#~ "Object %1$d Folder %2$d Context %3$d"
#~ msgstr ""
#~ "Oförmögen att skapa länkar mellan dessa två objekt. Otillräckliga "
#~ "rättigheter. Objekt %1$d Mapp %2$d Kontext %3$d"

#~ msgid ""
#~ "Unable to create a link between these two objects. This link already "
#~ "exists. 1. Object %1$d Folder %2$d 2. Object %3$d Folder %4$d Context %5$d"
#~ msgstr ""
#~ "Oförmögen att skapa länkar mellan dessa två objekt. Denna länk finns "
#~ "redan. 1:a Objekt %1$d Mapp %2$d 2:a Objekt %3$d Mapp %4$d Kontext %5$d"

#~ msgid ""
#~ "Unable to create exception, recurring position can not be calculated !"
#~ msgstr ""
#~ "Oförmåga att skapa undantag, återkommande position kan inte beräknas !"

#~ msgid "Unable to delete Contact: Context %1$d Contact %2$d"
#~ msgstr "Oförmögen att ta bort kontakt: Kontext %1$d Kontakt %2$d"

#~ msgid "Unable to delete Contacts from this user. Context %1$d User %2$d"
#~ msgstr ""
#~ "Oförmögen att ta bort kontakter från användaren. Kontext %1$d Användare "
#~ "%2$d"

#~ msgid "Unable to delete all links from folder. Folder %1$d Context %2$d"
#~ msgstr ""
#~ "Oförmögen att ta bort alla länkar från denna mapp. Mapp %1$d Kontext %2$d"

#~ msgid ""
#~ "Unable to delete all links from this objects. Object %1$d Context %2$d"
#~ msgstr ""
#~ "Oförmögen att ta bort alla länkar från detta objekt. Objekt %1$d Kontext "
#~ "%2$d"

#~ msgid ""
#~ "Unable to delete contact object. Context %1$d Folder %2$d User %3$d "
#~ "Object %4$d"
#~ msgstr ""
#~ "Oförmögen att ta bort kontaktobjekt. Kontext %1$d Mapp %2$d Användare "
#~ "%3$d Objekt %4$d"

#~ msgid "Unable to delete contacts from this folder. Context %1$d Folder %2$d"
#~ msgstr ""
#~ "Oförmögen att ta bort kontakter från denna mapp. Kontext %1$d Mapp %2$d"

#~ msgid ""
#~ "Unable to delete contacts from user because this is a non-contact folder. "
#~ "Context %1$d Folder %2$d User %3$d"
#~ msgstr ""
#~ "Oförmögen att ta bort kontakter från användaren på grund av att detta "
#~ "inte är en kontaktmapp. Kontext %1$d Mapp %2$d Användare %3$d"

#~ msgid "Unable to delete dristributionlist by id : Context %1$d Contact %2$d"
#~ msgstr ""
#~ "Oförmögen att ta bort distributionslista genom id : Kontext %1$d Kontakt "
#~ "%2$d"

#~ msgid ""
#~ "Unable to delete linking between contacts : Context %1$d Contact %2$d"
#~ msgstr ""
#~ "Oförmögen att ta bort länkning mellan kontakterna : Kontext %1$d Kontakt "
#~ "%2$d"

#~ msgid ""
#~ "Unable to delete this contact. Object not found. Context %1$d Folder %2$d "
#~ "User %3$d Object %4$d"
#~ msgstr ""
#~ "Oförmögen att ta bort denna kontakt. Objektet finns inte. Kontext %1$d "
#~ "Mapp %2$d Användare %3$d Objekt %4$d"

#~ msgid "Unable to initialize Event queue"
#~ msgstr "Oförmögen att initialisera händelsekön"

#~ msgid "Unable to insert Contact. Context: %d"
#~ msgstr "Oförmögen att lägga till kontakt. Kontext: %d"

#~ msgid "Unable to insert contacts! Context: %d"
#~ msgstr "Oförmögen att lägga till kontakter! Kontext: %d"

#~ msgid ""
#~ "Unable to load all links for the object. Object %1$d Folder %2$d User "
#~ "%3$d Context %4$d"
#~ msgstr ""
#~ "Oförmögen att ladda alla länkar från detta objekt. Objekt %1$d Mapp %2$d "
#~ "Användare %3$d Kontext %4$d"

#~ msgid ""
#~ "Unable to load all links for the object. Object %1$d User %2$d Context "
#~ "%3$d"
#~ msgstr ""
#~ "Oförmögen att ladda alla länkar från detta objekt. Objekt %1$d Användare "
#~ "%2$d Kontext %3$d "

#~ msgid "Unable to load contact image: Context %1$d Contact %2$d"
#~ msgstr "Oförmögen att ladda kontaktbild: Kontext %1$d Kontakt %2$d"

#~ msgid "Unable to load contact: Context %1$d"
#~ msgstr "Oförmögen att ladda kontakt: Kontext %1$d"

#~ msgid "Unable to load dristributionlist: Context %1$d Contact %2$d"
#~ msgstr "Oförmögen att ladda distributionslista: Kontext %1$d Kontakt %2$d"

#~ msgid "Unable to load linked contacts : Context %1$d Contact %2$d"
#~ msgstr "Oförmögen att ladda länkade kontakter : Kontext %1$d Kontakt %2$d"

#~ msgid "Unable to load mail filter settings."
#~ msgstr "Kan inte få kontakt med mailfilter-bakgrundsprogrammet."

#~ msgid "Unable to load objects. Context %1$d User %2$d"
#~ msgstr "Oförmögen att ladda objekt. Kontext %1$d Användare %2$d"

#~ msgid "Unable to load reminder"
#~ msgstr "Oförmögen att ladda påminnelse"

#~ msgid "Unable to load this LDAP addressbook: %1$s"
#~ msgstr "Oförmögen att ladda denna LDAP-adressbok: %1$s"

#~ msgid "Unable to map OCL permission value %1$s to a JSON permission value"
#~ msgstr ""
#~ "Oförmögen att matcha OCL-rättighetsvärde %1$s med JSON-rättighetssvärde"

#~ msgid ""
#~ "Unable to move this contact because it is marked as private: Context %1$d "
#~ "Object %2$d"
#~ msgstr ""
#~ "Oförmögen att flytta denna kontakt på grund av att den är markerad som "
#~ "privat: Kontext %1$d Objekt %2$d"

#~ msgid "Unable to parse value \"%1$s\" within field %2$s as a number."
#~ msgstr ""
#~ "Oförmögen att tolka värdet \"%1$s\" inom området %2$s som ett nummer."

#~ msgid ""
#~ "Unable to perform contact folder check for readable content: Context %1$d "
#~ "Folder %2$d"
#~ msgstr ""
#~ "Oförmögen att leta efter läsbart innehåll i kontaktmapp: Kontext %1$d "
#~ "Mapp %2$d"

#~ msgid "Unable to pick up a connection from the DBPool"
#~ msgstr "Oförmögen att hämta en förbindelse från DBPool"

#~ msgid ""
#~ "Unable to remove participant because this participant is the last one"
#~ msgstr ""
#~ "Oförmögen att ta bort deltagare på grund av att denna deltagare är den "
#~ "sista."

#~ msgid "Unable to save Linking between Contacts : Context %1$d Contact %2$d"
#~ msgstr ""
#~ "Oförmögen att spara länkning mellan kontakter : Kontext %1$d Kontakt %2$d"

#~ msgid "Unable to save contact Image: Context %1$d Contact %2$d"
#~ msgstr "Oförmögen att spara kontaktbilden: Kontext %1$d Kontakt %2$d"

#~ msgid "Unable to save contact image. The image appears to be broken."
#~ msgstr "Oförmögen att spara kontaktbilden. Bilden verkar skadad."

#~ msgid "Unable to save dristributionlist: Context %1$d Contact %2$d"
#~ msgstr "Oförmögen att spara distributionslista: Kontext %1$d Kontakt %2$d"

#~ msgid "Unable to scale image down."
#~ msgstr "Oförmögen att skala ner bilden."

#~ msgid ""
#~ "Unable to scale this contact image.  Either the file type is not "
#~ "supported or the image is too large. Your mime type is %1$s and your "
#~ "image size is %2$d. The max. allowed image size is %3$d."
#~ msgstr ""
#~ "Oförmögen att ändra storlek på den här kontaktbilden. Antingen stöds inte "
#~ "filtypen eller så är bilden för stor. Mime-typ är %1$s och bildstorleken "
#~ "är %2$d. Maximala bildstorleken är %3$d."

#~ msgid ""
#~ "Unable to synchronize the old contact with the new changes: Context %1$d "
#~ "Object %2$d"
#~ msgstr ""
#~ "Oförmögen att synkronisera den gamla kontakt med den nya ändringen: "
#~ "Kontext %1$d Objekt %2$d"

#~ msgid "Unable to trigger object Events: Context %1$d Folder %2$d"
#~ msgstr "Oförmögen att starta objektet Events: Kontext %1$d Mapp %2$d"

#~ msgid "Unable to trigger object Events: Context %1$d User %2$d"
#~ msgstr "Oförmögen att starta objektet Events: Kontext %1$d Användare %2$d"

#~ msgid "Unable to update contact image. The image appears to be broken."
#~ msgstr "Oförmögen att uppdatera kontaktbilden. Bilden verkar vara skadad."

#~ msgid "Unable to update contact image: Context %1$d Contact %2$d"
#~ msgstr "Oförmögen att uppdatera kontaktbilden: Kontext %1$d Kontakt %2$d"

#~ msgid "Unable to update contact. Context %1$d Object %2$d"
#~ msgstr "Oförmögen att uppdatera kontakt.Kontext %1$d Objekt %2$d"

#~ msgid "Unable to update dristributionlist : Context %1$d Contact %2$d"
#~ msgstr ""
#~ "Oförmögen att uppdatera distributionslista : Kontext %1$d Kontakt %2$d"

#~ msgid ""
#~ "Unablel to load this LDAP addressbook. Check the configuration for this "
#~ "LDAP server: Folder %1$d Context %2$d"
#~ msgstr ""
#~ "Oförmögen att ladda LDAP-adressboken. KontrolleraKonfigurationenför denna "
#~ "LDAP-server: Mapp %1$d Kontext %2$d"

#~ msgid ""
#~ "Unablel to read this Object from this LDAP addressbook. Check the "
#~ "configuration for this LDAP server: Object %1$d Folder %2$d Context %3$d"
#~ msgstr ""
#~ "Oförmögen att läsa detta objekt från LDAP-adressboken. Kontrollera "
#~ "konfigurationen för denna LDAP-server: Objekt %1$d Mapp %2$d Kontext %3$d"

#~ msgid "Unconfirmed"
#~ msgstr "Obekräftad"

#~ msgid "Under construction"
#~ msgstr "Under uppbyggnad"

#~ msgid "Undone"
#~ msgstr "Ångrad"

#~ msgid "Unexpected SQL Error!"
#~ msgstr "Oväntat SQL-fel!"

#~ msgid ""
#~ "Unexpected empty body package received from web server. Total-Received: "
#~ "%1$d | Content-Length: %2$d."
#~ msgstr ""
#~ "Oväntat tomt paket mottaget från webbservern. Totalt mottaget: %1$d | "
#~ "Content-Length: %2$d."

#~ msgid "Unexpected error: %1$s"
#~ msgstr "Oväntat fel: %1$s"

#~ msgid "Unexpected exception %d!"
#~ msgstr "Oväntat undantag %d!"

#~ msgid ""
#~ "Unexpected state for deleting a virtual appointment (exception). uid:oid:"
#~ "position %d:%d:%d"
#~ msgstr ""
#~ "Oväntat tillstånd vid borttagning av virtuellt möte (undantag). uid:oid:"
#~ "position %d:%d:%d"

#~ msgid "Unexpected token %s in .po file %s:%s. Expected one of %s"
#~ msgstr "Oväntad token %s i .po file %s:%s. Förväntad en av %s"

#~ msgid "Unfollow"
#~ msgstr "Sluta följa"

#~ msgid "Unified"
#~ msgstr "Enhetlig"

#~ msgid "Unknown AJAX action: %s."
#~ msgstr "Okänd AJAX-åtgärd: %s."

#~ msgid "Unknown Class: %1$s"
#~ msgstr "Okänd klass: %1$s"

#~ msgid "Unknown IMAP server: %1$s"
#~ msgstr "Okänd IMAP-server: %1$s"

#~ msgid "Unknown Request Prefix Code: %1$s"
#~ msgstr "Okänd prefixkod för begäran: %1$s"

#~ msgid "Unknown action value: %1$s"
#~ msgstr "Okänt åtgärdsvärde: %1$s"

#~ msgid "Unknown action: %1$s"
#~ msgstr "Okänd åtgärd: %1$s"

#~ msgid "Unknown color label: %1$s"
#~ msgstr "Okänd färgetikett: %1$s"

#~ msgid "Unknown data handler identifier: %1$s"
#~ msgstr "Okänd informationshanteringsidentifierare: %1$s"

#~ msgid "Unknown data source identifier: %1$s"
#~ msgstr "Okänd informationsursprungsidentifierare: %1$s"

#~ msgid "Unknown delete event type: %1$d"
#~ msgstr "Okänd typ för borttagnings-åtgärd: %1$d"

#~ msgid "Unknown error while checking tumblr-blog."
#~ msgstr "Okänt fel när tumblr-blogg kollades."

#~ msgid "Unknown event topic %s"
#~ msgstr "Okänt ämne %s"

#~ msgid "Unknown field: %1$s"
#~ msgstr "Okänt fält: %1$s"

#~ msgid "Unknown folder open mode %d"
#~ msgstr "Okänt öppet-läge för mapp %d"

#~ msgid "Unknown format: %s"
#~ msgstr "Okänt format: %s"

#~ msgid "Unknown module: %1$d"
#~ msgstr "Okänd modul: %1$d"

#~ msgid "Unknown module: %s."
#~ msgstr "Okänd modul: %s."

#~ msgid "Unknown name-value-pair in recurrence string: %1$s=%2$s"
#~ msgstr "Okänt namn-värde-par i upprepande sträng: %1$s=%2$s"

#~ msgid "Unknown or unsupported action: %1$s"
#~ msgstr "Okänd eller ej stödd åtgärd: %1$s"

#~ msgid "Unknown parameter container type: %1$s"
#~ msgstr "Okänd parametertyp: %1$s"

#~ msgid "Unknown participant type %1$d."
#~ msgstr "Okänd delatagaretyp %1$d."

#~ msgid "Unknown problem: \"%s\"."
#~ msgstr "Okänt problem: \"%s\"."

#~ msgid "Unknown recurrence type %d."
#~ msgstr "Okänd typupprepning %d."

#~ msgid "Unknown search field: %1$s"
#~ msgstr "Okänt sökfält: %1$s"

#, fuzzy
#~ msgid "Unknown sender"
#~ msgstr "Ingen avsändare"

#~ msgid "Unknown setting path %1$s."
#~ msgstr "Okänd sökväg %1$s."

#~ msgid "Unknown task attribute %d."
#~ msgstr "Okänt uppgiftsattribut %d."

#~ msgid "Unlock"
#~ msgstr "Lås upp"

#~ msgid "Unparseable header field %1$s in forward request package"
#~ msgstr "Ej analyserbart sidhuvud-fält %1$s i vidarebefordringsbegäran"

#~ msgid "Unread"
#~ msgstr "Oläst"

#~ msgid "Unread only"
#~ msgstr "Bara oläst"

#~ msgid "Unselect all"
#~ msgstr "Avmarkera alla"

#, fuzzy
#~ msgid "Unset default signature"
#~ msgstr "Redigera signatur"

#~ msgid "Unsupported MIME type %1$s"
#~ msgstr "MiME-typen stöds inte %1$s"

#~ msgid ""
#~ "Unsupported Preview - Certain functions disabled and stability not "
#~ "assured until general release later this year"
#~ msgstr ""
#~ "Förhandsgranskning stöds inte - Vissa funktioner är avaktiverade och "
#~ "stabilitet kan inte garanteras fram tills vi släpper nästa utgåva senare "
#~ "i år"

#~ msgid "Unsupported charset-encoding: %1$s"
#~ msgstr "Teckenuppsättningen stöds inte: %1$s"

#~ msgid "Unsupported encoding."
#~ msgstr "Kodningen stöds inte."

#~ msgid "Unsupported encoding: %1$s"
#~ msgstr "Kodningen stöds inte: %1$s"

#~ msgid "Unsupported type detected : %d"
#~ msgstr "Typ som inte stöds upptäckt : %d"

#~ msgid ""
#~ "Update conflict detected. Another process is currently updating schema "
#~ "%1$s."
#~ msgstr ""
#~ "Uppdateringskonflikt upptäckt. En annan process håller för närvarande på "
#~ "att uppdatera diagrammet %1$s."

#~ msgid "Update conflict detected. Schema %1$s is not marked as LOCKED."
#~ msgstr ""
#~ "Uppdateringskonflikt borttagen. Diagram %1$s är inte markerad som LÅST."

#~ msgid "Update expected but no object id is given. Aborting action..."
#~ msgstr ""
#~ "Uppdatering förväntades men inget objekt id har angivits. Åtgärden "
#~ "avbryts..."

#~ msgid "Update of folder %1$s failed"
#~ msgstr "Uppdatering av mapp %1$s misslyckades"

#~ msgid "Update process initialization failed: %1$s."
#~ msgstr "Uppdateringsprocessens initialisering misslyckades: %1$s."

#~ msgid "Updated too much reminder."
#~ msgstr "Uppdaterade överskridelse-påminnelsen."

#~ msgid "Updater"
#~ msgstr "Uppdateringar"

#~ msgid "Updating account data. This might take a few seconds."
#~ msgstr "Uppdaterar kontodata. Det kan ta en liten stund."

#~ msgid "Updating database ... Try again later."
#~ msgstr "Databasen uppdateras ... Försök igen senare."

#~ msgid ""
#~ "Updating subscribed data takes time. Importing 100 contacts for example, "
#~ "may take up to 5 minutes. Please have some patience."
#~ msgstr ""
#~ "Att uppdatera prenumerationsdata tar en stund. Att till exempel importera "
#~ "100 kontakter kan ta upp till 5 minuter. Ha tålamod."

#~ msgid "Upgrade required"
#~ msgstr "Uppgradering krävs"

#~ msgid "Upgrade to premium"
#~ msgstr "Uppgradera till premium"

#~ msgid "Upgrade to premium edition"
#~ msgstr "Uppgradera till premiumutgåvan"

#~ msgid "Upload a new version"
#~ msgstr "Ladda upp en ny version"

#~ msgid "Upload file"
#~ msgstr "Ladda upp fil"

#~ msgid "Upload file with id %1$s could not be found"
#~ msgstr "Uppladdad fil med id %1$s hittades inte"

#~ msgid ""
#~ "Upload file's content type \"%1$s\" does not fit to given file filter "
#~ "\"%2$s\""
#~ msgstr ""
#~ "Den uppladdade filens innehålls-typ \"%1$s\" matchar inte filfiltret "
#~ "\"%2$s\""

#~ msgid "Upload new files"
#~ msgstr "Ladda upp nya filer"

#~ msgid "Upload new version"
#~ msgstr "Ladda upp ny version"

#~ msgid "Upload quota (%1$s) exceeded"
#~ msgstr "Uppladdningskvot (%1$s) överskriden"

#~ msgid "Upload quota (%1$s) exceeded for file %2$s (size=%3$s)"
#~ msgstr "Uppladdningskvot (%1$s) överskreds av fil %2$s (size=%3$s)"

#~ msgid "Uploaded file is of type %s, cannot handle that"
#~ msgstr "Överförd fil är av typen %s, kan inte hantera det"

#~ msgid "Uploading a file"
#~ msgstr "Ladda upp en fil"

#~ msgid "Uploading folders is not supported."
#~ msgstr "Inget stöd för att ladda upp mappar."

#~ msgid "Uploading..."
#~ msgstr "Laddar upp..."

#~ msgid "Uptime: %1$s minutes"
#~ msgstr "Ansluten: %1$s minuter"

#~ msgid "Use SSL connection"
#~ msgstr "Använd SSL-anslutning"

#~ msgid ""
#~ "Use cursor keys to change the date. Press ctrl-key at the same time to "
#~ "change year or shift-key to change month. Close date-picker by pressing "
#~ "ESC key."
#~ msgstr ""
#~ "Använd piltangenter för att ändra datum. Tryck ner Ctrl-tangenten "
#~ "samtidigt för att ändra år, eller skifttangenten för att ändra månad. "
#~ "Stäng datumväljaren genom att trycka på Esc-tangenten."

#~ msgid "Use cursor keys to change the item position"
#~ msgstr "Använd piltangenterna för att ändra objektets position"

#~ msgid "Use fixed-width font for text mails"
#~ msgstr "Använd teckensnitt med fast bredd för text-e-post"

#~ msgid ""
#~ "Use the folder tree to access own, public or shared files. If the folder "
#~ "tree is hidden, click on View > Folder view on the right side of the "
#~ "toolbar."
#~ msgstr ""
#~ "Använd mappträdet för att komma åt egna, offentliga, eller delade filer. "
#~ "Om mappträdet är dolt, klicka på Visa > Mappvy till höger i verktygsraden."

#~ msgid "Use unified mail for this account"
#~ msgstr "Använd enhetlig e-post för det här kontot"

#~ msgid "Use username and password"
#~ msgstr "Använd användarnamn och lösenord"

#~ msgid ""
#~ "User %1$s grants invalid permissions on shared folder %2$s in context "
#~ "%3$s. Only owner of parental shared folder %4$s may be folder admin"
#~ msgstr ""
#~ "Användaren %1$s försöker tilldela ogiltig behörighet för delad mapp %2$s "
#~ "i kontext %3$s. Endast ägaren till föräldramappen %4$s kan vara "
#~ "mappadministratör"

#~ msgid ""
#~ "User %1$s has no access on shared folder %2$s in context %3$s due to user "
#~ "configuration"
#~ msgstr ""
#~ "Användaren %1$s har ingen tillgång till den delade mappen %2$s i kontext "
#~ "%3$s på grund av användarinställningar."

#~ msgid ""
#~ "User %1$s has no access to module %2$s in context %3$s due to user "
#~ "configuration"
#~ msgstr ""
#~ "Användaren %1$s har ingen tillgång till modul %2$s i kontext %3$s på "
#~ "grund av användarinställningar."

#~ msgid "User %1$s has no admin access to folder %2$s in context %3$s"
#~ msgstr ""
#~ "Användaren %1$s har inga admininstrationsrättigheter i mapp %2$s i "
#~ "kontext %3$s"

#~ msgid ""
#~ "User %1$s has no create-subfolder permission on folder %2$s in context "
#~ "%3$s"
#~ msgstr ""
#~ "Användaren %1$s har inte tillåtelse att skapa undermapp i mapp %2$s i "
#~ "kontext %3$s"

#~ msgid "User %1$s has no mail module access due to user configuration"
#~ msgstr ""
#~ "Användaren %1$s har ingen access till e-post-modulen på grund av "
#~ "användarinställningar"

#~ msgid ""
#~ "User %1$s has no write access on public folder %2$s in context %3$s due "
#~ "to user configuration"
#~ msgstr ""
#~ "Användaren %1$s har inte skrivrättigheter i den publika mappen %2$s i "
#~ "kontext %3$s på grund av användarinställningar"

#~ msgid "User %1$s has no write permission on folder %2$s in context %3$s"
#~ msgstr ""
#~ "Användaren %1$s har inte skrivrättigheter i mappen %2$s i kontext %3$s"

#~ msgid ""
#~ "User %1$s is not allowed to delete all contained objects in folder %2$s "
#~ "in context %3$s"
#~ msgstr ""
#~ "Användaren %1$s har inte behörighet att ta bort alla objekt i mappen %2$s "
#~ "i kontext %3$s"

#~ msgid ""
#~ "User %1$s is not allowed to delete default folder %2$s in context %3$s"
#~ msgstr ""
#~ "Användaren %1$s har inte behörighet att ta bort standardmappen %2$s i "
#~ "kontext %3$s"

#~ msgid ""
#~ "User %1$s is not allowed to delete shared folder %2$s in context %3$s"
#~ msgstr ""
#~ "Användaren %1$s har inte behörighet att ta bort delade mappen %2$s i "
#~ "kontext %3$s"

#~ msgid ""
#~ "User %1$s is not allowed to move all subfolders of folder %2$s in context "
#~ "%3$s"
#~ msgstr ""
#~ "Användaren %1$s har inte behörighet att flytta alla undermappar i mappen "
#~ "%2$s i kontext %3$s"

#~ msgid ""
#~ "User %1$s is not allowed to share folder %2$s in context %3$s due to user "
#~ "configuration"
#~ msgstr ""
#~ "Användare %1$s är inte tillåten att dela mappen %2$s i kontext %3$s på "
#~ "grund av användarinställningar."

#~ msgid "User changing the appointment is missing."
#~ msgstr "Användar ändring mötet saknas."

#~ msgid "User configuration cache could not be cleared: %1$s"
#~ msgstr "Användarinställningen kunde inte rensas: %1$s"

#~ msgid "User configuration could not be put into cache: %1$s"
#~ msgstr "Användarinställningen kunde inte läggas in i cacheminnet: %1$s"

#~ msgid "User configuration could not be removed from cache: %1$s"
#~ msgstr "Användarinställningen kunde inte tas bort från cacheminnet: %1$s"

#~ msgid "User data"
#~ msgstr "Användardata"

#~ msgid "User fields"
#~ msgstr "Användarfält"

#~ msgid "User input error %s"
#~ msgstr "Inmatningsfel %s"

#~ msgid "User name"
#~ msgstr "Användarnamn"

#~ msgid "Username"
#~ msgstr "Användarnamn"

#~ msgid "Username must not be empty."
#~ msgstr "Användarnamn får inte vara tomt."

#~ msgid "Userstore"
#~ msgstr "Användarlagring"

#~ msgid "Using the reminder functions"
#~ msgstr "Använda påminnelsefunktionerna"

#~ msgid "Vacation Notice"
#~ msgstr "Semesternotis"

#~ msgid "Validation failed: %s"
#~ msgstr "Bekräftelsen misslyckades: %s"

#~ msgid "Validation of calendar failed."
#~ msgstr "Bekräftelse av kalendern misslyckades."

#~ msgid "Value \"%1$s\" of attribute %2$s contains non digit characters."
#~ msgstr ""
#~ "Värdet \"%1$s\" på attributet %2$s innehåller tecken som inte är siffror."

#~ msgid "Value %1$d exceeds max. supported value of %2$d."
#~ msgstr "Värdet %1$d överstiger max. värdet stöds av %2$d."

#~ msgid "Value for the recurrence is missing: %d."
#~ msgstr "Värdet för upprepningen saknas: %d."

#~ msgid "Version Comment"
#~ msgstr "Versionskommentar"

#~ msgid "Version history"
#~ msgstr "Versionshistorik"

#~ msgid ""
#~ "Versit attachment could not be saved due to an unsupported MIME type: %1$s"
#~ msgstr ""
#~ "Versit-bilagan kan inte sparas på grund av att MIME-typen ej stöds: %1$s"

#~ msgid "Versit error: %1$s"
#~ msgstr "Versit-fel: %1$s"

#, fuzzy
#~ msgid "View"
#~ msgstr "Dagvy"

#~ msgid "View Slideshow"
#~ msgstr "Visa bildspel"

#~ msgid "View source"
#~ msgstr "Visa källa"

#~ msgid "Waiting"
#~ msgstr "Väntar"

#~ msgid "Warning: This message might be a phishing or scam mail"
#~ msgstr "Varning: Meddelandet kan vara phishing eller bluffpost"

#~ msgid "Warnings when importing file: %i warnings"
#~ msgstr "Varningar när fil importeras: %i varningar"

#~ msgid "Weather • Season"
#~ msgstr "Väder • Årstid"

#~ msgid "Wednesday"
#~ msgstr "Onsdag"

#~ msgid "Week"
#~ msgstr "Vecka"

#~ msgid "Week View"
#~ msgstr "Veckovy"

#~| msgid "Weekend day"
#~ msgid "Weekend Day"
#~ msgstr "Helgdag"

#~ msgid "Weekly on %1$s"
#~ msgstr "Varje vecka på %1$s"

#~ msgid ""
#~ "When using this feature, you as the current owner of the data are "
#~ "responsible for being careful with privacy rules and for complying with "
#~ "legal obligations (Copyright, Privacy Laws). Especially when sharing "
#~ "personal data you are the responsible party according to the Federal Data "
#~ "Protection Act (BDSG, Germany) or other Privacy Acts of your country. "
#~ "According to European and other national regulations you as the "
#~ "responsible party are in charge of data economy, and must not publish or "
#~ "forward personal data without the person's consent. Beyond legal "
#~ "obligations, we would like to encourage extreme care when dealing with "
#~ "personal data. Please consider carefully where you store and to whom you "
#~ "forward personal data. Please ensure appropriate access protection, e.g. "
#~ "by proper password protection."
#~ msgstr ""
#~ "När du använder publiceringsfunktionen är du som aktuell användare av "
#~ "datan ansvarig för att följa integritetsregler, och för att följa "
#~ "gällande lagar (upphovsrätt, dataintegritet). Särskilt när du delar ut "
#~ "personlig data räknas du som ansvarig part enligt Tysklands federala "
#~ "dataskyddslag (BDSG), eller annan dataintegritetslagstiftning i ditt "
#~ "land. Enligt Europeiska och andra nationella regler svarar du, som "
#~ "ansvarande part, för dataekonomin, och får inte publicera eller "
#~ "vidarebefordra personlig data utan personens godkännande. Utöver juridisk "
#~ "hänsyn vill vi uppmuntra till extrem varsamhet när du hanterar personlig "
#~ "data. Tänk ytterst noga på var du lagrar, och till vem du skickar, "
#~ "personlig data. Förvissa dig om lämpligt åtkomstskydd, t.ex. ett "
#~ "ordentligt lösenordsskydd."

#~ msgid "Whole day"
#~ msgstr "Hel dag"

#~ msgid "Workweek"
#~ msgstr "Arbetsvecka"

#~ msgid "Workweek View"
#~ msgstr "Arbetsveckovy"

#~ msgid "Writing the setting %1$s is not permitted."
#~ msgstr "Skriva inställningen %1$s är inte tillåten."

#~ msgid "Wrong client IP address."
#~ msgstr "Fel klient-IP-adress."

#~ msgid "Wrong filestore %1$d for context %2$d needing filestore %3$d."
#~ msgstr "Fel fillagring %1$d för kontext %2$d behöver fillagring %3$d."

#~ msgid "Wrong message header: %1$s"
#~ msgstr "Fel meddelandehuvud: %1$s"

#~ msgid "Wrong or missing login data to access server %1$s."
#~ msgstr ""
#~ "Fel eller saknad inloggningsdata för att få tillgång till servern %1$s."

#~ msgid "YB"
#~ msgstr "Yb"

#~ msgid "Year"
#~ msgstr "År"

#~ msgid "Yearly on %1$s %2$d"
#~ msgstr "Varje år den %2$d %1$s"

#~ msgid "Yearly on the %1$s %2$s of %3$d"
#~ msgstr "Varje år den %1$s %2$s i %3$d"

#~ msgid "Years"
#~ msgstr "År"

#~ msgid "Yellow"
#~ msgstr "Gult"

#~ msgid "Yes"
#~ msgstr "Ja"

#~ msgid "Yes, send without subject"
#~ msgstr "Ja, skicka utan rubrik"

#~ msgid "Yesterday"
#~ msgstr "Igår"

#~ msgid ""
#~ "You are about to change your confirmation status. Please leave a comment "
#~ "for other participants."
#~ msgstr ""
#~ "Du är på väg att ändra din bekräftelsestatus. Lämna gärna ett meddelande "
#~ "till de andra deltagarna."

#, fuzzy
#~ msgid ""
#~ "You are currently using %1$s of your %2$s available disk space. You have "
#~ "%3$s left."
#~ msgstr ""
#~ "Du använder för närvarande %1$s av ditt tillgängliga diskutrymme (%2$s). "
#~ "%3$s återstår."

#~ msgid "You are not allowed to change groups."
#~ msgstr "Du har inte behörighet att ändra grupper."

#~ msgid ""
#~ "You are not allowed to create appointments in \"%1$s\" owned by %2$s. "
#~ "Appointments will therefore be created in your private calendar."
#~ msgstr ""
#~ "Du har inte tillstånd att skapa möten i \"%1$s\" som ägs av %2$s. Möten "
#~ "kommer därför skapas i din privata kalender."

#~ msgid ""
#~ "You are not allowed to create appointments in \"%1$s\". Appointments will "
#~ "therefore be created in your private calendar."
#~ msgstr ""
#~ "Du har inte tillstånd att skapa möten i \"%1$s\". Möten kommer därför "
#~ "skapas i din privata kalender."

#~ msgid "You are not allowed to create groups."
#~ msgstr "Du har inte behörighet att skapa grupper."

#~ msgid "You are not allowed to create objects in the target folder."
#~ msgstr "Du har inte behörighet att skapa objekt i målmappen."

#~ msgid "You are not allowed to create tasks in folder %1$s (%2$d)."
#~ msgstr "Du har inte behörighet att skapa uppgifter i mappen  %1$s (%2$d)."

#~ msgid "You are not allowed to delegate tasks."
#~ msgstr "Du har inte behörighet att delegera uppgifter."

#~ msgid "You are not allowed to delete groups."
#~ msgstr "Du har inte behörighet att ta bort grupper."

#~ msgid ""
#~ "You are not allowed to delete objects in the source folder, so this "
#~ "document cannot be moved."
#~ msgstr ""
#~ "Du har inte behörighet att ta bort objekt i ursprungsmappen, därför kan "
#~ "detta dokument ej flyttas."

#~ msgid "You are not allowed to edit tasks in folder %1$s (%2$d)."
#~ msgstr "Du har inte behörighet att redigera uppgifter i mappen %1$s (%2$d)."

#~ msgid ""
#~ "You are not allowed to mark this contact as private contact: Context %1$d "
#~ "Object %2$d"
#~ msgstr ""
#~ "Du har inte behörighet att markera denna kontakt som privat kontakt: "
#~ "Kontext %1$d Objekt %2$d"

#~ msgid "You are not allowed to read the contents of folder %1$s (%2$d)."
#~ msgstr "Du har inte behörighet att läsa innehållet i mappen %1$s (%2$d)."

#~ msgid "You are not allowed to see the task %1$d in folder %2$s (%3$d)."
#~ msgstr "Du har inte behörighet att se uppgiften %1$d i mappen %2$s (%3$d)."

#~ msgid ""
#~ "You are not allowed to see this addressbook! Folder %1$d Context %1$d"
#~ msgstr ""
#~ "Du har inte behörighet att se denna adressbok! Mapp %1$d Kontext %2$d"

#~ msgid ""
#~ "You are not allowed to store this contact in a non-contact folder: folder "
#~ "id %1$d in context %2$d with user %3$d"
#~ msgstr ""
#~ "Du har inte behörighet att lagra denna kontakten i en icke-kontakt-mapp: "
#~ "mapp-id %1$d i kontext %2$d med användare %3$d"

#~ msgid "You are the organizer"
#~ msgstr "Du är organisatören"

#~ msgid ""
#~ "You can drag and drop files from your computer here to add as attachment."
#~ msgstr ""
#~ "Du kan dra och släppa filer från din dator hit för att lägga till dem som "
#~ "bilagor."

#~ msgid ""
#~ "You can drag and drop files from your computer to upload either a new "
#~ "file or another version of a file."
#~ msgstr ""
#~ "Du kan dra och släppa filer från din dator för att ladda upp dem som "
#~ "nyafiler eller en annan version av en fil."

#~ msgid ""
#~ "You can not move one element of a recurring appointment into another "
#~ "folder."
#~ msgstr "Du kan inte flytta ett återkommande moment till en annan mapp."

#~ msgid ""
#~ "You can not use different private flags for one element of a recurring "
#~ "appointment"
#~ msgstr ""
#~ "Du kan inte använda olika privata flaggor för ett moment som återkommer."

#~ msgid "You can not use the private flags in a non private folder"
#~ msgstr "Du kan inte använda privata flaggor i en icke-privat mapp."

#~ msgid "You can quick-save your changes via Ctrl+Enter."
#~ msgstr "Du kan snabbspara dina ändringar med Ctrl+Enter."

#~ msgid "You cannot unlock this document."
#~ msgstr "Du kan inte låsa upp detta dokument."

#~ msgid "You declined this appointment"
#~ msgstr "Du avstod från mötet"

#~ msgid "You declined this task"
#~ msgstr "Du avstod från uppgiften"

#~ msgid ""
#~ "You do not have permission to create objects in this folder %1$d in "
#~ "context %2$d with user %3$d"
#~ msgstr ""
#~ "Du har inte rättighet att skapa objekt i denna mapp %1$d i kontext %2$d "
#~ "med användare %3$d"

#~ msgid ""
#~ "You do not have permission to delete objects from folder %1$d in context "
#~ "%2$d with user %3$d"
#~ msgstr ""
#~ "Du har inte rättighet att ta bort objekt från mapp %1$d i kontext %2$d "
#~ "med användare %3$d"

#~ msgid ""
#~ "You do not have permission to read objects in folder %1$d in context %2$d "
#~ "with user %3$d"
#~ msgstr ""
#~ "Du har inte rättighet att läsa objekt i mapp %1$d i kontext %2$d med "
#~ "användare %3$d"

#~ msgid "You do not have sufficient permission to delete this version."
#~ msgstr "Du har inte tillräckliga rättigheter för att ta bort denna version."

#~ msgid ""
#~ "You do not have sufficient permissions to create objects in this folder."
#~ msgstr ""
#~ "Du har inte tillräckliga rättigheter för att skapa objekt i denna mapp."

#~ msgid ""
#~ "You do not have sufficient permissions to read objects in this folder."
#~ msgstr ""
#~ "Du har inte tillräckliga rättigheter för att läsa objekt i denna mapp."

#~ msgid "You do not have sufficient read permissions."
#~ msgstr "Du har inte tillräckliga läsrättigheter."

#~ msgid "You do not have the appropriate permissions to create an object"
#~ msgstr "Du har inte tillräckliga rättigheter för att skapa ett objekt."

#~ msgid "You do not have the appropriate permissions to modify this object."
#~ msgstr "Du har inte tillräckliga rättigheter för att förändra detta objekt."

#~ msgid "You do not have the appropriate permissions to move this object."
#~ msgstr "Du har inte tillräckliga rättigheter för att flytta detta objekt."

#~ msgid "You do not have the appropriate permissions to read this object"
#~ msgstr "Du har inte tillräckliga rättigheter för att läsa detta objekt."

#~ msgid ""
#~ "You do not have the permissions to delete at least one of the info items."
#~ msgstr ""
#~ "Du har inte tillräckliga rättigheter för att ta bort åtminstone en av "
#~ "info-objekten"

#~ msgid "You don't have any appointments in the near future."
#~ msgstr "Du har inga möten den närmaste tiden."

#~ msgid "You don't have any publications yet"
#~ msgstr "Du har inte publicerat något än"

#~ msgid "You don't have any subscriptions yet"
#~ msgstr "Du har inga prenumerationer än"

#~ msgid "You don't have any tasks that are either due soon or overdue."
#~ msgstr ""
#~ "Du har inga uppgifter som antingen närmar sig deadline eller är försenade."

#, fuzzy
#~| msgid "You have %1$d notification"
#~| msgid_plural "You have %1$d notifications"
#~ msgid "You have %1$d notification."
#~ msgid_plural "You have %1$d notifications."
#~ msgstr[0] "Du har %1$d notifiering"
#~ msgstr[1] "Du har %1$d notifieringar"

#~ msgid ""
#~ "You have %1$d notifications. Press [enter] to jump to the notification "
#~ "area and [escape] to close it again."
#~ msgid_plural ""
#~ "You have %1$d notifications. Press [enter] to jump to the notification "
#~ "area and [escape] to close it again."
#~ msgstr[0] ""
#~ "Du har %1$d upplysningar. Tryck [enter] för att gå till "
#~ "notifieringsområdet, och [escape] för att stänga det igen."
#~ msgstr[1] ""
#~ "Du har %1$d upplysningar. Tryck [enter] för att gå till "
#~ "notifieringsområdet, och [escape] för att stänga det igen."

#~ msgid "You have %1$d unread messages"
#~ msgstr "Du har %1$d olästa meddelanden"

#~ msgid "You have 1 unread message"
#~ msgstr "Du har 1 oläst meddelande"

#~ msgid "You have accepted the appointment"
#~ msgstr "Du har accepterat mötet"

#~ msgid "You have accepted this appointment"
#~ msgstr "Du har accepterat mötet"

#~ msgid "You have accepted this task"
#~ msgstr "Du har accepterat uppgiften"

#~ msgid "You have been automatically signed out"
#~ msgstr "Du har loggats ut automatiskt"

#~ msgid "You have declined the appointment"
#~ msgstr "Du har avstått mötet"

#~ msgid "You have no new messages"
#~ msgstr "Du har inga nya meddelanden"

#~ msgid "You have no unread messages"
#~ msgstr "Du har inga olästa meddelanden"

#~ msgid "You have reauthorized this %s account."
#~ msgstr "%s-kontot är behörigt igen."

#~ msgid "You have reauthorized this account."
#~ msgstr "Du behöver kontrollera kontots behörighet på nytt."

#~ msgid "You have tentatively accepted the appointment"
#~ msgstr "Du har preliminärt accepterat mötet"

#~ msgid "You have to enter a username and password to subscribe."
#~ msgstr ""
#~ "Du måste ange ett användarnamn och ett lösenord för att prenumerera."

#~ msgid "You need to use Android %n or higher."
#~ msgstr "Du måste använda Android %n eller nyare."

#~ msgid "You need to use iOS %n or higher."
#~ msgstr "Du måste använda iOS %n eller nyare."

#~ msgid "You need write permissions to lock a document."
#~ msgstr "Du behöver skrivrättigheter för att låsa ett dokument."

#~ msgid "You need write permissions to unlock a document."
#~ msgstr "Du behöver skrivrättigheter för att låsa upp ett dokument."

#~ msgid "You share this folder with other users"
#~ msgstr "Du delar den här mappen med andra användare"

#~ msgid "You tentatively accepted this invitation"
#~ msgstr "Du har preliminärt accepterat den här inbjudan"

#~ msgid "You tentatively accepted this task"
#~ msgstr "Du har preliminärt accepterat den här uppgiften"

#~ msgid ""
#~ "You will automatically return to the appointment dialog. The selected "
#~ "start and end time as well as the current participant list will be "
#~ "applied."
#~ msgstr ""
#~ "Du kommer automatiskt återvända till mötesdialogrutan. De valda start- "
#~ "och sluttiderna, såväl som den aktuella deltagarlistan, kommer tillämpas."

#~ msgid "You will be automatically signed out in %1$d second"
#~ msgid_plural "You will be automatically signed out in %1$d seconds"
#~ msgstr[0] "Du kommer loggas ut automatiskt om %1$d sekund"
#~ msgstr[1] "Du kommer loggas ut automatiskt om %1$d sekunder"

#~ msgid "Your Applications"
#~ msgstr "Dina program"

#~ msgid "Your IP address has changed"
#~ msgstr "Din IP-adress har ändrats"

#~ msgid "Your answer"
#~ msgstr "Ditt svar"

#~ msgid "Your applications"
#~ msgstr "Dina program"

#~ msgid "Your auto forward has been saved"
#~ msgstr "Din automatiska vidarebefordran har sparats"

#~ msgid "Your browser is not supported!"
#~ msgstr "Din webbläsare stöds inte."

#~ msgid "Your browser version is not supported!"
#~ msgstr "Din webbläsarversion stöds inte."

#~ msgid "Your browser's cookie functionality is disabled. Please turn it on."
#~ msgstr ""
#~ "Din webbläsares kakfunktioner är avaktiverade. Vänligen aktivera dem."

#, fuzzy
#~ msgid ""
#~ "Your capacity is shared with all members of your group. Your group is "
#~ "currently using %1$s of its %2$s available disk space. The amount of free "
#~ "space is %3$s."
#~ msgstr ""
#~ "Din kapacitet delas med alla medlemmar av din grupp. Din grupp använder "
#~ "för närvarande %1$s av dess tillgängliga diskutrymme (%2$s). Mängden "
#~ "ledigt utrymmer är %3$s."

#~ msgid "Your current password"
#~ msgstr "Ditt nuvarande lösenord"

#~ msgid "Your data has been saved"
#~ msgstr "Din data har sparats"

#~ msgid "Your mail address"
#~ msgstr "Din e-postadress"

#~ msgid "Your messages"
#~ msgstr "Dina meddelanden"

#~ msgid "Your name"
#~ msgstr "Ditt namn"

#~ msgid "Your old password"
#~ msgstr "Ditt gamla lösenord"

#~ msgid "Your operating system is not supported."
#~ msgstr "Ditt operativsystem stöds inte."

#~ msgid "Your password"
#~ msgstr "Ditt lösenord"

#~ msgid ""
#~ "Your password has expired. In order to change it, please log in to %1$s."
#~ msgstr ""
#~ "Ditt lösenord har förfallit. För att kunna ändra det, log in på %1$s."

#~ msgid "Your selected picture will be displayed after saving"
#~ msgstr "Bilden du valde kommer visas när du sparat"

#~ msgid "Your session %s expired. Please start a new browser session."
#~ msgstr "Din session %s har upphört. Starta en ny browser-session."

#~ msgid "Your session is expired"
#~ msgstr "Din session är för gammal"

#~ msgid "Your timezone"
#~ msgstr "Din tidszon"

#~ msgid "Your vacation notice has been saved"
#~ msgstr "Din semesternotis sparades"

#~ msgid "ZB"
#~ msgstr "Zb"

#~ msgid "Zoom in"
#~ msgstr "Förstora"

#~ msgid "Zoom out"
#~ msgstr "Förminska"

#~ msgid "Zoom: %1$d%"
#~ msgstr "Zoom: %1$d%"

#~ msgid ""
#~ "[changed_by] has [confirmation_action] this appointment.\n"
#~ "You can check this appointment in your calendar:\n"
#~ "[link]\n"
#~ "\n"
#~ "Appointment\n"
#~ "===========\n"
#~ "Created by: [created_by]\n"
#~ "Created at: [creation_datetime]\n"
#~ "[title]\n"
#~ "[location][folder_name]\n"
#~ "\n"
#~ "[start]\n"
#~ "[end]\n"
#~ "[series][delete_exceptions][change_exceptions]\n"
#~ "[description]\n"
#~ "Participants\n"
#~ "============\n"
#~ "[participants]\n"
#~ "\n"
#~ "Resources\n"
#~ "=========\n"
#~ "[resources]\n"
#~ "\n"
#~ "=========================================="
#~ msgstr ""
#~ "[changed_by] har [confirmation_action] detta möte.\n"
#~ "Du kan kolla detta möte i din kalender:\n"
#~ "[link]\n"
#~ "\n"
#~ "Möte\n"
#~ "===========\n"
#~ "Skapad av:  [created_by]\n"
#~ "Skapad vid: [creation_datetime]\n"
#~ "[title]\n"
#~ "[location][folder_name]\n"
#~ "\n"
#~ "[start]\n"
#~ "[end]\n"
#~ "[series][delete_exceptions][change_exceptions]\n"
#~ "[description]\n"
#~ "Deltagare\n"
#~ "============\n"
#~ "[participants]\n"
#~ "\n"
#~ "Resurser\n"
#~ "=========\n"
#~ "[resources]\n"
#~ "\n"
#~ "=========================================="

#~ msgid ""
#~ "[changed_by] has [confirmation_action] this task.\n"
#~ "You can check this task in your tasks:\n"
#~ "[link]\n"
#~ "\n"
#~ "Task\n"
#~ "====\n"
#~ "Created by: [created_by]\n"
#~ "Created at: [creation_datetime]\n"
#~ "[title]\n"
#~ "[folder_name]\n"
#~ "[priority]\n"
#~ "[task_status]\n"
#~ "\n"
#~ "[start]\n"
#~ "[end]\n"
#~ "[series]\n"
#~ "[description]\n"
#~ "Participants\n"
#~ "============\n"
#~ "[participants]\n"
#~ "\n"
#~ "Resources\n"
#~ "=========\n"
#~ "[resources]\n"
#~ "\n"
#~ "=========================================="
#~ msgstr ""
#~ "[changed_by] har [confirmation_action] denna uppgift.\n"
#~ "Du kan kontrollera denna uppgift i dina uppgifter:\n"
#~ "[link]\n"
#~ "\n"
#~ "Uppgift\n"
#~ "====\n"
#~ "Skapad av:  [created_by]\n"
#~ "Skapad vid: [creation_datetime]\n"
#~ "[title]\n"
#~ "[folder_name]\n"
#~ "[priority]\n"
#~ "[task_status]\n"
#~ "\n"
#~ "[start]\n"
#~ "[end]\n"
#~ "[series]\n"
#~ "[description]\n"
#~ "Deltagare\n"
#~ "============\n"
#~ "[participants]\n"
#~ "\n"
#~ "Resurser\n"
#~ "=========\n"
#~ "[resources]\n"
#~ "\n"
#~ "=========================================="

#~ msgid "after %1$d appointment"
#~ msgid_plural "after %1$d appointments"
#~ msgstr[0] "efter %1$d möte"
#~ msgstr[1] "efter %1$d möten"

#~ msgid "all"
#~ msgstr "alla"

#~ msgid "and"
#~ msgstr "och"

#~ msgid "by noon"
#~ msgstr "till lunch"

#, fuzzy
#~ msgid "characters"
#~ msgstr " tecken"

#~ msgid "clear"
#~ msgstr "rensa"

#~ msgid "clientLastModified IS NULL. Abort action!"
#~ msgstr "clientLastModified är NULL. Avbryt åtgärden!"

#~ msgid "close"
#~ msgstr "stäng"

#~ msgid "close for %1$s"
#~ msgstr "stäng för %1$s"

#~ msgid "create objects"
#~ msgstr "skapa objekt"

#~ msgid "create objects and subfolders"
#~ msgstr "skapa objekt och underliggande mappar"

#~ msgid "daily"
#~ msgstr "varje dag"

#~ msgid "day of the week"
#~ msgstr "veckodag"

#~ msgid "day of the weekend"
#~ msgstr "helgdag"

#~ msgid "delete all objects"
#~ msgstr "ta bort alla objekt"

#~ msgid "delete only own objects"
#~ msgstr "ta bara bort egna objekt"

#~ msgid "deleted"
#~ msgstr "borttagen"

#~ msgid "disabled"
#~ msgstr "avaktiverad"

#~ msgid "edit all objects"
#~ msgstr "redigera alla objekt"

#~ msgid "edit own objects"
#~ msgstr "redigera egna objekt"

#, fuzzy
#~ msgid "end date"
#~ msgstr "slutdatum"

#~ msgid "ends"
#~ msgstr "upphör"

#~ msgid "ends after a certain number of appointments"
#~ msgstr "upphör efter ett visst antal möten"

#~ msgid "ends on a specific date"
#~ msgstr "upphör på ett visst datum"

#~ msgid "every %1$d day"
#~ msgid_plural "every %1$d days"
#~ msgstr[0] "var %1$d dag"
#~ msgstr[1] "var %1$d dag"

#~ msgid "every %1$d month"
#~ msgid_plural "every %1$d months"
#~ msgstr[0] "var %1$d månad"
#~ msgstr[1] "var %1$d månad"

#~ msgid "every %1$d week"
#~ msgid_plural "every %1$d weeks"
#~ msgstr[0] "var %1$d vecka"
#~ msgstr[1] "var %1$d vecka"

#~ msgid "every day"
#~ msgstr "varje dag"

#~ msgid "every month"
#~ msgstr "varje månad"

#~ msgid "every week"
#~ msgstr "varje vecka"

#~ msgid "files"
#~ msgstr "filer"

#~ msgid "first"
#~ msgstr "första"

#~ msgid "flickr.people.getPublicPhotos"
#~ msgstr "flickr.people.getPublicPhotos"

#~ msgid "flickr.photos.search"
#~ msgstr "flickr.photos.search"

#~ msgid "fourth"
#~ msgstr "fjärde"

#~ msgid "hCard Export"
#~ msgstr "Exportera till hCard"

#~ msgid "iCal"
#~ msgstr "iCal"

#~ msgctxt "in"
#~ msgid "in %d minute"
#~ msgid_plural "in %d minutes"
#~ msgstr[0] "om %d minut"
#~ msgstr[1] "om %d minuter"

#~ msgid "in 15 minutes"
#~ msgstr "om 15 minuter"

#~ msgid "in 30 minutes"
#~ msgstr "om 30 minuter"

#~ msgid "in 5 minutes"
#~ msgstr "om 5 minuter"

#~ msgid "in blind copy"
#~ msgstr "i blind kopia"

#~ msgid "in copy"
#~ msgstr "i kopia"

#~ msgid "in one hour"
#~ msgstr "om en timme"

#~ msgid "in one week"
#~ msgstr "om en vecka"

#, fuzzy
#~ msgid "is not a valid user or group."
#~ msgstr " är inte en giltig användare eller grupp."

#~ msgid "last"
#~ msgstr "sista"

#~ msgid "late in the evening"
#~ msgstr "sent på kvällen"

#~ msgid "monthly"
#~ msgstr "varje månad"

#~ msgid "more"
#~ msgstr "mer"

#~ msgid "never ends"
#~ msgstr "upphör aldrig"

#~ msgid "next Friday"
#~ msgstr "nästa fredag"

#~ msgid "next Monday"
#~ msgstr "nästa måndag "

#~ msgid "next Saturday"
#~ msgstr "nästa lördag"

#~ msgid "next Sunday"
#~ msgstr "nästa söndag"

#~ msgid "next Thursday"
#~ msgstr "nästa torsdag"

#~ msgid "next Tuesday"
#~ msgstr "nästa tisdag"

#~ msgid "next Wednesday"
#~ msgstr "nästa onsdag"

#~ msgid "next week"
#~ msgstr "nästa vecka"

#~ msgid "no delete permissions"
#~ msgstr "inga borttagningsrättigheter"

#~ msgid "no edit permissions"
#~ msgstr "inga ändringsrättigheter"

#~ msgid "no read permissions"
#~ msgstr "inga läsrättigheter"

#~ msgid "previous week"
#~ msgstr "föregående vecka"

#~ msgid "read all objects"
#~ msgstr "läs alla objekt"

#~ msgid "read own objects"
#~ msgstr "läs egna objekt"

#~ msgid "remove"
#~ msgstr "ta bort"

#~ msgid "second"
#~ msgstr "andra"

#~ msgid "seen"
#~ msgstr "läst"

#~ msgid "select format"
#~ msgstr "välj format"

#~ msgid "show all"
#~ msgstr "visa alla"

#~ msgid "show image"
#~ msgstr "visa bild"

#, fuzzy
#~ msgid "status"
#~ msgstr "status"

#, fuzzy
#~ msgid "subfolders of %s"
#~ msgstr "Ny delmapp"

#~ msgid "third"
#~ msgstr "tredje"

#~ msgid "this afternoon"
#~ msgstr "i eftermiddag"

#~ msgid "this morning"
#~ msgstr "imorse"

#~ msgid "tomorrow"
#~ msgstr "imorgon"

#~ msgid "tonight"
#~ msgstr "ikväll"

#~ msgid "unknown"
#~ msgstr "okänd"

#~ msgid "unlimited"
#~ msgstr "obegränsad"

#~ msgid "unnamed"
#~ msgstr "namnlös"

#~ msgid "vCard"
#~ msgstr "vCard"

#~ msgid "vacation notice"
#~ msgstr "semesternotis"

#~ msgid "via"
#~ msgstr "via"

#~ msgid "view the folder"
#~ msgstr "visa mappen"

#~ msgid "waiting"
#~ msgstr "väntar"

#~ msgid "weekly"
#~ msgstr "varje vecka"

#~ msgid "work days"
#~ msgstr "arbetsdagar"

#~ msgid "yearly"
#~ msgstr "varje år"<|MERGE_RESOLUTION|>--- conflicted
+++ resolved
@@ -16,17 +16,216 @@
 "Plural-Forms: nplurals=2; plural=(n != 1);\n"
 "X-Generator: Poedit 1.8.7.1\n"
 
-#: apps/io.ox/tours/files.js module:io.ox/tours
-msgid "Add another account"
-msgstr "Lägg till ytterligare konto"
+#: apps/io.ox/tours/calendar.js module:io.ox/tours
+msgid "Creating a new appointment"
+msgstr "Skapa ett nytt möte"
+
+#: apps/io.ox/tours/calendar.js module:io.ox/tours
+msgid "To create a new appointment, click on New in the toolbar."
+msgstr "För att skapa ett nytt möte, klicka på Nytt i verktygsraden."
+
+#: apps/io.ox/tours/calendar.js module:io.ox/tours
+msgid "Entering the appointment's data"
+msgstr "Ange information om mötet"
+
+#: apps/io.ox/tours/calendar.js module:io.ox/tours
+msgid ""
+"Enter the subject, the start and the end date of the appointment. Other "
+"details are optional."
+msgstr ""
+"Skriv in rubriken och start- och slutdatum för mötet. Övriga detaljer är "
+"valfria."
+
+#: apps/io.ox/tours/calendar.js module:io.ox/tours
+msgid "Creating recurring appointments"
+msgstr "Skapa upprepade möte"
+
+#: apps/io.ox/tours/calendar.js module:io.ox/tours
+msgid ""
+"To create recurring appointments, enable Repeat. Functions for setting the "
+"recurrence parameters are shown."
+msgstr ""
+"För att skapa upprepade möten, aktivera Upprepa. Funktioner för att ställa "
+"in upprepningsparametrarna visas."
+
+#: apps/io.ox/tours/calendar.js module:io.ox/tours apps/io.ox/tours/tasks.js
+msgid "Using the reminder function"
+msgstr "Använda påminnelsefunktionen"
+
+#: apps/io.ox/tours/calendar.js module:io.ox/tours
+msgid "To not miss the appointment, use the reminder function."
+msgstr "För att inte missa mötet, använd påminnelsefunktionen."
+
+#: apps/io.ox/tours/calendar.js module:io.ox/tours apps/io.ox/tours/tasks.js
+msgid "Inviting other participants"
+msgstr "Bjud in andra deltagare"
+
+#: apps/io.ox/tours/calendar.js module:io.ox/tours
+msgid ""
+"To invite other participants, enter their names in the field below "
+"Participants. To avoid appointment conflicts, click on Find a free time at "
+"the upper right side."
+msgstr ""
+"För att bjuda in andra deltagare, ange deras namn i fältet under Deltagare. "
+"För att undvika krockande möten, klicka på Hitta ledig tid överst till höger."
 
 #: apps/io.ox/tours/calendar.js module:io.ox/tours
 msgid "Adding attachments"
 msgstr "Lägga till bilagor"
 
-#: apps/io.ox/tours/tasks.js module:io.ox/tours
-msgid "Adding further details"
-msgstr "Lägga till ytterligare detaljer"
+#: apps/io.ox/tours/calendar.js module:io.ox/tours
+msgid "Further down you can add documents as attachments to the appointment."
+msgstr "Längre ner kan du lägga till dokument som bilagor för mötet."
+
+#: apps/io.ox/tours/calendar.js module:io.ox/tours
+msgid "Creating the appointment"
+msgstr "Skapa möte"
+
+#: apps/io.ox/tours/calendar.js module:io.ox/tours
+msgid "To create the appointment, click on Create at the lower left side."
+msgstr "För att skapa mötet, klicka på Skapa längst ner till vänster."
+
+#: apps/io.ox/tours/calendar.js module:io.ox/tours apps/io.ox/tours/mail.js
+msgid "Selecting a view"
+msgstr "Välj visningsläge"
+
+#: apps/io.ox/tours/calendar.js module:io.ox/tours
+msgid ""
+"To select one of the views like Day, Month or List, click on View in the "
+"toolbar. Select a menu entry from the Layout section."
+msgstr ""
+"För att välja en av vyerna, som Dag, Månad, eller Lista, klicka på Visa i "
+"verktygsraden. Välj en menypost från Layoutsektionen."
+
+#: apps/io.ox/tours/calendar.js module:io.ox/tours
+msgid "The calendar views"
+msgstr "Kalendervyerna"
+
+#: apps/io.ox/tours/calendar.js module:io.ox/tours
+msgid ""
+"The calendar views display a calendar sheet with the appointments for the "
+"selected time range."
+msgstr ""
+"Kalendervyerna visar ett kalenderark med mötena inom det valda "
+"tidsintervallet."
+
+#: apps/io.ox/tours/calendar.js module:io.ox/tours
+msgid "The List view"
+msgstr "Listvyn"
+
+#: apps/io.ox/tours/calendar.js module:io.ox/tours
+msgid ""
+"The List view shows a list of the appointments in the current folder. If "
+"clicking on an appointment, the appointment's data and some functions are "
+"displayed in the Detail view."
+msgstr ""
+"Listvyn visar en lista över möten i den aktuella mappen. Om du klickar på "
+"ett möte kommer information om mötet och ett par funktioner visas i "
+"Detaljvyn."
+
+#: apps/io.ox/tours/contacts.js module:io.ox/tours
+msgid "Creating a new contact"
+msgstr "Skapa ny kontakt"
+
+#: apps/io.ox/tours/contacts.js module:io.ox/tours
+msgid "To create a new contact, click on New > Add contact in the toolbar."
+msgstr ""
+"För att skapa en ny kontakt, klicka på Nytt > Lägg till kontakt i "
+"verktygsraden."
+
+#: apps/io.ox/tours/contacts.js module:io.ox/tours
+msgid "Navigation bar"
+msgstr "Navigeringsraden"
+
+#: apps/io.ox/tours/contacts.js module:io.ox/tours
+msgid ""
+"Click on a letter on the left side of the navigation bar in order to display "
+"the corresponding contacts from the selected address book."
+msgstr ""
+"Klicka på en bokstav till vänster om navigationsraden för att visa "
+"motsvarande kontakter från den valda adressboken."
+
+#: apps/io.ox/tours/contacts.js module:io.ox/tours
+msgid "Sending an E-Mail to a contact"
+msgstr "Skicka e-post till en kontakt"
+
+#: apps/io.ox/tours/contacts.js module:io.ox/tours
+msgid ""
+"To send an E-Mail to the contact, click on an E-Mail address or on Send "
+"email in the toolbar."
+msgstr ""
+"För att skicka e-post till kontakten, klicka på en e-postadress eller på "
+"Skicka e-post i verktygsraden."
+
+#: apps/io.ox/tours/contacts.js module:io.ox/tours
+msgid "Editing multiple contacts"
+msgstr "Redigera flera kontakter"
+
+#: apps/io.ox/tours/contacts.js module:io.ox/tours
+msgid ""
+"To edit multiple contacts at once, enable the checkboxes on the left side of "
+"the contacts. If the checkboxes are not displayed, click on View > "
+"Checkboxes on the right side of the toolbar."
+msgstr ""
+"För att redigera flera kontakter samtidigt, aktivera kryssrutorna till "
+"vänster om kontakterna. Om kryssrutorna inte visas, klicka på Visa > "
+"Kryssrutor till höger i verktygsraden."
+
+#: apps/io.ox/tours/files.js module:io.ox/tours
+msgid "The Drive app"
+msgstr "Drive-programmet"
+
+#: apps/io.ox/tours/files.js module:io.ox/tours
+msgid ""
+"Welcome to your cloud storage app. This Guided Tour will introduce you to "
+"your new online storage solution - your one point to access online stored "
+"files from all your accounts. This is where you can upload and save your "
+"files, share them and synchronize them with different devices.  "
+msgstr ""
+"Välkommen till ditt molnlagringsprogram. Denna guidade rundtur kommer "
+"presentera din nya online-lagringslösning - din central för att komma åt "
+"filer som lagrats online från alla dina konton. Här kan du ladda upp och "
+"spara dina filer, dela ut dem, och synkronisera dem mellan olika enheter.  "
+
+#: apps/io.ox/tours/files.js module:io.ox/tours
+msgid "Folder tree"
+msgstr "Mappträd"
+
+#: apps/io.ox/tours/files.js module:io.ox/tours
+msgid ""
+"On the left you can see the folder tree. It displays your folder structure "
+"and allows you to navigate to specific folders and subfolders. To make your "
+"life easier, we have already included folders for your Documents, Music, "
+"Pictures and Videos."
+msgstr ""
+"Till vänster ser du mappträdet. Det visar din mappstruktur och låter dig "
+"navigera till specifika mappar och undermappar. För att underlätta för dig "
+"har vi redan skapat mappar för dina Dokument, din Musik, dina Bilder och "
+"dina Videor."
+
+#: apps/io.ox/tours/files.js module:io.ox/tours
+msgid "Folder content"
+msgstr "Mappinnehåll"
+
+#: apps/io.ox/tours/files.js module:io.ox/tours
+msgid ""
+"Clicking on a folder displays all the subfolders, documents, media and other "
+"files that it contains."
+msgstr ""
+"Klicka på en mapp för att visa alla dess undermappar, dokument, media, och "
+"övriga filer."
+
+#: apps/io.ox/tours/files.js module:io.ox/tours
+msgid "Select a view"
+msgstr "Välj visning"
+
+#: apps/io.ox/tours/files.js module:io.ox/tours
+msgid "Different views are available. Just select the one you like best."
+msgstr "Det finns olika visningstyper. Välj den du gillar bäst."
+
+#: apps/io.ox/tours/files.js module:io.ox/tours
+msgid "Toolbar"
+msgstr "Verktygsrad"
 
 #: apps/io.ox/tours/files.js module:io.ox/tours
 msgid ""
@@ -35,6 +234,60 @@
 msgstr ""
 "Längst upp hittar du verktygsraden med många funktioner och ytterligare "
 "alternativ. Du kan enkelt skapa nya mappar, nya filer, och så mycket mer."
+
+#: apps/io.ox/tours/files.js module:io.ox/tours
+msgid "Upload a new file"
+msgstr "Ladda upp en ny fil"
+
+#: apps/io.ox/tours/files.js module:io.ox/tours
+msgid ""
+"To upload a new file from your local device, simply click on Add local file "
+"and select the file you would like to upload. It is even easier if you just "
+"drag and drop files from your local device into Drive. The uploaded file is "
+"now available in Drive on all your devices."
+msgstr ""
+"För att ladda upp en ny fil från din lokala enhet, klicka på Lägg till lokal "
+"fil och markera filen du vill ladda upp. Det är ännu enklare om du bara drar "
+"och släpper filerna från din lokala enhet till Drive. Den uppladdade filen "
+"är nu tillgänglig från Drive på alla dina enheter."
+
+#: apps/io.ox/tours/files.js module:io.ox/tours
+msgid "Preview files"
+msgstr "Granska filer"
+
+#: apps/io.ox/tours/files.js module:io.ox/tours
+msgid "Clicking on the view icon leads you to a preview of the selected file."
+msgstr ""
+"Klicka på visningsikonen för att komma till en granskning av den markerade "
+"filen."
+
+#: apps/io.ox/tours/files.js module:io.ox/tours
+msgid "Preview mode"
+msgstr "Granskningsläge"
+
+#: apps/io.ox/tours/files.js module:io.ox/tours
+msgid ""
+"From preview you can also select other options to help you manage and work "
+"on your files."
+msgstr ""
+"Från granskningen kan du också välja andra alternativ för att hjälpa dig "
+"hantera och arbeta med dina filer."
+
+#: apps/io.ox/tours/files.js module:io.ox/tours
+msgid "Share files"
+msgstr "Dela ut filer"
+
+#: apps/io.ox/tours/files.js module:io.ox/tours
+msgid ""
+"Here you can share files with your colleagues and external contacts. You can "
+"also collaborate on a document and set different access rights."
+msgstr ""
+"Här kan du dela filer med dina kollegor och externa kontakter. Du kan också "
+"samarbeta på ett dokument och ange olika åtkomsträttigheter."
+
+#: apps/io.ox/tours/files.js module:io.ox/tours
+msgid "Sharing options"
+msgstr "Delningsalternativ"
 
 #: apps/io.ox/tours/files.js module:io.ox/tours
 msgid ""
@@ -49,376 +302,9 @@
 "ladda ner dina filer. Du kan använda ett utgångsdatum och lösenordsskydd om "
 "du så önskar."
 
-#: apps/io.ox/tours/contacts.js module:io.ox/tours
-msgid ""
-"Click on a letter on the left side of the navigation bar in order to display "
-"the corresponding contacts from the selected address book."
-msgstr ""
-"Klicka på en bokstav till vänster om navigationsraden för att visa "
-"motsvarande kontakter från den valda adressboken."
-
-#: apps/io.ox/tours/files.js module:io.ox/tours
-msgid ""
-"Clicking on a folder displays all the subfolders, documents, media and other "
-"files that it contains."
-msgstr ""
-"Klicka på en mapp för att visa alla dess undermappar, dokument, media, och "
-"övriga filer."
-
-#: apps/io.ox/tours/files.js module:io.ox/tours
-msgid "Clicking on the view icon leads you to a preview of the selected file."
-msgstr ""
-"Klicka på visningsikonen för att komma till en granskning av den markerade "
-"filen."
-
-#: apps/io.ox/tours/portal.js module:io.ox/tours
-msgid "Closing a square"
-msgstr "Stäng en ruta"
-
 #: apps/io.ox/tours/files.js module:io.ox/tours
 msgid "Collaborating"
 msgstr "Samarbeta"
-
-#: apps/io.ox/tours/mail.js module:io.ox/tours
-msgid "Composing a new E-Mail"
-msgstr "Skriv nytt meddelande"
-
-#: apps/io.ox/tours/calendar.js module:io.ox/tours
-msgid "Creating a new appointment"
-msgstr "Skapa ett nytt möte"
-
-#: apps/io.ox/tours/contacts.js module:io.ox/tours
-msgid "Creating a new contact"
-msgstr "Skapa ny kontakt"
-
-#: apps/io.ox/tours/tasks.js module:io.ox/tours
-msgid "Creating a new task"
-msgstr "Skapa en ny uppgift"
-
-#: apps/io.ox/tours/intro.js module:io.ox/tours
-msgid "Creating new items"
-msgstr "Skapa nya objekt"
-
-#: apps/io.ox/tours/calendar.js module:io.ox/tours
-msgid "Creating recurring appointments"
-msgstr "Skapa upprepade möte"
-
-#: apps/io.ox/tours/tasks.js module:io.ox/tours
-msgid "Creating recurring tasks"
-msgstr "Skapa upprepade uppgifter"
-
-#: apps/io.ox/tours/calendar.js module:io.ox/tours
-msgid "Creating the appointment"
-msgstr "Skapa möte"
-
-#: apps/io.ox/tours/tasks.js module:io.ox/tours
-msgid "Creating the task"
-msgstr "Skapa uppgift"
-
-#: apps/io.ox/tours/portal.js module:io.ox/tours
-msgid "Customizing the Portal"
-msgstr "Anpassa portalen"
-
-#: apps/io.ox/tours/intro.js module:io.ox/tours
-msgid ""
-"Depending on the app, the toolbar contains various functions for creating, "
-"editing and organizing objects."
-msgstr ""
-"Beroende på vilket program du använder kan verktygsraden innehålla olika "
-"funktioner för att skapa, redigera eller organisera objekt."
-
-#: apps/io.ox/tours/intro.js module:io.ox/tours
-msgid ""
-"Detailed instructions for the single apps are located in System menu > Help."
-msgstr ""
-"Detaljerade instruktioner för de enstaka programmen finns i Systemmeny > "
-"Hjälp."
-
-#: apps/io.ox/tours/files.js module:io.ox/tours
-msgid ""
-"Did you know that you can edit text documents and spreadsheets online? Drive "
-"will automatically update your edited file, but thanks to versioning the "
-"original file stays available."
-msgstr ""
-"Visste du att du kan redigera textdokument och kalkylark online? Drive "
-"kommer automatiskt uppdatera din redigerade fil, men tack vare "
-"versionskontroll finns den ursprungliga filen kvar."
-
-#: apps/io.ox/tours/files.js module:io.ox/tours
-msgid "Different views are available. Just select the one you like best."
-msgstr "Det finns olika visningstyper. Välj den du gillar bäst."
-
-#: apps/io.ox/tours/intro.js module:io.ox/tours
-msgid "Displaying the help or the settings"
-msgstr "Visa hjälp eller inställningar"
-
-#: apps/io.ox/tours/portal.js module:io.ox/tours
-msgid "Drag and drop"
-msgstr "Dra och släpp"
-
-#: apps/io.ox/tours/files.js module:io.ox/tours
-msgid ""
-"Drive allows you to connect to other storage solutions if you already have a "
-"cloud storage account you use to save and sync your files. Simply click on "
-"the appropriate logo to access your existing data."
-msgstr ""
-"Drive låter dig ansluta till andra lagringslösningar om du redan har ett "
-"molnlagringskonto som du vill använda för att spara och synka dina filer. "
-"Klicka på den relevanta logotypen för att komma åt din befintliga data."
-
-#: apps/io.ox/tours/settings.js module:io.ox/tours
-msgid ""
-"Edit a setting on the right side. In most of the cases, the changes are "
-"activated immediately."
-msgstr ""
-"Ändra en inställning till höger. I de flesta fallen tillämpas ändringarna "
-"omedelbart."
-
-#: apps/io.ox/tours/files.js module:io.ox/tours
-msgid "Edit documents"
-msgstr "Redigera dokument"
-
-#: apps/io.ox/tours/mail.js module:io.ox/tours
-msgid "Editing multiple E-Mails"
-msgstr "Redigera flera meddelanden"
-
-#: apps/io.ox/tours/contacts.js module:io.ox/tours
-msgid "Editing multiple contacts"
-msgstr "Redigera flera kontakter"
-
-#: apps/io.ox/tours/tasks.js module:io.ox/tours
-msgid "Editing multiple tasks"
-msgstr "Redigera flera uppgifter"
-
-#: apps/io.ox/tours/settings.js module:io.ox/tours
-msgid "Editing settings"
-msgstr "Ändra inställningar"
-
-#: apps/io.ox/tours/mail.js module:io.ox/tours
-msgid ""
-"Enter the E-Mail text into the main area. If the text format was set to HTML "
-"in the options, you can format the E-Mail text. To do so select a text part "
-"and then click an icon in the formatting bar."
-msgstr ""
-"Skriv meddelandetexten i huvudområdet. Om textformatet har ställts in till "
-"HTML i inställningarna kan du formatera texten. För att göra det, markera en "
-"del av texten och klicka sedan på en ikon i formateringsfältet."
-
-#: apps/io.ox/tours/mail.js module:io.ox/tours
-msgid ""
-"Enter the recipient's name into the recipients field. As soon as you typed "
-"the first letters, suggestions from the address books are displayed. To "
-"accept a recipient suggestion, click on it."
-msgstr ""
-"Skriv in mottagarens namn i mottagarfältet. När du har börjat skriva kommer "
-"förslag från adressböckerna visas. För att acceptera ett förslag på "
-"mottagare, klicka på det."
-
-#: apps/io.ox/tours/mail.js module:io.ox/tours
-msgid "Enter the subject into the subject field."
-msgstr "Skriv in rubriken i rubrikfältet."
-
-#: apps/io.ox/tours/calendar.js module:io.ox/tours
-msgid ""
-"Enter the subject, the start and the end date of the appointment. Other "
-"details are optional."
-msgstr ""
-"Skriv in rubriken och start- och slutdatum för mötet. Övriga detaljer är "
-"valfria."
-
-#: apps/io.ox/tours/tasks.js module:io.ox/tours
-msgid "Enter the subject, the start date, and a description."
-msgstr "Ange rubrik, startdatum, och en beskrivning."
-
-#: apps/io.ox/tours/tasks.js module:io.ox/tours
-msgid "Entering billing information"
-msgstr "Ange faktureringsinformation"
-
-#: apps/io.ox/tours/mail.js module:io.ox/tours
-msgid "Entering the E-Mail text"
-msgstr "Skriv in meddelandets text"
-
-#: apps/io.ox/tours/calendar.js module:io.ox/tours
-msgid "Entering the appointment's data"
-msgstr "Ange information om mötet"
-
-#: apps/io.ox/tours/mail.js module:io.ox/tours
-msgid "Entering the recipient's name"
-msgstr "Skriv mottagarens namn"
-
-#: apps/io.ox/tours/mail.js module:io.ox/tours
-msgid "Entering the subject"
-msgstr "Skriva rubrik"
-
-#: apps/io.ox/tours/tasks.js module:io.ox/tours
-msgid "Entering the task's data"
-msgstr "Skriva in information om uppgift"
-
-#: apps/io.ox/tours/files.js module:io.ox/tours
-msgid "File details"
-msgstr "Fildetaljer"
-
-#: apps/io.ox/tours/files.js module:io.ox/tours
-msgid "Folder content"
-msgstr "Mappinnehåll"
-
-#: apps/io.ox/tours/files.js module:io.ox/tours
-msgid "Folder tree"
-msgstr "Mappträd"
-
-#: apps/io.ox/tours/files.js module:io.ox/tours
-msgid ""
-"From preview you can also select other options to help you manage and work "
-"on your files."
-msgstr ""
-"Från granskningen kan du också välja andra alternativ för att hjälpa dig "
-"hantera och arbeta med dina filer."
-
-#: apps/io.ox/tours/calendar.js module:io.ox/tours
-msgid "Further down you can add documents as attachments to the appointment."
-msgstr "Längre ner kan du lägga till dokument som bilagor för mötet."
-
-#: apps/io.ox/tours/mail.js module:io.ox/tours
-msgid "Further functions"
-msgstr "Ytterligare funktioner"
-
-#: apps/io.ox/tours/intro.js module:io.ox/tours
-msgid "Further information"
-msgstr "Vidare information"
-
-#. Tour name; general introduction
-#: apps/io.ox/tours/main.js module:io.ox/tours
-msgid "Getting started"
-msgstr "Kom igång"
-
-#: apps/io.ox/tours/mail.js module:io.ox/tours
-msgid "Halo view"
-msgstr "Halovy"
-
-#: apps/io.ox/tours/files.js module:io.ox/tours
-msgid ""
-"Here you can share files with your colleagues and external contacts. You can "
-"also collaborate on a document and set different access rights."
-msgstr ""
-"Här kan du dela filer med dina kollegor och externa kontakter. Du kan också "
-"samarbeta på ett dokument och ange olika åtkomsträttigheter."
-
-#: apps/io.ox/tours/settings.js module:io.ox/tours
-msgid "How the settings are organized"
-msgstr "Hur inställningarna är organiserade"
-
-#: apps/io.ox/tours/mail.js module:io.ox/tours
-msgid ""
-"If double-clicking on an E-Mail in the list, the E-Mail is opened in a "
-"separate window."
-msgstr ""
-"Om du dubbelklickar på ett meddelande i listan öppnas det i ett separat "
-"fönster."
-
-#: apps/io.ox/tours/portal.js module:io.ox/tours
-msgid "If you no longer want to display a square, click the delete icon."
-msgstr "Om du inte längre vill visa en ruta, klicka på borttagningsikonen."
-
-#: apps/io.ox/tours/mail.js module:io.ox/tours
-msgid ""
-"In order to edit multiple E-Mails at once, enable the checkboxes on the left "
-"side of the E-Mails. If the checkboxes are not displayed, click on View > "
-"Checkboxes on the right side of the toolbar."
-msgstr ""
-"För att redigera flera meddelanden samtidigt, aktivera kryssrutorna till "
-"vänster om dem. Om kryssrutorna inte visas, klicka på Visa > Kryssrutor till "
-"höger i verktygsraden."
-
-#: apps/io.ox/tours/mail.js module:io.ox/tours
-msgid ""
-"In this area you can find further functions, e.g. for adding attachments."
-msgstr ""
-"I det här området hittar du fler funktioner, t.ex. för att lägga till "
-"bilagor."
-
-#: apps/io.ox/tours/calendar.js module:io.ox/tours apps/io.ox/tours/tasks.js
-msgid "Inviting other participants"
-msgstr "Bjud in andra deltagare"
-
-#: apps/io.ox/tours/intro.js module:io.ox/tours
-msgid "Launching an app"
-msgstr "Starta ett program"
-
-#: apps/io.ox/tours/contacts.js module:io.ox/tours
-msgid "Navigation bar"
-msgstr "Navigeringsraden"
-
-#: apps/io.ox/tours/files.js module:io.ox/tours
-msgid ""
-"On the left you can see the folder tree. It displays your folder structure "
-"and allows you to navigate to specific folders and subfolders. To make your "
-"life easier, we have already included folders for your Documents, Music, "
-"Pictures and Videos."
-msgstr ""
-"Till vänster ser du mappträdet. Det visar din mappstruktur och låter dig "
-"navigera till specifika mappar och undermappar. För att underlätta för dig "
-"har vi redan skapat mappar för dina Dokument, din Musik, dina Bilder och "
-"dina Videor."
-
-#: apps/io.ox/tours/mail.js module:io.ox/tours
-msgid "Opening an E-Mail in a separate window"
-msgstr "Öppna meddelanden i ett separat fönster"
-
-#: apps/io.ox/tours/intro.js module:io.ox/tours
-msgid "Opening or closing the folder tree"
-msgstr "Öppna eller stäng mappträdet"
-
-#: apps/io.ox/tours/mail.js module:io.ox/tours
-msgid "Opening the E-Mail settings"
-msgstr "Öppna e-postinställningarna"
-
-#: apps/io.ox/tours/settings.js module:io.ox/tours
-msgid "Opening the help"
-msgstr "Öppna hjälpen"
-
-#: apps/io.ox/tours/settings.js module:io.ox/tours
-msgid "Opening the settings"
-msgstr "Öppna inställningarna"
-
-#: apps/io.ox/tours/files.js module:io.ox/tours
-msgid "Preview files"
-msgstr "Granska filer"
-
-#: apps/io.ox/tours/files.js module:io.ox/tours
-msgid "Preview mode"
-msgstr "Granskningsläge"
-
-#: apps/io.ox/tours/mail.js module:io.ox/tours
-msgid "Reading E-Mail conversations"
-msgstr "Läsa e-postkonversationer"
-
-#: apps/io.ox/tours/portal.js module:io.ox/tours
-msgid "Reading the details"
-msgstr "Läsa detaljerna"
-
-#: apps/io.ox/tours/intro.js module:io.ox/tours
-msgid "Searching for objects"
-msgstr "Hitta objekt"
-
-#: apps/io.ox/tours/files.js module:io.ox/tours
-msgid "Select a view"
-msgstr "Välj visning"
-
-#: apps/io.ox/tours/calendar.js module:io.ox/tours apps/io.ox/tours/mail.js
-msgid "Selecting a view"
-msgstr "Välj visningsläge"
-
-#: apps/io.ox/tours/contacts.js module:io.ox/tours
-msgid "Sending an E-Mail to a contact"
-msgstr "Skicka e-post till en kontakt"
-
-#: apps/io.ox/tours/mail.js module:io.ox/tours
-msgid "Sending the E-Mail"
-msgstr "Skicka e-post"
-
-#: apps/io.ox/tours/files.js module:io.ox/tours
-msgid "Share files"
-msgstr "Dela ut filer"
 
 #: apps/io.ox/tours/files.js module:io.ox/tours
 msgid ""
@@ -432,78 +318,22 @@
 "också samarbeta med dig med textdokument och kalkylark samtidigt."
 
 #: apps/io.ox/tours/files.js module:io.ox/tours
-msgid "Sharing options"
-msgstr "Delningsalternativ"
-
-#: apps/io.ox/tours/settings.js module:io.ox/tours
-msgid "Signing out"
-msgstr "Logga ut"
-
-#: apps/io.ox/tours/tasks.js module:io.ox/tours
-msgid "Sorting tasks"
-msgstr "Sortera uppgifter"
-
-#: apps/io.ox/tours/mail.js module:io.ox/tours
-msgid "Sorting your E-Mails"
-msgstr "Sortera din e-post"
-
-#: apps/io.ox/tours/intro.js module:io.ox/tours
-msgid "The Detail view"
-msgstr "Detaljvyn"
-
-#: apps/io.ox/tours/intro.js module:io.ox/tours
+msgid "Edit documents"
+msgstr "Redigera dokument"
+
+#: apps/io.ox/tours/files.js module:io.ox/tours
 msgid ""
-"The Detail view displays an object's content. Depending on the app, further "
-"functions for organizing objects can be found in the Detail view."
+"Did you know that you can edit text documents and spreadsheets online? Drive "
+"will automatically update your edited file, but thanks to versioning the "
+"original file stays available."
 msgstr ""
-"Detaljvyn visar ett objekts innehåll. Beroende på programmet kan ytterligare "
-"funktioner för organisering av objekt hittas i Detaljvyn."
+"Visste du att du kan redigera textdokument och kalkylark online? Drive "
+"kommer automatiskt uppdatera din redigerade fil, men tack vare "
+"versionskontroll finns den ursprungliga filen kvar."
 
 #: apps/io.ox/tours/files.js module:io.ox/tours
-msgid "The Drive app"
-msgstr "Drive-programmet"
-
-#: apps/io.ox/tours/files.js module:io.ox/tours
-msgid "The Drive app tour.txt"
-msgstr "The Drive app tour.txt"
-
-#: apps/io.ox/tours/calendar.js module:io.ox/tours
-msgid "The List view"
-msgstr "Listvyn"
-
-#: apps/io.ox/tours/calendar.js module:io.ox/tours
-msgid ""
-"The List view shows a list of the appointments in the current folder. If "
-"clicking on an appointment, the appointment's data and some functions are "
-"displayed in the Detail view."
-msgstr ""
-"Listvyn visar en lista över möten i den aktuella mappen. Om du klickar på "
-"ett möte kommer information om mötet och ett par funktioner visas i "
-"Detaljvyn."
-
-#: apps/io.ox/tours/portal.js module:io.ox/tours
-msgid "The Portal"
-msgstr "Portalen"
-
-#: apps/io.ox/tours/portal.js module:io.ox/tours
-msgid ""
-"The Portal informs you about current E-Mails, appointments or social network "
-"news."
-msgstr ""
-"Portalen informerar dig om aktuella meddelanden, möten, eller nyheter från "
-"sociala nätverk."
-
-#: apps/io.ox/tours/calendar.js module:io.ox/tours
-msgid "The calendar views"
-msgstr "Kalendervyerna"
-
-#: apps/io.ox/tours/calendar.js module:io.ox/tours
-msgid ""
-"The calendar views display a calendar sheet with the appointments for the "
-"selected time range."
-msgstr ""
-"Kalendervyerna visar ett kalenderark med mötena inom det valda "
-"tidsintervallet."
+msgid "File details"
+msgstr "Fildetaljer"
 
 #: apps/io.ox/tours/files.js module:io.ox/tours
 msgid ""
@@ -515,25 +345,27 @@
 "Aktivera fildetaljsalternativet från den utfällbara Visa-menyn och markera "
 "en fil för att se detaljerna."
 
+#: apps/io.ox/tours/files.js module:io.ox/tours
+msgid "Add another account"
+msgstr "Lägg till ytterligare konto"
+
+#: apps/io.ox/tours/files.js module:io.ox/tours
+msgid ""
+"Drive allows you to connect to other storage solutions if you already have a "
+"cloud storage account you use to save and sync your files. Simply click on "
+"the appropriate logo to access your existing data."
+msgstr ""
+"Drive låter dig ansluta till andra lagringslösningar om du redan har ett "
+"molnlagringskonto som du vill använda för att spara och synka dina filer. "
+"Klicka på den relevanta logotypen för att komma åt din befintliga data."
+
+#: apps/io.ox/tours/files.js module:io.ox/tours
+msgid "The Drive app tour.txt"
+msgstr "The Drive app tour.txt"
+
 #: apps/io.ox/tours/intro.js module:io.ox/tours
-msgid "The folder tree"
-msgstr "Mappträdet"
-
-#: apps/io.ox/tours/intro.js module:io.ox/tours
-msgid "The list"
-msgstr "Listan"
-
-#: apps/io.ox/tours/settings.js module:io.ox/tours
-msgid ""
-"The settings are organized in topics. Select the topic on the left side, e.g "
-"Basic settings or E-Mail."
-msgstr ""
-"Inställningarna är organiserade i ämnen. Välj ämne till vänster, t.ex. "
-"Grundläggande inställningar eller E-post."
-
-#: apps/io.ox/tours/intro.js module:io.ox/tours
-msgid "The toolbar"
-msgstr "Verktygsraden"
+msgid "Welcome to %s"
+msgstr "Välkommen till %s"
 
 #: apps/io.ox/tours/intro.js module:io.ox/tours
 msgid ""
@@ -544,9 +376,290 @@
 "detaljerad information i rundturerna för de enstaka programmen eller i "
 "online-hjälpen."
 
-#: apps/io.ox/tours/tasks.js module:io.ox/tours
-msgid "To add further details, click on Expand form."
-msgstr "För att lägga till ytterligare detaljer, klicka på Expandera formulär."
+#: apps/io.ox/tours/intro.js module:io.ox/tours
+msgid "Launching an app"
+msgstr "Starta ett program"
+
+#: apps/io.ox/tours/intro.js module:io.ox/tours
+msgid ""
+"To launch an app, use the quick launch icons on the left side of the menu "
+"bar or click on an entry inside the app launcher menu."
+msgstr ""
+"För att starta ett program, använd snabbstartikonerna på vänster sida av "
+"menyraden eller klicka på en post inuti programstartarmenyn."
+
+#: apps/io.ox/tours/intro.js module:io.ox/tours
+msgid "Displaying the help or the settings"
+msgstr "Visa hjälp eller inställningar"
+
+#: apps/io.ox/tours/intro.js module:io.ox/tours
+msgid ""
+"To display the help or the settings, click the System menu icon in the menu "
+"bar."
+msgstr ""
+"För att visa hjälpen eller inställningarna, klicka på systemmenyikonen "
+"imenyraden."
+
+#: apps/io.ox/tours/intro.js module:io.ox/tours
+msgid "Creating new items"
+msgstr "Skapa nya objekt"
+
+#: apps/io.ox/tours/intro.js module:io.ox/tours
+msgid "To create a new E-Mail, click the Compose new E-Mail in the toolbar."
+msgstr ""
+"För att skapa ett nytt meddelande, klicka på ikonen Skriv nytt meddelande i "
+"verktygsraden."
+
+#: apps/io.ox/tours/intro.js module:io.ox/tours
+msgid "Opening or closing the folder tree"
+msgstr "Öppna eller stäng mappträdet"
+
+#: apps/io.ox/tours/intro.js module:io.ox/tours
+msgid ""
+"To open or close the folder tree, click on View >  Folder view on the right "
+"side of the toolbar."
+msgstr ""
+"För att öppna eller stänga mappträdet, klicka på Visa > Mappvy till höger i "
+"verktygsraden."
+
+#: apps/io.ox/tours/intro.js module:io.ox/tours
+msgid "Searching for objects"
+msgstr "Hitta objekt"
+
+#: apps/io.ox/tours/intro.js module:io.ox/tours
+msgid "To search for objects, click the Search icon in the menu bar."
+msgstr "För att söka efter objekt, klicka på Sök-ikonen i menyraden."
+
+#: apps/io.ox/tours/intro.js module:io.ox/tours
+msgid "The toolbar"
+msgstr "Verktygsraden"
+
+#: apps/io.ox/tours/intro.js module:io.ox/tours
+msgid ""
+"Depending on the app, the toolbar contains various functions for creating, "
+"editing and organizing objects."
+msgstr ""
+"Beroende på vilket program du använder kan verktygsraden innehålla olika "
+"funktioner för att skapa, redigera eller organisera objekt."
+
+#: apps/io.ox/tours/intro.js module:io.ox/tours
+msgid "The folder tree"
+msgstr "Mappträdet"
+
+#: apps/io.ox/tours/intro.js module:io.ox/tours
+msgid ""
+"Use the folder tree to open the folder containing the objects that you want "
+"to view in the list."
+msgstr ""
+"Använd mappträdet för att öppna mappen som innehåller objekten du vill se i "
+"listan."
+
+#: apps/io.ox/tours/intro.js module:io.ox/tours
+msgid "The list"
+msgstr "Listan"
+
+#: apps/io.ox/tours/intro.js module:io.ox/tours
+msgid ""
+"Use the list to select an object, show its contents or activate functions."
+msgstr ""
+"Använd listan för att välja ett objekt, visa dess innehåll eller aktivera "
+"funktioner."
+
+#: apps/io.ox/tours/intro.js module:io.ox/tours
+msgid "The Detail view"
+msgstr "Detaljvyn"
+
+#: apps/io.ox/tours/intro.js module:io.ox/tours
+msgid ""
+"The Detail view displays an object's content. Depending on the app, further "
+"functions for organizing objects can be found in the Detail view."
+msgstr ""
+"Detaljvyn visar ett objekts innehåll. Beroende på programmet kan ytterligare "
+"funktioner för organisering av objekt hittas i Detaljvyn."
+
+#: apps/io.ox/tours/intro.js module:io.ox/tours
+msgid "Further information"
+msgstr "Vidare information"
+
+#: apps/io.ox/tours/intro.js module:io.ox/tours
+msgid ""
+"Detailed instructions for the single apps are located in System menu > Help."
+msgstr ""
+"Detaljerade instruktioner för de enstaka programmen finns i Systemmeny > "
+"Hjälp."
+
+#: apps/io.ox/tours/mail.js module:io.ox/tours
+msgid "Composing a new E-Mail"
+msgstr "Skriv nytt meddelande"
+
+#: apps/io.ox/tours/mail.js module:io.ox/tours
+msgid "To compose a new E-Mail, click on Compose in the toolbar."
+msgstr ""
+"För att skriva ett nytt meddelande, klicka på Skriv nytt meddelande i "
+"verktygsraden."
+
+#: apps/io.ox/tours/mail.js module:io.ox/tours
+msgid "Entering the recipient's name"
+msgstr "Skriv mottagarens namn"
+
+#: apps/io.ox/tours/mail.js module:io.ox/tours
+msgid ""
+"Enter the recipient's name into the recipients field. As soon as you typed "
+"the first letters, suggestions from the address books are displayed. To "
+"accept a recipient suggestion, click on it."
+msgstr ""
+"Skriv in mottagarens namn i mottagarfältet. När du har börjat skriva kommer "
+"förslag från adressböckerna visas. För att acceptera ett förslag på "
+"mottagare, klicka på det."
+
+#: apps/io.ox/tours/mail.js module:io.ox/tours
+msgid "Entering the subject"
+msgstr "Skriva rubrik"
+
+#: apps/io.ox/tours/mail.js module:io.ox/tours
+msgid "Enter the subject into the subject field."
+msgstr "Skriv in rubriken i rubrikfältet."
+
+#: apps/io.ox/tours/mail.js module:io.ox/tours
+msgid "Further functions"
+msgstr "Ytterligare funktioner"
+
+#: apps/io.ox/tours/mail.js module:io.ox/tours
+msgid ""
+"In this area you can find further functions, e.g. for adding attachments."
+msgstr ""
+"I det här området hittar du fler funktioner, t.ex. för att lägga till "
+"bilagor."
+
+#: apps/io.ox/tours/mail.js module:io.ox/tours
+msgid "Entering the E-Mail text"
+msgstr "Skriv in meddelandets text"
+
+#: apps/io.ox/tours/mail.js module:io.ox/tours
+msgid ""
+"Enter the E-Mail text into the main area. If the text format was set to HTML "
+"in the options, you can format the E-Mail text. To do so select a text part "
+"and then click an icon in the formatting bar."
+msgstr ""
+"Skriv meddelandetexten i huvudområdet. Om textformatet har ställts in till "
+"HTML i inställningarna kan du formatera texten. För att göra det, markera en "
+"del av texten och klicka sedan på en ikon i formateringsfältet."
+
+#: apps/io.ox/tours/mail.js module:io.ox/tours
+msgid "Sending the E-Mail"
+msgstr "Skicka e-post"
+
+#: apps/io.ox/tours/mail.js module:io.ox/tours
+msgid "To send the E-Mail, click on Send"
+msgstr "För att skicka meddelandet, klicka på Skicka"
+
+#: apps/io.ox/tours/mail.js module:io.ox/tours
+msgid "Sorting your E-Mails"
+msgstr "Sortera din e-post"
+
+#: apps/io.ox/tours/mail.js module:io.ox/tours
+msgid "To sort the E-Mails, click on Sort by. Select a sort criteria."
+msgstr ""
+"För att sortera din e-post, klicka på Sortera efter. Välj ett kriterium."
+
+#: apps/io.ox/tours/mail.js module:io.ox/tours
+msgid ""
+"To choose between the different views. click on View in the toolbar. Select "
+"a menu entry in the layout."
+msgstr ""
+"För att välja mellan de olika vyerna, klicka på Visa i verktygsraden. Välj "
+"en menypost i layouten."
+
+#: apps/io.ox/tours/mail.js module:io.ox/tours
+msgid "Opening an E-Mail in a separate window"
+msgstr "Öppna meddelanden i ett separat fönster"
+
+#: apps/io.ox/tours/mail.js module:io.ox/tours
+msgid ""
+"If double-clicking on an E-Mail in the list, the E-Mail is opened in a "
+"separate window."
+msgstr ""
+"Om du dubbelklickar på ett meddelande i listan öppnas det i ett separat "
+"fönster."
+
+#: apps/io.ox/tours/mail.js module:io.ox/tours
+msgid "Reading E-Mail conversations"
+msgstr "Läsa e-postkonversationer"
+
+#: apps/io.ox/tours/mail.js module:io.ox/tours
+msgid ""
+"To open or close an E-Mail in a conversation, click on a free area in the "
+"header."
+msgstr ""
+"För att öppna eller stänga meddelanden i en konversation, klicka på en ledig "
+"yta i sidhuvudet."
+
+#: apps/io.ox/tours/mail.js module:io.ox/tours
+msgid "Halo view"
+msgstr "Halovy"
+
+#: apps/io.ox/tours/mail.js module:io.ox/tours
+msgid ""
+"To receive information about the sender or other recipients, open the Halo "
+"view by clicking on a name."
+msgstr ""
+"För att få information om avsändaren eller andra mottagare, öppna halovyn "
+"genom att klicka på ett namn."
+
+#: apps/io.ox/tours/mail.js module:io.ox/tours
+msgid "Editing multiple E-Mails"
+msgstr "Redigera flera meddelanden"
+
+#: apps/io.ox/tours/mail.js module:io.ox/tours
+msgid ""
+"In order to edit multiple E-Mails at once, enable the checkboxes on the left "
+"side of the E-Mails. If the checkboxes are not displayed, click on View > "
+"Checkboxes on the right side of the toolbar."
+msgstr ""
+"För att redigera flera meddelanden samtidigt, aktivera kryssrutorna till "
+"vänster om dem. Om kryssrutorna inte visas, klicka på Visa > Kryssrutor till "
+"höger i verktygsraden."
+
+#: apps/io.ox/tours/mail.js module:io.ox/tours
+msgid "Opening the E-Mail settings"
+msgstr "Öppna e-postinställningarna"
+
+#: apps/io.ox/tours/mail.js module:io.ox/tours
+msgid ""
+"To open the E-Mail settings, click the System menu icon on the upper right "
+"side of the menu bar. Select Settings. Click on E-Mail on the left side."
+msgstr ""
+"För att öppna e-postinställningarna, klicka på Systemmenyikonen längst upp "
+"till höger i menyfältet. Välj Inställningar. Klicka på E-post till vänster."
+
+#. Tour name; general introduction
+#: apps/io.ox/tours/main.js module:io.ox/tours
+msgid "Getting started"
+msgstr "Kom igång"
+
+#: apps/io.ox/tours/portal.js module:io.ox/tours
+msgid "The Portal"
+msgstr "Portalen"
+
+#: apps/io.ox/tours/portal.js module:io.ox/tours
+msgid ""
+"The Portal informs you about current E-Mails, appointments or social network "
+"news."
+msgstr ""
+"Portalen informerar dig om aktuella meddelanden, möten, eller nyheter från "
+"sociala nätverk."
+
+#: apps/io.ox/tours/portal.js module:io.ox/tours
+msgid "Reading the details"
+msgstr "Läsa detaljerna"
+
+#: apps/io.ox/tours/portal.js module:io.ox/tours
+msgid "To read the details, click on an entry in a square."
+msgstr "För att läsa detaljerna, klicka på en post i en ruta."
+
+#: apps/io.ox/tours/portal.js module:io.ox/tours
+msgid "Drag and drop"
+msgstr "Dra och släpp"
 
 #: apps/io.ox/tours/portal.js module:io.ox/tours
 msgid ""
@@ -556,47 +669,124 @@
 "För att ändra layouten, dra en rutas titel till en annan position och släpp "
 "den där."
 
-#: apps/io.ox/tours/mail.js module:io.ox/tours
+#: apps/io.ox/tours/portal.js module:io.ox/tours
+msgid "Closing a square"
+msgstr "Stäng en ruta"
+
+#: apps/io.ox/tours/portal.js module:io.ox/tours
+msgid "If you no longer want to display a square, click the delete icon."
+msgstr "Om du inte längre vill visa en ruta, klicka på borttagningsikonen."
+
+#: apps/io.ox/tours/portal.js module:io.ox/tours
+msgid "Customizing the Portal"
+msgstr "Anpassa portalen"
+
+#: apps/io.ox/tours/portal.js module:io.ox/tours
 msgid ""
-"To choose between the different views. click on View in the toolbar. Select "
-"a menu entry in the layout."
+"To display a square again or to display further information sources, click "
+"on Customize this page."
 msgstr ""
-"För att välja mellan de olika vyerna, klicka på Visa i verktygsraden. Välj "
-"en menypost i layouten."
-
-#: apps/io.ox/tours/mail.js module:io.ox/tours
-msgid "To compose a new E-Mail, click on Compose in the toolbar."
+"För att visa en ruta igen, eller för att visa ytterligare "
+"informationskällor, klicka på Anpassa sidan."
+
+#: apps/io.ox/tours/settings.js module:io.ox/tours
+msgid "Opening the settings"
+msgstr "Öppna inställningarna"
+
+#: apps/io.ox/tours/settings.js module:io.ox/tours
+msgid ""
+"To open the settings, click the user image on the upper right side of the "
+"menu bar. Select Settings."
 msgstr ""
-"För att skriva ett nytt meddelande, klicka på Skriv nytt meddelande i "
-"verktygsraden."
-
-#: apps/io.ox/tours/intro.js module:io.ox/tours
-msgid "To create a new E-Mail, click the Compose new E-Mail in the toolbar."
+"För att öppna inställningarna, klicka på användarbilden överst till höger i "
+"menyfältet. Klicka på Inställningar."
+
+#: apps/io.ox/tours/settings.js module:io.ox/tours
+msgid "How the settings are organized"
+msgstr "Hur inställningarna är organiserade"
+
+#: apps/io.ox/tours/settings.js module:io.ox/tours
+msgid ""
+"The settings are organized in topics. Select the topic on the left side, e.g "
+"Basic settings or E-Mail."
 msgstr ""
-"För att skapa ett nytt meddelande, klicka på ikonen Skriv nytt meddelande i "
-"verktygsraden."
-
-#: apps/io.ox/tours/calendar.js module:io.ox/tours
-msgid "To create a new appointment, click on New in the toolbar."
-msgstr "För att skapa ett nytt möte, klicka på Nytt i verktygsraden."
-
-#: apps/io.ox/tours/contacts.js module:io.ox/tours
-msgid "To create a new contact, click on New > Add contact in the toolbar."
+"Inställningarna är organiserade i ämnen. Välj ämne till vänster, t.ex. "
+"Grundläggande inställningar eller E-post."
+
+#: apps/io.ox/tours/settings.js module:io.ox/tours
+msgid "Editing settings"
+msgstr "Ändra inställningar"
+
+#: apps/io.ox/tours/settings.js module:io.ox/tours
+msgid ""
+"Edit a setting on the right side. In most of the cases, the changes are "
+"activated immediately."
 msgstr ""
-"För att skapa en ny kontakt, klicka på Nytt > Lägg till kontakt i "
-"verktygsraden."
+"Ändra en inställning till höger. I de flesta fallen tillämpas ändringarna "
+"omedelbart."
+
+#: apps/io.ox/tours/settings.js module:io.ox/tours
+msgid "Opening the help"
+msgstr "Öppna hjälpen"
+
+#: apps/io.ox/tours/settings.js module:io.ox/tours
+msgid ""
+"To open the help, click the user image on the upper right side of the menu "
+"bar. Select Help. The help for the currently selected app is displayed. To "
+"browse the complete help, click on Start Page or Table Of Contents at the "
+"upper part of the window."
+msgstr ""
+"För att öppna hjälpen, klicka på användarbilden överst till höger i "
+"menyfältet. Välj Hjälp. Hjälpen för det aktuella programmet visas. För att "
+"bläddra i den fullständiga hjälpen, klicka på Startsida eller "
+"Innehållsförteckning i fönstrets övre del."
+
+#: apps/io.ox/tours/settings.js module:io.ox/tours
+msgid "Signing out"
+msgstr "Logga ut"
+
+#: apps/io.ox/tours/settings.js module:io.ox/tours
+msgid ""
+"To sign out, click the System menu icon on the upper right side of the menu "
+"bar. Select Sign out."
+msgstr ""
+"För att logga ut, klicka på Systemmenyikonen längst upp till höger i "
+"menyraden. Välj Logga ut."
+
+#: apps/io.ox/tours/settings.js module:io.ox/tours
+msgid ""
+"To sign out, click the logout icon on the upper right side of the menu bar."
+msgstr ""
+"För att logga ut, klicka på utloggningsikonen längst upp till höger i "
+"menyfältet."
+
+#: apps/io.ox/tours/tasks.js module:io.ox/tours
+msgid "Creating a new task"
+msgstr "Skapa en ny uppgift"
 
 #: apps/io.ox/tours/tasks.js module:io.ox/tours
 msgid "To create a new task, click on New in the toolbar."
 msgstr "För att skapa en ny uppgift, klicka på Nytt i verktygsraden."
 
-#: apps/io.ox/tours/calendar.js module:io.ox/tours
-msgid ""
-"To create recurring appointments, enable Repeat. Functions for setting the "
-"recurrence parameters are shown."
-msgstr ""
-"För att skapa upprepade möten, aktivera Upprepa. Funktioner för att ställa "
-"in upprepningsparametrarna visas."
+#: apps/io.ox/tours/tasks.js module:io.ox/tours
+msgid "Entering the task's data"
+msgstr "Skriva in information om uppgift"
+
+#: apps/io.ox/tours/tasks.js module:io.ox/tours
+msgid "Enter the subject, the start date, and a description."
+msgstr "Ange rubrik, startdatum, och en beskrivning."
+
+#: apps/io.ox/tours/tasks.js module:io.ox/tours
+msgid "Adding further details"
+msgstr "Lägga till ytterligare detaljer"
+
+#: apps/io.ox/tours/tasks.js module:io.ox/tours
+msgid "To add further details, click on Expand form."
+msgstr "För att lägga till ytterligare detaljer, klicka på Expandera formulär."
+
+#: apps/io.ox/tours/tasks.js module:io.ox/tours
+msgid "Creating recurring tasks"
+msgstr "Skapa upprepade uppgifter"
 
 #: apps/io.ox/tours/tasks.js module:io.ox/tours
 msgid ""
@@ -606,39 +796,55 @@
 "För att skapa upprepade uppgifter, aktivera Upprepa. Funktioner för att "
 "ställa in upprepningsparametrarna visas."
 
-#: apps/io.ox/tours/calendar.js module:io.ox/tours
-msgid "To create the appointment, click on Create at the lower left side."
-msgstr "För att skapa mötet, klicka på Skapa längst ner till vänster."
+#: apps/io.ox/tours/tasks.js module:io.ox/tours
+msgid "To not miss the task, use the reminder function."
+msgstr "För att inte missa uppgiften, använd påminnelsefunktionen."
+
+#: apps/io.ox/tours/tasks.js module:io.ox/tours
+msgid "Tracking the editing status"
+msgstr "Följa redigeringsstatus"
+
+#: apps/io.ox/tours/tasks.js module:io.ox/tours
+msgid "To track the editing status, enter the current progress."
+msgstr "För att följa redigeringsstatusen, ange aktuella framsteg."
+
+#: apps/io.ox/tours/tasks.js module:io.ox/tours
+msgid ""
+"To invite other participants, enter their names in the field below "
+"Participants. You can add documents as attachment to the task."
+msgstr ""
+"För att bjuda in andra deltagare, skriv in deras namn i fältet nedanför "
+"Deltagare. Du kan lägga till dokument som bilagor i uppgiften."
+
+#: apps/io.ox/tours/tasks.js module:io.ox/tours
+msgid "Entering billing information"
+msgstr "Ange faktureringsinformation"
+
+#: apps/io.ox/tours/tasks.js module:io.ox/tours
+msgid "To enter billing information, click on Show details."
+msgstr "För att skriva in faktureringsinformation, klicka på Visa detaljer."
+
+#: apps/io.ox/tours/tasks.js module:io.ox/tours
+msgid "Creating the task"
+msgstr "Skapa uppgift"
 
 #: apps/io.ox/tours/tasks.js module:io.ox/tours
 msgid "To create the task, click on Create."
 msgstr "För att skapa uppgiften, klicka på Skapa."
 
-#: apps/io.ox/tours/portal.js module:io.ox/tours
-msgid ""
-"To display a square again or to display further information sources, click "
-"on Customize this page."
+#: apps/io.ox/tours/tasks.js module:io.ox/tours
+msgid "Sorting tasks"
+msgstr "Sortera uppgifter"
+
+#: apps/io.ox/tours/tasks.js module:io.ox/tours
+msgid "To sort the tasks, click on Sort by. Select a sort criteria."
 msgstr ""
-"För att visa en ruta igen, eller för att visa ytterligare "
-"informationskällor, klicka på Anpassa sidan."
-
-#: apps/io.ox/tours/intro.js module:io.ox/tours
-msgid ""
-"To display the help or the settings, click the System menu icon in the menu "
-"bar."
-msgstr ""
-"För att visa hjälpen eller inställningarna, klicka på systemmenyikonen "
-"imenyraden."
-
-#: apps/io.ox/tours/contacts.js module:io.ox/tours
-msgid ""
-"To edit multiple contacts at once, enable the checkboxes on the left side of "
-"the contacts. If the checkboxes are not displayed, click on View > "
-"Checkboxes on the right side of the toolbar."
-msgstr ""
-"För att redigera flera kontakter samtidigt, aktivera kryssrutorna till "
-"vänster om kontakterna. Om kryssrutorna inte visas, klicka på Visa > "
-"Kryssrutor till höger i verktygsraden."
+"För att sortera uppgifterna, klicka på Sortera efter. Välj ett "
+"sorteringskriterium."
+
+#: apps/io.ox/tours/tasks.js module:io.ox/tours
+msgid "Editing multiple tasks"
+msgstr "Redigera flera uppgifter"
 
 #: apps/io.ox/tours/tasks.js module:io.ox/tours
 msgid ""
@@ -650,261 +856,6 @@
 "vänster om uppgifterna. Om kryssrutorna inte visas, klicka på Visa > "
 "Kryssrutor till höger i verktgysraden."
 
-#: apps/io.ox/tours/tasks.js module:io.ox/tours
-msgid "To enter billing information, click on Show details."
-msgstr "För att skriva in faktureringsinformation, klicka på Visa detaljer."
-
-#: apps/io.ox/tours/calendar.js module:io.ox/tours
-msgid ""
-"To invite other participants, enter their names in the field below "
-"Participants. To avoid appointment conflicts, click on Find a free time at "
-"the upper right side."
-msgstr ""
-"För att bjuda in andra deltagare, ange deras namn i fältet under Deltagare. "
-"För att undvika krockande möten, klicka på Hitta ledig tid överst till höger."
-
-#: apps/io.ox/tours/tasks.js module:io.ox/tours
-msgid ""
-"To invite other participants, enter their names in the field below "
-"Participants. You can add documents as attachment to the task."
-msgstr ""
-"För att bjuda in andra deltagare, skriv in deras namn i fältet nedanför "
-"Deltagare. Du kan lägga till dokument som bilagor i uppgiften."
-
-#: apps/io.ox/tours/intro.js module:io.ox/tours
-msgid ""
-"To launch an app, use the quick launch icons on the left side of the menu "
-"bar or click on an entry inside the app launcher menu."
-msgstr ""
-"För att starta ett program, använd snabbstartikonerna på vänster sida av "
-"menyraden eller klicka på en post inuti programstartarmenyn."
-
-#: apps/io.ox/tours/calendar.js module:io.ox/tours
-msgid "To not miss the appointment, use the reminder function."
-msgstr "För att inte missa mötet, använd påminnelsefunktionen."
-
-#: apps/io.ox/tours/tasks.js module:io.ox/tours
-msgid "To not miss the task, use the reminder function."
-msgstr "För att inte missa uppgiften, använd påminnelsefunktionen."
-
-#: apps/io.ox/tours/mail.js module:io.ox/tours
-msgid ""
-"To open or close an E-Mail in a conversation, click on a free area in the "
-"header."
-msgstr ""
-"För att öppna eller stänga meddelanden i en konversation, klicka på en ledig "
-"yta i sidhuvudet."
-
-#: apps/io.ox/tours/intro.js module:io.ox/tours
-msgid ""
-"To open or close the folder tree, click on View >  Folder view on the right "
-"side of the toolbar."
-msgstr ""
-"För att öppna eller stänga mappträdet, klicka på Visa > Mappvy till höger i "
-"verktygsraden."
-
-#: apps/io.ox/tours/mail.js module:io.ox/tours
-msgid ""
-"To open the E-Mail settings, click the System menu icon on the upper right "
-"side of the menu bar. Select Settings. Click on E-Mail on the left side."
-msgstr ""
-"För att öppna e-postinställningarna, klicka på Systemmenyikonen längst upp "
-"till höger i menyfältet. Välj Inställningar. Klicka på E-post till vänster."
-
-#: apps/io.ox/tours/settings.js module:io.ox/tours
-#, fuzzy
-#| msgid ""
-#| "To open the help, click the System menu icon on the upper right side of "
-#| "the menu bar. Select Help. The help for the currently selected app is "
-#| "displayed. To browse the complete help, click on Start Page or Table Of "
-#| "Contents at the upper part of the window."
-msgid ""
-"To open the help, click the user image on the upper right side of the menu "
-"bar. Select Help. The help for the currently selected app is displayed. To "
-"browse the complete help, click on Start Page or Table Of Contents at the "
-"upper part of the window."
-msgstr ""
-"För att öppna hjälpen, klicka på Systemmenyikonen längst upp till höger i "
-"menyraden. Välj Hjälp. Hjälpen för det aktuella programmet visas. För att "
-"bläddra i den fullständiga hjälpen, klicka på Startsidan eller Innehåll i "
-"fönstrets övre del."
-
-#: apps/io.ox/tours/settings.js module:io.ox/tours
-#, fuzzy
-#| msgid ""
-#| "To open the settings, click the System menu icon on the upper right side "
-#| "of the menu bar. Select Settings."
-msgid ""
-"To open the settings, click the user image on the upper right side of the "
-"menu bar. Select Settings."
-msgstr ""
-"För att öppna inställningarna, klicka på användarbilden överst till höger i "
-"menyfältet. Klicka på Inställningar."
-
-#: apps/io.ox/tours/portal.js module:io.ox/tours
-msgid "To read the details, click on an entry in a square."
-msgstr "För att läsa detaljerna, klicka på en post i en ruta."
-
-#: apps/io.ox/tours/mail.js module:io.ox/tours
-msgid ""
-"To receive information about the sender or other recipients, open the Halo "
-"view by clicking on a name."
-msgstr ""
-"För att få information om avsändaren eller andra mottagare, öppna halovyn "
-"genom att klicka på ett namn."
-
-#: apps/io.ox/tours/intro.js module:io.ox/tours
-msgid "To search for objects, click the Search icon in the menu bar."
-msgstr "För att söka efter objekt, klicka på Sök-ikonen i menyraden."
-
-#: apps/io.ox/tours/calendar.js module:io.ox/tours
-msgid ""
-"To select one of the views like Day, Month or List, click on View in the "
-"toolbar. Select a menu entry from the Layout section."
-msgstr ""
-"För att välja en av vyerna, som Dag, Månad, eller Lista, klicka på Visa i "
-"verktygsraden. Välj en menypost från Layoutsektionen."
-
-#: apps/io.ox/tours/contacts.js module:io.ox/tours
-msgid ""
-<<<<<<< HEAD
-"To send an E-Mail to the contact, click on an E-Mail address or on Send "
-"email in the toolbar."
-msgstr ""
-"För att skicka e-post till kontakten, klicka på en e-postadress eller på "
-"Skicka e-post i verktygsraden."
-=======
-"To open the help, click the user image on the upper right side of the menu "
-"bar. Select Help. The help for the currently selected app is displayed. To "
-"browse the complete help, click on Start Page or Table Of Contents at the "
-"upper part of the window."
-msgstr ""
-"För att öppna hjälpen, klicka på användarbilden överst till höger i "
-"menyfältet. Välj Hjälp. Hjälpen för det aktuella programmet visas. För att "
-"bläddra i den fullständiga hjälpen, klicka på Startsida eller "
-"Innehållsförteckning i fönstrets övre del."
->>>>>>> 050b763d
-
-#: apps/io.ox/tours/mail.js module:io.ox/tours
-msgid "To send the E-Mail, click on Send"
-msgstr "För att skicka meddelandet, klicka på Skicka"
-
-#: apps/io.ox/tours/settings.js module:io.ox/tours
-msgid ""
-"To sign out, click the System menu icon on the upper right side of the menu "
-"bar. Select Sign out."
-msgstr ""
-"För att logga ut, klicka på Systemmenyikonen längst upp till höger i "
-"menyraden. Välj Logga ut."
-
-#: apps/io.ox/tours/settings.js module:io.ox/tours
-<<<<<<< HEAD
-#, fuzzy
-#| msgid ""
-#| "To sign out, click the System menu icon on the upper right side of the "
-#| "menu bar. Select Sign out."
-=======
-msgid ""
-"To sign out, click the logout icon on the upper right side of the menu bar."
-msgstr ""
-"För att logga ut, klicka på utloggningsikonen längst upp till höger i "
-"menyfältet."
-
-#: apps/io.ox/tours/tasks.js module:io.ox/tours
-msgid "Creating a new task"
-msgstr "Skapa en ny uppgift"
-
-#: apps/io.ox/tours/tasks.js module:io.ox/tours
-msgid "To create a new task, click on New in the toolbar."
-msgstr "För att skapa en ny uppgift, klicka på Nytt i verktygsraden."
-
-#: apps/io.ox/tours/tasks.js module:io.ox/tours
-msgid "Entering the task's data"
-msgstr "Skriva in information om uppgift"
-
-#: apps/io.ox/tours/tasks.js module:io.ox/tours
-msgid "Enter the subject, the start date, and a description."
-msgstr "Ange rubrik, startdatum, och en beskrivning."
-
-#: apps/io.ox/tours/tasks.js module:io.ox/tours
-msgid "Adding further details"
-msgstr "Lägga till ytterligare detaljer"
-
-#: apps/io.ox/tours/tasks.js module:io.ox/tours
-msgid "To add further details, click on Expand form."
-msgstr "För att lägga till ytterligare detaljer, klicka på Expandera formulär."
-
-#: apps/io.ox/tours/tasks.js module:io.ox/tours
-msgid "Creating recurring tasks"
-msgstr "Skapa upprepade uppgifter"
-
-#: apps/io.ox/tours/tasks.js module:io.ox/tours
->>>>>>> 050b763d
-msgid ""
-"To sign out, click the logout icon on the upper right side of the menu bar."
-msgstr ""
-"För att logga ut, klicka på Systemmenyikonen längst upp till höger i "
-"menyraden. Välj Logga ut."
-
-#: apps/io.ox/tours/mail.js module:io.ox/tours
-msgid "To sort the E-Mails, click on Sort by. Select a sort criteria."
-msgstr ""
-"För att sortera din e-post, klicka på Sortera efter. Välj ett kriterium."
-
-#: apps/io.ox/tours/tasks.js module:io.ox/tours
-msgid "To sort the tasks, click on Sort by. Select a sort criteria."
-msgstr ""
-"För att sortera uppgifterna, klicka på Sortera efter. Välj ett "
-"sorteringskriterium."
-
-#: apps/io.ox/tours/tasks.js module:io.ox/tours
-msgid "To track the editing status, enter the current progress."
-msgstr "För att följa redigeringsstatusen, ange aktuella framsteg."
-
-#: apps/io.ox/tours/files.js module:io.ox/tours
-msgid ""
-"To upload a new file from your local device, simply click on Add local file "
-"and select the file you would like to upload. It is even easier if you just "
-"drag and drop files from your local device into Drive. The uploaded file is "
-"now available in Drive on all your devices."
-msgstr ""
-"För att ladda upp en ny fil från din lokala enhet, klicka på Lägg till lokal "
-"fil och markera filen du vill ladda upp. Det är ännu enklare om du bara drar "
-"och släpper filerna från din lokala enhet till Drive. Den uppladdade filen "
-"är nu tillgänglig från Drive på alla dina enheter."
-
-#: apps/io.ox/tours/files.js module:io.ox/tours
-msgid "Toolbar"
-msgstr "Verktygsrad"
-
-#: apps/io.ox/tours/tasks.js module:io.ox/tours
-msgid "Tracking the editing status"
-msgstr "Följa redigeringsstatus"
-
-#: apps/io.ox/tours/files.js module:io.ox/tours
-msgid "Upload a new file"
-msgstr "Ladda upp en ny fil"
-
-#: apps/io.ox/tours/intro.js module:io.ox/tours
-msgid ""
-"Use the folder tree to open the folder containing the objects that you want "
-"to view in the list."
-msgstr ""
-"Använd mappträdet för att öppna mappen som innehåller objekten du vill se i "
-"listan."
-
-#: apps/io.ox/tours/intro.js module:io.ox/tours
-msgid ""
-"Use the list to select an object, show its contents or activate functions."
-msgstr ""
-<<<<<<< HEAD
-"Använd listan för att välja ett objekt, visa dess innehåll eller aktivera "
-"funktioner."
-=======
-"För att redigera flera uppgifter samtidigt, aktivera kryssrutorna till "
-"vänster om uppgifterna. Om kryssrutorna inte visas, klicka på Visa > "
-"Kryssrutor till höger i verktgysraden."
-
 #~ msgid ""
 #~ "To open the settings, click the System menu icon on the upper right side "
 #~ "of the menu bar. Select Settings."
@@ -942,27 +893,22 @@
 
 #~ msgid "The New objects icon"
 #~ msgstr "Nya objekt-ikonen"
->>>>>>> 050b763d
-
-#: apps/io.ox/tours/calendar.js module:io.ox/tours apps/io.ox/tours/tasks.js
-msgid "Using the reminder function"
-msgstr "Använda påminnelsefunktionen"
-
-#: apps/io.ox/tours/intro.js module:io.ox/tours
-msgid "Welcome to %s"
-msgstr "Välkommen till %s"
-
-#: apps/io.ox/tours/files.js module:io.ox/tours
-msgid ""
-"Welcome to your cloud storage app. This Guided Tour will introduce you to "
-"your new online storage solution - your one point to access online stored "
-"files from all your accounts. This is where you can upload and save your "
-"files, share them and synchronize them with different devices.  "
-msgstr ""
-"Välkommen till ditt molnlagringsprogram. Denna guidade rundtur kommer "
-"presentera din nya online-lagringslösning - din central för att komma åt "
-"filer som lagrats online från alla dina konton. Här kan du ladda upp och "
-"spara dina filer, dela ut dem, och synkronisera dem mellan olika enheter.  "
+
+#~ msgid ""
+#~ "The New objects icon shows the number of appointment reminders or other "
+#~ "notifications. If clicking the icon, the info area opens."
+#~ msgstr ""
+#~ "Ikonen för Nya objekt visar antalet påminnelser om möten eller andra "
+#~ "aviseringar. Om du klickar på ikonen öppnas informationsområdet."
+
+#~ msgid "The info area"
+#~ msgstr "Informationsområdet"
+
+#~ msgid ""
+#~ "To launch an app, click on an entry on the left side of the menu bar."
+#~ msgstr ""
+#~ "För att starta ett program, klicka på en post på den vänstra sidan av "
+#~ "menyraden."
 
 #~ msgid "%1$d %2$s"
 #~ msgstr "%1$d %2$s"
@@ -4479,13 +4425,6 @@
 #~ msgid "High priority"
 #~ msgstr "Hög prioritet"
 
-#~ msgid ""
-#~ "Hint: you can always restart guided tours, any time you need them, from "
-#~ "the system menu."
-#~ msgstr ""
-#~ "Tips: du kan alltid starta om guidade rundturer, när som helst, från "
-#~ "systemmenyn."
-
 #~ msgid "Hobby"
 #~ msgstr "Hobby"
 
@@ -4641,13 +4580,6 @@
 #~ msgstr ""
 #~ "Vid nya upplysningar, t.ex. inbjudningar till möten, öppnas "
 #~ "informationsområdet till höger."
-
-#~ msgid ""
-#~ "In case of new notifications, e.g. appointment invitations, the info area "
-#~ "is opened."
-#~ msgstr ""
-#~ "För nya aviseringar, t.ex. inbjudningar till möten, kommer "
-#~ "informationsområdet öppnas."
 
 #~ msgid "In progress"
 #~ msgstr "Arbetar"
@@ -6838,9 +6770,6 @@
 #~ msgid "Response package exceeds max package size value of 8192k: %1$s"
 #~ msgstr "Svarspaketet överskrider maximala paketstorleken som är 8192k: %1$s"
 
-#~ msgid "Restart Guided Tour"
-#~ msgstr "Starta om guidad rundtur"
-
 #~ msgid "Restore applications"
 #~ msgstr "Återställ program"
 
@@ -7652,16 +7581,6 @@
 #~ "kryssrutorna för att välja filer. Klicka på en fil för att se ytterligare "
 #~ "detaljer och funktioner i popuprutan."
 
-#~ msgid "The New objects icon"
-#~ msgstr "Nya objekt-ikonen"
-
-#~ msgid ""
-#~ "The New objects icon shows the number of appointment reminders or other "
-#~ "notifications. If clicking the icon, the info area opens."
-#~ msgstr ""
-#~ "Ikonen för Nya objekt visar antalet påminnelser om möten eller andra "
-#~ "aviseringar. Om du klickar på ikonen öppnas informationsområdet."
-
 #~ msgid ""
 #~ "The New objects icon shows the number of unread E-Mails or other "
 #~ "notifications. If clicking the icon, the info area opens."
@@ -7955,9 +7874,6 @@
 #~ msgstr ""
 #~ "Bilden du försökte bifoga är inte en giltig bild. Den kan vara trasig "
 #~ "eller också är den inte en giltig fil."
-
-#~ msgid "The info area"
-#~ msgstr "Informationsområdet"
 
 #~ msgid "The mandatory field %1$s is not defined."
 #~ msgstr "Det obligatoriska fältet %1$s är inte definierat."
@@ -8886,12 +8802,6 @@
 #~ msgstr "För att starta ett program, klicka på en rutas rubrik."
 
 #~ msgid ""
-#~ "To launch an app, click on an entry on the left side of the menu bar."
-#~ msgstr ""
-#~ "För att starta ett program, klicka på en post på den vänstra sidan av "
-#~ "menyraden."
-
-#~ msgid ""
 #~ "To open the E-Mail settings, click the System menu icon on the upper "
 #~ "right side of the menu bar. Select Settings. Click on E-Mail on the left "
 #~ "side. To display all settings, enable Advanced settings in the bottom "
