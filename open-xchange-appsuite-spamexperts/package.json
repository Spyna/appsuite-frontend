{
  "name": "open-xchange-appsuite-spamexperts",
<<<<<<< HEAD
  "version": "7.8.2-16",
=======
  "version": "7.8.3-5",
>>>>>>> 1c635981
  "author": {
    "name": "Viktor Pracht",
    "email": "viktor.pracht@open-xchange.com"
  },
  "summary": "Configuration UI for SpamExperts",
  "description": "Configuration UI for SpamExperts",
  "license": "CC-BY-NC-SA-3.0",
  "dependencies": {},
  "optionalDependencies": {
    "assemble-less": "^0.7.0",
    "grunt": "^0.4.5",
    "grunt-bump": "^0.7.0",
    "grunt-check-dependencies": "^0.9.0",
    "grunt-contrib-clean": "^1.0.0",
    "grunt-contrib-concat": "^1.0.0",
    "grunt-contrib-copy": "^1.0.0",
    "grunt-contrib-jshint": "^1.0.0",
    "grunt-contrib-uglify": "^1.0.1",
    "grunt-jscs": "^2.8.0",
    "grunt-jsonlint": "^1.0.7",
    "grunt-newer": "^1.1.2",
    "grunt-require-gettext": "^0.8.0",
    "open-xchange-shared-grunt-config": "^0.12.3",
    "underscore": "^1.8.3"
  },
  "devDependencies": {
    "grunt-contrib-watch": "^1.0.0",
    "grunt-karma": "^0.8.2",
    "grunt-contrib-connect": "^1.0.0"
  }
}<|MERGE_RESOLUTION|>--- conflicted
+++ resolved
@@ -1,10 +1,6 @@
 {
   "name": "open-xchange-appsuite-spamexperts",
-<<<<<<< HEAD
-  "version": "7.8.2-16",
-=======
   "version": "7.8.3-5",
->>>>>>> 1c635981
   "author": {
     "name": "Viktor Pracht",
     "email": "viktor.pracht@open-xchange.com"
