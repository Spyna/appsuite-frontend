--- conflicted
+++ resolved
@@ -102,11 +102,7 @@
 
                         dialog.on('ok', function () { folderId = tree.selection.get(); });
 
-<<<<<<< HEAD
-                        if (!capabilities.has('mailfilter_v2') || o.type !== 'move') return;
-=======
                         if (_.device('small') || !capabilities.has('mailfilter_v2') || o.type !== 'move') return;
->>>>>>> 1c74fb5d
 
                         dialog.addCheckbox({ label: gt('Create filter rule'), action: 'create-rule', className: '', status: false });
                         var checkbox = dialog.$footer.find('[name="create-rule"]'),
