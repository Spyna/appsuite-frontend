--- conflicted
+++ resolved
@@ -511,12 +511,8 @@
 	margin-right: 25px;
 }
 
-<<<<<<< HEAD
 .create-distributionlist .fieldset.mail{
 	margin-left:  60px;
-=======
-.create-distributionlist .fieldset.mail {
->>>>>>> 5ad13f85
 	width: 230px;
 }
 
