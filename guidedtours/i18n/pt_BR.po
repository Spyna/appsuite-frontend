--- conflicted
+++ resolved
@@ -16,17 +16,223 @@
 "Plural-Forms: nplurals=2; plural=(n > 1);\n"
 "X-Generator: Poedit 2.0.6\n"
 
-#: apps/io.ox/tours/files.js module:io.ox/tours
-msgid "Add another account"
-msgstr "Adicionar outra conta"
+#: apps/io.ox/tours/calendar.js module:io.ox/tours
+msgid "Creating a new appointment"
+msgstr "Criando um novo compromisso"
+
+#: apps/io.ox/tours/calendar.js module:io.ox/tours
+msgid "To create a new appointment, click on New in the toolbar."
+msgstr ""
+"Para criar um novo compromisso, clique em Novo na barra de ferramentas."
+
+#: apps/io.ox/tours/calendar.js module:io.ox/tours
+msgid "Entering the appointment's data"
+msgstr "Inserindo dados do compromisso"
+
+#: apps/io.ox/tours/calendar.js module:io.ox/tours
+msgid ""
+"Enter the subject, the start and the end date of the appointment. Other "
+"details are optional."
+msgstr ""
+"Insira o assunto, a data inicial e final do compromisso. Outros detalhes são "
+"opcionais."
+
+#: apps/io.ox/tours/calendar.js module:io.ox/tours
+msgid "Creating recurring appointments"
+msgstr "Criando compromissos recorrentes"
+
+#: apps/io.ox/tours/calendar.js module:io.ox/tours
+msgid ""
+"To create recurring appointments, enable Repeat. Functions for setting the "
+"recurrence parameters are shown."
+msgstr ""
+"Para criar compromissos recorrentes, habilite Repetir. Funções para definir "
+"os parâmetros de recorrência são exibidas."
+
+#: apps/io.ox/tours/calendar.js module:io.ox/tours apps/io.ox/tours/tasks.js
+msgid "Using the reminder function"
+msgstr "Usando a função lembrete"
+
+#: apps/io.ox/tours/calendar.js module:io.ox/tours
+msgid "To not miss the appointment, use the reminder function."
+msgstr "Para não perder o compromisso, use a função de lembrete."
+
+#: apps/io.ox/tours/calendar.js module:io.ox/tours apps/io.ox/tours/tasks.js
+msgid "Inviting other participants"
+msgstr "Convidando outros participantes"
+
+#: apps/io.ox/tours/calendar.js module:io.ox/tours
+msgid ""
+"To invite other participants, enter their names in the field below "
+"Participants. To avoid appointment conflicts, click on Find a free time at "
+"the upper right side."
+msgstr ""
+"Para convidar outros participantes, insira seus nomes no campo Participantes "
+"abaixo. Para evitar conflitos de compromisso, clique em Encontrar um tempo "
+"livre no lado superior direito."
 
 #: apps/io.ox/tours/calendar.js module:io.ox/tours
 msgid "Adding attachments"
 msgstr "Adicionando anexos"
 
-#: apps/io.ox/tours/tasks.js module:io.ox/tours
-msgid "Adding further details"
-msgstr "Adicionando mais detalhes"
+#: apps/io.ox/tours/calendar.js module:io.ox/tours
+msgid "Further down you can add documents as attachments to the appointment."
+msgstr "Mais abaixo você pode adicionar documentos como anexos ao compromisso."
+
+#: apps/io.ox/tours/calendar.js module:io.ox/tours
+msgid "Creating the appointment"
+msgstr "Criando o compromisso"
+
+#: apps/io.ox/tours/calendar.js module:io.ox/tours
+msgid "To create the appointment, click on Create at the lower left side."
+msgstr "Para criar um compromisso, clique em Criar no lado inferior esquerdo."
+
+#: apps/io.ox/tours/calendar.js module:io.ox/tours apps/io.ox/tours/mail.js
+msgid "Selecting a view"
+msgstr "Selecionando uma visualização"
+
+#: apps/io.ox/tours/calendar.js module:io.ox/tours
+msgid ""
+"To select one of the views like Day, Month or List, click on View in the "
+"toolbar. Select a menu entry from the Layout section."
+msgstr ""
+"Para selecionar uma das visualizações como Dia, Mês ou Lista, clique em "
+"Visualizar na barra de ferramentas. Selecione um item do menu a partir da "
+"seção Layout."
+
+#: apps/io.ox/tours/calendar.js module:io.ox/tours
+msgid "The calendar views"
+msgstr "As visualizações em calendário"
+
+#: apps/io.ox/tours/calendar.js module:io.ox/tours
+msgid ""
+"The calendar views display a calendar sheet with the appointments for the "
+"selected time range."
+msgstr ""
+"As visualizações em calendário exibem uma folha de calendário com os "
+"compromissos para o intervalo de tempo selecionado."
+
+#: apps/io.ox/tours/calendar.js module:io.ox/tours
+msgid "The List view"
+msgstr "Visualização em Lista"
+
+#: apps/io.ox/tours/calendar.js module:io.ox/tours
+msgid ""
+"The List view shows a list of the appointments in the current folder. If "
+"clicking on an appointment, the appointment's data and some functions are "
+"displayed in the Detail view."
+msgstr ""
+"A Visualização em Lista exibe uma lista dos compromissos na pasta atual. Se "
+"clicar em um compromisso, os dados do compromisso e algumas funções são "
+"exibidas na Visualização de detalhes."
+
+#: apps/io.ox/tours/contacts.js module:io.ox/tours
+msgid "Creating a new contact"
+msgstr "Criando um novo contato"
+
+#: apps/io.ox/tours/contacts.js module:io.ox/tours
+msgid "To create a new contact, click on New > Add contact in the toolbar."
+msgstr ""
+"Para criar um novo contato clique na barra de ferramentas em Novo > "
+"Adicionar Contato."
+
+#: apps/io.ox/tours/contacts.js module:io.ox/tours
+msgid "Navigation bar"
+msgstr "Barra de navegação"
+
+#: apps/io.ox/tours/contacts.js module:io.ox/tours
+msgid ""
+"Click on a letter on the left side of the navigation bar in order to display "
+"the corresponding contacts from the selected address book."
+msgstr ""
+"Clique em uma letra no lado esquerdo da barra de navegação, a fim de exibir "
+"os respectivos contatos do catálogo de endereços selecionado."
+
+#: apps/io.ox/tours/contacts.js module:io.ox/tours
+msgid "Sending an E-Mail to a contact"
+msgstr "Enviando um e-mail para um contato"
+
+#: apps/io.ox/tours/contacts.js module:io.ox/tours
+msgid ""
+"To send an E-Mail to the contact, click on an E-Mail address or on Send "
+"email in the toolbar."
+msgstr ""
+"Para enviar um e-mail a um contato, clique em um endereço de e-mail ou em "
+"Enviar e-mail na barra de ferramentas."
+
+#: apps/io.ox/tours/contacts.js module:io.ox/tours
+msgid "Editing multiple contacts"
+msgstr "Editando vários contatos"
+
+#: apps/io.ox/tours/contacts.js module:io.ox/tours
+msgid ""
+"To edit multiple contacts at once, enable the checkboxes on the left side of "
+"the contacts. If the checkboxes are not displayed, click on View > "
+"Checkboxes on the right side of the toolbar."
+msgstr ""
+"Para editar vários contatos ao mesmo tempo, habilite as caixas de seleção no "
+"lado esquerdo dos contatos. Se as caixas de seleção não forem exibidas, "
+"clique em Visualizar > Caixas de Seleção no lado direito da barra de "
+"ferramentas."
+
+#: apps/io.ox/tours/files.js module:io.ox/tours
+msgid "The Drive app"
+msgstr "Aplicativo Drive"
+
+#: apps/io.ox/tours/files.js module:io.ox/tours
+msgid ""
+"Welcome to your cloud storage app. This Guided Tour will introduce you to "
+"your new online storage solution - your one point to access online stored "
+"files from all your accounts. This is where you can upload and save your "
+"files, share them and synchronize them with different devices.  "
+msgstr ""
+"Bem-vindo ao seu aplicativo de armazenamento em nuvem. Este passeio guiado "
+"irá apresentá-lo a sua nova solução de armazenamento online - seu ponto de "
+"acesso único para os arquivos armazenados online de todas as suas contas. "
+"Este é o lugar onde você pode carregar e salvar seus arquivos, compartilhá-"
+"los e sincroniza-los com diferentes dispositivos.  "
+
+#: apps/io.ox/tours/files.js module:io.ox/tours
+msgid "Folder tree"
+msgstr "Árvore de pastas"
+
+#: apps/io.ox/tours/files.js module:io.ox/tours
+msgid ""
+"On the left you can see the folder tree. It displays your folder structure "
+"and allows you to navigate to specific folders and subfolders. To make your "
+"life easier, we have already included folders for your Documents, Music, "
+"Pictures and Videos."
+msgstr ""
+"Na esquerda você pode ver a árvore de pastas. Ela exibe a estrutura de "
+"pastase lhe permite navegar por pastas e subpastas específicas. Para tornar "
+"a suavida mais fácil, já incluímos as pastas para os seus Documentos, Música,"
+"Fotos e Vídeos."
+
+#: apps/io.ox/tours/files.js module:io.ox/tours
+msgid "Folder content"
+msgstr "Conteúdo da pasta"
+
+#: apps/io.ox/tours/files.js module:io.ox/tours
+msgid ""
+"Clicking on a folder displays all the subfolders, documents, media and other "
+"files that it contains."
+msgstr ""
+"Ao clicar em uma pasta exibe todas as subpastas, documentos, mídia e "
+"outrosarquivos que ela contém."
+
+#: apps/io.ox/tours/files.js module:io.ox/tours
+msgid "Select a view"
+msgstr "Selecionando uma visualização"
+
+#: apps/io.ox/tours/files.js module:io.ox/tours
+msgid "Different views are available. Just select the one you like best."
+msgstr ""
+"Diferentes visualizações estão disponíveis. Basta selecionar a que você mais "
+"gosta."
+
+#: apps/io.ox/tours/files.js module:io.ox/tours
+msgid "Toolbar"
+msgstr "Barra de ferramentas"
 
 #: apps/io.ox/tours/files.js module:io.ox/tours
 msgid ""
@@ -36,6 +242,62 @@
 "No topo você pode encontrar a barra de ferramentas com muitas funções e "
 "opções adicionais. Você pode facilmente criar novas pastas, novos arquivos e "
 "muito mais."
+
+#: apps/io.ox/tours/files.js module:io.ox/tours
+msgid "Upload a new file"
+msgstr "Enviando um novo arquivo"
+
+#: apps/io.ox/tours/files.js module:io.ox/tours
+msgid ""
+"To upload a new file from your local device, simply click on Add local file "
+"and select the file you would like to upload. It is even easier if you just "
+"drag and drop files from your local device into Drive. The uploaded file is "
+"now available in Drive on all your devices."
+msgstr ""
+"Para enviar um novo arquivo do seu dispositivo local, basta clicar em "
+"Adicionar arquivo locale selecionar o arquivo que deseja enviar. É ainda "
+"mais fácil se você apenasarrastar e soltar arquivos do seu dispositivo local "
+"no Drive. O arquivo enviado estáagora disponível no Drive em todos os seus "
+"dispositivos."
+
+#: apps/io.ox/tours/files.js module:io.ox/tours
+msgid "Preview files"
+msgstr "Pré-visualização de arquivos"
+
+#: apps/io.ox/tours/files.js module:io.ox/tours
+msgid "Clicking on the view icon leads you to a preview of the selected file."
+msgstr ""
+"Clicando no ícone de visualização você terá uma pré-visualização do arquivo "
+"selecionado."
+
+#: apps/io.ox/tours/files.js module:io.ox/tours
+msgid "Preview mode"
+msgstr "Modo de pré-visualização"
+
+#: apps/io.ox/tours/files.js module:io.ox/tours
+msgid ""
+"From preview you can also select other options to help you manage and work "
+"on your files."
+msgstr ""
+"A partir de pré-visualização, você também pode selecionar outras opções para "
+"ajudá-lo a gerenciar e trabalharem seus arquivos."
+
+#: apps/io.ox/tours/files.js module:io.ox/tours
+msgid "Share files"
+msgstr "Compartilhando arquivos"
+
+#: apps/io.ox/tours/files.js module:io.ox/tours
+msgid ""
+"Here you can share files with your colleagues and external contacts. You can "
+"also collaborate on a document and set different access rights."
+msgstr ""
+"Aqui você pode compartilhar arquivos com seus colegas e contatos externos. "
+"Você podetambém colaborar em um documento e definir diferentes direitos de "
+"acesso."
+
+#: apps/io.ox/tours/files.js module:io.ox/tours
+msgid "Sharing options"
+msgstr "Opções de compartilhamento"
 
 #: apps/io.ox/tours/files.js module:io.ox/tours
 msgid ""
@@ -50,96 +312,25 @@
 "link para deixar os outros ver e fazer o download dosarquivos. Você pode "
 "usar uma data de expiração e senha de proteção, se quiser."
 
-#: apps/io.ox/tours/contacts.js module:io.ox/tours
-msgid ""
-"Click on a letter on the left side of the navigation bar in order to display "
-"the corresponding contacts from the selected address book."
-msgstr ""
-"Clique em uma letra no lado esquerdo da barra de navegação, a fim de exibir "
-"os respectivos contatos do catálogo de endereços selecionado."
-
-#: apps/io.ox/tours/files.js module:io.ox/tours
-msgid ""
-"Clicking on a folder displays all the subfolders, documents, media and other "
-"files that it contains."
-msgstr ""
-"Ao clicar em uma pasta exibe todas as subpastas, documentos, mídia e "
-"outrosarquivos que ela contém."
-
-#: apps/io.ox/tours/files.js module:io.ox/tours
-msgid "Clicking on the view icon leads you to a preview of the selected file."
-msgstr ""
-"Clicando no ícone de visualização você terá uma pré-visualização do arquivo "
-"selecionado."
-
-#: apps/io.ox/tours/portal.js module:io.ox/tours
-msgid "Closing a square"
-msgstr "Fechando um quadrado"
-
 #: apps/io.ox/tours/files.js module:io.ox/tours
 msgid "Collaborating"
 msgstr "Colaborando"
 
-#: apps/io.ox/tours/mail.js module:io.ox/tours
-msgid "Composing a new E-Mail"
-msgstr "Escrevendo um novo e-mail"
-
-#: apps/io.ox/tours/calendar.js module:io.ox/tours
-msgid "Creating a new appointment"
-msgstr "Criando um novo compromisso"
-
-#: apps/io.ox/tours/contacts.js module:io.ox/tours
-msgid "Creating a new contact"
-msgstr "Criando um novo contato"
-
-#: apps/io.ox/tours/tasks.js module:io.ox/tours
-msgid "Creating a new task"
-msgstr "Criando uma nova tarefa"
-
-#: apps/io.ox/tours/intro.js module:io.ox/tours
-msgid "Creating new items"
-msgstr "Criando novos itens"
-
-#: apps/io.ox/tours/calendar.js module:io.ox/tours
-msgid "Creating recurring appointments"
-msgstr "Criando compromissos recorrentes"
-
-#: apps/io.ox/tours/tasks.js module:io.ox/tours
-msgid "Creating recurring tasks"
-msgstr "Criando tarefas recorrentes"
-
-#: apps/io.ox/tours/calendar.js module:io.ox/tours
-msgid "Creating the appointment"
-msgstr "Criando o compromisso"
-
-<<<<<<< HEAD
-#: apps/io.ox/tours/tasks.js module:io.ox/tours
-msgid "Creating the task"
-msgstr "Criando a tarefa"
-=======
-#: apps/io.ox/tours/calendar.js module:io.ox/tours
-msgid "To create the appointment, click on Create at the lower left side."
-msgstr "Para criar um compromisso, clique em Criar no lado inferior esquerdo."
->>>>>>> 050b763d
-
-#: apps/io.ox/tours/portal.js module:io.ox/tours
-msgid "Customizing the Portal"
-msgstr "Personalizando o Portal"
-
-#: apps/io.ox/tours/intro.js module:io.ox/tours
-msgid ""
-"Depending on the app, the toolbar contains various functions for creating, "
-"editing and organizing objects."
-msgstr ""
-"Dependendo do aplicativo, a barra de ferramentas contém diversas funções "
-"para criar, editar e organizar objetos."
-
-#: apps/io.ox/tours/intro.js module:io.ox/tours
-msgid ""
-"Detailed instructions for the single apps are located in System menu > Help."
-msgstr ""
-"Instruções detalhadas para os aplicativos individuais estão localizados no "
-"menu Sistema > Ajuda."
+#: apps/io.ox/tours/files.js module:io.ox/tours
+msgid ""
+"Sharing files by inviting people does not only offer your recipients the "
+"option to create and edit files. Internal and external participants are also "
+"able to collaborate with you on text documents and spreadsheets at the same "
+"time."
+msgstr ""
+"Compartilhar  arquivos convidando pessoas não só oferece aos seus "
+"destinatários aopção de criar e editar arquivos. Participantes internos e "
+"externos também sãocapazes de colaborar com você em documentos de texto e "
+"planilhas ao mesmotempo."
+
+#: apps/io.ox/tours/files.js module:io.ox/tours
+msgid "Edit documents"
+msgstr "Editando documentos"
 
 #: apps/io.ox/tours/files.js module:io.ox/tours
 msgid ""
@@ -152,18 +343,22 @@
 "versionamento oarquivo original permanece disponível."
 
 #: apps/io.ox/tours/files.js module:io.ox/tours
-msgid "Different views are available. Just select the one you like best."
-msgstr ""
-"Diferentes visualizações estão disponíveis. Basta selecionar a que você mais "
-"gosta."
-
-#: apps/io.ox/tours/intro.js module:io.ox/tours
-msgid "Displaying the help or the settings"
-msgstr "Exibindo a ajuda ou as configurações"
-
-#: apps/io.ox/tours/portal.js module:io.ox/tours
-msgid "Drag and drop"
-msgstr "Arrastar e soltar"
+msgid "File details"
+msgstr "Lendo os detalhes"
+
+#: apps/io.ox/tours/files.js module:io.ox/tours
+msgid ""
+"The file details side bar offers additional information about your files. "
+"Just enable the File details option from the View drop down menu and select "
+"a file to see the details."
+msgstr ""
+"A barra lateral de detalhes do arquivo oferece informações adicionais sobre "
+"seus arquivos.Basta ativar a opção Detalhes do arquivo do menu suspenso de "
+"Visualização e selecionarum arquivo para ver os detalhes."
+
+#: apps/io.ox/tours/files.js module:io.ox/tours
+msgid "Add another account"
+msgstr "Adicionar outra conta"
 
 #: apps/io.ox/tours/files.js module:io.ox/tours
 msgid ""
@@ -176,33 +371,183 @@
 "sincronizar seus arquivos. Basta clicar noo logotipo apropriado para acessar "
 "seus dados existentes."
 
-#: apps/io.ox/tours/settings.js module:io.ox/tours
-msgid ""
-"Edit a setting on the right side. In most of the cases, the changes are "
-"activated immediately."
-msgstr ""
-"Edite uma configuração no lado direito. Na maioria dos casos, as alterações "
-"são ativadas imediatamente."
-
-#: apps/io.ox/tours/files.js module:io.ox/tours
-msgid "Edit documents"
-msgstr "Editando documentos"
-
-#: apps/io.ox/tours/mail.js module:io.ox/tours
-msgid "Editing multiple E-Mails"
-msgstr "Editando vários e-mails"
-
-#: apps/io.ox/tours/contacts.js module:io.ox/tours
-msgid "Editing multiple contacts"
-msgstr "Editando vários contatos"
-
-#: apps/io.ox/tours/tasks.js module:io.ox/tours
-msgid "Editing multiple tasks"
-msgstr "Editando várias tarefas"
-
-#: apps/io.ox/tours/settings.js module:io.ox/tours
-msgid "Editing settings"
-msgstr "Editando configurações"
+#: apps/io.ox/tours/files.js module:io.ox/tours
+msgid "The Drive app tour.txt"
+msgstr "O tour.txt do aplicativo Drive"
+
+#: apps/io.ox/tours/intro.js module:io.ox/tours
+msgid "Welcome to %s"
+msgstr "Bem-vindo ao %s"
+
+#: apps/io.ox/tours/intro.js module:io.ox/tours
+msgid ""
+"This guided tour will briefly introduce you to the product. Get more "
+"detailed information in the tours for the single apps or in the online help."
+msgstr ""
+"Este passeio guiado apresentará brevemente o produto. Obtenha informações "
+"mais detalhadas nos passeios para os aplicativos individuais ou na ajuda "
+"online."
+
+#: apps/io.ox/tours/intro.js module:io.ox/tours
+msgid "Launching an app"
+msgstr "Iniciando um aplicativo"
+
+#: apps/io.ox/tours/intro.js module:io.ox/tours
+msgid ""
+"To launch an app, use the quick launch icons on the left side of the menu "
+"bar or click on an entry inside the app launcher menu."
+msgstr ""
+"Para iniciar um aplicativo, use os ícones de início rápido no lado esquerdo "
+"da barra de menu ou clique em uma entrada dentro do menu do aplicativo "
+"lançador."
+
+#: apps/io.ox/tours/intro.js module:io.ox/tours
+msgid "Displaying the help or the settings"
+msgstr "Exibindo a ajuda ou as configurações"
+
+#: apps/io.ox/tours/intro.js module:io.ox/tours
+msgid ""
+"To display the help or the settings, click the System menu icon in the menu "
+"bar."
+msgstr ""
+"Para exibir a ajuda ou as configurações, clique no ícone do menu Sistema da "
+"barra de menu."
+
+#: apps/io.ox/tours/intro.js module:io.ox/tours
+msgid "Creating new items"
+msgstr "Criando novos itens"
+
+#: apps/io.ox/tours/intro.js module:io.ox/tours
+msgid "To create a new E-Mail, click the Compose new E-Mail in the toolbar."
+msgstr ""
+"Para criar um novo e-mail, clique no ícone Escrever novo e-mail na barra de "
+"ferramentas."
+
+#: apps/io.ox/tours/intro.js module:io.ox/tours
+msgid "Opening or closing the folder tree"
+msgstr "Abrindo ou fechando a árvore de pastas"
+
+#: apps/io.ox/tours/intro.js module:io.ox/tours
+msgid ""
+"To open or close the folder tree, click on View >  Folder view on the right "
+"side of the toolbar."
+msgstr ""
+"Para abrir ou fechar a árvore de pastas, clique em Ver > Visualização de "
+"pastas no lado direito da barra de ferramentas."
+
+#: apps/io.ox/tours/intro.js module:io.ox/tours
+msgid "Searching for objects"
+msgstr "Pesquisando por objetos"
+
+#: apps/io.ox/tours/intro.js module:io.ox/tours
+msgid "To search for objects, click the Search icon in the menu bar."
+msgstr ""
+"Para pesquisar por objetos, clique no ícone de Pesquisar na barra de menu."
+
+#: apps/io.ox/tours/intro.js module:io.ox/tours
+msgid "The toolbar"
+msgstr "A barra de ferramentas"
+
+#: apps/io.ox/tours/intro.js module:io.ox/tours
+msgid ""
+"Depending on the app, the toolbar contains various functions for creating, "
+"editing and organizing objects."
+msgstr ""
+"Dependendo do aplicativo, a barra de ferramentas contém diversas funções "
+"para criar, editar e organizar objetos."
+
+#: apps/io.ox/tours/intro.js module:io.ox/tours
+msgid "The folder tree"
+msgstr "A árvore de pastas"
+
+#: apps/io.ox/tours/intro.js module:io.ox/tours
+msgid ""
+"Use the folder tree to open the folder containing the objects that you want "
+"to view in the list."
+msgstr ""
+"Use a árvore de pastas para abrir a pasta contendo os objetos que você quer "
+"visualizar na lista."
+
+#: apps/io.ox/tours/intro.js module:io.ox/tours
+msgid "The list"
+msgstr "A lista"
+
+#: apps/io.ox/tours/intro.js module:io.ox/tours
+msgid ""
+"Use the list to select an object, show its contents or activate functions."
+msgstr ""
+"Use a lista para selecionar um objeto, exibir seu conteúdo ou ativar funções."
+
+#: apps/io.ox/tours/intro.js module:io.ox/tours
+msgid "The Detail view"
+msgstr "A visualização Detalhes"
+
+#: apps/io.ox/tours/intro.js module:io.ox/tours
+msgid ""
+"The Detail view displays an object's content. Depending on the app, further "
+"functions for organizing objects can be found in the Detail view."
+msgstr ""
+"A visualização Detalhes exibe o conteúdo de um objeto. Dependendo do "
+"aplicativo, ainda maisfunções para a organização de objetos podem ser "
+"encontradas na visualização Detalhes."
+
+#: apps/io.ox/tours/intro.js module:io.ox/tours
+msgid "Further information"
+msgstr "Informações adicionais"
+
+#: apps/io.ox/tours/intro.js module:io.ox/tours
+msgid ""
+"Detailed instructions for the single apps are located in System menu > Help."
+msgstr ""
+"Instruções detalhadas para os aplicativos individuais estão localizados no "
+"menu Sistema > Ajuda."
+
+#: apps/io.ox/tours/mail.js module:io.ox/tours
+msgid "Composing a new E-Mail"
+msgstr "Escrevendo um novo e-mail"
+
+#: apps/io.ox/tours/mail.js module:io.ox/tours
+msgid "To compose a new E-Mail, click on Compose in the toolbar."
+msgstr ""
+"Para escrever um novo e-mail, clique no ícone Escrever na barra de "
+"ferramentas."
+
+#: apps/io.ox/tours/mail.js module:io.ox/tours
+msgid "Entering the recipient's name"
+msgstr "Inserindo o nome do destinatário"
+
+#: apps/io.ox/tours/mail.js module:io.ox/tours
+msgid ""
+"Enter the recipient's name into the recipients field. As soon as you typed "
+"the first letters, suggestions from the address books are displayed. To "
+"accept a recipient suggestion, click on it."
+msgstr ""
+"Insira o nome do destinatário no campo de destinatários. Assim que digitar "
+"as primeiras letras, sugestões de endereços a partir de seus contatos serão "
+"exibidas . Para aceitar uma sugestão, clique nela."
+
+#: apps/io.ox/tours/mail.js module:io.ox/tours
+msgid "Entering the subject"
+msgstr "Inserindo o assunto"
+
+#: apps/io.ox/tours/mail.js module:io.ox/tours
+msgid "Enter the subject into the subject field."
+msgstr "Insira o assunto no campo de assunto."
+
+#: apps/io.ox/tours/mail.js module:io.ox/tours
+msgid "Further functions"
+msgstr "Funções adicionais"
+
+#: apps/io.ox/tours/mail.js module:io.ox/tours
+msgid ""
+"In this area you can find further functions, e.g. for adding attachments."
+msgstr ""
+"Nesta área você pode encontrar mais funções, por exemplo, para adicionar "
+"anexos."
+
+#: apps/io.ox/tours/mail.js module:io.ox/tours
+msgid "Entering the E-Mail text"
+msgstr "Inserindo o texto do e-mail"
 
 #: apps/io.ox/tours/mail.js module:io.ox/tours
 msgid ""
@@ -215,446 +560,308 @@
 "selecione uma parte do texto e clique em um ícone na barra de formatação."
 
 #: apps/io.ox/tours/mail.js module:io.ox/tours
-msgid ""
-"Enter the recipient's name into the recipients field. As soon as you typed "
-"the first letters, suggestions from the address books are displayed. To "
-"accept a recipient suggestion, click on it."
-msgstr ""
-"Insira o nome do destinatário no campo de destinatários. Assim que digitar "
-"as primeiras letras, sugestões de endereços a partir de seus contatos serão "
-"exibidas . Para aceitar uma sugestão, clique nela."
-
-#: apps/io.ox/tours/mail.js module:io.ox/tours
-msgid "Enter the subject into the subject field."
-msgstr "Insira o assunto no campo de assunto."
-
-#: apps/io.ox/tours/calendar.js module:io.ox/tours
-msgid ""
-"Enter the subject, the start and the end date of the appointment. Other "
-"details are optional."
-msgstr ""
-"Insira o assunto, a data inicial e final do compromisso. Outros detalhes são "
-"opcionais."
-
-#: apps/io.ox/tours/tasks.js module:io.ox/tours
-msgid "Enter the subject, the start date, and a description."
-msgstr "Insira o assunto, a data inicial e uma descrição."
-
-#: apps/io.ox/tours/tasks.js module:io.ox/tours
-msgid "Entering billing information"
-msgstr "Inserindo informações de faturamento"
-
-#: apps/io.ox/tours/mail.js module:io.ox/tours
-msgid "Entering the E-Mail text"
-msgstr "Inserindo o texto do e-mail"
-
-#: apps/io.ox/tours/calendar.js module:io.ox/tours
-msgid "Entering the appointment's data"
-msgstr "Inserindo dados do compromisso"
-
-#: apps/io.ox/tours/mail.js module:io.ox/tours
-msgid "Entering the recipient's name"
-msgstr "Inserindo o nome do destinatário"
-
-#: apps/io.ox/tours/mail.js module:io.ox/tours
-msgid "Entering the subject"
-msgstr "Inserindo o assunto"
-
-#: apps/io.ox/tours/tasks.js module:io.ox/tours
-msgid "Entering the task's data"
-msgstr "Entrando nos dados da tarefa"
-
-#: apps/io.ox/tours/files.js module:io.ox/tours
-msgid "File details"
-msgstr "Lendo os detalhes"
-
-#: apps/io.ox/tours/files.js module:io.ox/tours
-msgid "Folder content"
-msgstr "Conteúdo da pasta"
-
-#: apps/io.ox/tours/files.js module:io.ox/tours
-msgid "Folder tree"
-msgstr "Árvore de pastas"
-
-#: apps/io.ox/tours/files.js module:io.ox/tours
-msgid ""
-"From preview you can also select other options to help you manage and work "
-"on your files."
-msgstr ""
-"A partir de pré-visualização, você também pode selecionar outras opções para "
-"ajudá-lo a gerenciar e trabalharem seus arquivos."
-
-#: apps/io.ox/tours/calendar.js module:io.ox/tours
-msgid "Further down you can add documents as attachments to the appointment."
-msgstr "Mais abaixo você pode adicionar documentos como anexos ao compromisso."
-
-#: apps/io.ox/tours/mail.js module:io.ox/tours
-msgid "Further functions"
-msgstr "Funções adicionais"
-
-#: apps/io.ox/tours/intro.js module:io.ox/tours
-msgid "Further information"
-msgstr "Informações adicionais"
+msgid "Sending the E-Mail"
+msgstr "Enviando o e-mail"
+
+#: apps/io.ox/tours/mail.js module:io.ox/tours
+msgid "To send the E-Mail, click on Send"
+msgstr "Para enviar o e-mail, clique em Enviar"
+
+#: apps/io.ox/tours/mail.js module:io.ox/tours
+msgid "Sorting your E-Mails"
+msgstr "Classificando seus e-mails"
+
+#: apps/io.ox/tours/mail.js module:io.ox/tours
+msgid "To sort the E-Mails, click on Sort by. Select a sort criteria."
+msgstr ""
+"Para classificar os e-mails, clique em Classificar por. Selecione um "
+"critério de classificação."
+
+#: apps/io.ox/tours/mail.js module:io.ox/tours
+msgid ""
+"To choose between the different views. click on View in the toolbar. Select "
+"a menu entry in the layout."
+msgstr ""
+"Para escolher entre os diferentes visualizações. clique em Ver na barra de "
+"ferramentas. Selecionar uma entrada de menu no layout."
+
+#: apps/io.ox/tours/mail.js module:io.ox/tours
+msgid "Opening an E-Mail in a separate window"
+msgstr "Abrindo e-mail em uma janela separada"
+
+#: apps/io.ox/tours/mail.js module:io.ox/tours
+msgid ""
+"If double-clicking on an E-Mail in the list, the E-Mail is opened in a "
+"separate window."
+msgstr ""
+"Se clicar duas vezes em um e-mail na lista, o e-mail será aberto em uma "
+"janela separada."
+
+#: apps/io.ox/tours/mail.js module:io.ox/tours
+msgid "Reading E-Mail conversations"
+msgstr "Lendo as conversas de e-mail"
+
+#: apps/io.ox/tours/mail.js module:io.ox/tours
+msgid ""
+"To open or close an E-Mail in a conversation, click on a free area in the "
+"header."
+msgstr ""
+"Para abrir ou fechar um e-mail em uma conversa, clique em uma área livre no "
+"cabeçalho."
+
+#: apps/io.ox/tours/mail.js module:io.ox/tours
+msgid "Halo view"
+msgstr "Visualização Halo"
+
+#: apps/io.ox/tours/mail.js module:io.ox/tours
+msgid ""
+"To receive information about the sender or other recipients, open the Halo "
+"view by clicking on a name."
+msgstr ""
+"Para receber informações sobre o remetente ou outros destinatários, abra a "
+"visualização Halo clicando sobre um nome."
+
+#: apps/io.ox/tours/mail.js module:io.ox/tours
+msgid "Editing multiple E-Mails"
+msgstr "Editando vários e-mails"
+
+#: apps/io.ox/tours/mail.js module:io.ox/tours
+msgid ""
+"In order to edit multiple E-Mails at once, enable the checkboxes on the left "
+"side of the E-Mails. If the checkboxes are not displayed, click on View > "
+"Checkboxes on the right side of the toolbar."
+msgstr ""
+"Para editar vários e-mails de uma vez, habilite as caixas de seleção no lado "
+"esquerdo dos E-mails. Se as caixas de seleção não forem exibidas, clique em "
+"Visualizar > Caixas de Seleção no lado direito da barra de ferramentas."
+
+#: apps/io.ox/tours/mail.js module:io.ox/tours
+msgid "Opening the E-Mail settings"
+msgstr "Abrindo as configurações de e-mail"
+
+#: apps/io.ox/tours/mail.js module:io.ox/tours
+msgid ""
+"To open the E-Mail settings, click the System menu icon on the upper right "
+"side of the menu bar. Select Settings. Click on E-Mail on the left side."
+msgstr ""
+"Para abrir as configurações do e-mail, clique no ícone do menu Sistema na "
+"parte superior direita da barra de menu. Selecione Configurações. Cique em E-"
+"mail na parte esquerda."
 
 #. Tour name; general introduction
 #: apps/io.ox/tours/main.js module:io.ox/tours
 msgid "Getting started"
 msgstr "Iniciando"
 
-#: apps/io.ox/tours/mail.js module:io.ox/tours
-msgid "Halo view"
-msgstr "Visualização Halo"
-
-#: apps/io.ox/tours/files.js module:io.ox/tours
-msgid ""
-"Here you can share files with your colleagues and external contacts. You can "
-"also collaborate on a document and set different access rights."
-msgstr ""
-"Aqui você pode compartilhar arquivos com seus colegas e contatos externos. "
-"Você podetambém colaborar em um documento e definir diferentes direitos de "
-"acesso."
+#: apps/io.ox/tours/portal.js module:io.ox/tours
+msgid "The Portal"
+msgstr "O portal"
+
+#: apps/io.ox/tours/portal.js module:io.ox/tours
+msgid ""
+"The Portal informs you about current E-Mails, appointments or social network "
+"news."
+msgstr ""
+"O portal informa você sobre seus e-mails atuais, compromissos ou notícias da "
+"rede social."
+
+#: apps/io.ox/tours/portal.js module:io.ox/tours
+msgid "Reading the details"
+msgstr "Lendo os detalhes"
+
+#: apps/io.ox/tours/portal.js module:io.ox/tours
+msgid "To read the details, click on an entry in a square."
+msgstr "Para ler os detalhes, clique em uma entrada em um quadrado."
+
+#: apps/io.ox/tours/portal.js module:io.ox/tours
+msgid "Drag and drop"
+msgstr "Arrastar e soltar"
+
+#: apps/io.ox/tours/portal.js module:io.ox/tours
+msgid ""
+"To change the layout, drag a square's title to another position and drop it "
+"there."
+msgstr ""
+"Para alterar o leiaute, arraste o título do quadrado para outra posição e "
+"solte-o lá."
+
+#: apps/io.ox/tours/portal.js module:io.ox/tours
+msgid "Closing a square"
+msgstr "Fechando um quadrado"
+
+#: apps/io.ox/tours/portal.js module:io.ox/tours
+msgid "If you no longer want to display a square, click the delete icon."
+msgstr ""
+"Se você não deseja mais exibir um quadrado, clique no ícone de excluir."
+
+#: apps/io.ox/tours/portal.js module:io.ox/tours
+msgid "Customizing the Portal"
+msgstr "Personalizando o Portal"
+
+#: apps/io.ox/tours/portal.js module:io.ox/tours
+msgid ""
+"To display a square again or to display further information sources, click "
+"on Customize this page."
+msgstr ""
+"Para exibir um quadrado novamente ou para exibir mais fontes de informação, "
+"clique em Personalizar esta página."
+
+#: apps/io.ox/tours/settings.js module:io.ox/tours
+msgid "Opening the settings"
+msgstr "Abrindo as configurações"
+
+#: apps/io.ox/tours/settings.js module:io.ox/tours
+msgid ""
+"To open the settings, click the user image on the upper right side of the "
+"menu bar. Select Settings."
+msgstr ""
+"Para abrir as configurações, clique na imagem do usuário no lado superior "
+"direito da barra de menu. Selecione Configurações."
 
 #: apps/io.ox/tours/settings.js module:io.ox/tours
 msgid "How the settings are organized"
 msgstr "Como as configurações são organizadas"
 
-#: apps/io.ox/tours/mail.js module:io.ox/tours
-msgid ""
-"If double-clicking on an E-Mail in the list, the E-Mail is opened in a "
-"separate window."
-msgstr ""
-"Se clicar duas vezes em um e-mail na lista, o e-mail será aberto em uma "
-"janela separada."
-
-#: apps/io.ox/tours/portal.js module:io.ox/tours
-msgid "If you no longer want to display a square, click the delete icon."
-msgstr ""
-"Se você não deseja mais exibir um quadrado, clique no ícone de excluir."
-
-#: apps/io.ox/tours/mail.js module:io.ox/tours
-msgid ""
-"In order to edit multiple E-Mails at once, enable the checkboxes on the left "
-"side of the E-Mails. If the checkboxes are not displayed, click on View > "
-"Checkboxes on the right side of the toolbar."
-msgstr ""
-"Para editar vários e-mails de uma vez, habilite as caixas de seleção no lado "
-"esquerdo dos E-mails. Se as caixas de seleção não forem exibidas, clique em "
-"Visualizar > Caixas de Seleção no lado direito da barra de ferramentas."
-
-#: apps/io.ox/tours/mail.js module:io.ox/tours
-msgid ""
-"In this area you can find further functions, e.g. for adding attachments."
-msgstr ""
-"Nesta área você pode encontrar mais funções, por exemplo, para adicionar "
-"anexos."
-
-#: apps/io.ox/tours/calendar.js module:io.ox/tours apps/io.ox/tours/tasks.js
-msgid "Inviting other participants"
-msgstr "Convidando outros participantes"
-
-#: apps/io.ox/tours/intro.js module:io.ox/tours
-msgid "Launching an app"
-msgstr "Iniciando um aplicativo"
-
-#: apps/io.ox/tours/contacts.js module:io.ox/tours
-msgid "Navigation bar"
-msgstr "Barra de navegação"
-
-#: apps/io.ox/tours/files.js module:io.ox/tours
-msgid ""
-"On the left you can see the folder tree. It displays your folder structure "
-"and allows you to navigate to specific folders and subfolders. To make your "
-"life easier, we have already included folders for your Documents, Music, "
-"Pictures and Videos."
-msgstr ""
-"Na esquerda você pode ver a árvore de pastas. Ela exibe a estrutura de "
-"pastase lhe permite navegar por pastas e subpastas específicas. Para tornar "
-"a suavida mais fácil, já incluímos as pastas para os seus Documentos, Música,"
-"Fotos e Vídeos."
-
-#: apps/io.ox/tours/mail.js module:io.ox/tours
-msgid "Opening an E-Mail in a separate window"
-msgstr "Abrindo e-mail em uma janela separada"
-
-#: apps/io.ox/tours/intro.js module:io.ox/tours
-msgid "Opening or closing the folder tree"
-msgstr "Abrindo ou fechando a árvore de pastas"
-
-#: apps/io.ox/tours/mail.js module:io.ox/tours
-msgid "Opening the E-Mail settings"
-msgstr "Abrindo as configurações de e-mail"
+#: apps/io.ox/tours/settings.js module:io.ox/tours
+msgid ""
+"The settings are organized in topics. Select the topic on the left side, e.g "
+"Basic settings or E-Mail."
+msgstr ""
+"As configurações estão organizadas em tópicos. Selecione o tópico no lado "
+"esquerdo, por exemplo, Configurações básicas ou E-mail."
+
+#: apps/io.ox/tours/settings.js module:io.ox/tours
+msgid "Editing settings"
+msgstr "Editando configurações"
+
+#: apps/io.ox/tours/settings.js module:io.ox/tours
+msgid ""
+"Edit a setting on the right side. In most of the cases, the changes are "
+"activated immediately."
+msgstr ""
+"Edite uma configuração no lado direito. Na maioria dos casos, as alterações "
+"são ativadas imediatamente."
 
 #: apps/io.ox/tours/settings.js module:io.ox/tours
 msgid "Opening the help"
 msgstr "Abrindo a ajuda"
 
 #: apps/io.ox/tours/settings.js module:io.ox/tours
-msgid "Opening the settings"
-msgstr "Abrindo as configurações"
-
-#: apps/io.ox/tours/files.js module:io.ox/tours
-msgid "Preview files"
-msgstr "Pré-visualização de arquivos"
-
-#: apps/io.ox/tours/files.js module:io.ox/tours
-msgid "Preview mode"
-msgstr "Modo de pré-visualização"
-
-#: apps/io.ox/tours/mail.js module:io.ox/tours
-msgid "Reading E-Mail conversations"
-msgstr "Lendo as conversas de e-mail"
-
-#: apps/io.ox/tours/portal.js module:io.ox/tours
-msgid "Reading the details"
-msgstr "Lendo os detalhes"
-
-#: apps/io.ox/tours/intro.js module:io.ox/tours
-msgid "Searching for objects"
-msgstr "Pesquisando por objetos"
-
-#: apps/io.ox/tours/files.js module:io.ox/tours
-msgid "Select a view"
-msgstr "Selecionando uma visualização"
-
-#: apps/io.ox/tours/calendar.js module:io.ox/tours apps/io.ox/tours/mail.js
-msgid "Selecting a view"
-msgstr "Selecionando uma visualização"
-
-#: apps/io.ox/tours/contacts.js module:io.ox/tours
-msgid "Sending an E-Mail to a contact"
-msgstr "Enviando um e-mail para um contato"
-
-#: apps/io.ox/tours/mail.js module:io.ox/tours
-msgid "Sending the E-Mail"
-msgstr "Enviando o e-mail"
-
-#: apps/io.ox/tours/files.js module:io.ox/tours
-msgid "Share files"
-msgstr "Compartilhando arquivos"
-
-#: apps/io.ox/tours/files.js module:io.ox/tours
-msgid ""
-"Sharing files by inviting people does not only offer your recipients the "
-"option to create and edit files. Internal and external participants are also "
-"able to collaborate with you on text documents and spreadsheets at the same "
-"time."
-msgstr ""
-"Compartilhar  arquivos convidando pessoas não só oferece aos seus "
-"destinatários aopção de criar e editar arquivos. Participantes internos e "
-"externos também sãocapazes de colaborar com você em documentos de texto e "
-"planilhas ao mesmotempo."
-
-#: apps/io.ox/tours/files.js module:io.ox/tours
-msgid "Sharing options"
-msgstr "Opções de compartilhamento"
+msgid ""
+"To open the help, click the user image on the upper right side of the menu "
+"bar. Select Help. The help for the currently selected app is displayed. To "
+"browse the complete help, click on Start Page or Table Of Contents at the "
+"upper part of the window."
+msgstr ""
+"Para abrir a ajuda, clique na imagem do usuário no lado superior direito da "
+"barra de menu. Selecione Ajuda. A ajuda para o aplicativo atualmente "
+"selecionado é exibida. Para navegar em toda a ajuda, clique na Página "
+"inicial ou Tabela de conteúdos na parte superior da janela."
 
 #: apps/io.ox/tours/settings.js module:io.ox/tours
 msgid "Signing out"
 msgstr "Encerando a sessão"
 
+#: apps/io.ox/tours/settings.js module:io.ox/tours
+msgid ""
+"To sign out, click the System menu icon on the upper right side of the menu "
+"bar. Select Sign out."
+msgstr ""
+"Para encerrar a sessão, clique no ícone Sistema do menu no lado superior "
+"direito ba barra de menu. Selecione Encerrar sessão."
+
+#: apps/io.ox/tours/settings.js module:io.ox/tours
+msgid ""
+"To sign out, click the logout icon on the upper right side of the menu bar."
+msgstr ""
+"Para encerrar a sessão, clique no ícone de encerrar sessão no lado superior "
+"direito da barra de menu."
+
+#: apps/io.ox/tours/tasks.js module:io.ox/tours
+msgid "Creating a new task"
+msgstr "Criando uma nova tarefa"
+
+#: apps/io.ox/tours/tasks.js module:io.ox/tours
+msgid "To create a new task, click on New in the toolbar."
+msgstr "Para criar uma nova tarefa, clique em Novo na barra de ferramentas."
+
+#: apps/io.ox/tours/tasks.js module:io.ox/tours
+msgid "Entering the task's data"
+msgstr "Entrando nos dados da tarefa"
+
+#: apps/io.ox/tours/tasks.js module:io.ox/tours
+msgid "Enter the subject, the start date, and a description."
+msgstr "Insira o assunto, a data inicial e uma descrição."
+
+#: apps/io.ox/tours/tasks.js module:io.ox/tours
+msgid "Adding further details"
+msgstr "Adicionando mais detalhes"
+
+#: apps/io.ox/tours/tasks.js module:io.ox/tours
+msgid "To add further details, click on Expand form."
+msgstr "Para adicionar mais detalhes, clique em Expandir formulário."
+
+#: apps/io.ox/tours/tasks.js module:io.ox/tours
+msgid "Creating recurring tasks"
+msgstr "Criando tarefas recorrentes"
+
+#: apps/io.ox/tours/tasks.js module:io.ox/tours
+msgid ""
+"To create recurring tasks, enable Repeat. Functions for setting the "
+"recurrence parameters are shown."
+msgstr ""
+"Para criar tarefas recorrentes, habilite Repetir. Funções para definir os "
+"parâmetros de recorrência são exibidas."
+
+#: apps/io.ox/tours/tasks.js module:io.ox/tours
+msgid "To not miss the task, use the reminder function."
+msgstr "Para não perder a tarefa, use a função lembrete."
+
+#: apps/io.ox/tours/tasks.js module:io.ox/tours
+msgid "Tracking the editing status"
+msgstr "Acompanhando o status da edição"
+
+#: apps/io.ox/tours/tasks.js module:io.ox/tours
+msgid "To track the editing status, enter the current progress."
+msgstr "Para acompanhar o status da edição, insira o progresso atual."
+
+#: apps/io.ox/tours/tasks.js module:io.ox/tours
+msgid ""
+"To invite other participants, enter their names in the field below "
+"Participants. You can add documents as attachment to the task."
+msgstr ""
+"Para convidar outros participantes, insira seus nomes no campo Participantes "
+"abaixo. Você pode adicionar documentos como anexo para a tarefa."
+
+#: apps/io.ox/tours/tasks.js module:io.ox/tours
+msgid "Entering billing information"
+msgstr "Inserindo informações de faturamento"
+
+#: apps/io.ox/tours/tasks.js module:io.ox/tours
+msgid "To enter billing information, click on Show details."
+msgstr "Para entrar nas informações de faturamento, clique em Exibir detalhes."
+
+#: apps/io.ox/tours/tasks.js module:io.ox/tours
+msgid "Creating the task"
+msgstr "Criando a tarefa"
+
+#: apps/io.ox/tours/tasks.js module:io.ox/tours
+msgid "To create the task, click on Create."
+msgstr "Para criar tarefa, clique em Criar."
+
 #: apps/io.ox/tours/tasks.js module:io.ox/tours
 msgid "Sorting tasks"
 msgstr "Classificando tarefas"
 
-#: apps/io.ox/tours/mail.js module:io.ox/tours
-msgid "Sorting your E-Mails"
-msgstr "Classificando seus e-mails"
-
-#: apps/io.ox/tours/intro.js module:io.ox/tours
-msgid "The Detail view"
-msgstr "A visualização Detalhes"
-
-#: apps/io.ox/tours/intro.js module:io.ox/tours
-msgid ""
-"The Detail view displays an object's content. Depending on the app, further "
-"functions for organizing objects can be found in the Detail view."
-msgstr ""
-"A visualização Detalhes exibe o conteúdo de um objeto. Dependendo do "
-"aplicativo, ainda maisfunções para a organização de objetos podem ser "
-"encontradas na visualização Detalhes."
-
-#: apps/io.ox/tours/files.js module:io.ox/tours
-msgid "The Drive app"
-msgstr "Aplicativo Drive"
-
-#: apps/io.ox/tours/files.js module:io.ox/tours
-msgid "The Drive app tour.txt"
-msgstr "O tour.txt do aplicativo Drive"
-
-#: apps/io.ox/tours/calendar.js module:io.ox/tours
-msgid "The List view"
-msgstr "Visualização em Lista"
-
-#: apps/io.ox/tours/calendar.js module:io.ox/tours
-msgid ""
-"The List view shows a list of the appointments in the current folder. If "
-"clicking on an appointment, the appointment's data and some functions are "
-"displayed in the Detail view."
-msgstr ""
-"A Visualização em Lista exibe uma lista dos compromissos na pasta atual. Se "
-"clicar em um compromisso, os dados do compromisso e algumas funções são "
-"exibidas na Visualização de detalhes."
-
-#: apps/io.ox/tours/portal.js module:io.ox/tours
-msgid "The Portal"
-msgstr "O portal"
-
-#: apps/io.ox/tours/portal.js module:io.ox/tours
-msgid ""
-"The Portal informs you about current E-Mails, appointments or social network "
-"news."
-msgstr ""
-"O portal informa você sobre seus e-mails atuais, compromissos ou notícias da "
-"rede social."
-
-#: apps/io.ox/tours/calendar.js module:io.ox/tours
-msgid "The calendar views"
-msgstr "As visualizações em calendário"
-
-#: apps/io.ox/tours/calendar.js module:io.ox/tours
-msgid ""
-"The calendar views display a calendar sheet with the appointments for the "
-"selected time range."
-msgstr ""
-"As visualizações em calendário exibem uma folha de calendário com os "
-"compromissos para o intervalo de tempo selecionado."
-
-#: apps/io.ox/tours/files.js module:io.ox/tours
-msgid ""
-"The file details side bar offers additional information about your files. "
-"Just enable the File details option from the View drop down menu and select "
-"a file to see the details."
-msgstr ""
-"A barra lateral de detalhes do arquivo oferece informações adicionais sobre "
-"seus arquivos.Basta ativar a opção Detalhes do arquivo do menu suspenso de "
-"Visualização e selecionarum arquivo para ver os detalhes."
-
-#: apps/io.ox/tours/intro.js module:io.ox/tours
-msgid "The folder tree"
-msgstr "A árvore de pastas"
-
-#: apps/io.ox/tours/intro.js module:io.ox/tours
-msgid "The list"
-msgstr "A lista"
-
-#: apps/io.ox/tours/settings.js module:io.ox/tours
-msgid ""
-"The settings are organized in topics. Select the topic on the left side, e.g "
-"Basic settings or E-Mail."
-msgstr ""
-"As configurações estão organizadas em tópicos. Selecione o tópico no lado "
-"esquerdo, por exemplo, Configurações básicas ou E-mail."
-
-#: apps/io.ox/tours/intro.js module:io.ox/tours
-msgid "The toolbar"
-msgstr "A barra de ferramentas"
-
-#: apps/io.ox/tours/intro.js module:io.ox/tours
-msgid ""
-"This guided tour will briefly introduce you to the product. Get more "
-"detailed information in the tours for the single apps or in the online help."
-msgstr ""
-"Este passeio guiado apresentará brevemente o produto. Obtenha informações "
-"mais detalhadas nos passeios para os aplicativos individuais ou na ajuda "
-"online."
-
-#: apps/io.ox/tours/tasks.js module:io.ox/tours
-msgid "To add further details, click on Expand form."
-msgstr "Para adicionar mais detalhes, clique em Expandir formulário."
-
-#: apps/io.ox/tours/portal.js module:io.ox/tours
-msgid ""
-"To change the layout, drag a square's title to another position and drop it "
-"there."
-msgstr ""
-"Para alterar o leiaute, arraste o título do quadrado para outra posição e "
-"solte-o lá."
-
-#: apps/io.ox/tours/mail.js module:io.ox/tours
-msgid ""
-"To choose between the different views. click on View in the toolbar. Select "
-"a menu entry in the layout."
-msgstr ""
-"Para escolher entre os diferentes visualizações. clique em Ver na barra de "
-"ferramentas. Selecionar uma entrada de menu no layout."
-
-#: apps/io.ox/tours/mail.js module:io.ox/tours
-msgid "To compose a new E-Mail, click on Compose in the toolbar."
-msgstr ""
-"Para escrever um novo e-mail, clique no ícone Escrever na barra de "
-"ferramentas."
-
-#: apps/io.ox/tours/intro.js module:io.ox/tours
-msgid "To create a new E-Mail, click the Compose new E-Mail in the toolbar."
-msgstr ""
-"Para criar um novo e-mail, clique no ícone Escrever novo e-mail na barra de "
-"ferramentas."
-
-#: apps/io.ox/tours/calendar.js module:io.ox/tours
-msgid "To create a new appointment, click on New in the toolbar."
-msgstr ""
-"Para criar um novo compromisso, clique em Novo na barra de ferramentas."
-
-#: apps/io.ox/tours/contacts.js module:io.ox/tours
-msgid "To create a new contact, click on New > Add contact in the toolbar."
-msgstr ""
-"Para criar um novo contato clique na barra de ferramentas em Novo > "
-"Adicionar Contato."
-
-#: apps/io.ox/tours/tasks.js module:io.ox/tours
-msgid "To create a new task, click on New in the toolbar."
-msgstr "Para criar uma nova tarefa, clique em Novo na barra de ferramentas."
-
-#: apps/io.ox/tours/calendar.js module:io.ox/tours
-msgid ""
-"To create recurring appointments, enable Repeat. Functions for setting the "
-"recurrence parameters are shown."
-msgstr ""
-"Para criar compromissos recorrentes, habilite Repetir. Funções para definir "
-"os parâmetros de recorrência são exibidas."
-
-#: apps/io.ox/tours/tasks.js module:io.ox/tours
-msgid ""
-"To create recurring tasks, enable Repeat. Functions for setting the "
-"recurrence parameters are shown."
-msgstr ""
-"Para criar tarefas recorrentes, habilite Repetir. Funções para definir os "
-"parâmetros de recorrência são exibidas."
-
-#: apps/io.ox/tours/calendar.js module:io.ox/tours
-msgid "To create the appointment, click on Create at the lower left side."
-msgstr "Para criar um compromisso, clique em Criar no canto inferior esquerdo."
-
-#: apps/io.ox/tours/tasks.js module:io.ox/tours
-msgid "To create the task, click on Create."
-msgstr "Para criar tarefa, clique em Criar."
-
-#: apps/io.ox/tours/portal.js module:io.ox/tours
-msgid ""
-"To display a square again or to display further information sources, click "
-"on Customize this page."
-msgstr ""
-"Para exibir um quadrado novamente ou para exibir mais fontes de informação, "
-"clique em Personalizar esta página."
-
-#: apps/io.ox/tours/intro.js module:io.ox/tours
-msgid ""
-"To display the help or the settings, click the System menu icon in the menu "
-"bar."
-msgstr ""
-"Para exibir a ajuda ou as configurações, clique no ícone do menu Sistema da "
-"barra de menu."
-
-#: apps/io.ox/tours/contacts.js module:io.ox/tours
-msgid ""
-"To edit multiple contacts at once, enable the checkboxes on the left side of "
-"the contacts. If the checkboxes are not displayed, click on View > "
-"Checkboxes on the right side of the toolbar."
-msgstr ""
-"Para editar vários contatos ao mesmo tempo, habilite as caixas de seleção no "
-"lado esquerdo dos contatos. Se as caixas de seleção não forem exibidas, "
-"clique em Visualizar > Caixas de Seleção no lado direito da barra de "
-"ferramentas."
+#: apps/io.ox/tours/tasks.js module:io.ox/tours
+msgid "To sort the tasks, click on Sort by. Select a sort criteria."
+msgstr ""
+"Para classificar as tarefas, clique em Ordenar por. Selecione um critério de "
+"classificação."
+
+#: apps/io.ox/tours/tasks.js module:io.ox/tours
+msgid "Editing multiple tasks"
+msgstr "Editando várias tarefas"
 
 #: apps/io.ox/tours/tasks.js module:io.ox/tours
 msgid ""
@@ -667,268 +874,6 @@
 "clique em Visualizar > Caixas de seleção no lado direito da barra de "
 "ferramentas."
 
-#: apps/io.ox/tours/tasks.js module:io.ox/tours
-msgid "To enter billing information, click on Show details."
-msgstr "Para entrar nas informações de faturamento, clique em Exibir detalhes."
-
-#: apps/io.ox/tours/calendar.js module:io.ox/tours
-msgid ""
-"To invite other participants, enter their names in the field below "
-"Participants. To avoid appointment conflicts, click on Find a free time at "
-"the upper right side."
-msgstr ""
-"Para convidar outros participantes, insira seus nomes no campo Participantes "
-"abaixo. Para evitar conflitos de compromisso, clique em Encontrar um tempo "
-"livre no lado superior direito."
-
-#: apps/io.ox/tours/tasks.js module:io.ox/tours
-msgid ""
-"To invite other participants, enter their names in the field below "
-"Participants. You can add documents as attachment to the task."
-msgstr ""
-"Para convidar outros participantes, insira seus nomes no campo Participantes "
-"abaixo. Você pode adicionar documentos como anexo para a tarefa."
-
-#: apps/io.ox/tours/intro.js module:io.ox/tours
-msgid ""
-"To launch an app, use the quick launch icons on the left side of the menu "
-"bar or click on an entry inside the app launcher menu."
-msgstr ""
-"Para iniciar um aplicativo, use os ícones de início rápido no lado esquerdo "
-"da barra de menu ou clique em uma entrada dentro do menu do aplicativo "
-"lançador."
-
-#: apps/io.ox/tours/calendar.js module:io.ox/tours
-msgid "To not miss the appointment, use the reminder function."
-msgstr "Para não perder o compromisso, use a função de lembrete."
-
-#: apps/io.ox/tours/tasks.js module:io.ox/tours
-msgid "To not miss the task, use the reminder function."
-msgstr "Para não perder a tarefa, use a função lembrete."
-
-#: apps/io.ox/tours/mail.js module:io.ox/tours
-msgid ""
-"To open or close an E-Mail in a conversation, click on a free area in the "
-"header."
-msgstr ""
-"Para abrir ou fechar um e-mail em uma conversa, clique em uma área livre no "
-"cabeçalho."
-
-#: apps/io.ox/tours/intro.js module:io.ox/tours
-msgid ""
-"To open or close the folder tree, click on View >  Folder view on the right "
-"side of the toolbar."
-msgstr ""
-"Para abrir ou fechar a árvore de pastas, clique em Ver > Visualização de "
-"pastas no lado direito da barra de ferramentas."
-
-#: apps/io.ox/tours/mail.js module:io.ox/tours
-msgid ""
-"To open the E-Mail settings, click the System menu icon on the upper right "
-"side of the menu bar. Select Settings. Click on E-Mail on the left side."
-msgstr ""
-"Para abrir as configurações do e-mail, clique no ícone do menu Sistema na "
-"parte superior direita da barra de menu. Selecione Configurações. Cique em E-"
-"mail na parte esquerda."
-
-#: apps/io.ox/tours/settings.js module:io.ox/tours
-#, fuzzy
-#| msgid ""
-#| "To open the help, click the System menu icon on the upper right side of "
-#| "the menu bar. Select Help. The help for the currently selected app is "
-#| "displayed. To browse the complete help, click on Start Page or Table Of "
-#| "Contents at the upper part of the window."
-msgid ""
-"To open the help, click the user image on the upper right side of the menu "
-"bar. Select Help. The help for the currently selected app is displayed. To "
-"browse the complete help, click on Start Page or Table Of Contents at the "
-"upper part of the window."
-msgstr ""
-"Para abrir a ajuda, clique no ícone do Menu do sistema no canto superior "
-"direito da barra de menu. Selecione Ajuda. A ajuda para o aplicativo "
-"atualmente selecionado é exibida. Para navegar na ajuda completa, clique em "
-"Página inicial ou Tabela de conteúdo na parte superior da janela."
-
-#: apps/io.ox/tours/settings.js module:io.ox/tours
-#, fuzzy
-#| msgid ""
-#| "To open the settings, click the System menu icon on the upper right side "
-#| "of the menu bar. Select Settings."
-msgid ""
-"To open the settings, click the user image on the upper right side of the "
-"menu bar. Select Settings."
-msgstr ""
-"Para abrir as configurações, clique na imagem do usuário no lado superior "
-"direito da barra de menu. Selecione Configurações."
-
-#: apps/io.ox/tours/portal.js module:io.ox/tours
-msgid "To read the details, click on an entry in a square."
-msgstr "Para ler os detalhes, clique em uma entrada em um quadrado."
-
-#: apps/io.ox/tours/mail.js module:io.ox/tours
-msgid ""
-"To receive information about the sender or other recipients, open the Halo "
-"view by clicking on a name."
-msgstr ""
-"Para receber informações sobre o remetente ou outros destinatários, abra a "
-"visualização Halo clicando sobre um nome."
-
-#: apps/io.ox/tours/intro.js module:io.ox/tours
-msgid "To search for objects, click the Search icon in the menu bar."
-msgstr ""
-"Para pesquisar por objetos, clique no ícone de Pesquisar na barra de menu."
-
-#: apps/io.ox/tours/calendar.js module:io.ox/tours
-msgid ""
-"To select one of the views like Day, Month or List, click on View in the "
-"toolbar. Select a menu entry from the Layout section."
-msgstr ""
-"Para selecionar uma das visualizações como Dia, Mês ou Lista, clique em "
-"Visualizar na barra de ferramentas. Selecione um item do menu a partir da "
-"seção Layout."
-
-#: apps/io.ox/tours/contacts.js module:io.ox/tours
-msgid ""
-<<<<<<< HEAD
-"To send an E-Mail to the contact, click on an E-Mail address or on Send "
-"email in the toolbar."
-msgstr ""
-"Para enviar um e-mail a um contato, clique em um endereço de e-mail ou em "
-"Enviar e-mail na barra de ferramentas."
-=======
-"To open the help, click the user image on the upper right side of the menu "
-"bar. Select Help. The help for the currently selected app is displayed. To "
-"browse the complete help, click on Start Page or Table Of Contents at the "
-"upper part of the window."
-msgstr ""
-"Para abrir a ajuda, clique na imagem do usuário no lado superior direito da "
-"barra de menu. Selecione Ajuda. A ajuda para o aplicativo atualmente "
-"selecionado é exibida. Para navegar em toda a ajuda, clique na Página "
-"inicial ou Tabela de conteúdos na parte superior da janela."
->>>>>>> 050b763d
-
-#: apps/io.ox/tours/mail.js module:io.ox/tours
-msgid "To send the E-Mail, click on Send"
-msgstr "Para enviar o e-mail, clique em Enviar"
-
-#: apps/io.ox/tours/settings.js module:io.ox/tours
-msgid ""
-"To sign out, click the System menu icon on the upper right side of the menu "
-"bar. Select Sign out."
-msgstr ""
-"Para encerrar a sessão, clique no ícone Sistema do menu no lado superior "
-"direito ba barra de menu. Selecione Encerrar sessão."
-
-#: apps/io.ox/tours/settings.js module:io.ox/tours
-<<<<<<< HEAD
-#, fuzzy
-#| msgid ""
-#| "To sign out, click the System menu icon on the upper right side of the "
-#| "menu bar. Select Sign out."
-=======
-msgid ""
-"To sign out, click the logout icon on the upper right side of the menu bar."
-msgstr ""
-"Para encerrar a sessão, clique no ícone de encerrar sessão no lado superior "
-"direito da barra de menu."
-
-#: apps/io.ox/tours/tasks.js module:io.ox/tours
-msgid "Creating a new task"
-msgstr "Criando uma nova tarefa"
-
-#: apps/io.ox/tours/tasks.js module:io.ox/tours
-msgid "To create a new task, click on New in the toolbar."
-msgstr "Para criar uma nova tarefa, clique em Novo na barra de ferramentas."
-
-#: apps/io.ox/tours/tasks.js module:io.ox/tours
-msgid "Entering the task's data"
-msgstr "Entrando nos dados da tarefa"
-
-#: apps/io.ox/tours/tasks.js module:io.ox/tours
-msgid "Enter the subject, the start date, and a description."
-msgstr "Insira o assunto, a data inicial e uma descrição."
-
-#: apps/io.ox/tours/tasks.js module:io.ox/tours
-msgid "Adding further details"
-msgstr "Adicionando mais detalhes"
-
-#: apps/io.ox/tours/tasks.js module:io.ox/tours
-msgid "To add further details, click on Expand form."
-msgstr "Para adicionar mais detalhes, clique em Expandir formulário."
-
-#: apps/io.ox/tours/tasks.js module:io.ox/tours
-msgid "Creating recurring tasks"
-msgstr "Criando tarefas recorrentes"
-
-#: apps/io.ox/tours/tasks.js module:io.ox/tours
->>>>>>> 050b763d
-msgid ""
-"To sign out, click the logout icon on the upper right side of the menu bar."
-msgstr ""
-"Para encerrar a sessão, clique no ícone Sistema do menu no lado superior "
-"direito ba barra de menu. Selecione Encerrar sessão."
-
-#: apps/io.ox/tours/mail.js module:io.ox/tours
-msgid "To sort the E-Mails, click on Sort by. Select a sort criteria."
-msgstr ""
-"Para classificar os e-mails, clique em Classificar por. Selecione um "
-"critério de classificação."
-
-#: apps/io.ox/tours/tasks.js module:io.ox/tours
-msgid "To sort the tasks, click on Sort by. Select a sort criteria."
-msgstr ""
-"Para classificar as tarefas, clique em Ordenar por. Selecione um critério de "
-"classificação."
-
-#: apps/io.ox/tours/tasks.js module:io.ox/tours
-msgid "To track the editing status, enter the current progress."
-msgstr "Para acompanhar o status da edição, insira o progresso atual."
-
-#: apps/io.ox/tours/files.js module:io.ox/tours
-msgid ""
-"To upload a new file from your local device, simply click on Add local file "
-"and select the file you would like to upload. It is even easier if you just "
-"drag and drop files from your local device into Drive. The uploaded file is "
-"now available in Drive on all your devices."
-msgstr ""
-"Para enviar um novo arquivo do seu dispositivo local, basta clicar em "
-"Adicionar arquivo locale selecionar o arquivo que deseja enviar. É ainda "
-"mais fácil se você apenasarrastar e soltar arquivos do seu dispositivo local "
-"no Drive. O arquivo enviado estáagora disponível no Drive em todos os seus "
-"dispositivos."
-
-#: apps/io.ox/tours/files.js module:io.ox/tours
-msgid "Toolbar"
-msgstr "Barra de ferramentas"
-
-#: apps/io.ox/tours/tasks.js module:io.ox/tours
-msgid "Tracking the editing status"
-msgstr "Acompanhando o status da edição"
-
-#: apps/io.ox/tours/files.js module:io.ox/tours
-msgid "Upload a new file"
-msgstr "Enviando um novo arquivo"
-
-#: apps/io.ox/tours/intro.js module:io.ox/tours
-msgid ""
-"Use the folder tree to open the folder containing the objects that you want "
-"to view in the list."
-msgstr ""
-"Use a árvore de pastas para abrir a pasta contendo os objetos que você quer "
-"visualizar na lista."
-
-#: apps/io.ox/tours/intro.js module:io.ox/tours
-msgid ""
-"Use the list to select an object, show its contents or activate functions."
-msgstr ""
-<<<<<<< HEAD
-"Use a lista para selecionar um objeto, exibir seu conteúdo ou ativar funções."
-=======
-"Para editar várias tarefas ao mesmo tempo, habilite as caixas de seleção no "
-"lado esquerdo das tarefas. Se as caixas de seleção não forem exibidas, "
-"clique em Visualizar > Caixas de seleção no lado direito da barra de "
-"ferramentas."
-
 #~ msgid ""
 #~ "To open the settings, click the System menu icon on the upper right side "
 #~ "of the menu bar. Select Settings."
@@ -966,28 +911,22 @@
 
 #~ msgid "The New objects icon"
 #~ msgstr "O ícone de Novos objetos"
->>>>>>> 050b763d
-
-#: apps/io.ox/tours/calendar.js module:io.ox/tours apps/io.ox/tours/tasks.js
-msgid "Using the reminder function"
-msgstr "Usando a função lembrete"
-
-#: apps/io.ox/tours/intro.js module:io.ox/tours
-msgid "Welcome to %s"
-msgstr "Bem-vindo ao %s"
-
-#: apps/io.ox/tours/files.js module:io.ox/tours
-msgid ""
-"Welcome to your cloud storage app. This Guided Tour will introduce you to "
-"your new online storage solution - your one point to access online stored "
-"files from all your accounts. This is where you can upload and save your "
-"files, share them and synchronize them with different devices.  "
-msgstr ""
-"Bem-vindo ao seu aplicativo de armazenamento em nuvem. Este passeio guiado "
-"irá apresentá-lo a sua nova solução de armazenamento online - seu ponto de "
-"acesso único para os arquivos armazenados online de todas as suas contas. "
-"Este é o lugar onde você pode carregar e salvar seus arquivos, compartilhá-"
-"los e sincroniza-los com diferentes dispositivos.  "
+
+#~ msgid ""
+#~ "The New objects icon shows the number of appointment reminders or other "
+#~ "notifications. If clicking the icon, the info area opens."
+#~ msgstr ""
+#~ "O ícone de Novos objetos mostra o número de lembretes de compromisso ou "
+#~ "outras notificações. Se clicar no ícone, a área de informação irá abrir."
+
+#~ msgid "The info area"
+#~ msgstr "Área de informação"
+
+#~ msgid ""
+#~ "To launch an app, click on an entry on the left side of the menu bar."
+#~ msgstr ""
+#~ "Para iniciar um aplicativo, clique em uma entrada no canto superior "
+#~ "esquerdo na barra de menu."
 
 #~ msgid ""
 #~ "Below the recipient you will find further functions, e.g. for sending "
@@ -1031,13 +970,6 @@
 #~ msgstr "Passeio guiado por este aplicativo"
 
 #~ msgid ""
-#~ "Hint: you can always restart guided tours, any time you need them, from "
-#~ "the system menu."
-#~ msgstr ""
-#~ "Dica: você pode sempre reiniciar o passeio guiado, a qualquer hora que "
-#~ "você precisar dele, a partir domenu do sistema."
-
-#~ msgid ""
 #~ "If a folder contains images, you can display a slideshow. To do so click "
 #~ "the View slideshow icon in the toolbar."
 #~ msgstr ""
@@ -1059,16 +991,6 @@
 #~ "No caso de novas notificações, por exemplo, convites de compromissos, a "
 #~ "área de informação é aberta no lado direito."
 
-#~ msgid ""
-#~ "In case of new notifications, e.g. appointment invitations, the info area "
-#~ "is opened."
-#~ msgstr ""
-#~ "Em caso de novas notificações, por exemplo, convites de compromissos, a "
-#~ "área de informação será aberta."
-
-#~ msgid "Restart Guided Tour"
-#~ msgstr "Reiniciar Passeio Guiado"
-
 #~ msgid "Slideshow"
 #~ msgstr "Apresentação de slides"
 
@@ -1092,16 +1014,6 @@
 #~ "alteração. Use a caixa de seleção para selecionar arquivos. Clique em um "
 #~ "arquivo para visualizar mais detalhes e funções no menu suspenso."
 
-#~ msgid "The New objects icon"
-#~ msgstr "O ícone de Novos objetos"
-
-#~ msgid ""
-#~ "The New objects icon shows the number of appointment reminders or other "
-#~ "notifications. If clicking the icon, the info area opens."
-#~ msgstr ""
-#~ "O ícone de Novos objetos mostra o número de lembretes de compromisso ou "
-#~ "outras notificações. Se clicar no ícone, a área de informação irá abrir."
-
 #~ msgid ""
 #~ "The New objects icon shows the number of unread E-Mails or other "
 #~ "notifications. If clicking the icon, the info area opens."
@@ -1118,9 +1030,6 @@
 #~ msgstr ""
 #~ "A visualização em mosaico exibe um ícone grande para cada arquivo. Clique "
 #~ "no ícone para visualizar mais detalhes e funções no menu suspenso."
-
-#~ msgid "The info area"
-#~ msgstr "Área de informação"
 
 #~ msgid ""
 #~ "The settings are organized in topics. Select the topic on the left side, "
@@ -1141,12 +1050,6 @@
 
 #~ msgid "To create the task, click on Create on the upper right side."
 #~ msgstr "Para criar a tarefa, clique em Criar no lado superior direito."
-
-#~ msgid ""
-#~ "To launch an app, click on an entry on the left side of the menu bar."
-#~ msgstr ""
-#~ "Para iniciar um aplicativo, clique em uma entrada no canto superior "
-#~ "esquerdo na barra de menu."
 
 #~ msgid ""
 #~ "To open the E-Mail settings, click the System menu icon on the upper "
