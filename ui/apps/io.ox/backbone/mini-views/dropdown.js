--- conflicted
+++ resolved
@@ -126,10 +126,7 @@
                 if (_.browser.IE === 11) {
                     positions.bottom = 'auto';
                 }
-<<<<<<< HEAD
-=======
-
->>>>>>> 1c74fb5d
+
                 // outside viewport?
                 positions.left = Math.max(this.margin, positions.left);
                 positions.left = Math.min(availableWidth - positions.width - this.margin, positions.left);
