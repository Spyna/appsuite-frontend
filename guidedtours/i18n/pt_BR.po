--- conflicted
+++ resolved
@@ -16,48 +16,296 @@
 "Plural-Forms: nplurals=2; plural=(n > 1);\n"
 "X-Generator: Lokalize 2.0\n"
 
-<<<<<<< HEAD
-#: apps/io.ox/tours/files.js:221 module:io.ox/tours
-msgid "Add another account"
-msgstr "Adicionar outra conta"
+#: apps/io.ox/tours/calendar.js:34 module:io.ox/tours
+msgid "Creating a new appointment"
+msgstr "Criando um novo compromisso"
+
+#: apps/io.ox/tours/calendar.js:35 module:io.ox/tours
+msgid "To create a new appointment, click on New in the toolbar."
+msgstr ""
+"Para criar um novo compromisso, clique em Novo na barra de ferramentas."
+
+#: apps/io.ox/tours/calendar.js:51 module:io.ox/tours
+msgid "Entering the appointment's data"
+msgstr "Inserindo dados do compromisso"
+
+#: apps/io.ox/tours/calendar.js:52 module:io.ox/tours
+msgid ""
+"Enter the subject, the start and the end date of the appointment. Other "
+"details are optional."
+msgstr ""
+"Insira o assunto, a data inicial e final do compromisso. Outros detalhes são "
+"opcionais."
+
+#: apps/io.ox/tours/calendar.js:57 module:io.ox/tours
+msgid "Creating recurring appointments"
+msgstr "Criando compromissos recorrentes"
+
+#: apps/io.ox/tours/calendar.js:58 module:io.ox/tours
+msgid ""
+"To create recurring appointments, enable Repeat. Functions for setting the "
+"recurrence parameters are shown."
+msgstr ""
+"Para criar compromissos recorrentes, habilite Repetir. Funções para definir "
+"os parâmetros de recorrência são exibidas."
+
+#: apps/io.ox/tours/calendar.js:62 module:io.ox/tours
+#: apps/io.ox/tours/tasks.js:67
+msgid "Using the reminder function"
+msgstr "Usando a função lembrete"
+
+#: apps/io.ox/tours/calendar.js:63 module:io.ox/tours
+msgid "To not miss the appointment, use the reminder function."
+msgstr "Para não perder o compromisso, use a função de lembrete."
+
+#: apps/io.ox/tours/calendar.js:67 module:io.ox/tours
+#: apps/io.ox/tours/tasks.js:77
+msgid "Inviting other participants"
+msgstr "Convidando outros participantes"
+
+#: apps/io.ox/tours/calendar.js:68 module:io.ox/tours
+msgid ""
+"To invite other participants, enter their names in the field below "
+"Participants. To avoid appointment conflicts, click on Find a free time at "
+"the upper right side."
+msgstr ""
+"Para convidar outros participantes, insira seus nomes no campo Participantes "
+"abaixo. Para evitar conflitos de compromisso, clique em Encontrar um tempo "
+"livre no lado superior direito."
 
 #: apps/io.ox/tours/calendar.js:72 module:io.ox/tours
 msgid "Adding attachments"
 msgstr "Adicionando anexos"
 
-#: apps/io.ox/tours/tasks.js:54 module:io.ox/tours
-msgid "Adding further details"
-msgstr "Adicionando mais detalhes"
+#: apps/io.ox/tours/calendar.js:73 module:io.ox/tours
+msgid "Further down you can add documents as attachments to the appointment."
+msgstr "Mais abaixo você pode adicionar documentos como anexos ao compromisso."
+
+#: apps/io.ox/tours/calendar.js:77 module:io.ox/tours
+msgid "Creating the appointment"
+msgstr "Criando o compromisso"
+
+#: apps/io.ox/tours/calendar.js:78 module:io.ox/tours
+msgid "To create the appointment, click on Create at the upper right side."
+msgstr "Para criar o compromisso, clique em Criar no lado superior direito."
+
+#: apps/io.ox/tours/calendar.js:83 module:io.ox/tours
+#: apps/io.ox/tours/mail.js:86
+msgid "Selecting a view"
+msgstr "Selecionando uma visualização"
+
+#: apps/io.ox/tours/calendar.js:84 module:io.ox/tours
+msgid ""
+"To select one of the views like Day, Month or List, click on View in the "
+"toolbar. Select a menu entry from the Layout section."
+msgstr ""
+"Para selecionar uma das visualizações como Dia, Mês ou Lista, clique em "
+"Visualizar na barra de ferramentas. Selecione um item do menu a partir da "
+"seção Layout."
+
+#: apps/io.ox/tours/calendar.js:95 module:io.ox/tours
+msgid "The List view"
+msgstr "Visualização em Lista"
+
+#: apps/io.ox/tours/calendar.js:96 module:io.ox/tours
+msgid ""
+"The List view shows a list of the appointments in the current folder. If "
+"clicking on an appointment, the appointment's data and some functions are "
+"displayed in the Detail view."
+msgstr ""
+"A Visualização em Lista exibe uma lista dos compromissos na pasta atual. Se "
+"clicar em um compromisso, os dados do compromisso e algumas funções são "
+"exibidas na Visualização de detalhes"
+
+#: apps/io.ox/tours/calendar.js:105 module:io.ox/tours
+msgid "The calendar views"
+msgstr "As visualizações em calendário"
+
+#: apps/io.ox/tours/calendar.js:106 module:io.ox/tours
+msgid ""
+"The calendar views display a calendar sheet with the appointments for the "
+"selected time range."
+msgstr ""
+"As visualizações em calendário exibem uma folha de calendário com os "
+"compromissos para o intervalo de tempo selecionado."
+
+#: apps/io.ox/tours/contacts.js:30 module:io.ox/tours
+msgid "Creating a new contact"
+msgstr "Criando um novo contato"
+
+#: apps/io.ox/tours/contacts.js:31 module:io.ox/tours
+msgid "To create a new contact, click on New > Add contact in the toolbar."
+msgstr ""
+"Para criar um novo contato clique na barra de ferramentas em Novo > "
+"Adicionar Contato."
+
+#: apps/io.ox/tours/contacts.js:35 module:io.ox/tours
+msgid "Navigation bar"
+msgstr "Barra de navegação"
+
+#: apps/io.ox/tours/contacts.js:36 module:io.ox/tours
+msgid ""
+"Click on a letter on the left side of the navigation bar in order to display "
+"the corresponding contacts from the selected address book."
+msgstr ""
+"Clique em uma letra no lado esquerdo da barra de navegação, a fim de exibir "
+"os respectivos contatos do catálogo de endereços selecionado."
+
+#: apps/io.ox/tours/contacts.js:40 module:io.ox/tours
+msgid "Sending an E-Mail to a contact"
+msgstr "Enviando um e-mail para um contato"
+
+#: apps/io.ox/tours/contacts.js:41 module:io.ox/tours
+msgid ""
+"To send an E-Mail to the contact, click on an E-Mail address or on Send "
+"email in the toolbar."
+msgstr ""
+"Para enviar um e-mail a um contato, clique em um endereço de e-mail ou em "
+"Enviar e-mail na barra de ferramentas."
+
+#: apps/io.ox/tours/contacts.js:46 module:io.ox/tours
+msgid "Editing multiple contacts"
+msgstr "Editando vários contatos"
+
+#: apps/io.ox/tours/contacts.js:47 module:io.ox/tours
+msgid ""
+"To edit multiple contacts at once, enable the checkboxes on the left side of "
+"the contacts. If the checkboxes are not displayed, click on View > "
+"Checkboxes on the right side of the toolbar."
+msgstr ""
+"Para editar vários contatos ao mesmo tempo, habilite as caixas de seleção no "
+"lado esquerdo dos contatos. Se as caixas de seleção não forem exibidas, "
+"clique em Visualizar > Caixas de Seleção no lado direito da barra de "
+"ferramentas."
+
+#: apps/io.ox/tours/files.js:53 module:io.ox/tours
+msgid "The Drive app tour.txt"
+msgstr "O tour.txt do aplicativo Drive"
+
+#: apps/io.ox/tours/files.js:59 module:io.ox/tours
+msgid "The Drive app"
+msgstr "Aplicativo Drive"
+
+#: apps/io.ox/tours/files.js:60 module:io.ox/tours
+msgid ""
+"Welcome to your cloud storage app. This Guided Tour will introduce you to "
+"your new online storage solution - your one point to access online stored "
+"files from all your accounts. This is where you can upload and save your "
+"files, share them and synchronize them with different devices.  "
+msgstr ""
+"Bem-vindo ao seu aplicativo de armazenamento em nuvem. Este passeio guiado "
+"irá apresentá-loa sua nova solução de armazenamento online - seu ponto de "
+"acesso único para os arquivos armazenadosonline de todas as suas contas. "
+"Este é o lugar onde você pode carregar e salvar seusarquivos, compartilhá-"
+"los e sincroniza-los com diferentes dispositivos."
+
+#: apps/io.ox/tours/files.js:66 module:io.ox/tours
+msgid "Folder tree"
+msgstr "Árvore de pastas"
+
+#: apps/io.ox/tours/files.js:67 module:io.ox/tours
+msgid ""
+"On the left you can see the folder tree. It displays your folder structure "
+"and allows you to navigate to specific folders and subfolders. To make your "
+"life easier, we have already included folders for your Documents, Music, "
+"Pictures and Videos."
+msgstr ""
+"Na esquerda você pode ver a árvore de pastas. Ela exibe a estrutura de "
+"pastase lhe permite navegar por pastas e subpastas específicas. Para tornar "
+"a suavida mais fácil, já incluímos as pastas para os seus Documentos, Música,"
+"Fotos e Vídeos."
+
+#: apps/io.ox/tours/files.js:80 module:io.ox/tours
+msgid "Folder content"
+msgstr "Conteúdo da pasta"
+
+#: apps/io.ox/tours/files.js:81 module:io.ox/tours
+msgid ""
+"Clicking on a folder displays all the subfolders, documents, media and other "
+"files that it contains."
+msgstr ""
+"Ao clicar em uma pasta exibe todas as subpastas, documentos, mídia e "
+"outrosarquivos que ela contém."
+
+#: apps/io.ox/tours/files.js:88 module:io.ox/tours
+msgid "Select a view"
+msgstr "Selecionando uma visualização"
+
+#: apps/io.ox/tours/files.js:89 module:io.ox/tours
+msgid "Different views are available. Just select the one you like best."
+msgstr ""
+"Diferentes visualizações estão disponíveis. Basta selecionar a que você mais "
+"gosta."
+
+#: apps/io.ox/tours/files.js:103 module:io.ox/tours
+msgid "Toolbar"
+msgstr "Barra de ferramentas"
 
 #: apps/io.ox/tours/files.js:104 module:io.ox/tours
 msgid ""
 "At the top you can find the toolbar with many functions and additional "
 "options. You can easily create new folders, new files and much more."
-=======
-#: apps/io.ox/tours/calendar.js:34 module:io.ox/tours
-msgid "Creating a new appointment"
-msgstr "Criando um novo compromisso"
-
-#: apps/io.ox/tours/calendar.js:35 module:io.ox/tours
-msgid "To create a new appointment, click on New in the toolbar."
-msgstr ""
-"Para criar um novo compromisso, clique em Novo na barra de ferramentas."
-
-#: apps/io.ox/tours/calendar.js:51 module:io.ox/tours
-msgid "Entering the appointment's data"
-msgstr "Inserindo dados do compromisso"
-
-#: apps/io.ox/tours/calendar.js:52 module:io.ox/tours
-msgid ""
-"Enter the subject, the start and the end date of the appointment. Other "
-"details are optional."
->>>>>>> 9c370bce
 msgstr ""
 "No topo você pode encontrar a barra de ferramentas com muitas funções e "
 "opções adicionais. Você pode facilmente criar novas pastas, novos arquivos e "
 "muito mais."
 
-<<<<<<< HEAD
+#: apps/io.ox/tours/files.js:116 module:io.ox/tours
+msgid "Upload a new file"
+msgstr "Enviando um novo arquivo"
+
+#: apps/io.ox/tours/files.js:117 module:io.ox/tours
+msgid ""
+"To upload a new file from your local device, simply click on Add local file "
+"and select the file you would like to upload. It is even easier if you just "
+"drag and drop files from your local device into Drive. The uploaded file is "
+"now available in Drive on all your devices."
+msgstr ""
+"Para enviar um novo arquivo do seu dispositivo local, basta clicar em "
+"Adicionar arquivo locale selecionar o arquivo que deseja enviar. É ainda "
+"mais fácil se você apenasarrastar e soltar arquivos do seu dispositivo local "
+"no Drive. O arquivo enviado estáagora disponível no Drive em todos os seus "
+"dispositivos."
+
+#: apps/io.ox/tours/files.js:131 module:io.ox/tours
+msgid "Preview files"
+msgstr "Pré-visualização de arquivos"
+
+#: apps/io.ox/tours/files.js:132 module:io.ox/tours
+msgid "Clicking on the view icon leads you to a preview of the selected file."
+msgstr ""
+"Clicando no ícone de visualização você terá uma pré-visualização do arquivo "
+"selecionado."
+
+#: apps/io.ox/tours/files.js:142 module:io.ox/tours
+msgid "Preview mode"
+msgstr "Modo de pré-visualização"
+
+#: apps/io.ox/tours/files.js:143 module:io.ox/tours
+msgid ""
+"From preview you can also select other options to help you manage and work "
+"on your files."
+msgstr ""
+"A partir de pré-visualização, você também pode selecionar outras opções para "
+"ajudá-lo a gerenciar e trabalharem seus arquivos."
+
+#: apps/io.ox/tours/files.js:156 module:io.ox/tours
+msgid "Share files"
+msgstr "Compartilhando arquivos"
+
+#: apps/io.ox/tours/files.js:157 module:io.ox/tours
+msgid ""
+"Here you can share files with your colleagues and external contacts. You can "
+"also collaborate on a document and set different access rights."
+msgstr ""
+"Aqui você pode compartilhar arquivos com seus colegas e contatos externos. "
+"Você podetambém colaborar em um documento e definir diferentes direitos de "
+"acesso."
+
+#: apps/io.ox/tours/files.js:168 module:io.ox/tours
+msgid "Sharing options"
+msgstr "Opções de compartilhamento"
+
 #: apps/io.ox/tours/files.js:169 module:io.ox/tours
 msgid ""
 "Choose from two alternatives to share your files and folders. Use Invite "
@@ -71,167 +319,26 @@
 "link para deixar os outros ver e fazer o download dosarquivos. Você pode "
 "usar uma data de expiração e senha de proteção, se quiser."
 
-#: apps/io.ox/tours/contacts.js:36 module:io.ox/tours
-msgid ""
-"Click on a letter on the left side of the navigation bar in order to display "
-"the corresponding contacts from the selected address book."
-=======
-#: apps/io.ox/tours/calendar.js:57 module:io.ox/tours
-msgid "Creating recurring appointments"
-msgstr "Criando compromissos recorrentes"
-
-#: apps/io.ox/tours/calendar.js:58 module:io.ox/tours
-msgid ""
-"To create recurring appointments, enable Repeat. Functions for setting the "
-"recurrence parameters are shown."
->>>>>>> 9c370bce
-msgstr ""
-"Clique em uma letra no lado esquerdo da barra de navegação, a fim de exibir "
-"os respectivos contatos do catálogo de endereços selecionado."
-
-<<<<<<< HEAD
-#: apps/io.ox/tours/files.js:81 module:io.ox/tours
-msgid ""
-"Clicking on a folder displays all the subfolders, documents, media and other "
-"files that it contains."
-msgstr ""
-"Ao clicar em uma pasta exibe todas as subpastas, documentos, mídia e "
-"outrosarquivos que ela contém."
-
-#: apps/io.ox/tours/files.js:132 module:io.ox/tours
-msgid "Clicking on the view icon leads you to a preview of the selected file."
-msgstr ""
-"Clicando no ícone de visualização você terá uma pré-visualização do arquivo "
-"selecionado."
-
-#: apps/io.ox/tours/portal.js:45 module:io.ox/tours
-msgid "Closing a square"
-msgstr "Fechando um quadrado"
-
 #: apps/io.ox/tours/files.js:182 module:io.ox/tours
 msgid "Collaborating"
 msgstr "Colaborando"
 
-#: apps/io.ox/tours/mail.js:33 module:io.ox/tours
-msgid "Composing a new E-Mail"
-msgstr "Escrevendo um novo e-mail"
-
-#: apps/io.ox/tours/calendar.js:34 module:io.ox/tours
-msgid "Creating a new appointment"
-msgstr "Criando um novo compromisso"
-
-#: apps/io.ox/tours/contacts.js:30 module:io.ox/tours
-msgid "Creating a new contact"
-msgstr "Criando um novo contato"
-
-#: apps/io.ox/tours/tasks.js:32 module:io.ox/tours
-msgid "Creating a new task"
-msgstr "Criando uma nova tarefa"
-
-#: apps/io.ox/tours/intro.js:72 module:io.ox/tours
-msgid "Creating new items"
-msgstr "Criando novos itens"
-
-#: apps/io.ox/tours/calendar.js:57 module:io.ox/tours
-msgid "Creating recurring appointments"
-msgstr "Criando compromissos recorrentes"
-
-#: apps/io.ox/tours/tasks.js:62 module:io.ox/tours
-msgid "Creating recurring tasks"
-msgstr "Criando tarefas recorrentes"
-
-=======
-#: apps/io.ox/tours/calendar.js:62 module:io.ox/tours
-#: apps/io.ox/tours/tasks.js:67
-msgid "Using the reminder function"
-msgstr "Usando a função lembrete"
-
-#: apps/io.ox/tours/calendar.js:63 module:io.ox/tours
-msgid "To not miss the appointment, use the reminder function."
-msgstr "Para não perder o compromisso, use a função de lembrete."
-
-#: apps/io.ox/tours/calendar.js:67 module:io.ox/tours
-#: apps/io.ox/tours/tasks.js:77
-msgid "Inviting other participants"
-msgstr "Convidando outros participantes"
-
-#: apps/io.ox/tours/calendar.js:68 module:io.ox/tours
-msgid ""
-"To invite other participants, enter their names in the field below "
-"Participants. To avoid appointment conflicts, click on Find a free time at "
-"the upper right side."
-msgstr ""
-"Para convidar outros participantes, insira seus nomes no campo Participantes "
-"abaixo. Para evitar conflitos de compromisso, clique em Encontrar um tempo "
-"livre no lado superior direito."
-
-#: apps/io.ox/tours/calendar.js:72 module:io.ox/tours
-msgid "Adding attachments"
-msgstr "Adicionando anexos"
-
-#: apps/io.ox/tours/calendar.js:73 module:io.ox/tours
-msgid "Further down you can add documents as attachments to the appointment."
-msgstr "Mais abaixo você pode adicionar documentos como anexos ao compromisso."
-
->>>>>>> 9c370bce
-#: apps/io.ox/tours/calendar.js:77 module:io.ox/tours
-msgid "Creating the appointment"
-msgstr "Criando o compromisso"
-
-<<<<<<< HEAD
-#: apps/io.ox/tours/tasks.js:87 module:io.ox/tours
-msgid "Creating the task"
-msgstr "Criando a tarefa"
-
-#: apps/io.ox/tours/portal.js:51 module:io.ox/tours
-msgid "Customizing the Portal"
-msgstr "Personalizando o Portal"
-
-#: apps/io.ox/tours/intro.js:100 module:io.ox/tours
-msgid ""
-"Depending on the app, the toolbar contains various functions for creating, "
-"editing and organizing objects."
-msgstr ""
-"Dependendo do aplicativo, a barra de ferramentas contém diversas funções "
-"para criar, editar e organizar objetos."
-
-#: apps/io.ox/tours/intro.js:120 module:io.ox/tours
-msgid ""
-"Detailed instructions for the single apps are located in System menu > Help."
-=======
-#: apps/io.ox/tours/calendar.js:78 module:io.ox/tours
-msgid "To create the appointment, click on Create at the upper right side."
-msgstr "Para criar o compromisso, clique em Criar no lado superior direito."
-
-#: apps/io.ox/tours/calendar.js:83 module:io.ox/tours
-#: apps/io.ox/tours/mail.js:86
-msgid "Selecting a view"
-msgstr "Selecionando uma visualização"
-
-#: apps/io.ox/tours/calendar.js:84 module:io.ox/tours
-msgid ""
-"To select one of the views like Day, Month or List, click on View in the "
-"toolbar. Select a menu entry from the Layout section."
-msgstr ""
-"Para selecionar uma das visualizações como Dia, Mês ou Lista, clique em "
-"Visualizar na barra de ferramentas. Selecione um item do menu a partir da "
-"seção Layout."
-
-#: apps/io.ox/tours/calendar.js:95 module:io.ox/tours
-msgid "The List view"
-msgstr "Visualização em Lista"
-
-#: apps/io.ox/tours/calendar.js:96 module:io.ox/tours
-msgid ""
-"The List view shows a list of the appointments in the current folder. If "
-"clicking on an appointment, the appointment's data and some functions are "
-"displayed in the Detail view."
->>>>>>> 9c370bce
-msgstr ""
-"Instruções detalhadas para os aplicativos individuais estão localizados no "
-"menu Sistema > Ajuda."
-
-<<<<<<< HEAD
+#: apps/io.ox/tours/files.js:183 module:io.ox/tours
+msgid ""
+"Sharing files by inviting people does not only offer your recipients the "
+"option to create and edit files. Internal and external participants are also "
+"able to collaborate with you on text documents and spreadsheets at the same "
+"time."
+msgstr ""
+"Compartilhar  arquivos convidando pessoas não só oferece aos seus "
+"destinatários aopção de criar e editar arquivos. Participantes internos e "
+"externos também sãocapazes de colaborar com você em documentos de texto e "
+"planilhas ao mesmotempo."
+
+#: apps/io.ox/tours/files.js:197 module:io.ox/tours
+msgid "Edit documents"
+msgstr "Editando documentos"
+
 #: apps/io.ox/tours/files.js:198 module:io.ox/tours
 msgid ""
 "Did you know that you can edit text documents and spreadsheets online? Drive "
@@ -242,30 +349,23 @@
 "Driveatualizará automaticamente o arquivo editado, mas graças ao "
 "versionamento oarquivo original permanece disponível."
 
-#: apps/io.ox/tours/files.js:89 module:io.ox/tours
-msgid "Different views are available. Just select the one you like best."
-=======
-#: apps/io.ox/tours/calendar.js:105 module:io.ox/tours
-msgid "The calendar views"
-msgstr "As visualizações em calendário"
-
-#: apps/io.ox/tours/calendar.js:106 module:io.ox/tours
-msgid ""
-"The calendar views display a calendar sheet with the appointments for the "
-"selected time range."
->>>>>>> 9c370bce
-msgstr ""
-"Diferentes visualizações estão disponíveis. Basta selecionar a que você mais "
-"gosta."
-
-<<<<<<< HEAD
-#: apps/io.ox/tours/intro.js:44 module:io.ox/tours
-msgid "Displaying the help or the settings"
-msgstr "Exibindo a ajuda ou as configurações"
-
-#: apps/io.ox/tours/portal.js:40 module:io.ox/tours
-msgid "Drag and drop"
-msgstr "Arrastar e soltar"
+#: apps/io.ox/tours/files.js:205 module:io.ox/tours
+msgid "File details"
+msgstr "Lendo os detalhes"
+
+#: apps/io.ox/tours/files.js:206 module:io.ox/tours
+msgid ""
+"The file details side bar offers additional information about your files. "
+"Just enable the File details option from the View drop down menu and select "
+"a file to see the details."
+msgstr ""
+"A barra lateral de detalhes do arquivo oferece informações adicionais sobre "
+"seus arquivos.Basta ativar a opção Detalhes do arquivo do menu suspenso de "
+"Visualização e selecionarum arquivo para ver os detalhes."
+
+#: apps/io.ox/tours/files.js:221 module:io.ox/tours
+msgid "Add another account"
+msgstr "Adicionar outra conta"
 
 #: apps/io.ox/tours/files.js:222 module:io.ox/tours
 msgid ""
@@ -278,1060 +378,519 @@
 "sincronizar seus arquivos. Basta clicar noo logotipo apropriado para acessar "
 "seus dados existentes."
 
-#: apps/io.ox/tours/settings.js:44 module:io.ox/tours
-msgid ""
-"Edit a setting on the right side. In most of the cases, the changes are "
-"activated immediately."
-=======
-#: apps/io.ox/tours/contacts.js:30 module:io.ox/tours
-msgid "Creating a new contact"
-msgstr "Criando um novo contato"
-
-#: apps/io.ox/tours/contacts.js:31 module:io.ox/tours
-msgid "To create a new contact, click on New > Add contact in the toolbar."
-msgstr ""
-"Para criar um novo contato clique na barra de ferramentas em Novo > "
-"Adicionar Contato."
-
-#: apps/io.ox/tours/contacts.js:35 module:io.ox/tours
-msgid "Navigation bar"
-msgstr "Barra de navegação"
-
-#: apps/io.ox/tours/contacts.js:36 module:io.ox/tours
-msgid ""
-"Click on a letter on the left side of the navigation bar in order to display "
-"the corresponding contacts from the selected address book."
->>>>>>> 9c370bce
-msgstr ""
-"Edite uma configuração no lado direito. Na maioria dos casos, as alterações "
-"são ativadas imediatamente."
-
-<<<<<<< HEAD
-#: apps/io.ox/tours/files.js:197 module:io.ox/tours
-msgid "Edit documents"
-msgstr "Editando documentos"
+#: apps/io.ox/tours/files.js:231 module:io.ox/tours
+msgid "Restart Guided Tour"
+msgstr "Reiniciar Passeio Guiado"
+
+#: apps/io.ox/tours/files.js:232 module:io.ox/tours
+msgid ""
+"Hint: you can always restart guided tours, any time you need them, from the "
+"system menu."
+msgstr ""
+"Dica: você pode sempre reiniciar o passeio guiado, a qualquer hora que você "
+"precisar dele, a partir domenu do sistema."
+
+#: apps/io.ox/tours/intro.js:34 module:io.ox/tours
+msgid "Welcome to %s"
+msgstr "Bem-vindo ao %s"
+
+#: apps/io.ox/tours/intro.js:35 module:io.ox/tours
+msgid ""
+"This guided tour will briefly introduce you to the product. Get more "
+"detailed information in the tours for the single apps or in the online help."
+msgstr ""
+"Este passeio guiado apresentará brevemente o produto. Obtenha informações "
+"mais detalhadas nos passeios para os aplicativos individuais ou na ajuda "
+"online."
+
+#: apps/io.ox/tours/intro.js:38 module:io.ox/tours
+msgid "Launching an app"
+msgstr "Iniciando um aplicativo"
+
+#: apps/io.ox/tours/intro.js:39 module:io.ox/tours
+msgid "To launch an app, click on an entry on the left side of the menu bar."
+msgstr ""
+"Para iniciar um aplicativo, clique em uma entrada no canto superior esquerdo "
+"na barra de menu."
+
+#: apps/io.ox/tours/intro.js:44 module:io.ox/tours
+msgid "Displaying the help or the settings"
+msgstr "Exibindo a ajuda ou as configurações"
+
+#: apps/io.ox/tours/intro.js:45 module:io.ox/tours
+msgid ""
+"To display the help or the settings, click the System menu icon in the menu "
+"bar."
+msgstr ""
+"Para exibir a ajuda ou as configurações, clique no ícone do menu Sistema da "
+"barra de menu."
+
+#: apps/io.ox/tours/intro.js:58 module:io.ox/tours
+msgid "The New objects icon"
+msgstr "Ícone de Novos objetos"
+
+#: apps/io.ox/tours/intro.js:59 module:io.ox/tours
+msgid ""
+"The New objects icon shows the number of unread E-Mails or other "
+"notifications. If clicking the icon, the info area opens."
+msgstr ""
+"O ícone de Novo objeto exibe o número de e-mails não lidos ou outras "
+"notificações. Se clicar no ícone, a área de informação é aberta."
+
+#: apps/io.ox/tours/intro.js:65 module:io.ox/tours
+msgid "The info area"
+msgstr "Área de informação"
+
+#: apps/io.ox/tours/intro.js:66 module:io.ox/tours
+msgid ""
+"In case of new notifications, e.g. appointment invitations, the info area is "
+"opened."
+msgstr ""
+"Em caso de novas notificações, por exemplo, convites de compromissos, a área "
+"de informação será aberta."
+
+#: apps/io.ox/tours/intro.js:72 module:io.ox/tours
+msgid "Creating new items"
+msgstr "Criando novos itens"
+
+#: apps/io.ox/tours/intro.js:73 module:io.ox/tours
+msgid "To create a new E-Mail, click the Compose new E-Mail in the toolbar."
+msgstr ""
+"Para criar um novo e-mail, clique no ícone Escrever novo e-mail na barra de "
+"ferramentas."
+
+#: apps/io.ox/tours/intro.js:81 module:io.ox/tours
+msgid "Opening or closing the folder tree"
+msgstr "Abrindo ou fechando a árvore de pastas"
+
+#: apps/io.ox/tours/intro.js:82 module:io.ox/tours
+msgid ""
+"To open or close the folder tree, click on View >  Folder view on the right "
+"side of the toolbar."
+msgstr ""
+"Para abrir ou fechar a árvore de pastas, clique em Ver > Visualização de "
+"pastas no lado direito da barra de ferramentas."
+
+#: apps/io.ox/tours/intro.js:94 module:io.ox/tours
+msgid "Searching for objects"
+msgstr "Pesquisando por objetos"
+
+#: apps/io.ox/tours/intro.js:95 module:io.ox/tours
+msgid "To search for objects, click the Search icon in the menu bar."
+msgstr ""
+"Para pesquisar por objetos, clique no ícone de Pesquisar na barra de menu."
+
+#: apps/io.ox/tours/intro.js:99 module:io.ox/tours
+msgid "The toolbar"
+msgstr "A barra de ferramentas"
+
+#: apps/io.ox/tours/intro.js:100 module:io.ox/tours
+msgid ""
+"Depending on the app, the toolbar contains various functions for creating, "
+"editing and organizing objects."
+msgstr ""
+"Dependendo do aplicativo, a barra de ferramentas contém diversas funções "
+"para criar, editar e organizar objetos."
+
+#: apps/io.ox/tours/intro.js:104 module:io.ox/tours
+msgid "The folder tree"
+msgstr "A árvore de pastas"
+
+#: apps/io.ox/tours/intro.js:105 module:io.ox/tours
+msgid ""
+"Use the folder tree to open the folder containing the objects that you want "
+"to view in the list."
+msgstr ""
+"Use a árvore de pastas para abrir a pasta contendo os objetos que você quer "
+"visualizar na lista."
+
+#: apps/io.ox/tours/intro.js:109 module:io.ox/tours
+msgid "The list"
+msgstr "A lista"
+
+#: apps/io.ox/tours/intro.js:110 module:io.ox/tours
+msgid ""
+"Use the list to select an object, show its contents or activate functions."
+msgstr ""
+"Use a lista para selecionar um objeto, exibir seu conteúdo ou ativar funções."
+
+#: apps/io.ox/tours/intro.js:114 module:io.ox/tours
+msgid "The Detail view"
+msgstr "A visualização Detalhes"
+
+#: apps/io.ox/tours/intro.js:115 module:io.ox/tours
+msgid ""
+"The Detail view displays an object's content. Depending on the app, further "
+"functions for organizing objects can be found in the Detail view."
+msgstr ""
+"A visualização Detalhes exibe o conteúdo de um objeto. Dependendo do "
+"aplicativo, ainda maisfunções para a organização de objetos podem ser "
+"encontradas na visualização Detalhes."
+
+#: apps/io.ox/tours/intro.js:119 module:io.ox/tours
+msgid "Further information"
+msgstr "Informações adicionais"
+
+#: apps/io.ox/tours/intro.js:120 module:io.ox/tours
+msgid ""
+"Detailed instructions for the single apps are located in System menu > Help."
+msgstr ""
+"Instruções detalhadas para os aplicativos individuais estão localizados no "
+"menu Sistema > Ajuda."
+
+#: apps/io.ox/tours/mail.js:33 module:io.ox/tours
+msgid "Composing a new E-Mail"
+msgstr "Escrevendo um novo e-mail"
+
+#: apps/io.ox/tours/mail.js:34 module:io.ox/tours
+msgid "To compose a new E-Mail, click on Compose in the toolbar."
+msgstr ""
+"Para escrever um novo e-mail, clique no ícone Escrever na barra de "
+"ferramentas."
+
+#: apps/io.ox/tours/mail.js:47 module:io.ox/tours
+msgid "Entering the recipient's name"
+msgstr "Inserindo o nome do destinatário"
+
+#: apps/io.ox/tours/mail.js:48 module:io.ox/tours
+msgid ""
+"Enter the recipient's name into the recipients field. As soon as you typed "
+"the first letters, suggestions from the address books are displayed. To "
+"accept a recipient suggestion, click on it."
+msgstr ""
+"Insira o nome do destinatário no campo de destinatários. Assim que digitar "
+"as primeiras letras, sugestões de endereços a partir de seus contatos serão "
+"exibidas . Para aceitar uma sugestão, clique nela."
+
+#: apps/io.ox/tours/mail.js:58 module:io.ox/tours
+msgid "Entering the subject"
+msgstr "Inserindo o assunto"
+
+#: apps/io.ox/tours/mail.js:59 module:io.ox/tours
+msgid "Enter the subject into the subject field."
+msgstr "Insira o assunto no campo de assunto."
+
+#: apps/io.ox/tours/mail.js:63 module:io.ox/tours
+msgid "Further functions"
+msgstr "Funções adicionais"
+
+#: apps/io.ox/tours/mail.js:64 module:io.ox/tours
+msgid ""
+"In this area you can find further functions, e.g. for adding attachments."
+msgstr ""
+"Nesta área você pode encontrar mais funções, por exemplo, para adicionar "
+"anexos."
+
+#: apps/io.ox/tours/mail.js:68 module:io.ox/tours
+msgid "Entering the E-Mail text"
+msgstr "Inserindo o texto do e-mail"
+
+#: apps/io.ox/tours/mail.js:69 module:io.ox/tours
+msgid ""
+"Enter the E-Mail text into the main area. If the text format was set to HTML "
+"in the options, you can format the E-Mail text. To do so select a text part "
+"and then click an icon in the formatting bar."
+msgstr ""
+"Insira o texto do e-mail na área principal. Se o formato de texto definido "
+"nas opções foi HTML, você poder formatar o texto do e-mail. Para fazer isso "
+"selecione uma parte do texto e clique em um ícone na barra de formatação."
+
+#: apps/io.ox/tours/mail.js:74 module:io.ox/tours
+msgid "Sending the E-Mail"
+msgstr "Enviando o e-mail"
+
+#: apps/io.ox/tours/mail.js:75 module:io.ox/tours
+msgid "To send the E-Mail, click on Send"
+msgstr "Para enviar o e-mail, clique em Enviar"
+
+#: apps/io.ox/tours/mail.js:79 module:io.ox/tours
+msgid "Sorting your E-Mails"
+msgstr "Classificando seus e-mails"
+
+#: apps/io.ox/tours/mail.js:80 module:io.ox/tours
+msgid "To sort the E-Mails, click on Sort by. Select a sort criteria."
+msgstr ""
+"Para classificar os e-mails, clique em Classificar por. Selecione um "
+"critério de classificação."
+
+#: apps/io.ox/tours/mail.js:87 module:io.ox/tours
+msgid ""
+"To choose between the different views. click on View in the toolbar. Select "
+"a menu entry in the layout."
+msgstr ""
+"Para escolher entre os diferentes visualizações. clique em Ver na barra de "
+"ferramentas. Selecionar uma entrada de menu no layout."
+
+#: apps/io.ox/tours/mail.js:91 module:io.ox/tours
+msgid "Opening an E-Mail in a separate window"
+msgstr "Abrindo e-mail em uma janela separada"
+
+#: apps/io.ox/tours/mail.js:92 module:io.ox/tours
+msgid ""
+"If double-clicking on an E-Mail in the list, the E-Mail is opened in a "
+"separate window."
+msgstr ""
+"Se clicar duas vezes em um e-mail na lista, o e-mail será aberto em uma "
+"janela separada."
+
+#: apps/io.ox/tours/mail.js:96 module:io.ox/tours
+msgid "Reading E-Mail conversations"
+msgstr "Lendo as conversas de e-mail"
+
+#: apps/io.ox/tours/mail.js:97 module:io.ox/tours
+msgid ""
+"To open or close an E-Mail in a conversation, click on a free area in the "
+"header."
+msgstr ""
+"Para abrir ou fechar um e-mail em uma conversa, clique em uma área livre no "
+"cabeçalho."
+
+#: apps/io.ox/tours/mail.js:101 module:io.ox/tours
+msgid "Halo view"
+msgstr "Visualização Halo"
+
+#: apps/io.ox/tours/mail.js:102 module:io.ox/tours
+msgid ""
+"To receive information about the sender or other recipients, open the Halo "
+"view by clicking on a name."
+msgstr ""
+"Para receber informações sobre o remetente ou outros destinatários, abra a "
+"visualização Halo clicando sobre um nome."
 
 #: apps/io.ox/tours/mail.js:106 module:io.ox/tours
 msgid "Editing multiple E-Mails"
 msgstr "Editando vários e-mails"
-=======
-#: apps/io.ox/tours/contacts.js:40 module:io.ox/tours
-msgid "Sending an E-Mail to a contact"
-msgstr "Enviando um e-mail para um contato"
-
-#: apps/io.ox/tours/contacts.js:41 module:io.ox/tours
-msgid ""
-"To send an E-Mail to the contact, click on an E-Mail address or on Send "
-"email in the toolbar."
-msgstr ""
-"Para enviar um e-mail a um contato, clique em um endereço de e-mail ou em "
-"Enviar e-mail na barra de ferramentas."
->>>>>>> 9c370bce
-
-#: apps/io.ox/tours/contacts.js:46 module:io.ox/tours
-msgid "Editing multiple contacts"
-msgstr "Editando vários contatos"
-
-<<<<<<< HEAD
-#: apps/io.ox/tours/tasks.js:99 module:io.ox/tours
-msgid "Editing multiple tasks"
-msgstr "Editando várias tarefas"
-
-#: apps/io.ox/tours/settings.js:43 module:io.ox/tours
-msgid "Editing settings"
-msgstr "Editando configurações"
-
-#: apps/io.ox/tours/mail.js:69 module:io.ox/tours
-#, fuzzy
-msgid ""
-"Enter the E-Mail text into the main area. If the text format was set to HTML "
-"in the options, you can format the E-Mail text. To do so select a text part "
-"and then click an icon in the formatting bar."
-msgstr ""
-"Insira o texto do e-mail na área principal. Se o formato de texto definido "
-"nas opções foi HTML, você poder formatar o texto do e-mail. Para fazer isso "
-"selecione uma parte do texto e clique em um ícone na barra de formatação."
-
-#: apps/io.ox/tours/mail.js:48 module:io.ox/tours
-msgid ""
-"Enter the recipient's name into the recipients field. As soon as you typed "
-"the first letters, suggestions from the address books are displayed. To "
-"accept a recipient suggestion, click on it."
-msgstr ""
-"Insira o nome do destinatário no campo de destinatários. Assim que digitar "
-"as primeiras letras, sugestões de endereços a partir de seus contatos serão "
-"exibidas . Para aceitar uma sugestão, clique nela."
-
-#: apps/io.ox/tours/mail.js:59 module:io.ox/tours
-msgid "Enter the subject into the subject field."
-msgstr "Insira o assunto no campo de assunto."
-
-#: apps/io.ox/tours/calendar.js:52 module:io.ox/tours
-msgid ""
-"Enter the subject, the start and the end date of the appointment. Other "
-"details are optional."
-=======
-#: apps/io.ox/tours/contacts.js:47 module:io.ox/tours
-msgid ""
-"To edit multiple contacts at once, enable the checkboxes on the left side of "
-"the contacts. If the checkboxes are not displayed, click on View > "
+
+#: apps/io.ox/tours/mail.js:107 module:io.ox/tours
+msgid ""
+"In order to edit multiple E-Mails at once, enable the checkboxes on the left "
+"side of the E-Mails. If the checkboxes are not displayed, click on View > "
 "Checkboxes on the right side of the toolbar."
 msgstr ""
-"Para editar vários contatos ao mesmo tempo, habilite as caixas de seleção no "
-"lado esquerdo dos contatos. Se as caixas de seleção não forem exibidas, "
-"clique em Visualizar > Caixas de Seleção no lado direito da barra de "
-"ferramentas."
-
-#: apps/io.ox/tours/files.js:53 module:io.ox/tours
-msgid "The Drive app tour.txt"
-msgstr "O tour.txt do aplicativo Drive"
-
-#: apps/io.ox/tours/files.js:59 module:io.ox/tours
-msgid "The Drive app"
-msgstr "Aplicativo Drive"
-
-#: apps/io.ox/tours/files.js:60 module:io.ox/tours
-msgid ""
-"Welcome to your cloud storage app. This Guided Tour will introduce you to "
-"your new online storage solution - your one point to access online stored "
-"files from all your accounts. This is where you can upload and save your "
-"files, share them and synchronize them with different devices.  "
-msgstr ""
-"Bem-vindo ao seu aplicativo de armazenamento em nuvem. Este passeio guiado "
-"irá apresentá-loa sua nova solução de armazenamento online - seu ponto de "
-"acesso único para os arquivos armazenadosonline de todas as suas contas. "
-"Este é o lugar onde você pode carregar e salvar seusarquivos, compartilhá-"
-"los e sincroniza-los com diferentes dispositivos."
-
-#: apps/io.ox/tours/files.js:66 module:io.ox/tours
-msgid "Folder tree"
-msgstr "Árvore de pastas"
-
-#: apps/io.ox/tours/files.js:67 module:io.ox/tours
-msgid ""
-"On the left you can see the folder tree. It displays your folder structure "
-"and allows you to navigate to specific folders and subfolders. To make your "
-"life easier, we have already included folders for your Documents, Music, "
-"Pictures and Videos."
-msgstr ""
-"Na esquerda você pode ver a árvore de pastas. Ela exibe a estrutura de "
-"pastase lhe permite navegar por pastas e subpastas específicas. Para tornar "
-"a suavida mais fácil, já incluímos as pastas para os seus Documentos, Música,"
-"Fotos e Vídeos."
-
-#: apps/io.ox/tours/files.js:80 module:io.ox/tours
-msgid "Folder content"
-msgstr "Conteúdo da pasta"
-
-#: apps/io.ox/tours/files.js:81 module:io.ox/tours
-msgid ""
-"Clicking on a folder displays all the subfolders, documents, media and other "
-"files that it contains."
->>>>>>> 9c370bce
-msgstr ""
-"Insira o assunto, a data inicial e final do compromisso. Outros detalhes são "
-"opcionais."
-
-<<<<<<< HEAD
-#: apps/io.ox/tours/tasks.js:49 module:io.ox/tours
-msgid "Enter the subject, the start date, and a description."
-msgstr "Insira o assunto, a data inicial e uma descrição."
-
-#: apps/io.ox/tours/tasks.js:82 module:io.ox/tours
-msgid "Entering billing information"
-msgstr "Inserindo informações de faturamento"
-
-#: apps/io.ox/tours/mail.js:68 module:io.ox/tours
-msgid "Entering the E-Mail text"
-msgstr "Inserindo o texto do e-mail"
-
-#: apps/io.ox/tours/calendar.js:51 module:io.ox/tours
-msgid "Entering the appointment's data"
-msgstr "Inserindo dados do compromisso"
-
-#: apps/io.ox/tours/mail.js:47 module:io.ox/tours
-msgid "Entering the recipient's name"
-msgstr "Inserindo o nome do destinatário"
-
-#: apps/io.ox/tours/mail.js:58 module:io.ox/tours
-msgid "Entering the subject"
-msgstr "Inserindo o assunto"
-
-#: apps/io.ox/tours/tasks.js:48 module:io.ox/tours
-msgid "Entering the task's data"
-msgstr "Entrando nos dados da tarefa"
-
-#: apps/io.ox/tours/files.js:205 module:io.ox/tours
-msgid "File details"
-msgstr "Lendo os detalhes"
-
-#: apps/io.ox/tours/files.js:80 module:io.ox/tours
-msgid "Folder content"
-msgstr "Conteúdo da pasta"
-
-#: apps/io.ox/tours/files.js:66 module:io.ox/tours
-msgid "Folder tree"
-msgstr "Árvore de pastas"
-=======
-#: apps/io.ox/tours/files.js:88 module:io.ox/tours
-msgid "Select a view"
-msgstr "Selecionando uma visualização"
-
-#: apps/io.ox/tours/files.js:89 module:io.ox/tours
-msgid "Different views are available. Just select the one you like best."
-msgstr ""
-"Diferentes visualizações estão disponíveis. Basta selecionar a que você mais "
-"gosta."
-
-#: apps/io.ox/tours/files.js:103 module:io.ox/tours
-msgid "Toolbar"
-msgstr "Barra de ferramentas"
-
-#: apps/io.ox/tours/files.js:104 module:io.ox/tours
-msgid ""
-"At the top you can find the toolbar with many functions and additional "
-"options. You can easily create new folders, new files and much more."
-msgstr ""
-"No topo você pode encontrar a barra de ferramentas com muitas funções e "
-"opções adicionais. Você pode facilmente criar novas pastas, novos arquivos e "
-"muito mais."
-
-#: apps/io.ox/tours/files.js:116 module:io.ox/tours
-msgid "Upload a new file"
-msgstr "Enviando um novo arquivo"
-
-#: apps/io.ox/tours/files.js:117 module:io.ox/tours
-msgid ""
-"To upload a new file from your local device, simply click on Add local file "
-"and select the file you would like to upload. It is even easier if you just "
-"drag and drop files from your local device into Drive. The uploaded file is "
-"now available in Drive on all your devices."
-msgstr ""
-"Para enviar um novo arquivo do seu dispositivo local, basta clicar em "
-"Adicionar arquivo locale selecionar o arquivo que deseja enviar. É ainda "
-"mais fácil se você apenasarrastar e soltar arquivos do seu dispositivo local "
-"no Drive. O arquivo enviado estáagora disponível no Drive em todos os seus "
-"dispositivos."
-
-#: apps/io.ox/tours/files.js:131 module:io.ox/tours
-msgid "Preview files"
-msgstr "Pré-visualização de arquivos"
-
-#: apps/io.ox/tours/files.js:132 module:io.ox/tours
-msgid "Clicking on the view icon leads you to a preview of the selected file."
-msgstr ""
-"Clicando no ícone de visualização você terá uma pré-visualização do arquivo "
-"selecionado."
-
-#: apps/io.ox/tours/files.js:142 module:io.ox/tours
-msgid "Preview mode"
-msgstr "Modo de pré-visualização"
->>>>>>> 9c370bce
-
-#: apps/io.ox/tours/files.js:143 module:io.ox/tours
-msgid ""
-"From preview you can also select other options to help you manage and work "
-"on your files."
-msgstr ""
-"A partir de pré-visualização, você também pode selecionar outras opções para "
-"ajudá-lo a gerenciar e trabalharem seus arquivos."
-
-<<<<<<< HEAD
-#: apps/io.ox/tours/calendar.js:73 module:io.ox/tours
-msgid "Further down you can add documents as attachments to the appointment."
-msgstr "Mais abaixo você pode adicionar documentos como anexos ao compromisso."
-
-#: apps/io.ox/tours/mail.js:63 module:io.ox/tours
-msgid "Further functions"
-msgstr "Funções adicionais"
-
-#: apps/io.ox/tours/intro.js:119 module:io.ox/tours
-msgid "Further information"
-msgstr "Informações adicionais"
+"Para editar vários e-mails de uma vez, habilite as caixas de seleção no lado "
+"esquerdo dos E-mails. Se as caixas de seleção não forem exibidas, clique em "
+"Visualizar > Caixas de Seleção no lado direito da barra de ferramentas."
+
+#: apps/io.ox/tours/mail.js:112 module:io.ox/tours
+msgid "Opening the E-Mail settings"
+msgstr "Abrindo as configurações de e-mail"
+
+#: apps/io.ox/tours/mail.js:113 module:io.ox/tours
+msgid ""
+"To open the E-Mail settings, click the System menu icon on the upper right "
+"side of the menu bar. Select Settings. Click on E-Mail on the left side."
+msgstr ""
+"Para abrir as configurações do e-mail, clique no ícone do menu Sistema na "
+"parte superior direita da barra de menu. Selecione Configurações. Cique em E-"
+"mail na parte esquerda."
 
 #. Tour name; general introduction
 #: apps/io.ox/tours/main.js:71 module:io.ox/tours
 msgid "Getting started"
 msgstr "Iniciando"
 
-#: apps/io.ox/tours/mail.js:101 module:io.ox/tours
-msgid "Halo view"
-msgstr "Visualização Halo"
-
-#: apps/io.ox/tours/files.js:157 module:io.ox/tours
-msgid ""
-"Here you can share files with your colleagues and external contacts. You can "
-"also collaborate on a document and set different access rights."
-msgstr ""
-"Aqui você pode compartilhar arquivos com seus colegas e contatos externos. "
-"Você podetambém colaborar em um documento e definir diferentes direitos de "
-"acesso."
-=======
-#: apps/io.ox/tours/files.js:156 module:io.ox/tours
-msgid "Share files"
-msgstr "Compartilhando arquivos"
-
-#: apps/io.ox/tours/files.js:157 module:io.ox/tours
-msgid ""
-"Here you can share files with your colleagues and external contacts. You can "
-"also collaborate on a document and set different access rights."
-msgstr ""
-"Aqui você pode compartilhar arquivos com seus colegas e contatos externos. "
-"Você podetambém colaborar em um documento e definir diferentes direitos de "
-"acesso."
-
-#: apps/io.ox/tours/files.js:168 module:io.ox/tours
-msgid "Sharing options"
-msgstr "Opções de compartilhamento"
-
-#: apps/io.ox/tours/files.js:169 module:io.ox/tours
-msgid ""
-"Choose from two alternatives to share your files and folders. Use Invite "
-"people if you want to manage access rights and allow recipients to create "
-"and edit files. Or just get a link to let others view and download your "
-"files. You can use an expiration date and password protection if you like."
-msgstr ""
-"Escolha entre duas alternativas para compartilhar seus arquivos e pastas. "
-"Use Convidarpessoas, se você deseja gerenciar os direitos de acesso e "
-"permitir que os destinatários crieme editem arquivos. Ou apenas obtenha um "
-"link para deixar os outros ver e fazer o download dosarquivos. Você pode "
-"usar uma data de expiração e senha de proteção, se quiser."
-
-#: apps/io.ox/tours/files.js:182 module:io.ox/tours
-msgid "Collaborating"
-msgstr "Colaborando"
-
-#: apps/io.ox/tours/files.js:183 module:io.ox/tours
-msgid ""
-"Sharing files by inviting people does not only offer your recipients the "
-"option to create and edit files. Internal and external participants are also "
-"able to collaborate with you on text documents and spreadsheets at the same "
-"time."
-msgstr ""
-"Compartilhar  arquivos convidando pessoas não só oferece aos seus "
-"destinatários aopção de criar e editar arquivos. Participantes internos e "
-"externos também sãocapazes de colaborar com você em documentos de texto e "
-"planilhas ao mesmotempo."
-
-#: apps/io.ox/tours/files.js:197 module:io.ox/tours
-msgid "Edit documents"
-msgstr "Editando documentos"
-
-#: apps/io.ox/tours/files.js:198 module:io.ox/tours
-msgid ""
-"Did you know that you can edit text documents and spreadsheets online? Drive "
-"will automatically update your edited file, but thanks to versioning the "
-"original file stays available."
-msgstr ""
-"Você sabia que você pode editar documentos de texto e planilhas online? O "
-"Driveatualizará automaticamente o arquivo editado, mas graças ao "
-"versionamento oarquivo original permanece disponível."
-
-#: apps/io.ox/tours/files.js:205 module:io.ox/tours
-msgid "File details"
+#: apps/io.ox/tours/portal.js:30 module:io.ox/tours
+msgid "The Portal"
+msgstr "O portal"
+
+#: apps/io.ox/tours/portal.js:31 module:io.ox/tours
+msgid ""
+"The Portal informs you about current E-Mails, appointments or social network "
+"news."
+msgstr ""
+"O portal informa você sobre seus e-mails atuais, compromissos ou notícias da "
+"rede social."
+
+#: apps/io.ox/tours/portal.js:35 module:io.ox/tours
+msgid "Reading the details"
 msgstr "Lendo os detalhes"
 
-#: apps/io.ox/tours/files.js:206 module:io.ox/tours
-msgid ""
-"The file details side bar offers additional information about your files. "
-"Just enable the File details option from the View drop down menu and select "
-"a file to see the details."
-msgstr ""
-"A barra lateral de detalhes do arquivo oferece informações adicionais sobre "
-"seus arquivos.Basta ativar a opção Detalhes do arquivo do menu suspenso de "
-"Visualização e selecionarum arquivo para ver os detalhes."
-
-#: apps/io.ox/tours/files.js:221 module:io.ox/tours
-msgid "Add another account"
-msgstr "Adicionar outra conta"
-
-#: apps/io.ox/tours/files.js:222 module:io.ox/tours
-msgid ""
-"Drive allows you to connect to other storage solutions if you already have a "
-"cloud storage account you use to save and sync your files. Simply click on "
-"the appropriate logo to access your existing data."
-msgstr ""
-"O Drive permite que você se conecte a outras soluções de armazenamento, se "
-"você já tem umaconta de armazenamento em nuvem que usa para guardar e "
-"sincronizar seus arquivos. Basta clicar noo logotipo apropriado para acessar "
-"seus dados existentes."
-
-#: apps/io.ox/tours/files.js:231 module:io.ox/tours
-msgid "Restart Guided Tour"
-msgstr "Reiniciar Passeio Guiado"
->>>>>>> 9c370bce
-
-#: apps/io.ox/tours/files.js:232 module:io.ox/tours
-msgid ""
-"Hint: you can always restart guided tours, any time you need them, from the "
-"system menu."
-msgstr ""
-"Dica: você pode sempre reiniciar o passeio guiado, a qualquer hora que você "
-"precisar dele, a partir domenu do sistema."
-
-<<<<<<< HEAD
+#: apps/io.ox/tours/portal.js:36 module:io.ox/tours
+msgid "To read the details, click on an entry in a square."
+msgstr "Para ler os detalhes, clique em uma entrada em um quadrado."
+
+#: apps/io.ox/tours/portal.js:40 module:io.ox/tours
+msgid "Drag and drop"
+msgstr "Arrastar e soltar"
+
+#: apps/io.ox/tours/portal.js:41 module:io.ox/tours
+msgid ""
+"To change the layout, drag a square's title to another position and drop it "
+"there."
+msgstr ""
+"Para alterar o leiaute, arraste o título do quadrado para outra posição e "
+"solte-o lá."
+
+#: apps/io.ox/tours/portal.js:45 module:io.ox/tours
+msgid "Closing a square"
+msgstr "Fechando um quadrado"
+
+#: apps/io.ox/tours/portal.js:46 module:io.ox/tours
+msgid "If you no longer want to display a square, click the delete icon."
+msgstr ""
+"Se você não deseja mais exibir um quadrado, clique no ícone de excluir."
+
+#: apps/io.ox/tours/portal.js:51 module:io.ox/tours
+msgid "Customizing the Portal"
+msgstr "Personalizando o Portal"
+
+#: apps/io.ox/tours/portal.js:52 module:io.ox/tours
+msgid ""
+"To display a square again or to display further information sources, click "
+"on Customize this page."
+msgstr ""
+"Para exibir um quadrado novamente ou para exibir mais fontes de informação, "
+"clique em Personalizar esta página."
+
+#: apps/io.ox/tours/settings.js:30 module:io.ox/tours
+msgid "Opening the settings"
+msgstr "Abrindo as configurações"
+
+#: apps/io.ox/tours/settings.js:31 module:io.ox/tours
+msgid ""
+"To open the settings, click the System menu icon on the upper right side of "
+"the menu bar. Select Settings."
+msgstr ""
+"Para abrir as configurações, clique no ícone do menu Sistema no canto "
+"superior direito da barra de menu. Selecione Configurações."
+
 #: apps/io.ox/tours/settings.js:36 module:io.ox/tours
 msgid "How the settings are organized"
 msgstr "Como as configurações são organizadas"
 
-#: apps/io.ox/tours/mail.js:92 module:io.ox/tours
-msgid ""
-"If double-clicking on an E-Mail in the list, the E-Mail is opened in a "
-"separate window."
-=======
-#: apps/io.ox/tours/intro.js:34 module:io.ox/tours
-msgid "Welcome to %s"
-msgstr "Bem-vindo ao %s"
-
-#: apps/io.ox/tours/intro.js:35 module:io.ox/tours
-msgid ""
-"This guided tour will briefly introduce you to the product. Get more "
-"detailed information in the tours for the single apps or in the online help."
->>>>>>> 9c370bce
-msgstr ""
-"Se clicar duas vezes em um e-mail na lista, o e-mail será aberto em uma "
-"janela separada."
-
-<<<<<<< HEAD
-#: apps/io.ox/tours/portal.js:46 module:io.ox/tours
-#, fuzzy
-msgid "If you no longer want to display a square, click the delete icon."
-msgstr "Se você não deseja mais exibir um quadrado, clique na cruz."
-
-#: apps/io.ox/tours/intro.js:66 module:io.ox/tours
-msgid ""
-"In case of new notifications, e.g. appointment invitations, the info area is "
-"opened."
-msgstr ""
-"Em caso de novas notificações, por exemplo, convites de compromissos, a área "
-"de informação será aberta."
-
-#: apps/io.ox/tours/mail.js:107 module:io.ox/tours
-msgid ""
-"In order to edit multiple E-Mails at once, enable the checkboxes on the left "
-"side of the E-Mails. If the checkboxes are not displayed, click on View > "
-"Checkboxes on the right side of the toolbar."
-msgstr ""
-"Para editar vários e-mails de uma vez, habilite as caixas de seleção no lado "
-"esquerdo dos E-mails. Se as caixas de seleção não forem exibidas, clique em "
-"Visualizar > Caixas de Seleção no lado direito da barra de ferramentas."
-
-#: apps/io.ox/tours/mail.js:64 module:io.ox/tours
-msgid ""
-"In this area you can find further functions, e.g. for adding attachments."
-=======
-#: apps/io.ox/tours/intro.js:38 module:io.ox/tours
-msgid "Launching an app"
-msgstr "Iniciando um aplicativo"
-
-#: apps/io.ox/tours/intro.js:39 module:io.ox/tours
-msgid "To launch an app, click on an entry on the left side of the menu bar."
-msgstr ""
-"Para iniciar um aplicativo, clique em uma entrada no canto superior esquerdo "
-"na barra de menu."
-
-#: apps/io.ox/tours/intro.js:44 module:io.ox/tours
-msgid "Displaying the help or the settings"
-msgstr "Exibindo a ajuda ou as configurações"
-
-#: apps/io.ox/tours/intro.js:45 module:io.ox/tours
-msgid ""
-"To display the help or the settings, click the System menu icon in the menu "
-"bar."
-msgstr ""
-"Para exibir a ajuda ou as configurações, clique no ícone do menu Sistema da "
-"barra de menu."
-
-#: apps/io.ox/tours/intro.js:58 module:io.ox/tours
-msgid "The New objects icon"
-msgstr "Ícone de Novos objetos"
-
-#: apps/io.ox/tours/intro.js:59 module:io.ox/tours
-msgid ""
-"The New objects icon shows the number of unread E-Mails or other "
-"notifications. If clicking the icon, the info area opens."
->>>>>>> 9c370bce
-msgstr ""
-"Nesta área você pode encontrar mais funções, por exemplo, para adicionar "
-"anexos."
-
-<<<<<<< HEAD
-#: apps/io.ox/tours/calendar.js:67 module:io.ox/tours
-#: apps/io.ox/tours/tasks.js:77
-msgid "Inviting other participants"
-msgstr "Convidando outros participantes"
-
-#: apps/io.ox/tours/intro.js:38 module:io.ox/tours
-msgid "Launching an app"
-msgstr "Iniciando um aplicativo"
-
-#: apps/io.ox/tours/contacts.js:35 module:io.ox/tours
-msgid "Navigation bar"
-msgstr "Barra de navegação"
-
-#: apps/io.ox/tours/files.js:67 module:io.ox/tours
-msgid ""
-"On the left you can see the folder tree. It displays your folder structure "
-"and allows you to navigate to specific folders and subfolders. To make your "
-"life easier, we have already included folders for your Documents, Music, "
-"Pictures and Videos."
-=======
-#: apps/io.ox/tours/intro.js:65 module:io.ox/tours
-msgid "The info area"
-msgstr "Área de informação"
-
-#: apps/io.ox/tours/intro.js:66 module:io.ox/tours
-msgid ""
-"In case of new notifications, e.g. appointment invitations, the info area is "
-"opened."
-msgstr ""
-"Em caso de novas notificações, por exemplo, convites de compromissos, a área "
-"de informação será aberta."
-
-#: apps/io.ox/tours/intro.js:72 module:io.ox/tours
-msgid "Creating new items"
-msgstr "Criando novos itens"
-
-#: apps/io.ox/tours/intro.js:73 module:io.ox/tours
-msgid "To create a new E-Mail, click the Compose new E-Mail in the toolbar."
->>>>>>> 9c370bce
-msgstr ""
-"Na esquerda você pode ver a árvore de pastas. Ela exibe a estrutura de "
-"pastase lhe permite navegar por pastas e subpastas específicas. Para tornar "
-"a suavida mais fácil, já incluímos as pastas para os seus Documentos, Música,"
-"Fotos e Vídeos."
-
-#: apps/io.ox/tours/mail.js:91 module:io.ox/tours
-msgid "Opening an E-Mail in a separate window"
-msgstr "Abrindo e-mail em uma janela separada"
-
-#: apps/io.ox/tours/intro.js:81 module:io.ox/tours
-msgid "Opening or closing the folder tree"
-msgstr "Abrindo ou fechando a árvore de pastas"
-
-<<<<<<< HEAD
-#: apps/io.ox/tours/mail.js:112 module:io.ox/tours
-msgid "Opening the E-Mail settings"
-msgstr "Abrindo as configurações de e-mail"
+#: apps/io.ox/tours/settings.js:37 module:io.ox/tours
+msgid ""
+"The settings are organized in topics. Select the topic on the left side, e.g "
+"Basic settings or E-Mail."
+msgstr ""
+"As configurações estão organizadas em tópicos. Selecione o tópico no lado "
+"esquerdo, por exemplo, Configurações básicas ou E-mail."
+
+#: apps/io.ox/tours/settings.js:43 module:io.ox/tours
+msgid "Editing settings"
+msgstr "Editando configurações"
+
+#: apps/io.ox/tours/settings.js:44 module:io.ox/tours
+msgid ""
+"Edit a setting on the right side. In most of the cases, the changes are "
+"activated immediately."
+msgstr ""
+"Edite uma configuração no lado direito. Na maioria dos casos, as alterações "
+"são ativadas imediatamente."
 
 #: apps/io.ox/tours/settings.js:48 module:io.ox/tours
 msgid "Opening the help"
 msgstr "Abrindo a ajuda"
 
-#: apps/io.ox/tours/settings.js:30 module:io.ox/tours
-msgid "Opening the settings"
-msgstr "Abrindo as configurações"
-
-#: apps/io.ox/tours/files.js:131 module:io.ox/tours
-msgid "Preview files"
-msgstr "Pré-visualização de arquivos"
-
-#: apps/io.ox/tours/files.js:142 module:io.ox/tours
-msgid "Preview mode"
-msgstr "Modo de pré-visualização"
-
-#: apps/io.ox/tours/mail.js:96 module:io.ox/tours
-msgid "Reading E-Mail conversations"
-msgstr "Lendo as conversas de e-mail"
-
-#: apps/io.ox/tours/portal.js:35 module:io.ox/tours
-msgid "Reading the details"
-msgstr "Lendo os detalhes"
-
-#: apps/io.ox/tours/files.js:231 module:io.ox/tours
-msgid "Restart Guided Tour"
-msgstr "Reiniciar Passeio Guiado"
-
-=======
-#: apps/io.ox/tours/intro.js:82 module:io.ox/tours
-msgid ""
-"To open or close the folder tree, click on View >  Folder view on the right "
-"side of the toolbar."
-msgstr ""
-"Para abrir ou fechar a árvore de pastas, clique em Ver > Visualização de "
-"pastas no lado direito da barra de ferramentas."
-
->>>>>>> 9c370bce
-#: apps/io.ox/tours/intro.js:94 module:io.ox/tours
-msgid "Searching for objects"
-msgstr "Pesquisando por objetos"
-
-<<<<<<< HEAD
-#: apps/io.ox/tours/files.js:88 module:io.ox/tours
-msgid "Select a view"
-msgstr "Selecionando uma visualização"
-
-#: apps/io.ox/tours/calendar.js:83 module:io.ox/tours
-#: apps/io.ox/tours/mail.js:86
-msgid "Selecting a view"
-msgstr "Selecionando uma visualização"
-
-#: apps/io.ox/tours/contacts.js:40 module:io.ox/tours
-msgid "Sending an E-Mail to a contact"
-msgstr "Enviando um e-mail para um contato"
-
-#: apps/io.ox/tours/mail.js:74 module:io.ox/tours
-msgid "Sending the E-Mail"
-msgstr "Enviando o e-mail"
-
-#: apps/io.ox/tours/files.js:156 module:io.ox/tours
-msgid "Share files"
-msgstr "Compartilhando arquivos"
-
-#: apps/io.ox/tours/files.js:183 module:io.ox/tours
-msgid ""
-"Sharing files by inviting people does not only offer your recipients the "
-"option to create and edit files. Internal and external participants are also "
-"able to collaborate with you on text documents and spreadsheets at the same "
-"time."
-=======
-#: apps/io.ox/tours/intro.js:95 module:io.ox/tours
-msgid "To search for objects, click the Search icon in the menu bar."
-msgstr ""
-"Para pesquisar por objetos, clique no ícone de Pesquisar na barra de menu."
-
-#: apps/io.ox/tours/intro.js:99 module:io.ox/tours
-msgid "The toolbar"
-msgstr "A barra de ferramentas"
-
-#: apps/io.ox/tours/intro.js:100 module:io.ox/tours
-msgid ""
-"Depending on the app, the toolbar contains various functions for creating, "
-"editing and organizing objects."
-msgstr ""
-"Dependendo do aplicativo, a barra de ferramentas contém diversas funções "
-"para criar, editar e organizar objetos."
-
-#: apps/io.ox/tours/intro.js:104 module:io.ox/tours
-msgid "The folder tree"
-msgstr "A árvore de pastas"
-
-#: apps/io.ox/tours/intro.js:105 module:io.ox/tours
-msgid ""
-"Use the folder tree to open the folder containing the objects that you want "
-"to view in the list."
->>>>>>> 9c370bce
-msgstr ""
-"Compartilhar  arquivos convidando pessoas não só oferece aos seus "
-"destinatários aopção de criar e editar arquivos. Participantes internos e "
-"externos também sãocapazes de colaborar com você em documentos de texto e "
-"planilhas ao mesmotempo."
-
-<<<<<<< HEAD
-#: apps/io.ox/tours/files.js:168 module:io.ox/tours
-msgid "Sharing options"
-msgstr "Opções de compartilhamento"
+#: apps/io.ox/tours/settings.js:49 module:io.ox/tours
+msgid ""
+"To open the help, click the System menu icon on the upper right side of the "
+"menu bar. Select Help. The help for the currently selected app is displayed. "
+"To browse the complete help, click on Start Page or Table Of Contents at the "
+"upper part of the window."
+msgstr ""
+"Para abrir a ajuda, clique no ícone do Menu do sistema no canto superior "
+"direito da barra de menu. Selecione Ajuda. A ajuda para o aplicativo "
+"atualmente selecionado é exibida. Para navegar na ajuda completa, clique em "
+"Página inicial ou Tabela de conteúdo na parte superior da janela."
 
 #: apps/io.ox/tours/settings.js:54 module:io.ox/tours
 msgid "Signing out"
 msgstr "Encerando a sessão"
 
+#: apps/io.ox/tours/settings.js:55 module:io.ox/tours
+msgid ""
+"To sign out, click the System menu icon on the upper right side of the menu "
+"bar. Select Sign out."
+msgstr ""
+"Para encerrar a sessão, clique no ícone Sistema do menu no lado superior "
+"direito ba barra de menu. Selecione Encerrar sessão."
+
+#: apps/io.ox/tours/tasks.js:32 module:io.ox/tours
+msgid "Creating a new task"
+msgstr "Criando uma nova tarefa"
+
+#: apps/io.ox/tours/tasks.js:33 module:io.ox/tours
+msgid "To create a new task, click on New in the toolbar."
+msgstr "Para criar uma nova tarefa, clique em Novo na barra de ferramentas."
+
+#: apps/io.ox/tours/tasks.js:48 module:io.ox/tours
+msgid "Entering the task's data"
+msgstr "Entrando nos dados da tarefa"
+
+#: apps/io.ox/tours/tasks.js:49 module:io.ox/tours
+msgid "Enter the subject, the start date, and a description."
+msgstr "Insira o assunto, a data inicial e uma descrição."
+
+#: apps/io.ox/tours/tasks.js:54 module:io.ox/tours
+msgid "Adding further details"
+msgstr "Adicionando mais detalhes"
+
+#: apps/io.ox/tours/tasks.js:55 module:io.ox/tours
+msgid "To add further details, click on Expand form."
+msgstr "Para adicionar mais detalhes, clique em Expandir formulário."
+
+#: apps/io.ox/tours/tasks.js:62 module:io.ox/tours
+msgid "Creating recurring tasks"
+msgstr "Criando tarefas recorrentes"
+
+#: apps/io.ox/tours/tasks.js:63 module:io.ox/tours
+msgid ""
+"To create recurring tasks, enable Repeat. Functions for setting the "
+"recurrence parameters are shown."
+msgstr ""
+"Para criar tarefas recorrentes, habilite Repetir. Funções para definir os "
+"parâmetros de recorrência são exibidas."
+
+#: apps/io.ox/tours/tasks.js:68 module:io.ox/tours
+msgid "To not miss the task, use the reminder function."
+msgstr "Para não perder a tarefa, use a função lembrete."
+
+#: apps/io.ox/tours/tasks.js:72 module:io.ox/tours
+msgid "Tracking the editing status"
+msgstr "Acompanhando o status da edição"
+
+#: apps/io.ox/tours/tasks.js:73 module:io.ox/tours
+msgid "To track the editing status, enter the current progress."
+msgstr "Para acompanhar o status da edição, insira o progresso atual."
+
+#: apps/io.ox/tours/tasks.js:78 module:io.ox/tours
+msgid ""
+"To invite other participants, enter their names in the field below "
+"Participants. You can add documents as attachment to the task."
+msgstr ""
+"Para convidar outros participantes, insira seus nomes no campo Participantes "
+"abaixo. Você pode adicionar documentos como anexo para a tarefa."
+
+#: apps/io.ox/tours/tasks.js:82 module:io.ox/tours
+msgid "Entering billing information"
+msgstr "Inserindo informações de faturamento"
+
+#: apps/io.ox/tours/tasks.js:83 module:io.ox/tours
+msgid "To enter billing information, click on Show details."
+msgstr "Para entrar nas informações de faturamento, clique em Exibir detalhes."
+
+#: apps/io.ox/tours/tasks.js:87 module:io.ox/tours
+msgid "Creating the task"
+msgstr "Criando a tarefa"
+
+#: apps/io.ox/tours/tasks.js:88 module:io.ox/tours
+msgid "To create the task, click on Create."
+msgstr "Para criar tarefa, clique em Criar."
+
 #: apps/io.ox/tours/tasks.js:92 module:io.ox/tours
 msgid "Sorting tasks"
 msgstr "Classificando tarefas"
 
-#: apps/io.ox/tours/mail.js:79 module:io.ox/tours
-msgid "Sorting your E-Mails"
-msgstr "Classificando seus e-mails"
-
-=======
-#: apps/io.ox/tours/intro.js:109 module:io.ox/tours
-msgid "The list"
-msgstr "A lista"
-
-#: apps/io.ox/tours/intro.js:110 module:io.ox/tours
-msgid ""
-"Use the list to select an object, show its contents or activate functions."
-msgstr ""
-"Use a lista para selecionar um objeto, exibir seu conteúdo ou ativar funções."
-
->>>>>>> 9c370bce
-#: apps/io.ox/tours/intro.js:114 module:io.ox/tours
-msgid "The Detail view"
-msgstr "A visualização Detalhes"
-
-#: apps/io.ox/tours/intro.js:115 module:io.ox/tours
-msgid ""
-"The Detail view displays an object's content. Depending on the app, further "
-"functions for organizing objects can be found in the Detail view."
-msgstr ""
-"A visualização Detalhes exibe o conteúdo de um objeto. Dependendo do "
-"aplicativo, ainda maisfunções para a organização de objetos podem ser "
-"encontradas na visualização Detalhes."
-
-<<<<<<< HEAD
-#: apps/io.ox/tours/files.js:59 module:io.ox/tours
-msgid "The Drive app"
-msgstr "Aplicativo Drive"
-
-#: apps/io.ox/tours/files.js:53 module:io.ox/tours
-msgid "The Drive app tour.txt"
-msgstr "O tour.txt do aplicativo Drive"
-
-#: apps/io.ox/tours/calendar.js:95 module:io.ox/tours
-msgid "The List view"
-msgstr "Visualização em Lista"
-
-#: apps/io.ox/tours/calendar.js:96 module:io.ox/tours
-msgid ""
-"The List view shows a list of the appointments in the current folder. If "
-"clicking on an appointment, the appointment's data and some functions are "
-"displayed in the Detail view."
-=======
-#: apps/io.ox/tours/intro.js:119 module:io.ox/tours
-msgid "Further information"
-msgstr "Informações adicionais"
-
-#: apps/io.ox/tours/intro.js:120 module:io.ox/tours
-msgid ""
-"Detailed instructions for the single apps are located in System menu > Help."
-msgstr ""
-"Instruções detalhadas para os aplicativos individuais estão localizados no "
-"menu Sistema > Ajuda."
-
-#: apps/io.ox/tours/mail.js:33 module:io.ox/tours
-msgid "Composing a new E-Mail"
-msgstr "Escrevendo um novo e-mail"
-
-#: apps/io.ox/tours/mail.js:34 module:io.ox/tours
-msgid "To compose a new E-Mail, click on Compose in the toolbar."
->>>>>>> 9c370bce
-msgstr ""
-"A Visualização em Lista exibe uma lista dos compromissos na pasta atual. Se "
-"clicar em um compromisso, os dados do compromisso e algumas funções são "
-"exibidas na Visualização de detalhes"
-
-<<<<<<< HEAD
-#: apps/io.ox/tours/intro.js:58 module:io.ox/tours
-msgid "The New objects icon"
-msgstr "Ícone de Novos objetos"
-
-#: apps/io.ox/tours/intro.js:59 module:io.ox/tours
-msgid ""
-"The New objects icon shows the number of unread E-Mails or other "
-"notifications. If clicking the icon, the info area opens."
-=======
-#: apps/io.ox/tours/mail.js:47 module:io.ox/tours
-msgid "Entering the recipient's name"
-msgstr "Inserindo o nome do destinatário"
-
-#: apps/io.ox/tours/mail.js:48 module:io.ox/tours
-msgid ""
-"Enter the recipient's name into the recipients field. As soon as you typed "
-"the first letters, suggestions from the address books are displayed. To "
-"accept a recipient suggestion, click on it."
->>>>>>> 9c370bce
-msgstr ""
-"O ícone de Novo objeto exibe o número de e-mails não lidos ou outras "
-"notificações. Se clicar no ícone, a área de informação é aberta."
-
-<<<<<<< HEAD
-#: apps/io.ox/tours/portal.js:30 module:io.ox/tours
-msgid "The Portal"
-msgstr "O portal"
-
-#: apps/io.ox/tours/portal.js:31 module:io.ox/tours
-msgid ""
-"The Portal informs you about current E-Mails, appointments or social network "
-"news."
-msgstr ""
-"O portal informa você sobre seus e-mails atuais, compromissos ou notícias da "
-"rede social."
-
-#: apps/io.ox/tours/calendar.js:105 module:io.ox/tours
-msgid "The calendar views"
-msgstr "As visualizações em calendário"
-
-#: apps/io.ox/tours/calendar.js:106 module:io.ox/tours
-msgid ""
-"The calendar views display a calendar sheet with the appointments for the "
-"selected time range."
-=======
-#: apps/io.ox/tours/mail.js:58 module:io.ox/tours
-msgid "Entering the subject"
-msgstr "Inserindo o assunto"
-
-#: apps/io.ox/tours/mail.js:59 module:io.ox/tours
-msgid "Enter the subject into the subject field."
-msgstr "Insira o assunto no campo de assunto."
-
-#: apps/io.ox/tours/mail.js:63 module:io.ox/tours
-msgid "Further functions"
-msgstr "Funções adicionais"
-
-#: apps/io.ox/tours/mail.js:64 module:io.ox/tours
-msgid ""
-"In this area you can find further functions, e.g. for adding attachments."
->>>>>>> 9c370bce
-msgstr ""
-"As visualizações em calendário exibem uma folha de calendário com os "
-"compromissos para o intervalo de tempo selecionado."
-
-<<<<<<< HEAD
-#: apps/io.ox/tours/files.js:206 module:io.ox/tours
-msgid ""
-"The file details side bar offers additional information about your files. "
-"Just enable the File details option from the View drop down menu and select "
-"a file to see the details."
-msgstr ""
-"A barra lateral de detalhes do arquivo oferece informações adicionais sobre "
-"seus arquivos.Basta ativar a opção Detalhes do arquivo do menu suspenso de "
-"Visualização e selecionarum arquivo para ver os detalhes."
-
-#: apps/io.ox/tours/intro.js:104 module:io.ox/tours
-msgid "The folder tree"
-msgstr "A árvore de pastas"
-
-#: apps/io.ox/tours/intro.js:65 module:io.ox/tours
-msgid "The info area"
-msgstr "Área de informação"
-
-#: apps/io.ox/tours/intro.js:109 module:io.ox/tours
-msgid "The list"
-msgstr "A lista"
-
-#: apps/io.ox/tours/settings.js:37 module:io.ox/tours
-msgid ""
-"The settings are organized in topics. Select the topic on the left side, e.g "
-"Basic settings or E-Mail."
-=======
-#: apps/io.ox/tours/mail.js:68 module:io.ox/tours
-msgid "Entering the E-Mail text"
-msgstr "Inserindo o texto do e-mail"
-
-#: apps/io.ox/tours/mail.js:69 module:io.ox/tours
-msgid ""
-"Enter the E-Mail text into the main area. If the text format was set to HTML "
-"in the options, you can format the E-Mail text. To do so select a text part "
-"and then click an icon in the formatting bar."
->>>>>>> 9c370bce
-msgstr ""
-"As configurações estão organizadas em tópicos. Selecione o tópico no lado "
-"esquerdo, por exemplo, Configurações básicas ou E-mail."
-
-<<<<<<< HEAD
-#: apps/io.ox/tours/intro.js:99 module:io.ox/tours
-msgid "The toolbar"
-msgstr "A barra de ferramentas"
-
-#: apps/io.ox/tours/intro.js:35 module:io.ox/tours
-msgid ""
-"This guided tour will briefly introduce you to the product. Get more "
-"detailed information in the tours for the single apps or in the online help."
-msgstr ""
-"Este passeio guiado apresentará brevemente o produto. Obtenha informações "
-"mais detalhadas nos passeios para os aplicativos individuais ou na ajuda "
-"online."
-
-#: apps/io.ox/tours/tasks.js:55 module:io.ox/tours
-msgid "To add further details, click on Expand form."
-msgstr "Para adicionar mais detalhes, clique em Expandir formulário."
-
-#: apps/io.ox/tours/portal.js:41 module:io.ox/tours
-msgid ""
-"To change the layout, drag a square's title to another position and drop it "
-"there."
-=======
-#: apps/io.ox/tours/mail.js:74 module:io.ox/tours
-msgid "Sending the E-Mail"
-msgstr "Enviando o e-mail"
-
-#: apps/io.ox/tours/mail.js:75 module:io.ox/tours
-msgid "To send the E-Mail, click on Send"
-msgstr "Para enviar o e-mail, clique em Enviar"
-
-#: apps/io.ox/tours/mail.js:79 module:io.ox/tours
-msgid "Sorting your E-Mails"
-msgstr "Classificando seus e-mails"
-
-#: apps/io.ox/tours/mail.js:80 module:io.ox/tours
-msgid "To sort the E-Mails, click on Sort by. Select a sort criteria."
->>>>>>> 9c370bce
-msgstr ""
-"Para alterar o leiaute, arraste o título do quadrado para outra posição e "
-"solte-o lá."
-
-#: apps/io.ox/tours/mail.js:87 module:io.ox/tours
-msgid ""
-"To choose between the different views. click on View in the toolbar. Select "
-"a menu entry in the layout."
-msgstr ""
-"Para escolher entre os diferentes visualizações. clique em Ver na barra de "
-"ferramentas. Selecionar uma entrada de menu no layout."
-
-<<<<<<< HEAD
-#: apps/io.ox/tours/mail.js:34 module:io.ox/tours
-msgid "To compose a new E-Mail, click on Compose in the toolbar."
-msgstr ""
-"Para escrever um novo e-mail, clique no ícone Escrever na barra de "
-"ferramentas."
-
-#: apps/io.ox/tours/intro.js:73 module:io.ox/tours
-msgid "To create a new E-Mail, click the Compose new E-Mail in the toolbar."
-msgstr ""
-"Para criar um novo e-mail, clique no ícone Escrever novo e-mail na barra de "
-"ferramentas."
-
-#: apps/io.ox/tours/calendar.js:35 module:io.ox/tours
-msgid "To create a new appointment, click on New in the toolbar."
-=======
-#: apps/io.ox/tours/mail.js:91 module:io.ox/tours
-msgid "Opening an E-Mail in a separate window"
-msgstr "Abrindo e-mail em uma janela separada"
-
-#: apps/io.ox/tours/mail.js:92 module:io.ox/tours
-msgid ""
-"If double-clicking on an E-Mail in the list, the E-Mail is opened in a "
-"separate window."
-msgstr ""
-"Se clicar duas vezes em um e-mail na lista, o e-mail será aberto em uma "
-"janela separada."
-
-#: apps/io.ox/tours/mail.js:96 module:io.ox/tours
-msgid "Reading E-Mail conversations"
-msgstr "Lendo as conversas de e-mail"
-
-#: apps/io.ox/tours/mail.js:97 module:io.ox/tours
-msgid ""
-"To open or close an E-Mail in a conversation, click on a free area in the "
-"header."
-msgstr ""
-"Para abrir ou fechar um e-mail em uma conversa, clique em uma área livre no "
-"cabeçalho."
-
-#: apps/io.ox/tours/mail.js:101 module:io.ox/tours
-msgid "Halo view"
-msgstr "Visualização Halo"
-
-#: apps/io.ox/tours/mail.js:102 module:io.ox/tours
-msgid ""
-"To receive information about the sender or other recipients, open the Halo "
-"view by clicking on a name."
->>>>>>> 9c370bce
-msgstr ""
-"Para criar um novo compromisso, clique em Novo na barra de ferramentas."
-
-<<<<<<< HEAD
-#: apps/io.ox/tours/contacts.js:31 module:io.ox/tours
-msgid "To create a new contact, click on New > Add contact in the toolbar."
-=======
-#: apps/io.ox/tours/mail.js:106 module:io.ox/tours
-msgid "Editing multiple E-Mails"
-msgstr "Editando vários e-mails"
-
-#: apps/io.ox/tours/mail.js:107 module:io.ox/tours
-msgid ""
-"In order to edit multiple E-Mails at once, enable the checkboxes on the left "
-"side of the E-Mails. If the checkboxes are not displayed, click on View > "
-"Checkboxes on the right side of the toolbar."
->>>>>>> 9c370bce
-msgstr ""
-"Para criar um novo contato clique na barra de ferramentas em Novo > "
-"Adicionar Contato."
-
-<<<<<<< HEAD
-#: apps/io.ox/tours/tasks.js:33 module:io.ox/tours
-msgid "To create a new task, click on New in the toolbar."
-msgstr "Para criar uma nova tarefa, clique em Novo na barra de ferramentas."
-
-#: apps/io.ox/tours/calendar.js:58 module:io.ox/tours
-msgid ""
-"To create recurring appointments, enable Repeat. Functions for setting the "
-"recurrence parameters are shown."
-msgstr ""
-"Para criar compromissos recorrentes, habilite Repetir. Funções para definir "
-"os parâmetros de recorrência são exibidas."
-
-#: apps/io.ox/tours/tasks.js:63 module:io.ox/tours
-msgid ""
-"To create recurring tasks, enable Repeat. Functions for setting the "
-"recurrence parameters are shown."
-=======
-#: apps/io.ox/tours/mail.js:112 module:io.ox/tours
-msgid "Opening the E-Mail settings"
-msgstr "Abrindo as configurações de e-mail"
-
-#: apps/io.ox/tours/mail.js:113 module:io.ox/tours
-msgid ""
-"To open the E-Mail settings, click the System menu icon on the upper right "
-"side of the menu bar. Select Settings. Click on E-Mail on the left side."
-msgstr ""
-"Para abrir as configurações do e-mail, clique no ícone do menu Sistema na "
-"parte superior direita da barra de menu. Selecione Configurações. Cique em E-"
-"mail na parte esquerda."
-
-#. Tour name; general introduction
-#: apps/io.ox/tours/main.js:71 module:io.ox/tours
-msgid "Getting started"
-msgstr "Iniciando"
-
-#: apps/io.ox/tours/portal.js:30 module:io.ox/tours
-msgid "The Portal"
-msgstr "O portal"
-
-#: apps/io.ox/tours/portal.js:31 module:io.ox/tours
-msgid ""
-"The Portal informs you about current E-Mails, appointments or social network "
-"news."
->>>>>>> 9c370bce
-msgstr ""
-"Para criar tarefas recorrentes, habilite Repetir. Funções para definir os "
-"parâmetros de recorrência são exibidas."
-
-<<<<<<< HEAD
-#: apps/io.ox/tours/calendar.js:78 module:io.ox/tours
-msgid "To create the appointment, click on Create at the upper right side."
-msgstr "Para criar o compromisso, clique em Criar no lado superior direito."
-
-#: apps/io.ox/tours/tasks.js:88 module:io.ox/tours
-msgid "To create the task, click on Create."
-msgstr "Para criar tarefa, clique em Criar."
-
-#: apps/io.ox/tours/portal.js:52 module:io.ox/tours
-msgid ""
-"To display a square again or to display further information sources, click "
-"on Customize this page."
-msgstr ""
-"Para exibir um quadrado novamente ou para exibir mais fontes de informação, "
-"clique em Personalizar esta página."
-
-#: apps/io.ox/tours/intro.js:45 module:io.ox/tours
-msgid ""
-"To display the help or the settings, click the System menu icon in the menu "
-"bar."
-=======
-#: apps/io.ox/tours/portal.js:35 module:io.ox/tours
-msgid "Reading the details"
-msgstr "Lendo os detalhes"
-
-#: apps/io.ox/tours/portal.js:36 module:io.ox/tours
-msgid "To read the details, click on an entry in a square."
-msgstr "Para ler os detalhes, clique em uma entrada em um quadrado."
-
-#: apps/io.ox/tours/portal.js:40 module:io.ox/tours
-msgid "Drag and drop"
-msgstr "Arrastar e soltar"
-
-#: apps/io.ox/tours/portal.js:41 module:io.ox/tours
-msgid ""
-"To change the layout, drag a square's title to another position and drop it "
-"there."
->>>>>>> 9c370bce
-msgstr ""
-"Para exibir a ajuda ou as configurações, clique no ícone do menu Sistema da "
-"barra de menu."
-
-<<<<<<< HEAD
-#: apps/io.ox/tours/contacts.js:47 module:io.ox/tours
-msgid ""
-"To edit multiple contacts at once, enable the checkboxes on the left side of "
-"the contacts. If the checkboxes are not displayed, click on View > "
-"Checkboxes on the right side of the toolbar."
-msgstr ""
-"Para editar vários contatos ao mesmo tempo, habilite as caixas de seleção no "
-"lado esquerdo dos contatos. Se as caixas de seleção não forem exibidas, "
-"clique em Visualizar > Caixas de Seleção no lado direito da barra de "
-"ferramentas."
+#: apps/io.ox/tours/tasks.js:93 module:io.ox/tours
+msgid "To sort the tasks, click on Sort by. Select a sort criteria."
+msgstr ""
+"Para classificar as tarefas, clique em Ordenar por. Selecione um critério de "
+"classificação."
+
+#: apps/io.ox/tours/tasks.js:99 module:io.ox/tours
+msgid "Editing multiple tasks"
+msgstr "Editando várias tarefas"
 
 #: apps/io.ox/tours/tasks.js:100 module:io.ox/tours
 msgid ""
@@ -1344,371 +903,6 @@
 "clique em Visualizar > Caixas de seleção no lado direito da barra de "
 "ferramentas."
 
-#: apps/io.ox/tours/tasks.js:83 module:io.ox/tours
-msgid "To enter billing information, click on Show details."
-msgstr "Para entrar nas informações de faturamento, clique em Exibir detalhes."
-
-#: apps/io.ox/tours/calendar.js:68 module:io.ox/tours
-msgid ""
-"To invite other participants, enter their names in the field below "
-"Participants. To avoid appointment conflicts, click on Find a free time at "
-"the upper right side."
-=======
-#: apps/io.ox/tours/portal.js:45 module:io.ox/tours
-msgid "Closing a square"
-msgstr "Fechando um quadrado"
-
-#: apps/io.ox/tours/portal.js:46 module:io.ox/tours
-msgid "If you no longer want to display a square, click the delete icon."
-msgstr ""
-"Se você não deseja mais exibir um quadrado, clique no ícone de excluir."
-
-#: apps/io.ox/tours/portal.js:51 module:io.ox/tours
-msgid "Customizing the Portal"
-msgstr "Personalizando o Portal"
-
-#: apps/io.ox/tours/portal.js:52 module:io.ox/tours
-msgid ""
-"To display a square again or to display further information sources, click "
-"on Customize this page."
->>>>>>> 9c370bce
-msgstr ""
-"Para convidar outros participantes, insira seus nomes no campo Participantes "
-"abaixo. Para evitar conflitos de compromisso, clique em Encontrar um tempo "
-"livre no lado superior direito."
-
-<<<<<<< HEAD
-#: apps/io.ox/tours/tasks.js:78 module:io.ox/tours
-msgid ""
-"To invite other participants, enter their names in the field below "
-"Participants. You can add documents as attachment to the task."
-msgstr ""
-"Para convidar outros participantes, insira seus nomes no campo Participantes "
-"abaixo. Você pode adicionar documentos como anexo para a tarefa."
-
-#: apps/io.ox/tours/intro.js:39 module:io.ox/tours
-msgid "To launch an app, click on an entry on the left side of the menu bar."
-=======
-#: apps/io.ox/tours/settings.js:30 module:io.ox/tours
-msgid "Opening the settings"
-msgstr "Abrindo as configurações"
-
-#: apps/io.ox/tours/settings.js:31 module:io.ox/tours
-msgid ""
-"To open the settings, click the System menu icon on the upper right side of "
-"the menu bar. Select Settings."
->>>>>>> 9c370bce
-msgstr ""
-"Para iniciar um aplicativo, clique em uma entrada no canto superior esquerdo "
-"na barra de menu."
-
-<<<<<<< HEAD
-#: apps/io.ox/tours/calendar.js:63 module:io.ox/tours
-msgid "To not miss the appointment, use the reminder function."
-msgstr "Para não perder o compromisso, use a função de lembrete."
-
-#: apps/io.ox/tours/tasks.js:68 module:io.ox/tours
-msgid "To not miss the task, use the reminder function."
-msgstr "Para não perder a tarefa, use a função lembrete."
-
-#: apps/io.ox/tours/mail.js:97 module:io.ox/tours
-msgid ""
-"To open or close an E-Mail in a conversation, click on a free area in the "
-"header."
-msgstr ""
-"Para abrir ou fechar um e-mail em uma conversa, clique em uma área livre no "
-"cabeçalho."
-
-#: apps/io.ox/tours/intro.js:82 module:io.ox/tours
-msgid ""
-"To open or close the folder tree, click on View >  Folder view on the right "
-"side of the toolbar."
-=======
-#: apps/io.ox/tours/settings.js:36 module:io.ox/tours
-msgid "How the settings are organized"
-msgstr "Como as configurações são organizadas"
-
-#: apps/io.ox/tours/settings.js:37 module:io.ox/tours
-msgid ""
-"The settings are organized in topics. Select the topic on the left side, e.g "
-"Basic settings or E-Mail."
-msgstr ""
-"As configurações estão organizadas em tópicos. Selecione o tópico no lado "
-"esquerdo, por exemplo, Configurações básicas ou E-mail."
-
-#: apps/io.ox/tours/settings.js:43 module:io.ox/tours
-msgid "Editing settings"
-msgstr "Editando configurações"
-
-#: apps/io.ox/tours/settings.js:44 module:io.ox/tours
-msgid ""
-"Edit a setting on the right side. In most of the cases, the changes are "
-"activated immediately."
->>>>>>> 9c370bce
-msgstr ""
-"Para abrir ou fechar a árvore de pastas, clique em Ver > Visualização de "
-"pastas no lado direito da barra de ferramentas."
-
-<<<<<<< HEAD
-#: apps/io.ox/tours/mail.js:113 module:io.ox/tours
-msgid ""
-"To open the E-Mail settings, click the System menu icon on the upper right "
-"side of the menu bar. Select Settings. Click on E-Mail on the left side."
-msgstr ""
-"Para abrir as configurações do e-mail, clique no ícone do menu Sistema na "
-"parte superior direita da barra de menu. Selecione Configurações. Cique em E-"
-"mail na parte esquerda."
-=======
-#: apps/io.ox/tours/settings.js:48 module:io.ox/tours
-msgid "Opening the help"
-msgstr "Abrindo a ajuda"
->>>>>>> 9c370bce
-
-#: apps/io.ox/tours/settings.js:49 module:io.ox/tours
-msgid ""
-"To open the help, click the System menu icon on the upper right side of the "
-"menu bar. Select Help. The help for the currently selected app is displayed. "
-"To browse the complete help, click on Start Page or Table Of Contents at the "
-"upper part of the window."
-msgstr ""
-"Para abrir a ajuda, clique no ícone do Menu do sistema no canto superior "
-"direito da barra de menu. Selecione Ajuda. A ajuda para o aplicativo "
-"atualmente selecionado é exibida. Para navegar na ajuda completa, clique em "
-"Página inicial ou Tabela de conteúdo na parte superior da janela."
-
-<<<<<<< HEAD
-#: apps/io.ox/tours/settings.js:31 module:io.ox/tours
-msgid ""
-"To open the settings, click the System menu icon on the upper right side of "
-"the menu bar. Select Settings."
-msgstr ""
-"Para abrir as configurações, clique no ícone do menu Sistema no canto "
-"superior direito da barra de menu. Selecione Configurações."
-
-#: apps/io.ox/tours/portal.js:36 module:io.ox/tours
-msgid "To read the details, click on an entry in a square."
-msgstr "Para ler os detalhes, clique em uma entrada em um quadrado."
-
-#: apps/io.ox/tours/mail.js:102 module:io.ox/tours
-msgid ""
-"To receive information about the sender or other recipients, open the Halo "
-"view by clicking on a name."
-msgstr ""
-"Para receber informações sobre o remetente ou outros destinatários, abra a "
-"visualização Halo clicando sobre um nome."
-
-#: apps/io.ox/tours/intro.js:95 module:io.ox/tours
-msgid "To search for objects, click the Search icon in the menu bar."
-msgstr ""
-"Para pesquisar por objetos, clique no ícone de Pesquisar na barra de menu."
-
-#: apps/io.ox/tours/calendar.js:84 module:io.ox/tours
-msgid ""
-"To select one of the views like Day, Month or List, click on View in the "
-"toolbar. Select a menu entry from the Layout section."
-msgstr ""
-"Para selecionar uma das visualizações como Dia, Mês ou Lista, clique em "
-"Visualizar na barra de ferramentas. Selecione um item do menu a partir da "
-"seção Layout."
-
-#: apps/io.ox/tours/contacts.js:41 module:io.ox/tours
-msgid ""
-"To send an E-Mail to the contact, click on an E-Mail address or on Send "
-"email in the toolbar."
-msgstr ""
-"Para enviar um e-mail a um contato, clique em um endereço de e-mail ou em "
-"Enviar e-mail na barra de ferramentas."
-
-#: apps/io.ox/tours/mail.js:75 module:io.ox/tours
-msgid "To send the E-Mail, click on Send"
-msgstr "Para enviar o e-mail, clique em Enviar"
-
-#: apps/io.ox/tours/settings.js:55 module:io.ox/tours
-msgid ""
-"To sign out, click the System menu icon on the upper right side of the menu "
-"bar. Select Sign out."
-=======
-#: apps/io.ox/tours/settings.js:54 module:io.ox/tours
-msgid "Signing out"
-msgstr "Encerando a sessão"
-
-#: apps/io.ox/tours/settings.js:55 module:io.ox/tours
-msgid ""
-"To sign out, click the System menu icon on the upper right side of the menu "
-"bar. Select Sign out."
-msgstr ""
-"Para encerrar a sessão, clique no ícone Sistema do menu no lado superior "
-"direito ba barra de menu. Selecione Encerrar sessão."
-
-#: apps/io.ox/tours/tasks.js:32 module:io.ox/tours
-msgid "Creating a new task"
-msgstr "Criando uma nova tarefa"
-
-#: apps/io.ox/tours/tasks.js:33 module:io.ox/tours
-msgid "To create a new task, click on New in the toolbar."
-msgstr "Para criar uma nova tarefa, clique em Novo na barra de ferramentas."
-
-#: apps/io.ox/tours/tasks.js:48 module:io.ox/tours
-msgid "Entering the task's data"
-msgstr "Entrando nos dados da tarefa"
-
-#: apps/io.ox/tours/tasks.js:49 module:io.ox/tours
-msgid "Enter the subject, the start date, and a description."
-msgstr "Insira o assunto, a data inicial e uma descrição."
-
-#: apps/io.ox/tours/tasks.js:54 module:io.ox/tours
-msgid "Adding further details"
-msgstr "Adicionando mais detalhes"
-
-#: apps/io.ox/tours/tasks.js:55 module:io.ox/tours
-msgid "To add further details, click on Expand form."
-msgstr "Para adicionar mais detalhes, clique em Expandir formulário."
-
-#: apps/io.ox/tours/tasks.js:62 module:io.ox/tours
-msgid "Creating recurring tasks"
-msgstr "Criando tarefas recorrentes"
-
-#: apps/io.ox/tours/tasks.js:63 module:io.ox/tours
-msgid ""
-"To create recurring tasks, enable Repeat. Functions for setting the "
-"recurrence parameters are shown."
->>>>>>> 9c370bce
-msgstr ""
-"Para encerrar a sessão, clique no ícone Sistema do menu no lado superior "
-"direito ba barra de menu. Selecione Encerrar sessão."
-
-<<<<<<< HEAD
-#: apps/io.ox/tours/mail.js:80 module:io.ox/tours
-msgid "To sort the E-Mails, click on Sort by. Select a sort criteria."
-msgstr ""
-"Para classificar os e-mails, clique em Classificar por. Selecione um "
-"critério de classificação."
-
-#: apps/io.ox/tours/tasks.js:93 module:io.ox/tours
-msgid "To sort the tasks, click on Sort by. Select a sort criteria."
-msgstr ""
-"Para classificar as tarefas, clique em Ordenar por. Selecione um critério de "
-"classificação."
-=======
-#: apps/io.ox/tours/tasks.js:68 module:io.ox/tours
-msgid "To not miss the task, use the reminder function."
-msgstr "Para não perder a tarefa, use a função lembrete."
-
-#: apps/io.ox/tours/tasks.js:72 module:io.ox/tours
-msgid "Tracking the editing status"
-msgstr "Acompanhando o status da edição"
->>>>>>> 9c370bce
-
-#: apps/io.ox/tours/tasks.js:73 module:io.ox/tours
-msgid "To track the editing status, enter the current progress."
-msgstr "Para acompanhar o status da edição, insira o progresso atual."
-
-<<<<<<< HEAD
-#: apps/io.ox/tours/files.js:117 module:io.ox/tours
-msgid ""
-"To upload a new file from your local device, simply click on Add local file "
-"and select the file you would like to upload. It is even easier if you just "
-"drag and drop files from your local device into Drive. The uploaded file is "
-"now available in Drive on all your devices."
-msgstr ""
-"Para enviar um novo arquivo do seu dispositivo local, basta clicar em "
-"Adicionar arquivo locale selecionar o arquivo que deseja enviar. É ainda "
-"mais fácil se você apenasarrastar e soltar arquivos do seu dispositivo local "
-"no Drive. O arquivo enviado estáagora disponível no Drive em todos os seus "
-"dispositivos."
-
-#: apps/io.ox/tours/files.js:103 module:io.ox/tours
-msgid "Toolbar"
-msgstr "Barra de ferramentas"
-
-#: apps/io.ox/tours/tasks.js:72 module:io.ox/tours
-msgid "Tracking the editing status"
-msgstr "Acompanhando o status da edição"
-
-#: apps/io.ox/tours/files.js:116 module:io.ox/tours
-msgid "Upload a new file"
-msgstr "Enviando um novo arquivo"
-
-#: apps/io.ox/tours/intro.js:105 module:io.ox/tours
-msgid ""
-"Use the folder tree to open the folder containing the objects that you want "
-"to view in the list."
-msgstr ""
-"Use a árvore de pastas para abrir a pasta contendo os objetos que você quer "
-"visualizar na lista."
-
-#: apps/io.ox/tours/intro.js:110 module:io.ox/tours
-msgid ""
-"Use the list to select an object, show its contents or activate functions."
-=======
-#: apps/io.ox/tours/tasks.js:78 module:io.ox/tours
-msgid ""
-"To invite other participants, enter their names in the field below "
-"Participants. You can add documents as attachment to the task."
-msgstr ""
-"Para convidar outros participantes, insira seus nomes no campo Participantes "
-"abaixo. Você pode adicionar documentos como anexo para a tarefa."
-
-#: apps/io.ox/tours/tasks.js:82 module:io.ox/tours
-msgid "Entering billing information"
-msgstr "Inserindo informações de faturamento"
-
-#: apps/io.ox/tours/tasks.js:83 module:io.ox/tours
-msgid "To enter billing information, click on Show details."
-msgstr "Para entrar nas informações de faturamento, clique em Exibir detalhes."
-
-#: apps/io.ox/tours/tasks.js:87 module:io.ox/tours
-msgid "Creating the task"
-msgstr "Criando a tarefa"
-
-#: apps/io.ox/tours/tasks.js:88 module:io.ox/tours
-msgid "To create the task, click on Create."
-msgstr "Para criar tarefa, clique em Criar."
-
-#: apps/io.ox/tours/tasks.js:92 module:io.ox/tours
-msgid "Sorting tasks"
-msgstr "Classificando tarefas"
-
-#: apps/io.ox/tours/tasks.js:93 module:io.ox/tours
-msgid "To sort the tasks, click on Sort by. Select a sort criteria."
->>>>>>> 9c370bce
-msgstr ""
-"Use a lista para selecionar um objeto, exibir seu conteúdo ou ativar funções."
-
-<<<<<<< HEAD
-#: apps/io.ox/tours/calendar.js:62 module:io.ox/tours
-#: apps/io.ox/tours/tasks.js:67
-msgid "Using the reminder function"
-msgstr "Usando a função lembrete"
-
-#: apps/io.ox/tours/intro.js:34 module:io.ox/tours
-msgid "Welcome to %s"
-msgstr "Bem-vindo ao %s"
-
-#: apps/io.ox/tours/files.js:60 module:io.ox/tours
-msgid ""
-"Welcome to your cloud storage app. This Guided Tour will introduce you to "
-"your new online storage solution - your one point to access online stored "
-"files from all your accounts. This is where you can upload and save your "
-"files, share them and synchronize them with different devices.  "
-=======
-#: apps/io.ox/tours/tasks.js:99 module:io.ox/tours
-msgid "Editing multiple tasks"
-msgstr "Editando várias tarefas"
-
-#: apps/io.ox/tours/tasks.js:100 module:io.ox/tours
-msgid ""
-"To edit multiple tasks at once, enable the checkboxes at the left side of "
-"the tasks. If the checkboxes are not displayed, click on View > Checkboxes "
-"on the right side of the toolbar."
->>>>>>> 9c370bce
-msgstr ""
-"Bem-vindo ao seu aplicativo de armazenamento em nuvem. Este passeio guiado "
-"irá apresentá-loa sua nova solução de armazenamento online - seu ponto de "
-"acesso único para os arquivos armazenadosonline de todas as suas contas. "
-"Este é o lugar onde você pode carregar e salvar seusarquivos, compartilhá-"
-"los e sincroniza-los com diferentes dispositivos."
-
 #~ msgid ""
 #~ "Below the recipient you will find further functions, e.g. for sending "
 #~ "copies to other recipients or for adding attachments."
