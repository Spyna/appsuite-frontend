--- conflicted
+++ resolved
@@ -1686,126 +1686,11 @@
         },
 
         print: function () {
-<<<<<<< HEAD
-            var self = this,
-                folder = self.folder(),
-                folderID = folder.id || folder.folder,
-                templates = {
-                    'day': 'cp_dayview_table_appsuite.tmpl',
-                    'workweek': 'cp_weekview_table_appsuite.tmpl',
-                    'week': 'cp_weekview_table_appsuite.tmpl'
-                },
-                data = null,
-                styleNode = $('<style type="text/css">').text(printStyle);
-
-            if (folderID && folderID !== 'virtual/all-my-appointments') {
-                data = { folder_id: folderID };
-            }
-
-            var win = print.open('printCalendar', data, {
-                template: templates[self.mode],
-                start: moment(self.startDate).utc(true).valueOf(),
-                end: moment(self.startDate).utc(true).add(self.columns, 'days').valueOf(),
-                work_day_start_time: self.workStart * 36e5, // multiply with milliseconds
-                work_day_end_time: self.workEnd * 36e5
-            });
-
-            if (this.app.props.get('colorScheme') === 'custom') {
-                // apply custom colors
-                win.onload = function () {
-                    $(win.document.head).append(styleNode);
-                    // apply folder color to appointments that don't have their own
-                    $(win.document.body).addClass('print-view-custom-colors').find('.colorLabel-0').addClass('colorLabel-' + folder.meta.color_label);
-                    win.onload = null;
-                };
-            }
-
-            if (_.browser.firefox) {
-                // firefox opens every window with about:blank, then loads the url. If we are to fast we will just print a blank page(see bug 33415)
-                var limit = 50,
-                    counter = 0,
-                    interval;
-                // onLoad does not work with firefox on mac, so ugly polling is used
-                interval = setInterval(function () {
-                    counter++;
-                    if (counter === limit || win.location.pathname === (ox.apiRoot + '/printCalendar')) {
-                        win.print();
-                        clearInterval(interval);
-                    }
-                }, 100);
-            } else {
-                win.print();
-            }
-        }
-    });
-
-    ext.point('io.ox/calendar/week/view/appointment').extend({
-        id: 'default',
-        index: 100,
-        draw: function (baton) {
-            var self = this,
-                a = baton.model,
-                folder = baton.folder,
-                conf = 1,
-                confString = _.noI18n('%1$s'),
-                classes = '';
-
-            function addColorClasses(f) {
-                self.addClass(util.getAppointmentColorClass(f, a.attributes));
-
-                if (util.canAppointmentChangeColor(f, a.attributes)) {
-                    self.attr('data-folder', f.id);
-                }
-            }
-
-            var folder_id = a.get('folder_id');
-            if (String(folder.id) === String(folder_id)) {
-                addColorClasses(folder);
-            } else if (folder_id !== undefined) {
-                folderAPI.get(folder_id).done(addColorClasses);
-            }
-
-            if (a.get('private_flag') && ox.user_id !== a.get('created_by') && !folderAPI.is('private', folder)) {
-                classes = 'private disabled';
-            } else {
-                conf = util.getConfirmationStatus(a.attributes, folderAPI.is('shared', folder) ? folder.created_by : ox.user_id);
-                classes = (a.get('private_flag') ? 'private ' : '') + util.getShownAsClass(a.attributes) +
-                    ' ' + util.getConfirmationClass(conf) +
-                    (folderAPI.can('write', baton.folder, a.attributes) ? ' modify' : '');
-                if (conf === 3) {
-                    confString =
-                        //#. add confirmation status behind appointment title
-                        //#. %1$s = apppintment title
-                        //#, c-format
-                        gt('%1$s (Tentative)');
-                }
-            }
-
-            this
-                .attr('tabindex', 0)
-                .addClass(classes)
-                .append(
-                    $('<div class="appointment-content">').append(
-                        a.get('private_flag') ? $('<span class="private-flag">').append($('<i class="fa fa-lock" aria-hidden="true">'), $('<span class="sr-only">').text(gt('Private'))) : '',
-                        a.get('title') ? $('<div class="title">').text(gt.format(confString, gt.noI18n(a.get('title') || '\u00A0'))) : '',
-                        a.get('location') ? $('<div class="location">').text(gt.noI18n(a.get('location') || '\u00A0')) : ''
-                    )
-                )
-                .attr({
-                    'data-extension': 'default'
-                });
-
-            util.isBossyAppointmentHandling({ app: a.attributes, folderData: folder }).then(function (isBossy) {
-                if (!isBossy) {
-                    self.removeClass('modify');
-                }
-=======
             print.request('io.ox/calendar/week/print', {
                 start: moment(this.startDate).valueOf(),
                 end: moment(this.startDate).add(this.columns, 'days').valueOf(),
                 folders: this.folders,
                 title: _(this.folders).keys().length === 1 ? this.folders[_(this.folders).keys()[0]].display_title || this.folders[_(this.folders).keys()[0]].title : gt('Appointments')
->>>>>>> 1c74fb5d
             });
         }
     });
