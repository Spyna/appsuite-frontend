<<<<<<< HEAD
open-xchange-appsuite-help-drive (7.6.1-17) stable; urgency=low

  * Build for patch 2015-03-16

 -- Marcus Klein <marcus.klein@open-xchange.com>  Fri, 13 Mar 2015 12:35:26 +0100

open-xchange-appsuite-help-drive (7.6.1-16) stable; urgency=low
=======
open-xchange-appsuite-help-drive (7.6.2-4) stable; urgency=low
>>>>>>> e04a06e8

  * Twelfth candidate for 7.6.2 release

 -- Marcus Klein <marcus.klein@open-xchange.com>  Fri, 13 Mar 2015 16:29:16 +0100

open-xchange-appsuite-help-drive (7.6.2-3) stable; urgency=low

  * Eleventh candidate for 7.6.2 release

 -- Marcus Klein <marcus.klein@open-xchange.com>  Fri, 06 Mar 2015 16:29:43 +0100

open-xchange-appsuite-help-drive (7.6.2-2) stable; urgency=low

  * Tenth candidate for 7.6.2 release

 -- Marcus Klein <marcus.klein@open-xchange.com>  Wed, 04 Mar 2015 14:34:54 +0100

open-xchange-appsuite-help-drive (7.6.2-1) stable; urgency=low

  * First candidate for 1.4.0 release

 -- Marcus Klein <marcus.klein@open-xchange.com>  Thu, 26 Feb 2015 11:01:37 +0100

open-xchange-appsuite-help-drive (7.6.2-0) stable; urgency=low

  * Transitional package

 -- Marcus Klein <marcus.klein@open-xchange.com>  Mon, 16 Feb 2015 16:45:32 +0100<|MERGE_RESOLUTION|>--- conflicted
+++ resolved
@@ -1,39 +1,827 @@
-<<<<<<< HEAD
+open-xchange-appsuite-help-drive (7.6.2-4) stable; urgency=low
+
+  * Twelfth candidate for 7.6.2 release
+
+ -- Marcus Klein <marcus.klein@open-xchange.com>  Fri, 13 Mar 2015 16:29:16 +0100
+
+open-xchange-appsuite-help-drive (7.6.2-3) stable; urgency=low
+
+  * Eleventh candidate for 7.6.2 release
+
+ -- Marcus Klein <marcus.klein@open-xchange.com>  Fri, 06 Mar 2015 16:29:43 +0100
+
+open-xchange-appsuite-help-drive (7.6.2-2) stable; urgency=low
+
+  * Tenth candidate for 7.6.2 release
+
+ -- Marcus Klein <marcus.klein@open-xchange.com>  Wed, 04 Mar 2015 14:34:54 +0100
+
+open-xchange-appsuite-help-drive (7.6.2-1) stable; urgency=low
+
+  * First candidate for 1.4.0 release
+
+ -- Marcus Klein <marcus.klein@open-xchange.com>  Thu, 26 Feb 2015 11:01:37 +0100
+
+open-xchange-appsuite-help-drive (7.6.2-0) stable; urgency=low
+
+  * Transitional package
+
+ -- Marcus Klein <marcus.klein@open-xchange.com>  Mon, 16 Feb 2015 16:45:32 +0100
+
 open-xchange-appsuite-help-drive (7.6.1-17) stable; urgency=low
 
   * Build for patch 2015-03-16
 
- -- Marcus Klein <marcus.klein@open-xchange.com>  Fri, 13 Mar 2015 12:35:26 +0100
+ -- Marcus Klein <marcus.klein@open-xchange.com>  Fri, 06 Mar 2015 17:27:39 +0100
 
 open-xchange-appsuite-help-drive (7.6.1-16) stable; urgency=low
-=======
-open-xchange-appsuite-help-drive (7.6.2-4) stable; urgency=low
->>>>>>> e04a06e8
-
-  * Twelfth candidate for 7.6.2 release
-
- -- Marcus Klein <marcus.klein@open-xchange.com>  Fri, 13 Mar 2015 16:29:16 +0100
-
-open-xchange-appsuite-help-drive (7.6.2-3) stable; urgency=low
-
-  * Eleventh candidate for 7.6.2 release
-
- -- Marcus Klein <marcus.klein@open-xchange.com>  Fri, 06 Mar 2015 16:29:43 +0100
-
-open-xchange-appsuite-help-drive (7.6.2-2) stable; urgency=low
-
-  * Tenth candidate for 7.6.2 release
-
- -- Marcus Klein <marcus.klein@open-xchange.com>  Wed, 04 Mar 2015 14:34:54 +0100
-
-open-xchange-appsuite-help-drive (7.6.2-1) stable; urgency=low
-
-  * First candidate for 1.4.0 release
-
- -- Marcus Klein <marcus.klein@open-xchange.com>  Thu, 26 Feb 2015 11:01:37 +0100
-
-open-xchange-appsuite-help-drive (7.6.2-0) stable; urgency=low
-
-  * Transitional package
-
- -- Marcus Klein <marcus.klein@open-xchange.com>  Mon, 16 Feb 2015 16:45:32 +0100+
+  * Build for patch 2015-02-23
+
+ -- Marcus Klein <marcus.klein@open-xchange.com>  Thu, 12 Feb 2015 14:33:40 +0100
+
+open-xchange-appsuite-help-drive (7.6.1-15) stable; urgency=low
+
+  * Build for patch 2015-02-11
+
+ -- Marcus Klein <marcus.klein@open-xchange.com>  Tue, 10 Feb 2015 10:25:06 +0100
+
+open-xchange-appsuite-help-drive (7.6.1-14) stable; urgency=low
+
+  * Build for patch 2015-02-09
+
+ -- Marcus Klein <marcus.klein@open-xchange.com>  Tue, 03 Feb 2015 17:05:10 +0100
+
+open-xchange-appsuite-help-drive (7.6.1-13) stable; urgency=low
+
+  * Build for patch 2014-10-27
+
+ -- Marcus Klein <marcus.klein@open-xchange.com>  Wed, 21 Jan 2015 14:42:25 +0100
+
+open-xchange-appsuite-help-drive (7.6.1-12) stable; urgency=low
+
+  * Build for patch 2015-01-26
+
+ -- Marcus Klein <marcus.klein@open-xchange.com>  Wed, 21 Jan 2015 11:07:26 +0100
+
+open-xchange-appsuite-help-drive (7.6.1-11) stable; urgency=low
+
+  * Build for patch 2015-01-12
+
+ -- Marcus Klein <marcus.klein@open-xchange.com>  Wed, 07 Jan 2015 16:26:11 +0100
+
+open-xchange-appsuite-help-drive (7.6.1-10) stable; urgency=low
+
+  * Build for patch 2014-12-22
+
+ -- Marcus Klein <marcus.klein@open-xchange.com>  Tue, 16 Dec 2014 16:55:52 +0100
+
+open-xchange-appsuite-help-drive (7.6.1-9) stable; urgency=low
+
+  * Build for patch 2014-12-15
+
+ -- Marcus Klein <marcus.klein@open-xchange.com>  Wed, 10 Dec 2014 13:01:32 +0100
+
+open-xchange-appsuite-help-drive (7.6.1-8) stable; urgency=low
+
+  * Build for patch 2014-12-01
+
+ -- Marcus Klein <marcus.klein@open-xchange.com>  Tue, 25 Nov 2014 13:30:05 +0100
+
+open-xchange-appsuite-help-drive (7.6.1-7) stable; urgency=medium
+
+  * Build for patch 2014-11-17
+
+ -- Marcus Klein <marcus.klein@open-xchange.com>  Thu, 13 Nov 2014 14:49:00 +0000
+
+open-xchange-appsuite-help-drive (7.6.1-6) stable; urgency=low
+
+  * Build for patch 2014-10-30
+
+ -- Marcus Klein <marcus.klein@open-xchange.com>  Mon, 27 Oct 2014 10:05:26 +0100
+
+open-xchange-appsuite-help-drive (7.6.1-5) stable; urgency=low
+
+  * Fifth candidate for 7.6.1 release
+
+ -- Marcus Klein <marcus.klein@open-xchange.com>  Tue, 14 Oct 2014 13:40:33 +0200
+
+open-xchange-appsuite-help-drive (7.6.1-4) stable; urgency=low
+
+  * Fourth candidate for 7.6.1 release
+
+ -- Marcus Klein <marcus.klein@open-xchange.com>  Fri, 10 Oct 2014 15:24:23 +0200
+
+open-xchange-appsuite-help-drive (7.6.1-3) stable; urgency=low
+
+  * Third candidate for 7.6.1 release
+
+ -- Marcus Klein <marcus.klein@open-xchange.com>  Thu, 02 Oct 2014 16:17:26 +0200
+
+open-xchange-appsuite-help-drive (7.6.1-2) stable; urgency=low
+
+  * Second candidate for 7.6.1 release
+
+ -- Marcus Klein <marcus.klein@open-xchange.com>  Tue, 16 Sep 2014 16:34:45 +0200
+
+open-xchange-appsuite-help-drive (7.6.1-1) stable; urgency=low
+
+  * First release candidate for 7.6.1
+
+ -- Marcus Klein <marcus.klein@open-xchange.com>  Fri, 05 Sep 2014 14:58:37 +0200
+
+open-xchange-appsuite-help-drive (7.6.1-0) unstable; urgency=medium
+
+  * prepare for 7.6.1
+
+ -- Marcus Klein <marcus.klein@open-xchange.com>  Fri, 05 Sep 2014 11:49:47 +0200
+
+open-xchange-appsuite-help-drive (7.6.0-14) stable; urgency=medium
+
+  * Build for patch 2014-10-06
+
+ -- Marcus Klein <marcus.klein@open-xchange.com>  Tue, 30 Sep 2014 11:27:23 +0000
+
+open-xchange-appsuite-help-drive (7.6.0-13) stable; urgency=medium
+
+  * Build for patch 2014-10-02
+
+ -- Marcus Klein <marcus.klein@open-xchange.com>  Tue, 23 Sep 2014 09:01:23 +0000
+
+open-xchange-appsuite-help-drive (7.6.0-12) stable; urgency=low
+
+  * Build for patch 2014-09-15
+
+ -- Marcus Klein <marcus.klein@open-xchange.com>  Thu, 11 Sep 2014 12:21:26 +0200
+
+open-xchange-appsuite-help-drive (7.6.0-11) stable; urgency=low
+
+  * Build for patch 2014-08-25
+
+ -- Marcus Klein <marcus.klein@open-xchange.com>  Wed, 20 Aug 2014 08:58:42 +0200
+
+open-xchange-appsuite-help-drive (7.6.0-10) stable; urgency=low
+
+  * Build for patch 2014-08-11
+
+ -- Marcus Klein <marcus.klein@open-xchange.com>  Mon, 11 Aug 2014 17:59:17 +0200
+
+open-xchange-appsuite-help-drive (7.6.0-9) stable; urgency=low
+
+  * Build for patch 2014-07-30
+
+ -- Marcus Klein <marcus.klein@open-xchange.com>  Wed, 23 Jul 2014 16:20:52 +0200
+
+open-xchange-appsuite-help-drive (7.6.0-8) stable; urgency=low
+
+  * Build for patch 2014-07-21
+
+ -- Marcus Klein <marcus.klein@open-xchange.com>  Mon, 21 Jul 2014 08:35:15 +0200
+
+open-xchange-appsuite-help-drive (7.6.0-7) stable; urgency=low
+
+  * Seventh candidate for 7.6.0 release
+
+ -- Marcus Klein <marcus.klein@open-xchange.com>  Wed, 25 Jun 2014 09:58:23 +0200
+
+open-xchange-appsuite-help-drive (7.6.0-6) stable; urgency=low
+
+  * Sixth candidate for 7.6.0 release
+
+ -- Marcus Klein <marcus.klein@open-xchange.com>  Fri, 20 Jun 2014 12:57:52 +0200
+
+open-xchange-appsuite-help-drive (7.6.0-5) stable; urgency=low
+
+  * Fifth candidate for 7.6.0 release
+
+ -- Marcus Klein <marcus.klein@open-xchange.com>  Fri, 13 Jun 2014 14:07:12 +0200
+
+open-xchange-appsuite-help-drive (7.6.0-4) stable; urgency=low
+
+  * Fourth candidate for 7.6.0 release
+
+ -- Marcus Klein <marcus.klein@open-xchange.com>  Fri, 30 May 2014 14:18:47 +0200
+
+open-xchange-appsuite-help-drive (7.6.0-3) stable; urgency=low
+
+  * Third candidate for 7.6.0 release
+
+ -- Marcus Klein <marcus.klein@open-xchange.com>  Fri, 16 May 2014 13:53:23 +0200
+
+open-xchange-appsuite-help-drive (7.6.0-2) stable; urgency=low
+
+  * Second release candidate for 7.6.0
+
+ -- Marcus Klein <marcus.klein@open-xchange.com>  Mon, 05 May 2014 12:36:16 +0200
+
+open-xchange-appsuite-help-drive (7.6.0-1) stable; urgency=low
+
+  * First release candidate for 7.6.0
+
+ -- Marcus Klein <marcus.klein@open-xchange.com>  Tue, 22 Apr 2014 18:08:02 +0200
+
+open-xchange-appsuite-help-drive (7.6.0-0) unstable; urgency=low
+
+  * prepare for 7.6.0
+
+ -- Marcus Klein <marcus.klein@open-xchange.com>  Thu, 03 Apr 2014 14:14:54 +0200
+
+open-xchange-appsuite-help-drive (7.4.2-13) stable; urgency=low
+
+  * Build for patch 2014-03-24
+
+ -- Markus Wagner <markus.wagner@open-xchange.com>  Wed, 19 Mar 2014 10:32:23 +0100
+
+open-xchange-appsuite-help-drive (7.4.2-12) stable; urgency=low
+
+  * Build for patch 2014-03-14
+
+ -- Markus Wagner <markus.wagner@open-xchange.com>  Fri, 14 Mar 2014 14:38:53 +0100
+
+open-xchange-appsuite-help-drive (7.4.2-11) stable; urgency=low
+
+  * Build for patch 2013-03-04
+
+ -- Markus Wagner <markus.wagner@open-xchange.com>  Tue, 04 Mar 2014 17:09:35 +0100
+
+open-xchange-appsuite-help-drive (7.4.2-10) stable; urgency=low
+
+  * Build for patch 2013-03-05
+
+ -- Markus Wagner <markus.wagner@open-xchange.com>  Thu, 27 Feb 2014 15:50:06 +0100
+
+open-xchange-appsuite-help-drive (7.4.2-9) stable; urgency=low
+
+  * Build for patch 2014-02-24
+
+ -- Markus Wagner <markus.wagner@open-xchange.com>  Tue, 25 Feb 2014 16:46:21 +0100
+
+open-xchange-appsuite-help-drive (7.4.2-8) stable; urgency=low
+
+  * Build for patch 2014-02-26
+
+ -- Markus Wagner <markus.wagner@open-xchange.com>  Tue, 25 Feb 2014 14:44:07 +0100
+
+open-xchange-appsuite-help-drive (7.4.2-7) stable; urgency=low
+
+  * Build for patch 2014-02-20
+
+ -- Markus Wagner <markus.wagner@open-xchange.com>  Thu, 20 Feb 2014 11:37:14 +0100
+
+open-xchange-appsuite-help-drive (7.4.2-6) stable; urgency=low
+
+  * Sixth candidate for 7.4.2 release
+
+ -- Markus Wagner <markus.wagner@open-xchange.com>  Tue, 11 Feb 2014 12:58:17 +0100
+
+open-xchange-appsuite-help-drive (7.4.2-5) stable; urgency=low
+
+  * Fifth candidate for 7.4.2 release
+
+ -- Markus Wagner <markus.wagner@open-xchange.com>  Thu, 06 Feb 2014 14:58:25 +0100
+
+open-xchange-appsuite-help-drive (7.4.2-4) stable; urgency=low
+
+  * Fourth candidate for 7.4.2 release
+
+ -- Markus Wagner <markus.wagner@open-xchange.com>  Tue, 04 Feb 2014 17:09:46 +0100
+
+open-xchange-appsuite-help-drive (7.4.2-3) stable; urgency=low
+
+  * Third candidate for 7.4.2 release
+
+ -- Markus Wagner <markus.wagner@open-xchange.com>  Thu, 23 Jan 2014 16:31:28 +0100
+
+open-xchange-appsuite-help-drive (7.4.2-2) stable; urgency=low
+
+  * Second candidate for 7.4.2 release
+
+ -- Markus Wagner <markus.wagner@open-xchange.com>  Fri, 10 Jan 2014 16:31:43 +0100
+
+open-xchange-appsuite-help-drive (7.4.2-1) stable; urgency=low
+
+  * First candidate for 7.4.2 release
+
+ -- Markus Wagner <markus.wagner@open-xchange.com>  Mon, 23 Dec 2013 13:15:53 +0100
+
+open-xchange-appsuite-help-drive (7.4.2-0) unstable; urgency=low
+
+  * prepare for 7.4.2
+
+ -- Markus Wagner <markus.wagner@open-xchange.com>  Thu, 19 Dec 2013 09:08:03 +0100
+
+open-xchange-appsuite-help-drive (7.4.1-11) stable; urgency=low
+
+  * Build for patch 2014-03-24
+
+ -- Markus Wagner <markus.wagner@open-xchange.com>  Fri, 21 Mar 2014 14:32:42 +0100
+
+open-xchange-appsuite-help-drive (7.4.1-10) stable; urgency=low
+
+  * Build for patch 2014-02-26
+
+ -- Markus Wagner <markus.wagner@open-xchange.com>  Tue, 25 Feb 2014 12:49:22 +0100
+
+open-xchange-appsuite-help-drive (7.4.1-9) stable; urgency=low
+
+  * Build for patch 2014-01-30
+
+ -- Markus Wagner <markus.wagner@open-xchange.com>  Tue, 28 Jan 2014 17:37:16 +0100
+
+open-xchange-appsuite-help-drive (7.4.1-8) stable; urgency=low
+
+  * Build for patch 2013-12-09
+
+ -- Markus Wagner <markus.wagner@open-xchange.com>  Thu, 02 Jan 2014 16:16:10 +0100
+
+open-xchange-appsuite-help-drive (7.4.1-7) stable; urgency=low
+
+  * Build for patch 2013-12-23
+
+ -- Markus Wagner <markus.wagner@open-xchange.com>  Thu, 19 Dec 2013 10:08:14 +0100
+
+open-xchange-appsuite-help-drive (7.4.1-6) stable; urgency=low
+
+  * Build for patch 2013-12-09
+
+ -- Markus Wagner <markus.wagner@open-xchange.com>  Thu, 05 Dec 2013 13:44:27 +0100
+
+open-xchange-appsuite-help-drive (7.4.1-5) stable; urgency=low
+
+  * Fifth candidate for 7.4.1 release
+
+ -- Markus Wagner <markus.wagner@open-xchange.com>  Wed, 20 Nov 2013 12:12:44 +0100
+
+open-xchange-appsuite-help-drive (7.4.1-4) stable; urgency=low
+
+  * Fourth candidate for 7.4.1 release
+
+ -- Markus Wagner <markus.wagner@open-xchange.com>  Mon, 18 Nov 2013 10:20:29 +0100
+
+open-xchange-appsuite-help-drive (7.4.1-3) stable; urgency=low
+
+  * Third candidate for 7.4.1 release
+
+ -- Markus Wagner <markus.wagner@open-xchange.com>  Thu, 07 Nov 2013 10:17:58 +0100
+
+open-xchange-appsuite-help-drive (7.4.1-2) stable; urgency=low
+
+  * Second candidate for 7.4.1 release
+
+ -- Markus Wagner <markus.wagner@open-xchange.com>  Wed, 23 Oct 2013 10:11:10 +0200
+
+open-xchange-appsuite-help-drive (7.4.1-1) stable; urgency=low
+
+  * First sprint increment for 7.4.1 release
+
+ -- Markus Wagner <markus.wagner@open-xchange.com>  Thu, 10 Oct 2013 17:57:24 +0200
+
+open-xchange-appsuite-help-drive (7.4.1-0) unstable; urgency=low
+
+  * prepare for 7.4.1 release
+
+ -- Markus Wagner <markus.wagner@open-xchange.com>  Fri, 20 Sep 2013 16:29:32 +0200
+
+open-xchange-appsuite-help-drive (7.4.0-19) stable; urgency=low
+
+  * Build for patch 2013-03-05
+
+ -- Markus Wagner <markus.wagner@open-xchange.com>  Tue, 04 Mar 2014 14:56:12 +0100
+
+open-xchange-appsuite-help-drive (7.4.0-18) stable; urgency=low
+
+  * Build for patch 2013-03-05
+
+ -- Markus Wagner <markus.wagner@open-xchange.com>  Thu, 27 Feb 2014 15:50:06 +0100
+
+open-xchange-appsuite-help-drive (7.4.0-17) stable; urgency=low
+
+  * Build for patch 2014-02-07
+
+ -- Markus Wagner <markus.wagner@open-xchange.com>  Fri, 07 Feb 2014 09:17:10 +0100
+
+open-xchange-appsuite-help-drive (7.4.0-16) stable; urgency=low
+
+  * Build for patch 2013-11-13
+
+ -- Markus Wagner <markus.wagner@open-xchange.com>  Tue, 12 Nov 2013 13:42:30 +0100
+
+open-xchange-appsuite-help-drive (7.4.0-15) stable; urgency=low
+
+  * Build for patch 2013-11-08
+
+ -- Markus Wagner <markus.wagner@open-xchange.com>  Mon, 11 Nov 2013 11:56:08 +0100
+
+open-xchange-appsuite-help-drive (7.4.0-14) stable; urgency=low
+
+  * Build for patch 2013-10-28
+
+ -- Markus Wagner <markus.wagner@open-xchange.com>  Wed, 30 Oct 2013 16:56:18 +0100
+
+open-xchange-appsuite-help-drive (7.4.0-13) stable; urgency=low
+
+  * Build for patch 2013-10-28
+
+ -- Markus Wagner <markus.wagner@open-xchange.com>  Wed, 23 Oct 2013 15:04:38 +0200
+
+open-xchange-appsuite-help-drive (7.4.0-12) stable; urgency=low
+
+  * Build for patch 2013-10-09
+
+ -- Markus Wagner <markus.wagner@open-xchange.com>  Wed, 09 Oct 2013 16:39:09 +0200
+
+open-xchange-appsuite-help-drive (7.4.0-11) stable; urgency=low
+
+  * Eleventh candidate for 7.4.0 release
+
+ -- Markus Wagner <markus.wagner@open-xchange.com>  Wed, 25 Sep 2013 11:14:23 +0200
+
+open-xchange-appsuite-help-drive (7.4.0-10) stable; urgency=low
+
+  * Tenth candidate for 7.4.0 release
+
+ -- Markus Wagner <markus.wagner@open-xchange.com>  Fri, 20 Sep 2013 10:36:26 +0200
+
+open-xchange-appsuite-help-drive (7.4.0-9) stable; urgency=low
+
+  * Ninth candidate for 7.4.0 release
+
+ -- Markus Wagner <markus.wagner@open-xchange.com>  Fri, 13 Sep 2013 15:48:07 +0200
+
+open-xchange-appsuite-help-drive (7.4.0-8) stable; urgency=low
+
+  * Eighth candidate for 7.4.0 release
+
+ -- Markus Wagner <markus.wagner@open-xchange.com>  Mon, 02 Sep 2013 10:44:51 +0200
+
+open-xchange-appsuite-help-drive (7.4.0-7) stable; urgency=low
+
+  * Seventh candidate for 7.4.0 release
+
+ -- Markus Wagner <markus.wagner@open-xchange.com>  Tue, 27 Aug 2013 14:06:30 +0200
+
+open-xchange-appsuite-help-drive (7.4.0-6) stable; urgency=low
+
+  * Sixth candidate for 7.4.0 release
+
+ -- Markus Wagner <markus.wagner@open-xchange.com>  Fri, 23 Aug 2013 13:10:30 +0200
+
+open-xchange-appsuite-help-drive (7.4.0-5) stable; urgency=low
+
+  * Fifth candidate for 7.4.0 release
+
+ -- Markus Wagner <markus.wagner@open-xchange.com>  Mon, 19 Aug 2013 12:38:26 +0200
+
+open-xchange-appsuite-help-drive (7.4.0-4) stable; urgency=low
+
+  * Fourth candidate for 7.4.0 release
+
+ -- Markus Wagner <markus.wagner@open-xchange.com>  Tue, 13 Aug 2013 10:12:55 +0200
+
+open-xchange-appsuite-help-drive (7.4.0-3) stable; urgency=low
+
+  * Third release candidate for 7.4.0
+
+ -- Markus Wagner <markus.wagner@open-xchange.com>  Tue, 06 Aug 2013 12:25:50 +0200
+
+open-xchange-appsuite-help-drive (7.4.0-2) stable; urgency=low
+
+  * Second release candidate for 7.4.0
+
+ -- Markus Wagner <markus.wagner@open-xchange.com>  Fri, 02 Aug 2013 14:17:30 +0200
+
+open-xchange-appsuite-help-drive (7.4.0-1) stable; urgency=low
+
+  * First release candidate for 7.4.0
+
+ -- Markus Wagner <markus.wagner@open-xchange.com>  Wed, 17 Jul 2013 10:44:17 +0200
+
+open-xchange-appsuite-help-drive (7.4.0-0) unstable; urgency=low
+
+  * prepare for 7.4.0
+
+ -- Markus Wagner <markus.wagner@open-xchange.com>  Tue, 16 Jul 2013 14:54:25 +0200
+
+open-xchange-appsuite-help-drive (7.2.2-20) stable; urgency=low
+
+  * Build for patch 2014-03-24
+
+ -- Markus Wagner <markus.wagner@open-xchange.com>  Fri, 21 Mar 2014 14:39:41 +0100
+
+open-xchange-appsuite-help-drive (7.2.2-19) stable; urgency=low
+
+  * Build for patch 2014-01-22
+
+ -- Markus Wagner <markus.wagner@open-xchange.com>  Fri, 24 Jan 2014 14:33:16 +0100
+
+open-xchange-appsuite-help-drive (7.2.2-18) stable; urgency=low
+
+  * Build for patch 2013-11-29
+
+ -- Markus Wagner <markus.wagner@open-xchange.com>  Tue, 10 Dec 2013 08:32:40 +0100
+
+open-xchange-appsuite-help-drive (7.2.2-17) stable; urgency=low
+
+  * Build for patch 2013-10-03
+
+ -- Markus Wagner <markus.wagner@open-xchange.com>  Wed, 02 Oct 2013 17:06:23 +0200
+
+open-xchange-appsuite-help-drive (7.2.2-16) stable; urgency=low
+
+  * Build for patch 2013-09-26
+
+ -- Markus Wagner <markus.wagner@open-xchange.com>  Tue, 17 Sep 2013 12:00:15 +0200
+
+open-xchange-appsuite-help-drive (7.2.2-15) stable; urgency=low
+
+  * Build for patch 2013-09-12
+
+ -- Markus Wagner <markus.wagner@open-xchange.com>  Wed, 11 Sep 2013 15:21:56 +0200
+
+open-xchange-appsuite-help-drive (7.2.2-14) stable; urgency=low
+
+  * Build for patch 2013-09-26
+
+ -- Markus Wagner <markus.wagner@open-xchange.com>  Mon, 02 Sep 2013 13:51:05 +0200
+
+open-xchange-appsuite-help-drive (7.2.2-13) stable; urgency=low
+
+  * Build for patch 2013-08-26
+
+ -- Markus Wagner <markus.wagner@open-xchange.com>  Mon, 26 Aug 2013 16:28:15 +0200
+
+open-xchange-appsuite-help-drive (7.2.2-12) stable; urgency=low
+
+  * Build for patch 2013-08-19
+
+ -- Markus Wagner <markus.wagner@open-xchange.com>  Tue, 20 Aug 2013 11:24:10 +0200
+
+open-xchange-appsuite-help-drive (7.2.2-11) stable; urgency=low
+
+  * Build for patch 2013-08-09
+
+ -- Markus Wagner <markus.wagner@open-xchange.com>  Mon, 05 Aug 2013 11:02:03 +0200
+
+open-xchange-appsuite-help-drive (7.2.2-10) stable; urgency=low
+
+  * Build for patch 2013-07-22
+
+ -- Markus Wagner <markus.wagner@open-xchange.com>  Mon, 22 Jul 2013 09:50:53 +0200
+
+open-xchange-appsuite-help-drive (7.2.2-9) stable; urgency=low
+
+  * Build for patch 2013-07-25
+
+ -- Markus Wagner <markus.wagner@open-xchange.com>  Mon, 15 Jul 2013 15:44:24 +0200
+
+open-xchange-appsuite-help-drive (7.2.2-8) stable; urgency=low
+
+  * Build for patch 2013-07-09
+
+ -- Markus Wagner <markus.wagner@open-xchange.com>  Thu, 11 Jul 2013 11:26:44 +0200
+
+open-xchange-appsuite-help-drive (7.2.2-7) stable; urgency=low
+
+  * Third candidate for 7.2.2 release
+
+ -- Markus Wagner <markus.wagner@open-xchange.com>  Tue, 02 Jul 2013 13:51:37 +0200
+
+open-xchange-appsuite-help-drive (7.2.2-6) stable; urgency=low
+
+  * Second candidate for 7.2.2 release
+
+ -- Markus Wagner <markus.wagner@open-xchange.com>  Fri, 28 Jun 2013 16:17:19 +0200
+
+open-xchange-appsuite-help-drive (7.2.2-5) stable; urgency=low
+
+  * Release candidate for 7.2.2 release
+
+ -- Markus Wagner <markus.wagner@open-xchange.com>  Wed, 26 Jun 2013 19:18:51 +0200
+
+open-xchange-appsuite-help-drive (7.2.2-4) stable; urgency=low
+
+  * Second feature freeze for 7.2.2 release
+
+ -- Markus Wagner <markus.wagner@open-xchange.com>  Fri, 21 Jun 2013 16:36:47 +0200
+
+open-xchange-appsuite-help-drive (7.2.2-3) stable; urgency=low
+
+  * Sprint increment for 7.2.2 release
+
+ -- Markus Wagner <markus.wagner@open-xchange.com>  Mon, 03 Jun 2013 13:30:35 +0200
+
+open-xchange-appsuite-help-drive (7.2.2-2) unstable; urgency=low
+
+  * First sprint increment for 7.2.2 release
+
+ -- Markus Wagner <markus.wagner@open-xchange.com>  Mon, 03 Jun 2013 13:30:35 +0200
+
+open-xchange-appsuite-help-drive (7.2.2-1) unstable; urgency=low
+
+  * First candidate for 7.2.2 release
+
+ -- Markus Wagner <markus.wagner@open-xchange.com>  Wed, 29 May 2013 17:38:49 +0200
+
+open-xchange-appsuite-help-drive (7.2.2-0) unstable; urgency=low
+
+  * prepare for 7.2.0
+
+ -- Markus Wagner <markus.wagner@open-xchange.com>  Fri, 15 Mar 2013 13:52:15 +0100
+
+open-xchange-appsuite-help-drive (7.2.1-6) stable; urgency=low
+
+  * Build for patch 2013-06-20
+
+ -- Markus Wagner <markus.wagner@open-xchange.com>  Thu, 20 Jun 2013 15:51:09 +0200
+
+open-xchange-appsuite-help-drive (7.2.1-5) stable; urgency=low
+
+  * Build for patch 2013-06-17
+
+ -- Markus Wagner <markus.wagner@open-xchange.com>  Tue, 18 Jun 2013 09:35:46 +0200
+
+open-xchange-appsuite-help-drive (7.2.1-4) stable; urgency=low
+
+  * Build for patch 2013-06-14
+
+ -- Markus Wagner <markus.wagner@open-xchange.com>  Wed, 12 Jun 2013 18:15:45 +0200
+
+open-xchange-appsuite-help-drive (7.2.1-3) unstable; urgency=low
+
+  * Third candidate for 7.2.1 release
+
+ -- Markus Wagner <markus.wagner@open-xchange.com>  Wed, 22 May 2013 16:07:43 +0200
+
+open-xchange-appsuite-help-drive (7.2.1-2) unstable; urgency=low
+
+  * Second candidate for 7.2.1 release
+
+ -- Markus Wagner <markus.wagner@open-xchange.com>  Wed, 15 May 2013 17:49:12 +0200
+
+open-xchange-appsuite-help-drive (7.2.1-1) unstable; urgency=low
+
+  * First candidate for 7.2.1 release
+
+ -- Markus Wagner <markus.wagner@open-xchange.com>  Mon, 22 Apr 2013 15:18:20 +0200
+
+open-xchange-appsuite-help-drive (7.2.1-0) unstable; urgency=low
+
+  * prepare for 7.2.1
+
+ -- Markus Wagner <markus.wagner@open-xchange.com>  Mon, 15 Apr 2013 11:18:33 +0200
+
+open-xchange-appsuite-help-drive (7.2.0-6) unstable; urgency=low
+
+  * Build for patch 2013-05-10
+
+ -- Markus Wagner <markus.wagner@open-xchange.com>  Wed, 15 May 2013 09:33:11 +0200
+
+open-xchange-appsuite-help-drive (7.2.0-5) unstable; urgency=low
+
+  * Build for patch 2013-04-23
+
+ -- Markus Wagner <markus.wagner@open-xchange.com>  Thu, 02 May 2013 09:09:28 +0200
+
+open-xchange-appsuite-help-drive (7.2.0-4) unstable; urgency=low
+
+  * Fourth candidate for 7.2.0 release
+
+ -- Markus Wagner <markus.wagner@open-xchange.com>  Wed, 10 Apr 2013 17:49:28 +0200
+
+open-xchange-appsuite-help-drive (7.2.0-3) unstable; urgency=low
+
+  * Third candidate for 7.2.0 release
+
+ -- Markus Wagner <markus.wagner@open-xchange.com>  Mon, 08 Apr 2013 17:21:25 +0200
+
+open-xchange-appsuite-help-drive (7.2.0-2) unstable; urgency=low
+
+  * Second candidate for 7.2.0 release
+
+ -- Markus Wagner <markus.wagner@open-xchange.com>  Tue, 02 Apr 2013 16:21:13 +0200
+
+open-xchange-appsuite-help-drive (7.2.0-1) unstable; urgency=low
+
+  * First release candidate for 7.2.0
+
+ -- Markus Wagner <markus.wagner@open-xchange.com>  Tue, 26 Mar 2013 13:01:19 +0100
+
+open-xchange-appsuite-help-drive (7.2.0-0) unstable; urgency=low
+
+  * prepare for 7.2.0
+
+ -- Markus Wagner <markus.wagner@open-xchange.com>  Thu, 15 Mar 2013 13:52:15 +0100
+
+open-xchange-appsuite-help-drive (7.0.1-6) stable; urgency=low
+
+  * Build for patch 2013-09-12
+
+ -- Viktor Pracht <viktor.pracht@open-xchange.com>  Wed, 11 Sep 2013 15:35:30 +0200
+
+open-xchange-appsuite-help-drive (7.0.1-5) unstable; urgency=low
+
+  * Build for patch 2013-03-01
+
+ -- Viktor Pracht <viktor.pracht@open-xchange.com>  Thu, 28 Feb 2013 17:42:15 +0100
+
+open-xchange-appsuite-help-drive (7.0.1-4) unstable; urgency=low
+
+  * Fourth release candidate for 7.0.1
+
+ -- Viktor Pracht <viktor.pracht@open-xchange.com>  Tue, 19 Feb 2013 16:41:58 +0100
+
+open-xchange-appsuite-help-drive (7.0.1-3) unstable; urgency=low
+
+  * Third release candidate for 7.0.1
+
+ -- Viktor Pracht <viktor.pracht@open-xchange.com>  Tue, 19 Feb 2013 09:22:25 +0100
+
+open-xchange-appsuite-help-drive (7.0.1-2) unstable; urgency=low
+
+  * Second release candiate for 7.0.1
+
+ -- Viktor Pracht <viktor.pracht@open-xchange.com>  Thu, 14 Feb 2013 14:28:34 +0100
+
+open-xchange-appsuite-help-drive (7.0.1-1) unstable; urgency=low
+
+  * First release candidate for 7.0.1
+
+ -- Viktor Pracht <viktor.pracht@open-xchange.com>  Fri, 01 Feb 2013 15:28:23 +0100
+
+open-xchange-appsuite-help-drive (7.0.1-0) unstable; urgency=low
+
+  * prepare for 7.0.1
+
+ -- Viktor Pracht <viktor.pracht@open-xchange.com>  Fri, 01 Feb 2013 15:01:46 +0100
+
+open-xchange-appsuite-help-drive (7.0.0-12) unstable; urgency=low
+
+  * Third release candidate for 7.0.0
+
+ -- Viktor Pracht <viktor.pracht@open-xchange.com>  Tue, 18 Dec 2012 14:53:51 +0100
+
+open-xchange-appsuite-help-drive (7.0.0-11) unstable; urgency=low
+
+  * Second release candidate for 7.0.0
+
+ -- Viktor Pracht <viktor.pracht@open-xchange.com>  Mon, 17 Dec 2012 18:55:33 +0100
+
+open-xchange-appsuite-help-drive (7.0.0-10) unstable; urgency=low
+
+  * Pre release candidate for 7.0.0
+
+ -- Viktor Pracht <viktor.pracht@open-xchange.com>  Thu, 13 Dec 2012 18:47:20 +0100
+
+open-xchange-appsuite-help-drive (7.0.0-9) unstable; urgency=low
+
+  * First release candidate for 7.0.0
+
+ -- Viktor Pracht <viktor.pracht@open-xchange.com>  Tue, 11 Dec 2012 11:44:25 +0100
+
+open-xchange-appsuite-help-drive (7.0.0-8) unstable; urgency=low
+
+  * First release candidate for EDP drop #6
+
+ -- Viktor Pracht <viktor.pracht@open-xchange.com>  Tue, 13 Nov 2012 15:02:51 +0100
+
+open-xchange-appsuite-help-drive (7.0.0-7) unstable; urgency=low
+
+  * Third release candidate for EDP drop #5
+
+ -- Viktor Pracht <viktor.pracht@open-xchange.com>  Mon, 22 Oct 2012 15:48:11 +0200
+
+open-xchange-appsuite-help-drive (7.0.0-6) unstable; urgency=low
+
+  * Second release candidate for EDP drop #5
+
+ -- Viktor Pracht <viktor.pracht@open-xchange.com>  Mon, 22 Oct 2012 14:23:03 +0200
+
+open-xchange-appsuite-help-drive (7.0.0-5) unstable; urgency=low
+
+  * First release candidate for EDP drop #5
+
+ -- Viktor Pracht <viktor.pracht@open-xchange.com>  Tue, 12 Oct 2012 13:07:35 +0200
+
+open-xchange-appsuite-help-drive (7.0.0-4) unstable; urgency=low
+
+  * First release candidate for EDP drop #4
+
+ -- Viktor Pracht <viktor.pracht@open-xchange.com>  Tue, 04 Sep 2012 15:14:35 +0200
+
+open-xchange-appsuite-help-drive (7.0.0-3) unstable; urgency=low
+
+  * Release build for 7.0.0
+
+ -- Viktor Pracht <viktor.pracht@open-xchange.com>  Tue, 07 Aug 2012 14:58:23 +0200
+
+open-xchange-appsuite-help-drive (7.0.0-2) unstable; urgency=low
+
+  * Release build for EDP drop #3
+
+ -- Viktor Pracht <viktor.pracht@open-xchange.com>  Tue, 07 Aug 2012 11:48:03 +0200
+
+open-xchange-appsuite-help-drive (7.0.0-1) unstable; urgency=low
+
+  * Initial Release.
+
+ -- Viktor Pracht <viktor.pracht@open-xchange.com>  Wed, 09 Nov 2011 12:20:23 +0100