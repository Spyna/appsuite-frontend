--- conflicted
+++ resolved
@@ -75,21 +75,11 @@
 
             list = folderAPI.ignoreSentItems(list);
 
-<<<<<<< HEAD
-            var showPrompt = settings.get('removeDeletedPermanently') || _(list).any(function (o) {
-                return account.is('trash', o.folder_id);
-            });
-
-            // this probably needs to be done server-side
-            // far too much delay when rushing through folders
-            // and deleting unimportant unseen stuff, e.g. spam mail
-=======
             var all = list.slice(),
                 shiftDelete = baton && baton.options.shiftDelete && settings.get('features/shiftDelete'),
                 showPrompt = !shiftDelete && (settings.get('removeDeletedPermanently') || _(list).any(function (o) {
                     return accountAPI.is('trash', o.folder_id);
                 }));
->>>>>>> 1c74fb5d
 
             // pragmatic approach for bug 55442 cause mail is so special (weak spot: empty folder)
             list = ignoreCurrentlyEdited(list);
@@ -118,10 +108,7 @@
                                 // trigger back event, used for mobile swipe delete reset
                                 ox.trigger('delete:canceled', list);
                             }
-<<<<<<< HEAD
-=======
 
->>>>>>> 1c74fb5d
                         });
                 });
             } else {
