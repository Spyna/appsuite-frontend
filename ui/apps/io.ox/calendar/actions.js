--- conflicted
+++ resolved
@@ -106,10 +106,7 @@
     new Action('io.ox/calendar/detail/actions/edit', {
         id: 'edit',
         requires: function (e) {
-<<<<<<< HEAD
             var exists = e.baton && e.baton.data ? e.baton.data.id !== undefined : true;
-            return exists && e.collection.has('one') && e.collection.has('create');
-=======
             var allowed = e.collection.has('one') && e.collection.has('create');
             if (allowed) {
                 //if you have no permission to edit you don't have a folder id (see calendar/freebusy response)
@@ -117,8 +114,7 @@
                     allowed = false;
                 }
             }
-            return allowed;
->>>>>>> 4985a25a
+            return allowed && exists;
         },
         action: function (baton) {
             var params = baton.data,
