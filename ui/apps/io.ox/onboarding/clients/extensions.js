--- conflicted
+++ resolved
@@ -361,11 +361,7 @@
         },
 
         _updateState: function (e) {
-<<<<<<< HEAD
-            if (e.keyCode === 13) return;
-=======
             if (e.which === 13) return;
->>>>>>> 1c635981
             var value = $(e.target).val().trim(),
                 button = this.$('button.action-call');
             util.removeIcons(button);
@@ -453,11 +449,7 @@
         },
 
         _updateState: function (e) {
-<<<<<<< HEAD
-            if (e.keyCode === 13) return;
-=======
             if (e.which === 13) return;
->>>>>>> 1c635981
             var value = $(e.target).val().trim(),
                 button = this.$('button.action-call');
             util.removeIcons(button);
