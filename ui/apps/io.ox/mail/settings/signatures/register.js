--- conflicted
+++ resolved
@@ -18,518 +18,11 @@
 
     'use strict';
 
-<<<<<<< HEAD
-    var intervals = [];
-
-    ext.point('io.ox/mail/settings/signature-dialog').extend({
-        id: 'name',
-        index: 100,
-        draw: function (baton) {
-            this.append(
-                $('<div class="form-group">').append(
-                    baton.$.name = $('<input type="text" class="form-control">').attr({ 'id': 'signature-name', 'tabindex': 1, 'placeholder': gt('Signature name') })
-                )
-            );
-        }
-    });
-
-    ext.point('io.ox/mail/settings/signature-dialog').extend({
-        id: 'error',
-        index: 200,
-        draw: function (baton) {
-            this.append(
-                baton.$.error = $('<div>').addClass('help-block error')
-            );
-        }
-    });
-
-    ext.point('io.ox/mail/settings/signature-dialog').extend({
-        id: 'textarea',
-        index: 300,
-        draw: function (baton) {
-            this.append(
-                $('<div class="form-group">').css('min-height', '266px').append(
-                    $('<div class="editable-toolbar">').attr('data-editor-id', baton.editorId),
-                    baton.$.contentEditable = $('<div class="io-ox-signature-edit editable">')
-                    .attr({
-                        'data-editor-id': baton.editorId,
-                        'tabindex': 1
-                    })
-                )
-            );
-
-            baton.$.contentEditable.on('addInlineImage', function (e, id) { addKeepalive(id); });
-
-            require(['io.ox/core/tk/contenteditable-editor'], function (Editor) {
-                var ed;
-                (ed = new Editor(baton.$.contentEditable, {
-                    toolbar1: 'bold italic | alignleft aligncenter alignright | link | image',
-                    advanced: 'fontselect fontsizeselect | forecolor',
-                    css: {
-                        'min-height': '230px', //overwrite min-height of editor
-                        'height': '230px',
-                        'overflow-y': 'auto'
-                    }
-                })).done(function () {
-                    baton.editor = ed;
-                    baton.editor.handleShow(true);
-
-                    // replace setplaintext function to not add additional <p>-tag
-                    baton.editor.setPlainText = function (str) {
-                        // clean up
-                        str = String(str || '').replace(/[\s\xA0]+$/g, '');
-                        if (!str) return;
-                        return require(['io.ox/core/tk/textproc']).done(function (textproc) {
-                            return textproc.texttohtml(str).done(function (content) {
-                                baton.editor.setContent(content);
-                            });
-                        });
-                    };
-
-                    if (looksLikeHTML(baton.content)) {
-                        baton.editor.setContent(baton.content);
-                    } else {
-                        baton.editor.setPlainText(baton.content);
-                    }
-                });
-            });
-        }
-    });
-
-    ext.point('io.ox/mail/settings/signature-dialog').extend({
-        id: 'position',
-        index: 400,
-        draw: function (baton) {
-            this.append(
-                $('<div class="form-group">').append(
-                    baton.$.insertion = $('<select id="signature-position" class="form-control" tabindex="1">')
-                        .append(
-                            $('<option value="above">').text(gt('Add signature above quoted text')),
-                            $('<option value="below">').text(gt('Add signature below quoted text'))
-                        )
-                        .val(settings.get('defaultSignaturePosition', 'below'))
-                )
-            );
-        }
-    });
-
-    function addKeepalive (id) {
-        var timeout = Math.round(settings.get('maxUploadIdleTimeout', 200000) * 0.9);
-        intervals.push(setInterval(keepalive, timeout, id));
-    }
-
-    function clearKeepalive () {
-        _(intervals).each(clearInterval);
-        intervals = [];
-    }
-
-    /**
-     * By updating the last access timestamp the referenced file is prevented from being deleted from both session and disk storage.
-     * Needed for inline images
-     */
-    function keepalive(id) {
-        return http.GET({
-            module: 'file',
-            params: { action: 'keepalive', id: id }
-        });
-    }
-
-    function looksLikeHTML(str) {
-        str = str || '';
-        return (/<([A-Za-z][A-Za-z0-9]*)\b[^>]*>(.*?)<\/\1>/).test(str);
-    }
-
-    function fnEditSignature(evt, signature) {
-        if (!signature) {
-            signature = {
-                id: null,
-                name: '',
-                signature: ''
-            };
-        }
-
-        function validateField(field, target) {
-            if ($.trim(field.val()) === '') {
-                //trim here because backend does not allow names containing only spaces
-                field.addClass('error');
-                target.text(gt('Please enter a valid name'));
-            } else {
-                field.removeClass('error');
-                target.empty();
-            }
-        }
-
-        if (_.isString(signature.misc)) { signature.misc = JSON.parse(signature.misc); }
-
-        var popup = new dialogs.ModalDialog({ async: true, tabTrap: false, width: 600, addClass: 'io-ox-signature-dialog' });
-        popup.header($('<h4>').text(signature.id === null ? gt('Add signature') : gt('Edit signature')));
-
-        var baton = new ext.Baton({
-            editorId: _.uniqueId('editor-'),
-            content: signature.content
-        });
-        ext.point('io.ox/mail/settings/signature-dialog').invoke('draw', popup.getContentNode(), baton);
-
-        popup.addPrimaryButton('save', gt('Save'), 'save', { tabIndex: 1 })
-        .addButton('cancel', gt('Cancel'), 'cancel', { tabIndex: 1 })
-        .on('save', function () {
-            if (baton.$.name.val() !== '') {
-                var update = signature.id ? {} : { type: 'signature', module: 'io.ox/mail', displayname: '', content: '', misc: { insertion: 'below', 'content-type': 'text/html' }},
-                    editorContent = baton.editor.getContent();
-
-                update.id = signature.id;
-                update.misc = { insertion: baton.$.insertion.val(), 'content-type': 'text/html' };
-
-                if (editorContent !== signature.content) update.content = editorContent;
-                if (baton.$.name.val() !== signature.displayname) update.displayname = baton.$.name.val();
-
-                popup.busy();
-
-                var def = null;
-                if (signature.id) {
-                    def = snippets.update(update);
-                } else {
-                    def = snippets.create(update);
-                }
-                def.done(function () {
-                    snippets.getAll('signature').done(function (sigs) {
-                        // set very first signature as default if no other signatures exist
-                        if (sigs.length === 1) {
-                            settings.set('defaultSignature', sigs[0].id).save();
-                        }
-                        popup.idle();
-                        popup.close();
-                    });
-                }).fail(function (error) {
-                    require(['io.ox/core/notifications'], function (notifications) {
-                        notifications.yell(error);
-                        popup.idle();
-                    });
-                });
-            } else {
-                popup.idle();
-                validateField(baton.$.name, baton.$.error);
-            }
-        })
-        .on('close', function () {
-            baton.editor.destroy();
-            clearKeepalive();
-        })
-        .show();
-
-        baton.$.name.val(signature.displayname);
-        baton.$.name.focus();
-
-        if (_.isObject(signature.misc) && signature.misc.insertion) {
-            baton.$.insertion.val(signature.misc.insertion);
-        }
-
-        _.defer(function () {
-            if (signature.displayname) {
-                baton.$.contentEditable.select();
-            } else {
-                baton.$.name.select();
-            }
-        });
-
-        baton.$.name.on('change', function () {
-            validateField(baton.$.name, baton.$.error);
-        });
-    }
-
-    function fnImportSignatures(evt, signatures) {
-
-        // create modal dialog with a list of old signatures (ox 6)
-        var dialog = new dialogs.ModalDialog({ async: true }),
-            Model = Backbone.Model.extend({
-                defaults: {
-                    check: false
-                }
-            }),
-            model = new Model();
-        dialog.header($('<h4>').text(gt('Import signatures')))
-        .append(
-            $('<p class="help-block">').text(gt('You can import existing signatures from the previous product generation.')),
-            $('<div>').addClass('checkbox').append(
-                $('<label>').text(gt('Delete old signatures after import')).prepend(
-                    new mini.CheckboxView({ name: 'check', model: model }).render().$el
-                )
-            ),
-            $('<ul class="io-ox-signature-import">').append(
-                _(signatures).map(function (sig) {
-                    //replace div and p elements to br's and remove all other tags.
-                    var preview = (sig.signature_text || '')
-                        .replace(/<(br|\/br|\/p|\/div)>(?!$)/g, '\n')
-                        .replace(/<(?:.|\n)*?>/gm, '')
-                        .replace(/(\n)+/g, '<br>');
-
-                    // if preview is empty or a single br-tag, do not append a preview
-                    if (preview === '' || preview === '<br>') {
-                        return '';
-                    }
-
-                    return $('<li>').append(
-                        $('<div class="signature-name">').text(sig.signature_name),
-                        $('<div class="signature-preview">').append(preview)
-                    );
-                })
-            )
-        )
-        .addPrimaryButton('import', gt('Import'))
-        .addButton('cancel', gt('Cancel'));
-
-        // show dialog
-        dialog.show();
-
-        dialog.on('import', function () {
-            dialog.busy();
-
-            var deferreds = _(signatures).map(function (sig) {
-                return snippets.create({
-                    type: 'signature',
-                    module: 'io.ox/mail',
-                    displayname: sig.signature_name,
-                    content: sig.signature_text,
-                    misc: {
-                        insertion: sig.position,
-                        'content-type': 'text/html'
-                    },
-                    meta: {
-                        imported: sig
-                    }
-                }).fail(require('io.ox/core/notifications').yell);
-            });
-
-            if (model.get('check')) config.remove('gui.mail.signatures');
-
-            $.when.apply(this, deferreds).then(function success() {
-                dialog.close();
-                if (model.get('check')) {
-                    config.save();
-                    evt.target.remove();
-                }
-            }, function fail() {
-                dialog.idle();
-            });
-        });
-    }
-
-    ext.point('io.ox/mail/settings/detail/pane').extend({
-        id: 'signatures',
-        index: 600,
-        draw: function (baton) {
-            var $node,
-                $list,
-                signatures,
-                defaultSignatureView,
-                defaultReplyForwardView;
-            this.append($node = $('<fieldset class="io-ox-signature-settings">'));
-            function fnDrawAll() {
-                snippets.getAll('signature').then(function (sigs) {
-                    signatures = {};
-                    $list.empty();
-                    //clear views before rendering
-                    defaultSignatureView.$el.empty();
-                    defaultSignatureView.trigger('appendOption', { value: '', label: gt('No signature'), isDefault: false });
-                    defaultReplyForwardView.$el.empty();
-                    defaultReplyForwardView.trigger('appendOption', { value: '', label: gt('No signature'), isDefault: false });
-
-                    //hide default signature selection, if there are no signatures
-                    $node.children('.form-group').css('display', sigs.length > 0 ? '' : 'none');
-                    _(sigs).each(function (signature) {
-                        //replace div and p elements to br's and remove all other tags.
-                        var content = signature.content
-                            .replace(/<(br|\/br|\/p|\/div)>(?!$)/g, '\n')
-                            .replace(/<(?:.|\n)*?>/gm, '')
-                            .replace(/(\n)+/g, '<br>');
-
-                        signatures[signature.id] = signature;
-                        var isDefault = settings.get('defaultSignature') === signature.id,
-                            $item = $('<li class="widget-settings-view">')
-                                .attr('data-id', signature.id)
-                                .append(
-                                    $('<div class="selectable deletable-item">')
-                                    .append(
-                                        $('<span class="list-title pull-left" data-property="displayName">').text(gt.noI18n(signature.displayname)),
-                                        $('<div class="widget-controls">').append(
-                                            $('<a class="action" tabindex="1" data-action="edit">').text(gt('Edit')).attr({
-                                                role: 'button',
-                                                'aria-label': gt('%1$s, %2$s', gt.noI18n(signature.displayname), gt('Edit'))
-                                            }),
-                                            $('<a class="remove">').attr({
-                                                'data-action': 'delete',
-                                                title: gt('Delete'),
-                                                'aria-label': gt('%1$s, %2$s', gt.noI18n(signature.displayname), gt('Delete')),
-                                                role: 'button',
-                                                tabindex: 1
-                                            }).append($('<i class="fa fa-trash-o">'))
-                                        ),
-                                        // do not add a preview pane with single br-tag or empty string
-                                        (content === '<br>' || content === '') ? '' : $('<div class="signature-preview">').click(clickEdit).append(content)
-                                    )
-                                );
-
-                        if (isDefault)
-                            $item.addClass('default');
-                        $list.append($item);
-                        defaultSignatureView.trigger('appendOption', { value: signature.id, label: signature.displayname, isDefault: settings.get('defaultSignature') === signature.id });
-                        defaultReplyForwardView.trigger('appendOption', { value: signature.id, label: signature.displayname, isDefault: settings.get('defaultReplyForwardSignature') === signature.id });
-                    });
-                }, require('io.ox/core/notifications').yell);
-            }
-            var radioNone, radioCustom, signatureText;
-            try {
-                if (_.device('smartphone')) {
-                    var type = settings.get('mobileSignatureType');
-                    if (type !== 'custom') type = 'none';
-                    $node.append($('<legend class="sectiontitle">').append(
-                        $('<h2>').text(
-                            //#. Section title for the mobile signature
-                            gt('Signature')
-                        ))
-                    )
-                    .append(
-                        $('<div class="form-group">').append(
-                            $('<div class="radio">').append(
-                                $('<label>').append(
-                                    radioNone = $('<input type="radio" name="mobileSignature">')
-                                    .prop('checked', type === 'none'),
-                                    gt('No signature')
-                                )
-                                .on('change', radioChange)
-                            ),
-                            $('<div class="radio">').append(
-                                $('<label>').append(
-                                    radioCustom = $('<input type="radio" name="mobileSignature">')
-                                    .prop('checked', type === 'custom')
-                                    .on('change', radioChange),
-                                    signatureText = $('<textarea class="form-control col-xs-12" rows="5">')
-                                    .val(settings.get('mobileSignature'))
-                                    .on('change', textChange)
-                                )
-                            )
-                        )
-                    );
-                } else {
-                    $node.append($('<legend class="sectiontitle">').append(
-                        $('<h2>').text(gt('Signatures'))
-                    ));
-                    addSignatureList($node);
-                }
-            } catch (e) {
-                console.error(e, e.stack);
-            }
-
-            function radioChange() {
-                var type = radioCustom.prop('checked') ? 'custom' : 'none';
-                baton.model.set('mobileSignatureType', type);
-            }
-
-            function textChange() {
-                baton.model.set('mobileSignature', signatureText.val());
-            }
-
-            function clickEdit(e) {
-                if ((e.type === 'click') || (e.which === 13)) {
-                    var id = $(this).closest('li').attr('data-id');
-                    fnEditSignature(e, signatures[id]);
-                    e.preventDefault();
-                }
-            }
-
-            function addSignatureList($node) {
-                var section;
-
-                // Register edit and delete events
-                $list = $('<ul class="list-unstyled list-group settings-list">')
-                .on('click keydown', 'a[data-action=edit]', function (e) {
-                    if ((e.type === 'click') || (e.which === 13)) {
-                        var id = $(this).closest('li').attr('data-id');
-                        fnEditSignature(e, signatures[id]);
-                        e.preventDefault();
-                    }
-                })
-                .on('click keydown', 'a[data-action=delete]', function (e) {
-                    if ((e.type === 'click') || (e.which === 13)) {
-                        var id = $(this).closest('li').attr('data-id');
-                        snippets.destroy(id).fail(require('io.ox/core/notifications').yell);
-                        e.preventDefault();
-                    }
-                })
-                .appendTo($node);
-
-                // Append "add signature" button
-                $node.append(
-                    $('<div class="sectioncontent">').append(
-                        section = $('<div class="form-group">').append(
-                            $('<button type="button" class="btn btn-primary" tabindex="1">').text(gt('Add new signature')).on('click', fnEditSignature)
-                        )
-                    )
-                );
-
-                defaultSignatureView = new mini.SelectView({ list: [], name: 'defaultSignature', model: baton.model, id: 'defaultSignature', className: 'form-control' })
-                .on('appendOption', function (option) {
-                    this.$el.append($('<option>').attr({ 'value': option.value }).text(option.label));
-                    if (option.isDefault) {
-                        this.$el.val(option.value);
-                    }
-                });
-
-                baton.model.on('change:defaultSignature', function () {
-                    var id = baton.model.get('defaultSignature');
-                    $list.find('.default').removeClass('default');
-                    $list.find('[data-id="' + id + '"]').addClass('default');
-                });
-
-                defaultReplyForwardView = new mini.SelectView({ list: [], name: 'defaultReplyForwardSignature', model: baton.model, id: 'defaultReplyForwardSignature', className: 'form-control' })
-                .on('appendOption', function (option) {
-                    this.$el.append($('<option>').attr({ 'value': option.value }).text(option.label));
-                    if (option.isDefault) {
-                        this.$el.val(option.value);
-                    }
-                });
-
-                $node.append(
-                    $('<div class="row">').append(
-                        $('<div class="form-group col-xs-12 col-md-6">').append(
-                            $('<label for="defaultSignature" class="control-label">')
-                            .text(gt('Default signature for new messages')),
-                            $('<div>').addClass('controls').append(
-                                defaultSignatureView.render().$el
-                            )
-                        ),
-                        $('<div class="form-group col-xs-12 col-md-6">').append(
-                            $('<label for="defaultSignature" class="control-label">')
-                            .text(gt('Default signature for replies or forwardings')),
-                            $('<div>').addClass('controls').append(
-                                defaultReplyForwardView.render().$el
-                            )
-                        )
-                    )
-                );
-
-                //draw signatures
-                fnDrawAll();
-                snippets.on('refresh.all', fnDrawAll);
-
-                if (config.get('gui.mail.signatures') && !_.isNull(config.get('gui.mail.signatures')) && config.get('gui.mail.signatures').length > 0) {
-                    section.append(
-                        $('<button type="button" class="btn btn-default" tabindex="1">').text(gt('Import signatures')).on('click', function (e) {
-                            fnImportSignatures(e, config.get('gui.mail.signatures'));
-                            return false;
-                        })
-                    );
-                }
-                section = null;
-            }
-        }
-=======
     ext.point('io.ox/settings/pane/main/io.ox/mail').extend({
         id: 'io.ox/mail/settings/signatures',
         title: gt('Signatures'),
         ref: 'io.ox/mail/settings/signatures',
         index: 400
->>>>>>> 74174fc6
     });
 
 });