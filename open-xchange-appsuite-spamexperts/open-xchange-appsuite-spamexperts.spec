--- conflicted
+++ resolved
@@ -1,10 +1,6 @@
 Name:           open-xchange-appsuite-spamexperts
 Version:        @OXVERSION@
-<<<<<<< HEAD
 %define         ox_release 0
-=======
-%define         ox_release 7
->>>>>>> d768a223
 Release:        %{ox_release}_<CI_CNT>.<B_CNT>
 Group:          Applications/Productivity
 Packager:       Viktor Pracht <viktor.pracht@open-xchange.com>
@@ -94,11 +90,8 @@
 #%{docroot}
 
 %changelog
-<<<<<<< HEAD
-=======
 * Wed Feb 11 2015 Viktor Pracht <viktor.pracht@open-xchange.com>
 Seventh candidate for 7.6.2 release
->>>>>>> d768a223
 * Tue Feb 10 2015 Viktor Pracht <viktor.pracht@open-xchange.com>
 Build for patch 2015-02-11
 * Tue Feb 03 2015 Viktor Pracht <viktor.pracht@open-xchange.com>
