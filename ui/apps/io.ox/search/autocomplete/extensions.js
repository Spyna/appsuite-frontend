/**
 * This work is provided under the terms of the CREATIVE COMMONS PUBLIC
 * LICENSE. This work is protected by copyright and/or other applicable
 * law. Any use of the work other than as authorized under this license
 * or copyright law is prohibited.
 *
 * http://creativecommons.org/licenses/by-nc-sa/2.5/
 *
 * © 2014 Open-Xchange Inc., Tarrytown, NY, USA. info@open-xchange.com
 *
 * @author Frank Paczynski <frank.paczynski@open-xchange.com>
 */

define('io.ox/search/autocomplete/extensions',[
    'io.ox/core/extensions',
    'settings!io.ox/contacts',
    'gettext!io.ox/core',
    'less!io.ox/search/style'
], function (ext, settings, gt) {
    'use strict';

    var POINT = 'io.ox/search/autocomplete';

    ext.point(POINT + '/handler/click').extend({
        id: 'default',
        index: 'last',
        flow: function (baton) {
            baton.data.deferred.done(function (value) {
                // exclusive: define used option (type2 default is index 0 of options)
                var option = _.find(value.options, function (item) {
                    return item.id === value.id;
                });

                baton.data.model.add(value.facet, value.id, (option || {}).id);
            });
        }
    });

    var extensions = {

        searchfieldLogic: function (baton) {
            var ref = this.find('.search-field'),
                app = baton.app,
                model = baton.model,
                view = baton.app.view,
                container = baton.$.container;
            // input group and dropdown
            ref.autocomplete({
<<<<<<< HEAD
                api: app.apiproxy,
                minLength: Math.max(1, settings.get('search/minimumQueryLength', 1)),
                mode: 'search',
                delay: 100,
                parentSelector: container  ? '.query' : '.io-ox-search',
                container: container,
                cbshow: function () {
                    // reset autocomplete tk styles (currently only mobile)
                    ext.point(POINT + '/style-container').invoke('draw', this, baton);

                },
                // TODO: would be nice to move to control
                source: function (val) {
                    // show dropdown immediately (busy by autocomplete tk)
                    ref.open();
                    return app.apiproxy.search(val);
                },
                reduce: function (data) {
                    // only show not 'advanced'
                    data.list = _.filter(data.list, function (facet) {
                        return !_.contains(facet.flags, 'advanced');
                    });
                    return data;
                },
                draw: function (value) {
                    baton.data = value;
                    var individual = ext.point(POINT + '/item/' + baton.data.facet);

                    // use special draw handler
                    if (individual.list().length) {
                        // special
                        individual.invoke('draw', this, baton);
                    } else {
                        // default
                        ext.point(POINT + '/item').invoke('draw', this, baton);
=======
                    api: app.apiproxy,
                    minLength: Math.max(1, settings.get('search/minimumQueryLength', 1)),
                    mode: 'search',
                    delay: 100,
                    parentSelector: container  ? '.query' : '.io-ox-search',
                    container: container,
                    cbshow: function () {
                        // reset autocomplete tk styles (currently only mobile)
                        ext.point(POINT + '/style-container').invoke('draw', this, baton);

                    },
                    // TODO: would be nice to move to control
                    source: function (val) {
                        // show dropdown immediately (busy by autocomplete tk)
                        ref.open();
                        return app.apiproxy.search(val);
                    },
                    reduce: function (data) {
                        // only show not 'advanced'
                        data.list = _.filter(data.list, function (facet) {
                            return !_.contains(facet.flags, 'advanced');
                        });
                        return data;
                    },
                    draw: function (value) {
                        baton.data = value;
                        var individual = ext.point(POINT + '/item/' + baton.data.facet);

                        // use special draw handler
                        if (individual.list().length) {
                            // special
                            individual.invoke('draw', this, baton);
                        } else {
                            // default
                            ext.point(POINT + '/item').invoke('draw', this, baton);
                        }
                    },
                    stringify: function () {
                        // keep input value when item selected
                        return ref.val();
                    },
                    click: function (e) {

                        // apply selected filter
                        var node = $(e.target).closest('.autocomplete-item'),
                            value = node.data(),
                            baton = ext.Baton.ensure({
                                deferred: $.Deferred().resolve(value),
                                model: model,
                                view: view
                            });

                        // empty input field
                        if (!(model.getOptions().switches || {}).keepinput)
                            ref.val('');

                        ext.point(POINT + '/handler/click').invoke('flow', this, baton);
>>>>>>> 6c7d6d7a
                    }
                },
                stringify: function () {
                    // keep input value when item selected
                    return ref.val();
                },
                click: function (e) {

                    // apply selected filter
                    var node = $(e.target).closest('.autocomplete-item'),
                        value = node.data(),
                        baton = ext.Baton.ensure({
                            deferred: $.Deferred().resolve(value),
                            model: model,
                            view: view
                        });

                    // empty input field
                    if (!(model.getOptions().switches || {}).keepinput)
                        ref.val('');

                    ext.point(POINT + '/handler/click').invoke('flow', this, baton);
                }
            })
            .on('focus focus:custom click', function (e, opt) {

                //search mode: not when enterin input with tab key
                if (ref.data('byclick')) {
                    ref.removeData('byclick');
                    app.view.trigger('focus', model.getApp());
                }
                // hint: 'click' supports click on already focused
                // keep dropdown closed on focus event
                opt = _.extend({}, opt || {}, { keepClosed: e.type.indexOf('focus') === 0 });

                // simulate tab keyup event
                ref.trigger({
                    type: 'keyup',
                    which: 9
                }, opt);

            })
            .on('mousedown', function () {
                if (!ref.is(':focus'))
                    ref.data('byclick', true);

            })
            .on('keyup', function (e, options) {
                var opt = _.extend({}, (e.data || {}), options || {}),
                    // keys pressed
                    down = e.which === 40 && !ref.isOpen(),
                    tab = e.which === 9;

                // adjust original event instead of throwing a new one
                // cause handler (fnKeyUp) is debounced and we might set some options
                if (_.isUndefined(opt.isRetry) && (down || tab)) {
                    e.data = _.extend({}, e.data || {}, opt, { isRetry: true });
                }
            });

            this.find('.btn-clear')
                .on('click', function () {
                    view.trigger('button:clear');
                });

            this.find('.btn-search')
                .on('click', function () {
                    // open autocomplete dropdown
                    ref.trigger('click');
                    // trigger ENTER keypress
                    var keydown = $.Event('keydown');
                    keydown.which = 13;
                    ref.trigger(keydown);
                    // prevent, propagation
                    return false;
                });

            return this;
        },

        searchfieldMobile: function (baton) {

            if (!_.device('small')) return;

            var group,
                label = gt('Search'),
                id = 'search-search-field';

            // input group and dropdown
            this.append(
                group = $('<div class="input-group">')
                    .append(
                        $('<input type="text">')
                        .attr({
                            class: 'form-control search-field',
                            role: 'search',
                            tabindex: 1,
                            id: id,
                            placeholder: label + ' ...'
                        }),
                        $('<label class="sr-only">')
                            .attr('for', id)
                            .text(label)
                    )
            );

            // buttons
            group.append(
                $('<a href="#">')
                    .attr({
                        'tabindex': '1',
                        'class': 'btn-clear',
                        'aria-label': gt('Clear field'),
                        'role': 'button'
                    }).append(
                        $('<i class="fa fa-times"></i>')
                    )
                    .on('click', function (e) {
                        e.preventDefault();
                    })
            );
            group.append(
                $('<span class="input-group-btn">').append(
                    // submit
                    $('<button type="button">')
                    .attr({
                        'tabindex': '1',
                        'class': 'btn btn-default btn-search',
                        'aria-label': gt('Search')
                    })
                    .append(
                        $('<i class="fa fa-search"></i>')
                    )
                    .on('click', function (e) {
                        e.preventDefault();
                        var e = $.Event('keydown');
                        e.which = 13;
                    })
                )
            );

            // add search logic (autocomplet etc.)
            extensions.searchfieldLogic.call(this, baton);
        },

        styleContainer: function (baton) {
            var value = 'width: 100%;';
            //custom dropdown container?
            if (baton.$.container && baton.$.container.attr('style') !== value) {
                // reset calculated style from autocomplete tk
                baton.$.container.attr('style', value);
            }
        },

        item: function (baton) {
            this.addClass(baton.data.facet);
            // contact picture
            ext.point(POINT + '/image').invoke('draw', this, baton);
            // display name
            ext.point(POINT + '/name').invoke('draw', this, baton);
            // email address
            ext.point(POINT + '/detail').invoke('draw', this, baton);
            // aria lebel
            ext.point(POINT + '/a11y').invoke('draw', this, baton);
        },

        image: function (baton) {

            //disabled
            if (!this.is('.contacts, .contact, .participant, .task_participants')) return;

            var image = ox.base + '/apps/themes/default/dummypicture.png';

            // remove default indent
            this.removeClass('indent');

            // construct url
            image = (baton.data.item && baton.data.item.image_url ? baton.data.item.image_url + '&height=42&scaleType=contain' : image)
                .replace(/^https?\:\/\/[^\/]+/i, '')
                .replace(/^\/ajax/, ox.apiRoot);

            // add image node
            this.append(
                $('<div class="image">')
                    .css('background-image', 'url(' + image + ')')
            );
        },

        name: function (baton) {
            var name = (baton.data.item && baton.data.item.name ? baton.data.item.name : baton.data.name) || '\u00A0';

            this
                .data(baton.data)
                .append(
                    //use html for the umlauts
                    $('<div class="name">').text(name)
                );

        },

        detail: function (baton) {
            var detail = baton.data.item && baton.data.item.detail && baton.data.item.detail.length ? baton.data.item.detail : undefined,
                isContact = this.is('.contacts, .contact, .participant, .task_participants');

            // contact
            if (isContact) {
                this.removeClass('indent');
                this.append(
                    $('<div class="detail">').text(detail || '\u00A0')
                );
            } else if (detail) {
                var node = this.find('.name');
                node.append(
                    $('<i>').text('\u00A0' + detail)
                );
            }
        },

        a11y: function () {
            var text = this.find('.name').text() + ' ' +  this.find('.detail').text();
            this.attr({
                'aria-label': text,
                'tabIndex': 1
            });
        }

    };

    return extensions;
});<|MERGE_RESOLUTION|>--- conflicted
+++ resolved
@@ -46,7 +46,6 @@
                 container = baton.$.container;
             // input group and dropdown
             ref.autocomplete({
-<<<<<<< HEAD
                 api: app.apiproxy,
                 minLength: Math.max(1, settings.get('search/minimumQueryLength', 1)),
                 mode: 'search',
@@ -82,65 +81,6 @@
                     } else {
                         // default
                         ext.point(POINT + '/item').invoke('draw', this, baton);
-=======
-                    api: app.apiproxy,
-                    minLength: Math.max(1, settings.get('search/minimumQueryLength', 1)),
-                    mode: 'search',
-                    delay: 100,
-                    parentSelector: container  ? '.query' : '.io-ox-search',
-                    container: container,
-                    cbshow: function () {
-                        // reset autocomplete tk styles (currently only mobile)
-                        ext.point(POINT + '/style-container').invoke('draw', this, baton);
-
-                    },
-                    // TODO: would be nice to move to control
-                    source: function (val) {
-                        // show dropdown immediately (busy by autocomplete tk)
-                        ref.open();
-                        return app.apiproxy.search(val);
-                    },
-                    reduce: function (data) {
-                        // only show not 'advanced'
-                        data.list = _.filter(data.list, function (facet) {
-                            return !_.contains(facet.flags, 'advanced');
-                        });
-                        return data;
-                    },
-                    draw: function (value) {
-                        baton.data = value;
-                        var individual = ext.point(POINT + '/item/' + baton.data.facet);
-
-                        // use special draw handler
-                        if (individual.list().length) {
-                            // special
-                            individual.invoke('draw', this, baton);
-                        } else {
-                            // default
-                            ext.point(POINT + '/item').invoke('draw', this, baton);
-                        }
-                    },
-                    stringify: function () {
-                        // keep input value when item selected
-                        return ref.val();
-                    },
-                    click: function (e) {
-
-                        // apply selected filter
-                        var node = $(e.target).closest('.autocomplete-item'),
-                            value = node.data(),
-                            baton = ext.Baton.ensure({
-                                deferred: $.Deferred().resolve(value),
-                                model: model,
-                                view: view
-                            });
-
-                        // empty input field
-                        if (!(model.getOptions().switches || {}).keepinput)
-                            ref.val('');
-
-                        ext.point(POINT + '/handler/click').invoke('flow', this, baton);
->>>>>>> 6c7d6d7a
                     }
                 },
                 stringify: function () {
