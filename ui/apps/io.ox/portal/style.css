--- conflicted
+++ resolved
@@ -83,7 +83,6 @@
 
 
 .io-ox-portal-left {
-<<<<<<< HEAD
     position: absolute;
     top: 0;
     right: 50%;
@@ -96,21 +95,11 @@
     top: 0;
     left: 50%;
     width: 400px;
-=======
-    width: 40%;
-}
-
-.io-ox-portal-right {
-    margin-left: 40%;
-    position: absolute;
-    top: 0;
-    width: 60%;
-    padding: 0 10% 0 1em;
->>>>>>> f3141d7e
     overflow: auto;
     min-height: 100px;
     padding: 0 1em;
 }
+
 .io-ox-portal-widget-tile {
     background: #cce;
     float: left;
