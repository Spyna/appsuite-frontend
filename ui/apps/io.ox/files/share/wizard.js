/**
 * This work is provided under the terms of the CREATIVE COMMONS PUBLIC
 * LICENSE. This work is protected by copyright and/or other applicable
 * law. Any use of the work other than as authorized under this license
 * or copyright law is prohibited.
 *
 * http://creativecommons.org/licenses/by-nc-sa/2.5/
 *
 * © 2016 OX Software GmbH, Germany. info@open-xchange.com
 *
 * @author Christoph Hellweg <christoph.hellweg@open-xchange.com>
 */

define('io.ox/files/share/wizard', [
    'io.ox/backbone/disposable',
    'io.ox/core/extensions',
    'io.ox/files/share/model',
    'io.ox/backbone/mini-views',
    'io.ox/backbone/mini-views/dropdown',
    'io.ox/contacts/api',
    'io.ox/core/tk/tokenfield',
    'io.ox/core/yell',
    'gettext!io.ox/files',
    'less!io.ox/files/share/style'
], function (DisposableView, ext, sModel, miniViews, Dropdown, contactsAPI, Tokenfield, yell, gt) {

    'use strict';

    var INDEX = 0,
        POINT = 'io.ox/files/share/wizard';

    /*
     * extension point descriptive text
     */
    ext.point(POINT + '/fields').extend({
        id: 'description',
        index: INDEX += 100,
        draw: function () {
            this.append(
                $('<span>').addClass('help-block').text(gt('You can copy and paste this link in an email, instant messenger or social network. Please note that anyone with this link can access the share.'))
            );
        }
    });

    /*
     * extension point for share link
     */
    ext.point(POINT + '/fields').extend({
        id: 'link',
        index: INDEX += 100,
        draw: function (baton) {
            var linkNode,
                link = baton.model.get('url', ''),
                formID = _.uniqueId('form-control-label-');
            this.append(
                linkNode = $('<div class="form-group">').append(
                    $('<label>').attr('for', formID).text(),
                    $('<div class="input-group link-group">').append(
                        $('<input type="text" class="form-control" readonly>').attr('id', formID).val(link)
                        .on('focus', function () {
                            _.defer(function () { $(this).select(); }.bind(this));
                        })
                    )
                )
            );
            baton.view.listenTo(baton.model, 'change:url', function (model, val) {
                // WORKAROUND: ios8 focus bug
                var node = linkNode.find('input').val(val).select();
                if (_.device('ios')) return;
                node.focus();
            });
            if (link === '') {
                baton.model.fetch();
            }
        }
    });

    /*
     * extension point for share link
     */
    ext.point(POINT + '/fields').extend({
        id: 'link-to-clipboard',
        index: INDEX += 100,
        draw: function () {
            // unsupported: https://developer.mozilla.org/en-US/docs/Web/API/Document/execCommand
            if (_.device('safari')) return;

            var group = this.find('.link-group'),
                target = '#' + group.find('input').attr('id'),
                //.# tooltip for a button that copies the content of a field to operating sytems clipboard
                label = gt('Copy to clipboard'),
                //.# tooltip for a button after it was clicked and a copy action was executed
                labelpost = gt('Copied'),
                button;

            // copy-to-clipboard button
            group.append(
                $('<span class="input-group-btn">').append(
                    button = $('<button class="btn btn-default" type="button" disabled="disabled">')
                    .append($('<i class="fa fa-clipboard clippy">'))
                    .attr({
                        'data-clipboard-target': target,
                        'data-toggle': 'tooltip',
                        'data-placement': 'bottom',
                        'data-original-title': label,
                        'aria-label': label,
                        'data-container': 'body'
                    })
                    .tooltip()
                )
            );

            // load lib
            require(['static/3rd.party/clipboard/dist/clipboard.min.js']).then(function (ClipBoard) {
                new ClipBoard(button.get(0));
                button.removeAttr('disabled');
            });

            // change tooltip after button was clicked
            button.on('click', function () {
                button
                    .attr('data-original-title', labelpost).tooltip('show')
                    .attr('data-original-title', label);
            });
        }
    });

    /*
     * extension point for recipients autocomplete input field
     */
    ext.point(POINT + '/fields').extend({
        id: 'recipients-tokenfield',
        index: INDEX += 100,
        draw: function (baton) {
            var guid = _.uniqueId('form-control-label-');

            // add autocomplete
            var tokenfieldView = new Tokenfield({
                id: guid,
                extPoint: POINT,
                placeholder: gt('Add recipients ...'),
                apiOptions: {
                    contacts: true,
                    users: true,
                    groups: false
                },
                leftAligned: true
            });

            this.append(
                $('<div class="form-group">').append(
                    $('<label>').attr({ for: guid }).addClass('sr-only').text(gt('Add recipients ...')),
                    tokenfieldView.$el
                )
            );

            tokenfieldView.render();

            // bind collection to share model
            tokenfieldView.collection.on('change add remove sort', function () {
                baton.model.set('recipients', this.toArray());
            });
        }
    });

    /*
     * extension point for message textarea
     */
    ext.point(POINT + '/fields').extend({
        id: 'message',
        index: INDEX += 100,
        draw: function (baton) {
            var guid = _.uniqueId('form-control-label-');
            this.append(
                $('<div>').addClass('form-group').append(
                    $('<label>').addClass('control-label sr-only').text(gt('Message (optional)')).attr({ for: guid }),
                    new miniViews.TextView({
                        name: 'message',
                        model: baton.model
                    }).render().$el.attr({
                        id: guid,
                        rows: 3,
                        //#. placeholder text in share dialog
                        placeholder: gt('Message (optional)')
                    })
                )
            );
        }
    });

    /*
     * extension point for share options
     */
    ext.point(POINT + '/fields').extend({
        id: 'defaultOptions',
        index: INDEX += 100,
        draw: function (baton) {
            var optionGroup = $('<div>').addClass('shareoptions');
            ext.point(POINT + '/options').invoke('draw', optionGroup, baton);
            this.append(optionGroup);
        }
    });

    /*
     * extension point for expires dropdown
     */
    ext.point(POINT + '/options').extend({
        id: 'temporary',
        index: INDEX += 100,
        draw: function (baton) {
            //#. options for terminal element of a sentence starts with "Expires in"
            var typeTranslations = {
                0: gt('one day'),
                1: gt('one week'),
                2: gt('one month'),
                3: gt('three months'),
                4: gt('six months'),
                5: gt('one year')
            };

            // create dropdown
            var dropdown = new Dropdown({ tagName: 'span', model: baton.model, label: typeTranslations[baton.model.get('expires')], caret: true });

            // set dropdown link
            if (baton.model.get('expiry_date')) {
                dropdown.$el.find('.dropdown-label').text(new moment(baton.model.get('expiry_date')).format('L'));
            }

            // add dropdown options
            _(typeTranslations).each(function (val, key) {
                dropdown.option('expires', parseInt(key, 10), val);
            });

            this.append(
                $('<div>').addClass('form-group expiresgroup').append(
                    $('<label>').addClass('checkbox-inline').text(gt('Expires in')).prepend(
                        new miniViews.CheckboxView({ name: 'temporary', model: baton.model }).render().$el
                    ),
                    $.txt(' '),
                    dropdown.render().$el.addClass('dropup')
                )
            );

            baton.model.on('change:expiry_date', function (model, val) {
                dropdown.$el.find('.dropdown-label').text(new moment(val).format('L'));
                dropdown.$el.closest('.expiresgroup').find('label')[0].childNodes[1].data = gt('Expires on');
                model.set('temporary', true);
            });

            baton.model.on('change:expires', function (model) {
                model.set({
                    'temporary': true,
                    'expiry_date': model.getExpiryDate()
                });
            });

        }
    });

    /*
     * extension point for write permissions checkbox
     */
    ext.point(POINT + '/options').extend({
        id: 'write-permissions',
        index: INDEX += 100,
        draw: function (baton) {
            this.append(
                $('<div>').addClass('form-group editgroup').append(
                    $('<div>').addClass('checkbox').append(
                        $('<label>').addClass('control-label').text(gt('Recipients can edit')).prepend(
                            new miniViews.CheckboxView({ name: 'edit', model: baton.model }).render().$el
                        )
                    )
                )
            );
        }
    });

    /*
     * extension point for password protection
     */
    ext.point(POINT + '/options').extend({
        id: 'secured',
        index: INDEX += 100,
        draw: function (baton) {
            var guid = _.uniqueId('form-control-label-'), passInput;
            this.append(
                $('<div>').addClass('form-inline passwordgroup').append(
                    $('<div>').addClass('form-group').append(
                        $('<label>').addClass('checkbox-inline').text(gt('Password required')).prepend(
                            new miniViews.CheckboxView({ name: 'secured', model: baton.model }).render().$el
                        )
                    ),
                    $.txt(' '),
                    $('<div>').addClass('form-group').append(
                        $('<label>').addClass('control-label sr-only').text(gt('Enter Password')).attr({ for: guid }),
                        passInput = new miniViews.PasswordView({ name: 'password', model: baton.model })
                            .render().$el
<<<<<<< HEAD
                            .attr({ id: guid, placeholder: gt('Password'), name: 'share_password' })
=======
                            // see bug 49639
                            .attr({ id: guid, placeholder: gt('Password'), autocomplete: 'new-password' })
                            .removeAttr('name')
>>>>>>> 2c75a4b9
                            .prop('disabled', !baton.model.get('secured'))
                    )
                )
            );
            baton.view.listenTo(baton.model, 'change:password', function (model, val, options) {
                if (val && !model.get('secured')) {
                    model.set('secured', true, options);
                }
            });
            baton.view.listenTo(baton.model, 'change:secured', function (model, val, opt) {
                passInput.prop('disabled', !val);
                if (!opt._inital) passInput.focus();
            });
        }
    });

    /*
     * main view
     */
    var ShareWizard = DisposableView.extend({

<<<<<<< HEAD
        tagName: 'form',

        className: 'share-wizard link',
=======
        className: 'share-wizard',
>>>>>>> 2c75a4b9

        initialize: function (options) {

            this.model = new sModel.WizardShare({ files: options.files });

            this.baton = ext.Baton({ model: this.model, view: this });

            this.listenTo(this.model, 'invalid', function (model, error) {
                yell('error', error);
            });
        },

        render: function () {

<<<<<<< HEAD
            this.$el.attr({ role: 'form' });
=======
            this.$el.addClass(this.model.get('type'));
>>>>>>> 2c75a4b9

            // draw all extensionpoints
            ext.point(POINT + '/fields').invoke('draw', this.$el, this.baton);

            return this;
        },

        share: function () {
            return $.when(this.model.save()).fail(yell);
        },

        removeLink: function () {
            var model = this.model;
            require(['io.ox/files/share/api'], function (api) {
                api.deleteLink(model.toJSON(), model.get('lastModified')).fail(yell);
                model.destroy();
            });
        }
    });

    return ShareWizard;
});<|MERGE_RESOLUTION|>--- conflicted
+++ resolved
@@ -296,13 +296,9 @@
                         $('<label>').addClass('control-label sr-only').text(gt('Enter Password')).attr({ for: guid }),
                         passInput = new miniViews.PasswordView({ name: 'password', model: baton.model })
                             .render().$el
-<<<<<<< HEAD
-                            .attr({ id: guid, placeholder: gt('Password'), name: 'share_password' })
-=======
                             // see bug 49639
                             .attr({ id: guid, placeholder: gt('Password'), autocomplete: 'new-password' })
                             .removeAttr('name')
->>>>>>> 2c75a4b9
                             .prop('disabled', !baton.model.get('secured'))
                     )
                 )
@@ -324,13 +320,7 @@
      */
     var ShareWizard = DisposableView.extend({
 
-<<<<<<< HEAD
-        tagName: 'form',
-
-        className: 'share-wizard link',
-=======
         className: 'share-wizard',
->>>>>>> 2c75a4b9
 
         initialize: function (options) {
 
@@ -345,11 +335,7 @@
 
         render: function () {
 
-<<<<<<< HEAD
-            this.$el.attr({ role: 'form' });
-=======
             this.$el.addClass(this.model.get('type'));
->>>>>>> 2c75a4b9
 
             // draw all extensionpoints
             ext.point(POINT + '/fields').invoke('draw', this.$el, this.baton);
