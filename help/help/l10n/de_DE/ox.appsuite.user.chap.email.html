--- conflicted
+++ resolved
@@ -7,11 +7,7 @@
 <link rel="home" href="index.html" title="Benutzeranleitung">
 <link rel="up" href="index.html" title="Benutzeranleitung">
 <link rel="prev" href="ox.appsuite.user.sect.portal.customize.settings.html" title="4.2.5. Portal-Widget-Einstellungen ändern">
-<<<<<<< HEAD
-<link rel="next" href="ox.appsuite.user.sect.email.gui.html" title="5.1. Die E-Mail Bestandteile">
-=======
 <link rel="next" href="ox.appsuite.user.sect.email.gui.html" title="5.1. Die E-Mail-Bestandteile">
->>>>>>> 1c74fb5d
 <link rel="copyright" href="ox.appsuite.user.legalnotice.html" title="Rechtlicher Hinweis">
 <link rel="stylesheet" type="text/css" href="../../bootstrap.min.css"​/> 
 <link id="favicon" rel="shortcut icon" href="../../../apps/themes/default/favicon.ico" type="image/x-icon"> 
@@ -34,86 +30,50 @@
 </div></nav></div>
 <div class="oxhelp-content">
   <div lang="de-DE" class="chapter" id="ox.appsuite.user.chap.email">
-<<<<<<< HEAD
-<div class="titlepage"><div><div><h1 class="title">Kapitel 5.
-=======
 <div class="titlepage"><div><div><h1 class="title">Kapitel 5. 
->>>>>>> 1c74fb5d
     <span class="phrase">E-Mail</span>
     
     
         
   </h1></div></div></div>
 <a class="indexterm" name="id-1.6.2"></a><a class="indexterm" name="id-1.6.3"></a><a class="indexterm" name="id-1.6.4"></a><a class="indexterm" name="id-1.6.5"></a><div class="concept">
-<<<<<<< HEAD
-<a name="ox.appsuite.user.concept.email"></a><p id="ox.appsuite.user.concept.email">Erfahren Sie, wie Sie mit der App
-=======
 <a name="ox.appsuite.user.concept.email"></a><p id="ox.appsuite.user.concept.email">Erfahren Sie, wie Sie mit der App 
->>>>>>> 1c74fb5d
     <span class="phrase"><span class="guilabel"><strong>E-Mail</strong></span></span>
     
     
      
     arbeiten.</p>
 <ul class="itemizedlist" style="list-style-type: disc; ">
-<<<<<<< HEAD
-<li class="listitem"><p role="presentation">Die<a class="link" href="ox.appsuite.user.sect.email.gui.html">
-          <span class="phrase"><span class="guilabel"><strong>E-Mail</strong></span></span>
-          
-          
-          
-          Bestandteile</a> 
-=======
 <li class="listitem"><p role="presentation">Die
           <a class="link" href="ox.appsuite.user.sect.email.gui.html">
             <span class="phrase"><span class="guilabel"><strong>E-Mail</strong></span></span>-Bestandteile
           </a> 
->>>>>>> 1c74fb5d
         </p></li>
 <li class="listitem"><p role="presentation">E-Mails <a class="link" href="ox.appsuite.user.sect.email.view.html">anzeigen</a></p></li>
 <li class="listitem"><p role="presentation">E-Mail-Anhang <a class="link" href="ox.appsuite.user.sect.email.attachments.html">ansehen oder speichern</a></p></li>
 <li class="listitem"><p role="presentation">E-Mails <a class="link" href="ox.appsuite.user.sect.email.send.html">senden</a></p></li>
-<<<<<<< HEAD
-=======
 <li class="listitem"><p role="presentation">E-Mail-Ordner <a class="link" href="ox.appsuite.user.sect.email.folder.html">anlegen</a></p></li>
->>>>>>> 1c74fb5d
 <li class="listitem"><p role="presentation">E-Mails <a class="link" href="ox.appsuite.user.sect.email.manage.html">organisieren</a></p></li>
 <li class="listitem"><p role="presentation">E-Mail <a class="link" href="ox.appsuite.user.sect.email.mailfilter.html">Filter verwenden</a></p></li>
 <li class="listitem"><p role="presentation">E-Mails <a class="link" href="ox.appsuite.user.sect.email.search.html">suchen</a></p></li>
 <li class="listitem"><p role="presentation">E-Mails <a class="link" href="ox.appsuite.user.sect.email.teamwork.html">an andere <span class="guilabel"><strong>Nutzer</strong></span> freigeben</a></p></li>
 <li class="listitem"><p role="presentation">Auf <a class="link" href="ox.appsuite.user.sect.email.accounts.html">externe E-Mail-Accounts</a> zugreifen, die Sie
           bei anderen Anbietern eingerichtet haben</p></li>
-<<<<<<< HEAD
-<li class="listitem"><p role="presentation">Die<a class="link" href="ox.appsuite.user.sect.email.settings.html">
-          <span class="phrase"><span class="guilabel"><strong>E-Mail</strong></span></span>
-          
-          
-          
-          Einstellungen</a> verwenden</p></li>
-=======
 <li class="listitem"><p role="presentation">Die 
           <a class="link" href="ox.appsuite.user.sect.email.settings.html">
             <span class="phrase"><span class="guilabel"><strong>E-Mail</strong></span></span>-Einstellungen</a> 
           verwenden</p></li>
->>>>>>> 1c74fb5d
 </ul>
 <p>
   </p>
 </div>
 <div class="task" id="ox.appsuite.user.task.email.start">
-<<<<<<< HEAD
-<p class="title">So starten Sie die App
-      <span class="phrase"><span class="guilabel"><strong>E-Mail</strong></span></span> :
-    </p>
-<div class="procedure"><ul class="procedure"><li class="step"><p role="presentation">Klicken Sie in der Menüleiste auf
-=======
 <p class="title">So starten Sie die App 
       <span class="phrase"><span class="guilabel"><strong>E-Mail</strong></span></span> :
     </p>
 <div class="procedure"><ul class="procedure"><li class="step"><p role="presentation">Klicken Sie in der Menüleiste auf das Symbol <span class="guibutton"><strong>App Launcher</strong></span>
           <span aria-hidden="true" class="inlinemediaobject" id="ox.appsuite.user.fig.email.start.applauncher"><img src="../../images/appsuite_user_icon_applauncher.png"></span>.
           Klicken Sie im App Launcher auf 
->>>>>>> 1c74fb5d
           <span class="phrase"><span class="guimenu"><strong>E-Mail</strong></span></span>.
         </p></li></ul></div>
 </div>
