--- conflicted
+++ resolved
@@ -235,11 +235,7 @@
             index: 100,
             id: 'save',
             draw: function (baton) {
-<<<<<<< HEAD
-                this.append($('<button type="button" class="btn btn-primary save" data-action="save" tabindex="1">')
-=======
                 this.append($('<button type="button" class="btn btn-primary save" data-action="save">')
->>>>>>> 1c635981
                     .text(gt('Save'))
                     .on('click', function () {
                         actions.invoke(ref + '/actions/edit/save', this, baton);
@@ -253,11 +249,7 @@
             index: 200,
             id: 'discard',
             draw: function (baton) {
-<<<<<<< HEAD
-                this.append($('<button type="button" class="btn btn-default discard" data-action="discard" tabindex="1">')
-=======
                 this.append($('<button type="button" class="btn btn-default discard" data-action="discard">')
->>>>>>> 1c635981
                     .text(gt('Discard'))
                     .on('click', function () {
                         actions.invoke(ref + '/actions/edit/discard', this, baton);
@@ -275,8 +267,7 @@
                         $('<input>')
                             .addClass('toggle-check')
                             .attr({
-                                type: 'checkbox',
-                                tabindex: 1
+                                type: 'checkbox'
                             })
                             .on('change', function (e) {
                                 e.preventDefault();
