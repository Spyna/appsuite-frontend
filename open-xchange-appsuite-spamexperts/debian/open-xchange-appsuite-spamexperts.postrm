--- conflicted
+++ resolved
@@ -1,10 +1,6 @@
 #!/bin/sh
-UPDATE="/opt/open-xchange/appsuite/share/update-themes.sh"
+UPDATE=/opt/open-xchange/appsuite/share/update-themes.sh
 case "$1" in
     purge|upgrade|failed-upgrade) ;;
-<<<<<<< HEAD
-    *) if [ -x $UPDATE]; then $UPDATE --later; fi ;;
-=======
     *) if [ -x $UPDATE ]; then $UPDATE --later; fi ;;
->>>>>>> 74174fc6
 esac