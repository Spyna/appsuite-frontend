--- conflicted
+++ resolved
@@ -32,18 +32,11 @@
         indentation: 30,
 
         events: {
-<<<<<<< HEAD
             'click .folder-options':  'onOptions',
             'click .folder-arrow':    'onToggle',
             'dblclick .folder-label': 'onToggle',
+            'mousedown .folder-arrow':'onArrowMousedown',
             'keydown':                'onKeydown'
-=======
-            'click .folder-options'     : 'onOptions',
-            'click .folder-arrow'       : 'onToggle',
-            'dblclick .folder-label'    : 'onToggle',
-            'mousedown .folder-arrow'   : 'onArrowMousedown',
-            'keydown'                   : 'onKeydown'
->>>>>>> ff6aab84
         },
 
         list: function () {
