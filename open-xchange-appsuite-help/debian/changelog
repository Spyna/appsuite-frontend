--- conflicted
+++ resolved
@@ -1,4 +1,3 @@
-<<<<<<< HEAD
 open-xchange-appsuite-help (7.6.1-3) stable; urgency=low
 
   * Third candidate for 7.6.1 release
@@ -22,7 +21,7 @@
   * prepare for 7.6.1
 
  -- Marcus Klein <marcus.klein@open-xchange.com>  Fri, 05 Sep 2014 11:49:28 +0200
-=======
+
 open-xchange-appsuite-help (7.6.0-14) stable; urgency=medium
 
   * Build for patch 2014-10-06
@@ -34,7 +33,6 @@
   * Build for patch 2014-10-02
 
  -- Marcus Klein <marcus.klein@open-xchange.com>  Tue, 23 Sep 2014 09:00:21 +0000
->>>>>>> d3224df8
 
 open-xchange-appsuite-help (7.6.0-12) stable; urgency=low
 
