--- conflicted
+++ resolved
@@ -125,17 +125,10 @@
                 function mouseup(e) {
                     $(this).off('mousemove.resize mouseup.resize');
                     // auto-close?
-<<<<<<< HEAD
-                    if (e.pageX < minSidePanelWidth) {
+                    if (e.pageX - base < minSidePanelWidth * 0.75) {
                         app.folderView.hide();
                     } else {
                         storeWidth(width || 250);
-=======
-                    if (e.pageX - base < minSidePanelWidth * 0.75) {
-                        app.folderView.hide();
-                    } else {
-                        storeWidth(width);
->>>>>>> 01e26bcb
                     }
                 }
 
