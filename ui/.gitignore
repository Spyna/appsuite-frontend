/build
/tmp
<<<<<<< HEAD
/i18n/ox.pot
ox.pot
=======
/ox.pot
>>>>>>> 5c53c392
<|MERGE_RESOLUTION|>--- conflicted
+++ resolved
@@ -1,8 +1,4 @@
 /build
 /tmp
-<<<<<<< HEAD
 /i18n/ox.pot
-ox.pot
-=======
-/ox.pot
->>>>>>> 5c53c392
+/ox.pot