--- conflicted
+++ resolved
@@ -836,13 +836,6 @@
 msgid "Discard changes"
 msgstr "Scarta le modifiche"
 
-<<<<<<< HEAD
-#: apps/io.ox/files/actions/add-storage-account.js module:io.ox/files
-#: apps/io.ox/mail/accounts/settings.js module:io.ox/mail/accounts/settings
-#: apps/io.ox/oauth/keychain.js module:io.ox/core
-msgid "Account added successfully"
-msgstr "Account aggiunto correttamente"
-=======
 #. as in: The appointment is repeated every day, or The appointment is repeated every %1$d days.
 #. This is inserted into an HTML construct.
 #: apps/io.ox/calendar/edit/recurrence-view.js module:io.ox/calendar/edit/main
@@ -850,7 +843,6 @@
 msgid_plural "every %1$d days"
 msgstr[0] "ogni %1$d giorno"
 msgstr[1] "ogni %1$d giorni"
->>>>>>> 2c75a4b9
 
 #. as in: The appointment is repeated every week, or The appointment is repeated every %1$d weeks.
 #. This is inserted into an HTML construct.
@@ -2857,23 +2849,9 @@
 "Nota: %1$d contatti non sono mostrati a causa della mancanza di numeri di "
 "telefono"
 
-<<<<<<< HEAD
-#: apps/io.ox/contacts/addressbook/popup.js module:io.ox/contacts
-#, fuzzy
-#| msgid "Department"
-msgid "Departments"
-msgstr "Reparto"
-
-#: apps/io.ox/files/share/view-options.js module:io.ox/files
-#: apps/io.ox/files/view-options.js apps/io.ox/mail/view-options.js
-#: module:io.ox/mail apps/io.ox/tasks/main.js module:io.ox/tasks
-msgid "Descending"
-msgstr "Decrescente"
-=======
 #: apps/io.ox/contacts/print.js module:io.ox/contacts
 msgid "This note will not be printed"
 msgstr "Questa nota non sarà stampata"
->>>>>>> 2c75a4b9
 
 #: apps/io.ox/contacts/settings/pane.js module:io.ox/contacts
 #: apps/io.ox/mail/detail/links.js module:io.ox/mail
@@ -3380,28 +3358,6 @@
 msgid "Application Toolbar"
 msgstr "Barra degli strumenti delle applicazioni"
 
-<<<<<<< HEAD
-#. Used as a button label to enter the "edit mode"
-#: apps/io.ox/backbone/mini-views/listutils.js module:io.ox/core
-#: apps/io.ox/calendar/actions.js module:io.ox/calendar
-#: apps/io.ox/calendar/main.js apps/io.ox/calendar/toolbar.js
-#: apps/io.ox/contacts/actions.js module:io.ox/contacts
-#: apps/io.ox/contacts/main.js apps/io.ox/contacts/mobile-toolbar-actions.js
-#: module:io.ox/mail apps/io.ox/contacts/toolbar.js
-#: apps/io.ox/core/viewer/views/toolbarview.js apps/io.ox/files/actions.js
-#: module:io.ox/files apps/io.ox/files/main.js
-#: apps/io.ox/files/share/permissions.js apps/io.ox/files/toolbar.js
-#: apps/io.ox/mail/actions.js apps/io.ox/mail/main.js
-#: apps/io.ox/portal/settings/pane.js module:io.ox/portal
-#: apps/io.ox/settings/accounts/settings/pane.js
-#: module:io.ox/settings/accounts apps/io.ox/tasks/actions.js
-#: module:io.ox/tasks apps/io.ox/tasks/main.js
-#: apps/io.ox/tasks/mobile-toolbar-actions.js apps/io.ox/tasks/toolbar.js
-#: apps/plugins/administration/groups/settings/toolbar.js
-#: apps/plugins/administration/resources/settings/toolbar.js
-msgid "Edit"
-msgstr "Modifica"
-=======
 #. Title of the browser window
 #. %1$s is the name of the page, e.g. OX App Suite
 #. %2$s is the title of the active app, e.g. Calendar
@@ -3409,7 +3365,6 @@
 msgctxt "window title"
 msgid "%1$s %2$s"
 msgstr "%1$s %2$s"
->>>>>>> 2c75a4b9
 
 #: apps/io.ox/core/desktop.js module:io.ox/core
 msgid "Start search"
@@ -4679,16 +4634,10 @@
 msgid "EB"
 msgstr "EB"
 
-<<<<<<< HEAD
-#: apps/io.ox/contacts/toolbar.js module:io.ox/contacts
-msgid "Invite"
-msgstr "Invita"
-=======
 #. Zettabytes
 #: apps/io.ox/core/strings.js module:io.ox/core
 msgid "ZB"
 msgstr "ZB"
->>>>>>> 2c75a4b9
 
 #. Yottabytes
 #: apps/io.ox/core/strings.js module:io.ox/core
@@ -4702,11 +4651,6 @@
 msgid "%1$d %2$s"
 msgstr "%1$d %2$s"
 
-<<<<<<< HEAD
-#: apps/plugins/xing/main.js module:plugins/portal
-msgid "Invite to %s"
-msgstr "Invita a %s"
-=======
 #: apps/io.ox/core/sub/model.js module:io.ox/core/sub
 msgid "Publication must have a target."
 msgstr "La pubblicazione deve avere una destinazione."
@@ -4714,7 +4658,6 @@
 #: apps/io.ox/core/sub/model.js module:io.ox/core/sub
 msgid "Publication must have a site."
 msgstr "La pubblicazione deve avere un sito."
->>>>>>> 2c75a4b9
 
 #: apps/io.ox/core/sub/model.js module:io.ox/core/sub
 msgid "Model is incomplete."
@@ -5799,19 +5742,9 @@
 msgstr ""
 "Rilascia qui per caricare una <b class=\"dndignore\">nuova versione</b>"
 
-<<<<<<< HEAD
-#: apps/io.ox/calendar/month/perspective.js module:io.ox/calendar
-#: apps/io.ox/core/tk/wizard.js module:io.ox/core
-#: apps/io.ox/core/viewer/views/displayerview.js
-#: apps/io.ox/core/wizard/registry.js module:io.ox/core/wizard
-#: apps/io.ox/wizards/upsell.js module:io.ox/wizards
-msgid "Next"
-msgstr "Avanti"
-=======
 #: apps/io.ox/files/actions.js module:io.ox/files
 msgid "Share your folders"
 msgstr "Condividi le tue cartelle"
->>>>>>> 2c75a4b9
 
 #: apps/io.ox/files/actions/add-storage-account.js module:io.ox/files
 msgid "Google Drive"
@@ -5994,18 +5927,10 @@
 msgid "Accessing Files with WebDAV"
 msgstr "Accesso ai file con WebDAV"
 
-<<<<<<< HEAD
-#: apps/io.ox/calendar/freebusy/templates.js module:io.ox/calendar/freebusy
-#: apps/io.ox/editor/main.js module:io.ox/editor
-#: apps/io.ox/mail/actions/reminder.js module:io.ox/mail
-msgid "Note"
-msgstr "Nota"
-=======
 #: apps/io.ox/files/guidance/main.js module:io.ox/files
 msgctxt "help"
 msgid "Drive Settings"
 msgstr "Impostazioni Drive"
->>>>>>> 2c75a4b9
 
 #: apps/io.ox/files/guidance/main.js module:io.ox/files
 msgid "Related articles"
@@ -6307,15 +6232,6 @@
 msgid "Descending"
 msgstr "Decrescente"
 
-<<<<<<< HEAD
-#: apps/io.ox/mail/accounts/settings.js module:io.ox/mail/accounts/settings
-msgid "Other"
-msgstr ""
-
-#: apps/io.ox/contacts/view-detail.js module:io.ox/contacts
-msgid "Other Address"
-msgstr "Altro indirizzo"
-=======
 #: apps/io.ox/files/share/wizard.js module:io.ox/files
 msgid ""
 "Invite people via email. Every recipient will get an individual link to "
@@ -6323,7 +6239,6 @@
 msgstr ""
 "Invita le persone tramite posta elettronica. Ogni destinatario riceverà un "
 "collegamento individuale per accedere ai file condivisi."
->>>>>>> 2c75a4b9
 
 #: apps/io.ox/files/share/wizard.js module:io.ox/files
 msgid ""
@@ -6761,19 +6676,8 @@
 "account manualmente?"
 
 #: apps/io.ox/mail/accounts/settings.js module:io.ox/mail/accounts/settings
-<<<<<<< HEAD
-#, fuzzy
-#| msgid "Please set day and month properly"
-msgid "Please select your mail account provider"
-msgstr "Imposta correttamente il giorno e il mese"
-
-#: apps/io.ox/contacts/model.js module:io.ox/contacts
-msgid "Please set day and month properly"
-msgstr "Imposta correttamente il giorno e il mese"
-=======
 msgid "Cannot establish secure connection. Do you want to proceed anyway?"
 msgstr "Impossibile stabilire una connessione sicura. Vuoi procedere comunque?"
->>>>>>> 2c75a4b9
 
 #: apps/io.ox/mail/accounts/settings.js module:io.ox/mail/accounts/settings
 msgid "Manual"
@@ -6942,17 +6846,9 @@
 msgid "Mails have been copied"
 msgstr "I messaggi sono stati copiati"
 
-<<<<<<< HEAD
-#: apps/io.ox/calendar/month/perspective.js module:io.ox/calendar
-#: apps/io.ox/core/viewer/views/displayerview.js module:io.ox/core
-#: apps/io.ox/core/wizard/registry.js module:io.ox/core/wizard
-msgid "Previous"
-msgstr "Indietro"
-=======
 #: apps/io.ox/mail/actions.js module:io.ox/mail
 msgid "Mail has been copied"
 msgstr "Il messaggio è stato copiato"
->>>>>>> 2c75a4b9
 
 #. Quick reply to a message; maybe "Direkt antworten" or "Schnell antworten" in German
 #: apps/io.ox/mail/actions.js module:io.ox/mail
@@ -9336,20 +9232,9 @@
 msgid "Minus"
 msgstr "Meno"
 
-<<<<<<< HEAD
-#: apps/io.ox/editor/main.js module:io.ox/editor
-msgid "Title"
-msgstr "Titolo"
-
-#: apps/io.ox/contacts/model.js module:io.ox/contacts
-msgctxt "salutation"
-msgid "Title"
-msgstr "Titolo"
-=======
 #: apps/io.ox/tasks/edit/util.js module:io.ox/tasks
 msgid "Plus"
 msgstr "Più"
->>>>>>> 2c75a4b9
 
 #: apps/io.ox/tasks/edit/view-template.js module:io.ox/tasks/edit
 #: apps/io.ox/tasks/view-detail.js module:io.ox/tasks
@@ -10011,44 +9896,21 @@
 msgid "Accept/Decline"
 msgstr "Accetta/Rifiuta"
 
-<<<<<<< HEAD
-#: apps/io.ox/core/notifications.js module:io.ox/core
-#, fuzzy
-#| msgid ""
-#| "You can manage desktop notifications at any time, by vitising your "
-#| "settings"
-msgid ""
-"You can manage desktop notifications at any time, by visiting your settings"
-msgstr ""
-"Puoi gestire le notifiche del desktop in qualsiasi momento, visitando le "
-"impostazioni"
-=======
 #: apps/plugins/notifications/calendar/register.js module:plugins/notifications
 msgid "Accept / Decline"
 msgstr "Accetta / Rifiuta"
->>>>>>> 2c75a4b9
 
 #: apps/plugins/notifications/calendar/register.js module:plugins/notifications
 #: apps/plugins/notifications/tasks/register.js
 msgid "Accept invitation"
 msgstr "Accetta l'invito"
 
-<<<<<<< HEAD
-#: apps/io.ox/presenter/errormessages.js module:io.ox/presenter
-msgid "You can't present the same document more than once."
-msgstr ""
-
-#: apps/io.ox/core/folder/actions/move.js module:io.ox/core
-msgid "You cannot move items to this folder"
-msgstr "Non puoi spostare elementi in questa cartella"
-=======
 #: apps/plugins/notifications/calendar/register.js module:plugins/notifications
 msgctxt "in"
 msgid "in %d minute"
 msgid_plural "in %d minutes"
 msgstr[0] "in %d minuto"
 msgstr[1] "in %d minuti"
->>>>>>> 2c75a4b9
 
 #. Reminders (notifications) about appointments
 #: apps/plugins/notifications/calendar/register.js module:plugins/notifications
@@ -13297,13 +13159,6 @@
 
 #~ msgid "Invalid data"
 #~ msgstr "Dati non validi"
-
-#~ msgid ""
-#~ "Invite people via email. Every recipient will get an individual link to "
-#~ "access the shared files."
-#~ msgstr ""
-#~ "Invita le persone tramite posta elettronica. Ogni destinatario riceverà "
-#~ "un collegamento individuale per accedere ai file condivisi."
 
 #~ msgid "Inviting other participants"
 #~ msgstr "Invitare altri partecipanti"
@@ -14561,6 +14416,9 @@
 
 #~ msgid "Timezone"
 #~ msgstr "Fuso orario"
+
+#~ msgid "Title"
+#~ msgstr "Titolo"
 
 #~ msgctxt "title"
 #~ msgid "Title"
