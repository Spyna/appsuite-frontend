/**
 * This work is provided under the terms of the CREATIVE COMMONS PUBLIC
 * LICENSE. This work is protected by copyright and/or other applicable
 * law. Any use of the work other than as authorized under this license
 * or copyright law is prohibited.
 *
 * http://creativecommons.org/licenses/by-nc-sa/2.5/
 *
 * © 2011 Open-Xchange Inc., Tarrytown, NY, USA. info@open-xchange.com
 *
 * @author Matthias Biggeleben <matthias.biggeleben@open-xchange.com>
 */

define('io.ox/mail/api', [
    'io.ox/core/http',
    'io.ox/core/cache',
    'settings!io.ox/core',
    'io.ox/core/api/factory',
    'io.ox/core/folder/api',
    'io.ox/contacts/api',
    'io.ox/core/api/account',
    'io.ox/core/notifications',
    'io.ox/mail/util',
    'io.ox/core/api/collection-pool',
    'io.ox/core/api/collection-loader',
    'settings!io.ox/mail',
    'gettext!io.ox/mail'
], function (http, cache, coreConfig, apiFactory, folderAPI, contactsAPI, accountAPI, notifications, util, Pool, CollectionLoader, settings, gt) {

    // SHOULD NOT USE notifications inside API!

    'use strict';

    var DELIM = '//';

    // color_label resort hash
    var colorLabelResort = _('0 1 7 10 6 3 9 2 5 8 4'.split(' ')).invert(),
        colorLabelSort = function (a, b) {
            return colorLabelResort[b.color_label] - colorLabelResort[a.color_label];
        };

    // model pool
    var pool = Pool.create('mail');

    // generate basic API
    var api = apiFactory({
        module: 'mail',
        keyGenerator: function (obj) {
            return obj ? (obj.folder_id || obj.folder) + '.' + obj.id + '.' + (obj.view || api.options.requests.get.view || '') : '';
        },
        requests: {
            all: {
                folder: 'default0/INBOX',
                // + flags & color_label
                columns: '601,600,611,102',
                extendColumns: 'io.ox/mail/api/all',
                // received_date
                sort: '610',
                order: 'desc',
                deleted: 'true',
                // allow DB cache
                cache: false
            },
            list: {
                action: 'list',
                columns: '102,600,601,602,603,604,605,607,608,610,611,614,652',
                extendColumns: 'io.ox/mail/api/list'
            },
            get: {
                action: 'get',
                embedded: 'true'
            },
            getUnmodified: {
                action: 'get',
                unseen: 'true',
                view: 'html',
                embedded: 'true'
            },
            search: {
                action: 'search',
                folder: 'default0/INBOX',
                columns: '601,600,611',
                extendColumns: 'io.ox/mail/api/all',
                sort: '610',
                order: 'desc',
                getData: function (query, options) {
                    var map = { from: 603, to: 604, cc: 605, subject: 607, text: -1 }, composite = [];
                    _(options).each(function (value, key) {
                        if (key in map && value === 'on') {
                            composite.push({ col: map[key], pattern: query });
                        }
                    });
                    return composite;
                }
            }
        },
        // composite key for 'all' cache
        cid: function (o) {
            return (o.action || 'all') + ':' + o.folder + DELIM + [o.sort, o.order, o.max || 0, !!o.unseen, !!o.deleted].join('.');
        },

        // fail: {
        //     get: function (e, ids) {
        //         if (e.code === 'MSG-0032') {
        //             // mail no longer exists, so we remove it from caches
        //             // we don't trigger any event here, as it might run into cyclic event chains
        //             api.updateCaches([ids]);
        //         }
        //     }
        // },

        // filter list request (special fix for nested messages; don't have folder; inline action checks fail)
        filter: function (obj) {
            return obj.folder_id !== undefined || obj.folder !== undefined;
        },
        pipe: {
            all: function (response, opt) {
                // fix sort order for "label"
                if (opt.sort === '102') {
                    response.sort(colorLabelSort);
                    if (opt.order === 'desc') response.reverse();
                }
                return response;
            },
            get: function (data, options) {
                // check integrated unread counter
                folderAPI.setUnseenCounter(data.folder_id, data.unread);
                // inject view (text/html/noimg). need this to generate proper cache keys.
                // data might be plain string, e.g. for mail source
                if (_.isObject(data)) {
                    data.view = options.view;
                }
                return data;
            }
        },
        params: {
            all: function (options) {
                if (options.sort === 'thread') {
                    options.sort = 610;
                }
                return options;
            }
        },
        //special function for list requests that fall back to a get request (only one item in the array)
        simplify: function (options) {
            // fix mail unseen issue
            options.simplified.unseen = true;
            return options.simplified;
        }
    });

    /**
     * updates the view used for get requests, used on mail settings save to be responsive
     */
    api.updateViewSettings = function () {
        api.options.requests.get.view = settings.get('allowHtmlMessages', true) ? (settings.get('allowHtmlImages', false) ? 'html' : 'noimg') : 'text';
        //special event to redraw current detailview
        api.trigger('viewChanged');
    };

    api.separator = settings.get('defaultseparator', '/');

    api.SENDTYPE = {
        NORMAL:  '0',
        REPLY:   '1',
        FORWARD: '2',
        EDIT_DRAFT: '3',
        DRAFT:   '4'
    };

    api.FLAGS = {
        ANSWERD:     1,
        DELETED:     2,
        DRAFT:       4,
        FLAGGED:     8,
        RECENT:     16,
        SEEN:       32,
        USER:       64,
        SPAM:      128,
        FORWARDED: 256
    };

    api.COLORS = {
        NONE:        0,
        RED:         1,
        ORANGE:      7,
        YELLOW:     10,
        LIGHTGREEN:  6,
        GREEN:       3,
        LIGHTBLUE:   9,
        BLUE:        2,
        PURPLE:      5,
        PINK:        8,
        GRAY:        4
    };

    // respond to change:flags
    pool.get('detail').on('change:flags', function (model) {
        // get previous and current flags to determine if unseen bit has changed
        var previous = util.isUnseen(model.previous('flags')),
            current = util.isUnseen(model.get('flags'));
        if (previous === current) return;
        // update folder
        folderAPI.changeUnseenCounter(model.get('folder_id'), current ? +1 : -1);
    });

    // respond to removing unseen messages
    pool.get('detail').on('remove', function (model) {
        // check if removed message was unseen
        var unseen = util.isUnseen(model.get('flags'));
        if (!unseen) return;
        // update folder
        folderAPI.changeUnseenCounter(model.get('folder_id'), -1);
    });

    var get = api.get,
        getAll = api.getAll,
        getList = api.getList,
        search = api.search;

    // update thread model
    function propagate(model) {
        api.threads.touch(model.toJSON());
    }

    function allowImages(obj) {
        if (!settings.get('allowHtmlImages', false)) return false;
        if (accountAPI.is('spam|trash', obj.folder_id || obj.folder)) return false;
        return true;
    }

    function defaultView(obj) {
        if (!settings.get('allowHtmlMessages', true)) return 'text';
        return allowImages(obj) ? 'html' : 'noimg';
    }

    api.get = function (obj, options) {

        var cid = _.isObject(obj) ? _.cid(obj) : obj,
            model = pool.get('detail').get(cid);

        // TODO: make this smarter
        if (!obj.src && (obj.view === 'noimg' || !obj.view) && model && model.get('attachments')) return $.when(model.toJSON());

        // determine default view parameter
        if (!obj.view) obj.view = defaultView(obj);

        // limit default size
        obj.max_size = settings.get('maxSize/view', 1024 * 100);

        return get.call(api, obj, options && options.cache).done(function (data) {
            if (model) {
                // if we already have a model we promote changes for threads
                model.set(data);
                propagate(model);
            } else {
                // add new model
                pool.add('detail', data);
            }
        });
    };

    api.getAll = function (options, useCache) {
        options = options || {};

        // special handling for top-level mail account folders
        if (/^default\d+$/.test(options.folder)) return $.when([]);

        // support for from-to
        if (options.sort === 'from-to') {
            options.sort = accountAPI.is('sent|drafts', options.folder) ? 604 : 603;
        }

        return getAll.call(this, options, useCache);
    };

    /**
     * pipes getList() to remove typesuffix from sender
     * @param  {array} ids
     * @param  {boolean} useCache (default is true)
     * @param  {object} options
     * @return { deferred }
     */
    api.getList = function (ids, useCache, options) {
        //TOOD: use this until backend removes channel suffix
        return getList.call(this, ids, useCache, options).then(function (data) {
            _.each(data, util.removeChannelSuffix);
            return data;
        });
    };

    api.search = function (query, options) {
        if (options.sort === 'from-to') {
            options.sort = accountAPI.is('sent|drafts', options.folder) ? 604 : 603;
        }
        return search.call(this, query, options);
    };

    //
    // Utility functions
    //

    function prepareRemove(ids, all) {

        var collection = pool.get('detail');

        // fallback
        all = all || ids;

        if (all.length === 1) {
            api.threads.remove(all[0]);
            api.threads.touch(all[0]);
        }

        // we need the original list of ids "all" to also catch threads
        // that start with an email from the sent folder
        api.trigger('beforedelete', all);

        _(all).each(function (item) {
            var cid = _.cid(item), model = collection.get(cid);
            if (model) collection.remove(model);
        });
    }

    function resetFolder(ids) {
        var list = _(pool.getByFolder(ids));
        list.each(function (collection) { collection.expired = true; });
        return list;
    }

    function resetFolderByType(type) {
        return resetFolder(accountAPI.getFoldersByType(type));
    }

    /**
     * wrapper for factories remove to update counters
     * @param  {array} ids
     * @param  {object} options [see api factory]
     * @return { deferred} resolves as array
     */
    api.remove = function (ids, all) {

        prepareRemove(ids, all);

        return http.wait(
            http.PUT({
                module: 'mail',
                params: { action: 'delete', timestamp: _.then() },
                data: http.simplify(ids),
                appendColumns: false
            })
            .done(function () {
                // reset trash folder
                var trashId = accountAPI.getFoldersByType('trash');
                resetFolder(trashId);
                // update unread counter and folder item counter
                folderAPI.reload(ids, trashId);
                // trigger delete to update notification area
                api.trigger('delete');
                api.trigger('deleted-mails', ids);
            })
        );
    };

    /**
     * archives a list of files
     * @param  {array} ids
     * @return { deferred}
     */
    api.archive = function (ids) {
        if (!_.isArray(ids) || ids.length === 0) {
            return;
        }

        prepareRemove(ids);

        return http.wait(
            http.PUT({
                module: 'mail',
                params: { action: 'archive', timestamp: _.then() },
                data: http.simplify(ids)
            })
            .done(function () {
                var accountId = accountAPI.parseAccountId(_.cid(ids[0])),
                    folders = _.intersection(accountAPI.getFoldersByType('archive'), folderAPI.getStandardMailFolders());

                folders = _(folders).filter(function (folder) {
                    return accountAPI.parseAccountId(folder) === accountId;
                });

                // this test will only work for primary archive folders
                // account api assumes, that external accounts are always having an archive folder
                if (folders.length > 0) {
                    folderAPI.reload(folders);
                } else {
                    // refresh all folders because the archive folder might be new
                    folderAPI.refresh();
                    // reload mail views
                    api.trigger('refresh.all');
                }
            })
        );
    };

    //
    // Archive all messages inside a folder which are older than 90 days
    //
    api.archiveFolder = function (id) {

        return http.PUT({
            module: 'mail',
            params: { action: 'archive_folder', folder: id, days: 90 },
            appendColumns: false
        })
        .done(function () {
            // refresh all folders because the archive folder might be new
            folderAPI.refresh();
            // reload mail views
            api.trigger('refresh.all');
        });
    };

    /**
     * requests data for all ids
     * @param  {object} options
     * @param  {boolean} useCache (default is true)
     * @return { deferred} returns array of threads
     */
    api.getAllThreads = function (options, useCache) {

        // request for brand new thread support
        options = options || {};

        options = $.extend(options, {
            action: 'threadedAll',
            // +flags +color_label
            columns: options.columns || '601,600,611,102',
            sort: options.sort || '610',
            sortKey: 'threaded-' + (options.sort || '610'),
            konfetti: true,
            order: options.order || 'desc',
            includeSent: !accountAPI.is('sent|drafts', options.folder),
            // never use server cache
            cache: false,
            // apply internal limit to build threads fast enough
            max: options.max || 500
        });

        return getAll.call(this, options, useCache, null, false);
    };

    var update = function (list, data, apiAction) {

        var move = false,
            modfolder = data.folder_id || data.folder;

        // allow single object and arrays
        list = _.isArray(list) ? list : [list];

        // pause http layer
        http.pause();

        // now talk to server
        _(list).map(function (obj) {
            var folder  = obj.folder || obj.folder_id;
            if (modfolder && modfolder !== folder) {
                move = true;
            }
            return http.PUT({
                module: 'mail',
                params: {
                    action: apiAction || 'update',
                    id: obj.id,
                    folder: folder,
                    // to be safe
                    timestamp: _.then()
                },
                data: data,
                appendColumns: false
            });
        });
        // resume & trigger refresh
        return http.resume().pipe(function (response) {
            // trigger update events
            _(list).each(function (obj) {
                api.trigger('update:' + _.ecid(obj), obj);
            });
            if (apiAction === 'copy' || move) {
                //give response if its a copy action (to look if there was an error)
                //not doing this as a standardaction to prevent errors with functions looking only for the list parameter
                return { list: list, response: response };
            }
            // return list
            return list;
        });
    };

<<<<<<< HEAD
=======
    var clearCaches = function (obj, targetFolderId) {
        return function () {
            var id = obj.folder_id || obj.folder;
            return $.when(
                api.caches.get.remove(obj),
                api.caches.get.remove(id),
                api.caches.list.remove(obj),
                api.caches.list.remove(id),
                // clear target folder
                api.caches.all.grepRemove(targetFolderId + DELIM)
            );
        };
    };

>>>>>>> b25de4b8
    api.update = function () {
        console.error('Do not call this directly because mail is so special');
    };

    api.on('not-found', function () {
        api.trigger('refresh.list');
    });

    /**
     * cleaning up
     * @param  {string]} folder_id
     * @fires  api#refresh.all
     * @return { deferred }
     */
    api.expunge = function (folder_id) {

        // remove deleted messages immediately
        _(pool.getByFolder(folder_id)).each(function (collection) {
            collection.set(
                collection.filter(function (model) {
                    return !util.isDeleted(model.toJSON());
                })
            );
        });

        return http.PUT({
            module: 'mail',
            appendColumns: false,
            params: { action: 'expunge' },
            data: [folder_id]
        })
        .done(function () {
            folderAPI.reload(folder_id);
        });
    };

<<<<<<< HEAD
    /**
     * deletes all mails from a specific folder
     * @param  {string} id
     * @fires  api#refresh.all
     * @return { deferred }
     */
    api.clear = function (id) {

        // clear target folder
        resetFolder(id).each(function (collection) {
            collection.reset();
        });

        // reset trash folders
        resetFolderByType('trash');

        // new clear
        return http.PUT({
            module: 'folders',
            appendColumns: false,
            params: {
                action: 'clear',
                tree: '1'
            },
            data: [id]
        })
        .done(function () {
            folderAPI.reload(id);
            api.trigger('refresh.all');
        });
    };
=======
    //
    // Respond to folder API events
    //

    folderAPI.on({
        'before:clear': function (e, id) {
            // clear target folder
            _(pool.getByFolder(id)).each(function (collection) {
                collection.reset([]);
            });
        },
        'clear remove:mail': function () {
            // reset trash folder
            var trashId = accountAPI.getFoldersByType('trash');
            _(trashId).each(function (id) {
                folderAPI.list(id, { cache: false });
            });
            _(pool.getByFolder(trashId)).each(function (collection) {
                collection.expired = true;
            });
        }
    });
>>>>>>> b25de4b8

    /**
     * sets color
     * @param  {array|object} list of mail objects
     * @param  {string} label (numeric color id mapped in api.COLORS)
     * @fires  api#refresh.list
     * @return { promise} done returns list of mails in current folder
     */
    api.changeColor = function (list, label) {

        list = [].concat(list);

        // see Bug 24730 - Folder "INBOX" does not support user-defined flags. Update of color flag ignored.
        label = String(label);

        _(list).each(function (obj) {
            obj.color_label = label;
            pool.propagate('change', {
                id: obj.id,
                folder_id: obj.folder_id,
                color_label: parseInt(label, 10) || 0
            });
            // update thread model
            api.threads.touch(obj);
            api.trigger('update:' + _.ecid(obj), obj);
        });

        return http.wait(
            update(list, { color_label: label })
        );
    };

    /**
     * marks list of mails unread
     * @param {array} list
     * @fires api#refresh.list
     * @return { deferred }
     */
    api.markUnread = function (list) {
        list = [].concat(list);

        _(list).each(function (obj) {
            obj.flags = obj.flags & ~32;
            pool.propagate('change', {
                id: obj.id,
                folder_id: obj.folder_id,
                flags: obj.flags
            });
            // update thread model
            api.threads.touch(obj);
            api.trigger('update:' + _.ecid(obj), obj);
            api.trigger('refresh.unseen', list);
        });

        return update(list, { flags: api.FLAGS.SEEN, value: false }).done(function () {
            folderAPI.reload(list);
        });
    };

    /**
     * marks list of mails read
     * @param {array} list
     * @fires api#refresh.list
     * @fires api#update:set-seen (list)
     * @return { deferred }
     */
    api.markRead = function (list) {

        list = [].concat(list);

        _(list).each(function (obj) {
            obj.flags = obj.flags | 32;
            pool.propagate('change', {
                id: obj.id,
                folder_id: obj.folder_id,
                flags: obj.flags,
                unseen: false
            });
            // update thread model
            api.threads.touch(obj);
            api.trigger('update:' + _.ecid(obj), obj);
            api.trigger('refresh.seen', list);
            api.trigger('update:set-seen', list); // used by notification area
        });

        return update(list, { flags: api.FLAGS.SEEN, value: true }).done(function () {
            folderAPI.reload(list);
        });
    };

    api.allSeen = function (folder) {

        // loop over detail collection
        pool.get('detail').each(function (model) {
            var data = model.toJSON();
            if (data.folder_id === folder && util.isUnseen(data)) {
                pool.propagate('change', {
                    id: data.id,
                    folder_id: data.folder_id,
                    flags: data.flags | 32
                });
                // update affected threads
                api.threads.touch(data);
            }
        });

        // remove notifications in notification area
        api.trigger('update:set-seen', folder);

        return http.PUT({
            module: 'mail',
            params: {
                action: 'all_seen',
                folder: folder
            },
            appendColumns: false
        })
        .done(function () {
            folderAPI.reload(folder);
        });
    };

    /**
     * marks list of mails as spam
     * @param {array} list
     * @return {deferred}
     */
    api.markSpam = function (list) {

        prepareRemove(list);
        // reset spam folder; we assume that the spam handler will move the message to the spam folder
        resetFolderByType('spam');

        return update(list, { flags: api.FLAGS.SPAM, value: true }).fail(notifications.yell);
    };

    api.noSpam = function (list) {

        prepareRemove(list);
        // reset inbox; we assume that the spam handler will move the message (back) to the inbox
        resetFolderByType('inbox');

        return update(list, { flags: api.FLAGS.SPAM, value: false }).fail(notifications.yell);
    };

    // combines move & copy
    function transfer(type, list, targetFolderId) {

        // mark target folder as expired
        resetFolder(targetFolderId);

        return http.wait(
            update(list, { folder_id: targetFolderId }, type).then(function (response) {
                var errorText, i = 0, $i = response.length;
                // look if anything went wrong
                for (; i < $i; i++) {
                    if (response[i].error) {
                        errorText = response[i].error.error;
                        break;
                    }
                }
                api.trigger(type, list, targetFolderId);
                folderAPI.reload(targetFolderId, list);
                if (errorText) return errorText;
            })
        );
    }

    /**
     * move mails to another folder
     * @param  {array} list
     * @param  {string} targetFolderId
     * @fires  api#refresh.all
     * @fires  api#move (list, targetFolderId)
     * @return { deferred }
     */
    api.move = function (list, targetFolderId, all) {

        prepareRemove(list, all);

        return transfer('update', list, targetFolderId);
    };

    /**
     * copies a number of mails to another folder
     * @param  {array} list
     * @param  {string} targetFolderId
     * @return { deferred }
     */
    api.copy = function (list, targetFolderId) {

        return transfer('copy', list, targetFolderId);
    };

    api.autosave = function (obj) {

        return http.PUT({
            module: 'mail',
            params: {
                action: 'autosave'
            },
            data: obj,
            appendColumns: false
        });
    };

    // composition space id
    api.csid = function () {
        return _.uniqueId() + '.' + _.now();
    };

    var react = function (action, obj, view) {

        // get proper view first
        view = $.trim(view || 'text').toLowerCase();
        view = view === 'text/plain' ? 'text' : view;
        view = view === 'text/html' ? 'html' : view;

        // attach original message on touch devices?
        var attachOriginalMessage = view === 'text' && Modernizr.touch && settings.get('attachOriginalMessage', false) === true,
            csid = api.csid();

        return http.PUT({
            module: 'mail',
            // using jQuery's params because it ignores undefined values
            params: $.extend({}, {
                action: action || '',
                attachOriginalMessage: attachOriginalMessage,
                view: view,
                setFrom: (/reply|replyall|forward/.test(action)),
                csid: csid,
                embedded: obj.embedded,
                max_size: obj.max_size
            }),
            data: _([].concat(obj)).map(function (obj) {
                return api.reduce(obj);
            }),
            appendColumns: false
        })
        .then(function (data) {
            var text = '', quote = '', tmp = '';
            // inject csid
            data.csid = csid;
            // transform pseudo-plain text to real text
            if (data.attachments && data.attachments.length) {
                if (data.attachments[0].content === '') {
                    // nothing to do - nothing to break
                } else {
                    //content-type specific
                    if (data.attachments[0].content_type === 'text/plain') {
                        $('<div>')
                            // escape everything but BR tags
                            .html(data.attachments[0].content.replace(/<(?!br)/ig, '&lt;'))
                            .contents().each(function () {
                                if (this.tagName === 'BR') {
                                    text += '\n';
                                } else {
                                    text += $(this).text();
                                }
                            });
                        // remove white space
                        text = $.trim(text);
                        // polish for html editing
                        if (view === 'html') {
                            // escape '<'
                            text = text.replace(/</ig, '&lt;');
                            // replace '\n>' sequences by blockquote-tags
                            _(text.split(/\n/).concat('\n')).each(function (line) {
                                if (/^> /.test(line)) {
                                    quote += line.substr(2) + '\n';
                                } else {
                                    tmp += (quote !== '' ? '<blockquote type="cite"><p>' + quote + '</p></blockquote>' : '') + line + '\n';
                                    quote = '';
                                }
                            });
                            // transform line-feeds back to BR
                            data.attachments[0].content = $.trim(tmp).replace(/\n/g, '<br>');
                        } else {
                            // replace
                            data.attachments[0].content = $.trim(text);
                        }
                    } else if (data.attachments[0].content_type === 'text/html') {
                        // robust approach for large mails
                        tmp = document.createElement('DIV');
                        tmp.innerHTML = data.attachments[0].content;
                        _(tmp.getElementsByTagName('BLOCKQUOTE')).each(function (node) {
                            node.removeAttribute('style');
                        });
                        data.attachments[0].content = tmp.innerHTML;
                        tmp = null;
                    }
                }
            } else {
                data.attachments = data.attachments || [{}];
                data.attachments[0].content = '';
            }
            return data;
        });
    };

    /**
     * By updating the last access timestamp the referenced file is prevented from being deleted from both session and disk storage.
     * Needed for inline images
     */
    api.keepalive = function (id) {
        return http.GET({
            module: 'file',
            params: { action: 'keepalive', id: id }
        });
    };

    /**
     * get mail object with unmodified content (in case externalresources warning message was ignored)
     * @param  {object]} obj (mail object)
     * @return { deferred} obj (mail object)
     */
    api.getUnmodified = function (obj) {
        // has folder?
        if ('folder_id' in obj || 'folder' in obj) {
            return this.get({
                action: 'get',
                id: obj.id,
                folder: obj.folder || obj.folder_id,
                view: 'html'
            }, false);
        } else if ('parent' in obj) {
            // nested message!?
            var id = obj.id, parent = obj.parent;
            return this.get({
                action: 'get',
                id: obj.parent.id,
                folder: obj.parent.folder || obj.parent.folder_id,
                view: 'html'
            }, false)
            .pipe(function (data) {
                return _.chain(data.nested_msgs)
                    .filter(function (obj) {
                        if (obj.id === id) {
                            obj.parent = parent;
                            return true;
                        } else {
                            return false;
                        }
                    })
                    .first().value();
            });
        } else {
            console.error('api.getUnmodified(). Invalid case.', obj);
            return $.Deferred().resolve(obj);
        }
    };

    /**
     * get source code of specified mail
     * @param  {object} obj (mail)
     * @return { deferred} returns source string
     */
    api.getSource = function (obj) {
        return this.get({
            action: 'get',
            id: obj.id,
            src: true,
            folder: obj.folder || obj.folder_id,
            view: 'html'
        }, false);
    };

    /**
     * prepares object content for 'replayall' action
     * @param  {object} obj (mail object)
     * @param  {string} view (html or text)
     * @return { deferred} done returns prepared object
     */
    api.replyall = function (obj, view) {
        return react('replyall', obj, view);
    };

    /**
     * prepares object content for 'reply' action
     * @param  {object} obj (mail object)
     * @param  {string} view (html or text)
     * @return { deferred} done returns prepared object
     */
    api.reply = function (obj, view) {
        return react('reply', obj, view);
    };

    /**
     * prepares object content for 'forward' action
     * @param  {object} obj (mail object)
     * @param  {string} view (html or text)
     * @return { deferred} done returns prepared object
     */
    api.forward = function (obj, view) {
        return react('forward', obj, view);
    };

    /**
     * sends a mail
     * @param  {object} data (mail object)
     * @param  {array} files
     * @param  {jquery} form (for 'oldschool')
     * @fires  api#refresh.all
     * @fires  api#refresh.list
     * @return { deferred }
     */
    api.send = function (data, files, form) {

        var deferred,
            flatten = function (recipient) {
                var name = $.trim(recipient[0] || '').replace(/^["']+|["']+$/g, ''),
                    address = String(recipient[1] || ''),
                    typesuffix = recipient[2] || '',
                    isMSISDN;
                // don't send display name for MSISDN numbers
                isMSISDN = typesuffix === '/TYPE=PLMN' || /\/TYPE=PLMN$/.test(address);
                // always use angular brackets!
                if (isMSISDN) return '<' + address + typesuffix + '>';
                // otherise ... check if name is empty or name and address are identical
                return name === '' || name === address ? address : '"' + name + '" <' + address + '>';
            };

        // clone data (to avoid side-effects)
        data = _.clone(data);

        // flatten from, to, cc, bcc
        data.from = _(data.from).map(flatten).join(', ');
        data.to = _(data.to).map(flatten).join(', ');
        data.cc = _(data.cc).map(flatten).join(', ');
        data.bcc = _(data.bcc).map(flatten).join(', ');

        function mapArgs(obj) {
            return {
                'args': [{ 'com.openexchange.groupware.contact.pairs': [{ 'folder': obj.folder_id, 'id': obj.id }] }],
                'identifier': 'com.openexchange.contact'
            };
        }

        if (data.contacts_ids) {
            data.datasources = _.chain(data.contacts_ids).map(mapArgs).value();
        }

        api.trigger('beforesend', { data: data, files: files, form: form });
        ox.trigger('mail:send:start', data, files);

        deferred = handleSendXHR2(data, files, deferred);

        return deferred
            .done(function () {
                contactsAPI.trigger('maybyNewContact');
                api.trigger('send', { data: data, files: files, form: form });
                ox.trigger('mail:send:stop', data, files);
            })
            .then(function (text) {
                // wait a moment, then update mail index
                setTimeout(function () {
                    resetFolderByType('inbox');
                    resetFolderByType('sent');
                    resetFolderByType('drafts');
                    api.trigger('refresh.all');
                }, 3000);
                // IE9
                if (_.isObject(text))
                    return text;
                // process HTML-ish non-JSONP response
                var a = text.indexOf('{'),
                    b = text.lastIndexOf('}');
                if (a > -1 && b > -1) {
                    return JSON.parse(text.substr(a, b - a + 1));
                } else {
                    return {};
                }
            })
            .then(function (result) {
                if (result.data) {
                    var base = _(result.data.toString().split(api.separator)),
                        id = base.last(),
                        folder = base.without(id).join(api.separator);
                    $.when(accountAPI.getUnifiedMailboxName())
                    .done(function (isUnified) {
                        if (isUnified !== null) {
                            folderAPI.refresh();
                        } else {
                            folderAPI.reload(folder);
                        }
                        api.trigger('refresh.list');
                    });
                }

                return result;
            });
    };

    function handleSendXHR2(data, files) {

        var form = new FormData();

        // add mail data
        form.append('json_0', JSON.stringify(data));
        // add files
        _(files).each(function (file, index) {
            form.append('file_' + index, file);
        });

        return http.UPLOAD({
            module: 'mail',
            params: {
                action: 'new'
            },
            data: form,
            dataType: 'text'
        });
    }

    /**
     * save mail attachments in files app
     * @param  {array} list
     * @param  {string} target (folder id) [optional]
     * @fires  api#refresh.all
     * @return { deferred }
     */
    api.saveAttachments = function (list, target) {
        // be robust
        target = target || coreConfig.get('folder/infostore');
        // support for multiple attachments
        list = _.isArray(list) ? list : [list];
        http.pause();
        // loop
        _(list).each(function (data) {
            http.PUT({
                module: 'mail',
                params: {
                    action: 'attachment',
                    id: data.mail.id,
                    folder: data.mail.folder_id,
                    dest_folder: target,
                    attachment: data.id
                },
                data: { folder_id: target, description: gt('Saved mail attachment') },
                appendColumns: false
            });
        });
        return http.resume().done(function () {
            require(['io.ox/files/api'], function (fileAPI) {
                fileAPI.caches.all.grepRemove(target + DELIM);
                fileAPI.trigger('refresh.all');
            });
        });
    };

    /**
     * get url for attachment in requested mode
     * @param  {object} data (attachment)
     * @param  {string} mode ('download', 'zip', 'email, 'view', 'open')
     * @return { string} url
     */
    api.getUrl = function (data, mode) {
        var url = ox.apiRoot + '/mail', first;
        if (mode === 'zip') {
            first = _(data).first();
            return url + '?' + $.param({
                action: 'zip_attachments',
                folder: (first.parent || first.mail).folder_id,
                id: (first.parent || first.mail).id,
                attachment: _(data).pluck('id').join(','),
                // required here!
                session: ox.session
            });
        } else if (mode === 'eml:reference') {
            //if eml stored as reference use parent object
            return this.getUrl(_([].concat(data)).first().parent, 'eml');
        } else if (mode === 'eml') {
            data = [].concat(data);
            first = _(data).first();
            // multiple?
            if (data.length > 1) {
               // zipped
                return url + '?' + $.param({
                    action: 'zip_messages',
                    folder: first.folder_id,
                    id: _(data).pluck('id').join(','),
                    session: ox.session
                });
            } else {
                // single EML
                url += (first.subject ? '/' + encodeURIComponent(first.subject.replace(/[\\:\/]/g, '_') + '.eml') : '') + '?' +
                    $.param($.extend(api.reduce(first), {
                        action: 'get',
                        src: 1,
                        save: 1,
                        session: ox.session
                    }));
                return url;
            }
        } else {
            // inject filename for more convenient file downloads
            var filename = data.filename ? data.filename.replace(/[\\:\/]/g, '_').replace(/\(/g, '%28').replace(/\)/, '%29') : undefined;
            url += (data.filename ? '/' + encodeURIComponent(filename) : '') + '?' +
                $.param({
                    action: 'attachment',
                    folder: (data.parent || data.mail).folder_id,
                    id: (data.parent || data.mail).id,
                    attachment: data.id
                });
            switch (mode) {
            case 'view':
            case 'open':
                return url + '&delivery=view';
            case 'download':
                return url + '&delivery=download';
            default:
                return url;
            }
        }
    };

    var lastUnseenMail = 0;

    /**
     * checks inbox for new mails
     * @fires api#new-mail (recent, unseen)
     * @return { deferred} done returns { unseen: [], recent: [] }
     */
    api.checkInbox = function () {
        // look for new unseen mails in INBOX
        return http.GET({
            module: 'mail',
            params: {
                action: 'all',
                folder: 'default0/INBOX',
                //received_date, id, folder_id, flags
                columns: '610,600,601,611',
                // only unseen mails are interesting here!
                unseen: 'true',
                // any reason to see them?
                deleted: 'false',
                sort: '610',
                order: 'desc',
                // not really sure if limit works as expected
                // if I only fetch 10 mails and my inbox has some unread mails but the first 10 are seen
                // I still get the unread mails
                limit: 100
            }
        })
        .then(function (unseen) {

            // check most recent mail
            var recent = _(unseen).filter(function (obj) {
                // ignore mails 'mark as deleted'
                return obj.received_date > lastUnseenMail && (obj.flags & 2) !== 2;
            });

            // Trigger even if no new mails are added to ensure read mails are removed
            api.trigger('new-mail', recent, unseen);

            if (recent.length > 0) {
                lastUnseenMail = recent[0].received_date;
                api.newMailTitle(true);
            } else {
                //if no new mail set lastUnseenMail to now, to prevent mark as unread to trigger new mail
                lastUnseenMail = _.utc();
            }

            return {
                unseen: unseen,
                recent: recent || []
            };
        });
    };

    /**
     * bind to global refresh; clears caches and trigger refresh.all
     * @fires  api#refresh.all
     * @return { promise }
     */
    api.refresh = function () {
        if (!ox.online) return;
        api.checkInbox().always(function () {
            api.trigger('refresh.all');
        });
    };

    /**
     * @return { string} default folder for mail
     */
    api.getDefaultFolder = function () {
        return folderAPI.getDefaultFolder('mail');
    };

    /**
     * get account id
     * @param  {[type]} initialFolder (folder id)
     * @return { string} account id
     */
    api.getAccountIDFromFolder = function (initialFolder) {
        var accountId = /^default(\d*)\b/.exec(initialFolder);
        return accountId[1];
    };

    /**
     * beautifies mail text
     * @param  {string} str
     * @param  {integer} lengthLimit
     * @return {string}
     */
    api.beautifyMailText = function (str, lengthLimit) {
        lengthLimit = lengthLimit || 500;
        str = String(str)
            // remove line breaks
            .replace(/(\r\n|\n|\r)/gm, '')
            // limit overall length
            .substr(0, lengthLimit)
            // reduce dashes
            .replace(/-{3,}/g, '---')
            // remove quotes after line breaks
            .replace(/<br\s?\/?>(&gt;)+/ig, ' ')
            // remove line breaks
            .replace(/<br\s?\/?>/ig, ' ')
            // strip tags
            .replace(/<[^>]+(>|$)/g, '')
            // links
            .replace(/(http(s?):\/\/\S+)/i, '<a href="$1" target="_blank">http$2://...</a>')
            // convert to simple white space
            .replace(/&#160;/g, ' ')
            // reduce consecutive white space
            .replace(/\s{2,}/g, ' ');
        // trim
        return $.trim(str);
    };

    /**
     * imports mail as EML
     * @param  {object} options (file: {}, folder: string )
     * @fires  api#refresh.all
     * @return { deferred} returns array with objects (id, folder_id)
     */
    api.importEML = function (options) {
        options.folder = options.folder || api.getDefaultFolder();

        var form = new FormData();
        form.append('file', options.file);

        return http.UPLOAD({
            module: 'mail',
            params: {
                action: 'import',
                folder: options.folder,
                // don't check from address!
                force: true
            },
            data: form,
            fixPost: true
        })
        .done(function () {
            resetFolder(options.folder);
            folderAPI.reload(options.folder);
            api.trigger('refresh.all');
        });
    };

    // send read receipt
    // data must include "folder" and "id"
    api.ack = function (data) {

        return accountAPI.getPrimaryAddressFromFolder(data.folder).then(function (addressArray) {

            var name = addressArray[0],
                address = addressArray[1],
                from = !name ? address : '"' + name + '" <' + address + '>';

            return http.PUT({
                module: 'mail',
                params: { action: 'receipt_ack' },
                data: _.extend({ from: from }, data)
            });
        });
    };

    // change API's default options if allowHtmlMessages changes
    settings.on('change:allowHtmlMessages', function (e, value) {
        api.options.requests.get.view = value ? 'noimg' : 'text';
        pool.get('detail').each(function (model) {
            model.unset('attachments', { silent: true });
        });
    });

    accountAPI.on('refresh.all create:account', function () {
        folderAPI.list('1', { cache: false }).done(function () {
            folderAPI.pool.unfetch();
        });
    });

    //If the folder api creates a new folder in mail, the mail api needs to be refreshed
    folderAPI.on('create', function (e, data) {
        if (data.module === 'mail') api.refresh();
    });

    /**
     * sets title to 'New Mail' or default
     * @param  {boolean} state
     * @return { undefined }
     */
    api.newMailTitle = (function () {

        var interval = null, alt = false;

        function tick() {
            document.title = (alt = !alt) ? gt('New Mail') : document.customTitle;
        }

        function blink() {
            if (interval) return;
            // 1s is fast, 2s feels slow, 1.5 is compromise
            interval = setInterval(tick, 1500);
        }

        function original() {
            if (document.customTitle) document.title = document.customTitle;
            if (interval) { clearInterval(interval); interval = null; }
        }

        return function (state) {
            if (_.device('smartphone')) return;
            if (state === true) blink(); else original();
        };

    }());

    // publish pool
    api.pool = pool;

    // resolve a list of composite keys
    api.resolve = (function () {

        function map(cid) {
            // yep, also in non-threaded mails
            cid = String(cid).replace(/^thread\./, '');
            return pool.get('detail').get(cid);
        }

        return function (list, threaded) {
            // threaded
            if (threaded) return api.threads.resolve(list);
            // non-threaded
            return _(list).chain().map(map).compact().invoke('toJSON').value();
        };

    }());

    // simple thread support
    api.threads = {

        // keys are cid, values are array of flat cids
        hash: {},
        reverse: {},

        contains: function (cid) {
            return !!this.hash[cid];
        },

        getModels: function (cid) {
            if (!_.isString(cid)) return [];
            var thread = this.hash[cid] || [cid], collection = pool.get('detail');
            return _(thread)
                .chain()
                .map(collection.get, collection)
                .compact()
                .value();
        },

        get: function (cid) {
            return _(this.getModels(cid))
                .chain()
                .invoke('toJSON')
                .map(function injectIndex(obj, index) {
                    obj.index = index;
                    return obj;
                })
                .value();
        },

        // get 'head' data, for example, to show details of most recent message in list view
        head: function (data) {
            return data.head || data;
        },

        // propagate changed within a thread to root model
        touch: function (cid) {
            cid = _.isString(cid) ? cid : _.cid(cid);
            var top = this.reverse[cid];
            if (!top || top === cid) return;
            pool.propagate('change', _.extend({ timestamp: _.now() }, _.cid(top)));
        },

        // resolve a list of cids
        resolve: function (list) {
            return _(list).chain()
                .map(function (cid) {
                    // strip 'thread.' prefix
                    cid = String(cid).replace(/^thread\.(.+)$/, '$1');
                    // get thread
                    var thread = api.threads.get(cid);
                    return thread.length > 0 && thread;
                })
                .flatten().compact().value();
        },

        clear: function () {
            this.hash = {};
            this.reverse = {};
        },

        add: function (obj) {
            var cid = _.cid(obj);
            this.hash[cid] = obj.thread || [cid];
            _(this.hash[cid]).each(function (thread_cid) {
                this.reverse[thread_cid] = cid;
            }, this);
        },

        remove: function (cid) {
            cid = _.isString(cid) ? cid : _.cid(cid);
            var top = this.reverse[cid];
            if (!top || !this.hash[top]) return;
            this.hash[top] = _(this.hash[top]).without(cid);
        },

        size: function (cid) {
            cid = _.isString(cid) ? cid : _.cid(cid);
            var top = this.reverse[cid];
            if (!top) return 1;
            return (this.hash[top] || [cid]).length;
        }
    };

    // help garbage collector to find dependent models
    api.pool.getDependentModels = function (cid) {
        return api.threads.getModels(cid);
    };

    // collection loader
    api.collectionLoader = new CollectionLoader({
        module: 'mail',
        getQueryParams: function (params) {
            // use threads?
            if (params.thread === true) {
                return {
                    action: 'threadedAll',
                    folder: params.folder,
                    columns: '102,600,601,602,603,604,605,607,608,610,611,614,652',
                    sort: '610',
                    order: params.order || 'desc',
                    includeSent: !accountAPI.is('sent|drafts', params.folder),
                    max: (params.offset || 0) + 300,
                    timezone: 'utc'
                };
            } else {
                return {
                    action: 'all',
                    folder: params.folder,
                    columns: '102,600,601,602,603,604,605,607,608,610,611,614,652',
                    sort: params.sort || '610',
                    order: params.order || 'desc',
                    timezone: 'utc'
                };
            }
        }
    });

    function filterDeleted(item) {
        return !util.isDeleted(item);
    }

    api.processThreadMessage = function (obj) {

        // get thread
        var thread = obj.thread || [obj], list;

        // remove deleted mails
        thread = _(list = thread).filter(filterDeleted);
        // don't remove all if all marked as deleted
        if (thread.length === 0) thread = list.slice(0, 1);

        // we use the last item to generate the cid. More robust because unlikely to change.
        var last = _(thread).last();

        // get thread size - deleted messages are ignored; minimum is 1
        var size = thread.length;

        // store data of most recent message as head
        obj.head = _.extend({ threadSize: size }, obj);

        // Use last item's id and folder_id.
        // As we got obj by reference, such changes affect the CID
        // in the collection which is wanted behavior.
        _.extend(obj, last);

        // only store plain composite keys instead of full objects
        obj.thread = _(thread).map(_.cid);
        obj.threadSize = size;

        // also copy thread property to 'last' item to detect model changes
        last.thread = _(thread).map(_.cid);

        // add to thread hash - this must be done before the pool so that this
        // hash is up to date if the pool starts propagating changes.
        api.threads.add(obj);

        // add full models to pool
        api.pool.add('detail', thread);
    };

    api.collectionLoader.virtual = function (options) {
        // special handling for top-level mail account folders (e.g. bug 34818)
        if (/^default\d+$/.test(options.folder)) return [];
    };

    api.collectionLoader.each = function (obj, index, offset, params) {
        if (params.action === 'threadedAll') api.processThreadMessage(obj); else api.pool.add('detail', obj);
    };

    return api;
});<|MERGE_RESOLUTION|>--- conflicted
+++ resolved
@@ -495,23 +495,6 @@
         });
     };
 
-<<<<<<< HEAD
-=======
-    var clearCaches = function (obj, targetFolderId) {
-        return function () {
-            var id = obj.folder_id || obj.folder;
-            return $.when(
-                api.caches.get.remove(obj),
-                api.caches.get.remove(id),
-                api.caches.list.remove(obj),
-                api.caches.list.remove(id),
-                // clear target folder
-                api.caches.all.grepRemove(targetFolderId + DELIM)
-            );
-        };
-    };
-
->>>>>>> b25de4b8
     api.update = function () {
         console.error('Do not call this directly because mail is so special');
     };
@@ -548,39 +531,6 @@
         });
     };
 
-<<<<<<< HEAD
-    /**
-     * deletes all mails from a specific folder
-     * @param  {string} id
-     * @fires  api#refresh.all
-     * @return { deferred }
-     */
-    api.clear = function (id) {
-
-        // clear target folder
-        resetFolder(id).each(function (collection) {
-            collection.reset();
-        });
-
-        // reset trash folders
-        resetFolderByType('trash');
-
-        // new clear
-        return http.PUT({
-            module: 'folders',
-            appendColumns: false,
-            params: {
-                action: 'clear',
-                tree: '1'
-            },
-            data: [id]
-        })
-        .done(function () {
-            folderAPI.reload(id);
-            api.trigger('refresh.all');
-        });
-    };
-=======
     //
     // Respond to folder API events
     //
@@ -603,7 +553,6 @@
             });
         }
     });
->>>>>>> b25de4b8
 
     /**
      * sets color
