--- conflicted
+++ resolved
@@ -1,4 +1,3 @@
-<<<<<<< HEAD
 open-xchange-appsuite-spamexperts (7.6.1-1) stable; urgency=low
 
   * First release candidate for 7.6.1
@@ -10,13 +9,12 @@
   * prepare for 7.6.1
 
  -- Viktor Pracht <viktor.pracht@open-xchange.com>  Fri, 05 Sep 2014 11:50:06 +0200
-=======
+
 open-xchange-appsuite-spamexperts (0.0.1-9) stable; urgency=low
 
   * Build for patch 2014-09-15
 
  -- Viktor Pracht <viktor.pracht@open-xchange.com>  Thu, 11 Sep 2014 12:22:02 +0200
->>>>>>> f91335de
 
 open-xchange-appsuite-spamexperts (0.0.1-8) stable; urgency=low
 
