--- conflicted
+++ resolved
@@ -204,11 +204,8 @@
 
     function loadSuccess(http, session, cache, extensions, gettext, manifests, capabilities, config, themes) {
 
-<<<<<<< HEAD
         var gt; // set by initialize()
 
-=======
->>>>>>> 6aae3568
         debug('boot.js: require > loadSuccess');
 
         // feedback
@@ -546,12 +543,7 @@
                     path = String(ox.serverConfig.logoutLocation || ox.logoutLocation),
                     glue = path.indexOf('#') > -1 ? '&' : '#';
                 hash = (hash || '') + (ref ? '&ref=' + enc(ref) : '');
-<<<<<<< HEAD
-                _.url.redirect(path + glue + hash);
-=======
-
                 _.url.redirect((hash ? path + glue + hash : path));
->>>>>>> 6aae3568
             }
 
             function continueWithoutAutoLogin() {
@@ -688,12 +680,8 @@
         /**
          * Initialize login screen
          */
-<<<<<<< HEAD
         initialize = function (gtModule) {
             gt = gtModule;
-=======
-        initialize = function () {
->>>>>>> 6aae3568
 
             // shortcut
             var sc = ox.serverConfig,
@@ -788,12 +776,9 @@
             }
 
             debug('boot.js: Load "signin" plugins & set default language');
-<<<<<<< HEAD
-=======
 
             // make sure we get 'signin' plugins
             manifests.reset();
->>>>>>> 6aae3568
 
             return $.when(
                 // load extensions
@@ -805,11 +790,7 @@
 
                 // autologout message
                 if (_.url.hash("autologout")) {
-<<<<<<< HEAD
                     feedback('info', 'You have been automatically logged out');
-=======
-                    feedback('info', gt('autologout'));
->>>>>>> 6aae3568
                 }
 
                 debug('boot.js: Check browser support');
@@ -819,7 +800,6 @@
 
                     if (_.device('android')) {
                         // special info for not supported android
-<<<<<<< HEAD
                         feedback('info', function () {
                             return $.txt(
                                 //#. %n in the lowest version of Android
@@ -849,25 +829,11 @@
                                 .add($.txt(gt('For best results, please use ')))
                                 .add($('<br><a href="http://www.google.com/chrome" target="_blank">Google Chrome</a>.'));
                         });
-=======
-                        feedback('info', _.printf(gt('os-android'), _.browserSupport.Android));
-                    } else if (_.device('ios')) {
-                        // special info for not supported iOS
-                        feedback('info', _.printf(gt('os-ios'), _.browserSupport.iOS));
-                    } else {
-                        // general warning about browser
-                        feedback('info', $(
-                            _.browser.Chrome ?
-                            '<b>' + gt('browser-version') + '</b> <div>' + gt('please-update') + '</div>' :
-                            '<b>' + gt('browser') + '</b>&nbsp;' + gt('please-use') + '<div><a href="http://www.google.com/chrome" target="_blank">Google Chrome</a>.</div>'
-                        ));
->>>>>>> 6aae3568
                     }
 
                 } else if (_.browser.IE <= 8) {
                     // recommend chrome frame?
                     var link = 'http://www.google.com/chromeframe/?user=true';
-<<<<<<< HEAD
                     feedback('info', function () {
                         return $('<b>').text(gt('Your browser is slow and outdated!'))
                             .add($('<br><a href="http://www.google.com/chrome" target="_blank">Google Chrome</a>.'));
@@ -878,15 +844,6 @@
                     feedback('info', 'Unsupported Preview - Certain ' +
                         'functions disabled and stability not assured until ' +
                         'general release later this year');
-=======
-                    feedback('info', $(
-                        '<b>' + gt('slow') + '</b> <div><a href="http://www.google.com/chrome" target="_blank">Google Chrome</a>.</div>'
-                    ));
-                } else if (_.device('android || (ios && small)')) {
-                    // TODO remove after 7.4
-                    // inform about preview mode for 7.2
-                    feedback('info', gt('mobile-preview'));
->>>>>>> 6aae3568
                 }
 
                 // show login dialog
@@ -896,14 +853,6 @@
 
                 debug('boot.js: Fade in ...');
                 $('#background_loader').idle().fadeOut(DURATION, cont);
-<<<<<<< HEAD
-=======
-
-                if (_.device('ios')) {
-                    //load on ios only
-                    require(['plugins/mobile/addToHomescreen/register']);
-                }
->>>>>>> 6aae3568
             });
         };
 
