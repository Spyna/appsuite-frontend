--- conflicted
+++ resolved
@@ -830,31 +830,7 @@
             };
 
 
-<<<<<<< HEAD
-        fnShow = function (resized) {
-            var previous = visible, nodes;
-            app.settings.set('folderview/visible/' + _.display(), visible = true).save();
-            nodes = app.getWindow().nodes;
-            nodes.sidepanel.addClass('visible');
-            restoreWidth();
-            if (!resized) {
-                baton.$.container.focus();
-            }
-
-            if (previous !== visible) app.trigger('folderview:open');
-
-
-            return $.when();
-        };
-
-        toggle = function (state) {
-            if (state === undefined) state = !visible;
-
-            if (state) fnShow(); else fnHide();
-
-
-        };
-=======
+
             fnHide = function () {
                 app.settings.set('folderview/visible/' + _.display(), visible = false).save();
                 top = container.scrollTop();
@@ -890,8 +866,6 @@
             };
 
             fnShowSml = function () {
-
->>>>>>> a65a90e2
 
                 app.settings.set('folderview/visible/' + _.display(), visible = true).save();
                 var nodes = app.getWindow().nodes;
