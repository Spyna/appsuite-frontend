--- conflicted
+++ resolved
@@ -39,11 +39,8 @@
     "clipboard": "1.5.10",
     "unorm": "1.4.1",
     "blankshield": "^0.6.0",
-<<<<<<< HEAD
-    "crypto-js": "3.1.9"
-=======
+    "crypto-js": "3.1.9",
     "resize-polyfill": "https://github.com/CezaryDanielNowak/css-resize-polyfill.git#1.1.1"
->>>>>>> d6fe00a8
   },
   "resolutions": {
     "backbone": "fda02db428c464badb12010c990622ee91f28a48"
