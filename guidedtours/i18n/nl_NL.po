--- conflicted
+++ resolved
@@ -16,17 +16,222 @@
 "Plural-Forms: nplurals=2; plural=(n != 1);\n"
 "X-Generator: Lokalize 2.0\n"
 
-#: apps/io.ox/tours/files.js module:io.ox/tours
-msgid "Add another account"
-msgstr "Een ander account toevoegen"
+#: apps/io.ox/tours/calendar.js module:io.ox/tours
+msgid "Creating a new appointment"
+msgstr "Een nieuwe afspraak maken"
+
+#: apps/io.ox/tours/calendar.js module:io.ox/tours
+msgid "To create a new appointment, click on New in the toolbar."
+msgstr "Om een nieuwe afspraak te maken klikt u op Nieuw in de werkbalk."
+
+#: apps/io.ox/tours/calendar.js module:io.ox/tours
+msgid "Entering the appointment's data"
+msgstr "De afspraakgegevens invoeren"
+
+#: apps/io.ox/tours/calendar.js module:io.ox/tours
+msgid ""
+"Enter the subject, the start and the end date of the appointment. Other "
+"details are optional."
+msgstr ""
+"Geef het onderwerp, de start- en einddatum van de afspraak. Andere details "
+"zijn optioneel."
+
+#: apps/io.ox/tours/calendar.js module:io.ox/tours
+msgid "Creating recurring appointments"
+msgstr "Terugkerende afspraken aanmaken"
+
+#: apps/io.ox/tours/calendar.js module:io.ox/tours
+msgid ""
+"To create recurring appointments, enable Repeat. Functions for setting the "
+"recurrence parameters are shown."
+msgstr ""
+"Om terugkerende afspraken te maken moet u herhaal inschakelen. Functies voor "
+"het instellen van de herhaling worden getoond."
+
+#: apps/io.ox/tours/calendar.js module:io.ox/tours apps/io.ox/tours/tasks.js
+msgid "Using the reminder function"
+msgstr "De herinneringsfunctie gebruiken"
+
+#: apps/io.ox/tours/calendar.js module:io.ox/tours
+msgid "To not miss the appointment, use the reminder function."
+msgstr "Om een afspraak niet te missen gebruikt u de herinneringsfunctie."
+
+#: apps/io.ox/tours/calendar.js module:io.ox/tours apps/io.ox/tours/tasks.js
+msgid "Inviting other participants"
+msgstr "Andere deelnemers uitnodigen"
+
+#: apps/io.ox/tours/calendar.js module:io.ox/tours
+msgid ""
+"To invite other participants, enter their names in the field below "
+"Participants. To avoid appointment conflicts, click on Find a free time at "
+"the upper right side."
+msgstr ""
+"Om andere deelnemers uit te nodigen geeft u hun namen op in het veld onder "
+"Deelnemers. Om te voorkomen dat afspraken conflicteren klikt u op Zoek een "
+"vrij moment in de rechterbovenhoek."
 
 #: apps/io.ox/tours/calendar.js module:io.ox/tours
 msgid "Adding attachments"
 msgstr "Bijlagen toevoegen"
 
-#: apps/io.ox/tours/tasks.js module:io.ox/tours
-msgid "Adding further details"
-msgstr "Meer details toevoegen"
+#: apps/io.ox/tours/calendar.js module:io.ox/tours
+msgid "Further down you can add documents as attachments to the appointment."
+msgstr ""
+"Onderaan het scherm kan u documenten toevoegen als bijlagen bij de afspraak."
+
+#: apps/io.ox/tours/calendar.js module:io.ox/tours
+msgid "Creating the appointment"
+msgstr "Een afspraak maken"
+
+#: apps/io.ox/tours/calendar.js module:io.ox/tours
+msgid "To create the appointment, click on Create at the lower left side."
+msgstr ""
+"Om een afspraak aan te maken klikt u op Aanmaken aan de linker-onderkant."
+
+#: apps/io.ox/tours/calendar.js module:io.ox/tours apps/io.ox/tours/mail.js
+msgid "Selecting a view"
+msgstr "Selecteer een weergave"
+
+#: apps/io.ox/tours/calendar.js module:io.ox/tours
+msgid ""
+"To select one of the views like Day, Month or List, click on View in the "
+"toolbar. Select a menu entry from the Layout section."
+msgstr ""
+"Om een overzicht te kiezen als Dag, Maand of Lijst, klikt u op Overzicht in "
+"de werkbalk. Selecteer een item uit de Layout sectie."
+
+#: apps/io.ox/tours/calendar.js module:io.ox/tours
+msgid "The calendar views"
+msgstr "De agendaoverzichten"
+
+#: apps/io.ox/tours/calendar.js module:io.ox/tours
+msgid ""
+"The calendar views display a calendar sheet with the appointments for the "
+"selected time range."
+msgstr ""
+"Het agendaoverzicht toont een kalenderblad met de afspraken voor de gekozen "
+"tijdsinterval."
+
+#: apps/io.ox/tours/calendar.js module:io.ox/tours
+msgid "The List view"
+msgstr "Het Lijstoverzicht"
+
+#: apps/io.ox/tours/calendar.js module:io.ox/tours
+msgid ""
+"The List view shows a list of the appointments in the current folder. If "
+"clicking on an appointment, the appointment's data and some functions are "
+"displayed in the Detail view."
+msgstr ""
+"Het Lijstoverzicht toont een lijst van afspraken in de huidige map. Als u op "
+"een afspraak klikt worden de gegevens van de afspraak en een aantal functies "
+"getoond in het Detailoverzicht."
+
+#: apps/io.ox/tours/contacts.js module:io.ox/tours
+msgid "Creating a new contact"
+msgstr "Nieuw contact aanmaken"
+
+#: apps/io.ox/tours/contacts.js module:io.ox/tours
+msgid "To create a new contact, click on New > Add contact in the toolbar."
+msgstr ""
+"Om een nieuw contact aan te maken klikt u op Nieuw > Contactpersoon "
+"toevoegen in de werkbalk."
+
+#: apps/io.ox/tours/contacts.js module:io.ox/tours
+msgid "Navigation bar"
+msgstr "Navigatiebalk"
+
+#: apps/io.ox/tours/contacts.js module:io.ox/tours
+msgid ""
+"Click on a letter on the left side of the navigation bar in order to display "
+"the corresponding contacts from the selected address book."
+msgstr ""
+"Klik op een letter aan de linkerkant van de navigatiebalk om de contacten te "
+"tonen met de overeenkomstige beginletters in het gekozen adresboek."
+
+#: apps/io.ox/tours/contacts.js module:io.ox/tours
+msgid "Sending an E-Mail to a contact"
+msgstr "Versturen van e-mailberichten naar een contactpersoon"
+
+#: apps/io.ox/tours/contacts.js module:io.ox/tours
+msgid ""
+"To send an E-Mail to the contact, click on an E-Mail address or on Send "
+"email in the toolbar."
+msgstr ""
+"Om een e-mailbericht te versturen naar de contactpersoon, klikt u op een e-"
+"mailadres of op E-mailbericht verzenden in de werkbalk."
+
+#: apps/io.ox/tours/contacts.js module:io.ox/tours
+msgid "Editing multiple contacts"
+msgstr "Bewerken van meerdere contacten in één keer"
+
+#: apps/io.ox/tours/contacts.js module:io.ox/tours
+msgid ""
+"To edit multiple contacts at once, enable the checkboxes on the left side of "
+"the contacts. If the checkboxes are not displayed, click on View > "
+"Checkboxes on the right side of the toolbar."
+msgstr ""
+"Om meerdere contacten in één keer te bewerken moet u het selectievakje aan "
+"de linkerzijde van het contact inschakelen. Als de selectievakjes niet "
+"worden getoond, klikt u Overzicht > Selectievakken aan de rechterkant van de "
+"werkbalk."
+
+#: apps/io.ox/tours/files.js module:io.ox/tours
+msgid "The Drive app"
+msgstr "De Drive app"
+
+#: apps/io.ox/tours/files.js module:io.ox/tours
+msgid ""
+"Welcome to your cloud storage app. This Guided Tour will introduce you to "
+"your new online storage solution - your one point to access online stored "
+"files from all your accounts. This is where you can upload and save your "
+"files, share them and synchronize them with different devices.  "
+msgstr ""
+"Welkom in uw cloudopslag app. Deze Rondleiding laat u uw nieuwe online-"
+"opslagoplssing zien. Uw enkele toegangspunt voor bestanden in al uw online-"
+"opslagaccounts. Hiervandaan kan u bestanden uploaden, opslaan, delen en "
+"synchroniseren met verschillende apparaten."
+
+#: apps/io.ox/tours/files.js module:io.ox/tours
+msgid "Folder tree"
+msgstr "Mappenboom"
+
+#: apps/io.ox/tours/files.js module:io.ox/tours
+msgid ""
+"On the left you can see the folder tree. It displays your folder structure "
+"and allows you to navigate to specific folders and subfolders. To make your "
+"life easier, we have already included folders for your Documents, Music, "
+"Pictures and Videos."
+msgstr ""
+"Aan de linkerkant ziet u de mappenboom. Deze toont uw mappenstructuur en "
+"hiermee kan u navigeren naar de specifieke mappen en submappen. Om uw leven "
+"eenvoudiger te maken hebben we alvast mappen toegevoegd voor Documenten, "
+"Muziek, Afbeeldingen en Video's"
+
+#: apps/io.ox/tours/files.js module:io.ox/tours
+msgid "Folder content"
+msgstr "Mapinhoud"
+
+#: apps/io.ox/tours/files.js module:io.ox/tours
+msgid ""
+"Clicking on a folder displays all the subfolders, documents, media and other "
+"files that it contains."
+msgstr ""
+"Als u op een map klikt toont alle submappen, documenten, media en andere "
+"bestanden dat deze map bevat."
+
+#: apps/io.ox/tours/files.js module:io.ox/tours
+msgid "Select a view"
+msgstr "Selecteer een overzicht"
+
+#: apps/io.ox/tours/files.js module:io.ox/tours
+msgid "Different views are available. Just select the one you like best."
+msgstr ""
+"Verschillende overzichten zijn beschikbaar. Kies het overzicht dat u het "
+"plezierigst vindt."
+
+#: apps/io.ox/tours/files.js module:io.ox/tours
+msgid "Toolbar"
+msgstr "Werkbalk"
 
 #: apps/io.ox/tours/files.js module:io.ox/tours
 msgid ""
@@ -35,6 +240,62 @@
 msgstr ""
 "Aan de bovenzijde vind u een werkbalk met veel functies een extra opties. U "
 "kan eenvoudige nieuwe mappen en bestanden aanmaken en nog veel meer."
+
+#: apps/io.ox/tours/files.js module:io.ox/tours
+msgid "Upload a new file"
+msgstr "Een nieuw bestand uploaden"
+
+#: apps/io.ox/tours/files.js module:io.ox/tours
+msgid ""
+"To upload a new file from your local device, simply click on Add local file "
+"and select the file you would like to upload. It is even easier if you just "
+"drag and drop files from your local device into Drive. The uploaded file is "
+"now available in Drive on all your devices."
+msgstr ""
+"Om een nieuw bestand te uploaden vanaf uw lokale apparaat klikt u eenvoudig "
+"op Lokaal bestand toevoegen en selecteert u het bestand dat u wilt "
+"toevoegen. Het is zelfs eenvoudiger als u de bestanden vanaf uw lokale "
+"apparaat Drive in sleept. Het geüploade bestand is nu beschikbaar op al uw "
+"apparaten."
+
+#: apps/io.ox/tours/files.js module:io.ox/tours
+msgid "Preview files"
+msgstr "Bestanden inzien"
+
+#: apps/io.ox/tours/files.js module:io.ox/tours
+msgid "Clicking on the view icon leads you to a preview of the selected file."
+msgstr ""
+"Als u op het Tonen pictogram klikt wordt een voorbeeld van het geselecteerde "
+"bestand getoond."
+
+#: apps/io.ox/tours/files.js module:io.ox/tours
+msgid "Preview mode"
+msgstr "Voorbeeldoverzicht"
+
+#: apps/io.ox/tours/files.js module:io.ox/tours
+msgid ""
+"From preview you can also select other options to help you manage and work "
+"on your files."
+msgstr ""
+"Vanuit het voorbeeld kan u ook ander opties kiezen om u te helpen bij het "
+"beheren en om met uw bestanden te werken."
+
+#: apps/io.ox/tours/files.js module:io.ox/tours
+msgid "Share files"
+msgstr "Bestanden delen"
+
+#: apps/io.ox/tours/files.js module:io.ox/tours
+msgid ""
+"Here you can share files with your colleagues and external contacts. You can "
+"also collaborate on a document and set different access rights."
+msgstr ""
+"Hiervandaan kan u ook bestanden delen met collega's en externe contacten. U "
+"kan ook samenwerken aan één document en verschillende toegangsrechten "
+"instellen."
+
+#: apps/io.ox/tours/files.js module:io.ox/tours
+msgid "Sharing options"
+msgstr "Opties voor het delen"
 
 #: apps/io.ox/tours/files.js module:io.ox/tours
 msgid ""
@@ -49,400 +310,9 @@
 "zodat anderen uw bestand kunnen zien en downloaden. Gebruik eventueel een "
 "vervaldatum en een wachtwoord opgeven als u dat wilt."
 
-#: apps/io.ox/tours/contacts.js module:io.ox/tours
-msgid ""
-"Click on a letter on the left side of the navigation bar in order to display "
-"the corresponding contacts from the selected address book."
-msgstr ""
-"Klik op een letter aan de linkerkant van de navigatiebalk om de contacten te "
-"tonen met de overeenkomstige beginletters in het gekozen adresboek."
-
-#: apps/io.ox/tours/files.js module:io.ox/tours
-msgid ""
-"Clicking on a folder displays all the subfolders, documents, media and other "
-"files that it contains."
-msgstr ""
-"Als u op een map klikt toont alle submappen, documenten, media en andere "
-"bestanden dat deze map bevat."
-
-#: apps/io.ox/tours/files.js module:io.ox/tours
-msgid "Clicking on the view icon leads you to a preview of the selected file."
-msgstr ""
-"Als u op het Tonen pictogram klikt wordt een voorbeeld van het geselecteerde "
-"bestand getoond."
-
-#: apps/io.ox/tours/portal.js module:io.ox/tours
-msgid "Closing a square"
-msgstr "Een vlak sluiten"
-
 #: apps/io.ox/tours/files.js module:io.ox/tours
 msgid "Collaborating"
 msgstr "Samenwerken"
-
-#: apps/io.ox/tours/mail.js module:io.ox/tours
-msgid "Composing a new E-Mail"
-msgstr "Nieuw e-mailbericht opstellen"
-
-#: apps/io.ox/tours/calendar.js module:io.ox/tours
-msgid "Creating a new appointment"
-msgstr "Een nieuwe afspraak maken"
-
-#: apps/io.ox/tours/contacts.js module:io.ox/tours
-msgid "Creating a new contact"
-msgstr "Nieuw contact aanmaken"
-
-#: apps/io.ox/tours/tasks.js module:io.ox/tours
-msgid "Creating a new task"
-msgstr "Nieuwe taak aanmaken"
-
-#: apps/io.ox/tours/intro.js module:io.ox/tours
-msgid "Creating new items"
-msgstr "Nieuwe items aanmaken"
-
-#: apps/io.ox/tours/calendar.js module:io.ox/tours
-msgid "Creating recurring appointments"
-msgstr "Terugkerende afspraken aanmaken"
-
-#: apps/io.ox/tours/tasks.js module:io.ox/tours
-msgid "Creating recurring tasks"
-msgstr "Terugkerende taak aanmaken"
-
-#: apps/io.ox/tours/calendar.js module:io.ox/tours
-msgid "Creating the appointment"
-msgstr "Een afspraak maken"
-
-#: apps/io.ox/tours/tasks.js module:io.ox/tours
-msgid "Creating the task"
-msgstr "De taak aanmaken"
-
-#: apps/io.ox/tours/portal.js module:io.ox/tours
-msgid "Customizing the Portal"
-msgstr "Aanpassingen maken in het Portaal"
-
-#: apps/io.ox/tours/intro.js module:io.ox/tours
-msgid ""
-"Depending on the app, the toolbar contains various functions for creating, "
-"editing and organizing objects."
-msgstr ""
-"Afhankelijk van de app bevat de werkbalk verschillende functies voor het "
-"aanmaken, bewerken en organiseren van objecten."
-
-#: apps/io.ox/tours/intro.js module:io.ox/tours
-msgid ""
-"Detailed instructions for the single apps are located in System menu > Help."
-msgstr ""
-"Gedetailleerde instructies voor de individuele apps staan in Systeemmenu > "
-"Help."
-
-#: apps/io.ox/tours/files.js module:io.ox/tours
-msgid ""
-"Did you know that you can edit text documents and spreadsheets online? Drive "
-"will automatically update your edited file, but thanks to versioning the "
-"original file stays available."
-msgstr ""
-"Wist u dat u tekstdocumenten en rekenbladen online kan bewerken? Drive werkt "
-"uw bestand automatisch bij, maar door het versiebeheer blijft het originele "
-"bestand ook beschikbaar."
-
-#: apps/io.ox/tours/files.js module:io.ox/tours
-msgid "Different views are available. Just select the one you like best."
-msgstr ""
-"Verschillende overzichten zijn beschikbaar. Kies het overzicht dat u het "
-"plezierigst vindt."
-
-#: apps/io.ox/tours/intro.js module:io.ox/tours
-msgid "Displaying the help or the settings"
-msgstr "Tonen van de help of de instellingen"
-
-#: apps/io.ox/tours/portal.js module:io.ox/tours
-msgid "Drag and drop"
-msgstr "Slepen en neerzetten"
-
-#: apps/io.ox/tours/files.js module:io.ox/tours
-msgid ""
-"Drive allows you to connect to other storage solutions if you already have a "
-"cloud storage account you use to save and sync your files. Simply click on "
-"the appropriate logo to access your existing data."
-msgstr ""
-"Drive maakt het mogelijk andere opslagmogelijkheden te koppelen. Als u al "
-"een cloud-opslagaccount heeft om uw bestanden op te slaan en te "
-"synchroniseren. Klik hiervoor op het overeenkomstige pictogram om uw "
-"bestaande gegevens te benaderen."
-
-#: apps/io.ox/tours/settings.js module:io.ox/tours
-msgid ""
-"Edit a setting on the right side. In most of the cases, the changes are "
-"activated immediately."
-msgstr ""
-"Bewerk een instelling aan de rechterzijde. In de meeste gevallen worden "
-"aanpassingen direct doorgevoerd."
-
-#: apps/io.ox/tours/files.js module:io.ox/tours
-msgid "Edit documents"
-msgstr "Documenten bewerken"
-
-#: apps/io.ox/tours/mail.js module:io.ox/tours
-msgid "Editing multiple E-Mails"
-msgstr "Bewerken van meerdere e-mailberichten"
-
-#: apps/io.ox/tours/contacts.js module:io.ox/tours
-msgid "Editing multiple contacts"
-msgstr "Bewerken van meerdere contacten in één keer"
-
-#: apps/io.ox/tours/tasks.js module:io.ox/tours
-msgid "Editing multiple tasks"
-msgstr "Bewerken van meerdere taken"
-
-#: apps/io.ox/tours/settings.js module:io.ox/tours
-msgid "Editing settings"
-msgstr "Instellingen bewerken"
-
-#: apps/io.ox/tours/mail.js module:io.ox/tours
-msgid ""
-"Enter the E-Mail text into the main area. If the text format was set to HTML "
-"in the options, you can format the E-Mail text. To do so select a text part "
-"and then click an icon in the formatting bar."
-msgstr ""
-"Geef de tekst van het e-mailbericht in het hoofdgebied. Als het tekstformaat "
-"is ingesteld op HTML in de instellingen kan u de opmaak van het e-"
-"mailbericht aanpassen. Om dit te doen moet u een stuk tekst selecteren en "
-"dan op een pictogram klikken in de opmaakbalk."
-
-#: apps/io.ox/tours/mail.js module:io.ox/tours
-msgid ""
-"Enter the recipient's name into the recipients field. As soon as you typed "
-"the first letters, suggestions from the address books are displayed. To "
-"accept a recipient suggestion, click on it."
-msgstr ""
-"Geef de naam van de ontvanger op in het ontvangers veld. Als u de eerste "
-"letters heeft getypt worden suggesties vanuit de adresboeken getoond. Om een "
-"getoonde suggestie te selecteren moet u er op klikken."
-
-#: apps/io.ox/tours/mail.js module:io.ox/tours
-msgid "Enter the subject into the subject field."
-msgstr "Voer het onderwerp in in het onderwerpveld."
-
-#: apps/io.ox/tours/calendar.js module:io.ox/tours
-msgid ""
-"Enter the subject, the start and the end date of the appointment. Other "
-"details are optional."
-msgstr ""
-"Geef het onderwerp, de start- en einddatum van de afspraak. Andere details "
-"zijn optioneel."
-
-#: apps/io.ox/tours/tasks.js module:io.ox/tours
-msgid "Enter the subject, the start date, and a description."
-msgstr "Voer het onderwerp, de startdatum en een omschrijving in."
-
-#: apps/io.ox/tours/tasks.js module:io.ox/tours
-msgid "Entering billing information"
-msgstr "Facturatie-informatie ingeven"
-
-#: apps/io.ox/tours/mail.js module:io.ox/tours
-msgid "Entering the E-Mail text"
-msgstr "Voer het e-mailbericht in"
-
-<<<<<<< HEAD
-#: apps/io.ox/tours/calendar.js module:io.ox/tours
-msgid "Entering the appointment's data"
-msgstr "De afspraakgegevens invoeren"
-=======
-#: apps/io.ox/tours/files.js module:io.ox/tours
-msgid ""
-"At the top you can find the toolbar with many functions and additional "
-"options. You can easily create new folders, new files and much more."
-msgstr ""
-"Aan de bovenzijde vind u een werkbalk met veel functies een extra opties. U "
-"kan eenvoudige nieuwe mappen en bestanden aanmaken en nog veel meer."
->>>>>>> 050b763d
-
-#: apps/io.ox/tours/mail.js module:io.ox/tours
-msgid "Entering the recipient's name"
-msgstr "De naam van de ontvanger opgeven"
-
-#: apps/io.ox/tours/mail.js module:io.ox/tours
-msgid "Entering the subject"
-msgstr "Het onderwerp ingeven"
-
-#: apps/io.ox/tours/tasks.js module:io.ox/tours
-msgid "Entering the task's data"
-msgstr "De gegevens van een taak invoeren"
-
-#: apps/io.ox/tours/files.js module:io.ox/tours
-msgid "File details"
-msgstr "Bestandsdetails"
-
-#: apps/io.ox/tours/files.js module:io.ox/tours
-msgid "Folder content"
-msgstr "Mapinhoud"
-
-#: apps/io.ox/tours/files.js module:io.ox/tours
-msgid "Folder tree"
-msgstr "Mappenboom"
-
-#: apps/io.ox/tours/files.js module:io.ox/tours
-msgid ""
-"From preview you can also select other options to help you manage and work "
-"on your files."
-msgstr ""
-"Vanuit het voorbeeld kan u ook ander opties kiezen om u te helpen bij het "
-"beheren en om met uw bestanden te werken."
-
-#: apps/io.ox/tours/calendar.js module:io.ox/tours
-msgid "Further down you can add documents as attachments to the appointment."
-msgstr ""
-"Onderaan het scherm kan u documenten toevoegen als bijlagen bij de afspraak."
-
-#: apps/io.ox/tours/mail.js module:io.ox/tours
-msgid "Further functions"
-msgstr "Andere mogelijkheden"
-
-#: apps/io.ox/tours/intro.js module:io.ox/tours
-msgid "Further information"
-msgstr "Meer informatie"
-
-#. Tour name; general introduction
-#: apps/io.ox/tours/main.js module:io.ox/tours
-msgid "Getting started"
-msgstr "Aan de slag"
-
-#: apps/io.ox/tours/mail.js module:io.ox/tours
-msgid "Halo view"
-msgstr "Halo overzicht"
-
-#: apps/io.ox/tours/files.js module:io.ox/tours
-msgid ""
-"Here you can share files with your colleagues and external contacts. You can "
-"also collaborate on a document and set different access rights."
-msgstr ""
-"Hiervandaan kan u ook bestanden delen met collega's en externe contacten. U "
-"kan ook samenwerken aan één document en verschillende toegangsrechten "
-"instellen."
-
-#: apps/io.ox/tours/settings.js module:io.ox/tours
-msgid "How the settings are organized"
-msgstr "De instellingen zijn als volgt ingedeeld"
-
-#: apps/io.ox/tours/mail.js module:io.ox/tours
-msgid ""
-"If double-clicking on an E-Mail in the list, the E-Mail is opened in a "
-"separate window."
-msgstr ""
-"Als u dubbelklikt opeen e-mailbericht uit de lijst wordt het e-mailbericht "
-"geopend in een apart scherm."
-
-#: apps/io.ox/tours/portal.js module:io.ox/tours
-msgid "If you no longer want to display a square, click the delete icon."
-msgstr ""
-"Als u een vlak niet langer wilt tonen moet u op het verwijderen pictogram "
-"klikken."
-
-#: apps/io.ox/tours/mail.js module:io.ox/tours
-msgid ""
-"In order to edit multiple E-Mails at once, enable the checkboxes on the left "
-"side of the E-Mails. If the checkboxes are not displayed, click on View > "
-"Checkboxes on the right side of the toolbar."
-msgstr ""
-"Om meerdere e-mailberichten in één keer te bewerken moet u het "
-"selectievakjes aan de linkerzijde van de e-mailberichten inschakelen. Als de "
-"selectievakjes niet worden getoond, klikt u op Overzicht > Selectievakken "
-"aan de rechterkant van de werkbalk."
-
-#: apps/io.ox/tours/mail.js module:io.ox/tours
-msgid ""
-"In this area you can find further functions, e.g. for adding attachments."
-msgstr ""
-<<<<<<< HEAD
-"In dit gebied kan u extra functies vinden voor bijvoorbeeld het toevoegen "
-"van bijlagen."
-=======
-"Om de app te starten gebruikt u de pictogrammen aan de linkerkant van de "
-"menubalk of klik op een item in de startmenu van de app."
->>>>>>> 050b763d
-
-#: apps/io.ox/tours/calendar.js module:io.ox/tours apps/io.ox/tours/tasks.js
-msgid "Inviting other participants"
-msgstr "Andere deelnemers uitnodigen"
-
-#: apps/io.ox/tours/intro.js module:io.ox/tours
-msgid "Launching an app"
-msgstr "Een app starten"
-
-#: apps/io.ox/tours/contacts.js module:io.ox/tours
-msgid "Navigation bar"
-msgstr "Navigatiebalk"
-
-#: apps/io.ox/tours/files.js module:io.ox/tours
-msgid ""
-"On the left you can see the folder tree. It displays your folder structure "
-"and allows you to navigate to specific folders and subfolders. To make your "
-"life easier, we have already included folders for your Documents, Music, "
-"Pictures and Videos."
-msgstr ""
-"Aan de linkerkant ziet u de mappenboom. Deze toont uw mappenstructuur en "
-"hiermee kan u navigeren naar de specifieke mappen en submappen. Om uw leven "
-"eenvoudiger te maken hebben we alvast mappen toegevoegd voor Documenten, "
-"Muziek, Afbeeldingen en Video's"
-
-#: apps/io.ox/tours/mail.js module:io.ox/tours
-msgid "Opening an E-Mail in a separate window"
-msgstr "Een e-mailbericht openen in een apert scherm"
-
-#: apps/io.ox/tours/intro.js module:io.ox/tours
-msgid "Opening or closing the folder tree"
-msgstr "Openen of sluiten van de mappenboom"
-
-#: apps/io.ox/tours/mail.js module:io.ox/tours
-msgid "Opening the E-Mail settings"
-msgstr "De e-mailinstellingen openen"
-
-#: apps/io.ox/tours/settings.js module:io.ox/tours
-msgid "Opening the help"
-msgstr "De help oproepen"
-
-#: apps/io.ox/tours/settings.js module:io.ox/tours
-msgid "Opening the settings"
-msgstr "De instellingen openen"
-
-#: apps/io.ox/tours/files.js module:io.ox/tours
-msgid "Preview files"
-msgstr "Bestanden inzien"
-
-#: apps/io.ox/tours/files.js module:io.ox/tours
-msgid "Preview mode"
-msgstr "Voorbeeldoverzicht"
-
-#: apps/io.ox/tours/mail.js module:io.ox/tours
-msgid "Reading E-Mail conversations"
-msgstr "E-mailconversaties lezen"
-
-#: apps/io.ox/tours/portal.js module:io.ox/tours
-msgid "Reading the details"
-msgstr "Details lezen"
-
-#: apps/io.ox/tours/intro.js module:io.ox/tours
-msgid "Searching for objects"
-msgstr "Zoeken naar objecten"
-
-#: apps/io.ox/tours/files.js module:io.ox/tours
-msgid "Select a view"
-msgstr "Selecteer een overzicht"
-
-#: apps/io.ox/tours/calendar.js module:io.ox/tours apps/io.ox/tours/mail.js
-msgid "Selecting a view"
-msgstr "Selecteer een weergave"
-
-#: apps/io.ox/tours/contacts.js module:io.ox/tours
-msgid "Sending an E-Mail to a contact"
-msgstr "Versturen van e-mailberichten naar een contactpersoon"
-
-#: apps/io.ox/tours/mail.js module:io.ox/tours
-msgid "Sending the E-Mail"
-msgstr "Versturen van het e-mailbericht"
-
-#: apps/io.ox/tours/files.js module:io.ox/tours
-msgid "Share files"
-msgstr "Bestanden delen"
 
 #: apps/io.ox/tours/files.js module:io.ox/tours
 msgid ""
@@ -457,79 +327,22 @@
 "tekstbestanden en rekenbladen."
 
 #: apps/io.ox/tours/files.js module:io.ox/tours
-msgid "Sharing options"
-msgstr "Opties voor het delen"
-
-#: apps/io.ox/tours/settings.js module:io.ox/tours
-msgid "Signing out"
-msgstr "Afmelden"
-
-#: apps/io.ox/tours/tasks.js module:io.ox/tours
-msgid "Sorting tasks"
-msgstr "Taken sorteren"
-
-#: apps/io.ox/tours/mail.js module:io.ox/tours
-msgid "Sorting your E-Mails"
-msgstr "Sorteren van e-mailberichten"
-
-#: apps/io.ox/tours/intro.js module:io.ox/tours
-msgid "The Detail view"
-msgstr "Het Detailoverzicht"
-
-#: apps/io.ox/tours/intro.js module:io.ox/tours
+msgid "Edit documents"
+msgstr "Documenten bewerken"
+
+#: apps/io.ox/tours/files.js module:io.ox/tours
 msgid ""
-"The Detail view displays an object's content. Depending on the app, further "
-"functions for organizing objects can be found in the Detail view."
+"Did you know that you can edit text documents and spreadsheets online? Drive "
+"will automatically update your edited file, but thanks to versioning the "
+"original file stays available."
 msgstr ""
-"Het Detailoverzicht toont de inhoud van het object. Afhankelijk van de app "
-"zijn in het Detailoverzicht andere functies te vinden voor het organiseren "
-"van objecten."
+"Wist u dat u tekstdocumenten en rekenbladen online kan bewerken? Drive werkt "
+"uw bestand automatisch bij, maar door het versiebeheer blijft het originele "
+"bestand ook beschikbaar."
 
 #: apps/io.ox/tours/files.js module:io.ox/tours
-msgid "The Drive app"
-msgstr "De Drive app"
-
-#: apps/io.ox/tours/files.js module:io.ox/tours
-msgid "The Drive app tour.txt"
-msgstr "De Drive App rondleiding.txt"
-
-#: apps/io.ox/tours/calendar.js module:io.ox/tours
-msgid "The List view"
-msgstr "Het Lijstoverzicht"
-
-#: apps/io.ox/tours/calendar.js module:io.ox/tours
-msgid ""
-"The List view shows a list of the appointments in the current folder. If "
-"clicking on an appointment, the appointment's data and some functions are "
-"displayed in the Detail view."
-msgstr ""
-"Het Lijstoverzicht toont een lijst van afspraken in de huidige map. Als u op "
-"een afspraak klikt worden de gegevens van de afspraak en een aantal functies "
-"getoond in het Detailoverzicht."
-
-#: apps/io.ox/tours/portal.js module:io.ox/tours
-msgid "The Portal"
-msgstr "Het portaal"
-
-#: apps/io.ox/tours/portal.js module:io.ox/tours
-msgid ""
-"The Portal informs you about current E-Mails, appointments or social network "
-"news."
-msgstr ""
-"Het portaal informeert u over huidige e-mailberichten, afspraken of nieuws "
-"uit uw sociale netwerk."
-
-#: apps/io.ox/tours/calendar.js module:io.ox/tours
-msgid "The calendar views"
-msgstr "De agendaoverzichten"
-
-#: apps/io.ox/tours/calendar.js module:io.ox/tours
-msgid ""
-"The calendar views display a calendar sheet with the appointments for the "
-"selected time range."
-msgstr ""
-"Het agendaoverzicht toont een kalenderblad met de afspraken voor de gekozen "
-"tijdsinterval."
+msgid "File details"
+msgstr "Bestandsdetails"
 
 #: apps/io.ox/tours/files.js module:io.ox/tours
 msgid ""
@@ -541,25 +354,28 @@
 "Schakel deze Bestandsdetailoptie in vanuit het Beeld menu en selecteer een "
 "bestand om deze te zien."
 
+#: apps/io.ox/tours/files.js module:io.ox/tours
+msgid "Add another account"
+msgstr "Een ander account toevoegen"
+
+#: apps/io.ox/tours/files.js module:io.ox/tours
+msgid ""
+"Drive allows you to connect to other storage solutions if you already have a "
+"cloud storage account you use to save and sync your files. Simply click on "
+"the appropriate logo to access your existing data."
+msgstr ""
+"Drive maakt het mogelijk andere opslagmogelijkheden te koppelen. Als u al "
+"een cloud-opslagaccount heeft om uw bestanden op te slaan en te "
+"synchroniseren. Klik hiervoor op het overeenkomstige pictogram om uw "
+"bestaande gegevens te benaderen."
+
+#: apps/io.ox/tours/files.js module:io.ox/tours
+msgid "The Drive app tour.txt"
+msgstr "De Drive App rondleiding.txt"
+
 #: apps/io.ox/tours/intro.js module:io.ox/tours
-msgid "The folder tree"
-msgstr "De mappenboom"
-
-#: apps/io.ox/tours/intro.js module:io.ox/tours
-msgid "The list"
-msgstr "De lijst"
-
-#: apps/io.ox/tours/settings.js module:io.ox/tours
-msgid ""
-"The settings are organized in topics. Select the topic on the left side, e.g "
-"Basic settings or E-Mail."
-msgstr ""
-"De instellingen zijn georganiseerd in onderwerpen. Selecteer het onderwerp "
-"aan de linkerkant, bijvoorbeeld Basisinstellingen of E-mail."
-
-#: apps/io.ox/tours/intro.js module:io.ox/tours
-msgid "The toolbar"
-msgstr "De werkbalk"
+msgid "Welcome to %s"
+msgstr "Welkom bij %s"
 
 #: apps/io.ox/tours/intro.js module:io.ox/tours
 msgid ""
@@ -570,9 +386,295 @@
 "meer gedetailleerde informatie in de rondeleiding van de specifieke "
 "applicatie, of in de online help."
 
-#: apps/io.ox/tours/tasks.js module:io.ox/tours
-msgid "To add further details, click on Expand form."
-msgstr "Om meer details toe te voegen klikt u op Formulier uitklappen."
+#: apps/io.ox/tours/intro.js module:io.ox/tours
+msgid "Launching an app"
+msgstr "Een app starten"
+
+#: apps/io.ox/tours/intro.js module:io.ox/tours
+msgid ""
+"To launch an app, use the quick launch icons on the left side of the menu "
+"bar or click on an entry inside the app launcher menu."
+msgstr ""
+"Om de app te starten gebruikt u de pictogrammen aan de linkerkant van de "
+"menubalk of klik op een item in de startmenu van de app."
+
+#: apps/io.ox/tours/intro.js module:io.ox/tours
+msgid "Displaying the help or the settings"
+msgstr "Tonen van de help of de instellingen"
+
+#: apps/io.ox/tours/intro.js module:io.ox/tours
+msgid ""
+"To display the help or the settings, click the System menu icon in the menu "
+"bar."
+msgstr ""
+"Om de help of de instellingen te tonen, klikt u op het systeempictogram in "
+"de menubalk."
+
+#: apps/io.ox/tours/intro.js module:io.ox/tours
+msgid "Creating new items"
+msgstr "Nieuwe items aanmaken"
+
+#: apps/io.ox/tours/intro.js module:io.ox/tours
+msgid "To create a new E-Mail, click the Compose new E-Mail in the toolbar."
+msgstr ""
+"Om een nieuw e-mailbericht te maken klikt u op 'Nieuw e-mailbericht "
+"opstellen' in de werkbalk."
+
+#: apps/io.ox/tours/intro.js module:io.ox/tours
+msgid "Opening or closing the folder tree"
+msgstr "Openen of sluiten van de mappenboom"
+
+#: apps/io.ox/tours/intro.js module:io.ox/tours
+msgid ""
+"To open or close the folder tree, click on View >  Folder view on the right "
+"side of the toolbar."
+msgstr ""
+"Om de mappenboom te openen of te sluiten klikt u op Overzicht > "
+"mappenoverzicht aan de rechterkant van de werkbalk."
+
+#: apps/io.ox/tours/intro.js module:io.ox/tours
+msgid "Searching for objects"
+msgstr "Zoeken naar objecten"
+
+#: apps/io.ox/tours/intro.js module:io.ox/tours
+msgid "To search for objects, click the Search icon in the menu bar."
+msgstr "Om objecten te zoeken, klikt u op het Zoeken pictogram in de menubalk."
+
+#: apps/io.ox/tours/intro.js module:io.ox/tours
+msgid "The toolbar"
+msgstr "De werkbalk"
+
+#: apps/io.ox/tours/intro.js module:io.ox/tours
+msgid ""
+"Depending on the app, the toolbar contains various functions for creating, "
+"editing and organizing objects."
+msgstr ""
+"Afhankelijk van de app bevat de werkbalk verschillende functies voor het "
+"aanmaken, bewerken en organiseren van objecten."
+
+#: apps/io.ox/tours/intro.js module:io.ox/tours
+msgid "The folder tree"
+msgstr "De mappenboom"
+
+#: apps/io.ox/tours/intro.js module:io.ox/tours
+msgid ""
+"Use the folder tree to open the folder containing the objects that you want "
+"to view in the list."
+msgstr ""
+"Gebruik de mappenboom om een map te openen waarin de objecten staan die u "
+"wilt zien in de lijst."
+
+#: apps/io.ox/tours/intro.js module:io.ox/tours
+msgid "The list"
+msgstr "De lijst"
+
+#: apps/io.ox/tours/intro.js module:io.ox/tours
+msgid ""
+"Use the list to select an object, show its contents or activate functions."
+msgstr ""
+"Gebruik de lijst om een object te selecteren om de inhoud te kunnen zien en "
+"functies uit te voeren."
+
+#: apps/io.ox/tours/intro.js module:io.ox/tours
+msgid "The Detail view"
+msgstr "Het Detailoverzicht"
+
+#: apps/io.ox/tours/intro.js module:io.ox/tours
+msgid ""
+"The Detail view displays an object's content. Depending on the app, further "
+"functions for organizing objects can be found in the Detail view."
+msgstr ""
+"Het Detailoverzicht toont de inhoud van het object. Afhankelijk van de app "
+"zijn in het Detailoverzicht andere functies te vinden voor het organiseren "
+"van objecten."
+
+#: apps/io.ox/tours/intro.js module:io.ox/tours
+msgid "Further information"
+msgstr "Meer informatie"
+
+#: apps/io.ox/tours/intro.js module:io.ox/tours
+msgid ""
+"Detailed instructions for the single apps are located in System menu > Help."
+msgstr ""
+"Gedetailleerde instructies voor de individuele apps staan in Systeemmenu > "
+"Help."
+
+#: apps/io.ox/tours/mail.js module:io.ox/tours
+msgid "Composing a new E-Mail"
+msgstr "Nieuw e-mailbericht opstellen"
+
+#: apps/io.ox/tours/mail.js module:io.ox/tours
+msgid "To compose a new E-Mail, click on Compose in the toolbar."
+msgstr ""
+"Om een nieuw e-mailbericht te maken klikt u op Nieuw e-mailbericht opstellen "
+"in de werkbalk."
+
+#: apps/io.ox/tours/mail.js module:io.ox/tours
+msgid "Entering the recipient's name"
+msgstr "De naam van de ontvanger opgeven"
+
+#: apps/io.ox/tours/mail.js module:io.ox/tours
+msgid ""
+"Enter the recipient's name into the recipients field. As soon as you typed "
+"the first letters, suggestions from the address books are displayed. To "
+"accept a recipient suggestion, click on it."
+msgstr ""
+"Geef de naam van de ontvanger op in het ontvangers veld. Als u de eerste "
+"letters heeft getypt worden suggesties vanuit de adresboeken getoond. Om een "
+"getoonde suggestie te selecteren moet u er op klikken."
+
+#: apps/io.ox/tours/mail.js module:io.ox/tours
+msgid "Entering the subject"
+msgstr "Het onderwerp ingeven"
+
+#: apps/io.ox/tours/mail.js module:io.ox/tours
+msgid "Enter the subject into the subject field."
+msgstr "Voer het onderwerp in in het onderwerpveld."
+
+#: apps/io.ox/tours/mail.js module:io.ox/tours
+msgid "Further functions"
+msgstr "Andere mogelijkheden"
+
+#: apps/io.ox/tours/mail.js module:io.ox/tours
+msgid ""
+"In this area you can find further functions, e.g. for adding attachments."
+msgstr ""
+"In dit gebied kan u extra functies vinden voor bijvoorbeeld het toevoegen "
+"van bijlagen."
+
+#: apps/io.ox/tours/mail.js module:io.ox/tours
+msgid "Entering the E-Mail text"
+msgstr "Voer het e-mailbericht in"
+
+#: apps/io.ox/tours/mail.js module:io.ox/tours
+msgid ""
+"Enter the E-Mail text into the main area. If the text format was set to HTML "
+"in the options, you can format the E-Mail text. To do so select a text part "
+"and then click an icon in the formatting bar."
+msgstr ""
+"Geef de tekst van het e-mailbericht in het hoofdgebied. Als het tekstformaat "
+"is ingesteld op HTML in de instellingen kan u de opmaak van het e-"
+"mailbericht aanpassen. Om dit te doen moet u een stuk tekst selecteren en "
+"dan op een pictogram klikken in de opmaakbalk."
+
+#: apps/io.ox/tours/mail.js module:io.ox/tours
+msgid "Sending the E-Mail"
+msgstr "Versturen van het e-mailbericht"
+
+#: apps/io.ox/tours/mail.js module:io.ox/tours
+msgid "To send the E-Mail, click on Send"
+msgstr "Om een e-mailbericht te versturen klikt u op Verzenden"
+
+#: apps/io.ox/tours/mail.js module:io.ox/tours
+msgid "Sorting your E-Mails"
+msgstr "Sorteren van e-mailberichten"
+
+#: apps/io.ox/tours/mail.js module:io.ox/tours
+msgid "To sort the E-Mails, click on Sort by. Select a sort criteria."
+msgstr ""
+"Om e-mailberichten te sorteren klikt u op Sorteren op en kiest u een sorteer "
+"optie."
+
+#: apps/io.ox/tours/mail.js module:io.ox/tours
+msgid ""
+"To choose between the different views. click on View in the toolbar. Select "
+"a menu entry in the layout."
+msgstr ""
+"Om the kiezen tussen verschillende overzichten. Klikt u op Overzicht in de "
+"werkbalk. Selecteer een menu item in de layout sectie."
+
+#: apps/io.ox/tours/mail.js module:io.ox/tours
+msgid "Opening an E-Mail in a separate window"
+msgstr "Een e-mailbericht openen in een apert scherm"
+
+#: apps/io.ox/tours/mail.js module:io.ox/tours
+msgid ""
+"If double-clicking on an E-Mail in the list, the E-Mail is opened in a "
+"separate window."
+msgstr ""
+"Als u dubbelklikt opeen e-mailbericht uit de lijst wordt het e-mailbericht "
+"geopend in een apart scherm."
+
+#: apps/io.ox/tours/mail.js module:io.ox/tours
+msgid "Reading E-Mail conversations"
+msgstr "E-mailconversaties lezen"
+
+#: apps/io.ox/tours/mail.js module:io.ox/tours
+msgid ""
+"To open or close an E-Mail in a conversation, click on a free area in the "
+"header."
+msgstr ""
+"Om een E-mail uit een conversatie te openen of te sluiten klikt u op het "
+"vrije gebied in de kop."
+
+#: apps/io.ox/tours/mail.js module:io.ox/tours
+msgid "Halo view"
+msgstr "Halo overzicht"
+
+#: apps/io.ox/tours/mail.js module:io.ox/tours
+msgid ""
+"To receive information about the sender or other recipients, open the Halo "
+"view by clicking on a name."
+msgstr ""
+"Om informatie te krijgen over de verzender of andere ontvangers kan u "
+"gebruik maken van het Halo-overzicht door op een naam te klikken."
+
+#: apps/io.ox/tours/mail.js module:io.ox/tours
+msgid "Editing multiple E-Mails"
+msgstr "Bewerken van meerdere e-mailberichten"
+
+#: apps/io.ox/tours/mail.js module:io.ox/tours
+msgid ""
+"In order to edit multiple E-Mails at once, enable the checkboxes on the left "
+"side of the E-Mails. If the checkboxes are not displayed, click on View > "
+"Checkboxes on the right side of the toolbar."
+msgstr ""
+"Om meerdere e-mailberichten in één keer te bewerken moet u het "
+"selectievakjes aan de linkerzijde van de e-mailberichten inschakelen. Als de "
+"selectievakjes niet worden getoond, klikt u op Overzicht > Selectievakken "
+"aan de rechterkant van de werkbalk."
+
+#: apps/io.ox/tours/mail.js module:io.ox/tours
+msgid "Opening the E-Mail settings"
+msgstr "De e-mailinstellingen openen"
+
+#: apps/io.ox/tours/mail.js module:io.ox/tours
+msgid ""
+"To open the E-Mail settings, click the System menu icon on the upper right "
+"side of the menu bar. Select Settings. Click on E-Mail on the left side."
+msgstr ""
+"Om de e-mailinstellingen te openen moet u op het Systeem menu pictogram "
+"klikken in de rechterbovenhoek van de menubalk. Kies Instellingen. Klik op e-"
+"mail aan de linkerkant."
+
+#. Tour name; general introduction
+#: apps/io.ox/tours/main.js module:io.ox/tours
+msgid "Getting started"
+msgstr "Aan de slag"
+
+#: apps/io.ox/tours/portal.js module:io.ox/tours
+msgid "The Portal"
+msgstr "Het portaal"
+
+#: apps/io.ox/tours/portal.js module:io.ox/tours
+msgid ""
+"The Portal informs you about current E-Mails, appointments or social network "
+"news."
+msgstr ""
+"Het portaal informeert u over huidige e-mailberichten, afspraken of nieuws "
+"uit uw sociale netwerk."
+
+#: apps/io.ox/tours/portal.js module:io.ox/tours
+msgid "Reading the details"
+msgstr "Details lezen"
+
+#: apps/io.ox/tours/portal.js module:io.ox/tours
+msgid "To read the details, click on an entry in a square."
+msgstr "Om de details te lezen klikt u op een item in een vlak."
+
+#: apps/io.ox/tours/portal.js module:io.ox/tours
+msgid "Drag and drop"
+msgstr "Slepen en neerzetten"
 
 #: apps/io.ox/tours/portal.js module:io.ox/tours
 msgid ""
@@ -582,47 +684,126 @@
 "Om de layout aan te passen sleept u een vlak naar een andere plaats en laat "
 "deze daar vallen."
 
-#: apps/io.ox/tours/mail.js module:io.ox/tours
+#: apps/io.ox/tours/portal.js module:io.ox/tours
+msgid "Closing a square"
+msgstr "Een vlak sluiten"
+
+#: apps/io.ox/tours/portal.js module:io.ox/tours
+msgid "If you no longer want to display a square, click the delete icon."
+msgstr ""
+"Als u een vlak niet langer wilt tonen moet u op het verwijderen pictogram "
+"klikken."
+
+#: apps/io.ox/tours/portal.js module:io.ox/tours
+msgid "Customizing the Portal"
+msgstr "Aanpassingen maken in het Portaal"
+
+#: apps/io.ox/tours/portal.js module:io.ox/tours
 msgid ""
-"To choose between the different views. click on View in the toolbar. Select "
-"a menu entry in the layout."
+"To display a square again or to display further information sources, click "
+"on Customize this page."
 msgstr ""
-"Om the kiezen tussen verschillende overzichten. Klikt u op Overzicht in de "
-"werkbalk. Selecteer een menu item in de layout sectie."
-
-#: apps/io.ox/tours/mail.js module:io.ox/tours
-msgid "To compose a new E-Mail, click on Compose in the toolbar."
+"Om een vlak opnieuw te tonen of om meer informatiebronnen toe te voegen "
+"klikt u op Deze pagina aanpassen."
+
+#: apps/io.ox/tours/settings.js module:io.ox/tours
+msgid "Opening the settings"
+msgstr "De instellingen openen"
+
+#: apps/io.ox/tours/settings.js module:io.ox/tours
+msgid ""
+"To open the settings, click the user image on the upper right side of the "
+"menu bar. Select Settings."
 msgstr ""
-"Om een nieuw e-mailbericht te maken klikt u op Nieuw e-mailbericht opstellen "
-"in de werkbalk."
-
-#: apps/io.ox/tours/intro.js module:io.ox/tours
-msgid "To create a new E-Mail, click the Compose new E-Mail in the toolbar."
+"Om de instellingen te openen klikt u op het gebruiker pictogram in de"
+" rechterbovenhoek van de menubalk. Kies Instellingen."
+
+#: apps/io.ox/tours/settings.js module:io.ox/tours
+msgid "How the settings are organized"
+msgstr "De instellingen zijn als volgt ingedeeld"
+
+#: apps/io.ox/tours/settings.js module:io.ox/tours
+msgid ""
+"The settings are organized in topics. Select the topic on the left side, e.g "
+"Basic settings or E-Mail."
 msgstr ""
-"Om een nieuw e-mailbericht te maken klikt u op 'Nieuw e-mailbericht "
-"opstellen' in de werkbalk."
-
-#: apps/io.ox/tours/calendar.js module:io.ox/tours
-msgid "To create a new appointment, click on New in the toolbar."
-msgstr "Om een nieuwe afspraak te maken klikt u op Nieuw in de werkbalk."
-
-#: apps/io.ox/tours/contacts.js module:io.ox/tours
-msgid "To create a new contact, click on New > Add contact in the toolbar."
+"De instellingen zijn georganiseerd in onderwerpen. Selecteer het onderwerp "
+"aan de linkerkant, bijvoorbeeld Basisinstellingen of E-mail."
+
+#: apps/io.ox/tours/settings.js module:io.ox/tours
+msgid "Editing settings"
+msgstr "Instellingen bewerken"
+
+#: apps/io.ox/tours/settings.js module:io.ox/tours
+msgid ""
+"Edit a setting on the right side. In most of the cases, the changes are "
+"activated immediately."
 msgstr ""
-"Om een nieuw contact aan te maken klikt u op Nieuw > Contactpersoon "
-"toevoegen in de werkbalk."
+"Bewerk een instelling aan de rechterzijde. In de meeste gevallen worden "
+"aanpassingen direct doorgevoerd."
+
+#: apps/io.ox/tours/settings.js module:io.ox/tours
+msgid "Opening the help"
+msgstr "De help oproepen"
+
+#: apps/io.ox/tours/settings.js module:io.ox/tours
+msgid ""
+"To open the help, click the user image on the upper right side of the menu "
+"bar. Select Help. The help for the currently selected app is displayed. To "
+"browse the complete help, click on Start Page or Table Of Contents at the "
+"upper part of the window."
+msgstr ""
+"Om help te openen, klikt u op het gebruiker pictogram in de rechterbovenhoek"
+" van de menubalk. Kies help. De helptekst voor de gekozen app wordt getoond."
+" Om de volledige help door te lezen klikt u op de Startpagina of de"
+" Inhoudsopgave aan de bovenkant van het scherm."
+
+#: apps/io.ox/tours/settings.js module:io.ox/tours
+msgid "Signing out"
+msgstr "Afmelden"
+
+#: apps/io.ox/tours/settings.js module:io.ox/tours
+msgid ""
+"To sign out, click the System menu icon on the upper right side of the menu "
+"bar. Select Sign out."
+msgstr ""
+"Om af te melden moet u op het Systeemmenu pictogram klikken in de "
+"rechterbovenhoek van de menubalk. Kies Afmelden."
+
+#: apps/io.ox/tours/settings.js module:io.ox/tours
+msgid ""
+"To sign out, click the logout icon on the upper right side of the menu bar."
+msgstr ""
+"Om af te melden klikt u op het afmelden pictogram in de de rechter bovenkant"
+" van de menubalk."
+
+#: apps/io.ox/tours/tasks.js module:io.ox/tours
+msgid "Creating a new task"
+msgstr "Nieuwe taak aanmaken"
 
 #: apps/io.ox/tours/tasks.js module:io.ox/tours
 msgid "To create a new task, click on New in the toolbar."
 msgstr "Om een nieuwe taak aan te maken klikt u op Nieuw in de werkbalk."
 
-#: apps/io.ox/tours/calendar.js module:io.ox/tours
-msgid ""
-"To create recurring appointments, enable Repeat. Functions for setting the "
-"recurrence parameters are shown."
-msgstr ""
-"Om terugkerende afspraken te maken moet u herhaal inschakelen. Functies voor "
-"het instellen van de herhaling worden getoond."
+#: apps/io.ox/tours/tasks.js module:io.ox/tours
+msgid "Entering the task's data"
+msgstr "De gegevens van een taak invoeren"
+
+#: apps/io.ox/tours/tasks.js module:io.ox/tours
+msgid "Enter the subject, the start date, and a description."
+msgstr "Voer het onderwerp, de startdatum en een omschrijving in."
+
+#: apps/io.ox/tours/tasks.js module:io.ox/tours
+msgid "Adding further details"
+msgstr "Meer details toevoegen"
+
+#: apps/io.ox/tours/tasks.js module:io.ox/tours
+msgid "To add further details, click on Expand form."
+msgstr "Om meer details toe te voegen klikt u op Formulier uitklappen."
+
+#: apps/io.ox/tours/tasks.js module:io.ox/tours
+msgid "Creating recurring tasks"
+msgstr "Terugkerende taak aanmaken"
 
 #: apps/io.ox/tours/tasks.js module:io.ox/tours
 msgid ""
@@ -632,41 +813,54 @@
 "Om terugkerende taken te maken moet u herhaal inschakelen. Functies voor het "
 "instellen van de herhaling worden getoond."
 
-#: apps/io.ox/tours/calendar.js module:io.ox/tours
-msgid "To create the appointment, click on Create at the lower left side."
+#: apps/io.ox/tours/tasks.js module:io.ox/tours
+msgid "To not miss the task, use the reminder function."
+msgstr "Om een taak niet te missen gebruikt u de herinneringsfunctie."
+
+#: apps/io.ox/tours/tasks.js module:io.ox/tours
+msgid "Tracking the editing status"
+msgstr "Bijhouden van bewerkingsstatus"
+
+#: apps/io.ox/tours/tasks.js module:io.ox/tours
+msgid "To track the editing status, enter the current progress."
+msgstr "Om de bewerkingsstatus bij te houden geeft u het huidige proces op."
+
+#: apps/io.ox/tours/tasks.js module:io.ox/tours
+msgid ""
+"To invite other participants, enter their names in the field below "
+"Participants. You can add documents as attachment to the task."
 msgstr ""
-"Om een afspraak aan te maken klikt u op Aanmaken aan de linker-onderkant."
+"Om andere deelnemers uit te nodigen geeft u hun namen op in het veld onder "
+"Deelnemers. U kan documenten toevoegen als bijlage bij de taak."
+
+#: apps/io.ox/tours/tasks.js module:io.ox/tours
+msgid "Entering billing information"
+msgstr "Facturatie-informatie ingeven"
+
+#: apps/io.ox/tours/tasks.js module:io.ox/tours
+msgid "To enter billing information, click on Show details."
+msgstr "Om facturatie-informatie in te geven klikt u op Details tonen."
+
+#: apps/io.ox/tours/tasks.js module:io.ox/tours
+msgid "Creating the task"
+msgstr "De taak aanmaken"
 
 #: apps/io.ox/tours/tasks.js module:io.ox/tours
 msgid "To create the task, click on Create."
 msgstr "Om de taak een te maken klikt u op Aanmaken."
 
-#: apps/io.ox/tours/portal.js module:io.ox/tours
-msgid ""
-"To display a square again or to display further information sources, click "
-"on Customize this page."
+#: apps/io.ox/tours/tasks.js module:io.ox/tours
+msgid "Sorting tasks"
+msgstr "Taken sorteren"
+
+#: apps/io.ox/tours/tasks.js module:io.ox/tours
+msgid "To sort the tasks, click on Sort by. Select a sort criteria."
 msgstr ""
-"Om een vlak opnieuw te tonen of om meer informatiebronnen toe te voegen "
-"klikt u op Deze pagina aanpassen."
-
-#: apps/io.ox/tours/intro.js module:io.ox/tours
-msgid ""
-"To display the help or the settings, click the System menu icon in the menu "
-"bar."
-msgstr ""
-"Om de help of de instellingen te tonen, klikt u op het systeempictogram in "
-"de menubalk."
-
-#: apps/io.ox/tours/contacts.js module:io.ox/tours
-msgid ""
-"To edit multiple contacts at once, enable the checkboxes on the left side of "
-"the contacts. If the checkboxes are not displayed, click on View > "
-"Checkboxes on the right side of the toolbar."
-msgstr ""
-"Om meerdere contacten in één keer te bewerken moet u het selectievakje aan "
-"de linkerzijde van het contact inschakelen. Als de selectievakjes niet "
-"worden getoond, klikt u Overzicht > Selectievakken aan de rechterkant van de "
-"werkbalk."
+"Om taken te sorteren klikt u op Sorteren op. Selecteer een sorteer optie."
+
+#: apps/io.ox/tours/tasks.js module:io.ox/tours
+msgid "Editing multiple tasks"
+msgstr "Bewerken van meerdere taken"
 
 #: apps/io.ox/tours/tasks.js module:io.ox/tours
 msgid ""
@@ -678,264 +872,6 @@
 "linkerzijde van de taak inschakelen. Als de selectievakjes niet worden "
 "getoond, kan u het pictogram aan de linker onderkant klikken."
 
-#: apps/io.ox/tours/tasks.js module:io.ox/tours
-msgid "To enter billing information, click on Show details."
-msgstr "Om facturatie-informatie in te geven klikt u op Details tonen."
-
-#: apps/io.ox/tours/calendar.js module:io.ox/tours
-msgid ""
-"To invite other participants, enter their names in the field below "
-"Participants. To avoid appointment conflicts, click on Find a free time at "
-"the upper right side."
-msgstr ""
-"Om andere deelnemers uit te nodigen geeft u hun namen op in het veld onder "
-"Deelnemers. Om te voorkomen dat afspraken conflicteren klikt u op Zoek een "
-"vrij moment in de rechterbovenhoek."
-
-#: apps/io.ox/tours/tasks.js module:io.ox/tours
-msgid ""
-"To invite other participants, enter their names in the field below "
-"Participants. You can add documents as attachment to the task."
-msgstr ""
-"Om andere deelnemers uit te nodigen geeft u hun namen op in het veld onder "
-"Deelnemers. U kan documenten toevoegen als bijlage bij de taak."
-
-#: apps/io.ox/tours/intro.js module:io.ox/tours
-msgid ""
-"To launch an app, use the quick launch icons on the left side of the menu "
-"bar or click on an entry inside the app launcher menu."
-msgstr ""
-"Om de app te starten gebruikt u de pictogrammen aan de linkerkant van de "
-"menubalk of klik op een item in de startmenu van de app."
-
-#: apps/io.ox/tours/calendar.js module:io.ox/tours
-msgid "To not miss the appointment, use the reminder function."
-msgstr "Om een afspraak niet te missen gebruikt u de herinneringsfunctie."
-
-#: apps/io.ox/tours/tasks.js module:io.ox/tours
-msgid "To not miss the task, use the reminder function."
-msgstr "Om een taak niet te missen gebruikt u de herinneringsfunctie."
-
-#: apps/io.ox/tours/mail.js module:io.ox/tours
-msgid ""
-"To open or close an E-Mail in a conversation, click on a free area in the "
-"header."
-msgstr ""
-"Om een E-mail uit een conversatie te openen of te sluiten klikt u op het "
-"vrije gebied in de kop."
-
-#: apps/io.ox/tours/intro.js module:io.ox/tours
-msgid ""
-"To open or close the folder tree, click on View >  Folder view on the right "
-"side of the toolbar."
-msgstr ""
-"Om de mappenboom te openen of te sluiten klikt u op Overzicht > "
-"mappenoverzicht aan de rechterkant van de werkbalk."
-
-#: apps/io.ox/tours/mail.js module:io.ox/tours
-msgid ""
-"To open the E-Mail settings, click the System menu icon on the upper right "
-"side of the menu bar. Select Settings. Click on E-Mail on the left side."
-msgstr ""
-"Om de e-mailinstellingen te openen moet u op het Systeem menu pictogram "
-"klikken in de rechterbovenhoek van de menubalk. Kies Instellingen. Klik op e-"
-"mail aan de linkerkant."
-
-#: apps/io.ox/tours/settings.js module:io.ox/tours
-#, fuzzy
-#| msgid ""
-#| "To open the help, click the System menu icon on the upper right side of "
-#| "the menu bar. Select Help. The help for the currently selected app is "
-#| "displayed. To browse the complete help, click on Start Page or Table Of "
-#| "Contents at the upper part of the window."
-msgid ""
-"To open the help, click the user image on the upper right side of the menu "
-"bar. Select Help. The help for the currently selected app is displayed. To "
-"browse the complete help, click on Start Page or Table Of Contents at the "
-"upper part of the window."
-msgstr ""
-"Om de help te tonen, klikt u het Systeem menu pictogram in de "
-"rechterbovenhoek van de menubalk. Selecteer help. Het helpscherm voor de "
-"huidige app wordt getoond. Om de volledige help door te lezen klikt u op "
-"Startpagina of Inhoudsopgave in het bovenste gedeelte."
-
-#: apps/io.ox/tours/settings.js module:io.ox/tours
-#, fuzzy
-#| msgid ""
-#| "To open the settings, click the System menu icon on the upper right side "
-#| "of the menu bar. Select Settings."
-msgid ""
-"To open the settings, click the user image on the upper right side of the "
-"menu bar. Select Settings."
-msgstr ""
-"Om de instellingen te openen klikt u op het gebruiker pictogram in de"
-" rechterbovenhoek van de menubalk. Kies Instellingen."
-
-#: apps/io.ox/tours/portal.js module:io.ox/tours
-msgid "To read the details, click on an entry in a square."
-msgstr "Om de details te lezen klikt u op een item in een vlak."
-
-#: apps/io.ox/tours/mail.js module:io.ox/tours
-msgid ""
-"To receive information about the sender or other recipients, open the Halo "
-"view by clicking on a name."
-msgstr ""
-"Om informatie te krijgen over de verzender of andere ontvangers kan u "
-"gebruik maken van het Halo-overzicht door op een naam te klikken."
-
-#: apps/io.ox/tours/intro.js module:io.ox/tours
-msgid "To search for objects, click the Search icon in the menu bar."
-msgstr "Om objecten te zoeken, klikt u op het Zoeken pictogram in de menubalk."
-
-#: apps/io.ox/tours/calendar.js module:io.ox/tours
-msgid ""
-"To select one of the views like Day, Month or List, click on View in the "
-"toolbar. Select a menu entry from the Layout section."
-msgstr ""
-"Om een overzicht te kiezen als Dag, Maand of Lijst, klikt u op Overzicht in "
-"de werkbalk. Selecteer een item uit de Layout sectie."
-
-#: apps/io.ox/tours/contacts.js module:io.ox/tours
-msgid ""
-<<<<<<< HEAD
-"To send an E-Mail to the contact, click on an E-Mail address or on Send "
-"email in the toolbar."
-msgstr ""
-"Om een e-mailbericht te versturen naar de contactpersoon, klikt u op een e-"
-"mailadres of op E-mailbericht verzenden in de werkbalk."
-=======
-"To open the help, click the user image on the upper right side of the menu "
-"bar. Select Help. The help for the currently selected app is displayed. To "
-"browse the complete help, click on Start Page or Table Of Contents at the "
-"upper part of the window."
-msgstr ""
-"Om help te openen, klikt u op het gebruiker pictogram in de rechterbovenhoek"
-" van de menubalk. Kies help. De helptekst voor de gekozen app wordt getoond."
-" Om de volledige help door te lezen klikt u op de Startpagina of de"
-" Inhoudsopgave aan de bovenkant van het scherm."
->>>>>>> 050b763d
-
-#: apps/io.ox/tours/mail.js module:io.ox/tours
-msgid "To send the E-Mail, click on Send"
-msgstr "Om een e-mailbericht te versturen klikt u op Verzenden"
-
-#: apps/io.ox/tours/settings.js module:io.ox/tours
-msgid ""
-"To sign out, click the System menu icon on the upper right side of the menu "
-"bar. Select Sign out."
-msgstr ""
-"Om af te melden moet u op het Systeemmenu pictogram klikken in de "
-"rechterbovenhoek van de menubalk. Kies Afmelden."
-
-#: apps/io.ox/tours/settings.js module:io.ox/tours
-<<<<<<< HEAD
-#, fuzzy
-#| msgid ""
-#| "To sign out, click the System menu icon on the upper right side of the "
-#| "menu bar. Select Sign out."
-=======
-msgid ""
-"To sign out, click the logout icon on the upper right side of the menu bar."
-msgstr ""
-"Om af te melden klikt u op het afmelden pictogram in de de rechter bovenkant"
-" van de menubalk."
-
-#: apps/io.ox/tours/tasks.js module:io.ox/tours
-msgid "Creating a new task"
-msgstr "Nieuwe taak aanmaken"
-
-#: apps/io.ox/tours/tasks.js module:io.ox/tours
-msgid "To create a new task, click on New in the toolbar."
-msgstr "Om een nieuwe taak aan te maken klikt u op Nieuw in de werkbalk."
-
-#: apps/io.ox/tours/tasks.js module:io.ox/tours
-msgid "Entering the task's data"
-msgstr "De gegevens van een taak invoeren"
-
-#: apps/io.ox/tours/tasks.js module:io.ox/tours
-msgid "Enter the subject, the start date, and a description."
-msgstr "Voer het onderwerp, de startdatum en een omschrijving in."
-
-#: apps/io.ox/tours/tasks.js module:io.ox/tours
-msgid "Adding further details"
-msgstr "Meer details toevoegen"
-
-#: apps/io.ox/tours/tasks.js module:io.ox/tours
-msgid "To add further details, click on Expand form."
-msgstr "Om meer details toe te voegen klikt u op Formulier uitklappen."
-
-#: apps/io.ox/tours/tasks.js module:io.ox/tours
-msgid "Creating recurring tasks"
-msgstr "Terugkerende taak aanmaken"
-
-#: apps/io.ox/tours/tasks.js module:io.ox/tours
->>>>>>> 050b763d
-msgid ""
-"To sign out, click the logout icon on the upper right side of the menu bar."
-msgstr ""
-"Om af te melden moet u op het Systeemmenu pictogram klikken in de "
-"rechterbovenhoek van de menubalk. Kies Afmelden."
-
-#: apps/io.ox/tours/mail.js module:io.ox/tours
-msgid "To sort the E-Mails, click on Sort by. Select a sort criteria."
-msgstr ""
-"Om e-mailberichten te sorteren klikt u op Sorteren op en kiest u een sorteer "
-"optie."
-
-#: apps/io.ox/tours/tasks.js module:io.ox/tours
-msgid "To sort the tasks, click on Sort by. Select a sort criteria."
-msgstr ""
-"Om taken te sorteren klikt u op Sorteren op. Selecteer een sorteer optie."
-
-#: apps/io.ox/tours/tasks.js module:io.ox/tours
-msgid "To track the editing status, enter the current progress."
-msgstr "Om de bewerkingsstatus bij te houden geeft u het huidige proces op."
-
-#: apps/io.ox/tours/files.js module:io.ox/tours
-msgid ""
-"To upload a new file from your local device, simply click on Add local file "
-"and select the file you would like to upload. It is even easier if you just "
-"drag and drop files from your local device into Drive. The uploaded file is "
-"now available in Drive on all your devices."
-msgstr ""
-"Om een nieuw bestand te uploaden vanaf uw lokale apparaat klikt u eenvoudig "
-"op Lokaal bestand toevoegen en selecteert u het bestand dat u wilt "
-"toevoegen. Het is zelfs eenvoudiger als u de bestanden vanaf uw lokale "
-"apparaat Drive in sleept. Het geüploade bestand is nu beschikbaar op al uw "
-"apparaten."
-
-#: apps/io.ox/tours/files.js module:io.ox/tours
-msgid "Toolbar"
-msgstr "Werkbalk"
-
-#: apps/io.ox/tours/tasks.js module:io.ox/tours
-msgid "Tracking the editing status"
-msgstr "Bijhouden van bewerkingsstatus"
-
-#: apps/io.ox/tours/files.js module:io.ox/tours
-msgid "Upload a new file"
-msgstr "Een nieuw bestand uploaden"
-
-#: apps/io.ox/tours/intro.js module:io.ox/tours
-msgid ""
-"Use the folder tree to open the folder containing the objects that you want "
-"to view in the list."
-msgstr ""
-"Gebruik de mappenboom om een map te openen waarin de objecten staan die u "
-"wilt zien in de lijst."
-
-#: apps/io.ox/tours/intro.js module:io.ox/tours
-msgid ""
-"Use the list to select an object, show its contents or activate functions."
-msgstr ""
-<<<<<<< HEAD
-"Gebruik de lijst om een object te selecteren om de inhoud te kunnen zien en "
-"functies uit te voeren."
-=======
-"Om meerdere taken in één keer te bewerken moet u het selectievakje aan de "
-"linkerzijde van de taak inschakelen. Als de selectievakjes niet worden "
-"getoond, kan u het pictogram aan de linker onderkant klikken."
-
 #~ msgid ""
 #~ "To open the settings, click the System menu icon on the upper right side "
 #~ "of the menu bar. Select Settings."
@@ -973,27 +909,22 @@
 
 #~ msgid "The New objects icon"
 #~ msgstr "Het 'Nieuwe objecten' pictogram"
->>>>>>> 050b763d
-
-#: apps/io.ox/tours/calendar.js module:io.ox/tours apps/io.ox/tours/tasks.js
-msgid "Using the reminder function"
-msgstr "De herinneringsfunctie gebruiken"
-
-#: apps/io.ox/tours/intro.js module:io.ox/tours
-msgid "Welcome to %s"
-msgstr "Welkom bij %s"
-
-#: apps/io.ox/tours/files.js module:io.ox/tours
-msgid ""
-"Welcome to your cloud storage app. This Guided Tour will introduce you to "
-"your new online storage solution - your one point to access online stored "
-"files from all your accounts. This is where you can upload and save your "
-"files, share them and synchronize them with different devices.  "
-msgstr ""
-"Welkom in uw cloudopslag app. Deze Rondleiding laat u uw nieuwe online-"
-"opslagoplssing zien. Uw enkele toegangspunt voor bestanden in al uw online-"
-"opslagaccounts. Hiervandaan kan u bestanden uploaden, opslaan, delen en "
-"synchroniseren met verschillende apparaten."
+
+#~ msgid ""
+#~ "The New objects icon shows the number of appointment reminders or other "
+#~ "notifications. If clicking the icon, the info area opens."
+#~ msgstr ""
+#~ "Het Nieuwe objecten pictogram toont een aantal afspraakherinneringen of "
+#~ "andere kennisgevingen. Als u op het picogram klikt gaat het "
+#~ "informatiegebied open."
+
+#~ msgid "The info area"
+#~ msgstr "Het meldingengebied"
+
+#~ msgid ""
+#~ "To launch an app, click on an entry on the left side of the menu bar."
+#~ msgstr ""
+#~ "Om een app te starten moet u op een item links in de menubalk klikken."
 
 #~ msgid "%1$d %2$s"
 #~ msgstr "%1$d %2$s"
@@ -3001,13 +2932,6 @@
 #~ msgid "High priority"
 #~ msgstr "Hoge prioriteit"
 
-#~ msgid ""
-#~ "Hint: you can always restart guided tours, any time you need them, from "
-#~ "the system menu."
-#~ msgstr ""
-#~ "Hint: u kan een rondleiding op elk moment dat u wenst starten vanuit het "
-#~ "systeemmenu."
-
 #~ msgid "Hobby"
 #~ msgstr "Hobby"
 
@@ -3099,13 +3023,6 @@
 #~ msgstr ""
 #~ "Als er nieuwe meldingen zijn, bijvoorbeeld uitnodigingen voor een "
 #~ "afspraak, wordt het meldingengebied geopend aan de rechterzijde."
-
-#~ msgid ""
-#~ "In case of new notifications, e.g. appointment invitations, the info area "
-#~ "is opened."
-#~ msgstr ""
-#~ "Als er nieuwe meldingen zijn, bijvoorbeeld uitnodigingen voor een "
-#~ "afspraak, wordt het meldingengebied geopend."
 
 #~ msgid "In progress"
 #~ msgstr "Is bezig"
@@ -4425,9 +4342,6 @@
 #~ msgid "Resources"
 #~ msgstr "Bronnen"
 
-#~ msgid "Restart Guided Tour"
-#~ msgstr "Herstart de Rondleiding"
-
 #~ msgid "Restore applications"
 #~ msgstr "Applicaties herstellen"
 
@@ -5059,17 +4973,6 @@
 #~ "wijziging. Gebruik de selectievakken om bestanden te selecteren. Klik op "
 #~ "een bestand om meer details en functies te tonen in de pop-up."
 
-#~ msgid "The New objects icon"
-#~ msgstr "Het 'Nieuwe objecten' pictogram"
-
-#~ msgid ""
-#~ "The New objects icon shows the number of appointment reminders or other "
-#~ "notifications. If clicking the icon, the info area opens."
-#~ msgstr ""
-#~ "Het Nieuwe objecten pictogram toont een aantal afspraakherinneringen of "
-#~ "andere kennisgevingen. Als u op het picogram klikt gaat het "
-#~ "informatiegebied open."
-
 #~ msgid ""
 #~ "The New objects icon shows the number of unread E-Mails or other "
 #~ "notifications. If clicking the icon, the info area opens."
@@ -5264,9 +5167,6 @@
 #~ msgstr ""
 #~ "Het pictogram in de hoek rechtsonder helpt u bij het sorteren van uw e-"
 #~ "mailberichten. Klik op dit pictogram voor een lijst met sorteeropties."
-
-#~ msgid "The info area"
-#~ msgstr "Het meldingengebied"
 
 #~ msgid "The number of recipients is limited to %1$s recipients per field"
 #~ msgstr "Het aantal ontvangers is beperkt tot %1$s per veld"
@@ -5635,11 +5535,6 @@
 
 #~ msgid "To launch an app, click on a tile's headline."
 #~ msgstr "Om een app te starten, klikt u op de titel van een vlak."
-
-#~ msgid ""
-#~ "To launch an app, click on an entry on the left side of the menu bar."
-#~ msgstr ""
-#~ "Om een app te starten moet u op een item links in de menubalk klikken."
 
 #~ msgid ""
 #~ "To open the E-Mail settings, click the System menu icon on the upper "
