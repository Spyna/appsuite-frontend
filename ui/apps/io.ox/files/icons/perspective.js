/**
 * This work is provided under the terms of the CREATIVE COMMONS PUBLIC
 * LICENSE. This work is protected by copyright and/or other applicable
 * law. Any use of the work other than as authorized under this license
 * or copyright law is prohibited.
 *
 * http://creativecommons.org/licenses/by-nc-sa/2.5/
 * © 2012 Open-Xchange Inc., Tarrytown, NY, USA. info@open-xchange.com
 *
 * @author Matthias Biggeleben <matthias.biggeleben@open-xchange.com>
 */

define('io.ox/files/icons/perspective',
    ['io.ox/files/list/view-detail',
     'io.ox/core/extensions',
     'io.ox/core/tk/dialogs',
     'io.ox/files/api',
     'io.ox/core/tk/upload',
     'io.ox/core/extPatterns/dnd',
     'io.ox/core/extPatterns/shortcuts',
     'io.ox/core/api/folder',
     'gettext!io.ox/files',
     'io.ox/core/capabilities',
<<<<<<< HEAD
     'io.ox/core/tk/selection'
     ], function (viewDetail, ext, dialogs, api, upload, dnd, shortcuts, folderAPI, gt, Caps, Selection) {
=======
     'io.ox/core/notifications'
     ], function (viewDetail, ext, dialogs, api, upload, dnd, shortcuts, folderAPI, gt, Caps, notifications) {
>>>>>>> b9d7b748

    'use strict';

    var dropZone;

    ext.point('io.ox/files/icons/options').extend({
        thumbnailWidth: 128,
        thumbnailHeight: 90,
        fileIconWidth: 158,
        fileIconHeight: 182,
        fileFilterRegExp: '.*' // was: '^[^.].*$'
    });

    ext.point('io.ox/files/icons').extend({
        id: 'breadcrumb',
        index: 100,
        draw: function (baton) {
            if (!baton.app.getWindow().search.active) {
                this.append(
                    baton.$.breadcrumb = folderAPI.getBreadcrumb(baton.app.folder.get(), { handler: baton.app.folder.set })
                );
            }
        }
    });

    ext.point('io.ox/files/icons').extend({
        id: 'search-term',
        index: 100,
        draw: function (baton) {
            if (baton.app.getWindow().search.active) {
                this.append(
                    $('<li class="breadcrumb">').append(
                        $('<li class="active">').text(
                            //#. Appears in file icon view during searches
                            gt('Searched for: %1$s', baton.app.getWindow().search.query)
                        )
                    )
                );
            }
        }
    });

    ext.point('io.ox/files/icons').extend({
        id: 'icons',
        index: 200,
        draw: function (baton) {
            this.append(
                baton.$.iconContainer = $('<div class="icon-container">')
            );
        }
    });

    function drawGeneric(name) {
        var node = $('<i>');
        if (/docx?$/i.test(name)) { node.addClass('icon-align-left file-type-doc'); }
        else if (/xlsx?$/i.test(name)) { node.addClass('icon-table file-type-xls'); }
        else if (/pptx?$/i.test(name)) { node.addClass('icon-picture file-type-ppt'); }
        else if ((/(mp3|m4a)$/i).test(name)) { node.addClass('icon-music'); }
        else if ((/(mp4|ogv|webm)$/i).test(name)) { node.addClass('icon-film'); }
        else { node.addClass('icon-file'); }
        return node;
    }

    function iconError(e) {
        $(this).replaceWith(drawGeneric(e.data.name));
    }

    function officeIconError(e) {
        $(this).remove();
    }

    function drawImage(src) {
        return $('<img>', { alt: '', src: src }).addClass('img-polaroid');
    }

    function getCover(file, options) {
        return 'api/image/file/mp3Cover?folder=' + file.folder_id + '&id=' + file.id +
            '&scaleType=contain&width=' + options.thumbnailWidth + '&height=' + options.thumbnailHeight;
    }

    function getIcon(file, options) {
        return api.getUrl(file, 'open') +
            '&scaleType=contain&width=' + options.thumbnailWidth + '&height=' + options.thumbnailHeight +
            '&content_type=' + file.file_mimetype;
    }

    function getOfficePreview(file, options) {
        return 'api/infostore?action=document&folder=' + file.folder_id + '&id=' + file.id +
              '&scaleType=contain&width=' + options.thumbnailWidth + '&height=' + options.thumbnailHeight + '&format=preview_image&delivery=view';
    }

    function cut(str) {
        str = String(str || '');
        var parts = str.split('.'),
            extension = parts.length > 1 ? '.' + parts.pop() : '';
        str = parts.join('.');
        return (str.length <= 40 ? str : str.substr(0, 40) + '..') + extension;
    }

    ext.point('io.ox/files/icons/file').extend({
        draw: function (baton) {
            var file = baton.data,
                options = baton.options,
                img,
                wrap = $('<div class="wrap">'),
                iElement;
            this.addClass('file-icon pull-left selectable').attr('data-obj-id', _.cid(file));
            if ((/^(image\/(gif|png|jpe?g|bmp|tiff))$/i).test(file.file_mimetype)) {
                img = drawImage(getIcon(file, options)).on('error', { name: file.filename }, iconError);
            } else if ((/^audio\/(mpeg|m4a|x-m4a)$/i).test(file.file_mimetype)) {
                img = drawImage(getCover(file, options)).on('error', { name: file.filename }, iconError);
            } else if (Caps.has('document_preview') &&
                    (/^application\/.*(ms-word|ms-excel|ms-powerpoint|msword|msexcel|mspowerpoint|openxmlformats|opendocument|pdf|rtf).*$/i).test(file.file_mimetype) ||
                    (/^text\/.*(rtf|plain).*$/i).test(file.file_mimetype)) {
                iElement = drawGeneric(file.filename);
                wrap.append(iElement);
                img = drawImage(getOfficePreview(file, options)).on('error', { name: file.filename }, officeIconError);
                img.css('visibility', 'hidden');
                img.on('load', function (event) {
                    iElement.remove();
                    img.css('visibility', '');
                });

            } else {
                img = drawGeneric(file.filename);
            }
            this.append(
                wrap.append(img),
                $('<div class="title drag-title">').text(gt.noI18n(cut(file.title))),
                $('<input type="checkbox" class="reflect-selection" style="display:none">')
            );
        }
    });

    function loadFiles(app) {
        if (!app.getWindow().search.active) {
            return api.getAll({ folder: app.folder.get() });
        } else {
            return api.search(app.getWindow().search.query);
        }
    }

    function filterFiles(files, options) {
        return $.grep(files, function (e) { return (new RegExp(options.fileFilterRegExp)).test(e.filename); });
    }

    function calculateLayout(el, options) {

        var rows = Math.round((el.height() - 40) / options.fileIconHeight);
        var cols = Math.floor((el.width() - 6) / options.fileIconWidth);

        if (rows === 0) rows = 1;
        if (cols === 0) cols = 1;

        return { iconRows: rows, iconCols: cols, icons: rows * cols };
    }

    return _.extend(new ox.ui.Perspective('icons'), {

        draw: function (app) {
            var options = ext.point('io.ox/files/icons/options').options(),
                win = app.getWindow(),
                iconview = $('<div class="files-scrollable-pane">'),
                iconContainer,
                start,
                end,
                drawIcon,
                drawIcons,
                redraw,
                drawFirst,
                allIds = [],
                drawnCids = [],
                displayedRows,
                layout,
                recalculateLayout,
                baton = new ext.Baton({ app: app }),
                dialog = new dialogs.SidePopup(),
                inline;

            this.main.append(
                $('<div class="files-iconview">').append(iconview)
            );

            Selection.extend(this, iconview, { draggable: true, dragType: 'mail' });

            layout = calculateLayout(iconview.parent(), options);

            var self = this;

            function iconClick(popup, e, target) {
                var cid = target.attr('data-obj-id');
                api.get(_.cid(cid)).done(function (file) {
                    app.currentFile = file;
                    if (dropZone) {
                        dropZone.update();
                    }
                    popup.append(viewDetail.draw(file));
                });
            }

            dialog.delegate(iconview, '.file-icon', iconClick);

            iconview.on('hover', '.selectable', function () {
                var o = _.cid($(this).attr('data-obj-id'));
                self.selection.set([o]);
            });

            drawIcon = function (file) {
                var node = $('<div>');
                ext.point('io.ox/files/icons/file').invoke(
                    'draw', node, new ext.Baton({ data: file, options: options })
                );
                return node;
            };

            drawIcons = function (files) {
                iconContainer.find('.scroll-spacer', win).before(
                    _(files).map(function (file) {
                        drawnCids.push(_.cid(file));
                        return drawIcon(file);
                    })
                );
            };

            redraw = function (ids) {
                drawIcons(ids);
                $('.files-iconview').on('scroll', function (event) {
                    if ($('.files-scrollable-pane', win).length > 0 && $('.files-scrollable-pane', win)[0].scrollHeight - $(this).scrollTop() === $(this).outerHeight()) {
                        $(this).off('scroll');
                        start = end;
                        end = end + layout.iconCols;
                        if (layout.iconCols <= 3) end = end + 10;
                        displayedRows = displayedRows + 1;
                        redraw(allIds.slice(start, end));
                    }
                });
            };

            drawFirst = function () {

                iconview.empty().busy();

                // call extensions

                ext.point('io.ox/files/icons').invoke('draw', iconview, baton);
                iconContainer = baton.$.iconContainer;

                // add inline link
                if ($('.inline-actions', iconview).length === 0) {
                    iconview.find('.breadcrumb').after(
                        inline = $('<div class="inline-actions">')
                    );
                }

                // add element to provoke scrolling
                iconContainer.append(
                    $('<div class="scroll-spacer">').css({ height: '50px', clear: 'both' })
                );

                loadFiles(app)
                    .done(function (ids) {
                        iconview.idle();
                        displayedRows = layout.iconRows;
                        start = 0;
                        end = displayedRows * layout.iconCols;
                        if (layout.iconCols <= 3) end = end + 10;
                        baton.allIds = filterFiles(ids, options);

                        allIds = baton.allIds;

                        redraw(allIds.slice(start, end));
                    })
                    .fail(function (response) {
                        iconview.idle();
                        iconContainer.prepend(
                            $('<div class="alert alert-info">').text(response.error)
                        );
                    });
            };

            recalculateLayout = function () {
                // This should be improved
                var last_layout = layout;
                layout = calculateLayout($('.files-iconview'), options);

                if (last_layout.icons < layout.icons) {
                    start = end;
                    end = end + (layout.icons - last_layout.icons);
                    redraw(allIds.slice(start, end));
                }
                displayedRows = layout.iconRows + 1;
                start = end;
                end = end + layout.iconCols;
                redraw(allIds.slice(start, end));
            };

            drawFirst();

            app.queues = {};

            app.queues.create = upload.createQueue({
                start: function () {
                    win.busy(0);
                },
                progress: function (file, position, files) {
                    var pct = position / files.length;
                    win.busy(pct, 0);
                    return api.uploadFile({ file: file, folder: app.folder.get() })
                    .progress(function (e) {
                        var sub = e.loaded / e.total;
                        win.busy(pct + sub / files.length, sub);
                    }).fail(function (e) {
                        if (e && e.code && e.code === 'UPL-0005')
                            notifications.yell('error', gt(e.error, e.error_params[0], e.error_params[1]));
                        else
                            notifications.yell('error', gt('This file has not been added'));
                    });
                },
                stop: function () {
                    api.trigger('refresh.all');
                    win.idle();
                }
            });

            app.queues.update = upload.createQueue({
                start: function () {
                    win.busy(0);
                },
                progress: function (file, position, files) {
                    var pct = position / files.length;
                    win.busy(pct, 0);
                    return api.uploadNewVersion({
                            file: file,
                            id: app.currentFile.id,
                            folder: app.currentFile.folder_id,
                            timestamp: app.currentFile.last_modified
                        }).progress(function (e) {
                            var sub = e.loaded / e.total;
                            win.busy(pct + sub / files.length, sub);
                        }).fail(function (e) {
                            if (e && e.code && e.code === 'UPL-0005')
                                notifications.yell('error', gt(e.error, e.error_params[0], e.error_params[1]));
                            else
                                notifications.yell('error', gt('This file has not been added'));
                        });
                },
                stop: function () {
                    win.idle();
                }
            });

            var shortcutPoint = new shortcuts.Shortcuts({
                ref: 'io.ox/files/shortcuts'
            });

            $(window).resize(_.debounce(recalculateLayout, 300));

            win.on('search', function () {
                drawFirst();
            });

            win.on('cancel-search', function () {
                // TODO: Abort xhr request if still running
                drawFirst();
            });

            win.on('hide', function () {
                shortcutPoint.deactivate();
            });

            api.on('delete.version', function () {
                // Close dialog after delete
                dialog.close();
            });

            api.on('update', function (e, obj) {
                // update icon
                var cid = _.cid(obj), icon = iconview.find('.file-icon[data-obj-id="' + cid + '"]');
                if (icon.length) {
                    icon.replaceWith(drawIcon(obj));
                }
            });

            api.on('refresh.all', function () {
                if (!app.getWindow().search.active) {
                    api.getAll({ folder: app.folder.get() }).done(function (ids) {

                        var hash = {}, oldhash = {}, oldIds, newIds, changed = [], deleted, added, indexPrev, indexPrevPosition, indexNextPosition;

                        indexPrev = function (index, cid) {
                            return _.indexOf(drawnCids, _.indexOf(index, cid) - 1);
                        };

                        indexPrevPosition = function (arr, key) {
                            return arr[(_.indexOf(arr, key) - 1 + arr.length) % arr.length];
                        };

                        indexNextPosition = function (arr, key) {
                            return arr[(_.indexOf(arr, key) + 1 + arr.length) % arr.length];
                        };

                        _(allIds).each(function (obj) {
                            oldhash[_.cid(obj)] = obj;
                        });

                        _(ids).each(function (obj) {
                            var cid = _.cid(obj);
                            hash[cid] = obj;

                            // Update if cid still exists, has already been drawn and object was modified.
                            // Note: If title is changed, last_modified date is not updated
                            if (_.isObject(oldhash[cid]) && (_.indexOf(drawnCids, cid) !== -1) &&
                               (obj.last_modified !== oldhash[cid].last_modified || obj.title !== oldhash[cid].title)) {
                                changed.push(cid);
                            }
                        });

                        oldIds = _.map(allIds, _.cid);
                        newIds = _.map(ids, _.cid);

                        deleted = _.difference(oldIds, newIds);
                        added   = _.difference(newIds, oldIds);

                        allIds  = ids;

                        baton.allIds = ids;
                        ext.point('io.ox/files/icons/actions').invoke('draw', inline.empty(), baton);

                        _(changed).each(function (cid) {

                            var data = hash[cid],
                                prev = indexPrevPosition(newIds, cid),
                                next = indexNextPosition(newIds, cid);

                            iconview.find('.file-icon[data-obj-id="' + cid + '"]').remove();

                            if (indexPrev(newIds, cid)) {
                                iconview.find('.file-icon[data-obj-id="' + prev + '"]').after(drawIcon(data));
                            } else {
                                end = end - 1;
                            }

                        });

                        _(deleted).each(function (cid) {

                            iconview.find('.file-icon[data-obj-id="' + cid + '"]').remove();
                            end = end - 1;

                        });

                        _(added).each(function (cid) {

                            var data = hash[cid],
                                prev = indexPrevPosition(newIds, cid);

                            if (indexPrev(newIds, cid)) {
                                if (iconview.find('.file-icon[data-obj-id="' + prev + '"]').length) {
                                    iconview.find('.file-icon[data-obj-id="' + prev + '"]').after(drawIcon(data));
                                } else {
                                    iconview.find('.icon-container').prepend(drawIcon(data));
                                }
                                end = end + 1;
                            }
                        });

                        recalculateLayout();

                        hash = oldhash = ids = null;
                    });
                } else {
                    drawFirst();
                }
            });
            api.trigger('refresh.all');
        },

        render: function (app) {
            this.main.addClass('files-icon-perspective').empty();

            var that = this;

            if (_.browser.IE === undefined || _.browser.IE > 9) {
                dropZone = new dnd.UploadZone({
                    ref: 'io.ox/files/dnd/actions'
                }, app);
                if (dropZone) dropZone.include();
            }
            app.on('perspective:icons:hide', function () {
                if (dropZone) dropZone.remove();
                // shortcutPoint.deactivate();
            });

            app.on('perspective:icons:show', function () {
                if (dropZone) dropZone.include();
                // shortcutPoint.deactivate();
            });
            if (dropZone) dropZone.include();

            app.on('folder:change', function (e, id, folder) {
                if (_.browser.IE === undefined || _.browser.IE > 9) {
                    dropZone.remove();
                    if (dropZone) dropZone.include();
                }
                app.getWindow().search.close();
                that.main.closest('.search-open').removeClass('search-open');
                that.main.empty();
                that.draw(app);
            });

            this.draw(app);
        }
    });
});<|MERGE_RESOLUTION|>--- conflicted
+++ resolved
@@ -21,13 +21,9 @@
      'io.ox/core/api/folder',
      'gettext!io.ox/files',
      'io.ox/core/capabilities',
-<<<<<<< HEAD
-     'io.ox/core/tk/selection'
-     ], function (viewDetail, ext, dialogs, api, upload, dnd, shortcuts, folderAPI, gt, Caps, Selection) {
-=======
+     'io.ox/core/tk/selection',
      'io.ox/core/notifications'
-     ], function (viewDetail, ext, dialogs, api, upload, dnd, shortcuts, folderAPI, gt, Caps, notifications) {
->>>>>>> b9d7b748
+     ], function (viewDetail, ext, dialogs, api, upload, dnd, shortcuts, folderAPI, gt, Caps, Selection, notifications) {
 
     'use strict';
 
