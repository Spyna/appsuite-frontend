/**
 * This work is provided under the terms of the CREATIVE COMMONS PUBLIC
 * LICENSE. This work is protected by copyright and/or other applicable
 * law. Any use of the work other than as authorized under this license
 * or copyright law is prohibited.
 *
 * http://creativecommons.org/licenses/by-nc-sa/2.5/
 *
 * © 2011 Open-Xchange Inc., Tarrytown, NY, USA. info@open-xchange.com
 *
 * @author Matthias Biggeleben <matthias.biggeleben@open-xchange.com>
 * @author David Bauer <david.bauer@open-xchange.com>
 */

// app
<<<<<<< HEAD
=======

.io-ox-files-window .foldertree-sidepanel {
    left: 0;
}
>>>>>>> 6c7d6d7a

.window-content-top {
    display: none;
    position: absolute;
    top: 0;
    z-index: 10;
    width: 100%;
}

.files-wrapper {

    @innerHeight: 110px;
    @outerWidth:  138px;

    min-height: 100px;
    position: absolute;
    top: 0;
    left: 0;
    right: 0;
    bottom: 0;

    @media (max-width: 480px), (max-device-width: 480px) {
        bottom: 45px;
    }

    .overflow(auto);
    -webkit-overflow-scrolling: touch;
    -webkit-tap-highlight-color: transparent;

    .ico-thumbnail {
        background-color: #fff;
        border: 1px solid #ccc;
        border: 1px solid rgba(0,0,0,.2);
        .box-shadow(0 1px 3px rgba(0,0,0,.1));
        //IE9
        margin: 6px;
    }

    .files-scrollable-pane {
        outline: 0;
        padding: 15px 20px;
        width: 100%;
        // for busy animation
        min-height: 200px;
    }

    // simple hover (not selected)
    //@color-hover: #F6F6F6; // light grey
    @color-hover: #F0F0F0; // light grey

    // selected (not focussed)
    @color-selected: #ddd; // grey
    @color-selected-hover: darken(@color-selected, 10%); // dark grey

    // selected (focussed)
    @color-focus-selected: #08c; // blue
    @color-focus-selected-hover: darken(@color-focus-selected, 10%); // dark blue


    .files-container {

        .img-thumbnail {
            //overwrite bootstrap style
            border-radius: 0;
        }

        text-decoration: none;
        // appled when container has focus (blue based colors)
        &:focus {
            outline: 0;
            &.view-list {
                .file-cell {
                    &.selected  {
                        background-color: @color-focus-selected;
                        &:hover, &.marked {
                            background-color: @color-focus-selected-hover;
                        }
                        i.icon-lock {
                            color: white
                        }
                        color: #fff;
                    }
                    &.selected span {
                        color: #fff;
                    }
                }
            }
            &.view-icon {
                .file-cell {
                    &.selected {
                        background-color: @color-focus-selected;
                        color: white;
                        &:hover, &.marked {
                            background-color: @color-focus-selected-hover;
                        }
                    }
                }
            }
            &.view-tile {
                .file-cell {
                    &.selected {
                        .preview-cover {
                            border-color: @color-focus-selected;
                        }
                        color: @color-focus-selected
                    }
                    &.selected:hover, &.selected.marked {
                        .preview-cover {
                            border-color: @color-focus-selected-hover;
                        }
                        color: @color-focus-selected-hover;
                    }
                }
            }
        }

        &.fixed {
            position: fixed;
        };
        &.checkboxes-hidden {
            &.view-list {
                .file-cell{
                    .checkbox {
                        display:none;
                    }
                    .preview-cover {
                        margin-left: 10px;
                    }

                    .details {
                        padding-left: 60px;
                    }
                }
            }
        }

        // applied when container not focussed (grey based colors)
        &.view-list {

            .file-cell {
                width: 100%;
                cursor: pointer;
                text-decoration: none;
                color: black;
                padding: 2px 0;

                .user-select(none);

                //hidden ones
                .preview {
                    display: none;
                }

                //parts
                .checkbox {
                    width: 8px;
                    height: 34px;
                    padding: 9px 0 0 16px;
                    margin-top: 4px;
                    position: absolute;
                }

                .preview-cover {
                    .box-shadow(0 0 0 1px rgba(0, 0, 0, 0.102) inset);
                    margin-left: 40px;
                    margin-top: 2px;
                    float: left;
                    width: 40px;
                    height: 40px;
                    text-align: center;
                    background-size: cover;
                    background-repeat: no-repeat;
                    background-position: center;
                    background-color: white;

                    //generic icons
                    i {
                        color: #ccc;
                        font-size: 32px;
                        line-height: 1.3em;
                    }
                    .fa-film {
                        font-size: 28px;
                    }
                    .fa-music {
                        padding-right: 4px;
                    }
                    i.file-type-doc { color: #0092D0; }
                    i.file-type-xls { color: #2FB145; }
                    i.file-type-ppt { color: #ED4D21; }
                }

                .details {
                    padding-left: 100px;
                }

                //text nodes
                span {
                    text-overflow: ellipsis;
                    overflow: hidden;
                    white-space: nowrap;
                    word-wrap: break-word;
                    line-height: 3.2em;
                    &.not-selectable {
                        &:hover {
                            text-decoration: underline;
                        }
                    }
                }

                .title {
                    float: left;
                    width: 60%;
                    overflow: hidden;
                    text-overflow: ellipsis;
                    i.fa-lock {
                        margin-right: 5px;
                        font-size: 14px;
                        color: #c00;
                    }
                }

                .title-short { display: none; }

                .modified, .size {
                    color: #777;
                    font-weight: 300;
                    float: right;
                    text-align: right;
                }

                .size {
                    width: 60px;
                }
                .modified {
                    width: 150px;
                    margin-right: 13px;
                }

                //highlighting
                &.selected {
                    outline: 0;
                    background-color: @color-selected;
                    &:hover {
                        color: black;
                        background-color: @color-selected-hover;
                        .image-effect(0.9);
                    }
                }
                &:hover, &.marked {
                    background-color: @color-hover;
                    .image-effect(0.9);
                }
            }
        }

        &.view-icon {
            margin-right: -13px;

            .file-cell {
                text-decoration:none;

                width: @outerWidth;
                height: @innerHeight + 59;
                // 18px allows 4 columns on IPhone
                margin: 0 18px 13px 0;
                cursor: pointer;
                text-decoration: none;

                .preview-cover {
                    display: none;
                }

                .preview {

                    width: @outerWidth;
                    height: @innerHeight + 20;
                    display: table-cell;
                    text-align: center;
                    vertical-align: middle;
                    position: relative;

                    img {
                        // till backend fix
                        max-height: 90px;
                        max-width: 120px;
                    }

                    img.lazy {
                        visibility: hidden;
                        position: absolute;
                        top: 50%;
                        left: 50%;
                    }

                    background-size: auto;
                    background-repeat: no-repeat;
                    background-position: center;

                    .fa {
                        .ico-thumbnail;
                        line-height: 100px;
                        font-size: 48px;
                        width: 75px;
                        height: 100px;
                        color: #bbb;
                    }

                    i.file-type-doc { color: #0092D0; }
                    i.file-type-xls { color: #2FB145; }
                    i.file-type-ppt { color: #ED4D21; }
                }

                .details {
                    text-align: center;
                }

                .size, .modified, .checkbox {
                    display: none;
                }

                .title {
                    text-align: center;
                    word-wrap: break-word;
                    overflow: hidden;
                    height: 2.5em;
                    font-size: 13px;
                    line-height: 1.25em;
                    // no shadows please!
                    //color: black;
                    margin: 0.5em 10px 0.5em 10px;

                    i.fa-lock {
                        margin-right: 5px;
                        font-size: 14px;
                        color: #c00;
                    }
                }

                .title-long { display: none; }

                //image
                &.selected {
                    background-color: @color-selected;
                    &:hover {
                        background-color: @color-selected-hover;
                    }
                    }
                &:hover, &.marked {
                    background-color: @color-hover;
                }
             }
        }

        &.view-tile {
            @tile: 192px;
            @tile-border: 8px;
            @tile-icon-size: 32px;

            .view-icon;
            .file-cell {
                width: @tile;
                height: @tile;
                margin-right: 8px;
                margin-bottom: 8px;

                .img-thumbnail {
                    border: 1px solid black;
                    padding: 0 0 0 0;
                }

                .preview {
                    display: none;
                }

                .preview-cover {
                    height: 100%;
                    width: 100%;
                    float:left;
                    display: inline;
                    text-align: center;
                    .box-shadow(0 0 0 1px rgba(0, 0, 0, 0.102) inset);
                    background-size: cover;
                    background-repeat: no-repeat;
                    background-position: center;

                    .fa {
                        font-size: 100px;
                        line-height: @tile;
                        color: #bbb;
                    }

                    .fa-music {
                        padding-right: 10px;
                    }
                }
                .size, .modified, .checkbox, .title, .details {
                    display: none;
                }

                .bordered {
                    background-color: transparent;
                    .preview-cover .fa {
                        line-height: @tile - (2 * @tile-border);
                    }
                    .preview-cover {
                        border: @tile-border solid #ddd;
                        background-origin: border-box;
                        position: relative;
                        &:before {
                            position: absolute;
                            top: 2px;
                            right: 10px;
                            font-size: @tile-icon-size;
                            font-family: 'FontAwesome';
                            font-weight: 100;
                            // fa-check-circle
                            content: '\f05d';
                        }
                    }
                    .image-effect(0.9);
                }

                &.selected {
                    .bordered;
                    .preview-cover {
                        border-color: @color-selected
                    };
                    color: @color-selected;
                }
                //show short title on hover
                &:hover, &.marked {
                    .bordered;
                    .preview-cover {
                        border-color: @color-hover;
                        // disable checked icon on hover (unselected)
                        &:before {
                            content: '';
                        }
                    }
                }

                &.selected:hover, &.selected.marked {
                    .bordered;
                    .preview-cover {
                       border-color: @color-selected-hover;
                    }
                    color: @color-selected-hover;

                }

            }
        }
    }

    .files-container .alert {
        margin-right: 13px;
    }

    .breadcrumb a {
        cursor:pointer;
    }
}

.margin-bottom {
    bottom: 68px;
}

.upload-wrapper {
    border-top: rgb(221, 221, 221) 1px solid;
    background-color: white;
    margin: 0;
    padding: 10px 40px;
    position: absolute;
    bottom: 0;
    width: 100%;

    .upload-title {
        margin-bottom: 8px;

        .file-name {
            white-space: nowrap;
        }

        .estimated-time {
            float: right;
        }
    }

    .upload-details {
        float: right;
        margin-left: 10px;
    }

    .progress {
        margin: 0;
    }
}

.has-publications {
    width: 27px;
    height: 17px;
    float: left;
    padding-top: 7px;
    margin-right: 0.5em;
}

.mobile-detail-view-wrap {
    margin: 10px 10px 55px 10px;
}

.file-details {

    max-width: 900px;

    .history,
    .versiontable,
    .uploadbutton {
        display: none;
    }

    .version-button {
        font-weight: normal;
        font-size: @inline-link-font-size;
    }

    .versiontable {

        margin-top: 6px;

        .createdby,
        .creationdate,
        .last_modified,
        .size {
            white-space:nowrap;
        }
        .createdby {
            padding-right: 8px;
        }
        .dropdown {
            display: inline-block;
            margin-right: 7px;
            float: left;
        }
    }

    .title {
        margin-bottom: 0.5em;
        word-wrap: break-word;
        outline: 0;
    }

    .description {
        font-family: monospace, 'Courier new';
        white-space: pre-wrap;
        margin: 26px 0;
        min-height: 30px;
    }

    .preview {

        width: 100%;
        margin: 26px 0;

        .preview-plaintext {
            font-family: monospace;
            font-size: 13px;
            width: 100%;
            padding: 13px;
            border: 1px dotted silver;
            white-space: pre-wrap;
            cursor: auto;
            word-break: break-all;
            .user-select(text);
        }
    }

    .comment {
        clear:both;
        padding-top: 8px;
    }

    form {
        margin: 0;

        textarea {
            width: 100%;
            box-sizing: border-box;
        }

        .uploadbutton {
            margin-left: 5px;
        }
    }

    .buttons {
        margin-bottom: 10px;

        a {
            margin-right: 10px;
        }
    }

    .version.info .versionLabel {
        font-weight: bold;
    }

    .version {
        padding: 5px 5px 10px 5px;

        .span6 div a {
            word-break: break-all;
            word-wrap: break-word;
        }

        .dropdown a {
            word-break: break-all;
        }

    }

    .version-comment {
        white-space: pre-wrap;
        color: #888;
    }

    .dragout {
        color: @text-color;
        cursor: pointer;
    }

    .dragout:focus,
    .dragout:hover {
        text-decoration: none;
    }

    .io-ox-inline-links:first-child {
        margin: 0 0 20px 0;
    }

    .modal-header {
        h1 { font-size: 20px;}
    }

}

.create-file {
    .fileForm {
        label {
            display: block;
            margin-bottom: 5px;
        }
    }
}

.dndinfo {
    margin-top: 10px;
}

.vgrid-cell.file {

    display: table-row;
    padding-top: 3px;
    padding-bottom: 3px;

    .vgrid-cell-checkbox {
        padding-top: 9px;
    }

    .name {
        display: table-cell;
        vertical-align: middle;
        white-space: normal;
        height: 3em;
        line-height: 1em;
        word-break: break-word;
    }
}

ul.breadcrumb li.prefix {
    white-space: nowrap;
}

.files-create { margin: 0; }

// small screens

.width-less-than-768 {
    .files-wrapper  {
        .files-container {
            //use two rows
            &.view-list {
                .file-cell {
                    span {
                        line-height: 1.6em;
                        &.not-selectable {
                            &:hover {
                                text-decoration: none;
                            }
                        }
                    }
                    .title {
                        width: 100%;
                    }
                    .size {
                        float: left;
                        text-align: left;
                    }
                }
            }
        }
    }
}

.width-less-than-480 {
    #window-content-top {
        #inline-actions-ms {
            margin: 0 30px 0 30px;
            .summary {
                font-size: 12pt;
            }
        }
    }

    .files-wrapper  {
        .files-container {
            &.view-icon {
                margin-right: 0;
            }
        }
        .files-scrollable-pane {
            //reduce padding, margin, right (27px)
            padding: 0;
            .inline-actions {
                margin: 12px 0 12px 12px;
                a {
                    margin-bottom: 10px;
                }
            }
        }

        .files-container {

            &.view-list {
                .file-cell {
                    &.selected {
                        background-color: #ddd;
                        .image-effect();
                    }
                    &:hover {
                        background-color: #F6F6F6;
                        .image-effect();
                    }
                    &.selected:hover {
                        background-color: #ccc;
                        .image-effect();
                    }
                    &.selected span {
                        color: #000;
                    }
                    .modified {
                        width: 100px;
                    }
                }
            }
            &.view-icon {
                .file-cell {
                    width: 27%;
                    height: 150px;
                    margin: 10px;
                    .preview img {
                        max-width: 100%;
                        max-height: 100%;
                    }
                    &:hover {
                        border: 0;
                        .preview-border {
                            border: 0;
                        }
                    }
                    &.selected {
                        .image-effect();
                    }
                }
            }
            &.view-tile {
                margin: 0;
                .file-cell {
                    width: 50%;
                    margin: 0;
                    &:hover {
                        border: inherit;
                    }
                    &.selected {
                        border: 0;
                        .image-effect();
                    }
                }
            }
        }
    }

    .margin-bottom {
        bottom: 116px;
    }

    .upload-wrapper {
        margin-bottom: 45px;

        .upload-title {
            overflow: hidden;
            text-overflow: ellipsis;
        }

        .estimated-time {
            display: none;
        }
    }

    body > .io-ox-dialog-wrapper .io-ox-dialog-popup {
        top: 40px;
        margin-top: 0;
        width: auto;
        overflow-y: auto;
        bottom: 40px;
        height: 100%;
        max-height: 100%;
        .modal-body {
            max-height: auto;
            .row textarea.col-lg-12 { max-height: 100px; }
            .fileupload .uneditable-input { width: 130px; }
        }
        .modal-footer {
            bottom: 0;
            position: fixed;
            left: 0;
            right: 0;
            padding: 0;

            .row {
                [class*="col-"] {
                    margin-left: 0;
                    float: left;
                }
                .btn {
                    border: 0;
                    border-radius: 0;
                    margin: 0;
                    height: 40px;
                    width: 100%;
                    padding: 0;
                    line-height: 40px;
                }
                &>div {
                    padding: 0;
                }
            }
        }
    }
}

@media all and (max-width: 768px), all and (max-device-width: 768px)  {
    .width-less-than-768;
}

@media all and (max-width: 480px), all and (max-device-width: 480px) {
    .width-less-than-480;
}

.guidance {
    .files-sizes{
        .breadcrumb{
            margin: 0;
            padding: 0;
            background-color: transparent;
            display: inline;
        }
    }
}

 .io-ox-files-main .io-ox-dialog-popup .modal-body { overflow-x: hidden; }

//io.ox/files/listview, io.ox/files/common-extensions
.file-item {

    .filename {
        .ellipsis();
        .fontWeight(500);
    }

    .date {
        .fontWeight(300);
        display: inline-block;
        margin-left: 0.5em;
        float: right;
        opacity: 0.50;
        html.high-contrast & {
            opacity: 1;
        }
    }

    .locked {
        float: right;
        color: rgb(204, 0, 0);
    }

    .size {
        color: rgb(119, 119, 119);
    }
}<|MERGE_RESOLUTION|>--- conflicted
+++ resolved
@@ -13,13 +13,6 @@
  */
 
 // app
-<<<<<<< HEAD
-=======
-
-.io-ox-files-window .foldertree-sidepanel {
-    left: 0;
-}
->>>>>>> 6c7d6d7a
 
 .window-content-top {
     display: none;
