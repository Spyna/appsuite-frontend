/**
 * This work is provided under the terms of the CREATIVE COMMONS PUBLIC
 * LICENSE. This work is protected by copyright and/or other applicable
 * law. Any use of the work other than as authorized under this license
 * or copyright law is prohibited.
 *
 * http://creativecommons.org/licenses/by-nc-sa/2.5/
 *
 * © 2016 OX Software GmbH, Germany. info@open-xchange.com
 *
 * @author Matthias Biggeleben <matthias.biggeleben@open-xchange.com>
 */

define('io.ox/contacts/addressbook/popup', [
    'io.ox/core/http',
    'io.ox/core/folder/api',
    'io.ox/backbone/views/modal',
    'io.ox/core/tk/list',
    'io.ox/core/extensions',
    'io.ox/contacts/util',
    'io.ox/contacts/api',
    'gettext!io.ox/contacts',
    'settings!io.ox/contacts',
    'settings!io.ox/mail',
    'less!io.ox/contacts/addressbook/style'
], function (http, folderAPI, ModalDialog, ListView, ext, util, api, gt, settings, mailSettings) {

    'use strict';

    var names = 'last_name first_name display_name'.split(' '),
        addresses = 'email1 email2 email3'.split(' ');

    // limits
    var LIMITS = {
<<<<<<< HEAD
        fetch: settings.get('picker/limits/fetch', 10000),
        render: settings.get('picker/limits/list', 100),
        search: settings.get('picker/limits/search', 50),
        more: settings.get('picker/limits/more', 100),
        labels: settings.get('picker/limits/labels', 1000)
=======
        departments: settings.get('picker/limits/departments', 100),
        fetch: settings.get('picker/limits/fetch', 10000),
        labels: settings.get('picker/limits/labels', 1000),
        more: settings.get('picker/limits/more', 100),
        render: settings.get('picker/limits/list', 100),
        search: settings.get('picker/limits/search', 50)
>>>>>>> 1c635981
    };

    // special folder id
    var collected_id = mailSettings.get('contactCollectFolder', 0);

    // split words
    var regSplitWords = /[\s,.\-:;\<\>\(\)\_\@\/\'\"]/;

    // feature toggles
    var useInitials = settings.get('picker/useInitials', true),
        useInitialsColor = useInitials && settings.get('picker/useInitialsColor', true),
        useLabels = settings.get('picker/useLabels', false),
<<<<<<< HEAD
        closeOnDoubleClick = settings.get('picker/closeOnDoubleClick', true);
=======
        closeOnDoubleClick = settings.get('picker/closeOnDoubleClick', true),
        useGlobalAddressBook = settings.get('picker/globalAddressBook', true),
        useDepartments = settings.get('picker/departments', true);

    if (useDepartments) names.push('department');
>>>>>>> 1c635981

    //
    // Build a search index
    //

    var buildIndex = (function () {

        var fields = names.concat('email');

        return function (list) {
            var index = {};
            list.forEach(function (item) {
                var words = getWords(item);
                firstLevel(index, words, item.cid);
            });
            return index;
        };

        function getWords(item) {
            var words = [];
            fields.forEach(function (name) {
                var value = item[name];
                if (typeof value === 'string' && value.length) words.push(value);
            });
            return words.join(' ').toLowerCase().split(regSplitWords);
        }

        function firstLevel(index, words, id) {
            // first char
            words.forEach(function (word) {
                var key = word.substr(0, 1), node;
                if (!key) return;
                node = (index[key] = index[key] || {});
                secondLevel(node, word, id);
            });
        }

        function secondLevel(index, word, id) {
            var key = word.substr(0, 2),
                node = (index[key] = index[key] || {});
            thirdLevel(node, word, id);
        }

        function thirdLevel(index, word, id) {
            var node = (index[word] = index[word] || {});
            node[id] = true;
        }

    }());

    //
    // Search index
    //

    var searchIndex = (function () {

        function traverse(index, query, level) {

            var part = query.substr(0, level);

            return _(index).reduce(function (array, node, word) {
                if (level <= 2) {
                    // recursion until third level; check partial query
                    return word.indexOf(part) === 0 ?
                        array.concat(traverse(node, query, level + 1)) : array;
                }
                // leaf node; return IDs
                return word.indexOf(query) === 0 ?
                    array.concat(_(node).keys()) : array;
            }, []);
        }

        return function (index, query) {
            // query must be string
            if (typeof query !== 'string' || !query.length) return [];
            // ensure lowercase
            query = query.toLowerCase();
            // traverse over index
            return _(traverse(index, query, 1).sort()).uniq(true);
        };

    }());

    //
    // Get all mail addresses (except collected addresses)
    //

    var getAllMailAddresses = (function () {

        return function (options) {
            return $.when(
                fetchAddresses(options),
                useLabels ? fetchLabels() : $.when()
            )
            .then(function (contacts, labels) {
                var result = [], hash = {};
                processAddresses(contacts[0], result, hash);
                if (useLabels) processLabels(labels[0], result, hash);
                return { items: result, hash: hash, index: buildIndex(result) };
            });
        };

        function fetchAddresses(options) {

            options = _.extend({
                // keep this list really small for good performance!
<<<<<<< HEAD
                columns: '1,20,500,501,502,505,555,556,557,592,602,606',
=======
                columns: '1,20,500,501,502,505,519,555,556,557,592,602,606',
                exclude: useGlobalAddressBook ? [] : ['6'],
>>>>>>> 1c635981
                limit: LIMITS.fetch
            }, options);

            if (options.folder === 'all') delete options.folder;

            return http.PUT({
                module: 'contacts',
                params: {
                    action: 'search',
                    admin: settings.get('showAdmin', false),
                    columns: options.columns,
                    right_hand_limit: options.limit,
                    sort: 609
                },
                // emailAutoComplete doesn't work; need to clean up client-side anyway
<<<<<<< HEAD
                data: { last_name: '*' }
=======
                data: {
                    exclude_folders: options.exclude,
                    last_name: '*'
                }
>>>>>>> 1c635981
            });
        }

        function fetchLabels() {
            return http.GET({
                module: 'labels',
                params: {
                    action: 'all',
                    module: 'contacts',
                    members: true,
                    start: 0,
                    limit: LIMITS.labels
                }
            });
        }

        function processAddresses(list, result, hash) {

            list.forEach(function (item) {
                // remove quotes from display name (common in collected addresses)
                item.display_name = getDisplayName(item.display_name);
                // get sort name
                var sort_name = [], address;
                names.forEach(function (name) {
                    if (item[name]) sort_name.push(item[name]);
                });
                // distribution list?
                if (item.mark_as_distributionlist) {
                    // get a match for the entire list
                    address = _(item.distribution_list)
                        .map(function (obj) {
                            // mail address only
                            return $.trim(obj.mail).toLowerCase();
                        })
                        .join(', ');
                    // overwrite last name to get a nicer full name
                    item.last_name = item.display_name;
                    var obj = process(item, sort_name, address, 0);
                    if (obj) {
                        obj.full_name_html += ' <span class="gray">' + gt('Distribution list') + '</span>';
                        result.push((hash[obj.cid] = obj));
                    }
                } else {
                    // get a match for each address
                    addresses.forEach(function (address, i) {
                        var obj = process(item, sort_name, (item[address] || '').toLowerCase(), i);
                        if (obj) result.push((hash[obj.cid] = obj));
                    });
                }
            });
            return { items: result, hash: hash, index: buildIndex(result) };
        }

        function process(item, sort_name, address, i) {
            // skip if empty
            address = $.trim(address);
            if (!address) return;
            // drop no-reply addresses
            if (/^(noreply|no-reply|do-not-reply)@/.test(address)) return;
            // drop broken imports
            if (/^\=\?iso\-8859\-1\?q\?\=22/i.test(item.display_name)) return;
            // add to results
            // do all calculations now; during rendering is more expensive
            var folder_id = String(item.folder_id),
                department = (useDepartments && folder_id === '6' && $.trim(item.department)) || '',
                full_name = util.getFullName(item).toLowerCase(),
                initials = util.getInitials(item);
            return {
                caption: address,
                cid: item.folder_id + '.' + item.id + '.' + i,
                department: department,
                display_name: item.display_name,
                email: address,
                first_name: item.first_name,
                folder_id: folder_id,
                full_name: full_name,
                full_name_html: util.getFullName(item, true),
                image: util.getImage(item) || (!useInitials && api.getFallbackImage()),
                id: String(item.id),
                initials: useInitials && initials,
                initial_color: util.getInitialsColor(useInitialsColor && initials),
<<<<<<< HEAD
=======
                keywords: (full_name + ' ' + address + ' ' + department).toLowerCase(),
>>>>>>> 1c635981
                last_name: item.last_name,
                list: item.mark_as_distributionlist ? item.distribution_list : false,
                mail_full_name: util.getMailFullName(item),
                // all lower-case to be case-insensitive; replace spaces to better match server-side collation
                sort_name: sort_name.concat(address).join('_').toLowerCase().replace(/\s/g, '_'),
                title: item.title
            };
        }

        function getDisplayName(str) {
            return $.trim(str).replace(/^["']+|["']+$/g, '');
        }

        function processLabels(list, result, hash) {

            list.forEach(function (item, i) {

<<<<<<< HEAD
                if (!item.members || !item.members.length) return;

                item.display_name = String(item.title);

                // translate into array of object
                item.members = _(item.members).map(function (data) {
                    return {
                        display_name: util.getMailFullName(data),
                        id: data.id,
                        folder_id: data.folder_id,
                        email: $.trim(data.email1 || data.email2 || data.email3).toLowerCase()
                    };
                });
=======
                // translate into array of object
                item.members = _(item.members)
                    .chain()
                    .map(function (member) {
                        return {
                            display_name: util.getMailFullName(member),
                            id: member.id,
                            folder_id: member.folder_id,
                            email: $.trim(member.email1 || member.email2 || member.email3).toLowerCase()
                        };
                    })
                    .filter(function (member) {
                        // drop members without an email address
                        return !!member.email;
                    })
                    .value();

                // drop empty groups
                if (!item.members.length) return;

                item.display_name = String(item.title);

                var full_name = util.getFullName(item).toLowerCase(),
                    addresses = _(item.members).pluck('email').join(', ');
>>>>>>> 1c635981

                item = {
                    caption: _(item.members).pluck('display_name').join(', '),
                    cid: 'label.' + item.id + '.' + i,
                    display_name: item.display_name,
<<<<<<< HEAD
                    email: _(item.members).pluck('email').join(', '),
                    first_name: '',
                    folder_id: 'label',
                    full_name: util.getFullName(item).toLowerCase(),
=======
                    email: addresses,
                    first_name: '',
                    folder_id: 'label',
                    full_name: full_name,
>>>>>>> 1c635981
                    full_name_html: util.getFullName(item, true),
                    image: '',
                    id: String(item.id),
                    initials: '',
                    initial_color: '',
<<<<<<< HEAD
=======
                    keywords: (full_name + ' ' + addresses).toLowerCase(),
>>>>>>> 1c635981
                    label: item.members,
                    last_name: '',
                    mail_full_name: util.getMailFullName(item),
                    // all lower-case to be case-insensitive; replace spaces to better match server-side collation
                    sort_name: item.display_name.toLowerCase().replace(/\s/g, '_'),
                    title: item.title
                };
                result.push((hash[item.cid] = item));
            });
        }

    }());

    //
    // Sorter for use_count and sort_name
    //
    function sorter(a, b) {
        // asc with locale compare
        return a.sort_name.localeCompare(b.sort_name);
    }

    //
    // Match all words
    //
    function matchAllWords(list, words) {
        if (_.isEmpty(words)) return list;
        return _(list).filter(function (item) {
            return _(words).every(function (word) {
                return item.keywords.indexOf(word) > -1;
            });
        });
    }

    //
    // Open dialog
    //

    var isOpen = false, cachedResponse = null, folder = 'all', appeared = {};

    // clear cache on address book changes
    api.on('create update delete', function () {
        cachedResponse = null;
    });

    var sections = {
        'private': gt('My address books'),
        'public':  gt('Public address books'),
        'shared':  gt('Shared address books')
    };

    function open(callback) {
        // avoid parallel popups
        if (isOpen) return;
        isOpen = true;

        return new ModalDialog({
            enter: false,
            focus: '.search-field',
            invokeWithView: true,
            maximize: 600,
            point: 'io.ox/contacts/addressbook-popup',
            title: gt('Select contacts')
        })
        .inject({
            renderFolders: function (folders) {
                var $dropdown = this.$('.folder-dropdown'),
                    count = 0;
                // remove global address book?
                if (!useGlobalAddressBook && folders['public']) {
                    folders['public'] = _(folders['public']).reject({ id: '6' });
                }
                $dropdown.append(
                    _(folders).map(function (section, id) {
                        // skip empty and (strange) almost empty folders
                        if (!sections[id] || !section.length) return $();
                        if (!section[0].id && !section[0].title) return $();
                        return $('<optgroup>').attr('label', sections[id]).append(
                            _(section).map(function (folder) {
                                count++;
                                return $('<option>').val('folder/' + folder.id).text(folder.title);
                            })
                        );
                    })
                );
                if (count > 1) $dropdown.removeClass('invisible');
            },
            renderDepartments: function (result) {
                var departments = this.getDepartments(result.items);
                if (!departments.length) return;
                this.$('.folder-dropdown')
                    .append(
                        $('<optgroup>').attr('label', gt('Departments')).append(
                            departments.map(function (item) {
                                return $('<option>').val('department/' + item.name).text(item.name);
                            })
                        )
                    )
                    // finally set current folder
                    .val(folder);
            },
            getDepartments: function (items) {
                var departments = {};
                _(items).each(function (item) {
                    if (item.department.length <= 1) return;
                    departments[item.department] = (departments[item.department] || 0) + 1;
                });
                return _(departments)
                    .chain()
                    .map(function (count, name) {
                        return { name: name, count: count };
                    })
                    // limit to largest departments; then sort by name
                    .sortBy('count').reverse().first(LIMITS.departments).sortBy('name').value();
            },
            onChangeFolder: function () {
                this.folder = folder = this.$('.folder-dropdown').val() || 'all';
                this.lastJSON = null;
                this.search(this.$('.search-field').val());
            }
        })
        .extend({
            addClass: function () {
                this.$el.addClass('addressbook-popup');
            },
            header: function () {

<<<<<<< HEAD
                var view = this;

=======
>>>>>>> 1c635981
                this.$('.modal-header').append(
                    $('<div class="row">').append(
                        $('<div class="col-xs-6">').append(
                            $('<input type="text" class="form-control search-field">')
                            .attr('placeholder', gt('Search'))
                        ),
                        $('<div class="col-xs-6">').append(
<<<<<<< HEAD
                            $('<select class="form-control folder-dropdown invisible" tabindex="1">').append(
=======
                            $('<select class="form-control folder-dropdown invisible">').append(
>>>>>>> 1c635981
                                $('<option value="all">').text(gt('All folders')),
                                useLabels ? $() : $('<option value="all_lists">').text(gt('All distribution lists')),
                                useLabels ? $('<option value="all_labels">').text(gt('All groups')) : $()
                            )
                        )
                    )
                );

<<<<<<< HEAD
                // fill folder drop-down
                var $dropdown = this.$('.folder-dropdown');
                folderAPI.flat({ module: 'contacts' }).done(function (folders) {
                    var count = 0;
                    $dropdown.append(
                        _(folders).map(function (section, id) {
                            // skip empty and (strange) almost empty folders
                            if (!sections[id] || !section.length) return $();
                            if (!section[0].id && !section[0].title) return $();
                            return $('<optgroup>').attr('label', sections[id]).append(
                                _(section).map(function (folder) {
                                    count++;
                                    return $('<option>').val(folder.id).text(folder.title);
                                })
                            );
                        })
                    );
                    if (count > 1) $dropdown.removeClass('invisible');
                });

                this.folder = folder;

                this.$('.folder-dropdown').val(folder).on('change', function () {
                    view.folder = folder = $(this).val() || 'all';
                    view.lastJSON = null;
                    view.search(view.$('.search-field').val());
                });
=======
                this.defFolder = folderAPI.flat({ module: 'contacts' }).done(this.renderFolders.bind(this));
                this.defAddresses = $.Deferred();
                $.when(this.defAddresses, this.defFolder).done(this.renderDepartments.bind(this));

                this.folder = folder;
                this.$('.folder-dropdown').on('change', $.proxy(this.onChangeFolder, this));
>>>>>>> 1c635981
            },
            list: function () {
                // we just use a ListView to get its selection support
                // the collection is just a dummy; rendering is done
                // via templates to have maximum performance for
                // the find-as-you-type feature
                this.listView = new ListView({
                    collection: new Backbone.Collection(),
                    pagination: false,
                    ref: 'io.ox/contacts/addressbook-popup/list',
                    selection: { behavior: 'simple' }
                });
                this.$body.append(this.listView.render().$el);
            },
            footer: function () {
                this.$('.modal-footer').prepend(
                    $('<div class="selection-summary">').hide()
                );
            },
            onOpen: function () {

                // hide body initially / add busy animation
                this.busy(true);

                function success(response) {
                    if (this.disposed) return;
                    cachedResponse = response;
                    this.items = response.items.sort(sorter);
                    this.hash = response.hash;
                    this.index = response.index;
                    this.search('');
                    this.idle();
<<<<<<< HEAD
=======
                    this.defAddresses.resolve(response);
>>>>>>> 1c635981
                }

                function fail(e) {
                    // remove animation but block form
                    if (this.disposed) return;
                    this.idle().disableFormElements();
                    this.trigger('error', e);
                }

                this.on('open', function () {
                    _.defer(function () {
                        if (cachedResponse) return success.call(this, cachedResponse);
                        getAllMailAddresses().then(success.bind(this), fail.bind(this));
                    }.bind(this));
                });
            },
            search: function () {

                this.search = function (query) {
                    query = $.trim(query);
                    var result, isSearch = query.length && query !== '@';
                    if (isSearch) {
                        // split query into single words (without leading @; covers edge-case)
                        var words = query.replace(/^@/, '').split(regSplitWords), firstWord = words[0];
                        // use first word for the index-based lookup
                        result = searchIndex(this.index, firstWord);
                        result = this.resolveItems(result).sort(sorter);
                        // final filter to match all words
                        result = matchAllWords(result, words.slice(1));
                        // render
                        var json = JSON.stringify(result);
                        if (json === this.lastJSON) return;
                        this.lastJSON = json;
                    } else {
                        result = this.items;
                        this.lastJSON = null;
                    }
                    // apply folder-based filter
                    var folder = this.folder;
                    result = _(result).filter(function (item) {
                        if (folder === 'all') return item.folder_id !== collected_id;
                        if (folder === 'all_lists') return item.list;
                        if (folder === 'all_labels') return item.label;
<<<<<<< HEAD
                        return item.folder_id === folder;
=======
                        if (/^folder\//.test(folder)) return item.folder_id === folder.substr(7);
                        if (/^department\//.test(folder)) return item.department === folder.substr(11);
                        return false;
>>>>>>> 1c635981
                    });
                    // render
                    this.renderItems(result, { isSearch: isSearch });
                };
            },
            onInput: function () {
                var view = this;
                var onInput = _.debounce(function () {
                    view.search($(this).val());
                }, 100);
                this.$('.search-field').on('input', onInput);
            },
            onCursorDown: function () {
                this.$('.search-field').on('keydown', function (e) {
                    if (!(e.which === 40 || e.which === 13)) return;
                    this.listView.selection.select(0);
                }.bind(this));
            },
            onDoubleClick: function () {
                if (!closeOnDoubleClick) return;
                this.$('.list-view').on('dblclick', '.list-item', function (e) {
                    // emulate a third click
                    // as users expect this one to be part of the selection (dialog also closes)
<<<<<<< HEAD
                    if (!$(e.currentTarget).hasClass('selected')) this.selection.onClick(e);
=======
                    if (!$(e.currentTarget).hasClass('selected')) this.listView.selection.onClick(e);
>>>>>>> 1c635981
                    this.trigger('select');
                    this.close();
                }.bind(this));
            },
            onEscape: function () {
                this.$('.list-view').on('keydown', function (e) {
                    if (e.which !== 27) return;
                    e.preventDefault();
                    this.$('.search-field').focus();
                }.bind(this));
            },
            onSelectionChange: function () {

                var selection = this.selection = {};

                function clearSelection(e) {
                    e.preventDefault();
                    selection = this.selection = {};
                    this.listView.selection.clear();
                    this.listView.selection.triggerChange();
                }

                this.listenTo(this.listView, 'selection:change', function () {

                    var array = this.flattenItems(_(selection).keys()),
                        summary = this.$('.selection-summary').empty(),
                        n = array.length,
                        hasItems = !!n;

                    if (!hasItems) return summary.hide();

                    var addresses = _(array).pluck('email').join(', ');
                    summary.append(
                        $('<div>').append(
                            $('<span class="count pull-left">').text(
                                useLabels ?
                                //#. %1$d is number of selected items (addresses/groups) in the list
                                gt.format(gt.ngettext('%1$d item selected', '%1$d items selected', n), n) :
                                //#. %1$d is number of selected addresses
                                gt.format(gt.ngettext('%1$d address selected', '%1$d addresses selected', n), n)
                            ),
<<<<<<< HEAD
                            $('<a href="#" class="pull-right" role="button" tabindex="1">')
=======
                            $('<a href="#" class="pull-right" role="button">')
>>>>>>> 1c635981
                            .text(gt('Clear selection'))
                            .on('click', $.proxy(clearSelection, this))
                        ),
                        $('<div class="addresses">').attr('title', addresses).text(addresses)
                    );

                    summary.show();

                    // adjust scrollTop to avoid overlapping of last item (bug 49035)
                    var focus = this.listView.$('.list-item:focus');
                    if (!focus.hasClass('selected')) return;

                    var itemHeight = focus.outerHeight(),
                        bottom = focus.position().top + itemHeight,
                        height = this.listView.$el.outerHeight();

                    if (bottom > height) this.listView.el.scrollTop += bottom - height;
                });

                this.listenTo(this.listView, 'selection:add', function (array) {
                    _(array).each(function (id) { selection[id] = true; });
                });

                this.listenTo(this.listView, 'selection:remove', function (array) {
                    _(array).each(function (id) { delete selection[id]; });
                });
            }
        })
        .build(function () {

            // use a template for maximum performance
            // yep, no extensions here; too slow for find-as-you-type
            var template = _.template(
                '<% _(list).each(function (item) { %>' +
                '<li class="list-item selectable" aria-selected="false" role="option" tabindex="-1" data-cid="<%- item.cid %>">' +
                '  <div class="list-item-checkmark"><i class="fa fa-checkmark" aria-hidden="true"></i></div>' +
                '  <div class="list-item-content">' +
                '    <% if (item.list) { %>' +
                '      <div class="contact-picture distribution-list" aria-label="hidden"><i class="fa fa-align-justify"></i></div>' +
                '    <% } else if (item.label) { %>' +
                '      <div class="contact-picture label" aria-label="hidden"><i class="fa fa-users"></i></div>' +
                '    <% } else if (item.image) { %>' +
                '      <div class="contact-picture image" data-original="<%= item.image %>" aria-label="hidden"></div>' +
                '    <% } else { %>' +
                '      <div class="contact-picture initials <%= item.initial_color %>" aria-label="hidden"><%- item.initials %></div>' +
                '    <% } %>' +
<<<<<<< HEAD
                '    <div class="name"><%= item.full_name_html || "\u00A0" %></div>' +
                '    <div class="email gray"><%- item.caption || item.email || "\u00A0" %></div>' +
=======
                '    <div class="name">' +
                '       <%= item.full_name_html || item.email || "\u00A0" %>' +
                '       <% if (item.department) { %><span class="gray">(<%- item.department %>)</span><% } %>' +
                '    </div>' +
                '    <div class="email gray"><%- item.caption || "\u00A0" %></div>' +
>>>>>>> 1c635981
                '  </div>' +
                '</li>' +
                '<% }); %>'
            );

            this.$el.on('appear', function (e) {
                // track contact pictures that appear; we assume they get cached
                appeared[$(e.target).attr('data-original')] = true;
            });

            this.renderItems = function (list, options) {
                // avoid duplicates
                list = _(list).filter(function (item) {
                    if (item.label) return true;
                    if (this[item.email]) return false; return (this[item.email] = true);
                }, {});
                // get defaults
                options = _.extend({
                    limit: options.isSearch ? LIMITS.search : LIMITS.render,
                    offset: 0
                }, options);
                // empty?
                if (!list.length) return this.renderEmpty(options);
                // get subset; don't draw more than n items by default
                var subset = list.slice(options.offset, options.limit),
                    $el = this.$('.list-view');
                // clear if offset is zero
                if (options.offset === 0) $el[0].innerHTML = '';
                $el[0].innerHTML += template({ list: subset });
                if (options.offset === 0) $el.scrollTop(0);
                $el.data({ list: list, options: options });
                this.$('.contact-picture[data-original]').each(function () {
                    // appeared before? show now; no lazyload; better experience
                    var node = $(this), url = node.attr('data-original');
                    if (appeared[url]) node.css('background-image', 'url(' + url + ')'); else node.lazyload();
                });
                // restore selection
                var ids = _(this.selection).keys();
                this.listView.selection.set(ids);
<<<<<<< HEAD
            };

            this.renderEmpty = function (options) {
                var $el = this.$('.list-view');
                $el[0].innerHTML = '';
                $el.append(
                    $('<div class="message-empty-container">').append(
                        $('<div class="message-empty">').text(
                            options.isSearch ? gt('No matching items found.') : gt('Empty')
                        )
                    )
                );
            };

            this.renderMoreItems = function () {
                var data = $list.data(), options = data.options;
                if (options.limit >= data.list.length) return;
                options.offset = options.limit;
                options.limit = options.limit + LIMITS.more;
                this.renderItems(data.list, options);
            };

=======
            };

            this.renderEmpty = function (options) {
                var $el = this.$('.list-view');
                $el[0].innerHTML = '';
                $el.append(
                    $('<div class="message-empty-container">').append(
                        $('<div class="message-empty">').text(
                            options.isSearch ? gt('No matching items found.') : gt('Empty')
                        )
                    )
                );
            };

            this.renderMoreItems = function () {
                var data = $list.data(), options = data.options;
                if (options.limit >= data.list.length) return;
                options.offset = options.limit;
                options.limit = options.limit + LIMITS.more;
                this.renderItems(data.list, options);
            };

>>>>>>> 1c635981
            var $list = $();

            var onScroll = _.debounce(function () {

                var height = $list.outerHeight(),
                    scrollTop = $list[0].scrollTop,
                    scrollHeight = $list[0].scrollHeight,
                    bottom = scrollTop + height;

                if (bottom / scrollHeight < 0.80) return;

                var defer = window.requestAnimationFrame || window.setTimeout;
                defer(this.renderMoreItems.bind(this));

            }, 50);

            this.on('open', function () {
                $list = this.$('.list-view');
                $list.on('scroll', $.proxy(onScroll, this));
            });

            this.resolveItems = function (ids) {
                return _(ids)
                    .chain()
                    .map(function (cid) { return this.hash[cid]; }, this)
                    .compact()
                    .value();
            };

            this.flattenItems = function (ids) {
                return flatten(this.resolveItems(ids));
            };

            function flatten(list) {
                return _(list)
                    .chain()
                    .map(function (item) {
                        if (item.list || item.label) return flatten(item.list || item.label);
                        var name = item.mail_full_name, mail = item.mail || item.email;
                        return {
                            array: [name || null, mail || null],
                            display_name: name,
                            id: item.id,
                            folder_id: item.folder_id,
                            email: mail
                        };
                    }, this)
                    .flatten()
                    .uniq(function (item) { return item.email; })
                    .value();
            }
        })
        .on({
            'close': function () {
                isOpen = false;
            },
            'error': function (e) {
                this.$body.empty().addClass('error').text(e.error || e);
            },
            'select': function () {
                var ids = _(this.selection).keys();
                if (ox.debug) console.log('select', ids, this.flattenItems(ids));
                if (_.isFunction(callback)) callback(this.flattenItems(ids));
            }
        })
        .addCancelButton()
        //#. Context: Add selected contacts; German "Auswählen", for example
        .addButton({ label: gt.pgettext('select-contacts', 'Select'), action: 'select' })
        .open();
    }

    /* Debug lines

    require(['io.ox/contacts/addressbook/popup'], function (popup) { popup.getAllMailAddresses().always(_.inspect); });
    require('io.ox/contacts/addressbook/popup').searchIndex(window.index, 'b');

    void require(['io.ox/contacts/addressbook/popup'], function (popup) { popup.open(_.inspect); });
    */

    return {
        buildIndex: buildIndex,
        searchIndex: searchIndex,
        getAllMailAddresses: getAllMailAddresses,
        open: open
    };
});<|MERGE_RESOLUTION|>--- conflicted
+++ resolved
@@ -32,20 +32,12 @@
 
     // limits
     var LIMITS = {
-<<<<<<< HEAD
-        fetch: settings.get('picker/limits/fetch', 10000),
-        render: settings.get('picker/limits/list', 100),
-        search: settings.get('picker/limits/search', 50),
-        more: settings.get('picker/limits/more', 100),
-        labels: settings.get('picker/limits/labels', 1000)
-=======
         departments: settings.get('picker/limits/departments', 100),
         fetch: settings.get('picker/limits/fetch', 10000),
         labels: settings.get('picker/limits/labels', 1000),
         more: settings.get('picker/limits/more', 100),
         render: settings.get('picker/limits/list', 100),
         search: settings.get('picker/limits/search', 50)
->>>>>>> 1c635981
     };
 
     // special folder id
@@ -58,15 +50,11 @@
     var useInitials = settings.get('picker/useInitials', true),
         useInitialsColor = useInitials && settings.get('picker/useInitialsColor', true),
         useLabels = settings.get('picker/useLabels', false),
-<<<<<<< HEAD
-        closeOnDoubleClick = settings.get('picker/closeOnDoubleClick', true);
-=======
         closeOnDoubleClick = settings.get('picker/closeOnDoubleClick', true),
         useGlobalAddressBook = settings.get('picker/globalAddressBook', true),
         useDepartments = settings.get('picker/departments', true);
 
     if (useDepartments) names.push('department');
->>>>>>> 1c635981
 
     //
     // Build a search index
@@ -173,12 +161,8 @@
 
             options = _.extend({
                 // keep this list really small for good performance!
-<<<<<<< HEAD
-                columns: '1,20,500,501,502,505,555,556,557,592,602,606',
-=======
                 columns: '1,20,500,501,502,505,519,555,556,557,592,602,606',
                 exclude: useGlobalAddressBook ? [] : ['6'],
->>>>>>> 1c635981
                 limit: LIMITS.fetch
             }, options);
 
@@ -194,14 +178,10 @@
                     sort: 609
                 },
                 // emailAutoComplete doesn't work; need to clean up client-side anyway
-<<<<<<< HEAD
-                data: { last_name: '*' }
-=======
                 data: {
                     exclude_folders: options.exclude,
                     last_name: '*'
                 }
->>>>>>> 1c635981
             });
         }
 
@@ -283,10 +263,7 @@
                 id: String(item.id),
                 initials: useInitials && initials,
                 initial_color: util.getInitialsColor(useInitialsColor && initials),
-<<<<<<< HEAD
-=======
                 keywords: (full_name + ' ' + address + ' ' + department).toLowerCase(),
->>>>>>> 1c635981
                 last_name: item.last_name,
                 list: item.mark_as_distributionlist ? item.distribution_list : false,
                 mail_full_name: util.getMailFullName(item),
@@ -304,21 +281,6 @@
 
             list.forEach(function (item, i) {
 
-<<<<<<< HEAD
-                if (!item.members || !item.members.length) return;
-
-                item.display_name = String(item.title);
-
-                // translate into array of object
-                item.members = _(item.members).map(function (data) {
-                    return {
-                        display_name: util.getMailFullName(data),
-                        id: data.id,
-                        folder_id: data.folder_id,
-                        email: $.trim(data.email1 || data.email2 || data.email3).toLowerCase()
-                    };
-                });
-=======
                 // translate into array of object
                 item.members = _(item.members)
                     .chain()
@@ -343,32 +305,21 @@
 
                 var full_name = util.getFullName(item).toLowerCase(),
                     addresses = _(item.members).pluck('email').join(', ');
->>>>>>> 1c635981
 
                 item = {
                     caption: _(item.members).pluck('display_name').join(', '),
                     cid: 'label.' + item.id + '.' + i,
                     display_name: item.display_name,
-<<<<<<< HEAD
-                    email: _(item.members).pluck('email').join(', '),
-                    first_name: '',
-                    folder_id: 'label',
-                    full_name: util.getFullName(item).toLowerCase(),
-=======
                     email: addresses,
                     first_name: '',
                     folder_id: 'label',
                     full_name: full_name,
->>>>>>> 1c635981
                     full_name_html: util.getFullName(item, true),
                     image: '',
                     id: String(item.id),
                     initials: '',
                     initial_color: '',
-<<<<<<< HEAD
-=======
                     keywords: (full_name + ' ' + addresses).toLowerCase(),
->>>>>>> 1c635981
                     label: item.members,
                     last_name: '',
                     mail_full_name: util.getMailFullName(item),
@@ -420,6 +371,7 @@
     };
 
     function open(callback) {
+
         // avoid parallel popups
         if (isOpen) return;
         isOpen = true;
@@ -427,7 +379,6 @@
         return new ModalDialog({
             enter: false,
             focus: '.search-field',
-            invokeWithView: true,
             maximize: 600,
             point: 'io.ox/contacts/addressbook-popup',
             title: gt('Select contacts')
@@ -495,11 +446,6 @@
             },
             header: function () {
 
-<<<<<<< HEAD
-                var view = this;
-
-=======
->>>>>>> 1c635981
                 this.$('.modal-header').append(
                     $('<div class="row">').append(
                         $('<div class="col-xs-6">').append(
@@ -507,11 +453,7 @@
                             .attr('placeholder', gt('Search'))
                         ),
                         $('<div class="col-xs-6">').append(
-<<<<<<< HEAD
-                            $('<select class="form-control folder-dropdown invisible" tabindex="1">').append(
-=======
                             $('<select class="form-control folder-dropdown invisible">').append(
->>>>>>> 1c635981
                                 $('<option value="all">').text(gt('All folders')),
                                 useLabels ? $() : $('<option value="all_lists">').text(gt('All distribution lists')),
                                 useLabels ? $('<option value="all_labels">').text(gt('All groups')) : $()
@@ -520,42 +462,12 @@
                     )
                 );
 
-<<<<<<< HEAD
-                // fill folder drop-down
-                var $dropdown = this.$('.folder-dropdown');
-                folderAPI.flat({ module: 'contacts' }).done(function (folders) {
-                    var count = 0;
-                    $dropdown.append(
-                        _(folders).map(function (section, id) {
-                            // skip empty and (strange) almost empty folders
-                            if (!sections[id] || !section.length) return $();
-                            if (!section[0].id && !section[0].title) return $();
-                            return $('<optgroup>').attr('label', sections[id]).append(
-                                _(section).map(function (folder) {
-                                    count++;
-                                    return $('<option>').val(folder.id).text(folder.title);
-                                })
-                            );
-                        })
-                    );
-                    if (count > 1) $dropdown.removeClass('invisible');
-                });
-
-                this.folder = folder;
-
-                this.$('.folder-dropdown').val(folder).on('change', function () {
-                    view.folder = folder = $(this).val() || 'all';
-                    view.lastJSON = null;
-                    view.search(view.$('.search-field').val());
-                });
-=======
                 this.defFolder = folderAPI.flat({ module: 'contacts' }).done(this.renderFolders.bind(this));
                 this.defAddresses = $.Deferred();
                 $.when(this.defAddresses, this.defFolder).done(this.renderDepartments.bind(this));
 
                 this.folder = folder;
                 this.$('.folder-dropdown').on('change', $.proxy(this.onChangeFolder, this));
->>>>>>> 1c635981
             },
             list: function () {
                 // we just use a ListView to get its selection support
@@ -588,10 +500,7 @@
                     this.index = response.index;
                     this.search('');
                     this.idle();
-<<<<<<< HEAD
-=======
                     this.defAddresses.resolve(response);
->>>>>>> 1c635981
                 }
 
                 function fail(e) {
@@ -635,13 +544,9 @@
                         if (folder === 'all') return item.folder_id !== collected_id;
                         if (folder === 'all_lists') return item.list;
                         if (folder === 'all_labels') return item.label;
-<<<<<<< HEAD
-                        return item.folder_id === folder;
-=======
                         if (/^folder\//.test(folder)) return item.folder_id === folder.substr(7);
                         if (/^department\//.test(folder)) return item.department === folder.substr(11);
                         return false;
->>>>>>> 1c635981
                     });
                     // render
                     this.renderItems(result, { isSearch: isSearch });
@@ -665,11 +570,7 @@
                 this.$('.list-view').on('dblclick', '.list-item', function (e) {
                     // emulate a third click
                     // as users expect this one to be part of the selection (dialog also closes)
-<<<<<<< HEAD
-                    if (!$(e.currentTarget).hasClass('selected')) this.selection.onClick(e);
-=======
                     if (!$(e.currentTarget).hasClass('selected')) this.listView.selection.onClick(e);
->>>>>>> 1c635981
                     this.trigger('select');
                     this.close();
                 }.bind(this));
@@ -711,11 +612,7 @@
                                 //#. %1$d is number of selected addresses
                                 gt.format(gt.ngettext('%1$d address selected', '%1$d addresses selected', n), n)
                             ),
-<<<<<<< HEAD
-                            $('<a href="#" class="pull-right" role="button" tabindex="1">')
-=======
                             $('<a href="#" class="pull-right" role="button">')
->>>>>>> 1c635981
                             .text(gt('Clear selection'))
                             .on('click', $.proxy(clearSelection, this))
                         ),
@@ -762,16 +659,11 @@
                 '    <% } else { %>' +
                 '      <div class="contact-picture initials <%= item.initial_color %>" aria-label="hidden"><%- item.initials %></div>' +
                 '    <% } %>' +
-<<<<<<< HEAD
-                '    <div class="name"><%= item.full_name_html || "\u00A0" %></div>' +
-                '    <div class="email gray"><%- item.caption || item.email || "\u00A0" %></div>' +
-=======
                 '    <div class="name">' +
                 '       <%= item.full_name_html || item.email || "\u00A0" %>' +
                 '       <% if (item.department) { %><span class="gray">(<%- item.department %>)</span><% } %>' +
                 '    </div>' +
                 '    <div class="email gray"><%- item.caption || "\u00A0" %></div>' +
->>>>>>> 1c635981
                 '  </div>' +
                 '</li>' +
                 '<% }); %>'
@@ -811,7 +703,6 @@
                 // restore selection
                 var ids = _(this.selection).keys();
                 this.listView.selection.set(ids);
-<<<<<<< HEAD
             };
 
             this.renderEmpty = function (options) {
@@ -834,30 +725,6 @@
                 this.renderItems(data.list, options);
             };
 
-=======
-            };
-
-            this.renderEmpty = function (options) {
-                var $el = this.$('.list-view');
-                $el[0].innerHTML = '';
-                $el.append(
-                    $('<div class="message-empty-container">').append(
-                        $('<div class="message-empty">').text(
-                            options.isSearch ? gt('No matching items found.') : gt('Empty')
-                        )
-                    )
-                );
-            };
-
-            this.renderMoreItems = function () {
-                var data = $list.data(), options = data.options;
-                if (options.limit >= data.list.length) return;
-                options.offset = options.limit;
-                options.limit = options.limit + LIMITS.more;
-                this.renderItems(data.list, options);
-            };
-
->>>>>>> 1c635981
             var $list = $();
 
             var onScroll = _.debounce(function () {
