--- conflicted
+++ resolved
@@ -14,11 +14,7 @@
 <body bgcolor="white" text="black" link="#0000FF" vlink="#840084" alink="#0000FF"><div class="legalnotice"><p>Das Werk darf als Ganzes oder auszugsweise kopiert werden, vorausgesetzt, dass dieser Copyright-Vermerk in jeder Kopie enthalten ist. Die in diesem Buch
         enthaltenen Informationen wurden mit größter Sorgfalt zusammengestellt. Fehlerhafte Angaben können jedoch nicht vollkommen ausge­schlossen werden. Die
         OX Software GmbH, die Autoren und die Übersetzer haften nicht für eventuelle Fehler und deren Folgen. Die in diesem Buch verwendeten Soft- und
-<<<<<<< HEAD
-        Hardwarebezeichnungen sind in der Regel auch eingetragene Warenzeichen; sie werden ohne Gewährleistung der freien Verwendbarkeit benutzt. Die OX Software GmbH.
-=======
         Hardwarebezeichnungen sind in der Regel auch eingetragene Warenzeichen; sie werden ohne Gewährleistung der freien Verwendbarkeit benutzt. Die OX Software GmbH
->>>>>>> 15b67d9d
         richtet sich im Wesentlichen nach den Schreibweisen der Hersteller. Die Wiedergabe von Waren- und Handelsnamen usw. in diesem Buch (auch ohne besondere
         Kennzeichnung) berechtigt nicht zu der Annahme, dass solche Namen (im Sinne der Warenzeichen und Markenschutz-Gesetzgebung) als frei zu betrachten sind.</p></div></body>
 </html>