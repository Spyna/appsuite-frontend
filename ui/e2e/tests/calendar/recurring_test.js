--- conflicted
+++ resolved
@@ -93,21 +93,13 @@
     I.waitForText('invite location', 5, '.rightside');
 
     I.clickToolbar({ css: '[data-action="io.ox/calendar/detail/actions/changestatus"]' });
-<<<<<<< HEAD
-=======
 
     dialogs.waitForVisible();
     dialogs.clickButton('Change series');
     I.waitForText('Change confirmation status', 5, dialogs.locators.header);
     dialogs.clickButton('Accept');
     I.waitForDetached('.modal-dialog');
->>>>>>> 938790d3
-
-    dialogs.waitForVisible();
-    dialogs.clickButton('Change series');
-    I.waitForText('Change confirmation status', 5, dialogs.locators.header);
-    dialogs.clickButton('Accept');
-    I.waitForDetached('.modal-dialog');
+
     I.waitForElement('.rightside .participant a.accepted[title="' + users[1].userdata.primaryEmail + '"]');
 
     I.logout();
