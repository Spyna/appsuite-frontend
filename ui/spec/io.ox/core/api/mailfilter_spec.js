/**
 * This work is provided under the terms of the CREATIVE COMMONS PUBLIC
 * LICENSE. This work is protected by copyright and/or other applicable
 * law. Any use of the work other than as authorized under this license
 * or copyright law is prohibited.
 *
 * http://creativecommons.org/licenses/by-nc-sa/2.5/
 *
 * © 2012 Open-Xchange Inc., Tarrytown, NY, USA. info@open-xchange.com
 *
 * @author Christoph Kopp <christoph.kopp@open-xchange.com>
 * @author Julian Bäume <julian.baeume@open-xchange.com>
 */

define([
    'io.ox/core/api/mailfilter',
], function (api) {

    'use strict';

<<<<<<< HEAD
    describe('Mailfilter Api', function () {

//         sharedExamplesFor(api);

        var listResult = {
            'data': [
                {
                    'position': 0,
                    'id': 0,
                    'flags': ['vacation'],
                    'test': { 'id': 'true' },
                    'actioncmds': [{
                        'id': 'vacation',
                        'text': 'Testtext',
                        'days': '7',
                        'subject': 'Test',
                        'addresses': ['test@test.open-xchange.com']
                    }],
                    'rulename': 'vacation notice',
                    'active': false
                },
                {
                    'position': 1,
                    'id': 1,
                    'flags': ['autoforward'],
                    'test': {
                        'headers': ['To'],
                        'id': 'header',
                        'values': ['test@test.open-xchange.com'],
                        'comparison': 'contains'
=======
    describe('Core', function () {
        describe('Mailfilter Api', function () {

            var listResult = {
                'data': [
                    {
                        'position': 0,
                        'id': 0,
                        'flags': ['vacation'],
                        'test': {'id': 'true'},
                        'actioncmds': [{
                            'id': 'vacation',
                            'text': 'Testtext',
                            'days': '7',
                            'subject': 'Test',
                            'addresses': ['test@test.open-xchange.com']
                        }],
                        'rulename': 'vacation notice',
                        'active': false
>>>>>>> 158f701f
                    },
                    {
                        'position': 1,
                        'id': 1,
                        'flags': ['autoforward'],
                        'test': {
                            'headers': ['To'],
                            'id': 'header',
                            'values': ['test@test.open-xchange.com'],
                            'comparison': 'contains'
                        },
<<<<<<< HEAD
                        { 'id': 'keep' }
                    ],
                    'rulename': 'autoforward',
                    'active': false
                }
            ]
        };

        beforeEach(function () {
            this.server.autoRespond = false;

            this.server.respondWith('GET', /api\/mailfilter\?action=list/, function (xhr) {
                xhr.respond(200, { 'Content-Type': 'text/javascript;charset=UTF-8' }, JSON.stringify(listResult));
            });

            this.server.respondWith('PUT', /api\/mailfilter\?action=delete/, function (xhr) {
                xhr.respond(200, { 'Content-Type': 'text/javascript;charset=UTF-8' }, '{"data":null}');
            });

            this.server.respondWith('PUT', /api\/mailfilter\?action=new/, function (xhr) {
                xhr.respond(200, { 'Content-Type': 'text/javascript;charset=UTF-8' }, '{"data":1}');
            });

            this.server.respondWith('PUT', /api\/mailfilter\?action=update/, function (xhr) {
                xhr.respond(200, { 'Content-Type': 'text/javascript;charset=UTF-8' }, '{"data":null}');
            });

            this.server.respondWith('PUT', /api\/mailfilter\?action=reorder/, function (xhr) {
                xhr.respond(200, { 'Content-Type': 'text/javascript;charset=UTF-8' }, '{"data":null}');
=======
                        'actioncmds': [
                            {
                                'to': 'test2@test.open-xchange.com',
                                'id': 'redirect'
                            },
                            { 'id': 'keep' }
                        ],
                        'rulename': 'autoforward',
                        'active': false
                    }
                ]
            };

            beforeEach(function () {
                this.server.autoRespond = false;

                this.server.respondWith('GET', /api\/mailfilter\?action=list/, function (xhr) {
                    xhr.respond(200, { 'Content-Type': 'text/javascript;charset=UTF-8'}, JSON.stringify(listResult));
                });

                this.server.respondWith('PUT', /api\/mailfilter\?action=delete/, function (xhr) {
                    xhr.respond(200, { 'Content-Type': 'text/javascript;charset=UTF-8'}, '{"data":null}');
                });

                this.server.respondWith('PUT', /api\/mailfilter\?action=new/, function (xhr) {
                    xhr.respond(200, { 'Content-Type': 'text/javascript;charset=UTF-8'}, '{"data":1}');
                });

                this.server.respondWith('PUT', /api\/mailfilter\?action=update/, function (xhr) {
                    xhr.respond(200, { 'Content-Type': 'text/javascript;charset=UTF-8'}, '{"data":null}');
                });

                this.server.respondWith('PUT', /api\/mailfilter\?action=reorder/, function (xhr) {
                    xhr.respond(200, { 'Content-Type': 'text/javascript;charset=UTF-8'}, '{"data":null}');
                });
            });

            it('should return available filters', function () {
                var result = api.getRules();
                expect(result.state()).to.equal('pending');
                this.server.respond();
                expect(result.state()).to.equal('resolved');
            });

            it('should delete a specified rule', function () {
                var result = api.deleteRule();
                expect(result.state()).to.equal('pending');
                this.server.respond();
                expect(result.state()).to.equal('resolved');
            });

            it('should return the id of the created rule', function () {
                var result = api.create();
                expect(result.state()).to.equal('pending');
                this.server.respond();
                expect(result.state()).to.equal('resolved');
            });

            it('should update a specified rule', function () {
                var result = api.update();
                expect(result.state()).to.equal('pending');
                this.server.respond();
                expect(result.state()).to.equal('resolved');
>>>>>>> 158f701f
            });

            it('should reorder the rules', function () {
                var result = api.reorder();
                expect(result.state()).to.equal('pending');
                this.server.respond();
                expect(result.state()).to.equal('resolved');
            });

        });
    });
});<|MERGE_RESOLUTION|>--- conflicted
+++ resolved
@@ -18,38 +18,6 @@
 
     'use strict';
 
-<<<<<<< HEAD
-    describe('Mailfilter Api', function () {
-
-//         sharedExamplesFor(api);
-
-        var listResult = {
-            'data': [
-                {
-                    'position': 0,
-                    'id': 0,
-                    'flags': ['vacation'],
-                    'test': { 'id': 'true' },
-                    'actioncmds': [{
-                        'id': 'vacation',
-                        'text': 'Testtext',
-                        'days': '7',
-                        'subject': 'Test',
-                        'addresses': ['test@test.open-xchange.com']
-                    }],
-                    'rulename': 'vacation notice',
-                    'active': false
-                },
-                {
-                    'position': 1,
-                    'id': 1,
-                    'flags': ['autoforward'],
-                    'test': {
-                        'headers': ['To'],
-                        'id': 'header',
-                        'values': ['test@test.open-xchange.com'],
-                        'comparison': 'contains'
-=======
     describe('Core', function () {
         describe('Mailfilter Api', function () {
 
@@ -69,7 +37,6 @@
                         }],
                         'rulename': 'vacation notice',
                         'active': false
->>>>>>> 158f701f
                     },
                     {
                         'position': 1,
@@ -81,37 +48,6 @@
                             'values': ['test@test.open-xchange.com'],
                             'comparison': 'contains'
                         },
-<<<<<<< HEAD
-                        { 'id': 'keep' }
-                    ],
-                    'rulename': 'autoforward',
-                    'active': false
-                }
-            ]
-        };
-
-        beforeEach(function () {
-            this.server.autoRespond = false;
-
-            this.server.respondWith('GET', /api\/mailfilter\?action=list/, function (xhr) {
-                xhr.respond(200, { 'Content-Type': 'text/javascript;charset=UTF-8' }, JSON.stringify(listResult));
-            });
-
-            this.server.respondWith('PUT', /api\/mailfilter\?action=delete/, function (xhr) {
-                xhr.respond(200, { 'Content-Type': 'text/javascript;charset=UTF-8' }, '{"data":null}');
-            });
-
-            this.server.respondWith('PUT', /api\/mailfilter\?action=new/, function (xhr) {
-                xhr.respond(200, { 'Content-Type': 'text/javascript;charset=UTF-8' }, '{"data":1}');
-            });
-
-            this.server.respondWith('PUT', /api\/mailfilter\?action=update/, function (xhr) {
-                xhr.respond(200, { 'Content-Type': 'text/javascript;charset=UTF-8' }, '{"data":null}');
-            });
-
-            this.server.respondWith('PUT', /api\/mailfilter\?action=reorder/, function (xhr) {
-                xhr.respond(200, { 'Content-Type': 'text/javascript;charset=UTF-8' }, '{"data":null}');
-=======
                         'actioncmds': [
                             {
                                 'to': 'test2@test.open-xchange.com',
@@ -175,7 +111,6 @@
                 expect(result.state()).to.equal('pending');
                 this.server.respond();
                 expect(result.state()).to.equal('resolved');
->>>>>>> 158f701f
             });
 
             it('should reorder the rules', function () {
