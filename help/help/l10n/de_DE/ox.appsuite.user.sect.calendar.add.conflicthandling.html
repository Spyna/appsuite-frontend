<html lang="de">
<head>
<meta http-equiv="Content-Type" content="text/html; charset=utf-8">
<title>7.4.11. Terminkonflikte lösen</title>
<link rel="stylesheet" type="text/css" href="../../help.css">
<meta name="generator" content="DocBook XSL Stylesheets V1.78.1">
<link rel="home" href="index.html" title="Benutzeranleitung">
<link rel="up" href="ox.appsuite.user.sect.calendar.add.html" title="7.4. Termine anlegen">
<link rel="prev" href="ox.appsuite.user.sect.calendar.add.icalattachment.html" title="7.4.10. Termin aus iCal-Anhang anlegen">
<link rel="next" href="ox.appsuite.user.sect.calendar.invitation.html" title="7.5. Termineinladung beantworten">
<link rel="copyright" href="ox.appsuite.user.legalnotice.html" title="Rechtlicher Hinweis">
<link rel="stylesheet" type="text/css" href="../../bootstrap.min.css"​/> 
<link id="favicon" rel="shortcut icon" href="../../../apps/themes/default/favicon.ico" type="image/x-icon"> 
<meta name="viewport" content="width=device-width, initial-scale=1.0">
   <script src="../../jquery.min.js"></script> 

   <script src="../../bootstrap.min.js"></script> 
</head>
<body bgcolor="white" text="black" link="#0000FF" vlink="#840084" alink="#0000FF">
<div class="oxhelp-navigation-top"><nav class="navbar navbar-inverse" role="navigation"><div class="container-fluid">
<div class="navbar-header">
<button type="button" class="navbar-toggle" data-toggle="collapse" data-target="#ox-main-nav"><span class="sr-only">Navigation umschalten</span><span class="icon-bar"></span><span class="icon-bar"></span><span class="icon-bar"></span></button><a class="navbar-brand"></a>
</div>
<div class="collapse navbar-collapse" id="ox-main-nav"><ul class="nav navbar-nav">
<li><a accesskey="p" class="oxhelp-prev-link" href="ox.appsuite.user.sect.calendar.add.icalattachment.html">Zurück</a></li>
<li><a accesskey="h" href="index.html" class="oxhelp-home-link">Startseite</a></li>
<li><a accesskey="t" href="bk01-toc.html" class="oxhelp-toc-link">Inhaltsverzeichnis</a></li>
<li><a accesskey="n" class="oxhelp-next-link" href="ox.appsuite.user.sect.calendar.invitation.html">Weiter</a></li>
</ul></div>
</div></nav></div>
<div class="oxhelp-content">
  <h1 class="sr-only">
    <span class="phrase">Kalender</span>
    
    
    
  </h1>
<h2 class="sr-only">Termine anlegen</h2>
<div class="sect2" id="ox.appsuite.user.sect.calendar.add.conflicthandling">
<<<<<<< HEAD
<div class="titlepage"><div><div><h3 class="title">7.4.12. Terminkonflikte lösen</h3></div></div></div>
<a class="indexterm" name="id-1.8.11.16.2"></a><a class="indexterm" name="id-1.8.11.16.3"></a><div class="concept">
<a name="ox.appsuite.user.concept.calendar.add.conflicthandling"></a><p id="ox.appsuite.user.concept.calendar.add.conflicthandling">Ein Terminkonflikt tritt auf, wenn folgende
        Umstände zusammentreffen: </p>
<ul class="itemizedlist" style="list-style-type: disc; ">
<li class="listitem"><p role="presentation">Sie sind Teilnehmer eines vorhandenen Termins. Ihre Verfügbarkeit in <span class="guilabel"><strong>Anzeigen als</strong></span> ist auf
              einen dieser Werte eingestellt: <span class="guilabel"><strong>Gebucht</strong></span>, <span class="guilabel"><strong>Mit Vorbehalt</strong></span>,
                <span class="guilabel"><strong>Abwesend</strong></span>.</p></li>
<li class="listitem"><p role="presentation">Sie legen einen neuen Termin an. Ihre Verfügbarkeit in <span class="guilabel"><strong>Anzeigen als</strong></span> ist auf einen dieser
              Werte eingestellt: <span class="guilabel"><strong>Gebucht</strong></span>, <span class="guilabel"><strong>Mit Vorbehalt</strong></span>, <span class="guilabel"><strong>Abwesend</strong></span>.
              Der neue Termin überschneidet sich zeitlich mit dem vorhandenen Termin. </p></li>
=======
<div class="titlepage"><div><div><h3 class="title">7.4.11. Terminkonflikte lösen</h3></div></div></div>
<a class="indexterm" name="id-1.8.11.15.2"></a><a class="indexterm" name="id-1.8.11.15.3"></a><div class="concept">
<a name="ox.appsuite.user.concept.calendar.add.conflicthandling"></a><p id="ox.appsuite.user.concept.calendar.add.conflicthandling">Ein Terminkonflikt tritt auf, wenn folgende
        Umstände zusammentreffen: 
        </p>
<ul class="itemizedlist" style="list-style-type: disc; ">
<li class="listitem">
<p role="presentation">Sie sind Teilnehmer eines vorhandenen Termins. Die Termindarstellung dieses Termins ist folgendermaßen eingestellt:
              </p>
<ul class="itemizedlist" style="list-style-type: circle; ">
<li class="listitem"><p role="presentation">Die Sichtbarkeit ist eingestellt auf <span class="guibutton"><strong>Standard</strong></span> oder auf <span class="guibutton"><strong>Privat</strong></span></p></li>
<li class="listitem"><p role="presentation">Das Kontrollfeld <span class="guibutton"><strong>Als frei anzeigen</strong></span> ist deaktiviert.</p></li>
</ul>
<p role="presentation">
            </p>
</li>
<li class="listitem">
<p role="presentation">Sie legen einen neuen Termin an. Sie wählen die folgende Termindarstellung:
              </p>
<ul class="itemizedlist" style="list-style-type: circle; ">
<li class="listitem"><p role="presentation">Die Sichtbarkeit ist eingestellt auf <span class="guibutton"><strong>Standard</strong></span> oder auf <span class="guibutton"><strong>Privat</strong></span></p></li>
<li class="listitem"><p role="presentation">Das Kontrollfeld <span class="guibutton"><strong>Als frei anzeigen</strong></span> ist deaktiviert.</p></li>
</ul>
<p role="presentation">
            </p>
</li>
>>>>>>> 1c74fb5d
</ul>
<p> 
        Sobald Sie auf <span class="guibutton"><strong>Anlegen</strong></span> klicken, öffnet sich das Fenster 
        <span class="guilabel"><strong>Konflikt aufgetreten</strong></span>. Die Termine, die den Konflikt verursachen, werden angezeigt. 
      </p>
</div>
<div class="task" id="ox.appsuite.user.task.calendar.add.conflicthandling">
<p class="title">So lösen Sie Terminkonflikte:</p>
<div class="procedure"><ol class="procedure" type="1">
<<<<<<< HEAD
<li class="step"><p role="presentation">Bei Bedarf klicken Sie im Fenster <span class="guilabel"><strong>Konflikt aufgetreten</strong></span> auf einen Termin, um Details
              anzuzeigen oder auszublenden.</p></li>
<li class="step"><p role="presentation">Verwenden Sie eine der folgenden Methoden:
              <ul class="itemizedlist" style="list-style-type: disc; ">
<li class="listitem"><p role="presentation">Wenn Sie den Termin trotz Konflikt anlegen möchten, klicken Sie auf
                    <span class="guibutton"><strong>Konflikte ignorieren</strong></span>.</p></li>
<li class="listitem"><p role="presentation">Wenn Sie den Konflikt beseitigen möchten, klicken Sie auf <span class="guibutton"><strong>Abbrechen</strong></span>. Ändern Sie die
                    Zeiten des Termins oder setzen Sie <span class="guibutton"><strong>Anzeigen als</strong></span> auf <span class="guibutton"><strong>Frei</strong></span>.</p></li>
=======
<li class="step"><p role="presentation">Bei Bedarf klicken Sie im Fenster <span class="guilabel"><strong>Konflikt aufgetreten</strong></span> auf einen Termin, um Details 
              anzuzeigen oder auszublenden.</p></li>
<li class="step"><p role="presentation">Verwenden Sie eine der folgenden Methoden:
              <ul class="itemizedlist" style="list-style-type: disc; ">
<li class="listitem"><p role="presentation">Wenn Sie den Termin trotz Konflikt anlegen möchten, klicken Sie auf 
                    <span class="guibutton"><strong>Konflikte ignorieren</strong></span>.</p></li>
<li class="listitem"><p role="presentation">Wenn Sie den Konflikt beseitigen möchten, klicken Sie auf <span class="guibutton"><strong>Abbrechen</strong></span>. Ändern Sie die
                    Zeiten des Termins oder aktivieren Sie <span class="guibutton"><strong>Als frei anzeigen</strong></span>.</p></li>
>>>>>>> 1c74fb5d
</ul>
            </p></li>
</ol></div>
</div>
<p class="title">Siehe auch</p>
<ul class="itemizedlist" id="ox.appsuite.user.concept.calendar.add.conflicthandling.related" style="list-style-type: none; "><li class="listitem" style="list-style-type: none">
<p role="presentation"><a class="xref" href="ox.appsuite.user.sect.calendar.add.create.html">Neuen Termin anlegen</a></p>
<p role="presentation"><a class="xref" href="ox.appsuite.user.sect.calendar.add.scheduling.html">Planungsansicht verwenden</a></p>
<p role="presentation"><a class="xref" href="ox.appsuite.user.sect.calendar.add.followup.html">Folgetermin anlegen</a></p>
<p role="presentation"><a class="xref" href="ox.appsuite.user.sect.calendar.add.icalattachment.html">Termin aus iCal-Anhang anlegen</a></p>
</li></ul>
<p id="ox.appsuite.user.concept.calendar.add.conflicthandling.parent">Übergeordnetes Thema:
        <a class="xref" href="ox.appsuite.user.sect.calendar.add.html">Termine anlegen</a>
      </p>
</div>
          </div>
        </body>
</html><|MERGE_RESOLUTION|>--- conflicted
+++ resolved
@@ -37,19 +37,6 @@
   </h1>
 <h2 class="sr-only">Termine anlegen</h2>
 <div class="sect2" id="ox.appsuite.user.sect.calendar.add.conflicthandling">
-<<<<<<< HEAD
-<div class="titlepage"><div><div><h3 class="title">7.4.12. Terminkonflikte lösen</h3></div></div></div>
-<a class="indexterm" name="id-1.8.11.16.2"></a><a class="indexterm" name="id-1.8.11.16.3"></a><div class="concept">
-<a name="ox.appsuite.user.concept.calendar.add.conflicthandling"></a><p id="ox.appsuite.user.concept.calendar.add.conflicthandling">Ein Terminkonflikt tritt auf, wenn folgende
-        Umstände zusammentreffen: </p>
-<ul class="itemizedlist" style="list-style-type: disc; ">
-<li class="listitem"><p role="presentation">Sie sind Teilnehmer eines vorhandenen Termins. Ihre Verfügbarkeit in <span class="guilabel"><strong>Anzeigen als</strong></span> ist auf
-              einen dieser Werte eingestellt: <span class="guilabel"><strong>Gebucht</strong></span>, <span class="guilabel"><strong>Mit Vorbehalt</strong></span>,
-                <span class="guilabel"><strong>Abwesend</strong></span>.</p></li>
-<li class="listitem"><p role="presentation">Sie legen einen neuen Termin an. Ihre Verfügbarkeit in <span class="guilabel"><strong>Anzeigen als</strong></span> ist auf einen dieser
-              Werte eingestellt: <span class="guilabel"><strong>Gebucht</strong></span>, <span class="guilabel"><strong>Mit Vorbehalt</strong></span>, <span class="guilabel"><strong>Abwesend</strong></span>.
-              Der neue Termin überschneidet sich zeitlich mit dem vorhandenen Termin. </p></li>
-=======
 <div class="titlepage"><div><div><h3 class="title">7.4.11. Terminkonflikte lösen</h3></div></div></div>
 <a class="indexterm" name="id-1.8.11.15.2"></a><a class="indexterm" name="id-1.8.11.15.3"></a><div class="concept">
 <a name="ox.appsuite.user.concept.calendar.add.conflicthandling"></a><p id="ox.appsuite.user.concept.calendar.add.conflicthandling">Ein Terminkonflikt tritt auf, wenn folgende
@@ -76,7 +63,6 @@
 <p role="presentation">
             </p>
 </li>
->>>>>>> 1c74fb5d
 </ul>
 <p> 
         Sobald Sie auf <span class="guibutton"><strong>Anlegen</strong></span> klicken, öffnet sich das Fenster 
@@ -86,16 +72,6 @@
 <div class="task" id="ox.appsuite.user.task.calendar.add.conflicthandling">
 <p class="title">So lösen Sie Terminkonflikte:</p>
 <div class="procedure"><ol class="procedure" type="1">
-<<<<<<< HEAD
-<li class="step"><p role="presentation">Bei Bedarf klicken Sie im Fenster <span class="guilabel"><strong>Konflikt aufgetreten</strong></span> auf einen Termin, um Details
-              anzuzeigen oder auszublenden.</p></li>
-<li class="step"><p role="presentation">Verwenden Sie eine der folgenden Methoden:
-              <ul class="itemizedlist" style="list-style-type: disc; ">
-<li class="listitem"><p role="presentation">Wenn Sie den Termin trotz Konflikt anlegen möchten, klicken Sie auf
-                    <span class="guibutton"><strong>Konflikte ignorieren</strong></span>.</p></li>
-<li class="listitem"><p role="presentation">Wenn Sie den Konflikt beseitigen möchten, klicken Sie auf <span class="guibutton"><strong>Abbrechen</strong></span>. Ändern Sie die
-                    Zeiten des Termins oder setzen Sie <span class="guibutton"><strong>Anzeigen als</strong></span> auf <span class="guibutton"><strong>Frei</strong></span>.</p></li>
-=======
 <li class="step"><p role="presentation">Bei Bedarf klicken Sie im Fenster <span class="guilabel"><strong>Konflikt aufgetreten</strong></span> auf einen Termin, um Details 
               anzuzeigen oder auszublenden.</p></li>
 <li class="step"><p role="presentation">Verwenden Sie eine der folgenden Methoden:
@@ -104,7 +80,6 @@
                     <span class="guibutton"><strong>Konflikte ignorieren</strong></span>.</p></li>
 <li class="listitem"><p role="presentation">Wenn Sie den Konflikt beseitigen möchten, klicken Sie auf <span class="guibutton"><strong>Abbrechen</strong></span>. Ändern Sie die
                     Zeiten des Termins oder aktivieren Sie <span class="guibutton"><strong>Als frei anzeigen</strong></span>.</p></li>
->>>>>>> 1c74fb5d
 </ul>
             </p></li>
 </ol></div>
