<html lang="de">
<head>
<meta http-equiv="Content-Type" content="text/html; charset=utf-8">
<title>5.6.13. E-Mails drucken</title>
<link rel="stylesheet" type="text/css" href="../../help.css">
<meta name="generator" content="DocBook XSL Stylesheets V1.78.1">
<link rel="home" href="index.html" title="Benutzeranleitung">
<link rel="up" href="ox.appsuite.user.sect.email.manage.html" title="5.6. E-Mails organisieren">
<link rel="prev" href="ox.appsuite.user.sect.email.manage.import.html" title="5.6.12. E-Mails importieren">
<link rel="next" href="ox.appsuite.user.sect.email.manage.archive.html" title="5.6.14. E-Mails archivieren">
<link rel="copyright" href="ox.appsuite.user.legalnotice.html" title="Rechtlicher Hinweis">
<link rel="stylesheet" type="text/css" href="../../bootstrap.min.css"​/> 
<link id="favicon" rel="shortcut icon" href="../../../apps/themes/default/favicon.ico" type="image/x-icon"> 
<meta name="viewport" content="width=device-width, initial-scale=1.0">
   <script src="../../jquery.min.js"></script> 

   <script src="../../bootstrap.min.js"></script> 
</head>
<body bgcolor="white" text="black" link="#0000FF" vlink="#840084" alink="#0000FF">
<div class="oxhelp-navigation-top"><nav class="navbar navbar-inverse" role="navigation"><div class="container-fluid">
<div class="navbar-header">
<button type="button" class="navbar-toggle" data-toggle="collapse" data-target="#ox-main-nav"><span class="sr-only">Navigation umschalten</span><span class="icon-bar"></span><span class="icon-bar"></span><span class="icon-bar"></span></button><a class="navbar-brand"></a>
</div>
<div class="collapse navbar-collapse" id="ox-main-nav"><ul class="nav navbar-nav">
<li><a accesskey="p" class="oxhelp-prev-link" href="ox.appsuite.user.sect.email.manage.import.html">Zurück</a></li>
<li><a accesskey="h" href="index.html" class="oxhelp-home-link">Startseite</a></li>
<li><a accesskey="t" href="bk01-toc.html" class="oxhelp-toc-link">Inhaltsverzeichnis</a></li>
<li><a accesskey="n" class="oxhelp-next-link" href="ox.appsuite.user.sect.email.manage.archive.html">Weiter</a></li>
</ul></div>
</div></nav></div>
<div class="oxhelp-content">
  <h1 class="sr-only">
    <span class="phrase">E-Mail</span>
    
    
        
  </h1>
<h2 class="sr-only">E-Mails organisieren</h2>
<div class="sect2" id="ox.appsuite.user.sect.email.manage.print">
<<<<<<< HEAD
<div class="titlepage"><div><div><h3 class="title">5.5.13. E-Mails drucken</h3></div></div></div>
<a class="indexterm" name="id-1.6.12.19.2"></a><a class="indexterm" name="id-1.6.12.19.3"></a><div class="concept">
<a name="ox.appsuite.user.concept.email.manage.print"></a><p id="ox.appsuite.user.concept.email.manage.print">Um E-Mails zu drucken, haben Sie folgende Möglichkeiten: </p>
<ul class="itemizedlist" style="list-style-type: disc; "><li class="listitem"><p role="presentation">den <a class="link" href="ox.appsuite.user.sect.email.manage.print.html#ox.appsuite.user.task.email.manage.print.data">Inhalt einer E-Mail drucken</a></p></li></ul>
<p>
      </p>
</div>
<div class="task" id="ox.appsuite.user.task.email.manage.print.data">
<p class="title">So drucken Sie den Inhalt einer E-Mail:</p>
=======
<div class="titlepage"><div><div><h3 class="title">5.6.13. E-Mails drucken</h3></div></div></div>
<a class="indexterm" name="id-1.6.13.19.2"></a><a class="indexterm" name="id-1.6.13.19.3"></a><div class="task" id="ox.appsuite.user.task.email.manage.print.data">
<p class="title">So drucken Sie den Inhalt von E-Mails:</p>
>>>>>>> 1c74fb5d
<div class="procedure"><ol class="procedure" type="1">
<li class="step"><p role="presentation">Wählen Sie eine E-Mail oder mehrere E-Mails.</p></li>
<li class="step">
<<<<<<< HEAD
<p role="presentation">Wählen Sie eine E-Mail. Klicken Sie in der Werkzeugleiste auf das Symbol <span class="guibutton"><strong>Aktionen</strong></span>
            <span aria-hidden="true" class="inlinemediaobject" id="ox.appsuite.user.fig.email.manage.print.data"><img src="../../images/appsuite_user_icon_actions.png"></span> .
              Klicken Sie im Menü auf <span class="guibutton"><strong>Drucken</strong></span>. Ein Fenster mit einer Druckvorschau wird geöffnet.</p>
<p role="presentation">Alternativ verwenden Sie in der Detailansicht das Symbol <span class="guibutton"><strong>Aktionen</strong></span>
              <span aria-hidden="true" class="inlinemediaobject" id="ox.appsuite.user.fig.email.manage.print.data.actions"><img src="../../images/appsuite_user_icon_actions.png"></span> .</p>
=======
<p role="presentation">
            Klicken Sie in der Werkzeugleiste auf das Symbol <span class="guibutton"><strong>Weitere Aktionen</strong></span>
            <span aria-hidden="true" class="inlinemediaobject" id="ox.appsuite.user.fig.email.manage.print.data"><img src="../../images/appsuite_user_icon_actions.png"></span>.
            Klicken Sie im Menü auf <span class="guibutton"><strong>Drucken</strong></span>.</p>
<p role="presentation">Alternativ verwenden Sie eine der folgenden Methoden:
              <ul class="itemizedlist" style="list-style-type: disc; ">
<li class="listitem"><p role="presentation">Verwenden Sie in der Detailansicht das Symbol <span class="guibutton"><strong>Weitere Aktionen</strong></span>
                    <span aria-hidden="true" class="inlinemediaobject" id="ox.appsuite.user.fig.email.manage.print.data.actions"><img src="../../images/appsuite_user_icon_actions.png"></span>.</p></li>
<li class="listitem"><p role="presentation">Verwenden Sie in der E-Mail-Liste das Kontextmenü.</p></li>
</ul>
              Ein Fenster mit einer Druckvorschau wird geöffnet.
            </p>
>>>>>>> 1c74fb5d
</li>
<li class="step"><p role="presentation">Falls erforderlich, ändern Sie die Druckeinstellungen. Klicken Sie auf die Schaltfläche
                <span class="guibutton"><strong>Drucken</strong></span>.</p></li>
<li class="step"><p role="presentation">Schließen Sie das Fenster mit der Druckvorschau.</p></li>
</ol></div>
<<<<<<< HEAD
<div class="taskrelated">
          <p><span class="phrase"><strong>Tipp:</strong></span> Sie können auch die Inhalte <a class="link" href="ox.appsuite.user.sect.email.manage.multiple.html">mehrerer E-Mails gemeinsam</a> drucken.</p>
        </div>
=======
>>>>>>> 1c74fb5d
</div>
<p class="title">Siehe auch</p>
<ul class="itemizedlist" id="ox.appsuite.user.concept.email.manage.print.related" style="list-style-type: none; "><li class="listitem" style="list-style-type: none"><p role="presentation"><a class="xref" href="ox.appsuite.user.sect.email.manage.archive.html">E-Mails archivieren</a></p></li></ul>
<p id="ox.appsuite.user.concept.email.manage.print.parent">Übergeordnetes Thema:
        <a class="xref" href="ox.appsuite.user.sect.email.manage.html">E-Mails organisieren</a>
      </p>
</div>
          </div>
        </body>
</html><|MERGE_RESOLUTION|>--- conflicted
+++ resolved
@@ -37,31 +37,12 @@
   </h1>
 <h2 class="sr-only">E-Mails organisieren</h2>
 <div class="sect2" id="ox.appsuite.user.sect.email.manage.print">
-<<<<<<< HEAD
-<div class="titlepage"><div><div><h3 class="title">5.5.13. E-Mails drucken</h3></div></div></div>
-<a class="indexterm" name="id-1.6.12.19.2"></a><a class="indexterm" name="id-1.6.12.19.3"></a><div class="concept">
-<a name="ox.appsuite.user.concept.email.manage.print"></a><p id="ox.appsuite.user.concept.email.manage.print">Um E-Mails zu drucken, haben Sie folgende Möglichkeiten: </p>
-<ul class="itemizedlist" style="list-style-type: disc; "><li class="listitem"><p role="presentation">den <a class="link" href="ox.appsuite.user.sect.email.manage.print.html#ox.appsuite.user.task.email.manage.print.data">Inhalt einer E-Mail drucken</a></p></li></ul>
-<p>
-      </p>
-</div>
-<div class="task" id="ox.appsuite.user.task.email.manage.print.data">
-<p class="title">So drucken Sie den Inhalt einer E-Mail:</p>
-=======
 <div class="titlepage"><div><div><h3 class="title">5.6.13. E-Mails drucken</h3></div></div></div>
 <a class="indexterm" name="id-1.6.13.19.2"></a><a class="indexterm" name="id-1.6.13.19.3"></a><div class="task" id="ox.appsuite.user.task.email.manage.print.data">
 <p class="title">So drucken Sie den Inhalt von E-Mails:</p>
->>>>>>> 1c74fb5d
 <div class="procedure"><ol class="procedure" type="1">
 <li class="step"><p role="presentation">Wählen Sie eine E-Mail oder mehrere E-Mails.</p></li>
 <li class="step">
-<<<<<<< HEAD
-<p role="presentation">Wählen Sie eine E-Mail. Klicken Sie in der Werkzeugleiste auf das Symbol <span class="guibutton"><strong>Aktionen</strong></span>
-            <span aria-hidden="true" class="inlinemediaobject" id="ox.appsuite.user.fig.email.manage.print.data"><img src="../../images/appsuite_user_icon_actions.png"></span> .
-              Klicken Sie im Menü auf <span class="guibutton"><strong>Drucken</strong></span>. Ein Fenster mit einer Druckvorschau wird geöffnet.</p>
-<p role="presentation">Alternativ verwenden Sie in der Detailansicht das Symbol <span class="guibutton"><strong>Aktionen</strong></span>
-              <span aria-hidden="true" class="inlinemediaobject" id="ox.appsuite.user.fig.email.manage.print.data.actions"><img src="../../images/appsuite_user_icon_actions.png"></span> .</p>
-=======
 <p role="presentation">
             Klicken Sie in der Werkzeugleiste auf das Symbol <span class="guibutton"><strong>Weitere Aktionen</strong></span>
             <span aria-hidden="true" class="inlinemediaobject" id="ox.appsuite.user.fig.email.manage.print.data"><img src="../../images/appsuite_user_icon_actions.png"></span>.
@@ -74,18 +55,11 @@
 </ul>
               Ein Fenster mit einer Druckvorschau wird geöffnet.
             </p>
->>>>>>> 1c74fb5d
 </li>
 <li class="step"><p role="presentation">Falls erforderlich, ändern Sie die Druckeinstellungen. Klicken Sie auf die Schaltfläche
                 <span class="guibutton"><strong>Drucken</strong></span>.</p></li>
 <li class="step"><p role="presentation">Schließen Sie das Fenster mit der Druckvorschau.</p></li>
 </ol></div>
-<<<<<<< HEAD
-<div class="taskrelated">
-          <p><span class="phrase"><strong>Tipp:</strong></span> Sie können auch die Inhalte <a class="link" href="ox.appsuite.user.sect.email.manage.multiple.html">mehrerer E-Mails gemeinsam</a> drucken.</p>
-        </div>
-=======
->>>>>>> 1c74fb5d
 </div>
 <p class="title">Siehe auch</p>
 <ul class="itemizedlist" id="ox.appsuite.user.concept.email.manage.print.related" style="list-style-type: none; "><li class="listitem" style="list-style-type: none"><p role="presentation"><a class="xref" href="ox.appsuite.user.sect.email.manage.archive.html">E-Mails archivieren</a></p></li></ul>
