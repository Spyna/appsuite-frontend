--- conflicted
+++ resolved
@@ -198,33 +198,6 @@
                     baton.branch('fieldset/first', this, $('<fieldset role="presentation">'))
                 );
             }
-<<<<<<< HEAD
-        });
-    }
-
-    point.extend({
-        id: 'language',
-        index: 100,
-        className: 'form-group',
-        render: function () {
-            if (!settings.isConfigurable('language')) return;
-            var options = _.map(ox.serverConfig.languages, function (key, val) { return { label: key, value: val }; });
-            this.listenTo(this.baton.model, 'change:language', function (language) {
-                _.setCookie('language', language);
-            });
-            this.$el.append(util.select('language', gt('Language'), this.baton.model, options));
-        }
-    });
-
-    // Timezones
-    (function () {
-        point.extend({
-            id: 'timezones',
-            index: 200,
-            className: 'form-group',
-            render: function () {
-                var guid = _.uniqueId('form-control-label-');
-=======
         },
         //
         // Fieldset/second
@@ -233,7 +206,6 @@
             index: INDEX += 100,
             id: 'fieldset/second',
             render: function (baton) {
->>>>>>> 1c74fb5d
                 this.$el.append(
                     baton.branch('fieldset/second', this, $('<fieldset role="presentation">'))
                 );
