/**
 * This work is provided under the terms of the CREATIVE COMMONS PUBLIC
 * LICENSE. This work is protected by copyright and/or other applicable
 * law. Any use of the work other than as authorized under this license
 * or copyright law is prohibited.
 *
 * http://creativecommons.org/licenses/by-nc-sa/2.5/
 *
 * © 2013 Open-Xchange Inc., Tarrytown, NY, USA. info@open-xchange.com
 *
 * @author Frank Paczynski <frank.paczynski@open-xchange.com>
 */
define(['io.ox/search/util',
        'fixture!io.ox/core/settings.json',
        'spec/shared/capabilities',
        'settings!io.ox/mail',
        'settings!io.ox/core',
<<<<<<< HEAD
        'beforeEachEnsure'], function (util, settingsFixture, caputil, mailSettings, settings, beforeEachEnsure) {
=======
        'io.ox/mail/main',
        'beforeEachEnsure'], function (util, settingsFixture, caputil, mailSettings, settings, main, beforeEachEnsure) {
>>>>>>> 04c71ae2

    function isPromise(def) {
        return (!def.reject && !!def.done);
    }
    function isDeferred(def) {
        return (!!def.reject && !!def.done);
    }

    function failed() {
        expect(false).to.be.true;
    }

    //aync setup loads app and and add some variables to test context
    function setup (context) {
        var def = $.Deferred(),
<<<<<<< HEAD
            self = this;

        //load app
        require(['io.ox/mail/main'], function (main) {
            var capabilities = caputil.preset('common').init('io.ox/mail/main', main);
            capabilities.enable('search');
            main.getApp().launch().done(function () {
                var win = main.getApp().getWindow();
                self.vars = {
                    win: win,
                    nodes: win.nodes.facetedsearch,
                    api: win.facetedsearch
                };
                win.on('search:loaded', function () {
                    self.vars.view = self.vars.api.view;
                    self.vars.model = self.vars.api.view.model;
                    def.resolve();
                });
            });
        });
        return def;
    }

    describe('Utilities for search:', function () {
        beforeEachEnsure(setup);
=======
            self = this,
            setCaps =  caputil.preset('common').init('io.ox/mail/main', main).apply;
        setCaps()
            .done(function () {
                main.getApp().launch().done(function () {
                    //console.warn('%c' + 'getAppDone', 'color: green; background-color: black');
                    var win = main.getApp().getWindow();
                    self.vars = {
                        win: win,
                        nodes: win.nodes.facetedsearch,
                        api: win.facetedsearch
                    };
                    win.on('search:loaded', function () {
                        //console.log('%c' + 'search:loaded', 'color: red; background-color: black');
                        self.vars.view = self.vars.api.view;
                        self.vars.model = self.vars.api.view.model;
                        def.resolve();
                    });
                });
            });
        return def;
    }

    describe('Search', function () {
>>>>>>> 04c71ae2

        describe('Utilities for search:', function () {
            beforeEachEnsure(setup);

            describe('getFolders', function () {
                it('should always return a promise', function () {
                    var def = util.getFolders(this.vars.model);
                    expect(isPromise(def)).to.be.true;
                });

                describe('returned promise', function () {
                    it('should resolve with an object', function () {
                        var def = util.getFolders(this.vars.model);
                        def.then(function (data) {
                            expect(_.isObject(data)).to.be.true;
                        }, failed);
                    });
                    it('should always resolve with an object', function () {
                        var def = util.getFolders(this.vars.model);
                        def.then(function (data) {
                            expect(_.isObject(data)).to.be.true;
                        }, failed);
                    });
                    it('should always resolve with at least the default account', function () {
                        var def = util.getFolders(this.vars.model);
                        def.then(function (data) {
                            expect(data).to.have.property('0').that.is.an('object');
                        }, failed);
                    });
                    it('should always resolve with minimal account data', function () {
                        var def = util.getFolders(this.vars.model);
                        def.then(function (data) {
                            expect(data[0]).to.have.property('list').that.is.an('array');
                            expect(data[0].list).to.not.be.empty;
                        }, failed);
                    });
                });
            });

            describe('getFirstChoice', function () {
                it('should always return a promise', function () {
                    var def = util.getFirstChoice(this.vars.model);
                    expect(isPromise(def)).to.be.true;
                });
                describe('returned promise', function (done) {
                    it('should always resolve with an object', function () {
                        var def = util.getFirstChoice(this.vars.model);
                        def.then(function (data) {
                            expect(_.isObject(data)).to.be.true;
                        }, failed)
                        .always(done);
                    });

                    it('should always resolve with custom and display_name', function (done) {
                        var def = util.getFirstChoice(this.vars.model);
                        def.then(function (data) {
                            expect(data).to.be.an('object');
                        }, failed)
                        .always(done);
                    });
                });
            });

        });

    });
});<|MERGE_RESOLUTION|>--- conflicted
+++ resolved
@@ -15,12 +15,8 @@
         'spec/shared/capabilities',
         'settings!io.ox/mail',
         'settings!io.ox/core',
-<<<<<<< HEAD
-        'beforeEachEnsure'], function (util, settingsFixture, caputil, mailSettings, settings, beforeEachEnsure) {
-=======
         'io.ox/mail/main',
         'beforeEachEnsure'], function (util, settingsFixture, caputil, mailSettings, settings, main, beforeEachEnsure) {
->>>>>>> 04c71ae2
 
     function isPromise(def) {
         return (!def.reject && !!def.done);
@@ -36,33 +32,6 @@
     //aync setup loads app and and add some variables to test context
     function setup (context) {
         var def = $.Deferred(),
-<<<<<<< HEAD
-            self = this;
-
-        //load app
-        require(['io.ox/mail/main'], function (main) {
-            var capabilities = caputil.preset('common').init('io.ox/mail/main', main);
-            capabilities.enable('search');
-            main.getApp().launch().done(function () {
-                var win = main.getApp().getWindow();
-                self.vars = {
-                    win: win,
-                    nodes: win.nodes.facetedsearch,
-                    api: win.facetedsearch
-                };
-                win.on('search:loaded', function () {
-                    self.vars.view = self.vars.api.view;
-                    self.vars.model = self.vars.api.view.model;
-                    def.resolve();
-                });
-            });
-        });
-        return def;
-    }
-
-    describe('Utilities for search:', function () {
-        beforeEachEnsure(setup);
-=======
             self = this,
             setCaps =  caputil.preset('common').init('io.ox/mail/main', main).apply;
         setCaps()
@@ -87,7 +56,6 @@
     }
 
     describe('Search', function () {
->>>>>>> 04c71ae2
 
         describe('Utilities for search:', function () {
             beforeEachEnsure(setup);
