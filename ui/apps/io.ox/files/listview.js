--- conflicted
+++ resolved
@@ -51,11 +51,7 @@
     });
 
     // we redraw only if a relevant attribute changes (to avoid flickering)
-<<<<<<< HEAD
-    FileListView.relevantAttributes = ['id', 'last_modified', 'locked_until', 'filename', 'file_mimetype', 'file_size', 'source', 'title', 'version'];
-=======
     FileListView.relevantAttributes = ['index', 'id', 'last_modified', 'locked_until', 'filename', 'file_mimetype', 'file_size', 'source', 'title', 'version'];
->>>>>>> 1c635981
 
     //
     // Extension for detail sidebar
