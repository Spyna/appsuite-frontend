--- conflicted
+++ resolved
@@ -280,27 +280,16 @@
             id: 'export',
             index: 250,
             draw: function (baton) {
-<<<<<<< HEAD
-                var link = $('<a href="#" data-action="export" role="menuitem">').text(gt('Export'));
-                this.append(
-                    $('<li>').append(link)
-                );
-                if (api.can('export', baton.data)) {
-                    link.attr('tabindex', 1).on('click', { baton: baton }, exportData);
-                } else {
-                    link.attr('aria-disabled', true).addClass('disabled').on('click', $.preventDefault);
-=======
                 if (_.device('!ios && !android')) {
                     var link = $('<a href="#" data-action="export">').text(gt('Export'));
                     this.append(
                         $('<li>').append(link)
                     );
                     if (api.can('export', baton.data)) {
-                        link.on('click', { baton: baton }, exportData);
+                        link.attr('tabindex', 1).on('click', { baton: baton }, exportData);
                     } else {
-                        link.addClass('disabled').on('click', $.preventDefault);
+                        link.attr('aria-disabled', true).addClass('disabled').on('click', $.preventDefault);
                     }
->>>>>>> fb57b3c4
                 }
             }
         });
@@ -316,27 +305,16 @@
             id: 'import',
             index: 245,
             draw: function (baton) {
-<<<<<<< HEAD
-                var link = $('<a href="#" data-action="import" role="menuitem">').text(gt('Import'));
-                this.append(
-                    $('<li>').append(link)
-                );
-                if (api.can('import', baton.data)) {
-                    link.attr('tabindex', 1).on('click', { baton: baton }, importData);
-                } else {
-                    link.attr('aria-disabled', true).addClass('disabled').on('click', $.preventDefault);
-=======
                 if (_.device('!ios && !android')) {
                     var link = $('<a href="#" data-action="import">').text(gt('Import'));
                     this.append(
                         $('<li>').append(link)
                     );
                     if (api.can('import', baton.data)) {
-                        link.on('click', { baton: baton }, importData);
+                        link.attr('tabindex', 1).on('click', { baton: baton }, importData);
                     } else {
-                        link.addClass('disabled').on('click', $.preventDefault);
+                        link.attr('aria-disabled', true).addClass('disabled').on('click', $.preventDefault);
                     }
->>>>>>> fb57b3c4
                 }
             }
         });
