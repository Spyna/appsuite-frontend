# Antje Faber, 2013.
msgid ""
msgstr ""
"Project-Id-Version: Open-Xchange 6\n"
"POT-Creation-Date: \n"
"PO-Revision-Date: 2014-06-10 19:35+0200\n"
"Last-Translator: Aivars Oliņš <aivars@adsl.lv>\n"
"Language-Team: American English <kde-i18n-de@kde.org>\n"
"Language: lv_LV\n"
"MIME-Version: 1.0\n"
"Content-Type: text/plain; charset=UTF-8\n"
"Content-Transfer-Encoding: 8bit\n"
"Plural-Forms: nplurals=3; plural=n%10==1 && n%100!=11 ? 0 : n != 0 ? 1 : 2;\n"
"X-Generator: Poedit 1.6.5\n"

<<<<<<< HEAD
#: apps/io.ox/tours/main.js:451 module:io.ox/tours
msgid "Adding attachments"
msgstr "Pielikumu pievienošana"

#: apps/io.ox/tours/main.js:623 module:io.ox/tours
msgid "Adding further details"
msgstr "Pārejo detaļu pievienošana"

#: apps/io.ox/tours/main.js:257 module:io.ox/tours
=======
#: apps/io.ox/tours/main.js:71 module:io.ox/tours
msgid "Welcome to %s"
msgstr "Esiet sveicināti %s"

#: apps/io.ox/tours/main.js:74 module:io.ox/tours
msgid ""
"This guided tour will briefly introduce you to the product. Get more "
"detailed information in the tours for the single apps or in the online help."
msgstr ""
"Šī ekskursija īsumā iepazīstinās jūs ar mūsu produktu. Detalizētāka "
"informācija ir pieejama, izmantojot atsevišķo aplikāciju ekskursijas un "
"tiešaistes palīdzību."

#: apps/io.ox/tours/main.js:81 module:io.ox/tours
msgid "Launching an app"
msgstr "Aplikācijas startēšana"

#: apps/io.ox/tours/main.js:84 module:io.ox/tours
msgid "To launch an app, click on an entry on the left side of the menu bar."
msgstr ""
"Lai startētu aplikāciju, aktivizējiet izvēlni izvēņu joslas augšējā kresajā "
"malā."

#: apps/io.ox/tours/main.js:88 module:io.ox/tours
msgid "Displaying the help or the settings"
msgstr "Palīga vai iestatījumu parādīšana"

#: apps/io.ox/tours/main.js:91 module:io.ox/tours
msgid ""
"To display the help or the settings, click the System menu icon in the menu "
"bar."
msgstr ""
"Lai parādītu palīgu vai iestatījumus, izmantojiet sistēmas ikonu izvēlņu "
"joslas labajā malā."

#: apps/io.ox/tours/main.js:97 module:io.ox/tours
msgid "The New objects icon"
msgstr "Jauno objektu ikona"

#: apps/io.ox/tours/main.js:100 module:io.ox/tours
>>>>>>> 5fca44ec
msgid ""
"The New objects icon shows the number of unread E-Mails or other "
"notifications. If clicking the icon, the info area opens."
msgstr ""
"Jauno objektu ikona parāda neizlasīto e-pastu vai citu jauno paziņojumu "
"skaitu. Noklikšķinot uz šīs ikonas tiek atvērts informatīvais apgabals."

<<<<<<< HEAD
#: apps/io.ox/tours/main.js:373 module:io.ox/tours
=======
#: apps/io.ox/tours/main.js:105 module:io.ox/tours
msgid "The info area"
msgstr "Informatīvais apgabals"

#: apps/io.ox/tours/main.js:108 module:io.ox/tours
>>>>>>> 5fca44ec
msgid ""
"In case of new notifications, e.g. appointment invitations, the info area is "
"opened on the right side."
msgstr ""
"Jaunu paziņojumu gadījumā (piemēram, uzaicinājumiem uz tikšanos) labajā pusē "
"tiek atvērts informatīvais apgabals."

<<<<<<< HEAD
#: apps/io.ox/tours/main.js:199 module:io.ox/tours
#, fuzzy
#| msgid "Closing a tile"
msgid "Closing a square"
msgstr "Apskatlogu aizvēršana"
=======
#: apps/io.ox/tours/main.js:112 module:io.ox/tours
msgid "Creating new items"
msgstr "Jaunu vienību izveide"
>>>>>>> 5fca44ec

#: apps/io.ox/tours/main.js:115 module:io.ox/tours
msgid "To create a new E-Mail, click the Compose new E-Mail in the toolbar."
msgstr ""
"Lai izveidotu jaunu e-pasta vēstuli, noklikšķiniet uz jauna e-pasta ikonas "
"rīkjoslā."

<<<<<<< HEAD
#: apps/io.ox/tours/main.js:399 module:io.ox/tours
msgid "Creating a new appointment"
msgstr "Jaunas tikšanās izveide"

#: apps/io.ox/tours/main.js:363 module:io.ox/tours
msgid "Creating a new contact"
msgstr "Jaunas kontaktpersonas izveide"

#: apps/io.ox/tours/main.js:598 module:io.ox/tours
msgid "Creating a new task"
msgstr "Jauna uzdevuma izveide"

#: apps/io.ox/tours/main.js:570 module:io.ox/tours
msgid "Creating a note"
msgstr "Piezīmes izveidošana"
=======
#: apps/io.ox/tours/main.js:120 module:io.ox/tours
msgid "Opening or closing the folder tree"
msgstr "Mapju koka atvēršana un aizvēršana"

#: apps/io.ox/tours/main.js:123 module:io.ox/tours
msgid ""
"To open or close the folder tree, click on View >  Folder view on the right "
"side of the toolbar."
msgstr ""
"Mapju koka atvēršanai un aizvēršanai noklikšķiniet uz Skats > Mapes skats "
"rīkoslas labajā malā."

#: apps/io.ox/tours/main.js:126 module:io.ox/tours
msgid "Searching for objects"
msgstr "Objektu meklēšana"

#: apps/io.ox/tours/main.js:129 module:io.ox/tours
msgid "To search for objects, click the Search icon in the menu bar."
msgstr "Obejktu meklēšanai noklikšķiniet uz meklēšanas ikonas rīkjoslā."
>>>>>>> 5fca44ec

#: apps/io.ox/tours/main.js:132 module:io.ox/tours
msgid "The toolbar"
msgstr "Rīkjosla"

<<<<<<< HEAD
#: apps/io.ox/tours/main.js:428 module:io.ox/tours
msgid "Creating recurring appointments"
msgstr "Atkārtotu tikšanos izveide"

#: apps/io.ox/tours/main.js:634 module:io.ox/tours
msgid "Creating recurring tasks"
msgstr "Atkārtotu uzdevumu izveide"

#: apps/io.ox/tours/main.js:462 module:io.ox/tours
msgid "Creating the appointment"
msgstr "Tikšanās izveide"

#: apps/io.ox/tours/main.js:678 module:io.ox/tours
msgid "Creating the task"
msgstr "Uzdevuma izveide"

#: apps/io.ox/tours/main.js:207 module:io.ox/tours
#, fuzzy
#| msgid "Customizing"
msgid "Customizing the Portal"
msgstr "Pielāgošana"
=======
#: apps/io.ox/tours/main.js:135 module:io.ox/tours
msgid ""
"Depending on the app, the toolbar contains various functions for creating, "
"editing and organizing objects."
msgstr ""
"Atbilstoši katrai konkrētajai aplikācijai, rīkjosla satur dažādas funkcijas "
"objektu izveidošanai, rediģēšanai un organizēšanai."

#: apps/io.ox/tours/main.js:138 module:io.ox/tours
msgid "The folder tree"
msgstr "Mapju koks"

#: apps/io.ox/tours/main.js:141 module:io.ox/tours
msgid ""
"Use the folder tree to open the folder containing the objects that you want "
"to view in the list."
msgstr ""
"Lai skatītu mapē esošo objektu sarakstu, izmantojiet mapju koku un "
"izvēlieties jūs interesējošos mapi."

#: apps/io.ox/tours/main.js:144 module:io.ox/tours
msgid "The list"
msgstr "Saraksts"

#: apps/io.ox/tours/main.js:147 module:io.ox/tours
msgid ""
"Use the list to select an object, show its contents or activate functions."
msgstr ""
"Lai skatītu objkta saturu vai izpildītu funkcijas, izvēlieties atbilstošo "
"objektu sarakstā."

#: apps/io.ox/tours/main.js:150 module:io.ox/tours
msgid "The Detail view"
msgstr "Detaļu skats"
>>>>>>> 5fca44ec

#: apps/io.ox/tours/main.js:135 module:io.ox/tours
msgid ""
<<<<<<< HEAD
"Depending on the app, the toolbar contains various functions for creating, "
"editing and organizing objects."
msgstr ""

#: apps/io.ox/tours/main.js:159 module:io.ox/tours
msgid ""
"Detailed instructions for the single apps are located in System menu > Help."
msgstr ""

#: apps/io.ox/tours/main.js:582 module:io.ox/tours
msgid "Displaying information"
msgstr "Informācijas parādīšana"
=======
"The Detail view displays an object's content. Depending on the app, further "
"functions for organizing objects can be found in the Detail view."
msgstr ""
"Detaļu skatā tiek uzrādīts objekta saturs. Atkarībā no aplikācijas, detaļu "
"skatā var būt pieejamas arī papildus funkcijas objektu organizēšanai."

#: apps/io.ox/tours/main.js:156 module:io.ox/tours
msgid "Further information"
msgstr "Papildus informācija"

#: apps/io.ox/tours/main.js:159 module:io.ox/tours
msgid ""
"Detailed instructions for the single apps are located in System menu > Help."
msgstr ""
"Atsevišķo aplikāciju detalizētas instrukcijas ir atrodamas sistēmas izvēlnē "
"> Palīgs."
>>>>>>> 5fca44ec

#: apps/io.ox/tours/main.js:175 module:io.ox/tours
msgid "The Portal"
msgstr "Portāls"

#: apps/io.ox/tours/main.js:178 module:io.ox/tours
msgid ""
"The Portal informs you about current E-Mails, appointments or social network "
"news."
msgstr ""
"Portāls informē jūs par pašreizējām e-pasta vēstulēm, uzdevumiem, tikšanās "
"reizēm un sociālo tīklu jaunumiem."

#: apps/io.ox/tours/main.js:181 module:io.ox/tours
msgid "Reading the details"
msgstr "Detaļu apskats"

#: apps/io.ox/tours/main.js:184 module:io.ox/tours
msgid "To read the details, click on an entry in a square."
msgstr "Lai skatītu detaļas noklikšķiniet uz ieraksta apskatlogā."

#: apps/io.ox/tours/main.js:187 module:io.ox/tours
msgid "Drag and drop"
msgstr "Pārvikšana"

<<<<<<< HEAD
#: apps/io.ox/tours/main.js:739 module:io.ox/tours
=======
#: apps/io.ox/tours/main.js:196 module:io.ox/tours
>>>>>>> 5fca44ec
msgid ""
"To change the layout, drag a square's title to another position and drop it "
"there."
msgstr ""
"Lai izmainītu novietojumu, noklikšķiniet uz apskatloga nosaukuma un "
"pārvelciet to uz citu vietu."

<<<<<<< HEAD
#: apps/io.ox/tours/main.js:337 module:io.ox/tours
msgid "Editing multiple E-Mails"
msgstr "Vairāku e-apstu rediģēšana"

#: apps/io.ox/tours/main.js:382 module:io.ox/tours
msgid "Editing multiple contacts"
msgstr "Vairāku kontaktpersonu rediģēšana"

#: apps/io.ox/tours/main.js:706 module:io.ox/tours
msgid "Editing multiple tasks"
msgstr "Vairāku uzdevumu rediģēšana"

#: apps/io.ox/tours/main.js:736 module:io.ox/tours
msgid "Editing settings"
msgstr "Iestatījumu rediģēšana"
=======
#: apps/io.ox/tours/main.js:199 module:io.ox/tours
msgid "Closing a square"
msgstr "Apskatlogu aizvēršana"

#: apps/io.ox/tours/main.js:202 module:io.ox/tours
msgid ""
"If you no longer want to display a square, click the cross on the upper "
"right side."
msgstr ""
"Lai aizvērtu apskatlogu, noklikškiniet uz krusta šī loga augšējā labajā "
"stūrī."

#: apps/io.ox/tours/main.js:207 module:io.ox/tours
msgid "Customizing the Portal"
msgstr "Portāla pielāgošana"

#: apps/io.ox/tours/main.js:210 module:io.ox/tours
msgid ""
"To display a square again or to display further information sources, click "
"on Customize this page."
msgstr ""
"Lai parādītu apskatlogu vai informāciju no citiem avotiem noklikšķiniet uz "
"'Pielāgot šo lapu'."
>>>>>>> 5fca44ec

#: apps/io.ox/tours/main.js:225 module:io.ox/tours
msgid "Composing a new E-Mail"
msgstr "Jauna e-pasta sastādīšana"

#: apps/io.ox/tours/main.js:228 module:io.ox/tours
msgid "To compose a new E-Mail, click on Compose in the toolbar."
msgstr ""
"Jauna e-pasta sastādīšanai noklikšķiniet uz e-pasta sastādīšanas ikonas "
"rīkjoslā."

#: apps/io.ox/tours/main.js:246 module:io.ox/tours
msgid "Entering the recipient's name"
msgstr "Saņēmēja vārda ievadīšana"

#: apps/io.ox/tours/main.js:249 module:io.ox/tours
msgid ""
"Enter the recipient's name on the top left side. As soon as you typed the "
"first letters, suggestions from the address books are displayed. To accept a "
"recipient suggestion, click on it."
msgstr ""
"Ievadiet saņēmēja vārdu augšējā kreisajā malā. Tikko kā būs ievadīti daži "
"pirmie burti tiks atvērts logs ar priekšlikumiem no adrešu grāmatas. Lai "
"apstiprinātu piedāvājumu, noklikšķniet uz atbilstošā ieraksta."

#: apps/io.ox/tours/main.js:254 module:io.ox/tours
msgid "Further functions"
msgstr "Papildus funkcijas"

<<<<<<< HEAD
#: apps/io.ox/tours/main.js:425 module:io.ox/tours
=======
#: apps/io.ox/tours/main.js:257 module:io.ox/tours
>>>>>>> 5fca44ec
msgid ""
"Below the recipient you will find further functions, e.g. for sending copies "
"to other recipients or for adding attachments."
msgstr ""
"Zem saņēmēja lauka atrodas papildus funkcijas kopiju un oto kopiju sūtīšanai "
"citiem saņēmējiem, failu pievienošanai, kā arī citu iestatījumu veikšanai."

<<<<<<< HEAD
#: apps/io.ox/tours/main.js:620 module:io.ox/tours
msgid "Enter the subject, the start date, and a description."
msgstr "Ievadiet tēmu, sākuma datumu un aprakstu."

#: apps/io.ox/tours/main.js:671 module:io.ox/tours
msgid "Entering billing information"
msgstr "Norēķinu informācijas pievienošana"
=======
#: apps/io.ox/tours/main.js:260 module:io.ox/tours
msgid "Entering the subject"
msgstr "Tēmas ievadīšana"

#: apps/io.ox/tours/main.js:263 module:io.ox/tours
msgid "Enter the subject on the right side of the recipient."
msgstr "Ievadiet vēstules tēmu laukā pa labi no saņēmēja."
>>>>>>> 5fca44ec

#: apps/io.ox/tours/main.js:266 module:io.ox/tours
msgid "Entering the E-Mail text"
msgstr "Vēstules teksta ievadīšana"

<<<<<<< HEAD
#: apps/io.ox/tours/main.js:422 module:io.ox/tours
#, fuzzy
#| msgid "Entering the recipient's name"
msgid "Entering the appointment's data"
msgstr "Saņēmēja vārda ievadīšana"

#: apps/io.ox/tours/main.js:246 module:io.ox/tours
msgid "Entering the recipient's name"
msgstr "Saņēmēja vārda ievadīšana"

#: apps/io.ox/tours/main.js:260 module:io.ox/tours
msgid "Entering the subject"
msgstr "Tēmas ievadīšana"

#: apps/io.ox/tours/main.js:617 module:io.ox/tours
#, fuzzy
#| msgid "Entering the data"
msgid "Entering the task's data"
msgstr "Datu ievadīšana"

#: apps/io.ox/tours/main.js:523 module:io.ox/tours
msgid "Folder tree"
msgstr "Mapju koks"

#: apps/io.ox/tours/main.js:459 module:io.ox/tours
#, fuzzy
#| msgid "Further down you can add attachments to the appointment."
msgid "Further down you can add documents as attachments to the appointment."
=======
#: apps/io.ox/tours/main.js:269 module:io.ox/tours
msgid ""
"Enter the E-Mail text below the subject. If the text format was set to HTMl "
"in the options, you can format the E-Mail text. To do so select a text part "
"and then click an icon in the formatting bar."
>>>>>>> 5fca44ec
msgstr ""
"Ievadiet vēstules tekstu laukā zem tēmas. Ja vēstules formāts ir iestatīts "
"kā HTML, teksts var tikt formatēts. Lai formatētu tekstu, iezīmējiet "
"atbilstošo sekciju un izmantojiet ikonas teksta formatēšanas joslā."

#: apps/io.ox/tours/main.js:270 module:io.ox/tours
msgid "Enter the E-Mail text below the subject."
msgstr "Vēstules tekstu ievadiet zem temata."

<<<<<<< HEAD
#: apps/io.ox/tours/main.js:156 module:io.ox/tours
msgid "Further information"
msgstr "Papildus informācija"

#. Tour name; general introduction
#: apps/io.ox/tours/main.js:798 module:io.ox/tours
msgid "Getting started"
msgstr "Iepazīstināšana"

#: apps/io.ox/tours/main.js:824 module:io.ox/tours
msgid "Guided tour for this app"
msgstr "Iepazīstināšana ar šo aplikāciju"

#: apps/io.ox/tours/main.js:329 module:io.ox/tours
msgid "Halo view"
msgstr "Halo skats"

#: apps/io.ox/tours/main.js:730 module:io.ox/tours
msgid "How the settings are organized"
msgstr "Iestatījumu organizācija"

#: apps/io.ox/tours/main.js:579 module:io.ox/tours
#, fuzzy
#| msgid ""
#| "If a folder contains images, you can display a slideshow. To do so click "
#| "on Slideshow on the upper right side."
msgid ""
"If a folder contains images, you can display a slideshow. To do so click the "
"View slideshow icon in the toolbar."
=======
#: apps/io.ox/tours/main.js:275 module:io.ox/tours
msgid "Sending the E-Mail"
msgstr "E-pasta nosūtīšana"

#: apps/io.ox/tours/main.js:278 module:io.ox/tours
msgid "To send the E-Mail, click on Send on the upper right side."
msgstr "Lai nosūtītu vēstuli noklikšķiniet uz 'Sūtīt' augšējā labajā malā."

#: apps/io.ox/tours/main.js:293 module:io.ox/tours
msgid "Sorting your E-Mails"
msgstr "E-pasta šķirošana"

#: apps/io.ox/tours/main.js:296 module:io.ox/tours
msgid "To sort the E-Mails, click on Sort by. Select a sort criteria."
msgstr ""
"E-pasta kārtošanai noklikšķiniet uz 'Kārtot pēc' un izvēlieties atbilstošo "
"kritēriju."

#: apps/io.ox/tours/main.js:300 module:io.ox/tours
#: apps/io.ox/tours/main.js:485 apps/io.ox/tours/main.js:529
msgid "Selecting a view"
msgstr "Skata izvēle"

#: apps/io.ox/tours/main.js:303 module:io.ox/tours
msgid ""
"To choose between the different views. click on View in the toolbar. Select "
"a menu entry in the layout."
>>>>>>> 5fca44ec
msgstr ""
"Lai pārslēgtos starp dažādiem skatiem, rīkjoslā ktivizējiet funkciju Skats "
"un zvēlieties vēlamo režīmu."

<<<<<<< HEAD
#: apps/io.ox/tours/main.js:310 module:io.ox/tours
msgid ""
"If double-clicking on an E-Mail in the list, the E-Mail is opened in a "
"separate window."
msgstr ""

#: apps/io.ox/tours/main.js:202 module:io.ox/tours
#, fuzzy
#| msgid ""
#| "If you no longer want to display a tile, click the cross on the upper "
#| "right side."
msgid ""
"If you no longer want to display a square, click the cross on the upper "
"right side."
=======
#: apps/io.ox/tours/main.js:307 module:io.ox/tours
msgid "Opening an E-Mail in a separate window"
msgstr "E-pasta atvēršana atsevišķā logā"

#: apps/io.ox/tours/main.js:310 module:io.ox/tours
msgid ""
"If double-clicking on an E-Mail in the list, the E-Mail is opened in a "
"separate window."
>>>>>>> 5fca44ec
msgstr ""
"Ja e-pasta vēstuļu sarakstā uz kādas no vēstulēm tiek izpildīts "
"dubultklikšķis, šī vēstule tiek atvērta atsevišķā logā."

#: apps/io.ox/tours/main.js:314 module:io.ox/tours
msgid "Reading E-Mail conversations"
msgstr "E-pasta sarunu lasīšana"

#: apps/io.ox/tours/main.js:324 module:io.ox/tours
msgid ""
"To open or close an E-Mail in a conversation, click on a free area in the "
"header."
msgstr ""
"Lai atvērtu vai aizvērtu e-pastu sarunā, noklikšķiniet uz brīvās (tukšās) "
"vietas hederī."

<<<<<<< HEAD
#: apps/io.ox/tours/main.js:341 module:io.ox/tours
#, fuzzy
#| msgid ""
#| "In order to edit multiple E-Mails at once, enable the checkboxes on the "
#| "left side of the E-Mails. If the checkboxes are not displayed, click the "
#| "icon on the bottom left side."
msgid ""
"In order to edit multiple E-Mails at once, enable the checkboxes on the left "
"side of the E-Mails. If the checkboxes are not displayed, click on View > "
"Checkboxes on the right side of the toolbar."
=======
#: apps/io.ox/tours/main.js:329 module:io.ox/tours
msgid "Halo view"
msgstr "Halo skats"

#: apps/io.ox/tours/main.js:332 module:io.ox/tours
msgid ""
"To receive information about the sender or other recipients, open the Halo "
"view by clicking on a name."
>>>>>>> 5fca44ec
msgstr ""
"Lai aplūkotu informāciju par sūtītāju vai citiem saņēmējiem atveriet Halo "
"skatu, noklikšķinot uz atbisltošā vārda."

#: apps/io.ox/tours/main.js:337 module:io.ox/tours
msgid "Editing multiple E-Mails"
msgstr "Vairāku e-apstu rediģēšana"

<<<<<<< HEAD
#: apps/io.ox/tours/main.js:440 module:io.ox/tours
#: apps/io.ox/tours/main.js:657
msgid "Inviting other participants"
msgstr "Citu dalībnieku uzaicināšana"

#: apps/io.ox/tours/main.js:81 module:io.ox/tours
msgid "Launching an app"
msgstr "Aplikācijas startēšana"
=======
#: apps/io.ox/tours/main.js:341 module:io.ox/tours
msgid ""
"In order to edit multiple E-Mails at once, enable the checkboxes on the left "
"side of the E-Mails. If the checkboxes are not displayed, click on View > "
"Checkboxes on the right side of the toolbar."
msgstr ""
"Lai rediģētu vairākus e-pastus vienlaicīgi, aktivizējiet izvēles rūtiņas "
"saraksta kreisajā malā. Ja izvēles rūtiņas nav uzrādītas, noklikšķiniet uz "
"Skats > Izveles rūtiņas rīkjoslas labajā malā."

#: apps/io.ox/tours/main.js:345 module:io.ox/tours
msgid "Opening the E-Mail settings"
msgstr "E-pasta iestatījumu atvēršana"

#: apps/io.ox/tours/main.js:348 module:io.ox/tours
msgid ""
"To open the E-Mail settings, click the System menu icon on the upper right "
"side of the menu bar. Select Settings. Click on E-Mail on the left side. To "
"display all settings, enable Advanced settings in the bottom left side"
msgstr ""
"Lai atvērtu e-pasta iestatījumus, noklikšķiniet uz sistēmas ikonas izvēlņu "
"joslas labajā malā, izvēlieties iestatījumu izvēlni un kreisajā malā "
"izvēlieties 'Pasts'. Lai uzrādītu visus iestatījumus,  aktivizējiet "
"paplašināto iestatījumu režīmu kreisajā apakšējā malā"

#: apps/io.ox/tours/main.js:363 module:io.ox/tours
msgid "Creating a new contact"
msgstr "Jaunas kontaktpersonas izveide"

#: apps/io.ox/tours/main.js:366 module:io.ox/tours
msgid "To create a new contact, click on New > Add contact in the toolbar."
msgstr ""
"Jaunas kontaktpersonas izveidošanai rīkjoslā noklikšķiniet uz Jauns > "
"Pievienot kontaktu."
>>>>>>> 5fca44ec

#: apps/io.ox/tours/main.js:370 module:io.ox/tours
msgid "Navigation bar"
msgstr "Navigācijas josla"

<<<<<<< HEAD
#: apps/io.ox/tours/main.js:307 module:io.ox/tours
#, fuzzy
#| msgid "Opening the E-Mail settings"
msgid "Opening an E-Mail in a separate window"
msgstr "E-pasta iestatījumu atvēršana"

#: apps/io.ox/tours/main.js:120 module:io.ox/tours
msgid "Opening or closing the folder tree"
msgstr "Mapju koka atvēršana un aizvēršana"

#: apps/io.ox/tours/main.js:345 module:io.ox/tours
msgid "Opening the E-Mail settings"
msgstr "E-pasta iestatījumu atvēršana"

#: apps/io.ox/tours/main.js:742 module:io.ox/tours
msgid "Opening the help"
msgstr "Palīga atvēršana"

#: apps/io.ox/tours/main.js:724 module:io.ox/tours
msgid "Opening the settings"
msgstr "Iestatījumu atvēršana"

#: apps/io.ox/tours/main.js:314 module:io.ox/tours
#, fuzzy
#| msgid "Recent conversations"
msgid "Reading E-Mail conversations"
msgstr "Nesnās sarunas"

#: apps/io.ox/tours/main.js:181 module:io.ox/tours
msgid "Reading the details"
msgstr "Detaļu apskats"
=======
#: apps/io.ox/tours/main.js:373 module:io.ox/tours
msgid ""
"Click on a letter on the left side of the navigation bar in order to display "
"the corresponding contacts from the selected address book."
msgstr ""
"Noklikšķiniet uz burta kreisajā malā novietotajā navigācijas joslā lai "
"uzrādītu atbilstošās kontaktpersonas no izvēlētās adrešu grāmatas."

#: apps/io.ox/tours/main.js:376 module:io.ox/tours
msgid "Sending an E-Mail to a contact"
msgstr "E-pasta nosūtīšana kontaktpersonai"

#: apps/io.ox/tours/main.js:379 module:io.ox/tours
msgid ""
"To send an E-Mail to the contact, click on an E-Mail address or on Send "
"email in the toolbar."
msgstr ""
"Lai kontaktpersonai nosūtītu e-pastu, noklikšķiniet uz atbilstošās e-pasta "
"adreses vai rīkjoslā izvēlieties 'Sūtīt e-pastu'."

#: apps/io.ox/tours/main.js:382 module:io.ox/tours
msgid "Editing multiple contacts"
msgstr "Vairāku kontaktpersonu rediģēšana"
>>>>>>> 5fca44ec

#: apps/io.ox/tours/main.js:385 module:io.ox/tours
msgid ""
"To edit multiple contacts at once, enable the checkboxes on the left side of "
"the contacts. If the checkboxes are not displayed, click on View > "
"Checkboxes on the right side of the toolbar."
msgstr ""
"Lai rediģētu vairākas kontaktpersonas vienlaicīgi, aktivizējiet izvēles "
"rūtiņas saraksta kreisajā malā.  Ja izvēles rūtiņas nav uzrādītas, "
"noklikšķiniet uz Skats > Izveles rūtiņas rīkjoslas labajā malā."

<<<<<<< HEAD
#: apps/io.ox/tours/main.js:300 module:io.ox/tours
#: apps/io.ox/tours/main.js:485 apps/io.ox/tours/main.js:529
msgid "Selecting a view"
msgstr "Skata izvēle"

#: apps/io.ox/tours/main.js:376 module:io.ox/tours
msgid "Sending an E-Mail to a contact"
msgstr "E-pasta nosūtīšana kontaktpersonai"
=======
#: apps/io.ox/tours/main.js:399 module:io.ox/tours
msgid "Creating a new appointment"
msgstr "Jaunas tikšanās izveide"

#: apps/io.ox/tours/main.js:405 module:io.ox/tours
msgid "To create a new appointment, click on New in the toolbar."
msgstr "Jaunas tikšanās izveidošanai, rīkjoslā noklikšķiniet uz Jauns."
>>>>>>> 5fca44ec

#: apps/io.ox/tours/main.js:422 module:io.ox/tours
msgid "Entering the appointment's data"
msgstr "Tikšanās datu ievadīšana"

<<<<<<< HEAD
#: apps/io.ox/tours/main.js:748 module:io.ox/tours
msgid "Signing out"
msgstr "Atslēgšanās no sistēmas"

#: apps/io.ox/tours/main.js:576 module:io.ox/tours
msgid "Slideshow"
msgstr "Slaidrāde"

#: apps/io.ox/tours/main.js:699 module:io.ox/tours
#, fuzzy
#| msgid "Sorting your tasks"
msgid "Sorting tasks"
msgstr "Uzdevumu šķirošana"

#: apps/io.ox/tours/main.js:293 module:io.ox/tours
msgid "Sorting your E-Mails"
msgstr "E-pasta šķirošana"

#: apps/io.ox/tours/main.js:150 module:io.ox/tours
#, fuzzy
#| msgid "The List view"
msgid "The Detail view"
msgstr "Saraksta skats"

#: apps/io.ox/tours/main.js:153 module:io.ox/tours
msgid ""
"The Detail view displays an object's content. Depending on the app, further "
"functions for organizing objects can be found in the Detail view."
msgstr ""

#: apps/io.ox/tours/main.js:541 module:io.ox/tours
msgid "The Icons view"
msgstr "Ikonu skats"

#: apps/io.ox/tours/main.js:544 module:io.ox/tours
msgid ""
"The Icons view displays an icon and the file name for each file. Click on an "
"icon to view further details and functions in the pop-up."
msgstr ""

#: apps/io.ox/tours/main.js:496 module:io.ox/tours
#: apps/io.ox/tours/main.js:535
msgid "The List view"
msgstr "Saraksta skats"

#: apps/io.ox/tours/main.js:499 module:io.ox/tours
msgid ""
"The List view shows a list of the appointments in the current folder. If "
"clicking on an appointment, the appointment's data and some functions are "
"displayed in the Detail view."
msgstr ""

#: apps/io.ox/tours/main.js:538 module:io.ox/tours
msgid ""
"The List view shows details like the size and date of change. Use the "
"checkboxes to select files. Click on a file to view further details and "
"functions in the pop-up."
msgstr ""

#: apps/io.ox/tours/main.js:97 module:io.ox/tours
#, fuzzy
#| msgid "New objects icon"
msgid "The New objects icon"
msgstr "Jauno objektu ikona"
=======
#: apps/io.ox/tours/main.js:425 module:io.ox/tours
msgid ""
"Enter the subject, the start and the end date of the appointment. Other "
"details are optional."
msgstr ""
"Ievadiet tikšanās tēmu, kā arī sākuma un beigu datumus. Pārējā informācija "
"ir papildus un nav obligāta."

#: apps/io.ox/tours/main.js:428 module:io.ox/tours
msgid "Creating recurring appointments"
msgstr "Atkārtotu tikšanos izveide"

#: apps/io.ox/tours/main.js:431 module:io.ox/tours
msgid ""
"To create recurring appointments, enable Repeat. Functions for setting the "
"recurrence parameters are shown."
msgstr ""
"Atkārtotu tikšanās reižu izveidošanai aktivizējiet izvēlnes rūtiņu "
"'Atkārtot', kā rezultātā tiek uzrādītas atkārtojumu definēšanas funkcijas."

#: apps/io.ox/tours/main.js:434 module:io.ox/tours
#: apps/io.ox/tours/main.js:640
msgid "Using the reminder function"
msgstr "Atgādinājuma funkciju lietošana"

#: apps/io.ox/tours/main.js:437 module:io.ox/tours
msgid "To not miss the appointment, use the reminder function."
msgstr "Lai nenokavētu tikšanos, lietojiet atgādijnājuma funkcijas."

#: apps/io.ox/tours/main.js:440 module:io.ox/tours
#: apps/io.ox/tours/main.js:657
msgid "Inviting other participants"
msgstr "Citu dalībnieku uzaicināšana"

#: apps/io.ox/tours/main.js:448 module:io.ox/tours
msgid ""
"To invite other participants, enter their names in the field below "
"Participants. To avoid appointment conflicts, click on Find a free time at "
"the upper right side."
msgstr ""
"Lai uzaicinātu citus dalībniekus ievadiet viņu vārdus laukā zem "
"'Dalībnieki'. Lai izvairītos no tikšanās laiku konfliktiem noklikšķiniet uz "
"'Atrast brīvu laiku' augšējā labajā malā."

#: apps/io.ox/tours/main.js:451 module:io.ox/tours
msgid "Adding attachments"
msgstr "Pielikumu pievienošana"

#: apps/io.ox/tours/main.js:459 module:io.ox/tours
msgid "Further down you can add documents as attachments to the appointment."
msgstr ""
"Zemāk jūs variet tikšanās informācijai pievienot atbilstošus pievienojumus."

#: apps/io.ox/tours/main.js:462 module:io.ox/tours
msgid "Creating the appointment"
msgstr "Tikšanās izveide"

#: apps/io.ox/tours/main.js:470 module:io.ox/tours
msgid "To create the appointment, click on Create at the upper right side."
msgstr ""
"Lai izveidotu tikšanos noklikšķiniet uz 'Izveidot' augšējā labajā malā."
>>>>>>> 5fca44ec

#: apps/io.ox/tours/main.js:488 module:io.ox/tours
msgid ""
"To select one of the views like Day, Month or List, click on View in the "
"toolbar. Select a menu entry from the Layout section."
msgstr ""
"Lai izvēlētos vēlamo skata režīmu, kā, piemēram, diena, mēnesis vai "
"saraksts, rīkjoslā noklikškiniet uz skata izvēles ikonas un izvēlieties "
"atbilstošo režīmu."

<<<<<<< HEAD
#: apps/io.ox/tours/main.js:175 module:io.ox/tours
msgid "The Portal"
msgstr "Portāls"

#: apps/io.ox/tours/main.js:178 module:io.ox/tours
=======
#: apps/io.ox/tours/main.js:496 module:io.ox/tours
#: apps/io.ox/tours/main.js:535
msgid "The List view"
msgstr "Saraksta skats"

#: apps/io.ox/tours/main.js:499 module:io.ox/tours
>>>>>>> 5fca44ec
msgid ""
"The List view shows a list of the appointments in the current folder. If "
"clicking on an appointment, the appointment's data and some functions are "
"displayed in the Detail view."
msgstr ""
"Saraksta skatā tiek parādītas visas pašreizējā mapē esošās tikšanās. "
"Noklikšķinot uz tikšanās ieraksta, detaļu skatā tiek parādīta tikšanās "
"informācija un būtiskākās pārvaldības funkcijas."

<<<<<<< HEAD
#: apps/io.ox/tours/main.js:547 module:io.ox/tours
#, fuzzy
#| msgid "The List view"
msgid "The Tiles view"
msgstr "Saraksta skats"

#: apps/io.ox/tours/main.js:550 module:io.ox/tours
msgid ""
"The Tiles view shows a big icon for each file. Click on an icon to view "
"further details and functions in the pop-up."
msgstr ""

#: apps/io.ox/tours/main.js:507 module:io.ox/tours
msgid "The calendar views"
msgstr "Kalendāra skati"

#: apps/io.ox/tours/main.js:510 module:io.ox/tours
#, fuzzy
#| msgid "The calendar views display a calendar sheet with the appointments."
msgid ""
"The calendar views display a calendar sheet with the appointments for the "
"selected time range."
msgstr ""
"Kalendāra skati parāda kalendāra lapu ar tajā atzīmētām tikšanās reizēm."

#: apps/io.ox/tours/main.js:138 module:io.ox/tours
#, fuzzy
#| msgid "The folder path"
msgid "The folder tree"
msgstr "Mapes ceļš"

#: apps/io.ox/tours/main.js:105 module:io.ox/tours
#, fuzzy
#| msgid "Info area"
msgid "The info area"
msgstr "Informatīvais apgabals"

#: apps/io.ox/tours/main.js:144 module:io.ox/tours
#, fuzzy
#| msgid "Phone list"
msgid "The list"
msgstr "Telefonu saraksts"

#: apps/io.ox/tours/main.js:733 module:io.ox/tours
#, fuzzy
#| msgid ""
#| "The settings are organized in topics. Select the topic on the left side, "
#| "e.g Basic settings, E-Mail or My contact data."
msgid ""
"The settings are organized in topics. Select the topic on the left side, e.g "
"Basic settings or E-Mail. To view all settings, enable Advanced settings at "
"the bottom."
msgstr ""
"Iestatījumi ir organizēti atbilstoši tēmām. Izvēlieties atbilstošo tēmas "
"sadaļu kreisajā malā (piem., Pamata iestatījumi, Pasts, Kalendārds, u.t.t.)."

#: apps/io.ox/tours/main.js:132 module:io.ox/tours
#, fuzzy
#| msgid "Editor toolbar"
msgid "The toolbar"
msgstr "Redaktora rīkjosla"

#: apps/io.ox/tours/main.js:74 module:io.ox/tours
=======
#: apps/io.ox/tours/main.js:507 module:io.ox/tours
msgid "The calendar views"
msgstr "Kalendāra skati"

#: apps/io.ox/tours/main.js:510 module:io.ox/tours
msgid ""
"The calendar views display a calendar sheet with the appointments for the "
"selected time range."
msgstr ""
"Kalendāra skati parāda kalendāra lapu izvēlētajam laika apgabalam ar tajā "
"atzīmētām tikšanās reizēm."

#: apps/io.ox/tours/main.js:523 module:io.ox/tours
msgid "Folder tree"
msgstr "Mapju koks"

#: apps/io.ox/tours/main.js:526 module:io.ox/tours
msgid ""
"Use the folder tree to access own, public or shared files. If the folder "
"tree is hidden, click on View > Folder view on the right side of the toolbar."
msgstr ""
"Izmantojiet mapju koku, lai piekļūtu personīgajiem, publiskajiem un "
"koplietojuma failiem. Ja mapju koks ir paslēpts, rīkjoslas labajā pusē "
"piespiediet Skats > Mapes skats."

#: apps/io.ox/tours/main.js:532 module:io.ox/tours
msgid ""
"To select one of the views List, Icons or Squares, click on View on the "
"right side of the toolbar."
msgstr ""
"Lai izvēlētos ikonu, saraksta vai apskatlapu skatu, rīkjoslā noklikšķiniet "
"uz skata izvēles ikonas."

#: apps/io.ox/tours/main.js:538 module:io.ox/tours
msgid ""
"The List view shows details like the size and date of change. Use the "
"checkboxes to select files. Click on a file to view further details and "
"functions in the pop-up."
msgstr ""
"Saraksta skatā tie uzrādītas tādas detaļas kā izmērs un izmaiņu saglabāšanas "
"datums. Lai izvēlētos failus, aktivizējiet izvēles rūtiņas. Noklikšķinot uz "
"faila tiek parādīts uznirstošais logs ar papildus detaļām un funkcijām."

#: apps/io.ox/tours/main.js:541 module:io.ox/tours
msgid "The Icons view"
msgstr "Ikonu skats"

#: apps/io.ox/tours/main.js:544 module:io.ox/tours
>>>>>>> 5fca44ec
msgid ""
"The Icons view displays an icon and the file name for each file. Click on an "
"icon to view further details and functions in the pop-up."
msgstr ""
"Ikonu skatā katrs fails tiek uzrādīts kā ikona ar atbilstošu vārdu. "
"Noklikšķinot uz ikonas tiek parādīts uznirstošais logs ar faila detaļām un "
"funkcijām."

<<<<<<< HEAD
#: apps/io.ox/tours/main.js:626 module:io.ox/tours
msgid "To add further details, click on Expand form."
msgstr "Lai pievienotu pārējās detaļas noklikšķiniet uz 'Atritināt formu'."

#: apps/io.ox/tours/main.js:196 module:io.ox/tours
#, fuzzy
#| msgid ""
#| "To change the layout, drag a tile's background to another position and "
#| "drop it there."
msgid ""
"To change the layout, drag a square's title to another position and drop it "
"there."
=======
#: apps/io.ox/tours/main.js:547 module:io.ox/tours
msgid "The Tiles view"
msgstr "Flīžu skats"

#: apps/io.ox/tours/main.js:550 module:io.ox/tours
msgid ""
"The Tiles view shows a big icon for each file. Click on an icon to view "
"further details and functions in the pop-up."
>>>>>>> 5fca44ec
msgstr ""
"Flīžu skatā faili tiek uzrādīti kā lielas ikonas. Noklikšķinot uz ikonas "
"tiek parādīts uznirstošais logs ar faila detaļām un funkcijām."

<<<<<<< HEAD
#: apps/io.ox/tours/main.js:303 module:io.ox/tours
msgid ""
"To choose between the different views. click on View in the toolbar. Select "
"a menu entry in the layout."
msgstr ""

#: apps/io.ox/tours/main.js:228 module:io.ox/tours
#, fuzzy
#| msgid ""
#| "To compose a new E-Mail, click on the Compose new E-Mail icon at the top."
msgid "To compose a new E-Mail, click on Compose in the toolbar."
msgstr ""
"Jauna e-pasta sastādīšanai noklikšķiniet uz augšā atrodošās e-pasta "
"sastādīšanas ikonas."

#: apps/io.ox/tours/main.js:115 module:io.ox/tours
#, fuzzy
#| msgid ""
#| "To create a new E-Mail, click the Compose new E-Mail icon at the top."
msgid "To create a new E-Mail, click the Compose new E-Mail in the toolbar."
=======
#: apps/io.ox/tours/main.js:558 module:io.ox/tours
msgid "Uploading a file"
msgstr "Failu augšupielāde"

#: apps/io.ox/tours/main.js:562 module:io.ox/tours
msgid "To upload a file, click on New > Upload new file in the toolbar."
>>>>>>> 5fca44ec
msgstr ""
"Jauna faila augšupielādēšanai rīkjoslā noklikšķiniet uz Jauns > Ielādēt "
"jaunu failu."

<<<<<<< HEAD
#: apps/io.ox/tours/main.js:405 module:io.ox/tours
#, fuzzy
#| msgid ""
#| "To create a new appointment, click the New appointment icon at the top."
msgid "To create a new appointment, click on New in the toolbar."
msgstr ""
"Jaunas tikšanās reizes izveidošanai noklikšķiniet uz augšā atrodošās jaunas "
"tikšanās izveidošanas ikonas."

#: apps/io.ox/tours/main.js:366 module:io.ox/tours
#, fuzzy
#| msgid "To create a new contact, click the Add contact icon on top."
msgid "To create a new contact, click on New > Add contact in the toolbar."
=======
#: apps/io.ox/tours/main.js:570 module:io.ox/tours
msgid "Creating a note"
msgstr "Piezīmes izveidošana"

#: apps/io.ox/tours/main.js:573 module:io.ox/tours
msgid "To create a note, click on New > Add note in the toolbar."
>>>>>>> 5fca44ec
msgstr ""
"Jaunas piezīmes izveidošanai rīkjoslā noklikšķiniet uz Jauns > Pievienot "
"piezīmi"

<<<<<<< HEAD
#: apps/io.ox/tours/main.js:601 module:io.ox/tours
#, fuzzy
#| msgid "To create a new task, click the Create new task icon at the top."
msgid "To create a new task, click on New in the toolbar."
msgstr ""
"Lai izveidotu jaunu uzdevumu noklikšķinet uz augšā atrodošās jaunu uzdevumu "
"izveidošanas ikonas."

#: apps/io.ox/tours/main.js:573 module:io.ox/tours
#, fuzzy
#| msgid "To create a new contact, click the Add contact icon on top."
msgid "To create a note, click on New > Add note in the toolbar."
msgstr ""
"Jaunas kontaktpersonas izveidošanai noklikšķiniet uz augšā atrodošās "
"kontaktu pievienošanas ikonas."

#: apps/io.ox/tours/main.js:431 module:io.ox/tours
=======
#: apps/io.ox/tours/main.js:576 module:io.ox/tours
msgid "Slideshow"
msgstr "Slaidrāde"

#: apps/io.ox/tours/main.js:579 module:io.ox/tours
msgid ""
"If a folder contains images, you can display a slideshow. To do so click the "
"View slideshow icon in the toolbar."
msgstr ""
"Ja mape satur attēlus tie var tikt parādīti slaidrādē. Lai to izdarītu, "
"rīkjoslā noklikšķiniet uz 'Skatīt slaidrādi'."

#: apps/io.ox/tours/main.js:582 module:io.ox/tours
msgid "Displaying information"
msgstr "Informācijas parādīšana"

#: apps/io.ox/tours/main.js:585 module:io.ox/tours
>>>>>>> 5fca44ec
msgid ""
"To view further information, click on a file. A pop-up window displays "
"further details and functions."
msgstr ""
"Lai skatītu tālāku informāciju noklikšķiniet iz atbilstošā faila. "
"Informācija un funkcijas tiek parādītas uznirstošajā logā."

#: apps/io.ox/tours/main.js:598 module:io.ox/tours
msgid "Creating a new task"
msgstr "Jauna uzdevuma izveide"

#: apps/io.ox/tours/main.js:601 module:io.ox/tours
msgid "To create a new task, click on New in the toolbar."
msgstr "Lai izveidotu jaunu uzdevumu, rīkjoslā noklikšķinet uz Jauns."

#: apps/io.ox/tours/main.js:617 module:io.ox/tours
msgid "Entering the task's data"
msgstr "Uzdevuma datu ievadīšana"

<<<<<<< HEAD
#: apps/io.ox/tours/main.js:637 module:io.ox/tours
msgid ""
"To create recurring tasks, enable Repeat. Functions for setting the "
"recurrence parameters are shown."
msgstr ""
"Lai izveidotu atkārtotus uzdevumus aktivizējiet izvēlnes rūtiņu 'Atkārtot', "
"kā rezultātā tiek uzrādītas atkārtojumu definēšanas funkcijas."

#: apps/io.ox/tours/main.js:470 module:io.ox/tours
msgid "To create the appointment, click on Create at the upper right side."
msgstr ""
"Lai izveidotu tikšanos noklikšķiniet uz 'Izveidot' augšējā labajā malā."

#: apps/io.ox/tours/main.js:686 module:io.ox/tours
msgid "To create the task, click on Create on the upper right side."
msgstr "Lai izveidotu uzdevumu noklikšķiniet uz 'Izvedot' augšējā labajā malā."

#: apps/io.ox/tours/main.js:210 module:io.ox/tours
#, fuzzy
#| msgid ""
#| "To display a tile again or to display further information sources, click "
#| "on Customize this page."
msgid ""
"To display a square again or to display further information sources, click "
"on Customize this page."
msgstr ""
"Lai parādītu aplikācijas apskatlogu vai informāciju no citiem avotiem "
"noklikšķiniet uz 'Pielāgot šo lapu'."

#: apps/io.ox/tours/main.js:91 module:io.ox/tours
#, fuzzy
#| msgid ""
#| "To display the help or the settings, use the icons on the right side of "
#| "the menu bar."
msgid ""
"To display the help or the settings, click the System menu icon in the menu "
"bar."
=======
#: apps/io.ox/tours/main.js:620 module:io.ox/tours
msgid "Enter the subject, the start date, and a description."
msgstr "Ievadiet tēmu, sākuma datumu un aprakstu."

#: apps/io.ox/tours/main.js:623 module:io.ox/tours
msgid "Adding further details"
msgstr "Pārejo detaļu pievienošana"

#: apps/io.ox/tours/main.js:626 module:io.ox/tours
msgid "To add further details, click on Expand form."
msgstr "Lai pievienotu pārējās detaļas noklikšķiniet uz 'Atritināt formu'."

#: apps/io.ox/tours/main.js:634 module:io.ox/tours
msgid "Creating recurring tasks"
msgstr "Atkārtotu uzdevumu izveide"

#: apps/io.ox/tours/main.js:637 module:io.ox/tours
msgid ""
"To create recurring tasks, enable Repeat. Functions for setting the "
"recurrence parameters are shown."
>>>>>>> 5fca44ec
msgstr ""
"Lai izveidotu atkārtotus uzdevumus aktivizējiet izvēlnes rūtiņu 'Atkārtot', "
"kā rezultātā tiek uzrādītas atkārtojumu definēšanas funkcijas."

<<<<<<< HEAD
#: apps/io.ox/tours/main.js:385 module:io.ox/tours
#, fuzzy
#| msgid ""
#| "To edit multiple contacts at once, enable the checkboxes on the left side "
#| "of the contacts. If the checkboxes are not displayed, click the icon on "
#| "the bottom left side."
msgid ""
"To edit multiple contacts at once, enable the checkboxes on the left side of "
"the contacts. If the checkboxes are not displayed, click on View > "
"Checkboxes on the right side of the toolbar."
msgstr ""
"Lai rediģētu vairākas kontaktpersonas vienlaicīgi aktivizējiet izvēles "
"rūtiņas kontaktu saraksta kreisajā malā. Ja izvēles rūtiņas nav uzrādītas, "
"noklikšķiniet uz ikonas apakšējā kreisajā malā."

#: apps/io.ox/tours/main.js:710 module:io.ox/tours
#, fuzzy
#| msgid ""
#| "To edit multiple tasks at once, enable the checkboxes at the left side of "
#| "the tasks. If the checkboxes are not displayed, click the icon at the "
#| "bottom left side."
msgid ""
"To edit multiple tasks at once, enable the checkboxes at the left side of "
"the tasks. If the checkboxes are not displayed, click on View > Checkboxes "
"on the right side of the toolbar."
msgstr ""
"Lai rediģētu vairākus uzdevumus vienlaicīgi aktivizējiet izvēles rūtiņas "
"uzdevumu saraksta kreisajā malā. Ja izvēles rūtiņas nav uzrādītas, "
"noklikšķiniet uz ikonas apakšējā kreisajā malā."

#: apps/io.ox/tours/main.js:674 module:io.ox/tours
#, fuzzy
#| msgid "Entering billing information"
msgid "To enter billing information, click on Show details."
msgstr "Norēķinu informācijas pievienošana"

#: apps/io.ox/tours/main.js:448 module:io.ox/tours
msgid ""
"To invite other participants, enter their names in the field below "
"Participants. To avoid appointment conflicts, click on Find a free time at "
"the upper right side."
msgstr ""
"Lai uzaicinātu citus dalībniekus ievadiet viņu vārdus laukā zem "
"'Dalībnieki'. Lai izvairītos no tikšanās laiku konfliktiem noklikšķiniet uz "
"'Atrast brīvu laiku' augšējā labajā malā."
=======
#: apps/io.ox/tours/main.js:643 module:io.ox/tours
msgid "To not miss the task, use the reminder function."
msgstr "Lai nenokavētu uzdevumu izpildi, izmantojiet atgādinājuma funkcijas."

#: apps/io.ox/tours/main.js:646 module:io.ox/tours
msgid "Tracking the editing status"
msgstr "Izpildes statusa sekošana"

#: apps/io.ox/tours/main.js:654 module:io.ox/tours
msgid "To track the editing status, enter the current progress."
msgstr "Lai sekotu izpildes statusam ievadiet pašreizējo progresu."
>>>>>>> 5fca44ec

#: apps/io.ox/tours/main.js:665 module:io.ox/tours
msgid ""
"To invite other participants, enter their names in the field below "
"Participants. You can add documents as attachment to the task."
msgstr ""
"Lai pievienotu citus dalībniekus ievadiet viņu vārdus laukā zem "
"'Dalībnieki'. Uzdevumam var tikt pievienoti atbilstošie dokumenti."

<<<<<<< HEAD
#: apps/io.ox/tours/main.js:84 module:io.ox/tours
#, fuzzy
#| msgid ""
#| "To launch an app, click on an entry on the top-left side of the menu bar."
msgid "To launch an app, click on an entry on the left side of the menu bar."
msgstr ""
"Lai startētu aplikāciju aktivizējiet izvēlni izvēņu joslas augšējā kresajā "
"malā."

#: apps/io.ox/tours/main.js:437 module:io.ox/tours
#, fuzzy
#| msgid "To not miss the appointment, use the reminder functions."
msgid "To not miss the appointment, use the reminder function."
msgstr "Lai nenokavētu tikšanos lietojiet atgādijnājuma funkcijas."

#: apps/io.ox/tours/main.js:643 module:io.ox/tours
#, fuzzy
msgid "To not miss the task, use the reminder function."
msgstr "Lai nenokavētu uzdevumu izpildi izmantojiet atgādinājuma funkcijas."

#: apps/io.ox/tours/main.js:324 module:io.ox/tours
msgid ""
"To open or close an E-Mail in a conversation, click on a free area in the "
"header."
msgstr ""

#: apps/io.ox/tours/main.js:123 module:io.ox/tours
#, fuzzy
#| msgid "To open or close the folder tree, click the Toggle folder icon."
msgid ""
"To open or close the folder tree, click on View >  Folder view on the right "
"side of the toolbar."
msgstr ""
"Mapju koka atvēršanai un aizvēršanai izmantojiet skata pārslēgšanas ikonu."

#: apps/io.ox/tours/main.js:348 module:io.ox/tours
#, fuzzy
#| msgid ""
#| "To open the E-Mail settings, click the Gearwheel icon on the upper right "
#| "side of the menu bar. Select Settings. Click on E-Mail on the left side."
msgid ""
"To open the E-Mail settings, click the System menu icon on the upper right "
"side of the menu bar. Select Settings. Click on E-Mail on the left side. To "
"display all settings, enable Advanced settings in the bottom left side"
=======
#: apps/io.ox/tours/main.js:671 module:io.ox/tours
msgid "Entering billing information"
msgstr "Norēķinu informācijas pievienošana"

#: apps/io.ox/tours/main.js:674 module:io.ox/tours
msgid "To enter billing information, click on Show details."
msgstr "Norēķinu informācijas ievadīšanai noklikšķiniet uz Rādīt dtaļas."

#: apps/io.ox/tours/main.js:678 module:io.ox/tours
msgid "Creating the task"
msgstr "Uzdevuma izveide"

#: apps/io.ox/tours/main.js:686 module:io.ox/tours
msgid "To create the task, click on Create on the upper right side."
msgstr "Lai izveidotu uzdevumu noklikšķiniet uz 'Izvedot' augšējā labajā malā."

#: apps/io.ox/tours/main.js:699 module:io.ox/tours
msgid "Sorting tasks"
msgstr "Uzdevumu kārtošana"

#: apps/io.ox/tours/main.js:702 module:io.ox/tours
msgid "To sort the tasks, click on Sort by. Select a sort criteria."
>>>>>>> 5fca44ec
msgstr ""
"Lai kārtotu uzdevumus, noklikšķiniet uz 'Kārtot pēc' un izvēlieties "
"kritēriju."

<<<<<<< HEAD
#: apps/io.ox/tours/main.js:745 module:io.ox/tours
msgid ""
"To open the help, click the System menu icon on the upper right side of the "
"menu bar. Select Help. The help for the currently selected app is displayed. "
"To browse the complete help, click on Start Page or Table Of Contents at the "
"upper part of the window."
msgstr ""

#: apps/io.ox/tours/main.js:727 module:io.ox/tours
#, fuzzy
=======
#: apps/io.ox/tours/main.js:706 module:io.ox/tours
msgid "Editing multiple tasks"
msgstr "Vairāku uzdevumu rediģēšana"

#: apps/io.ox/tours/main.js:710 module:io.ox/tours
msgid ""
"To edit multiple tasks at once, enable the checkboxes at the left side of "
"the tasks. If the checkboxes are not displayed, click on View > Checkboxes "
"on the right side of the toolbar."
msgstr ""
"Lai rediģētu vairākus uzdevumus vienlaicīgi aktivizējiet izvēles rūtiņas "
"saraksta kreisajā malā. Ja izvēles rūtiņas nav uzrādītas, rīkjoslas labajā "
"malā noklikšķiniet uz Skats > Izvēles rūtiņas."

#: apps/io.ox/tours/main.js:724 module:io.ox/tours
msgid "Opening the settings"
msgstr "Iestatījumu atvēršana"

#: apps/io.ox/tours/main.js:727 module:io.ox/tours
>>>>>>> 5fca44ec
msgid ""
"To open the settings, click the System menu icon on the upper right side of "
"the menu bar. Select Settings."
msgstr ""
"Lai atvērtu iestatījumus, noklikšķiniet uz sistēmas izvēlņu ikonas izvēlņu "
"joslas augšējā labajā malā un izvēlieties iestatījumu izvēlni."

<<<<<<< HEAD
#: apps/io.ox/tours/main.js:184 module:io.ox/tours
#, fuzzy
#| msgid "To read the details, click on an entry in a tile."
msgid "To read the details, click on an entry in a square."
msgstr ""
"Lai skatītu detaļas noklikšķiniet uz atbilstošā objekta aplikācijas "
"apskatlogā."

#: apps/io.ox/tours/main.js:332 module:io.ox/tours
=======
#: apps/io.ox/tours/main.js:730 module:io.ox/tours
msgid "How the settings are organized"
msgstr "Iestatījumu organizācija"

#: apps/io.ox/tours/main.js:733 module:io.ox/tours
>>>>>>> 5fca44ec
msgid ""
"The settings are organized in topics. Select the topic on the left side, e.g "
"Basic settings or E-Mail. To view all settings, enable Advanced settings at "
"the bottom."
msgstr ""
"Iestatījumi ir organizēti atbilstoši tēmām. Izvēlieties atbilstošo tēmas "
"sadaļu kreisajā malā (piem., Pamata iestatījumi, Pasts, Kalendārds, u.t.t.). "
"Lai skatītu visus iestatījumus, apakšējā malā aktivizējiet paplašināto "
"iestatījumu režīmu."

<<<<<<< HEAD
#: apps/io.ox/tours/main.js:129 module:io.ox/tours
#, fuzzy
#| msgid "To search for objects, click the Toggle search icon."
msgid "To search for objects, click the Search icon in the menu bar."
msgstr "Obejktu meklēšanai noklikšķiniet uz meklēšanas ikonas."

#: apps/io.ox/tours/main.js:532 module:io.ox/tours
#, fuzzy
#| msgid ""
#| "To select one of the views Icon or List, click the icon at the bottom of "
#| "the toolbar."
msgid ""
"To select one of the views List, Icons or Squares, click on View on the "
"right side of the toolbar."
=======
#: apps/io.ox/tours/main.js:736 module:io.ox/tours
msgid "Editing settings"
msgstr "Iestatījumu rediģēšana"

#: apps/io.ox/tours/main.js:739 module:io.ox/tours
msgid ""
"Edit a setting on the right side. In most of the cases, the changes are "
"activated immediately."
>>>>>>> 5fca44ec
msgstr ""
"Veiciet atbilstošo iestatījumu rediģēšanu labās puses panelī. Vairumā "
"gadījumu izmaiņas tiek tūlītēji aktivizētas."

<<<<<<< HEAD
#: apps/io.ox/tours/main.js:488 module:io.ox/tours
#, fuzzy
#| msgid ""
#| "To select one of the views like Day, Month or List, click the Eye icon in "
#| "the toolbar."
msgid ""
"To select one of the views like Day, Month or List, click on View in the "
"toolbar. Select a menu entry from the Layout section."
msgstr ""
"Lai izvēlētos vēlamo skata režīmu, kā, piemēram, diena, mēnesis vai "
"saraksts, noklikškiniet uz ikonas ar acs attēlu."

#: apps/io.ox/tours/main.js:379 module:io.ox/tours
#, fuzzy
#| msgid ""
#| "To send an E-Mail to the contact, click on an E-Mail address or on Send E-"
#| "Mail at the top of the display area."
msgid ""
"To send an E-Mail to the contact, click on an E-Mail address or on Send "
"email in the toolbar."
=======
#: apps/io.ox/tours/main.js:742 module:io.ox/tours
msgid "Opening the help"
msgstr "Palīga atvēršana"

#: apps/io.ox/tours/main.js:745 module:io.ox/tours
msgid ""
"To open the help, click the System menu icon on the upper right side of the "
"menu bar. Select Help. The help for the currently selected app is displayed. "
"To browse the complete help, click on Start Page or Table Of Contents at the "
"upper part of the window."
>>>>>>> 5fca44ec
msgstr ""
"Lai atvērtu palīgu, noklikšķiniet uz sistēmas ikonas izvēlņu joslas labajā "
"malā un izvēlieties Palīgs. Tā rezultātā tiks parādīta pašreiz izvēlētajai "
"aplikācijai atbilstošā palīdzības informācija. Lai pārlūkotu visu palīdzības "
"informāciju, noklikšķiniet uz sākuma lapas, vai arī uz satura izvēlnes loga "
"augšējā daļā."

#: apps/io.ox/tours/main.js:748 module:io.ox/tours
msgid "Signing out"
msgstr "Atslēgšanās no sistēmas"

#: apps/io.ox/tours/main.js:751 module:io.ox/tours
msgid ""
"To sign out, click the System menu icon on the upper right side of the menu "
"bar. Select Sign out."
msgstr ""
"Lai atslēgtos no sistēmas noklikšķiniet uzsistēmas izvēlņu ikonas izvēlņu "
"joslas augšējā labajā malā un izvēlieties izvēlni 'Atslēgties'."

<<<<<<< HEAD
#: apps/io.ox/tours/main.js:296 module:io.ox/tours
#, fuzzy
#| msgid "To send the E-Mail, click on Send on the upper right side."
msgid "To sort the E-Mails, click on Sort by. Select a sort criteria."
msgstr "Lai nosūtītu vēstuli noklikšķiniet uz 'Sūtīt' augšējā labajā malā."

#: apps/io.ox/tours/main.js:702 module:io.ox/tours
#, fuzzy
#| msgid "To create the task, click on Create on the upper right side."
msgid "To sort the tasks, click on Sort by. Select a sort criteria."
msgstr "Lai izveidotu uzdevumu noklikšķiniet uz 'Izvedot' augšējā labajā malā."

#: apps/io.ox/tours/main.js:654 module:io.ox/tours
msgid "To track the editing status, enter the current progress."
msgstr "Lai sekotu izpildes statusam ievadiet pašreizējo progresu."

#: apps/io.ox/tours/main.js:562 module:io.ox/tours
#, fuzzy
#| msgid "To upload a file, click the icon at the top. Select Upload new file."
msgid "To upload a file, click on New > Upload new file in the toolbar."
msgstr ""
"Jauna faila augšupielādēšanai noklikšķiniet uz rīkjoslas augšējās ikonas un "
"izvēlieties 'Ielādēt jaunu failu'."

#: apps/io.ox/tours/main.js:585 module:io.ox/tours
#, fuzzy
#| msgid ""
#| "To view further information, click on a file. The information are "
#| "displayed in a pop-up window."
msgid ""
"To view further information, click on a file. A pop-up window displays "
"further details and functions."
msgstr ""
"Lai skatītu tālāku informāciju noklikšķiniet iz atbilstošā faila. "
"Informācija tiek parādīta uznirstošajā logā."

#: apps/io.ox/tours/main.js:646 module:io.ox/tours
msgid "Tracking the editing status"
msgstr "Izpildes statusa sekošana"

#: apps/io.ox/tours/main.js:558 module:io.ox/tours
msgid "Uploading a file"
msgstr "Failu augšupielāde"

#: apps/io.ox/tours/main.js:526 module:io.ox/tours
msgid ""
"Use the folder tree to access own, public or shared files. If the folder "
"tree is hidden, click on View > Folder view on the right side of the toolbar."
msgstr ""

#: apps/io.ox/tours/main.js:141 module:io.ox/tours
#, fuzzy
#| msgid ""
#| "Use the folder tree to open the folder containing the objects that you "
#| "want to view in the sidebar."
msgid ""
"Use the folder tree to open the folder containing the objects that you want "
"to view in the list."
msgstr ""
"Lai skatītu objektus sānu joslā izmantojiet mapju koku un izvēlieties jūs "
"interesējošos mapi."

#: apps/io.ox/tours/main.js:147 module:io.ox/tours
#, fuzzy
#| msgid ""
#| "Use the sidebar to select an object in order to view its contents or to "
#| "apply functions."
msgid ""
"Use the list to select an object, show its contents or activate functions."
msgstr ""
"Lai skatītu objkta saturu vai izpildītu funkcijas izvēlieties atbilstošo "
"objektu sānu joslā."

#: apps/io.ox/tours/main.js:434 module:io.ox/tours
#: apps/io.ox/tours/main.js:640
msgid "Using the reminder function"
msgstr "Atgādinājuma funkciju lietošana"

#: apps/io.ox/tours/main.js:71 module:io.ox/tours
msgid "Welcome to %s"
msgstr ""
=======
#. Tour name; general introduction
#: apps/io.ox/tours/main.js:798 module:io.ox/tours
msgid "Getting started"
msgstr "Iepazīstināšana"

#: apps/io.ox/tours/main.js:824 module:io.ox/tours
msgid "Guided tour for this app"
msgstr "Iepazīstināšana ar šo aplikāciju"

#~ msgid ""
#~ "At the top of the display area the path to the selected folder is shown. "
#~ "Click on the path to switch to another folder."
#~ msgstr ""
#~ "Uzrādes apgabala augšā tiek parādīts ceļš uz izvēlēto mapi. Lai "
#~ "pārslēgtos uz citu mapi šai ceļā noklikšķiniet uz atbilstošās ceļa daļas."

#~ msgid ""
#~ "Detailed guides for all modules are located in the help section of the "
#~ "settings."
#~ msgstr ""
#~ "Detalizētas rokasgrāmatas visiem moduļiem ir atrodamas iestatījumu "
#~ "palīdzības sekcijā."

#~ msgid "Display area"
#~ msgstr "Uzrādes apgabals"

#~ msgid ""
#~ "In the Details section at the bottom right side you can enter billing "
#~ "information."
#~ msgstr ""
#~ "Norēķinu informācija var tikt pievienota uzdevuma detaļu sekcijas apakšā."

#~ msgid ""
#~ "In the Icons view you can see the files of the selected folder in the "
#~ "display area."
#~ msgstr ""
#~ "Ikonu skatā izvēlētajā mapē esošie faili tiek parādīti uzrādes apgabalā."

#~ msgid "Opening E-Mail threads"
#~ msgstr "E-pasta sarunu atvēršana"

#~ msgid "Sidebar"
#~ msgstr "Sānu josla"

#~ msgid "The Icons view displays an icon for each file."
#~ msgstr "Ikonu skats uzrāda failus kā tiem atbilstošās ikonas."

#~ msgid ""
#~ "The List view shows a sidebar with appointments and a display area with "
#~ "the data of the selected appointment. This view corresponds to the view "
#~ "in E-Mail and Contacts."
#~ msgstr ""
#~ "Saraksta skatā tiek uzrādīta sānu josla ar tikšanās notikumiem un apskata "
#~ "apgabals ar datiem par izvēlēto tikšanos. Šis skats atbilst skatam e-"
#~ "pasta un kontaktu aplikācijās."

#~ msgid ""
#~ "The List view shows a sidebar with files and a display area with the data "
#~ "of the selected file. This view corresponds to the views in E-Mail and "
#~ "Contacts."
#~ msgstr ""
#~ "Saraksta skatā tiek uzrādīta sānu josla ar failiem un apskata apgabals ar "
#~ "datiem par izvēlēto failu. Šis skats atbilst skatam e-pasta un kontaktu "
#~ "aplikācijās."

#~ msgid ""
#~ "The display area shows an object's content. At the top of the display "
#~ "area you will find functions for e.g. moving or deleting objects."
#~ msgstr ""
#~ "Uzrādes apgabalā tiek parādīts objekta saturs. Uzrādes apgabala augšējā "
#~ "malā ir atrodamas objekta manipulācijas funkcijas (piemēram, dzēšnai vai "
#~ "pārvietošanai)."

#~ msgid ""
#~ "The icon at the bottom right side helps you sort your tasks. Click the "
#~ "icon to get a list of sort criteria."
#~ msgstr ""
#~ "Ikona uzdevumu saraksta apakšējā kreisajā stūrī atļauj šķirot un kārtot "
#~ "uzdevumus. Noklikšķiniet uz tās un izvēlieties kritērijus."

#~ msgid ""
#~ "The icon on the bottom right side helps you sort your E-Mails. Click the "
#~ "icon to get a list of sort criteria."
#~ msgstr ""
#~ "Ikona vēstuļu saraksta apakšējā kreisajā stūrī atļauj šķirot un kārtot e-"
#~ "pasta vēstules. Noklikšķiniet uz tās un izvēlieties kritērijus."

#~ msgid ""
#~ "The number on the right side of the E-Mail subject corresponds to the "
#~ "number of E-Mails in a thread. To open the thread, click on the number."
#~ msgstr ""
#~ "Skaitlis vēstuļu tēmas labajā pusē norāda e-pasta vēstuļu skaitu šai "
#~ "tēmai atbilstošajā sarunā. Lai atvērtu sarunu noklikšķiniet uz šī skaitļa."

#~ msgid "To create a note, click the icon at the top. Select Add note."
#~ msgstr ""
#~ "Piezīmes pievienošanai noklikšķiniet uz rīkjoslas augšējās ikonas un "
#~ "izvēlieties 'Pievienot piezīmi'."

#~ msgid "To launch an app, click on a tile's headline."
#~ msgstr "Lai startētu aplikāciju noklikšķiniet uz aplikācijas galvenes."

#, fuzzy
#~ msgid ""
#~ "To open the help, click the System menu icon on the upper right side of "
#~ "the menu bar. Select Help."
#~ msgstr ""
#~ "Lai atvērtu Palīgu noklikšķiniet uzsistēmas izvēlņu ikonas izvēlņu joslas "
#~ "augšējā labajā malā un izvēlieties palīga izvēlni."

#~ msgid "Using the reminder functions"
#~ msgstr "Atgādinājuma funkciju lietošana"
>>>>>>> 5fca44ec

#~ msgid " %1$s (%2$s) "
#~ msgstr " %1$s (%2$s) "

#~ msgid " %1$s (%2$s); "
#~ msgstr " %1$s (%2$s); "

#~ msgid " is currently editing this document."
#~ msgstr "pašreiz rediģē šo dokumentu."

#~ msgid "!!!This file has not been added"
#~ msgstr "!!! Šis fails nav pievoienots"

#~ msgid "% done:"
#~ msgstr "% paveikts:"

#~ msgid "% finished"
#~ msgstr "% paveikts"

#~ msgid "%1$d %2$s"
#~ msgstr "%1$d %2$s"

#~ msgid "%1$d Day"
#~ msgid_plural "%1$d Days"
#~ msgstr[0] "%1$d diena"
#~ msgstr[1] "%1$d dienas"
#~ msgstr[2] "%1$d dienas"

#~ msgid "%1$d Hour"
#~ msgid_plural "%1$d Hours"
#~ msgstr[0] "%1$d stunda"
#~ msgstr[1] "%1$d stundas"
#~ msgstr[2] "%1$d stundas"

#~ msgid "%1$d Minute"
#~ msgid_plural "%1$d Minutes"
#~ msgstr[0] "%1$d minūte"
#~ msgstr[1] "%1$d minūtes"
#~ msgstr[2] "%1$d minūtes"

#~ msgid "%1$d Week"
#~ msgid_plural "%1$d Weeks"
#~ msgstr[0] "%1$d nedēļa"
#~ msgstr[1] "%1$d nedēļas"
#~ msgstr[2] "%1$d nedēļas"

#~ msgid "%1$d column"
#~ msgid_plural "%1$d columns"
#~ msgstr[0] "%1$d kolonna"
#~ msgstr[1] "%1$d kolonnas"
#~ msgstr[2] "%1$d kolonnas"

#~ msgid "%1$d day, %2$s"
#~ msgid_plural "%1$d days, %2$s"
#~ msgstr[0] "%1$d diena, %2$s"
#~ msgstr[1] "%1$d dienas, %2$s"
#~ msgstr[2] "%1$d dienas, %2$s"

#~ msgctxt "in"
#~ msgid "%1$d day, %2$s"
#~ msgid_plural "%1$d days, %2$s"
#~ msgstr[0] "%1$d diena, %2$s"
#~ msgstr[1] "%1$d dienas, %2$s"
#~ msgstr[2] "%1$d dienas, %2$s"

#~ msgid "%1$d files has been changed recently"
#~ msgstr "%1$d faili ir nesen izmainīti"

#~ msgid "%1$d hour and %2$s"
#~ msgid_plural "%1$d hours and %2$s"
#~ msgstr[0] "%1$d stunda un %2$s"
#~ msgstr[1] "%1$d stundas un %2$s"
#~ msgstr[2] "%1$d stundas un %2$s"

#~ msgctxt "in"
#~ msgid "%1$d hour and %2$s"
#~ msgid_plural "%1$d hours and %2$s"
#~ msgstr[0] "%1$d stunda un %2$s"
#~ msgstr[1] "%1$d stundas un %2$s"
#~ msgstr[2] "%1$d stundas un %2$s"

#~ msgid "%1$d mail"
#~ msgid_plural "%1$d mails"
#~ msgstr[0] "%1$d vēstule"
#~ msgstr[1] "%1$d vēstules"
#~ msgstr[2] "%1$d vēstules"

#, fuzzy
#~ msgid "%1$d messages in this conversation"
#~ msgstr "Nesnās sarunas"

#, fuzzy
#~ msgid "%1$d messages selected"
#~ msgstr "<b>%1$d</b> elementi iezīmēti"

#~ msgid "%1$d row"
#~ msgid_plural "%1$d rows"
#~ msgstr[0] "%1$d rinda"
#~ msgstr[1] "%1$d rindas"
#~ msgstr[2] "%1$d rindas"

#~ msgctxt "datetime"
#~ msgid "%1$s %2$s"
#~ msgstr "%1$s %2$s"

#~ msgctxt "mail address"
#~ msgid "%1$s %2$s"
#~ msgstr "%1$s %2$s"

#~ msgctxt "window title"
#~ msgid "%1$s %2$s"
#~ msgstr "%1$s %2$s"

#, fuzzy
#~ msgid "%1$s (Tentative)"
#~ msgstr "%1$s (Pagaidu)"

#~ msgid "%1$s - %2$s"
#~ msgstr "%1$s - %2$s"

#~ msgid "%1$s is a new contact"
#~ msgstr "%1$s ir jauns kontakts"

#~ msgid "%1$s is now connected with %2$s"
#~ msgstr "%1$s tagad ir sasaistīts ar %2$s"

#~ msgid "%1$s mail"
#~ msgid_plural "%1$s mails"
#~ msgstr[0] "%1$s vēstule"
#~ msgstr[1] "%1$s vēstules"
#~ msgstr[2] "%1$s vēstules"

#~ msgid "%1$s mail, %2$s unread"
#~ msgid_plural "%1$s mails, %2$s unread"
#~ msgstr[0] "%1$s vēstule, %2$s nelasīta"
#~ msgstr[1] "%1$s vēstules, %2$s nelasītas"
#~ msgstr[2] "%1$s vēstules, %2$s nelasītas"

#~ msgid "%1$s of %2$s"
#~ msgstr "%1$s no %2$s"

#, fuzzy
#~ msgid "%1$s%2$s %3$s%4$s%5$s"
#~ msgstr ""
#~ "%1$s\n"
#~ "%2$s %3$s\n"
#~ "%4$s\n"
#~ "%5$s"

#~ msgid "%1$s: %2$s"
#~ msgstr "%1$s: %2$s"

#~ msgid "%2$s (%1$s, %3$s)"
#~ msgstr "%2$s (%1$s, %3$s)"

#~ msgid "%2$s, %1$s"
#~ msgstr "%2$s, %1$s"

#~ msgid "%3$s %2$s, %1$s"
#~ msgstr "%3$s %2$s, %1$s"

#~ msgid "%d appointment"
#~ msgid_plural "%d appointments"
#~ msgstr[0] "%d tikšanās"
#~ msgstr[1] "%d tikšanās"
#~ msgstr[2] "%d tikšanās"

#~ msgid "%d day"
#~ msgid_plural "%d days"
#~ msgstr[0] "%d diena"
#~ msgstr[1] "%d dienas"
#~ msgstr[2] "%d dienas"

#~ msgctxt "in"
#~ msgid "%d day"
#~ msgid_plural "%d days"
#~ msgstr[0] "%d diena"
#~ msgstr[1] "%d dienas"
#~ msgstr[2] "%d dienas"

#~ msgid "%d hour"
#~ msgid_plural "%d hours"
#~ msgstr[0] "%d stunda"
#~ msgstr[1] "%d stundas"
#~ msgstr[2] "%d stundas"

#~ msgctxt "in"
#~ msgid "%d hour"
#~ msgid_plural "%d hours"
#~ msgstr[0] "%d stunda"
#~ msgstr[1] "%d stundas"
#~ msgstr[2] "%d stundas"

#~ msgid "%d info item"
#~ msgid_plural "%d info items"
#~ msgstr[0] "%d info vienība"
#~ msgstr[1] "%d info vienības"
#~ msgstr[2] "%d info vienības"

#~ msgid "%d minute"
#~ msgid_plural "%d minutes"
#~ msgstr[0] "%d minūte"
#~ msgstr[1] "%d minūtes"
#~ msgstr[2] "%d minūtes"

#~ msgctxt "in"
#~ msgid "%d minute"
#~ msgid_plural "%d minutes"
#~ msgstr[0] "%d minūte"
#~ msgstr[1] "%d minūtes"
#~ msgstr[2] "%d minūtes"

#~ msgid "%d task"
#~ msgid_plural "%d tasks"
#~ msgstr[0] "%d uzdevums"
#~ msgstr[1] "%d uzdevumi"
#~ msgstr[2] "%d uzdevumi"

#~ msgid "%d week"
#~ msgid_plural "%d weeks"
#~ msgstr[0] "%d nedēļa"
#~ msgstr[1] "%d nedēļas"
#~ msgstr[2] "%d nedēļas"

#~ msgctxt "in"
#~ msgid "%d week"
#~ msgid_plural "%d weeks"
#~ msgstr[0] "%d nedēļa"
#~ msgstr[1] "%d nedēļas"
#~ msgstr[2] "%d nedēļas"

#~ msgid "%s, EEE"
#~ msgstr "%s, EEE"

#~ msgid "&Attachment"
#~ msgstr "&Pievienojums"

#~ msgid "&Distribution List"
#~ msgstr "&Izplatīšanas saraksts"

#~ msgid "&E-Mail"
#~ msgstr "&E-Pasts"

#~ msgid "&Edit"
#~ msgstr "&Rediģēt"

#~ msgid "&Flags"
#~ msgstr "&Iezīmes"

#~ msgid "&Folder permissions"
#~ msgstr "&Mapes tiesības"

#~ msgid "&Messaging"
#~ msgstr "&Ziņapmaiņa"

#~ msgid "&New"
#~ msgstr "&Jauns"

#~ msgid "&New Task"
#~ msgstr "&Jauns uzdevums"

#~ msgid "&Save"
#~ msgstr "&Saglabāt"

#~ msgid "&Search"
#~ msgstr "&Meklēt"

#~ msgid "&Social"
#~ msgstr "&Sociāli"

#~ msgid "(%1$s) Attachments"
#~ msgstr "(%1$s) pievienojumi"

#~ msgid "(Default)"
#~ msgstr "(Noklusētais)"

#~ msgid "(may be slow on old machines)"
#~ msgstr "(var būt lēni uz vecākiem datoriem)"

#~ msgid ", "
#~ msgstr ", "

#~ msgid "--"
#~ msgstr "--"

#~ msgid "--:--"
#~ msgstr "--:--"

#~ msgid "0 minutes"
#~ msgstr "0 minūtes"

#~ msgid "1 day"
#~ msgstr "1 diena"

#~ msgid "1 file has been changed recently"
#~ msgstr "1 fails ir nesen izmainīts"

#~ msgid "1 hour"
#~ msgstr "1 stunda"

#~ msgid "1 item"
#~ msgid_plural "%1$d items"
#~ msgstr[0] "1 vienība"
#~ msgstr[1] "%1$d vienības"
#~ msgstr[2] "%1$d vienības"

#~ msgid "1 minute"
#~ msgstr "1 minūte"

#~ msgid "1 week"
#~ msgstr "1 nedēļa"

#~ msgid "10"
#~ msgstr "10"

#~ msgid "10 minutes"
#~ msgstr "10 minūtes"

#~ msgid "100%"
#~ msgstr "100%"

#~ msgid "12 hour"
#~ msgstr "12 stundas"

#~ msgid "15"
#~ msgstr "15"

#~ msgid "15 minutes"
#~ msgstr "15 minūtes"

#~ msgid "150%"
#~ msgstr "150%"

#~ msgid "2 days"
#~ msgstr "2 dienas"

#~ msgid "2 hour"
#~ msgstr "2 stundas"

#~ msgid "2 weeks"
#~ msgstr "2 nedēļas"

#~ msgid "20"
#~ msgstr "20"

#~ msgid "200%"
#~ msgstr "200%"

#~ msgid "3 days"
#~ msgstr "3 dienas"

#~ msgid "3 minutes"
#~ msgstr "3 minūtes"

#~ msgid "3 weeks"
#~ msgstr "3 nedēļas"

#~ msgid "30"
#~ msgstr "30"

#~ msgid "30 minutes"
#~ msgstr "30 minūtes"

#~ msgid "4 days"
#~ msgstr "4 dienas"

#~ msgid "4 hour"
#~ msgstr "4 stundas"

#~ msgid "4 weeks"
#~ msgstr "4 nedēļas"

#~ msgid "45 minutes"
#~ msgstr "45 minūtes"

#~ msgid "5"
#~ msgstr "5"

#~ msgid "5 days"
#~ msgstr "5 dienas"

#~ msgid "5 minutes"
#~ msgstr "5 minūtes"

#~ msgid "50%"
#~ msgstr "50%"

#~ msgid "6 days"
#~ msgstr "6 dienas"

#~ msgid "6 hour"
#~ msgstr "6 stundas"

#~ msgid "60"
#~ msgstr "60"

#~ msgid "75%"
#~ msgstr "75%"

#~ msgid "8 hour"
#~ msgstr "8 stundas"

#~ msgid "<b>%1$d</b> elements selected"
#~ msgstr "<b>%1$d</b> elementi iezīmēti"

#~ msgid "A B C D E F G H I J K L M N O P Q R S T U V W X Y Z"
#~ msgstr "A B C D E F G H I J K L M N O P Q R S T U V W X Y Z"

#~ msgid ""
#~ "A refresh takes some time, so please be patient, while the refresh runs "
#~ "in the background. Only one refresh per subscription and per session is "
#~ "allowed."
#~ msgstr ""
#~ "Lūdzu uzgaidiet, jo jaunināšana prasa zināmu laiku un tiek veikta fonā. "
#~ "Atļauta ir tikai viena jaunināšana vienas abonenta sesijas ietvaros."

#, fuzzy
#~ msgid "A return receipt has been sent"
#~ msgstr "Piegādes apstiprinājums ir nosūtīts"

#~ msgid "A severe error occurred!"
#~ msgstr "Reģistrēta smaga kļūda!"

#~ msgid "AD"
#~ msgstr "AD"

#~ msgid "AJAX Error"
#~ msgstr "AJAX kļūda"

#~ msgid "AM"
#~ msgstr "AM"

#~ msgid "About"
#~ msgstr "Par"

#~ msgid "Above quoted text"
#~ msgstr "Teksts augstāk"

#~ msgid "Absent"
#~ msgstr "Nav"

#~ msgid "Absent on business"
#~ msgstr "Promesošs biznesam"

#~ msgid "Accent 1"
#~ msgstr "Akcents 1"

#~ msgid "Accent 2"
#~ msgstr "Akcents 2"

#~ msgid "Accent 3"
#~ msgstr "Akcents 3"

#~ msgid "Accent 4"
#~ msgstr "Akcents 4"

#~ msgid "Accent 5"
#~ msgstr "Akcents 5"

#~ msgid "Accent 6"
#~ msgstr "Akcents 6"

#~ msgid "Accept"
#~ msgstr "Akceptēt"

#~ msgid "Accept / Decline"
#~ msgstr "Piekrist / Atteikt"

#~ msgid "Accept and replace exception"
#~ msgstr "Apstiprināt un aizvietot izņēmumu"

#~ msgid "Accept changes"
#~ msgstr "Piekrist izmaiņām"

#~ msgid "Accept extra participant"
#~ msgstr "Apstiprināt papildus dalībnieku"

#~ msgid "Accept invitation"
#~ msgstr "Akceptēt uzaicinājumu"

#~ msgid "Accept/Decline"
#~ msgstr "Piekrist / Atteikt"

#~ msgid "Accepted"
#~ msgstr "Apstiprināts"

#~ msgctxt "help"
#~ msgid "Accessing Files with WebDAV"
#~ msgstr "Piekļuve failiem, izmantojot WebDAV"

#~ msgid "Accessing global address book is not permitted"
#~ msgstr "Piekļuve globālajai adrešu grāmatai nav atļauta"

#~ msgid "Account"
#~ msgstr "Konts"

#~ msgid "Account Settings"
#~ msgstr "Konta iestatījumi"

#~ msgid "Account added successfully"
#~ msgstr "Konts ir veiksmīgi pievienots"

#~ msgid "Account name"
#~ msgstr "Konta vārds"

#~ msgid "Account settings"
#~ msgstr "Konta iestatījumi"

#~ msgid "Account settings could not be saved."
#~ msgstr "Nevar saglabāt konta iestatījumus."

#~ msgid "Account updated"
#~ msgstr "Konts ir jaunināts"

#~ msgid "Account:"
#~ msgstr "Konts:"

#~ msgid "Accounts"
#~ msgstr "Konti"

#~ msgid "Acquire Edit Rights"
#~ msgstr "Iegūt rediģēšanas tiesības"

#~ msgid "Actions"
#~ msgstr "Darbības"

#~ msgid "Activate or deactivate the start page hovers."
#~ msgstr "Aktivizējiet vai deaktivizējiet sākumlapas apskatlogus."

#~ msgid "Active"
#~ msgstr "Aktīvs"

#~ msgid "Actual costs"
#~ msgstr "Faktiskās izmaksas"

#~ msgid "Actual duration in minutes"
#~ msgstr "Faktiskais ilgums minūtēs"

#~ msgid "Add"
#~ msgstr "Pievienot"

#~ msgid "Add ->"
#~ msgstr "Pievienot ->"

#~ msgid "Add Attachment"
#~ msgstr "Pievienojums"

#~ msgid "Add Bcc →"
#~ msgstr "BCC →"

#~ msgid "Add Cc →"
#~ msgstr "CC →"

#~ msgid "Add E-Mail account ..."
#~ msgstr "Pievienot e-pasta kontu..."

#~ msgid "Add To →"
#~ msgstr "Saņēmējs →"

#~ msgid "Add a Subreddit"
#~ msgstr "Pievienot 'Subreddit'"

#~ msgid "Add a blog"
#~ msgstr "Pievienot blogu"

#~ msgid "Add a feed"
#~ msgstr "Pievienot avotu"

#~ msgid "Add a stream"
#~ msgstr "Pievienot straumējumu"

#~ msgid "Add account"
#~ msgstr "Pievienot kontu"

#~ msgid "Add action"
#~ msgstr "Pievienot darbību"

#~ msgid "Add cipher code"
#~ msgstr "Pievienot šifra kodu"

#~ msgid "Add condition"
#~ msgstr "Pievienot nosacījumu"

#~ msgid "Add contact"
#~ msgstr "Pievienot kontaktu"

#~ msgid "Add distribution list"
#~ msgstr "Pievienot izplatīšanas sarakstu"

#~ msgid "Add feed"
#~ msgstr "Pievienot avotu"

#~ msgid "Add files"
#~ msgstr "Pievienot failus"

#~ msgid "Add folder"
#~ msgstr "Pievienot mapi"

#~ msgid "Add folder menu"
#~ msgstr "Pievienot mapes"

#~ msgid "Add from addressbook"
#~ msgstr "Pievienot no adrešu grāmatas"

#~ msgid "Add group"
#~ msgstr "Pievienot grupu"

#~ msgid "Add mail account"
#~ msgstr "Pievienot pasta kontu"

#~ msgid "Add member"
#~ msgstr "Pievienot locekli"

#~ msgid "Add new account"
#~ msgstr "Pievienot jaunu kontu"

#~ msgid "Add new contact"
#~ msgstr "Pievienot jaunu kontaktu"

#~ msgid "Add new folder"
#~ msgstr "Pievienot jaunu mapi"

#~ msgid "Add new folder for this subscription"
#~ msgstr "Pievienot jaunu mapi šim abonementam"

#~ msgid "Add new participant"
#~ msgstr "Pievienot dalībnieku"

#~ msgid "Add new rule"
#~ msgstr "Pievienot jaunu noteikumu"

#~ msgid "Add new signature"
#~ msgstr "Pievienot jaunu parakstu"

#~ msgid "Add new subfolder"
#~ msgstr "Pievienot jaunu apakšmapi"

#~ msgid "Add note"
#~ msgstr "Pievienot piezīmi"

#~ msgid "Add participant"
#~ msgstr "Pievienot dalībnieku"

#~ msgid "Add participant/resource"
#~ msgstr "Pievienot dalībnieku/resursu"

#~ msgid "Add picture"
#~ msgstr "Pievienot attēlu"

#~ msgid "Add sender and recipients to \"To\", Cc to \"Cc\""
#~ msgstr "Pievienot sūtītāju un saņēmējus pie \"Saņēmējs\", Cc pie \"Cc\""

#~ msgid "Add sender to \"To\", recipients to \"Cc\""
#~ msgstr "Pievienot sūtītāju pie \"Saņēmējs\", saņēmējus pie \"Cc\""

#~ msgid "Add signature"
#~ msgstr "Pievienot parakstu"

#~ msgid "Add subfolder"
#~ msgstr "Pievienot apakšmapi"

#~ msgid "Add subject"
#~ msgstr "Pievienot tematu"

#~ msgid "Add to address book"
#~ msgstr "Pievienot adrešu grāmatai"

#~ msgid "Add to calendar"
#~ msgstr "Pievienot kalendāram"

#~ msgid "Add to portal"
#~ msgstr "Pievienot portālam"

#~ msgid "Add widget"
#~ msgstr "Pievienot vidžetu"

#~ msgid "Add your account"
#~ msgstr "Pievienot savu kontu"

#~ msgid "Added the new participant"
#~ msgstr "Jauns dalībnieks ir pievienots"

#~ msgid "Adding subscription. This may take some seconds..."
#~ msgstr "Abonementa pievienošana. Process var aizņemt dažas sekundes..."

#~ msgid "Additional:"
#~ msgstr "Papildus:"

#~ msgid "Address (private)"
#~ msgstr "Adrese (privāta)"

#~ msgid "Address Book"
#~ msgstr "Adrešu grāmata"

#~ msgctxt "app"
#~ msgid "Address Book"
#~ msgstr "Adrešu grāmata"

#~ msgid "Address Business"
#~ msgstr "Adrese (darba)"

#~ msgid "Address Home"
#~ msgstr "Adrese (mājas)"

#~ msgid "Address Other"
#~ msgstr "Adrese (cita)"

#~ msgid "Addresses"
#~ msgstr "Adreses"

#~ msgid "Adjust"
#~ msgstr "Koriģēt"

#~ msgid "Adjust start date"
#~ msgstr "Koriģēt sākuma datumu"

#~ msgid "Admin"
#~ msgstr "Admin"

#~ msgid "Administration"
#~ msgstr "Administrēšana"

#~ msgid "Administrator"
#~ msgstr "Administrators"

#, fuzzy
#~ msgid "Advanced Settings"
#~ msgstr "Aplikācijas Drive iestatījumi"

#~ msgid "Afghanistan"
#~ msgstr "Afganistāna"

#~ msgid ""
#~ "After pressing OK, a new window will open where you can authorize %s to "
#~ "access your account data."
#~ msgstr ""
#~ "Pēc apstiprinājuma tiks atvērts jauns logs, kurā jūs varēsit autorizēt %s "
#~ "piekļuvi sava konta datiem."

#~ msgid "Albania"
#~ msgstr "Albānija"

#~ msgid "Algeria"
#~ msgstr "Alžīrija"

#~ msgid "All"
#~ msgstr "Viss"

#~ msgid "All Categories..."
#~ msgstr "Visas kategorijas..."

#~ msgid "All Emoji"
#~ msgstr "Visas emocijzīmes"

#~ msgid "All appointments"
#~ msgstr "Visas tikšanās"

#~ msgid "All attachments"
#~ msgstr "Visi pievienojumi"

#~ msgid "All changes saved"
#~ msgstr "Visas izmaiņas saglabātas"

#~ msgid "All day"
#~ msgstr "Visa diena"

#, fuzzy
#~| msgid "Add folder"
#~ msgid "All folders"
#~ msgstr "Pievienot mapi"

#~ msgid "All users"
#~ msgstr "Visi lietotāji"

#~ msgid "Allow html formatted emails"
#~ msgstr "Atļaut HTML formatētu e-pastu"

#~ msgid "Allow pre-loading of externally linked images"
#~ msgstr "Atļaut ārēji saistīto attēlu priekš-ielādi"

#~ msgid "Alternative Email"
#~ msgstr "Alternatīvais e-pasts"

#~ msgid "American Samoa"
#~ msgstr "Amerikas Samoa"

#~ msgid "An error occurred"
#~ msgstr "Reģistrēta kļūda"

#~ msgid "An error occurred while importing the document."
#~ msgstr "Kļūda pie dokumenta importēšanas."

#~ msgid "An error occurred while loading page %1$d."
#~ msgstr "Kļūda pie lapas %1$d ielādes."

#~ msgid "An error occurred while loading the document."
#~ msgstr "Kļūda pie dokumenta ielādēšanas."

#~ msgid "An error occurred."
#~ msgstr "Reģistrēta kļūda."

#~ msgid "An error occurred. (%1$s, %3$s)"
#~ msgstr "Reģistrēta kļūda. (%1$s, %3$s)"

#~ msgid "An error occurred. Click to try again"
#~ msgstr "Reģistrēta kļūda. Lūdzu mēģiniet vēlreiz."

#~ msgid "An error occurred. Please try again later"
#~ msgstr "Reģistrēta kļūda. Lūdzu mēģiniet vēlreiz."

#~ msgid "An error occurred. Please try again."
#~ msgstr "Reģistrēta kļūda. Lūdzu mēģiniet vēlreiz."

#~ msgid "An error occurred. The message was:"
#~ msgstr "Reģistrēta kļūda. Paziņojums:"

#~ msgid "An internal error occurred"
#~ msgstr "Reģistrēta iekšēja kļūda"

#~ msgid "An unknown error occurred"
#~ msgstr "Reģistrēta neatpazīta kļūda"

#~ msgid "Andorra"
#~ msgstr "Andora"

#~ msgid "Angola"
#~ msgstr "Angola"

#~ msgid "Anguilla"
#~ msgstr "Angilja"

#~ msgid "Anniversary"
#~ msgstr "Dzimšanas diena"

#~ msgid "Anniversary:"
#~ msgstr "Dzimšanas diena:"

#~ msgid "Another user"
#~ msgstr "Cits lietotājs"

#~ msgid "Answered"
#~ msgstr "Atbildēts"

#~ msgid "Antarctica"
#~ msgstr "Antarktika"

#~ msgid "Antigua and Barbuda"
#~ msgstr "Antigva un Barbuda"

#~ msgid "Any recipient"
#~ msgstr "Jebkurš saņēmējs"

#~ msgid "Append vCard"
#~ msgstr "Pievienot vCard"

#~ msgid "Application Toolbar"
#~ msgstr "Aplikācijas rīkjosla"

#~ msgid "Application may not work as expected until this problem is solved."
#~ msgstr ""
#~ "Aplikācija var nestrādāt kā paredzēts kamēr šī problēma nav atrisināta."

#~ msgid "Applications"
#~ msgstr "Aplikācijas"

#~ msgid "Apply role"
#~ msgstr "Piešķirt lomu"

#~ msgid "Apply rule if all conditions are met"
#~ msgstr "Pielietot, ja izpildās visi nosacījumi"

#~ msgid "Apply rule if any condition is met."
#~ msgstr "Pielietot, ja izpildās jebkurš nosacījums"

#~ msgid "Appointment"
#~ msgstr "Tikšanās"

#~ msgid "Appointment Details"
#~ msgstr "Tikšanās detaļas"

#~ msgid "Appointment has been copied"
#~ msgid_plural "Appointments have been copied"
#~ msgstr[0] "Tikšanās ir nokopēta"
#~ msgstr[1] "Tikšanās ir nokopētas"
#~ msgstr[2] "Tikšanās ir nokopētas"

#~ msgid "Appointment has been moved"
#~ msgid_plural "Appointments have been moved"
#~ msgstr[0] "Tikšanās ir pārvietota"
#~ msgstr[1] "Tikšanās ir pārvietotas"
#~ msgstr[2] "Tikšanās ir pārvietotas"

#~ msgid ""
#~ "Appointment invitation. %1$s %2$s %3$s %4$s %5$s. Press [enter] to open"
#~ msgstr ""
#~ "Uzaicinājums uz tikšanos. %1$s %2$s %3$s %4$s %5$s. Lai atvērtu "
#~ "piespiediet [enter]"

#~ msgid "Appointment invitations"
#~ msgstr "Tikšanās uzaicinājumi"

#~ msgid "Appointment reminder. %1$s %2$s %3$s %4$s. Press [enter] to open"
#~ msgstr ""
#~ "Tikšanās atgādinājums. %1$s %2$s %3$s %4$s. Lai atvērtu piespiediet "
#~ "[enter]"

#~ msgid "Appointment reminders"
#~ msgstr "Tikšanās atgādinājumi"

#~ msgid "Appointments"
#~ msgstr "Tikšanās"

#~ msgid "Appointments in personal calendars: set status to"
#~ msgstr "Tikšanās personīgajs kalendāros: uzstādīt statusu kā"

#~ msgid "Appointments in public calendars: set status to"
#~ msgstr "Tikšanās publiskajos kalendāros: uzstādīt statusu kā"

#~ msgid "Appointments:"
#~ msgstr "Tikšanās:"

#~ msgid "Approximate Duration for Subscriptions"
#~ msgstr "Aptuvenais abonēšanas laiks"

#~ msgid "Apr"
#~ msgstr "Apr."

#~ msgid "April"
#~ msgstr "Aprīlis"

#~ msgid ""
#~ "Are you sure you want to delete all E-Mails from this folder? The deleted "
#~ "E-Mails will be moved to the Trash folder."
#~ msgstr ""
#~ "Vai tiešam vēlaties dzēst visu e-pastu no šīs mapes? Izdzēstais e-pasts "
#~ "tiks pārvietots uz \"Atkritumu\" mapi."

#~ msgid "Are you sure you want to delete selected item?"
#~ msgstr "Vai tiešām vēlaties dzēst izvēlēto vienību?"

#~ msgid "Are you sure you want to delete selected items?"
#~ msgstr "Vai tiešām vēlaties dzēst izvēlētās vienības?"

#~ msgid "Are you sure you want to delete the selected E-Mails?"
#~ msgstr "Vai tiešām vēlaties dzēst izvēlēto e-pastu?"

#~ msgid "Are you sure you want to delete the selected account?"
#~ msgid_plural "Are you sure you want to delete the selected accounts?"
#~ msgstr[0] "Vai tiešām vēlaties dzēst izvēlēto kontu?"
#~ msgstr[1] "Vai tiešām vēlaties dzēst izvēlēto kontus?"
#~ msgstr[2] "Vai tiešām vēlaties dzēst izvēlēto kontus?"

#~ msgid "Are you sure you want to delete the selected attachment?"
#~ msgstr "Vai tiešām vēlaties dzēst izvēlēto pievienojumu?"

#~ msgid "Are you sure you want to delete the selected contact?"
#~ msgid_plural "Are you sure you want to delete the selected contacts?"
#~ msgstr[0] "Vai tiešām vēlaties dzēst izvēlēto kontaktpersonu?"
#~ msgstr[1] "Vai tiešām vēlaties dzēst izvēlētās kontaktpersonas?"
#~ msgstr[2] "Vai tiešām vēlaties dzēst izvēlētās kontaktpersonas?"

#~ msgid "Are you sure you want to delete the selected folder?"
#~ msgstr "Vai tiešām vēlaties dzēst izvēlēto mapi?"

#~ msgid "Are you sure you want to delete the selected items?"
#~ msgstr "Vai tiešām vēlaties dzēst izvēlētās vienības?"

#~ msgid "Are you sure you want to delete the selected publication?"
#~ msgid_plural "Are you sure you want to delete the selected publications?"
#~ msgstr[0] "Vai tiešām vēlaties dzēst izvēlēto publikāciju?"
#~ msgstr[1] "Vai tiešām vēlaties dzēst izvēlētās publikācijas?"
#~ msgstr[2] "Vai tiešām vēlaties dzēst izvēlētās publikācijas?"

#~ msgid "Are you sure you want to delete the selected resource?"
#~ msgid_plural "Are you sure you want to delete the selected resources?"
#~ msgstr[0] "Vai tiešām vēlaties dzēst izvēlēto resursu?"
#~ msgstr[1] "Vai tiešām vēlaties dzēst izvēlētos resursus?"
#~ msgstr[2] "Vai tiešām vēlaties dzēst izvēlētos resursus?"

#~ msgid "Are you sure you want to delete the selected rule?"
#~ msgid_plural "Are you sure you want to delete the selected rules?"
#~ msgstr[0] "Vai tiešām vēlaties dzēst izvēlēto noteikumu?"
#~ msgstr[1] "Vai tiešām vēlaties dzēst izvēlētos noteikumus?"
#~ msgstr[2] "Vai tiešām vēlaties dzēst izvēlētos noteikumus?"

#~ msgid "Are you sure you want to delete the selected version?"
#~ msgstr "Vai tiešām vēlaties dzēst izvēlēto versiju?"

#~ msgid "Are you sure you want to delete this Tweet?"
#~ msgstr "Vai tiešam vēlaties dzēst šo ziņu?"

#~ msgid ""
#~ "Are you sure you want to detach the file from current Info Item?\n"
#~ " (all versions of the file will be removed)"
#~ msgstr ""
#~ "Vai tiešām vēlaties atvienot failu no pašreizējās info-vienības?\n"
#~ " (tiks noņemtas visas faila versijas)"

#~ msgid ""
#~ "Are you sure you want to permanently delete all E-Mails from this folder? "
#~ "The deleted E-Mails will be irrevocably lost."
#~ msgstr ""
#~ "Vai tiešām vēlaties neatgriezeniski izdzēst visu e-pastu no šīs mapes? "
#~ "Izdzēstais e-pasts būs neatgriezeniski zudis."

#~ msgid "Are you sure?"
#~ msgstr "Vai esat pārliecināti?"

#~ msgid "Argentina"
#~ msgstr "Argentīna"

#~ msgid "Armenia"
#~ msgstr "Armēnija"

#~ msgid "Aruba"
#~ msgstr "Aruba"

#~ msgid "Ascending"
#~ msgstr "Augoši"

#~ msgid "Ask for new invitation"
#~ msgstr "Lūgt jaunu uzaicinājumu"

#, fuzzy
#~ msgid "Ask for return receipt"
#~ msgstr "Prasīt piegādes apstiprinājumu"

#~ msgid "Assistant"
#~ msgstr "Asistents"

#~ msgid "Assistant:"
#~ msgstr "Asistents:"

#~ msgid ""
#~ "At the top of the display area the path to the selected folder is shown. "
#~ "Click on the path to switch to another folder."
#~ msgstr ""
#~ "Uzrādes apgabala augšā tiek parādīts ceļš uz izvēlēto mapi. Lai "
#~ "pārslēgtos uz citu mapi šai ceļā noklikšķiniet uz atbilstošās ceļa daļas."

#~ msgid "Attach InfoItem"
#~ msgstr "Pievienot info-vienību"

#~ msgid "Attach local file"
#~ msgstr "Pievienot lokālu failu"

#~ msgid "Attach my vCard"
#~ msgstr "Pievienot savu vCard"

#~ msgid "Attachment"
#~ msgstr "Pievienojums"

#~ msgctxt "plural"
#~ msgid "Attachment"
#~ msgid_plural "Attachments"
#~ msgstr[0] "Pievienojums"
#~ msgstr[1] "Pievienojumi"
#~ msgstr[2] "Pievienojumi"

#~ msgid "Attachment has been saved"
#~ msgid_plural "Attachments have been saved"
#~ msgstr[0] "Pievienojums ir saglabāti"
#~ msgstr[1] "Pievienojumi ir saglabāti"
#~ msgstr[2] "Pievienojumi ir saglabāti"

#~ msgid ""
#~ "Attachment uploads are not supported in Internet Explorer 9. Please "
#~ "upgrade to Internet Explorer 10."
#~ msgstr ""
#~ "Internet Explorer 9 neatbalsta pievienojumu augšupielādes. Lūdzu veiciet "
#~ "pārlūka jaunināšanu uz Internet Explorer 10."

#~ msgid "Attachments"
#~ msgstr "Pievienojumi"

#~ msgid "Attachments (%1$s)"
#~ msgstr "Pievienojumi (%1$s)"

#~ msgid "Attachments have been saved!"
#~ msgstr "Pievienojumi ir saglabāti!"

#~ msgid "Attachments will be saved"
#~ msgstr "Pievienojumi tiks saglabāti"

#~ msgid "Attachments   "
#~ msgstr "Pievienojumi"

#~ msgid "Attention"
#~ msgstr "Uzmanību"

#~ msgid "Audio enabled"
#~ msgstr "Audio iespējots"

#~ msgid "Aug"
#~ msgstr "Aug."

#~ msgid "August"
#~ msgstr "Augusts"

#~ msgid "Australia"
#~ msgstr "Austrālija"

#~ msgid "Austria"
#~ msgstr "Austija"

#~ msgid "Author"
#~ msgstr "Autors"

#~ msgid "Auto"
#~ msgstr "Auto"

#~ msgid "Auto Forward"
#~ msgstr "Automātiski pārsūtīt"

#~ msgid "Auto Logout"
#~ msgstr "Automātiska atslēgšanās"

#~ msgid "Auto-save email drafts"
#~ msgstr "Automātiski saglabāt e-pasta melnrakstus"

#~ msgid "Auto-save email drafts?"
#~ msgstr "Automātiski saglabāt e-pasta melnrakstus?"

#~ msgid "Automatic opening of notification area"
#~ msgstr "Automātiski atvērt paziņojuma apgabalu"

#~ msgid "Automatic sign out"
#~ msgstr "Automātiska atslēgšanās"

#~ msgid "Automatically collect contacts"
#~ msgstr "Automātiski uzkrāt kontakstus"

#~ msgid ""
#~ "Automatically collect contacts in the folder \"Collected addresses\" "
#~ "while reading"
#~ msgstr ""
#~ "Pie lasīšanas automātiski pievienot jaunas kontaktu adreses mapē "
#~ "\"Ievāktās adreses\""

#~ msgid ""
#~ "Automatically collect contacts in the folder \"Collected addresses\" "
#~ "while reading?"
#~ msgstr ""
#~ "Automātiski pievienot jaunas kontaktu adreses mapē \"Ievāktās adreses\" "
#~ "pie lasīšanas"

#~ msgid ""
#~ "Automatically collect contacts in the folder \"Collected addresses\" "
#~ "while sending"
#~ msgstr ""
#~ "Pie sūtīšanas automātiski saglabāt jaunu kontaktu adreses mapē \"Ievāktās "
#~ "adreses\""

#~ msgid ""
#~ "Automatically collect contacts in the folder \"Collected addresses\" "
#~ "while sending?"
#~ msgstr ""
#~ "Automātiski pievienot jaunas kontaktu adreses mapē \"Ievāktās adreses\" "
#~ "pie sūtīšanas"

#~ msgid ""
#~ "Automatically delete a notification mail after it has been accepted or "
#~ "declined?"
#~ msgstr ""
#~ "Vai automātiski dzēst paziņojuma e-pastu pēc tam kad tas ir vai nu "
#~ "apstiprināts vai atteikts?"

#~ msgid "Automatically select first E-Mail"
#~ msgstr "Automātiski izvēlēties pirmo e-pastu"

#~ msgid "Autorefresh:"
#~ msgstr "Auto-jaunināt:"

#~ msgid "Availability"
#~ msgstr "Pieejamība"

#~ msgid "Available Categories:"
#~ msgstr "Pieejamās kategorijas:"

#~ msgid "Available Teams:"
#~ msgstr "Pieejamās grupas:"

#~ msgid "Available UWA modules:"
#~ msgstr "Pieejamie UWA moduļi:"

#~ msgid "Average time: %1$s ms"
#~ msgstr "Vidējais laiks: %1$s ms"

#~ msgid "Azerbaijan"
#~ msgstr "Azerbaidžāna"

#~ msgid "B"
#~ msgstr "B"

#~ msgid "BCC"
#~ msgstr "BCC"

#~ msgid "Back"
#~ msgstr "Atpakaļ"

#~ msgid "Back to appointment"
#~ msgstr "Atpakaļ uz tikšanos"

#~ msgid "Background 1"
#~ msgstr "Fons 1"

#~ msgid "Background 2"
#~ msgstr "Fons 2"

#~ msgid "Bahamas"
#~ msgstr "Bahamas"

#~ msgid "Bahrain"
#~ msgstr "Bahreina"

#~ msgid "Bangladesh"
#~ msgstr "Bangladeša"

#~ msgid "Barbados"
#~ msgstr "Barbadosa"

#~ msgid "Bars"
#~ msgstr "Stabiņi"

#~ msgid "Based on mailing list"
#~ msgstr "Pamatots un sūtīšans sarakstu"

#~ msgid "Based on sender"
#~ msgstr "Pamatots uz nosūtītāju"

#~ msgid "Basic settings"
#~ msgstr "Pamata iestatījumi"

#~ msgid "Bcc"
#~ msgstr "Bcc"

#~ msgid "Bcc..."
#~ msgstr "Bcc..."

#~ msgid "Bcc:"
#~ msgstr "Bcc:"

#~ msgid "Be a participant when creating appointments?"
#~ msgstr "Būt par dalībnieku pie jaunu tikšanos izveides?"

#~ msgid "Begins at"
#~ msgstr "Sākas"

#~ msgid "Belarus"
#~ msgstr "Baltkrievija"

#~ msgid "Below quoted text"
#~ msgstr "Teksts zemāk"

#~ msgid "Benin"
#~ msgstr "Benina"

#~ msgid "Bermuda"
#~ msgstr "Bermudas"

#~ msgid "Bhutan"
#~ msgstr "Butāna"

#~ msgid "Billing information"
#~ msgstr "Rēķina informācija"

#~ msgid "Birthday Appointment"
#~ msgstr "Dzimšanas dienas atzīmēšana"

#~ msgid "Birthday of %s."
#~ msgstr "%s dzimšanas diena."

#~ msgid "Birthdays"
#~ msgstr "Dzimšanas dienas"

#~ msgid "Black"
#~ msgstr "Melns"

#~ msgid "Blind copy (BCC) to"
#~ msgstr "Otrā kopija (BCC)"

#~ msgid "Block pre-loading of externally linked images"
#~ msgstr "Bloķēt ārēji-saistīto attēlu ielādi"

#~ msgid "Blue"
#~ msgstr "Zils"

#~ msgid "Bold"
#~ msgstr "Treknraksts"

#~ msgid "Bolivia"
#~ msgstr "Bolīvija"

#~ msgid "Border inside"
#~ msgstr "Iekšmala"

#~ msgid "Border left"
#~ msgstr "Kreisā mala"

#~ msgid "Border left and right"
#~ msgstr "Labā un kreisā malas"

#~ msgid "Border outside"
#~ msgstr "Ārmala"

#~ msgid "Border outside and inside"
#~ msgstr "Ārmalas un iekšmalas"

#~ msgid "Border right"
#~ msgstr "Labā mala"

#~ msgid "Border top"
#~ msgstr "Augšmala"

#~ msgid "Border top and bottom"
#~ msgstr "Augšmala un apakšmala"

#~ msgid "Bosnia and Herzegovina"
#~ msgstr "Bosnija un Hercogvina"

#~ msgid "Botswana"
#~ msgstr "Botsvāna"

#, fuzzy
#~ msgid "Bottom"
#~ msgstr "Apakšmala"

#~ msgid "Bouvet Island"
#~ msgstr "Buvē sala"

#~ msgid "Branches"
#~ msgstr "Zari"

#~ msgid "Branches:"
#~ msgstr "Zari:"

#~ msgid "Brazil"
#~ msgstr "Brazīlija"

#~ msgid "British Indian Ocean Territory"
#~ msgstr "Britu Indijas okeāna teritorija"

#~ msgid "Browser"
#~ msgstr "Pārlūks"

#~ msgid "Brunei Darussalam"
#~ msgstr "Bruneja (Darussalam)"

#~ msgid "Bulgaria"
#~ msgstr "Bulgārija"

#~ msgid "Bullets On/Off"
#~ msgstr "Ieslēgt/izslēgt aizzīmes"

#~ msgid "Burkina Faso"
#~ msgstr "Burkinafaso"

#~ msgid "Burundi"
#~ msgstr "Burundija"

#~ msgid "Business Address"
#~ msgstr "Darba adrese"

#~ msgid "Business address"
#~ msgstr "Darba adrese"

#~ msgid "Business category"
#~ msgstr "Biznesa kategorija"

#~ msgid "Buy a gift"
#~ msgstr "Pirkt dāvanu"

#~ msgid "Buy now!"
#~ msgstr "Pirkt tūlīt!"

#~ msgid ""
#~ "By changing the date of this appointment you are creating an appointment "
#~ "exception to the series. Do you want to continue?"
#~ msgstr ""
#~ "Izmainot šīs tikšanās datumu jūs radīsiet izņēmumu tikšanās sērijā. Vai "
#~ "vēlaties turpinat?"

#~ msgid "CAD"
#~ msgstr "CAD"

#~ msgid "CC"
#~ msgstr "CC"

#~ msgid "CHF"
#~ msgstr "CHF"

#~ msgid "CSV"
#~ msgstr "CSV"

#~ msgid "CSV (Contacts)"
#~ msgstr "CSV (Kontakti)"

#~ msgid "CW"
#~ msgstr "CW"

#~ msgid "CW %1$d"
#~ msgstr "CW %1$d"

#~ msgid "CalDAV URL"
#~ msgstr "CalDAV URL"

#~ msgid "Calendar"
#~ msgstr "Kalendārs"

#~ msgctxt "app"
#~ msgid "Calendar"
#~ msgstr "Kalendārs"

#~ msgid "Calendar custom view"
#~ msgstr "Kalendāra pielāgotais skats"

#~ msgid "Calendar day view"
#~ msgstr "Kalndāra dienas skats"

#~ msgid "Calendar workweek view"
#~ msgstr "Kalendāra nedēļas skats"

#~ msgid "Cambodia"
#~ msgstr "Kambodža"

#~ msgid "Cameroon"
#~ msgstr "Kamerūna"

#~ msgid "Can not create appointment in a folder other than appointment folder"
#~ msgstr "Tikšanās var tikt izveidotas tikai tām atbilstošās tikšanās mapēs."

#~ msgid "Canada"
#~ msgstr "Kanāda"

#~ msgid "Canadian dollar"
#~ msgstr "Kanādas dolāri"

#~ msgid "Cancel"
#~ msgstr "Atcelt"

#~ msgid "Cancel search"
#~ msgstr "Atcelt meklešanu"

#~ msgid "Canceled"
#~ msgstr "Atcelts"

#~ msgid "Cannot find any messages this contact sent to you."
#~ msgstr "Nav atrasts neviens ziņojums no šīs kontaktpersonas."

#~ msgid "Cannot find any messages you sent to this contact."
#~ msgstr "Nav atrasts neviens ziņojums šai kontaktpersonai."

#~ msgid "Cannot find user with given name."
#~ msgstr "Lietotājs ar norādīto vārdu nav atrasts."

#~ msgid "Cannot move default folders."
#~ msgstr "Noklusētās mapes nevar tikt pārvietotas."

#~ msgid "Cannot move folder into itself."
#~ msgstr "Mapi nevar pārvietot pašu uz sevi."

#~ msgid "Cannot move shared folder."
#~ msgstr "Koplietojuma mapi nevar pārvietot."

#~ msgid "Cannot move system folder."
#~ msgstr "Sistēmas mapi nevar pārvietot."

#~ msgid "Cannot print this item"
#~ msgid_plural "Cannot print these items"
#~ msgstr[0] "Šo vienību nevar izdrukāt"
#~ msgstr[1] "Šīs vienības nevar izdrukāt"
#~ msgstr[2] "Šīs vienības nevar izdrukāt"

#~ msgid "Capacity"
#~ msgstr "Kapacitāte"

#~ msgid "Cape Verde"
#~ msgstr "Kaboverde"

#~ msgid "Cards"
#~ msgstr "Kartiņas"

#~ msgid "Cart is empty."
#~ msgstr "Grozs ir tukšs"

#~ msgid "Categories"
#~ msgstr "Kategorijas"

#~ msgid "Categories..."
#~ msgstr "Kategorijas..."

#~ msgid "Categories:"
#~ msgstr "Kategorijas:"

#~ msgid "Category"
#~ msgstr "Kategorija"

#~ msgid "Category names must be unique"
#~ msgstr "Kategoriju vārdiem ir jābūt unikāliem"

#~ msgid "Cayman Islands"
#~ msgstr "Kaimanu salas"

#~ msgid "Cc"
#~ msgstr "Cc"

#~ msgid "Cc..."
#~ msgstr "Cc..."

#~ msgid "Cc:"
#~ msgstr "Cc:"

#~ msgid "Cell phone"
#~ msgstr "Mob. telefons"

#~ msgid "Cell phone (alt)"
#~ msgstr "Mob. telefons (alt.)"

#~ msgid "Cell phone (private):"
#~ msgstr "Mob. telefons (privāts):"

#~ msgid "Cell phone:"
#~ msgstr "Mob. telefons:"

#~ msgid "Center"
#~ msgstr "Centrēts"

#~ msgid "Centered, no text wrapping"
#~ msgstr "Centrēts, nav teksta sadalīšanās"

#~ msgid "Central African Republic"
#~ msgstr "Centrālāfrikas Republika"

#~ msgid "Chad"
#~ msgstr "Čada"

#~ msgid "Change"
#~ msgstr "Mainīt"

#~ msgid "Change View"
#~ msgstr "Mainīt skatu"

#~ msgid "Change confirmation status"
#~ msgstr "Izmaiņu apstiprinājuma statuss"

#~ msgid "Change due date"
#~ msgstr "Mainīt izpildes datumu"

#~ msgid "Change folder"
#~ msgstr "Mainīt mapi"

#~ msgid "Change password"
#~ msgstr "Paroles maiņa"

#~ msgid "Change password and sign out"
#~ msgstr "Mainīt paroli un atslēgties"

#~ msgid "Change state"
#~ msgstr "Mainīt statusu"

#~ msgid "Change status"
#~ msgstr "Izmainīt statusu"

#~ msgid "Change subscription"
#~ msgstr "Mainīt abonementu"

#~ msgid "Change view"
#~ msgstr "Mainīt skatu"

#~ msgid "Changed due date"
#~ msgstr "Izmainīts izpildes datums"

#~ msgid "Changed on"
#~ msgstr "Izmainīts"

#~ msgid "Changes have been saved"
#~ msgstr "Izmaiņas ir saglabātas"

#~ msgid "Changes have been saved."
#~ msgstr "Izmaiņas ir saglabātas"

#~ msgid "Character"
#~ msgstr "Simbols"

#~ msgid "Check"
#~ msgstr "Pārbaude"

#~ msgid "Check connection"
#~ msgstr "Savienojuma pārbaude"

#~ msgid "Check for new messages every 'n' minutes"
#~ msgstr "Pārbaudīt jaunas ziņas katrās 'n' minūtēs"

#~ msgid "Check for:"
#~ msgstr "Pārbaudīt:"

#, fuzzy
#~ msgid "Checkboxes"
#~ msgstr "Pārslēgt iezīmes"

#~ msgid "Checking credentials... This may take a few seconds."
#~ msgstr ""
#~ "Pieslēguma informācijas pārbaude... Tas var aizņemt vairākas sekundes."

#~ msgid "Children"
#~ msgstr "Bērni"

#~ msgid "Children:"
#~ msgstr "Bērni:"

#~ msgid "Chile"
#~ msgstr "Čīle"

#~ msgid "China"
#~ msgstr "Ķīna"

#~ msgid "Choose Team"
#~ msgstr "Grupas izvēle"

#~ msgid "Choose a new password for your account."
#~ msgstr "Izvēlieties jaunu paroli savam kontam."

#~ msgid "Christmas Island"
#~ msgstr "Ziemassvētku sala"

#~ msgid "City"
#~ msgstr "Pilsēta"

#~ msgid "City (business)"
#~ msgstr "Pilsēta (bizness)"

#~ msgid "City (private)"
#~ msgstr "Pilsēta (privāti)"

#~ msgid "City:"
#~ msgstr "Pilsēta:"

#~ msgid "Classic"
#~ msgstr "Klasika"

#~ msgid "Clean up"
#~ msgstr "Tīrīt"

#~ msgid "Cleaning up... This may take a few seconds."
#~ msgstr "Notiek tīrīšana.. Tas var aizņemt vairākas sekundes."

#~ msgid "Clear cache"
#~ msgstr "Tīrīt kešatmiņu"

#~ msgid "Click for whole day appointment"
#~ msgstr "Klikšķiniet, lai izveidotu visas dienas tikšanos"

#~ msgid "Click here for free trial."
#~ msgstr "Noklikšķiniet šeit bezmaksas izmēģinājumam."

#~ msgid "Click here to add your account"
#~ msgstr "Noklikšķiniet šeit lai pievienotu savu kontu"

#~ msgid "Click here to quit the help center"
#~ msgstr "Noklikšķiniet šeit lai aizvērt palīdzības centru"

#~ msgid "Click on a sentence to choose when to repeat the appointment."
#~ msgstr "Noklikšķiniet uz teikuma, lai izvēlētos kad tikšanos atkārtot."

#~ msgid "Click on the links to change the values."
#~ msgstr "Noklikšķiniet uz saitēm, lai izmainītu vērtības."

#~ msgid "Click to authorize your account again"
#~ msgstr "Noklikšķiniet šeit lai atkārtoti autorizētu kontu"

#~ msgid "Click to open."
#~ msgstr "Noklikšķiniet lai atvērtu."

#~ msgid "Click to open. Drag to your desktop to download."
#~ msgstr ""
#~ "Noklikšķiniet lai atvērtu. Pārvelciet uz darbvirsmu lai lejuplādētu."

#~ msgid "Click to retry"
#~ msgstr "Noklikšķiniet lai mēģinātu vēlreiz"

#~ msgid "Click to retry later."
#~ msgstr "Noklikšķiniet lai mēģinātu vēlāk vēlreiz"

#~ msgid "Click to try again."
#~ msgstr "Noklikšķiniet lai mēģinātu vēlreiz."

#~ msgid "Click to upload image"
#~ msgstr "Noklikšķiniet, lai ielādētu attēlu"

#~ msgid ""
#~ "Client PC operating system: Latest Versions of Windows XP, Windows 7 "
#~ "(each with 32 + 64 bit) (no support of Mac OS X clients with emulators), "
#~ "Windows 8"
#~ msgstr ""
#~ "Klienta datora operētājsistēma: Jaunākā Windows XP versija, Windows 7 (32-"
#~ "bitu un 64-bitu vesijas) (Mac OS X klienti ar emulāciju netiek "
#~ "atbalstīti), Windows 8"

#~ msgid ""
#~ "Client PC operation system: Latest Versions of Windows XP, Windows 7 "
#~ "(each with 32 + 64 bit) (no support of Mac OS X clients with emulators)"
#~ msgstr ""
#~ "Klienta datora operētājsistēma: Jaunākā Windows XP versija, Windows 7 (32-"
#~ "bitu un 64-bitu vesijas) (Mac OS X klienti ar emulāciju netiek atbalstīti)"

#~ msgid "Close"
#~ msgstr "Aizvērt"

#~ msgid "Close Window"
#~ msgstr "Aizvērt logu"

#~ msgid "Close all"
#~ msgstr "Aizvērt visu"

#~ msgid "Close configuration"
#~ msgstr "Aizvērt konfigurāciju"

#~ msgid "Close document"
#~ msgstr "Aizvērt dokumentu"

#, fuzzy
#~| msgid "Folder view"
#~ msgid "Close folder view"
#~ msgstr "Mapes skats"

#~ msgid "Close quick config"
#~ msgstr "Aizvērt ātro konfig."

#~ msgid "Close this reminder"
#~ msgstr "Aizvērt šo atgādinājumu"

#~ msgid "Cocos (Keeling) Islands"
#~ msgstr "Kokosu (Kīlinga) salas"

#~ msgid "Collapse form"
#~ msgstr "Sakļaut formu"

#~ msgid "Collect while reading E-Mails?"
#~ msgstr "Uzkrāt pie e-pasta saņemšanas?"

#~ msgid "Collect while sending E-Mails?"
#~ msgstr "Uzkrāt pie e-pasta sūtīšanas?"

#~ msgid "Colombia"
#~ msgstr "Kolumbija"

#~ msgid "Color"
#~ msgstr "Krāsa"

#~ msgid "Color quoted lines"
#~ msgstr "Krāsaini iezīmētas rindas"

#~ msgid "Comma Separated"
#~ msgstr "Atdalīts ar komatu"

#~ msgid "Comment"
#~ msgstr "Komentārs"

#~ msgid "Comment:"
#~ msgstr "Komentārs:"

#~ msgid "Comments"
#~ msgstr "Komentāri"

#~ msgid "Comments:"
#~ msgstr "Komentāri:"

#~ msgid "Commercial Register"
#~ msgstr "Komercreģistrs"

#~ msgid "Commercial Register:"
#~ msgstr "komercreģistrs:"

#~ msgid "Common"
#~ msgstr "Vispārēji"

#~ msgid "Common Emoji"
#~ msgstr "Parastās emocijzīmes"

#, fuzzy
#~| msgid "Compact view"
#~ msgid "Compact"
#~ msgstr "Kompakts skats"

#~ msgid "Compact view"
#~ msgstr "Kompakts skats"

#~ msgid "Companies"
#~ msgstr "Uzņēmumi"

#~ msgid "Company"
#~ msgstr "Uzņēmums"

#~ msgid "Company:"
#~ msgstr "Uzņēmums:"

#~ msgid "Compose"
#~ msgstr "Sastādīšana"

#, fuzzy
#~ msgid "Compose new email"
#~ msgstr "Sastādīšana"

#~ msgid "Compose new mail"
#~ msgstr "Sastādīšana"

#~ msgid "Conditions"
#~ msgstr "Nosacījumi"

#~ msgid "Configuration damaged, please inform the administrator."
#~ msgstr "Konfigurācija izmainīta, lūdzu informējiet administratoru."

#~ msgid "Confirm"
#~ msgstr "Apstiprināt"

#~ msgid "Confirm new password"
#~ msgstr "Apstiprināt paroli"

#~ msgid "Confirmation"
#~ msgstr "Apstiprinājums"

#~ msgid "Confirmation message"
#~ msgstr "Apstiprinājumu paziņojumi"

#~ msgid "Confirmation status"
#~ msgstr "Apstiprinājumu statuss"

#~ msgid "Confirmed"
#~ msgstr "Apstiprināts"

#~ msgid "Conflicts detected"
#~ msgstr "Atrasti konflikti"

#~ msgid "Conflicts with resources cannot be ignored"
#~ msgstr "Resursu konfliktus nevar ignorēt"

#~ msgid "Conflicts:"
#~ msgstr "Konflikti:"

#~ msgid "Congo"
#~ msgstr "Kongo"

#~ msgid "Connection failed! Please check your settings: "
#~ msgstr "Pieslēgšanās nesekmīga! Lūdzu pārbaudoet iestatījumus:"

#~ msgid "Connector for Microsoft Outlook"
#~ msgstr "Pieslēgšanās pie MS Outlook"

#~ msgid "Contact"
#~ msgstr "Kontakts"

#~ msgid "Contact Details"
#~ msgstr "Kontakta detaļas"

#~ msgid "Contact folder..."
#~ msgstr "Kontaktu mape..."

#~ msgid "Contact overview"
#~ msgstr "Kontaktu pārskats"

#, fuzzy
#~ msgid "Contact pictures"
#~ msgstr "Kontakti"

#~ msgid "Contact: %1$s"
#~ msgstr "Kontakts: %1$s"

#~ msgid "Contacts"
#~ msgstr "Kontakti"

#~ msgid "Contacts have been copied"
#~ msgstr "Kontakts ir nokopēts"

#~ msgid "Contacts have been moved"
#~ msgstr "Kontakts ir pārvietots"

#~ msgid "Contains"
#~ msgstr "Satur"

#~ msgid "Content"
#~ msgstr "Saturs"

#~ msgid "Content-Type:"
#~ msgstr "Satura tips:"

#~ msgid "Continue"
#~ msgstr "Turpināt"

#~ msgid "Conversations"
#~ msgstr "Sarunas"

#~ msgctxt "app"
#~ msgid "Conversations"
#~ msgstr "Sarunas"

#~ msgid "Cook Islands"
#~ msgstr "Kuka salas"

#~ msgid "Copy"
#~ msgstr "Kopēt"

#~ msgctxt "CC"
#~ msgid "Copy"
#~ msgid_plural "Copy"
#~ msgstr[0] "Kopija"
#~ msgstr[1] "Kopijas"
#~ msgstr[2] "Kopijas"

#~ msgid "Copy (CC) to"
#~ msgstr "Kopija (CC)"

#~ msgid "Copy to"
#~ msgstr "Kopēt uz"

#~ msgid "Copy to description"
#~ msgstr "Kopēt uz apsrakstu"

#~ msgid "Costa Rica"
#~ msgstr "Kostarika"

#~ msgid "Costs must be between -%1$d and %1$d."
#~ msgstr "Izmaksām ir jābūt starp -%1$d un %1$d."

#~ msgid "Cote d'Ivoire"
#~ msgstr "Ziloņkaula krasts"

#~ msgid "Could not get a default folder for this application."
#~ msgstr "Nevar iegūt šīs aplikācijas noklusēto mapi."

#~ msgid "Could not load all participants for this task."
#~ msgstr "Nevar ielādēt visus šī uzdevuma dalībniekus."

#~ msgid "Could not load attachments for this contact."
#~ msgstr "Nevar ielādēt šī kontakta pievienojumus."

#~ msgid "Could not load attachments for this task."
#~ msgstr "Nevar ielādēt šī uzdevuma pievienojumus."

#~ msgid "Could not load data"
#~ msgstr "Nevar ielādēt datus"

#~ msgid "Could not load new Tweets."
#~ msgstr "Nevar ielādēt jaunas ziņas."

#~ msgid "Could not load this list"
#~ msgstr "Nevar ielādēt šo sarakstu"

#~ msgid "Could not save auto forward"
#~ msgstr "Nevar saglabāt automātisko pārsūtīšanu"

#~ msgid "Could not save settings"
#~ msgstr "Nevar saglabāt iestatījumus"

#~ msgid "Could not save settings."
#~ msgstr "Nevar saglabāt iestatījumus."

#~ msgid ""
#~ "Could not save settings. There have to be at least one user with "
#~ "administration rights."
#~ msgstr ""
#~ "Nevar saglabāt iestatījumus. Sistēmā ir jābūt vismaz vienam lietotājam ar "
#~ "administrēšanas tiesībām."

#~ msgid "Could not save vacation notice"
#~ msgstr "Nevar saglabāt prombūtnes paziņojumu"

#~ msgid "Couldn't load all contact images."
#~ msgstr "Nevar ielādēt visus kontaktu attēlus."

#~ msgid "Couldn't load appointment data."
#~ msgstr "Nevar ielādēt tikšanās datus."

#~ msgid "Couldn't load contact data."
#~ msgstr "Nevar ielādēt kontaktpersonas datus."

#~ msgid "Couldn't load file data."
#~ msgstr "Nevar ielādēt faila datus."

#~ msgid "Couldn't load folders."
#~ msgstr "Nevar ielādēt mapes."

#~ msgid "Couldn't load subfolders."
#~ msgstr "Nevar ielādēt apakšmapes."

#~ msgid "Couldn't load that email."
#~ msgstr "Šo vēstuli nevar ielādēt."

#~ msgid "Couldn't load that task."
#~ msgstr "Nevar ielādēt uzdevumu."

#~ msgid "Couldn't load your auto forward."
#~ msgstr "Nevar ielādēt jūsu automātisko pārsūtīšanu."

#~ msgid "Couldn't load your contact data."
#~ msgstr "Nevar ielādēt jūsu kontaktpersonas datus."

#~ msgid "Couldn't load your mail filters."
#~ msgstr "Nevar ielādēt jūsu pasta filtrus."

#~ msgid "Couldn't load your vacation notice."
#~ msgstr "Nevar ielādēt jūsu prombūtnes paziņojumu."

#~ msgid "Country"
#~ msgstr "Valsts"

#~ msgid "Country (other)"
#~ msgstr "Valsts (cita)"

#~ msgid "Country (other):"
#~ msgstr "Valsts (cita):"

#~ msgid "Country:"
#~ msgstr "Valsts:"

#~ msgid "Create"
#~ msgstr "Izveidot"

#~ msgid "Create Appointment"
#~ msgstr "Izveidot tikšanos"

#~ msgid "Create a filter"
#~ msgstr "Izveidot filtru"

#~ msgid "Create appointment"
#~ msgstr "Izveidot tikšanos"

#~ msgid "Create contact"
#~ msgstr "Izveidot kontaktu"

#~ msgid "Create distribution list"
#~ msgstr "Izveidot izplatīšanas sarakstu"

#~ msgid "Create list"
#~ msgstr "Izveidot"

#~ msgid "Create new rule"
#~ msgstr "Izveidot jaunu noteikumu"

#~ msgid "Create new task"
#~ msgstr "Izveidot jaunu uzdevumu"

#~ msgid "Create public appointments"
#~ msgstr "Izveidot publiskas tikšanās"

#~ msgid "Create reminder"
#~ msgstr "Izveidot atgādinājumu"

#~ msgid "Create task"
#~ msgstr "Izveidot uzdevumu"

#~ msgid "Created"
#~ msgstr "Izveidots"

#~ msgid "Created By:"
#~ msgstr "Izveidoja:"

#~ msgid "Created by"
#~ msgstr "Izveidoja"

#~ msgid "Created by:"
#~ msgstr "Izveidoja:"

#~ msgid "Created on"
#~ msgstr "Izveidots"

#~ msgid "Created on %1$s by %2$s, last changed on %3$s by %4$s"
#~ msgstr "Izveidoja %1$s %2$s, izmainīja %3$s %4$s"

#~ msgid "Created on:"
#~ msgstr "Izveidots:"

#~ msgid ""
#~ "Created private folder '%1$s' in %2$s and subscribed successfully to "
#~ "shared folder"
#~ msgstr ""
#~ "Izveidota privāta mape '%1$s' vietā %2$s ap publiskās mapes abonementu"

#~ msgctxt "help"
#~ msgid "Creating Files"
#~ msgstr "Failu izveide"

#~ msgid "Creation date:"
#~ msgstr "Izveides datums:"

#~ msgid "Croatia"
#~ msgstr "Horvātija"

#~ msgid "Cuba"
#~ msgstr "Kuba"

#~ msgid "Currency"
#~ msgstr "Valūta"

#~ msgid "Current Costs:"
#~ msgstr "Pašreiz. izmaksas:"

#~ msgid "Current costs:"
#~ msgstr "Pašreiz. izmaksas:"

#~ msgid "Current duration:"
#~ msgstr "Pašreiz. ilgums:"

#~ msgid "Current page and total page count"
#~ msgstr "Pašreizējā lapa un un lapu kopskaits"

#~ msgid "Current version"
#~ msgstr "Pašreizējā versija"

#~ msgid "Current week"
#~ msgstr "Pašreizējā nedēļa"

#~ msgid "Current week, next week"
#~ msgstr "Pašreizējā nedēļa, nākošā nedēļa"

#~ msgid "Current week, next week, 10 later"
#~ msgstr "Pašreizējā nedēļa, nākošā nedēļa, 10 vēlāk"

#~ msgid "Current week, next week, 15 later"
#~ msgstr "Pašreizējā nedēļa, nākošā nedēļa, 15 vēlāk"

#~ msgid "Current week, next week, 20 later"
#~ msgstr "Pašreizējā nedēļa, nākošā nedēļa, 20 vēlāk"

#~ msgid "Current week, next week, 5 later"
#~ msgstr "Pašreizējā nedēļa, nākošā nedēļa, 5 vēlāk"

#~ msgid "Current zoom factor"
#~ msgstr "Pašreizējais palielinājums"

#~ msgid "Custom"
#~ msgstr "Pielāgots"

#~ msgid "Custom form"
#~ msgstr "Pielāgota forma"

#~ msgid "Customize this page"
#~ msgstr "Pielāgot šo lapu"

#~ msgid "Cut"
#~ msgstr "izgriezt"

#~ msgid "Cyprus"
#~ msgstr "Kipra"

#~ msgid "Czech"
#~ msgstr "Čehu"

#~ msgid "Czech Republic"
#~ msgstr "Čehijas Republika"

#~ msgid "DKK"
#~ msgstr "DKK"

#~ msgid "Danish"
#~ msgstr "Dāņu"

#~ msgid "Dark blue"
#~ msgstr "Tumši zils"

#~ msgid "Dark red"
#~ msgstr "Tumši sarkans"

#~ msgid "Darker"
#~ msgstr "Tumšāks"

#~ msgid "Data imported successfully"
#~ msgstr "Dati ir veiksmīgi importēti"

#~ msgid "Data only partially imported ( %1$s of %2$s records)"
#~ msgstr "Dati ir tikai daļēji importēti ( %1$s no %2$s ierakstiem)"

#~ msgid "Date"
#~ msgstr "Datums"

#~ msgid "Date completed"
#~ msgstr "Izpildes datums"

#~ msgid "Date format:"
#~ msgstr "Datuma formāts:"

#~ msgid "Date of birth"
#~ msgstr "Dzimšanas datums"

#~ msgid "Date of birth:"
#~ msgstr "Dzimšanas datums:"

#~ msgid "Date:"
#~ msgstr "Datums:"

#~ msgid "Day"
#~ msgstr "Diena"

#~ msgid "Day View"
#~ msgstr "Dienas skats"

#~ msgid "Days"
#~ msgstr "Dienas"

#~ msgid "Debug"
#~ msgstr "Atblusot"

#~ msgid "December"
#~ msgstr "Decembris"

#~ msgid "Decline"
#~ msgstr "Atteikt"

#~ msgid "Decline counter proposal"
#~ msgstr "Noraidīt alternatīvo priekšlikumu"

#~ msgid "Declined"
#~ msgstr "Atteikts"

#~ msgid "Default E-Mail font size?"
#~ msgstr "Nokl. e-pasta fontu izmērs?"

#~ msgid "Default E-Mail font?"
#~ msgstr "Nokl. e-pasts fonts?"

#~ msgid "Default Theme"
#~ msgstr "Noklusētā tēma"

#~ msgid "Default address"
#~ msgstr "Noklusētā adrese"

#~ msgid "Default app after sign in"
#~ msgstr "Noklusētā aplikācija pēc pieslēgšanās"

#~ msgid "Default calendar view"
#~ msgstr "Noklusētais kalendāra skats"

#~ msgid "Default reminder"
#~ msgstr "Noklusētais atgādinājums"

#~ msgid "Default sender address"
#~ msgstr "Noklusētā nosūtītāja adrese"

#~ msgid "Default sender address:"
#~ msgstr "Noklusētā nosūtītāja adrese:"

#~ msgid "Default view"
#~ msgstr "Noklusētais skats"

#~ msgid "Default view for Spam folder:"
#~ msgstr "Noklusētais \"mēstuļu\" mapes skats:"

#~ msgid "Deferred"
#~ msgstr "Atlikts"

#~ msgid "Delay before a hover is displayed"
#~ msgstr "Pauze pirms apskatlogu uzrādes"

#~ msgid "Delete"
#~ msgstr "Dzēst"

#~ msgid "Delete Attachment"
#~ msgstr "Dzēst pievienojumu"

#~ msgid "Delete Columns"
#~ msgstr "Dzēst kolonnas"

#~ msgid "Delete Contact"
#~ msgstr "Dzēst kontaktu"

#~ msgid "Delete E-Mail"
#~ msgstr "Dzēst e-pastu "

#~ msgid "Delete E-Mails"
#~ msgstr "Dzēst e-pastu"

#~ msgid "Delete Folder"
#~ msgstr "Dzēst mapi"

#~ msgid "Delete Publication"
#~ msgid_plural "Delete Publications"
#~ msgstr[0] "Dzēst publikāciju"
#~ msgstr[1] "Dzēst publikācijas"
#~ msgstr[2] "Dzēst publikācijas"

#~ msgid "Delete Resource"
#~ msgid_plural "Delete Resources"
#~ msgstr[0] "Dzēst resursu"
#~ msgstr[1] "Dzēst resursus"
#~ msgstr[2] "Dzēst resursus"

#~ msgid "Delete Rows"
#~ msgstr "Dzēst rindas"

#~ msgid "Delete Rule"
#~ msgid_plural "Delete Rules"
#~ msgstr[0] "Dzēst noteikumu"
#~ msgstr[1] "Dzēst noteikumus"
#~ msgstr[2] "Dzēst noteikumus"

#~ msgid "Delete Task"
#~ msgstr "Dzēst uzdevumu"

#~ msgid "Delete a Subreddit"
#~ msgstr "Dzēst subreditu"

#~ msgid "Delete a blog"
#~ msgstr "Dzēst blogu"

#~ msgid "Delete a feed"
#~ msgstr "Dzēst avotu"

#~ msgid "Delete a group of feeds"
#~ msgstr "Dzēst avotu grupu"

#~ msgid "Delete a stream"
#~ msgstr "Dzēst straumējumu"

#~ msgid "Delete account"
#~ msgstr "Dzēst kontu"

#~ msgid "Delete all accounts"
#~ msgstr "Dzēst visus kontus"

#~ msgid "Delete appointment"
#~ msgstr "Dzēst tikšanos"

#~ msgid "Delete contact"
#~ msgid_plural "Delete contacts"
#~ msgstr[0] "Dzēst kontaktpersonu"
#~ msgstr[1] "Dzēst kontaktpersonas"
#~ msgstr[2] "Dzēst kontaktpersonas"

#~ msgid "Delete drawing object"
#~ msgstr "Dzēst zīmējuma objektu"

#~ msgid "Delete feed"
#~ msgstr "Dzēst avotu"

#~ msgid "Delete group"
#~ msgstr "Dzēst grupu"

#~ msgid "Delete selected columns"
#~ msgstr "Dzēst izvēlētās kolonnas"

#~ msgid "Delete selected rows"
#~ msgstr "Dzēst izvēlētās rindas"

#~ msgid "Delete the draft after sending."
#~ msgstr "Pec nosūtīšanas izdzēst melnrakstu."

#~ msgid "Delete version"
#~ msgstr "Dzēst versiju"

#~ msgid "Delete whole series"
#~ msgstr "Dzēst visu sēriju"

#~ msgid "Delete widget"
#~ msgstr "Dzēst vidžetu"

#~ msgid "Deleting messages on local storage also deletes them on server"
#~ msgstr ""
#~ "Ziņojumu dzēšana lokālajā glabātuvē izraisīs to dzēšanu arī uz servera"

#~ msgid "Demote One Level"
#~ msgstr "Pazemināt par vienu līmeni"

#~ msgid "Department"
#~ msgstr "Nodaļa"

#~ msgid "Department:"
#~ msgstr "Nodaļa:"

#~ msgid "Descending"
#~ msgstr "Dilstoši"

#~ msgid "Description"
#~ msgstr "Apraksts"

#~ msgid "Description has been copied"
#~ msgstr "Apraksts ir nokopēts"

#~ msgid "Description:"
#~ msgstr "Apraksts:"

#~ msgid "Destination"
#~ msgstr "Saņēmējs"

#~ msgid "Destination folder:"
#~ msgstr "Saņēmēja mape:"

#~ msgid "Detach file"
#~ msgstr "Atvienot failu"

#~ msgid "Detail"
#~ msgstr "Detaļas"

#~ msgid "Detail Information for Publication"
#~ msgstr "Detalizēta publikācijas informācija"

#~ msgid "Detail information for publication"
#~ msgstr "Detalizēta publikācijas informācija"

#~ msgid ""
#~ "Detailed guides for all modules are located in the help section of the "
#~ "settings."
#~ msgstr ""
#~ "Detalizētas rokasgrāmatas visiem moduļiem ir atrodamas iestatījumu "
#~ "palīdzības sekcijā."

#~ msgid ""
#~ "Detailed information can be found in the Import section of the online "
#~ "help or the user manual."
#~ msgstr ""
#~ "Detalizētu informāciju var atrast tiešaistes palīga vau lietotāja "
#~ "rokasgrāmatas importēšanas sekcijā."

#~ msgid "Details"
#~ msgstr "Detaļas"

#~ msgid "Details:"
#~ msgstr "Detaļas:"

#~ msgid "Direct link"
#~ msgstr "Tieša saite"

#~ msgid "Direct link: %1$s"
#~ msgstr "Tiešā saite: %1$s"

#~ msgid "Direct message"
#~ msgstr "Tiešs ziņojums"

#~ msgid "Disable"
#~ msgstr "Atspējot"

#~ msgid "Disable all"
#~ msgstr "Atspējot visu"

#~ msgid "Disable widget"
#~ msgstr "Atspējot vidžetu"

#~ msgid "Disabled"
#~ msgstr "Atspējots"

#~ msgid "Discard"
#~ msgstr "Izmest"

#~ msgid "Discard changes"
#~ msgstr "Atcelt izmaiņas"

#~ msgid "Display"
#~ msgstr "Attēlošana"

#~ msgid "Display Name"
#~ msgstr "Uzrādes vārds"

#~ msgid "Display area"
#~ msgstr "Uzrādes apgabals"

#~ msgid "Display as"
#~ msgstr "Uzrādīt kā"

#~ msgid "Display as:"
#~ msgstr "Uzrādīt kā:"

#~ msgid "Display emoticons as graphics in text emails"
#~ msgstr "Rādīt emocijzīmes kā grafiku teksta e-pastā"

#~ msgid "Display name"
#~ msgstr "Uzrādes vārds"

#~ msgid "Display of names"
#~ msgstr "Vārdu uzrāde"

#~ msgid "Displayed name"
#~ msgstr "Uzrādītais vārds"

#~ msgid "Distance"
#~ msgstr "Attālums"

#~ msgid "Distribution List"
#~ msgstr "Izplatīšanas saraksts"

#~ msgid "Distribution list"
#~ msgstr "Izplatīšanas saraksts"

#~ msgid "Distribution list has been saved"
#~ msgstr "Izplatīšanas saraksts ir saglabāts"

#~ msgid "Djibouti"
#~ msgstr "Džibutija"

#~ msgid "Do the following:"
#~ msgstr "Darbības:"

#~ msgid ""
#~ "Do you really want to change the file extension from  \".%1$s\" to \".%2$s"
#~ "\" ?"
#~ msgstr ""
#~ "Vai tiešām vēlaties izmainīt faila vārda paplašinājumu no  \".%1$s\" uz "
#~ "\".%2$s\" ?"

#~ msgid "Do you really want to delete folder \"%s\"?"
#~ msgstr "Vai tiešām vēlaties dzēst mapi \"%s\"?"

#~ msgid "Do you really want to delete the following blog?"
#~ msgstr "Vai tiešām vēlaties dzēst šo blogu?"

#~ msgid "Do you really want to delete the following feed?"
#~ msgstr "Vai tiešām vēlaties dzēst šo avotu?"

#~ msgid "Do you really want to delete the following group of feeds?"
#~ msgstr "Vai tiešām vēlaties dzēst šo avotu grupu?"

#~ msgid "Do you really want to delete the following stream?"
#~ msgstr "Vai tiešām vēlaties dzēst šo straumējumu?"

#~ msgid "Do you really want to delete the following subreddit?"
#~ msgstr "Vai tiešām vēlaties dzēst šo subreditu?"

#~ msgid "Do you really want to delete these items?"
#~ msgstr "Vai tiešām vēlaties dzēst šīs vienības?"

#~ msgid "Do you really want to delete this account?"
#~ msgstr "Vai tiešām vēlaties dzēst šo kontu?"

#~ msgid "Do you really want to delete this contact?"
#~ msgstr "Vai tiešām vēlaties dzēst šo kontaktu?"

#~ msgid "Do you really want to delete this distribution list?"
#~ msgstr "Vai tiešām vēlaties dzēst šo izplatīšanas sarakstu?"

#~ msgid "Do you really want to delete this file?"
#~ msgid_plural "Do you really want to delete these files?"
#~ msgstr[0] "Vai tiešām vēlaties dzēst šo failu?"
#~ msgstr[1] "Vai tiešām vēlaties dzēst šos failus?"
#~ msgstr[2] "Vai tiešām vēlaties dzēst šos failus?"

#~ msgid "Do you really want to delete this task?"
#~ msgid_plural "Do you really want to delete this tasks?"
#~ msgstr[0] "Vai tiešām vēlaties dzēst šo uzdevumu?"
#~ msgstr[1] "Vai tiešām vēlaties dzēst šos uzdevumus?"
#~ msgstr[2] "Vai tiešām vēlaties dzēst šos uzdevumus?"

#~ msgid "Do you really want to delete this widget?"
#~ msgstr "Vai tiešām vēlaties dzēst šo vidžetu?"

#~ msgid "Do you really want to discard this mail?"
#~ msgstr "Vai tiešām vēlaties izmest šo vēstuli?"

#~ msgid "Do you really want to discard your changes?"
#~ msgstr "Vai tiešām vēlaties atsaukt izmaiņas?"

#~ msgid "Do you really want to empty folder \"%s\"?"
#~ msgstr "Vai tiešām vēlaties iztukšot mapi \"%s\"?"

#~ msgid ""
#~ "Do you really want to remove the extension \".%1$s\" from your filename?"
#~ msgstr ""
#~ "Vai tiešām vēlaties noņemt paplašinājumu \".%1$s\" no šī faila vārda?"

#, fuzzy
#~| msgid ""
#~| "Do you want to edit the whole series or just one appointment within the "
#~| "series?"
#~ msgid ""
#~ "Do you want to confirm the whole series or just one appointment within "
#~ "the series?"
#~ msgstr "Vai vēlaties rediģēt visu sēriju vai tikai atsevišķu tikšanos?"

#~ msgid ""
#~ "Do you want to delete the whole recurrence or a single instance of the "
#~ "recurrence?"
#~ msgstr "Vai vēlaties dzēst visu sēriju vai tikai atsevišķu tās elementu?"

#~ msgid ""
#~ "Do you want to delete the whole recurrence or single instances of the "
#~ "recurrence?"
#~ msgstr "Vai vēlaties dzēst visu sēriju vai tikai atsevišķu tās elementu?"

#~ msgid ""
#~ "Do you want to delete the whole series or just one appointment within the "
#~ "series?"
#~ msgstr "Vai vēlaties dzēst visu sēriju vai tikai atsevišķu tikšanos?"

#~ msgid "Do you want to delete this appointment?"
#~ msgstr "Vai vēlaties dzēst šo tikšanos?"

#~ msgid ""
#~ "Do you want to edit the whole recurrence or a single recurrence "
#~ "appointment? Please note when changing a serial appointment, exceptions "
#~ "to the recurrence are reset."
#~ msgstr ""
#~ "Vai vēlaties rediģēt visu sēriju vai tikai atsevišķu sērijas tikšanos? "
#~ "Ievērojiet ka izmainot sēriju visi sērijas izņēmumi tiek pārstatīti."

#~ msgid ""
#~ "Do you want to edit the whole recurrence or single instances of the "
#~ "recurrence? Please note when changing a serial appointment, exceptions to "
#~ "the recurrence are reset."
#~ msgstr ""
#~ "Vai vēlaties rediģēt visu sēriju vai tikai atsevišķus tās elementus? "
#~ "Ievērojiet ka izmainot tikšanos sēriju visi sērijas izņēmumi tiek "
#~ "pārstatīti."

#~ msgid ""
#~ "Do you want to edit the whole series or a single series appointment? "
#~ "Please note when changing a serial appointment, exceptions to the series "
#~ "are reset."
#~ msgstr ""
#~ "Vai vēlaties rediģēt visu sēriju vai tikai atsevišķu sērijas tikšanos? "
#~ "Ievērojiet ka izmainot sēriju visi sērijas izņēmumi tiek pārstatīti."

#~ msgid ""
#~ "Do you want to edit the whole series or just one appointment within the "
#~ "series?"
#~ msgstr "Vai vēlaties rediģēt visu sēriju vai tikai atsevišķu tikšanos?"

#~ msgid "Do you want to keep the draft after sending this mail?"
#~ msgstr "Vai vēlaties saglabāt melnrakstu pēc vēstules nosūtīšanas?"

#~ msgid "Do you want to permanently delete this mail?"
#~ msgid_plural "Do you want to permanently delete these mails?"
#~ msgstr[0] "Vai tiešām vēlaties neatgriezeniski dzēst šo vēstuli?"
#~ msgstr[1] "Vai tiešām vēlaties neatgriezeniski dzēst šīs vēstules?"
#~ msgstr[2] "Vai tiešām vēlaties neatgriezeniski dzēst šīs vēstules?"

#~ msgid "Do you want to save your configuration?"
#~ msgstr "Vai vēlaties saglabāt šo konfigurāciju?"

#~ msgid "Do you want to send a delivery receipt?"
#~ msgstr "Vai vēlaties nosūtīt saņemšanas apstiprinājumu?"

#~ msgid "Document"
#~ msgstr "Dokuments"

#~ msgid "Document name"
#~ msgstr "Dokumenta vārds"

#~ msgid "Document saved in folder \"%1$s\"."
#~ msgstr "Dokuments ir saglabāts mapē \"%1$s\"."

#~ msgctxt "app"
#~ msgid "Documents"
#~ msgstr "Dokumenti"

#~ msgid "Does not match"
#~ msgstr "Neatbilst"

#~ msgid "Does not match regex"
#~ msgstr "Neatbilst 'regex'"

#~ msgid "Dominica"
#~ msgstr "Dominika"

#~ msgid "Dominican Republic"
#~ msgstr "Dominikānas Republika"

#~ msgid "Don't show again"
#~ msgstr "Nerādīt vēlreiz"

#~ msgid "Done"
#~ msgstr "Paveikts"

#~ msgid "Double"
#~ msgstr "Dubulta"

#, fuzzy
#~ msgid "Doubleclick in this row for whole day appointment"
#~ msgstr "Klikšķiniet, lai izveidotu visas dienas tikšanos"

#~ msgid "Download"
#~ msgstr "Lejupielāde"

#~ msgid "Download Updater"
#~ msgstr "Lejupielādes jauninātājs"

#~ msgid "Download install file (for Windows)"
#~ msgstr "Lejuplādēt instalēšanas failu (Windows)"

#~ msgid "Downloads"
#~ msgstr "Lejupielādes"

#~ msgid "Drafts folder"
#~ msgstr "Melnrakstu mape"

#~ msgid "Drag to reorder widget"
#~ msgstr "Pārvelciet lai pārkārtotu"

#~ msgid "Drawing"
#~ msgstr "Zīmējums"

#~ msgid "Drawing Position"
#~ msgstr "Zīmējuma pozīcija"

#~ msgid "Drawing position"
#~ msgstr "Zīmējuma pozīcija"

#~ msgctxt "app"
#~ msgid "Drive"
#~ msgstr "Drive"

#~ msgctxt "help"
#~ msgid "Drive Settings"
#~ msgstr "Aplikācijas Drive iestatījumi"

#, fuzzy
#~ msgid "Drop EML file here for import"
#~ msgstr "Lai importētu pastu, pārvelciet šeit"

#~ msgid "Drop here to import this mail"
#~ msgstr "Lai importētu pastu, pārvelciet šeit"

#~ msgid "Drop here to upload a <b class=\"dndignore\">new attachment</b>"
#~ msgstr ""
#~ "Pārvelciet šeit, lai augšupielādētu <b class=\"dndignore\">jaunu "
#~ "pievienojumu</b>"

#~ msgid "Drop here to upload a <b class=\"dndignore\">new file</b>"
#~ msgstr ""
#~ "Pārvelciet šeit, lai augšupielādētu <b class=\"dndignore\">jaunu failu</b>"

#~ msgid "Drop here to upload a <b class=\"dndignore\">new version</b>"
#~ msgstr ""
#~ "Pārvelciet šeit, lai augšupielādētu <b class=\"dndignore\">jaunu versiju</"
#~ "b>"

#~ msgid ""
#~ "Drop here to upload a <b class=\"dndignore\">new version</b> of \"%1$s\""
#~ msgstr ""
#~ "Pārvelciet šeit, lai augšupielādētu <b class=\"dndignore\">jaunu versiju</"
#~ "b> šim \"%1$s\""

#~ msgid "Drop here to upload a <b class='dndignore'>new attachment</b>"
#~ msgstr ""
#~ "Pārvelciet šeit, lai augšupielādētu <b class='dndignore'>jaunu "
#~ "pievienojumu</b>"

#~ msgid "Drop the file anywhere to add attachment"
#~ msgstr "Lai izveidotu pievienojumu vienkārši nomtiet failu vinalga kur"

#~ msgid "Dropdown"
#~ msgstr "Lejatvere"

#~ msgid "Due"
#~ msgstr "Termiņš"

#~ msgid "Due %1$s"
#~ msgstr "Termiņš %1$s; "

#~ msgid "Due date"
#~ msgstr "Izpildes datums"

#~ msgid "Due date:"
#~ msgstr "Izpildes datums:"

#~ msgid "Due in %d day."
#~ msgid_plural "Due in %d days."
#~ msgstr[0] "Izpilde pēc %d dienas."
#~ msgstr[1] "Izpilde pēc %d dienām."
#~ msgstr[2] "Izpilde pēc %d dienām."

#~ msgid "Due on %1$s"
#~ msgstr "Izpildāms %1$s"

#~ msgid "Due today!"
#~ msgstr "Izpilde šodien!"

#~ msgid "Dutch (Netherlands)"
#~ msgstr "Holandiešu"

#~ msgid "Dynamic resizing..."
#~ msgstr "Dinamiska mērogošana..."

#~ msgid "E-Mail"
#~ msgstr "E-pasts"

#~ msgid "E-Mail (business):"
#~ msgstr "E-pasts (bizness):"

#~ msgid "E-Mail (other)"
#~ msgstr "E-pasts (cits)"

#~ msgid "E-Mail (other):"
#~ msgstr "E-pasts (cits):"

#~ msgid "E-Mail (private)"
#~ msgstr "E-pasts (privāts)"

#~ msgid "E-Mail (private):"
#~ msgstr "E-pasts (privāts):"

#~ msgctxt "help"
#~ msgid "E-Mail Settings"
#~ msgstr "E-pasta iestatījumi"

#~ msgid "E-Mail:"
#~ msgstr "E-pasts:"

#~ msgid "EB"
#~ msgstr "EB"

#~ msgid "EEE, %s"
#~ msgstr "EEE, %s"

#~ msgid "EEEE, %s"
#~ msgstr "EEEE, %s"

#~ msgid "EUR"
#~ msgstr "EUR"

#~ msgid "Each"
#~ msgstr "katrs"

#~ msgid "Each %s Day"
#~ msgstr "Katra %s diena"

#~ msgid "Each %s weeks on %s"
#~ msgstr "Katras %s nedēļas %s"

#~ msgid "Each %s. %s"
#~ msgstr "Katra %s. %s"

#~ msgid "Ecuador"
#~ msgstr "Ekvadora"

#~ msgid "Edit"
#~ msgstr "Rediģēt"

#~ msgid "Edit Appointment"
#~ msgstr "Rediģēt tikšanos"

#~ msgid "Edit Contact"
#~ msgstr "Rediģēt kontaktu"

#~ msgid "Edit Distribution List"
#~ msgstr "Rediģēt izplatīšanas sarakstu"

#~ msgid "Edit Flickr photo stream"
#~ msgstr "Rediģēt Flickr foto straumi"

#~ msgid "Edit Furigana"
#~ msgstr "Rediģēt \" Furigana\""

#~ msgid "Edit InfoItem"
#~ msgstr "Rediģēt infovienību"

#~ msgid "Edit Mode"
#~ msgstr "Rediģēšana"

#~ msgid "Edit Tumblr feed"
#~ msgstr "Rediģēt 'Tumblr' straumi"

#~ msgid "Edit a Subreddit"
#~ msgstr "Rediģēt 'Subreddit'"

#~ msgid "Edit a blog"
#~ msgstr "Rediģēt blogu"

#~ msgid "Edit a group of feeds"
#~ msgstr "Grupas rediģēšana"

#~ msgid "Edit appointment"
#~ msgstr "Rediģēt tikšanos"

#~ msgid "Edit as new"
#~ msgstr "Rediģēt kā jaunu"

#~ msgid "Edit description"
#~ msgstr "Rediģēt apsrakstu"

#~ msgid "Edit document"
#~ msgstr "Rediģēt dokumentu"

#~ msgid "Edit draft"
#~ msgstr "Rediģēt melnrakstu"

#~ msgid "Edit feed"
#~ msgstr "Rediģēt avotu"

#~ msgid "Edit rule"
#~ msgstr "Rediģēt noteikumu"

#~ msgid "Edit signature"
#~ msgstr "Rediģēt parakstu"

#~ msgid "Edit task"
#~ msgstr "Rediģēt uzdevumu"

#~ msgid "Edit to set a name."
#~ msgstr "Ievadiet nosaukumu."

#~ msgid "Editor"
#~ msgstr "Redaktors"

#~ msgid "Editor feature set:"
#~ msgstr "E-pasta redaktors:"

#~ msgid "El Salvador"
#~ msgstr "Salvadora"

#~ msgid "Email"
#~ msgstr "E-pasts"

#~ msgid "Email 1"
#~ msgstr "E-pasts 1"

#~ msgid "Email 1 / Phone number"
#~ msgstr "E-pasts 1 / Telefons"

#~ msgid "Email 2"
#~ msgstr "E-pasts 2"

#~ msgid "Email 3"
#~ msgstr "E-pasts 3"

#~ msgid "Email Address:"
#~ msgstr "E-pasta adrese:"

#~ msgid "Email address"
#~ msgstr "E-pasta adrese"

#~ msgid "Email addresses"
#~ msgstr "E-pasta adreses"

#, fuzzy
#~ msgid "Email from %1$s: %2$s"
#~ msgstr "Katra gada %2$s %1$s"

#~ msgid "Email notification for Accept/Declined"
#~ msgstr "E-pasta paziņojums apstiprināšanai/atteikšanai"

#~ msgid "Email notification for New, Changed, Deleted?"
#~ msgstr "E-pasta paziņojums par jaunu, izmainītu, dzēstu?"

#~ msgid "Email notification for appointment"
#~ msgstr "E-pasta paziņojums par tikšanos"

#~ msgid "Email notification for appointment creator?"
#~ msgstr "E-pasta paziņojums tikšanās izveidotājam?"

#~ msgid "Email notification for appointment participant?"
#~ msgstr "E-pasta paziņojums tikšanās dalībniekiem?"

#~ msgid "Email notification for task"
#~ msgstr "E-pasta paziņojums uzdevumam"

#~ msgid "Email notification for task creator?"
#~ msgstr "E-pasta paziņojums uzdevuma izveidotājam?"

#~ msgid "Email notification for task participant?"
#~ msgstr "E-pasta paziņojums uzdevuma dalībniekiem?"

#~ msgid ""
#~ "Emails cannot be put into trash folder while your mail quota is exceeded."
#~ msgstr ""
#~ "E-pasta vēstules nevar tikt pārvietotas uz atkritni kamēr ir pārsniegta "
#~ "pasta kvota."

#~ msgid "Embedded windows"
#~ msgstr "Ievietoti logi"

#~ msgid "Employee ID"
#~ msgstr "Darbinieka ID"

#~ msgid "Employee ID:"
#~ msgstr "Darbinieka ID:"

#~ msgid "Employee type"
#~ msgstr "Darbinieka tips"

#~ msgctxt "vgrid"
#~ msgid "Empty"
#~ msgstr "Tukšs"

#~ msgid "Empty folder"
#~ msgstr "Tukšot mapi"

#~ msgid "Empty name and description found."
#~ msgstr "Atrasts tukšs nosaukums un apraksts."

#~ msgid "Emptying folder... This may take a few seconds."
#~ msgstr "Mapes tukšošana... Tas var aizņemt vairākas sekundes."

#~ msgid "Enable"
#~ msgstr "Iespējot"

#~ msgid "Enable Calendar Hover"
#~ msgstr "Iespējot kalendāra apskatlogus"

#~ msgid "Enable Contacts Hover"
#~ msgstr "Iespējot kontaktu apskatlogus"

#~ msgid "Enable E-Mail Hover"
#~ msgstr "Iespējot e-pasta apskaltlogus"

#~ msgid "Enable E-Mail Hover?"
#~ msgstr "Iespējot e-pasta apskatlogus?"

#~ msgid "Enable Infostore Hover"
#~ msgstr "Iespējot infoglabātuves apskatlogus"

#~ msgid "Enable Plugin"
#~ msgstr "Iespējot 'plugin'"

#~ msgid "Enable Tasks Hover"
#~ msgstr "Iespējot uzdevumu apskatlogus"

#~ msgid "Enable auto completion of E-Mail addresses?"
#~ msgstr "Iespējot e-pasta adrešu ievada auto-pabeigšanu?"

#~ msgid "Enable calendar hovers"
#~ msgstr "Iespējot kalendāra apskatlogus"

#~ msgid "Enable start page hovers"
#~ msgstr "Iespējot sākumlapas apskatlogus"

#~ msgid "Enable visual effects"
#~ msgstr "Iespējot vizuālos efektus"

#~ msgid "Enabled"
#~ msgstr "Iespējots"

#~ msgid "Enabled for all mail folders"
#~ msgstr "Iespējots visām pasta mapēm"

#~ msgid "Enabled for inbox only"
#~ msgstr "Atļauts tikai iesūtnē"

#~ msgid "Enabled for the following addresses"
#~ msgstr "Iespējots sekojošām adresēm"

#~ msgid ""
#~ "Enables offline access to e-mail, calendar, tasks, and contacts folders. "
#~ "Any changes that are made using Microsoft Outlook offline will be "
#~ "automatically synchronized the next time you go online:"
#~ msgstr ""
#~ "Atļauj bezsaistes piekļuvi e-pastam, kalendāram, uzdevumiem un kontaktu "
#~ "mapēm. Visas izmaiņas, kas tiek veiktas ar MS Outlook bezsaistes režīmā "
#~ "tiks automātiski sinhronizētas nākamreiz kad pieslēgsieties tiešsaistē:"

#~ msgid "End"
#~ msgstr "Beigas"

#~ msgid "End date is before start date"
#~ msgstr "Beigu datums ir pirms sākuma datuma"

#~ msgid "End date:"
#~ msgstr "Beigu datums:"

#~ msgid "End of working time"
#~ msgstr "Darbalaika beigas"

#~ msgid "End time is before start time"
#~ msgstr "Beigu laiks ir pirms sākuma laika"

#~ msgid "End:"
#~ msgstr "Beigas:"

#~ msgid "Ends at"
#~ msgstr "Beidzas"

#~ msgid "Ends at:"
#~ msgstr "Beidzas:"

#~ msgid "Ends on"
#~ msgstr "Beidzas"

#~ msgid "English (US)"
#~ msgstr "Angļu (ASV)"

#~ msgid "Enhanced"
#~ msgstr "Paplašinātais"

#~ msgid "Enter Image URL"
#~ msgstr "Ievadīt attēla URL"

#~ msgid "Enter URL"
#~ msgstr "Ievadīt URL"

#~ msgid "Enter a comment"
#~ msgstr "Ievadiet komentāru"

#~ msgid "Enter additional data"
#~ msgstr "Ievadiet papildus datus"

#~ msgid "Enter document title here"
#~ msgstr "Ievadiet dokumenta nosaukumu"

#~ msgid "Enter general data"
#~ msgstr "Ievadiet vispārīgos datus"

#~ msgid "Enter personal data"
#~ msgstr "Ievadiet personīgos datus"

#~ msgid "Enter visible text"
#~ msgstr "Ievadīt redzamu tekstu"

#~ msgid "Enter your version comment:"
#~ msgstr "Ievadiet versijas komentāru:"

#~ msgid "Entire thread"
#~ msgstr "Viss pavediens"

#~ msgid "Envelope"
#~ msgstr "Aploksne"

#~ msgid "Equatorial Guinea"
#~ msgstr "Ekvatoriālā Gvineja"

#~ msgid "Error"
#~ msgstr "Kļūda"

#~ msgid "Error log"
#~ msgstr "Kļūdu saraksts"

#~ msgid "Error-ID: %1$s"
#~ msgstr "Kļūda-ID: %1$s"

#~ msgid "Error:"
#~ msgstr "Kļūda:"

#~ msgid "Error: %1$s doesn't support routing from %2$s"
#~ msgstr "Kļūda: %1$s neatbalsta rūtēšanu no %2$s"

#~ msgid "Error: %1$s doesn't support routing to %2$s"
#~ msgstr "Kļūda: %1$s neatbalsta rūtēšanu uz %2$s"

#~ msgid "Error: %2$s"
#~ msgstr "Kļūda: %2$s"

#~ msgid "Errors"
#~ msgstr "Kļūdas"

#~ msgid "Estimated Costs:"
#~ msgstr "Izmaksu prognoze:"

#~ msgid "Estimated Duration:"
#~ msgstr "Ilguma prognoze:"

#~ msgid "Estimated costs"
#~ msgstr "Plānotās izmaksas"

#~ msgid "Estimated duration in minutes"
#~ msgstr "Plānotais ilgums minūtēs"

#~ msgid "Estonia"
#~ msgstr "Igaunija"

#~ msgid "Ethiopia"
#~ msgstr "Etiopija"

#~ msgid "Euro"
#~ msgstr "Eiro"

#~ msgid "Every"
#~ msgstr "Katra"

#~ msgid "Every %1$d days"
#~ msgstr "Katrās %1$d dienās"

#~ msgid "Every %1$d months on day %2$d"
#~ msgstr "Katrus %1$d mēnešus, mēneša %2$d dienā"

#~ msgid "Every %1$d months on the %2$s %3$s"
#~ msgstr "Katrus %1$d mēnešus, mēneša %2$s %3$s"

#~ msgid "Every %1$d weeks on %2$s"
#~ msgstr "Katrās %1$d nedēļās, %2$s"

#~ msgid "Every %1$d weeks on all days"
#~ msgstr "Katrās %1$d nedēļās, visās dienās"

#~ msgid "Every %1$d weeks on work days"
#~ msgstr "Katrās %1$d nedēļās, darba dienās"

#~ msgid "Every %1$d years on %2$s %3$d"
#~ msgstr "Katra %1$d gada %3$d %2$s"

#~ msgid "Every %1$d years on the %2$s %3$s of %4$d"
#~ msgstr "Katra %1$d gada %2$s %3$s mēnesī %4$d"

#~ msgid "Every day"
#~ msgstr "Katru dienu"

#~ msgid "Exception caught: "
#~ msgstr "Reģistrēta kļūda:"

#~ msgid "Exit Fullscreen"
#~ msgstr "Iziet no pilnekrāna"

#~ msgid "Expand form"
#~ msgstr "Atritināt formu"

#~ msgid "Expand timeframe by one month"
#~ msgstr "Palielināt laika grafiku par vienu mēnesiP"

#~ msgid "Expert mode"
#~ msgstr "Eksperta režīms"

#~ msgid "Export"
#~ msgstr "Eksportēt"

#~ msgid "Export folder"
#~ msgstr "Eksportēt mapi"

#~ msgid "Extended view"
#~ msgstr "Paplašināts skats"

#~ msgctxt "help"
#~ msgid "External E-Mail Accounts"
#~ msgstr "Ārējie e-pasta konti"

#~ msgid "External contact"
#~ msgstr "Ārējs kontakts"

#~ msgid ""
#~ "External images have been blocked to protect you against potential spam!"
#~ msgstr ""
#~ "Ārējie attēli ir bloķēti lai pasargātu jūs no potenciāla mēstuļu satura!"

#~ msgid "External link"
#~ msgstr "Ārēja saite"

#~ msgid "External participants"
#~ msgstr "Ārējie dalībnieki"

#~ msgid "External user"
#~ msgstr "Ārējs lietotājs"

#~ msgctxt "friday"
#~ msgid "F"
#~ msgstr "F"

#~ msgid "FAQ"
#~ msgstr "Biežāk uzdotie jautājumi"

#~ msgid "Face"
#~ msgstr "Seja"

#~ msgid "Facebook"
#~ msgstr "Facebook"

#~ msgid "Facebook reported an error:"
#~ msgstr "Facebook kļūda:"

#~ msgid "Failed to add. Maybe the vCard attachment is invalid."
#~ msgstr "Kļūda pie pievienošanas. Iespējams, ka VCard pielikums ir bojāts."

#~ msgid "Failed to connect."
#~ msgstr "Kļūda pieslēdzoties."

#~ msgid "Failed to recover accounts"
#~ msgstr "Kļūda pie kontu atkopšanas"

#~ msgid "Failed to save distribution list."
#~ msgstr "Kļūda pie izplatīšanas saraksta saglabāšanas."

#~ msgid "Failed to sign in"
#~ msgstr "Kļūda pieslēdzoties"

#~ msgid ""
#~ "Failed to start application. Maybe you have connection problems. Please "
#~ "try again."
#~ msgstr ""
#~ "Kļūda pie aplikācijas uzsākšanas. Iespējams, ka ir radušās komunikāciju "
#~ "problēmas. Lūdzu mēģiniet vēlreiz."

#~ msgid ""
#~ "Failed to update confirmation status; most probably the appointment has "
#~ "been deleted."
#~ msgstr ""
#~ "Kļūda pie apstiprinājuma statusa jaunināšanas; iespējams, ka tikšanās "
#~ "ieraksts ir izdzēsts."

#~ msgid ""
#~ "Failed to update confirmation status; most probably the task has been "
#~ "deleted."
#~ msgstr ""
#~ "Kļūda pie apstiprinājuma statusa jaunināšanas; iespējams, ka uzdevuma "
#~ "ieraksts ir izdzēsts."

#~ msgid "Failure! Please refresh."
#~ msgstr "Kļūda! Lūdzu atjauniniet."

#~ msgid "Falkland Islands (Malvinas)"
#~ msgstr "Folklenda salas"

#~ msgid "Faroe Islands"
#~ msgstr "Faroa salas"

#~ msgid "Favorite"
#~ msgstr "Izlase"

#~ msgid "Favorited"
#~ msgstr "Pievienots izlasē"

#~ msgid "Fax"
#~ msgstr "Fakss"

#~ msgid "Fax (Home)"
#~ msgstr "Fakss (māja)"

#~ msgid "Fax (alt)"
#~ msgstr "Fakss (alt.)"

#~ msgid "Fax (business)"
#~ msgstr "Fakss (bizness)"

#~ msgid "Fax (business):"
#~ msgstr "Fakss (bizness):"

#~ msgid "Fax (other)"
#~ msgstr "Fakss (cits)"

#~ msgid "Fax (other):"
#~ msgstr "Fakss (cits):"

#~ msgid "Fax (private)"
#~ msgstr "Fakss (privāts)"

#~ msgid "Fax:"
#~ msgstr "Fakss:"

#~ msgid "Feature not available!"
#~ msgstr "Funkcija nav pieejama!"

#~ msgid "Feb"
#~ msgstr "Feb."

#~ msgid "February"
#~ msgstr "Februāris"

#~ msgid "Feed URL"
#~ msgstr "Plūsmas URL"

#, fuzzy
#~ msgid "Feedback"
#~ msgstr "atpakaļ"

#~ msgid "Feeling • Decoration"
#~ msgstr "Sajūtas • Dekorācija"

#~ msgid "Fiji"
#~ msgstr "Fidži"

#~ msgid "File"
#~ msgstr "Fails"

#~ msgid "File Details"
#~ msgstr "Faila detaļas"

#~ msgid "File name"
#~ msgstr "Faila vārds"

#~ msgid "File name:"
#~ msgstr "Faila vārds:"

#~ msgid "File names must not be empty"
#~ msgstr "Faila vārds nevar būt tukšs"

#~ msgid "File names must not contain slashes"
#~ msgstr "Faila vārds nevar saturēt slīpsvītras"

#~ msgid "File quota"
#~ msgstr "Failu kvota"

#~ msgid "File type:"
#~ msgstr "Faila tips:"

#~ msgid "File versions"
#~ msgstr "Failu versijas"

#~ msgid "File..."
#~ msgstr "Fails..."

#~ msgid "File: %1$s"
#~ msgstr "Fails: %1$s"

#~ msgid "Files"
#~ msgstr "Faili"

#~ msgctxt "app"
#~ msgid "Files"
#~ msgstr "Faili"

#~ msgid "Files View"
#~ msgstr "Failu skats"

#~ msgid "Files have been copied"
#~ msgstr "Faili ir nokopēti"

#~ msgid "Files have been moved"
#~ msgstr "Faili ir pārvietotai"

#~ msgid "Filter"
#~ msgstr "Filtrs"

#~ msgid "Find a free time"
#~ msgstr "Atrast brīvu laiku"

#~ msgid "Fine grid"
#~ msgstr "Smalks režģis"

#~ msgid "Finish tour"
#~ msgstr "Pabeigt tūri"

#~ msgid "Finland"
#~ msgstr "Somija"

#~ msgid "First Tab"
#~ msgstr "Pirmais tabulators"

#~ msgid "First field"
#~ msgstr "Pirmais lauks"

#~ msgid "First name"
#~ msgstr "Vārds"

#~ msgid "First name Last name"
#~ msgstr "Vārds, Uzvārds"

#~ msgid "First name:"
#~ msgstr "Vārds:"

#~ msgid "Fit to screen size"
#~ msgstr "Pilnekrāna izmērs"

#~ msgid "Fit to screen width"
#~ msgstr "Ekrāna platums"

#~ msgid "Flag"
#~ msgstr "Iezīme"

#~ msgid "Flag #%d"
#~ msgstr "Iezīmēt #%d"

#~ msgid "Flag mail with"
#~ msgstr "Iezīmēt pastu ar"

#~ msgid "Flags"
#~ msgstr "Iezīmes"

#~ msgid "Flickr"
#~ msgstr "Flickr"

#~ msgid "Float Left"
#~ msgstr "Slīdošs teksts"

#~ msgid "Float Right"
#~ msgstr "Slīdēt pa labi"

#~ msgid "Folder"
#~ msgstr "Mape"

#~ msgid "Folder Name"
#~ msgstr "Mapes vārds"

#~ msgid "Folder Properties"
#~ msgstr "Mapes īpašības"

#~ msgid "Folder Properties: %s"
#~ msgstr "Mapes īpašības: %s"

#~ msgid "Folder actions"
#~ msgstr "Mapes darbības"

#~ msgid "Folder name"
#~ msgstr "Mapes vārds"

#~ msgid "Folder names must not be empty"
#~ msgstr "Mapes vārds nevar būt tukšs"

#~ msgid "Folder names must not contain slashes"
#~ msgstr "Mapes vārds nevar saturēt slīpsvītras"

#~ msgid "Folder path"
#~ msgstr "Mapes ceļš"

#~ msgid "Folder permissions"
#~ msgstr "Mapes tiesības"

#~ msgid "Folder type"
#~ msgstr "Mapes tips"

#~ msgid "Folder view"
#~ msgstr "Mapes skats"

#~ msgid ""
#~ "Folder with name \"%1$s\" will be hidden. Enable setting \"Show hidden "
#~ "files and folders\" to access this folder again."
#~ msgstr ""
#~ "Mape \"%1$s\" tiks paslēpta. Lai atkal tai piekļūtu iespējojiet "
#~ "iestatījumu \"Rādīt paslēptās mapes un failus\"."

#~ msgid "Folder-specific actions"
#~ msgstr "Mapes darbības"

#~ msgid "Folder..."
#~ msgstr "Mape..."

#~ msgid "Folder:"
#~ msgstr "Mape:"

#~ msgid "Folders"
#~ msgstr "Mapes"

#~ msgid "Follow"
#~ msgstr "Sekot"

#~ msgid "Follow the instructions and install the updater."
#~ msgstr "Sekojiet instrukcijām un uzstādiet jauninātāju."

#~ msgid "Following"
#~ msgstr "Seko"

#~ msgid "Font name"
#~ msgstr "Fonta vārds"

#~ msgid "Font size"
#~ msgstr "Fonta izmērs"

#~ msgid "Food"
#~ msgstr "Pārtika"

#, fuzzy
#~ msgid "For best results, please use"
#~ msgstr "Labākajiem rezultātiem lūdzu izmantojiet"

#~ msgid ""
#~ "For security reasons, all account passwords are encrypted with your "
#~ "primary account password. If you change your primary password, your "
#~ "external accounts might stop working. In this case, you can use your old "
#~ "password to recover all account passwords:"
#~ msgstr ""
#~ "Drošības apsvērumu dēļ visu kontu paroles ir šifrētas ar jūsu primārā "
#~ "konta paroli. Ja jūs izmainīsiet savu primāro paroli jūsu ārējie "
#~ "pievienotie konti var pārstāt strādat. Šādā gadījumā jūs varat izmantot "
#~ "savu veco paroli visu kontu paroļu atgūšanai:"

#~ msgid "Forgot your password?"
#~ msgstr "Vai aizmirsāt paroli?"

#~ msgid "Format"
#~ msgstr "Formāts"

#~ msgid "Format emails as"
#~ msgstr "Formatēt e-pastu kā"

#~ msgid "Format emails as:"
#~ msgstr "Formatēt e-pastu kā:"

#~ msgid "Forward"
#~ msgstr "Pārsūtīt"

#~ msgid "Forward all incoming emails to this address"
#~ msgstr "Pārsūtīt visu ienākošo e-pastu uz šo adresi"

#~ msgid "Forward emails as"
#~ msgstr "Pārsūtīt e-pastu kā"

#~ msgid "Forward emails as:"
#~ msgstr "Pārsūtīt e-pastu kā:"

#~ msgid "Free"
#~ msgstr "Brīvs"

#~ msgid "Free trial..."
#~ msgstr "Izmēģināt..."

#~ msgid "French"
#~ msgstr "Franču"

#~ msgid "French Guiana"
#~ msgstr "Franču Gviāna"

#~ msgid "French Polynesia"
#~ msgstr "Franču Polinēzija"

#~ msgid "French Southern Territories"
#~ msgstr "Franču dienvidu teritorijas"

#~ msgid "Fri"
#~ msgstr "Pie."

#~ msgid "Friday"
#~ msgstr "Piektdiena"

#~ msgid "From"
#~ msgstr "Sūtītājs"

#~ msgid "From %s"
#~ msgstr "No %s"

#~ msgctxt "when"
#~ msgid "From:"
#~ msgstr "Sūtītājs:"

#~ msgctxt "who"
#~ msgid "From:"
#~ msgstr "Sūtītājs:"

#~ msgid "Fullscreen"
#~ msgstr "Pilnekrāns"

#~ msgid "Furigana for company"
#~ msgstr "Uzņēmuma furigana"

#~ msgid "Furigana for first name"
#~ msgstr "Vārda furigana"

#~ msgid "Furigana for last name"
#~ msgstr "Uzvārda furigana"

#~ msgid "Furigana..."
#~ msgstr "Furigana..."

#~ msgid "GB"
#~ msgstr "GB"

#~ msgid "GBP"
#~ msgstr "GBP"

#~ msgid "Gabon"
#~ msgstr "Gabona"

#~ msgid "Gambia"
#~ msgstr "Gambija"

#~ msgid "General"
#~ msgstr "Vispārēji"

#~ msgid "Georgia"
#~ msgstr "Gruzija"

#~ msgid "German"
#~ msgstr "Vāciju"

#~ msgid "Get directions"
#~ msgstr "Iegūt norādes"

#~ msgid "Get free upgrade"
#~ msgstr "Iegūt bezmaksas jauninājumu"

#~ msgid "Ghana"
#~ msgstr "Gana"

#~ msgid "Gibraltar"
#~ msgstr "Gibraltārs"

#~ msgid "Go"
#~ msgstr "Izpildīt"

#~ msgid "Go to page"
#~ msgstr "Iet uz lapu"

#~ msgid "Good"
#~ msgstr "Labi"

#~ msgid "Good evening"
#~ msgstr "Labvakar"

#~ msgid "Good evening, %s"
#~ msgstr "Labvakar, %s"

#~ msgid "Good morning"
#~ msgstr "Labrīt"

#~ msgid "Good morning, %s"
#~ msgstr "Labrīt, %s"

#~ msgid "Gray"
#~ msgstr "Pelēks"

#~ msgid "Greek"
#~ msgstr "Grieķu"

#~ msgid "Green"
#~ msgstr "Zaļš"

#~ msgid "Greenland"
#~ msgstr "Grenlande"

#~ msgid "Grenada"
#~ msgstr "Granāda"

#~ msgid "Grey"
#~ msgstr "Pelēks"

#~ msgid "Grid"
#~ msgstr "Režģis"

#~ msgid "Group"
#~ msgstr "Grupa"

#~ msgid "Group Administration"
#~ msgstr "Grupu administrrēšana"

#~ msgid "Group Member"
#~ msgstr "Grupas loceklis"

#~ msgid "Group Members"
#~ msgstr "Grupu locekļi"

#~ msgid "Group appointment"
#~ msgstr "Grupu tikšanās"

#~ msgid "Group name"
#~ msgstr "Grupas vārds"

#~ msgid "Group task"
#~ msgstr "Grupas uzdevums"

#~ msgid "Groups"
#~ msgstr "Grupas"

#~ msgid "Guadeloupe"
#~ msgstr "Gvadelupa"

#~ msgid "Guam"
#~ msgstr "Guama"

#~ msgid "Guatemala"
#~ msgstr "Gvatemala"

#~ msgid "Guest"
#~ msgstr "Viesis"

#~ msgid "Guidance"
#~ msgstr "Ieteikumi"

#~ msgid "Guinea"
#~ msgstr "Gvineja"

#~ msgid "Guinea-Bissau"
#~ msgstr "Gvineja-Bisava"

#~ msgid "Guyana"
#~ msgstr "Gajāna"

#~ msgctxt "teamview"
#~ msgid "H"
#~ msgstr "H"

#~ msgid "H-Split"
#~ msgstr "H-sadalīts"

#~ msgid "H-split view"
#~ msgstr "H-sadalīts skats"

#~ msgctxt "dayview"
#~ msgid "HH"
#~ msgstr "HH"

#~ msgid "HH:mm"
#~ msgstr "HH:mm"

#~ msgctxt "dayview"
#~ msgid "HH:mm"
#~ msgstr "HH:mm"

#~ msgid "HTML"
#~ msgstr "HTML"

#~ msgid "HTML and plain text"
#~ msgstr "HTML un vienkāršs teksts"

#~ msgid "HTML-only mail"
#~ msgstr "Tikai HTML pasts"

#~ msgid "Haiti"
#~ msgstr "Haitī"

#~ msgid "Header"
#~ msgstr "Hederis"

#~ msgid "Heading"
#~ msgstr "Galvene"

#~ msgid "Heard Island and McDonald Islands"
#~ msgstr "Hērda sala un Makdonalda salas"

#~ msgid "Hello"
#~ msgstr "Esiet sveicināti"

#~ msgid "Hello %s"
#~ msgstr "Sveicināti %s"

#~ msgid "Hello World"
#~ msgstr "Labdien, pasaule"

#~ msgid "Help"
#~ msgstr "Palīgs"

#~ msgid ""
#~ "Here you can import tasks, appointments or contacts from iCal, vCard or "
#~ "CSV files."
#~ msgstr ""
#~ "Šeit jūs varat importēt uzdevumus, tikšanās vai kontaktus no iCal, vCard "
#~ "vai CSV failiem."

#~ msgid "Hi!<br><br>%1$s shares a publication with you:<br>%2$s"
#~ msgstr "Sveicināti!<br><br>%1$s ir koplietojis ar jums publikāciju:<br>%2$s"

#, fuzzy
#~ msgid "Hidden folders"
#~ msgstr "Pievienot mapi"

#~ msgid "Hide"
#~ msgstr "Paslēpt"

#~ msgid "Hide QR code"
#~ msgstr "Paslēpt QR kodu"

#~ msgctxt "plural"
#~ msgid "Hide attachment"
#~ msgid_plural "Hide attachments"
#~ msgstr[0] "Paslēpt pievienojumu"
#~ msgstr[1] "Paslēpt pievienojumus"
#~ msgstr[2] "Paslēpt pievienojumus"

#~ msgid "Hide comments"
#~ msgstr "Paslēpt komentārus"

#~ msgid "Hide conflicts"
#~ msgstr "Paslēpt kofliktus"

#~ msgid "Hide details"
#~ msgstr "Paslēpt detaļas"

#~ msgid "Hide non-working time"
#~ msgstr "Paslēpt ne-darbalaiku"

#~ msgid "Hide non-working time in teamview"
#~ msgstr "Paslēpt ne-darbalaiku grupu skatā"

#~ msgid "Hide request body"
#~ msgstr "Paslēpt pieprasījuma informāciju"

#~ msgid "Hide side panel"
#~ msgstr "Paslēpt sānu paneli"

#~ msgid "Hide stack trace"
#~ msgstr "Paslēpt izsekošanu"

#~ msgid "High"
#~ msgstr "Augsta"

#~ msgid "High priority"
#~ msgstr "Augsta prioritāte"

#~ msgid "History of error messages"
#~ msgstr "Kļūdu ziņojumu vēsture"

#~ msgid "Hobby"
#~ msgstr "Vaļsprieks"

#~ msgid "Holy See (Vatican City State)"
#~ msgstr "Svētais krēsls (Vatikāns)"

#~ msgctxt "address"
#~ msgid "Home"
#~ msgstr "Mājas"

#~ msgid "Home Address"
#~ msgstr "Mājas adrese"

#~ msgid "Home address"
#~ msgstr "Mājas adreses"

#~ msgid "Honduras"
#~ msgstr "Hondurasa"

#~ msgid "Hong Kong"
#~ msgstr "Honkonga"

#~ msgid "Host"
#~ msgstr "Vadītājs"

#~ msgid "Hours"
#~ msgstr "Stundas"

#~ msgid "How does this work?"
#~ msgstr "Kā tas strādā?"

#~ msgid "Hungarian"
#~ msgstr "Ungāru"

#~ msgid "IM"
#~ msgstr "IM"

#~ msgid "IM (private)"
#~ msgstr "IM (privāti)"

#~ msgid "IM (private):"
#~ msgstr "IM (privāti):"

#~ msgid "IMAP Mail Server"
#~ msgstr "IMAP pasta serveris"

#~ msgid "IMAP folder subscription"
#~ msgstr "IMAP mapes abonements"

#~ msgid "IP phone"
#~ msgstr "IP telefons"

#~ msgid "IP phone (private)"
#~ msgstr "IP telefons (privāts)"

#~ msgid "IP phone (private):"
#~ msgstr "IP telefons (privāts):"

#~ msgid "Iceland"
#~ msgstr "Islande"

#~ msgid "Icon view"
#~ msgstr "Ikonu skats"

#~ msgid "Icons"
#~ msgstr "Ikonas"

#~ msgid ""
#~ "If the authorization expired or was revoked, you can repeat the "
#~ "authorization process by clicking on the button below. The authorization "
#~ "will proceed in a separate window."
#~ msgstr ""
#~ "Ja autorizācijas derīgums ir beidzies vai tā ir atsaukta jūs varat "
#~ "atkārtot autorizēšanās procesu, piespiežot zemāk redzmo taustiņu. "
#~ "Autorizācija tiks veikta atsevišķā logā."

#~ msgid ""
#~ "If you change the password, you will be signed out. Please ensure that "
#~ "everything is closed and saved."
#~ msgstr ""
#~ "Ja jūs izmainīsiet paroli, jūsu pieslēgums tiks pārtaukts. Lūdzu "
#~ "pārliecinieties, ka visas izmaiņas ir saglabātas."

#~ msgid ""
#~ "If you spot a free time, just select this area. To do this, move the "
#~ "cursor to the start time, hold the mouse button, and <b>drag the mouse</"
#~ "b> to the end time."
#~ msgstr ""
#~ "Kad atrodiet brīvu laiku, izvēlieties šo apgabalu. Lai to izdarītu, "
#~ "novietojiet kursoru uz sākuma laika, turiet nospiestu peles taustiņu un "
#~ "<b>velciet peli </b>līdz beigu laikam."

#~ msgid "Ignore"
#~ msgstr "Ignorēt"

#~ msgid "Ignore conflicts"
#~ msgstr "Ignorēt konfliktus"

#~ msgid ""
#~ "Ignore existing events. Helpful to import public holiday calendars, for "
#~ "example."
#~ msgstr ""
#~ "Ignorēt esošos notikumus. Ir praktiski lai, piemēram, ielādētu publiso "
#~ "brīvdienu kalendārus."

#~ msgid "Illegal Date in remind date"
#~ msgstr "Nepareizs atgādinājuma datums"

#~ msgid "Illegal Date in start date"
#~ msgstr "Nepareizs sākuma datums"

#~ msgid "Illegal date in due date"
#~ msgstr "Nepareizs izpildes datums"

#~ msgid "Illegal entry in reminder hour field"
#~ msgstr "Nepreiza atgādinājuma stundu vērtība"

#~ msgid "Image"
#~ msgstr "Attēls"

#~ msgid "Image 1"
#~ msgstr "Attēls 1"

#~ msgid "Import"
#~ msgstr "Importēt"

#~ msgid "Import Status"
#~ msgstr "Importa statuss"

#~ msgid "Import into"
#~ msgstr "Importēt iekš"

#~ msgid "Import signatures"
#~ msgstr "Importēt parakstus"

#~ msgid "In %1$d days"
#~ msgstr "%1$d dienās"

#~ msgid "In %s hours:"
#~ msgstr "%s stundās:"

#~ msgid "In %s milliseconds:"
#~ msgstr "%s milisekundēs:"

#~ msgid "In %s minutes:"
#~ msgstr "%s minūtēs:"

#~ msgid "In %s seconds:"
#~ msgstr "%s sekundēs:"

#~ msgid "In %s weeks:"
#~ msgstr "%s nedēļās:"

#~ msgid "In a public folder there must be at least one participant."
#~ msgstr "Publiskā mapē ir jānorāda vismaz viens dalībnieks."

#~ msgid ""
#~ "In order to assign categories to the objects selected, use the control "
#~ "fields on the left of the categories. In order to edit a category select "
#~ "it and use the buttons on the right side."
#~ msgstr ""
#~ "Lai izvēlētajiem objektiem piešķirtu kategorijas, izmantojiet kontroles "
#~ "laukus pa kreisi no kategorijām. Lai rediģētu kategorijas, izvēlieties "
#~ "tās un lietojiet taustiņus labajā pusē."

#~ msgid "In progress"
#~ msgstr "Apstrādē"

#~ msgid ""
#~ "In the Details section at the bottom right side you can enter billing "
#~ "information."
#~ msgstr ""
#~ "Norēķinu informācija var tikt pievienota uzdevuma detaļu sekcijas apakšā."

#~ msgid ""
#~ "In the Icons view you can see the files of the selected folder in the "
#~ "display area."
#~ msgstr ""
#~ "Ikonu skatā izvēlētajā mapē esošie faili tiek parādīti uzrādes apgabalā."

#~ msgid "Inbox"
#~ msgstr "Iesūtne"

#~ msgid "Include distribution lists"
#~ msgstr "Ietvert izplatīšanas sarakstus"

#~ msgid "Incoming Notification Mails"
#~ msgstr "Ienākošie paziņojumu e-pasti"

#~ msgid "Inconsistent dates"
#~ msgstr "Datumi nav saskanīgi."

#~ msgid "Incorrect input, only numbers are allowed."
#~ msgstr "Nepareizs ievads. Atāluti ir tikai cipari."

#~ msgid "Incorrect input."
#~ msgstr "Nepareizs ievads."

#~ msgid "India"
#~ msgstr "Indija"

#~ msgid "Info"
#~ msgstr "Informācija"

#~ msgid "InfoItem"
#~ msgstr "Infovienība"

#~ msgid "InfoStore"
#~ msgstr "Infoglabātuve"

#~ msgid "InfoStore:"
#~ msgstr "Infoglabātuve:"

#~ msgid "Infoitem"
#~ msgstr "Infovienība"

#~ msgid "Infostore"
#~ msgstr "Infoglabātuve"

#~ msgid "Initialization ..."
#~ msgstr "Inicializācija..."

#~ msgid "Inline"
#~ msgstr "Iekšrindas"

#~ msgid "Inline With Text"
#~ msgstr "Ietverts tekstā"

#, fuzzy
#~ msgid "Inline menu %1$s"
#~ msgstr "Pieslēdzies kā lietotājs %1$s"

#~ msgid "Inline with text"
#~ msgstr "Iteverts tekstā"

#~ msgid "Insert"
#~ msgstr "Ievietot"

#~ msgid "Insert Column"
#~ msgstr "Ievietot kolonnu"

#~ msgid "Insert Image File"
#~ msgstr "Ievietot attēla failu"

#~ msgid "Insert Image URL"
#~ msgstr "Ievietot Attēla URL"

#~ msgid "Insert Row"
#~ msgstr "Ievietot rindu"

#~ msgid "Insert column"
#~ msgstr "Ievietot kolonnu"

#~ msgid "Insert image file"
#~ msgstr "Ievietot attēla failu"

#~ msgid "Insert inline image"
#~ msgstr "Ievietot ietverto attēlu"

#~ msgid "Insert row"
#~ msgstr "Ievietot rindu"

#~ msgid "Insert table"
#~ msgstr "Ievietot tabulu"

#~ msgid "Insert the original email text to a reply"
#~ msgstr "Ietvert oriģinālā e-pasta tekstu atildē"

#~ msgid "Insert/Edit Hyperlink"
#~ msgstr "Ievietot/rediģēt hipersaiti"

#~ msgid ""
#~ "Install this web app on your %1$s: Tap %2$s and then %3$s'Add to Home "
#~ "Screen'%4$s"
#~ msgstr ""
#~ "Uzstādiet šo tīmekļa aplikāciju savā %1$s: Piespiediet %2$s un tad "
#~ "%3$s'Pievienot mājas ekrānam'%4$s"

#~ msgid "Instant Messenger 1"
#~ msgstr "Ziņapmaiņa 1"

#~ msgid "Instant Messenger 2"
#~ msgstr "Ziņapmaiņa 2"

#~ msgid "Instant Messenger:"
#~ msgstr "Tūlītējais ziņotājs:"

#~ msgid "Internal Error"
#~ msgstr "Iekšēja kļūda"

#~ msgid "Internal Error: The server didn't provide any data."
#~ msgstr "Iekšēja kļūda: Nav datu no servera."

#~ msgid "Internal Error: Unable to open the Attachment (%s)."
#~ msgstr "Iekšēja kļūda: Nevar atvērt pievienojumu (%s)."

#~ msgid ""
#~ "Internet Explorer 9 does not support attachment uploads. Please upgrade "
#~ "to Internet Explorer 10."
#~ msgstr ""
#~ "Internet Explorer 9 neatbalsta pievienojumu augšupielādes. Lūdzu veiciet "
#~ "pārlūka jaunināšanu uz Internet Explorer 10."

#~ msgid ""
#~ "Internet Explorer 9 does not support file uploads. Please upgrade to "
#~ "Internet Explorer 10."
#~ msgstr ""
#~ "Internet Explorer 9 neatbalsta failu augšupielādes. Lūdzu veiciet pārlūka "
#~ "jaunināšanu uz Internet Explorer 10."

#~ msgid "Interval of the reminder in minutes"
#~ msgstr "Atgādinājumu intervāls minūtēs"

#~ msgid "Invalid Signature"
#~ msgstr "Nepareizs paraksts"

#~ msgid "Invalid Team"
#~ msgstr "Nepareiza grupa"

#~ msgid "Invalid data"
#~ msgstr "Nederīgs datums"

#~ msgid "Invalid date format for birthday."
#~ msgstr "Nepareizs dzimšanas dienas datuma formāts."

#~ msgid "Invalid date format. The valid format is %s"
#~ msgstr "Nepareizs datuma formāts. Pareizs formāts ir %s"

#~ msgid "Invalid date!"
#~ msgstr "Nepareizs datums!"

#~ msgid "Invalid date."
#~ msgstr "Nepareizs datums."

#~ msgid "Invalid tag name. Tags may not contain the character '%s'."
#~ msgstr "Nepareizs tag-vārds. Tag-birkas nevar saturēt simbolu '%s'."

#~ msgid "Invalid time!"
#~ msgstr "Nepareizs laiks!"

#~ msgid "Invalid time."
#~ msgstr "Nepareizs laiks."

#~ msgid "Invitations"
#~ msgstr "Uzaicinājumi"

#~ msgid "Invite to appointment"
#~ msgstr "Uzaicināt uz tikšanos"

#~ msgid "Invite to new appointment"
#~ msgstr "Uzaicināt uz jaunu tikšanos"

#~ msgid "Iran"
#~ msgstr "Irāna"

#~ msgid "Iraq"
#~ msgstr "Irāka"

#~ msgid "Ireland"
#~ msgstr "Īrija"

#~ msgid "Is at least"
#~ msgstr "Ir vismaz"

#~ msgid "Is at most"
#~ msgstr "Ir ne vairāk"

#~ msgid "Is bigger than"
#~ msgstr "Ir lielāks par"

#~ msgid "Is exactly"
#~ msgstr "Ir tieši"

#~ msgid "Is not exactly"
#~ msgstr "Nav tieši"

#~ msgid "Is smaller than"
#~ msgstr "Ir mazāks par"

#~ msgid "Isle of Man"
#~ msgstr "Menas sala"

#~ msgid "Israel"
#~ msgstr "Izraēla"

#~ msgid "Italian (Italy)"
#~ msgstr "Itāļu (Itālija)"

#~ msgid "Italic"
#~ msgstr "Slīpraksts"

#~ msgid "Items"
#~ msgstr "Vienības"

#~ msgid "Items without a file can not be downloaded."
#~ msgstr "Vienības bez failiem nevar tikt lejupielādētas."

#~ msgid "Items without a file can not be opened."
#~ msgstr "Vienības bez failiem nevar tikt atvērtas."

#~ msgid "JPY"
#~ msgstr "JPY"

#~ msgid "Jamaica"
#~ msgstr "Jamaika"

#~ msgid "Jan"
#~ msgstr "Jan."

#~ msgid "January"
#~ msgstr "Janvāris"

#~ msgid "Japan"
#~ msgstr "Japāna"

#~ msgid "Japanese Carrier"
#~ msgstr "Japāņu nesējs"

#~ msgid "Jersey"
#~ msgstr "Džersija"

#~ msgid "Job"
#~ msgstr "Darbs"

#~ msgid "Job description"
#~ msgstr "Darba apsraksts"

#~ msgid "Jordan"
#~ msgstr "Jordāna"

#~ msgid "Jul"
#~ msgstr "Jūl."

#~ msgid "July"
#~ msgstr "Jūlijs"

#~ msgid "Jun"
#~ msgstr "Jūn."

#~ msgid "June"
#~ msgstr "Jūnijs"

#~ msgid "Just disable widget"
#~ msgstr "Tikai atspējot vidžetu"

#~ msgid "Justify"
#~ msgstr "Izlīdzināts"

#~ msgid "KB"
#~ msgstr "KB"

#~ msgid "Kazakhstan"
#~ msgstr "Kazahstāna"

#~ msgid "Keep"
#~ msgstr "Paturēt"

#~ msgid "Keep the draft."
#~ msgstr "Saglabāt melnrakstu."

#~ msgid "Kenya"
#~ msgstr "Kenija"

#~ msgid "Kiribati"
#~ msgstr "Kiribati"

#~ msgid "Korea, Democratic People's Republic of"
#~ msgstr "Korejas Tautas Demokrātiskā Republika"

#~ msgid "Korea, Republic of"
#~ msgstr "Korejas Republika"

#~ msgid "Kuwait"
#~ msgstr "Kuveita"

#~ msgid "Kyrgyzstan"
#~ msgstr "Kirgizstāna"

#~ msgid "Label"
#~ msgstr "Etiķete"

#~ msgid "Language"
#~ msgstr "Valoda"

#~ msgid "Language and region"
#~ msgstr "Valoda un reģions"

#~ msgid "Language-specific default"
#~ msgstr "Specifiskie valodas noklusējumi"

#~ msgid "Languages"
#~ msgstr "Valodas"

#~ msgid "Lao People's Democratic Republic"
#~ msgstr "Laosas Tautas Demokrātiskā Republika"

#~ msgid "Last Modified:"
#~ msgstr "Pēd. reizi mainīts:"

#~ msgid "Last Week"
#~ msgstr "Pagājušā nedēļa"

#~ msgid "Last changed on %1$s by %2$s"
#~ msgstr "Izmainīts %1$s no %2$s"

#~ msgid "Last day"
#~ msgstr "Pēdējā diena"

#~ msgid "Last modified"
#~ msgstr "Pēd. reizi mainīts"

#~ msgid "Last name"
#~ msgstr "Uzvārds"

#~ msgid "Last name, First name"
#~ msgstr "Uzvārds, Vārds"

#~ msgid "Last name:"
#~ msgstr "Uzvārds:"

#~ msgid "Launcher dropdown. Press [enter] to jump to the dropdown."
#~ msgstr "Palaidēja nolaid-izvēlne. Lai atvērtu piespiediet [enter]."

#~ msgid "Layout"
#~ msgstr "Izvietojums"

#~ msgid "Leave messages on server"
#~ msgstr "Atstāt ziņojumus uz servera"

#~ msgid "Lebanon"
#~ msgstr "Libāna"

#~ msgid "Left"
#~ msgstr "Kreisais"

#~ msgid "Left aligned, text wraps at right side"
#~ msgstr "Kreisi novietots, teksts sadalās labajā pusē"

#~ msgid "Lesotho"
#~ msgstr "Lesoto"

#~ msgid "Letters • Symbols"
#~ msgstr "Burti • Simboli"

#~ msgid "Liberia"
#~ msgstr "Libērija"

#~ msgid "Libyan Arab Jamahiriya"
#~ msgstr "Lībija"

#~ msgid "Liechtenstein"
#~ msgstr "Lihtenšteina"

#~ msgid "Life"
#~ msgstr "Dzīvesstils"

#~ msgid "Light blue"
#~ msgstr "Gaiši zils"

#~ msgid "Light green"
#~ msgstr "Gaiši zaļš"

#~ msgid "Lighter"
#~ msgstr "Gaišāks"

#~ msgid "Liked a link: %s"
#~ msgstr "Patika saite: %1$s"

#~ msgid "Line Spacing"
#~ msgstr "Rindu atstarpes"

#, fuzzy
#~ msgid "Line wrap when sending text mails after"
#~ msgstr "Rindu 'satinums' nosūtot teksta pastu pēc"

#, fuzzy
#~ msgid "Line wrap when sending text mails after how much characters"
#~ msgstr "Rindu 'satinums' nosūtot teksta pastu pēc"

#~ msgid "Line wrap when sending text mails after: "
#~ msgstr "Rindu 'satinums' nosūtot teksta pastu pēc:"

#~ msgid "Link"
#~ msgstr "Saite"

#~ msgid "Link / URL:"
#~ msgstr "Saite / URL:"

#~ msgid "Link/Url"
#~ msgstr "Saite/URL"

#~ msgid "LinkedIn"
#~ msgstr "LinkedIn"

#~ msgid "LinkedIn Network Updates"
#~ msgstr "LinkedIn tīkla jauninājumi"

#~ msgid "LinkedIn reported an error:"
#~ msgstr "Reģistrēta LinkedIn kļūda:"

#~ msgid "Links"
#~ msgstr "Saites"

#~ msgid "List"
#~ msgstr "Saraksts"

#~ msgid "List name"
#~ msgstr "Nosaukums"

#~ msgid "List view"
#~ msgstr "Saraksta skats"

#~ msgid "Lithuania"
#~ msgstr "Lietuva"

#~ msgid "Load Contents..."
#~ msgstr "Satura ielāde..."

#~ msgid "Load Error"
#~ msgstr "Ielādes kļūda"

#~ msgid "Load all mails. This might take some time."
#~ msgstr "Ielādēt visas vēstules. Tas var prasīt zināmu laiku."

#~ msgid "Location"
#~ msgstr "Vieta"

#~ msgid "Location:"
#~ msgstr "Vieta:"

#~ msgid "Lock"
#~ msgstr "Noslēgs"

#~ msgid "Locked:"
#~ msgstr "Noslēgts:"

#~ msgid "Login"
#~ msgstr "Pieslēgties"

#~ msgctxt "username"
#~ msgid "Login"
#~ msgstr "Pieslēgums"

#~ msgctxt "verb"
#~ msgid "Login"
#~ msgstr "Pieslēgties"

#~ msgid ""
#~ "Login failed. Please check your user name and password and try again."
#~ msgstr ""
#~ "Nesekmīgs pieslēgums. Lūdzu pārbaudiet lietotāja vārdu un paroli un "
#~ "mēģiniet vēlreiz."

#~ msgid "Login must not be empty."
#~ msgstr "Pieslēguma vārds nevar būt tukšs."

#~ msgid "Login not possible at the moment, please try again later."
#~ msgstr "Pieslēgšanās pašreiz nav iespējama, lūdzu mēģiniet vēlreiz vēlāk."

#~ msgid "Logout now"
#~ msgstr "Atslēgties tūlīt"

#~ msgid "Long"
#~ msgstr "Gara"

#~ msgid "Loss"
#~ msgstr "Zaudēts"

#~ msgid "Loss: %1$s %"
#~ msgstr "Zaudēts: %1$s %"

#~ msgid "Low"
#~ msgstr "Zema"

#~ msgid "Low priority"
#~ msgstr "Zema prioritāte"

#~ msgid "Luxembourg"
#~ msgstr "Luksemburga"

#~ msgctxt "monday"
#~ msgid "M"
#~ msgstr "M"

#~ msgid "M/d/yy"
#~ msgstr "M/d/yy"

#~ msgid "M/d/yyyy"
#~ msgstr "M/d/yyyy"

#~ msgid "MB"
#~ msgstr "MB"

#~ msgid "MM/dd"
#~ msgstr "MM/dd"

#~ msgid "MM/dd/yy"
#~ msgstr "MM/dd/yy"

#~ msgid "MM/dd/yyyy"
#~ msgstr "MM/dd/yyyy"

#~ msgid "Macao"
#~ msgstr "Makao"

#~ msgid "Macedonia"
#~ msgstr "Maķedonija"

#~ msgid "Madagascar"
#~ msgstr "Madagaskara"

#~ msgid "Mail"
#~ msgstr "Pasts"

#~ msgctxt "app"
#~ msgid "Mail"
#~ msgstr "Pasts"

#~ msgid "Mail Details"
#~ msgstr "Pasta detaļas"

#~ msgid "Mail Filter"
#~ msgstr "Pasta filtrs"

#~ msgid "Mail Thread Details"
#~ msgstr "Pasta sarakstes detaļas"

#~ msgid "Mail account"
#~ msgstr "Pasta konts"

#~ msgid "Mail and Messaging"
#~ msgstr "Ziņapmaiņa"

#~ msgid "Mail and Social Accounts"
#~ msgstr "E-pasta un sociālie konti"

#~ msgid "Mail count quota"
#~ msgstr "Vēstuļu skaita kvota"

#~ msgid "Mail has been copied"
#~ msgstr "Pasts ir nokopēts"

#~ msgid "Mail has been imported"
#~ msgstr "Vēstules ir importētas"

#~ msgid "Mail has been moved"
#~ msgstr "Vēstules ir pārvietotas"

#~ msgid "Mail has empty subject. Send it anyway?"
#~ msgstr "Vēstulei nav subjekta teksta. Vai vienalga to nosūtīt?"

#~ msgid "Mail has no recipient."
#~ msgstr "Vēstulei nav saņēmēja."

#~ msgid "Mail quota"
#~ msgstr "Pasta kvota"

#~ msgid "Mail quota exceeded"
#~ msgstr "Pārsniegta pasta kvota"

#~ msgid "Mail reminder"
#~ msgstr "Vēstules atgādinājums"

#~ msgid "Mail reminder for"
#~ msgstr "Atgādinājuma saņēmējs"

#~ msgid "Mail saved as draft"
#~ msgstr "Saglabāts kā melnraksts"

#~ msgid "Mail source"
#~ msgstr "Pasta avots"

#~ msgid "Mail text"
#~ msgstr "Vēstules teksts"

#~ msgid "Mail was not imported, only .eml files are supported."
#~ msgstr "Pasts nav importēts jo atbalstīti tiek tikai .eml faili."

#, fuzzy
#~ msgid "Mail was not imported. Only .eml files are supported."
#~ msgstr "Pasts nav importēts jo atbalstīti tiek tikai .eml faili."

#~ msgid "Mailfilter created"
#~ msgstr "Pasta filtrs ir izveidots"

#~ msgid "Mailfilter updated"
#~ msgstr "Pasta filtrs ir jaunināts"

#~ msgid "Mailing list"
#~ msgstr "Adresātu saraksts"

#~ msgid "Mailing list %s"
#~ msgstr "Adresātu saraksts %s"

#~ msgid "Mails have been copied"
#~ msgstr "Pasts ir nokopēts"

#~ msgid "Mails have been moved"
#~ msgstr "Vēstules ir pārvietotas"

#~ msgid "Mails per hour (%)"
#~ msgstr "Vēstules stundā (%)"

#~ msgid "Mails per week-day (%)"
#~ msgstr "Vēstules dienā (%)"

#~ msgid "Main window"
#~ msgstr "Pasta logs"

#~ msgid "Make this the current version"
#~ msgstr "Iestatīt šo kā pašreizējo versiju"

#~ msgid "Malawi"
#~ msgstr "Malāvija"

#~ msgid "Malaysia"
#~ msgstr "Malaizija"

#~ msgid "Maldives"
#~ msgstr "Maldīvija"

#~ msgid "Mali"
#~ msgstr "Mali"

#~ msgid "Malta"
#~ msgstr "Malta"

#~ msgid "Manage applications"
#~ msgstr "Aplikāciju pārvaldība"

#~ msgid "Manager"
#~ msgstr "Menedžeris"

#~ msgid "Manager:"
#~ msgstr "Menedžeris:"

#~ msgctxt "help"
#~ msgid "Managing E-Mail messages"
#~ msgstr "E-pasta ziņojumu pārvaldīšana"

#~ msgctxt "help"
#~ msgid "Managing Files"
#~ msgstr "Failu pārvaldīšana"

#~ msgid "Mandatory Field(s) missing!"
#~ msgstr "Iztrūkstoši obligātie lauki!"

#~ msgid "Manual"
#~ msgstr "Manuāli"

#~ msgid "Mar"
#~ msgstr "Mar."

#~ msgid "March"
#~ msgstr "Marts"

#~ msgid "Marital status"
#~ msgstr "Ģimenes stāvoklis"

#~ msgid "Marital status:"
#~ msgstr "Ģimenes stāvolkis:"

#~ msgid "Mark all day appointments as free"
#~ msgstr "Iestatīt visas dienas tikšanās laiku kā brīvu"

#~ msgid "Mark all mails as read"
#~ msgstr "Iestatīt visu pastu kā izlasītu"

#~ msgid "Mark as distributionlist"
#~ msgstr "Iezīmēt kā izplatīšanas sarakstu"

#, fuzzy
#~ msgid "Mark as done"
#~ msgstr "Iestatīt kā paveiktu"

#, fuzzy
#~ msgid "Mark as read"
#~ msgstr "Iestatīt kā izlasītu"

#~ msgid "Mark as spam"
#~ msgstr "Iestatīt kā mēstuli"

#, fuzzy
#~ msgid "Mark as unread"
#~ msgstr "Iestatīt kā nelasītu"

#~ msgid "Mark folder read"
#~ msgstr "Iestatīt mapi kā izlasītu"

#~ msgid "Mark mail as"
#~ msgstr "Iestatīt pastu kā"

#~ msgid "Mark read"
#~ msgstr "Iestatīt kā izlasītu"

#~ msgid "Mark unread"
#~ msgstr "Iestatīt kā nelasītu"

#~ msgid "Marshall Islands"
#~ msgstr "Maršala salas"

#~ msgid "Martinique"
#~ msgstr "Martinika"

#~ msgid "Matches"
#~ msgstr "Atbilst"

#~ msgid "Matches (wildcards allowed)"
#~ msgstr "Sakritības (aizstājējzīmes atļautas)"

#~ msgid "Mauritania"
#~ msgstr "Mauritānija"

#~ msgid "Mauritius"
#~ msgstr "Maurīcija"

#~ msgid "Maximum"
#~ msgstr "Maksimums"

#~ msgid "May"
#~ msgstr "Maijs"

#~ msgid "Mayotte"
#~ msgstr "Majota"

#~ msgid "Mediaplayer"
#~ msgstr "Mediju atskaņotājs"

#~ msgid "Medium"
#~ msgstr "Vidējs"

#, fuzzy
#~ msgid "Medium priority"
#~ msgstr "Augsta prioritāte"

#~ msgid "Members"
#~ msgstr "Locekļi"

#~ msgid "Members of group"
#~ msgstr "Grupas locekļi"

#~ msgid "Members:"
#~ msgstr "Locekļi:"

#~ msgid "Messaging"
#~ msgstr "Ziņapmaiņa"

#~ msgid "Messenger"
#~ msgstr "Ziņotājs"

#~ msgid "Mexico"
#~ msgstr "Meksika"

#~ msgid "Micronesia"
#~ msgstr "Mikronēzija"

#~ msgid "Microsoft Outlook"
#~ msgstr "Microsoft Outlook"

#~ msgid "Middle name"
#~ msgstr "Otrais vārds"

#~ msgid "Middle name:"
#~ msgstr "Otrais vārds:"

#~ msgid "Mime Type"
#~ msgstr "MIME tips"

#~ msgid "Mime type"
#~ msgstr "MIME tips"

#~ msgid "Minimize"
#~ msgstr "Minimzēt"

#, fuzzy
#~ msgid "Minimum password length is %1$d."
#~ msgstr "Minimālais paroles garums ir %1$s."

#~ msgid "Minutes"
#~ msgstr "Minūtes"

#~ msgid "Miscellaneous"
#~ msgstr "Dažādi"

#~ msgid "Mobile"
#~ msgstr "Mobilais"

#~ msgid "Mobile (private):"
#~ msgstr "Mobilais (privāts):"

#, fuzzy
#~ msgid "Mobile device settings:"
#~ msgstr "Mapes iestatījumi"

#~ msgid "Mobile:"
#~ msgstr "Mobilais:"

#~ msgid "Model is incomplete."
#~ msgstr "Modelis nav pabeigts."

#~ msgid "Modified"
#~ msgstr "Izmainīts"

#~ msgid "Modified by:"
#~ msgstr "Izmainīja:"

#~ msgid "Modify"
#~ msgstr "Izmainīt"

#~ msgid "Modify all"
#~ msgstr "Izmainīt visu"

#~ msgid "Modify objects"
#~ msgstr "Izmainīt objektus"

#~ msgid "Modify own"
#~ msgstr "Izmainīt paša"

#~ msgid "Modify your account information."
#~ msgstr "Izmainīt jūsu konta informāciju."

#~ msgid "Module"
#~ msgstr "Modulis"

#~ msgid "Moldova"
#~ msgstr "Moldāvija"

#~ msgid "Mon"
#~ msgstr "Pir."

#~ msgid "Monaco"
#~ msgstr "Monako"

#~ msgid "Monday"
#~ msgstr "Pirmdiena"

#~ msgid "Mongolia"
#~ msgstr "Mongolija"

#~ msgid "Montenegro"
#~ msgstr "Melnkalne"

#~ msgid "Month"
#~ msgstr "Mēnesis"

#~ msgid "Month View"
#~ msgstr "Mēneša skats"

#~ msgid "Monthly on day %1$d"
#~ msgstr "Katra mēneša %1$d diena"

#~ msgid "Monthly on the %1$s %2$s"
#~ msgstr "Katra mēneša %1$s %2$s"

#~ msgid "Months"
#~ msgstr "Mēneši"

#~ msgid "More"
#~ msgstr "Vairāk"

#~ msgid "More zoom settings"
#~ msgstr "Vairāk skata iestatījumu"

#~ msgid "Morocco"
#~ msgstr "Maroka"

#~ msgid "Move"
#~ msgstr "Pārvietot"

#~ msgid "Move folder"
#~ msgstr "Pārvietot mapi"

#~ msgid "Move to folder"
#~ msgstr "Pārvietot uz mapi"

#~ msgid "Moving mails ... This may take a few seconds."
#~ msgstr "Pasta pārvietošana... Tas var aizņemt vairākas sekundes."

#~ msgid "Mozambique"
#~ msgstr "Mozambika"

#~ msgid "My Infostore"
#~ msgstr "Mana infoglabātuve"

#~ msgid "My OX Social"
#~ msgstr "Mans OX Sociālais"

#~ msgid "My Social Configuration"
#~ msgstr "Mana sociālā konfigurācija"

#~ msgid "My contact data"
#~ msgstr "Mani kontakta dati"

#~ msgid "My latest files"
#~ msgstr "Mani jaunākie faili"

#~ msgid "My password"
#~ msgstr "Mana parole"

#~ msgid "Myanmar"
#~ msgstr "Mjanma"

#~ msgid "N/A"
#~ msgstr "N/A"

#~ msgid "Name"
#~ msgstr "Vārds"

#~ msgid "Name already taken"
#~ msgstr "Vārds tiek jau izmantots"

#~ msgid "Name for group of feeds"
#~ msgstr "Grupas nosaukums"

#~ msgid "Name of feed"
#~ msgstr "Nosaukums"

#~ msgid "Name of the Distribution List:"
#~ msgstr "Izplatīšanas saraksta vārds:"

#~ msgid "Name:"
#~ msgstr "Vārds:"

#~ msgid "Names and email addresses"
#~ msgstr "Vārdi un e-pasta adreses"

#~ msgid "Namibia"
#~ msgstr "Namībija"

#~ msgid "Nature"
#~ msgstr "Daba"

#~ msgid "Nauru"
#~ msgstr "Nauru"

#~ msgid "Nepal"
#~ msgstr "Nepāla"

#~ msgid "Netherlands Antilles"
#~ msgstr "Nīderlandes Antiļas"

#~ msgid "Network Problems"
#~ msgstr "Tīkla kļūda"

#~ msgid "Never"
#~ msgstr "Nekad"

#~ msgid "New Appointment"
#~ msgstr "Jauna tikšanās"

#~ msgid "New Caledonia"
#~ msgstr "Jaunkaledonija"

#~ msgid "New Distribution List"
#~ msgstr "Jauns izplatīšanas saraksts"

#~ msgid "New Folder"
#~ msgstr "Jauna mape"

#~ msgid "New InfoItem"
#~ msgstr "Jauna infovienība"

#~ msgid "New Infoitem"
#~ msgstr "Jauna infovienība"

#~ msgid "New Mail"
#~ msgstr "Jaunais pasts"

#~ msgid "New Mail from %1$s %2$s. Press [enter] to open"
#~ msgstr "Jauna vēstule no %1$s %2$s. Lai atvērtu piespiediet [enter]"

#~ msgid "New Mails"
#~ msgstr "Jaunais pasts"

#~ msgid "New Task"
#~ msgstr "Jauns uzdevums"

#~ msgid "New Team"
#~ msgstr "Jauna grupa"

#~ msgid "New Zealand"
#~ msgstr "Jaunzēlande"

#~ msgid "New appointment"
#~ msgstr "Jauna tikšanās"

#~ msgid "New contact"
#~ msgstr "Jauns kontaksts"

#~ msgid "New folder"
#~ msgstr "Jauna mape"

#~ msgid "New message"
#~ msgstr "Jauna ziņa"

#~ msgid "New messaging service"
#~ msgstr "Jauns ziņapmaiņas serviss"

#~ msgid "New office document"
#~ msgstr "Jauns dokuments"

#~ msgid "New password"
#~ msgstr "Jaunā parole"

#~ msgid "New private folder"
#~ msgstr "Jauna privātā mape"

#~ msgid "New public folder"
#~ msgstr "Jauna publiskā mape"

#~ msgid "New publication"
#~ msgstr "jauna publikācija"

#~ msgid "New rule"
#~ msgstr "Jauns noteikums"

#~ msgid "New subfolder"
#~ msgstr "Jauna apakš-mape"

#~ msgid "New subscription"
#~ msgstr "Jauns abonements"

#~ msgid "New task"
#~ msgstr "Jauns uzdevums"

#~ msgid "New..."
#~ msgstr "Jauns..."

#~ msgid "Next"
#~ msgstr "Nākošais"

#~ msgid "Next Day"
#~ msgstr "Nākošā diena"

#~ msgid "Next Week"
#~ msgstr "Nākošā nedēļa"

#~ msgid "Next birthdays"
#~ msgstr "Nākošās dzimšanas dienas"

#~ msgid "Next step"
#~ msgstr "Nākošais solis"

#~ msgid "Nicaragua"
#~ msgstr "Nikaragva"

#~ msgid "Nickname"
#~ msgstr "Iesauka"

#~ msgid "Nickname:"
#~ msgstr "Iesauka:"

#~ msgid "Niger"
#~ msgstr "Nigēra"

#~ msgid "Nigeria"
#~ msgstr "Nigērija"

#~ msgid "Niue"
#~ msgstr "Niue"

#~ msgid "No"
#~ msgstr "Nē"

#~ msgid "No Appointment selected."
#~ msgstr "Neviena tikšanās nav izvēlēta."

#~ msgid "No Attachments available"
#~ msgstr "Neviens pievienojums nav pieejams"

#~ msgid "No Info Items in this folder"
#~ msgstr "Šajā mapē nav nevienas infovienības"

#~ msgid "No Members"
#~ msgstr "Nav locekļu"

#~ msgid "No Messaging accounts configured."
#~ msgstr "Neviens ziņapmaiņas konts nav konfigurēts."

#~ msgid "No RSS feeds found."
#~ msgstr "Nav atrasta neviena RSS ziņapmaiņa."

#~ msgid "No Tweets yet."
#~ msgstr "Nav nevienas ziņas."

#~ msgid "No addresses available"
#~ msgstr "Neviena adrese nav pieejama"

#, fuzzy
#~ msgid "No appointments found for \"%s\""
#~ msgstr "Neviena vēstule nav atrasta priekš \"%s\""

#, fuzzy
#~ msgid "No appointments found until %s"
#~ msgstr "Šodien nav nevienas tikšanās"

#~ msgid "No attachments available"
#~ msgstr "Neviens pievienojums nav pieejams"

#~ msgid "No birthdays within the next %1$d weeks"
#~ msgstr "Nākamajās %1$d nedēļas nav nevienas dzimšanas dienas"

#~ msgid "No border"
#~ msgstr "Bez apmales"

#~ msgid "No color"
#~ msgstr "Bez krāsas"

#~ msgid ""
#~ "No connection to server. Please check your internet connection and retry."
#~ msgstr ""
#~ "Nav pieslēguma serverim. Lūdzu pārbaudiet piekļuvi internetam un mēģiniet "
#~ "vēlreiz."

#~ msgid "No downloads available"
#~ msgstr "Neviena lejupielāde nav pieejama"

#~ msgid "No elements selected"
#~ msgstr "Neviens elements nav izvēlēts"

#~ msgid "No errors"
#~ msgstr "Nav kļūdu"

#~ msgid "No file selected for upload."
#~ msgstr "Nav izvēlēts augšupielādējamais fails."

#~ msgid "No files have been changed recently"
#~ msgstr "Neviens fails nav nesen izmainīts"

#~ msgid "No groups available"
#~ msgstr "Neviena grupa nav pieejama"

#, fuzzy
#~| msgid "No RSS feeds found."
#~ msgid "No items found"
#~ msgstr "Nav atrasta neviena RSS ziņapmaiņa."

#~ msgid "No lost requests"
#~ msgstr "Nav zaudētu pieprasījumu"

#~ msgid "No mails"
#~ msgstr "Nav vēstuļu"

#~ msgid "No mails at all!"
#~ msgstr "Nav nevienas vēstules!"

#~ msgid "No mails found for \"%s\""
#~ msgstr "Neviena vēstule nav atrasta priekš \"%s\""

#~ msgid "No mails in this folder"
#~ msgstr "Šajā mapē nav vēstuļu"

#~ msgid "No mails in your inbox"
#~ msgstr "Jūsu pasta kastē nav vēstuļu"

#~ msgid "No matching templates on this Server"
#~ msgstr "Šajā serverī nav atbilstošu sagatavju"

#, fuzzy
#~ msgid "No message selected"
#~ msgstr "Neviens elements nav izvēlēts"

#~ msgid "No notifications"
#~ msgstr "Nav paziņojumu"

#~ msgid "No participants available"
#~ msgstr "Neviens dalībnieks nav pieejams"

#~ msgid "No preview available"
#~ msgstr "Apskats nav iespējams"

#, fuzzy
#~ msgid "No priority"
#~ msgstr "Zema prioritāte"

#~ msgid "No recipients"
#~ msgstr "Nav saņēmēju"

#~ msgid "No recurrence"
#~ msgstr "Bez atkārtojuma"

#~ msgid "No reminder"
#~ msgstr "Nav atgādinājuma"

#~ msgid "No resources available"
#~ msgstr "Resursi nav pieejami"

#~ msgid "No route planner registered."
#~ msgstr "Maršruta plānotājs nav reģistrēts."

#~ msgid "No routing data available"
#~ msgstr "Rūtinga dati nav pieejami"

#~ msgid "No search result found for the string provided"
#~ msgstr "Norādītajam meklēšanas kritērijam nav atrasts neviens rezultāts"

#~ msgid "No server connection"
#~ msgstr "Nav servera pieslēguma"

#~ msgid "No signature"
#~ msgstr "Nav paraksta"

#~ msgid "No slow requests"
#~ msgstr "Nav lēnu pieprasījumu"

#~ msgid "No subject"
#~ msgstr "Nav temata"

#~ msgid "No subscription added"
#~ msgstr "Neviens abonements nav pievienots"

#~ msgid "No subscription selected"
#~ msgstr "Neviens abonements nav izvēlēts"

#~ msgid "No subscriptions configured"
#~ msgstr "Neviens abonements nav konfigurēts"

#~ msgid "No tasks today"
#~ msgstr "Šodien nav neviena uzdevuma"

#~ msgid "No text"
#~ msgstr "Nav teksta"

#~ msgid "No title."
#~ msgstr "Nav virsraksta."

#~ msgid "No versions available"
#~ msgstr "Versijas nav pieejamas"

#~ msgid "No wall posts yet."
#~ msgstr "Nav neviena sienas postera."

#~ msgid "No, not now"
#~ msgstr "Nē, ne tagad"

#~ msgid "None"
#~ msgstr "Nekas"

#~ msgid "Norfolk Island"
#~ msgstr "Norfolkas sala"

#~ msgid "Normal"
#~ msgstr "Parasta"

#~ msgid "Northern Mariana Islands"
#~ msgstr "Ziemeļmarianas salas"

#~ msgid "Norway"
#~ msgstr "Norvēģija"

#~ msgid "Not Spam"
#~ msgstr "Nav mēstule"

#~ msgid "Not enough rights"
#~ msgstr "Nepietiekamas tiesības"

#~ msgid "Not set"
#~ msgstr "Nav iestatīts"

#~ msgid "Not spam"
#~ msgstr "Nav mēstule"

#~ msgid "Not started"
#~ msgstr "Nav iesākts"

#~ msgid "Not yet confirmed"
#~ msgstr "Vēl nav apstiprināts"

#~ msgid "Note"
#~ msgstr "Piezīme"

#~ msgid "Note: Attachments are not viewable when composing a new message"
#~ msgstr ""
#~ "Piezīme: Pievienojumi nav apskatāmi jauna ziņojuma sastādīšanas laikā"

#~ msgid "Note: One contact is not shown due to missing phone numbers"
#~ msgid_plural ""
#~ "Note: %1$d contacts are not shown due to missing phone numbers"
#~ msgstr[0] ""
#~ "Ievērojiet: viens kontakts netiek parādīts sakarā ar iztrūkstošiem "
#~ "telefona numuriem"
#~ msgstr[1] ""
#~ "Ievērojiet: %1$d kontakti netiek parādīti sakarā ar iztrūkstošiem "
#~ "telefona numuriem"
#~ msgstr[2] ""
#~ "Ievērojiet: %1$d kontakti netiek parādīti sakarā ar iztrūkstošiem "
#~ "telefona numuriem"

#~ msgid ""
#~ "Note: Refreshing this subscription will replace the calendar content with "
#~ "the external content. Changes you have made inside appsuite will be "
#~ "overwritten"
#~ msgstr ""
#~ "Ievērojiet: Šī abonementa jaunināšanas rezultātā kalendāra saturs tiks "
#~ "aizvietotas ar ārējo saturu. Izmaiņas, kuras ir veiktas Open-Xchange "
#~ "aplikācijā tiks zaudētas."

#~ msgid "Note: The vCard format cannot contain distribution lists"
#~ msgstr "Piezīme: vCard formāts nevar saturēt izplatīšanas sarakstus"

#~ msgid ""
#~ "Note: This subscription will replace the calendar content with the "
#~ "external content. Therefore you must create a new folder for this "
#~ "subscription."
#~ msgstr ""
#~ "Ievērojiet: Šis abonements aizvietos esošo kalendāra saturu ar ārējā "
#~ "kalendāra saturu. Tāpēc ir ieteicams šim abonementam izveidot jaunu mapi."

#~ msgid "Notifier"
#~ msgstr "Paziņotājs"

#~ msgid ""
#~ "Notifier informs the user about the current status of emails and "
#~ "appointments without having to display the user interface."
#~ msgstr ""
#~ "Paziņotājs informē lietotāju par pašreizējo e-pasta statusu un tikšanās "
#~ "notikumiem bez klienta aplikācijas aktivizēšanas."

#~ msgid "Notify all participants by email."
#~ msgstr "Paziņot visiem dalībniekiem ar e-pastu."

#~ msgid "Notify on delivery receipt?"
#~ msgstr "Paziņot par piegādi?"

#~ msgid "Notify participants by E-Mail"
#~ msgstr "Paziņot dalībniekiem ar e-pastu"

#~ msgid "Nov"
#~ msgstr "Nov."

#~ msgid "November"
#~ msgstr "Novembris"

#~ msgid "Nr:"
#~ msgstr "Nr.:"

#~ msgid "Number of concurrent appointments shown in custom view"
#~ msgstr "Vienlaicīgi uzrādāmo tikšanos skaits pielāgotajā skatā"

#~ msgid "Number of concurrent appointments shown in day view"
#~ msgstr "Vienlaicīgi uzrādāmo tikšanos skaits dienas skatā"

#~ msgid "Number of concurrent appointments shown in workweek view"
#~ msgstr "Vienlaicīgi uzrādāmo tikšanos skaits nedēļas skatā"

#~ msgid "Number of days between vacation notices to the same sender"
#~ msgstr "Dienu skaits starp prombūtnes paziņojumiem vienam sūtītājam"

#~ msgid "Number of days in custom view"
#~ msgstr "Dienu skaits pielāgotajā skatā"

#~ msgid "Number of days in work week"
#~ msgstr "Dienu skaits darba nedēļā"

#~ msgid "Number of rows to be displayed in card view:"
#~ msgstr "Uzrādāmo rindu skaits kartiņu skatā:"

#~ msgid "Numbering On/Off"
#~ msgstr "Ieslēgt/izslēgt numerāciju"

#~ msgid "OK"
#~ msgstr "Labi"

#~ msgid "Object permissions"
#~ msgstr "Objektu tiesības"

#~ msgid "Objects"
#~ msgstr "Objekti"

#~ msgid "Oct"
#~ msgstr "Okt."

#~ msgid "October"
#~ msgstr "Oktobris"

#~ msgid "Of the following conditions:"
#~ msgstr "Sekojošiem nosacījumiem:"

#~ msgid "Off"
#~ msgstr "Izslēgts"

#~ msgid "Offline"
#~ msgstr "Bezsaiste"

#~ msgid "Offline mode"
#~ msgstr "Bezsaistes režīms"

#~ msgid "Ok"
#~ msgstr "Labi"

#~ msgid "Old Password is wrong."
#~ msgstr "Nepareiza vecā parole."

#~ msgid "Oman"
#~ msgstr "Omāna"

#~ msgid "On %s %s each %s. months"
#~ msgstr "Katra %s %s katrus %s. mēnešus"

#~ msgid "On %s %s every month"
#~ msgstr "Katra mēneša %s %s"

#~ msgid "On %s %s in %s"
#~ msgstr "Katra %s %s katrā %s"

#~ msgid "On %s. day every %s. month"
#~ msgstr "Katra %s. diena katrā %s. mēnesī"

#~ msgid "On %s. day every month"
#~ msgstr "Katra mēneša %s. dienā"

#~ msgid "On every new notification"
#~ msgstr "Pie katra jauna paziņojuma"

#~ msgid "On new notifications except mails"
#~ msgstr "Pie jauniem paziņojumiem, izņemot pastu"

#~ msgid "On work days"
#~ msgstr "Darba dienās"

#~ msgid "One and a Half"
#~ msgstr "Pusotra"

#~ msgid ""
#~ "One or more attached files exceed the size limit per email. Therefore, "
#~ "the files are not sent as attachments but kept on the server. The email "
#~ "you have sent just contains links to download these files."
#~ msgstr ""
#~ "Viens vai vairāki pievienotie faili pārsniedz izmēra ierobežojumu. Tāpēc "
#~ "faili nav nosūtīti kā pievienojumi, bet ir saglabāti serverī. Jūsu "
#~ "nosūtītā vēstule vienkārši satur saites šo failu lejupielādēšanai."

#~ msgid "Only showing items related to folder \"%1$s\""
#~ msgstr "Uzrāda tikai ar mapi \"%1$s\" saistītās vienības"

#~ msgid ""
#~ "Only use this option if this computer is used solely by you. Your "
#~ "credentials are locally saved for the current working day. You can use "
#~ "several browser windows for working with the groupware. Do not use this "
#~ "option when working on a 3rd party computer (e.g., in an Internet cafe)"
#~ msgstr ""
#~ "Lietojiet šo opciju tikai tad ja šo datoru lietojiet tikai jūs. Jūsu "
#~ "pieslēgšanās informācija tiek lokāli saglabāta lietošanai visas "
#~ "pašreizējās darba dienas garumā. Jūs varat izmantot vairākus pārlūka "
#~ "logus darbam ar sistēmu. Neizmantojiet šo opciju ja pieslēdzaties no "
#~ "sveša vai publiska datora."

#~ msgid "Open"
#~ msgstr "Atvērt"

#~ msgid "Open attachment"
#~ msgstr "Atvērt pievienojumu"

#~ msgid "Open external link"
#~ msgstr "Atvērt ārējo saiti"

#, fuzzy
#~| msgid "Folder view"
#~ msgid "Open folder view"
#~ msgstr "Mapes skats"

#~ msgid "Open in browser"
#~ msgstr "Atvērt pārlūkā"

#~ msgid "Open in new tab"
#~ msgstr "Atvērt jaunā lapā"

#, fuzzy
#~ msgid "Open on LinkedIn"
#~ msgstr "LinkedIn"

#~ msgid "Open-Xchange Server"
#~ msgstr "Open-Xchange serveris"

#, fuzzy
#~| msgid "All messages"
#~ msgid "Open/close all messages"
#~ msgstr "Visi ziņojumi"

#~ msgid "Opening E-Mail threads"
#~ msgstr "E-pasta sarunu atvēršana"

#~ msgid "Optional %d"
#~ msgstr "Papildus %d"

#~ msgid "Optional 01"
#~ msgstr "Papildus 1"

#~ msgid "Optional 02"
#~ msgstr "Papildus 2"

#~ msgid "Optional 03"
#~ msgstr "Papildus 3"

#~ msgid "Optional 04"
#~ msgstr "Papildus 4"

#~ msgid "Optional 05"
#~ msgstr "Papildus 5"

#~ msgid "Optional 06"
#~ msgstr "Papildus 6"

#~ msgid "Optional 07"
#~ msgstr "Papildus 7"

#~ msgid "Optional 08"
#~ msgstr "Papildus 8"

#~ msgid "Optional 09"
#~ msgstr "Papildus 9"

#~ msgid "Optional 10"
#~ msgstr "Papildus 10"

#~ msgid "Optional 11"
#~ msgstr "Papildus 11"

#~ msgid "Optional 12"
#~ msgstr "Papildus 12"

#~ msgid "Optional 13"
#~ msgstr "Papildus 13"

#~ msgid "Optional 14"
#~ msgstr "Papildus 14"

#~ msgid "Optional 15"
#~ msgstr "Papildus 15"

#~ msgid "Optional 16"
#~ msgstr "Papildus 16"

#~ msgid "Optional 17"
#~ msgstr "Papildus 17"

#~ msgid "Optional 18"
#~ msgstr "Papildus 18"

#~ msgid "Optional 19"
#~ msgstr "Papildus 19"

#~ msgid "Optional 20"
#~ msgstr "Papildus 20"

#~ msgid "Optional Fields:"
#~ msgstr "Papildus lauki:"

#~ msgid "Options"
#~ msgstr "Opcijas"

#~ msgid "Orange"
#~ msgstr "Oranžs"

#~ msgid "Order by:"
#~ msgstr "Kārtot pēc:"

#~ msgid "Organization"
#~ msgstr "Organizācija"

#~ msgid "Organizer"
#~ msgstr "Organizators"

#~ msgid "Organizer:"
#~ msgstr "Organizators:"

#~ msgid "Other Address"
#~ msgstr "Cita adrese"

#~ msgid "Other address"
#~ msgstr "Cita adrese"

#~ msgid "Others"
#~ msgstr "Citi"

#~ msgid "Outgoing server settings (SMTP)"
#~ msgstr "Izejošā servera iestatījumi (SMTP)"

#~ msgid "Outlook file"
#~ msgstr "Outlook fails"

#~ msgid "Overdue"
#~ msgstr "Nokavēts"

#~ msgid "Overdue Task. %1$s %2$s. Press [enter] to open"
#~ msgstr "Nokavēts uzdevums. %1$s %2$s. Lai atvērtu piespiediet [enter]"

#~ msgid "Overdue Tasks"
#~ msgstr "Novēloti uzdevumi"

#~ msgid "Overdue by %d day."
#~ msgid_plural "Overdue by %d days."
#~ msgstr[0] "Kavēts %d dienu."
#~ msgstr[1] "Kavēts %d dienas."
#~ msgstr[2] "Kavēts %d dienas."

#~ msgid "Overdue by yesterday."
#~ msgstr "Kavēts vakardien."

#~ msgid "Overview Subscriptions"
#~ msgstr "Abonementu pārskats"

#~ msgid "Owner"
#~ msgstr "Īpašnieks"

#~ msgid "PB"
#~ msgstr "PB"

#~ msgid "PLN"
#~ msgstr "PLN"

#~ msgid "PM"
#~ msgstr "PM"

#~ msgid "POP3 Mail Server"
#~ msgstr "POP3 pasta serveris"

#~ msgid "POP3:"
#~ msgstr "POP3:"

#~ msgid "Page %1$d of %2$d"
#~ msgstr "Lapa %1$d no %2$d"

#~ msgid "Page number"
#~ msgstr "Lapas numurs"

#~ msgid "Pager"
#~ msgstr "Peidžeris"

#~ msgid "Pager:"
#~ msgstr "Peidžeris:"

#~ msgid "Pakistan"
#~ msgstr "Pakistāna"

#~ msgid "Palau"
#~ msgstr "Palau"

#~ msgid "Palestinian Territory, Occupied"
#~ msgstr "Palestīniešu okupētā teritorija"

#~ msgid "Panama"
#~ msgstr "Panama"

#~ msgid "Panel is shown as"
#~ msgstr "Panelis tiek uzrādīts kā"

#~ msgid "Papua New Guinea"
#~ msgstr "Papua Jaungvineja"

#~ msgid "Paragraph Alignment"
#~ msgstr "Paragrāfa novietojums"

#~ msgid "Paragraph Fill Color"
#~ msgstr "Paragrāfa aizpildījuma krāsa"

#~ msgid "Paragraph borders"
#~ msgstr "Paragrāfa malas"

#~ msgid "Paragraph style"
#~ msgstr "Parāfa stils"

#~ msgid "Parameter:"
#~ msgstr "Parametrs:"

#~ msgid "Participant"
#~ msgstr "Dalībnieks"

#~ msgid "Participant:"
#~ msgstr "Dalībnieks:"

#~ msgid "Participants"
#~ msgstr "Dalībnieki"

#~ msgid "Participants:"
#~ msgstr "Dalībnieki:"

#~ msgid "Password"
#~ msgstr "Parole"

#~ msgid "Password has changed"
#~ msgstr "Parole ir izmainīta"

#, fuzzy
#~ msgid "Password length must be between %1$d and %2$d characters."
#~ msgstr "Paroles garumam ir jābūt starp %1$s un %2$s simboliem."

#, fuzzy
#~ msgid "Password strength: Good"
#~ msgstr "Paroles drošums"

#, fuzzy
#~ msgid "Password strength: Legendary!"
#~ msgstr "Paroles drošums"

#, fuzzy
#~ msgid "Password strength: Strong"
#~ msgstr "Paroles drošums"

#, fuzzy
#~ msgid "Password strength: Too short"
#~ msgstr "Paroles drošums"

#, fuzzy
#~ msgid "Password strength: Very strong"
#~ msgstr "Paroles drošums"

#, fuzzy
#~ msgid "Password strength: Very weak"
#~ msgstr "Paroles drošums"

#, fuzzy
#~ msgid "Password strength: Weak"
#~ msgstr "Paroles drošums"

#, fuzzy
#~ msgid "Password strength: Wrong length"
#~ msgstr "Paroles drošums"

#~ msgid "Password:"
#~ msgstr "Parole:"

#~ msgid "Paste"
#~ msgstr "Ievietot"

#~ msgid "People"
#~ msgstr "Cilvēki"

#~ msgid "Permanently remove deleted emails"
#~ msgstr "Neatgriezeniski izmest izdzēsto e-pastu"

#~ msgid "Permanently remove deleted emails?"
#~ msgstr "Neatgriezeniski izmest izdzēsto e-pastu?"

#~ msgid "Permanently remove your deleted E-Mails?"
#~ msgstr "Neatgriezeniski izmest jūsu izdzēsto e-pastu?"

#~ msgid "Permissions"
#~ msgstr "Tiesības"

#~ msgid "Personal"
#~ msgstr "Privāti"

#~ msgid "Personal information"
#~ msgstr "Personīgā informācija"

#~ msgid "Peru"
#~ msgstr "Peru"

#~ msgid "Philippines"
#~ msgstr "Filipīnas"

#~ msgid "Phone"
#~ msgstr "Telefons"

#~ msgid "Phone & fax numbers"
#~ msgstr "Telefona un faksa numuri"

#~ msgid "Phone (assistant)"
#~ msgstr "Telefons (asistents)"

#~ msgid "Phone (business alt)"
#~ msgstr "Telefons (bizness alt.)"

#~ msgid "Phone (business)"
#~ msgstr "Telefons (bizness)"

#~ msgid "Phone (business):"
#~ msgstr "Telefons (bizness):"

#~ msgid "Phone (car)"
#~ msgstr "Telefons (mašīnā)"

#~ msgid "Phone (car):"
#~ msgstr "Telefons (mašīnā):"

#~ msgid "Phone (company)"
#~ msgstr "Telefons (uzņēmums)"

#~ msgid "Phone (company):"
#~ msgstr "Telefons (uzņēmums):"

#~ msgid "Phone (home alt)"
#~ msgstr "Telefons (mājas alt.)"

#~ msgid "Phone (home)"
#~ msgstr "Telefons (mājas)"

#~ msgid "Phone (other)"
#~ msgstr "Telefons (cits)"

#~ msgid "Phone (other):"
#~ msgstr "Telefons (cits):"

#~ msgid "Phone (private 2)"
#~ msgstr "Telefons (privāts 2)"

#~ msgid "Phone (private 2):"
#~ msgstr "Telefons (privāts 2):"

#~ msgid "Phone (private)"
#~ msgstr "Telefons (privāts)"

#~ msgid "Phone (private):"
#~ msgstr "Telefons (privāts):"

#~ msgid "Phone 2"
#~ msgstr "Telefons 2"

#~ msgid "Phone 2:"
#~ msgstr "Telefons 2:"

#~ msgid "Phone alt"
#~ msgstr "Telefons (alt.)"

#~ msgid "Phone numbers"
#~ msgstr "Telefonu numuri"

#~ msgid "Phone:"
#~ msgstr "Telefons:"

#~ msgid "Pick a time here"
#~ msgstr "Izvēlieties laiku šeit"

#~ msgid "Pink"
#~ msgstr "Rozā"

#~ msgid "Pitcairn"
#~ msgstr "Pitkērna"

#~ msgid "Place of Signature:"
#~ msgstr "Paraksta vieta:"

#~ msgid "Places"
#~ msgstr "Vietas"

#~ msgid "Plain text"
#~ msgstr "Vienkāršs teksts"

#~ msgid "Play audio files"
#~ msgstr "Atskaņot audio failus"

#~ msgid "Play video files"
#~ msgstr "Atskaņot video failus"

#~ msgid "Please choose"
#~ msgstr "Lūdzu izvēlieties"

#~ msgid "Please choose a sentence below."
#~ msgstr "Lūdzu izvēlieties teikumu zemāk."

#~ msgid "Please enter a correct number."
#~ msgstr "Lūdzu ievadiet pareizu skaitli."

#~ msgid "Please enter a date in the past"
#~ msgstr "Lūdzu ievadiet pagātnes datumu"

#~ msgid "Please enter a description"
#~ msgstr "Lūdzu ievadiet aprakstu"

#~ msgid "Please enter a description."
#~ msgstr "Lūdzu ievadiet aprakstu."

#~ msgid "Please enter a feed URL."
#~ msgstr "Lūdzu ievadiet avota URL."

#~ msgid "Please enter a name for the group of feeds."
#~ msgstr "Lūdzu ievadiet avotu grupas nosaukumu."

#~ msgid "Please enter a search query"
#~ msgstr "Lūdzu ievadiet meklēšanas vaicājumu"

#~ msgid "Please enter a valid date"
#~ msgstr "Ievadiet derīgu datumu"

#~ msgid "Please enter a valid date."
#~ msgstr "Lūdzu ievadiet derīgu datumu"

#~ msgid "Please enter a valid email address"
#~ msgstr "Lūdzu ievadiet derīgu e-pasta adresi"

#~ msgid "Please enter a valid email address or phone number"
#~ msgstr "Lūdzu ievadiet derīgu e-pasta adresi vai telefonu"

#~ msgid "Please enter a valid name"
#~ msgstr "Lūdzu ievadiet derīgu vārdu"

#, fuzzy
#~ msgid "Please enter a valid number"
#~ msgstr "Lūdzu ievadiet derīgu vārdu"

#~ msgid "Please enter a valid object"
#~ msgstr "Lūdzu ievadiet derīgu objektu"

#~ msgid "Please enter a valid phone number. Allowed characters are: %1$s"
#~ msgstr "Lūdzu ievadiet derīgu Telefona numuru. Atļautie simboli ir: %1$s"

#~ msgid "Please enter a value"
#~ msgstr "Lūdzu ievadiet vērtību"

#~ msgid "Please enter an blog url."
#~ msgstr "Lūdzu ievadiet bloga URL."

#~ msgid "Please enter an feed-url."
#~ msgstr "Lūdzu ievadiet avota URL."

#~ msgid "Please enter correct password"
#~ msgstr "Lūdzu ievadiet pareizu paroli"

#~ msgid "Please enter the following data: %1$s"
#~ msgstr "Lūdzu ievadiet sekojošus datus: %1$s"

#~ msgid "Please enter value between 0 and 100."
#~ msgstr "Lūdzu ievadiet vērtību starp 0 un 100."

#~ msgid "Please enter your credentials."
#~ msgstr "Lūdzu ievadiet pieslēguma informāciju."

#~ msgid "Please enter your password."
#~ msgstr "Lūdzu ievadiet paroli."

#~ msgid ""
#~ "Please have a look at the %sInteresting UWA modules%s page. It shows a "
#~ "list of widgets and their associated data."
#~ msgstr ""
#~ "Lūdzu apskatiet %sInteresanto UWA moduļu%s lapu. Tajā ir uzrādīts dažādo "
#~ "logrīku saraksts ar tiem atbilstošajiem datiem."

#~ msgid ""
#~ "Please note, changing or removing the file extension will cause problems "
#~ "when viewing or editing."
#~ msgstr ""
#~ "Ievērojiet ka faila paplašinājuma izmaiņas vai dzēšana izraisīs "
#~ "skatīšanas un rediģēšanas problēms."

#~ msgid ""
#~ "Please note: All messages received from the POP3 account will be stored "
#~ "to a folder on your local IMAP account."
#~ msgstr ""
#~ "Lūdzu ievērojiet: Visi no POP3 konta saņemtie ziņojumi tiks saglabāti "
#~ "jūsu lokālā IMAP konta mapē."

#~ msgid ""
#~ "Please note: You are the creator of this appointment. If you delete this "
#~ "appointment it will be removed for all participants."
#~ msgstr ""
#~ "Lūdzu ievērojiet: Jūs esat šīs tikšanās veidotājs. Ja jūs šo tikšanos "
#~ "idzēsīsiet, tā tiks izdzēsta visiem tās dalībniekiem."

#~ msgid ""
#~ "Please only use HTML signatures if you are familiar with HTML. Using "
#~ "wrong HTML tags might result in partly or completely garbled signatures."
#~ msgstr ""
#~ "Lūdzu izmantojiet HTML parakstus tikai gadījumā ja pārziniet HTML. "
#~ "Nepareiza HTML birku izmantošana var izraisīt daļēji vai pilnīgi "
#~ "sabojātus parakstus."

#~ msgid "Please provide a site name."
#~ msgstr "Lūdzu norādiet vietnes vārdu."

#~ msgid ""
#~ "Please provide the old password so the account passwords can be recovered."
#~ msgstr "Lūdzu ievadiet veco paroli, lai varētu atkopt konta paroles."

#~ msgid "Please select a country for the destination address"
#~ msgstr "Lūdzu izvēlieties valsti gala adresē"

#~ msgid "Please select a country for the start address"
#~ msgstr "Lūdzu izvēlieties valsti sākuma adresē"

#~ msgid "Please select a file to import"
#~ msgstr "Lūdzu izvēlieties importējamo failu"

#~ msgid "Please select a file to insert"
#~ msgstr "Lūdzu izvēlieties ievietojamo failu"

#~ msgid "Please select a valid iCal File to import"
#~ msgstr "Lūdzu izvēlieties importam derīgu iCal failu"

#~ msgid "Please select a valid image File to insert"
#~ msgstr "Lūdzu izvēlieties derīgu attēla failu"

#~ msgid "Please select at least one E-Mail address."
#~ msgstr "Lūdzu izvēlieties vismaz vienu e-pasta adresi."

#~ msgid "Please select at least one task!"
#~ msgstr "Lūdzu izvēlieties vismaz vienu uzdevumu!"

#~ msgid "Please select only one Publication"
#~ msgstr "Lūdzu izvēlieties tikai vienu publikāciju"

#~ msgid "Please select only one subscription"
#~ msgstr "Lūdzu izvēlieties tikai vienu abonementu"

#~ msgid "Please set valid folder!"
#~ msgstr "Lūdzu norādiet derīgu mapi!"

#~ msgid "Please sign in again to continue"
#~ msgstr "Lai turpinātu lūdzu pieslēdzieties no jauna"

#, fuzzy
#~ msgid "Please specify these missing variables:"
#~ msgstr "Lūdzu norādiet šīs iztrūkstošās vērtības:"

#~ msgid "Please update your browser."
#~ msgstr "Lūdzu jauniniet savu pārlūkprogrammu."

#~ msgid "Please wait ..."
#~ msgstr "Lūdzu uzgaidiet..."

#~ msgid ""
#~ "Please wait while checking the connection ... This may take a while ..."
#~ msgstr ""
#~ "Lūdzu uzgaidiet kamēr notiek pieslēguma pārbaude... Tas var aizņemt "
#~ "zināmu laiku..."

#~ msgid "Please wait while you are being redirected to the start page ..."
#~ msgstr "Lūdzu uzgaidiet kamēr notiek pāradresācija uz sākuma lapu..."

#~ msgid "Poland"
#~ msgstr "Polija"

#~ msgid "Polish"
#~ msgstr "Poļu"

#~ msgid "Popups"
#~ msgstr "Uznirstošie logi"

#~ msgctxt "app"
#~ msgid "Portal"
#~ msgstr "Portāls"

#~ msgid "Portal Squares"
#~ msgstr "Portāls"

#~ msgid "Portal Widgets"
#~ msgstr "Portāla logrīki"

#~ msgid "Portal settings"
#~ msgstr "Portāla iestatījumi"

#~ msgid "Portugal"
#~ msgstr "Portugāle"

#~ msgid "Portuguese (Portugal)"
#~ msgstr "Portugāļu (Portugāle)"

#~ msgid "Position"
#~ msgstr "Pozīcija"

#~ msgid "Position:"
#~ msgstr "Pozīcija:"

#~ msgid "Postcode"
#~ msgstr "Pasta kods"

#~ msgid "Pound sterling"
#~ msgstr "Sterliņu mārciņas"

#~ msgid "Preferences"
#~ msgstr "Personīgie iestatījumi"

#~ msgid "Premium features"
#~ msgstr "Papildus funkcijas"

#~ msgid "Press [enter] to close this alertbox."
#~ msgstr "Lai aizvērtu šo brīdinājumu apgabalu, piespiediet [enter]."

#, fuzzy
#~ msgid "Press [enter] to jump to"
#~ msgstr "Piespiediet [enter] lai pārslēgtos uz"

#~ msgid "Press [enter] to jump to complete list of Birthdays."
#~ msgstr ""
#~ "Lai pārslēgtos uz pilnu dzimšanas dienu sarakstu, piespiediet [enter]."

#~ msgid "Press [enter] to jump to the facebook stream."
#~ msgstr "Lai pārslēgtos uz Facebook straumi, piespiediet [enter]."

#~ msgid "Press [enter] to jump to the flicker stream."
#~ msgstr "Lai pārslēgtos uz Flicker straumi, piespiediet [enter]."

#~ msgid "Press [enter] to jump to the linkedin stream."
#~ msgstr "lai pārslēgtos uz LinkedIn straumi, piespiediet [enter]."

#~ msgid "Press [enter] to jump to the rss stream."
#~ msgstr "Lai pārslēgtos uz RSS straumi, piespiediet [enter]."

#~ msgid "Press [enter] to jump to the tumblr feed."
#~ msgstr "Lai pārslēgtos uz Tumblr straumi, piespiediet [enter]."

#~ msgid "Press [enter] to jump to the twitter feed."
#~ msgstr "Lai pārslēgtos uz Twitter straumi, piespiediet [enter]."

#~ msgid "Press [enter] to select a time when you want to be reminded again"
#~ msgstr "Piespiediet [enter] lai izvēlētos atkārtotā atgādinājuma laiku"

#~ msgid "Press to hide all appointment invitations."
#~ msgstr "Piespiediet, lai paslēptu visu tikšanās uzaicinājumus."

#~ msgid "Press to hide all appointment reminders."
#~ msgstr "Piespiediet, lai paslēptu visu tikšanās atgādinājumus."

#~ msgid "Press to hide all notifications for new mails."
#~ msgstr "Piespiediet, lai paslēptu visus jauna pasta paziņojumus."

#~ msgid "Press to hide all notifications for overdue tasks."
#~ msgstr "Piespiediet, lai paslēptu visu nokavēto uzdevumu paziņojumus."

#~ msgid "Press to hide all task invitations."
#~ msgstr "Piespiediet, lai paslēptu visus uzdevumu uzaicinājumus."

#~ msgid "Press to hide all task reminders."
#~ msgstr "Piespiediet, lai paslēptu visis uzdevumu atgādinājumus."

#~ msgid "Preview"
#~ msgstr "Apskats"

#~ msgid "Preview could not be loaded"
#~ msgstr "Nevar ielādēt apskatu."

#, fuzzy
#~ msgid "Preview pane"
#~ msgstr "Apskats"

#~ msgid "Previous"
#~ msgstr "Iepriekšējais"

#~ msgid "Previous Day"
#~ msgstr "Iepriekšējā diena"

#~ msgid "Previous Week"
#~ msgstr "Iepriekšējā nedēļa"

#~ msgid "Primary Email"
#~ msgstr "Galvenais e-pasts"

#~ msgid "Primary account"
#~ msgstr "Primārais konts"

#~ msgid "Principal:"
#~ msgstr "Galvenais:"

#~ msgid "Print"
#~ msgstr "Drukāt"

#~ msgid "Print tasks"
#~ msgstr "Drukāt uzdevumus"

#~ msgid "Printout"
#~ msgstr "Izdruka"

#~ msgid "Priority"
#~ msgstr "Prioritāte"

#~ msgid "Priority:"
#~ msgstr "Prioritāte:"

#~ msgid "Privacy Notice"
#~ msgstr "Privātuma paziņojums"

#~ msgid "Private"
#~ msgstr "Privāts"

#~ msgid "Private calendars"
#~ msgstr "Privātie kalendāri"

#~ msgid "Private computer"
#~ msgstr "Privāts dators"

#~ msgid "Private contacts"
#~ msgstr "Privātie kontakti"

#~ msgid "Private:"
#~ msgstr "Privāts:"

#~ msgid "Process subsequent rules"
#~ msgstr "Apstrādāt nākamos noteikumus"

#~ msgid "Profession"
#~ msgstr "Profesija"

#~ msgid "Profession:"
#~ msgstr "Profesija:"

#~ msgid "Progress"
#~ msgstr "Progress"

#~ msgid "Progress %1$s %"
#~ msgstr "Progress %1$s %"

#~ msgid "Progress in %"
#~ msgstr "Progresa %"

#~ msgid "Progress must be a valid number between 0 and 100"
#~ msgstr "Progresam ir jābūt skaitlim robežās no 0 līdz 100"

#~ msgid "Promote One Level"
#~ msgstr "Paaugstināt par vienu līmeni"

#~ msgid "Properties"
#~ msgstr "Īpašibas"

#~ msgid "Public"
#~ msgstr "Publisks"

#~ msgid "Public calendars"
#~ msgstr "Publiskie kalendāri"

#~ msgid "Public contacts"
#~ msgstr "Publiskie kontakti"

#~ msgid "Public folder %s"
#~ msgstr "Publiskā mape %s"

#~ msgid "Public or shared computer"
#~ msgstr "Publiks vai koplietošanas dators"

#~ msgid "Public tasks"
#~ msgstr "Publiskie uzdevumi"

#~ msgid "Publication"
#~ msgstr "Publikācija"

#~ msgid "Publication created"
#~ msgstr "Publikācija ir izveidota"

#~ msgid "Publication has been added"
#~ msgstr "Publikācija ir pievienota"

#~ msgid "Publication must have a site."
#~ msgstr "Publikācija ir jāsatur vietne."

#~ msgid "Publication must have a target."
#~ msgstr "Publikācijai ir jāsatur mērķis."

#~ msgid "Publications"
#~ msgstr "Publikācijas"

#~ msgid "Publications and Subscriptions"
#~ msgstr "Publikācijas un abonementi"

#~ msgid "Publications must have a name"
#~ msgstr "Publikācijām ir jābūt vārdiem"

#~ msgid "Publish"
#~ msgstr "Publicēt"

#~ msgid "Publish folder"
#~ msgstr "Publicēt mapi"

#~ msgid "Publish item"
#~ msgstr "Publicēt vienību"

#~ msgid "Puerto Rico"
#~ msgstr "Puertoriko"

#~ msgid "Pull To Refresh"
#~ msgstr "Pavelciet lai jauninātu"

#~ msgid "Purchase confirmation"
#~ msgstr "Pirkuma apstiprinājums"

#~ msgid "Purple"
#~ msgstr "Purpura"

#~ msgid "Quick Search"
#~ msgstr "Ātrā meklēšana"

#~ msgid "Quick config"
#~ msgstr "Ātrā konfigurācija"

#~ msgid "Quit"
#~ msgstr "Beigt"

#~ msgid "Quota"
#~ msgstr "Kvota"

#~ msgid "Quota Exceed"
#~ msgstr "Pārsniegta kvota"

#~ msgid "RMB"
#~ msgstr "RMB"

#~ msgid "RSS"
#~ msgstr "RSS"

#~ msgid "RSS Feed"
#~ msgstr "RSS avots"

#~ msgid "RSS Feeds"
#~ msgstr "RSS avoti"

#~ msgid "RUB"
#~ msgstr "RUB"

#~ msgctxt "to"
#~ msgid "Read"
#~ msgstr "Izlasīts"

#~ msgid "Read Only Mode"
#~ msgstr "Tikai lasīšanai"

#~ msgid "Read all"
#~ msgstr "Lasīt visu"

#~ msgid "Read article on tumblr.com"
#~ msgstr "Lasīt rakstu no tumblr.com"

#~ msgid "Read own"
#~ msgstr "Lasīt paša"

#~ msgid "Read-only mode"
#~ msgstr "Tikai lasīšanai"

#~ msgid "Read/Unread"
#~ msgstr "Lasīts/Nelasīts"

#~ msgid "Reauthorize"
#~ msgstr "Pārautorizēties"

#~ msgid "Rebuild Tree..."
#~ msgstr "Pārbūvēt koku..."

#~ msgid "Received mails"
#~ msgstr "Saņemtais pasts"

#~ msgid "Received:"
#~ msgstr "Saņemts:"

#~ msgid "Recent activities"
#~ msgstr "Nesenās darbības"

#~ msgid "Recently changed files"
#~ msgstr "Nesen izmainītie faili"

#~ msgid "Recently used"
#~ msgstr "Nesen izmantotie"

#~ msgid "Recipient"
#~ msgstr "Saņēmējs"

#~ msgid "Recover"
#~ msgstr "Atgūt"

#~ msgid "Recover passwords"
#~ msgstr "Paroļu atgūšana"

#~ msgid "Recurrence"
#~ msgstr "Atkārtojumi"

#~ msgid "Recurrence Pattern"
#~ msgstr "Atkārtojumu veids"

#~ msgid "Recurrence Settings"
#~ msgstr "Atkārtojumu iestatījumi"

#~ msgctxt "calendar"
#~ msgid "Recurrence..."
#~ msgstr "Atkārtojumi..."

#~ msgctxt "tasks"
#~ msgid "Recurrence..."
#~ msgstr "Atkārtojumi..."

#~ msgid "Recurrence:"
#~ msgstr "Atkārtojumi:"

#~ msgid "Recurring appointment"
#~ msgstr "Regulāra tikšanās"

#~ msgid "Recurring task"
#~ msgstr "Regulārs uzdevums"

#, fuzzy
#~ msgid "Recurring tasks need a valid due date."
#~ msgstr "Uzdevumu atkārtošanai ir nepieciešams derīgs beigu datums."

#~ msgid "Recurring tasks need a valid end date."
#~ msgstr "Uzdevumu atkārtošanai ir nepieciešams derīgs beigu datums."

#~ msgid "Recurring tasks need a valid start date."
#~ msgstr "Uzdevumu atkārtošanai ir nepieciešams derīgs sākuma datums."

#~ msgid "Red"
#~ msgstr "Sarkans"

#~ msgid "Redirect to"
#~ msgstr "Pāradresēt"

#~ msgid "Refresh"
#~ msgstr "Jaunināt"

#~ msgid "Refresh interval"
#~ msgstr "Jaunināšanas intervāls"

#~ msgid "Refresh rate in minutes:"
#~ msgstr "Jaunināšanas intervāls (min):"

#~ msgid "Regex"
#~ msgstr "Regex"

#~ msgid "Reject changes"
#~ msgstr "Atteikt izmaiņas"

#~ msgid "Reject with reason"
#~ msgstr "Atteikt ar iemeslu"

#~ msgid "Related articles"
#~ msgstr "Saistītie raksti"

#~ msgid "Reload current view every:"
#~ msgstr "Pārlādēt pašreizējo skatu katras:"

#~ msgid "Reload statistics"
#~ msgstr "Pārlādēt statistiku"

#~ msgid "Relogin"
#~ msgstr "Pieslēgties no jauna"

#~ msgid "Remind me"
#~ msgstr "Atgādināt"

#~ msgid "Remind me again"
#~ msgstr "Atgādināt atkal"

#~ msgid "Remind me again "
#~ msgstr "Atgādināt man atkal"

#~ msgid "Reminder"
#~ msgstr "Atgādinājums"

#~ msgid "Reminder date"
#~ msgstr "Atgādinājuma datums"

#~ msgid "Reminder date %1$s"
#~ msgstr "Atgādinājums %1$s"

#~ msgid "Reminder has been created"
#~ msgstr "Atgādinājums ir izveidots"

#~ msgid "Reminder:"
#~ msgstr "Atgādinājums:"

#~ msgid "Remove Member"
#~ msgstr "Noņemt locekli"

#~ msgid "Remove attachment"
#~ msgstr "Noņemt pievienojumu"

#~ msgid "Remove copy from server after retrieving a message"
#~ msgstr "Noņemt kopiju no servera pēc ziņojuma nolasīšanas"

#~ msgid "Remove flag"
#~ msgstr "Noņemt iezīmi"

#~ msgid "Remove from recipient list"
#~ msgstr "Izņemt no saņēmēju saraksta"

#~ msgid "Remove participant"
#~ msgstr "Noņemt dalībnieku"

#~ msgid "Remove picture"
#~ msgstr "Noņemt attēlu"

#~ msgid "Rename"
#~ msgstr "Pārsaukt"

#~ msgid "Rename Document"
#~ msgstr "Pārdēvēt dokumentu"

#~ msgid "Rename folder"
#~ msgstr "Pārdēvēt mapi"

#~ msgid "Renminbi"
#~ msgstr "Renminbi"

#~ msgid "Repeat"
#~ msgstr "Atkārtot"

#~ msgid "Repeat new password"
#~ msgstr "Jaunā parole atkārtoti"

#~ msgid "Reply"
#~ msgstr "Atbildēt"

#~ msgid "Reply All"
#~ msgstr "Atbildēt visiem"

#~ msgid "Reply all"
#~ msgstr "Atbildēt visiem"

#~ msgid "Reply to"
#~ msgstr "Atbildēt"

#, fuzzy
#~ msgid "Reply to all recipients"
#~ msgstr "Visi saņēmēji"

#, fuzzy
#~ msgid "Reply to sender"
#~ msgstr "Atbildēt"

#~ msgid "Reply-to Address"
#~ msgstr "Atbildes adrese"

#~ msgid "Reserved"
#~ msgstr "Rezervēts"

#~ msgid "Reset image"
#~ msgstr "Pārstatīt bildi"

#~ msgid "Reset this list"
#~ msgstr "Pārstatīt šo sarakstu"

#~ msgid "Resource"
#~ msgstr "Resurss"

#~ msgid "Resource email"
#~ msgstr "Resursa e-pasts"

#~ msgid "Resource group"
#~ msgstr "Resursu grupa"

#~ msgid "Resource name"
#~ msgstr "Resursa vārds"

#~ msgid "Resources"
#~ msgstr "Resursi"

#~ msgid "Resources:"
#~ msgstr "Resursi:"

#~ msgid "Restore Last Operation"
#~ msgstr "Atjaunot pēdējo operāciju"

#~ msgid "Restore applications"
#~ msgstr "Atjaunot aplikācijas"

#~ msgid "Results for \"%s\""
#~ msgstr "Rezultāti priekš \"%s\""

#~ msgid "Retry"
#~ msgstr "Vēlreiz"

#, fuzzy
#~ msgid "Return Receipt"
#~ msgstr "Piegādes apstiprinājums"

#~ msgid "Retweet"
#~ msgstr "'Retweet'-tot"

#~ msgid "Retweet new"
#~ msgstr "'Retweet'-tot jauns"

#~ msgid "Retweet this to your followers?"
#~ msgstr "Vai 'retvītot' jūsu sekotājiem?"

#~ msgid "Retweeted"
#~ msgstr "Atbildēts"

#~ msgid "Retweeted by %s"
#~ msgstr "Atbildēja %s"

#~ msgid "Reunion"
#~ msgstr "Apvienošana"

#~ msgid "Revert Last Operation"
#~ msgstr "Atsaukt pēdējo darbību"

#~ msgid "Review your purchases"
#~ msgstr "Skatīs savus pirkumus"

#~ msgid "Right"
#~ msgstr "Labējs"

#~ msgid "Right aligned, text wraps at left side"
#~ msgstr "Labēji novietots, teksts sadalās kreisajā pusē"

#~ msgid "Romanian"
#~ msgstr "Rumāņu"

#~ msgid "Room number"
#~ msgstr "Istabas numurs"

#~ msgid "Room number:"
#~ msgstr "Istabas numurs:"

#~ msgid "Route Planning"
#~ msgstr "Maršruta plānošana"

#~ msgid "Rule name"
#~ msgstr "Noteikuma vārds"

#~ msgid "Rules"
#~ msgstr "Noteikumi"

#~ msgid "Running applications"
#~ msgstr "Darbojošās aplikācijas"

#~ msgid "Russian"
#~ msgstr "Krievu"

#~ msgid "Russian Federation"
#~ msgstr "Krievijas Federācija"

#~ msgid "Rwanda"
#~ msgstr "Ruanda"

#~ msgctxt "saturday"
#~ msgid "S"
#~ msgstr "S"

#~ msgctxt "sunday"
#~ msgid "S"
#~ msgstr "S"

#~ msgid "SEK"
#~ msgstr "SEK"

#~ msgid "Saint Barthélemy"
#~ msgstr "Santbarelemija"

#~ msgid "Saint Helena"
#~ msgstr "Sv. Helēnas sala"

#~ msgid "Saint Kitts and Nevis"
#~ msgstr "Sentkitsa un Nevisa"

#~ msgid "Saint Lucia"
#~ msgstr "Sentlusija"

#~ msgid "Saint Martin (French part)"
#~ msgstr "Senmartēna (Franču daļa)"

#~ msgid "Saint Pierre and Miquelon"
#~ msgstr "Senpjēra un Mikelona"

#~ msgid "Saint Vincent and the Grenadines"
#~ msgstr "Sentvinsenta un Grenadīnas"

#~ msgid "Sales Volume"
#~ msgstr "Pārdošanas apjoms"

#~ msgid "Sales Volume:"
#~ msgstr "Pārdošanas apjoms:"

#~ msgid "Samoa"
#~ msgstr "Samoa"

#~ msgid "Sample:"
#~ msgstr "Paraugs:"

#~ msgid "San Marino"
#~ msgstr "Sanmarīno"

#~ msgid "Sao Tome and Principe"
#~ msgstr "Santomē un Prinsipi"

#~ msgid "Sat"
#~ msgstr "Ses."

#~ msgid "Saturday"
#~ msgstr "Sestdiena"

#~ msgid "Saudi Arabia"
#~ msgstr "Saūda Arābija"

#~ msgid "Save"
#~ msgstr "Saglabāt"

#~ msgid "Save as distribution list"
#~ msgstr "Saglabāt kā izplatīšanas sarakstu"

#~ msgid "Save as draft"
#~ msgstr "Saglabāt melnrakstu"

#~ msgid "Save as file"
#~ msgstr "Saglabāt kā failu"

#, fuzzy
#~ msgid "Save attachment"
#~ msgstr "Noņemt pievienojumu"

#~ msgid "Save changes"
#~ msgstr "Saglabāt izmaiņas"

#~ msgid "Save configuration before every logout?"
#~ msgstr "Saglabāt konfigurāciju pirms katras atslēgšanās?"

#~ msgid "Save in file store"
#~ msgstr "Saglabāt infoglabātuvē"

#, fuzzy
#~ msgid "Save to Drive"
#~ msgstr "Saglabāt iekš Drive"

#~ msgid "Saved in"
#~ msgstr "Saglabāt iekš"

#, fuzzy
#~ msgid "Saved mail attachment"
#~ msgstr "Sūtīt kā pievienojumu"

#, fuzzy
#~ msgid "Saving attachment to Drive"
#~ msgid_plural "Saving attachments to Drive"
#~ msgstr[0] "Saglabā pielvienojumu iekš Drive"
#~ msgstr[1] "Saglabā pielvienojumus iekš Drive"
#~ msgstr[2] "Saglabā pielvienojumus iekš Drive"

#~ msgid "Saving latest changes ..."
#~ msgstr "Saglabā izmaiņas..."

#~ msgid "Schedule an all-day event"
#~ msgstr "Ieplānot visas dienas notikumu"

#~ msgid "Scheduling"
#~ msgstr "Plānošana"

#~ msgctxt "app"
#~ msgid "Scheduling"
#~ msgstr "Plānošana"

#~ msgid "Search"
#~ msgstr "Meklēšana"

#~ msgid "Search for items"
#~ msgstr "Vienību meklēšana"

#~ msgid "Search here"
#~ msgstr "Meklēšt šeit"

#, fuzzy
#~ msgid "Search in"
#~ msgstr "Meklēts iekš"

#~ msgid "Search:"
#~ msgstr "Meklēt:"

#~ msgid "Searched for: %1$s"
#~ msgstr "Meklējums pēc: %1$s"

#~ msgid "Searched in"
#~ msgstr "Meklēts iekš"

#~ msgid "Searched in all folders"
#~ msgstr "Meklēt visās mapēs"

#~ msgid "Second Tab"
#~ msgstr "Otrais tabulators"

#~ msgid "Security"
#~ msgstr "Piekļuve"

#~ msgid "Select"
#~ msgstr "Izvēlēties"

#~ msgid "Select Attachments"
#~ msgstr "Izvēlieties pievienojumus"

#~ msgid "Select Image File"
#~ msgstr "Izvēlieties attēla failu"

#~ msgid "Select Members"
#~ msgstr "Izvēlieties locekļus"

#~ msgid "Select Participants and Resources"
#~ msgstr "Izvēlieties dalībniekus un resursus"

#~ msgid "Select Recipients"
#~ msgstr "Izvēlieties saņēmējus"

#~ msgid "Select Users"
#~ msgstr "Izvēlieties lietotājus"

#~ msgid "Select a contact category"
#~ msgstr "Izvēlieties kontaktu kategoriju"

#~ msgid "Select a folder for import"
#~ msgstr "Izvēlieties mapi importam"

#~ msgid "Select a task category"
#~ msgstr "Izvēlieties uzdevuma kategoriju"

#~ msgid "Select a type"
#~ msgstr "Izvēlieties tipu"

#~ msgid "Select all"
#~ msgstr "Izvēlēties visu"

#~ msgid "Select an infostore category"
#~ msgstr "Izvēlieties infoglabātuves kategoriju"

#~ msgid "Select appointment display type"
#~ msgstr "Izvēlieties tikšanās uzrādes tipu"

#~ msgid "Select file"
#~ msgstr "Izvēlēties failu"

#~ msgid "Select folder"
#~ msgstr "Izvēlēties mapi"

#~ msgid "Select from the list and add selected as members"
#~ msgstr "Izvēlieties sarakstā un pievienojiet izvēlētos kā locekļus"

#~ msgid "Select from the list and add selected as participants"
#~ msgstr "Izvēlieties sarakstā un pievienojiet izvēlētos kā dalībniekus"

#~ msgid "Select from the list and add selected as participants or resources"
#~ msgstr ""
#~ "Izvēlieties sarakstā un pievienojiet izvēlētos kā dalībniekus vai resursus"

#~ msgid "Select from the list and add selected as recipients"
#~ msgstr "Izvēlieties sarakstā un pievienojiet izvēlētos kā saņēmējus"

#~ msgid "Select from the list and add selected as users"
#~ msgstr "Izvēlieties sarakstā un pievienojiet izvēlētos kā lietotājus"

#~ msgid "Select none"
#~ msgstr "Izvēlēties neko"

#~ msgid "Select page"
#~ msgstr "Izvēlēties lapu"

#~ msgid "Select the appointment path"
#~ msgstr "Izvēlieties tikšanās ceļu"

#~ msgid "Select the number of items to be displayed in the module panes."
#~ msgstr "Izvēlieties vienību skaitu uzrādīšanai moduļu paneļos."

#~ msgid "Selection Details"
#~ msgstr "Izvēles detaļas"

#~ msgid "Send"
#~ msgstr "Sūtīt"

#~ msgid "Send Attachment"
#~ msgstr "Sūtīt pievienojumu"

#~ msgid "Send E-Mail about this publication"
#~ msgstr "Sūtīt e-pastu par šo publikāciju"

#~ msgid "Send E-Mail to all"
#~ msgstr "Sūtīt e-pastu visiem"

#, fuzzy
#~ msgid "Send a return receipt"
#~ msgstr "Nosūtīt piegādes apstiprinājumu"

#~ msgid "Send as E-Mail"
#~ msgstr "Sūtīt kā e-pastu"

#~ msgid "Send as internal link"
#~ msgstr "Sūtīt kā iekšēju saiti"

#~ msgid "Send as mail"
#~ msgstr "Sūtīt kā e-pastu"

#~ msgid "Send as vCard"
#~ msgstr "Sūtīt kā vCard"

#~ msgid "Send by mail"
#~ msgstr "Sūtīt ar pastu"

#~ msgid "Send email"
#~ msgstr "Sūtīt e-pastu"

#, fuzzy
#~ msgid "Send feedback"
#~ msgstr "Otrais lauks"

#~ msgid "Send mail"
#~ msgstr "Sūtīt e-pastu"

#~ msgid "Send mail to all participants"
#~ msgstr "Nosūtīt vēstuli visiem dalībniekiem"

#~ msgid "Send new mail"
#~ msgstr "Sūtīt  jaunu pastu"

#~ msgid "Send vacation notice during this time only"
#~ msgstr "Sūtīt prombūtnes paziņojumus tikai šajā laikā"

#~ msgid "Sender"
#~ msgstr "Sūtītājs"

#~ msgid "Sender/From"
#~ msgstr "Sūtītājs/No"

#~ msgid "Senegal"
#~ msgstr "Senegāla"

#~ msgid "Sent"
#~ msgstr "Nosūtīts"

#~ msgid "Sent folder"
#~ msgstr "Nosūtīto mape"

#~ msgid "Sent from %s via mobile"
#~ msgstr "Nosūtīts no %s ar mobilo ierīci"

#~ msgid "Sent mails"
#~ msgstr "Nosūtītais pasts"

#~ msgid "Sep"
#~ msgstr "Sep."

#~ msgid "Separator"
#~ msgstr "Atdalītājs"

#~ msgid "September"
#~ msgstr "Septembris"

#~ msgid "Serbia"
#~ msgstr "Serbija"

#~ msgid "Series"
#~ msgstr "Sērija"

#~ msgid "Server Error"
#~ msgstr "Servera kļūda"

#~ msgid "Server name"
#~ msgstr "Servera vārds"

#~ msgid "Server port"
#~ msgstr "Servera ports"

#~ msgid "Server settings"
#~ msgstr "Servera iestatījumi"

#~ msgid "Server type"
#~ msgstr "Servera tips"

#~ msgid "Server unreachable"
#~ msgstr "Serveris nav pieejams"

#~ msgid "Server version"
#~ msgstr "Servera versija"

#~ msgid "Service"
#~ msgstr "Serviss"

#~ msgid "Set as default"
#~ msgstr "Uzstādīt kā noklusēto"

#, fuzzy
#~ msgid "Set color"
#~ msgstr "Teksta krāsa"

#~ msgid "Settings"
#~ msgstr "Iestatījumi"

#~ msgctxt "app"
#~ msgid "Settings"
#~ msgstr "Iestatījumi"

#~ msgid "Seychelles"
#~ msgstr "Seišeļu salas"

#~ msgid "Share"
#~ msgstr "Koplietot"

#~ msgid "Share calendar"
#~ msgstr "Koplietot kalendāru"

#~ msgid "Share link by email"
#~ msgstr "Kopīgot saiti ar e-pastu"

#~ msgid "Share tasks"
#~ msgstr "Koplietot uzdevumus"

#~ msgid "Share this file"
#~ msgstr "Koplietot šo failu"

#~ msgid "Share this folder"
#~ msgstr "Koplietot šo mapi"

#~ msgid "Share your contacts"
#~ msgstr "Koplietot kontaktus"

#~ msgid "Shared"
#~ msgstr "Koplietojuma"

#~ msgid "Shared Appointments"
#~ msgstr "Kopīgotās Tikšanās"

#~ msgid "Shared contacts"
#~ msgstr "Koplietojuma kontakti"

#~ msgid "Shopping cart"
#~ msgstr "Iepirkumu grozs"

#, fuzzy
#~ msgid "Show"
#~ msgstr "Rādīt"

#~ msgid "Show 10 elements"
#~ msgstr "Rādīt 10 elementus"

#~ msgid "Show 15 elements"
#~ msgstr "Rādīt 15 elementus"

#~ msgid "Show 20 elements"
#~ msgstr "Rādīt 20 elementus"

#~ msgid "Show 5 elements"
#~ msgstr "Rādīt 5 elementus"

#~ msgid "Show Group Members"
#~ msgstr "Rādīt grupas locekļus"

#~ msgid "Show QR code"
#~ msgstr "Rādīt QR kodu"

#~ msgid "Show all %1$d messages in inbox"
#~ msgstr "Rādīt visas %1$d vēstules iesūtnē"

#~ msgid "Show all items"
#~ msgstr "Rādīt visu"

#~ msgid "Show all mails. Note: Mails are no longer grouped by conversation."
#~ msgstr ""
#~ "Rādīt visas vēstules. Piezīme: vēstules vairs netiek grupētas pēc sarunām."

#~ msgid "Show all my appointments from all calendars"
#~ msgstr "Rādīt visas manas tikšanās no visiem kalendāriem"

#, fuzzy
#~ msgid "Show appointment details"
#~ msgstr "Rādīt tikšanos"

#~ msgid "Show as"
#~ msgstr "Rādīt kā"

#~ msgctxt "plural"
#~ msgid "Show attachment"
#~ msgid_plural "Show attachments"
#~ msgstr[0] "Saglabāt pievienojumu"
#~ msgstr[1] "Saglabāt pievienojumus"
#~ msgstr[2] "Saglabāt pievienojumus"

#~ msgid "Show comments"
#~ msgstr "Rādīt komentārus"

#~ msgid "Show confirmation popup for new appointments?"
#~ msgstr "Rādīt apstiprinājuma uznir-logus jaunām tikšanām?"

#~ msgid "Show conflicts"
#~ msgstr "Rādīt konfliktus"

#~ msgid "Show contacts from administrator group"
#~ msgstr "Rādīt kontaktus administratora grupā"

#~ msgid "Show declined appointments"
#~ msgstr "Rādīt noraidītās tikšanās"

#~ msgid "Show details"
#~ msgstr "Rādīt detaļas"

#~ msgid "Show done tasks"
#~ msgstr "Rādīt pabeigtos uzdevumus"

#~ msgid "Show file"
#~ msgstr "Rādīt failu"

#~ msgid "Show first page"
#~ msgstr "Rādīt pirmo lapu"

#~ msgid "Show hidden files and folders"
#~ msgstr "Rādīt paslēptos failus un mapes"

#~ msgid "Show images"
#~ msgstr "Rādīt attēlus"

#~ msgid "Show in Calendar"
#~ msgstr "Rādīt kalendārā"

#~ msgid "Show in calendar"
#~ msgstr "Rādīt kalendārā"

#~ msgid "Show inbox"
#~ msgstr "Rādīt iesūtni"

#~ msgid "Show internal link"
#~ msgstr "Rādīt iekšējo saiti"

#~ msgid "Show last page"
#~ msgstr "Rādīt pēdējo lapu"

#~ msgid "Show legal information"
#~ msgstr "Rādīt juridisko informāciju"

#~ msgid "Show less"
#~ msgstr "Rādīt mazāk"

#~ msgid "Show more"
#~ msgstr "Rādīt vairāk"

#~ msgid "Show more..."
#~ msgstr "Rādīt vairāk..."

#~ msgid "Show name instead of E-Mail address in To and Cc fields:"
#~ msgstr "Rādīt vārdu e-pasta pasta adreses vietā Kam un CC laukos:"

#~ msgid "Show next page"
#~ msgstr "Rādīt nākošo lapu"

#~ msgid "Show original message"
#~ msgstr "Rādīt sākotnējo ziņojumu"

#~ msgid "Show original publication"
#~ msgstr "Rādīt sākotnējo publikāciju"

#~ msgid "Show previous page"
#~ msgstr "Rādīt iepriekšējo lapu"

#, fuzzy
#~ msgid "Show quoted text"
#~ msgstr "Teksts zemāk"

#~ msgid "Show request body"
#~ msgstr "Rādīt pieprasījuma informāciju"

#~ msgid "Show sender image?"
#~ msgstr "Rādīt sūtītāja attēlu?"

#~ msgid "Show side panel"
#~ msgstr "Rādīt sānu paneli"

#~ msgid "Show stack trace"
#~ msgstr "Rādīt izsekošanu"

#~ msgid "Show strack trace"
#~ msgstr "Rādīt izsekošanu"

#~ msgid "Show task"
#~ msgstr "Rādīt uzdevumu"

#, fuzzy
#~ msgid "Show task details"
#~ msgstr "Rādīt detaļas"

#~ msgid "Show version history"
#~ msgstr "Rādīt versiju vēsturi"

#, fuzzy
#~ msgid "Show/hide folder"
#~ msgstr "Pārvietot mapi"

#~ msgid "Shown as"
#~ msgstr "Rādīts kā"

#~ msgid "Sidebar"
#~ msgstr "Sānu josla"

#~ msgid "Sierra Leone"
#~ msgstr "Sjerraleone"

#~ msgid "Sign in"
#~ msgstr "Pieslēgšanās"

#~ msgid "Sign out"
#~ msgstr "Atslēgties"

#~ msgid "Sign out now"
#~ msgstr "Atslēgties"

#~ msgid "Signature"
#~ msgstr "Paraksts"

#~ msgid "Signature name"
#~ msgstr "Paraksta vārds"

#~ msgid "Signature position"
#~ msgstr "Paraksta novietojums"

#~ msgid "Signature text"
#~ msgstr "Paraksta teksts"

#~ msgid "Signature:"
#~ msgstr "Paraksts:"

#~ msgid "Signatures"
#~ msgstr "Paraksti"

#~ msgid "Signed in as %1$s"
#~ msgstr "Pieslēdzies kā lietotājs %1$s"

#~ msgid "Simple Pad"
#~ msgstr "Simple Pad"

#~ msgid "Since the appointment is recurring, it may cause further conflicts."
#~ msgstr "Tā kā tikšanās ir regulāra tā var izraisīt turpmākus konfliktus."

#~ msgid "Single"
#~ msgstr "Viena"

#~ msgid "Size"
#~ msgstr "Izmērs"

#~ msgid "Size (bytes)"
#~ msgstr "Izmērs (baiti)"

#~ msgid "Size:"
#~ msgstr "Izmērs:"

#~ msgid "Skip this step"
#~ msgstr "Izlaist šo soli"

#~ msgid "Slovakia"
#~ msgstr "Slovākija"

#~ msgid "Slovenia"
#~ msgstr "Slovēnija"

#~ msgid "Slow requests"
#~ msgstr "Rādīt pieprasījumus"

#~ msgid "Social"
#~ msgstr "Sociāli"

#~ msgid "Social Messaging accounts"
#~ msgstr "Sociālās ziņapmaiņas konti"

#~ msgid ""
#~ "Social accounts are only used to download contact and/or calendar data"
#~ msgstr ""
#~ "Sociālie konti tiek izmantoti tikai lai lejuplādētu kontaktu un/vai "
#~ "kalendāru datus"

#~ msgid "SoftBank"
#~ msgstr "SoftBank"

#~ msgid "Solomon Islands"
#~ msgstr "Zālamana salas"

#~ msgid "Somalia"
#~ msgstr "Somālija"

#~ msgid "Some fields contain invalid data"
#~ msgstr "Daži no laukiem satur nepareizus datus"

#~ msgid "Someone shared a file with you"
#~ msgstr "Kāds ir ar jums koplietojis failu"

#~ msgid ""
#~ "Someone shared a folder with you. Would you like to subscribe those %1$s?"
#~ msgstr "Kāds ir koplietojis ar jums mapi. Vai vēlaties abonēt %1$s?"

#~ msgid "Something went wrong reauthorizing the %s account."
#~ msgstr "Kļūda pie %s konta atkārtotas autorizēšanas."

#~ msgid "Something went wrong reauthorizing the account."
#~ msgstr "Kļūda pie šī konta atkārtotas autorizēšanas."

#~ msgid "Something went wrong saving your changes."
#~ msgstr "Kļūda pie izmaiņu saglabāšanas."

#~ msgid "Sorry, failed to load the document successfully."
#~ msgstr "Kļūda pie dokumenta ielādes."

#~ msgid "Sorry, this page is not available at the moment."
#~ msgstr "Diemžēl šī lapa pašreiz nav pieejama."

#~ msgid ""
#~ "Sorry, we cannot help you here. Your provider needs to obtain a key from "
#~ "LinkedIn with the permission to do read messages."
#~ msgstr ""
#~ "Diemžēl, mēs šeit nevaram palīdzēt. Jūsu pakalpojuma nodrošinātājam ir "
#~ "jāiegūst LinkeIn atslēga ar tiesībām lasīt ziņojumus."

#~ msgid "Sort options"
#~ msgstr "Kārtošanas opcijas"

#~ msgid "Source"
#~ msgstr "Avots"

#~ msgid "South Africa"
#~ msgstr "Dienvidāfrika"

#~ msgid "South Georgia and the South Sandwich Islands"
#~ msgstr "Dienviddžordžija un Dienvidsendviču salas"

#~ msgid "Spam"
#~ msgstr "Mēstules"

#~ msgid "Spam folder"
#~ msgstr "Mēstuļu mape"

#~ msgid "Spanish"
#~ msgstr "Spāņu"

#~ msgid "Spouse's name"
#~ msgstr "Dzīvesbiedra vārds"

#~ msgid "Spouse's name:"
#~ msgstr "Dzīvesbiedra vārds:"

#~ msgid "Sri Lanka"
#~ msgstr "Šrilanka"

#~ msgid "Standard colors"
#~ msgstr "Standarta krāsas"

#~ msgid "Start"
#~ msgstr "Sākums"

#~ msgid "Start Page"
#~ msgstr "Sākuma lapa"

#~ msgid "Start date"
#~ msgstr "Sākuma datums"

#~ msgid "Start date:"
#~ msgstr "Sākuma datums:"

#~ msgid "Start of working time"
#~ msgstr "Darbalaika sākums"

#~ msgid "Start page"
#~ msgstr "Sākuma lapa"

#~ msgid "Start time"
#~ msgstr "Sākuma laiks"

#~ msgid "Start:"
#~ msgstr "Sākums:"

#~ msgid "Started %s days ago:"
#~ msgstr "Uzsākts pirms %s dienām:"

#~ msgid "Started %s hours ago:"
#~ msgstr "Uzsākts pirms %s stundām:"

#~ msgid "Started %s milliseconds ago:"
#~ msgstr "Uzsākts pirms %s milisekundēm:"

#~ msgid "Started %s minutes ago:"
#~ msgstr "Uzsākts pirms %s minūtēm:"

#~ msgid "Started %s seconds ago:"
#~ msgstr "Uzsākts pirms %s sekundēm:"

#~ msgid "Started %s weeks ago:"
#~ msgstr "Uzsākts pirms %s nedēļām:"

#~ msgid "Starts at"
#~ msgstr "Sākas"

#~ msgid "Starts at:"
#~ msgstr "Sākas:"

#~ msgid "Starts on"
#~ msgstr "Sākas"

#~ msgid "Starts on %1$s, due on %2$s."
#~ msgstr "Sākas %1$s, izpilde %2$s."

#~ msgid "Starts on %s."
#~ msgstr "Sākas %s."

#~ msgid "State"
#~ msgstr "Rajons"

#~ msgid "State (business)"
#~ msgstr "Rajons (bizness)"

#~ msgid "State (other)"
#~ msgstr "Rajons (cits)"

#~ msgid "State (other):"
#~ msgstr "Rajons (cits):"

#~ msgid "State (private)"
#~ msgstr "Rajons (privāts)"

#~ msgid "State:"
#~ msgstr "Rajons:"

#~ msgid "Static resizing..."
#~ msgstr "Statiska mērogošana..."

#~ msgid "Status"
#~ msgstr "Statuss"

#~ msgid "Status:"
#~ msgstr "Statuss:"

#~ msgid "Stay signed in"
#~ msgstr "Palikt iekšā"

#~ msgid "Streams"
#~ msgstr "Straumes"

#~ msgid "Street"
#~ msgstr "Iela"

#~ msgid "Street (business)"
#~ msgstr "Iela (bizness)"

#~ msgid "Street (other)"
#~ msgstr "Iela (cita)"

#~ msgid "Street (other):"
#~ msgstr "Iela (cita):"

#~ msgid "Street (private)"
#~ msgstr "Iela (privāta)"

#~ msgid "Street:"
#~ msgstr "Iela:"

#~ msgid "Strike through"
#~ msgstr "Pārsvītrots"

#~ msgid "Subject"
#~ msgstr "Tēma"

#~ msgid "Subject:"
#~ msgstr "Tēma:"

#~ msgid "Subreddits"
#~ msgstr "Subrediti"

#~ msgid "Subscribe"
#~ msgstr "Abonēt"

#~ msgid "Subscribe Folder"
#~ msgstr "Abonēšanas mape"

#~ msgid "Subscribe IMAP folders"
#~ msgstr "IMAP mapju abonēšana"

#~ msgid "Subscribe contacts from LinkedIn, Facebook, Google..."
#~ msgstr "Abonēt kontaktus no LinkedIn, Facebook, Google..."

#~ msgid "Subscribe into:"
#~ msgstr "Abonēt iekš:"

#~ msgid "Subscribed"
#~ msgstr "Abonēts"

#~ msgid ""
#~ "Subscribing to items that are not delivered by another Open-Xchange "
#~ "Server (i.e. OXMF) may take some time. Example: Importing 100 contacts "
#~ "from Xing takes about 5 minutes. We are continually improving this "
#~ "functionality. Future releases will work significantly faster."
#~ msgstr ""
#~ "Parakstīšanās uz vienībām, kuras nenodrošina kāds cits Open-Xchange "
#~ "serveris (t.i. OXMF) var prasīt zināmu laiku. Piemēram, 100 kontaktu "
#~ "imports no Xing prasa aptuveni 5 minūtes. Šī funkcionalitāte tiek "
#~ "nepārtraukti pilnveidota. Nākamās versijas strādās būtiski ātrāk."

#~ msgid "Subscription refresh"
#~ msgstr "Abonementa jaunināšana"

#~ msgid "Subscription successfully created."
#~ msgstr "Abonements ir veiksmīgi izveidots."

#~ msgid "Subscriptions"
#~ msgstr "Abonementi"

#~ msgid "Successfully imported: %d"
#~ msgstr "Veiksmīgi importēts: %d"

#~ msgid "Such data will never be uploaded"
#~ msgstr "Šādi dati nekad netiks augšupielādēti"

#~ msgid "Sudan"
#~ msgstr "Sudāna"

#~ msgid "Suffix"
#~ msgstr "Sufikss"

#~ msgid "Suffix:"
#~ msgstr "Sufikss:"

#~ msgid "Sun"
#~ msgstr "Svē."

#~ msgid "Sunday"
#~ msgstr "Svētdiena"

#~ msgid "Superscript"
#~ msgstr "Augšraksts"

#~ msgid ""
#~ "Supported Outlook versions (Connector 2 for Microsoft Outlook): Latest "
#~ "Versions of Microsoft Outlook 2003, Microsoft Outlook 2007, Outlook 2010 "
#~ "(no support of \"Office 2010 Click-to-Run\", \"Office Home and Business "
#~ "2010 Testversion\")"
#~ msgstr ""
#~ "Uzturētās Outlook versijas (Connector 2 for Microsoft Outlook): Microsoft "
#~ "Outlook 2003 jaunākās versijas, Microsoft Outlook 2007, Outlook 2010 "
#~ "(\"Office 2010 Click-to-Run\", \"Office Home and Business 2010 Testversion"
#~ "\" netiek atbalstītas)"

#~ msgid "Suriname"
#~ msgstr "Surinama"

#~ msgid "Svalbard and Jan Mayen"
#~ msgstr "Svalbāra un Jana Majena sala"

#~ msgid "Swaziland"
#~ msgstr "Svazilenda"

#~ msgid "Sweden"
#~ msgstr "Zviedrija"

#~ msgid "Swedish (Sweden)"
#~ msgstr "Zviedru"

#~ msgid "Swiss franc"
#~ msgstr "Šveices franki"

#~ msgid "Switched to read only mode."
#~ msgstr "Pārslēgts uz tikai lasīšanas režīmu."

#~ msgid "Switzerland"
#~ msgstr "Šveice"

#~ msgid "Symbols"
#~ msgstr "Simboli"

#~ msgid "Sync with mobile phone"
#~ msgstr "Sinhronizēt ar mobilo tālruni"

#~ msgid "Synchronization"
#~ msgstr "Sinhronizācija"

#~ msgid "Synchronization to the server has been lost."
#~ msgstr "Zaudēta sinhronizācija ar serveri."

#~ msgid "Synchronize with Outlook"
#~ msgstr "Sinhronizēt ar MS Outlook"

#~ msgid ""
#~ "Syntax error in config: \n"
#~ "%s"
#~ msgstr ""
#~ "Sintakses kļūda konfigurācijā: \n"
#~ "%s"

#~ msgid ""
#~ "Syntax error in server response (%s): \"%s\"\n"
#~ "\n"
#~ "URL: %s\n"
#~ "\n"
#~ "Data: %s\n"
#~ "\n"
#~ "Response: %s"
#~ msgstr ""
#~ "Sintakses kļūda servera atbildē (%s): \"%s\"\n"
#~ "\n"
#~ "URL: %s\n"
#~ "\n"
#~ "Dati: %s\n"
#~ "\n"
#~ "Atbilde: %s"

#~ msgid "Syrian Arab Republic"
#~ msgstr "Sīrijas Arābu Republika"

#~ msgid "System"
#~ msgstr "Sistēma"

#~ msgctxt "thursday"
#~ msgid "T"
#~ msgstr "T"

#~ msgctxt "tuesday"
#~ msgid "T"
#~ msgstr "T"

#~ msgid "TAX ID"
#~ msgstr "NOD. ID"

#~ msgid "TAX ID:"
#~ msgstr "NOD. ID:"

#~ msgid "TB"
#~ msgstr "TB"

#~ msgid "TTY/TDD"
#~ msgstr "TTY/TDD"

#~ msgid "TTY/TDD:"
#~ msgstr "TTY/TDD:"

#~ msgid "Tab-based panel"
#~ msgstr "Tabulatoru panelis"

#~ msgid "Table"
#~ msgstr "Tabula"

#~ msgid "Tabs example"
#~ msgstr "Tabulatoru piemērs"

#~ msgid "Tag mail with"
#~ msgstr "Marķēt pastu ar"

#~ msgid "Taiwan"
#~ msgstr "Taivāna"

#~ msgid "Tajikistan"
#~ msgstr "Tadžikistāna"

#~ msgid "Tanzania"
#~ msgstr "Tanzānija"

#~ msgid "Target"
#~ msgstr "Mērķis"

#~ msgid "Task"
#~ msgstr "Uzdevums"

#~ msgid "Task Details"
#~ msgstr "Uzdevuma detaļas"

#~ msgid "Task has been deleted!"
#~ msgid_plural "Tasks have been deleted!"
#~ msgstr[0] "Uzdevums ir izdzēsts!"
#~ msgstr[1] "Uzdevumi ir izdzēsti!"
#~ msgstr[2] "Uzdevumi ir izdzēsti!"

#~ msgid "Task invitation. %1$s %2$s %3$s. Press [enter] to open"
#~ msgstr ""
#~ "Uzaicinājums uzdevumam. %1$s %2$s %3$s. Lai atvērtu piespiediet [enter]"

#~ msgid "Task invitations"
#~ msgstr "Uzdevumu uzaicinājumi"

#~ msgid "Task moved."
#~ msgid_plural "Tasks moved."
#~ msgstr[0] "Uzdevums ir pārvietots."
#~ msgstr[1] "Uzdevumi ir pārvietoti."
#~ msgstr[2] "Uzdevumi ir pārvietoti."

#~ msgid "Task reminder. %1$s %2$s %3$s. Press [enter] to open"
#~ msgstr ""
#~ "Uzdevuma atgādinājums. %1$s %2$s %3$s. Lai atvērtu piespiediet [enter]"

#~ msgid "Task reminders"
#~ msgstr "Uzdevumu atgādinājumi"

#~ msgid "Task was already deleted!"
#~ msgstr "Uzdevums ir jau izdzēsts!"

#~ msgid "Task was modified before, please reload"
#~ msgstr "Uzdevums ir pārveidots. Lūdzu jauniniet "

#~ msgid "Tasks"
#~ msgstr "Uzdevumi"

#~ msgctxt "app"
#~ msgid "Tasks"
#~ msgstr "Uzdevumi"

#~ msgid "Tasks have been moved"
#~ msgstr "Uzdevumi ir pārvietoti"

#~ msgid "Tasks:"
#~ msgstr "Uzdevumi:"

#~ msgid "Team"
#~ msgstr "Grupa"

#~ msgid "Team Members"
#~ msgstr "Grupas locekļi"

#~ msgid "Telephone (ISDN)"
#~ msgstr "Telefons (ISDN)"

#~ msgid "Telephone callback"
#~ msgstr "Telefons (atzvans)"

#~ msgid "Telephone primary"
#~ msgstr "Telefons (primārais)"

#~ msgid "Telephone radio"
#~ msgstr "Telefons (radio)"

#~ msgid "Telex"
#~ msgstr "Telekss"

#~ msgid "Telex:"
#~ msgstr "Telekss:"

#~ msgid "Tell me more..."
#~ msgstr "Pastātīt vairāk..."

#~ msgid "Template"
#~ msgstr "Sagatave"

#~ msgid "Temporary"
#~ msgstr "Pagaidu"

#~ msgid "Tentative"
#~ msgstr "Pagaidu"

#~ msgid "Tentatively accepted"
#~ msgstr "Pagaidu apstiprināts"

#~ msgid "Text"
#~ msgstr "Teksts"

#~ msgid "Text 1"
#~ msgstr "Teksts 1"

#~ msgid "Text 2"
#~ msgstr "Teksts 2"

#~ msgid "Text Fill Color"
#~ msgstr "Teksta aizpildījuma krāsa"

#~ msgid "Text format"
#~ msgstr "Teksta formāts"

#~ msgid "Text:"
#~ msgstr "Teksts:"

#~ msgid "Thailand"
#~ msgstr "Taizeme"

#, fuzzy
#~ msgid "Thank you for your feedback"
#~ msgstr "Pievienot jaunu ziņapmainās grupu"

#~ msgctxt "help"
#~ msgid "The Drive App"
#~ msgstr "Drive aplikācija"

#~ msgctxt "help"
#~ msgid "The E-Mail Components"
#~ msgstr "E-pasta komponentes"

#~ msgid ""
#~ "The E-Mail address you have entered seems not to be valid. Would you like "
#~ "to add it anyway?"
#~ msgstr ""
#~ "Ievadītā e-apsta adrese nav pareiza. Vai jūs vienalga vēlaties to "
#~ "pievienot?"

#~ msgid "The E-Mail module is not available"
#~ msgstr "E-pasta modulis nav pieejams"

#~ msgctxt "help"
#~ msgid "The Files Components"
#~ msgstr "Failu komponentes"

#~ msgid "The Icons view displays an icon for each file."
#~ msgstr "Ikonu skats uzrāda failus kā tiem atbilstošās ikonas."

#~ msgid ""
#~ "The List view shows a sidebar with appointments and a display area with "
#~ "the data of the selected appointment. This view corresponds to the view "
#~ "in E-Mail and Contacts."
#~ msgstr ""
#~ "Saraksta skatā tiek uzrādīta sānu josla ar tikšanās notikumiem un apskata "
#~ "apgabals ar datiem par izvēlēto tikšanos. Šis skats atbilst skatam e-"
#~ "pasta un kontaktu aplikācijās."

#~ msgid ""
#~ "The List view shows a sidebar with files and a display area with the data "
#~ "of the selected file. This view corresponds to the views in E-Mail and "
#~ "Contacts."
#~ msgstr ""
#~ "Saraksta skatā tiek uzrādīta sānu josla ar failiem un apskata apgabals ar "
#~ "datiem par izvēlēto failu. Šis skats atbilst skatam e-pasta un kontaktu "
#~ "aplikācijās."

#~ msgid "The account must be named"
#~ msgstr "Kontam ir jānorāda vārds"

#~ msgid "The allowed quota is reached."
#~ msgstr "Sasniegta pieejamā kvota."

#~ msgid "The appointment has been added to your calendar"
#~ msgstr "Tikšanās ieraksts ir pievienots jūsu kalendāram"

#~ msgid "The appointment has been deleted"
#~ msgstr "Tikšanās ir izdzēsta"

#~ msgid "The appointment has been updated"
#~ msgstr "Tikšanās ir jaunināta"

#, fuzzy
#~ msgid ""
#~ "The appointment is repeated <a href=\"#\"  data-widget=\"number\" data-"
#~ "attribute=\"interval\">every <span class=\"number-control\">2</span> "
#~ "days</a>."
#~ msgstr ""
#~ "Darbība tiek atkārtota: <a href=\"#\"  data-widget=\"number\" data-"
#~ "attribute=\"interval\"> katrās <span class=\"number-control\">2</span> "
#~ "dienās</a>. "

#, fuzzy
#~ msgid ""
#~ "The appointment is repeated <a href=\"#\"  data-widget=\"number\" data-"
#~ "attribute=\"interval\">every <span class=\"number-control\">2</span> "
#~ "weeks</a> on <a href=\"#\"  data-widget=\"custom\" data-attribute=\"days"
#~ "\">monday</a>."
#~ msgstr ""
#~ "Darbība tiek atkārtota: <a href=\"#\"  data-widget=\"number\" data-"
#~ "attribute=\"interval\">katrās <span class=\"number-control\">2</span> "
#~ "nedēļās </a> <a href=\"#\"  data-widget=\"custom\" data-attribute=\"days"
#~ "\">pirmdienā</a>. "

#~ msgid ""
#~ "The appointment is repeated <a href=\"#\" data-attribute=\"recurrenceType"
#~ "\" data-widget=\"options\">weekly</a>."
#~ msgstr ""
#~ "Darbība tiek atkārtota: <a href=\"#\" data-attribute=\"recurrenceType\" "
#~ "data-widget=\"options\">katru nedēļu</a>."

#, fuzzy
#~ msgid ""
#~ "The appointment is repeated every <a href=\"#\" data-widget=\"options\" "
#~ "data-attribute=\"ordinal\">first</a> <a href=\"#\" data-widget=\"options"
#~ "\" data-attribute=\"day\">Wednesday</a> in <a href=\"#\" data-widget="
#~ "\"options\" data-attribute=\"month\">October</a>."
#~ msgstr ""
#~ "Darbība tiek atkārtota: <a href=\"#\" data-widget=\"options\" data-"
#~ "attribute=\"ordinal\"> pirmajā </a> <a href=\"#\" data-widget=\"options\" "
#~ "data-attribute=\"day\"> trešdienā </a> <a href=\"#\" data-widget=\"options"
#~ "\" data-attribute=\"month\">oktobrī</a>. "

#, fuzzy
#~ msgid ""
#~ "The appointment is repeated every year on day <a href=\"#\" data-widget="
#~ "\"number\" data-attribute=\"dayInMonth\"><span class=\"number-control"
#~ "\">10</span></a> of <a href=\"#\" data-widget=\"options\" data-attribute="
#~ "\"month\">October</a>."
#~ msgstr ""
#~ "Darbība tiek atkārtota katru gadu: <a href=\"#\" data-widget=\"number\" "
#~ "data-attribute=\"dayInMonth\"><span class=\"number-control\">10</span></"
#~ "a> of <a href=\"#\" data-widget=\"options\" data-attribute=\"month"
#~ "\">oktobrī</a>. "

#, fuzzy
#~ msgid ""
#~ "The appointment is repeated on day <a href=\"#\" data-widget=\"number\" "
#~ "data-attribute=\"dayInMonth\"><span class=\"number-control\">10</span></"
#~ "a> <a href=\"#\" data-widget=\"number\" data-attribute=\"interval\">every "
#~ "<span class=\"number-control\">2</span> months</a>."
#~ msgstr ""
#~ "Darbība tiek atkārtota: <a href=\"#\" data-widget=\"number\" data-"
#~ "attribute=\"dayInMonth\"><span class=\"number-control\">10</span></a> <a "
#~ "href=\"#\" data-widget=\"number\" data-attribute=\"interval\"> dienā ik "
#~ "katru <span class=\"number-control\">2</span> mēnesi</a>. "

#, fuzzy
#~ msgid ""
#~ "The appointment is repeated the <a href=\"#\" data-widget=\"options\" "
#~ "data-attribute=\"ordinal\">second</a> <a href=\"#\" data-widget=\"options"
#~ "\" data-attribute=\"day\">Wednesday</a> <a href=\"#\" data-widget=\"number"
#~ "\" data-attribute=\"interval\">every <span class=\"number-control\">2</"
#~ "span> months</a>."
#~ msgstr ""
#~ "Darbība tiek atkārtota: <a href=\"#\" data-widget=\"options\" data-"
#~ "attribute=\"ordinal\">otrajā </a> <a href=\"#\" data-widget=\"options\" "
#~ "data-attribute=\"day\"> trešdienā </a> <a href=\"#\" data-widget=\"number"
#~ "\" data-attribute=\"interval\"> katrā <span class=\"number-control\">2</"
#~ "span> mēnesī</a>. "

#~ msgid ""
#~ "The blue graph shows the distribution of request durations in percent. "
#~ "The gray graph shows a trivial network ping to recognize slow connections."
#~ msgstr ""
#~ "Zilā diagramma parāda pieprasījumu garumu sadalījumu procentos. Pelēkā "
#~ "diagramma parāda parasto tīkla 'ping' sadalījumu lēnu pieslēgumu "
#~ "identificēšanai."

#~ msgid "The changes have been rejected"
#~ msgstr "Izmaiņas ir atteiktas"

#~ msgid "The character \" \" is not allowed."
#~ msgstr "Simbols \" \" nav atļauts."

#~ msgid ""
#~ "The configuration could not be saved, because of the following error:"
#~ msgstr "Konfigurācija nevar tikt saglabāta sekojošas kļūdas dēļ:"

#~ msgid "The connection was successful."
#~ msgstr "Pieslēgums ir veiksmīgs."

#~ msgid ""
#~ "The display area shows an object's content. At the top of the display "
#~ "area you will find functions for e.g. moving or deleting objects."
#~ msgstr ""
#~ "Uzrādes apgabalā tiek parādīts objekta saturs. Uzrādes apgabala augšējā "
#~ "malā ir atrodamas objekta manipulācijas funkcijas (piemēram, dzēšnai vai "
#~ "pārvietošanai)."

#~ msgid "The document is protected by a password."
#~ msgstr "Dokuments ir aizsargāts ar paroli."

#~ msgid "The due date cannot be before start date. Adjust start date?"
#~ msgstr ""
#~ "Izpildes datums nevar būt pirms sākuma datuma. Vai koriģēt sākuma datumu?"

#~ msgid "The email has been sent"
#~ msgstr "Vēstule ir nosūtīta"

#~ msgid ""
#~ "The entered value for %s is not within the allowed range. Please use a "
#~ "value from -130000 to 130000."
#~ msgstr ""
#~ "Ievadītā %s vērtība nav atļautajā diapazonā. Lūdzu ievadiet vērtību "
#~ "diapazonā no -130000 līdz 130000."

#~ msgid ""
#~ "The file \"%1$s\" cannot be uploaded because it exceeds the maximum file "
#~ "size of %2$s"
#~ msgstr ""
#~ "Fails \"%1$s\" nevar tikt augšupielādēts, jo tas pārsniedz maksimālie "
#~ "pieļaujamo %2$s izmēra limitu"

#~ msgid ""
#~ "The file \"%1$s\" cannot be uploaded because it exceeds the quota limit "
#~ "of %2$s"
#~ msgstr ""
#~ "Fails \"%1$s\" nevar tikt augšupielādēts, jo tas pārsniedz %2$s kvotas "
#~ "limitu"

#~ msgid "The file is available at %1$s"
#~ msgstr "Fails ir pieejams iekš %1$s"

#~ msgid "The first 90 days are free."
#~ msgstr "Pirmās 90 dienas ir bez maksas."

#~ msgid "The folder has been cleaned up."
#~ msgstr "Mape ir iztīrīta"

#~ msgid "The folder has been emptied."
#~ msgstr "Mape ir iztukšota."

#~ msgid "The folder is available at %1$s"
#~ msgstr "Mape ir pieejama iekš %1$s"

#~ msgid ""
#~ "The following addresses are already on the list of participants and "
#~ "therefore not been added: %s"
#~ msgstr ""
#~ "Sekojošas adreses jau ir dalībnieku sarakstā un tāpēc nav pievienotas: %s"

#~ msgid ""
#~ "The following applications can be restored. Just remove the restore point "
#~ "if you don't want it to be restored."
#~ msgstr ""
#~ "Sekojošas aplikācijas var tikt atjaunotas. Ja nevēlaties tās atjaunot "
#~ "vienkārši noņemiet atjaunošanas punktu."

#~ msgid "The following appointment already started:"
#~ msgstr "Sekojoša tikšanās jau ir sākusies:"

#~ msgid "The following products will be activated now:"
#~ msgstr "Sekojoši produkti tiks tagad aktivizēti:"

#~ msgid "The following task is already past due:"
#~ msgstr "Sekojošs uzdevums jau ir nokavēts:"

#~ msgid ""
#~ "The graph shows performance frequencies in percent. Grey line shows ideal "
#~ "performance, blue line is measured performance."
#~ msgstr ""
#~ "Grafikā ir uzrādīti veiktspējas dati procentos. Pelēkā līnija rāda ideālo "
#~ "veiktspēju, zilā līnija rāda izmērito veiktspēju."

#~ msgid ""
#~ "The icon at the bottom right side helps you sort your tasks. Click the "
#~ "icon to get a list of sort criteria."
#~ msgstr ""
#~ "Ikona uzdevumu saraksta apakšējā kreisajā stūrī atļauj šķirot un kārtot "
#~ "uzdevumus. Noklikšķiniet uz tās un izvēlieties kritērijus."

#~ msgid ""
#~ "The icon on the bottom right side helps you sort your E-Mails. Click the "
#~ "icon to get a list of sort criteria."
#~ msgstr ""
#~ "Ikona vēstuļu saraksta apakšējā kreisajā stūrī atļauj šķirot un kārtot e-"
#~ "pasta vēstules. Noklikšķiniet uz tās un izvēlieties kritērijus."

#~ msgid "The mandatory field %1$s is not defined."
#~ msgstr "Obligātais lauks %1$s nav definēts."

#~ msgid "The new folder tree setting will take effect after a new login."
#~ msgstr ""
#~ "Jaunie mapju koka iestatījumi būs spēkā sākot ar nākamo pieslēgšanās "
#~ "reizi."

#~ msgid "The number of recipients is limited to %1$s recipients per field"
#~ msgstr "Saņēmēju skaits ir ierobežots ar %1$s saņēmējiem vienā laukā"

#~ msgid ""
#~ "The number on the right side of the E-Mail subject corresponds to the "
#~ "number of E-Mails in a thread. To open the thread, click on the number."
#~ msgstr ""
#~ "Skaitlis vēstuļu tēmas labajā pusē norāda e-pasta vēstuļu skaitu šai "
#~ "tēmai atbilstošajā sarunā. Lai atvērtu sarunu noklikšķiniet uz šī skaitļa."

#~ msgid "The panel setting will take effect after a new login."
#~ msgstr "Paneļu iestatījumi būs spēkā sākot ar nākamo pieslēgšanās reizi."

#~ msgid "The provided filename exceeds the allowed length."
#~ msgstr "Norādītā faila vārda garums pārsniedz pieļaujamo limitu."

#~ msgid "The publication %s is now enabled"
#~ msgstr "Publikācija %s tagad ir iespējota"

#~ msgid "The publication has been made available as %s"
#~ msgstr "Publikācija ir iespējota un pieejama kā %s"

#~ msgid "The repeat interval must be an integer number"
#~ msgstr "Atkārtojumu intervālam ir jābūt veselam skaitlim."

#~ msgid "The requested email no longer exists"
#~ msgstr "Prasītais e-pasts vairs neeksistē"

#~ msgid "The search pattern requires at least %s characters."
#~ msgstr "Meklēšanas struktūrai ir jāsastāv no vismaz %s simboliem."

#~ msgid "The selected filter rule refers to an unknown folder '%s'."
#~ msgstr "Izvēlētais filtrēšanas noteikums atsaucas uz nezināmu mapi '%s'."

#, fuzzy
#~ msgid "The sender wants to get notified when you have read this email"
#~ msgstr ""
#~ "Nosūtītājs vēlas saņemt paziņojumu par to, ka jūs esat izlasījis šo "
#~ "vēstuli"

#~ msgid ""
#~ "The series <a href=\"#\" data-attribute=\"ending\" data-widget=\"options"
#~ "\">ends</a> <a href=\"#\" data-attribute=\"occurrences\" data-widget="
#~ "\"number\">after <span class=\"number-control\">2</span> appointments</a>."
#~ msgstr ""
#~ "Sērija <a href=\"#\" data-attribute=\"ending\" data-widget=\"options"
#~ "\">beidzas</a> <a href=\"#\" data-attribute=\"occurrences\" data-widget="
#~ "\"number\">pēc<span class=\"number-control\">2</span> tikšanās reizēm</a>."

#~ msgid ""
#~ "The series <a href=\"#\" data-attribute=\"ending\" data-widget=\"options"
#~ "\">ends</a> on <a href=\"#\" data-attribute=\"until\" data-widget=\"custom"
#~ "\">11/03/2013</a>."
#~ msgstr ""
#~ "Sērija <a href=\"#\" data-attribute=\"ending\" data-widget=\"options"
#~ "\">beidzas</a> <a href=\"#\" data-attribute=\"until\" data-widget=\"custom"
#~ "\">11/03/2013</a>."

#~ msgid ""
#~ "The series <a href=\"#\" data-attribute=\"ending\" data-widget=\"options"
#~ "\">never ends</a>."
#~ msgstr ""
#~ "Sērija <a href=\"#\" data-attribute=\"ending\" data-widget=\"options"
#~ "\">nekad nebeidzas</a>."

#~ msgid "The server didn't respond!"
#~ msgstr "Nav atbildes no servera!"

#~ msgid ""
#~ "The setting has been saved and will become active when you enter the "
#~ "application the next time."
#~ msgstr ""
#~ "Iestatījums ir saglabāts un tiks aktivizēts nākamreiz, kad pieslēgsieties "
#~ "aplikācijai."

#~ msgid "The setting has been saved."
#~ msgstr "Iestatījums ir saglabāts"

#~ msgid ""
#~ "The settings for collecting contacts in this folder will become disabled "
#~ "when you enter the application the next time."
#~ msgstr ""
#~ "Iestatījums par kontaktu informācijas ievākšanu šai mapē tiks deaktivēts "
#~ "nākamreiz, kad pieslēgsieties aplikācijai."

#~ msgid ""
#~ "The shared data will be accessible to everyone on the Internet. Please "
#~ "consider, which data you want to share."
#~ msgstr ""
#~ "Koplietotie dati būs pieejami ikvienam internetā. Lūdzu apsveriet kādus "
#~ "datus jūs vēlaties koplietot."

#, fuzzy
#~ msgid "The start date must be before the due date."
#~ msgstr "Sākuma datumam ir jābūt pirms beigu datuma."

#~ msgid "The start date must be before the end date."
#~ msgstr "Sākuma datumam ir jābūt pirms beigu datuma."

#~ msgid "The subscription %s is now disabled"
#~ msgstr "Abonements %s tagad ir atspējota"

#~ msgid "The subscription %s is now enabled"
#~ msgstr "Abonements %s tagad ir iespējots"

#~ msgid "The subscription could not be created."
#~ msgstr "Nevar izveidot abonementu."

#~ msgid "The task could not be deleted."
#~ msgid_plural "The tasks could not be deleted."
#~ msgstr[0] "Attēls nevar tikt ievietots."
#~ msgstr[1] "Uzdevumi nevar tikt izdzēsti."
#~ msgstr[2] "Uzdevumi nevar tikt izdzēsti."

#~ msgid "The two newly entered passwords do not match."
#~ msgstr "Abas ievadītās jaunās paroles nesaskan."

#~ msgid ""
#~ "The unrecoverable items have been cleaned up successfully. Please refresh "
#~ "this page to see the changes."
#~ msgstr ""
#~ "Neatgūstamās vienības ir veiksmīgi iztīrītas. Lūdzu pārlādējiet šo lapu "
#~ "lai apskatītu izmaiņas."

#~ msgid ""
#~ "The updater provides a simple installation wizard. Follow the "
#~ "instructions to install the application. The updater will inform you of "
#~ "any updates for the Connector for Microsoft Outlook, Notifier and Drive. "
#~ "You can download the updates from within the updater."
#~ msgstr ""
#~ "Jauninātājs nodrošina vienkāršu uzstādīšanas vedni. Lai uzstādītu "
#~ "aplikāciju, sekojiet norādījumiem. Jauninātājs informēs jūs par visiem "
#~ "pieejamajiem Microsoft Outlook konektora, Paziņotāja un Drive "
#~ "jauninājumiem un nodrošinās to lejupielādi un uzstādīšanu."

#~ msgid ""
#~ "The updater will inform you of any updates for the Connector for "
#~ "Microsoft Outlook and Notifier."
#~ msgstr ""
#~ "Jauninātājs informes jūs par visiem pieejamajiem Microsoft Outlook "
#~ "konektora un Paziņotāja jauninājumiem."

#~ msgid "The user has administrative rights"
#~ msgstr "Lietotājam ir administratīvās tiesības"

#~ msgid ""
#~ "The window could not be opened. Most likely it has been blocked by a pop-"
#~ "up or advertisement blocker. Please check your browser settings and make "
#~ "sure pop-ups are allowed for this domain."
#~ msgstr ""
#~ "Nevar atvērt logu. Visticamāk ka tas ir bloķēts ar uznirstošo logu vai "
#~ "reklāmu bloķētāju. Lūdzu pārbaudiet savas web pārlūkprogrammas "
#~ "iestatījumus un pārliecinieties ka uznirstošie logi šim domēnam ir "
#~ "atļauti."

#~ msgid "Theme"
#~ msgstr "Tēma"

#~ msgid "Theme colors"
#~ msgstr "Tēmas krāsas"

#~ msgid "Theme will be applied after a new login."
#~ msgstr "Tēma tiks piemērota pie jaunas pieslēgšanās."

#~ msgid "There are unsaved changes."
#~ msgstr "Atrastas nesaglabātas izmaiņas."

#~ msgid "There is already %1$d appointment in this timeframe."
#~ msgid_plural "There are already %1$d appointments in this timeframe."
#~ msgstr[0] "Šajā laikā jau ir %1$d tikšanās."
#~ msgstr[1] "Šajā laikā jau ir %1$d tikšanās."
#~ msgstr[2] "Šajā laikā jau ir %1$d tikšanās."

#~ msgid "There is no rule defined"
#~ msgstr "Nav definēts nosacījums"

#~ msgid ""
#~ "There was no suitable server found for this mail/password combination"
#~ msgstr ""
#~ "Norādītajai pasta/paroles kombinācijai nav atrasts neviens atbilstošs "
#~ "serveris"

#~ msgid "There were not activities in your network"
#~ msgstr "Jūsu tīklā nav bijušas nekādas aktivitātes"

#~ msgid ""
#~ "These statistics only include folders, which have a depth less than four "
#~ "in the folder structure from the folder \"%1$s\"."
#~ msgstr ""
#~ "Statistika ietver tikai mapes ar mazāk par četru hierarhijas līmeņu "
#~ "ietvērumu sākot no mapes \"%1$s\"."

#~ msgid "This Signature name already exists"
#~ msgstr "Šis paraksta vārds jau eksistē"

#~ msgid "This Team name already exists"
#~ msgstr "Šis grupas vārds jau eksistē"

#~ msgid "This account cannot be validated"
#~ msgstr "Šis konts nevar tikt pārbaudīts"

#~ msgid "This contact is private and cannot be shared"
#~ msgstr "Šis kontakts ir privāts un nevar tikt koplietots"

#~ msgid "This distribution list has been added to the portal"
#~ msgstr "Šis izplatīšanas saraksts ir pievienots portālam"

#~ msgid "This document contains unsaved changes. Do you really want to close?"
#~ msgstr ""
#~ "Šim dokumentam ir nesaglabātas izmaiņas. Vai tiešām vēlaties aizvērt?"

#~ msgid "This email address cannot be used for appointments"
#~ msgstr "Šī e-pasta adrese nevar tikt izmantota tikšanās notikumiem"

#~ msgid "This email contains a task"
#~ msgstr "Šī vēstule satur uzdevumu"

#~ msgid "This email contains an appointment"
#~ msgstr "Šī vēstule satur tikšanos"

#~ msgid "This feature is deactivated"
#~ msgstr "Šī funkcija ir deaktivizēta"

#~ msgid ""
#~ "This feature is not available. In order to use it, you need to upgrade "
#~ "your account now."
#~ msgstr ""
#~ "Šī funkcija nav pieejama. Lai izmantotu šo funkciju jums ir jāveic konta "
#~ "jaunināšana."

#~ msgid "This field has to be filled"
#~ msgstr "Šis lauks ir oligāti jāaizpilda"

#~ msgid "This file has been added"
#~ msgstr "Fails ir pievienots"

#~ msgid "This file has been added to the portal"
#~ msgstr "Šis fails ir pievienots portālam"

#~ msgid "This file has been deleted"
#~ msgid_plural "These files have been deleted"
#~ msgstr[0] "Fails ir izdzēsts"
#~ msgstr[1] "Faili ir izdzēsti"
#~ msgstr[2] "Faili ir izdzēsti"

#~ msgid "This file has been locked"
#~ msgid_plural "These files have been locked"
#~ msgstr[0] "Šis fails ir noslēgts"
#~ msgstr[1] "Šie faili ir noslēgti"
#~ msgstr[2] "Šie faili ir noslēgti"

#~ msgid "This file has been unlocked"
#~ msgid_plural "These files have been unlocked"
#~ msgstr[0] "Šis fails ir atslēgts"
#~ msgstr[1] "Šie faili ir atslēgti"
#~ msgstr[2] "Šie faili ir atslēgti"

#~ msgid "This file has not been added"
#~ msgstr "Fails nav pievoienots"

#~ msgid "This file has not been deleted"
#~ msgid_plural "These files have not been deleted"
#~ msgstr[0] "Fails nav izdzēsts"
#~ msgstr[1] "Faili nav izdzēsti"
#~ msgstr[2] "Faili nav izdzēsti"

#~ msgid "This file has not been deleted, as it is locked by its owner."
#~ msgid_plural ""
#~ "These files have not been deleted, as they are locked by their owner."
#~ msgstr[0] "Šis fails nav izdzēsts, jo tā īpašnieks to ir noslēdzis."
#~ msgstr[1] "Šie faili nav izdzēsti, jo to īpašnieks tos ir noslēdzis."
#~ msgstr[2] "Šie faili nav izdzēsti, jo to īpašnieks tos ir noslēdzis."

#~ msgid "This file has not been locked"
#~ msgid_plural "These files have not been locked"
#~ msgstr[0] "Šis fails nav noslēgts"
#~ msgstr[1] "Šie faili nav noslēgti"
#~ msgstr[2] "Šie faili nav noslēgti"

#~ msgid "This file has not been unlocked"
#~ msgid_plural "These files have not been unlocked"
#~ msgstr[0] "Šis fails nav atslēgts"
#~ msgstr[1] "Šie faili nav atslēgti"
#~ msgstr[2] "Šie faili nav atslēgti"

#~ msgid "This file is locked by %1$s"
#~ msgstr "Šo failu ir noslēdzis %1$s"

#~ msgid "This file is locked by you"
#~ msgstr "Šo failu esat noslēdzis jūs"

#~ msgid "This file will be written in your default folder to allow editing"
#~ msgstr "Fails tiks ierakstīts jūsu noklusētajā mapē un varēs tikt rediģēts"

#~ msgid "This folder has no publications"
#~ msgstr "Šai mapē nav publikāciju"

#~ msgid "This folder has no subscriptions"
#~ msgstr "Šai mapē nav abonenementu"

#~ msgid "This folder has publications and/or subscriptions"
#~ msgstr "Šai mapei ir publikācijas un/vai abonementi"

#~ msgid ""
#~ "This folder has publications but you are not allowed to view or edit them"
#~ msgstr ""
#~ "Šī mape satur publikācijas, bet jums nav tiesību tās skatīt vai rediģēt"

#~ msgid ""
#~ "This folder has subscriptions but you are not allowed to view or edit them"
#~ msgstr ""
#~ "Šī mape satur abonējumus, bet jums nav tiesību tos skatīt vai rediģēt"

#~ msgid "This is a standard folder, which can't be renamed."
#~ msgstr "Šī ir standarta mape, kura nevar tikt pārdēvēta"

#~ msgid "This is not a valid email address"
#~ msgstr "Šī nav derīga e-pasta adrese"

#~ msgid "This is not a valid mail address"
#~ msgstr "Šī nav derīga e-pasta adrese"

#~ msgid "This is not a valid user or group."
#~ msgstr "Šis nav derīgs lietotājs vai grupa."

#~ msgid "This list has no contacts yet"
#~ msgstr "Šai sarakstā pagaidām nav neviena kontakta"

#~ msgid "This mail contains an URL to a publication."
#~ msgstr "Šis pasts satur URL uz publikāciju."

#~ msgid "This mail has been added to the portal"
#~ msgstr "Šī vēstule ir pievienota portālam"

#~ msgid "This mail has no content"
#~ msgstr "Šai vēstulei nav satura"

#~ msgid "This note will not be printed"
#~ msgstr "Šī piezīme netiks drukāta"

#~ msgid ""
#~ "This object does not contain a file, would you like to send the link?"
#~ msgstr "Šis objekts nesatur failu, vai vēlaties nosūtīt saiti?"

#~ msgid ""
#~ "This rule applies to all messages. Please add a condition to restrict "
#~ "this rule to specific messages."
#~ msgstr ""
#~ "Šis nosacījums pašreiz attiecas uz visiem ziņojumiem. Lūzu ierobežojiet "
#~ "tā darbību tikai specifiskiem ziņojumiem."

#~ msgid "This session will be terminated in %d second."
#~ msgid_plural "This session will be terminated in %d seconds."
#~ msgstr[0] "Sesija tiks pārtraukta pēc %d sekundes."
#~ msgstr[1] "Sesija tiks pārtraukta pēc %d sekundēm."
#~ msgstr[2] "Sesija tiks pārtraukta pēc %d sekundēm."

#~ msgid "This task recurs"
#~ msgstr "Šis uzdevums atkārtojas"

#~ msgid ""
#~ "This widget is currently offline because the twitter rate limit exceeded."
#~ msgstr ""
#~ "Šis rīks pašreiz ir bezsaistē, jo Twitter likmes limits ir pārsniegts."

#, fuzzy
#~| msgid "Thread view"
#~ msgid "Thread"
#~ msgstr "Tematisks skats"

#~ msgid "Thu"
#~ msgstr "Cet."

#~ msgid "Thursday"
#~ msgstr "Ceturtdiena"

#~ msgid "Tile"
#~ msgstr "Nosaukums"

#~ msgid "Tiles"
#~ msgstr "Flīzes"

#~ msgid "Time"
#~ msgstr "Laiks"

#~ msgid "Time Range"
#~ msgstr "Laika apgabals"

#~ msgid "Time range for the calender view"
#~ msgstr "Laika apgabals kalendāra skatam"

#~ msgid "Time range for the list view"
#~ msgstr "Laika apgabals saraksta skatam"

#~ msgid "Time range for the team view"
#~ msgstr "Laika apgabals grupu skatam"

#~ msgid "Time scale in minutes"
#~ msgstr "Laika grafiks minūtēs"

#~ msgid "Time zone"
#~ msgstr "Laika zona"

#~ msgid "Timezone"
#~ msgstr "Laika zona"

#~ msgid "Timor-Leste"
#~ msgstr "Timora"

#~ msgid "Title"
#~ msgstr "Nosaukums"

#~ msgctxt "salutation"
#~ msgid "Title"
#~ msgstr "Virsraksts"

#~ msgctxt "title"
#~ msgid "Title"
#~ msgstr "Nosaukums"

#~ msgctxt "description"
#~ msgid "Title:"
#~ msgstr "Virsraksts:"

#~ msgctxt "salutation"
#~ msgid "Title:"
#~ msgstr "Virsraksts:"

#~ msgid "To"
#~ msgstr "Saņēmējs"

#~ msgid "To %s"
#~ msgstr "Saņēmēji %s"

#~ msgid ""
#~ "To add contacts manually, just provide a valid email address (e.g john."
#~ "doe@example.com or \"John Doe\" <jd@example.com>)"
#~ msgstr ""
#~ "Lai manuāli pievienotu kontaktus vienkārši norādiet derīgu e-pasta adresi "
#~ "(piem., john.doe@example.com or \"John Doe\" <jd@example.com>)"

#~ msgid "To create a note, click the icon at the top. Select Add note."
#~ msgstr ""
#~ "Piezīmes pievienošanai noklikšķiniet uz rīkjoslas augšējās ikonas un "
#~ "izvēlieties 'Pievienot piezīmi'."

#~ msgid "To launch an app, click on a tile's headline."
#~ msgstr "Lai startētu aplikāciju noklikšķiniet uz aplikācijas galvenes."

#, fuzzy
#~ msgid ""
#~ "To open the help, click the System menu icon on the upper right side of "
#~ "the menu bar. Select Help."
#~ msgstr ""
#~ "Lai atvērtu Palīgu noklikšķiniet uzsistēmas izvēlņu ikonas izvēlņu joslas "
#~ "augšējā labajā malā un izvēlieties palīga izvēlni."

#~ msgid "To view attachment you must first save your e-mail as a draft."
#~ msgstr ""
#~ "Lai skatītu pievienojumu jums vispirms ir jāsaglabā savs e-pasts kā "
#~ "melnraksts."

#~ msgid "To..."
#~ msgstr "Kam..."

#~ msgid "To:"
#~ msgstr "Saņēmējs:"

#~ msgid "Today"
#~ msgstr "Šodien"

#~ msgid "Toggle checkboxes"
#~ msgstr "Pārslēgt iezīmes"

#~ msgid "Toggle folder"
#~ msgstr "Pārslēgt mapi"

#~ msgid "Toggle search"
#~ msgstr "Pārslēgt meklēšanu"

#~ msgid "Togo"
#~ msgstr "Togo"

#~ msgid "Tokelau"
#~ msgstr "Tokelau"

#~ msgid "Tomorrow"
#~ msgstr "Rītdien"

#~ msgid "Tonga"
#~ msgstr "Tonga"

#~ msgid "Too short"
#~ msgstr "Pārāk īss"

#~ msgid "Tool"
#~ msgstr "Rīki"

#~ msgid "Top 10 file types"
#~ msgstr "10 lielāko failu tipi"

#~ msgid "Top 10 folder size"
#~ msgstr "10 lielāko mapju izmērs"

#~ msgid "Top 10 you got mail from"
#~ msgstr "Top 10 no kuriem ir saņemts pasts"

#~ msgid "Top 10 you sent mail to"
#~ msgstr "Top 10 kuriem ir nosūtīts pasts"

#~ msgid "Total cost"
#~ msgstr "Kopējās izmaksas"

#~ msgid "Total: %1$s requests"
#~ msgstr "Kopā: %1$s pieprasījumi"

#~ msgid "Touchselect on/off"
#~ msgstr "Ieslēgt/izslēgt izvēli ar pieskārienu"

#~ msgid "Tour: Coming from OX6"
#~ msgstr "Iepazīšanās: Pārejot no OX6"

#~ msgid "Town"
#~ msgstr "Pilsēta"

#~ msgid "Trash folder"
#~ msgstr "Atkritumu mape"

#~ msgid "Trinidad and Tobago"
#~ msgstr "Trinidada un Tobago"

#~ msgid "Trying to auto-configure your mail account"
#~ msgstr "Mēģinājums automātiski konfigurēt jūsu pasta kontu"

#~ msgid "Tue"
#~ msgstr "Otr."

#~ msgid "Tuesday"
#~ msgstr "Otrdiena"

#~ msgid "Tumblr"
#~ msgstr "Tumblr"

#~ msgid "Tunisia"
#~ msgstr "Tnisija"

#~ msgid "Turkey"
#~ msgstr "Turcija"

#~ msgid "Turkmenistan"
#~ msgstr "Turkmenistāna"

#~ msgid "Turks and Caicos Islands"
#~ msgstr "Tērksas un Kaikosas salas"

#~ msgid "Tuvalu"
#~ msgstr "Tuvalu"

#~ msgid "Tweet"
#~ msgstr "Ziņa"

#~ msgid "Twitter"
#~ msgstr "Twitter"

#~ msgid "Twitter reported the following errors:"
#~ msgstr "Reģistrētas sekojošas Twitter kļūdas:"

#~ msgid "Type"
#~ msgstr "Tips"

#~ msgid "Type:"
#~ msgstr "Tips:"

#~ msgid "UI version"
#~ msgstr "Interfeisa versija"

#~ msgid "URI"
#~ msgstr "URI"

#~ msgid "URI:"
#~ msgstr "URI:"

#~ msgid "URL"
#~ msgstr "URL"

#~ msgid "URL:"
#~ msgstr "URL:"

#~ msgid "US dollar"
#~ msgstr "ASV dolāri"

#~ msgid "USD"
#~ msgstr "USD"

#~ msgid "UWA Modules"
#~ msgstr "UWA Moduļi"

#~ msgid "UWA Widgets..."
#~ msgstr "UWA logrīki..."

#~ msgid "Uganda"
#~ msgstr "Uganda"

#~ msgid "Ukraine"
#~ msgstr "Ukraina"

#~ msgid "Unable to create a new subscription folder."
#~ msgstr "Nevar izveidot jaunu abonēšanas mapi."

#~ msgid "Unable to display E-Mail source."
#~ msgstr "Nevar uzrādīt e-pasta avotu."

#~ msgid ""
#~ "Unable to establish a connection to the E-Mail server. Possible reasons: "
#~ "the mail server is (temporarily) down or there are network connection "
#~ "problems. To prevent further errors the module has been disabled. Please "
#~ "contact your administrator."
#~ msgstr ""
#~ "Nevar izveidot pieslēgumu e-pasta serverim. Iespējamie iemesli: pasta "
#~ "serveris (īslaicīgi) nav pieejams vai arī ir tīkla pieslēguma problēmas. "
#~ "Lai izvairītos no turpmākām kļūdām modulis ir atspējots. Lūdzu "
#~ "sazinieties ar administratoru."

#~ msgid "Unable to load mail filter settings."
#~ msgstr "Nevar iestatīt pasta filtru."

#~ msgid "Unanswered"
#~ msgstr "Neatbildēts"

#~ msgid "Unconfirmed"
#~ msgstr "Apstiprinājums atsaukts"

#~ msgid "Under construction"
#~ msgstr "Izveidē"

#~ msgid "Underline"
#~ msgstr "Pasvītrots"

#~ msgid "Undone"
#~ msgstr "Atsaukts"

#~ msgid ""
#~ "Unexpected: Unable to load data because the server response was empty! "
#~ "Please try again later or contact the system administrator!"
#~ msgstr ""
#~ "Neparedzēti: Nevar ielādēt datus jo servera atbilde ir tukša! Lūdzu "
#~ "mēģiniet vēlreiz vēlāk vai arī sazinieties ar administratoru!"

#~ msgid "Unfollow"
#~ msgstr "Nesekot"

#~ msgid "Unified"
#~ msgstr "Vienots"

#~ msgid "United Arab Emirates"
#~ msgstr "Apvienotie Arābu Emirāti"

#~ msgid "United Kingdom"
#~ msgstr "Apvienotā Karaliste"

#~ msgid "United States"
#~ msgstr "Amerikas Savienotās Valstis"

#~ msgid "United States Minor Outlying Islands"
#~ msgstr "ASV aizjūras mazās teritorijas"

#~ msgid "Unknown"
#~ msgstr "Nezināms"

#~ msgid "Unknown error while checking subreddit."
#~ msgstr "Neatpazīta kļūda pie 'Subreddit' pārbaudes."

#~ msgid "Unknown error while checking tumblr-blog."
#~ msgstr "Neatpazīta kļūda 'tumblr' blogu pārbaudes laikā."

#, fuzzy
#~ msgid "Unknown sender"
#~ msgstr "Nav nosūtītāja"

#~ msgid "Unlock"
#~ msgstr "Atslēgt"

#~ msgid "Unread"
#~ msgstr "Nelasīts"

#~ msgid "Unread only"
#~ msgstr "tikai nelasīts"

#~ msgid "Unselect all"
#~ msgstr "Atcelt izvēlēto"

#, fuzzy
#~ msgid "Unset default signature"
#~ msgstr "Noklusētais paraksts:"

#~ msgid ""
#~ "Unsupported Preview - Certain functions disabled and stability not "
#~ "assured until general release later this year"
#~ msgstr ""
#~ "Neatbalstīts ieskats - dažas funkcijas ir atspējotas un stabilitāte nav "
#~ "garantēta līdz vispārējās versijas iznākšanai vēlāk šogad"

#~ msgid "Until:"
#~ msgstr "Līdz:"

#~ msgid "Up"
#~ msgstr "Augšup"

#~ msgid "Update"
#~ msgstr "Jaunināt"

#~ msgid "Updater"
#~ msgstr "Jauninātājs"

#~ msgid "Updating account data. This might take a few seconds."
#~ msgstr "Konta datu jaunināšana. Tas var prasīt vairākas sekundes."

#~ msgid ""
#~ "Updating subscribed data takes time. Importing 100 contacts for example, "
#~ "may take up to 5 minutes. Please have some patience."
#~ msgstr ""
#~ "Parakstīto datu jaunināšana prasa laiku. Piemēram, 100 kontaktu "
#~ "importēšana var prasīt aptuveni 5 minūtes. Lūdzu uzgaidiet kamēr process "
#~ "tiek pabeigts."

#~ msgid "Upgrade required"
#~ msgstr "Nepieciešama jaunināšana"

#~ msgid "Upgrade to premium"
#~ msgstr "Jaunināt uz premium versiju"

#~ msgid "Upgrade to premium edition"
#~ msgstr "Jaunināt uz premium versiju"

#~ msgid "Upload"
#~ msgstr "Ielādēt"

#~ msgid "Upload a new version"
#~ msgstr "Ielādēt jaunu versiju"

#~ msgid "Upload a picture"
#~ msgstr "Ielādēt attēlu"

#~ msgid "Upload file"
#~ msgstr "Ielādēt failu"

#~ msgid "Upload new file"
#~ msgstr "Ielādēt jaunu failu"

#~ msgid "Upload new files"
#~ msgstr "Ielādēt jaunus failus"

#~ msgid "Upload new version"
#~ msgstr "Ielādēt jaunu versiju"

#~ msgid "Uploading folders is not supported."
#~ msgstr "Mapju augšupielāde netiek atbalstīta."

#~ msgid "Uploading..."
#~ msgstr "Ielādē..."

#~ msgid "Uptime: %1$s minutes"
#~ msgstr "Darbības laiks: %1$s minūtes"

#~ msgid "Uruguay"
#~ msgstr "Urugvaja"

#~ msgid "Use \"Standalone\" Mode:"
#~ msgstr "Lietot \"Savrupo\" režīmu:"

#~ msgid "Use SSL connection"
#~ msgstr "Lietot SSL pieslēgumu"

#~ msgid ""
#~ "Use cursor keys to change the date. Press ctrl-key at the same time to "
#~ "change year or shift-key to change month. Close date-picker by pressing "
#~ "ESC key."
#~ msgstr ""
#~ "Lai izmainītu datumu, izmantojiet kursora taustiņus. Lai izmainītu gadu, "
#~ "izmantojiet ctrl-taustiņu. Lai izmainītu mēnesi, izmantojiet shift-"
#~ "taustiņu. Lai aizvērtu datuma izvēles logu izmantojiet ESC taustinu."

#~ msgid "Use cursor keys to change the item position"
#~ msgstr ""
#~ "Lai izmainītu vienības atrašanās vietu, izmantojiet kursora taustiņus"

#~ msgid "Use fixed-width font for text mails"
#~ msgstr "Lietot fiksēta garuma fontu teksta formāta vēstulēs"

#~ msgid "Use for appointment"
#~ msgstr "Lietot priekš tikšanām"

#~ msgid "Use the expert mode?"
#~ msgstr "Lietot eksperta režīmu?"

#~ msgid ""
#~ "Use this option when logging in to the server from a public or shared "
#~ "computer. Your credentials are not saved locally. You can only use one "
#~ "browser window for working with the groupware. You can not re-load the "
#~ "browser window. In order to finish working with the groupware, first log "
#~ "out from the server. Close the browser window. This prevents unauthorized "
#~ "access to your groupware data."
#~ msgstr ""
#~ "Lietojiet šo opciju kad pieslēdzieties pie servera no publiska vai "
#~ "koplietošanas datora. Jūsu pieslēguma informācija netiks lokāli "
#~ "saglabāta. Jūs varat izmantot tikai vienu pārlūkprogrammas logu darbam ar "
#~ "sistēmu. Jūs nevarat pārlādēt pārlūkprogrammas logu. Lai pabeigtu darbu "
#~ "ar sistēmu vispirms atslēdzieties no servera un tad aizveriet "
#~ "pārlūkprogrammas logu."

#~ msgid "Use unified mail for this account"
#~ msgstr "Šim kontam lietot vienoto pastu"

#~ msgid "Use username and password"
#~ msgstr "Lietot lietotāja vārdu un paroli"

#~ msgid "User"
#~ msgstr "Lietotājs"

#~ msgid "User data"
#~ msgstr "Lietotāja dati"

#~ msgid "User fields"
#~ msgstr "Lietotāja definēts"

#~ msgid "User name"
#~ msgstr "Lietotāja vārds"

#~ msgid "Username"
#~ msgstr "Lietotāja vārds"

#~ msgid "Username must not be empty."
#~ msgstr "Lietotāja vārds nevar būt tukšs."

#~ msgid "Users"
#~ msgstr "Lietotāji"

#~ msgid "Using the reminder functions"
#~ msgstr "Atgādinājuma funkciju lietošana"

#~ msgid "Uzbekistan"
#~ msgstr "Uzbekistāna"

#~ msgid "V-Split"
#~ msgstr "V-sadalīts"

#~ msgid "V-split view"
#~ msgstr "V-sadalīts skats"

#~ msgid "Vacation Notice"
#~ msgstr "Prombūtnes paziņojums"

#~ msgid "Vanuatu"
#~ msgstr "Vanuatu"

#~ msgid "Venezuela"
#~ msgstr "Venecuēla"

#~ msgid "Version"
#~ msgstr "Versija"

#~ msgid "Version Comment"
#~ msgstr "Versijas komentārs"

#~ msgid "Version comment"
#~ msgstr "Versijas komentārs"

#~ msgid "Version history"
#~ msgstr "Versiju vēsture"

#~ msgid "Very high"
#~ msgstr "Ļoti augsta"

#~ msgid "Very low"
#~ msgstr "Ļoti zema"

#~ msgid "Very strong"
#~ msgstr "Ļoti stiprs"

#~ msgid "Video enabled"
#~ msgstr "Video iespējots"

#~ msgid "Viet Nam"
#~ msgstr "Vjetnama"

#, fuzzy
#~ msgid "View"
#~ msgstr "&Skats"

#~ msgid "View Slideshow"
#~ msgstr "Skatīt slaidrādi"

#~ msgid "View all appointments from all available calendars"
#~ msgstr "Skatīt visas tikšanās no visiem pieejamajiem kalendāriem"

#~ msgid "View all attachments"
#~ msgstr "Skatīt visus pievienojumus"

#~ msgid "View source"
#~ msgstr "Skatīt avotu"

#~ msgid "Virgin Islands, British"
#~ msgstr "Britu Virdžīnu salas"

#~ msgid "Virgin Islands, U.S."
#~ msgstr "ASV Virdžīnu salas"

#~ msgid "Visibility"
#~ msgstr "Redzamība"

#~ msgid "Visible folder"
#~ msgstr "Redzama mape"

#~ msgid "Visual effects"
#~ msgstr "Vizuālie efekti"

#~ msgctxt "wednesday"
#~ msgid "W"
#~ msgstr "W"

#~ msgid "Waiting"
#~ msgstr "Gaidīšana"

#~ msgid "Wallis and Futuna"
#~ msgstr "Volisa un Futuna"

#~ msgid "Warning"
#~ msgstr "Brīdinājums"

#~ msgid "Warning: %2$s"
#~ msgstr "Brīdinājums: %2$s"

#~ msgid "Warning: This message might be a phishing or scam mail"
#~ msgstr "Brīdinājums: Šis ziņojums var būt e-pasta krāpniecība!"

#~ msgid "Warnings:"
#~ msgstr "Brīdinājumi:"

#~ msgid "Weak"
#~ msgstr "Vājš"

#~ msgid "Weather • Season"
#~ msgstr "Laika apstākļi • Sezona"

#~ msgid "Wed"
#~ msgstr "Tre."

#~ msgid "Wednesday"
#~ msgstr "Trešdiena"

#~ msgid "Week"
#~ msgstr "Nedēļa"

#~ msgid "Week View"
#~ msgstr "Nedēļas skats"

#~ msgid "Week(s) on"
#~ msgstr "Nedēļa"

#~ msgid "Weekend Day"
#~ msgstr "Izejamā diena"

#~ msgid "Weekly on %1$s"
#~ msgstr "Katru nedēļu, %1$s"

#~ msgid "Western Sahara"
#~ msgstr "Rietumsahāra"

#~ msgid "When \"Reply all\":"
#~ msgstr "Kad \"Atbildēt visu\":"

#~ msgid "When activating this option an installation wizard will be launched."
#~ msgstr "Pie šīs opcijas aktivizēšanas tiks uzsākts uzstādīšanas vednis."

#~ msgid "When switching to another view"
#~ msgstr "Kad pārslēdzas uz citu skatu"

#~ msgid ""
#~ "When using this feature, you as the current owner of the data are "
#~ "responsible for being careful with privacy rules and for complying with "
#~ "legal obligations (Copyright, Privacy Laws). Especially when sharing "
#~ "personal data you are the responsible party according to the Federal Data "
#~ "Protection Act (BDSG, Germany) or other Privacy Acts of your country. "
#~ "According to European and other national regulations you as the "
#~ "responsible party are in charge of data economy, and must not publish or "
#~ "forward personal data without the person's consent. Beyond legal "
#~ "obligations, we would like to encourage extreme care when dealing with "
#~ "personal data. Please consider carefully where you store and to whom you "
#~ "forward personal data. Please ensure appropriate access protection, e.g. "
#~ "by proper password protection."
#~ msgstr ""
#~ "Pie šīs funkcijas izmantošanas jūs kā pašreizējais datu īpašnieks esiet "
#~ "atbildīgs par datu privātuma noteikumu un likumdošanas prasību ievērošanu "
#~ "(Autortiesības, Personas datu aizsardzības likums, u.c.). Īpaši pie "
#~ "personu datu publiskošanas jūs esat atbildīgā persona par Federālo Datu "
#~ "Aizsardzības Akta (BDSG, Vācija) vai citu valstu un jūsu valsts datu "
#~ "aizsardzības likumu ievērošanu. Saskaņā ar Eiropas valstu un citu "
#~ "nacionālo likumdošanu regulējumiem jūs esat atbildīgs par datu ekonomiju "
#~ "un nedrīkstat publicēt vai pārsūtīt personu privātos datus bez "
#~ "atbilstošām šo personu atļaujām. Ārpus juridiskajiem aspektiem, mēs "
#~ "rekomendējam īpašu piesardzības taktiku pie darba ar personu datiem. "
#~ "Lūdzu pārdomājiet kur jūs glabājiet un kam pārsūtiet jums pieejamos "
#~ "personu datus. Lūdzu nodrošiniet atbilstošu piekļuves drošību, piemēram, "
#~ "izmantojot pienācīgi drošas paroles."

#~ msgid "Whole day"
#~ msgstr "Visa diena"

#~ msgid "Windows are shown as"
#~ msgstr "Logi tiek uzrādīti kā"

#~ msgctxt "address"
#~ msgid "Work"
#~ msgstr "Darbs"

#~ msgid "Work week starts on"
#~ msgstr "Darba nedēļa sākas"

#~ msgid "Workweek"
#~ msgstr "Darba nedēļa"

#~ msgid "Workweek View"
#~ msgstr "Darba nedēļas skats"

#~ msgid "Would you like to create the following birthday series appointment?"
#~ msgstr "Vai vēlaties izveidot sekojošu dzimšanas dienu tikšanos sēriju?"

#~ msgid "YB"
#~ msgstr "YB"

#~ msgid "Year"
#~ msgstr "Gads"

#~ msgid "Yearly on %1$s %2$d"
#~ msgstr "Katra gada %2$s %1$s"

#~ msgid "Yearly on the %1$s %2$s of %3$d"
#~ msgstr "Katra gada %1$s %2$s mēnesī %3$d"

#~ msgid "Years"
#~ msgstr "Gadi"

#~ msgid "Yellow"
#~ msgstr "Dzeltens"

#~ msgid "Yemen"
#~ msgstr "Jemena"

#~ msgid "Yes"
#~ msgstr "Jā"

#~ msgid "Yes, send without subject"
#~ msgstr "Jā, nosūtīt bez temata"

#~ msgid "Yes, upgrade my account"
#~ msgstr "Jā, jaunināt manu kontu"

#~ msgid "Yesterday"
#~ msgstr "Vakar"

#~ msgid "You already accepted this invitation"
#~ msgstr "Jūs jau esat apstiprinājis šo uzaicinājumu."

#~ msgid ""
#~ "You are about to change your confirmation status. Please leave a comment "
#~ "for other participants."
#~ msgstr ""
#~ "Jūs grasāties izmainīt savu apstiprinājuma statusu. Lūdzu atstājiet "
#~ "komentāru citiem dalībniekiem."

#, fuzzy
#~ msgid ""
#~ "You are currently using %1$s of your %2$s available disk space. You have "
#~ "%3$s left."
#~ msgstr ""
#~ "Jūs pašreiz izmantojiet %1$s no jums pieejamā %2$s diska apjoma. "
#~ "Atlikušais pieejamais apjoms ir %3$s. "

#~ msgid ""
#~ "You are not allowed to create appointments in \"%1$s\" owned by %2$s. "
#~ "Appointments will therefore be created in your private calendar."
#~ msgstr ""
#~ "Jums nav tiesību izveidot tikšanās ierakstus iekš \"%1$s\", kura "
#~ "īpašnieks ir %2$s. Tikšanās ieraksti tiks izveidotai jūsu privātajā "
#~ "kalendārā."

#~ msgid ""
#~ "You are not allowed to create appointments in \"%1$s\". Appointments will "
#~ "therefore be created in your private calendar."
#~ msgstr ""
#~ "Jums nav tiesību izveidot tikšanās ierakstus iekš \"%1$s\". Tikšanās "
#~ "ieraksti tiks izveidotai jūsu privātajā kalendārā."

#~ msgid "You are the organizer"
#~ msgstr "Jūs esat rīkotājs"

#~ msgid "You can download the updates from within the updater."
#~ msgstr "Jūs varat lejupielādēt jauninājumus, izmantojot jauninātāju."

#~ msgid ""
#~ "You can drag and drop files from your computer here to add as attachment."
#~ msgstr ""
#~ "Jūs varat pārvilkt un nomest failus šeit, lai pievienotu tos ziņojumam kā "
#~ "pievienojumus."

#~ msgid ""
#~ "You can drag and drop files from your computer to upload either a new "
#~ "file or another version of a file."
#~ msgstr ""
#~ "Jūs varat pārvilkt un nomest failus no jūsu datora, lai augšupielādētu "
#~ "jaunus failus vai šo failu versijas."

#~ msgid "You can quick-save your changes via Ctrl+Enter."
#~ msgstr "Jūs varat ātri saglabāt izmaiņas izmantojot Ctrl+Enter"

#~ msgid "You can't create a new recurrence in a modified appointment."
#~ msgstr "Jūs nevarat izveidot jaunu atkārtojumu ja tikšanās ir modificēta."

#~ msgid ""
#~ "You cannot remove the owner of the shared folder from this appointment."
#~ msgstr ""
#~ "Koplietošanas mapes īpašnieku nevar noņēmt no šīs tikšanās dalībnieku "
#~ "saraksta."

#~ msgid "You cannot remove yourself from this appointment."
#~ msgstr "Jūs nevarat noņemt sevi pašu no šīs tikšanās dalībnieku saraksta."

#~ msgid "You declined this appointment"
#~ msgstr "Jūs esat atteicis šo tikšanos"

#~ msgid "You declined this task"
#~ msgstr "Jūs esat atteicis šo uzdevumu"

#~ msgid "You did not enter a subject. Would you like to enter a subject now?"
#~ msgstr "Jūs neesat ievadījis tematu. Vai vēlaties to ievadīt tagad?"

#~ msgid ""
#~ "You do not have write permission for this folder. The new contact will be "
#~ "saved in your personal contacts folder. "
#~ msgstr ""
#~ "jums nav rakstīšanas tiesību šajā mapē. Jaunais kontakts tiks saglabāts "
#~ "jūsu privāto kontaktu mapē."

#~ msgid "You don't have any appointments in the near future."
#~ msgstr "Jums tuvākajā nākotnē nav neviena tikšanās."

#~ msgid "You don't have any publications yet"
#~ msgstr "Jums vēl nav nvienas publikācijas"

#~ msgid "You don't have any subscriptions yet"
#~ msgstr "Jums vēl nav neviena abonementa"

#~ msgid "You don't have any tasks that are either due soon or overdue."
#~ msgstr ""
#~ "Jums nav nepabeigtu uzdevumu ar izpildes datumiem pagātnē vai tuvākajā "
#~ "nākotnē."

#~ msgid ""
#~ "You don't have enough rights to create objects in this folder. Do you "
#~ "want to create the object in your default folder?"
#~ msgstr ""
#~ "Jums nav pietiekamu tiesību objektu izveidei šajā mapē. Vai vēlaties "
#~ "izveidot objektu savā noklusētajā mapē?"

#~ msgid "You don't have permissions to change this document"
#~ msgstr "Jums nav tiesību izmainīt šo dokumentu"

#~ msgid ""
#~ "You entered an E-Mail address with IDN domain. In some environments IDN "
#~ "domains will not work as expected. Would you like to add it nevertheless?"
#~ msgstr ""
#~ "Jūs esat ievadījis e-pasta adresi ar IDN domēnu. Dažās vidēs IDN domēni "
#~ "nestrādā kā plānots. Vai jūs vienalga vēlaties to pievienot?"

#, fuzzy
#~| msgid "You have %1$d notification"
#~| msgid_plural "You have %1$d notifications"
#~ msgid "You have %1$d notification."
#~ msgid_plural "You have %1$d notifications."
#~ msgstr[0] "Jums ir %1$d ziņojums"
#~ msgstr[1] "Jums ir %1$d ziņojumi"
#~ msgstr[2] "Jums ir %1$d ziņojumi"

#~ msgid ""
#~ "You have %1$d notifications. Press [enter] to jump to the notification "
#~ "area and [escape] to close it again."
#~ msgid_plural ""
#~ "You have %1$d notifications. Press [enter] to jump to the notification "
#~ "area and [escape] to close it again."
#~ msgstr[0] ""
#~ "Jums ir %1$d ziņojums. Piespiediet [enter] lai atvērtu ziņojumu apgabalu "
#~ "un [escape] lai to atkal aizvērtu."
#~ msgstr[1] ""
#~ "Jums ir %1$d ziņojumi. Piespiediet [enter] lai atvērtu ziņojumu apgabalu "
#~ "un [escape] lai to atkal aizvērtu."
#~ msgstr[2] ""
#~ "Jums ir %1$d ziņojumi. Piespiediet [enter] lai atvērtu ziņojumu apgabalu "
#~ "un [escape] lai to atkal aizvērtu."

#~ msgid "You have %1$d unread messages"
#~ msgstr "Jums ir %1$d jauni ziņojumi"

#~ msgid "You have 1 unread message"
#~ msgstr "Jums ir 1 jauns ziņojums"

#~ msgid "You have accepted the appointment"
#~ msgstr "Jūs esat apstiprinājis tikšanos"

#~ msgid "You have accepted this appointment"
#~ msgstr "Jūs esat apstiprinājis šo tikšanos"

#~ msgid "You have accepted this task"
#~ msgstr "Jūs esat apstiprinājis šo uzdevumu"

#~ msgid "You have been automatically signed out"
#~ msgstr "Jūs esat automātiski izrakstīts"

#~ msgid "You have declined the appointment"
#~ msgstr "Jūs esat atteicis tikšanos"

#~ msgid "You have edit rights."
#~ msgstr "Jums ir rediģēšanas tiesības."

#~ msgid "You have no new messages"
#~ msgstr "Jums nav jaunu ziņojumu"

#~ msgid "You have no unread messages"
#~ msgstr "Jums nav jaunu ziņojumu"

#~ msgid "You have reauthorized this %s account."
#~ msgstr "Veikta atkārtota %s konta autorizēšana."

#~ msgid "You have reauthorized this account."
#~ msgstr "Veikta atkārtota šī konta autorizēšana."

#~ msgid ""
#~ "You have set up an external E-Mail account. The sole responsibility for "
#~ "the availability of the external E-Mail account lies with the service "
#~ "provider."
#~ msgstr ""
#~ "Jūs esat uzstādījis ārēju e-pasta kontu. Pilnīgu atbildību par ārēju e-"
#~ "pasta kontu pieejamību nes atbilstošā servisa nodrošinātājs."

#~ msgid "You have tentatively accepted the appointment"
#~ msgstr "Jūs esat pagaidu apstiprinājis tikšanos"

#~ msgid "You have the following appointment in %s:"
#~ msgstr "Jums ir sekojošas tikšanās iekš %s:"

#~ msgid "You have to enter a username and password to subscribe."
#~ msgstr "Lai abonētu jums ir jāievada lietotāja vārds un parole."

#~ msgid "You must specify an E-Mail address for redirection."
#~ msgstr "Jums ir jānorāda e-pasta adrese pāradresācijai."

#~ msgid ""
#~ "You need to authorize %1$s to use your account. Please click on the "
#~ "button below and the authorization will proceed in a separate window."
#~ msgstr ""
#~ "Jums ir jāautorizē %1$s lietot jūsu kontu. Lūdzu piespiediet zemāk "
#~ "redzamo taustiņu un autrizēšana tiks veikta atsevišķā logā."

#~ msgid "You need to use Android %n or higher."
#~ msgstr "Jums ir jāizmanto Android %n vai jaunāka versija."

#~ msgid "You need to use iOS %n or higher."
#~ msgstr "Jums ir jāizmanto iOS %n vai jaunāka versija."

#~ msgid "You seem to have been inactive for %d minute."
#~ msgid_plural "You seem to have been inactive for %d minutes."
#~ msgstr[0] "Jūs neesat bijis aktīvs %d minūti."
#~ msgstr[1] "Jūs neesat bijis aktīvs %d minūtes."
#~ msgstr[2] "Jūs neesat bijis aktīvs %d minūtes."

#~ msgid "You share this folder with other users"
#~ msgstr "Jūs koplietojat šo mapi ar citiem lietotājiem"

#~ msgid "You tentatively accepted this invitation"
#~ msgstr "Jūs esat veicis pagaidu apstiprināšanu"

#~ msgid "You tentatively accepted this task"
#~ msgstr "Jūs esat pagaidu apstiprinājis šo uzdevumu"

#~ msgid "You wanted to be reminded about the following InfoItem:"
#~ msgstr "Jūs vēlējāties atgādinājumu par sekojošu info-vienību:"

#~ msgid ""
#~ "You will automatically return to the appointment dialog. The selected "
#~ "start and end time as well as the current participant list will be "
#~ "applied."
#~ msgstr ""
#~ "Jūs automātiski atgriezīsieties pie tikšanās dialoga, kurā tiks piemēroti "
#~ "izvēlētie sākuma un beigu laiki un dalībnieku saraksts."

#~ msgid "You will be automatically signed out in %1$d second"
#~ msgid_plural "You will be automatically signed out in %1$d seconds"
#~ msgstr[0] "Jūs tiksiet automātiski izrakstīts pēc %1$d sekundes"
#~ msgstr[1] "Jūs tiksiet automātiski izrakstīts pēc %1$d sekundēm"
#~ msgstr[2] "Jūs tiksiet automātiski izrakstīts pēc %1$d sekundēm"

#~ msgid "You will need to re-login for the change to take effect."
#~ msgstr ""
#~ "Lai izmaiņas stātos spēkā ir jāiziet no sistēmas un jāpieslēdzas tai "
#~ "atkārtoti."

#~ msgid "You're not allowed to delete this attachment!"
#~ msgstr "Jums nav tiesību dzēst šo pievienojumu!"

#~ msgid "Your Applications"
#~ msgstr "Jūsu aplikācijas"

#~ msgid "Your IP address has changed"
#~ msgstr "Jūsu IP adrese ir izmainīta"

#~ msgid "Your answer"
#~ msgstr "Jūsu atbilde"

#~ msgid "Your applications"
#~ msgstr "Jūsu aplikācijas"

#~ msgid "Your auto forward has been saved"
#~ msgstr "Automātiskā pārsūtīšana ir saglabāta"

#~ msgid "Your browser is not supported!"
#~ msgstr "Jūsu web pārlūkprogramma netiek atbalstīta!"

#~ msgid "Your browser is slow and outdated!"
#~ msgstr "Jūsu tīmkļa pārlūkprogramma ir novecojusi un lēna!"

#~ msgid "Your browser version is not supported!"
#~ msgstr "Jūsu web pārlūkprogramms versija netiek atbalstīta!"

#~ msgid "Your browser's cookie functionality is disabled. Please turn it on."
#~ msgstr ""
#~ "Jūsu pārlūkprogrammā ir atspējota sīkfailu funkcionalitāte. Lūdzu to "
#~ "iespējojiet."

#, fuzzy
#~ msgid ""
#~ "Your capacity is shared with all members of your group. Your group is "
#~ "currently using %1$s of its %2$s available disk space. The amount of free "
#~ "space is %3$s."
#~ msgstr ""
#~ "Jūsu kapacitāte ir koplietota ar visiem grupas dalībniekiem. Jūsu grupa "
#~ "pašreiz izmanto %1$s no atļautā %2$s diska apjoma. Atlikušais brīvais "
#~ "apjoms ir %3$s. "

#~ msgid "Your contact information have been saved."
#~ msgstr "Jūsu kontakta informācija ir saglabāta."

#~ msgid "Your current password"
#~ msgstr "Jūsu pašreizējā parole"

#~ msgid "Your data has been saved"
#~ msgstr "Jūsu dati ir saglabāti"

#~ msgid "Your mail address"
#~ msgstr "Jūsu e-pasta adrese"

#~ msgid "Your messages"
#~ msgstr "Jūsu ziņojumi"

#~ msgid "Your name"
#~ msgstr "Jūsu vārds"

#~ msgid "Your old password"
#~ msgstr "Jūsu vecā parole"

#~ msgid "Your operating system is not supported."
#~ msgstr "Jūsu operētājsistēma netiek atbalstīta."

#~ msgid "Your password"
#~ msgstr "Jūsu parole"

#~ msgid ""
#~ "Your password changed. For a future use of your subscriptions and "
#~ "additional E-Mail accounts enter your old password. This only has to be "
#~ "done once. If you now cancel the action you have to newly set up all "
#~ "subscriptions and additional E-Mail accounts."
#~ msgstr ""
#~ "Jūsu parole ir izmainīta. Lai turpmāk izmantotu savus abonementus un "
#~ "papildus e-pasta kontus, ievadiet savi veco paroli. Tas ir jādara tikai "
#~ "vienreiz. Ja jūs tagad atsauksiet šo darbību, jums būs no jauna jāiestata "
#~ "visi savi abonementi un papildus e-pasta konti."

#~ msgid "Your password has been changed"
#~ msgstr "Jūsu parole ir nomainīta"

#, fuzzy
#~ msgid ""
#~ "Your password is more secure if it also contains capital letters, "
#~ "numbers, and special characters like $, _, %"
#~ msgstr ""
#~ "Jūsu parole būs drošāka ja tā saturēs lielos burtus, ciparus un speciālos "
#~ "simbolus, tādus kā %1$s."

#~ msgid "Your primary mail account can not be deleted."
#~ msgstr "Jūsu primārais pasta konts nevar tikt dzēsts."

#~ msgid ""
#~ "Your scheduled appointment conflicts with one or more previously "
#~ "scheduled appointments."
#~ msgstr ""
#~ "Jūsu ieplānotā tikšanās konfliktē ar vienu vai vairākām iepriekš "
#~ "ieplānotajām tikšām."

#~ msgid "Your selected picture will be displayed after saving"
#~ msgstr "Jūsu izvēlētais attēls tiks parādīts pēc saglabāšanas"

#~ msgid "Your session has expired. Please log in again."
#~ msgstr "Jūsu sesijas derīgums ir beidzies. Lūdzu pieslēdzieteis no jauna."

#~ msgid "Your session has expired. You have to close this window."
#~ msgstr "Jūsu sesijas derīgums ir beidzies. Jums ir jāaizver šis logs."

#~ msgid "Your session is expired"
#~ msgstr "Jūsu sesijas derīgums ir beidzies"

#~ msgid "Your timezone"
#~ msgstr "Jūsu laika zona"

#~ msgid "Your vacation notice has been saved"
#~ msgstr "Jūsu prombūtnes paziņojums ir saglabāts"

#~ msgid "ZB"
#~ msgstr "ZB"

#~ msgid "ZIP"
#~ msgstr "PK"

#~ msgid "ZIP (business)"
#~ msgstr "PK (bizness)"

#~ msgid "ZIP (private)"
#~ msgstr "PK (privāts)"

#~ msgid "ZIP / City"
#~ msgstr "PK / Pilsēta"

#~ msgid "ZIP / City (other)"
#~ msgstr "PK / Pilsēta (cits)"

#~ msgid "ZIP:"
#~ msgstr "PK:"

#~ msgid "Zambia"
#~ msgstr "Zambija"

#~ msgid "Zimbabwe"
#~ msgstr "Zimbabve"

#~ msgid "Zloty"
#~ msgstr "Zloti"

#~ msgid "Zoom in"
#~ msgstr "Palielināt"

#~ msgid "Zoom out"
#~ msgstr "Samazināt"

#~ msgid "Zoom: %1$d%"
#~ msgstr "Izmērs: %1$d%"

#~ msgid "above"
#~ msgstr "virs"

#~ msgid "absent on business"
#~ msgstr "promesošs biznesam"

#~ msgid "after"
#~ msgstr "pēc"

#~ msgid "after %1$d appointment"
#~ msgid_plural "after %1$d appointments"
#~ msgstr[0] "pēc %1$d reizes"
#~ msgstr[1] "pēc %1$d reizēm"
#~ msgstr[2] "pēc %1$d reizēm"

#~ msgid "all"
#~ msgstr "visiem"

#~ msgid "and"
#~ msgstr "un"

#~ msgid "any"
#~ msgstr "jebkuram no"

#~ msgid "appointments"
#~ msgstr "tikšanām"

#~ msgid "april"
#~ msgstr "aprīlis"

#~ msgid "attachment"
#~ msgstr "pievienojums"

#~ msgid "august"
#~ msgstr "augusts"

#~ msgid "auto"
#~ msgstr "auto"

#~ msgid "below"
#~ msgstr "zem"

#~ msgid "booked"
#~ msgstr "pasūtīts"

#~ msgid "by %1$s until %2$s"
#~ msgstr "pēc %1$s līdz %2$s"

#~ msgid "by noon"
#~ msgstr "līdz pusdienai"

#~ msgid "bytes"
#~ msgstr "baiti"

#, fuzzy
#~ msgid "characters"
#~ msgstr "simboliem"

#~ msgid "clear"
#~ msgstr "tīrīt"

#~ msgid "close"
#~ msgstr "Aizvērt"

#~ msgid "close for %1$s"
#~ msgstr "slēgts priekš %1$s"

#~ msgid "copy to clipboard"
#~ msgstr "Kopēt uz starpliktuvi"

#~ msgid "create objects"
#~ msgstr "izveidot objektus"

#~ msgid "create objects and subfolders"
#~ msgstr "izveidot objektus un apakšmapes"

#~ msgid "created by %s"
#~ msgstr "izveidoja %s"

#~ msgid "d.M.yy"
#~ msgstr "d.M.yy"

#~ msgid "d.M.yyyy"
#~ msgstr "d.M.yyyy"

#~ msgid "d.MM.yy"
#~ msgstr "d.MM.yy"

#~ msgid "daily"
#~ msgstr "ik-dienas"

#~ msgid "day every"
#~ msgstr "diena katrā"

#~ msgid "day of the week"
#~ msgstr "nedēļas diena"

#~ msgid "day of the weekend"
#~ msgstr "izejamā diena"

#~ msgid "dd-MMM-yy"
#~ msgstr "dd-MMM-yy"

#~ msgid "dd.MM.yy"
#~ msgstr "dd.MM.yy"

#~ msgid "dd.MM.yyyy"
#~ msgstr "dd.MM.yyyy"

#~ msgid "dd/MM/yy"
#~ msgstr "dd/MM/yy"

#~ msgid "dd/MM/yyyy"
#~ msgstr "dd/MM/yyyy"

#~ msgid "december"
#~ msgstr "decembris"

#~ msgid "default"
#~ msgstr "noklusēts"

#~ msgid "delete all objects"
#~ msgstr "dzēst visus objektus"

#~ msgid "delete only own objects"
#~ msgstr "dzēst paša objektus"

#~ msgid "deleted"
#~ msgstr "izdzēsts"

#~ msgid "disabled"
#~ msgstr "atspējots"

#~ msgid "edit all objects"
#~ msgstr "rediģēt visus objektus"

#~ msgid "edit own objects"
#~ msgstr "rediģēt paša objektus"

#, fuzzy
#~ msgid "end date"
#~ msgstr "beigu datums"

#~ msgid "ends"
#~ msgstr "beidzas"

#~ msgid "ends after a certain number of appointments"
#~ msgstr "beidzas pēc noteikta skaita tikšanās reizēm"

#~ msgid "ends on a specific date"
#~ msgstr "beidzas norādītā datumā"

#~ msgid "estimated costs"
#~ msgstr "plānotās izmaksas"

#~ msgid "every %1$d day"
#~ msgid_plural "every %1$d days"
#~ msgstr[0] "katru %1$d dienu"
#~ msgstr[1] "katras %1$d dienas"
#~ msgstr[2] "katras %1$d dienas"

#~ msgid "every %1$d month"
#~ msgid_plural "every %1$d months"
#~ msgstr[0] "katru %1$d mēnesi"
#~ msgstr[1] "katrus %1$d mēnešus"
#~ msgstr[2] "katrus %1$d mēnešus"

#~ msgid "every %1$d week"
#~ msgid_plural "every %1$d weeks"
#~ msgstr[0] "katru %1$d nedēļu"
#~ msgstr[1] "katras %1$d nedēļas"
#~ msgstr[2] "katras %1$d nedēļas"

#~ msgid "every day"
#~ msgstr "katru dienu"

#~ msgid "every month"
#~ msgstr "katru mēnesi"

#~ msgid "every week"
#~ msgstr "katru nedēļu"

#~ msgid "february"
#~ msgstr "februāris"

#~ msgid "files"
#~ msgstr "faili"

#~ msgid "first"
#~ msgstr "pirmā"

#~ msgid "flickr.people.getPublicPhotos"
#~ msgstr "flickr.people.getPublicPhotos"

#~ msgid "flickr.photos.search"
#~ msgstr "flickr.photos.search"

#~ msgid "forward"
#~ msgstr "uz priekšu"

#~ msgid "fourth"
#~ msgstr "ceturtā"

#~ msgid "free"
#~ msgstr "brīvs"

#~ msgid "hCard Export"
#~ msgstr "hCard eksports"

#~ msgid "hot"
#~ msgstr "karsts"

#~ msgid "http://"
#~ msgstr "http://"

#~ msgid "i18n test string - do not translate this"
#~ msgstr "i18n test string - do not translate this"

#~ msgid "iCal"
#~ msgstr "iCal"

#~ msgid "iCalendar"
#~ msgstr "iCalendar"

#~ msgid "in"
#~ msgstr "iekš"

#~ msgctxt "in"
#~ msgid "in %d minute"
#~ msgid_plural "in %d minutes"
#~ msgstr[0] "%d minūtē"
#~ msgstr[1] "%d minūtēs"
#~ msgstr[2] "%d minūtēs"

#~ msgid "in 15 minutes"
#~ msgstr "pēc 15 minūtēm"

#~ msgid "in 30 minutes"
#~ msgstr "pēc 30 minūteēm"

#~ msgid "in 5 minutes"
#~ msgstr "pēc 5 minūtēm"

#~ msgid "in blind copy"
#~ msgstr "paslēptā kopija"

#~ msgid "in copy"
#~ msgstr "kopija"

#~ msgid "in one hour"
#~ msgstr "vienā stundā"

#~ msgid "in one week"
#~ msgstr "pēc vienas nedēļas"

#, fuzzy
#~ msgid "is not a valid user or group."
#~ msgstr " nav derīga lietotāju grupa."

#~ msgid "is on"
#~ msgstr "datumā"

#~ msgid "isMailAddress"
#~ msgstr "isMailAddress"

#~ msgid "january"
#~ msgstr "janvāris"

#~ msgid "july"
#~ msgstr "jūlijs"

#~ msgid "june"
#~ msgstr "jūnijs"

#~ msgid "last"
#~ msgstr "pēdējā"

#~ msgid "late in the evening"
#~ msgstr "vēlu vakarā"

#~ msgid "locked by"
#~ msgstr "noslēgts"

#~ msgid "march"
#~ msgstr "marts"

#~ msgid "may"
#~ msgstr "maijs"

#~ msgctxt "dayview"
#~ msgid "mm"
#~ msgstr "mm"

#~ msgid "month"
#~ msgstr "mēnesī"

#~ msgid "monthly"
#~ msgstr "ik-mēneša"

#~ msgid "more"
#~ msgstr "vairāk"

#~ msgid "never ends"
#~ msgstr "nekad nebeidzas"

#~ msgid "new"
#~ msgstr "jauns"

#~ msgid "next Friday"
#~ msgstr "nākošā piektdiena"

#~ msgid "next Monday"
#~ msgstr "nākošā pirmdiena"

#~ msgid "next Saturday"
#~ msgstr "nākošā sestdiena"

#~ msgid "next Sunday"
#~ msgstr "nākošā svētdiena"

#~ msgid "next Thursday"
#~ msgstr "nākošā ceturtdiena"

#~ msgid "next Tuesday"
#~ msgstr "nākošā otrdiena"

#~ msgid "next Wednesday"
#~ msgstr "nākošā trešdiena"

#~ msgid "next week"
#~ msgstr "nākošā nedēļa"

#~ msgid "no delete permissions"
#~ msgstr "nav dzēšanas tiesību"

#~ msgid "no edit permissions"
#~ msgstr "nav rediģēšanas tiesību"

#~ msgid "no read permissions"
#~ msgstr "nav lasīšanas tiesību"

#~ msgid "not sent"
#~ msgstr "nenosūtīts"

#~ msgid "november"
#~ msgstr "novembris"

#~ msgid "october"
#~ msgstr "oktobris"

#~ msgid "on"
#~ msgstr "katra"

#~ msgid "on behalf of"
#~ msgstr "pēc lūguma no"

#~ msgid "organized by %s"
#~ msgstr "Organizē %s"

#~ msgid "please select"
#~ msgstr "lūdzu izvēlieties"

#~ msgid "predefined"
#~ msgstr "pre-definēts"

#~ msgid "previous week"
#~ msgstr "iepriekšējā nedēļa"

#~ msgid "read all objects"
#~ msgstr "lasīt visus objektus"

#~ msgid "read own objects"
#~ msgstr "lasīt paša objektus"

#~ msgid "remove"
#~ msgstr "noņemt"

#~ msgid "route planner"
#~ msgstr "maršruta plānotājs"

#~ msgid "second"
#~ msgstr "otrā"

#~ msgid "seen"
#~ msgstr "redzēts"

#~ msgid "select format"
#~ msgstr "izvēlēties formātu"

#~ msgid "september"
#~ msgstr "septembris"

#~ msgid "set the last used time range of the new view"
#~ msgstr "iestatīt jaunā skata pēdējā lietojuma laika apgabalu"

#~ msgid "show all"
#~ msgstr "rādīt visu"

#~ msgid "show image"
#~ msgstr "Rādīt attēlu"

#, fuzzy
#~ msgid "status"
#~ msgstr "statuss"

#~ msgid ""
#~ "street\n"
#~ "postal_code city"
#~ msgstr ""
#~ "street\n"
#~ "postal_code city"

#~ msgid ""
#~ "street\n"
#~ "postal_code city\n"
#~ "state\n"
#~ "country"
#~ msgstr ""
#~ "street\n"
#~ "postal_code city\n"
#~ "state\n"
#~ "country"

#~ msgid "street,postal_code/city,country,state"
#~ msgstr "street,postal_code/city,country,state"

#, fuzzy
#~ msgid "subfolders of %s"
#~ msgstr "%s locekļi "

#~ msgid "tasks"
#~ msgstr "uzdevumiem"

#~ msgid "tentative"
#~ msgstr "pagaidu"

#~ msgid "third"
#~ msgstr "trešā"

#~ msgid "this afternoon"
#~ msgstr "pēcpusdienā"

#~ msgid "this morning"
#~ msgstr "šorīt"

#~ msgid "to"
#~ msgstr "līdz"

#~ msgid "tomorrow"
#~ msgstr "rītdien"

#~ msgid "tonight"
#~ msgstr "šovakar"

#~ msgid "unknown"
#~ msgstr "nezināms"

#~ msgid "unkown"
#~ msgstr "nezināms"

#~ msgid "unlimited"
#~ msgstr "neierobežots"

#~ msgid "unnamed"
#~ msgstr "nenosaukts"

#~ msgid "vCard"
#~ msgstr "vCard"

#~ msgid "vacation"
#~ msgstr "prombūtne"

#~ msgid "vacation notice"
#~ msgstr "prombūtnes paziņojums"

#~ msgid "via"
#~ msgstr "caur"

#~ msgid "view the folder"
#~ msgstr "skatīt mapi"

#~ msgid "waiting"
#~ msgstr "gaida"

#~ msgid "weekly"
#~ msgstr "ik-nedēļas"

#~ msgid "work days"
#~ msgstr "darba dienas"

#~ msgid "yearly"
#~ msgstr "ik-gada"

#~ msgid "yy/MM/dd"
#~ msgstr "yy/MM/dd"

#~ msgid "yyyy-MM-dd"
#~ msgstr "yyyy-MM-dd"<|MERGE_RESOLUTION|>--- conflicted
+++ resolved
@@ -13,7 +13,6 @@
 "Plural-Forms: nplurals=3; plural=n%10==1 && n%100!=11 ? 0 : n != 0 ? 1 : 2;\n"
 "X-Generator: Poedit 1.6.5\n"
 
-<<<<<<< HEAD
 #: apps/io.ox/tours/main.js:451 module:io.ox/tours
 msgid "Adding attachments"
 msgstr "Pielikumu pievienošana"
@@ -23,132 +22,49 @@
 msgstr "Pārejo detaļu pievienošana"
 
 #: apps/io.ox/tours/main.js:257 module:io.ox/tours
-=======
-#: apps/io.ox/tours/main.js:71 module:io.ox/tours
-msgid "Welcome to %s"
-msgstr "Esiet sveicināti %s"
-
-#: apps/io.ox/tours/main.js:74 module:io.ox/tours
 msgid ""
-"This guided tour will briefly introduce you to the product. Get more "
-"detailed information in the tours for the single apps or in the online help."
+"Below the recipient you will find further functions, e.g. for sending copies "
+"to other recipients or for adding attachments."
 msgstr ""
-"Šī ekskursija īsumā iepazīstinās jūs ar mūsu produktu. Detalizētāka "
-"informācija ir pieejama, izmantojot atsevišķo aplikāciju ekskursijas un "
-"tiešaistes palīdzību."
-
-#: apps/io.ox/tours/main.js:81 module:io.ox/tours
-msgid "Launching an app"
-msgstr "Aplikācijas startēšana"
-
-#: apps/io.ox/tours/main.js:84 module:io.ox/tours
-msgid "To launch an app, click on an entry on the left side of the menu bar."
+"Zem saņēmēja lauka atrodas papildus funkcijas kopiju un oto kopiju sūtīšanai "
+"citiem saņēmējiem, failu pievienošanai, kā arī citu iestatījumu veikšanai."
+
+#: apps/io.ox/tours/main.js:373 module:io.ox/tours
+msgid ""
+"Click on a letter on the left side of the navigation bar in order to display "
+"the corresponding contacts from the selected address book."
 msgstr ""
-"Lai startētu aplikāciju, aktivizējiet izvēlni izvēņu joslas augšējā kresajā "
-"malā."
-
-#: apps/io.ox/tours/main.js:88 module:io.ox/tours
-msgid "Displaying the help or the settings"
-msgstr "Palīga vai iestatījumu parādīšana"
-
-#: apps/io.ox/tours/main.js:91 module:io.ox/tours
-msgid ""
-"To display the help or the settings, click the System menu icon in the menu "
-"bar."
-msgstr ""
-"Lai parādītu palīgu vai iestatījumus, izmantojiet sistēmas ikonu izvēlņu "
-"joslas labajā malā."
-
-#: apps/io.ox/tours/main.js:97 module:io.ox/tours
-msgid "The New objects icon"
-msgstr "Jauno objektu ikona"
-
-#: apps/io.ox/tours/main.js:100 module:io.ox/tours
->>>>>>> 5fca44ec
-msgid ""
-"The New objects icon shows the number of unread E-Mails or other "
-"notifications. If clicking the icon, the info area opens."
-msgstr ""
-"Jauno objektu ikona parāda neizlasīto e-pastu vai citu jauno paziņojumu "
-"skaitu. Noklikšķinot uz šīs ikonas tiek atvērts informatīvais apgabals."
-
-<<<<<<< HEAD
-#: apps/io.ox/tours/main.js:373 module:io.ox/tours
-=======
-#: apps/io.ox/tours/main.js:105 module:io.ox/tours
-msgid "The info area"
-msgstr "Informatīvais apgabals"
-
-#: apps/io.ox/tours/main.js:108 module:io.ox/tours
->>>>>>> 5fca44ec
-msgid ""
-"In case of new notifications, e.g. appointment invitations, the info area is "
-"opened on the right side."
-msgstr ""
-"Jaunu paziņojumu gadījumā (piemēram, uzaicinājumiem uz tikšanos) labajā pusē "
-"tiek atvērts informatīvais apgabals."
-
-<<<<<<< HEAD
+"Noklikšķiniet uz burta kreisajā malā novietotajā navigācijas joslā lai "
+"uzrādītu atbilstošās kontaktpersonas no izvēlētās adrešu grāmatas."
+
 #: apps/io.ox/tours/main.js:199 module:io.ox/tours
-#, fuzzy
-#| msgid "Closing a tile"
 msgid "Closing a square"
 msgstr "Apskatlogu aizvēršana"
-=======
+
+#: apps/io.ox/tours/main.js:225 module:io.ox/tours
+msgid "Composing a new E-Mail"
+msgstr "Jauna e-pasta sastādīšana"
+
+#: apps/io.ox/tours/main.js:399 module:io.ox/tours
+msgid "Creating a new appointment"
+msgstr "Jaunas tikšanās izveide"
+
+#: apps/io.ox/tours/main.js:363 module:io.ox/tours
+msgid "Creating a new contact"
+msgstr "Jaunas kontaktpersonas izveide"
+
+#: apps/io.ox/tours/main.js:598 module:io.ox/tours
+msgid "Creating a new task"
+msgstr "Jauna uzdevuma izveide"
+
+#: apps/io.ox/tours/main.js:570 module:io.ox/tours
+msgid "Creating a note"
+msgstr "Piezīmes izveidošana"
+
 #: apps/io.ox/tours/main.js:112 module:io.ox/tours
 msgid "Creating new items"
 msgstr "Jaunu vienību izveide"
->>>>>>> 5fca44ec
-
-#: apps/io.ox/tours/main.js:115 module:io.ox/tours
-msgid "To create a new E-Mail, click the Compose new E-Mail in the toolbar."
-msgstr ""
-"Lai izveidotu jaunu e-pasta vēstuli, noklikšķiniet uz jauna e-pasta ikonas "
-"rīkjoslā."
-
-<<<<<<< HEAD
-#: apps/io.ox/tours/main.js:399 module:io.ox/tours
-msgid "Creating a new appointment"
-msgstr "Jaunas tikšanās izveide"
-
-#: apps/io.ox/tours/main.js:363 module:io.ox/tours
-msgid "Creating a new contact"
-msgstr "Jaunas kontaktpersonas izveide"
-
-#: apps/io.ox/tours/main.js:598 module:io.ox/tours
-msgid "Creating a new task"
-msgstr "Jauna uzdevuma izveide"
-
-#: apps/io.ox/tours/main.js:570 module:io.ox/tours
-msgid "Creating a note"
-msgstr "Piezīmes izveidošana"
-=======
-#: apps/io.ox/tours/main.js:120 module:io.ox/tours
-msgid "Opening or closing the folder tree"
-msgstr "Mapju koka atvēršana un aizvēršana"
-
-#: apps/io.ox/tours/main.js:123 module:io.ox/tours
-msgid ""
-"To open or close the folder tree, click on View >  Folder view on the right "
-"side of the toolbar."
-msgstr ""
-"Mapju koka atvēršanai un aizvēršanai noklikšķiniet uz Skats > Mapes skats "
-"rīkoslas labajā malā."
-
-#: apps/io.ox/tours/main.js:126 module:io.ox/tours
-msgid "Searching for objects"
-msgstr "Objektu meklēšana"
-
-#: apps/io.ox/tours/main.js:129 module:io.ox/tours
-msgid "To search for objects, click the Search icon in the menu bar."
-msgstr "Obejktu meklēšanai noklikšķiniet uz meklēšanas ikonas rīkjoslā."
->>>>>>> 5fca44ec
-
-#: apps/io.ox/tours/main.js:132 module:io.ox/tours
-msgid "The toolbar"
-msgstr "Rīkjosla"
-
-<<<<<<< HEAD
+
 #: apps/io.ox/tours/main.js:428 module:io.ox/tours
 msgid "Creating recurring appointments"
 msgstr "Atkārtotu tikšanos izveide"
@@ -166,11 +82,9 @@
 msgstr "Uzdevuma izveide"
 
 #: apps/io.ox/tours/main.js:207 module:io.ox/tours
-#, fuzzy
-#| msgid "Customizing"
 msgid "Customizing the Portal"
-msgstr "Pielāgošana"
-=======
+msgstr "Portāla pielāgošana"
+
 #: apps/io.ox/tours/main.js:135 module:io.ox/tours
 msgid ""
 "Depending on the app, the toolbar contains various functions for creating, "
@@ -179,105 +93,33 @@
 "Atbilstoši katrai konkrētajai aplikācijai, rīkjosla satur dažādas funkcijas "
 "objektu izveidošanai, rediģēšanai un organizēšanai."
 
-#: apps/io.ox/tours/main.js:138 module:io.ox/tours
-msgid "The folder tree"
-msgstr "Mapju koks"
-
-#: apps/io.ox/tours/main.js:141 module:io.ox/tours
-msgid ""
-"Use the folder tree to open the folder containing the objects that you want "
-"to view in the list."
-msgstr ""
-"Lai skatītu mapē esošo objektu sarakstu, izmantojiet mapju koku un "
-"izvēlieties jūs interesējošos mapi."
-
-#: apps/io.ox/tours/main.js:144 module:io.ox/tours
-msgid "The list"
-msgstr "Saraksts"
-
-#: apps/io.ox/tours/main.js:147 module:io.ox/tours
-msgid ""
-"Use the list to select an object, show its contents or activate functions."
-msgstr ""
-"Lai skatītu objkta saturu vai izpildītu funkcijas, izvēlieties atbilstošo "
-"objektu sarakstā."
-
-#: apps/io.ox/tours/main.js:150 module:io.ox/tours
-msgid "The Detail view"
-msgstr "Detaļu skats"
->>>>>>> 5fca44ec
-
-#: apps/io.ox/tours/main.js:135 module:io.ox/tours
-msgid ""
-<<<<<<< HEAD
-"Depending on the app, the toolbar contains various functions for creating, "
-"editing and organizing objects."
-msgstr ""
-
-#: apps/io.ox/tours/main.js:159 module:io.ox/tours
-msgid ""
-"Detailed instructions for the single apps are located in System menu > Help."
-msgstr ""
-
-#: apps/io.ox/tours/main.js:582 module:io.ox/tours
-msgid "Displaying information"
-msgstr "Informācijas parādīšana"
-=======
-"The Detail view displays an object's content. Depending on the app, further "
-"functions for organizing objects can be found in the Detail view."
-msgstr ""
-"Detaļu skatā tiek uzrādīts objekta saturs. Atkarībā no aplikācijas, detaļu "
-"skatā var būt pieejamas arī papildus funkcijas objektu organizēšanai."
-
-#: apps/io.ox/tours/main.js:156 module:io.ox/tours
-msgid "Further information"
-msgstr "Papildus informācija"
-
 #: apps/io.ox/tours/main.js:159 module:io.ox/tours
 msgid ""
 "Detailed instructions for the single apps are located in System menu > Help."
 msgstr ""
 "Atsevišķo aplikāciju detalizētas instrukcijas ir atrodamas sistēmas izvēlnē "
 "> Palīgs."
->>>>>>> 5fca44ec
-
-#: apps/io.ox/tours/main.js:175 module:io.ox/tours
-msgid "The Portal"
-msgstr "Portāls"
-
-#: apps/io.ox/tours/main.js:178 module:io.ox/tours
-msgid ""
-"The Portal informs you about current E-Mails, appointments or social network "
-"news."
-msgstr ""
-"Portāls informē jūs par pašreizējām e-pasta vēstulēm, uzdevumiem, tikšanās "
-"reizēm un sociālo tīklu jaunumiem."
-
-#: apps/io.ox/tours/main.js:181 module:io.ox/tours
-msgid "Reading the details"
-msgstr "Detaļu apskats"
-
-#: apps/io.ox/tours/main.js:184 module:io.ox/tours
-msgid "To read the details, click on an entry in a square."
-msgstr "Lai skatītu detaļas noklikšķiniet uz ieraksta apskatlogā."
+
+#: apps/io.ox/tours/main.js:582 module:io.ox/tours
+msgid "Displaying information"
+msgstr "Informācijas parādīšana"
+
+#: apps/io.ox/tours/main.js:88 module:io.ox/tours
+msgid "Displaying the help or the settings"
+msgstr "Palīga vai iestatījumu parādīšana"
 
 #: apps/io.ox/tours/main.js:187 module:io.ox/tours
 msgid "Drag and drop"
 msgstr "Pārvikšana"
 
-<<<<<<< HEAD
 #: apps/io.ox/tours/main.js:739 module:io.ox/tours
-=======
-#: apps/io.ox/tours/main.js:196 module:io.ox/tours
->>>>>>> 5fca44ec
 msgid ""
-"To change the layout, drag a square's title to another position and drop it "
-"there."
+"Edit a setting on the right side. In most of the cases, the changes are "
+"activated immediately."
 msgstr ""
-"Lai izmainītu novietojumu, noklikšķiniet uz apskatloga nosaukuma un "
-"pārvelciet to uz citu vietu."
-
-<<<<<<< HEAD
+"Veiciet atbilstošo iestatījumu rediģēšanu labās puses panelī. Vairumā "
+"gadījumu izmaiņas tiek tūlītēji aktivizētas."
+
 #: apps/io.ox/tours/main.js:337 module:io.ox/tours
 msgid "Editing multiple E-Mails"
 msgstr "Vairāku e-apstu rediģēšana"
@@ -293,45 +135,20 @@
 #: apps/io.ox/tours/main.js:736 module:io.ox/tours
 msgid "Editing settings"
 msgstr "Iestatījumu rediģēšana"
-=======
-#: apps/io.ox/tours/main.js:199 module:io.ox/tours
-msgid "Closing a square"
-msgstr "Apskatlogu aizvēršana"
-
-#: apps/io.ox/tours/main.js:202 module:io.ox/tours
+
+#: apps/io.ox/tours/main.js:270 module:io.ox/tours
+msgid "Enter the E-Mail text below the subject."
+msgstr "Vēstules tekstu ievadiet zem temata."
+
+#: apps/io.ox/tours/main.js:269 module:io.ox/tours
 msgid ""
-"If you no longer want to display a square, click the cross on the upper "
-"right side."
+"Enter the E-Mail text below the subject. If the text format was set to HTMl "
+"in the options, you can format the E-Mail text. To do so select a text part "
+"and then click an icon in the formatting bar."
 msgstr ""
-"Lai aizvērtu apskatlogu, noklikškiniet uz krusta šī loga augšējā labajā "
-"stūrī."
-
-#: apps/io.ox/tours/main.js:207 module:io.ox/tours
-msgid "Customizing the Portal"
-msgstr "Portāla pielāgošana"
-
-#: apps/io.ox/tours/main.js:210 module:io.ox/tours
-msgid ""
-"To display a square again or to display further information sources, click "
-"on Customize this page."
-msgstr ""
-"Lai parādītu apskatlogu vai informāciju no citiem avotiem noklikšķiniet uz "
-"'Pielāgot šo lapu'."
->>>>>>> 5fca44ec
-
-#: apps/io.ox/tours/main.js:225 module:io.ox/tours
-msgid "Composing a new E-Mail"
-msgstr "Jauna e-pasta sastādīšana"
-
-#: apps/io.ox/tours/main.js:228 module:io.ox/tours
-msgid "To compose a new E-Mail, click on Compose in the toolbar."
-msgstr ""
-"Jauna e-pasta sastādīšanai noklikšķiniet uz e-pasta sastādīšanas ikonas "
-"rīkjoslā."
-
-#: apps/io.ox/tours/main.js:246 module:io.ox/tours
-msgid "Entering the recipient's name"
-msgstr "Saņēmēja vārda ievadīšana"
+"Ievadiet vēstules tekstu laukā zem tēmas. Ja vēstules formāts ir iestatīts "
+"kā HTML, teksts var tikt formatēts. Lai formatētu tekstu, iezīmējiet "
+"atbilstošo sekciju un izmantojiet ikonas teksta formatēšanas joslā."
 
 #: apps/io.ox/tours/main.js:249 module:io.ox/tours
 msgid ""
@@ -343,90 +160,59 @@
 "pirmie burti tiks atvērts logs ar priekšlikumiem no adrešu grāmatas. Lai "
 "apstiprinātu piedāvājumu, noklikšķniet uz atbilstošā ieraksta."
 
+#: apps/io.ox/tours/main.js:263 module:io.ox/tours
+msgid "Enter the subject on the right side of the recipient."
+msgstr "Ievadiet vēstules tēmu laukā pa labi no saņēmēja."
+
+#: apps/io.ox/tours/main.js:425 module:io.ox/tours
+msgid ""
+"Enter the subject, the start and the end date of the appointment. Other "
+"details are optional."
+msgstr ""
+"Ievadiet tikšanās tēmu, kā arī sākuma un beigu datumus. Pārējā informācija "
+"ir papildus un nav obligāta."
+
+#: apps/io.ox/tours/main.js:620 module:io.ox/tours
+msgid "Enter the subject, the start date, and a description."
+msgstr "Ievadiet tēmu, sākuma datumu un aprakstu."
+
+#: apps/io.ox/tours/main.js:671 module:io.ox/tours
+msgid "Entering billing information"
+msgstr "Norēķinu informācijas pievienošana"
+
+#: apps/io.ox/tours/main.js:266 module:io.ox/tours
+msgid "Entering the E-Mail text"
+msgstr "Vēstules teksta ievadīšana"
+
+#: apps/io.ox/tours/main.js:422 module:io.ox/tours
+msgid "Entering the appointment's data"
+msgstr "Tikšanās datu ievadīšana"
+
+#: apps/io.ox/tours/main.js:246 module:io.ox/tours
+msgid "Entering the recipient's name"
+msgstr "Saņēmēja vārda ievadīšana"
+
+#: apps/io.ox/tours/main.js:260 module:io.ox/tours
+msgid "Entering the subject"
+msgstr "Tēmas ievadīšana"
+
+#: apps/io.ox/tours/main.js:617 module:io.ox/tours
+msgid "Entering the task's data"
+msgstr "Uzdevuma datu ievadīšana"
+
+#: apps/io.ox/tours/main.js:523 module:io.ox/tours
+msgid "Folder tree"
+msgstr "Mapju koks"
+
+#: apps/io.ox/tours/main.js:459 module:io.ox/tours
+msgid "Further down you can add documents as attachments to the appointment."
+msgstr ""
+"Zemāk jūs variet tikšanās informācijai pievienot atbilstošus pievienojumus."
+
 #: apps/io.ox/tours/main.js:254 module:io.ox/tours
 msgid "Further functions"
 msgstr "Papildus funkcijas"
 
-<<<<<<< HEAD
-#: apps/io.ox/tours/main.js:425 module:io.ox/tours
-=======
-#: apps/io.ox/tours/main.js:257 module:io.ox/tours
->>>>>>> 5fca44ec
-msgid ""
-"Below the recipient you will find further functions, e.g. for sending copies "
-"to other recipients or for adding attachments."
-msgstr ""
-"Zem saņēmēja lauka atrodas papildus funkcijas kopiju un oto kopiju sūtīšanai "
-"citiem saņēmējiem, failu pievienošanai, kā arī citu iestatījumu veikšanai."
-
-<<<<<<< HEAD
-#: apps/io.ox/tours/main.js:620 module:io.ox/tours
-msgid "Enter the subject, the start date, and a description."
-msgstr "Ievadiet tēmu, sākuma datumu un aprakstu."
-
-#: apps/io.ox/tours/main.js:671 module:io.ox/tours
-msgid "Entering billing information"
-msgstr "Norēķinu informācijas pievienošana"
-=======
-#: apps/io.ox/tours/main.js:260 module:io.ox/tours
-msgid "Entering the subject"
-msgstr "Tēmas ievadīšana"
-
-#: apps/io.ox/tours/main.js:263 module:io.ox/tours
-msgid "Enter the subject on the right side of the recipient."
-msgstr "Ievadiet vēstules tēmu laukā pa labi no saņēmēja."
->>>>>>> 5fca44ec
-
-#: apps/io.ox/tours/main.js:266 module:io.ox/tours
-msgid "Entering the E-Mail text"
-msgstr "Vēstules teksta ievadīšana"
-
-<<<<<<< HEAD
-#: apps/io.ox/tours/main.js:422 module:io.ox/tours
-#, fuzzy
-#| msgid "Entering the recipient's name"
-msgid "Entering the appointment's data"
-msgstr "Saņēmēja vārda ievadīšana"
-
-#: apps/io.ox/tours/main.js:246 module:io.ox/tours
-msgid "Entering the recipient's name"
-msgstr "Saņēmēja vārda ievadīšana"
-
-#: apps/io.ox/tours/main.js:260 module:io.ox/tours
-msgid "Entering the subject"
-msgstr "Tēmas ievadīšana"
-
-#: apps/io.ox/tours/main.js:617 module:io.ox/tours
-#, fuzzy
-#| msgid "Entering the data"
-msgid "Entering the task's data"
-msgstr "Datu ievadīšana"
-
-#: apps/io.ox/tours/main.js:523 module:io.ox/tours
-msgid "Folder tree"
-msgstr "Mapju koks"
-
-#: apps/io.ox/tours/main.js:459 module:io.ox/tours
-#, fuzzy
-#| msgid "Further down you can add attachments to the appointment."
-msgid "Further down you can add documents as attachments to the appointment."
-=======
-#: apps/io.ox/tours/main.js:269 module:io.ox/tours
-msgid ""
-"Enter the E-Mail text below the subject. If the text format was set to HTMl "
-"in the options, you can format the E-Mail text. To do so select a text part "
-"and then click an icon in the formatting bar."
->>>>>>> 5fca44ec
-msgstr ""
-"Ievadiet vēstules tekstu laukā zem tēmas. Ja vēstules formāts ir iestatīts "
-"kā HTML, teksts var tikt formatēts. Lai formatētu tekstu, iezīmējiet "
-"atbilstošo sekciju un izmantojiet ikonas teksta formatēšanas joslā."
-
-#: apps/io.ox/tours/main.js:270 module:io.ox/tours
-msgid "Enter the E-Mail text below the subject."
-msgstr "Vēstules tekstu ievadiet zem temata."
-
-<<<<<<< HEAD
 #: apps/io.ox/tours/main.js:156 module:io.ox/tours
 msgid "Further information"
 msgstr "Papildus informācija"
@@ -449,126 +235,37 @@
 msgstr "Iestatījumu organizācija"
 
 #: apps/io.ox/tours/main.js:579 module:io.ox/tours
-#, fuzzy
-#| msgid ""
-#| "If a folder contains images, you can display a slideshow. To do so click "
-#| "on Slideshow on the upper right side."
 msgid ""
 "If a folder contains images, you can display a slideshow. To do so click the "
 "View slideshow icon in the toolbar."
-=======
-#: apps/io.ox/tours/main.js:275 module:io.ox/tours
-msgid "Sending the E-Mail"
-msgstr "E-pasta nosūtīšana"
-
-#: apps/io.ox/tours/main.js:278 module:io.ox/tours
-msgid "To send the E-Mail, click on Send on the upper right side."
-msgstr "Lai nosūtītu vēstuli noklikšķiniet uz 'Sūtīt' augšējā labajā malā."
-
-#: apps/io.ox/tours/main.js:293 module:io.ox/tours
-msgid "Sorting your E-Mails"
-msgstr "E-pasta šķirošana"
-
-#: apps/io.ox/tours/main.js:296 module:io.ox/tours
-msgid "To sort the E-Mails, click on Sort by. Select a sort criteria."
 msgstr ""
-"E-pasta kārtošanai noklikšķiniet uz 'Kārtot pēc' un izvēlieties atbilstošo "
-"kritēriju."
-
-#: apps/io.ox/tours/main.js:300 module:io.ox/tours
-#: apps/io.ox/tours/main.js:485 apps/io.ox/tours/main.js:529
-msgid "Selecting a view"
-msgstr "Skata izvēle"
-
-#: apps/io.ox/tours/main.js:303 module:io.ox/tours
-msgid ""
-"To choose between the different views. click on View in the toolbar. Select "
-"a menu entry in the layout."
->>>>>>> 5fca44ec
-msgstr ""
-"Lai pārslēgtos starp dažādiem skatiem, rīkjoslā ktivizējiet funkciju Skats "
-"un zvēlieties vēlamo režīmu."
-
-<<<<<<< HEAD
+"Ja mape satur attēlus tie var tikt parādīti slaidrādē. Lai to izdarītu, "
+"rīkjoslā noklikšķiniet uz 'Skatīt slaidrādi'."
+
 #: apps/io.ox/tours/main.js:310 module:io.ox/tours
 msgid ""
 "If double-clicking on an E-Mail in the list, the E-Mail is opened in a "
 "separate window."
 msgstr ""
+"Ja e-pasta vēstuļu sarakstā uz kādas no vēstulēm tiek izpildīts "
+"dubultklikšķis, šī vēstule tiek atvērta atsevišķā logā."
 
 #: apps/io.ox/tours/main.js:202 module:io.ox/tours
-#, fuzzy
-#| msgid ""
-#| "If you no longer want to display a tile, click the cross on the upper "
-#| "right side."
 msgid ""
 "If you no longer want to display a square, click the cross on the upper "
 "right side."
-=======
-#: apps/io.ox/tours/main.js:307 module:io.ox/tours
-msgid "Opening an E-Mail in a separate window"
-msgstr "E-pasta atvēršana atsevišķā logā"
-
-#: apps/io.ox/tours/main.js:310 module:io.ox/tours
+msgstr ""
+"Lai aizvērtu apskatlogu, noklikškiniet uz krusta šī loga augšējā labajā "
+"stūrī."
+
+#: apps/io.ox/tours/main.js:108 module:io.ox/tours
 msgid ""
-"If double-clicking on an E-Mail in the list, the E-Mail is opened in a "
-"separate window."
->>>>>>> 5fca44ec
+"In case of new notifications, e.g. appointment invitations, the info area is "
+"opened on the right side."
 msgstr ""
-"Ja e-pasta vēstuļu sarakstā uz kādas no vēstulēm tiek izpildīts "
-"dubultklikšķis, šī vēstule tiek atvērta atsevišķā logā."
-
-#: apps/io.ox/tours/main.js:314 module:io.ox/tours
-msgid "Reading E-Mail conversations"
-msgstr "E-pasta sarunu lasīšana"
-
-#: apps/io.ox/tours/main.js:324 module:io.ox/tours
-msgid ""
-"To open or close an E-Mail in a conversation, click on a free area in the "
-"header."
-msgstr ""
-"Lai atvērtu vai aizvērtu e-pastu sarunā, noklikšķiniet uz brīvās (tukšās) "
-"vietas hederī."
-
-<<<<<<< HEAD
-#: apps/io.ox/tours/main.js:341 module:io.ox/tours
-#, fuzzy
-#| msgid ""
-#| "In order to edit multiple E-Mails at once, enable the checkboxes on the "
-#| "left side of the E-Mails. If the checkboxes are not displayed, click the "
-#| "icon on the bottom left side."
-msgid ""
-"In order to edit multiple E-Mails at once, enable the checkboxes on the left "
-"side of the E-Mails. If the checkboxes are not displayed, click on View > "
-"Checkboxes on the right side of the toolbar."
-=======
-#: apps/io.ox/tours/main.js:329 module:io.ox/tours
-msgid "Halo view"
-msgstr "Halo skats"
-
-#: apps/io.ox/tours/main.js:332 module:io.ox/tours
-msgid ""
-"To receive information about the sender or other recipients, open the Halo "
-"view by clicking on a name."
->>>>>>> 5fca44ec
-msgstr ""
-"Lai aplūkotu informāciju par sūtītāju vai citiem saņēmējiem atveriet Halo "
-"skatu, noklikšķinot uz atbisltošā vārda."
-
-#: apps/io.ox/tours/main.js:337 module:io.ox/tours
-msgid "Editing multiple E-Mails"
-msgstr "Vairāku e-apstu rediģēšana"
-
-<<<<<<< HEAD
-#: apps/io.ox/tours/main.js:440 module:io.ox/tours
-#: apps/io.ox/tours/main.js:657
-msgid "Inviting other participants"
-msgstr "Citu dalībnieku uzaicināšana"
-
-#: apps/io.ox/tours/main.js:81 module:io.ox/tours
-msgid "Launching an app"
-msgstr "Aplikācijas startēšana"
-=======
+"Jaunu paziņojumu gadījumā (piemēram, uzaicinājumiem uz tikšanos) labajā pusē "
+"tiek atvērts informatīvais apgabals."
+
 #: apps/io.ox/tours/main.js:341 module:io.ox/tours
 msgid ""
 "In order to edit multiple E-Mails at once, enable the checkboxes on the left "
@@ -579,9 +276,378 @@
 "saraksta kreisajā malā. Ja izvēles rūtiņas nav uzrādītas, noklikšķiniet uz "
 "Skats > Izveles rūtiņas rīkjoslas labajā malā."
 
+#: apps/io.ox/tours/main.js:440 module:io.ox/tours
+#: apps/io.ox/tours/main.js:657
+msgid "Inviting other participants"
+msgstr "Citu dalībnieku uzaicināšana"
+
+#: apps/io.ox/tours/main.js:81 module:io.ox/tours
+msgid "Launching an app"
+msgstr "Aplikācijas startēšana"
+
+#: apps/io.ox/tours/main.js:370 module:io.ox/tours
+msgid "Navigation bar"
+msgstr "Navigācijas josla"
+
+#: apps/io.ox/tours/main.js:307 module:io.ox/tours
+msgid "Opening an E-Mail in a separate window"
+msgstr "E-pasta atvēršana atsevišķā logā"
+
+#: apps/io.ox/tours/main.js:120 module:io.ox/tours
+msgid "Opening or closing the folder tree"
+msgstr "Mapju koka atvēršana un aizvēršana"
+
 #: apps/io.ox/tours/main.js:345 module:io.ox/tours
 msgid "Opening the E-Mail settings"
 msgstr "E-pasta iestatījumu atvēršana"
+
+#: apps/io.ox/tours/main.js:742 module:io.ox/tours
+msgid "Opening the help"
+msgstr "Palīga atvēršana"
+
+#: apps/io.ox/tours/main.js:724 module:io.ox/tours
+msgid "Opening the settings"
+msgstr "Iestatījumu atvēršana"
+
+#: apps/io.ox/tours/main.js:314 module:io.ox/tours
+msgid "Reading E-Mail conversations"
+msgstr "E-pasta sarunu lasīšana"
+
+#: apps/io.ox/tours/main.js:181 module:io.ox/tours
+msgid "Reading the details"
+msgstr "Detaļu apskats"
+
+#: apps/io.ox/tours/main.js:126 module:io.ox/tours
+msgid "Searching for objects"
+msgstr "Objektu meklēšana"
+
+#: apps/io.ox/tours/main.js:300 module:io.ox/tours
+#: apps/io.ox/tours/main.js:485 apps/io.ox/tours/main.js:529
+msgid "Selecting a view"
+msgstr "Skata izvēle"
+
+#: apps/io.ox/tours/main.js:376 module:io.ox/tours
+msgid "Sending an E-Mail to a contact"
+msgstr "E-pasta nosūtīšana kontaktpersonai"
+
+#: apps/io.ox/tours/main.js:275 module:io.ox/tours
+msgid "Sending the E-Mail"
+msgstr "E-pasta nosūtīšana"
+
+#: apps/io.ox/tours/main.js:748 module:io.ox/tours
+msgid "Signing out"
+msgstr "Atslēgšanās no sistēmas"
+
+#: apps/io.ox/tours/main.js:576 module:io.ox/tours
+msgid "Slideshow"
+msgstr "Slaidrāde"
+
+#: apps/io.ox/tours/main.js:699 module:io.ox/tours
+msgid "Sorting tasks"
+msgstr "Uzdevumu kārtošana"
+
+#: apps/io.ox/tours/main.js:293 module:io.ox/tours
+msgid "Sorting your E-Mails"
+msgstr "E-pasta šķirošana"
+
+#: apps/io.ox/tours/main.js:150 module:io.ox/tours
+msgid "The Detail view"
+msgstr "Detaļu skats"
+
+#: apps/io.ox/tours/main.js:153 module:io.ox/tours
+msgid ""
+"The Detail view displays an object's content. Depending on the app, further "
+"functions for organizing objects can be found in the Detail view."
+msgstr ""
+"Detaļu skatā tiek uzrādīts objekta saturs. Atkarībā no aplikācijas, detaļu "
+"skatā var būt pieejamas arī papildus funkcijas objektu organizēšanai."
+
+#: apps/io.ox/tours/main.js:541 module:io.ox/tours
+msgid "The Icons view"
+msgstr "Ikonu skats"
+
+#: apps/io.ox/tours/main.js:544 module:io.ox/tours
+msgid ""
+"The Icons view displays an icon and the file name for each file. Click on an "
+"icon to view further details and functions in the pop-up."
+msgstr ""
+"Ikonu skatā katrs fails tiek uzrādīts kā ikona ar atbilstošu vārdu. "
+"Noklikšķinot uz ikonas tiek parādīts uznirstošais logs ar faila detaļām un "
+"funkcijām."
+
+#: apps/io.ox/tours/main.js:496 module:io.ox/tours
+#: apps/io.ox/tours/main.js:535
+msgid "The List view"
+msgstr "Saraksta skats"
+
+#: apps/io.ox/tours/main.js:499 module:io.ox/tours
+msgid ""
+"The List view shows a list of the appointments in the current folder. If "
+"clicking on an appointment, the appointment's data and some functions are "
+"displayed in the Detail view."
+msgstr ""
+"Saraksta skatā tiek parādītas visas pašreizējā mapē esošās tikšanās. "
+"Noklikšķinot uz tikšanās ieraksta, detaļu skatā tiek parādīta tikšanās "
+"informācija un būtiskākās pārvaldības funkcijas."
+
+#: apps/io.ox/tours/main.js:538 module:io.ox/tours
+msgid ""
+"The List view shows details like the size and date of change. Use the "
+"checkboxes to select files. Click on a file to view further details and "
+"functions in the pop-up."
+msgstr ""
+"Saraksta skatā tie uzrādītas tādas detaļas kā izmērs un izmaiņu saglabāšanas "
+"datums. Lai izvēlētos failus, aktivizējiet izvēles rūtiņas. Noklikšķinot uz "
+"faila tiek parādīts uznirstošais logs ar papildus detaļām un funkcijām."
+
+#: apps/io.ox/tours/main.js:97 module:io.ox/tours
+msgid "The New objects icon"
+msgstr "Jauno objektu ikona"
+
+#: apps/io.ox/tours/main.js:100 module:io.ox/tours
+msgid ""
+"The New objects icon shows the number of unread E-Mails or other "
+"notifications. If clicking the icon, the info area opens."
+msgstr ""
+"Jauno objektu ikona parāda neizlasīto e-pastu vai citu jauno paziņojumu "
+"skaitu. Noklikšķinot uz šīs ikonas tiek atvērts informatīvais apgabals."
+
+#: apps/io.ox/tours/main.js:175 module:io.ox/tours
+msgid "The Portal"
+msgstr "Portāls"
+
+#: apps/io.ox/tours/main.js:178 module:io.ox/tours
+msgid ""
+"The Portal informs you about current E-Mails, appointments or social network "
+"news."
+msgstr ""
+"Portāls informē jūs par pašreizējām e-pasta vēstulēm, uzdevumiem, tikšanās "
+"reizēm un sociālo tīklu jaunumiem."
+
+#: apps/io.ox/tours/main.js:547 module:io.ox/tours
+msgid "The Tiles view"
+msgstr "Flīžu skats"
+
+#: apps/io.ox/tours/main.js:550 module:io.ox/tours
+msgid ""
+"The Tiles view shows a big icon for each file. Click on an icon to view "
+"further details and functions in the pop-up."
+msgstr ""
+"Flīžu skatā faili tiek uzrādīti kā lielas ikonas. Noklikšķinot uz ikonas "
+"tiek parādīts uznirstošais logs ar faila detaļām un funkcijām."
+
+#: apps/io.ox/tours/main.js:507 module:io.ox/tours
+msgid "The calendar views"
+msgstr "Kalendāra skati"
+
+#: apps/io.ox/tours/main.js:510 module:io.ox/tours
+msgid ""
+"The calendar views display a calendar sheet with the appointments for the "
+"selected time range."
+msgstr ""
+"Kalendāra skati parāda kalendāra lapu izvēlētajam laika apgabalam ar tajā "
+"atzīmētām tikšanās reizēm."
+
+#: apps/io.ox/tours/main.js:138 module:io.ox/tours
+msgid "The folder tree"
+msgstr "Mapju koks"
+
+#: apps/io.ox/tours/main.js:105 module:io.ox/tours
+msgid "The info area"
+msgstr "Informatīvais apgabals"
+
+#: apps/io.ox/tours/main.js:144 module:io.ox/tours
+msgid "The list"
+msgstr "Saraksts"
+
+#: apps/io.ox/tours/main.js:733 module:io.ox/tours
+msgid ""
+"The settings are organized in topics. Select the topic on the left side, e.g "
+"Basic settings or E-Mail. To view all settings, enable Advanced settings at "
+"the bottom."
+msgstr ""
+"Iestatījumi ir organizēti atbilstoši tēmām. Izvēlieties atbilstošo tēmas "
+"sadaļu kreisajā malā (piem., Pamata iestatījumi, Pasts, Kalendārds, u.t.t.). "
+"Lai skatītu visus iestatījumus, apakšējā malā aktivizējiet paplašināto "
+"iestatījumu režīmu."
+
+#: apps/io.ox/tours/main.js:132 module:io.ox/tours
+msgid "The toolbar"
+msgstr "Rīkjosla"
+
+#: apps/io.ox/tours/main.js:74 module:io.ox/tours
+msgid ""
+"This guided tour will briefly introduce you to the product. Get more "
+"detailed information in the tours for the single apps or in the online help."
+msgstr ""
+"Šī ekskursija īsumā iepazīstinās jūs ar mūsu produktu. Detalizētāka "
+"informācija ir pieejama, izmantojot atsevišķo aplikāciju ekskursijas un "
+"tiešaistes palīdzību."
+
+#: apps/io.ox/tours/main.js:626 module:io.ox/tours
+msgid "To add further details, click on Expand form."
+msgstr "Lai pievienotu pārējās detaļas noklikšķiniet uz 'Atritināt formu'."
+
+#: apps/io.ox/tours/main.js:196 module:io.ox/tours
+msgid ""
+"To change the layout, drag a square's title to another position and drop it "
+"there."
+msgstr ""
+"Lai izmainītu novietojumu, noklikšķiniet uz apskatloga nosaukuma un "
+"pārvelciet to uz citu vietu."
+
+#: apps/io.ox/tours/main.js:303 module:io.ox/tours
+msgid ""
+"To choose between the different views. click on View in the toolbar. Select "
+"a menu entry in the layout."
+msgstr ""
+"Lai pārslēgtos starp dažādiem skatiem, rīkjoslā ktivizējiet funkciju Skats "
+"un zvēlieties vēlamo režīmu."
+
+#: apps/io.ox/tours/main.js:228 module:io.ox/tours
+msgid "To compose a new E-Mail, click on Compose in the toolbar."
+msgstr ""
+"Jauna e-pasta sastādīšanai noklikšķiniet uz e-pasta sastādīšanas ikonas "
+"rīkjoslā."
+
+#: apps/io.ox/tours/main.js:115 module:io.ox/tours
+msgid "To create a new E-Mail, click the Compose new E-Mail in the toolbar."
+msgstr ""
+"Lai izveidotu jaunu e-pasta vēstuli, noklikšķiniet uz jauna e-pasta ikonas "
+"rīkjoslā."
+
+#: apps/io.ox/tours/main.js:405 module:io.ox/tours
+msgid "To create a new appointment, click on New in the toolbar."
+msgstr "Jaunas tikšanās izveidošanai, rīkjoslā noklikšķiniet uz Jauns."
+
+#: apps/io.ox/tours/main.js:366 module:io.ox/tours
+msgid "To create a new contact, click on New > Add contact in the toolbar."
+msgstr ""
+"Jaunas kontaktpersonas izveidošanai rīkjoslā noklikšķiniet uz Jauns > "
+"Pievienot kontaktu."
+
+#: apps/io.ox/tours/main.js:601 module:io.ox/tours
+msgid "To create a new task, click on New in the toolbar."
+msgstr "Lai izveidotu jaunu uzdevumu, rīkjoslā noklikšķinet uz Jauns."
+
+#: apps/io.ox/tours/main.js:573 module:io.ox/tours
+msgid "To create a note, click on New > Add note in the toolbar."
+msgstr ""
+"Jaunas piezīmes izveidošanai rīkjoslā noklikšķiniet uz Jauns > Pievienot "
+"piezīmi"
+
+#: apps/io.ox/tours/main.js:431 module:io.ox/tours
+msgid ""
+"To create recurring appointments, enable Repeat. Functions for setting the "
+"recurrence parameters are shown."
+msgstr ""
+"Atkārtotu tikšanās reižu izveidošanai aktivizējiet izvēlnes rūtiņu "
+"'Atkārtot', kā rezultātā tiek uzrādītas atkārtojumu definēšanas funkcijas."
+
+#: apps/io.ox/tours/main.js:637 module:io.ox/tours
+msgid ""
+"To create recurring tasks, enable Repeat. Functions for setting the "
+"recurrence parameters are shown."
+msgstr ""
+"Lai izveidotu atkārtotus uzdevumus aktivizējiet izvēlnes rūtiņu 'Atkārtot', "
+"kā rezultātā tiek uzrādītas atkārtojumu definēšanas funkcijas."
+
+#: apps/io.ox/tours/main.js:470 module:io.ox/tours
+msgid "To create the appointment, click on Create at the upper right side."
+msgstr ""
+"Lai izveidotu tikšanos noklikšķiniet uz 'Izveidot' augšējā labajā malā."
+
+#: apps/io.ox/tours/main.js:686 module:io.ox/tours
+msgid "To create the task, click on Create on the upper right side."
+msgstr "Lai izveidotu uzdevumu noklikšķiniet uz 'Izvedot' augšējā labajā malā."
+
+#: apps/io.ox/tours/main.js:210 module:io.ox/tours
+msgid ""
+"To display a square again or to display further information sources, click "
+"on Customize this page."
+msgstr ""
+"Lai parādītu apskatlogu vai informāciju no citiem avotiem noklikšķiniet uz "
+"'Pielāgot šo lapu'."
+
+#: apps/io.ox/tours/main.js:91 module:io.ox/tours
+msgid ""
+"To display the help or the settings, click the System menu icon in the menu "
+"bar."
+msgstr ""
+"Lai parādītu palīgu vai iestatījumus, izmantojiet sistēmas ikonu izvēlņu "
+"joslas labajā malā."
+
+#: apps/io.ox/tours/main.js:385 module:io.ox/tours
+msgid ""
+"To edit multiple contacts at once, enable the checkboxes on the left side of "
+"the contacts. If the checkboxes are not displayed, click on View > "
+"Checkboxes on the right side of the toolbar."
+msgstr ""
+"Lai rediģētu vairākas kontaktpersonas vienlaicīgi, aktivizējiet izvēles "
+"rūtiņas saraksta kreisajā malā.  Ja izvēles rūtiņas nav uzrādītas, "
+"noklikšķiniet uz Skats > Izveles rūtiņas rīkjoslas labajā malā."
+
+#: apps/io.ox/tours/main.js:710 module:io.ox/tours
+msgid ""
+"To edit multiple tasks at once, enable the checkboxes at the left side of "
+"the tasks. If the checkboxes are not displayed, click on View > Checkboxes "
+"on the right side of the toolbar."
+msgstr ""
+"Lai rediģētu vairākus uzdevumus vienlaicīgi aktivizējiet izvēles rūtiņas "
+"saraksta kreisajā malā. Ja izvēles rūtiņas nav uzrādītas, rīkjoslas labajā "
+"malā noklikšķiniet uz Skats > Izvēles rūtiņas."
+
+#: apps/io.ox/tours/main.js:674 module:io.ox/tours
+msgid "To enter billing information, click on Show details."
+msgstr "Norēķinu informācijas ievadīšanai noklikšķiniet uz Rādīt dtaļas."
+
+#: apps/io.ox/tours/main.js:448 module:io.ox/tours
+msgid ""
+"To invite other participants, enter their names in the field below "
+"Participants. To avoid appointment conflicts, click on Find a free time at "
+"the upper right side."
+msgstr ""
+"Lai uzaicinātu citus dalībniekus ievadiet viņu vārdus laukā zem "
+"'Dalībnieki'. Lai izvairītos no tikšanās laiku konfliktiem noklikšķiniet uz "
+"'Atrast brīvu laiku' augšējā labajā malā."
+
+#: apps/io.ox/tours/main.js:665 module:io.ox/tours
+msgid ""
+"To invite other participants, enter their names in the field below "
+"Participants. You can add documents as attachment to the task."
+msgstr ""
+"Lai pievienotu citus dalībniekus ievadiet viņu vārdus laukā zem "
+"'Dalībnieki'. Uzdevumam var tikt pievienoti atbilstošie dokumenti."
+
+#: apps/io.ox/tours/main.js:84 module:io.ox/tours
+msgid "To launch an app, click on an entry on the left side of the menu bar."
+msgstr ""
+"Lai startētu aplikāciju, aktivizējiet izvēlni izvēņu joslas augšējā kresajā "
+"malā."
+
+#: apps/io.ox/tours/main.js:437 module:io.ox/tours
+msgid "To not miss the appointment, use the reminder function."
+msgstr "Lai nenokavētu tikšanos, lietojiet atgādijnājuma funkcijas."
+
+#: apps/io.ox/tours/main.js:643 module:io.ox/tours
+msgid "To not miss the task, use the reminder function."
+msgstr "Lai nenokavētu uzdevumu izpildi, izmantojiet atgādinājuma funkcijas."
+
+#: apps/io.ox/tours/main.js:324 module:io.ox/tours
+msgid ""
+"To open or close an E-Mail in a conversation, click on a free area in the "
+"header."
+msgstr ""
+"Lai atvērtu vai aizvērtu e-pastu sarunā, noklikšķiniet uz brīvās (tukšās) "
+"vietas hederī."
+
+#: apps/io.ox/tours/main.js:123 module:io.ox/tours
+msgid ""
+"To open or close the folder tree, click on View >  Folder view on the right "
+"side of the toolbar."
+msgstr ""
+"Mapju koka atvēršanai un aizvēršanai noklikšķiniet uz Skats > Mapes skats "
+"rīkoslas labajā malā."
 
 #: apps/io.ox/tours/main.js:348 module:io.ox/tours
 msgid ""
@@ -594,240 +660,50 @@
 "izvēlieties 'Pasts'. Lai uzrādītu visus iestatījumus,  aktivizējiet "
 "paplašināto iestatījumu režīmu kreisajā apakšējā malā"
 
-#: apps/io.ox/tours/main.js:363 module:io.ox/tours
-msgid "Creating a new contact"
-msgstr "Jaunas kontaktpersonas izveide"
-
-#: apps/io.ox/tours/main.js:366 module:io.ox/tours
-msgid "To create a new contact, click on New > Add contact in the toolbar."
+#: apps/io.ox/tours/main.js:745 module:io.ox/tours
+msgid ""
+"To open the help, click the System menu icon on the upper right side of the "
+"menu bar. Select Help. The help for the currently selected app is displayed. "
+"To browse the complete help, click on Start Page or Table Of Contents at the "
+"upper part of the window."
 msgstr ""
-"Jaunas kontaktpersonas izveidošanai rīkjoslā noklikšķiniet uz Jauns > "
-"Pievienot kontaktu."
->>>>>>> 5fca44ec
-
-#: apps/io.ox/tours/main.js:370 module:io.ox/tours
-msgid "Navigation bar"
-msgstr "Navigācijas josla"
-
-<<<<<<< HEAD
-#: apps/io.ox/tours/main.js:307 module:io.ox/tours
-#, fuzzy
-#| msgid "Opening the E-Mail settings"
-msgid "Opening an E-Mail in a separate window"
-msgstr "E-pasta iestatījumu atvēršana"
-
-#: apps/io.ox/tours/main.js:120 module:io.ox/tours
-msgid "Opening or closing the folder tree"
-msgstr "Mapju koka atvēršana un aizvēršana"
-
-#: apps/io.ox/tours/main.js:345 module:io.ox/tours
-msgid "Opening the E-Mail settings"
-msgstr "E-pasta iestatījumu atvēršana"
-
-#: apps/io.ox/tours/main.js:742 module:io.ox/tours
-msgid "Opening the help"
-msgstr "Palīga atvēršana"
-
-#: apps/io.ox/tours/main.js:724 module:io.ox/tours
-msgid "Opening the settings"
-msgstr "Iestatījumu atvēršana"
-
-#: apps/io.ox/tours/main.js:314 module:io.ox/tours
-#, fuzzy
-#| msgid "Recent conversations"
-msgid "Reading E-Mail conversations"
-msgstr "Nesnās sarunas"
-
-#: apps/io.ox/tours/main.js:181 module:io.ox/tours
-msgid "Reading the details"
-msgstr "Detaļu apskats"
-=======
-#: apps/io.ox/tours/main.js:373 module:io.ox/tours
+"Lai atvērtu palīgu, noklikšķiniet uz sistēmas ikonas izvēlņu joslas labajā "
+"malā un izvēlieties Palīgs. Tā rezultātā tiks parādīta pašreiz izvēlētajai "
+"aplikācijai atbilstošā palīdzības informācija. Lai pārlūkotu visu palīdzības "
+"informāciju, noklikšķiniet uz sākuma lapas, vai arī uz satura izvēlnes loga "
+"augšējā daļā."
+
+#: apps/io.ox/tours/main.js:727 module:io.ox/tours
 msgid ""
-"Click on a letter on the left side of the navigation bar in order to display "
-"the corresponding contacts from the selected address book."
+"To open the settings, click the System menu icon on the upper right side of "
+"the menu bar. Select Settings."
 msgstr ""
-"Noklikšķiniet uz burta kreisajā malā novietotajā navigācijas joslā lai "
-"uzrādītu atbilstošās kontaktpersonas no izvēlētās adrešu grāmatas."
-
-#: apps/io.ox/tours/main.js:376 module:io.ox/tours
-msgid "Sending an E-Mail to a contact"
-msgstr "E-pasta nosūtīšana kontaktpersonai"
-
-#: apps/io.ox/tours/main.js:379 module:io.ox/tours
+"Lai atvērtu iestatījumus, noklikšķiniet uz sistēmas izvēlņu ikonas izvēlņu "
+"joslas augšējā labajā malā un izvēlieties iestatījumu izvēlni."
+
+#: apps/io.ox/tours/main.js:184 module:io.ox/tours
+msgid "To read the details, click on an entry in a square."
+msgstr "Lai skatītu detaļas noklikšķiniet uz ieraksta apskatlogā."
+
+#: apps/io.ox/tours/main.js:332 module:io.ox/tours
 msgid ""
-"To send an E-Mail to the contact, click on an E-Mail address or on Send "
-"email in the toolbar."
+"To receive information about the sender or other recipients, open the Halo "
+"view by clicking on a name."
 msgstr ""
-"Lai kontaktpersonai nosūtītu e-pastu, noklikšķiniet uz atbilstošās e-pasta "
-"adreses vai rīkjoslā izvēlieties 'Sūtīt e-pastu'."
-
-#: apps/io.ox/tours/main.js:382 module:io.ox/tours
-msgid "Editing multiple contacts"
-msgstr "Vairāku kontaktpersonu rediģēšana"
->>>>>>> 5fca44ec
-
-#: apps/io.ox/tours/main.js:385 module:io.ox/tours
+"Lai aplūkotu informāciju par sūtītāju vai citiem saņēmējiem atveriet Halo "
+"skatu, noklikšķinot uz atbisltošā vārda."
+
+#: apps/io.ox/tours/main.js:129 module:io.ox/tours
+msgid "To search for objects, click the Search icon in the menu bar."
+msgstr "Obejktu meklēšanai noklikšķiniet uz meklēšanas ikonas rīkjoslā."
+
+#: apps/io.ox/tours/main.js:532 module:io.ox/tours
 msgid ""
-"To edit multiple contacts at once, enable the checkboxes on the left side of "
-"the contacts. If the checkboxes are not displayed, click on View > "
-"Checkboxes on the right side of the toolbar."
+"To select one of the views List, Icons or Squares, click on View on the "
+"right side of the toolbar."
 msgstr ""
-"Lai rediģētu vairākas kontaktpersonas vienlaicīgi, aktivizējiet izvēles "
-"rūtiņas saraksta kreisajā malā.  Ja izvēles rūtiņas nav uzrādītas, "
-"noklikšķiniet uz Skats > Izveles rūtiņas rīkjoslas labajā malā."
-
-<<<<<<< HEAD
-#: apps/io.ox/tours/main.js:300 module:io.ox/tours
-#: apps/io.ox/tours/main.js:485 apps/io.ox/tours/main.js:529
-msgid "Selecting a view"
-msgstr "Skata izvēle"
-
-#: apps/io.ox/tours/main.js:376 module:io.ox/tours
-msgid "Sending an E-Mail to a contact"
-msgstr "E-pasta nosūtīšana kontaktpersonai"
-=======
-#: apps/io.ox/tours/main.js:399 module:io.ox/tours
-msgid "Creating a new appointment"
-msgstr "Jaunas tikšanās izveide"
-
-#: apps/io.ox/tours/main.js:405 module:io.ox/tours
-msgid "To create a new appointment, click on New in the toolbar."
-msgstr "Jaunas tikšanās izveidošanai, rīkjoslā noklikšķiniet uz Jauns."
->>>>>>> 5fca44ec
-
-#: apps/io.ox/tours/main.js:422 module:io.ox/tours
-msgid "Entering the appointment's data"
-msgstr "Tikšanās datu ievadīšana"
-
-<<<<<<< HEAD
-#: apps/io.ox/tours/main.js:748 module:io.ox/tours
-msgid "Signing out"
-msgstr "Atslēgšanās no sistēmas"
-
-#: apps/io.ox/tours/main.js:576 module:io.ox/tours
-msgid "Slideshow"
-msgstr "Slaidrāde"
-
-#: apps/io.ox/tours/main.js:699 module:io.ox/tours
-#, fuzzy
-#| msgid "Sorting your tasks"
-msgid "Sorting tasks"
-msgstr "Uzdevumu šķirošana"
-
-#: apps/io.ox/tours/main.js:293 module:io.ox/tours
-msgid "Sorting your E-Mails"
-msgstr "E-pasta šķirošana"
-
-#: apps/io.ox/tours/main.js:150 module:io.ox/tours
-#, fuzzy
-#| msgid "The List view"
-msgid "The Detail view"
-msgstr "Saraksta skats"
-
-#: apps/io.ox/tours/main.js:153 module:io.ox/tours
-msgid ""
-"The Detail view displays an object's content. Depending on the app, further "
-"functions for organizing objects can be found in the Detail view."
-msgstr ""
-
-#: apps/io.ox/tours/main.js:541 module:io.ox/tours
-msgid "The Icons view"
-msgstr "Ikonu skats"
-
-#: apps/io.ox/tours/main.js:544 module:io.ox/tours
-msgid ""
-"The Icons view displays an icon and the file name for each file. Click on an "
-"icon to view further details and functions in the pop-up."
-msgstr ""
-
-#: apps/io.ox/tours/main.js:496 module:io.ox/tours
-#: apps/io.ox/tours/main.js:535
-msgid "The List view"
-msgstr "Saraksta skats"
-
-#: apps/io.ox/tours/main.js:499 module:io.ox/tours
-msgid ""
-"The List view shows a list of the appointments in the current folder. If "
-"clicking on an appointment, the appointment's data and some functions are "
-"displayed in the Detail view."
-msgstr ""
-
-#: apps/io.ox/tours/main.js:538 module:io.ox/tours
-msgid ""
-"The List view shows details like the size and date of change. Use the "
-"checkboxes to select files. Click on a file to view further details and "
-"functions in the pop-up."
-msgstr ""
-
-#: apps/io.ox/tours/main.js:97 module:io.ox/tours
-#, fuzzy
-#| msgid "New objects icon"
-msgid "The New objects icon"
-msgstr "Jauno objektu ikona"
-=======
-#: apps/io.ox/tours/main.js:425 module:io.ox/tours
-msgid ""
-"Enter the subject, the start and the end date of the appointment. Other "
-"details are optional."
-msgstr ""
-"Ievadiet tikšanās tēmu, kā arī sākuma un beigu datumus. Pārējā informācija "
-"ir papildus un nav obligāta."
-
-#: apps/io.ox/tours/main.js:428 module:io.ox/tours
-msgid "Creating recurring appointments"
-msgstr "Atkārtotu tikšanos izveide"
-
-#: apps/io.ox/tours/main.js:431 module:io.ox/tours
-msgid ""
-"To create recurring appointments, enable Repeat. Functions for setting the "
-"recurrence parameters are shown."
-msgstr ""
-"Atkārtotu tikšanās reižu izveidošanai aktivizējiet izvēlnes rūtiņu "
-"'Atkārtot', kā rezultātā tiek uzrādītas atkārtojumu definēšanas funkcijas."
-
-#: apps/io.ox/tours/main.js:434 module:io.ox/tours
-#: apps/io.ox/tours/main.js:640
-msgid "Using the reminder function"
-msgstr "Atgādinājuma funkciju lietošana"
-
-#: apps/io.ox/tours/main.js:437 module:io.ox/tours
-msgid "To not miss the appointment, use the reminder function."
-msgstr "Lai nenokavētu tikšanos, lietojiet atgādijnājuma funkcijas."
-
-#: apps/io.ox/tours/main.js:440 module:io.ox/tours
-#: apps/io.ox/tours/main.js:657
-msgid "Inviting other participants"
-msgstr "Citu dalībnieku uzaicināšana"
-
-#: apps/io.ox/tours/main.js:448 module:io.ox/tours
-msgid ""
-"To invite other participants, enter their names in the field below "
-"Participants. To avoid appointment conflicts, click on Find a free time at "
-"the upper right side."
-msgstr ""
-"Lai uzaicinātu citus dalībniekus ievadiet viņu vārdus laukā zem "
-"'Dalībnieki'. Lai izvairītos no tikšanās laiku konfliktiem noklikšķiniet uz "
-"'Atrast brīvu laiku' augšējā labajā malā."
-
-#: apps/io.ox/tours/main.js:451 module:io.ox/tours
-msgid "Adding attachments"
-msgstr "Pielikumu pievienošana"
-
-#: apps/io.ox/tours/main.js:459 module:io.ox/tours
-msgid "Further down you can add documents as attachments to the appointment."
-msgstr ""
-"Zemāk jūs variet tikšanās informācijai pievienot atbilstošus pievienojumus."
-
-#: apps/io.ox/tours/main.js:462 module:io.ox/tours
-msgid "Creating the appointment"
-msgstr "Tikšanās izveide"
-
-#: apps/io.ox/tours/main.js:470 module:io.ox/tours
-msgid "To create the appointment, click on Create at the upper right side."
-msgstr ""
-"Lai izveidotu tikšanos noklikšķiniet uz 'Izveidot' augšējā labajā malā."
->>>>>>> 5fca44ec
+"Lai izvēlētos ikonu, saraksta vai apskatlapu skatu, rīkjoslā noklikšķiniet "
+"uz skata izvēles ikonas."
 
 #: apps/io.ox/tours/main.js:488 module:io.ox/tours
 msgid ""
@@ -838,109 +714,63 @@
 "saraksts, rīkjoslā noklikškiniet uz skata izvēles ikonas un izvēlieties "
 "atbilstošo režīmu."
 
-<<<<<<< HEAD
-#: apps/io.ox/tours/main.js:175 module:io.ox/tours
-msgid "The Portal"
-msgstr "Portāls"
-
-#: apps/io.ox/tours/main.js:178 module:io.ox/tours
-=======
-#: apps/io.ox/tours/main.js:496 module:io.ox/tours
-#: apps/io.ox/tours/main.js:535
-msgid "The List view"
-msgstr "Saraksta skats"
-
-#: apps/io.ox/tours/main.js:499 module:io.ox/tours
->>>>>>> 5fca44ec
+#: apps/io.ox/tours/main.js:379 module:io.ox/tours
 msgid ""
-"The List view shows a list of the appointments in the current folder. If "
-"clicking on an appointment, the appointment's data and some functions are "
-"displayed in the Detail view."
+"To send an E-Mail to the contact, click on an E-Mail address or on Send "
+"email in the toolbar."
 msgstr ""
-"Saraksta skatā tiek parādītas visas pašreizējā mapē esošās tikšanās. "
-"Noklikšķinot uz tikšanās ieraksta, detaļu skatā tiek parādīta tikšanās "
-"informācija un būtiskākās pārvaldības funkcijas."
-
-<<<<<<< HEAD
-#: apps/io.ox/tours/main.js:547 module:io.ox/tours
-#, fuzzy
-#| msgid "The List view"
-msgid "The Tiles view"
-msgstr "Saraksta skats"
-
-#: apps/io.ox/tours/main.js:550 module:io.ox/tours
+"Lai kontaktpersonai nosūtītu e-pastu, noklikšķiniet uz atbilstošās e-pasta "
+"adreses vai rīkjoslā izvēlieties 'Sūtīt e-pastu'."
+
+#: apps/io.ox/tours/main.js:278 module:io.ox/tours
+msgid "To send the E-Mail, click on Send on the upper right side."
+msgstr "Lai nosūtītu vēstuli noklikšķiniet uz 'Sūtīt' augšējā labajā malā."
+
+#: apps/io.ox/tours/main.js:751 module:io.ox/tours
 msgid ""
-"The Tiles view shows a big icon for each file. Click on an icon to view "
-"further details and functions in the pop-up."
+"To sign out, click the System menu icon on the upper right side of the menu "
+"bar. Select Sign out."
 msgstr ""
-
-#: apps/io.ox/tours/main.js:507 module:io.ox/tours
-msgid "The calendar views"
-msgstr "Kalendāra skati"
-
-#: apps/io.ox/tours/main.js:510 module:io.ox/tours
-#, fuzzy
-#| msgid "The calendar views display a calendar sheet with the appointments."
+"Lai atslēgtos no sistēmas noklikšķiniet uzsistēmas izvēlņu ikonas izvēlņu "
+"joslas augšējā labajā malā un izvēlieties izvēlni 'Atslēgties'."
+
+#: apps/io.ox/tours/main.js:296 module:io.ox/tours
+msgid "To sort the E-Mails, click on Sort by. Select a sort criteria."
+msgstr ""
+"E-pasta kārtošanai noklikšķiniet uz 'Kārtot pēc' un izvēlieties atbilstošo "
+"kritēriju."
+
+#: apps/io.ox/tours/main.js:702 module:io.ox/tours
+msgid "To sort the tasks, click on Sort by. Select a sort criteria."
+msgstr ""
+"Lai kārtotu uzdevumus, noklikšķiniet uz 'Kārtot pēc' un izvēlieties "
+"kritēriju."
+
+#: apps/io.ox/tours/main.js:654 module:io.ox/tours
+msgid "To track the editing status, enter the current progress."
+msgstr "Lai sekotu izpildes statusam ievadiet pašreizējo progresu."
+
+#: apps/io.ox/tours/main.js:562 module:io.ox/tours
+msgid "To upload a file, click on New > Upload new file in the toolbar."
+msgstr ""
+"Jauna faila augšupielādēšanai rīkjoslā noklikšķiniet uz Jauns > Ielādēt "
+"jaunu failu."
+
+#: apps/io.ox/tours/main.js:585 module:io.ox/tours
 msgid ""
-"The calendar views display a calendar sheet with the appointments for the "
-"selected time range."
+"To view further information, click on a file. A pop-up window displays "
+"further details and functions."
 msgstr ""
-"Kalendāra skati parāda kalendāra lapu ar tajā atzīmētām tikšanās reizēm."
-
-#: apps/io.ox/tours/main.js:138 module:io.ox/tours
-#, fuzzy
-#| msgid "The folder path"
-msgid "The folder tree"
-msgstr "Mapes ceļš"
-
-#: apps/io.ox/tours/main.js:105 module:io.ox/tours
-#, fuzzy
-#| msgid "Info area"
-msgid "The info area"
-msgstr "Informatīvais apgabals"
-
-#: apps/io.ox/tours/main.js:144 module:io.ox/tours
-#, fuzzy
-#| msgid "Phone list"
-msgid "The list"
-msgstr "Telefonu saraksts"
-
-#: apps/io.ox/tours/main.js:733 module:io.ox/tours
-#, fuzzy
-#| msgid ""
-#| "The settings are organized in topics. Select the topic on the left side, "
-#| "e.g Basic settings, E-Mail or My contact data."
-msgid ""
-"The settings are organized in topics. Select the topic on the left side, e.g "
-"Basic settings or E-Mail. To view all settings, enable Advanced settings at "
-"the bottom."
-msgstr ""
-"Iestatījumi ir organizēti atbilstoši tēmām. Izvēlieties atbilstošo tēmas "
-"sadaļu kreisajā malā (piem., Pamata iestatījumi, Pasts, Kalendārds, u.t.t.)."
-
-#: apps/io.ox/tours/main.js:132 module:io.ox/tours
-#, fuzzy
-#| msgid "Editor toolbar"
-msgid "The toolbar"
-msgstr "Redaktora rīkjosla"
-
-#: apps/io.ox/tours/main.js:74 module:io.ox/tours
-=======
-#: apps/io.ox/tours/main.js:507 module:io.ox/tours
-msgid "The calendar views"
-msgstr "Kalendāra skati"
-
-#: apps/io.ox/tours/main.js:510 module:io.ox/tours
-msgid ""
-"The calendar views display a calendar sheet with the appointments for the "
-"selected time range."
-msgstr ""
-"Kalendāra skati parāda kalendāra lapu izvēlētajam laika apgabalam ar tajā "
-"atzīmētām tikšanās reizēm."
-
-#: apps/io.ox/tours/main.js:523 module:io.ox/tours
-msgid "Folder tree"
-msgstr "Mapju koks"
+"Lai skatītu tālāku informāciju noklikšķiniet iz atbilstošā faila. "
+"Informācija un funkcijas tiek parādītas uznirstošajā logā."
+
+#: apps/io.ox/tours/main.js:646 module:io.ox/tours
+msgid "Tracking the editing status"
+msgstr "Izpildes statusa sekošana"
+
+#: apps/io.ox/tours/main.js:558 module:io.ox/tours
+msgid "Uploading a file"
+msgstr "Failu augšupielāde"
 
 #: apps/io.ox/tours/main.js:526 module:io.ox/tours
 msgid ""
@@ -951,605 +781,20 @@
 "koplietojuma failiem. Ja mapju koks ir paslēpts, rīkjoslas labajā pusē "
 "piespiediet Skats > Mapes skats."
 
-#: apps/io.ox/tours/main.js:532 module:io.ox/tours
-msgid ""
-"To select one of the views List, Icons or Squares, click on View on the "
-"right side of the toolbar."
-msgstr ""
-"Lai izvēlētos ikonu, saraksta vai apskatlapu skatu, rīkjoslā noklikšķiniet "
-"uz skata izvēles ikonas."
-
-#: apps/io.ox/tours/main.js:538 module:io.ox/tours
-msgid ""
-"The List view shows details like the size and date of change. Use the "
-"checkboxes to select files. Click on a file to view further details and "
-"functions in the pop-up."
-msgstr ""
-"Saraksta skatā tie uzrādītas tādas detaļas kā izmērs un izmaiņu saglabāšanas "
-"datums. Lai izvēlētos failus, aktivizējiet izvēles rūtiņas. Noklikšķinot uz "
-"faila tiek parādīts uznirstošais logs ar papildus detaļām un funkcijām."
-
-#: apps/io.ox/tours/main.js:541 module:io.ox/tours
-msgid "The Icons view"
-msgstr "Ikonu skats"
-
-#: apps/io.ox/tours/main.js:544 module:io.ox/tours
->>>>>>> 5fca44ec
-msgid ""
-"The Icons view displays an icon and the file name for each file. Click on an "
-"icon to view further details and functions in the pop-up."
-msgstr ""
-"Ikonu skatā katrs fails tiek uzrādīts kā ikona ar atbilstošu vārdu. "
-"Noklikšķinot uz ikonas tiek parādīts uznirstošais logs ar faila detaļām un "
-"funkcijām."
-
-<<<<<<< HEAD
-#: apps/io.ox/tours/main.js:626 module:io.ox/tours
-msgid "To add further details, click on Expand form."
-msgstr "Lai pievienotu pārējās detaļas noklikšķiniet uz 'Atritināt formu'."
-
-#: apps/io.ox/tours/main.js:196 module:io.ox/tours
-#, fuzzy
-#| msgid ""
-#| "To change the layout, drag a tile's background to another position and "
-#| "drop it there."
-msgid ""
-"To change the layout, drag a square's title to another position and drop it "
-"there."
-=======
-#: apps/io.ox/tours/main.js:547 module:io.ox/tours
-msgid "The Tiles view"
-msgstr "Flīžu skats"
-
-#: apps/io.ox/tours/main.js:550 module:io.ox/tours
-msgid ""
-"The Tiles view shows a big icon for each file. Click on an icon to view "
-"further details and functions in the pop-up."
->>>>>>> 5fca44ec
-msgstr ""
-"Flīžu skatā faili tiek uzrādīti kā lielas ikonas. Noklikšķinot uz ikonas "
-"tiek parādīts uznirstošais logs ar faila detaļām un funkcijām."
-
-<<<<<<< HEAD
-#: apps/io.ox/tours/main.js:303 module:io.ox/tours
-msgid ""
-"To choose between the different views. click on View in the toolbar. Select "
-"a menu entry in the layout."
-msgstr ""
-
-#: apps/io.ox/tours/main.js:228 module:io.ox/tours
-#, fuzzy
-#| msgid ""
-#| "To compose a new E-Mail, click on the Compose new E-Mail icon at the top."
-msgid "To compose a new E-Mail, click on Compose in the toolbar."
-msgstr ""
-"Jauna e-pasta sastādīšanai noklikšķiniet uz augšā atrodošās e-pasta "
-"sastādīšanas ikonas."
-
-#: apps/io.ox/tours/main.js:115 module:io.ox/tours
-#, fuzzy
-#| msgid ""
-#| "To create a new E-Mail, click the Compose new E-Mail icon at the top."
-msgid "To create a new E-Mail, click the Compose new E-Mail in the toolbar."
-=======
-#: apps/io.ox/tours/main.js:558 module:io.ox/tours
-msgid "Uploading a file"
-msgstr "Failu augšupielāde"
-
-#: apps/io.ox/tours/main.js:562 module:io.ox/tours
-msgid "To upload a file, click on New > Upload new file in the toolbar."
->>>>>>> 5fca44ec
-msgstr ""
-"Jauna faila augšupielādēšanai rīkjoslā noklikšķiniet uz Jauns > Ielādēt "
-"jaunu failu."
-
-<<<<<<< HEAD
-#: apps/io.ox/tours/main.js:405 module:io.ox/tours
-#, fuzzy
-#| msgid ""
-#| "To create a new appointment, click the New appointment icon at the top."
-msgid "To create a new appointment, click on New in the toolbar."
-msgstr ""
-"Jaunas tikšanās reizes izveidošanai noklikšķiniet uz augšā atrodošās jaunas "
-"tikšanās izveidošanas ikonas."
-
-#: apps/io.ox/tours/main.js:366 module:io.ox/tours
-#, fuzzy
-#| msgid "To create a new contact, click the Add contact icon on top."
-msgid "To create a new contact, click on New > Add contact in the toolbar."
-=======
-#: apps/io.ox/tours/main.js:570 module:io.ox/tours
-msgid "Creating a note"
-msgstr "Piezīmes izveidošana"
-
-#: apps/io.ox/tours/main.js:573 module:io.ox/tours
-msgid "To create a note, click on New > Add note in the toolbar."
->>>>>>> 5fca44ec
-msgstr ""
-"Jaunas piezīmes izveidošanai rīkjoslā noklikšķiniet uz Jauns > Pievienot "
-"piezīmi"
-
-<<<<<<< HEAD
-#: apps/io.ox/tours/main.js:601 module:io.ox/tours
-#, fuzzy
-#| msgid "To create a new task, click the Create new task icon at the top."
-msgid "To create a new task, click on New in the toolbar."
-msgstr ""
-"Lai izveidotu jaunu uzdevumu noklikšķinet uz augšā atrodošās jaunu uzdevumu "
-"izveidošanas ikonas."
-
-#: apps/io.ox/tours/main.js:573 module:io.ox/tours
-#, fuzzy
-#| msgid "To create a new contact, click the Add contact icon on top."
-msgid "To create a note, click on New > Add note in the toolbar."
-msgstr ""
-"Jaunas kontaktpersonas izveidošanai noklikšķiniet uz augšā atrodošās "
-"kontaktu pievienošanas ikonas."
-
-#: apps/io.ox/tours/main.js:431 module:io.ox/tours
-=======
-#: apps/io.ox/tours/main.js:576 module:io.ox/tours
-msgid "Slideshow"
-msgstr "Slaidrāde"
-
-#: apps/io.ox/tours/main.js:579 module:io.ox/tours
-msgid ""
-"If a folder contains images, you can display a slideshow. To do so click the "
-"View slideshow icon in the toolbar."
-msgstr ""
-"Ja mape satur attēlus tie var tikt parādīti slaidrādē. Lai to izdarītu, "
-"rīkjoslā noklikšķiniet uz 'Skatīt slaidrādi'."
-
-#: apps/io.ox/tours/main.js:582 module:io.ox/tours
-msgid "Displaying information"
-msgstr "Informācijas parādīšana"
-
-#: apps/io.ox/tours/main.js:585 module:io.ox/tours
->>>>>>> 5fca44ec
-msgid ""
-"To view further information, click on a file. A pop-up window displays "
-"further details and functions."
-msgstr ""
-"Lai skatītu tālāku informāciju noklikšķiniet iz atbilstošā faila. "
-"Informācija un funkcijas tiek parādītas uznirstošajā logā."
-
-#: apps/io.ox/tours/main.js:598 module:io.ox/tours
-msgid "Creating a new task"
-msgstr "Jauna uzdevuma izveide"
-
-#: apps/io.ox/tours/main.js:601 module:io.ox/tours
-msgid "To create a new task, click on New in the toolbar."
-msgstr "Lai izveidotu jaunu uzdevumu, rīkjoslā noklikšķinet uz Jauns."
-
-#: apps/io.ox/tours/main.js:617 module:io.ox/tours
-msgid "Entering the task's data"
-msgstr "Uzdevuma datu ievadīšana"
-
-<<<<<<< HEAD
-#: apps/io.ox/tours/main.js:637 module:io.ox/tours
-msgid ""
-"To create recurring tasks, enable Repeat. Functions for setting the "
-"recurrence parameters are shown."
-msgstr ""
-"Lai izveidotu atkārtotus uzdevumus aktivizējiet izvēlnes rūtiņu 'Atkārtot', "
-"kā rezultātā tiek uzrādītas atkārtojumu definēšanas funkcijas."
-
-#: apps/io.ox/tours/main.js:470 module:io.ox/tours
-msgid "To create the appointment, click on Create at the upper right side."
-msgstr ""
-"Lai izveidotu tikšanos noklikšķiniet uz 'Izveidot' augšējā labajā malā."
-
-#: apps/io.ox/tours/main.js:686 module:io.ox/tours
-msgid "To create the task, click on Create on the upper right side."
-msgstr "Lai izveidotu uzdevumu noklikšķiniet uz 'Izvedot' augšējā labajā malā."
-
-#: apps/io.ox/tours/main.js:210 module:io.ox/tours
-#, fuzzy
-#| msgid ""
-#| "To display a tile again or to display further information sources, click "
-#| "on Customize this page."
-msgid ""
-"To display a square again or to display further information sources, click "
-"on Customize this page."
-msgstr ""
-"Lai parādītu aplikācijas apskatlogu vai informāciju no citiem avotiem "
-"noklikšķiniet uz 'Pielāgot šo lapu'."
-
-#: apps/io.ox/tours/main.js:91 module:io.ox/tours
-#, fuzzy
-#| msgid ""
-#| "To display the help or the settings, use the icons on the right side of "
-#| "the menu bar."
-msgid ""
-"To display the help or the settings, click the System menu icon in the menu "
-"bar."
-=======
-#: apps/io.ox/tours/main.js:620 module:io.ox/tours
-msgid "Enter the subject, the start date, and a description."
-msgstr "Ievadiet tēmu, sākuma datumu un aprakstu."
-
-#: apps/io.ox/tours/main.js:623 module:io.ox/tours
-msgid "Adding further details"
-msgstr "Pārejo detaļu pievienošana"
-
-#: apps/io.ox/tours/main.js:626 module:io.ox/tours
-msgid "To add further details, click on Expand form."
-msgstr "Lai pievienotu pārējās detaļas noklikšķiniet uz 'Atritināt formu'."
-
-#: apps/io.ox/tours/main.js:634 module:io.ox/tours
-msgid "Creating recurring tasks"
-msgstr "Atkārtotu uzdevumu izveide"
-
-#: apps/io.ox/tours/main.js:637 module:io.ox/tours
-msgid ""
-"To create recurring tasks, enable Repeat. Functions for setting the "
-"recurrence parameters are shown."
->>>>>>> 5fca44ec
-msgstr ""
-"Lai izveidotu atkārtotus uzdevumus aktivizējiet izvēlnes rūtiņu 'Atkārtot', "
-"kā rezultātā tiek uzrādītas atkārtojumu definēšanas funkcijas."
-
-<<<<<<< HEAD
-#: apps/io.ox/tours/main.js:385 module:io.ox/tours
-#, fuzzy
-#| msgid ""
-#| "To edit multiple contacts at once, enable the checkboxes on the left side "
-#| "of the contacts. If the checkboxes are not displayed, click the icon on "
-#| "the bottom left side."
-msgid ""
-"To edit multiple contacts at once, enable the checkboxes on the left side of "
-"the contacts. If the checkboxes are not displayed, click on View > "
-"Checkboxes on the right side of the toolbar."
-msgstr ""
-"Lai rediģētu vairākas kontaktpersonas vienlaicīgi aktivizējiet izvēles "
-"rūtiņas kontaktu saraksta kreisajā malā. Ja izvēles rūtiņas nav uzrādītas, "
-"noklikšķiniet uz ikonas apakšējā kreisajā malā."
-
-#: apps/io.ox/tours/main.js:710 module:io.ox/tours
-#, fuzzy
-#| msgid ""
-#| "To edit multiple tasks at once, enable the checkboxes at the left side of "
-#| "the tasks. If the checkboxes are not displayed, click the icon at the "
-#| "bottom left side."
-msgid ""
-"To edit multiple tasks at once, enable the checkboxes at the left side of "
-"the tasks. If the checkboxes are not displayed, click on View > Checkboxes "
-"on the right side of the toolbar."
-msgstr ""
-"Lai rediģētu vairākus uzdevumus vienlaicīgi aktivizējiet izvēles rūtiņas "
-"uzdevumu saraksta kreisajā malā. Ja izvēles rūtiņas nav uzrādītas, "
-"noklikšķiniet uz ikonas apakšējā kreisajā malā."
-
-#: apps/io.ox/tours/main.js:674 module:io.ox/tours
-#, fuzzy
-#| msgid "Entering billing information"
-msgid "To enter billing information, click on Show details."
-msgstr "Norēķinu informācijas pievienošana"
-
-#: apps/io.ox/tours/main.js:448 module:io.ox/tours
-msgid ""
-"To invite other participants, enter their names in the field below "
-"Participants. To avoid appointment conflicts, click on Find a free time at "
-"the upper right side."
-msgstr ""
-"Lai uzaicinātu citus dalībniekus ievadiet viņu vārdus laukā zem "
-"'Dalībnieki'. Lai izvairītos no tikšanās laiku konfliktiem noklikšķiniet uz "
-"'Atrast brīvu laiku' augšējā labajā malā."
-=======
-#: apps/io.ox/tours/main.js:643 module:io.ox/tours
-msgid "To not miss the task, use the reminder function."
-msgstr "Lai nenokavētu uzdevumu izpildi, izmantojiet atgādinājuma funkcijas."
-
-#: apps/io.ox/tours/main.js:646 module:io.ox/tours
-msgid "Tracking the editing status"
-msgstr "Izpildes statusa sekošana"
-
-#: apps/io.ox/tours/main.js:654 module:io.ox/tours
-msgid "To track the editing status, enter the current progress."
-msgstr "Lai sekotu izpildes statusam ievadiet pašreizējo progresu."
->>>>>>> 5fca44ec
-
-#: apps/io.ox/tours/main.js:665 module:io.ox/tours
-msgid ""
-"To invite other participants, enter their names in the field below "
-"Participants. You can add documents as attachment to the task."
-msgstr ""
-"Lai pievienotu citus dalībniekus ievadiet viņu vārdus laukā zem "
-"'Dalībnieki'. Uzdevumam var tikt pievienoti atbilstošie dokumenti."
-
-<<<<<<< HEAD
-#: apps/io.ox/tours/main.js:84 module:io.ox/tours
-#, fuzzy
-#| msgid ""
-#| "To launch an app, click on an entry on the top-left side of the menu bar."
-msgid "To launch an app, click on an entry on the left side of the menu bar."
-msgstr ""
-"Lai startētu aplikāciju aktivizējiet izvēlni izvēņu joslas augšējā kresajā "
-"malā."
-
-#: apps/io.ox/tours/main.js:437 module:io.ox/tours
-#, fuzzy
-#| msgid "To not miss the appointment, use the reminder functions."
-msgid "To not miss the appointment, use the reminder function."
-msgstr "Lai nenokavētu tikšanos lietojiet atgādijnājuma funkcijas."
-
-#: apps/io.ox/tours/main.js:643 module:io.ox/tours
-#, fuzzy
-msgid "To not miss the task, use the reminder function."
-msgstr "Lai nenokavētu uzdevumu izpildi izmantojiet atgādinājuma funkcijas."
-
-#: apps/io.ox/tours/main.js:324 module:io.ox/tours
-msgid ""
-"To open or close an E-Mail in a conversation, click on a free area in the "
-"header."
-msgstr ""
-
-#: apps/io.ox/tours/main.js:123 module:io.ox/tours
-#, fuzzy
-#| msgid "To open or close the folder tree, click the Toggle folder icon."
-msgid ""
-"To open or close the folder tree, click on View >  Folder view on the right "
-"side of the toolbar."
-msgstr ""
-"Mapju koka atvēršanai un aizvēršanai izmantojiet skata pārslēgšanas ikonu."
-
-#: apps/io.ox/tours/main.js:348 module:io.ox/tours
-#, fuzzy
-#| msgid ""
-#| "To open the E-Mail settings, click the Gearwheel icon on the upper right "
-#| "side of the menu bar. Select Settings. Click on E-Mail on the left side."
-msgid ""
-"To open the E-Mail settings, click the System menu icon on the upper right "
-"side of the menu bar. Select Settings. Click on E-Mail on the left side. To "
-"display all settings, enable Advanced settings in the bottom left side"
-=======
-#: apps/io.ox/tours/main.js:671 module:io.ox/tours
-msgid "Entering billing information"
-msgstr "Norēķinu informācijas pievienošana"
-
-#: apps/io.ox/tours/main.js:674 module:io.ox/tours
-msgid "To enter billing information, click on Show details."
-msgstr "Norēķinu informācijas ievadīšanai noklikšķiniet uz Rādīt dtaļas."
-
-#: apps/io.ox/tours/main.js:678 module:io.ox/tours
-msgid "Creating the task"
-msgstr "Uzdevuma izveide"
-
-#: apps/io.ox/tours/main.js:686 module:io.ox/tours
-msgid "To create the task, click on Create on the upper right side."
-msgstr "Lai izveidotu uzdevumu noklikšķiniet uz 'Izvedot' augšējā labajā malā."
-
-#: apps/io.ox/tours/main.js:699 module:io.ox/tours
-msgid "Sorting tasks"
-msgstr "Uzdevumu kārtošana"
-
-#: apps/io.ox/tours/main.js:702 module:io.ox/tours
-msgid "To sort the tasks, click on Sort by. Select a sort criteria."
->>>>>>> 5fca44ec
-msgstr ""
-"Lai kārtotu uzdevumus, noklikšķiniet uz 'Kārtot pēc' un izvēlieties "
-"kritēriju."
-
-<<<<<<< HEAD
-#: apps/io.ox/tours/main.js:745 module:io.ox/tours
-msgid ""
-"To open the help, click the System menu icon on the upper right side of the "
-"menu bar. Select Help. The help for the currently selected app is displayed. "
-"To browse the complete help, click on Start Page or Table Of Contents at the "
-"upper part of the window."
-msgstr ""
-
-#: apps/io.ox/tours/main.js:727 module:io.ox/tours
-#, fuzzy
-=======
-#: apps/io.ox/tours/main.js:706 module:io.ox/tours
-msgid "Editing multiple tasks"
-msgstr "Vairāku uzdevumu rediģēšana"
-
-#: apps/io.ox/tours/main.js:710 module:io.ox/tours
-msgid ""
-"To edit multiple tasks at once, enable the checkboxes at the left side of "
-"the tasks. If the checkboxes are not displayed, click on View > Checkboxes "
-"on the right side of the toolbar."
-msgstr ""
-"Lai rediģētu vairākus uzdevumus vienlaicīgi aktivizējiet izvēles rūtiņas "
-"saraksta kreisajā malā. Ja izvēles rūtiņas nav uzrādītas, rīkjoslas labajā "
-"malā noklikšķiniet uz Skats > Izvēles rūtiņas."
-
-#: apps/io.ox/tours/main.js:724 module:io.ox/tours
-msgid "Opening the settings"
-msgstr "Iestatījumu atvēršana"
-
-#: apps/io.ox/tours/main.js:727 module:io.ox/tours
->>>>>>> 5fca44ec
-msgid ""
-"To open the settings, click the System menu icon on the upper right side of "
-"the menu bar. Select Settings."
-msgstr ""
-"Lai atvērtu iestatījumus, noklikšķiniet uz sistēmas izvēlņu ikonas izvēlņu "
-"joslas augšējā labajā malā un izvēlieties iestatījumu izvēlni."
-
-<<<<<<< HEAD
-#: apps/io.ox/tours/main.js:184 module:io.ox/tours
-#, fuzzy
-#| msgid "To read the details, click on an entry in a tile."
-msgid "To read the details, click on an entry in a square."
-msgstr ""
-"Lai skatītu detaļas noklikšķiniet uz atbilstošā objekta aplikācijas "
-"apskatlogā."
-
-#: apps/io.ox/tours/main.js:332 module:io.ox/tours
-=======
-#: apps/io.ox/tours/main.js:730 module:io.ox/tours
-msgid "How the settings are organized"
-msgstr "Iestatījumu organizācija"
-
-#: apps/io.ox/tours/main.js:733 module:io.ox/tours
->>>>>>> 5fca44ec
-msgid ""
-"The settings are organized in topics. Select the topic on the left side, e.g "
-"Basic settings or E-Mail. To view all settings, enable Advanced settings at "
-"the bottom."
-msgstr ""
-"Iestatījumi ir organizēti atbilstoši tēmām. Izvēlieties atbilstošo tēmas "
-"sadaļu kreisajā malā (piem., Pamata iestatījumi, Pasts, Kalendārds, u.t.t.). "
-"Lai skatītu visus iestatījumus, apakšējā malā aktivizējiet paplašināto "
-"iestatījumu režīmu."
-
-<<<<<<< HEAD
-#: apps/io.ox/tours/main.js:129 module:io.ox/tours
-#, fuzzy
-#| msgid "To search for objects, click the Toggle search icon."
-msgid "To search for objects, click the Search icon in the menu bar."
-msgstr "Obejktu meklēšanai noklikšķiniet uz meklēšanas ikonas."
-
-#: apps/io.ox/tours/main.js:532 module:io.ox/tours
-#, fuzzy
-#| msgid ""
-#| "To select one of the views Icon or List, click the icon at the bottom of "
-#| "the toolbar."
-msgid ""
-"To select one of the views List, Icons or Squares, click on View on the "
-"right side of the toolbar."
-=======
-#: apps/io.ox/tours/main.js:736 module:io.ox/tours
-msgid "Editing settings"
-msgstr "Iestatījumu rediģēšana"
-
-#: apps/io.ox/tours/main.js:739 module:io.ox/tours
-msgid ""
-"Edit a setting on the right side. In most of the cases, the changes are "
-"activated immediately."
->>>>>>> 5fca44ec
-msgstr ""
-"Veiciet atbilstošo iestatījumu rediģēšanu labās puses panelī. Vairumā "
-"gadījumu izmaiņas tiek tūlītēji aktivizētas."
-
-<<<<<<< HEAD
-#: apps/io.ox/tours/main.js:488 module:io.ox/tours
-#, fuzzy
-#| msgid ""
-#| "To select one of the views like Day, Month or List, click the Eye icon in "
-#| "the toolbar."
-msgid ""
-"To select one of the views like Day, Month or List, click on View in the "
-"toolbar. Select a menu entry from the Layout section."
-msgstr ""
-"Lai izvēlētos vēlamo skata režīmu, kā, piemēram, diena, mēnesis vai "
-"saraksts, noklikškiniet uz ikonas ar acs attēlu."
-
-#: apps/io.ox/tours/main.js:379 module:io.ox/tours
-#, fuzzy
-#| msgid ""
-#| "To send an E-Mail to the contact, click on an E-Mail address or on Send E-"
-#| "Mail at the top of the display area."
-msgid ""
-"To send an E-Mail to the contact, click on an E-Mail address or on Send "
-"email in the toolbar."
-=======
-#: apps/io.ox/tours/main.js:742 module:io.ox/tours
-msgid "Opening the help"
-msgstr "Palīga atvēršana"
-
-#: apps/io.ox/tours/main.js:745 module:io.ox/tours
-msgid ""
-"To open the help, click the System menu icon on the upper right side of the "
-"menu bar. Select Help. The help for the currently selected app is displayed. "
-"To browse the complete help, click on Start Page or Table Of Contents at the "
-"upper part of the window."
->>>>>>> 5fca44ec
-msgstr ""
-"Lai atvērtu palīgu, noklikšķiniet uz sistēmas ikonas izvēlņu joslas labajā "
-"malā un izvēlieties Palīgs. Tā rezultātā tiks parādīta pašreiz izvēlētajai "
-"aplikācijai atbilstošā palīdzības informācija. Lai pārlūkotu visu palīdzības "
-"informāciju, noklikšķiniet uz sākuma lapas, vai arī uz satura izvēlnes loga "
-"augšējā daļā."
-
-#: apps/io.ox/tours/main.js:748 module:io.ox/tours
-msgid "Signing out"
-msgstr "Atslēgšanās no sistēmas"
-
-#: apps/io.ox/tours/main.js:751 module:io.ox/tours
-msgid ""
-"To sign out, click the System menu icon on the upper right side of the menu "
-"bar. Select Sign out."
-msgstr ""
-"Lai atslēgtos no sistēmas noklikšķiniet uzsistēmas izvēlņu ikonas izvēlņu "
-"joslas augšējā labajā malā un izvēlieties izvēlni 'Atslēgties'."
-
-<<<<<<< HEAD
-#: apps/io.ox/tours/main.js:296 module:io.ox/tours
-#, fuzzy
-#| msgid "To send the E-Mail, click on Send on the upper right side."
-msgid "To sort the E-Mails, click on Sort by. Select a sort criteria."
-msgstr "Lai nosūtītu vēstuli noklikšķiniet uz 'Sūtīt' augšējā labajā malā."
-
-#: apps/io.ox/tours/main.js:702 module:io.ox/tours
-#, fuzzy
-#| msgid "To create the task, click on Create on the upper right side."
-msgid "To sort the tasks, click on Sort by. Select a sort criteria."
-msgstr "Lai izveidotu uzdevumu noklikšķiniet uz 'Izvedot' augšējā labajā malā."
-
-#: apps/io.ox/tours/main.js:654 module:io.ox/tours
-msgid "To track the editing status, enter the current progress."
-msgstr "Lai sekotu izpildes statusam ievadiet pašreizējo progresu."
-
-#: apps/io.ox/tours/main.js:562 module:io.ox/tours
-#, fuzzy
-#| msgid "To upload a file, click the icon at the top. Select Upload new file."
-msgid "To upload a file, click on New > Upload new file in the toolbar."
-msgstr ""
-"Jauna faila augšupielādēšanai noklikšķiniet uz rīkjoslas augšējās ikonas un "
-"izvēlieties 'Ielādēt jaunu failu'."
-
-#: apps/io.ox/tours/main.js:585 module:io.ox/tours
-#, fuzzy
-#| msgid ""
-#| "To view further information, click on a file. The information are "
-#| "displayed in a pop-up window."
-msgid ""
-"To view further information, click on a file. A pop-up window displays "
-"further details and functions."
-msgstr ""
-"Lai skatītu tālāku informāciju noklikšķiniet iz atbilstošā faila. "
-"Informācija tiek parādīta uznirstošajā logā."
-
-#: apps/io.ox/tours/main.js:646 module:io.ox/tours
-msgid "Tracking the editing status"
-msgstr "Izpildes statusa sekošana"
-
-#: apps/io.ox/tours/main.js:558 module:io.ox/tours
-msgid "Uploading a file"
-msgstr "Failu augšupielāde"
-
-#: apps/io.ox/tours/main.js:526 module:io.ox/tours
-msgid ""
-"Use the folder tree to access own, public or shared files. If the folder "
-"tree is hidden, click on View > Folder view on the right side of the toolbar."
-msgstr ""
-
 #: apps/io.ox/tours/main.js:141 module:io.ox/tours
-#, fuzzy
-#| msgid ""
-#| "Use the folder tree to open the folder containing the objects that you "
-#| "want to view in the sidebar."
 msgid ""
 "Use the folder tree to open the folder containing the objects that you want "
 "to view in the list."
 msgstr ""
-"Lai skatītu objektus sānu joslā izmantojiet mapju koku un izvēlieties jūs "
-"interesējošos mapi."
+"Lai skatītu mapē esošo objektu sarakstu, izmantojiet mapju koku un "
+"izvēlieties jūs interesējošos mapi."
 
 #: apps/io.ox/tours/main.js:147 module:io.ox/tours
-#, fuzzy
-#| msgid ""
-#| "Use the sidebar to select an object in order to view its contents or to "
-#| "apply functions."
 msgid ""
 "Use the list to select an object, show its contents or activate functions."
 msgstr ""
-"Lai skatītu objkta saturu vai izpildītu funkcijas izvēlieties atbilstošo "
-"objektu sānu joslā."
+"Lai skatītu objkta saturu vai izpildītu funkcijas, izvēlieties atbilstošo "
+"objektu sarakstā."
 
 #: apps/io.ox/tours/main.js:434 module:io.ox/tours
 #: apps/io.ox/tours/main.js:640
@@ -1558,121 +803,7 @@
 
 #: apps/io.ox/tours/main.js:71 module:io.ox/tours
 msgid "Welcome to %s"
-msgstr ""
-=======
-#. Tour name; general introduction
-#: apps/io.ox/tours/main.js:798 module:io.ox/tours
-msgid "Getting started"
-msgstr "Iepazīstināšana"
-
-#: apps/io.ox/tours/main.js:824 module:io.ox/tours
-msgid "Guided tour for this app"
-msgstr "Iepazīstināšana ar šo aplikāciju"
-
-#~ msgid ""
-#~ "At the top of the display area the path to the selected folder is shown. "
-#~ "Click on the path to switch to another folder."
-#~ msgstr ""
-#~ "Uzrādes apgabala augšā tiek parādīts ceļš uz izvēlēto mapi. Lai "
-#~ "pārslēgtos uz citu mapi šai ceļā noklikšķiniet uz atbilstošās ceļa daļas."
-
-#~ msgid ""
-#~ "Detailed guides for all modules are located in the help section of the "
-#~ "settings."
-#~ msgstr ""
-#~ "Detalizētas rokasgrāmatas visiem moduļiem ir atrodamas iestatījumu "
-#~ "palīdzības sekcijā."
-
-#~ msgid "Display area"
-#~ msgstr "Uzrādes apgabals"
-
-#~ msgid ""
-#~ "In the Details section at the bottom right side you can enter billing "
-#~ "information."
-#~ msgstr ""
-#~ "Norēķinu informācija var tikt pievienota uzdevuma detaļu sekcijas apakšā."
-
-#~ msgid ""
-#~ "In the Icons view you can see the files of the selected folder in the "
-#~ "display area."
-#~ msgstr ""
-#~ "Ikonu skatā izvēlētajā mapē esošie faili tiek parādīti uzrādes apgabalā."
-
-#~ msgid "Opening E-Mail threads"
-#~ msgstr "E-pasta sarunu atvēršana"
-
-#~ msgid "Sidebar"
-#~ msgstr "Sānu josla"
-
-#~ msgid "The Icons view displays an icon for each file."
-#~ msgstr "Ikonu skats uzrāda failus kā tiem atbilstošās ikonas."
-
-#~ msgid ""
-#~ "The List view shows a sidebar with appointments and a display area with "
-#~ "the data of the selected appointment. This view corresponds to the view "
-#~ "in E-Mail and Contacts."
-#~ msgstr ""
-#~ "Saraksta skatā tiek uzrādīta sānu josla ar tikšanās notikumiem un apskata "
-#~ "apgabals ar datiem par izvēlēto tikšanos. Šis skats atbilst skatam e-"
-#~ "pasta un kontaktu aplikācijās."
-
-#~ msgid ""
-#~ "The List view shows a sidebar with files and a display area with the data "
-#~ "of the selected file. This view corresponds to the views in E-Mail and "
-#~ "Contacts."
-#~ msgstr ""
-#~ "Saraksta skatā tiek uzrādīta sānu josla ar failiem un apskata apgabals ar "
-#~ "datiem par izvēlēto failu. Šis skats atbilst skatam e-pasta un kontaktu "
-#~ "aplikācijās."
-
-#~ msgid ""
-#~ "The display area shows an object's content. At the top of the display "
-#~ "area you will find functions for e.g. moving or deleting objects."
-#~ msgstr ""
-#~ "Uzrādes apgabalā tiek parādīts objekta saturs. Uzrādes apgabala augšējā "
-#~ "malā ir atrodamas objekta manipulācijas funkcijas (piemēram, dzēšnai vai "
-#~ "pārvietošanai)."
-
-#~ msgid ""
-#~ "The icon at the bottom right side helps you sort your tasks. Click the "
-#~ "icon to get a list of sort criteria."
-#~ msgstr ""
-#~ "Ikona uzdevumu saraksta apakšējā kreisajā stūrī atļauj šķirot un kārtot "
-#~ "uzdevumus. Noklikšķiniet uz tās un izvēlieties kritērijus."
-
-#~ msgid ""
-#~ "The icon on the bottom right side helps you sort your E-Mails. Click the "
-#~ "icon to get a list of sort criteria."
-#~ msgstr ""
-#~ "Ikona vēstuļu saraksta apakšējā kreisajā stūrī atļauj šķirot un kārtot e-"
-#~ "pasta vēstules. Noklikšķiniet uz tās un izvēlieties kritērijus."
-
-#~ msgid ""
-#~ "The number on the right side of the E-Mail subject corresponds to the "
-#~ "number of E-Mails in a thread. To open the thread, click on the number."
-#~ msgstr ""
-#~ "Skaitlis vēstuļu tēmas labajā pusē norāda e-pasta vēstuļu skaitu šai "
-#~ "tēmai atbilstošajā sarunā. Lai atvērtu sarunu noklikšķiniet uz šī skaitļa."
-
-#~ msgid "To create a note, click the icon at the top. Select Add note."
-#~ msgstr ""
-#~ "Piezīmes pievienošanai noklikšķiniet uz rīkjoslas augšējās ikonas un "
-#~ "izvēlieties 'Pievienot piezīmi'."
-
-#~ msgid "To launch an app, click on a tile's headline."
-#~ msgstr "Lai startētu aplikāciju noklikšķiniet uz aplikācijas galvenes."
-
-#, fuzzy
-#~ msgid ""
-#~ "To open the help, click the System menu icon on the upper right side of "
-#~ "the menu bar. Select Help."
-#~ msgstr ""
-#~ "Lai atvērtu Palīgu noklikšķiniet uzsistēmas izvēlņu ikonas izvēlņu joslas "
-#~ "augšējā labajā malā un izvēlieties palīga izvēlni."
-
-#~ msgid "Using the reminder functions"
-#~ msgstr "Atgādinājuma funkciju lietošana"
->>>>>>> 5fca44ec
+msgstr "Esiet sveicināti %s"
 
 #~ msgid " %1$s (%2$s) "
 #~ msgstr " %1$s (%2$s) "
