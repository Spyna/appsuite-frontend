--- conflicted
+++ resolved
@@ -490,30 +490,7 @@
                 id: this.logoutPointId,
                 index: 1000 + this.app.guid,
                 logout: function () {
-<<<<<<< HEAD
-                    return self.autoSaveDraft({ isLogout: true }).then(function (result) {
-                        var base = _(result.split(mailAPI.separator)),
-                            id = base.last(),
-                            folder = base.without(id).join(mailAPI.separator),
-                            // use JSlob to save the draft ID so it can be used as a restore point.
-                            idSavePoints = coreSettings.get('savepoints', []);
-
-                        idSavePoints.push({
-                            module: 'io.ox/mail/compose',
-                            // flag to indicate that this savepoint is non default but uses cid to restore the application
-                            restoreById: true,
-                            id: self.app.get('uniqueID'),
-                            version: ox.version,
-                            description: gt('Mail') + ': ' + (self.model.get('subject') || gt('No subject')),
-                            // data that is send to restore function. Also include flag so it can detect the non default savepoint
-                            point: { id: id, folder_id: folder, restoreById: true }
-                        });
-
-                        return coreSettings.set('savepoints', idSavePoints).save();
-                    });
-=======
                     return self.model.save();
->>>>>>> 0d229607
                 }
             });
         },
