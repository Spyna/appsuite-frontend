--- conflicted
+++ resolved
@@ -39,36 +39,20 @@
       <span class="phrase"><span class="guilabel"><strong>Kalender</strong></span></span>-Bestandteile
     </h2>
 <div class="sect2" id="ox.appsuite.user.sect.calendar.gui.foldertree">
-<<<<<<< HEAD
-<div class="titlepage"><div><div><h3 class="title">7.1.2. Der
-        <span class="phrase">Kalender</span>
-        
-        
-        
-        Ordnerbaum</h3></div></div></div>
-<div class="reference">
-<a name="ox.appsuite.user.reference.calendar.gui.foldertree"></a><p id="ox.appsuite.user.reference.calendar.gui.foldertree">
-        Zeigt die Kalenderordner.
-=======
 <div class="titlepage"><div><div><h3 class="title">7.1.4. Der
         <span class="phrase">Kalender</span>-Ordnerbaum
       </h3></div></div></div>
 <div class="reference">
 <a name="ox.appsuite.user.reference.calendar.gui.foldertree"></a><p id="ox.appsuite.user.reference.calendar.gui.foldertree">
         Zeigt die Kalender.
->>>>>>> 1c74fb5d
         </p>
 <p class="title">Inhalt</p>
 <ul class="itemizedlist" id="ox.appsuite.user.reference.calendar.gui.foldertree.entries" style="list-style-type: disc; ">
 <li class="listitem"><p role="presentation"><span class="guilabel"><strong>Meine Kalender</strong></span>. Enthält Ihre persönlichen Kalender.</p></li>
-<<<<<<< HEAD
-<li class="listitem"><p role="presentation"><span class="guilabel"><strong>Öffentliche Kalender</strong></span>. Enthält Kalender, die für alle Benutzer freigegeben sind.</p></li>
-=======
 <li class="listitem">
 <p role="presentation"><span class="guilabel"><strong>Öffentliche Kalender</strong></span>. Enthält Kalender, die für alle Benutzer freigegeben sind.</p>
 <p role="presentation">Der Kalender <span class="guilabel"><strong>Alle meine öffentlichen Termine</strong></span> enthält die öffentlichen Termine, an denen Sie teilnehmen.</p>
 </li>
->>>>>>> 1c74fb5d
 <li class="listitem"><p role="presentation"><span class="guilabel"><strong>Freigegebene Kalender</strong></span>. Enthält Kalender, die andere Benutzer für Sie freigegeben haben.</p></li>
 </ul>
 <p>
@@ -77,22 +61,6 @@
 <p class="title">Funktionen</p>
 <ul class="itemizedlist" id="ox.appsuite.user.reference.calendar.gui.foldertree.functions" style="list-style-type: disc; ">
 <li class="listitem"><p role="presentation">Anklicken eines Kalenders zeigt die Termine dieses Kalenders.</p></li>
-<<<<<<< HEAD
-<li class="listitem">
-<p role="presentation">Das Symbol <span class="guibutton"><strong>Ordnerspezifische Aktionen</strong></span>
-              <span aria-hidden="true" class="inlinemediaobject" id="ox.appsuite.user.fig.calendar.foldertree.actions"><img src="../../images/appsuite_user_icon_foldertree_actions.png"></span> neben dem gewählten Kalender bietet Funktionen zur Datenorganisation, zum
-              Datenaustausch und zur Auswahl einer Kalenderfarbe.
-            </p>
-<p role="presentation"><span class="phrase"><strong>Hinweis: </strong></span> Das Farbwahlfeld und die Farbsymbole vor den Ordnernamen
-              werden nur angezeigt, wenn Sie in der Werkzeugleiste im Menü <span class="guibutton"><strong>Ansicht</strong></span> die 
-              Einstellung <span class="guibutton"><strong>Benutzerdefinierte Farben</strong></span> wählen.</p>
-</li>
-<li class="listitem"><p role="presentation">Der Ordner <span class="guibutton"><strong>Alle meine Termine</strong></span> enthält alle Ihre Termine
-              aus allen Kalendern.</p></li>
-<li class="listitem"><p role="presentation">Die Schaltfläche <span class="guibutton"><strong>Neuen Kalender hinzufügen</strong></span> erzeugt einen neuen privaten oder öffentlichen Kalender.</p></li>
-<li class="listitem"><p role="presentation">Die Schaltfläche <span class="guibutton"><strong>Kalender abonnieren</strong></span> bietet die Funktion zum
-              Hinzufügen von Terminen aus anderen Accounts.</p></li>
-=======
 <li class="listitem"><p role="presentation">Aktivieren des Kontrollfeldes vor einem Kalender bestimmt, dass die Termine dieses Kalenders zusätzlich
               zu den Terminen des aktuellen Kalenders angezeigt werden.</p></li>
 <li class="listitem">
@@ -104,7 +72,6 @@
 </li>
 <li class="listitem"><p role="presentation">Die Schaltfläche <span class="guibutton"><strong>Neuen Kalender hinzufügen</strong></span> öffnet ein Menü mit Funktionen
               zum Anlegen, Abonnieren oder Importieren von Kalendern.</p></li>
->>>>>>> 1c74fb5d
 </ul>
 <p>
       </p>
@@ -116,11 +83,7 @@
 <p role="presentation"><a class="xref" href="ox.appsuite.user.sect.calendar.manage.colors.html">Kalenderfarben verwenden</a></p>
 <p role="presentation"><a class="xref" href="ox.appsuite.user.sect.dataorganisation.folder.html">Ordner</a></p>
 <p role="presentation"><a class="xref" href="ox.appsuite.user.sect.dataorganisation.folder.navigate.html">Navigieren in der Ordnerstruktur</a></p>
-<<<<<<< HEAD
-<p role="presentation"><a class="xref" href="ox.appsuite.user.sect.dataorganisation.folder.create.html">Ordner anlegen</a></p>
-=======
 <p role="presentation"><a class="xref" href="ox.appsuite.user.sect.calendar.folder.html">Kalender hinzufügen</a></p>
->>>>>>> 1c74fb5d
 <p role="presentation"><a class="xref" href="ox.appsuite.user.sect.dataorganisation.folder.rename.html">Ordner umbenennen</a></p>
 <p role="presentation"><a class="xref" href="ox.appsuite.user.sect.dataorganisation.folder.move.html">Ordner verschieben</a></p>
 <p role="presentation"><a class="xref" href="ox.appsuite.user.sect.dataorganisation.folder.delete.html">Ordner löschen</a></p>
@@ -128,15 +91,7 @@
 </ul>
 <p id="ox.appsuite.user.reference.calendar.gui.foldertree.parent">Übergeordnetes Thema:
         <a class="xref" href="ox.appsuite.user.sect.calendar.gui.html">Die
-<<<<<<< HEAD
-      <span class="phrase"><span class="guilabel"><strong>Kalender</strong></span></span>
-      
-      
-      
-      Bestandteile
-=======
       <span class="phrase"><span class="guilabel"><strong>Kalender</strong></span></span>-Bestandteile
->>>>>>> 1c74fb5d
     </a>
       </p>
 </div>
