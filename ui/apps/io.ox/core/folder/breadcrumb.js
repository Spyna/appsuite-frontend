/**
 * This work is provided under the terms of the CREATIVE COMMONS PUBLIC
 * LICENSE. This work is protected by copyright and/or other applicable
 * law. Any use of the work other than as authorized under this license
 * or copyright law is prohibited.
 *
 * http://creativecommons.org/licenses/by-nc-sa/2.5/
 *
 * © 2015 Open-Xchange Inc., Tarrytown, NY, USA. info@open-xchange.com
 *
 * @author Matthias Biggeleben <matthias.biggeleben@open-xchange.com>
 */

define('io.ox/core/folder/breadcrumb', ['io.ox/core/folder/api'], function (api) {

    'use strict';

    var BreadcrumbView = Backbone.DisposableView.extend({

        className: 'breadcrumb-view',

        events: {
            'click .breadcrumb-link': 'onClickLink'
        },

        initialize: function (options) {

            this.folder = options.folder;
            this.label = options.label;
            this.exclude = options.exclude;
            this.ellipsisCount = 4;
            this.ownWidth = 0;

            // last item is a normal item (not a unclickable tail node)
            this.notail = options.notail;

            if (options.app) {

                var self = this;
                this.app = options.app;
                this.handler = function (id) { this.app.folder.set(id); };
                this.folder = this.app.folder.get();
                this.find = this.app.get('find');
                this.listenTo(this.app, 'folder:change', this.onChangeFolder);

                if (this.find && this.find.isActive()) {
                    // use item's folder id
                    this.folder = options.folder;
                    this.notail = true;
                    this.handler = function (id) {
                        var folder = this.app.folder;
                        folder.unset();
                        folder.set(id);
                    };
                }

                // do not use listen to here, does not work with dom events, see http://stackoverflow.com/questions/14460855/
                $(window).on('resize', this.computeWidth.bind(self));

                this.on('dispose', function () {
                    $(window).off('resize', this.computeWidth);
                });
            }
        },

        onChangeFolder: function (id) {
            this.folder = id;
            this.render();
            this.ownWidth = 0;
            this.computeWidth();
        },

        render: function () {
            if (this.folder === undefined) return this;
            this.$el.text('\xa0');
            api.path(this.folder).done(this.renderPath.bind(this));
            return this;
        },

        renderPath: function (path) {

            if (this.disposed) return;

            // apply exclude option
            if (this.exclude) {
                var exclude = _(this.exclude);
                path = _(path).filter(function (data) { return !exclude.contains(data.id); });
            }

            // listen to any changes on the path
            this.stopListening(api);
            _(path).each(this.listenToFolderChange, this);

            this.$el.empty().append(
                // label
                this.label ? $('<span class="breadcrumb-label">').text(this.label) : [],
                // path
                _(path).map(this.renderLink, this)
            );
        },

        computeWidth: _.throttle( function () {

            if (this.disposed || !this.$el.is(':visible')) return;

            var ownWidth = this.ownWidth || this.el.scrollWidth,
                parentWidth = this.$el.parent().width(),
                siblingsWidth = _(this.$el.siblings()).reduce(function (sum, node) {
                    return sum + $(node).outerWidth(true);
                }, 0),
                maxWidth = parentWidth - siblingsWidth;

            // we store this once (per folder)
            this.ownWidth = ownWidth;

            if (ownWidth > maxWidth) {
                if (this.ellipsisCount === 4) {
                    this.ellipsisCount = 2;
                    this.render();
                }
            } else {
                if (this.ellipsisCount === 2) {
                    this.ellipsisCount = 4;
                    this.render();
                }
            }

            this.$el.css('max-width', maxWidth);

        }, 100),

        renderLink: function (data, index, all) {

            var length = all.length,
                isLast = index === length - 1,
                node;

            // add ellipsis for more than four items
            if (length > this.ellipsisCount && index > 0 && index < length - (this.ellipsisCount - 1)) {
                return index === 1 ?
                    $('<span class="breadcrumb-ellipsis" aria-hidden="true">&hellip;</span><i class="fa breadcrumb-divider" aria-hidden="true"></span>') :
                    $();
            }

            // add plain text tail or clickable link
            if (isLast && !this.notail) node = $('<span class="breadcrumb-tail">');
            else if (!this.handler) node = $('<span class="breadcrumb-item">');
<<<<<<< HEAD
            else node = $('<a href="#" role="button" class="breadcrumb-link" tabindex="1">');
=======
            else node = $('<a href="#" role="button" class="breadcrumb-link" tabindex="1">').attr('href', api.getDeepLink(data));
>>>>>>> 74174fc6

            node.attr('data-id', data.id).text(
                isLast ? data.title : _.ellipsis(data.title, { max: 20 })
            );

            if (!isLast) node = node.add($('<i class="fa breadcrumb-divider" aria-hidden="true">'));

            return node;
        },

        onClickLink: function (e) {
            e.preventDefault();
            var id = $(e.target).attr('data-id');
            if (this.handler) this.handler(id);
        },

        onFolderChange: function () {
            this.render();
        },

        listenToFolderChange: function (data) {
            this.listenTo(api, 'update:' + data.id, this.onFolderChange.bind(this));
        }
    });

    return BreadcrumbView;
});<|MERGE_RESOLUTION|>--- conflicted
+++ resolved
@@ -145,11 +145,7 @@
             // add plain text tail or clickable link
             if (isLast && !this.notail) node = $('<span class="breadcrumb-tail">');
             else if (!this.handler) node = $('<span class="breadcrumb-item">');
-<<<<<<< HEAD
-            else node = $('<a href="#" role="button" class="breadcrumb-link" tabindex="1">');
-=======
             else node = $('<a href="#" role="button" class="breadcrumb-link" tabindex="1">').attr('href', api.getDeepLink(data));
->>>>>>> 74174fc6
 
             node.attr('data-id', data.id).text(
                 isLast ? data.title : _.ellipsis(data.title, { max: 20 })
