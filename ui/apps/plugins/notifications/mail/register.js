--- conflicted
+++ resolved
@@ -39,22 +39,6 @@
         // ignore virtual/all (used by search, for example) and unsubscribed folders
         if (!model.get('subscribed') || (/^default0\/virtual/.test(model.id))) return false;
         return /^default0\D/.test(model.id) && !account.is('spam|confirmed_spam|trash|unseen', model.id) && (folderApi.getSection(model.get('type')) === 'private');
-<<<<<<< HEAD
-    }
-
-    // load a soundfile
-    function loadSound(sound) {
-        var d = $.Deferred();
-        // make sure, that sound is one of the values in sound list (see Bug 51473)
-        sound = _(soundList).find({ value: sound }) ? sound : 'bell';
-        sound = new Audio(path + sound + type);
-        sound.volume = SOUND_VOLUME;
-        sound.addEventListener('canplaythrough', function () {
-            d.resolve(sound);
-        });
-        return d;
-=======
->>>>>>> 1c74fb5d
     }
 
     // show desktopNotification (if enabled) for a new mail
