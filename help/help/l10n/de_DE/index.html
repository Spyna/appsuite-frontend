<html lang="de">
<head>
<meta http-equiv="Content-Type" content="text/html; charset=utf-8">
<title>Benutzeranleitung</title>
<link rel="stylesheet" type="text/css" href="../../help.css">
<meta name="generator" content="DocBook XSL Stylesheets V1.78.1">
<link rel="home" href="index.html" title="Benutzeranleitung">
<link rel="next" href="ox.appsuite.user.chap.about.html" title="Kapitel 1. Über diese Dokumentation">
<link rel="copyright" href="ox.appsuite.user.legalnotice.html" title="Rechtlicher Hinweis">
<link rel="stylesheet" type="text/css" href="../../bootstrap.min.css"​/> 
<link id="favicon" rel="shortcut icon" href="../../../apps/themes/default/favicon.ico" type="image/x-icon"> 
<meta name="viewport" content="width=device-width, initial-scale=1.0">
   <script src="../../jquery.min.js"></script> 

   <script src="../../bootstrap.min.js"></script> 
</head>
<body bgcolor="white" text="black" link="#0000FF" vlink="#840084" alink="#0000FF">
<div class="oxhelp-navigation-top"><nav class="navbar navbar-inverse" role="navigation"><div class="container-fluid">
<div class="navbar-header">
<button type="button" class="navbar-toggle" data-toggle="collapse" data-target="#ox-main-nav"><span class="sr-only">Navigation umschalten</span><span class="icon-bar"></span><span class="icon-bar"></span><span class="icon-bar"></span></button><a class="navbar-brand"></a>
</div>
<div class="collapse navbar-collapse" id="ox-main-nav"><ul class="nav navbar-nav">
<li><a accesskey="h" href="index.html" class="oxhelp-home-link">Startseite</a></li>
<li><a accesskey="t" href="bk01-toc.html" class="oxhelp-toc-link">Inhaltsverzeichnis</a></li>
<li><a accesskey="n" class="oxhelp-next-link" href="ox.appsuite.user.chap.about.html">Weiter</a></li>
</ul></div>
</div></nav></div>
<div class="oxhelp-content">
  <div lang="de-DE" class="book" id="id-1"><div class="titlepage">
<div>
<div><h1 class="title">Benutzeranleitung</h1></div>
<div><div class="author"><h3 class="author">
<span class="firstname"></span> <span class="surname"></span>
</h3></div></div>
<div><p class="copyright">Copyright © 2016-2018 </p></div>
<div><a href="ox.appsuite.user.legalnotice.html">Rechtlicher Hinweis</a></div>
<<<<<<< HEAD
<div><p class="pubdate">Donnerstag, 05. Oktober 2017 Version 7.8.4</p></div>
<div><div class="abstract" id="ox.appsuite.user.startpage">
<p class="title"></p>
<h2 class="title">Die Hilfethemen im Überblick</h2>
<p id="ox.appsuite.user.startpage.common"></p>
<h2 class="title">Einstieg</h2>
<p>
      </p>
<ul class="itemizedlist" style="list-style-type: none; ">
<li class="listitem" style="list-style-type: none"><p role="presentation">
            <a class="link" href="ox.appsuite.user.chap.firststeps.html">Erste Schritte</a>
          </p></li>
<li class="listitem" style="list-style-type: none"><p role="presentation">
            <a class="link" href="ox.appsuite.user.sect.firststeps.changepassword.html">Passwort ändern</a>
          </p></li>
<li class="listitem" style="list-style-type: none"><p role="presentation">
            <a class="link" href="ox.appsuite.user.sect.firststeps.personaldata.html">Persönliche Daten ändern</a>
          </p></li>
<li class="listitem" style="list-style-type: none"><p role="presentation">
            <a class="link" href="ox.appsuite.user.sect.firststeps.gui.html">Die Benutzeroberfläche</a>
          </p></li>
<li class="listitem" style="list-style-type: none"><p role="presentation">
            <a class="link" href="ox.appsuite.user.sect.firststeps.clients.html">Clients und Apps manuell einrichten</a>
          </p></li>
<li class="listitem" style="list-style-type: none"><p role="presentation">
            <a class="link" href="ox.appsuite.user.sect.firststeps.wizard.html">Clients und Apps mit Hilfe des Assistenen einrichten</a>
          </p></li>
<li class="listitem" style="list-style-type: none"><p role="presentation">
            <a class="link" href="ox.appsuite.user.index.html">Stichwortverzeichnis</a>
          </p></li>
<li class="listitem" style="list-style-type: none"><p role="presentation">
            <a class="link" href="ox.appsuite.user.sect.about.glossary.html">Glossar</a>
          </p></li>
<li class="listitem" style="list-style-type: none"><p role="presentation">
            <a class="link" href="ox.appsuite.user.chap.bestpractices.html">Häufig gestellte Fragen</a>
          </p></li>
</ul>
<p>
    </p>
<p id="ox.appsuite.user.startpage.email"></p>
<h2 class="title">
      <a class="link" href="ox.appsuite.user.chap.email.html">
        <span class="phrase">E-Mail</span>
        
        
        
      </a>
    </h2>
<p>
      </p>
<ul class="itemizedlist" style="list-style-type: none; ">
<li class="listitem" style="list-style-type: none"><p role="presentation">
            <a class="link" href="ox.appsuite.user.sect.email.gui.html">Bestandteile</a>
          </p></li>
<li class="listitem" style="list-style-type: none"><p role="presentation">
            <a class="link" href="ox.appsuite.user.sect.email.view.html">E-Mails anzeigen</a>
          </p></li>
<li class="listitem" style="list-style-type: none"><p role="presentation">
            <a class="link" href="ox.appsuite.user.sect.email.send.html">E-Mails senden</a>
          </p></li>
<li class="listitem" style="list-style-type: none"><p role="presentation">
            <a class="link" href="ox.appsuite.user.sect.email.manage.html">E-Mails organisieren</a>
          </p></li>
<li class="listitem" style="list-style-type: none"><p role="presentation">
            <a class="link" href="ox.appsuite.user.sect.email.mailfilter.html">E-Mail Filter</a>
          </p></li>
<li class="listitem" style="list-style-type: none"><p role="presentation">
            <a class="link" href="ox.appsuite.user.sect.email.search.html">E-Mails suchen</a>
          </p></li>
<li class="listitem" style="list-style-type: none"><p role="presentation">
            <a class="link" href="ox.appsuite.user.sect.email.teamwork.html">E-Mails im Team</a>
          </p></li>
<li class="listitem" style="list-style-type: none"><p role="presentation">
            <a class="link" href="ox.appsuite.user.sect.email.accounts.html">Externe E-Mail-Accounts</a>
          </p></li>
</ul>
<p>
    </p>
<p id="ox.appsuite.user.startpage.contacts"></p>
<h2 class="title">
      <a class="link" href="ox.appsuite.user.chap.contacts.html">
        <span class="phrase">Adressbuch</span>
        
        
        
      </a>
    </h2>
<p>
     </p>
<ul class="itemizedlist" style="list-style-type: none; ">
<li class="listitem" style="list-style-type: none"><p role="presentation">
           <a class="link" href="ox.appsuite.user.sect.contacts.gui.html">Bestandteile</a>
         </p></li>
<li class="listitem" style="list-style-type: none"><p role="presentation">
           <a class="link" href="ox.appsuite.user.sect.contacts.view.html">Kontakte anzeigen</a>
         </p></li>
<li class="listitem" style="list-style-type: none"><p role="presentation">
           <a class="link" href="ox.appsuite.user.sect.contacts.add.html">Kontakte hinzufügen</a>
         </p></li>
<li class="listitem" style="list-style-type: none"><p role="presentation">
           <a class="link" href="ox.appsuite.user.sect.contacts.distributionlist.html">Verteilerliste anlegen</a>
         </p></li>
<li class="listitem" style="list-style-type: none"><p role="presentation">
           <a class="link" href="ox.appsuite.user.sect.contacts.manage.html">Kontakte organisieren</a>
         </p></li>
<li class="listitem" style="list-style-type: none"><p role="presentation">
           <a class="link" href="ox.appsuite.user.sect.contacts.search.html">Kontakte suchen</a>
         </p></li>
<li class="listitem" style="list-style-type: none"><p role="presentation">
           <a class="link" href="ox.appsuite.user.sect.contacts.teamwork.html">Kontakte im Team</a>
         </p></li>
<li class="listitem" style="list-style-type: none"><p role="presentation">
           <a class="link" href="ox.appsuite.user.sect.dataorganisation.subscribe.data.html">Adressbücher abonnieren</a>
         </p></li>
</ul>
<p>
    </p>
<p id="ox.appsuite.user.startpage.calendar"></p>
<h2 class="title">
      <a class="link" href="ox.appsuite.user.chap.calendar.html">
        <span class="phrase">Kalender</span>
        
        
        
      </a>
    </h2>
<p>
      </p>
<ul class="itemizedlist" style="list-style-type: none; ">
<li class="listitem" style="list-style-type: none"><p role="presentation">
            <a class="link" href="ox.appsuite.user.sect.calendar.gui.html">Bestandteile</a>
          </p></li>
<li class="listitem" style="list-style-type: none"><p role="presentation">
            <a class="link" href="ox.appsuite.user.sect.calendar.view.html">Termine anzeigen</a>
          </p></li>
<li class="listitem" style="list-style-type: none"><p role="presentation">
            <a class="link" href="ox.appsuite.user.sect.calendar.add.html">Termine anlegen</a>
          </p></li>
<li class="listitem" style="list-style-type: none"><p role="presentation">
            <a class="link" href="ox.appsuite.user.sect.calendar.invitation.html">Termineinladung beantworten</a>
          </p></li>
<li class="listitem" style="list-style-type: none"><p role="presentation">
            <a class="link" href="ox.appsuite.user.sect.calendar.teamwork.html">Kalender organisieren</a>
          </p></li>
<li class="listitem" style="list-style-type: none"><p role="presentation">
            <a class="link" href="ox.appsuite.user.sect.calendar.search.html">Termine suchen</a>
          </p></li>
<li class="listitem" style="list-style-type: none"><p role="presentation">
            <a class="link" href="ox.appsuite.user.sect.calendar.teamwork.html">Termine im Team</a>
          </p></li>
<li class="listitem" style="list-style-type: none"><p role="presentation">
            <a class="link" href="ox.appsuite.user.sect.dataorganisation.subscribe.data.html">Kalender abonnieren</a>
          </p></li>
</ul>
<p>
    </p>
<p id="ox.appsuite.user.startpage.tasks"></p>
<h2 class="title">
      <a class="link" href="ox.appsuite.user.chap.tasks.html">
        <span class="phrase">Aufgaben</span>
        
        
        
      </a>
    </h2>
=======
<div><p class="pubdate">Dienstag, 15. Mai 2018 Version 7.10.0</p></div>
<div><div class="abstract" id="ox.appsuite.user.startpage">
<p class="title"></p>
<h2 class="title">Die Hilfethemen im Überblick</h2>
>>>>>>> 1c74fb5d
<p>
  
     </p>
<<<<<<< HEAD
<ul class="itemizedlist" style="list-style-type: none; ">
<li class="listitem" style="list-style-type: none"><p role="presentation">
           <a class="link" href="ox.appsuite.user.sect.tasks.gui.html">Bestandteile</a>
         </p></li>
<li class="listitem" style="list-style-type: none"><p role="presentation">
           <a class="link" href="ox.appsuite.user.sect.tasks.view.html">Aufgaben anzeigen</a>
         </p></li>
<li class="listitem" style="list-style-type: none"><p role="presentation">
           <a class="link" href="ox.appsuite.user.sect.tasks.add.html">Aufgaben anlegen</a>
         </p></li>
<li class="listitem" style="list-style-type: none"><p role="presentation">
           <a class="link" href="ox.appsuite.user.sect.tasks.invitation.html">Aufgabeneinladung beantworten</a>
         </p></li>
<li class="listitem" style="list-style-type: none"><p role="presentation">
           <a class="link" href="ox.appsuite.user.sect.tasks.manage.html">Aufgaben organisieren</a>
         </p></li>
<li class="listitem" style="list-style-type: none"><p role="presentation">
           <a class="link" href="ox.appsuite.user.sect.tasks.search.html">Aufgaben suchen</a>
         </p></li>
<li class="listitem" style="list-style-type: none"><p role="presentation">
           <a class="link" href="ox.appsuite.user.sect.tasks.teamwork.html">Aufgaben im Team</a>
         </p></li>
</ul>
<p>
    </p>
<p id="ox.appsuite.user.startpage.files"></p>
<h2 class="title">
      <a class="link" href="ox.appsuite.user.chap.files.html">
        <span class="phrase">Drive</span>
        
        
        
      </a>
    </h2>
<p>
      </p>
<ul class="itemizedlist" style="list-style-type: none; ">
<li class="listitem" style="list-style-type: none"><p role="presentation">
            <a class="link" href="ox.appsuite.user.sect.files.gui.html">Bestandteile</a>
          </p></li>
<li class="listitem" style="list-style-type: none"><p role="presentation">
           <a class="link" href="ox.appsuite.user.sect.files.view.html">Dateien anzeigen</a>
         </p></li>
<li class="listitem" style="list-style-type: none"><p role="presentation">
            <a class="link" href="ox.appsuite.user.sect.files.add.html">Dateien anlegen</a>
          </p></li>
<li class="listitem" style="list-style-type: none"><p role="presentation">
            <a class="link" href="ox.appsuite.user.sect.files.manage.html">Dateien organisieren</a>
          </p></li>
<li class="listitem" style="list-style-type: none"><p role="presentation">
            <a class="link" href="ox.appsuite.user.sect.files.search.html">Dateien suchen</a>
          </p></li>
<li class="listitem" style="list-style-type: none"><p role="presentation">
            <a class="link" href="ox.appsuite.user.sect.files.view.content.html">Inhalte von Dateien anzeigen</a>
          </p></li>
<li class="listitem" style="list-style-type: none"><p role="presentation">
            <a class="link" href="ox.appsuite.user.sect.files.view.presentation.html">Präsentationen vorführen</a>
          </p></li>
<li class="listitem" style="list-style-type: none"><p role="presentation">
            <a class="link" href="ox.appsuite.user.sect.files.accounts.html">Speicherkonten hinzufügen</a>
          </p></li>
</ul>
<p>
    </p>
<p id="ox.appsuite.user.startpage.dataorganisation"></p>
<h2 class="title">
      <a class="link" href="ox.appsuite.user.chap.dataorganisation.html">Datenorganisation</a>
    </h2>
<p>
      </p>
<ul class="itemizedlist" style="list-style-type: none; ">
<li class="listitem" style="list-style-type: none"><p role="presentation">
            <a class="link" href="ox.appsuite.user.sect.dataorganisation.folder.navigate.html">Navigieren im Ordnerbaum</a>
          </p></li>
<li class="listitem" style="list-style-type: none"><p role="presentation">
            <a class="link" href="ox.appsuite.user.sect.dataorganisation.folder.create.html">Ordner anlegen</a>
          </p></li>
<li class="listitem" style="list-style-type: none"><p role="presentation">
            <a class="link" href="ox.appsuite.user.sect.dataorganisation.folder.rename.html">Ordner umbenennen</a>
          </p></li>
</ul>
<p>
    </p>
<p id="ox.appsuite.user.startpage.sharing"></p>
<h2 class="title">
      <a class="link" href="ox.appsuite.user.sect.dataorganisation.sharing.html">Freigaben</a>
    </h2>
<p>
      </p>
<ul class="itemizedlist" style="list-style-type: none; ">
<li class="listitem" style="list-style-type: none"><p role="presentation">
            <a class="link" href="ox.appsuite.user.sect.dataorganisation.sharing.link.html">Freigeben durch öffentlichen Link</a>
          </p></li>
<li class="listitem" style="list-style-type: none"><p role="presentation">
            <a class="link" href="ox.appsuite.user.sect.dataorganisation.sharing.invitation.html">Zu einer Freigabe einladen</a>
          </p></li>
<li class="listitem" style="list-style-type: none"><p role="presentation">
            <a class="link" href="ox.appsuite.user.sect.dataorganisation.sharing.manage.html">Freigaben verwalten</a>
          </p></li>
</ul>
<p>
    </p>
<p id="ox.appsuite.user.startpage.settings"></p>
<h2 class="title">
      <a class="link" href="ox.appsuite.user.sect.firststeps.globalsettings.html">Einstellungen</a>
    </h2>
<p>  
      </p>
<ul class="itemizedlist" style="list-style-type: none; ">
<li class="listitem" style="list-style-type: none"><p role="presentation">
            <a class="link" href="ox.appsuite.user.sect.dataorganisation.accounts.html">Accounts</a>
          </p></li>
<li class="listitem" style="list-style-type: none"><p role="presentation">
            <a class="link" href="ox.appsuite.user.sect.portal.customize.html">Portal</a>
          </p></li>
<li class="listitem" style="list-style-type: none"><p role="presentation">
            <a class="link" href="ox.appsuite.user.sect.email.settings.html">Mail</a>
          </p></li>
<li class="listitem" style="list-style-type: none"><p role="presentation">
            <a class="link" href="ox.appsuite.user.sect.calendar.settings.html">Kalender</a>
          </p></li>
<li class="listitem" style="list-style-type: none"><p role="presentation">
            <a class="link" href="ox.appsuite.user.sect.tasks.settings.html">Aufgaben</a>
          </p></li>
<li class="listitem" style="list-style-type: none"><p role="presentation">
            <a class="link" href="ox.appsuite.user.sect.files.settings.html">Dateien</a>
          </p></li>
</ul>
=======
<ol class="orderedlist" id="ox.appsuite.user.startpage.toc" type="1">
<li class="listitem" id="ox.appsuite.user.startpage.toc.infos">
<p role="presentation">Informationen finden</p>
<ol class="orderedlist" type="a">
<li class="listitem"><p role="presentation">
               <a class="link" href="ox.appsuite.user.index.html">Stichwortverzeichnis</a>
             </p></li>
<li class="listitem"><p role="presentation">
               <a class="link" href="ox.appsuite.user.sect.about.glossary.html">Glossar</a>
             </p></li>
<li class="listitem"><p role="presentation">
               <a class="link" href="ox.appsuite.user.chap.bestpractices.html">Häufig gestellte Fragen</a>
             </p></li>
</ol>
</li>
<li class="listitem" id="ox.appsuite.user.startpage.toc.common">
<p role="presentation">Einstieg</p>
<ol class="orderedlist" type="a">
<li class="listitem"><p role="presentation">
               <a class="link" href="ox.appsuite.user.chap.firststeps.html">Erste Schritte</a>
             </p></li>
<li class="listitem"><p role="presentation">
               <a class="link" href="ox.appsuite.user.sect.firststeps.changepassword.html">Passwort ändern</a>
             </p></li>
<li class="listitem"><p role="presentation">
               <a class="link" href="ox.appsuite.user.sect.firststeps.personaldata.html">Persönliche Daten ändern</a>
             </p></li>
<li class="listitem"><p role="presentation">
               <a class="link" href="ox.appsuite.user.sect.firststeps.gui.html">Die Benutzeroberfläche</a>
             </p></li>
<li class="listitem"><p role="presentation">
               <a class="link" href="ox.appsuite.user.sect.firststeps.clients.html">Clients und Apps manuell einrichten</a>
             </p></li>
<li class="listitem"><p role="presentation">
               <a class="link" href="ox.appsuite.user.sect.firststeps.wizard.html">Clients und Apps mit Hilfe des Assistenen einrichten</a>
             </p></li>
</ol>
</li>
<li class="listitem" id="ox.appsuite.user.startpage.toc.email">
<p role="presentation">
             <a class="link" href="ox.appsuite.user.chap.email.html">
               <span class="phrase">E-Mail</span>
               
               
               
             </a>
           </p>
<ol class="orderedlist" type="a">
<li class="listitem"><p role="presentation">
               <a class="link" href="ox.appsuite.user.sect.email.gui.html">Bestandteile</a>
             </p></li>
<li class="listitem"><p role="presentation">
               <a class="link" href="ox.appsuite.user.sect.email.view.html">E-Mails anzeigen</a>
             </p></li>
<li class="listitem"><p role="presentation">
               <a class="link" href="ox.appsuite.user.sect.email.send.html">E-Mails senden</a>
             </p></li>
<li class="listitem"><p role="presentation">
               <a class="link" href="ox.appsuite.user.sect.email.manage.html">E-Mails organisieren</a>
             </p></li>
<li class="listitem"><p role="presentation">
               <a class="link" href="ox.appsuite.user.sect.email.mailfilter.html">E-Mail Filter</a>
             </p></li>
<li class="listitem"><p role="presentation">
               <a class="link" href="ox.appsuite.user.sect.email.search.html">E-Mails suchen</a>
             </p></li>
<li class="listitem"><p role="presentation">
               <a class="link" href="ox.appsuite.user.sect.email.teamwork.html">E-Mails im Team</a>
             </p></li>
<li class="listitem"><p role="presentation">
               <a class="link" href="ox.appsuite.user.sect.email.accounts.html">Externe E-Mail-Accounts</a>
             </p></li>
</ol>
</li>
<li class="listitem" id="ox.appsuite.user.startpage.toc.contacts">
<p role="presentation">
             <a class="link" href="ox.appsuite.user.chap.contacts.html">
               <span class="phrase">Adressbuch</span>
               
               
               
             </a>
           </p>
<ol class="orderedlist" type="a">
<li class="listitem"><p role="presentation">
               <a class="link" href="ox.appsuite.user.sect.contacts.gui.html">Bestandteile</a>
             </p></li>
<li class="listitem"><p role="presentation">
               <a class="link" href="ox.appsuite.user.sect.contacts.view.html">Kontakte anzeigen</a>
             </p></li>
<li class="listitem"><p role="presentation">
               <a class="link" href="ox.appsuite.user.sect.contacts.add.html">Kontakte hinzufügen</a>
             </p></li>
<li class="listitem"><p role="presentation">
               <a class="link" href="ox.appsuite.user.sect.contacts.distributionlist.html">Verteilerliste anlegen</a>
             </p></li>
<li class="listitem"><p role="presentation">
               <a class="link" href="ox.appsuite.user.sect.contacts.manage.html">Kontakte organisieren</a>
             </p></li>
<li class="listitem"><p role="presentation">
               <a class="link" href="ox.appsuite.user.sect.contacts.search.html">Kontakte suchen</a>
             </p></li>
<li class="listitem"><p role="presentation">
               <a class="link" href="ox.appsuite.user.sect.contacts.teamwork.html">Kontakte im Team</a>
             </p></li>
<li class="listitem"><p role="presentation">
               <a class="link" href="ox.appsuite.user.sect.dataorganisation.subscribe.data.html">Adressbücher abonnieren</a>
             </p></li>
</ol>
</li>
<li class="listitem" id="ox.appsuite.user.startpage.toc.calendar">
<p role="presentation">
             <a class="link" href="ox.appsuite.user.chap.calendar.html">
               <span class="phrase">Kalender</span>
               
               
               
             </a>
           </p>
<ol class="orderedlist" type="a">
<li class="listitem"><p role="presentation">
               <a class="link" href="ox.appsuite.user.sect.calendar.gui.html">Bestandteile</a>
             </p></li>
<li class="listitem"><p role="presentation">
               <a class="link" href="ox.appsuite.user.sect.calendar.view.html">Termine anzeigen</a>
             </p></li>
<li class="listitem"><p role="presentation">
               <a class="link" href="ox.appsuite.user.sect.calendar.add.html">Termine anlegen</a>
             </p></li>
<li class="listitem"><p role="presentation">
               <a class="link" href="ox.appsuite.user.sect.calendar.invitation.html">Termineinladung beantworten</a>
             </p></li>
<li class="listitem"><p role="presentation">
               <a class="link" href="ox.appsuite.user.sect.calendar.teamwork.html">Kalender organisieren</a>
             </p></li>
<li class="listitem"><p role="presentation">
               <a class="link" href="ox.appsuite.user.sect.calendar.search.html">Termine suchen</a>
             </p></li>
<li class="listitem"><p role="presentation">
               <a class="link" href="ox.appsuite.user.sect.calendar.teamwork.html">Termine im Team</a>
             </p></li>
<li class="listitem"><p role="presentation">
               <a class="link" href="ox.appsuite.user.sect.dataorganisation.subscribe.data.html">Kalender abonnieren</a>
             </p></li>
</ol>
</li>
<li class="listitem" id="ox.appsuite.user.startpage.toc.tasks">
<p role="presentation">
             <a class="link" href="ox.appsuite.user.chap.tasks.html">
               <span class="phrase">Aufgaben</span>
               
               
               
             </a>
           </p>
<ol class="orderedlist" type="a">
<li class="listitem"><p role="presentation">
               <a class="link" href="ox.appsuite.user.sect.tasks.gui.html">Bestandteile</a>
             </p></li>
<li class="listitem"><p role="presentation">
               <a class="link" href="ox.appsuite.user.sect.tasks.view.html">Aufgaben anzeigen</a>
             </p></li>
<li class="listitem"><p role="presentation">
               <a class="link" href="ox.appsuite.user.sect.tasks.add.html">Aufgaben anlegen</a>
             </p></li>
<li class="listitem"><p role="presentation">
               <a class="link" href="ox.appsuite.user.sect.tasks.invitation.html">Aufgabeneinladung beantworten</a>
             </p></li>
<li class="listitem"><p role="presentation">
               <a class="link" href="ox.appsuite.user.sect.tasks.manage.html">Aufgaben organisieren</a>
             </p></li>
<li class="listitem"><p role="presentation">
               <a class="link" href="ox.appsuite.user.sect.tasks.search.html">Aufgaben suchen</a>
             </p></li>
<li class="listitem"><p role="presentation">
               <a class="link" href="ox.appsuite.user.sect.tasks.teamwork.html">Aufgaben im Team</a>
             </p></li>
</ol>
</li>
<li class="listitem" id="ox.appsuite.user.startpage.toc.files">
<p role="presentation">
             <a class="link" href="ox.appsuite.user.chap.files.html">
               <span class="phrase">Drive</span>
               
               
               
             </a>
           </p>
<ol class="orderedlist" type="a">
<li class="listitem"><p role="presentation">
               <a class="link" href="ox.appsuite.user.sect.files.gui.html">Bestandteile</a>
             </p></li>
<li class="listitem"><p role="presentation">
               <a class="link" href="ox.appsuite.user.sect.files.view.html">Dateien anzeigen</a>
             </p></li>
<li class="listitem"><p role="presentation">
               <a class="link" href="ox.appsuite.user.sect.files.add.html">Dateien anlegen</a>
             </p></li>
<li class="listitem"><p role="presentation">
               <a class="link" href="ox.appsuite.user.sect.files.text.html">Textdateien anlegen oder bearbeiten</a>
             </p></li>
<li class="listitem"><p role="presentation">
               <a class="link" href="ox.appsuite.user.sect.files.manage.html">Dateien organisieren</a>
             </p></li>
<li class="listitem"><p role="presentation">
               <a class="link" href="ox.appsuite.user.sect.files.search.html">Dateien suchen</a>
             </p></li>
<li class="listitem"><p role="presentation">
               <a class="link" href="ox.appsuite.user.sect.files.view.content.html">Inhalte von Dateien anzeigen</a>
             </p></li>
<li class="listitem"><p role="presentation">
               <a class="link" href="ox.appsuite.user.sect.files.view.presentation.html">Präsentationen vorführen</a>
             </p></li>
<li class="listitem"><p role="presentation">
               <a class="link" href="ox.appsuite.user.sect.files.accounts.html">Speicherkonten hinzufügen</a>
             </p></li>
</ol>
</li>
<li class="listitem" id="ox.appsuite.user.startpage.toc.dataorganisation">
<p role="presentation">
             <a class="link" href="ox.appsuite.user.chap.dataorganisation.html">Datenorganisation</a>
           </p>
<ol class="orderedlist" type="a">
<li class="listitem"><p role="presentation">
               <a class="link" href="ox.appsuite.user.sect.dataorganisation.folder.navigate.html">Navigieren im Ordnerbaum</a>
             </p></li>
<li class="listitem"><p role="presentation">
               <a class="link" href="ox.appsuite.user.sect.dataorganisation.folder.rename.html">Ordner umbenennen</a>
             </p></li>
</ol>
</li>
<li class="listitem" id="ox.appsuite.user.startpage.toc.sharing">
<p role="presentation">
             <a class="link" href="ox.appsuite.user.sect.dataorganisation.sharing.html">Freigaben</a>
           </p>
<ol class="orderedlist" type="a">
<li class="listitem"><p role="presentation">
               <a class="link" href="ox.appsuite.user.sect.dataorganisation.sharing.link.html">Freigeben durch öffentlichen Link</a>
             </p></li>
<li class="listitem"><p role="presentation">
               <a class="link" href="ox.appsuite.user.sect.dataorganisation.sharing.invitation.html">Zu einer Freigabe einladen</a>
             </p></li>
<li class="listitem"><p role="presentation">
               <a class="link" href="ox.appsuite.user.sect.dataorganisation.sharing.edit.html">Freigaben verwalten</a>
             </p></li>
</ol>
</li>
<li class="listitem" id="ox.appsuite.user.startpage.toc.guard">
<p role="presentation">
             <a class="link" href="ox.guard.user.chap.usage.html">E-Mails und Daten verschlüsseln</a>
           </p>
<ol class="orderedlist" type="a">
<li class="listitem"><p role="presentation">
               <a class="link" href="ox.guard.user.sect.usage.setup.html">Grundeinstellungen vornehmen</a>
             </p></li>
<li class="listitem"><p role="presentation">
               <a class="link" href="ox.guard.user.sect.usage.email.html">E-Mail Kommunikation verschlüsseln</a>
             </p></li>
<li class="listitem"><p role="presentation">
               <a class="link" href="ox.guard.user.sect.usage.files.html">Dateien verschlüsseln</a>
             </p></li>
<li class="listitem"><p role="presentation">
               <a class="link" href="ox.guard.user.sect.usage.documents.html">Office-Dokumente verschlüsseln</a>
             </p></li>
<li class="listitem"><p role="presentation">
               <a class="link" href="ox.guard.user.sect.usage.settings.html">Sicherheitseinstellungen vornehmen</a>
             </p></li>
</ol>
</li>
<li class="listitem" id="ox.appsuite.user.startpage.toc.settings">
<p role="presentation">
             <a class="link" href="ox.appsuite.user.sect.firststeps.globalsettings.html">Einstellungen</a>
           </p>
<ol class="orderedlist" type="a">
<li class="listitem"><p role="presentation">
               <a class="link" href="ox.appsuite.user.sect.dataorganisation.accounts.html">Accounts</a>
             </p></li>
<li class="listitem"><p role="presentation">
               <a class="link" href="ox.appsuite.user.sect.portal.customize.html">Portal</a>
             </p></li>
<li class="listitem"><p role="presentation">
               <a class="link" href="ox.appsuite.user.sect.email.settings.html">Mail</a>
             </p></li>
<li class="listitem"><p role="presentation">
               <a class="link" href="ox.appsuite.user.sect.contacts.settings.html">Adressbuch</a>
             </p></li>
<li class="listitem"><p role="presentation">
               <a class="link" href="ox.appsuite.user.sect.calendar.settings.html">Kalender</a>
             </p></li>
<li class="listitem"><p role="presentation">
               <a class="link" href="ox.appsuite.user.sect.tasks.settings.html">Aufgaben</a>
             </p></li>
<li class="listitem"><p role="presentation">
               <a class="link" href="ox.appsuite.user.sect.files.settings.html">Dateien</a>
             </p></li>
</ol>
</li>
</ol>
>>>>>>> 1c74fb5d
<p>
      
    </p>
</div></div>
</div>
<hr>
</div></div>
          </div>
        </body>
</html><|MERGE_RESOLUTION|>--- conflicted
+++ resolved
@@ -34,311 +34,13 @@
 </h3></div></div>
 <div><p class="copyright">Copyright © 2016-2018 </p></div>
 <div><a href="ox.appsuite.user.legalnotice.html">Rechtlicher Hinweis</a></div>
-<<<<<<< HEAD
-<div><p class="pubdate">Donnerstag, 05. Oktober 2017 Version 7.8.4</p></div>
-<div><div class="abstract" id="ox.appsuite.user.startpage">
-<p class="title"></p>
-<h2 class="title">Die Hilfethemen im Überblick</h2>
-<p id="ox.appsuite.user.startpage.common"></p>
-<h2 class="title">Einstieg</h2>
-<p>
-      </p>
-<ul class="itemizedlist" style="list-style-type: none; ">
-<li class="listitem" style="list-style-type: none"><p role="presentation">
-            <a class="link" href="ox.appsuite.user.chap.firststeps.html">Erste Schritte</a>
-          </p></li>
-<li class="listitem" style="list-style-type: none"><p role="presentation">
-            <a class="link" href="ox.appsuite.user.sect.firststeps.changepassword.html">Passwort ändern</a>
-          </p></li>
-<li class="listitem" style="list-style-type: none"><p role="presentation">
-            <a class="link" href="ox.appsuite.user.sect.firststeps.personaldata.html">Persönliche Daten ändern</a>
-          </p></li>
-<li class="listitem" style="list-style-type: none"><p role="presentation">
-            <a class="link" href="ox.appsuite.user.sect.firststeps.gui.html">Die Benutzeroberfläche</a>
-          </p></li>
-<li class="listitem" style="list-style-type: none"><p role="presentation">
-            <a class="link" href="ox.appsuite.user.sect.firststeps.clients.html">Clients und Apps manuell einrichten</a>
-          </p></li>
-<li class="listitem" style="list-style-type: none"><p role="presentation">
-            <a class="link" href="ox.appsuite.user.sect.firststeps.wizard.html">Clients und Apps mit Hilfe des Assistenen einrichten</a>
-          </p></li>
-<li class="listitem" style="list-style-type: none"><p role="presentation">
-            <a class="link" href="ox.appsuite.user.index.html">Stichwortverzeichnis</a>
-          </p></li>
-<li class="listitem" style="list-style-type: none"><p role="presentation">
-            <a class="link" href="ox.appsuite.user.sect.about.glossary.html">Glossar</a>
-          </p></li>
-<li class="listitem" style="list-style-type: none"><p role="presentation">
-            <a class="link" href="ox.appsuite.user.chap.bestpractices.html">Häufig gestellte Fragen</a>
-          </p></li>
-</ul>
-<p>
-    </p>
-<p id="ox.appsuite.user.startpage.email"></p>
-<h2 class="title">
-      <a class="link" href="ox.appsuite.user.chap.email.html">
-        <span class="phrase">E-Mail</span>
-        
-        
-        
-      </a>
-    </h2>
-<p>
-      </p>
-<ul class="itemizedlist" style="list-style-type: none; ">
-<li class="listitem" style="list-style-type: none"><p role="presentation">
-            <a class="link" href="ox.appsuite.user.sect.email.gui.html">Bestandteile</a>
-          </p></li>
-<li class="listitem" style="list-style-type: none"><p role="presentation">
-            <a class="link" href="ox.appsuite.user.sect.email.view.html">E-Mails anzeigen</a>
-          </p></li>
-<li class="listitem" style="list-style-type: none"><p role="presentation">
-            <a class="link" href="ox.appsuite.user.sect.email.send.html">E-Mails senden</a>
-          </p></li>
-<li class="listitem" style="list-style-type: none"><p role="presentation">
-            <a class="link" href="ox.appsuite.user.sect.email.manage.html">E-Mails organisieren</a>
-          </p></li>
-<li class="listitem" style="list-style-type: none"><p role="presentation">
-            <a class="link" href="ox.appsuite.user.sect.email.mailfilter.html">E-Mail Filter</a>
-          </p></li>
-<li class="listitem" style="list-style-type: none"><p role="presentation">
-            <a class="link" href="ox.appsuite.user.sect.email.search.html">E-Mails suchen</a>
-          </p></li>
-<li class="listitem" style="list-style-type: none"><p role="presentation">
-            <a class="link" href="ox.appsuite.user.sect.email.teamwork.html">E-Mails im Team</a>
-          </p></li>
-<li class="listitem" style="list-style-type: none"><p role="presentation">
-            <a class="link" href="ox.appsuite.user.sect.email.accounts.html">Externe E-Mail-Accounts</a>
-          </p></li>
-</ul>
-<p>
-    </p>
-<p id="ox.appsuite.user.startpage.contacts"></p>
-<h2 class="title">
-      <a class="link" href="ox.appsuite.user.chap.contacts.html">
-        <span class="phrase">Adressbuch</span>
-        
-        
-        
-      </a>
-    </h2>
-<p>
-     </p>
-<ul class="itemizedlist" style="list-style-type: none; ">
-<li class="listitem" style="list-style-type: none"><p role="presentation">
-           <a class="link" href="ox.appsuite.user.sect.contacts.gui.html">Bestandteile</a>
-         </p></li>
-<li class="listitem" style="list-style-type: none"><p role="presentation">
-           <a class="link" href="ox.appsuite.user.sect.contacts.view.html">Kontakte anzeigen</a>
-         </p></li>
-<li class="listitem" style="list-style-type: none"><p role="presentation">
-           <a class="link" href="ox.appsuite.user.sect.contacts.add.html">Kontakte hinzufügen</a>
-         </p></li>
-<li class="listitem" style="list-style-type: none"><p role="presentation">
-           <a class="link" href="ox.appsuite.user.sect.contacts.distributionlist.html">Verteilerliste anlegen</a>
-         </p></li>
-<li class="listitem" style="list-style-type: none"><p role="presentation">
-           <a class="link" href="ox.appsuite.user.sect.contacts.manage.html">Kontakte organisieren</a>
-         </p></li>
-<li class="listitem" style="list-style-type: none"><p role="presentation">
-           <a class="link" href="ox.appsuite.user.sect.contacts.search.html">Kontakte suchen</a>
-         </p></li>
-<li class="listitem" style="list-style-type: none"><p role="presentation">
-           <a class="link" href="ox.appsuite.user.sect.contacts.teamwork.html">Kontakte im Team</a>
-         </p></li>
-<li class="listitem" style="list-style-type: none"><p role="presentation">
-           <a class="link" href="ox.appsuite.user.sect.dataorganisation.subscribe.data.html">Adressbücher abonnieren</a>
-         </p></li>
-</ul>
-<p>
-    </p>
-<p id="ox.appsuite.user.startpage.calendar"></p>
-<h2 class="title">
-      <a class="link" href="ox.appsuite.user.chap.calendar.html">
-        <span class="phrase">Kalender</span>
-        
-        
-        
-      </a>
-    </h2>
-<p>
-      </p>
-<ul class="itemizedlist" style="list-style-type: none; ">
-<li class="listitem" style="list-style-type: none"><p role="presentation">
-            <a class="link" href="ox.appsuite.user.sect.calendar.gui.html">Bestandteile</a>
-          </p></li>
-<li class="listitem" style="list-style-type: none"><p role="presentation">
-            <a class="link" href="ox.appsuite.user.sect.calendar.view.html">Termine anzeigen</a>
-          </p></li>
-<li class="listitem" style="list-style-type: none"><p role="presentation">
-            <a class="link" href="ox.appsuite.user.sect.calendar.add.html">Termine anlegen</a>
-          </p></li>
-<li class="listitem" style="list-style-type: none"><p role="presentation">
-            <a class="link" href="ox.appsuite.user.sect.calendar.invitation.html">Termineinladung beantworten</a>
-          </p></li>
-<li class="listitem" style="list-style-type: none"><p role="presentation">
-            <a class="link" href="ox.appsuite.user.sect.calendar.teamwork.html">Kalender organisieren</a>
-          </p></li>
-<li class="listitem" style="list-style-type: none"><p role="presentation">
-            <a class="link" href="ox.appsuite.user.sect.calendar.search.html">Termine suchen</a>
-          </p></li>
-<li class="listitem" style="list-style-type: none"><p role="presentation">
-            <a class="link" href="ox.appsuite.user.sect.calendar.teamwork.html">Termine im Team</a>
-          </p></li>
-<li class="listitem" style="list-style-type: none"><p role="presentation">
-            <a class="link" href="ox.appsuite.user.sect.dataorganisation.subscribe.data.html">Kalender abonnieren</a>
-          </p></li>
-</ul>
-<p>
-    </p>
-<p id="ox.appsuite.user.startpage.tasks"></p>
-<h2 class="title">
-      <a class="link" href="ox.appsuite.user.chap.tasks.html">
-        <span class="phrase">Aufgaben</span>
-        
-        
-        
-      </a>
-    </h2>
-=======
 <div><p class="pubdate">Dienstag, 15. Mai 2018 Version 7.10.0</p></div>
 <div><div class="abstract" id="ox.appsuite.user.startpage">
 <p class="title"></p>
 <h2 class="title">Die Hilfethemen im Überblick</h2>
->>>>>>> 1c74fb5d
 <p>
   
      </p>
-<<<<<<< HEAD
-<ul class="itemizedlist" style="list-style-type: none; ">
-<li class="listitem" style="list-style-type: none"><p role="presentation">
-           <a class="link" href="ox.appsuite.user.sect.tasks.gui.html">Bestandteile</a>
-         </p></li>
-<li class="listitem" style="list-style-type: none"><p role="presentation">
-           <a class="link" href="ox.appsuite.user.sect.tasks.view.html">Aufgaben anzeigen</a>
-         </p></li>
-<li class="listitem" style="list-style-type: none"><p role="presentation">
-           <a class="link" href="ox.appsuite.user.sect.tasks.add.html">Aufgaben anlegen</a>
-         </p></li>
-<li class="listitem" style="list-style-type: none"><p role="presentation">
-           <a class="link" href="ox.appsuite.user.sect.tasks.invitation.html">Aufgabeneinladung beantworten</a>
-         </p></li>
-<li class="listitem" style="list-style-type: none"><p role="presentation">
-           <a class="link" href="ox.appsuite.user.sect.tasks.manage.html">Aufgaben organisieren</a>
-         </p></li>
-<li class="listitem" style="list-style-type: none"><p role="presentation">
-           <a class="link" href="ox.appsuite.user.sect.tasks.search.html">Aufgaben suchen</a>
-         </p></li>
-<li class="listitem" style="list-style-type: none"><p role="presentation">
-           <a class="link" href="ox.appsuite.user.sect.tasks.teamwork.html">Aufgaben im Team</a>
-         </p></li>
-</ul>
-<p>
-    </p>
-<p id="ox.appsuite.user.startpage.files"></p>
-<h2 class="title">
-      <a class="link" href="ox.appsuite.user.chap.files.html">
-        <span class="phrase">Drive</span>
-        
-        
-        
-      </a>
-    </h2>
-<p>
-      </p>
-<ul class="itemizedlist" style="list-style-type: none; ">
-<li class="listitem" style="list-style-type: none"><p role="presentation">
-            <a class="link" href="ox.appsuite.user.sect.files.gui.html">Bestandteile</a>
-          </p></li>
-<li class="listitem" style="list-style-type: none"><p role="presentation">
-           <a class="link" href="ox.appsuite.user.sect.files.view.html">Dateien anzeigen</a>
-         </p></li>
-<li class="listitem" style="list-style-type: none"><p role="presentation">
-            <a class="link" href="ox.appsuite.user.sect.files.add.html">Dateien anlegen</a>
-          </p></li>
-<li class="listitem" style="list-style-type: none"><p role="presentation">
-            <a class="link" href="ox.appsuite.user.sect.files.manage.html">Dateien organisieren</a>
-          </p></li>
-<li class="listitem" style="list-style-type: none"><p role="presentation">
-            <a class="link" href="ox.appsuite.user.sect.files.search.html">Dateien suchen</a>
-          </p></li>
-<li class="listitem" style="list-style-type: none"><p role="presentation">
-            <a class="link" href="ox.appsuite.user.sect.files.view.content.html">Inhalte von Dateien anzeigen</a>
-          </p></li>
-<li class="listitem" style="list-style-type: none"><p role="presentation">
-            <a class="link" href="ox.appsuite.user.sect.files.view.presentation.html">Präsentationen vorführen</a>
-          </p></li>
-<li class="listitem" style="list-style-type: none"><p role="presentation">
-            <a class="link" href="ox.appsuite.user.sect.files.accounts.html">Speicherkonten hinzufügen</a>
-          </p></li>
-</ul>
-<p>
-    </p>
-<p id="ox.appsuite.user.startpage.dataorganisation"></p>
-<h2 class="title">
-      <a class="link" href="ox.appsuite.user.chap.dataorganisation.html">Datenorganisation</a>
-    </h2>
-<p>
-      </p>
-<ul class="itemizedlist" style="list-style-type: none; ">
-<li class="listitem" style="list-style-type: none"><p role="presentation">
-            <a class="link" href="ox.appsuite.user.sect.dataorganisation.folder.navigate.html">Navigieren im Ordnerbaum</a>
-          </p></li>
-<li class="listitem" style="list-style-type: none"><p role="presentation">
-            <a class="link" href="ox.appsuite.user.sect.dataorganisation.folder.create.html">Ordner anlegen</a>
-          </p></li>
-<li class="listitem" style="list-style-type: none"><p role="presentation">
-            <a class="link" href="ox.appsuite.user.sect.dataorganisation.folder.rename.html">Ordner umbenennen</a>
-          </p></li>
-</ul>
-<p>
-    </p>
-<p id="ox.appsuite.user.startpage.sharing"></p>
-<h2 class="title">
-      <a class="link" href="ox.appsuite.user.sect.dataorganisation.sharing.html">Freigaben</a>
-    </h2>
-<p>
-      </p>
-<ul class="itemizedlist" style="list-style-type: none; ">
-<li class="listitem" style="list-style-type: none"><p role="presentation">
-            <a class="link" href="ox.appsuite.user.sect.dataorganisation.sharing.link.html">Freigeben durch öffentlichen Link</a>
-          </p></li>
-<li class="listitem" style="list-style-type: none"><p role="presentation">
-            <a class="link" href="ox.appsuite.user.sect.dataorganisation.sharing.invitation.html">Zu einer Freigabe einladen</a>
-          </p></li>
-<li class="listitem" style="list-style-type: none"><p role="presentation">
-            <a class="link" href="ox.appsuite.user.sect.dataorganisation.sharing.manage.html">Freigaben verwalten</a>
-          </p></li>
-</ul>
-<p>
-    </p>
-<p id="ox.appsuite.user.startpage.settings"></p>
-<h2 class="title">
-      <a class="link" href="ox.appsuite.user.sect.firststeps.globalsettings.html">Einstellungen</a>
-    </h2>
-<p>  
-      </p>
-<ul class="itemizedlist" style="list-style-type: none; ">
-<li class="listitem" style="list-style-type: none"><p role="presentation">
-            <a class="link" href="ox.appsuite.user.sect.dataorganisation.accounts.html">Accounts</a>
-          </p></li>
-<li class="listitem" style="list-style-type: none"><p role="presentation">
-            <a class="link" href="ox.appsuite.user.sect.portal.customize.html">Portal</a>
-          </p></li>
-<li class="listitem" style="list-style-type: none"><p role="presentation">
-            <a class="link" href="ox.appsuite.user.sect.email.settings.html">Mail</a>
-          </p></li>
-<li class="listitem" style="list-style-type: none"><p role="presentation">
-            <a class="link" href="ox.appsuite.user.sect.calendar.settings.html">Kalender</a>
-          </p></li>
-<li class="listitem" style="list-style-type: none"><p role="presentation">
-            <a class="link" href="ox.appsuite.user.sect.tasks.settings.html">Aufgaben</a>
-          </p></li>
-<li class="listitem" style="list-style-type: none"><p role="presentation">
-            <a class="link" href="ox.appsuite.user.sect.files.settings.html">Dateien</a>
-          </p></li>
-</ul>
-=======
 <ol class="orderedlist" id="ox.appsuite.user.startpage.toc" type="1">
 <li class="listitem" id="ox.appsuite.user.startpage.toc.infos">
 <p role="presentation">Informationen finden</p>
@@ -637,7 +339,6 @@
 </ol>
 </li>
 </ol>
->>>>>>> 1c74fb5d
 <p>
       
     </p>
