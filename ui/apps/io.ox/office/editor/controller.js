--- conflicted
+++ resolved
@@ -1,229 +1,220 @@
-/**
- * All content on this website (including text, images, source
- * code and any other original works), unless otherwise noted,
- * is licensed under a Creative Commons License.
- *
- * http://creativecommons.org/licenses/by-nc-sa/2.5/
- *
- * Copyright (C) Open-Xchange Inc., 2006-2012
- * Mail: info@open-xchange.com
- *
- * @author Daniel Rentz <daniel.rentz@open-xchange.com>
- */
-
-define('io.ox/office/editor/controller',
-    ['io.ox/office/tk/controller',
-     'io.ox/office/dialog/common'
-    ], function (BaseController, CommonDialogs) {
-
-    'use strict';
-
-    // class Controller =======================================================
-
-    function Controller(app) {
-
-        var // self reference
-            self = this,
-            // current editor
-            editor = app.getEditor(),
-
-            // all the little controller items
-            items = {
-                'action/export': {
-                    set: function () { app.save(); }
-                },
-                'action/flush': {
-                    set: function () { app.flush(); }
-                },
-                'action/download': {
-                    set: function () { app.download(); }
-                },
-                'action/print': {
-                    set: function () { app.print(); }
-                },
-                'action/rename': {
-                    get: function () {
-                        var fileDesc = app.getFileDescriptor();
-                        return (fileDesc && fileDesc.filename) ? fileDesc.filename : null;
-                    },
-                    set: function (fileName) { app.rename(fileName); }
-                },
-
-                'action/undo': {
-                    enable: function () { return editor.hasUndo(); },
-                    set: function () { editor.undo(); }
-                },
-                'action/redo': {
-                    enable: function () { return editor.hasRedo(); },
-                    set: function () { editor.redo(); }
-                },
-                'action/search/quick': {
-                    // highlighting goes always to the rich editor
-                    get: function () { return editor.hasHighlighting(); },
-                    set: function (query) { editor.quickSearch(query); },
-                    done: $.noop // do not focus editor
-                },
-
-<<<<<<< HEAD
-                'insert/table': {
-                    set: function (size) { editor.insertTable(size); }
-                },
-
-                'insert/image': {
-                    set: function () {
-                        CommonDialogs.insertImageDialog(function (filename) {
-                            if (filename.length() > 0) {
-                                editor.insertImage(filename);
-                            }
-                        });
-                    }
-                },
-
-=======
->>>>>>> a3302cf1
-                'chain/format/paragraph': {
-                    get: function () { return editor.getAttributes('paragraph'); }
-                },
-                'format/paragraph/stylesheet': {
-                    chain: 'chain/format/paragraph',
-                    get: function (attributes) { return attributes.style; },
-                    set: function (styleId) { editor.setAttribute('paragraph', 'style', styleId); }
-                },
-                'format/paragraph/alignment': {
-                    chain: 'chain/format/paragraph',
-                    get: function (attributes) { return attributes.alignment; },
-                    set: function (alignment) { editor.setAttribute('paragraph', 'alignment', alignment); }
-                },
-                'format/paragraph/lineheight': {
-                    chain: 'chain/format/paragraph',
-                    get: function (attributes) { return attributes.lineheight; },
-                    set: function (lineHeight) { editor.setAttribute('paragraph', 'lineheight', lineHeight); }
-                },
-
-                'chain/format/character': {
-                    get: function () { return editor.getAttributes('character'); }
-                },
-                'format/character/stylesheet': {
-                    chain: 'chain/format/character',
-                    get: function (attributes) { return attributes.style; },
-                    set: function (styleId) { editor.setAttribute('character', 'style', styleId); }
-                },
-                'format/character/font/family': {
-                    chain: 'chain/format/character',
-                    get: function (attributes) { return attributes.fontname; },
-                    set: function (fontName) { editor.setAttribute('character', 'fontname', fontName); }
-                },
-                'format/character/font/height': {
-                    chain: 'chain/format/character',
-                    get: function (attributes) { return attributes.fontsize; },
-                    set: function (fontSize) { editor.setAttribute('character', 'fontsize', fontSize); }
-                },
-                'format/character/font/bold': {
-                    chain: 'chain/format/character',
-                    get: function (attributes) { return attributes.bold; },
-                    set: function (state) { editor.setAttribute('character', 'bold', state); }
-                },
-                'format/character/font/italic': {
-                    chain: 'chain/format/character',
-                    get: function (attributes) { return attributes.italic; },
-                    set: function (state) { editor.setAttribute('character', 'italic', state); }
-                },
-                'format/character/font/underline': {
-                    chain: 'chain/format/character',
-                    get: function (attributes) { return attributes.underline; },
-                    set: function (state) { editor.setAttribute('character', 'underline', state); }
-                },
-
-                'chain/table': {
-                    enable: function () { return editor.isPositionInTable(); }
-                },
-                'table/insert': {
-                    set: function (size) { editor.insertTable(size); }
-                },
-                'table/insert/row': {
-                    chain: 'chain/table',
-                    set: function () { editor.copyRow(); }
-                },
-                'table/insert/column': {
-                    chain: 'chain/table',
-                    set: function () { editor.copyColumn(); }
-                },
-                'table/delete/row': {
-                    chain: 'chain/table',
-                    set: function () { editor.deleteRows(); }
-                },
-                'table/delete/column': {
-                    chain: 'chain/table',
-                    set: function () { editor.deleteColumns(); }
-                },
-
-                'chain/image': {
-                    enable: function () { return editor.isImagePosition(); }
-                },
-                'image/delete': {
-                    chain: 'chain/image',
-                    enable: function (enabled) { return enabled && editor.isFloatedImagePosition(); },
-                    set: function () { editor.deleteSelected(); }
-                },
-                'image/alignment': {
-                    chain: 'chain/image',
-                    get: function () { return editor.getImageFloatMode(); },
-                    // set: function (floatMode) { editor.setImageFloatMode(floatMode); }
-                    set: function (floatMode) { editor.setAttribute('character', 'imageFloatMode', floatMode); }
-                },
-
-                'debug/toggle': {
-                    get: function () { return app.isDebugMode(); },
-                    set: function (state) { app.setDebugMode(state); },
-                    done: function (state) { editor.grabFocus(); }
-                },
-                'debug/sync': {
-                    get: function () { return app.isSynchronizedMode(); },
-                    set: function (state) { app.setSynchronizedMode(state); }
-                }
-            };
-
-        // private methods ----------------------------------------------------
-
-        /**
-         * The controller done handler that will be executed after an item
-         * setter function (of items without own done handler), and after a
-         * view component triggers a 'cancel' event.
-         */
-        function doneHandler() {
-            editor.grabFocus();
-        }
-
-        // base constructor ---------------------------------------------------
-
-        BaseController.call(this, items, doneHandler);
-
-        // methods ------------------------------------------------------------
-
-        /**
-         * Registers a new editor instance. If the editor has the browser
-         * focus, this controller will use it as target for item actions
-         * triggered by any registered view component.
-         */
-        this.registerEditor = function (newEditor, disabledItems) {
-            newEditor
-                .on('focus', function (event, focused) {
-                    if (focused && (editor !== newEditor)) {
-                        editor = newEditor;
-                        self.enable().disable(disabledItems).update();
-                    }
-                })
-                .on('operation selectionChanged', function () {
-                    self.update();
-                });
-            return this;
-        };
-
-    } // class Controller
-
-    // exports ================================================================
-
-    // derive this class from class BaseController
-    return BaseController.extend({ constructor: Controller });
-
-});
+/**
+ * All content on this website (including text, images, source
+ * code and any other original works), unless otherwise noted,
+ * is licensed under a Creative Commons License.
+ *
+ * http://creativecommons.org/licenses/by-nc-sa/2.5/
+ *
+ * Copyright (C) Open-Xchange Inc., 2006-2012
+ * Mail: info@open-xchange.com
+ *
+ * @author Daniel Rentz <daniel.rentz@open-xchange.com>
+ */
+
+define('io.ox/office/editor/controller',
+    ['io.ox/office/tk/controller',
+     'io.ox/office/dialog/common'
+    ], function (BaseController, CommonDialogs) {
+
+    'use strict';
+
+    // class Controller =======================================================
+
+    function Controller(app) {
+
+        var // self reference
+            self = this,
+            // current editor
+            editor = app.getEditor(),
+
+            // all the little controller items
+            items = {
+                'action/export': {
+                    set: function () { app.save(); }
+                },
+                'action/flush': {
+                    set: function () { app.flush(); }
+                },
+                'action/download': {
+                    set: function () { app.download(); }
+                },
+                'action/print': {
+                    set: function () { app.print(); }
+                },
+                'action/rename': {
+                    get: function () {
+                        var fileDesc = app.getFileDescriptor();
+                        return (fileDesc && fileDesc.filename) ? fileDesc.filename : null;
+                    },
+                    set: function (fileName) { app.rename(fileName); }
+                },
+
+                'action/undo': {
+                    enable: function () { return editor.hasUndo(); },
+                    set: function () { editor.undo(); }
+                },
+                'action/redo': {
+                    enable: function () { return editor.hasRedo(); },
+                    set: function () { editor.redo(); }
+                },
+                'action/search/quick': {
+                    // highlighting goes always to the rich editor
+                    get: function () { return editor.hasHighlighting(); },
+                    set: function (query) { editor.quickSearch(query); },
+                    done: $.noop // do not focus editor
+                },
+                'chain/format/paragraph': {
+                    get: function () { return editor.getAttributes('paragraph'); }
+                },
+                'format/paragraph/stylesheet': {
+                    chain: 'chain/format/paragraph',
+                    get: function (attributes) { return attributes.style; },
+                    set: function (styleId) { editor.setAttribute('paragraph', 'style', styleId); }
+                },
+                'format/paragraph/alignment': {
+                    chain: 'chain/format/paragraph',
+                    get: function (attributes) { return attributes.alignment; },
+                    set: function (alignment) { editor.setAttribute('paragraph', 'alignment', alignment); }
+                },
+                'format/paragraph/lineheight': {
+                    chain: 'chain/format/paragraph',
+                    get: function (attributes) { return attributes.lineheight; },
+                    set: function (lineHeight) { editor.setAttribute('paragraph', 'lineheight', lineHeight); }
+                },
+
+                'chain/format/character': {
+                    get: function () { return editor.getAttributes('character'); }
+                },
+                'format/character/stylesheet': {
+                    chain: 'chain/format/character',
+                    get: function (attributes) { return attributes.style; },
+                    set: function (styleId) { editor.setAttribute('character', 'style', styleId); }
+                },
+                'format/character/font/family': {
+                    chain: 'chain/format/character',
+                    get: function (attributes) { return attributes.fontname; },
+                    set: function (fontName) { editor.setAttribute('character', 'fontname', fontName); }
+                },
+                'format/character/font/height': {
+                    chain: 'chain/format/character',
+                    get: function (attributes) { return attributes.fontsize; },
+                    set: function (fontSize) { editor.setAttribute('character', 'fontsize', fontSize); }
+                },
+                'format/character/font/bold': {
+                    chain: 'chain/format/character',
+                    get: function (attributes) { return attributes.bold; },
+                    set: function (state) { editor.setAttribute('character', 'bold', state); }
+                },
+                'format/character/font/italic': {
+                    chain: 'chain/format/character',
+                    get: function (attributes) { return attributes.italic; },
+                    set: function (state) { editor.setAttribute('character', 'italic', state); }
+                },
+                'format/character/font/underline': {
+                    chain: 'chain/format/character',
+                    get: function (attributes) { return attributes.underline; },
+                    set: function (state) { editor.setAttribute('character', 'underline', state); }
+                },
+
+                'chain/table': {
+                    enable: function () { return editor.isPositionInTable(); }
+                },
+                'table/insert': {
+                    set: function (size) { editor.insertTable(size); }
+                },
+                'table/insert/row': {
+                    chain: 'chain/table',
+                    set: function () { editor.copyRow(); }
+                },
+                'table/insert/column': {
+                    chain: 'chain/table',
+                    set: function () { editor.copyColumn(); }
+                },
+                'table/delete/row': {
+                    chain: 'chain/table',
+                    set: function () { editor.deleteRows(); }
+                },
+                'table/delete/column': {
+                    chain: 'chain/table',
+                    set: function () { editor.deleteColumns(); }
+                },
+
+                'chain/image': {
+                    enable: function () { return editor.isImagePosition(); }
+                },
+                'image/insert': {
+                    set: function () {
+                        CommonDialogs.insertImageDialog(function (filename) {
+                            if (filename.length() > 0) {
+                                editor.insertImage(filename);
+                            }
+                        });
+                    }
+                },
+                'image/delete': {
+                    chain: 'chain/image',
+                    enable: function (enabled) { return enabled && editor.isFloatedImagePosition(); },
+                    set: function () { editor.deleteSelected(); }
+                },
+                'image/alignment': {
+                    chain: 'chain/image',
+                    get: function () { return editor.getImageFloatMode(); },
+                    // set: function (floatMode) { editor.setImageFloatMode(floatMode); }
+                    set: function (floatMode) { editor.setAttribute('character', 'imageFloatMode', floatMode); }
+                },
+
+                'debug/toggle': {
+                    get: function () { return app.isDebugMode(); },
+                    set: function (state) { app.setDebugMode(state); },
+                    done: function (state) { editor.grabFocus(); }
+                },
+                'debug/sync': {
+                    get: function () { return app.isSynchronizedMode(); },
+                    set: function (state) { app.setSynchronizedMode(state); }
+                }
+            };
+
+        // private methods ----------------------------------------------------
+
+        /**
+         * The controller done handler that will be executed after an item
+         * setter function (of items without own done handler), and after a
+         * view component triggers a 'cancel' event.
+         */
+        function doneHandler() {
+            editor.grabFocus();
+        }
+
+        // base constructor ---------------------------------------------------
+
+        BaseController.call(this, items, doneHandler);
+
+        // methods ------------------------------------------------------------
+
+        /**
+         * Registers a new editor instance. If the editor has the browser
+         * focus, this controller will use it as target for item actions
+         * triggered by any registered view component.
+         */
+        this.registerEditor = function (newEditor, disabledItems) {
+            newEditor
+                .on('focus', function (event, focused) {
+                    if (focused && (editor !== newEditor)) {
+                        editor = newEditor;
+                        self.enable().disable(disabledItems).update();
+                    }
+                })
+                .on('operation selectionChanged', function () {
+                    self.update();
+                });
+            return this;
+        };
+
+    } // class Controller
+
+    // exports ================================================================
+
+    // derive this class from class BaseController
+    return BaseController.extend({ constructor: Controller });
+
+});