--- conflicted
+++ resolved
@@ -160,12 +160,7 @@
                 if (baton.$.name.val() !== signature.displayname) update.displayname = baton.$.name.val();
 
                 // remove trailing whitespace when copy/paste signatures out of html pages
-<<<<<<< HEAD
-                if (update && update.content)
-                    update.content = update.content.replace(/(<br>)\s+(\S)/g, '$1$2');
-=======
                 if (update && update.content) update.content = update.content.replace(/(<br>)\s+(\S)/g, '$1$2');
->>>>>>> 15b67d9d
 
                 popup.busy();
 
