--- conflicted
+++ resolved
@@ -28,30 +28,13 @@
 
     var draw = function (file) {
         filesAPI.addDocumentLink(file);
-<<<<<<< HEAD
         var $element = $("<div>").addClass("file-details view"),
             sections = new layouts.Sections({
                 ref: "io.ox/files/details/sections"
             });
-        
+
         sections.draw.call($element, file);
-        
-=======
-
-        var $element = $("<div>").addClass("file-details view");
-        var rows = {};
-
-        ext.point("io.ox/files/details").each(function (extension) {
-            var $row = $("<div>").addClass("row-fluid");
-            if (extension.isEnabled && !extension.isEnabled(file)) {
-                return;
-            }
-            extension.draw.call($row, file, extension);
-            $row.appendTo($element);
-            rows[extension.id] = $row;
-        });
-
->>>>>>> 214f2284
+
         var blacklisted = {
             "refresh.list": true
         };
@@ -79,28 +62,27 @@
             }
         };
     };
-<<<<<<< HEAD
-    
+
     // Let's define the standard sections
     ext.point("io.ox/files/details/sections").extend({
         id: "header",
         layout: "Grid",
         index: 100
     });
-    
+
     ext.point("io.ox/files/details/sections").extend({
         id: "content",
         layout: "Grid",
         index: 200
     });
-    
+
     ext.point("io.ox/files/details/sections").extend({
         id: "upload",
         title: "Upload a new version",
         layout: "Grid",
         index: 300
     });
-    
+
     ext.point("io.ox/files/details/sections").extend({
         id: "versions",
         title: "Versions",
@@ -110,16 +92,12 @@
             return file.version > 1;
         }
     });
-    
-    
-    
+
+
+
     // Fill up the sections
-    
-    
-=======
-
-
->>>>>>> 214f2284
+
+
     // Details Extensions
     // Title
     ext.point("io.ox/files/details/sections/header").extend({
@@ -142,20 +120,11 @@
         id: "basicInfo",
         index: 20,
         draw: function (file) {
-<<<<<<< HEAD
             this.addClass("basicInfo");
             var $line = $("<div>");
             this.append($line);
-            
+
             ext.point("io.ox/files/details/sections/header/basicInfo").each(function (extension) {
-=======
-
-            this.addClass("basicInfo");
-            var $line = $("<div>");
-            this.append($line);
-
-            ext.point("io.ox/files/details/basicInfo").each(function (extension) {
->>>>>>> 214f2284
                 var count = 0;
                 _.each(extension.fields, function (index, field) {
                     var content = null;
@@ -235,10 +204,9 @@
         ref: 'io.ox/files/links/inline',
         orientation: 'right'
     }));
-<<<<<<< HEAD
-    
-    
-    
+
+
+
     // Content Section
     // Preview
     require(["io.ox/preview/main"], function (Preview) {
@@ -270,29 +238,6 @@
                     size: file.file_size,
                     dataURL: file.documentUrl
                 };
-=======
-
-    // Preview
-
-    ext.point("io.ox/files/details").extend({
-        id: "preview",
-        index: 40,
-        isEnabled: function (file) {
-            return !!file.filename;
-        },
-        draw: function (file) {
-            this.addClass("preview");
-            var fileDescription = {
-                name: file.filename,
-                mimetype: file.file_mimetype,
-                size: file.file_size,
-                dataURL: file.documentUrl
-            };
-
-            ext.point("io.ox/files/details/preview").invoke("draw", this, fileDescription, this);
-        }
-    });
->>>>>>> 214f2284
 
                 var $node = this;
                 $node.hide();
@@ -312,13 +257,8 @@
     });
 
     // Description
-<<<<<<< HEAD
-    
+
     ext.point("io.ox/files/details/sections/content").extend({
-=======
-
-    ext.point("io.ox/files/details").extend({
->>>>>>> 214f2284
         id: "description",
         index: 20,
         dim: {
@@ -346,11 +286,10 @@
             }
         }
     });
-<<<<<<< HEAD
-    
-    
+
+
     // Upload Field
-    
+
     ext.point("io.ox/files/details/sections/upload").extend({
         id: "form",
         index: 10,
@@ -379,36 +318,29 @@
                         $commentArea.val("");
                     });
                 });
-                
+
                 return false;
             });
-            
+
             $("<div>").addClass("row-fluid").append($("<div>").addClass("span6").append($input)).append($("<div>").addClass("span6 pull-right").append($button)).appendTo($node);
-            
+
             var $comment = $("<div>").addClass("row-fluid").hide().appendTo($node);
             var $commentArea = $("<textarea rows='5'></textarea>").addClass("span12").appendTo($comment);
-            
+
             $input.on("change", function () {
                 $comment.show();
                 $commentArea.focus();
             });
-            
+
             $node.append("<br>");
         }
     });
-    
+
     // Version List
-    
+
     ext.point("io.ox/files/details/sections/versions").extend({
         id: "table",
         index: 10,
-=======
-
-    // Version List
-
-    ext.point("io.ox/files/details").extend({
-        id: "versions",
->>>>>>> 214f2284
         isEnabled: function (file) {
             return file.current_version && file.version > 1;
         },
@@ -439,99 +371,9 @@
                     var $currentRow, keepAround, side;
 
                     $entryRow.append($("<div>").addClass("span1 versionLabel ").text(version.version));
-<<<<<<< HEAD
                     $detailsPane.addClass("span11").appendTo($entryRow);
                     new layouts.Grid({ref: "io.ox/files/details/versions/details"}).draw.call($detailsPane, version);
-                    
-=======
-
-                    $detailsPane.addClass("span11").appendTo($entryRow);
-
-
-                    side = 'left';
-
-                    function invokeExtension(ext) {
-                        var effectiveType, $element;
-
-                        effectiveType = ext.type;
-                        if (!effectiveType) {
-                            effectiveType = side;
-                        }
-                        if (effectiveType === 'row') {
-                            effectiveType = 'left';
-                        }
-                        if (effectiveType === side) {
-                            $element = $("<div>");
-                            if (ext.type !== 'row') {
-                                $element.addClass("span6");
-                            }
-                            ext.draw.call($element, version);
-
-                            $element.appendTo($currentRow);
-
-                            if (ext.type === 'right' || ext.type === 'row') {
-                                $currentRow = null;
-                            }
-                            if (ext.type === 'left') {
-                                side = 'right';
-                            }
-                            return true;
-                        }
-                        return false;
-                    }
-
-                    ext.point("io.ox/files/details/versions/details").each(function (ext) {
-                        var keepForNextRound = null;
-                        if (!$currentRow) {
-                            $currentRow = $("<div>").addClass("row-fluid").appendTo($detailsPane);
-                            side = 'left';
-                        }
-                        if (!invokeExtension(ext)) {
-                            if (keepAround) {
-                                // Draw blank
-                                if (side === 'left') {
-                                    $currentRow.append($("<div>").addClass("span6"));
-                                    side = 'right';
-                                    invokeExtension(keepAround);
-                                    keepAround = ext;
-                                } else {
-                                    $currentRow = null;
-                                    side = 'left';
-                                    keepForNextRound = ext;
-                                }
-                            } else {
-                                keepForNextRound = ext;
-                            }
-                        }
-
-                        if (!$currentRow) {
-                            $currentRow = $("<div>").addClass("row-fluid").appendTo($detailsPane);
-                            side = 'left';
-                        }
-
-                        if (keepAround) {
-                            invokeExtension(keepAround);
-                            keepAround = null;
-                        }
-                        if (keepForNextRound) {
-                            keepAround = keepForNextRound;
-                        }
-
-                    });
-
-                    if (keepAround) {
-                        if (keepAround.type === 'right') {
-                            $currentRow.append($("<div>").addClass("span6"));
-                            side = 'right';
-                            invokeExtension(keepAround);
-                        } else {
-                            $currentRow = $("<div>").addClass("row-fluid").appendTo($detailsPane);
-                            side = 'left';
-                            invokeExtension(keepAround);
-                        }
-                    }
-
->>>>>>> 214f2284
+
                     $mainContent.append($entryRow);
                 });
 
@@ -562,57 +404,7 @@
             }
         }
     });
-<<<<<<< HEAD
-    
-=======
-
-    // Upload Field
-
-    ext.point("io.ox/files/details").extend({
-        id: 70,
-        isEnabled: function (file) {
-            return file.current_version;
-        },
-        draw: function (file, extension) {
-            var self = this;
-            var $node = $("<div>").addClass("span4 well").appendTo(this);
-            var $input = $("<input>", {
-                type: "file"
-            }).appendTo($node);
-
-            $node.append("<br>");
-            var $comment = $("<div>").hide().appendTo($node);
-            $comment.append("Provide a short description for the new version:").append("<br>");
-            var $commentArea = $("<textarea rows='3'></textarea>").appendTo($comment);
-
-            $input.on("change", function () {
-                $comment.show();
-                $commentArea.focus();
-            });
-
-            $node.append("<br>");
-            var $button = $("<button/>").appendTo($node).text("Upload new version").addClass("btn").on("click", function () {
-                _($input[0].files).each(function (fileData) {
-                    $button.addClass("disabled").text("Uploading...");
-                    filesAPI.uploadNewVersion({
-                        file: fileData,
-                        id: file.id,
-                        folder: file.folder,
-                        timestamp: file.last_modified,
-                        json: {version_comment: $commentArea.val()}
-                    }).done(function (data) {
-                        $button.removeClass("disabled").text("Upload new version");
-                        self.empty();
-                        extension.draw.call(self, $node);
-                    });
-                });
-
-                return false;
-            });
-        }
-    });
-
->>>>>>> 214f2284
+
     // Extensions for the version detail table
 
     ext.point("io.ox/files/details/versions/details").extend({
@@ -622,39 +414,15 @@
             span: 4
         },
         draw: function (version) {
-<<<<<<< HEAD
             new links.DropdownLinks({
                 label: version.filename,
                 ref: "io.ox/files/versions/links/inline"
             }).draw.call(this, version);
-=======
-            var $link = $("<a>", {href: '#'}).text(version.filename).on("click", function () {
-                ext.point("io.ox/files/actions/open").invoke("action", $link, version);
-                return false;
-            });
-
-            this.append($link);
->>>>>>> 214f2284
         }
     });
 
     ext.point("io.ox/files/details/versions/details").extend({
         index: 20,
-<<<<<<< HEAD
-=======
-        id: "created_by",
-        type: 'right',
-        draw: function (version) {
-            var $node = this;
-            require(["io.ox/core/api/user"], function (userAPI) {
-                $node.append($("<span>").append(userAPI.getTextNode(version.created_by)).addClass("pull-right"));
-            });
-        }
-    });
-
-    ext.point("io.ox/files/details/versions/details").extend({
-        index: 30,
->>>>>>> 214f2284
         id: "size",
         dim: {
             span: 4
@@ -693,8 +461,7 @@
             });
         }
     });
-<<<<<<< HEAD
-    
+
     ext.point("io.ox/files/details/versions/details").extend({
         index: 50,
         id: "creation_date",
@@ -706,18 +473,7 @@
             this.append($("<span>").text(i18n.date("datetime", version.creation_date)).addClass("pull-right"));
         }
     });
-    
-=======
-
-    ext.point("io.ox/files/details/versions/details").extend(new ext.InlineLinks({
-        index: 60,
-        id: 'inline-links',
-        type: 'row',
-        ref: 'io.ox/files/versions/links/inline'
-    }));
-
-
->>>>>>> 214f2284
+
     return {
         draw: draw
     };
