--- conflicted
+++ resolved
@@ -19,8 +19,6 @@
 * Any use of the work other than as authorized under this license or copyright law is prohibited.
 *
 */
-<<<<<<< HEAD
-=======
 
 
 // set html font size to 1rem this way we are compliant with bootstrap 4 and 5.
@@ -29,7 +27,6 @@
 html {
     font-size: 1rem;
 }
->>>>>>> 871e9849
 
 body {
     // add a bit of perfection
