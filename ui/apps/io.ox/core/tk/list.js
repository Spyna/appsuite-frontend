/**
 * This work is provided under the terms of the CREATIVE COMMONS PUBLIC
 * LICENSE. This work is protected by copyright and/or other applicable
 * law. Any use of the work other than as authorized under this license
 * or copyright law is prohibited.
 *
 * http://creativecommons.org/licenses/by-nc-sa/2.5/
 *
 * © 2016 OX Software GmbH, Germany. info@open-xchange.com
 *
 * @author Matthias Biggeleben <matthias.biggeleben@open-xchange.com>
 */

define('io.ox/core/tk/list', [
    'io.ox/backbone/disposable',
    'io.ox/core/tk/list-selection',
    'io.ox/core/tk/list-dnd',
    'io.ox/core/extensions'
], function (DisposableView, Selection, dnd, ext) {

    'use strict';

    var keyEvents = {
            13: 'enter',
            27: 'escape',
            32: 'space',
            37: 'cursor:left',
            38: 'cursor:up',
            39: 'cursor:right',
            40: 'cursor:down'
        },
    // PULL TO REFRESH constants
        PTR_START =           5,    // Threshold when pull-to-refresh starts
        PTR_TRIGGER =       150,    // threshold when refresh is done
        PTR_MAX_PULLDOWM =  300,    // max distance where the PTR node can be dragged to
        PTR_ROTATE_ANGLE =  360;    // total rotation angle of the spinner while pulled down

    // helper
    function NOOP() { return $.when(); }

    var ListView = DisposableView.extend({

        tagName: 'ul',
        className: 'list-view',

        scaffold: $(
            '<li class="list-item">' +
            '<div class="list-item-checkmark"><i class="fa fa-checkmark" aria-hidden="true"/></div>' +
            '<div class="list-item-content"></div><div class="list-item-swipe-conent"></div>' +
            '</li>'
        ),

        busyIndicator: $('<li class="busy-indicator"><i class="fa fa-chevron-down"/></li>'),

        // disabled by default via 'hidden class'
        messageEmpty: $('<li class="message-empty-container hidden"><div class="message-empty"></div></li>'),

        pullToRefreshIndicator: $(
            '<div class="pull-to-refresh" style="transform: translate3d(0, -70px,0)">' +
            '<div class="spinner slight-drop-shadow" style="opacity: 1">' +
            '<i id="ptr-spinner" class="fa fa-refresh"/></div></div>'
        ),

        onItemFocus: function () {
            this.$el.removeAttr('tabindex');
            this.$el.addClass('has-focus');
        },

        onItemBlur: function () {
            if (this.mousedown) {
                return;
            }
            this.$el.attr('tabindex', 0);
            this.$el.removeClass('has-focus');
        },

        onKeepFocus: function (e) {
            if (e.target !== this.el) return;
            // ignore fake clicks
            if (!e.pageX) return;
            // restore focus
            this.restoreFocus();
        },

        restoreFocus: function (greedy) {
            // try to find the correct item to focus
            var items = this.getItems(),
                selectedItems = items.filter('.selected');
            if (selectedItems.length === 0) {
                if (greedy) this.selection.select(0, items);
                return;
            }
            if (selectedItems.length === 1) {
                // only one item, just focus that
                selectedItems.focus();
            } else if (selectedItems.filter(document.activeElement).length === 1) {
                // the activeElement is in the list, focus it
                selectedItems.filter(document.activeElement).focus();
            } else {
                // just use the last selected item to focus
                selectedItems.last().focus();
            }
        },

        onItemKeydown: function (e) {
            if (keyEvents[e.which]) this.trigger(keyEvents[e.which], e);
        },

        // use throttle instead of debouce in order to respond during scroll momentum
        onScroll: _.throttle(function () {

            if (this.isBusy || this.complete || !this.loader.collection || !this.$el.is(':visible')) return;

            var height = this.$el.outerHeight(),
                scrollTop = this.el.scrollTop,
                scrollHeight = this.el.scrollHeight,
                bottom = scrollTop + height;

            // two competing concepts:
            // a) the user wants to see the end of the list; some users feel better; more orientation. Less load on server.
            // b) powers users hate to wait; never want to see the end of the list. More load on server.
            // we're know using b) by preloading if the bottom edge exceeds 80%
            if (bottom / scrollHeight < 0.80) return;

            // show indicator & fetch next page
            this.addBusyIndicator();
            this.processPaginate();

        }, 20),

        // ensure first selected node is not scrolled out
        onSelect: function (ids) {
            var id = ids[0], node = this.selection.getNode(id);
            if (!node.length) return;
            node.intoView(this.$el);
        },

        onLoad: function () {
            this.idle();
            // trigger scroll event after initial load
            // takes care of the edge-case that the initial list cannot fill the viewport (see bug 37728)
            if (!this.complete) this.onScroll();
        },

        onComplete: function (complete) {
            this.toggleComplete(complete !== false); // default: true
        },

        // load more data (wraps paginate call)
        processPaginate: function () {
            if (!this.options.pagination || this.isBusy || this.complete) return;
            this.paginate();
        },

        // support for custom keys, e.g. needed to identify threads or folders
        getCompositeKey: function (model) {
            return model.cid;
        },

        // called when the view model changes (not collection models)
        onModelChange: function () {
            this.load();
        },

        empty: function () {
            this.idle();
            this.toggleComplete(false);
            this.getItems().remove();
            if (this.selection) this.selection.reset();
            this.$el.scrollTop(0);
        },

        updateEmptyMessage: function () {
            var baton = ext.Baton({ app: this.app, options: this.options }),
                point = ext.point(this.ref + '/empty'),
                isEmpty = !this.collection.length;
            if (isEmpty && point.keys().length) {
                point.invoke('draw', this.$('.message-empty'), baton);
            }
            this.$('.message-empty-container').toggleClass('hidden', !isEmpty);
        },

        onReset: function () {
            this.empty();
            this.$el.append(
                this.collection.map(this.renderListItem, this)
            );
            this.trigger('reset', this.collection, this.firstReset);
            if (this.firstReset) {
                this.trigger('first-reset', this.collection);
                this.firstReset = false;
            }
            if (this.firstContent && this.collection.length) {
                this.trigger('first-content', this.collection);
                this.firstContent = false;
            }
        },

        // bundle draws
        onAdd: function (model) {
            this.queue.add(model).render();
        },

        onRemove: function (model) {

            var children = this.getItems(),
                cid = this.getCompositeKey(model),
                li = children.filter('[data-cid="' + $.escape(cid) + '"]'),
                isSelected = li.hasClass('selected');

            if (li.length === 0) return;

            // keep scroll position if element is above viewport
            if (li[0].offsetTop < this.el.scrollTop) {
                this.el.scrollTop -= li.outerHeight(true);
            }

            if (this.selection) this.selection.remove(cid, li);
            li.remove();

            this.trigger('remove-mobile');
            // selection changes if removed item was selected
            if (isSelected) this.selection.triggerChange();

            // simulate scroll event because the list might need to paginate.
            // Unless it's the last one! If we did scroll for the last one, we would
            // trigger a paginate call that probably overtakes the delete request
            if (children.length > 1) {
                // see bug #46319 : handle 'select all' -> 'move'
                _.defer(function () {
                    this.$el.trigger('scroll');
                }.bind(this));
            }

            // forward event
            this.trigger('remove', model);
        },

        onBatchRemove: function (list) {

            // build hash of all composite keys
            var hash = {};
            _(list).each(function (obj) {
                if (_.isObject(obj)) {
                    var cid = obj.cid || _.cid(obj);
                    hash[cid] = true;
                } else hash[obj] = true;

            });

            // get all DOM nodes
            var items = this.getItems();
            if (items.length === 0) return;

            // get first selected item and its offset
            var selected = items.filter('.selected')[0];

            // get affected DOM nodes and remove them
            items.filter(function () {
                var cid = $(this).attr('data-cid');
                return !!hash[cid];
            })
                .remove();

            // manage the empty message
            this.updateEmptyMessage();

            if (!selected) return;

            // make sure the first selected item is visible (if out of viewport)
            var top = $(selected).position().top,
                outOfViewport = top < 0 || top > this.el.offsetHeight;
            if (outOfViewport) selected.scrollIntoView();
        },

        onSort: (function () {

            function getIndex(node) {
                // don't use data() here
                return node && parseInt(node.getAttribute('data-index'), 10);
            }

            return function () {
                // needless cause added models not drawn yet (debounced renderListItems)
                if (this.queue.list.length) return;

                var dom, sorted, i, j, length, node, reference, index, done = {};

                // sort all nodes by index
                dom = this.getItems().toArray();
                sorted = _(dom).sortBy(getIndex);

                // apply sorting (step by step to keep focus)
                // the arrays "dom" and "sorted" always have the same length
                for (i = 0, j = 0, length = sorted.length; i < length; i++) {
                    node = sorted[i];
                    reference = dom[j];
                    // mark as processed
                    done[i] = true;
                    // same element?
                    if (node === reference) {
                        // fast forward "j" if pointing at processed items
                        do { index = getIndex(dom[++j]); } while (done[index]);
                    } else if (reference) {
                        // change position in dom
                        this.el.insertBefore(node, reference);
                    }
                }
            };
        }()),

        onTouchStart: function (e) {
            if (this.options.noPullToRefresh) return;
            var atTop = this.$el.scrollTop() === 0,
                touches = e.originalEvent.touches[0],
                currentY = touches.pageY,
                currentX = touches.pageX;
            if (atTop) {
                this.pullToRefreshStartY = currentY;
                this.pullToRefreshStartX = currentX;
            }
        },

        onTouchMove: function (e) {

            var touches = e.originalEvent.touches[0],
                currentY = touches.pageY,
                distance = currentY - this.pullToRefreshStartY;


            if (this.pullToRefreshStartY && !this.isPulling && !this.isSwiping) {
                if ((currentY - this.pullToRefreshStartY) >= PTR_START) {
                    e.preventDefault();
                    e.stopPropagation();
                    // mark the list as scrolling, this will prevent selection from
                    // performing cell swipes but only if we are not performing a cell swipe
                    this.selection.isScrolling = true;
                    this.isPulling = true;
                    this.$el.prepend(
                        this.pullToRefreshIndicator
                    );
                }
            }

            if (this.isPulling && distance <= PTR_MAX_PULLDOWM) {
                this.pullToRefreshTriggerd = false;
                e.preventDefault();
                e.stopPropagation();

                var rotationAngle = (PTR_ROTATE_ANGLE / PTR_MAX_PULLDOWM) * distance,
                    top = -70 + ((70 / PTR_TRIGGER) * distance);

                this.pullToRefreshIndicator
                    .css('-webkit-transform', 'translate3d(0,' + top + 'px,0)');

                $('#ptr-spinner').css('-webkit-transform', 'rotateZ(' + rotationAngle + 'deg)');

                this.selection.isScrolling = true;

                if ((currentY - this.pullToRefreshStartY) >= PTR_TRIGGER) {
                    this.pullToRefreshTriggerd = true;
                }
            } else if (this.isPulling && distance >= PTR_MAX_PULLDOWM) {
                e.preventDefault();
                e.stopPropagation();
            }
        },

        onTouchEnd: function (e) {
            if (this.pullToRefreshTriggerd) {
                // bring the indicator in position
                this.pullToRefreshIndicator.css({
                    'transition': 'transform 50ms',
                    '-webkit-transform': 'translate3d(0,0,0)'
                });
                // let it spin
                $('#ptr-spinner').addClass('fa-spin');
                // trigger event to do the refresh elsewhere
                this.options.app.trigger('pull-to-refresh', this);

                e.preventDefault();
                e.stopPropagation();


            } else if (this.isPulling) {
                // threshold was not reached, just remove the ptr indicator
                this.removePullToRefreshIndicator(true);
                e.preventDefault();
                e.stopPropagation();
            }
            // reset everything
            this.selection.isScrolling = false;
            this.pullToRefreshStartY = null;
            this.isPulling = false;
            this.pullToRefreshTriggerd = false;
            this.pullToRefreshStartY = null;
        },

        removePullToRefreshIndicator: function (simple) {
            var self = this;
            // simple remove for unfinished ptr-drag
            if (simple) {
                self.pullToRefreshIndicator.css({
                    'transition': 'transform 50ms',
                    '-webkit-transform': 'translate3d(0,-70px,0)'
                });
                setTimeout(function () {
                    self.pullToRefreshIndicator.removeAttr('style').remove();
                }, 100);

            } else {
                // fancy remove with scale-out animation
                setTimeout(function () {
                    self.pullToRefreshIndicator.addClass('scale-down');
                    setTimeout(function () {
                        self.pullToRefreshIndicator
                            .removeAttr('style')
                            .removeClass('scale-down');
                        $('#ptr-spinner').removeClass('fa-spin');
                        self.pullToRefreshIndicator.remove();
                    }, 100);
                }, 250);
            }
        },

        // called whenever a model inside the collection changes
        onChange: function (model) {

            var li = this.$el.find('li[data-cid="' + $.escape(this.getCompositeKey(model)) + '"]'),
                baton = this.getBaton(model),
                index = model.changed.index;

            // change position?
            if (index !== undefined) li.attr('data-index', index);
            // draw via extensions
            ext.point(this.ref + '/item').invoke('draw', li.children().eq(1).empty(), baton);
            // forward event
            this.trigger('change', model);
        },

        onChangeCID: function (model) {
            var oldModel = model.clone();

            oldModel.set(model.previousAttributes());

            this.$el.find('li[data-cid="' + $.escape(this.getCompositeKey(oldModel)) + '"]').attr('data-cid', this.getCompositeKey(model));
        },

        initialize: function (options) {

            // options
            // ref: id of the extension point that is used to render list items
            // app: application
            // pagination: use pagination (default is true)
            // draggable: add drag'n'drop support
            // swipe: enables swipe handling (swipe to delete etc)
            this.options = _.extend({
                pagination: true,
                draggable: false,
                selection: true,
                scrollable: true,
                swipe: false,
                scrollto: false
            }, options);

            var events = {}, dndEnabled = false, self = this;

            // selection?
            if (this.options.selection) {
                this.selection = new Selection(this, this.options.selection);
                events = {
                    'focus .list-item': 'onItemFocus',
                    'blur .list-item': 'onItemBlur',
                    'click': 'onKeepFocus',
                    'keydown .list-item': 'onItemKeydown',
                    'touchstart': 'onTouchStart',
                    'touchend': 'onTouchEnd',
                    'touchmove': 'onTouchMove'
                };
                // set special class if not on smartphones (different behavior)
                if (_.device('!smartphone')) this.$el.addClass('visible-selection');
                // enable drag & drop
                dnd.enable({ draggable: true, container: this.$el, selection: this.selection });
                dndEnabled = true;
                // a11y
                this.$el.addClass('f6-target');
            } else {
                this.toggleCheckboxes(false);
            }

            // scroll?
            if (this.options.scrollable) {
                this.$el.addClass('scrollpane');
            }

            // pagination?
            if (this.options.pagination) {
                events.scroll = 'onScroll';
            }

            // initial collection?
            if (this.options.collection) {
                this.setCollection(this.collection);
                if (this.collection.length) this.onReset();
            }

            // enable drag & drop; avoid enabling dnd twice
            if (this.options.draggable && !dndEnabled) {
                dnd.enable({ draggable: true, container: this.$el, selection: this.selection });
            }

            this.ref = this.ref || options.ref;
            this.app = options.app;
            this.model = new Backbone.Model();
            this.isBusy = false;
            this.complete = false;
            this.firstReset = true;
            this.firstContent = true;

            this.delegateEvents(events);

            // don't know why but listenTo doesn't work here
            this.model.on('change', _.debounce(this.onModelChange, 10), this);

            // make sure busy & idle use proper this (for convenient callbacks)
            _.bindAll(this, 'busy', 'idle');

            // set special class if not on smartphones (different behavior)
            if (_.device('!smartphone')) {
                this.$el.addClass('visible-selection');
            }

            // helper to detect scrolling in action, only used by mobiles
            if (_.device('smartphone')) {
                var timer,
                    scrollPos = 0;
                this.selection.isScrolling = false;
                this.$el.scroll(function () {
                    if (self.$el.scrollTop() !== scrollPos) {
                        self.selection.isScrolling = true;
                        scrollPos = self.$el.scrollTop();
                    }
                    if (timer) clearTimeout(timer);
                    timer = setTimeout(function () {
                        self.selection.isScrolling = false;
                    }, 500);
                });
            }

            if (this.options.pagination) {
                // respond to window resize (see bug 37728)
                $(window).on('resize.list-view', this.onScroll.bind(this));
            }

            if (this.options.scrollto) {
                this.on('selection:add', _.debounce(this.onSelect.bind(this), 100));
            }

            this.on('dispose', function () {
                $(window).off('resize.list-view');
            });

            this.queue = {

                list: [],

                add: function (item) {
                    this.list.push(item);
                    return this;
                },

                render: _.debounce(this.renderListItems.bind(this), 10),

                iterate: function (fn) {
                    this.list.forEach(fn.bind(self));
                    this.list = [];
                }
            };
        },

        forwardCollectionEvents: function (name) {
            var args = _(arguments).toArray().slice(1);
            args.unshift('collection:' + name);
            this.trigger.apply(this, args);
        },

        setCollection: function (collection) {
            // remove listeners; make sure this.collection is an object otherwise we remove all listeners
            if (this.collection) this.stopListening(this.collection);
            this.collection = collection;
            this.toggleComplete(false);
            this.listenTo(collection, {
                // forward events
                'all': this.forwardCollectionEvents,
                // backbone
                'add': this.onAdd,
                'change': this.onChange,
                'change:cid': this.onChangeCID,
                'remove': this.onRemove,
                'reset': this.onReset,
                'sort': this.onSort,
                // load
                'before:load': this.busy,
                'load': this.onLoad,
                'load:fail': this.idle,
                // paginate
                'before:paginate': this.busy,
                'paginate': this.idle,
                'paginate:fail': this.idle,
                'complete': this.onComplete,
                // reload
                'reload': this.idle
            });
            this.listenTo(collection, {
                // backbone
                'add': this.updateEmptyMessage,
                'remove': this.updateEmptyMessage,
                'reset': this.updateEmptyMessage
            });
            if (this.selection) this.selection.reset();
            this.trigger('collection:set');
            return this;
        },

        // if true current collection is regarded complete
        // no more items are fetches
        toggleComplete: function (state) {
            if (!this.options.pagination) state = true;
            this.$el.toggleClass('complete', state);
            this.complete = !!state;
        },

        // shows/hides checkboxes
        toggleCheckboxes: function (state) {
            this.$el.toggleClass('hide-checkboxes', state === undefined ? undefined : !state);
        },

        // return alls items of this list
        // the filter is important, as we might have a header
        // although we could use children(), we use find() as it's still faster (see http://jsperf.com/jquery-children-vs-find/8)
        getItems: function () {
            var items = this.$el.find('.list-item');
            if (this.filter) items = items.filter(this.filter);
            return items;
        },

        // optional: filter items
        setFilter: function (selector) {
            this.filter = selector;
            var items = this.$el.find('.list-item');
            items.removeClass('hidden');
            if (this.filter) {
                items.not(this.filter).addClass('hidden');
                // we need to have manual control over odd/even because nth-child doesn't work with hidden elements
                items.filter(this.filter).each(function (index) { $(this).addClass(index % 2 ? 'even' : 'odd'); });
            } else {
                items.removeClass('even odd');
            }
        },

        connect: function (loader) {

            // remove listeners; make sure this.collection is an object otherwise we remove all listeners
            if (this.collection) this.stopListening(this.collection);
            this.collection = loader.getDefaultCollection();
            this.loader = loader;

            this.load = function (options) {
                // load data
                this.empty();
                loader.load(_.extend(this.model.toJSON(), options));
                this.setCollection(loader.collection);
            };

            this.paginate = function (options) {
                loader.paginate(_.extend(this.model.toJSON(), options));
            };

            this.reload = function (options) {
                loader.reload(_.extend(this.model.toJSON(), options));
            };
        },

        load: NOOP,
        paginate: NOOP,
        reload: NOOP,

        map: function (model) {
            return model.toJSON();
        },

        render: function () {
            if (this.options.selection) {
                this.$el.attr({
                    'aria-multiselectable': true,
                    'role': 'listbox',
                    'tabindex': 0
                });
            }
            this.$el.attr('data-ref', this.ref);
            this.addMessageEmpty();
            // fix evil CSS transition issue with phantomJS
            if (_.device('phantomjs')) this.$el.addClass('no-transition');
            return this;
        },

        redraw: function () {
            var point = ext.point(this.ref + '/item'),
                collection = this.collection;
            this.getItems().each(function (index, li) {
                if (index >= collection.length) return;
                var model = collection.at(index),
                    baton = this.getBaton(model);
                point.invoke('draw', $(li).children().eq(1).empty(), baton);
            }.bind(this));
        },

        createListItem: function () {
            var li = this.scaffold.clone();
            if (this.options.selection) {
                // a11y: use role=option and aria-selected here; no need for "aria-posinset" or "aria-setsize"
                // see http://blog.paciellogroup.com/2010/04/html5-and-the-myth-of-wai-aria-redundance/
                li.addClass('selectable').attr({ 'aria-selected': false, role: 'option', 'tabindex': '-1' });
            }
            return li;
        },

        renderListItem: function (model) {
            var li = this.createListItem(),
                baton = this.getBaton(model);
            // add cid and full data
            li.attr({ 'data-cid': this.getCompositeKey(model), 'data-index': model.get('index') });
            // draw via extensions
            ext.point(this.ref + '/item').invoke('draw', li.children().eq(1), baton);
            return li;
        },

        renderListItems: function () {

            this.idle();

            // do this line once (expensive)
            var children = this.getItems();

            this.queue.iterate(function (model) {

                var index = model.has('index') ? model.get('index') : this.collection.indexOf(model),
                    li = this.renderListItem(model);

                // insert or append
                if (index < children.length) {
                    children.eq(index).before(li);
                    // scroll position might have changed due to insertion
                    if (li[0].offsetTop <= this.el.scrollTop) {
                        this.el.scrollTop += li.outerHeight(true);
                    }
                } else {
                    this.$el.append(li);
                }

                // forward event
                this.trigger('add', model, index);
<<<<<<< HEAD
=======
                // use raw cid here for non-listview listeners (see custom getCompositeKey)
                this.trigger('add:' + model.cid, model, index);
>>>>>>> 1c635981

            });

            // needs to be called manually cause drawing is debounced
            this.onSort();
        },

        getBaton: function (model) {
            var data = this.map(model);
            return ext.Baton({ data: data, model: model, app: this.app, options: this.options });
        },

        getBusyIndicator: function () {
            return this.$el.find('.busy-indicator');
        },

        addMessageEmpty: function () {
            this.messageEmpty.clone().appendTo(this.$el);
        },

        addBusyIndicator: function () {
            var indicator = this.getBusyIndicator();
            // ensure the indicator is the last element in the list
            if (indicator.index() < this.$el.children().length) indicator.appendTo(this.$el);
            return indicator.length ? indicator : this.busyIndicator.clone().appendTo(this.$el);
        },

        removeBusyIndicator: function () {
            this.getBusyIndicator().remove();
        },

        busy: function () {
            if (this.isBusy) return;
            this.addBusyIndicator().addClass('io-ox-busy').find('i').remove();
            this.isBusy = true;
            return this;
        },

        idle: function (e) {
            // if idle is called as an error callback we should display it (load:fail for example)
            if (e && e.error) {
                require(['io.ox/core/yell'], function (yell) {
                    yell(e);
                });
            }
            if (!this.isBusy) return;
            this.removeBusyIndicator();
            this.isBusy = false;
            return this;
        },

        getPosition: function () {
            return this.selection.getPosition();
        },

        hasNext: function () {
            if (!this.collection) return false;
            var index = this.getPosition() + 1;
            return index < this.collection.length || !this.complete;
        },

        next: function () {
            if (this.hasNext()) this.selection.next(); else this.processPaginate();
        },

        hasPrevious: function () {
            if (!this.collection) return false;
            var index = this.getPosition() - 1;
            return index >= 0;
        },

        previous: function () {
            if (this.hasPrevious()) this.selection.previous(); else this.$el.scrollTop(0);
        },

        // set proper focus
        focus: function () {
            var items = this.getItems().filter('.selected').focus();
            if (items.length === 0) this.$el.focus();
        }
    });

    return ListView;
});<|MERGE_RESOLUTION|>--- conflicted
+++ resolved
@@ -760,11 +760,8 @@
 
                 // forward event
                 this.trigger('add', model, index);
-<<<<<<< HEAD
-=======
                 // use raw cid here for non-listview listeners (see custom getCompositeKey)
                 this.trigger('add:' + model.cid, model, index);
->>>>>>> 1c635981
 
             });
 
