--- conflicted
+++ resolved
@@ -19,15 +19,10 @@
     'io.ox/core/api/account',
     'io.ox/portal/widgets',
     'io.ox/core/tk/dialogs',
-<<<<<<< HEAD
-    'gettext!plugins/portal'
-], function (ext, api, util, accountAPI, portalWidgets, dialogs, gt) {
-=======
     'gettext!plugins/portal',
     'io.ox/backbone/disposable',
     'io.ox/core/api/collection-loader'
 ], function (ext, api, util, accountAPI, portalWidgets, dialogs, gt, DisposableView, CollectionLoader) {
->>>>>>> 74174fc6
 
     'use strict';
 
@@ -47,23 +42,6 @@
         });
     }
 
-<<<<<<< HEAD
-    // need debounce here, otherwise we get tons of refresh calls
-    var refreshWidgets = _.debounce(function (type, cache) {
-        require(['io.ox/portal/main'], function (portal) {
-            var app = portal.getApp(),
-                collection = app.getWidgetCollection();
-            collection.chain()
-                .filter(function (model) {
-                    return model.get('type') === type;
-                })
-                .each(function (model) {
-                    (model.get('baton') || {}).cache = !!cache;
-                })
-                .each(app.refreshWidget);
-        });
-    }, 10);
-=======
     var MailView = DisposableView.extend({
 
         tagName: 'li',
@@ -152,7 +130,6 @@
 
         return def;
     };
->>>>>>> 74174fc6
 
     ext.point('io.ox/portal/widget/mail').extend({
 
@@ -161,28 +138,11 @@
         load: function (baton) {
 
             function getMails(folderName) {
-<<<<<<< HEAD
-                // we fetch more that we want to show because usually a lot is deleted
-                var LIMIT = _.device('smartphone') ? 5 : 10;
-                return api.getAll({ folder:  folderName, limit: LIMIT * 5 }, !!baton.cache).then(function (mails) {
-                    // filter deleted mails
-                    return _(mails).filter(function (obj) {
-                        return !util.isDeleted(obj);
-                    });
-                }).then(function (mails) {
-                    // fetch detailed data for smaller subset
-                    return api.getList(mails.slice(0, LIMIT)).done(function (data) {
-                        baton.data = data;
-                        baton.cache = false;
-                    });
-                });
-=======
                 var loader = api.collectionLoader,
                     params = loader.getQueryParams({ folder: folderName });
 
                 baton.collection = loader.getCollection(params);
                 if (baton.collection.length === 0) return loadCollection(folderName);
->>>>>>> 74174fc6
             }
 
             var props = baton.model.get('props', {});
@@ -222,54 +182,9 @@
         },
 
         preview: function (baton) {
-<<<<<<< HEAD
-            var $content = $('<ul class="content list-unstyled">'),
-                list = baton.data;
-
-            // unregister all old update handlers in this namespace
-            _(trackedMails).each(function (ecid) {
-                api.off('update:' + ecid + '.portalTile');
-            });
-            // reset list
-            trackedMails = [];
-
-            if (list && list.length) {
-                $content.append(
-                    _(list).map(function (mail) {
-                        var ecid = _.ecid(mail),
-                            cache = true;
-                        // store tracked ecids for unregistering
-                        trackedMails.push(ecid);
-                        // track updates for the mail
-                        api.on('update:' + ecid + '.portalTile', refreshWidgets.bind(this, 'mail', cache));
-
-                        var received = moment(mail.received_date).format('l');
-                        var $node = $('<li class="item" tabindex="1">')
-                            .data('item', mail)
-                            .append(
-                                (function () {
-                                    if ((mail.flags & 32) === 0) {
-                                        return $('<i class="fa fa-circle new-item accent">');
-                                    }
-                                })(),
-                                $('<span class="bold">').text(_.noI18n(util.getDisplayName(mail.from[0]))), $.txt(' '),
-                                $('<span class="normal">').text(_.noI18n(_.ellipsis(mail.subject, { max: 50 }))), $.txt(' '),
-                                $('<span class="accent">').text(_.noI18n(received))
-                            );
-                        // Give plugins a chance to customize mail display
-                        ext.point('io.ox/mail/portal/list/item').invoke('customize', $node, mail, baton, $node);
-                        return $node;
-                    })
-                );
-            } else {
-                $content.text(gt('No mails in your inbox'));
-            }
-            this.append($content);
-=======
             this.append(new MailListView({
                 collection: baton.collection
             }).render(baton).$el);
->>>>>>> 74174fc6
         },
 
         draw: draw
