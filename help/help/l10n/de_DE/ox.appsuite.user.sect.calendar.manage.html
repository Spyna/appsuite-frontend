--- conflicted
+++ resolved
@@ -36,15 +36,6 @@
     
   </h1>
 <div class="sect1" id="ox.appsuite.user.sect.calendar.manage">
-<<<<<<< HEAD
-<div class="titlepage"><div><div><h2 class="title" style="clear: both">7.6. Termine verwalten</h2></div></div></div>
-<a class="indexterm" name="id-1.8.13.2"></a><div class="concept">
-<a name="ox.appsuite.user.concept.calendar.manage.folder"></a><p id="ox.appsuite.user.concept.calendar.manage.folder">Einige der Techniken zum Verwalten von Terminen
-      setzen voraus, dass Sie eigene Kalenderordner eingerichtet haben. Informationen zum Anlegen von Ordnern finden Sie in <a class="xref" href="ox.appsuite.user.sect.dataorganisation.folder.html">Ordner</a>.</p>
-</div>
-<div class="concept">
-<a name="ox.appsuite.user.concept.calendar.manage"></a><p id="ox.appsuite.user.concept.calendar.manage">Sie haben folgende Möglichkeiten: </p>
-=======
 <div class="titlepage"><div><div><h2 class="title" style="clear: both">7.7. Termine verwalten</h2></div></div></div>
 <a class="indexterm" name="id-1.8.14.2"></a><div class="concept">
 <a name="ox.appsuite.user.concept.calendar.manage.folder"></a><p id="ox.appsuite.user.concept.calendar.manage.folder">Einige der Techniken zum Verwalten von Terminen
@@ -53,7 +44,6 @@
 <div class="concept">
 <a name="ox.appsuite.user.concept.calendar.manage"></a><p id="ox.appsuite.user.concept.calendar.manage">Sie haben folgende Möglichkeiten: 
       </p>
->>>>>>> 1c74fb5d
 <ul class="itemizedlist" style="list-style-type: disc; ">
 <li class="listitem"><p role="presentation">
             <a class="xref" href="ox.appsuite.user.sect.calendar.manage.edit.html">Termine bearbeiten</a>
@@ -62,11 +52,7 @@
             <a class="xref" href="ox.appsuite.user.sect.calendar.manage.dragndrop.html">Termine mit Drag&amp;Drop bearbeiten</a>
           </p></li>
 <li class="listitem"><p role="presentation">
-<<<<<<< HEAD
-            <a class="xref" href="ox.appsuite.user.sect.calendar.manage.changestatus.html">Terminbestätigung ändern</a>
-=======
             <a class="xref" href="ox.appsuite.user.sect.calendar.manage.changestatus.html">Terminbestätigung oder Status ändern</a>
->>>>>>> 1c74fb5d
           </p></li>
 <li class="listitem"><p role="presentation">
             <a class="xref" href="ox.appsuite.user.sect.calendar.manage.timezones.html">Zeitzonen-Favoriten verwalten</a>
@@ -75,18 +61,6 @@
             <a class="xref" href="ox.appsuite.user.sect.calendar.manage.colors.html">Kalenderfarben verwenden</a>
           </p></li>
 <li class="listitem"><p role="presentation">
-<<<<<<< HEAD
-            <a class="xref" href="ox.appsuite.user.sect.calendar.manage.move.html">Termine in einen anderen Ordner verschieben</a>
-          </p></li>
-<li class="listitem"><p role="presentation">
-            <a class="xref" href="ox.appsuite.user.sect.calendar.manage.print.html">Termine drucken</a>
-          </p></li>
-<li class="listitem"><p role="presentation">
-            <a class="xref" href="ox.appsuite.user.sect.calendar.manage.delete.html">Termine löschen</a>
-          </p></li>
-<li class="listitem"><p role="presentation">
-            <a class="xref" href="ox.appsuite.user.sect.calendar.manage.multiple.html">Mehrere Termine gemeinsam bearbeiten</a>
-=======
             <a class="xref" href="ox.appsuite.user.sect.calendar.manage.move.html">Termine in einen anderen Kalender verschieben</a>
           </p></li>
 <li class="listitem"><p role="presentation">
@@ -97,7 +71,6 @@
           </p></li>
 <li class="listitem"><p role="presentation">
             <a class="xref" href="ox.appsuite.user.sect.calendar.manage.delete.html">Termine löschen</a>
->>>>>>> 1c74fb5d
           </p></li>
 </ul>
 <p>
