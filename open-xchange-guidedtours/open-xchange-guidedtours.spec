--- conflicted
+++ resolved
@@ -8,11 +8,7 @@
 BuildRequires:  java-devel >= 1.6.0
 BuildRequires:  nodejs >= 0.10.0
 Version:        @OXVERSION@
-<<<<<<< HEAD
 %define         ox_release 0
-=======
-%define         ox_release 12
->>>>>>> e04a06e8
 Release:        %{ox_release}_<CI_CNT>.<B_CNT>
 Group:          Applications/Productivity
 Vendor:         Open-Xchange
@@ -56,9 +52,8 @@
 
 %changelog
 * Fri Mar 13 2015 Marcus Klein <marcus.klein@open-xchange.com>
-<<<<<<< HEAD
 Build for patch 2015-03-16
-=======
+* Fri Mar 13 2015 Marcus Klein <marcus.klein@open-xchange.com>
 Twelfth candidate for 7.6.2 release
 * Fri Mar 06 2015 Marcus Klein <marcus.klein@open-xchange.com>
 Eleventh candidate for 7.6.2 release
@@ -66,7 +61,6 @@
 Tenth candidate for 7.6.2 release
 * Tue Mar 03 2015 Marcus Klein <marcus.klein@open-xchange.com>
 Nineth candidate for 7.6.2 release
->>>>>>> e04a06e8
 * Tue Feb 24 2015 Marcus Klein <marcus.klein@open-xchange.com>
 Eighth candidate for 7.6.2 release
 * Thu Feb 12 2015 Marcus Klein <marcus.klein@open-xchange.com>
