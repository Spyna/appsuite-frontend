.io-ox-settings-main .window-content .rightside .scrollable-pane .io-ox-mailfilter-settings {
    .settings-list-view {
        .settings-list-item {
            &:not(.disabled) {
                .list-item-title {
                    font-weight: bold;
                }
            }
            .list-item-controls {
                & > * {
                    padding: 13px 16px;
                    margin: 0;
                }
                .remove:focus {
                    background-color: @trash-icon-hover-background;
                    text-decoration: none;

                    i {
                        color: @trash-icon-hover-color;
                    }
                }
            }
        }
    }
}

.io-ox-mailfilter-edit {

    .warning { color:  #B94A48; border-color: #B94A48; }

    .action.dropup.open { position:relative; }

    a.dropdown-toggle {
        padding-top: 5px;
        display: inline-block;
<<<<<<< HEAD
        &:hover, &:focus {
=======
        &:focus {
>>>>>>> 1c635981
            text-decoration: underline;
        }
    }

    a.newcondition, a.newaction {
        margin-top: 10px;
        margin-bottom: 25px;
        display: inline-block;
    }

    a.folderselect {
        padding-top: 5px;
        display: inline-block;
    }

    legend {
        display: block;
        width: 100%;
        font-size: 14px;
        font-family: @normal-font-family;
        font-weight: bold;
        line-height: 40px;
        color: #333;
        border: 0;
        border-bottom: 1px solid #E5E5E5;
    }

    li.filter-settings-view {
        position: relative;
        background-color: #f5f5f5;
        padding: 8px 70px 8px 13px;
        margin: 0 0 7px 0;
        text-align: left;

        .singleline {
            line-height: 30px;
        }

        .doubleline {
            line-height: 63px;
        }

        .center {
            text-align: center;
        }

        .rightalign {
            text-align: right;

            .flag-dropdown {

                 .dropdown-menu {
                    text-align: left;
                    right: 207px;
                    top: -272px;
                    position: relative;
                 }

            }

            .dropdown-menu {
                text-align: left;
                left: auto;
                right: -2px;
            }

        }

        .dateinput {

            .input-group {
                display: block;
            }

            .datepicker-day-field {
                width: 100%;
            }

        }

        .dropdownlink, .control-label {
            text-align: right;
        }

        .help-block {
            margin: 0;
        }

    }

    li.filter-settings-view.warning {
        color:  #B94A48;
    }

    .flag-dropdown {
        width: 30px;
        height: 24px;
        margin: 0;
        border: 1px solid rgba(0, 0, 0, 0.2);
        cursor: pointer;
        border-radius: @border-radius-base;
        display: inline-block;
        position: relative;
        top: 4px;
    }

    .flag-dropdown ul {
        text-align: left;
        font: 14px/20 @normal-font-family;
        right: -2px;
        left: auto;
        // top: 125%;
        width: 200px;
    }

    /*.flag-dropdown a {
        line-height: 24px;
    }*/

    .flag_1  { background-color: @red; } /* red */
    .flag_7  { background-color: @orange; } /* orange */
    .flag_10 { background-color: @yellow; } /* yellow */
    .flag_6  { background-color: @green-light; } /* light green */
    .flag_3  { background-color: @green; } /* green */
    .flag_9  { background-color: @blue-light; } /* light blue */
    .flag_2  { background-color: @blue; } /* blue */
    .flag_5  { background-color: @purple; } /* purple (former brown) */
    .flag_8  { background-color: @pink; } /* pink */
    .flag_4  { background-color: @gray-light; } /* dark gray */

    a[data-action="remove-test"], a[data-action="remove-action"] {
        position: absolute;
        top: 0;
        right: 0;
        height: 100%;
        color: #aaa;
        width: 44px;
        cursor: pointer;

        &:hover, &:focus {
            background-color: @trash-icon-hover-background;
            text-decoration: none;

            i {
                color: @trash-icon-hover-color;
            }
        }

        i {
            position: absolute;
            top: 50%;
            left: 50%;
            margin: -7px 0 0 -6px;
            color: #aaa;
        }
    }

    .line {
        margin-top: 25px;
        margin-bottom: 20px;

        .dropdown-toggle {
            padding-top: 0;
        }
    }

}<|MERGE_RESOLUTION|>--- conflicted
+++ resolved
@@ -1,24 +1,8 @@
 .io-ox-settings-main .window-content .rightside .scrollable-pane .io-ox-mailfilter-settings {
     .settings-list-view {
-        .settings-list-item {
-            &:not(.disabled) {
-                .list-item-title {
-                    font-weight: bold;
-                }
-            }
-            .list-item-controls {
-                & > * {
-                    padding: 13px 16px;
-                    margin: 0;
-                }
-                .remove:focus {
-                    background-color: @trash-icon-hover-background;
-                    text-decoration: none;
-
-                    i {
-                        color: @trash-icon-hover-color;
-                    }
-                }
+        .settings-list-item:not(.disabled) {
+            .list-item-title {
+                font-weight: bold;
             }
         }
     }
@@ -33,11 +17,7 @@
     a.dropdown-toggle {
         padding-top: 5px;
         display: inline-block;
-<<<<<<< HEAD
-        &:hover, &:focus {
-=======
         &:focus {
->>>>>>> 1c635981
             text-decoration: underline;
         }
     }
@@ -177,7 +157,7 @@
         width: 44px;
         cursor: pointer;
 
-        &:hover, &:focus {
+        &:hover {
             background-color: @trash-icon-hover-background;
             text-decoration: none;
 
