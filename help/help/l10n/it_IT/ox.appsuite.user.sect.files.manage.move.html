--- conflicted
+++ resolved
@@ -45,11 +45,7 @@
       </p>
 </div>
 <div class="task">
-<<<<<<< HEAD
-<a name="ox.appsuite.user.task.files.move"></a><p class="title"><b>Come spostare un file:</b></p>
-=======
 <a name="ox.appsuite.user.task.files.move"></a><p class="title">Come spostare oggetti in un'altra cartella:</p>
->>>>>>> 74174fc6
 <div class="taskprerequisites">
           <p>Prerequisito: è necessario disporre dei permessi appropriati per creare oggetti nella cartella di destinazione.</p>
         </div>
