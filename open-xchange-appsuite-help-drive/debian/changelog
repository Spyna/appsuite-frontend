--- conflicted
+++ resolved
@@ -1,4 +1,3 @@
-<<<<<<< HEAD
 open-xchange-appsuite-help-drive (7.6.3-0) unstable; urgency=medium
 
   * prepare for 7.6.3 release
@@ -76,13 +75,12 @@
   * Transitional package
 
  -- Marcus Klein <marcus.klein@open-xchange.com>  Mon, 16 Feb 2015 16:45:32 +0100
-=======
+
 open-xchange-appsuite-help-drive (7.6.1-25) stable; urgency=low
 
   * Build for patch 2015-07-20 (2637)
 
  -- Marcus Klein <marcus.klein@open-xchange.com>  Fri, 17 Jul 2015 09:49:29 +0200
->>>>>>> 2ae90371
 
 open-xchange-appsuite-help-drive (7.6.1-24) stable; urgency=low
 
