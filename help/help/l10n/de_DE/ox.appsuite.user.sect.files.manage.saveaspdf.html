--- conflicted
+++ resolved
@@ -35,31 +35,16 @@
     
     
   </h1>
-<<<<<<< HEAD
-<h2 class="sr-only">Dateien organisieren</h2>
-<div class="sect2" id="ox.appsuite.user.sect.files.manage.saveaspdf">
-<div class="titlepage"><div><div><h3 class="title">9.5.6. Datei als PDF speichern</h3></div></div></div>
-<a class="indexterm" name="id-1.10.11.11.2"></a><a class="indexterm" name="id-1.10.11.11.3"></a><div class="concept">
-<a name="ox.appsuite.user.concept.files.manage.saveaspdf"></a><p id="ox.appsuite.user.concept.files.manage.saveaspdf">Sie können Dokumente und Textdateien im PDF-Format speichern.
-=======
 <h2 class="sr-only">Dateien und Ordner organisieren</h2>
 <div class="sect2" id="ox.appsuite.user.sect.files.manage.saveaspdf">
 <div class="titlepage"><div><div><h3 class="title">9.6.6. Datei als PDF speichern</h3></div></div></div>
 <a class="indexterm" name="id-1.10.12.11.2"></a><a class="indexterm" name="id-1.10.12.11.3"></a><div class="concept">
 <a name="ox.appsuite.user.concept.files.manage.saveaspdf"></a><p id="ox.appsuite.user.concept.files.manage.saveaspdf">Sie können Dokumente und Textdateien im PDF-Format speichern. 
->>>>>>> 1c74fb5d
         Die PDF-Datei wird in dem gleichen Ordner gespeichert, in dem sich das Dokument oder die Textdatei befindet.</p>
 </div>
 <div class="task" id="ox.appsuite.user.task.files.manage.saveaspdf">
 <p class="title">So speichern Sie eine Datei im PDF-Format:</p>
 <div class="procedure"><ol class="procedure" type="1">
-<<<<<<< HEAD
-<li class="step"><p role="presentation">Wählen Sie im Anzeigebereich eine Datei. Klicken Sie in der Werkzeugleiste auf das Symbol
-              <span class="guibutton"><strong>Aktionen</strong></span>
-              <span aria-hidden="true" class="inlinemediaobject" id="ox.appsuite.user.fig.files.manage.saveaspdf.toolbar"><img src="../../images/appsuite_user_icon_actions.png"></span> .
-              Klicken Sie im Menü auf <span class="guibutton"><strong>Als PDF speichern</strong></span>.</p></li>
-<li class="step"><p role="presentation">Im Fenster <span class="guilabel"><strong>Als PDF speichern</strong></span> bestimmen Sie den Namen der PDF-Datei.
-=======
 <li class="step"><p role="presentation">Wählen Sie im Anzeigebereich eine Datei.</p></li>
 <li class="step"><p role="presentation">Verwenden Sie eine der folgenden Methoden:
               <ul class="itemizedlist" style="list-style-type: disc; ">
@@ -73,24 +58,12 @@
 </ul>
             </p></li>
 <li class="step"><p role="presentation">Im Fenster <span class="guilabel"><strong>Als PDF speichern</strong></span> bestimmen Sie den Namen der PDF-Datei. 
->>>>>>> 1c74fb5d
               Klicken Sie auf <span class="guibutton"><strong>Speichern</strong></span>.</p></li>
 </ol></div>
 </div>
 <p class="title">Siehe auch</p>
 <ul class="itemizedlist" id="ox.appsuite.user.concept.files.manage.saveaspdf.related" style="list-style-type: none; ">
 <li class="listitem" style="list-style-type: none"><p role="presentation"><a class="xref" href="ox.appsuite.user.sect.files.manage.copy.html">Dateien kopieren</a></p></li>
-<<<<<<< HEAD
-<li class="listitem" style="list-style-type: none"><p role="presentation"><a class="xref" href="ox.appsuite.user.sect.files.gui.content.html">Der
-        <span class="phrase">Drive</span>
-        
-        
-        
-        Anzeigebereich</a></p></li>
-</ul>
-<p id="ox.appsuite.user.concept.files.manage.saveaspdf.parent">Übergeordnetes Thema:
-        <a class="xref" href="ox.appsuite.user.sect.files.manage.html">Dateien organisieren</a>
-=======
 <li class="listitem" style="list-style-type: none">
 <p role="presentation"><a class="xref" href="ox.appsuite.user.sect.files.gui.content.html">Der
         <span class="phrase">Drive</span>-Anzeigebereich
@@ -100,7 +73,6 @@
 </ul>
 <p id="ox.appsuite.user.concept.files.manage.saveaspdf.parent">Übergeordnetes Thema:
         <a class="xref" href="ox.appsuite.user.sect.files.manage.html">Dateien und Ordner organisieren</a>
->>>>>>> 1c74fb5d
       </p>
 </div>
           </div>
