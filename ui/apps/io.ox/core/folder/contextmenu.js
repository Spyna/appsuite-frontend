/**
 * This work is provided under the terms of the CREATIVE COMMONS PUBLIC
 * LICENSE. This work is protected by copyright and/or other applicable
 * law. Any use of the work other than as authorized under this license
 * or copyright law is prohibited.
 *
 * http://creativecommons.org/licenses/by-nc-sa/2.5/
 *
 * © 2014 Open-Xchange Inc., Tarrytown, NY, USA. info@open-xchange.com
 *
 * @author Matthias Biggeleben <matthias.biggeleben@open-xchange.com>
 */

define('io.ox/core/folder/contextmenu', [
    'io.ox/core/extensions',
    'io.ox/core/folder/actions/common',
    'io.ox/core/folder/api',
    'io.ox/core/capabilities',
<<<<<<< HEAD
    'gettext!io.ox/core'
], function (ext, actions, api, capabilities, gt) {
=======
    'io.ox/core/api/filestorage',
    'gettext!io.ox/core'
], function (ext, actions, api, capabilities, filestorage, gt) {
>>>>>>> 74174fc6

    'use strict';

    //
    // drawing utility functions
    //

    function a(action, text) {
        return $('<a href="#" tabindex="1" role="menuitem">')
            .attr('data-action', action).text(text)
            // always prevent default
            .on('click', $.preventDefault);
    }

    function disable(node) {
        return node.attr('aria-disabled', true).removeAttr('tabindex').addClass('disabled');
    }

    function addLink(node, options) {
        var link = a(options.action, options.text);
        if (options.enabled) link.on('click', options.data, options.handler); else disable(link);
        node.append($('<li role="presentation">').append(link));
        return link;
    }

    function divider() {
        this.append(
            $('<li class="divider" role="presentation" aria-hidden="true">')
        );
    }

<<<<<<< HEAD
=======
    function header(label) {
        this.append(
            $('<li class="dropdown-header" role="presentation" aria-hidden="true">').text(label)
        );
    }

>>>>>>> 74174fc6
    var ColorSelectionView = Backbone.View.extend({
        tagName: 'div',
        className: 'custom-colors',
        events: {
            'click .color-label': 'select',
            'remove': 'onRemove'
        },
        initialize: function () {
            this.listenTo(this.model, 'change:meta', this.update);
        },
        update: function () {
            //toggle active class
            $('.active', this.$el).removeClass('active').attr('aria-checked', false);
            $('.color-label-' + this.model.get('meta').color_label, this.$el).addClass('active').attr('aria-checked', true);
        },
        select: function (e) {
            var meta = _.extend({},
                this.model.get('meta'),
                { color_label: $(e.target).data('index') }
            );

            api.update(this.model.get('id'), { meta: meta }).fail(function (error) {
                require(['io.ox/core/notifications'], function (notifications) {
                    notifications.yell(error);
                });
            });

            //prevent dialog from closing
            e.stopPropagation();
            e.preventDefault();
        },
        render: function (util) {
            var folderColor = util.getFolderColor({ meta: this.model.get('meta') }),
                self = this;

            _(_.range(1, 11)).each(function (colorNumber) {
                self.$el.append(
                    $('<div class="color-label pull-left" tabindex="1" role="checkbox">')
                    .addClass('color-label-' + colorNumber)
                    .addClass(folderColor == colorNumber ? 'active' : '')
                    .attr({
                        'data-index': colorNumber,
                        'aria-checked': folderColor == colorNumber,
                        'aria-label': util.getColorLabel(colorNumber)
                    })
                    .append('<i class="fa fa-check">')
                );
            });

            return this;
        },
        onRemove: function () {
            this.stopListening();
        }
    });

    var extensions = {

        //
        // Mark all mails as read
        //
        markFolderSeen: function (baton) {

            if (baton.module !== 'mail') return;

            addLink(this, {
                action: 'markfolderread',
                data: { folder: baton.data.id, app: baton.app },
                enabled: true,
                handler: actions.markFolderSeen,
                text: gt('Mark all messages as read')
            });
        },

        //
        // Move all messages to a target folder ...
        //
        moveAllMessages: function (baton) {
            // disabled until API ready
            if (true || baton.module !== 'mail') return;

            addLink(this, {
                action: 'move-all-messages',
                data: { folder: baton.data.id, app: baton.app },
                enabled: true,
                handler: function () {
                    alert('Available once we get the proper API action');
                },
                text: gt('Move all messages')
            });
        },

        //
        // Clean up / Expunge
        //
        expunge: function (baton) {

            if (baton.module !== 'mail') return;

            addLink(this, {
                action: 'expunge',
                data: { folder: baton.data.id },
                enabled: api.can('delete', baton.data),
                handler: actions.expungeFolder,
                text: gt('Clean up')
            });
        },

        //
        // Archive messages
        //
        archive: (function () {

            function handler(e) {
                ox.load(['io.ox/core/folder/actions/archive']).done(function (archive) {
                    archive(e.data.id);
                });
            }

            return function (baton) {

                if (baton.module !== 'mail') return;

                addLink(this, {
                    action: 'archive',
                    data: { id: baton.data.id },
                    enabled: api.can('delete', baton.data),
                    handler: handler,
                    //#. Verb: (to) archive messages
                    text: gt.pgettext('verb', 'Archive')
                });
            };

        }()),

        //
        // Empty folder
        //
        empty: function (baton) {

            if (baton.module !== 'mail' && baton.module !== 'infostore') return;

            addLink(this, {
                action: 'clearfolder',
                data: { id: baton.data.id, module: baton.module },
                enabled: api.can('delete', baton.data),
                handler: actions.clearFolder,
                text: gt('Empty folder')
            });
        },

        //
        // Add folder
        //
        add: (function () {

            function handler(e) {
                e.preventDefault();
                ox.load(['io.ox/core/folder/actions/add']).done(function (add) {
                    add(e.data.folder, { module: e.data.module });
                });
            }

            return function (baton) {

                // only mail and infostore show hierarchies
                if (/^(contacts|calendar|tasks)$/.test(baton.module)) return;

                // special case: default0 with altnamespace
                var canCreate = baton.data.id === 'default0' && api.altnamespace;
                if (!canCreate && !api.can('create:folder', baton.data)) return;

                // not within trash
                if (api.is('trash', baton.data)) return;

                addLink(this, {
                    action: 'add-subfolder',
                    data: { app: baton.app, folder: baton.data.id, module: baton.module },
                    enabled: true,
                    handler: handler,
                    text: gt('Add new folder')
                });
            };
        }()),

        //
        // Rename folder
        //
        rename: (function () {

            function handler(e) {
                ox.load(['io.ox/core/folder/actions/rename']).done(function (rename) {
                    rename(e.data.id);
                });
            }

            return function (baton) {

                if (!api.can('rename', baton.data)) return;

                addLink(this, {
                    action: 'rename',
                    data: { id: baton.data.id },
                    enabled: true,
                    handler: handler,
                    text: gt('Rename')
                });
            };
        }()),

        //
        // Remove folder
        //
        removeFolder: (function () {

            function handler(e) {
                ox.load(['io.ox/core/folder/actions/remove']).done(function (remove) {
                    remove(e.data.id);
                });
            }

            return function (baton) {

                if (!api.can('remove:folder', baton.data)) return;

                addLink(this, {
                    action: 'delete',
                    data: { id: baton.data.id },
                    enabled: true,
                    handler: handler,
                    text: gt('Delete')
                });
            };
        }()),

        //
        // Move
        //
        move: (function () {

            function handler(e) {
                require(['io.ox/core/folder/actions/move'], function (move) {
                    move.folder(e.data.id);
                });
            }

            return function (baton) {

                if (!/^(mail|infostore)$/.test(baton.module)) return;
                if (_.device('smartphone')) return;
                if (!api.can('remove:folder', baton.data)) return;

                addLink(this, {
                    action: 'move',
                    data: { id: baton.data.id },
                    enabled: true,
                    handler: handler,
                    text: gt('Move')
                });
            };
        }()),

        //
        // Zip folder
        //
        zip: (function () {

            function handler(e) {
                require(['io.ox/files/api'], function (api) {
                    api.zip(e.data.id);
                });
            }

            return function (baton) {

                if (_.device('smartphone')) return;
                if (baton.module !== 'infostore') return;

                //we don't allow folder download on external storages see Bug 40979
                var isEnabled = !filestorage.isExternal(baton.data);
                addLink(this, {
                    action: 'zip',
                    data: { id: baton.data.id },
                    enabled: isEnabled,
                    handler: handler,
                    text: gt('Download entire folder')
                });
            };
        }()),

        //
        // Export folder
        //
        exportData: (function () {

            function handler(e) {
                require(['io.ox/core/export/export'], function (exporter) {
                    //module,folderid
                    exporter.show(e.data.baton.data.module, e.data.baton.data.id);
                });
            }

            return function (baton) {

                if (_.device('ios || android')) return;
                if (!api.can('export', baton.data)) return;
                if (baton.data.total === 0) return;
                if (!_.isNumber(baton.data.total) && baton.data.total !== null) return;

                addLink(this, {
                    action: 'export',
                    data: { baton: baton },
                    enabled: true,
                    handler: handler,
                    text: gt('Export')
                });
            };
        }()),

        //
        // Import data
        //
        importData: (function () {

            function handler(e) {
                e.preventDefault();
                require(['io.ox/core/import/import'], function (importer) {
                    importer.show(e.data.baton.data.module, e.data.baton.data.id);
                });
            }

            return function (baton) {

                if (_.device('ios || android')) return;
                if (!api.can('import', baton.data)) return;

                addLink(this, {
                    action: 'import',
                    data: { baton: baton },
                    enabled: true,
                    handler: handler,
                    text: gt('Import')
                });
            };
        }()),

        //
        // Permissions / Sharing
        //
        shares: (function () {

            function invite(e) {
                e.preventDefault();
<<<<<<< HEAD
                var id = String(e.data.app.folder.get());
=======
                var id = e.data.id;
>>>>>>> 74174fc6
                require(['io.ox/files/share/permissions'], function (controller) {
                    controller.showFolderPermissions(id);
                });
            }

<<<<<<< HEAD
            return function (baton) {

                if (!capabilities.has('gab')) return;
                if (capabilities.has('alone')) return;
                if (_.device('smartphone')) return;

                addLink(this, {
                    action: 'permissions',
                    data: { app: baton.app },
                    enabled: true,
                    handler: handler,
                    text: gt('Permissions')
                });
=======
            function getALink(e) {
                e.preventDefault();
                var id = e.data.id;
                ox.load(['io.ox/files/api', 'io.ox/files/actions/share']).done(function (filesApi, action) {
                    var model = new filesApi.Model(api.pool.getModel(id).toJSON());
                    action.link([model]);
                });
            }

            return function (baton) {

                if (_.device('smartphone')) return;

                // check if folder can be shared
                var id = String(baton.data.id),
                    model = api.pool.getModel(id);

                var supportsInvite = capabilities.has('invite_guests'),
                    supportsLinks = capabilities.has('share_links'),
                    showInvitePeople = supportsInvite && model.supportsShares(),
                    showGetLink = supportsLinks && !model.is('mail') && model.isShareable(id);

                // stop if neither invites or links are supported
                if (!showInvitePeople && !showGetLink) return;

                header.call(this, gt('Sharing'));

                if (showInvitePeople) {
                    addLink(this, {
                        action: 'invite',
                        data: { app: baton.app, id: id },
                        enabled: true,
                        handler: invite,
                        // Using concat notation to avoid necessity for new translations right before the release
                        text: model.isShareable(id) ? gt('Invite people') + ' / ' + gt('Permissions') : gt('Existing shares')
                    });
                }

                // "Get link" doesn't work for mail folders
                if (showGetLink) {
                    addLink(this, {
                        action: 'get-link',
                        data: { app: baton.app, id: id },
                        enabled: true,
                        handler: getALink,
                        text: gt('Get link')
                    });
                }
>>>>>>> 74174fc6
            };
        }()),

        //
        // Subscribe folder
        //
        subscribe: (function () {

            function handler(e) {
                e.preventDefault();
                require(['io.ox/core/sub/subscriptions'], function (subscriptions) {
                    subscriptions.buildSubscribeDialog(e.data);
                });
            }

            return function (baton) {

                if (!api.can('subscribe', baton.data || api.is('trash', baton.data))) return;

                var tempLink, node, self = this;

                node = $('<li>').append(
                    tempLink = a('subscriptions', gt('New subscription'))
                );

                if (capabilities.has('subscription')) {
                    tempLink.on('click', { folder: baton.data.folder_id, module: baton.data.module, app: baton.app }, handler);
                    this.append(node);
                } else {
                    require(['io.ox/core/upsell'], function (upsell) {
                        if (upsell.enabled(['subscription'])) {
                            tempLink.on('click', function () {
                                upsell.trigger({
                                    type: 'inline-action',
                                    id: 'io.ox/core/foldertree/contextmenu/default/subscribe',
                                    missing: upsell.missing(['subscription'])
                                });
                            });
                            self.append(node);
                        }
                    });
                }
            };
        }()),

        //
        // Folder properties
        //

        properties: (function () {

            function handler(e) {
                e.preventDefault();
                var id = e.data.id;
                require(['io.ox/core/folder/actions/properties'], function (fn) {
                    fn(id);
                });
            }

            return function (baton) {

                if (_.device('smartphone')) return;

                addLink(this, {
                    action: 'properties',
                    data: { baton: baton, id: String(baton.data.id) },
                    enabled: true,
                    handler: handler,
                    text: gt('Properties')
                });
            };
        }()),

        //
        // Hide/show folder
        //

        toggle: (function () {

            function handler(e) {
                e.preventDefault();
                // hide/show
                api.toggle(e.data.id, e.data.state);
                // dropdown menu needs a redraw
                e.data.view.renderContextMenuItems();
            }

            return function (baton) {

                // if data is empty we have nothing to do here
                if (!baton.data.id) return;
                if (!/^(contacts|calendar|tasks)$/.test(baton.module)) return;
                if (_.device('smartphone')) return;
                if (baton.data.standard_folder) return;

                var hidden = api.is('hidden', baton.data);

                addLink(this, {
                    action: 'hide',
                    data: { id: baton.data.id, state: hidden, view: baton.view },
                    enabled: true,
                    handler: handler,
                    text: hidden ? gt('Show') : gt('Hide')
                });
            };
        }()),

        customColor: (function () {

            return function (baton) {

                if (!/^calendar$/.test(baton.module)) return;
                if (!api.is('private', baton.data)) return;

                if (baton.app && baton.app.props && baton.app.props.get('colorScheme') === 'custom') {
                    var listItem;

                    this.append(
                        listItem = $('<li role="presentation">')
                    );

                    require(['io.ox/calendar/util'], function (calendarUtil) {
                        listItem.append(
                            new ColorSelectionView({
                                model: api.pool.getModel(baton.data.id)
                            }).render(calendarUtil).$el
                        );
                    });
                }
            };
        })()
    };

    //
    // Default extensions
    //

    ext.point('io.ox/core/foldertree/contextmenu/default').extend(
        {
            id: 'add-folder',
            index: 1000,
            draw: extensions.add
        },
        {
            id: 'rename',
            index: 1100,
            draw: extensions.rename
        },
        {
            id: 'move',
            index: 1200,
            draw: extensions.move
        },
        {
            id: 'publications',
            index: 1300,
            draw: extensions.publish
        },
        {
            id: 'subscribe',
            index: 1400,
            draw: extensions.subscribe
        },
        {
<<<<<<< HEAD
            id: 'divider-2',
            index: 1450,
            draw: divider
        },
=======
            id: 'divider-1',
            index: 1450,
            draw: divider
        },
        // -----------------------------------------------
>>>>>>> 74174fc6
        {
            id: 'customColor',
            index: 1500,
            draw: extensions.customColor
        },
        {
<<<<<<< HEAD
            id: 'divider-1',
=======
            id: 'divider-2',
>>>>>>> 74174fc6
            index: 1600,
            draw: divider
        },
        // -----------------------------------------------
        {
            id: 'shares',
            index: 2000,
            draw: extensions.shares
        },
        {
            id: 'divider-3',
            index: 2100,
            draw: divider
        },
        // -----------------------------------------------
        {
            id: 'import',
            index: 3100,
            draw: extensions.importData
        },
        {
            id: 'export',
            index: 3200,
            draw: extensions.exportData
        },
        {
            id: 'zip',
            index: 3300,
            draw: extensions.zip
        },
        {
<<<<<<< HEAD
            id: 'divider-2',
            index: 2400,
=======
            id: 'divider-4',
            index: 3400,
>>>>>>> 74174fc6
            draw: divider
        },
        // -----------------------------------------------
        {
            id: 'mark-folder-read',
            index: 4100,
            draw: extensions.markFolderSeen
        },
        {
            id: 'move-all-messages',
            index: 4200,
            draw: extensions.moveAllMessages
        },
        {
<<<<<<< HEAD
            id: 'divider-3',
            index: 3300,
=======
            id: 'expunge',
            index: 4300,
            draw: extensions.expunge
        },
        {
            id: 'archive',
            index: 4400,
            draw: extensions.archive
        },
        {
            id: 'divider-5',
            index: 4500,
>>>>>>> 74174fc6
            draw: divider
        },
        // -----------------------------------------------
        {
<<<<<<< HEAD
            id: 'mark-folder-read',
            index: 4100,
            draw: extensions.markFolderSeen
        },
        {
            id: 'move-all-messages',
            index: 4200,
            draw: extensions.moveAllMessages
        },
        {
            id: 'expunge',
            index: 4300,
            draw: extensions.expunge
        },
        {
            id: 'archive',
            index: 4400,
            draw: extensions.archive
        },
        {
            id: 'empty',
            index: 4500,
=======
            id: 'properties',
            index: 6100,
            draw: extensions.properties
        },
        {
            id: 'toggle',
            index: 6200,
            draw: extensions.toggle
        },
        {
            id: 'empty',
            index: 6300,
>>>>>>> 74174fc6
            draw: extensions.empty
        },
        {
            id: 'divider-4',
            index: 4600,
            draw: divider
        },
        // -----------------------------------------------
        {
            id: 'toggle',
            index: 5100,
            draw: extensions.toggle
        },
        {
            id: 'delete',
<<<<<<< HEAD
            index: 5200,
=======
            index: 6500,
>>>>>>> 74174fc6
            draw: extensions.removeFolder
        }
    );

    //
    // Special extensions
    //
    ext.point('io.ox/core/foldertree/contextmenu/myfolders').extend(
        {
            id: 'add-folder',
            index: 1000,
            draw: extensions.add
        }
    );

    return {
        extensions: extensions,
        addLink: addLink,
        disable: disable,
        divider: divider
    };
});<|MERGE_RESOLUTION|>--- conflicted
+++ resolved
@@ -16,14 +16,9 @@
     'io.ox/core/folder/actions/common',
     'io.ox/core/folder/api',
     'io.ox/core/capabilities',
-<<<<<<< HEAD
-    'gettext!io.ox/core'
-], function (ext, actions, api, capabilities, gt) {
-=======
     'io.ox/core/api/filestorage',
     'gettext!io.ox/core'
 ], function (ext, actions, api, capabilities, filestorage, gt) {
->>>>>>> 74174fc6
 
     'use strict';
 
@@ -55,15 +50,12 @@
         );
     }
 
-<<<<<<< HEAD
-=======
     function header(label) {
         this.append(
             $('<li class="dropdown-header" role="presentation" aria-hidden="true">').text(label)
         );
     }
 
->>>>>>> 74174fc6
     var ColorSelectionView = Backbone.View.extend({
         tagName: 'div',
         className: 'custom-colors',
@@ -417,31 +409,12 @@
 
             function invite(e) {
                 e.preventDefault();
-<<<<<<< HEAD
-                var id = String(e.data.app.folder.get());
-=======
                 var id = e.data.id;
->>>>>>> 74174fc6
                 require(['io.ox/files/share/permissions'], function (controller) {
                     controller.showFolderPermissions(id);
                 });
             }
 
-<<<<<<< HEAD
-            return function (baton) {
-
-                if (!capabilities.has('gab')) return;
-                if (capabilities.has('alone')) return;
-                if (_.device('smartphone')) return;
-
-                addLink(this, {
-                    action: 'permissions',
-                    data: { app: baton.app },
-                    enabled: true,
-                    handler: handler,
-                    text: gt('Permissions')
-                });
-=======
             function getALink(e) {
                 e.preventDefault();
                 var id = e.data.id;
@@ -490,7 +463,6 @@
                         text: gt('Get link')
                     });
                 }
->>>>>>> 74174fc6
             };
         }()),
 
@@ -655,29 +627,18 @@
             draw: extensions.subscribe
         },
         {
-<<<<<<< HEAD
-            id: 'divider-2',
-            index: 1450,
-            draw: divider
-        },
-=======
             id: 'divider-1',
             index: 1450,
             draw: divider
         },
         // -----------------------------------------------
->>>>>>> 74174fc6
         {
             id: 'customColor',
             index: 1500,
             draw: extensions.customColor
         },
         {
-<<<<<<< HEAD
-            id: 'divider-1',
-=======
             id: 'divider-2',
->>>>>>> 74174fc6
             index: 1600,
             draw: divider
         },
@@ -709,13 +670,8 @@
             draw: extensions.zip
         },
         {
-<<<<<<< HEAD
-            id: 'divider-2',
-            index: 2400,
-=======
             id: 'divider-4',
             index: 3400,
->>>>>>> 74174fc6
             draw: divider
         },
         // -----------------------------------------------
@@ -730,10 +686,6 @@
             draw: extensions.moveAllMessages
         },
         {
-<<<<<<< HEAD
-            id: 'divider-3',
-            index: 3300,
-=======
             id: 'expunge',
             index: 4300,
             draw: extensions.expunge
@@ -746,35 +698,10 @@
         {
             id: 'divider-5',
             index: 4500,
->>>>>>> 74174fc6
             draw: divider
         },
         // -----------------------------------------------
         {
-<<<<<<< HEAD
-            id: 'mark-folder-read',
-            index: 4100,
-            draw: extensions.markFolderSeen
-        },
-        {
-            id: 'move-all-messages',
-            index: 4200,
-            draw: extensions.moveAllMessages
-        },
-        {
-            id: 'expunge',
-            index: 4300,
-            draw: extensions.expunge
-        },
-        {
-            id: 'archive',
-            index: 4400,
-            draw: extensions.archive
-        },
-        {
-            id: 'empty',
-            index: 4500,
-=======
             id: 'properties',
             index: 6100,
             draw: extensions.properties
@@ -787,27 +714,11 @@
         {
             id: 'empty',
             index: 6300,
->>>>>>> 74174fc6
             draw: extensions.empty
         },
         {
-            id: 'divider-4',
-            index: 4600,
-            draw: divider
-        },
-        // -----------------------------------------------
-        {
-            id: 'toggle',
-            index: 5100,
-            draw: extensions.toggle
-        },
-        {
             id: 'delete',
-<<<<<<< HEAD
-            index: 5200,
-=======
             index: 6500,
->>>>>>> 74174fc6
             draw: extensions.removeFolder
         }
     );
