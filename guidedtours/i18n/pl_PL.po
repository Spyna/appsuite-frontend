--- conflicted
+++ resolved
@@ -241,38 +241,9 @@
 "also collaborate on a document and set different access rights."
 msgstr "W tym miejscu można udostępniać pliki współpracownikom i kontaktom zewnętrznym. Można też wspólnie z innymi pracować nad dokumentem i ustawić różne prawa dostępu."
 
-<<<<<<< HEAD
-#: apps/io.ox/tours/settings.js module:io.ox/tours
-msgid "How the settings are organized"
-msgstr "Sposób uporządkowania ustawień"
-
-#: apps/io.ox/tours/mail.js module:io.ox/tours
-msgid ""
-"If double-clicking on an E-Mail in the list, the E-Mail is opened in a "
-"separate window."
-msgstr ""
-"Aby otworzyć wiadomość e-mail w osobnym oknie, kliknij ją dwukrotnie na "
-"liście."
-
-#: apps/io.ox/tours/portal.js module:io.ox/tours
-msgid "If you no longer want to display a square, click the delete icon."
-msgstr "Jeśli chcesz ukryć kwadrat, kliknij ikonę usuwania."
-
-#: apps/io.ox/tours/mail.js module:io.ox/tours
-msgid ""
-"In order to edit multiple E-Mails at once, enable the checkboxes on the left "
-"side of the E-Mails. If the checkboxes are not displayed, click on View > "
-"Checkboxes on the right side of the toolbar."
-msgstr ""
-"Aby edytować kilka wiadomości e-mail jednocześnie, zaznacz pola wyboru "
-"widoczne z lewej strony wiadomości e-mail. Jeśli pola wyboru nie są "
-"wyświetlane, kliknij pozycje Widok > Pola wyboru z prawej strony paska "
-"narzędzi."
-=======
 #: apps/io.ox/tours/files.js module:io.ox/tours
 msgid "Sharing options"
 msgstr "Opcje udostępniania"
->>>>>>> ca385a2c
 
 #: apps/io.ox/tours/files.js module:io.ox/tours
 msgid ""
@@ -305,15 +276,9 @@
 "original file stays available."
 msgstr "Czy wiesz, że możesz edytować dokumenty tekstowe i arkusze kalkulacyjne online? Aplikacja Drive automatycznie zaktualizuje edytowany plik, ale dzięki obsłudze pracy z różnymi wersjami oryginalny plik wciąż będzie dostępny."
 
-<<<<<<< HEAD
-#: apps/io.ox/tours/intro.js module:io.ox/tours
-msgid "Searching for objects"
-msgstr "Wyszukiwanie obiektów"
-=======
 #: apps/io.ox/tours/files.js module:io.ox/tours
 msgid "File details"
 msgstr "Szczegóły plików"
->>>>>>> ca385a2c
 
 #: apps/io.ox/tours/files.js module:io.ox/tours
 msgid ""
@@ -367,11 +332,6 @@
 "bar."
 msgstr "Aby wyświetlić pomoc lub ustawienia, kliknij ikonę menu systemowego na pasku menu."
 
-<<<<<<< HEAD
-#: apps/io.ox/tours/portal.js module:io.ox/tours
-msgid "The Portal"
-msgstr "Portal"
-=======
 #: apps/io.ox/tours/intro.js module:io.ox/tours
 msgid "Creating new items"
 msgstr "Tworzenie nowych elementów"
@@ -383,7 +343,6 @@
 #: apps/io.ox/tours/intro.js module:io.ox/tours
 msgid "Opening or closing the folder tree"
 msgstr "Otwieranie lub zamykanie drzewa folderów"
->>>>>>> ca385a2c
 
 #: apps/io.ox/tours/intro.js module:io.ox/tours
 msgid ""
@@ -414,15 +373,12 @@
 msgstr "Drzewo folderów"
 
 #: apps/io.ox/tours/intro.js module:io.ox/tours
-<<<<<<< HEAD
-=======
 msgid ""
 "Use the folder tree to open the folder containing the objects that you want "
 "to view in the list."
 msgstr "Korzystając z drzewa folderów, otwórz folder zawierający obiekty, które chcesz wyświetlić na liście."
 
 #: apps/io.ox/tours/intro.js module:io.ox/tours
->>>>>>> ca385a2c
 msgid "The list"
 msgstr "Lista"
 
@@ -585,21 +541,9 @@
 "news."
 msgstr "W portalu znajdują się informacje o aktualnych wiadomościach e-mail, spotkaniach i informacjach z sieci społecznościowej."
 
-<<<<<<< HEAD
-#: apps/io.ox/tours/intro.js module:io.ox/tours
-#, fuzzy
-#| msgid ""
-#| "To launch an app, click on an entry on the left side of the menu bar."
-msgid ""
-"To launch an app, use the quick launch icons on the left side of the menu "
-"bar or click on an entry inside the app launcher menu."
-msgstr ""
-"Aby uruchomić aplikację, kliknij pozycję w lewej górnej części paska menu."
-=======
 #: apps/io.ox/tours/portal.js module:io.ox/tours
 msgid "Reading the details"
 msgstr "Zapoznawanie się ze szczegółami"
->>>>>>> ca385a2c
 
 #: apps/io.ox/tours/portal.js module:io.ox/tours
 msgid "To read the details, click on an entry in a square."
@@ -634,45 +578,14 @@
 msgstr "Aby ponownie wyświetlić pole lub wyświetlić dodatkowe informacje, kliknij polecenie Dostosuj tę stronę."
 
 #: apps/io.ox/tours/settings.js module:io.ox/tours
-<<<<<<< HEAD
-#, fuzzy
-#| msgid ""
-#| "To open the help, click the System menu icon on the upper right side of "
-#| "the menu bar. Select Help. The help for the currently selected app is "
-#| "displayed. To browse the complete help, click on Start Page or Table Of "
-#| "Contents at the upper part of the window."
-msgid ""
-"To open the help, click the user image on the upper right side of the menu "
-"bar. Select Help. The help for the currently selected app is displayed. To "
-"browse the complete help, click on Start Page or Table Of Contents at the "
-"upper part of the window."
-msgstr ""
-"Aby otworzyć pomoc, kliknij ikonę menu systemowego widoczną w prawym górnym "
-"rogu paska menu. Wybierz polecenie Pomoc. Pojawi się pomoc dotycząca "
-"aktualnie wybranej aplikacji. Aby przeglądać całą pomoc, kliknij Strona "
-"początkowa lub Spis treści w górnej części okna."
-=======
 msgid "Opening the settings"
 msgstr "Otwieranie ustawień"
->>>>>>> ca385a2c
 
 #: apps/io.ox/tours/settings.js module:io.ox/tours
-#, fuzzy
-#| msgid ""
-#| "To open the settings, click the System menu icon on the upper right side "
-#| "of the menu bar. Select Settings."
 msgid ""
-<<<<<<< HEAD
-"To open the settings, click the user image on the upper right side of the "
-"menu bar. Select Settings."
-msgstr ""
-"Aby otworzyć ustawienia, kliknij ikonę menu systemowego z prawej strony u "
-"góry paska menu. Wybierz pozycję Ustawienia. "
-=======
 "To open the settings, click the System menu icon on the upper right side of "
 "the menu bar. Select Settings."
 msgstr "Aby otworzyć ustawienia, kliknij ikonę menu systemowego z prawej strony u góry paska menu. Wybierz pozycję Ustawienia. "
->>>>>>> ca385a2c
 
 #: apps/io.ox/tours/settings.js module:io.ox/tours
 msgid "How the settings are organized"
@@ -716,28 +629,9 @@
 "bar. Select Sign out."
 msgstr "Aby się wylogować, kliknij ikonę menu systemowego widoczną w prawym górnym rogu paska menu. Wybierz polecenie Wyloguj."
 
-<<<<<<< HEAD
-#: apps/io.ox/tours/settings.js module:io.ox/tours
-#, fuzzy
-#| msgid ""
-#| "To sign out, click the System menu icon on the upper right side of the "
-#| "menu bar. Select Sign out."
-msgid ""
-"To sign out, click the logout icon on the upper right side of the menu bar."
-msgstr ""
-"Aby się wylogować, kliknij ikonę menu systemowego widoczną w prawym górnym "
-"rogu paska menu. Wybierz polecenie Wyloguj."
-
-#: apps/io.ox/tours/mail.js module:io.ox/tours
-msgid "To sort the E-Mails, click on Sort by. Select a sort criteria."
-msgstr ""
-"Aby posortować wiadomości e-mail, kliknij pozycję Sortuj według. Wybierz "
-"kryteria sortowania."
-=======
 #: apps/io.ox/tours/tasks.js module:io.ox/tours
 msgid "Creating a new task"
 msgstr "Tworzenie nowego zadania"
->>>>>>> ca385a2c
 
 #: apps/io.ox/tours/tasks.js module:io.ox/tours
 msgid "To create a new task, click on New in the toolbar."
@@ -3036,13 +2930,6 @@
 #~ msgid "High priority"
 #~ msgstr "Wysoki priorytet"
 
-#~ msgid ""
-#~ "Hint: you can always restart guided tours, any time you need them, from "
-#~ "the system menu."
-#~ msgstr ""
-#~ "Wskazówka: w razie potrzeby w każdej chwili możesz ponownie uruchomić "
-#~ "przewodnik z menu systemowego."
-
 #~ msgid "Hobby"
 #~ msgstr "Hobby"
 
@@ -3136,13 +3023,6 @@
 #~ msgstr ""
 #~ "Po odebraniu nowych powiadomień, np. zaproszeń na spotkanie, po prawej "
 #~ "stronie pojawi się obszar informacyjny."
-
-#~ msgid ""
-#~ "In case of new notifications, e.g. appointment invitations, the info area "
-#~ "is opened."
-#~ msgstr ""
-#~ "W razie nowych powiadomień, np. zaproszeń na spotkania, otwierany jest "
-#~ "obszar informacyjny."
 
 #~ msgid "In progress"
 #~ msgstr "W trakcie wykonywania"
@@ -4558,9 +4438,6 @@
 #~ msgid "Resources"
 #~ msgstr "Zasoby"
 
-#~ msgid "Restart Guided Tour"
-#~ msgstr "Uruchom przewodnik ponownie"
-
 #~ msgid "Restore applications"
 #~ msgstr "Przywróć aplikacje"
 
@@ -5220,17 +5097,6 @@
 #~ "Aby wybrać pliki, skorzystaj z pól wyboru. Jeśli klikniesz plik, pojawi "
 #~ "się wyskakujące okienko z dodatkowymi informacjami oraz funkcjami."
 
-#~ msgid "The New objects icon"
-#~ msgstr "Ikona Nowe obiekty"
-
-#~ msgid ""
-#~ "The New objects icon shows the number of appointment reminders or other "
-#~ "notifications. If clicking the icon, the info area opens."
-#~ msgstr ""
-#~ "Ikona Nowe obiekty pokazuje liczbę przypomnień o spotkaniach oraz innych "
-#~ "powiadomień. Po kliknięciu tej ikony pojawi się obszar z odpowiednimi "
-#~ "informacjami."
-
 #~ msgid ""
 #~ "The New objects icon shows the number of unread E-Mails or other "
 #~ "notifications. If clicking the icon, the info area opens."
@@ -5435,9 +5301,6 @@
 #~ msgstr ""
 #~ "Ikona w prawym dolnym rogu pozwala na sortowanie wiadomości e-mail. Po "
 #~ "kliknięciu tej ikony uzyskasz listę kryteriów sortowania."
-
-#~ msgid "The info area"
-#~ msgstr "Obszar informacyjny"
 
 #~ msgid "The number of recipients is limited to %1$s recipients per field"
 #~ msgstr "Obowiązuje ograniczenie do %1$s adresatów na pole"
