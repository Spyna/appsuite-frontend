--- conflicted
+++ resolved
@@ -143,12 +143,6 @@
                 li = this.renderListItem(model);
 
             // insert or append
-<<<<<<< HEAD
-            if (index < children.length) children.eq(index).before(li); else this.$el.append(li);
-
-            if (li.position().top <= 0) {
-                this.$el.scrollTop(this.$el.scrollTop() + li.outerHeight(true));
-=======
             if (index < children.length) {
                 children.eq(index).before(li);
                 // scroll position might have changed due to insertion
@@ -157,7 +151,6 @@
                 }
             } else {
                 this.$el.append(li);
->>>>>>> 6c7d6d7a
             }
 
             // add to selection
@@ -225,11 +218,7 @@
                     // same element?
                     if (node === reference) {
                         // fast forward "j" if pointing at processed items
-<<<<<<< HEAD
                         do { index = getIndex(dom[++j]); } while (done[index]);
-=======
-                        do index = getIndex(dom[++j]); while (done[index]);
->>>>>>> 6c7d6d7a
                     } else if (reference) {
                         // change position in dom
                         this.el.insertBefore(node, reference);
@@ -310,12 +299,6 @@
 
             // make sure busy & idle use proper this (for convenient callbacks)
             _.bindAll(this, 'busy', 'idle');
-        },
-
-        forwardCollectionEvents: function (name) {
-            var args = _(arguments).toArray().slice(1);
-            args.unshift('collection:' + name);
-            this.trigger.apply(this, args);
         },
 
         forwardCollectionEvents: function (name) {
@@ -348,11 +331,7 @@
                 'paginate:fail': this.idle,
                 'complete': this.onComplete
             });
-<<<<<<< HEAD
             if (this.selection) this.selection.reset();
-=======
-            this.selection.reset();
->>>>>>> 6c7d6d7a
             this.trigger('collection:set');
             return this;
         },
@@ -374,14 +353,7 @@
         // the filter is important, as we might have a header
         // although we could use children(), we use find() as it's still faster (see http://jsperf.com/jquery-children-vs-find/8)
         getItems: function () {
-<<<<<<< HEAD
-            var items = this.$el.children('.list-item');
-            // much faster than :not(.busy-indicator)
-            if (items.last().hasClass('busy-indicator')) items = items.slice(0, -1);
-            return items;
-=======
             return this.$el.find('.list-item');
->>>>>>> 6c7d6d7a
         },
 
         connect: function (loader) {
