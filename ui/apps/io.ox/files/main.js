/**
 * All content on this website (including text, images, source
 * code and any other original works), unless otherwise noted,
 * is licensed under a Creative Commons License.
 *
 * http://creativecommons.org/licenses/by-nc-sa/2.5/
 *
 * Copyright (C) Open-Xchange Inc., 2006-2011
 * Mail: info@open-xchange.com
 *
 * @author Matthias Biggeleben <matthias.biggeleben@open-xchange.com>
 * @author Francisco Laguna <francisco.laguna@open-xchange.com>
 */

define("io.ox/files/main",
    ["io.ox/core/commons",
<<<<<<< HEAD
     "gettext!io.ox/files/files",
     "io.ox/files/actions",
     "less!io.ox/files/style.css"
=======
     "gettext!io.ox/files",
     "io.ox/files/actions",
     "less!io.ox/files/style.less"
>>>>>>> ce02beda
    ], function (commons, gt) {

    "use strict";

    // application object
    var app = ox.ui.createApp({ name: 'io.ox/files', title: 'Files' }),
        // app window
        win;

    // launcher
    app.setLauncher(function () {

        // get window
        app.setWindow(win = ox.ui.createWindow({
            name: 'io.ox/files',
            title: gt("Files"),
            toolbar: true,
            search: true
        }));

        win.addClass("io-ox-files-main");

        // folder tree
        commons.addFolderView(app, { type: 'infostore', rootFolderId: 9 });

        // go!
        commons.addFolderSupport(app, null, 'infostore')
            .pipe(commons.showWindow(win))
            .done(function () {
                // switch to view in url hash or default
                var p = _.url.hash('perspective') || 'icons';
                require(['io.ox/files/' + p + '/perspective'], function (perspective) {
                    perspective.show(app);
                });
            });
    });

    return {
        getApp: app.getInstance
    };
});<|MERGE_RESOLUTION|>--- conflicted
+++ resolved
@@ -14,15 +14,9 @@
 
 define("io.ox/files/main",
     ["io.ox/core/commons",
-<<<<<<< HEAD
-     "gettext!io.ox/files/files",
-     "io.ox/files/actions",
-     "less!io.ox/files/style.css"
-=======
      "gettext!io.ox/files",
      "io.ox/files/actions",
      "less!io.ox/files/style.less"
->>>>>>> ce02beda
     ], function (commons, gt) {
 
     "use strict";
