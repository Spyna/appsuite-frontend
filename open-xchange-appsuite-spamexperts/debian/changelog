--- conflicted
+++ resolved
@@ -1,16 +1,14 @@
-<<<<<<< HEAD
 open-xchange-appsuite-spamexperts (7.6.3-0) unstable; urgency=medium
 
   * prepare for 7.6.3 release
 
  -- Viktor Pracht <viktor.pracht@open-xchange.com>  Wed, 25 Mar 2015 13:07:32 +0100
-=======
+
 open-xchange-appsuite-spamexperts (7.6.2-25) stable; urgency=medium
 
   * Build for patch 2015-09-28 (2767)
 
- -- Viktor Pracht <viktor.pracht@open-xchange.com>  Thu, 24 Sep 2015 10:48:13 +0000
->>>>>>> 783a0bfd
+ -- Viktor Pracht <viktor.pracht@open-xchange.com>  Thu, 24 Sep 2015 12:48:13 +0200
 
 open-xchange-appsuite-spamexperts (7.6.2-24) stable; urgency=medium
 
