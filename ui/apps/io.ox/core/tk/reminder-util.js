/**
 * This work is provided under the terms of the CREATIVE COMMONS PUBLIC
 * LICENSE. This work is protected by copyright and/or other applicable
 * law. Any use of the work other than as authorized under this license
 * or copyright law is prohibited.
 *
 * http://creativecommons.org/licenses/by-nc-sa/2.5/
 *
 * © 2013 Open-Xchange Inc., Tarrytown, NY, USA. info@open-xchange.com
 *
 * @author Daniel Dickhaus <daniel.dickhaus@open-xchange.com>
 */

define('io.ox/core/tk/reminder-util', [
    'gettext!io.ox/core',
    'io.ox/calendar/util',
    'less!io.ox/core/tk/reminder-util'
], function (gt, util) {

    'use strict';

    function buildActions(node, values) {
        if (_.device('medium')) {
            //native style for tablet
            node.append(
                    $('<div>').text(gt('Remind me again')),
                    $('<select tabindex="1" class="dateselect" data-action="selector">').append(function () {
                        var ret = '<option value="0">' + gt('Pick a time here') + '</option>';
                        for (var i = 0; i < values.length; i++) {
                            ret += '<option value="' + values[i][0] + '">' + values[i][1] + '</option>';
                        }
                        return ret;
                    }),
                    $('<button type="button" tabindex="1" class="btn btn-primary btn-sm remindOkBtn" data-action="ok">').text(gt('OK')).attr('aria-label', gt('Close this reminder'))
                );
        } else {
            // special link dropdown
            var toggle, menu,
                // super special function to have overflow scroll and dropdowns as popups see Bug 40962 and https://github.com/twbs/bootstrap/issues/7160
                dropDownFixPosition = function (button, dropdown) {
                var dropDownTop = button.offset().top + button.outerHeight();
                dropdown.css('top', dropDownTop + 'px');
                dropdown.css('left', button.offset().left + 'px');
            };

            node.append(
                $('<div>').addClass('dropdown').css({ 'float': 'left' }).append(
                    toggle = $('<a role="menuitem" tabindex="1" data-action="remind-again">')
                    .attr({
                        'data-toggle': 'dropdown',
                        'aria-haspopup': 'true'
                    })
                    .text(gt('Remind me again')).addClass('refocus')
                    .append(
                        $('<i class="fa fa-chevron-down">').css({ paddingLeft: '5px', textDecoration: 'none' })
                    ),
<<<<<<< HEAD
                    $('<ul role="menu">').addClass('dropdown-menu dropdown-left').css({ minWidth: 'auto' }).append(function () {
=======
                    menu = $('<ul role="menu">').addClass('dropdown-menu dropdown-left').css({ minWidth: 'auto', position: 'fixed' }).append(function () {
>>>>>>> 74174fc6
                        var ret = [];
                        for (var i = 0; i < values.length; i++) {
                            ret.push('<li role="presentation"><a  tabindex="1" role="menuitem" aria-label="' + gt('Remind me again ') + values[i][1] + '" href="#" data-action="reminder" data-value="' + values[i][0] + '">' + values[i][1] + '</a></li>');
                        }
                        return ret;
                    })
                ),
                $('<button type="button" tabindex="1" class="btn btn-primary btn-sm remindOkBtn" data-action="ok">').text(gt('OK'))
                    .attr('aria-label', gt('Close this reminder'))
            ).find('after').css('clear', 'both');
            toggle.dropdown();

            $(toggle).click(function () {
                dropDownFixPosition(toggle, menu);
                // close on scroll
                $('#io-ox-notifications').one('scroll', function () {
                    toggle.dropdown('toggle');
                });
            });
        }
    }

    var draw = function (node, model, options, taskMode) {
        var info,
            //aria label
            label,
            descriptionId = _.uniqueId('notification-description-'),
            actions = $('<div class="reminder-actions">');

        //find out remindertype
        if (taskMode) {
            //task
            info = [
                $('<span class="sr-only" aria-hiden="true">').text(gt('Press [enter] to open')).attr('id', descriptionId),
                $('<span class="span-to-div title">').text(_.noI18n(model.get('title'))),
                $('<span class="span-to-div info-wrapper">').append($('<span class="end_date">').text(_.noI18n(model.get('end_time'))),
                $('<span class="status pull-right">').text(model.get('status')).addClass(model.get('badge')))
            ];
            var endText = '',
                statusText = '';
            if (_.noI18n(model.get('end_time'))) {
                endText = gt('end date ') + _.noI18n(model.get('end_time'));
            }
            if (_.noI18n(model.get('status'))) {
                statusText = gt('status ') + _.noI18n(model.get('status'));
            }
            //#. %1$s task title
            //#. %2$s task end date
            //#. %3$s task status
            //#, c-format
            label = gt('%1$s %2$s %3$s.', _.noI18n(model.get('title')), endText, statusText);
        } else {
            //appointment
            info = [
                $('<span class="sr-only" aria-hiden="true">').text(gt('Press [enter] to open')).attr('id', descriptionId),
                $('<span class="span-to-div time">').text(util.getTimeInterval(model.attributes)),
                $('<span class="span-to-div date">').text(util.getDateInterval(model.attributes)),
                $('<span class="span-to-div title">').text(model.get('title')),
                $('<span class="span-to-div location">').text(model.get('location'))
            ];
            //#. %1$s Appointment title
            //#. %2$s Appointment date
            //#. %3$s Appointment time
            //#. %4$s Appointment location
            //#, c-format
            label = gt('%1$s %2$s %3$s %4$s.',
                    _.noI18n(model.get('title')), _.noI18n(util.getDateIntervalA11y(model.attributes)), _.noI18n(util.getTimeIntervalA11y(model.attributes)), _.noI18n(model.get('location')) || '');
        }

        node.attr({
            'data-cid': model.get('cid'),
            'model-cid': model.cid,
            'aria-label': label,
            'aria-describedby': descriptionId,
            role: 'listitem',
            'tabindex': 1
        }).addClass('reminder-item clearfix');
        buildActions(actions, options);

        node.append(info, actions);
    };

    return { draw: draw };
});<|MERGE_RESOLUTION|>--- conflicted
+++ resolved
@@ -54,11 +54,7 @@
                     .append(
                         $('<i class="fa fa-chevron-down">').css({ paddingLeft: '5px', textDecoration: 'none' })
                     ),
-<<<<<<< HEAD
-                    $('<ul role="menu">').addClass('dropdown-menu dropdown-left').css({ minWidth: 'auto' }).append(function () {
-=======
                     menu = $('<ul role="menu">').addClass('dropdown-menu dropdown-left').css({ minWidth: 'auto', position: 'fixed' }).append(function () {
->>>>>>> 74174fc6
                         var ret = [];
                         for (var i = 0; i < values.length; i++) {
                             ret.push('<li role="presentation"><a  tabindex="1" role="menuitem" aria-label="' + gt('Remind me again ') + values[i][1] + '" href="#" data-action="reminder" data-value="' + values[i][0] + '">' + values[i][1] + '</a></li>');
