--- conflicted
+++ resolved
@@ -15,8 +15,6 @@
 
     'use strict';
 
-<<<<<<< HEAD
-=======
     var getBrowserLanguage = function () {
         var language = (navigator.language || navigator.userLanguage).substr(0, 2);
         return _.chain(ox.serverConfig.languages).keys().find(function (id) {
@@ -28,16 +26,11 @@
         return language in ox.serverConfig.languages ? language : false;
     };
 
->>>>>>> ce02beda
     var set = function (data) {
         ox.session = data.session || '';
         ox.user = data.user; // might have a domain; depends on what the user entered on login
         ox.user_id = data.user_id || 0;
-<<<<<<< HEAD
-        ox.language = data.language || 'en_US';
-=======
         ox.language = check(data.locale) || check(getBrowserLanguage()) || 'en_US';
->>>>>>> ce02beda
     };
 
     var that = {
