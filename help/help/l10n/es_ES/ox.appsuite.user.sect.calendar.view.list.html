--- conflicted
+++ resolved
@@ -38,14 +38,6 @@
 <div class="procedure"><ol class="procedure" type="1">
 <li class="step"><p role="presentation">Pulse <span class="guibutton"><strong>Vista</strong></span> en la barra de herramientas, Seleccione <span class="guibutton"><strong>Lista</strong></span>.</p></li>
 <li class="step">
-<<<<<<< HEAD
-<p role="presentation"><a class="link" href="ox.appsuite.user.sect.dataorganisation.folder.navigate.html#ox.appsuite.user.task.dataorganisation.folder.select">Abra</a> una carpeta de calendario en el árbol de carpetas.</p>
-<p role="presentation">Para ver todas las citas de todos sus carpetas de calendario, abra la carpeta <span class="guibutton"><strong>Todas mis citas</strong></span>.</p>
-</li>
-<li class="step">
-<p role="presentation">Pulse sobre una cita en la lista. Los datos de la cita se mostrarán en la vista de detalle.</p>
-<p role="presentation">Puede abrir la cita en una ventana independiente haciendo doble clic en el contacto de la lista.</p>
-=======
 <p role="presentation">Abra un calendario en el árbol de carpetas.</p>
 <p role="presentation">Para ver las citas de otros calendarios, marque las casillas de verificación que hay junto a los calendarios correspondientes.</p>
 <p role="presentation"><span class="phrase"><strong>Nota:</strong></span> si un calendario suscrito está marcado con una exclamación, hay un problema con la recuperación de las citas de dicho calendario. Para obtener más información, pulse en la marca de exclamación.</p>
@@ -53,7 +45,6 @@
 <li class="step">
 <p role="presentation">Pulse sobre una cita en la lista. Los datos de la cita se mostrarán en la vista de detalle.</p>
 <p role="presentation">Puede abrir la cita en una ventana haciendo doble clic en la cita de la lista.</p>
->>>>>>> 1c74fb5d
 </li>
 <li class="step"><p role="presentation">Para mostrar otras citas, use uno de los siguientes métodos:<ul class="itemizedlist" style="list-style-type: disc; ">
 <li class="listitem"><p role="presentation">Pulse en otra cita de la lista.</p></li>
@@ -64,10 +55,7 @@
 </div>
 <p class="title">Vea también</p>
 <ul class="itemizedlist" id="ox.appsuite.user.concept.calendar.view.listview.related" style="list-style-type: none; ">
-<<<<<<< HEAD
-=======
 <li class="listitem" style="list-style-type: none"><p role="presentation"><a class="xref" href="ox.appsuite.user.sect.dataorganisation.folder.navigate.html">Navegación por el árbol de carpetas</a></p></li>
->>>>>>> 1c74fb5d
 <li class="listitem" style="list-style-type: none">
 <p role="presentation"><a class="xref" href="ox.appsuite.user.sect.calendar.search.html">Búsqueda de citas</a></p>
 <p role="presentation"><a class="xref" href="ox.appsuite.user.sect.calendar.view.calendar.html">Visualización de citas en la vista de calendario</a></p>
