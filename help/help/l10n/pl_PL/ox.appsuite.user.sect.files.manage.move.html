<html lang="pl">
<head>
<meta http-equiv="Content-Type" content="text/html; charset=utf-8">
<title>9.4.6. Przenoszenie plików lub folderów</title>
<link rel="stylesheet" type="text/css" href="../../help.css">
<meta name="generator" content="DocBook XSL Stylesheets V1.78.1">
<link rel="home" href="index.html" title="Oprogramowanie do pracy grupowej">
<link rel="up" href="ox.appsuite.user.sect.files.manage.html" title="9.4. Zarządzanie plikami">
<link rel="prev" href="ox.appsuite.user.sect.files.manage.editdescription.html" title="9.4.5. Tworzenie lub edycja opisów">
<link rel="next" href="ox.appsuite.user.sect.files.manage.copy.html" title="9.4.7. Kopiowanie plików">
<link rel="copyright" href="ox.appsuite.user.legalnotice.html" title="Informacja Prawna">
<link rel="stylesheet" type="text/css" href="../../bootstrap.min.css"​/> 
<link id="favicon" rel="shortcut icon" href="../../../apps/themes/default/favicon.ico" type="image/x-icon"> 
<meta name="viewport" content="width=device-width, initial-scale=1.0">
   <script src="../../jquery.min.js"></script> 

   <script src="../../bootstrap.min.js"></script> 
</head>
<body bgcolor="white" text="black" link="#0000FF" vlink="#840084" alink="#0000FF">
<div class="oxhelp-navigation-top"><nav class="navbar navbar-inverse" role="navigation"><div class="container-fluid">
<div class="navbar-header">
<button type="button" class="navbar-toggle" data-toggle="collapse" data-target="#ox-main-nav"><span class="sr-only">Toggle navigation</span><span class="icon-bar"></span><span class="icon-bar"></span><span class="icon-bar"></span></button><a class="navbar-brand">Open-Xchange</a>
</div>
<div class="collapse navbar-collapse" id="ox-main-nav"><ul class="nav navbar-nav">
<li><a accesskey="p" class="oxhelp-prev-link" href="ox.appsuite.user.sect.files.manage.editdescription.html">Poprzedni</a></li>
<li><a accesskey="h" href="index.html" class="oxhelp-home-link">Spis treści</a></li>
<li><a accesskey="t" href="bk01-toc.html" class="oxhelp-toc-link">Spis treści</a></li>
<li><a accesskey="n" class="oxhelp-next-link" href="ox.appsuite.user.sect.files.manage.copy.html">Następny</a></li>
</ul></div>
</div></nav></div>
<div class="oxhelp-content">
  <h1 class="sr-only"><span class="phrase">Pliki</span></h1>
<h2 class="sr-only">Zarządzanie plikami</h2>
<div class="sect2">
<div class="titlepage"><div><div><h3 class="title">
<a name="ox.appsuite.user.sect.files.manage.move"></a>9.4.6. Przenoszenie plików lub folderów</h3></div></div></div>
<a class="indexterm" name="id-1.10.10.10.2"></a><a class="indexterm" name="id-1.10.10.10.3"></a><div class="concept">
<a name="ox.appsuite.user.concept.files.move"></a><p>Obiekty, takie jak pliki i foldery, można przenosić do innego folderu. Obsługiwane obiekty: </p>
<div class="itemizedlist"><ul class="itemizedlist" style="list-style-type: disc; ">
<li class="listitem"><p>Jeden plik lub wiele plików jednocześnie</p></li>
<li class="listitem"><p>Jeden folder lub wiele folderów jednocześnie</p></li>
<li class="listitem"><p>Kombinacja plików i folderów</p></li>
</ul></div>
<p>
      </p>
</div>
<div class="task">
<<<<<<< HEAD
<a name="ox.appsuite.user.task.files.move"></a><p class="title"><b>Jak przenieść plik:</b></p>
=======
<a name="ox.appsuite.user.task.files.move"></a><p class="title">Jak przenieść obiekty do innego folderu:</p>
>>>>>>> 74174fc6
<div class="taskprerequisites">
          <p>Warunek: musisz mieć odpowiednie uprawnienia do tworzenia obiektów w folderze docelowym.</p>
        </div>
<div class="procedure"><ol class="procedure" type="1">
<li class="step"><p>Wybierz obiekty w obszarze wyświetlania. Kliknij dostępną na pasku narzędzi ikonę <span class="guibutton"><strong>Działania</strong></span> <span class="inlinemediaobject"><a name="ox.appsuite.user.fig.files.move.toolbar"></a><img src="../../images/appsuite_user_icon_more.png"></span>. W menu kliknij polecenie <span class="guibutton"><strong>Przenieś</strong></span>.</p></li>
<li class="step"><p>Wybierz folder w oknie <span class="guilabel"><strong>Przenieś</strong></span>. Kliknij przycisk <span class="guibutton"><strong>Przenieś</strong></span>.</p></li>
</ol></div>
<div class="taskrelated">
          <p><span class="phrase"><strong>Wskazówka:</strong></span> aby przenieść pliki przez przeciągnięcie, zaznacz obiekty w obszarze wyświetlania. Przeciągnij zaznaczone obiekty do folderu w drzewie folderów.</p>
        </div>
</div>
</div>
          </div>
        </body>
</html><|MERGE_RESOLUTION|>--- conflicted
+++ resolved
@@ -45,11 +45,7 @@
       </p>
 </div>
 <div class="task">
-<<<<<<< HEAD
-<a name="ox.appsuite.user.task.files.move"></a><p class="title"><b>Jak przenieść plik:</b></p>
-=======
 <a name="ox.appsuite.user.task.files.move"></a><p class="title">Jak przenieść obiekty do innego folderu:</p>
->>>>>>> 74174fc6
 <div class="taskprerequisites">
           <p>Warunek: musisz mieć odpowiednie uprawnienia do tworzenia obiektów w folderze docelowym.</p>
         </div>
