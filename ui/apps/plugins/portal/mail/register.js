--- conflicted
+++ resolved
@@ -136,22 +136,7 @@
 
             baton.loadCollection = function (folder) {
 
-<<<<<<< HEAD
-    function getFolderName(baton) {
-        var props = baton.model.get('props', {});
-
-        if (props.id) {
-            return $.when('default' + props.id + '/INBOX');
-        }
-        return accountAPI.getUnifiedMailboxName().then(function (mb) {
-            return mb ? mb + '/INBOX' : api.getDefaultFolder();
-        });
-    }
-
-    ext.point('io.ox/portal/widget/mail').extend({
-=======
                 var def = new $.Deferred();
->>>>>>> 15b67d9d
 
                 this.collectionLoader
                     .load({ folder: folder })
@@ -178,37 +163,17 @@
             });
         },
 
-        initialize: function (baton) {
-            return $.when(getFolderName(baton)).done(function (folderName) {
-                api.on('update', function (event, list, target) {
-                    if (target === folderName) {
-                        require(['io.ox/portal/main'], function (portal) {
-                            portal.getApp().refreshWidget(baton.model, 0);
-                        });
-                    }
-                });
-            });
-        },
-
         load: function (baton) {
 
             return $.when(getFolderName(baton)).then(function (folder) {
                 var loader = baton.collectionLoader,
                     params = loader.getQueryParams({ folder: folder });
                 baton.collection = loader.getCollection(params);
-<<<<<<< HEAD
-                if (baton.collection.length === 0 || baton.collection.expired) return loadCollection(folderName);
-            }
-
-            return $.when(getFolderName(baton)).then(function (folderName) {
-                return getMails(folderName);
-=======
                 if (!folder) {
                     return $.Deferred().reject({ error: api.mailServerDownMessage, retry: false });
                 }
                 if (baton.collection.length === 0 || baton.collection.expired) return baton.loadCollection(folder);
                 return $.when();
->>>>>>> 15b67d9d
             });
         },
 
