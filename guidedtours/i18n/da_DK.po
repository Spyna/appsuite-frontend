--- conflicted
+++ resolved
@@ -14,67 +14,6 @@
 "Plural-Forms: nplurals=2; plural=(n != 1);\n"
 "X-Generator: Lokalize 1.5\n"
 
-<<<<<<< HEAD
-#: apps/io.ox/tours/files.js:221 module:io.ox/tours
-#, fuzzy
-#| msgid "Add new account"
-msgid "Add another account"
-msgstr "Tilføj ny konto"
-
-#: apps/io.ox/tours/calendar.js:72 module:io.ox/tours
-msgid "Adding attachments"
-msgstr "Tilføjer vedhæftninger"
-
-#: apps/io.ox/tours/tasks.js:54 module:io.ox/tours
-msgid "Adding further details"
-msgstr "Tilføj flere detaljer"
-
-#: apps/io.ox/tours/files.js:104 module:io.ox/tours
-msgid ""
-"At the top you can find the toolbar with many functions and additional "
-"options. You can easily create new folders, new files and much more."
-msgstr ""
-
-#: apps/io.ox/tours/files.js:169 module:io.ox/tours
-msgid ""
-"Choose from two alternatives to share your files and folders. Use Invite "
-"people if you want to manage access rights and allow recipients to create "
-"and edit files. Or just get a link to let others view and download your "
-"files. You can use an expiration date and password protection if you like."
-msgstr ""
-
-#: apps/io.ox/tours/contacts.js:36 module:io.ox/tours
-msgid ""
-"Click on a letter on the left side of the navigation bar in order to display "
-"the corresponding contacts from the selected address book."
-msgstr ""
-"Tryk på et bogstav i venstre side af navigationslinjen, for at vise de "
-"tilhørende kontakter fra den valgte adressebog."
-
-#: apps/io.ox/tours/files.js:81 module:io.ox/tours
-msgid ""
-"Clicking on a folder displays all the subfolders, documents, media and other "
-"files that it contains."
-msgstr ""
-
-#: apps/io.ox/tours/files.js:132 module:io.ox/tours
-msgid "Clicking on the view icon leads you to a preview of the selected file."
-msgstr ""
-
-#: apps/io.ox/tours/portal.js:45 module:io.ox/tours
-msgid "Closing a square"
-msgstr "Lukke en flise"
-
-#: apps/io.ox/tours/files.js:182 module:io.ox/tours
-msgid "Collaborating"
-msgstr ""
-
-#: apps/io.ox/tours/mail.js:33 module:io.ox/tours
-msgid "Composing a new E-Mail"
-msgstr "Skriver en ny e-mail"
-
-=======
->>>>>>> 3f16b9e5
 #: apps/io.ox/tours/calendar.js:34 module:io.ox/tours
 msgid "Creating a new appointment"
 msgstr "Opretter en ny aftale"
@@ -99,53 +38,10 @@
 msgid "Creating recurring appointments"
 msgstr "Opretter en ny gentagende aftale"
 
-<<<<<<< HEAD
-#: apps/io.ox/tours/tasks.js:62 module:io.ox/tours
-msgid "Creating recurring tasks"
-msgstr "Opretter gentagende opgaver"
-
-#: apps/io.ox/tours/calendar.js:77 module:io.ox/tours
-msgid "Creating the appointment"
-msgstr "Opretter aftalen"
-
-#: apps/io.ox/tours/tasks.js:87 module:io.ox/tours
-msgid "Creating the task"
-msgstr "Opretter opgaven"
-
-#: apps/io.ox/tours/portal.js:51 module:io.ox/tours
-msgid "Customizing the Portal"
-msgstr "Tilpasse Portalen"
-
-#: apps/io.ox/tours/intro.js:100 module:io.ox/tours
-msgid ""
-"Depending on the app, the toolbar contains various functions for creating, "
-"editing and organizing objects."
-msgstr ""
-"Afhængigt af programmet indeholder værktøjslinjen forskellige funktioner til "
-"at oprette, redigere og organisere objekter."
-
-#: apps/io.ox/tours/intro.js:120 module:io.ox/tours
-msgid ""
-"Detailed instructions for the single apps are located in System menu > Help."
-msgstr ""
-"Detaljerede instruktioner for de enkelte programmer kan findes i menuen "
-"System > Hjælp."
-
-#: apps/io.ox/tours/files.js:198 module:io.ox/tours
-msgid ""
-"Did you know that you can edit text documents and spreadsheets online? Drive "
-"will automatically update your edited file, but thanks to versioning the "
-"original file stays available."
-msgstr ""
-
-#: apps/io.ox/tours/files.js:89 module:io.ox/tours
-msgid "Different views are available. Just select the one you like best."
-=======
 #: apps/io.ox/tours/calendar.js:58 module:io.ox/tours
 msgid ""
 "To create recurring appointments, enable Repeat. Functions for setting the "
 "recurrence parameters are shown."
->>>>>>> 3f16b9e5
 msgstr ""
 "For at oprette gentagende aftaler, aktivér gentagelse. Funktioner til at "
 "sætte parametrene for gentagelse er vist."
@@ -159,19 +55,10 @@
 msgid "To not miss the appointment, use the reminder function."
 msgstr "Brug påmindelsesfunktionen, så du ikke kommer til at overse en aftale."
 
-<<<<<<< HEAD
-#: apps/io.ox/tours/files.js:222 module:io.ox/tours
-msgid ""
-"Drive allows you to connect to other storage solutions if you already have a "
-"cloud storage account you use to save and sync your files. Simply click on "
-"the appropriate logo to access your existing data."
-msgstr ""
-=======
 #: apps/io.ox/tours/calendar.js:67 module:io.ox/tours
 #: apps/io.ox/tours/tasks.js:77
 msgid "Inviting other participants"
 msgstr "Inviterer andre deltagere"
->>>>>>> 3f16b9e5
 
 #: apps/io.ox/tours/calendar.js:68 module:io.ox/tours
 msgid ""
@@ -179,19 +66,8 @@
 "Participants. To avoid appointment conflicts, click on Find a free time at "
 "the upper right side."
 msgstr ""
-<<<<<<< HEAD
-"Redigér en indstilling i højre side. I de fleste tilfælde bliver ændringer "
-"aktiveret med det samme."
-
-#: apps/io.ox/tours/files.js:197 module:io.ox/tours
-#, fuzzy
-#| msgid "Edit document"
-msgid "Edit documents"
-msgstr "Redigér dokument"
-=======
 "For at invitere andre deltagere, skriv deres navn i feltet under Deltagere. "
 "For at undgå konflikter med aftaler, klik på Find ledig tid øverst til højre."
->>>>>>> 3f16b9e5
 
 #: apps/io.ox/tours/calendar.js:72 module:io.ox/tours
 msgid "Adding attachments"
@@ -232,56 +108,6 @@
 "clicking on an appointment, the appointment's data and some functions are "
 "displayed in the Detail view."
 msgstr ""
-<<<<<<< HEAD
-"Indtast emnet samt start- og slutdatoen for aftalen. Andre detaljer er "
-"valgfrie."
-
-#: apps/io.ox/tours/tasks.js:49 module:io.ox/tours
-msgid "Enter the subject, the start date, and a description."
-msgstr "Indtast emnet, startdatoen og en beskrivelse."
-
-#: apps/io.ox/tours/tasks.js:82 module:io.ox/tours
-msgid "Entering billing information"
-msgstr "Indtaster faktureringsoplysninger"
-
-#: apps/io.ox/tours/mail.js:68 module:io.ox/tours
-msgid "Entering the E-Mail text"
-msgstr "Indtastning af e-mail-teksten"
-
-#: apps/io.ox/tours/calendar.js:51 module:io.ox/tours
-msgid "Entering the appointment's data"
-msgstr "Indtastning af aftalens data"
-
-#: apps/io.ox/tours/mail.js:47 module:io.ox/tours
-msgid "Entering the recipient's name"
-msgstr "Indtastning af modtagerens navn"
-
-#: apps/io.ox/tours/mail.js:58 module:io.ox/tours
-msgid "Entering the subject"
-msgstr "Indtastning af emnet"
-
-#: apps/io.ox/tours/tasks.js:48 module:io.ox/tours
-msgid "Entering the task's data"
-msgstr "Indtastning af en opgaves data"
-
-#: apps/io.ox/tours/files.js:205 module:io.ox/tours
-#, fuzzy
-#| msgid "File Details"
-msgid "File details"
-msgstr "Fildetaljer"
-
-#: apps/io.ox/tours/files.js:80 module:io.ox/tours
-#, fuzzy
-#| msgid "Folder tree"
-msgid "Folder content"
-msgstr "Mappetræ"
-
-#: apps/io.ox/tours/files.js:66 module:io.ox/tours
-msgid "Folder tree"
-msgstr "Mappetræ"
-
-#: apps/io.ox/tours/files.js:143 module:io.ox/tours
-=======
 "Listevisningen viser en liste med aftalerne i den aktuelle mappe.  Hvis du "
 "klikker på en aftale bliver aftalens data og nogle funktioner vist i "
 "Detaljevisningen."
@@ -291,53 +117,18 @@
 msgstr "Kalendervisningerne"
 
 #: apps/io.ox/tours/calendar.js:106 module:io.ox/tours
->>>>>>> 3f16b9e5
 msgid ""
 "The calendar views display a calendar sheet with the appointments for the "
 "selected time range."
 msgstr ""
 "Kalendervisningerne viser et kalenderark med aftaler for det valgte tidsrum."
 
-<<<<<<< HEAD
-#: apps/io.ox/tours/calendar.js:73 module:io.ox/tours
-msgid "Further down you can add documents as attachments to the appointment."
-msgstr "Længere nede kan du vedhæfte dokumenter til aftalen."
-
-#: apps/io.ox/tours/mail.js:63 module:io.ox/tours
-msgid "Further functions"
-msgstr "Flere funktioner"
-
-#: apps/io.ox/tours/intro.js:119 module:io.ox/tours
-msgid "Further information"
-msgstr "Yderligere information"
-
-#. Tour name; general introduction
-#: apps/io.ox/tours/main.js:71 module:io.ox/tours
-msgid "Getting started"
-msgstr "Kom i gang"
-
-#: apps/io.ox/tours/mail.js:101 module:io.ox/tours
-msgid "Halo view"
-msgstr "Samlet visning"
-
-#: apps/io.ox/tours/files.js:157 module:io.ox/tours
-msgid ""
-"Here you can share files with your colleagues and external contacts. You can "
-"also collaborate on a document and set different access rights."
-msgstr ""
-
-#: apps/io.ox/tours/files.js:232 module:io.ox/tours
-msgid ""
-"Hint: you can always restart guided tours, any time you need them, from the "
-"system menu."
-=======
 #: apps/io.ox/tours/contacts.js:30 module:io.ox/tours
 msgid "Creating a new contact"
 msgstr "Opretter en ny kontakt"
 
 #: apps/io.ox/tours/contacts.js:31 module:io.ox/tours
 msgid "To create a new contact, click on New > Add contact in the toolbar."
->>>>>>> 3f16b9e5
 msgstr ""
 "For at oprette en ny kontakt, klikkes Ny > Tilføj kontakt i værktøjslinjen."
 
@@ -387,11 +178,6 @@
 msgid "The Drive app"
 msgstr "Drive-app'en"
 
-<<<<<<< HEAD
-#: apps/io.ox/tours/contacts.js:35 module:io.ox/tours
-msgid "Navigation bar"
-msgstr "Navigationslinje"
-=======
 #: apps/io.ox/tours/files.js:60 module:io.ox/tours
 msgid ""
 "Welcome to your cloud storage app. This Guided Tour will introduce you to "
@@ -407,7 +193,6 @@
 #: apps/io.ox/tours/files.js:66 module:io.ox/tours
 msgid "Folder tree"
 msgstr "Mappetræ"
->>>>>>> 3f16b9e5
 
 #: apps/io.ox/tours/files.js:67 module:io.ox/tours
 msgid ""
@@ -446,17 +231,6 @@
 msgid "Toolbar"
 msgstr "Værktøjslinje"
 
-<<<<<<< HEAD
-#: apps/io.ox/tours/files.js:131 module:io.ox/tours
-#, fuzzy
-msgid "Preview files"
-msgstr "Forhåndsvisning"
-
-#: apps/io.ox/tours/files.js:142 module:io.ox/tours
-#, fuzzy
-msgid "Preview mode"
-msgstr "Forhåndsvisning"
-=======
 #: apps/io.ox/tours/files.js:104 module:io.ox/tours
 msgid ""
 "At the top you can find the toolbar with many functions and additional "
@@ -468,7 +242,6 @@
 #: apps/io.ox/tours/files.js:116 module:io.ox/tours
 msgid "Upload a new file"
 msgstr "Overfør en ny fil"
->>>>>>> 3f16b9e5
 
 #: apps/io.ox/tours/files.js:117 module:io.ox/tours
 msgid ""
@@ -486,13 +259,8 @@
 msgid "Preview files"
 msgstr "Forhåndsvisning af filer"
 
-<<<<<<< HEAD
-#: apps/io.ox/tours/files.js:231 module:io.ox/tours
-msgid "Restart Guided Tour"
-=======
 #: apps/io.ox/tours/files.js:132 module:io.ox/tours
 msgid "Clicking on the view icon leads you to a preview of the selected file."
->>>>>>> 3f16b9e5
 msgstr ""
 "Et klik på »Vis«-ikonet leder dig til en forhåndsvisning af den valgte fil."
 
@@ -500,13 +268,6 @@
 msgid "Preview mode"
 msgstr "Forhåndsvisningsmodus"
 
-<<<<<<< HEAD
-#: apps/io.ox/tours/files.js:88 module:io.ox/tours
-#, fuzzy
-#| msgid "Selecting a view"
-msgid "Select a view"
-msgstr "Vælger en visning"
-=======
 #: apps/io.ox/tours/files.js:143 module:io.ox/tours
 msgid ""
 "From preview you can also select other options to help you manage and work "
@@ -514,7 +275,6 @@
 msgstr ""
 "Fra forhåndsvisning kan du også vælge andre muligheder for at hjælpe dig med "
 "at håndtere og arbejde på dine filer."
->>>>>>> 3f16b9e5
 
 #: apps/io.ox/tours/files.js:156 module:io.ox/tours
 msgid "Share files"
@@ -532,13 +292,6 @@
 msgid "Sharing options"
 msgstr "Delingsindstillinger"
 
-<<<<<<< HEAD
-#: apps/io.ox/tours/files.js:156 module:io.ox/tours
-#, fuzzy
-#| msgid "Share this file"
-msgid "Share files"
-msgstr "Del denne fil"
-=======
 #: apps/io.ox/tours/files.js:169 module:io.ox/tours
 msgid ""
 "Choose from two alternatives to share your files and folders. Use Invite "
@@ -555,7 +308,6 @@
 #: apps/io.ox/tours/files.js:182 module:io.ox/tours
 msgid "Collaborating"
 msgstr "Samarbejde"
->>>>>>> 3f16b9e5
 
 #: apps/io.ox/tours/files.js:183 module:io.ox/tours
 msgid ""
@@ -568,17 +320,9 @@
 "for at oprette og redigere filer.  Interne og eksterne deltagere kan også "
 "samarbejde med dig om tekstdokumenter og regneark samtidig."
 
-<<<<<<< HEAD
-#: apps/io.ox/tours/files.js:168 module:io.ox/tours
-#, fuzzy
-#| msgid "Sort options"
-msgid "Sharing options"
-msgstr "Indstillinger for sortering"
-=======
 #: apps/io.ox/tours/files.js:197 module:io.ox/tours
 msgid "Edit documents"
 msgstr "Redigér dokumenter"
->>>>>>> 3f16b9e5
 
 #: apps/io.ox/tours/files.js:198 module:io.ox/tours
 msgid ""
@@ -618,21 +362,6 @@
 "synkronisere dine filer.  Klik på det relevante logo for at tilgå dine "
 "eksisterende data."
 
-<<<<<<< HEAD
-#: apps/io.ox/tours/files.js:59 module:io.ox/tours
-#, fuzzy
-#| msgctxt "help"
-#| msgid "The Drive App"
-msgid "The Drive app"
-msgstr "Drive-app'en"
-
-#: apps/io.ox/tours/files.js:53 module:io.ox/tours
-#, fuzzy
-#| msgctxt "help"
-#| msgid "The Drive App"
-msgid "The Drive app tour.txt"
-msgstr "Drive-app'en"
-=======
 #: apps/io.ox/tours/files.js:231 module:io.ox/tours
 msgid "Restart Guided Tour"
 msgstr "Genstart rundvisning"
@@ -644,7 +373,6 @@
 msgstr ""
 "Vink: Du kan altid gentage en rundvisning fra systemmenuen, når som helst du "
 "har brug for det."
->>>>>>> 3f16b9e5
 
 #: apps/io.ox/tours/intro.js:34 module:io.ox/tours
 msgid "Welcome to %s"
@@ -738,11 +466,7 @@
 msgid "The toolbar"
 msgstr "Værktøjslinjen"
 
-<<<<<<< HEAD
-#: apps/io.ox/tours/files.js:206 module:io.ox/tours
-=======
 #: apps/io.ox/tours/intro.js:100 module:io.ox/tours
->>>>>>> 3f16b9e5
 msgid ""
 "Depending on the app, the toolbar contains various functions for creating, "
 "editing and organizing objects."
@@ -1087,11 +811,7 @@
 msgid "Creating recurring tasks"
 msgstr "Opretter gentagende opgaver"
 
-<<<<<<< HEAD
-#: apps/io.ox/tours/files.js:117 module:io.ox/tours
-=======
 #: apps/io.ox/tours/tasks.js:63 module:io.ox/tours
->>>>>>> 3f16b9e5
 msgid ""
 "To create recurring tasks, enable Repeat. Functions for setting the "
 "recurrence parameters are shown."
@@ -1099,33 +819,17 @@
 "For at gentagende opgaver, arktivér gentagelse. Funktioner til at sætte "
 "parametrene for gentagelse er vist."
 
-<<<<<<< HEAD
-#: apps/io.ox/tours/files.js:103 module:io.ox/tours
-#, fuzzy
-#| msgid "The toolbar"
-msgid "Toolbar"
-msgstr "Værktøjslinjen"
-=======
 #: apps/io.ox/tours/tasks.js:68 module:io.ox/tours
 msgid "To not miss the task, use the reminder function."
 msgstr "Brug påmindelsesfunktionen, så du ikke kommer til at overse en opgave."
->>>>>>> 3f16b9e5
 
 #: apps/io.ox/tours/tasks.js:72 module:io.ox/tours
 msgid "Tracking the editing status"
 msgstr "Sporer status på redigering"
 
-<<<<<<< HEAD
-#: apps/io.ox/tours/files.js:116 module:io.ox/tours
-#, fuzzy
-#| msgid "Upload new file"
-msgid "Upload a new file"
-msgstr "Overfør ny fil"
-=======
 #: apps/io.ox/tours/tasks.js:73 module:io.ox/tours
 msgid "To track the editing status, enter the current progress."
 msgstr "For at følge status på redigering, indtast den nuværende process."
->>>>>>> 3f16b9e5
 
 #: apps/io.ox/tours/tasks.js:78 module:io.ox/tours
 msgid ""
@@ -1164,11 +868,7 @@
 msgid "Editing multiple tasks"
 msgstr "Redigering af flere opgaver"
 
-<<<<<<< HEAD
-#: apps/io.ox/tours/files.js:60 module:io.ox/tours
-=======
 #: apps/io.ox/tours/tasks.js:100 module:io.ox/tours
->>>>>>> 3f16b9e5
 msgid ""
 "To edit multiple tasks at once, enable the checkboxes at the left side of "
 "the tasks. If the checkboxes are not displayed, click on View > Checkboxes "
