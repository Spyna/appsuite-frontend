<html lang="nl">
<head>
<meta http-equiv="Content-Type" content="text/html; charset=utf-8">
<title>7.7. Zoeken naar Afspraken</title>
<link rel="stylesheet" type="text/css" href="../../help.css">
<meta name="generator" content="DocBook XSL Stylesheets V1.78.1">
<link rel="home" href="index.html" title="Groupware">
<link rel="up" href="ox.appsuite.user.chap.calendar.html" title="Hoofdstuk 7. Agenda">
<link rel="prev" href="ox.appsuite.user.sect.calendar.manage.multiple.html" title="7.6.8. Bewerken van meerdere afspraken in één keer">
<link rel="next" href="ox.appsuite.user.sect.calendar.share.html" title="7.8. Afspraken in teams">
<link rel="copyright" href="ox.appsuite.user.legalnotice.html" title="Juridische kennisgeving">
<link rel="stylesheet" type="text/css" href="../../bootstrap.min.css"​/> 
<link id="favicon" rel="shortcut icon" href="../../../apps/themes/default/favicon.ico" type="image/x-icon"> 
<meta name="viewport" content="width=device-width, initial-scale=1.0">
   <script src="../../jquery.min.js"></script> 

   <script src="../../bootstrap.min.js"></script> 
</head>
<body bgcolor="white" text="black" link="#0000FF" vlink="#840084" alink="#0000FF">
<div class="oxhelp-navigation-top"><nav class="navbar navbar-inverse" role="navigation"><div class="container-fluid">
<div class="navbar-header">
<button type="button" class="navbar-toggle" data-toggle="collapse" data-target="#ox-main-nav"><span class="sr-only">Toggle navigation</span><span class="icon-bar"></span><span class="icon-bar"></span><span class="icon-bar"></span></button><a class="navbar-brand">Open-Xchange</a>
</div>
<div class="collapse navbar-collapse" id="ox-main-nav"><ul class="nav navbar-nav">
<li><a accesskey="p" class="oxhelp-prev-link" href="ox.appsuite.user.sect.calendar.manage.multiple.html">Terug</a></li>
<li><a accesskey="h" href="index.html" class="oxhelp-home-link">Begin</a></li>
<li><a accesskey="t" href="bk01-toc.html" class="oxhelp-toc-link">Inhoudsopgave</a></li>
<li><a accesskey="n" class="oxhelp-next-link" href="ox.appsuite.user.sect.calendar.share.html">Volgende</a></li>
</ul></div>
</div></nav></div>
<div class="oxhelp-content">
  <h1 class="sr-only"><span class="phrase">Agenda</span></h1>
<div class="sect1">
<div class="titlepage"><div><div><h2 class="title" style="clear: both">
<a name="ox.appsuite.user.sect.calendar.search"></a>7.7. Zoeken naar Afspraken</h2></div></div></div>
<a class="indexterm" name="id-1.8.14.2"></a><a class="indexterm" name="id-1.8.14.3"></a><div class="concept">
<a name="ox.appsuite.user.concept.calendar.search"></a><p>Om te zoeken naar een specifiek afspraken kan u de volgende zoekcriteria gebruiken:</p>
<div class="itemizedlist"><ul class="itemizedlist" style="list-style-type: disc; ">
<li class="listitem"><p>zoekopdracht voor het onderwerp, de omschrijving, locatie en bijlagenamen</p></li>
<li class="listitem">
<p>Zoekterm voor een tijdsperiode. Zoek naar afspraken die plaatsvinden binnen een bepaalde periode. U kan een geldige periode opgeven met de volgende details.</p>
<div class="itemizedlist"><ul class="itemizedlist" style="list-style-type: circle; ">
<li class="listitem"><p>De sleutelwoorden <span class="guilabel"><strong>vandaag</strong></span>, <span class="guilabel"><strong>gisteren</strong></span>, <span class="guilabel"><strong>vorige week</strong></span>, <span class="guilabel"><strong>vorige maand</strong></span>, <span class="guilabel"><strong>vorig jaar</strong></span></p></li>
<li class="listitem"><p>De sleutelwoorden voor deze tijdsperiode: <span class="guilabel"><strong>afgelopen 7 dagen</strong></span>, <span class="guilabel"><strong>afgelopen 30 dagen</strong></span>, <span class="guilabel"><strong>afgelopen 365 dagen</strong></span></p></li>
<li class="listitem"><p>Een weekdag, bijvoorbeeld <span class="guilabel"><strong>Maandag</strong></span></p></li>
<li class="listitem"><p>Een specifieke maand, bijvoorbeeld <span class="guilabel"><strong>Juli</strong></span></p></li>
<li class="listitem"><p>Een datum van vier cijfers, bijvoorbeeld <span class="guilabel"><strong>2015</strong></span></p></li>
<li class="listitem"><p>Een datum, bijvoorbeeld <span class="guilabel"><strong>1/31/2015</strong></span></p></li>
<li class="listitem"><p>Een tijdsperiode, bijvoorbeeld <span class="guilabel"><strong>12/1/2014 - 1/31/2015</strong></span></p></li>
</ul></div>
<p>
          </p>
</li>
<li class="listitem"><p>Mappen waarin gezocht wordt</p></li>
<li class="listitem"><p>afspraakbevestigingsstatus</p></li>
<li class="listitem"><p>Type: alle, serie, enkele afspraak </p></li>
<li class="listitem"><p>Maptype: alle, privé, publiek of gedeeld</p></li>
</ul></div>
<p>
    </p>
</div>
<div class="task">
<a name="ox.appsuite.user.task.calendar.search"></a><p class="title">Een afspraak zoekt u als volgt:</p>
<div class="procedure"><ol class="procedure" type="1">
<li class="step">
<p>Klik op het <span class="guibutton"><strong>Start zoeken</strong></span> pictogram<span class="inlinemediaobject"><a name="ox.appsuite.user.fig.calendar.search"></a><img src="../../images/appsuite_user_icon_toolbar_search.png"></span> of in het invoerveld in de zoekbalk. De mapknop geeft aan welke mappen doorzocht gaan worden. Het <span class="guibutton"><strong>Opties</strong></span> drop-down menu geeft functies om het zoekresultaat te beperken.</p>
<div class="informalfigure">
<a name="ox.appsuite.user.fig.calendar.search.start"></a><div class="screenshot"><div class="mediaobject"><img src="../../images/appsuite_user_task_calendar_search_click.png" alt="Het invoerveld"></div></div>
</div>
</li>
<li class="step">
<p>Om een map te selecteren om te doorzoeken, klikt u op de mapknop.</p>
<div class="itemizedlist"><ul class="itemizedlist" style="list-style-type: disc; ">
<li class="listitem"><p>Als u <span class="guibutton"><strong>Alle mappen</strong></span> selecteert, worden alle privé- en publiekemappen, gedeelde- of  submappen doorzocht.</p></li>
<li class="listitem"><p>Als u een specifieke map selecteert wordt alleen deze map doorzocht, niet zijn submappen.</p></li>
</ul></div>
<p>
          </p>
</li>
<li class="step">
<p>Geef een zoekopdracht in het invoerveld. Het zoekmenu wordt geopend.</p>
<div class="informalfigure">
<a name="ox.appsuite.user.fig.calendar.search.searchmenue"></a><div class="screenshot"><div class="mediaobject"><img src="../../images/appsuite_user_task_calendar_search_searchmenue.png" alt="Het zoekmenu"></div></div>
</div>
<p>Definieer de te doorzoeken gegevensbronnen door in het zoekmenu op een item te klikken.</p>
<div class="itemizedlist"><ul class="itemizedlist" style="list-style-type: disc; ">
<li class="listitem"><p>Door op een zoekterm te klikken of enter te drukken worden de volgende bronnen doorzocht : onderwerp, omschrijving</p></li>
<li class="listitem"><p>Om te zoeken naar afspraken in een specifieke tijdsperiode, gebruikt u een geldige tijdsperiode als zoekopdracht. Als u een geldige tijdsperiode is herkend als uw invoer, wordt de tijdsperiode getoond in het zoekmenu. Klik op de tijdsperiode.</p></li>
<li class="listitem">
<p>Om alleen in het onderwerp te zoeken, klikt u op <span class="guibutton"><strong>in onderwerp</strong></span> in het zoekmenu.</p>
<p>Daarnaast kan u het zoeken ook beperken tot de omschrijving, de locatie of de naam van de bijlagen.</p>
<<<<<<< HEAD
</li>
<li class="listitem"><p>Om te zoeken naar een afspraak met een specifieke deelnemer, klikt u op een naam vanuit het zoekmenu.</p></li>
</ul></div>
=======
</li></ul></div>
>>>>>>> 15b67d9d
<p>
          </p>
<p>Resultaat:</p>
<div class="itemizedlist"><ul class="itemizedlist" style="list-style-type: none; "><li class="listitem" style="list-style-type: none"><p>Het zoekresultaat wordt getoond in de lijst die getoond wordt in het hoofdgebied. De zoekcriteria worden getoond onder het zoekscherm </p></li></ul></div>
<p>
          </p>
</li>
<li class="step">
<p>U heeft de volgende mogelijkheden om de zoekresultaten verder aan te passen:</p>
<div class="itemizedlist"><ul class="itemizedlist" style="list-style-type: disc; ">
<li class="listitem"><p>Om de zoekresultaten te verfijnen, geeft u meer zoekargumenten opskslendar. Om een zoekargument te verwijderen klikt u op het pictogram <span class="inlinemediaobject"><a name="ox.appsuite.user.fig.calendar.search.remove"></a><img src="../../images/appsuite_user_icon_close.png"></span>naast het zoekargument. </p></li>
<li class="listitem"><p>Om in een andere map te zoeken klikt u op de mapknop. Selecteer een map.</p></li>
<li class="listitem"><p>Om de zoekresultaten te beperken tot privé, publieke of gedeelde mappen klikt u op <span class="guibutton"><strong>Opties</strong></span>. Selecteer een maptype.</p></li>
<li class="listitem"><p>Om de zoekresultaten te beperken tot afspraken met een specifieke bevestigingsstatus, klikt u op <span class="guibutton"><strong>Opties</strong></span>. Selecteer een status.</p></li>
<li class="listitem"><p>Om de zoekresultaten te beperken tot enkele of terugkerende afspraken, klikt u op <span class="guibutton"><strong>Opties</strong></span>. Selecteer een type.</p></li>
</ul></div>
<p>
          </p>
</li>
<li class="step"><p>Om de zoekactie te stoppen, klikt u het <span class="guibutton"><strong>Zoeken annuleren</strong></span> pictogram<span class="inlinemediaobject"><a name="ox.appsuite.user.fig.calendar.search.close"></a><img src="../../images/appsuite_user_icon_cancelsearch.png"></span>.</p></li>
</ol></div>
</div>
</div>
          </div>
        </body>
</html><|MERGE_RESOLUTION|>--- conflicted
+++ resolved
@@ -62,55 +62,38 @@
 <div class="task">
 <a name="ox.appsuite.user.task.calendar.search"></a><p class="title">Een afspraak zoekt u als volgt:</p>
 <div class="procedure"><ol class="procedure" type="1">
+<li class="step"><p>Klik op het <span class="guibutton"><strong>Start zoeken</strong></span> pictogram<span class="inlinemediaobject"><a name="ox.appsuite.user.fig.calendar.search"></a><img src="../../images/appsuite_user_icon_toolbar_search.png"></span> of in het invoerveld in de zoekbalk. Een mapknop en de <span class="guibutton"><strong>Opties</strong></span> knop worden getoond in de zoekbalk. De mapknop geeft aan welke mappen doorzocht gaan worden.</p></li>
 <li class="step">
-<p>Klik op het <span class="guibutton"><strong>Start zoeken</strong></span> pictogram<span class="inlinemediaobject"><a name="ox.appsuite.user.fig.calendar.search"></a><img src="../../images/appsuite_user_icon_toolbar_search.png"></span> of in het invoerveld in de zoekbalk. De mapknop geeft aan welke mappen doorzocht gaan worden. Het <span class="guibutton"><strong>Opties</strong></span> drop-down menu geeft functies om het zoekresultaat te beperken.</p>
-<div class="informalfigure">
-<a name="ox.appsuite.user.fig.calendar.search.start"></a><div class="screenshot"><div class="mediaobject"><img src="../../images/appsuite_user_task_calendar_search_click.png" alt="Het invoerveld"></div></div>
-</div>
+<p>Om te bepalen welke mappen doorzocht gaan worden, klikt u op de mapknop. Selecteer een map.</p>
+<p>Als u <span class="guibutton"><strong>Alle mappen</strong></span> selecteert, worden alle privé- en publiekemappen, gedeelde- of  submappen doorzocht. Als u een specifieke map selecteert wordt alleen deze map doorzocht, niet zijn submappen.</p>
 </li>
 <li class="step">
-<p>Om een map te selecteren om te doorzoeken, klikt u op de mapknop.</p>
-<div class="itemizedlist"><ul class="itemizedlist" style="list-style-type: disc; ">
-<li class="listitem"><p>Als u <span class="guibutton"><strong>Alle mappen</strong></span> selecteert, worden alle privé- en publiekemappen, gedeelde- of  submappen doorzocht.</p></li>
-<li class="listitem"><p>Als u een specifieke map selecteert wordt alleen deze map doorzocht, niet zijn submappen.</p></li>
+<p>Geef een zoekopdracht in het invoerveld. Het zoekmenu wordt geopend.</p>
+<p>Gebruik één van de volgende methoden:</p>
+<div class="itemizedlist"><ul class="itemizedlist" style="list-style-type: none; "><li class="listitem" style="list-style-type: none">
+<p>Om te zoeken naar afspraken in een specifieke tijdsperiode, gebruikt u een geldige tijdsperiode als zoekopdracht. Als u een geldige tijdsperiode is herkend als uw invoer, wordt de tijdsperiode getoond in het zoekmenu. Klik op de tijdsperiode in het zoekmenu. U kan ook op Enter drukken.</p>
+<p>Om te zoeken naar het onderwerp of in de omschrijving klikt u op de zoekopdracht in het zoekmenu. U kan op Enter drukken.</p>
+<p>Om alleen in het onderwerp te zoeken, klikt u op <span class="guibutton"><strong>in onderwerp</strong></span> in het zoekmenu.</p>
+<p>Daarnaast kan u het zoeken ook beperken tot de omschrijving, de locatie of de naam van de bijlagen.</p>
+</li></ul></div>
+<p>
+          </p>
+<p>Resultaat:</p>
+<div class="itemizedlist"><ul class="itemizedlist" style="list-style-type: none; ">
+<li class="listitem" style="list-style-type: none"><p>Het zoekresultaat wordt getoond in de lijst die getoond wordt in het hoofdgebied. De zoekcriteria worden getoond onder het zoekscherm </p></li>
+<li class="listitem" style="list-style-type: none"><p>De zoekopdracht wordt getoond in het invoerveld.</p></li>
 </ul></div>
 <p>
           </p>
 </li>
 <li class="step">
-<p>Geef een zoekopdracht in het invoerveld. Het zoekmenu wordt geopend.</p>
-<div class="informalfigure">
-<a name="ox.appsuite.user.fig.calendar.search.searchmenue"></a><div class="screenshot"><div class="mediaobject"><img src="../../images/appsuite_user_task_calendar_search_searchmenue.png" alt="Het zoekmenu"></div></div>
-</div>
-<p>Definieer de te doorzoeken gegevensbronnen door in het zoekmenu op een item te klikken.</p>
-<div class="itemizedlist"><ul class="itemizedlist" style="list-style-type: disc; ">
-<li class="listitem"><p>Door op een zoekterm te klikken of enter te drukken worden de volgende bronnen doorzocht : onderwerp, omschrijving</p></li>
-<li class="listitem"><p>Om te zoeken naar afspraken in een specifieke tijdsperiode, gebruikt u een geldige tijdsperiode als zoekopdracht. Als u een geldige tijdsperiode is herkend als uw invoer, wordt de tijdsperiode getoond in het zoekmenu. Klik op de tijdsperiode.</p></li>
-<li class="listitem">
-<p>Om alleen in het onderwerp te zoeken, klikt u op <span class="guibutton"><strong>in onderwerp</strong></span> in het zoekmenu.</p>
-<p>Daarnaast kan u het zoeken ook beperken tot de omschrijving, de locatie of de naam van de bijlagen.</p>
-<<<<<<< HEAD
-</li>
-<li class="listitem"><p>Om te zoeken naar een afspraak met een specifieke deelnemer, klikt u op een naam vanuit het zoekmenu.</p></li>
-</ul></div>
-=======
-</li></ul></div>
->>>>>>> 15b67d9d
-<p>
-          </p>
-<p>Resultaat:</p>
-<div class="itemizedlist"><ul class="itemizedlist" style="list-style-type: none; "><li class="listitem" style="list-style-type: none"><p>Het zoekresultaat wordt getoond in de lijst die getoond wordt in het hoofdgebied. De zoekcriteria worden getoond onder het zoekscherm </p></li></ul></div>
-<p>
-          </p>
-</li>
-<li class="step">
 <p>U heeft de volgende mogelijkheden om de zoekresultaten verder aan te passen:</p>
-<div class="itemizedlist"><ul class="itemizedlist" style="list-style-type: disc; ">
-<li class="listitem"><p>Om de zoekresultaten te verfijnen, geeft u meer zoekargumenten opskslendar. Om een zoekargument te verwijderen klikt u op het pictogram <span class="inlinemediaobject"><a name="ox.appsuite.user.fig.calendar.search.remove"></a><img src="../../images/appsuite_user_icon_close.png"></span>naast het zoekargument. </p></li>
-<li class="listitem"><p>Om in een andere map te zoeken klikt u op de mapknop. Selecteer een map.</p></li>
-<li class="listitem"><p>Om de zoekresultaten te beperken tot privé, publieke of gedeelde mappen klikt u op <span class="guibutton"><strong>Opties</strong></span>. Selecteer een maptype.</p></li>
-<li class="listitem"><p>Om de zoekresultaten te beperken tot afspraken met een specifieke bevestigingsstatus, klikt u op <span class="guibutton"><strong>Opties</strong></span>. Selecteer een status.</p></li>
-<li class="listitem"><p>Om de zoekresultaten te beperken tot enkele of terugkerende afspraken, klikt u op <span class="guibutton"><strong>Opties</strong></span>. Selecteer een type.</p></li>
+<div class="itemizedlist"><ul class="itemizedlist" style="list-style-type: none; ">
+<li class="listitem" style="list-style-type: none"><p>Om de zoekresultaten te verfijnen, geeft u meer zoekargumenten opskslendar. Om een zoekargument te verwijderen klikt u op het pictogram <span class="inlinemediaobject"><a name="ox.appsuite.user.fig.calendar.search.remove"></a><img src="../../images/appsuite_user_icon_close.png"></span>naast het zoekargument. </p></li>
+<li class="listitem" style="list-style-type: none"><p>Om in een andere map te zoeken klikt u op de mapknop. Selecteer een map.</p></li>
+<li class="listitem" style="list-style-type: none"><p>Om de zoekresultaten te beperken tot privé, publieke of gedeelde mappen klikt u op <span class="guibutton"><strong>Opties</strong></span>. Selecteer een maptype.</p></li>
+<li class="listitem" style="list-style-type: none"><p>Om de zoekresultaten te beperken tot afspraken met een specifieke bevestigingsstatus, klikt u op <span class="guibutton"><strong>Opties</strong></span>. Selecteer een status.</p></li>
+<li class="listitem" style="list-style-type: none"><p>Om de zoekresultaten te beperken tot enkele of terugkerende afspraken, klikt u op <span class="guibutton"><strong>Opties</strong></span>. Selecteer een type.</p></li>
 </ul></div>
 <p>
           </p>
