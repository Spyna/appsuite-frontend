Name:           open-xchange-appsuite-saml
Version:        @OXVERSION@
<<<<<<< HEAD
%define         ox_release 0
=======
%define         ox_release 8
>>>>>>> f91fecce
Release:        %{ox_release}
Group:          Applications/Productivity
Packager:       Francisco Laguna <francisco.laguna@open-xchange.com>
License:        CC-BY-NC-SA-3.0
Summary:        Mandatory wizard with custom translations
Source:         %{name}_%{version}.orig.tar.bz2

BuildArch:      noarch
BuildRoot:      %{_tmppath}/%{name}-%{version}-root
%if 0%{?rhel_version} && 0%{?rhel_version} >= 700
BuildRequires:  ant
%else
BuildRequires:  ant-nodeps
%endif
BuildRequires:  java-devel >= 1.6.0
BuildRequires:  nodejs >= 0.10.0

Requires(post): open-xchange-appsuite-manifest

%description
SAML Login

%prep
%setup -q

%build

%install
export NO_BRP_CHECK_BYTECODE_VERSION=true
ant -Dbasedir=build -DdestDir=%{buildroot} -DpackageName=%{name} -Dhtdoc=%{docroot} -DkeepCache=true -f build/build.xml build

%clean
%{__rm} -rf %{buildroot}

%define update /opt/open-xchange/appsuite/share/update-themes.sh

%post
if [ $1 -eq 1 -a -x %{update} ]; then %{update} --later; fi

%postun
if [ -x %{update} ]; then %{update} --later; fi

%files
%defattr(-,root,root)
%dir /opt/open-xchange
/opt/open-xchange/appsuite

%changelog
* Tue Oct 20 2015 Markus Wagner <markus.wagner@open-xchange.com>
Build for patch 2015-10-26 (2816)
* Mon Oct 19 2015 Markus Wagner <markus.wagner@open-xchange.com>
Build for patch 2015-10-26 (2812)
* Thu Oct 08 2015 Markus Wagner <markus.wagner@open-xchange.com>
Prepare for 7.8.1
* Tue Oct 06 2015 Markus Wagner <markus.wagner@open-xchange.com>
Sixth candidate for 7.8.0 release
* Wed Sep 30 2015 Francisco Laguna <francisco.laguna@open-xchange.com>
Build for patch  2015-10-12 (2784)
* Fri Sep 25 2015 Markus Wagner <markus.wagner@open-xchange.com>
Fith candidate for 7.8.0 release
* Thu Sep 24 2015 Francisco Laguna <francisco.laguna@open-xchange.com>
Build for patch 2015-09-28 (2767)
* Fri Sep 18 2015 Markus Wagner <markus.wagner@open-xchange.com>
Fourth candidate for 7.8.0 release
* Tue Sep 08 2015 Francisco Laguna <francisco.laguna@open-xchange.com>
Build for patch 2015-09-14 (2732)
* Mon Sep 07 2015 Markus Wagner <markus.wagner@open-xchange.com>
Third candidate for 7.8.0 release
* Fri Aug 21 2015 Markus Wagner <markus.wagner@open-xchange.com>
Second candidate for 7.8.0 release
* Tue Aug 18 2015 Francisco Laguna <francisco.laguna@open-xchange.com>
Build for patch 2015-08-24 (2674)
* Thu Aug 06 2015 Francisco Laguna <francisco.laguna@open-xchange.com>
Build for patch 2015-08-17 (2666)
* Wed Aug 05 2015 Markus Wagner <markus.wagner@open-xchange.com>
First candidate for 7.8.0 release
* Fri Jul 17 2015 Francisco Laguna <francisco.laguna@open-xchange.com>
Build for patch 2015-07-20 (2637)
* Tue Jul 07 2015 Markus Wagner <markus.wagner@open-xchange.com>
Prepare for 7.8.0
* Wed Jun 24 2015 Francisco Laguna <francisco.laguna@open-xchange.com>
Build for patch 2015-06-26 (2573)
* Mon Mar 30 2015 Francisco Laguna <francisco.laguna@open-xchange.com>
Intitial release.
* Mon Mar 30 2015 Francisco Laguna <francisco.laguna@open-xchange.com>
Intitial release.<|MERGE_RESOLUTION|>--- conflicted
+++ resolved
@@ -1,10 +1,6 @@
 Name:           open-xchange-appsuite-saml
 Version:        @OXVERSION@
-<<<<<<< HEAD
 %define         ox_release 0
-=======
-%define         ox_release 8
->>>>>>> f91fecce
 Release:        %{ox_release}
 Group:          Applications/Productivity
 Packager:       Francisco Laguna <francisco.laguna@open-xchange.com>
