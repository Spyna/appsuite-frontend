--- conflicted
+++ resolved
@@ -1,8 +1,7 @@
 # translation of ox.ja_JP.po to deutsch
 # Antje Faber <antje.faber@open-xchange.com>, 2009, 2011, 2012, 2013.
 msgid ""
-msgstr ""
-"Project-Id-Version: ox.ja_JP\n"
+msgstr "Project-Id-Version: ox.ja_JP\n"
 "POT-Creation-Date: \n"
 "PO-Revision-Date: 2018-03-26 17:13+0200\n"
 "Last-Translator: \n"
@@ -15,25 +14,234 @@
 "X-Poedit-SourceCharset: utf-8\n"
 "X-Generator: Poedit 1.8.9\n"
 
-#: apps/io.ox/tours/files.js module:io.ox/tours
-msgid "Add another account"
-msgstr "別のアカウントを追加"
+#: apps/io.ox/tours/calendar.js module:io.ox/tours
+msgid "Creating a new appointment"
+msgstr "新規予定の作成"
+
+#: apps/io.ox/tours/calendar.js module:io.ox/tours
+msgid "To create a new appointment, click on New in the toolbar."
+msgstr "新規予定を作成するには、ツールバーで、[新規] をクリックします。"
+
+#: apps/io.ox/tours/calendar.js module:io.ox/tours
+msgid "Entering the appointment's data"
+msgstr "予定のデータの入力"
+
+#: apps/io.ox/tours/calendar.js module:io.ox/tours
+msgid ""
+"Enter the subject, the start and the end date of the appointment. Other "
+"details are optional."
+msgstr "件名、予定の開始日時と終了日時を入力します。その他の情報はオプションです。"
+
+#: apps/io.ox/tours/calendar.js module:io.ox/tours
+msgid "Creating recurring appointments"
+msgstr "繰り返しの予定の作成"
+
+#: apps/io.ox/tours/calendar.js module:io.ox/tours
+msgid ""
+"To create recurring appointments, enable Repeat. Functions for setting the "
+"recurrence parameters are shown."
+msgstr "繰り返しの予定を作成するには、[繰り返しの予定] を有効にします。繰り返しのパラメータを設定するための機能が表示されます。"
+
+#: apps/io.ox/tours/calendar.js module:io.ox/tours apps/io.ox/tours/tasks.js
+msgid "Using the reminder function"
+msgstr "アラーム機能の使用"
+
+#: apps/io.ox/tours/calendar.js module:io.ox/tours
+msgid "To not miss the appointment, use the reminder function."
+msgstr "予定を見逃さないようにするには、アラーム機能を使用します。"
+
+#: apps/io.ox/tours/calendar.js module:io.ox/tours apps/io.ox/tours/tasks.js
+msgid "Inviting other participants"
+msgstr "予定への招待"
+
+#: apps/io.ox/tours/calendar.js module:io.ox/tours
+msgid ""
+"To invite other participants, enter their names in the field below "
+"Participants. To avoid appointment conflicts, click on Find a free time at "
+"the upper right side."
+msgstr "他の人に予定への招待するには、[参加者] の下にあるフィールドに招待する人の名前を入力します。予定の競合を避けるには、右上の [空き時間を検索] をクリックします。"
 
 #: apps/io.ox/tours/calendar.js module:io.ox/tours
 msgid "Adding attachments"
 msgstr "添付ファイルの追加"
 
-#: apps/io.ox/tours/tasks.js module:io.ox/tours
-msgid "Adding further details"
-msgstr "詳細情報の追加"
+#: apps/io.ox/tours/calendar.js module:io.ox/tours
+msgid "Further down you can add documents as attachments to the appointment."
+msgstr "予定には、添付ファイルを追加することができます。"
+
+#: apps/io.ox/tours/calendar.js module:io.ox/tours
+msgid "Creating the appointment"
+msgstr "予定の作成"
+
+#: apps/io.ox/tours/calendar.js module:io.ox/tours
+msgid "To create the appointment, click on Create at the lower left side."
+msgstr "予定を作成するには、左下の「作成」をクリックします。"
+
+#: apps/io.ox/tours/calendar.js module:io.ox/tours apps/io.ox/tours/mail.js
+msgid "Selecting a view"
+msgstr "ビューの選択"
+
+#: apps/io.ox/tours/calendar.js module:io.ox/tours
+msgid ""
+"To select one of the views like Day, Month or List, click on View in the "
+"toolbar. Select a menu entry from the Layout section."
+msgstr "日ビュー、月ビュー、リストビューを選択するには、ツールバーのビューをクリックします。レイアウトセクションのメニュー入力を選択します。"
+
+#: apps/io.ox/tours/calendar.js module:io.ox/tours
+msgid "The calendar views"
+msgstr "予定表ビュー"
+
+#: apps/io.ox/tours/calendar.js module:io.ox/tours
+msgid ""
+"The calendar views display a calendar sheet with the appointments for the "
+"selected time range."
+msgstr "予定表ビューでは、選択された時間軸で、予定表シートに予定が表示されます。"
+
+#: apps/io.ox/tours/calendar.js module:io.ox/tours
+msgid "The List view"
+msgstr "リストビュー"
+
+#: apps/io.ox/tours/calendar.js module:io.ox/tours
+msgid ""
+"The List view shows a list of the appointments in the current folder. If "
+"clicking on an appointment, the appointment's data and some functions are "
+"displayed in the Detail view."
+msgstr "リストビューには、現在のフォルダにある予定の一覧が表示されます。予定をクリックすると、その予定のデータと機能が詳細ビューに表示されます。"
+
+#: apps/io.ox/tours/contacts.js module:io.ox/tours
+msgid "Creating a new contact"
+msgstr "新規連絡先の作成"
+
+#: apps/io.ox/tours/contacts.js module:io.ox/tours
+msgid "To create a new contact, click on New > Add contact in the toolbar."
+msgstr "新規の連絡先を作成するには、ツールバーで、[新規] → [連絡先を追加] の順にクリックします。"
+
+#: apps/io.ox/tours/contacts.js module:io.ox/tours
+msgid "Navigation bar"
+msgstr "ナビゲーションバー"
+
+#: apps/io.ox/tours/contacts.js module:io.ox/tours
+msgid ""
+"Click on a letter on the left side of the navigation bar in order to display "
+"the corresponding contacts from the selected address book."
+msgstr "選択したアドレス帳にある連絡先を表示するには、ナビゲーションバーの左側にある該当する文字をクリックします。"
+
+#: apps/io.ox/tours/contacts.js module:io.ox/tours
+msgid "Sending an E-Mail to a contact"
+msgstr "連絡先へのメールの送信"
+
+#: apps/io.ox/tours/contacts.js module:io.ox/tours
+msgid ""
+"To send an E-Mail to the contact, click on an E-Mail address or on Send "
+"email in the toolbar."
+msgstr "連絡先にメールを送信するには、そのメールアドレスをクリックするか、ツールバーで、[メールを送信] をクリックします。"
+
+#: apps/io.ox/tours/contacts.js module:io.ox/tours
+msgid "Editing multiple contacts"
+msgstr "複数の連絡先の編集"
+
+#: apps/io.ox/tours/contacts.js module:io.ox/tours
+msgid ""
+"To edit multiple contacts at once, enable the checkboxes on the left side of "
+"the contacts. If the checkboxes are not displayed, click on View > "
+"Checkboxes on the right side of the toolbar."
+msgstr "複数の連絡先を一度に編集するには、連絡先の左側にあるチェックボックスを有効にします。チェックボックスが表示されていない場合は、ツールバーの右側にある [ビュー] → [チェックボックス] の順にクリックします。"
+
+#: apps/io.ox/tours/files.js module:io.ox/tours
+msgid "The Drive app"
+msgstr "ドライブアプリケーション"
+
+#: apps/io.ox/tours/files.js module:io.ox/tours
+msgid ""
+"Welcome to your cloud storage app. This Guided Tour will introduce you to "
+"your new online storage solution - your one point to access online stored "
+"files from all your accounts. This is where you can upload and save your "
+"files, share them and synchronize them with different devices.  "
+msgstr "クラウドストーレージアプリケーションにようこそ本ガイドツアーでは、すべてのアカウントからオンラインで保存されたファイルにアクセスするポイントとなる、新しいオンラインストレージソリューションを紹介します。ここにファイルをアップロードしたり、保存したり、共有したり、他のデバイスと同期したりできます。  "
+
+#: apps/io.ox/tours/files.js module:io.ox/tours
+msgid "Folder tree"
+msgstr "フォルダツリー"
+
+#: apps/io.ox/tours/files.js module:io.ox/tours
+msgid ""
+"On the left you can see the folder tree. It displays your folder structure "
+"and allows you to navigate to specific folders and subfolders. To make your "
+"life easier, we have already included folders for your Documents, Music, "
+"Pictures and Videos."
+msgstr "左側にフォルダツリーが表示されます。フォルダ構造が表示され、特定のフォルダやサブフォルダ間を移動することができます。ドキュメントフォルダ、音楽フォルダ、画像フォルダおよびビデオフォルダを含めれば、より簡単に行えます。"
+
+#: apps/io.ox/tours/files.js module:io.ox/tours
+msgid "Folder content"
+msgstr "フォルダ内容"
+
+#: apps/io.ox/tours/files.js module:io.ox/tours
+msgid ""
+"Clicking on a folder displays all the subfolders, documents, media and other "
+"files that it contains."
+msgstr "フォルダをクリックすると、サブフォルダ、ドキュメント、メディア、その他のファイルのすべてが表示されます。"
+
+#: apps/io.ox/tours/files.js module:io.ox/tours
+msgid "Select a view"
+msgstr "ビューの選択"
+
+#: apps/io.ox/tours/files.js module:io.ox/tours
+msgid "Different views are available. Just select the one you like best."
+msgstr "別の表示が利用できます。一番お気に入りの表示を選択してください。"
+
+#: apps/io.ox/tours/files.js module:io.ox/tours
+msgid "Toolbar"
+msgstr "ツールバー"
 
 #: apps/io.ox/tours/files.js module:io.ox/tours
 msgid ""
 "At the top you can find the toolbar with many functions and additional "
 "options. You can easily create new folders, new files and much more."
-msgstr ""
-"機能や追加のオプションのツールバーが上側に表示されます。新規フォルダや新規"
-"ファイルなどが簡単に作成できます。"
+msgstr "機能や追加のオプションのツールバーが上側に表示されます。新規フォルダや新規ファイルなどが簡単に作成できます。"
+
+#: apps/io.ox/tours/files.js module:io.ox/tours
+msgid "Upload a new file"
+msgstr "新規ファイルをアップロード"
+
+#: apps/io.ox/tours/files.js module:io.ox/tours
+msgid ""
+"To upload a new file from your local device, simply click on Add local file "
+"and select the file you would like to upload. It is even easier if you just "
+"drag and drop files from your local device into Drive. The uploaded file is "
+"now available in Drive on all your devices."
+msgstr "新規ファイルをローカルデバイスからアップロードするには、ローカルファイルを追加をクリックし、アップロードしたいファイルを選択します。ローカルデバイスから ドライブファイルをドラッグし、ここにドロップすると、さらに簡単に行えます。これで、アップロードファイルはすべてのご利用のデバイスの ドライブで利用できます。"
+
+#: apps/io.ox/tours/files.js module:io.ox/tours
+msgid "Preview files"
+msgstr "ファイルのプレビュー"
+
+#: apps/io.ox/tours/files.js module:io.ox/tours
+msgid "Clicking on the view icon leads you to a preview of the selected file."
+msgstr "ビューアイコンをクリックすると、選択したファイルをプレビューできます。"
+
+#: apps/io.ox/tours/files.js module:io.ox/tours
+msgid "Preview mode"
+msgstr "モードのプレビュー"
+
+#: apps/io.ox/tours/files.js module:io.ox/tours
+msgid ""
+"From preview you can also select other options to help you manage and work "
+"on your files."
+msgstr "プレビューから他のオプションを選択して、ファイルの管理や作業を行えます。"
+
+#: apps/io.ox/tours/files.js module:io.ox/tours
+msgid "Share files"
+msgstr "ファイルの共有"
+
+#: apps/io.ox/tours/files.js module:io.ox/tours
+msgid ""
+"Here you can share files with your colleagues and external contacts. You can "
+"also collaborate on a document and set different access rights."
+msgstr "ここでファイルを同僚や外部の連絡先と共有できます。また、ドキュメントを共同で作業したり、異なるアクセス権限を設定できます。"
+
+#: apps/io.ox/tours/files.js module:io.ox/tours
+msgid "Sharing options"
+msgstr "共有オプション"
 
 #: apps/io.ox/tours/files.js module:io.ox/tours
 msgid ""
@@ -41,372 +249,11 @@
 "people if you want to manage access rights and allow recipients to create "
 "and edit files. Or just get a link to let others view and download your "
 "files. You can use an expiration date and password protection if you like."
-msgstr ""
-"ファイルやフォルダの共有方法を２つの方法から選びます。アクセス権限を管理し、"
-"宛先がファイルの作成や編集をできるようにしたい場合は、招待を使用します。また"
-"は、リンクで他の人にファイルを表示したり、ダウンロードできるようにします。利"
-"用期限やパスワード保護を使用することもできます。"
-
-#: apps/io.ox/tours/contacts.js module:io.ox/tours
-msgid ""
-"Click on a letter on the left side of the navigation bar in order to display "
-"the corresponding contacts from the selected address book."
-msgstr ""
-"選択したアドレス帳にある連絡先を表示するには、ナビゲーションバーの左側にある"
-"該当する文字をクリックします。"
-
-#: apps/io.ox/tours/files.js module:io.ox/tours
-msgid ""
-"Clicking on a folder displays all the subfolders, documents, media and other "
-"files that it contains."
-msgstr ""
-"フォルダをクリックすると、サブフォルダ、ドキュメント、メディア、その他のファ"
-"イルのすべてが表示されます。"
-
-#: apps/io.ox/tours/files.js module:io.ox/tours
-msgid "Clicking on the view icon leads you to a preview of the selected file."
-msgstr "ビューアイコンをクリックすると、選択したファイルをプレビューできます。"
-
-#: apps/io.ox/tours/portal.js module:io.ox/tours
-msgid "Closing a square"
-msgstr "タイルを閉じる"
+msgstr "ファイルやフォルダの共有方法を２つの方法から選びます。アクセス権限を管理し、宛先がファイルの作成や編集をできるようにしたい場合は、招待を使用します。または、リンクで他の人にファイルを表示したり、ダウンロードできるようにします。利用期限やパスワード保護を使用することもできます。"
 
 #: apps/io.ox/tours/files.js module:io.ox/tours
 msgid "Collaborating"
 msgstr "共同編集"
-
-#: apps/io.ox/tours/mail.js module:io.ox/tours
-msgid "Composing a new E-Mail"
-msgstr "新規メールの作成"
-
-#: apps/io.ox/tours/calendar.js module:io.ox/tours
-msgid "Creating a new appointment"
-msgstr "新規予定の作成"
-
-#: apps/io.ox/tours/contacts.js module:io.ox/tours
-msgid "Creating a new contact"
-msgstr "新規連絡先の作成"
-
-#: apps/io.ox/tours/tasks.js module:io.ox/tours
-msgid "Creating a new task"
-msgstr "新規の仕事の作成"
-
-#: apps/io.ox/tours/intro.js module:io.ox/tours
-msgid "Creating new items"
-msgstr "新規アイテムの作成"
-
-#: apps/io.ox/tours/calendar.js module:io.ox/tours
-msgid "Creating recurring appointments"
-msgstr "繰り返しの予定の作成"
-
-#: apps/io.ox/tours/tasks.js module:io.ox/tours
-msgid "Creating recurring tasks"
-msgstr "繰り返しの仕事の作成"
-
-#: apps/io.ox/tours/calendar.js module:io.ox/tours
-msgid "Creating the appointment"
-msgstr "予定の作成"
-
-#: apps/io.ox/tours/tasks.js module:io.ox/tours
-msgid "Creating the task"
-msgstr "仕事の作成"
-
-#: apps/io.ox/tours/portal.js module:io.ox/tours
-msgid "Customizing the Portal"
-msgstr "ポータルのカスタマイズ"
-
-#: apps/io.ox/tours/intro.js module:io.ox/tours
-msgid ""
-"Depending on the app, the toolbar contains various functions for creating, "
-"editing and organizing objects."
-msgstr ""
-"アプリケーションによっては、オブジェクトを作成、編集、整理するための機能が"
-"ツールバーに表示されます。"
-
-#: apps/io.ox/tours/intro.js module:io.ox/tours
-msgid ""
-"Detailed instructions for the single apps are located in System menu > Help."
-msgstr ""
-"各アプリケーションの詳細な使用方法を表示するには、[システム　メニュー] → [ヘ"
-"ルプ] の順に選択します。"
-
-#: apps/io.ox/tours/files.js module:io.ox/tours
-msgid ""
-"Did you know that you can edit text documents and spreadsheets online? Drive "
-"will automatically update your edited file, but thanks to versioning the "
-"original file stays available."
-msgstr ""
-"テキストドキュメントやスプレッドシートをオンラインで編集できると知っていまし"
-"たか？ドライブが自動で編集されたファイルを更新しますが、バージョン管理のおか"
-"げで元のファイルも利用可能です。"
-
-#: apps/io.ox/tours/files.js module:io.ox/tours
-msgid "Different views are available. Just select the one you like best."
-msgstr "別の表示が利用できます。一番お気に入りの表示を選択してください。"
-
-#: apps/io.ox/tours/intro.js module:io.ox/tours
-msgid "Displaying the help or the settings"
-msgstr "ヘルプや設定の表示"
-
-#: apps/io.ox/tours/portal.js module:io.ox/tours
-msgid "Drag and drop"
-msgstr "ドラッグ アンド ドロップ"
-
-#: apps/io.ox/tours/files.js module:io.ox/tours
-msgid ""
-"Drive allows you to connect to other storage solutions if you already have a "
-"cloud storage account you use to save and sync your files. Simply click on "
-"the appropriate logo to access your existing data."
-msgstr ""
-"ファイルの保存や同期用にすでにクラウドストレージをお持ちの場合、ドライブに"
-"よって別のストレージソリューションに接続ができます。適切のロゴをクリックする"
-"だけで、既存のデータにアイクセスできます。"
-
-#: apps/io.ox/tours/settings.js module:io.ox/tours
-msgid ""
-"Edit a setting on the right side. In most of the cases, the changes are "
-"activated immediately."
-msgstr "右ペインで設定を編集します。通常変更はすぐに有効になります。"
-
-#: apps/io.ox/tours/files.js module:io.ox/tours
-msgid "Edit documents"
-msgstr "ドキュメントを編集"
-
-#: apps/io.ox/tours/mail.js module:io.ox/tours
-msgid "Editing multiple E-Mails"
-msgstr "複数のメールの編集"
-
-#: apps/io.ox/tours/contacts.js module:io.ox/tours
-msgid "Editing multiple contacts"
-msgstr "複数の連絡先の編集"
-
-#: apps/io.ox/tours/tasks.js module:io.ox/tours
-msgid "Editing multiple tasks"
-msgstr "複数の仕事の編集"
-
-#: apps/io.ox/tours/settings.js module:io.ox/tours
-msgid "Editing settings"
-msgstr "設定の編集"
-
-#: apps/io.ox/tours/mail.js module:io.ox/tours
-msgid ""
-"Enter the E-Mail text into the main area. If the text format was set to HTML "
-"in the options, you can format the E-Mail text. To do so select a text part "
-"and then click an icon in the formatting bar."
-msgstr ""
-"本文エリアにメールの本文を入力します。テキスト形式がオプションでHTMLに設定さ"
-"れると、メールテキストの形式ができます。テキストをフォーマットするには、テキ"
-"スト部分を選択して、書式バーのアイコンをクリックします。"
-
-#: apps/io.ox/tours/mail.js module:io.ox/tours
-msgid ""
-"Enter the recipient's name into the recipients field. As soon as you typed "
-"the first letters, suggestions from the address books are displayed. To "
-"accept a recipient suggestion, click on it."
-msgstr ""
-"宛先フィールドに宛先の名前を入力します。最初の文字を打つとすぐに、アドレス帳"
-"から候補が表示されます。候補の宛先を選択するには、その候補をクリックしてくだ"
-"さい。"
-
-#: apps/io.ox/tours/mail.js module:io.ox/tours
-msgid "Enter the subject into the subject field."
-msgstr "件名フィールドに件名を入力します。"
-
-#: apps/io.ox/tours/calendar.js module:io.ox/tours
-msgid ""
-"Enter the subject, the start and the end date of the appointment. Other "
-"details are optional."
-msgstr ""
-"件名、予定の開始日時と終了日時を入力します。その他の情報はオプションです。"
-
-#: apps/io.ox/tours/tasks.js module:io.ox/tours
-msgid "Enter the subject, the start date, and a description."
-msgstr "件名、開始日時、説明を入力します。"
-
-#: apps/io.ox/tours/tasks.js module:io.ox/tours
-msgid "Entering billing information"
-msgstr "支払条件の入力"
-
-#: apps/io.ox/tours/mail.js module:io.ox/tours
-msgid "Entering the E-Mail text"
-msgstr "メールの本文の入力"
-
-#: apps/io.ox/tours/calendar.js module:io.ox/tours
-msgid "Entering the appointment's data"
-msgstr "予定のデータの入力"
-
-#: apps/io.ox/tours/mail.js module:io.ox/tours
-msgid "Entering the recipient's name"
-msgstr "宛先の名前の入力"
-
-#: apps/io.ox/tours/mail.js module:io.ox/tours
-msgid "Entering the subject"
-msgstr "件名の入力"
-
-#: apps/io.ox/tours/tasks.js module:io.ox/tours
-msgid "Entering the task's data"
-msgstr "仕事のデータの入力"
-
-#: apps/io.ox/tours/files.js module:io.ox/tours
-msgid "File details"
-msgstr "ファイルの詳細"
-
-#: apps/io.ox/tours/files.js module:io.ox/tours
-msgid "Folder content"
-msgstr "フォルダ内容"
-
-#: apps/io.ox/tours/files.js module:io.ox/tours
-msgid "Folder tree"
-msgstr "フォルダツリー"
-
-#: apps/io.ox/tours/files.js module:io.ox/tours
-msgid ""
-"From preview you can also select other options to help you manage and work "
-"on your files."
-msgstr ""
-"プレビューから他のオプションを選択して、ファイルの管理や作業を行えます。"
-
-#: apps/io.ox/tours/calendar.js module:io.ox/tours
-msgid "Further down you can add documents as attachments to the appointment."
-msgstr "予定には、添付ファイルを追加することができます。"
-
-#: apps/io.ox/tours/mail.js module:io.ox/tours
-msgid "Further functions"
-msgstr "詳細機能"
-
-#: apps/io.ox/tours/intro.js module:io.ox/tours
-msgid "Further information"
-msgstr "詳細情報"
-
-#. Tour name; general introduction
-#: apps/io.ox/tours/main.js module:io.ox/tours
-msgid "Getting started"
-msgstr "はじめに"
-
-#: apps/io.ox/tours/mail.js module:io.ox/tours
-msgid "Halo view"
-msgstr "ハロー ビュー"
-
-#: apps/io.ox/tours/files.js module:io.ox/tours
-msgid ""
-"Here you can share files with your colleagues and external contacts. You can "
-"also collaborate on a document and set different access rights."
-msgstr ""
-"ここでファイルを同僚や外部の連絡先と共有できます。また、ドキュメントを共同で"
-"作業したり、異なるアクセス権限を設定できます。"
-
-#: apps/io.ox/tours/settings.js module:io.ox/tours
-msgid "How the settings are organized"
-msgstr "設定の項目について"
-
-#: apps/io.ox/tours/mail.js module:io.ox/tours
-msgid ""
-"If double-clicking on an E-Mail in the list, the E-Mail is opened in a "
-"separate window."
-msgstr ""
-"一覧でメールをダブルクリックすると、別のウィンドウにメールが表示されます。"
-
-#: apps/io.ox/tours/portal.js module:io.ox/tours
-msgid "If you no longer want to display a square, click the delete icon."
-msgstr "タイルを表示しない場合は、削除アイコンをクリックします。"
-
-#: apps/io.ox/tours/mail.js module:io.ox/tours
-msgid ""
-"In order to edit multiple E-Mails at once, enable the checkboxes on the left "
-"side of the E-Mails. If the checkboxes are not displayed, click on View > "
-"Checkboxes on the right side of the toolbar."
-msgstr ""
-"複数のメールを一度に編集するには、メールの左側にあるチェックボックスを有効に"
-"します。チェックボックスが表示されていない場合は、ツールバーの右側にある "
-"[ビュー] → [チェックボックス] の順にクリックします。"
-
-#: apps/io.ox/tours/mail.js module:io.ox/tours
-msgid ""
-"In this area you can find further functions, e.g. for adding attachments."
-msgstr "このエリアには、添付ファイルの追加などの詳細機能があります。"
-
-#: apps/io.ox/tours/calendar.js module:io.ox/tours apps/io.ox/tours/tasks.js
-msgid "Inviting other participants"
-msgstr "予定への招待"
-
-#: apps/io.ox/tours/intro.js module:io.ox/tours
-msgid "Launching an app"
-msgstr "アプリケーションの起動"
-
-#: apps/io.ox/tours/contacts.js module:io.ox/tours
-msgid "Navigation bar"
-msgstr "ナビゲーションバー"
-
-#: apps/io.ox/tours/files.js module:io.ox/tours
-msgid ""
-"On the left you can see the folder tree. It displays your folder structure "
-"and allows you to navigate to specific folders and subfolders. To make your "
-"life easier, we have already included folders for your Documents, Music, "
-"Pictures and Videos."
-msgstr ""
-"左側にフォルダツリーが表示されます。フォルダ構造が表示され、特定のフォルダや"
-"サブフォルダ間を移動することができます。ドキュメントフォルダ、音楽フォルダ、"
-"画像フォルダおよびビデオフォルダを含めれば、より簡単に行えます。"
-
-#: apps/io.ox/tours/mail.js module:io.ox/tours
-msgid "Opening an E-Mail in a separate window"
-msgstr "メールを別のウィンドウで開く"
-
-#: apps/io.ox/tours/intro.js module:io.ox/tours
-msgid "Opening or closing the folder tree"
-msgstr "フォルダツリーを開く、閉じる"
-
-#: apps/io.ox/tours/mail.js module:io.ox/tours
-msgid "Opening the E-Mail settings"
-msgstr "メール設定を開く"
-
-#: apps/io.ox/tours/settings.js module:io.ox/tours
-msgid "Opening the help"
-msgstr "ヘルプを開く"
-
-#: apps/io.ox/tours/settings.js module:io.ox/tours
-msgid "Opening the settings"
-msgstr "設定を開く"
-
-#: apps/io.ox/tours/files.js module:io.ox/tours
-msgid "Preview files"
-msgstr "ファイルのプレビュー"
-
-#: apps/io.ox/tours/files.js module:io.ox/tours
-msgid "Preview mode"
-msgstr "モードのプレビュー"
-
-#: apps/io.ox/tours/mail.js module:io.ox/tours
-msgid "Reading E-Mail conversations"
-msgstr "メールスレッドの表示"
-
-#: apps/io.ox/tours/portal.js module:io.ox/tours
-msgid "Reading the details"
-msgstr "詳細情報の閲覧"
-
-#: apps/io.ox/tours/intro.js module:io.ox/tours
-msgid "Searching for objects"
-msgstr "オブジェクトの検索"
-
-#: apps/io.ox/tours/files.js module:io.ox/tours
-msgid "Select a view"
-msgstr "ビューの選択"
-
-#: apps/io.ox/tours/calendar.js module:io.ox/tours apps/io.ox/tours/mail.js
-msgid "Selecting a view"
-msgstr "ビューの選択"
-
-#: apps/io.ox/tours/contacts.js module:io.ox/tours
-msgid "Sending an E-Mail to a contact"
-msgstr "連絡先へのメールの送信"
-
-#: apps/io.ox/tours/mail.js module:io.ox/tours
-msgid "Sending the E-Mail"
-msgstr "メールの送信"
-
-#: apps/io.ox/tours/files.js module:io.ox/tours
-msgid "Share files"
-msgstr "ファイルの共有"
 
 #: apps/io.ox/tours/files.js module:io.ox/tours
 msgid ""
@@ -414,474 +261,462 @@
 "option to create and edit files. Internal and external participants are also "
 "able to collaborate with you on text documents and spreadsheets at the same "
 "time."
-msgstr ""
-"招待をすることによるファイルの共有は、ファイルを作成および編集するオプション"
-"を宛先に与えるだけではありません。内部および外部参加者も共同して、テキストド"
-"キュメントやスプレッドシートを同時に作業することができます。"
+msgstr "招待をすることによるファイルの共有は、ファイルを作成および編集するオプションを宛先に与えるだけではありません。内部および外部参加者も共同して、テキストドキュメントやスプレッドシートを同時に作業することができます。"
 
 #: apps/io.ox/tours/files.js module:io.ox/tours
-msgid "Sharing options"
-msgstr "共有オプション"
-
-#: apps/io.ox/tours/settings.js module:io.ox/tours
-msgid "Signing out"
-msgstr "サインアウト"
-
-#: apps/io.ox/tours/tasks.js module:io.ox/tours
-msgid "Sorting tasks"
-msgstr "仕事のソート"
-
-#: apps/io.ox/tours/mail.js module:io.ox/tours
-msgid "Sorting your E-Mails"
-msgstr "メールのソート"
-
-#: apps/io.ox/tours/intro.js module:io.ox/tours
-msgid "The Detail view"
-msgstr "詳細ビュー"
-
-#: apps/io.ox/tours/intro.js module:io.ox/tours
+msgid "Edit documents"
+msgstr "ドキュメントを編集"
+
+#: apps/io.ox/tours/files.js module:io.ox/tours
 msgid ""
-"The Detail view displays an object's content. Depending on the app, further "
-"functions for organizing objects can be found in the Detail view."
-msgstr ""
-"詳細ビューには、オブジェクトの内容が表示されます。オブジェクトを整理するため"
-"の機能が詳細ビューに表示されます。"
+"Did you know that you can edit text documents and spreadsheets online? Drive "
+"will automatically update your edited file, but thanks to versioning the "
+"original file stays available."
+msgstr "テキストドキュメントやスプレッドシートをオンラインで編集できると知っていましたか？ドライブが自動で編集されたファイルを更新しますが、バージョン管理のおかげで元のファイルも利用可能です。"
 
 #: apps/io.ox/tours/files.js module:io.ox/tours
-msgid "The Drive app"
-msgstr "ドライブアプリケーション"
-
-#: apps/io.ox/tours/files.js module:io.ox/tours
-msgid "The Drive app tour.txt"
-msgstr "ドライブアプリケーションツアー.txt"
-
-#: apps/io.ox/tours/calendar.js module:io.ox/tours
-msgid "The List view"
-msgstr "リストビュー"
-
-#: apps/io.ox/tours/calendar.js module:io.ox/tours
-msgid ""
-"The List view shows a list of the appointments in the current folder. If "
-"clicking on an appointment, the appointment's data and some functions are "
-"displayed in the Detail view."
-msgstr ""
-"リストビューには、現在のフォルダにある予定の一覧が表示されます。予定をクリッ"
-"クすると、その予定のデータと機能が詳細ビューに表示されます。"
-
-#: apps/io.ox/tours/portal.js module:io.ox/tours
-msgid "The Portal"
-msgstr "ポータル"
-
-#: apps/io.ox/tours/portal.js module:io.ox/tours
-msgid ""
-"The Portal informs you about current E-Mails, appointments or social network "
-"news."
-msgstr ""
-"ポータルでは、最新のメール、予定、ソーシャルネットワークニュースが表示されま"
-"す。"
-
-#: apps/io.ox/tours/calendar.js module:io.ox/tours
-msgid "The calendar views"
-msgstr "予定表ビュー"
-
-#: apps/io.ox/tours/calendar.js module:io.ox/tours
-msgid ""
-"The calendar views display a calendar sheet with the appointments for the "
-"selected time range."
-msgstr ""
-"予定表ビューでは、選択された時間軸で、予定表シートに予定が表示されます。"
+msgid "File details"
+msgstr "ファイルの詳細"
 
 #: apps/io.ox/tours/files.js module:io.ox/tours
 msgid ""
 "The file details side bar offers additional information about your files. "
 "Just enable the File details option from the View drop down menu and select "
 "a file to see the details."
-msgstr ""
-"ファイルの詳細サイドバーにファイルの追加情報が表示されます。ファイル詳細オプ"
-"ションをビュードロップダウンメニューから有効にし、ファイルを選択して詳細を表"
-"示します。"
+msgstr "ファイルの詳細サイドバーにファイルの追加情報が表示されます。ファイル詳細オプションをビュードロップダウンメニューから有効にし、ファイルを選択して詳細を表示します。"
+
+#: apps/io.ox/tours/files.js module:io.ox/tours
+msgid "Add another account"
+msgstr "別のアカウントを追加"
+
+#: apps/io.ox/tours/files.js module:io.ox/tours
+msgid ""
+"Drive allows you to connect to other storage solutions if you already have a "
+"cloud storage account you use to save and sync your files. Simply click on "
+"the appropriate logo to access your existing data."
+msgstr "ファイルの保存や同期用にすでにクラウドストレージをお持ちの場合、ドライブによって別のストレージソリューションに接続ができます。適切のロゴをクリックするだけで、既存のデータにアイクセスできます。"
+
+#: apps/io.ox/tours/files.js module:io.ox/tours
+msgid "The Drive app tour.txt"
+msgstr "ドライブアプリケーションツアー.txt"
+
+#: apps/io.ox/tours/intro.js module:io.ox/tours
+msgid "Welcome to %s"
+msgstr "%s へようこそ"
+
+#: apps/io.ox/tours/intro.js module:io.ox/tours
+msgid ""
+"This guided tour will briefly introduce you to the product. Get more "
+"detailed information in the tours for the single apps or in the online help."
+msgstr "このガイドツアーでは、製品の概要をご紹介します。各アプリケーションのツアーやオンラインヘルプで詳細をご覧になれます。"
+
+#: apps/io.ox/tours/intro.js module:io.ox/tours
+msgid "Launching an app"
+msgstr "アプリケーションの起動"
+
+#: apps/io.ox/tours/intro.js module:io.ox/tours
+msgid ""
+"To launch an app, use the quick launch icons on the left side of the menu "
+"bar or click on an entry inside the app launcher menu."
+msgstr "アプリケーションを起動するには、メニューバーの左側にあるクィックアイコンを使用するか、アプリケーションランチャーメニュー内の項目をクリックします。"
+
+#: apps/io.ox/tours/intro.js module:io.ox/tours
+msgid "Displaying the help or the settings"
+msgstr "ヘルプや設定の表示"
+
+#: apps/io.ox/tours/intro.js module:io.ox/tours
+msgid ""
+"To display the help or the settings, click the System menu icon in the menu "
+"bar."
+msgstr "ヘルプや設定を表示するには、メニューバーで、システムメニューアイコンをクリックします。"
+
+#: apps/io.ox/tours/intro.js module:io.ox/tours
+msgid "Creating new items"
+msgstr "新規アイテムの作成"
+
+#: apps/io.ox/tours/intro.js module:io.ox/tours
+msgid "To create a new E-Mail, click the Compose new E-Mail in the toolbar."
+msgstr "新規メールを作成するには、ツールバーの [新規メールを作成] をクリックします。"
+
+#: apps/io.ox/tours/intro.js module:io.ox/tours
+msgid "Opening or closing the folder tree"
+msgstr "フォルダツリーを開く、閉じる"
+
+#: apps/io.ox/tours/intro.js module:io.ox/tours
+msgid ""
+"To open or close the folder tree, click on View >  Folder view on the right "
+"side of the toolbar."
+msgstr "フォルダツリーを開いたり閉じるには、ツールバーの右側にある [ビュー] → [フォルダ ビュー] の順にクリックします。"
+
+#: apps/io.ox/tours/intro.js module:io.ox/tours
+msgid "Searching for objects"
+msgstr "オブジェクトの検索"
+
+#: apps/io.ox/tours/intro.js module:io.ox/tours
+msgid "To search for objects, click the Search icon in the menu bar."
+msgstr "オブジェクトを検索するには、メニューバーで、検索アイコンをクリックします。"
+
+#: apps/io.ox/tours/intro.js module:io.ox/tours
+msgid "The toolbar"
+msgstr "ツールバー"
+
+#: apps/io.ox/tours/intro.js module:io.ox/tours
+msgid ""
+"Depending on the app, the toolbar contains various functions for creating, "
+"editing and organizing objects."
+msgstr "アプリケーションによっては、オブジェクトを作成、編集、整理するための機能がツールバーに表示されます。"
 
 #: apps/io.ox/tours/intro.js module:io.ox/tours
 msgid "The folder tree"
 msgstr "フォルダツリー"
 
 #: apps/io.ox/tours/intro.js module:io.ox/tours
+msgid ""
+"Use the folder tree to open the folder containing the objects that you want "
+"to view in the list."
+msgstr "目的のオブジェクトを一覧に表示するには、フォルダツリーでそのオブジェクトが保存されているフォルダを開きます。"
+
+#: apps/io.ox/tours/intro.js module:io.ox/tours
 msgid "The list"
 msgstr "リスト"
+
+#: apps/io.ox/tours/intro.js module:io.ox/tours
+msgid ""
+"Use the list to select an object, show its contents or activate functions."
+msgstr "オブジェクトの選択やその内容の閲覧、機能を有効にするには、一覧でそのオブジェクトを選択します。"
+
+#: apps/io.ox/tours/intro.js module:io.ox/tours
+msgid "The Detail view"
+msgstr "詳細ビュー"
+
+#: apps/io.ox/tours/intro.js module:io.ox/tours
+msgid ""
+"The Detail view displays an object's content. Depending on the app, further "
+"functions for organizing objects can be found in the Detail view."
+msgstr "詳細ビューには、オブジェクトの内容が表示されます。オブジェクトを整理するための機能が詳細ビューに表示されます。"
+
+#: apps/io.ox/tours/intro.js module:io.ox/tours
+msgid "Further information"
+msgstr "詳細情報"
+
+#: apps/io.ox/tours/intro.js module:io.ox/tours
+msgid ""
+"Detailed instructions for the single apps are located in System menu > Help."
+msgstr "各アプリケーションの詳細な使用方法を表示するには、[システム　メニュー] → [ヘルプ] の順に選択します。"
+
+#: apps/io.ox/tours/mail.js module:io.ox/tours
+msgid "Composing a new E-Mail"
+msgstr "新規メールの作成"
+
+#: apps/io.ox/tours/mail.js module:io.ox/tours
+msgid "To compose a new E-Mail, click on Compose in the toolbar."
+msgstr "新規メールを作成するには、ツールバーで [作成] をクリックします。"
+
+#: apps/io.ox/tours/mail.js module:io.ox/tours
+msgid "Entering the recipient's name"
+msgstr "宛先の名前の入力"
+
+#: apps/io.ox/tours/mail.js module:io.ox/tours
+msgid ""
+"Enter the recipient's name into the recipients field. As soon as you typed "
+"the first letters, suggestions from the address books are displayed. To "
+"accept a recipient suggestion, click on it."
+msgstr "宛先フィールドに宛先の名前を入力します。最初の文字を打つとすぐに、アドレス帳から候補が表示されます。候補の宛先を選択するには、その候補をクリックしてください。"
+
+#: apps/io.ox/tours/mail.js module:io.ox/tours
+msgid "Entering the subject"
+msgstr "件名の入力"
+
+#: apps/io.ox/tours/mail.js module:io.ox/tours
+msgid "Enter the subject into the subject field."
+msgstr "件名フィールドに件名を入力します。"
+
+#: apps/io.ox/tours/mail.js module:io.ox/tours
+msgid "Further functions"
+msgstr "詳細機能"
+
+#: apps/io.ox/tours/mail.js module:io.ox/tours
+msgid ""
+"In this area you can find further functions, e.g. for adding attachments."
+msgstr "このエリアには、添付ファイルの追加などの詳細機能があります。"
+
+#: apps/io.ox/tours/mail.js module:io.ox/tours
+msgid "Entering the E-Mail text"
+msgstr "メールの本文の入力"
+
+#: apps/io.ox/tours/mail.js module:io.ox/tours
+msgid ""
+"Enter the E-Mail text into the main area. If the text format was set to HTML "
+"in the options, you can format the E-Mail text. To do so select a text part "
+"and then click an icon in the formatting bar."
+msgstr "本文エリアにメールの本文を入力します。テキスト形式がオプションでHTMLに設定されると、メールテキストの形式ができます。テキストをフォーマットするには、テキスト部分を選択して、書式バーのアイコンをクリックします。"
+
+#: apps/io.ox/tours/mail.js module:io.ox/tours
+msgid "Sending the E-Mail"
+msgstr "メールの送信"
+
+#: apps/io.ox/tours/mail.js module:io.ox/tours
+msgid "To send the E-Mail, click on Send"
+msgstr "メールを送信するには、送信をクリックします。"
+
+#: apps/io.ox/tours/mail.js module:io.ox/tours
+msgid "Sorting your E-Mails"
+msgstr "メールのソート"
+
+#: apps/io.ox/tours/mail.js module:io.ox/tours
+msgid "To sort the E-Mails, click on Sort by. Select a sort criteria."
+msgstr "メールをソートするには、ソート条件をクリックします。ソート条件を選択します。"
+
+#: apps/io.ox/tours/mail.js module:io.ox/tours
+msgid ""
+"To choose between the different views. click on View in the toolbar. Select "
+"a menu entry in the layout."
+msgstr "ビューの選択は次で行えます。ツールバーで、ビューをクリックします。レイアウトのメニュー入力を選択します。"
+
+#: apps/io.ox/tours/mail.js module:io.ox/tours
+msgid "Opening an E-Mail in a separate window"
+msgstr "メールを別のウィンドウで開く"
+
+#: apps/io.ox/tours/mail.js module:io.ox/tours
+msgid ""
+"If double-clicking on an E-Mail in the list, the E-Mail is opened in a "
+"separate window."
+msgstr "一覧でメールをダブルクリックすると、別のウィンドウにメールが表示されます。"
+
+#: apps/io.ox/tours/mail.js module:io.ox/tours
+msgid "Reading E-Mail conversations"
+msgstr "メールスレッドの表示"
+
+#: apps/io.ox/tours/mail.js module:io.ox/tours
+msgid ""
+"To open or close an E-Mail in a conversation, click on a free area in the "
+"header."
+msgstr "スレッドのメールを開いたり閉じるには、ヘッダの空いている領域をクリックします。"
+
+#: apps/io.ox/tours/mail.js module:io.ox/tours
+msgid "Halo view"
+msgstr "ハロー ビュー"
+
+#: apps/io.ox/tours/mail.js module:io.ox/tours
+msgid ""
+"To receive information about the sender or other recipients, open the Halo "
+"view by clicking on a name."
+msgstr "差出人や宛先に関する情報を閲覧するには、その名前をクリックしてハロー ビューを開きます。"
+
+#: apps/io.ox/tours/mail.js module:io.ox/tours
+msgid "Editing multiple E-Mails"
+msgstr "複数のメールの編集"
+
+#: apps/io.ox/tours/mail.js module:io.ox/tours
+msgid ""
+"In order to edit multiple E-Mails at once, enable the checkboxes on the left "
+"side of the E-Mails. If the checkboxes are not displayed, click on View > "
+"Checkboxes on the right side of the toolbar."
+msgstr "複数のメールを一度に編集するには、メールの左側にあるチェックボックスを有効にします。チェックボックスが表示されていない場合は、ツールバーの右側にある [ビュー] → [チェックボックス] の順にクリックします。"
+
+#: apps/io.ox/tours/mail.js module:io.ox/tours
+msgid "Opening the E-Mail settings"
+msgstr "メール設定を開く"
+
+#: apps/io.ox/tours/mail.js module:io.ox/tours
+msgid ""
+"To open the E-Mail settings, click the System menu icon on the upper right "
+"side of the menu bar. Select Settings. Click on E-Mail on the left side."
+msgstr "メール設定を表示するには、メニューバーの右上のシステムメニューアイコンをクリックします。設定 を選択します。左側のメールをクリックします。"
+
+#. Tour name; general introduction
+#: apps/io.ox/tours/main.js module:io.ox/tours
+msgid "Getting started"
+msgstr "はじめに"
+
+#: apps/io.ox/tours/portal.js module:io.ox/tours
+msgid "The Portal"
+msgstr "ポータル"
+
+#: apps/io.ox/tours/portal.js module:io.ox/tours
+msgid ""
+"The Portal informs you about current E-Mails, appointments or social network "
+"news."
+msgstr "ポータルでは、最新のメール、予定、ソーシャルネットワークニュースが表示されます。"
+
+#: apps/io.ox/tours/portal.js module:io.ox/tours
+msgid "Reading the details"
+msgstr "詳細情報の閲覧"
+
+#: apps/io.ox/tours/portal.js module:io.ox/tours
+msgid "To read the details, click on an entry in a square."
+msgstr "詳細を閲覧するには、該当するタイルの項目をクリックします。"
+
+#: apps/io.ox/tours/portal.js module:io.ox/tours
+msgid "Drag and drop"
+msgstr "ドラッグ アンド ドロップ"
+
+#: apps/io.ox/tours/portal.js module:io.ox/tours
+msgid ""
+"To change the layout, drag a square's title to another position and drop it "
+"there."
+msgstr "レイアウトを変更するには、タイルのタイトルをドラッグし、目的の位置にドロップします。"
+
+#: apps/io.ox/tours/portal.js module:io.ox/tours
+msgid "Closing a square"
+msgstr "タイルを閉じる"
+
+#: apps/io.ox/tours/portal.js module:io.ox/tours
+msgid "If you no longer want to display a square, click the delete icon."
+msgstr "タイルを表示しない場合は、削除アイコンをクリックします。"
+
+#: apps/io.ox/tours/portal.js module:io.ox/tours
+msgid "Customizing the Portal"
+msgstr "ポータルのカスタマイズ"
+
+#: apps/io.ox/tours/portal.js module:io.ox/tours
+msgid ""
+"To display a square again or to display further information sources, click "
+"on Customize this page."
+msgstr "タイルを再表示したり、他の情報ソースを表示するには、[このページをカスタマイズ] をクリックします。"
+
+#: apps/io.ox/tours/settings.js module:io.ox/tours
+msgid "Opening the settings"
+msgstr "設定を開く"
+
+#: apps/io.ox/tours/settings.js module:io.ox/tours
+msgid ""
+"To open the settings, click the user image on the upper right side of the "
+"menu bar. Select Settings."
+msgstr "設定を表示するには、メニューバーの右上のユーザイメージをクリックします。設定 を選択します。"
+
+#: apps/io.ox/tours/settings.js module:io.ox/tours
+msgid "How the settings are organized"
+msgstr "設定の項目について"
 
 #: apps/io.ox/tours/settings.js module:io.ox/tours
 msgid ""
 "The settings are organized in topics. Select the topic on the left side, e.g "
 "Basic settings or E-Mail."
-msgstr ""
-"設定はトピックで構成されています。左側にある、基本設定やメールなどのトピック"
-"を選択します。"
-
-#: apps/io.ox/tours/intro.js module:io.ox/tours
-msgid "The toolbar"
-msgstr "ツールバー"
-
-#: apps/io.ox/tours/intro.js module:io.ox/tours
+msgstr "設定はトピックで構成されています。左側にある、基本設定やメールなどのトピックを選択します。"
+
+#: apps/io.ox/tours/settings.js module:io.ox/tours
+msgid "Editing settings"
+msgstr "設定の編集"
+
+#: apps/io.ox/tours/settings.js module:io.ox/tours
 msgid ""
-"This guided tour will briefly introduce you to the product. Get more "
-"detailed information in the tours for the single apps or in the online help."
-msgstr ""
-"このガイドツアーでは、製品の概要をご紹介します。各アプリケーションのツアーや"
-"オンラインヘルプで詳細をご覧になれます。"
+"Edit a setting on the right side. In most of the cases, the changes are "
+"activated immediately."
+msgstr "右ペインで設定を編集します。通常変更はすぐに有効になります。"
+
+#: apps/io.ox/tours/settings.js module:io.ox/tours
+msgid "Opening the help"
+msgstr "ヘルプを開く"
+
+#: apps/io.ox/tours/settings.js module:io.ox/tours
+msgid ""
+"To open the help, click the user image on the upper right side of the menu "
+"bar. Select Help. The help for the currently selected app is displayed. To "
+"browse the complete help, click on Start Page or Table Of Contents at the "
+"upper part of the window."
+msgstr "ヘルプを表示するには、メニューバーの右上のユーザイメージをクリックします。ヘルプを選択します。現在選択されているアプリケーションのヘルプを表示します。ヘルプをすべて参照するには、ウィンドウの上にあるスタートページまたは目次をクリックします。"
+
+#: apps/io.ox/tours/settings.js module:io.ox/tours
+msgid "Signing out"
+msgstr "サインアウト"
+
+#: apps/io.ox/tours/settings.js module:io.ox/tours
+msgid ""
+"To sign out, click the System menu icon on the upper right side of the menu "
+"bar. Select Sign out."
+msgstr "サインアウトするには、メニューバーの右上のシステムメニューアイコンをクリックします。サインアウトを選択します。"
+
+#: apps/io.ox/tours/settings.js module:io.ox/tours
+msgid ""
+"To sign out, click the logout icon on the upper right side of the menu bar."
+msgstr "サインアウトするには、メニューバーの右上のサインアウトアイコンをクリックします。サインアウトを選択します。"
+
+#: apps/io.ox/tours/tasks.js module:io.ox/tours
+msgid "Creating a new task"
+msgstr "新規の仕事の作成"
+
+#: apps/io.ox/tours/tasks.js module:io.ox/tours
+msgid "To create a new task, click on New in the toolbar."
+msgstr "新規の仕事を作成するには、ツールバーで、[新規] をクリックします。"
+
+#: apps/io.ox/tours/tasks.js module:io.ox/tours
+msgid "Entering the task's data"
+msgstr "仕事のデータの入力"
+
+#: apps/io.ox/tours/tasks.js module:io.ox/tours
+msgid "Enter the subject, the start date, and a description."
+msgstr "件名、開始日時、説明を入力します。"
+
+#: apps/io.ox/tours/tasks.js module:io.ox/tours
+msgid "Adding further details"
+msgstr "詳細情報の追加"
 
 #: apps/io.ox/tours/tasks.js module:io.ox/tours
 msgid "To add further details, click on Expand form."
 msgstr "詳細情報を追加するには、[フォームを展開] をクリックします。"
 
-#: apps/io.ox/tours/portal.js module:io.ox/tours
-msgid ""
-"To change the layout, drag a square's title to another position and drop it "
-"there."
-msgstr ""
-"レイアウトを変更するには、タイルのタイトルをドラッグし、目的の位置にドロップ"
-"します。"
-
-#: apps/io.ox/tours/mail.js module:io.ox/tours
-msgid ""
-"To choose between the different views. click on View in the toolbar. Select "
-"a menu entry in the layout."
-msgstr ""
-"ビューの選択は次で行えます。ツールバーで、ビューをクリックします。レイアウト"
-"のメニュー入力を選択します。"
-
-#: apps/io.ox/tours/mail.js module:io.ox/tours
-msgid "To compose a new E-Mail, click on Compose in the toolbar."
-msgstr "新規メールを作成するには、ツールバーで [作成] をクリックします。"
-
-#: apps/io.ox/tours/intro.js module:io.ox/tours
-msgid "To create a new E-Mail, click the Compose new E-Mail in the toolbar."
-msgstr ""
-"新規メールを作成するには、ツールバーの [新規メールを作成] をクリックします。"
-
-#: apps/io.ox/tours/calendar.js module:io.ox/tours
-msgid "To create a new appointment, click on New in the toolbar."
-msgstr "新規予定を作成するには、ツールバーで、[新規] をクリックします。"
-
-#: apps/io.ox/tours/contacts.js module:io.ox/tours
-msgid "To create a new contact, click on New > Add contact in the toolbar."
-msgstr ""
-"新規の連絡先を作成するには、ツールバーで、[新規] → [連絡先を追加] の順にク"
-"リックします。"
-
 #: apps/io.ox/tours/tasks.js module:io.ox/tours
-msgid "To create a new task, click on New in the toolbar."
-msgstr "新規の仕事を作成するには、ツールバーで、[新規] をクリックします。"
-
-#: apps/io.ox/tours/calendar.js module:io.ox/tours
-msgid ""
-"To create recurring appointments, enable Repeat. Functions for setting the "
-"recurrence parameters are shown."
-msgstr ""
-"繰り返しの予定を作成するには、[繰り返しの予定] を有効にします。繰り返しのパラ"
-"メータを設定するための機能が表示されます。"
+msgid "Creating recurring tasks"
+msgstr "繰り返しの仕事の作成"
 
 #: apps/io.ox/tours/tasks.js module:io.ox/tours
 msgid ""
 "To create recurring tasks, enable Repeat. Functions for setting the "
 "recurrence parameters are shown."
-msgstr ""
-"繰り返しの仕事を作成するには、[繰り返しの予定] を有効にします。繰り返しのパラ"
-"メータを設定するための機能が表示されます。"
-
-#: apps/io.ox/tours/calendar.js module:io.ox/tours
-msgid "To create the appointment, click on Create at the lower left side."
-msgstr "予定を作成するには、左下の「作成」をクリックします。"
+msgstr "繰り返しの仕事を作成するには、[繰り返しの予定] を有効にします。繰り返しのパラメータを設定するための機能が表示されます。"
+
+#: apps/io.ox/tours/tasks.js module:io.ox/tours
+msgid "To not miss the task, use the reminder function."
+msgstr "仕事を見逃さないようにするには、アラーム機能を使用します。"
+
+#: apps/io.ox/tours/tasks.js module:io.ox/tours
+msgid "Tracking the editing status"
+msgstr "進捗状況の記録"
+
+#: apps/io.ox/tours/tasks.js module:io.ox/tours
+msgid "To track the editing status, enter the current progress."
+msgstr "進捗状況を記録するには、現在の達成率を入力します。"
+
+#: apps/io.ox/tours/tasks.js module:io.ox/tours
+msgid ""
+"To invite other participants, enter their names in the field below "
+"Participants. You can add documents as attachment to the task."
+msgstr "他の人に予定への招待するには、[参加者] の下にあるフィールドに招待する人の名前を入力します。仕事にドキュメントを追加すれば、添付ファイルを作成できます。"
+
+#: apps/io.ox/tours/tasks.js module:io.ox/tours
+msgid "Entering billing information"
+msgstr "支払条件の入力"
+
+#: apps/io.ox/tours/tasks.js module:io.ox/tours
+msgid "To enter billing information, click on Show details."
+msgstr "支払条件を入力するには、[詳細を表示] をクリックします。"
+
+#: apps/io.ox/tours/tasks.js module:io.ox/tours
+msgid "Creating the task"
+msgstr "仕事の作成"
 
 #: apps/io.ox/tours/tasks.js module:io.ox/tours
 msgid "To create the task, click on Create."
 msgstr "仕事の作成には、作成をクリックします。"
 
-#: apps/io.ox/tours/portal.js module:io.ox/tours
-msgid ""
-"To display a square again or to display further information sources, click "
-"on Customize this page."
-msgstr ""
-"タイルを再表示したり、他の情報ソースを表示するには、[このページをカスタマイ"
-"ズ] をクリックします。"
-
-#: apps/io.ox/tours/intro.js module:io.ox/tours
-msgid ""
-"To display the help or the settings, click the System menu icon in the menu "
-"bar."
-msgstr ""
-"ヘルプや設定を表示するには、メニューバーで、システムメニューアイコンをクリッ"
-"クします。"
-
-#: apps/io.ox/tours/contacts.js module:io.ox/tours
-msgid ""
-"To edit multiple contacts at once, enable the checkboxes on the left side of "
-"the contacts. If the checkboxes are not displayed, click on View > "
-"Checkboxes on the right side of the toolbar."
-msgstr ""
-"複数の連絡先を一度に編集するには、連絡先の左側にあるチェックボックスを有効に"
-"します。チェックボックスが表示されていない場合は、ツールバーの右側にある "
-"[ビュー] → [チェックボックス] の順にクリックします。"
+#: apps/io.ox/tours/tasks.js module:io.ox/tours
+msgid "Sorting tasks"
+msgstr "仕事のソート"
+
+#: apps/io.ox/tours/tasks.js module:io.ox/tours
+msgid "To sort the tasks, click on Sort by. Select a sort criteria."
+msgstr "仕事をソートするには、ソート条件をクリックします。ソート条件を選択します。"
+
+#: apps/io.ox/tours/tasks.js module:io.ox/tours
+msgid "Editing multiple tasks"
+msgstr "複数の仕事の編集"
 
 #: apps/io.ox/tours/tasks.js module:io.ox/tours
 msgid ""
 "To edit multiple tasks at once, enable the checkboxes at the left side of "
 "the tasks. If the checkboxes are not displayed, click on View > Checkboxes "
 "on the right side of the toolbar."
-msgstr ""
-"複数の仕事を一度に編集するには、メールの左側にあるチェックボックスを有効にし"
-"ます。チェックボックスが表示されていない場合は、ツールバーの右側にある "
-"[ビュー] → [チェックボックス] の順にクリックします。"
-
-#: apps/io.ox/tours/tasks.js module:io.ox/tours
-msgid "To enter billing information, click on Show details."
-msgstr "支払条件を入力するには、[詳細を表示] をクリックします。"
-
-#: apps/io.ox/tours/calendar.js module:io.ox/tours
-msgid ""
-"To invite other participants, enter their names in the field below "
-"Participants. To avoid appointment conflicts, click on Find a free time at "
-"the upper right side."
-msgstr ""
-"他の人に予定への招待するには、[参加者] の下にあるフィールドに招待する人の名前"
-"を入力します。予定の競合を避けるには、右上の [空き時間を検索] をクリックしま"
-"す。"
-
-#: apps/io.ox/tours/tasks.js module:io.ox/tours
-msgid ""
-"To invite other participants, enter their names in the field below "
-"Participants. You can add documents as attachment to the task."
-msgstr ""
-"他の人に予定への招待するには、[参加者] の下にあるフィールドに招待する人の名前"
-"を入力します。仕事にドキュメントを追加すれば、添付ファイルを作成できます。"
-
-#: apps/io.ox/tours/intro.js module:io.ox/tours
-msgid ""
-"To launch an app, use the quick launch icons on the left side of the menu "
-"bar or click on an entry inside the app launcher menu."
-msgstr ""
-"アプリケーションを起動するには、メニューバーの左側にあるクィックアイコンを使"
-"用するか、アプリケーションランチャーメニュー内の項目をクリックします。"
-
-#: apps/io.ox/tours/calendar.js module:io.ox/tours
-msgid "To not miss the appointment, use the reminder function."
-msgstr "予定を見逃さないようにするには、アラーム機能を使用します。"
-
-#: apps/io.ox/tours/tasks.js module:io.ox/tours
-msgid "To not miss the task, use the reminder function."
-msgstr "仕事を見逃さないようにするには、アラーム機能を使用します。"
-
-#: apps/io.ox/tours/mail.js module:io.ox/tours
-msgid ""
-"To open or close an E-Mail in a conversation, click on a free area in the "
-"header."
-msgstr ""
-"スレッドのメールを開いたり閉じるには、ヘッダの空いている領域をクリックしま"
-"す。"
-
-#: apps/io.ox/tours/intro.js module:io.ox/tours
-msgid ""
-"To open or close the folder tree, click on View >  Folder view on the right "
-"side of the toolbar."
-msgstr ""
-"フォルダツリーを開いたり閉じるには、ツールバーの右側にある [ビュー] → [フォル"
-"ダ ビュー] の順にクリックします。"
-
-#: apps/io.ox/tours/mail.js module:io.ox/tours
-msgid ""
-<<<<<<< HEAD
-"To open the E-Mail settings, click the System menu icon on the upper right "
-"side of the menu bar. Select Settings. Click on E-Mail on the left side."
-msgstr ""
-"メール設定を表示するには、メニューバーの右上のシステムメニューアイコンをク"
-"リックします。設定 を選択します。左側のメールをクリックします。"
-=======
-"To open the settings, click the user image on the upper right side of the "
-"menu bar. Select Settings."
-msgstr "設定を表示するには、メニューバーの右上のユーザイメージをクリックします。設定 を選択します。"
->>>>>>> dc4dbfac
-
-#: apps/io.ox/tours/settings.js module:io.ox/tours
-#, fuzzy
-#| msgid ""
-#| "To open the help, click the System menu icon on the upper right side of "
-#| "the menu bar. Select Help. The help for the currently selected app is "
-#| "displayed. To browse the complete help, click on Start Page or Table Of "
-#| "Contents at the upper part of the window."
-msgid ""
-"To open the help, click the user image on the upper right side of the menu "
-"bar. Select Help. The help for the currently selected app is displayed. To "
-"browse the complete help, click on Start Page or Table Of Contents at the "
-"upper part of the window."
-msgstr ""
-"ヘルプを表示するには、メニューバーの右上のシステムメニューアイコンをクリック"
-"します。ヘルプを選択します。現在選択されているアプリケーションのヘルプを表示"
-"します。ヘルプをすべて参照するには、ウィンドウの上にあるスタートページまたは"
-"目次をクリックします。"
-
-#: apps/io.ox/tours/settings.js module:io.ox/tours
-#, fuzzy
-#| msgid ""
-#| "To open the settings, click the System menu icon on the upper right side "
-#| "of the menu bar. Select Settings."
-msgid ""
-"To open the settings, click the user image on the upper right side of the "
-"menu bar. Select Settings."
-msgstr ""
-"設定を表示するには、メニューバーの右上のシステムメニューアイコンをクリックし"
-"ます。設定 を選択します。"
-
-#: apps/io.ox/tours/portal.js module:io.ox/tours
-msgid "To read the details, click on an entry in a square."
-msgstr "詳細を閲覧するには、該当するタイルの項目をクリックします。"
-
-#: apps/io.ox/tours/mail.js module:io.ox/tours
-msgid ""
-"To receive information about the sender or other recipients, open the Halo "
-"view by clicking on a name."
-msgstr ""
-"差出人や宛先に関する情報を閲覧するには、その名前をクリックしてハロー ビューを"
-"開きます。"
-
-#: apps/io.ox/tours/intro.js module:io.ox/tours
-msgid "To search for objects, click the Search icon in the menu bar."
-msgstr ""
-"オブジェクトを検索するには、メニューバーで、検索アイコンをクリックします。"
-
-#: apps/io.ox/tours/calendar.js module:io.ox/tours
-msgid ""
-<<<<<<< HEAD
-"To select one of the views like Day, Month or List, click on View in the "
-"toolbar. Select a menu entry from the Layout section."
-msgstr ""
-"日ビュー、月ビュー、リストビューを選択するには、ツールバーのビューをクリック"
-"します。レイアウトセクションのメニュー入力を選択します。"
-=======
-"To open the help, click the user image on the upper right side of the menu "
-"bar. Select Help. The help for the currently selected app is displayed. To "
-"browse the complete help, click on Start Page or Table Of Contents at the "
-"upper part of the window."
-msgstr "ヘルプを表示するには、メニューバーの右上のユーザイメージをクリックします。ヘルプを選択します。現在選択されているアプリケーションのヘルプを表示します。ヘルプをすべて参照するには、ウィンドウの上にあるスタートページまたは目次をクリックします。"
->>>>>>> dc4dbfac
-
-#: apps/io.ox/tours/contacts.js module:io.ox/tours
-msgid ""
-"To send an E-Mail to the contact, click on an E-Mail address or on Send "
-"email in the toolbar."
-msgstr ""
-"連絡先にメールを送信するには、そのメールアドレスをクリックするか、ツールバー"
-"で、[メールを送信] をクリックします。"
-
-#: apps/io.ox/tours/mail.js module:io.ox/tours
-msgid "To send the E-Mail, click on Send"
-msgstr "メールを送信するには、送信をクリックします。"
-
-#: apps/io.ox/tours/settings.js module:io.ox/tours
-msgid ""
-"To sign out, click the System menu icon on the upper right side of the menu "
-"bar. Select Sign out."
-<<<<<<< HEAD
-msgstr ""
-"サインアウトするには、メニューバーの右上のシステムメニューアイコンをクリック"
-"します。サインアウトを選択します。"
-=======
-msgstr "サインアウトするには、メニューバーの右上のシステムメニューアイコンをクリックします。サインアウトを選択します。"
-
-#: apps/io.ox/tours/settings.js module:io.ox/tours
-msgid ""
-"To sign out, click the logout icon on the upper right side of the menu bar."
-msgstr "サインアウトするには、メニューバーの右上のサインアウトアイコンをクリックします。サインアウトを選択します。"
-
-#: apps/io.ox/tours/tasks.js module:io.ox/tours
-msgid "Creating a new task"
-msgstr "新規の仕事の作成"
-
-#: apps/io.ox/tours/tasks.js module:io.ox/tours
-msgid "To create a new task, click on New in the toolbar."
-msgstr "新規の仕事を作成するには、ツールバーで、[新規] をクリックします。"
-
-#: apps/io.ox/tours/tasks.js module:io.ox/tours
-msgid "Entering the task's data"
-msgstr "仕事のデータの入力"
-
-#: apps/io.ox/tours/tasks.js module:io.ox/tours
-msgid "Enter the subject, the start date, and a description."
-msgstr "件名、開始日時、説明を入力します。"
-
-#: apps/io.ox/tours/tasks.js module:io.ox/tours
-msgid "Adding further details"
-msgstr "詳細情報の追加"
-
-#: apps/io.ox/tours/tasks.js module:io.ox/tours
-msgid "To add further details, click on Expand form."
-msgstr "詳細情報を追加するには、[フォームを展開] をクリックします。"
-
-#: apps/io.ox/tours/tasks.js module:io.ox/tours
-msgid "Creating recurring tasks"
-msgstr "繰り返しの仕事の作成"
->>>>>>> dc4dbfac
-
-#: apps/io.ox/tours/settings.js module:io.ox/tours
-#, fuzzy
-#| msgid ""
-#| "To sign out, click the System menu icon on the upper right side of the "
-#| "menu bar. Select Sign out."
-msgid ""
-"To sign out, click the logout icon on the upper right side of the menu bar."
-msgstr ""
-"サインアウトするには、メニューバーの右上のシステムメニューアイコンをクリック"
-"します。サインアウトを選択します。"
-
-#: apps/io.ox/tours/mail.js module:io.ox/tours
-msgid "To sort the E-Mails, click on Sort by. Select a sort criteria."
-msgstr ""
-"メールをソートするには、ソート条件をクリックします。ソート条件を選択します。"
-
-#: apps/io.ox/tours/tasks.js module:io.ox/tours
-msgid "To sort the tasks, click on Sort by. Select a sort criteria."
-msgstr ""
-"仕事をソートするには、ソート条件をクリックします。ソート条件を選択します。"
-
-#: apps/io.ox/tours/tasks.js module:io.ox/tours
-msgid "To track the editing status, enter the current progress."
-msgstr "進捗状況を記録するには、現在の達成率を入力します。"
-
-#: apps/io.ox/tours/files.js module:io.ox/tours
-msgid ""
-"To upload a new file from your local device, simply click on Add local file "
-"and select the file you would like to upload. It is even easier if you just "
-"drag and drop files from your local device into Drive. The uploaded file is "
-"now available in Drive on all your devices."
-msgstr ""
-"新規ファイルをローカルデバイスからアップロードするには、ローカルファイルを追"
-"加をクリックし、アップロードしたいファイルを選択します。ローカルデバイスから "
-"ドライブファイルをドラッグし、ここにドロップすると、さらに簡単に行えます。こ"
-"れで、アップロードファイルはすべてのご利用のデバイスの ドライブで利用できま"
-"す。"
-
-#: apps/io.ox/tours/files.js module:io.ox/tours
-msgid "Toolbar"
-msgstr "ツールバー"
-
-#: apps/io.ox/tours/tasks.js module:io.ox/tours
-msgid "Tracking the editing status"
-msgstr "進捗状況の記録"
-
-#: apps/io.ox/tours/files.js module:io.ox/tours
-msgid "Upload a new file"
-msgstr "新規ファイルをアップロード"
-
-#: apps/io.ox/tours/intro.js module:io.ox/tours
-msgid ""
-<<<<<<< HEAD
-"Use the folder tree to open the folder containing the objects that you want "
-"to view in the list."
-msgstr ""
-"目的のオブジェクトを一覧に表示するには、フォルダツリーでそのオブジェクトが保"
-"存されているフォルダを開きます。"
-=======
-"To edit multiple tasks at once, enable the checkboxes at the left side of "
-"the tasks. If the checkboxes are not displayed, click on View > Checkboxes "
-"on the right side of the toolbar."
 msgstr "複数の仕事を一度に編集するには、メールの左側にあるチェックボックスを有効にします。チェックボックスが表示されていない場合は、ツールバーの右側にある [ビュー] → [チェックボックス] の順にクリックします。"
 
 #~ msgid ""
@@ -916,34 +751,25 @@
 
 #~ msgid "Restart Guided Tour"
 #~ msgstr "ガイドツアーを再度実行します。"
->>>>>>> dc4dbfac
-
-#: apps/io.ox/tours/intro.js module:io.ox/tours
-msgid ""
-"Use the list to select an object, show its contents or activate functions."
-msgstr ""
-"オブジェクトの選択やその内容の閲覧、機能を有効にするには、一覧でそのオブジェ"
-"クトを選択します。"
-
-#: apps/io.ox/tours/calendar.js module:io.ox/tours apps/io.ox/tours/tasks.js
-msgid "Using the reminder function"
-msgstr "アラーム機能の使用"
-
-#: apps/io.ox/tours/intro.js module:io.ox/tours
-msgid "Welcome to %s"
-msgstr "%s へようこそ"
-
-#: apps/io.ox/tours/files.js module:io.ox/tours
-msgid ""
-"Welcome to your cloud storage app. This Guided Tour will introduce you to "
-"your new online storage solution - your one point to access online stored "
-"files from all your accounts. This is where you can upload and save your "
-"files, share them and synchronize them with different devices.  "
-msgstr ""
-"クラウドストーレージアプリケーションにようこそ本ガイドツアーでは、すべてのア"
-"カウントからオンラインで保存されたファイルにアクセスするポイントとなる、新し"
-"いオンラインストレージソリューションを紹介します。ここにファイルをアップロー"
-"ドしたり、保存したり、共有したり、他のデバイスと同期したりできます。  "
+
+#~ msgid "The New objects icon"
+#~ msgstr "新規オブジェクト アイコン"
+
+#~ msgid ""
+#~ "The New objects icon shows the number of appointment reminders or other "
+#~ "notifications. If clicking the icon, the info area opens."
+#~ msgstr ""
+#~ "新規オブジェクトアイコンは、アポイントアラームなどの通知を表示します。アイ"
+#~ "コンをクリックすると、情報エリアが表示されます。"
+
+#~ msgid "The info area"
+#~ msgstr "情報エリア"
+
+#~ msgid ""
+#~ "To launch an app, click on an entry on the left side of the menu bar."
+#~ msgstr ""
+#~ "アプリケーションを起動するには、メニュー バーの左側にある項目をクリックし"
+#~ "ます。"
 
 #~ msgid " %1$s (%2$s) "
 #~ msgstr " %1$s (%2$s) "
@@ -5650,13 +5476,6 @@
 #~ msgid "High priority"
 #~ msgstr "優先度 (高)"
 
-#~ msgid ""
-#~ "Hint: you can always restart guided tours, any time you need them, from "
-#~ "the system menu."
-#~ msgstr ""
-#~ "ヒント：ガイドツアーはいつでも必要な時にシステムメニューから再度開始するこ"
-#~ "とできます。"
-
 #~ msgid "History"
 #~ msgstr "履歴"
 
@@ -5847,11 +5666,6 @@
 #~ msgstr ""
 #~ "アポイントの出席依頼など、新規の通知があると、画面右側に情報エリアが表示さ"
 #~ "れます。"
-
-#~ msgid ""
-#~ "In case of new notifications, e.g. appointment invitations, the info area "
-#~ "is opened."
-#~ msgstr "アポイントの招待などの新規通知の場合は、情報エリアが表示されます。"
 
 #~ msgid ""
 #~ "In order to assign categories to the objects selected, use the control "
@@ -8691,9 +8505,6 @@
 
 #~ msgid "Resources:"
 #~ msgstr "設備:"
-
-#~ msgid "Restart Guided Tour"
-#~ msgstr "ガイドツアーを再度実行します。"
 
 #~ msgid "Restore Last Operation"
 #~ msgstr "最新の操作を復元"
@@ -10074,16 +9885,6 @@
 #~ "マイ インフォストア フォルダは、インフォストア セクションの個人用の "
 #~ "UserStore フォルダのコピーです。"
 
-#~ msgid "The New objects icon"
-#~ msgstr "新規オブジェクト アイコン"
-
-#~ msgid ""
-#~ "The New objects icon shows the number of appointment reminders or other "
-#~ "notifications. If clicking the icon, the info area opens."
-#~ msgstr ""
-#~ "新規オブジェクトアイコンは、アポイントアラームなどの通知を表示します。アイ"
-#~ "コンをクリックすると、情報エリアが表示されます。"
-
 #~ msgid ""
 #~ "The New objects icon shows the number of unread E-Mails or other "
 #~ "notifications. If clicking the icon, the info area opens."
@@ -10314,9 +10115,6 @@
 #~ "右下にあるアイコンでメールをソートできます。このアイコンをクリックすると、"
 #~ "ソート条件の一覧が表示されます。"
 
-#~ msgid "The info area"
-#~ msgstr "情報エリア"
-
 #~ msgid "The mandatory field %1$s is not defined."
 #~ msgstr "必須フィールド %1$s が入力されていません。"
 
@@ -10792,12 +10590,6 @@
 #~ msgid "To launch an app, click on a tile's headline."
 #~ msgstr ""
 #~ "アプリケーションを起動するには、該当するタイルの見出しをクリックします。"
-
-#~ msgid ""
-#~ "To launch an app, click on an entry on the left side of the menu bar."
-#~ msgstr ""
-#~ "アプリケーションを起動するには、メニュー バーの左側にある項目をクリックし"
-#~ "ます。"
 
 #~ msgid ""
 #~ "To open the E-Mail settings, click the System menu icon on the upper "
