--- conflicted
+++ resolved
@@ -113,25 +113,6 @@
 
             // GET request
             return (
-<<<<<<< HEAD
-                _.url.hash('token.autologin') === 'false' && _.url.hash('serverToken') ?
-                // no auto-login for server-token-based logins
-                $.Deferred().reject({}) :
-                // try auto-login
-                withTimeout(http.GET, {
-                    module: 'login',
-                    appendColumns: false,
-                    appendSession: false,
-                    processResponse: false,
-                    params: {
-                        action: 'autologin',
-                        client: that.client(),
-                        rampup: true,
-                        rampUpFor: CLIENT,
-                        version: that.version()
-                    }
-                })
-=======
                 _.url.hash('token.autologin') === 'false' && _.url.hash('serverToken')
                     // no auto-login for server-token-based logins
                     ? $.Deferred().reject({})
@@ -149,7 +130,6 @@
                             version: that.version()
                         }
                     })
->>>>>>> 1c74fb5d
             )
             .then(
                 function success(data) {
