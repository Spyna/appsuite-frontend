/**
 * All content on this website (including text, images, source
 * code and any other original works), unless otherwise noted,
 * is licensed under a Creative Commons License.
 *
 * http://creativecommons.org/licenses/by-nc-sa/2.5/
 *
 * Copyright (C) Open-Xchange Inc., 2006-2011
 * Mail: info@open-xchange.com
 *
 * @author Matthias Biggeleben <matthias.biggeleben@open-xchange.com>
 */

define("io.ox/mail/api",
    ["io.ox/core/http",
     "io.ox/core/cache",
     "io.ox/core/config",
     "io.ox/core/api/factory",
     "io.ox/core/api/folder",
     "io.ox/core/api/account",
<<<<<<< HEAD
     "io.ox/core/notifications"], function (http, config, cache, apiFactory, folderAPI, accountAPI, notifications) {
=======
     "io.ox/core/notifications"], function (http, cache, config, apiFactory, folderAPI, accountAPI, notifications) {
>>>>>>> ce02beda

    'use strict';

<<<<<<< HEAD
    // simple temporary thread cache
    var threads = {},
        threadHash = {},

        // track mails that are manually marked as unseen
        explicitUnseen = {},

        // default separator
        separator = config.get('modules.mail.defaultseparator', '/');

    // helper: get number of mails in thread
    var getThreadSize = function (obj) {
        var cid = _.cid(obj);
        return cid in threads ? threads[cid].length : 0;
    };

    var calculateUnread = function (memo, obj) {
        return memo + ((obj.flags & 32) !== 32 ? 1 : 0);
    };

    var getUnreadCount = function (obj) {
        var cid = _.cid(obj), root = threads[cid];
        return root === undefined ? 0 : _(root.thread).inject(calculateUnread, 0);
    };

    var getThreadTopItem = function (cid) {
        var t = threadHash[cid], item;
        if (t === cid) { item = threads[t]; }
        return item;
    };

    var getThreadItem = function (cid) {
        var t = threadHash[cid], item = threads[t];
        return item !== undefined ? _(item.thread).find(function (obj) {
            return _.cid(obj) === cid;
        }) : item;
    };

    var extend = function (a, b) {
        return _.extend(a, { flags: b.flags, color_label: b.color_label });
    };

    // track changes locally (flags & color_label)
    var update = function (data) {
        var cid = _.cid(data), item;
        if ((item = getThreadTopItem(cid))) {
            extend(item, data);
        }
        // change proper thread item
        if ((item = getThreadItem(cid))) {
            extend(item, data);
        }
    };

    var applyLatestChanges = function (data) {
        var cid = _.cid(data), item = getThreadItem(cid);
        return item ? extend(data, item) : data;
    };

    var fixUnseen = function (data) {
        var cid = _.cid(data);
        if (explicitUnseen[cid] === true) {
            data.unseen = false;
            data.flags = data.flags & ~32;
        }
        return data;
    };
=======
    var tracker = (function () {

        // simple temporary thread cache
        var threads = {},

            // stores CIDs to find items in threads
            // key is item CID, value is top-level item CID
            threadHash = {},

            // track mails that are manually marked as unseen
            explicitUnseen = {};

        var extend = function (a, b) {
            return _.extend(a, { flags: b.flags, color_label: b.color_label });
        };

        var calculateUnread = function (memo, obj) {
            return memo + ((obj.flags & 32) !== 32 ? 1 : 0);
        };

        var getCID = function (param) {
            return _.isString(param) ? param : _.cid(param);
        };

        var self = {

            addThread: function (obj) {
                var cid = getCID(obj);
                threads[cid] = obj.thread;
                _(obj.thread).each(function (o) {
                    threadHash[_.cid(o)] = cid;
                });
            },

            hasThread: function (obj) {
                var cid = getCID(obj);
                return cid in threads;
            },

            getThread: function (obj, copy) {
                var cid = getCID(obj),
                    thread = threads[cid] || [];
                return copy ? _.deepCopy(thread) : thread;
            },

            getThreadCID: function (obj) {
                var cid = getCID(obj);
                return threadHash[cid];
            },

            getThreadSize: function (obj) {
                var cid = getCID(obj);
                return cid in threads ? threads[cid].length : 0;
            },

            getUnreadCount: function (obj) {
                var cid = getCID(obj), root = threads[cid];
                return root === undefined ? 0 : _(root.thread).inject(calculateUnread, 0);
            },

            getThreadTopItem: function (cid) {
                var t = threadHash[cid], item;
                if (t === cid) { item = threads[t][0]; }
                return item;
            },

            getThreadItem: function (cid) {
                var t = threadHash[cid], item = threads[t];
                return item !== undefined ? _(item).find(function (obj) {
                    return _.cid(obj) === cid;
                }) : item;
            },

            update: function (data) {
                var cid = getCID(data), item;
                if ((item = this.getThreadTopItem(cid))) {
                    extend(item, data);
                }
                // change proper thread item
                if ((item = this.getThreadItem(cid))) {
                    extend(item, data);
                }
            },

            applyLatestChanges: (function () {

                function apply(data) {
                    var cid, item;
                    if (_.isObject(data)) {
                        cid = getCID(data);
                        if ((item = self.getThreadItem(cid))) {
                            data = self.fixUnseen(extend(data, item));
                        }
                    }
                    return data;
                }

                return function (data) {
                    if (_.isObject(data)) {
                        data = apply(data);
                        _(data.thread).each(apply);
                    }
                    return data;
                };
            }()),

            setUnseen: function (obj) {
                var cid = getCID(obj);
                explicitUnseen[cid] = true;
            },

            setSeen: function (obj) {
                var cid = getCID(obj);
                delete explicitUnseen[cid];
            },

            fixUnseen: function (data) {
                var cid = getCID(data);
                if (explicitUnseen[cid] === true) {
                    if ('unseen' in data) data.unseen = false;
                    if ('flags' in data) data.flags = data.flags & ~32;
                }
                return data;
            }
        };

        return self;

    }());
>>>>>>> ce02beda

    // generate basic API
    var api = apiFactory({
        module: "mail",
        keyGenerator: function (obj) {
            return obj ? (obj.folder_id || obj.folder) + '.' + obj.id + (obj.view || 'noimg') : '';
        },
        requests: {
            all: {
                folder: "default0/INBOX",
                columns: "601,600,611", // + flags
                sort: "610", // received_date
                order: "desc",
                deleted: 'false',
                cache: false // allow DB cache
            },
            list: {
                action: "list",
                columns: "102,600,601,602,603,604,605,607,610,611,614"
            },
            get: {
                action: "get",
                view: "noimg",
                embedded: "true"
            },
            getUnmodified: {
                action: "get",
                unseen: "true",
                view: "html",
                embedded: "true"
            },
            search: {
                action: "search",
                folder: "default0/INBOX",
                columns: "601,600",
                sort: "610",
                order: "desc",
                getData: function (query) {
                    return [
                        { col: 603, pattern: query }, // from
                        { col: 607, pattern: query }  // subject
                    ];
                }
            }
        },
        fail: {
            get: function (e, params) {
                if (e.code === "MSG-0032") {
                    // mail no longer exists, so we remove it locally
                    api.remove([params], true).done(function () {
                        api.trigger('not-found');
                    });
                }
            }
        },
        // filter list request (special fix for nested messages; don't have folder; inline action checks fail)
        filter: function (obj) {
            return obj.folder_id !== undefined;
        },
        pipe: {
            all: function (data, opt) {
                // apply unread count
<<<<<<< HEAD
                folderAPI.setUnread(opt.folder, getUnreadCount(data));
                return data;
            },
            listPost: function (data) {
                _(data).each(applyLatestChanges);
=======
                folderAPI.setUnread(opt.folder, tracker.getUnreadCount(data));
                return data;
            },
            allPost: function (response) {
                if (response.data) {
                    _(response.data).each(tracker.applyLatestChanges);
                }
                return response;
            },
            listPost: function (data) {
                _(data).each(tracker.applyLatestChanges);
>>>>>>> ce02beda
                return data;
            },
            get: function (data) {
                // fix unseen
<<<<<<< HEAD
                fixUnseen(data);
=======
                tracker.fixUnseen(data);
>>>>>>> ce02beda
                // was unseen?
                if (data.unseen) {
                    folderAPI.decUnread(data);
                }
                return data;
            },
            getPost: function (data) {
<<<<<<< HEAD
                return applyLatestChanges(data);
=======
                return tracker.applyLatestChanges(data);
>>>>>>> ce02beda
            }
        },
        params: {
            all: function (options) {
                if (options.sort === 'thread') {
                    options.sort = 610;
                }
                return options;
            }
        }
    });

    // publish tracker
    api.tracker = tracker;

    api.SENDTYPE = {
        NORMAL:  0,
        REPLY:   1,
        FORWARD: 2,
        DRAFT:   3
    };

    api.FLAGS = {
        ANSWERD:     1,
        DELETED:     2,
        DRAFT:       4,
        FLAGGED:     8,
        RECENT:     16,
        SEEN:       32,
        USER:       64,
        FORWARDED: 128
    };

    api.COLORS = {
        NONE:      0,
        RED:       1,
        BLUE:      2,
        GREEN:     3,
        GREY:      4,
        BROWN:     5,
        AQUA:      6,
        ORANGE:    7,
        PINK:      8,
        LIGHTBLUE: 9,
        YELLOW:   10
    };

    // control for each folder:
    // undefined -> first fetch
    // true -> has been fetched in this session
    // false -> caused by refresh
    var cacheControl = {};

    // ~ all
    api.getAllThreads = function (options, useCache) {
        // request for brand new thread support
        options = options || {};
        options = $.extend(options, {
            action: 'threadedAll',
            columns: '601,600,611,102', // +flags +color_label
            sort: options.sort || '610',
            sortKey: 'threaded-' + (options.sort || '610'),
            konfetti: true,
            order: options.order || 'desc',
            includeSent: !accountAPI.is(options.folder, 'sent'),
            cache: false, // never use server cache
            max: 1000 // apply internal limit to build threads fast enough
        });
        // use cache?
        if (useCache === 'auto') {
            useCache = (cacheControl[options.folder] !== false);
        }
        return this.getAll(options, useCache, null, false)
            .done(function (response) {
<<<<<<< HEAD
                _(response.data).each(function (obj) {
                    // build thread hash
                    var cid = _.cid(obj);
                    // store thread
                    threads[cid] = obj.thread;
                    // build lookup hash
                    _(obj.thread).each(function (o) {
                        threadHash[_.cid(o)] = cid;
                    });
                });
=======
                _(response.data).each(tracker.addThread);
>>>>>>> ce02beda
                cacheControl[options.folder] = true;
            });
    };

    // get mails in thread
    api.getThread = function (obj) {

        var cid, thread, len;

        if (typeof obj === 'string') {
            cid = obj;
            obj = _.cid(obj);
        } else {
            cid = _.cid(obj);
            obj = api.reduce(obj);
        }

<<<<<<< HEAD
        if (cid in threads && (thread = threads[cid].slice()).length) {
=======
        if ((thread = tracker.getThread(cid)).length) {
>>>>>>> ce02beda
            len = thread.length;
            return _(thread).map(function (obj, i) {
                return {
                    folder_id: obj.folder_id,
                    id: obj.id,
                    threadKey: cid,
                    threadPosition: len - i,
                    threadSize: len
                };
            });
        } else {
            return [{
                folder_id: obj.folder_id || obj.folder,
                id: obj.id,
                threadKey: cid,
                threadPosition: 1,
                threadSize: 1
            }];
        }
    };

    // ~ list
    api.getThreads = function (ids) {

        return this.getList(ids)
            .pipe(function (data) {
                // clone not to mess up with searches
                data = _.deepClone(data);
                // inject thread size
                var i = 0, obj;
                for (; (obj = data[i]); i++) {
                    obj.threadSize = tracker.getThreadSize(obj);
                    obj.unreadCount = tracker.getUnreadCount(obj);
                }
                return data;
            });
    };

    var change = function (list, data, apiAction) {

        // allow single object and arrays
        list = _.isArray(list) ? list : [list];

        // pause http layer
        http.pause();

        var flagUpdate = 'flags' in data && 'value' in data,

            localUpdate = function (obj) {
                if ('flags' in obj) {
                    if (data.value) {
                        obj.flags = obj.flags | data.flags;
                    } else {
                        obj.flags = obj.flags & ~data.flags;
                    }
<<<<<<< HEAD
                    update(obj);
=======
                    tracker.update(obj);
>>>>>>> ce02beda
                    return $.when(
                         api.caches.list.merge(obj),
                         api.caches.get.merge(obj)
                    );
                } else {
                    return $.when();
                }
            };

        // process local update first
        if (flagUpdate) {
            $.when.apply($, _(list).map(localUpdate)).done(function () {
                api.trigger('refresh.list');
            });
        }

        // now talk to server
        _(list).map(function (obj) {
            return http.PUT({
                module: 'mail',
                params: {
                    action: apiAction,
                    id: obj.id,
                    folder: obj.folder || obj.folder_id,
<<<<<<< HEAD
                    timestamp: 0
=======
                    timestamp: _.now() // to be safe
>>>>>>> ce02beda
                },
                data: data,
                appendColumns: false
            })
            .pipe(function () {
                // not just a flag update?
                if (!flagUpdate) {
                    // color_label?
                    if ('color_label' in data) {
                        obj.color_label = data.color_label;
<<<<<<< HEAD
                        update(obj);
=======
                        tracker.update(obj);
>>>>>>> ce02beda
                    }
                    // remove affected object from caches
                    return $.when(
                        api.caches.get.remove(obj),
                        api.caches.list.remove(obj)
                    );
                }
            });
        });
        // resume & trigger refresh
        return http.resume().done(function () {
            if (!flagUpdate) {
                api.trigger('refresh.list');
            }
            // trigger update events
            _(list).each(function (obj) {
                api.trigger('update:' + _.cid(obj), obj);
            });
        });
    };

    var clearCaches = function (obj, targetFolderId) {
            return function () {
                var id = obj.folder_id || obj.folder;
                return $.when(
                    api.caches.get.remove(obj),
                    api.caches.get.remove(id),
                    api.caches.list.remove(obj),
                    api.caches.list.remove(id),
                    api.caches.all.grepRemove(targetFolderId + '\t') // clear target folder
                );
            };
        };

    var refreshAll = function (obj) {
        $.when.apply($, obj).done(function () {
            api.trigger('refresh.all refresh.list');
        });
    };

    api.update = function (list, data) {
        return change(list, data, 'update');
    };

    /*
     * Mark unread/read (not trivial)
     */
    function updateFlags(cache, folder, hash, bitmask) {
        // get proper keys (differ due to sort/order suffix)
        return cache.grepKeys(folder + '\t').pipe(function (keys) {
            return $.when.apply($,
                _(keys).map(function (folder) {
                    return cache.get(folder).pipe(function (co) {
                        if (co && co.data) {
                            // update affected items
                            _(co.data).each(function (obj) {
                                var cid = obj.folder_id + '.' + obj.id;
                                if (cid in hash) {
                                    obj.flags = obj.flags & bitmask;
                                }
                            });
                            return cache.add(folder, co);
                        } else {
                            return $.when();
                        }
                    });
                })
            );
        });
    }

    function mark(list, value, bitmask, bool, call) {
        // get list first in order to have flags
        return api.getList(list).pipe(function (list) {
            // remove unseen mails
            var folders = {}, items = {};
            list = _(list).filter(function (o) {
                if ((o.flags & 32) === value) { // seen? = read?
                    return (folders[o.folder_id] = items[o.folder_id + '.' + o.id] = true);
                } else {
                    return false;
                }
            });
            // loop over affected 'all' index
            return $.when.apply($,
                    _(folders).map(function (value, folder) {
                        return updateFlags(api.caches.all, folder, items, bitmask);
                    })
                )
                .pipe(function () {
                    return api.update(list, { flags: api.FLAGS.SEEN, value: bool })
                        .pipe(function () {
                            // update folder
                            folderAPI[call](list);
                            folders = items = null;
                            return list;
                        });
                });
        });
    }

    api.markUnread = function (list) {
        return mark(list, 32, ~32, false, 'incUnread').done(function (list) {
<<<<<<< HEAD
            _(list).each(function (obj) {
                var cid = _.cid(obj);
                explicitUnseen[cid] = true;
            });
=======
            _(list).each(tracker.setUnseen);
>>>>>>> ce02beda
            api.trigger('refresh.list');
        });
    };

    api.markRead = function (list) {
        return mark(list, 0, 32, true, 'decUnread').done(function (list) {
<<<<<<< HEAD
            _(list).each(function (obj) {
                var cid = _.cid(obj);
                delete explicitUnseen[cid];
            });
=======
            _(list).each(tracker.setSeen);
>>>>>>> ce02beda
            api.trigger('refresh.list');
        });
    };

    api.move = function (list, targetFolderId) {
        // call updateCaches (part of remove process) to be responsive
        return api.updateCaches(list).pipe(function () {
            // trigger visual refresh
            api.trigger('refresh.all');
            // start update on server
            return api.update(list, { folder_id: targetFolderId })
                .pipe(function () {
                    list = _.isArray(list) ? list : [list];
                    return _(list).map(function (obj) {
                        return (clearCaches(obj, targetFolderId))();
                    });
                })
                .done(function () {
                    notifications.yell('success', 'Mail has been moved');
                });
        });
    };

    api.copy = function (list, targetFolderId) {
        return change(list, { folder_id: targetFolderId }, 'copy')
            .pipe(clearCaches(list, targetFolderId))
            .done(refreshAll)
            .done(function () {
                notifications.yell('success', 'Mail has been copied');
            });
    };

    var react = function (action, obj, view) {
        // get proper view first
        view = $.trim(view || 'text').toLowerCase();
        view = view === 'text/plain' ? 'text' : view;
        view = view === 'text/html' ? 'html' : view;
        return http.PUT({
                module: 'mail',
                params: {
                    action: action || '',
                    view: view
                },
                data: _([].concat(obj)).map(function (obj) {
                    return api.reduce(obj);
                }),
                appendColumns: false
            })
            .pipe(function (data) {
                var text = '', quote = '', tmp = '';
                // transform pseudo-plain text to real text
                if (data.attachments && data.attachments.length) {
                    if (data.attachments[0].content === '') {
                        // nothing to do - nothing to break
                    } else if (data.attachments[0].content_type === 'text/plain') {
                        $('<div>')
                            // escape everything but BR tags
                            .html(data.attachments[0].content.replace(/<(?!br)/ig, '&lt;'))
                            .contents().each(function () {
                                if (this.tagName === 'BR') {
                                    text += "\n";
                                } else {
                                    text += $(this).text();
                                }
                            });
                        // remove white space
                        text = $.trim(text);
                        // polish for html editing
                        if (view === 'html') {
                            // escape '<'
                            text = text.replace(/</ig, '&lt;');
                            // replace '\n>' sequences by blockquote-tags
                            _(text.split(/\n/).concat('\n')).each(function (line) {
                                if (/^> /.test(line)) {
                                    quote += line.substr(2) + '\n';
                                } else {
                                    tmp += (quote !== '' ? '<blockquote><p>' + quote + '</p></blockquote>' : '') + line + '\n';
                                    quote = '';
                                }
                            });
                            // transform line-feeds back to BR
                            data.attachments[0].content = $.trim(tmp).replace(/\n/g, '<br>');
                        } else {
                            // replace
                            data.attachments[0].content = $.trim(text);
                        }
                    } else if (data.attachments[0].content_type === 'text/html') {
                        // robust approach for large mails
                        tmp = document.createElement('DIV');
                        tmp.innerHTML = data.attachments[0].content;
                        _(tmp.getElementsByTagName('BLOCKQUOTE')).each(function (node) {
                            node.removeAttribute('style');
                        });
                        data.attachments[0].content = tmp.innerHTML;
                        tmp = null;
                    }
                } else {
                    data.attachments = data.attachments || [{}];
                    data.attachments[0].content = '';
                }
                return data;
            });
    };

    api.getUnmodified = function (obj) {
        // has folder?
        if ('folder_id' in obj || 'folder' in obj) {
            return this.get({
                action: 'get',
                id: obj.id,
                folder: obj.folder || obj.folder_id,
                view: 'html'
            }, false);
        } else if ('parent' in obj) {
            // nested message!?
            var id = obj.id, parent = obj.parent;
            return this.get({
                    action: 'get',
                    id: obj.parent.id,
                    folder: obj.parent.folder || obj.parent.folder_id,
                    view: 'html'
                }, false)
                .pipe(function (data) {
                    return _.chain(data.nested_msgs)
                        .filter(function (obj) {
                            if (obj.id === id) {
                                obj.parent = parent;
                                return true;
                            } else {
                                return false;
                            }
                        })
                        .first().value();
                });
        } else {
            console.error('api.getUnmodified(). Invalid case.', obj);
            return $.Deferred().resolve(obj);
        }
    };

    api.getSource = function (obj) {
        return this.get({
            action: 'get',
            id: obj.id,
            src: 1,
            folder: obj.folder || obj.folder_id,
            view: 'html'
        }, false);
    };

    api.replyall = function (obj, view) {
        return react('replyall', obj, view);
    };

    api.reply = function (obj, view) {
        return react('reply', obj, view);
    };

    api.forward = function (obj, view) {
        return react('forward', obj, view);
    };

    api.send = function (data, files) {

        var deferred = $.Deferred();

        if (Modernizr.file) {
            handleSendXHR2(data, files, deferred);
        } else {
            handleSendTheGoodOldWay(data, files, deferred);
        }

        return deferred;
    };

    function handleSendXHR2(data, files, deferred) {
        var form = new FormData(),
            flatten = function (recipient) {
                return '"' + (recipient[0] || '').replace(/^["']+|["']+$/g, '') + '" <' + recipient[1] + '>';
            };

        // clone data (to avoid side-effects)
        data = _.clone(data);

        // flatten from, to, cc, bcc
        data.from = _(data.from).map(flatten).join(', ');
        data.to = _(data.to).map(flatten).join(', ');
        data.cc = _(data.cc).map(flatten).join(', ');
        data.bcc = _(data.bcc).map(flatten).join(', ');

        // add mail data
        form.append('json_0', JSON.stringify(data));
        // add files
        _(files).each(function (file, index) {
            form.append('file_' + index, file);
        });

        http.UPLOAD({
                module: 'mail',
                params: { action: 'new' },
                data: form,
                dataType: 'text'
            })
            .done(function (text) {
                // process HTML-ish non-JSONP response
                var a = text.indexOf('{'),
                b = text.lastIndexOf('}');
                if (a > -1 && b > -1) {
                    deferred.resolve(JSON.parse(text.substr(a, b - a + 1)));
                } else {
                    deferred.resolve({});
                }
                // wait a moment, then update mail index
                setTimeout(function () {
                    api.getAllThreads({}, false)
                        .done(function (data) {
                            api.trigger('refresh.all');
                        });
                }, 3000);
            })
            .fail(deferred.reject);
    }

    function handleSendTheGoodOldWay(data, files, deferred) {
        var form = $('.io-ox-mail-write form'),
            flatten = function (recipient) {
                return '"' + (recipient[0] || '').replace(/^["']+|["']+$/g, '') + '" <' + recipient[1] + '>';
            };

        // clone data (to avoid side-effects)
        data = _.clone(data);

        // flatten from, to, cc, bcc
        data.from = _(data.from).map(flatten).join(', ');
        data.to = _(data.to).map(flatten).join(', ');
        data.cc = _(data.cc).map(flatten).join(', ');
        data.bcc = _(data.bcc).map(flatten).join(', ');


        var uploadCounter = 0;
        $(':input:enabled', form).each(function (index, field) {
            var jqField = $(field);
            if (jqField.attr('type') === 'file') {
                jqField.attr('name', 'file_' + uploadCounter);
                uploadCounter++;
            }
        });

        // add mail data
        if ($('input[name="json_0"]', form).length === 0) {
            $(form).append($('<input>', {'type': 'hidden', 'name': 'json_0', 'value': JSON.stringify(data)}));
        } else {
            $('input[name="json_0"]', form).val(JSON.stringify(data));
        }

        var tmpName = 'iframe_' + _.now(),
            frame = $('<iframe>', {'name': tmpName, 'id': tmpName, 'height': 1, 'width': 1});
        $('.io-ox-mail-write').append(frame);

        $(form).attr({
            method: 'post',
            action: ox.apiRoot + '/mail?action=new&session=' + ox.session,
            target: tmpName
        });

        $(form).submit();

        window.callback_new = function (response) {
            $('#' + tmpName).remove();
            deferred[(response && response.error ? 'reject' : 'resolve')](response);
            window.callback_new = null;
        };
    }

    api.saveAttachments = function (list, target) {
        // be robust
        target = target || config.get('folder.infostore');
        // support for multiple attachments
        list = _.isArray(list) ? list : [list];
        http.pause();
        // loop
        _(list).each(function (data) {
            http.PUT({
                module: 'mail',
                params: {
                    action: 'attachment',
                    id: data.mail.id,
                    folder: data.mail.folder_id,
                    dest_folder: target,
                    attachment: data.id
                },
                data: { folder_id: target, description: 'Saved mail attachment' },
                appendColumns: false
            });
        });
        return http.resume().done(function () {
            require(['io.ox/files/api'], function (fileAPI) {
                fileAPI.caches.all.grepRemove(target + '\t');
                fileAPI.trigger('refresh.all');
            });
        });
    };

    api.getUrl = function (data, mode) {
        var url = ox.apiRoot + '/mail', first;
        if (mode === 'zip') {
            first = _(data).first();
            return url + '?' + $.param({
                action: 'zip_attachments',
                folder: (first.parent || first.mail).folder_id,
                id: (first.parent || first.mail).id,
                attachment: _(data).pluck('id').join(','),
                session: ox.session // required here!
            });
        } else if (mode === 'eml') {
            data = [].concat(data);
            first = _(data).first();
            // multiple?
            if (data.length > 1) {
               // zipped
                return url + '?' + $.param({
                    action: 'zip_messages',
                    folder: first.folder_id,
                    id: _(data).pluck('id').join(','),
                    session: ox.session
                });
            } else {
                // single EML
                return url + '?' + $.param($.extend(api.reduce(first), {
                    action: 'get',
                    src: 1,
                    save: 1,
                    session: ox.session
                }));
            }
        } else {
            // inject filename for more convenient file downloads
            url += (data.filename ? '/' + encodeURIComponent(data.filename) : '') + '?' +
                $.param({
                    action: 'attachment',
                    folder: (data.parent || data.mail).folder_id,
                    id: (data.parent || data.mail).id,
                    attachment: data.id
                });
            switch (mode) {
            case 'view':
            case 'open':
                return url + '&delivery=view';
            case 'download':
                return url + '&delivery=download';
            default:
                return url;
            }
        }
    };

    var lastUnseenMail = 0;

    api.checkInbox = function () {
        // look for new unseen mails in INBOX
        return http.GET({
            module: 'mail',
            params: {
                action: 'all',
                folder: 'default0/INBOX',
                columns: '610,600,601', //received_date, id, folder_id
                unseen: 'true',
                deleted: 'false',
                sort: '610',
                order: 'desc'
            }
        })
        .pipe(function (unseen) {
            var recent;
            // found unseen mails?
            if (unseen.length) {
                // check most recent mail
                recent = _(unseen).filter(function (obj) {
                    return obj.received_date > lastUnseenMail;
                });
                if (recent.length > 0) {
                    api.trigger('new-mail', recent);
                    lastUnseenMail = recent[0].received_date;
                }
                api.trigger('unseen-mail', unseen);
            }
            return {
                unseen: unseen,
                recent: recent || []
            };
        });
    };

    // refresh
    api.refresh = function (e) {
        if (ox.online) {
            // reset cache control
            _(cacheControl).each(function (val, id) {
                cacheControl[id] = false;
            });
            api.checkInbox().done(function () {
                // trigger
                api.trigger('refresh.all');
            });
        }
    };

    api.localRemove = function (list, hash) {
        // reverse lookup first to get affacted top-level elements
        var reverse = {};
        _(hash).each(function (obj) {
<<<<<<< HEAD
            var cid = _.cid(obj);
            if (threadHash[cid] !== undefined) {
                reverse[threadHash[cid]] = true;
=======
            var threadCID = tracker.getThreadCID(obj);
            if (threadCID !== undefined) {
                reverse[threadCID] = true;
>>>>>>> ce02beda
            }
        });
        // loop over list and check occurence via hash
        return _(list).filter(function (obj) {
            var cid = _.cid(obj), found = cid in hash, length = obj.thread.length, s, entire;
            // case #1: found in hash; no thread
            if (found && length <= 1) {
                return false;
            }
            // case #2: found in hash; root element
            if (found && length > 1) {
                // delete entire thread?
                entire = _(obj.thread).chain().map(_.cid)
                    .inject(function (sum, cid) { return sum + (cid in hash ? 1 : 0); }, 0).value() === length;
                if (entire) {
                    return false;
                } else {
                    // copy props from second thread item
                    s = obj.thread[1];
                    _.extend(obj, { folder_id: s.folder_id, id: s.id, flags: s.flags, color_label: s.color_label });
                    obj.thread.splice(0, 1);
                    return true;
                }
            }
            // case #3: found via reverse lookup
            if (cid in reverse) {
                obj.thread = _(obj.thread).filter(function (o) {
                    return _.cid(o) !== cid;
                });
                return true;
            }
            // otherwise
            return true;
        });
    };

    api.getDefaultFolder = function () {
        return folderAPI.getDefaultFolder('mail');
    };

    api.getAccountIDFromFolder = function (inintialFolder) {
        var accountId = /^default(\d*)\b/.exec(inintialFolder);
        return accountId[1];
    };

    api.beautifyMailText = function (str, lengthLimit) {
        lengthLimit = lengthLimit || 500;
        str = String(str)
            .substr(0, lengthLimit) // limit overall length
            .replace(/-{3,}/g, '---') // reduce dashes
            .replace(/<br\s?\/?>(&gt;)+/ig, ' ') // remove quotes after line breaks
            .replace(/<br\s?\/?>/ig, ' ') // remove line breaks
            .replace(/<[^>]+(>|$)/g, '') // strip tags
            .replace(/(http(s?):\/\/\S+)/i, '<a href="$1" target="_blank">http$2://...</a>') // links
            .replace(/&#160;/g, ' ') // convert to simple white space
            .replace(/\s{2,}/g, ' '); // reduce consecutive white space
        // trim
        return $.trim(str);
    };

    // import mail as EML
    api.importEML = function (options) {

        options.folder = options.folder || api.getDefaultFolder();

        var form = new FormData();
        form.append('file', options.file);

        return http.UPLOAD({
                module: 'mail',
                params: {
                    action: 'import',
                    folder: options.folder,
                    force: true // don't check from address!
                },
                data: form,
                fixPost: true
            })
            .pipe(function (data) {
                return api.caches.all.grepRemove(options.folder + '\t').pipe(function () {
                    api.trigger('refresh.all');
                    return data;
                });
            });
    };

    return api;
});<|MERGE_RESOLUTION|>--- conflicted
+++ resolved
@@ -18,83 +18,10 @@
      "io.ox/core/api/factory",
      "io.ox/core/api/folder",
      "io.ox/core/api/account",
-<<<<<<< HEAD
-     "io.ox/core/notifications"], function (http, config, cache, apiFactory, folderAPI, accountAPI, notifications) {
-=======
      "io.ox/core/notifications"], function (http, cache, config, apiFactory, folderAPI, accountAPI, notifications) {
->>>>>>> ce02beda
 
     'use strict';
 
-<<<<<<< HEAD
-    // simple temporary thread cache
-    var threads = {},
-        threadHash = {},
-
-        // track mails that are manually marked as unseen
-        explicitUnseen = {},
-
-        // default separator
-        separator = config.get('modules.mail.defaultseparator', '/');
-
-    // helper: get number of mails in thread
-    var getThreadSize = function (obj) {
-        var cid = _.cid(obj);
-        return cid in threads ? threads[cid].length : 0;
-    };
-
-    var calculateUnread = function (memo, obj) {
-        return memo + ((obj.flags & 32) !== 32 ? 1 : 0);
-    };
-
-    var getUnreadCount = function (obj) {
-        var cid = _.cid(obj), root = threads[cid];
-        return root === undefined ? 0 : _(root.thread).inject(calculateUnread, 0);
-    };
-
-    var getThreadTopItem = function (cid) {
-        var t = threadHash[cid], item;
-        if (t === cid) { item = threads[t]; }
-        return item;
-    };
-
-    var getThreadItem = function (cid) {
-        var t = threadHash[cid], item = threads[t];
-        return item !== undefined ? _(item.thread).find(function (obj) {
-            return _.cid(obj) === cid;
-        }) : item;
-    };
-
-    var extend = function (a, b) {
-        return _.extend(a, { flags: b.flags, color_label: b.color_label });
-    };
-
-    // track changes locally (flags & color_label)
-    var update = function (data) {
-        var cid = _.cid(data), item;
-        if ((item = getThreadTopItem(cid))) {
-            extend(item, data);
-        }
-        // change proper thread item
-        if ((item = getThreadItem(cid))) {
-            extend(item, data);
-        }
-    };
-
-    var applyLatestChanges = function (data) {
-        var cid = _.cid(data), item = getThreadItem(cid);
-        return item ? extend(data, item) : data;
-    };
-
-    var fixUnseen = function (data) {
-        var cid = _.cid(data);
-        if (explicitUnseen[cid] === true) {
-            data.unseen = false;
-            data.flags = data.flags & ~32;
-        }
-        return data;
-    };
-=======
     var tracker = (function () {
 
         // simple temporary thread cache
@@ -224,7 +151,6 @@
         return self;
 
     }());
->>>>>>> ce02beda
 
     // generate basic API
     var api = apiFactory({
@@ -287,13 +213,6 @@
         pipe: {
             all: function (data, opt) {
                 // apply unread count
-<<<<<<< HEAD
-                folderAPI.setUnread(opt.folder, getUnreadCount(data));
-                return data;
-            },
-            listPost: function (data) {
-                _(data).each(applyLatestChanges);
-=======
                 folderAPI.setUnread(opt.folder, tracker.getUnreadCount(data));
                 return data;
             },
@@ -305,16 +224,11 @@
             },
             listPost: function (data) {
                 _(data).each(tracker.applyLatestChanges);
->>>>>>> ce02beda
                 return data;
             },
             get: function (data) {
                 // fix unseen
-<<<<<<< HEAD
-                fixUnseen(data);
-=======
                 tracker.fixUnseen(data);
->>>>>>> ce02beda
                 // was unseen?
                 if (data.unseen) {
                     folderAPI.decUnread(data);
@@ -322,11 +236,7 @@
                 return data;
             },
             getPost: function (data) {
-<<<<<<< HEAD
-                return applyLatestChanges(data);
-=======
                 return tracker.applyLatestChanges(data);
->>>>>>> ce02beda
             }
         },
         params: {
@@ -401,20 +311,7 @@
         }
         return this.getAll(options, useCache, null, false)
             .done(function (response) {
-<<<<<<< HEAD
-                _(response.data).each(function (obj) {
-                    // build thread hash
-                    var cid = _.cid(obj);
-                    // store thread
-                    threads[cid] = obj.thread;
-                    // build lookup hash
-                    _(obj.thread).each(function (o) {
-                        threadHash[_.cid(o)] = cid;
-                    });
-                });
-=======
                 _(response.data).each(tracker.addThread);
->>>>>>> ce02beda
                 cacheControl[options.folder] = true;
             });
     };
@@ -432,11 +329,7 @@
             obj = api.reduce(obj);
         }
 
-<<<<<<< HEAD
-        if (cid in threads && (thread = threads[cid].slice()).length) {
-=======
         if ((thread = tracker.getThread(cid)).length) {
->>>>>>> ce02beda
             len = thread.length;
             return _(thread).map(function (obj, i) {
                 return {
@@ -492,11 +385,7 @@
                     } else {
                         obj.flags = obj.flags & ~data.flags;
                     }
-<<<<<<< HEAD
-                    update(obj);
-=======
                     tracker.update(obj);
->>>>>>> ce02beda
                     return $.when(
                          api.caches.list.merge(obj),
                          api.caches.get.merge(obj)
@@ -521,11 +410,7 @@
                     action: apiAction,
                     id: obj.id,
                     folder: obj.folder || obj.folder_id,
-<<<<<<< HEAD
-                    timestamp: 0
-=======
                     timestamp: _.now() // to be safe
->>>>>>> ce02beda
                 },
                 data: data,
                 appendColumns: false
@@ -536,11 +421,7 @@
                     // color_label?
                     if ('color_label' in data) {
                         obj.color_label = data.color_label;
-<<<<<<< HEAD
-                        update(obj);
-=======
                         tracker.update(obj);
->>>>>>> ce02beda
                     }
                     // remove affected object from caches
                     return $.when(
@@ -644,28 +525,14 @@
 
     api.markUnread = function (list) {
         return mark(list, 32, ~32, false, 'incUnread').done(function (list) {
-<<<<<<< HEAD
-            _(list).each(function (obj) {
-                var cid = _.cid(obj);
-                explicitUnseen[cid] = true;
-            });
-=======
             _(list).each(tracker.setUnseen);
->>>>>>> ce02beda
             api.trigger('refresh.list');
         });
     };
 
     api.markRead = function (list) {
         return mark(list, 0, 32, true, 'decUnread').done(function (list) {
-<<<<<<< HEAD
-            _(list).each(function (obj) {
-                var cid = _.cid(obj);
-                delete explicitUnseen[cid];
-            });
-=======
             _(list).each(tracker.setSeen);
->>>>>>> ce02beda
             api.trigger('refresh.list');
         });
     };
@@ -1077,15 +944,9 @@
         // reverse lookup first to get affacted top-level elements
         var reverse = {};
         _(hash).each(function (obj) {
-<<<<<<< HEAD
-            var cid = _.cid(obj);
-            if (threadHash[cid] !== undefined) {
-                reverse[threadHash[cid]] = true;
-=======
             var threadCID = tracker.getThreadCID(obj);
             if (threadCID !== undefined) {
                 reverse[threadCID] = true;
->>>>>>> ce02beda
             }
         });
         // loop over list and check occurence via hash
