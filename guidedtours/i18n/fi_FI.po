msgid ""
msgstr ""
"Project-Id-Version: Open-Xchange 7\n"
"Report-Msgid-Bugs-To: \n"
"POT-Creation-Date: \n"
"PO-Revision-Date: 2018-03-29 14:49+0200\n"
"Last-Translator: \n"
"Language-Team: NAME <EMAIL>\n"
"Language: fi_FI\n"
"MIME-Version: 1.0\n"
"Content-Type: text/plain; charset=UTF-8\n"
"Content-Transfer-Encoding: 8bit\n"
"Plural-Forms: nplurals=2; plural=(n != 1);\n"
"X-Generator: Poedit 1.6.9\n"

#: apps/io.ox/tours/calendar.js module:io.ox/tours
msgid "Creating a new appointment"
msgstr "Uuden tapaamisen luominen"

#: apps/io.ox/tours/calendar.js module:io.ox/tours
msgid "To create a new appointment, click on New in the toolbar."
msgstr ""
"Napsauta työkalupalkin Uusi tapaaminen kuvaketta uuden tapaamisen luomiseksi."

#: apps/io.ox/tours/calendar.js module:io.ox/tours
msgid "Entering the appointment's data"
msgstr "Tapaamisen tietojen syöttäminen"

#: apps/io.ox/tours/calendar.js module:io.ox/tours
msgid ""
"Enter the subject, the start and the end date of the appointment. Other "
"details are optional."
msgstr ""
"Syötä aihe sekä tapaamisen alku- ja loppupäivämäärä. Muut yksityiskohdat "
"ovat vapaaehtoisia."

#: apps/io.ox/tours/calendar.js module:io.ox/tours
msgid "Creating recurring appointments"
msgstr "Toistuvan tapaamisen luominen"

#: apps/io.ox/tours/calendar.js module:io.ox/tours
msgid ""
"To create recurring appointments, enable Repeat. Functions for setting the "
"recurrence parameters are shown."
msgstr ""
"Luodaksesi toistuva tapaaminen, valitse Toista. Näytetään toiminnot "
"toistumisen määrittelemiseen."

#: apps/io.ox/tours/calendar.js module:io.ox/tours apps/io.ox/tours/tasks.js
msgid "Using the reminder function"
msgstr "Muistutustoiminnon käyttäminen"

#: apps/io.ox/tours/calendar.js module:io.ox/tours
msgid "To not miss the appointment, use the reminder function."
msgstr "Jottet unohtaisi tapaamista, käytä muistutustoimintoa."

#: apps/io.ox/tours/calendar.js module:io.ox/tours apps/io.ox/tours/tasks.js
msgid "Inviting other participants"
msgstr "Muiden osallistujien kutsuminen"

#: apps/io.ox/tours/calendar.js module:io.ox/tours
msgid ""
"To invite other participants, enter their names in the field below "
"Participants. To avoid appointment conflicts, click on Find a free time at "
"the upper right side."
msgstr ""
"Muita osallistujia kutsuaksesi, syötä heidän nimensä kenttään Osallistujat "
"osiossa. Välttääksesi päällekkäisiä tapaamisia, napsauta oikealta Löydä "
"vapaa aika."

#: apps/io.ox/tours/calendar.js module:io.ox/tours
msgid "Adding attachments"
msgstr "Liitteiden lisääminen"

#: apps/io.ox/tours/calendar.js module:io.ox/tours
msgid "Further down you can add documents as attachments to the appointment."
msgstr "Alempaa voit lisätä dokumentteja tapaamisen liitteiksi."

#: apps/io.ox/tours/calendar.js module:io.ox/tours
msgid "Creating the appointment"
msgstr "Tapaamisen luominen"

#: apps/io.ox/tours/calendar.js module:io.ox/tours
msgid "To create the appointment, click on Create at the lower left side."
msgstr "Napsauta Luo vasemmassa alakulmassa luodaksesi tapaamisen."

#: apps/io.ox/tours/calendar.js module:io.ox/tours apps/io.ox/tours/mail.js
msgid "Selecting a view"
msgstr "Näkymän valitseminen"

#: apps/io.ox/tours/calendar.js module:io.ox/tours
msgid ""
"To select one of the views like Day, Month or List, click on View in the "
"toolbar. Select a menu entry from the Layout section."
msgstr ""
"Valitse näkymä napsauttamalla työkalupalkin Näytä-kuvaketta. Valitse näkymä "
"sommitteluosiosta. Näkymiä ovat esimerkiksi päivä, kuukausi ja listanäkymä."

#: apps/io.ox/tours/calendar.js module:io.ox/tours
msgid "The calendar views"
msgstr "Kalenterinäkymät"

#: apps/io.ox/tours/calendar.js module:io.ox/tours
msgid ""
"The calendar views display a calendar sheet with the appointments for the "
"selected time range."
msgstr ""
"Kalenterinäkymät näyttävät tapaamiset valitulta aikaväliltä "
"kalenterimuodossa."

#: apps/io.ox/tours/calendar.js module:io.ox/tours
msgid "The List view"
msgstr "Listanäkymä"

#: apps/io.ox/tours/calendar.js module:io.ox/tours
msgid ""
"The List view shows a list of the appointments in the current folder. If "
"clicking on an appointment, the appointment's data and some functions are "
"displayed in the Detail view."
msgstr ""
"Listanäkymä näyttää tämänhetkisen kansion tapaamiset. Mikäli napsautat "
"tapaamista listassa, tapaamisen tiedot ja joitakin toimintoja näytetään "
"tarkastelunäkymässä."

#: apps/io.ox/tours/contacts.js module:io.ox/tours
msgid "Creating a new contact"
msgstr "Uuden yhteystiedon luominen"

#: apps/io.ox/tours/contacts.js module:io.ox/tours
msgid "To create a new contact, click on New > Add contact in the toolbar."
msgstr ""
"Luodaksesi uuden yhteystiedon napsauta työkalupalkista Uusi > Lisää "
"yhteystieto."

<<<<<<< HEAD
#: apps/io.ox/tours/settings.js module:io.ox/tours
msgid "How the settings are organized"
msgstr "Asetusten järjestys"
=======
#: apps/io.ox/tours/contacts.js module:io.ox/tours
msgid "Navigation bar"
msgstr "Navigointipalkki"

#: apps/io.ox/tours/contacts.js module:io.ox/tours
msgid ""
"Click on a letter on the left side of the navigation bar in order to display "
"the corresponding contacts from the selected address book."
msgstr ""
"Napsauta kirjainta vasemmasta reunasta näyttääksesi vastaavat yhteystiedot "
"valitusta osoitekirjasta."

#: apps/io.ox/tours/contacts.js module:io.ox/tours
msgid "Sending an E-Mail to a contact"
msgstr "Sähköpostin lähettäminen yhteystietoa käyttäen"
>>>>>>> ca385a2c

#: apps/io.ox/tours/contacts.js module:io.ox/tours
msgid ""
"To send an E-Mail to the contact, click on an E-Mail address or on Send "
"email in the toolbar."
msgstr ""
"Lähettääksesi sähköpostin käyttäen yhteystietoa, napsauta "
"sähköpostiosoitetta tai työkalupalkista Lähetä sähköposti."

<<<<<<< HEAD
#: apps/io.ox/tours/mail.js module:io.ox/tours
=======
#: apps/io.ox/tours/contacts.js module:io.ox/tours
msgid "Editing multiple contacts"
msgstr "Useamman yhteystiedon muokkaus"

#: apps/io.ox/tours/contacts.js module:io.ox/tours
>>>>>>> ca385a2c
msgid ""
"To edit multiple contacts at once, enable the checkboxes on the left side of "
"the contacts. If the checkboxes are not displayed, click on View > "
"Checkboxes on the right side of the toolbar."
msgstr ""
"Useamman yhteystiedon muokkaamiseksi, aktivoi valintaruudut yhteystietojen "
"vasemmalla puolella. Jos valintaruudut eivät näy, napsauta Näytä > "
"Valintaruudut työkalupalkin oikeasta reunasta."

#: apps/io.ox/tours/files.js module:io.ox/tours
msgid "The Drive app"
msgstr "Drive App"

#: apps/io.ox/tours/files.js module:io.ox/tours
msgid ""
"Welcome to your cloud storage app. This Guided Tour will introduce you to "
"your new online storage solution - your one point to access online stored "
"files from all your accounts. This is where you can upload and save your "
"files, share them and synchronize them with different devices.  "
msgstr ""
"Tervetuloa pilvipalvelusovellukseesi. Tämä opastus esittelee sinulle uuden "
"online-tallennusratkaisun - yhden reitin kaikilta tileiltäsi verkkoon "
"tallennettuihin tiedostoihin. Tässä voit ladata, tallentaa ja jakaa "
"tiedostojasi sekä synkronoida ne muiden laitteidesi kanssa."

#: apps/io.ox/tours/files.js module:io.ox/tours
msgid "Folder tree"
msgstr "Kansiopuu"

#: apps/io.ox/tours/files.js module:io.ox/tours
msgid ""
"On the left you can see the folder tree. It displays your folder structure "
"and allows you to navigate to specific folders and subfolders. To make your "
"life easier, we have already included folders for your Documents, Music, "
"Pictures and Videos."
msgstr ""
"Vasemmalla näet kansiopuun. Se näyttää kansiorakenteesi ja sen avulla voit "
"navigoida yksittäisiin kansioihin ja alikansioihin. Helpottaakseni elämääsi "
"olemme jo tehneet sinulle kansiot asiakirjoja, musiikkia, kuvia ja videoita "
"varten."

#: apps/io.ox/tours/files.js module:io.ox/tours
msgid "Folder content"
msgstr "Kansion sisältö"

#: apps/io.ox/tours/files.js module:io.ox/tours
msgid ""
"Clicking on a folder displays all the subfolders, documents, media and other "
"files that it contains."
msgstr ""
"Saat kaikki kansion sisältämät alakansiot, asiakirjat, media- ja muut "
"tiedostot näkyviin klikkaamalla kansiota."

#: apps/io.ox/tours/files.js module:io.ox/tours
msgid "Select a view"
msgstr "Näkymän valitseminen"

#: apps/io.ox/tours/files.js module:io.ox/tours
msgid "Different views are available. Just select the one you like best."
msgstr "Eri näkymiä on saatavilla. Valitse mieluisesi."

#: apps/io.ox/tours/files.js module:io.ox/tours
msgid "Toolbar"
msgstr "Työkalupalkki"

#: apps/io.ox/tours/files.js module:io.ox/tours
msgid ""
"At the top you can find the toolbar with many functions and additional "
"options. You can easily create new folders, new files and much more."
msgstr ""
"Monia toimintoja ja lisäoptioita sisältävä työkalupakki löytyy ylhäältä. "
"Voit helposti luoda uusia kansioita, tiedostoja ja paljon muuta."

#: apps/io.ox/tours/files.js module:io.ox/tours
msgid "Upload a new file"
msgstr "Lataa uusi tiedosto"

#: apps/io.ox/tours/files.js module:io.ox/tours
msgid ""
"To upload a new file from your local device, simply click on Add local file "
"and select the file you would like to upload. It is even easier if you just "
"drag and drop files from your local device into Drive. The uploaded file is "
"now available in Drive on all your devices."
msgstr ""
"Ladataksesi uuden tiedoston paikalliselta laitteeltasi klikkaa 'Lisää "
"paikallinen tiedosto' ja valitse tiedosto, jonka haluat ladata. On vieläkin "
"helpompaa vetää ja pudottaa tiedostoja paikalliselta laitteeltasi Drivelle. "
"Ladattu tiedosto on nyt saatavilla Drivellä kaikilla laitteillasi."

#: apps/io.ox/tours/files.js module:io.ox/tours
msgid "Preview files"
msgstr "Tiedostojen esikatselu"

#: apps/io.ox/tours/files.js module:io.ox/tours
msgid "Clicking on the view icon leads you to a preview of the selected file."
msgstr "Klikkaamalla näkymäkuvaketta pääset valitun tiedoston esikatseluun."

#: apps/io.ox/tours/files.js module:io.ox/tours
msgid "Preview mode"
msgstr "Esikatselu"

<<<<<<< HEAD
#: apps/io.ox/tours/mail.js module:io.ox/tours
msgid "Reading E-Mail conversations"
msgstr "Sähköpostikeskustelun lukeminen"

#: apps/io.ox/tours/portal.js module:io.ox/tours
msgid "Reading the details"
msgstr "Yksityiskohtien katselu"

#: apps/io.ox/tours/intro.js module:io.ox/tours
msgid "Searching for objects"
msgstr "Kohteiden etsiminen"
=======
#: apps/io.ox/tours/files.js module:io.ox/tours
msgid ""
"From preview you can also select other options to help you manage and work "
"on your files."
msgstr ""
"Esikatselusta voit valita myös muita vaihtoehtoja tiedostojesi hallintaan ja "
"työstämiseen."
>>>>>>> ca385a2c

#: apps/io.ox/tours/files.js module:io.ox/tours
msgid "Share files"
msgstr "Jaa tiedostoja"

#: apps/io.ox/tours/files.js module:io.ox/tours
msgid ""
"Here you can share files with your colleagues and external contacts. You can "
"also collaborate on a document and set different access rights."
msgstr ""
"Voit jakaa tiedostojasi kollegojesi ja ulkoisten kontaktiesi kanssa tätä "
"kautta. Voit myös tehdä asiakirjayhteistyötä ja määrittää erilaisia "
"käyttöoikeuksia."

#: apps/io.ox/tours/files.js module:io.ox/tours
msgid "Sharing options"
msgstr "Jakamisvaihtoehdot"

#: apps/io.ox/tours/files.js module:io.ox/tours
msgid ""
"Choose from two alternatives to share your files and folders. Use Invite "
"people if you want to manage access rights and allow recipients to create "
"and edit files. Or just get a link to let others view and download your "
"files. You can use an expiration date and password protection if you like."
msgstr ""
"Valitse tiedostojesi ja kansioidesi jakaminen kahdesta vaihtoehdosta. "
"Valitse 'Kutsu osallistujia' jos haluat hallinnoida käyttöoikeuksia ja "
"sallia vastaanottajien luoda ja muokata tiedostoja. Tai hanki linkki, jotta "
"muut voivat katsella ja ladata tiedostosi. Voit halutessasi käyttää "
"umpeutumisaikaa ja salasanasuojausta."

#: apps/io.ox/tours/files.js module:io.ox/tours
msgid "Collaborating"
msgstr "Yhteistyöskentely"

#: apps/io.ox/tours/files.js module:io.ox/tours
msgid ""
"Sharing files by inviting people does not only offer your recipients the "
"option to create and edit files. Internal and external participants are also "
"able to collaborate with you on text documents and spreadsheets at the same "
"time."
msgstr ""
"Tiedostojen jakaminen kutsumalla osallistujia ei ainoastaan tarjoa "
"vastaanottajille mahdollisuutta luoda ja muokata tiedostoja. Sisäiset ja "
"ulkoiset osallistujat voivat myös tehdä yhteistyötä kanssasi "
"tekstitiedostojen ja taulukko-ohjelmien kanssa samanaikaisesti."

#: apps/io.ox/tours/files.js module:io.ox/tours
msgid "Edit documents"
msgstr "Muokkaa asiakirjoja"

#: apps/io.ox/tours/files.js module:io.ox/tours
msgid ""
"Did you know that you can edit text documents and spreadsheets online? Drive "
"will automatically update your edited file, but thanks to versioning the "
"original file stays available."
msgstr ""
"Tiesitkö, että voit muokata tekstiasiakirjoja ja laskentataulukkoja "
"verkossa? Drive päivittää muokatun tiedostosi automaattisesti, mutta "
"versioinnin ansiosta alkuperäinenkin tiedosto säilyy käyttökelpoisena."

#: apps/io.ox/tours/files.js module:io.ox/tours
msgid "File details"
msgstr "Tiedoston yksityiskohdat"

#: apps/io.ox/tours/files.js module:io.ox/tours
msgid ""
"The file details side bar offers additional information about your files. "
"Just enable the File details option from the View drop down menu and select "
"a file to see the details."
msgstr ""
"Tiedostoa koskeva sivupalkki tarjoaa lisätietoa tiedostoistasi. Kytke "
"Tiedostotiedot päälle Näkymän pudotusvalikosta ja valitse tiedosto "
"nähdäksesi sen tiedot."

#: apps/io.ox/tours/files.js module:io.ox/tours
msgid "Add another account"
msgstr "Lisää uusi tili"

#: apps/io.ox/tours/files.js module:io.ox/tours
msgid ""
"Drive allows you to connect to other storage solutions if you already have a "
"cloud storage account you use to save and sync your files. Simply click on "
"the appropriate logo to access your existing data."
msgstr ""
"Drive sallii yhteyden muihin säilytysratkaisuihin jos sinulla on jo "
"pilvisäilytystili tiedostojesi tallentamiseen ja synkronointiin. Klikkaa "
"asianomaista logoa päästäksesi käyttämään olemassaolevia tietojasi."

#: apps/io.ox/tours/files.js module:io.ox/tours
msgid "The Drive app tour.txt"
msgstr "Drive App tour.txt"

#: apps/io.ox/tours/intro.js module:io.ox/tours
msgid "Welcome to %s"
msgstr "Tervetuloa %s järjestelmään"

#: apps/io.ox/tours/intro.js module:io.ox/tours
msgid ""
"This guided tour will briefly introduce you to the product. Get more "
"detailed information in the tours for the single apps or in the online help."
msgstr ""
"Tämä ohjattu esittely perehdyttää sinut pikaisesti tuotteeseen. Tarkempaa "
"tietoa saat yksittäisten sovellusten esittelyistä ja ohjetoiminnosta."

<<<<<<< HEAD
#: apps/io.ox/tours/portal.js module:io.ox/tours
msgid "The Portal"
msgstr "Portaali"
=======
#: apps/io.ox/tours/intro.js module:io.ox/tours
msgid "Launching an app"
msgstr "Sovelluksen käynnistäminen"

#: apps/io.ox/tours/intro.js module:io.ox/tours
msgid ""
"To launch an app, use the quick launch icons on the left side of the menu "
"bar or click on an entry inside the app launcher menu."
msgstr ""
"Käynnistä sovellus valikkopalkin vasemmalla puolella sijaitsevista "
"pikakuvakkeista tai klikkaa sovelluksenkäynnistysvalikon alakohtaa."

#: apps/io.ox/tours/intro.js module:io.ox/tours
msgid "Displaying the help or the settings"
msgstr "Ohjeen tai asetusten katselu"
>>>>>>> ca385a2c

#: apps/io.ox/tours/intro.js module:io.ox/tours
msgid ""
"To display the help or the settings, click the System menu icon in the menu "
"bar."
msgstr ""
"Ohjeen tai asetusten näyttämiseksi, napsauta järjestelmävalikon kuvaketta "
"valikkopalkissa."

#: apps/io.ox/tours/intro.js module:io.ox/tours
msgid "Creating new items"
msgstr "Uusien kohteiden luonti"

#: apps/io.ox/tours/intro.js module:io.ox/tours
msgid "To create a new E-Mail, click the Compose new E-Mail in the toolbar."
msgstr ""
"Luodaksesi uuden sähköpostin, napsauta yläreunan Uusi viesti kuvaketta."

#: apps/io.ox/tours/intro.js module:io.ox/tours
msgid "Opening or closing the folder tree"
msgstr "Kansiopuun avaaminen ja sulkeminen"

#: apps/io.ox/tours/intro.js module:io.ox/tours
msgid ""
"To open or close the folder tree, click on View >  Folder view on the right "
"side of the toolbar."
msgstr ""
"Avataksesi tai sulkeaksesi kansiopuun, napsauta Näytä > Kansionäkymä "
"työkalupalkin oikeasta reunasta."

#: apps/io.ox/tours/intro.js module:io.ox/tours
msgid "Searching for objects"
msgstr "Kohteiden etsiminen"

#: apps/io.ox/tours/intro.js module:io.ox/tours
msgid "To search for objects, click the Search icon in the menu bar."
msgstr "Etsiäksesi kohteita, napsauta valikkopalkin hakuakuvaketta."

#: apps/io.ox/tours/intro.js module:io.ox/tours
msgid "The toolbar"
msgstr "Työkalupalkki"

#: apps/io.ox/tours/intro.js module:io.ox/tours
msgid ""
"Depending on the app, the toolbar contains various functions for creating, "
"editing and organizing objects."
msgstr ""
"Sovelluksesta riippuen, työkalupalkki sisältää erilaisia toimintoja "
"kohteiden luomiseen, muokkaamiseen ja järjestelyyn."

#: apps/io.ox/tours/intro.js module:io.ox/tours
msgid "The folder tree"
msgstr "Kansiopuu"

#: apps/io.ox/tours/intro.js module:io.ox/tours
<<<<<<< HEAD
=======
msgid ""
"Use the folder tree to open the folder containing the objects that you want "
"to view in the list."
msgstr ""
"Avaa kansiopuusta kansio, jonka kohteita haluat tarkastella listanäkymässä."

#: apps/io.ox/tours/intro.js module:io.ox/tours
>>>>>>> ca385a2c
msgid "The list"
msgstr "Lista"

#: apps/io.ox/tours/intro.js module:io.ox/tours
msgid ""
"Use the list to select an object, show its contents or activate functions."
msgstr ""
"Valitse laitanäkymästä kohde jota haluat katsella tai johon haluat kohdentaa "
"toimintoja."

#: apps/io.ox/tours/intro.js module:io.ox/tours
msgid "The Detail view"
msgstr "Tarkastelunäkymä"

#: apps/io.ox/tours/intro.js module:io.ox/tours
msgid ""
"The Detail view displays an object's content. Depending on the app, further "
"functions for organizing objects can be found in the Detail view."
msgstr ""
"Tarkastelunäkymässä näytetään kohteen sisältö. Sovelluksesta riippuen, "
"tarkastelunäkymä sisältää lisää toimintoja kohteen käsittelemiseen."

#: apps/io.ox/tours/intro.js module:io.ox/tours
msgid "Further information"
msgstr "Lisätietoja"

#: apps/io.ox/tours/intro.js module:io.ox/tours
msgid ""
"Detailed instructions for the single apps are located in System menu > Help."
msgstr ""
"Yksittäisten sovellusten tarkemmat ohjeet löytyvät järjestelmävalikon "
"kohdasta ohje."

#: apps/io.ox/tours/mail.js module:io.ox/tours
msgid "Composing a new E-Mail"
msgstr "Uuden sähköpostin laatiminen"

#: apps/io.ox/tours/mail.js module:io.ox/tours
msgid "To compose a new E-Mail, click on Compose in the toolbar."
msgstr ""
"Uuden sähköpostin laatimiseksi, napsauta työkalupalkin Uusi viesti kuvaketta."

#: apps/io.ox/tours/mail.js module:io.ox/tours
msgid "Entering the recipient's name"
msgstr "Vastaanottajan nimen syöttäminen"

#: apps/io.ox/tours/mail.js module:io.ox/tours
msgid ""
"Enter the recipient's name into the recipients field. As soon as you typed "
"the first letters, suggestions from the address books are displayed. To "
"accept a recipient suggestion, click on it."
msgstr ""
"Kirjoita vastaanottajan nimi vastaanottajakenttään. Kirjoitettuasi "
"ensimmäiset kirjaimet saat näkyviin ehdotuksia osoitekirjasta. Hyväksy "
"ehdotus napsauttamalla sitä. "

#: apps/io.ox/tours/mail.js module:io.ox/tours
msgid "Entering the subject"
msgstr "Aiheen syöttäminen"

#: apps/io.ox/tours/mail.js module:io.ox/tours
msgid "Enter the subject into the subject field."
msgstr "Kirjoita aihe aihekenttään."

#: apps/io.ox/tours/mail.js module:io.ox/tours
msgid "Further functions"
msgstr "Muut toiminnot"

#: apps/io.ox/tours/mail.js module:io.ox/tours
msgid ""
"In this area you can find further functions, e.g. for adding attachments."
msgstr "Täältä löydät lisää toimintoja esim. liitteiden lisäämiseksi."

#: apps/io.ox/tours/mail.js module:io.ox/tours
msgid "Entering the E-Mail text"
msgstr "Sähköpostin tekstin syöttäminen"

#: apps/io.ox/tours/mail.js module:io.ox/tours
msgid ""
"Enter the E-Mail text into the main area. If the text format was set to HTML "
"in the options, you can format the E-Mail text. To do so select a text part "
"and then click an icon in the formatting bar."
msgstr ""
"Kirjoita sähköpostin teksti pääalueeseen. Jos tekstiformaatiksi on asetettu "
"valikosta HTML, voit muotoilla sähköpostin tekstiä. Muotoile tekstiä "
"valitsemalla osa tekstiä ja klikkaamalla kuvaketta muotoilupalkissa."

#: apps/io.ox/tours/mail.js module:io.ox/tours
msgid "Sending the E-Mail"
msgstr "Sähköpostin lähettäminen"

#: apps/io.ox/tours/mail.js module:io.ox/tours
msgid "To send the E-Mail, click on Send"
msgstr "Lähetä sähköposti napsauttamalla Lähetä"

#: apps/io.ox/tours/mail.js module:io.ox/tours
msgid "Sorting your E-Mails"
msgstr "Sähköpostien lajittelu"

#: apps/io.ox/tours/mail.js module:io.ox/tours
msgid "To sort the E-Mails, click on Sort by. Select a sort criteria."
msgstr "Lajitellaksesi viestejä, napsauta lajittele. Valitse lajitteluperuste."

#: apps/io.ox/tours/mail.js module:io.ox/tours
msgid ""
"To choose between the different views. click on View in the toolbar. Select "
"a menu entry in the layout."
msgstr ""
"Valitse näkymä painamalla työkalupalkin silmäkuvaketta. Valitse haluamasi "
"näkymä."

#: apps/io.ox/tours/mail.js module:io.ox/tours
msgid "Opening an E-Mail in a separate window"
msgstr "Sähköpostin avaaminen erilliseen ikkunaan"

<<<<<<< HEAD
#: apps/io.ox/tours/intro.js module:io.ox/tours
#, fuzzy
#| msgid ""
#| "To launch an app, click on an entry on the left side of the menu bar."
msgid ""
"To launch an app, use the quick launch icons on the left side of the menu "
"bar or click on an entry inside the app launcher menu."
=======
#: apps/io.ox/tours/mail.js module:io.ox/tours
msgid ""
"If double-clicking on an E-Mail in the list, the E-Mail is opened in a "
"separate window."
>>>>>>> ca385a2c
msgstr ""
"Sähköpostin tuplaklikkaaminen listanäkymässä avaa sen erilliseen ikkunaan."

#: apps/io.ox/tours/mail.js module:io.ox/tours
msgid "Reading E-Mail conversations"
msgstr "Sähköpostikeskustelun lukeminen"

#: apps/io.ox/tours/mail.js module:io.ox/tours
msgid ""
"To open or close an E-Mail in a conversation, click on a free area in the "
"header."
msgstr ""
"Keskustelun viestin avataksesi tai sulkeaksesi, paina tyhjää kohtaa "
"otsakkeesta."

#: apps/io.ox/tours/mail.js module:io.ox/tours
msgid "Halo view"
msgstr "Leijuva näkymä"

#: apps/io.ox/tours/mail.js module:io.ox/tours
msgid ""
"To receive information about the sender or other recipients, open the Halo "
"view by clicking on a name."
msgstr ""
"Nähdäksesi tietoa lähettäjästä tai muista vastaanottajista, avaa leijuva "
"näkymä napsauttamalla nimeä."

#: apps/io.ox/tours/mail.js module:io.ox/tours
msgid "Editing multiple E-Mails"
msgstr "Useamman sähköpostin muokkaus"

#: apps/io.ox/tours/mail.js module:io.ox/tours
msgid ""
"In order to edit multiple E-Mails at once, enable the checkboxes on the left "
"side of the E-Mails. If the checkboxes are not displayed, click on View > "
"Checkboxes on the right side of the toolbar."
msgstr ""
"Useamman sähköpostin muokkaamiseksi, aktivoi valintaruudut sähköpostien "
"vasemmalla puolella. Mikäli valintaruudut eivät näy, napsauta Näytä > "
"Valintaruudut työkalupalkin oikeasta reunasta."

#: apps/io.ox/tours/mail.js module:io.ox/tours
msgid "Opening the E-Mail settings"
msgstr "Sähköpostiasetusten avaaminen"

#: apps/io.ox/tours/mail.js module:io.ox/tours
msgid ""
"To open the E-Mail settings, click the System menu icon on the upper right "
"side of the menu bar. Select Settings. Click on E-Mail on the left side."
msgstr ""
"Avaa sähköpostiasetukset napsauttamalla järjestelmävalikon kuvaketta "
"valikkopalkin oikeassa yläreunassa. Valitse Asetukset. Napsauta Sähköposti "
"vasemmalla."

<<<<<<< HEAD
#: apps/io.ox/tours/settings.js module:io.ox/tours
#, fuzzy
#| msgid ""
#| "To open the help, click the System menu icon on the upper right side of "
#| "the menu bar. Select Help. The help for the currently selected app is "
#| "displayed. To browse the complete help, click on Start Page or Table Of "
#| "Contents at the upper part of the window."
msgid ""
"To open the help, click the user image on the upper right side of the menu "
"bar. Select Help. The help for the currently selected app is displayed. To "
"browse the complete help, click on Start Page or Table Of Contents at the "
"upper part of the window."
msgstr ""
"Avataksesi ohjeet, napsauta järjestelmävalikon kuvaketta valikkolakin "
"oikeassa yläreunassa. Valitse Ohje. Sillä hetkellä valitun sovelluksen "
"ohjeet näytetään. Selaillaksesi kaikkia ohjeita, valitse Ohje aloitussivulla "
"tai sisällysluettelossa."

#: apps/io.ox/tours/settings.js module:io.ox/tours
#, fuzzy
#| msgid ""
#| "To open the settings, click the System menu icon on the upper right side "
#| "of the menu bar. Select Settings."
msgid ""
"To open the settings, click the user image on the upper right side of the "
"menu bar. Select Settings."
=======
#. Tour name; general introduction
#: apps/io.ox/tours/main.js module:io.ox/tours
msgid "Getting started"
msgstr "Aluksi"

#: apps/io.ox/tours/portal.js module:io.ox/tours
msgid "The Portal"
msgstr "Portaali"

#: apps/io.ox/tours/portal.js module:io.ox/tours
msgid ""
"The Portal informs you about current E-Mails, appointments or social network "
"news."
>>>>>>> ca385a2c
msgstr ""
"Portaali ilmoittaa sinulle ajankohtaisista sähköposteista, tapaamisista ja "
"some-uutisista."

#: apps/io.ox/tours/portal.js module:io.ox/tours
msgid "Reading the details"
msgstr "Yksityiskohtien katselu"

#: apps/io.ox/tours/portal.js module:io.ox/tours
msgid "To read the details, click on an entry in a square."
msgstr ""
"Nähdäksesi yksityiskohtaiset tiedot, napsauta kyseistä kohtaa "
"sovellusikkunassa."

#: apps/io.ox/tours/portal.js module:io.ox/tours
msgid "Drag and drop"
msgstr "Siirrä ja tiputa"

#: apps/io.ox/tours/portal.js module:io.ox/tours
msgid ""
"To change the layout, drag a square's title to another position and drop it "
"there."
msgstr ""
"Muuttaaksesi sovellusikkunoiden sijaintia, siirrä ikkuna otsikosta "
"raahaamalla toiseen kohtaan ja tiputa se siihen."

#: apps/io.ox/tours/portal.js module:io.ox/tours
msgid "Closing a square"
msgstr "Sovellusikkunan sulkeminen"

#: apps/io.ox/tours/portal.js module:io.ox/tours
msgid "If you no longer want to display a square, click the delete icon."
msgstr "Jos et halua neliön näkyvän, napsauta poistokuvaketta."

#: apps/io.ox/tours/portal.js module:io.ox/tours
msgid "Customizing the Portal"
msgstr "Mukauttaminen"

#: apps/io.ox/tours/portal.js module:io.ox/tours
msgid ""
"To display a square again or to display further information sources, click "
"on Customize this page."
msgstr ""
"Avataksesi sovellusikkunan uudelleen tai lisätäksesi muita tietolähteitä, "
"napsauta Mukauta tätä sivua."

#: apps/io.ox/tours/settings.js module:io.ox/tours
msgid "Opening the settings"
msgstr "Asetusten avaaminen"

#: apps/io.ox/tours/settings.js module:io.ox/tours
msgid ""
"To open the settings, click the user image on the upper right side of the "
"menu bar. Select Settings."
msgstr ""
"Avaa asetukset klikkaamalla käyttäjäkuvaa valintapalkin oikeassa yläosassa. "
"Valitse Asetukset."

#: apps/io.ox/tours/settings.js module:io.ox/tours
msgid "How the settings are organized"
msgstr "Asetusten järjestys"

#: apps/io.ox/tours/settings.js module:io.ox/tours
msgid ""
"The settings are organized in topics. Select the topic on the left side, e.g "
"Basic settings or E-Mail."
msgstr ""
"Asetukset on järjestetty aiheittain. Valitse aihe vasemmalta, esim. "
"Perusasetukset tai Sähköposti."

#: apps/io.ox/tours/settings.js module:io.ox/tours
msgid "Editing settings"
msgstr "Asetusten muokkaaminen"

#: apps/io.ox/tours/settings.js module:io.ox/tours
msgid ""
"Edit a setting on the right side. In most of the cases, the changes are "
"activated immediately."
msgstr "Muokkaa asetuksia oikealla. Useimmiten muutokset astuvat voimaan heti."

#: apps/io.ox/tours/settings.js module:io.ox/tours
msgid "Opening the help"
msgstr "Ohjeen avaaminen"

#: apps/io.ox/tours/settings.js module:io.ox/tours
msgid ""
"To open the help, click the user image on the upper right side of the menu "
"bar. Select Help. The help for the currently selected app is displayed. To "
"browse the complete help, click on Start Page or Table Of Contents at the "
"upper part of the window."
msgstr ""
"Avaa tuki klikkaamalla käyttäjäkuvaa valintapalkin oikeassa yläosassa. "
"Valitse Tuki. Näkyviin tulee tuki valittuna olevalle sovellukselle. Jos "
"haluat selata tukea kokonaisuudessaan, klikkaa aloitussivua tai "
"sisällysluetteloa ikkunan yläosassa. "

#: apps/io.ox/tours/settings.js module:io.ox/tours
msgid "Signing out"
msgstr "Uloskirjautuminen"

#: apps/io.ox/tours/settings.js module:io.ox/tours
msgid ""
"To sign out, click the System menu icon on the upper right side of the menu "
"bar. Select Sign out."
msgstr ""
"Kirjautuaksesi ulos, napsauta järjestelmävalikkon hammaspyöräkuvaketta "
"valikkopalkin oikeassa reunassa. Valitse Kirjaudu ulos."

#: apps/io.ox/tours/settings.js module:io.ox/tours
<<<<<<< HEAD
#, fuzzy
#| msgid ""
#| "To sign out, click the System menu icon on the upper right side of the "
#| "menu bar. Select Sign out."
msgid ""
"To sign out, click the logout icon on the upper right side of the menu bar."
msgstr ""
"Kirjautuaksesi ulos, napsauta järjestelmävalikkon hammaspyöräkuvaketta "
"valikkopalkin oikeassa reunassa. Valitse Kirjaudu ulos."

#: apps/io.ox/tours/mail.js module:io.ox/tours
msgid "To sort the E-Mails, click on Sort by. Select a sort criteria."
msgstr "Lajitellaksesi viestejä, napsauta lajittele. Valitse lajitteluperuste."
=======
msgid ""
"To sign out, click the logout icon on the upper right side of the menu bar."
msgstr ""
"Kirjaudu ulos klikkaamalla uloskirjautumiskuvaketta valintapalkin oikeassa "
"yläreunassa."
>>>>>>> ca385a2c

#: apps/io.ox/tours/tasks.js module:io.ox/tours
msgid "Creating a new task"
msgstr "Uuden tehtävän luominen"

#: apps/io.ox/tours/tasks.js module:io.ox/tours
msgid "To create a new task, click on New in the toolbar."
msgstr ""
"Luodaksesi uusi tehtävä, napsauta työkalupalkista Uusi > Luo uusi tehtävä."

#: apps/io.ox/tours/tasks.js module:io.ox/tours
msgid "Entering the task's data"
msgstr "Tehtävän tietojen syöttäminen"

#: apps/io.ox/tours/tasks.js module:io.ox/tours
msgid "Enter the subject, the start date, and a description."
msgstr "Syötä aihe, alkamispäivämäärä ja kuvaus."

#: apps/io.ox/tours/tasks.js module:io.ox/tours
msgid "Adding further details"
msgstr "Muiden tietojen lisääminen"

#: apps/io.ox/tours/tasks.js module:io.ox/tours
msgid "To add further details, click on Expand form."
msgstr "Lisätäksei muita yksityiskohtia, napsauta Laajenna lomake."

#: apps/io.ox/tours/tasks.js module:io.ox/tours
msgid "Creating recurring tasks"
msgstr "Toistuvien tehtävien luominen"

#: apps/io.ox/tours/tasks.js module:io.ox/tours
msgid ""
"To create recurring tasks, enable Repeat. Functions for setting the "
"recurrence parameters are shown."
msgstr ""
"Luodaksesi toistuva tehtävä, valitse Toista. Näytetään toiminnot toistumisen "
"määrittelemiseen."

#: apps/io.ox/tours/tasks.js module:io.ox/tours
msgid "To not miss the task, use the reminder function."
msgstr "Jottet unohda tehtävää, käytä muistutustoimintoa."

#: apps/io.ox/tours/tasks.js module:io.ox/tours
msgid "Tracking the editing status"
msgstr "Muokkaustilanteen seuraaminen"

#: apps/io.ox/tours/tasks.js module:io.ox/tours
msgid "To track the editing status, enter the current progress."
msgstr "Seurataksesi muokkaustilannetta, syötä tämänhetkinen edistyminen."

#: apps/io.ox/tours/tasks.js module:io.ox/tours
msgid ""
"To invite other participants, enter their names in the field below "
"Participants. You can add documents as attachment to the task."
msgstr ""
"Muita osallistujia kutsuaksesi, syötä heidän nimensä kenttään Osallistujat "
"osiossa. Voit lisätä asiakirjoja tehtävän liitteiksi."

#: apps/io.ox/tours/tasks.js module:io.ox/tours
msgid "Entering billing information"
msgstr "Laskutustietojen syöttäminen"

#: apps/io.ox/tours/tasks.js module:io.ox/tours
msgid "To enter billing information, click on Show details."
msgstr "Lisätäksesi laskutustietoja, napsauta Näytä yksityiskohdat."

#: apps/io.ox/tours/tasks.js module:io.ox/tours
msgid "Creating the task"
msgstr "Tehtävän luominen"

#: apps/io.ox/tours/tasks.js module:io.ox/tours
msgid "To create the task, click on Create."
msgstr "Luo tehtävä napsauttamalla Luo."

#: apps/io.ox/tours/tasks.js module:io.ox/tours
msgid "Sorting tasks"
msgstr "Tehtävien lajittelu"

#: apps/io.ox/tours/tasks.js module:io.ox/tours
msgid "To sort the tasks, click on Sort by. Select a sort criteria."
msgstr "Lajitellaksesi tehtäviä napsauta Lajittele. Valitse lajitteluperuste."

#: apps/io.ox/tours/tasks.js module:io.ox/tours
msgid "Editing multiple tasks"
msgstr "Useamman tehtävän muokkaus"

#: apps/io.ox/tours/tasks.js module:io.ox/tours
msgid ""
"To edit multiple tasks at once, enable the checkboxes at the left side of "
"the tasks. If the checkboxes are not displayed, click on View > Checkboxes "
"on the right side of the toolbar."
msgstr ""
"Useamman tehtävän muokkaamiseksi, aktivoi valintaruutuja tehtävien "
"vasemmalla puolella. Jos valintaruudut eivät näy, napsauta Näytä > "
"Valintaruudut työkalupalkin oikeasta reunasta."

#~ msgid ""
#~ "To open the settings, click the System menu icon on the upper right side "
#~ "of the menu bar. Select Settings."
#~ msgstr ""
#~ "Avaa asetukset napsauttamalla järjestelmävalikon kuvaketta valikkopalkin "
#~ "oikeassa yläreunassa. Valitse Asetukset."

#~ msgid ""
#~ "To open the help, click the System menu icon on the upper right side of "
#~ "the menu bar. Select Help. The help for the currently selected app is "
#~ "displayed. To browse the complete help, click on Start Page or Table Of "
#~ "Contents at the upper part of the window."
#~ msgstr ""
#~ "Avataksesi ohjeet, napsauta järjestelmävalikon kuvaketta valikkolakin "
#~ "oikeassa yläreunassa. Valitse Ohje. Sillä hetkellä valitun sovelluksen "
#~ "ohjeet näytetään. Selaillaksesi kaikkia ohjeita, valitse Ohje "
#~ "aloitussivulla tai sisällysluettelossa."

#~ msgid ""
#~ "Hint: you can always restart guided tours, any time you need them, from "
#~ "the system menu."
#~ msgstr ""
#~ "Vinkki: voit aloittaa ohjatun kierroksen järjestelmävalikosta uudelleen "
#~ "milloin vain."

#~ msgid ""
#~ "In case of new notifications, e.g. appointment invitations, the info area "
#~ "is opened."
#~ msgstr ""
#~ "Saadessasi uusia ilmoituksia, esim. tapaamiskutsuja, infoalue avautuu."

#~ msgid "Restart Guided Tour"
#~ msgstr "Aloita opastettu kierros uudestaan"

#~ msgid "The New objects icon"
#~ msgstr "Uusia kohteita kuvake"

#~ msgid ""
#~ "The New objects icon shows the number of appointment reminders or other "
#~ "notifications. If clicking the icon, the info area opens."
#~ msgstr ""
#~ "Uudet kohteet -kuvake näyttää tapaamismuistutusten ja muiden ilmoitusten "
#~ "määrän. Informaatioalue avautuu napauttamalla kuvaketta."

#~ msgid "The info area"
#~ msgstr "Tietoalue"

#~ msgid ""
#~ "To launch an app, click on an entry on the left side of the menu bar."
#~ msgstr ""
#~ "Käynnistääksesi sovellus napsauta kohtaa valikkopalkin vasemmassa "
#~ "reunassa."

#~ msgid " characters"
#~ msgstr " merkin jälkeen"

#~ msgid "%1$d %2$s"
#~ msgstr "%1$d %2$s"

#~ msgid "%1$d Day"
#~ msgid_plural "%1$d Days"
#~ msgstr[0] "%1$d päivä"
#~ msgstr[1] "%1$d päivää"

#~ msgid "%1$d Hour"
#~ msgid_plural "%1$d Hours"
#~ msgstr[0] "%1$d tunti"
#~ msgstr[1] "%1$d tuntia"

#~ msgid "%1$d Minute"
#~ msgid_plural "%1$d Minutes"
#~ msgstr[0] "%1$d minuutti"
#~ msgstr[1] "%1$d minuuttia"

#~ msgid "%1$d Week"
#~ msgid_plural "%1$d Weeks"
#~ msgstr[0] "%1$d viikko"
#~ msgstr[1] "%1$d viikkoa"

#~ msgid "%1$d day, %2$s"
#~ msgid_plural "%1$d days, %2$s"
#~ msgstr[0] "%1$d päivä, %2$s"
#~ msgstr[1] "%1$d päivää, %2$s"

#~ msgctxt "in"
#~ msgid "%1$d day, %2$s"
#~ msgid_plural "%1$d days, %2$s"
#~ msgstr[0] "%1$d päivä, %2$s"
#~ msgstr[1] "%1$d päivää, %2$s"

#~ msgid "%1$d files has been changed recently"
#~ msgstr "%1$s tiedostoa on hiljattain muutettu"

#~ msgid "%1$d hour and %2$s"
#~ msgid_plural "%1$d hours and %2$s"
#~ msgstr[0] "%1$d tunti ja %2$s"
#~ msgstr[1] "%1$d tuntia ja %2$s"

#~ msgctxt "in"
#~ msgid "%1$d hour and %2$s"
#~ msgid_plural "%1$d hours and %2$s"
#~ msgstr[0] "%1$d tunti ja %2$s"
#~ msgstr[1] "%1$d tuntia ja %2$s"

#~ msgid "%1$d mail"
#~ msgid_plural "%1$d mails"
#~ msgstr[0] "%1$d posti"
#~ msgstr[1] "%1$d viestiä"

#~| msgid "Recent conversations"
#~ msgid "%1$d messages in this conversation"
#~ msgstr "Tuoreimmat keskustelut"

#~| msgid "<b>%1$d</b> elements selected"
#~ msgid "%1$d messages selected"
#~ msgstr "<b>%1$d</b> valittua kohdetta"

#~ msgctxt "mail address"
#~ msgid "%1$s %2$s"
#~ msgstr "%1$s %2$s"

#~ msgctxt "window title"
#~ msgid "%1$s %2$s"
#~ msgstr "%1$s %2$s"

#~| msgid "%1$s (Tentative)"
#~ msgid "%1$s (Tentative)"
#~ msgstr "%1$s (Alustava)"

#~ msgid "%1$s is a new contact"
#~ msgstr "%1$s on uusi kontakti"

#~ msgid "%1$s is now connected with %2$s"
#~ msgstr "%1$s on nyt yhteydessä %2$s kanssa"

#~ msgid "%1$s mail"
#~ msgid_plural "%1$s mails"
#~ msgstr[0] "%1$s viesti"
#~ msgstr[1] "%1$s viestiä"

#~ msgid "%1$s mail, %2$s unread"
#~ msgid_plural "%1$s mails, %2$s unread"
#~ msgstr[0] "%1$s viesti, %2$s lukematonta"
#~ msgstr[1] "%1$s viestiä, %2$s lukematonta"

#~ msgid "%1$s of %2$s"
#~ msgstr "%1$s/%2$s"

#~| msgid ""
#~| "%1$s\n"
#~| "%2$s %3$s\n"
#~| "%4$s\n"
#~| "%5$s"
#~ msgid "%1$s%2$s %3$s%4$s%5$s"
#~ msgstr ""
#~ "%1$s\n"
#~ "%2$s %3$s\n"
#~ "%4$s\n"
#~ "%5$s"

#~ msgid "%2$s, %1$s"
#~ msgstr "%1$s, %2$s"

#~ msgid "%3$s %2$s, %1$s"
#~ msgstr "%3$s %1$s, %2$s"

#~ msgid "%d day"
#~ msgid_plural "%d days"
#~ msgstr[0] "%d päivä"
#~ msgstr[1] "%d päivää"

#~ msgctxt "in"
#~ msgid "%d day"
#~ msgid_plural "%d days"
#~ msgstr[0] "%d päivä"
#~ msgstr[1] "%d päivää"

#~ msgid "%d hour"
#~ msgid_plural "%d hours"
#~ msgstr[0] "%d tunti"
#~ msgstr[1] "%d tuntia"

#~ msgctxt "in"
#~ msgid "%d hour"
#~ msgid_plural "%d hours"
#~ msgstr[0] "%d tunti"
#~ msgstr[1] "%d tuntia"

#~ msgid "%d minute"
#~ msgid_plural "%d minutes"
#~ msgstr[0] "%d minuutti"
#~ msgstr[1] "%d minuuttia"

#~ msgctxt "in"
#~ msgid "%d minute"
#~ msgid_plural "%d minutes"
#~ msgstr[0] "%d minuutti"
#~ msgstr[1] "%d minuuttia"

#~ msgid "%d week"
#~ msgid_plural "%d weeks"
#~ msgstr[0] "%d viikko"
#~ msgstr[1] "%d viikkoa"

#~ msgctxt "in"
#~ msgid "%d week"
#~ msgid_plural "%d weeks"
#~ msgstr[0] "%d viikko"
#~ msgstr[1] "%d viikkoa"

#~ msgid "(%1$s) Attachments"
#~ msgstr "(%1$s) Liitteet"

#~ msgid "(Default)"
#~ msgstr "(Oletus)"

#~ msgid "0 minutes"
#~ msgstr "0 minuuttia"

#~ msgid "1 day"
#~ msgstr "1 päivä"

#~ msgid "1 file has been changed recently"
#~ msgstr "yhtä tiedostoa on muutettu hiljattain"

#~ msgid "1 hour"
#~ msgstr "1 tunnin"

#~ msgid "1 item"
#~ msgid_plural "%1$d items"
#~ msgstr[0] "1 kohta"
#~ msgstr[1] "%1$d kohtaa"

#~ msgid "1 minute"
#~ msgstr "1 minuutti"

#~ msgid "1 week"
#~ msgstr "1 viikko"

#~ msgid "10 minutes"
#~ msgstr "10 minuuttia"

#~ msgid "100%"
#~ msgstr "100%"

#~ msgid "12 hour"
#~ msgstr "12 tunnin"

#~ msgid "15 minutes"
#~ msgstr "15 minuuttia"

#~ msgid "2 days"
#~ msgstr "2 päivää"

#~ msgid "2 hour"
#~ msgstr "2 tunnin"

#~ msgid "2 weeks"
#~ msgstr "2 viikkoa"

#~ msgid "3 days"
#~ msgstr "3 päivää"

#~ msgid "3 minutes"
#~ msgstr "3 minuuttia"

#~ msgid "3 weeks"
#~ msgstr "3 viikkoa"

#~ msgid "30 minutes"
#~ msgstr "30 minuuttia"

#~ msgid "4 days"
#~ msgstr "4 päivää"

#~ msgid "4 hour"
#~ msgstr "4 tunnin"

#~ msgid "4 weeks"
#~ msgstr "4 viikkoa"

#~ msgid "45 minutes"
#~ msgstr "45 minuuttia"

#~ msgid "5 days"
#~ msgstr "5 päivää"

#~ msgid "5 minutes"
#~ msgstr "5 minuuttia"

#~ msgid "6 days"
#~ msgstr "6 päivää"

#~ msgid "6 hour"
#~ msgstr "6 tunnin"

#~ msgid "8 hour"
#~ msgstr "8 tunnin"

#~ msgid "<b>%1$d</b> elements selected"
#~ msgstr "<b>%1$d</b> valittua kohdetta"

#~ msgid ""
#~ "A refresh takes some time, so please be patient, while the refresh runs "
#~ "in the background. Only one refresh per subscription and per session is "
#~ "allowed."
#~ msgstr ""
#~ "Päivitys vie jonkin aikaa, joten odota kärsivällisesti, kun päivitys "
#~ "ajetaan taustalla. Vain yksi päivitys tilausta kohden yhdessä istunnossa "
#~ "on sallittu."

#~| msgid "A delivery receipt has been sent"
#~ msgid "A return receipt has been sent"
#~ msgstr "Toimituksen kuittaus lähetetty"

#~ msgid "A severe error occurred!"
#~ msgstr "Tapahtui vakava virhe!"

#~ msgid "About"
#~ msgstr "Tietoja"

#~ msgid "Above quoted text"
#~ msgstr "Lainattua tekstiä ennen"

#~ msgid "Absent"
#~ msgstr "Muualla"

#~ msgid "Accept"
#~ msgstr "Hyväksy"

#~ msgid "Accept / Decline"
#~ msgstr "Hyväksy / Kieltäydy"

#~ msgid "Accept changes"
#~ msgstr "Hyväksy muutokset"

#~ msgid "Accept invitation"
#~ msgstr "Hyväksy kutsu"

#~ msgid "Accept/Decline"
#~ msgstr "Hyväksy/Kieltäydy"

#~ msgid "Accepted"
#~ msgstr "Hyväksytty"

#~ msgctxt "help"
#~ msgid "Accessing Files with WebDAV"
#~ msgstr "Tiedostoihin pääsy WebDAV kautta"

#~ msgid "Accessing global address book is not permitted"
#~ msgstr "Pääsy yhteiseen osoitekirjaan evätty"

#~ msgid "Account"
#~ msgstr "Tili"

#~ msgid "Account Settings"
#~ msgstr "Tilin asetukset"

#~ msgid "Account added successfully"
#~ msgstr "Tili onnistuneesti päivitetty"

#~ msgid "Account name"
#~ msgstr "Tilin nimi"

#~ msgid "Account settings"
#~ msgstr "Tilin asetukset"

#~ msgid "Account settings could not be saved."
#~ msgstr "Tilin asetuksia ei voitu tallentaa."

#~ msgid "Account updated"
#~ msgstr "Tili päivitetty"

#~ msgid "Actions"
#~ msgstr "Toimenpiteet"

#~ msgid "Actual costs"
#~ msgstr "Todelliset kustannukset"

#~ msgid "Actual duration in minutes"
#~ msgstr "Todellinen kesto minuuteissa"

#~ msgid "Add"
#~ msgstr "Lisää"

#~ msgid "Add Attachment"
#~ msgstr "Lisää liite"

#~ msgid "Add account"
#~ msgstr "Lisää tili"

#~ msgid "Add action"
#~ msgstr "Lisää toimenpide"

#~ msgid "Add cipher code"
#~ msgstr "Lisää salauskoodi"

#~ msgid "Add condition"
#~ msgstr "Lisää ehto"

#~ msgid "Add contact"
#~ msgstr "Lisää yhteystieto"

#~ msgid "Add distribution list"
#~ msgstr "Lisää jakelulista"

#~ msgid "Add files"
#~ msgstr "Lisää tiedostoja"

#~ msgid "Add folder"
#~ msgstr "Lisää kansio"

#~ msgid "Add mail account"
#~ msgstr "Lisää postitili"

#~ msgid "Add new folder for this subscription"
#~ msgstr "Lisää uusi kansio tähän tilaukseen"

#~ msgid "Add new participant"
#~ msgstr "Lisää uusi osallistuja"

#~ msgid "Add new rule"
#~ msgstr "Lisää uusi sääntö"

#~ msgid "Add new signature"
#~ msgstr "Lisää uusi allekirjoitus"

#~ msgid "Add note"
#~ msgstr "Lisää merkintä"

#~ msgid "Add participant"
#~ msgstr "Lisää osallistuja"

#~ msgid "Add participant/resource"
#~ msgstr "Lisää osallistuja/resurssi"

#~ msgid "Add signature"
#~ msgstr "Lisää allekirjoitus"

#~ msgid "Add subject"
#~ msgstr "Lisää aihe"

#~ msgid "Add to address book"
#~ msgstr "Lisää osoitekirjaan"

#~ msgid "Add to calendar"
#~ msgstr "Lisää kalenteriin"

#~ msgid "Add to portal"
#~ msgstr "Lisää portaaliin"

#~ msgid "Add widget"
#~ msgstr "Lisää widget"

#~ msgid "Add your account"
#~ msgstr "Lisää tilisi"

#~ msgid "Added the new participant"
#~ msgstr "Uusi osallistuja lisätty"

#~ msgid "Adding subscription. This may take some seconds..."
#~ msgstr "Lisätään tilausta. Tämä voi kestää muutaman sekunnin..."

#~ msgid "Address Book"
#~ msgstr "Osoitekirja"

#~ msgctxt "app"
#~ msgid "Address Book"
#~ msgstr "Osoitekirja"

#~ msgid "Address Business"
#~ msgstr "Työosoite"

#~ msgid "Address Home"
#~ msgstr "Kotiosoite"

#~ msgid "Address Other"
#~ msgstr "Muu osoite"

#~ msgid "Addresses"
#~ msgstr "Osoitteet"

#~ msgid "Adjust"
#~ msgstr "Säädä"

#~ msgid "Adjust start date"
#~ msgstr "Säädä aloituspäivämäärää"

#~ msgid "Administrator"
#~ msgstr "Ylläpitäjä"

#~| msgctxt "help"
#~| msgid "Drive Settings"
#~ msgid "Advanced Settings"
#~ msgstr "Driven asetukset"

#~ msgid "All Emoji"
#~ msgstr "Kaikki emoji merkit"

#~ msgid "All attachments"
#~ msgstr "Kaikki liitteet"

#~ msgid "All day"
#~ msgstr "Koko päivän"

#~| msgid "Add folder"
#~ msgid "All folders"
#~ msgstr "Lisää kansio"

#~ msgid "Allow html formatted emails"
#~ msgstr "Salli html muotoillut sähköpostit"

#~ msgid "Allow pre-loading of externally linked images"
#~ msgstr "Salli muualta linkitettyjen kuvien ennakoiva lataaminen"

#~ msgid "An error occurred"
#~ msgstr "Tapahtui virhe"

#~ msgid "An error occurred."
#~ msgstr "Tapahtui virhe."

#~ msgid "An error occurred. Please try again later"
#~ msgstr "Tapahtui virhe. Yritä uudelleen myöhemmin"

#~ msgid "An error occurred. Please try again."
#~ msgstr "Tapahtui virhe. Yritä uudelleen."

#~ msgid "An internal error occurred"
#~ msgstr "Tapahtui virhe"

#~ msgid "An unknown error occurred"
#~ msgstr "Tapahtui tuntematon virhe"

#~ msgid "Anniversary"
#~ msgstr "Vuosipäivä"

#~ msgid "Any recipient"
#~ msgstr "Kuka tahansa vastaanottaja"

#~ msgid "Append vCard"
#~ msgstr "Lisää vCard käyntikorttini"

#~ msgid "Application Toolbar"
#~ msgstr "Sovellustyökalupalkki"

#~ msgid "Application may not work as expected until this problem is solved."
#~ msgstr ""
#~ "Sovellus ei välttämättä toimi odotetusti ennnen tämän ongelman "
#~ "korjaamista."

#~ msgid "Applications"
#~ msgstr "Sovellukset"

#~ msgid "Apply role"
#~ msgstr "Sovella rooli"

#~ msgid "Apply rule if all conditions are met"
#~ msgstr "Sovella sääntöä, jos kaikki ehdot täyttyvät"

#~ msgid "Apply rule if any condition is met."
#~ msgstr "Sovella sääntöä, jos jokin ehto täyttyy."

#~ msgid "Appointment"
#~ msgstr "Tapaaminen"

#~ msgid "Appointment Details"
#~ msgstr "Tapaamisen yksityiskohdat"

#~ msgid "Appointment has been copied"
#~ msgid_plural "Appointments have been copied"
#~ msgstr[0] "Tapaaminen on kopioitu"
#~ msgstr[1] "Tapaamiset on kopioitu"

#~ msgid "Appointment has been moved"
#~ msgid_plural "Appointments have been moved"
#~ msgstr[0] "Tapaaminen on siirretty"
#~ msgstr[1] "Tapaamiset on siirretty"

#~ msgid ""
#~ "Appointment invitation. %1$s %2$s %3$s %4$s %5$s. Press [enter] to open"
#~ msgstr ""
#~ "Kutsu tapaamiseen. %1$s %2$s %3$s %4$s %5$s. Paina [enter] avataksesi"

#~ msgid "Appointment invitations"
#~ msgstr "Tapaamiskutsut"

#~ msgid "Appointment reminder. %1$s %2$s %3$s %4$s. Press [enter] to open"
#~ msgstr "Tapaamismuistutus %1$s %2$s %3$s %4$s. Paina [enter] avataksesi"

#~ msgid "Appointment reminders"
#~ msgstr "Tapaamismuistutukset"

#~ msgid "Appointments"
#~ msgstr "Tapaamiset"

#~ msgid "Approximate Duration for Subscriptions"
#~ msgstr "Tilausten arvioitu kesto"

#~ msgid "April"
#~ msgstr "huhtikuu"

#~ msgid "Are you sure you want to delete this Tweet?"
#~ msgstr "Oletko varma että haluat poistaa tämän tweetin?"

#~ msgid "Ascending"
#~ msgstr "Nouseva"

#~| msgid "Ask for delivery receipt"
#~ msgid "Ask for return receipt"
#~ msgstr "Pyydä kuittaus kun viesti on toimitettu"

#~ msgid "Assistant"
#~ msgstr "Assistentti"

#~ msgid ""
#~ "At the top of the display area the path to the selected folder is shown. "
#~ "Click on the path to switch to another folder."
#~ msgstr ""
#~ "Näyttöalueen yläreunassa näytetään hakemistopolku valittuun kansioon. "
#~ "Napsauta polkua vaihtaaksesi toiseen kansioon."

#~ msgid "Attach my vCard"
#~ msgstr "Liitä vCard käyntikorttini"

#~ msgid "Attachment"
#~ msgstr "Liitteenä"

#~ msgctxt "plural"
#~ msgid "Attachment"
#~ msgid_plural "Attachments"
#~ msgstr[0] "Liitteenä"
#~ msgstr[1] "Liitteet"

#~ msgid "Attachment has been saved"
#~ msgid_plural "Attachments have been saved"
#~ msgstr[0] "Liite tallennettu"
#~ msgstr[1] "Liitteet tallennettu"

#~ msgid "Attachments"
#~ msgstr "Liitteet"

#~ msgid "Attachments (%1$s)"
#~ msgstr "Liitteet (%1$s)"

#~ msgid "Attachments have been saved!"
#~ msgstr "Liitteet tallennettu!"

#~ msgid "Attention"
#~ msgstr "Huomio"

#~ msgid "August"
#~ msgstr "elokuu"

#~ msgid "Author"
#~ msgstr "Tekijä"

#~ msgid "Auto Forward"
#~ msgstr "Automaattinen välitys"

#~ msgid "Auto-save email drafts"
#~ msgstr "Luonnosten automaattinen tallennus"

#~ msgid "Automatic opening of notification area"
#~ msgstr "Ilmoitusalueen automaattinen avaus"

#~ msgid "Automatic sign out"
#~ msgstr "Automaattinen uloskirjautuminen"

#~ msgid ""
#~ "Automatically collect contacts in the folder \"Collected addresses\" "
#~ "while reading"
#~ msgstr ""
#~ "Luettaessa automaattisesti kerää yhteystietoja kansioon \"Collected "
#~ "addresses\""

#~ msgid ""
#~ "Automatically collect contacts in the folder \"Collected addresses\" "
#~ "while sending"
#~ msgstr ""
#~ "Lähetettäessä automaattisesti kerää yhteystietoja kansioon \"Collected "
#~ "addresses\""

#~ msgid ""
#~ "Automatically delete a notification mail after it has been accepted or "
#~ "declined?"
#~ msgstr ""
#~ "Automaattisesti poista ilmoitusposti, kun se on hyväksytty tai hylätty?"

#~ msgid "Average time: %1$s ms"
#~ msgstr "Keskimääräinen aika: %1$s ms"

#~ msgid "B"
#~ msgstr "T"

#~ msgid "Back"
#~ msgstr "Takaisin"

#~ msgid "Back to appointment"
#~ msgstr "Takaisin tapaamiseen"

#~ msgid "Basic settings"
#~ msgstr "Perusasetukset"

#~ msgid "Bcc"
#~ msgstr "Piilokopio"

#~ msgid "Below quoted text"
#~ msgstr "Lainatun tekstin jälkeen"

#~ msgid ""
#~ "Below the recipient you will find further functions, e.g. for sending "
#~ "copies to other recipients or for adding attachments."
#~ msgstr ""
#~ "Vastaanottajan alapuolella on muita toimintoja esimerkiksi muille "
#~ "vastaanottajille kopioimiseen ja liitteiden lisäämiseen."

#~ msgid "Billing information"
#~ msgstr "Laskutustiedot"

#~ msgid "Birthdays"
#~ msgstr "Syntymäpäivät"

#~ msgid "Black"
#~ msgstr "Musta"

#~ msgid "Blind copy (BCC) to"
#~ msgstr "Piilokopio (BCC)"

#~ msgid "Blue"
#~ msgstr "Sininen"

#~ msgid "Branches"
#~ msgstr "Sivutoimipisteet"

#~ msgid "Browser"
#~ msgstr "Selain"

#~ msgid "Business Address"
#~ msgstr "Työosoite"

#~ msgid "Business address"
#~ msgstr "Työosoite"

#~ msgid "Business category"
#~ msgstr "Liiketoiminnan ala"

#~ msgid "Buy a gift"
#~ msgstr "Osta lahja"

#~ msgid "Buy now!"
#~ msgstr "Osta heti!"

#~ msgid ""
#~ "By changing the date of this appointment you are creating an appointment "
#~ "exception to the series. Do you want to continue?"
#~ msgstr ""
#~ "Tämän tapaamisen ajankohtaa muuttamalla luot poikkeuksen toistuviin "
#~ "tapahtumiin Haluatko jatkaa?"

#~ msgid "CC"
#~ msgstr "Kopio"

#~ msgid "CSV"
#~ msgstr "CSV"

#~ msgid "CW %1$d"
#~ msgstr "Vk %1$d"

#~ msgid "CalDAV URL"
#~ msgstr "CalDAV URL"

#~ msgid "Calendar"
#~ msgstr "Kalenteri"

#~ msgctxt "app"
#~ msgid "Calendar"
#~ msgstr "Kalenteri"

#~ msgid "Cancel"
#~ msgstr "Peruuta"

#~ msgid "Canceled"
#~ msgstr "Peruttu"

#~ msgid "Cannot find any messages this contact sent to you."
#~ msgstr "Tähän yhteystietoon liittyviä saapuneita viestejä ei ole."

#~ msgid "Cannot find any messages you sent to this contact."
#~ msgstr "Tähän yhteystietoon liittyviä lähteneitä viestejä ei ole."

#~ msgid "Cannot find user with given name."
#~ msgstr "Annetulla nimellä ei löytynyt käyttäjää."

#~ msgid "Cannot print this item"
#~ msgid_plural "Cannot print these items"
#~ msgstr[0] "Tätä kohdetta ei voida tulostaa"
#~ msgstr[1] "Näitä kohteita ei voida tulostaa"

#~ msgid "Capacity"
#~ msgstr "Tila"

#~ msgid "Cart is empty."
#~ msgstr "Kori on tyhjä."

#~ msgid "Cell phone"
#~ msgstr "Matkapuhelin"

#~ msgid "Cell phone (alt)"
#~ msgstr "Matkapuhelin vaihtoehtoinen"

#~ msgid "Change"
#~ msgstr "Muuta"

#~ msgid "Change View"
#~ msgstr "Muuta näkymää"

#~ msgid "Change confirmation status"
#~ msgstr "Muuta vahvistustilanne"

#~ msgid "Change due date"
#~ msgstr "Vaihda valmistumispäivämäärää"

#~ msgid "Change password"
#~ msgstr "Vaihda salasana"

#~ msgid "Change password and sign out"
#~ msgstr "Vaihda salasana ja kirjaudu ulos."

#~ msgid "Change state"
#~ msgstr "Muuta tilaa"

#~ msgid "Change status"
#~ msgstr "Muuta tilannetta"

#~ msgid "Change subscription"
#~ msgstr "Muuta tilausta"

#~ msgid "Change view"
#~ msgstr "Muuta näkymää"

#~ msgid "Changed due date"
#~ msgstr "Valmistumispäivämäärä muutettu"

#~ msgid "Changes have been saved"
#~ msgstr "Muutokset on tallennettu"

#~ msgid "Changes have been saved."
#~ msgstr "Muutokset tallennettu."

#~ msgid "Character"
#~ msgstr "Hahmot"

#~| msgid "Toggle checkboxes"
#~ msgid "Checkboxes"
#~ msgstr "Vaihtele valintaruutua"

#~ msgid "Checking credentials... This may take a few seconds."
#~ msgstr "Tarkistetaan valtuuksia Tämä voi kestää muutaman sekunnin."

#~ msgid "Children"
#~ msgstr "Lapsia"

#~ msgid "City"
#~ msgstr "Kaupunki"

#~ msgid "Clean up"
#~ msgstr "Siivoa"

#~ msgid "Cleaning up... This may take a few seconds."
#~ msgstr "Siivotaan... Tämä voi kestää muutaman sekunnin."

#~ msgid "Click for whole day appointment"
#~ msgstr "Valitse koko päivän tapaaminen"

#~ msgid "Click here for free trial."
#~ msgstr "Ilmainen koeversio tästä napsauttamalla."

#~ msgid "Click here to add your account"
#~ msgstr "Napsauta tästä lisätäksesi tilisi"

#~ msgid "Click here to quit the help center"
#~ msgstr "Napsauta tästä sulkeaksesi help center"

#~ msgid "Click on a sentence to choose when to repeat the appointment."
#~ msgstr "Napsauta lausetta määritelläksesi tapaamisen toistuminen."

#~ msgid "Click on the links to change the values."
#~ msgstr "Napsauta linkkejä muuttaaksesi arvoja."

#~ msgid "Click to authorize your account again"
#~ msgstr "Napsauta valtuuttaaksesi tilisi uudestaan"

#~ msgid "Click to open."
#~ msgstr "Napsauta avataksesi."

#~ msgid "Click to open. Drag to your desktop to download."
#~ msgstr "Napsauta avataksesi. Ladataksesi, siirrä työpöydällesi."

#~ msgid "Click to retry"
#~ msgstr "Napsauta yrittääksesi uudelleen."

#~ msgid "Click to retry later."
#~ msgstr "Napsauta yrittääksesi uudelleen myöhemmin."

#~ msgid "Click to try again."
#~ msgstr "Napsauta yrittääksesi uudestaan."

#~ msgid "Click to upload image"
#~ msgstr "Napsauta ladataksesi kuva"

#~ msgid "Close"
#~ msgstr "Sulje"

#~ msgid "Close all"
#~ msgstr "Sulje kaikki"

#~| msgid "Folder view"
#~ msgid "Close folder view"
#~ msgstr "Kansionäkymä"

#~ msgid "Close this reminder"
#~ msgstr "Sulje tämä muistutus"

#~ msgid "Collapse form"
#~ msgstr "Pienennä lomake"

#~ msgid "Color"
#~ msgstr "Väri"

#~ msgid "Color quoted lines"
#~ msgstr "Värjää lainaukset"

#~ msgid "Comment"
#~ msgstr "Viesti"

#~ msgid "Comments"
#~ msgstr "Kommentit"

#~ msgid "Commercial Register"
#~ msgstr "kaupparekisteri"

#~ msgid "Common"
#~ msgstr "Yleiset"

#~ msgid "Common Emoji"
#~ msgstr "Yleiset emoji merkit"

#~| msgid "Compact view"
#~ msgid "Compact"
#~ msgstr "Tiivistä näkymä"

#~ msgid "Compact view"
#~ msgstr "Tiivistä näkymä"

#~ msgid "Companies"
#~ msgstr "Yritykset"

#~ msgid "Company"
#~ msgstr "Yhtiö"

#~ msgid "Compose"
#~ msgstr "Uusi viesti"

#~| msgid "Compose new mail"
#~ msgid "Compose new email"
#~ msgstr "Uusi viesti"

#~ msgid "Compose new mail"
#~ msgstr "Uusi viesti"

#~ msgid "Conditions"
#~ msgstr "Ehdot"

#~ msgid "Confirm"
#~ msgstr "Vahvista"

#~ msgid "Confirmation"
#~ msgstr "Vahvistus"

#~ msgid "Confirmation message"
#~ msgstr "Vahvistusviesti"

#~ msgid "Confirmation status"
#~ msgstr "Vahvistustilanne"

#~ msgid "Confirmed"
#~ msgstr "Vahvistettu"

#~ msgid "Conflicts detected"
#~ msgstr "Ristiriitoja havaittu"

#~ msgid "Conflicts with resources cannot be ignored"
#~ msgstr "Ristiriitoja resursseissa ei voida jättää huomiotta"

#~ msgid "Conflicts:"
#~ msgstr "Ristiriitoja:"

#~ msgid "Contact"
#~ msgstr "Yhteystieto"

#~ msgid "Contact Details"
#~ msgstr "Yhteystiedon yksityiskohdat"

#~| msgid "Contacts"
#~ msgid "Contact pictures"
#~ msgstr "Yhteystiedot"

#~ msgid "Contacts"
#~ msgstr "Yhteystiedot"

#~ msgid "Contacts have been copied"
#~ msgstr "Yhteystiedot kopioitu"

#~ msgid "Contacts have been moved"
#~ msgstr "Yhteystiedot siirretty"

#~ msgid "Contains"
#~ msgstr "Sisältää merkkejä"

#~ msgid "Continue"
#~ msgstr "Jatka"

#~ msgid "Conversations"
#~ msgstr "Keskustelut"

#~ msgctxt "app"
#~ msgid "Conversations"
#~ msgstr "Keskustelut"

#~ msgid "Copy"
#~ msgstr "Kopioi"

#~ msgctxt "CC"
#~ msgid "Copy"
#~ msgid_plural "Copy"
#~ msgstr[0] "Kopioi"
#~ msgstr[1] "Kopioi"

#~ msgid "Copy (CC) to"
#~ msgstr "Kopio (CC)"

#~ msgid "Copy to description"
#~ msgstr "Kopioi kuvaukseen"

#~ msgid "Costs must be between -%1$d and %1$d."
#~ msgstr "Kustannusten tulee olla väliltä -%1$d ja %1$d."

#~ msgid "Could not get a default folder for this application."
#~ msgstr "Oletuskansion noutaminen tälle sovellukselle ei onnistunut."

#~ msgid "Could not load all participants for this task."
#~ msgstr "Kaikkia tehtävän osallistujia ei voitu ladata."

#~ msgid "Could not load attachments for this contact."
#~ msgstr "Tämän yhteystiedon liitteitä ei voitu ladata."

#~ msgid "Could not load attachments for this task."
#~ msgstr "Tämän tehtävän liitteitä ei voitu ladata."

#~ msgid "Could not load data"
#~ msgstr "Tietoa ei voitu ladata"

#~ msgid "Could not load new Tweets."
#~ msgstr "Uusia tweettejä ei voitu ladata."

#~ msgid "Could not load this list"
#~ msgstr "Tätä listaa ei voitu ladata"

#~ msgid "Could not save settings"
#~ msgstr "Asetuksia ei voitu tallentaa"

#~ msgid "Could not save settings."
#~ msgstr "Asetuksia ei voitu tallentaa."

#~ msgid ""
#~ "Could not save settings. There have to be at least one user with "
#~ "administration rights."
#~ msgstr ""
#~ "Asetuksia ei voitu tallentaa. Vähintään yhdellä käyttäjällä tulee olla "
#~ "pääkäyttäjän valtuudet."

#~ msgid "Couldn't load appointment data."
#~ msgstr "Tapaamisen tietoja ei voitu ladata."

#~ msgid "Couldn't load contact data."
#~ msgstr "Yhteystietoja ei voitu ladata."

#~ msgid "Couldn't load folders."
#~ msgstr "Kansioita ei voitu ladata."

#~ msgid "Couldn't load subfolders."
#~ msgstr "Alikansioita ei voitu ladata."

#~ msgid "Couldn't load that email."
#~ msgstr "Viestiä ei voitu ladata."

#~ msgid "Couldn't load that task."
#~ msgstr "Tehtävää ei voitu ladata."

#~ msgid "Couldn't load your auto forward."
#~ msgstr "Automaattista välitystäsi ei voitu ladata."

#~ msgid "Couldn't load your contact data."
#~ msgstr "Yhteystietojasi ei voitu ladata."

#~ msgid "Couldn't load your mail filters."
#~ msgstr "Postisuodattimiasi ei voitu ladata."

#~ msgid "Couldn't load your vacation notice."
#~ msgstr "Lomailmoitustasi ei voitu ladata."

#~ msgid "Country"
#~ msgstr "Maa"

#~ msgid "Create"
#~ msgstr "Luo"

#~ msgid "Create appointment"
#~ msgstr "Luo tapaaminen"

#~ msgid "Create contact"
#~ msgstr "Luo yhteystieto"

#~ msgid "Create distribution list"
#~ msgstr "Luo jakelulista"

#~ msgid "Create list"
#~ msgstr "Luo lista"

#~ msgid "Create new rule"
#~ msgstr "Luo uusi sääntö"

#~ msgid "Create new task"
#~ msgstr "Luo uusi tehtävä"

#~ msgid "Create reminder"
#~ msgstr "Luo muistutus"

#~ msgid "Create task"
#~ msgstr "Luo tehtävä"

#~ msgid "Created"
#~ msgstr "Luotu"

#~ msgid ""
#~ "Created private folder '%1$s' in %2$s and subscribed successfully to "
#~ "shared folder"
#~ msgstr ""
#~ "Luotiin yksityinen kansio '%1$s' kohteeseen  %2$s ja onnistuneesti "
#~ "tilattiin jaettu kansio"

#~ msgctxt "help"
#~ msgid "Creating Files"
#~ msgstr "Tiedostojen luominen"

#~ msgid "Creating a note"
#~ msgstr "Merkinnän luominen"

#~ msgid "Currency"
#~ msgstr "Valuutta"

#~ msgid "Custom"
#~ msgstr "Mukautettu"

#~ msgid "Customize this page"
#~ msgstr "Mukauta tätä sivua"

#~ msgid "Data imported successfully"
#~ msgstr "Data tuotu onnistuneesti"

#~ msgid "Data only partially imported ( %1$s of %2$s records)"
#~ msgstr "Data vain osittain tuotu (%1$s %2$s tietueesta)"

#~ msgid "Date"
#~ msgstr "Päivämäärä"

#~ msgid "Date completed"
#~ msgstr "Valmistumispäivämäärä"

#~ msgid "Date of birth"
#~ msgstr "Syntymäaika"

#~ msgid "Day"
#~ msgstr "Päivä"

#~ msgid "Day View"
#~ msgstr "Päivänäkymä"

#~ msgid "Days"
#~ msgstr "Päivää"

#~ msgid "December"
#~ msgstr "joulukuu"

#~ msgid "Decline"
#~ msgstr "Kieltäydy"

#~ msgid "Declined"
#~ msgstr "Evätty"

#~ msgid "Default Theme"
#~ msgstr "Oletusteema"

#~ msgid "Default address"
#~ msgstr "oletusosoite"

#~ msgid "Default app after sign in"
#~ msgstr "Oletussovellus kirjautumisen jälkeen"

#~ msgid "Default calendar view"
#~ msgstr "Kalenterin oletusnäkymä"

#~ msgid "Default reminder"
#~ msgstr "Oletusmuistutus"

#~ msgid "Default sender address"
#~ msgstr "Oletuslähettäjä"

#~ msgid "Default view"
#~ msgstr "Oletusnäkymä"

#~ msgid "Deferred"
#~ msgstr "Lykätty"

#~ msgid "Delete"
#~ msgstr "Poista"

#~ msgid "Delete account"
#~ msgstr "Poista tili"

#~ msgid "Delete appointment"
#~ msgstr "Poista tapaaminen"

#~ msgid "Delete version"
#~ msgstr "Poista versio"

#~ msgid "Delete whole series"
#~ msgstr "Poista koko sarja"

#~ msgid "Delete widget"
#~ msgstr "Poista widget"

#~ msgid "Deleting messages on local storage also deletes them on server"
#~ msgstr "Paikallisten viestien poistaminen poistaa ne myös palvelimelta"

#~ msgid "Department"
#~ msgstr "Osasto"

#~ msgid "Descending"
#~ msgstr "Laskeva"

#~ msgid "Description"
#~ msgstr "Kuvaus"

#~ msgid "Description has been copied"
#~ msgstr "Kuvaus on kopioitu"

#~ msgid ""
#~ "Detailed guides for all modules are located in the help section of the "
#~ "settings."
#~ msgstr ""
#~ "Kaikkien moduulien yksityiskohtaiset opaskirjat on saatavilla asetusten "
#~ "ohjeosiosta."

#~ msgid "Details"
#~ msgstr "Yksityiskohdat"

#~ msgid "Direct link: %1$s"
#~ msgstr "Suora linkki: %1$s"

#~ msgid "Disable"
#~ msgstr "Kytke pois"

#~ msgid "Disable widget"
#~ msgstr "Poista widget käytöstä"

#~ msgid "Disabled"
#~ msgstr "Pois käytöstä"

#~ msgid "Discard"
#~ msgstr "Hylkää"

#~ msgid "Discard changes"
#~ msgstr "Hylkää muutokset"

#~ msgid "Display"
#~ msgstr "Viestien näyttäminen"

#~ msgid "Display Name"
#~ msgstr "Näytä nimi"

#~ msgid "Display area"
#~ msgstr "Näyttöalue"

#~ msgid "Display emoticons as graphics in text emails"
#~ msgstr "Näytä hymiöt kuvina tekstimuotoisissa posteissa"

#~ msgid "Display name"
#~ msgstr "Näytä nimi"

#~ msgid "Display of names"
#~ msgstr "Nimien esitysmuoto"

#~ msgid "Displaying information"
#~ msgstr "Tietojen näyttäminen"

#~ msgid "Distance"
#~ msgstr "Etäisyys"

#~ msgid "Distribution List"
#~ msgstr "Jakelulista"

#~ msgid "Distribution list"
#~ msgstr "Jakelulista"

#~ msgid "Distribution list has been saved"
#~ msgstr "Jakelulista on tallennettu"

#~ msgid ""
#~ "Do you really want to change the file extension from  \".%1$s\" to \".%2$s"
#~ "\" ?"
#~ msgstr "Haluatko varmasti muuttaa päätteen \".%1$s\" päätteeksi \".%2$s\"?"

#~ msgid "Do you really want to delete folder \"%s\"?"
#~ msgstr "Haluatko varmasti poistaa kansion \"%s\"?"

#~ msgid "Do you really want to delete these items?"
#~ msgstr "Haluatko varmasti poistaa nämä kohdat?"

#~ msgid "Do you really want to delete this account?"
#~ msgstr "Haluatko varmasti poistaa tämän tilin?"

#~ msgid "Do you really want to delete this contact?"
#~ msgstr "Haluatko varmasti poistaa tämän yhteystiedon?"

#~ msgid "Do you really want to delete this distribution list?"
#~ msgstr "Haluatko varmasti poistaa tämän jakelulistan?"

#~ msgid "Do you really want to delete this file?"
#~ msgid_plural "Do you really want to delete these files?"
#~ msgstr[0] "Haluatko varmasti poistaa tämän tiedoston?"
#~ msgstr[1] "Haluatko varmasti poistaa nämä tiedostot?"

#~ msgid "Do you really want to delete this task?"
#~ msgid_plural "Do you really want to delete this tasks?"
#~ msgstr[0] "Haluatko varmasti poistaa tämän tehtävän?"
#~ msgstr[1] "Haluatko varmasti poistaa nämä tehtävät?"

#~ msgid "Do you really want to delete this widget?"
#~ msgstr "Haluatko varmasti poistaa tämä widgetin?"

#~ msgid "Do you really want to discard this mail?"
#~ msgstr "Haluatko varmasti hylätä tämän viestin?"

#~ msgid "Do you really want to discard your changes?"
#~ msgstr "Haluatko varmasti hylätä muutoksesi?"

#~ msgid "Do you really want to empty folder \"%s\"?"
#~ msgstr "Haluatko varmasti tyhjentää kansion \"%s\"?"

#~ msgid ""
#~ "Do you really want to remove the extension \".%1$s\" from your filename?"
#~ msgstr "Haluatko varmasti poistaa päätteen \"%1$s\" tiedostonimestäsi?"

#~| msgid ""
#~| "Do you want to edit the whole series or just one appointment within the "
#~| "series?"
#~ msgid ""
#~ "Do you want to confirm the whole series or just one appointment within "
#~ "the series?"
#~ msgstr "Haluatko muokata koko sarjaa vai ainoastaan yhtä tapaamista?"

#~ msgid ""
#~ "Do you want to delete the whole series or just one appointment within the "
#~ "series?"
#~ msgstr "Haluatko poistaa koko sarjan vai ainoastaan yhden tapaamisen?"

#~ msgid "Do you want to delete this appointment?"
#~ msgstr "Haluatko poistaa tämän tapaamisen?"

#~ msgid ""
#~ "Do you want to edit the whole series or just one appointment within the "
#~ "series?"
#~ msgstr "Haluatko muokata koko sarjaa vai ainoastaan yhtä tapaamista?"

#~ msgid "Do you want to permanently delete this mail?"
#~ msgid_plural "Do you want to permanently delete these mails?"
#~ msgstr[0] "Haluatko lopullisesti poistaa tämän viestin?"
#~ msgstr[1] "Haluatko lopullisesti poistaa nämä viestit?"

#~ msgid "Document"
#~ msgstr "Asiakirja"

#~ msgid "Done"
#~ msgstr "Valmis"

#~| msgid "Click for whole day appointment"
#~ msgid "Doubleclick in this row for whole day appointment"
#~ msgstr "Valitse koko päivän tapaaminen"

#~ msgid "Download"
#~ msgstr "Lataa"

#~ msgid "Download install file (for Windows)"
#~ msgstr "Lataa Windows asennustiedosto"

#~ msgid "Downloads"
#~ msgstr "Lataukset"

#~ msgid "Drafts folder"
#~ msgstr "Luonnokset"

#~ msgid "Drag to reorder widget"
#~ msgstr "Siirrä uudelleenjärjestelläksesi widgetit"

#~ msgctxt "app"
#~ msgid "Drive"
#~ msgstr "Drive"

#~ msgctxt "help"
#~ msgid "Drive Settings"
#~ msgstr "Driven asetukset"

#~| msgid "Drop here to import this mail"
#~ msgid "Drop EML file here for import"
#~ msgstr "Tiputa tähän tuodaksesi tämä viesti"

#~ msgid "Drop here to import this mail"
#~ msgstr "Tiputa tähän tuodaksesi tämä viesti"

#~ msgid "Drop here to upload a <b class=\"dndignore\">new attachment</b>"
#~ msgstr "Tiputa tähän ladataksesi <b class=\"dndignore\">uusi liite</b>"

#~ msgid "Drop here to upload a <b class=\"dndignore\">new file</b>"
#~ msgstr "Tiputa tähän ladataksesi <b class=\"dndignore\">uusi tiedosto</b>"

#~ msgid "Drop here to upload a <b class=\"dndignore\">new version</b>"
#~ msgstr "Tiputa tähän ladataksesi <b class=\"dndignore\">uusi versio</b>"

#~ msgid ""
#~ "Drop here to upload a <b class=\"dndignore\">new version</b> of \"%1$s\""
#~ msgstr ""
#~ "Tiputa tähän ladataksesi %1$s <b class=\"dndignore\">uusi versio</b>"

#~ msgid "Drop the file anywhere to add attachment"
#~ msgstr "Lisää liite tiputtamalla tiedosto mihin tahansa"

#~ msgid "Due"
#~ msgstr "Valmis"

#~ msgid "Due %1$s"
#~ msgstr "%1$s mennessä"

#~ msgid "Due date"
#~ msgstr "Valmistumispäivämäärä"

#~ msgid "Due on %1$s"
#~ msgstr "Erääntyy %1$s"

#~ msgctxt "help"
#~ msgid "E-Mail Settings"
#~ msgstr "Sähköpostiasetukset"

#~ msgid "EB"
#~ msgstr "ET"

#~ msgid "Edit"
#~ msgstr "Muokkaa"

#~ msgid "Edit Contact"
#~ msgstr "Muokkaa yhteystietoa"

#~ msgid "Edit Flickr photo stream"
#~ msgstr "Muokka Flickr kuvavirtaa"

#~ msgid "Edit Tumblr feed"
#~ msgstr "Muokkaa Tumblr syötettä"

#~ msgid "Edit appointment"
#~ msgstr "Muokkaa tapaamista"

#~ msgid "Edit description"
#~ msgstr "Muokkaa kuvausta"

#~| msgid "Edit Contact"
#~ msgid "Edit draft"
#~ msgstr "Muokkaa yhteystietoa"

#~ msgid "Edit rule"
#~ msgstr "Muokkaa sääntöä"

#~ msgid "Edit signature"
#~ msgstr "Muokkaa allekirjoitusta"

#~ msgid "Edit task"
#~ msgstr "Muokkaa tehtävää"

#~ msgid "Edit to set a name."
#~ msgstr "Muokkaa asettaaksesi nimi."

#~ msgid "Editor"
#~ msgstr "Editori"

#~ msgid "Email"
#~ msgstr "Sähköposti"

#~ msgid "Email 1"
#~ msgstr "Sähköposti 1"

#~ msgid "Email 1 / Phone number"
#~ msgstr "Sähköposti 1 / puhelinnumero"

#~ msgid "Email 2"
#~ msgstr "Sähköposti 2"

#~ msgid "Email 3"
#~ msgstr "Sähköposti 3"

#~ msgid "Email address"
#~ msgstr "Sähköpostiosoite"

#~ msgid "Email addresses"
#~ msgstr "Sähköpostiosoitteet"

#~| msgid "Yearly on %1$s %2$d"
#~ msgid "Email from %1$s: %2$s"
#~ msgstr "Vuosittain %1$s %2$d"

#~ msgid "Email notification for Accept/Declined"
#~ msgstr "Sähköposti-ilmoitus Hyväksymisestä/Kieltäytymisestä"

#~ msgid "Email notification for New, Changed, Deleted?"
#~ msgstr "Sähköposti-ilmoitus uudesta, muuttuneesta, poistetusta?"

#~ msgid "Email notification for appointment"
#~ msgstr "Sähköposti-ilmoitus tapaamisesta"

#~ msgid "Email notification for appointment creator?"
#~ msgstr "Sähköposti-ilmoitus tapaamisen luojalle?"

#~ msgid "Email notification for appointment participant?"
#~ msgstr "Sähköposti-ilmoitus tapahtuman osallistujalle?"

#~ msgid "Email notification for task"
#~ msgstr "Sähköposti-ilmoitus tehtävästä"

#~ msgid "Email notification for task creator?"
#~ msgstr "Sähköposti-ilmoitus tehtävän luojalle?"

#~ msgid "Email notification for task participant?"
#~ msgstr "Sähköposti-ilmoitus tehtävän osallistujalle?"

#~ msgid ""
#~ "Emails cannot be put into trash folder while your mail quota is exceeded."
#~ msgstr ""
#~ "Viestikiintiön ollessa ylitettynä, et voi siirtää viestejä roskakansioon."

#~ msgid "Employee ID"
#~ msgstr "Työntekijätunnus"

#~ msgid "Employee type"
#~ msgstr "Työntekijän tyyppi"

#~ msgctxt "vgrid"
#~ msgid "Empty"
#~ msgstr "Tyhjä"

#~ msgid "Empty folder"
#~ msgstr "Tyhjennä kansio"

#~ msgid "Empty name and description found."
#~ msgstr "Löydetty tyhjä nimi ja kuvaus."

#~ msgid "Emptying folder... This may take a few seconds."
#~ msgstr "Tyhjennetään kansiota... Tämä voi kestää muutaman sekunnin."

#~ msgid "Enable"
#~ msgstr "Kytke päälle"

#~ msgid "Enabled"
#~ msgstr "Käytössä"

#~ msgid "Enabled for all mail folders"
#~ msgstr "Käytössä kaikille viestikansioille"

#~ msgid "Enabled for inbox only"
#~ msgstr "Käytössä vain Saapuneet kansiolle"

#~ msgid "Enabled for the following addresses"
#~ msgstr "Käytössä seuraaville osoitteille"

#~ msgid "End"
#~ msgstr "Loppu"

#~ msgid "End of working time"
#~ msgstr "Työajan loppu"

#~ msgid "Ends on"
#~ msgstr "Päättyy"

#~ msgid "Enter document title here"
#~ msgstr "Syötä asiakirjan otsikko tähän"

#~ msgid "Enter the E-Mail text below the subject."
#~ msgstr "Syötä viestin teksti aiheen alapuolelle."

#~ msgid ""
#~ "Enter the E-Mail text below the subject. If the text format was set to "
#~ "HTMl in the options, you can format the E-Mail text. To do so select a "
#~ "text part and then click an icon in the formatting bar."
#~ msgstr ""
#~ "Syötä sähköpostin teksti aiheen alapuolelle. Jos sähköpostin muoto-"
#~ "ominaisuus on asetettu HTML kohtaan, voit muotoilla tekstiä. Muotoile "
#~ "valitsemalla teksti ja napsauttamalla kuvaketta muotoiluvalikossa."

#~ msgid ""
#~ "Enter the recipient's name on the top left side. As soon as you typed the "
#~ "first letters, suggestions from the address books are displayed. To "
#~ "accept a recipient suggestion, click on it."
#~ msgstr ""
#~ "Syötä vastaanottajan nimi vasemmassa yläreunassa. Heti ensimmäiset merkit "
#~ "kirjoitettuasi, näytetään osoitekirjaan pohjautuvia ehdotuksia. Hyväksy "
#~ "ehdotus sitä napsauttamalla."

#~ msgid "Enter the subject on the right side of the recipient."
#~ msgstr "Syötä aihe vastaanottajasta oikealle."

#~ msgid "Entire thread"
#~ msgstr "Koko keskustelu"

#~ msgid "Envelope"
#~ msgstr "Kuori"

#~ msgid "Error"
#~ msgstr "Virhe"

#~ msgid "Error log"
#~ msgstr "Virhelogi"

#~ msgid "Error:"
#~ msgstr "Virhe:"

#~ msgid "Errors"
#~ msgstr "Virheet"

#~ msgid "Estimated costs"
#~ msgstr "Arvioidut kustannukset"

#~ msgid "Estimated duration in minutes"
#~ msgstr "Arvioitu kesto minuuteissa"

#~ msgid "Every %1$d days"
#~ msgstr "Joka %1$d päivä"

#~ msgid "Every %1$d months on day %2$d"
#~ msgstr "Joka %1$d kuukauden %2$d päivänä"

#~ msgid "Every %1$d months on the %2$s %3$s"
#~ msgstr "Joka %1$d kuukauden %2$s %3$s"

#~ msgid "Every %1$d weeks on %2$s"
#~ msgstr "Joka %1$d viikon %2$s"

#~ msgid "Every %1$d weeks on all days"
#~ msgstr "Päivittäin joka %1$d viikko"

#~ msgid "Every %1$d weeks on work days"
#~ msgstr "Työpäivinä joka %1$d viikko"

#~ msgid "Every %1$d years on %2$s %3$d"
#~ msgstr "Joka %1$d vuosi %2$s %3$d"

#~ msgid "Every %1$d years on the %2$s %3$s of %4$d"
#~ msgstr "Joka %1$d vuosi %2$s %3$s %4$d"

#~ msgid "Every day"
#~ msgstr "Päivittäin"

#~ msgid "Exit Fullscreen"
#~ msgstr "Poistu"

#~ msgid "Expand form"
#~ msgstr "Laajenna lomake"

#~ msgid "Expand timeframe by one month"
#~ msgstr "Laajenna aikaväliä kuukaudella"

#~ msgid "Expert mode"
#~ msgstr "Asiantuntijatila"

#~ msgid "Export"
#~ msgstr "Vie"

#~ msgid "Export folder"
#~ msgstr "Vie kansio"

#~ msgid "Extended view"
#~ msgstr "Laajenna näkymä"

#~ msgctxt "help"
#~ msgid "External E-Mail Accounts"
#~ msgstr "Ulkoiset sähköpostitilit"

#~ msgid "External contact"
#~ msgstr "Ulkoinen yhteystieto"

#~ msgid ""
#~ "External images have been blocked to protect you against potential spam!"
#~ msgstr "Sinun roskapostilta suojaamiseksesi ulkoiset kuvat on estetty."

#~ msgid "External link"
#~ msgstr "Ulkoinen linkki"

#~ msgid "External participants"
#~ msgstr "Ulkoiset osallistujat"

#~ msgid "Face"
#~ msgstr "Kasvot"

#~ msgid "Facebook"
#~ msgstr "Facebook"

#~ msgid "Facebook reported an error:"
#~ msgstr "Facebook virhe:"

#~ msgid "Failed to add. Maybe the vCard attachment is invalid."
#~ msgstr "Lisäys epäonnistui. Ehkä vCard liite on epäkelpo."

#~ msgid "Failed to connect."
#~ msgstr "Yhdistäminen epäonnistui."

#~ msgid "Failed to recover accounts"
#~ msgstr "Tilien palautus epäonnistui"

#~ msgid "Failed to save distribution list."
#~ msgstr "Jakelulistan tallennus epäonnistui."

#~ msgid "Failed to sign in"
#~ msgstr "Kirjautuminen epäonnistui"

#~ msgid ""
#~ "Failed to start application. Maybe you have connection problems. Please "
#~ "try again."
#~ msgstr ""
#~ "Sovelluksen käynnistäminen epäonnistui. Sinulla on mahdollisesti "
#~ "yhteysongelmia. Yritä uudelleen."

#~ msgid ""
#~ "Failed to update confirmation status; most probably the appointment has "
#~ "been deleted."
#~ msgstr ""
#~ "Vahvistustilannetta ei voitu päivittää. Tapaaminen on luultavasti "
#~ "poistettu."

#~ msgid ""
#~ "Failed to update confirmation status; most probably the task has been "
#~ "deleted."
#~ msgstr ""
#~ "Vahvistustilannetta ei voitu päivittää. Tehtävä on luultavasti poistettu."

#~ msgid "Favorite"
#~ msgstr "Suosikki"

#~ msgid "Favorited"
#~ msgstr "Suosikit"

#~ msgid "Fax"
#~ msgstr "Faksi"

#~ msgid "Fax (Home)"
#~ msgstr "Faksi (koti)"

#~ msgid "Fax (alt)"
#~ msgstr "Faksi (vaihtoehtoinen)"

#~ msgid "Fax (business)"
#~ msgstr "Faksi (työ)"

#~ msgid "Fax (other)"
#~ msgstr "Faksi (muu)"

#~ msgid "Fax (private)"
#~ msgstr "Faksi (yksityinen)"

#~ msgid "February"
#~ msgstr "helmikuu"

#~ msgid "Feed URL"
#~ msgstr "Syötteen URL"

#~ msgid "Feeling • Decoration"
#~ msgstr "Tunne • Koriste"

#~ msgid "File"
#~ msgstr "Tiedosto"

#~ msgid "File names must not be empty"
#~ msgstr "Tiedoston nimi ei voi olla tyhjä"

#~ msgid "File names must not contain slashes"
#~ msgstr "Tiedoston nimi ei voi sisältää kauttaviivoja"

#~ msgid "File quota"
#~ msgstr "Tiedostokiintiö"

#~ msgid "File: %1$s"
#~ msgstr "Tiedosto: %1$s"

#~ msgid "Files"
#~ msgstr "Tiedostot"

#~ msgctxt "app"
#~ msgid "Files"
#~ msgstr "Tiedostot"

#~ msgid "Files View"
#~ msgstr "Tiedostonäkymä"

#~ msgid "Files have been copied"
#~ msgstr "Tiedostot on kopioitu"

#~ msgid "Files have been moved"
#~ msgstr "Tiedostot on siirretty"

#~ msgid "Find a free time"
#~ msgstr "Löydä vapaa aika"

#~ msgid "First name"
#~ msgstr "Etunimi"

#~ msgid "First name Last name"
#~ msgstr "Etunimi Sukunimi"

#~ msgid "Flag mail with"
#~ msgstr "Aseta tunniste"

#~ msgid "Flickr"
#~ msgstr "Flickr"

#~ msgid "Folder"
#~ msgstr "Kansio"

#~ msgid "Folder actions"
#~ msgstr "Kansion toimenpiteet"

#~ msgid "Folder name"
#~ msgstr "Kansion nimi"

#~ msgid "Folder names must not be empty"
#~ msgstr "Kansion nimi ei voi olla tyhjä"

#~ msgid "Folder names must not contain slashes"
#~ msgstr "Kansion nimi ei voi sisältää kauttaviivoja"

#~ msgid "Folder permissions"
#~ msgstr "Kansion oikeudet"

#~ msgid "Folder type"
#~ msgstr "Kansion tyyppi"

#~ msgid "Folder view"
#~ msgstr "Kansionäkymä"

#~ msgid ""
#~ "Folder with name \"%1$s\" will be hidden. Enable setting \"Show hidden "
#~ "files and folders\" to access this folder again."
#~ msgstr ""
#~ "Kansio nimeltään \"%1$s\" piilotetaan. Kytke päälle asetus \"Näytä "
#~ "piilotetut tiedostot ja kansiot\" nähdäksesi tämä kansio uudestaan."

#~ msgid "Folder-specific actions"
#~ msgstr "Kansiokohtaiset toimenpiteet"

#~ msgid "Folders"
#~ msgstr "Kansiot"

#~ msgid "Follow"
#~ msgstr "Seuraa"

#~ msgid "Following"
#~ msgstr "Seuraat"

#~ msgid "Food"
#~ msgstr "Ruoka"

#~| msgid "For best results, please use "
#~ msgid "For best results, please use"
#~ msgstr "Parhaan tuloksen saavuttamiseksi käytä "

#~ msgid ""
#~ "For security reasons, all account passwords are encrypted with your "
#~ "primary account password. If you change your primary password, your "
#~ "external accounts might stop working. In this case, you can use your old "
#~ "password to recover all account passwords:"
#~ msgstr ""
#~ "Tietoturvasyistä kaikkien tilien salasanat on salattu ensisijaisen tilisi "
#~ "salasanaa käyttäen. Jos vaihdat ensisijaista salasanaasi, ulkoiset tilisi "
#~ "voivat lakata toimimasta. Siinä tapauksessa voit käyttää vanhaa "
#~ "salasanaasi kaikkien tilien salasanojen palauttamiseen:"

#~ msgid "Forgot your password?"
#~ msgstr "Unohditko salasanasi?"

#~ msgid "Format"
#~ msgstr "Muotoile"

#~ msgid "Format emails as"
#~ msgstr "Sähköpostin muoto"

#~ msgid "Forward"
#~ msgstr "Välitä"

#~ msgid "Forward all incoming emails to this address"
#~ msgstr "Välitä kaikki saapuva posti tähän osoitteeseen"

#~ msgid "Forward emails as"
#~ msgstr "Viestien välitys"

#~ msgid "Free"
#~ msgstr "Vapaa"

#~ msgid "Friday"
#~ msgstr "perjantai"

#~ msgid "From"
#~ msgstr "Lähettäjä"

#~ msgid "Fullscreen"
#~ msgstr "Koko näyttö"

#~ msgid "Furigana for company"
#~ msgstr "Yritys"

#~ msgid "Furigana for first name"
#~ msgstr "Etunimi"

#~ msgid "Furigana for last name"
#~ msgstr "Sukunimi"

#~ msgid "GB"
#~ msgstr "GT"

#~ msgid "Get free upgrade"
#~ msgstr "Ilmainen päivitys"

#~ msgid "Good evening, %s"
#~ msgstr "Hyvää iltaa, %s"

#~ msgid "Good morning, %s"
#~ msgstr "Hyvää huomenta, %s"

#~ msgid "Gray"
#~ msgstr "Harmaa"

#~ msgid "Green"
#~ msgstr "Vihreä"

#~ msgid "Group"
#~ msgstr "Ryhmä"

#~ msgid "Guest"
#~ msgstr "Vieras"

#~ msgid "Guidance"
#~ msgstr "Ohjausta"

#~ msgid "Guided tour for this app"
#~ msgstr "Tämän sovelluksen ohjattu esittely"

#~ msgid "HTML"
#~ msgstr "HTML"

#~ msgid "HTML and plain text"
#~ msgstr "HTML ja teksti"

#~ msgid "Header"
#~ msgstr "Otsaketiedot"

#~ msgid "Hello %s"
#~ msgstr "Hei %s"

#~ msgid "Hello World"
#~ msgstr "Hello World"

#~ msgid "Help"
#~ msgstr "Ohje"

#~ msgid "Hi!<br><br>%1$s shares a publication with you:<br>%2$s"
#~ msgstr "Hei!<br><br>%1$s jakaa kanssasi julkaisun:<br>%2$s"

#~| msgid "Add folder"
#~ msgid "Hidden folders"
#~ msgstr "Lisää kansio"

#~ msgid "Hide"
#~ msgstr "Piilota"

#~ msgid "Hide QR code"
#~ msgstr "Piilota QR koodi"

#~ msgctxt "plural"
#~ msgid "Hide attachment"
#~ msgid_plural "Hide attachments"
#~ msgstr[0] "Piilota liite"
#~ msgstr[1] "Piilota liitteet"

#~ msgid "Hide comments"
#~ msgstr "Piilota kommentit"

#~ msgid "Hide details"
#~ msgstr "Piilota yksityiskohdat"

#~ msgid "Hide request body"
#~ msgstr "Piilota pyynnön runko"

#~ msgid "Hide stack trace"
#~ msgstr "Piilota stack trace"

#~ msgid "High"
#~ msgstr "Korkea"

#~ msgid "High priority"
#~ msgstr "Tärkeä"

#~ msgid ""
#~ "Hint: you can always restart guided tours, any time you need them, from "
#~ "the system menu."
#~ msgstr ""
#~ "Vinkki: voit aloittaa ohjatun kierroksen järjestelmävalikosta uudelleen "
#~ "milloin vain."

#~ msgid "Hobby"
#~ msgstr "Harrastus"

#~ msgid "Home Address"
#~ msgstr "Kotiosoite"

#~ msgid "Home address"
#~ msgstr "Kotiosoite"

#~ msgid "Host"
#~ msgstr "Isäntäkone"

#~ msgid "Hours"
#~ msgstr "Tuntia"

#~ msgid "How does this work?"
#~ msgstr "Kuinka tämä toimii?"

#~ msgid "IMAP folder subscription"
#~ msgstr "IMAP-kansioiden tilaus"

#~ msgid "IP phone"
#~ msgstr "IP puhelin"

#~ msgid "Icons"
#~ msgstr "Kuvakkeet"

#~ msgid ""
#~ "If a folder contains images, you can display a slideshow. To do so click "
#~ "the View slideshow icon in the toolbar."
#~ msgstr ""
#~ "Hakemiston sisältäessä kuvia, voit näyttää diaesityksen. Käynnistääksesi "
#~ "esitys paina Näytä diaesitys työkalupalkista."

#~ msgid ""
#~ "If you change the password, you will be signed out. Please ensure that "
#~ "everything is closed and saved."
#~ msgstr ""
#~ "Jos muutat salasanaa, sinut kirjataan ulos. Varmista, että kaikki "
#~ "keskeneräinen on suljettu ja tallennettu."

#~ msgid ""
#~ "If you no longer want to display a square, click the cross on the upper "
#~ "right side."
#~ msgstr ""
#~ "Jos et enää halua nähdä sovellusikkunaa, napsauta oikean yläkulman rastia."

#~ msgid ""
#~ "If you spot a free time, just select this area. To do this, move the "
#~ "cursor to the start time, hold the mouse button, and <b>drag the mouse</"
#~ "b> to the end time."
#~ msgstr ""
#~ "Jos näet vapaan ajan, valitse tämä alue. Siirrä osoitin alkuaikaan, paina "
#~ "hiiren nappi pohjaan ja <b> vedä hiiri</b> päättymisaikaan."

#~ msgid "Ignore"
#~ msgstr "Älä huomioi"

#~ msgid "Ignore conflicts"
#~ msgstr "Älä huomioi ristiriitoja"

#~ msgid ""
#~ "Ignore existing events. Helpful to import public holiday calendars, for "
#~ "example."
#~ msgstr ""
#~ "Älä huomioi olemassaolevia tapahtumia. Hyödyllinen esimerkiksi yleisiä "
#~ "vapaapäiviä sisältäviä kalentereita tuotaessa."

#~ msgid "Image 1"
#~ msgstr "Kuva 1"

#~ msgid "Import"
#~ msgstr "Tuo"

#~ msgid "Import into"
#~ msgstr "Tuo"

#~ msgid "Import signatures"
#~ msgstr "Tuo allekirjoituksia"

#~ msgid "In %1$d days"
#~ msgstr "%1$d päivän kuluttua"

#~ msgid ""
#~ "In case of new notifications, e.g. appointment invitations, the info area "
#~ "is opened on the right side."
#~ msgstr ""
#~ "Uusien ilmoitusten, esimerkiksi tapaamiskutsujen, saapuessa, tietoalue "
#~ "avautuu oikealle reunalle."

#~ msgid ""
#~ "In case of new notifications, e.g. appointment invitations, the info area "
#~ "is opened."
#~ msgstr ""
#~ "Saadessasi uusia ilmoituksia, esim. tapaamiskutsuja, infoalue avautuu."

#~ msgid "In progress"
#~ msgstr "Meneillään"

#~ msgid ""
#~ "In the Details section at the bottom right side you can enter billing "
#~ "information."
#~ msgstr "Yksityiskohdat osion alareunassa voit syöttää laskutustietoja."

#~ msgid ""
#~ "In the Icons view you can see the files of the selected folder in the "
#~ "display area."
#~ msgstr "Kuvakenäkymä esittää valitun kansion tiedostot näyttäalueella."

#~ msgid "Inbox"
#~ msgstr "Saapuneet"

#~ msgid "Include distribution lists"
#~ msgstr "Sisällytä jakelulistat"

#~ msgid "Incoming Notification Mails"
#~ msgstr "Saapuvat ilmoituspostit"

#~ msgid "Inconsistent dates"
#~ msgstr "Ristiriitaiset päivämäärät"

#~ msgid "Info"
#~ msgstr "Info"

#~ msgid "Inline"
#~ msgstr "Tekstissä"

#~| msgid "Signed in as %1$s"
#~ msgid "Inline menu %1$s"
#~ msgstr "Kirjautuneena käyttäjänä %1$s"

#~ msgid "Insert"
#~ msgstr "Lisää"

#~ msgid "Insert inline image"
#~ msgstr "Lisää joukkoon kuva"

#~ msgid "Insert the original email text to a reply"
#~ msgstr "Lisää alkuperäisen viesti teksti vastaukseen"

#~ msgid ""
#~ "Install this web app on your %1$s: Tap %2$s and then %3$s'Add to Home "
#~ "Screen'%4$s"
#~ msgstr ""
#~ "Asenna tämä web sovellus %1$s laiteeseesi: Napauta %2$s ja sitten "
#~ "%3$s'Add to Home Screen'%4$s"

#~ msgid "Instant Messenger 1"
#~ msgstr "Pikaviestin 1"

#~ msgid "Instant Messenger 2"
#~ msgstr "Pikaviestin 2"

#~ msgid "Invalid data"
#~ msgstr "Epäkelpo tieto"

#~ msgid "Invitations"
#~ msgstr "Kutsut"

#~ msgid "Invite to appointment"
#~ msgstr "Kutsu tapaamiseen"

#~ msgid "Invite to new appointment"
#~ msgstr "Kutsu uuteen tapaamiseen"

#~ msgid "Is bigger than"
#~ msgstr "Suurempi kuin"

#~ msgid "Is exactly"
#~ msgstr "On täsmälleen"

#~ msgid "Is smaller than"
#~ msgstr "Pienempi kuin"

#~ msgid "Items"
#~ msgstr "Kohteet"

#~ msgid "Items without a file can not be downloaded."
#~ msgstr "Kohdetta ilman tiedostoa ei voi ladata."

#~ msgid "Items without a file can not be opened."
#~ msgstr "Kohdetta ilman tiedostoa ei voida avata."

#~ msgid "January"
#~ msgstr "tammikuu"

#~ msgid "Japanese Carrier"
#~ msgstr "Japanese Carrier"

#~ msgid "Job"
#~ msgstr "Toimi"

#~ msgid "Job description"
#~ msgstr "Toimenkuva"

#~ msgid "July"
#~ msgstr "heinäkuu"

#~ msgid "June"
#~ msgstr "kesäkuu"

#~ msgid "Just disable widget"
#~ msgstr "Poista widget vain käytöstä"

#~ msgid "KB"
#~ msgstr "KT"

#~ msgid "Keep"
#~ msgstr "Säilytä"

#~ msgid "Label"
#~ msgstr "Tunniste"

#~ msgid "Language"
#~ msgstr "Kieli"

#~ msgid "Language-specific default"
#~ msgstr "Kielikohtainen oletusarvo"

#~ msgid "Languages"
#~ msgstr "Kielet"

#~ msgid "Last Week"
#~ msgstr "Viime viikolla"

#~ msgid "Last name"
#~ msgstr "Sukunimi"

#~ msgid "Last name, First name"
#~ msgstr "Sukunimi, Etunimi"

#~ msgid "Launcher dropdown. Press [enter] to jump to the dropdown."
#~ msgstr "Käynnistyspudotusvalikko Paina [enter] päästäksesi pudotusvalikkoon"

#~ msgid "Letters • Symbols"
#~ msgstr "Kirjaimet • Symbolit"

#~ msgid "Life"
#~ msgstr "Elämä"

#~ msgid "Light blue"
#~ msgstr "Vaaleansininen"

#~ msgid "Light green"
#~ msgstr "Vaaleanvihreä"

#~ msgid "Liked a link: %s"
#~ msgstr "Tykkäsit linkistä: %s"

#~ msgid "Line wrap when sending text mails after "
#~ msgstr "Rivitä tekstimuotoiset postit "

#~ msgid "LinkedIn"
#~ msgstr "LinkedIn"

#~ msgid "LinkedIn Network Updates"
#~ msgstr "LinkedIn Network Updates"

#~ msgid "LinkedIn reported an error:"
#~ msgstr "LinkedIn virhe:"

#~ msgid "Links"
#~ msgstr "Linkit"

#~ msgid "List"
#~ msgstr "Lista"

#~ msgid "List name"
#~ msgstr "Listan nimi"

#~ msgid "Location"
#~ msgstr "Sijainti"

#~ msgid "Lock"
#~ msgstr "Lukitse"

#~ msgid "Loss"
#~ msgstr "Kadotetut pyynnöt"

#~ msgid "Loss: %1$s %"
#~ msgstr "Kadotetut: %1$s %"

#~ msgid "Low"
#~ msgstr "Matala"

#~ msgid "Low priority"
#~ msgstr "Vähemmän tärkeä"

#~ msgid "MB"
#~ msgstr "MT"

#~ msgid "Mail"
#~ msgstr "Sähköposti"

#~ msgctxt "app"
#~ msgid "Mail"
#~ msgstr "Sähköposti"

#~ msgid "Mail Details"
#~ msgstr "Viestin yksityiskohdat"

#~ msgid "Mail Filter"
#~ msgstr "Postisuodatin"

#~ msgid "Mail Thread Details"
#~ msgstr "Keskustelun yksityiskohdat"

#~ msgid "Mail account"
#~ msgstr "Postitili"

#~ msgid "Mail and Messaging"
#~ msgstr "Posti ja viestiminen"

#~ msgid "Mail and Social Accounts"
#~ msgstr "Posti ja Some-tilit"

#~ msgid "Mail count quota"
#~ msgstr "Viestien kappalemäärän kiintiö"

#~ msgid "Mail has been copied"
#~ msgstr "Viesti on kopioitu"

#~ msgid "Mail has been imported"
#~ msgstr "Viesti tuotu"

#~ msgid "Mail has been moved"
#~ msgstr "Viesti on siirretty"

#~ msgid "Mail has empty subject. Send it anyway?"
#~ msgstr "Viestin aihe on tyhjä. Lähetä silti?"

#~ msgid "Mail has no recipient."
#~ msgstr "Viestillä ei ole vastaanottajia."

#~ msgid "Mail quota"
#~ msgstr "Viestikiintiö"

#~ msgid "Mail quota exceeded"
#~ msgstr "Viestiikiintiö ylitetty"

#~ msgid "Mail reminder"
#~ msgstr "Postimuistutus"

#~ msgid "Mail reminder for"
#~ msgstr "Postimuistutus"

#~ msgid "Mail saved as draft"
#~ msgstr "Viesti tallennettu luonnoksena"

#~ msgid "Mail source"
#~ msgstr "Viestilähde"

#~ msgid "Mail text"
#~ msgstr "Viestin teksti"

#~| msgid "Mail was not imported, only .eml files are supported."
#~ msgid "Mail was not imported. Only .eml files are supported."
#~ msgstr "Viestiä ei voitu tuoda. Vain .eml tiedostot ovat tuettuja."

#~ msgid "Mailing list"
#~ msgstr "Jakelulista"

#~ msgid "Mails have been copied"
#~ msgstr "Viestit on kopioitu"

#~ msgid "Mails have been moved"
#~ msgstr "Viestit on siirretty"

#~ msgid "Mails per hour (%)"
#~ msgstr "Posti tunneittain (5)"

#~ msgid "Mails per week-day (%)"
#~ msgstr "Posti viikonpäivittäin (%)"

#~ msgid "Make this the current version"
#~ msgstr "Tee tästä vallitseva versio"

#~ msgid "Manage applications"
#~ msgstr "Hallinnoi sovelluksia"

#~ msgid "Manager"
#~ msgstr "Johtaja"

#~ msgctxt "help"
#~ msgid "Managing E-Mail messages"
#~ msgstr "Sähköpostiviestien hallinnointi"

#~ msgctxt "help"
#~ msgid "Managing Files"
#~ msgstr "Tiedostojen hallinnointi"

#~ msgid "Manual"
#~ msgstr "Manuaalinen"

#~ msgid "March"
#~ msgstr "maaliskuu"

#~ msgid "Marital status"
#~ msgstr "Aviosääty"

#~ msgid "Mark all day appointments as free"
#~ msgstr "Näytä koko päivän tapaamiset vapaana"

#~ msgid "Mark all mails as read"
#~ msgstr "Merkitse kaikki viestit luetuiksi"

#~ msgid "Mark as distributionlist"
#~ msgstr "Merkitse jakelulistaksi"

#~| msgid "Mark as spam"
#~ msgid "Mark as done"
#~ msgstr "Roskaposti"

#~| msgid "Mark read"
#~ msgid "Mark as read"
#~ msgstr "Merkitse luetuksi"

#~ msgid "Mark as spam"
#~ msgstr "Roskaposti"

#~| msgid "Mark unread"
#~ msgid "Mark as unread"
#~ msgstr "Merkitse lukemattomaksi"

#~ msgid "Mark mail as"
#~ msgstr "Merkitse"

#~ msgid "Mark read"
#~ msgstr "Merkitse luetuksi"

#~ msgid "Mark unread"
#~ msgstr "Merkitse lukemattomaksi"

#~ msgid "Matches"
#~ msgstr "Vastaa merkkejä"

#~ msgid "May"
#~ msgstr "toukokuu"

#~ msgid "Medium"
#~ msgstr "Media"

#~| msgid "High priority"
#~ msgid "Medium priority"
#~ msgstr "Tärkeä"

#~ msgid "Messaging"
#~ msgstr "Viestimet"

#~ msgid "Messenger"
#~ msgstr "Viestin"

#~ msgid "Middle name"
#~ msgstr "Muut nimet"

#~ msgid "Minimize"
#~ msgstr "Minimoi"

#~ msgid "Minutes"
#~ msgstr "Minuuttia"

#~ msgid "Miscellaneous"
#~ msgstr "Muuta"

#~ msgid "Mobile"
#~ msgstr "Kännykkä"

#~| msgid "Folder settings"
#~ msgid "Mobile device settings:"
#~ msgstr "Kansion asetukset"

#~ msgid "Model is incomplete."
#~ msgstr "Malli on keskeneräinen."

#~ msgid "Modified"
#~ msgstr "Muutettu"

#~ msgid "Monday"
#~ msgstr "maanantai"

#~ msgid "Month"
#~ msgstr "Kuukausi"

#~ msgid "Month View"
#~ msgstr "Kuukausinäkymä"

#~ msgid "Monthly on day %1$d"
#~ msgstr "Joka kuukauden %1$d"

#~ msgid "Monthly on the %1$s %2$s"
#~ msgstr "Joka kuukauden %1$s %2$s"

#~ msgid "Months"
#~ msgstr "Kuukautta"

#~ msgid "More"
#~ msgstr "Lisää"

#~ msgid "Move"
#~ msgstr "Siirrä"

#~ msgid "Move folder"
#~ msgstr "Siirrä kansio"

#~ msgid "Move to folder"
#~ msgstr "Siirrä kansioon"

#~ msgid "Moving mails ... This may take a few seconds."
#~ msgstr "Siirretään posteja... Tämä voi kestää muutaman sekunnin."

#~ msgid "My contact data"
#~ msgstr "Omat yhteystietoni"

#~ msgid "My latest files"
#~ msgstr "Uusimmat tiedostoni"

#~ msgid "My password"
#~ msgstr "Salasanani"

#~ msgid "Name"
#~ msgstr "Nimi"

#~ msgid "Name already taken"
#~ msgstr "Nimi on jo käytössä"

#~ msgid "Names and email addresses"
#~ msgstr "Nimet ja sähköpostiosoitteet"

#~ msgid "Nature"
#~ msgstr "Luonto"

#~ msgid "Never"
#~ msgstr "Ei koskaan"

#~ msgid "New Folder"
#~ msgstr "Uusi kansio"

#~ msgid "New Mail"
#~ msgstr "Uusi viesti"

#~ msgid "New Mail from %1$s %2$s. Press [enter] to open"
#~ msgstr "Uusi viesti %1$s %2$s. Paina [enter] avataksesi"

#~ msgid "New Mails"
#~ msgstr "Uudet viestit"

#~ msgid "New appointment"
#~ msgstr "Uusi tapaaminen"

#~ msgid "New contact"
#~ msgstr "Uusi yhteystieto"

#~ msgid "New folder"
#~ msgstr "Uusi kansio"

#~ msgid "New password"
#~ msgstr "Uusi salasana"

#~ msgid "New private folder"
#~ msgstr "Uusi yksityinen kansio"

#~ msgid "New public folder"
#~ msgstr "Uusi julkinen kansio"

#~ msgid "New rule"
#~ msgstr "Uusi sääntö"

#~ msgid "New subfolder"
#~ msgstr "Uusi alikansio"

#~ msgid "New subscription"
#~ msgstr "Uusi tilaus"

#~ msgid "Next"
#~ msgstr "Seuraava"

#~ msgid "Next Day"
#~ msgstr "Seuraava päivä"

#~ msgid "Next Week"
#~ msgstr "Seuraava viikko"

#~ msgid "Next birthdays"
#~ msgstr "Seuraavat syntymäpäivät"

#~ msgid "Nickname"
#~ msgstr "Kutsumanimi"

#~ msgid "No"
#~ msgstr "Ei"

#~ msgid "No RSS feeds found."
#~ msgstr "Ei RSS syötteitä"

#~ msgid "No Tweets yet."
#~ msgstr "Ei vielä tweettejä."

#~| msgid "No mails found for \"%s\""
#~ msgid "No appointments found for \"%s\""
#~ msgstr "Ei viestejä \"%s\":lle"

#~| msgid "Appointment Details"
#~ msgid "No appointments found until %s"
#~ msgstr "Tapaamisen yksityiskohdat"

#~ msgid "No birthdays within the next %1$d weeks"
#~ msgstr "Ei syntymäpäiviä seuraavan %1$d viikon aikana"

#~ msgid ""
#~ "No connection to server. Please check your internet connection and retry."
#~ msgstr ""
#~ "Ei yhteyttä palvelimeen. Tarkista internetyhteytesi ja yritä uudelleen."

#~ msgid "No downloads available"
#~ msgstr "Ei latauksia saatavilla"

#~ msgid "No elements selected"
#~ msgstr "Ei valittuja kohteita"

#~ msgid "No errors"
#~ msgstr "Ei virheitä"

#~ msgid "No file selected for upload."
#~ msgstr "Ladattavia tiedostoja ei valittuna."

#~ msgid "No files have been changed recently"
#~ msgstr "Mitään tiedostoja ei ole hiljattain muutettu"

#~| msgid "No RSS feeds found."
#~ msgid "No items found"
#~ msgstr "Ei RSS syötteitä"

#~ msgid "No lost requests"
#~ msgstr "Ei kadotettuja pyyntöjä"

#~ msgid "No mails"
#~ msgstr "Ei viestejä"

#~ msgid "No mails in this folder"
#~ msgstr "Ei viestejä tässä kansiossa"

#~ msgid "No mails in your inbox"
#~ msgstr "Ei viestejä saapuneet laatikossasi"

#~ msgid "No matching templates on this Server"
#~ msgstr "Ei sopivia pohjia tällä palvelimella"

#~| msgid "No elements selected"
#~ msgid "No message selected"
#~ msgstr "Ei valittuja kohteita"

#~ msgid "No notifications"
#~ msgstr "Ei ilmoituksia"

#~ msgid "No preview available"
#~ msgstr "Esikatselu ei saatavissa"

#~| msgid "Low priority"
#~ msgid "No priority"
#~ msgstr "Vähemmän tärkeä"

#~ msgid "No recipients"
#~ msgstr "Ei vastaanottajia"

#~ msgid "No reminder"
#~ msgstr "Ei muistutusta"

#~ msgid "No signature"
#~ msgstr "Ei allekirjoitusta"

#~ msgid "No slow requests"
#~ msgstr "Ei hitaita pyyntöjä"

#~ msgid "No subject"
#~ msgstr "Ei aihetta"

#~ msgid "No title."
#~ msgstr "Ei otsikkoa."

#~ msgid "No wall posts yet."
#~ msgstr "Ei vielä seinäpostauksia."

#~ msgid "None"
#~ msgstr "Ei tunnistetta"

#~ msgid "Normal"
#~ msgstr "Tavallinen"

#~ msgid "Not spam"
#~ msgstr "Ei roskapostia"

#~ msgid "Not started"
#~ msgstr "Ei aloitettu"

#~ msgid "Not yet confirmed"
#~ msgstr "Vahvistamaton"

#~ msgid "Note"
#~ msgstr "Huomaa"

#~ msgid "Note: One contact is not shown due to missing phone numbers"
#~ msgid_plural ""
#~ "Note: %1$d contacts are not shown due to missing phone numbers"
#~ msgstr[0] ""
#~ "Huom: Yksi yhteystieto jää näyttämättä puuttuvien puhelinnumeroiden vuoksi"
#~ msgstr[1] ""
#~ "Huom: %1$d yhteystietoa jää näyttämättä puuttuvien puhelinnumeroiden "
#~ "vuoksi"

#~ msgid ""
#~ "Note: Refreshing this subscription will replace the calendar content with "
#~ "the external content. Changes you have made inside appsuite will be "
#~ "overwritten"
#~ msgstr ""
#~ "Huom: Tämän tilauksen päivittäminen korvaa kalenterisi sisällön "
#~ "ulkoisella sisällöllä. Ohjelmiston sisällä tekemäsi muutokset "
#~ "ylikirjoitetaan"

#~ msgid "Note: The vCard format cannot contain distribution lists"
#~ msgstr "Huom: vCard-muoto ei voi sisältää jakelulistoja"

#~ msgid ""
#~ "Note: This subscription will replace the calendar content with the "
#~ "external content. Therefore you must create a new folder for this "
#~ "subscription."
#~ msgstr ""
#~ "Huom: Tämä tilaus korvaa kalenterin sisällön ulkoisella sisällöllä. Siksi "
#~ "sinun pitää luoda uusi kansio tälle tilaukselle."

#~ msgid "Notify all participants by email."
#~ msgstr "Ilmoita osallistujille sähköpostitse."

#~ msgid "November"
#~ msgstr "marraskuu"

#~ msgid "Number of days between vacation notices to the same sender"
#~ msgstr "Kuinka monen päivän välein lomailmoitus samalle lähettäjälle"

#~ msgid "OK"
#~ msgstr "OK"

#~ msgid "Object permissions"
#~ msgstr "Kohteen oikeudet"

#~ msgid "Objects"
#~ msgstr "Esineet"

#~ msgid "October"
#~ msgstr "lokakuu"

#~ msgid "Off"
#~ msgstr "Pois"

#~ msgid "Offline"
#~ msgstr "Offline"

#~ msgid "Offline mode"
#~ msgstr "Offline tila"

#~ msgid "Ok"
#~ msgstr "Ok"

#~ msgid "On every new notification"
#~ msgstr "Kaikista uusista ilmoituksista"

#~ msgid "On new notifications except mails"
#~ msgstr "Uusista ilmoituksista paitsi posteista"

#~ msgid "On work days"
#~ msgstr "Työpäivinä"

#~ msgid ""
#~ "One or more attached files exceed the size limit per email. Therefore, "
#~ "the files are not sent as attachments but kept on the server. The email "
#~ "you have sent just contains links to download these files."
#~ msgstr ""
#~ "Yksi tai useampi liitetiedosto ylittää sähköpostikohtaisen kokorajan. Sen "
#~ "vuoksi tiedostoja ei lähetetä liitteenä vaan pidetään palvelimella. "
#~ "Lähettämäsi posti sisältää vain linkit näiden tiedostojen lataamiseksi."

#~ msgid "Only showing items related to folder \"%1$s\""
#~ msgstr "Näytetään vain kansioon %1$s liittyvät kohdat"

#~ msgid "Open"
#~ msgstr "Avaa"

#~ msgid "Open external link"
#~ msgstr "Avaa ulkoinen linkki"

#~| msgid "Folder view"
#~ msgid "Open folder view"
#~ msgstr "Kansionäkymä"

#~ msgid "Open in browser"
#~ msgstr "Avaa selaimessa"

#~| msgid "LinkedIn"
#~ msgid "Open on LinkedIn"
#~ msgstr "LinkedIn"

#~ msgid "Opening E-Mail threads"
#~ msgstr "Sähköpostikeskustelun avaaminen"

#~ msgid "Optional 01"
#~ msgstr "Vapaavalintainen 01"

#~ msgid "Optional 02"
#~ msgstr "Vapaavalintainen 02"

#~ msgid "Optional 03"
#~ msgstr "Vapaavalintainen 03"

#~ msgid "Optional 04"
#~ msgstr "Vapaavalintainen 04"

#~ msgid "Optional 05"
#~ msgstr "Vapaavalintainen 05"

#~ msgid "Optional 06"
#~ msgstr "Vapaavalintainen 06"

#~ msgid "Optional 07"
#~ msgstr "Vapaavalintainen 07"

#~ msgid "Optional 08"
#~ msgstr "Vapaavalintainen 08"

#~ msgid "Optional 09"
#~ msgstr "Vapaavalintainen 09"

#~ msgid "Optional 10"
#~ msgstr "Vapaavalintainen 10"

#~ msgid "Optional 11"
#~ msgstr "Vapaavalintainen 11"

#~ msgid "Optional 12"
#~ msgstr "Vapaavalintainen 12"

#~ msgid "Optional 13"
#~ msgstr "Vapaavalintainen 13"

#~ msgid "Optional 14"
#~ msgstr "Vapaavalintainen 14"

#~ msgid "Optional 15"
#~ msgstr "Vapaavalintainen 15"

#~ msgid "Optional 16"
#~ msgstr "Vapaavalintainen 16"

#~ msgid "Optional 17"
#~ msgstr "Vapaavalintainen 17"

#~ msgid "Optional 18"
#~ msgstr "Vapaavalintainen 18"

#~ msgid "Optional 19"
#~ msgstr "Vapaavalintainen 19"

#~ msgid "Optional 20"
#~ msgstr "Vapaavalintainen 20"

#~ msgid "Options"
#~ msgstr "Vaihtoehdot"

#~ msgid "Orange"
#~ msgstr "Oranssi"

#~ msgid "Organizer"
#~ msgstr "Järjestelijä"

#~ msgid "Other Address"
#~ msgstr "Muu osoite"

#~ msgid "Other address"
#~ msgstr "Muu osoite"

#~ msgid "Outgoing server settings (SMTP)"
#~ msgstr "Lähtevän postin palvelinasetukset (SMTP)"

#~ msgid "Overdue"
#~ msgstr "Myöhässä"

#~ msgid "Overdue Task. %1$s %2$s. Press [enter] to open"
#~ msgstr "Erääntynyt tehtävä. %1$s %2$s. Paina [enter] avataksesi"

#~ msgid "Overdue Tasks"
#~ msgstr "Erääntyneet tehtävät"

#~ msgid "Owner"
#~ msgstr "Omistaja"

#~ msgid "PB"
#~ msgstr "PT"

#~ msgid "Pager"
#~ msgstr "Hakulaite"

#~ msgid "Participants"
#~ msgstr "Osallistujat"

#~ msgid "Password"
#~ msgstr "Salasana"

#~| msgid "Costs must be between -%1$d and %1$d."
#~ msgid "Password length must be between %1$d and %2$d characters."
#~ msgstr "Kustannusten tulee olla väliltä -%1$d ja %1$d."

#~ msgid "People"
#~ msgstr "Ihmiset"

#~ msgid "Permanently remove deleted emails"
#~ msgstr "Poista poistetut viestit pysyvästi"

#~ msgid "Permissions"
#~ msgstr "Oikeudet"

#~ msgid "Personal"
#~ msgstr "Henkilökohtainen"

#~ msgid "Personal information"
#~ msgstr "Henkilötiedot"

#~ msgid "Phone"
#~ msgstr "Puhelin"

#~ msgid "Phone & fax numbers"
#~ msgstr "Puhelin ja faksinumerot"

#~ msgid "Phone (assistant)"
#~ msgstr "Puhelin (assistentti)"

#~ msgid "Phone (business alt)"
#~ msgstr "Puhelin (työ vaihtoehtoinen)"

#~ msgid "Phone (business)"
#~ msgstr "Puhelin (työ)"

#~ msgid "Phone (car)"
#~ msgstr "Puhelin (auto)"

#~ msgid "Phone (company)"
#~ msgstr "Puhelin (yhtiö)"

#~ msgid "Phone (home alt)"
#~ msgstr "Puhelin (koti vaihtoehtoinen)"

#~ msgid "Phone (home)"
#~ msgstr "Puhelin (koti)"

#~ msgid "Phone (other)"
#~ msgstr "Puhelin (muu)"

#~ msgid "Phone (private)"
#~ msgstr "Puhelin (yksityinen)"

#~ msgid "Phone alt"
#~ msgstr "Puhelin vaihtoehtoinen"

#~ msgid "Phone numbers"
#~ msgstr "Puhelinnumerot"

#~ msgid "Pick a time here"
#~ msgstr "Valitse aika tästä"

#~ msgid "Pink"
#~ msgstr "Vaaleanpunainen"

#~ msgid "Places"
#~ msgstr "Paikat"

#~ msgid "Plain text"
#~ msgstr "Teksti"

#~ msgid "Play audio files"
#~ msgstr "Soita äänitiedostoja"

#~ msgid "Play video files"
#~ msgstr "Toista videotiedostoja"

#~ msgid "Please choose a sentence below."
#~ msgstr "Valitse alta lause."

#~ msgid "Please enter a correct number."
#~ msgstr "Syötä käypä numero."

#~ msgid "Please enter a date in the past"
#~ msgstr "Ole hyvä ja syötä mennyt päivämäärä"

#~ msgid "Please enter a description"
#~ msgstr "Syötä kuvaus"

#~ msgid "Please enter a description."
#~ msgstr "Anna kuvaus."

#~ msgid "Please enter a feed URL."
#~ msgstr "Anna syötteen URL."

#~ msgid "Please enter a search query"
#~ msgstr "Syötä hakulauseke"

#~ msgid "Please enter a valid date"
#~ msgstr "Ole hyvä ja syötä käypä päivämäärä"

#~ msgid "Please enter a valid date."
#~ msgstr "Ole hyvä ja syötä käypä päivämäärä."

#~ msgid "Please enter a valid email address"
#~ msgstr "Ole hyvä ja syötä käypä sähköpostiosoite"

#~ msgid "Please enter a valid email address or phone number"
#~ msgstr "Ole hyvä ja syötä käypä sähköpostiosoite tai puhelinnumero"

#~ msgid "Please enter a valid name"
#~ msgstr "Syötä käypä nimi"

#~| msgid "Please enter a valid name"
#~ msgid "Please enter a valid number"
#~ msgstr "Syötä käypä nimi"

#~ msgid "Please enter a valid object"
#~ msgstr "Ole hyvä ja syötä käypä kohde"

#~ msgid "Please enter a valid phone number. Allowed characters are: %1$s"
#~ msgstr "Ole hyvä ja syötä käypä puhelinnumero. Sallitut merkit ovat: %1$s"

#~ msgid "Please enter a value"
#~ msgstr "Syötä arvo"

#~ msgid "Please enter an blog url."
#~ msgstr "Anna blogin URL."

#~ msgid "Please enter correct password"
#~ msgstr "Syötä oikea salasana"

#~ msgid "Please enter the following data: %1$s"
#~ msgstr "Ole hyvä ja syötä seuraavat tiedot: %1$s"

#~ msgid "Please enter value between 0 and 100."
#~ msgstr "Syötä arvo väliltä 0 ja 100"

#~ msgid "Please enter your credentials."
#~ msgstr "Syötä tunnuksesi"

#~ msgid "Please enter your password."
#~ msgstr "Syötä salasanasi"

#~ msgid ""
#~ "Please note, changing or removing the file extension will cause problems "
#~ "when viewing or editing."
#~ msgstr ""
#~ "Huomioithan, että tiedoston päätteen poistaminen tai muuttaminen "
#~ "aiheuttaa ongelmia katselulle ja muokkaukselle."

#~ msgid ""
#~ "Please provide the old password so the account passwords can be recovered."
#~ msgstr "Syötä vanha salasana, jotta tilin salasanat voidaan palauttaa."

#~ msgid "Please select a file to import"
#~ msgstr "Valitse tuotava tiedosto"

#~ msgid "Please select a file to insert"
#~ msgstr "Valitse lisättävä tiedosto"

#~ msgid "Please select a valid iCal File to import"
#~ msgstr "Valitse tuotava iCal-tiedosto"

#~ msgid "Please select a valid image File to insert"
#~ msgstr "Valitse lisättäväksi käypä kuvatiedosto"

#~ msgid "Please sign in again to continue"
#~ msgstr "Uudelleenkirjaudu jatkaaksesi"

#~| msgid "Please specify these missing variables: "
#~ msgid "Please specify these missing variables:"
#~ msgstr "Määrittele nämä puuttuvat muuttujat: "

#~ msgid "Please update your browser."
#~ msgstr "Ole hyvä ja päivitä selaimesi."

#~ msgctxt "app"
#~ msgid "Portal"
#~ msgstr "Portaali"

#~ msgid "Portal Widgets"
#~ msgstr "Portaalin widgetit"

#~ msgid "Portal settings"
#~ msgstr "Portaalin asetukset"

#~ msgid "Position"
#~ msgstr "Asema"

#~ msgid "Postcode"
#~ msgstr "Postinumero"

#~ msgid "Press [enter] to close this alertbox."
#~ msgstr "Paina [enter] sulkeaksesi tämä ilmoitus."

#~ msgid "Press [enter] to jump to "
#~ msgstr "Paina [enter] päästäksesi "

#~ msgid "Press [enter] to jump to complete list of Birthdays."
#~ msgstr "Paina [enter] siirtyäksesi syntymäpäivien listaan."

#~ msgid "Press [enter] to jump to the facebook stream."
#~ msgstr "Paina [enter] siirtyäksesi facebook-virtaan."

#~ msgid "Press [enter] to jump to the flicker stream."
#~ msgstr "Paina [enter] siirtyäksesi flicker-virtaan."

#~ msgid "Press [enter] to jump to the linkedin stream."
#~ msgstr "Paina [enter] siirtyäksesi linkedin-virtaan."

#~ msgid "Press [enter] to jump to the rss stream."
#~ msgstr "Paina [enter] siirtyäksesi rss-virtaan."

#~ msgid "Press [enter] to jump to the tumblr feed."
#~ msgstr "Paina [enter] siirtyäksesi tumblr-virtaan."

#~ msgid "Press [enter] to jump to the twitter feed."
#~ msgstr "Paina [enter] siirtyäksesi twitter-virtaan."

#~ msgid "Press [enter] to select a time when you want to be reminded again"
#~ msgstr "Paina [enter] valitaksesi uuden muistutuksen aika"

#~ msgid "Press to hide all appointment invitations."
#~ msgstr "Paina pillottaaksesi kaikki tapaamiskutsut."

#~ msgid "Press to hide all appointment reminders."
#~ msgstr "Paina pillottaaksesi kaikki tapaamismuistutukset."

#~ msgid "Press to hide all notifications for new mails."
#~ msgstr "Paina pillottaaksesi ilmoitukset uusista posteista."

#~ msgid "Press to hide all notifications for overdue tasks."
#~ msgstr "Paina pillottaaksesi kaikki ilmoitukset erääntyneistä tehtävistä."

#~ msgid "Press to hide all task invitations."
#~ msgstr "Paina pillottaaksesi kaikki tehtäväkutsut."

#~ msgid "Press to hide all task reminders."
#~ msgstr "Paina pillottaaksesi kaikki tehtävämuistutukset."

#~ msgid "Previous"
#~ msgstr "Edellinen"

#~ msgid "Previous Day"
#~ msgstr "Edellinen päivä"

#~ msgid "Previous Week"
#~ msgstr "Edellinen viikko"

#~ msgid "Primary account"
#~ msgstr "Ensisijainen tili"

#~ msgid "Print"
#~ msgstr "Tulosta"

#~ msgid "Print tasks"
#~ msgstr "Tulosta tehtävät"

#~ msgid "Printout"
#~ msgstr "Tuloste"

#~ msgid "Priority"
#~ msgstr "Prioriteetti"

#~ msgid "Privacy Notice"
#~ msgstr "Tiedote yksityisyyden suojasta"

#~ msgid "Private"
#~ msgstr "Yksityinen"

#~ msgid "Process subsequent rules"
#~ msgstr "Jos viesti täyttää tämän säännön, suorita myös muut säännöt"

#~ msgid "Profession"
#~ msgstr "Ammatti"

#~ msgid "Progress"
#~ msgstr "Edistys"

#~ msgid "Progress %1$s %"
#~ msgstr "Valmiina %1$s %"

#~ msgid "Progress in %"
#~ msgstr "Edistyminen %"

#~ msgid "Progress must be a valid number between 0 and 100"
#~ msgstr "Edistymisen täytyy olla numero väliltä 0 ja 100"

#~ msgid "Properties"
#~ msgstr "Ominaisuudet"

#~ msgid "Public"
#~ msgstr "Julkinen"

#~ msgid "Publication"
#~ msgstr "Julkaisu"

#~ msgid "Publication must have a site."
#~ msgstr "Julkaisulla on oltava sijainti."

#~ msgid "Publication must have a target."
#~ msgstr "Julkaisulle on oltava kohde."

#~ msgid "Publications"
#~ msgstr "Julkaisut"

#~ msgid "Publications and Subscriptions"
#~ msgstr "Julkaisut ja tilaukset"

#~ msgid "Publications must have a name"
#~ msgstr "Julkaisulla täytyy olla nimi"

#~ msgid "Purchase confirmation"
#~ msgstr "Ostosten vahvistus"

#~ msgid "Purple"
#~ msgstr "Purppura"

#~ msgid "Quit"
#~ msgstr "Lopeta"

#~ msgid "Quota"
#~ msgstr "Kiintiö"

#~ msgid "RSS Feed"
#~ msgstr "RSS syöte"

#~ msgid "RSS Feeds"
#~ msgstr "RSS syötteet"

#~ msgid "Read article on tumblr.com"
#~ msgstr "Lue tumblr.com artikkeli"

#~ msgid "Reauthorize"
#~ msgstr "Uudelleenvaltuuta"

#~ msgid "Received mails"
#~ msgstr "Saapuneet viestit"

#~ msgid "Recent activities"
#~ msgstr "Äskettäiset tapahtumat"

#~ msgid "Recently changed files"
#~ msgstr "Hiljattain muutetut tiedostot"

#~ msgid "Recently used"
#~ msgstr "Hiljattain käytetty"

#~ msgid "Recipient"
#~ msgstr "Vastaanottaja"

#~ msgid "Recover"
#~ msgstr "Palauta"

#~ msgid "Recover passwords"
#~ msgstr "Palauta salasanoja"

#~| msgid "Recurring tasks need a valid end date."
#~ msgid "Recurring tasks need a valid due date."
#~ msgstr "Toistuvat tehtävät tarvitsevat valmistumispäivämäärän."

#~ msgid "Recurring tasks need a valid end date."
#~ msgstr "Toistuvat tehtävät tarvitsevat valmistumispäivämäärän."

#~ msgid "Recurring tasks need a valid start date."
#~ msgstr "Toistuvat tehtävät tarvitsevat alkupäivämäärän."

#~ msgid "Red"
#~ msgstr "Punainen"

#~ msgid "Redirect to"
#~ msgstr "Uudelleenohjaa kohteeseen"

#~ msgid "Refresh"
#~ msgstr "Päivitä"

#~ msgid "Refresh interval"
#~ msgstr "Päivitysväli"

#~ msgid "Refresh rate in minutes:"
#~ msgstr "Päivitystiheys minuutteina:"

#~ msgid "Regex"
#~ msgstr "Säännöllinen lauseke (regex)"

#~ msgid "Reject changes"
#~ msgstr "Hylkää muutokset"

#~ msgid "Reject with reason"
#~ msgstr "Hylkää käyttäen syytä"

#~ msgid "Related articles"
#~ msgstr "Samankaltaiset artikkelit"

#~ msgid "Reload statistics"
#~ msgstr "Päivitä tilastot"

#~ msgid "Remind me"
#~ msgstr "Muistuta minua"

#~ msgid "Remind me again"
#~ msgstr "Muistuta minua uudestaan"

#~ msgid "Remind me again "
#~ msgstr "Muistuta minua uudestaan "

#~ msgid "Reminder"
#~ msgstr "Muistutus"

#~ msgid "Reminder date"
#~ msgstr "Muistutuspäivämäärä"

#~ msgid "Reminder date %1$s"
#~ msgstr "Muistutus %1$s"

#~ msgid "Reminder has been created"
#~ msgstr "Muistutus luotu"

#~ msgid "Remove attachment"
#~ msgstr "Poista liite"

#~ msgid "Remove copy from server after retrieving a message"
#~ msgstr "Poista kopio palvelimelta viestin hakemisen jälkeen"

#~ msgid "Remove from recipient list"
#~ msgstr "Poista vastaanottajien listalta"

#~ msgid "Rename"
#~ msgstr "Uudelleennimeä"

#~ msgid "Rename folder"
#~ msgstr "Uudelleennimeä kansio"

#~ msgid "Repeat"
#~ msgstr "Toista"

#~ msgid "Repeat new password"
#~ msgstr "Toista salasana"

#~ msgid "Reply"
#~ msgstr "Vastaa"

#~ msgid "Reply All"
#~ msgstr "Vastaa kaikille"

#~ msgid "Reply all"
#~ msgstr "Vastaa kaikille"

#~ msgid "Reply to"
#~ msgstr "Vastaa"

#~| msgid "All recipients"
#~ msgid "Reply to all recipients"
#~ msgstr "Kaikki vastaanottajat"

#~| msgid "Reply to"
#~ msgid "Reply to sender"
#~ msgstr "Vastaa"

#~ msgid "Reserved"
#~ msgstr "Varattu"

#~ msgid "Reset this list"
#~ msgstr "Tyhjennä tämä lista"

#~ msgid "Resource"
#~ msgstr "Resurssi"

#~ msgid "Resource group"
#~ msgstr "resurssiryhmä"

#~ msgid "Resources"
#~ msgstr "Resurssit"

#~ msgid "Restart Guided Tour"
#~ msgstr "Aloita opastettu kierros uudestaan"

#~ msgid "Restore applications"
#~ msgstr "Keskeneräisiä toimintoja"

#~ msgid "Retry"
#~ msgstr "Yritä uudelleen"

#~| msgid "Delivery Receipt"
#~ msgid "Return Receipt"
#~ msgstr "Toimituksen kuittaus"

#~ msgid "Retweet"
#~ msgstr "Retweettaa"

#~ msgid "Retweet this to your followers?"
#~ msgstr "Retweettaa tämä seuraajillesi?"

#~ msgid "Retweeted"
#~ msgstr "Retweetattu"

#~ msgid "Retweeted by %s"
#~ msgstr "%s retweettaama"

#~ msgid "Review your purchases"
#~ msgstr "Tarkistele ostoksiasi"

#~ msgid "Room number"
#~ msgstr "Huonenumero"

#~ msgid "Rule name"
#~ msgstr "Säännön nimi"

#~ msgid "Running applications"
#~ msgstr "Käynnissä olevat sovellukset"

#~ msgid "Sales Volume"
#~ msgstr "Myynnin määrä"

#~ msgid "Saturday"
#~ msgstr "lauantai"

#~ msgid "Save"
#~ msgstr "Tallenna"

#~ msgid "Save as distribution list"
#~ msgstr "Tallenna jakelulistana"

#~ msgid "Save as draft"
#~ msgstr "Tallenna luonnos"

#~ msgid "Save as file"
#~ msgstr "Tallenna tiedostoksi"

#~| msgid "Remove attachment"
#~ msgid "Save attachment"
#~ msgstr "Poista liite"

#~ msgid "Save in file store"
#~ msgstr "Tallenna tiedostovarastoon"

#~| msgid "Save to drive"
#~ msgid "Save to Drive"
#~ msgstr "Tallenna Drivelle"

#~ msgid "Saved in"
#~ msgstr "Tallennettu"

#~| msgid "Remove attachment"
#~ msgid "Saved mail attachment"
#~ msgstr "Poista liite"

#~| msgid "Saving attachment to drive"
#~| msgid_plural "Saving attachments to drive"
#~ msgid "Saving attachment to Drive"
#~ msgid_plural "Saving attachments to Drive"
#~ msgstr[0] "Tallennetaan liitettä Drivelle"
#~ msgstr[1] "Tallennetaan liitteitä Drivelle"

#~ msgid "Scheduling"
#~ msgstr "Suunnittelu"

#~ msgctxt "app"
#~ msgid "Scheduling"
#~ msgstr "Suunnittelu"

#~ msgid "Search"
#~ msgstr "Etsi"

#~ msgid "Search for items"
#~ msgstr "Etsi kohteita"

#~ msgid "Search here"
#~ msgstr "Etsi tässä"

#~ msgid "Searched for: %1$s"
#~ msgstr "Etsittiin %1$s"

#~ msgid "Searched in"
#~ msgstr "Etsittiin"

#~ msgid "Searched in all folders"
#~ msgstr "Etsittiin kaikista kansioista"

#~ msgid "Select"
#~ msgstr "Valitse"

#~ msgid "Select all"
#~ msgstr "Valitse kaikki"

#~ msgid "Select file"
#~ msgstr "Valitse tiedosto"

#~ msgid "Select folder"
#~ msgstr "Valitse kansio"

#~ msgid "Select none"
#~ msgstr "Poista valinta"

#~ msgid "Selection Details"
#~ msgstr "Valinnan yksityiskohdat"

#~ msgid "Send"
#~ msgstr "Lähetä"

#~| msgid "Send a delivery receipt"
#~ msgid "Send a return receipt"
#~ msgstr "Lähetä toimituksen vavhistus"

#~ msgid "Send as internal link"
#~ msgstr "Lähetä sisäisenä linkkinä"

#~ msgid "Send as vCard"
#~ msgstr "Lähetä vCard muodossa"

#~ msgid "Send by mail"
#~ msgstr "Lähetä postitse"

#~ msgid "Send mail"
#~ msgstr "Lähetä viesti"

#~ msgid "Send mail to all participants"
#~ msgstr "Lähetä postia kaikille osallistujille"

#~ msgid "Send new mail"
#~ msgstr "Lähetä uusi viesti"

#~ msgid "Send vacation notice during this time only"
#~ msgstr "Lähetä lomailmoitus vain tänä aikana"

#~ msgid "Sender"
#~ msgstr "Lähettäjä"

#~ msgid "Sender/From"
#~ msgstr "Lähettäjä"

#~ msgid "Sent folder"
#~ msgstr "Lähetetyt"

#~ msgid "Sent from %s via mobile"
#~ msgstr "Sent from %s via mobile"

#~ msgid "Sent mails"
#~ msgstr "Lähetetyt viestit"

#~ msgid "September"
#~ msgstr "syyskuu"

#~ msgid "Series"
#~ msgstr "Sarja"

#~ msgid "Server name"
#~ msgstr "Palvelimen nimi"

#~ msgid "Server port"
#~ msgstr "Palvelimen portti"

#~ msgid "Server settings"
#~ msgstr "Palvelimen asetukset"

#~ msgid "Server type"
#~ msgstr "Palvelimen tyyppi"

#~ msgid "Server unreachable"
#~ msgstr "Palvelin ei saatavilla"

#~ msgid "Server version"
#~ msgstr "Palvelimen versio"

#~ msgid "Set as default"
#~ msgstr "Aseta oletusarvoksi"

#~ msgid "Settings"
#~ msgstr "Asetukset"

#~ msgctxt "app"
#~ msgid "Settings"
#~ msgstr "Asetukset"

#~ msgid "Share"
#~ msgstr "Jaa"

#~ msgid "Share link by email"
#~ msgstr "Jaa linkki sähköpostitse"

#~ msgid "Share this folder"
#~ msgstr "Jaa tämä kansio"

#~ msgid "Shared"
#~ msgstr "Jaettu"

#~ msgid "Shared Appointments"
#~ msgstr "Jaetut tapaamiset"

#~ msgid "Shopping cart"
#~ msgstr "Ostoskori"

#~| msgid "Show as"
#~ msgid "Show"
#~ msgstr "Näytä muodossa"

#~ msgid "Show QR code"
#~ msgstr "Näytä QR koodi"

#~ msgid "Show all %1$d messages in inbox"
#~ msgstr "Näytä kaikki saapuneet laatikon %1$d viestiä"

#~ msgid "Show all items"
#~ msgstr "Näytä kaikki kohdat"

#~ msgid "Show all mails. Note: Mails are no longer grouped by conversation."
#~ msgstr ""
#~ "Näytä kaikki viestit. Huom: Viestit eivät enää ole ryhmiteltynä "
#~ "keskusteluittain."

#~ msgid "Show all my appointments from all calendars"
#~ msgstr "Näytä kaikki tapaamiseni kaikista kalentereistani"

#~| msgid "Show appointment"
#~ msgid "Show appointment details"
#~ msgstr "Näytä tapaaminen"

#~ msgctxt "plural"
#~ msgid "Show attachment"
#~ msgid_plural "Show attachments"
#~ msgstr[0] "Näytä liite"
#~ msgstr[1] "Näytä liitteet"

#~ msgid "Show comments"
#~ msgstr "Näytä kommentit"

#~ msgid "Show conflicts"
#~ msgstr "Näytä ristiriidat"

#~ msgid "Show declined appointments"
#~ msgstr "Näytä tapaamiset joista kieltäydytty"

#~ msgid "Show details"
#~ msgstr "Näytä yksityiskohdat"

#~ msgid "Show done tasks"
#~ msgstr "Näytä valmiit tehtävät"

#~ msgid "Show file"
#~ msgstr "Näytä tiedosto"

#~ msgid "Show hidden files and folders"
#~ msgstr "Näytä piilotetut tiedostot ja kansiot"

#~ msgid "Show images"
#~ msgstr "Näytä kuvat"

#~ msgid "Show inbox"
#~ msgstr "Näytä saapuneet"

#~ msgid "Show internal link"
#~ msgstr "Näytä sisäinen linkki"

#~ msgid "Show legal information"
#~ msgstr "Näytä oikeudellinen tiedote"

#~ msgid "Show less"
#~ msgstr "Näytä vähemmän"

#~ msgid "Show more"
#~ msgstr "Näytä enemmän"

#~ msgid "Show original message"
#~ msgstr "Näytä alkuperäinen viesti"

#~ msgid "Show original publication"
#~ msgstr "Näytä alkuperäinen julkaisu"

#~| msgid "Below quoted text"
#~ msgid "Show quoted text"
#~ msgstr "Lainatun tekstin jälkeen"

#~ msgid "Show request body"
#~ msgstr "Näytä pyynnön runko"

#~ msgid "Show stack trace"
#~ msgstr "Näytä stack trace"

#~ msgid "Show task"
#~ msgstr "Näytä tehtävä"

#~| msgid "Show details"
#~ msgid "Show task details"
#~ msgstr "Näytä yksityiskohdat"

#~ msgid "Show version history"
#~ msgstr "Näytä versiohistoria"

#~ msgid "Shown as"
#~ msgstr "Näytetään tilassa"

#~ msgid "Sidebar"
#~ msgstr "Laitanäkymä"

#~ msgid "Sign in"
#~ msgstr "Kirjaudu"

#~ msgid "Sign out"
#~ msgstr "Kirjaudu ulos"

#~ msgid "Sign out now"
#~ msgstr "Kirjaudu heti ulos"

#~ msgid "Signature"
#~ msgstr "Allekirjoitus"

#~ msgid "Signature name"
#~ msgstr "Allekirjoituksen nimi"

#~ msgid "Signature position"
#~ msgstr "Allekirjoituksen sijainti"

#~ msgid "Signature text"
#~ msgstr "Allekirjoituksen teksti"

#~ msgid "Signatures"
#~ msgstr "Allekirjoitukset"

#~ msgid "Signed in as %1$s"
#~ msgstr "Kirjautuneena käyttäjänä %1$s"

#~ msgid "Size"
#~ msgstr "Koko"

#~ msgid "Size (bytes)"
#~ msgstr "Koko (tavuina)"

#~ msgid "Slideshow"
#~ msgstr "Diaesitys"

#~ msgid "Slow requests"
#~ msgstr "Hitaat pyynnöt"

#~ msgid ""
#~ "Social accounts are only used to download contact and/or calendar data"
#~ msgstr ""
#~ "Some-tilejä käytetään vain yhteys ja/tai kalenteritietojen lataamiseen "
#~ "(download)"

#~ msgid "SoftBank"
#~ msgstr "SoftBank"

#~ msgid "Some fields contain invalid data"
#~ msgstr "Jotkin kentät sisältävät epäkelpoa tietoa"

#~ msgid "Someone shared a file with you"
#~ msgstr "Joku jakoi kanssasi tiedoston"

#~ msgid ""
#~ "Someone shared a folder with you. Would you like to subscribe those %1$s?"
#~ msgstr "Joku jakoi kanssasi kansion. Haluatko tilata %1$s?"

#~ msgid "Something went wrong reauthorizing the %s account."
#~ msgstr "Jotakin meni pieleen uudelleenvaltuutettaessa tiliä %s."

#~ msgid "Something went wrong reauthorizing the account."
#~ msgstr "Jotakin meni pieleen uudelleenvaltuutettaessa tiliä."

#~ msgid "Something went wrong saving your changes."
#~ msgstr "Jotakin meni pieleen muutoksiasi tallennettaessa."

#~ msgid ""
#~ "Sorry, we cannot help you here. Your provider needs to obtain a key from "
#~ "LinkedIn with the permission to do read messages."
#~ msgstr ""
#~ "Emme voi auttaa, pahoittelumme. Palveluntarjoajasi pitää hankkia LinkedIn "
#~ "avain, jolla voi lukea viestejä."

#~ msgid "Source"
#~ msgstr "Lähde"

#~ msgid "Spam folder"
#~ msgstr "Roskaposti"

#~ msgid "Spouse's name"
#~ msgstr "Puolison nimi"

#~ msgid "Start"
#~ msgstr "Aloitus"

#~ msgid "Start date"
#~ msgstr "Aloituspäivämäärä"

#~ msgid "Start of working time"
#~ msgstr "Työajan alku"

#~ msgid "Starts on"
#~ msgstr "Alkaa"

#~ msgid "State"
#~ msgstr "Maakunta"

#~ msgid "Status"
#~ msgstr "Tila"

#~ msgid "Stay signed in"
#~ msgstr "Pysy kirjautuneena"

#~ msgid "Street"
#~ msgstr "Katu"

#~ msgid "Subject"
#~ msgstr "Aihe"

#~ msgid "Subscribe"
#~ msgstr "Tilaa"

#~ msgid "Subscribe IMAP folders"
#~ msgstr "Tilaa IMAP kansioita"

#~ msgid "Subscription refresh"
#~ msgstr "Tilauksen päivitys"

#~ msgid "Subscription successfully created."
#~ msgstr "Tilaus luotu onnistuneesti."

#~ msgid "Subscriptions"
#~ msgstr "Tilaukset"

#~ msgid "Such data will never be uploaded"
#~ msgstr "Tietoja ei koskaan ladata (upload)"

#~ msgid "Suffix"
#~ msgstr "Jälkiliite"

#~ msgid "Sunday"
#~ msgstr "sunnuntai"

#~ msgid "Symbols"
#~ msgstr "Symbolit"

#~ msgid "TAX ID"
#~ msgstr "Verotunnus"

#~ msgid "TB"
#~ msgstr "TT"

#~ msgid "TTY/TDD"
#~ msgstr "kaukokirjoitin/tekstipuhelin"

#~ msgid "Tag mail with"
#~ msgstr "Aseta avainsana"

#~ msgid "Task"
#~ msgstr "Tehtävä"

#~ msgid "Task Details"
#~ msgstr "Tehtävän yksityiskohdat"

#~ msgid "Task has been deleted!"
#~ msgid_plural "Tasks have been deleted!"
#~ msgstr[0] "Tehtävä poistettu!"
#~ msgstr[1] "Tehtävät poistettu!"

#~ msgid "Task invitation. %1$s %2$s %3$s. Press [enter] to open"
#~ msgstr "Tehtäväkutsu %1$s %2$s %3$s Paina [enter] avataksesi"

#~ msgid "Task invitations"
#~ msgstr "Tehtäväkutsut"

#~ msgid "Task moved."
#~ msgid_plural "Tasks moved."
#~ msgstr[0] "Tehtävä siirretty."
#~ msgstr[1] "Tehtävät siirretty."

#~ msgid "Task reminder. %1$s %2$s %3$s. Press [enter] to open"
#~ msgstr "Tehtävämuistutus. %1$s %2$s %3$s Paina [enter] avataksesi"

#~ msgid "Task reminders"
#~ msgstr "Tehtävämuistutukset"

#~ msgid "Task was already deleted!"
#~ msgstr "Tehtävä oli jo poistettu!"

#~ msgid "Task was modified before, please reload"
#~ msgstr "Tehtävää muutettu aiemmin. Ole hyvä ja päivitä."

#~ msgid "Tasks"
#~ msgstr "Tehtävät"

#~ msgctxt "app"
#~ msgid "Tasks"
#~ msgstr "Tehtävät"

#~ msgid "Tasks have been moved"
#~ msgstr "Tehtävät siirretty"

#~ msgid "Telephone (ISDN)"
#~ msgstr "Puhelin (ISDN)"

#~ msgid "Telephone callback"
#~ msgstr "Puhelin takaisinsoitto"

#~ msgid "Telephone primary"
#~ msgstr "Puhelin ensisijainen"

#~ msgid "Telephone radio"
#~ msgstr "Radiopuhelin"

#~ msgid "Telex"
#~ msgstr "Teleksi"

#~ msgid "Template"
#~ msgstr "Pohja"

#~ msgid "Temporary"
#~ msgstr "Tilapäinen"

#~ msgid "Tentative"
#~ msgstr "Alustava"

#~ msgid "Tentatively accepted"
#~ msgstr "Alustavasti hyväksytty"

#~ msgid "Text"
#~ msgstr "Teksti"

#~ msgid "Text format"
#~ msgstr "Tekstin muoto"

#~ msgctxt "help"
#~ msgid "The E-Mail Components"
#~ msgstr "Sähköpostikomponentit"

#~ msgctxt "help"
#~ msgid "The Files Components"
#~ msgstr "Tiedostokomponentit"

#~ msgid "The Icons view"
#~ msgstr "Kuvakenäkymä"

#~ msgid ""
#~ "The Icons view displays an icon and the file name for each file. Click on "
#~ "an icon to view further details and functions in the pop-up."
#~ msgstr ""
#~ "Kuvakenäkymä näyttää jokaisesta tiedostosta kuvakkeen ja tiedostonimen. "
#~ "Napsauta kuvaketta nähdäksesi lisää yksityiskohtia ja valikoima "
#~ "toimintoja."

#~ msgid "The Icons view displays an icon for each file."
#~ msgstr "Kuvakenäkymä esittää tiedostot kuvakkeina."

#~ msgid ""
#~ "The List view shows a sidebar with appointments and a display area with "
#~ "the data of the selected appointment. This view corresponds to the view "
#~ "in E-Mail and Contacts."
#~ msgstr ""
#~ "Listanäkymä esittää tapaamiset sivupalkissa ja lisäksi näyttöalueen, "
#~ "jossa on valitun tapaamisen tiedot. Tämä näkymä vastaa posti ja "
#~ "yhteystieto-osioiden näkymiä."

#~ msgid ""
#~ "The List view shows a sidebar with files and a display area with the data "
#~ "of the selected file. This view corresponds to the views in E-Mail and "
#~ "Contacts."
#~ msgstr ""
#~ "Listanäkymä esittää tiedostot sivupalkissa ja lisäksi näyttöalueen, jossa "
#~ "on valitun tiedoston tietoja. Tämä näkymä vastaa posti ja yhteystieto-"
#~ "osioiden näkymiä."

#~ msgid ""
#~ "The List view shows details like the size and date of change. Use the "
#~ "checkboxes to select files. Click on a file to view further details and "
#~ "functions in the pop-up."
#~ msgstr ""
#~ "Listanäkymä näyttää yksityiskohtia kuten koon ja muutosajankohdan. "
#~ "Valintaruutujen avulla voit valita tiedostoja. Tiedostoa napsauttamalla "
#~ "näet lisää yksityiskohtia ja valikoiman toimintoja."

#~ msgid "The New objects icon"
#~ msgstr "Uusia kohteita kuvake"

#~ msgid ""
#~ "The New objects icon shows the number of appointment reminders or other "
#~ "notifications. If clicking the icon, the info area opens."
#~ msgstr ""
#~ "Uudet kohteet -kuvake näyttää tapaamismuistutusten ja muiden ilmoitusten "
#~ "määrän. Informaatioalue avautuu napauttamalla kuvaketta."

#~ msgid ""
#~ "The New objects icon shows the number of unread E-Mails or other "
#~ "notifications. If clicking the icon, the info area opens."
#~ msgstr ""
#~ "Uusien kohteiden kuvake näyttää lukemattomien sähköpostien tai muiden "
#~ "ilmoitusten määrän. Kuvaketta painettaessa tietoalue aukeaa."

#~ msgid "The Tiles view"
#~ msgstr "Ruutunäkymä"

#~ msgid ""
#~ "The Tiles view shows a big icon for each file. Click on an icon to view "
#~ "further details and functions in the pop-up."
#~ msgstr ""
#~ "Ruutunäkymä näyttää jokaisen tiedoston isona kuvakkeena. Napsauta "
#~ "kuvaketta nähdäksesi yksityiskohtia ja valikoima toimintoja."

#~ msgid "The account must be named"
#~ msgstr "Tili täytyy nimetä"

#~ msgid "The allowed quota is reached."
#~ msgstr "Sallittu kiintiö on täynnä."

#~ msgid "The appointment has been added to your calendar"
#~ msgstr "Tapaaminen on lisätty kalenteriisi"

#~ msgid "The appointment has been deleted"
#~ msgstr "Tapaaminen poistettu"

#~ msgid "The appointment has been updated"
#~ msgstr "Tapaaminen päivitetty"

#~| msgid ""
#~| "The appointment is repeated <a href=\"#\"  data-widget=\"number\" data-"
#~| "attribute=\"interval\">every <span class=\"number-control\">2</span> "
#~| "days</a>. "
#~ msgid ""
#~ "The appointment is repeated <a href=\"#\"  data-widget=\"number\" data-"
#~ "attribute=\"interval\">every <span class=\"number-control\">2</span> "
#~ "days</a>."
#~ msgstr ""
#~ "Tapaaminen toistuu <a href=\"#\"  data-widget=\"number\" data-attribute="
#~ "\"interval\">joka <span class=\"number-control\">2</span> päivä</a>. "

#~| msgid ""
#~| "The appointment is repeated <a href=\"#\"  data-widget=\"number\" data-"
#~| "attribute=\"interval\">every <span class=\"number-control\">2</span> "
#~| "weeks</a> on <a href=\"#\"  data-widget=\"custom\" data-attribute=\"days"
#~| "\">monday</a>. "
#~ msgid ""
#~ "The appointment is repeated <a href=\"#\"  data-widget=\"number\" data-"
#~ "attribute=\"interval\">every <span class=\"number-control\">2</span> "
#~ "weeks</a> on <a href=\"#\"  data-widget=\"custom\" data-attribute=\"days"
#~ "\">monday</a>."
#~ msgstr ""
#~ "Tapaaminen toistuu <a href=\"#\"  data-widget=\"number\" data-attribute="
#~ "\"interval\">joka <span class=\"number-control\">2</span> viikko</a> <a "
#~ "href=\"#\"  data-widget=\"custom\" data-attribute=\"days\">maanantaisin</"
#~ "a>. "

#~ msgid ""
#~ "The appointment is repeated <a href=\"#\" data-attribute=\"recurrenceType"
#~ "\" data-widget=\"options\">weekly</a>."
#~ msgstr ""
#~ "Tapaaminen toistuu <a href=\"#\" data-attribute=\"recurrenceType\" data-"
#~ "widget=\"options\">viikoittain</a>."

#~| msgid ""
#~| "The appointment is repeated every <a href=\"#\" data-widget=\"options\" "
#~| "data-attribute=\"ordinal\">first</a> <a href=\"#\" data-widget=\"options"
#~| "\" data-attribute=\"day\">wednesday</a> in <a href=\"#\" data-widget="
#~| "\"options\" data-attribute=\"month\">october</a>. "
#~ msgid ""
#~ "The appointment is repeated every <a href=\"#\" data-widget=\"options\" "
#~ "data-attribute=\"ordinal\">first</a> <a href=\"#\" data-widget=\"options"
#~ "\" data-attribute=\"day\">Wednesday</a> in <a href=\"#\" data-widget="
#~ "\"options\" data-attribute=\"month\">October</a>."
#~ msgstr ""
#~ "Tapaaminen toistuu aina <a href=\"#\" data-widget=\"options\" data-"
#~ "attribute=\"month\">lokakuu</a>n <a href=\"#\" data-widget=\"options\" "
#~ "data-attribute=\"ordinal\">ensimmäinen</a> <a href=\"#\" data-widget="
#~ "\"options\" data-attribute=\"day\">keskiviikko</a>. "

#~| msgid ""
#~| "The appointment is repeated every year on day <a href=\"#\" data-widget="
#~| "\"number\" data-attribute=\"dayInMonth\"><span class=\"number-control"
#~| "\">10</span></a> of <a href=\"#\" data-widget=\"options\" data-attribute="
#~| "\"month\">october</a>. "
#~ msgid ""
#~ "The appointment is repeated every year on day <a href=\"#\" data-widget="
#~ "\"number\" data-attribute=\"dayInMonth\"><span class=\"number-control"
#~ "\">10</span></a> of <a href=\"#\" data-widget=\"options\" data-attribute="
#~ "\"month\">October</a>."
#~ msgstr ""
#~ "Tapaaminen toistuu vuosittain <a href=\"#\" data-widget=\"number\" data-"
#~ "attribute=\"dayInMonth\"><span class=\"number-control\">10</span></a> of "
#~ "<a href=\"#\" data-widget=\"options\" data-attribute=\"month\">lokakuu</"
#~ "a>ta "

#~| msgid ""
#~| "The appointment is repeated on day <a href=\"#\" data-widget=\"number\" "
#~| "data-attribute=\"dayInMonth\"><span class=\"number-control\">10</span></"
#~| "a> <a href=\"#\" data-widget=\"number\" data-attribute=\"interval"
#~| "\">every <span class=\"number-control\">2</span> months</a>. "
#~ msgid ""
#~ "The appointment is repeated on day <a href=\"#\" data-widget=\"number\" "
#~ "data-attribute=\"dayInMonth\"><span class=\"number-control\">10</span></"
#~ "a> <a href=\"#\" data-widget=\"number\" data-attribute=\"interval\">every "
#~ "<span class=\"number-control\">2</span> months</a>."
#~ msgstr "Tapaaminen toistuu "

#~| msgid ""
#~| "The appointment is repeated the <a href=\"#\" data-widget=\"options\" "
#~| "data-attribute=\"ordinal\">second</a> <a href=\"#\" data-widget=\"options"
#~| "\" data-attribute=\"day\">wednesday</a> <a href=\"#\" data-widget="
#~| "\"number\" data-attribute=\"interval\">every <span class=\"number-control"
#~| "\">2</span> months</a>. "
#~ msgid ""
#~ "The appointment is repeated the <a href=\"#\" data-widget=\"options\" "
#~ "data-attribute=\"ordinal\">second</a> <a href=\"#\" data-widget=\"options"
#~ "\" data-attribute=\"day\">Wednesday</a> <a href=\"#\" data-widget=\"number"
#~ "\" data-attribute=\"interval\">every <span class=\"number-control\">2</"
#~ "span> months</a>."
#~ msgstr ""
#~ "Tapaaminen toistuu <a href=\"#\" data-widget=\"options\" data-attribute="
#~ "\"ordinal\">toisena</a> <a href=\"#\" data-widget=\"options\" data-"
#~ "attribute=\"day\">keskiviikko</a>na <a href=\"#\" data-widget=\"number\" "
#~ "data-attribute=\"interval\">joka <span class=\"number-control\">toinen</"
#~ "span> kuukausi</a>. "

#~ msgid ""
#~ "The blue graph shows the distribution of request durations in percent. "
#~ "The gray graph shows a trivial network ping to recognize slow connections."
#~ msgstr ""
#~ "Sininen kaaviokuva esittää pyyntöjen jakautumisen ja keston prosentteina. "
#~ "Harmaa kaaviokuva esittää yksinkertaisen verkkodiagnostiikan hitaiden "
#~ "yhteyksien havaitsemiseksi."

#~ msgid "The changes have been rejected"
#~ msgstr "Muutokset hylätty"

#~ msgid "The character \" \" is not allowed."
#~ msgstr "\" \" merkki ei ole sallittu."

#~ msgid ""
#~ "The display area shows an object's content. At the top of the display "
#~ "area you will find functions for e.g. moving or deleting objects."
#~ msgstr ""
#~ "Näyttöalue esittää kohteen sisällön. Näyttöalueen yläosasta löydät "
#~ "toimintoja esimerkiksi kohteen siirtämiseen tai poistamiseen."

#~ msgid "The due date cannot be before start date. Adjust start date?"
#~ msgstr ""
#~ "Valmistumispäivämäärä ei voi olla ennen aloituspäivämäärää. Säädä "
#~ "aloituspäivämäärää?"

#~ msgid "The email has been sent"
#~ msgstr "Sähköposti lähetetty"

#~ msgid ""
#~ "The file \"%1$s\" cannot be uploaded because it exceeds the maximum file "
#~ "size of %2$s"
#~ msgstr ""
#~ "Tiedostoa \"%1$s\" ei voida ladata, koska se ylittää %2$s enimmäiskoon"

#~ msgid ""
#~ "The file \"%1$s\" cannot be uploaded because it exceeds the quota limit "
#~ "of %2$s"
#~ msgstr "Tiedostoa \"%1$s\" ei voida ladata, koska se ylittää %2$s kiintiön"

#~ msgid "The file is available at %1$s"
#~ msgstr "Tiedosto on saatavilla kohteesta %1$s"

#~ msgid "The first 90 days are free."
#~ msgstr "Ensimmäiset 90 päivää ovat ilmaisia."

#~ msgid "The folder has been cleaned up."
#~ msgstr "Tämä kansio on siivottu."

#~ msgid "The folder has been emptied."
#~ msgstr "Kansio tyhjennetty."

#~ msgid "The folder is available at %1$s"
#~ msgstr "Kansio on saatavilla kohteesta %1$s"

#~ msgid ""
#~ "The following applications can be restored. Just remove the restore point "
#~ "if you don't want it to be restored."
#~ msgstr ""
#~ "Haluatko jatkaa seuraavia kesken jääneitä toimintoja? Mikäli et halua "
#~ "jatkaa, klikkaa roskakori-kuvaketta."

#~ msgid "The following products will be activated now:"
#~ msgstr "Seuraavat tuotteet aktivoidaan nyt:"

#~ msgid ""
#~ "The icon at the bottom right side helps you sort your tasks. Click the "
#~ "icon to get a list of sort criteria."
#~ msgstr ""
#~ "Oikean alareunan kuvake avustaa tehtävien lajittelussa. Napsauta "
#~ "kuvaketta saadaksesi lista lajitteluperusteista."

#~ msgid ""
#~ "The icon on the bottom right side helps you sort your E-Mails. Click the "
#~ "icon to get a list of sort criteria."
#~ msgstr ""
#~ "Oikean alareunan kuvake avustaa sähköpostien lajittelussa. Napsauta "
#~ "kuvaketta saadaksesi lista lajitteluperusteista."

#~ msgid "The info area"
#~ msgstr "Tietoalue"

#~ msgid "The number of recipients is limited to %1$s recipients per field"
#~ msgstr ""
#~ "Vastaanottajien määrä on rajoitettu %1$s vastaanottajaan kenttää kohden"

#~ msgid ""
#~ "The number on the right side of the E-Mail subject corresponds to the "
#~ "number of E-Mails in a thread. To open the thread, click on the number."
#~ msgstr ""
#~ "Numero sähköpostin otsikon oikealla puolella näyttää keskustelun viestien "
#~ "määrän. Avataksesi keskustelu, napsauta numeroa."

#~ msgid "The provided filename exceeds the allowed length."
#~ msgstr "Annettu tiedostonimi ylittää sallitun enimmäispituuden."

#~ msgid "The publication has been made available as %s"
#~ msgstr "Julkaisu on saatavilla nimellä %s"

#~ msgid "The requested email no longer exists"
#~ msgstr "Pyydettyä viestiä ei enää ole"

#~| msgid ""
#~| "The sender wants to get a notification when you have read this email"
#~ msgid "The sender wants to get notified when you have read this email"
#~ msgstr ""
#~ "Lähettäjä haluaisi saada vahvistuksen, kun olet lukenut tämän sähköpostin"

#~ msgid ""
#~ "The series <a href=\"#\" data-attribute=\"ending\" data-widget=\"options"
#~ "\">ends</a> <a href=\"#\" data-attribute=\"occurrences\" data-widget="
#~ "\"number\">after <span class=\"number-control\">2</span> appointments</a>."
#~ msgstr ""
#~ "Toistuvat tapahtuma <a href=\"#\" data-attribute=\"ending\" data-widget="
#~ "\"options\">päättyy</a> <span class=\"number-control\">2</span> "
#~ "tapaamisen</a><a href=\"#\" data-attribute=\"occurrences\" data-widget="
#~ "\"number\">kuluttua ."

#~ msgid ""
#~ "The series <a href=\"#\" data-attribute=\"ending\" data-widget=\"options"
#~ "\">ends</a> on <a href=\"#\" data-attribute=\"until\" data-widget=\"custom"
#~ "\">11/03/2013</a>."
#~ msgstr ""
#~ "Toistuvat tapahtuma <a href=\"#\" data-attribute=\"ending\" data-widget="
#~ "\"options\">päättyy</a> <a href=\"#\" data-attribute=\"until\" data-"
#~ "widget=\"custom\">11/03/2013</a>."

#~ msgid ""
#~ "The series <a href=\"#\" data-attribute=\"ending\" data-widget=\"options"
#~ "\">never ends</a>."
#~ msgstr ""
#~ "Toistuvat tapahtuma <a href=\"#\" data-attribute=\"ending\" data-widget="
#~ "\"options\">ei pääty koskaan</a>."

#~ msgid ""
#~ "The setting has been saved and will become active when you enter the "
#~ "application the next time."
#~ msgstr ""
#~ "Asetukset ovat tallentuneet ja astuvat voimaan, kun seuraavaksi kirjaudut "
#~ "ohjelmaan."

#~ msgid ""
#~ "The settings are organized in topics. Select the topic on the left side, "
#~ "e.g Basic settings or E-Mail. To view all settings, enable Advanced "
#~ "settings at the bottom."
#~ msgstr ""
#~ "Asetukset on ryhmitelty aiheittain. Valitse vasemmalta aihe, esimerkiksi "
#~ "Perusasetukset tai Posti. Nähdäksesi kaikki asetukset aktivoi edistyneet "
#~ "asetukset alareunasta."

#~ msgid ""
#~ "The settings for collecting contacts in this folder will become disabled "
#~ "when you enter the application the next time."
#~ msgstr ""
#~ "Yhteystietojen kerääminen tästä kansiosta kytkeytyy pois päältä, kun "
#~ "seuraavaksi kirjaudut ohjelmaan."

#~ msgid ""
#~ "The shared data will be accessible to everyone on the Internet. Please "
#~ "consider, which data you want to share."
#~ msgstr ""
#~ "Jaettu tieto tulee olemaan saatavilla koko internetistä. Harkitse "
#~ "tarkasti mitä tietoa haluat jakaa."

#~| msgid "The start date must be before the end date."
#~ msgid "The start date must be before the due date."
#~ msgstr "Alkupäivämäärän tulee olla ennen loppupäivämäärää."

#~ msgid "The start date must be before the end date."
#~ msgstr "Alkupäivämäärän tulee olla ennen loppupäivämäärää."

#~ msgid "The subscription could not be created."
#~ msgstr "Tilausta ei voitu luoda"

#~ msgid "The task could not be deleted."
#~ msgid_plural "The tasks could not be deleted."
#~ msgstr[0] "Tehtävää ei voitu poistaa."
#~ msgstr[1] "Tehtäviä ei voitu poistaa."

#~ msgid "The two newly entered passwords do not match."
#~ msgstr "Syötetyt salasanat eivät täsmää."

#~ msgid ""
#~ "The unrecoverable items have been cleaned up successfully. Please refresh "
#~ "this page to see the changes."
#~ msgstr ""
#~ "Palautuskelvottomat tiedostot on onnistuneesti poistettu. Päivitä sivu "
#~ "nähdäksesi muutokset."

#~ msgid ""
#~ "The updater provides a simple installation wizard. Follow the "
#~ "instructions to install the application. The updater will inform you of "
#~ "any updates for the Connector for Microsoft Outlook, Notifier and Drive. "
#~ "You can download the updates from within the updater."
#~ msgstr ""
#~ "Päivittäjä tarjoaa yksinkertaisen ohjatun asennuksen. Seuraa ohjeita "
#~ "asentaaksesi sovelluksen. Päivittäjä kertoo sinulle päivityksistä "
#~ "Microsoft Outlook Connector, Notifier ja Drive komponentteihin.  Voit "
#~ "ladata päivitykset päivittäjästä."

#~ msgid "The user has administrative rights"
#~ msgstr "Käyttäjällä on ylläpitäjän oikeuksia"

#~ msgid "Theme"
#~ msgstr "Teema"

#~ msgid "There are unsaved changes."
#~ msgstr "Sinulla on tallentamattomia muutoksia."

#~ msgid "There is already %1$d appointment in this timeframe."
#~ msgid_plural "There are already %1$d appointments in this timeframe."
#~ msgstr[0] "Tällä ajanjaksolla on jo %1$d tapaaminen."
#~ msgstr[1] "Tällä ajanjaksolla on jo %1$d tapaamista."

#~ msgid "There is no rule defined"
#~ msgstr "Ei sääntöjä määriteltynä"

#~ msgid ""
#~ "There was no suitable server found for this mail/password combination"
#~ msgstr "Tälle posti/salasana yhdistelmälle ei löytynyt sopivaa palvelinta"

#~ msgid "There were not activities in your network"
#~ msgstr "Verkostossasi ei ole tapahtumia"

#~ msgid ""
#~ "These statistics only include folders, which have a depth less than four "
#~ "in the folder structure from the folder \"%1$s\"."
#~ msgstr ""
#~ "Näihin tilastoihin sisätyvät vain kansiot, jotka ovat hakemistopuussa "
#~ "neljä tai vähemmän askelta kansiosta %1$s."

#~ msgid "This account cannot be validated"
#~ msgstr "Tätä tiliä ei pystytä varmentamaan"

#~ msgid "This contact is private and cannot be shared"
#~ msgstr "Tämä yhteystieto on yksityinen eikä sitä voida jakaa."

#~ msgid "This distribution list has been added to the portal"
#~ msgstr "Tämä jakelulista on lisätty portaaliin"

#~ msgid "This email address cannot be used for appointments"
#~ msgstr "Tätä sähköpostia ei voida käyttää tapaamisiin."

#~ msgid "This email contains a task"
#~ msgstr "Tämä sähköposti sisältää tehtävän"

#~ msgid "This email contains an appointment"
#~ msgstr "Tämä sähköposti sisältää tapaamisen"

#~ msgid ""
#~ "This feature is not available. In order to use it, you need to upgrade "
#~ "your account now."
#~ msgstr ""
#~ "Tämä ominaisuus ei ole saatavissa. Käyttääksesi sitä, sinun täytyy "
#~ "päivittää tilisi."

#~ msgid "This field has to be filled"
#~ msgstr "Tämä kenttä pitää täyttää"

#~ msgid "This file has been added"
#~ msgstr "Tiedosto lisätty"

#~ msgid "This file has been added to the portal"
#~ msgstr "Tämä tiedosto on lisätty portaaliin"

#~ msgid "This file has been deleted"
#~ msgid_plural "These files have been deleted"
#~ msgstr[0] "Tämä tiedosto on poistettu"
#~ msgstr[1] "Nämä tiedostot on poistettu"

#~ msgid "This file has been locked"
#~ msgid_plural "These files have been locked"
#~ msgstr[0] "Tämä tiedosto on lukittu"
#~ msgstr[1] "Nämä tiedostot ovat lukittuja."

#~ msgid "This file has been unlocked"
#~ msgid_plural "These files have been unlocked"
#~ msgstr[0] "Tämä tiedoston lukitus on avattu"
#~ msgstr[1] "Näiden tiedostojen lukitus on avattu"

#~ msgid "This file has not been added"
#~ msgstr "Tiedostoa ei lisätty"

#~ msgid "This file has not been deleted"
#~ msgid_plural "These files have not been deleted"
#~ msgstr[0] "Tätä tiedostoa ei ole poistettu"
#~ msgstr[1] "Näitä tiedostoja ei ole poistettu"

#~ msgid "This file has not been deleted, as it is locked by its owner."
#~ msgid_plural ""
#~ "These files have not been deleted, as they are locked by their owner."
#~ msgstr[0] ""
#~ "Tätä tiedostoa ei ole poistettu, koska se on omistajansa lukitsema."
#~ msgstr[1] ""
#~ "Näitä tiedostoja ei ole poistettu, koska ne ovat omistajansa lukitsemia."

#~ msgid "This file has not been locked"
#~ msgid_plural "These files have not been locked"
#~ msgstr[0] "Tämä tiedosto on lukitsematon"
#~ msgstr[1] "Nämä tiedostot ovat lukitsemattomia"

#~ msgid "This file has not been unlocked"
#~ msgid_plural "These files have not been unlocked"
#~ msgstr[0] "Tämän tiedoston lukitusta ei ole avattu"
#~ msgstr[1] "Näiden tiedostojen lukitusta ei ole avattu"

#~ msgid "This file is locked by %1$s"
#~ msgstr "Tiedoston on lukinnut %1$s"

#~ msgid "This file is locked by you"
#~ msgstr "Tiedosto on sinun lukitsemasi"

#~ msgid "This file will be written in your default folder to allow editing"
#~ msgstr ""
#~ "Muokkaamisen mahdollistamiseksi tämä tiedosto kirjoitetaan oletuskansioosi"

#~ msgid "This folder has no publications"
#~ msgstr "Tässä kansiossa ei ole julkaisuja"

#~ msgid "This folder has no subscriptions"
#~ msgstr "Tässä kansiossa ei ole tilauksia"

#~ msgid "This folder has publications and/or subscriptions"
#~ msgstr "Tässä kansiossa on julkaisuja ja/tai tilauksia"

#~ msgid ""
#~ "This folder has publications but you are not allowed to view or edit them"
#~ msgstr ""
#~ "Tässä kansiossa on julkaisuja, mutta sinulla ei ole oikeuksia katsella "
#~ "tai muokata niitä"

#~ msgid ""
#~ "This folder has subscriptions but you are not allowed to view or edit them"
#~ msgstr ""
#~ "Tässä kansiossa on tilauksia, mutta sinulla ei ole oikeuksia katsella tai "
#~ "muokata niitä"

#~ msgid "This is a standard folder, which can't be renamed."
#~ msgstr "Tämä on standardikansio, jota ei voi uudelleennimetä."

#~ msgid "This is not a valid email address"
#~ msgstr "Tämä ei ole käypä sähköpostiosoite"

#~ msgid "This is not a valid mail address"
#~ msgstr "Tämä ei ole käypä postiosoite"

#~ msgid "This is not a valid user or group."
#~ msgstr "Tämä ei ole käypä käyttäjä tai ryhmä."

#~ msgid "This list has no contacts yet"
#~ msgstr "Tällä listalla ei vielä ole yhteystietoja"

#~ msgid "This mail has been added to the portal"
#~ msgstr "Tämä viesti on lisätty portaaliin"

#~ msgid "This mail has no content"
#~ msgstr "Tässä viestissä ei ole sisältöä"

#~ msgid "This note will not be printed"
#~ msgstr "Tämä merkintää ei tulosteta"

#~ msgid ""
#~ "This rule applies to all messages. Please add a condition to restrict "
#~ "this rule to specific messages."
#~ msgstr ""
#~ "Tämä sääntö koskee kaikkia viestejä. Aseta ehto rajaamaan sääntö "
#~ "tiettyihin viesteihin."

#~ msgid "This task recurs"
#~ msgstr "Tämä tehtävä toistuu"

#~ msgid ""
#~ "This widget is currently offline because the twitter rate limit exceeded."
#~ msgstr "Tämä widget on offline, koska twitter nopeusrajoitus ylittyi."

#~| msgid "Thread view"
#~ msgid "Thread"
#~ msgstr "Keskustelunäkymä"

#~ msgid "Thursday"
#~ msgstr "torstai"

#~ msgid "Tile"
#~ msgstr "Pinoa"

#~ msgid "Tiles"
#~ msgstr "Sovellusikkunat"

#~ msgid "Time"
#~ msgstr "Aika"

#~ msgid "Time range for the calender view"
#~ msgstr "Aika-asteikko kalenterinäkymälle"

#~ msgid "Time range for the list view"
#~ msgstr "Aika-asteikko listanäkymälle"

#~ msgid "Time range for the team view"
#~ msgstr "Aika-asteikko ryhmänäkymälle"

#~ msgid "Time scale in minutes"
#~ msgstr "Aika-asteikko minuuteissa"

#~ msgid "Time zone"
#~ msgstr "Aikavyöhyke"

#~ msgid "Timezone"
#~ msgstr "Aikavyöhyke"

#~ msgid "Title"
#~ msgstr "Titteli"

#~ msgctxt "salutation"
#~ msgid "Title"
#~ msgstr "Titteli"

#~ msgid "To"
#~ msgstr "Vastaanottaja"

#~ msgid ""
#~ "To add contacts manually, just provide a valid email address (e.g john."
#~ "doe@example.com or \"John Doe\" <jd@example.com>)"
#~ msgstr ""
#~ "Lisätäksesi yhteystietoja käsin, syötä sähköpostiosoite (esim john."
#~ "doe@example.com tai \"John Doe\" <jd@example.com>)"

#~ msgid "To create a note, click on New > Add note in the toolbar."
#~ msgstr ""
#~ "Luodaksesi uuden merkinnän, napsauta työkalupalkista Uusi > Lisää "
#~ "merkintä."

#~ msgid "To create a note, click the icon at the top. Select Add note."
#~ msgstr ""
#~ "Luodaksesi merkintä, napsauta ylintä kuvaketta. Valitse Luo merkintä."

#~ msgid "To create the appointment, click on Create at the upper right side."
#~ msgstr "Luodaksesi tapaamisen, napsauta oikeasta yläreunasta Luo."

#~ msgid "To create the task, click on Create on the upper right side."
#~ msgstr "Luodaksesi tehtävän, napsauta oikeasta yläreunasta Luo."

#~ msgid "To launch an app, click on a tile's headline."
#~ msgstr "Käynnistääksesi sovelluksen, napsauta sovellusikkunan otsikkoa."

#~ msgid ""
#~ "To open the E-Mail settings, click the System menu icon on the upper "
#~ "right side of the menu bar. Select Settings. Click on E-Mail on the left "
#~ "side. To display all settings, enable Advanced settings in the bottom "
#~ "left side"
#~ msgstr ""
#~ "Avataksesi sähköpostiasetukset, napsauta järjestelmävalikon kuvaketta "
#~ "valikkopalkin oikeassa reunassa. Valitse Asetukset. Napsauta postia "
#~ "vasemmasta reunasta. Nähdäksesi kaikki asetukset, aktivoi edistyneet "
#~ "asetukset vasemmasta alareunasta."

#~| msgid ""
#~| "To open the help, click the System menu icon on the upper right side of "
#~| "the menu bar. Select Help. "
#~ msgid ""
#~ "To open the help, click the System menu icon on the upper right side of "
#~ "the menu bar. Select Help."
#~ msgstr ""
#~ "Avataksesi ohjeen, napsauta järjestelmävalikkon hammaspyöräkuvaketta "
#~ "valikkopalkin oikeassa reunassa. Valitse Ohje. "

#~ msgid ""
#~ "To select one of the views List, Icons or Squares, click on View on the "
#~ "right side of the toolbar."
#~ msgstr ""
#~ "Valitaksesi joko kuvake, lista tai ruutunäkymän napsauta kuvaketta \"Näytä"
#~ "\" työkalupalkin oikealla puolella."

#~ msgid "To send the E-Mail, click on Send on the upper right side."
#~ msgstr "Lähettääksesi posti, napsauta oikeasta yläkulmasta Lähetä."

#~ msgid "To upload a file, click on New > Upload new file in the toolbar."
#~ msgstr ""
#~ "Ladataksesi tiedoston, napsauta työkalupalkista Uusi > Lataa uusi "
#~ "tiedosto."

#~ msgid ""
#~ "To view further information, click on a file. A pop-up window displays "
#~ "further details and functions."
#~ msgstr ""
#~ "Nähdäksesi lisätietoja, napsauta tiedostoa. Tarkemmat tiedot ja toiminnot "
#~ "näytetään ponnahdusikkunassa."

#~ msgid "Today"
#~ msgstr "Tänään"

#~ msgid "Toggle checkboxes"
#~ msgstr "Vaihtele valintaruutua"

#~ msgid "Toggle folder"
#~ msgstr "Vaihda kansiota"

#~ msgid "Toggle search"
#~ msgstr "Vaihtele hakua"

#~ msgid "Tomorrow"
#~ msgstr "Huomenna"

#~ msgid "Tool"
#~ msgstr "Työkalu"

#~ msgid "Top 10 file types"
#~ msgstr "Kymmenen tavallisinta tiedostotyyppiä"

#~ msgid "Top 10 folder size"
#~ msgstr "Kymmenen suurinta kansiota"

#~ msgid "Top 10 you got mail from"
#~ msgstr "Top 10 sähköpostiesi lähdettä"

#~ msgid "Top 10 you sent mail to"
#~ msgstr "Top 10 sähköpostiesi kohdetta"

#~ msgid "Total cost"
#~ msgstr "Yhteensä"

#~ msgid "Total: %1$s requests"
#~ msgstr "Yhteensä %1$s pyyntöä"

#~ msgid "Tour: Coming from OX6"
#~ msgstr "Esittely: Tulossa OX6"

#~ msgid "Town"
#~ msgstr "Kaupunki"

#~ msgid "Trash folder"
#~ msgstr "Roskat"

#~ msgid "Trying to auto-configure your mail account"
#~ msgstr "Yritetään auto-konfiguroida postitilisi"

#~ msgid "Tuesday"
#~ msgstr "tiistai"

#~ msgid "Tumblr"
#~ msgstr "Tumblr"

#~ msgid "Twitter"
#~ msgstr "Twitter"

#~ msgid "Twitter reported the following errors:"
#~ msgstr "Twitter raportoi seuraavat virheet:"

#~ msgid "Type"
#~ msgstr "Tyyppi"

#~ msgid "UI version"
#~ msgstr "KL versio"

#~ msgid "URL"
#~ msgstr "URL"

#~ msgid "Unable to load mail filter settings."
#~ msgstr "Postisuodattimien asetuksia ei voitu ladata."

#~ msgid "Unconfirmed"
#~ msgstr "Varmistamaton"

#~ msgid "Undone"
#~ msgstr "Tekemätön"

#~ msgid "Unfollow"
#~ msgstr "Lakkaa seuraamasta"

#~ msgid "Unified"
#~ msgstr "Perus"

#~ msgid "Unknown error while checking tumblr-blog."
#~ msgstr "Tuntematon virhe tumblr blogia tarkistettaessa."

#~| msgid "No sender"
#~ msgid "Unknown sender"
#~ msgstr "Ei lähettäjää"

#~ msgid "Unlock"
#~ msgstr "Avaa lukitus"

#~ msgid "Unread"
#~ msgstr "Lukematon"

#~ msgid "Unread only"
#~ msgstr "Vain lukemattomat"

#~ msgid "Unselect all"
#~ msgstr "Poista kaikki valinnat"

#~| msgid "Edit signature"
#~ msgid "Unset default signature"
#~ msgstr "Muokkaa allekirjoitusta"

#~ msgid ""
#~ "Unsupported Preview - Certain functions disabled and stability not "
#~ "assured until general release later this year"
#~ msgstr ""
#~ "Tukematon ennakko - Tietyt toiminnallisuudet pois käytöstä eikä vakautta "
#~ "voida taata ennen varsinaista julkaisua myöhemmin tänä vuonna."

#~ msgid "Updater"
#~ msgstr "Päivittäjä"

#~ msgid "Updating account data. This might take a few seconds."
#~ msgstr "Päivitetään tilitietoja Tämä saattaa kestää muutaman sekunnin."

#~ msgid ""
#~ "Updating subscribed data takes time. Importing 100 contacts for example, "
#~ "may take up to 5 minutes. Please have some patience."
#~ msgstr ""
#~ "Tilatun datan päivitys vie aikaa. Esimerkiksi sadan yhteystiedon tuominen "
#~ "vie jopa viisi minuuttia. Malttia, ole hyvä."

#~ msgid "Upgrade required"
#~ msgstr "Päivitys vaaditaan"

#~ msgid "Upgrade to premium"
#~ msgstr "Päivitä premium versioon"

#~ msgid "Upgrade to premium edition"
#~ msgstr "Päivitä premium versioon"

#~ msgid "Upload a new version"
#~ msgstr "Lataa uusi versio"

#~ msgid "Upload file"
#~ msgstr "Lataa tiedosto"

#~ msgid "Upload new files"
#~ msgstr "Lataa uusia tiedostoja"

#~ msgid "Upload new version"
#~ msgstr "Lataa uusi versio"

#~ msgid "Uploading a file"
#~ msgstr "Tiedoston lataaminen"

#~ msgid "Uploading folders is not supported."
#~ msgstr "Kansioiden lataamista ei tueta."

#~ msgid "Uploading..."
#~ msgstr "Ladataan..."

#~ msgid "Uptime: %1$s minutes"
#~ msgstr "Käynnissä: %1$s minuuttia"

#~ msgid "Use SSL connection"
#~ msgstr "Käytä SSL yhteyttä"

#~ msgid ""
#~ "Use cursor keys to change the date. Press ctrl-key at the same time to "
#~ "change year or shift-key to change month. Close date-picker by pressing "
#~ "ESC key."
#~ msgstr ""
#~ "Valitse päivä nuolinäppäimillä. Valitaksesi vuosi, paina samalla [Ctrl] "
#~ "tai paina [shift] valitaksesi kuukausi. Sulje valitsin painamalla [Esc]."

#~ msgid "Use cursor keys to change the item position"
#~ msgstr "Käytä nuolinäppäimiä muuttaaksesi kohdan sijaintia"

#~ msgid "Use fixed-width font for text mails"
#~ msgstr "Näytä tekstimuotoiset postit vakiolevyisellä kirjasimella"

#~ msgid ""
#~ "Use the folder tree to access own, public or shared files. If the folder "
#~ "tree is hidden, click on View > Folder view on the right side of the "
#~ "toolbar."
#~ msgstr ""
#~ "Käytä kansiopuuta omien, julkisten tai jaettujen tiedostojen "
#~ "tarkasteluun. Mikäli kansiopuu ei ole näkyvissä, napsauta työkalupalkin "
#~ "oikealta puolelta Näytä > Kansionäkymä."

#~ msgid "Use unified mail for this account"
#~ msgstr "Käytä tälle tilille yhtenäistä postia"

#~ msgid "Use username and password"
#~ msgstr "Käytä käyttäjätunnusta ja salasanaa"

#~ msgid "User data"
#~ msgstr "Käyttäjätiedot"

#~ msgid "User fields"
#~ msgstr "Käyttäjän kentät"

#~ msgid "User name"
#~ msgstr "Käyttäjätunnus"

#~ msgid "Username"
#~ msgstr "Käyttäjätunnus"

#~ msgid "Username must not be empty."
#~ msgstr "Käyttäjätunnus ei voi olla tyhjä."

#~ msgid "Using the reminder functions"
#~ msgstr "Muistutustoimintojen käyttäminen"

#~ msgid "Vacation Notice"
#~ msgstr "Lomailmoitus"

#~ msgid "Version Comment"
#~ msgstr "Version kommentti"

#~ msgid "Version history"
#~ msgstr "Versiohistoria"

#~| msgid "Day View"
#~ msgid "View"
#~ msgstr "Päivänäkymä"

#~ msgid "View Slideshow"
#~ msgstr "Katsoa diaesitys"

#~ msgid "View source"
#~ msgstr "Näytä lähdekoodi"

#~ msgid "Waiting"
#~ msgstr "Odottaa"

#~ msgid "Warning: This message might be a phishing or scam mail"
#~ msgstr "Varoitus: Tämä viesti voi olla urkinta- tai huijausposti"

#~ msgid "Weather • Season"
#~ msgstr "Sää • Vuodenaika"

#~ msgid "Wednesday"
#~ msgstr "keskiviikko"

#~ msgid "Week"
#~ msgstr "Viikko"

#~ msgid "Week View"
#~ msgstr "Viikkonäkymä"

#~ msgid "Weekly on %1$s"
#~ msgstr "Viikoittain %1$s"

#~ msgid ""
#~ "When using this feature, you as the current owner of the data are "
#~ "responsible for being careful with privacy rules and for complying with "
#~ "legal obligations (Copyright, Privacy Laws). Especially when sharing "
#~ "personal data you are the responsible party according to the Federal Data "
#~ "Protection Act (BDSG, Germany) or other Privacy Acts of your country. "
#~ "According to European and other national regulations you as the "
#~ "responsible party are in charge of data economy, and must not publish or "
#~ "forward personal data without the person's consent. Beyond legal "
#~ "obligations, we would like to encourage extreme care when dealing with "
#~ "personal data. Please consider carefully where you store and to whom you "
#~ "forward personal data. Please ensure appropriate access protection, e.g. "
#~ "by proper password protection."
#~ msgstr ""
#~ "Tätä ominaisuutta käyttäessäsi olet tietojen tämänhetkisenä omistajana "
#~ "vastuussa yksityisyyden suoja asetuksista ja laillisten velvoitteiden "
#~ "(tekijänoikeus, yksityisyyden suoja) noudattamisesta. Erityisesti "
#~ "henkilökohtaisia tietoja jakaessasi ole vastuussa Liittovaltion "
#~ "tietosuoja-asetuksen (BDSG, Saksa) tai maasi muiden yksityisyyden suoja "
#~ "asetusten mukaisesti. Eurooppalaisen ja maakohtaisten säädösten et "
#~ "vastaavana henkilönä saa julkaista henkilökohtaisia tietoja ilman "
#~ "henkilöiden suostumusta.  Lain velvoitteiden lisäksi haluamme kehottaa "
#~ "sinua noudattamaan erityistä varovaisuutta henkilökohtaisia tietoja "
#~ "käsitellessäsi. Harkitse tarkoin missä säilytät ja kenelle toimitat "
#~ "henkilökohtaisia tietoja. Varmista sopiva pääsynhallinta esimerkiksi "
#~ "kunnollisella salasanasuojauksella."

#~ msgid "Whole day"
#~ msgstr "Koko päivän"

#~ msgid "Workweek"
#~ msgstr "Työviikko"

#~ msgid "Workweek View"
#~ msgstr "Työviikkonäkymä"

#~ msgid "YB"
#~ msgstr "YT"

#~ msgid "Year"
#~ msgstr "Vuosi"

#~ msgid "Yearly on %1$s %2$d"
#~ msgstr "Vuosittain %1$s %2$d"

#~ msgid "Yearly on the %1$s %2$s of %3$d"
#~ msgstr "Joka vuosi %1$s %2$s %3$d"

#~ msgid "Years"
#~ msgstr "Vuotta"

#~ msgid "Yellow"
#~ msgstr "Keltainen"

#~ msgid "Yes"
#~ msgstr "Kyllä"

#~ msgid "Yes, send without subject"
#~ msgstr "Kyllä, lähetä ilman aihetta."

#~ msgid "Yesterday"
#~ msgstr "Eilen"

#~ msgid ""
#~ "You are about to change your confirmation status. Please leave a comment "
#~ "for other participants."
#~ msgstr ""
#~ "Olet aikeissa muuttaa vahvistustilannettasi. Jätä viesti muille "
#~ "osallistujille."

#~| msgid ""
#~| "You are currently using %1$s of your %2$s available disk space. You have "
#~| "%3$s left. "
#~ msgid ""
#~ "You are currently using %1$s of your %2$s available disk space. You have "
#~ "%3$s left."
#~ msgstr "Käytät nyt %1$s %2$s tilastasi. Sinulla on %3$s jäljellä. "

#~ msgid ""
#~ "You are not allowed to create appointments in \"%1$s\" owned by %2$s. "
#~ "Appointments will therefore be created in your private calendar."
#~ msgstr ""
#~ "Sinulla ei ole valtuuksia luoda tapaamisia kohteeseen \"%1$s\" (omistaja "
#~ "%2$s). Tapaamiset luodaan siksi yksityiseen kalenteriisi."

#~ msgid ""
#~ "You are not allowed to create appointments in \"%1$s\". Appointments will "
#~ "therefore be created in your private calendar."
#~ msgstr ""
#~ "Sinulla ei ole valtuuksia luoda tapaamisia kohteeseen \"%1$s\". "
#~ "Tapaamiset luodaan siksi yksityiseen kalenteriisi."

#~ msgid "You are the organizer"
#~ msgstr "Sinä olet järjestäjä"

#~ msgid ""
#~ "You can drag and drop files from your computer here to add as attachment."
#~ msgstr "Voit raahata ja pudottaa liitetiedostosi tähän."

#~ msgid ""
#~ "You can drag and drop files from your computer to upload either a new "
#~ "file or another version of a file."
#~ msgstr ""
#~ "Siirrä ja tipauta tiedostoja koneeltasi ladataksesi uuden tiedoston tai "
#~ "uuden version tiedostosta."

#~ msgid "You can quick-save your changes via Ctrl+Enter."
#~ msgstr "Pikatallenna muutoksesi Ctrl+Enter"

#~ msgid "You declined this appointment"
#~ msgstr "Kieltäydyit tästä tapaamisesta"

#~ msgid "You declined this task"
#~ msgstr "Kieltäydyit tästä tehtävästä"

#~ msgid "You don't have any appointments in the near future."
#~ msgstr "Sinulla ei ole tapaamisia lähitulevaisuudessa."

#~ msgid "You don't have any publications yet"
#~ msgstr "Sinulla ei vielä ole julkaisuja"

#~ msgid "You don't have any subscriptions yet"
#~ msgstr "Sinulla ei vielä ole tilauksia"

#~ msgid "You don't have any tasks that are either due soon or overdue."
#~ msgstr "Sinulla ei ole pian erääntyviä eikä erääntyneitä tehtäviä."

#~| msgid "You have %1$d notification"
#~| msgid_plural "You have %1$d notifications"
#~ msgid "You have %1$d notification."
#~ msgid_plural "You have %1$d notifications."
#~ msgstr[0] "Sinulla on %1$d ilmoitus"
#~ msgstr[1] "Sinulla on %1$d ilmoitusta"

#~ msgid ""
#~ "You have %1$d notifications. Press [enter] to jump to the notification "
#~ "area and [escape] to close it again."
#~ msgid_plural ""
#~ "You have %1$d notifications. Press [enter] to jump to the notification "
#~ "area and [escape] to close it again."
#~ msgstr[0] ""
#~ "Sinulla on %1$d ilmoitusta. Paina [enter] päästäksesi ilmoitusalueelle ja "
#~ "[escape] sulkeaksi sen."
#~ msgstr[1] ""
#~ "Sinulla on %1$d ilmoitusta. Paina [enter] päästäksesi ilmoitusalueelle ja "
#~ "[escape] sulkeaksi sen."

#~ msgid "You have %1$d unread messages"
#~ msgstr "Sinulla on %1$s lukematonta viestiä"

#~ msgid "You have 1 unread message"
#~ msgstr "Sinulla on yksi lukematon viesti"

#~ msgid "You have accepted the appointment"
#~ msgstr "Hyväksyit tapaamisen"

#~ msgid "You have accepted this appointment"
#~ msgstr "Hyväksyit tämän tapaamisen"

#~ msgid "You have accepted this task"
#~ msgstr "Hyväksyit tämän tehtävän"

#~ msgid "You have been automatically signed out"
#~ msgstr "Sinut on automaattisesti uloskirjattu"

#~ msgid "You have declined the appointment"
#~ msgstr "Kieltäydyit tapaamisesta"

#~ msgid "You have no new messages"
#~ msgstr "Sinulla ei ole uusia viestejä"

#~ msgid "You have no unread messages"
#~ msgstr "Sinulla ei ole lukemattomia viestejä"

#~ msgid "You have reauthorized this %s account."
#~ msgstr "Olet uudelleenvaltuuttanut tämän %s tilin."

#~ msgid "You have reauthorized this account."
#~ msgstr "Sinun täytyy uudelleenvaltuuttaa tämä tili."

#~ msgid "You have tentatively accepted the appointment"
#~ msgstr "Alustavasti hyväksyit tämän tapaamisen"

#~ msgid "You have to enter a username and password to subscribe."
#~ msgstr "Syötä käyttäjätunnus ja salasana tilataksesi."

#~ msgid "You need to use Android %n or higher."
#~ msgstr "Sinun tulee käyttää Android versiota %n tai uudempaa."

#~ msgid "You need to use iOS %n or higher."
#~ msgstr "Sinun tulee käyttää iOS versiota %n tai uudempaa."

#~ msgid "You share this folder with other users"
#~ msgstr "Jaat tämän kansion muiden käyttäjien kanssa"

#~ msgid "You tentatively accepted this invitation"
#~ msgstr "Alustavasti hyväksyit tämän kutsun"

#~ msgid "You tentatively accepted this task"
#~ msgstr "Alustavasti hyväksyit tämän tehtävä"

#~ msgid ""
#~ "You will automatically return to the appointment dialog. The selected "
#~ "start and end time as well as the current participant list will be "
#~ "applied."
#~ msgstr ""
#~ "Palaudut automaattisesti tapaamisdialogiin. Valittu alku- ja "
#~ "päättymisaika sekä osallistujalista otetaan käyttöön."

#~ msgid "You will be automatically signed out in %1$d second"
#~ msgid_plural "You will be automatically signed out in %1$d seconds"
#~ msgstr[0] "Automaattinen uloskirjautuminen %1$d sekunnin kuluttua"
#~ msgstr[1] "Automaattinen uloskirjautuminen %1$d sekunnin kuluttua"

#~ msgid "Your Applications"
#~ msgstr "Sinun sovelluksesi"

#~ msgid "Your IP address has changed"
#~ msgstr "IP osoitteesi on muuttunut"

#~ msgid "Your answer"
#~ msgstr "Vastauksesi"

#~ msgid "Your applications"
#~ msgstr "Sovelluksesi"

#~ msgid "Your browser is not supported!"
#~ msgstr "Selaimesi ei ole tuettu!"

#~ msgid "Your browser version is not supported!"
#~ msgstr "Selainversiosi ei ole tuettu!"

#~ msgid "Your browser's cookie functionality is disabled. Please turn it on."
#~ msgstr ""
#~ "Selaimesi evästetoiminnallisuus on kytketty pois päältä. Ole hyvä ja "
#~ "kytke se päälle."

#~| msgid ""
#~| "Your capacity is shared with all members of your group. Your group is "
#~| "currently using %1$s of its %2$s available disk space. The amount of "
#~| "free space is %3$s. "
#~ msgid ""
#~ "Your capacity is shared with all members of your group. Your group is "
#~ "currently using %1$s of its %2$s available disk space. The amount of free "
#~ "space is %3$s."
#~ msgstr ""
#~ "Tilasi on jaettu kaikkien ryhmäsi jäsenten kesken. Ryhmäsi käyttää nyt "
#~ "%1$s kaikkiaan %2$s tilastaan. Vapaan tilan määrä on %3$s "

#~ msgid "Your current password"
#~ msgstr "Nykyinen salasanasi"

#~ msgid "Your mail address"
#~ msgstr "Postiosoitteesi"

#~ msgid "Your messages"
#~ msgstr "Viestisi"

#~ msgid "Your name"
#~ msgstr "Nimesi"

#~ msgid "Your old password"
#~ msgstr "Vanha salasanasi"

#~ msgid "Your operating system is not supported."
#~ msgstr "Käyttöjärjestelmäsi ei ole tuettu."

#~ msgid "Your password"
#~ msgstr "Salasanasi"

#~ msgid "Your selected picture will be displayed after saving"
#~ msgstr "Valitsemasi kuva tulee näkyviin tallentamisen jälkeen"

#~ msgid "Your session is expired"
#~ msgstr "Istuntosi on vanhentunut"

#~ msgid "Your timezone"
#~ msgstr "Aikavyöhykkeesi"

#~ msgid "ZB"
#~ msgstr "ZT"

#~ msgid "after %1$d appointment"
#~ msgid_plural "after %1$d appointments"
#~ msgstr[0] "%1$d tapaamisen jälkeen"
#~ msgstr[1] "%1$d tapaamisen jälkeen"

#~ msgid "and"
#~ msgstr "ja"

#~ msgid "by noon"
#~ msgstr "aamupäivällä"

#~ msgid "clear"
#~ msgstr "tyhjennä"

#~ msgid "close"
#~ msgstr "sulje"

#~ msgid "close for %1$s"
#~ msgstr "sulje %1$s"

#~ msgid "create objects"
#~ msgstr "luo kohteita"

#~ msgid "create objects and subfolders"
#~ msgstr "luo uusia kohteita ja alikansioita"

#~ msgid "daily"
#~ msgstr "päivittäin"

#~ msgid "day of the week"
#~ msgstr "työpäivä"

#~ msgid "day of the weekend"
#~ msgstr "viikonlopun päivä"

#~ msgid "delete all objects"
#~ msgstr "poista kaikki kohteet"

#~ msgid "delete only own objects"
#~ msgstr "poista vain omat kohteet"

#~ msgid "deleted"
#~ msgstr "poistettu"

#~ msgid "disabled"
#~ msgstr "pois käytöstä"

#~ msgid "edit all objects"
#~ msgstr "muokkaa kaikkia kohteita"

#~ msgid "edit own objects"
#~ msgstr "muokkaa omia kohteita"

#~| msgid "end date "
#~ msgid "end date"
#~ msgstr "loppupäivämäärä "

#~ msgid "ends"
#~ msgstr "päättyy"

#~ msgid "ends after a certain number of appointments"
#~ msgstr "päättyy tietyn määrän tapaamisia jälkeen"

#~ msgid "ends on a specific date"
#~ msgstr "päättyy määriteltynä päivämääränä"

#~ msgid "every %1$d day"
#~ msgid_plural "every %1$d days"
#~ msgstr[0] "joka %1$d päivä"
#~ msgstr[1] "joka %1$d päivä"

#~ msgid "every %1$d month"
#~ msgid_plural "every %1$d months"
#~ msgstr[0] "joka %1$d kuukausi"
#~ msgstr[1] "joka %1$d kuukausi"

#~ msgid "every %1$d week"
#~ msgid_plural "every %1$d weeks"
#~ msgstr[0] "joka %1$d viikko"
#~ msgstr[1] "joka %1$d viikko"

#~ msgid "every day"
#~ msgstr "joka päivä"

#~ msgid "every month"
#~ msgstr "kuukausittain"

#~ msgid "every week"
#~ msgstr "viikoittain"

#~ msgid "files"
#~ msgstr "tiedostot"

#~ msgid "first"
#~ msgstr "ensimmäisenä"

#~ msgid "flickr.people.getPublicPhotos"
#~ msgstr "flickr.people.getPublicPhotos"

#~ msgid "flickr.photos.search"
#~ msgstr "flickr.photos.search"

#~ msgid "fourth"
#~ msgstr "neljäntenä"

#~ msgid "iCal"
#~ msgstr "iCal"

#~ msgctxt "in"
#~ msgid "in %d minute"
#~ msgid_plural "in %d minutes"
#~ msgstr[0] "minuutin kuluttua"
#~ msgstr[1] "%d minuutin kuluttua"

#~ msgid "in 15 minutes"
#~ msgstr "15 minuutin kuluttua"

#~ msgid "in 30 minutes"
#~ msgstr "30 minuutin kuluttua"

#~ msgid "in 5 minutes"
#~ msgstr "5 minuutin kuluttua"

#~ msgid "in blind copy"
#~ msgstr "piilokopioituna"

#~ msgid "in copy"
#~ msgstr "kopioituna"

#~ msgid "in one hour"
#~ msgstr "tunnin kuluttua"

#~ msgid "in one week"
#~ msgstr "viikon kuluttua"

#~| msgid " is not a valid user or group."
#~ msgid "is not a valid user or group."
#~ msgstr " ei ole käypä käyttäjä tai ryhmä."

#~ msgid "last"
#~ msgstr "viimeisenä"

#~ msgid "late in the evening"
#~ msgstr "myöhään illalla"

#~ msgid "monthly"
#~ msgstr "kuukausittain"

#~ msgid "more"
#~ msgstr "enemmän"

#~ msgid "never ends"
#~ msgstr "ei pääty koskaan"

#~ msgid "next Friday"
#~ msgstr "ensi perjantaina"

#~ msgid "next Monday"
#~ msgstr "ensi maanantaina"

#~ msgid "next Saturday"
#~ msgstr "ensi lauantaina"

#~ msgid "next Sunday"
#~ msgstr "ensi sunnuntaina"

#~ msgid "next Thursday"
#~ msgstr "ensi torstaina"

#~ msgid "next Tuesday"
#~ msgstr "ensi tiistaina"

#~ msgid "next Wednesday"
#~ msgstr "ensi keskiviikkona"

#~ msgid "next week"
#~ msgstr "seuraava viikko"

#~ msgid "no delete permissions"
#~ msgstr "ei poisto-oikeuksia"

#~ msgid "no edit permissions"
#~ msgstr "ei muokkausoikeuksia"

#~ msgid "no read permissions"
#~ msgstr "ei lukuoikeuksia"

#~ msgid "previous week"
#~ msgstr "edellinen viikko"

#~ msgid "read all objects"
#~ msgstr "lue kaikki kohteet"

#~ msgid "read own objects"
#~ msgstr "lue omat kohteet"

#~ msgid "remove"
#~ msgstr "poista"

#~ msgid "second"
#~ msgstr "toisena"

#~ msgid "seen"
#~ msgstr "nähty"

#~ msgid "select format"
#~ msgstr "valitse muotoilu"

#~ msgid "show image"
#~ msgstr "näytä kuva"

#~| msgid "status "
#~ msgid "status"
#~ msgstr "tilanne "

#~| msgid "New subfolder"
#~ msgid "subfolders of %s"
#~ msgstr "Uusi alikansio"

#~ msgid "third"
#~ msgstr "kolmantena"

#~ msgid "this afternoon"
#~ msgstr "iltapäivällä"

#~ msgid "this morning"
#~ msgstr "tänä aamuna"

#~ msgid "tomorrow"
#~ msgstr "huomenna"

#~ msgid "tonight"
#~ msgstr "illalla"

#~ msgid "unknown"
#~ msgstr "tuntematon"

#~ msgid "unlimited"
#~ msgstr "rajoitukseton"

#~ msgid "vCard"
#~ msgstr "vCard"

#~ msgid "vacation notice"
#~ msgstr "lomailmoitus"

#~ msgid "via"
#~ msgstr "kautta"

#~ msgid "view the folder"
#~ msgstr "katso kansiota"

#~ msgid "weekly"
#~ msgstr "viikoittain"

#~ msgid "work days"
#~ msgstr "työpäivää"

#~ msgid "yearly"
#~ msgstr "vuosittain"<|MERGE_RESOLUTION|>--- conflicted
+++ resolved
@@ -132,11 +132,6 @@
 "Luodaksesi uuden yhteystiedon napsauta työkalupalkista Uusi > Lisää "
 "yhteystieto."
 
-<<<<<<< HEAD
-#: apps/io.ox/tours/settings.js module:io.ox/tours
-msgid "How the settings are organized"
-msgstr "Asetusten järjestys"
-=======
 #: apps/io.ox/tours/contacts.js module:io.ox/tours
 msgid "Navigation bar"
 msgstr "Navigointipalkki"
@@ -152,7 +147,6 @@
 #: apps/io.ox/tours/contacts.js module:io.ox/tours
 msgid "Sending an E-Mail to a contact"
 msgstr "Sähköpostin lähettäminen yhteystietoa käyttäen"
->>>>>>> ca385a2c
 
 #: apps/io.ox/tours/contacts.js module:io.ox/tours
 msgid ""
@@ -162,15 +156,11 @@
 "Lähettääksesi sähköpostin käyttäen yhteystietoa, napsauta "
 "sähköpostiosoitetta tai työkalupalkista Lähetä sähköposti."
 
-<<<<<<< HEAD
-#: apps/io.ox/tours/mail.js module:io.ox/tours
-=======
 #: apps/io.ox/tours/contacts.js module:io.ox/tours
 msgid "Editing multiple contacts"
 msgstr "Useamman yhteystiedon muokkaus"
 
 #: apps/io.ox/tours/contacts.js module:io.ox/tours
->>>>>>> ca385a2c
 msgid ""
 "To edit multiple contacts at once, enable the checkboxes on the left side of "
 "the contacts. If the checkboxes are not displayed, click on View > "
@@ -272,19 +262,6 @@
 msgid "Preview mode"
 msgstr "Esikatselu"
 
-<<<<<<< HEAD
-#: apps/io.ox/tours/mail.js module:io.ox/tours
-msgid "Reading E-Mail conversations"
-msgstr "Sähköpostikeskustelun lukeminen"
-
-#: apps/io.ox/tours/portal.js module:io.ox/tours
-msgid "Reading the details"
-msgstr "Yksityiskohtien katselu"
-
-#: apps/io.ox/tours/intro.js module:io.ox/tours
-msgid "Searching for objects"
-msgstr "Kohteiden etsiminen"
-=======
 #: apps/io.ox/tours/files.js module:io.ox/tours
 msgid ""
 "From preview you can also select other options to help you manage and work "
@@ -292,7 +269,6 @@
 msgstr ""
 "Esikatselusta voit valita myös muita vaihtoehtoja tiedostojesi hallintaan ja "
 "työstämiseen."
->>>>>>> ca385a2c
 
 #: apps/io.ox/tours/files.js module:io.ox/tours
 msgid "Share files"
@@ -398,11 +374,6 @@
 "Tämä ohjattu esittely perehdyttää sinut pikaisesti tuotteeseen. Tarkempaa "
 "tietoa saat yksittäisten sovellusten esittelyistä ja ohjetoiminnosta."
 
-<<<<<<< HEAD
-#: apps/io.ox/tours/portal.js module:io.ox/tours
-msgid "The Portal"
-msgstr "Portaali"
-=======
 #: apps/io.ox/tours/intro.js module:io.ox/tours
 msgid "Launching an app"
 msgstr "Sovelluksen käynnistäminen"
@@ -418,7 +389,6 @@
 #: apps/io.ox/tours/intro.js module:io.ox/tours
 msgid "Displaying the help or the settings"
 msgstr "Ohjeen tai asetusten katselu"
->>>>>>> ca385a2c
 
 #: apps/io.ox/tours/intro.js module:io.ox/tours
 msgid ""
@@ -474,8 +444,6 @@
 msgstr "Kansiopuu"
 
 #: apps/io.ox/tours/intro.js module:io.ox/tours
-<<<<<<< HEAD
-=======
 msgid ""
 "Use the folder tree to open the folder containing the objects that you want "
 "to view in the list."
@@ -483,7 +451,6 @@
 "Avaa kansiopuusta kansio, jonka kohteita haluat tarkastella listanäkymässä."
 
 #: apps/io.ox/tours/intro.js module:io.ox/tours
->>>>>>> ca385a2c
 msgid "The list"
 msgstr "Lista"
 
@@ -599,20 +566,10 @@
 msgid "Opening an E-Mail in a separate window"
 msgstr "Sähköpostin avaaminen erilliseen ikkunaan"
 
-<<<<<<< HEAD
-#: apps/io.ox/tours/intro.js module:io.ox/tours
-#, fuzzy
-#| msgid ""
-#| "To launch an app, click on an entry on the left side of the menu bar."
-msgid ""
-"To launch an app, use the quick launch icons on the left side of the menu "
-"bar or click on an entry inside the app launcher menu."
-=======
 #: apps/io.ox/tours/mail.js module:io.ox/tours
 msgid ""
 "If double-clicking on an E-Mail in the list, the E-Mail is opened in a "
 "separate window."
->>>>>>> ca385a2c
 msgstr ""
 "Sähköpostin tuplaklikkaaminen listanäkymässä avaa sen erilliseen ikkunaan."
 
@@ -667,34 +624,6 @@
 "valikkopalkin oikeassa yläreunassa. Valitse Asetukset. Napsauta Sähköposti "
 "vasemmalla."
 
-<<<<<<< HEAD
-#: apps/io.ox/tours/settings.js module:io.ox/tours
-#, fuzzy
-#| msgid ""
-#| "To open the help, click the System menu icon on the upper right side of "
-#| "the menu bar. Select Help. The help for the currently selected app is "
-#| "displayed. To browse the complete help, click on Start Page or Table Of "
-#| "Contents at the upper part of the window."
-msgid ""
-"To open the help, click the user image on the upper right side of the menu "
-"bar. Select Help. The help for the currently selected app is displayed. To "
-"browse the complete help, click on Start Page or Table Of Contents at the "
-"upper part of the window."
-msgstr ""
-"Avataksesi ohjeet, napsauta järjestelmävalikon kuvaketta valikkolakin "
-"oikeassa yläreunassa. Valitse Ohje. Sillä hetkellä valitun sovelluksen "
-"ohjeet näytetään. Selaillaksesi kaikkia ohjeita, valitse Ohje aloitussivulla "
-"tai sisällysluettelossa."
-
-#: apps/io.ox/tours/settings.js module:io.ox/tours
-#, fuzzy
-#| msgid ""
-#| "To open the settings, click the System menu icon on the upper right side "
-#| "of the menu bar. Select Settings."
-msgid ""
-"To open the settings, click the user image on the upper right side of the "
-"menu bar. Select Settings."
-=======
 #. Tour name; general introduction
 #: apps/io.ox/tours/main.js module:io.ox/tours
 msgid "Getting started"
@@ -708,7 +637,6 @@
 msgid ""
 "The Portal informs you about current E-Mails, appointments or social network "
 "news."
->>>>>>> ca385a2c
 msgstr ""
 "Portaali ilmoittaa sinulle ajankohtaisista sähköposteista, tapaamisista ja "
 "some-uutisista."
@@ -818,27 +746,11 @@
 "valikkopalkin oikeassa reunassa. Valitse Kirjaudu ulos."
 
 #: apps/io.ox/tours/settings.js module:io.ox/tours
-<<<<<<< HEAD
-#, fuzzy
-#| msgid ""
-#| "To sign out, click the System menu icon on the upper right side of the "
-#| "menu bar. Select Sign out."
-msgid ""
-"To sign out, click the logout icon on the upper right side of the menu bar."
-msgstr ""
-"Kirjautuaksesi ulos, napsauta järjestelmävalikkon hammaspyöräkuvaketta "
-"valikkopalkin oikeassa reunassa. Valitse Kirjaudu ulos."
-
-#: apps/io.ox/tours/mail.js module:io.ox/tours
-msgid "To sort the E-Mails, click on Sort by. Select a sort criteria."
-msgstr "Lajitellaksesi viestejä, napsauta lajittele. Valitse lajitteluperuste."
-=======
 msgid ""
 "To sign out, click the logout icon on the upper right side of the menu bar."
 msgstr ""
 "Kirjaudu ulos klikkaamalla uloskirjautumiskuvaketta valintapalkin oikeassa "
 "yläreunassa."
->>>>>>> ca385a2c
 
 #: apps/io.ox/tours/tasks.js module:io.ox/tours
 msgid "Creating a new task"
@@ -2959,13 +2871,6 @@
 #~ msgid "High priority"
 #~ msgstr "Tärkeä"
 
-#~ msgid ""
-#~ "Hint: you can always restart guided tours, any time you need them, from "
-#~ "the system menu."
-#~ msgstr ""
-#~ "Vinkki: voit aloittaa ohjatun kierroksen järjestelmävalikosta uudelleen "
-#~ "milloin vain."
-
 #~ msgid "Hobby"
 #~ msgstr "Harrastus"
 
@@ -3055,12 +2960,6 @@
 #~ msgstr ""
 #~ "Uusien ilmoitusten, esimerkiksi tapaamiskutsujen, saapuessa, tietoalue "
 #~ "avautuu oikealle reunalle."
-
-#~ msgid ""
-#~ "In case of new notifications, e.g. appointment invitations, the info area "
-#~ "is opened."
-#~ msgstr ""
-#~ "Saadessasi uusia ilmoituksia, esim. tapaamiskutsuja, infoalue avautuu."
 
 #~ msgid "In progress"
 #~ msgstr "Meneillään"
@@ -4345,9 +4244,6 @@
 #~ msgid "Resources"
 #~ msgstr "Resurssit"
 
-#~ msgid "Restart Guided Tour"
-#~ msgstr "Aloita opastettu kierros uudestaan"
-
 #~ msgid "Restore applications"
 #~ msgstr "Keskeneräisiä toimintoja"
 
@@ -4940,16 +4836,6 @@
 #~ "Valintaruutujen avulla voit valita tiedostoja. Tiedostoa napsauttamalla "
 #~ "näet lisää yksityiskohtia ja valikoiman toimintoja."
 
-#~ msgid "The New objects icon"
-#~ msgstr "Uusia kohteita kuvake"
-
-#~ msgid ""
-#~ "The New objects icon shows the number of appointment reminders or other "
-#~ "notifications. If clicking the icon, the info area opens."
-#~ msgstr ""
-#~ "Uudet kohteet -kuvake näyttää tapaamismuistutusten ja muiden ilmoitusten "
-#~ "määrän. Informaatioalue avautuu napauttamalla kuvaketta."
-
 #~ msgid ""
 #~ "The New objects icon shows the number of unread E-Mails or other "
 #~ "notifications. If clicking the icon, the info area opens."
@@ -5158,9 +5044,6 @@
 #~ msgstr ""
 #~ "Oikean alareunan kuvake avustaa sähköpostien lajittelussa. Napsauta "
 #~ "kuvaketta saadaksesi lista lajitteluperusteista."
-
-#~ msgid "The info area"
-#~ msgstr "Tietoalue"
 
 #~ msgid "The number of recipients is limited to %1$s recipients per field"
 #~ msgstr ""
