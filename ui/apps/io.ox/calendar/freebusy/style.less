/**
 * This work is provided under the terms of the CREATIVE COMMONS PUBLIC
 * LICENSE. This work is protected by copyright and/or other applicable
 * law. Any use of the work other than as authorized under this license
 * or copyright law is prohibited.
 *
 * http://creativecommons.org/licenses/by-nc-sa/2.5/
 * © 2013 Open-Xchange Inc., Tarrytown, NY, USA. info@open-xchange.com
 *
 * @author Matthias Biggeleben <matthias.biggeleben@open-xchange.com>
 */

@controlsHeight: 30px;
@participantsWidth: 340px;
@bottom: @controlsHeight + 3 * 2 + 1;

.free-busy-controls {

    top: auto;
    background-color: whiteSmoke;
    border-top: 1px solid #ddd;
    padding: 3px 13px 3px 13px;
    height: @controlsHeight;

    .hint {
        line-height: 30px;
        position: relative;
        cursor: help;
    }

    .popover {
    	left: 13px !important;//needed to keep the popup inside the screen
        max-width: 380px;
<<<<<<< HEAD
        
=======

>>>>>>> 4666d766
        .arrow {
        	left: 45px;
        }
    }
}

.window-content .free-busy-view {

    .user-select(none);

    h1 {
        position: absolute;
        top: 13px;
        left: 13px;
        margin: 0;
        line-height: 38px;
        font-family: @lightFontFamily;
        font-size: 20px;
        font-weight: 200;
    }

    .autocomplete-controls{
<<<<<<< HEAD
        top: 64px;
=======
        top: 70px;
>>>>>>> 4666d766
        width: @participantsWidth;
        height: 30px;
        left: 13px;
        line-height: 30px;
<<<<<<< HEAD
        
=======

>>>>>>> 4666d766
        .add-participant {
        	width: @participantsWidth - 75;
    	}
    }

    .participants-view-scrollpane {
<<<<<<< HEAD
        top: 103px;
=======
        top: 120px;
>>>>>>> 4666d766
        bottom: @bottom;
        padding: 0 13px 13px 13px;
        width: @participantsWidth;
        .box-sizing(border-box);
        .overflow-y();
    }

    .week-view {
        top: 10px;
        left: @participantsWidth;
        bottom: @bottom;
        z-index: 10;
    }

    .close-control {
        position: absolute;
        top: 20px;
        right: 13px;
        z-index: 20;
        i { margin-left: 0.5em; text-decoration:none; color:#000; }
    }

    .view-dropdown {
        padding-top: 5px;
        .dropdown-menu {
            top: auto;
            bottom: 110%;
        }
    }

    .participants-view .participant-wrapper .participant-email {
        display:block;
    }

    .participants-view:after {
        content: ' ';
    }

    .participant-wrapper .remove {
        right: 11px;
    }

    .with-participant-color {
        padding-right: 20px;
        margin-bottom: 1px;
    }

    .with-participant-color.removable {
        padding-right: 50px;
    }

    @opacity: 0.70;

    .participant-color {
        position: absolute;
        top: 0;
        right: 0;
        bottom: 0;
        width: 10px;
        background-color: #ccc;
        opacity: @opacity;
    }

    .modal-footer .btn.add-button {
        min-width: 3em;
    }

    .appointment {
        opacity: @opacity;
        cursor: pointer;
    }

    .appointment-content { cursor: inherit; }

    .appointment.fulltime {
        opacity: @opacity / 2;
        z-index: 0 !important;
    }

    /* copied from bootstrap; but without own background-color; mixins do not work here; therefore copy/paste */
    .striped(@angle: 45deg) {
        background-image: -webkit-gradient(linear, 0 100%, 100% 0, color-stop(.25, rgba(255,255,255,.15)), color-stop(.25, transparent), color-stop(.5, transparent), color-stop(.5, rgba(255,255,255,.15)), color-stop(.75, rgba(255,255,255,.15)), color-stop(.75, transparent), to(transparent));
        background-image: -webkit-linear-gradient(@angle, rgba(255,255,255,.15) 25%, transparent 25%, transparent 50%, rgba(255,255,255,.15) 50%, rgba(255,255,255,.15) 75%, transparent 75%, transparent);
        background-image: -moz-linear-gradient(@angle, rgba(255,255,255,.15) 25%, transparent 25%, transparent 50%, rgba(255,255,255,.15) 50%, rgba(255,255,255,.15) 75%, transparent 75%, transparent);
        background-image: -o-linear-gradient(@angle, rgba(255,255,255,.15) 25%, transparent 25%, transparent 50%, rgba(255,255,255,.15) 50%, rgba(255,255,255,.15) 75%, transparent 75%, transparent);
        background-image: linear-gradient(@angle, rgba(255,255,255,.15) 25%, transparent 25%, transparent 50%, rgba(255,255,255,.15) 50%, rgba(255,255,255,.15) 75%, transparent 75%, transparent);
    }

    .appointment.striped {
        .striped();
        opacity: @opacity - 0.1;
    }

    /* colors are in custom order: not rainbow */
    .color-index-0 { background-color: #333; }
    .color-index-1 { background-color: darken(@blueLight, 20%); }
    .color-index-2 { background-color: @greenLight; }
    .color-index-3 { background-color: #F7DC16; } /* better than pure yellow */
    .color-index-4 { background-color: #CA2929; } /* custom red */
    .color-index-5 { background-color: @orange; }
    .color-index-6 { background-color: darken(@blue, 10%); }
    .color-index-7 { background-color: #FF3AB8; } /* pink */
    .color-index-8 { background-color: #378137; } /* green */
    .color-index-9 { background-color: #590F8A; } /* purple */

    .color-index-3 .appointment-content { color: #333; }
 }<|MERGE_RESOLUTION|>--- conflicted
+++ resolved
@@ -31,11 +31,7 @@
     .popover {
     	left: 13px !important;//needed to keep the popup inside the screen
         max-width: 380px;
-<<<<<<< HEAD
-        
-=======
 
->>>>>>> 4666d766
         .arrow {
         	left: 45px;
         }
@@ -58,31 +54,19 @@
     }
 
     .autocomplete-controls{
-<<<<<<< HEAD
-        top: 64px;
-=======
         top: 70px;
->>>>>>> 4666d766
         width: @participantsWidth;
         height: 30px;
         left: 13px;
         line-height: 30px;
-<<<<<<< HEAD
-        
-=======
 
->>>>>>> 4666d766
         .add-participant {
         	width: @participantsWidth - 75;
     	}
     }
 
     .participants-view-scrollpane {
-<<<<<<< HEAD
-        top: 103px;
-=======
         top: 120px;
->>>>>>> 4666d766
         bottom: @bottom;
         padding: 0 13px 13px 13px;
         width: @participantsWidth;
