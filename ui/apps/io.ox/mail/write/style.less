--- conflicted
+++ resolved
@@ -461,7 +461,6 @@
                  url('font/androidemoji.woff') format('woff'),
                  url('font/androidemoji.ttf') format('truetype');
         }
-<<<<<<< HEAD
 
         .emojifont {
             font-family: 'AndroidEmojiRegular';
@@ -492,7 +491,7 @@
             vertical-align: top;
 
             border: 1px solid #ccc;
-            border-width: 1px 1px 1px 0;
+            border-width: 1px 1px 1px 1px;
 
             @background: #f5f5f5;
             @emojiTabHeight: 34px;
@@ -631,179 +630,6 @@
     }
 }
 
-// TINY SCREENS
-@media (max-width: 700px) {
-=======
->>>>>>> f834ac5b
-
-        .emojifont {
-            font-family: 'AndroidEmojiRegular';
-        }
-
-        img.emoji {
-            border: 0;
-        }
-
-        .table-cell-fix {
-            position: relative;
-            height: 100%;
-            width: 100%;
-            .box-sizing(border-box);
-        }
-
-        /* only apply this adjustments on tablet, therefore checking for .touch */
-        .touch & .mceEmojiPane {
-            position: absolute;
-            right: 0px;
-            top: 97px;
-            bottom: 13px;
-            height: auto;
-            z-index: 1000;
-
-            /*height: 100%;*/
-            width: 255px;
-            vertical-align: top;
-
-            border: 1px solid #ccc;
-            border-width: 1px 1px 1px 1px;
-
-            @background: #f5f5f5;
-            @emojiTabHeight: 34px;
-
-            .emoji-tabs {
-                height: @emojiTabHeight;
-                bottom: auto;
-            }
-
-            .emoji-tab {
-                font-size: 12px;
-                line-height: 20px;
-                color: white;
-                padding: 7px 14px;
-                background-color: #ccc;
-                border: 1px solid white;
-                cursor: pointer;
-                .box-sizing(border-box);
-            }
-
-            .emoji-tab.left {
-                right: 50%;
-                border-right: 0px none;
-            }
-
-            .emoji-tab.right {
-                left: 50%;
-            }
-
-            .emoji-tab.active {
-                background-color: #333;
-            }
-
-            .emoji-tab:focus, .emoji-tab:active {
-                outline: 0;
-                background-color: #555;
-            }
-
-            .emoji-header {
-
-                line-height: 20px;
-                height: 25px;
-                bottom: auto;
-
-                padding: 0 0 0 14px;
-                background-color: @background;
-
-                .emoji-category {
-                    line-height: 25px;
-                    font-weight: bold;
-                    color: #333;
-                    display: inline-block;
-                    width: 100%;
-                    padding-right: 30px;
-                    .ellipsis();
-                    .box-sizing(border-box);
-                }
-
-                i {
-                    line-height: 20px;
-                }
-            }
-
-            .emoji-use-tabs .emoji-header {
-                top: @emojiTabHeight;
-            }
-
-            .emoji-options {
-                .dropdown-toggle {
-                    width: 34px;
-                    height: 20px;
-                    padding: 7px 0;
-                    display: inline-block;
-                    text-align: center;
-                }
-                .dropdown-toggle:focus {
-                    outline: 0;
-                    background-color: #08c;
-                    i { color: white; }
-                }
-            }
-
-            .emoji-icons {
-
-                top: 25px;
-                bottom: 50px;
-                padding: 5px;
-                white-space: normal;
-
-                overflow: auto;
-                background-color: white;
-            }
-
-            .emoji-use-tabs .emoji-icons {
-                top: 34px + @emojiTabHeight;
-            }
-
-            .reset-recents {
-                color: @linkColor;
-                cursor: pointer;
-                display: block;
-                margin: 7px 0;
-                text-align: right;
-                &:hover { text-decoration: underline; }
-            }
-
-            .emoji {
-
-                width: 20px;
-                margin: 12px;
-                cursor: pointer;
-
-                &:focus {
-                    outline: 5px solid #ccc;
-                    background-color: #ccc;
-                }
-            }
-
-            .emoji-footer {
-
-                top: auto;
-                height: 50px;
-                padding: 7px 0 7px 14px;
-                white-space: normal;
-                border-top: 1px solid #fff;
-
-                overflow: hidden;
-                background-color: @background;
-                .vertical-gradient(@background, darken(@background, 10%));
-
-                .emoji {
-                    margin: 0 27px 3px 0;
-                }
-            }
-        }
-    }
-}
-
 // MEDIUM SCREENS
 @media (max-width: 700px) {
     .io-ox-mail-write-window {
