--- conflicted
+++ resolved
@@ -91,12 +91,9 @@
                 }
             }
 
-<<<<<<< HEAD
-=======
             // no decimal places for byte sized values
             if (i === 0) decimalPlaces = 0;
 
->>>>>>> 938790d3
             return (
                 //#. File size
                 //#. %1$d is the number
