/**
 * This work is provided under the terms of the CREATIVE COMMONS PUBLIC
 * LICENSE. This work is protected by copyright and/or other applicable
 * law. Any use of the work other than as authorized under this license
 * or copyright law is prohibited.
 *
 * http://creativecommons.org/licenses/by-nc-sa/2.5/
 *
 * © 2011 Open-Xchange Inc., Tarrytown, NY, USA. info@open-xchange.com
 *
 * @author Matthias Biggeleben <matthias.biggeleben@open-xchange.com>
 */

<<<<<<< HEAD
define('io.ox/core/tk/contenteditable-editor', [
    'io.ox/core/emoji/util',
    'io.ox/core/capabilities',
    'settings!io.ox/core',
    'io.ox/core/extensions',
    'io.ox/core/tk/textproc',
    '3rd.party/tinymce/jquery.tinymce.min'
], function (emoji, capabilities, settings, ext, textproc) {
=======
define.async('io.ox/core/tk/contenteditable-editor',
    ['io.ox/core/emoji/util',
     'io.ox/core/capabilities',
     'settings!io.ox/core',
     'io.ox/core/extensions',
     'io.ox/core/tk/textproc'
    ], function (emoji, capabilities, settings, ext, textproc) {
>>>>>>> e04a06e8

    'use strict';

    var POINT = 'io.ox/core/tk/contenteditable-editor';

    var INDEX = 0;

    ext.point(POINT + '/setup').extend({
        id: 'default',
        index: INDEX += 100,
        draw: function (ed) {
            ed.on('keydown', function (e) {
                // pressed enter?
                if ((e.keyCode || e.which) === 13) {
                    splitContent(ed, e);
                }
            });

            ext.point('3rd.party/emoji/editor_css').each(function (point) {
                var url = ed.convertURL(require.toUrl(point.css));
                ed.contentCSS.push(url);
            });
        }
    });

    ext.point(POINT + '/setup').extend({
        id: 'emoji',
        index: INDEX += 100,
        draw: function (ed) {
            ext.point('3rd.party/emoji/editor_css').each(function (point) {
                var url = ed.convertURL(require.toUrl(point.css));
                ed.contentCSS.push(url);
            });
        }
    });

    function splitContent_W3C(ed) {
        // get current range
        var range = ed.selection.getRng();
        // range collapsed?
        if (!range.collapsed) {
            // delete selected content now
            ed.execCommand('Delete', false, null);
            // reselect new range
            range = ed.selection.getRng();
        }
        // do magic
        var container = range.commonAncestorContainer;
        var lastBR = null,
            traverse;
        // helper
        traverse = function (node) {
            var i;
            if (node) {
                if (node.hasChildNodes()) {
                    // skip text nodes
                    for (i = 0; i < node.childNodes.length; i++) {
                        if (node.childNodes[i].nodeType === 1) {
                            // follow this node
                            traverse(node.childNodes[i]);
                            return;
                        } else if (node.childNodes[i].nodeType === 3) {
                            // remove zero width space (good for safari)
                            node.childNodes[i].nodeValue = node.childNodes[i].nodeValue.replace('\u200B', '');
                        }
                    }
                } else if (node.nodeName === 'BR') {
                    // remember node
                    lastBR = node;
                }
            }
        };
        while (container && !/mce-content-body/.test(container.className)) {
            // set range to end of container
            range.setEndAfter(container);
            // get parent node
            var p = container.parentNode;
            // add range content before next sibling (or at the end of the parent node)
            var contents = range.extractContents();
            // BR fix (remove unwanted newline)
            traverse(contents.firstChild);
            // now insert contents
            if ($(contents).text().length > 0) {
                // insert this content only if it includes something visible
                // Actually this allows to split a quote after the very last
                // character without getting empty gray blocks below the split
                p.insertBefore(contents, container.nextSibling);
            }
            // fix ordered lists. Look for subsequent <ol>...</ol><ol>...
            try {
                var ol = $(p).children('ol + ol'), prev, start;
                if (ol.length > 0) {
                    prev = ol.prev();
                    start = prev.children('li').length + 1;
                    ol.attr('start', start);
                }
            } catch (e) {}
            // climb up
            container = p;
        }
        // last BR?
        if (lastBR) {
            try {
                lastBR.parentNode.removeChild(lastBR);
            } catch (e) {
            }
        }
        // create new elements
        var dummySpan = ed.getDoc().createElement('span');
        dummySpan.innerHTML = '&nbsp;';
        var para = ed.getDoc().createElement('p');
        // and both elements to editor
        para.appendChild(dummySpan);
        range.insertNode(para);
        // select the span
        ed.selection.select(dummySpan);
        // and delete it
        ed.execCommand('Delete', false, null);
    }

    function isInsideBlockquote(range) {
        // get ancestor/parent container
        var container = range.commonAncestorContainer || range.parentElement();
        // loop for blockquote
        var bq = $(container).parents('blockquote').last(),
            is = bq.length > 0;
        //console.debug('inside?', is, bq);
        return is;
    }

    function splitContent(ed, e) {
        // get current range
        var range = ed.selection.getRng();
        // inside blockquote?
        if (!isInsideBlockquote(range)) return;
        if (!range.startContainer) return;
        if (_.device('IE')) return;
        // split; W3C-compliant strategy; older IEs needed a different strategy
        splitContent_W3C(ed);
        ed.dom.events.cancel(e);
    }

    function lookupTinyMCELanguage() {
        var tinymce_lang,
        lookup_lang = ox.language,
        tinymce_langpacks = ['ar', 'ar_SA', 'az', 'be', 'bg_BG', 'bn_BD', 'bs', 'ca', 'cs', 'cy', 'da', 'de', 'de_AT', 'dv', 'el', 'en_CA', 'en_GB', 'es', 'et', 'eu', 'fa', 'fi', 'fo', 'fr_FR', 'gd', 'gl', 'he_IL', 'hr', 'hu_HU', 'hy', 'id', 'is_IS', 'it', 'ja', 'ka_GE', 'kk', 'km_KH', 'ko_KR', 'lb', 'lt', 'lv', 'ml', 'ml_IN', 'mn_MN', 'nb_NO', 'nl', 'pl', 'pt_BR', 'pt_PT', 'ro', 'ru', 'si_LK', 'sk', 'sl_SI', 'sr', 'sv_SE', 'ta', 'ta_IN', 'tg', 'th_TH', 'tr_TR', 'tt', 'ug', 'uk', 'uk_UA', 'vi', 'vi_VN', 'zh_CN', 'zh_TW'],

        tinymce_lang = _.indexOf(tinymce_langpacks, lookup_lang, true);
        if (tinymce_lang > -1) {
            return tinymce_langpacks[tinymce_lang];
        } else {
            tinymce_lang = _.indexOf(tinymce_langpacks, lookup_lang.substr(0, 2), true);
            return (tinymce_lang > -1) ? tinymce_langpacks[tinymce_lang] : 'en';
        }
    }

    function Editor(el, opt) {

        var rendered = $.Deferred(), initialized = $.Deferred(), ed;

        opt = _.extend({
            toolbar1: 'undo redo | bold italic | emoji | bullist numlist outdent indent',
            advanced: 'styleselect fontselect fontsizeselect | forecolor backcolor | link image',
            toolbar2: '',
            toolbar3: ''
        }, opt);

        opt.toolbar1 += ' | ' + opt.advanced;

        // consider custom configurations
        opt.toolbar1 = settings.get('tinyMCE/theme_advanced_buttons1', opt.toolbar1);
        opt.toolbar2 = settings.get('tinyMCE/theme_advanced_buttons2', opt.toolbar2);
        opt.toolbar3 = settings.get('tinyMCE/theme_advanced_buttons3', opt.toolbar3);

        // remove unsupported stuff
        if (!capabilities.has('emoji')) {
            opt.toolbar1 = opt.toolbar1.replace(/( \| )?emoji( \| )?/g, ' | ');
            opt.toolbar2 = opt.toolbar2.replace(/( \| )?emoji( \| )?/g, ' | ');
            opt.toolbar3 = opt.toolbar3.replace(/( \| )?emoji( \| )?/g, ' | ');
        }

        var fixed_toolbar = '[data-editor-id="' + el.attr('data-editor-id') + '"].editable-toolbar';

        var options = {
            script_url: (window.cordova ? ox.localFileRoot : ox.base) + '/apps/3rd.party/tinymce/tinymce.min.js',

            extended_valid_elements: 'blockquote[type]',

            // content_css: ox.base + '/apps/themes/' + require('settings!io.ox/core').get('theme') + '/io.ox/core/tk/contenteditable-editor.css',
            inline: true,

            fixed_toolbar_container: fixed_toolbar,

            menubar: false,
            statusbar: false,

            skin: 'ox',

            toolbar1: opt.toolbar1,
            toolbar2: opt.toolbar2,
            toolbar3: opt.toolbar3,

            relative_urls: false,
            remove_script_host: false,

            entity_encoding: 'raw',

            browser_spellcheck: true,

            plugins: 'autolink oximage link paste textcolor emoji',

            //link plugin settings
            link_title: false,
            target_list: false,

            language: lookupTinyMCELanguage(),

            // disable the auto generation of hidden input fields (we don't need them)
            hidden_input: false,

            theme: 'unobtanium',

            init_instance_callback: function (editor) {
                ed = editor;
                initialized.resolve();
            },

            execcommand_callback: function (editor_id, elm, command) {
                if (command === 'createlink') {
                    _.defer(function () {
                        $(tinyMCE.get(editor_id).getBody()).find('a').attr('target', '_blank');
                    });
                }
            },
            // post processing (string-based)
            paste_preprocess: textproc.paste_preprocess,
            // post processing (DOM-based)
            paste_postprocess: textproc.paste_postprocess,

            setup: function (ed) {
                ext.point(POINT + '/setup').invoke('draw', this, ed);
                ed.on('BeforeRenderUI', function () {
                    rendered.resolve();
                });
            }
        };

        el = $(el);

        ext.point(POINT + '/options').invoke('config', options);

        el.tinymce(options);

        function trimEnd(str) {
            return String(str || '').replace(/[\s\xA0]+$/g, '');
        }

        var resizeEditor = _.debounce(function () {
            if (el === null) return;

            var h = $(window).height(),
                top = el.offset().top;

            el.css('min-height', h - top - 40 + 'px');
            if (opt.css) el.css(opt.css);

            var th = $(fixed_toolbar + ' > div').height(),
                w = $(fixed_toolbar).next().outerWidth();
            if (th) {
                $(fixed_toolbar).css('height', th + 1);
            }
            if (w) {
                $(fixed_toolbar).css('width', w);
            }
            return;

        }, 30),

        set = function (str) {
            var text = emoji.processEmoji(str, function (text, lib) {
                if (!lib.loaded) return;
                ed.setContent(text);
            });
            ed.setContent(text);
        },

        clear = function () {
            set('');
        },

        ln2br = function (str) {
            return String(str || '').replace(/\r/g, '')
                // '\n' is for IE
                .replace(new RegExp('\\n', 'g'), '<br>');
        },

        // get editor content
        // trim white-space and clean up pseudo XHTML
        // remove empty paragraphs at the end
        get = function () {
            // remove tinyMCE resizeHandles
            $(ed.getBody()).find('.mce-resizehandle').remove();

            // get raw content
            var content = ed.getContent({ format: 'raw' });
            // convert emojies
            content = emoji.imageTagsToUnified(content);
            // clean up
            content = content
                // remove custom attributes (incl. bogus attribute)
                .replace(/\sdata-[^=]+="[^"]*"/g, '')
                .replace(/<(\w+)[ ]?\/>/g, '<$1>')
                .replace(/(<p>(<br>)?<\/p>)+$/, '');

            // remove trailing white-space, line-breaks, and empty paragraphs
            content = content.replace(
                /(\s|&nbsp;|\0x20|<br\/?>|<p( class="io-ox-signature")>(&nbsp;|\s|<br\/?>)*<\/p>)*$/g, ''
            );

            // remove trailing white-space
            return trimEnd(content);
        };

        // publish internal 'done'
        this.done = function (fn) {
            return $.when(initialized, rendered).done(fn);
        };

        this.focus = function () {
            ed.focus();
        };

        this.ln2br = ln2br;

        this.clear = clear;

        this.getContent = get;

        this.getPlainText = function () {
            return textproc.htmltotext($(ed.getBody()).html());
        };

        this.setContent = set;

        this.setPlainText = function (str) {
            // clean up
            str = trimEnd(str);
            if (!str) return;
            return textproc.texttohtml(str).done(function (content) {
                if (/^<blockquote\>/.test(content)) {
                    content = '<p></p>' + content;
                }
                set(content);
            });
        };

        this.paste = function (str) {
            ed.execCommand('mceInsertClipboardContent', false, { content: str });
        };

        this.scrollTop = function (pos) {
            var doc = $(ed.getDoc());
            if (pos === undefined) {
                return doc.scrollTop();
            } else if (pos === 'top') {
                doc.scrollTop(0);
            } else if (pos === 'bottom') {
                doc.scrollTop(doc.get(0).body.scrollHeight);
            }
        };

        this.setCaretPosition = function () {
            $(ed.getDoc()).scrollTop(0);
        };

        this.appendContent = function (str) {
            var content = this.getContent();
            str = (/^<p/i).test(str) ? str : '<p>' + ln2br(str) + '</p>';
            this.setContent(content + str);
        };

        this.prependContent = function (str) {
            var content = this.getContent();
            str = (/^<p/i).test(str) ? str : '<p>' + ln2br(str) + '</p>';
            this.setContent(str + content);
        };

        this.replaceParagraph = function (str, rep) {
            var content = this.getContent(), pos, top;
            str = (/^<p/i).test(str) ? str : '<p>' + ln2br(str) + '</p>';
            // exists?
            if ((pos = content.indexOf(str)) > -1) {
                // replace content
                top = this.scrollTop();
                this.setContent(content.substr(0, pos) + (rep || '') + content.substr(pos + str.length));
                this.scrollTop(top);
                return true;
            } else {
                return false;
            }
        };

        this.removeContent = function (str) {
            this.replaceContent(str, '');
        };

        // allow jQuery access
        this.find = function (selector) {
            return $(ed.getDoc()).find(selector);
        };

        this.replaceContent = function (str, rep) {

            // adopted from tinyMCE's searchreplace plugin
            var range, win = ed.getWin(),
                found = false;

            function replace() {
                ed.selection.setContent(rep || '');
            }

            ed.selection.select(ed.getBody(), true);
            ed.selection.collapse(true);

            if (_.browser.IE) {
                ed.focus();
                range = ed.getDoc().selection.createRange();
                while (range.findText(str, 1, 0)) {
                    range.scrollIntoView();
                    range.select();
                    replace();
                    found = true;
                }
            } else {
                while (win.find(str, 0, 0, false, false, false, false)) {
                    replace();
                    found = true;
                }
            }

            return found;
        };

        this.getMode = function () {
            return 'html';
        };

        // convenience access
        this.tinymce = function () {
            return el.tinymce ? el.tinymce() : {};
        };

        this.handleShow = function () {
            el.parents('.window-content').find('textarea').hide();
            el.idle().show();
            // set display to empty sting because of overide 'display' property in css
            $(fixed_toolbar).css('display','');
            resizeEditor();
            $(window).on('resize.tinymce', resizeEditor);
        };

        this.handleHide = function () {
            $(window).off('resize.tinymce');
        };

        this.destroy = function () {
            this.handleHide();
            if (el.tinymce()) {
                //empty node before removing because tiny saves the contents before.
                //this might cause server errors if there were inline images (those only exist temporarily and are already removed)
                el.empty();
                el.tinymce().remove();
            }
            el = el.tinymce = initialized = rendered = ed = null;
        };
    }

    // $.getScript adds cache busting query
    return $.ajax({ url: ox.base + '/apps/3rd.party/tinymce/jquery.tinymce.min.js', cache: true, dataType: 'script' }).then(function () {
        // publish editor class
        return Editor;
    });
});<|MERGE_RESOLUTION|>--- conflicted
+++ resolved
@@ -11,24 +11,14 @@
  * @author Matthias Biggeleben <matthias.biggeleben@open-xchange.com>
  */
 
-<<<<<<< HEAD
-define('io.ox/core/tk/contenteditable-editor', [
-    'io.ox/core/emoji/util',
-    'io.ox/core/capabilities',
-    'settings!io.ox/core',
-    'io.ox/core/extensions',
-    'io.ox/core/tk/textproc',
-    '3rd.party/tinymce/jquery.tinymce.min'
-], function (emoji, capabilities, settings, ext, textproc) {
-=======
 define.async('io.ox/core/tk/contenteditable-editor',
     ['io.ox/core/emoji/util',
      'io.ox/core/capabilities',
      'settings!io.ox/core',
      'io.ox/core/extensions',
-     'io.ox/core/tk/textproc'
+     'io.ox/core/tk/textproc',
+     '3rd.party/tinymce/jquery.tinymce.min'
     ], function (emoji, capabilities, settings, ext, textproc) {
->>>>>>> e04a06e8
 
     'use strict';
 
