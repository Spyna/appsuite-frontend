--- conflicted
+++ resolved
@@ -123,11 +123,7 @@
         index: 490,
         id: 'sounds',
         draw: function () {
-<<<<<<< HEAD
-            if (_.device('smartphone') || !cap.has('websocket')) return;
-=======
             if (_.device('smartphone') || !cap.has('websocket') || !Modernizr.websockets) return;
->>>>>>> 8efd135e
             // use this array to customize the sounds
             // copy new/other sounds to themefolder->sounds
             var sounds;
