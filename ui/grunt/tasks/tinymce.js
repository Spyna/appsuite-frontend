/**
* This work is provided under the terms of the CREATIVE COMMONS PUBLIC
* LICENSE. This work is protected by copyright and/or other applicable
* law. Any use of the work other than as authorized under this license
* or copyright law is prohibited.
*
* http://creativecommons.org/licenses/by-nc-sa/2.5/
<<<<<<< HEAD
 * © 2016 OX Software GmbH, Germany. info@open-xchange.com
=======
* © 2016 OX Software GmbH, Germany. info@open-xchange.com
>>>>>>> 15b67d9d
*
* @author David Bauer <david.bauer@open-xchange.com>
*/

// Update like this: grunt tinymce_update --vs=4.1.5

'use strict';

module.exports = function (grunt) {

    grunt.config.merge({
        copy: {
            build_tinymce: {
                files: [
                    {
                        expand: true,
                        src: ['**/*'],
                        cwd: 'lib/tinymce/',
                        dest: 'build/apps/3rd.party/tinymce/'
                    }
                ]
            }
        }
    });

    var plugins = ['autolink', 'oximage', 'link', 'paste', 'textcolor', 'emoji'],
        path = require('path'),

        isUsed = function (list, subPath) {
            var res = false;
            for (var i = 0; i < list.length && !res; i++) {
                if (subPath.indexOf(path.sep + list[i]) > -1) {
                    res = true;
                }
            }
            return res;
        },

        extractPart = function (filepath, trimpath) {
            var fp = path.dirname(filepath);
            if (fp.indexOf(trimpath) > -1) {
                var subPath = fp.substr(trimpath.length);
                // just extract plugins we need
                if (subPath.indexOf('plugins' + path.sep) > -1 && !isUsed(plugins, subPath)) return null;
                return subPath + path.sep + path.basename(filepath);
            }
            return null;
        };

    grunt.registerTask('tinymceLanguagePack', 'Fetches TinyMCE language files', function () {
        var fs = require('fs'),
            request = require('request'),
            done = this.async();

        request('http://archive.tinymce.com/i18n/index.php', function (error, response, body) {
            if (error) grunt.fail.warn(error);

            if (!error && response.statusCode === 200) {
                var re = /download\[\]" value="(.*)"/g,
                    languages = body.match(re).map(function (str) {
                        str = str.replace(re, '$1');
                        // remove corrupt languages
                        if (/zh_CN\.GB2312|ru@petr1708/.test(str)) return;
                        return str;
                    }),
                    writeStream = fs.createWriteStream('tmp/tinymce_language_pack.zip');
                request({
                    url: 'http://archive.tinymce.com/i18n/download.php',
                    method: 'POST',
                    form: {
                        'download': languages
                    }
                }, function cb(error) {
                    if (error) grunt.fail.warn(error);
                }).pipe(writeStream);
                writeStream.on('close', done);
                writeStream.on('error', done);
            }
        });
    });

    grunt.config.merge({
        unzip: {
            tinymceLanguagePack: {
                router: function (filepath) {
                    return extractPart(filepath, 'langs');
                },
                src: 'tmp/tinymce_language_pack.zip',
                dest: 'lib/tinymce/langs/'
            }
        }
    });

    grunt.registerTask('tinymce_update', ['tinymceLanguagePack', 'unzip:tinymceLanguagePack', 'copy:build_tinymce']);

    grunt.loadNpmTasks('grunt-zip');
};<|MERGE_RESOLUTION|>--- conflicted
+++ resolved
@@ -5,11 +5,7 @@
 * or copyright law is prohibited.
 *
 * http://creativecommons.org/licenses/by-nc-sa/2.5/
-<<<<<<< HEAD
- * © 2016 OX Software GmbH, Germany. info@open-xchange.com
-=======
 * © 2016 OX Software GmbH, Germany. info@open-xchange.com
->>>>>>> 15b67d9d
 *
 * @author David Bauer <david.bauer@open-xchange.com>
 */
