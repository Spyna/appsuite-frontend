/**
 * All content on this website (including text, images, source
 * code and any other original works), unless otherwise noted,
 * is licensed under a Creative Commons License.
 *
 * http://creativecommons.org/licenses/by-nc-sa/2.5/
 *
 * Copyright (C) Open-Xchange Inc., 2006-2012
 * Mail: info@open-xchange.com
 *
 * @author Mario Scheliga <mario.scheliga@open-xchange.com>
 * @author Matthias Biggeleben <matthias.biggeleben@open-xchange.com>
 */
/*global
define: true
*/
define('io.ox/core/tk/model',
    ['io.ox/core/event'], function (Events) {

    'use strict';

    /**
     * General local Error class
     */
    var Error = function (props, message) {
        this.properties = _.isArray(props) ? props : [props];
        this.message = message;
    };

    /**
     * Formats for validation
     */
    var regEmail = /^([a-zA-Z0-9_\.\-])+\@(([a-zA-Z0-9\-])+\.)+([a-zA-Z0-9]{2,4})+$/,
        formats = {
            string: function (prop, val, def) {
                // always true!
                return true;
            },
            number: function (prop, val, def) {
                return _.isNumber(val) ||
                    new Error(prop, _.printf('%s must be a number', def.i18n || prop));
            },
            array: function (prop, val, def) {
                return _.isArray(val) ||
                    new Error(prop, _.printf('%s must be an array', def.i18n || prop));
            },
            boolean: function (prop, val, def) {
                return _.isBoolean(val) ||
                    new Error(prop, _.printf('%s must be bool', def.i18n || prop));
            },
            date: function (prop, val, def) {
                return true;
            },
            pastDate: function (prop, val, def) {
                return true;
            },
            email: function (prop, val, def) {
                return regEmail.test(val) ||
                    new Error(prop, _.printf('%s must be a valid email address', def.i18n || prop));
            },
            url: function (prop, val, def) {
                return true;
            }
        },

        isEqual = function (newValue, previousValue) {
            if (newValue === '' && previousValue === undefined) {
                return true;
            } else {
                return _.isEqual(newValue, previousValue);
            }
        };

    /**
     * Schema class
     */
    function Schema(definitions) {
        this._definitions = definitions || {};
    }

    Schema.prototype = {

        formats: formats,

        get: function (prop) {
            return this._definitions[prop] || {};
        },

        getDefaults: function () {
            var defaults = {};
            _(this._definitions).each(function (def, prop) {
                if (def.defaultValue !== undefined) {
                    defaults[prop] = def.defaultValue;
                }
            });
            return defaults;
        },

        isMandatory: function (key) {
            return !!this.get(key).mandatory;
        },

        isTrimmed: function (key) {
            return this.get(key).trim !== false;
        },

        validate: function (prop, value) {
            var def = this.get(prop),
                format = def.format || 'string',
                isEmpty = value === '',
                isNotMandatory = def.mandatory !== true;
            if (isEmpty) {
                return isNotMandatory ||
                    new Error(prop, _.printf('%s is mandatory', def.i18n || prop));
            }
            if (_.isFunction(this.formats[format])) {
                return this.formats[format](prop, value, def);
            }
            // undefined format
            console.error('Unknown format used in model schema', format);
        },

        // can return deferred object / otherwise just instance of Error or nothing
        check: function (data, Error) {
            return $.when();
        }
    };

    /**
     * Model
     */
    function Model(options) {
        options = options || {};
        this._data = {};
        this._previous = {};
        this._defaults = this.schema.getDefaults();
        this.initialize(options.data);
        Events.extend(this);
    }

    Model.prototype = {

        schema: new Schema(),

        initialize: function (data) {
            // deep copy to avoid side effects
            this._previous = _.copy(data || {}, true);
            // due to defaultValues, data and previous might differ.
            // however, the model is not dirty
            this._data = _.extend({}, this._defaults, _.copy(data || {}, true));
        },

        get: function (key) {
            // return deep copy
            return _.copy(key !== undefined ? this._data[key] : this._data, true);
        },

        set: function (key, value) {
            // key?
            if (key === undefined) {
                return;
            }
            // trim?
            if (_.isString(value) && this.schema.isTrimmed(key)) {
                value = $.trim(value);
            }
            // changed?
            if (isEqual(value, this._data[key])) {
                return;
            }
            // validate only if really changed - yes, initial value might conflict with schema
            // but we validate each field again during final consistency checks
            var result = this.schema.validate(key, value);
            if (result !== true) {
                this.trigger('error:invalid', result);
                return;
            }
            // update
            this._data[key] = value;
            this.trigger('change:' + key + ' change', key, value);
        },

        isDirty: function () {
            // the model is dirty if any property differs from its previous or default value
            var key, value, previous = this._previous, defaults = this._defaults, changed;
            for (key in this._data) {
                value = this._data[key];
                changed = !(isEqual(value, previous[key]) || isEqual(value, defaults[key]));
                if (changed) {
                    return true;
                }
            }
            return false;
        },

        getChanges: function () {
            var changes = {}, previous = this._previous;
            _(this._data).each(function (value, key) {
                if (!isEqual(value, previous[key])) {
                    changes[key] = value;
                }
            });
            return changes;
        },

        toString: function () {
            return JSON.stringify(this._data);
        },

        // DEPRECATED
        setData: function (data) {
            console.warn('DEPRECATED: setData - use initialize()');
            this.init(data);
        },

        /* DEPRECATED - get() without any parameter returns all data as well */
        getData: function () {
            console.warn('DEPRECATED: getData - use get()');
            // return deep copy
            return _.copy(this._data, true);
        },

<<<<<<< HEAD
        getFieldtype: function (key) {
            return (this.getDefinition(key) || {}).format;
        },

        getDefinition: function (key) {
            var f = this.schema[key];
            return f || false; // this could be undefined!?
=======
        // DEPRECATED
        getDefinition: function (prop) {
            console.warn('DEPRECATED: getDefinition -> schema.get()');
            return this.schema.get(prop);
>>>>>>> 642f318f
        },

        // DEPRECATED
        validate: function (prop, value) {
            console.warn('DEPRECATED: validate -> schema.validate()');
            return this.schema.validate(prop, value);
        },

        // DEPRECATED
        // can return deferred object / otherwise just instance of Error or nothing
        check: function (data, Error) {
            console.warn('DEPRECATED: check -> schema.check()');
            return this.schema.check(data, Error);
        },

        // DEPRECATED
        isMandatory: function (prop) {
            console.warn('DEPRECATED: isMandatory');
            return this.schema.isMandatory(prop);
        },

        // DEPRECATED
        isTrimmed: function (prop) {
            console.warn('DEPRECATED: isTrimmed');
            return this.schema.isTrimmed(prop);
        },

        save: (function () {

            var checkValid = function (valid, value, key) {
                    var result = this.schema.validate(key, value);
                    if (result !== true) {
                        this.trigger('error:invalid', result);
                        return false;
                    } else {
                        return valid;
                    }
                },
                success = function () {
                    // trigger store - expects deferred object
                    return (this.store(this._data, this.getChanges()) || $.when())
                        .done(_.bind(this.initialize, this, this._data));
                },
                fail = function (error) {
                    // fail
                    this.trigger('error:inconsistent', error);
                    return error;
                };

            return function () {

                // check all properties
                if (!_(this._data).inject(checkValid, true, this)) {
                    return $.Deferred().reject();
                }

                // check consistency
                var consistency = this.schema.check(this._data, Error);

                if (!_.isFunction((consistency || {}).promise)) {
                    consistency = typeof consistency === 'object' ?
                        $.Deferred().reject(consistency) : $.when();
                }

                return consistency.pipe(_.bind(success, this), _.bind(fail, this));
            };
        }()),

        // store method must be replaced by custom handler
        store: function (data, changes) {
        },

        // destructor
        destroy: function () {
            this.events.destroy();
            this._data = null;
            this._previous = null;
            this._defaults = null;
        }
    };

    // allow extend()
    _.makeExtendable(Model);

    // publish Schema class
    Model.Schema = Schema;

    return Model;
});<|MERGE_RESOLUTION|>--- conflicted
+++ resolved
@@ -220,20 +220,11 @@
             return _.copy(this._data, true);
         },
 
-<<<<<<< HEAD
-        getFieldtype: function (key) {
-            return (this.getDefinition(key) || {}).format;
-        },
-
-        getDefinition: function (key) {
-            var f = this.schema[key];
-            return f || false; // this could be undefined!?
-=======
+
         // DEPRECATED
         getDefinition: function (prop) {
             console.warn('DEPRECATED: getDefinition -> schema.get()');
             return this.schema.get(prop);
->>>>>>> 642f318f
         },
 
         // DEPRECATED
