---

stages:
  - test
  - deploy

build ui docker image:
  script:
    # copy everything to docker directory, this way we get files from all built packages, ui, tours, help etc
    - cp -r */build docker
    - cp -r */dist docker
    - docker build --pull -t ${CI_REGISTRY_IMAGE}:${CI_COMMIT_REF_SLUG} docker/
    - docker login -u gitlab-ci-token -p ${CI_JOB_TOKEN} ${CI_REGISTRY}
    - docker push ${CI_REGISTRY_IMAGE}:${CI_COMMIT_REF_SLUG}
  stage: test
  dependencies:
    - build ui
  needs:
    - build ui
  tags:
    - docker
<<<<<<< HEAD
  only:
    changes:
      - ui/**/*
  except:
    refs:
      - /^e2e\//
=======
  rules:
    - if: '$CI_COMMIT_REF_NAME !~ /^e2e\//'
      changes:
        - ui/**/*
      when: on_success
>>>>>>> 938790d3


.tag docker image: &add_tag
  stage: deploy
  dependencies: [] # none
  tags:
    - docker
  script:
    - "[ -z $TAG_NAME ] && export TAG_NAME=$(echo $CI_JOB_NAME | sed 's/tag //') || true"
    - docker login -u gitlab-ci-token -p ${CI_JOB_TOKEN} ${CI_REGISTRY}
    - docker pull ${CI_REGISTRY_IMAGE}:${CI_COMMIT_REF_SLUG}
    - docker tag ${CI_REGISTRY_IMAGE}:${CI_COMMIT_REF_SLUG} ${CI_REGISTRY_IMAGE}:${TAG_NAME}
    - docker login -u gitlab-ci-token -p ${CI_JOB_TOKEN} ${CI_REGISTRY}
    - docker push ${CI_REGISTRY_IMAGE}:${TAG_NAME}

tag latest:
  # create a tag on the docker registry, :latest always means last build on develop branch
  <<: *add_tag
  rules:
    - if: '$CI_COMMIT_REF_NAME == "develop"'
      when: on_success


tag stable:
  <<: *add_tag
  rules:
    - if: '$CI_COMMIT_REF_NAME == "master"'
      when: on_success

tag tags:
  <<: *add_tag
  variables:
    TAG_NAME: ${CI_COMMIT_TAG}
  rules:
    - if: '$CI_COMMIT_TAG'
      when: on_success<|MERGE_RESOLUTION|>--- conflicted
+++ resolved
@@ -19,20 +19,11 @@
     - build ui
   tags:
     - docker
-<<<<<<< HEAD
-  only:
-    changes:
-      - ui/**/*
-  except:
-    refs:
-      - /^e2e\//
-=======
   rules:
     - if: '$CI_COMMIT_REF_NAME !~ /^e2e\//'
       changes:
         - ui/**/*
       when: on_success
->>>>>>> 938790d3
 
 
 .tag docker image: &add_tag
