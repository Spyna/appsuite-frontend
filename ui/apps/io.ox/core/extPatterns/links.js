/**
 * All content on this website (including text, images, source
 * code and any other original works), unless otherwise noted,
 * is licensed under a Creative Commons License.
 *
 * http://creativecommons.org/licenses/by-nc-sa/2.5/
 *
 * Copyright (C) Open-Xchange Inc., 2006-2011
 * Mail: info@open-xchange.com
 *
 * @author Francisco Laguna <francisco.laguna@open-xchange.com>
 * @author Matthias Biggeleben <matthias.biggeleben@open-xchange.com>
 */

define("io.ox/core/extPatterns/links",
    ["io.ox/core/extensions",
     "io.ox/core/collection",
     "io.ox/core/extPatterns/actions",
     "gettext!io.ox/core"], function (ext, Collection, actions, gt) {

    "use strict";

    // common extension classes

    var Action = actions.Action;

    var Link = function (options) {

        _.extend(this, options);

        var self = this,
            click = function (e) {
                e.preventDefault();
                var node = $(this),
                    context = node.data("context"),
                    ref = node.data("ref");
                actions.invoke(ref, this, context, e);
            };

        this.draw = this.draw || function (context) {
            this.append(
                $("<a>", { href: "#", tabindex: "1", "data-action": self.id })
                .addClass('io-ox-action-link')
                .attr({
                    'data-prio': options.prio || 'lo',
                    'data-ref': self.ref
                })
                .data({ ref: self.ref, context: context })
                .click(click)
                .text(String(self.label))
            );
        };
    };

    var XLink = function (id, options) {
        ext.point(id).extend(new Link(options));
    };

    var Button = function (options) {

        _.extend(this, options);

        var self = this,
            click = function (e) {
                e.preventDefault();
                var node = $(this),
                    context = node.data("context"),
                    ref = node.data("ref");
                actions.invoke(ref, self, context);
            };

        this.draw = function (context) {

            this.append(
                $("<button>", { "data-action": self.id, tabIndex: self.tabIndex || '' })
                .addClass(self.cssClasses || 'btn')
                .css(self.css || {})
                .data({ ref: self.ref, context: context })
                .click(click)
<<<<<<< HEAD
                .text(String(self.label))
=======
                .append(_.isString(self.icon) ? $('<i>').addClass(self.icon) : $())
                .append(_.isUndefined(self.label) ? $() : $('<span>').text(String(self.label)))
>>>>>>> ce02beda
            );
        };
    };

    var drawLinks = function (self, collection, node, context, args, bootstrapMode) {
        return actions.applyCollection(self.ref, collection, context, args)
        .always(function (links) {
            // count resolved links
            var count = 0;
            // draw links
            _(links).each(function (link) {
                if (_.isFunction(link.draw)) {
                    link.draw.call(bootstrapMode ? $("<li>").appendTo(node) : node, context);
                    if (_.isFunction(link.customize)) {
                        link.customize.call(node.find('a'), context);
                    }
                    count++;
                }
            });
            // empty?
            if (count === 0) {
                node.addClass("empty");
            }
        });
    };

    var ToolbarLinks = function (options) {
        var self = _.extend(this, options);

        this.draw = function (context) {
            // paint on current node
            var args = $.makeArray(arguments);
            drawLinks(self, new Collection(context), this, context, args);
        };

    };

    var ToolbarButtons = function (options) {
        var self = _.extend(this, options);
        this.draw = function (context) {
            // paint on current node
            var args = $.makeArray(arguments);
            drawLinks(self, new Collection(context), this, context, args);
            // add classes to get button style
            this.children('a').addClass('btn btn-primary');
            this.children('.dropdown').children('a').addClass('btn btn-primary');
        };
    };

<<<<<<< HEAD
    var inlineToggle = function (e) {
        var node = $(this), A = 'data-toggle',
            list = node.parent().children('[data-prio="lo"]'),
            expand = node.attr(A) === 'more';
        list[expand ? 'show' : 'hide']();
        node.text(expand ? 'Less' : 'More ...').attr(A, expand ? 'less' : 'more');
=======
    var wrapAsListItem = function () {
        return $('<li>').append(this).get(0);
>>>>>>> ce02beda
    };

    var InlineLinks = function (options) {
        var self = _.extend(this, options);
        this.draw = function (context) {
            // create & add node first, since the rest is async
            var args = $.makeArray(arguments),
                node = $("<div>").addClass("io-ox-inline-links").appendTo(this),
                multiple = _.isArray(context) && context.length > 1;
            if (options.attributes) {
                node.attr(options.attributes);
            }
            if (options.classes) {
                _(options.classes).each(function (cl) {
                    node.addClass(cl);
                });
            }
            drawLinks(self, new Collection(context), node, context, args)
            .done(function () {
                // add toggle unless multi-selection
<<<<<<< HEAD
                var length = node.children().length;
                if (!multiple && length > 5) {
                    node.append(
                        $('<button>', { 'data-toggle': 'more' })
                        .addClass('btn btn-mini btn-primary io-ox-action-link')
                        .css({ cursor: 'pointer', marginLeft: '1.5em' })
                        .click(inlineToggle)
                        .text('More ...')
=======
                var all = node.children(), lo = node.children('[data-prio="lo"]');
                if (!multiple && all.length > 5 && lo.length > 1) {
                    node.append(
                        $('<span class="io-ox-action-link dropdown">').append(
                            $('<a href="#" data-toggle="dropdown">').append(
                                $.txt(gt('More')),
                                $.txt(_.noI18n(' ...')),
                                $('<b class="caret">')
                            ),
                            $('<ul class="dropdown-menu dropdown-right">').append(
                                lo.map(wrapAsListItem)
                            )
                        )
>>>>>>> ce02beda
                    );
                }
                all = lo = null;
                if (options.customizeNode) {
                    options.customizeNode(node);
                }
            });
        };
    };

    var z = 0;
    var drawDropDown = function (options, context) {
        var args = $.makeArray(arguments),
            $parent = $('<div>').addClass('dropdown')
                .css({ display: 'inline-block', zIndex: (z = z > 0 ? z - 1 : 10000) })
                .appendTo(this),
            $toggle = $('<a href="#" data-toggle="dropdown">')
                .data('context', context)
                .text(options.label)
                .append(
                    $('<span>').text(_.noI18n(' ')),
                    $('<b>').addClass('caret')
                )
                .appendTo($parent);

        $toggle.addClass(options.classes);
        $parent.append($.txt(_.noI18n('\u00A0\u00A0 '))); // a bit more space

        // create & add node first, since the rest is async
        var node = $('<ul>').addClass('dropdown-menu').appendTo($parent);
        drawLinks(options, new Collection(context), node, context, args, true);

        $toggle.dropdown();

        return $parent;
    };

    var DropdownLinks = function (options) {
        var o = _.extend(this, options);
        this.draw = function () {
            return drawDropDown.apply(this, [o].concat($.makeArray(arguments)));
        };
    };

    var Dropdown = function (id, options) {
        var o = options || {};
        o.ref = id + '/' + o.id;
        ext.point(id).extend(
            _.extend({
                ref: o.ref,
                draw: function (context) {
                    drawDropDown.call(this, o, context);
                }
            }, o)
        );
    };

    var drawButtonGroup = function (options, context) {
        var args = $.makeArray(arguments),
            $parent = $("<div>").addClass('btn-group')
                .css({ display: 'inline-block' })
                .addClass(options.classes)
                .attr('data-toggle', (options.radio ? 'buttons-radio' : ''))
                .appendTo(this);
        // create & add node first, since the rest is async
        var node = $parent;
        drawLinks(options, new Collection(context), node, context, args, false);
        return $parent;
    };

    var ButtonGroupButtons = function (options) {
        var o = _.extend(this, options);
        this.draw = function () {
            return drawButtonGroup.apply(this, [o].concat($.makeArray(arguments)));
        };
    };

    var ButtonGroup = function (id, options) {
        var o = options || {};
        o.ref = id + '/' + o.id;
        ext.point(id).extend(
            _.extend({
                ref: o.ref,
                draw: function (context) {
                    drawButtonGroup.call(this, o, context);
                }
            }, o)
        );
    };

    return {
        Action: Action,
        Link: Link,
        XLink: XLink, // TODO: consolidate Link/XLink
        Button: Button,
        ToolbarButtons: ToolbarButtons,
        ToolbarLinks: ToolbarLinks,
        InlineLinks: InlineLinks,
        DropdownLinks: DropdownLinks,
        Dropdown: Dropdown,
        ButtonGroup: ButtonGroup
    };
});<|MERGE_RESOLUTION|>--- conflicted
+++ resolved
@@ -77,12 +77,8 @@
                 .css(self.css || {})
                 .data({ ref: self.ref, context: context })
                 .click(click)
-<<<<<<< HEAD
-                .text(String(self.label))
-=======
                 .append(_.isString(self.icon) ? $('<i>').addClass(self.icon) : $())
                 .append(_.isUndefined(self.label) ? $() : $('<span>').text(String(self.label)))
->>>>>>> ce02beda
             );
         };
     };
@@ -132,17 +128,8 @@
         };
     };
 
-<<<<<<< HEAD
-    var inlineToggle = function (e) {
-        var node = $(this), A = 'data-toggle',
-            list = node.parent().children('[data-prio="lo"]'),
-            expand = node.attr(A) === 'more';
-        list[expand ? 'show' : 'hide']();
-        node.text(expand ? 'Less' : 'More ...').attr(A, expand ? 'less' : 'more');
-=======
     var wrapAsListItem = function () {
         return $('<li>').append(this).get(0);
->>>>>>> ce02beda
     };
 
     var InlineLinks = function (options) {
@@ -163,16 +150,6 @@
             drawLinks(self, new Collection(context), node, context, args)
             .done(function () {
                 // add toggle unless multi-selection
-<<<<<<< HEAD
-                var length = node.children().length;
-                if (!multiple && length > 5) {
-                    node.append(
-                        $('<button>', { 'data-toggle': 'more' })
-                        .addClass('btn btn-mini btn-primary io-ox-action-link')
-                        .css({ cursor: 'pointer', marginLeft: '1.5em' })
-                        .click(inlineToggle)
-                        .text('More ...')
-=======
                 var all = node.children(), lo = node.children('[data-prio="lo"]');
                 if (!multiple && all.length > 5 && lo.length > 1) {
                     node.append(
@@ -186,7 +163,6 @@
                                 lo.map(wrapAsListItem)
                             )
                         )
->>>>>>> ce02beda
                     );
                 }
                 all = lo = null;
