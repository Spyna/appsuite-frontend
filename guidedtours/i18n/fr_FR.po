# Antje Faber <antje.faber@open-xchange.com>, 2010, 2011, 2013.
# Joëlle Cornavin <joelle@bureau-cornavin.com>, 2010, 2011, 2012.
# Éric Bischoff <eric@bureau-cornavin.com>, 2010, 2012, 2013, 2014.
# Sandrine <sandrine@bureau-cornavin.fr>, 2014, 2016.
# Nicolas Ternisien <nicolas@bureau-cornavin.com>, 2015.
msgid ""
msgstr ""
"Project-Id-Version: tours\n"
"POT-Creation-Date: \n"
"PO-Revision-Date: 2016-03-07 23:26+0900\n"
"Last-Translator: Sandrine <sandrine@bureau-cornavin.com>\n"
"Language-Team: French <>\n"
"Language: fr_FR\n"
"MIME-Version: 1.0\n"
"Content-Type: text/plain; charset=UTF-8\n"
"Content-Transfer-Encoding: 8bit\n"
"Plural-Forms: nplurals=2; plural=(n > 1);\n"
<<<<<<< HEAD
"X-Generator: Poedit 1.7.7\n"

#: apps/io.ox/tours/files.js:221 module:io.ox/tours
#, fuzzy
#| msgid "Add new account"
msgid "Add another account"
msgstr "Ajouter un nouveau compte"

#: apps/io.ox/tours/calendar.js:72 module:io.ox/tours
msgid "Adding attachments"
msgstr "Joindre des pièces"

#: apps/io.ox/tours/tasks.js:54 module:io.ox/tours
msgid "Adding further details"
msgstr "Ajouter des détails supplémentaires"

#: apps/io.ox/tours/files.js:104 module:io.ox/tours
msgid ""
"At the top you can find the toolbar with many functions and additional "
"options. You can easily create new folders, new files and much more."
msgstr ""

#: apps/io.ox/tours/files.js:169 module:io.ox/tours
msgid ""
"Choose from two alternatives to share your files and folders. Use Invite "
"people if you want to manage access rights and allow recipients to create "
"and edit files. Or just get a link to let others view and download your "
"files. You can use an expiration date and password protection if you like."
msgstr ""

#: apps/io.ox/tours/contacts.js:36 module:io.ox/tours
msgid ""
"Click on a letter on the left side of the navigation bar in order to display "
"the corresponding contacts from the selected address book."
msgstr ""
"Cliquez sur une lettre à gauche de la barre de navigation pour afficher les "
"contacts du carnet d'adresse dont le nom commence par cette lettre."

#: apps/io.ox/tours/files.js:81 module:io.ox/tours
msgid ""
"Clicking on a folder displays all the subfolders, documents, media and other "
"files that it contains."
msgstr ""

#: apps/io.ox/tours/files.js:132 module:io.ox/tours
msgid "Clicking on the view icon leads you to a preview of the selected file."
msgstr ""

#: apps/io.ox/tours/portal.js:45 module:io.ox/tours
msgid "Closing a square"
msgstr "Fermer un pavé"

#: apps/io.ox/tours/files.js:182 module:io.ox/tours
msgid "Collaborating"
msgstr ""

#: apps/io.ox/tours/mail.js:33 module:io.ox/tours
msgid "Composing a new E-Mail"
msgstr "Rédiger un nouveau message"
=======
"X-Generator: Lokalize 1.5\n"
>>>>>>> 3f16b9e5

#: apps/io.ox/tours/calendar.js:34 module:io.ox/tours
msgid "Creating a new appointment"
msgstr "Créer un nouveau rendez-vous"

<<<<<<< HEAD
#: apps/io.ox/tours/contacts.js:30 module:io.ox/tours
msgid "Creating a new contact"
msgstr "Créer un nouveau contact"

#: apps/io.ox/tours/tasks.js:32 module:io.ox/tours
msgid "Creating a new task"
msgstr "Créer une nouvelle tâche"

#: apps/io.ox/tours/intro.js:72 module:io.ox/tours
msgid "Creating new items"
msgstr "Créer de nouveaux éléments"

#: apps/io.ox/tours/calendar.js:57 module:io.ox/tours
msgid "Creating recurring appointments"
msgstr "Créer des séries de rendez-vous"

#: apps/io.ox/tours/tasks.js:62 module:io.ox/tours
msgid "Creating recurring tasks"
msgstr "Créer des tâches répétitives"

#: apps/io.ox/tours/calendar.js:77 module:io.ox/tours
msgid "Creating the appointment"
msgstr "Créer le rendez-vous"

#: apps/io.ox/tours/tasks.js:87 module:io.ox/tours
msgid "Creating the task"
msgstr "Créer la tâche"

#: apps/io.ox/tours/portal.js:51 module:io.ox/tours
msgid "Customizing the Portal"
msgstr "Personnaliser le portail"

#: apps/io.ox/tours/intro.js:100 module:io.ox/tours
msgid ""
"Depending on the app, the toolbar contains various functions for creating, "
"editing and organizing objects."
msgstr ""
"Suivant l'application, la barre d'outils contient diverses fonctions "
"permettant de créer, modifier et organiser des objets."

#: apps/io.ox/tours/intro.js:120 module:io.ox/tours
msgid ""
"Detailed instructions for the single apps are located in System menu > Help."
msgstr ""
"Des instructions détaillées pour les applications individuelles figurent "
"dans le « Menu système > Aide »."

#: apps/io.ox/tours/files.js:198 module:io.ox/tours
msgid ""
"Did you know that you can edit text documents and spreadsheets online? Drive "
"will automatically update your edited file, but thanks to versioning the "
"original file stays available."
msgstr ""

#: apps/io.ox/tours/files.js:89 module:io.ox/tours
msgid "Different views are available. Just select the one you like best."
msgstr ""

#: apps/io.ox/tours/intro.js:44 module:io.ox/tours
msgid "Displaying the help or the settings"
msgstr "Accéder à l'aide ou aux réglages"

#: apps/io.ox/tours/portal.js:40 module:io.ox/tours
msgid "Drag and drop"
msgstr "Glisser-déposer"

#: apps/io.ox/tours/files.js:222 module:io.ox/tours
msgid ""
"Drive allows you to connect to other storage solutions if you already have a "
"cloud storage account you use to save and sync your files. Simply click on "
"the appropriate logo to access your existing data."
msgstr ""

#: apps/io.ox/tours/settings.js:44 module:io.ox/tours
msgid ""
"Edit a setting on the right side. In most of the cases, the changes are "
"activated immediately."
msgstr ""
"Modifiez un réglage dans la partie droite. Dans la plupart des cas, les "
"changements sont appliqués immédiatement."

#: apps/io.ox/tours/files.js:197 module:io.ox/tours
#, fuzzy
#| msgid "Edit document"
msgid "Edit documents"
msgstr "Modifier le document"

#: apps/io.ox/tours/mail.js:106 module:io.ox/tours
msgid "Editing multiple E-Mails"
msgstr "Modifier plusieurs messages"

#: apps/io.ox/tours/contacts.js:46 module:io.ox/tours
msgid "Editing multiple contacts"
msgstr "Modifier plusieurs contacts"

#: apps/io.ox/tours/tasks.js:99 module:io.ox/tours
msgid "Editing multiple tasks"
msgstr "Modifier plusieurs tâches"

#: apps/io.ox/tours/settings.js:43 module:io.ox/tours
msgid "Editing settings"
msgstr "Modifier les réglages"

#: apps/io.ox/tours/mail.js:69 module:io.ox/tours
msgid ""
"Enter the E-Mail text into the main area. If the text format was set to HTMl "
"in the options, you can format the E-Mail text. To do so select a text part "
"and then click an icon in the formatting bar."
msgstr ""
"Saisissez le texte du courriel dans la zone principale. Si le format du "
"texte a été défini en HTML dans les options, le texte peut être mis en "
"forme. Pour cela, sélectionnez la partie de texte à mettre en forme, et "
"cliquez sur une icône de la barre de mise en forme."

#: apps/io.ox/tours/mail.js:48 module:io.ox/tours
msgid ""
"Enter the recipient's name into the recipients field. As soon as you typed "
"the first letters, suggestions from the address books are displayed. To "
"accept a recipient suggestion, click on it."
=======
#: apps/io.ox/tours/calendar.js:35 module:io.ox/tours
msgid "To create a new appointment, click on New in the toolbar."
>>>>>>> 3f16b9e5
msgstr ""
"Pour créer un nouveau rendez-vous, cliquez sur « Nouveau » dans la barre "
"d'outils."

#: apps/io.ox/tours/calendar.js:51 module:io.ox/tours
msgid "Entering the appointment's data"
msgstr "Saisir les détails du rendez-vous"

#: apps/io.ox/tours/calendar.js:52 module:io.ox/tours
msgid ""
"Enter the subject, the start and the end date of the appointment. Other "
"details are optional."
msgstr ""
"Saisissez le sujet ainsi que les dates de début et de fin du rendez-vous. "
"Les autres détails sont facultatifs."

#: apps/io.ox/tours/calendar.js:57 module:io.ox/tours
msgid "Creating recurring appointments"
msgstr "Créer des séries de rendez-vous"

#: apps/io.ox/tours/calendar.js:58 module:io.ox/tours
msgid ""
"To create recurring appointments, enable Repeat. Functions for setting the "
"recurrence parameters are shown."
msgstr ""
"Pour créer des rendez-vous qui se répètent, cochez « Répéter ». Des réglages "
"s'affichent afin de permettre de régler la façon dont le rendez-vous se "
"répète."

<<<<<<< HEAD
#: apps/io.ox/tours/files.js:205 module:io.ox/tours
#, fuzzy
#| msgid "File Details"
msgid "File details"
msgstr "Détails sur le fichier"

#: apps/io.ox/tours/files.js:80 module:io.ox/tours
#, fuzzy
#| msgid "Folder tree"
msgid "Folder content"
msgstr "Arborescence des dossiers"

#: apps/io.ox/tours/files.js:66 module:io.ox/tours
msgid "Folder tree"
msgstr "Arborescence des dossiers"

#: apps/io.ox/tours/files.js:143 module:io.ox/tours
=======
#: apps/io.ox/tours/calendar.js:62 module:io.ox/tours
#: apps/io.ox/tours/tasks.js:67
msgid "Using the reminder function"
msgstr "Utiliser les rappels"

#: apps/io.ox/tours/calendar.js:63 module:io.ox/tours
msgid "To not miss the appointment, use the reminder function."
msgstr "Pour ne pas manquer un rendez-vous, utilisez la fonction de rappel."

#: apps/io.ox/tours/calendar.js:67 module:io.ox/tours
#: apps/io.ox/tours/tasks.js:77
msgid "Inviting other participants"
msgstr "Inviter d'autres participants"

#: apps/io.ox/tours/calendar.js:68 module:io.ox/tours
>>>>>>> 3f16b9e5
msgid ""
"To invite other participants, enter their names in the field below "
"Participants. To avoid appointment conflicts, click on Find a free time at "
"the upper right side."
msgstr ""
"Pour inviter d'autres participants, saisissez leurs noms dans le champ sous "
"« Participants ». Pour éviter que des rendez-vous ne se chevauchent, cliquez "
"sur « Trouver un horaire libre » en haut à droite."

#: apps/io.ox/tours/calendar.js:72 module:io.ox/tours
msgid "Adding attachments"
msgstr "Joindre des pièces"

#: apps/io.ox/tours/calendar.js:73 module:io.ox/tours
msgid "Further down you can add documents as attachments to the appointment."
msgstr ""
"Plus bas, vous pouvez associer au rendez-vous des documents en tant que "
"pièces jointes."

#: apps/io.ox/tours/calendar.js:77 module:io.ox/tours
msgid "Creating the appointment"
msgstr "Créer le rendez-vous"

#: apps/io.ox/tours/calendar.js:78 module:io.ox/tours
msgid "To create the appointment, click on Create at the upper right side."
msgstr "Pour créer le rendez-vous, cliquez sur « Créer » en haut à droite."

#: apps/io.ox/tours/calendar.js:83 module:io.ox/tours
#: apps/io.ox/tours/mail.js:86
msgid "Selecting a view"
msgstr "Choisir une vue"

<<<<<<< HEAD
#: apps/io.ox/tours/files.js:157 module:io.ox/tours
=======
#: apps/io.ox/tours/calendar.js:84 module:io.ox/tours
>>>>>>> 3f16b9e5
msgid ""
"To select one of the views like Day, Month or List, click on View in the "
"toolbar. Select a menu entry from the Layout section."
msgstr ""
"Pour choisir une des vues telles que « Jour », « Mois » ou « Liste », "
"cliquez sur « Vue » dans la barre d'outils. Choisissez un élément dans la "
"section de menu « Disposition »."

#: apps/io.ox/tours/calendar.js:95 module:io.ox/tours
msgid "The List view"
msgstr "La vue en liste"

<<<<<<< HEAD
#: apps/io.ox/tours/files.js:232 module:io.ox/tours
=======
#: apps/io.ox/tours/calendar.js:96 module:io.ox/tours
>>>>>>> 3f16b9e5
msgid ""
"The List view shows a list of the appointments in the current folder. If "
"clicking on an appointment, the appointment's data and some functions are "
"displayed in the Detail view."
msgstr ""
"La vue en liste présente une liste des rendez-vous figurant dans le dossier "
"courant. Si vous cliquez sur l'un des rendez-vous, les détails du rendez-"
"vous ainsi que des fonctions s'affichent dans la vue détaillée."

#: apps/io.ox/tours/calendar.js:105 module:io.ox/tours
msgid "The calendar views"
msgstr "Les vues en calendrier"

#: apps/io.ox/tours/calendar.js:106 module:io.ox/tours
msgid ""
"The calendar views display a calendar sheet with the appointments for the "
"selected time range."
msgstr ""
"Les vues en calendrier affichent une page de calendrier avec les rendez-vous "
"correspondant à l'intervalle de temps sélectionné."

#: apps/io.ox/tours/contacts.js:30 module:io.ox/tours
msgid "Creating a new contact"
msgstr "Créer un nouveau contact"

#: apps/io.ox/tours/contacts.js:31 module:io.ox/tours
msgid "To create a new contact, click on New > Add contact in the toolbar."
msgstr ""
"Pour créer un nouveau contact, cliquez sur « Nouveau > Ajouter un contact » "
"dans la barre d'outils."

#: apps/io.ox/tours/contacts.js:35 module:io.ox/tours
msgid "Navigation bar"
msgstr "Barre de navigation"

#: apps/io.ox/tours/contacts.js:36 module:io.ox/tours
msgid ""
"Click on a letter on the left side of the navigation bar in order to display "
"the corresponding contacts from the selected address book."
msgstr ""
"Cliquez sur une lettre à gauche de la barre de navigation pour afficher les "
"contacts du carnet d'adresse dont le nom commence par cette lettre."

#: apps/io.ox/tours/contacts.js:40 module:io.ox/tours
msgid "Sending an E-Mail to a contact"
msgstr "Envoyer un courriel à un contact"

#: apps/io.ox/tours/contacts.js:41 module:io.ox/tours
msgid ""
"To send an E-Mail to the contact, click on an E-Mail address or on Send "
"email in the toolbar."
msgstr ""
"Pour envoyer un courriel à un contact, cliquez sur une adresse de courriel "
"ou sur « Envoyer un courriel » dans la barre d'outils."

#: apps/io.ox/tours/contacts.js:46 module:io.ox/tours
msgid "Editing multiple contacts"
msgstr "Modifier plusieurs contacts"

#: apps/io.ox/tours/contacts.js:47 module:io.ox/tours
msgid ""
"To edit multiple contacts at once, enable the checkboxes on the left side of "
"the contacts. If the checkboxes are not displayed, click on View > "
"Checkboxes on the right side of the toolbar."
msgstr ""
"Pour modifier plusieurs contacts à la fois, cochez les cases apparaissant à "
"gauche de ces contacts. Si les cases à cocher ne sont pas affichées, cliquez "
"sur « Vue > Cases à cocher » à droite de la barre d'outils."

#: apps/io.ox/tours/files.js:53 module:io.ox/tours
msgid "The Drive app tour.txt"
msgstr "Visite guidée de l'app Drive.txt"

#: apps/io.ox/tours/files.js:59 module:io.ox/tours
msgid "The Drive app"
msgstr "L'app Drive"

<<<<<<< HEAD
#: apps/io.ox/tours/contacts.js:35 module:io.ox/tours
msgid "Navigation bar"
msgstr "Barre de navigation"
=======
#: apps/io.ox/tours/files.js:60 module:io.ox/tours
msgid ""
"Welcome to your cloud storage app. This Guided Tour will introduce you to "
"your new online storage solution - your one point to access online stored "
"files from all your accounts. This is where you can upload and save your "
"files, share them and synchronize them with different devices.  "
msgstr ""
"Bienvenue dans votre application de stockage dans le cloud. Cette visite "
"guidée va vous présenter votre nouvelle solution de stockage en ligne - "
"votre point d'entrée unique pour accéder à tous vos fichiers stockés en "
"ligne en provenance de tous vos comptes. C'est ici que vous téléchargez, "
"sauvegardez, partagez et synchronisez tous vos fichiers entre vos différents "
"appareils."

#: apps/io.ox/tours/files.js:66 module:io.ox/tours
msgid "Folder tree"
msgstr "Arborescence des dossiers"
>>>>>>> 3f16b9e5

#: apps/io.ox/tours/files.js:67 module:io.ox/tours
msgid ""
"On the left you can see the folder tree. It displays your folder structure "
"and allows you to navigate to specific folders and subfolders. To make your "
"life easier, we have already included folders for your Documents, Music, "
"Pictures and Videos."
msgstr ""
"À gauche, vous pouvez voir l'arborescence des dossiers. Celle-ci présente "
"la structure de vos dossiers et vous permet de naviguer vers des dossiers "
"et sous-dossiers spécifiques. Pour vous faciliter la vie, nous y avons déjà "
"inclu des dossiers pour vos Documents, votre Musique, vos Photos et vos "
"Vidéos."

#: apps/io.ox/tours/files.js:80 module:io.ox/tours
msgid "Folder content"
msgstr "Contenu des dossiers"

#: apps/io.ox/tours/files.js:81 module:io.ox/tours
msgid ""
"Clicking on a folder displays all the subfolders, documents, media and other "
"files that it contains."
msgstr ""
"Un clic sur un dossier affiche l'ensemble de ses sous-dossiers ainsi que les "
"documents, fichiers médias et autres fichiers qu'il contient."

#: apps/io.ox/tours/files.js:88 module:io.ox/tours
msgid "Select a view"
msgstr "Choisir une vue"

#: apps/io.ox/tours/files.js:89 module:io.ox/tours
msgid "Different views are available. Just select the one you like best."
msgstr ""
"Différentes vues sont disponibles. Choisissez simplement "
"celle que vous préférez."

<<<<<<< HEAD
#: apps/io.ox/tours/files.js:131 module:io.ox/tours
#, fuzzy
msgid "Preview files"
msgstr "Vue d'ensemble"

#: apps/io.ox/tours/files.js:142 module:io.ox/tours
#, fuzzy
msgid "Preview mode"
msgstr "Vue d'ensemble"
=======
#: apps/io.ox/tours/files.js:103 module:io.ox/tours
msgid "Toolbar"
msgstr "La barre d'outils"

#: apps/io.ox/tours/files.js:104 module:io.ox/tours
msgid ""
"At the top you can find the toolbar with many functions and additional "
"options. You can easily create new folders, new files and much more."
msgstr ""
"En haut, vous pouvez trouver la barre d'outils comportant de nombreuses "
"fonctions et options complémentaires. Vous pouvez facilement créer de "
"nouveaux dossiers, de nouveaux fichiers, et bien davantage encore."
>>>>>>> 3f16b9e5

#: apps/io.ox/tours/files.js:116 module:io.ox/tours
msgid "Upload a new file"
msgstr "Télécharger un nouveau fichier"

#: apps/io.ox/tours/files.js:117 module:io.ox/tours
msgid ""
"To upload a new file from your local device, simply click on Add local file "
"and select the file you would like to upload. It is even easier if you just "
"drag and drop files from your local device into Drive. The uploaded file is "
"now available in Drive on all your devices."
msgstr ""
"Pour télécharger un nouveau fichier depuis votre appareil local, cliquez "
"simplement sur \"Ajouter un fichier local\" et sélectionnez le fichier que "
"vous "
"souhaitez transférer. C'est encore plus simple si vous faites glisser-déposer "
"des fichiers depuis votre appareil local vers Drive. Le fichier ainsi "
"transféré "
"est alors disponible dans Drive sur tous vos appareils."

#: apps/io.ox/tours/files.js:131 module:io.ox/tours
msgid "Preview files"
msgstr "Aperçu des fichiers"

<<<<<<< HEAD
#: apps/io.ox/tours/files.js:231 module:io.ox/tours
msgid "Restart Guided Tour"
=======
#: apps/io.ox/tours/files.js:132 module:io.ox/tours
msgid "Clicking on the view icon leads you to a preview of the selected file."
>>>>>>> 3f16b9e5
msgstr ""
"Un clic sur l'icône d'affichage vous conduit à un aperçu du fichier "
"sélectionné."

#: apps/io.ox/tours/files.js:142 module:io.ox/tours
msgid "Preview mode"
msgstr "Mode aperçu"

<<<<<<< HEAD
#: apps/io.ox/tours/files.js:88 module:io.ox/tours
#, fuzzy
#| msgid "Selecting a view"
msgid "Select a view"
msgstr "Choisir une vue"
=======
#: apps/io.ox/tours/files.js:143 module:io.ox/tours
msgid ""
"From preview you can also select other options to help you manage and work "
"on your files."
msgstr ""
"Depuis l'aperçu, vous pouvez également choisir d'autres options vous "
"permettant "
"de gérer vos fichiers et de travailler dessus."
>>>>>>> 3f16b9e5

#: apps/io.ox/tours/files.js:156 module:io.ox/tours
msgid "Share files"
msgstr "Partager des fichiers"

#: apps/io.ox/tours/files.js:157 module:io.ox/tours
msgid ""
"Here you can share files with your colleagues and external contacts. You can "
"also collaborate on a document and set different access rights."
msgstr ""
"Vous pouvez ici partager des fichiers avec vos collègues ainsi que des "
"contacts externes. Vous pouvez également collaborer sur un document "
"et définir des droits d'accès différents."

#: apps/io.ox/tours/files.js:168 module:io.ox/tours
msgid "Sharing options"
msgstr "Options de partage"

<<<<<<< HEAD
#: apps/io.ox/tours/files.js:156 module:io.ox/tours
#, fuzzy
#| msgid "Share this file"
msgid "Share files"
msgstr "Partager ce fichier"
=======
#: apps/io.ox/tours/files.js:169 module:io.ox/tours
msgid ""
"Choose from two alternatives to share your files and folders. Use Invite "
"people if you want to manage access rights and allow recipients to create "
"and edit files. Or just get a link to let others view and download your "
"files. You can use an expiration date and password protection if you like."
msgstr ""
"Choisissez parmi deux solutions alternatives pour partager vos fichiers et "
"dossiers. Utilisez \"Inviter des personnes\" si vous souhaitez gérer les "
"droits "
"d'accès et permettre aux destinataires de créer et modifier des fichiers. "
"Ou sinon, obtenez un lien permettant à d'autres personnes d'afficher et "
"de télécharger vos fichiers. Vous pouvez définir une date d'expiration et "
"une protection par mot de passe si vous le souhaitez."

#: apps/io.ox/tours/files.js:182 module:io.ox/tours
msgid "Collaborating"
msgstr "Collaborer"
>>>>>>> 3f16b9e5

#: apps/io.ox/tours/files.js:183 module:io.ox/tours
msgid ""
"Sharing files by inviting people does not only offer your recipients the "
"option to create and edit files. Internal and external participants are also "
"able to collaborate with you on text documents and spreadsheets at the same "
"time."
msgstr ""
"Partager des fichiers en invitant des personnes ne permet pas seulement à "
"vos destinataires de créer et modifier des fichiers. Les participants "
"internes "
"et externes peuvent également collaborer avec vous, en même temps que "
"vous, sur des documents de texte et des feuilles de calcul."

<<<<<<< HEAD
#: apps/io.ox/tours/files.js:168 module:io.ox/tours
#, fuzzy
#| msgid "Sort options"
msgid "Sharing options"
msgstr "Options de tri"
=======
#: apps/io.ox/tours/files.js:197 module:io.ox/tours
msgid "Edit documents"
msgstr "Modifier des documents"
>>>>>>> 3f16b9e5

#: apps/io.ox/tours/files.js:198 module:io.ox/tours
msgid ""
"Did you know that you can edit text documents and spreadsheets online? Drive "
"will automatically update your edited file, but thanks to versioning the "
"original file stays available."
msgstr ""
"Saviez-vous que vous pouvez modifier en ligne des documents texte et feuilles "
"de "
"calcul ? Drive met à jour automatiquement le fichier modifié mais, grâce à la "
"gestion de version, le fichier d'origine reste disponible."

#: apps/io.ox/tours/files.js:205 module:io.ox/tours
msgid "File details"
msgstr "Détails des fichiers"

#: apps/io.ox/tours/files.js:206 module:io.ox/tours
msgid ""
"The file details side bar offers additional information about your files. "
"Just enable the File details option from the View drop down menu and select "
"a file to see the details."
msgstr ""
"La barre latérale des détails du fichier vous propose des informations "
"supplémentaires sur vos fichiers. Il vous suffit d'activer l'option \"Détails "
"des fichiers\" depuis le menu déroulant \"Vue\". Choisissez ensuite un "
"fichier "
"pour en voir les détails."

#: apps/io.ox/tours/files.js:221 module:io.ox/tours
msgid "Add another account"
msgstr "Ajouter un autre compte"

#: apps/io.ox/tours/files.js:222 module:io.ox/tours
msgid ""
"Drive allows you to connect to other storage solutions if you already have a "
"cloud storage account you use to save and sync your files. Simply click on "
"the appropriate logo to access your existing data."
msgstr ""
"Drive vous permet de vous connecter à d'autres solutions de stockage si vous "
"avez déjà un compte de stockage dans le cloud que vous utilisez pour "
"enregistrer "
"et synchroniser vos fichiers. Il vous suffit de cliquer sur le logo "
"correspondant pour "
"accéder à vos données existantes."

#: apps/io.ox/tours/files.js:231 module:io.ox/tours
msgid "Restart Guided Tour"
msgstr "Redémarrer la visite guidée"

<<<<<<< HEAD
#: apps/io.ox/tours/files.js:59 module:io.ox/tours
#, fuzzy
#| msgctxt "help"
#| msgid "The Drive App"
msgid "The Drive app"
msgstr "L'app Drive"

#: apps/io.ox/tours/files.js:53 module:io.ox/tours
#, fuzzy
#| msgctxt "help"
#| msgid "The Drive App"
msgid "The Drive app tour.txt"
msgstr "L'app Drive"
=======
#: apps/io.ox/tours/files.js:232 module:io.ox/tours
msgid ""
"Hint: you can always restart guided tours, any time you need them, from the "
"system menu."
msgstr ""
"Astuce : vous pouvez toujours redémarrer les visites guidées dès que "
"nécessaire, depuis "
"le menu Système."

#: apps/io.ox/tours/intro.js:34 module:io.ox/tours
msgid "Welcome to %s"
msgstr "Bienvenue dans %s"
>>>>>>> 3f16b9e5

#: apps/io.ox/tours/intro.js:35 module:io.ox/tours
msgid ""
"This guided tour will briefly introduce you to the product. Get more "
"detailed information in the tours for the single apps or in the online help."
msgstr ""
"Cette visite guidée va vous présenter rapidement le produit. Vous pouvez "
"obtenir des informations plus détaillées dans les visites dédiées aux "
"applications individuelles ou dans l'aide en ligne."

#: apps/io.ox/tours/intro.js:38 module:io.ox/tours
msgid "Launching an app"
msgstr "Lancer une application"

#: apps/io.ox/tours/intro.js:39 module:io.ox/tours
msgid "To launch an app, click on an entry on the left side of the menu bar."
msgstr ""
"Pour lancer une application (app), cliquez sur l'un des éléments figurant "
"sur la gauche de la barre de menu."

#: apps/io.ox/tours/intro.js:44 module:io.ox/tours
msgid "Displaying the help or the settings"
msgstr "Accéder à l'aide ou aux réglages"

#: apps/io.ox/tours/intro.js:45 module:io.ox/tours
msgid ""
"To display the help or the settings, click the System menu icon in the menu "
"bar."
msgstr ""
"Pour afficher l'aide ou les réglages, cliquez sur l'icône « Menu système » "
"dans la barre de menu."

#: apps/io.ox/tours/intro.js:58 module:io.ox/tours
msgid "The New objects icon"
msgstr "L'indicateur de nouveaux objets"

#: apps/io.ox/tours/intro.js:59 module:io.ox/tours
msgid ""
"The New objects icon shows the number of unread E-Mails or other "
"notifications. If clicking the icon, the info area opens."
msgstr ""
"L'indicateur de nouveaux objets affiche le nombre de courriels non lus ou "
"d'autres notifications. Si l'on clique dessus, la zone d'informations "
"apparaît."

#: apps/io.ox/tours/intro.js:65 module:io.ox/tours
msgid "The info area"
msgstr "La zone d'informations"

#: apps/io.ox/tours/intro.js:66 module:io.ox/tours
msgid ""
"In case of new notifications, e.g. appointment invitations, the info area is "
"opened."
msgstr ""
"Dans le cas de nouvelles notifications, par ex. des invitations à des rendez-"
"vous, la zone d'informations est affichée."

#: apps/io.ox/tours/intro.js:72 module:io.ox/tours
msgid "Creating new items"
msgstr "Créer de nouveaux éléments"

#: apps/io.ox/tours/intro.js:73 module:io.ox/tours
msgid "To create a new E-Mail, click the Compose new E-Mail in the toolbar."
msgstr ""
"Pour créer un nouveau courrier électronique, cliquez sur l'icône « Rédiger "
"un nouveau courriel » dans la barre de menu."

#: apps/io.ox/tours/intro.js:81 module:io.ox/tours
msgid "Opening or closing the folder tree"
msgstr "Ouvrir ou fermer l'arborescence des dossiers"

#: apps/io.ox/tours/intro.js:82 module:io.ox/tours
msgid ""
"To open or close the folder tree, click on View >  Folder view on the right "
"side of the toolbar."
msgstr ""
"Pour ouvrir ou fermer l'arborescence des dossiers, cliquez « Vue > Vue en "
"dossier » à droite de la barre d'outils."

#: apps/io.ox/tours/intro.js:94 module:io.ox/tours
msgid "Searching for objects"
msgstr "Chercher des objets"

#: apps/io.ox/tours/intro.js:95 module:io.ox/tours
msgid "To search for objects, click the Search icon in the menu bar."
msgstr ""
"Pour chercher des objets, cliquez sur l'icône « Chercher » dans la barre de "
"menu."

<<<<<<< HEAD
#: apps/io.ox/tours/files.js:206 module:io.ox/tours
=======
#: apps/io.ox/tours/intro.js:99 module:io.ox/tours
msgid "The toolbar"
msgstr "La barre d'outils"

#: apps/io.ox/tours/intro.js:100 module:io.ox/tours
>>>>>>> 3f16b9e5
msgid ""
"Depending on the app, the toolbar contains various functions for creating, "
"editing and organizing objects."
msgstr ""
"Suivant l'application, la barre d'outils contient diverses fonctions "
"permettant de créer, modifier et organiser des objets."

#: apps/io.ox/tours/intro.js:104 module:io.ox/tours
msgid "The folder tree"
msgstr "L'arborescence des dossiers"

#: apps/io.ox/tours/intro.js:105 module:io.ox/tours
msgid ""
"Use the folder tree to open the folder containing the objects that you want "
"to view in the list."
msgstr ""
"Utilisez l'arborescence des dossiers pour ouvrir le dossier contenant les "
"objets que vous souhaitez afficher dans la liste."

#: apps/io.ox/tours/intro.js:109 module:io.ox/tours
msgid "The list"
msgstr "La liste"

#: apps/io.ox/tours/intro.js:110 module:io.ox/tours
msgid ""
"Use the list to select an object, show its contents or activate functions."
msgstr ""
"Utilisez la liste pour sélectionner un objet, afficher son contenu ou "
"activer certaines fonctions."

#: apps/io.ox/tours/intro.js:114 module:io.ox/tours
msgid "The Detail view"
msgstr "La vue détaillée"

#: apps/io.ox/tours/intro.js:115 module:io.ox/tours
msgid ""
"The Detail view displays an object's content. Depending on the app, further "
"functions for organizing objects can be found in the Detail view."
msgstr ""
"La vue détaillée présente le contenu d'un objet. Suivant l'application, vous "
"pouvez trouver dans la vue détaillée des fonctions supplémentaires "
"permettant d'organiser les objets."

#: apps/io.ox/tours/intro.js:119 module:io.ox/tours
msgid "Further information"
msgstr "Pour plus d'informations"

#: apps/io.ox/tours/intro.js:120 module:io.ox/tours
msgid ""
"Detailed instructions for the single apps are located in System menu > Help."
msgstr ""
"Des instructions détaillées pour les applications individuelles figurent "
"dans le « Menu système > Aide »."

#: apps/io.ox/tours/mail.js:33 module:io.ox/tours
msgid "Composing a new E-Mail"
msgstr "Rédiger un nouveau message"

#: apps/io.ox/tours/mail.js:34 module:io.ox/tours
msgid "To compose a new E-Mail, click on Compose in the toolbar."
msgstr ""
"Pour rédiger un nouveau courrier électronique, cliquez sur l'icône « Rédiger "
"» dans la barre d'outils."

#: apps/io.ox/tours/mail.js:47 module:io.ox/tours
msgid "Entering the recipient's name"
msgstr "Saisir le nom du destinataire"

#: apps/io.ox/tours/mail.js:48 module:io.ox/tours
msgid ""
"Enter the recipient's name into the recipients field. As soon as you typed "
"the first letters, suggestions from the address books are displayed. To "
"accept a recipient suggestion, click on it."
msgstr ""
"Saisissez le nom du destinataire dans le champ des destinataires. À la "
"saisie des premières lettres, des suggestions issues de votre carnet "
"d'adresses seront affichées. Pour accepter une suggestion de destinataire, "
"cliquez dessus."

#: apps/io.ox/tours/mail.js:58 module:io.ox/tours
msgid "Entering the subject"
msgstr "Saisir le sujet"

#: apps/io.ox/tours/mail.js:59 module:io.ox/tours
msgid "Enter the subject into the subject field."
msgstr "Saisissez le sujet dans le champ sujet."

#: apps/io.ox/tours/mail.js:63 module:io.ox/tours
msgid "Further functions"
msgstr "Autres fonctionnalités"

#: apps/io.ox/tours/mail.js:64 module:io.ox/tours
msgid ""
"In this area you can find further functions, e.g. for adding attachments."
msgstr ""
"Vous pouvez trouver dans cette zone des fonctions supplémentaires, par ex. "
"l'ajout de pièces jointes."

#: apps/io.ox/tours/mail.js:68 module:io.ox/tours
msgid "Entering the E-Mail text"
msgstr "Saisir le texte du message"

#: apps/io.ox/tours/mail.js:69 module:io.ox/tours
msgid ""
"Enter the E-Mail text into the main area. If the text format was set to HTMl "
"in the options, you can format the E-Mail text. To do so select a text part "
"and then click an icon in the formatting bar."
msgstr ""
"Saisissez le texte du courriel dans la zone principale. Si le format du "
"texte a été défini en HTML dans les options, le texte peut être mis en "
"forme. Pour cela, sélectionnez la partie de texte à mettre en forme, et "
"cliquez sur une icône de la barre de mise en forme."

#: apps/io.ox/tours/mail.js:74 module:io.ox/tours
msgid "Sending the E-Mail"
msgstr "Envoyer le message"

#: apps/io.ox/tours/mail.js:75 module:io.ox/tours
msgid "To send the E-Mail, click on Send"
msgstr "Pour envoyer le courriel, cliquez sur « Envoyer »"

#: apps/io.ox/tours/mail.js:79 module:io.ox/tours
msgid "Sorting your E-Mails"
msgstr "Trier vos messages"

#: apps/io.ox/tours/mail.js:80 module:io.ox/tours
msgid "To sort the E-Mails, click on Sort by. Select a sort criteria."
msgstr ""
"Pour trier vos courriels, cliquez sur « Trier par » et choisissez un critère "
"de tri."

#: apps/io.ox/tours/mail.js:87 module:io.ox/tours
msgid ""
"To choose between the different views. click on View in the toolbar. Select "
"a menu entry in the layout."
msgstr ""
"Pour basculer d'une vue à l'autre, cliquez sur « Vue » dans la barre "
"d'outils. Choisissez un élément dans la section de menu « Disposition »."

#: apps/io.ox/tours/mail.js:91 module:io.ox/tours
msgid "Opening an E-Mail in a separate window"
msgstr "Ouvrir un courriel dans une nouvelle fenêtre"

#: apps/io.ox/tours/mail.js:92 module:io.ox/tours
msgid ""
"If double-clicking on an E-Mail in the list, the E-Mail is opened in a "
"separate window."
msgstr ""
"Si vous faites un double-clic sur un courriel dans la liste, celui-ci "
"s'ouvre dans une nouvelle fenêtre."

#: apps/io.ox/tours/mail.js:96 module:io.ox/tours
msgid "Reading E-Mail conversations"
msgstr "Lire des conversations par courriel"

#: apps/io.ox/tours/mail.js:97 module:io.ox/tours
msgid ""
"To open or close an E-Mail in a conversation, click on a free area in the "
"header."
msgstr ""
"Pour ouvrir ou fermer un courriel dans un fil de discussion, cliquez sur la "
"zone vierge de son en-tête."

#: apps/io.ox/tours/mail.js:101 module:io.ox/tours
msgid "Halo view"
msgstr "Vue en halo"

#: apps/io.ox/tours/mail.js:102 module:io.ox/tours
msgid ""
"To receive information about the sender or other recipients, open the Halo "
"view by clicking on a name."
msgstr ""
"Pour obtenir des informations sur l'expéditeur ou sur d'autres "
"destinataires, ouvrez la vue en halo en cliquant sur un nom."

#: apps/io.ox/tours/mail.js:106 module:io.ox/tours
msgid "Editing multiple E-Mails"
msgstr "Modifier plusieurs messages"

#: apps/io.ox/tours/mail.js:107 module:io.ox/tours
msgid ""
"In order to edit multiple E-Mails at once, enable the checkboxes on the left "
"side of the E-Mails. If the checkboxes are not displayed, click on View > "
"Checkboxes on the right side of the toolbar."
msgstr ""
"Pour modifier plusieurs courriels à la fois, cochez les cases apparaissant à "
"gauche des courriels. Si les cases à cocher ne sont pas affichées, cliquez "
"sur « Vue > Cases à cocher » à droite de la barre d'outils."

#: apps/io.ox/tours/mail.js:112 module:io.ox/tours
msgid "Opening the E-Mail settings"
msgstr "Accéder aux réglages du courriel"

#: apps/io.ox/tours/mail.js:113 module:io.ox/tours
msgid ""
"To open the E-Mail settings, click the System menu icon on the upper right "
"side of the menu bar. Select Settings. Click on E-Mail on the left side."
msgstr ""
"Pour ouvrir les réglages du courriel, cliquez sur l'icône du « Menu "
"Système » dans le coin en haut à droite de la barre de menus. Sélectionnez "
"« Réglages ». Cliquez sur « Courriel » dans la partie gauche."

#. Tour name; general introduction
#: apps/io.ox/tours/main.js:71 module:io.ox/tours
msgid "Getting started"
msgstr "Premiers pas"

#: apps/io.ox/tours/portal.js:30 module:io.ox/tours
msgid "The Portal"
msgstr "Le portail"

#: apps/io.ox/tours/portal.js:31 module:io.ox/tours
msgid ""
"The Portal informs you about current E-Mails, appointments or social network "
"news."
msgstr ""
"Le portail vous informe des courriels récents, des rendez-vous ou de ce qui "
"se passe sur les réseaux sociaux."

#: apps/io.ox/tours/portal.js:35 module:io.ox/tours
msgid "Reading the details"
msgstr "Lire les détails"

#: apps/io.ox/tours/portal.js:36 module:io.ox/tours
msgid "To read the details, click on an entry in a square."
msgstr "Pour lire les détails, cliquez sur un élément dans un des pavés."

#: apps/io.ox/tours/portal.js:40 module:io.ox/tours
msgid "Drag and drop"
msgstr "Glisser-déposer"

#: apps/io.ox/tours/portal.js:41 module:io.ox/tours
msgid ""
"To change the layout, drag a square's title to another position and drop it "
"there."
msgstr ""
"Pour changer la disposition, faites glisser le titre d'un pavé vers un autre "
"emplacement et déposez-le là."

#: apps/io.ox/tours/portal.js:45 module:io.ox/tours
msgid "Closing a square"
msgstr "Fermer un pavé"

#: apps/io.ox/tours/portal.js:46 module:io.ox/tours
msgid "If you no longer want to display a square, click the cross."
msgstr "Si vous ne souhaitez plus afficher un pavé, cliquez sur la croix."

#: apps/io.ox/tours/portal.js:51 module:io.ox/tours
msgid "Customizing the Portal"
msgstr "Personnaliser le portail"

#: apps/io.ox/tours/portal.js:52 module:io.ox/tours
msgid ""
"To display a square again or to display further information sources, click "
"on Customize this page."
msgstr ""
"Pour afficher à nouveau un pavé ou pour afficher davantage de sources "
"d'information, cliquez sur « Personnaliser cette page »."

#: apps/io.ox/tours/settings.js:30 module:io.ox/tours
msgid "Opening the settings"
msgstr "Accéder aux réglages"

#: apps/io.ox/tours/settings.js:31 module:io.ox/tours
msgid ""
"To open the settings, click the System menu icon on the upper right side of "
"the menu bar. Select Settings."
msgstr ""
"Pour ouvrir les réglages, cliquez sur l'icône « Menu système » en haut à "
"droite de la barre de menu. Choisissez « Réglages »."

#: apps/io.ox/tours/settings.js:36 module:io.ox/tours
msgid "How the settings are organized"
msgstr "Comment les réglages sont organisés"

#: apps/io.ox/tours/settings.js:37 module:io.ox/tours
msgid ""
"The settings are organized in topics. Select the topic on the left side, e.g "
"Basic settings or E-Mail."
msgstr ""
"Les réglages sont organisés en catégories. Sélectionnez la catégorie dans la "
"partie gauche, par ex. « Réglages de base » ou « Courriel »."

#: apps/io.ox/tours/settings.js:43 module:io.ox/tours
msgid "Editing settings"
msgstr "Modifier les réglages"

#: apps/io.ox/tours/settings.js:44 module:io.ox/tours
msgid ""
"Edit a setting on the right side. In most of the cases, the changes are "
"activated immediately."
msgstr ""
"Modifiez un réglage dans la partie droite. Dans la plupart des cas, les "
"changements sont appliqués immédiatement."

#: apps/io.ox/tours/settings.js:48 module:io.ox/tours
msgid "Opening the help"
msgstr "Accéder à l'aide"

#: apps/io.ox/tours/settings.js:49 module:io.ox/tours
msgid ""
"To open the help, click the System menu icon on the upper right side of the "
"menu bar. Select Help. The help for the currently selected app is displayed. "
"To browse the complete help, click on Start Page or Table Of Contents at the "
"upper part of the window."
msgstr ""
"Pour ouvrir l'aide, cliquez sur l'icône « Menu système » en haut à droite de "
"la barre de menu. Choisissez « Aide ». L'aide correspondant à l'application "
"actuellement sélectionnée s'affiche alors. Pour consulter l'aide complète, "
"cliquez sur « Page d'accueil » ou « Table des matières » dans la partie "
"supérieure de la fenêtre."

#: apps/io.ox/tours/settings.js:54 module:io.ox/tours
msgid "Signing out"
msgstr "Vous déconnecter"

#: apps/io.ox/tours/settings.js:55 module:io.ox/tours
msgid ""
"To sign out, click the System menu icon on the upper right side of the menu "
"bar. Select Sign out."
msgstr ""
"Pour  vous déconnecter, cliquez sur l'icône « Menu système » en haut à "
"droite de la barre de menus. Choisissez « Se déconnecter »."

#: apps/io.ox/tours/tasks.js:32 module:io.ox/tours
msgid "Creating a new task"
msgstr "Créer une nouvelle tâche"

#: apps/io.ox/tours/tasks.js:33 module:io.ox/tours
msgid "To create a new task, click on New in the toolbar."
msgstr ""
"Pour créer une nouvelle tâche, cliquez sur « Nouveau » dans la barre "
"d'outils."

#: apps/io.ox/tours/tasks.js:48 module:io.ox/tours
msgid "Entering the task's data"
msgstr "Saisir les détails de la tâche"

#: apps/io.ox/tours/tasks.js:49 module:io.ox/tours
msgid "Enter the subject, the start date, and a description."
msgstr "Saisissez le sujet, la date de début et une description."

#: apps/io.ox/tours/tasks.js:54 module:io.ox/tours
msgid "Adding further details"
msgstr "Ajouter des détails supplémentaires"

#: apps/io.ox/tours/tasks.js:55 module:io.ox/tours
msgid "To add further details, click on Expand form."
msgstr "Pour ajouter d'autres détails, cliquez sur « Déployer le formulaire »."

#: apps/io.ox/tours/tasks.js:62 module:io.ox/tours
msgid "Creating recurring tasks"
msgstr "Créer des tâches répétitives"

<<<<<<< HEAD
#: apps/io.ox/tours/files.js:117 module:io.ox/tours
=======
#: apps/io.ox/tours/tasks.js:63 module:io.ox/tours
>>>>>>> 3f16b9e5
msgid ""
"To create recurring tasks, enable Repeat. Functions for setting the "
"recurrence parameters are shown."
msgstr ""
"Pour créer des tâches périodiques, cochez « Répéter ». Des réglages "
"s'affichent afin de permettre de régler la façon dont la tâche se répète."

<<<<<<< HEAD
#: apps/io.ox/tours/files.js:103 module:io.ox/tours
#, fuzzy
#| msgid "The toolbar"
msgid "Toolbar"
msgstr "La barre d'outils"
=======
#: apps/io.ox/tours/tasks.js:68 module:io.ox/tours
msgid "To not miss the task, use the reminder function."
msgstr "Pour ne pas manquer une tâche, utilisez la fonction de rappel."
>>>>>>> 3f16b9e5

#: apps/io.ox/tours/tasks.js:72 module:io.ox/tours
msgid "Tracking the editing status"
msgstr "Suivre l'état d'avancement"

<<<<<<< HEAD
#: apps/io.ox/tours/files.js:116 module:io.ox/tours
#, fuzzy
#| msgid "Upload new file"
msgid "Upload a new file"
msgstr "Télécharger un nouveau fichier"
=======
#: apps/io.ox/tours/tasks.js:73 module:io.ox/tours
msgid "To track the editing status, enter the current progress."
msgstr "Pour suivre l'état d'avancement, saisissez l'avancement actuel."
>>>>>>> 3f16b9e5

#: apps/io.ox/tours/tasks.js:78 module:io.ox/tours
msgid ""
"To invite other participants, enter their names in the field below "
"Participants. You can add documents as attachment to the task."
msgstr ""
"Pour inviter d'autres participants, saisissez leurs nom dans le champ en-"
"dessous de « Participants ». Vous pouvez mettre des documents en pièces "
"jointes à la tâche."

#: apps/io.ox/tours/tasks.js:82 module:io.ox/tours
msgid "Entering billing information"
msgstr "Saisir des informations de facturation"

#: apps/io.ox/tours/tasks.js:83 module:io.ox/tours
msgid "To enter billing information, click on Show details."
msgstr ""
"Pour saisir des informations de facturation, cliquez sur « Afficher les "
"détails »."

#: apps/io.ox/tours/tasks.js:87 module:io.ox/tours
msgid "Creating the task"
msgstr "Créer la tâche"

#: apps/io.ox/tours/tasks.js:88 module:io.ox/tours
msgid "To create the task, click on Create."
msgstr "Pour créer une tâche, cliquez sur « Créer »."

#: apps/io.ox/tours/tasks.js:92 module:io.ox/tours
msgid "Sorting tasks"
msgstr "Trier les tâches"

#: apps/io.ox/tours/tasks.js:93 module:io.ox/tours
msgid "To sort the tasks, click on Sort by. Select a sort criteria."
msgstr ""
"Pour trier les tâches, cliquez sur « Trier par » et choisissez un critère de "
"tri."

#: apps/io.ox/tours/tasks.js:99 module:io.ox/tours
msgid "Editing multiple tasks"
msgstr "Modifier plusieurs tâches"

<<<<<<< HEAD
#: apps/io.ox/tours/files.js:60 module:io.ox/tours
=======
#: apps/io.ox/tours/tasks.js:100 module:io.ox/tours
>>>>>>> 3f16b9e5
msgid ""
"To edit multiple tasks at once, enable the checkboxes at the left side of "
"the tasks. If the checkboxes are not displayed, click on View > Checkboxes "
"on the right side of the toolbar."
msgstr ""
"Pour modifier plusieurs tâches à la fois, cochez les cases figurant à gauche "
"de chaque tâche. Si les cases à cocher ne sont pas affichées, cliquez sur « "
"Vue > Cases à cocher » à droite de la barre d'outils."

#~ msgid " is currently editing this document."
#~ msgstr " est en train de modifier ce document."

#~ msgid "!!!This file has not been added"
#~ msgstr "!!! Ce fichier n'a pas été ajouté"

#~ msgid "%1$d %2$s"
#~ msgstr "%1$d %2$s"

#~ msgid "%1$d Day"
#~ msgid_plural "%1$d Days"
#~ msgstr[0] "%1$d jour"
#~ msgstr[1] "%1$d jours"

#~ msgid "%1$d Hour"
#~ msgid_plural "%1$d Hours"
#~ msgstr[0] "%1$d heure"
#~ msgstr[1] "%1$d heures"

#~ msgid "%1$d Minute"
#~ msgid_plural "%1$d Minutes"
#~ msgstr[0] "%1$d minute"
#~ msgstr[1] "%1$d minutes"

#~ msgid "%1$d Week"
#~ msgid_plural "%1$d Weeks"
#~ msgstr[0] "%1$d semaine"
#~ msgstr[1] "%1$d semaines"

#~ msgid "%1$d column"
#~ msgid_plural "%1$d columns"
#~ msgstr[0] "%1$d colonne"
#~ msgstr[1] "%1$d colonnes"

#~ msgid "%1$d day, %2$s"
#~ msgid_plural "%1$d days, %2$s"
#~ msgstr[0] "%1$d jour, %2$s"
#~ msgstr[1] "%1$d jours, %2$s"

#~ msgctxt "in"
#~ msgid "%1$d day, %2$s"
#~ msgid_plural "%1$d days, %2$s"
#~ msgstr[0] "%1$d jour, %2$s"
#~ msgstr[1] "%1$d jours, %2$s"

#~ msgid "%1$d files has been changed recently"
#~ msgstr "%1$d fichiers ont été modifiés récemment"

#~ msgid "%1$d hour and %2$s"
#~ msgid_plural "%1$d hours and %2$s"
#~ msgstr[0] "%1$d heure et %2$s"
#~ msgstr[1] "%1$d heures et %2$s"

#~ msgctxt "in"
#~ msgid "%1$d hour and %2$s"
#~ msgid_plural "%1$d hours and %2$s"
#~ msgstr[0] "%1$d heure et %2$s"
#~ msgstr[1] "%1$d heures et %2$s"

#~ msgid "%1$d mail"
#~ msgid_plural "%1$d mails"
#~ msgstr[0] "%1$d message"
#~ msgstr[1] "%1$d messages"

#, fuzzy
#~ msgid "%1$d messages in this conversation"
#~ msgstr "Conversations récentes"

#, fuzzy
#~ msgid "%1$d messages selected"
#~ msgstr "<b>%1$d</b> éléments sélectionnés"

#~ msgid "%1$d row"
#~ msgid_plural "%1$d rows"
#~ msgstr[0] "%1$d ligne"
#~ msgstr[1] "%1$d lignes"

#~ msgctxt "mail address"
#~ msgid "%1$s %2$s"
#~ msgstr "%1$s %2$s"

#~ msgctxt "window title"
#~ msgid "%1$s %2$s"
#~ msgstr "%2$s %1$s"

#, fuzzy
#~ msgid "%1$s (Tentative)"
#~ msgstr "%1$s (Provisoire)"

#~ msgid "%1$s is a new contact"
#~ msgstr "%1$s est un nouveau contact"

#~ msgid "%1$s is now connected with %2$s"
#~ msgstr "%1$s est à présent en contact avec %2$s"

#~ msgid "%1$s mail"
#~ msgid_plural "%1$s mails"
#~ msgstr[0] "%1$s message"
#~ msgstr[1] "%1$s messages"

#~ msgid "%1$s mail, %2$s unread"
#~ msgid_plural "%1$s mails, %2$s unread"
#~ msgstr[0] "%1$s message, %2$s non lu"
#~ msgstr[1] "%1$s messages, %2$s non lus"

#~ msgid "%1$s of %2$s"
#~ msgstr "%1$s sur %2$s"

#, fuzzy
#~ msgid "%1$s%2$s %3$s%4$s%5$s"
#~ msgstr ""
#~ "%1$s\n"
#~ "%2$s %3$s\n"
#~ "%4$s\n"
#~ "%5$s"

#~ msgid "%2$s, %1$s"
#~ msgstr "%2$s, %1$s"

#~ msgid "%3$s %2$s, %1$s"
#~ msgstr "%3$s %1$s %2$s"

#~ msgid "%d day"
#~ msgid_plural "%d days"
#~ msgstr[0] "%d jour"
#~ msgstr[1] "%d jours"

#~ msgctxt "in"
#~ msgid "%d day"
#~ msgid_plural "%d days"
#~ msgstr[0] "%d jour"
#~ msgstr[1] "%d jours"

#~ msgid "%d hour"
#~ msgid_plural "%d hours"
#~ msgstr[0] "%d heure"
#~ msgstr[1] "%d heures"

#~ msgctxt "in"
#~ msgid "%d hour"
#~ msgid_plural "%d hours"
#~ msgstr[0] "%d heure"
#~ msgstr[1] "%d heures"

#~ msgid "%d minute"
#~ msgid_plural "%d minutes"
#~ msgstr[0] "%d minute"
#~ msgstr[1] "%d minutes"

#~ msgctxt "in"
#~ msgid "%d minute"
#~ msgid_plural "%d minutes"
#~ msgstr[0] "%d minute"
#~ msgstr[1] "%d minutes"

#~ msgid "%d week"
#~ msgid_plural "%d weeks"
#~ msgstr[0] "%d semaine"
#~ msgstr[1] "%d semaines"

#~ msgctxt "in"
#~ msgid "%d week"
#~ msgid_plural "%d weeks"
#~ msgstr[0] "%d semaine"
#~ msgstr[1] "%d semaines"

#~ msgid "(%1$s) Attachments"
#~ msgstr "Pièces jointes (%1$s)"

#~ msgid "(Default)"
#~ msgstr "(Par défaut)"

#~ msgid "0 minutes"
#~ msgstr "0 minute"

#~ msgid "1 day"
#~ msgstr "1 jour"

#~ msgid "1 file has been changed recently"
#~ msgstr "1 fichier a été modifié récemment"

#~ msgid "1 hour"
#~ msgstr "1 heure"

#~ msgid "1 item"
#~ msgid_plural "%1$d items"
#~ msgstr[0] "1 élément"
#~ msgstr[1] "%1$d éléments"

#~ msgid "1 minute"
#~ msgstr "1 minute"

#~ msgid "1 week"
#~ msgstr "1 semaine"

#~ msgid "10"
#~ msgstr "10"

#~ msgid "10 minutes"
#~ msgstr "10 minutes"

#~ msgid "100%"
#~ msgstr "100 %"

#~ msgid "12 hour"
#~ msgstr "12 heures"

#~ msgid "15"
#~ msgstr "15"

#~ msgid "15 minutes"
#~ msgstr "15 minutes"

#~ msgid "150%"
#~ msgstr "150 %"

#~ msgid "2 days"
#~ msgstr "2 jours"

#~ msgid "2 hour"
#~ msgstr "2 heures"

#~ msgid "2 weeks"
#~ msgstr "2 semaines"

#~ msgid "20"
#~ msgstr "20"

#~ msgid "200%"
#~ msgstr "200 %"

#~ msgid "3 days"
#~ msgstr "3 jours"

#~ msgid "3 minutes"
#~ msgstr "3 minutes"

#~ msgid "3 weeks"
#~ msgstr "3 semaines"

#~ msgid "30"
#~ msgstr "30"

#~ msgid "30 minutes"
#~ msgstr "30 minutes"

#~ msgid "4 days"
#~ msgstr "4 jours"

#~ msgid "4 hour"
#~ msgstr "4 heures"

#~ msgid "4 weeks"
#~ msgstr "4 semaines"

#~ msgid "45 minutes"
#~ msgstr "45 minutes"

#~ msgid "5"
#~ msgstr "5"

#~ msgid "5 days"
#~ msgstr "5 jours"

#~ msgid "5 minutes"
#~ msgstr "5 minutes"

#~ msgid "50%"
#~ msgstr "50 %"

#~ msgid "6 days"
#~ msgstr "6 jours"

#~ msgid "6 hour"
#~ msgstr "6 heures"

#~ msgid "60"
#~ msgstr "60"

#~ msgid "75%"
#~ msgstr "75 %"

#~ msgid "8 hour"
#~ msgstr "8 heures"

#~ msgid "<b>%1$d</b> elements selected"
#~ msgstr "<b>%1$d</b> éléments sélectionnés"

#~ msgid "A B C D E F G H I J K L M N O P Q R S T U V W X Y Z"
#~ msgstr "A B C D E F G H I J K L M N O P Q R S T U V W X Y Z"

#~ msgid ""
#~ "A refresh takes some time, so please be patient, while the refresh runs "
#~ "in the background. Only one refresh per subscription and per session is "
#~ "allowed."
#~ msgstr ""
#~ "Actualiser prend du temps, veuillez prendre patience pendant que "
#~ "l'actualisation se fait en arrière-plan. On n'autorise qu'une seule "
#~ "actualisation par abonnement et par session."

#, fuzzy
#~ msgid "A return receipt has been sent"
#~ msgstr "Un accusé de réception a été envoyé"

#~ msgid "A severe error occurred!"
#~ msgstr "Une erreur grave s'est produite."

#~ msgid "AJAX Error"
#~ msgstr "Erreur AJAX"

#~ msgid "About"
#~ msgstr "À propos"

#~ msgid "Above quoted text"
#~ msgstr "Au-dessus du contenu cité"

#~ msgid "Absent"
#~ msgstr "Absent"

#~ msgid "Accent 1"
#~ msgstr "Mis en avant 1"

#~ msgid "Accent 2"
#~ msgstr "Mis en avant 2"

#~ msgid "Accent 3"
#~ msgstr "Mis en avant 3"

#~ msgid "Accent 4"
#~ msgstr "Mis en avant 4"

#~ msgid "Accent 5"
#~ msgstr "Mis en avant 5"

#~ msgid "Accent 6"
#~ msgstr "Mis en avant 6"

#~ msgid "Accept"
#~ msgstr "Accepter"

#~ msgid "Accept / Decline"
#~ msgstr "Accepter / Décliner"

#~ msgid "Accept changes"
#~ msgstr "Accepter les modifications"

#~ msgid "Accept invitation"
#~ msgstr "Accepter l'invitation"

#~ msgid "Accept/Decline"
#~ msgstr "Accepter / Décliner"

#~ msgid "Accepted"
#~ msgstr "Accepté"

#~ msgctxt "help"
#~ msgid "Accessing Files with WebDAV"
#~ msgstr "Accéder à des fichiers avec WebDAV"

#~ msgid "Accessing global address book is not permitted"
#~ msgstr "Il n'est pas permis d'accéder au carnet d'adresses global"

#~ msgid "Account"
#~ msgstr "Compte"

#~ msgid "Account Settings"
#~ msgstr "Réglages du compte"

#~ msgid "Account added successfully"
#~ msgstr "Compte ajouté avec succès"

#~ msgid "Account name"
#~ msgstr "Nom du compte"

#~ msgid "Account settings"
#~ msgstr "Réglages du compte"

#~ msgid "Account settings could not be saved."
#~ msgstr "Les réglages du compte n'ont pas pu être enregistrés."

#~ msgid "Account updated"
#~ msgstr "Compte mis à jour"

#~ msgid "Acquire Edit Rights"
#~ msgstr "Acquérir les droits de modification"

#~ msgid "Actions"
#~ msgstr "Actions"

#~ msgid "Actual costs"
#~ msgstr "Coûts réels"

#~ msgid "Actual duration in minutes"
#~ msgstr "Durée réelle en minutes"

#~ msgid "Add"
#~ msgstr "Ajouter"

#~ msgid "Add Attachment"
#~ msgstr "Joindre une pièce"

#~ msgid "Add a Subreddit"
#~ msgstr "Ajouter un sous-forum Reddit"

#~ msgid "Add a blog"
#~ msgstr "Ajouter un blog"

#~ msgid "Add a feed"
#~ msgstr "Ajouter un flux"

#~ msgid "Add a stream"
#~ msgstr "Ajouter un flux"

#~ msgid "Add account"
#~ msgstr "Ajouter un compte"

#~ msgid "Add action"
#~ msgstr "Ajouter une action"

#~ msgid "Add cipher code"
#~ msgstr "Ajouter un code de chiffrement"

#~ msgid "Add condition"
#~ msgstr "Ajouter une condition"

#~ msgid "Add contact"
#~ msgstr "Ajouter un contact"

#~ msgid "Add distribution list"
#~ msgstr "Ajouter une liste de diffusion"

#~ msgid "Add feed"
#~ msgstr "Ajouter un flux"

#~ msgid "Add files"
#~ msgstr "Ajouter des fichiers"

#~ msgid "Add folder"
#~ msgstr "Ajouter un dossier"

#~ msgid "Add folder menu"
#~ msgstr "Ajouter le menu des dossiers"

#~ msgid "Add group"
#~ msgstr "Ajouter un groupe"

#~ msgid "Add mail account"
#~ msgstr "Ajouter un compte de courrier électronique"

#~ msgid "Add member"
#~ msgstr "Ajouter un membre"

#~ msgid "Add new contact"
#~ msgstr "Ajouter un nouveau contact"

#~ msgid "Add new folder"
#~ msgstr "Ajouter un nouveau dossier"

#~ msgid "Add new folder for this subscription"
#~ msgstr "Ajouter un nouveau dossier pour cet abonnement"

#~ msgid "Add new participant"
#~ msgstr "Ajouter un nouveau participant"

#~ msgid "Add new rule"
#~ msgstr "Ajouter une nouvelle règle"

#~ msgid "Add new signature"
#~ msgstr "Ajouter une nouvelle signature"

#~ msgid "Add new subfolder"
#~ msgstr "Ajouter un nouveau sous-dossier"

#~ msgid "Add note"
#~ msgstr "Ajouter une note"

#~ msgid "Add participant"
#~ msgstr "Ajouter un participant"

#~ msgid "Add participant/resource"
#~ msgstr "Ajouter un participant ou une ressource"

#~ msgid "Add signature"
#~ msgstr "Ajouter une signature"

#~ msgid "Add subfolder"
#~ msgstr "Ajouter un sous-dossier"

#~ msgid "Add subject"
#~ msgstr "Ajouter un sujet"

#~ msgid "Add to address book"
#~ msgstr "Ajouter au carnet d'adresses"

#~ msgid "Add to calendar"
#~ msgstr "Ajouter à l'agenda"

#~ msgid "Add to portal"
#~ msgstr "Ajouter au portail"

#~ msgid "Add widget"
#~ msgstr "Ajouter un composant graphique"

#~ msgid "Add your account"
#~ msgstr "Ajoutez votre compte"

#~ msgid "Added the new participant"
#~ msgstr "Ajouté le nouveau participant"

#~ msgid "Adding subscription. This may take some seconds..."
#~ msgstr "Abonnement en cours. Cela peut prendre quelques secondes…"

#~ msgid "Address Book"
#~ msgstr "Carnet d'adresses"

#~ msgctxt "app"
#~ msgid "Address Book"
#~ msgstr "Carnet d'adresses"

#~ msgid "Address Business"
#~ msgstr "Adresse professionnelle"

#~ msgid "Address Home"
#~ msgstr "Adresse privée"

#~ msgid "Address Other"
#~ msgstr "Adresse autre"

#~ msgid "Addresses"
#~ msgstr "Adresses"

#~ msgid "Adjust"
#~ msgstr "Ajuster"

#~ msgid "Adjust start date"
#~ msgstr "Ajuster la date de début"

#~ msgid "Administrator"
#~ msgstr "Administrateur"

#, fuzzy
#~ msgid "Advanced Settings"
#~ msgstr "Réglages de Drive"

#~ msgid "All Emoji"
#~ msgstr "Tous les emoji"

#~ msgid "All attachments"
#~ msgstr "Toutes les pièces jointes"

#~ msgid "All day"
#~ msgstr "Journée entière"

#, fuzzy
#~| msgid "Add folder"
#~ msgid "All folders"
#~ msgstr "Ajouter un dossier"

#~ msgid "Allow html formatted emails"
#~ msgstr "Autoriser les courriels mis en forme avec HTML"

#~ msgid "Allow pre-loading of externally linked images"
#~ msgstr "Autoriser le préchargement des images externes liées"

#~ msgid "Alternative Email"
#~ msgstr "Adresse de courriel 2"

#~ msgid "An error occurred"
#~ msgstr "Une erreur s'est produite"

#~ msgid "An error occurred while importing the document."
#~ msgstr "Une erreur s'est produite pendant l'importation du document."

#~ msgid "An error occurred while loading page %1$d."
#~ msgstr "Une erreur s'est produite pendant le chargement de la page %1$d."

#~ msgid "An error occurred while loading the document."
#~ msgstr "Une erreur s'est produite pendant le chargement du document."

#~ msgid "An error occurred."
#~ msgstr "Une erreur s'est produite."

#~ msgid "An error occurred. Click to try again"
#~ msgstr "Une erreur s'est produite. Cliquez pour essayer à nouveau"

#~ msgid "An error occurred. Please try again later"
#~ msgstr ""
#~ "Une erreur s'est produite. Veuillez essayer à nouveau ultérieurement"

#~ msgid "An error occurred. Please try again."
#~ msgstr "Une erreur s'est produite. Veuillez réessayer."

#~ msgid "An error occurred. The message was:"
#~ msgstr "Une erreur s'est produite. Le message était :"

#~ msgid "An internal error occurred"
#~ msgstr "Une erreur interne s'est produite"

#~ msgid "An unknown error occurred"
#~ msgstr "Une erreur inconnue s'est produite"

#~ msgid "Anniversary"
#~ msgstr "Anniversaire"

#~ msgid "Another user"
#~ msgstr "Un autre utilisateur"

#~ msgid "Any recipient"
#~ msgstr "N'importe quel destinataire"

#~ msgid "Append vCard"
#~ msgstr "Ajouter une carte de visite au format vCard"

#~ msgid "Application Toolbar"
#~ msgstr "Barre d'outils de l'application"

#~ msgid "Application may not work as expected until this problem is solved."
#~ msgstr ""
#~ "Il se peut que l'application ne fonctionne pas correctement tant que ce "
#~ "problème n'est pas réglé."

#~ msgid "Applications"
#~ msgstr "Applications"

#~ msgid "Apply role"
#~ msgstr "Appliquer le rôle"

#~ msgid "Apply rule if all conditions are met"
#~ msgstr "Appliquer la règle si toutes les conditions sont respectées"

#~ msgid "Apply rule if any condition is met."
#~ msgstr "Appliquer la règle si au moins une condition est respectée"

#~ msgid "Appointment"
#~ msgstr "Rendez-vous"

#~ msgid "Appointment Details"
#~ msgstr "Détails du rendez-vous"

#~ msgid "Appointment has been copied"
#~ msgid_plural "Appointments have been copied"
#~ msgstr[0] "Le rendez-vous a été copié"
#~ msgstr[1] "Les rendez-vous ont été copiés"

#~ msgid "Appointment has been moved"
#~ msgid_plural "Appointments have been moved"
#~ msgstr[0] "Le rendez-vous a été déplacé"
#~ msgstr[1] "Les rendez-vous ont été déplacés"

#~ msgid ""
#~ "Appointment invitation. %1$s %2$s %3$s %4$s %5$s. Press [enter] to open"
#~ msgstr ""
#~ "Invitation à un rendez-vous. %1$s %2$s %3$s %4$s %5$s. Appuyez sur [Entr] "
#~ "pour l'ouvrir"

#~ msgid "Appointment invitations"
#~ msgstr "Invitations à des rendez-vous"

#~ msgid "Appointment reminder. %1$s %2$s %3$s %4$s. Press [enter] to open"
#~ msgstr ""
#~ "Rappel de rendez-vous. %1$s %2$s %3$s %4$s. Appuyez sur [Entr] pour "
#~ "l'ouvrir"

#~ msgid "Appointment reminders"
#~ msgstr "Rappels de rendez-vous"

#~ msgid "Appointments"
#~ msgstr "Rendez-vous"

#~ msgid "Approximate Duration for Subscriptions"
#~ msgstr "Durée approximative pour les abonnements"

#~ msgid "April"
#~ msgstr "Avril"

#~ msgid "Are you sure you want to delete this Tweet?"
#~ msgstr "Êtes-vous sûr de vouloir supprimer ce tweet ?"

#~ msgid "Are you sure?"
#~ msgstr "En êtes-vous sûr ?"

#~ msgid "Ascending"
#~ msgstr "Croissant"

#, fuzzy
#~ msgid "Ask for return receipt"
#~ msgstr "Demander un accusé de réception"

#~ msgid "Assistant"
#~ msgstr "Assistant"

#~ msgid ""
#~ "At the top of the display area the path to the selected folder is shown. "
#~ "Click on the path to switch to another folder."
#~ msgstr ""
#~ "Le chemin menant au dossier courant est affiché en haut de la zone "
#~ "d'affichage. Cliquez sur le chemin pour passer dans un autre dossier."

#~ msgid "Attach my vCard"
#~ msgstr "Joindre ma vCard"

#~ msgid "Attachment"
#~ msgstr "en pièce jointe"

#~ msgctxt "plural"
#~ msgid "Attachment"
#~ msgid_plural "Attachments"
#~ msgstr[0] "Pièce jointe"
#~ msgstr[1] "Pièces jointes"

#~ msgid "Attachment has been saved"
#~ msgid_plural "Attachments have been saved"
#~ msgstr[0] "La pièce jointe a été enregistrée"
#~ msgstr[1] "Les pièces jointes ont été enregistrées"

#~ msgid ""
#~ "Attachment uploads are not supported in Internet Explorer 9. Please "
#~ "upgrade to Internet Explorer 10."
#~ msgstr ""
#~ "Internet Explorer 9 ne prend pas en charge les téléchargements de pièces "
#~ "jointes. Veuillez le mettre à jour en Internet Explorer 10."

#~ msgid "Attachments"
#~ msgstr "Pièces jointes"

#~ msgid "Attachments (%1$s)"
#~ msgstr "Pièces jointes (%1$s)"

#~ msgid "Attachments have been saved!"
#~ msgstr "Les pièces jointes ont été enregistrées."

#~ msgid "Attachments will be saved"
#~ msgstr "Les pièces jointes vont être enregistrées"

#~ msgid "Attachments   "
#~ msgstr "Pièces jointes   "

#~ msgid "Attention"
#~ msgstr "Attention"

#~ msgid "Audio enabled"
#~ msgstr "Audio activée"

#~ msgid "August"
#~ msgstr "Août"

#~ msgid "Author"
#~ msgstr "Auteur"

#~ msgid "Auto Forward"
#~ msgstr "Transfert automatique"

#~ msgid "Auto Logout"
#~ msgstr "Déconnexion automatique"

#~ msgid "Auto-save email drafts"
#~ msgstr "Enregistrer automatiquement les brouillons des messages"

#~ msgid "Auto-save email drafts?"
#~ msgstr "Enregistrer automatiquement les brouillons des messages ?"

#~ msgid "Automatic opening of notification area"
#~ msgstr "Ouvrir automatiquement la zone de notification"

#~ msgid "Automatic sign out"
#~ msgstr "Déconnexion automatique"

#~ msgid ""
#~ "Automatically collect contacts in the folder \"Collected addresses\" "
#~ "while reading"
#~ msgstr ""
#~ "Collecter automatiquement les contacts dans le dossier « Adresses "
#~ "collectées » lors de la lecture"

#~ msgid ""
#~ "Automatically collect contacts in the folder \"Collected addresses\" "
#~ "while reading?"
#~ msgstr ""
#~ "Collecter automatiquement les contacts dans le dossier « Adresses "
#~ "collectées » lors de la lecture ?"

#~ msgid ""
#~ "Automatically collect contacts in the folder \"Collected addresses\" "
#~ "while sending"
#~ msgstr ""
#~ "Collecter automatiquement les contacts dans le dossier « Adresses "
#~ "collectées » lors de l'envoi"

#~ msgid ""
#~ "Automatically collect contacts in the folder \"Collected addresses\" "
#~ "while sending?"
#~ msgstr ""
#~ "Collecter automatiquement les contacts dans le dossier « Adresses "
#~ "collectées » lors de l'envoi ?"

#~ msgid ""
#~ "Automatically delete a notification mail after it has been accepted or "
#~ "declined?"
#~ msgstr ""
#~ "Supprimer automatiquement un message de notification après qu'il a été "
#~ "accepté ou décliné ?"

#~ msgid "Automatically select first E-Mail"
#~ msgstr "Sélectionner automatiquement le premier courriel"

#~ msgid "Average time: %1$s ms"
#~ msgstr "Durée moyenne : %1$s ms"

#~ msgid "B"
#~ msgstr "o"

#~ msgid "Back"
#~ msgstr "Précédent"

#~ msgid "Back to appointment"
#~ msgstr "Revenir au rendez-vous"

#~ msgid "Background 1"
#~ msgstr "Fond 1"

#~ msgid "Background 2"
#~ msgstr "Fond 2"

#~ msgid "Basic settings"
#~ msgstr "Réglages de base"

#~ msgid "Bcc"
#~ msgstr "BCC"

#~ msgid "Below quoted text"
#~ msgstr "Au-dessous du contenu cité"

#~ msgid ""
#~ "Below the recipient you will find further functions, e.g. for sending "
#~ "copies to other recipients or for adding attachments."
#~ msgstr ""
#~ "Sous le destinataire vous sont offertes d'autres possibilités, comme "
#~ "d'envoyer des copies à d'autres destinataires ou de joindre des pièces au "
#~ "message."

#~ msgid "Billing information"
#~ msgstr "Informations de facturation"

#~ msgid "Birthdays"
#~ msgstr "Anniversaires"

#~ msgid "Black"
#~ msgstr "Noir"

#~ msgid "Blind copy (BCC) to"
#~ msgstr "Copie carbone invisible (BCC) à"

#~ msgid "Block pre-loading of externally linked images"
#~ msgstr "Bloquer le préchargement des images externes liées"

#~ msgid "Blue"
#~ msgstr "Bleu"

#~ msgid "Branches"
#~ msgstr "Filiales"

#~ msgid "Browser"
#~ msgstr "Navigateur"

#~ msgid "Business Address"
#~ msgstr "Adresse professionnelle"

#~ msgid "Business address"
#~ msgstr "Adresse professionnelle"

#~ msgid "Business category"
#~ msgstr "Catégorie d'entreprises"

#~ msgid "Buy a gift"
#~ msgstr "Acheter un cadeau"

#~ msgid "Buy now!"
#~ msgstr "Acheter maintenant !"

#~ msgid ""
#~ "By changing the date of this appointment you are creating an appointment "
#~ "exception to the series. Do you want to continue?"
#~ msgstr ""
#~ "En modifiant la date de ce rendez-vous, vous créez une exception de "
#~ "rendez-vous dans la série. Voulez-vous continuer ?"

#~ msgid "CC"
#~ msgstr "CC"

#~ msgid "CSV"
#~ msgstr "CSV"

#~ msgid "CW"
#~ msgstr "Sem."

#~ msgid "CW %1$d"
#~ msgstr "JO %1$d"

#~ msgid "CalDAV URL"
#~ msgstr "URL CalDAV"

#~ msgid "Calendar"
#~ msgstr "Agenda"

#~ msgctxt "app"
#~ msgid "Calendar"
#~ msgstr "Agenda"

#~ msgid "Cancel"
#~ msgstr "Annuler"

#~ msgid "Cancel search"
#~ msgstr "Annuler la recherche"

#~ msgid "Canceled"
#~ msgstr "Annulé"

#~ msgid "Cannot find any messages this contact sent to you."
#~ msgstr ""
#~ "Impossible de trouver des messages que ce contact vous aurait envoyés."

#~ msgid "Cannot find any messages you sent to this contact."
#~ msgstr ""
#~ "Impossible de trouver des messages que vous auriez envoyés à ce contact."

#~ msgid "Cannot find user with given name."
#~ msgstr "Impossible de trouver un utilisateur de ce nom."

#~ msgid "Cannot move default folders."
#~ msgstr "Impossible de déplacer les dossiers par défaut."

#~ msgid "Cannot move folder into itself."
#~ msgstr "Impossible de déplacer un dossier dans lui-même."

#~ msgid "Cannot move shared folder."
#~ msgstr "Impossible de déplacer un dossier partagé."

#~ msgid "Cannot move system folder."
#~ msgstr "Impossible de déplacer un dossier système."

#~ msgid "Cannot print this item"
#~ msgid_plural "Cannot print these items"
#~ msgstr[0] "Impossible d'imprimer cet élément"
#~ msgstr[1] "Impossible d'imprimer ces éléments"

#~ msgid "Capacity"
#~ msgstr "Capacité"

#~ msgid "Cart is empty."
#~ msgstr "Le panier est vide."

#~ msgid "Cell phone"
#~ msgstr "Téléphone portable"

#~ msgid "Cell phone (alt)"
#~ msgstr "Tél. portable (autre)"

#~ msgid "Change"
#~ msgstr "Modifier"

#~ msgid "Change View"
#~ msgstr "Changer de vue"

#~ msgid "Change confirmation status"
#~ msgstr "Modifier l'état de confirmation"

#~ msgid "Change due date"
#~ msgstr "Modifier la date d'échéance"

#~ msgid "Change folder"
#~ msgstr "Changer de dossier"

#~ msgid "Change password"
#~ msgstr "Changer le mot de passe"

#~ msgid "Change password and sign out"
#~ msgstr "Changer le mot de passe et se déconnecter"

#~ msgid "Change state"
#~ msgstr "Modifier l'état"

#~ msgid "Change status"
#~ msgstr "Modifier l'état"

#~ msgid "Change subscription"
#~ msgstr "Modifier l'abonnement"

#~ msgid "Change view"
#~ msgstr "Changer de vue"

#~ msgid "Changed due date"
#~ msgstr "Date d'échéance modifiée"

#~ msgid "Changes have been saved"
#~ msgstr "Les modifications ont été enregistrées"

#~ msgid "Changes have been saved."
#~ msgstr "Les modifications ont été enregistrées."

#~ msgid "Character"
#~ msgstr "Caractère"

#, fuzzy
#~ msgid "Checkboxes"
#~ msgstr "Inverser les cases à cocher"

#~ msgid "Checking credentials... This may take a few seconds."
#~ msgstr ""
#~ "Vérification de l'identité en cours… Cela peut prendre quelques secondes."

#~ msgid "Children"
#~ msgstr "Enfants"

#~ msgid "City"
#~ msgstr "Ville"

#~ msgid "Clean up"
#~ msgstr "Vider"

#~ msgid "Cleaning up... This may take a few seconds."
#~ msgstr "Nettoyage en cours… Cela peut prendre quelques secondes."

#~ msgid "Clear cache"
#~ msgstr "Vider le cache"

#~ msgid "Click for whole day appointment"
#~ msgstr "Cliquez pour un rendez-vous sur toute la journée"

#~ msgid "Click here for free trial."
#~ msgstr "Cliquez ici pour un essai gratuit."

#~ msgid "Click here to add your account"
#~ msgstr "Cliquez ici pour ajouter votre compte"

#~ msgid "Click here to quit the help center"
#~ msgstr "Cliquez ici pour quitter le centre d'aide"

#~ msgid "Click on a sentence to choose when to repeat the appointment."
#~ msgstr "Cliquer sur une phrase pour choisir quand répéter le rendez-vous."

#~ msgid "Click on the links to change the values."
#~ msgstr "Cliquer sur les liens pour modifier les valeurs."

#~ msgid "Click to authorize your account again"
#~ msgstr "Cliquez ici pour autoriser à nouveau votre compte"

#~ msgid "Click to open."
#~ msgstr "Cliquez pour ouvrir."

#~ msgid "Click to open. Drag to your desktop to download."
#~ msgstr "Cliquez pour ouvrir. Déposez sur votre bureau pour télécharger."

#~ msgid "Click to retry"
#~ msgstr "Cliquez pour réessayer"

#~ msgid "Click to retry later."
#~ msgstr "Cliquez pour réessayer ultérieurement."

#~ msgid "Click to try again."
#~ msgstr "Cliquez pour réessayer."

#~ msgid "Click to upload image"
#~ msgstr "Cliquez pour télécharger l'image."

#~ msgid "Close"
#~ msgstr "Fermer"

#~ msgid "Close all"
#~ msgstr "Tout fermer"

#~ msgid "Close document"
#~ msgstr "Fermer le document"

#, fuzzy
#~| msgid "Folder view"
#~ msgid "Close folder view"
#~ msgstr "Vue en dossier"

#~ msgid "Close this reminder"
#~ msgstr "Fermer ce rappel"

#~ msgid "Collapse form"
#~ msgstr "Enrouler le formulaire"

#~ msgid "Color"
#~ msgstr "En couleur"

#~ msgid "Color quoted lines"
#~ msgstr "Colorer les lignes citées"

#~ msgid "Comment"
#~ msgstr "Commentaire"

#~ msgid "Comment:"
#~ msgstr "Commentaire :"

#~ msgid "Comments"
#~ msgstr "Commentaires"

#~ msgid "Commercial Register"
#~ msgstr "Registre du commerce"

#~ msgid "Common"
#~ msgstr "Commun"

#~ msgid "Common Emoji"
#~ msgstr "Emoji courants"

#, fuzzy
#~| msgid "Compact view"
#~ msgid "Compact"
#~ msgstr "Vue compacte"

#~ msgid "Compact view"
#~ msgstr "Vue compacte"

#~ msgid "Companies"
#~ msgstr "Sociétés"

#~ msgid "Company"
#~ msgstr "Société"

#~ msgid "Compose"
#~ msgstr "Rédiger"

#, fuzzy
#~ msgid "Compose new email"
#~ msgstr "Rédiger un nouveau courriel"

#~ msgid "Compose new mail"
#~ msgstr "Rédiger un nouveau courriel"

#~ msgid "Conditions"
#~ msgstr "Conditions"

#~ msgid "Confirm"
#~ msgstr "Confirmer"

#~ msgid "Confirmation"
#~ msgstr "Confirmation"

#~ msgid "Confirmation message"
#~ msgstr "Message de confirmation"

#~ msgid "Confirmation status"
#~ msgstr "État de confirmation"

#~ msgid "Confirmed"
#~ msgstr "Confirmé"

#~ msgid "Conflicts detected"
#~ msgstr "Conflits détectés"

#~ msgid "Conflicts with resources cannot be ignored"
#~ msgstr "Le conflit avec certaines ressources ne peut pas être ignoré"

#~ msgid "Conflicts:"
#~ msgstr "Entre en conflit avec :"

#~ msgid "Contact"
#~ msgstr "Contact"

#~ msgid "Contact Details"
#~ msgstr "Détails sur le contact"

#, fuzzy
#~ msgid "Contact pictures"
#~ msgstr "Contacts"

#~ msgid "Contact: %1$s"
#~ msgstr "Contact : %1$s"

#~ msgid "Contacts"
#~ msgstr "Contacts"

#~ msgid "Contacts have been copied"
#~ msgstr "Les contacts ont été copiés"

#~ msgid "Contacts have been moved"
#~ msgstr "Les contacts ont été déplacés"

#~ msgid "Contains"
#~ msgstr "Contient"

#~ msgid "Continue"
#~ msgstr "Continuer"

#~ msgid "Conversations"
#~ msgstr "Conversations"

#~ msgctxt "app"
#~ msgid "Conversations"
#~ msgstr "Conversations"

#~ msgid "Copy"
#~ msgstr "Copier"

#~ msgctxt "CC"
#~ msgid "Copy"
#~ msgid_plural "Copy"
#~ msgstr[0] "Copie"
#~ msgstr[1] "Copies"

#~ msgid "Copy (CC) to"
#~ msgstr "Copie carbone (CC) à"

#~ msgid "Copy to"
#~ msgstr "Copie à"

#~ msgid "Copy to description"
#~ msgstr "Copier dans la description"

#~ msgid "Costs must be between -%1$d and %1$d."
#~ msgstr "Les coûts doivent se situer entre -%1$d et %1$d."

#~ msgid "Could not get a default folder for this application."
#~ msgstr "Impossible d'obtenir un dossier par défaut pour cette application."

#~ msgid "Could not load all participants for this task."
#~ msgstr "Certains participants à cette tâche n'ont pas pu être chargés."

#~ msgid "Could not load attachments for this contact."
#~ msgstr "Impossible de charger les pièces jointes pour ce contact."

#~ msgid "Could not load attachments for this task."
#~ msgstr "Impossible de charger les pièces jointes à cette tâche."

#~ msgid "Could not load data"
#~ msgstr "Impossible de charger les données"

#~ msgid "Could not load new Tweets."
#~ msgstr "Impossible de charger de nouveaux tweets."

#~ msgid "Could not load this list"
#~ msgstr "Impossible de charger cette liste"

#~ msgid "Could not save auto forward"
#~ msgstr "Impossible d'enregistrer le transfert automatique"

#~ msgid "Could not save settings"
#~ msgstr "Impossible d'enregistrer les réglages"

#~ msgid "Could not save settings."
#~ msgstr "Impossible d'enregistrer les réglages."

#~ msgid ""
#~ "Could not save settings. There have to be at least one user with "
#~ "administration rights."
#~ msgstr ""
#~ "Impossible d'enregistrer les réglages. Il faut qu'au moins un utilisateur "
#~ "ait des droits administratifs."

#~ msgid "Could not save vacation notice"
#~ msgstr "Impossible d'enregistrer le message d'absence"

#~ msgid "Couldn't load all contact images."
#~ msgstr "Certaines images de contact n'ont pas pu être chargées."

#~ msgid "Couldn't load appointment data."
#~ msgstr "Impossible de charger les données de rendez-vous."

#~ msgid "Couldn't load contact data."
#~ msgstr "Impossible de charger les données de contact."

#~ msgid "Couldn't load file data."
#~ msgstr "Impossible de charger les données du fichier."

#~ msgid "Couldn't load folders."
#~ msgstr "Impossible de charger les dossiers."

#~ msgid "Couldn't load subfolders."
#~ msgstr "Impossible de charger les sous-dossiers."

#~ msgid "Couldn't load that email."
#~ msgstr "Impossible de charger ce courriel."

#~ msgid "Couldn't load that task."
#~ msgstr "Impossible de charger cette tâche."

#~ msgid "Couldn't load your auto forward."
#~ msgstr "Impossible de charger votre transfert automatique."

#~ msgid "Couldn't load your contact data."
#~ msgstr "Impossible de charger vos données de contact."

#~ msgid "Couldn't load your mail filters."
#~ msgstr "Impossible de charger vos filtres de courrier."

#~ msgid "Couldn't load your vacation notice."
#~ msgstr "Impossible de charger votre message d'absence."

#~ msgid "Country"
#~ msgstr "Pays"

#~ msgid "Create"
#~ msgstr "Créer"

#~ msgid "Create Appointment"
#~ msgstr "Créer un rendez-vous"

#~ msgid "Create appointment"
#~ msgstr "Créer un rendez-vous"

#~ msgid "Create contact"
#~ msgstr "Créer un contact"

#~ msgid "Create distribution list"
#~ msgstr "Créer une liste de diffusion"

#~ msgid "Create list"
#~ msgstr "Créer une liste"

#~ msgid "Create new rule"
#~ msgstr "Créer une nouvelle règle"

#~ msgid "Create new task"
#~ msgstr "Créer une nouvelle tâche"

#~ msgid "Create reminder"
#~ msgstr "Créer un rappel"

#~ msgid "Create task"
#~ msgstr "Créer une tâche"

#~ msgid "Created"
#~ msgstr "Date de création"

#~ msgid ""
#~ "Created private folder '%1$s' in %2$s and subscribed successfully to "
#~ "shared folder"
#~ msgstr ""
#~ "Le dossier privé « %1$s » a été créé dans %2$s et abonné avec succès au "
#~ "dossier partagé"

#~ msgctxt "help"
#~ msgid "Creating Files"
#~ msgstr "Créer des fichiers"

#~ msgid "Creating a note"
#~ msgstr "Créer une note"

#~ msgid "Currency"
#~ msgstr "Devise"

#~ msgid "Current page and total page count"
#~ msgstr "Page actuelle et nombre total de pages"

#~ msgid "Current version"
#~ msgstr "Version actuelle"

#~ msgid "Current zoom factor"
#~ msgstr "Facteur de zoom actuel"

#~ msgid "Custom"
#~ msgstr "Personnalisé"

#~ msgid "Customize this page"
#~ msgstr "Personnaliser cette page"

#~ msgid "Czech"
#~ msgstr "Tchèque"

#~ msgid "Danish"
#~ msgstr "Danois"

#~ msgid "Dark blue"
#~ msgstr "Bleu foncé"

#~ msgid "Dark red"
#~ msgstr "Rouge foncé"

#~ msgid "Data imported successfully"
#~ msgstr "Données importées avec succès"

#~ msgid "Data only partially imported ( %1$s of %2$s records)"
#~ msgstr ""
#~ "Les données n'ont été importées qu'en partie (%1$s enregistrements parmi "
#~ "%2$s)"

#~ msgid "Date"
#~ msgstr "Date"

#~ msgid "Date completed"
#~ msgstr "Date d'achèvement"

#~ msgid "Date of birth"
#~ msgstr "Date de naissance"

#~ msgid "Day"
#~ msgstr "Jour"

#~ msgid "Day View"
#~ msgstr "Vue de la journée"

#~ msgid "Days"
#~ msgstr "Jours"

#~ msgid "December"
#~ msgstr "Décembre"

#~ msgid "Decline"
#~ msgstr "Décliner"

#~ msgid "Declined"
#~ msgstr "Décliné"

#~ msgid "Default Theme"
#~ msgstr "Thème par défaut"

#~ msgid "Default address"
#~ msgstr "Adresse par défaut"

#~ msgid "Default app after sign in"
#~ msgstr "App par défaut après la connexion"

#~ msgid "Default calendar view"
#~ msgstr "Vue de l'agenda par défaut"

#~ msgid "Default reminder"
#~ msgstr "Rappel par défaut"

#~ msgid "Default sender address"
#~ msgstr "Adresse d'expéditeur par défaut"

#~ msgid "Default sender address:"
#~ msgstr "Adresse d'expéditeur par défaut :"

#~ msgid "Default view"
#~ msgstr "Vue par défaut"

#~ msgid "Deferred"
#~ msgstr "Reporté"

#~ msgid "Delete"
#~ msgstr "Supprimer"

#~ msgid "Delete a Subreddit"
#~ msgstr "Supprimer un sous-forum Reddit"

#~ msgid "Delete a blog"
#~ msgstr "Supprimer un blog"

#~ msgid "Delete a feed"
#~ msgstr "Supprimer un flux"

#~ msgid "Delete a group of feeds"
#~ msgstr "Supprimer un groupe de flux"

#~ msgid "Delete a stream"
#~ msgstr "Supprimer un flux"

#~ msgid "Delete account"
#~ msgstr "Supprimer le compte"

#~ msgid "Delete all accounts"
#~ msgstr "Supprimer tous les comptes"

#~ msgid "Delete appointment"
#~ msgstr "Supprimer le rendez-vous"

#~ msgid "Delete feed"
#~ msgstr "Supprimer le flux"

#~ msgid "Delete group"
#~ msgstr "Supprimer le groupe"

#~ msgid "Delete the draft after sending."
#~ msgstr "Supprimer le brouillon après avoir envoyé."

#~ msgid "Delete version"
#~ msgstr "Supprimer la version"

#~ msgid "Delete whole series"
#~ msgstr "Supprimer toute la série"

#~ msgid "Delete widget"
#~ msgstr "Supprimer le composant graphique"

#~ msgid "Deleting messages on local storage also deletes them on server"
#~ msgstr ""
#~ "Supprimer des messages sur un stockage local les supprime également sur "
#~ "le serveur"

#~ msgid "Department"
#~ msgstr "Service"

#~ msgid "Descending"
#~ msgstr "Décroissant"

#~ msgid "Description"
#~ msgstr "Description"

#~ msgid "Description has been copied"
#~ msgstr "La description a été copiée"

#~ msgid ""
#~ "Detailed guides for all modules are located in the help section of the "
#~ "settings."
#~ msgstr ""
#~ "Vous trouverez des guides détaillés de tous les modules dans la section "
#~ "d'aide des réglages."

#~ msgid "Details"
#~ msgstr "Détails"

#~ msgid "Direct link: %1$s"
#~ msgstr "Lien direct : %1$s"

#~ msgid "Disable"
#~ msgstr "Désactiver"

#~ msgid "Disable widget"
#~ msgstr "Désactiver l'élément graphique"

#~ msgid "Disabled"
#~ msgstr "Désactivé"

#~ msgid "Discard"
#~ msgstr "Abandonner"

#~ msgid "Discard changes"
#~ msgstr "Abandonner les modifications"

#~ msgid "Display"
#~ msgstr "Affichage"

#~ msgid "Display Name"
#~ msgstr "Nom affiché"

#~ msgid "Display area"
#~ msgstr "Zone d'affichage"

#~ msgid "Display emoticons as graphics in text emails"
#~ msgstr ""
#~ "Afficher les émoticônes sous forme graphique dans les messages de texte"

#~ msgid "Display name"
#~ msgstr "Nom affiché"

#~ msgid "Display of names"
#~ msgstr "Affichage des noms"

#~ msgid "Displaying information"
#~ msgstr "Afficher des informations"

#~ msgid "Distance"
#~ msgstr "Distance"

#~ msgid "Distribution List"
#~ msgstr "Liste de diffusion"

#~ msgid "Distribution list"
#~ msgstr "Liste de diffusion"

#~ msgid "Distribution list has been saved"
#~ msgstr "La liste de diffusion a été enregistrée"

#~ msgid ""
#~ "Do you really want to change the file extension from  \".%1$s\" to \".%2$s"
#~ "\" ?"
#~ msgstr "Êtes-vous sûr de vouloir changer l'extension « %1$s » en « %2$s » ?"

#~ msgid "Do you really want to delete folder \"%s\"?"
#~ msgstr "Êtes-vous sûr de vouloir supprimer le dossier « %s » ?"

#~ msgid "Do you really want to delete the following blog?"
#~ msgstr "Êtes-vous sûr de vouloir supprimer le blog suivant ?"

#~ msgid "Do you really want to delete the following feed?"
#~ msgstr "Êtes-vous sûr de vouloir supprimer le flux suivant ?"

#~ msgid "Do you really want to delete the following group of feeds?"
#~ msgstr "Êtes-vous sûr de vouloir supprimer le groupe de flux suivant?"

#~ msgid "Do you really want to delete the following stream?"
#~ msgstr "Êtes-vous sûr de vouloir supprimer le flux suivant ?"

#~ msgid "Do you really want to delete the following subreddit?"
#~ msgstr "Êtes-vous sûr de vouloir supprimer le sous-forum Reddit suivant ?"

#~ msgid "Do you really want to delete these items?"
#~ msgstr "Êtes-vous sûr de vouloir supprimer ces éléments ?"

#~ msgid "Do you really want to delete this account?"
#~ msgstr "Êtes-vous sûr de vouloir supprimer ce compte ?"

#~ msgid "Do you really want to delete this contact?"
#~ msgstr "Êtes-vous sûr de vouloir supprimer ce contact ?"

#~ msgid "Do you really want to delete this distribution list?"
#~ msgstr "Êtes-vous sûr de vouloir supprimer cette liste de diffusion ?"

#~ msgid "Do you really want to delete this file?"
#~ msgid_plural "Do you really want to delete these files?"
#~ msgstr[0] "Êtes-vous sûr de vouloir supprimer ce fichier ?"
#~ msgstr[1] "Êtes-vous sûr de vouloir supprimer ces fichiers ?"

#~ msgid "Do you really want to delete this task?"
#~ msgid_plural "Do you really want to delete this tasks?"
#~ msgstr[0] "Êtes-vous sûr de vouloir supprimer cette tâche ?"
#~ msgstr[1] "Êtes-vous sûr de vouloir supprimer ces tâches ?"

#~ msgid "Do you really want to delete this widget?"
#~ msgstr "Êtes-vous sûr de vouloir supprimer ce composant graphique ?"

#~ msgid "Do you really want to discard this mail?"
#~ msgstr "Êtes-vous sûr de vouloir jeter ce courriel ?"

#~ msgid "Do you really want to discard your changes?"
#~ msgstr "Êtes-vous sûr de vouloir perdre toutes vos modifications ?"

#~ msgid "Do you really want to empty folder \"%s\"?"
#~ msgstr "Êtes-vous sûr de vouloir vider le dossier « %s » ?"

#~ msgid ""
#~ "Do you really want to remove the extension \".%1$s\" from your filename?"
#~ msgstr ""
#~ "Êtes-vous sûr de vouloir supprimer l'extension « %1$s » de votre nom de "
#~ "fichier ?"

#, fuzzy
#~| msgid ""
#~| "Do you want to edit the whole series or just one appointment within the "
#~| "series?"
#~ msgid ""
#~ "Do you want to confirm the whole series or just one appointment within "
#~ "the series?"
#~ msgstr ""
#~ "Souhaitez-vous modifier la série complète ou un seul rendez-vous de la "
#~ "série ?"

#~ msgid ""
#~ "Do you want to delete the whole series or just one appointment within the "
#~ "series?"
#~ msgstr ""
#~ "Souhaitez-vous supprimer la série complète ou un seul rendez-vous de la "
#~ "série ?"

#~ msgid "Do you want to delete this appointment?"
#~ msgstr "Êtes-vous sûr de vouloir supprimer le rendez-vous ?"

#~ msgid ""
#~ "Do you want to edit the whole series or just one appointment within the "
#~ "series?"
#~ msgstr ""
#~ "Souhaitez-vous modifier la série complète ou un seul rendez-vous de la "
#~ "série ?"

#~ msgid "Do you want to keep the draft after sending this mail?"
#~ msgstr ""
#~ "Souhaitez-vous conserver le brouillon après avoir envoyé ce courriel ?"

#~ msgid "Do you want to permanently delete this mail?"
#~ msgid_plural "Do you want to permanently delete these mails?"
#~ msgstr[0] ""
#~ "Êtes-vous sûr de vouloir supprimer ce courriel de façon irrévocable ?"
#~ msgstr[1] ""
#~ "Êtes-vous sûr de vouloir supprimer ces courriels de façon irrévocable ?"

#~ msgid "Document"
#~ msgstr "Document"

#~ msgid "Document saved in folder \"%1$s\"."
#~ msgstr "Document enregistré dans le dossier « %1$s »."

#~ msgctxt "app"
#~ msgid "Documents"
#~ msgstr "Documents"

#~ msgid "Done"
#~ msgstr "Terminé"

#, fuzzy
#~ msgid "Doubleclick in this row for whole day appointment"
#~ msgstr "Cliquez pour un rendez-vous sur toute la journée"

#~ msgid "Download"
#~ msgstr "Télécharger"

#~ msgid "Download install file (for Windows)"
#~ msgstr "Télécharger le fichier d'installation (pour Windows)"

#~ msgid "Downloads"
#~ msgstr "Téléchargements"

#~ msgid "Drafts folder"
#~ msgstr "Dossier Brouillons"

#~ msgid "Drag to reorder widget"
#~ msgstr "Faites glisser pour réordonner l'élément graphique"

#~ msgctxt "app"
#~ msgid "Drive"
#~ msgstr "Drive"

#~ msgctxt "help"
#~ msgid "Drive Settings"
#~ msgstr "Réglages de Drive"

#, fuzzy
#~ msgid "Drop EML file here for import"
#~ msgstr "Déposer ici pour importer ce courriel"

#~ msgid "Drop here to import this mail"
#~ msgstr "Déposer ici pour importer ce courriel"

#~ msgid "Drop here to upload a <b class=\"dndignore\">new attachment</b>"
#~ msgstr ""
#~ "Déposer ici pour télécharger une <b class=\"dndignore\">nouvelle pièce "
#~ "jointe</b>"

#~ msgid "Drop here to upload a <b class=\"dndignore\">new file</b>"
#~ msgstr ""
#~ "Déposer ici pour télécharger un <b class=\"dndignore\">nouveau fichier</b>"

#~ msgid "Drop here to upload a <b class=\"dndignore\">new version</b>"
#~ msgstr ""
#~ "Déposer ici pour télécharger une <b class=\"dndignore\">nouvelle version</"
#~ "b>"

#~ msgid ""
#~ "Drop here to upload a <b class=\"dndignore\">new version</b> of \"%1$s\""
#~ msgstr ""
#~ "Déposer ici pour télécharger une <b class=\"dndignore\">nouvelle version</"
#~ "b> de « %1$s »"

#~ msgid "Drop here to upload a <b class='dndignore'>new attachment</b>"
#~ msgstr ""
#~ "Déposer ici pour télécharger une <b class='dndignore'>nouvelle pièce "
#~ "jointe</b>"

#~ msgid "Drop the file anywhere to add attachment"
#~ msgstr "Déposez le fichier n'importe où pour joindre la pièce"

#~ msgid "Due"
#~ msgstr "Échéance"

#~ msgid "Due %1$s"
#~ msgstr "Échéance au %1$s"

#~ msgid "Due date"
#~ msgstr "Date d'échéance"

#~ msgid "Due on %1$s"
#~ msgstr "Arrive à échéance le %1$s"

#~ msgid "E-Mail"
#~ msgstr "Courrier électronique"

#~ msgctxt "help"
#~ msgid "E-Mail Settings"
#~ msgstr "Réglages de courriel"

#~ msgid "EB"
#~ msgstr "Eo"

#~ msgid "Each %s Day"
#~ msgstr "Tous les %s jours"

#~ msgid "Each %s weeks on %s"
#~ msgstr "Toutes les %s semaines le %s"

#~ msgid "Each %s. %s"
#~ msgstr "Chaque %sème %s"

#~ msgid "Edit"
#~ msgstr "Modifier"

#~ msgid "Edit Appointment"
#~ msgstr "Modifier le rendez-vous"

#~ msgid "Edit Contact"
#~ msgstr "Modifier le contact"

#~ msgid "Edit Flickr photo stream"
#~ msgstr "Modifier un flux de photos Flickr"

#~ msgid "Edit Mode"
#~ msgstr "Mode modification"

#~ msgid "Edit Tumblr feed"
#~ msgstr "Modifier un abonnement Tumblr"

#~ msgid "Edit a Subreddit"
#~ msgstr "Modifier un sous-forum Reddit"

#~ msgid "Edit a blog"
#~ msgstr "Modifier un blog"

#~ msgid "Edit a group of feeds"
#~ msgstr "Modifier un groupe de flux"

#~ msgid "Edit appointment"
#~ msgstr "Modifier le rendez-vous"

#~ msgid "Edit as new"
#~ msgstr "Modifier en tant que nouveau"

#~ msgid "Edit description"
#~ msgstr "Modifier la description"

#, fuzzy
#~ msgid "Edit draft"
#~ msgstr "Modifier le contact"

#~ msgid "Edit feed"
#~ msgstr "Modifier le flux"

#~ msgid "Edit rule"
#~ msgstr "Modifier la règle"

#~ msgid "Edit signature"
#~ msgstr "Modifier la signature"

#~ msgid "Edit task"
#~ msgstr "Modifier la tâche"

#~ msgid "Edit to set a name."
#~ msgstr "Modifier pour donner un nom."

#~ msgid "Editor"
#~ msgstr "Éditeur"

#~ msgid "Email"
#~ msgstr "Courriel"

#~ msgid "Email 1"
#~ msgstr "Adresse électronique 1"

#~ msgid "Email 1 / Phone number"
#~ msgstr "Adresse électronique 1 / Numéro de téléphone"

#~ msgid "Email 2"
#~ msgstr "Adresse électronique 2"

#~ msgid "Email 3"
#~ msgstr "Adresse électronique 3"

#~ msgid "Email Address:"
#~ msgstr "Adresse électronique :"

#~ msgid "Email address"
#~ msgstr "Adresse de courrier électronique"

#~ msgid "Email addresses"
#~ msgstr "Adresses de courrier électronique"

#, fuzzy
#~ msgid "Email from %1$s: %2$s"
#~ msgstr "Annuel le %2$d %1$s"

#~ msgid "Email notification for Accept/Declined"
#~ msgstr "Notification par courriel en cas de Accepté, Décliné"

#~ msgid "Email notification for New, Changed, Deleted?"
#~ msgstr "Notification par courriel en cas de Nouveau, Modifié, Supprimé ?"

#~ msgid "Email notification for appointment"
#~ msgstr "Notification par courriel pour le rendez-vous"

#~ msgid "Email notification for appointment creator?"
#~ msgstr "Notification par courriel au créateur du rendez-vous ?"

#~ msgid "Email notification for appointment participant?"
#~ msgstr "Notification par courriel au participant au rendez-vous ?"

#~ msgid "Email notification for task"
#~ msgstr "Notification par courriel pour la tâche"

#~ msgid "Email notification for task creator?"
#~ msgstr "Notification par courriel au créateur de la tâche ?"

#~ msgid "Email notification for task participant?"
#~ msgstr "Notification par courriel au participant à la tâche ?"

#~ msgid ""
#~ "Emails cannot be put into trash folder while your mail quota is exceeded."
#~ msgstr ""
#~ "Les messages électroniques ne peuvent pas être mis à la corbeille tant "
#~ "que votre quota de courriel est dépassé."

#~ msgid "Employee ID"
#~ msgstr "Numéro d'employé"

#~ msgid "Employee type"
#~ msgstr "Type d'employé"

#~ msgctxt "vgrid"
#~ msgid "Empty"
#~ msgstr "Vide"

#~ msgid "Empty folder"
#~ msgstr "Vider le dossier"

#~ msgid "Empty name and description found."
#~ msgstr "Un nom et une description vides ont été trouvés."

#~ msgid "Emptying folder... This may take a few seconds."
#~ msgstr "Vidage du dossier en cours… Cela peut prendre quelques secondes."

#~ msgid "Enable"
#~ msgstr "Activer"

#~ msgid "Enabled"
#~ msgstr "Activé"

#~ msgid "Enabled for all mail folders"
#~ msgstr "Activé pour tous les dossiers de courriel"

#~ msgid "Enabled for inbox only"
#~ msgstr "Activé uniquement pour la boîte de réception"

#~ msgid "Enabled for the following addresses"
#~ msgstr "Activé pour les adresses suivantes"

#~ msgid "End"
#~ msgstr "Fin"

#~ msgid "End of working time"
#~ msgstr "Heure de fin de travail"

#~ msgid "Ends on"
#~ msgstr "Se termine le"

#~ msgid "English (US)"
#~ msgstr "Anglais (É.-U.)"

#~ msgid "Enter Image URL"
#~ msgstr "Saisissez l'URL de l'image"

#~ msgid "Enter URL"
#~ msgstr "Saisir l'URL"

#~ msgid "Enter document title here"
#~ msgstr "Saisissez ici le titre du document"

#~ msgid "Enter the E-Mail text below the subject."
#~ msgstr "Saisir le texte du courrier électronique sous le sujet."

#~ msgid ""
#~ "Enter the E-Mail text below the subject. If the text format was set to "
#~ "HTMl in the options, you can format the E-Mail text. To do so select a "
#~ "text part and then click an icon in the formatting bar."
#~ msgstr ""
#~ "Saisissez le texte du courrier électronique sous le sujet. Si les "
#~ "réglages ont prévu que le texte sera mis en forme en HTML, vous pouvez "
#~ "enrichir sa présentation. Pour cela, sélectionnez un bloc de texte et "
#~ "cliquez sur une des icônes de la barre de mise en forme."

#~ msgid ""
#~ "Enter the recipient's name on the top left side. As soon as you typed the "
#~ "first letters, suggestions from the address books are displayed. To "
#~ "accept a recipient suggestion, click on it."
#~ msgstr ""
#~ "Saisissez le nom du destinataire en haut à gauche. Dès que vous avez "
#~ "tapéquelques lettres, des suggestions tirées des carnets d'adresses sont "
#~ "affichées. Pour accepter une suggestion de destinataire, cliquez dessus."

#~ msgid "Enter the subject on the right side of the recipient."
#~ msgstr "Saisissez le sujet à droite du destinataire."

#~ msgid "Enter visible text"
#~ msgstr "Saisir le texte qui sera affiché"

#~ msgid "Entire thread"
#~ msgstr "Fil de discussion entier"

#~ msgid "Envelope"
#~ msgstr "Enveloppe"

#~ msgid "Error"
#~ msgstr "Erreur"

#~ msgid "Error log"
#~ msgstr "Journal d'erreurs"

#~ msgid "Error:"
#~ msgstr "Erreur :"

#~ msgid "Errors"
#~ msgstr "Erreurs"

#~ msgid "Estimated costs"
#~ msgstr "Coûts estimés"

#~ msgid "Estimated duration in minutes"
#~ msgstr "Durée estimée en minutes"

#~ msgid "Every %1$d days"
#~ msgstr "Tous les %1$d jours"

#~ msgid "Every %1$d months on day %2$d"
#~ msgstr "Tous les %1$d mois le %2$d du mois"

#~ msgid "Every %1$d months on the %2$s %3$s"
#~ msgstr "Le %2$s %3$s un mois sur %1$d"

#~ msgid "Every %1$d weeks on %2$s"
#~ msgstr "Toutes les %1$d semaines le %2$s"

#~ msgid "Every %1$d weeks on all days"
#~ msgstr "Toutes les %1$d semaine chaque jour"

#~ msgid "Every %1$d weeks on work days"
#~ msgstr "Toutes les %1$d semaines les jours ouvrés"

#~ msgid "Every %1$d years on %2$s %3$d"
#~ msgstr "Tous les %1$d ans le %3$d %2$s"

#~ msgid "Every %1$d years on the %2$s %3$s of %4$d"
#~ msgstr "Tous les %1$d ans le %2$s %3$s de %4$d"

#~ msgid "Every day"
#~ msgstr "Chaque jour"

#~ msgid "Exception caught: "
#~ msgstr "Exception reçue : "

#~ msgid "Exit Fullscreen"
#~ msgstr "Sortir du mode plein écran"

#~ msgid "Expand form"
#~ msgstr "Déployer le formulaire"

#~ msgid "Expand timeframe by one month"
#~ msgstr "Élargir l'intervalle de temps d'un mois"

#~ msgid "Expert mode"
#~ msgstr "Mode expert"

#~ msgid "Export"
#~ msgstr "Exporter"

#~ msgid "Export folder"
#~ msgstr "Exporter le dossier"

#~ msgid "Extended view"
#~ msgstr "Vue étendue"

#~ msgctxt "help"
#~ msgid "External E-Mail Accounts"
#~ msgstr "Comptes de courriel externes"

#~ msgid "External contact"
#~ msgstr "Contact externe"

#~ msgid ""
#~ "External images have been blocked to protect you against potential spam!"
#~ msgstr ""
#~ "Le préchargement d'images externes a été bloqué pour vous protéger "
#~ "d'éventuels pourriels."

#~ msgid "External link"
#~ msgstr "Lien externe"

#~ msgid "External participants"
#~ msgstr "Participants externes"

#~ msgid "External user"
#~ msgstr "Utilisateur externe"

#~ msgid "Face"
#~ msgstr "Visage"

#~ msgid "Facebook"
#~ msgstr "Facebook"

#~ msgid "Facebook reported an error:"
#~ msgstr "Facebook a signalé une erreur :"

#~ msgid "Failed to add. Maybe the vCard attachment is invalid."
#~ msgstr ""
#~ "L'ajout a échoué. Il se peut que la pièce jointe au format vCard soit "
#~ "invalide."

#~ msgid "Failed to connect."
#~ msgstr "Impossible de se connecter."

#~ msgid "Failed to recover accounts"
#~ msgstr "Impossible de se récupérer les comptes"

#~ msgid "Failed to save distribution list."
#~ msgstr "L'enregistrement de la liste de diffusion a échoué."

#~ msgid "Failed to sign in"
#~ msgstr "La connexion a échoué"

#~ msgid ""
#~ "Failed to start application. Maybe you have connection problems. Please "
#~ "try again."
#~ msgstr ""
#~ "L'application n'a pas pu être lancée. Vous avez peut-être des problèmes "
#~ "de connexion. Veuillez réessayer."

#~ msgid ""
#~ "Failed to update confirmation status; most probably the appointment has "
#~ "been deleted."
#~ msgstr ""
#~ "Impossible de mettre à jour l'état de confirmation ; il est probable que "
#~ "le rendez-vous a été supprimé."

#~ msgid ""
#~ "Failed to update confirmation status; most probably the task has been "
#~ "deleted."
#~ msgstr ""
#~ "Impossible de mettre à jour l'état de confirmation ; il est probable que "
#~ "la tâche a été supprimée."

#~ msgid "Failure! Please refresh."
#~ msgstr "Échec : veuillez actualiser l'affichage."

#~ msgid "Favorite"
#~ msgstr "Favori"

#~ msgid "Favorited"
#~ msgstr "Favorisé"

#~ msgid "Fax"
#~ msgstr "Télécopie"

#~ msgid "Fax (Home)"
#~ msgstr "Fax (privé)"

#~ msgid "Fax (alt)"
#~ msgstr "Télécopie (autre)"

#~ msgid "Fax (business)"
#~ msgstr "Fax (professionnel)"

#~ msgid "Fax (other)"
#~ msgstr "Fax (autre)"

#~ msgid "Fax (private)"
#~ msgstr "Fax (privé)"

#~ msgid "February"
#~ msgstr "Février"

#~ msgid "Feed URL"
#~ msgstr "URL de l'abonnement"

#~ msgid "Feeling • Decoration"
#~ msgstr "Sentiment • Décoration"

#~ msgid "File"
#~ msgstr "Fichier"

#~ msgid "File name"
#~ msgstr "Nom de fichier"

#~ msgid "File name:"
#~ msgstr "Nom de fichier :"

#~ msgid "File names must not be empty"
#~ msgstr "Les noms de fichiers ne doivent pas être vides"

#~ msgid "File names must not contain slashes"
#~ msgstr "Les noms de fichiers ne doivent pas contenir de barres obliques"

#~ msgid "File quota"
#~ msgstr "Quota de fichiers"

#~ msgid "File versions"
#~ msgstr "Versions de fichier"

#~ msgid "File: %1$s"
#~ msgstr "Fichier : %1$s"

#~ msgid "Files"
#~ msgstr "Fichiers"

#~ msgctxt "app"
#~ msgid "Files"
#~ msgstr "Fichiers"

#~ msgid "Files View"
#~ msgstr "Vue sur les fichiers"

#~ msgid "Files have been copied"
#~ msgstr "Les fichiers ont été copiés"

#~ msgid "Files have been moved"
#~ msgstr "Les fichiers ont été déplacés"

#~ msgid "Find a free time"
#~ msgstr "Trouver un horaire libre"

#~ msgid "Finish tour"
#~ msgstr "Terminer la visite guidée"

#~ msgid "First name"
#~ msgstr "Prénom"

#~ msgid "First name Last name"
#~ msgstr "Prénom Nom"

#~ msgid "Fit to screen size"
#~ msgstr "Adapter à la taille de l'écran"

#~ msgid "Fit to screen width"
#~ msgstr "Adapter à la largeur de l'écran"

#~ msgid "Flag mail with"
#~ msgstr "Associer au message le drapeau"

#~ msgid "Flickr"
#~ msgstr "Flickr"

#~ msgid "Folder"
#~ msgstr "Dossier"

#~ msgid "Folder actions"
#~ msgstr "Actions sur les dossiers"

#~ msgid "Folder name"
#~ msgstr "Nom du dossier"

#~ msgid "Folder names must not be empty"
#~ msgstr "Les noms de dossiers ne doivent pas être vides"

#~ msgid "Folder names must not contain slashes"
#~ msgstr "Les noms de dossiers ne doivent pas contenir de barres obliques"

#~ msgid "Folder permissions"
#~ msgstr "Droits sur les dossiers"

#~ msgid "Folder type"
#~ msgstr "Type de dossier"

#~ msgid "Folder view"
#~ msgstr "Vue en dossier"

#~ msgid ""
#~ "Folder with name \"%1$s\" will be hidden. Enable setting \"Show hidden "
#~ "files and folders\" to access this folder again."
#~ msgstr ""
#~ "Le dossier nommé « %1$s » sera caché. Activez le réglage « Afficher les "
#~ "dossiers et fichiers cachés » pour accéder à nouveau à ce dossier."

#~ msgid "Folder-specific actions"
#~ msgstr "Actions sur le dossier"

#~ msgid "Folders"
#~ msgstr "Dossiers"

#~ msgid "Follow"
#~ msgstr "Suivre"

#~ msgid "Following"
#~ msgstr "En train de suivre"

#~ msgid "Food"
#~ msgstr "Nourriture"

#, fuzzy
#~ msgid "For best results, please use"
#~ msgstr "Pour les meilleurs résultats, veuillez utiliser "

#~ msgid ""
#~ "For security reasons, all account passwords are encrypted with your "
#~ "primary account password. If you change your primary password, your "
#~ "external accounts might stop working. In this case, you can use your old "
#~ "password to recover all account passwords:"
#~ msgstr ""
#~ "Pour des raisons de sécurité, tous les mots de passe des comptes sont "
#~ "chiffrés à l'aide de votre mot de passe principal. Si vous changez votre "
#~ "mot de passe principal, vos comptes externes pourraient cesser de "
#~ "fonctionner. Dans ce cas, vous pouvez utiliser votre ancien mot de passe "
#~ "pour récupérer tous les mots de passe des comptes :"

#~ msgid "Forgot your password?"
#~ msgstr "Mot de passe oublié ?"

#~ msgid "Format"
#~ msgstr "Mise en forme"

#~ msgid "Format emails as"
#~ msgstr "Mettre en forme les messages :"

#~ msgid "Format emails as:"
#~ msgstr "Mettre en forme les messages :"

#~ msgid "Forward"
#~ msgstr "Transférer"

#~ msgid "Forward all incoming emails to this address"
#~ msgstr "Faire suivre tous les messages entrants à cette adresse"

#~ msgid "Forward emails as"
#~ msgstr "Transférer les messages :"

#~ msgid "Forward emails as:"
#~ msgstr "Transférer les messages :"

#~ msgid "Free"
#~ msgstr "Disponible"

#~ msgid "French"
#~ msgstr "Français"

#~ msgid "Friday"
#~ msgstr "Vendredi"

#~ msgid "From"
#~ msgstr "De"

#~ msgid "Fullscreen"
#~ msgstr "Plein écran"

#~ msgid "Furigana for company"
#~ msgstr "Furigana pour la société"

#~ msgid "Furigana for first name"
#~ msgstr "Furigana pour le prénom"

#~ msgid "Furigana for last name"
#~ msgstr "Furigana pour le nom"

#~ msgid "GB"
#~ msgstr "Go"

#~ msgid "German"
#~ msgstr "Allemand"

#~ msgid "Get free upgrade"
#~ msgstr "Obtenir une mise à jour gratuite"

#~ msgid "Go to page"
#~ msgstr "Aller en page"

#~ msgid "Good evening"
#~ msgstr "Bonsoir"

#~ msgid "Good evening, %s"
#~ msgstr "Bonsoir, %s"

#~ msgid "Good morning"
#~ msgstr "Bonjour"

#~ msgid "Good morning, %s"
#~ msgstr "Bonjour, %s"

#~ msgid "Gray"
#~ msgstr "Gris"

#~ msgid "Green"
#~ msgstr "Vert"

#~ msgid "Grey"
#~ msgstr "Gris"

#
#~ msgid "Group"
#~ msgstr "Groupe"

#~ msgid "Guest"
#~ msgstr "Invité"

#~ msgid "Guidance"
#~ msgstr "Guide"

#~ msgid "Guided tour for this app"
#~ msgstr "Visite guidée pour cette app"

#~ msgid "H-split view"
#~ msgstr "Vue divisée horizontalement"

#~ msgid "HTML"
#~ msgstr "en HTML"

#~ msgid "HTML and plain text"
#~ msgstr "HTML et texte pur"

#~ msgid "Header"
#~ msgstr "En-tête"

#~ msgid "Heading"
#~ msgstr "En-tête"

#~ msgid "Hello"
#~ msgstr "Bonjour"

#~ msgid "Hello %s"
#~ msgstr "Bonjour, %s"

#~ msgid "Hello World"
#~ msgstr "Bonjour à tous"

#~ msgid "Help"
#~ msgstr "Aide"

#~ msgid "Hi!<br><br>%1$s shares a publication with you:<br>%2$s"
#~ msgstr "Bonjour !<br><br>%1$s partage une publication avec vous :<br>%2$s"

#, fuzzy
#~ msgid "Hidden folders"
#~ msgstr "Ajouter un dossier"

#~ msgid "Hide"
#~ msgstr "Masquer"

#~ msgid "Hide QR code"
#~ msgstr "Masquer le code QR"

#~ msgctxt "plural"
#~ msgid "Hide attachment"
#~ msgid_plural "Hide attachments"
#~ msgstr[0] "Masquer la pièce jointe"
#~ msgstr[1] "Masquer les pièces jointes"

#~ msgid "Hide comments"
#~ msgstr "Masquer les commentaires"

#~ msgid "Hide conflicts"
#~ msgstr "Masquer les conflits"

#~ msgid "Hide details"
#~ msgstr "Masquer les détails"

#~ msgid "Hide request body"
#~ msgstr "Masquer le corps de la requête"

#~ msgid "Hide side panel"
#~ msgstr "Masquer le panneau latéral"

#~ msgid "Hide stack trace"
#~ msgstr "Masquer la trace d'erreurs"

#~ msgid "High"
#~ msgstr "Haute"

#~ msgid "High priority"
#~ msgstr "Haute priorité"

#~ msgid "Hobby"
#~ msgstr "Loisir"

#~ msgctxt "address"
#~ msgid "Home"
#~ msgstr "Privé"

#~ msgid "Home Address"
#~ msgstr "Adresse privée"

#~ msgid "Home address"
#~ msgstr "Adresse privée"

#~ msgid "Host"
#~ msgstr "Hôte"

#~ msgid "Hours"
#~ msgstr "Heures"

#~ msgid "How does this work?"
#~ msgstr "Comment cela fonctionne-t-il ?"

#~ msgid "IMAP folder subscription"
#~ msgstr "Abonnement à un dossier IMAP"

#~ msgid "IP phone"
#~ msgstr "Téléphone IP"

#~ msgid "Icon view"
#~ msgstr "Vue sous forme d'icônes"

#~ msgid "Icons"
#~ msgstr "Icônes"

#~ msgid ""
#~ "If a folder contains images, you can display a slideshow. To do so click "
#~ "the View slideshow icon in the toolbar."
#~ msgstr ""
#~ "Si un dossier contient des images, vous pouvez afficher un diaporama. "
#~ "Pour cela, cliquez sur l'icône « Afficher le diaporama » dans la barre "
#~ "d'outils."

#~ msgid ""
#~ "If you change the password, you will be signed out. Please ensure that "
#~ "everything is closed and saved."
#~ msgstr ""
#~ "Si vous changez le mot de passe, vous serez déconnecté. Veuillez vous "
#~ "assurer que tout est fermé et enregistré."

#~ msgid ""
#~ "If you no longer want to display a square, click the cross on the upper "
#~ "right side."
#~ msgstr ""
#~ "Si vous ne souhaitez plus afficher un pavé, cliquez sur la croix en haut "
#~ "à droite."

#~ msgid ""
#~ "If you spot a free time, just select this area. To do this, move the "
#~ "cursor to the start time, hold the mouse button, and <b>drag the mouse</"
#~ "b> to the end time."
#~ msgstr ""
#~ "Si vous identifiez un horaire libre, sélectionnez simplement la zone "
#~ "correspondante. Pour cela, <b>faites glisser la souris</b> en gardant le "
#~ "bouton de la souris enfoncé entre l'heure de début et l'heure de fin."

#~ msgid "Ignore"
#~ msgstr "Ignorer"

#~ msgid "Ignore conflicts"
#~ msgstr "Ignorer les conflits"

#~ msgid ""
#~ "Ignore existing events. Helpful to import public holiday calendars, for "
#~ "example."
#~ msgstr ""
#~ "Ignorer les évènements qui existent déjà. Cette option est utile par "
#~ "exemple quand on importe des calendriers de jours fériés."

#~ msgid "Image 1"
#~ msgstr "Image 1"

#~ msgid "Import"
#~ msgstr "Importation"

#~ msgid "Import into"
#~ msgstr "Importer dans"

#~ msgid "Import signatures"
#~ msgstr "Importer des signatures"

#~ msgid "In %1$d days"
#~ msgstr "Dans %1$d jours"

#~ msgid "In %s hours:"
#~ msgstr "Dans %s heures :"

#~ msgid "In %s milliseconds:"
#~ msgstr "Dans %s millisecondes :"

#~ msgid "In %s minutes:"
#~ msgstr "Dans %s minutes :"

#~ msgid "In %s seconds:"
#~ msgstr "Dans %s secondes :"

#~ msgid "In %s weeks:"
#~ msgstr "Dans %s semaines :"

#~ msgid ""
#~ "In case of new notifications, e.g. appointment invitations, the info area "
#~ "is opened on the right side."
#~ msgstr ""
#~ "Lorsqu'il y a de nouvelles notifications, par exemple des invitations à "
#~ "des rendez-vous, la zone d'informations s'ouvre sur la droite."

#~ msgid "In progress"
#~ msgstr "En cours"

#~ msgid ""
#~ "In the Details section at the bottom right side you can enter billing "
#~ "information."
#~ msgstr ""
#~ "Dans la section « Détails » en bas à droite, vous pouvez saisir des "
#~ "informations de facturation."

#~ msgid ""
#~ "In the Icons view you can see the files of the selected folder in the "
#~ "display area."
#~ msgstr ""
#~ "Dans la vue en icônes, vous pouvez voir les fichiers du dossier "
#~ "sélectionné dans la zone d'affichage."

#~ msgid "Inbox"
#~ msgstr "Boîte de réception"

#~ msgid "Include distribution lists"
#~ msgstr "Y compris les listes de diffusion"

#~ msgid "Incoming Notification Mails"
#~ msgstr "Messages de notification entrants"

#~ msgid "Inconsistent dates"
#~ msgstr "Dates incohérentes"

#~ msgid "Info"
#~ msgstr "Info"

#~ msgid "Inline"
#~ msgstr "dans le corps du message"

#, fuzzy
#~ msgid "Inline menu %1$s"
#~ msgstr "Connecté en tant que %1$s"

#~ msgid "Insert"
#~ msgstr "Insérer"

#~ msgid "Insert inline image"
#~ msgstr "Insérer une image dans le corps du texte"

#~ msgid "Insert the original email text to a reply"
#~ msgstr "Reprendre le texte du message original dans la réponse"

#~ msgid "Insert/Edit Hyperlink"
#~ msgstr "Insérer ou modifier un lien hypertexte"

#~ msgid ""
#~ "Install this web app on your %1$s: Tap %2$s and then %3$s'Add to Home "
#~ "Screen'%4$s"
#~ msgstr ""
#~ "Installez cette app web sur votre %1$s : tapez sur %2$s puis sur "
#~ "%3$s'Ajouter à l'écran d'accueil'%4$s"

#~ msgid "Instant Messenger 1"
#~ msgstr "Messagerie instantanée 1"

#~ msgid "Instant Messenger 2"
#~ msgstr "Messagerie instantanée 2"

#~ msgid "Internal Error"
#~ msgstr "Erreur interne"

#~ msgid ""
#~ "Internet Explorer 9 does not support attachment uploads. Please upgrade "
#~ "to Internet Explorer 10."
#~ msgstr ""
#~ "Internet Explorer 9 ne prend pas en charge les téléchargements de pièces "
#~ "jointes. Veuillez le mettre à jour en Internet Explorer 10."

#~ msgid ""
#~ "Internet Explorer 9 does not support file uploads. Please upgrade to "
#~ "Internet Explorer 10."
#~ msgstr ""
#~ "Internet Explorer 9 ne prend pas en charge les téléchargements de "
#~ "fichiers. Veuillez le mettre à jour en Internet Explorer 10."

#~ msgid "Interval of the reminder in minutes"
#~ msgstr "Intervalle entre deux rappels en minutes"

#~ msgid "Invalid data"
#~ msgstr "Données invalides"

#~ msgid "Invitations"
#~ msgstr "Invitations"

#~ msgid "Invite to appointment"
#~ msgstr "Inviter à un rendez-vous"

#~ msgid "Invite to new appointment"
#~ msgstr "Inviter à un nouveau rendez-vous"

#~ msgid "Is bigger than"
#~ msgstr "Est plus grand que"

#~ msgid "Is exactly"
#~ msgstr "Vaut exactement"

#~ msgid "Is smaller than"
#~ msgstr "Est plus petit que"

#~ msgid "Items"
#~ msgstr "Éléments"

#~ msgid "Items without a file can not be downloaded."
#~ msgstr "Les éléments sans fichier associé ne peuvent pas être téléchargés."

#~ msgid "Items without a file can not be opened."
#~ msgstr "Les éléments sans fichier associé ne peuvent pas être ouverts."

#~ msgid "January"
#~ msgstr "Janvier"

#~ msgid "Japanese Carrier"
#~ msgstr "Japanese Carrier"

#~ msgid "Job"
#~ msgstr "Professionnel"

#~ msgid "Job description"
#~ msgstr "Description du poste"

#~ msgid "July"
#~ msgstr "Juillet"

#~ msgid "June"
#~ msgstr "Juin"

#~ msgid "Just disable widget"
#~ msgstr "Uniquement le désactiver"

#~ msgid "KB"
#~ msgstr "Ko"

#~ msgid "Keep"
#~ msgstr "Conserver"

#~ msgid "Keep the draft."
#~ msgstr "Conserver le brouillon."

#~ msgid "Label"
#~ msgstr "Étiquette"

#~ msgid "Language"
#~ msgstr "Langue"

#~ msgid "Language-specific default"
#~ msgstr "Valeur par défaut pour la langue"

#~ msgid "Languages"
#~ msgstr "Langues"

#~ msgid "Last Modified:"
#~ msgstr "Dernière modification :"

#~ msgid "Last Week"
#~ msgstr "Semaine dernière"

#~ msgid "Last modified"
#~ msgstr "Dernière modification"

#~ msgid "Last name"
#~ msgstr "Nom de famille"

#~ msgid "Last name, First name"
#~ msgstr "Nom Prénom"

#~ msgid "Launcher dropdown. Press [enter] to jump to the dropdown."
#~ msgstr ""
#~ "Boîte déroulante de lancement. Appuyez sur [Entr] pour passer à la boîte "
#~ "déroulante."

#~ msgid "Leave messages on server"
#~ msgstr "Laisser les messages sur le serveur"

#~ msgid "Letters • Symbols"
#~ msgstr "Lettres • Symboles"

#~ msgid "Life"
#~ msgstr "Vie"

#~ msgid "Light blue"
#~ msgstr "Bleu clair"

#~ msgid "Light green"
#~ msgstr "Vert clair"

#~ msgid "Liked a link: %s"
#~ msgstr "Lien passé en « J'aime ça » : %1$s"

#, fuzzy
#~ msgid "Line wrap when sending text mails after"
#~ msgstr "Lors de l'envoi de courriels de texte, aller à la ligne après "

#, fuzzy
#~ msgid "Line wrap when sending text mails after how much characters"
#~ msgstr "Lors de l'envoi de courriels de texte, aller à la ligne après "

#~ msgid "Line wrap when sending text mails after: "
#~ msgstr "Lors de l'envoi de courriels de texte, aller à la ligne après : "

#~ msgid "Link"
#~ msgstr "Lien"

#~ msgid "LinkedIn"
#~ msgstr "LinkedIn"

#~ msgid "LinkedIn Network Updates"
#~ msgstr "Informations du réseau LinkedIn"

#~ msgid "LinkedIn reported an error:"
#~ msgstr "LinkedIn a signalé une erreur :"

#~ msgid "Links"
#~ msgstr "Liens"

#~ msgid "List"
#~ msgstr "Liste"

#~ msgid "List name"
#~ msgstr "Nom de la liste"

#~ msgid "List view"
#~ msgstr "Vue en liste"

#~ msgid "Load Error"
#~ msgstr "Erreur de chargement"

#~ msgid "Load all mails. This might take some time."
#~ msgstr "Charger tous les messages. Cela peut prendre du temps."

#~ msgid "Location"
#~ msgstr "Lieu"

#~ msgid "Lock"
#~ msgstr "Verrouiller"

#~ msgid "Login"
#~ msgstr "Connexion"

#~ msgid "Login must not be empty."
#~ msgstr "Le nom d'utilisateur ne doit pas être vide."

#~ msgid "Logout now"
#~ msgstr "Déconnexion maintenant"

#~ msgid "Loss"
#~ msgstr "Pertes"

#~ msgid "Loss: %1$s %"
#~ msgstr "Perte : %1$s %"

#~ msgid "Low"
#~ msgstr "Basse"

#~ msgid "Low priority"
#~ msgstr "Basse priorité"

#~ msgid "MB"
#~ msgstr "Mo"

#~ msgid "Mail"
#~ msgstr "Courrier"

#~ msgctxt "app"
#~ msgid "Mail"
#~ msgstr "Courrier"

#~ msgid "Mail Details"
#~ msgstr "Détails du message"

#~ msgid "Mail Filter"
#~ msgstr "Filtre de courrier"

#~ msgid "Mail Thread Details"
#~ msgstr "Détails du fil de discussion"

#~ msgid "Mail account"
#~ msgstr "Compte de courrier électronique"

#~ msgid "Mail and Messaging"
#~ msgstr "Courrier et messagerie"

#~ msgid "Mail and Social Accounts"
#~ msgstr "Comptes de courrier et sur les réseaux sociaux"

#~ msgid "Mail count quota"
#~ msgstr "Quota de nombre de courriels"

#~ msgid "Mail has been copied"
#~ msgstr "Le courriel a été copié"

#~ msgid "Mail has been imported"
#~ msgstr "Le courrier électronique a été importé"

#~ msgid "Mail has been moved"
#~ msgstr "Le courriel a été déplacé"

#~ msgid "Mail has empty subject. Send it anyway?"
#~ msgstr "Le message a un sujet vide. L'envoyer quand même ?"

#~ msgid "Mail has no recipient."
#~ msgstr "Le message n'a pas de destinataire."

#~ msgid "Mail quota"
#~ msgstr "Quota de courriel"

#~ msgid "Mail quota exceeded"
#~ msgstr "Quota de courrier électronique dépassé"

#~ msgid "Mail reminder"
#~ msgstr "Rappel par courriel"

#~ msgid "Mail reminder for"
#~ msgstr "Rappel par courriel de"

#~ msgid "Mail saved as draft"
#~ msgstr "Message enregistré en tant que brouillon"

#~ msgid "Mail source"
#~ msgstr "Source du courriel"

#~ msgid "Mail text"
#~ msgstr "Texte du message"

#~ msgid "Mail was not imported, only .eml files are supported."
#~ msgstr ""
#~ "Le courrier n'a pas été importé, seuls les fichiers .eml sont reconnus."

#, fuzzy
#~ msgid "Mail was not imported. Only .eml files are supported."
#~ msgstr ""
#~ "Le courrier n'a pas été importé, seuls les fichiers .eml sont reconnus."

#~ msgid "Mailfilter created"
#~ msgstr "Filtre de courrier créé"

#~ msgid "Mailfilter updated"
#~ msgstr "Filtre de courrier mis à jour"

#~ msgid "Mailing list"
#~ msgstr "Liste de discussion"

#~ msgid "Mails have been copied"
#~ msgstr "Les courriels ont été copiés"

#~ msgid "Mails have been moved"
#~ msgstr "Les courriels ont été déplacés"

#~ msgid "Mails per hour (%)"
#~ msgstr "Messages par heure (%)"

#~ msgid "Mails per week-day (%)"
#~ msgstr "Messages par jour ouvré (%)"

#~ msgid "Make this the current version"
#~ msgstr "Faire de cette version la version actuelle"

#~ msgid "Manage applications"
#~ msgstr "Gérer les applications"

#~ msgid "Manager"
#~ msgstr "Directeur"

#~ msgctxt "help"
#~ msgid "Managing E-Mail messages"
#~ msgstr "Gérer les messages électroniques"

#~ msgctxt "help"
#~ msgid "Managing Files"
#~ msgstr "Gérer des fichiers"

#~ msgid "Manual"
#~ msgstr "Manuel"

#~ msgid "March"
#~ msgstr "Mars"

#~ msgid "Marital status"
#~ msgstr "Situation de famille"

#~ msgid "Mark all day appointments as free"
#~ msgstr "Libérer les rendez-vous sur la journée"

#~ msgid "Mark all mails as read"
#~ msgstr "Marquer tous les messages comme lus"

#~ msgid "Mark as distributionlist"
#~ msgstr "Marquer comme liste de diffusion"

#, fuzzy
#~ msgid "Mark as done"
#~ msgstr "Marquer comme pourriel"

#, fuzzy
#~ msgid "Mark as read"
#~ msgstr "Marquer comme lu"

#~ msgid "Mark as spam"
#~ msgstr "Marquer comme pourriel"

#, fuzzy
#~ msgid "Mark as unread"
#~ msgstr "Marquer comme non lu"

#~ msgid "Mark mail as"
#~ msgstr "Marquer le message comme"

#~ msgid "Mark read"
#~ msgstr "Marquer comme lu"

#~ msgid "Mark unread"
#~ msgstr "Marquer comme non lu"

#~ msgid "Matches"
#~ msgstr "Correspond à"

#~ msgid "May"
#~ msgstr "Mai"

#~ msgid "Mediaplayer"
#~ msgstr "Lecteur multimédia"

#~ msgid "Medium"
#~ msgstr "Moyenne"

#, fuzzy
#~ msgid "Medium priority"
#~ msgstr "Haute priorité"

#~ msgid "Members"
#~ msgstr "Membres"

#~ msgid "Messaging"
#~ msgstr "Messagerie"

#~ msgid "Messenger"
#~ msgstr "Messenger"

#~ msgid "Middle name"
#~ msgstr "Second prénom"

#~ msgid "Minimize"
#~ msgstr "Réduire"

#~ msgid "Minutes"
#~ msgstr "Minutes"

#~ msgid "Miscellaneous"
#~ msgstr "Divers"

#~ msgid "Mobile"
#~ msgstr "Tél. portable"

#, fuzzy
#~ msgid "Mobile device settings:"
#~ msgstr "Réglages du dossier"

#~ msgid "Model is incomplete."
#~ msgstr "Le modèle est incomplet."

#~ msgid "Modified"
#~ msgstr "Date de modification"

#~ msgid "Monday"
#~ msgstr "Lundi"

#~ msgid "Month"
#~ msgstr "Mois"

#~ msgid "Month View"
#~ msgstr "Vue du mois"

#~ msgid "Monthly on day %1$d"
#~ msgstr "Mensuel le %1$d du mois"

#~ msgid "Monthly on the %1$s %2$s"
#~ msgstr "Le %1$s %2$s de chaque mois"

#~ msgid "Months"
#~ msgstr "Mois"

#~ msgid "More"
#~ msgstr "Plus"

#~ msgid "More zoom settings"
#~ msgstr "Plus de réglages de zoom"

#~ msgid "Move"
#~ msgstr "Déplacer"

#~ msgid "Move folder"
#~ msgstr "Déplacer le dossier"

#~ msgid "Move to folder"
#~ msgstr "Déplacer dans le dossier"

#~ msgid "Moving mails ... This may take a few seconds."
#~ msgstr ""
#~ "Déplacement des messages en cours. Cela peut prendre quelques secondes."

#~ msgid "My contact data"
#~ msgstr "Mes données de contact"

#~ msgid "My latest files"
#~ msgstr "Mes fichiers récents"

#~ msgid "My password"
#~ msgstr "Mon mot de passe"

#~ msgid "N/A"
#~ msgstr "N/D"

#~ msgid "Name"
#~ msgstr "Nom"

#~ msgid "Name already taken"
#~ msgstr "Ce nom est déjà pris"

#~ msgid "Name for group of feeds"
#~ msgstr "Nom du groupe de flux"

#~ msgid "Name of feed"
#~ msgstr "Nom du flux"

#~ msgid "Names and email addresses"
#~ msgstr "Noms et adresses de courrier électronique"

#~ msgid "Nature"
#~ msgstr "Nature"

#~ msgid "Network Problems"
#~ msgstr "Problèmes réseau"

#~ msgid "Never"
#~ msgstr "Jamais"

#~ msgid "New Folder"
#~ msgstr "Nouveau dossier"

#~ msgid "New Mail"
#~ msgstr "Nouveau message"

#~ msgid "New Mail from %1$s %2$s. Press [enter] to open"
#~ msgstr "Nouveau courriel de %1$s %2$s. Appuyez sur [Entr] pour l'ouvrir"

#~ msgid "New Mails"
#~ msgstr "Nouveaux messages"

#~ msgid "New appointment"
#~ msgstr "Nouveau rendez-vous"

#~ msgid "New contact"
#~ msgstr "Nouveau contact"

#~ msgid "New folder"
#~ msgstr "Nouveau dossier"

#~ msgid "New office document"
#~ msgstr "Nouveau document bureautique"

#~ msgid "New password"
#~ msgstr "Nouveau mot de passe"

#~ msgid "New private folder"
#~ msgstr "Nouveau dossier privé"

#~ msgid "New public folder"
#~ msgstr "Nouveau dossier public"

#~ msgid "New publication"
#~ msgstr "Nouvelle publication"

#
#~ msgid "New rule"
#~ msgstr "Nouvelle règle"

#~ msgid "New subfolder"
#~ msgstr "Nouveau sous-dossier"

#~ msgid "New subscription"
#~ msgstr "Nouvel abonnement"

#~ msgid "Next"
#~ msgstr "Suivant"

#~ msgid "Next Day"
#~ msgstr "Jour suivant"

#~ msgid "Next Week"
#~ msgstr "Semaine suivante"

#~ msgid "Next birthdays"
#~ msgstr "Prochains anniversaires"

#~ msgid "Next step"
#~ msgstr "Étape suivante"

#~ msgid "Nickname"
#~ msgstr "Pseudonyme"

#~ msgid "No"
#~ msgstr "Non"

#~ msgid "No RSS feeds found."
#~ msgstr "Pas trouvé de flux RSS."

#~ msgid "No Tweets yet."
#~ msgstr "Pas de tweets pour le moment."

#, fuzzy
#~ msgid "No appointments found for \"%s\""
#~ msgstr "Pas de courriels trouvés pour « %s »"

#, fuzzy
#~ msgid "No appointments found until %s"
#~ msgstr "Détails du rendez-vous"

#~ msgid "No birthdays within the next %1$d weeks"
#~ msgstr "Pas d'anniversaires dans les %1$d prochaines semaines"

#~ msgid ""
#~ "No connection to server. Please check your internet connection and retry."
#~ msgstr ""
#~ "La connexion au serveur a échoué. Veuillez vérifier votre connexion à "
#~ "Internet et réessayer."

#~ msgid "No downloads available"
#~ msgstr "Pas de téléchargements disponibles"

#~ msgid "No elements selected"
#~ msgstr "Pas d'éléments sélectionnés"

#~ msgid "No errors"
#~ msgstr "Pas d'erreurs"

#~ msgid "No file selected for upload."
#~ msgstr "Pas de fichier à télécharger sélectionné."

#~ msgid "No files have been changed recently"
#~ msgstr "Aucun fichier n'a été modifié récemment"

#, fuzzy
#~| msgid "No RSS feeds found."
#~ msgid "No items found"
#~ msgstr "Pas trouvé de flux RSS."

#~ msgid "No lost requests"
#~ msgstr "Pas de requêtes perdues"

#~ msgid "No mails"
#~ msgstr "Pas de messages"

#~ msgid "No mails at all!"
#~ msgstr "Pas de courrier."

#~ msgid "No mails found for \"%s\""
#~ msgstr "Pas de courriels trouvés pour « %s »"

#~ msgid "No mails in this folder"
#~ msgstr "Pas de messages dans ce dossier"

#~ msgid "No mails in your inbox"
#~ msgstr "Il n'y a pas de messages dans votre boîte de réception"

#~ msgid "No matching templates on this Server"
#~ msgstr "Pas de modèles correspondants sur ce serveur"

#, fuzzy
#~ msgid "No message selected"
#~ msgstr "Pas d'éléments sélectionnés"

#~ msgid "No notifications"
#~ msgstr "Pas de notifications"

#~ msgid "No preview available"
#~ msgstr "Pas de vue d'ensemble disponible"

#, fuzzy
#~ msgid "No priority"
#~ msgstr "Basse priorité"

#~ msgid "No recipients"
#~ msgstr "Pas de destinataires"

#~ msgid "No reminder"
#~ msgstr "Pas de rappel"

#~ msgid "No signature"
#~ msgstr "Pas de signature"

#~ msgid "No slow requests"
#~ msgstr "Pas de requêtes lentes"

#~ msgid "No subject"
#~ msgstr "Pas de sujet"

#~ msgid "No title."
#~ msgstr "Pas de titre."

#~ msgid "No wall posts yet."
#~ msgstr "Pas de messages sur le mur pour le moment."

#~ msgid "None"
#~ msgstr "Aucun"

#~ msgid "Normal"
#~ msgstr "Normal"

#~ msgid "Not spam"
#~ msgstr "Pas du pourriel"

#~ msgid "Not started"
#~ msgstr "Non démarré"

#~ msgid "Not yet confirmed"
#~ msgstr "Pas encore confirmé"

#~ msgid "Note"
#~ msgstr "Remarque"

#~ msgid "Note: One contact is not shown due to missing phone numbers"
#~ msgid_plural ""
#~ "Note: %1$d contacts are not shown due to missing phone numbers"
#~ msgstr[0] ""
#~ "Remarque : un contact n'est pas affiché car il n'a pas de numéro de "
#~ "téléphone"
#~ msgstr[1] ""
#~ "Remarque : %1$d contacts ne sont pas affichés car ils n'ont pas de numéro "
#~ "de téléphone"

#~ msgid ""
#~ "Note: Refreshing this subscription will replace the calendar content with "
#~ "the external content. Changes you have made inside appsuite will be "
#~ "overwritten"
#~ msgstr ""
#~ "Remarque : si vous rafraîchissez cet abonnement, le contenu de l'agenda "
#~ "sera remplacé par le contenu externe. Les modifications que vous avez "
#~ "effectuées dans appsuite seront perdues."

#~ msgid "Note: The vCard format cannot contain distribution lists"
#~ msgstr ""
#~ "Remarque : le format vCard ne peut pas contenir de listes de diffusion"

#~ msgid ""
#~ "Note: This subscription will replace the calendar content with the "
#~ "external content. Therefore you must create a new folder for this "
#~ "subscription."
#~ msgstr ""
#~ "Attention, cet abonnement va remplacer le contenu de l'agenda par le "
#~ "contenu externe. Vous devez par conséquent créer un nouveau dossier pour "
#~ "cet abonnement."

#~ msgid "Notify all participants by email."
#~ msgstr "Informer tous les participants par courriel."

#~ msgid "November"
#~ msgstr "Novembre"

#~ msgid "Number of days between vacation notices to the same sender"
#~ msgstr "Nombre de jours entre les messages d'absence au même expéditeur"

#~ msgid "OK"
#~ msgstr "OK"

#~ msgid "Object permissions"
#~ msgstr "Droits sur les objets"

#~ msgid "Objects"
#~ msgstr "Objets"

#~ msgid "October"
#~ msgstr "Octobre"

#~ msgid "Off"
#~ msgstr "Désactivé"

#~ msgid "Offline"
#~ msgstr "Non connecté"

#~ msgid "Offline mode"
#~ msgstr "Mode hors connexion"

#~ msgid "Ok"
#~ msgstr "OK"

#~ msgid "On %s %s each %s. months"
#~ msgstr "Chaque %sème %s tous les %s mois"

#~ msgid "On %s %s every month"
#~ msgstr "Chaque %sème %s du mois"

#~ msgid "On %s %s in %s"
#~ msgstr "Le %s %s de %s"

#~ msgid "On %s. day every %s. month"
#~ msgstr "Chaque %sème jour tous les %s mois"

#~ msgid "On %s. day every month"
#~ msgstr "Chaque %sème jour du mois"

#~ msgid "On every new notification"
#~ msgstr "À chaque nouvelle notification"

#~ msgid "On new notifications except mails"
#~ msgstr "Lors de nouvelles notifications, sauf celles des courriels"

#~ msgid "On work days"
#~ msgstr "Les jours ouvrés"

#~ msgid ""
#~ "One or more attached files exceed the size limit per email. Therefore, "
#~ "the files are not sent as attachments but kept on the server. The email "
#~ "you have sent just contains links to download these files."
#~ msgstr ""
#~ "Un ou plusieurs fichiers en pièces jointes dépassent la taille maximale "
#~ "pour un courrier électronique. Par conséquent, les fichiers ne sont pas "
#~ "envoyés en pièces jointes, mais conservés sur le serveur. Le message que "
#~ "vous avez envoyé ne contient que des liens permettant de télécharger ces "
#~ "fichiers."

#~ msgid "Only showing items related to folder \"%1$s\""
#~ msgstr "Seuls les éléments relatifs au dossier « %1$s » sont affichés"

#~ msgid "Open"
#~ msgstr "Ouvrir"

#~ msgid "Open external link"
#~ msgstr "Ouvrir le lien externe"

#, fuzzy
#~| msgid "Folder view"
#~ msgid "Open folder view"
#~ msgstr "Vue en dossier"

#~ msgid "Open in browser"
#~ msgstr "Ouvrir dans le navigateur"

#~ msgid "Open in new tab"
#~ msgstr "Ouvrir dans un nouvel onglet"

#, fuzzy
#~ msgid "Open on LinkedIn"
#~ msgstr "LinkedIn"

#, fuzzy
#~| msgid "All messages"
#~ msgid "Open/close all messages"
#~ msgstr "Tous les messages"

#~ msgid "Opening E-Mail threads"
#~ msgstr "Ouvrir des fils de discussion"

#~ msgid "Optional 01"
#~ msgstr "Optionnel 01"

#~ msgid "Optional 02"
#~ msgstr "Optionnel 02"

#~ msgid "Optional 03"
#~ msgstr "Optionnel 03"

#~ msgid "Optional 04"
#~ msgstr "Optionnel 04"

#~ msgid "Optional 05"
#~ msgstr "Optionnel 05"

#~ msgid "Optional 06"
#~ msgstr "Optionnel 06"

#~ msgid "Optional 07"
#~ msgstr "Optionnel 07"

#~ msgid "Optional 08"
#~ msgstr "Optionnel 08"

#~ msgid "Optional 09"
#~ msgstr "Optionnel 09"

#~ msgid "Optional 10"
#~ msgstr "Optionnel 10"

#~ msgid "Optional 11"
#~ msgstr "Optionnel 11"

#~ msgid "Optional 12"
#~ msgstr "Optionnel 12"

#~ msgid "Optional 13"
#~ msgstr "Optionnel 13"

#~ msgid "Optional 14"
#~ msgstr "Optionnel 14"

#~ msgid "Optional 15"
#~ msgstr "Optionnel 15"

#~ msgid "Optional 16"
#~ msgstr "Optionnel 16"

#~ msgid "Optional 17"
#~ msgstr "Optionnel 17"

#~ msgid "Optional 18"
#~ msgstr "Optionnel 18"

#~ msgid "Optional 19"
#~ msgstr "Optionnel 19"

#~ msgid "Optional 20"
#~ msgstr "Optionnel 20"

#~ msgid "Options"
#~ msgstr "Options"

#~ msgid "Orange"
#~ msgstr "Orange"

#~ msgid "Organizer"
#~ msgstr "Organisateur"

#~ msgid "Other Address"
#~ msgstr "Autre adresse"

#~ msgid "Other address"
#~ msgstr "Autre adresse"

#~ msgid "Outgoing server settings (SMTP)"
#~ msgstr "Réglages du serveur sortant (SMTP)"

#~ msgid "Overdue"
#~ msgstr "Échu"

#~ msgid "Overdue Task. %1$s %2$s. Press [enter] to open"
#~ msgstr "Tâche en retard. %1$s %2$s. Appuyez sur [Entr] pour l'ouvrir"

#~ msgid "Overdue Tasks"
#~ msgstr "Tâches en retard"

#~ msgid "Owner"
#~ msgstr "Propriétaire"

#~ msgid "PB"
#~ msgstr "Po"

#~ msgid "Page %1$d of %2$d"
#~ msgstr "Page %1$d sur %2$d"

#~ msgid "Page number"
#~ msgstr "Numéro de la page"

#~ msgid "Pager"
#~ msgstr "Afficheur portable"

#~ msgid "Participants"
#~ msgstr "Participants"

#~ msgid "Password"
#~ msgstr "Mot de passe"

#, fuzzy
#~ msgid "Password length must be between %1$d and %2$d characters."
#~ msgstr "Les coûts doivent se situer entre -%1$d et %1$d."

#~ msgid "People"
#~ msgstr "Gens"

#~ msgid "Permanently remove deleted emails"
#~ msgstr "Effacer définitivement les messages supprimés"

#~ msgid "Permanently remove deleted emails?"
#~ msgstr "Effacer définitivement les messages supprimés ?"

#~ msgid "Permissions"
#~ msgstr "Droits"

#~ msgid "Personal"
#~ msgstr "Personnel"

#~ msgid "Personal information"
#~ msgstr "Informations personnelles"

#~ msgid "Phone"
#~ msgstr "Téléphone"

#~ msgid "Phone & fax numbers"
#~ msgstr "Nos de téléphone et de télécopie"

#~ msgid "Phone (assistant)"
#~ msgstr "Tél. (assistant)"

#~ msgid "Phone (business alt)"
#~ msgstr "Tél. (professionnel autre)"

#~ msgid "Phone (business)"
#~ msgstr "Tél. (professionnel)"

#~ msgid "Phone (car)"
#~ msgstr "Tél. (voiture)"

#~ msgid "Phone (company)"
#~ msgstr "Tél. (de la société)"

#~ msgid "Phone (home alt)"
#~ msgstr "Tél. (privé autre)"

#~ msgid "Phone (home)"
#~ msgstr "Tél. (privé)"

#~ msgid "Phone (other)"
#~ msgstr "Tél. (autre)"

#~ msgid "Phone (private)"
#~ msgstr "Tél. (privé)"

#~ msgid "Phone alt"
#~ msgstr "Téléphone 2"

#~ msgid "Phone numbers"
#~ msgstr "Numéros de téléphone"

#~ msgid "Pick a time here"
#~ msgstr "Choisissez une heure ici"

#~ msgid "Pink"
#~ msgstr "Rose"

#~ msgid "Places"
#~ msgstr "Lieux"

#~ msgid "Plain text"
#~ msgstr "en texte pur"

#~ msgid "Play audio files"
#~ msgstr "Jouer les fichiers audio"

#~ msgid "Play video files"
#~ msgstr "Jouer les fichiers vidéo"

#~ msgid "Please choose a sentence below."
#~ msgstr "Veuillez choisir une phrase ci-dessous."

#~ msgid "Please enter a correct number."
#~ msgstr "Veuillez saisir un nombre valide."

#~ msgid "Please enter a date in the past"
#~ msgstr "Veuillez saisir une date passée"

#~ msgid "Please enter a description"
#~ msgstr "Veuillez saisir une description"

#~ msgid "Please enter a description."
#~ msgstr "Veuillez saisir une description."

#~ msgid "Please enter a feed URL."
#~ msgstr "Veuillez saisir l'URL d'un flux."

#~ msgid "Please enter a name for the group of feeds."
#~ msgstr "Veuillez saisir un nom pour le groupe de flux."

#~ msgid "Please enter a search query"
#~ msgstr "Veuillez formuler la recherche"

#~ msgid "Please enter a valid date"
#~ msgstr "Veuillez saisir une date valide"

#~ msgid "Please enter a valid date."
#~ msgstr "Veuillez saisir une date valide."

#~ msgid "Please enter a valid email address"
#~ msgstr "Veuillez saisir une adresse de courrier électronique valide"

#~ msgid "Please enter a valid email address or phone number"
#~ msgstr ""
#~ "Veuillez saisir une adresse de courrier électronique ou un numéro de "
#~ "téléphone valide"

#~ msgid "Please enter a valid name"
#~ msgstr "Veuillez saisir un nom valide"

#, fuzzy
#~ msgid "Please enter a valid number"
#~ msgstr "Veuillez saisir un nom valide"

#~ msgid "Please enter a valid object"
#~ msgstr "Veuillez saisir un objet valide"

#~ msgid "Please enter a valid phone number. Allowed characters are: %1$s"
#~ msgstr ""
#~ "Veuillez saisir un numéro de téléphone valide. Les caractères autorisés "
#~ "sont : %1$s"

#~ msgid "Please enter a value"
#~ msgstr "Veuillez saisir une valeur"

#~ msgid "Please enter an blog url."
#~ msgstr "Veuillez saisir une URL de blog."

#~ msgid "Please enter an feed-url."
#~ msgstr "Veuillez saisir une URL de flux."

#~ msgid "Please enter correct password"
#~ msgstr "Veuillez saisir le mot de passe correct"

#~ msgid "Please enter the following data: %1$s"
#~ msgstr "Veuillez saisir les données suivantes : %1$s"

#~ msgid "Please enter value between 0 and 100."
#~ msgstr "Veuillez saisir une valeur entre 0 et 100."

#~ msgid "Please enter your credentials."
#~ msgstr "Veuillez saisir vos données d'authentification."

#~ msgid "Please enter your password."
#~ msgstr "Veuillez saisir votre mot de passe."

#~ msgid ""
#~ "Please note, changing or removing the file extension will cause problems "
#~ "when viewing or editing."
#~ msgstr ""
#~ "Veuillez remarquer que le fait de modifier ou de supprimer l'extension du "
#~ "fichier provoquera des problèmes lorsqu'on l'affiche ou lorsqu'on le "
#~ "modifie."

#~ msgid ""
#~ "Please provide the old password so the account passwords can be recovered."
#~ msgstr ""
#~ "Veuillez saisir l'ancien mot de passe afin de pouvoir récupérer les mots "
#~ "de passe du compte."

#~ msgid "Please select a file to import"
#~ msgstr "Choisissez un fichier à importer"

#~ msgid "Please select a file to insert"
#~ msgstr "Choisissez un fichier à insérer"

#~ msgid "Please select a valid iCal File to import"
#~ msgstr "Choisissez un fichier iCal valide à importer"

#~ msgid "Please select a valid image File to insert"
#~ msgstr "Choisissez un fichier image valide à importer"

#~ msgid "Please sign in again to continue"
#~ msgstr "Veuillez vous reconnecter pour continuer"

#, fuzzy
#~ msgid "Please specify these missing variables:"
#~ msgstr "Veuillez préciser les données manquantes suivantes : "

#~ msgid "Please update your browser."
#~ msgstr "Veuillez mettre à jour votre navigateur."

#~ msgctxt "app"
#~ msgid "Portal"
#~ msgstr "Portail"

#~ msgid "Portal Widgets"
#~ msgstr "Gadgets graphiques du portail"

#~ msgid "Portal settings"
#~ msgstr "Réglages du portail"

#~ msgid "Position"
#~ msgstr "Poste"

#~ msgid "Postcode"
#~ msgstr "Code postal"

#~ msgid "Press [enter] to close this alertbox."
#~ msgstr "Appuyez sur [Entr] pour fermer cette boîte d'alerte."

#, fuzzy
#~ msgid "Press [enter] to jump to"
#~ msgstr "Appuyez sur [Entr] pour passer à "

#~ msgid "Press [enter] to jump to complete list of Birthdays."
#~ msgstr "Appuyez sur [Entr] pour passer à la liste complète d'anniversaires."

#~ msgid "Press [enter] to jump to the facebook stream."
#~ msgstr "Appuyez sur [Entr] pour passer au flux Facebook."

#~ msgid "Press [enter] to jump to the flicker stream."
#~ msgstr "Appuyez sur [Entr] pour passer au flux Flicker."

#~ msgid "Press [enter] to jump to the linkedin stream."
#~ msgstr "Appuyez sur [Entr] pour passer au flux LinkedIn."

#~ msgid "Press [enter] to jump to the rss stream."
#~ msgstr "Appuyez sur [Entr] pour passer au flux RSS."

#~ msgid "Press [enter] to jump to the tumblr feed."
#~ msgstr "Appuyez sur [Entr] pour passer au flux Tumblr."

#~ msgid "Press [enter] to jump to the twitter feed."
#~ msgstr "Appuyez sur [Entr] pour passer au flux Twitter."

#~ msgid "Press [enter] to select a time when you want to be reminded again"
#~ msgstr ""
#~ "Appuyez sur [Entr] pour choisir l'heure à laquelle vous souhaitez qu'on "
#~ "vous le rappelle à nouveau."

#~ msgid "Press to hide all appointment invitations."
#~ msgstr "Appuyez ici pour masquer les invitations à des rendez-vous."

#~ msgid "Press to hide all appointment reminders."
#~ msgstr "Appuyez ici pour masquer les rappels de rendez-vous."

#~ msgid "Press to hide all notifications for new mails."
#~ msgstr "Appuyez ici pour masquer les notifications de nouveaux courriels."

#~ msgid "Press to hide all notifications for overdue tasks."
#~ msgstr ""
#~ "Appuyez ici pour masquer les notifications de date d'échéance dépassée "
#~ "pour les tâches."

#~ msgid "Press to hide all task invitations."
#~ msgstr "Appuyez ici pour masquer les invitations à des tâches."

#~ msgid "Press to hide all task reminders."
#~ msgstr "Appuyez ici pour masquer les rappels de tâches."

#~ msgid "Preview"
#~ msgstr "Vue d'ensemble"

#~ msgid "Preview could not be loaded"
#~ msgstr "La vue d'ensemble n'a pas pu être chargée"

#~ msgid "Previous"
#~ msgstr "Précédent"

#~ msgid "Previous Day"
#~ msgstr "Jour précédent"

#~ msgid "Previous Week"
#~ msgstr "Semaine précédente"

#~ msgid "Primary Email"
#~ msgstr "Adresse principale de courriel"

#~ msgid "Primary account"
#~ msgstr "Compte principal"

#~ msgid "Print"
#~ msgstr "Imprimer"

#~ msgid "Print tasks"
#~ msgstr "Imprimer les tâches"

#~ msgid "Printout"
#~ msgstr "Impression"

#~ msgid "Priority"
#~ msgstr "Priorité"

#~ msgid "Privacy Notice"
#~ msgstr "Mention de confidentialité"

#~ msgid "Private"
#~ msgstr "Privé"

#~ msgid "Process subsequent rules"
#~ msgstr "Traiter les règles suivantes"

#~ msgid "Profession"
#~ msgstr "Profession"

#~ msgid "Progress"
#~ msgstr "Avancement"

#~ msgid "Progress %1$s %"
#~ msgstr "Avancement %1$s %"

#~ msgid "Progress in %"
#~ msgstr "Avancement en %"

#~ msgid "Progress must be a valid number between 0 and 100"
#~ msgstr "L'avancement doit être un nombre valide entre 0 et 100"

#~ msgid "Properties"
#~ msgstr "Propriétés"

#~ msgid "Public"
#~ msgstr "Public"

#~ msgid "Publication"
#~ msgstr "Publication"

#~ msgid "Publication created"
#~ msgstr "Publication créée"

#~ msgid "Publication has been added"
#~ msgstr "La publication a été ajoutée"

#~ msgid "Publication must have a site."
#~ msgstr "La publication doit comporter un site."

#~ msgid "Publication must have a target."
#~ msgstr "La publication doit comporter une cible."

#~ msgid "Publications"
#~ msgstr "Publications"

#~ msgid "Publications and Subscriptions"
#~ msgstr "Publications et abonnements"

#~ msgid "Publications must have a name"
#~ msgstr "Les publications doivent comporter un nom"

#~ msgid "Publish"
#~ msgstr "Publier"

#~ msgid "Publish folder"
#~ msgstr "Publier le dossier"

#~ msgid "Publish item"
#~ msgstr "Publier l'élément"

#~ msgid "Purchase confirmation"
#~ msgstr "Confirmer l'achat"

#~ msgid "Purple"
#~ msgstr "Pourpre"

#~ msgid "Quit"
#~ msgstr "Quitter"

#~ msgid "Quota"
#~ msgstr "Quotas"

#~ msgid "RSS"
#~ msgstr "RSS"

#~ msgid "RSS Feed"
#~ msgstr "Flux RSS"

#~ msgid "RSS Feeds"
#~ msgstr "Flux RSS"

#~ msgid "Read Only Mode"
#~ msgstr "Mode lecture seulement"

#~ msgid "Read article on tumblr.com"
#~ msgstr "Lire l'article sur tumblr.com"

#~ msgid "Read-only mode"
#~ msgstr "Mode lecture seulement"

#~ msgid "Reauthorize"
#~ msgstr "Autoriser à nouveau"

#~ msgid "Received mails"
#~ msgstr "Messages reçus"

#~ msgid "Recent activities"
#~ msgstr "Activités récentes"

#~ msgid "Recently changed files"
#~ msgstr "Fichiers changés récemment"

#~ msgid "Recently used"
#~ msgstr "Utilisés récemment"

#~ msgid "Recipient"
#~ msgstr "Destinataire"

#~ msgid "Recover"
#~ msgstr "Récupérer"

#~ msgid "Recover passwords"
#~ msgstr "Récupérer les mots de passe"

#, fuzzy
#~ msgid "Recurring tasks need a valid due date."
#~ msgstr "Les tâches répétitives ont besoin d'une date de fin valide."

#~ msgid "Recurring tasks need a valid end date."
#~ msgstr "Les tâches répétitives ont besoin d'une date de fin valide."

#~ msgid "Recurring tasks need a valid start date."
#~ msgstr "Les tâches répétitives ont besoin d'une date de début valide."

#~ msgid "Red"
#~ msgstr "Rouge"

#~ msgid "Redirect to"
#~ msgstr "Transmettre à"

#~ msgid "Refresh"
#~ msgstr "Actualiser"

#~ msgid "Refresh interval"
#~ msgstr "Intervalle d'actualisation"

#~ msgid "Refresh rate in minutes:"
#~ msgstr "Intervalle d'actualisation en minutes :"

#~ msgid "Regex"
#~ msgstr "Expression rationnelle"

#~ msgid "Reject changes"
#~ msgstr "Rejeter les modifications"

#~ msgid "Reject with reason"
#~ msgstr "Rejeter avec une explication"

#~ msgid "Related articles"
#~ msgstr "Articles à ce sujet"

#~ msgid "Reload statistics"
#~ msgstr "Actualiser les statistiques"

#~ msgid "Relogin"
#~ msgstr "Se reconnecter"

#~ msgid "Remind me"
#~ msgstr "Me le rappeler"

#~ msgid "Remind me again"
#~ msgstr "Me le rappeler à nouveau"

#~ msgid "Remind me again "
#~ msgstr "Me rappeler à nouveau "

#~ msgid "Reminder"
#~ msgstr "Rappel"

#~ msgid "Reminder date"
#~ msgstr "Date de rappel"

#~ msgid "Reminder date %1$s"
#~ msgstr "Date de rappel %1$s"

#~ msgid "Reminder has been created"
#~ msgstr "Le rappel a été créé"

#~ msgid "Remove attachment"
#~ msgstr "Supprimer la pièce jointe"

#~ msgid "Remove copy from server after retrieving a message"
#~ msgstr "Après avoir récupéré un message, supprimer sa copie sur le serveur"

#~ msgid "Remove from recipient list"
#~ msgstr "Supprimer de la liste des destinataires"

#~ msgid "Rename"
#~ msgstr "Renommer"

#~ msgid "Rename folder"
#~ msgstr "Renommer le dossier"

#~ msgid "Repeat"
#~ msgstr "Répéter"

#~ msgid "Repeat new password"
#~ msgstr "Répétez le nouveau mot de passe"

#~ msgid "Reply"
#~ msgstr "Répondre"

#~ msgid "Reply All"
#~ msgstr "Répondre à tous"

#~ msgid "Reply all"
#~ msgstr "Répondre à tous"

#~ msgid "Reply to"
#~ msgstr "Répondre à"

#, fuzzy
#~ msgid "Reply to all recipients"
#~ msgstr "Tous les destinataires"

#, fuzzy
#~ msgid "Reply to sender"
#~ msgstr "Répondre à"

#~ msgid "Reserved"
#~ msgstr "Réservé"

#~ msgid "Reset this list"
#~ msgstr "Réinitialiser cette liste"

#~ msgid "Resource"
#~ msgstr "Ressource"

#~ msgid "Resource group"
#~ msgstr "Groupe de ressources"

#~ msgid "Resources"
#~ msgstr "Ressources"

#~ msgid "Restore applications"
#~ msgstr "Restaurer les applications"

#~ msgid "Retry"
#~ msgstr "Réessayer"

#, fuzzy
#~ msgid "Return Receipt"
#~ msgstr "Accusé de réception"

#~ msgid "Retweet"
#~ msgstr "Renvoyer un tweet"

#~ msgid "Retweet this to your followers?"
#~ msgstr "Retweeter à vos suiveurs ?"

#~ msgid "Retweeted"
#~ msgstr "Renvoyé un tweet"

#~ msgid "Retweeted by %s"
#~ msgstr "Tweet renvoyé par %s"

#~ msgid "Review your purchases"
#~ msgstr "Passer en revue vos achats"

#, fuzzy
#~ msgid "Right"
#~ msgstr "ce soir"

#~ msgid "Room number"
#~ msgstr "Numéro de salle"

#~ msgid "Rule name"
#~ msgstr "Nom de la règle"

#~ msgid "Running applications"
#~ msgstr "Applications en cours d'exécution"

#~ msgid "Sales Volume"
#~ msgstr "Chiffre d'affaires"

#~ msgid "Saturday"
#~ msgstr "Samedi"

#~ msgid "Save"
#~ msgstr "Enregistrer"

#~ msgid "Save as distribution list"
#~ msgstr "Enregistrer comme liste de diffusion"

#~ msgid "Save as draft"
#~ msgstr "Enregistrer en tant que brouillon"

#~ msgid "Save as file"
#~ msgstr "Enregistrer dans un fichier"

#, fuzzy
#~ msgid "Save attachment"
#~ msgstr "Supprimer la pièce jointe"

#~ msgid "Save changes"
#~ msgstr "Enregistrer les modifications"

#~ msgid "Save in file store"
#~ msgstr "Enregistrer dans le dépôt de fichiers"

#, fuzzy
#~ msgid "Save to Drive"
#~ msgstr "Enregistrer dans Drive"

#~ msgid "Saved in"
#~ msgstr "Enregistré dans"

#, fuzzy
#~ msgid "Saved mail attachment"
#~ msgstr "Supprimer la pièce jointe"

#, fuzzy
#~ msgid "Saving attachment to Drive"
#~ msgid_plural "Saving attachments to Drive"
#~ msgstr[0] "Enregistrement en cours de la pièce jointe dans Drive"
#~ msgstr[1] "Enregistrement en cours des pièces jointes dans Drive"

#~ msgid "Saving latest changes ..."
#~ msgstr "Enregistrement des dernières modifications en cours…"

#~ msgid "Scheduling"
#~ msgstr "Planification"

#~ msgctxt "app"
#~ msgid "Scheduling"
#~ msgstr "Planification"

#~ msgid "Search"
#~ msgstr "Chercher"

#~ msgid "Search for items"
#~ msgstr "Chercher des éléments"

#~ msgid "Search here"
#~ msgstr "Chercher ici"

#, fuzzy
#~ msgid "Search in"
#~ msgstr "Cherché dans"

#~ msgid "Searched for: %1$s"
#~ msgstr "Cherché : %1$d"

#~ msgid "Searched in"
#~ msgstr "Cherché dans"

#~ msgid "Searched in all folders"
#~ msgstr "Cherché dans tous les dossiers"

#~ msgid "Select"
#~ msgstr "Sélectionner"

#~ msgid "Select Image File"
#~ msgstr "Choisissez le fichier image"

#~ msgid "Select all"
#~ msgstr "Tout sélectionner"

#~ msgid "Select file"
#~ msgstr "Choisir un fichier"

#~ msgid "Select folder"
#~ msgstr "Choisir un dossier"

#~ msgid "Select none"
#~ msgstr "Ne rien sélectionner"

#~ msgid "Select page"
#~ msgstr "Sélectionner la page"

#~ msgid "Selection Details"
#~ msgstr "Détails sur la sélection"

#~ msgid "Send"
#~ msgstr "Envoyer"

#, fuzzy
#~ msgid "Send a return receipt"
#~ msgstr "Envoyer un accusé de réception"

#~ msgid "Send as internal link"
#~ msgstr "Envoyer en tant que lien interne"

#~ msgid "Send as mail"
#~ msgstr "Envoyer en tant que courriel"

#~ msgid "Send as vCard"
#~ msgstr "Envoyer en tant que vCard"

#~ msgid "Send by mail"
#~ msgstr "Envoyer par courriel"

#, fuzzy
#~ msgid "Send feedback"
#~ msgstr "Envoyer un courriel"

#~ msgid "Send mail"
#~ msgstr "Envoyer un courriel"

#~ msgid "Send mail to all participants"
#~ msgstr "Envoyer un courriel à tous les participants"

#~ msgid "Send new mail"
#~ msgstr "Envoyer un nouveau courriel"

#~ msgid "Send vacation notice during this time only"
#~ msgstr "N'envoyer le message d'absence que pendant cette période"

#~ msgid "Sender"
#~ msgstr "Expéditeur"

#~ msgid "Sender/From"
#~ msgstr "Expéditeur / De"

#~ msgid "Sent folder"
#~ msgstr "Dossier Envoyés"

#~ msgid "Sent from %s via mobile"
#~ msgstr "Envoyé depuis %s sur un portable"

#~ msgid "Sent mails"
#~ msgstr "Messages envoyés"

#~ msgid "September"
#~ msgstr "Septembre"

#~ msgid "Series"
#~ msgstr "Série"

#~ msgid "Server Error"
#~ msgstr "Erreur de serveur"

#~ msgid "Server name"
#~ msgstr "Nom du serveur"

#~ msgid "Server port"
#~ msgstr "Port du serveur"

#~ msgid "Server settings"
#~ msgstr "Réglages du serveur"

#~ msgid "Server type"
#~ msgstr "Type du serveur"

#~ msgid "Server unreachable"
#~ msgstr "Le serveur ne peut pas être contacté"

#~ msgid "Server version"
#~ msgstr "Version du serveur"

#~ msgid "Set as default"
#~ msgstr "Utiliser comme valeur par défaut"

#~ msgid "Settings"
#~ msgstr "Réglages"

#~ msgctxt "app"
#~ msgid "Settings"
#~ msgstr "Réglages"

#~ msgid "Share"
#~ msgstr "Partager"

#~ msgid "Share link by email"
#~ msgstr "Partager le lien par courriel"

#~ msgid "Share this folder"
#~ msgstr "Partager ce dossier"

#~ msgid "Shared"
#~ msgstr "Partagé"

#~ msgid "Shared Appointments"
#~ msgstr "Rendez-vous partagés"

#~ msgid "Shopping cart"
#~ msgstr "Panier"

#, fuzzy
#~ msgid "Show"
#~ msgstr " Afficher"

#~ msgid "Show QR code"
#~ msgstr "Afficher le code QR"

#~ msgid "Show all %1$d messages in inbox"
#~ msgstr "Afficher tous les %1$d messages de la boîte de réception"

#~ msgid "Show all items"
#~ msgstr "Afficher tous les éléments"

#~ msgid "Show all mails. Note: Mails are no longer grouped by conversation."
#~ msgstr ""
#~ "Afficher tous les messages. Remarque : les messages ne sont plus "
#~ "regroupés par conversation."

#~ msgid "Show all my appointments from all calendars"
#~ msgstr "Afficher tous mes rendez-vous provenant de tous les agendas"

#, fuzzy
#~ msgid "Show appointment details"
#~ msgstr "Afficher le rendez-vous"

#~ msgid "Show as"
#~ msgstr "Afficher sous forme de"

#~ msgctxt "plural"
#~ msgid "Show attachment"
#~ msgid_plural "Show attachments"
#~ msgstr[0] "Afficher la pièce jointe"
#~ msgstr[1] "Afficher les pièces jointes"

#~ msgid "Show comments"
#~ msgstr "Afficher les commentaires"

#~ msgid "Show conflicts"
#~ msgstr "Afficher les conflits"

#~ msgid "Show contacts from administrator group"
#~ msgstr "Afficher les contacts du groupe administrateur"

#~ msgid "Show declined appointments"
#~ msgstr "Afficher les rendez-vous déclinés"

#~ msgid "Show details"
#~ msgstr "Afficher les détails"

#~ msgid "Show done tasks"
#~ msgstr "Afficher les tâches achevées"

#~ msgid "Show file"
#~ msgstr "Afficher le fichier"

#~ msgid "Show first page"
#~ msgstr "Afficher la première page"

#~ msgid "Show hidden files and folders"
#~ msgstr "Afficher les fichiers et les dossiers cachés"

#~ msgid "Show images"
#~ msgstr "Afficher les images"

#~ msgid "Show inbox"
#~ msgstr "Afficher la boîte de réception"

#~ msgid "Show internal link"
#~ msgstr "Afficher le lien interne"

#~ msgid "Show last page"
#~ msgstr "Afficher la dernière page"

#~ msgid "Show legal information"
#~ msgstr "Afficher les informations légales"

#~ msgid "Show less"
#~ msgstr "Afficher moins"

#~ msgid "Show more"
#~ msgstr "Afficher plus"

#~ msgid "Show more..."
#~ msgstr "Afficher plus…"

#~ msgid "Show next page"
#~ msgstr "Afficher la page suivante"

#~ msgid "Show original message"
#~ msgstr "Afficher le message d'origine"

#~ msgid "Show original publication"
#~ msgstr "Afficher la publication d'origine"

#~ msgid "Show previous page"
#~ msgstr "Afficher la page précédente"

#, fuzzy
#~ msgid "Show quoted text"
#~ msgstr "Au-dessous du contenu cité"

#~ msgid "Show request body"
#~ msgstr "Afficher le corps de la requête"

#~ msgid "Show side panel"
#~ msgstr "Afficher le panneau latéral"

#~ msgid "Show stack trace"
#~ msgstr "Afficher la trace d'erreurs"

#~ msgid "Show strack trace"
#~ msgstr "Afficher la trace d'erreurs"

#~ msgid "Show task"
#~ msgstr "Afficher la tâche"

#, fuzzy
#~ msgid "Show task details"
#~ msgstr "Afficher les détails"

#~ msgid "Show version history"
#~ msgstr "Afficher l'historique des versions"

#, fuzzy
#~ msgid "Show/hide folder"
#~ msgstr "Déplacer le dossier"

#~ msgid "Shown as"
#~ msgstr "Affiché sous forme de"

#~ msgid "Sidebar"
#~ msgstr "Barre latérale"

#~ msgid "Sign in"
#~ msgstr "Se connecter"

#~ msgid "Sign out"
#~ msgstr "Se déconnecter"

#~ msgid "Sign out now"
#~ msgstr "Se déconnecter maintenant"

#~ msgid "Signature"
#~ msgstr "Signature"

#~ msgid "Signature name"
#~ msgstr "Nom de la signature"

#~ msgid "Signature position"
#~ msgstr "Emplacement de la signature"

#~ msgid "Signature text"
#~ msgstr "Texte de la signature"

#~ msgid "Signatures"
#~ msgstr "Signatures"

#~ msgid "Signed in as %1$s"
#~ msgstr "Connecté en tant que %1$s"

#~ msgid "Simple Pad"
#~ msgstr "Bloc-notes simple"

#~ msgid "Size"
#~ msgstr "Taille"

#~ msgid "Size (bytes)"
#~ msgstr "Taille (octets)"

#~ msgid "Skip this step"
#~ msgstr "Sauter cette étape"

#~ msgid "Slideshow"
#~ msgstr "Diaporama"

#~ msgid "Slow requests"
#~ msgstr "Requêtes lentes"

#~ msgid ""
#~ "Social accounts are only used to download contact and/or calendar data"
#~ msgstr ""
#~ "Les comptes sociaux ne sont utilisés que pour télécharger des données de "
#~ "contact ou d'agenda depuis le serveur."

#~ msgid "SoftBank"
#~ msgstr "SoftBank"

#~ msgid "Some fields contain invalid data"
#~ msgstr "Certains champs contiennent des données invalides"

#~ msgid "Someone shared a file with you"
#~ msgstr "Quelqu'un a partagé un fichier avec vous"

#~ msgid ""
#~ "Someone shared a folder with you. Would you like to subscribe those %1$s?"
#~ msgstr ""
#~ "Quelqu'un a partagé un dossier avec vous. Souhaitez-vous vous abonner à "
#~ "ces %1$s ?"

#~ msgid "Something went wrong reauthorizing the %s account."
#~ msgstr "Quelque chose s'est mal passé en autorisant à nouveau le compte %s."

#~ msgid "Something went wrong reauthorizing the account."
#~ msgstr "Quelque chose s'est mal passé en autorisant à nouveau le compte."

#~ msgid "Something went wrong saving your changes."
#~ msgstr ""
#~ "Quelque chose s'est mal passé pendant l'enregistrement de vos "
#~ "modifications."

#~ msgid "Sorry, failed to load the document successfully."
#~ msgstr "Désolé, le document n'a pas pu être chargé avec succès."

#~ msgid "Sorry, this page is not available at the moment."
#~ msgstr "Désolé, cette page est indisponible pour le moment."

#~ msgid ""
#~ "Sorry, we cannot help you here. Your provider needs to obtain a key from "
#~ "LinkedIn with the permission to do read messages."
#~ msgstr ""
#~ "Désolés, nous ne pouvons pas vous aider ici. Votre fournisseur doit "
#~ "obtenir une clé de la part de LinkedIn avec le droit de lire les messages."

#~ msgid "Source"
#~ msgstr "Source"

#~ msgid "Spam folder"
#~ msgstr "Dossier Pourriel"

#~ msgid "Spanish"
#~ msgstr "Espagnol"

#~ msgid "Spouse's name"
#~ msgstr "Nom du conjoint"

#~ msgid "Start"
#~ msgstr "Démarrer"

#~ msgid "Start date"
#~ msgstr "Date de début"

#~ msgid "Start of working time"
#~ msgstr "Heure de début de travail"

#~ msgid "Started %s days ago:"
#~ msgstr "Commencé il y a %s jours :"

#~ msgid "Started %s hours ago:"
#~ msgstr "Commencé il y a %s heures :"

#~ msgid "Started %s milliseconds ago:"
#~ msgstr "Commencé il y a %s millisecondes :"

#~ msgid "Started %s minutes ago:"
#~ msgstr "Commencé il y a %s minutes :"

#~ msgid "Started %s seconds ago:"
#~ msgstr "Commencé il y a %s secondes :"

#~ msgid "Started %s weeks ago:"
#~ msgstr "Commencé il y a %s semaines :"

#~ msgid "Starts on"
#~ msgstr "Commence le"

#~ msgid "State"
#~ msgstr "État/région/département"

#~ msgid "Status"
#~ msgstr "État"

#~ msgid "Stay signed in"
#~ msgstr "Rester connecté"

#~ msgid "Streams"
#~ msgstr "Flux"

#~ msgid "Street"
#~ msgstr "Rue"

#~ msgid "Subject"
#~ msgstr "Sujet"

#~ msgid "Subreddits"
#~ msgstr "Sous-forums Reddit"

#~ msgid "Subscribe"
#~ msgstr "S'abonner"

#~ msgid "Subscribe IMAP folders"
#~ msgstr "S'abonner à des dossiers IMAP"

#~ msgid ""
#~ "Subscribing to items that are not delivered by another Open-Xchange "
#~ "Server (i.e. OXMF) may take some time. Example: Importing 100 contacts "
#~ "from Xing takes about 5 minutes. We are continually improving this "
#~ "functionality. Future releases will work significantly faster."
#~ msgstr ""
#~ "S'abonner à des éléments qui ne sont pas fournis par un autre serveur "
#~ "Open-Xchange (c.à.d. OXMF) peut prendre un certain temps. Par exemple, "
#~ "importer 100 contacts depuis Xing prend environ 5 minutes. Nous "
#~ "améliorons en permanence cette fonctionnalité. Les versions futures "
#~ "fonctionneront de façon sensiblement plus rapide."

#~ msgid "Subscription refresh"
#~ msgstr "Actualiser l'abonnement"

#~ msgid "Subscription successfully created."
#~ msgstr "Abonnement créé avec succès"

#~ msgid "Subscriptions"
#~ msgstr "Abonnements"

#~ msgid "Such data will never be uploaded"
#~ msgstr "De telles données ne seront jamais envoyées au serveur"

#~ msgid "Suffix"
#~ msgstr "Suffixe"

#~ msgid "Sunday"
#~ msgstr "Dimanche"

#~ msgid "Switched to read only mode."
#~ msgstr "Passé en mode lecture seulement."

#~ msgid "Symbols"
#~ msgstr "Symboles"

#~ msgid "Synchronization to the server has been lost."
#~ msgstr "Perte de synchronisation avec le serveur."

#~ msgid "TAX ID"
#~ msgstr "Code fiscal"

#~ msgid "TB"
#~ msgstr "To"

#~ msgid "TTY/TDD"
#~ msgstr "Téléscripteur / tél. malentendants"

#~ msgid "Tag mail with"
#~ msgstr "Associer au message la marque"

#~ msgid "Task"
#~ msgstr "Tâche"

#~ msgid "Task Details"
#~ msgstr "Détails de la tâche"

#~ msgid "Task has been deleted!"
#~ msgid_plural "Tasks have been deleted!"
#~ msgstr[0] "La tâche a été supprimée."
#~ msgstr[1] "Les tâches ont été supprimées."

#~ msgid "Task invitation. %1$s %2$s %3$s. Press [enter] to open"
#~ msgstr ""
#~ "Invitation à une tâche. %1$s %2$s %3$s. Appuyez sur [Entr] pour l'ouvrir"

#~ msgid "Task invitations"
#~ msgstr "Invitations à des tâches"

#~ msgid "Task moved."
#~ msgid_plural "Tasks moved."
#~ msgstr[0] "Tâche déplacée."
#~ msgstr[1] "Tâches déplacées."

#~ msgid "Task reminder. %1$s %2$s %3$s. Press [enter] to open"
#~ msgstr "Rappel de tâche. %1$s %2$s %3$s. Appuyez sur [Entr] pour l'ouvrir"

#~ msgid "Task reminders"
#~ msgstr "Rappels de tâches"

#~ msgid "Task was already deleted!"
#~ msgstr "La tâche était déjà supprimée."

#~ msgid "Task was modified before, please reload"
#~ msgstr "La tâche a été modifiée entre-temps, veuillez réactualiser"

#~ msgid "Tasks"
#~ msgstr "Tâches"

#~ msgctxt "app"
#~ msgid "Tasks"
#~ msgstr "Tâches"

#~ msgid "Tasks have been moved"
#~ msgstr "Les tâches ont été déplacées"

#~ msgid "Telephone (ISDN)"
#~ msgstr "Téléphone (RNIS)"

#~ msgid "Telephone callback"
#~ msgstr "Rappel téléphonique"

#~ msgid "Telephone primary"
#~ msgstr "Téléphone principal"

#~ msgid "Telephone radio"
#~ msgstr "Radiotéléphone"

#~ msgid "Telex"
#~ msgstr "Télex"

#~ msgid "Template"
#~ msgstr "Modèle"

#~ msgid "Temporary"
#~ msgstr "Temporaire"

#~ msgid "Tentative"
#~ msgstr "Provisoire"

#~ msgid "Tentatively accepted"
#~ msgstr "Accepté provisoirement"

#~ msgid "Text"
#~ msgstr "Texte"

#~ msgid "Text 1"
#~ msgstr "Texte 1"

#~ msgid "Text 2"
#~ msgstr "Texte 2"

#~ msgid "Text format"
#~ msgstr "Format du texte"

#~ msgid "Text:"
#~ msgstr "Texte :"

#, fuzzy
#~ msgid "Thank you for your feedback"
#~ msgstr "Ajouter un nouveau groupe pour vos flux"

#~ msgctxt "help"
#~ msgid "The E-Mail Components"
#~ msgstr "Les composants du message"

#~ msgctxt "help"
#~ msgid "The Files Components"
#~ msgstr "Les composants des fichiers"

#~ msgid "The Icons view"
#~ msgstr "La vue en icônes"

#~ msgid ""
#~ "The Icons view displays an icon and the file name for each file. Click on "
#~ "an icon to view further details and functions in the pop-up."
#~ msgstr ""
#~ "La vue en icônes présente pour chaque fichier une icône ainsi que le nom "
#~ "du fichier. Cliquez sur une icône pour afficher dans une nouvelle fenêtre "
#~ "davantage de détails et de fonctions."

#~ msgid "The Icons view displays an icon for each file."
#~ msgstr "La vue sous forme d'icônes affiche une icône pour chaque fichier."

#~ msgid ""
#~ "The List view shows a sidebar with appointments and a display area with "
#~ "the data of the selected appointment. This view corresponds to the view "
#~ "in E-Mail and Contacts."
#~ msgstr ""
#~ "La vue en liste montre les rendez-vous dans la barre latérale et les "
#~ "données du rendez-vous sélectionné dans la zone d'affichage. Cette vue "
#~ "correspond aux vues semblables dans le courrier et dans le carnet "
#~ "d'adresses."

#~ msgid ""
#~ "The List view shows a sidebar with files and a display area with the data "
#~ "of the selected file. This view corresponds to the views in E-Mail and "
#~ "Contacts."
#~ msgstr ""
#~ "La vue en liste présente des fichiers dans la barre latérale et les "
#~ "données du fichier sélectionné dans la zone d'affichage. Cette vue "
#~ "correspond aux vues semblables dans le courriel et le carnet d'adresses."

#~ msgid ""
#~ "The List view shows details like the size and date of change. Use the "
#~ "checkboxes to select files. Click on a file to view further details and "
#~ "functions in the pop-up."
#~ msgstr ""
#~ "La vue en liste présente des détails tels que la taille et la date de "
#~ "dernière modification. Utilisez les cases à cocher pour sélectionner "
#~ "plusieurs fichiers. Cliquez sur un fichier pour afficher dans une "
#~ "nouvelle fenêtre davantage de détails et de fonctions."

#~ msgid "The Tiles view"
#~ msgstr "La vue en pavés"

#~ msgid ""
#~ "The Tiles view shows a big icon for each file. Click on an icon to view "
#~ "further details and functions in the pop-up."
#~ msgstr ""
#~ "La vue en pavés présente une grosse icône pour chaque fichier. Cliquez "
#~ "sur une icône pour afficher dans une nouvelle fenêtre davantage de "
#~ "détails et de fonctions."

#~ msgid "The account must be named"
#~ msgstr "Le compte doit avoir un nom"

#~ msgid "The allowed quota is reached."
#~ msgstr "Le quota autorisé a été atteint."

#~ msgid "The appointment has been added to your calendar"
#~ msgstr "Ce rendez-vous a été ajouté à votre agenda"

#~ msgid "The appointment has been deleted"
#~ msgstr "Le rendez-vous a été supprimé"

#~ msgid "The appointment has been updated"
#~ msgstr "Le rendez-vous a été mis à jour"

#, fuzzy
#~ msgid ""
#~ "The appointment is repeated <a href=\"#\"  data-widget=\"number\" data-"
#~ "attribute=\"interval\">every <span class=\"number-control\">2</span> "
#~ "days</a>."
#~ msgstr ""
#~ "Le rendez-vous se répète <a href=\"#\" data-widget=\"number\" data-"
#~ "attribute=\"interval\">tous les <span class=\"number-control\">2</span> "
#~ "jours</a>. "

#, fuzzy
#~ msgid ""
#~ "The appointment is repeated <a href=\"#\"  data-widget=\"number\" data-"
#~ "attribute=\"interval\">every <span class=\"number-control\">2</span> "
#~ "weeks</a> on <a href=\"#\"  data-widget=\"custom\" data-attribute=\"days"
#~ "\">monday</a>."
#~ msgstr ""
#~ "Le rendez-vous se répète <a href=\"#\" data-widget=\"number\" data-"
#~ "attribute=\"interval\">toutes les <span class=\"number-control\">2</span> "
#~ "semaines</a> le <a href=\"#\" data-widget=\"custom\" data-attribute=\"days"
#~ "\">lundi</a>. "

#~ msgid ""
#~ "The appointment is repeated <a href=\"#\" data-attribute=\"recurrenceType"
#~ "\" data-widget=\"options\">weekly</a>."
#~ msgstr ""
#~ "Le rendez-vous se répète de façon <a href=\"#\" data-attribute="
#~ "\"recurrenceType\" data-widget=\"options\">hebdomadaire</a>."

#, fuzzy
#~ msgid ""
#~ "The appointment is repeated every <a href=\"#\" data-widget=\"options\" "
#~ "data-attribute=\"ordinal\">first</a> <a href=\"#\" data-widget=\"options"
#~ "\" data-attribute=\"day\">Wednesday</a> in <a href=\"#\" data-widget="
#~ "\"options\" data-attribute=\"month\">October</a>."
#~ msgstr ""
#~ "Le rendez-vous se répète chaque <a href=\"#\" data-widget=\"options\" "
#~ "data-attribute=\"ordinal\">premier</a> <a href=\"#\" data-widget=\"options"
#~ "\" data-attribute=\"day\">mercredi</a> d'<a href=\"#\" data-widget="
#~ "\"options\" data-attribute=\"month\">octobre</a>. "

#, fuzzy
#~ msgid ""
#~ "The appointment is repeated every year on day <a href=\"#\" data-widget="
#~ "\"number\" data-attribute=\"dayInMonth\"><span class=\"number-control"
#~ "\">10</span></a> of <a href=\"#\" data-widget=\"options\" data-attribute="
#~ "\"month\">October</a>."
#~ msgstr ""
#~ "Le rendez-vous se répète chaque année le <a href=\"#\" data-widget="
#~ "\"number\" data-attribute=\"dayInMonth\"><span class=\"number-control"
#~ "\">10</a>ème jour d'<a href=\"#\" data-widget=\"options\" data-attribute="
#~ "\"month\">octobre</a>. "

#, fuzzy
#~ msgid ""
#~ "The appointment is repeated on day <a href=\"#\" data-widget=\"number\" "
#~ "data-attribute=\"dayInMonth\"><span class=\"number-control\">10</span></"
#~ "a> <a href=\"#\" data-widget=\"number\" data-attribute=\"interval\">every "
#~ "<span class=\"number-control\">2</span> months</a>."
#~ msgstr ""
#~ "Le rendez-vous se répète tous les <a href=\"#\" data-widget=\"number\" "
#~ "data-attribute=\"dayInMonth\"><span class=\"number-control\">10</span></"
#~ "a> du mois <a href=\"#\" data-widget=\"number\" data-attribute=\"interval"
#~ "\">tous les <span class=\"number-control\">2</span> mois</a>. "

#, fuzzy
#~ msgid ""
#~ "The appointment is repeated the <a href=\"#\" data-widget=\"options\" "
#~ "data-attribute=\"ordinal\">second</a> <a href=\"#\" data-widget=\"options"
#~ "\" data-attribute=\"day\">Wednesday</a> <a href=\"#\" data-widget=\"number"
#~ "\" data-attribute=\"interval\">every <span class=\"number-control\">2</"
#~ "span> months</a>."
#~ msgstr ""
#~ "Le rendez-vous se répète tous les <a href=\"#\" data-widget=\"options\" "
#~ "data-attribute=\"ordinal\">seconds</a> <a href=\"#\" data-widget=\"options"
#~ "\" data-attribute=\"day\">mercredi</a> <a href=\"#\" data-widget=\"number"
#~ "\" data-attribute=\"interval\">tous les <span class=\"number-control\">2</"
#~ "span> mois</a>. "

#~ msgid ""
#~ "The blue graph shows the distribution of request durations in percent. "
#~ "The gray graph shows a trivial network ping to recognize slow connections."
#~ msgstr ""
#~ "Le graphique bleu montre la distribution de la durée des requêtes en "
#~ "pourcentage. Le graphique gris montre le résultat d'un simple « ping » "
#~ "réseau afin d'identifier les connexions lentes."

#~ msgid "The changes have been rejected"
#~ msgstr "Les modifications ont été rejetées"

#~ msgid "The character \" \" is not allowed."
#~ msgstr "Le caractère « » n'est pas autorisé."

#~ msgid ""
#~ "The display area shows an object's content. At the top of the display "
#~ "area you will find functions for e.g. moving or deleting objects."
#~ msgstr ""
#~ "La zone d'affichage affiche le contenu d'un objet. En haut de la zone "
#~ "d'affichage, vous trouverez des fonctionnalités permettant par exemple de "
#~ "déplacer ou de supprimer des objets."

#~ msgid "The document is protected by a password."
#~ msgstr "Le document est protégé par un mot de passe."

#~ msgid "The due date cannot be before start date. Adjust start date?"
#~ msgstr ""
#~ "La date d'échéance ne peut pas précéder la date de début. Ajuster la date "
#~ "de début ?"

#~ msgid "The email has been sent"
#~ msgstr "Le courriel a été envoyé"

#~ msgid ""
#~ "The file \"%1$s\" cannot be uploaded because it exceeds the maximum file "
#~ "size of %2$s"
#~ msgstr ""
#~ "Le fichier « %1$s » ne peut pas être téléchargé car sa taille excède la "
#~ "taille maximale d'un fichier %2$s"

#~ msgid ""
#~ "The file \"%1$s\" cannot be uploaded because it exceeds the quota limit "
#~ "of %2$s"
#~ msgstr ""
#~ "Le fichier « %1$s » ne peut pas être téléchargé car il excède le quota de "
#~ "%2$s"

#~ msgid "The file is available at %1$s"
#~ msgstr "Le fichier est disponible à l'adresse %1$s"

#~ msgid "The first 90 days are free."
#~ msgstr "Les 90 premiers jours sont gratuits."

#~ msgid "The folder has been cleaned up."
#~ msgstr "Le dossier a été nettoyé."

#~ msgid "The folder has been emptied."
#~ msgstr "Le dossier a été vidé."

#~ msgid "The folder is available at %1$s"
#~ msgstr "Le dossier est disponible à l'adresse %1$s"

#~ msgid ""
#~ "The following applications can be restored. Just remove the restore point "
#~ "if you don't want it to be restored."
#~ msgstr ""
#~ "Les applications suivantes peuvent être restaurées. Supprimez simplement "
#~ "le point de restauration si vous ne voulez pas qu'il soit restauré."

#~ msgid "The following products will be activated now:"
#~ msgstr "Les produits suivants seront à présent activés :"

#~ msgid ""
#~ "The graph shows performance frequencies in percent. Grey line shows ideal "
#~ "performance, blue line is measured performance."
#~ msgstr ""
#~ "Le graphique montre les fréquences de performances en pourcentages. La "
#~ "ligne grise montre les performances idéales, la ligne bleue les "
#~ "performances mesurées."

#~ msgid ""
#~ "The icon at the bottom right side helps you sort your tasks. Click the "
#~ "icon to get a list of sort criteria."
#~ msgstr ""
#~ "L'icône en bas à droite vous aide à trier vos tâches. Cliquez dessus pour "
#~ "obtenir une liste de critères de tri."

#~ msgid ""
#~ "The icon on the bottom right side helps you sort your E-Mails. Click the "
#~ "icon to get a list of sort criteria."
#~ msgstr ""
#~ "L'icône en bas à droite vous permet de trier vos courriels. Cliquez "
#~ "dessus pour faire apparaître une liste des critères de tri."

#~ msgid "The number of recipients is limited to %1$s recipients per field"
#~ msgstr ""
#~ "Le nombre de destinataires est limité à %1$s destinataires par champ."

#~ msgid ""
#~ "The number on the right side of the E-Mail subject corresponds to the "
#~ "number of E-Mails in a thread. To open the thread, click on the number."
#~ msgstr ""
#~ "Le nombre à droite du sujet d'un courriel correspond au nombre de "
#~ "messages dans son fil de discussion. Pour ouvrir ce fil de discussion, "
#~ "cliquez sur le nombre."

#~ msgid "The provided filename exceeds the allowed length."
#~ msgstr "Le nom de fichier indiqué dépasse la longueur autorisée."

#~ msgid "The publication has been made available as %s"
#~ msgstr "La publication a été rendue disponible sous le nom %s"

#~ msgid "The requested email no longer exists"
#~ msgstr "Le message demandé n'existe plus"

#, fuzzy
#~ msgid "The sender wants to get notified when you have read this email"
#~ msgstr "L'émetteur souhaiterait être prévenu quand vous aurez lu ce message"

#~ msgid ""
#~ "The series <a href=\"#\" data-attribute=\"ending\" data-widget=\"options"
#~ "\">ends</a> <a href=\"#\" data-attribute=\"occurrences\" data-widget="
#~ "\"number\">after <span class=\"number-control\">2</span> appointments</a>."
#~ msgstr ""
#~ "La série <a href=\"#\" data-attribute=\"ending\" data-widget=\"options"
#~ "\">s'arrête</a> <a href=\"#\" data-attribute=\"occurrences\" data-widget="
#~ "\"number\">après <span class=\"number-control\">2</span> rendez-vous</a>."

#~ msgid ""
#~ "The series <a href=\"#\" data-attribute=\"ending\" data-widget=\"options"
#~ "\">ends</a> on <a href=\"#\" data-attribute=\"until\" data-widget=\"custom"
#~ "\">11/03/2013</a>."
#~ msgstr ""
#~ "La série <a href=\"#\" data-attribute=\"ending\" data-widget=\"options"
#~ "\">s'arrête</a> le <a href=\"#\" data-attribute=\"until\" data-widget="
#~ "\"custom\">11/03/2013</a>."

#~ msgid ""
#~ "The series <a href=\"#\" data-attribute=\"ending\" data-widget=\"options"
#~ "\">never ends</a>."
#~ msgstr ""
#~ "La série <a href=\"#\" data-attribute=\"ending\" data-widget=\"options"
#~ "\">ne s'arrête jamais</a>."

#~ msgid ""
#~ "The setting has been saved and will become active when you enter the "
#~ "application the next time."
#~ msgstr ""
#~ "Le réglage a été enregistré et sera activé la prochaine fois que vous "
#~ "entrerez dans l'application."

#~ msgid "The setting has been saved."
#~ msgstr "Le réglage a été enregistré."

#~ msgid ""
#~ "The settings are organized in topics. Select the topic on the left side, "
#~ "e.g Basic settings or E-Mail. To view all settings, enable Advanced "
#~ "settings at the bottom."
#~ msgstr ""
#~ "Les réglages sont organisés par rubriques. Choisissez la rubrique dans le "
#~ "panneau de gauche, par exemple « Réglages de base », « Courrier » ou « "
#~ "Mes données de contact ». Pour afficher tous les réglages, cochez « "
#~ "Réglages avancés » en bas de page."

#~ msgid ""
#~ "The settings for collecting contacts in this folder will become disabled "
#~ "when you enter the application the next time."
#~ msgstr ""
#~ "Les réglages de collecte de contacts dans ce dossier seront désactivés la "
#~ "prochaine fois que vous entrerez dans l'application."

#~ msgid ""
#~ "The shared data will be accessible to everyone on the Internet. Please "
#~ "consider, which data you want to share."
#~ msgstr ""
#~ "Tout le monde sur Internet pourra accéder aux données partagées. Veuillez "
#~ "réfléchir aux données que vous voulez partager."

#, fuzzy
#~ msgid "The start date must be before the due date."
#~ msgstr "La date de début doit précéder la date de fin."

#~ msgid "The start date must be before the end date."
#~ msgstr "La date de début doit précéder la date de fin."

#~ msgid "The subscription could not be created."
#~ msgstr "L'abonnement n'a pas pu être créé."

#~ msgid "The task could not be deleted."
#~ msgid_plural "The tasks could not be deleted."
#~ msgstr[0] "La tâche n'a pas pu être supprimée."
#~ msgstr[1] "Les tâches n'ont pas pu être supprimées."

#~ msgid "The two newly entered passwords do not match."
#~ msgstr ""
#~ "Les deux mots de passe qui viennent d'être saisis ne correspondent pas."

#~ msgid ""
#~ "The unrecoverable items have been cleaned up successfully. Please refresh "
#~ "this page to see the changes."
#~ msgstr ""
#~ "Les éléments non récupérables ont été nettoyés avec succès. Veuillez "
#~ "actualiser cette page pour qu'elle reflète les changements."

#~ msgid ""
#~ "The updater provides a simple installation wizard. Follow the "
#~ "instructions to install the application. The updater will inform you of "
#~ "any updates for the Connector for Microsoft Outlook, Notifier and Drive. "
#~ "You can download the updates from within the updater."
#~ msgstr ""
#~ "Le programme de mise à jour fournit un assistant d'installation simple. "
#~ "Suivez les instructions pour installer l'application. Le programme de "
#~ "mise à jour vous informera de chaque mise à jour du Connecteur pour "
#~ "Microsoft Outlook, du programme de notification et de Drive. Vous pouvez "
#~ "télécharger les mises à jour depuis le programme de mise à jour."

#~ msgid "The user has administrative rights"
#~ msgstr "L'utilisateur a des droits administratifs"

#~ msgid "Theme"
#~ msgstr "Thème"

#~ msgid "There are unsaved changes."
#~ msgstr "Certaines modifications n'ont pas été enregistrées."

#~ msgid "There is already %1$d appointment in this timeframe."
#~ msgid_plural "There are already %1$d appointments in this timeframe."
#~ msgstr[0] "Il y a déjà %1$d rendez-vous dans cette plage horaire."
#~ msgstr[1] "Il y a déjà %1$d rendez-vous dans cette plage horaire."

#~ msgid "There is no rule defined"
#~ msgstr "Pas de règle définie"

#~ msgid ""
#~ "There was no suitable server found for this mail/password combination"
#~ msgstr ""
#~ "Il n'a pas été trouvé de serveur adéquat pour cette combinaison d'adresse "
#~ "électronique et de mot de passe"

#~ msgid "There were not activities in your network"
#~ msgstr "Il n'y a pas eu d'activité dans votre réseau"

#~ msgid ""
#~ "These statistics only include folders, which have a depth less than four "
#~ "in the folder structure from the folder \"%1$s\"."
#~ msgstr ""
#~ "Ces statistiques ne comprennent que les dossiers qui sont à moins de "
#~ "quatre dossiers de profondeur dans la structure des dossiers du dossier "
#~ "« %1$s »."

#~ msgid "This account cannot be validated"
#~ msgstr "Ce compte ne peut pas être validé"

#~ msgid "This contact is private and cannot be shared"
#~ msgstr "Ce contact est privé et ne peut pas être partagé"

#~ msgid "This distribution list has been added to the portal"
#~ msgstr "La liste de diffusion a été ajoutée au portail"

#~ msgid "This document contains unsaved changes. Do you really want to close?"
#~ msgstr ""
#~ "Ce document comporte des modifications non enregistrées. Êtes-vous sûr de "
#~ "vouloir le refermer ?"

#~ msgid "This email address cannot be used for appointments"
#~ msgstr ""
#~ "Cette adresse de courrier électronique ne peut pas être utilisée pour des "
#~ "rendez-vous"

#~ msgid "This email contains a task"
#~ msgstr "Ce message contient une tâche"

#~ msgid "This email contains an appointment"
#~ msgstr "Ce message contient un rendez-vous"

#~ msgid "This feature is deactivated"
#~ msgstr "Cette fonctionnalité est désactivée"

#~ msgid ""
#~ "This feature is not available. In order to use it, you need to upgrade "
#~ "your account now."
#~ msgstr ""
#~ "Cette fonctionnalité n'est pas disponible. Pour l'utiliser, il vous faut "
#~ "mettre à jour votre compte maintenant."

#~ msgid "This field has to be filled"
#~ msgstr "Ce champ doit être rempli"

#~ msgid "This file has been added"
#~ msgstr "Ce fichier a été ajouté"

#~ msgid "This file has been added to the portal"
#~ msgstr "Ce fichier a été ajouté au portail"

#~ msgid "This file has been deleted"
#~ msgid_plural "These files have been deleted"
#~ msgstr[0] "Ce fichier a été supprimé"
#~ msgstr[1] "Ces fichiers ont été supprimés"

#~ msgid "This file has been locked"
#~ msgid_plural "These files have been locked"
#~ msgstr[0] "Ce fichier a été verrouillé"
#~ msgstr[1] "Ces fichiers ont été verrouillés"

#~ msgid "This file has been unlocked"
#~ msgid_plural "These files have been unlocked"
#~ msgstr[0] "Ce fichier a été déverrouillé"
#~ msgstr[1] "Ces fichiers ont été déverrouillés"

#~ msgid "This file has not been added"
#~ msgstr "Ce fichier n'a pas été ajouté"

#~ msgid "This file has not been deleted"
#~ msgid_plural "These files have not been deleted"
#~ msgstr[0] "Ce fichier n'a pas été supprimé"
#~ msgstr[1] "Ces fichiers n'ont pas été supprimés"

#~ msgid "This file has not been deleted, as it is locked by its owner."
#~ msgid_plural ""
#~ "These files have not been deleted, as they are locked by their owner."
#~ msgstr[0] ""
#~ "Ce fichier n'a pas été supprimé, car il est verrouillé par son "
#~ "propriétaire."
#~ msgstr[1] ""
#~ "Ces fichiers n'ont pas été supprimés, car ils sont verrouillés par leur "
#~ "propriétaire."

#~ msgid "This file has not been locked"
#~ msgid_plural "These files have not been locked"
#~ msgstr[0] "Ce fichier n'a pas été verrouillé"
#~ msgstr[1] "Ces fichiers n'ont pas été verrouillés"

#~ msgid "This file has not been unlocked"
#~ msgid_plural "These files have not been unlocked"
#~ msgstr[0] "Ce fichier n'a pas été déverrouillé"
#~ msgstr[1] "Ces fichiers n'ont pas été déverrouillés"

#~ msgid "This file is locked by %1$s"
#~ msgstr "Ce fichier est verrouillé par %1$s"

#~ msgid "This file is locked by you"
#~ msgstr "Ce fichier est verrouillé par vous"

#~ msgid "This file will be written in your default folder to allow editing"
#~ msgstr ""
#~ "Ce fichier sera écrit dans votre dossier par défaut pour permettre de le "
#~ "modifier"

#~ msgid "This folder has no publications"
#~ msgstr "Ce dossier ne comporte pas de publications"

#~ msgid "This folder has no subscriptions"
#~ msgstr "Ce dossier ne comporte pas d'abonnements"

#~ msgid "This folder has publications and/or subscriptions"
#~ msgstr "Ce dossier comporte des publications ou des abonnements"

#~ msgid ""
#~ "This folder has publications but you are not allowed to view or edit them"
#~ msgstr ""
#~ "Ce dossier comporte des publications, mais vous n'avez pas le droit de "
#~ "les voir ni de les modifier."

#~ msgid ""
#~ "This folder has subscriptions but you are not allowed to view or edit them"
#~ msgstr ""
#~ "Ce dossier comporte des abonnements, mais vous n'avez pas le droit de les "
#~ "voir ni de les modifier."

#~ msgid "This is a standard folder, which can't be renamed."
#~ msgstr "Ceci est un dossier standard qui ne peut pas être renommé."

#~ msgid "This is not a valid email address"
#~ msgstr "Ce n'est pas une adresse électronique valide"

#~ msgid "This is not a valid mail address"
#~ msgstr "Ce n'est pas une adresse électronique valide"

#~ msgid "This is not a valid user or group."
#~ msgstr "Ce n'est pas un utilisateur ou un groupe valide."

#~ msgid "This list has no contacts yet"
#~ msgstr "Cette liste ne comporte pas encore de contacts"

#~ msgid "This mail has been added to the portal"
#~ msgstr "Ce message a été ajouté au portail"

#~ msgid "This mail has no content"
#~ msgstr "Ce message n'a pas de contenu"

#~ msgid "This note will not be printed"
#~ msgstr "Cette remarque ne sera pas imprimée"

#~ msgid ""
#~ "This rule applies to all messages. Please add a condition to restrict "
#~ "this rule to specific messages."
#~ msgstr ""
#~ "Cette règle s'applique à tous les messages. Veuillez ajouter une "
#~ "condition pour restreindre cette règle à des messages précis."

#~ msgid "This task recurs"
#~ msgstr "Cette tâche est répétitive"

#~ msgid ""
#~ "This widget is currently offline because the twitter rate limit exceeded."
#~ msgstr ""
#~ "Cet élément graphique est actuellement indisponible parce que la limite "
#~ "de rythme de Twitter a été dépassée."

#, fuzzy
#~| msgid "Thread view"
#~ msgid "Thread"
#~ msgstr "Vue par fils de discussion"

#~ msgid "Thursday"
#~ msgstr "Jeudi"

#~ msgid "Tile"
#~ msgstr "Pavé"

#~ msgid "Tiles"
#~ msgstr "Pavés"

#~ msgid "Time"
#~ msgstr "Heure"

#~ msgid "Time range for the calender view"
#~ msgstr "Intervalle de temps pour la vue en agenda"

#~ msgid "Time range for the list view"
#~ msgstr "Intervalle de temps pour la vue en liste"

#~ msgid "Time range for the team view"
#~ msgstr "Intervalle de temps pour la vue d'équipe"

#~ msgid "Time scale in minutes"
#~ msgstr "Échelle de temps en minutes"

#~ msgid "Time zone"
#~ msgstr "Fuseau horaire"

#~ msgid "Timezone"
#~ msgstr "Fuseau horaire"

#~ msgid "Title"
#~ msgstr "Titre"

#~ msgctxt "salutation"
#~ msgid "Title"
#~ msgstr "Titre"

#~ msgctxt "title"
#~ msgid "Title"
#~ msgstr "Titre"

#~ msgid "To"
#~ msgstr "À"

#~ msgid ""
#~ "To add contacts manually, just provide a valid email address (e.g john."
#~ "doe@example.com or \"John Doe\" <jd@example.com>)"
#~ msgstr ""
#~ "Pour ajouter des contacts manuellement, indiquez simplement une adresse "
#~ "de courriel valide (p. ex. jean.dupont@example.com ou \"Jean Dupont\" "
#~ "<jd@example.com>)"

#~ msgid "To create a note, click on New > Add note in the toolbar."
#~ msgstr ""
#~ "Pour créer une note, cliquez sur « Nouveau > Ajouter une note » dans la "
#~ "barre d'outils."

#~ msgid "To create a note, click the icon at the top. Select Add note."
#~ msgstr ""
#~ "Pour créer une note, cliquez sur le bouton en haut et choisissez "
#~ "« Ajouter une note »."

#~ msgid "To create the task, click on Create on the upper right side."
#~ msgstr "Pour créer la tâche, cliquez sur « Créer » en haut en droite."

#~ msgid "To launch an app, click on a tile's headline."
#~ msgstr "Pour lancer une app, cliquez sur la ligne de titre du pavé."

#~ msgid ""
#~ "To open the E-Mail settings, click the System menu icon on the upper "
#~ "right side of the menu bar. Select Settings. Click on E-Mail on the left "
#~ "side. To display all settings, enable Advanced settings in the bottom "
#~ "left side"
#~ msgstr ""
#~ "Pour accéder aux réglages du courriel, cliquez sur l'icône « Menu système "
#~ "» en haut à droite de la barre de menu. Choisissez « Réglages ». Cliquez "
#~ "sur « Courrier » dans le panneau de gauche. Pour afficher tous les "
#~ "réglages, cochez la case « Réglages avancés » en bas à gauche."

#, fuzzy
#~ msgid ""
#~ "To open the help, click the System menu icon on the upper right side of "
#~ "the menu bar. Select Help."
#~ msgstr ""
#~ "Pour accéder à l'aide, cliquez sur l'icône « Menu système » en haut à "
#~ "droite de la barre de menus. Choisissez « Aide »."

#~ msgid ""
#~ "To select one of the views List, Icons or Squares, click on View on the "
#~ "right side of the toolbar."
#~ msgstr ""
#~ "Pour choisir une des vues parmi « Liste », « Icônes » ou « Pavés », "
#~ "cliquez sur « Vue » à droite de la barre d'outils."

#~ msgid "To send the E-Mail, click on Send on the upper right side."
#~ msgstr "Pour envoyer le courriel, cliquez sur « Envoyer » en haut à droite."

#~ msgid "To upload a file, click on New > Upload new file in the toolbar."
#~ msgstr ""
#~ "Pour envoyer un fichier sur le serveur, cliquez sur « Nouveau > "
#~ "Télécharger un nouveau fichier » dans la barre d'outils."

#~ msgid ""
#~ "To view further information, click on a file. A pop-up window displays "
#~ "further details and functions."
#~ msgstr ""
#~ "Pour afficher plus d'informations, cliquez sur un fichier. Une nouvelle "
#~ "fenêtre s'ouvre et présente davantage de détails et de fonctions."

#~ msgid "Today"
#~ msgstr "Aujourd'hui"

#~ msgid "Toggle checkboxes"
#~ msgstr "Inverser les cases à cocher"

#~ msgid "Toggle folder"
#~ msgstr "Dossier oui/non"

#~ msgid "Toggle search"
#~ msgstr "Recherche oui/non"

#~ msgid "Tomorrow"
#~ msgstr "Demain"

#~ msgid "Tool"
#~ msgstr "Outil"

#~ msgid "Top 10 file types"
#~ msgstr "10 types de fichiers les plus fréquents"

#~ msgid "Top 10 folder size"
#~ msgstr "Taille des 10 plus gros dossiers"

#~ msgid "Top 10 you got mail from"
#~ msgstr "10 principaux émetteurs"

#~ msgid "Top 10 you sent mail to"
#~ msgstr "10 principaux destinataires"

#~ msgid "Total cost"
#~ msgstr "Prix total"

#~ msgid "Total: %1$s requests"
#~ msgstr "Total : %1$s requêtes"

#~ msgid "Touchselect on/off"
#~ msgstr "Sélection par toucher activée/désactivée"

#~ msgid "Tour: Coming from OX6"
#~ msgstr "Visite guidée : si vous venez d'OX6"

#~ msgid "Town"
#~ msgstr "Ville"

#~ msgid "Trash folder"
#~ msgstr "Dossier Corbeille"

#~ msgid "Trying to auto-configure your mail account"
#~ msgstr "Essai de configuration automatique de votre compte de courriel"

#~ msgid "Tuesday"
#~ msgstr "Mardi"

#~ msgid "Tumblr"
#~ msgstr "Tumblr"

#~ msgid "Tweet"
#~ msgstr "Tweet"

#~ msgid "Twitter"
#~ msgstr "Twitter"

#~ msgid "Twitter reported the following errors:"
#~ msgstr "Twitter a signalé les erreurs suivantes :"

#~ msgid "Type"
#~ msgstr "Type"

#~ msgid "UI version"
#~ msgstr "Version de l'interface utilisateur"

#~ msgid "URL"
#~ msgstr "URL"

#~ msgid "URL:"
#~ msgstr "URL :"

#~ msgid "Unable to load mail filter settings."
#~ msgstr "Impossible de charger les réglages des filtres de courrier."

#~ msgid "Unconfirmed"
#~ msgstr "Non confirmé"

#~ msgid "Under construction"
#~ msgstr "En construction"

#~ msgid "Undone"
#~ msgstr "Défait"

#~ msgid "Unfollow"
#~ msgstr "Ne plus suivre"

#~ msgid "Unified"
#~ msgstr "Unified"

#~ msgid "Unknown error while checking subreddit."
#~ msgstr "Erreur inconnue en consultant le sous-forum Reddit."

#~ msgid "Unknown error while checking tumblr-blog."
#~ msgstr "Erreur inconnue en consultant le blog tumblr."

#, fuzzy
#~ msgid "Unknown sender"
#~ msgstr "Pas d'expéditeur"

#~ msgid "Unlock"
#~ msgstr "Déverrouiller"

#~ msgid "Unread"
#~ msgstr "Non lu"

#~ msgid "Unread only"
#~ msgstr "Seulement les non lus"

#~ msgid "Unselect all"
#~ msgstr "Tout désélectionner"

#, fuzzy
#~ msgid "Unset default signature"
#~ msgstr "Modifier la signature"

#~ msgid ""
#~ "Unsupported Preview - Certain functions disabled and stability not "
#~ "assured until general release later this year"
#~ msgstr ""
#~ "Version préliminaire sans assistance aux utilisateurs ; certaines "
#~ "fonctionnalités sont désactivées et la stabilité n'est pas assurée en "
#~ "attendant la version officielle qui viendra plus tard cette année."

#~ msgid "Updater"
#~ msgstr "Programme de mise à jour"

#~ msgid "Updating account data. This might take a few seconds."
#~ msgstr ""
#~ "Mise à jour des données du compte en cours. Cela peut prendre quelques "
#~ "secondes."

#~ msgid ""
#~ "Updating subscribed data takes time. Importing 100 contacts for example, "
#~ "may take up to 5 minutes. Please have some patience."
#~ msgstr ""
#~ "La mise à jour des données auxquelles vous êtes abonné prend un certain "
#~ "temps. L'importation d'une centaine de contacts, par exemple, peut "
#~ "prendre jusqu'à 5 minutes. Veuillez patienter."

#~ msgid "Upgrade required"
#~ msgstr "Une mise à jour est nécessaire"

#~ msgid "Upgrade to premium"
#~ msgstr "Monter en gamme vers la version Premium"

#~ msgid "Upgrade to premium edition"
#~ msgstr "Monter en gamme vers la version Premium"

#~ msgid "Upload"
#~ msgstr "Télécharger"

#~ msgid "Upload a new version"
#~ msgstr "Télécharger une nouvelle version"

#~ msgid "Upload file"
#~ msgstr "Télécharger un fichier"

#~ msgid "Upload new files"
#~ msgstr "Télécharger de nouveaux fichiers"

#~ msgid "Upload new version"
#~ msgstr "Télécharger une nouvelle version"

#~ msgid "Uploading a file"
#~ msgstr "Télécharger un fichier"

#~ msgid "Uploading folders is not supported."
#~ msgstr "Le téléchargement de dossiers n'est pas pris en charge."

#~ msgid "Uploading..."
#~ msgstr "Téléchargement en cours…"

#~ msgid "Uptime: %1$s minutes"
#~ msgstr "Fonctionne depuis : $1$s minutes"

#~ msgid "Use SSL connection"
#~ msgstr "Utiliser la connexion SSL"

#~ msgid ""
#~ "Use cursor keys to change the date. Press ctrl-key at the same time to "
#~ "change year or shift-key to change month. Close date-picker by pressing "
#~ "ESC key."
#~ msgstr ""
#~ "Utilisez les touches fléchées pour modifier la date. Appuyez sur la "
#~ "touche Ctrl en même temps pour changer l'année ou la touche Maj pour "
#~ "changer le mois. Fermez le sélecteur de date en appuyant sur Échap."

#~ msgid "Use cursor keys to change the item position"
#~ msgstr "Utilisez les touches fléchées pour changer la position de l'élément"

#~ msgid "Use fixed-width font for text mails"
#~ msgstr "Utiliser une police à chasse fixe pour les courriels de texte"

#~ msgid ""
#~ "Use the folder tree to access own, public or shared files. If the folder "
#~ "tree is hidden, click on View > Folder view on the right side of the "
#~ "toolbar."
#~ msgstr ""
#~ "Utilisez l'arborescence des dossiers pour accéder à vos propres fichiers "
#~ "ainsi qu'aux fichiers publics et partagés. Si l'arborescence des dossiers "
#~ "n'est pas affichée, cliquez sur « Vue > Vue en dossier » à droite de la "
#~ "barre d'outils."

#~ msgid "Use unified mail for this account"
#~ msgstr "Utiliser la messagerie unifiée pour ce compte"

#~ msgid "Use username and password"
#~ msgstr "Employer le nom d'utilisateur et le mot de passe"

#~ msgid "User data"
#~ msgstr "Données utilisateur"

#~ msgid "User fields"
#~ msgstr "Champs définis par l'utilisateur"

#~ msgid "User name"
#~ msgstr "Nom d'utilisateur"

#~ msgid "Username"
#~ msgstr "Nom d'utilisateur"

#~ msgid "Username must not be empty."
#~ msgstr "Le nom d'utilisateur ne doit pas être vide."

#~ msgid "Using the reminder functions"
#~ msgstr "Utiliser la fonctionnalité de rappel"

#~ msgid "Vacation Notice"
#~ msgstr "Message d'absence"

#~ msgid "Version Comment"
#~ msgstr "Commentaire de version"

#~ msgid "Version history"
#~ msgstr "Historique des versions"

#~ msgid "Video enabled"
#~ msgstr "Vidéo activée"

#, fuzzy
#~ msgid "View"
#~ msgstr "Vue de la journée"

#~ msgid "View Slideshow"
#~ msgstr "Afficher le diaporama"

#~ msgid "View source"
#~ msgstr "Afficher le code source"

#~ msgid "Waiting"
#~ msgstr "En attente"

#~ msgid "Warning: This message might be a phishing or scam mail"
#~ msgstr ""
#~ "Avertissement : ce message pourrait être une tentative d'escroquerie par "
#~ "courriel"

#~ msgid "Weather • Season"
#~ msgstr "Temps • Saison"

#~ msgid "Wednesday"
#~ msgstr "Mercredi"

#~ msgid "Week"
#~ msgstr "Semaine"

#~ msgid "Week View"
#~ msgstr "Vue de la semaine"

#~ msgid "Weekend Day"
#~ msgstr "Jour du weekend"

#~ msgid "Weekly on %1$s"
#~ msgstr "Hebdomadaire les %1$s"

#~ msgid ""
#~ "When using this feature, you as the current owner of the data are "
#~ "responsible for being careful with privacy rules and for complying with "
#~ "legal obligations (Copyright, Privacy Laws). Especially when sharing "
#~ "personal data you are the responsible party according to the Federal Data "
#~ "Protection Act (BDSG, Germany) or other Privacy Acts of your country. "
#~ "According to European and other national regulations you as the "
#~ "responsible party are in charge of data economy, and must not publish or "
#~ "forward personal data without the person's consent. Beyond legal "
#~ "obligations, we would like to encourage extreme care when dealing with "
#~ "personal data. Please consider carefully where you store and to whom you "
#~ "forward personal data. Please ensure appropriate access protection, e.g. "
#~ "by proper password protection."
#~ msgstr ""
#~ "Lorsque vous utilisez cette fonctionnalité, vous devez, en tant que "
#~ "propriétaire actuel des données, faire preuve de prudence quant aux "
#~ "règles relatives au respect de la vie privée et observer les obligations "
#~ "légales (propriété intellectuelle, lois sur le respect de la vie privée). "
#~ "En particulier, lorsque vous partagez des données nominatives, vous êtes "
#~ "la partie responsable, dans le cadre de la loi « Informatique et "
#~ "libertés » ou d'autres lois sur le respect de la vie privée de votre "
#~ "pays. Selon la réglementation européenne et d'autres réglementations "
#~ "nationales, vous, en tant que partie responsable, êtes en charge du cycle "
#~ "de vie des données et ne devez pas publier ou transmettre des données "
#~ "nominatives sans le consentement de la personne. Au-delà des obligations "
#~ "légales, nous souhaiterions vous inciter à apporter un soin extrême lors "
#~ "du traitement de données personnelles. Veuillez réfléchir soigneusement à "
#~ "l'endroit où vous enregistrez des données personnelles et à qui vous les "
#~ "transmettez. Veuillez garantir une protection d'accès appropriée, par "
#~ "exemple en protégeant ces données par un mot de passe convenable."

#~ msgid "Whole day"
#~ msgstr "Journée entière"

#~ msgctxt "address"
#~ msgid "Work"
#~ msgstr "Professionnel"

#~ msgid "Workweek"
#~ msgstr "Semaine ouvrée"

#~ msgid "Workweek View"
#~ msgstr "Vue de la semaine ouvrée"

#~ msgid "YB"
#~ msgstr "Yo"

#~ msgid "Year"
#~ msgstr "Année"

#~ msgid "Yearly on %1$s %2$d"
#~ msgstr "Annuel le %2$d %1$s"

#~ msgid "Yearly on the %1$s %2$s of %3$d"
#~ msgstr "Annuel le %1$s %2$s de %3$d"

#~ msgid "Years"
#~ msgstr "Années"

#~ msgid "Yellow"
#~ msgstr "Jaune"

#~ msgid "Yes"
#~ msgstr "Oui"

#~ msgid "Yes, send without subject"
#~ msgstr "Oui, envoyer sans sujet"

#~ msgid "Yesterday"
#~ msgstr "Hier"

#~ msgid "You already accepted this invitation"
#~ msgstr "Vous avez déjà accepté cette invitation"

#~ msgid ""
#~ "You are about to change your confirmation status. Please leave a comment "
#~ "for other participants."
#~ msgstr ""
#~ "Vous allez modifier l'état de confirmation vous concernant. Veuillez "
#~ "laisser un commentaire pour les autres participants."

#, fuzzy
#~ msgid ""
#~ "You are currently using %1$s of your %2$s available disk space. You have "
#~ "%3$s left."
#~ msgstr ""
#~ "Vous utilisez actuellement %1$s sur les %2$s de votre espace disque "
#~ "disponible. Il vous reste %3$s. "

#~ msgid ""
#~ "You are not allowed to create appointments in \"%1$s\" owned by %2$s. "
#~ "Appointments will therefore be created in your private calendar."
#~ msgstr ""
#~ "Vous n'avez pas le droit de créer des rendez-vous dans « %1$s » qui "
#~ "appartient à %2$s. Les rendez-vous seront donc créés dans votre agenda "
#~ "personnel."

#~ msgid ""
#~ "You are not allowed to create appointments in \"%1$s\". Appointments will "
#~ "therefore be created in your private calendar."
#~ msgstr ""
#~ "Vous n'avez pas le droit de créer des rendez-vous dans « %1$s ». Les "
#~ "rendez-vous seront donc créés dans votre agenda personnel."

#~ msgid "You are the organizer"
#~ msgstr "Vous êtes l'organisateur"

#~ msgid ""
#~ "You can drag and drop files from your computer here to add as attachment."
#~ msgstr ""
#~ "Vous pouvez glisser-déposer des fichiers depuis votre ordinateur ici pour "
#~ "les ajouter en tant que pièces jointes."

#~ msgid ""
#~ "You can drag and drop files from your computer to upload either a new "
#~ "file or another version of a file."
#~ msgstr ""
#~ "Vous pouvez glisser-déposer des fichiers depuis votre ordinateur pour "
#~ "télécharger soit un nouveau fichier, soit une nouvelle version d'un "
#~ "fichier existant."

#~ msgid "You can quick-save your changes via Ctrl+Enter."
#~ msgstr ""
#~ "Vous pouvez enregistrer rapidement vos modifications avec Ctrl+Entrée."

#~ msgid "You declined this appointment"
#~ msgstr "Vous avez décliné ce rendez-vous"

#~ msgid "You declined this task"
#~ msgstr "Vous avez décliné cette tâche"

#~ msgid "You don't have any appointments in the near future."
#~ msgstr "Vous n'avez pas de rendez-vous dans le futur immédiat."

#~ msgid "You don't have any publications yet"
#~ msgstr "Vous n'avez pas encore de publications"

#~ msgid "You don't have any subscriptions yet"
#~ msgstr "Vous n'avez pas encore d'abonnements"

#~ msgid "You don't have any tasks that are either due soon or overdue."
#~ msgstr ""
#~ "Vous n'avez pas de tâches qui arriveront bientôt à échéance ou sont déjà "
#~ "échues."

#~ msgid "You don't have permissions to change this document"
#~ msgstr "Vous n'avez pas le droit de modifier ce document"

#, fuzzy
#~| msgid "You have %1$d notification"
#~| msgid_plural "You have %1$d notifications"
#~ msgid "You have %1$d notification."
#~ msgid_plural "You have %1$d notifications."
#~ msgstr[0] "Vous avez %1$d notification"
#~ msgstr[1] "Vous avez %1$d notifications"

#~ msgid ""
#~ "You have %1$d notifications. Press [enter] to jump to the notification "
#~ "area and [escape] to close it again."
#~ msgid_plural ""
#~ "You have %1$d notifications. Press [enter] to jump to the notification "
#~ "area and [escape] to close it again."
#~ msgstr[0] ""
#~ "Vous avez %1$d notification. Appuyez sur [Entr] pour passer dans la zone "
#~ "de notification et sur [Échap] pour la refermer."
#~ msgstr[1] ""
#~ "Vous avez %1$d notifications. Appuyez sur [Entr] pour passer dans la zone "
#~ "de notification et sur [Échap] pour la refermer."

#~ msgid "You have %1$d unread messages"
#~ msgstr "Vous avez %1$d messages non lus"

#~ msgid "You have 1 unread message"
#~ msgstr "Vous avez 1 message non lu"

#~ msgid "You have accepted the appointment"
#~ msgstr "Vous avez accepté le rendez-vous"

#~ msgid "You have accepted this appointment"
#~ msgstr "Vous avez accepté ce rendez-vous"

#~ msgid "You have accepted this task"
#~ msgstr "Vous avez accepté cette tâche"

#~ msgid "You have been automatically signed out"
#~ msgstr "Vous avez été déconnecté automatiquement"

#~ msgid "You have declined the appointment"
#~ msgstr "Vous avez décliné le rendez-vous"

#~ msgid "You have edit rights."
#~ msgstr "Vous avez les droits de modification."

#~ msgid "You have no new messages"
#~ msgstr "Vous n'avez pas de nouveaux messages"

#~ msgid "You have no unread messages"
#~ msgstr "Vous n'avez pas de messages non lus"

#~ msgid "You have reauthorized this %s account."
#~ msgstr "Vous avez autorisé à nouveau ce compte %s."

#~ msgid "You have reauthorized this account."
#~ msgstr "Vous avez autorisé à nouveau ce compte."

#~ msgid "You have tentatively accepted the appointment"
#~ msgstr "Vous avez accepté le rendez-vous à titre provisoire"

#~ msgid "You have to enter a username and password to subscribe."
#~ msgstr ""
#~ "Vous devez indiquer un nom d'utilisateur et un mot de passe pour vous "
#~ "abonner."

#~ msgid "You need to use Android %n or higher."
#~ msgstr ""
#~ "Vous devez utiliser la version %n d'Android ou une version supérieure."

#~ msgid "You need to use iOS %n or higher."
#~ msgstr "Vous devez utiliser la version %n d'iOS ou une version supérieure."

#~ msgid "You share this folder with other users"
#~ msgstr "Vous partagez ce dossier avec d'autres utilisateurs"

#~ msgid "You tentatively accepted this invitation"
#~ msgstr "Vous avez accepté cette invitation à titre provisoire"

#~ msgid "You tentatively accepted this task"
#~ msgstr "Vous avez accepté cette tâche à titre provisoire"

#~ msgid ""
#~ "You will automatically return to the appointment dialog. The selected "
#~ "start and end time as well as the current participant list will be "
#~ "applied."
#~ msgstr ""
#~ "Vous reviendrez automatiquement à la boîte de dialogue de rendez-vous. "
#~ "Les heures de début et de fin choisies ainsi que la liste actuelle des "
#~ "participants seront appliquées."

#~ msgid "You will be automatically signed out in %1$d second"
#~ msgid_plural "You will be automatically signed out in %1$d seconds"
#~ msgstr[0] "Vous serez déconnecté automatiquement dans %1$d seconde"
#~ msgstr[1] "Vous serez déconnecté automatiquement dans %1$d secondes"

#~ msgid "Your Applications"
#~ msgstr "Vos applications"

#~ msgid "Your IP address has changed"
#~ msgstr "Votre adresse IP a changé"

#~ msgid "Your answer"
#~ msgstr "Votre réponse"

#~ msgid "Your applications"
#~ msgstr "Vos applications"

#~ msgid "Your auto forward has been saved"
#~ msgstr "Votre transfert automatique a été enregistré"

#~ msgid "Your browser is not supported!"
#~ msgstr "Votre navigateur n'est pas pris en charge."

#~ msgid "Your browser is slow and outdated!"
#~ msgstr "Votre navigateur est lent et trop ancien."

#~ msgid "Your browser version is not supported!"
#~ msgstr "Cette version de votre navigateur n'est pas prise en charge."

#~ msgid "Your browser's cookie functionality is disabled. Please turn it on."
#~ msgstr ""
#~ "Les cookies ont été désactivés dans votre navigateur. Veuillez réactiver "
#~ "cette fonctionnalité."

#, fuzzy
#~ msgid ""
#~ "Your capacity is shared with all members of your group. Your group is "
#~ "currently using %1$s of its %2$s available disk space. The amount of free "
#~ "space is %3$s."
#~ msgstr ""
#~ "Votre capacité est partagée avec l'ensemble des membres de votre groupe. "
#~ "Votre groupe utilise actuellement %1$s sur les %2$s de son espace disque "
#~ "disponible. La quantité d'espace libre est %3$s. "

#~ msgid "Your current password"
#~ msgstr "Votre mot de passe actuel"

#~ msgid "Your data has been saved"
#~ msgstr "Vos données ont été enregistrées."

#~ msgid "Your mail address"
#~ msgstr "Votre adresse de courrier électronique"

#~ msgid "Your messages"
#~ msgstr "Vos messages"

#~ msgid "Your name"
#~ msgstr "Votre nom"

#~ msgid "Your old password"
#~ msgstr "Votre ancien mot de passe"

#~ msgid "Your operating system is not supported."
#~ msgstr "Votre système d'exploitation n'est pas pris en charge."

#~ msgid "Your password"
#~ msgstr "Votre mot de passe"

#~ msgid "Your password has been changed"
#~ msgstr "Votre mot de passe a été changé"

#~ msgid "Your primary mail account can not be deleted."
#~ msgstr "Votre compte de courrier principal ne peut être supprimé."

#~ msgid "Your selected picture will be displayed after saving"
#~ msgstr ""
#~ "La photo que vous avez sélectionnée sera affichée après enregistrement"

#~ msgid "Your session is expired"
#~ msgstr "Votre session a expiré"

#~ msgid "Your timezone"
#~ msgstr "Votre fuseau horaire"

#~ msgid "Your vacation notice has been saved"
#~ msgstr "Votre message d'absence a été enregistré"

#~ msgid "ZB"
#~ msgstr "Zo"

#~ msgid "Zoom in"
#~ msgstr "Agrandir"

#~ msgid "Zoom out"
#~ msgstr "Réduire"

#~ msgid "Zoom: %1$d%"
#~ msgstr "Zoom : %1$d %"

#~ msgid "after %1$d appointment"
#~ msgid_plural "after %1$d appointments"
#~ msgstr[0] "après %1$d rendez-vous"
#~ msgstr[1] "après %1$d rendez-vous"

#~ msgid "all"
#~ msgstr "toutes"

#~ msgid "and"
#~ msgstr "et"

#~ msgid "april"
#~ msgstr "Avril"

#~ msgid "august"
#~ msgstr "Août"

#~ msgid "by noon"
#~ msgstr "à midi"

#, fuzzy
#~ msgid "characters"
#~ msgstr " caractères"

#~ msgid "clear"
#~ msgstr "effacer"

#~ msgid "close"
#~ msgstr "fermer"

#~ msgid "close for %1$s"
#~ msgstr "fermer dans %1$s"

#~ msgid "copy to clipboard"
#~ msgstr "copier vers le presse-papiers"

#~ msgid "create objects"
#~ msgstr "créer des objets"

#~ msgid "create objects and subfolders"
#~ msgstr "créer des objets et des sous-dossiers"

#~ msgid "daily"
#~ msgstr "quotidien"

#~ msgid "day of the week"
#~ msgstr "jour en semaine"

#~ msgid "day of the weekend"
#~ msgstr "jour du weekend"

#~ msgid "december"
#~ msgstr "Décembre"

#~ msgid "delete all objects"
#~ msgstr "supprimer tous les objets"

#~ msgid "delete only own objects"
#~ msgstr "supprimer ses propres objets"

#~ msgid "deleted"
#~ msgstr "supprimé"

#~ msgid "disabled"
#~ msgstr "désactivé"

#~ msgid "edit all objects"
#~ msgstr "modifier tous les objets"

#~ msgid "edit own objects"
#~ msgstr "modifier ses propres objets"

#, fuzzy
#~ msgid "end date"
#~ msgstr "date de fin "

#~ msgid "ends"
#~ msgstr "se termine"

#~ msgid "ends after a certain number of appointments"
#~ msgstr "s'arrête après un certain nombre de rendez-vous"

#~ msgid "ends on a specific date"
#~ msgstr "se termine à une date donnée"

#~ msgid "every %1$d day"
#~ msgid_plural "every %1$d days"
#~ msgstr[0] "chaque %1$d jour"
#~ msgstr[1] "tous les %1$d jours"

#~ msgid "every %1$d month"
#~ msgid_plural "every %1$d months"
#~ msgstr[0] "chaque %1$d mois"
#~ msgstr[1] "tous les %1$d mois"

#~ msgid "every %1$d week"
#~ msgid_plural "every %1$d weeks"
#~ msgstr[0] "chaque %1$d semaine"
#~ msgstr[1] "toutes les %1$d semaines"

#~ msgid "every day"
#~ msgstr "chaque jour"

#~ msgid "every month"
#~ msgstr "chaque mois"

#~ msgid "every week"
#~ msgstr "chaque semaine"

#~ msgid "february"
#~ msgstr "Février"

#~ msgid "files"
#~ msgstr "fichiers"

#~ msgid "first"
#~ msgstr "premier"

#~ msgid "flickr.people.getPublicPhotos"
#~ msgstr "flickr.people.getPublicPhotos"

#~ msgid "flickr.photos.search"
#~ msgstr "flickr.photos.search"

#~ msgid "fourth"
#~ msgstr "quatrième"

#~ msgid "hCard Export"
#~ msgstr "Exportation au format hCard"

#~ msgid "hot"
#~ msgstr "d'actualité"

#~ msgid "http://"
#~ msgstr "http://"

#~ msgid "i18n test string - do not translate this"
#~ msgstr "i18n test string - do not translate this"

#~ msgid "iCal"
#~ msgstr "iCal"

#~ msgctxt "in"
#~ msgid "in %d minute"
#~ msgid_plural "in %d minutes"
#~ msgstr[0] "dans %d minute"
#~ msgstr[1] "dans %d minutes"

#~ msgid "in 15 minutes"
#~ msgstr "dans 15 minutes"

#~ msgid "in 30 minutes"
#~ msgstr "dans 30 minutes"

#~ msgid "in 5 minutes"
#~ msgstr "dans 5 minutes"

#~ msgid "in blind copy"
#~ msgstr "en copie invisible"

#~ msgid "in copy"
#~ msgstr "en copie"

#~ msgid "in one hour"
#~ msgstr "dans une heure"

#~ msgid "in one week"
#~ msgstr "dans une semaine"

#, fuzzy
#~ msgid "is not a valid user or group."
#~ msgstr " n'est pas un utilisateur ou un groupe valide."

#~ msgid "isMailAddress"
#~ msgstr "isMailAddress"

#~ msgid "january"
#~ msgstr "Janvier"

#~ msgid "july"
#~ msgstr "Juillet"

#~ msgid "june"
#~ msgstr "Juin"

#~ msgid "last"
#~ msgstr "dernier"

#~ msgid "late in the evening"
#~ msgstr "tard dans la soirée"

#~ msgid "march"
#~ msgstr "Mars"

#~ msgid "may"
#~ msgstr "Mai"

#~ msgid "monthly"
#~ msgstr "mensuel"

#~ msgid "more"
#~ msgstr "suite"

#~ msgid "never ends"
#~ msgstr "ne se termine jamais"

#~ msgid "new"
#~ msgstr "nouveau"

#~ msgid "next Friday"
#~ msgstr "vendredi prochain"

#~ msgid "next Monday"
#~ msgstr "lundi prochain"

#~ msgid "next Saturday"
#~ msgstr "samedi prochain"

#~ msgid "next Sunday"
#~ msgstr "dimanche prochain"

#~ msgid "next Thursday"
#~ msgstr "jeudi prochain"

#~ msgid "next Tuesday"
#~ msgstr "mardi prochain"

#~ msgid "next Wednesday"
#~ msgstr "mercredi prochain"

#~ msgid "next week"
#~ msgstr "semaine suivante"

#~ msgid "no delete permissions"
#~ msgstr "pas de droits de suppression"

#~ msgid "no edit permissions"
#~ msgstr "pas de droits de modification"

#~ msgid "no read permissions"
#~ msgstr "pas de droits de lecture"

#~ msgid "november"
#~ msgstr "Novembre"

#~ msgid "october"
#~ msgstr "Octobre"

#~ msgid "on behalf of"
#~ msgstr "de la part de"

#~ msgid "previous week"
#~ msgstr "semaine précédente"

#~ msgid "read all objects"
#~ msgstr "lire tous les objets"

#~ msgid "read own objects"
#~ msgstr "lire ses propres objets"

#~ msgid "remove"
#~ msgstr "supprimer"

#~ msgid "second"
#~ msgstr "deuxième"

#~ msgid "seen"
#~ msgstr "vu"

#~ msgid "select format"
#~ msgstr "choisir la mise en forme"

#~ msgid "september"
#~ msgstr "Septembre"

#~ msgid "show all"
#~ msgstr "tout afficher"

#~ msgid "show image"
#~ msgstr "afficher l'image"

#, fuzzy
#~ msgid "status"
#~ msgstr "état "

#, fuzzy
#~ msgid "subfolders of %s"
#~ msgstr "Nouveau sous-dossier"

#~ msgid "third"
#~ msgstr "troisième"

#~ msgid "this afternoon"
#~ msgstr "cet après-midi"

#~ msgid "this morning"
#~ msgstr "ce matin"

#~ msgid "tomorrow"
#~ msgstr "demain"

#~ msgid "tonight"
#~ msgstr "ce soir"

#~ msgid "unknown"
#~ msgstr "inconnu"

#~ msgid "unlimited"
#~ msgstr "illimité"

#~ msgid "unnamed"
#~ msgstr "sans nom"

#~ msgid "vCard"
#~ msgstr "vCard"

#~ msgid "vacation"
#~ msgstr "absence"

#~ msgid "vacation notice"
#~ msgstr "message d'absence"

#~ msgid "via"
#~ msgstr "réexpédié par"

#~ msgid "view the folder"
#~ msgstr "afficher le dossier"

#~ msgid "weekly"
#~ msgstr "hebdomadaire"

#~ msgid "work days"
#~ msgstr "jours ouvrés"

#~ msgid "yearly"
#~ msgstr "annuel"<|MERGE_RESOLUTION|>--- conflicted
+++ resolved
@@ -15,198 +15,14 @@
 "Content-Type: text/plain; charset=UTF-8\n"
 "Content-Transfer-Encoding: 8bit\n"
 "Plural-Forms: nplurals=2; plural=(n > 1);\n"
-<<<<<<< HEAD
-"X-Generator: Poedit 1.7.7\n"
-
-#: apps/io.ox/tours/files.js:221 module:io.ox/tours
-#, fuzzy
-#| msgid "Add new account"
-msgid "Add another account"
-msgstr "Ajouter un nouveau compte"
-
-#: apps/io.ox/tours/calendar.js:72 module:io.ox/tours
-msgid "Adding attachments"
-msgstr "Joindre des pièces"
-
-#: apps/io.ox/tours/tasks.js:54 module:io.ox/tours
-msgid "Adding further details"
-msgstr "Ajouter des détails supplémentaires"
-
-#: apps/io.ox/tours/files.js:104 module:io.ox/tours
-msgid ""
-"At the top you can find the toolbar with many functions and additional "
-"options. You can easily create new folders, new files and much more."
-msgstr ""
-
-#: apps/io.ox/tours/files.js:169 module:io.ox/tours
-msgid ""
-"Choose from two alternatives to share your files and folders. Use Invite "
-"people if you want to manage access rights and allow recipients to create "
-"and edit files. Or just get a link to let others view and download your "
-"files. You can use an expiration date and password protection if you like."
-msgstr ""
-
-#: apps/io.ox/tours/contacts.js:36 module:io.ox/tours
-msgid ""
-"Click on a letter on the left side of the navigation bar in order to display "
-"the corresponding contacts from the selected address book."
-msgstr ""
-"Cliquez sur une lettre à gauche de la barre de navigation pour afficher les "
-"contacts du carnet d'adresse dont le nom commence par cette lettre."
-
-#: apps/io.ox/tours/files.js:81 module:io.ox/tours
-msgid ""
-"Clicking on a folder displays all the subfolders, documents, media and other "
-"files that it contains."
-msgstr ""
-
-#: apps/io.ox/tours/files.js:132 module:io.ox/tours
-msgid "Clicking on the view icon leads you to a preview of the selected file."
-msgstr ""
-
-#: apps/io.ox/tours/portal.js:45 module:io.ox/tours
-msgid "Closing a square"
-msgstr "Fermer un pavé"
-
-#: apps/io.ox/tours/files.js:182 module:io.ox/tours
-msgid "Collaborating"
-msgstr ""
-
-#: apps/io.ox/tours/mail.js:33 module:io.ox/tours
-msgid "Composing a new E-Mail"
-msgstr "Rédiger un nouveau message"
-=======
 "X-Generator: Lokalize 1.5\n"
->>>>>>> 3f16b9e5
 
 #: apps/io.ox/tours/calendar.js:34 module:io.ox/tours
 msgid "Creating a new appointment"
 msgstr "Créer un nouveau rendez-vous"
 
-<<<<<<< HEAD
-#: apps/io.ox/tours/contacts.js:30 module:io.ox/tours
-msgid "Creating a new contact"
-msgstr "Créer un nouveau contact"
-
-#: apps/io.ox/tours/tasks.js:32 module:io.ox/tours
-msgid "Creating a new task"
-msgstr "Créer une nouvelle tâche"
-
-#: apps/io.ox/tours/intro.js:72 module:io.ox/tours
-msgid "Creating new items"
-msgstr "Créer de nouveaux éléments"
-
-#: apps/io.ox/tours/calendar.js:57 module:io.ox/tours
-msgid "Creating recurring appointments"
-msgstr "Créer des séries de rendez-vous"
-
-#: apps/io.ox/tours/tasks.js:62 module:io.ox/tours
-msgid "Creating recurring tasks"
-msgstr "Créer des tâches répétitives"
-
-#: apps/io.ox/tours/calendar.js:77 module:io.ox/tours
-msgid "Creating the appointment"
-msgstr "Créer le rendez-vous"
-
-#: apps/io.ox/tours/tasks.js:87 module:io.ox/tours
-msgid "Creating the task"
-msgstr "Créer la tâche"
-
-#: apps/io.ox/tours/portal.js:51 module:io.ox/tours
-msgid "Customizing the Portal"
-msgstr "Personnaliser le portail"
-
-#: apps/io.ox/tours/intro.js:100 module:io.ox/tours
-msgid ""
-"Depending on the app, the toolbar contains various functions for creating, "
-"editing and organizing objects."
-msgstr ""
-"Suivant l'application, la barre d'outils contient diverses fonctions "
-"permettant de créer, modifier et organiser des objets."
-
-#: apps/io.ox/tours/intro.js:120 module:io.ox/tours
-msgid ""
-"Detailed instructions for the single apps are located in System menu > Help."
-msgstr ""
-"Des instructions détaillées pour les applications individuelles figurent "
-"dans le « Menu système > Aide »."
-
-#: apps/io.ox/tours/files.js:198 module:io.ox/tours
-msgid ""
-"Did you know that you can edit text documents and spreadsheets online? Drive "
-"will automatically update your edited file, but thanks to versioning the "
-"original file stays available."
-msgstr ""
-
-#: apps/io.ox/tours/files.js:89 module:io.ox/tours
-msgid "Different views are available. Just select the one you like best."
-msgstr ""
-
-#: apps/io.ox/tours/intro.js:44 module:io.ox/tours
-msgid "Displaying the help or the settings"
-msgstr "Accéder à l'aide ou aux réglages"
-
-#: apps/io.ox/tours/portal.js:40 module:io.ox/tours
-msgid "Drag and drop"
-msgstr "Glisser-déposer"
-
-#: apps/io.ox/tours/files.js:222 module:io.ox/tours
-msgid ""
-"Drive allows you to connect to other storage solutions if you already have a "
-"cloud storage account you use to save and sync your files. Simply click on "
-"the appropriate logo to access your existing data."
-msgstr ""
-
-#: apps/io.ox/tours/settings.js:44 module:io.ox/tours
-msgid ""
-"Edit a setting on the right side. In most of the cases, the changes are "
-"activated immediately."
-msgstr ""
-"Modifiez un réglage dans la partie droite. Dans la plupart des cas, les "
-"changements sont appliqués immédiatement."
-
-#: apps/io.ox/tours/files.js:197 module:io.ox/tours
-#, fuzzy
-#| msgid "Edit document"
-msgid "Edit documents"
-msgstr "Modifier le document"
-
-#: apps/io.ox/tours/mail.js:106 module:io.ox/tours
-msgid "Editing multiple E-Mails"
-msgstr "Modifier plusieurs messages"
-
-#: apps/io.ox/tours/contacts.js:46 module:io.ox/tours
-msgid "Editing multiple contacts"
-msgstr "Modifier plusieurs contacts"
-
-#: apps/io.ox/tours/tasks.js:99 module:io.ox/tours
-msgid "Editing multiple tasks"
-msgstr "Modifier plusieurs tâches"
-
-#: apps/io.ox/tours/settings.js:43 module:io.ox/tours
-msgid "Editing settings"
-msgstr "Modifier les réglages"
-
-#: apps/io.ox/tours/mail.js:69 module:io.ox/tours
-msgid ""
-"Enter the E-Mail text into the main area. If the text format was set to HTMl "
-"in the options, you can format the E-Mail text. To do so select a text part "
-"and then click an icon in the formatting bar."
-msgstr ""
-"Saisissez le texte du courriel dans la zone principale. Si le format du "
-"texte a été défini en HTML dans les options, le texte peut être mis en "
-"forme. Pour cela, sélectionnez la partie de texte à mettre en forme, et "
-"cliquez sur une icône de la barre de mise en forme."
-
-#: apps/io.ox/tours/mail.js:48 module:io.ox/tours
-msgid ""
-"Enter the recipient's name into the recipients field. As soon as you typed "
-"the first letters, suggestions from the address books are displayed. To "
-"accept a recipient suggestion, click on it."
-=======
 #: apps/io.ox/tours/calendar.js:35 module:io.ox/tours
 msgid "To create a new appointment, click on New in the toolbar."
->>>>>>> 3f16b9e5
 msgstr ""
 "Pour créer un nouveau rendez-vous, cliquez sur « Nouveau » dans la barre "
 "d'outils."
@@ -236,25 +52,6 @@
 "s'affichent afin de permettre de régler la façon dont le rendez-vous se "
 "répète."
 
-<<<<<<< HEAD
-#: apps/io.ox/tours/files.js:205 module:io.ox/tours
-#, fuzzy
-#| msgid "File Details"
-msgid "File details"
-msgstr "Détails sur le fichier"
-
-#: apps/io.ox/tours/files.js:80 module:io.ox/tours
-#, fuzzy
-#| msgid "Folder tree"
-msgid "Folder content"
-msgstr "Arborescence des dossiers"
-
-#: apps/io.ox/tours/files.js:66 module:io.ox/tours
-msgid "Folder tree"
-msgstr "Arborescence des dossiers"
-
-#: apps/io.ox/tours/files.js:143 module:io.ox/tours
-=======
 #: apps/io.ox/tours/calendar.js:62 module:io.ox/tours
 #: apps/io.ox/tours/tasks.js:67
 msgid "Using the reminder function"
@@ -270,7 +67,6 @@
 msgstr "Inviter d'autres participants"
 
 #: apps/io.ox/tours/calendar.js:68 module:io.ox/tours
->>>>>>> 3f16b9e5
 msgid ""
 "To invite other participants, enter their names in the field below "
 "Participants. To avoid appointment conflicts, click on Find a free time at "
@@ -303,11 +99,7 @@
 msgid "Selecting a view"
 msgstr "Choisir une vue"
 
-<<<<<<< HEAD
-#: apps/io.ox/tours/files.js:157 module:io.ox/tours
-=======
 #: apps/io.ox/tours/calendar.js:84 module:io.ox/tours
->>>>>>> 3f16b9e5
 msgid ""
 "To select one of the views like Day, Month or List, click on View in the "
 "toolbar. Select a menu entry from the Layout section."
@@ -320,11 +112,7 @@
 msgid "The List view"
 msgstr "La vue en liste"
 
-<<<<<<< HEAD
-#: apps/io.ox/tours/files.js:232 module:io.ox/tours
-=======
 #: apps/io.ox/tours/calendar.js:96 module:io.ox/tours
->>>>>>> 3f16b9e5
 msgid ""
 "The List view shows a list of the appointments in the current folder. If "
 "clicking on an appointment, the appointment's data and some functions are "
@@ -402,11 +190,6 @@
 msgid "The Drive app"
 msgstr "L'app Drive"
 
-<<<<<<< HEAD
-#: apps/io.ox/tours/contacts.js:35 module:io.ox/tours
-msgid "Navigation bar"
-msgstr "Barre de navigation"
-=======
 #: apps/io.ox/tours/files.js:60 module:io.ox/tours
 msgid ""
 "Welcome to your cloud storage app. This Guided Tour will introduce you to "
@@ -424,7 +207,6 @@
 #: apps/io.ox/tours/files.js:66 module:io.ox/tours
 msgid "Folder tree"
 msgstr "Arborescence des dossiers"
->>>>>>> 3f16b9e5
 
 #: apps/io.ox/tours/files.js:67 module:io.ox/tours
 msgid ""
@@ -461,17 +243,6 @@
 "Différentes vues sont disponibles. Choisissez simplement "
 "celle que vous préférez."
 
-<<<<<<< HEAD
-#: apps/io.ox/tours/files.js:131 module:io.ox/tours
-#, fuzzy
-msgid "Preview files"
-msgstr "Vue d'ensemble"
-
-#: apps/io.ox/tours/files.js:142 module:io.ox/tours
-#, fuzzy
-msgid "Preview mode"
-msgstr "Vue d'ensemble"
-=======
 #: apps/io.ox/tours/files.js:103 module:io.ox/tours
 msgid "Toolbar"
 msgstr "La barre d'outils"
@@ -484,7 +255,6 @@
 "En haut, vous pouvez trouver la barre d'outils comportant de nombreuses "
 "fonctions et options complémentaires. Vous pouvez facilement créer de "
 "nouveaux dossiers, de nouveaux fichiers, et bien davantage encore."
->>>>>>> 3f16b9e5
 
 #: apps/io.ox/tours/files.js:116 module:io.ox/tours
 msgid "Upload a new file"
@@ -509,13 +279,8 @@
 msgid "Preview files"
 msgstr "Aperçu des fichiers"
 
-<<<<<<< HEAD
-#: apps/io.ox/tours/files.js:231 module:io.ox/tours
-msgid "Restart Guided Tour"
-=======
 #: apps/io.ox/tours/files.js:132 module:io.ox/tours
 msgid "Clicking on the view icon leads you to a preview of the selected file."
->>>>>>> 3f16b9e5
 msgstr ""
 "Un clic sur l'icône d'affichage vous conduit à un aperçu du fichier "
 "sélectionné."
@@ -524,13 +289,6 @@
 msgid "Preview mode"
 msgstr "Mode aperçu"
 
-<<<<<<< HEAD
-#: apps/io.ox/tours/files.js:88 module:io.ox/tours
-#, fuzzy
-#| msgid "Selecting a view"
-msgid "Select a view"
-msgstr "Choisir une vue"
-=======
 #: apps/io.ox/tours/files.js:143 module:io.ox/tours
 msgid ""
 "From preview you can also select other options to help you manage and work "
@@ -539,7 +297,6 @@
 "Depuis l'aperçu, vous pouvez également choisir d'autres options vous "
 "permettant "
 "de gérer vos fichiers et de travailler dessus."
->>>>>>> 3f16b9e5
 
 #: apps/io.ox/tours/files.js:156 module:io.ox/tours
 msgid "Share files"
@@ -558,13 +315,6 @@
 msgid "Sharing options"
 msgstr "Options de partage"
 
-<<<<<<< HEAD
-#: apps/io.ox/tours/files.js:156 module:io.ox/tours
-#, fuzzy
-#| msgid "Share this file"
-msgid "Share files"
-msgstr "Partager ce fichier"
-=======
 #: apps/io.ox/tours/files.js:169 module:io.ox/tours
 msgid ""
 "Choose from two alternatives to share your files and folders. Use Invite "
@@ -583,7 +333,6 @@
 #: apps/io.ox/tours/files.js:182 module:io.ox/tours
 msgid "Collaborating"
 msgstr "Collaborer"
->>>>>>> 3f16b9e5
 
 #: apps/io.ox/tours/files.js:183 module:io.ox/tours
 msgid ""
@@ -598,17 +347,9 @@
 "et externes peuvent également collaborer avec vous, en même temps que "
 "vous, sur des documents de texte et des feuilles de calcul."
 
-<<<<<<< HEAD
-#: apps/io.ox/tours/files.js:168 module:io.ox/tours
-#, fuzzy
-#| msgid "Sort options"
-msgid "Sharing options"
-msgstr "Options de tri"
-=======
 #: apps/io.ox/tours/files.js:197 module:io.ox/tours
 msgid "Edit documents"
 msgstr "Modifier des documents"
->>>>>>> 3f16b9e5
 
 #: apps/io.ox/tours/files.js:198 module:io.ox/tours
 msgid ""
@@ -658,21 +399,6 @@
 msgid "Restart Guided Tour"
 msgstr "Redémarrer la visite guidée"
 
-<<<<<<< HEAD
-#: apps/io.ox/tours/files.js:59 module:io.ox/tours
-#, fuzzy
-#| msgctxt "help"
-#| msgid "The Drive App"
-msgid "The Drive app"
-msgstr "L'app Drive"
-
-#: apps/io.ox/tours/files.js:53 module:io.ox/tours
-#, fuzzy
-#| msgctxt "help"
-#| msgid "The Drive App"
-msgid "The Drive app tour.txt"
-msgstr "L'app Drive"
-=======
 #: apps/io.ox/tours/files.js:232 module:io.ox/tours
 msgid ""
 "Hint: you can always restart guided tours, any time you need them, from the "
@@ -685,7 +411,6 @@
 #: apps/io.ox/tours/intro.js:34 module:io.ox/tours
 msgid "Welcome to %s"
 msgstr "Bienvenue dans %s"
->>>>>>> 3f16b9e5
 
 #: apps/io.ox/tours/intro.js:35 module:io.ox/tours
 msgid ""
@@ -775,15 +500,11 @@
 "Pour chercher des objets, cliquez sur l'icône « Chercher » dans la barre de "
 "menu."
 
-<<<<<<< HEAD
-#: apps/io.ox/tours/files.js:206 module:io.ox/tours
-=======
 #: apps/io.ox/tours/intro.js:99 module:io.ox/tours
 msgid "The toolbar"
 msgstr "La barre d'outils"
 
 #: apps/io.ox/tours/intro.js:100 module:io.ox/tours
->>>>>>> 3f16b9e5
 msgid ""
 "Depending on the app, the toolbar contains various functions for creating, "
 "editing and organizing objects."
@@ -1138,11 +859,7 @@
 msgid "Creating recurring tasks"
 msgstr "Créer des tâches répétitives"
 
-<<<<<<< HEAD
-#: apps/io.ox/tours/files.js:117 module:io.ox/tours
-=======
 #: apps/io.ox/tours/tasks.js:63 module:io.ox/tours
->>>>>>> 3f16b9e5
 msgid ""
 "To create recurring tasks, enable Repeat. Functions for setting the "
 "recurrence parameters are shown."
@@ -1150,33 +867,17 @@
 "Pour créer des tâches périodiques, cochez « Répéter ». Des réglages "
 "s'affichent afin de permettre de régler la façon dont la tâche se répète."
 
-<<<<<<< HEAD
-#: apps/io.ox/tours/files.js:103 module:io.ox/tours
-#, fuzzy
-#| msgid "The toolbar"
-msgid "Toolbar"
-msgstr "La barre d'outils"
-=======
 #: apps/io.ox/tours/tasks.js:68 module:io.ox/tours
 msgid "To not miss the task, use the reminder function."
 msgstr "Pour ne pas manquer une tâche, utilisez la fonction de rappel."
->>>>>>> 3f16b9e5
 
 #: apps/io.ox/tours/tasks.js:72 module:io.ox/tours
 msgid "Tracking the editing status"
 msgstr "Suivre l'état d'avancement"
 
-<<<<<<< HEAD
-#: apps/io.ox/tours/files.js:116 module:io.ox/tours
-#, fuzzy
-#| msgid "Upload new file"
-msgid "Upload a new file"
-msgstr "Télécharger un nouveau fichier"
-=======
 #: apps/io.ox/tours/tasks.js:73 module:io.ox/tours
 msgid "To track the editing status, enter the current progress."
 msgstr "Pour suivre l'état d'avancement, saisissez l'avancement actuel."
->>>>>>> 3f16b9e5
 
 #: apps/io.ox/tours/tasks.js:78 module:io.ox/tours
 msgid ""
@@ -1219,11 +920,7 @@
 msgid "Editing multiple tasks"
 msgstr "Modifier plusieurs tâches"
 
-<<<<<<< HEAD
-#: apps/io.ox/tours/files.js:60 module:io.ox/tours
-=======
 #: apps/io.ox/tours/tasks.js:100 module:io.ox/tours
->>>>>>> 3f16b9e5
 msgid ""
 "To edit multiple tasks at once, enable the checkboxes at the left side of "
 "the tasks. If the checkboxes are not displayed, click on View > Checkboxes "
