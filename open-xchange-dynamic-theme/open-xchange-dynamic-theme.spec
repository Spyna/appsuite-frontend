--- conflicted
+++ resolved
@@ -78,14 +78,11 @@
         fi
         ox_scr_done ${SCR}
     fi
-<<<<<<< HEAD
-=======
 
     # OXUIB-98
     if contains "[“”]" /opt/open-xchange/etc/settings/open-xchange-dynamic-theme.properties; then
         sed -i 's/[“”]/"/g' /opt/open-xchange/etc/settings/open-xchange-dynamic-theme.properties
     fi
->>>>>>> 938790d3
 fi
 
 %postun
