--- conflicted
+++ resolved
@@ -10,105 +10,15 @@
  *
  * @author Frank Paczynski <frank.paczynski@open-xchange.com>
  */
-<<<<<<< HEAD
 
 define([
     'io.ox/mail/main',
-    'fixture!io.ox/core/settings.json',
-    'fixture!io.ox/search/autocomplete.json',
-    'fixture!io.ox/search/query.json',
-    'spec/shared/capabilities',
-    'settings!io.ox/mail',
-    'settings!io.ox/core',
-    'beforeEachEnsure',
-    'waitsFor'
-], function (main, settingsFixture, autocompleteFixture, queryFixture, caputil,  mailSettings, settings, beforeEachEnsure, waitsFor) {
-
-    var setupFakeServer = function () {
-        var server = this.server;
-        server.respondWith('PUT', /api\/find\?action=autocomplete/, function (xhr) {
-            xhr.respond(200, { 'Content-Type': 'text/javascript;charset=UTF-8' },
-                JSON.stringify({ timestamp: 1378223251586, data: autocompleteFixture.data })
-            );
-        });
-        server.respondWith('PUT', /api\/find\?action=query/, function (xhr) {
-            xhr.respond(200, { 'Content-Type': 'text/javascript;charset=UTF-8' },
-                JSON.stringify({ timestamp: 1378223251586, data: queryFixture.data })
-            );
-        });
-    };
-
-    //aync setup loads app and and add some variables to test context
-    function setup (context) {
-        var def = $.Deferred(),
-            self = this,
-            setCaps =  caputil.preset('common').init('io.ox/mail/main', main).apply;
-        setCaps()
-            .done(function () {
-                main.getApp().launch().done(function () {
-                    //console.warn('%c' + 'getAppDone', 'color: green; background-color: black');
-                    var win = main.getApp().getWindow();
-                    self.vars = {
-                        win: win,
-                        nodes: win.nodes.facetedsearch,
-                        api: win.facetedsearch
-                    };
-                    win.on('search:loaded', function () {
-                        //console.log('%c' + 'search:loaded', 'color: red; background-color: black');
-                        self.vars.view = self.vars.api.view;
-                        self.vars.model = self.vars.api.view.model;
-                        def.resolve();
-                    });
-                });
-            });
-        return def;
-    }
-
-    var dropdownLoaded = function (done) {
-        return waitsFor(function () {
-            var items = $('.autocomplete-popup>.scrollable-pane').children();
-            return items.length !== 0;
-        }).done(done);
-    };
-
-    var searchLoaded = function (done) {
-        return waitsFor(function () {
-            var active = $('.search-container>.default>.search-facets').children();
-            return active.length !== 0;
-        }).done(done);
-    };
-
-    var openDropdown = function (done) {
-        var def = $.Deferred(),
-            self = this;
-        // in case already opened
-        // if ($('.autocomplete-popup>.scrollable-pane').children().length)
-        //     return def.resolve();
-
-        // trigger autocomplete request
-        var field = this.vars.nodes.toolbar.find('.search-field');
-        field.val('t');
-        field.trigger(
-            $.Event('keyup', { keyCode: 80 })
-        );
-
-        //done.call(this);
-        return dropdownLoaded().done(done);
-    };
-
-    var selectFilter = function () {
-        var dropdown = $('.autocomplete-popup>.scrollable-pane').children();
-        dropdown.first().trigger('click');
-    };
-
-    describe.skip('Search', function () {
-=======
-define(['io.ox/mail/main',
-        'spec/shared/io.ox/search/util',
-        'beforeEachEnsure'], function (main, util, beforeEachEnsure) {
+    'spec/shared/io.ox/search/util',
+    'beforeEachEnsure'
+], function (main, util, beforeEachEnsure) {
+    'use strict';
 
     describe('Search', function () {
->>>>>>> 0be47987
 
         //this.timeout(10000);
         describe.skip('in-app search:', function () {
