/**
 * All content on this website (including text, images, source
 * code and any other original works), unless otherwise noted,
 * is licensed under a Creative Commons License.
 *
 * http://creativecommons.org/licenses/by-nc-sa/2.5/
 *
 * Copyright (C) 2011 Open-Xchange, Inc.
 * Mail: info@open-xchange.com
 *
 * @author Matthias Biggeleben <matthias.biggeleben@open-xchange.com>
 */

#io-ox-core.wallpaper {
background: @wallpaper-fallback-color; /* Old browsers */
background: -moz-radial-gradient(center, circle cover, @wallpaper-color1 0%, @wallpaper-color2 40%, @wallpaper-color3 100%); /* FF3.6+ */
background: -webkit-gradient(radial, center center, 0px, center center, 100%, color-stop(0%,@wallpaper-color1), color-stop(31%,@wallpaper-color2), color-stop(100%,@wallpaper-color3)); /* Chrome,Safari4+ */
background: -webkit-radial-gradient(center, ellipse cover,  @wallpaper-color1 0%,@wallpaper-color2 31%,@wallpaper-color3 100%); /* Chrome10+,Safari5.1+ */
background: -o-radial-gradient(center, ellipse cover,  @wallpaper-color1 0%,@wallpaper-color2 31%,@wallpaper-color3 100%); /* Opera 12+ */
background: -ms-radial-gradient(center, ellipse cover,  @wallpaper-color1 0%,@wallpaper-color2 31%,@wallpaper-color3 100%); /* IE10+ */
background: radial-gradient(center, ellipse cover,  @wallpaper-color1 0%,@wallpaper-color2 31%,@wallpaper-color3 100%); /* W3C */
filter: ~"progid:DXImageTransform.Microsoft.gradient( startColorstr='#ffffff', endColorstr='#a8a8a8',GradientType=1 );"
}

/* scrollable for touch devices, esp. iOS */
.scrollable {
    overflow: auto !important;
    -webkit-overflow-scrolling: touch;
    -webkit-tap-highlight-color: transparent;
}

.scrollable-pane {
    position: relative;
    width: 100%;
    height: 100%;
    display: table;
}

/* top bar */

#io-ox-topbar {
    bottom: auto;
    height: 40px;
    overflow: hidden;
    z-index: 2;
    /* --- */
    background-color: #2C2C2C;
    background-image: -moz-linear-gradient(top, @topbar-background-alt, @topbar-background);
    background-image: -ms-linear-gradient(top, @topbar-background-alt, @topbar-background);
    background-image: -webkit-gradient(linear, 0 0, 0 100%, from(@topbar-background-alt), to(@topbar-background));
    background-image: -webkit-linear-gradient(top, @topbar-background-alt, @topbar-background);
    background-image: -o-linear-gradient(top, @topbar-background-alt, @topbar-background);
    background-image: linear-gradient(top, @topbar-background-alt, @topbar-background);
    background-repeat: repeat-x;
}

#io-ox-top-logo-small {
    width: 63px;
    height: 22px;
    margin: 7px 13px 0 13px;
    float: right;
    background-image: url(logo-small.xpng);
    background-repeat: no-repeat;
}

/* ------------------------------------- */
/* ipad: better fat finger support */

.touch #io-ox-topbar { height: 40px; }
.touch #io-ox-topbar .launcher { font-size: 14px; line-height: 35px; padding: 2px 15px 5px 15px; }
.touch #io-ox-screens { top: 42px; }
.touch #io-ox-windowmanager .window-container-center { width: 100% !important; }
.touch #io-ox-top-logo-small { margin-top: 6px; }

.touch body { font-size: @touch-font-size; }

.touch .scrollable .scrollable-pane { -webkit-transform: translate3d(0, 0, 0); }

/* ------------------------------------- */

#io-ox-topbar .launcher {
    color: @topbar-launcher-color;
    padding: 0px 12px 0px 12px;
    line-height: 40px;
    text-align: center;
    white-space: nowrap;
    display: inline-block !important;
    -webkit-tap-highlight-color: transparent;
    max-width: 10em;
    overflow: hidden;
    text-overflow: ellipsis;
    cursor: pointer;
}

#io-ox-topbar .launcher.right {
    float: right;
    display: inline-block !important;
}

#io-ox-topbar .launcher.hover {
    color: @topbar-launcher-color-hover;
    background-color: @topbar-launcher-background-hover;
}

#io-ox-topbar .launcher.active {
    color: @topbar-launcher-color-active;
    background-color: @topbar-launcher-background-active;
}

@-webkit-keyframes launcherColours {
    from { background-color: transparent; color: #aaa; }
      to { background-color: @topbar-progress-color; color: #fff; }
}

@-moz-keyframes launcherColours {
    from { background-color: transparent; color: #aaa; }
      to { background-color: @topbar-progress-color; color: #fff; }
}

#io-ox-topbar .launcher.io-ox-progress {
    -moz-animation-direction: alternate;
    -moz-animation-duration: 0.75s;
    -moz-animation-iteration-count: infinite;
    -moz-animation-name: launcherColours;
    -moz-animation-timing-function: ease-in-out;
    -webkit-animation-direction: alternate;
    -webkit-animation-duration: 0.75s;
    -webkit-animation-iteration-count: infinite;
    -webkit-animation-name: launcherColours;
    -webkit-animation-timing-function: ease-in-out;
}

#io-ox-welcome-upsell {
    font-size: 18pt;
    line-height: 1.1em;
    text-align: center;
    color: white;
    border: 4px solid white;
    -moz-border-radius: 10px;
    -webkit-border-radius: 10px;
    border-radius: 10px 10px 10px 10px;
    box-shadow: 0px 0px 20px -5px #000;
    background: rgb(169,3,41); /* Old browsers */
    background: -moz-radial-gradient(center, ellipse cover,  rgba(169,3,41,1) 0%, rgba(143,2,34,1) 44%, rgba(109,0,25,1) 100%); /* FF3.6+ */
    background: -webkit-gradient(radial, center center, 0px, center center, 100%, color-stop(0%,rgba(169,3,41,1)), color-stop(44%,rgba(143,2,34,1)), color-stop(100%,rgba(109,0,25,1))); /* Chrome,Safari4+ */
    background: -webkit-radial-gradient(center, ellipse cover,  rgba(169,3,41,1) 0%,rgba(143,2,34,1) 44%,rgba(109,0,25,1) 100%); /* Chrome10+,Safari5.1+ */
    background: -o-radial-gradient(center, ellipse cover,  rgba(169,3,41,1) 0%,rgba(143,2,34,1) 44%,rgba(109,0,25,1) 100%); /* Opera 12+ */
    background: -ms-radial-gradient(center, ellipse cover,  rgba(169,3,41,1) 0%,rgba(143,2,34,1) 44%,rgba(109,0,25,1) 100%); /* IE10+ */
    background: radial-gradient(center, ellipse cover,  rgba(169,3,41,1) 0%,rgba(143,2,34,1) 44%,rgba(109,0,25,1) 100%); /* W3C */
}

/* empty desktop */
#io-ox-desktop {
    top: 32px;
    z-index: 1;
    overflow: hidden;
}

#io-ox-welcome {
    background-color: @welcome-background;
    background-color: @welcome-background-rgba;
    color: @welcome-color;
    top: auto;
    height: 70px;
    padding: 10px 13px 10px 13px;
    text-shadow: 0px 0px 1px #fff;
    text-align: right;
    border-top: 1px solid @welcome-border-color;
}

#io-ox-welcome .accent {
    color: @welcome-color-accent;
    display: inline-block;
    margin: 0 0.15em 0 0.15em;
}

#io-ox-welcome .clock {
    color: @welcome-color-bright;
}

/* window manager */

#io-ox-screens {
    top: 40px;
    overflow: hidden;
    transition: all 0.1s;
    -webkit-transition: all 0.1s;
    -moz-transition: all 0.1s;
<<<<<<< HEAD
}

#io-ox-screens.beside {
    right: 300px;
    left: -300px;
}
#io-ox-notifications {
    background-color: #222;
    top: 40px;
    width: 300px;
    position: absolute;
    right: -300px;
    bottom: 0px;
    transition: all 0.1s;
    -webkit-transition: all 0.1s;
    -moz-transition: all 0.1s;
    border-top: 1px solid #000;
}

#io-ox-notifications.active {
    right: 0px;
=======
>>>>>>> 498a2257
}

#io-ox-screens.beside {
    right: 300px;
    left: -300px;
}
#io-ox-notifications {
    background-color: #222;
    top: 40px;
    width: 300px;
    position: absolute;
    right: -300px;
    bottom: 0px;
    transition: all 0.1s;
    -webkit-transition: all 0.1s;
    -moz-transition: all 0.1s;
    border-top: 1px solid #000;
    overflow: hidden;
}

.notifications {
    margin-bottom: 20px;
}

#io-ox-notifications.active {
    right: 0px;
}
#io-ox-notifications-display {
    padding: 20px;
}
#io-ox-windowmanager {
    overflow: hidden;

}



#io-ox-windowmanager-pane {
    left: 0%;
    width: 100%;


}

/* .csstransforms3d.touch #io-ox-windowmanager-pane { */
/*     -webkit-transition-duration: 0.35s; */
/*     -webkit-transition-timing-function: linear; */
/* } */

.window-container {
    position: absolute;
    top: 0px;
    width: 100%;
    bottom: 0px;
    left: 0px;
}

.window-container-center {
    position: relative;
    margin: 0px auto 0px auto;
    width: 100% !important; /* 90% */
    max-width: 100%;
    height: 100%;
}

#io-ox-windowmanager.fullscreen .window-container-center {
    width: 100% !important;
}

.window-blocker {
    background-color: #fff;
    background-color: rgba(255, 255, 255, 0.8);
    opacity: 0.8;
    z-index: 30;
}

.rgba .window-blocker {
    opacity: 1;
}

.window-head {
    position: absolute;
    top: 0px;
    right: 0px;
    height: 49px;
    left: 0px;
    z-index: 20;

    color: @head-color;

    border-bottom: 1px solid #d5d5d5;

    -webkit-user-select: none;
    -moz-user-select: none;
    user-select: none;

    /* --- */
    background-color: #EEE;
    background-repeat: repeat-x;
    background-image: -moz-linear-gradient(top, @window-head-top 0%, @window-head-bottom 100%);
    background-image: -webkit-gradient(linear, left top, left bottom, color-stop(0%, @window-head-top), color-stop(100%, @window-head-bottom));
    background-image: -webkit-linear-gradient(top, @window-head-top 0%, @window-head-bottom 100%);
    background-image: -ms-linear-gradient(top, @window-head-top 0%, @window-head-bottom 100%);
    background-image: -o-linear-gradient(top, @window-head-top 0%, @window-head-bottom 100%);
    background-image: linear-gradient(top, @window-head-top 0%, @window-head-bottom 100%);
    filter: ~"progid:DXImageTransform.Microsoft.gradient( startColorstr='@window-head-top', endColorstr='@window-head-bottom', GradientType=0 );"
}

.window-title {
    position: absolute;
    top: 8px;
    height: 36px;
    left: 0px;
    padding: 0 10px 0 13px;
    width: 300px;
    color: @window-title-color;
    font-family: OpenSans, Helvetica, Arial, sans-serif;
    font-weight: 200;
    font-size: 22px;
    line-height: 30px;
    text-shadow: 0px 0px 3px #fff;
    overflow: hidden;
    text-overflow: ellipsis;
    white-space: nowrap;
    -moz-box-sizing: border-box;
    -webkit-box-sizing: border-box;
    -ms-box-sizing: border-box;
    box-sizing: border-box;
    /* override h1 */
    display: block;
    margin: 0;
}

.window-title b.caret {
    vertical-align: middle;
    margin-left: 0.25em;
}

.window-title .badge {
    position: relative;
    display: inline-block;
    line-height: 1.4em;
    top: -3px;
    left: 10px;
}

.window-toolbar {
    position: absolute;
    top: 10px;
    right: 40px;
    left: 300px;
    padding: 4px 0 4px 13px;
    height: 30px;
    white-space: nowrap;
}

.window-toolbar a {
    line-height: 24px;
    color: @toolbar-link-color;
    display: inline-block;
    margin: 0 2em 0 0;
    cursor: pointer;
    white-space: nowrap;
    text-decoration: none;
    outline: 0;
}

.window-toolbar .dropdown-menu a {
    margin-right: 0;
}

.touch .window-toolbar a {
    outline: 0;
}

a.button {
    line-height: 18px;
    color: #fff;
    text-align: center;
    display: inline-block;
    margin: 0 10px 0 0;
    cursor: pointer;
    background-color: #555;
    border: 1px solid #333;
    padding: 5px 1.5em 4px 1.5em;
    white-space: nowrap;
    vertical-align: middle;
    outline: none;
    text-decoration: none;
}

.window-toolbar a:hover, a.button:hover {
    text-decoration: underline;
}

/*
.window-toolbar a:focus, .window-toolbar a:hover,
a.button:focus, a.button:hover {
    border-color: #555;
    box-shadow: 0px 0px 5px -1px #000;
}
*/

a.button.default-action {
    color: #fff;
    border: 1px solid #007CBA;
    background-color: #2DA6E3;
    background-image: -moz-linear-gradient(center top, @accent1-bright, @accent1);
    background-image: -webkit-gradient(linear, 0% 0%, 0% 100%, from(@accent1-bright), to(@accent1));
    background-image: -o-linear-gradient(top, @accent1-bright 0%, @accent1 100%);
}

.window-controls {
    position: absolute;
    top: 12px;
    right: 13px;
}

.window-control {
    font-family: Arial, Helvetica, sans-serif;
    margin-left: 5px;
    display: inline-block;
    overflow: hidden;
    height: 38px;
}

.window-control .close {
    font-size: 40px;
    line-height: 30px;
}

.window-body {
    position: absolute;
    top: 50px;
    right: 0px;
    bottom: 0px;
    left: 0px;
    white-space: normal;
    z-index: 10;
}

.window-body.movedown {
    top: 56px;
}

.window-settings {
    position: absolute;
    top: 0px;
    right: -1px !important;
    left: -1px !important;
    z-index: 1;
    padding: 10px 15px 10px 15px;
    color: @head-color;
    background-color: mix(@settings-color, @settings-background, 400%/15);
    background-image: -moz-linear-gradient(center top,
        mix(@settings-color, @settings-background, 100%/15),
        mix(@settings-color, @settings-background, 500%/15));
    background-image: -webkit-gradient(linear, 0% 0%, 0% 100%,
        from(mix(@settings-color, @settings-background, 100%/15)),
        to(mix(@settings-color, @settings-background, 500%/15)));
    background-image: -o-linear-gradient(top,
        mix(@settings-color, @settings-background, 100%/15) 0%,
        mix(@settings-color, @settings-background, 500%/15) 100%);
    filter: ~"progid:DXImageTransform.Microsoft.gradient(startColorstr="mix(@settings-color, @settings-background, 100%/15)~", endColorstr="mix(@settings-color, @settings-background, 500%/15)~")";
}

.window-content {
    position: absolute;
    top: 0px;
    right: 0px;
    bottom: 0px;
    left: 0px;
    z-index: 2;
    background-color: @background;
    overflow: hidden;
}

.window-content textarea, textarea {
    -webkit-user-select: text;
    -moz-user-select: text;
    user-select: text;
    resize: none;
}

.user-select-text {
    -webkit-user-select: text;
    -moz-user-select: text;
    user-select: text;
}

/* vGrid */

.vgrid {}

.vgrid .vgrid-scrollpane {
    overflow-x: hidden;
    overflow-y: auto;
    -webkit-overflow-scrolling: touch;
    -webkit-tap-highlight-color: transparent;
    z-index: 1;
    bottom: 34px;
}

.vgrid, .vgrid:focus {
    outline: none;
}

.vgrid-toolbar {
    position: absolute;
    right: 0;
    bottom: 0;
    left: 0;
    line-height: 18px;
    padding: 8px 13px 8px 13px;
    border-top: 1px solid mix(@color, @background, 200%/15);
    background-color: #f5f5f5;
    z-index: 2;
}

.vgrid-cell {
    position: absolute;
    right: 0;
    left: 0;
    padding: 8px 13px 8px 13px;
    border-bottom: 1px solid mix(@color, @background, 200%/15);
    color: @color;
    background-color: @background; /* resolves hw accel anti-aliasing */
}

.vgrid-cell-padding {
    padding: 8px 13px 8px 13px; /* for consistent elements */
}

.vgrid-cell.hover {
    cursor: pointer;
}

.vgrid-cell.hover:hover {
    background-color: mix(@color, @background, 1000%/255);
}

.vgrid-cell * {
    overflow: hidden;
    text-overflow: ellipsis;
    white-space: nowrap;
}

.vgrid-cell-checkbox {
    width: 30px;
    height: 100% !important;
    float: left;
    display: none;
}

.vgrid-cell-checkbox label {
  margin-bottom: 0px; /* reset bootstrap */
}

.vgrid-cell-checkbox input {
    border: 0px none;
}

.vgrid.editable .vgrid-cell-checkbox {
    display: block;
}

.vgrid-cell.odd {
    /*background-color: mix(@color, @background, 1000%/255);*/
}

.vgrid-cell.vgrid-label {
    font-weight: bold;
    text-align: center;
    line-height: 1em;
    padding: 5px 13px 4px 13px;
    background-color: mix(@color, @background, 100%/15);
    border-bottom: 1px solid mix(@color, @background, 300%/15);
    background-image: -webkit-gradient(
        linear,
        left top,
        left bottom,
        color-stop(0.20, @background),
        color-stop(1.00, mix(@color, @background, 1500%/255))
    );
    background-image: -o-linear-gradient(top, @background 20%, mix(@color, @background, 1500%/255) 100%);
    background-image: -moz-linear-gradient(
        center bottom,
        mix(@color, @background, 1500%/255) 0%,
        @background 80%
    );
    filter: ~"progid:DXImageTransform.Microsoft.gradient(startColorstr="@background~", endColorstr="mix(@color, @background, 1500%/255)~")";
    cursor: pointer;
}

.vgrid-cell.vgrid-label.left {
    text-align: left;
}

.vgrid-cell.selected {
    background-color: @selected-background !important;
    background-image: -webkit-gradient(
        linear,
        left top,
        left bottom,
        color-stop(0, lighten(@selected-background, 20%)),
        color-stop(1, darken(@selected-background, 5%))
    ) !important;
    background-image: -o-linear-gradient(top, lighten(@selected-background, 20%) 0%, darken(@selected-background, 5%) 100%) !important;
    background-image: -moz-linear-gradient(
        center top,
        lighten(@selected-background, 20%) 0%,
        darken(@selected-background, 5%) 100%
    ) !important;
    filter: ~"progid:DXImageTransform.Microsoft.gradient(startColorstr="lighten(@selected-background, 20%)", endColorstr="darken(@selected-background, 5%)~")";
    border-bottom-color: black;
}

.vgrid-cell.selected * {
    color: white !important;
}

.vgrid-cell.relative {
    position: relative;
}

.vgrid-cell.no-border {
    border-bottom: 0px none;
}

/* ---- */

.leftside {
    position: absolute;
    top: 0px;
    bottom: 0px;
    left: 0px;
    width: 200px;
    background-color: @background;
}

.reverse.leftside {
    width: auto;
    right: 310px;
}

.rightside {
    position: absolute;
    top: 0px;
    right: 0px;
    bottom: 0px;
    left: 200px;
    background-color: @background;
}

.reverse.rightside {
    left: auto;
    width: 310px;
}

.withStatusBar {
    bottom: 30px;
}

.statusBar {
    position: absolute;
    top: auto;
    left: 0px;
    right: 0px;
    bottom: 0px;
    height: 19px;
    padding-top: 10px;
    padding-left: 10px;
    background-color: @status-background;
    border-top: 1px solid darken(@status-background, 10%);
    color: @status-color;
    font-size: 8pt;
}

.atb, .abs {
    position: absolute;
    top: 0px;
    bottom: 0px;
}

.abs {
    left: 0px;
    right: 0px;
}

.abs-lr {
    position: absolute;
    left: 0px;
    right: 0px;
}

/* ---- */

.bright-text {
    color: #888;
}

.email-address, .blue {
    color: @accent1-bright;
}

.person, .person-link {
    color: @person-link-color;
}

.ellipsis {
    overflow: hidden;
    text-overflow: ellipsis;
    white-space: nowrap;
}

a.action-link {
    color: @action-link-color;
}

.delimiter {
    color: #ccc;
}

.default-content-padding {
    padding: 30px 40px 30px 40px;
}

a.attachment-link {
    color: @mail-attachment-link-color;
}

a.attachment-link:hover {
    color: @mail-attachment-link-color-hover;
}

a.nolink {
    color: @color;
    text-decoration: none;
}

.border-top {
    border-top: 1px solid #ccc;
}

.border-right {
    border-right: 1px solid #ccc;
}

.border-bottom {
    border-bottom: 1px solid #ccc;
}

.border-left {
    border-left: 1px solid #ccc;
}

/*  removed because searchfield is now type=text */
.no-searchfield .searchfield-wrapper {
    width: 300px;
    height: 17px;
    line-height: 1em;
    padding: 1px 10px 1px 10px;
    background-color: white;
    -moz-border-radius: 10px;
    -webkit-border-radius: 10px;
    border-radius: 10px 10px 10px 10px;
    border: 1px solid #bbb;
    display: inline-block;
    float: right;
}


.searchfield-wrapper {
    margin: 6px 0 0 0;
}

input[type=search] {
    width: 220px;
    height: 17px;
    line-height: 1em;
    padding: 0px;
    border: 0px none #a00;
}

/* Dialogs */
.io-ox-dialog-underlay {
    background-color: black;
    opacity: 0.30;
    z-index: 65000;
}

.io-ox-dialog-popup {
    position: relative;
    width: 500px;
    margin: 0 auto 0 auto;
    overflow: visible;
    background-color: white;
    border: 1px solid #111;
    -moz-border-radius: 5px;
    -webkit-border-radius: 5px;
    border-radius: 5px 5px 5px 5px;
    z-index: 65001;
}

.io-ox-dialog-popup .form-actions {
    text-align: right;
}

.boxshadow .io-ox-dialog-popup {
    border: 0px none;
    -moz-box-shadow: 0px 5px 25px -5px #000;
    -webkit-box-shadow: 0px 5px 25px -5px #000;
    box-shadow: 0px 5px 25px -5px #000;
}

.io-ox-dialog-popup .content {
    overflow: auto;
}

.io-ox-dialog-popup .content .plain-text {
    font-size: 12pt;
    text-align: center;
    color: @color;
    padding: 10px;
}

.io-ox-dialog-popup .modal-footer .btn {
    min-width: 5em;
}

.io-ox-dialog-pane {
    width: 500px;  /* Shrink to fit would be nicer */
    overflow: visible;
    background-color: white;
    border: 3px solid #111;
    -moz-border-radius: 5px;
    -webkit-border-radius: 5px;
    border-radius: 5px 5px 5px 5px;
    z-index: 65001;
}

.io-ox-dialog-pane .content {
    font-size: 12pt;
    text-align: center;
    color: @color;
    padding: 10px;
}

/* Lightbox */

.io-ox-lightbox-popup {
    overflow: hidden;
    background-color: white;
    border: 3px solid #111;
    -moz-border-radius: 5px;
    -webkit-border-radius: 5px;
    border-radius: 5px 5px 5px 5px;
    z-index: 65001;
    padding: 20px;
}

/* hints */

span.hint {
    font-size: 8pt;
    text-align: left;
}

/* fail handling */
.io-ox-fail {
    font-weight: normal;
    color: #888;
}

.io-ox-center {
    display: table;
    width: 100%;
    height: 100%;
}

.io-ox-center > div {
    display: table-cell;
    text-align: center;
    vertical-align: middle;
}

/* inline links */
.io-ox-inline-links {
    text-align: right;
    margin: 0 0 1em 0;
    clear: both;
    -webkit-user-select: none; -moz-user-select: none; user-select: none;
}

.io-ox-inline-links.empty {
    padding: 0px;
    height: 0.5em; /* some min height */
}

.io-ox-inline-links a,
.io-ox-inline-links span.dropdown {
    color: @inline-link-color;
    text-decoration: none;
    padding: 0 0 0 0.5em;
    outline: 0;
}

.io-ox-inline-links span.dropdown ul {
    text-align: left;
}

.io-ox-inline-links span.dropdown .caret {
    margin-right: 5px;
}

.io-ox-inline-links a:hover {
    text-decoration: underline;
}

.io-ox-action-link {
    display: inline-block;
    white-space: nowrap;
    margin-left: 0.75em;
}

.io-ox-action-link:first-child {
    margin-left: 0;
}

.io-ox-multi-selection .summary {
    font-size: 24pt;
    font-weight: 200;
    line-height: 1.2em;
    color: #ccc;
}

.io-ox-multi-selection .summary b {
    color: #aaa;
}

.io-ox-multi-selection .io-ox-inline-links {
    text-align: center;
}

.io-ox-multi-selection .io-ox-inline-links a {
    color: @inline-link-color;
}

.io-ox-multi-selection .io-ox-inline-links.empty {
    display: none;
}

/* side popups */
.io-ox-sidepopup {
    background-color: white;
    border-left: 1px solid #aaa;
    border-right: 1px solid #aaa;
    z-index: 3; /* above .window-content */
}

.io-ox-sidepopup-pane { z-index: 1; }

.io-ox-sidepopup.right {
    left: 49.5%;
    right: 0px;
    border-right: 0px none;
    -moz-box-shadow: -10px 0px 30px -10px #aaa;
    -webkit-box-shadow: -10px 0px 30px -10px #aaa;
    box-shadow: -10px 0px 30px -10px #aaa;
}

.io-ox-sidepopup.left {
    left: 0px;
    right: 49.5%;
    border-left: 0px none;
    -moz-box-shadow: 10px 0px 30px -10px #aaa;
    -webkit-box-shadow: 10px 0px 30px -10px #aaa;
    box-shadow: 10px 0px 30px -10px #aaa;
}

.io-ox-sidepopup-close { position: absolute; top: 8px; z-index: 2; }
.io-ox-sidepopup.left .io-ox-sidepopup-close { right: 15px; }
.io-ox-sidepopup.right .io-ox-sidepopup-close { right: 15px; }

.io-ox-sidepopup-arrow {
    position: absolute;
    z-index: 4;
}

.io-ox-sidepopup-arrow.left { left: 0px; right: 49.5%; }
.io-ox-sidepopup-arrow.right { left: 49.5%; right: 0px; }

.io-ox-sidepopup-arrow .border {
    position: absolute;
    height: 0;
    width: 0;
    border: 20px solid transparent;
    top: -20px;
}

.io-ox-sidepopup-arrow .triangle {
    position: absolute;
    height: 0;
    width: 0px;
    border: 20px solid transparent;
    top: -20px;
}

.io-ox-sidepopup-arrow.left .border {
    border-left-color: #aaa;
    right: -40px;
}

.io-ox-sidepopup-arrow.left .triangle {
    border-left-color: #fff;
    right: -39px;
}

.io-ox-sidepopup-arrow.right .border {
    border-right-color: #aaa;
    left: -40px;
}

.io-ox-sidepopup-arrow.right .triangle {
    border-right-color: #fff;
    left: -39px;
}

/* input fields */

input.nice-input {
    color: @color;
    background-color: white;
    border: 1px solid #ccc;
    padding: 0.10em 0.5em 0.10em 0.5em;
    border-radius: 0.25em;
    outline: 0;
}

.boxshadow input.nice-input:focus {
    border-color: transparent;
    box-shadow: 0px 0px 5px 1px @accent1;
}

/* auto complete */

.autocomplete-popup {
    position: absolute;
    background-color: white;
    border: 1px solid #ccc;
    box-shadow: 0px 5px 20px -10px black;
    z-index: 100000;
    height: 200px;
    overflow-x: hidden;
    overfloy-y: auto;
    -moz-box-sizing: border-box;
    -webkit-box-sizing: border-box;
    -ms-box-sizing: border-box;
    box-sizing: border-box;
    padding-top: 3px;
}

.autocomplete-popup .autocomplete-item {
    padding: 0 5px 5px 5px;
    line-height: 1.5em;
    cursor: pointer;
}

.autocomplete-popup .autocomplete-item.selected {
    background-color: #eee;
}

/* folder tree */

.io-ox-foldertree {
    overflow: auto;
    padding: 13px 0 4px 0;
}

.io-ox-foldertree .folder {
    line-height: 18px;
    padding: 3px 13px 3px 13px;
    overflow: hidden;
    white-space: nowrap;
    text-overflow: ellipsis;
}

.io-ox-foldertree .folder.selectable:hover {
    background-color: #efefef;
    cursor: pointer;
}

.io-ox-foldertree .folder .folder-label {
    font-size: 14px;
    font-weight: 200;
}

.io-ox-foldertree .folder.selected {
    background-color: @selected-background !important;
    background-image: -webkit-gradient(
        linear,
        left top,
        left bottom,
        color-stop(0, lighten(@selected-background, 20%)),
        color-stop(1, darken(@selected-background, 5%))
    ) !important;
    background-image: -o-linear-gradient(top, lighten(@selected-background, 20%) 0%, darken(@selected-background, 5%) 100%) !important;
    background-image: -moz-linear-gradient(
        center top,
        lighten(@selected-background, 20%) 0%,
        darken(@selected-background, 5%) 100%
    ) !important;
    filter: ~"progid:DXImageTransform.Microsoft.gradient(startColorstr="lighten(@selected-background, 20%)", endColorstr="darken(@selected-background, 5%)~")";
}

.io-ox-foldertree .folder.selected * {
    color: white !important;
}

.io-ox-foldertree .folder.greyed-out {
    color: #bbb;
}

.io-ox-foldertree .folder.greyed-out .folder-icon {
    opacity: 0.30;
}

.io-ox-foldertree .subfolders { }

.io-ox-foldertree .folder-arrow {
    float: left;
    width: 16px;
    height: 16px;
    display: inline-block;
    background-repeat: no-repeat;
    background-position: 0px 4px;
    background-image: none;
}

.io-ox-foldertree .folder-icon {
    float: left;
    width: 16px;
    height: 16px;
    border: 0px none;
    margin: 0 6px 0 0;
}

.io-ox-foldertree .folder-counter {
    color: #888;
    font-size: 11px;
    padding: 0 0.75em 0 0.75em;
    text-align: right;
    margin-left: 0.5em;
    display: inline-block;
    float: right;
}

.borderradius .io-ox-foldertree .folder-counter {
    background-color: #f0f0f0;
    border-radius: 5px;
}

.borderradius .io-ox-foldertree .folder.selected .folder-counter {
    color: white;
    background-color: #035696;
}

.io-ox-foldertree .foldertree-links {
    padding: 1em 13px 1em 29px;
}

.io-ox-foldertree .section {
    margin-bottom: 21px;
}

.io-ox-foldertree .section .section-title {
    font-size: 21px;
    line-height: 1em;
    font-weight: 200;
    color: #ccc;
    padding: 0 13px 0.5em 13px;
}

.io-ox-foldertree .folder .shared-by {
    font-weight: 200;
    padding-left: 22px;
}

.io-ox-sectionTitle {
	font-size: 1.2em;
	font-weight: bold;
	margin-top:1em;
	margin-bottom: 0.5em;
}

.io-ox-clickable {
    cursor: pointer;
}

/*OMG find better place*/
div.jGrowl {
	z-index: 			9999;
	color: 				#fff;
	font-size: 			12px;
}

/** Normal Style Positions **/
div.jGrowl {
	position:			absolute;
}

body > div.jGrowl {
	position:			fixed;
}

div.jGrowl.top-left {
	left: 				0px;
	top: 				0px;
}

div.jGrowl.top-right {
	right: 				0px;
	top: 				0px;
}

div.jGrowl.bottom-left {
	left: 				0px;
	bottom:				0px;
}

div.jGrowl.bottom-right {
	right: 				0px;
	bottom: 			0px;
}

div.jGrowl.center {
	top: 				0px;
	width: 				50%;
	left: 				25%;
}

/** Cross Browser Styling **/
div.center div.jGrowl-notification, div.center div.jGrowl-closer {
	margin-left: 		auto;
	margin-right: 		auto;
}

div.jGrowl div.jGrowl-notification, div.jGrowl div.jGrowl-closer {
	background-color: 		#000;
	opacity: 				.85;
	zoom: 					1;
	width: 					235px;
	padding: 				10px;
	margin-top: 			5px;
	margin-bottom: 			5px;
	font-family: 			Tahoma, Arial, Helvetica, sans-serif;
	font-size: 				1em;
	text-align: 			left;
	display: 				none;
	-moz-border-radius: 	5px;
	-webkit-border-radius:	5px;
}

div.jGrowl div.jGrowl-notification {
	min-height: 			40px;
}

div.jGrowl div.jGrowl-notification,
div.jGrowl div.jGrowl-closer {
	margin: 				10px;
}

div.jGrowl div.jGrowl-notification div.jGrowl-header {
	font-weight: 			bold;
	font-size:				.85em;
}

div.jGrowl div.jGrowl-notification div.jGrowl-close {
	z-index:				99;
	float: 					right;
	font-weight: 			bold;
	font-size: 				1em;
	cursor:					pointer;
}

div.jGrowl div.jGrowl-closer {
	padding-top: 			4px;
	padding-bottom: 		4px;
	cursor: 				pointer;
	font-size:				.9em;
	font-weight: 			bold;
	text-align: 			center;
}

/** Hide jGrowl when printing **/
@media print {
	div.jGrowl {
		display: 			none;
	}
}
/** OMG END **/


/** MEDIA QUERIES AT THE VERY BOTTOM -- EITHER MISTRANSFORMED OR EATEN BY LESS.JS **/

@media screen and (min-height: 800px) {
    .window-head { height: 59px; }
    .window-title, .window-toolbar, .window-controls { top: 15px; }
    .window-body { top: 60px; }
}<|MERGE_RESOLUTION|>--- conflicted
+++ resolved
@@ -186,30 +186,6 @@
     transition: all 0.1s;
     -webkit-transition: all 0.1s;
     -moz-transition: all 0.1s;
-<<<<<<< HEAD
-}
-
-#io-ox-screens.beside {
-    right: 300px;
-    left: -300px;
-}
-#io-ox-notifications {
-    background-color: #222;
-    top: 40px;
-    width: 300px;
-    position: absolute;
-    right: -300px;
-    bottom: 0px;
-    transition: all 0.1s;
-    -webkit-transition: all 0.1s;
-    -moz-transition: all 0.1s;
-    border-top: 1px solid #000;
-}
-
-#io-ox-notifications.active {
-    right: 0px;
-=======
->>>>>>> 498a2257
 }
 
 #io-ox-screens.beside {
