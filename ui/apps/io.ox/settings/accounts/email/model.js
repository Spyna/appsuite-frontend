/**
 * All content on this website (including text, images, source
 * code and any other original works), unless otherwise noted,
 * is licensed under a Creative Commons License.
 *
 * http://creativecommons.org/licenses/by-nc-sa/2.5/
 *
 * Copyright (C) Open-Xchange Inc., 2006-2012
 * Mail: info@open-xchange.com
 *
 * @author Mario Scheliga <mario.scheliga@open-xchange.com>
 */
define('io.ox/settings/accounts/email/model',
      ['io.ox/core/tk/model',
       'io.ox/core/api/account'
       ], function (Model, AccountApi) {

    'use strict';

    var AccountModel = Backbone.Model.extend({

<<<<<<< HEAD
=======
        defaults: {
            spam_handler: "NoSpamHandler"
        },

>>>>>>> 498a2257
        validation: {
            name: {
                required: true,
                msg: 'The account must be named'
            },
            primary_address: {
                required: true,
                fn: 'isMailAddress'
            },
            mail_server: {
                required: true,
                msg: 'This field has to be filled'
            },
            mail_port: {
                required: true,
                msg: 'This field has to be filled'
            },
            login: {
                required: true,
                msg: 'This field has to be filled'
            },
            transport_server: {
                required: true,
                msg: 'This field has to be filled'
            },
            transport_port: {
                required: true,
                msg: 'This field has to be filled'
            }
        },
        isMailAddress: function (newMailaddress) {
            var regEmail = /^([a-zA-Z0-9_\.\-])+\@(([a-zA-Z0-9\-])+\.)+([a-zA-Z0-9]{2,4})+$/;
            if (!regEmail.test(newMailaddress)) {
                return 'This is not a valid email address';
            }
        },

        initialize: function (options) {

        },

<<<<<<< HEAD
        save: function (obj) {
=======
        validationCheck: function (defered, data) {
            data.name = data.primary_address;
            data.personal = data.primary_address; // needs to be calculated
            data.unified_inbox_enabled = false;
            data.mail_secure = true;
            data.transport_secure = true;
            data.transport_credentials = false;

            AccountApi.validate(data).done(function (response) {
                return defered.resolve(response);
            }).fail(function (response) {
                return defered.resolve(response);
            });
        },

        save: function (obj, defered) {
>>>>>>> 498a2257
            if (this.attributes.id) {
                AccountApi.update(this.attributes);
            } else {
                if (obj) {
                    this.attributes = obj;
<<<<<<< HEAD
                }
                this.attributes.spam_handler = "NoSpamHandler"; // just to fix it now
                AccountApi.create(this.attributes);
            }

=======
                    this.attributes.spam_handler = "NoSpamHandler";
                }
                AccountApi.create(this.attributes).done(function (response) {
                    return defered.resolve(response);
                }).fail(function (response) {
                    return defered.resolve(response);
                });
            }

        },

        destroy: function (options) {
            AccountApi.remove([this.attributes.id]);
            var model = this;
>>>>>>> 498a2257
        }

    });

    return AccountModel;
});






<|MERGE_RESOLUTION|>--- conflicted
+++ resolved
@@ -19,13 +19,10 @@
 
     var AccountModel = Backbone.Model.extend({
 
-<<<<<<< HEAD
-=======
         defaults: {
             spam_handler: "NoSpamHandler"
         },
 
->>>>>>> 498a2257
         validation: {
             name: {
                 required: true,
@@ -67,9 +64,6 @@
 
         },
 
-<<<<<<< HEAD
-        save: function (obj) {
-=======
         validationCheck: function (defered, data) {
             data.name = data.primary_address;
             data.personal = data.primary_address; // needs to be calculated
@@ -86,19 +80,11 @@
         },
 
         save: function (obj, defered) {
->>>>>>> 498a2257
             if (this.attributes.id) {
                 AccountApi.update(this.attributes);
             } else {
                 if (obj) {
                     this.attributes = obj;
-<<<<<<< HEAD
-                }
-                this.attributes.spam_handler = "NoSpamHandler"; // just to fix it now
-                AccountApi.create(this.attributes);
-            }
-
-=======
                     this.attributes.spam_handler = "NoSpamHandler";
                 }
                 AccountApi.create(this.attributes).done(function (response) {
@@ -113,7 +99,6 @@
         destroy: function (options) {
             AccountApi.remove([this.attributes.id]);
             var model = this;
->>>>>>> 498a2257
         }
 
     });
