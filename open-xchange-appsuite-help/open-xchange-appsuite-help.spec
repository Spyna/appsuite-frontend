--- conflicted
+++ resolved
@@ -5,11 +5,7 @@
 BuildRequires:  java-devel >= 1.6.0
 BuildRequires:  nodejs >= 0.10.0
 Version:        @OXVERSION@
-<<<<<<< HEAD
 %define         ox_release 0
-=======
-%define         ox_release 13
->>>>>>> c45ebd3d
 Release:        %{ox_release}_<CI_CNT>.<B_CNT>
 Group:          Applications/Productivity
 Vendor:         Open-Xchange
@@ -229,8 +225,9 @@
 
 %changelog
 * Tue Apr 14 2015 Marcus Klein <marcus.klein@open-xchange.com>
-<<<<<<< HEAD
 Build for patch 2015-04-13 (2473)
+* Tue Apr 14 2015 Marcus Klein <marcus.klein@open-xchange.com>
+Build for patch 2015-04-13 (2474)
 * Fri Mar 27 2015 Marcus Klein <marcus.klein@open-xchange.com>
 Build for patch 2015-03-29 (2475)
 * Wed Mar 25 2015 Marcus Klein <marcus.klein@open-xchange.com>
@@ -239,9 +236,6 @@
 Build for patch 2015-03-30 (2459)
 * Mon Mar 23 2015 Marcus Klein <marcus.klein@open-xchange.com>
 Build for patch 2015-03-30 (2446)
-=======
-Build for patch 2015-04-13 (2474)
->>>>>>> c45ebd3d
 * Fri Mar 13 2015 Marcus Klein <marcus.klein@open-xchange.com>
 Twelfth candidate for 7.6.2 release
 * Fri Mar 13 2015 Marcus Klein <marcus.klein@open-xchange.com>
