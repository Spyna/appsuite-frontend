--- conflicted
+++ resolved
@@ -1,4 +1,3 @@
-<<<<<<< HEAD
 open-xchange-appsuite (7.4.0-3) stable; urgency=low
 
   * Third release candidate for 7.4.0
@@ -22,13 +21,12 @@
   * prepare for 7.4.0
 
  -- Markus Wagner <markus.wagner@open-xchange.com>  Tue, 16 Jul 2013 14:54:25 +0200
-=======
+
 open-xchange-appsuite (7.2.2-11) stable; urgency=low
 
   * Build for patch 2013-08-09
 
  -- Markus Wagner <markus.wagner@open-xchange.com>  Mon, 05 Aug 2013 11:02:03 +0200
->>>>>>> d7049f4f
 
 open-xchange-appsuite (7.2.2-10) stable; urgency=low
 
