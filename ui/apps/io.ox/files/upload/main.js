--- conflicted
+++ resolved
@@ -13,10 +13,7 @@
 
 define('io.ox/files/upload/main', [
     'io.ox/files/legacy_api',
-<<<<<<< HEAD
-=======
     'io.ox/core/extensions',
->>>>>>> eeab74f1
     'io.ox/core/notifications',
     'io.ox/core/tk/upload',
     'gettext!io.ox/files'
