<<<<<<< HEAD
open-xchange-dynamic-theme (7.8.1-0) unstable; urgency=medium

  * prepare for 7.8.1 release

 -- Viktor Pracht <viktor.pracht@open-xchange.com>  Thu, 08 Oct 2015 17:17:52 +0200

open-xchange-dynamic-theme (7.8.0-8) stable; urgency=medium

  * Build for patch 2015-10-26 (2816)

 -- Viktor Pracht <viktor.pracht@open-xchange.com>  Tue, 20 Oct 2015 11:46:32 +0200

open-xchange-dynamic-theme (7.8.0-7) stable; urgency=medium

  * Build for patch 2015-10-26 (2812)

 -- Viktor Pracht <viktor.pracht@open-xchange.com>  Mon, 19 Oct 2015 13:36:22 +0200

open-xchange-dynamic-theme (7.8.0-6) stable; urgency=medium

  * Sixth candidate for 7.8.0 release

 -- Viktor Pracht <viktor.pracht@open-xchange.com>  Tue, 06 Oct 2015 09:37:54 +0200

open-xchange-dynamic-theme (7.8.0-5) stable; urgency=medium

  * Fith candidate for 7.8.0 release

 -- Viktor Pracht <viktor.pracht@open-xchange.com>  Fri, 25 Sep 2015 16:53:57 +0200

open-xchange-dynamic-theme (7.8.0-4) stable; urgency=medium

  * Fourth candidate for 7.8.0 release

 -- Viktor Pracht <viktor.pracht@open-xchange.com>  Fri, 18 Sep 2015 11:58:18 +0200

open-xchange-dynamic-theme (7.8.0-3) stable; urgency=medium

  * Third candidate for 7.8.0 release

 -- Viktor Pracht <viktor.pracht@open-xchange.com>  Mon, 07 Sep 2015 17:54:01 +0200

open-xchange-dynamic-theme (7.8.0-2) stable; urgency=medium

  * Second candidate for 7.8.0 release

 -- Viktor Pracht <viktor.pracht@open-xchange.com>  Fri, 21 Aug 2015 17:15:11 +0200

open-xchange-dynamic-theme (7.8.0-1) stable; urgency=low

  * First candidate for 7.8.0 release

 -- Viktor Pracht <viktor.pracht@open-xchange.com>  Wed, 05 Aug 2015 12:53:04 +0200

open-xchange-dynamic-theme (7.8.0-0) unstable; urgency=medium

  * prepare for 7.8.0 release

 -- Viktor Pracht <viktor.pracht@open-xchange.com>  Wed, 05 Nov 2014 16:22:40 +0100
=======
open-xchange-dynamic-theme (7.6.2-27) stable; urgency=medium

  * Build for patch 2015-11-11 (2844)

 -- Viktor Pracht <viktor.pracht@open-xchange.com>  Thu, 29 Oct 2015 13:01:55 +0000
>>>>>>> 52d97e93

open-xchange-dynamic-theme (7.6.2-26) stable; urgency=medium

  * Build for patch  2015-10-12 (2784)

 -- Viktor Pracht <viktor.pracht@open-xchange.com>  Wed, 30 Sep 2015 17:57:42 +0200

open-xchange-dynamic-theme (7.6.2-25) stable; urgency=medium

  * Build for patch 2015-09-28 (2767)

 -- Viktor Pracht <viktor.pracht@open-xchange.com>  Thu, 24 Sep 2015 12:49:30 +0200

open-xchange-dynamic-theme (7.6.2-24) stable; urgency=medium

  * Build for patch 2015-09-14 (2732)

 -- Viktor Pracht <viktor.pracht@open-xchange.com>  Tue, 08 Sep 2015 14:52:18 +0200

open-xchange-dynamic-theme (7.6.2-23) stable; urgency=medium

  * Build for patch 2015-08-24 (2674)

 -- Viktor Pracht <viktor.pracht@open-xchange.com>  Tue, 18 Aug 2015 17:40:14 +0200

open-xchange-dynamic-theme (7.6.2-22) stable; urgency=low

  * Build for patch 2015-08-10

 -- Viktor Pracht <viktor.pracht@open-xchange.com>  Wed, 05 Aug 2015 09:47:20 +0200

open-xchange-dynamic-theme (7.6.2-21) stable; urgency=low

  * Build for patch 2015-08-03 (2650)

 -- Viktor Pracht <viktor.pracht@open-xchange.com>  Tue, 04 Aug 2015 12:01:36 +0200

open-xchange-dynamic-theme (7.6.2-20) stable; urgency=low

  * First candidate for 7.8.0 release

 -- Viktor Pracht <viktor.pracht@open-xchange.com>  Wed, 05 Aug 2015 12:52:57 +0200

open-xchange-dynamic-theme (7.6.2-20) stable; urgency=low

  * Build for patch 2015-07-20 (2614)

 -- Viktor Pracht <viktor.pracht@open-xchange.com>  Fri, 17 Jul 2015 09:21:32 +0200

open-xchange-dynamic-theme (7.6.2-19) stable; urgency=low

  * Build for patch 2015-06-29 (2569)

 -- Viktor Pracht <viktor.pracht@open-xchange.com>  Tue, 30 Jun 2015 15:24:28 +0200

open-xchange-dynamic-theme (7.6.2-18) stable; urgency=low

  * Build for patch 2015-06-08 (2540)

 -- Viktor Pracht <viktor.pracht@open-xchange.com>  Wed, 10 Jun 2015 16:31:44 +0200

open-xchange-dynamic-theme (7.6.2-17) stable; urgency=low

  * Build for patch 2015-05-26 (2521)

 -- Viktor Pracht <viktor.pracht@open-xchange.com>  Tue, 19 May 2015 15:12:11 +0200

open-xchange-dynamic-theme (7.6.2-16) stable; urgency=low

  * Build for patch 2015-05-04 (2496)

 -- Viktor Pracht <viktor.pracht@open-xchange.com>  Tue, 05 May 2015 15:32:11 +0200

open-xchange-dynamic-theme (7.6.2-15) stable; urgency=low

  * Build for patch 2015-09-09 (2495)

 -- Viktor Pracht <viktor.pracht@open-xchange.com>  Fri, 24 Apr 2015 10:19:54 +0200

open-xchange-dynamic-theme (7.6.2-14) stable; urgency=low

  * Build for patch 2015-04-17 (2491)

 -- Viktor Pracht <viktor.pracht@open-xchange.com>  Thu, 23 Apr 2015 12:00:13 +0200

open-xchange-dynamic-theme (7.6.2-13) stable; urgency=low

  * Build for patch 2015-04-13 (2474)

 -- Viktor Pracht <viktor.pracht@open-xchange.com>  Tue, 14 Apr 2015 18:53:17 +0200

open-xchange-dynamic-theme (7.6.2-12) stable; urgency=low

  * Twelfth candidate for 7.6.2 release

 -- Viktor Pracht <viktor.pracht@open-xchange.com>  Fri, 13 Mar 2015 16:29:53 +0100

open-xchange-dynamic-theme (7.6.2-11) stable; urgency=low

  * Eleventh candidate for 7.6.2 release

 -- Viktor Pracht <viktor.pracht@open-xchange.com>  Fri, 06 Mar 2015 16:30:26 +0100

open-xchange-dynamic-theme (7.6.2-10) stable; urgency=low

  * Tenth candidate for 7.6.2 release

 -- Viktor Pracht <viktor.pracht@open-xchange.com>  Wed, 04 Mar 2015 14:35:35 +0100

open-xchange-dynamic-theme (7.6.2-9) stable; urgency=low

  * Nineth candidate for 7.6.2 release

 -- Viktor Pracht <viktor.pracht@open-xchange.com>  Tue, 03 Mar 2015 13:35:52 +0100

open-xchange-dynamic-theme (7.6.2-8) stable; urgency=low

  * Eighth candidate for 7.6.2 release

 -- Viktor Pracht <viktor.pracht@open-xchange.com>  Tue, 24 Feb 2015 16:40:18 +0100

open-xchange-dynamic-theme (7.6.2-7) stable; urgency=low

  * Seventh candidate for 7.6.2 release

 -- Viktor Pracht <viktor.pracht@open-xchange.com>  Wed, 11 Feb 2015 16:07:52 +0100

open-xchange-dynamic-theme (7.6.2-6) stable; urgency=low

  * Sixth candidate for 7.6.2 release

 -- Viktor Pracht <viktor.pracht@open-xchange.com>  Fri, 30 Jan 2015 16:34:07 +0100

open-xchange-dynamic-theme (7.6.2-5) stable; urgency=low

  * Fifth candidate for 7.6.2 release

 -- Viktor Pracht <viktor.pracht@open-xchange.com>  Tue, 27 Jan 2015 11:47:37 +0100

open-xchange-dynamic-theme (7.6.2-4) stable; urgency=low

  * Moved open-xchange-dynamic-theme to the core repository

 -- Viktor Pracht <viktor.pracht@open-xchange.com>  Wed, 17 Dec 2014 15:51:00 +0100

open-xchange-dynamic-theme (7.6.1-5) stable; urgency=low

  * Follow-up release for rpost theme

 -- Viktor Pracht <viktor.pracht@open-xchange.com>  Wed, 17 Dec 2014 12:38:03 +0100

open-xchange-dynamic-theme (7.6.1-4) stable; urgency=low

  * Follow-up release for rpost theme

 -- Viktor Pracht <viktor.pracht@open-xchange.com>  Tue, 16 Dec 2014 15:34:12 +0100

open-xchange-dynamic-theme (7.6.1-3) stable; urgency=low

  * Follow-up release candidate for 7.6.1.

 -- Viktor Pracht <viktor.pracht@open-xchange.com>  Mon, 20 Oct 2014 10:01:26 +0200

open-xchange-dynamic-theme (7.6.1-2) stable; urgency=low

  * Second release candidate for 7.6.1.

 -- Viktor Pracht <viktor.pracht@open-xchange.com>  Tue, 14 Oct 2014 12:37:18 +0200

open-xchange-dynamic-theme (7.6.1-1) stable; urgency=low

  * First release candidate for 7.6.1.

 -- Viktor Pracht <viktor.pracht@open-xchange.com>  Thu, 02 Oct 2014 10:21:31 +0200

open-xchange-dynamic-theme (7.6.1-0) unstable; urgency=low

  * Prepare backend and appsuite custom plugins for 7.6.1 release

 -- Viktor Pracht <viktor.pracht@open-xchange.com>  Wed, 01 Oct 2014 14:48:13 +0200

open-xchange-dynamic-theme (7.6.0-13) stable; urgency=low

  * Follow-up build.

 -- Viktor Pracht <viktor.pracht@open-xchange.com>  Wed, 15 Oct 2014 16:20:55 +0200

open-xchange-dynamic-theme (7.6.0-12) stable; urgency=low

  * Follow-up build with new open-xchange-rpost-theme.

 -- Viktor Pracht <viktor.pracht@open-xchange.com>  Thu, 25 Sep 2014 16:02:14 +0200

open-xchange-dynamic-theme (7.6.0-11) stable; urgency=low

  * add package open-xchange-rpost-theme

 -- Viktor Pracht <viktor.pracht@open-xchange.com>  Wed, 24 Sep 2014 15:36:59 +0200

open-xchange-dynamic-theme (7.6.0-10) stable; urgency=low

  * enable provisioning of imap

 -- Viktor Pracht <viktor.pracht@open-xchange.com>  Wed, 06 Aug 2014 09:35:06 +0200

open-xchange-dynamic-theme (7.6.0-9) stable; urgency=low

  * removed provisioning method from auth method

 -- Viktor Pracht <viktor.pracht@open-xchange.com>  Tue, 05 Aug 2014 20:53:48 +0200

open-xchange-dynamic-theme (7.6.0-8) stable; urgency=low

  * proxy servlet: better logging, disable admin user

 -- Viktor Pracht <viktor.pracht@open-xchange.com>  Mon, 21 Jul 2014 19:52:45 +0200

open-xchange-dynamic-theme (7.6.0-7) stable; urgency=low

  * Follow-up release for dropping specifc java6 dependency artefacts

 -- Viktor Pracht <viktor.pracht@open-xchange.com>  Fri, 18 Jul 2014 12:33:44 +0200

open-xchange-dynamic-theme (7.6.0-6) stable; urgency=low

  * Second release candidate for hotfix release for ptf 2091

 -- Viktor Pracht <viktor.pracht@open-xchange.com>  Wed, 16 Jul 2014 16:54:58 +0200

open-xchange-dynamic-theme (7.6.0-5) stable; urgency=low

  * Hotfix release for ptf 2091

 -- Viktor Pracht <viktor.pracht@open-xchange.com>  Wed, 16 Jul 2014 11:22:01 +0200

open-xchange-dynamic-theme (7.6.0-4) stable; urgency=low

  * Fourth release candidate for OX 7.6.0

 -- Viktor Pracht <viktor.pracht@open-xchange.com>  Tue, 15 Jul 2014 14:25:44 +0200

open-xchange-dynamic-theme (7.6.0-3) stable; urgency=low

  * Third release candidate for OX 7.6.0

 -- Viktor Pracht <viktor.pracht@open-xchange.com>  Mon, 14 Jul 2014 17:29:21 +0200

open-xchange-dynamic-theme (7.6.0-2) stable; urgency=low

  * Second release candidate for OX 7.6.0

 -- Viktor Pracht <viktor.pracht@open-xchange.com>  Fri, 11 Jul 2014 08:43:15 +0200

open-xchange-dynamic-theme (7.6.0-1) stable; urgency=low

  * First release candidate for OX 7.6.0

 -- Viktor Pracht <viktor.pracht@open-xchange.com>  Mon, 23 Jun 2014 16:06:28 +0200

open-xchange-dynamic-theme (7.6.0-0) unstable; urgency=low

  * Prepare backend and appsuite custom plugins for 7.6.0 release

 -- Viktor Pracht <viktor.pracht@open-xchange.com>  Wed, 11 Jun 2014 14:19:46 +0200

open-xchange-dynamic-theme (7.4.2-6) stable; urgency=low

  * Release build to fix static theming

 -- Viktor Pracht <viktor.pracht@open-xchange.com>  Mon, 19 May 2014 15:30:40 +0200

open-xchange-dynamic-theme (7.4.2-5) stable; urgency=low

  * Release build for PTF 2005

 -- Viktor Pracht <viktor.pracht@open-xchange.com>  Thu, 08 May 2014 09:11:37 +0200

open-xchange-dynamic-theme (7.4.2-4) stable; urgency=low

  * Release build for PTF 2000

 -- Viktor Pracht <viktor.pracht@open-xchange.com>  Wed, 23 Apr 2014 14:28:12 +0200

open-xchange-dynamic-theme (7.4.2-3) stable; urgency=low

  * Bugfix build for ptf 1984

 -- Viktor Pracht <viktor.pracht@open-xchange.com>  Tue, 08 Apr 2014 13:27:37 +0200

open-xchange-dynamic-theme (7.4.2-2) stable; urgency=low

  * Follow-up release for bugfix 31524

 -- Viktor Pracht <viktor.pracht@open-xchange.com>  Thu, 03 Apr 2014 17:39:45 +0200

open-xchange-dynamic-theme (7.4.2-1) unstable; urgency=low

  * Initial Release.

 -- Viktor Pracht <viktor.pracht@open-xchange.com>  Mon, 17 Mar 2014 16:51:44 +0000<|MERGE_RESOLUTION|>--- conflicted
+++ resolved
@@ -1,4 +1,3 @@
-<<<<<<< HEAD
 open-xchange-dynamic-theme (7.8.1-0) unstable; urgency=medium
 
   * prepare for 7.8.1 release
@@ -58,13 +57,12 @@
   * prepare for 7.8.0 release
 
  -- Viktor Pracht <viktor.pracht@open-xchange.com>  Wed, 05 Nov 2014 16:22:40 +0100
-=======
+
 open-xchange-dynamic-theme (7.6.2-27) stable; urgency=medium
 
   * Build for patch 2015-11-11 (2844)
 
- -- Viktor Pracht <viktor.pracht@open-xchange.com>  Thu, 29 Oct 2015 13:01:55 +0000
->>>>>>> 52d97e93
+ -- Viktor Pracht <viktor.pracht@open-xchange.com>  Thu, 29 Oct 2015 14:01:55 +0100
 
 open-xchange-dynamic-theme (7.6.2-26) stable; urgency=medium
 
