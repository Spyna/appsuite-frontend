--- conflicted
+++ resolved
@@ -1,10 +1,9 @@
-<<<<<<< HEAD
 open-xchange-appsuite-help (7.8.0-0) unstable; urgency=medium
 
   * prepare for 7.8.0 release
 
  -- Marcus Klein <marcus.klein@open-xchange.com>  Wed, 05 Nov 2014 16:22:07 +0100
-=======
+
 open-xchange-appsuite-help (7.6.2-21) stable; urgency=low
 
   * Build for patch 2015-08-03 (2650)
@@ -16,7 +15,6 @@
   * Build for patch 2015-07-20 (2614)
 
  -- Marcus Klein <marcus.klein@open-xchange.com>  Fri, 17 Jul 2015 09:19:13 +0200
->>>>>>> 9adefa7d
 
 open-xchange-appsuite-help (7.6.2-19) stable; urgency=low
 
