<<<<<<< HEAD
open-xchange-appsuite-help (7.8.0-0) unstable; urgency=medium

  * prepare for 7.8.0 release

 -- Marcus Klein <marcus.klein@open-xchange.com>  Wed, 05 Nov 2014 16:22:07 +0100
=======
open-xchange-appsuite-help (7.6.2-2) stable; urgency=low

  * Second candidate for 7.6.2 release

 -- Marcus Klein <marcus.klein@open-xchange.com>  Fri, 21 Nov 2014 11:50:29 +0100
>>>>>>> 333cbd18

open-xchange-appsuite-help (7.6.2-1) stable; urgency=medium

  * First candidate for 7.6.2 release

 -- Marcus Klein <marcus.klein@open-xchange.com>  Fri, 31 Oct 2014 12:57:07 +0000

open-xchange-appsuite-help (7.6.2-0) unstable; urgency=medium

  * prepare for 7.6.2 release

 -- Marcus Klein <marcus.klein@open-xchange.com>  Wed, 17 Sep 2014 12:44:17 +0200

open-xchange-appsuite-help (7.6.1-7) stable; urgency=medium

  * Build for patch 2014-11-17

 -- Marcus Klein <marcus.klein@open-xchange.com>  Thu, 13 Nov 2014 14:45:22 +0000

open-xchange-appsuite-help (7.6.1-6) stable; urgency=low

  * Build for patch 2014-10-30

 -- Marcus Klein <marcus.klein@open-xchange.com>  Mon, 27 Oct 2014 10:03:56 +0100

open-xchange-appsuite-help (7.6.1-5) stable; urgency=low

  * Fifth candidate for 7.6.1 release

 -- Marcus Klein <marcus.klein@open-xchange.com>  Tue, 14 Oct 2014 13:39:01 +0200

open-xchange-appsuite-help (7.6.1-4) stable; urgency=low

  * Fourth candidate for 7.6.1 release

 -- Marcus Klein <marcus.klein@open-xchange.com>  Fri, 10 Oct 2014 15:22:45 +0200

open-xchange-appsuite-help (7.6.1-3) stable; urgency=low

  * Third candidate for 7.6.1 release

 -- Marcus Klein <marcus.klein@open-xchange.com>  Thu, 02 Oct 2014 16:16:52 +0200

open-xchange-appsuite-help (7.6.1-2) stable; urgency=low

  * Second candidate for 7.6.1 release

 -- Marcus Klein <marcus.klein@open-xchange.com>  Tue, 16 Sep 2014 16:34:12 +0200

open-xchange-appsuite-help (7.6.1-1) stable; urgency=low

  * First release candidate for 7.6.1

 -- Marcus Klein <marcus.klein@open-xchange.com>  Fri, 05 Sep 2014 14:57:51 +0200

open-xchange-appsuite-help (7.6.1-0) unstable; urgency=medium

  * prepare for 7.6.1

 -- Marcus Klein <marcus.klein@open-xchange.com>  Fri, 05 Sep 2014 11:49:28 +0200

open-xchange-appsuite-help (7.6.0-17) stable; urgency=low

  * Build for patch 2014-11-03

 -- Marcus Klein <marcus.klein@open-xchange.com>  Tue, 28 Oct 2014 15:10:50 +0100

open-xchange-appsuite-help (7.6.0-16) stable; urgency=medium

  * Build for patch 2014-10-22

 -- Marcus Klein <marcus.klein@open-xchange.com>  Wed, 22 Oct 2014 11:32:12 +0000

open-xchange-appsuite-help (7.6.0-15) stable; urgency=low

  * Build for patch 2014-10-20

 -- Marcus Klein <marcus.klein@open-xchange.com>  Mon, 13 Oct 2014 15:57:44 +0200

open-xchange-appsuite-help (7.6.0-14) stable; urgency=medium

  * Build for patch 2014-10-06

 -- Marcus Klein <marcus.klein@open-xchange.com>  Tue, 30 Sep 2014 11:26:38 +0000

open-xchange-appsuite-help (7.6.0-13) stable; urgency=medium

  * Build for patch 2014-10-02

 -- Marcus Klein <marcus.klein@open-xchange.com>  Tue, 23 Sep 2014 09:00:21 +0000

open-xchange-appsuite-help (7.6.0-12) stable; urgency=low

  * Build for patch 2014-09-15

 -- Marcus Klein <marcus.klein@open-xchange.com>  Thu, 11 Sep 2014 12:20:54 +0200

open-xchange-appsuite-help (7.6.0-11) stable; urgency=low

  * Build for patch 2014-08-25

 -- Marcus Klein <marcus.klein@open-xchange.com>  Wed, 20 Aug 2014 08:58:08 +0200

open-xchange-appsuite-help (7.6.0-10) stable; urgency=low

  * Build for patch 2014-08-11

 -- Marcus Klein <marcus.klein@open-xchange.com>  Mon, 11 Aug 2014 17:58:43 +0200

open-xchange-appsuite-help (7.6.0-9) stable; urgency=low

  * Build for patch 2014-07-30

 -- Marcus Klein <marcus.klein@open-xchange.com>  Wed, 23 Jul 2014 16:20:20 +0200

open-xchange-appsuite-help (7.6.0-8) stable; urgency=low

  * Build for patch 2014-07-21

 -- Marcus Klein <marcus.klein@open-xchange.com>  Mon, 21 Jul 2014 08:34:41 +0200

open-xchange-appsuite-help (7.6.0-7) stable; urgency=low

  * Seventh candidate for 7.6.0 release

 -- Marcus Klein <marcus.klein@open-xchange.com>  Wed, 25 Jun 2014 09:57:51 +0200

open-xchange-appsuite-help (7.6.0-6) stable; urgency=low

  * Sixth candidate for 7.6.0 release

 -- Marcus Klein <marcus.klein@open-xchange.com>  Fri, 20 Jun 2014 12:57:20 +0200

open-xchange-appsuite-help (7.6.0-5) stable; urgency=low

  * Fifth candidate for 7.6.0 release

 -- Marcus Klein <marcus.klein@open-xchange.com>  Fri, 13 Jun 2014 14:06:37 +0200

open-xchange-appsuite-help (7.6.0-4) stable; urgency=low

  * Fourth candidate for 7.6.0 release

 -- Marcus Klein <marcus.klein@open-xchange.com>  Fri, 30 May 2014 14:18:14 +0200

open-xchange-appsuite-help (7.6.0-3) stable; urgency=low

  * Third candidate for 7.6.0 release

 -- Marcus Klein <marcus.klein@open-xchange.com>  Fri, 16 May 2014 13:52:47 +0200

open-xchange-appsuite-help (7.6.0-2) stable; urgency=low

  * Second release candidate for 7.6.0

 -- Marcus Klein <marcus.klein@open-xchange.com>  Mon, 05 May 2014 12:35:43 +0200

open-xchange-appsuite-help (7.6.0-1) stable; urgency=low

  * First release candidate for 7.6.0

 -- Marcus Klein <marcus.klein@open-xchange.com>  Tue, 22 Apr 2014 18:07:03 +0200

open-xchange-appsuite-help (7.6.0-0) unstable; urgency=low

  * prepare for 7.6.0

 -- Marcus Klein <marcus.klein@open-xchange.com>  Thu, 03 Apr 2014 11:55:24 +0200

open-xchange-appsuite-help (7.4.2-13) stable; urgency=low

  * Build for patch 2014-03-24

 -- Markus Wagner <markus.wagner@open-xchange.com>  Wed, 19 Mar 2014 10:32:23 +0100

open-xchange-appsuite-help (7.4.2-12) stable; urgency=low

  * Build for patch 2014-03-14

 -- Markus Wagner <markus.wagner@open-xchange.com>  Fri, 14 Mar 2014 14:38:53 +0100

open-xchange-appsuite-help (7.4.2-11) stable; urgency=low

  * Build for patch 2013-03-04

 -- Markus Wagner <markus.wagner@open-xchange.com>  Tue, 04 Mar 2014 17:09:35 +0100

open-xchange-appsuite-help (7.4.2-10) stable; urgency=low

  * Build for patch 2013-03-05

 -- Markus Wagner <markus.wagner@open-xchange.com>  Thu, 27 Feb 2014 15:50:06 +0100

open-xchange-appsuite-help (7.4.2-9) stable; urgency=low

  * Build for patch 2014-02-24

 -- Markus Wagner <markus.wagner@open-xchange.com>  Tue, 25 Feb 2014 16:46:21 +0100

open-xchange-appsuite-help (7.4.2-8) stable; urgency=low

  * Build for patch 2014-02-26

 -- Markus Wagner <markus.wagner@open-xchange.com>  Tue, 25 Feb 2014 14:44:07 +0100

open-xchange-appsuite-help (7.4.2-7) stable; urgency=low

  * Build for patch 2014-02-20

 -- Markus Wagner <markus.wagner@open-xchange.com>  Thu, 20 Feb 2014 11:37:14 +0100

open-xchange-appsuite-help (7.4.2-6) stable; urgency=low

  * Sixth candidate for 7.4.2 release

 -- Markus Wagner <markus.wagner@open-xchange.com>  Tue, 11 Feb 2014 12:58:17 +0100

open-xchange-appsuite-help (7.4.2-5) stable; urgency=low

  * Fifth candidate for 7.4.2 release

 -- Markus Wagner <markus.wagner@open-xchange.com>  Thu, 06 Feb 2014 14:58:25 +0100

open-xchange-appsuite-help (7.4.2-4) stable; urgency=low

  * Fourth candidate for 7.4.2 release

 -- Markus Wagner <markus.wagner@open-xchange.com>  Tue, 04 Feb 2014 17:09:46 +0100

open-xchange-appsuite-help (7.4.2-3) stable; urgency=low

  * Third candidate for 7.4.2 release

 -- Markus Wagner <markus.wagner@open-xchange.com>  Thu, 23 Jan 2014 16:31:28 +0100

open-xchange-appsuite-help (7.4.2-2) stable; urgency=low

  * Second candidate for 7.4.2 release

 -- Markus Wagner <markus.wagner@open-xchange.com>  Fri, 10 Jan 2014 16:31:43 +0100

open-xchange-appsuite-help (7.4.2-1) stable; urgency=low

  * First candidate for 7.4.2 release

 -- Markus Wagner <markus.wagner@open-xchange.com>  Mon, 23 Dec 2013 13:15:53 +0100

open-xchange-appsuite-help (7.4.2-0) unstable; urgency=low

  * prepare for 7.4.2

 -- Markus Wagner <markus.wagner@open-xchange.com>  Thu, 19 Dec 2013 09:08:03 +0100

open-xchange-appsuite-help (7.4.1-11) stable; urgency=low

  * Build for patch 2014-03-24

 -- Markus Wagner <markus.wagner@open-xchange.com>  Fri, 21 Mar 2014 14:32:42 +0100

open-xchange-appsuite-help (7.4.1-10) stable; urgency=low

  * Build for patch 2014-02-26

 -- Markus Wagner <markus.wagner@open-xchange.com>  Tue, 25 Feb 2014 12:49:22 +0100

open-xchange-appsuite-help (7.4.1-9) stable; urgency=low

  * Build for patch 2014-01-30

 -- Markus Wagner <markus.wagner@open-xchange.com>  Tue, 28 Jan 2014 17:37:16 +0100

open-xchange-appsuite-help (7.4.1-8) stable; urgency=low

  * Build for patch 2013-12-09

 -- Markus Wagner <markus.wagner@open-xchange.com>  Thu, 02 Jan 2014 16:16:10 +0100

open-xchange-appsuite-help (7.4.1-7) stable; urgency=low

  * Build for patch 2013-12-23

 -- Markus Wagner <markus.wagner@open-xchange.com>  Thu, 19 Dec 2013 10:08:14 +0100

open-xchange-appsuite-help (7.4.1-6) stable; urgency=low

  * Build for patch 2013-12-09

 -- Markus Wagner <markus.wagner@open-xchange.com>  Thu, 05 Dec 2013 13:44:27 +0100

open-xchange-appsuite-help (7.4.1-5) stable; urgency=low

  * Fifth candidate for 7.4.1 release

 -- Markus Wagner <markus.wagner@open-xchange.com>  Wed, 20 Nov 2013 12:12:44 +0100

open-xchange-appsuite-help (7.4.1-4) stable; urgency=low

  * Fourth candidate for 7.4.1 release

 -- Markus Wagner <markus.wagner@open-xchange.com>  Mon, 18 Nov 2013 10:20:29 +0100

open-xchange-appsuite-help (7.4.1-3) stable; urgency=low

  * Third candidate for 7.4.1 release

 -- Markus Wagner <markus.wagner@open-xchange.com>  Thu, 07 Nov 2013 10:17:58 +0100

open-xchange-appsuite-help (7.4.1-2) stable; urgency=low

  * Second candidate for 7.4.1 release

 -- Markus Wagner <markus.wagner@open-xchange.com>  Wed, 23 Oct 2013 10:11:10 +0200

open-xchange-appsuite-help (7.4.1-1) stable; urgency=low

  * First sprint increment for 7.4.1 release

 -- Markus Wagner <markus.wagner@open-xchange.com>  Thu, 10 Oct 2013 17:57:24 +0200

open-xchange-appsuite-help (7.4.1-0) unstable; urgency=low

  * prepare for 7.4.1 release

 -- Markus Wagner <markus.wagner@open-xchange.com>  Fri, 20 Sep 2013 16:29:32 +0200

open-xchange-appsuite-help (7.4.0-19) stable; urgency=low

  * Build for patch 2013-03-05

 -- Markus Wagner <markus.wagner@open-xchange.com>  Tue, 04 Mar 2014 14:56:12 +0100

open-xchange-appsuite-help (7.4.0-18) stable; urgency=low

  * Build for patch 2013-03-05

 -- Markus Wagner <markus.wagner@open-xchange.com>  Thu, 27 Feb 2014 15:50:06 +0100

open-xchange-appsuite-help (7.4.0-17) stable; urgency=low

  * Build for patch 2014-02-07

 -- Markus Wagner <markus.wagner@open-xchange.com>  Fri, 07 Feb 2014 09:17:10 +0100

open-xchange-appsuite-help (7.4.0-16) stable; urgency=low

  * Build for patch 2013-11-13

 -- Markus Wagner <markus.wagner@open-xchange.com>  Tue, 12 Nov 2013 13:42:30 +0100

open-xchange-appsuite-help (7.4.0-15) stable; urgency=low

  * Build for patch 2013-11-08

 -- Markus Wagner <markus.wagner@open-xchange.com>  Mon, 11 Nov 2013 11:56:08 +0100

open-xchange-appsuite-help (7.4.0-14) stable; urgency=low

  * Build for patch 2013-10-28

 -- Markus Wagner <markus.wagner@open-xchange.com>  Wed, 30 Oct 2013 16:56:18 +0100

open-xchange-appsuite-help (7.4.0-13) stable; urgency=low

  * Build for patch 2013-10-28

 -- Markus Wagner <markus.wagner@open-xchange.com>  Wed, 23 Oct 2013 15:04:38 +0200

open-xchange-appsuite-help (7.4.0-12) stable; urgency=low

  * Build for patch 2013-10-09

 -- Markus Wagner <markus.wagner@open-xchange.com>  Wed, 09 Oct 2013 16:39:09 +0200

open-xchange-appsuite-help (7.4.0-11) stable; urgency=low

  * Eleventh candidate for 7.4.0 release

 -- Markus Wagner <markus.wagner@open-xchange.com>  Wed, 25 Sep 2013 11:14:23 +0200

open-xchange-appsuite-help (7.4.0-10) stable; urgency=low

  * Tenth candidate for 7.4.0 release

 -- Markus Wagner <markus.wagner@open-xchange.com>  Fri, 20 Sep 2013 10:36:26 +0200

open-xchange-appsuite-help (7.4.0-9) stable; urgency=low

  * Ninth candidate for 7.4.0 release

 -- Markus Wagner <markus.wagner@open-xchange.com>  Fri, 13 Sep 2013 15:48:07 +0200

open-xchange-appsuite-help (7.4.0-8) stable; urgency=low

  * Eighth candidate for 7.4.0 release

 -- Markus Wagner <markus.wagner@open-xchange.com>  Mon, 02 Sep 2013 10:44:51 +0200

open-xchange-appsuite-help (7.4.0-7) stable; urgency=low

  * Seventh candidate for 7.4.0 release

 -- Markus Wagner <markus.wagner@open-xchange.com>  Tue, 27 Aug 2013 14:06:30 +0200

open-xchange-appsuite-help (7.4.0-6) stable; urgency=low

  * Sixth candidate for 7.4.0 release

 -- Markus Wagner <markus.wagner@open-xchange.com>  Fri, 23 Aug 2013 13:10:30 +0200

open-xchange-appsuite-help (7.4.0-5) stable; urgency=low

  * Fifth candidate for 7.4.0 release

 -- Markus Wagner <markus.wagner@open-xchange.com>  Mon, 19 Aug 2013 12:38:26 +0200

open-xchange-appsuite-help (7.4.0-4) stable; urgency=low

  * Fourth candidate for 7.4.0 release

 -- Markus Wagner <markus.wagner@open-xchange.com>  Tue, 13 Aug 2013 10:12:55 +0200

open-xchange-appsuite-help (7.4.0-3) stable; urgency=low

  * Third release candidate for 7.4.0

 -- Markus Wagner <markus.wagner@open-xchange.com>  Tue, 06 Aug 2013 12:25:50 +0200

open-xchange-appsuite-help (7.4.0-2) stable; urgency=low

  * Second release candidate for 7.4.0

 -- Markus Wagner <markus.wagner@open-xchange.com>  Fri, 02 Aug 2013 14:17:30 +0200

open-xchange-appsuite-help (7.4.0-1) stable; urgency=low

  * First release candidate for 7.4.0

 -- Markus Wagner <markus.wagner@open-xchange.com>  Wed, 17 Jul 2013 10:44:17 +0200

open-xchange-appsuite-help (7.4.0-0) unstable; urgency=low

  * prepare for 7.4.0

 -- Markus Wagner <markus.wagner@open-xchange.com>  Tue, 16 Jul 2013 14:54:25 +0200

open-xchange-appsuite-help (7.2.2-20) stable; urgency=low

  * Build for patch 2014-03-24

 -- Markus Wagner <markus.wagner@open-xchange.com>  Fri, 21 Mar 2014 14:39:41 +0100

open-xchange-appsuite-help (7.2.2-19) stable; urgency=low

  * Build for patch 2014-01-22

 -- Markus Wagner <markus.wagner@open-xchange.com>  Fri, 24 Jan 2014 14:33:16 +0100

open-xchange-appsuite-help (7.2.2-18) stable; urgency=low

  * Build for patch 2013-11-29

 -- Markus Wagner <markus.wagner@open-xchange.com>  Tue, 10 Dec 2013 08:32:40 +0100

open-xchange-appsuite-help (7.2.2-17) stable; urgency=low

  * Build for patch 2013-10-03

 -- Markus Wagner <markus.wagner@open-xchange.com>  Wed, 02 Oct 2013 17:06:23 +0200

open-xchange-appsuite-help (7.2.2-16) stable; urgency=low

  * Build for patch 2013-09-26

 -- Markus Wagner <markus.wagner@open-xchange.com>  Tue, 17 Sep 2013 12:00:15 +0200

open-xchange-appsuite-help (7.2.2-15) stable; urgency=low

  * Build for patch 2013-09-12

 -- Markus Wagner <markus.wagner@open-xchange.com>  Wed, 11 Sep 2013 15:21:56 +0200

open-xchange-appsuite-help (7.2.2-14) stable; urgency=low

  * Build for patch 2013-09-26

 -- Markus Wagner <markus.wagner@open-xchange.com>  Mon, 02 Sep 2013 13:51:05 +0200

open-xchange-appsuite-help (7.2.2-13) stable; urgency=low

  * Build for patch 2013-08-26

 -- Markus Wagner <markus.wagner@open-xchange.com>  Mon, 26 Aug 2013 16:28:15 +0200

open-xchange-appsuite-help (7.2.2-12) stable; urgency=low

  * Build for patch 2013-08-19

 -- Markus Wagner <markus.wagner@open-xchange.com>  Tue, 20 Aug 2013 11:24:10 +0200

open-xchange-appsuite-help (7.2.2-11) stable; urgency=low

  * Build for patch 2013-08-09

 -- Markus Wagner <markus.wagner@open-xchange.com>  Mon, 05 Aug 2013 11:02:03 +0200

open-xchange-appsuite-help (7.2.2-10) stable; urgency=low

  * Build for patch 2013-07-22

 -- Markus Wagner <markus.wagner@open-xchange.com>  Mon, 22 Jul 2013 09:50:53 +0200

open-xchange-appsuite-help (7.2.2-9) stable; urgency=low

  * Build for patch 2013-07-25

 -- Markus Wagner <markus.wagner@open-xchange.com>  Mon, 15 Jul 2013 15:44:24 +0200

open-xchange-appsuite-help (7.2.2-8) stable; urgency=low

  * Build for patch 2013-07-09

 -- Markus Wagner <markus.wagner@open-xchange.com>  Thu, 11 Jul 2013 11:26:44 +0200

open-xchange-appsuite-help (7.2.2-7) stable; urgency=low

  * Third candidate for 7.2.2 release

 -- Markus Wagner <markus.wagner@open-xchange.com>  Tue, 02 Jul 2013 13:51:37 +0200

open-xchange-appsuite-help (7.2.2-6) stable; urgency=low

  * Second candidate for 7.2.2 release

 -- Markus Wagner <markus.wagner@open-xchange.com>  Fri, 28 Jun 2013 16:17:19 +0200

open-xchange-appsuite-help (7.2.2-5) stable; urgency=low

  * Release candidate for 7.2.2 release

 -- Markus Wagner <markus.wagner@open-xchange.com>  Wed, 26 Jun 2013 19:18:51 +0200

open-xchange-appsuite-help (7.2.2-4) stable; urgency=low

  * Second feature freeze for 7.2.2 release

 -- Markus Wagner <markus.wagner@open-xchange.com>  Fri, 21 Jun 2013 16:36:47 +0200

open-xchange-appsuite-help (7.2.2-3) stable; urgency=low

  * Sprint increment for 7.2.2 release

 -- Markus Wagner <markus.wagner@open-xchange.com>  Mon, 03 Jun 2013 13:30:35 +0200

open-xchange-appsuite-help (7.2.2-2) unstable; urgency=low

  * First sprint increment for 7.2.2 release

 -- Markus Wagner <markus.wagner@open-xchange.com>  Mon, 03 Jun 2013 13:30:35 +0200

open-xchange-appsuite-help (7.2.2-1) unstable; urgency=low

  * First candidate for 7.2.2 release

 -- Markus Wagner <markus.wagner@open-xchange.com>  Wed, 29 May 2013 17:38:49 +0200

open-xchange-appsuite-help (7.2.2-0) unstable; urgency=low

  * prepare for 7.2.0

 -- Markus Wagner <markus.wagner@open-xchange.com>  Fri, 15 Mar 2013 13:52:15 +0100

open-xchange-appsuite-help (7.2.1-6) stable; urgency=low

  * Build for patch 2013-06-20

 -- Markus Wagner <markus.wagner@open-xchange.com>  Thu, 20 Jun 2013 15:51:09 +0200

open-xchange-appsuite-help (7.2.1-5) stable; urgency=low

  * Build for patch 2013-06-17

 -- Markus Wagner <markus.wagner@open-xchange.com>  Tue, 18 Jun 2013 09:35:46 +0200

open-xchange-appsuite-help (7.2.1-4) stable; urgency=low

  * Build for patch 2013-06-14

 -- Markus Wagner <markus.wagner@open-xchange.com>  Wed, 12 Jun 2013 18:15:45 +0200

open-xchange-appsuite-help (7.2.1-3) unstable; urgency=low

  * Third candidate for 7.2.1 release

 -- Markus Wagner <markus.wagner@open-xchange.com>  Wed, 22 May 2013 16:07:43 +0200

open-xchange-appsuite-help (7.2.1-2) unstable; urgency=low

  * Second candidate for 7.2.1 release

 -- Markus Wagner <markus.wagner@open-xchange.com>  Wed, 15 May 2013 17:49:12 +0200

open-xchange-appsuite-help (7.2.1-1) unstable; urgency=low

  * First candidate for 7.2.1 release

 -- Markus Wagner <markus.wagner@open-xchange.com>  Mon, 22 Apr 2013 15:18:20 +0200

open-xchange-appsuite-help (7.2.1-0) unstable; urgency=low

  * prepare for 7.2.1

 -- Markus Wagner <markus.wagner@open-xchange.com>  Mon, 15 Apr 2013 11:18:33 +0200

open-xchange-appsuite-help (7.2.0-6) unstable; urgency=low

  * Build for patch 2013-05-10

 -- Markus Wagner <markus.wagner@open-xchange.com>  Wed, 15 May 2013 09:33:11 +0200

open-xchange-appsuite-help (7.2.0-5) unstable; urgency=low

  * Build for patch 2013-04-23

 -- Markus Wagner <markus.wagner@open-xchange.com>  Thu, 02 May 2013 09:09:28 +0200

open-xchange-appsuite-help (7.2.0-4) unstable; urgency=low

  * Fourth candidate for 7.2.0 release

 -- Markus Wagner <markus.wagner@open-xchange.com>  Wed, 10 Apr 2013 17:49:28 +0200

open-xchange-appsuite-help (7.2.0-3) unstable; urgency=low

  * Third candidate for 7.2.0 release

 -- Markus Wagner <markus.wagner@open-xchange.com>  Mon, 08 Apr 2013 17:21:25 +0200

open-xchange-appsuite-help (7.2.0-2) unstable; urgency=low

  * Second candidate for 7.2.0 release

 -- Markus Wagner <markus.wagner@open-xchange.com>  Tue, 02 Apr 2013 16:21:13 +0200

open-xchange-appsuite-help (7.2.0-1) unstable; urgency=low

  * First release candidate for 7.2.0

 -- Markus Wagner <markus.wagner@open-xchange.com>  Tue, 26 Mar 2013 13:01:19 +0100

open-xchange-appsuite-help (7.2.0-0) unstable; urgency=low

  * prepare for 7.2.0

 -- Markus Wagner <markus.wagner@open-xchange.com>  Thu, 15 Mar 2013 13:52:15 +0100

open-xchange-appsuite-help (7.0.1-6) stable; urgency=low

  * Build for patch 2013-09-12

 -- Viktor Pracht <viktor.pracht@open-xchange.com>  Wed, 11 Sep 2013 15:35:30 +0200

open-xchange-appsuite-help (7.0.1-5) unstable; urgency=low

  * Build for patch 2013-03-01

 -- Viktor Pracht <viktor.pracht@open-xchange.com>  Thu, 28 Feb 2013 17:42:15 +0100

open-xchange-appsuite-help (7.0.1-4) unstable; urgency=low

  * Fourth release candidate for 7.0.1

 -- Viktor Pracht <viktor.pracht@open-xchange.com>  Tue, 19 Feb 2013 16:41:58 +0100

open-xchange-appsuite-help (7.0.1-3) unstable; urgency=low

  * Third release candidate for 7.0.1

 -- Viktor Pracht <viktor.pracht@open-xchange.com>  Tue, 19 Feb 2013 09:22:25 +0100

open-xchange-appsuite-help (7.0.1-2) unstable; urgency=low

  * Second release candiate for 7.0.1

 -- Viktor Pracht <viktor.pracht@open-xchange.com>  Thu, 14 Feb 2013 14:28:34 +0100

open-xchange-appsuite-help (7.0.1-1) unstable; urgency=low

  * First release candidate for 7.0.1

 -- Viktor Pracht <viktor.pracht@open-xchange.com>  Fri, 01 Feb 2013 15:28:23 +0100

open-xchange-appsuite-help (7.0.1-0) unstable; urgency=low

  * prepare for 7.0.1

 -- Viktor Pracht <viktor.pracht@open-xchange.com>  Fri, 01 Feb 2013 15:01:46 +0100

open-xchange-appsuite-help (7.0.0-12) unstable; urgency=low

  * Third release candidate for 7.0.0

 -- Viktor Pracht <viktor.pracht@open-xchange.com>  Tue, 18 Dec 2012 14:53:51 +0100

open-xchange-appsuite-help (7.0.0-11) unstable; urgency=low

  * Second release candidate for 7.0.0

 -- Viktor Pracht <viktor.pracht@open-xchange.com>  Mon, 17 Dec 2012 18:55:33 +0100

open-xchange-appsuite-help (7.0.0-10) unstable; urgency=low

  * Pre release candidate for 7.0.0

 -- Viktor Pracht <viktor.pracht@open-xchange.com>  Thu, 13 Dec 2012 18:47:20 +0100

open-xchange-appsuite-help (7.0.0-9) unstable; urgency=low

  * First release candidate for 7.0.0

 -- Viktor Pracht <viktor.pracht@open-xchange.com>  Tue, 11 Dec 2012 11:44:25 +0100

open-xchange-appsuite-help (7.0.0-8) unstable; urgency=low

  * First release candidate for EDP drop #6

 -- Viktor Pracht <viktor.pracht@open-xchange.com>  Tue, 13 Nov 2012 15:02:51 +0100

open-xchange-appsuite-help (7.0.0-7) unstable; urgency=low

  * Third release candidate for EDP drop #5

 -- Viktor Pracht <viktor.pracht@open-xchange.com>  Mon, 22 Oct 2012 15:48:11 +0200

open-xchange-appsuite-help (7.0.0-6) unstable; urgency=low

  * Second release candidate for EDP drop #5

 -- Viktor Pracht <viktor.pracht@open-xchange.com>  Mon, 22 Oct 2012 14:23:03 +0200

open-xchange-appsuite-help (7.0.0-5) unstable; urgency=low

  * First release candidate for EDP drop #5

 -- Viktor Pracht <viktor.pracht@open-xchange.com>  Tue, 12 Oct 2012 13:07:35 +0200

open-xchange-appsuite-help (7.0.0-4) unstable; urgency=low

  * First release candidate for EDP drop #4

 -- Viktor Pracht <viktor.pracht@open-xchange.com>  Tue, 04 Sep 2012 15:14:35 +0200

open-xchange-appsuite-help (7.0.0-3) unstable; urgency=low

  * Release build for 7.0.0

 -- Viktor Pracht <viktor.pracht@open-xchange.com>  Tue, 07 Aug 2012 14:58:23 +0200

open-xchange-appsuite-help (7.0.0-2) unstable; urgency=low

  * Release build for EDP drop #3

 -- Viktor Pracht <viktor.pracht@open-xchange.com>  Tue, 07 Aug 2012 11:48:03 +0200

open-xchange-appsuite-help (7.0.0-1) unstable; urgency=low

  * Initial Release.

 -- Viktor Pracht <viktor.pracht@open-xchange.com>  Wed, 09 Nov 2011 12:20:23 +0100<|MERGE_RESOLUTION|>--- conflicted
+++ resolved
@@ -1,16 +1,14 @@
-<<<<<<< HEAD
 open-xchange-appsuite-help (7.8.0-0) unstable; urgency=medium
 
   * prepare for 7.8.0 release
 
  -- Marcus Klein <marcus.klein@open-xchange.com>  Wed, 05 Nov 2014 16:22:07 +0100
-=======
+
 open-xchange-appsuite-help (7.6.2-2) stable; urgency=low
 
   * Second candidate for 7.6.2 release
 
  -- Marcus Klein <marcus.klein@open-xchange.com>  Fri, 21 Nov 2014 11:50:29 +0100
->>>>>>> 333cbd18
 
 open-xchange-appsuite-help (7.6.2-1) stable; urgency=medium
 
