--- conflicted
+++ resolved
@@ -169,38 +169,7 @@
      */
     api.all = function () {
 
-<<<<<<< HEAD
-        var getter = function () {
-            return http.GET({
-                module: 'account',
-                params: { action: 'all' },
-                processResponse: true
-            });
-        };
-
-        return cache.keys().pipe(function (keys) {
-                if (keys.length > 0) {
-                    return cache.values();
-                } else {
-                    return getter().pipe(function (data) {
-                        data = process(data);
-                        cache.add(data);
-                        return data;
-                    });
-                }
-            })
-            .pipe(function (list) {
-                _(list).each(function (account) {
-                    // remember account id
-                    idHash[account.id] = true;
-                    // remember types
-                    _('sent drafts'.split(' ')).each(function (type) {
-                        typeHash[account[type + '_fullname']] = type;
-                    });
-                });
-                return list;
-            });
-=======
+
 //        var getter = function () {
         return http.GET({
             module: 'account',
@@ -220,7 +189,7 @@
 //                });
 //            }
 //        });
->>>>>>> 82d8c99f
+
     };
 
     /**
