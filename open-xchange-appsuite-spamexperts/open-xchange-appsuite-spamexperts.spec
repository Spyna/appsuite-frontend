Name:           open-xchange-appsuite-spamexperts
Version:        @OXVERSION@
<<<<<<< HEAD
%define         ox_release 0
=======
%define         ox_release 26
>>>>>>> d6c35002
Release:        %{ox_release}_<CI_CNT>.<B_CNT>
Group:          Applications/Productivity
Packager:       Viktor Pracht <viktor.pracht@open-xchange.com>
License:        CC-BY-NC-SA-3.0
Summary:        Configuration UI for SpamExperts
Source:         %{name}_%{version}.orig.tar.bz2

BuildArch:      noarch
BuildRoot:      %{_tmppath}/%{name}-%{version}-root
BuildRequires:  ant-nodeps
BuildRequires:  java-devel >= 1.6.0
BuildRequires:  nodejs >= 0.10.0

Requires(post): open-xchange-appsuite-manifest

%description
Configuration UI for SpamExperts

## Uncomment for multiple packages (1/4)
#%if 0%{?rhel_version} || 0%{?fedora_version}
#%define docroot /var/www/html/appsuite
#%else
#%define docroot /srv/www/htdocs/appsuite
#%endif
#
#%package        static
#Group:          Applications/Productivity
#Summary:        Configuration UI for SpamExperts
#Requires:       open-xchange-appsuite
#
#%description    static
#Configuration UI for SpamExperts
#
#This package contains the static files for the theme.

%prep
%setup -q

%build

%install
export NO_BRP_CHECK_BYTECODE_VERSION=true
ant -Dbasedir=build -DdestDir=%{buildroot} -DpackageName=%{name} -Dhtdoc=%{docroot} -DkeepCache=true -f build/build.xml build

## Uncomment for multiple packages (2/4)
#files=$(find "%{buildroot}/opt/open-xchange/appsuite/" -type f \
#             ! -regex '.*\.\(js\|css\|less\|json\)' -printf '%%P ')
#for i in $files
#do
#    mkdir -p "%{buildroot}%{docroot}/$(dirname $i)"
#    cp "%{buildroot}/opt/open-xchange/appsuite/$i" "%{buildroot}%{docroot}/$i"
#done

%clean
%{__rm} -rf %{buildroot}

## Uncomment for multiple packages (3/4)
#rm -r "%{buildroot}%{docroot}"

%define update /opt/open-xchange/appsuite/share/update-themes.sh

%post
if [ $1 -eq 1 -a -x %{update} ]; then %{update}; fi

%postun
if [ -x %{update} ]; then %{update}; fi

%files
%defattr(-,root,root)
%dir /opt/open-xchange
%dir /opt/open-xchange/appsuite
%dir /opt/open-xchange/appsuite/apps
%dir /opt/open-xchange/appsuite/apps/com.spamexperts
%dir /opt/open-xchange/appsuite/apps/com.spamexperts/settings
/opt/open-xchange/appsuite/apps/com.spamexperts/*
/opt/open-xchange/appsuite/apps/com.spamexperts/settings/*
%dir /opt/open-xchange/appsuite/manifests
/opt/open-xchange/appsuite/manifests/open-xchange-appsuite-spamexperts.json

## Uncomment for multiple packages (4/4)
#%files static
#%defattr(-,root,root)
#%{docroot}

%changelog
<<<<<<< HEAD
* Wed Aug 05 2015 Viktor Pracht <viktor.pracht@open-xchange.com>
Build for patch 2015-08-10
* Tue Aug 04 2015 Viktor Pracht <viktor.pracht@open-xchange.com>
Build for patch 2015-08-03 (2650)
=======
* Thu Aug 06 2015 Viktor Pracht <viktor.pracht@open-xchange.com>
Build for patch 2015-08-17 (2666)
>>>>>>> d6c35002
* Fri Jul 17 2015 Viktor Pracht <viktor.pracht@open-xchange.com>
Build for patch 2015-07-20 (2637)
* Fri Jul 17 2015 Viktor Pracht <viktor.pracht@open-xchange.com>
Build for patch 2015-07-20 (2614)
* Tue Jun 30 2015 Viktor Pracht <viktor.pracht@open-xchange.com>
Build for patch 2015-06-29 (2569)
* Wed Jun 24 2015 Viktor Pracht <viktor.pracht@open-xchange.com>
Build for patch 2015-06-26 (2573)
* Wed Jun 10 2015 Viktor Pracht <viktor.pracht@open-xchange.com>
Build for patch 2015-06-08 (2540)
* Tue Jun 09 2015 Viktor Pracht <viktor.pracht@open-xchange.com>
Build for patch 2015-06-08 (2539)
* Tue May 19 2015 Viktor Pracht <viktor.pracht@open-xchange.com>
Build for patch 2015-05-26 (2521)
* Fri May 15 2015 Viktor Pracht <viktor.pracht@open-xchange.com>
Build for patch 2015-05-26 (2520)
* Tue May 05 2015 Viktor Pracht <viktor.pracht@open-xchange.com>
Build for patch 2015-05-04 (2496)
* Fri Apr 24 2015 Viktor Pracht <viktor.pracht@open-xchange.com>
Build for patch 2015-09-09 (2495)
* Thu Apr 23 2015 Viktor Pracht <viktor.pracht@open-xchange.com>
Build for patch 2015-04-17 (2491)
* Tue Apr 14 2015 Viktor Pracht <viktor.pracht@open-xchange.com>
Build for patch 2015-04-13 (2473)
* Tue Apr 14 2015 Viktor Pracht <viktor.pracht@open-xchange.com>
Build for patch 2015-04-13 (2474)
* Fri Mar 27 2015 Viktor Pracht <viktor.pracht@open-xchange.com>
Build for patch 2015-03-29 (2475)
* Wed Mar 25 2015 Viktor Pracht <viktor.pracht@open-xchange.com>
prepare for 7.6.3 release
* Wed Mar 25 2015 Viktor Pracht <viktor.pracht@open-xchange.com>
Build for patch 2015-03-30 (2459)
* Mon Mar 23 2015 Viktor Pracht <viktor.pracht@open-xchange.com>
Build for patch 2015-03-30 (2446)
* Fri Mar 13 2015 Viktor Pracht <viktor.pracht@open-xchange.com>
Twelfth candidate for 7.6.2 release
* Fri Mar 13 2015 Viktor Pracht <viktor.pracht@open-xchange.com>
Build for patch 2015-03-16
* Fri Mar 06 2015 Viktor Pracht <viktor.pracht@open-xchange.com>
Eleventh candidate for 7.6.2 release
* Wed Mar 04 2015 Viktor Pracht <viktor.pracht@open-xchange.com>
Tenth candidate for 7.6.2 release
* Tue Mar 03 2015 Viktor Pracht <viktor.pracht@open-xchange.com>
Nineth candidate for 7.6.2 release
* Tue Feb 24 2015 Viktor Pracht <viktor.pracht@open-xchange.com>
Eighth candidate for 7.6.2 release
* Thu Feb 12 2015 Viktor Pracht <viktor.pracht@open-xchange.com>
Build for patch 2015-02-23
* Wed Feb 11 2015 Viktor Pracht <viktor.pracht@open-xchange.com>
Seventh candidate for 7.6.2 release
* Tue Feb 10 2015 Viktor Pracht <viktor.pracht@open-xchange.com>
Build for patch 2015-02-11
* Tue Feb 03 2015 Viktor Pracht <viktor.pracht@open-xchange.com>
Build for patch 2015-02-09
* Fri Jan 30 2015 Viktor Pracht <viktor.pracht@open-xchange.com>
Sixth candidate for 7.6.2 release
* Tue Jan 27 2015 Viktor Pracht <viktor.pracht@open-xchange.com>
Fifth candidate for 7.6.2 release
* Wed Jan 21 2015 Viktor Pracht <viktor.pracht@open-xchange.com>
Build for patch 2014-10-27
* Wed Jan 21 2015 Viktor Pracht <viktor.pracht@open-xchange.com>
Build for patch 2015-01-26
* Wed Jan 07 2015 Viktor Pracht <viktor.pracht@open-xchange.com>
Build for patch 2015-01-12
* Tue Dec 16 2014 Viktor Pracht <viktor.pracht@open-xchange.com>
Build for patch 2014-12-22
* Fri Dec 12 2014 Viktor Pracht <viktor.pracht@open-xchange.com>
Fourth candidate for 7.6.2 release
* Wed Dec 10 2014 Viktor Pracht <viktor.pracht@open-xchange.com>
Build for patch 2014-12-15
* Fri Dec 05 2014 Viktor Pracht <viktor.pracht@open-xchange.com>
Third candidate for 7.6.2 release
* Tue Nov 25 2014 Viktor Pracht <viktor.pracht@open-xchange.com>
Build for patch 2014-12-01
* Fri Nov 21 2014 Viktor Pracht <viktor.pracht@open-xchange.com>
Second candidate for 7.6.2 release
* Thu Nov 13 2014 Viktor Pracht <viktor.pracht@open-xchange.com>
Build for patch 2014-11-17
* Fri Oct 31 2014 Viktor Pracht <viktor.pracht@open-xchange.com>
First candidate for 7.6.2 release
* Tue Oct 28 2014 Viktor Pracht <viktor.pracht@open-xchange.com>
Build for patch 2014-11-03
* Mon Oct 27 2014 Viktor Pracht <viktor.pracht@open-xchange.com>
Build for patch 2014-10-30
* Wed Oct 22 2014 Viktor Pracht <viktor.pracht@open-xchange.com>
Build for patch 2014-10-22
* Tue Oct 14 2014 Viktor Pracht <viktor.pracht@open-xchange.com>
Fifth candidate for 7.6.1 release
* Mon Oct 13 2014 Viktor Pracht <viktor.pracht@open-xchange.com>
Build for patch 2014-10-20
* Fri Oct 10 2014 Viktor Pracht <viktor.pracht@open-xchange.com>
Fourth candidate for 7.6.1 release
* Thu Oct 02 2014 Viktor Pracht <viktor.pracht@open-xchange.com>
Third candidate for 7.6.1 release
* Tue Sep 30 2014 Viktor Pracht <viktor.pracht@open-xchange.com>
Build for patch 2014-10-06
* Tue Sep 23 2014 Viktor Pracht <viktor.pracht@open-xchange.com>
Build for patch 2014-10-02
* Wed Sep 17 2014 Viktor Pracht <viktor.pracht@open-xchange.com>
prepare for 7.6.2 release
* Tue Sep 16 2014 Viktor Pracht <viktor.pracht@open-xchange.com>
Second candidate for 7.6.1 release
* Thu Sep 11 2014 Viktor Pracht <viktor.pracht@open-xchange.com>
Build for patch 2014-09-15
* Fri Sep 05 2014 Viktor Pracht <viktor.pracht@open-xchange.com>
First release candidate for 7.6.1
* Fri Sep 05 2014 Viktor Pracht <viktor.pracht@open-xchange.com>
prepare for 7.6.1
* Wed Aug 20 2014 Viktor Pracht <viktor.pracht@open-xchange.com>
Build for patch 2014-08-25
* Mon Aug 11 2014 Viktor Pracht <viktor.pracht@open-xchange.com>
Build for patch 2014-08-11
* Wed Jul 23 2014 Viktor Pracht <viktor.pracht@open-xchange.com>
Build for patch 2014-07-30
* Mon Jul 21 2014 Viktor Pracht <viktor.pracht@open-xchange.com>
Build for patch 2014-07-21
* Wed Jun 25 2014 Viktor Pracht <viktor.pracht@open-xchange.com>
Seventh candidate for 7.6.0 release
* Fri Jun 20 2014 Viktor Pracht <viktor.pracht@open-xchange.com>
Sixth candidate for 7.6.0 release
* Fri Jun 13 2014 Viktor Pracht <viktor.pracht@open-xchange.com>
Fifth candidate for 7.6.0 release
* Thu Jan 23 2014 Viktor Pracht <viktor.pracht@open-xchange.com>
Initial Release.<|MERGE_RESOLUTION|>--- conflicted
+++ resolved
@@ -1,10 +1,6 @@
 Name:           open-xchange-appsuite-spamexperts
 Version:        @OXVERSION@
-<<<<<<< HEAD
 %define         ox_release 0
-=======
-%define         ox_release 26
->>>>>>> d6c35002
 Release:        %{ox_release}_<CI_CNT>.<B_CNT>
 Group:          Applications/Productivity
 Packager:       Viktor Pracht <viktor.pracht@open-xchange.com>
@@ -90,15 +86,12 @@
 #%{docroot}
 
 %changelog
-<<<<<<< HEAD
+* Thu Aug 06 2015 Viktor Pracht <viktor.pracht@open-xchange.com>
+Build for patch 2015-08-17 (2666)
 * Wed Aug 05 2015 Viktor Pracht <viktor.pracht@open-xchange.com>
 Build for patch 2015-08-10
 * Tue Aug 04 2015 Viktor Pracht <viktor.pracht@open-xchange.com>
 Build for patch 2015-08-03 (2650)
-=======
-* Thu Aug 06 2015 Viktor Pracht <viktor.pracht@open-xchange.com>
-Build for patch 2015-08-17 (2666)
->>>>>>> d6c35002
 * Fri Jul 17 2015 Viktor Pracht <viktor.pracht@open-xchange.com>
 Build for patch 2015-07-20 (2637)
 * Fri Jul 17 2015 Viktor Pracht <viktor.pracht@open-xchange.com>
