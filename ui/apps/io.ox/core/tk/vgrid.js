/**
 * All content on this website (including text, images, source
 * code and any other original works), unless otherwise noted,
 * is licensed under a Creative Commons License.
 *
 * http://creativecommons.org/licenses/by-nc-sa/2.5/
 *
 * Copyright (C) Open-Xchange Inc., 2006-2011
 * Mail: info@open-xchange.com
 *
 * @author Matthias Biggeleben <matthias.biggeleben@open-xchange.com>
 */

define('io.ox/core/tk/vgrid',
    ['io.ox/core/extensions',
     'io.ox/core/tk/selection',
     'io.ox/core/event',
     'gettext!io.ox/core'
    ], function (ext, Selection, Events, gt) {

    'use strict';

    var DONE = $.when();

    /**
     * Template class
     * @returns {Template}
     */
    function Template(options) {

        var template = [],

            // default options
            o = _.extend({
                tagName: 'div',
                defaultClassName: 'vgrid-cell'
            }),

            getHeight = function (node) {
                node.css('visibility', 'hidden').show()
                    .appendTo(document.body);
                var height = Math.max(1, node.outerHeight(true));
                node.remove();
                return height;
            },

            isEmpty = true;

        this.node = $('<' + o.tagName + '>')
            .addClass(o.defaultClassName);

        this.add = function (obj) {
            if (obj && obj.build) {
                template.push(obj);
                isEmpty = false;
            }
        };

        this.isEmpty = function () {
            return isEmpty;
        };

        this.getHeight = function () {
            return isEmpty ? 0 : getHeight(this.getClone().node);
        };

        this.getDefaultClassName = function () {
            return o.defaultClassName;
        };

        // internal class
        function Row(node) {
            this.node = node;
            this.fields = {};
            this.set = [];
            this.detached = true;
        }

        Row.prototype.update = function (data, index, id, prev, grid) {
            // loop over setters
            var i = 0, setters = this.set, $i = setters.length, rets = [];
            for (; i < $i; i++) {
                rets.push(setters[i].call(this.node, data, this.fields, index, prev, grid) || DONE);
            }
            // set composite id?
            if (id !== undefined) {
                this.node.attr('data-obj-id', id);
            }
            return rets;
        };

        Row.prototype.appendTo = function (target) {
            if (this.detached) {
                this.node.appendTo(target);
                this.detached = false;
            }
            return this;
        };

        Row.prototype.detach = function () {
            this.node.detach();
            this.node.removeAttr('data-obj-id');
            this.detached = true;
            return this;
        };

        this.getClone = function (prebuild) {
            var i = 0, $i = template.length, tmpl,
                row = new Row(this.node.clone());
            // pre build
            if (prebuild) {
                _.extend(row.fields, prebuild.call(row.node) || {});
            }
            // build
            for (; i < $i; i++) {
                tmpl = template[i];
                _.extend(row.fields, tmpl.build.call(row.node) || {});
                row.set.push(tmpl.set || $.noop);
            }
            // clean up template to avoid typical mistakes - once!
            row.node.add(row.node.find('div, span, p, td')).each(function () {
                var node = $(this);
                if (node.children().length === 0 && node.text() === '') {
                    node.text(_.noI18n('\u00A0'));
                }
            });
            row.node.find('img').each(function () {
                if (this.style.width === '' || this.style.height === '') {
                    console.error('Image has no width/height. Set to (0, 0):', this);
                    this.style.width = this.style.height = '0px';
                }
            });
            // remember class name
            o.defaultClassName = row.node[0].className;
            // return row
            return row;
        };
    }

    var CHUNK_SIZE = 200,
        CHUNK_GRID = 40;

    var ChunkLoader = function (listRequest) {

        var instance = null;

        function Instance() {

            var current = -1;

            this.load = function (offset, all) {
                // round offset
                offset = (offset && Math.max(0, Math.floor(offset / CHUNK_GRID) * CHUNK_GRID)) || 0;
                // nothing to do?
                if (all.length === 0 || offset === current) return $.Deferred().resolve(null);
                // mark as current
                current = offset;
                // fetch data
                return listRequest(all.slice(offset, offset + CHUNK_SIZE)).then(function (data) {
                    // only return data if still current offset
                    try {
                        return current === offset ? { data: data, offset: offset, length: data.length } : null;
                    } finally {
                        data = all = null;
                    }
                });
            };

            this.reset = function () {
                current = -1;
            };
        }

        this.load = function () {
            return instance.load.apply(instance, arguments);
        };

        this.reset = function () {
            if (instance) instance.reset();
            instance = new Instance();
        };

        this.reset();
    };

    var VGrid = function (target, options) {

        options = _.extend({
            simple: true,
            editable: true,
            multiple: true,
            draggable: true,
            dragType: '',
            selectFirst: true,
            toolbarPlacement: 'bottom',
            secondToolbar: false,
            swipeLeftHandler: false,
            swipeRightHandler: false,
            selectSmart: true
        }, options || {});

        if (options.settings) {
            // never show selectboxes on startup on mobile.
            // Selectmode on mobile intercepts cell actions
            options.editable = _.device('smartphone') ? false : options.settings.get('vgrid/editable', true);
        }

        // target node
        var node = $(target).empty().addClass('vgrid'),
            // reference for private functions
            self = this,
            // states
            initialized = false,
            loaded = false,
            responsiveChange = true,
            firstRun = true,
            // inner container / added role="presentation" because screen reader runs amok
            scrollpane = $('<div class="abs vgrid-scrollpane f6-target" tabindex="1" aria-label="List">').appendTo(node),
            container = $('<div>').css({ position: 'relative', top: '0px' }).appendTo(scrollpane),
            // mobile select mode
            mobileSelectMode = false,
            // bottom toolbar
            ignoreCheckbox = false,

            fnToggleCheckbox = function (e) {
                if (ignoreCheckbox) return;
                var grid = e.data.grid, checked = $(this).prop('checked');
                if (checked) {
                    grid.selection.selectAll();
                    updateSelectAll(grid.selection.get());
                } else {
                    grid.selection.clear();
                    if (_.device('smartphone')) {
                        self.selection.trigger('_m_change', []);
                    }
                }
            },

<<<<<<< HEAD
            uncheckSelectAll = function (list) {
                if (list.length < 1) {
                    ignoreCheckbox = true;
                    node.find('.select-all input').prop('checked', false);
                    ignoreCheckbox = false;
                }
=======
            updateSelectAll = function (list) {
                var check = (list.length >= 1) && (list.length >= all.length);//list can be larger if threads are expanded in the grid

                ignoreCheckbox = true;
                node.find('.select-all input').prop('checked', check);
                ignoreCheckbox = false;
>>>>>>> 78465d32
            },

            fnToggleEditable = function (e) {
                e.preventDefault();
                var grid = e.data.grid;
                grid.setEditable(!grid.getEditable());

                if (_.device('smartphone')) {
                    // set selectmode On/Off
                    mobileSelectMode = !mobileSelectMode;
                    self.selection.setMobileSelectMode(mobileSelectMode);
                    // clear selection and trigger mobile change on selection
                    // to remove changed toolbar
                    grid.selection.clear();
                    self.selection.trigger('_m_change', []);
                }
            },

            topbar = $('<div>').addClass('vgrid-toolbar' + (options.toolbarPlacement === 'top' ? ' bottom' : ' top'))
                .prependTo(node),
            toolbar = $('<div>').addClass('vgrid-toolbar' + (options.toolbarPlacement === 'top' ? ' top' : ' bottom'))
                .append(
                    // show checkbox
                    options.showCheckbox === false ?
                        [] :
                        $('<label class="select-all">').append(
                            $('<input type="checkbox" value="true" tabindex="1">').attr('title', gt('Select all'))
                        )
                        .on('change', 'input', { grid: this }, fnToggleCheckbox),
                    // show toggle
                    options.showToggle === false ?
                        [] :
                        $('<a>', { href: '#', tabindex: -1 })
                        .css('float', 'left')
                        .append($('<i class="icon-th-list">'))
                        .on('click', { grid: this }, fnToggleEditable)
                )
                .appendTo(node),
            // item template
            template = new Template(),
            // label template
            label = new Template(),
            // item pool
            pool = [],
            // heights
            itemHeight = 0,
            labelHeight = 0,
            // counters
            minRows = 20,
            numVisible = 0,
            numRows = 0,
            numLabels = 0,
            // current mode
            currentMode = 'all',
            // default all & list request
            loadIds = {
                all: function (con) {
                    return $.Deferred().resolve([]);
                }
            },
            loadData = {
                all: function (ids) {
                    return $.Deferred().resolve(ids);
                }
            },
            // data index (contains ALL ids)
            all = [],
            // labels
            labels = { nodes: $() },
            // optional tail cell
            tail = $(),
            // bounds of currently visible area
            bounds = { top: 0, bottom: 0 },
            // multiplier defines how much detailed data is loaded (must be >= 2)
            // touch devices (esp. ipad) need higher multiplier due to momentum scrolling
            mult = Modernizr.touch ? 6 : 3,
            // properties
            props = { editable: options.editable || false },
            // shortcut
            isArray = _.isArray,
            // private methods
            scrollToLabel,
            hScrollToLabel,
            paintLabels,
            processLabels,
            cloneRow,
            currentOffset = null,
            paint,
            resize,
            loadAll,
            init,
            isVisible,
            setIndex,
            getIndex,
            fnScroll,
            deserialize,
            emptyMessage,

            loader = new ChunkLoader(function (subset) {
                var load = loadData[currentMode] || loadData.all;
                return load.call(self, subset);
            });

        // add label class
        template.node.addClass('selectable');
        label.node.addClass('vgrid-label');

        // fix mobile safari bug (all content other than position=static is cut off)
        if (_.device('iOS && Safari')) {
            container.css('webkitTransform', 'translate3d(0, 0, 0)');
        }

        // add event hub
        Events.extend(this);

        // selection
        Selection.extend(this, scrollpane, { draggable: options.draggable, dragType: options.dragType });

        // second toolbar
        if (_.device('!small')) {
            // create extension point for second toolbar
            ext.point('io.ox/core/vgrid/secondToolbar').extend({
                index: 100,
                id: "secondToolbar",
                draw: function (baton) {
                    // select all/none
                    var link,
                        sel = baton.grid.selection,
                        fnShowAll = function (e) {
                            var checked = link.prop('checked');
                            sel[checked ? 'clear' : 'selectAll']();
                            setLink(!checked);
                        },
                        setLink = function (all) {
                            all = all || false;
                            link.prop('checked', all).text(all ? gt('Select none') : gt('Select all'));
                        };

                    // fix link if selection is empty
                    sel.on('empty', function (a) {
                        setLink(false);
                    });

                    // draw link
                    this.append(
                        $('<div class="grid-info">').append(
                            link = $('<a href="#">').on('click', fnShowAll)
                        )
                    );
                    setLink(false);
                }
            });
        }

        // draw second toolbar
        ext.point('io.ox/core/vgrid/secondToolbar').invoke("draw", topbar, new ext.Baton({ grid: self, options: options }));

        // swipe delegate
        if (_.device('touch')) {
            if (options.swipeLeftHandler) {
                $(target).on('swipeleft', '.selectable', function (e) {
                    if (currentMode !== 'search' && !mobileSelectMode) {
                        var node = $(this),
                            key = node.attr('data-obj-id');

                        options.swipeLeftHandler(e, key, node);
                    }
                });
            }
            if (options.swipeRightHandler) {
                $(target).on('swiperight', '.selectable', function (e) {
                    if (currentMode !== 'search' && !mobileSelectMode) {
                        var node = $(this),
                            key = node.attr('data-obj-id');
                        options.swipeRightHandler(e, key, node);
                    }
                });
            }
        }
        // due to performance reasons we don't scrol but jump
        scrollToLabel = function (index, silent) {
            var obj = labels.list[index];
            if (obj !== undefined) {
                scrollpane.scrollTop(obj.top);
                if (silent !== true) {
                    // use select instead of set to udpate lastIndex internally
                    self.selection.set(all[obj.pos]).setLastIndex(all[obj.pos]);
                }
            }
        };

        hScrollToLabel = function (e) {
            var index = $(this).data('label-index') || 0,
                inc = e.type === 'dblclick' ? 1 : 0;
            scrollToLabel(index + inc);
        };

        paintLabels = function () {
            // loop
            var i = 0, $i = labels.list.length, clone = null,
                obj, cumulatedLabelHeight = 0, text = '', defs = [];
            for (; i < $i; i++) {
                // get
                obj = labels.list[i];
                // draw
                clone = label.getClone();
                clone.node.addClass('vgrid-label').data('label-index', i);
                defs = defs.concat(clone.update(all[obj.pos], obj.pos, '', all[obj.pos - 1] || {}, self));
                text = clone.node.text();
                // convert Umlauts
                text = text.replace(/[ÄÀÁÂÃÄÅ]/g, 'A')
                    .replace(/[ÖÒÓÔÕÖ]/g, 'O')
                    .replace(/[ÜÙÚÛÜ]/g, 'U');
                // add node
                labels.nodes = labels.nodes.add(clone.node.appendTo(container));
                // meta data
                obj.text = text;
                labels.index[obj.pos] = i;
                labels.textIndex[text] = i;
            }
            // reloop to get proper height
            return $.when.apply($, defs).pipe(function () {
                var i, obj, node, top,
                    //isVisible is only needed in for loop; visible selectors are slow, avoid them if possible
                    isVisible = $i > 0 ? container.is(':visible') : undefined,
                    height;
                for (i = 0; i < $i; i++) {
                    obj = labels.list[i];
                    obj.top = cumulatedLabelHeight + obj.pos * itemHeight;
                    node = labels.nodes.eq(i);
                    node.css({ top: obj.top + 'px' });
                    height = (isVisible && node.outerHeight(true)) || labelHeight;
                    cumulatedLabelHeight += (obj.height = height);
                }
                // add tail?
                if (options.tail) {
                    tail = options.tail.call(self, all.slice()) || $();
                    top = all.length * itemHeight + cumulatedLabelHeight;
                    container.append(tail.css({ top: top + 'px' }));
                    cumulatedLabelHeight += tail.outerHeight(true);
                }
                node = clone = defs = null;
                return cumulatedLabelHeight;
            });
        };

        cloneRow = (function () {

            var guid = 0,
                createCheckbox = function () {
                    var id = 'grid_cb_' + (guid++), fields = {};
                    this.prepend(
                        fields.div = $('<div class="vgrid-cell-checkbox">').append(
                            fields.label = $('<label>').append(
                                fields.input = $('<input type="checkbox" class="reflect-selection" aria-hidden="true">').attr('tabindex', -1)
                            )
                        )
                    );
                    return { checkbox: fields };
                };

            return function (template) {
                // get clone
                return template.getClone(function () {
                    // add checkbox for edit mode
                    return createCheckbox.call(this);
                });
            };
        }());

        processLabels = function () {
            // remove existing labels
            labels.nodes.remove();
            tail.remove();
            // reset
            labels = {
                nodes: $(),
                list: [],
                index: {},
                textIndex: {}
            };
            numLabels = 0;
            // loop
            var i = 0, $i = all.length + 1, current = '', tmp = '';
            for (; i < $i; i++) {
                tmp = self.requiresLabel(i, all[i], current, $i);
                if (tmp !== false) {
                    labels.list.push({ top: 0, text: '', pos: i });
                    numLabels++;
                    current = tmp;
                }
            }
        };

        function detachPoolItem(index, defaultClassName) {
            pool[index].detach();
            pool[index].node[0].className = defaultClassName || template.getDefaultClassName();
        }

        function detachPool() {
            var i = 0, $i = pool.length, defaultClassName = template.getDefaultClassName();
            for (; i < $i; i++) {
                detachPoolItem(i, defaultClassName);
            }
        }

        paint = (function () {

            function cont(chunk) {

                // vars
                var data = chunk.data, offset = chunk.offset,
                    i, $i, shift = 0, j = '', row,
                    defaultClassName = template.getDefaultClassName(),
                    tmp = new Array(data.length),
                    node, index;

                // get shift (top down)
                for (j in labels.index) {
                    if (offset > j) {
                        index = labels.index[j];
                        shift += labels.list[index].height || labelHeight;
                    }
                }

                // remove undefined data
                for (i = 0, $i = data.length; i < $i;) {
                    if (!data[i]) {
                        data.splice(i, 1);
                        $i--;
                    } else {
                        i++;
                    }
                }

                // loop
                for (i = 0, $i = data.length; i < $i; i++) {
                    // shift?
                    index = labels.index[offset + i];
                    if (index !== undefined) {
                        shift += labels.list[index].height || labelHeight;
                    }
                    row = pool[i];
                    row.appendTo(container);
                    // reset class name
                    node = row.node[0];
                    node.className = defaultClassName + ' ' + ((offset + i) % 2 ? 'odd' : 'even');
                    // update fields
                    row.update(data[i], offset + i, self.selection.serialize(data[i]), data[i - 1] || {});
                    node.style.top = shift + (offset + i) * itemHeight + 'px';
                    tmp[i] = row.node;
                }

                // any nodes left to clear?
                if ($i < numRows) {
                    for (; i < numRows; i++) {
                        detachPoolItem(i, defaultClassName);
                    }
                }

                // update selection (just to get css classes back)
                self.selection.update();
                tmp = null;

                // remember bounds
                bounds.top = offset;
                bounds.bottom = offset + chunk.length;
            }

            function fail(offset) {
                // continue with dummy chunk
                cont({ data: new Array(numRows), offset: offset, length: numRows });
            }

            return function (offset) {

                if (!initialized) {
                    return;
                }

                // keep positive
                offset = Math.max(offset >> 0, 0);
                if (offset === currentOffset) {
                    return DONE;
                } else {
                    currentOffset = offset;
                }

                // get all items
                return loader.load(offset, all).then(
                    function (chunk) {
                        if (chunk && chunk.data) {
                            cont(chunk);
                        }
                        // no fail handling here otherweise we get empty blocks
                        // just because of scrolling
                    },
                    function () {
                        // real failure
                        fail(offset);
                    }
                );
            };

        }());

        resize = function () {
            // get num of rows
            numVisible = Math.max(1, ((node.height() / itemHeight) >> 0) + 2);
            numRows = CHUNK_SIZE; //Math.max(numVisible * mult >> 0, minRows);
            // prepare pool
            var  i = 0, clone, frag = document.createDocumentFragment();
            for (; i < numRows; i++) {
                if (i >= pool.length) {
                    // get clone
                    clone = cloneRow(template);
                    frag.appendChild(clone.node[0]);
                    // add to pool
                    pool.push(clone);
                } else {
                    // (re)add to container
                    frag.appendChild(pool[i].node[0]);
                }
            }
            // detach remaining templates
            for (; i < pool.length; i++) {
                pool[i].node.detach();
            }
            // add fragment to container
            container[0].appendChild(frag);
            frag = null;
        };

        function initLabels() {
            // process labels first (determines numLabels), then set height
            processLabels();
            return paintLabels().done(function (cumulatedLabelHeight) {
                container.css({
                    height: (cumulatedLabelHeight + all.length * itemHeight) + 'px'
                });
            });
        }

        function apply(list, quiet) {

            // store
            all = list;
            currentOffset = null;
            // initialize selection
            self.selection.init(all);
            // labels
            initLabels();

            // empty?
            scrollpane.find('.io-ox-center').remove().end();
            if (list.length === 0 && loaded) {
                detachPool();
                scrollpane.append(
                    $.fail(emptyMessage ?
                        emptyMessage(self.getMode()) :
                        //#. list is empty / no items
                        gt.pgettext('vgrid', 'Empty')
                    )
                );
            }

            // trigger event
            if (!quiet) {
                self.trigger('change:ids', all);
            }

            // get proper offset
            var top, index, offset;
            top = scrollpane.scrollTop();
            index = getIndex(top);
            offset = index - (numVisible >> 1);

            return paint(offset);
        }

        // might be overwritten
        deserialize = function (cid) {
            return _.cid(cid);
        };

        var updateSelection = (function () {

            function getIds() {
                var id = _.url.hash('id');
                return id !== undefined ? id.split(/,/) : [];
            }

            function restoreHashSelection(ids, changed) {
                // convert ids to objects first - avoids problems with
                // non-existing items that cannot be resolved in selections
                ids = _(ids).map(deserialize);
                var selectionChanged = !self.selection.equals(ids), cid, index;
                if (selectionChanged) {
                    // set
                    self.selection.set(ids);
                }
                if (selectionChanged || changed) {
                    // scroll to first selected item
                    cid = _(ids).first();
                    index = self.selection.getIndex(cid) || 0;
                    if (!isVisible(index)) {
                        setIndex(index - 2); // not at the very top
                    }
                }
            }

            function autoSelectAllowed() {
                return $(document).width() > 700;
            }

            return function updateSelection(changed) {

                if (!all.length) return;

                var list = self.selection.get();
                var ids = list.length ? _(list).map(_.cid) : getIds();

                if (ids.length) {

                    if (self.selection.contains(ids)) {
                        // if ids are given and still part of the selection
                        // we can restore that state
                        //console.debug('case #1 restoreHashSelection()', ids);
                        restoreHashSelection(ids, changed);
                        return;
                    } else {
                        _.url.hash('id', null);
                    }
                }

                if (autoSelectAllowed()) {
                    var i = self.select();
                    if (_.isNumber(i)) {
                        // select by index
                        //console.debug('case #2 select() >> index', i);
                        self.selection.set(all[i]);
                        if (!isVisible(i)) {
                            setIndex(i - 2); // not at the very top
                        }
                    }
                    else if (_.isArray(i)) {
                        // select by object (cid)
                        //console.debug('case #3 select() >> object (cid)', i);
                        if (self.selection.contains(i)) {
                            self.selection.set(i);
                        } else {
                            self.selection.clear();
                        }
                    }
                    else if (options.selectFirst) {
                        //console.debug('case #4 select() >> first', i);
                        self.selection.selectFirst();
                    }
                    else {
                        self.selection.clear();
                    }
                }
            };

        }());

        loadAll = (function () {

            function fail(list) {
                // is detailed error message enabled
                list = list.categories === 'PERMISSION_DENIED' ? list : {};
                list = isArray(list) ? _.first(list) : list;
                // clear grid
                apply([]);
                // inform user
                container.hide().parent().idle()
                    .find('.io-ox-fail').parent().remove().end().end()
                    .append(
                        $.fail(list.error || gt('Could not load this list'), function () {
                            container.show();
                            loadAll();
                        })
                    );
            }

            function success(list) {

                // mark as loaded
                loaded = true;
                responsiveChange = false;

                // always reset loader since header data (e.g. flags) might have changed
                loader.reset();

                if (isArray(list)) {
                    return apply(list)
                        .always(function () {
                            self.idle();
                        })
                        .done(function () {
                            var hasChanged = !_.isEqual(all, list);
                            updateSelection(hasChanged);
                        });
                } else {
                    console.warn('VGrid.all() must provide an array!');
                    return $.Deferred().reject();
                }
            }

            return function (repaint) {
                // get all IDs
                if (responsiveChange || all.length === 0) self.busy();
                var load = loadIds[currentMode] || loadIds.all;
                return load.call(self).then(_.lfo(success), _.lfo(fail));
            };
        }());

        init = function () {
            // get sizes
            itemHeight = template.getHeight();
            labelHeight = label.getHeight();
            // resize
            resize();
            currentOffset = null;
            initialized = true;
            // load all IDs
            return loadAll();
        };

        // is index visible?
        isVisible = function (index) {
            var top = scrollpane.scrollTop(),
                height = scrollpane.height();
            return index >= getIndex(top) && index < (getIndex(top + height) - 1);
        };

        // set scrollTop via index
        setIndex = function (index) {
            var i = 0, $i = Math.min(Math.max(0, index), all.length), j = 0, y = 0, label;
            for (; i < $i; i++) {
                label = labels.list[j];
                if (label && label.pos === i) {
                    y += label.height || labelHeight;
                    j++;
                }
                y += itemHeight;
            }
            scrollpane.scrollTop(y);
        };

        // get index via scrollTop
        getIndex = function (top) {
            var i = 0, $i = all.length, j = 0, y = 0, label;
            for (; i < $i && y < top; i++) {
                label = labels.list[j];
                if (label && label.pos === i) {
                    y += label.height || labelHeight;
                    j++;
                }
                y += itemHeight;
            }
            return i;
        };

        fnScroll = _.throttle(function () {
            var top = scrollpane.scrollTop(),
                index = getIndex(top);
            // checks bounds
            if (index >= bounds.bottom - numVisible - 2) {
                // below bottom (scroll down)
                paint(index - (numVisible >> 1));
            } else if (index < bounds.top + 2 && bounds.top !== 0) {
                // above top (scroll up)
                paint(index - numVisible * 1.5, 'above');
            }
        }, 50);

        // selection events
        this.selection
            .on('change', function (e, list) {
                // reset select-all checkbox
                updateSelectAll(list);
                // prevent to long URLs
                var id = _(list.length > 50 ? list.slice(0, 1) : list).map(function (obj) {
                    return self.selection.serialize(obj);
                }).join(',');
                _.url.hash('id', id !== '' ? id : null);
                // propagate DOM-based select event?
                if (list.length >= 1) {
                    node.trigger('select', [list]);
                }
            })
            .on('select:first', function () {
                setIndex(0);
            })
            .on('select:last', function () {
                setIndex(all.length - 1);
            });


        // public methods

        this.setApp = function (app) {
            this.app = app;
            return this.app;
        };

        this.getApp = function () {
            return this.app;
        };

        this.setAllRequest = function (mode, fn) {
            // parameter shift?
            if (_.isFunction(mode)) {
                fn = mode;
                mode = 'all';
            }
            loadIds[mode] = fn;
        };

        this.setListRequest = function (mode, fn) {
            // parameter shift?
            if (_.isFunction(mode)) {
                fn = mode;
                mode = 'all';
            }
            loadData[mode] = fn;
        };

        this.updateSettings = function (type, value) {
            if (options.settings) {
                options.settings.set('vgrid/' + type, value).save();
            }
        };

        this.addTemplate = function (obj) {
            template.add(obj);
        };

        this.addLabelTemplate = function (obj) {
            label.add(obj);
        };

        this.requiresLabel = function (/* data */) {
            return false;
        };

        this.busy = function () {
            // remove error messages & hide container
            scrollpane.find('.io-ox-center').remove();
            container.css({ visibility: 'hidden' }).parent().busy();
            return this;
        };

        this.idle = function () {
            _.defer(function () { container.show().css({ visibility: '' }).parent().idle(); });
            return this;
        };

        this.paint = function () {
            if (firstRun) {
                scrollpane.on('selectstart', false)
                    .on('scroll', fnScroll)
                    .on('click dblclick', '.vgrid-label', hScrollToLabel);
                firstRun = false;
            }
            return init();
        };

        this.repaintLabels = function () {
            return initLabels();
        };

        this.repaint = _.debounce(function () {
            var offset = currentOffset || 0;
            currentOffset = null;
            // reset loader
            loader.reset();
            // cannot hand over deferred due to debounce;
            // don't remove debouce cause repaint is likely wired with APIs' refresh.list
            // which may be called many times in a row
            paint(offset);
        }, 100, true);

        this.clear = function () {
            return apply([], true);
        };

        this.refresh = function (force) {
            // load all (if painted before)
            return !firstRun ? loadAll() : (force === true ? this.paint() : DONE);
        };

        this.pending = function () {
            responsiveChange = true;
            this.busy();
            return this;
        };

        this.getMode = function () {
            return currentMode;
        };

        this.setMode = function (mode) {
            // we don't check for currentModule but always refresh
            // otherwise subsequent search queries are impossible
            // if this function gets called too often, fix it elsewhere
            var previous = currentMode;
            currentMode = mode;
            _.url.hash('id', null);
            responsiveChange = true;
            this.trigger('change:mode', currentMode, previous);
            return this.refresh();
        };

        this.getId = function (data) {
            // default id
            return { folder_id: data.folder_id, id: data.id };
        };

        this.getData = function (index) {
            return index !== undefined ? all[index] : all;
        };

        this.contains = function (data) {
            var sel = this.selection, id = sel.serialize(data), i = 0, $i = (all || []).length;
            for (; i < $i; i++) {
                if (id === sel.serialize(all[i])) {
                    return true;
                }
            }
            return false;
        };

        this.getLabels = function () {
            return labels;
        };

        this.scrollToLabelText = function (e, silent) {
            // get via text index
            var text = e.data ? e.data.text : e,
                index = labels.textIndex[text];
            if (index !== undefined) {
                scrollToLabel(index, silent);
            }
        };

        this.scrollTop = function () {
            return scrollpane.scrollTop();
        };

        this.keyboard = function (flag) {
            this.selection.keyboard(scrollpane, flag);
        };

        this.getToolbar = function () {
            return toolbar;
        };

        this.getTopbar = function () {
            return topbar;
        };

        this.getEditable = function () {
            return this.prop('editable');
        };
        this.getMobileSelectMode = function () {
            return mobileSelectMode;
        };

        this.setEditable = function (flag, selector) {
            if (options.multiple === true) {
                if (flag) {
                    node.addClass('editable');
                    this.selection.setEditable(true, options.simple ? '.vgrid-cell-checkbox' : '.vgrid-cell');
                } else {
                    node.removeClass('editable');
                    this.selection.setEditable(false);
                }
                this.prop('editable', flag);
                this.updateSettings('editable', flag);
            }
        };

        this.setMultiple = function (flag) {
            console.warn('deprecated', flag);
        };

        this.option = function (key, value) {
            if (key !== undefined) {
                if (value !== undefined) {
                    var previous = options[key];
                    if (value !== previous) {
                        this.trigger('beforechange:option', key, value, previous);
                        this.trigger('beforechange:option:' + key, value, previous);
                        options[key] = value;
                        this.trigger('change:option', key, value, previous);
                        this.trigger('change:option:' + key, value, previous);
                        responsiveChange = true;
                    }
                    return this;
                } else {
                    return options[key];
                }
            } else {
                return options;
            }
        };

        this.prop = function (key, value) {
            if (key !== undefined) {
                if (value !== undefined) {
                    var previous = props[key];
                    if (value !== previous) {
                        this.trigger('beforechange:prop', key, value, previous);
                        this.trigger('beforechange:prop:' + key, value, previous);
                        props[key] = value;
                        this.trigger('change:prop', key, value, previous);
                        this.trigger('change:prop:' + key, value, previous);
                        responsiveChange = true;
                    }
                    return this;
                } else {
                    return props[key];
                }
            } else {
                return props;
            }
        };

        this.scrollTop = function (t) {
            return t !== undefined ? scrollpane.scrollTop(t) : scrollpane.scrollTop();
        };

        this.getContainer = function () {
            return container;
        };

        this.setDeserialize = function (fn) {
            if (_.isFunction(fn)) {
                deserialize = fn;
            }
        };

        this.getIds = function () {
            return all.slice(); // return shallow copy
        };

        this.isVisible = isVisible;
        this.setIndex = setIndex;
        this.getIndex = getIndex;

        this.setEmptyMessage = function (fn) {
            emptyMessage = fn;
        };

        this.updateTemplates = function () {
            _(pool).each(function (node) {
                node.detach();
            });
            pool = [];
            init();
            this.repaint();
        };

        // apply options
        if (options.multiple) {
            if (options.editable) {
                this.setEditable(true);
            }
            this.selection.setMultiple(true);
            toolbar.show();
        } else {
            this.selection.setMultiple(false);
            //toolbar.detach(); // makes no sense to disable because the toolbar is used for sorting, too
        }

        if (options.toolbarPlacement !== 'none') {
            node.addClass(options.toolbarPlacement === 'top' ? 'top-toolbar' : 'bottom-toolbar');
            if (options.secondToolbar && _.device('!small')) {
                node.addClass(options.toolbarPlacement === 'top' ? 'bottom-toolbar' : 'top-toolbar');
            }
        }

        this.on('change:prop:folder', function (e, value, previous) {
            // reset chunk loader
            loader.reset();
            if (previous !== undefined) {
                this.scrollTop(0);
                self.selection.resetLastIndex();
            }
        });

        this.on('change:mode', function (e, value, previous) {
            // reset chunk loader
            loader.reset();
            // reset selection
            this.scrollTop(0);
            self.selection.clear();
            self.selection.resetLastIndex();
        });

        scrollpane.on('focus', function () {
            if (!options.multiple && options.selectSmart) {
                self.selection.selectSmart();
            }
        });

        // default implementation if hash cannot be mapped
        // returns index
        this.select = (function () {

            var hash = {};

            // restore persistent settings
            if (options.settings) {
                _(options.settings.get('vgrid/previous', {})).each(function (cid, folder) {
                    hash[folder] = [_.cid(cid)];
                });
            }

            self.selection.on('change', function (e, list) {
                var folder = self.prop('folder');
                if (options.settings && list.length <= 1) {
                    // we only store the current selection if its length is max 1
                    options.settings.set(['vgrid', 'previous', folder], _.cid(list[0])).save();
                    // always store in fluent hash
                    hash[folder] = list;
                }
            });

            self.on('beforechange:prop:folder', function (e, value, previous) {
                if (previous !== undefined) {
                    hash[previous] = self.selection.get();
                }
            });

            self.selection.on('clear', function () {
                var folder = self.prop('folder');
                delete hash[folder];
            });

            return function () {
                var folder = self.prop('folder');
                return (currentMode === 'all' && hash[folder]) || null;
            };
        }());

        this.focus = function () {
            scrollpane.focus();
        };
    };

    // make Template accessible
    VGrid.Template = Template;

    return VGrid;
});<|MERGE_RESOLUTION|>--- conflicted
+++ resolved
@@ -236,21 +236,12 @@
                 }
             },
 
-<<<<<<< HEAD
-            uncheckSelectAll = function (list) {
-                if (list.length < 1) {
-                    ignoreCheckbox = true;
-                    node.find('.select-all input').prop('checked', false);
-                    ignoreCheckbox = false;
-                }
-=======
             updateSelectAll = function (list) {
                 var check = (list.length >= 1) && (list.length >= all.length);//list can be larger if threads are expanded in the grid
 
                 ignoreCheckbox = true;
                 node.find('.select-all input').prop('checked', check);
                 ignoreCheckbox = false;
->>>>>>> 78465d32
             },
 
             fnToggleEditable = function (e) {
