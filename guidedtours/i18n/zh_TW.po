--- conflicted
+++ resolved
@@ -14,18 +14,204 @@
 "Plural-Forms: nplurals=2; plural=(n != 1);\n"
 "X-Generator: Poedit 1.8.8\n"
 
-<<<<<<< HEAD
-#: apps/io.ox/tours/files.js:221 module:io.ox/tours
-msgid "Add another account"
-msgstr "新增其他帳號"
+#: apps/io.ox/tours/calendar.js:34 module:io.ox/tours
+msgid "Creating a new appointment"
+msgstr "新增約會"
+
+#: apps/io.ox/tours/calendar.js:35 module:io.ox/tours
+msgid "To create a new appointment, click on New in the toolbar."
+msgstr "要建立新約會，點選工具列中的新增。"
+
+#: apps/io.ox/tours/calendar.js:51 module:io.ox/tours
+msgid "Entering the appointment's data"
+msgstr "輸入約會資料"
+
+#: apps/io.ox/tours/calendar.js:52 module:io.ox/tours
+msgid ""
+"Enter the subject, the start and the end date of the appointment. Other "
+"details are optional."
+msgstr "輸入約會的主旨、開啟與結束日期，其他資訊皆非必填。"
+
+#: apps/io.ox/tours/calendar.js:57 module:io.ox/tours
+msgid "Creating recurring appointments"
+msgstr "建立重複約會"
+
+#: apps/io.ox/tours/calendar.js:58 module:io.ox/tours
+msgid ""
+"To create recurring appointments, enable Repeat. Functions for setting the "
+"recurrence parameters are shown."
+msgstr "要建立重複約會，選取重複。將會顯示重複發生的選項。"
+
+#: apps/io.ox/tours/calendar.js:62 module:io.ox/tours
+#: apps/io.ox/tours/tasks.js:67
+msgid "Using the reminder function"
+msgstr "使用提醒功能"
+
+#: apps/io.ox/tours/calendar.js:63 module:io.ox/tours
+msgid "To not miss the appointment, use the reminder function."
+msgstr "若不要錯過約會，使用提醒功能。"
+
+#: apps/io.ox/tours/calendar.js:67 module:io.ox/tours
+#: apps/io.ox/tours/tasks.js:77
+msgid "Inviting other participants"
+msgstr "邀請其他參與者"
+
+#: apps/io.ox/tours/calendar.js:68 module:io.ox/tours
+msgid ""
+"To invite other participants, enter their names in the field below "
+"Participants. To avoid appointment conflicts, click on Find a free time at "
+"the upper right side."
+msgstr ""
+"要邀請其他參與者，在參與者欄位下方輸入他們的姓名。要避免約會發生衝突，點選右"
+"上角的尋找空閒時間。"
 
 #: apps/io.ox/tours/calendar.js:72 module:io.ox/tours
 msgid "Adding attachments"
 msgstr "新增附件"
 
-#: apps/io.ox/tours/tasks.js:54 module:io.ox/tours
-msgid "Adding further details"
-msgstr "新增更多詳情"
+#: apps/io.ox/tours/calendar.js:73 module:io.ox/tours
+msgid "Further down you can add documents as attachments to the appointment."
+msgstr "您還可以新增文件為附件至約會。"
+
+#: apps/io.ox/tours/calendar.js:77 module:io.ox/tours
+msgid "Creating the appointment"
+msgstr "新增約會"
+
+#: apps/io.ox/tours/calendar.js:78 module:io.ox/tours
+msgid "To create the appointment, click on Create at the upper right side."
+msgstr "要建立約會，點選右上角的建立。"
+
+#: apps/io.ox/tours/calendar.js:83 module:io.ox/tours
+#: apps/io.ox/tours/mail.js:86
+msgid "Selecting a view"
+msgstr "選擇視圖"
+
+#: apps/io.ox/tours/calendar.js:84 module:io.ox/tours
+msgid ""
+"To select one of the views like Day, Month or List, click on View in the "
+"toolbar. Select a menu entry from the Layout section."
+msgstr ""
+"要選擇日、月、清單等視圖，點選工具列中的視圖，然後點選版面段落中的選單項目。"
+
+#: apps/io.ox/tours/calendar.js:95 module:io.ox/tours
+msgid "The List view"
+msgstr "清單視圖"
+
+#: apps/io.ox/tours/calendar.js:96 module:io.ox/tours
+msgid ""
+"The List view shows a list of the appointments in the current folder. If "
+"clicking on an appointment, the appointment's data and some functions are "
+"displayed in the Detail view."
+msgstr ""
+"清單視圖會顯示目前資料夾中的約會，點擊約會時，約會資料與一些功能將顯示於詳細"
+"視圖。"
+
+#: apps/io.ox/tours/calendar.js:105 module:io.ox/tours
+msgid "The calendar views"
+msgstr "行事曆視圖"
+
+#: apps/io.ox/tours/calendar.js:106 module:io.ox/tours
+msgid ""
+"The calendar views display a calendar sheet with the appointments for the "
+"selected time range."
+msgstr "行事曆視圖將會顯示包含指定時間範圍中約會的行事曆。"
+
+#: apps/io.ox/tours/contacts.js:30 module:io.ox/tours
+msgid "Creating a new contact"
+msgstr "新增聯絡人"
+
+#: apps/io.ox/tours/contacts.js:31 module:io.ox/tours
+msgid "To create a new contact, click on New > Add contact in the toolbar."
+msgstr "要新增聯絡人，點選工具列中的新增 > 新增聯絡人。"
+
+#: apps/io.ox/tours/contacts.js:35 module:io.ox/tours
+msgid "Navigation bar"
+msgstr "導覽列"
+
+#: apps/io.ox/tours/contacts.js:36 module:io.ox/tours
+msgid ""
+"Click on a letter on the left side of the navigation bar in order to display "
+"the corresponding contacts from the selected address book."
+msgstr "點選導覽列左方的字母以顯示選擇的通訊錄中對應的聯絡人。"
+
+#: apps/io.ox/tours/contacts.js:40 module:io.ox/tours
+msgid "Sending an E-Mail to a contact"
+msgstr "傳送郵件給某個聯絡人"
+
+#: apps/io.ox/tours/contacts.js:41 module:io.ox/tours
+msgid ""
+"To send an E-Mail to the contact, click on an E-Mail address or on Send "
+"email in the toolbar."
+msgstr "要傳送郵件給聯絡人，點選工具列中的電子郵件地址或傳送電子郵件。"
+
+#: apps/io.ox/tours/contacts.js:46 module:io.ox/tours
+msgid "Editing multiple contacts"
+msgstr "編輯多個聯絡人"
+
+#: apps/io.ox/tours/contacts.js:47 module:io.ox/tours
+msgid ""
+"To edit multiple contacts at once, enable the checkboxes on the left side of "
+"the contacts. If the checkboxes are not displayed, click on View > "
+"Checkboxes on the right side of the toolbar."
+msgstr ""
+"要一次編輯多個聯絡人，選取聯絡人左邊的選取盒。若選取盒未顯示，點選工具列右邊"
+"的視圖 > 選取盒圖示。"
+
+#: apps/io.ox/tours/files.js:53 module:io.ox/tours
+msgid "The Drive app tour.txt"
+msgstr "The Drive app tour.txt"
+
+#: apps/io.ox/tours/files.js:59 module:io.ox/tours
+msgid "The Drive app"
+msgstr "Drive 應用程式"
+
+#: apps/io.ox/tours/files.js:60 module:io.ox/tours
+msgid ""
+"Welcome to your cloud storage app. This Guided Tour will introduce you to "
+"your new online storage solution - your one point to access online stored "
+"files from all your accounts. This is where you can upload and save your "
+"files, share them and synchronize them with different devices.  "
+msgstr ""
+"歡迎使用您的雲端儲存應用程式。此導覽程式將向您介紹全新的線上儲存解決方案：可"
+"存取您所有帳號當中儲存的檔案的單一窗口。您可上傳並儲存檔案於此處，分享並在不"
+"同裝置間同步。"
+
+#: apps/io.ox/tours/files.js:66 module:io.ox/tours
+msgid "Folder tree"
+msgstr "資料夾樹"
+
+#: apps/io.ox/tours/files.js:67 module:io.ox/tours
+msgid ""
+"On the left you can see the folder tree. It displays your folder structure "
+"and allows you to navigate to specific folders and subfolders. To make your "
+"life easier, we have already included folders for your Documents, Music, "
+"Pictures and Videos."
+msgstr ""
+"您可以在左邊看到資料夾樹，當中將會顯示您的資料夾結構，您可在當中切換至任何資"
+"料夾與子資料夾。為了方便您，我們已經為您的文件、音樂、相片、影片準備了專用資"
+"料夾。"
+
+#: apps/io.ox/tours/files.js:80 module:io.ox/tours
+msgid "Folder content"
+msgstr "資料夾內容"
+
+#: apps/io.ox/tours/files.js:81 module:io.ox/tours
+msgid ""
+"Clicking on a folder displays all the subfolders, documents, media and other "
+"files that it contains."
+msgstr "點擊資料夾後將會顯示當中包含所有的子資料夾、文件、媒體與其他檔案。"
+
+#: apps/io.ox/tours/files.js:88 module:io.ox/tours
+msgid "Select a view"
+msgstr "選擇視圖"
+
+#: apps/io.ox/tours/files.js:89 module:io.ox/tours
+msgid "Different views are available. Just select the one you like best."
+msgstr "可選擇不同的視圖，選擇您最喜歡的就好。"
+
+#: apps/io.ox/tours/files.js:103 module:io.ox/tours
+msgid "Toolbar"
+msgstr "工具列"
 
 #: apps/io.ox/tours/files.js:104 module:io.ox/tours
 msgid ""
@@ -34,6 +220,55 @@
 msgstr ""
 "您可在頂端找到含有許多功能與選項的工具列。您可以簡單地建立新資料夾、新檔案，"
 "以及其他功能。"
+
+#: apps/io.ox/tours/files.js:116 module:io.ox/tours
+msgid "Upload a new file"
+msgstr "上傳新檔案"
+
+#: apps/io.ox/tours/files.js:117 module:io.ox/tours
+msgid ""
+"To upload a new file from your local device, simply click on Add local file "
+"and select the file you would like to upload. It is even easier if you just "
+"drag and drop files from your local device into Drive. The uploaded file is "
+"now available in Drive on all your devices."
+msgstr ""
+"若要從您的本機電腦上傳檔案，只要點擊「新增本機檔案」然後選擇想要上傳的檔案即"
+"可。另一個更簡單的方式是直接從您的電腦中拖曳至 Drive。上傳的檔案就可透過 "
+"Drive 在所有裝置中使用。"
+
+#: apps/io.ox/tours/files.js:131 module:io.ox/tours
+msgid "Preview files"
+msgstr "預覽檔案"
+
+#: apps/io.ox/tours/files.js:132 module:io.ox/tours
+msgid "Clicking on the view icon leads you to a preview of the selected file."
+msgstr "點擊檢視圖示，將帶您到選擇檔案的預覽畫面。"
+
+#: apps/io.ox/tours/files.js:142 module:io.ox/tours
+msgid "Preview mode"
+msgstr "預覽模式"
+
+#: apps/io.ox/tours/files.js:143 module:io.ox/tours
+msgid ""
+"From preview you can also select other options to help you manage and work "
+"on your files."
+msgstr "您也可在預覽畫面選擇其他選項來幫助管理與編輯檔案。"
+
+#: apps/io.ox/tours/files.js:156 module:io.ox/tours
+msgid "Share files"
+msgstr "分享檔案"
+
+#: apps/io.ox/tours/files.js:157 module:io.ox/tours
+msgid ""
+"Here you can share files with your colleagues and external contacts. You can "
+"also collaborate on a document and set different access rights."
+msgstr ""
+"您可在此與朋友及外部聯絡人分享檔案。您也可以一起編輯文件，並設定不同存取權"
+"限。"
+
+#: apps/io.ox/tours/files.js:168 module:io.ox/tours
+msgid "Sharing options"
+msgstr "分享選項"
 
 #: apps/io.ox/tours/files.js:169 module:io.ox/tours
 msgid ""
@@ -46,546 +281,6 @@
 "輯檔案，請使用邀請成員功能；若只要將鏈結提供給其他人，即可檢視、下載您的檔"
 "案。若您希望的話，也可指定到期日，並加上密碼保護。"
 
-#: apps/io.ox/tours/contacts.js:36 module:io.ox/tours
-msgid ""
-"Click on a letter on the left side of the navigation bar in order to display "
-"the corresponding contacts from the selected address book."
-msgstr "點選導覽列左方的字母以顯示選擇的通訊錄中對應的聯絡人。"
-
-#: apps/io.ox/tours/files.js:81 module:io.ox/tours
-msgid ""
-"Clicking on a folder displays all the subfolders, documents, media and other "
-"files that it contains."
-msgstr "點擊資料夾後將會顯示當中包含所有的子資料夾、文件、媒體與其他檔案。"
-
-#: apps/io.ox/tours/files.js:132 module:io.ox/tours
-msgid "Clicking on the view icon leads you to a preview of the selected file."
-msgstr "點擊檢視圖示，將帶您到選擇檔案的預覽畫面。"
-
-#: apps/io.ox/tours/portal.js:45 module:io.ox/tours
-msgid "Closing a square"
-msgstr "關閉方塊"
-
-#: apps/io.ox/tours/files.js:182 module:io.ox/tours
-msgid "Collaborating"
-msgstr "協作"
-
-#: apps/io.ox/tours/mail.js:33 module:io.ox/tours
-msgid "Composing a new E-Mail"
-msgstr "撰寫新郵件"
-
-#: apps/io.ox/tours/calendar.js:34 module:io.ox/tours
-msgid "Creating a new appointment"
-msgstr "新增約會"
-
-#: apps/io.ox/tours/contacts.js:30 module:io.ox/tours
-msgid "Creating a new contact"
-msgstr "新增聯絡人"
-
-#: apps/io.ox/tours/tasks.js:32 module:io.ox/tours
-msgid "Creating a new task"
-msgstr "新建工作"
-
-#: apps/io.ox/tours/intro.js:72 module:io.ox/tours
-msgid "Creating new items"
-msgstr "建立新項目"
-
-#: apps/io.ox/tours/calendar.js:57 module:io.ox/tours
-msgid "Creating recurring appointments"
-msgstr "建立重複約會"
-
-#: apps/io.ox/tours/tasks.js:62 module:io.ox/tours
-msgid "Creating recurring tasks"
-msgstr "建立重複任務"
-=======
-#: apps/io.ox/tours/calendar.js:34 module:io.ox/tours
-msgid "Creating a new appointment"
-msgstr "新增約會"
-
-#: apps/io.ox/tours/calendar.js:35 module:io.ox/tours
-msgid "To create a new appointment, click on New in the toolbar."
-msgstr "要建立新約會，點選工具列中的新增。"
-
-#: apps/io.ox/tours/calendar.js:51 module:io.ox/tours
-msgid "Entering the appointment's data"
-msgstr "輸入約會資料"
-
-#: apps/io.ox/tours/calendar.js:52 module:io.ox/tours
-msgid ""
-"Enter the subject, the start and the end date of the appointment. Other "
-"details are optional."
-msgstr "輸入約會的主旨、開啟與結束日期，其他資訊皆非必填。"
-
-#: apps/io.ox/tours/calendar.js:57 module:io.ox/tours
-msgid "Creating recurring appointments"
-msgstr "建立重複約會"
-
-#: apps/io.ox/tours/calendar.js:58 module:io.ox/tours
-msgid ""
-"To create recurring appointments, enable Repeat. Functions for setting the "
-"recurrence parameters are shown."
-msgstr "要建立重複約會，選取重複。將會顯示重複發生的選項。"
-
-#: apps/io.ox/tours/calendar.js:62 module:io.ox/tours
-#: apps/io.ox/tours/tasks.js:67
-msgid "Using the reminder function"
-msgstr "使用提醒功能"
-
-#: apps/io.ox/tours/calendar.js:63 module:io.ox/tours
-msgid "To not miss the appointment, use the reminder function."
-msgstr "若不要錯過約會，使用提醒功能。"
-
-#: apps/io.ox/tours/calendar.js:67 module:io.ox/tours
-#: apps/io.ox/tours/tasks.js:77
-msgid "Inviting other participants"
-msgstr "邀請其他參與者"
-
-#: apps/io.ox/tours/calendar.js:68 module:io.ox/tours
-msgid ""
-"To invite other participants, enter their names in the field below "
-"Participants. To avoid appointment conflicts, click on Find a free time at "
-"the upper right side."
-msgstr ""
-"要邀請其他參與者，在參與者欄位下方輸入他們的姓名。要避免約會發生衝突，點選右"
-"上角的尋找空閒時間。"
-
-#: apps/io.ox/tours/calendar.js:72 module:io.ox/tours
-msgid "Adding attachments"
-msgstr "新增附件"
-
-#: apps/io.ox/tours/calendar.js:73 module:io.ox/tours
-msgid "Further down you can add documents as attachments to the appointment."
-msgstr "您還可以新增文件為附件至約會。"
->>>>>>> 9c370bce
-
-#: apps/io.ox/tours/calendar.js:77 module:io.ox/tours
-msgid "Creating the appointment"
-msgstr "新增約會"
-
-<<<<<<< HEAD
-#: apps/io.ox/tours/tasks.js:87 module:io.ox/tours
-msgid "Creating the task"
-msgstr "建立任務"
-
-#: apps/io.ox/tours/portal.js:51 module:io.ox/tours
-msgid "Customizing the Portal"
-msgstr "自訂 Portal"
-
-#: apps/io.ox/tours/intro.js:100 module:io.ox/tours
-msgid ""
-"Depending on the app, the toolbar contains various functions for creating, "
-"editing and organizing objects."
-msgstr "視應用程式而定，工具列包含了建立、編輯、管理物件的不同功能。"
-
-#: apps/io.ox/tours/intro.js:120 module:io.ox/tours
-msgid ""
-"Detailed instructions for the single apps are located in System menu > Help."
-msgstr "可以在系統選單 > 說明中找到各程式的詳細操作說明。"
-
-#: apps/io.ox/tours/files.js:198 module:io.ox/tours
-msgid ""
-"Did you know that you can edit text documents and spreadsheets online? Drive "
-"will automatically update your edited file, but thanks to versioning the "
-"original file stays available."
-msgstr ""
-"您知道您可直接在線上編輯文件與試算表嗎？Drive 將自動更新您編輯的檔案，受惠於"
-"版本功能，原始版本將永遠存在。"
-
-#: apps/io.ox/tours/files.js:89 module:io.ox/tours
-msgid "Different views are available. Just select the one you like best."
-msgstr "可選擇不同的視圖，選擇您最喜歡的就好。"
-
-#: apps/io.ox/tours/intro.js:44 module:io.ox/tours
-msgid "Displaying the help or the settings"
-msgstr "顯示選項或說明"
-
-#: apps/io.ox/tours/portal.js:40 module:io.ox/tours
-msgid "Drag and drop"
-msgstr "拖曳"
-
-#: apps/io.ox/tours/files.js:222 module:io.ox/tours
-msgid ""
-"Drive allows you to connect to other storage solutions if you already have a "
-"cloud storage account you use to save and sync your files. Simply click on "
-"the appropriate logo to access your existing data."
-msgstr ""
-"若您已經有了雲端儲存空間的帳號，用來儲存與同步檔案的話，您可直接將 Drive 連結"
-"至該線上儲存解決方案。只要點擊對應的圖示後登入即可存取您現有的資料。"
-
-#: apps/io.ox/tours/settings.js:44 module:io.ox/tours
-msgid ""
-"Edit a setting on the right side. In most of the cases, the changes are "
-"activated immediately."
-msgstr "編輯右邊的設定，在大多數的情況下變更將會即時生效。"
-
-#: apps/io.ox/tours/files.js:197 module:io.ox/tours
-msgid "Edit documents"
-msgstr "編輯文件"
-
-#: apps/io.ox/tours/mail.js:106 module:io.ox/tours
-msgid "Editing multiple E-Mails"
-msgstr "編輯多封郵件"
-=======
-#: apps/io.ox/tours/calendar.js:78 module:io.ox/tours
-msgid "To create the appointment, click on Create at the upper right side."
-msgstr "要建立約會，點選右上角的建立。"
-
-#: apps/io.ox/tours/calendar.js:83 module:io.ox/tours
-#: apps/io.ox/tours/mail.js:86
-msgid "Selecting a view"
-msgstr "選擇視圖"
-
-#: apps/io.ox/tours/calendar.js:84 module:io.ox/tours
-msgid ""
-"To select one of the views like Day, Month or List, click on View in the "
-"toolbar. Select a menu entry from the Layout section."
-msgstr ""
-"要選擇日、月、清單等視圖，點選工具列中的視圖，然後點選版面段落中的選單項目。"
-
-#: apps/io.ox/tours/calendar.js:95 module:io.ox/tours
-msgid "The List view"
-msgstr "清單視圖"
-
-#: apps/io.ox/tours/calendar.js:96 module:io.ox/tours
-msgid ""
-"The List view shows a list of the appointments in the current folder. If "
-"clicking on an appointment, the appointment's data and some functions are "
-"displayed in the Detail view."
-msgstr ""
-"清單視圖會顯示目前資料夾中的約會，點擊約會時，約會資料與一些功能將顯示於詳細"
-"視圖。"
-
-#: apps/io.ox/tours/calendar.js:105 module:io.ox/tours
-msgid "The calendar views"
-msgstr "行事曆視圖"
-
-#: apps/io.ox/tours/calendar.js:106 module:io.ox/tours
-msgid ""
-"The calendar views display a calendar sheet with the appointments for the "
-"selected time range."
-msgstr "行事曆視圖將會顯示包含指定時間範圍中約會的行事曆。"
-
-#: apps/io.ox/tours/contacts.js:30 module:io.ox/tours
-msgid "Creating a new contact"
-msgstr "新增聯絡人"
-
-#: apps/io.ox/tours/contacts.js:31 module:io.ox/tours
-msgid "To create a new contact, click on New > Add contact in the toolbar."
-msgstr "要新增聯絡人，點選工具列中的新增 > 新增聯絡人。"
-
-#: apps/io.ox/tours/contacts.js:35 module:io.ox/tours
-msgid "Navigation bar"
-msgstr "導覽列"
-
-#: apps/io.ox/tours/contacts.js:36 module:io.ox/tours
-msgid ""
-"Click on a letter on the left side of the navigation bar in order to display "
-"the corresponding contacts from the selected address book."
-msgstr "點選導覽列左方的字母以顯示選擇的通訊錄中對應的聯絡人。"
-
-#: apps/io.ox/tours/contacts.js:40 module:io.ox/tours
-msgid "Sending an E-Mail to a contact"
-msgstr "傳送郵件給某個聯絡人"
-
-#: apps/io.ox/tours/contacts.js:41 module:io.ox/tours
-msgid ""
-"To send an E-Mail to the contact, click on an E-Mail address or on Send "
-"email in the toolbar."
-msgstr "要傳送郵件給聯絡人，點選工具列中的電子郵件地址或傳送電子郵件。"
->>>>>>> 9c370bce
-
-#: apps/io.ox/tours/contacts.js:46 module:io.ox/tours
-msgid "Editing multiple contacts"
-msgstr "編輯多個聯絡人"
-
-<<<<<<< HEAD
-#: apps/io.ox/tours/tasks.js:99 module:io.ox/tours
-msgid "Editing multiple tasks"
-msgstr "編輯多個任務"
-
-#: apps/io.ox/tours/settings.js:43 module:io.ox/tours
-msgid "Editing settings"
-msgstr "編輯選項"
-
-#: apps/io.ox/tours/mail.js:69 module:io.ox/tours
-#, fuzzy
-msgid ""
-"Enter the E-Mail text into the main area. If the text format was set to HTML "
-"in the options, you can format the E-Mail text. To do so select a text part "
-"and then click an icon in the formatting bar."
-msgstr ""
-"在主要區域輸入郵件內文，若設定中的文字格式設定為 HTML，您將可以套用格式。若要"
-"這麼做請選擇文字，然後點擊格式列中的圖示。"
-
-#: apps/io.ox/tours/mail.js:48 module:io.ox/tours
-msgid ""
-"Enter the recipient's name into the recipients field. As soon as you typed "
-"the first letters, suggestions from the address books are displayed. To "
-"accept a recipient suggestion, click on it."
-msgstr ""
-"請在收件者欄位輸入收件者的姓名。當您輸入首字母後，將顯示來自通訊錄中的建議。"
-"若要接受收件者建議，請點擊。"
-
-#: apps/io.ox/tours/mail.js:59 module:io.ox/tours
-msgid "Enter the subject into the subject field."
-msgstr "在主旨欄位輸入主旨。"
-
-#: apps/io.ox/tours/calendar.js:52 module:io.ox/tours
-msgid ""
-"Enter the subject, the start and the end date of the appointment. Other "
-"details are optional."
-msgstr "輸入約會的主旨、開啟與結束日期，其他資訊皆非必填。"
-
-#: apps/io.ox/tours/tasks.js:49 module:io.ox/tours
-msgid "Enter the subject, the start date, and a description."
-msgstr "輸入主旨、開始日期以及描述"
-
-#: apps/io.ox/tours/tasks.js:82 module:io.ox/tours
-msgid "Entering billing information"
-msgstr "輸入帳務資訊"
-
-#: apps/io.ox/tours/mail.js:68 module:io.ox/tours
-msgid "Entering the E-Mail text"
-msgstr "輸入郵件內文"
-
-#: apps/io.ox/tours/calendar.js:51 module:io.ox/tours
-msgid "Entering the appointment's data"
-msgstr "輸入約會資料"
-
-#: apps/io.ox/tours/mail.js:47 module:io.ox/tours
-msgid "Entering the recipient's name"
-msgstr "輸入收件者名稱"
-
-#: apps/io.ox/tours/mail.js:58 module:io.ox/tours
-msgid "Entering the subject"
-msgstr "輸入主旨"
-
-#: apps/io.ox/tours/tasks.js:48 module:io.ox/tours
-msgid "Entering the task's data"
-msgstr "輸入任務資料"
-
-#: apps/io.ox/tours/files.js:205 module:io.ox/tours
-msgid "File details"
-msgstr "檔案詳情"
-
-#: apps/io.ox/tours/files.js:80 module:io.ox/tours
-msgid "Folder content"
-msgstr "資料夾內容"
-
-#: apps/io.ox/tours/files.js:66 module:io.ox/tours
-msgid "Folder tree"
-msgstr "資料夾樹"
-=======
-#: apps/io.ox/tours/contacts.js:47 module:io.ox/tours
-msgid ""
-"To edit multiple contacts at once, enable the checkboxes on the left side of "
-"the contacts. If the checkboxes are not displayed, click on View > "
-"Checkboxes on the right side of the toolbar."
-msgstr ""
-"要一次編輯多個聯絡人，選取聯絡人左邊的選取盒。若選取盒未顯示，點選工具列右邊"
-"的視圖 > 選取盒圖示。"
-
-#: apps/io.ox/tours/files.js:53 module:io.ox/tours
-msgid "The Drive app tour.txt"
-msgstr "The Drive app tour.txt"
-
-#: apps/io.ox/tours/files.js:59 module:io.ox/tours
-msgid "The Drive app"
-msgstr "Drive 應用程式"
-
-#: apps/io.ox/tours/files.js:60 module:io.ox/tours
-msgid ""
-"Welcome to your cloud storage app. This Guided Tour will introduce you to "
-"your new online storage solution - your one point to access online stored "
-"files from all your accounts. This is where you can upload and save your "
-"files, share them and synchronize them with different devices.  "
-msgstr ""
-"歡迎使用您的雲端儲存應用程式。此導覽程式將向您介紹全新的線上儲存解決方案：可"
-"存取您所有帳號當中儲存的檔案的單一窗口。您可上傳並儲存檔案於此處，分享並在不"
-"同裝置間同步。"
-
-#: apps/io.ox/tours/files.js:66 module:io.ox/tours
-msgid "Folder tree"
-msgstr "資料夾樹"
-
-#: apps/io.ox/tours/files.js:67 module:io.ox/tours
-msgid ""
-"On the left you can see the folder tree. It displays your folder structure "
-"and allows you to navigate to specific folders and subfolders. To make your "
-"life easier, we have already included folders for your Documents, Music, "
-"Pictures and Videos."
-msgstr ""
-"您可以在左邊看到資料夾樹，當中將會顯示您的資料夾結構，您可在當中切換至任何資"
-"料夾與子資料夾。為了方便您，我們已經為您的文件、音樂、相片、影片準備了專用資"
-"料夾。"
-
-#: apps/io.ox/tours/files.js:80 module:io.ox/tours
-msgid "Folder content"
-msgstr "資料夾內容"
-
-#: apps/io.ox/tours/files.js:81 module:io.ox/tours
-msgid ""
-"Clicking on a folder displays all the subfolders, documents, media and other "
-"files that it contains."
-msgstr "點擊資料夾後將會顯示當中包含所有的子資料夾、文件、媒體與其他檔案。"
-
-#: apps/io.ox/tours/files.js:88 module:io.ox/tours
-msgid "Select a view"
-msgstr "選擇視圖"
-
-#: apps/io.ox/tours/files.js:89 module:io.ox/tours
-msgid "Different views are available. Just select the one you like best."
-msgstr "可選擇不同的視圖，選擇您最喜歡的就好。"
-
-#: apps/io.ox/tours/files.js:103 module:io.ox/tours
-msgid "Toolbar"
-msgstr "工具列"
-
-#: apps/io.ox/tours/files.js:104 module:io.ox/tours
-msgid ""
-"At the top you can find the toolbar with many functions and additional "
-"options. You can easily create new folders, new files and much more."
-msgstr ""
-"您可在頂端找到含有許多功能與選項的工具列。您可以簡單地建立新資料夾、新檔案，"
-"以及其他功能。"
-
-#: apps/io.ox/tours/files.js:116 module:io.ox/tours
-msgid "Upload a new file"
-msgstr "上傳新檔案"
-
-#: apps/io.ox/tours/files.js:117 module:io.ox/tours
-msgid ""
-"To upload a new file from your local device, simply click on Add local file "
-"and select the file you would like to upload. It is even easier if you just "
-"drag and drop files from your local device into Drive. The uploaded file is "
-"now available in Drive on all your devices."
-msgstr ""
-"若要從您的本機電腦上傳檔案，只要點擊「新增本機檔案」然後選擇想要上傳的檔案即"
-"可。另一個更簡單的方式是直接從您的電腦中拖曳至 Drive。上傳的檔案就可透過 "
-"Drive 在所有裝置中使用。"
-
-#: apps/io.ox/tours/files.js:131 module:io.ox/tours
-msgid "Preview files"
-msgstr "預覽檔案"
-
-#: apps/io.ox/tours/files.js:132 module:io.ox/tours
-msgid "Clicking on the view icon leads you to a preview of the selected file."
-msgstr "點擊檢視圖示，將帶您到選擇檔案的預覽畫面。"
-
-#: apps/io.ox/tours/files.js:142 module:io.ox/tours
-msgid "Preview mode"
-msgstr "預覽模式"
->>>>>>> 9c370bce
-
-#: apps/io.ox/tours/files.js:143 module:io.ox/tours
-msgid ""
-"From preview you can also select other options to help you manage and work "
-"on your files."
-msgstr "您也可在預覽畫面選擇其他選項來幫助管理與編輯檔案。"
-
-<<<<<<< HEAD
-#: apps/io.ox/tours/calendar.js:73 module:io.ox/tours
-msgid "Further down you can add documents as attachments to the appointment."
-msgstr "您還可以新增文件為附件至約會。"
-
-#: apps/io.ox/tours/mail.js:63 module:io.ox/tours
-msgid "Further functions"
-msgstr "更多功能"
-
-#: apps/io.ox/tours/intro.js:119 module:io.ox/tours
-msgid "Further information"
-msgstr "更多資訊"
-
-#. Tour name; general introduction
-#: apps/io.ox/tours/main.js:71 module:io.ox/tours
-msgid "Getting started"
-msgstr "開始入門"
-
-#: apps/io.ox/tours/mail.js:101 module:io.ox/tours
-msgid "Halo view"
-msgstr "Halo View"
-
-#: apps/io.ox/tours/files.js:157 module:io.ox/tours
-msgid ""
-"Here you can share files with your colleagues and external contacts. You can "
-"also collaborate on a document and set different access rights."
-msgstr ""
-"您可在此與朋友及外部聯絡人分享檔案。您也可以一起編輯文件，並設定不同存取權"
-"限。"
-
-#: apps/io.ox/tours/files.js:232 module:io.ox/tours
-msgid ""
-"Hint: you can always restart guided tours, any time you need them, from the "
-"system menu."
-msgstr "提示: 您可以在需要時從系統選單隨時回來導覽。"
-
-#: apps/io.ox/tours/settings.js:36 module:io.ox/tours
-msgid "How the settings are organized"
-msgstr "設定如何整理"
-
-#: apps/io.ox/tours/mail.js:92 module:io.ox/tours
-msgid ""
-"If double-clicking on an E-Mail in the list, the E-Mail is opened in a "
-"separate window."
-msgstr "若雙擊清單中的郵件，將於不同視窗中開啟該郵件。"
-
-#: apps/io.ox/tours/portal.js:46 module:io.ox/tours
-#, fuzzy
-msgid "If you no longer want to display a square, click the delete icon."
-msgstr "若您不想要顯示方塊，點擊叉叉。"
-
-#: apps/io.ox/tours/intro.js:66 module:io.ox/tours
-msgid ""
-"In case of new notifications, e.g. appointment invitations, the info area is "
-"opened."
-msgstr "在新通知的情況下，例如約會邀請，資訊區域將會打開。"
-
-#: apps/io.ox/tours/mail.js:107 module:io.ox/tours
-msgid ""
-"In order to edit multiple E-Mails at once, enable the checkboxes on the left "
-"side of the E-Mails. If the checkboxes are not displayed, click on View > "
-"Checkboxes on the right side of the toolbar."
-msgstr ""
-"要一次編輯多封郵件，點選郵件左邊的選取盒。若選取盒未顯示，點選工具列右邊的視"
-"圖 > 選取盒。"
-
-#: apps/io.ox/tours/mail.js:64 module:io.ox/tours
-msgid ""
-"In this area you can find further functions, e.g. for adding attachments."
-msgstr "在此區域您可以找到更多功能，例如新增附件。"
-
-#: apps/io.ox/tours/calendar.js:67 module:io.ox/tours
-#: apps/io.ox/tours/tasks.js:77
-msgid "Inviting other participants"
-msgstr "邀請其他參與者"
-=======
-#: apps/io.ox/tours/files.js:156 module:io.ox/tours
-msgid "Share files"
-msgstr "分享檔案"
-
-#: apps/io.ox/tours/files.js:157 module:io.ox/tours
-msgid ""
-"Here you can share files with your colleagues and external contacts. You can "
-"also collaborate on a document and set different access rights."
-msgstr ""
-"您可在此與朋友及外部聯絡人分享檔案。您也可以一起編輯文件，並設定不同存取權"
-"限。"
-
-#: apps/io.ox/tours/files.js:168 module:io.ox/tours
-msgid "Sharing options"
-msgstr "分享選項"
-
-#: apps/io.ox/tours/files.js:169 module:io.ox/tours
-msgid ""
-"Choose from two alternatives to share your files and folders. Use Invite "
-"people if you want to manage access rights and allow recipients to create "
-"and edit files. Or just get a link to let others view and download your "
-"files. You can use an expiration date and password protection if you like."
-msgstr ""
-"在兩個選項間選擇以分享您的檔案與資料夾。若您想要管理權限並允許受邀者建立與編"
-"輯檔案，請使用邀請成員功能；若只要將鏈結提供給其他人，即可檢視、下載您的檔"
-"案。若您希望的話，也可指定到期日，並加上密碼保護。"
-
 #: apps/io.ox/tours/files.js:182 module:io.ox/tours
 msgid "Collaborating"
 msgstr "協作"
@@ -660,118 +355,99 @@
 msgstr ""
 "本指南將簡明地向您介紹本產品。若需更詳細的資訊，請參照各應用程式的導覽或線上"
 "說明。"
->>>>>>> 9c370bce
 
 #: apps/io.ox/tours/intro.js:38 module:io.ox/tours
 msgid "Launching an app"
 msgstr "執行應用程式"
 
-<<<<<<< HEAD
-#: apps/io.ox/tours/contacts.js:35 module:io.ox/tours
-msgid "Navigation bar"
-msgstr "導覽列"
-
-#: apps/io.ox/tours/files.js:67 module:io.ox/tours
+#: apps/io.ox/tours/intro.js:39 module:io.ox/tours
+msgid "To launch an app, click on an entry on the left side of the menu bar."
+msgstr "要啟動應用程式，點選選單列左方的項目。"
+
+#: apps/io.ox/tours/intro.js:44 module:io.ox/tours
+msgid "Displaying the help or the settings"
+msgstr "顯示選項或說明"
+
+#: apps/io.ox/tours/intro.js:45 module:io.ox/tours
 msgid ""
-"On the left you can see the folder tree. It displays your folder structure "
-"and allows you to navigate to specific folders and subfolders. To make your "
-"life easier, we have already included folders for your Documents, Music, "
-"Pictures and Videos."
-msgstr ""
-"您可以在左邊看到資料夾樹，當中將會顯示您的資料夾結構，您可在當中切換至任何資"
-"料夾與子資料夾。為了方便您，我們已經為您的文件、音樂、相片、影片準備了專用資"
-"料夾。"
-
-#: apps/io.ox/tours/mail.js:91 module:io.ox/tours
-msgid "Opening an E-Mail in a separate window"
-msgstr "在不同視窗開啟郵件"
+"To display the help or the settings, click the System menu icon in the menu "
+"bar."
+msgstr "要顯示選項或說明，點擊選單列當中的圖示。"
+
+#: apps/io.ox/tours/intro.js:58 module:io.ox/tours
+msgid "The New objects icon"
+msgstr "新物件圖示"
+
+#: apps/io.ox/tours/intro.js:59 module:io.ox/tours
+msgid ""
+"The New objects icon shows the number of unread E-Mails or other "
+"notifications. If clicking the icon, the info area opens."
+msgstr "新物件圖示將會顯示未讀郵件或其他通知。點選圖示時將會開啟資訊區域。"
+
+#: apps/io.ox/tours/intro.js:65 module:io.ox/tours
+msgid "The info area"
+msgstr "資訊區域"
+
+#: apps/io.ox/tours/intro.js:66 module:io.ox/tours
+msgid ""
+"In case of new notifications, e.g. appointment invitations, the info area is "
+"opened."
+msgstr "在新通知的情況下，例如約會邀請，資訊區域將會打開。"
+
+#: apps/io.ox/tours/intro.js:72 module:io.ox/tours
+msgid "Creating new items"
+msgstr "建立新項目"
+
+#: apps/io.ox/tours/intro.js:73 module:io.ox/tours
+msgid "To create a new E-Mail, click the Compose new E-Mail in the toolbar."
+msgstr "要發新信，點擊工具列中的的寫新郵件圖示。"
 
 #: apps/io.ox/tours/intro.js:81 module:io.ox/tours
 msgid "Opening or closing the folder tree"
 msgstr "開啟或關閉資料夾樹"
 
-#: apps/io.ox/tours/mail.js:112 module:io.ox/tours
-msgid "Opening the E-Mail settings"
-msgstr "開啟郵件選項"
-
-#: apps/io.ox/tours/settings.js:48 module:io.ox/tours
-msgid "Opening the help"
-msgstr "開啟說明"
-
-#: apps/io.ox/tours/settings.js:30 module:io.ox/tours
-msgid "Opening the settings"
-msgstr "開啟選項"
-
-#: apps/io.ox/tours/files.js:131 module:io.ox/tours
-msgid "Preview files"
-msgstr "預覽檔案"
-
-#: apps/io.ox/tours/files.js:142 module:io.ox/tours
-msgid "Preview mode"
-msgstr "預覽模式"
-
-#: apps/io.ox/tours/mail.js:96 module:io.ox/tours
-msgid "Reading E-Mail conversations"
-msgstr "閱讀郵件討論串"
-
-#: apps/io.ox/tours/portal.js:35 module:io.ox/tours
-msgid "Reading the details"
-msgstr "閱讀詳情"
-
-#: apps/io.ox/tours/files.js:231 module:io.ox/tours
-msgid "Restart Guided Tour"
-msgstr "重新開始導覽"
+#: apps/io.ox/tours/intro.js:82 module:io.ox/tours
+msgid ""
+"To open or close the folder tree, click on View >  Folder view on the right "
+"side of the toolbar."
+msgstr "要開啟或關閉資料夾樹，點選工具列右邊的視圖 > 資料夾視圖。"
 
 #: apps/io.ox/tours/intro.js:94 module:io.ox/tours
 msgid "Searching for objects"
 msgstr "搜尋物件"
 
-#: apps/io.ox/tours/files.js:88 module:io.ox/tours
-msgid "Select a view"
-msgstr "選擇視圖"
-
-#: apps/io.ox/tours/calendar.js:83 module:io.ox/tours
-#: apps/io.ox/tours/mail.js:86
-msgid "Selecting a view"
-msgstr "選擇視圖"
-
-#: apps/io.ox/tours/contacts.js:40 module:io.ox/tours
-msgid "Sending an E-Mail to a contact"
-msgstr "傳送郵件給某個聯絡人"
-
-#: apps/io.ox/tours/mail.js:74 module:io.ox/tours
-msgid "Sending the E-Mail"
-msgstr "寄送郵件"
-
-#: apps/io.ox/tours/files.js:156 module:io.ox/tours
-msgid "Share files"
-msgstr "分享檔案"
-
-#: apps/io.ox/tours/files.js:183 module:io.ox/tours
+#: apps/io.ox/tours/intro.js:95 module:io.ox/tours
+msgid "To search for objects, click the Search icon in the menu bar."
+msgstr "要搜尋物件，點選選單列中的搜尋圖示。"
+
+#: apps/io.ox/tours/intro.js:99 module:io.ox/tours
+msgid "The toolbar"
+msgstr "工具列"
+
+#: apps/io.ox/tours/intro.js:100 module:io.ox/tours
 msgid ""
-"Sharing files by inviting people does not only offer your recipients the "
-"option to create and edit files. Internal and external participants are also "
-"able to collaborate with you on text documents and spreadsheets at the same "
-"time."
-msgstr ""
-"透過邀請成員來分享檔案不僅能讓受邀者建立、編輯檔案，內外部的其他參與者也能夠"
-"與您同時編輯文件與試算表。"
-
-#: apps/io.ox/tours/files.js:168 module:io.ox/tours
-msgid "Sharing options"
-msgstr "分享選項"
-
-#: apps/io.ox/tours/settings.js:54 module:io.ox/tours
-msgid "Signing out"
-msgstr "登出"
-
-#: apps/io.ox/tours/tasks.js:92 module:io.ox/tours
-msgid "Sorting tasks"
-msgstr "排序任務"
-
-#: apps/io.ox/tours/mail.js:79 module:io.ox/tours
-msgid "Sorting your E-Mails"
-msgstr "排序您的郵件"
+"Depending on the app, the toolbar contains various functions for creating, "
+"editing and organizing objects."
+msgstr "視應用程式而定，工具列包含了建立、編輯、管理物件的不同功能。"
+
+#: apps/io.ox/tours/intro.js:104 module:io.ox/tours
+msgid "The folder tree"
+msgstr "資料夾樹"
+
+#: apps/io.ox/tours/intro.js:105 module:io.ox/tours
+msgid ""
+"Use the folder tree to open the folder containing the objects that you want "
+"to view in the list."
+msgstr "使用資料夾樹來開啟包含你想要在清單中檢視的物件的資料夾。"
+
+#: apps/io.ox/tours/intro.js:109 module:io.ox/tours
+msgid "The list"
+msgstr "清單"
+
+#: apps/io.ox/tours/intro.js:110 module:io.ox/tours
+msgid ""
+"Use the list to select an object, show its contents or activate functions."
+msgstr "使用清單來選擇物件，以檢視其內容或套用功能。"
 
 #: apps/io.ox/tours/intro.js:114 module:io.ox/tours
 msgid "The Detail view"
@@ -785,105 +461,81 @@
 "詳細視圖會顯示物件的內容，視應用程式而定，您可以在詳細視圖中找到更多管理物件"
 "的功能。"
 
-#: apps/io.ox/tours/files.js:59 module:io.ox/tours
-msgid "The Drive app"
-msgstr "Drive 應用程式"
-
-#: apps/io.ox/tours/files.js:53 module:io.ox/tours
-msgid "The Drive app tour.txt"
-msgstr "The Drive app tour.txt"
-
-#: apps/io.ox/tours/calendar.js:95 module:io.ox/tours
-msgid "The List view"
-msgstr "清單視圖"
-
-#: apps/io.ox/tours/calendar.js:96 module:io.ox/tours
+#: apps/io.ox/tours/intro.js:119 module:io.ox/tours
+msgid "Further information"
+msgstr "更多資訊"
+
+#: apps/io.ox/tours/intro.js:120 module:io.ox/tours
 msgid ""
-"The List view shows a list of the appointments in the current folder. If "
-"clicking on an appointment, the appointment's data and some functions are "
-"displayed in the Detail view."
+"Detailed instructions for the single apps are located in System menu > Help."
+msgstr "可以在系統選單 > 說明中找到各程式的詳細操作說明。"
+
+#: apps/io.ox/tours/mail.js:33 module:io.ox/tours
+msgid "Composing a new E-Mail"
+msgstr "撰寫新郵件"
+
+#: apps/io.ox/tours/mail.js:34 module:io.ox/tours
+msgid "To compose a new E-Mail, click on Compose in the toolbar."
+msgstr "要撰寫新郵件，點選工具列的撰寫。"
+
+#: apps/io.ox/tours/mail.js:47 module:io.ox/tours
+msgid "Entering the recipient's name"
+msgstr "輸入收件者名稱"
+
+#: apps/io.ox/tours/mail.js:48 module:io.ox/tours
+msgid ""
+"Enter the recipient's name into the recipients field. As soon as you typed "
+"the first letters, suggestions from the address books are displayed. To "
+"accept a recipient suggestion, click on it."
 msgstr ""
-"清單視圖會顯示目前資料夾中的約會，點擊約會時，約會資料與一些功能將顯示於詳細"
-"視圖。"
-
-#: apps/io.ox/tours/intro.js:58 module:io.ox/tours
-msgid "The New objects icon"
-msgstr "新物件圖示"
-
-#: apps/io.ox/tours/intro.js:59 module:io.ox/tours
+"請在收件者欄位輸入收件者的姓名。當您輸入首字母後，將顯示來自通訊錄中的建議。"
+"若要接受收件者建議，請點擊。"
+
+#: apps/io.ox/tours/mail.js:58 module:io.ox/tours
+msgid "Entering the subject"
+msgstr "輸入主旨"
+
+#: apps/io.ox/tours/mail.js:59 module:io.ox/tours
+msgid "Enter the subject into the subject field."
+msgstr "在主旨欄位輸入主旨。"
+
+#: apps/io.ox/tours/mail.js:63 module:io.ox/tours
+msgid "Further functions"
+msgstr "更多功能"
+
+#: apps/io.ox/tours/mail.js:64 module:io.ox/tours
 msgid ""
-"The New objects icon shows the number of unread E-Mails or other "
-"notifications. If clicking the icon, the info area opens."
-msgstr "新物件圖示將會顯示未讀郵件或其他通知。點選圖示時將會開啟資訊區域。"
-
-#: apps/io.ox/tours/portal.js:30 module:io.ox/tours
-msgid "The Portal"
-msgstr "入口"
-
-#: apps/io.ox/tours/portal.js:31 module:io.ox/tours
+"In this area you can find further functions, e.g. for adding attachments."
+msgstr "在此區域您可以找到更多功能，例如新增附件。"
+
+#: apps/io.ox/tours/mail.js:68 module:io.ox/tours
+msgid "Entering the E-Mail text"
+msgstr "輸入郵件內文"
+
+#: apps/io.ox/tours/mail.js:69 module:io.ox/tours
 msgid ""
-"The Portal informs you about current E-Mails, appointments or social network "
-"news."
-msgstr "入口可通知您目前有什麼郵件、約會、或社交網路中的消息。"
-
-#: apps/io.ox/tours/calendar.js:105 module:io.ox/tours
-msgid "The calendar views"
-msgstr "行事曆視圖"
-
-#: apps/io.ox/tours/calendar.js:106 module:io.ox/tours
-msgid ""
-"The calendar views display a calendar sheet with the appointments for the "
-"selected time range."
-msgstr "行事曆視圖將會顯示包含指定時間範圍中約會的行事曆。"
-
-#: apps/io.ox/tours/files.js:206 module:io.ox/tours
-msgid ""
-"The file details side bar offers additional information about your files. "
-"Just enable the File details option from the View drop down menu and select "
-"a file to see the details."
+"Enter the E-Mail text into the main area. If the text format was set to HTML "
+"in the options, you can format the E-Mail text. To do so select a text part "
+"and then click an icon in the formatting bar."
 msgstr ""
-"檔案詳細資訊側邊欄提供關於檔案的更多資訊。只要在視圖下拉選單開啟檔案詳情選"
-"項，然後選擇檔案即可看到詳情。"
-
-#: apps/io.ox/tours/intro.js:104 module:io.ox/tours
-msgid "The folder tree"
-msgstr "資料夾樹"
-
-#: apps/io.ox/tours/intro.js:65 module:io.ox/tours
-msgid "The info area"
-msgstr "資訊區域"
-
-#: apps/io.ox/tours/intro.js:109 module:io.ox/tours
-msgid "The list"
-msgstr "清單"
-
-#: apps/io.ox/tours/settings.js:37 module:io.ox/tours
-msgid ""
-"The settings are organized in topics. Select the topic on the left side, e.g "
-"Basic settings or E-Mail."
-msgstr "設定依照主題排序顯示。點擊左邊的主題，例如「基礎設定」或「電子郵件」。"
-
-#: apps/io.ox/tours/intro.js:99 module:io.ox/tours
-msgid "The toolbar"
-msgstr "工具列"
-
-#: apps/io.ox/tours/intro.js:35 module:io.ox/tours
-msgid ""
-"This guided tour will briefly introduce you to the product. Get more "
-"detailed information in the tours for the single apps or in the online help."
-msgstr ""
-"本指南將簡明地向您介紹本產品。若需更詳細的資訊，請參照各應用程式的導覽或線上"
-"說明。"
-
-#: apps/io.ox/tours/tasks.js:55 module:io.ox/tours
-msgid "To add further details, click on Expand form."
-msgstr "要新增更多資訊，點選展開表單。"
-
-#: apps/io.ox/tours/portal.js:41 module:io.ox/tours
-msgid ""
-"To change the layout, drag a square's title to another position and drop it "
-"there."
-msgstr "要修改版面，將方塊的標題拖曳到其他地方並放下。"
+"在主要區域輸入郵件內文，若文字格式設定為 HTML，您將可以套用格式。若要這麼做請"
+"選擇一段文字，然後點擊格式列中的圖示。"
+
+#: apps/io.ox/tours/mail.js:74 module:io.ox/tours
+msgid "Sending the E-Mail"
+msgstr "寄送郵件"
+
+#: apps/io.ox/tours/mail.js:75 module:io.ox/tours
+msgid "To send the E-Mail, click on Send"
+msgstr "要傳送郵件，點擊傳送"
+
+#: apps/io.ox/tours/mail.js:79 module:io.ox/tours
+msgid "Sorting your E-Mails"
+msgstr "排序您的郵件"
+
+#: apps/io.ox/tours/mail.js:80 module:io.ox/tours
+msgid "To sort the E-Mails, click on Sort by. Select a sort criteria."
+msgstr "要排序郵件，點選右上角的排序依照，然後選擇排序條件。"
 
 #: apps/io.ox/tours/mail.js:87 module:io.ox/tours
 msgid ""
@@ -891,108 +543,19 @@
 "a menu entry in the layout."
 msgstr "要選擇不同視圖，點擊工具列列中的視圖。在版面中選擇一個清單項目。"
 
-#: apps/io.ox/tours/mail.js:34 module:io.ox/tours
-msgid "To compose a new E-Mail, click on Compose in the toolbar."
-msgstr "要撰寫新郵件，點選工具列的撰寫。"
-
-#: apps/io.ox/tours/intro.js:73 module:io.ox/tours
-msgid "To create a new E-Mail, click the Compose new E-Mail in the toolbar."
-msgstr "要發新信，點擊工具列中的的寫新郵件圖示。"
-
-#: apps/io.ox/tours/calendar.js:35 module:io.ox/tours
-msgid "To create a new appointment, click on New in the toolbar."
-msgstr "要建立新約會，點選工具列中的新增。"
-
-#: apps/io.ox/tours/contacts.js:31 module:io.ox/tours
-msgid "To create a new contact, click on New > Add contact in the toolbar."
-msgstr "要新增聯絡人，點選工具列中的新增 > 新增聯絡人。"
-
-#: apps/io.ox/tours/tasks.js:33 module:io.ox/tours
-msgid "To create a new task, click on New in the toolbar."
-msgstr "要建立新任務，點選工具列中的新增。"
-
-#: apps/io.ox/tours/calendar.js:58 module:io.ox/tours
+#: apps/io.ox/tours/mail.js:91 module:io.ox/tours
+msgid "Opening an E-Mail in a separate window"
+msgstr "在不同視窗開啟郵件"
+
+#: apps/io.ox/tours/mail.js:92 module:io.ox/tours
 msgid ""
-"To create recurring appointments, enable Repeat. Functions for setting the "
-"recurrence parameters are shown."
-msgstr "要建立重複約會，選取重複。將會顯示重複發生的選項。"
-
-#: apps/io.ox/tours/tasks.js:63 module:io.ox/tours
-msgid ""
-"To create recurring tasks, enable Repeat. Functions for setting the "
-"recurrence parameters are shown."
-msgstr "要建立重複發生的任務，點選重複。將會顯示設定重複參數的功能。"
-
-#: apps/io.ox/tours/calendar.js:78 module:io.ox/tours
-msgid "To create the appointment, click on Create at the upper right side."
-msgstr "要建立約會，點選右上角的建立。"
-
-#: apps/io.ox/tours/tasks.js:88 module:io.ox/tours
-msgid "To create the task, click on Create."
-msgstr "要建立任務，點擊「建立」。"
-
-#: apps/io.ox/tours/portal.js:52 module:io.ox/tours
-msgid ""
-"To display a square again or to display further information sources, click "
-"on Customize this page."
-msgstr "要再次顯示方塊或顯示更多資訊來源，點選此頁面的自訂。"
-
-#: apps/io.ox/tours/intro.js:45 module:io.ox/tours
-msgid ""
-"To display the help or the settings, click the System menu icon in the menu "
-"bar."
-msgstr "要顯示選項或說明，點擊選單列當中的圖示。"
-
-#: apps/io.ox/tours/contacts.js:47 module:io.ox/tours
-msgid ""
-"To edit multiple contacts at once, enable the checkboxes on the left side of "
-"the contacts. If the checkboxes are not displayed, click on View > "
-"Checkboxes on the right side of the toolbar."
-msgstr ""
-"要一次編輯多個聯絡人，選取聯絡人左邊的選取盒。若選取盒未顯示，點選工具列右邊"
-"的視圖 > 選取盒圖示。"
-
-#: apps/io.ox/tours/tasks.js:100 module:io.ox/tours
-msgid ""
-"To edit multiple tasks at once, enable the checkboxes at the left side of "
-"the tasks. If the checkboxes are not displayed, click on View > Checkboxes "
-"on the right side of the toolbar."
-msgstr ""
-"要一次編輯多個任務，點選任務左邊的選取盒。若選取盒未顯示，點選工具列右邊的視"
-"圖 > 選取盒。"
-
-#: apps/io.ox/tours/tasks.js:83 module:io.ox/tours
-msgid "To enter billing information, click on Show details."
-msgstr "輸入帳務資訊，點擊顯示詳情。"
-
-#: apps/io.ox/tours/calendar.js:68 module:io.ox/tours
-msgid ""
-"To invite other participants, enter their names in the field below "
-"Participants. To avoid appointment conflicts, click on Find a free time at "
-"the upper right side."
-msgstr ""
-"要邀請其他參與者，在參與者欄位下方輸入他們的姓名。要避免約會發生衝突，點選右"
-"上角的尋找空閒時間。"
-
-#: apps/io.ox/tours/tasks.js:78 module:io.ox/tours
-msgid ""
-"To invite other participants, enter their names in the field below "
-"Participants. You can add documents as attachment to the task."
-msgstr ""
-"要邀請其他參與者，在下方的參與者欄位輸入他們的名字。您可以新增文件到任務作為"
-"附件。"
-
-#: apps/io.ox/tours/intro.js:39 module:io.ox/tours
-msgid "To launch an app, click on an entry on the left side of the menu bar."
-msgstr "要啟動應用程式，點選選單列左方的項目。"
-
-#: apps/io.ox/tours/calendar.js:63 module:io.ox/tours
-msgid "To not miss the appointment, use the reminder function."
-msgstr "若不要錯過約會，使用提醒功能。"
-
-#: apps/io.ox/tours/tasks.js:68 module:io.ox/tours
-msgid "To not miss the task, use the reminder function."
-msgstr "避免錯過任務，使用提醒功能。"
+"If double-clicking on an E-Mail in the list, the E-Mail is opened in a "
+"separate window."
+msgstr "若雙擊清單中的郵件，將於不同視窗中開啟該郵件。"
+
+#: apps/io.ox/tours/mail.js:96 module:io.ox/tours
+msgid "Reading E-Mail conversations"
+msgstr "閱讀郵件討論串"
 
 #: apps/io.ox/tours/mail.js:97 module:io.ox/tours
 msgid ""
@@ -1000,11 +563,32 @@
 "header."
 msgstr "要開啟或關閉討論串中的郵件，點選檔頭旁的空白區域。"
 
-#: apps/io.ox/tours/intro.js:82 module:io.ox/tours
+#: apps/io.ox/tours/mail.js:101 module:io.ox/tours
+msgid "Halo view"
+msgstr "Halo View"
+
+#: apps/io.ox/tours/mail.js:102 module:io.ox/tours
 msgid ""
-"To open or close the folder tree, click on View >  Folder view on the right "
-"side of the toolbar."
-msgstr "要開啟或關閉資料夾樹，點選工具列右邊的視圖 > 資料夾視圖。"
+"To receive information about the sender or other recipients, open the Halo "
+"view by clicking on a name."
+msgstr "要取得寄件者或其他收件者的資訊，點選姓名中的 Halo View"
+
+#: apps/io.ox/tours/mail.js:106 module:io.ox/tours
+msgid "Editing multiple E-Mails"
+msgstr "編輯多封郵件"
+
+#: apps/io.ox/tours/mail.js:107 module:io.ox/tours
+msgid ""
+"In order to edit multiple E-Mails at once, enable the checkboxes on the left "
+"side of the E-Mails. If the checkboxes are not displayed, click on View > "
+"Checkboxes on the right side of the toolbar."
+msgstr ""
+"要一次編輯多封郵件，點選郵件左邊的選取盒。若選取盒未顯示，點選工具列右邊的視"
+"圖 > 選取盒。"
+
+#: apps/io.ox/tours/mail.js:112 module:io.ox/tours
+msgid "Opening the E-Mail settings"
+msgstr "開啟郵件選項"
 
 #: apps/io.ox/tours/mail.js:113 module:io.ox/tours
 msgid ""
@@ -1013,6 +597,91 @@
 msgstr ""
 "要開啟郵件設定，點擊選單列右上角的系統選單圖示。選擇設定，點擊左邊的電子郵"
 "件。"
+
+#. Tour name; general introduction
+#: apps/io.ox/tours/main.js:71 module:io.ox/tours
+msgid "Getting started"
+msgstr "開始入門"
+
+#: apps/io.ox/tours/portal.js:30 module:io.ox/tours
+msgid "The Portal"
+msgstr "入口"
+
+#: apps/io.ox/tours/portal.js:31 module:io.ox/tours
+msgid ""
+"The Portal informs you about current E-Mails, appointments or social network "
+"news."
+msgstr "入口可通知您目前有什麼郵件、約會、或社交網路中的消息。"
+
+#: apps/io.ox/tours/portal.js:35 module:io.ox/tours
+msgid "Reading the details"
+msgstr "閱讀詳情"
+
+#: apps/io.ox/tours/portal.js:36 module:io.ox/tours
+msgid "To read the details, click on an entry in a square."
+msgstr "要閱讀詳情，點選方塊中的項目。"
+
+#: apps/io.ox/tours/portal.js:40 module:io.ox/tours
+msgid "Drag and drop"
+msgstr "拖曳"
+
+#: apps/io.ox/tours/portal.js:41 module:io.ox/tours
+msgid ""
+"To change the layout, drag a square's title to another position and drop it "
+"there."
+msgstr "要修改版面，將方塊的標題拖曳到其他地方並放下。"
+
+#: apps/io.ox/tours/portal.js:45 module:io.ox/tours
+msgid "Closing a square"
+msgstr "關閉方塊"
+
+#: apps/io.ox/tours/portal.js:46 module:io.ox/tours
+msgid "If you no longer want to display a square, click the delete icon."
+msgstr "若您不想要顯示方塊，點擊刪除圖示。"
+
+#: apps/io.ox/tours/portal.js:51 module:io.ox/tours
+msgid "Customizing the Portal"
+msgstr "自訂 Portal"
+
+#: apps/io.ox/tours/portal.js:52 module:io.ox/tours
+msgid ""
+"To display a square again or to display further information sources, click "
+"on Customize this page."
+msgstr "要再次顯示方塊或顯示更多資訊來源，點選此頁面的自訂。"
+
+#: apps/io.ox/tours/settings.js:30 module:io.ox/tours
+msgid "Opening the settings"
+msgstr "開啟選項"
+
+#: apps/io.ox/tours/settings.js:31 module:io.ox/tours
+msgid ""
+"To open the settings, click the System menu icon on the upper right side of "
+"the menu bar. Select Settings."
+msgstr "要開啟設定，點選選單列右上角的系統選單圖示，選擇設定。"
+
+#: apps/io.ox/tours/settings.js:36 module:io.ox/tours
+msgid "How the settings are organized"
+msgstr "設定如何整理"
+
+#: apps/io.ox/tours/settings.js:37 module:io.ox/tours
+msgid ""
+"The settings are organized in topics. Select the topic on the left side, e.g "
+"Basic settings or E-Mail."
+msgstr "設定依照主題排序顯示。點擊左邊的主題，例如「基礎設定」或「電子郵件」。"
+
+#: apps/io.ox/tours/settings.js:43 module:io.ox/tours
+msgid "Editing settings"
+msgstr "編輯選項"
+
+#: apps/io.ox/tours/settings.js:44 module:io.ox/tours
+msgid ""
+"Edit a setting on the right side. In most of the cases, the changes are "
+"activated immediately."
+msgstr "編輯右邊的設定，在大多數的情況下變更將會即時生效。"
+
+#: apps/io.ox/tours/settings.js:48 module:io.ox/tours
+msgid "Opening the help"
+msgstr "開啟說明"
 
 #: apps/io.ox/tours/settings.js:49 module:io.ox/tours
 msgid ""
@@ -1024,42 +693,9 @@
 "要開啟說明，點擊選單列右上角的系統選單圖示。選擇說明，將顯示目前選擇程式的說"
 "明。要瀏覽完整說明，點擊視窗頂端的開始頁或目錄。"
 
-#: apps/io.ox/tours/settings.js:31 module:io.ox/tours
-msgid ""
-"To open the settings, click the System menu icon on the upper right side of "
-"the menu bar. Select Settings."
-msgstr "要開啟設定，點選選單列右上角的系統選單圖示，選擇設定。"
-
-#: apps/io.ox/tours/portal.js:36 module:io.ox/tours
-msgid "To read the details, click on an entry in a square."
-msgstr "要閱讀詳情，點選方塊中的項目。"
-
-#: apps/io.ox/tours/mail.js:102 module:io.ox/tours
-msgid ""
-"To receive information about the sender or other recipients, open the Halo "
-"view by clicking on a name."
-msgstr "要取得寄件者或其他收件者的資訊，點選姓名中的 Halo View"
-
-#: apps/io.ox/tours/intro.js:95 module:io.ox/tours
-msgid "To search for objects, click the Search icon in the menu bar."
-msgstr "要搜尋物件，點選選單列中的搜尋圖示。"
-
-#: apps/io.ox/tours/calendar.js:84 module:io.ox/tours
-msgid ""
-"To select one of the views like Day, Month or List, click on View in the "
-"toolbar. Select a menu entry from the Layout section."
-msgstr ""
-"要選擇日、月、清單等視圖，點選工具列中的視圖，然後點選版面段落中的選單項目。"
-
-#: apps/io.ox/tours/contacts.js:41 module:io.ox/tours
-msgid ""
-"To send an E-Mail to the contact, click on an E-Mail address or on Send "
-"email in the toolbar."
-msgstr "要傳送郵件給聯絡人，點選工具列中的電子郵件地址或傳送電子郵件。"
-
-#: apps/io.ox/tours/mail.js:75 module:io.ox/tours
-msgid "To send the E-Mail, click on Send"
-msgstr "要傳送郵件，點擊傳送"
+#: apps/io.ox/tours/settings.js:54 module:io.ox/tours
+msgid "Signing out"
+msgstr "登出"
 
 #: apps/io.ox/tours/settings.js:55 module:io.ox/tours
 msgid ""
@@ -1067,357 +703,6 @@
 "bar. Select Sign out."
 msgstr "要登出，點選選單列右上角的系統選單，點選登出。"
 
-#: apps/io.ox/tours/mail.js:80 module:io.ox/tours
-msgid "To sort the E-Mails, click on Sort by. Select a sort criteria."
-msgstr "要排序郵件，點選右上角的排序依照，然後選擇排序條件。"
-
-#: apps/io.ox/tours/tasks.js:93 module:io.ox/tours
-msgid "To sort the tasks, click on Sort by. Select a sort criteria."
-msgstr "要排序任務，點選排序依照。選擇排序條件。"
-=======
-#: apps/io.ox/tours/intro.js:39 module:io.ox/tours
-msgid "To launch an app, click on an entry on the left side of the menu bar."
-msgstr "要啟動應用程式，點選選單列左方的項目。"
-
-#: apps/io.ox/tours/intro.js:44 module:io.ox/tours
-msgid "Displaying the help or the settings"
-msgstr "顯示選項或說明"
-
-#: apps/io.ox/tours/intro.js:45 module:io.ox/tours
-msgid ""
-"To display the help or the settings, click the System menu icon in the menu "
-"bar."
-msgstr "要顯示選項或說明，點擊選單列當中的圖示。"
-
-#: apps/io.ox/tours/intro.js:58 module:io.ox/tours
-msgid "The New objects icon"
-msgstr "新物件圖示"
-
-#: apps/io.ox/tours/intro.js:59 module:io.ox/tours
-msgid ""
-"The New objects icon shows the number of unread E-Mails or other "
-"notifications. If clicking the icon, the info area opens."
-msgstr "新物件圖示將會顯示未讀郵件或其他通知。點選圖示時將會開啟資訊區域。"
-
-#: apps/io.ox/tours/intro.js:65 module:io.ox/tours
-msgid "The info area"
-msgstr "資訊區域"
-
-#: apps/io.ox/tours/intro.js:66 module:io.ox/tours
-msgid ""
-"In case of new notifications, e.g. appointment invitations, the info area is "
-"opened."
-msgstr "在新通知的情況下，例如約會邀請，資訊區域將會打開。"
-
-#: apps/io.ox/tours/intro.js:72 module:io.ox/tours
-msgid "Creating new items"
-msgstr "建立新項目"
-
-#: apps/io.ox/tours/intro.js:73 module:io.ox/tours
-msgid "To create a new E-Mail, click the Compose new E-Mail in the toolbar."
-msgstr "要發新信，點擊工具列中的的寫新郵件圖示。"
-
-#: apps/io.ox/tours/intro.js:81 module:io.ox/tours
-msgid "Opening or closing the folder tree"
-msgstr "開啟或關閉資料夾樹"
-
-#: apps/io.ox/tours/intro.js:82 module:io.ox/tours
-msgid ""
-"To open or close the folder tree, click on View >  Folder view on the right "
-"side of the toolbar."
-msgstr "要開啟或關閉資料夾樹，點選工具列右邊的視圖 > 資料夾視圖。"
-
-#: apps/io.ox/tours/intro.js:94 module:io.ox/tours
-msgid "Searching for objects"
-msgstr "搜尋物件"
-
-#: apps/io.ox/tours/intro.js:95 module:io.ox/tours
-msgid "To search for objects, click the Search icon in the menu bar."
-msgstr "要搜尋物件，點選選單列中的搜尋圖示。"
-
-#: apps/io.ox/tours/intro.js:99 module:io.ox/tours
-msgid "The toolbar"
-msgstr "工具列"
-
-#: apps/io.ox/tours/intro.js:100 module:io.ox/tours
-msgid ""
-"Depending on the app, the toolbar contains various functions for creating, "
-"editing and organizing objects."
-msgstr "視應用程式而定，工具列包含了建立、編輯、管理物件的不同功能。"
-
-#: apps/io.ox/tours/intro.js:104 module:io.ox/tours
-msgid "The folder tree"
-msgstr "資料夾樹"
-
-#: apps/io.ox/tours/intro.js:105 module:io.ox/tours
-msgid ""
-"Use the folder tree to open the folder containing the objects that you want "
-"to view in the list."
-msgstr "使用資料夾樹來開啟包含你想要在清單中檢視的物件的資料夾。"
-
-#: apps/io.ox/tours/intro.js:109 module:io.ox/tours
-msgid "The list"
-msgstr "清單"
-
-#: apps/io.ox/tours/intro.js:110 module:io.ox/tours
-msgid ""
-"Use the list to select an object, show its contents or activate functions."
-msgstr "使用清單來選擇物件，以檢視其內容或套用功能。"
-
-#: apps/io.ox/tours/intro.js:114 module:io.ox/tours
-msgid "The Detail view"
-msgstr "詳細視圖"
-
-#: apps/io.ox/tours/intro.js:115 module:io.ox/tours
-msgid ""
-"The Detail view displays an object's content. Depending on the app, further "
-"functions for organizing objects can be found in the Detail view."
-msgstr ""
-"詳細視圖會顯示物件的內容，視應用程式而定，您可以在詳細視圖中找到更多管理物件"
-"的功能。"
-
-#: apps/io.ox/tours/intro.js:119 module:io.ox/tours
-msgid "Further information"
-msgstr "更多資訊"
-
-#: apps/io.ox/tours/intro.js:120 module:io.ox/tours
-msgid ""
-"Detailed instructions for the single apps are located in System menu > Help."
-msgstr "可以在系統選單 > 說明中找到各程式的詳細操作說明。"
-
-#: apps/io.ox/tours/mail.js:33 module:io.ox/tours
-msgid "Composing a new E-Mail"
-msgstr "撰寫新郵件"
-
-#: apps/io.ox/tours/mail.js:34 module:io.ox/tours
-msgid "To compose a new E-Mail, click on Compose in the toolbar."
-msgstr "要撰寫新郵件，點選工具列的撰寫。"
-
-#: apps/io.ox/tours/mail.js:47 module:io.ox/tours
-msgid "Entering the recipient's name"
-msgstr "輸入收件者名稱"
-
-#: apps/io.ox/tours/mail.js:48 module:io.ox/tours
-msgid ""
-"Enter the recipient's name into the recipients field. As soon as you typed "
-"the first letters, suggestions from the address books are displayed. To "
-"accept a recipient suggestion, click on it."
-msgstr ""
-"請在收件者欄位輸入收件者的姓名。當您輸入首字母後，將顯示來自通訊錄中的建議。"
-"若要接受收件者建議，請點擊。"
-
-#: apps/io.ox/tours/mail.js:58 module:io.ox/tours
-msgid "Entering the subject"
-msgstr "輸入主旨"
-
-#: apps/io.ox/tours/mail.js:59 module:io.ox/tours
-msgid "Enter the subject into the subject field."
-msgstr "在主旨欄位輸入主旨。"
-
-#: apps/io.ox/tours/mail.js:63 module:io.ox/tours
-msgid "Further functions"
-msgstr "更多功能"
-
-#: apps/io.ox/tours/mail.js:64 module:io.ox/tours
-msgid ""
-"In this area you can find further functions, e.g. for adding attachments."
-msgstr "在此區域您可以找到更多功能，例如新增附件。"
-
-#: apps/io.ox/tours/mail.js:68 module:io.ox/tours
-msgid "Entering the E-Mail text"
-msgstr "輸入郵件內文"
-
-#: apps/io.ox/tours/mail.js:69 module:io.ox/tours
-msgid ""
-"Enter the E-Mail text into the main area. If the text format was set to HTML "
-"in the options, you can format the E-Mail text. To do so select a text part "
-"and then click an icon in the formatting bar."
-msgstr ""
-"在主要區域輸入郵件內文，若文字格式設定為 HTML，您將可以套用格式。若要這麼做請"
-"選擇一段文字，然後點擊格式列中的圖示。"
-
-#: apps/io.ox/tours/mail.js:74 module:io.ox/tours
-msgid "Sending the E-Mail"
-msgstr "寄送郵件"
-
-#: apps/io.ox/tours/mail.js:75 module:io.ox/tours
-msgid "To send the E-Mail, click on Send"
-msgstr "要傳送郵件，點擊傳送"
-
-#: apps/io.ox/tours/mail.js:79 module:io.ox/tours
-msgid "Sorting your E-Mails"
-msgstr "排序您的郵件"
-
-#: apps/io.ox/tours/mail.js:80 module:io.ox/tours
-msgid "To sort the E-Mails, click on Sort by. Select a sort criteria."
-msgstr "要排序郵件，點選右上角的排序依照，然後選擇排序條件。"
-
-#: apps/io.ox/tours/mail.js:87 module:io.ox/tours
-msgid ""
-"To choose between the different views. click on View in the toolbar. Select "
-"a menu entry in the layout."
-msgstr "要選擇不同視圖，點擊工具列列中的視圖。在版面中選擇一個清單項目。"
-
-#: apps/io.ox/tours/mail.js:91 module:io.ox/tours
-msgid "Opening an E-Mail in a separate window"
-msgstr "在不同視窗開啟郵件"
-
-#: apps/io.ox/tours/mail.js:92 module:io.ox/tours
-msgid ""
-"If double-clicking on an E-Mail in the list, the E-Mail is opened in a "
-"separate window."
-msgstr "若雙擊清單中的郵件，將於不同視窗中開啟該郵件。"
-
-#: apps/io.ox/tours/mail.js:96 module:io.ox/tours
-msgid "Reading E-Mail conversations"
-msgstr "閱讀郵件討論串"
-
-#: apps/io.ox/tours/mail.js:97 module:io.ox/tours
-msgid ""
-"To open or close an E-Mail in a conversation, click on a free area in the "
-"header."
-msgstr "要開啟或關閉討論串中的郵件，點選檔頭旁的空白區域。"
-
-#: apps/io.ox/tours/mail.js:101 module:io.ox/tours
-msgid "Halo view"
-msgstr "Halo View"
-
-#: apps/io.ox/tours/mail.js:102 module:io.ox/tours
-msgid ""
-"To receive information about the sender or other recipients, open the Halo "
-"view by clicking on a name."
-msgstr "要取得寄件者或其他收件者的資訊，點選姓名中的 Halo View"
-
-#: apps/io.ox/tours/mail.js:106 module:io.ox/tours
-msgid "Editing multiple E-Mails"
-msgstr "編輯多封郵件"
-
-#: apps/io.ox/tours/mail.js:107 module:io.ox/tours
-msgid ""
-"In order to edit multiple E-Mails at once, enable the checkboxes on the left "
-"side of the E-Mails. If the checkboxes are not displayed, click on View > "
-"Checkboxes on the right side of the toolbar."
-msgstr ""
-"要一次編輯多封郵件，點選郵件左邊的選取盒。若選取盒未顯示，點選工具列右邊的視"
-"圖 > 選取盒。"
-
-#: apps/io.ox/tours/mail.js:112 module:io.ox/tours
-msgid "Opening the E-Mail settings"
-msgstr "開啟郵件選項"
-
-#: apps/io.ox/tours/mail.js:113 module:io.ox/tours
-msgid ""
-"To open the E-Mail settings, click the System menu icon on the upper right "
-"side of the menu bar. Select Settings. Click on E-Mail on the left side."
-msgstr ""
-"要開啟郵件設定，點擊選單列右上角的系統選單圖示。選擇設定，點擊左邊的電子郵"
-"件。"
-
-#. Tour name; general introduction
-#: apps/io.ox/tours/main.js:71 module:io.ox/tours
-msgid "Getting started"
-msgstr "開始入門"
-
-#: apps/io.ox/tours/portal.js:30 module:io.ox/tours
-msgid "The Portal"
-msgstr "入口"
-
-#: apps/io.ox/tours/portal.js:31 module:io.ox/tours
-msgid ""
-"The Portal informs you about current E-Mails, appointments or social network "
-"news."
-msgstr "入口可通知您目前有什麼郵件、約會、或社交網路中的消息。"
-
-#: apps/io.ox/tours/portal.js:35 module:io.ox/tours
-msgid "Reading the details"
-msgstr "閱讀詳情"
-
-#: apps/io.ox/tours/portal.js:36 module:io.ox/tours
-msgid "To read the details, click on an entry in a square."
-msgstr "要閱讀詳情，點選方塊中的項目。"
-
-#: apps/io.ox/tours/portal.js:40 module:io.ox/tours
-msgid "Drag and drop"
-msgstr "拖曳"
-
-#: apps/io.ox/tours/portal.js:41 module:io.ox/tours
-msgid ""
-"To change the layout, drag a square's title to another position and drop it "
-"there."
-msgstr "要修改版面，將方塊的標題拖曳到其他地方並放下。"
-
-#: apps/io.ox/tours/portal.js:45 module:io.ox/tours
-msgid "Closing a square"
-msgstr "關閉方塊"
-
-#: apps/io.ox/tours/portal.js:46 module:io.ox/tours
-msgid "If you no longer want to display a square, click the delete icon."
-msgstr "若您不想要顯示方塊，點擊刪除圖示。"
-
-#: apps/io.ox/tours/portal.js:51 module:io.ox/tours
-msgid "Customizing the Portal"
-msgstr "自訂 Portal"
-
-#: apps/io.ox/tours/portal.js:52 module:io.ox/tours
-msgid ""
-"To display a square again or to display further information sources, click "
-"on Customize this page."
-msgstr "要再次顯示方塊或顯示更多資訊來源，點選此頁面的自訂。"
-
-#: apps/io.ox/tours/settings.js:30 module:io.ox/tours
-msgid "Opening the settings"
-msgstr "開啟選項"
-
-#: apps/io.ox/tours/settings.js:31 module:io.ox/tours
-msgid ""
-"To open the settings, click the System menu icon on the upper right side of "
-"the menu bar. Select Settings."
-msgstr "要開啟設定，點選選單列右上角的系統選單圖示，選擇設定。"
-
-#: apps/io.ox/tours/settings.js:36 module:io.ox/tours
-msgid "How the settings are organized"
-msgstr "設定如何整理"
-
-#: apps/io.ox/tours/settings.js:37 module:io.ox/tours
-msgid ""
-"The settings are organized in topics. Select the topic on the left side, e.g "
-"Basic settings or E-Mail."
-msgstr "設定依照主題排序顯示。點擊左邊的主題，例如「基礎設定」或「電子郵件」。"
-
-#: apps/io.ox/tours/settings.js:43 module:io.ox/tours
-msgid "Editing settings"
-msgstr "編輯選項"
-
-#: apps/io.ox/tours/settings.js:44 module:io.ox/tours
-msgid ""
-"Edit a setting on the right side. In most of the cases, the changes are "
-"activated immediately."
-msgstr "編輯右邊的設定，在大多數的情況下變更將會即時生效。"
-
-#: apps/io.ox/tours/settings.js:48 module:io.ox/tours
-msgid "Opening the help"
-msgstr "開啟說明"
-
-#: apps/io.ox/tours/settings.js:49 module:io.ox/tours
-msgid ""
-"To open the help, click the System menu icon on the upper right side of the "
-"menu bar. Select Help. The help for the currently selected app is displayed. "
-"To browse the complete help, click on Start Page or Table Of Contents at the "
-"upper part of the window."
-msgstr ""
-"要開啟說明，點擊選單列右上角的系統選單圖示。選擇說明，將顯示目前選擇程式的說"
-"明。要瀏覽完整說明，點擊視窗頂端的開始頁或目錄。"
-
-#: apps/io.ox/tours/settings.js:54 module:io.ox/tours
-msgid "Signing out"
-msgstr "登出"
-
-#: apps/io.ox/tours/settings.js:55 module:io.ox/tours
-msgid ""
-"To sign out, click the System menu icon on the upper right side of the menu "
-"bar. Select Sign out."
-msgstr "要登出，點選選單列右上角的系統選單，點選登出。"
-
 #: apps/io.ox/tours/tasks.js:32 module:io.ox/tours
 msgid "Creating a new task"
 msgstr "新建工作"
@@ -1459,67 +744,11 @@
 #: apps/io.ox/tours/tasks.js:72 module:io.ox/tours
 msgid "Tracking the editing status"
 msgstr "追蹤編輯狀態"
->>>>>>> 9c370bce
 
 #: apps/io.ox/tours/tasks.js:73 module:io.ox/tours
 msgid "To track the editing status, enter the current progress."
 msgstr "要追蹤編輯狀態，輸入目前的進度。"
 
-<<<<<<< HEAD
-#: apps/io.ox/tours/files.js:117 module:io.ox/tours
-msgid ""
-"To upload a new file from your local device, simply click on Add local file "
-"and select the file you would like to upload. It is even easier if you just "
-"drag and drop files from your local device into Drive. The uploaded file is "
-"now available in Drive on all your devices."
-msgstr ""
-"若要從您的本機電腦上傳檔案，只要點擊「新增本機檔案」然後選擇想要上傳的檔案即"
-"可。另一個更簡單的方式是直接從您的電腦中拖曳至 Drive。上傳的檔案就可透過 "
-"Drive 在所有裝置中使用。"
-
-#: apps/io.ox/tours/files.js:103 module:io.ox/tours
-msgid "Toolbar"
-msgstr "工具列"
-
-#: apps/io.ox/tours/tasks.js:72 module:io.ox/tours
-msgid "Tracking the editing status"
-msgstr "追蹤編輯狀態"
-
-#: apps/io.ox/tours/files.js:116 module:io.ox/tours
-msgid "Upload a new file"
-msgstr "上傳新檔案"
-
-#: apps/io.ox/tours/intro.js:105 module:io.ox/tours
-msgid ""
-"Use the folder tree to open the folder containing the objects that you want "
-"to view in the list."
-msgstr "使用資料夾樹來開啟包含你想要在清單中檢視的物件的資料夾。"
-
-#: apps/io.ox/tours/intro.js:110 module:io.ox/tours
-msgid ""
-"Use the list to select an object, show its contents or activate functions."
-msgstr "使用清單來選擇物件，以檢視其內容或套用功能。"
-
-#: apps/io.ox/tours/calendar.js:62 module:io.ox/tours
-#: apps/io.ox/tours/tasks.js:67
-msgid "Using the reminder function"
-msgstr "使用提醒功能"
-
-#: apps/io.ox/tours/intro.js:34 module:io.ox/tours
-msgid "Welcome to %s"
-msgstr "歡迎使用 %s"
-
-#: apps/io.ox/tours/files.js:60 module:io.ox/tours
-msgid ""
-"Welcome to your cloud storage app. This Guided Tour will introduce you to "
-"your new online storage solution - your one point to access online stored "
-"files from all your accounts. This is where you can upload and save your "
-"files, share them and synchronize them with different devices.  "
-msgstr ""
-"歡迎使用您的雲端儲存應用程式。此導覽程式將向您介紹全新的線上儲存解決方案：可"
-"存取您所有帳號當中儲存的檔案的單一窗口。您可上傳並儲存檔案於此處，分享並在不"
-"同裝置間同步。"
-=======
 #: apps/io.ox/tours/tasks.js:78 module:io.ox/tours
 msgid ""
 "To invite other participants, enter their names in the field below "
@@ -1564,7 +793,6 @@
 msgstr ""
 "要一次編輯多個任務，點選任務左邊的選取盒。若選取盒未顯示，點選工具列右邊的視"
 "圖 > 選取盒。"
->>>>>>> 9c370bce
 
 #~ msgid " %1$s (%2$s) "
 #~ msgstr " %1$s (%2$s)"
