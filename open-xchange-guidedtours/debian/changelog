<<<<<<< HEAD
open-xchange-guidedtours (7.10.0-19) stable; urgency=medium

  * Build for patch 2018-11-19 (4966)

 -- Marcus Klein <marcus.klein@open-xchange.com>  Mon, 12 Nov 2018 16:36:33 +0000

open-xchange-guidedtours (7.10.0-18) stable; urgency=medium

  * Build for patch 2018-11-05 (4933)

 -- Marcus Klein <marcus.klein@open-xchange.com>  Mon, 29 Oct 2018 16:14:59 +0000

open-xchange-guidedtours (7.10.0-17) stable; urgency=medium

  * Build for patch 2018-10-22 (4930)

 -- Marcus Klein <marcus.klein@open-xchange.com>  Fri, 19 Oct 2018 10:04:58 +0000

open-xchange-guidedtours (7.10.0-16) stable; urgency=medium

  * Build for patch 2018-10-15 (4918)

 -- Marcus Klein <marcus.klein@open-xchange.com>  Mon, 08 Oct 2018 19:35:28 +0000

open-xchange-guidedtours (7.10.0-15) stable; urgency=medium

  * Build for patch 2018-10-01 (4897)

 -- Marcus Klein <marcus.klein@open-xchange.com>  Tue, 25 Sep 2018 13:09:52 +0000

open-xchange-guidedtours (7.10.0-14) stable; urgency=medium

  * Build for patch 2018-09-03 (4870)

 -- Marcus Klein <marcus.klein@open-xchange.com>  Mon, 27 Aug 2018 12:14:59 +0000

open-xchange-guidedtours (7.10.0-13) stable; urgency=medium

  * Build for patch 2018-08-20 (4863)

 -- Marcus Klein <marcus.klein@open-xchange.com>  Tue, 14 Aug 2018 11:10:38 +0000

open-xchange-guidedtours (7.10.0-12) stable; urgency=medium

  * Build for patch 2018-08-13 (4853)

 -- Marcus Klein <marcus.klein@open-xchange.com>  Thu, 02 Aug 2018 15:12:49 +0000

open-xchange-guidedtours (7.10.0-11) stable; urgency=medium

  * Build for patch 2018-07-18 (4835)

 -- Marcus Klein <marcus.klein@open-xchange.com>  Wed, 18 Jul 2018 10:09:48 +0000
=======
open-xchange-guidedtours (7.10.1-4) stable; urgency=medium

  * Second candidate for 7.10.1 release

 -- Marcus Klein <marcus.klein@open-xchange.com>  Wed, 28 Nov 2018 14:33:37 +0000

open-xchange-guidedtours (7.10.1-3) stable; urgency=medium

  * RC 1 for 7.10.1 release

 -- Marcus Klein <marcus.klein@open-xchange.com>  Fri, 23 Nov 2018 14:44:44 +0000

open-xchange-guidedtours (7.10.1-2) stable; urgency=medium

  * Second preview for 7.10.1 release

 -- Marcus Klein <marcus.klein@open-xchange.com>  Fri, 02 Nov 2018 11:30:27 +0000

open-xchange-guidedtours (7.10.1-1) stable; urgency=medium

  * First release candidate for 7.10.1

 -- Marcus Klein <marcus.klein@open-xchange.com>  Thu, 11 Oct 2018 12:08:36 +0000

open-xchange-guidedtours (7.10.1-0) unstable; urgency=medium

  * prepare for 7.10.1

 -- Marcus Klein <marcus.klein@open-xchange.com>  Mon, 10 Sep 2018 11:59:32 +0200
>>>>>>> d6c891ba

open-xchange-guidedtours (7.10.0-10) stable; urgency=medium

  * Fourth candidate for 7.10.0 release

 -- Marcus Klein <marcus.klein@open-xchange.com>  Fri, 29 Jun 2018 12:41:35 +0000

open-xchange-guidedtours (7.10.0-9) stable; urgency=medium

  * Third candidate for 7.10.0 release

 -- Marcus Klein <marcus.klein@open-xchange.com>  Wed, 27 Jun 2018 13:24:14 +0000

open-xchange-guidedtours (7.10.0-8) stable; urgency=medium

  * Second candidate for 7.10.0 release

 -- Marcus Klein <marcus.klein@open-xchange.com>  Mon, 25 Jun 2018 13:48:13 +0000

open-xchange-guidedtours (7.10.0-7) stable; urgency=medium

  * First candidate for 7.10.0 release

 -- Marcus Klein <marcus.klein@open-xchange.com>  Mon, 11 Jun 2018 05:58:10 +0000

open-xchange-guidedtours (7.10.0-6) stable; urgency=medium

  * Sixth preview of 7.10.0 release

 -- Marcus Klein <marcus.klein@open-xchange.com>  Fri, 18 May 2018 12:03:04 +0000

open-xchange-guidedtours (7.10.0-5) stable; urgency=medium

  * Fifth preview of 7.10.0 release

 -- Marcus Klein <marcus.klein@open-xchange.com>  Fri, 20 Apr 2018 08:01:22 +0000

open-xchange-guidedtours (7.10.0-4) stable; urgency=medium

  * Fourth preview of 7.10.0 release

 -- Marcus Klein <marcus.klein@open-xchange.com>  Tue, 03 Apr 2018 12:44:55 +0000

open-xchange-guidedtours (7.10.0-3) stable; urgency=medium

  * Third preview of 7.10.0 release

 -- Marcus Klein <marcus.klein@open-xchange.com>  Tue, 20 Feb 2018 17:42:15 +0000

open-xchange-guidedtours (7.10.0-2) stable; urgency=medium

  * Second preview of 7.10.0 release

 -- Marcus Klein <marcus.klein@open-xchange.com>  Fri, 02 Feb 2018 13:06:08 +0000

open-xchange-guidedtours (7.10.0-1) stable; urgency=medium

  * First preview for 7.10.0 release

 -- Marcus Klein <marcus.klein@open-xchange.com>  Fri, 01 Dec 2017 19:15:08 +0000

open-xchange-guidedtours (7.10.0-0) unstable; urgency=medium

  * prepare for 7.10.0 release

 -- Marcus Klein <marcus.klein@open-xchange.com>  Mon, 16 Oct 2017 16:49:42 +0200

open-xchange-guidedtours (7.8.4-3) stable; urgency=medium

  * First candidate for 7.8.4 release

 -- Marcus Klein <marcus.klein@open-xchange.com>  Fri, 19 May 2017 12:46:09 +0000

open-xchange-guidedtours (7.8.4-2) stable; urgency=medium

  * Second preview of 7.8.4 release

 -- Marcus Klein <marcus.klein@open-xchange.com>  Thu, 04 May 2017 14:08:02 +0000

open-xchange-guidedtours (7.8.4-1) stable; urgency=medium

  * First preview of 7.8.4 release

 -- Marcus Klein <marcus.klein@open-xchange.com>  Mon, 03 Apr 2017 15:55:20 +0000

open-xchange-guidedtours (7.8.4-0) unstable; urgency=medium

  * prepare for 7.8.4 release

 -- Marcus Klein <marcus.klein@open-xchange.com>  Fri, 02 Dec 2016 14:01:39 +0100

open-xchange-guidedtours (7.8.3-5) stable; urgency=medium

  * Second release candidate for 7.8.3 release

 -- Marcus Klein <marcus.klein@open-xchange.com>  Tue, 29 Nov 2016 11:42:41 +0000

open-xchange-guidedtours (7.8.3-4) stable; urgency=medium

  * First release candidate for 7.8.3 release

 -- Marcus Klein <marcus.klein@open-xchange.com>  Thu, 24 Nov 2016 16:53:53 +0000

open-xchange-guidedtours (7.8.3-3) stable; urgency=medium

  * Third preview for 7.8.3 release

 -- Marcus Klein <marcus.klein@open-xchange.com>  Tue, 15 Nov 2016 16:10:19 +0000

open-xchange-guidedtours (7.8.3-2) stable; urgency=medium

  * Second preview for 7.8.3 release

 -- Marcus Klein <marcus.klein@open-xchange.com>  Sat, 29 Oct 2016 08:43:36 +0000

open-xchange-guidedtours (7.8.3-1) stable; urgency=medium

  * First preview of 7.8.3 release

 -- Marcus Klein <marcus.klein@open-xchange.com>  Fri, 14 Oct 2016 14:24:55 +0000

open-xchange-guidedtours (7.8.3-0) unstable; urgency=medium

  * prepare for 7.8.3 release

 -- Marcus Klein <marcus.klein@open-xchange.com>  Tue, 06 Sep 2016 14:49:11 +0200

open-xchange-guidedtours (7.8.2-4) stable; urgency=medium

  * Second candidate for 7.8.2 release

 -- Marcus Klein <marcus.klein@open-xchange.com>  Tue, 12 Jul 2016 13:04:03 +0000

open-xchange-guidedtours (7.8.2-3) stable; urgency=medium

  * First candidate for 7.8.2 release

 -- Marcus Klein <marcus.klein@open-xchange.com>  Wed, 06 Jul 2016 14:23:42 +0000

open-xchange-guidedtours (7.8.2-2) stable; urgency=medium

  * Second preview for 7.8.2 release

 -- Marcus Klein <marcus.klein@open-xchange.com>  Wed, 29 Jun 2016 15:39:08 +0000

open-xchange-guidedtours (7.8.2-1) stable; urgency=medium

  * First release candidate for 7.8.2

 -- Marcus Klein <marcus.klein@open-xchange.com>  Tue, 14 Jun 2016 20:45:18 +0000

open-xchange-guidedtours (7.8.2-0) unstable; urgency=medium

  * prepare for 7.8.2 release

 -- Marcus Klein <marcus.klein@open-xchange.com>  Fri, 08 Apr 2016 13:16:13 +0200

open-xchange-guidedtours (7.8.1-7) stable; urgency=medium

  * Second candidate for 7.8.1 release

 -- Marcus Klein <marcus.klein@open-xchange.com>  Wed, 30 Mar 2016 13:13:17 +0000

open-xchange-guidedtours (7.8.1-6) stable; urgency=medium

  * First candidate for 7.8.1 release

 -- Marcus Klein <marcus.klein@open-xchange.com>  Fri, 25 Mar 2016 12:27:52 +0000

open-xchange-guidedtours (7.8.1-5) stable; urgency=medium

  * Fifth preview of 7.8.1 release

 -- Marcus Klein <marcus.klein@open-xchange.com>  Tue, 15 Mar 2016 14:58:13 +0000

open-xchange-guidedtours (7.8.1-4) stable; urgency=medium

  * Fourth preview of 7.8.1 release

 -- Marcus Klein <marcus.klein@open-xchange.com>  Fri, 04 Mar 2016 15:07:28 +0000

open-xchange-guidedtours (7.8.1-3) stable; urgency=medium

  * Third candidate for 7.8.1 release

 -- Marcus Klein <marcus.klein@open-xchange.com>  Sat, 20 Feb 2016 16:28:15 +0000

open-xchange-guidedtours (7.8.1-2) stable; urgency=medium

  * Second candidate for 7.8.1 release

 -- Marcus Klein <marcus.klein@open-xchange.com>  Tue, 02 Feb 2016 10:48:57 +0000

open-xchange-guidedtours (7.8.1-1) stable; urgency=medium

  * First candidate for 7.8.1 release

 -- Marcus Klein <marcus.klein@open-xchange.com>  Tue, 26 Jan 2016 10:33:28 +0000

open-xchange-guidedtours (7.8.1-0) unstable; urgency=medium

  * prepare for 7.8.1 release

 -- Marcus Klein <marcus.klein@open-xchange.com>  Thu, 08 Oct 2015 17:14:59 +0200

open-xchange-guidedtours (7.8.0-9) stable; urgency=medium

  * Build for patch 2015-11-09 (2840)

 -- Marcus Klein <marcus.klein@open-xchange.com>  Fri, 06 Nov 2015 13:43:06 +0100

open-xchange-guidedtours (7.8.0-8) stable; urgency=medium

  * Build for patch 2015-10-26 (2816)

 -- Marcus Klein <marcus.klein@open-xchange.com>  Tue, 20 Oct 2015 11:47:41 +0200

open-xchange-guidedtours (7.8.0-7) stable; urgency=medium

  * Build for patch 2015-10-26 (2812)

 -- Marcus Klein <marcus.klein@open-xchange.com>  Mon, 19 Oct 2015 13:37:34 +0200

open-xchange-guidedtours (7.8.0-6) stable; urgency=medium

  * Sixth candidate for 7.8.0 release

 -- Marcus Klein <marcus.klein@open-xchange.com>  Tue, 06 Oct 2015 09:39:27 +0200

open-xchange-guidedtours (7.8.0-5) stable; urgency=medium

  * Fith candidate for 7.8.0 release

 -- Marcus Klein <marcus.klein@open-xchange.com>  Fri, 25 Sep 2015 16:55:28 +0200

open-xchange-guidedtours (7.8.0-4) stable; urgency=medium

  * Fourth candidate for 7.8.0 release

 -- Marcus Klein <marcus.klein@open-xchange.com>  Fri, 18 Sep 2015 11:59:57 +0200

open-xchange-guidedtours (7.8.0-3) stable; urgency=medium

  * Third candidate for 7.8.0 release

 -- Marcus Klein <marcus.klein@open-xchange.com>  Mon, 07 Sep 2015 17:56:08 +0200

open-xchange-guidedtours (7.8.0-2) stable; urgency=medium

  * Second candidate for 7.8.0 release

 -- Marcus Klein <marcus.klein@open-xchange.com>  Fri, 21 Aug 2015 17:18:02 +0200

open-xchange-guidedtours (7.8.0-1) stable; urgency=low

  * First candidate for 7.8.0 release

 -- Marcus Klein <marcus.klein@open-xchange.com>  Wed, 05 Aug 2015 12:54:07 +0200

open-xchange-guidedtours (7.8.0-0) unstable; urgency=medium

  * prepare for 7.8.0 release

 -- Marcus Klein <marcus.klein@open-xchange.com>  Wed, 05 Nov 2014 16:22:50 +0100

open-xchange-guidedtours (7.6.2-29) stable; urgency=medium

  * Build for patch 2015-11-16 (2862)

 -- Marcus Klein <marcus.klein@open-xchange.com>  Wed, 11 Nov 2015 20:23:11 +0100

open-xchange-guidedtours (7.6.2-28) stable; urgency=medium

  * Build for patch 2015-11-09 (2841)

 -- Marcus Klein <marcus.klein@open-xchange.com>  Tue, 03 Nov 2015 15:53:52 +0100

open-xchange-guidedtours (7.6.2-27) stable; urgency=medium

  * Build for patch 2015-11-11 (2844)

 -- Marcus Klein <marcus.klein@open-xchange.com>  Thu, 29 Oct 2015 14:04:21 +0100

open-xchange-guidedtours (7.6.2-26) stable; urgency=medium

  * Build for patch  2015-10-12 (2784)

 -- Marcus Klein <marcus.klein@open-xchange.com>  Wed, 30 Sep 2015 17:59:45 +0200

open-xchange-guidedtours (7.6.2-25) stable; urgency=medium

  * Build for patch 2015-09-28 (2767)

 -- Marcus Klein <marcus.klein@open-xchange.com>  Thu, 24 Sep 2015 12:51:01 +0200

open-xchange-guidedtours (7.6.2-24) stable; urgency=medium

  * Build for patch 2015-09-14 (2732)

 -- Marcus Klein <marcus.klein@open-xchange.com>  Tue, 08 Sep 2015 14:54:19 +0200

open-xchange-guidedtours (7.6.2-23) stable; urgency=medium

  * Build for patch 2015-08-24 (2674)

 -- Marcus Klein <marcus.klein@open-xchange.com>  Tue, 18 Aug 2015 17:41:43 +0200

open-xchange-guidedtours (7.6.2-22) stable; urgency=low

  * Build for patch 2015-08-10

 -- Marcus Klein <marcus.klein@open-xchange.com>  Wed, 05 Aug 2015 09:48:28 +0200

open-xchange-guidedtours (7.6.2-21) stable; urgency=low

  * Build for patch 2015-08-03 (2650)

 -- Marcus Klein <marcus.klein@open-xchange.com>  Tue, 04 Aug 2015 12:02:46 +0200

open-xchange-guidedtours (7.6.2-20) stable; urgency=low

  * Build for patch 2015-07-20 (2614)

 -- Marcus Klein <marcus.klein@open-xchange.com>  Fri, 17 Jul 2015 09:22:28 +0200

open-xchange-guidedtours (7.6.2-19) stable; urgency=low

  * Build for patch 2015-06-29 (2569)

 -- Marcus Klein <marcus.klein@open-xchange.com>  Tue, 30 Jun 2015 15:25:11 +0200

open-xchange-guidedtours (7.6.2-18) stable; urgency=low

  * Build for patch 2015-06-08 (2540)

 -- Marcus Klein <marcus.klein@open-xchange.com>  Wed, 10 Jun 2015 16:32:27 +0200

open-xchange-guidedtours (7.6.2-17) stable; urgency=low

  * Build for patch 2015-05-26 (2521)

 -- Marcus Klein <marcus.klein@open-xchange.com>  Tue, 19 May 2015 15:12:53 +0200

open-xchange-guidedtours (7.6.2-16) stable; urgency=low

  * Build for patch 2015-05-04 (2496)

 -- Marcus Klein <marcus.klein@open-xchange.com>  Tue, 05 May 2015 15:33:34 +0200

open-xchange-guidedtours (7.6.2-15) stable; urgency=low

  * Build for patch 2015-09-09 (2495)

 -- Marcus Klein <marcus.klein@open-xchange.com>  Fri, 24 Apr 2015 10:21:26 +0200

open-xchange-guidedtours (7.6.2-14) stable; urgency=low

  * Build for patch 2015-04-17 (2491)

 -- Marcus Klein <marcus.klein@open-xchange.com>  Thu, 23 Apr 2015 12:01:36 +0200

open-xchange-guidedtours (7.6.2-13) stable; urgency=low

  * Build for patch 2015-04-13 (2474)

 -- Marcus Klein <marcus.klein@open-xchange.com>  Tue, 14 Apr 2015 18:54:52 +0200

open-xchange-guidedtours (7.6.2-12) stable; urgency=low

  * Twelfth candidate for 7.6.2 release

 -- Marcus Klein <marcus.klein@open-xchange.com>  Fri, 13 Mar 2015 16:31:23 +0100

open-xchange-guidedtours (7.6.2-11) stable; urgency=low

  * Eleventh candidate for 7.6.2 release

 -- Marcus Klein <marcus.klein@open-xchange.com>  Fri, 06 Mar 2015 16:32:10 +0100

open-xchange-guidedtours (7.6.2-10) stable; urgency=low

  * Tenth candidate for 7.6.2 release

 -- Marcus Klein <marcus.klein@open-xchange.com>  Wed, 04 Mar 2015 14:37:21 +0100

open-xchange-guidedtours (7.6.2-9) stable; urgency=low

  * Nineth candidate for 7.6.2 release

 -- Marcus Klein <marcus.klein@open-xchange.com>  Tue, 03 Mar 2015 13:37:24 +0100

open-xchange-guidedtours (7.6.2-8) stable; urgency=low

  * Eighth candidate for 7.6.2 release

 -- Marcus Klein <marcus.klein@open-xchange.com>  Tue, 24 Feb 2015 16:41:49 +0100

open-xchange-guidedtours (7.6.2-7) stable; urgency=low

  * Seventh candidate for 7.6.2 release

 -- Marcus Klein <marcus.klein@open-xchange.com>  Wed, 11 Feb 2015 16:09:22 +0100

open-xchange-guidedtours (7.6.2-6) stable; urgency=low

  * Sixth candidate for 7.6.2 release

 -- Marcus Klein <marcus.klein@open-xchange.com>  Fri, 30 Jan 2015 16:36:04 +0100

open-xchange-guidedtours (7.6.2-5) stable; urgency=low

  * Fifth candidate for 7.6.2 release

 -- Marcus Klein <marcus.klein@open-xchange.com>  Tue, 27 Jan 2015 11:49:38 +0100

open-xchange-guidedtours (7.6.2-4) stable; urgency=low

  * Fourth candidate for 7.6.2 release

 -- Marcus Klein <marcus.klein@open-xchange.com>  Fri, 12 Dec 2014 15:27:25 +0100

open-xchange-guidedtours (7.6.2-3) stable; urgency=medium

  * Third candidate for 7.6.2 release

 -- Marcus Klein <marcus.klein@open-xchange.com>  Fri, 05 Dec 2014 15:35:17 +0100

open-xchange-guidedtours (7.6.2-2) stable; urgency=low

  * Second candidate for 7.6.2 release

 -- Marcus Klein <marcus.klein@open-xchange.com>  Fri, 21 Nov 2014 11:52:30 +0100

open-xchange-guidedtours (7.6.2-1) stable; urgency=medium

  * First candidate for 7.6.2 release

 -- Marcus Klein <marcus.klein@open-xchange.com>  Fri, 31 Oct 2014 14:00:59 +0100

open-xchange-guidedtours (7.6.2-0) unstable; urgency=medium

  * prepare for 7.6.2 release

 -- Marcus Klein <marcus.klein@open-xchange.com>  Wed, 17 Sep 2014 12:45:18 +0200

open-xchange-guidedtours (7.6.1-26) stable; urgency=low

  * Build for patch 2015-08-17 (2666)

 -- Marcus Klein <marcus.klein@open-xchange.com>  Thu, 06 Aug 2015 11:27:00 +0200

open-xchange-guidedtours (7.6.1-25) stable; urgency=low

  * Build for patch 2015-07-20 (2637)

 -- Marcus Klein <marcus.klein@open-xchange.com>  Fri, 17 Jul 2015 09:52:34 +0200

open-xchange-guidedtours (7.6.1-24) stable; urgency=low

  * Build for patch 2015-06-26 (2573)

 -- Marcus Klein <marcus.klein@open-xchange.com>  Wed, 24 Jun 2015 14:29:02 +0200

open-xchange-guidedtours (7.6.1-23) stable; urgency=low

  * Build for patch 2015-06-08 (2539)

 -- Marcus Klein <marcus.klein@open-xchange.com>  Tue, 09 Jun 2015 13:47:45 +0200

open-xchange-guidedtours (7.6.1-22) stable; urgency=low

  * Build for patch 2015-05-26 (2520)

 -- Marcus Klein <marcus.klein@open-xchange.com>  Fri, 15 May 2015 16:06:04 +0200

open-xchange-guidedtours (7.6.1-21) stable; urgency=low

  * Build for patch 2015-04-13 (2473)

 -- Marcus Klein <marcus.klein@open-xchange.com>  Tue, 14 Apr 2015 17:32:10 +0000

open-xchange-guidedtours (7.6.1-20) stable; urgency=low

  * Build for patch 2015-03-29 (2475)

 -- Marcus Klein <marcus.klein@open-xchange.com>  Fri, 27 Mar 2015 15:27:11 +0000

open-xchange-guidedtours (7.6.1-19) stable; urgency=low

  * Build for patch 2015-03-30 (2459)

 -- Marcus Klein <marcus.klein@open-xchange.com>  Wed, 25 Mar 2015 07:36:12 +0000

open-xchange-guidedtours (7.6.1-18) stable; urgency=low

  * Build for patch 2015-03-30 (2446)

 -- Marcus Klein <marcus.klein@open-xchange.com>  Mon, 23 Mar 2015 15:34:57 +0000

open-xchange-guidedtours (7.6.1-17) stable; urgency=low

  * Build for patch 2015-03-16

 -- Marcus Klein <marcus.klein@open-xchange.com>  Fri, 13 Mar 2015 12:36:33 +0100

open-xchange-guidedtours (7.6.1-16) stable; urgency=low

  * Build for patch 2015-02-23

 -- Marcus Klein <marcus.klein@open-xchange.com>  Thu, 12 Feb 2015 14:34:47 +0100

open-xchange-guidedtours (7.6.1-15) stable; urgency=low

  * Build for patch 2015-02-11

 -- Marcus Klein <marcus.klein@open-xchange.com>  Tue, 10 Feb 2015 10:26:19 +0100

open-xchange-guidedtours (7.6.1-14) stable; urgency=low

  * Build for patch 2015-02-09

 -- Marcus Klein <marcus.klein@open-xchange.com>  Tue, 03 Feb 2015 17:06:18 +0100

open-xchange-guidedtours (7.6.1-13) stable; urgency=low

  * Build for patch 2014-10-27

 -- Marcus Klein <marcus.klein@open-xchange.com>  Wed, 21 Jan 2015 14:43:33 +0100

open-xchange-guidedtours (7.6.1-12) stable; urgency=low

  * Build for patch 2015-01-26

 -- Marcus Klein <marcus.klein@open-xchange.com>  Wed, 21 Jan 2015 11:08:34 +0100

open-xchange-guidedtours (7.6.1-11) stable; urgency=low

  * Build for patch 2015-01-12

 -- Marcus Klein <marcus.klein@open-xchange.com>  Wed, 07 Jan 2015 16:27:21 +0100

open-xchange-guidedtours (7.6.1-10) stable; urgency=low

  * Build for patch 2014-12-22

 -- Marcus Klein <marcus.klein@open-xchange.com>  Tue, 16 Dec 2014 16:57:03 +0100

open-xchange-guidedtours (7.6.1-9) stable; urgency=low

  * Build for patch 2014-12-15

 -- Marcus Klein <marcus.klein@open-xchange.com>  Wed, 10 Dec 2014 13:02:41 +0100

open-xchange-guidedtours (7.6.1-8) stable; urgency=low

  * Build for patch 2014-12-01

 -- Marcus Klein <marcus.klein@open-xchange.com>  Tue, 25 Nov 2014 13:31:13 +0100

open-xchange-guidedtours (7.6.1-7) stable; urgency=medium

  * Build for patch 2014-11-17

 -- Marcus Klein <marcus.klein@open-xchange.com>  Thu, 13 Nov 2014 14:51:46 +0000

open-xchange-guidedtours (7.6.1-6) stable; urgency=low

  * Build for patch 2014-10-30

 -- Marcus Klein <marcus.klein@open-xchange.com>  Mon, 27 Oct 2014 10:08:18 +0100

open-xchange-guidedtours (7.6.1-5) stable; urgency=low

  * Fifth candidate for 7.6.1 release

 -- Marcus Klein <marcus.klein@open-xchange.com>  Tue, 14 Oct 2014 13:41:46 +0200

open-xchange-guidedtours (7.6.1-4) stable; urgency=low

  * Fourth candidate for 7.6.1 release

 -- Marcus Klein <marcus.klein@open-xchange.com>  Fri, 10 Oct 2014 15:25:40 +0200

open-xchange-guidedtours (7.6.1-3) stable; urgency=low

  * Third candidate for 7.6.1 release

 -- Marcus Klein <marcus.klein@open-xchange.com>  Thu, 02 Oct 2014 16:18:42 +0200

open-xchange-guidedtours (7.6.1-2) stable; urgency=low

  * Second candidate for 7.6.1 release

 -- Marcus Klein <marcus.klein@open-xchange.com>  Tue, 16 Sep 2014 16:35:53 +0200

open-xchange-guidedtours (7.6.1-1) stable; urgency=low

  * First release candidate for 7.6.1

 -- Marcus Klein <marcus.klein@open-xchange.com>  Fri, 05 Sep 2014 15:00:20 +0200

open-xchange-guidedtours (7.6.1-0) unstable; urgency=medium

  * prepare for 7.6.1

 -- Marcus Klein <marcus.klein@open-xchange.com>  Fri, 05 Sep 2014 11:50:24 +0200

open-xchange-guidedtours (7.6.0-17) stable; urgency=low

  * Build for patch 2014-11-03

 -- Marcus Klein <marcus.klein@open-xchange.com>  Tue, 28 Oct 2014 15:12:38 +0100

open-xchange-guidedtours (7.6.0-16) stable; urgency=medium

  * Build for patch 2014-10-22

 -- Marcus Klein <marcus.klein@open-xchange.com>  Wed, 22 Oct 2014 11:35:37 +0000

open-xchange-guidedtours (7.6.0-15) stable; urgency=low

  * Build for patch 2014-10-20

 -- Marcus Klein <marcus.klein@open-xchange.com>  Mon, 13 Oct 2014 15:59:28 +0200

open-xchange-guidedtours (7.6.0-14) stable; urgency=medium

  * Build for patch 2014-10-06

 -- Marcus Klein <marcus.klein@open-xchange.com>  Tue, 30 Sep 2014 11:29:12 +0000

open-xchange-guidedtours (7.6.0-13) stable; urgency=medium

  * Build for patch 2014-10-02

 -- Marcus Klein <marcus.klein@open-xchange.com>  Tue, 23 Sep 2014 09:03:27 +0000

open-xchange-guidedtours (7.6.0-12) stable; urgency=low

  * Build for patch 2014-09-15

 -- Marcus Klein <marcus.klein@open-xchange.com>  Thu, 11 Sep 2014 12:22:38 +0200

open-xchange-guidedtours (7.6.0-11) stable; urgency=low

  * Build for patch 2014-08-25

 -- Marcus Klein <marcus.klein@open-xchange.com>  Wed, 20 Aug 2014 08:59:51 +0200

open-xchange-guidedtours (7.6.0-10) stable; urgency=low

  * Build for patch 2014-08-11

 -- Marcus Klein <marcus.klein@open-xchange.com>  Mon, 11 Aug 2014 18:00:29 +0200

open-xchange-guidedtours (7.6.0-9) stable; urgency=low

  * Build for patch 2014-07-30

 -- Marcus Klein <marcus.klein@open-xchange.com>  Wed, 23 Jul 2014 16:21:57 +0200

open-xchange-guidedtours (7.6.0-8) stable; urgency=low

  * Build for patch 2014-07-21

 -- Marcus Klein <marcus.klein@open-xchange.com>  Mon, 21 Jul 2014 08:36:24 +0200

open-xchange-guidedtours (7.6.0-7) stable; urgency=low

  * Seventh candidate for 7.6.0 release

 -- Marcus Klein <marcus.klein@open-xchange.com>  Wed, 25 Jun 2014 09:59:30 +0200

open-xchange-guidedtours (7.6.0-6) stable; urgency=low

  * Sixth candidate for 7.6.0 release

 -- Marcus Klein <marcus.klein@open-xchange.com>  Fri, 20 Jun 2014 12:58:59 +0200

open-xchange-guidedtours (7.6.0-5) stable; urgency=low

  * Fifth candidate for 7.6.0 release

 -- Marcus Klein <marcus.klein@open-xchange.com>  Fri, 13 Jun 2014 14:08:23 +0200

open-xchange-guidedtours (7.6.0-4) stable; urgency=low

  * Fourth candidate for 7.6.0 release

 -- Marcus Klein <marcus.klein@open-xchange.com>  Fri, 30 May 2014 14:19:20 +0200

open-xchange-guidedtours (7.6.0-3) stable; urgency=low

  * Third candidate for 7.6.0 release

 -- Marcus Klein <marcus.klein@open-xchange.com>  Fri, 16 May 2014 13:54:01 +0200

open-xchange-guidedtours (7.6.0-2) stable; urgency=low

  * Second release candidate for 7.6.0

 -- Marcus Klein <marcus.klein@open-xchange.com>  Mon, 05 May 2014 12:36:35 +0200

open-xchange-guidedtours (7.6.0-1) stable; urgency=low

  * First release candidate for 7.6.0

 -- Marcus Klein <marcus.klein@open-xchange.com>  Tue, 22 Apr 2014 18:09:04 +0200

open-xchange-guidedtours (7.6.0-0) unstable; urgency=low

  * prepare for 7.6.0

 -- Marcus Klein <marcus.klein@open-xchange.com>  Fri, 04 Apr 2014 16:14:02 +0200

open-xchange-guidedtours (7.4.2-13) stable; urgency=low

  * Build for patch 2014-03-24

 -- Markus Wagner <markus.wagner@open-xchange.com>  Wed, 19 Mar 2014 10:32:23 +0100

open-xchange-guidedtours (7.4.2-12) stable; urgency=low

  * Build for patch 2014-03-14

 -- Markus Wagner <markus.wagner@open-xchange.com>  Fri, 14 Mar 2014 14:38:53 +0100

open-xchange-guidedtours (7.4.2-11) stable; urgency=low

  * Build for patch 2013-03-04

 -- Markus Wagner <markus.wagner@open-xchange.com>  Tue, 04 Mar 2014 17:09:35 +0100

open-xchange-guidedtours (7.4.2-10) stable; urgency=low

  * Build for patch 2013-03-05

 -- Markus Wagner <markus.wagner@open-xchange.com>  Thu, 27 Feb 2014 15:50:06 +0100

open-xchange-guidedtours (7.4.2-9) stable; urgency=low

  * Build for patch 2014-02-24

 -- Markus Wagner <markus.wagner@open-xchange.com>  Tue, 25 Feb 2014 16:46:21 +0100

open-xchange-guidedtours (7.4.2-8) stable; urgency=low

  * Build for patch 2014-02-26

 -- Markus Wagner <markus.wagner@open-xchange.com>  Tue, 25 Feb 2014 14:44:07 +0100

open-xchange-guidedtours (7.4.2-7) stable; urgency=low

  * Build for patch 2014-02-20

 -- Markus Wagner <markus.wagner@open-xchange.com>  Thu, 20 Feb 2014 11:37:14 +0100

open-xchange-guidedtours (7.4.2-6) stable; urgency=low

  * Sixth candidate for 7.4.2 release

 -- Markus Wagner <markus.wagner@open-xchange.com>  Tue, 11 Feb 2014 12:58:17 +0100

open-xchange-guidedtours (7.4.2-5) stable; urgency=low

  * Fifth candidate for 7.4.2 release

 -- Markus Wagner <markus.wagner@open-xchange.com>  Thu, 06 Feb 2014 14:58:25 +0100

open-xchange-guidedtours (7.4.2-4) stable; urgency=low

  * Fourth candidate for 7.4.2 release

 -- Markus Wagner <markus.wagner@open-xchange.com>  Tue, 04 Feb 2014 17:09:46 +0100

open-xchange-guidedtours (7.4.2-3) stable; urgency=low

  * Third candidate for 7.4.2 release

 -- Markus Wagner <markus.wagner@open-xchange.com>  Thu, 23 Jan 2014 16:31:28 +0100

open-xchange-guidedtours (7.4.2-2) stable; urgency=low

  * Second candidate for 7.4.2 release

 -- Markus Wagner <markus.wagner@open-xchange.com>  Fri, 10 Jan 2014 16:31:43 +0100

open-xchange-guidedtours (7.4.2-1) stable; urgency=low

  * First candidate for 7.4.2 release

 -- Markus Wagner <markus.wagner@open-xchange.com>  Mon, 23 Dec 2013 13:15:53 +0100

open-xchange-guidedtours (7.4.2-0) unstable; urgency=low

  * prepare for 7.4.2

 -- Markus Wagner <markus.wagner@open-xchange.com>  Thu, 19 Dec 2013 09:08:03 +0100

open-xchange-guidedtours (7.4.1-11) stable; urgency=low

  * Build for patch 2014-03-24

 -- Markus Wagner <markus.wagner@open-xchange.com>  Fri, 21 Mar 2014 14:32:42 +0100

open-xchange-guidedtours (7.4.1-10) stable; urgency=low

  * Build for patch 2014-02-26

 -- Markus Wagner <markus.wagner@open-xchange.com>  Tue, 25 Feb 2014 12:49:22 +0100

open-xchange-guidedtours (7.4.1-9) stable; urgency=low

  * Build for patch 2014-01-30

 -- Markus Wagner <markus.wagner@open-xchange.com>  Tue, 28 Jan 2014 17:37:16 +0100

open-xchange-guidedtours (7.4.1-8) stable; urgency=low

  * Build for patch 2013-12-09

 -- Markus Wagner <markus.wagner@open-xchange.com>  Thu, 02 Jan 2014 16:16:10 +0100

open-xchange-guidedtours (7.4.1-7) stable; urgency=low

  * Build for patch 2013-12-23

 -- Markus Wagner <markus.wagner@open-xchange.com>  Thu, 19 Dec 2013 10:08:14 +0100

open-xchange-guidedtours (7.4.1-6) stable; urgency=low

  * Build for patch 2013-12-09

 -- Markus Wagner <markus.wagner@open-xchange.com>  Thu, 05 Dec 2013 13:44:27 +0100

open-xchange-guidedtours (7.4.1-5) stable; urgency=low

  * Fifth candidate for 7.4.1 release

 -- Markus Wagner <markus.wagner@open-xchange.com>  Wed, 20 Nov 2013 12:12:44 +0100

open-xchange-guidedtours (7.4.1-4) stable; urgency=low

  * Fourth candidate for 7.4.1 release

 -- Markus Wagner <markus.wagner@open-xchange.com>  Mon, 18 Nov 2013 10:20:29 +0100

open-xchange-guidedtours (7.4.1-3) stable; urgency=low

  * Third candidate for 7.4.1 release

 -- Markus Wagner <markus.wagner@open-xchange.com>  Thu, 07 Nov 2013 10:17:58 +0100

open-xchange-guidedtours (7.4.1-2) stable; urgency=low

  * Second candidate for 7.4.1 release

 -- Markus Wagner <markus.wagner@open-xchange.com>  Wed, 23 Oct 2013 10:11:10 +0200

open-xchange-guidedtours (7.4.1-1) stable; urgency=low

  * First sprint increment for 7.4.1 release

 -- Markus Wagner <markus.wagner@open-xchange.com>  Thu, 10 Oct 2013 17:57:24 +0200

open-xchange-guidedtours (7.4.1-0) unstable; urgency=low

  * prepare for 7.4.1 release

 -- Markus Wagner <markus.wagner@open-xchange.com>  Fri, 20 Sep 2013 16:29:32 +0200

open-xchange-guidedtours (7.4.0-19) stable; urgency=low

  * Build for patch 2013-03-05

 -- Markus Wagner <markus.wagner@open-xchange.com>  Tue, 04 Mar 2014 14:56:12 +0100

open-xchange-guidedtours (7.4.0-18) stable; urgency=low

  * Build for patch 2013-03-05

 -- Markus Wagner <markus.wagner@open-xchange.com>  Thu, 27 Feb 2014 15:50:06 +0100

open-xchange-guidedtours (7.4.0-17) stable; urgency=low

  * Build for patch 2014-02-07

 -- Markus Wagner <markus.wagner@open-xchange.com>  Fri, 07 Feb 2014 09:17:10 +0100

open-xchange-guidedtours (7.4.0-16) stable; urgency=low

  * Build for patch 2013-11-13

 -- Markus Wagner <markus.wagner@open-xchange.com>  Tue, 12 Nov 2013 13:42:30 +0100

open-xchange-guidedtours (7.4.0-15) stable; urgency=low

  * Build for patch 2013-11-08

 -- Markus Wagner <markus.wagner@open-xchange.com>  Mon, 11 Nov 2013 11:56:08 +0100

open-xchange-guidedtours (7.4.0-14) stable; urgency=low

  * Build for patch 2013-10-28

 -- Markus Wagner <markus.wagner@open-xchange.com>  Wed, 30 Oct 2013 16:56:18 +0100

open-xchange-guidedtours (7.4.0-13) stable; urgency=low

  * Build for patch 2013-10-28

 -- Markus Wagner <markus.wagner@open-xchange.com>  Wed, 23 Oct 2013 15:04:38 +0200

open-xchange-guidedtours (7.4.0-12) stable; urgency=low

  * Build for patch 2013-10-09

 -- Markus Wagner <markus.wagner@open-xchange.com>  Wed, 09 Oct 2013 16:39:09 +0200

open-xchange-guidedtours (7.4.0-11) stable; urgency=low

  * Eleventh candidate for 7.4.0 release

 -- Markus Wagner <markus.wagner@open-xchange.com>  Wed, 25 Sep 2013 11:14:23 +0200

open-xchange-guidedtours (7.4.0-10) stable; urgency=low

  * Tenth candidate for 7.4.0 release

 -- Markus Wagner <markus.wagner@open-xchange.com>  Fri, 20 Sep 2013 10:36:26 +0200

open-xchange-guidedtours (7.4.0-9) stable; urgency=low

  * Ninth candidate for 7.4.0 release

 -- Markus Wagner <markus.wagner@open-xchange.com>  Fri, 13 Sep 2013 15:48:07 +0200

open-xchange-guidedtours (7.4.0-8) stable; urgency=low

  * Eighth candidate for 7.4.0 release

 -- Markus Wagner <markus.wagner@open-xchange.com>  Mon, 02 Sep 2013 10:44:51 +0200

open-xchange-guidedtours (7.4.0-7) stable; urgency=low

  * Seventh candidate for 7.4.0 release

 -- Markus Wagner <markus.wagner@open-xchange.com>  Tue, 27 Aug 2013 14:06:30 +0200

open-xchange-guidedtours (7.4.0-6) stable; urgency=low

  * Sixth candidate for 7.4.0 release

 -- Markus Wagner <markus.wagner@open-xchange.com>  Fri, 23 Aug 2013 13:10:30 +0200

open-xchange-guidedtours (7.4.0-5) stable; urgency=low

  * Fifth candidate for 7.4.0 release

 -- Markus Wagner <markus.wagner@open-xchange.com>  Mon, 19 Aug 2013 12:38:26 +0200

open-xchange-guidedtours (7.4.0-4) stable; urgency=low

  * Fourth candidate for 7.4.0 release

 -- Markus Wagner <markus.wagner@open-xchange.com>  Tue, 13 Aug 2013 10:12:55 +0200

open-xchange-guidedtours (7.4.0-3) stable; urgency=low

  * Third release candidate for 7.4.0

 -- Markus Wagner <markus.wagner@open-xchange.com>  Tue, 06 Aug 2013 12:25:50 +0200

open-xchange-guidedtours (7.4.0-2) stable; urgency=low

  * Second release candidate for 7.4.0

 -- Markus Wagner <markus.wagner@open-xchange.com>  Fri, 02 Aug 2013 14:17:30 +0200

open-xchange-guidedtours (7.4.0-1) stable; urgency=low

  * First release candidate for 7.4.0

 -- Markus Wagner <markus.wagner@open-xchange.com>  Wed, 17 Jul 2013 10:44:17 +0200

open-xchange-guidedtours (7.4.0-0) unstable; urgency=low

  * prepare for 7.4.0

 -- Markus Wagner <markus.wagner@open-xchange.com>  Tue, 16 Jul 2013 14:54:25 +0200

open-xchange-guidedtours (7.2.2-20) stable; urgency=low

  * Build for patch 2014-03-24

 -- Markus Wagner <markus.wagner@open-xchange.com>  Fri, 21 Mar 2014 14:39:41 +0100

open-xchange-guidedtours (7.2.2-19) stable; urgency=low

  * Build for patch 2014-01-22

 -- Markus Wagner <markus.wagner@open-xchange.com>  Fri, 24 Jan 2014 14:33:16 +0100

open-xchange-guidedtours (7.2.2-18) stable; urgency=low

  * Build for patch 2013-11-29

 -- Markus Wagner <markus.wagner@open-xchange.com>  Tue, 10 Dec 2013 08:32:40 +0100

open-xchange-guidedtours (7.2.2-17) stable; urgency=low

  * Build for patch 2013-10-03

 -- Markus Wagner <markus.wagner@open-xchange.com>  Wed, 02 Oct 2013 17:06:23 +0200

open-xchange-guidedtours (7.2.2-16) stable; urgency=low

  * Build for patch 2013-09-26

 -- Markus Wagner <markus.wagner@open-xchange.com>  Tue, 17 Sep 2013 12:00:15 +0200

open-xchange-guidedtours (7.2.2-15) stable; urgency=low

  * Build for patch 2013-09-12

 -- Markus Wagner <markus.wagner@open-xchange.com>  Wed, 11 Sep 2013 15:21:56 +0200

open-xchange-guidedtours (7.2.2-14) stable; urgency=low

  * Build for patch 2013-09-26

 -- Markus Wagner <markus.wagner@open-xchange.com>  Mon, 02 Sep 2013 13:51:05 +0200

open-xchange-guidedtours (7.2.2-13) stable; urgency=low

  * Build for patch 2013-08-26

 -- Markus Wagner <markus.wagner@open-xchange.com>  Mon, 26 Aug 2013 16:28:15 +0200

open-xchange-guidedtours (7.2.2-12) stable; urgency=low

  * Build for patch 2013-08-19

 -- Markus Wagner <markus.wagner@open-xchange.com>  Tue, 20 Aug 2013 11:24:10 +0200

open-xchange-guidedtours (7.2.2-11) stable; urgency=low

  * Build for patch 2013-08-09

 -- Markus Wagner <markus.wagner@open-xchange.com>  Mon, 05 Aug 2013 11:02:03 +0200

open-xchange-guidedtours (7.2.2-10) stable; urgency=low

  * Build for patch 2013-07-22

 -- Markus Wagner <markus.wagner@open-xchange.com>  Mon, 22 Jul 2013 09:50:53 +0200

open-xchange-guidedtours (7.2.2-9) stable; urgency=low

  * Build for patch 2013-07-25

 -- Markus Wagner <markus.wagner@open-xchange.com>  Mon, 15 Jul 2013 15:44:24 +0200

open-xchange-guidedtours (7.2.2-8) stable; urgency=low

  * Build for patch 2013-07-09

 -- Markus Wagner <markus.wagner@open-xchange.com>  Thu, 11 Jul 2013 11:26:44 +0200

open-xchange-guidedtours (7.2.2-7) stable; urgency=low

  * Third candidate for 7.2.2 release

 -- Markus Wagner <markus.wagner@open-xchange.com>  Tue, 02 Jul 2013 13:51:37 +0200

open-xchange-guidedtours (7.2.2-6) stable; urgency=low

  * Second candidate for 7.2.2 release

 -- Markus Wagner <markus.wagner@open-xchange.com>  Fri, 28 Jun 2013 16:17:19 +0200

open-xchange-guidedtours (7.2.2-5) stable; urgency=low

  * Release candidate for 7.2.2 release

 -- Markus Wagner <markus.wagner@open-xchange.com>  Wed, 26 Jun 2013 19:18:51 +0200

open-xchange-guidedtours (7.2.2-4) stable; urgency=low

  * Second feature freeze for 7.2.2 release

 -- Markus Wagner <markus.wagner@open-xchange.com>  Fri, 21 Jun 2013 16:36:47 +0200

open-xchange-guidedtours (7.2.2-3) stable; urgency=low

  * Sprint increment for 7.2.2 release

 -- Markus Wagner <markus.wagner@open-xchange.com>  Mon, 03 Jun 2013 13:30:35 +0200

open-xchange-guidedtours (7.2.2-2) unstable; urgency=low

  * First sprint increment for 7.2.2 release

 -- Markus Wagner <markus.wagner@open-xchange.com>  Mon, 03 Jun 2013 13:30:35 +0200

open-xchange-guidedtours (7.2.2-1) unstable; urgency=low

  * First candidate for 7.2.2 release

 -- Markus Wagner <markus.wagner@open-xchange.com>  Wed, 29 May 2013 17:38:49 +0200

open-xchange-guidedtours (7.2.2-0) unstable; urgency=low

  * prepare for 7.2.0

 -- Markus Wagner <markus.wagner@open-xchange.com>  Fri, 15 Mar 2013 13:52:15 +0100

open-xchange-guidedtours (7.2.1-6) stable; urgency=low

  * Build for patch 2013-06-20

 -- Markus Wagner <markus.wagner@open-xchange.com>  Thu, 20 Jun 2013 15:51:09 +0200

open-xchange-guidedtours (7.2.1-5) stable; urgency=low

  * Build for patch 2013-06-17

 -- Markus Wagner <markus.wagner@open-xchange.com>  Tue, 18 Jun 2013 09:35:46 +0200

open-xchange-guidedtours (7.2.1-4) stable; urgency=low

  * Build for patch 2013-06-14

 -- Markus Wagner <markus.wagner@open-xchange.com>  Wed, 12 Jun 2013 18:15:45 +0200

open-xchange-guidedtours (7.2.1-3) unstable; urgency=low

  * Third candidate for 7.2.1 release

 -- Markus Wagner <markus.wagner@open-xchange.com>  Wed, 22 May 2013 16:07:43 +0200

open-xchange-guidedtours (7.2.1-2) unstable; urgency=low

  * Second candidate for 7.2.1 release

 -- Markus Wagner <markus.wagner@open-xchange.com>  Wed, 15 May 2013 17:49:12 +0200

open-xchange-guidedtours (7.2.1-1) unstable; urgency=low

  * First candidate for 7.2.1 release

 -- Markus Wagner <markus.wagner@open-xchange.com>  Mon, 22 Apr 2013 15:18:20 +0200

open-xchange-guidedtours (7.2.1-0) unstable; urgency=low

  * prepare for 7.2.1

 -- Markus Wagner <markus.wagner@open-xchange.com>  Mon, 15 Apr 2013 11:18:33 +0200

open-xchange-guidedtours (7.2.0-6) unstable; urgency=low

  * Build for patch 2013-05-10

 -- Markus Wagner <markus.wagner@open-xchange.com>  Wed, 15 May 2013 09:33:11 +0200

open-xchange-guidedtours (7.2.0-5) unstable; urgency=low

  * Build for patch 2013-04-23

 -- Markus Wagner <markus.wagner@open-xchange.com>  Thu, 02 May 2013 09:09:28 +0200

open-xchange-guidedtours (7.2.0-4) unstable; urgency=low

  * Fourth candidate for 7.2.0 release

 -- Markus Wagner <markus.wagner@open-xchange.com>  Wed, 10 Apr 2013 17:49:28 +0200

open-xchange-guidedtours (7.2.0-3) unstable; urgency=low

  * Third candidate for 7.2.0 release

 -- Markus Wagner <markus.wagner@open-xchange.com>  Mon, 08 Apr 2013 17:21:25 +0200

open-xchange-guidedtours (7.2.0-2) unstable; urgency=low

  * Second candidate for 7.2.0 release

 -- Markus Wagner <markus.wagner@open-xchange.com>  Tue, 02 Apr 2013 16:21:13 +0200

open-xchange-guidedtours (7.2.0-1) unstable; urgency=low

  * First release candidate for 7.2.0

 -- Markus Wagner <markus.wagner@open-xchange.com>  Tue, 26 Mar 2013 13:01:19 +0100

open-xchange-guidedtours (7.2.0-0) unstable; urgency=low

  * prepare for 7.2.0

 -- Markus Wagner <markus.wagner@open-xchange.com>  Thu, 15 Mar 2013 13:52:15 +0100

open-xchange-guidedtours (7.0.1-6) stable; urgency=low

  * Build for patch 2013-09-12

 -- Viktor Pracht <viktor.pracht@open-xchange.com>  Wed, 11 Sep 2013 15:35:30 +0200

open-xchange-guidedtours (7.0.1-5) unstable; urgency=low

  * Build for patch 2013-03-01

 -- Viktor Pracht <viktor.pracht@open-xchange.com>  Thu, 28 Feb 2013 17:42:15 +0100

open-xchange-guidedtours (7.0.1-4) unstable; urgency=low

  * Fourth release candidate for 7.0.1

 -- Viktor Pracht <viktor.pracht@open-xchange.com>  Tue, 19 Feb 2013 16:41:58 +0100

open-xchange-guidedtours (7.0.1-3) unstable; urgency=low

  * Third release candidate for 7.0.1

 -- Viktor Pracht <viktor.pracht@open-xchange.com>  Tue, 19 Feb 2013 09:22:25 +0100

open-xchange-guidedtours (7.0.1-2) unstable; urgency=low

  * Second release candiate for 7.0.1

 -- Viktor Pracht <viktor.pracht@open-xchange.com>  Thu, 14 Feb 2013 14:28:34 +0100

open-xchange-guidedtours (7.0.1-1) unstable; urgency=low

  * First release candidate for 7.0.1

 -- Viktor Pracht <viktor.pracht@open-xchange.com>  Fri, 01 Feb 2013 15:28:23 +0100

open-xchange-guidedtours (7.0.1-0) unstable; urgency=low

  * prepare for 7.0.1

 -- Viktor Pracht <viktor.pracht@open-xchange.com>  Fri, 01 Feb 2013 15:01:46 +0100

open-xchange-guidedtours (7.0.0-12) unstable; urgency=low

  * Third release candidate for 7.0.0

 -- Viktor Pracht <viktor.pracht@open-xchange.com>  Tue, 18 Dec 2012 14:53:51 +0100

open-xchange-guidedtours (7.0.0-11) unstable; urgency=low

  * Second release candidate for 7.0.0

 -- Viktor Pracht <viktor.pracht@open-xchange.com>  Mon, 17 Dec 2012 18:55:33 +0100

open-xchange-guidedtours (7.0.0-10) unstable; urgency=low

  * Pre release candidate for 7.0.0

 -- Viktor Pracht <viktor.pracht@open-xchange.com>  Thu, 13 Dec 2012 18:47:20 +0100

open-xchange-guidedtours (7.0.0-9) unstable; urgency=low

  * First release candidate for 7.0.0

 -- Viktor Pracht <viktor.pracht@open-xchange.com>  Tue, 11 Dec 2012 11:44:25 +0100

open-xchange-guidedtours (7.0.0-8) unstable; urgency=low

  * First release candidate for EDP drop #6

 -- Viktor Pracht <viktor.pracht@open-xchange.com>  Tue, 13 Nov 2012 15:02:51 +0100

open-xchange-guidedtours (7.0.0-7) unstable; urgency=low

  * Third release candidate for EDP drop #5

 -- Viktor Pracht <viktor.pracht@open-xchange.com>  Mon, 22 Oct 2012 15:48:11 +0200

open-xchange-guidedtours (7.0.0-6) unstable; urgency=low

  * Second release candidate for EDP drop #5

 -- Viktor Pracht <viktor.pracht@open-xchange.com>  Mon, 22 Oct 2012 14:23:03 +0200

open-xchange-guidedtours (7.0.0-5) unstable; urgency=low

  * First release candidate for EDP drop #5

 -- Viktor Pracht <viktor.pracht@open-xchange.com>  Tue, 12 Oct 2012 13:07:35 +0200

open-xchange-guidedtours (7.0.0-4) unstable; urgency=low

  * First release candidate for EDP drop #4

 -- Viktor Pracht <viktor.pracht@open-xchange.com>  Tue, 04 Sep 2012 15:14:35 +0200

open-xchange-guidedtours (7.0.0-3) unstable; urgency=low

  * Release build for 7.0.0

 -- Viktor Pracht <viktor.pracht@open-xchange.com>  Tue, 07 Aug 2012 14:58:23 +0200

open-xchange-guidedtours (7.0.0-2) unstable; urgency=low

  * Release build for EDP drop #3

 -- Viktor Pracht <viktor.pracht@open-xchange.com>  Tue, 07 Aug 2012 11:48:03 +0200

open-xchange-guidedtours (7.0.0-1) unstable; urgency=low

  * Initial Release.

 -- Viktor Pracht <viktor.pracht@open-xchange.com>  Wed, 09 Nov 2011 12:20:23 +0100<|MERGE_RESOLUTION|>--- conflicted
+++ resolved
@@ -1,58 +1,3 @@
-<<<<<<< HEAD
-open-xchange-guidedtours (7.10.0-19) stable; urgency=medium
-
-  * Build for patch 2018-11-19 (4966)
-
- -- Marcus Klein <marcus.klein@open-xchange.com>  Mon, 12 Nov 2018 16:36:33 +0000
-
-open-xchange-guidedtours (7.10.0-18) stable; urgency=medium
-
-  * Build for patch 2018-11-05 (4933)
-
- -- Marcus Klein <marcus.klein@open-xchange.com>  Mon, 29 Oct 2018 16:14:59 +0000
-
-open-xchange-guidedtours (7.10.0-17) stable; urgency=medium
-
-  * Build for patch 2018-10-22 (4930)
-
- -- Marcus Klein <marcus.klein@open-xchange.com>  Fri, 19 Oct 2018 10:04:58 +0000
-
-open-xchange-guidedtours (7.10.0-16) stable; urgency=medium
-
-  * Build for patch 2018-10-15 (4918)
-
- -- Marcus Klein <marcus.klein@open-xchange.com>  Mon, 08 Oct 2018 19:35:28 +0000
-
-open-xchange-guidedtours (7.10.0-15) stable; urgency=medium
-
-  * Build for patch 2018-10-01 (4897)
-
- -- Marcus Klein <marcus.klein@open-xchange.com>  Tue, 25 Sep 2018 13:09:52 +0000
-
-open-xchange-guidedtours (7.10.0-14) stable; urgency=medium
-
-  * Build for patch 2018-09-03 (4870)
-
- -- Marcus Klein <marcus.klein@open-xchange.com>  Mon, 27 Aug 2018 12:14:59 +0000
-
-open-xchange-guidedtours (7.10.0-13) stable; urgency=medium
-
-  * Build for patch 2018-08-20 (4863)
-
- -- Marcus Klein <marcus.klein@open-xchange.com>  Tue, 14 Aug 2018 11:10:38 +0000
-
-open-xchange-guidedtours (7.10.0-12) stable; urgency=medium
-
-  * Build for patch 2018-08-13 (4853)
-
- -- Marcus Klein <marcus.klein@open-xchange.com>  Thu, 02 Aug 2018 15:12:49 +0000
-
-open-xchange-guidedtours (7.10.0-11) stable; urgency=medium
-
-  * Build for patch 2018-07-18 (4835)
-
- -- Marcus Klein <marcus.klein@open-xchange.com>  Wed, 18 Jul 2018 10:09:48 +0000
-=======
 open-xchange-guidedtours (7.10.1-4) stable; urgency=medium
 
   * Second candidate for 7.10.1 release
@@ -82,7 +27,6 @@
   * prepare for 7.10.1
 
  -- Marcus Klein <marcus.klein@open-xchange.com>  Mon, 10 Sep 2018 11:59:32 +0200
->>>>>>> d6c891ba
 
 open-xchange-guidedtours (7.10.0-10) stable; urgency=medium
 
