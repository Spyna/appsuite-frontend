/**
 * This work is provided under the terms of the CREATIVE COMMONS PUBLIC
 * LICENSE. This work is protected by copyright and/or other applicable
 * law. Any use of the work other than as authorized under this license
 * or copyright law is prohibited.
 *
 * http://creativecommons.org/licenses/by-nc-sa/2.5/
 *
 * © 2016 OX Software GmbH, Germany. info@open-xchange.com
 *
 * @author Richard Petersen <richard.petersen@open-xchange.com>
 */

.view-upload-wrapper {

    .upload-entry {
        clear: both;

        .file-name {
            overflow: hidden;
            text-overflow: ellipsis;
        }

        .file-size {
            color: rgb(170, 170, 170);
            float: left;
        }

        .remove-icon {
            margin-left: 5px;
            float: right;

            .fa-times {
                color: red;
                cursor: pointer;

<<<<<<< HEAD
                &:hover {
                    color: rgb(192, 0, 0);
                }
            }

            .fa-check {
                color: green;
            }
=======
                &:hover { color: rgb(192, 0, 0); }
            }

            .fa-check { color: green; }
>>>>>>> 15b67d9d
        }

        .progress {
            clear: both;
            height: 8px;
        }
    }
}<|MERGE_RESOLUTION|>--- conflicted
+++ resolved
@@ -34,21 +34,10 @@
                 color: red;
                 cursor: pointer;
 
-<<<<<<< HEAD
-                &:hover {
-                    color: rgb(192, 0, 0);
-                }
-            }
-
-            .fa-check {
-                color: green;
-            }
-=======
                 &:hover { color: rgb(192, 0, 0); }
             }
 
             .fa-check { color: green; }
->>>>>>> 15b67d9d
         }
 
         .progress {
