--- conflicted
+++ resolved
@@ -45,11 +45,7 @@
       </p>
 </div>
 <div class="task">
-<<<<<<< HEAD
-<a name="ox.appsuite.user.task.files.move"></a><p class="title"><b>ファイルを移動する</b></p>
-=======
 <a name="ox.appsuite.user.task.files.move"></a><p class="title">オブジェクトを他のフォルダに移動する：</p>
->>>>>>> 74174fc6
 <div class="taskprerequisites">
           <p>前提条件: 目的のフォルダにオブジェクトを作成する権限が必要です。</p>
         </div>
