--- conflicted
+++ resolved
@@ -20,11 +20,7 @@
 *
 */
 
-<<<<<<< HEAD
-@size: 120px;
-=======
 @size: 7.5rem;
->>>>>>> 871e9849
 
 .contact-edit {
 
