/**
 * This work is provided under the terms of the CREATIVE COMMONS PUBLIC
 * LICENSE. This work is protected by copyright and/or other applicable
 * law. Any use of the work other than as authorized under this license
 * or copyright law is prohibited.
 *
 * http://creativecommons.org/licenses/by-nc-sa/2.5/
 *
 * © 2016 OX Software GmbH, Germany. info@open-xchange.com
 *
 * @author Matthias Biggeleben <matthias.biggeleben@open-xchange.com>
 */

define('io.ox/core/folder/selection', [], function () {

    'use strict';

    function Selection(view) {
        this.view = view;

        this.view.$el
            .on('click contextmenu', '.selectable', $.proxy(this.onClick, this))
            .on('keydown', '.selectable', $.proxy(this.onKeydown, this))
            // bug 54193: do not set focus
            .on('mousedown contextmenu', '.selectable', function (e) { e.preventDefault(); });
<<<<<<< HEAD
=======

        if (view.options.dblclick) this.view.$el.on('dblclick', $.proxy(this.onDblClick, this));
>>>>>>> 1c74fb5d

        this.view.$el.addClass('dropzone')
            .attr('data-dropzones', '.selectable')
            .on('drop', function (e, baton) {
                if (!baton) return;
                baton.dropType = view.module;
                view.selection.trigger('selection:drop', baton);
            });

        this.selectableVirtualFolders = {};
    }

    _.extend(Selection.prototype, {

        /**
         * Returns the node from the tree view
         * @param {String} id
         *  id to select
         * @param [{jQuery}] items
         *  nodes to check
         * @param {Boolean} favorite
         *  select favorites first
         */
        byId: function (id, items, favorite) {
            items = items || this.getItems();
            // use first, we might have duplicates
            var elements = items.filter('[data-id="' + $.escape(id) + '"]');
            var returnElement = elements.first();

            if (elements.length !== 1) {
                elements.each(function () {
                    if (favorite && $(this).parentsUntil('.tree-container', '.folder.favorites').length) {
                        returnElement = $(this);
                    } else if (!favorite && !$(this).parentsUntil('.tree-container', '.folder.favorites').length) {
                        returnElement = $(this);
                    }
                });
            }

            return returnElement;
        },

        get: function (attribute) {
            return this.view.$el.find('.selectable.selected').attr(attribute || 'data-id');
        },

        /**
         * Select the folder in the tree view
         * @param {String} id
         *  node to select
         * @param {Boolean} favorite
         *  select favorites first
         */
        set: function (id, favorite) {
            var items = this.getItems(),
                node = this.byId(id, items, favorite),
                index = items.index(node);
            // not found?
            if (index === -1) return;
            // check if already selected to avoid event loops.
            // just checking hasClass('selected') doesn't work.
            // we use get() to support duplicates!
            if (this.get() === id) return;
            // go!
            this.uncheck(items);
            this.pick(index, items, { focus: false });
        },

        // returns true if successful
        preselect: function (id) {
            var node = this.check(this.byId(id));
            if (node.length > 0) {
                this.view.$container.attr('aria-activedescendant', node.attr('id'));
                return true;
            }
            return false;
        },

        scrollIntoView: function (id) {
            // scroll viewport to top (see bug 38411)
            var node = this.byId(id);
            if (node.length) {
                node[0].scrollIntoView(true);
                this.view.trigger('scrollIntoView', id);
            }
        },

        onClick: function (e) {

            // ignore native checkbox
            if ($(e.target).is(':checkbox')) return;

            // avoid double selections
            if (e.isDefaultPrevented()) return;
            e.preventDefault();

            // only select in mobile edit mode when clicking on the label
            if (this.view.app && this.view.app.props && this.view.app.props.get('mobileFolderSelectMode') === true && !$(e.target).parent().hasClass('folder-label')) return;

            if (e.type === 'contextmenu') e.stopPropagation();
            //ignore keyboard contextmenu events
            if (e.type === 'contextmenu' && e.which === 0) return;

            var items = this.getItems(),
                current = $(e.currentTarget),
                index = items.index(current) || 0;

            // trigger action event
            this.view.trigger('selection:action', items, index);

            // do nothing if already selected
            if (current.hasClass('selected')) return;

            this.resetTabIndex(items, items.eq(index));
            this.uncheck(items);
            this.pick(index, items);
        },

        onDblClick: function (e) {
            // ignore native checkbox
            if ($(e.target).is(':checkbox')) return;
            if ($(e.target).closest('.contextmenu-control').length > 0) return;

            var target = $(e.target),
                node = target.closest('.folder'),
                folder = node.attr('data-id');
            this.triggerEvent('dblclick', e, folder);
        },

        onKeydown: function (e) {
            if (!/38|40/.test(e.which)) return;

            // Prevent scrolling on contextmenu-control
            if ($(e.target).hasClass('contextmenu-control')) return e.preventDefault();

            // bubbling?
            if (!$(e.target).hasClass('selectable')) return;

            this.onCursorUpDown(e);
        },

        onCursorUpDown: function (e) {

            var items = this.getItems().filter(':visible'),
                current = $(document.activeElement),
                up = e.which === 38,
                index = (items.index(current) || 0) + (up ? -1 : +1);

            if (index >= items.length || index < 0) return;

            // avoid duplicates and unwanted scrolling
            if (e.isDefaultPrevented()) return;
            e.preventDefault();

            // trigger action event
            this.view.trigger('selection:action', items, index);

            // sort?
            if (e.altKey && current.parent().parent().attr('data-sortable') === 'true') {
                return this.move(current, up);
            }

            this.resetTabIndex(items, items.eq(index));
            this.uncheck(items);
            this.pick(index, items);
        },

        move: function (item, up) {
            // move element
            if (up) item.insertBefore(item.prev()); else item.insertAfter(item.next());
            // refocus
            item.focus();
            // get folder and ids
            var folder = item.parent().parent().attr('data-id'),
                ids = _(item.parent().children('.selectable')).map(function (node) {
                    return $(node).attr('data-id');
                });
            // trigger proper event
            this.view.trigger('sort sort:' + folder, ids);
        },

        pick: function (index, items, options) {
            var opt = _.extend({ focus: true }, options);
            var node = opt.focus ? this.focus(index, items) : (items || this.getItems()).eq(index);
            this.check(node);
            this.view.$container.attr('aria-activedescendant', node.attr('id'));
            this.triggerEvent('change', items);
        },

        resetTabIndex: function (items, skip) {
            items = items.filter('[tabindex="0"]');
            items.not(skip).attr('tabindex', -1);
        },

        focus: function (index, items) {
            items = items || this.getItems();
            var node = items.eq(index).attr('tabindex', '0').focus();
            // workaround for chrome's CSS bug:
            // styles of "selected" class are not applied if focus triggers scrolling.
            // idea taken from http://forrst.com/posts/jQuery_redraw-BGv
            if (_.device('chrome')) node.hide(0, function () { $(this).css('display', ''); });
            return node;
        },

        check: function (nodes) {
            if (this.view.disposed) return $();
            var width = this.view.$el.width();
            return nodes.addClass('selected')
            .attr({ 'aria-selected': true, tabindex: 0 })
            .find('.folder-label:first').each(function () {
                // special handling for settings for now
                if (nodes.length === 1 && (nodes.first().attr('data-id') && nodes.first().attr('data-id').indexOf('virtual/settings') === 0)) return;
                var left = $(this).position().left, maxWidth = width - left - 76;
                $(this).css('max-width', Math.max(maxWidth, 80));
            })
            .end();
        },

        uncheck: function (items) {
            items = items || this.getItems();
            items.filter('.selected')
                .removeClass('selected').attr({ 'aria-selected': false, tabindex: -1 })
                .find('.folder-label').css('max-width', 'initial');
            return this;
        },

        getItems: function () {
            if (this.view.disposed) return $();
            return this.view.$('.selectable');
        },

        addSelectableVirtualFolder: function (id) {
            this.selectableVirtualFolders[id] = true;
        },

        triggerEvent: _.debounce(function (event) {
            if (event === 'change') this.triggerChange.apply(this, _(arguments).toArray().splice(1));
            else this.view.trigger.apply(this.view, arguments);
        }, 300),

        triggerChange: function (items) {
            var self = this,
                item = (items || this.getItems()).filter('.selected').first(),
                id = item.attr('data-id'),

                // Only true for files in Drive
                showInDrive = item.attr('data-show-in-drive'),
                isVirtual = /^virtual/.test(id);
            if (showInDrive) {
                require(['io.ox/core/extensions', 'io.ox/files/api', 'io.ox/core/extPatterns/actions']).then(function (ext, api, actions) {
                    var models = api.pool.get('detail').get(id);
                    actions.invoke('io.ox/files/actions/show-in-folder', null, ext.Baton({
                        models: [models],
                        app: self.view.app,
                        alwaysChange: true
                    }));
                });
            } else if (self.view) {
                self.view.trigger(isVirtual && !self.selectableVirtualFolders[id] ? 'virtual' : 'change', id, item);
            }
        }
    });

    return Selection;
});<|MERGE_RESOLUTION|>--- conflicted
+++ resolved
@@ -23,11 +23,8 @@
             .on('keydown', '.selectable', $.proxy(this.onKeydown, this))
             // bug 54193: do not set focus
             .on('mousedown contextmenu', '.selectable', function (e) { e.preventDefault(); });
-<<<<<<< HEAD
-=======
 
         if (view.options.dblclick) this.view.$el.on('dblclick', $.proxy(this.onDblClick, this));
->>>>>>> 1c74fb5d
 
         this.view.$el.addClass('dropzone')
             .attr('data-dropzones', '.selectable')
