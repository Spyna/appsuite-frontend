--- conflicted
+++ resolved
@@ -33,16 +33,6 @@
 <h2 class="sr-only">Tastaturbedienung</h2>
 <div class="sect2" id="ox.appsuite.user.sect.firststeps.keyboard.examples">
 <div class="titlepage"><div><div><h3 class="title">3.2.3. Anwendungsbeispiele</h3></div></div></div>
-<<<<<<< HEAD
-<a class="indexterm" name="id-1.4.5.8.2"></a><p>Diese Anleitungen zeigen, wie Sie die Tastaturbedienung verwenden: </p>
-<ul class="itemizedlist" style="list-style-type: disc; ">
-<li class="listitem"><p role="presentation">Eine neue E-Mail mit Hilfe der Tastatur <a class="link" href="ox.appsuite.user.sect.firststeps.keyboard.examples.html#ox.appsuite.user.task.keyboard.examples.sendmail">senden</a></p></li>
-<li class="listitem"><p role="presentation">Eine E-Mail mit Hilfe der Tastatur <a class="link" href="ox.appsuite.user.sect.firststeps.keyboard.examples.html#ox.appsuite.user.task.keyboard.examples.sendmail">beantworten</a></p></li>
-</ul>
-<p>
-        </p>
-<div class="task" id="ox.appsuite.user.task.keyboard.examples.sendmail">
-=======
 <a class="indexterm" name="id-1.4.5.8.2"></a><p id="ox.appsuite.user.concept.firststeps.keyboard.examples">Diese Anleitungen zeigen, wie Sie die Tastaturbedienung verwenden: </p>
 <ul class="itemizedlist" style="list-style-type: disc; ">
 <li class="listitem"><p role="presentation">Eine neue E-Mail mit Hilfe der Tastatur senden</p></li>
@@ -51,7 +41,6 @@
 <p>
         </p>
 <div class="task" id="ox.appsuite.user.task.firststeps.keyboard.examples.sendmail">
->>>>>>> 1c74fb5d
 <p class="title">So senden Sie eine E-Mail mit Hilfe der Tastatur:</p>
 <div class="procedure"><ol class="procedure" type="1">
 <li class="step"><p role="presentation">Wenn die App <span class="guilabel"><strong>E-Mail</strong></span> nicht gestartet ist, führen Sie folgende Aktionen aus:<ul class="itemizedlist" style="list-style-type: none; ">
@@ -63,21 +52,13 @@
                 hervorgehoben wird. Drücken Sie [Eingabe]. Die Seite <span class="guilabel"><strong>Verfassen</strong></span>
                 öffnet sich. Das Eingabefeld <span class="guilabel"><strong>An</strong></span> ist aktiv.</p></li>
 <li class="step"><p role="presentation">Tippen Sie die E-Mail-Adresse des Empfängers ein. Drücken Sie [Eingabe].</p></li>
-<<<<<<< HEAD
-<li class="step"><p role="presentation">Drücken Sie [Tab] mehrfach, bis das das Eingabefeld <span class="guilabel"><strong>Betreff</strong></span> hervorgehoben wird.
-=======
 <li class="step"><p role="presentation">Drücken Sie [Tab] mehrfach, bis das Eingabefeld <span class="guilabel"><strong>Betreff</strong></span> hervorgehoben wird. 
->>>>>>> 1c74fb5d
                 Tippen Sie den Betreff ein. Drücken Sie [Eingabe]. Das Eingabefeld für den E-Mail-Text ist aktiv.</p></li>
 <li class="step"><p role="presentation">Geben Sie den E-Mail-Text ein.</p></li>
 <li class="step"><p role="presentation">Wenn Sie die E-Mail jetzt senden möchten, drücken Sie [Tab] mehrfach, bis die Schaltfläche <span class="guibutton"><strong>Senden</strong></span>
                 hervorgehoben wird. Drücken Sie [Eingabe]. Die E-Mail wird gesendet.</p></li>
 <li class="step">
-<<<<<<< HEAD
-<p role="presentation">Wenn Sie Anhänge hinzufügen möchten, drücken Sie [Tab] oder [Umschalt]+[Tab] mehrfach, bis die Schaltfläche
-=======
 <p role="presentation">Wenn Sie Anhänge hinzufügen möchten, drücken Sie [Tab] oder [Umschalt]+[Tab] mehrfach, bis die Schaltfläche 
->>>>>>> 1c74fb5d
                 <span class="guibutton"><strong>Anhänge</strong></span> hervorgehoben wird. Drücken Sie [Eingabe]. Wählen Sie <span class="guibutton"><strong>Lokale Datei hinzufügen</strong></span>.</p>
 <p role="presentation">Ein Dialogfeld zum Auswählen von Dateien öffnet sich. Je nach System verwenden Sie die
                 Tasten [Tab], [Eingabe] sowie die Pfeiltasten, um eine Datei auszuwählen und das Systemdialogfeld zu schließen.</p>
@@ -86,11 +67,7 @@
 </li>
 </ol></div>
 </div>
-<<<<<<< HEAD
-<div class="task" id="ox.appsuite.user.task.keyboard.examples.reply">
-=======
 <div class="task" id="ox.appsuite.user.task.firststeps.keyboard.examples.reply">
->>>>>>> 1c74fb5d
 <p class="title">So beantworten Sie eine E-Mail mit Hilfe der Tastatur:</p>
 <div class="procedure"><ol class="procedure" type="1">
 <li class="step"><p role="presentation">Wenn die App <span class="guilabel"><strong>E-Mail</strong></span> nicht gestartet ist, führen Sie folgende Aktionen aus:<ul class="itemizedlist" style="list-style-type: none; ">
@@ -104,32 +81,18 @@
               hervorgehoben wird.</p></li>
 <li class="step"><p role="presentation">Wählen Sie die gewünschte E-Mail mit Hilfe der Pfeiltasten.</p></li>
 <li class="step">
-<<<<<<< HEAD
-<p role="presentation">Um die E-Mail zu beantworten, drücken Sie [Tab] oder [Umschalt]+[Tab] mehrfach, bis die Funktion <span class="guibutton"><strong>Schnellantwort</strong></span>
-              oder <span class="guibutton"><strong>Allen antworten</strong></span> hervorgehoben wird. Drücken Sie [Eingabe], um die Funktion zu starten.</p>
-<p role="presentation">Alternativ drücken Sie [Umschalt]+[Tab] mehrfach, bis die Werkzeugleiste hervorgehoben wird. Blättern Sie mit den Pfeiltasten
-              zum Symbol <span class="guibutton"><strong>Antwort an Absender</strong></span>
-              <span aria-hidden="true" class="inlinemediaobject" id="ox.appsuite.user.fig.keyboard.reply"><img src="../../images/appsuite_user_icon_reply.png"></span> oder zum Symbol <span class="guibutton"><strong>Antwort an alle Empfänger</strong></span>
-              <span aria-hidden="true" class="inlinemediaobject" id="ox.appsuite.user.fig.keyboard.replyall"><img src="../../images/appsuite_user_icon_replyall.png"></span> . Drücken Sie [Eingabe].
-=======
 <p role="presentation">Um die E-Mail zu beantworten, drücken Sie [Tab] oder [Umschalt]+[Tab] mehrfach, bis die Funktion <span class="guibutton"><strong>Antworten</strong></span>
               oder <span class="guibutton"><strong>Allen antworten</strong></span> hervorgehoben wird. Drücken Sie [Eingabe], um die Funktion zu starten.</p>
 <p role="presentation">Alternativ drücken Sie [Umschalt]+[Tab] mehrfach, bis die Werkzeugleiste hervorgehoben wird. Blättern Sie mit den Pfeiltasten
               zum Symbol <span class="guibutton"><strong>Antwort an Absender</strong></span>
               <span aria-hidden="true" class="inlinemediaobject" id="ox.appsuite.user.fig.firststeps.keyboard.reply"><img src="../../images/appsuite_user_icon_reply.png"></span> oder zum Symbol <span class="guibutton"><strong>Antwort an alle Empfänger</strong></span>
               <span aria-hidden="true" class="inlinemediaobject" id="ox.appsuite.user.fig.firststeps.keyboard.replyall"><img src="../../images/appsuite_user_icon_replyall.png"></span>. Drücken Sie [Eingabe].
->>>>>>> 1c74fb5d
             </p>
 </li>
 </ol></div>
 </div>
-<<<<<<< HEAD
-<p id="ox.appsuite.user.reference.keyboard.examples.parent">Übergeordnetes Thema:
-        <a class="xref" href="ox.appsuite.user.sect.firststeps.gui.html">Die Benutzeroberfläche</a>
-=======
 <p id="ox.appsuite.user.reference.firststeps.keyboard.examples.parent">Übergeordnetes Thema:
         <a class="xref" href="ox.appsuite.user.sect.firststeps.gui.html">Allgemeine Beschreibung der Benutzeroberfläche</a>
->>>>>>> 1c74fb5d
       </p>
 </div>
           </div>
