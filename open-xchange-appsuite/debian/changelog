<<<<<<< HEAD
open-xchange-appsuite (7.6.3-0) unstable; urgency=medium

  * prepare for 7.6.3 release

 -- Markus Wagner <markus.wagner@open-xchange.com>  Wed, 25 Mar 2015 12:05:45 +0000

open-xchange-appsuite (7.6.2-12) stable; urgency=low

  * Twelfth candidate for 7.6.2 release

 -- Markus Wagner <markus.wagner@open-xchange.com>  Fri, 13 Mar 2015 15:24:06 +0000

open-xchange-appsuite (7.6.2-11) stable; urgency=low

  * Eleventh candidate for 7.6.2 release

 -- Markus Wagner <markus.wagner@open-xchange.com>  Fri, 06 Mar 2015 15:24:29 +0000

open-xchange-appsuite (7.6.2-10) stable; urgency=low

  * Tenth candidate for 7.6.2 release

 -- Markus Wagner <markus.wagner@open-xchange.com>  Wed, 04 Mar 2015 13:30:27 +0000

open-xchange-appsuite (7.6.2-9) stable; urgency=low

  * Nineth candidate for 7.6.2 release

 -- Markus Wagner <markus.wagner@open-xchange.com>  Tue, 03 Mar 2015 12:30:28 +0000

open-xchange-appsuite (7.6.2-8) stable; urgency=low

  * Eighth candidate for 7.6.2 release

 -- Markus Wagner <markus.wagner@open-xchange.com>  Tue, 24 Feb 2015 15:35:07 +0000

open-xchange-appsuite (7.6.2-7) stable; urgency=low

  * Seventh candidate for 7.6.2 release

 -- Markus Wagner <markus.wagner@open-xchange.com>  Wed, 11 Feb 2015 15:02:13 +0000

open-xchange-appsuite (7.6.2-6) stable; urgency=low

  * Sixth candidate for 7.6.2 release

 -- Markus Wagner <markus.wagner@open-xchange.com>  Fri, 30 Jan 2015 15:28:12 +0000

open-xchange-appsuite (7.6.2-5) stable; urgency=low

  * Fifth candidate for 7.6.2 release

 -- Markus Wagner <markus.wagner@open-xchange.com>  Tue, 27 Jan 2015 10:40:26 +0000

open-xchange-appsuite (7.6.2-4) stable; urgency=low

  * Fourth candidate for 7.6.2 release

 -- Markus Wagner <markus.wagner@open-xchange.com>  Fri, 12 Dec 2014 14:21:45 +0000

open-xchange-appsuite (7.6.2-3) stable; urgency=medium

  * Third candidate for 7.6.2 release

 -- Markus Wagner <markus.wagner@open-xchange.com>  Fri, 05 Dec 2014 14:20:12 +0000

open-xchange-appsuite (7.6.2-2) stable; urgency=low

  * Second candidate for 7.6.2 release

 -- Markus Wagner <markus.wagner@open-xchange.com>  Fri, 21 Nov 2014 10:47:01 +0000

open-xchange-appsuite (7.6.2-1) stable; urgency=medium

  * First candidate for 7.6.2 release

 -- Markus Wagner <markus.wagner@open-xchange.com>  Fri, 31 Oct 2014 12:51:49 +0000

open-xchange-appsuite (7.6.2-0) unstable; urgency=medium

  * prepare for 7.6.2 release

 -- Markus Wagner <markus.wagner@open-xchange.com>  Wed, 17 Sep 2014 10:42:40 +0000
=======
open-xchange-appsuite (7.6.1-21) stable; urgency=low

  * Build for patch 2015-04-13 (2473)

 -- Markus Wagner <markus.wagner@open-xchange.com>  Tue, 14 Apr 2015 19:26:55 +0200
>>>>>>> 01afc533

open-xchange-appsuite (7.6.1-20) stable; urgency=low

  * Build for patch 2015-03-29 (2475)

 -- Markus Wagner <markus.wagner@open-xchange.com>  Fri, 27 Mar 2015 15:22:02 +0000

open-xchange-appsuite (7.6.1-19) stable; urgency=low

  * Build for patch 2015-03-30 (2459)

 -- Markus Wagner <markus.wagner@open-xchange.com>  Wed, 25 Mar 2015 07:30:57 +0000

open-xchange-appsuite (7.6.1-18) stable; urgency=low

  * Build for patch 2015-03-30 (2446)

 -- Markus Wagner <markus.wagner@open-xchange.com>  Mon, 23 Mar 2015 15:29:49 +0000

open-xchange-appsuite (7.6.1-17) stable; urgency=low

  * Build for patch 2015-03-16

 -- Markus Wagner <markus.wagner@open-xchange.com>  Fri, 13 Mar 2015 12:30:53 +0100

open-xchange-appsuite (7.6.1-16) stable; urgency=low

  * Build for patch 2015-02-23

 -- Markus Wagner <markus.wagner@open-xchange.com>  Thu, 12 Feb 2015 14:29:39 +0100

open-xchange-appsuite (7.6.1-15) stable; urgency=low

  * Build for patch 2015-02-11

 -- Markus Wagner <markus.wagner@open-xchange.com>  Tue, 10 Feb 2015 10:21:10 +0100

open-xchange-appsuite (7.6.1-14) stable; urgency=low

  * Build for patch 2015-02-09

 -- Markus Wagner <markus.wagner@open-xchange.com>  Tue, 03 Feb 2015 17:01:20 +0100

open-xchange-appsuite (7.6.1-13) stable; urgency=low

  * Build for patch 2014-10-27

 -- Markus Wagner <markus.wagner@open-xchange.com>  Wed, 21 Jan 2015 14:38:39 +0100

open-xchange-appsuite (7.6.1-12) stable; urgency=low

  * Build for patch 2015-01-26

 -- Markus Wagner <markus.wagner@open-xchange.com>  Wed, 21 Jan 2015 11:02:45 +0100

open-xchange-appsuite (7.6.1-11) stable; urgency=low

  * Build for patch 2015-01-12

 -- Markus Wagner <markus.wagner@open-xchange.com>  Wed, 07 Jan 2015 16:22:02 +0100

open-xchange-appsuite (7.6.1-10) stable; urgency=low

  * Build for patch 2014-12-22

 -- Markus Wagner <markus.wagner@open-xchange.com>  Tue, 16 Dec 2014 16:52:04 +0100

open-xchange-appsuite (7.6.1-9) stable; urgency=low

  * Build for patch 2014-12-15

 -- Markus Wagner <markus.wagner@open-xchange.com>  Wed, 10 Dec 2014 12:57:51 +0100

open-xchange-appsuite (7.6.1-8) stable; urgency=low

  * Build for patch 2014-12-01

 -- Markus Wagner <markus.wagner@open-xchange.com>  Tue, 25 Nov 2014 13:26:21 +0100

open-xchange-appsuite (7.6.1-7) stable; urgency=medium

  * Build for patch 2014-11-17

 -- Markus Wagner <markus.wagner@open-xchange.com>  Thu, 13 Nov 2014 14:38:49 +0000

open-xchange-appsuite (7.6.1-6) stable; urgency=low

  * Build for patch 2014-10-30

 -- Markus Wagner <markus.wagner@open-xchange.com>  Mon, 27 Oct 2014 10:01:36 +0100

open-xchange-appsuite (7.6.1-5) stable; urgency=low

  * Fifth candidate for 7.6.1 release

 -- Markus Wagner <markus.wagner@open-xchange.com>  Tue, 14 Oct 2014 13:36:33 +0200

open-xchange-appsuite (7.6.1-4) stable; urgency=low

  * Fourth candidate for 7.6.1 release

 -- Markus Wagner <markus.wagner@open-xchange.com>  Fri, 10 Oct 2014 15:20:03 +0200

open-xchange-appsuite (7.6.1-3) stable; urgency=low

  * Third candidate for 7.6.1 release

 -- Markus Wagner <markus.wagner@open-xchange.com>  Thu, 02 Oct 2014 16:14:36 +0200

open-xchange-appsuite (7.6.1-2) stable; urgency=low

  * Second candidate for 7.6.1 release

 -- Markus Wagner <markus.wagner@open-xchange.com>  Tue, 16 Sep 2014 16:31:58 +0200

open-xchange-appsuite (7.6.1-1) stable; urgency=low

  * First release candidate for 7.6.1

 -- Markus Wagner <markus.wagner@open-xchange.com>  Fri, 05 Sep 2014 14:55:23 +0200

open-xchange-appsuite (7.6.1-0) unstable; urgency=medium

  * prepare for 7.6.1

 -- Markus Wagner <markus.wagner@open-xchange.com>  Fri, 05 Sep 2014 11:48:03 +0200

open-xchange-appsuite (7.6.0-17) stable; urgency=low

  * Build for patch 2014-11-03

 -- Markus Wagner <markus.wagner@open-xchange.com>  Tue, 28 Oct 2014 15:08:16 +0100

open-xchange-appsuite (7.6.0-16) stable; urgency=medium

  * Build for patch 2014-10-22

 -- Markus Wagner <markus.wagner@open-xchange.com>  Wed, 22 Oct 2014 11:25:44 +0000

open-xchange-appsuite (7.6.0-15) stable; urgency=low

  * Build for patch 2014-10-20

 -- Markus Wagner <markus.wagner@open-xchange.com>  Mon, 13 Oct 2014 15:55:06 +0200

open-xchange-appsuite (7.6.0-14) stable; urgency=medium

  * Build for patch 2014-10-06

 -- Markus Wagner <markus.wagner@open-xchange.com>  Tue, 30 Sep 2014 11:23:11 +0000

open-xchange-appsuite (7.6.0-13) stable; urgency=medium

  * Build for patch 2014-10-02

 -- Markus Wagner <markus.wagner@open-xchange.com>  Tue, 23 Sep 2014 08:55:27 +0000

open-xchange-appsuite (7.6.0-12) stable; urgency=low

  * Build for patch 2014-09-15

 -- Markus Wagner <markus.wagner@open-xchange.com>  Thu, 11 Sep 2014 12:18:38 +0200

open-xchange-appsuite (7.6.0-11) stable; urgency=low

  * Build for patch 2014-08-25

 -- Markus Wagner <markus.wagner@open-xchange.com>  Wed, 20 Aug 2014 08:56:48 +0200

open-xchange-appsuite (7.6.0-10) stable; urgency=low

  * Build for patch 2014-08-11

 -- Markus Wagner <markus.wagner@open-xchange.com>  Mon, 11 Aug 2014 17:57:28 +0200

open-xchange-appsuite (7.6.0-9) stable; urgency=low

  * Build for patch 2014-07-30

 -- Markus Wagner <markus.wagner@open-xchange.com>  Wed, 23 Jul 2014 16:19:09 +0200

open-xchange-appsuite (7.6.0-8) stable; urgency=low

  * Build for patch 2014-07-21

 -- Markus Wagner <markus.wagner@open-xchange.com>  Mon, 21 Jul 2014 08:33:09 +0200

open-xchange-appsuite (7.6.0-7) stable; urgency=low

  * Seventh candidate for 7.6.0 release

 -- Markus Wagner <markus.wagner@open-xchange.com>  Wed, 25 Jun 2014 09:56:37 +0200

open-xchange-appsuite (7.6.0-6) stable; urgency=low

  * Sixth candidate for 7.6.0 release

 -- Markus Wagner <markus.wagner@open-xchange.com>  Fri, 20 Jun 2014 12:56:04 +0200

open-xchange-appsuite (7.6.0-5) stable; urgency=low

  * Fifth candidate for 7.6.0 release

 -- Markus Wagner <markus.wagner@open-xchange.com>  Fri, 13 Jun 2014 14:05:16 +0200

open-xchange-appsuite (7.6.0-4) stable; urgency=low

  * Fourth candidate for 7.6.0 release

 -- Markus Wagner <markus.wagner@open-xchange.com>  Fri, 30 May 2014 14:16:14 +0200

open-xchange-appsuite (7.6.0-3) stable; urgency=low

  * Third candidate for 7.6.0 release

 -- Markus Wagner <markus.wagner@open-xchange.com>  Fri, 16 May 2014 13:51:17 +0200

open-xchange-appsuite (7.6.0-2) stable; urgency=low

  * Second release candidate for 7.6.0

 -- Markus Wagner <markus.wagner@open-xchange.com>  Mon, 05 May 2014 12:34:54 +0200

open-xchange-appsuite (7.6.0-1) stable; urgency=low

  * First release candidate for 7.6.0

 -- Markus Wagner <markus.wagner@open-xchange.com>  Tue, 22 Apr 2014 18:05:54 +0200

open-xchange-appsuite (7.6.0-0) unstable; urgency=low

  * prepare for 7.6.0

 -- Markus Wagner <markus.wagner@open-xchange.com>  Wed, 12 Feb 2014 11:46:45 +0100

open-xchange-appsuite (7.4.2-29) stable; urgency=low

  * Build for patch 2014-12-15

 -- Markus Wagner <markus.wagner@open-xchange.com>  Mon, 08 Dec 2014 17:10:25 +0100

open-xchange-appsuite (7.4.2-27) stable; urgency=low

  * Build for patch 2014-10-06

 -- Markus Wagner <markus.wagner@open-xchange.com>  Thu, 25 Sep 2014 14:14:46 +0200

open-xchange-appsuite (7.4.2-25) stable; urgency=low

  * Build for patch 2014-08-25

 -- Markus Wagner <markus.wagner@open-xchange.com>  Mon, 18 Aug 2014 09:46:57 +0200

open-xchange-appsuite (7.4.2-24) stable; urgency=low

  * Build for patch 2014-08-11

 -- Markus Wagner <markus.wagner@open-xchange.com>  Thu, 07 Aug 2014 13:32:54 +0200

open-xchange-appsuite (7.4.2-23) stable; urgency=low

  * Build for patch 2014-07-28

 -- Markus Wagner <markus.wagner@open-xchange.com>  Mon, 21 Jul 2014 10:12:43 +0200

open-xchange-appsuite (7.4.2-22) stable; urgency=low

  * Build for patch 2014-07-14

 -- Markus Wagner <markus.wagner@open-xchange.com>  Wed, 09 Jul 2014 14:18:11 +0200

open-xchange-appsuite (7.4.2-21) stable; urgency=low

  * Build for patch 2014-06-30

 -- Markus Wagner <markus.wagner@open-xchange.com>  Thu, 26 Jun 2014 08:55:50 +0200

open-xchange-appsuite (7.4.2-20) stable; urgency=low

  * Build for patch 2014-06-16

 -- Markus Wagner <markus.wagner@open-xchange.com>  Tue, 10 Jun 2014 13:08:17 +0200

open-xchange-appsuite (7.4.2-19) stable; urgency=low

  * Build for patch 2014-05-26

 -- Markus Wagner <markus.wagner@open-xchange.com>  Thu, 22 May 2014 11:03:40 +0200

open-xchange-appsuite (7.4.2-18) stable; urgency=low

  * Build for patch 2014-05-05

 -- Markus Wagner <markus.wagner@open-xchange.com>  Mon, 05 May 2014 11:00:08 +0200

open-xchange-appsuite (7.4.2-17) stable; urgency=low

  * Build for patch 2014-04-22

 -- Markus Wagner <markus.wagner@open-xchange.com>  Tue, 15 Apr 2014 09:42:04 +0200

open-xchange-appsuite (7.4.2-16) stable; urgency=low

  * Build for patch 2014-04-08

 -- Markus Wagner <markus.wagner@open-xchange.com>  Wed, 09 Apr 2014 09:31:36 +0200

open-xchange-appsuite (7.4.2-15) stable; urgency=low

  * Build for patch 2014-04-07

 -- Markus Wagner <markus.wagner@open-xchange.com>  Thu, 03 Apr 2014 15:30:51 +0200

open-xchange-appsuite (7.4.2-14) stable; urgency=low

  * Build for patch 2014-03-31

 -- Markus Wagner <markus.wagner@open-xchange.com>  Mon, 31 Mar 2014 10:45:34 +0200

open-xchange-appsuite (7.4.2-13) stable; urgency=low

  * Build for patch 2014-03-24

 -- Markus Wagner <markus.wagner@open-xchange.com>  Wed, 19 Mar 2014 10:32:23 +0100

open-xchange-appsuite (7.4.2-12) stable; urgency=low

  * Build for patch 2014-03-14

 -- Markus Wagner <markus.wagner@open-xchange.com>  Fri, 14 Mar 2014 14:38:53 +0100

open-xchange-appsuite (7.4.2-11) stable; urgency=low

  * Build for patch 2013-03-04

 -- Markus Wagner <markus.wagner@open-xchange.com>  Tue, 04 Mar 2014 17:09:35 +0100

open-xchange-appsuite (7.4.2-10) stable; urgency=low

  * Build for patch 2013-03-05

 -- Markus Wagner <markus.wagner@open-xchange.com>  Thu, 27 Feb 2014 15:50:06 +0100

open-xchange-appsuite (7.4.2-9) stable; urgency=low

  * Build for patch 2014-02-24

 -- Markus Wagner <markus.wagner@open-xchange.com>  Tue, 25 Feb 2014 16:46:21 +0100

open-xchange-appsuite (7.4.2-8) stable; urgency=low

  * Build for patch 2014-02-26

 -- Markus Wagner <markus.wagner@open-xchange.com>  Tue, 25 Feb 2014 14:44:07 +0100

open-xchange-appsuite (7.4.2-7) stable; urgency=low

  * Build for patch 2014-02-20

 -- Markus Wagner <markus.wagner@open-xchange.com>  Thu, 20 Feb 2014 11:37:14 +0100

open-xchange-appsuite (7.4.2-6) stable; urgency=low

  * Sixth candidate for 7.4.2 release

 -- Markus Wagner <markus.wagner@open-xchange.com>  Tue, 11 Feb 2014 12:58:17 +0100

open-xchange-appsuite (7.4.2-5) stable; urgency=low

  * Fifth candidate for 7.4.2 release

 -- Markus Wagner <markus.wagner@open-xchange.com>  Thu, 06 Feb 2014 14:58:25 +0100

open-xchange-appsuite (7.4.2-4) stable; urgency=low

  * Fourth candidate for 7.4.2 release

 -- Markus Wagner <markus.wagner@open-xchange.com>  Tue, 04 Feb 2014 17:09:46 +0100

open-xchange-appsuite (7.4.2-3) stable; urgency=low

  * Third candidate for 7.4.2 release

 -- Markus Wagner <markus.wagner@open-xchange.com>  Thu, 23 Jan 2014 16:31:28 +0100

open-xchange-appsuite (7.4.2-2) stable; urgency=low

  * Second candidate for 7.4.2 release

 -- Markus Wagner <markus.wagner@open-xchange.com>  Fri, 10 Jan 2014 16:31:43 +0100

open-xchange-appsuite (7.4.2-1) stable; urgency=low

  * First candidate for 7.4.2 release

 -- Markus Wagner <markus.wagner@open-xchange.com>  Mon, 23 Dec 2013 13:15:53 +0100

open-xchange-appsuite (7.4.2-0) unstable; urgency=low

  * prepare for 7.4.2

 -- Markus Wagner <markus.wagner@open-xchange.com>  Thu, 19 Dec 2013 09:08:03 +0100

open-xchange-appsuite (7.4.1-11) stable; urgency=low

  * Build for patch 2014-03-24

 -- Markus Wagner <markus.wagner@open-xchange.com>  Fri, 21 Mar 2014 14:32:42 +0100

open-xchange-appsuite (7.4.1-10) stable; urgency=low

  * Build for patch 2014-02-26

 -- Markus Wagner <markus.wagner@open-xchange.com>  Tue, 25 Feb 2014 12:49:22 +0100

open-xchange-appsuite (7.4.1-9) stable; urgency=low

  * Build for patch 2014-01-30

 -- Markus Wagner <markus.wagner@open-xchange.com>  Tue, 28 Jan 2014 17:37:16 +0100

open-xchange-appsuite (7.4.1-8) stable; urgency=low

  * Build for patch 2013-12-09

 -- Markus Wagner <markus.wagner@open-xchange.com>  Thu, 02 Jan 2014 16:16:10 +0100

open-xchange-appsuite (7.4.1-7) stable; urgency=low

  * Build for patch 2013-12-23

 -- Markus Wagner <markus.wagner@open-xchange.com>  Thu, 19 Dec 2013 10:08:14 +0100

open-xchange-appsuite (7.4.1-6) stable; urgency=low

  * Build for patch 2013-12-09

 -- Markus Wagner <markus.wagner@open-xchange.com>  Thu, 05 Dec 2013 13:44:27 +0100

open-xchange-appsuite (7.4.1-5) stable; urgency=low

  * Fifth candidate for 7.4.1 release

 -- Markus Wagner <markus.wagner@open-xchange.com>  Wed, 20 Nov 2013 12:12:44 +0100

open-xchange-appsuite (7.4.1-4) stable; urgency=low

  * Fourth candidate for 7.4.1 release

 -- Markus Wagner <markus.wagner@open-xchange.com>  Mon, 18 Nov 2013 10:20:29 +0100

open-xchange-appsuite (7.4.1-3) stable; urgency=low

  * Third candidate for 7.4.1 release

 -- Markus Wagner <markus.wagner@open-xchange.com>  Thu, 07 Nov 2013 10:17:58 +0100

open-xchange-appsuite (7.4.1-2) stable; urgency=low

  * Second candidate for 7.4.1 release

 -- Markus Wagner <markus.wagner@open-xchange.com>  Wed, 23 Oct 2013 10:11:10 +0200

open-xchange-appsuite (7.4.1-1) stable; urgency=low

  * First sprint increment for 7.4.1 release

 -- Markus Wagner <markus.wagner@open-xchange.com>  Thu, 10 Oct 2013 17:57:24 +0200

open-xchange-appsuite (7.4.1-0) unstable; urgency=low

  * prepare for 7.4.1 release

 -- Markus Wagner <markus.wagner@open-xchange.com>  Fri, 20 Sep 2013 16:29:32 +0200

open-xchange-appsuite (7.4.0-19) stable; urgency=low

  * Build for patch 2013-03-05

 -- Markus Wagner <markus.wagner@open-xchange.com>  Tue, 04 Mar 2014 14:56:12 +0100

open-xchange-appsuite (7.4.0-18) stable; urgency=low

  * Build for patch 2013-03-05

 -- Markus Wagner <markus.wagner@open-xchange.com>  Thu, 27 Feb 2014 15:50:06 +0100

open-xchange-appsuite (7.4.0-17) stable; urgency=low

  * Build for patch 2014-02-07

 -- Markus Wagner <markus.wagner@open-xchange.com>  Fri, 07 Feb 2014 09:17:10 +0100

open-xchange-appsuite (7.4.0-16) stable; urgency=low

  * Build for patch 2013-11-13

 -- Markus Wagner <markus.wagner@open-xchange.com>  Tue, 12 Nov 2013 13:42:30 +0100

open-xchange-appsuite (7.4.0-15) stable; urgency=low

  * Build for patch 2013-11-08

 -- Markus Wagner <markus.wagner@open-xchange.com>  Mon, 11 Nov 2013 11:56:08 +0100

open-xchange-appsuite (7.4.0-14) stable; urgency=low

  * Build for patch 2013-10-28

 -- Markus Wagner <markus.wagner@open-xchange.com>  Wed, 30 Oct 2013 16:56:18 +0100

open-xchange-appsuite (7.4.0-13) stable; urgency=low

  * Build for patch 2013-10-28

 -- Markus Wagner <markus.wagner@open-xchange.com>  Wed, 23 Oct 2013 15:04:38 +0200

open-xchange-appsuite (7.4.0-12) stable; urgency=low

  * Build for patch 2013-10-09

 -- Markus Wagner <markus.wagner@open-xchange.com>  Wed, 09 Oct 2013 16:39:09 +0200

open-xchange-appsuite (7.4.0-11) stable; urgency=low

  * Eleventh candidate for 7.4.0 release

 -- Markus Wagner <markus.wagner@open-xchange.com>  Wed, 25 Sep 2013 11:14:23 +0200

open-xchange-appsuite (7.4.0-10) stable; urgency=low

  * Tenth candidate for 7.4.0 release

 -- Markus Wagner <markus.wagner@open-xchange.com>  Fri, 20 Sep 2013 10:36:26 +0200

open-xchange-appsuite (7.4.0-9) stable; urgency=low

  * Ninth candidate for 7.4.0 release

 -- Markus Wagner <markus.wagner@open-xchange.com>  Fri, 13 Sep 2013 15:48:07 +0200

open-xchange-appsuite (7.4.0-8) stable; urgency=low

  * Eighth candidate for 7.4.0 release

 -- Markus Wagner <markus.wagner@open-xchange.com>  Mon, 02 Sep 2013 10:44:51 +0200

open-xchange-appsuite (7.4.0-7) stable; urgency=low

  * Seventh candidate for 7.4.0 release

 -- Markus Wagner <markus.wagner@open-xchange.com>  Tue, 27 Aug 2013 14:06:30 +0200

open-xchange-appsuite (7.4.0-6) stable; urgency=low

  * Sixth candidate for 7.4.0 release

 -- Markus Wagner <markus.wagner@open-xchange.com>  Fri, 23 Aug 2013 13:10:30 +0200

open-xchange-appsuite (7.4.0-5) stable; urgency=low

  * Fifth candidate for 7.4.0 release

 -- Markus Wagner <markus.wagner@open-xchange.com>  Mon, 19 Aug 2013 12:38:26 +0200

open-xchange-appsuite (7.4.0-4) stable; urgency=low

  * Fourth candidate for 7.4.0 release

 -- Markus Wagner <markus.wagner@open-xchange.com>  Tue, 13 Aug 2013 10:12:55 +0200

open-xchange-appsuite (7.4.0-3) stable; urgency=low

  * Third release candidate for 7.4.0

 -- Markus Wagner <markus.wagner@open-xchange.com>  Tue, 06 Aug 2013 12:25:50 +0200

open-xchange-appsuite (7.4.0-2) stable; urgency=low

  * Second release candidate for 7.4.0

 -- Markus Wagner <markus.wagner@open-xchange.com>  Fri, 02 Aug 2013 14:17:30 +0200

open-xchange-appsuite (7.4.0-1) stable; urgency=low

  * First release candidate for 7.4.0

 -- Markus Wagner <markus.wagner@open-xchange.com>  Wed, 17 Jul 2013 10:44:17 +0200

open-xchange-appsuite (7.4.0-0) unstable; urgency=low

  * prepare for 7.4.0

 -- Markus Wagner <markus.wagner@open-xchange.com>  Tue, 16 Jul 2013 14:54:25 +0200

open-xchange-appsuite (7.2.2-20) stable; urgency=low

  * Build for patch 2014-03-24

 -- Markus Wagner <markus.wagner@open-xchange.com>  Fri, 21 Mar 2014 14:39:41 +0100

open-xchange-appsuite (7.2.2-19) stable; urgency=low

  * Build for patch 2014-01-22

 -- Markus Wagner <markus.wagner@open-xchange.com>  Fri, 24 Jan 2014 14:33:16 +0100

open-xchange-appsuite (7.2.2-18) stable; urgency=low

  * Build for patch 2013-11-29

 -- Markus Wagner <markus.wagner@open-xchange.com>  Tue, 10 Dec 2013 08:32:40 +0100

open-xchange-appsuite (7.2.2-17) stable; urgency=low

  * Build for patch 2013-10-03

 -- Markus Wagner <markus.wagner@open-xchange.com>  Wed, 02 Oct 2013 17:06:23 +0200

open-xchange-appsuite (7.2.2-16) stable; urgency=low

  * Build for patch 2013-09-26

 -- Markus Wagner <markus.wagner@open-xchange.com>  Tue, 17 Sep 2013 12:00:15 +0200

open-xchange-appsuite (7.2.2-15) stable; urgency=low

  * Build for patch 2013-09-12

 -- Markus Wagner <markus.wagner@open-xchange.com>  Wed, 11 Sep 2013 15:21:56 +0200

open-xchange-appsuite (7.2.2-14) stable; urgency=low

  * Build for patch 2013-09-26

 -- Markus Wagner <markus.wagner@open-xchange.com>  Mon, 02 Sep 2013 13:51:05 +0200

open-xchange-appsuite (7.2.2-13) stable; urgency=low

  * Build for patch 2013-08-26

 -- Markus Wagner <markus.wagner@open-xchange.com>  Mon, 26 Aug 2013 16:28:15 +0200

open-xchange-appsuite (7.2.2-12) stable; urgency=low

  * Build for patch 2013-08-19

 -- Markus Wagner <markus.wagner@open-xchange.com>  Tue, 20 Aug 2013 11:24:10 +0200

open-xchange-appsuite (7.2.2-11) stable; urgency=low

  * Build for patch 2013-08-09

 -- Markus Wagner <markus.wagner@open-xchange.com>  Mon, 05 Aug 2013 11:02:03 +0200

open-xchange-appsuite (7.2.2-10) stable; urgency=low

  * Build for patch 2013-07-22

 -- Markus Wagner <markus.wagner@open-xchange.com>  Mon, 22 Jul 2013 09:50:53 +0200

open-xchange-appsuite (7.2.2-9) stable; urgency=low

  * Build for patch 2013-07-25

 -- Markus Wagner <markus.wagner@open-xchange.com>  Mon, 15 Jul 2013 15:44:24 +0200

open-xchange-appsuite (7.2.2-8) stable; urgency=low

  * Build for patch 2013-07-09

 -- Markus Wagner <markus.wagner@open-xchange.com>  Thu, 11 Jul 2013 11:26:44 +0200

open-xchange-appsuite (7.2.2-7) stable; urgency=low

  * Third candidate for 7.2.2 release

 -- Markus Wagner <markus.wagner@open-xchange.com>  Tue, 02 Jul 2013 13:51:37 +0200

open-xchange-appsuite (7.2.2-6) stable; urgency=low

  * Second candidate for 7.2.2 release

 -- Markus Wagner <markus.wagner@open-xchange.com>  Fri, 28 Jun 2013 16:17:19 +0200

open-xchange-appsuite (7.2.2-5) stable; urgency=low

  * Release candidate for 7.2.2 release

 -- Markus Wagner <markus.wagner@open-xchange.com>  Wed, 26 Jun 2013 19:18:51 +0200

open-xchange-appsuite (7.2.2-4) stable; urgency=low

  * Second feature freeze for 7.2.2 release

 -- Markus Wagner <markus.wagner@open-xchange.com>  Fri, 21 Jun 2013 16:36:47 +0200

open-xchange-appsuite (7.2.2-3) stable; urgency=low

  * Sprint increment for 7.2.2 release

 -- Markus Wagner <markus.wagner@open-xchange.com>  Mon, 03 Jun 2013 13:30:35 +0200

open-xchange-appsuite (7.2.2-2) unstable; urgency=low

  * First sprint increment for 7.2.2 release

 -- Markus Wagner <markus.wagner@open-xchange.com>  Mon, 03 Jun 2013 13:30:35 +0200

open-xchange-appsuite (7.2.2-1) unstable; urgency=low

  * First candidate for 7.2.2 release

 -- Markus Wagner <markus.wagner@open-xchange.com>  Wed, 29 May 2013 17:38:49 +0200

open-xchange-appsuite (7.2.2-0) unstable; urgency=low

  * prepare for 7.2.0

 -- Markus Wagner <markus.wagner@open-xchange.com>  Fri, 15 Mar 2013 13:52:15 +0100

open-xchange-appsuite (7.2.1-6) stable; urgency=low

  * Build for patch 2013-06-20

 -- Markus Wagner <markus.wagner@open-xchange.com>  Thu, 20 Jun 2013 15:51:09 +0200

open-xchange-appsuite (7.2.1-5) stable; urgency=low

  * Build for patch 2013-06-17

 -- Markus Wagner <markus.wagner@open-xchange.com>  Tue, 18 Jun 2013 09:35:46 +0200

open-xchange-appsuite (7.2.1-4) stable; urgency=low

  * Build for patch 2013-06-14

 -- Markus Wagner <markus.wagner@open-xchange.com>  Wed, 12 Jun 2013 18:15:45 +0200

open-xchange-appsuite (7.2.1-3) unstable; urgency=low

  * Third candidate for 7.2.1 release

 -- Markus Wagner <markus.wagner@open-xchange.com>  Wed, 22 May 2013 16:07:43 +0200

open-xchange-appsuite (7.2.1-2) unstable; urgency=low

  * Second candidate for 7.2.1 release

 -- Markus Wagner <markus.wagner@open-xchange.com>  Wed, 15 May 2013 17:49:12 +0200

open-xchange-appsuite (7.2.1-1) unstable; urgency=low

  * First candidate for 7.2.1 release

 -- Markus Wagner <markus.wagner@open-xchange.com>  Mon, 22 Apr 2013 15:18:20 +0200

open-xchange-appsuite (7.2.1-0) unstable; urgency=low

  * prepare for 7.2.1

 -- Markus Wagner <markus.wagner@open-xchange.com>  Mon, 15 Apr 2013 11:18:33 +0200

open-xchange-appsuite (7.2.0-6) unstable; urgency=low

  * Build for patch 2013-05-10

 -- Markus Wagner <markus.wagner@open-xchange.com>  Wed, 15 May 2013 09:33:11 +0200

open-xchange-appsuite (7.2.0-5) unstable; urgency=low

  * Build for patch 2013-04-23

 -- Markus Wagner <markus.wagner@open-xchange.com>  Thu, 02 May 2013 09:09:28 +0200

open-xchange-appsuite (7.2.0-4) unstable; urgency=low

  * Fourth candidate for 7.2.0 release

 -- Markus Wagner <markus.wagner@open-xchange.com>  Wed, 10 Apr 2013 17:49:28 +0200

open-xchange-appsuite (7.2.0-3) unstable; urgency=low

  * Third candidate for 7.2.0 release

 -- Markus Wagner <markus.wagner@open-xchange.com>  Mon, 08 Apr 2013 17:21:25 +0200

open-xchange-appsuite (7.2.0-2) unstable; urgency=low

  * Second candidate for 7.2.0 release

 -- Markus Wagner <markus.wagner@open-xchange.com>  Tue, 02 Apr 2013 16:21:13 +0200

open-xchange-appsuite (7.2.0-1) unstable; urgency=low

  * First release candidate for 7.2.0

 -- Markus Wagner <markus.wagner@open-xchange.com>  Tue, 26 Mar 2013 13:01:19 +0100

open-xchange-appsuite (7.2.0-0) unstable; urgency=low

  * prepare for 7.2.0

 -- Markus Wagner <markus.wagner@open-xchange.com>  Thu, 15 Mar 2013 13:52:15 +0100

open-xchange-appsuite (7.0.1-6) stable; urgency=low

  * Build for patch 2013-09-12

 -- Viktor Pracht <viktor.pracht@open-xchange.com>  Wed, 11 Sep 2013 15:35:30 +0200

open-xchange-appsuite (7.0.1-5) unstable; urgency=low

  * Build for patch 2013-03-01

 -- Viktor Pracht <viktor.pracht@open-xchange.com>  Thu, 28 Feb 2013 17:42:15 +0100

open-xchange-appsuite (7.0.1-4) unstable; urgency=low

  * Fourth release candidate for 7.0.1

 -- Viktor Pracht <viktor.pracht@open-xchange.com>  Tue, 19 Feb 2013 16:41:58 +0100

open-xchange-appsuite (7.0.1-3) unstable; urgency=low

  * Third release candidate for 7.0.1

 -- Viktor Pracht <viktor.pracht@open-xchange.com>  Tue, 19 Feb 2013 09:22:25 +0100

open-xchange-appsuite (7.0.1-2) unstable; urgency=low

  * Second release candiate for 7.0.1

 -- Viktor Pracht <viktor.pracht@open-xchange.com>  Thu, 14 Feb 2013 14:28:34 +0100

open-xchange-appsuite (7.0.1-1) unstable; urgency=low

  * First release candidate for 7.0.1

 -- Viktor Pracht <viktor.pracht@open-xchange.com>  Fri, 01 Feb 2013 15:28:23 +0100

open-xchange-appsuite (7.0.1-0) unstable; urgency=low

  * prepare for 7.0.1

 -- Viktor Pracht <viktor.pracht@open-xchange.com>  Fri, 01 Feb 2013 15:01:46 +0100

open-xchange-appsuite (7.0.0-12) unstable; urgency=low

  * Third release candidate for 7.0.0

 -- Viktor Pracht <viktor.pracht@open-xchange.com>  Tue, 18 Dec 2012 14:53:51 +0100

open-xchange-appsuite (7.0.0-11) unstable; urgency=low

  * Second release candidate for 7.0.0

 -- Viktor Pracht <viktor.pracht@open-xchange.com>  Mon, 17 Dec 2012 18:55:33 +0100

open-xchange-appsuite (7.0.0-10) unstable; urgency=low

  * Pre release candidate for 7.0.0

 -- Viktor Pracht <viktor.pracht@open-xchange.com>  Thu, 13 Dec 2012 18:47:20 +0100

open-xchange-appsuite (7.0.0-9) unstable; urgency=low

  * First release candidate for 7.0.0

 -- Viktor Pracht <viktor.pracht@open-xchange.com>  Tue, 11 Dec 2012 11:44:25 +0100

open-xchange-appsuite (7.0.0-8) unstable; urgency=low

  * First release candidate for EDP drop #6

 -- Viktor Pracht <viktor.pracht@open-xchange.com>  Tue, 13 Nov 2012 15:02:51 +0100

open-xchange-appsuite (7.0.0-7) unstable; urgency=low

  * Third release candidate for EDP drop #5

 -- Viktor Pracht <viktor.pracht@open-xchange.com>  Mon, 22 Oct 2012 15:48:11 +0200

open-xchange-appsuite (7.0.0-6) unstable; urgency=low

  * Second release candidate for EDP drop #5

 -- Viktor Pracht <viktor.pracht@open-xchange.com>  Mon, 22 Oct 2012 14:23:03 +0200

open-xchange-appsuite (7.0.0-5) unstable; urgency=low

  * First release candidate for EDP drop #5

 -- Viktor Pracht <viktor.pracht@open-xchange.com>  Tue, 12 Oct 2012 13:07:35 +0200

open-xchange-appsuite (7.0.0-4) unstable; urgency=low

  * First release candidate for EDP drop #4

 -- Viktor Pracht <viktor.pracht@open-xchange.com>  Tue, 04 Sep 2012 15:14:35 +0200

open-xchange-appsuite (7.0.0-3) unstable; urgency=low

  * Release build for 7.0.0

 -- Viktor Pracht <viktor.pracht@open-xchange.com>  Tue, 07 Aug 2012 14:58:23 +0200

open-xchange-appsuite (7.0.0-2) unstable; urgency=low

  * Release build for EDP drop #3

 -- Viktor Pracht <viktor.pracht@open-xchange.com>  Tue, 07 Aug 2012 11:48:03 +0200

open-xchange-appsuite (7.0.0-1) unstable; urgency=low

  * Initial Release.

 -- Viktor Pracht <viktor.pracht@open-xchange.com>  Wed, 09 Nov 2011 12:20:23 +0100<|MERGE_RESOLUTION|>--- conflicted
+++ resolved
@@ -1,94 +1,92 @@
-<<<<<<< HEAD
 open-xchange-appsuite (7.6.3-0) unstable; urgency=medium
 
   * prepare for 7.6.3 release
 
- -- Markus Wagner <markus.wagner@open-xchange.com>  Wed, 25 Mar 2015 12:05:45 +0000
+ -- Markus Wagner <markus.wagner@open-xchange.com>  Wed, 25 Mar 2015 13:05:45 +0100
 
 open-xchange-appsuite (7.6.2-12) stable; urgency=low
 
   * Twelfth candidate for 7.6.2 release
 
- -- Markus Wagner <markus.wagner@open-xchange.com>  Fri, 13 Mar 2015 15:24:06 +0000
+ -- Markus Wagner <markus.wagner@open-xchange.com>  Fri, 13 Mar 2015 16:24:06 +0100
 
 open-xchange-appsuite (7.6.2-11) stable; urgency=low
 
   * Eleventh candidate for 7.6.2 release
 
- -- Markus Wagner <markus.wagner@open-xchange.com>  Fri, 06 Mar 2015 15:24:29 +0000
+ -- Markus Wagner <markus.wagner@open-xchange.com>  Fri, 06 Mar 2015 16:24:29 +0100
 
 open-xchange-appsuite (7.6.2-10) stable; urgency=low
 
   * Tenth candidate for 7.6.2 release
 
- -- Markus Wagner <markus.wagner@open-xchange.com>  Wed, 04 Mar 2015 13:30:27 +0000
+ -- Markus Wagner <markus.wagner@open-xchange.com>  Wed, 04 Mar 2015 14:30:27 +0100
 
 open-xchange-appsuite (7.6.2-9) stable; urgency=low
 
   * Nineth candidate for 7.6.2 release
 
- -- Markus Wagner <markus.wagner@open-xchange.com>  Tue, 03 Mar 2015 12:30:28 +0000
+ -- Markus Wagner <markus.wagner@open-xchange.com>  Tue, 03 Mar 2015 13:30:28 +0100
 
 open-xchange-appsuite (7.6.2-8) stable; urgency=low
 
   * Eighth candidate for 7.6.2 release
 
- -- Markus Wagner <markus.wagner@open-xchange.com>  Tue, 24 Feb 2015 15:35:07 +0000
+ -- Markus Wagner <markus.wagner@open-xchange.com>  Tue, 24 Feb 2015 16:35:07 +0100
 
 open-xchange-appsuite (7.6.2-7) stable; urgency=low
 
   * Seventh candidate for 7.6.2 release
 
- -- Markus Wagner <markus.wagner@open-xchange.com>  Wed, 11 Feb 2015 15:02:13 +0000
+ -- Markus Wagner <markus.wagner@open-xchange.com>  Wed, 11 Feb 2015 16:02:13 +0100
 
 open-xchange-appsuite (7.6.2-6) stable; urgency=low
 
   * Sixth candidate for 7.6.2 release
 
- -- Markus Wagner <markus.wagner@open-xchange.com>  Fri, 30 Jan 2015 15:28:12 +0000
+ -- Markus Wagner <markus.wagner@open-xchange.com>  Fri, 30 Jan 2015 16:28:12 +0100
 
 open-xchange-appsuite (7.6.2-5) stable; urgency=low
 
   * Fifth candidate for 7.6.2 release
 
- -- Markus Wagner <markus.wagner@open-xchange.com>  Tue, 27 Jan 2015 10:40:26 +0000
+ -- Markus Wagner <markus.wagner@open-xchange.com>  Tue, 27 Jan 2015 11:40:26 +0100
 
 open-xchange-appsuite (7.6.2-4) stable; urgency=low
 
   * Fourth candidate for 7.6.2 release
 
- -- Markus Wagner <markus.wagner@open-xchange.com>  Fri, 12 Dec 2014 14:21:45 +0000
+ -- Markus Wagner <markus.wagner@open-xchange.com>  Fri, 12 Dec 2014 15:21:45 +0100
 
 open-xchange-appsuite (7.6.2-3) stable; urgency=medium
 
   * Third candidate for 7.6.2 release
 
- -- Markus Wagner <markus.wagner@open-xchange.com>  Fri, 05 Dec 2014 14:20:12 +0000
+ -- Markus Wagner <markus.wagner@open-xchange.com>  Fri, 05 Dec 2014 15:20:12 +0100
 
 open-xchange-appsuite (7.6.2-2) stable; urgency=low
 
   * Second candidate for 7.6.2 release
 
- -- Markus Wagner <markus.wagner@open-xchange.com>  Fri, 21 Nov 2014 10:47:01 +0000
+ -- Markus Wagner <markus.wagner@open-xchange.com>  Fri, 21 Nov 2014 11:47:01 +0100
 
 open-xchange-appsuite (7.6.2-1) stable; urgency=medium
 
   * First candidate for 7.6.2 release
 
- -- Markus Wagner <markus.wagner@open-xchange.com>  Fri, 31 Oct 2014 12:51:49 +0000
+ -- Markus Wagner <markus.wagner@open-xchange.com>  Fri, 31 Oct 2014 13:51:49 +0100
 
 open-xchange-appsuite (7.6.2-0) unstable; urgency=medium
 
   * prepare for 7.6.2 release
 
- -- Markus Wagner <markus.wagner@open-xchange.com>  Wed, 17 Sep 2014 10:42:40 +0000
-=======
+ -- Markus Wagner <markus.wagner@open-xchange.com>  Wed, 17 Sep 2014 12:42:40 +0200
+
 open-xchange-appsuite (7.6.1-21) stable; urgency=low
 
   * Build for patch 2015-04-13 (2473)
 
  -- Markus Wagner <markus.wagner@open-xchange.com>  Tue, 14 Apr 2015 19:26:55 +0200
->>>>>>> 01afc533
 
 open-xchange-appsuite (7.6.1-20) stable; urgency=low
 
