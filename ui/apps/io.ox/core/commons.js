--- conflicted
+++ resolved
@@ -610,15 +610,12 @@
             api.on('delete:' + ecid, remove);
             api.on('update:' + ecid, update);
             api.on('move:' + ecid, move);
-<<<<<<< HEAD
-=======
             api.on('create', update);
             //calendar: update element of a series if master changes
             if (data.recurrence_position && data.recurrence_position > 0 && (data.recurrence_id === data.id)) {
                 pattern = (data.folder || data.folder_id) + '.' + data.id + '.';
                 api.on('update:series:' + _.ecid(pattern), update);
             }
->>>>>>> 0e3e73a1
         }
 
         return node.one('dispose', function () {
@@ -633,12 +630,9 @@
                     api.off('delete:' + ecid, remove);
                     api.off('update:' + ecid, update);
                     api.off('move:' + ecid, move);
-<<<<<<< HEAD
-=======
                     api.off('create', update);
                     if (pattern)
                         api.off('update:series:' + _.ecid(pattern));
->>>>>>> 0e3e73a1
                 }
                 api = update = data = node = getter = cid = ecid = pattern = null;
             });
