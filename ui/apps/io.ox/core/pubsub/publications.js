--- conflicted
+++ resolved
@@ -120,11 +120,7 @@
                         if (self.model.get('invite')) {
                             //TODO: handle url domain missmatch
                             //TODO: user collection
-<<<<<<< HEAD
-                            baton.model = self.model;
-=======
                             baton.model.attributes = $.extend(true, baton.model.attributes, model);
->>>>>>> c0510a6e
                             sendInvitation(baton).always(function () {
                                 popup.close();
                             });
@@ -292,30 +288,6 @@
     });
 
     function sendInvitation(baton) {
-<<<<<<< HEAD
-        return require(['io.ox/mail/write/main']).pipe(function (m) {
-            //predefined data for mail
-            var url = baton.model.url().replace('http://ox/', 'http://appsuite-dev.open-xchange.com/'),
-                data = {
-                    folder_id: 'default0/INBOX',
-                    subject: gt('Publication'),
-                    // did this ever work?
-                    attachments: {
-                        html: [{ content: '<a href="' + url + '">' + url + '</a>' }],
-                        text: [{ content: url }]
-                    },
-                    module: baton.model.attributes.entityModule,
-                    target: baton.model.attributes.target,
-                    headers: {
-                        'X-OX-PubURL': url,
-                        'X-OX-PubType': [baton.model.attributes.entityModule,
-                                         baton.model.attributes.target].toString()
-                    }
-                } || {};
-            // use default email dialog
-            return m.getApp().launch().pipe(function () {
-                return this.compose(data);
-=======
         return require(['io.ox/mail/write/main', 'io.ox/contacts/util', 'io.ox/core/api/user']).pipe(function (m, util, userAPI) {
                 userAPI.getCurrentUser().then(function (user) {
                     //predefined data for mail
@@ -341,7 +313,6 @@
                         return this.compose(data);
                     });
                 });
->>>>>>> c0510a6e
             });
     }
 
