/**
 * All content on this website (including text, images, source
 * code and any other original works), unless otherwise noted,
 * is licensed under a Creative Commons License.
 *
 * http://creativecommons.org/licenses/by-nc-sa/2.5/
 *
 * Copyright (C) Open-Xchange Inc., 2006-2011
 * Mail: info@open-xchange.com
 *
 * @author Francisco Laguna <francisco.laguna@open-xchange.com>
 * @author Matthias Biggeleben <matthias.biggeleben@open-xchange.com>
 */

define("io.ox/core/extPatterns/links",
    ["io.ox/core/extensions",
     "io.ox/core/collection",
     "io.ox/core/upsell",
     "io.ox/core/extPatterns/actions",
     "gettext!io.ox/core"], function (ext, Collection, upsell, actions, gt) {

    "use strict";

    // common extension classes

    var Action = actions.Action;

    var Link = function (options) {

        _.extend(this, options);

        var self = this,
            click = function (e) {
                e.preventDefault();
                var node = $(this),
                    baton = node.data("baton"),
                    ref = node.data("ref");
                baton.e = e;
                actions.invoke(ref, this, baton, e);
            };

        this.draw = this.draw || function (baton) {
            baton = ext.Baton.ensure(baton);
            this.append(
                $("<a>", { href: "#", tabindex: "1", "data-action": self.id })
                .addClass(self.cssClasses || 'io-ox-action-link')
                .attr({
                    'data-prio': options.prio || 'lo',
                    'data-ref': self.ref
                })
                .data({ ref: self.ref, baton: baton })
                .click(click)
                .text(String(self.label))
            );
        };
    };

    var XLink = function (id, options) {
        ext.point(id).extend(new Link(options));
    };

    function actionClick(e) {
        e.preventDefault();
        var extension = e.data.extension, baton = e.data.baton;
        baton.e = e;
        actions.invoke(extension.ref, extension, baton);
    }

    var ActionLink = function (id, extension) {
        extension = extension || {};
        extension = _.extend({
            ref: id + '/' + extension.id,
            draw: function (baton) {
                baton = ext.Baton.ensure(baton);
                this.append(
                    $('<li>').append(
                        $('<a href="#">').attr('data-action', extension.ref).text(extension.label)
                        .on('click', { baton: baton, extension: extension }, actionClick)
                    )
                );
            }
        }, extension);
        ext.point(id).extend(extension);
    };

    var Button = function (options) {

        _.extend(this, options);

        var self = this,
            tag = options.tagtype ? options.tagtype : 'a',

            click = function (e) {
                e.preventDefault();
                var extension = e.data.extension;
                e.data.baton.e = e;
                actions.invoke(extension.ref, extension, e.data.baton);
            };

        this.draw = function (baton) {
            baton = ext.Baton.ensure(baton);
            this.append(
                $('<' + tag + ' href="#" class="btn">')
                .attr({ "data-action": self.id, tabIndex: self.tabIndex })
                .addClass(self.cssClasses)
                .css(self.css || {})
                .on('click', { extension: self, baton: baton }, click)
                .append(_.isString(self.label) ? $.txt(self.label) : $())
                .append(_.isString(self.icon) ? $('<i>').addClass(self.icon) : $())
            );
        };
    };

    var getLinks = function (self, collection, baton, args) {
        return actions.applyCollection(self.ref, collection, baton, args);
    };

    var drawLinks = function (self, collection, node, baton, args, bootstrapMode) {
        baton = ext.Baton.ensure(baton);
        var nav = $('<nav>').appendTo(node);
        return getLinks(self, collection, baton, args)
            .always(function (links) {
                // count resolved links
                var count = 0;
                // draw links
                _(links).each(function (link) {
                    if (_.isFunction(link.draw)) {
                        link.draw.call(bootstrapMode ? $('<li>').appendTo(nav) : nav, baton);
                        if (_.isFunction(link.customize)) {
                            link.customize.call(nav.find('a'), baton);
                        }
                        count++;
                    }
                });
                // empty?
                if (count === 0) {
                    nav.addClass('empty');
                }
            })
            .then(function () {
                return nav;
            });
    };

    var ToolbarLinks = function (options) {
        var self = _.extend(this, options);
        this.draw = function (baton) {
            // paint on current node
            var args = $.makeArray(arguments);
            baton = ext.Baton.ensure(baton);
            drawLinks(self, new Collection(baton.data), this, baton, args);
        };

    };

    var ToolbarButtons = function (options) {
        var self = _.extend(this, options);
        this.draw = function (baton) {
            // paint on current node
            var args = $.makeArray(arguments);
            baton = ext.Baton.ensure(baton);
            drawLinks(self, new Collection(baton.data), this, baton, args);
            // add classes to get button style
            this.children('a').addClass('btn btn-primary');
            this.children('.dropdown').children('a').addClass('btn btn-primary');
        };
    };

    var wrapAsListItem = function () {
        return $('<li>').append(this).get(0);
    };

    var InlineLinks = function (options) {

        var extension = _.extend(this, { classes: 'io-ox-inline-links' }, options);

        this.draw = function (baton) {

            baton = ext.Baton.ensure(baton);

            // create & add node first, since the rest is async
            var args = $.makeArray(arguments),
                multiple = _.isArray(baton.data) && baton.data.length > 1;

            drawLinks(extension, new Collection(baton.data), this, baton, args).done(function (nav) {
                // customize
                if (extension.attributes) {
                    nav.attr(extension.attributes);
                }
                if (extension.classes) {
                    nav.addClass(extension.classes);
                }
                // add toggle unless multi-selection
                var all = nav.children(), lo = nav.children('[data-prio="lo"]');
                if (!multiple && all.length > 5 && lo.length > 1) {
<<<<<<< HEAD
                    node.append(
=======
                    nav.append(
>>>>>>> c0510a6e
                        $('<span class="io-ox-action-link dropdown">').append(
                            $('<a href="#" data-toggle="dropdown" data-action="more">').append(
                                $.txt(gt('More')),
                                $.txt(_.noI18n(' ...')),
                                $('<b class="caret">')
                            ),
                            $('<ul class="dropdown-menu dropdown-right">').append(
                                lo.map(wrapAsListItem)
                            )
                        )
                    );
                }
                all = lo = null;
                if (options.customizeNode) {
                    options.customizeNode(nav);
                }
            });
        };
    };

    var z = 0;
    var drawDropDown = function (options, baton) {
        if (options.zIndex !== undefined) {
            z = options.zIndex;
        }
        var args = $.makeArray(arguments),
            $parent = $('<div>').addClass('dropdown')
                .css({ display: 'inline-block', zIndex: (z = z > 0 ? z - 1 : 11000) })
                .appendTo(this),
            $toggle = $('<a href="#" data-toggle="dropdown">')
                .data('context', baton.data)
                .text(options.label || baton.label || '###')
                .append(
                    $('<span>').text(_.noI18n(' ')),
                    $('<b>').addClass('caret')
                )
                .appendTo($parent);

        $toggle.addClass(options.classes);
        $parent.append($.txt(_.noI18n('\u00A0\u00A0 '))); // a bit more space

        // create & add node first, since the rest is async
        var node = $('<ul>').addClass('dropdown-menu').appendTo($parent);
        if (options.open === 'left') {
            node.addClass("pull-right").css({textAligh: 'left'});
        }
        drawLinks(options, new Collection(baton.data), node, baton, args, true);

        $toggle.dropdown();

        return $parent;
    };

    var DropdownLinks = function (options) {
        var o = _.extend(this, options);
        this.draw = function (baton) {
            baton = ext.Baton.ensure(baton);
            return drawDropDown.call(this, o, baton);
        };
    };

    var Dropdown = function (id, options) {
        var o = options || {};
        o.ref = id + '/' + o.id;
        ext.point(id).extend(
            _.extend({
                ref: o.ref,
                draw: function (baton) {
                    baton = ext.Baton.ensure(baton);
                    drawDropDown.call(this, o, baton);
                }
            }, o)
        );
    };

    var drawButtonGroup = function (options, baton) {
        var args = $.makeArray(arguments),
            $parent = $("<div>").addClass('btn-group')
                .css({ display: 'inline-block' })
                .addClass(options.classes)
                .attr('data-toggle', (options.radio ? 'buttons-radio' : ''))
                .appendTo(this);
        // create & add node first, since the rest is async
        var node = $parent;
        drawLinks(options, new Collection(baton.data), node, baton, args, false);
        return $parent;
    };

    var ButtonGroup = function (id, options) {
        var o = options || {};
        o.ref = id + '/' + o.id;
        ext.point(id).extend(
            _.extend({
                ref: o.ref,
                draw: function (baton) {
                    baton = ext.Baton.ensure(baton);
                    drawButtonGroup.call(this, o, baton);
                }
            }, o)
        );
    };

    var ActionGroup = (function () {

        function preventDefault(e) {
            e.preventDefault();
        }

        function draw(extension, baton) {
            var args = $.makeArray(arguments), a, ul, title = [];
            this.append(
                $('<div class="toolbar-button dropdown">').append(
                    a = $('<a href="#" data-toggle="dropdown" title="">')
                        .attr('data-ref', extension.ref)
                        .addClass(extension.addClass)
                        .append(extension.icon()),
                    ul = $('<ul class="dropdown-menu dropdown-right-side">')
                )
            );
            // get links
            return getLinks(extension, new Collection(baton.data), baton, args).done(function (links) {
                if (links.length > 1) {
                    // call draw method to fill dropdown
                    _(links).chain()
                        .filter(function (x) {
                            return _.isFunction(x.draw);
                        })
                        .each(function (x) {
                            title.push(x.label);
                            x.draw.call(ul, baton);
                        });
                    // set title attribute
                    a.attr('title', extension.label || title.join(', '));
                    // add footer label?
                    if (extension.label) {
                        ul.append(
                            $('<li class="dropdown-footer">').text(extension.label)
                        );
                    }
                } else {
                    // disable dropdown
                    a.removeAttr('data-toggle');
                    ul.remove();
                    if (links.length === 1) {
                        // directly link actions
                        a.attr('title', links[0].label || '')
                            .on('click', { baton: baton, extension: links[0] }, actionClick);
                    } else {
                        a.addClass('disabled').on('click', preventDefault);
                    }
                }
            });
        }

        function icon() {
            return $('<i class="icon-magic">');
        }

        return function ActionGroup(id, extension) {
            extension = extension || {};
            extension = _.extend({
                ref: id + '/' + (extension.id || 'default'),
                icon: icon,
                draw: function (baton) {
                    baton = ext.Baton.ensure(baton);
                    draw.call(this, extension, baton);
                }
            }, extension);
            // register extension
            ext.point(id).extend(extension);
        };

    }());

    return {
        Action: Action,
        Link: Link,
        XLink: XLink, // TODO: consolidate Link/XLink
        Button: Button,
        ActionLink: ActionLink,
        ToolbarButtons: ToolbarButtons,
        ToolbarLinks: ToolbarLinks,
        InlineLinks: InlineLinks,
        DropdownLinks: DropdownLinks,
        Dropdown: Dropdown,
        ButtonGroup: ButtonGroup,
        ActionGroup: ActionGroup
    };
});
<|MERGE_RESOLUTION|>--- conflicted
+++ resolved
@@ -193,11 +193,7 @@
                 // add toggle unless multi-selection
                 var all = nav.children(), lo = nav.children('[data-prio="lo"]');
                 if (!multiple && all.length > 5 && lo.length > 1) {
-<<<<<<< HEAD
-                    node.append(
-=======
                     nav.append(
->>>>>>> c0510a6e
                         $('<span class="io-ox-action-link dropdown">').append(
                             $('<a href="#" data-toggle="dropdown" data-action="more">').append(
                                 $.txt(gt('More')),
