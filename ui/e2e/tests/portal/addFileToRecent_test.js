--- conflicted
+++ resolved
@@ -21,11 +21,7 @@
     await users.removeAll();
 });
 
-<<<<<<< HEAD
-Scenario('[C7481] Add a file', async (I, users, portal) => {
-=======
 Scenario('[C7481] Add a file', async ({ I, users, portal }) => {
->>>>>>> ca3be1a3
     // Add a file to portal
     const infostoreFolderID = await I.grabDefaultFolder('infostore', { user: users[0] });
     await I.haveFile(infostoreFolderID, 'e2e/media/files/generic/testdocument.odt');
@@ -36,11 +32,7 @@
     //Add Recently changed files widget to Portal
     I.login('app=io.ox/portal');
     portal.waitForApp();
-<<<<<<< HEAD
-    portal.addWidget('Recently changed files')
-=======
     portal.addWidget('Recently changed files');
->>>>>>> ca3be1a3
     I.waitForElement('~Recently changed files');
     I.waitForText('testdocument.odt', 5, '.widget[aria-label="Recently changed files"]');
     I.click('.item .title', '.widget[aria-label="Recently changed files"]');
