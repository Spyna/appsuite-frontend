--- conflicted
+++ resolved
@@ -520,8 +520,6 @@
     };
 
     function prepareRemove(ids, all) {
-<<<<<<< HEAD
-=======
 
         var collection = pool.get('detail');
 
@@ -549,7 +547,6 @@
      * @return {deferred} resolves as array
      */
     api.remove = function (ids, all) {
->>>>>>> d3224df8
 
         var collection = pool.get('detail');
 
@@ -889,12 +886,8 @@
             .done(function () {
                 api.trigger('refresh.color', list);
                 api.trigger('refresh.all');
-<<<<<<< HEAD
             })
         );
-=======
-            });
->>>>>>> d3224df8
     };
 
     /**
@@ -1021,14 +1014,9 @@
 
         prepareRemove(list);
 
-<<<<<<< HEAD
-        // reset spam folder
-        // we assume that the spam handler will move the message to the spam folder
-=======
         this.trigger('refresh.pending');
         tracker.clear();
 
->>>>>>> d3224df8
         _(pool.getByFolder(accountAPI.getFoldersByType('spam'))).each(function (collection) {
             collection.expired = true;
         });
@@ -1040,14 +1028,9 @@
 
         prepareRemove(list);
 
-<<<<<<< HEAD
-        // reset inbox
-        // we assume that the spam handler will move the message (back) to the inbox
-=======
         this.trigger('refresh.pending');
         tracker.clear();
 
->>>>>>> d3224df8
         _(pool.getByFolder(accountAPI.getFoldersByType('inbox'))).each(function (collection) {
             collection.expired = true;
         });
