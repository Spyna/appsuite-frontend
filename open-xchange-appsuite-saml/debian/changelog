--- conflicted
+++ resolved
@@ -1,5 +1,3 @@
-<<<<<<< HEAD
-=======
 open-xchange-appsuite-saml (7.8.0-3) stable; urgency=medium
 
   * Third candidate for 7.8.0 release
@@ -12,7 +10,6 @@
 
  -- Markus Wagner <markus.wagner@open-xchange.com>  Fri, 21 Aug 2015 17:10:55 +0200
 
->>>>>>> 74174fc6
 open-xchange-appsuite-saml (7.8.0-1) stable; urgency=low
 
   * First candidate for 7.8.0 release
@@ -25,15 +22,12 @@
 
  -- Markus Wagner <markus.wagner@open-xchange.com>  Tue, 07 Jul 2015 11:27:29 +0200
 
-<<<<<<< HEAD
-=======
 open-xchange-appsuite-saml (7.6.2-2) stable; urgency=medium
 
   * Build for patch 2015-09-14 (2732)
 
  -- Francisco Laguna <francisco.laguna@open-xchange.com>  Tue, 08 Sep 2015 14:48:49 +0200
 
->>>>>>> 74174fc6
 open-xchange-appsuite-saml (7.6.2-1) stable; urgency=medium
 
   * Build for patch 2015-08-24 (2674)
