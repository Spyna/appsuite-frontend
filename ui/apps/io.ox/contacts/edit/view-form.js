/**
 * This work is provided under the terms of the CREATIVE COMMONS PUBLIC
 * LICENSE. This work is protected by copyright and/or other applicable
 * law. Any use of the work other than as authorized under this license
 * or copyright law is prohibited.
 *
 * http://creativecommons.org/licenses/by-nc-sa/2.5/
 *
 * © 2011 Open-Xchange Inc., Tarrytown, NY, USA. info@open-xchange.com
 *
 * @author Matthias Biggeleben <matthias.biggeleben@open-xchange.com>
 * @author Christoph Kopp <christoph.kopp@open-xchange.com>
 */

<<<<<<< HEAD
define('io.ox/contacts/edit/view-form', [
    'io.ox/contacts/model',
    'io.ox/backbone/views',
    'io.ox/core/extPatterns/actions',
    'io.ox/core/extPatterns/links',
    'io.ox/contacts/widgets/pictureUpload',
    'io.ox/contacts/api',
    'io.ox/contacts/util',
    'io.ox/core/capabilities',
    'io.ox/core/extensions',
    'io.ox/backbone/mini-views',
    'io.ox/backbone/mini-views/attachments',
    'gettext!io.ox/contacts',
    'less!io.ox/contacts/edit/style'
], function (model, views, actions, links, PictureUpload, api, util, capabilities, ext, mini, attachmentViews, gt) {
=======
define('io.ox/contacts/edit/view-form',
    ['io.ox/contacts/model',
     'io.ox/backbone/views',
     'io.ox/core/extPatterns/actions',
     'io.ox/core/extPatterns/links',
     'io.ox/contacts/widgets/pictureUpload',
     'io.ox/contacts/api',
     'io.ox/contacts/util',
     'io.ox/core/capabilities',
     'io.ox/core/extensions',
     'io.ox/backbone/mini-views',
     'io.ox/backbone/mini-views/attachments',
     'gettext!io.ox/contacts',
     'io.ox/core/folder/api',
     'io.ox/core/folder/util',
     'less!io.ox/contacts/edit/style'
    ], function (model, views, actions, links, PictureUpload, api, util, capabilities, ext, mini, attachmentViews, gt, folderApi, folderUtils) {
>>>>>>> d768a223

    'use strict';

    var meta = {
        sections: {
            personal: [
                // no 'display_name' used cause end-users don't understand it (bug 27260)
                'title', 'first_name', 'last_name',
                'second_name', 'suffix', 'nickname', 'birthday',
                'marital_status', 'number_of_children', 'spouse_name',
                'anniversary', 'url'
            ],
            job: [
                'profession', 'position', 'department', 'company', 'room_number',
                'employee_type', 'number_of_employees', 'sales_volume', 'tax_id',
                'commercial_register', 'branches', 'business_category', 'info',
                'manager_name', 'assistant_name'
            ],
            messaging: ['email1', 'email2', 'email3', 'instant_messenger1', 'instant_messenger2'],
            phone: [
                'cellular_telephone1', 'cellular_telephone2',
                'telephone_business1', 'telephone_business2',
                'telephone_home1', 'telephone_home2',
                'telephone_company', 'telephone_other',
                'fax_business', 'fax_home', 'fax_other',
                'telephone_car', 'telephone_isdn', 'telephone_pager',
                'telephone_primary', 'telephone_radio',
                'telephone_telex', 'telephone_ttytdd',
                'telephone_ip', 'telephone_assistant', 'telephone_callback'
            ],
            home_address: [
                'street_home', 'postal_code_home', 'city_home',
                'state_home', 'country_home'
            ],
            business_address: [
                'street_business', 'postal_code_business',
                'city_business', 'state_business',
                'country_business'
            ],
            other_address: [
                'street_other', 'postal_code_other', 'city_other',
                'state_other', 'country_other'
            ],

            comment: ['note'],

            userfields: [
                'userfield01', 'userfield02', 'userfield03', 'userfield04', 'userfield05',
                'userfield06', 'userfield07', 'userfield08', 'userfield09', 'userfield10',
                'userfield11', 'userfield12', 'userfield13', 'userfield14', 'userfield15',
                'userfield16', 'userfield17', 'userfield18', 'userfield19', 'userfield20'
            ],
            attachments: ['attachments_list']
        },

        rare: [
            'nickname', 'marital_status', 'number_of_children', 'spouse_name', 'anniversary',
            // phones
            'telephone_company', 'fax_other',
            'telephone_car', 'telephone_isdn', 'telephone_pager', 'telephone_primary',
            'telephone_radio', 'telephone_telex', 'telephone_ttytdd', 'telephone_assistant',
            'telephone_callback', 'telephone_ip',
            // job
            'number_of_employees', 'sales_volume', 'tax_id', 'commercial_register', 'branches',
            'business_category', 'info', 'manager_name', 'assistant_name', 'employee_type'
            // optional
            // 'userfield04', 'userfield05',
            // 'userfield06', 'userfield07', 'userfield08', 'userfield09', 'userfield10',
            // 'userfield11', 'userfield12', 'userfield13', 'userfield14', 'userfield15',
            // 'userfield16', 'userfield17', 'userfield18', 'userfield19', 'userfield20'
        ],

        alwaysVisible: [
            'title', 'first_name', 'last_name', 'birthday',
            'position', 'department', 'company',
            'email1', 'email2', 'instant_messenger1',
            'cellular_telephone1', 'telephone_home1',
            'street_home', 'postal_code_home', 'city_home', 'state_home', 'country_home',
            'note',
            'attachments_list'
        ],

        input_type: {
            'email1': 'email',
            'email2': 'email',
            'email3': 'email'
        },

        i18n: {
            personal: gt('Personal information'),
            messaging: gt('Messaging'),
            phone: gt('Phone & fax numbers'),
            home_address: gt('Home address'),
            business_address: gt('Business address'),
            other_address: gt('Other address'),
            job: gt('Job description'),
            comment: gt('Comment'),
            userfields: gt('User fields'),
            attachments: gt('Attachments')
        }
    };

    // Remove attachment handling when infostore is not present
    if (!capabilities.has('infostore')) {
        delete meta.sections.attachments;
        delete meta.i18n.attachments;
    }

    if (capabilities.has('read_create_shared_folders')) {
        meta.sections.personal.push('private_flag');
    }

    _.each(['home', 'business', 'other'], function (type) {
        var fields = meta.sections[type + '_address'];
        meta.sections[type + '_address'] = _.compact(_.aprintf(
            //#. Format of addresses
            //#. %1$s is the street
            //#. %2$s is the postal code
            //#. %3$s is the city
            //#. %4$s is the state
            //#. %5$s is the country
            gt('%1$s\n%2$s %3$s\n%4$s\n%5$s'),
            function (i) { return fields[i]; }, $.noop)
        );
    });

    function createContactEdit(ref) {
        var isMyContactData = ref === 'io.ox/core/user';

        if (isMyContactData) {
            // Remove attachment handling if view is used with user data instead of contact data
            delete meta.sections.attachments;
            delete meta.i18n.attachments;
        }

        var point = views.point(ref + '/edit'),

            ContactEditView = point.createView({
                tagName: 'div',
                className: 'edit-contact compact',
<<<<<<< HEAD
                render: function () {
                    this.point.invoke.apply(this.point, ['draw', this.$el].concat(this.extensionOptions ? this.extensionOptions() : [this.baton]));
                    return this;
=======
                init: function (o) {
                    // see Bug 36592
                    if (o && o.model.get('folder_id')) {
                        folderApi.get(o.model.get('folder_id')).done(function (folderData) {
                            if (folderUtils.is('public', folderData)) {
                                ext.point('io.ox/contacts/edit/personal').disable('private_flag');
                            } else {
                                ext.point('io.ox/contacts/edit/personal').enable('private_flag');
                            }
                        });
                    } else {
                        ext.point('io.ox/contacts/edit/personal').enable('private_flag');
                    }
>>>>>>> d768a223
                }
            });

        point.extend(new PictureUpload({
            id: ref + '/edit/picture',
            index: 100,
            customizeNode: function () {
                // before 7.4.2 (?) we had to check if global address book is available
                // apparently the user API has been improved and handles the contact image as well
                // so we just go on here
                this.$el.addClass('contact-picture-upload f6-target');
            }
        }));

        point.basicExtend({
            id: 'header',
            index: 10,
            draw: function (baton) {
                var row = $('<div class="header">');
                ext.point(ref + '/edit/buttons').invoke('draw', row, baton);
                baton.app.getWindow().setHeader(row);
            }
        });

        // buttons
        ext.point(ref + '/edit/buttons').extend({
            index: 100,
            id: 'save',
            draw: function (baton) {
                this.append($('<button type="button" class="btn btn-primary save" data-action="save" >')
                    .text(gt('Save'))
                    .on('click', function () {
                        actions.invoke(ref + '/actions/edit/save', this, baton);
                    })
                );

            }
        });

        ext.point(ref + '/edit/buttons').extend({
            index: 200,
            id: 'discard',
            draw: function (baton) {
                this.append($('<button type="button" class="btn btn-default discard" data-action="discard" >')
                    .text(gt('Discard'))
                    .on('click', function () {
                        actions.invoke(ref + '/actions/edit/discard', this, baton);
                    })
                );
            }
        });

        point.basicExtend({
            id: 'autoExpand',
            index: 'last',
            draw: function (baton) {
                baton.parentView.on('restore', function () {
                    var diff = _.chain(baton.model.changed)
                        .keys().without('id', 'folder', 'display_name')
                        .difference(meta.alwaysVisible)
                        .value()
                        .length;
                    if (diff > 0) {
                        toggle.call(this.$el);
                    }
                });
            }
        });

        function toggle(e) {

            if (e) {
                e.preventDefault();
            }

            //make sure this works for links in head and body
            var windowNode = $(this).closest('.io-ox-contacts-edit-window'),
                header = windowNode.find('.window-header'),
                node = windowNode.find('.edit-contact');

            // update "has-content" class
            node.find('.field input[type="text"]').each(function () {
                var input = $(this),
                    field = input.closest('.field'),
                    hasContent = $.trim(input.val()) !== '';
                field.toggleClass('has-content', hasContent);
            });

            node.toggleClass('compact');

            var isCompact = node.hasClass('compact'),
                label = isCompact ? gt('Extended view') : gt('Compact view'),
                icon = isCompact ? 'fa fa-plus-square-o' : 'fa fa-minus-square-o';

            // update hidden
            node.find('.block').each(function () {
                var block = $(this),
                    hidden = isCompact && block.children('div.has-content, div.always').length === 0;
                block.removeClass('odd even hidden');
                if (hidden) block.addClass('hidden');
            });

            // update odd/even
            node.find('.block:not(.hidden)').each(function (index) {
                var block = $(this);
                block.addClass(index % 2 ? 'even' : 'odd');
            });

            node.find('.toggle-compact')
                .find('i').attr('class', icon).end()
                .find('a').attr({ 'aria-expanded': !isCompact }).text(label);

            header.find('.toggle-compact')
                .find('i').attr('class', icon).end()
                .find('a').attr({ 'aria-expanded': !isCompact }).text(label);
        }

        var FullnameView = mini.AbstractView.extend({
            tagName: 'h1',
            className: 'name',
            setup: function () {
                this.listenTo(this.model, 'change:display_name', this.render);
            },
            render: function () {
                var mod = this.model.toJSON();
                delete mod.display_name;
                this.$el.text(util.getFullName(mod) || '\u00A0');
                //fix top margin if picture upload was removed
                if (isMyContactData && !capabilities.has('gab'))
                    this.$el.css('margin-top', '0px');
                return this;
            }
        });

        var JobView = mini.AbstractView.extend({
            tagName: 'h2',
            className: 'job',
            setup: function () {
                this.listenTo(this.model, 'change:position change:department change:company', this.render);
            },
            render: function () {
                this.$el.text(util.getJob(this.model.toJSON()) || '\u00A0');
                return this;
            }
        });

        point.basicExtend({
            id: 'summary',
            index: 150,
            draw: function (baton) {

                this.append(
                    new FullnameView({ model: baton.model }).render().$el,
                    new JobView({ model: baton.model }).render().$el,
                    $('<nav class="toggle-compact">').append(
                        $('<a>').attr({
                            href: '#',
                            role: 'button',
                            tabindex: 1,
                            'aria-expanded': false
                        }).click(toggle).text(gt('Extended view')),
                        $.txt(' '),
                        $('<i class="fa fa-plus-square-o" aria-hidden="true">')
                    )
                );
            }
        });

        point.basicExtend({
            id: 'final',
            index: 'last',
            draw: function () {
                var link;
                this.append(
                    $('<nav class="toggle-compact clear">').append(
                        link = $('<a href="#" tabindex="1" role="button">').click(toggle).text(gt('Extended view')),
                        $.txt(' '),
                        $('<i class="fa fa-plus-square-o">')
                    )
                );

                //check if all non rare non attachment fields are filled
                var inputs = this.find('.field').not('.rare,[data-field="attachments_list"]').not('.has-content');

                // wrap userfields in a row
                this.find('[data-id="userfields"] > div').wrapAll($('<div class="row">'));
                //if all fields are filled the link must be compact view, not extend view
                if (inputs.length === 0) {
                    //only one button must trigger this
                    link.trigger('click');
                }
            }
        });

        // attachment Drag & Drop
        ext.point('io.ox/contacts/edit/dnd/actions').extend({
            id: 'attachment',
            index: 100,
            label: gt('Drop here to upload a <b class="dndignore">new attachment</b>'),
            multiple: function (files, view) {
                // get attachmentList view
                var attachmentList = view.baton.parentView.$el.find('.attachment-list').data('view');
                _(files).each(function (fileData) {
                    attachmentList.addFile(fileData);
                });
            }
        });

        // Edit Actions
        new actions.Action(ref + '/actions/edit/save', {
            id: 'save',
            action: function (baton) {

                // check if attachments are changed
                var view = baton.parentView.$el.find('.attachment-list').data('view');
                if (view && view.isDirty()) {
                    // set temporary indicator so the api knows that attachments needs to be handled even if nothing else changes
                    view.model.set('tempAttachmentIndicator', true);
                }

                baton.parentView.trigger('save:start');

                baton.model.save().then(
                    function success(e) {
                        baton.parentView.trigger('save:success', e);
                    },
                    function fail(e) {
                        baton.parentView.trigger('save:fail', e);
                    }
                );
            }
        });

        new actions.Action(ref + '/actions/edit/discard', {
            id: 'discard',
            action: function () {
                if (ref === 'io.ox/core/user') {
                    //invoked by sidepopup (portal); uses event of hidden sidebar-close button
                    $('.io-ox-sidepopup').find('[data-action="close"]').trigger('click');
                } else {
                    $(this).trigger('controller:quit');
                }
            }
        });

        new actions.Action(ref + '/actions/edit/reset-image', {
            id: 'imagereset',
            action: function (baton) {
                baton.model.set('image1', '', { validate: true });
                var imageUrl =  ox.base + '/apps/themes/default/dummypicture.png';
                baton.parentView.$el.find('.picture-uploader').css('background-image', 'url(' + imageUrl + ')');
            }
        });

        function drawDefault(options, model) {
            var input;
            this.append(
                $('<label class="control-label col-lg-12 col-md-12 col-sm-12 col-xs-12">').append(
                    $.txt(options.label),
                    input = new mini.InputView({ name: options.field, model: model }).render().$el,
                    new mini.ErrorView({ selector: '.row' }).render().$el
                )
            );

            // trigger change event on keyup for view updates
            if (_.indexOf(['title', 'first_name', 'last_name'], options.field) >= 0) {
                input.on('keyup', function () {
                    // update model value silinet
                    model.set(options.field, _.noI18n($(this).val()), { silent: true });
                    if (model.changed.display_name) return;
                    var mod = model.toJSON();
                    delete mod.display_name;
                    model.set('display_name', util.getFullName(mod));
                });
            }
        }

        function drawTextarea(options, model) {
            this.append(
                $('<label>').addClass('control-label col-lg-12 col-md-12 col-sm-12 col-xs-12').append(
                    $.txt('\u00A0'), $('<br>'),
                    new mini.TextView({ name: options.field, model: model }).render().$el
                )
            );
        }

        function drawDate(options, model) {
            this.append(
                $('<fieldset class="col-lg-12 form-group birthdate">').append(
                    $('<legend class="simple">').text(options.label),
                    // don't wrap the date control with a label (see bug #27559)
                    new mini.DateView({ name: options.field, model: model }).render().$el
                )
            );
        }

        function drawCheckbox(options, model) {
            this.append(
                $('<div class="col-lg-12">').append(
                    $('<label class="checkbox">').append(
                        new mini.CheckboxView({ name: options.field, model: model }).render().$el,
                        $.txt(' '),
                        $.txt(options.label)
                    )
                )
            );
        }

        function propagateAttachmentChange(model, id, errors) {

            var folder_id = model.get('folder_id'), id = model.get('id') || id,
                upload = api.uploadInProgress(_.ecid({ folder: folder_id, id: id }));

            //if there are errors show them
            if (errors.length > 0) {
                require(['io.ox/core/notifications'], function (notifications) {
                    _(errors).each(function (error) {
                        notifications.yell('error', error.error);
                    });
                });
            }

            return api.get({ id: id, folder: folder_id }, !upload)
                .then(function (data) {
                    if (upload) {
                        // don't delete caches if there is no upload
                        return $.when(
                            api.caches.get.add(data),
                            api.caches.all.grepRemove(folder_id + api.DELIM),
                            api.caches.list.remove({ id: id, folder: folder_id }),
                            api.clearFetchCache()
                        )
                        .done(function () {
                            // to make the detailview remove the busy animation:
                            api.removeFromUploadList(_.ecid(data));
                            api.trigger('refresh.list');
                        });
                    } else {
                        return $.when();
                    }
                });
        }

        function drawAttachments(options, model, baton) {
            this.append(
                baton.$.form = $('<form>').append(
                    new attachmentViews.ListView({
                        model: model,
                        module: 7,
                        changeCallback: propagateAttachmentChange
                    }).render().$el,
                    new attachmentViews.UploadView({ model: model }).render().$el
                )
            );
        }

        var index = 400,
            draw = {
                birthday: drawDate,
                anniversary: drawDate,
                note: drawTextarea,
                private_flag: drawCheckbox,
                attachments_list: drawAttachments
            };

        // loop over all sections (personal, messaging, phone etc.)
        // to get list of relevant fields per section
        _(meta.sections).each(function (fields, id) {
            // create new "block" extension
            ext.point(ref + '/edit').extend({
                id: id,
                index: index += 100,
                draw: function (baton) {

                    // a block has a fixed width and floats left
                    var guid = _.uniqueId('group-'),
                        block = $('<fieldset class="block" role="group">')
                            .attr({ 'data-id': id, 'aria-labelledby': guid })
                            .append(
                                $('<legend class="group">')
                                .attr('id', guid)
                                .text(meta.i18n[id])
                            );

                    if (id === 'attachments') {
                        block.addClass('col-lg-12');
                        this.append($('<div class="clearfix">'));
                    } else if (id === 'userfields') {
                        block.addClass('col-lg-12');
                    } else {
                        block.addClass('col-sm-6 col-md-6 col-lg-6');
                    }

                    // draw fields inside block
                    ext.point(ref + '/edit/' + id).invoke('draw', block, baton);

                    this.append(block);

                    // hide block if block contains no paragraph with content
                    if (block.children('div.has-content, div.always').length === 0) {
                        block.addClass('hidden');
                    } else {
                        if (this.find('fieldset.block').length % 2) {
                            block.addClass('odd');
                        } else {
                            block.addClass('even');
                            this.append($('<div class="clearfix">'));
                        }
                    }
                }
            });

            // create extensions for each field
            _(fields).each(function (field, index) {

                ext.point(ref + '/edit/' + id).extend({
                    id: field,
                    index: 100 + index * 100,
                    draw: function (baton) {

                        var value = baton.model.get(field),
                            isAlwaysVisible = _(meta.alwaysVisible).indexOf(field) > -1,
                            isRare = _(meta.rare).indexOf(field) > -1,
                            hasContent = !!value,
                            node,
                            options = {
                                index: index,
                                field: field,
                                label: model.fields[field],
                                value: value
                            };

                        node = $('<div>')
                            .attr('data-field', field)
                            .addClass(
                                'row ' +
                                'field' +
                                (isAlwaysVisible ? ' always' : '') +
                                (hasContent ? ' has-content' : '') +
                                (isRare ? ' rare' : '')
                            );

                        // call requires "draw" method
                        (draw[field] || drawDefault).call(node, options, baton.model, baton);

                        if (baton.model.get('folder_id') === 6 && field === 'email1') {
                            node.find('input').prop('disabled', true);
                        }
                        if (id === 'userfields') {
                            this.append($('<div class="col-sm-6 col-md-6 col-lg-6">').append(node));
                        } else {
                            this.append(node);
                        }

                    }
                });
            });
        });
        return ContactEditView;
    }

    var ContactEditView = createContactEdit('io.ox/contacts');

    return {
        ContactEditView: ContactEditView,
        protectedMethods: {
            createContactEdit: createContactEdit
        }
    };

});<|MERGE_RESOLUTION|>--- conflicted
+++ resolved
@@ -12,7 +12,6 @@
  * @author Christoph Kopp <christoph.kopp@open-xchange.com>
  */
 
-<<<<<<< HEAD
 define('io.ox/contacts/edit/view-form', [
     'io.ox/contacts/model',
     'io.ox/backbone/views',
@@ -26,27 +25,10 @@
     'io.ox/backbone/mini-views',
     'io.ox/backbone/mini-views/attachments',
     'gettext!io.ox/contacts',
-    'less!io.ox/contacts/edit/style'
-], function (model, views, actions, links, PictureUpload, api, util, capabilities, ext, mini, attachmentViews, gt) {
-=======
-define('io.ox/contacts/edit/view-form',
-    ['io.ox/contacts/model',
-     'io.ox/backbone/views',
-     'io.ox/core/extPatterns/actions',
-     'io.ox/core/extPatterns/links',
-     'io.ox/contacts/widgets/pictureUpload',
-     'io.ox/contacts/api',
-     'io.ox/contacts/util',
-     'io.ox/core/capabilities',
-     'io.ox/core/extensions',
-     'io.ox/backbone/mini-views',
-     'io.ox/backbone/mini-views/attachments',
-     'gettext!io.ox/contacts',
      'io.ox/core/folder/api',
      'io.ox/core/folder/util',
-     'less!io.ox/contacts/edit/style'
-    ], function (model, views, actions, links, PictureUpload, api, util, capabilities, ext, mini, attachmentViews, gt, folderApi, folderUtils) {
->>>>>>> d768a223
+    'less!io.ox/contacts/edit/style'
+], function (model, views, actions, links, PictureUpload, api, util, capabilities, ext, mini, attachmentViews, gt, folderApi, folderUtils) {
 
     'use strict';
 
@@ -187,11 +169,9 @@
             ContactEditView = point.createView({
                 tagName: 'div',
                 className: 'edit-contact compact',
-<<<<<<< HEAD
                 render: function () {
                     this.point.invoke.apply(this.point, ['draw', this.$el].concat(this.extensionOptions ? this.extensionOptions() : [this.baton]));
                     return this;
-=======
                 init: function (o) {
                     // see Bug 36592
                     if (o && o.model.get('folder_id')) {
@@ -205,7 +185,6 @@
                     } else {
                         ext.point('io.ox/contacts/edit/personal').enable('private_flag');
                     }
->>>>>>> d768a223
                 }
             });
 
