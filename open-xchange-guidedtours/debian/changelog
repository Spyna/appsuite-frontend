--- conflicted
+++ resolved
@@ -1,9 +1,8 @@
-<<<<<<< HEAD
 open-xchange-guidedtours (7.6.3-2) stable; urgency=medium
 
   * Second release candidate for 7.6.3
 
- -- Marcus Klein <marcus.klein@open-xchange.com>  Mon, 23 Nov 2015 08:55:06 +0000
+ -- Marcus Klein <marcus.klein@open-xchange.com>  Mon, 23 Nov 2015 09:55:06 +0100
 
 open-xchange-guidedtours (7.6.3-1) stable; urgency=medium
 
@@ -16,19 +15,18 @@
   * prepare for 7.6.3 release
 
  -- Marcus Klein <marcus.klein@open-xchange.com>  Wed, 25 Mar 2015 13:08:39 +0100
-=======
+
 open-xchange-guidedtours (7.6.2-31) stable; urgency=medium
 
   * Build for patch 2015-11-23 (2882)
 
- -- Marcus Klein <marcus.klein@open-xchange.com>  Tue, 17 Nov 2015 14:31:33 +0000
+ -- Marcus Klein <marcus.klein@open-xchange.com>  Tue, 17 Nov 2015 15:31:33 +0100
 
 open-xchange-guidedtours (7.6.2-30) stable; urgency=medium
 
   * Build for patch 2015-11-13 (2879)
 
- -- Marcus Klein <marcus.klein@open-xchange.com>  Mon, 16 Nov 2015 13:08:17 +0000
->>>>>>> b082e68c
+ -- Marcus Klein <marcus.klein@open-xchange.com>  Mon, 16 Nov 2015 14:08:17 +0100
 
 open-xchange-guidedtours (7.6.2-29) stable; urgency=medium
 
