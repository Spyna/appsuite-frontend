Name:           open-xchange-appsuite-saml
Version:        @OXVERSION@
<<<<<<< HEAD
%define         ox_release 1
=======
%define         ox_release 5
>>>>>>> 52d97e93
Release:        %{ox_release}
Group:          Applications/Productivity
Packager:       Francisco Laguna <francisco.laguna@open-xchange.com>
License:        CC-BY-NC-SA-3.0
Summary:        Mandatory wizard with custom translations
Source:         %{name}_%{version}.orig.tar.bz2

BuildArch:      noarch
BuildRoot:      %{_tmppath}/%{name}-%{version}-root
BuildRequires:  ant-nodeps
BuildRequires:  java-devel >= 1.6.0
BuildRequires:  nodejs >= 0.10.0

Requires(post): open-xchange-appsuite-manifest

%description
SAML Login

%prep
%setup -q

%build

%install
export NO_BRP_CHECK_BYTECODE_VERSION=true
ant -Dbasedir=build -DdestDir=%{buildroot} -DpackageName=%{name} -Dhtdoc=%{docroot} -DkeepCache=true -f build/build.xml build

%clean
%{__rm} -rf %{buildroot}

%define update /opt/open-xchange/appsuite/share/update-themes.sh

%post
if [ $1 -eq 1 -a -x %{update} ]; then %{update}; fi

%postun
if [ -x %{update} ]; then %{update}; fi

%files
%defattr(-,root,root)
%dir /opt/open-xchange
/opt/open-xchange/appsuite

%changelog
<<<<<<< HEAD
* Mon Oct 26 2015 Marcus Klein <marcus.klein@open-xchange.com>
First candidate for 7.6.3 release
=======
* Thu Oct 29 2015 Francisco Laguna <francisco.laguna@open-xchange.com>
Build for patch 2015-11-11 (2844)
>>>>>>> 52d97e93
* Wed Sep 30 2015 Francisco Laguna <francisco.laguna@open-xchange.com>
Build for patch  2015-10-12 (2784)
* Thu Sep 24 2015 Francisco Laguna <francisco.laguna@open-xchange.com>
Build for patch 2015-09-28 (2767)
* Tue Sep 08 2015 Francisco Laguna <francisco.laguna@open-xchange.com>
Build for patch 2015-09-14 (2732)
* Tue Aug 18 2015 Francisco Laguna <francisco.laguna@open-xchange.com>
Build for patch 2015-08-24 (2674)
* Thu Aug 06 2015 Francisco Laguna <francisco.laguna@open-xchange.com>
Build for patch 2015-08-17 (2666)
* Fri Jul 17 2015 Francisco Laguna <francisco.laguna@open-xchange.com>
Build for patch 2015-07-20 (2637)
* Wed Jun 24 2015 Francisco Laguna <francisco.laguna@open-xchange.com>
Build for patch 2015-06-26 (2573)
* Mon Mar 30 2015 Francisco Laguna <francisco.laguna@open-xchange.com>
Intitial release.
* Mon Mar 30 2015 Francisco Laguna <francisco.laguna@open-xchange.com>
Intitial release.
* Wed Mar 25 2015 Marcus Klein <marcus.klein@open-xchange.com>
prepare for 7.6.3 release<|MERGE_RESOLUTION|>--- conflicted
+++ resolved
@@ -1,10 +1,6 @@
 Name:           open-xchange-appsuite-saml
 Version:        @OXVERSION@
-<<<<<<< HEAD
 %define         ox_release 1
-=======
-%define         ox_release 5
->>>>>>> 52d97e93
 Release:        %{ox_release}
 Group:          Applications/Productivity
 Packager:       Francisco Laguna <francisco.laguna@open-xchange.com>
@@ -49,13 +45,10 @@
 /opt/open-xchange/appsuite
 
 %changelog
-<<<<<<< HEAD
+* Thu Oct 29 2015 Francisco Laguna <francisco.laguna@open-xchange.com>
+Build for patch 2015-11-11 (2844)
 * Mon Oct 26 2015 Marcus Klein <marcus.klein@open-xchange.com>
 First candidate for 7.6.3 release
-=======
-* Thu Oct 29 2015 Francisco Laguna <francisco.laguna@open-xchange.com>
-Build for patch 2015-11-11 (2844)
->>>>>>> 52d97e93
 * Wed Sep 30 2015 Francisco Laguna <francisco.laguna@open-xchange.com>
 Build for patch  2015-10-12 (2784)
 * Thu Sep 24 2015 Francisco Laguna <francisco.laguna@open-xchange.com>
