# Gabor Kelemen <gabor@bureau-cornavin.com>, 2012, 2013, 2014.
# Kálmán Kéménczy <kalman@bureau-cornavin.com>, 2013, 2014, 2015, 2016.
msgid ""
msgstr ""
"Project-Id-Version: oxappsuite\n"
"POT-Creation-Date: \n"
"PO-Revision-Date: 2016-03-20 22:27+0100\n"
"Last-Translator: \n"
"Language-Team: Hungarian <hu@bureau-cornavin.com>\n"
"Language: hu_HU\n"
"MIME-Version: 1.0\n"
"Content-Type: text/plain; charset=UTF-8\n"
"Content-Transfer-Encoding: 8bit\n"
"Plural-Forms: nplurals=2; plural=(n != 1);\n"
"X-Generator: Poedit 1.7.7\n"

#: apps/io.ox/backbone/basicModel.js:128 module:io.ox/core
#: apps/io.ox/backbone/extendedModel.js:185
msgid "The dialog contains invalid data"
msgstr "A párbeszédablak érvénytelen adatot tartalmaz."

#: apps/io.ox/backbone/basicModel.js:151 module:io.ox/core
#: apps/io.ox/backbone/extendedModel.js:210 apps/io.ox/core/main.js:217
msgid "Server unreachable"
msgstr "A kiszolgáló nem érhető el"

#: apps/io.ox/backbone/mini-views/attachments.js:89 module:io.ox/core
#: apps/io.ox/backbone/mini-views/attachments.js:91
#: apps/io.ox/core/attachments/view.js:344
#: apps/io.ox/core/tk/attachments.js:88
#: apps/io.ox/core/tk/attachmentsUtil.js:227
msgid "Remove attachment"
msgstr "Melléklet eltávolítása"

#: apps/io.ox/backbone/mini-views/date.js:22 module:io.ox/core
msgid "Year"
msgstr "Év"

#: apps/io.ox/backbone/mini-views/date.js:23 module:io.ox/core
#: apps/io.ox/calendar/toolbar.js:164 module:io.ox/calendar
msgid "Month"
msgstr "Hónap"

#: apps/io.ox/backbone/mini-views/date.js:24 module:io.ox/core
#: apps/io.ox/calendar/freebusy/templates.js:79 module:io.ox/calendar/freebusy
#: apps/io.ox/calendar/toolbar.js:161 module:io.ox/calendar
msgid "Day"
msgstr "Nap"

#: apps/io.ox/backbone/mini-views/datepicker.js:63 module:io.ox/core
#: apps/io.ox/core/settings/errorlog/settings/pane.js:121
#: apps/io.ox/files/share/view-options.js:47 module:io.ox/files
#: apps/io.ox/files/view-options.js:45 apps/io.ox/mail/view-options.js:32
#: module:io.ox/mail
msgid "Date"
msgstr "Dátum"

#: apps/io.ox/backbone/mini-views/datepicker.js:115 module:io.ox/core
#: apps/io.ox/calendar/week/view.js:131 module:io.ox/calendar
msgid ""
"Use cursor keys to change the date. Press ctrl-key at the same time to "
"change year or shift-key to change month. Close date-picker by pressing ESC "
"key."
msgstr "A kurzorbillentyűkkel módosíthatja a dátumot. A Ctrl nyomva tartásával az év, a Shift nyomva tartásával a hónap módosítható. Az Esc megnyomásával kiléphet a dátumválasztóból"

#: apps/io.ox/backbone/mini-views/datepicker.js:119 module:io.ox/core
msgid ""
"Use up and down keys to change the time. Close selection by pressing ESC key."
msgstr "Az idő módosításához használja a fel/le nyilakat. Bezárni az Esc gomb megnyomásával lehet."

#: apps/io.ox/backbone/mini-views/datepicker.js:126 module:io.ox/core
msgid "Time"
msgstr "Idő"

#: apps/io.ox/backbone/mini-views/datepicker.js:237 module:io.ox/core
#: apps/io.ox/backbone/validation.js:71 apps/io.ox/backbone/validation.js:78
#: apps/io.ox/mail/mailfilter/settings/filter/view-form.js:586
#: module:io.ox/settings
msgid "Please enter a valid date"
msgstr "Érvényes dátumot adjon meg"

#: apps/io.ox/backbone/mini-views/help.js:96 module:io.ox/core
msgid "Online help"
msgstr "Online súgó"

#: apps/io.ox/backbone/mini-views/quota.js:94 module:io.ox/core
msgid "unlimited"
msgstr "korlátlan"

#. %1$s is the storagespace in use
#. %2$s is the max storagespace
#: apps/io.ox/backbone/mini-views/quota.js:101 module:io.ox/core
#, c-format
msgid "%1$s of %2$s"
msgstr "%1$s / %2$s"

#. Quota maxed out; 100%
#: apps/io.ox/backbone/mini-views/quota.js:103 module:io.ox/core
msgid "100%"
msgstr "100%"

#: apps/io.ox/backbone/mini-views/timezonepicker.js:76 module:io.ox/core
#: apps/io.ox/calendar/week/view.js:687 module:io.ox/calendar
msgid "Standard timezone"
msgstr "Szabványos időzónák"

#: apps/io.ox/backbone/mini-views/timezonepicker.js:77 module:io.ox/core
#: apps/io.ox/calendar/week/view.js:691 module:io.ox/calendar
#: apps/io.ox/core/folder/favorites.js:91
msgid "Favorites"
msgstr "Kedvencek"

#: apps/io.ox/backbone/mini-views/timezonepicker.js:78 module:io.ox/core
msgid "All timezones"
msgstr "Összes időzóna"

#. screenreader label for main toolbar
#: apps/io.ox/backbone/mini-views/toolbar.js:35 module:io.ox/core
msgid "Actions. Use cursor keys to navigate."
msgstr "Műveletek. Navigáláshoz használja a kurzorbillentyűket."

#. Tooltip for main toolbar
#: apps/io.ox/backbone/mini-views/toolbar.js:42 module:io.ox/core
msgid "Use cursor keys to navigate"
msgstr "Navigáláshoz használja a kurzorbillentyűket."

#. %1$s inline menu title for better accessibility
#: apps/io.ox/backbone/mini-views/toolbar.js:54 module:io.ox/core
#: apps/io.ox/core/extPatterns/links.js:389
msgid "Inline menu %1$s"
msgstr "%1$s beágyazott menü"

#: apps/io.ox/backbone/validation.js:46 module:io.ox/core
#: apps/io.ox/backbone/validation.js:56
msgid "Please enter a valid number"
msgstr "Adjon meg érvényes számot"

#: apps/io.ox/backbone/validation.js:81 module:io.ox/core
msgid "Please enter a date in the past"
msgstr "Adjon meg egy múltbeli dátumot"

#: apps/io.ox/backbone/validation.js:87 module:io.ox/core
msgid "Please enter a valid email address"
msgstr "Érvényes e-mail címet adjon meg"

#: apps/io.ox/backbone/validation.js:93 module:io.ox/core
msgid "Please enter a valid phone number. Allowed characters are: %1$s"
msgstr "Érvényes telefonszámot adjon meg. Az engedélyezett karakterek: %1$s"

#: apps/io.ox/backbone/validation.js:100 module:io.ox/core
msgid "Please enter a valid email address or phone number"
msgstr "Érvényes e-mail címet vagy telefonszámot adjon meg"

#: apps/io.ox/backbone/validation.js:107 module:io.ox/core
msgid "Please enter a valid object"
msgstr "Érvényes objektumot adjon meg"

#: apps/io.ox/backbone/validation.js:158 module:io.ox/core
msgid "Please enter a value"
msgstr "Adjon meg egy értéket"

#. button label for closing the Presenter app.
#. button tooltip for closing the Presenter app.
#: apps/io.ox/backbone/views/modal.js:132 module:io.ox/core
#: apps/io.ox/core/about/about.js:66
#: apps/io.ox/core/folder/actions/properties.js:75
#: apps/io.ox/core/folder/tree.js:240 apps/io.ox/core/main.js:1249
#: apps/io.ox/core/permissions/permissions.js:491
#: apps/io.ox/core/tk/wizard.js:425
#: apps/io.ox/core/viewer/views/sidebar/fileinfoview.js:161
#: module:io.ox/core/viewer apps/io.ox/core/viewer/views/toolbarview.js:181
#: apps/io.ox/core/viewer/views/toolbarview.js:187
#: apps/io.ox/core/wizard/registry.js:60 module:io.ox/core/wizard
#: apps/io.ox/editor/main.js:175 module:io.ox/editor
#: apps/io.ox/files/actions/add-storage-account.js:103 module:io.ox/files
#: apps/io.ox/files/actions/showlink.js:48 apps/io.ox/files/mediaplayer.js:305
#: apps/io.ox/files/share/permissions.js:877
#: apps/io.ox/files/upload/view.js:133
#: apps/io.ox/mail/accounts/settings.js:329
#: module:io.ox/mail/accounts/settings apps/io.ox/mail/actions/source.js:26
#: module:io.ox/mail apps/io.ox/mail/statistics.js:276
#: apps/io.ox/presenter/views/toolbarview.js:214 module:io.ox/presenter
#: apps/io.ox/presenter/views/toolbarview.js:216
#: apps/io.ox/presenter/views/toolbarview.js:220
#: apps/plugins/upsell/simple-wizard/register.js:93
#: module:plugins/upsell/simple-wizard
msgid "Close"
msgstr "Bezárás"

#: apps/io.ox/backbone/views/modal.js:149 module:io.ox/core
#: apps/io.ox/calendar/actions.js:219 module:io.ox/calendar
#: apps/io.ox/calendar/actions/acceptdeny.js:108
#: apps/io.ox/calendar/actions/acceptdeny.js:194
#: apps/io.ox/calendar/actions/acceptdeny.js:227
#: apps/io.ox/calendar/actions/create.js:51
#: apps/io.ox/calendar/actions/delete.js:79
#: apps/io.ox/calendar/actions/delete.js:91
#: apps/io.ox/calendar/actions/edit.js:42 apps/io.ox/calendar/edit/main.js:170
#: module:io.ox/calendar/edit/main apps/io.ox/calendar/edit/main.js:423
#: apps/io.ox/calendar/edit/timezone-dialog.js:141
#: apps/io.ox/calendar/main.js:256 apps/io.ox/calendar/main.js:329
#: apps/io.ox/calendar/month/perspective.js:126
#: apps/io.ox/calendar/settings/timezones/favorite-view.js:92
#: apps/io.ox/calendar/week/perspective.js:135
#: apps/io.ox/calendar/week/perspective.js:180
#: apps/io.ox/contacts/actions/delete.js:38 module:io.ox/contacts
#: apps/io.ox/contacts/distrib/main.js:201
#: apps/io.ox/contacts/edit/main.js:261 apps/io.ox/contacts/main.js:412
#: apps/io.ox/contacts/main.js:744 apps/io.ox/core/desktop.js:1648
#: apps/io.ox/core/export/export.js:104
#: apps/io.ox/core/folder/actions/add.js:111
#: apps/io.ox/core/folder/actions/archive.js:44
#: apps/io.ox/core/folder/actions/common.js:68
#: apps/io.ox/core/folder/actions/remove.js:34
#: apps/io.ox/core/folder/actions/rename.js:66
#: apps/io.ox/core/folder/picker.js:101 apps/io.ox/core/import/import.js:188
#: apps/io.ox/core/main.js:523 apps/io.ox/core/main.js:1539
#: apps/io.ox/core/permissions/permissions.js:371
#: apps/io.ox/core/permissions/permissions.js:405 apps/io.ox/core/print.js:113
#: apps/io.ox/core/relogin.js:103 apps/io.ox/core/sub/subscriptions.js:168
#: module:io.ox/core/sub apps/io.ox/core/sub/subscriptions.js:174
#: apps/io.ox/core/tk/filestorageUtil.js:39
#: apps/io.ox/core/tk/mobiscroll.js:27 apps/io.ox/core/upsell.js:36
#: apps/io.ox/core/viewer/views/sidebar/uploadnewversionview.js:84
#: module:io.ox/core/viewer apps/io.ox/editor/main.js:367 module:io.ox/editor
#: apps/io.ox/files/actions/delete.js:68 module:io.ox/files
#: apps/io.ox/files/actions/edit-description.js:36
#: apps/io.ox/files/actions/rename.js:74 apps/io.ox/files/actions/share.js:49
#: apps/io.ox/files/actions/share.js:55
#: apps/io.ox/files/actions/upload-new-version.js:79
#: apps/io.ox/files/actions/versions-delete.js:26 apps/io.ox/files/main.js:927
#: apps/io.ox/files/main.js:985 apps/io.ox/files/share/permissions.js:875
#: apps/io.ox/keychain/secretRecoveryDialog.js:39 module:io.ox/keychain
#: apps/io.ox/mail/accounts/settings.js:45 module:io.ox/mail/accounts/settings
#: apps/io.ox/mail/accounts/settings.js:275
#: apps/io.ox/mail/accounts/view-form.js:333 module:io.ox/settings
#: apps/io.ox/mail/actions/attachmentEmpty.js:29 module:io.ox/mail
#: apps/io.ox/mail/actions/delete.js:68 apps/io.ox/mail/actions/delete.js:87
#: apps/io.ox/mail/actions/reminder.js:37
#: apps/io.ox/mail/compose/extensions.js:515
#: apps/io.ox/mail/compose/inline-images.js:79
#: apps/io.ox/mail/compose/names.js:163 apps/io.ox/mail/compose/view.js:657
#: apps/io.ox/mail/inplace-reply.js:199
#: apps/io.ox/mail/mailfilter/settings/filter.js:105
#: apps/io.ox/mail/mailfilter/settings/filter.js:329
#: apps/io.ox/mail/main.js:310 apps/io.ox/mail/main.js:1336
#: apps/io.ox/mail/settings/signatures/settings/pane.js:150
#: apps/io.ox/mail/settings/signatures/settings/pane.js:257
#: apps/io.ox/oauth/settings.js:82 apps/io.ox/portal/main.js:692
#: module:io.ox/portal apps/io.ox/portal/settings/widgetview.js:121
#: apps/io.ox/settings/accounts/settings/pane.js:138
#: module:io.ox/settings/accounts apps/io.ox/settings/apps/settings/pane.js:54
#: apps/io.ox/tasks/actions/delete.js:28 module:io.ox/tasks
#: apps/io.ox/tasks/common-extensions.js:77 apps/io.ox/tasks/edit/main.js:197
#: apps/io.ox/tasks/main.js:203 apps/io.ox/tasks/main.js:217
#: apps/plugins/administration/groups/settings/edit.js:133
#: apps/plugins/administration/groups/settings/toolbar.js:67
#: apps/plugins/administration/resources/settings/edit.js:90
#: apps/plugins/administration/resources/settings/toolbar.js:63
#: apps/plugins/core/feedback/register.js:140
#: apps/plugins/notifications/calendar/register.js:85
#: module:plugins/notifications apps/plugins/portal/flickr/register.js:236
#: module:plugins/portal apps/plugins/portal/mail/register.js:244
#: apps/plugins/portal/rss/register.js:155
#: apps/plugins/portal/tumblr/register.js:258
#: apps/plugins/portal/twitter/util.js:120
#: apps/plugins/portal/twitter/util.js:402
#: apps/plugins/portal/userSettings/register.js:111
#: apps/plugins/portal/xing/register.js:111
msgid "Cancel"
msgstr "Mégse"

#: apps/io.ox/calendar/actions.js:212 module:io.ox/calendar
msgid "Do you want the appointments printed in detail or as a compact list?"
msgstr "A találkozók részleteit is ki szeretné nyomtatni vagy csak egy kompakt listában?"

#. answer Button to 'Do you want the appointments printed in detail or as a compact list?'
#: apps/io.ox/calendar/actions.js:215 module:io.ox/calendar
msgid "Detailed"
msgstr "Részletes"

#. answer Button to 'Do you want the appointments printed in detail or as a compact list?'
#: apps/io.ox/calendar/actions.js:217 module:io.ox/calendar
#: apps/io.ox/mail/toolbar.js:242 module:io.ox/mail
msgid "Compact"
msgstr "Kompakt"

#: apps/io.ox/calendar/actions.js:288 module:io.ox/calendar
#: apps/io.ox/calendar/actions.js:303 apps/io.ox/calendar/actions.js:493
#: apps/io.ox/calendar/mobile-toolbar-actions.js:98
#: apps/io.ox/calendar/toolbar.js:95 apps/io.ox/contacts/actions.js:126
#: module:io.ox/contacts apps/io.ox/contacts/actions.js:464
#: apps/io.ox/contacts/mobile-toolbar-actions.js:84 module:io.ox/mail
#: apps/io.ox/contacts/toolbar.js:109
#: apps/io.ox/core/folder/contextmenu.js:325 module:io.ox/core
#: apps/io.ox/files/actions.js:523 module:io.ox/files
#: apps/io.ox/files/actions.js:870 apps/io.ox/files/toolbar.js:228
#: apps/io.ox/mail/actions.js:262 apps/io.ox/mail/actions.js:638
#: apps/io.ox/mail/mobile-toolbar-actions.js:82 apps/io.ox/mail/toolbar.js:136
#: apps/io.ox/tasks/actions.js:317 module:io.ox/tasks
#: apps/io.ox/tasks/actions/move.js:46 apps/io.ox/tasks/actions/move.js:58
#: apps/io.ox/tasks/mobile-toolbar-actions.js:77
#: apps/io.ox/tasks/toolbar.js:108
msgid "Move"
msgstr "Mozgatás"

#. Used as a button label to enter the "edit mode"
#: apps/io.ox/calendar/actions.js:456 module:io.ox/calendar
#: apps/io.ox/calendar/main.js:225 apps/io.ox/calendar/main.js:231
#: apps/io.ox/calendar/main.js:251 apps/io.ox/calendar/main.js:329
#: apps/io.ox/calendar/toolbar.js:64 apps/io.ox/contacts/actions.js:438
#: module:io.ox/contacts apps/io.ox/contacts/main.js:372
#: apps/io.ox/contacts/main.js:378 apps/io.ox/contacts/main.js:410
#: apps/io.ox/contacts/main.js:744
#: apps/io.ox/contacts/mobile-toolbar-actions.js:68 module:io.ox/mail
#: apps/io.ox/contacts/toolbar.js:77 apps/io.ox/files/actions.js:743
#: module:io.ox/files apps/io.ox/files/actions.js:753
#: apps/io.ox/files/main.js:164 apps/io.ox/files/main.js:170
#: apps/io.ox/files/main.js:930 apps/io.ox/files/main.js:985
#: apps/io.ox/files/share/permissions.js:745 module:io.ox/core
#: apps/io.ox/files/toolbar.js:72 apps/io.ox/mail/actions.js:561
#: apps/io.ox/mail/mailfilter/settings/filter.js:159
#: apps/io.ox/mail/main.js:152 apps/io.ox/mail/main.js:158
#: apps/io.ox/mail/main.js:310 apps/io.ox/mail/main.js:1340
#: apps/io.ox/mail/settings/signatures/settings/pane.js:372
#: apps/io.ox/mail/settings/signatures/settings/pane.js:374
#: apps/io.ox/portal/settings/pane.js:279 module:io.ox/portal
#: apps/io.ox/portal/settings/pane.js:280
#: apps/io.ox/settings/accounts/settings/pane.js:114
#: module:io.ox/settings/accounts
#: apps/io.ox/settings/accounts/settings/pane.js:115
#: apps/io.ox/tasks/actions.js:167 module:io.ox/tasks
#: apps/io.ox/tasks/main.js:158 apps/io.ox/tasks/main.js:164
#: apps/io.ox/tasks/main.js:198 apps/io.ox/tasks/main.js:217
#: apps/io.ox/tasks/mobile-toolbar-actions.js:42
#: apps/io.ox/tasks/toolbar.js:52
#: apps/plugins/administration/groups/settings/toolbar.js:92
#: apps/plugins/administration/resources/settings/toolbar.js:88
msgid "Edit"
msgstr "Szerkesztés"

#: apps/io.ox/calendar/actions.js:465 module:io.ox/calendar
#: apps/io.ox/calendar/toolbar.js:72
msgid "Change status"
msgstr "Állapotváltoztatás"

#. Calendar: Create follow-up appointment. Maybe "Folgetermin" in German.
#: apps/io.ox/calendar/actions.js:475 module:io.ox/calendar
msgid "Follow-up"
msgstr "Követés"

#. Really delete portal widget - in contrast to "just disable"
#: apps/io.ox/calendar/actions.js:484 module:io.ox/calendar
#: apps/io.ox/calendar/actions/delete.js:90
#: apps/io.ox/calendar/invitations/register.js:33 module:io.ox/calendar/main
#: apps/io.ox/calendar/mobile-toolbar-actions.js:107
#: apps/io.ox/calendar/toolbar.js:78 apps/io.ox/contacts/actions.js:448
#: module:io.ox/contacts apps/io.ox/contacts/actions/delete.js:37
#: apps/io.ox/contacts/mobile-toolbar-actions.js:78 module:io.ox/mail
#: apps/io.ox/contacts/toolbar.js:85
#: apps/io.ox/core/folder/actions/remove.js:33 module:io.ox/core
#: apps/io.ox/core/folder/contextmenu.js:298
#: apps/io.ox/core/sub/settings/pane.js:215 module:io.ox/core/sub
#: apps/io.ox/core/sub/settings/pane.js:217
#: apps/io.ox/core/viewer/views/toolbarview.js:279
#: apps/io.ox/files/actions.js:779 module:io.ox/files
#: apps/io.ox/files/actions/delete.js:67
#: apps/io.ox/files/actions/versions-delete.js:25
#: apps/io.ox/files/toolbar.js:179 apps/io.ox/mail/actions.js:571
#: apps/io.ox/mail/actions/delete.js:67 apps/io.ox/mail/actions/delete.js:86
#: apps/io.ox/mail/mailfilter/settings/filter.js:328
#: apps/io.ox/mail/mobile-toolbar-actions.js:74
#: apps/io.ox/mail/settings/signatures/settings/pane.js:378
#: apps/io.ox/mail/settings/signatures/settings/pane.js:379
#: apps/io.ox/mail/toolbar.js:79 apps/io.ox/portal/main.js:690
#: module:io.ox/portal apps/io.ox/portal/settings/widgetview.js:119
#: apps/io.ox/settings/accounts/settings/pane.js:112
#: module:io.ox/settings/accounts apps/io.ox/settings/apps/settings/pane.js:96
#: apps/io.ox/tasks/actions.js:308 module:io.ox/tasks
#: apps/io.ox/tasks/actions/delete.js:27
#: apps/io.ox/tasks/mobile-toolbar-actions.js:49
#: apps/io.ox/tasks/toolbar.js:85
#: apps/plugins/administration/groups/settings/toolbar.js:100
#: apps/plugins/administration/resources/settings/toolbar.js:96
#: apps/plugins/portal/twitter/util.js:267 module:plugins/portal
#: apps/plugins/portal/twitter/util.js:401
#: apps/plugins/portal/xing/actions.js:119
msgid "Delete"
msgstr "Törlés"

#: apps/io.ox/calendar/actions.js:502 module:io.ox/calendar
#: apps/io.ox/calendar/toolbar.js:88 apps/io.ox/calendar/toolbar.js:176
#: apps/io.ox/contacts/actions.js:420 module:io.ox/contacts
#: apps/io.ox/contacts/toolbar.js:102 apps/io.ox/core/print.js:108
#: module:io.ox/core apps/io.ox/core/viewer/views/toolbarview.js:221
#: apps/io.ox/mail/actions.js:669 module:io.ox/mail
#: apps/io.ox/mail/toolbar.js:150 apps/io.ox/tasks/actions.js:335
#: module:io.ox/tasks apps/io.ox/tasks/toolbar.js:101
msgid "Print"
msgstr "Nyomtatás"

#: apps/io.ox/calendar/actions.js:518 module:io.ox/calendar
msgid "Send mail to all participants"
msgstr "Levél küldése minden résztvevőnek"

#: apps/io.ox/calendar/actions.js:527 module:io.ox/calendar
msgid "Invite to new appointment"
msgstr "Meghívás új találkozóra"

#: apps/io.ox/calendar/actions.js:536 module:io.ox/calendar
#: apps/io.ox/mail/actions.js:626 module:io.ox/mail
msgid "Save as distribution list"
msgstr "Mentés disztribúciós listaként"

#: apps/io.ox/calendar/actions.js:551 module:io.ox/calendar
msgid "Synchronize calendar"
msgstr "Naptárak szinkronizálása"

#: apps/io.ox/calendar/actions/acceptdeny.js:50 module:io.ox/calendar
#: apps/io.ox/calendar/edit/extensions.js:363 module:io.ox/calendar/edit/main
#: apps/io.ox/calendar/invitations/register.js:607 module:io.ox/calendar/main
#: apps/io.ox/mail/actions.js:700 module:io.ox/mail
#: apps/io.ox/mail/toolbar.js:172 apps/io.ox/tasks/edit/view-template.js:241
#: module:io.ox/tasks/edit
msgid "Reminder"
msgstr "Emlékeztető"

#: apps/io.ox/calendar/actions/acceptdeny.js:87 module:io.ox/calendar
#: apps/io.ox/tasks/actions.js:326 module:io.ox/tasks
#: apps/io.ox/tasks/mobile-toolbar-actions.js:70
#: apps/io.ox/tasks/toolbar.js:95 module:io.ox/mail
msgid "Change confirmation status"
msgstr "Megerősítési állapot módosítása"

#: apps/io.ox/calendar/actions/acceptdeny.js:91 module:io.ox/calendar
msgid ""
"You are about to change your confirmation status. Please leave a comment for "
"other participants."
msgstr "A megerősítési állapotának megváltoztatására készül. Hagyjon egy megjegyzést a többi résztvevőnek."

#: apps/io.ox/calendar/actions/acceptdeny.js:97 module:io.ox/calendar
#: apps/io.ox/calendar/invitations/register.js:265 module:io.ox/calendar/main
#: apps/io.ox/contacts/edit/view-form.js:128 module:io.ox/contacts
#: apps/io.ox/contacts/model.js:226 apps/io.ox/contacts/view-detail.js:438
#: apps/plugins/portal/xing/actions.js:68 module:plugins/portal
msgid "Comment"
msgstr "Megjegyzés"

#: apps/io.ox/calendar/actions/acceptdeny.js:98 module:io.ox/calendar
msgid "Please comment your confirmation status."
msgstr "Adjon megjegyzést a megerősítési állapothoz."

#: apps/io.ox/calendar/actions/acceptdeny.js:105 module:io.ox/calendar
#: apps/io.ox/calendar/invitations/register.js:27 module:io.ox/calendar/main
#: apps/io.ox/calendar/invitations/register.js:29
#: apps/io.ox/calendar/invitations/register.js:31
#: apps/plugins/portal/xing/register.js:112 module:plugins/portal
msgid "Accept"
msgstr "Elfogadás"

#: apps/io.ox/calendar/actions/acceptdeny.js:106 module:io.ox/calendar
#: apps/io.ox/calendar/invitations/register.js:35 module:io.ox/calendar/main
msgid "Tentative"
msgstr "Feltételes"

#: apps/io.ox/calendar/actions/acceptdeny.js:107 module:io.ox/calendar
#: apps/io.ox/calendar/invitations/register.js:36 module:io.ox/calendar/main
msgid "Decline"
msgstr "Visszautasítás"

#: apps/io.ox/calendar/actions/acceptdeny.js:192 module:io.ox/calendar
#: apps/io.ox/calendar/edit/main.js:168 module:io.ox/calendar/edit/main
#: apps/io.ox/calendar/month/perspective.js:125
#: apps/io.ox/calendar/week/perspective.js:134
#: apps/plugins/notifications/calendar/register.js:83
#: module:plugins/notifications
msgid "Ignore conflicts"
msgstr "Ütközések figyelmen kívül hagyása"

#: apps/io.ox/calendar/actions/acceptdeny.js:222 module:io.ox/calendar
msgid ""
"Do you want to confirm the whole series or just one appointment within the "
"series?"
msgstr "A teljes ismétlődést, vagy csak az ismétlődésen belüli egyik találkozót kívánja jóváhagyni?"

#. Use singular in this context
#: apps/io.ox/calendar/actions/acceptdeny.js:225 module:io.ox/calendar
#: apps/io.ox/calendar/actions/edit.js:40
#: apps/io.ox/calendar/week/perspective.js:178
msgid "Series"
msgstr "Ismétlődések"

#: apps/io.ox/calendar/actions/acceptdeny.js:226 module:io.ox/calendar
#: apps/io.ox/calendar/actions/edit.js:41 apps/io.ox/calendar/edit/main.js:383
#: module:io.ox/calendar/edit/main apps/io.ox/calendar/view-detail.js:275
#: apps/io.ox/calendar/week/perspective.js:179
#: apps/io.ox/mail/detail/links.js:73 module:io.ox/mail
msgid "Appointment"
msgstr "Találkozó"

#: apps/io.ox/calendar/actions/create.js:41 module:io.ox/calendar
msgid "Appointments in shared calendars"
msgstr "Találkozók a megosztott naptárakban"

#: apps/io.ox/calendar/actions/create.js:45 module:io.ox/calendar
msgid ""
"The selected calendar is shared by %1$s. Appointments in shared calendars "
"will generally be created on behalf of the owner."
msgstr "A kijelölt naptárat %1$s osztotta meg. A megosztott naptárakban lévő találkozók a naptár tulajdonosa nevében jönnek létre."

#: apps/io.ox/calendar/actions/create.js:46 module:io.ox/calendar
msgid ""
"Do you really want to create an appointment <b>on behalf of the folder "
"owner</b> or do you want to create an appointment <b>with the folder owner</"
"b> in your own calendar?"
msgstr "Valóban létre szeretne hozni egy találkozót <b>a mappa tulajdonosának nevében</b> vagy szeretne egy találkozót létrehozni <b>a mappa tulajdonosával</b> a saját naptárában?"

#: apps/io.ox/calendar/actions/create.js:49 module:io.ox/calendar
msgid "On behalf of the owner"
msgstr "A tulajdonos nevében"

#: apps/io.ox/calendar/actions/create.js:50 module:io.ox/calendar
msgid "Invite owner"
msgstr "Tulajdonos meghívása"

#: apps/io.ox/calendar/actions/delete.js:76 module:io.ox/calendar
msgid ""
"Do you want to delete the whole series or just one appointment within the "
"series?"
msgstr "A teljes ismétlődést, vagy csak az ismétlődésen belüli egyik találkozót kívánja törölni?"

#: apps/io.ox/calendar/actions/delete.js:77 module:io.ox/calendar
#: apps/io.ox/calendar/toolbar.js:79
msgid "Delete appointment"
msgstr "Találkozó törlése"

#: apps/io.ox/calendar/actions/delete.js:78 module:io.ox/calendar
msgid "Delete whole series"
msgstr "Teljes ismétlődés törlése"

#: apps/io.ox/calendar/actions/delete.js:89 module:io.ox/calendar
msgid "Do you want to delete this appointment?"
msgstr "Valóban törölni akarja ezt a találkozót?"

#: apps/io.ox/calendar/actions/edit.js:37 module:io.ox/calendar
#: apps/io.ox/calendar/week/perspective.js:176
msgid ""
"Do you want to edit the whole series or just one appointment within the "
"series?"
msgstr "A teljes ismétlődést, vagy csak az ismétlődésen belüli egyik találkozót kívánja szerkeszteni?"

#: apps/io.ox/calendar/conflicts/conflictList.js:22
#: module:io.ox/calendar/conflicts/conflicts
msgid "Conflicts detected"
msgstr "Ütközés történt"

#: apps/io.ox/calendar/conflicts/conflictList.js:23
#: module:io.ox/calendar/conflicts/conflicts
msgid "The new appointment conflicts with existing appointments."
msgstr "Az új találkozó ütközik a meglévő találkozókkal."

#: apps/io.ox/calendar/detail/main.js:38 module:io.ox/calendar
#: apps/io.ox/calendar/list/perspective.js:66
#: apps/io.ox/calendar/list/perspective.js:77
#: apps/io.ox/calendar/month/perspective.js:75
#: apps/io.ox/calendar/week/perspective.js:83
msgid "Appointment Details"
msgstr "Találkozó részletei"

#: apps/io.ox/calendar/detail/main.js:46 module:io.ox/calendar
#: apps/io.ox/calendar/week/perspective.js:100
#: apps/io.ox/calendar/week/perspective.js:244
msgid "An error occurred. Please try again."
msgstr "Hiba történt. Próbálja újra."

#: apps/io.ox/calendar/edit/extensions.js:55 module:io.ox/calendar/edit/main
#: apps/io.ox/calendar/edit/main.js:191 apps/io.ox/calendar/edit/main.js:314
#: apps/io.ox/calendar/toolbar.js:65 module:io.ox/calendar
msgid "Edit appointment"
msgstr "Találkozó szerkesztése"

#: apps/io.ox/calendar/edit/extensions.js:55 module:io.ox/calendar/edit/main
#: apps/io.ox/calendar/edit/main.js:191 apps/io.ox/calendar/edit/main.js:316
msgid "Create appointment"
msgstr "Találkozó létrehozása"

#: apps/io.ox/calendar/edit/extensions.js:66 module:io.ox/calendar/edit/main
#: apps/io.ox/contacts/distrib/create-dist-view.js:43 module:io.ox/contacts
#: apps/io.ox/contacts/edit/view-form.js:239
#: apps/io.ox/core/folder/actions/imap-subscription.js:54 module:io.ox/core
#: apps/io.ox/core/permissions/permissions.js:370
#: apps/io.ox/core/permissions/permissions.js:405
#: apps/io.ox/core/settings/user.js:45 apps/io.ox/editor/main.js:150
#: module:io.ox/editor apps/io.ox/editor/main.js:172
#: apps/io.ox/files/actions/edit-description.js:35 module:io.ox/files
#: apps/io.ox/files/filepicker.js:38 apps/io.ox/files/share/permissions.js:874
#: apps/io.ox/mail/accounts/settings.js:44 module:io.ox/mail/accounts/settings
#: apps/io.ox/mail/actions/attachmentSave.js:70 module:io.ox/mail
#: apps/io.ox/mail/compose/extensions.js:71
#: apps/io.ox/mail/compose/names.js:162
#: apps/io.ox/mail/mailfilter/settings/filter.js:104
#: apps/io.ox/mail/settings/signatures/settings/pane.js:149
#: apps/io.ox/oauth/settings.js:80 module:io.ox/settings
#: apps/io.ox/tasks/edit/view-template.js:47 module:io.ox/tasks/edit
#: apps/io.ox/tasks/edit/view-template.js:89
#: apps/plugins/administration/groups/settings/edit.js:132
#: apps/plugins/administration/resources/settings/edit.js:89
#: apps/plugins/portal/flickr/register.js:235 module:plugins/portal
#: apps/plugins/portal/mail/register.js:243
#: apps/plugins/portal/rss/register.js:154 module:io.ox/portal
#: apps/plugins/portal/tumblr/register.js:257
msgid "Save"
msgstr "Mentés"

#: apps/io.ox/calendar/edit/extensions.js:66 module:io.ox/calendar/edit/main
#: apps/io.ox/calendar/mobile-toolbar-actions.js:36 module:io.ox/calendar
#: apps/io.ox/tasks/edit/view-template.js:42 module:io.ox/tasks/edit
#: apps/io.ox/tasks/edit/view-template.js:92
#: apps/plugins/administration/groups/settings/edit.js:132 module:io.ox/core
#: apps/plugins/administration/resources/settings/edit.js:89
msgid "Create"
msgstr "Létrehozás"

#: apps/io.ox/calendar/edit/extensions.js:98 module:io.ox/calendar/edit/main
#: apps/io.ox/contacts/distrib/create-dist-view.js:54 module:io.ox/contacts
#: apps/io.ox/contacts/edit/view-form.js:253
#: apps/io.ox/core/settings/user.js:46
#: apps/io.ox/mail/compose/extensions.js:60 module:io.ox/mail
#: apps/io.ox/mail/mailfilter/settings/filter/view-form.js:77
#: module:io.ox/settings apps/io.ox/tasks/edit/view-template.js:77
#: module:io.ox/tasks/edit
msgid "Discard"
msgstr "Eldobás"

#: apps/io.ox/calendar/edit/extensions.js:130 module:io.ox/calendar/edit/main
#: apps/io.ox/core/folder/picker.js:77 module:io.ox/core
#: apps/io.ox/mail/mailfilter/settings/filter/view-form.js:795
#: module:io.ox/settings
msgid "Select folder"
msgstr "Válasszon mappát"

#: apps/io.ox/calendar/edit/extensions.js:152 module:io.ox/calendar/edit/main
msgid "Calendar:"
msgstr "Naptár:"

#: apps/io.ox/calendar/edit/extensions.js:178 module:io.ox/calendar/edit/main
#: apps/io.ox/calendar/util.js:48 module:io.ox/calendar
#: apps/io.ox/mail/actions/reminder.js:47 module:io.ox/mail
#: apps/io.ox/mail/compose/extensions.js:318
#: apps/io.ox/mail/compose/extensions.js:322
#: apps/io.ox/mail/mailfilter/settings/filter/view-form.js:56
#: module:io.ox/settings apps/io.ox/mail/vacationnotice/settings/model.js:174
#: apps/io.ox/mail/view-options.js:36
#: apps/io.ox/tasks/edit/view-template.js:106 module:io.ox/tasks/edit
#: apps/io.ox/tasks/main.js:833 module:io.ox/tasks
msgid "Subject"
msgstr "Tárgy"

#: apps/io.ox/calendar/edit/extensions.js:197 module:io.ox/calendar/edit/main
#: apps/io.ox/calendar/print-compact.js:80 module:io.ox/calendar
#: apps/io.ox/calendar/util.js:49
msgid "Location"
msgstr "Hely"

#: apps/io.ox/calendar/edit/extensions.js:223 module:io.ox/calendar/edit/main
msgid "Starts on"
msgstr "Kezdődik"

#: apps/io.ox/calendar/edit/extensions.js:245 module:io.ox/calendar/edit/main
msgid "Ends on"
msgstr "Befejeződik"

#. %1$s timezone abbreviation of the appointment
#. %2$s default user timezone
#: apps/io.ox/calendar/edit/extensions.js:269 module:io.ox/calendar/edit/main
msgid ""
"The timezone of this appointment (%1$s) differs from your default timezone "
"(%2$s)."
msgstr "A találkozó időzónája (%1$s) eltár az alapértelmezett időzónától (%2$s)."

#: apps/io.ox/calendar/edit/extensions.js:284 module:io.ox/calendar/edit/main
#: apps/io.ox/tasks/edit/view-template.js:219 module:io.ox/tasks/edit
msgid "All day"
msgstr "Egész nap"

#: apps/io.ox/calendar/edit/extensions.js:322 module:io.ox/calendar/edit/main
#: apps/io.ox/calendar/util.js:50 module:io.ox/calendar
#: apps/io.ox/core/viewer/views/sidebar/filedescriptionview.js:96
#: module:io.ox/core/viewer apps/io.ox/files/actions/edit-description.js:31
#: module:io.ox/files apps/io.ox/tasks/edit/view-template.js:120
#: module:io.ox/tasks/edit
#: apps/plugins/administration/resources/settings/edit.js:50 module:io.ox/core
#: apps/plugins/portal/flickr/register.js:228 module:plugins/portal
#: apps/plugins/portal/mail/register.js:237
#: apps/plugins/portal/rss/register.js:148 module:io.ox/portal
#: apps/plugins/portal/tumblr/register.js:250
msgid "Description"
msgstr "Leírás"

#: apps/io.ox/calendar/edit/extensions.js:335 module:io.ox/calendar/edit/main
#: apps/io.ox/calendar/edit/extensions.js:341
#: apps/io.ox/tasks/edit/view-template.js:134 module:io.ox/tasks/edit
#: apps/io.ox/tasks/edit/view-template.js:154
msgid "Expand form"
msgstr "Űrlap kibontása"

#: apps/io.ox/calendar/edit/extensions.js:344 module:io.ox/calendar/edit/main
#: apps/io.ox/tasks/edit/view-template.js:131 module:io.ox/tasks/edit
#: apps/io.ox/tasks/edit/view-template.js:154
msgid "Collapse form"
msgstr "Űrlap összecsukása"

#: apps/io.ox/calendar/edit/extensions.js:387 module:io.ox/calendar/edit/main
#: apps/io.ox/calendar/util.js:30 module:io.ox/calendar
msgid "Reserved"
msgstr "Foglalt"

#: apps/io.ox/calendar/edit/extensions.js:388 module:io.ox/calendar/edit/main
#: apps/io.ox/calendar/util.js:30 module:io.ox/calendar
msgid "Temporary"
msgstr "Ideiglenes"

#: apps/io.ox/calendar/edit/extensions.js:389 module:io.ox/calendar/edit/main
#: apps/io.ox/calendar/util.js:30 module:io.ox/calendar
msgid "Absent"
msgstr "Hiányzik"

#: apps/io.ox/calendar/edit/extensions.js:390 module:io.ox/calendar/edit/main
#: apps/io.ox/calendar/util.js:30 module:io.ox/calendar
msgid "Free"
msgstr "Szabad"

#: apps/io.ox/calendar/edit/extensions.js:396 module:io.ox/calendar/edit/main
#: apps/io.ox/calendar/view-detail.js:216 module:io.ox/calendar
msgid "Shown as"
msgstr "Megjelenik mint"

#: apps/io.ox/calendar/edit/extensions.js:434 module:io.ox/calendar/edit/main
#: apps/io.ox/mail/view-options.js:37 module:io.ox/mail
#: apps/io.ox/portal/settings/pane.js:169 module:io.ox/portal
#: apps/io.ox/portal/settings/pane.js:171
msgid "Color"
msgstr "Szín"

#: apps/io.ox/calendar/edit/extensions.js:471 module:io.ox/calendar/edit/main
#: apps/io.ox/tasks/edit/view-template.js:423 module:io.ox/tasks/edit
#: apps/plugins/portal/flickr/register.js:222 module:plugins/portal
msgid "Type"
msgstr "Típus"

#: apps/io.ox/calendar/edit/extensions.js:474 module:io.ox/calendar/edit/main
#: apps/io.ox/calendar/list/view-grid-template.js:84 module:io.ox/calendar
#: apps/io.ox/calendar/view-grid-template.js:75
#: apps/io.ox/contacts/view-detail.js:154 module:io.ox/contacts
#: apps/io.ox/tasks/edit/view-template.js:426 module:io.ox/tasks/edit
msgid "Private"
msgstr "Személyes"

#: apps/io.ox/calendar/edit/extensions.js:530 module:io.ox/calendar/edit/main
msgid "Notify all participants by email."
msgstr "Minden résztvevő értesítése e-mailben."

#: apps/io.ox/calendar/edit/extensions.js:549 module:io.ox/calendar/edit/main
#: apps/io.ox/calendar/view-detail.js:375 module:io.ox/calendar
#: apps/io.ox/contacts/edit/view-form.js:130 module:io.ox/contacts
#: apps/io.ox/mail/compose/extensions.js:537 module:io.ox/mail
#: apps/io.ox/mail/compose/extensions.js:556
#: apps/io.ox/tasks/edit/view-template.js:480 module:io.ox/tasks/edit
#: apps/io.ox/tasks/view-detail.js:92 module:io.ox/tasks
#: apps/io.ox/tasks/view-detail.js:233
msgid "Attachments"
msgstr "Mellékletek"

#: apps/io.ox/calendar/edit/extensions.js:630 module:io.ox/calendar/edit/main
#: apps/io.ox/contacts/edit/view-form.js:390 module:io.ox/contacts
#: apps/io.ox/tasks/edit/view-template.js:722 module:io.ox/tasks/edit
msgid "Drop here to upload a <b class=\"dndignore\">new attachment</b>"
msgstr "Húzza ide a feltöltendő <b class=\"dndignore\">új mellékletet</b>"

#: apps/io.ox/calendar/edit/extensions.js:672 module:io.ox/calendar/edit/main
#: apps/io.ox/calendar/freebusy/templates.js:31 module:io.ox/calendar/freebusy
#: apps/io.ox/calendar/toolbar.js:51 module:io.ox/calendar
msgid "Find a free time"
msgstr "Szabad idő keresése"

#: apps/io.ox/calendar/edit/main.js:65 module:io.ox/calendar/edit/main
msgid "Description has been copied"
msgstr "A leírás átmásolva"

#: apps/io.ox/calendar/edit/main.js:130 module:io.ox/calendar/edit/main
msgid "The field \"%1$s\" exceeds its maximum size of %2$d characters."
msgstr "A(z) \"%1$s\" mező elérte a maximális %2$d karakterszámot."

#: apps/io.ox/calendar/edit/main.js:165 module:io.ox/calendar/edit/main
msgid "Conflicts with resources cannot be ignored"
msgstr "Az erőforrásokkal történő ütközés nem hagyható figyelmen kívül"

#: apps/io.ox/calendar/edit/main.js:419 module:io.ox/calendar/edit/main
#: apps/io.ox/contacts/distrib/main.js:197 module:io.ox/contacts
#: apps/io.ox/contacts/edit/main.js:257 apps/io.ox/editor/main.js:363
#: module:io.ox/editor apps/io.ox/tasks/edit/main.js:193 module:io.ox/tasks
msgid "Do you really want to discard your changes?"
msgstr "Eldobja ezeket a módosításokat?"

#. "Discard changes" appears in combination with "Cancel" (this action)
#. Translation should be distinguishable for the user
#: apps/io.ox/calendar/edit/main.js:422 module:io.ox/calendar/edit/main
#: apps/io.ox/contacts/distrib/main.js:200 module:io.ox/contacts
#: apps/io.ox/contacts/edit/main.js:260 apps/io.ox/editor/main.js:366
#: module:io.ox/editor apps/io.ox/tasks/edit/main.js:196 module:io.ox/tasks
msgctxt "dialog"
msgid "Discard changes"
msgstr "Módosítások elvetése"

#. as in: The appointment is repeated every day, or The appointment is repeated every %1$d days.
#. This is inserted into an HTML construct.
#: apps/io.ox/calendar/edit/recurrence-view.js:466
#: module:io.ox/calendar/edit/main
#: apps/io.ox/calendar/edit/recurrence-view.js:541
#: apps/io.ox/calendar/edit/recurrence-view.js:544
msgid "every %1$d day"
msgid_plural "every %1$d days"
msgstr[0] "minden %1$d. nap"
msgstr[1] "minden %1$d. nap"

#. as in: The appointment is repeated every week, or The appointment is repeated every %1$d weeks.
#. This is inserted into an HTML construct.
#: apps/io.ox/calendar/edit/recurrence-view.js:467
#: module:io.ox/calendar/edit/main
#: apps/io.ox/calendar/edit/recurrence-view.js:562
#: apps/io.ox/calendar/edit/recurrence-view.js:565
msgid "every %1$d week"
msgid_plural "every %1$d weeks"
msgstr[0] "minden %1$d. héten"
msgstr[1] "minden %1$d. héten"

#. as in: The appointment is repeated on day 12 every month, or The appointment is repeated on day 12 every %1$d months.
#. This is inserted into an HTML construct.
#: apps/io.ox/calendar/edit/recurrence-view.js:468
#: module:io.ox/calendar/edit/main
#: apps/io.ox/calendar/edit/recurrence-view.js:585
#: apps/io.ox/calendar/edit/recurrence-view.js:587
#: apps/io.ox/calendar/edit/recurrence-view.js:642
msgid "every %1$d month"
msgid_plural "every %1$d months"
msgstr[0] "minden %1$d. hónap"
msgstr[1] "minden %1$d. hónap"

#: apps/io.ox/calendar/edit/recurrence-view.js:469
#: module:io.ox/calendar/edit/main
#: apps/io.ox/calendar/edit/recurrence-view.js:763
msgid "after %1$d appointment"
msgid_plural "after %1$d appointments"
msgstr[0] "%1$d találkozó után"
msgstr[1] "%1$d találkozó után"

#: apps/io.ox/calendar/edit/recurrence-view.js:482
#: module:io.ox/calendar/edit/main
msgid "Click to close the recurrence view"
msgstr "Kattintson az ismétlődési nézet bezárásához"

#: apps/io.ox/calendar/edit/recurrence-view.js:509
#: module:io.ox/calendar/edit/main
msgid "Click on the links to change the values."
msgstr "Kattintson a hivatkozásokra az értékek megváltoztatásához."

#: apps/io.ox/calendar/edit/recurrence-view.js:510
#: module:io.ox/calendar/edit/main
msgid "Click on a sentence to choose when to repeat the appointment."
msgstr "Kattintson egy mondatra a találkozó megismétlési idejének kiválasztásához."

#: apps/io.ox/calendar/edit/recurrence-view.js:511
#: module:io.ox/calendar/edit/main
msgid ""
"The appointment is repeated <a href=\"#\" data-attribute=\"recurrenceType\" "
"data-widget=\"options\">weekly</a>."
msgstr "A találkozó <a href=\"#\" data-attribute=\"recurrenceType\" data-widget=\"options\">hetente</a> ismétlődik."

#. recurring appointment: the appointment is repeated daily
#: apps/io.ox/calendar/edit/recurrence-view.js:517
#: module:io.ox/calendar/edit/main
msgid "daily"
msgstr "naponta"

#. recurring appointment: the appointment is repeated weekly
#: apps/io.ox/calendar/edit/recurrence-view.js:519
#: module:io.ox/calendar/edit/main
msgid "weekly"
msgstr "hetente"

#. recurring appointment: the appointment is repeated monthly
#: apps/io.ox/calendar/edit/recurrence-view.js:521
#: module:io.ox/calendar/edit/main
msgid "monthly"
msgstr "havonta"

#. recurring appointment: the appointment is repeated yearly
#: apps/io.ox/calendar/edit/recurrence-view.js:523
#: module:io.ox/calendar/edit/main
msgid "yearly"
msgstr "évente"

#: apps/io.ox/calendar/edit/recurrence-view.js:529
#: module:io.ox/calendar/edit/main
msgid ""
"The appointment is repeated <a href=\"#\"  data-widget=\"number\" data-"
"attribute=\"interval\">every <span class=\"number-control\">2</span> days</"
"a>."
msgstr "A találkozó minden <a href=\"#\" data-widget=\"number\" data-attribute=\"interval\"><span class=\"number-control\">2</span>. nap</a> ismétlődik."

#. as in: The appointment is repeated every day
#. This is inserted into an HTML construct and is the form without the number
#: apps/io.ox/calendar/edit/recurrence-view.js:536
#: module:io.ox/calendar/edit/main
msgid "every day"
msgstr "minden nap"

#: apps/io.ox/calendar/edit/recurrence-view.js:550
#: module:io.ox/calendar/edit/main
msgid ""
"The appointment is repeated <a href=\"#\"  data-widget=\"number\" data-"
"attribute=\"interval\">every <span class=\"number-control\">2</span> weeks</"
"a> on <a href=\"#\"  data-widget=\"days\" data-attribute=\"days\">monday</a>."
msgstr "A találkozó minden <a href=\"#\" data-widget=\"number\" data-attribute=\"interval\"><span class=\"number-control\">2</span>. héten</a> <a href=\"#\" data-widget=\"days\" data-attribute=\"days\">hétfőn ismétlődik</a>."

#. as in: The appointment is repeated every week
#. This is inserted into an HTML construct and is the form without the number
#: apps/io.ox/calendar/edit/recurrence-view.js:558
#: module:io.ox/calendar/edit/main
msgid "every week"
msgstr "minden héten"

#: apps/io.ox/calendar/edit/recurrence-view.js:572
#: module:io.ox/calendar/edit/main
msgid ""
"The appointment is repeated on day <a href=\"#\" data-widget=\"number\" data-"
"attribute=\"dayInMonth\"><span class=\"number-control\">10</span></a> <a "
"href=\"#\" data-widget=\"number\" data-attribute=\"interval\">every <span "
"class=\"number-control\">2</span> months</a>."
msgstr "A találkozó <a href=\"#\" data-widget=\"number\" data-attribute=\"interval\">minden <span class=\"number-control\">2</span>. hónap</a> <a href=\"#\" data-widget=\"number\" data-attribute=\"dayInMonth\"><span class=\"number-control\">10</span></a>. napján ismétlődik."

#. as in: The appointment is repeated every month
#. This is inserted into an HTML construct and is the form without the number
#: apps/io.ox/calendar/edit/recurrence-view.js:581
#: module:io.ox/calendar/edit/main
#: apps/io.ox/calendar/edit/recurrence-view.js:640
msgid "every month"
msgstr "minden hónap"

#: apps/io.ox/calendar/edit/recurrence-view.js:601
#: module:io.ox/calendar/edit/main
msgid ""
"The appointment is repeated the <a href=\"#\" data-widget=\"options\" data-"
"attribute=\"ordinal\">second</a> <a href=\"#\" data-widget=\"options\" data-"
"attribute=\"day\">Wednesday</a> <a href=\"#\" data-widget=\"number\" data-"
"attribute=\"interval\">every <span class=\"number-control\">2</span> months</"
"a>."
msgstr "A találkozó <a href=\"#\" data-widget=\"number\" data-attribute=\"interval\">minden <span class=\"number-control\">2</span>. hónap</a> <a href=\"#\" data-widget=\"options\" data-attribute=\"ordinal\">második</a> <a href=\"#\" data-widget=\"options\" data-attribute=\"day\">szerdai</a> napján ismétlődik."

#. As in last monday, tuesday, wednesday ... , day of the week, day of the weekend
#. as in: last week or last Monday
#: apps/io.ox/calendar/edit/recurrence-view.js:607
#: module:io.ox/calendar/edit/main
#: apps/io.ox/calendar/edit/recurrence-view.js:690
#: apps/io.ox/calendar/util.js:28 module:io.ox/calendar
msgid "last"
msgstr "utolsó"

#. As in first monday, tuesday, wednesday ... , day of the week, day of the weekend
#. as in: first week or first Monday
#: apps/io.ox/calendar/edit/recurrence-view.js:610
#: module:io.ox/calendar/edit/main
#: apps/io.ox/calendar/edit/recurrence-view.js:682
#: apps/io.ox/calendar/util.js:28 module:io.ox/calendar
msgid "first"
msgstr "első"

#. As in second monday, tuesday, wednesday ... , day of the week, day of the weekend
#. as in: second week or second Monday
#: apps/io.ox/calendar/edit/recurrence-view.js:613
#: module:io.ox/calendar/edit/main
#: apps/io.ox/calendar/edit/recurrence-view.js:684
#: apps/io.ox/calendar/util.js:28 module:io.ox/calendar
msgid "second"
msgstr "második"

#. As in third monday, tuesday, wednesday ... , day of the week, day of the weekend
#. as in: third week or third Monday
#: apps/io.ox/calendar/edit/recurrence-view.js:616
#: module:io.ox/calendar/edit/main
#: apps/io.ox/calendar/edit/recurrence-view.js:686
#: apps/io.ox/calendar/util.js:28 module:io.ox/calendar
msgid "third"
msgstr "harmadik"

#. As in fourth monday, tuesday, wednesday ... , day of the week, day of the weekend
#. as in: fourth week or fourth Monday
#: apps/io.ox/calendar/edit/recurrence-view.js:619
#: module:io.ox/calendar/edit/main
#: apps/io.ox/calendar/edit/recurrence-view.js:688
#: apps/io.ox/calendar/util.js:28 module:io.ox/calendar
msgid "fourth"
msgstr "negyedik"

#: apps/io.ox/calendar/edit/recurrence-view.js:628
#: module:io.ox/calendar/edit/main
#: apps/io.ox/calendar/edit/recurrence-view.js:696
msgid "day of the week"
msgstr "nap a héten"

#: apps/io.ox/calendar/edit/recurrence-view.js:629
#: module:io.ox/calendar/edit/main
#: apps/io.ox/calendar/edit/recurrence-view.js:697
msgid "day of the weekend"
msgstr "nap a hétvégén"

#: apps/io.ox/calendar/edit/recurrence-view.js:648
#: module:io.ox/calendar/edit/main
msgid ""
"The appointment is repeated every year on day <a href=\"#\" data-widget="
"\"number\" data-attribute=\"dayInMonth\"><span class=\"number-control\">10</"
"span></a> of <a href=\"#\" data-widget=\"options\" data-attribute=\"month"
"\">October</a>."
msgstr "A találkozó minden év <a href=\"#\" data-widget=\"options\" data-attribute=\"month\">október</a> <a href=\"#\" data-widget=\"number\" data-attribute=\"dayInMonth\"><span class=\"number-control\">10</span></a>. napján ismétlődik."

#: apps/io.ox/calendar/edit/recurrence-view.js:660
#: module:io.ox/calendar/edit/main
#: apps/io.ox/calendar/edit/recurrence-view.js:706
msgid "January"
msgstr "Január"

#: apps/io.ox/calendar/edit/recurrence-view.js:661
#: module:io.ox/calendar/edit/main
#: apps/io.ox/calendar/edit/recurrence-view.js:707
msgid "February"
msgstr "Február"

#: apps/io.ox/calendar/edit/recurrence-view.js:662
#: module:io.ox/calendar/edit/main
#: apps/io.ox/calendar/edit/recurrence-view.js:708
msgid "March"
msgstr "Március"

#: apps/io.ox/calendar/edit/recurrence-view.js:663
#: module:io.ox/calendar/edit/main
#: apps/io.ox/calendar/edit/recurrence-view.js:709
msgid "April"
msgstr "Április"

#: apps/io.ox/calendar/edit/recurrence-view.js:664
#: module:io.ox/calendar/edit/main
#: apps/io.ox/calendar/edit/recurrence-view.js:710
msgid "May"
msgstr "Május"

#: apps/io.ox/calendar/edit/recurrence-view.js:665
#: module:io.ox/calendar/edit/main
#: apps/io.ox/calendar/edit/recurrence-view.js:711
msgid "June"
msgstr "Június"

#: apps/io.ox/calendar/edit/recurrence-view.js:666
#: module:io.ox/calendar/edit/main
#: apps/io.ox/calendar/edit/recurrence-view.js:712
msgid "July"
msgstr "Július"

#: apps/io.ox/calendar/edit/recurrence-view.js:667
#: module:io.ox/calendar/edit/main
#: apps/io.ox/calendar/edit/recurrence-view.js:713
msgid "August"
msgstr "Augusztus"

#: apps/io.ox/calendar/edit/recurrence-view.js:668
#: module:io.ox/calendar/edit/main
#: apps/io.ox/calendar/edit/recurrence-view.js:714
msgid "September"
msgstr "Szeptember"

#: apps/io.ox/calendar/edit/recurrence-view.js:669
#: module:io.ox/calendar/edit/main
#: apps/io.ox/calendar/edit/recurrence-view.js:715
msgid "October"
msgstr "Október"

#: apps/io.ox/calendar/edit/recurrence-view.js:670
#: module:io.ox/calendar/edit/main
#: apps/io.ox/calendar/edit/recurrence-view.js:716
msgid "November"
msgstr "November"

#: apps/io.ox/calendar/edit/recurrence-view.js:671
#: module:io.ox/calendar/edit/main
#: apps/io.ox/calendar/edit/recurrence-view.js:717
msgid "December"
msgstr "December"

#: apps/io.ox/calendar/edit/recurrence-view.js:676
#: module:io.ox/calendar/edit/main
msgid ""
"The appointment is repeated every <a href=\"#\" data-widget=\"options\" data-"
"attribute=\"ordinal\">first</a> <a href=\"#\" data-widget=\"options\" data-"
"attribute=\"day\">Wednesday</a> in <a href=\"#\" data-widget=\"options\" "
"data-attribute=\"month\">October</a>."
msgstr "A találkozó <a href=\"#\" data-widget=\"options\" data-attribute=\"month\">október</a> minden <a href=\"#\" data-widget=\"options\" data-attribute=\"ordinal\">első</a> <a href=\"#\" data-widget=\"options\" data-attribute=\"day\">szerdai</a> napján ismétlődik."

#: apps/io.ox/calendar/edit/recurrence-view.js:728
#: module:io.ox/calendar/edit/main
#: apps/io.ox/calendar/edit/recurrence-view.js:742
msgid "never ends"
msgstr "soha nem fejeződik be"

#: apps/io.ox/calendar/edit/recurrence-view.js:729
#: module:io.ox/calendar/edit/main
msgid "ends on a specific date"
msgstr "adott dátumon fejeződik be"

#: apps/io.ox/calendar/edit/recurrence-view.js:730
#: module:io.ox/calendar/edit/main
msgid "ends after a certain number of appointments"
msgstr "adott számú találkozó után fejeződik be"

#: apps/io.ox/calendar/edit/recurrence-view.js:733
#: module:io.ox/calendar/edit/main
msgid "ends"
msgstr "befejeződik"

#: apps/io.ox/calendar/edit/recurrence-view.js:737
#: module:io.ox/calendar/edit/main
msgid ""
"The series <a href=\"#\" data-attribute=\"ending\" data-widget=\"options"
"\">never ends</a>."
msgstr "Az ismétlődés <a href=\"#\" data-attribute=\"ending\" data-widget=\"options\">soha nem fejeződik be</a>."

#: apps/io.ox/calendar/edit/recurrence-view.js:746
#: module:io.ox/calendar/edit/main
msgid ""
"The series <a href=\"#\" data-attribute=\"ending\" data-widget=\"options"
"\">ends</a> on <a href=\"#\" data-attribute=\"until\" data-widget="
"\"datePicker\">11/03/2013</a>."
msgstr "Az ismétlődés <a href=\"#\" data-attribute=\"ending\" data-widget=\"options\">befejeződik</a> ekkor: <a href=\"#\" data-attribute=\"until\" data-widget=\"datePicker\">11/03/2013</a>."

#: apps/io.ox/calendar/edit/recurrence-view.js:756
#: module:io.ox/calendar/edit/main
msgid ""
"The series <a href=\"#\" data-attribute=\"ending\" data-widget=\"options"
"\">ends</a> <a href=\"#\" data-attribute=\"occurrences\" data-widget=\"number"
"\">after <span class=\"number-control\">2</span> appointments</a>."
msgstr "Az ismétlődés <a href=\"#\" data-attribute=\"ending\" data-widget=\"options\">befejeződik</a> <a href=\"#\" data-attribute=\"occurrences\" data-widget=\"number\"><span class=\"number-control\">2</span> találkozó után</a>."

#: apps/io.ox/calendar/edit/recurrence-view.js:1110
#: module:io.ox/calendar/edit/main
msgid "Please choose a sentence below."
msgstr "Válasszon egy mondatot alább."

#: apps/io.ox/calendar/edit/recurrence-view.js:1234
#: module:io.ox/calendar/edit/main
msgid "Repeat"
msgstr "Ismétlés"

#: apps/io.ox/calendar/edit/timezone-dialog.js:42
#: module:io.ox/calendar/edit/main
msgid "Start date timezone"
msgstr "Kezdés dátumának időzónája"

#: apps/io.ox/calendar/edit/timezone-dialog.js:64
#: module:io.ox/calendar/edit/main
msgid "End date timezone"
msgstr "Befejezés dátumának időzónája"

#: apps/io.ox/calendar/edit/timezone-dialog.js:86
#: module:io.ox/calendar/edit/main
msgid ""
"If you select different timezones, the appointment's start and end dates are "
"saved in the timezone of the appointment's start date. A different end date "
"timezone only allows a convenient conversion."
msgstr "Amennyiben különböző időzónákat választ, akkor a találkozó kezdete és befejezése is a találkozó kezdetének időzónájában kerül mentésre. A különböző időzóna a befejező dátumon egy átalakítás eredménye."

#: apps/io.ox/calendar/edit/timezone-dialog.js:106
#: module:io.ox/calendar/edit/main
msgid "Convert the entered start and end dates to match the modified timezones"
msgstr "A megadott kezdő- és befejeződátum konvertálása a módosított időzónák szerint."

#: apps/io.ox/calendar/edit/timezone-dialog.js:139
#: module:io.ox/calendar/edit/main
msgid "Change timezone"
msgstr "Időzóna megváltoztatása"

#: apps/io.ox/calendar/edit/timezone-dialog.js:140
#: module:io.ox/calendar/edit/main
msgid "Change"
msgstr "Módosítás"

#: apps/io.ox/calendar/freebusy/templates.js:31 module:io.ox/calendar/freebusy
#: apps/io.ox/calendar/toolbar.js:50 module:io.ox/calendar
msgid "Scheduling"
msgstr "Ütemezés"

#: apps/io.ox/calendar/freebusy/templates.js:74 module:io.ox/calendar/freebusy
msgid "Change view"
msgstr "Nézet megváltoztatása"

#: apps/io.ox/calendar/freebusy/templates.js:80 module:io.ox/calendar/freebusy
#: apps/io.ox/calendar/toolbar.js:162 module:io.ox/calendar
msgid "Workweek"
msgstr "Munkahét"

#: apps/io.ox/calendar/freebusy/templates.js:81 module:io.ox/calendar/freebusy
#: apps/io.ox/calendar/toolbar.js:163 module:io.ox/calendar
msgid "Week"
msgstr "Hét"

#: apps/io.ox/calendar/freebusy/templates.js:92 module:io.ox/calendar/freebusy
msgid ""
"If you spot a free time, just select this area. To do this, move the cursor "
"to the start time, hold the mouse button, and <b>drag the mouse</b> to the "
"end time."
msgstr "Ha szabad időt vesz részre, válassza ezt a területet. Ehhez vigye a kurzort a kezdési időre, tartsa lenyomva az egérgombot és <b>húzza az egeret</b> a befejezési időre."

#: apps/io.ox/calendar/freebusy/templates.js:94 module:io.ox/calendar/freebusy
msgid ""
"You will automatically return to the appointment dialog. The selected start "
"and end time as well as the current participant list will be applied."
msgstr "Automatikusan vissza fog térni a találkozó ablakba. A kijelölt kezdési és befejezési idő, valamint a jelenlegi résztvevőlista hozzá lesz fűzve."

#: apps/io.ox/calendar/freebusy/templates.js:98 module:io.ox/calendar/freebusy
msgid "How does this work?"
msgstr "Hogyan működik?"

#: apps/io.ox/calendar/freebusy/templates.js:104
#: module:io.ox/calendar/freebusy apps/io.ox/core/main.js:988
#: module:io.ox/core apps/io.ox/help/center.js:103 module:io.ox/help
msgid "Help"
msgstr "Súgó"

#: apps/io.ox/calendar/freebusy/templates.js:111
#: module:io.ox/calendar/freebusy
msgid "Back to appointment"
msgstr "Vissza a találkozóhoz"

#: apps/io.ox/calendar/freebusy/templates.js:118
#: module:io.ox/calendar/freebusy
msgid "Quit"
msgstr "Kilépés"

#: apps/io.ox/calendar/freebusy/templates.js:125
#: module:io.ox/calendar/freebusy apps/io.ox/mail/actions/reminder.js:52
#: module:io.ox/mail
msgid "Note"
msgstr "Megjegyzés"

#. Warning dialog
#. %1$s is a folder/calendar name
#. %2$s is the folder owner
#: apps/io.ox/calendar/freebusy/templates.js:131
#: module:io.ox/calendar/freebusy
msgid ""
"You are not allowed to create appointments in \"%1$s\" owned by %2$s. "
"Appointments will therefore be created in your private calendar."
msgstr "Nem hozhat létre találkozókat %2$s „%1$s” naptárában. Emiatt a találkozók a saját naptárában kerülnek létrehozásra."

#. Warning dialog
#. %1$s is a folder/calendar name
#: apps/io.ox/calendar/freebusy/templates.js:135
#: module:io.ox/calendar/freebusy
msgid ""
"You are not allowed to create appointments in \"%1$s\". Appointments will "
"therefore be created in your private calendar."
msgstr "Nem hozhat létre találkozókat „%1$s” naptárban. Emiatt a találkozók a saját naptárában kerülnek létrehozásra."

#: apps/io.ox/calendar/invitations/register.js:28 module:io.ox/calendar/main
#: apps/io.ox/calendar/invitations/register.js:32
msgid "Accept changes"
msgstr "Változások elfogadása"

#: apps/io.ox/calendar/invitations/register.js:30 module:io.ox/calendar/main
msgid "Add new participant"
msgstr "Új résztvevő hozzáadása"

#: apps/io.ox/calendar/invitations/register.js:34 module:io.ox/calendar/main
msgid "Reject changes"
msgstr "Változások elvetése"

#: apps/io.ox/calendar/invitations/register.js:37 module:io.ox/calendar/main
msgid "Ignore"
msgstr "Mellőzés"

#: apps/io.ox/calendar/invitations/register.js:55 module:io.ox/calendar/main
#: apps/io.ox/calendar/invitations/register.js:57
#: apps/io.ox/calendar/invitations/register.js:59
#: apps/io.ox/calendar/invitations/register.js:68
msgid "You have accepted the appointment"
msgstr "Elfogadta a találkozót"

#: apps/io.ox/calendar/invitations/register.js:56 module:io.ox/calendar/main
msgid "Changes have been saved"
msgstr "A változtatások mentésre kerültek"

#: apps/io.ox/calendar/invitations/register.js:58 module:io.ox/calendar/main
msgid "Added the new participant"
msgstr "Az új résztvevő hozzáadva"

#: apps/io.ox/calendar/invitations/register.js:60 module:io.ox/calendar/main
msgid "The appointment has been updated"
msgstr "A találkozó frissítve"

#: apps/io.ox/calendar/invitations/register.js:61 module:io.ox/calendar/main
msgid "The appointment has been deleted"
msgstr "A találkozó törölve"

#: apps/io.ox/calendar/invitations/register.js:62 module:io.ox/calendar/main
msgid "The changes have been rejected"
msgstr "A változtatások elutasítva"

#: apps/io.ox/calendar/invitations/register.js:63 module:io.ox/calendar/main
#: apps/io.ox/calendar/invitations/register.js:70
msgid "You have tentatively accepted the appointment"
msgstr "Feltételesen elfogadta a találkozót"

#: apps/io.ox/calendar/invitations/register.js:64 module:io.ox/calendar/main
#: apps/io.ox/calendar/invitations/register.js:69
msgid "You have declined the appointment"
msgstr "Elutasította a találkozót"

#: apps/io.ox/calendar/invitations/register.js:117 module:io.ox/calendar/main
msgid "This email contains an appointment"
msgstr "A levél találkozót tartalmaz"

#: apps/io.ox/calendar/invitations/register.js:118 module:io.ox/calendar/main
msgid "This email contains a task"
msgstr "A levél feladatot tartalmaz"

#: apps/io.ox/calendar/invitations/register.js:121 module:io.ox/calendar/main
msgid "Show appointment details"
msgstr "Találkozó részleteinek megjelenítése"

#: apps/io.ox/calendar/invitations/register.js:122 module:io.ox/calendar/main
msgid "Show task details"
msgstr "Feladat részletek megjelenítése"

#: apps/io.ox/calendar/invitations/register.js:146 module:io.ox/calendar/main
msgid "You are the organizer"
msgstr "Ön a szervező"

#: apps/io.ox/calendar/invitations/register.js:155 module:io.ox/calendar/main
msgid "You have accepted this appointment"
msgstr "Elfogadta ezt a találkozót"

#: apps/io.ox/calendar/invitations/register.js:156 module:io.ox/calendar/main
msgid "You have accepted this task"
msgstr "Elfogadta ezt a feladatot"

#: apps/io.ox/calendar/invitations/register.js:161 module:io.ox/calendar/main
msgid "You declined this appointment"
msgstr "Elutasította ezt a találkozót"

#: apps/io.ox/calendar/invitations/register.js:162 module:io.ox/calendar/main
msgid "You declined this task"
msgstr "Elutasította ezt a feladatot"

#: apps/io.ox/calendar/invitations/register.js:167 module:io.ox/calendar/main
msgid "You tentatively accepted this invitation"
msgstr "Ezt a meghívást feltételesen elfogadta"

#: apps/io.ox/calendar/invitations/register.js:168 module:io.ox/calendar/main
msgid "You tentatively accepted this task"
msgstr "Ezt a feladatot feltételesen elfogadta"

#: apps/io.ox/calendar/invitations/register.js:442 module:io.ox/calendar/main
msgid "There is already %1$d appointment in this timeframe."
msgid_plural "There are already %1$d appointments in this timeframe."
msgstr[0] "Ebben az időszakban már van %1$d találkozója."
msgstr[1] "Ebben az időszakban már van %1$d találkozója."

#: apps/io.ox/calendar/invitations/register.js:449 module:io.ox/calendar/main
msgid "Show conflicts"
msgstr "Ütközések megjelenítése"

#: apps/io.ox/calendar/invitations/register.js:533 module:io.ox/calendar/main
msgid ""
"Failed to update confirmation status; most probably the appointment has been "
"deleted."
msgstr "Nem frissíthető a megerősítési állapot: valószínűleg a találkozót törölték."

#: apps/io.ox/calendar/invitations/register.js:534 module:io.ox/calendar/main
msgid ""
"Failed to update confirmation status; most probably the task has been "
"deleted."
msgstr "Nem frissíthető a megerősítési állapot: valószínűleg a feladatot törölték."

#: apps/io.ox/calendar/list/perspective.js:185 module:io.ox/calendar
msgid "Couldn't load appointment data."
msgstr "A találkozó adatai nem tölthetők be."

#: apps/io.ox/calendar/list/perspective.js:216 module:io.ox/calendar
msgid "No appointments found until %s"
msgstr "Nincsenek találkozó eddig: %s"

#. %1$s is an appointment location (e.g. a room, a telco line, a company, a city)
#. This fragment appears within a long string for screen readers
#: apps/io.ox/calendar/list/view-grid-template.js:89 module:io.ox/calendar
msgctxt "a11y"
msgid "location %1$s"
msgstr "hely: %1$s"

#: apps/io.ox/calendar/main.js:210 module:io.ox/calendar
#: apps/io.ox/calendar/main.js:222 apps/io.ox/calendar/main.js:229
#: apps/io.ox/contacts/main.js:369 module:io.ox/contacts
#: apps/io.ox/contacts/main.js:376 apps/io.ox/core/folder/view.js:316
#: module:io.ox/core apps/io.ox/files/filepicker.js:67 module:io.ox/files
#: apps/io.ox/files/filepicker.js:85 apps/io.ox/files/main.js:161
#: apps/io.ox/files/main.js:168 apps/io.ox/mail/main.js:149 module:io.ox/mail
#: apps/io.ox/mail/main.js:156 apps/io.ox/tasks/main.js:155 module:io.ox/tasks
#: apps/io.ox/tasks/main.js:162
msgid "Folders"
msgstr "Mappák"

#. Used as button label for a navigation action, like the browser back button
#: apps/io.ox/calendar/main.js:216 module:io.ox/calendar
#: apps/io.ox/calendar/main.js:237 apps/io.ox/contacts/main.js:384
#: module:io.ox/contacts apps/io.ox/core/commons.js:606 module:io.ox/core
#: apps/io.ox/core/tk/wizard.js:356 apps/io.ox/mail/main.js:164
#: module:io.ox/mail apps/io.ox/mail/main.js:169
#: apps/io.ox/mail/threadview.js:41 apps/io.ox/tasks/main.js:171
#: module:io.ox/tasks
msgid "Back"
msgstr "Vissza"

#. Label for a button which shows more upcoming
#. appointments in a listview by extending the search
#. by one month in the future
#: apps/io.ox/calendar/main.js:282 module:io.ox/calendar
msgid "Expand timeframe by one month"
msgstr "Időszak kibővítése egy hónappal"

#: apps/io.ox/calendar/mobile-toolbar-actions.js:45 module:io.ox/calendar
msgid "Listview"
msgstr "Listanézet"

#: apps/io.ox/calendar/mobile-toolbar-actions.js:54 module:io.ox/calendar
msgid "Calendar view"
msgstr "Naptár nézet"

#: apps/io.ox/calendar/mobile-toolbar-actions.js:63 module:io.ox/calendar
msgid "Show next day"
msgstr "Következő nap megjelenítése"

#: apps/io.ox/calendar/mobile-toolbar-actions.js:73 module:io.ox/calendar
msgid "Show previous day"
msgstr "Előző nap megjelenítése"

#: apps/io.ox/calendar/mobile-toolbar-actions.js:82 module:io.ox/calendar
#: apps/io.ox/calendar/mobile-toolbar-actions.js:90
#: apps/io.ox/calendar/toolbar.js:58 apps/io.ox/calendar/util.js:132
#: apps/io.ox/core/tk/datepicker.js:33 module:io.ox/core
#: apps/io.ox/find/date/patterns.js:188 apps/io.ox/tasks/util.js:183
#: module:io.ox/tasks apps/plugins/portal/birthdays/register.js:102
#: module:plugins/portal apps/plugins/portal/birthdays/register.js:171
msgid "Today"
msgstr "Ma"

#: apps/io.ox/calendar/mobile-toolbar-actions.js:131 module:io.ox/calendar
#: apps/io.ox/contacts/mobile-toolbar-actions.js:132 module:io.ox/mail
#: apps/io.ox/contacts/mobile-toolbar-actions.js:133
#: apps/io.ox/core/extPatterns/links.js:418 module:io.ox/core
#: apps/io.ox/core/extPatterns/links.js:419
#: apps/io.ox/core/extPatterns/links.js:423
#: apps/io.ox/core/extPatterns/links.js:424
#: apps/io.ox/core/extPatterns/links.js:432
#: apps/io.ox/files/mobile-toolbar-actions.js:88
#: apps/io.ox/files/mobile-toolbar-actions.js:132
#: apps/io.ox/files/share/permissions.js:726 apps/io.ox/mail/detail/view.js:92
#: apps/io.ox/mail/detail/view.js:93
#: apps/io.ox/mail/mailfilter/settings/filter/view-form.js:950
#: module:io.ox/settings apps/io.ox/mail/mobile-toolbar-actions.js:155
#: apps/io.ox/mail/mobile-toolbar-actions.js:156
#: apps/io.ox/mail/mobile-toolbar-actions.js:167
#: apps/io.ox/tasks/mobile-toolbar-actions.js:110 module:io.ox/tasks
msgid "Actions"
msgstr "Műveletek"

#: apps/io.ox/calendar/model.js:274 module:io.ox/calendar
msgid "The end date must be after the start date."
msgstr "A kezdődátumnak a végdátum előtt kell lennie."

#. %1$s is an upload limit like for example 10mb
#: apps/io.ox/calendar/model.js:284 module:io.ox/calendar
#: apps/io.ox/tasks/model.js:209 module:io.ox/tasks
msgid "Files can not be uploaded, because upload limit of %1$s is exceeded."
msgstr "A fájl nem tölthető fel, mert meghaladja a(z) %1$s kvótakorlátot."

#: apps/io.ox/calendar/month/perspective.js:144 module:io.ox/calendar
#: apps/io.ox/calendar/week/perspective.js:171
msgid ""
"By changing the date of this appointment you are creating an appointment "
"exception to the series. Do you want to continue?"
msgstr "A találkozó dátumának módosításakor egy, az ismétlődő találkozókba nem illeszkedő találkozót hoz létre. Szeretné folytatni ezt a műveletet?"

#. folder permissions - Is Admin? YES
#: apps/io.ox/calendar/month/perspective.js:145 module:io.ox/calendar
#: apps/io.ox/calendar/week/perspective.js:172 apps/io.ox/core/main.js:143
#: module:io.ox/core apps/io.ox/core/permissions/permissions.js:179
#: apps/io.ox/files/util.js:254 module:io.ox/files
msgid "Yes"
msgstr "Igen"

#. folder permissions - Is Admin? NO
#: apps/io.ox/calendar/month/perspective.js:146 module:io.ox/calendar
#: apps/io.ox/calendar/week/perspective.js:173 apps/io.ox/core/main.js:144
#: module:io.ox/core apps/io.ox/core/permissions/permissions.js:177
msgid "No"
msgstr "Nem"

#: apps/io.ox/calendar/month/perspective.js:472 module:io.ox/calendar
#: apps/io.ox/calendar/week/perspective.js:419
msgid "Appointment list"
msgstr "Találkozólista"

#. %1$d = Calendar week
#: apps/io.ox/calendar/month/view.js:137 module:io.ox/calendar
#: apps/io.ox/calendar/week/view.js:1013 apps/io.ox/calendar/week/view.js:1021
msgid "CW %1$d"
msgstr "%1$d. hét"

#. add confirmation status behind appointment title
#. %1$s = apppintment title
#: apps/io.ox/calendar/month/view.js:374 module:io.ox/calendar
#: apps/io.ox/calendar/week/view.js:1924
#, c-format
msgid "%1$s (Tentative)"
msgstr "%1$s (Feltételes)"

#. text of a user list that shows the names of presenting user and participants.
#. the dropdown button label for the participants dropdown.
#. the participants section label.
#: apps/io.ox/calendar/print-compact.js:81 module:io.ox/calendar
#: apps/io.ox/participants/detail.js:180 module:io.ox/core
#: apps/io.ox/participants/views.js:207
#: apps/io.ox/presenter/views/navigationview.js:176 module:io.ox/presenter
#: apps/io.ox/presenter/views/navigationview.js:187
msgid "Participants"
msgstr "Résztvevők"

#: apps/io.ox/calendar/print.js:196 module:io.ox/calendar
#: apps/io.ox/tasks/print.js:89 module:io.ox/tasks
msgid "Accepted"
msgstr "Elfogadva"

#: apps/io.ox/calendar/print.js:197 module:io.ox/calendar
#: apps/io.ox/tasks/print.js:90 module:io.ox/tasks
msgid "Declined"
msgstr "Elutasítva"

#: apps/io.ox/calendar/print.js:198 module:io.ox/calendar
#: apps/io.ox/tasks/print.js:91 module:io.ox/tasks
msgid "Tentatively accepted"
msgstr "Feltételesen elfogadva"

#: apps/io.ox/calendar/print.js:199 module:io.ox/calendar
#: apps/io.ox/tasks/print.js:92 module:io.ox/tasks
msgid "Unconfirmed"
msgstr "Megerősítetlen"

#: apps/io.ox/calendar/settings/model.js:52 module:io.ox/calendar
#: apps/io.ox/contacts/settings/pane.js:41 module:io.ox/contacts
msgid ""
"The setting has been saved and will become active when you enter the "
"application the next time."
msgstr "A beállítás mentésre került, és az alkalmazásba való következő belépéskor lesz aktív."

#: apps/io.ox/calendar/settings/pane.js:48 module:io.ox/calendar
#: apps/io.ox/calendar/util.js:302
msgid "No reminder"
msgstr "Nincs emlékeztető"

#. General duration (nominative case): X minutes
#. %d is the number of minutes
#: apps/io.ox/calendar/settings/pane.js:49 module:io.ox/calendar
#: apps/io.ox/core/date.js:184 module:io.ox/core
#, c-format
msgid "%d minute"
msgid_plural "%d minutes"
msgstr[0] "%d perc"
msgstr[1] "%d perc"

#: apps/io.ox/calendar/settings/pane.js:77 module:io.ox/calendar
#: apps/io.ox/core/main.js:249 module:io.ox/core
#: apps/io.ox/launchpad/main.js:32 apps/io.ox/search/view-template.js:36
msgctxt "app"
msgid "Calendar"
msgstr "Naptár"

#: apps/io.ox/calendar/settings/pane.js:90 module:io.ox/calendar
msgid "Time scale in minutes"
msgstr "Időskála percben"

#: apps/io.ox/calendar/settings/pane.js:98 module:io.ox/calendar
msgid "Start of working time"
msgstr "Munkaidő kezdete"

#: apps/io.ox/calendar/settings/pane.js:106 module:io.ox/calendar
msgid "End of working time"
msgstr "Munkaidő vége"

#: apps/io.ox/calendar/settings/pane.js:114 module:io.ox/calendar
msgid "Show declined appointments"
msgstr "Elutasított találkozók megjelenítése"

#: apps/io.ox/calendar/settings/pane.js:131 module:io.ox/calendar
#: apps/io.ox/calendar/toolbar.js:43
msgid "New appointment"
msgstr "Új találkozó"

#: apps/io.ox/calendar/settings/pane.js:135 module:io.ox/calendar
msgid "Default reminder"
msgstr "Alapértelmezett figyelmeztetés"

#: apps/io.ox/calendar/settings/pane.js:143 module:io.ox/calendar
msgid "Mark all day appointments as free"
msgstr "Egész napos találkozók szabadnak jelölése"

#: apps/io.ox/calendar/settings/pane.js:160 module:io.ox/calendar
#: apps/io.ox/tasks/settings/pane.js:63 module:io.ox/tasks
msgid "Email notifications"
msgstr "E-mail értesítés"

#: apps/io.ox/calendar/settings/pane.js:164 module:io.ox/calendar
msgid "Receive notification for appointment changes"
msgstr "Értesítés a találkozó módosításakor"

#: apps/io.ox/calendar/settings/pane.js:169 module:io.ox/calendar
msgid ""
"Receive notification as appointment creator when participants accept or "
"decline"
msgstr "Értesítés a találkozó létrehozójának, amikor a résztvevők elfogadják vagy elutasítják azt"

#: apps/io.ox/calendar/settings/pane.js:174 module:io.ox/calendar
msgid ""
"Receive notification as appointment participant when other participants "
"accept or decline"
msgstr "Értesítés a találkozó résztvevőinek, amikor más résztvevők elfogadják vagy elutasítják azt"

#: apps/io.ox/calendar/settings/pane.js:179 module:io.ox/calendar
msgid ""
"Automatically delete the invitation email after the appointment has been "
"accepted or declined"
msgstr "Automatikusan törli a meghívó levelet a találkozó elfogadása vagy elutasítása után"

#: apps/io.ox/calendar/settings/timezones/favorite-view.js:74
#: module:io.ox/calendar
msgid "Add timezone"
msgstr "Időzóna hozzáadása"

#: apps/io.ox/calendar/settings/timezones/favorite-view.js:90
#: module:io.ox/calendar
msgid "Select favorite timezone"
msgstr "Válassza ki kedvenc időzónáját"

#: apps/io.ox/calendar/settings/timezones/favorite-view.js:91
#: module:io.ox/calendar apps/io.ox/core/folder/actions/add.js:110
#: module:io.ox/core apps/io.ox/mail/accounts/settings.js:274
#: module:io.ox/mail/accounts/settings
#: apps/io.ox/mail/compose/extensions.js:514 module:io.ox/mail
msgid "Add"
msgstr "Hozzáadás"

#: apps/io.ox/calendar/settings/timezones/favorite-view.js:111
#: module:io.ox/calendar
msgid "The selected timezone is already a favorite."
msgstr "A kiválasztott időzóna már a kedvenc."

#: apps/io.ox/calendar/settings/timezones/pane.js:28 module:io.ox/calendar
msgid "Favorite timezones"
msgstr "Kedvenc időzónák"

#: apps/io.ox/calendar/settings/timezones/pane.js:51 module:io.ox/calendar
msgctxt "app"
msgid "Favorite timezones"
msgstr "Kedvenc időzónák"

#: apps/io.ox/calendar/toolbar.js:42 module:io.ox/calendar
#: apps/io.ox/contacts/mobile-toolbar-actions.js:34 module:io.ox/mail
#: apps/io.ox/contacts/toolbar.js:40 module:io.ox/contacts
#: apps/io.ox/files/toolbar.js:39 module:io.ox/files
#: apps/io.ox/tasks/mobile-toolbar-actions.js:33 module:io.ox/tasks
#: apps/io.ox/tasks/toolbar.js:44
msgid "New"
msgstr "Új"

#: apps/io.ox/calendar/toolbar.js:71 module:io.ox/calendar
#: apps/io.ox/tasks/edit/view-template.js:318 module:io.ox/tasks/edit
#: apps/io.ox/tasks/main.js:831 module:io.ox/tasks
msgid "Status"
msgstr "Állapot"

#. View is used as a noun in the toolbar. Clicking the button opens a popup with options related to the View
#: apps/io.ox/calendar/toolbar.js:159 module:io.ox/calendar
#: apps/io.ox/contacts/toolbar.js:167 module:io.ox/contacts
#: apps/io.ox/core/pim/actions.js:77 module:io.ox/core
#: apps/io.ox/files/actions.js:734 module:io.ox/files
#: apps/io.ox/files/toolbar.js:151 apps/io.ox/files/toolbar.js:298
#: apps/io.ox/mail/actions.js:737 module:io.ox/mail
#: apps/io.ox/mail/toolbar.js:238 apps/io.ox/tasks/toolbar.js:142
msgid "View"
msgstr "Nézet"

#: apps/io.ox/calendar/toolbar.js:160 module:io.ox/calendar
#: apps/io.ox/files/toolbar.js:299 module:io.ox/files
#: apps/io.ox/mail/toolbar.js:239 module:io.ox/mail
msgid "Layout"
msgstr "Elrendezés"

#: apps/io.ox/calendar/toolbar.js:165 module:io.ox/calendar
#: apps/io.ox/files/toolbar.js:300 module:io.ox/files
#: apps/io.ox/mail/toolbar.js:244 module:io.ox/mail
msgid "List"
msgstr "Lista"

#: apps/io.ox/calendar/toolbar.js:167 module:io.ox/calendar
#: apps/io.ox/contacts/toolbar.js:168 module:io.ox/contacts
#: apps/io.ox/core/emoji/view.js:127 module:io.ox/mail/emoji
#: apps/io.ox/files/toolbar.js:304 module:io.ox/files
#: apps/io.ox/find/extensions-facets.js:84 module:io.ox/core
#: apps/io.ox/mail/compose/extensions.js:386 module:io.ox/mail
#: apps/io.ox/mail/compose/view.js:237 apps/io.ox/mail/compose/view.js:238
#: apps/io.ox/mail/compose/view.js:239 apps/io.ox/mail/toolbar.js:246
#: apps/io.ox/tasks/toolbar.js:143
msgid "Options"
msgstr "Beállítások"

#: apps/io.ox/calendar/toolbar.js:168 module:io.ox/calendar
#: apps/io.ox/contacts/toolbar.js:169 module:io.ox/contacts
#: apps/io.ox/files/toolbar.js:306 module:io.ox/files
#: apps/io.ox/mail/toolbar.js:247 module:io.ox/mail
#: apps/io.ox/tasks/toolbar.js:144
msgid "Folder view"
msgstr "Mappa nézet"

#: apps/io.ox/calendar/toolbar.js:169 module:io.ox/calendar
#: apps/io.ox/contacts/toolbar.js:170 module:io.ox/contacts
#: apps/io.ox/files/toolbar.js:305 module:io.ox/files
#: apps/io.ox/mail/toolbar.js:248 module:io.ox/mail
#: apps/io.ox/tasks/toolbar.js:145
msgid "Checkboxes"
msgstr "Jelölőnégyzetek"

#: apps/io.ox/calendar/toolbar.js:171 module:io.ox/calendar
msgid "Color scheme"
msgstr "Színséma"

#: apps/io.ox/calendar/toolbar.js:172 module:io.ox/calendar
msgid "Classic colors"
msgstr "Klasszikus színek"

#: apps/io.ox/calendar/toolbar.js:173 module:io.ox/calendar
msgid "Dark colors"
msgstr "Sötét színek"

#: apps/io.ox/calendar/toolbar.js:174 module:io.ox/calendar
msgid "Custom colors"
msgstr "Egyéni színek"

#: apps/io.ox/calendar/util.js:36 module:io.ox/calendar
msgid "unconfirmed"
msgstr "megerősítetlen"

#: apps/io.ox/calendar/util.js:37 module:io.ox/calendar
msgid "accepted"
msgstr "elfogadva"

#: apps/io.ox/calendar/util.js:38 module:io.ox/calendar
msgid "declined"
msgstr "elutasítva"

#: apps/io.ox/calendar/util.js:39 module:io.ox/calendar
msgid "tentative"
msgstr "feltételes"

#: apps/io.ox/calendar/util.js:42 module:io.ox/calendar
msgid "no color"
msgstr "nincs szín"

#: apps/io.ox/calendar/util.js:42 module:io.ox/calendar
msgid "light blue"
msgstr "világoskék"

#: apps/io.ox/calendar/util.js:42 module:io.ox/calendar
msgid "dark blue"
msgstr "sötétkék"

#: apps/io.ox/calendar/util.js:42 module:io.ox/calendar
msgid "purple"
msgstr "bíbor"

#: apps/io.ox/calendar/util.js:42 module:io.ox/calendar
msgid "pink"
msgstr "rózsaszín"

#: apps/io.ox/calendar/util.js:42 module:io.ox/calendar
msgid "red"
msgstr "vörös"

#: apps/io.ox/calendar/util.js:42 module:io.ox/calendar
msgid "orange"
msgstr "narancs"

#: apps/io.ox/calendar/util.js:42 module:io.ox/calendar
msgid "yellow"
msgstr "sárga"

#: apps/io.ox/calendar/util.js:42 module:io.ox/calendar
msgid "light green"
msgstr "világoszöld"

#: apps/io.ox/calendar/util.js:42 module:io.ox/calendar
msgid "dark green"
msgstr "sötétzöld"

#: apps/io.ox/calendar/util.js:42 module:io.ox/calendar
msgid "gray"
msgstr "szürke"

#: apps/io.ox/calendar/util.js:126 module:io.ox/calendar
#: apps/io.ox/find/date/patterns.js:192 module:io.ox/core
#: apps/io.ox/mail/util.js:61 apps/io.ox/tasks/util.js:177 module:io.ox/tasks
#: apps/plugins/portal/birthdays/register.js:108 module:plugins/portal
#: apps/plugins/portal/birthdays/register.js:171
msgid "Yesterday"
msgstr "Tegnap"

#: apps/io.ox/calendar/util.js:135 module:io.ox/calendar
#: apps/io.ox/tasks/util.js:185 module:io.ox/tasks
#: apps/plugins/portal/birthdays/register.js:105 module:plugins/portal
#: apps/plugins/portal/birthdays/register.js:171
msgid "Tomorrow"
msgstr "Holnap"

#. date intervals for screenreaders
#. please keep the 'to' do not use dashes here because this text will be spoken by the screenreaders
#. %1$s is the start date
#. %2$s is the end date
#: apps/io.ox/calendar/util.js:213 module:io.ox/calendar
#: apps/io.ox/calendar/util.js:241
#, c-format
msgid "%1$s to %2$s"
msgstr "%1$s itt: %2$s"

#: apps/io.ox/calendar/util.js:252 module:io.ox/calendar
msgid "Whole day"
msgstr "Egész nap"

#. General duration (nominative case): X days
#. %d is the number of days
#: apps/io.ox/calendar/util.js:256 module:io.ox/calendar
#: apps/io.ox/core/date.js:126 module:io.ox/core
#, c-format
msgid "%d day"
msgid_plural "%d days"
msgstr[0] "%d nap"
msgstr[1] "%d nap"

#: apps/io.ox/calendar/util.js:305 module:io.ox/calendar
msgid "%1$d Minute"
msgid_plural "%1$d Minutes"
msgstr[0] "%1$d perc"
msgstr[1] "%1$d perc"

#: apps/io.ox/calendar/util.js:309 module:io.ox/calendar
msgid "%1$d Hour"
msgid_plural "%1$d Hours"
msgstr[0] "%1$d óra"
msgstr[1] "%1$d óra"

#: apps/io.ox/calendar/util.js:313 module:io.ox/calendar
msgid "%1$d Day"
msgid_plural "%1$d Days"
msgstr[0] "%1$d nap"
msgstr[1] "%1$d nap"

#: apps/io.ox/calendar/util.js:317 module:io.ox/calendar
msgid "%1$d Week"
msgid_plural "%1$d Weeks"
msgstr[0] "%1$d hét"
msgstr[1] "%1$d hét"

#. recurrence string
#: apps/io.ox/calendar/util.js:459 module:io.ox/calendar
msgid "work days"
msgstr "munkanapok"

#. recurrence string
#. used to concatenate two weekdays, like Monday and Tuesday
#: apps/io.ox/calendar/util.js:474 module:io.ox/calendar
msgid "and"
msgstr "és"

#: apps/io.ox/calendar/util.js:495 module:io.ox/calendar
#: apps/io.ox/calendar/util.js:506
msgid "Every day"
msgstr "Minden nap"

#. recurrence string
#. %1$d: numeric
#: apps/io.ox/calendar/util.js:498 module:io.ox/calendar
msgid "Every %1$d days"
msgstr "Minden %1$d. nap"

#. recurrence string
#. %1$d: numeric
#: apps/io.ox/calendar/util.js:509 module:io.ox/calendar
msgid "Every %1$d weeks on all days"
msgstr "Minden %1$d. hét minden napján"

#. recurrence string
#: apps/io.ox/calendar/util.js:513 module:io.ox/calendar
msgid "On work days"
msgstr "Munkanapokon"

#. recurrence string
#. %1$d: numeric
#: apps/io.ox/calendar/util.js:516 module:io.ox/calendar
msgid "Every %1$d weeks on work days"
msgstr "Minden %1$d. hét munkanapjain"

#. recurrence string
#. %1$s day string, e.g. "work days" or "Friday" or "Monday, Tuesday, Wednesday"
#: apps/io.ox/calendar/util.js:521 module:io.ox/calendar
msgid "Weekly on %1$s"
msgstr "Hetente ekkor: %1$s"

#. recurrence string
#. %1$d: numeric
#. %2$s: day string, e.g. "Friday" or "Monday, Tuesday, Wednesday"
#: apps/io.ox/calendar/util.js:525 module:io.ox/calendar
msgid "Every %1$d weeks on %2$s"
msgstr "Minden %1$d. héten %2$s napon"

#. recurrence string
#. %1$d: numeric, day in month
#: apps/io.ox/calendar/util.js:536 module:io.ox/calendar
msgid "Monthly on day %1$d"
msgstr "Havonta a(z) %1$d. napon"

#. recurrence string
#. %1$d: numeric, interval
#. %1$d: numeric, day in month
#: apps/io.ox/calendar/util.js:540 module:io.ox/calendar
msgid "Every %1$d months on day %2$d"
msgstr "Minden %1$d. hónap %2$d. napján"

#. recurrence string
#. %1$s: count string, e.g. first, second, or last
#. %2$s: day string, e.g. Monday
#: apps/io.ox/calendar/util.js:546 module:io.ox/calendar
msgid "Monthly on the %1$s %2$s"
msgstr "Minden hónap %1$s %2$s"

#. recurrence string
#. %1$d: numeric, interval
#. %2$s: count string, e.g. first, second, or last
#. %3$s: day string, e.g. Monday
#: apps/io.ox/calendar/util.js:551 module:io.ox/calendar
msgid "Every %1$d months on the %2$s %3$s"
msgstr "Minden %1$d. hónap %2$s %3$s"

#. recurrence string
#. %1$s: Month nane, e.g. January
#. %2$d: Date, numeric, e.g. 29
#: apps/io.ox/calendar/util.js:563 module:io.ox/calendar
msgid "Yearly on %1$s %2$d"
msgstr "Minden év %1$s %2$d. napján"

#. recurrence string
#. %1$d: interval, numeric
#. %2$s: Month nane, e.g. January
#. %3$d: Date, numeric, e.g. 29
#: apps/io.ox/calendar/util.js:568 module:io.ox/calendar
msgid "Every %1$d years on %2$s %3$d"
msgstr "Minden %1$d. év %2$s %3$d. napján"

#. recurrence string
#. %1$s: count string, e.g. first, second, or last
#. %2$s: day string, e.g. Monday
#. %3$s: month nane, e.g. January
#: apps/io.ox/calendar/util.js:575 module:io.ox/calendar
msgid "Yearly on the %1$s %2$s of %3$d"
msgstr "Minden év %3$d %1$s %2$s napján"

#. recurrence string
#. %1$d: interval, numeric
#. %2$s: count string, e.g. first, second, or last
#. %3$s: day string, e.g. Monday
#. %4$s: month nane, e.g. January
#: apps/io.ox/calendar/util.js:581 module:io.ox/calendar
msgid "Every %1$d years on the %2$s %3$s of %4$d"
msgstr "Minden %1$d. év %4$d %2$s %3$s napján"

#: apps/io.ox/calendar/util.js:591 module:io.ox/calendar
msgid "The series ends on %1$s"
msgstr "Az ismétlődés befejezése: %1$s"

#: apps/io.ox/calendar/util.js:596 module:io.ox/calendar
msgid "The series ends after %1$d appointment"
msgid_plural "The series ends after %1$d appointments"
msgstr[0] "Az ismétlődés befejezése %1$d találkozó után"
msgstr[1] "Az ismétlődés befejezése %1$d találkozó után"

#. File and folder details
#: apps/io.ox/calendar/view-detail.js:168 module:io.ox/calendar
#: apps/io.ox/core/viewer/views/sidebar/fileinfoview.js:143
#: module:io.ox/core/viewer apps/io.ox/core/viewer/views/sidebarview.js:128
#: apps/io.ox/files/share/permissions.js:643 module:io.ox/core
#: apps/io.ox/files/upload/main.js:289 module:io.ox/files
msgid "Details"
msgstr "Részletek"

#: apps/io.ox/calendar/view-detail.js:190 module:io.ox/calendar
#: apps/io.ox/participants/views.js:137 module:io.ox/core
msgid "Organizer"
msgstr "Szervező"

#: apps/io.ox/calendar/view-detail.js:236 module:io.ox/calendar
#: apps/io.ox/core/viewer/views/sidebar/fileinfoview.js:80
#: module:io.ox/core/viewer apps/io.ox/files/common-extensions.js:29
#: module:io.ox/files apps/io.ox/files/share/permissions.js:647
#: module:io.ox/core apps/io.ox/files/share/toolbar.js:50
#: apps/io.ox/find/extensions-api.js:300 apps/io.ox/find/extensions-api.js:313
#: apps/io.ox/find/extensions-api.js:459 apps/io.ox/mail/detail/links.js:84
#: module:io.ox/mail apps/io.ox/search/main.js:74 module:io.ox/search
msgid "Folder"
msgstr "Mappa"

#: apps/io.ox/calendar/view-detail.js:268 module:io.ox/calendar
#: apps/io.ox/files/actions/showlink.js:28 module:io.ox/files
msgid "Direct link"
msgstr "Közvetlen hivatkozás"

#: apps/io.ox/calendar/view-detail.js:331 module:io.ox/calendar
msgid "Created"
msgstr "Létrehozva"

#: apps/io.ox/calendar/view-detail.js:354 module:io.ox/calendar
#: apps/io.ox/core/viewer/views/sidebar/fileinfoview.js:69
#: module:io.ox/core/viewer
msgid "Modified"
msgstr "Módosítva"

#: apps/io.ox/calendar/view-grid-template.js:99 module:io.ox/calendar
msgid "Conflicts:"
msgstr "Ütközik:"

#: apps/io.ox/calendar/week/perspective.js:342 module:io.ox/calendar
msgid "Day View"
msgstr "Napnézet"

#: apps/io.ox/calendar/week/perspective.js:347 module:io.ox/calendar
msgid "Workweek View"
msgstr "Munkahét nézet"

#: apps/io.ox/calendar/week/perspective.js:353 module:io.ox/calendar
msgid "Week View"
msgstr "Hét nézet"

#: apps/io.ox/calendar/week/view.js:703 module:io.ox/calendar
msgid "Manage favorites"
msgstr "Kedvencek kezelése"

#: apps/io.ox/calendar/week/view.js:793 module:io.ox/calendar
msgid "Doubleclick in this row for whole day appointment"
msgstr "Egész napos találkozóért kattintson duplán erre a sorra"

#: apps/io.ox/calendar/week/view.js:822 module:io.ox/calendar
msgid "Next Day"
msgstr "Következő nap"

#: apps/io.ox/calendar/week/view.js:822 module:io.ox/calendar
msgid "Next Week"
msgstr "Következő hét"

#: apps/io.ox/calendar/week/view.js:823 module:io.ox/calendar
msgid "Previous Day"
msgstr "Előző nap"

#: apps/io.ox/calendar/week/view.js:823 module:io.ox/calendar
msgid "Previous Week"
msgstr "Előző hét"

#: apps/io.ox/calendar/week/view.js:974 module:io.ox/calendar
#: apps/io.ox/calendar/week/view.js:978
msgid "Click for whole day appointment"
msgstr "Egész napos találkozóért kattintson"

#: apps/io.ox/contacts/actions.js:126 module:io.ox/contacts
msgid "Contacts have been moved"
msgstr "A névjegyek áthelyezésre kerültek"

#: apps/io.ox/contacts/actions.js:126 module:io.ox/contacts
msgid "Contact has been moved"
msgstr "A névjegy áthelyezésre került"

#: apps/io.ox/contacts/actions.js:127 module:io.ox/contacts
#: apps/io.ox/contacts/actions.js:472
#: apps/io.ox/contacts/mobile-toolbar-actions.js:90 module:io.ox/mail
#: apps/io.ox/contacts/toolbar.js:117 apps/io.ox/files/actions.js:524
#: module:io.ox/files apps/io.ox/files/actions.js:880
#: apps/io.ox/files/toolbar.js:237 apps/io.ox/mail/actions.js:263
#: apps/io.ox/mail/actions.js:648
#: apps/io.ox/mail/mobile-toolbar-actions.js:108
#: apps/io.ox/mail/toolbar.js:143
msgid "Copy"
msgstr "Másolat"

#: apps/io.ox/contacts/actions.js:127 module:io.ox/contacts
msgid "Contacts have been copied"
msgstr "A névjegyek átmásolásra kerültek"

#: apps/io.ox/contacts/actions.js:127 module:io.ox/contacts
msgid "Contact has been copied"
msgstr "A névjegy átmásolásra került"

#: apps/io.ox/contacts/actions.js:369 module:io.ox/contacts
#: apps/io.ox/contacts/distrib/create-dist-view.js:127
#: apps/io.ox/contacts/distrib/create-dist-view.js:128
msgid "Add contact"
msgstr "Névjegy hozzáadása"

#: apps/io.ox/contacts/actions.js:376 module:io.ox/contacts
msgid "Add distribution list"
msgstr "Disztribúciós lista hozzáadása"

#: apps/io.ox/contacts/actions.js:395 module:io.ox/contacts
#: apps/io.ox/mail/actions.js:721 module:io.ox/mail
msgid "Add to address book"
msgstr "Hozzáadás a címjegyzékhez"

#: apps/io.ox/contacts/actions.js:404 module:io.ox/contacts
#: apps/io.ox/contacts/mobile-toolbar-actions.js:43 module:io.ox/mail
#: apps/io.ox/contacts/toolbar.js:63 apps/io.ox/contacts/toolbar.js:64
msgid "Send mail"
msgstr "Levél küldése"

#: apps/io.ox/contacts/actions.js:413 module:io.ox/contacts
#: apps/io.ox/contacts/mobile-toolbar-actions.js:52 module:io.ox/mail
#: apps/io.ox/contacts/toolbar.js:95
msgid "Send as vCard"
msgstr "Küldés vCard-ként"

#: apps/io.ox/contacts/actions.js:429 module:io.ox/contacts
#: apps/io.ox/contacts/mobile-toolbar-actions.js:59 module:io.ox/mail
#: apps/io.ox/contacts/toolbar.js:71 apps/io.ox/mail/actions.js:617
msgid "Invite to appointment"
msgstr "Meghívás találkozóra"

#: apps/io.ox/contacts/actions.js:456 module:io.ox/contacts
#: apps/io.ox/contacts/toolbar.js:125
#: apps/io.ox/core/viewer/views/toolbarview.js:265 module:io.ox/core
#: apps/io.ox/files/actions.js:820 module:io.ox/files
#: apps/io.ox/files/toolbar.js:223 apps/io.ox/mail/actions.js:710
#: module:io.ox/mail apps/io.ox/mail/toolbar.js:179
msgid "Add to portal"
msgstr "Hozzáadás a portálhoz"

#: apps/io.ox/contacts/actions.js:496 module:io.ox/contacts
msgid "Share your contacts"
msgstr "Névjegyek megosztása"

#: apps/io.ox/contacts/actions/addToPortal.js:34 module:io.ox/mail
msgid "This distribution list has been added to the portal"
msgstr "Ez a disztribúciós lista hozzáadva a portálhoz"

#: apps/io.ox/contacts/actions/delete.js:28 module:io.ox/contacts
msgid "Do you really want to delete these items?"
msgstr "Biztos, hogy törölni szeretné ezeket az elemeket?"

#: apps/io.ox/contacts/actions/delete.js:30 module:io.ox/contacts
msgid "Do you really want to delete this distribution list?"
msgstr "Biztos, hogy törölni szeretné ezt a disztribúciós listát?"

#: apps/io.ox/contacts/actions/delete.js:32 module:io.ox/contacts
msgid "Do you really want to delete this contact?"
msgstr "Biztos, hogy törölni szeretné ezt a névjegyet?"

#: apps/io.ox/contacts/common-extensions.js:42 module:io.ox/contacts
#: apps/io.ox/contacts/main.js:213 apps/io.ox/contacts/model.js:299
#: apps/io.ox/contacts/view-detail.js:51 apps/io.ox/participants/model.js:49
#: module:io.ox/core
msgid "Distribution list"
msgstr "Disztribúciós lista"

#: apps/io.ox/contacts/detail/main.js:35 module:io.ox/contacts
msgid "Distribution List Details"
msgstr "Disztribúciós lista részletei"

#: apps/io.ox/contacts/detail/main.js:35 module:io.ox/contacts
#: apps/io.ox/contacts/main.js:183 apps/io.ox/contacts/view-detail.js:758
msgid "Contact Details"
msgstr "Partner részletei"

#: apps/io.ox/contacts/distrib/create-dist-view.js:38 module:io.ox/contacts
msgid "Create list"
msgstr "Lista létrehozása"

#: apps/io.ox/contacts/distrib/create-dist-view.js:39 module:io.ox/contacts
#: apps/io.ox/contacts/distrib/main.js:46
msgid "Create distribution list"
msgstr "Disztribúciós lista létrehozása"

#: apps/io.ox/contacts/distrib/create-dist-view.js:44 module:io.ox/contacts
#: apps/io.ox/contacts/distrib/main.js:115
msgid "Edit distribution list"
msgstr "Disztribúciós lista szerkesztése"

#. Name of distribution list
#: apps/io.ox/contacts/distrib/create-dist-view.js:74 module:io.ox/contacts
#: apps/io.ox/contacts/print.js:107 apps/io.ox/contacts/view-detail.js:457
#: apps/io.ox/core/viewer/views/sidebar/fileinfoview.js:63
#: module:io.ox/core/viewer apps/io.ox/files/share/view-options.js:46
#: module:io.ox/files apps/io.ox/files/view-options.js:44
#: apps/io.ox/mail/mailfilter/settings/filter/view-form.js:510
#: module:io.ox/settings
msgid "Name"
msgstr "Név"

#: apps/io.ox/contacts/distrib/create-dist-view.js:142 module:io.ox/contacts
msgid ""
"To add contacts manually, just provide a valid email address (e.g john."
"doe@example.com or \"John Doe\" <jd@example.com>)"
msgstr "Névjegyek kézi hozzáadásához adjon meg egy érvényes e-mail címet (például janos.kovacs@pelda.hu vagy \"Kovács János\" <kj@pelda.hu>)"

#: apps/io.ox/contacts/distrib/main.js:36 module:io.ox/contacts
#: apps/io.ox/contacts/distrib/main.js:171
msgid "Distribution List"
msgstr "Disztribúciós lista"

#: apps/io.ox/contacts/distrib/main.js:75 module:io.ox/contacts
#: apps/io.ox/contacts/distrib/main.js:124
msgid "Distribution list has been saved"
msgstr "A disztribúciós lista mentve"

#: apps/io.ox/contacts/distrib/main.js:82 module:io.ox/contacts
#: apps/io.ox/contacts/distrib/main.js:130
msgid "Failed to save distribution list."
msgstr "A disztribúciós lista mentése sikertelen."

#: apps/io.ox/contacts/edit/main.js:67 module:io.ox/contacts
#: apps/io.ox/contacts/edit/main.js:68 apps/io.ox/contacts/edit/main.js:188
msgid "Create contact"
msgstr "Névjegy létrehozása"

#: apps/io.ox/contacts/edit/main.js:68 module:io.ox/contacts
#: apps/io.ox/contacts/toolbar.js:78
msgid "Edit contact"
msgstr "Névjegy szerkesztése"

#: apps/io.ox/contacts/edit/main.js:103 module:io.ox/contacts
msgid "Some fields contain invalid data"
msgstr "Néhány mező hibás adatokat tartalmaz"

#: apps/io.ox/contacts/edit/main.js:186 module:io.ox/contacts
msgid "Edit Contact"
msgstr "Névjegy szerkesztése"

#: apps/io.ox/contacts/edit/main.js:214 module:io.ox/contacts
msgid "New contact"
msgstr "Új névjegy"

#: apps/io.ox/contacts/edit/main.js:284 module:io.ox/contacts
#: apps/io.ox/mail/detail/links.js:72 module:io.ox/mail
msgid "Contact"
msgstr "Névjegy"

#: apps/io.ox/contacts/edit/view-form.js:121 module:io.ox/contacts
msgid "Personal information"
msgstr "Személyes adatok"

#: apps/io.ox/contacts/edit/view-form.js:122 module:io.ox/contacts
msgid "Messaging"
msgstr "Üzenetküldés"

#: apps/io.ox/contacts/edit/view-form.js:123 module:io.ox/contacts
msgid "Phone & fax numbers"
msgstr "Telefon- és faxszámok"

#: apps/io.ox/contacts/edit/view-form.js:124 module:io.ox/contacts
msgid "Home address"
msgstr "Otthoni cím"

#: apps/io.ox/contacts/edit/view-form.js:125 module:io.ox/contacts
#: apps/plugins/halo/xing/register.js:151 module:plugins/portal
msgid "Business address"
msgstr "Munkahelyi cím"

#: apps/io.ox/contacts/edit/view-form.js:126 module:io.ox/contacts
msgid "Other address"
msgstr "Egyéb cím"

#: apps/io.ox/contacts/edit/view-form.js:127 module:io.ox/contacts
msgid "Job description"
msgstr "Munkaköri leírás"

#: apps/io.ox/contacts/edit/view-form.js:129 module:io.ox/contacts
msgid "User fields"
msgstr "Felhasználói mezők"

#. Format of addresses
#. %1$s is the street
#. %2$s is the postal code
#. %3$s is the city
#. %4$s is the state
#. %5$s is the country
#: apps/io.ox/contacts/edit/view-form.js:168 module:io.ox/contacts
#: apps/io.ox/contacts/view-detail.js:407
#: apps/plugins/halo/xing/register.js:65 module:plugins/portal
msgid ""
"%1$s\n"
"%2$s %3$s\n"
"%4$s\n"
"%5$s"
msgstr "%1$s\n%2$s %3$s\n%4$s\n%5$s"

#: apps/io.ox/contacts/edit/view-form.js:276 module:io.ox/contacts
#: apps/io.ox/core/settings/user.js:60
msgid "Show all fields"
msgstr "Összes mező megjelenítése"

#: apps/io.ox/contacts/main.js:234 module:io.ox/contacts
msgid "Empty name and description found."
msgstr "A név és a leírás üres."

#: apps/io.ox/contacts/main.js:235 module:io.ox/contacts
msgid "Edit to set a name."
msgstr "Szerkessze név beállításához."

#: apps/io.ox/contacts/main.js:518 module:io.ox/contacts
#: apps/io.ox/contacts/main.js:561
msgid "Couldn't load contact data."
msgstr "A partner adatai nem tölthetők be."

#: apps/io.ox/contacts/main.js:951 module:io.ox/contacts
msgid "Item List"
msgstr "Elemlista"

#: apps/io.ox/contacts/model.js:188 module:io.ox/contacts
msgid "Files can not be uploaded, because quota exceeded."
msgstr "A fájl nem tölthető fel, mert meghaladja a kvótakorlátot."

#: apps/io.ox/contacts/model.js:197 module:io.ox/contacts
msgid "Please set day and month properly"
msgstr "Adja meg helyesen a napot és a hónapot"

#: apps/io.ox/contacts/model.js:208 module:io.ox/contacts
msgid "Display name"
msgstr "Megjelenő név"

#: apps/io.ox/contacts/model.js:209 module:io.ox/contacts
#: apps/plugins/portal/xing/register.js:84 module:plugins/portal
#: apps/plugins/wizards/mandatory/main.js:68 module:io.ox/wizards/firstStart
msgid "First name"
msgstr "Utónév"

#: apps/io.ox/contacts/model.js:210 module:io.ox/contacts
#: apps/plugins/portal/xing/register.js:88 module:plugins/portal
#: apps/plugins/wizards/mandatory/main.js:74 module:io.ox/wizards/firstStart
msgid "Last name"
msgstr "Vezetéknév"

#: apps/io.ox/contacts/model.js:211 module:io.ox/contacts
msgid "Middle name"
msgstr "Középső név"

#: apps/io.ox/contacts/model.js:212 module:io.ox/contacts
msgid "Suffix"
msgstr "Utótag"

#: apps/io.ox/contacts/model.js:213 module:io.ox/contacts
msgctxt "salutation"
msgid "Title"
msgstr "Megszólítás"

#: apps/io.ox/contacts/model.js:214 module:io.ox/contacts
#: apps/io.ox/contacts/model.js:231 apps/io.ox/contacts/model.js:245
msgid "Street"
msgstr "Utca"

#: apps/io.ox/contacts/model.js:215 module:io.ox/contacts
#: apps/io.ox/contacts/model.js:232 apps/io.ox/contacts/model.js:247
msgid "Postcode"
msgstr "Irányítószám"

#: apps/io.ox/contacts/model.js:216 module:io.ox/contacts
#: apps/io.ox/contacts/model.js:233 apps/io.ox/contacts/model.js:246
msgid "Town"
msgstr "Város"

#: apps/io.ox/contacts/model.js:217 module:io.ox/contacts
#: apps/io.ox/contacts/model.js:234 apps/io.ox/contacts/model.js:300
msgid "State"
msgstr "Állam"

#: apps/io.ox/contacts/model.js:218 module:io.ox/contacts
#: apps/io.ox/contacts/model.js:235 apps/io.ox/contacts/model.js:248
msgid "Country"
msgstr "Ország"

#: apps/io.ox/contacts/model.js:219 module:io.ox/contacts
#: apps/plugins/halo/xing/register.js:142 module:plugins/portal
msgid "Date of birth"
msgstr "Születési idő"

#: apps/io.ox/contacts/model.js:220 module:io.ox/contacts
msgid "Marital status"
msgstr "Családi állapot"

#: apps/io.ox/contacts/model.js:221 module:io.ox/contacts
msgid "Children"
msgstr "Gyermekek"

#: apps/io.ox/contacts/model.js:222 module:io.ox/contacts
msgid "Profession"
msgstr "Foglalkozás"

#: apps/io.ox/contacts/model.js:223 module:io.ox/contacts
msgid "Nickname"
msgstr "Becenév"

#: apps/io.ox/contacts/model.js:224 module:io.ox/contacts
msgid "Spouse's name"
msgstr "Házastárs neve"

#: apps/io.ox/contacts/model.js:225 module:io.ox/contacts
msgid "Anniversary"
msgstr "Évforduló"

#: apps/io.ox/contacts/model.js:227 module:io.ox/contacts
#: apps/io.ox/contacts/print.js:107
msgid "Department"
msgstr "Osztály"

#: apps/io.ox/contacts/model.js:228 module:io.ox/contacts
msgid "Position"
msgstr "Beosztás"

#: apps/io.ox/contacts/model.js:229 module:io.ox/contacts
msgid "Employee type"
msgstr "Alkalmazott típusa"

#: apps/io.ox/contacts/model.js:230 module:io.ox/contacts
msgid "Room number"
msgstr "Szobaszám"

#: apps/io.ox/contacts/model.js:236 module:io.ox/contacts
msgid "Employee ID"
msgstr "Alkalmazotti azonosító"

#: apps/io.ox/contacts/model.js:237 module:io.ox/contacts
msgid "Sales Volume"
msgstr "Értékesítési mennyiség"

#: apps/io.ox/contacts/model.js:238 module:io.ox/contacts
msgid "TAX ID"
msgstr "Adószám"

#: apps/io.ox/contacts/model.js:239 module:io.ox/contacts
msgid "Commercial Register"
msgstr "Cégjegyzékszám"

#: apps/io.ox/contacts/model.js:240 module:io.ox/contacts
msgid "Branches"
msgstr "Fiókirodák"

#: apps/io.ox/contacts/model.js:241 module:io.ox/contacts
msgid "Business category"
msgstr "Cégkategória"

#: apps/io.ox/contacts/model.js:242 module:io.ox/contacts
#: apps/io.ox/core/yell.js:22 module:io.ox/core
msgid "Info"
msgstr "Információ"

#: apps/io.ox/contacts/model.js:243 module:io.ox/contacts
msgid "Manager"
msgstr "Főnök"

#: apps/io.ox/contacts/model.js:244 module:io.ox/contacts
msgid "Assistant"
msgstr "Asszisztens"

#: apps/io.ox/contacts/model.js:249 module:io.ox/contacts
msgid "Phone (business)"
msgstr "Telefon (üzleti)"

#: apps/io.ox/contacts/model.js:250 module:io.ox/contacts
msgid "Phone (business alt)"
msgstr "Telefon (másik üzleti)"

#: apps/io.ox/contacts/model.js:251 module:io.ox/contacts
msgid "Fax"
msgstr "Fax"

#: apps/io.ox/contacts/model.js:252 module:io.ox/contacts
msgid "Telephone callback"
msgstr "Visszahívási telefon"

#: apps/io.ox/contacts/model.js:253 module:io.ox/contacts
msgid "Phone (car)"
msgstr "Telefon (autó)"

#: apps/io.ox/contacts/model.js:254 module:io.ox/contacts
msgid "Phone (company)"
msgstr "Telefon (cég)"

#: apps/io.ox/contacts/model.js:255 module:io.ox/contacts
msgid "Phone (home)"
msgstr "Telefon (otthoni)"

#: apps/io.ox/contacts/model.js:256 module:io.ox/contacts
msgid "Phone (home alt)"
msgstr "Telefon (másik otthoni)"

#: apps/io.ox/contacts/model.js:257 module:io.ox/contacts
msgid "Fax (Home)"
msgstr "Fax (otthoni)"

#: apps/io.ox/contacts/model.js:258 module:io.ox/contacts
#: apps/io.ox/contacts/print.js:109
#: apps/io.ox/onboarding/clients/extensions.js:290
#: module:io.ox/core/onboarding
msgid "Cell phone"
msgstr "Mobiltelefon"

#: apps/io.ox/contacts/model.js:259 module:io.ox/contacts
msgid "Cell phone (alt)"
msgstr "Mobiltelefon (másik)"

#: apps/io.ox/contacts/model.js:260 module:io.ox/contacts
msgid "Phone (other)"
msgstr "Telefon (egyéb)"

#: apps/io.ox/contacts/model.js:261 module:io.ox/contacts
msgid "Fax (alt)"
msgstr "Fax (másik)"

#: apps/io.ox/contacts/model.js:262 module:io.ox/contacts
msgid "Email 1 / Phone number"
msgstr "1. e-mail / telefonszám"

#: apps/io.ox/contacts/model.js:262 module:io.ox/contacts
msgid "Email 1"
msgstr "1. e-mail"

#: apps/io.ox/contacts/model.js:263 module:io.ox/contacts
msgid "Email 2"
msgstr "2. e-mail"

#: apps/io.ox/contacts/model.js:264 module:io.ox/contacts
msgid "Email 3"
msgstr "3. e-mail"

#: apps/io.ox/contacts/model.js:265 module:io.ox/contacts
#: apps/plugins/portal/rss/register.js:144 module:io.ox/portal
msgid "URL"
msgstr "URL"

#: apps/io.ox/contacts/model.js:266 module:io.ox/contacts
msgid "Telephone (ISDN)"
msgstr "Telefon (ISDN)"

#: apps/io.ox/contacts/model.js:267 module:io.ox/contacts
msgid "Pager"
msgstr "Személyhívó"

#: apps/io.ox/contacts/model.js:268 module:io.ox/contacts
msgid "Telephone primary"
msgstr "Telefon (elsődleges)"

#: apps/io.ox/contacts/model.js:269 module:io.ox/contacts
msgid "Telephone radio"
msgstr "Telefon (rádiós)"

#: apps/io.ox/contacts/model.js:270 module:io.ox/contacts
msgid "Telex"
msgstr "Telex"

#: apps/io.ox/contacts/model.js:271 module:io.ox/contacts
msgid "TTY/TDD"
msgstr "TTY/TDD"

#: apps/io.ox/contacts/model.js:272 module:io.ox/contacts
msgid "Instant Messenger 1"
msgstr "1. azonnali üzenetküldő"

#: apps/io.ox/contacts/model.js:273 module:io.ox/contacts
msgid "Instant Messenger 2"
msgstr "2. azonnali üzenetküldő"

#: apps/io.ox/contacts/model.js:274 module:io.ox/contacts
msgid "IP phone"
msgstr "IP-telefon"

#: apps/io.ox/contacts/model.js:275 module:io.ox/contacts
msgid "Phone (assistant)"
msgstr "Telefon (asszisztens)"

#: apps/io.ox/contacts/model.js:276 module:io.ox/contacts
msgid "Company"
msgstr "Cég"

#: apps/io.ox/contacts/model.js:277 module:io.ox/contacts
msgid "Image 1"
msgstr "1. kép"

#: apps/io.ox/contacts/model.js:278 module:io.ox/contacts
msgid "Optional 01"
msgstr "Opcionális 01"

#: apps/io.ox/contacts/model.js:279 module:io.ox/contacts
msgid "Optional 02"
msgstr "Opcionális 02"

#: apps/io.ox/contacts/model.js:280 module:io.ox/contacts
msgid "Optional 03"
msgstr "Opcionális 03"

#: apps/io.ox/contacts/model.js:281 module:io.ox/contacts
msgid "Optional 04"
msgstr "Opcionális 04"

#: apps/io.ox/contacts/model.js:282 module:io.ox/contacts
msgid "Optional 05"
msgstr "Opcionális 05"

#: apps/io.ox/contacts/model.js:283 module:io.ox/contacts
msgid "Optional 06"
msgstr "Opcionális 06"

#: apps/io.ox/contacts/model.js:284 module:io.ox/contacts
msgid "Optional 07"
msgstr "Opcionális 07"

#: apps/io.ox/contacts/model.js:285 module:io.ox/contacts
msgid "Optional 08"
msgstr "Opcionális 08"

#: apps/io.ox/contacts/model.js:286 module:io.ox/contacts
msgid "Optional 09"
msgstr "Opcionális 09"

#: apps/io.ox/contacts/model.js:287 module:io.ox/contacts
msgid "Optional 10"
msgstr "Opcionális 10"

#: apps/io.ox/contacts/model.js:288 module:io.ox/contacts
msgid "Optional 11"
msgstr "Opcionális 11"

#: apps/io.ox/contacts/model.js:289 module:io.ox/contacts
msgid "Optional 12"
msgstr "Opcionális 12"

#: apps/io.ox/contacts/model.js:290 module:io.ox/contacts
msgid "Optional 13"
msgstr "Opcionális 13"

#: apps/io.ox/contacts/model.js:291 module:io.ox/contacts
msgid "Optional 14"
msgstr "Opcionális 14"

#: apps/io.ox/contacts/model.js:292 module:io.ox/contacts
msgid "Optional 15"
msgstr "Opcionális 15"

#: apps/io.ox/contacts/model.js:293 module:io.ox/contacts
msgid "Optional 16"
msgstr "Opcionális 16"

#: apps/io.ox/contacts/model.js:294 module:io.ox/contacts
msgid "Optional 17"
msgstr "Opcionális 17"

#: apps/io.ox/contacts/model.js:295 module:io.ox/contacts
msgid "Optional 18"
msgstr "Opcionális 18"

#: apps/io.ox/contacts/model.js:296 module:io.ox/contacts
msgid "Optional 19"
msgstr "Opcionális 19"

#: apps/io.ox/contacts/model.js:297 module:io.ox/contacts
msgid "Optional 20"
msgstr "Opcionális 20"

#: apps/io.ox/contacts/model.js:298 module:io.ox/contacts
msgid "Links"
msgstr "Hivatkozások"

#: apps/io.ox/contacts/model.js:301 module:io.ox/contacts
msgid "Mark as distributionlist"
msgstr "Megjelölés disztribúciós listaként"

#: apps/io.ox/contacts/model.js:302 module:io.ox/contacts
msgid "Default address"
msgstr "Alapértelmezett cím"

#: apps/io.ox/contacts/model.js:303 module:io.ox/contacts
msgid "Address Home"
msgstr "Cím (otthoni)"

#: apps/io.ox/contacts/model.js:304 module:io.ox/contacts
msgid "Address Business"
msgstr "Cím (üzleti)"

#: apps/io.ox/contacts/model.js:305 module:io.ox/contacts
msgid "Address Other"
msgstr "Cím (egyéb)"

#: apps/io.ox/contacts/model.js:306 module:io.ox/contacts
msgid "This contact is private and cannot be shared"
msgstr "Ez a névjegy személyes és nem osztható meg"

#: apps/io.ox/contacts/print.js:106 module:io.ox/contacts
msgid "Phone list"
msgstr "Telefonlista"

#: apps/io.ox/contacts/print.js:107 module:io.ox/contacts
msgid "City"
msgstr "Város"

#: apps/io.ox/contacts/print.js:108 module:io.ox/contacts
msgid "Phone"
msgstr "Telefon"

#: apps/io.ox/contacts/print.js:110 module:io.ox/contacts
msgid "Email"
msgstr "E-mail"

#: apps/io.ox/contacts/print.js:112 module:io.ox/contacts
msgid "Note: One contact is not shown due to missing phone numbers"
msgid_plural "Note: %1$d contacts are not shown due to missing phone numbers"
msgstr[0] "Megjegyzés: az egyik névjegy nem jelenik meg, mert nincs hozzá telefonszám"
msgstr[1] "Megjegyzés: %1$d névjegy nem jelenik meg, mert nincs hozzá telefonszám"

#: apps/io.ox/contacts/print.js:118 module:io.ox/contacts
msgid "This note will not be printed"
msgstr "Ez a megjegyzés nem kerül nyomtatásra"

#: apps/io.ox/contacts/settings/pane.js:64 module:io.ox/contacts
#: apps/io.ox/mail/detail/links.js:81 module:io.ox/mail
msgid "Address Book"
msgstr "Címjegyzék"

#: apps/io.ox/contacts/settings/pane.js:74 module:io.ox/contacts
msgid "Language-specific default"
msgstr "Nyelvspecifikus alapértelmezés"

#: apps/io.ox/contacts/settings/pane.js:75 module:io.ox/contacts
msgid "First name Last name"
msgstr "Utónév vezetéknév"

#: apps/io.ox/contacts/settings/pane.js:76 module:io.ox/contacts
msgid "Last name, First name"
msgstr "Vezetéknév, utónév"

#: apps/io.ox/contacts/settings/pane.js:82 module:io.ox/contacts
msgid "Display of names"
msgstr "Nevek megjelenítése"

#: apps/io.ox/contacts/toolbar.js:70 module:io.ox/contacts
#: apps/io.ox/files/actions/share.js:48 module:io.ox/files
msgid "Invite"
msgstr "Meghívás"

#: apps/io.ox/contacts/toolbar.js:86 module:io.ox/contacts
msgid "Delete contact"
msgstr "Névjegy törlése"

#. Name with title
#. %1$s is the first name
#. %2$s is the last name
#. %3$s is the title
#: apps/io.ox/contacts/util.js:107 module:io.ox/contacts
msgid "%3$s %2$s, %1$s"
msgstr "%3$s %2$s %1$s"

#. Name without title
#. %1$s is the first name
#. %2$s is the last name
#: apps/io.ox/contacts/util.js:111 module:io.ox/contacts
msgid "%2$s, %1$s"
msgstr "%2$s %1$s"

#. Name in mail addresses
#. %1$s is the first name
#. %2$s is the last name
#: apps/io.ox/contacts/util.js:181 module:io.ox/contacts
msgctxt "mail address"
msgid "%1$s %2$s"
msgstr "%1$s %2$s"

#: apps/io.ox/contacts/view-detail.js:55 module:io.ox/contacts
#: apps/io.ox/participants/model.js:46 module:io.ox/core
msgid "Resource"
msgstr "Erőforrás"

#: apps/io.ox/contacts/view-detail.js:193 module:io.ox/contacts
#: apps/io.ox/core/tk/attachments.js:449 module:io.ox/core
#: apps/io.ox/tasks/view-detail.js:241 module:io.ox/tasks
msgid "All attachments"
msgstr "Minden melléklet"

#: apps/io.ox/contacts/view-detail.js:199 module:io.ox/contacts
msgid "Could not load attachments for this contact."
msgstr "A névjegy mellékletei nem tölthetők be."

#: apps/io.ox/contacts/view-detail.js:255 module:io.ox/contacts
#: apps/io.ox/participants/views.js:201 module:io.ox/core
msgid "This list has no contacts yet"
msgstr "A listán még nincsenek névjegyek"

#: apps/io.ox/contacts/view-detail.js:387 module:io.ox/contacts
msgid "Messenger"
msgstr "Üzenetküldés"

#: apps/io.ox/contacts/view-detail.js:455 module:io.ox/contacts
msgid "Personal"
msgstr "Személyes"

#: apps/io.ox/contacts/view-detail.js:494 module:io.ox/contacts
msgid "Job"
msgstr "Munka"

#: apps/io.ox/contacts/view-detail.js:532 module:io.ox/contacts
msgid "Mail and Messaging"
msgstr "Levél és üzenetküldés"

#: apps/io.ox/contacts/view-detail.js:552 module:io.ox/contacts
msgid "Phone numbers"
msgstr "Telefonszámok"

#: apps/io.ox/contacts/view-detail.js:590 module:io.ox/contacts
msgid "Business Address"
msgstr "Munkahelyi cím"

#: apps/io.ox/contacts/view-detail.js:608 module:io.ox/contacts
msgid "Home Address"
msgstr "Otthoni cím"

#: apps/io.ox/contacts/view-detail.js:626 module:io.ox/contacts
msgid "Other Address"
msgstr "Egyéb cím"

#. section name for contact fields in detail view
#: apps/io.ox/contacts/view-detail.js:645 module:io.ox/contacts
msgid "Miscellaneous"
msgstr "Egyebek"

#: apps/io.ox/contacts/view-detail.js:706 module:io.ox/contacts
msgid "Copy to description"
msgstr "Másolás a leírásba"

#: apps/io.ox/contacts/view-detail.js:730 module:io.ox/contacts
msgid "Saved in:"
msgstr "Mentés itt:"

#: apps/io.ox/contacts/widgets/pictureUpload.js:59 module:io.ox/contacts
msgid "Your selected picture will be displayed after saving"
msgstr "A kiválasztott kép mentés után jelenik meg"

#. %1$s maximum file size
#: apps/io.ox/contacts/widgets/pictureUpload.js:66 module:io.ox/contacts
msgid "Your selected picture exceeds the maximum allowed file size of %1$s"
msgstr "A kiválasztott kép mérete meghaladja a engedélyezett maximumot: %1$s"

#: apps/io.ox/contacts/widgets/pictureUpload.js:160 module:io.ox/contacts
#: apps/io.ox/contacts/widgets/pictureUpload.js:164
msgid "Click to upload image"
msgstr "Kattintson a képfeltöltéshez"

#: apps/io.ox/core/about/about.js:31 module:io.ox/core
#: apps/io.ox/core/settings/errorlog/settings/pane.js:123
msgid "UI version"
msgstr "Grafikus felület verziója"

#: apps/io.ox/core/about/about.js:32 module:io.ox/core
#: apps/io.ox/core/settings/errorlog/settings/pane.js:124
msgid "Server version"
msgstr "Kiszolgáló verziója"

#: apps/io.ox/core/api/attachment.js:208 module:io.ox/core
msgid "Saved appointment attachment"
msgstr "Találkozómelléklet mentve"

#: apps/io.ox/core/api/attachment.js:209 module:io.ox/core
msgid "Saved task attachment"
msgstr "Mentett feladatmelléklet"

#: apps/io.ox/core/api/attachment.js:210 module:io.ox/core
msgid "Saved contact attachment"
msgstr "Névjegymelléklet mentve"

#: apps/io.ox/core/api/attachment.js:226 module:io.ox/core
msgid "Saved attachment"
msgstr "Melléklet mentve"

#: apps/io.ox/core/attachments/view.js:120 module:io.ox/core
msgid "%1$d attachment"
msgid_plural "%1$d attachments"
msgstr[0] "%1$d melléklet"
msgstr[1] "%1$d melléklet"

#: apps/io.ox/core/boot/i18n.js:24 module:io.ox/core/boot
#: apps/plugins/administration/groups/settings/edit.js:61 module:io.ox/core
msgid "User name"
msgstr "Felhasználónév"

#: apps/io.ox/core/boot/i18n.js:25 module:io.ox/core/boot
#: apps/io.ox/core/relogin.js:98 module:io.ox/core
#: apps/io.ox/files/share/wizard.js:257 module:io.ox/files
#: apps/io.ox/mail/accounts/view-form.js:460 module:io.ox/settings
#: apps/io.ox/mail/accounts/view-form.js:539
msgid "Password"
msgstr "Jelszó"

#: apps/io.ox/core/boot/i18n.js:26 module:io.ox/core/boot
#: apps/io.ox/core/relogin.js:102 module:io.ox/core
msgid "Sign in"
msgstr "Bejelentkezés"

#: apps/io.ox/core/boot/i18n.js:27 module:io.ox/core/boot
msgid "Stay signed in"
msgstr "Maradjon bejelentkezve"

#: apps/io.ox/core/boot/i18n.js:28 module:io.ox/core/boot
msgid "Forgot your password?"
msgstr "Elfelejtette a jelszót?"

#: apps/io.ox/core/boot/i18n.js:29 module:io.ox/core/boot
msgid "Languages"
msgstr "Nyelvek"

#: apps/io.ox/core/boot/i18n.js:30 module:io.ox/core/boot
msgid ""
"No connection to server. Please check your internet connection and retry."
msgstr "Nincs kapcsolat a kiszolgálóhoz. Ellenőrizze internetkapcsolatát, és próbálja újra."

#: apps/io.ox/core/boot/i18n.js:32 module:io.ox/core/boot
msgid "Please enter your credentials."
msgstr "Adja meg a hitelesítési adatait."

#: apps/io.ox/core/boot/i18n.js:33 module:io.ox/core/boot
msgid "Please enter your password."
msgstr "Adja meg jelszavát."

#: apps/io.ox/core/boot/i18n.js:34 module:io.ox/core/boot
msgid "Your browser version is not supported!"
msgstr "A böngésző verziója nem támogatott"

#: apps/io.ox/core/boot/i18n.js:35 module:io.ox/core/boot
msgid "Your browser is not supported!"
msgstr "A böngészője nem támogatott"

#: apps/io.ox/core/boot/i18n.js:36 module:io.ox/core/boot
msgid "This browser is not supported on your current platform."
msgstr "A böngészője nem támogatott ezen a platformon."

#. %n in the lowest version of Android
#: apps/io.ox/core/boot/i18n.js:38 module:io.ox/core/boot
msgid "You need to use Android %n or higher."
msgstr "Az Android %n vagy újabb verziója szükséges."

#. %n is the lowest version of iOS
#: apps/io.ox/core/boot/i18n.js:40 module:io.ox/core/boot
msgid "You need to use iOS %n or higher."
msgstr "Az iOS %n vagy újabb verziója szükséges."

#: apps/io.ox/core/boot/i18n.js:41 module:io.ox/core/boot
msgid "Your operating system is not supported."
msgstr "Az operációs rendszere nem támogatott."

#: apps/io.ox/core/boot/i18n.js:42 module:io.ox/core/boot
msgid "Your password is expired. Please change your password to continue."
msgstr "A jelszava lejárt. Módosítsa a jelszavát a munka folytatásához."

#: apps/io.ox/core/boot/i18n.js:43 module:io.ox/core/boot
msgid "Please update your browser."
msgstr "Frissítse böngészőjét."

#. browser recommendation: sentence ends with 'Google Chrome' (wrappend in a clickable link)
#: apps/io.ox/core/boot/i18n.js:45 module:io.ox/core/boot
msgid "For best results, please use "
msgstr "A legjobb eredmények érdekében használja a következőt:"

#: apps/io.ox/core/boot/i18n.js:46 module:io.ox/core/boot
msgid "You have been automatically signed out"
msgstr "Automatikusan ki lett jelentkeztetve"

#: apps/io.ox/core/boot/i18n.js:47 module:io.ox/core/boot
msgid ""
"Unsupported Preview - Certain functions disabled and stability not assured "
"until general release later this year"
msgstr "Nem támogatott előzetes kiadás - Egyes funkciók le vannak tiltva, és a stabilitás nem garantált az idei megjelenésig"

#: apps/io.ox/core/boot/i18n.js:49 module:io.ox/core/boot
msgid "Offline mode"
msgstr "Kapcsolat nélküli mód"

#: apps/io.ox/core/boot/i18n.js:50 module:io.ox/core/boot
msgid "Your browser's cookie functionality is disabled. Please turn it on."
msgstr "A böngésző süti funkciója ki van kapcsolva. Kapcsolja azt vissza."

#. number of selected item
#. %1$s is the number surrounded by a tag
#: apps/io.ox/core/commons.js:51 module:io.ox/core
msgid "%1$s item selected"
msgid_plural "%1$s items selected"
msgstr[0] "%1$s elem kijelölve"
msgstr[1] "%1$s elem kijelölve"

#: apps/io.ox/core/commons.js:133 module:io.ox/core
msgid "Selection Details"
msgstr "Kijelölés részletei"

#: apps/io.ox/core/commons.js:154 module:io.ox/core
#: apps/io.ox/files/main.js:506 module:io.ox/files
msgid "No elements selected"
msgstr "Nincs elem kijelölve"

#: apps/io.ox/core/commons.js:329 module:io.ox/core
msgid "Results"
msgstr "Találatok"

#. items list (e.g. mails)
#: apps/io.ox/core/commons.js:599 module:io.ox/core
#: apps/io.ox/files/main.js:299 module:io.ox/files apps/io.ox/mail/main.js:553
#: module:io.ox/mail
msgid "Item list"
msgstr "Elemlista"

#: apps/io.ox/core/commons.js:639 module:io.ox/core
#: apps/io.ox/files/share/view-options.js:84 module:io.ox/files
#: apps/io.ox/files/view-options.js:233 apps/io.ox/mail/view-options.js:162
#: module:io.ox/mail
msgid "Open folder view"
msgstr "Mappanézet megnyitása"

#: apps/io.ox/core/commons.js:653 module:io.ox/core
#: apps/io.ox/files/main.js:960 module:io.ox/files
#: apps/io.ox/files/view-options.js:246 apps/io.ox/mail/view-options.js:175
#: module:io.ox/mail
msgid "Close folder view"
msgstr "Mappanézet bezárása"

#: apps/io.ox/core/commons.js:681 module:io.ox/core
msgid "Premium features"
msgstr "Prémium szolgáltatások"

#: apps/io.ox/core/commons.js:684 module:io.ox/core
msgid "Close premium features"
msgstr "Prémium szolgáltatások bezárása"

#: apps/io.ox/core/commons.js:700 module:io.ox/core
msgid "Try now!"
msgstr "Próbálja ki!"

#: apps/io.ox/core/commons.js:825 module:io.ox/core
msgid "Retry"
msgstr "Újra"

#. Strings to build input formats to be more accessible
#. yyyy: 4-digit year | MM: 2-digit month | dd: 2-digit day
#. Sample for de_DE: TT.MM.JJJJ
#: apps/io.ox/core/date.js:75 module:io.ox/core
msgid "yyyy"
msgstr "yyyy"

#: apps/io.ox/core/date.js:76 module:io.ox/core
msgid "MM"
msgstr "MM"

#: apps/io.ox/core/date.js:77 module:io.ox/core
msgid "dd"
msgstr "dd"

#. Reminder (objective case): in X weeks
#. %d is the number of weeks
#: apps/io.ox/core/date.js:103 module:io.ox/core
#, c-format
msgctxt "in"
msgid "%d week"
msgid_plural "%d weeks"
msgstr[0] "%d hét"
msgstr[1] "%d hét"

#. General duration (nominative case): X weeks
#. %d is the number of weeks
#: apps/io.ox/core/date.js:107 module:io.ox/core
#, c-format
msgid "%d week"
msgid_plural "%d weeks"
msgstr[0] "%d hét"
msgstr[1] "%d hét"

#. Reminder (objective case): in X days
#. %d is the number of days
#: apps/io.ox/core/date.js:122 module:io.ox/core
#, c-format
msgctxt "in"
msgid "%d day"
msgid_plural "%d days"
msgstr[0] "%d nap"
msgstr[1] "%d nap"

#. Reminder (objective case): in X days, Y hours and Z minutes
#. %1$d is the number of days
#. %2$s is the text for the remainder of the last day
#: apps/io.ox/core/date.js:135 module:io.ox/core
#, c-format
msgctxt "in"
msgid "%1$d day, %2$s"
msgid_plural "%1$d days, %2$s"
msgstr[0] "%1$d nap, %2$s"
msgstr[1] "%1$d nap, %2$s"

#. General duration (nominative case): X days, Y hours and Z minutes
#. %1$d is the number of days
#. %2$s is the text for the remainder of the last day
#: apps/io.ox/core/date.js:140 module:io.ox/core
#, c-format
msgid "%1$d day, %2$s"
msgid_plural "%1$d days, %2$s"
msgstr[0] "%1$d nap, %2$s"
msgstr[1] "%1$d nap, %2$s"

#. Reminder (objective case): in X hours
#. %d is the number of hours
#: apps/io.ox/core/date.js:154 module:io.ox/core
#, c-format
msgctxt "in"
msgid "%d hour"
msgid_plural "%d hours"
msgstr[0] "%d óra"
msgstr[1] "%d óra"

#. General duration (nominative case): X hours
#. %d is the number of hours
#: apps/io.ox/core/date.js:158 module:io.ox/core
#, c-format
msgid "%d hour"
msgid_plural "%d hours"
msgstr[0] "%d óra"
msgstr[1] "%d óra"

#. Reminder (objective case): in X hours and Y minutes
#. %1$d is the number of hours
#. %2$s is the text for the remainder of the last hour
#: apps/io.ox/core/date.js:167 module:io.ox/core
#, c-format
msgctxt "in"
msgid "%1$d hour and %2$s"
msgid_plural "%1$d hours and %2$s"
msgstr[0] "%1$d óra és %2$s"
msgstr[1] "%1$d óra és %2$s"

#. General duration (nominative case): X hours and Y minutes
#. %1$d is the number of hours
#. %2$s is the text for the remainder of the last hour
#: apps/io.ox/core/date.js:172 module:io.ox/core
#, c-format
msgid "%1$d hour and %2$s"
msgid_plural "%1$d hours and %2$s"
msgstr[0] "%1$d óra és %2$s"
msgstr[1] "%1$d óra és %2$s"

#. Reminder (objective case): in X minutes
#. %d is the number of minutes
#: apps/io.ox/core/date.js:180 module:io.ox/core
#, c-format
msgctxt "in"
msgid "%d minute"
msgid_plural "%d minutes"
msgstr[0] "%d perc"
msgstr[1] "%d perc"

#: apps/io.ox/core/desktop.js:166 module:io.ox/core
msgid ""
"Failed to automatically save current stage of work. Please save your work to "
"avoid data loss in case the browser closes unexpectedly."
msgstr "A munka jelenlegi állapotának automatikus mentése sikertelen. Mentse munkáját az adatvesztés elkerülése érdekében, ha a böngésző váratlanul bezáródna."

#: apps/io.ox/core/desktop.js:301 module:io.ox/core
msgid "Could not get a default folder for this application."
msgstr "Az alapértelmezett mappa nem kérhető le az alkalmazáshoz."

#: apps/io.ox/core/desktop.js:780 module:io.ox/core
msgid "There are unsaved changes."
msgstr "Mentetlen beállítások vannak."

#: apps/io.ox/core/desktop.js:1093 module:io.ox/core
msgid "Application Toolbar"
msgstr "Alkalmazás eszköztár"

#. Title of the browser window
#. %1$s is the name of the page, e.g. OX App Suite
#. %2$s is the title of the active app, e.g. Calendar
#: apps/io.ox/core/desktop.js:1179 module:io.ox/core
#: apps/io.ox/core/desktop.js:1348
msgctxt "window title"
msgid "%1$s %2$s"
msgstr "%1$s %2$s"

#: apps/io.ox/core/desktop.js:1465 module:io.ox/core
msgid "Main window"
msgstr "Főablak"

#: apps/io.ox/core/desktop.js:1529 module:io.ox/core
#: apps/io.ox/core/main.js:827 apps/io.ox/find/extensions-facets.js:30
#: apps/io.ox/find/main.js:65 apps/io.ox/find/view-tokenfield.js:119
#: apps/io.ox/search/autocomplete/extensions.js:52
#: apps/io.ox/search/main.js:199 module:io.ox/search
#: apps/io.ox/search/main.js:260 apps/plugins/portal/flickr/register.js:216
#: module:plugins/portal
msgid "Search"
msgstr "Keresés"

#: apps/io.ox/core/desktop.js:1567 module:io.ox/core
#: apps/io.ox/core/desktop.js:1568
msgid "Start search"
msgstr "Keresés indítása"

#: apps/io.ox/core/desktop.js:1580 module:io.ox/core
#: apps/io.ox/core/desktop.js:1581
msgid "Cancel search"
msgstr "Keresés megszakítása"

#. search feature help text for screenreaders
#: apps/io.ox/core/desktop.js:1601 module:io.ox/core
msgid ""
"Search results page lists all active facets to allow them to be easly "
"adjustable/removable. Below theses common facets additonal advanced facets "
"are listed. To narrow down search result please adjust active facets or add "
"new ones"
msgstr "A keresési eredmény megjeleníti az összes aktív lapot, hogy azokat könnyedén lehessen beállítani/eltávolítani. Ezek alatt az általános lapok alatt további speciális lapok találhatók. A keresés szűkítéséhez állítsa be a lapokat vagy adjon hozzá újakat."

#: apps/io.ox/core/desktop.js:1724 module:io.ox/core
msgid ""
"Failed to start application. Maybe you have connection problems. Please try "
"again."
msgstr "Az alkalmazás indítása sikertelen. Ezt kapcsolatproblémák okozhatják. Próbálja újra."

#: apps/io.ox/core/emoji/view.js:227 module:io.ox/mail/emoji
msgid "Reset this list"
msgstr "Lista visszaállítása"

#: apps/io.ox/core/export/export.js:33 module:io.ox/core
msgid "Export folder"
msgstr "Mappa exportálása"

#: apps/io.ox/core/export/export.js:48 module:io.ox/core
#: apps/io.ox/core/import/import.js:37
msgid "Format"
msgstr "Formátum"

#: apps/io.ox/core/export/export.js:50 module:io.ox/core
#: apps/io.ox/core/import/import.js:38
msgid "select format"
msgstr "formátum kiválasztása"

#: apps/io.ox/core/export/export.js:79 module:io.ox/core
msgid "Note: The vCard format cannot contain distribution lists"
msgstr "Megjegyzés: A vCard formátum nem tartalmaz disztribúciós listákat"

#: apps/io.ox/core/export/export.js:84 module:io.ox/core
msgid "Include distribution lists"
msgstr "Disztribúciós lista hozzáadása"

#: apps/io.ox/core/export/export.js:103 module:io.ox/core
#: apps/io.ox/core/folder/contextmenu.js:382
msgid "Export"
msgstr "Exportálás"

#: apps/io.ox/core/extPatterns/links.js:418 module:io.ox/core
#: apps/io.ox/core/extPatterns/links.js:419
msgid "More actions"
msgstr "További műveletek"

#: apps/io.ox/core/extPatterns/links.js:432 module:io.ox/core
#: apps/io.ox/find/extensions-api.js:229
#: apps/io.ox/search/facets/extensions.js:237
msgid "More"
msgstr "Tovább"

#: apps/io.ox/core/folder/actions/add.js:59 module:io.ox/core
#: apps/io.ox/core/folder/extensions.js:655
msgid "Add new calendar"
msgstr "Új naptár hozzáadása"

#: apps/io.ox/core/folder/actions/add.js:59 module:io.ox/core
#: apps/io.ox/core/folder/contextmenu.js:248
#: apps/io.ox/core/folder/extensions.js:655 apps/io.ox/files/actions.js:703
#: module:io.ox/files
msgid "Add new folder"
msgstr "Új mappa hozzáadása"

#: apps/io.ox/core/folder/actions/add.js:63 module:io.ox/core
msgid "New calendar"
msgstr "Új naptár"

#: apps/io.ox/core/folder/actions/add.js:63 module:io.ox/core
msgid "New folder"
msgstr "Új mappa"

#: apps/io.ox/core/folder/actions/add.js:80 module:io.ox/core
msgid "Add as public calendar"
msgstr "Hozzáad nyilvános naptárként"

#: apps/io.ox/core/folder/actions/add.js:80 module:io.ox/core
msgid "Add as public folder"
msgstr "Hozzáad nyilvános mappaként"

#: apps/io.ox/core/folder/actions/add.js:85 module:io.ox/core
#: apps/io.ox/core/folder/actions/add.js:86
#: apps/io.ox/core/folder/actions/rename.js:61
msgid "Folder name"
msgstr "Mappa neve"

#: apps/io.ox/core/folder/actions/add.js:102 module:io.ox/core
msgid ""
"A public folder is used for content that is of common interest for all "
"users. To allow other users to read or edit the contents, you have to set "
"the respective permissions for the public folder."
msgstr "A nyilvános mappát olyan tartalom tárolására érdemes használni, amely számot tart az összes felhasználó érdeklődésére. Ahhoz, hogy más felhasználók is tudják olvasni vagy szerkeszteni a tartalmat, ahhoz a megfelelő jogosultságot be kell állítani a nyilvános mappán."

#. notification while archiving messages
#: apps/io.ox/core/folder/actions/archive.js:28 module:io.ox/core
msgid "Archiving messages ..."
msgstr "Üzenetek archiválása ..."

#: apps/io.ox/core/folder/actions/archive.js:37 module:io.ox/core
msgid "Archive messages"
msgstr "Üzenetek archiválása"

#: apps/io.ox/core/folder/actions/archive.js:40 module:io.ox/core
msgid "All messages older than %1$d days will be moved to the archive folder"
msgstr "Minden %1$d napnál régebbi üzenet áthelyezésre kerül az archívum mappába"

#. Verb: (to) archive messages
#: apps/io.ox/core/folder/actions/archive.js:43 module:io.ox/core
#: apps/io.ox/core/folder/contextmenu.js:192 apps/io.ox/mail/actions.js:659
#: module:io.ox/mail apps/io.ox/mail/mobile-toolbar-actions.js:117
#: apps/io.ox/mail/toolbar.js:113
msgctxt "verb"
msgid "Archive"
msgstr "Archiválás"

#: apps/io.ox/core/folder/actions/common.js:34 module:io.ox/core
msgid "Move all"
msgstr "Összes mozgatása"

#: apps/io.ox/core/folder/actions/common.js:39 module:io.ox/core
msgid "Cleaning up ..."
msgstr "Tisztítás ..."

#: apps/io.ox/core/folder/actions/common.js:41 module:io.ox/core
msgid "The folder has been cleaned up."
msgstr "A mappa tisztítása megtörtént."

#: apps/io.ox/core/folder/actions/common.js:55 module:io.ox/core
msgid "All messages have been deleted"
msgstr "Minden üzenet törölve"

#: apps/io.ox/core/folder/actions/common.js:57 module:io.ox/core
msgid "All files have been deleted"
msgstr "Minden fájl törölve"

#: apps/io.ox/core/folder/actions/common.js:58 module:io.ox/core
msgid "The folder has been emptied"
msgstr "A mappa kiürítése megtörtént"

#: apps/io.ox/core/folder/actions/common.js:66 module:io.ox/core
msgid "Do you really want to empty folder \"%s\"?"
msgstr "Biztos, hogy ki szeretné üríteni ezt a mappát: „%s”?"

#: apps/io.ox/core/folder/actions/common.js:67 module:io.ox/core
#: apps/io.ox/core/folder/contextmenu.js:204
msgid "Empty folder"
msgstr "Mappa ürítése"

#: apps/io.ox/core/folder/actions/imap-subscription.js:59 module:io.ox/core
msgid "Subscribe IMAP folders"
msgstr "Feliratkozás IMAP mappákra"

#: apps/io.ox/core/folder/actions/move.js:70 module:io.ox/core
msgid "You cannot move items to virtual folders"
msgstr "Nem mozgathat elemeket virtuális mappákba."

#: apps/io.ox/core/folder/actions/move.js:75 module:io.ox/core
msgid "You cannot move items to this folder"
msgstr "Nem mozgathat elemeket ebbe a mappába"

#: apps/io.ox/core/folder/actions/move.js:133 module:io.ox/core
#: apps/io.ox/core/folder/contextmenu.js:146
msgid "Move all messages"
msgstr "Összes üzenet mozgatása"

#: apps/io.ox/core/folder/actions/move.js:166 module:io.ox/core
msgid "Move folder"
msgstr "Mappa mozgatása"

#: apps/io.ox/core/folder/actions/properties.js:46 module:io.ox/core
#: apps/io.ox/core/folder/contextmenu.js:544
msgid "Properties"
msgstr "Tulajdonságok"

#: apps/io.ox/core/folder/actions/properties.js:52 module:io.ox/core
msgid "Folder type"
msgstr "Mappatípus"

#. number of messages in a folder (mail only)
#: apps/io.ox/core/folder/actions/properties.js:57 module:io.ox/core
msgid "Number of messages"
msgstr "Üzenetek száma"

#. number of items in a folder
#: apps/io.ox/core/folder/actions/properties.js:59 module:io.ox/core
msgid "Number of items"
msgstr "Elemszám"

#: apps/io.ox/core/folder/actions/properties.js:67 module:io.ox/core
#: apps/io.ox/onboarding/clients/extensions.js:160
#: module:io.ox/core/onboarding
msgid "CalDAV URL"
msgstr "CalDAV URL"

#: apps/io.ox/core/folder/actions/remove.js:32 module:io.ox/core
msgid "Do you really want to delete folder \"%s\"?"
msgstr "Biztos, hogy törölni szeretné a mappát: „%s”?"

#: apps/io.ox/core/folder/actions/rename.js:48 module:io.ox/core
msgid "This is a standard folder, which can't be renamed."
msgstr "Ez egy szabványos mappa, amely nem nevezhető át."

#: apps/io.ox/core/folder/actions/rename.js:54 module:io.ox/core
msgid "Rename folder"
msgstr "Mappa átnevezése"

#: apps/io.ox/core/folder/actions/rename.js:65 module:io.ox/core
#: apps/io.ox/core/folder/contextmenu.js:273
#: apps/io.ox/core/viewer/views/toolbarview.js:199
#: apps/io.ox/files/actions.js:850 module:io.ox/files
#: apps/io.ox/files/actions/rename.js:68 apps/io.ox/files/actions/rename.js:73
#: apps/io.ox/files/toolbar.js:188
msgid "Rename"
msgstr "Átnevezés"

#: apps/io.ox/core/folder/api.js:77 module:io.ox/core
#: apps/io.ox/mail/detail/links.js:82 module:io.ox/mail
msgid "Calendar"
msgstr "Naptár"

#: apps/io.ox/core/folder/api.js:78 module:io.ox/core
msgid "Default calendar"
msgstr "Alapértelmezett naptár"

#. %1$s is the folder owner
#. %2$s is the folder title
#: apps/io.ox/core/folder/api.js:82 module:io.ox/core
msgid "%1$s: %2$s"
msgstr "%1$s: %2$s"

#: apps/io.ox/core/folder/api.js:386 module:io.ox/core
msgid "All my appointments"
msgstr "Összes találkozó"

#: apps/io.ox/core/folder/api.js:398 module:io.ox/core
msgid "Unread messages"
msgstr "Olvasatlan üzenetek"

#: apps/io.ox/core/folder/api.js:511 module:io.ox/core
msgid "Accessing global address book is not permitted"
msgstr "A globális címjegyzék elérése nem engedélyezett"

#: apps/io.ox/core/folder/api.js:870 module:io.ox/core
msgid ""
"Could not save settings. There have to be at least one user with "
"administration rights."
msgstr "A beállítások nem menthetők. Legalább egy adminisztrációs jogokkal rendelkező felhasználónak kell lennie."

#: apps/io.ox/core/folder/api.js:936 module:io.ox/core
#: apps/io.ox/core/sub/subscriptions.js:216 module:io.ox/core/sub
msgid "New Folder"
msgstr "Új mappa"

#: apps/io.ox/core/folder/contextmenu.js:130 module:io.ox/core
msgid "Mark all messages as read"
msgstr "Összes üzenet megjelölése olvasottnak"

#: apps/io.ox/core/folder/contextmenu.js:162 module:io.ox/core
msgid "Clean up"
msgstr "Tisztítás"

#: apps/io.ox/core/folder/contextmenu.js:207 module:io.ox/core
msgid "Empty trash"
msgstr "Szemetes ürítése"

#: apps/io.ox/core/folder/contextmenu.js:208 module:io.ox/core
msgid "Delete all messages"
msgstr "Összes üzenet törlése"

#: apps/io.ox/core/folder/contextmenu.js:353 module:io.ox/core
msgid "Download entire folder"
msgstr "Teljes mappa letöltése"

#: apps/io.ox/core/folder/contextmenu.js:409 module:io.ox/core
#: apps/io.ox/core/import/import.js:187
#: apps/io.ox/mail/settings/signatures/settings/pane.js:256 module:io.ox/mail
msgid "Import"
msgstr "Importálás"

#: apps/io.ox/core/folder/contextmenu.js:453 module:io.ox/core
msgid "Sharing"
msgstr "Megosztás"

#: apps/io.ox/core/folder/contextmenu.js:462 module:io.ox/core
msgid "Permissions"
msgstr "Jogosultságok"

#: apps/io.ox/core/folder/contextmenu.js:462 module:io.ox/core
#: apps/io.ox/files/actions.js:711 module:io.ox/files
#: apps/io.ox/files/actions.js:830
msgid "Invite people"
msgstr "Emberek meghívása"

#: apps/io.ox/core/folder/contextmenu.js:473 module:io.ox/core
#: apps/io.ox/files/actions.js:720 module:io.ox/files
#: apps/io.ox/files/actions.js:840
msgid "Get link"
msgstr "Hivatkozás letöltése"

#: apps/io.ox/core/folder/contextmenu.js:498 module:io.ox/core
msgid "New subscription"
msgstr "Új feliratkozás"

#: apps/io.ox/core/folder/contextmenu.js:578 module:io.ox/core
msgid "Show"
msgstr "Megjelenítés"

#: apps/io.ox/core/folder/contextmenu.js:578 module:io.ox/core
msgid "Hide"
msgstr "Elrejtés"

#: apps/io.ox/core/folder/extensions.js:104 module:io.ox/core
#: apps/io.ox/files/share/view-options.js:60 module:io.ox/files
msgid "My shares"
msgstr "Saját megosztások"

#: apps/io.ox/core/folder/extensions.js:187 module:io.ox/core
msgid "My folders"
msgstr "Saját mappák"

#: apps/io.ox/core/folder/extensions.js:251 module:io.ox/core
#: apps/io.ox/files/actions/add-storage-account.js:102 module:io.ox/files
msgid "Add storage account"
msgstr "Tároló felhasználói fiók hozzáadása"

#: apps/io.ox/core/folder/extensions.js:284 module:io.ox/core
#: apps/io.ox/mail/accounts/settings.js:268
#: module:io.ox/mail/accounts/settings
#: apps/io.ox/mail/folderview-extensions.js:39 module:io.ox/mail
msgid "Add mail account"
msgstr "E-mail fiók hozzáadása"

#: apps/io.ox/core/folder/extensions.js:300 module:io.ox/core
#: apps/io.ox/core/folder/extensions.js:685
msgid "Synchronize with your tablet or smartphone"
msgstr "Szinkronizáció a táblagéppel vagy telefonnal"

#: apps/io.ox/core/folder/extensions.js:559 module:io.ox/core
msgid "My address books"
msgstr "Saját címjegyzékek"

#: apps/io.ox/core/folder/extensions.js:560 module:io.ox/core
msgid "Public address books"
msgstr "Nyilvános címjegyzékek"

#: apps/io.ox/core/folder/extensions.js:561 module:io.ox/core
msgid "Shared address books"
msgstr "Megosztott címjegyzékek"

#: apps/io.ox/core/folder/extensions.js:562 module:io.ox/core
msgid "Hidden address books"
msgstr "Rejtett címjegyzékek"

#: apps/io.ox/core/folder/extensions.js:565 module:io.ox/core
msgid "My calendars"
msgstr "Saját naptárak"

#: apps/io.ox/core/folder/extensions.js:566 module:io.ox/core
msgid "Public calendars"
msgstr "Nyilvános naptárak"

#: apps/io.ox/core/folder/extensions.js:567 module:io.ox/core
msgid "Shared calendars"
msgstr "Megosztott naptárak"

#: apps/io.ox/core/folder/extensions.js:568 module:io.ox/core
msgid "Hidden calendars"
msgstr "Rejtett naptárak"

#: apps/io.ox/core/folder/extensions.js:571 module:io.ox/core
#: apps/plugins/portal/tasks/register.js:25 module:plugins/portal
#: apps/plugins/portal/tasks/register.js:137
msgid "My tasks"
msgstr "Saját feladatok"

#: apps/io.ox/core/folder/extensions.js:572 module:io.ox/core
msgid "Public tasks"
msgstr "Nyilvános feladatok"

#: apps/io.ox/core/folder/extensions.js:573 module:io.ox/core
msgid "Shared tasks"
msgstr "Megosztott feladatok"

#: apps/io.ox/core/folder/extensions.js:574 module:io.ox/core
msgid "Hidden tasks"
msgstr "Rejtett feladatok"

#: apps/io.ox/core/folder/extensions.js:726 module:io.ox/core
msgid "Shared by other users"
msgstr "Más felhasználó által megosztott"

#: apps/io.ox/core/folder/extensions.js:736 module:io.ox/core
#: apps/io.ox/core/folder/extensions.js:745
#: apps/io.ox/core/folder/extensions.js:748
msgid "You share this folder with other users"
msgstr "Ezt a mappát megosztja más felhasználókkal"

#: apps/io.ox/core/folder/extensions.js:765 module:io.ox/core
msgid "This folder has subscriptions"
msgstr "A mappa feliratkozásokat tartalmaz"

#: apps/io.ox/core/folder/extensions.js:768 module:io.ox/core
msgid "This folder has publications and/or subscriptions"
msgstr "A mappa tartalmaz publikációkat és/vagy feliratkozásokat"

#: apps/io.ox/core/folder/favorites.js:167 module:io.ox/core
msgid "Remove from favorites"
msgstr "Eltávolítás a kedvencek közül"

#: apps/io.ox/core/folder/favorites.js:167 module:io.ox/core
msgid "Add to favorites"
msgstr "Hozzáadás a kedvencekhez"

#: apps/io.ox/core/folder/node.js:459 module:io.ox/core
msgid "Total: %1$d"
msgstr "Összesen: %1$d"

#: apps/io.ox/core/folder/node.js:460 module:io.ox/core
msgid "Unread: %1$d"
msgstr "Olvasatlan: %1$d"

#: apps/io.ox/core/folder/node.js:475 module:io.ox/core
#: apps/io.ox/core/folder/node.js:482
msgid "Folder-specific actions"
msgstr "Mappaspecifikus műveletek"

#: apps/io.ox/core/folder/picker.js:66 module:io.ox/core
#: apps/io.ox/core/relogin.js:64 apps/io.ox/core/tk/filestorageUtil.js:37
#: apps/io.ox/core/tk/mobiscroll.js:33
msgid "Ok"
msgstr "OK"

#. generic error message
#: apps/io.ox/core/http_errors.js:21 module:io.ox/core
msgid "An unknown error occurred"
msgstr "Ismeretlen hiba történt"

#. error message when offline
#: apps/io.ox/core/http_errors.js:23 module:io.ox/core
msgid "Cannot connect to server. Please check your connection."
msgstr "Nem lehet a kiszolgálóhoz kapcsolódni. Ellenőrizze a hálózati kapcsolatot."

#: apps/io.ox/core/import/import.js:61 module:io.ox/core
msgid "iCal"
msgstr "iCal"

#: apps/io.ox/core/import/import.js:74 module:io.ox/core
msgid "CSV"
msgstr "CSV"

#: apps/io.ox/core/import/import.js:87 module:io.ox/core
msgid "vCard"
msgstr "vCard"

#: apps/io.ox/core/import/import.js:101 module:io.ox/core
msgid "Upload file"
msgstr "Fájl feltöltése"

#: apps/io.ox/core/import/import.js:129 module:io.ox/core
msgid ""
"Ignore existing events. Helpful to import public holiday calendars, for "
"example."
msgstr "Meglévő események figyelmen kívül hagyása. Ez például nyilvános szabadságnaptárak importálásakor hasznos."

#: apps/io.ox/core/import/import.js:130 module:io.ox/core
msgid "Ignore existing events"
msgstr "Meglévő események figyelmen kívül hagyása."

#: apps/io.ox/core/import/import.js:147 module:io.ox/core
msgid "Note on CSV files:"
msgstr "Megjegyzés a CSV fájlokon:"

#: apps/io.ox/core/import/import.js:150 module:io.ox/core
msgid ""
"The first record of a valid CSV file must define proper column names. "
"Supported separators are comma and semi-colon."
msgstr "A CVS fájl első sora az oszlopneveket határozza meg. Az elválasztáshoz vessző vagy pontosvessző használható."

#: apps/io.ox/core/import/import.js:156 module:io.ox/core
msgid "Learn more"
msgstr "További információ"

#: apps/io.ox/core/import/import.js:179 module:io.ox/core
msgid "Import from file"
msgstr "Importálás fájlból"

#. Error message if calendar import failed
#: apps/io.ox/core/import/import.js:210 module:io.ox/core
msgid "There was no appointment data to import"
msgstr "Nem volt importálható találkozó"

#. Error message if contact import failed
#: apps/io.ox/core/import/import.js:213 module:io.ox/core
msgid "There was no contact data to import"
msgstr "Nem volt importálható névjegyzék"

#. Error message if task import failed
#: apps/io.ox/core/import/import.js:216 module:io.ox/core
msgid "There was no task data to import"
msgstr "Nem volt importálható feladat"

#: apps/io.ox/core/import/import.js:230 module:io.ox/core
msgid "Please select a file to import"
msgstr "Válassza ki a fájlt az importáláshoz"

#: apps/io.ox/core/import/import.js:234 module:io.ox/core
msgid "Please select a valid iCal File to import"
msgstr "Válasszon egy érvényes iCal fájlt az importáláshoz"

#: apps/io.ox/core/import/import.js:273 module:io.ox/core
msgid "Data imported successfully"
msgstr "Az adatok sikeresen importálva"

#. Failure message if no data (e.g. appointments) could be imported
#: apps/io.ox/core/import/import.js:277 module:io.ox/core
msgid "Failed to import any data"
msgstr "Az importálás meghiúsult"

#: apps/io.ox/core/import/import.js:281 module:io.ox/core
msgid "Data only partially imported (%1$s of %2$s records)"
msgstr "Csak részben importált adatok (%1$s / %2$s rekord)"

#: apps/io.ox/core/main.js:142 module:io.ox/core
msgid "Unsaved documents will be lost. Do you want to sign out now?"
msgstr "Az el nem mentett dokumentumok elvesznek. Szeretne most kilépni?"

#: apps/io.ox/core/main.js:210 module:io.ox/core
msgid "Offline"
msgstr "Nem érhető el"

#: apps/io.ox/core/main.js:231 module:io.ox/core
msgid "Applications"
msgstr "Alkalmazások"

#: apps/io.ox/core/main.js:238 module:io.ox/core
msgid "Launcher dropdown. Press [enter] to jump to the dropdown."
msgstr "Indító legördülő. Nyomja meg az Entert a legördülőre ugráshoz."

#: apps/io.ox/core/main.js:246 module:io.ox/core
#: apps/io.ox/launchpad/main.js:29 apps/io.ox/search/view-template.js:33
msgctxt "app"
msgid "Portal"
msgstr "Portál"

#: apps/io.ox/core/main.js:247 module:io.ox/core
#: apps/io.ox/launchpad/main.js:30 apps/io.ox/mail/settings/pane.js:151
#: module:io.ox/mail apps/io.ox/search/view-template.js:34
msgctxt "app"
msgid "Mail"
msgstr "Levelek"

#: apps/io.ox/core/main.js:248 module:io.ox/core
#: apps/io.ox/launchpad/main.js:31 apps/io.ox/search/view-template.js:35
msgctxt "app"
msgid "Address Book"
msgstr "Címjegyzék"

#: apps/io.ox/core/main.js:250 module:io.ox/core
#: apps/io.ox/launchpad/main.js:33 apps/io.ox/search/view-template.js:37
msgctxt "app"
msgid "Scheduling"
msgstr "Ütemezés"

#: apps/io.ox/core/main.js:251 module:io.ox/core
#: apps/io.ox/launchpad/main.js:34 apps/io.ox/search/view-template.js:38
#: apps/io.ox/tasks/settings/pane.js:50 module:io.ox/tasks
msgctxt "app"
msgid "Tasks"
msgstr "Feladatok"

#. %1$s is usually "Drive" (product name; might be customized)
#: apps/io.ox/core/main.js:252 module:io.ox/core
#: apps/io.ox/core/pim/actions.js:81
#: apps/io.ox/core/viewer/views/toolbarview.js:302
#: apps/io.ox/core/viewer/views/toolbarview.js:330
#: apps/io.ox/files/settings/pane.js:56 module:io.ox/files
#: apps/io.ox/launchpad/main.js:35 apps/io.ox/mail/actions.js:762
#: module:io.ox/mail apps/io.ox/search/view-template.js:39
msgctxt "app"
msgid "Drive"
msgstr "Drive"

#: apps/io.ox/core/main.js:253 module:io.ox/core
#: apps/io.ox/launchpad/main.js:36 apps/io.ox/search/view-template.js:40
msgctxt "app"
msgid "Conversations"
msgstr "Társalgások"

#: apps/io.ox/core/main.js:363 module:io.ox/core apps/io.ox/core/main.js:842
#: apps/io.ox/core/sub/settings/pane.js:189 module:io.ox/core/sub
#: apps/io.ox/core/sub/settings/pane.js:190
msgid "Refresh"
msgstr "Frissítés"

#: apps/io.ox/core/main.js:380 module:io.ox/core
msgid "Currently refreshing"
msgstr "Frissítés alatt"

#: apps/io.ox/core/main.js:501 module:io.ox/core
msgid "You will be automatically signed out in %1$d second"
msgid_plural "You will be automatically signed out in %1$d seconds"
msgstr[0] "Automatikusan ki fog jelentkezni %1$d másodperc múlva"
msgstr[1] "Automatikusan ki fog jelentkezni %1$d másodperc múlva"

#: apps/io.ox/core/main.js:520 module:io.ox/core
#: apps/io.ox/core/settings/pane.js:337
msgid "Automatic sign out"
msgstr "Automatikus kijelentkezés"

#: apps/io.ox/core/main.js:524 module:io.ox/core
msgid "Sign out now"
msgstr "Kijelentkezés most"

#. %1$s is app title/name
#: apps/io.ox/core/main.js:642 module:io.ox/core
msgid "close for %1$s"
msgstr "%1$s bezárása"

#: apps/io.ox/core/main.js:897 module:io.ox/core apps/io.ox/core/main.js:1051
#: apps/io.ox/settings/main.js:129 apps/io.ox/settings/main.js:499
msgid "Settings"
msgstr "Beállítások"

#. starts the client onboarding wizard that helps users
#. to configure their devices to access/sync appsuites
#. data (f.e. install ox mail app)
#: apps/io.ox/core/main.js:920 module:io.ox/core
#: apps/plugins/portal/client-onboarding/register.js:23 module:plugins/portal
msgid "Connect your Device"
msgstr "Eszköz csatlakoztatása"

#: apps/io.ox/core/main.js:943 module:io.ox/core
#: apps/io.ox/core/settings/pane.js:98
#: apps/plugins/portal/userSettings/register.js:216
msgid "My contact data"
msgstr "A névjegyadataim"

#: apps/io.ox/core/main.js:965 module:io.ox/core
#: apps/io.ox/core/settings/pane.js:126
#: apps/plugins/portal/userSettings/register.js:67
msgid "Change password"
msgstr "Jelszó megváltoztatása"

#: apps/io.ox/core/main.js:1012 module:io.ox/core
msgid "About"
msgstr "Névjegy"

#: apps/io.ox/core/main.js:1031 module:io.ox/core apps/io.ox/core/main.js:1069
#: apps/io.ox/core/main.js:1071 apps/io.ox/core/main.js:1219
msgid "Sign out"
msgstr "Kijelentkezés"

#: apps/io.ox/core/main.js:1097 module:io.ox/core
msgid "Your Applications"
msgstr "Alkalmazásai"

#: apps/io.ox/core/main.js:1212 module:io.ox/core
msgid "Signed in as:"
msgstr "Bejelentkezve, mint:"

#: apps/io.ox/core/main.js:1238 module:io.ox/core
#: apps/io.ox/core/relogin.js:30
msgid "Your session is expired"
msgstr "A munkafolyamat lejárt"

#: apps/io.ox/core/main.js:1239 module:io.ox/core
#: apps/io.ox/core/relogin.js:95
msgid "Please sign in again to continue"
msgstr "Jelentkezzen be újra a folytatáshoz"

#: apps/io.ox/core/main.js:1532 module:io.ox/core
msgid "Restore applications"
msgstr "Alkalmazások visszaállítása"

#: apps/io.ox/core/main.js:1534 module:io.ox/core
msgid ""
"The following applications can be restored. Just remove the restore point if "
"you don't want it to be restored."
msgstr "A következő alkalmazások állíthatók helyre. Távolítsa el a helyreállítási pontot, ha nem szeretné visszaállítani."

#: apps/io.ox/core/main.js:1540 module:io.ox/core
msgid "Continue"
msgstr "Folytatás"

#. %1$s is the filename
#: apps/io.ox/core/main.js:1796 module:io.ox/core
msgid ""
"Folder with name \"%1$s\" will be hidden. Enable setting \"Show hidden files "
"and folders\" to access this folder again."
msgstr "A(z) „%1$s” nevű mappa elrejtésre kerül. Engedélyezze a „Rejtett fájlok és mappák megjelenítése” beállítást ezen mappa ismételt eléréséhez."

#: apps/io.ox/core/notifications.js:105 module:io.ox/core
#: apps/io.ox/core/notifications.js:382
msgid "No notifications"
msgstr "Nincsenek értesítések"

#: apps/io.ox/core/notifications.js:110 module:io.ox/core
msgid "Notifications"
msgstr "Értesítések"

#: apps/io.ox/core/notifications.js:114 module:io.ox/core
msgid "Hide all notifications"
msgstr "Összes értesítés elrejtése"

#: apps/io.ox/core/notifications.js:129 module:io.ox/core
msgid "Would you like to enable desktop notifications?"
msgstr "Szeretné engedélyezni az asztali értesítéseket?"

#: apps/io.ox/core/notifications.js:130 module:io.ox/core
msgid "Later"
msgstr "Később"

#. declines the use of desktop notifications
#: apps/io.ox/core/notifications.js:134 module:io.ox/core
msgid "Never"
msgstr "Soha"

#. Opens popup to decide if desktop notifications should be shown
#: apps/io.ox/core/notifications.js:139 module:io.ox/core
msgid "Decide now"
msgstr "Beállítás most"

#: apps/io.ox/core/notifications.js:151 module:io.ox/core
msgid ""
"You can manage desktop notifications at any time, by vitising your settings"
msgstr "Az asztali értesítéseket a beállításoknál bármikor módosíthatja"

#. %1$d number of notifications
#: apps/io.ox/core/notifications/badgeview.js:43 module:io.ox/core
#, c-format
msgid "You have %1$d notification."
msgid_plural "You have %1$d notifications."
msgstr[0] "%1$d értesítése van."
msgstr[1] "%1$d értesítése van."

#: apps/io.ox/core/notifications/badgeview.js:44 module:io.ox/core
#: apps/io.ox/core/notifications/badgeview.js:61
msgid "The notification area is open"
msgstr "Az értesítési terület nyitva"

#: apps/io.ox/core/notifications/badgeview.js:44 module:io.ox/core
#: apps/io.ox/core/notifications/badgeview.js:61
msgid "The notification area is closed"
msgstr "Az értesítési terület zárva"

#: apps/io.ox/core/notifications/subview.js:70 module:io.ox/core
msgid "Hide this notification"
msgstr "Értesítés elrejtése"

#: apps/io.ox/core/notifications/subview.js:155 module:io.ox/core
msgid "New notifications"
msgstr "Új értesítések"

#: apps/io.ox/core/notifications/subview.js:156 module:io.ox/core
msgid "You have new notifications"
msgstr "Új értesítése érkezett"

#: apps/io.ox/core/permissions/permissions.js:47 module:io.ox/core
#: apps/io.ox/files/share/permissions.js:360
msgid "Guest"
msgstr "Vendég"

#. Role: create folder + read/write/delete all
#: apps/io.ox/core/permissions/permissions.js:49 module:io.ox/core
#: apps/io.ox/files/share/permissions.js:49
#: apps/io.ox/files/share/permissions.js:584
msgid "Author"
msgstr "Szerző"

#. Role: all permissions
#. object permissions - admin role
#: apps/io.ox/core/permissions/permissions.js:51 module:io.ox/core
#: apps/io.ox/files/share/permissions.js:51
#: apps/io.ox/files/share/permissions.js:588
#: apps/io.ox/files/share/permissions.js:699
msgid "Administrator"
msgstr "Adminisztrátor"

#: apps/io.ox/core/permissions/permissions.js:121 module:io.ox/core
msgid "Apply role"
msgstr "Szerep alkalmazása"

#. folder permissions
#: apps/io.ox/core/permissions/permissions.js:137 module:io.ox/core
msgid "view the folder"
msgstr "mappa megjelenítése"

#. folder permissions
#: apps/io.ox/core/permissions/permissions.js:139 module:io.ox/core
msgid "create objects"
msgstr "elemek létrehozása"

#. folder permissions
#: apps/io.ox/core/permissions/permissions.js:141 module:io.ox/core
#: apps/io.ox/core/permissions/permissions.js:143
msgid "create objects and subfolders"
msgstr "elemek és almappák létrehozása"

#. object permissions - read
#: apps/io.ox/core/permissions/permissions.js:147 module:io.ox/core
msgid "no read permissions"
msgstr "nincs olvasási jogosultság"

#. object permissions - read
#: apps/io.ox/core/permissions/permissions.js:149 module:io.ox/core
msgid "read own objects"
msgstr "saját elemek olvasása"

#. object permissions - read
#: apps/io.ox/core/permissions/permissions.js:151 module:io.ox/core
#: apps/io.ox/core/permissions/permissions.js:153
msgid "read all objects"
msgstr "minden elem olvasása"

#. object permissions - edit/modify
#: apps/io.ox/core/permissions/permissions.js:157 module:io.ox/core
msgid "no edit permissions"
msgstr "nincs szerkesztési jogosultság"

#. object permissions - edit/modify
#: apps/io.ox/core/permissions/permissions.js:159 module:io.ox/core
msgid "edit own objects"
msgstr "saját elemek szerkesztése"

#. object permissions - edit/modify
#: apps/io.ox/core/permissions/permissions.js:161 module:io.ox/core
#: apps/io.ox/core/permissions/permissions.js:163
msgid "edit all objects"
msgstr "minden elem szerkesztése"

#. object permissions - delete
#: apps/io.ox/core/permissions/permissions.js:167 module:io.ox/core
msgid "no delete permissions"
msgstr "nincs törlési jogosultságai"

#. object permissions - delete
#: apps/io.ox/core/permissions/permissions.js:169 module:io.ox/core
msgid "delete only own objects"
msgstr "csak saját elemek törlése"

#. object permissions - delete
#: apps/io.ox/core/permissions/permissions.js:171 module:io.ox/core
#: apps/io.ox/core/permissions/permissions.js:173
msgid "delete all objects"
msgstr "minden elem törlése"

#. Role: Owner (same as admin)
#: apps/io.ox/core/permissions/permissions.js:242 module:io.ox/core
#: apps/io.ox/files/share/permissions.js:53
msgid "Owner"
msgstr "Tulajdonos"

#: apps/io.ox/core/permissions/permissions.js:251 module:io.ox/core
#: apps/io.ox/core/permissions/permissions.js:365
msgid "Folder permissions"
msgstr "Mappa jogosultságai"

#: apps/io.ox/core/permissions/permissions.js:254 module:io.ox/core
msgid "Object permissions"
msgstr "Elemek jogosultságai"

#: apps/io.ox/core/permissions/permissions.js:259 module:io.ox/core
msgid "The user has administrative rights"
msgstr "A felhasználó rendelkezik adminisztrációs jogosultságokkal"

#: apps/io.ox/core/permissions/permissions.js:434 module:io.ox/core
#: apps/io.ox/files/share/permissions.js:953
msgid "Apply to all subfolders"
msgstr "Alkalmazás az összes mappára"

#: apps/io.ox/core/permissions/permissions.js:444 module:io.ox/core
msgid "Add user/group"
msgstr "Felhasználó/csoport hozzáadása"

#. permissions dialog
#. error message when selected user or group can not be used
#: apps/io.ox/core/permissions/permissions.js:466 module:io.ox/core
msgid "This is not a valid user or group."
msgstr "Ez nem érvényes felhasználó vagy csoport."

#: apps/io.ox/core/permissions/permissions.js:478 module:io.ox/core
#: apps/io.ox/files/share/permissions.js:964
#: apps/plugins/administration/groups/settings/edit.js:87
msgid "Start typing to search for user names"
msgstr "Kezdje el beírni a keresett felhasználónevet"

#: apps/io.ox/core/pim/actions.js:70 module:io.ox/core
msgid "Attachments have been saved!"
msgstr "Mellékletei mentésre kerültek!"

#: apps/io.ox/core/pim/actions.js:78 module:io.ox/core
#: apps/io.ox/mail/actions.js:745 module:io.ox/mail
msgid "Open in browser"
msgstr "Megnyitás böngészőben"

#: apps/io.ox/core/pim/actions.js:79 module:io.ox/core
#: apps/io.ox/core/viewer/views/toolbarview.js:214
#: apps/io.ox/core/viewer/views/toolbarview.js:295
#: apps/io.ox/core/viewer/views/toolbarview.js:323
#: apps/io.ox/files/actions.js:762 module:io.ox/files
#: apps/io.ox/files/actions.js:770 apps/io.ox/files/actions.js:921
#: apps/io.ox/files/toolbar.js:165 apps/io.ox/files/toolbar.js:172
#: apps/io.ox/mail/actions.js:753 module:io.ox/mail
#: apps/io.ox/onboarding/clients/extensions.js:577
#: module:io.ox/core/onboarding apps/plugins/portal/updater/register.js:38
#: module:plugins/portal
msgid "Download"
msgstr "Letöltés"

#. %1$s is usually "Drive" (product name; might be customized)
#: apps/io.ox/core/pim/actions.js:81 module:io.ox/core
#: apps/io.ox/core/viewer/views/toolbarview.js:302
#: apps/io.ox/core/viewer/views/toolbarview.js:330
#: apps/io.ox/mail/actions.js:762 module:io.ox/mail
msgid "Save to %1$s"
msgstr "Mentés ide: %1$s"

#: apps/io.ox/core/print.js:47 module:io.ox/core
msgid "Printout"
msgstr "Nyomtatás"

#: apps/io.ox/core/print.js:198 module:io.ox/core
#: apps/io.ox/core/sub/subscriptions.js:118 module:io.ox/core/sub
#: apps/io.ox/core/yell.js:21 apps/io.ox/core/yell.js:122
msgid "Error"
msgstr "Hiba"

#: apps/io.ox/core/print.js:199 module:io.ox/core
msgid "Cannot print this item"
msgid_plural "Cannot print these items"
msgstr[0] "Ez az elem nem nyomtatható"
msgstr[1] "Ezek az elemek nem nyomtathatók"

#: apps/io.ox/core/relogin.js:29 module:io.ox/core
msgid "Your IP address has changed"
msgstr "Az IP-cím megváltozott"

#: apps/io.ox/core/relogin.js:61 module:io.ox/core
msgid "You have to sign in again"
msgstr "Újra be kell jelentkeznie"

#: apps/io.ox/core/relogin.js:137 module:io.ox/core
msgid "Please enter correct password"
msgstr "Adja meg a helyes jelszót"

#: apps/io.ox/core/relogin.js:140 module:io.ox/core
msgid "Failed to sign in"
msgstr "A bejelentkezés meghiúsult"

#: apps/io.ox/core/settings/downloads/pane.js:52 module:io.ox/core
#: apps/plugins/portal/updater/register.js:23 module:plugins/portal
#: apps/plugins/portal/updater/register.js:46
msgid "Updater"
msgstr "Frissítő"

#: apps/io.ox/core/settings/downloads/pane.js:56 module:io.ox/core
msgid "Download installation file (for Windows)"
msgstr "Telepítőfájl letöltése (Windowshoz)"

#: apps/io.ox/core/settings/downloads/pane.js:59 module:io.ox/core
#: apps/plugins/portal/updater/register.js:32 module:plugins/portal
msgid ""
"When executing the downloaded file, an installation wizard will be launched. "
"Follow the instructions and install the updater. Installs latest versions of "
"Windows® client software. The Updater automatically informs about new "
"updates. You can download the updates from within the Updater."
msgstr "A letöltött fájl futtatásakor a telepítővarázsló indul el. Kövesse az utasításokat és telepítse a frissítést. Telepítse a Windows® kliensprogram legfrissebb változatát. A frissítések ezután az Updater programból telepíthetők."

#: apps/io.ox/core/settings/downloads/pane.js:68 module:io.ox/core
msgid "Connector for Microsoft Outlook®"
msgstr "Microsoft Outlook® konnektor"

#: apps/io.ox/core/settings/downloads/pane.js:70 module:io.ox/core
msgid ""
"Synchronization of Emails, Calendar, Contacts and Tasks, along with Public, "
"Shared and System Folders to Microsoft Outlook® clients."
msgstr "E-mail cím, naptár, névjegyek és feladatok, valamint nyilvános, megosztott és rendszermappák szinkronizálása Microsoft Outlook® kliensekkel."

#: apps/io.ox/core/settings/downloads/pane.js:76 module:io.ox/core
msgid "Notifier"
msgstr "Értesítő"

#: apps/io.ox/core/settings/downloads/pane.js:78 module:io.ox/core
msgid ""
"Informs about the current status of Emails and appointments without having "
"to display the user interface or another Windows® client."
msgstr "Tájékoztatja a levelek és találkozók aktuális állapotáról a felhasználói felület vagy másik Windows® kliens megjelenítése nélkül."

#: apps/io.ox/core/settings/downloads/pane.js:109 module:io.ox/core
#: apps/plugins/portal/oxdriveclients/register.js:70 module:plugins/portal
msgid "Download the %s client for %s"
msgstr "%s kliens letöltése ehhez: %s"

#: apps/io.ox/core/settings/downloads/pane.js:125 module:io.ox/core
msgid "%s client for Windows"
msgstr "%s kliens Windows-hoz"

#: apps/io.ox/core/settings/downloads/pane.js:127 module:io.ox/core
msgid "%s client for Windows (Installation via the OX Updater)"
msgstr "%s kliens Windowshoz (telepítés az OX frissítőn keresztül)"

#: apps/io.ox/core/settings/downloads/pane.js:136 module:io.ox/core
msgid "Download installation file"
msgstr "Telepítőfájl letöltése"

#: apps/io.ox/core/settings/downloads/pane.js:140 module:io.ox/core
msgid "%s client for Mac OS"
msgstr "%s kliens Mac OS-hez"

#: apps/io.ox/core/settings/downloads/pane.js:145 module:io.ox/core
msgid "%s client for iOS"
msgstr "%s kliens iOS-hez"

#: apps/io.ox/core/settings/downloads/pane.js:150 module:io.ox/core
msgid "%s client for Android"
msgstr "%s kliens Androidhoz"

#: apps/io.ox/core/settings/downloads/pane.js:168 module:io.ox/core
#: apps/io.ox/core/settings/downloads/pane.js:177
msgid "Downloads"
msgstr "Letöltések"

#: apps/io.ox/core/settings/errorlog/settings/pane.js:30 module:io.ox/core
#: apps/io.ox/core/settings/errorlog/settings/pane.js:350
msgid "Error log"
msgstr "Hibanapló"

#: apps/io.ox/core/settings/errorlog/settings/pane.js:72 module:io.ox/core
#: apps/io.ox/core/settings/errorlog/settings/pane.js:330
msgid "Show request body"
msgstr "Kéréstörzs megjelenítése"

#: apps/io.ox/core/settings/errorlog/settings/pane.js:74 module:io.ox/core
msgid "Hide request body"
msgstr "Kéréstörzs elrejtése"

#: apps/io.ox/core/settings/errorlog/settings/pane.js:82 module:io.ox/core
#: apps/io.ox/core/settings/errorlog/settings/pane.js:336
msgid "Show stack trace"
msgstr "Veremkiíratás megjelenítése"

#: apps/io.ox/core/settings/errorlog/settings/pane.js:84 module:io.ox/core
msgid "Hide stack trace"
msgstr "Veremkiíratás elrejtése"

#: apps/io.ox/core/settings/errorlog/settings/pane.js:122 module:io.ox/core
msgid "Host"
msgstr "Gép"

#: apps/io.ox/core/settings/errorlog/settings/pane.js:125 module:io.ox/core
msgid "Browser"
msgstr "Böngésző"

#: apps/io.ox/core/settings/errorlog/settings/pane.js:135 module:io.ox/core
msgid "Total: %1$s requests"
msgstr "Összesen: %1$s kérés"

#: apps/io.ox/core/settings/errorlog/settings/pane.js:136 module:io.ox/core
msgid "Average time: %1$s ms"
msgstr "Átlagos idő: %1$s ms"

#: apps/io.ox/core/settings/errorlog/settings/pane.js:137 module:io.ox/core
msgid "Loss: %1$s %"
msgstr "Veszteség: %1$s %"

#: apps/io.ox/core/settings/errorlog/settings/pane.js:138 module:io.ox/core
msgid "Uptime: %1$s minutes"
msgstr "Futási idő: %1$s perc"

#: apps/io.ox/core/settings/errorlog/settings/pane.js:141 module:io.ox/core
#: apps/io.ox/files/guidance/main.js:188 module:io.ox/files
msgid "Reload statistics"
msgstr "Statisztika újratöltése"

#: apps/io.ox/core/settings/errorlog/settings/pane.js:158 module:io.ox/core
msgid ""
"The blue graph shows the distribution of request durations in percent. The "
"gray graph shows a trivial network ping to recognize slow connections."
msgstr "A kék grafikon mutatja kérések időtartamának eloszlását százalékban. A szürke grafikon a hálózat pinget mutatja, hogy felismerhetők legyenek a lassú kapcsolatok."

#: apps/io.ox/core/settings/errorlog/settings/pane.js:226 module:io.ox/core
msgid "Errors"
msgstr "Hibák"

#: apps/io.ox/core/settings/errorlog/settings/pane.js:227 module:io.ox/core
msgid "Slow requests"
msgstr "Lassú kérések"

#: apps/io.ox/core/settings/errorlog/settings/pane.js:228 module:io.ox/core
msgid "Loss"
msgstr "Veszteség"

#: apps/io.ox/core/settings/errorlog/settings/pane.js:233 module:io.ox/core
msgid "No errors"
msgstr "Nincs hiba"

#: apps/io.ox/core/settings/errorlog/settings/pane.js:235 module:io.ox/core
msgid "No slow requests"
msgstr "Nincs lassú kérés"

#: apps/io.ox/core/settings/errorlog/settings/pane.js:237 module:io.ox/core
msgid "No lost requests"
msgstr "Nincs elveszett kérés"

#: apps/io.ox/core/settings/pane.js:56 module:io.ox/core
msgid "The setting requires a reload or relogin to take effect."
msgstr "A beállítás életbe lépéséhez újratöltés vagy újra bejelentkezés szükséges."

#: apps/io.ox/core/settings/pane.js:64 module:io.ox/core
#: apps/io.ox/settings/main.js:471
msgid "Basic settings"
msgstr "Alapbeállítások"

#: apps/io.ox/core/settings/pane.js:67 module:io.ox/core
msgid ""
"Some settings (language, timezone, theme) require a page reload or relogin "
"to take effect."
msgstr "Néhány beállítás (language, timezone, theme) érvényrejutásához újra kell tölteni az oldalt vagy újra be kell lépni."

#: apps/io.ox/core/settings/pane.js:71 module:io.ox/core
msgid "Reload page"
msgstr "Oldal újratöltése"

#: apps/io.ox/core/settings/pane.js:149 module:io.ox/core
#: apps/plugins/portal/xing/register.js:92 module:plugins/portal
msgid "Language"
msgstr "Nyelv"

#: apps/io.ox/core/settings/pane.js:175 module:io.ox/core
msgid "Time zone"
msgstr "Időzóna"

#: apps/io.ox/core/settings/pane.js:196 module:io.ox/core
msgid "Default Theme"
msgstr "Alapértelmezett téma"

#: apps/io.ox/core/settings/pane.js:210 module:io.ox/core
msgid "Theme"
msgstr "Téma"

#: apps/io.ox/core/settings/pane.js:233 module:io.ox/core
msgid "High contrast theme"
msgstr "Magas kontrasztú témák"

#: apps/io.ox/core/settings/pane.js:248 module:io.ox/core
#: apps/io.ox/core/settings/pane.js:321 apps/io.ox/mail/settings/pane.js:49
#: module:io.ox/mail
msgid "5 minutes"
msgstr "5 perc"

#: apps/io.ox/core/settings/pane.js:249 module:io.ox/core
#: apps/io.ox/core/settings/pane.js:322 apps/io.ox/mail/settings/pane.js:50
#: module:io.ox/mail
msgid "10 minutes"
msgstr "10 perc"

#: apps/io.ox/core/settings/pane.js:250 module:io.ox/core
#: apps/io.ox/core/settings/pane.js:323
msgid "15 minutes"
msgstr "15 perc"

#: apps/io.ox/core/settings/pane.js:251 module:io.ox/core
#: apps/io.ox/core/settings/pane.js:324
msgid "30 minutes"
msgstr "30 perc"

#: apps/io.ox/core/settings/pane.js:264 module:io.ox/core
msgid "Refresh interval"
msgstr "Frissítési időköz"

#. object permissions - read
#. object permissions - edit/modify
#. object permissions - delete
#. Auth type. None. No authentication
#: apps/io.ox/core/settings/pane.js:286 module:io.ox/core
#: apps/io.ox/core/tk/attachments.js:452 apps/io.ox/core/tk/flag-picker.js:144
#: module:io.ox/mail apps/io.ox/files/share/permissions.js:660
#: apps/io.ox/files/share/permissions.js:671
#: apps/io.ox/files/share/permissions.js:682
#: apps/io.ox/files/view-options.js:113 module:io.ox/files
#: apps/io.ox/files/view-options.js:124
#: apps/io.ox/mail/accounts/view-form.js:57 module:io.ox/settings
#: apps/io.ox/mail/mailfilter/settings/filter/view-form.js:98
#: apps/io.ox/tasks/edit/view-template.js:387 module:io.ox/tasks/edit
msgid "None"
msgstr "Nincs"

#: apps/io.ox/core/settings/pane.js:300 module:io.ox/core
msgid "Default app after sign in"
msgstr "Alapértelmezett app belépés után"

#: apps/io.ox/core/settings/pane.js:320 module:io.ox/core
msgid "disable"
msgstr "letiltás"

#: apps/io.ox/core/settings/pane.js:372 module:io.ox/core
msgid "Automatic opening of notification area"
msgstr "Értesítési terület automatikus megnyitása"

#: apps/io.ox/core/settings/pane.js:401 module:io.ox/core
msgid "Show desktop notifications"
msgstr "Asztali értesítések megjelenítése"

#. Opens popup to decide if desktop notifications should be shown
#: apps/io.ox/core/settings/pane.js:406 module:io.ox/core
msgid "Manage permission now"
msgstr "Jogosultság kezelése"

#: apps/io.ox/core/settings/user.js:99 module:io.ox/contacts
msgid "Couldn't load your contact data."
msgstr "A névjegyadatai nem tölthetők be."

#. Bytes
#: apps/io.ox/core/strings.js:22 module:io.ox/core
msgid "B"
msgstr "B"

#. Kilobytes
#: apps/io.ox/core/strings.js:24 module:io.ox/core
msgid "KB"
msgstr "KB"

#. Megabytes
#: apps/io.ox/core/strings.js:26 module:io.ox/core
msgid "MB"
msgstr "MB"

#. Gigabytes
#: apps/io.ox/core/strings.js:28 module:io.ox/core
msgid "GB"
msgstr "GB"

#. Terabytes
#: apps/io.ox/core/strings.js:30 module:io.ox/core
msgid "TB"
msgstr "TB"

#. Petabytes
#: apps/io.ox/core/strings.js:32 module:io.ox/core
msgid "PB"
msgstr "PB"

#. Exabytes
#: apps/io.ox/core/strings.js:34 module:io.ox/core
msgid "EB"
msgstr "EB"

#. Zettabytes
#: apps/io.ox/core/strings.js:36 module:io.ox/core
msgid "ZB"
msgstr "ZB"

#. Yottabytes
#: apps/io.ox/core/strings.js:38 module:io.ox/core
msgid "YB"
msgstr "YB"

#. File size
#. %1$d is the number
#. %2$s is the unit (B, KB, MB etc.)
#: apps/io.ox/core/strings.js:74 module:io.ox/core
msgid "%1$d %2$s"
msgstr "%1$d %2$s"

#: apps/io.ox/core/sub/model.js:170 module:io.ox/core/sub
msgid "Publication must have a target."
msgstr "A publikációnak rendelkeznie kell céllal."

#: apps/io.ox/core/sub/model.js:174 module:io.ox/core/sub
msgid "Publication must have a site."
msgstr "A publikációnak rendelkeznie kell oldallal."

#: apps/io.ox/core/sub/model.js:182 module:io.ox/core/sub
msgid "Model is incomplete."
msgstr "A modell befejezetlen."

#: apps/io.ox/core/sub/model.js:187 module:io.ox/core/sub
msgid "You have to enter a username and password to subscribe."
msgstr "A feliratkozáshoz meg kell adnia egy felhasználónevet és jelszót."

#: apps/io.ox/core/sub/settings/pane.js:61 module:io.ox/core/sub
msgid "Only showing items related to folder \"%1$s\""
msgstr "Csak a(z) „%1$s” mappával kapcsolatos elemek megjelenítése"

#: apps/io.ox/core/sub/settings/pane.js:63 module:io.ox/core/sub
msgid "Show all items"
msgstr "Az összes elem megjelenítése"

#: apps/io.ox/core/sub/settings/pane.js:152 module:io.ox/core/sub
msgid "Unnamed subscription"
msgstr "Névtelen feliratkozások"

#: apps/io.ox/core/sub/settings/pane.js:165 module:io.ox/core/sub
msgid ""
"Note: Refreshing this subscription will replace the calendar content with "
"the external content. Changes you have made inside appsuite will be "
"overwritten"
msgstr "Megjegyzés: Ezen feliratkozás frissítése lecseréli a naptártartalmat a külső tartalommal. Az appsuite-on belül végzett módosítások felül lesznek írva."

#: apps/io.ox/core/sub/settings/pane.js:209 module:io.ox/core/sub
#: apps/io.ox/core/sub/settings/pane.js:210
#: apps/io.ox/mail/mailfilter/settings/filter.js:145 module:io.ox/mail
#: apps/io.ox/mail/mailfilter/settings/filter.js:289
#: apps/io.ox/portal/settings/pane.js:300 module:io.ox/portal
msgid "Disable"
msgstr "Letiltás"

#: apps/io.ox/core/sub/settings/pane.js:209 module:io.ox/core/sub
#: apps/io.ox/core/sub/settings/pane.js:210
#: apps/io.ox/mail/autoforward/settings/model.js:92 module:io.ox/mail
#: apps/io.ox/mail/mailfilter/settings/filter.js:145
#: apps/io.ox/mail/mailfilter/settings/filter.js:289
#: apps/io.ox/portal/settings/pane.js:305 module:io.ox/portal
msgid "Enable"
msgstr "Engedélyezés"

#: apps/io.ox/core/sub/settings/pane.js:284 module:io.ox/core/sub
msgid "Subscription refresh"
msgstr "Feliratkozás frissítése"

#: apps/io.ox/core/sub/settings/pane.js:285 module:io.ox/core/sub
msgid ""
"A refresh takes some time, so please be patient, while the refresh runs in "
"the background. Only one refresh per subscription and per session is allowed."
msgstr "A frissítés eltart egy kis ideig, legyen türelmes amíg az lefut a háttérben. Feliratkozásonként és munkamenetenként csak egy frissítés engedélyezett."

#: apps/io.ox/core/sub/settings/pane.js:366 module:io.ox/core/sub
msgid ""
"This folder has publications but you are not allowed to view or edit them"
msgstr "Ez a mappa publikációkat tartalmaz, de nem nézheti meg vagy szerkesztheti azokat"

#: apps/io.ox/core/sub/settings/pane.js:367 module:io.ox/core/sub
msgid ""
"This folder has subscriptions but you are not allowed to view or edit them"
msgstr "Ez a mappa feliratkozásokat tartalmaz, de nem nézheti meg vagy szerkesztheti azokat"

#: apps/io.ox/core/sub/settings/pane.js:373 module:io.ox/core/sub
msgid "This folder has no publications"
msgstr "A mappa nem tartalmaz publikációkat"

#: apps/io.ox/core/sub/settings/pane.js:374 module:io.ox/core/sub
msgid "This folder has no subscriptions"
msgstr "A mappa nem tartalmaz feliratkozásokat"

#: apps/io.ox/core/sub/settings/pane.js:378 module:io.ox/core/sub
msgid "You don't have any publications yet"
msgstr "Még nincsenek publikációi"

#: apps/io.ox/core/sub/settings/pane.js:379 module:io.ox/core/sub
msgid "You don't have any subscriptions yet"
msgstr "Még nincsenek feliratkozásai"

#: apps/io.ox/core/sub/settings/pane.js:405 module:io.ox/core/sub
#: apps/io.ox/core/sub/settings/register.js:41
msgid "Publications"
msgstr "Publikációk"

#: apps/io.ox/core/sub/settings/pane.js:415 module:io.ox/core/sub
#: apps/io.ox/core/sub/settings/register.js:36
msgid "Subscriptions"
msgstr "Feliratkozások"

#: apps/io.ox/core/sub/settings/register.js:26 module:io.ox/core/sub
msgid "Publications and Subscriptions"
msgstr "Publikációk és feliratkozások"

#: apps/io.ox/core/sub/subscriptions.js:57 module:io.ox/core/sub
#: apps/io.ox/core/sub/subscriptions.js:167
msgid "Subscribe"
msgstr "Feliratkozás"

#: apps/io.ox/core/sub/subscriptions.js:74 module:io.ox/core/sub
msgid "Checking credentials ..."
msgstr "Hitelesítési adatok ellenőrzése ..."

#: apps/io.ox/core/sub/subscriptions.js:83 module:io.ox/core/sub
msgid "Subscription successfully created."
msgstr "A feliratkozás sikeresen létrehozva."

#: apps/io.ox/core/sub/subscriptions.js:90 module:io.ox/core/sub
#: apps/io.ox/core/sub/subscriptions.js:114
msgid "Error:"
msgstr "Hiba:"

#: apps/io.ox/core/sub/subscriptions.js:119 module:io.ox/core/sub
msgid "The subscription could not be created."
msgstr "A feliratkozás nem hozható létre."

#: apps/io.ox/core/sub/subscriptions.js:173 module:io.ox/core/sub
msgid "No subscription services available for this module"
msgstr "Ehhez a modulhoz nincs feliratkozás kötve."

#: apps/io.ox/core/sub/subscriptions.js:283 module:io.ox/core/sub
msgid "Add new account"
msgstr "Új fiók hozzáadása"

#: apps/io.ox/core/sub/subscriptions.js:296 module:io.ox/core/sub
#: apps/plugins/portal/mail/register.js:233 module:plugins/portal
msgid "Account"
msgstr "Fiók"

#: apps/io.ox/core/sub/subscriptions.js:321 module:io.ox/core/sub
msgid "Source"
msgstr "Forrás"

#: apps/io.ox/core/sub/subscriptions.js:368 module:io.ox/core/sub
msgid "Add new folder for this subscription"
msgstr "Új mappa hozzáadása ehhez a feliratkozáshoz"

#: apps/io.ox/core/sub/subscriptions.js:375 module:io.ox/core/sub
msgid ""
"Note: This subscription will replace the calendar content with the external "
"content. Therefore you must create a new folder for this subscription."
msgstr "Megjegyzés: Ez a feliratkozás lecseréli a naptártartalmat a külső tartalommal. Emiatt új mappát kell létrehoznia ehhez a feliratkozáshoz."

#: apps/io.ox/core/sub/subscriptions.js:385 module:io.ox/core/sub
#: apps/io.ox/core/sub/subscriptions.js:388
msgid "Approximate Duration for Subscriptions"
msgstr "Feliratkozások hozzávetőleges időtartama"

#: apps/io.ox/core/sub/subscriptions.js:387 module:io.ox/core/sub
msgid ""
"Updating subscribed data takes time. Importing 100 contacts for example, may "
"take up to 5 minutes. Please have some patience."
msgstr "A feliratkozás adatainak frissítése eltarthat egy ideig. Például 100 névjegy importálása eltarthat 5 percig is. Várjon türelemmel."

#. %1$s the filename
#. %2$s the maximum file size
#: apps/io.ox/core/tk/attachments.js:362 module:io.ox/core
#: apps/io.ox/core/tk/upload.js:281
#: apps/io.ox/mail/actions/attachmentQuota.js:45 module:io.ox/mail
#: apps/io.ox/mail/actions/attachmentQuota.js:51
msgid ""
"The file \"%1$s\" cannot be uploaded because it exceeds the maximum file "
"size of %2$s"
msgstr "A fájl („%1$s”) nem tölthető fel, mert meghaladja a maximális %2$s fájlméretet"

#: apps/io.ox/core/tk/attachments.js:367 module:io.ox/core
msgid ""
"The file \"%1$s\" cannot be uploaded because it exceeds the quota limit of "
"%2$s"
msgstr "A fájl („%1$s”) nem tölthető fel, mert meghaladja a kvótakorlátot (%2$s)"

#: apps/io.ox/core/tk/attachments.js:373 module:io.ox/core
#: apps/io.ox/mail/actions/attachmentQuota.js:57 module:io.ox/mail
msgid ""
"The file \"%1$s\" cannot be uploaded because it exceeds the attachment "
"publication maximum file size of %2$s"
msgstr "A fájl („%1$s”) nem tölthető fel, mert meghaladja a melléklet-közzétételi maximális %2$s fájlméretet"

#: apps/io.ox/core/tk/attachments.js:378 module:io.ox/core
#: apps/io.ox/mail/actions/attachmentQuota.js:62 module:io.ox/mail
msgid ""
"The file \"%1$s\" cannot be uploaded because it exceeds the infostore quota "
"limit of %2$s"
msgstr "A fájl („%1$s”) nem tölthető fel, mert meghaladja az infostore kvótakorlátot (%2$s)"

#: apps/io.ox/core/tk/attachments.js:471 module:io.ox/core
#: apps/io.ox/mail/compose/extensions.js:516 module:io.ox/mail
msgid "Add attachments"
msgstr "Mellékletek csatolása"

#: apps/io.ox/core/tk/attachments.js:482 module:io.ox/core
#: apps/io.ox/mail/compose/extensions.js:548 module:io.ox/mail
msgid "Add from Drive"
msgstr "Hozzáadás a Drive-ról"

#: apps/io.ox/core/tk/attachmentsUtil.js:92 module:io.ox/core
#: apps/io.ox/preview/main.js:119
msgid "Preview"
msgstr "Előnézet"

#: apps/io.ox/core/tk/contenteditable-editor.js:207 module:io.ox/core
msgid "Rich Text Area. Press ALT-F10 for toolbar"
msgstr "Formázott szöveg. Az eszköztár megjelenítéséhez nyomja meg az ALT-F10 billentyűkombinációt"

#: apps/io.ox/core/tk/datepicker.js:34 module:io.ox/core
#: apps/io.ox/core/tk/mobiscroll.js:28
msgid "Clear"
msgstr "Törlés"

#: apps/io.ox/core/tk/dropdown-options.js:210 module:io.ox/core
msgid "close"
msgstr "bezárás"

#: apps/io.ox/core/tk/filestorageUtil.js:40 module:io.ox/core
msgid "Ignore warnings"
msgstr "Figyelmeztetések mellőzése"

#: apps/io.ox/core/tk/filestorageUtil.js:47 module:io.ox/core
msgid "Conflicts"
msgstr "Ütközések"

#: apps/io.ox/core/tk/filestorageUtil.js:49 module:io.ox/core
msgid "Warnings:"
msgstr "Figyelmeztetés:"

#: apps/io.ox/core/tk/filestorageUtil.js:60 module:io.ox/core
#: apps/io.ox/tasks/common-extensions.js:90 module:io.ox/tasks
msgid "Canceled"
msgstr "Megszakítva"

#: apps/io.ox/core/tk/flag-picker.js:145 module:io.ox/mail
#: apps/io.ox/mail/mailfilter/settings/filter/view-form.js:99
#: module:io.ox/settings apps/io.ox/portal/settings/pane.js:150
#: module:io.ox/portal
msgid "Red"
msgstr "Vörös"

#: apps/io.ox/core/tk/flag-picker.js:146 module:io.ox/mail
#: apps/io.ox/mail/mailfilter/settings/filter/view-form.js:105
#: module:io.ox/settings apps/io.ox/portal/settings/pane.js:155
#: module:io.ox/portal
msgid "Blue"
msgstr "Kék"

#: apps/io.ox/core/tk/flag-picker.js:147 module:io.ox/mail
#: apps/io.ox/mail/mailfilter/settings/filter/view-form.js:103
#: module:io.ox/settings apps/io.ox/portal/settings/pane.js:153
#: module:io.ox/portal
msgid "Green"
msgstr "Zöld"

#: apps/io.ox/core/tk/flag-picker.js:148 module:io.ox/mail
#: apps/io.ox/mail/mailfilter/settings/filter/view-form.js:108
#: module:io.ox/settings apps/io.ox/portal/settings/pane.js:149
#: module:io.ox/portal
msgid "Gray"
msgstr "Szürke"

#: apps/io.ox/core/tk/flag-picker.js:149 module:io.ox/mail
#: apps/io.ox/mail/mailfilter/settings/filter/view-form.js:106
#: module:io.ox/settings apps/io.ox/portal/settings/pane.js:156
#: module:io.ox/portal
msgid "Purple"
msgstr "Bíbor"

#: apps/io.ox/core/tk/flag-picker.js:150 module:io.ox/mail
#: apps/io.ox/mail/mailfilter/settings/filter/view-form.js:102
#: module:io.ox/settings apps/io.ox/portal/settings/pane.js:152
#: module:io.ox/portal
msgid "Light green"
msgstr "Világoszöld"

#: apps/io.ox/core/tk/flag-picker.js:151 module:io.ox/mail
#: apps/io.ox/mail/mailfilter/settings/filter/view-form.js:100
#: module:io.ox/settings apps/io.ox/portal/settings/pane.js:151
#: module:io.ox/portal
msgid "Orange"
msgstr "Narancs"

#: apps/io.ox/core/tk/flag-picker.js:152 module:io.ox/mail
#: apps/io.ox/mail/mailfilter/settings/filter/view-form.js:107
#: module:io.ox/settings apps/io.ox/portal/settings/pane.js:157
#: module:io.ox/portal
msgid "Pink"
msgstr "Rózsaszín"

#: apps/io.ox/core/tk/flag-picker.js:153 module:io.ox/mail
#: apps/io.ox/mail/mailfilter/settings/filter/view-form.js:104
#: module:io.ox/settings apps/io.ox/portal/settings/pane.js:154
#: module:io.ox/portal
msgid "Light blue"
msgstr "Világoskék"

#: apps/io.ox/core/tk/flag-picker.js:154 module:io.ox/mail
#: apps/io.ox/mail/mailfilter/settings/filter/view-form.js:101
#: module:io.ox/settings
msgid "Yellow"
msgstr "Sárga"

#: apps/io.ox/core/tk/flag-picker.js:214 module:io.ox/mail
#: apps/io.ox/core/tk/flag-picker.js:219 apps/io.ox/mail/toolbar.js:101
msgid "Set color"
msgstr "Szín beállítása"

#: apps/io.ox/core/tk/iframe.js:48 module:io.ox/core/tk/iframe
msgid "An error occurred. There is no valid token available."
msgstr "Hiba történt. Nem érhető el érvényes token."

#: apps/io.ox/core/tk/list-dnd.js:32 module:io.ox/core
#: apps/io.ox/core/tk/selection.js:34
msgid "1 item"
msgid_plural "%1$d items"
msgstr[0] "1 elem"
msgstr[1] "%1$d elem"

#: apps/io.ox/core/tk/mobiscroll.js:29 module:io.ox/core
msgid "Days"
msgstr "Nap"

#: apps/io.ox/core/tk/mobiscroll.js:30 module:io.ox/core
msgid "Hours"
msgstr "Óra"

#: apps/io.ox/core/tk/mobiscroll.js:31 module:io.ox/core
msgid "Minutes"
msgstr "Perc"

#: apps/io.ox/core/tk/mobiscroll.js:32 module:io.ox/core
msgid "Months"
msgstr "Hónap"

#: apps/io.ox/core/tk/mobiscroll.js:34 module:io.ox/core
msgid "Years"
msgstr "Év"

#: apps/io.ox/core/tk/reminder-util.js:26 module:io.ox/core
#: apps/io.ox/core/tk/reminder-util.js:53
msgid "Remind me again"
msgstr "Emlékeztessen újra"

#: apps/io.ox/core/tk/reminder-util.js:28 module:io.ox/core
msgid "Pick a time here"
msgstr "Válasszon itt időpontot"

#: apps/io.ox/core/tk/reminder-util.js:34 module:io.ox/core
#: apps/io.ox/core/tk/reminder-util.js:65
msgid "OK"
msgstr "OK"

#: apps/io.ox/core/tk/reminder-util.js:34 module:io.ox/core
#: apps/io.ox/core/tk/reminder-util.js:66
msgid "Close this reminder"
msgstr "Emlékeztető bezárása"

#: apps/io.ox/core/tk/reminder-util.js:60 module:io.ox/core
msgid "Remind me again "
msgstr "Emlékeztessen újra"

#: apps/io.ox/core/tk/reminder-util.js:91 module:io.ox/core
#: apps/io.ox/core/tk/reminder-util.js:113
#: apps/plugins/notifications/calendar/register.js:125
#: module:plugins/notifications
#: apps/plugins/notifications/tasks/register.js:66
#: apps/plugins/notifications/tasks/register.js:303
msgid "Press [enter] to open"
msgstr "Nyomja meg az [enter]-t a megnyitáshoz:"

#: apps/io.ox/core/tk/reminder-util.js:99 module:io.ox/core
#: apps/plugins/notifications/tasks/register.js:53
#: module:plugins/notifications
#: apps/plugins/notifications/tasks/register.js:287
msgid "end date "
msgstr "befejező dátum"

#: apps/io.ox/core/tk/reminder-util.js:102 module:io.ox/core
msgid "status "
msgstr "állapot"

#. %1$s task title
#. %2$s task end date
#. %3$s task status
#: apps/io.ox/core/tk/reminder-util.js:108 module:io.ox/core
#: apps/plugins/notifications/tasks/register.js:293
#: module:plugins/notifications
#, c-format
msgid "%1$s %2$s %3$s."
msgstr "%1$s %2$s %3$s."

#. %1$s Appointment title
#. %2$s Appointment date
#. %3$s Appointment time
#. %4$s Appointment location
#: apps/io.ox/core/tk/reminder-util.js:124 module:io.ox/core
#, c-format
msgid "%1$s %2$s %3$s %4$s."
msgstr "%1$s %2$s %3$s %4$s."

#: apps/io.ox/core/tk/tokenfield.js:281 module:io.ox/core
msgid ""
"Added distribution list %s with %s member. The only member of the "
"distribution list is %s."
msgstr "%s disztribúciós lista %s taggal hozzáadva. %s az egyetlen tagja a disztribúciós listának."

#: apps/io.ox/core/tk/tokenfield.js:282 module:io.ox/core
msgid ""
"Added distribution list %s with %s members. Members of the distribution list "
"are %s."
msgstr "%s disztribúciós lista %s taggal hozzáadva. A disztribúciós lista tagjai: %s."

#. %1$s is the display name of an added user or mail recipient
#. %2$s is the email address of the user or mail recipient
#: apps/io.ox/core/tk/tokenfield.js:300 module:io.ox/core
msgid "Added %1$s, %2$s."
msgstr "%1$s, %2$s hozzáadva."

#. %1$s is the display name of a removed user or mail recipient
#. %2$s is the email address of the user or mail recipient
#: apps/io.ox/core/tk/tokenfield.js:360 module:io.ox/core
msgid "Removed %1$s, %2$s."
msgstr "%1$s, %2$s eltávolítva."

#: apps/io.ox/core/tk/upload.js:93 module:io.ox/core
msgid "Uploading folders is not supported."
msgstr "Mappák feltöltése nem támogatott."

#: apps/io.ox/core/tk/upload.js:104 module:io.ox/core
#: apps/io.ox/mail/import.js:77 module:io.ox/mail
msgid "Mail was not imported. Only .eml files are supported."
msgstr "A levél nem lett importálva, csak a .eml fájlok támogatottak."

#. %1$s quota limit
#: apps/io.ox/core/tk/upload.js:264 module:io.ox/core
msgid "The file cannot be uploaded because it exceeds the quota limit of %1$s"
msgid_plural ""
"The files cannot be uploaded because they exceed the quota limit of %1$s"
msgstr[0] "A fájl nem tölthető fel, mert meghaladja a kvótakorlátot (%1$s)"
msgstr[1] "A fájlok nem tölthető fel, mert meghaladják a kvótakorlátot (%1$s)"

#. %1$s the maximum file size
#: apps/io.ox/core/tk/upload.js:286 module:io.ox/core
msgid ""
"The files cannot be uploaded because each file exceeds the maximum file size "
"of %1$s"
msgstr "A fájlok nem tölthetők fel, mert meghaladják a maximális %1$s fájlméretet"

#. %1$s the maximum file size
#: apps/io.ox/core/tk/upload.js:291 module:io.ox/core
msgid ""
"Some files cannot be uploaded because they exceed the maximum file size of "
"%1$s"
msgstr "Néhány fájl nem tölthető fel, mert meghaladja a maximális %1$s fájlméretet"

#: apps/io.ox/core/tk/vgrid.js:229 module:io.ox/core
msgid "Multiselect"
msgstr "Többválasztásos"

#. toolbar with 'select all' and 'sort by'
#: apps/io.ox/core/tk/vgrid.js:308 module:io.ox/core
#: apps/io.ox/files/main.js:302 module:io.ox/files apps/io.ox/mail/main.js:556
#: module:io.ox/mail
msgid "Item list options"
msgstr "Elemlista beállításai"

#: apps/io.ox/core/tk/vgrid.js:316 module:io.ox/core
#: apps/io.ox/mail/view-options.js:115 module:io.ox/mail
msgid "Select all"
msgstr "Minden kijelölése"

#: apps/io.ox/core/tk/vgrid.js:322 module:io.ox/core
msgid "Toggle checkboxes"
msgstr "Kijelölések átváltása"

#. list is empty / no items
#: apps/io.ox/core/tk/vgrid.js:754 module:io.ox/core
msgctxt "vgrid"
msgid "Empty"
msgstr "Üres"

#: apps/io.ox/core/tk/vgrid.js:871 module:io.ox/core
msgid "Could not load this list"
msgstr "A lista nem tölthető be"

#. finish the tour
#: apps/io.ox/core/tk/wizard.js:358 module:io.ox/core
msgctxt "tour"
msgid "Finish"
msgstr "Befejezés"

#: apps/io.ox/core/tk/wizard.js:474 module:io.ox/core
msgid "Start tour"
msgstr "Termékbemutató"

#: apps/io.ox/core/tk/wizard.js:474 module:io.ox/core
#: apps/io.ox/core/viewer/views/displayerview.js:123
#: apps/io.ox/core/wizard/registry.js:47 module:io.ox/core/wizard
#: apps/io.ox/wizards/upsell.js:74 module:io.ox/wizards
msgid "Next"
msgstr "Következő"

#: apps/io.ox/core/tk/wizard.js:859 module:io.ox/core
msgid "Welcome"
msgstr "Üdvözöljük"

#: apps/io.ox/core/upsell.js:28 module:io.ox/core
msgid "Upgrade required"
msgstr "Frissítés szükséges"

#: apps/io.ox/core/upsell.js:31 module:io.ox/core
msgid ""
"This feature is not available. In order to use it, you need to upgrade your "
"account now."
msgstr "Ez a szolgáltatás nem érhető el. A használatához bővítenie kell fiókját."

#: apps/io.ox/core/upsell.js:33 module:io.ox/core
msgid "The first 90 days are free."
msgstr "Az első 90 nap ingyenes."

#: apps/io.ox/core/upsell.js:35 module:io.ox/core
msgid "Get free upgrade"
msgstr "Ingyenes bővítés"

#: apps/io.ox/core/viewer/views/displayerview.js:122 module:io.ox/core
#: apps/io.ox/core/wizard/registry.js:53 module:io.ox/core/wizard
msgid "Previous"
msgstr "Előző"

#: apps/io.ox/core/viewer/views/displayerview.js:124 module:io.ox/core
msgid ""
"Use left/right arrow keys to navigate and escape key to exit the viewer."
msgstr "Használja a jobb/bal billentyűket a navigáláshoz. Az Escape megnyomásával pedig kiléphet a megjelenítőből."

#. text of a viewer slide caption
#. Example result: "1 of 10"
#. %1$d is the slide index of the current
#. %2$d is the total slide count
#. text of a presentation slide caption
#: apps/io.ox/core/viewer/views/displayerview.js:148 module:io.ox/core
#: apps/io.ox/core/viewer/views/displayerview.js:581
#: apps/io.ox/presenter/views/presentationview.js:391 module:io.ox/presenter
msgid "%1$d of %2$d"
msgstr "%1$d / %2$d"

#: apps/io.ox/core/viewer/views/displayerview.js:179 module:io.ox/core
#: apps/io.ox/core/viewer/views/displayerview.js:246
msgid "Cannot require a view type for %1$s"
msgstr "Nincs szükség nézettípusra ehhez: %1$s"

#: apps/io.ox/core/viewer/views/sidebar/filedescriptionview.js:39
#: module:io.ox/core/viewer
msgid "Description text"
msgstr "Leírás"

#: apps/io.ox/core/viewer/views/sidebar/filedescriptionview.js:45
#: module:io.ox/core/viewer
msgid "Add a description"
msgstr "Leírás hozzáadása"

#: apps/io.ox/core/viewer/views/sidebar/fileinfoview.js:66
#: module:io.ox/core/viewer apps/io.ox/files/view-options.js:46
#: module:io.ox/files apps/io.ox/mail/view-options.js:35 module:io.ox/mail
msgid "Size"
msgstr "Méret"

#: apps/io.ox/core/viewer/views/sidebar/fileinfoview.js:96
#: module:io.ox/core/viewer apps/io.ox/mail/detail/links.js:120
#: module:io.ox/mail
msgid "Link"
msgstr "Hivatkozás"

#. "Shares" in terms of "shared with others" ("Freigaben")
#: apps/io.ox/core/viewer/views/sidebar/fileinfoview.js:114
#: module:io.ox/core/viewer
msgid "Shares"
msgstr "Megosztások"

#: apps/io.ox/core/viewer/views/sidebar/fileinfoview.js:118
#: module:io.ox/core/viewer
msgid "This file is shared with others"
msgstr "Ez a fájl meg van osztva másokkal"

#: apps/io.ox/core/viewer/views/sidebar/fileinfoview.js:118
#: module:io.ox/core/viewer
msgid "This folder is shared with others"
msgstr "Ez a mappa meg van osztva másokkal"

#: apps/io.ox/core/viewer/views/sidebar/fileversionsview.js:64
#: module:io.ox/core/viewer
msgid "File version table, the first row represents the current version."
msgstr "Fájlverzió táblázata, az első sor mutatja a jelenlegi verziót."

#: apps/io.ox/core/viewer/views/sidebar/fileversionsview.js:67
#: module:io.ox/core/viewer apps/io.ox/editor/main.js:385 module:io.ox/editor
#: apps/io.ox/mail/detail/links.js:75 module:io.ox/mail
#: apps/io.ox/mail/detail/links.js:76
msgid "File"
msgstr "Fájl"

#: apps/io.ox/core/viewer/views/sidebar/fileversionsview.js:122
#: module:io.ox/core/viewer apps/io.ox/mail/util.js:42 module:io.ox/core
#: apps/io.ox/mail/util.js:431 apps/io.ox/mail/util.js:445
msgid "unknown"
msgstr "ismeretlen"

#: apps/io.ox/core/viewer/views/sidebar/fileversionsview.js:214
#: module:io.ox/core/viewer
msgid "Versions (%1$d)"
msgstr "Verziók (%1$d)"

#: apps/io.ox/core/viewer/views/sidebar/panelbaseview.js:58
#: module:io.ox/core/viewer
#: apps/io.ox/core/viewer/views/sidebar/panelbaseview.js:59
msgid "Toggle panel"
msgstr "Panel átváltása"

#: apps/io.ox/core/viewer/views/sidebar/uploadnewversionview.js:50
#: module:io.ox/core/viewer
msgid "Version Comment"
msgstr "Megjegyzés a verzióhoz"

#: apps/io.ox/core/viewer/views/sidebar/uploadnewversionview.js:70
#: module:io.ox/core/viewer apps/io.ox/files/actions/upload-new-version.js:78
#: module:io.ox/files
msgid "Upload"
msgstr "Feltöltés"

#: apps/io.ox/core/viewer/views/sidebar/uploadnewversionview.js:171
#: module:io.ox/core/viewer apps/io.ox/core/viewer/views/toolbarview.js:272
#: module:io.ox/core apps/io.ox/files/actions/upload-new-version.js:65
#: module:io.ox/files
msgid "Upload new version"
msgstr "Új verzió feltöltése"

#: apps/io.ox/core/viewer/views/sidebarview.js:131 module:io.ox/core/viewer
msgid "Thumbnails"
msgstr "Miniatűrök"

#. %1$s is the filename of the current file
#: apps/io.ox/core/viewer/views/sidebarview.js:262 module:io.ox/core/viewer
msgid "Drop new version of \"%1$s\" here"
msgstr "Húzza ide a(z) \"%1$s\" fájl új verzióját"

#: apps/io.ox/core/viewer/views/sidebarview.js:346 module:io.ox/core/viewer
msgid "Drop only a single file as new version."
msgstr "Csak egyetlen fájlt húzzon ide új verzióként"

#: apps/io.ox/core/viewer/views/toolbarview.js:49 module:io.ox/core
msgid "File name"
msgstr "Fájlnév"

#: apps/io.ox/core/viewer/views/toolbarview.js:67 module:io.ox/core
msgid "File name, click to rename"
msgstr "Fájlnév, kattintson ide az átnevezéshez"

#. button label for zooming out the presentation
#. button tooltip for zooming out the presentation
#: apps/io.ox/core/viewer/views/toolbarview.js:83 module:io.ox/core
#: apps/io.ox/core/viewer/views/toolbarview.js:87
#: apps/io.ox/presenter/views/toolbarview.js:155 module:io.ox/presenter
#: apps/io.ox/presenter/views/toolbarview.js:157
#: apps/io.ox/presenter/views/toolbarview.js:160
msgid "Zoom out"
msgstr "Kicsinyítés"

#. button label for zooming in the presentation
#. button tooltip for zooming in the presentation
#: apps/io.ox/core/viewer/views/toolbarview.js:95 module:io.ox/core
#: apps/io.ox/core/viewer/views/toolbarview.js:100
#: apps/io.ox/presenter/views/toolbarview.js:169 module:io.ox/presenter
#: apps/io.ox/presenter/views/toolbarview.js:171
#: apps/io.ox/presenter/views/toolbarview.js:175
msgid "Zoom in"
msgstr "Nagyítás"

#: apps/io.ox/core/viewer/views/toolbarview.js:107 module:io.ox/core
#: apps/io.ox/core/viewer/views/toolbarview.js:117
msgid "Fit to screen width"
msgstr "Szélességhez igazítás"

#: apps/io.ox/core/viewer/views/toolbarview.js:111 module:io.ox/core
msgid "Zoom"
msgstr "Nagyítás"

#: apps/io.ox/core/viewer/views/toolbarview.js:124 module:io.ox/core
#: apps/io.ox/core/viewer/views/toolbarview.js:131
msgid "Fit to screen size"
msgstr "Képernyőhöz igazítás"

#. launch the presenter app
#: apps/io.ox/core/viewer/views/toolbarview.js:138 module:io.ox/core
#: apps/io.ox/core/viewer/views/toolbarview.js:145
msgctxt "presenter"
msgid "Present"
msgstr "Bemutató"

#: apps/io.ox/core/viewer/views/toolbarview.js:153 module:io.ox/core
#: apps/io.ox/core/viewer/views/toolbarview.js:159
msgid "View details"
msgstr "Részletek megjelenítése"

#: apps/io.ox/core/viewer/views/toolbarview.js:166 module:io.ox/core
msgid "Pop out"
msgstr "Megnyitás új ablakban"

#: apps/io.ox/core/viewer/views/toolbarview.js:173 module:io.ox/core
msgid "Pop out standalone viewer"
msgstr "Megnyitás külső megjelenítőben"

#: apps/io.ox/core/viewer/views/toolbarview.js:206 module:io.ox/core
#: apps/io.ox/files/actions.js:860 module:io.ox/files
#: apps/io.ox/files/toolbar.js:195
msgid "Edit description"
msgstr "Leírás szerkesztése"

#: apps/io.ox/core/viewer/views/toolbarview.js:229 module:io.ox/core
#: apps/io.ox/files/share/permissions.js:874 apps/io.ox/files/toolbar.js:79
#: module:io.ox/files apps/plugins/portal/xing/actions.js:208
#: module:plugins/portal
msgid "Share"
msgstr "Megosztás"

#: apps/io.ox/core/viewer/views/toolbarview.js:230 module:io.ox/core
msgid "Share this file"
msgstr "Fájl megosztása"

#: apps/io.ox/core/viewer/views/toolbarview.js:258 module:io.ox/core
#: apps/io.ox/files/actions.js:790 module:io.ox/files
#: apps/io.ox/files/toolbar.js:202
msgid "Send by mail"
msgstr "Küldés e-mailben"

#: apps/io.ox/core/viewer/views/toolbarview.js:288 module:io.ox/core
#: apps/io.ox/core/viewer/views/toolbarview.js:317
msgid "Open in browser tab"
msgstr "Megnyitás új böngészőlapon"

#: apps/io.ox/core/viewer/views/toolbarview.js:309 module:io.ox/core
msgid "Send as mail"
msgstr "Küldés e-mailként"

#. text of a presentation slide count display
#. Example result: "of 10"
#. %1$d is the total slide count
#: apps/io.ox/core/viewer/views/toolbarview.js:550 module:io.ox/core
#: apps/io.ox/presenter/views/navigationview.js:343 module:io.ox/presenter
msgid "of %1$d"
msgstr "/ %1$d"

#: apps/io.ox/core/viewer/views/toolbarview.js:643 module:io.ox/core
msgid "Viewer Toolbar"
msgstr "Megjelenítő eszköztár"

#: apps/io.ox/core/viewer/views/toolbarview.js:701 module:io.ox/core
msgid "Previous page"
msgstr "Előző oldal"

#: apps/io.ox/core/viewer/views/toolbarview.js:704 module:io.ox/core
msgid "Next page"
msgstr "Következő oldal"

#: apps/io.ox/core/viewer/views/types/audioview.js:67 module:io.ox/core
#: apps/io.ox/core/viewer/views/types/audioview.js:95
msgid "Your browser does not support the audio format of this file."
msgstr "A böngésző nem támogatja ennek a fájlnak az audióformátumát."

#: apps/io.ox/core/viewer/views/types/defaultview.js:49 module:io.ox/core
msgid "There is no preview for this file type"
msgstr "Ehhez a fájltípushoz nincs előnézet."

#: apps/io.ox/core/viewer/views/types/documentview.js:30 module:io.ox/core
#: apps/io.ox/presenter/errormessages.js:66 module:io.ox/presenter
msgid "An error occurred converting the document so it cannot be displayed."
msgstr "Hiba történt a dokumentum konvertálása közben, ezért az nem jeleníthető meg."

#: apps/io.ox/core/viewer/views/types/documentview.js:31 module:io.ox/core
#: apps/io.ox/presenter/errormessages.js:67 module:io.ox/presenter
msgid "This document is password protected and cannot be displayed."
msgstr "Ez a dokumentum jelszóval védett és nem jeleníthető meg."

#. text of a viewer document page caption
#. Example result: "Page 5 of 10"
#. %1$d is the current page index
#. %2$d is the total number of pages
#: apps/io.ox/core/viewer/views/types/documentview.js:283 module:io.ox/core
msgid "Page %1$d of %2$d"
msgstr "%1$d/%2$d oldal"

#: apps/io.ox/core/viewer/views/types/documentview.js:367 module:io.ox/core
#: apps/io.ox/presenter/views/presentationview.js:802 module:io.ox/presenter
msgid "Sorry, this page is not available at the moment."
msgstr "Elnézést, az oldal pillanatnyilag nem érhető el."

#: apps/io.ox/core/viewer/views/types/imageview.js:64 module:io.ox/core
msgid "Sorry, there is no preview available for this image."
msgstr "Sajnáljuk, de ehhez a képhez nincs előnézet."

#: apps/io.ox/core/viewer/views/types/videoview.js:53 module:io.ox/core
msgid "Your browser does not support the video format of this file."
msgstr "A böngésző nem támogatja ennek a fájlnak az videóformátumát."

#: apps/io.ox/core/viewer/views/types/videoview.js:83 module:io.ox/core
msgid ""
"Error while playing the video. Either your browser does not support the "
"format or you have connection problems."
msgstr "Hiba történt a videó lejátszása közben. Vagy a böngészője nem támogatja a formátumot vagy kapcsolati problémák vannak."

#. Task: Done like in "Mark as done"
#: apps/io.ox/core/wizard/registry.js:50 module:io.ox/core/wizard
#: apps/io.ox/core/yell.js:206 module:io.ox/core
#: apps/io.ox/files/actions/share.js:54 module:io.ox/files
#: apps/io.ox/tasks/edit/view-template.js:310 module:io.ox/tasks/edit
#: apps/io.ox/tasks/print.js:31 module:io.ox/tasks
#: apps/io.ox/tasks/toolbar.js:70 module:io.ox/mail
#: apps/io.ox/tasks/util.js:258
#: apps/plugins/notifications/tasks/register.js:74
#: module:plugins/notifications
msgid "Done"
msgstr "Kész"

#: apps/io.ox/core/yell.js:23 module:io.ox/core
msgid "Success"
msgstr "Sikerült"

#: apps/io.ox/core/yell.js:24 module:io.ox/core
msgid "Warning"
msgstr "Figyelmeztetés"

#: apps/io.ox/core/yell.js:188 module:io.ox/core
msgid "Click to close this notification"
msgstr "Kattintson az értesítés bezárásához"

#: apps/io.ox/editor/main.js:160 module:io.ox/editor
#: apps/io.ox/editor/main.js:163
msgid "Enter document title here"
msgstr "Írja be ide a dokumentum címét"

#: apps/io.ox/editor/main.js:182 module:io.ox/editor
msgid "You can quick-save your changes via Ctrl+Enter."
msgstr "Változtatásait gyorsan elmentheti a Ctrl+Enter megnyomásával."

#: apps/io.ox/editor/main.js:205 module:io.ox/editor
#: apps/io.ox/editor/main.js:223 apps/io.ox/editor/main.js:226
#: apps/io.ox/editor/main.js:316 apps/io.ox/mail/compose/view.js:210
#: module:io.ox/mail apps/io.ox/mail/compose/view.js:214
msgid "Editor"
msgstr "Szerkesztő"

#: apps/io.ox/editor/main.js:266 module:io.ox/editor
msgid "This file will be written in your default folder to allow editing"
msgstr "Ez a fájl az alapértelmezett mappába kerül kiírásra a szerkesztéshez"

#. Emoji collection. Unified/standard icons. "Standard" might work for other languages.
#: apps/io.ox/emoji/categories.js:39 module:io.ox/mail/emoji
msgid "Unified"
msgstr "Egységes"

#. Emoji collection. SoftBank-specific icons. "SoftBank" in other languages, too.
#: apps/io.ox/emoji/categories.js:42 module:io.ox/mail/emoji
msgid "SoftBank"
msgstr "SoftBank"

#. Emoji collection. Emoji icons that work across Japanese (telecom) carriers.
#: apps/io.ox/emoji/categories.js:45 module:io.ox/mail/emoji
msgid "Japanese Carrier"
msgstr "Japán szolgáltató"

#: apps/io.ox/emoji/categories.js:48 module:io.ox/mail/emoji
msgid "Recently used"
msgstr "Legutóbb használt"

#. Emoji category
#. Japanese: 顔
#. Contains: All kinds of smilies
#: apps/io.ox/emoji/categories.js:55 module:io.ox/mail/emoji
msgid "Face"
msgstr "Arc"

#. Emoji category
#. Japanese should include "Katakana Middle Dot". Unicode: 30FB
#. Japanese: 気持ち・装飾
#. Other languages can use simple bullet. Unicode: 2022
#. Contains: Hearts, Gestures like thumbs up
#: apps/io.ox/emoji/categories.js:62 module:io.ox/mail/emoji
msgid "Feeling • Decoration"
msgstr "Közérzet • Díszítés"

#. Emoji category
#. Japanese should include "Katakana Middle Dot". Unicode: 30FB
#. Japanese: 天気・季節
#. Other languages can use simple bullet. Unicode: 2022
#. Contains: Sun, rain, flowers
#: apps/io.ox/emoji/categories.js:69 module:io.ox/mail/emoji
msgid "Weather • Season"
msgstr "Időjárás • Évszak"

#. Emoji category
#. Japanese: キャラクター
#. Contains: Cartoon characters, animals
#: apps/io.ox/emoji/categories.js:74 module:io.ox/mail/emoji
msgid "Character"
msgstr "Karakter"

#. Emoji category
#. Japanese: 食べ物
#. Contains: Cup of coffee, cake, fruits
#: apps/io.ox/emoji/categories.js:79 module:io.ox/mail/emoji
msgid "Food"
msgstr "Étel"

#. Emoji category
#. Japanese: 日常
#. Rather "everyday life". Contains: Cars, trucks, plane, buildings, flags
#: apps/io.ox/emoji/categories.js:84 module:io.ox/mail/emoji
msgid "Life"
msgstr "Élet"

#. Emoji category
#. Japanese: ツール
#. Contains: Phones, tv, clocks
#: apps/io.ox/emoji/categories.js:89 module:io.ox/mail/emoji
msgid "Tool"
msgstr "Eszköz"

#. Emoji category
#. Japanese: 趣味
#. Contains: Tennis, golf, football, pool
#: apps/io.ox/emoji/categories.js:94 module:io.ox/mail/emoji
msgid "Hobby"
msgstr "Hobbi"

#. Emoji category
#. Japanese should include "Katakana Middle Dot". Unicode: 30FB
#. Japanese: 文字・記号
#. Other languages can use simple bullet. Unicode: 2022
#. Contains: Arrows, numbers, symbols like play and fast-forward, copyright symbol
#: apps/io.ox/emoji/categories.js:101 module:io.ox/mail/emoji
msgid "Letters • Symbols"
msgstr "Betűk • Szimbólumok"

#. Emoji category
#: apps/io.ox/emoji/categories.js:106 module:io.ox/mail/emoji
msgid "People"
msgstr "Emberek"

#. Emoji category
#: apps/io.ox/emoji/categories.js:109 module:io.ox/mail/emoji
msgid "Symbols"
msgstr "Szimbólumok"

#. Emoji category
#: apps/io.ox/emoji/categories.js:112 module:io.ox/mail/emoji
msgid "Nature"
msgstr "Természet"

#. Emoji category
#: apps/io.ox/emoji/categories.js:115 module:io.ox/mail/emoji
msgid "Objects"
msgstr "Tárgyak"

#. Emoji category
#: apps/io.ox/emoji/categories.js:118 module:io.ox/mail/emoji
msgid "Places"
msgstr "Helyek"

#. Emojis that work across all Japanese carriers.
#. Japanese: 他社共通絵文字
#: apps/io.ox/emoji/categories.js:124 module:io.ox/mail/emoji
msgid "Common Emoji"
msgstr "Általános Emoji"

#. Emojis of SoftBank set.
#. Japanese: 全絵文字
#: apps/io.ox/emoji/categories.js:128 module:io.ox/mail/emoji
msgid "All Emoji"
msgstr "Minden Emoji"

#: apps/io.ox/files/actions.js:523 module:io.ox/files
msgid "File has been moved"
msgstr "A fájl áthelyezésre megtörtént"

#: apps/io.ox/files/actions.js:523 module:io.ox/files
msgid "Files have been moved"
msgstr "A fájlok áthelyezésre kerültek"

#: apps/io.ox/files/actions.js:524 module:io.ox/files
msgid "File has been copied"
msgstr "A fájl átmásolása megtörtént"

#: apps/io.ox/files/actions.js:524 module:io.ox/files
msgid "Files have been copied"
msgstr "A fájlok átmásolásra kerültek"

#: apps/io.ox/files/actions.js:686 module:io.ox/files
#: apps/io.ox/mail/compose/extensions.js:541 module:io.ox/mail
msgid "Add local file"
msgstr "Helyi fájl hozzáadása"

#. Please translate like "take a note", "Notiz" in German, for example.
#. more like "to notice" than "to notify".
#: apps/io.ox/files/actions.js:696 module:io.ox/files
msgid "Add note"
msgstr "Jegyzet hozzáadása"

#. sharing: a guest user will be created for the owner of that email address
#: apps/io.ox/files/actions.js:713 module:io.ox/files
msgid ""
"Every recipient gets an individual link. Guests can also create and change "
"files."
msgstr "Minden címzett egyedi hivatkozást kap."

#. sharing: a link will be created
#: apps/io.ox/files/actions.js:722 module:io.ox/files
msgid ""
"Everybody gets the same link. The link just allows to view the file or "
"folder."
msgstr "Mindenki ugyanazt a hivatkozást kapja. Ezzel a hivatkozással megtekintheti a fájlt vagy a mappát."

#: apps/io.ox/files/actions.js:800 module:io.ox/files
#: apps/io.ox/files/toolbar.js:209
msgid "Send as internal link"
msgstr "Küldés belső hivatkozásként"

#: apps/io.ox/files/actions.js:810 module:io.ox/files
#: apps/io.ox/files/toolbar.js:216
msgid "Show internal link"
msgstr "Belső hivatkozás megjelenítése"

#: apps/io.ox/files/actions.js:890 module:io.ox/files
#: apps/io.ox/files/toolbar.js:244
msgid "Lock"
msgstr "Zárolás"

#: apps/io.ox/files/actions.js:900 module:io.ox/files
#: apps/io.ox/files/toolbar.js:251
msgid "Unlock"
msgstr "Feloldás"

#: apps/io.ox/files/actions.js:912 module:io.ox/files
msgid "Open"
msgstr "Megnyitás"

#: apps/io.ox/files/actions.js:930 module:io.ox/files
msgid "Make this the current version"
msgstr "Legyen ez az aktuális verzió"

#: apps/io.ox/files/actions.js:939 module:io.ox/files
msgid "Delete version"
msgstr "Verzió törlése"

#: apps/io.ox/files/actions.js:949 module:io.ox/files
msgid "Drop here to upload a <b class=\"dndignore\">new file</b>"
msgstr "Húzza ide a feltöltendő <b class='dndignore'>új fájlt</b>"

#: apps/io.ox/files/actions.js:965 module:io.ox/files
msgid ""
"Drop here to upload a <b class=\"dndignore\">new version</b> of \"%1$s\""
msgstr "Húzza ide a(z) „%1$s” feltöltendő <b class='dndignore'>új verzióját</b>"

#: apps/io.ox/files/actions.js:971 module:io.ox/files
msgid "Drop here to upload a <b class=\"dndignore\">new version</b>"
msgstr "Húzza ide a feltöltendő <b class='dndignore'>új verziót</b>"

#: apps/io.ox/files/actions.js:991 module:io.ox/files
msgid "Share your folders"
msgstr "Mappák megjelenítése"

#: apps/io.ox/files/actions/add-storage-account.js:24 module:io.ox/files
msgid "Google Drive"
msgstr "Google Drive"

#: apps/io.ox/files/actions/add-storage-account.js:28 module:io.ox/files
msgid "Dropbox"
msgstr "Dropbox"

#: apps/io.ox/files/actions/add-storage-account.js:32 module:io.ox/files
msgid "Box"
msgstr "Box"

#: apps/io.ox/files/actions/add-storage-account.js:36 module:io.ox/files
msgid "OneDrive"
msgstr "OneDrive"

#. %1$s is the account name like Dropbox, Google Drive, or OneDrive
#: apps/io.ox/files/actions/add-storage-account.js:71 module:io.ox/files
msgid "Add %1$s account"
msgstr "%1$s fiók hozzáadása"

#: apps/io.ox/files/actions/add-to-portal.js:22 module:io.ox/files
msgid "This file has been added to the portal"
msgstr "A fájl hozzáadva a portálhoz"

#: apps/io.ox/files/actions/delete.js:37 module:io.ox/files
msgid "This file has not been deleted, as it is locked by its owner."
msgid_plural ""
"These files have not been deleted, as they are locked by their owner."
msgstr[0] "A fájl nem lett törölve, mert a tulajdonosa zárolta."
msgstr[1] "A fájlok nem lettek törölve, mert a tulajdonosuk zárolta."

#: apps/io.ox/files/actions/delete.js:43 module:io.ox/files
msgid "This file has not been deleted"
msgid_plural "These files have not been deleted"
msgstr[0] "A fájl nincs törölve"
msgstr[1] "A fájlok nincsenek törölve"

#: apps/io.ox/files/actions/delete.js:62 module:io.ox/files
msgid "Do you really want to delete this item?"
msgid_plural "Do you really want to delete these items?"
msgstr[0] "Biztos, hogy törölni szeretné ezt az elemet?"
msgstr[1] "Biztos, hogy törölni szeretné ezeket az elemeket?"

#: apps/io.ox/files/actions/download.js:45 module:io.ox/files
msgid "Items without a file can not be downloaded."
msgstr "Fájl nélküli elemek nem tölthetők le."

#: apps/io.ox/files/actions/sendlink.js:28 module:io.ox/files
#: apps/io.ox/files/actions/sendlink.js:32
msgid "Direct link: %1$s"
msgstr "Közvetlen hivatkozás: %1$s"

#: apps/io.ox/files/actions/sendlink.js:40 module:io.ox/files
msgid "File: %1$s"
msgstr "Fájl: %1$s"

#. if only one item -> insert filename / on more than one item -> item count
#: apps/io.ox/files/actions/share.js:36 module:io.ox/files
msgid "Share the file \"%1$d\""
msgid_plural "Share %1$d items"
msgstr[0] "\"%1$d\" fájl megosztása"
msgstr[1] "%1$d elemek megosztása"

#: apps/io.ox/files/actions/share.js:38 module:io.ox/files
msgid "Share the folder \"%1$d\""
msgid_plural "Share %1$d items"
msgstr[0] "\"%1$d\" mappa megosztása"
msgstr[1] "%1$d elemek megosztása"

#: apps/io.ox/files/actions/upload-new-version.js:59 module:io.ox/files
msgid "Select file"
msgstr "Válasszon fájlt"

#: apps/io.ox/files/actions/upload-new-version.js:88 module:io.ox/files
msgid "You have to select a file to upload."
msgstr "Válassza ki a fájlt a feltöltéshez."

#: apps/io.ox/files/actions/versions-delete.js:24 module:io.ox/files
msgctxt "One file only"
msgid "Do you really want to delete this file?"
msgstr "Biztos, hogy törölni szeretné ezt a fájlt?"

#: apps/io.ox/files/api.js:378 module:io.ox/files
#: apps/io.ox/files/legacy_api.js:349
msgid "The provided filename exceeds the allowed length."
msgstr "A megadott fájlnév hossza meghaladja az engedélyezett méretet."

#: apps/io.ox/files/api.js:383 module:io.ox/files
#: apps/io.ox/files/legacy_api.js:354
msgid "The allowed quota is reached."
msgstr "Az engedélyezett kvóta elérve."

#: apps/io.ox/files/api.js:390 module:io.ox/files
#: apps/io.ox/files/legacy_api.js:359
msgid "This file could not be uploaded."
msgstr "A fájlt nem sikerült feltölteni."

#: apps/io.ox/files/common-extensions.js:30 module:io.ox/files
msgid "modified"
msgstr "módosítva"

#: apps/io.ox/files/common-extensions.js:31 module:io.ox/files
msgid "size"
msgstr "méret"

#: apps/io.ox/files/common-extensions.js:60 module:io.ox/files
msgid "Locked"
msgstr "Zárolt"

#: apps/io.ox/files/detail/main.js:29 module:io.ox/files
msgid "File Details"
msgstr "Fájl részletei"

#: apps/io.ox/files/filepicker.js:37 module:io.ox/files
msgid "Add files"
msgstr "Fájlok hozzáadása"

#: apps/io.ox/files/filepicker.js:76 module:io.ox/files
#: apps/io.ox/files/filepicker.js:133
msgid "Files"
msgstr "Fájlok"

#: apps/io.ox/files/filepicker.js:213 module:io.ox/files
msgid "The uploaded file does not match the requested file type."
msgid_plural "None of the uploaded files matches the requested file type."
msgstr[0] "A feltöltött fájl nem illeszkedik a kért fájltípusra."
msgstr[1] "Egyik feltöltött fájl sem illeszkedik a kért fájltípusra."

#: apps/io.ox/files/filepicker.js:232 module:io.ox/files
msgid "Upload local file"
msgstr "Helyi fájl feltöltése"

#: apps/io.ox/files/guidance/main.js:92 module:io.ox/files
msgctxt "help"
msgid "The Drive App"
msgstr "A Drive app"

#: apps/io.ox/files/guidance/main.js:93 module:io.ox/files
msgctxt "help"
msgid "Creating Files"
msgstr "Fájlok létrehozása"

#: apps/io.ox/files/guidance/main.js:94 module:io.ox/files
msgctxt "help"
msgid "Managing Files"
msgstr "Fájlkezelés"

#: apps/io.ox/files/guidance/main.js:95 module:io.ox/files
msgctxt "help"
msgid "Accessing Files with WebDAV"
msgstr "Fájlok elérése WebDAV-val"

#: apps/io.ox/files/guidance/main.js:96 module:io.ox/files
msgctxt "help"
msgid "Drive Settings"
msgstr "Drive beállítások"

#: apps/io.ox/files/guidance/main.js:100 module:io.ox/files
msgid "Related articles"
msgstr "Kapcsolódó leírások"

#: apps/io.ox/files/guidance/statistics.js:188 module:io.ox/files
msgid "Capacity"
msgstr "Kapacitás"

#. %1$s used disk space
#. %2$s total disk space
#. %3$s free disk space
#: apps/io.ox/files/guidance/statistics.js:203 module:io.ox/files
msgid ""
"Your capacity is shared with all members of your group. Your group is "
"currently using %1$s of its %2$s available disk space. The amount of free "
"space is %3$s. "
msgstr "Az elérhető tárhelye meg van osztva csoportja minden tagjával. A csoportja jelenleg az elérhető %2$s lemezhelyből ennyit használ: %1$s. Szabad hely: %3$s."

#. %1$s used disk space
#. %2$s total disk space
#. %3$s free disk space
#: apps/io.ox/files/guidance/statistics.js:216 module:io.ox/files
msgid ""
"You are currently using %1$s of your %2$s available disk space. You have "
"%3$s left. "
msgstr "Jelenleg az elérhető %2$s lemezterületből ennyit használ: %1$s. Szabad hely: %3$s."

#: apps/io.ox/files/guidance/statistics.js:234 module:io.ox/files
msgid "Top 10 folder size"
msgstr "Top 10 mappa mérete"

#. %1$s name of the current folder
#: apps/io.ox/files/guidance/statistics.js:309 module:io.ox/files
#: apps/io.ox/files/guidance/statistics.js:394
msgid ""
"These statistics only include folders, which have a depth less than four in "
"the folder structure from the folder \"%1$s\"."
msgstr "Ez a statisztika csak a mappastruktúrában a(z) „%1$s” mappától számítva négy szintnél kisebb mélységű mappákat tartalmazza."

#: apps/io.ox/files/guidance/statistics.js:328 module:io.ox/files
msgid "Top 10 file types"
msgstr "Top 10 fájltípus"

#: apps/io.ox/files/legacy_api.js:394 module:io.ox/files
msgid "Please specify these missing variables: "
msgstr "Adja meg ezeket a hiányzó változókat:"

#: apps/io.ox/files/main.js:524 module:io.ox/files
msgid "thumbnail"
msgstr "miniatűr"

#: apps/io.ox/files/mediaplayer.js:303 module:io.ox/files
msgid "Minimize"
msgstr "Minimalizálás"

#: apps/io.ox/files/mobile-toolbar-actions.js:61 module:io.ox/mail
msgid "Show icons"
msgstr "Ikonok megjelenítése"

#: apps/io.ox/files/mobile-toolbar-actions.js:70 module:io.ox/mail
msgid "Show tiles"
msgstr "Csempék megjelenítése"

#: apps/io.ox/files/mobile-toolbar-actions.js:79 module:io.ox/mail
msgid "Show list"
msgstr "Lista megjelenítése"

#: apps/io.ox/files/settings/pane.js:70 module:io.ox/files
msgid "Show hidden files and folders"
msgstr "Rejtett fájlok és mappák megjelenítése"

#: apps/io.ox/files/share/listview.js:215 module:io.ox/files
msgid "Internal users"
msgstr "Belső felhasználók"

#: apps/io.ox/files/share/listview.js:229 module:io.ox/files
msgid "External guests"
msgstr "Külső felhasználók"

#: apps/io.ox/files/share/listview.js:243 module:io.ox/files
#: apps/io.ox/files/share/permissions.js:123 module:io.ox/core
#: apps/io.ox/files/share/permissions.js:364
msgid "Public link"
msgstr "Nyilvános hivatkozás"

#. Role: view folder + read all
#: apps/io.ox/files/share/permissions.js:45 module:io.ox/core
#: apps/io.ox/files/share/permissions.js:576
msgid "Viewer"
msgstr "Megjelenítő"

#. Role: view folder + read/write all
#: apps/io.ox/files/share/permissions.js:47 module:io.ox/core
#: apps/io.ox/files/share/permissions.js:579
msgid "Reviewer"
msgstr "Felülvizsgáló"

#: apps/io.ox/files/share/permissions.js:313 module:io.ox/core
msgid "The notification has been resent"
msgstr "Az értesítés újraküldve"

#: apps/io.ox/files/share/permissions.js:351 module:io.ox/core
msgid "Internal user"
msgstr "Belső felhasználó"

#: apps/io.ox/files/share/permissions.js:355 module:io.ox/core
#: apps/io.ox/participants/model.js:45
msgid "Group"
msgstr "Csoport"

#: apps/io.ox/files/share/permissions.js:574 module:io.ox/core
msgid "Current role"
msgstr "Jelenlegi szerepkör"

#: apps/io.ox/files/share/permissions.js:576 module:io.ox/core
msgid "(Read only)"
msgstr "(Csak olvasás)"

#: apps/io.ox/files/share/permissions.js:579 module:io.ox/core
msgid "(Read and write)"
msgstr "(Olvasás s írás)"

#: apps/io.ox/files/share/permissions.js:584 module:io.ox/core
msgid "(Read, write, and delete)"
msgstr "(Olvasás, írás és törlés)"

#: apps/io.ox/files/share/permissions.js:643 module:io.ox/core
msgid "Detailed access rights"
msgstr "Részletes hozzáférési jogok"

#. folder permissions
#: apps/io.ox/files/share/permissions.js:649 module:io.ox/core
msgid "View the folder"
msgstr "Mappa megtekintése"

#. folder permissions
#: apps/io.ox/files/share/permissions.js:651 module:io.ox/core
msgid "Create objects"
msgstr "Elemek létrehozása"

#. folder permissions
#: apps/io.ox/files/share/permissions.js:653 module:io.ox/core
msgid "Create objects and subfolders"
msgstr "Elemek és almappák létrehozása"

#: apps/io.ox/files/share/permissions.js:658 module:io.ox/core
msgid "Read permissions"
msgstr "Olvasási jogosultság"

#. object permissions - read
#: apps/io.ox/files/share/permissions.js:662 module:io.ox/core
msgid "Read own objects"
msgstr "Saját elemek olvasása"

#. object permissions - read
#: apps/io.ox/files/share/permissions.js:664 module:io.ox/core
msgid "Read all objects"
msgstr "Minden elem olvasása"

#: apps/io.ox/files/share/permissions.js:669 module:io.ox/core
msgid "Write permissions"
msgstr "Írás jogosultság"

#. object permissions - edit/modify
#: apps/io.ox/files/share/permissions.js:673 module:io.ox/core
msgid "Edit own objects"
msgstr "Saját elemek szerkesztése"

#. object permissions - edit/modify
#: apps/io.ox/files/share/permissions.js:675 module:io.ox/core
msgid "Edit all objects"
msgstr "Minden elem szerkesztése"

#: apps/io.ox/files/share/permissions.js:680 module:io.ox/core
msgid "Delete permissions"
msgstr "Törlés jogosultság"

#. object permissions - delete
#: apps/io.ox/files/share/permissions.js:684 module:io.ox/core
msgid "Delete own objects"
msgstr "Saját elemek törlése"

#. object permissions - delete
#: apps/io.ox/files/share/permissions.js:686 module:io.ox/core
msgid "Delete all objects"
msgstr "Minden elem törlése"

#: apps/io.ox/files/share/permissions.js:695 module:io.ox/core
msgid "Administrative role"
msgstr "Adminisztrátori szerep"

#. object permissions - user role
#: apps/io.ox/files/share/permissions.js:697 module:io.ox/core
msgid "User"
msgstr "Felhasználó"

#: apps/io.ox/files/share/permissions.js:734 module:io.ox/core
#: apps/io.ox/files/share/permissions.js:741
#: apps/io.ox/files/share/permissions.js:747
msgid "Remove"
msgstr "Eltávolítás"

#: apps/io.ox/files/share/permissions.js:734 module:io.ox/core
#: apps/io.ox/files/share/permissions.js:741
#: apps/io.ox/files/share/permissions.js:747
#: apps/io.ox/files/share/toolbar.js:43 module:io.ox/files
msgid "Revoke access"
msgstr "Hozzáférés visszavonása"

#: apps/io.ox/files/share/permissions.js:739 module:io.ox/core
msgid "Resend invitation"
msgstr "Meghívó újraküldése"

#: apps/io.ox/files/share/permissions.js:848 module:io.ox/core
msgid "Share \"%1$s\""
msgstr "\"%1$s\" megosztása"

#: apps/io.ox/files/share/permissions.js:849 module:io.ox/core
msgid "Permissions for \"%1$s\""
msgstr "Jogosultságok ehhez: \"%1$s\""

#: apps/io.ox/files/share/permissions.js:907 module:io.ox/core
msgid "Add people"
msgstr "Emberek hozzáadása"

#: apps/io.ox/files/share/permissions.js:999 module:io.ox/core
msgid "Enter a Message to inform users"
msgstr "Adjon meg egy üzenetet a felhasználók értesítéséhez"

#. placeholder text in share dialog
#: apps/io.ox/files/share/permissions.js:1007 module:io.ox/core
msgid ""
"Personal message (optional). This message is sent to all newly invited "
"people."
msgstr "Személyes üzenet (opcionális). Minden új meghívott megkapja ezt az üzenetet."

#: apps/io.ox/files/share/toolbar.js:36 module:io.ox/files
msgid "Edit share"
msgstr "Megosztás szerkesztése"

#: apps/io.ox/files/share/toolbar.js:70 module:io.ox/files
msgid "Revoked access."
msgstr "Visszavont hozzáférés."

#. Sort options drop-down
#: apps/io.ox/files/share/view-options.js:42 module:io.ox/files
#: apps/io.ox/files/view-options.js:68 apps/io.ox/mail/view-options.js:74
#: module:io.ox/mail
msgctxt "dropdown"
msgid "Sort by"
msgstr "Rendezés módja:"

#: apps/io.ox/files/share/view-options.js:49 module:io.ox/files
#: apps/io.ox/files/view-options.js:56 apps/io.ox/mail/view-options.js:47
#: module:io.ox/mail apps/io.ox/tasks/main.js:837 module:io.ox/tasks
msgid "Ascending"
msgstr "Növekvő"

#: apps/io.ox/files/share/view-options.js:50 module:io.ox/files
#: apps/io.ox/files/view-options.js:57 apps/io.ox/mail/view-options.js:48
#: module:io.ox/mail apps/io.ox/tasks/main.js:838 module:io.ox/tasks
msgid "Descending"
msgstr "Csökkenő"

#: apps/io.ox/files/share/wizard.js:32 module:io.ox/files
msgid ""
"Invite people via email. Every recipient will get an individual link to "
"access the shared files."
msgstr "Emberek meghívása e-mailen keresztül. Minden címzett egyedi hivatkozást kap a megosztott fájlok eléréséhez."

#: apps/io.ox/files/share/wizard.js:33 module:io.ox/files
msgid ""
"You can copy and paste this link in an email, instant messenger or social "
"network. Please note that anyone with this link can access the share."
msgstr "Lemásolhatja és beillesztheti a hivatkozást egy e-mailbe, azonnali üzenetküldőbe vagy közösségi hálózatra. Vegye figyelembe, hogy ezzel a hivatkozással bárki eléri a megosztott tartalmat."

#: apps/io.ox/files/share/wizard.js:93 module:io.ox/files
#: apps/io.ox/files/share/wizard.js:105
msgid "Add recipients ..."
msgstr "Címzettek hozzáadása ..."

#. placeholder text in share dialog
#: apps/io.ox/files/share/wizard.js:129 module:io.ox/files
#: apps/io.ox/files/share/wizard.js:137
msgid "Message (optional)"
msgstr "Üzenet (opcionális)"

#: apps/io.ox/files/share/wizard.js:169 module:io.ox/files
msgid "one day"
msgstr "egy nap"

#: apps/io.ox/files/share/wizard.js:170 module:io.ox/files
msgid "one week"
msgstr "egy hét"

#: apps/io.ox/files/share/wizard.js:171 module:io.ox/files
msgid "one month"
msgstr "egy hónap"

#: apps/io.ox/files/share/wizard.js:172 module:io.ox/files
msgid "three months"
msgstr "három hónap"

#: apps/io.ox/files/share/wizard.js:173 module:io.ox/files
msgid "six months"
msgstr "hat hónap"

#: apps/io.ox/files/share/wizard.js:174 module:io.ox/files
msgid "one year"
msgstr "egy év"

#: apps/io.ox/files/share/wizard.js:192 module:io.ox/files
msgid "Expires in"
msgstr "Lejárat:"

#: apps/io.ox/files/share/wizard.js:202 module:io.ox/files
msgid "Expires on"
msgstr "Lejárat:"

#: apps/io.ox/files/share/wizard.js:228 module:io.ox/files
msgid "Recipients can edit"
msgstr "Címzettek szerkeszthetnek"

#: apps/io.ox/files/share/wizard.js:248 module:io.ox/files
msgid "Password required"
msgstr "Jelszó szükséges"

#: apps/io.ox/files/share/wizard.js:254 module:io.ox/files
msgid "Enter Password"
msgstr "Jelszó megadása"

#: apps/io.ox/files/toolbar.js:40 module:io.ox/files
msgid "New file"
msgstr "Új fájl"

#: apps/io.ox/files/toolbar.js:118 module:io.ox/files
msgid "Share selected objects"
msgstr "Kiválasztott objektumok megosztása"

#: apps/io.ox/files/toolbar.js:121 module:io.ox/files
msgid "Share selected folder"
msgid_plural "Share selected folders"
msgstr[0] "Kiválasztott mappa megosztása"
msgstr[1] "Kiválasztott mappák megosztása"

#: apps/io.ox/files/toolbar.js:124 module:io.ox/files
msgid "Share selected file"
msgid_plural "Share selected files"
msgstr[0] "Kiválasztott fájl megosztása"
msgstr[1] "Kiválasztott fájlok megosztása"

#: apps/io.ox/files/toolbar.js:127 module:io.ox/files
msgid "Share current folder"
msgstr "Aktuális mappa megosztása"

#: apps/io.ox/files/toolbar.js:137 module:io.ox/files
msgid "Play audio files"
msgstr "Hangfájlok lejátszása"

#: apps/io.ox/files/toolbar.js:144 module:io.ox/files
msgid "Play video files"
msgstr "Videofájlok lejátszása"

#: apps/io.ox/files/toolbar.js:158 module:io.ox/files
msgid "Present"
msgstr "Bemutató"

#: apps/io.ox/files/toolbar.js:301 module:io.ox/files
msgid "Icons"
msgstr "Ikonok"

#: apps/io.ox/files/toolbar.js:302 module:io.ox/files
msgid "Tiles"
msgstr "Mozaik"

#: apps/io.ox/files/toolbar.js:308 module:io.ox/files
msgid "File details"
msgstr "Fájl részletei"

#: apps/io.ox/files/upload/dropzone.js:31 module:io.ox/files
msgid "Drop files here to upload"
msgstr "A feltöltéshez húzza ide a fájlokat"

#. estimated upload duration
#: apps/io.ox/files/upload/main.js:29 module:io.ox/files
msgid "%1$d second"
msgid_plural "%1$d seconds"
msgstr[0] "%1$d másodperc"
msgstr[1] "%1$d másodperc"

#. estimated upload duration
#: apps/io.ox/files/upload/main.js:36 module:io.ox/files
msgid "%1$d minute"
msgid_plural "%1$d minutes"
msgstr[0] "%1$d perc"
msgstr[1] "%1$d perc"

#. estimated upload duration
#: apps/io.ox/files/upload/main.js:43 module:io.ox/files
msgid "%1$d hour"
msgid_plural "%1$d hours"
msgstr[0] "%1$d óra"
msgstr[1] "%1$d óra"

#. estimated upload duration
#: apps/io.ox/files/upload/main.js:50 module:io.ox/files
msgid "%1$d day"
msgid_plural "%1$d days"
msgstr[0] "%1$d nap"
msgstr[1] "%1$d nap"

#. estimated upload duration
#: apps/io.ox/files/upload/main.js:57 module:io.ox/files
msgid "%1$d week"
msgid_plural "%1$d weeks"
msgstr[0] "%1$d hét"
msgstr[1] "%1$d hét"

#. %1$s progress of currently uploaded files in percent
#: apps/io.ox/files/upload/main.js:227 module:io.ox/files
#: apps/io.ox/files/upload/main.js:309 apps/io.ox/files/upload/view.js:53
#: apps/io.ox/files/upload/view.js:97
msgid "%1$s completed"
msgstr "%1$s kész"

#. %1$s remaining upload time
#: apps/io.ox/files/upload/main.js:232 module:io.ox/files
msgid "Remaining time: %1$s"
msgstr "Maradék idő: %1$s ms"

#. the name of the file, which is currently uploaded (might be shortended by '...' on missing screen space )
#: apps/io.ox/files/upload/main.js:265 module:io.ox/files
msgid "Uploading %1$s"
msgstr "%1$s feltöltése"

#: apps/io.ox/files/upload/view.js:130 module:io.ox/files
msgid "Upload progress"
msgstr "Feltöltés folyamatban"

#: apps/io.ox/files/util.js:236 module:io.ox/files
msgid ""
"Please note, changing or removing the file extension will cause problems "
"when viewing or editing."
msgstr "Ne feledje, a fájlkiterjesztések módosítása vagy eltávolítása problémákat fog okozni a megjelenítéskor és szerkesztéskor."

#: apps/io.ox/files/util.js:244 module:io.ox/files
msgid ""
"Do you really want to remove the extension \".%1$s\" from your filename?"
msgstr "Valóban el kívánja távolítani a(z) „.%1$s” kiterjesztést a fájlnévből?"

#: apps/io.ox/files/util.js:247 module:io.ox/files
msgid ""
"Do you really want to change the file extension from  \".%1$s\" to \".%2$s"
"\" ?"
msgstr "Valóban meg kívánja változtatni a(z) „.%1$s” kiterjesztést erre: „.%2$s”?"

#: apps/io.ox/files/util.js:252 module:io.ox/files
msgid "Confirmation"
msgstr "Megerősítés"

#: apps/io.ox/files/util.js:255 module:io.ox/files
msgid "Adjust"
msgstr "Módosítás"

#: apps/io.ox/files/view-options.js:110 module:io.ox/files
#: apps/io.ox/mail/accounts/view-form.js:581 module:io.ox/settings
msgid "Select"
msgstr "Kiválasztás"

#: apps/io.ox/files/view-options.js:111 module:io.ox/files
#: apps/io.ox/find/extensions-api.js:484 module:io.ox/core
#: apps/io.ox/find/manager/value-model.js:166
msgid "All"
msgstr "Összes"

#: apps/io.ox/files/view-options.js:112 module:io.ox/files
msgid "All files"
msgstr "Minden fájl"

#. Verb: (to) filter documents by file type
#: apps/io.ox/files/view-options.js:116 module:io.ox/files
msgctxt "verb"
msgid "Filter"
msgstr "Szűrő"

#: apps/io.ox/files/view-options.js:117 module:io.ox/files
msgid "PDFs"
msgstr "PDF-ek"

#: apps/io.ox/files/view-options.js:118 module:io.ox/files
msgid "Documents"
msgstr "Dokumentumok"

#: apps/io.ox/files/view-options.js:119 module:io.ox/files
msgid "Spreadsheets"
msgstr "Munkafüzetek"

#: apps/io.ox/files/view-options.js:120 module:io.ox/files
msgid "Presentations"
msgstr "Bemutatók"

#: apps/io.ox/files/view-options.js:121 module:io.ox/files
msgid "Images"
msgstr "Képek"

#: apps/io.ox/files/view-options.js:122 module:io.ox/files
msgid "Music"
msgstr "Zene"

#: apps/io.ox/files/view-options.js:123 module:io.ox/files
msgid "Videos"
msgstr "Videók"

#. Sort options drop-down
#: apps/io.ox/files/view-options.js:138 module:io.ox/files
msgctxt "dropdown"
msgid "Select"
msgstr "Kiválasztás"

#: apps/io.ox/files/view-options.js:165 module:io.ox/files
msgid "Switch to parent folder"
msgstr "Váltás a szülő mappára"

#: apps/io.ox/files/view-options.js:197 module:io.ox/files
msgid "Search results"
msgstr "Találatok"

#: apps/io.ox/find/date/patterns.js:97 module:io.ox/core
msgid "as daterange"
msgstr "dátumtartomány"

#: apps/io.ox/find/date/patterns.js:192 module:io.ox/core
msgid "Last day"
msgstr "Utolsó nap"

#: apps/io.ox/find/date/patterns.js:196 module:io.ox/core
msgid "Last week"
msgstr "Múlt hét"

#: apps/io.ox/find/date/patterns.js:196 module:io.ox/core
msgid "Previous week"
msgstr "Előző hét"

#: apps/io.ox/find/date/patterns.js:200 module:io.ox/core
msgid "Last month"
msgstr "Múlt hónap"

#: apps/io.ox/find/date/patterns.js:200 module:io.ox/core
msgid "Previous month"
msgstr "Előző hónap"

#: apps/io.ox/find/date/patterns.js:204 module:io.ox/core
msgid "Last year"
msgstr "Tavaly"

#: apps/io.ox/find/date/patterns.js:204 module:io.ox/core
msgid "Previous year"
msgstr "Előző év"

#: apps/io.ox/find/date/patterns.js:208 module:io.ox/core
msgid "Last 7 days"
msgstr "Elmúlt 7 nap"

#: apps/io.ox/find/date/patterns.js:212 module:io.ox/core
msgid "Last 30 days"
msgstr "Elmúlt 30 nap"

#: apps/io.ox/find/date/patterns.js:216 module:io.ox/core
msgid "Last 365 days"
msgstr "Elmúlt 365 nap"

#: apps/io.ox/find/extensions-api.js:59 module:io.ox/core
msgid "as date"
msgstr "dátum szerint"

#: apps/io.ox/find/extensions-api.js:321 module:io.ox/core
msgid "All Folders"
msgstr "Összes mappa"

#: apps/io.ox/find/extensions-api.js:447 module:io.ox/core
#: apps/io.ox/settings/accounts/settings/pane.js:78
#: module:io.ox/settings/accounts apps/io.ox/settings/main.js:478
msgid "Accounts"
msgstr "Felhasználói fiókok"

#: apps/io.ox/find/main.js:44 module:io.ox/core
msgid "No matching items found."
msgstr "Nem találhatók ilyen elemek."

#: apps/io.ox/find/view-facets.js:63 module:io.ox/core
msgid "Search facets"
msgstr "Lapok keresése"

#: apps/io.ox/help/center.js:127 module:io.ox/help
msgid "Click here to quit the help center"
msgstr "Kattintson ide a súgóközpontból kilépéshez"

#: apps/io.ox/keychain/api.js:188 module:io.ox/keychain
msgid ""
"The unrecoverable items have been cleaned up successfully. Please refresh "
"this page to see the changes."
msgstr "A nem visszaállítható elemek sikeresen törölve lettek. Frissítse az oldalt a változások megtekintéséhez."

#: apps/io.ox/keychain/secretRecoveryDialog.js:28 module:io.ox/keychain
#: apps/io.ox/settings/accounts/settings/pane.js:61
#: module:io.ox/settings/accounts
#: apps/io.ox/settings/accounts/settings/pane.js:63
#: apps/io.ox/settings/accounts/settings/pane.js:64
msgid "Recover passwords"
msgstr "Jelszavak visszaállítása"

#: apps/io.ox/keychain/secretRecoveryDialog.js:31 module:io.ox/keychain
msgid ""
"Please provide the old password so the account passwords can be recovered."
msgstr "Adja meg a régi jelszót, hogy a fiók jelszavai visszaállíthatók legyenek."

#: apps/io.ox/keychain/secretRecoveryDialog.js:33 module:io.ox/keychain
msgid "Your old password"
msgstr "Régi jelszava"

#: apps/io.ox/keychain/secretRecoveryDialog.js:38 module:io.ox/keychain
msgid "Recover"
msgstr "Visszaállítás"

#: apps/io.ox/keychain/secretRecoveryDialog.js:60 module:io.ox/keychain
msgid "Failed to recover accounts"
msgstr "A fiókok visszaállítása meghiúsult"

#: apps/io.ox/launchpad/main.js:37 module:io.ox/core
#: apps/io.ox/search/view-template.js:41
msgctxt "app"
msgid "Settings"
msgstr "Beállítások"

#: apps/io.ox/launchpad/main.js:38 module:io.ox/core
#: apps/io.ox/search/view-template.js:42
msgctxt "app"
msgid "Documents"
msgstr "Dokumentumok"

#: apps/io.ox/launchpad/main.js:174 module:io.ox/core
msgid "Running applications"
msgstr "Alkalmazások futtatása"

#: apps/io.ox/launchpad/main.js:176 module:io.ox/core
msgid "Your applications"
msgstr "Alkalmazásai"

#: apps/io.ox/launchpad/main.js:197 module:io.ox/core
msgid "Manage applications"
msgstr "Alkalmazások kezelése"

#: apps/io.ox/linkedIn/view-detail.js:67 module:io.ox/portal
msgid "Open on LinkedIn"
msgstr "Megnyitás LinkedIn-en"

#: apps/io.ox/mail/accounts/keychain.js:97 module:io.ox/keychain
msgid "Mail account"
msgstr "Levelezési fiók"

#: apps/io.ox/mail/accounts/model.js:37 module:io.ox/keychain
msgid "The account must be named"
msgstr "A felhasználó fiókot el kell nevezni"

#: apps/io.ox/mail/accounts/model.js:42 module:io.ox/keychain
#: apps/io.ox/mail/accounts/model.js:50 apps/io.ox/mail/accounts/model.js:56
#: apps/io.ox/mail/accounts/model.js:63 apps/io.ox/mail/accounts/model.js:70
#: apps/io.ox/mail/accounts/model.js:87 apps/io.ox/mail/accounts/model.js:94
msgid "This field has to be filled"
msgstr "Ezt a mezőt ki kell tölteni"

#: apps/io.ox/mail/accounts/model.js:127 module:io.ox/keychain
msgid "This is not a valid email address"
msgstr "Ez nem érvényes e-mail cím"

#: apps/io.ox/mail/accounts/settings.js:71 module:io.ox/mail/accounts/settings
msgid ""
"Account settings could not be saved. Please take a look at the annotations "
"in the form. "
msgstr "A felhasználói adatok nem kerültek mentésre. Nézze meg az űrlap ezzel kapcsolatos megjegyzéseit."

#: apps/io.ox/mail/accounts/settings.js:107
#: module:io.ox/mail/accounts/settings
msgid "Your mail address"
msgstr "Az Ön e-mail címe"

#: apps/io.ox/mail/accounts/settings.js:120
#: module:io.ox/mail/accounts/settings
msgid "Your password"
msgstr "Az Ön jelszava"

#: apps/io.ox/mail/accounts/settings.js:163
#: module:io.ox/mail/accounts/settings
msgid "Trying to auto-configure your mail account"
msgstr "Kísérlet a postafiók automatikus beállítására"

#: apps/io.ox/mail/accounts/settings.js:203
#: module:io.ox/mail/accounts/settings
msgid "There was no suitable server found for this mail/password combination"
msgstr "Nem található megfelelő kiszolgáló ehhez a cím/jelszó kombinációhoz"

#: apps/io.ox/mail/accounts/settings.js:210
#: module:io.ox/mail/accounts/settings
msgid "Failed to connect."
msgstr "A kapcsolódás meghiúsult."

#: apps/io.ox/mail/accounts/settings.js:276
#: module:io.ox/mail/accounts/settings
msgid "Manual"
msgstr "Kézi"

#: apps/io.ox/mail/accounts/settings.js:288
#: module:io.ox/mail/accounts/settings
msgid "This is not a valid mail address"
msgstr "Ez nem egy érvényes e-mail cím"

#: apps/io.ox/mail/accounts/settings.js:313
#: module:io.ox/mail/accounts/settings apps/io.ox/oauth/keychain.js:130
#: module:io.ox/core
msgid "Account added successfully"
msgstr "A fiók sikeresen hozzáadva"

#. Auth type. Short for "Use same credentials as incoming mail server"
#: apps/io.ox/mail/accounts/view-form.js:53 module:io.ox/settings
msgid "As incoming mail server"
msgstr "Mint a beérkező levelek kiszolgálójánál"

#. Auth type. Use separate username and password
#: apps/io.ox/mail/accounts/view-form.js:55 module:io.ox/settings
msgid "Use separate username and password"
msgstr "Külön felhasználónév és jelszó használata"

#: apps/io.ox/mail/accounts/view-form.js:285 module:io.ox/settings
msgid "Account updated"
msgstr "Fiók frissítve"

#: apps/io.ox/mail/accounts/view-form.js:291 module:io.ox/settings
msgid "Username must not be empty."
msgstr "A felhasználónév nem lehet üres."

#. %1$s the missing request parameter
#: apps/io.ox/mail/accounts/view-form.js:296 module:io.ox/settings
#, c-format
msgid "Please enter the following data: %1$s"
msgstr "Adja meg a következő adatokat: %1$s"

#: apps/io.ox/mail/accounts/view-form.js:327 module:io.ox/settings
msgid "Warnings"
msgstr "Figyelmeztetések"

#: apps/io.ox/mail/accounts/view-form.js:332 module:io.ox/settings
msgid "Ignore Warnings"
msgstr "Figyelmeztetések mellőzése"

#: apps/io.ox/mail/accounts/view-form.js:414 module:io.ox/settings
msgid "Incoming server"
msgstr "Beérkező levelek kiszolgálója"

#: apps/io.ox/mail/accounts/view-form.js:418 module:io.ox/settings
msgid "Server type"
msgstr "Kiszolgáló típusa"

#: apps/io.ox/mail/accounts/view-form.js:426 module:io.ox/settings
#: apps/io.ox/mail/accounts/view-form.js:498
msgid "Use SSL connection"
msgstr "SSL-kapcsolat használata"

#: apps/io.ox/mail/accounts/view-form.js:432 module:io.ox/settings
#: apps/io.ox/mail/accounts/view-form.js:504
msgid "Server name"
msgstr "Kiszolgáló neve"

#: apps/io.ox/mail/accounts/view-form.js:446 module:io.ox/settings
#: apps/io.ox/mail/accounts/view-form.js:518
msgid "Server port"
msgstr "Kiszolgáló port"

#: apps/io.ox/mail/accounts/view-form.js:453 module:io.ox/settings
#: apps/io.ox/mail/accounts/view-form.js:532
msgid "Username"
msgstr "Felhasználónév"

#: apps/io.ox/mail/accounts/view-form.js:467 module:io.ox/settings
msgid "Refresh rate in minutes"
msgstr "Frissítés gyakorisága percben"

#: apps/io.ox/mail/accounts/view-form.js:476 module:io.ox/settings
msgid "Remove copy from server after retrieving a message"
msgstr "Másolat eltávolítása a kiszolgálóról az üzenet lekérése után"

#: apps/io.ox/mail/accounts/view-form.js:484 module:io.ox/settings
msgid "Deleting messages on local storage also deletes them on server"
msgstr "A helyi tárolón lévő üzenet törlésekor az törlésre kerül a kiszolgálón is"

#: apps/io.ox/mail/accounts/view-form.js:493 module:io.ox/settings
msgid "Outgoing server (SMTP)"
msgstr "Kimenő kiszolgáló (SMTP)"

#: apps/io.ox/mail/accounts/view-form.js:525 module:io.ox/settings
msgid "Authentication"
msgstr "Hitelesítés"

#. Sent folder
#: apps/io.ox/mail/accounts/view-form.js:549 module:io.ox/settings
msgctxt "folder"
msgid "Sent messages"
msgstr "Elküldött üzenetek"

#. Trash folder
#: apps/io.ox/mail/accounts/view-form.js:551 module:io.ox/settings
msgctxt "folder"
msgid "Deleted messages"
msgstr "Törölt üzenetek"

#. Drafts folder
#: apps/io.ox/mail/accounts/view-form.js:553 module:io.ox/settings
msgctxt "folder"
msgid "Drafts"
msgstr "Piszkozatok"

#. Spam folder
#: apps/io.ox/mail/accounts/view-form.js:555 module:io.ox/settings
msgctxt "folder"
msgid "Spam"
msgstr "Levélszemét"

#. Archive folder
#: apps/io.ox/mail/accounts/view-form.js:557 module:io.ox/settings
msgctxt "folder"
msgid "Archive"
msgstr "Archívum"

#: apps/io.ox/mail/accounts/view-form.js:561 module:io.ox/settings
msgid "Standard folders"
msgstr "Általános mappák"

#: apps/io.ox/mail/accounts/view-form.js:595 module:io.ox/settings
msgid "Account settings"
msgstr "Fiók beállításai"

#: apps/io.ox/mail/accounts/view-form.js:599 module:io.ox/settings
msgid "Account name"
msgstr "Postafiók neve"

#: apps/io.ox/mail/accounts/view-form.js:606 module:io.ox/settings
#: apps/plugins/wizards/mandatory/main.js:65 module:io.ox/wizards/firstStart
msgid "Your name"
msgstr "Név"

#: apps/io.ox/mail/accounts/view-form.js:613 module:io.ox/settings
msgid "Email address"
msgstr "E-mail cím"

#: apps/io.ox/mail/accounts/view-form.js:623 module:io.ox/settings
msgid "Use unified mail for this account"
msgstr "Egységes levelezés használata ehhez a fiókhoz"

#: apps/io.ox/mail/actions.js:262 module:io.ox/mail
msgid "Mails have been moved"
msgstr "A levelek áthelyezésre kerültek"

#: apps/io.ox/mail/actions.js:262 module:io.ox/mail
msgid "Mail has been moved"
msgstr "A levelek áthelyezésre kerültek"

#: apps/io.ox/mail/actions.js:263 module:io.ox/mail
msgid "Mails have been copied"
msgstr "A levelek átmásolásra kerültek"

#: apps/io.ox/mail/actions.js:263 module:io.ox/mail
msgid "Mail has been copied"
msgstr "A levél átmásolásra került"

#. Quick reply to a message; maybe "Direkt antworten" or "Schnell antworten" in German
#: apps/io.ox/mail/actions.js:519 module:io.ox/mail
msgid "Quick reply"
msgstr "Gyors válasz"

#: apps/io.ox/mail/actions.js:529 module:io.ox/mail
#: apps/plugins/portal/twitter/util.js:221 module:plugins/portal
msgid "Reply"
msgstr "Válasz"

#: apps/io.ox/mail/actions.js:539 module:io.ox/mail
msgid "Reply All"
msgstr "Válasz mindenkinek"

#: apps/io.ox/mail/actions.js:550 module:io.ox/mail
#: apps/io.ox/mail/mobile-toolbar-actions.js:65 apps/io.ox/mail/toolbar.js:71
msgid "Forward"
msgstr "Továbbítás"

#: apps/io.ox/mail/actions.js:587 module:io.ox/mail
#: apps/io.ox/mail/toolbar.js:87
msgid "Mark as spam"
msgstr "Megjelölés levélszemétként"

#: apps/io.ox/mail/actions.js:597 module:io.ox/mail
#: apps/io.ox/mail/toolbar.js:94
msgid "Not spam"
msgstr "Nem levélszemét"

#: apps/io.ox/mail/actions.js:608 module:io.ox/mail
msgid "Send new mail"
msgstr "Új levél küldése"

#: apps/io.ox/mail/actions.js:679 module:io.ox/mail
#: apps/io.ox/mail/toolbar.js:157
msgid "Save as file"
msgstr "Mentés fájlként"

#. source in terms of source code
#: apps/io.ox/mail/actions.js:690 module:io.ox/mail
#: apps/io.ox/mail/toolbar.js:165
msgid "View source"
msgstr "Forrás megtekintése"

#: apps/io.ox/mail/actions.js:729 module:io.ox/mail
msgid "Add to calendar"
msgstr "Hozzáadás a naptárhoz"

#: apps/io.ox/mail/actions.js:771 module:io.ox/mail
msgid "View attachment"
msgstr "Melléklet megtekintése"

#: apps/io.ox/mail/actions.js:780 module:io.ox/mail
msgid "Drop here to import this mail"
msgstr "Ejtse ide a levél importálásához"

#: apps/io.ox/mail/actions.js:797 module:io.ox/mail
msgid "Synchronize with Outlook"
msgstr "Szinkronizáció Outlook-kal"

#: apps/io.ox/mail/actions/addToPortal.js:33 module:io.ox/mail
msgid "This mail has been added to the portal"
msgstr "A levél hozzáadva a portálhoz"

#: apps/io.ox/mail/actions/attachmentEmpty.js:27 module:io.ox/mail
msgid ""
"You attached an empty file. It could be, that this file has been deleted on "
"your hard drive. Send it anyway?"
msgstr "Egy üres fájlt csatolt. Ez előfordulhat, ha ez a fájl törlésre került a merevlemezről. Mindenképpen elküldi?"

#: apps/io.ox/mail/actions/attachmentEmpty.js:28 module:io.ox/mail
msgid "Yes, with empty attachment"
msgstr "Igen, üres melléklettel"

#: apps/io.ox/mail/actions/attachmentQuota.js:97 module:io.ox/mail
msgid ""
"One or more attached files exceed the size limit per email. Therefore, the "
"files are not sent as attachments but kept on the server. The email you have "
"sent just contains links to download these files."
msgstr "Legalább egy csatolt fájl túllépi az e-mailenkénti méretkorlátot. Emiatt a fájlok nem kerülnek elküldésre mellékletként, hanem a kiszolgálón maradnak. Az elküldött levél hivatkozásokat tartalmaz ezekre a fájlokra."

#: apps/io.ox/mail/actions/attachmentSave.js:31 module:io.ox/mail
msgid "Saving attachment ..."
msgid_plural "Saving attachments ..."
msgstr[0] "Melléklet mentése ..."
msgstr[1] "Mellékletek mentése ..."

#: apps/io.ox/mail/actions/attachmentSave.js:43 module:io.ox/mail
msgid "Attachment has been saved"
msgid_plural "Attachments have been saved"
msgstr[0] "A melléklet mentve"
msgstr[1] "A mellékletek mentve"

#: apps/io.ox/mail/actions/attachmentSave.js:76 module:io.ox/mail
msgid "Save attachment"
msgstr "Melléklet mentése"

#: apps/io.ox/mail/actions/delete.js:37 module:io.ox/mail
msgid "Do you want to permanently delete this mail?"
msgid_plural "Do you want to permanently delete these mails?"
msgstr[0] "Véglegesen törölni szeretné ezt az e-mailt?"
msgstr[1] "Véglegesen törölni szeretné ezeket az e-maileket?"

#: apps/io.ox/mail/actions/delete.js:80 module:io.ox/mail
msgid "Mail quota exceeded"
msgstr "Levélkvóta túllépve"

#: apps/io.ox/mail/actions/delete.js:83 module:io.ox/mail
msgid ""
"Emails cannot be put into trash folder while your mail quota is exceeded."
msgstr "Nem helyezhet e-maileket a Törölt elemek mappába, ha túllépte a levélkvótáját."

#: apps/io.ox/mail/actions/ical.js:45 module:io.ox/mail
msgid "The appointment has been added to your calendar"
msgstr "A találkozó hozzáadva a naptárához"

#: apps/io.ox/mail/actions/invite.js:99 module:io.ox/core
msgid "Error while resolving mail addresses. Please try again."
msgstr "Hiba történt az e-mail cím feloldása közben. Próbálja meg újra."

#: apps/io.ox/mail/actions/reminder.js:36 module:io.ox/mail
msgid "Create reminder"
msgstr "Emlékeztető létrehozása"

#: apps/io.ox/mail/actions/reminder.js:40 module:io.ox/mail
#: apps/io.ox/mail/actions/reminder.js:57
msgid "Remind me"
msgstr "Emlékeztessen"

#: apps/io.ox/mail/actions/reminder.js:48 module:io.ox/mail
msgid "Mail reminder"
msgstr "Emlékeztető küldése"

#: apps/io.ox/mail/actions/reminder.js:53 module:io.ox/mail
msgid "Mail reminder for"
msgstr "Emlékeztető küldése:"

#: apps/io.ox/mail/actions/reminder.js:53 module:io.ox/mail
#: apps/io.ox/mail/compose/extensions.js:107
#: apps/io.ox/mail/compose/extensions.js:167 apps/io.ox/mail/main.js:664
#: apps/io.ox/mail/view-options.js:33
msgid "From"
msgstr "Feladó"

#: apps/io.ox/mail/actions/reminder.js:84 module:io.ox/mail
msgid "Reminder has been created"
msgstr "Az emlékeztető létrejött"

#: apps/io.ox/mail/actions/source.js:28 module:io.ox/mail
msgid "Mail source"
msgstr "Levélforrás"

#: apps/io.ox/mail/actions/vcard.js:43 module:io.ox/mail
msgid "Failed to add. Maybe the vCard attachment is invalid."
msgstr "Nem sikerült hozzáadni. Lehet, hogy a vCard melléklet hibás."

#: apps/io.ox/mail/api.js:1249 module:io.ox/mail
msgid "Saved mail attachment"
msgstr "Mentett levélmelléklet"

#: apps/io.ox/mail/api.js:1524 module:io.ox/mail
msgid "New Mail"
msgstr "Új levél"

#: apps/io.ox/mail/api.js:1800 module:io.ox/mail
msgid ""
"Unable to connect to mail server. Possible reasons: the mail server is "
"(temporarily) down or there are network connection problems. Please try "
"again in a few minutes."
msgstr "Nem lehet csatlakozni a levélkezelő kiszolgálóhoz. Ennek okai lehetnek, hogy kiszolgáló leállt (átmenetileg) vagy hálózati kapcsolódási hiba van. Próbálja újra néhány perc múlva."

#: apps/io.ox/mail/autoforward/settings/model.js:90 module:io.ox/mail
#: apps/io.ox/mail/autoforward/settings/register.js:27
msgid "Auto Forward"
msgstr "Automatikus továbbítás"

#: apps/io.ox/mail/autoforward/settings/model.js:91 module:io.ox/mail
msgid "Forward all incoming emails to this address"
msgstr "Minden bejövő levél továbbítása ezen címre"

#: apps/io.ox/mail/autoforward/settings/model.js:93 module:io.ox/mail
msgid "Keep a copy of the message"
msgstr "Másolat megtartása"

#: apps/io.ox/mail/autoforward/settings/register.js:50 module:io.ox/mail
#: apps/io.ox/mail/vacationnotice/settings/register.js:93
#: apps/io.ox/settings/util.js:61 module:io.ox/core
msgid "Unable to load mail filter settings."
msgstr "Nem tölthetők be a levélszűrő beállításai."

#: apps/io.ox/mail/autoforward/settings/register.js:53 module:io.ox/mail
msgid "Couldn't load your auto forward."
msgstr "Az automatikus továbbítása nem tölthető be."

#: apps/io.ox/mail/common-extensions.js:52 module:io.ox/mail
#: apps/io.ox/mail/view-options.js:34
msgid "Unread"
msgstr "Olvasatlan"

#: apps/io.ox/mail/common-extensions.js:55 module:io.ox/mail
msgid "has attachments"
msgstr "van melléklete"

#: apps/io.ox/mail/common-extensions.js:352 module:io.ox/mail
#: apps/io.ox/mail/compose/extensions.js:34
#: apps/io.ox/mail/mailfilter/settings/filter/view-form.js:58
#: module:io.ox/settings apps/io.ox/mail/main.js:664
#: apps/io.ox/mail/print.js:84 apps/io.ox/mail/view-options.js:33
msgid "To"
msgstr "Címzett"

#: apps/io.ox/mail/common-extensions.js:363 module:io.ox/mail
#: apps/io.ox/mail/print.js:85
msgctxt "CC"
msgid "Copy"
msgstr "Másolat"

#: apps/io.ox/mail/common-extensions.js:374 module:io.ox/mail
msgid "Blind copy"
msgstr "Rejtett másolat"

#. %1$d - number of other recipients (names will be shown if string is clicked)
#: apps/io.ox/mail/common-extensions.js:389 module:io.ox/mail
msgid "and %1$d others"
msgstr "és %1$d további"

#: apps/io.ox/mail/common-extensions.js:525 module:io.ox/mail
msgid "This message is unread, press this button to mark it as read."
msgstr "Ez egy olvasatlan üzenet, kattintson erre a gombra, hogy olvasott legyen."

#: apps/io.ox/mail/common-extensions.js:526 module:io.ox/mail
msgid "This message is read, press this button to mark it as unread."
msgstr "Ez egy olvasott üzenet, kattintson erre a gombra, hogy olvasatlan legyen."

#: apps/io.ox/mail/common-extensions.js:576 module:io.ox/mail
msgid "Show images"
msgstr "Képek megjelenítése"

#: apps/io.ox/mail/common-extensions.js:577 module:io.ox/mail
msgid ""
"External images have been blocked to protect you against potential spam!"
msgstr "A lehetséges levélszemét miatt a külső képek betöltése le lett tiltva!"

#: apps/io.ox/mail/common-extensions.js:603 module:io.ox/mail
msgid "Warning: This message might be a phishing or scam mail"
msgstr "Figyelem: Ez az üzenet egy adathalász vagy becsapós e-mail lehet"

#. read receipt; German "Lesebestätigung"
#: apps/io.ox/mail/common-extensions.js:630 module:io.ox/mail
msgid "A read receipt has been sent"
msgstr "A tértivevény elküldve"

#. Respond to a read receipt request; German "Lesebestätigung senden"
#: apps/io.ox/mail/common-extensions.js:660 module:io.ox/mail
msgid "Send a read receipt"
msgstr "Tértivevény küldése"

#: apps/io.ox/mail/common-extensions.js:663 module:io.ox/mail
msgid "The sender wants to get notified when you have read this email"
msgstr "A feladó értesítést szeretne kapni arról, hogy elolvasta ezt a levelet"

#: apps/io.ox/mail/compose/actions/send.js:59 module:io.ox/mail
msgid "Mail has no recipient."
msgstr "A levélnek nincs címzettje."

#: apps/io.ox/mail/compose/actions/send.js:75 module:io.ox/mail
msgid "Mail has empty subject. Send it anyway?"
msgstr "A levél tárgya üres. Mindenképp elküldi?"

#: apps/io.ox/mail/compose/actions/send.js:76 module:io.ox/mail
msgid "Yes, send without subject"
msgstr "Igen, küldés tárgy nélkül"

#: apps/io.ox/mail/compose/actions/send.js:77 module:io.ox/mail
msgid "Add subject"
msgstr "Tárgy hozzáadása"

#: apps/io.ox/mail/compose/actions/send.js:195 module:io.ox/mail
msgid "The email has been sent"
msgstr "Az e-mail elküldve"

#: apps/io.ox/mail/compose/extensions.js:35 module:io.ox/mail
#: apps/io.ox/mail/compose/extensions.js:211
#: apps/io.ox/mail/mailfilter/settings/filter/view-form.js:59
#: module:io.ox/settings
msgid "CC"
msgstr "Másolat"

#: apps/io.ox/mail/compose/extensions.js:36 module:io.ox/mail
#: apps/io.ox/mail/compose/extensions.js:213
msgid "BCC"
msgstr "Titkos másolat"

#. Must not exceed 8 characters. e.g. German would be: "Antworten an", needs to be abbreviated like "Antw. an" as space is very limited
#: apps/io.ox/mail/compose/extensions.js:37 module:io.ox/mail
msgctxt "compose"
msgid "Reply to"
msgstr "Válaszcím"

#: apps/io.ox/mail/compose/extensions.js:51 module:io.ox/mail
msgid "Compose new mail"
msgstr "Új levél írása"

#: apps/io.ox/mail/compose/extensions.js:79 module:io.ox/mail
#: apps/io.ox/onboarding/clients/extensions.js:335
#: module:io.ox/core/onboarding
#: apps/io.ox/onboarding/clients/extensions.js:441
msgid "Send"
msgstr "Küldés"

#: apps/io.ox/mail/compose/extensions.js:160 module:io.ox/mail
msgid "Hide names"
msgstr "Nevek elrejtése"

#: apps/io.ox/mail/compose/extensions.js:160 module:io.ox/mail
msgid "Show names"
msgstr "Nevek megjelenítése"

#: apps/io.ox/mail/compose/extensions.js:161 module:io.ox/mail
msgid "Edit names"
msgstr "Nevek szerkesztése"

#: apps/io.ox/mail/compose/extensions.js:211 module:io.ox/mail
msgid "Show carbon copy input field"
msgstr "A Másolat beviteli mező megjelenítése"

#: apps/io.ox/mail/compose/extensions.js:213 module:io.ox/mail
msgid "Show blind carbon copy input field"
msgstr "A Titkos másolat beviteli mező megjelenítése"

#: apps/io.ox/mail/compose/extensions.js:358 module:io.ox/mail
#: apps/io.ox/mail/settings/signatures/register.js:23
#: apps/io.ox/mail/settings/signatures/settings/pane.js:305
msgid "Signatures"
msgstr "Aláírások"

#: apps/io.ox/mail/compose/extensions.js:359 module:io.ox/mail
#: apps/io.ox/mail/settings/signatures/settings/pane.js:350
#: apps/io.ox/mail/settings/signatures/settings/pane.js:352
#: apps/io.ox/mail/settings/signatures/settings/pane.js:409
msgid "No signature"
msgstr "Nincs aláírás"

#: apps/io.ox/mail/compose/extensions.js:365 module:io.ox/mail
msgid "Manage signatures"
msgstr "Aláírások kezelése"

#: apps/io.ox/mail/compose/extensions.js:407 module:io.ox/mail
msgid "Drop attachments here"
msgstr "Ejtse ide a mellékleteket"

#. %s is a list of filenames separeted by commas
#. it is used by screenreaders to indicate which files are currently added to the list of attachments
#: apps/io.ox/mail/compose/extensions.js:501 module:io.ox/mail
#: apps/io.ox/mail/compose/extensions.js:520
msgid "Added %s to attachments."
msgstr " %s melléklet hozzáadva."

#: apps/io.ox/mail/compose/inline-images.js:60 module:io.ox/mail
msgid "Insert inline image"
msgstr "Beágyazott kép beszúrása"

#: apps/io.ox/mail/compose/inline-images.js:78 module:io.ox/mail
msgid "Insert"
msgstr "Beszúrás"

#: apps/io.ox/mail/compose/inline-images.js:120 module:io.ox/mail
msgid "Please select a valid image File to insert"
msgstr "Válassza ki a beszúrandó érvényes képfájlt"

#: apps/io.ox/mail/compose/main.js:26 module:io.ox/mail
#: apps/io.ox/mail/compose/main.js:90 apps/io.ox/mail/compose/view.js:473
#: apps/io.ox/mail/mobile-toolbar-actions.js:37
#: apps/io.ox/mail/settings/pane.js:223 apps/io.ox/mail/toolbar.js:40
msgid "Compose"
msgstr "Levélírás"

#. %s is the product name
#: apps/io.ox/mail/compose/model.js:207 module:io.ox/mail
msgid "Sent from %s via mobile"
msgstr "Küldve erről: %s mobilon"

#: apps/io.ox/mail/compose/model.js:237 module:io.ox/mail
msgid "Mail"
msgstr "Levelek"

#. %1$s mail sender
#. %2$s mail subject
#: apps/io.ox/mail/compose/model.js:237 module:io.ox/mail
#: apps/io.ox/mail/util.js:395 module:io.ox/core
#: apps/plugins/notifications/mail/register.js:110
#: module:plugins/notifications
#, c-format
msgid "No subject"
msgstr "Nincs tárgy"

#: apps/io.ox/mail/compose/names.js:67 module:io.ox/mail
msgid "Use custom name"
msgstr "Egyéni név használata"

#: apps/io.ox/mail/compose/names.js:75 module:io.ox/mail
msgid "Custom name"
msgstr "Egyéni név használata"

#: apps/io.ox/mail/compose/names.js:91 module:io.ox/mail
msgid ""
"Select a checkbox to define a custom name for that address; otherwise the "
"mail account's default name will be used. If you want to use an address "
"anonymously, select the checkbox and leave the field empty."
msgstr "Engedélyezze ezt a beállítást az egyedi név meghatározásához, ellenkező esetben a levelező alapértelmezett felhasználóneve kerül felhasználásra. Amennyiben egy címet szeretne névtelenül használ, akkor engedélyezze a beállítást és hagyja üresen a mezőt."

#: apps/io.ox/mail/compose/names.js:156 module:io.ox/mail
msgid "Edit real names"
msgstr "Valódi nevek szerkesztése"

#: apps/io.ox/mail/compose/view.js:193 module:io.ox/mail
msgid "Plain Text"
msgstr "Sima szöveg"

#: apps/io.ox/mail/compose/view.js:198 module:io.ox/mail
#: apps/io.ox/mail/settings/pane.js:40
msgid "HTML"
msgstr "HTML"

#. E-Mail priority
#: apps/io.ox/mail/compose/view.js:223 module:io.ox/mail
#: apps/io.ox/mail/compose/view.js:225 apps/io.ox/mail/compose/view.js:227
#: apps/io.ox/mail/compose/view.js:229
#: apps/io.ox/tasks/edit/view-template.js:396 module:io.ox/tasks/edit
#: apps/io.ox/tasks/main.js:834 module:io.ox/tasks
#: apps/io.ox/tasks/print.js:102
msgid "Priority"
msgstr "Prioritás"

#. E-Mail priority
#: apps/io.ox/mail/compose/view.js:225 module:io.ox/mail
#: apps/io.ox/tasks/edit/view-template.js:390 module:io.ox/tasks/edit
#: apps/io.ox/tasks/print.js:32 module:io.ox/tasks
msgid "High"
msgstr "Magas"

#. E-Mail priority
#: apps/io.ox/mail/compose/view.js:227 module:io.ox/mail
msgid "Normal"
msgstr "Normál"

#. E-Mail priority
#: apps/io.ox/mail/compose/view.js:229 module:io.ox/mail
#: apps/io.ox/tasks/edit/view-template.js:388 module:io.ox/tasks/edit
#: apps/io.ox/tasks/print.js:32 module:io.ox/tasks
msgid "Low"
msgstr "Alacsony"

#: apps/io.ox/mail/compose/view.js:238 module:io.ox/mail
msgid "Attach Vcard"
msgstr "vCard csatolása"

#: apps/io.ox/mail/compose/view.js:239 module:io.ox/mail
msgid "Request read receipt"
msgstr "Tértivevény kérése"

#: apps/io.ox/mail/compose/view.js:544 module:io.ox/mail
#: apps/io.ox/mail/compose/view.js:569
msgid "Mail saved as draft"
msgstr "Levél mentve piszkozatként"

#: apps/io.ox/mail/compose/view.js:652 module:io.ox/mail
msgid "Do you really want to discard your message?"
msgstr "Valóban eldobja az üzenetet?"

#. "Discard message" appears in combination with "Cancel" (this action)
#. Translation should be distinguishable for the user
#: apps/io.ox/mail/compose/view.js:655 module:io.ox/mail
msgctxt "dialog"
msgid "Discard message"
msgstr "Üzenet elvetése"

#: apps/io.ox/mail/compose/view.js:656 module:io.ox/mail
msgid "Save as draft"
msgstr "Mentés piszkozatként"

#: apps/io.ox/mail/detail/content.js:150 module:io.ox/mail
msgid "This mail has no content"
msgstr "A levélnek nincs tartalma"

#: apps/io.ox/mail/detail/content.js:382 module:io.ox/mail
msgid "Show quoted text"
msgstr "Idézett szöveg megjelenítése"

#: apps/io.ox/mail/detail/links.js:74 module:io.ox/mail
#: apps/io.ox/tasks/edit/main.js:226 module:io.ox/tasks
msgid "Task"
msgstr "Feladat"

#: apps/io.ox/mail/detail/links.js:77 module:io.ox/mail
msgid "Document"
msgstr "Dokumentum"

#: apps/io.ox/mail/detail/links.js:78 module:io.ox/mail
msgid "Spreadsheet"
msgstr "Táblázat"

#: apps/io.ox/mail/detail/links.js:83 module:io.ox/mail
msgid "Tasks"
msgstr "Feladatok"

#: apps/io.ox/mail/detail/mobileView.js:194 module:io.ox/mail
#: apps/io.ox/mail/detail/view.js:328
msgid "This message has been truncated due to size limitations."
msgstr "A levél a méretkorlát miatt le lett vágva."

#: apps/io.ox/mail/detail/mobileView.js:195 module:io.ox/mail
#: apps/io.ox/mail/detail/view.js:329
msgid "Show entire message"
msgstr "Teljes üzenet megjelenítése"

#. %1$s: Mail sender
#. %2$s: Mail subject
#: apps/io.ox/mail/detail/mobileView.js:266 module:io.ox/mail
#: apps/io.ox/mail/detail/view.js:553
msgid "Email from %1$s: %2$s"
msgstr "E-mail innen: %1$s: %2$s"

#: apps/io.ox/mail/detail/view.js:473 module:io.ox/mail
msgid "Error while loading message content"
msgstr "Hiba történt az üzenet tartalmának betöltése közben"

#: apps/io.ox/mail/import.js:47 module:io.ox/mail
msgid "Mail has been imported"
msgstr "A levelek importálva"

#: apps/io.ox/mail/import.js:61 module:io.ox/mail
msgid "Drop EML file here for import"
msgstr "Ejtse ide az EML-fájlt az importálásához"

#: apps/io.ox/mail/inplace-reply.js:196 module:io.ox/mail
msgid "Reply to all"
msgstr "Válasz mindenkinek"

#: apps/io.ox/mail/inplace-reply.js:224 module:io.ox/mail
msgid "Your reply has been sent"
msgstr "A válasz elküldve"

#: apps/io.ox/mail/mailfilter/settings/filter.js:54 module:io.ox/mail
msgid "Create new rule"
msgstr "Új szabály létrehozása"

#: apps/io.ox/mail/mailfilter/settings/filter.js:54 module:io.ox/mail
msgid "Edit rule"
msgstr "Szabály szerkesztése"

#: apps/io.ox/mail/mailfilter/settings/filter.js:161 module:io.ox/mail
msgid "process subsequent rules"
msgstr "soron következő szabályok feldolgozása"

#: apps/io.ox/mail/mailfilter/settings/filter.js:162 module:io.ox/mail
#: apps/io.ox/portal/settings/pane.js:310 module:io.ox/portal
msgid "remove"
msgstr "eltávolítás"

#: apps/io.ox/mail/mailfilter/settings/filter.js:246 module:io.ox/mail
#: apps/io.ox/portal/settings/pane.js:251 module:io.ox/portal
msgid ""
"Use cursor keys to change the item position. Virtual cursor mode has to be "
"disabled."
msgstr "A kurzorbillentyűkkel módosíthatja az elem pozícióját. A virtuális kurzormódnak letiltottnak kell lennie."

#: apps/io.ox/mail/mailfilter/settings/filter.js:327 module:io.ox/mail
msgid "Do you really want to delete this filter rule?"
msgstr "Biztos, hogy törölni szeretné ezt a szűrőszabályt?"

#: apps/io.ox/mail/mailfilter/settings/filter.js:398 module:io.ox/mail
#: apps/io.ox/portal/settings/pane.js:212 module:io.ox/portal
msgid "the item has been moved"
msgstr "az elem módosítva"

#: apps/io.ox/mail/mailfilter/settings/filter.js:433 module:io.ox/mail
msgid "Mail Filter Rules"
msgstr "Levélszűrő szabályok"

#: apps/io.ox/mail/mailfilter/settings/filter.js:435 module:io.ox/mail
msgid "Add new rule"
msgstr "Új szabály hozzáadása"

#: apps/io.ox/mail/mailfilter/settings/filter.js:453 module:io.ox/mail
msgid "There is no rule defined"
msgstr "Nincs megadva szabály"

#: apps/io.ox/mail/mailfilter/settings/filter/view-form.js:30
#: module:io.ox/settings
msgid "Is bigger than"
msgstr "Nagyobb, mint"

#: apps/io.ox/mail/mailfilter/settings/filter/view-form.js:31
#: module:io.ox/settings
msgid "Is smaller than"
msgstr "Kisebb, mint"

#: apps/io.ox/mail/mailfilter/settings/filter/view-form.js:35
#: module:io.ox/settings
msgid "deleted"
msgstr "törölve"

#: apps/io.ox/mail/mailfilter/settings/filter/view-form.js:36
#: module:io.ox/settings
msgid "seen"
msgstr "olvasott"

#: apps/io.ox/mail/mailfilter/settings/filter/view-form.js:40
#: module:io.ox/settings
msgid "Contains"
msgstr "Tartalmazza"

#: apps/io.ox/mail/mailfilter/settings/filter/view-form.js:41
#: module:io.ox/settings
msgid "Is exactly"
msgstr "Pontosan"

#: apps/io.ox/mail/mailfilter/settings/filter/view-form.js:42
#: module:io.ox/settings
msgid "Matches"
msgstr "Megegyezik"

#: apps/io.ox/mail/mailfilter/settings/filter/view-form.js:44
#: module:io.ox/settings
msgid "Regex"
msgstr "Regex"

#: apps/io.ox/mail/mailfilter/settings/filter/view-form.js:48
#: module:io.ox/settings
msgid "starts on"
msgstr "kezdődik"

#: apps/io.ox/mail/mailfilter/settings/filter/view-form.js:49
#: module:io.ox/settings
msgid "ends on"
msgstr "befejeződik"

#: apps/io.ox/mail/mailfilter/settings/filter/view-form.js:50
#: module:io.ox/settings
msgid "is on"
msgstr "folyamatban"

#: apps/io.ox/mail/mailfilter/settings/filter/view-form.js:54
#: module:io.ox/settings
msgid "Sender/From"
msgstr "Küldő/Feladó"

#: apps/io.ox/mail/mailfilter/settings/filter/view-form.js:55
#: module:io.ox/settings
msgid "Any recipient"
msgstr "Bármely címzett"

#: apps/io.ox/mail/mailfilter/settings/filter/view-form.js:57
#: module:io.ox/settings
msgid "Mailing list"
msgstr "Levelezőlista"

#: apps/io.ox/mail/mailfilter/settings/filter/view-form.js:60
#: module:io.ox/settings
msgid "Header"
msgstr "Fejléc"

#: apps/io.ox/mail/mailfilter/settings/filter/view-form.js:61
#: module:io.ox/settings
msgid "Envelope - To"
msgstr "Boríték - Címzett"

#: apps/io.ox/mail/mailfilter/settings/filter/view-form.js:62
#: module:io.ox/settings
msgid "Size (bytes)"
msgstr "Méret (bájt)"

#: apps/io.ox/mail/mailfilter/settings/filter/view-form.js:63
#: module:io.ox/settings
msgid "Content"
msgstr "Tartalom"

#: apps/io.ox/mail/mailfilter/settings/filter/view-form.js:64
#: module:io.ox/settings
msgid "Current Date"
msgstr "Jelenlegi dátum"

#: apps/io.ox/mail/mailfilter/settings/filter/view-form.js:76
#: module:io.ox/settings
msgid "Keep"
msgstr "Megtartás"

#: apps/io.ox/mail/mailfilter/settings/filter/view-form.js:78
#: module:io.ox/settings
msgid "Redirect to"
msgstr "Átirányítás ide: "

#: apps/io.ox/mail/mailfilter/settings/filter/view-form.js:79
#: module:io.ox/settings
msgid "Move to folder"
msgstr "Mozgatás mappába"

#: apps/io.ox/mail/mailfilter/settings/filter/view-form.js:80
#: module:io.ox/settings
msgid "Reject with reason"
msgstr "Elutasítás oka"

#: apps/io.ox/mail/mailfilter/settings/filter/view-form.js:81
#: module:io.ox/settings
msgid "Mark mail as"
msgstr "Levél megjelölése"

#: apps/io.ox/mail/mailfilter/settings/filter/view-form.js:82
#: module:io.ox/settings
msgid "Tag mail with"
msgstr "Levél címkézése:"

#: apps/io.ox/mail/mailfilter/settings/filter/view-form.js:83
#: module:io.ox/settings
msgid "Flag mail with"
msgstr "Levél megjelölése:"

#: apps/io.ox/mail/mailfilter/settings/filter/view-form.js:137
#: module:io.ox/settings
msgid ""
"This rule applies to all messages. Please add a condition to restrict this "
"rule to specific messages."
msgstr "Ez a szabály minden üzenetre alkalmazva lesz. Vegyen fel egy feltételt a szabály bizonyos üzenetekre korlátozásához."

#: apps/io.ox/mail/mailfilter/settings/filter/view-form.js:142
#: module:io.ox/settings
msgid "Please define at least one action."
msgstr "Adjon meg legalább egy műveletet."

#: apps/io.ox/mail/mailfilter/settings/filter/view-form.js:610
#: module:io.ox/settings
msgid "datepicker"
msgstr "dátumválasztó"

#: apps/io.ox/mail/mailfilter/settings/filter/view-form.js:949
#: module:io.ox/settings
msgid "Conditions"
msgstr "Feltételek"

#: apps/io.ox/mail/mailfilter/settings/filter/view-form.js:964
#: module:io.ox/settings
msgid "Add condition"
msgstr "Feltétel hozzáadása"

#: apps/io.ox/mail/mailfilter/settings/filter/view-form.js:969
#: module:io.ox/settings
msgid "Add action"
msgstr "Művelet hozzáadása"

#: apps/io.ox/mail/mailfilter/settings/filter/view-form.js:983
#: module:io.ox/settings
msgid "Rule name"
msgstr "Szabály neve"

#: apps/io.ox/mail/mailfilter/settings/filter/view-form.js:1000
#: module:io.ox/settings
#: apps/io.ox/mail/mailfilter/settings/filter/view-form.js:1004
msgid "Apply rule if all conditions are met"
msgstr "Szabály alkalmazása, ha minden feltétel teljesül"

#: apps/io.ox/mail/mailfilter/settings/filter/view-form.js:1000
#: module:io.ox/settings
msgid "Apply rule if any condition is met."
msgstr "Szabály alkalmazása, ha bármely feltétel teljesül."

#: apps/io.ox/mail/mailfilter/settings/filter/view-form.js:1040
#: module:io.ox/settings
msgid "Process subsequent rules"
msgstr "Soron következő szabályok feldolgozása"

#: apps/io.ox/mail/mailfilter/settings/model.js:62 module:io.ox/mail
msgid "New rule"
msgstr "Új szabály"

#: apps/io.ox/mail/mailfilter/settings/register.js:24 module:io.ox/mail
msgid "Filter Rules"
msgstr "Szűrőszabályok"

#: apps/io.ox/mail/mailfilter/settings/register.js:43 module:io.ox/mail
msgid "Unable to load mail filter rules settings."
msgstr "Nem tölthetők be a levélszűrő szabályok beállításai."

#: apps/io.ox/mail/mailfilter/settings/register.js:46 module:io.ox/mail
msgid "Couldn't load your mail filter rules."
msgstr "A levélszűrő szabályai nem tölthetők be."

#: apps/io.ox/mail/main.js:168 module:io.ox/mail
msgid "Thread"
msgstr "Szál"

#: apps/io.ox/mail/main.js:245 module:io.ox/mail
#: apps/plugins/portal/quota/register.js:50 module:plugins/portal
msgid "Mail quota"
msgstr "Levélkvóta"

#: apps/io.ox/mail/main.js:248 module:io.ox/mail
msgid "Need more space?"
msgstr "Több helyre van szüksége?"

#: apps/io.ox/mail/main.js:381 module:io.ox/mail
msgid "Mail Details"
msgstr "Levél részletei"

#. when items list is empty (e.g. search result)
#: apps/io.ox/mail/main.js:416 module:io.ox/mail
msgid "Empty"
msgstr "Üres"

#: apps/io.ox/mail/main.js:774 module:io.ox/mail
msgid "No message selected"
msgstr "Nincs kiválasztott üzenet"

#: apps/io.ox/mail/main.js:805 module:io.ox/mail
msgid "%1$d messages selected"
msgstr "%1$d üzenet kijelölve"

#: apps/io.ox/mail/main.js:810 module:io.ox/mail
msgid ""
"There are %1$d messages in this folder; not all messages are displayed in "
"the list. If you want to move or delete all messages, you find corresponding "
"actions in the folder context menu."
msgstr "%1$d üzenet van ebben a mappában; nem az összes üzenet látszik a listában. Az összes üzenet törléséhez vagy mozgatásához szükséges műveleteket megtalálja a mappa menüjében."

#. This is a short version of "x messages selected", will be used in mobile mail list view
#: apps/io.ox/mail/main.js:835 module:io.ox/mail
msgid "%1$d selected"
msgstr "%1$d kiválasztva"

#: apps/io.ox/mail/main.js:1627 module:io.ox/mail
#: apps/io.ox/settings/main.js:577 module:io.ox/core
msgid "Application may not work as expected until this problem is solved."
msgstr "Az alkalmazás nem feltétlenül fog az elvárható módon működni a probléma megoldásáig."

#: apps/io.ox/mail/mobile-toolbar-actions.js:47 module:io.ox/mail
#: apps/io.ox/mail/toolbar.js:55
msgid "Reply to sender"
msgstr "Válasz a feladónak"

#: apps/io.ox/mail/mobile-toolbar-actions.js:56 module:io.ox/mail
#: apps/io.ox/mail/toolbar.js:63
msgid "Reply to all recipients"
msgstr "Válasz az összes címzettnek"

#: apps/io.ox/mail/mobile-toolbar-actions.js:93 module:io.ox/mail
#: apps/io.ox/mail/toolbar.js:122
msgid "Mark as read"
msgstr "Megjelölés olvasottként"

#: apps/io.ox/mail/mobile-toolbar-actions.js:101 module:io.ox/mail
#: apps/io.ox/mail/toolbar.js:129
msgid "Mark as unread"
msgstr "Megjelölés olvasatlanként"

#: apps/io.ox/mail/mobile-toolbar-actions.js:178 module:io.ox/mail
#: apps/io.ox/mail/toolbar.js:48
msgid "Edit draft"
msgstr "Piszkozat szerkesztése"

#: apps/io.ox/mail/print.js:86 module:io.ox/mail
msgctxt "BCC"
msgid "Blind copy"
msgstr "Rejtett másolat"

#: apps/io.ox/mail/settings/pane.js:35 module:io.ox/mail
msgid "Inline"
msgstr "Beágyazott"

#: apps/io.ox/mail/settings/pane.js:36 module:io.ox/mail
msgid "Attachment"
msgstr "Melléklet"

#: apps/io.ox/mail/settings/pane.js:41 module:io.ox/mail
msgid "Plain text"
msgstr "Sima szöveg"

#: apps/io.ox/mail/settings/pane.js:42 module:io.ox/mail
msgid "HTML and plain text"
msgstr "HTML és sima szöveg"

#: apps/io.ox/mail/settings/pane.js:46 module:io.ox/mail
msgid "disabled"
msgstr "letiltott"

#: apps/io.ox/mail/settings/pane.js:47 module:io.ox/mail
msgid "1 minute"
msgstr "1 perc"

#: apps/io.ox/mail/settings/pane.js:48 module:io.ox/mail
msgid "3 minutes"
msgstr "3 perc"

#: apps/io.ox/mail/settings/pane.js:135 module:io.ox/mail
#: apps/io.ox/mail/settings/signatures/settings/pane.js:327
msgid "Could not save settings"
msgstr "A beállítások nem menthetők"

#: apps/io.ox/mail/settings/pane.js:166 module:io.ox/mail
msgid "Common"
msgstr "Általános"

#: apps/io.ox/mail/settings/pane.js:171 module:io.ox/mail
msgid "Permanently remove deleted emails"
msgstr "Törölt levelek végleges eltávolítása"

#: apps/io.ox/mail/settings/pane.js:178 module:io.ox/mail
msgid ""
"Automatically collect contacts in the folder \"Collected addresses\" while "
"sending"
msgstr "Automatikusan gyűjti a névjegyeket küldéskor az „Összegyűjtött címek” mappában"

#: apps/io.ox/mail/settings/pane.js:185 module:io.ox/mail
msgid ""
"Automatically collect contacts in the folder \"Collected addresses\" while "
"reading"
msgstr "Automatikusan gyűjti a névjegyeket olvasáskor az „Összegyűjtött címek” mappában"

#: apps/io.ox/mail/settings/pane.js:191 module:io.ox/mail
msgid "Use fixed-width font for text mails"
msgstr "Rögzített szélességű betűkészlet szöveges levelekhez"

#: apps/io.ox/mail/settings/pane.js:197 module:io.ox/mail
msgid "Ask for mailto link registration"
msgstr "Rákérdezés a mailto hivatkozás regisztrációjára"

#: apps/io.ox/mail/settings/pane.js:202 module:io.ox/mail
msgid "Register now"
msgstr "Regisztráció"

#: apps/io.ox/mail/settings/pane.js:227 module:io.ox/mail
msgid "Append vCard"
msgstr "vCard hozzáadása"

#: apps/io.ox/mail/settings/pane.js:232 module:io.ox/mail
msgid "Insert the original email text to a reply"
msgstr "Az eredeti e-mail beillesztése a válaszba"

#: apps/io.ox/mail/settings/pane.js:247 module:io.ox/mail
msgid "Forward emails as"
msgstr "E-mailek továbbításának módja"

#: apps/io.ox/mail/settings/pane.js:256 module:io.ox/mail
msgid "Format emails as"
msgstr "E-mailek formázásának módja"

#: apps/io.ox/mail/settings/pane.js:265 module:io.ox/mail
msgid "Additional settings"
msgstr "További beállítások"

#: apps/io.ox/mail/settings/pane.js:268 module:io.ox/mail
msgid "Default sender address"
msgstr "Alapértelmezett küldő e-mail címe"

#: apps/io.ox/mail/settings/pane.js:278 module:io.ox/mail
msgid "Auto-save email drafts"
msgstr "E-mail vázlatok automatikus mentése"

#: apps/io.ox/mail/settings/pane.js:299 module:io.ox/mail
msgid "Display"
msgstr "Megjelenítés"

#: apps/io.ox/mail/settings/pane.js:303 module:io.ox/mail
msgid "Allow html formatted emails"
msgstr "HTML formátumú e-mailek engedélyezése"

#: apps/io.ox/mail/settings/pane.js:308 module:io.ox/mail
msgid "Allow pre-loading of externally linked images"
msgstr "A külső hivatkozásokon található képek előtöltésének engedélyezése"

#: apps/io.ox/mail/settings/pane.js:313 module:io.ox/mail
msgid "Display emoticons as graphics in text emails"
msgstr "Grafikaként jelenjenek meg a hangulatjelek a szöveges e-mailekben"

#: apps/io.ox/mail/settings/pane.js:318 module:io.ox/mail
msgid "Color quoted lines"
msgstr "Idézett sorok színezése"

#: apps/io.ox/mail/settings/pane.js:323 module:io.ox/mail
msgid "Show requests for read receipts"
msgstr "Tértivevény-kérések megjelenítése"

#: apps/io.ox/mail/settings/pane.js:348 module:io.ox/mail
msgid "Change IMAP subscriptions"
msgstr "IMAP feliratkozás módosítása"

#: apps/io.ox/mail/settings/signatures/settings/pane.js:34 module:io.ox/mail
msgid "Signature name"
msgstr "Aláírásnév"

#: apps/io.ox/mail/settings/signatures/settings/pane.js:104 module:io.ox/mail
msgid "Add signature above quoted text"
msgstr "Aláírás hozzáadása az idézett szöveg fölé"

#: apps/io.ox/mail/settings/signatures/settings/pane.js:105 module:io.ox/mail
msgid "Add signature below quoted text"
msgstr "Aláírás hozzáadása az idézett szöveg alá"

#: apps/io.ox/mail/settings/signatures/settings/pane.js:131 module:io.ox/mail
msgid "Please enter a valid name"
msgstr "Érvényes nevet adjon meg"

#: apps/io.ox/mail/settings/signatures/settings/pane.js:141 module:io.ox/mail
msgid "Add signature"
msgstr "Aláírás hozzáadása"

#: apps/io.ox/mail/settings/signatures/settings/pane.js:141 module:io.ox/mail
msgid "Edit signature"
msgstr "Aláírás szerkesztése"

#: apps/io.ox/mail/settings/signatures/settings/pane.js:228 module:io.ox/mail
#: apps/io.ox/mail/settings/signatures/settings/pane.js:313
msgid "Import signatures"
msgstr "Aláírások importálása"

#: apps/io.ox/mail/settings/signatures/settings/pane.js:230 module:io.ox/mail
msgid ""
"You can import existing signatures from the previous product generation."
msgstr "A korábbi termékekből importálhat meglévő aláírásokat."

#: apps/io.ox/mail/settings/signatures/settings/pane.js:232 module:io.ox/mail
msgid "Delete old signatures after import"
msgstr "Régi aláírás törlése importálás után"

#: apps/io.ox/mail/settings/signatures/settings/pane.js:300 module:io.ox/mail
msgid "Add new signature"
msgstr "Új aláírás hozzáadása"

#: apps/io.ox/mail/settings/signatures/settings/pane.js:374 module:io.ox/mail
#: apps/io.ox/mail/settings/signatures/settings/pane.js:379
msgid "%1$s, %2$s"
msgstr "%1$s, %2$s"

#: apps/io.ox/mail/settings/signatures/settings/pane.js:496 module:io.ox/mail
msgid "Default signature for new messages"
msgstr "Alapértelmezett aláírás új üzenetekhez"

#: apps/io.ox/mail/settings/signatures/settings/pane.js:503 module:io.ox/mail
msgid "Default signature for replies or forwardings"
msgstr "Alapértelmezett aláírás válaszokhoz vagy továbbításokhoz"

#: apps/io.ox/mail/statistics.js:107 module:io.ox/mail
msgid "Top 10 you sent mail to"
msgstr "Top 10 címzett"

#: apps/io.ox/mail/statistics.js:107 module:io.ox/mail
msgid "Top 10 you got mail from"
msgstr "Top 10 feladó"

#: apps/io.ox/mail/statistics.js:167 module:io.ox/mail
msgid "Mails per week-day (%)"
msgstr "Levelek naponként (%)"

#: apps/io.ox/mail/statistics.js:219 module:io.ox/mail
msgid "Mails per hour (%)"
msgstr "Levelek óránként (%)"

#: apps/io.ox/mail/threadview.js:40 module:io.ox/mail
msgid "Back to list"
msgstr "Vissza a listához"

#: apps/io.ox/mail/threadview.js:46 module:io.ox/mail
msgid "Previous message"
msgstr "Előző üzenet"

#: apps/io.ox/mail/threadview.js:49 module:io.ox/mail
msgid "Next message"
msgstr "Következő üzenet"

#: apps/io.ox/mail/threadview.js:83 module:io.ox/mail
msgid "Open/close all messages"
msgstr "Összes üzenet megnyitása/bezárása"

#: apps/io.ox/mail/threadview.js:114 module:io.ox/mail
msgid "%1$d messages in this conversation"
msgstr "%1$d üzenet a beszélgetésben"

#: apps/io.ox/mail/toolbar.js:41 module:io.ox/mail
msgid "Compose new email"
msgstr "Új levél írása"

#: apps/io.ox/mail/toolbar.js:240 module:io.ox/mail
msgid "Vertical"
msgstr "Függőleges"

#: apps/io.ox/mail/toolbar.js:243 module:io.ox/mail
msgid "Horizontal"
msgstr "Vízszintes"

#: apps/io.ox/mail/toolbar.js:249 module:io.ox/mail
msgid "Contact pictures"
msgstr "Névjegy képei"

#: apps/io.ox/mail/toolbar.js:250 module:io.ox/mail
msgid "Exact dates"
msgstr "Pontos dátumok"

#: apps/io.ox/mail/toolbar.js:252 module:io.ox/mail
msgid "Statistics"
msgstr "Statisztika"

#. (From) email1 via email2. Appears in email detail view.
#: apps/io.ox/mail/util.js:245 module:io.ox/core
msgid "via"
msgstr "megbízó:"

#: apps/io.ox/mail/util.js:350 module:io.ox/core
msgid "Unknown sender"
msgstr "Ismeretlen feladó"

#: apps/io.ox/mail/util.js:350 module:io.ox/core
msgid "No recipients"
msgstr "Nincsenek címzettek"

#: apps/io.ox/mail/util.js:410 module:io.ox/core apps/io.ox/tasks/util.js:373
#: module:io.ox/tasks
msgid "High priority"
msgstr "Magas prioritás"

#: apps/io.ox/mail/util.js:411 module:io.ox/core apps/io.ox/tasks/util.js:367
#: module:io.ox/tasks
msgid "Low priority"
msgstr "Alacsony prioritás"

#: apps/io.ox/mail/util.js:417 module:io.ox/core
msgid "Primary account"
msgstr "Elsődleges fiók"

#: apps/io.ox/mail/vacationnotice/settings/filter.js:103 module:io.ox/mail
#: apps/io.ox/mail/vacationnotice/settings/filter.js:104
msgid "The start date must be before the end date."
msgstr "A kezdő dátumnak a befejező dátum előtt kell lennie."

#: apps/io.ox/mail/vacationnotice/settings/model.js:148 module:io.ox/mail
msgid "vacation notice"
msgstr "szabadságértesítő"

#: apps/io.ox/mail/vacationnotice/settings/model.js:173 module:io.ox/mail
#: apps/io.ox/mail/vacationnotice/settings/register.js:42
msgid "Vacation Notice"
msgstr "Szabadságértesítő"

#: apps/io.ox/mail/vacationnotice/settings/model.js:175 module:io.ox/mail
msgid "Text"
msgstr "Szöveg"

#: apps/io.ox/mail/vacationnotice/settings/model.js:176 module:io.ox/mail
msgid "Number of days between vacation notices to the same sender"
msgstr "Ugyanazon feladónak küldött szabadságértesítők között eltelt napok száma"

#: apps/io.ox/mail/vacationnotice/settings/model.js:177 module:io.ox/mail
msgid "Enable for the following addresses"
msgstr "Engedélyezés a következő címekhez"

#: apps/io.ox/mail/vacationnotice/settings/model.js:178 module:io.ox/mail
msgid "Default sender for vacation notice"
msgstr "Alapértelmezett feladó a szabadsági értesítőkhöz"

#: apps/io.ox/mail/vacationnotice/settings/model.js:179 module:io.ox/mail
msgid "Email addresses"
msgstr "E-mail címek"

#: apps/io.ox/mail/vacationnotice/settings/model.js:180 module:io.ox/mail
#: apps/io.ox/tasks/print.js:88 module:io.ox/tasks
msgid "Start"
msgstr "Kezdés"

#: apps/io.ox/mail/vacationnotice/settings/model.js:181 module:io.ox/mail
msgid "End"
msgstr "Vége"

#: apps/io.ox/mail/vacationnotice/settings/model.js:182 module:io.ox/mail
msgid "Send vacation notice during this time only"
msgstr "Szabadságértesítő küldése csak ezen idő alatt"

#: apps/io.ox/mail/vacationnotice/settings/register.js:96 module:io.ox/mail
msgid "Couldn't load your vacation notice."
msgstr "A szabadságértesítő nem tölthető be."

#: apps/io.ox/mail/view-options.js:60 module:io.ox/mail
msgid "Conversations"
msgstr "Társalgások"

#: apps/io.ox/oauth/keychain.js:150 module:io.ox/core
msgid "Account could not be added"
msgstr "Felhasználói fiók nem adható hozzá"

#: apps/io.ox/oauth/settings.js:55 module:io.ox/settings
msgid "Changes have been saved."
msgstr "A változtatások mentésre kerültek."

#: apps/io.ox/oauth/settings.js:55 module:io.ox/settings
msgid "Something went wrong saving your changes."
msgstr "Hiba történt a módosítások mentésekor."

#: apps/io.ox/oauth/settings.js:62 module:io.ox/settings
msgid "You have reauthorized this account."
msgstr "Újra felhatalmazta ezt a fiókot."

#: apps/io.ox/oauth/settings.js:62 module:io.ox/settings
msgid "Something went wrong reauthorizing the account."
msgstr "Hiba történt a fiók újra felhatalmazásakor."

#: apps/io.ox/oauth/settings.js:66 module:io.ox/settings
msgid "Account Settings"
msgstr "Fiók beállításai"

#: apps/io.ox/oauth/settings.js:69 module:io.ox/settings
msgid "Display Name"
msgstr "Megjelenő név"

#: apps/io.ox/oauth/settings.js:81 module:io.ox/settings
msgid "Reauthorize"
msgstr "Újraengedélyezés"

#: apps/io.ox/onboarding/clients/extensions.js:78 module:io.ox/core/onboarding
msgid "Click to show or hide actions for advanced users."
msgstr "Kattintson ide a szakértő felhasználói műveletek megjelenítéséhez vagy elrejtéséhez."

#: apps/io.ox/onboarding/clients/extensions.js:79 module:io.ox/core/onboarding
msgid "Expert user?"
msgstr "Szakértő felhasználó?"

#: apps/io.ox/onboarding/clients/extensions.js:80 module:io.ox/core/onboarding
msgid "Hide options for expert users."
msgstr "Beállítások elrejtése a szakértő felhasználóknál."

#: apps/io.ox/onboarding/clients/extensions.js:161
#: module:io.ox/core/onboarding
msgid "CalDAV Login"
msgstr "CalDAV bejelentkezés"

#: apps/io.ox/onboarding/clients/extensions.js:162
#: module:io.ox/core/onboarding
msgid "CardDAV URL"
msgstr "CalDAV URL"

#: apps/io.ox/onboarding/clients/extensions.js:163
#: module:io.ox/core/onboarding
msgid "CardDAV Login"
msgstr "CardDAV bejelentkezés"

#: apps/io.ox/onboarding/clients/extensions.js:165
#: module:io.ox/core/onboarding
msgid "SMTP Server"
msgstr "SMTP kiszolgáló"

#: apps/io.ox/onboarding/clients/extensions.js:166
#: module:io.ox/core/onboarding
msgid "SMTP Port"
msgstr "SMTP port"

#: apps/io.ox/onboarding/clients/extensions.js:167
#: module:io.ox/core/onboarding
msgid "SMTP Login"
msgstr "SMTP bejelentkezés"

#: apps/io.ox/onboarding/clients/extensions.js:168
#: module:io.ox/core/onboarding
msgid "SMTP Secure"
msgstr "SMTP biztonságos"

#: apps/io.ox/onboarding/clients/extensions.js:170
#: module:io.ox/core/onboarding
msgid "IMAP Server"
msgstr "IMAP kiszolgáló"

#: apps/io.ox/onboarding/clients/extensions.js:171
#: module:io.ox/core/onboarding
msgid "IMAP Port"
msgstr "IMAP port"

#: apps/io.ox/onboarding/clients/extensions.js:172
#: module:io.ox/core/onboarding
msgid "IMAP Login"
msgstr "IMAP bejelentkezés"

#: apps/io.ox/onboarding/clients/extensions.js:173
#: module:io.ox/core/onboarding
msgid "IMAP Secure"
msgstr "IMAP biztonságos"

#: apps/io.ox/onboarding/clients/extensions.js:175
#: module:io.ox/core/onboarding
msgid "EAS URL"
msgstr "EAS URL"

#: apps/io.ox/onboarding/clients/extensions.js:176
#: module:io.ox/core/onboarding
msgid "EAS Login"
msgstr "EAS bejelentkezés"

#: apps/io.ox/onboarding/clients/extensions.js:227
#: module:io.ox/core/onboarding
msgid "Settings for advanced users"
msgstr "Beállítások szakértő felhasználóknak"

#: apps/io.ox/onboarding/clients/extensions.js:234
#: module:io.ox/core/onboarding
msgid "If you know what you are doing...just setup your account manually!"
msgstr "Ha tudja mit kell tenni, akkor állítsa be a felhasználót kézzel!"

#: apps/io.ox/onboarding/clients/extensions.js:321
#: module:io.ox/core/onboarding
msgid "Automatic Configuration (via SMS)"
msgstr "Automatikus beállítás (SMS-en keresztül)"

#: apps/io.ox/onboarding/clients/extensions.js:327
#: module:io.ox/core/onboarding
msgid ""
"Please enter your mobile phone number, and we´ll send you a link to "
"automatically configure your iOS device! It´s that simple!"
msgstr "Adja meg a mobiltelefon számát és elküldünk egy hivatkozást, amely automatikusan beállítja az iOS eszközt. Ez ilyen egyszerű!"

#: apps/io.ox/onboarding/clients/extensions.js:426
#: module:io.ox/core/onboarding
msgid "Configuration Email"
msgstr "Beállító e-mail"

#: apps/io.ox/onboarding/clients/extensions.js:432
#: module:io.ox/core/onboarding
msgid "Get your device configured by email."
msgstr "Végezze el az eszköz beállítását e-mailen keresztül."

#: apps/io.ox/onboarding/clients/extensions.js:500
#: module:io.ox/core/onboarding
msgid "Automatic Configuration"
msgstr "Automatikus beállítás"

#: apps/io.ox/onboarding/clients/extensions.js:506
#: module:io.ox/core/onboarding
msgid ""
"Let´s automatically configure your device, by clicking the button below. It"
"´s that simple!"
msgstr "Az alábbi gomb megnyomásával beállíthatja automatikusan az eszközét. Ez ilyen egyszerű!"

#: apps/io.ox/onboarding/clients/extensions.js:511
#: module:io.ox/core/onboarding
msgid "Configure now"
msgstr "Beállítás"

#: apps/io.ox/onboarding/clients/extensions.js:548
#: module:io.ox/core/onboarding
msgid "Mac App Store"
msgstr "Mac App Store"

#: apps/io.ox/onboarding/clients/extensions.js:549
#: module:io.ox/core/onboarding
msgid "App Store"
msgstr "App Store"

#: apps/io.ox/onboarding/clients/extensions.js:550
#: module:io.ox/core/onboarding
msgid "Google Play"
msgstr "Google Play"

#. %1$s: app store name
#: apps/io.ox/onboarding/clients/extensions.js:556
#: module:io.ox/core/onboarding
msgid "Get the App from %1$s"
msgstr "Alkalmazás telepítése innen: %1$s"

#. %1$s: app store name
#: apps/io.ox/onboarding/clients/extensions.js:556
#: module:io.ox/core/onboarding
msgid "Download the application."
msgstr "Alkalmazás letöltése."

#: apps/io.ox/onboarding/clients/extensions.js:602
#: module:io.ox/core/onboarding
msgid "Installation"
msgstr "Telepítés"

#. title for 1st and snd step of the client onboarding wizard
#. users can configure their devices to access/sync appsuites data (f.e. install ox mail app)
#. %1$s the product name
#: apps/io.ox/onboarding/clients/wizard.js:33 module:io.ox/core/onboarding
#: apps/plugins/portal/client-onboarding/register.js:61 module:plugins/portal
#, c-format
msgid "Take %1$s with you! Stay up-to-date on your favorite devices."
msgstr "Legyen mindig kéznél a(z) %1$s! Legyen naprakész a kedvenc eszközének használatával."

#: apps/io.ox/onboarding/clients/wizard.js:69 module:io.ox/core/onboarding
msgid "back"
msgstr "vissza"

#: apps/io.ox/onboarding/clients/wizard.js:94 module:io.ox/core/onboarding
msgid "Premium"
msgstr "Prémium"

#. user can choose between windows, android, apple (usually)
#: apps/io.ox/onboarding/clients/wizard.js:168 module:io.ox/core/onboarding
msgid "Please select the platform of your device."
msgstr "Válassza ki az eszköz platformját."

#: apps/io.ox/onboarding/clients/wizard.js:173 module:io.ox/core/onboarding
msgid "list of available platforms"
msgstr "elérhető platformok listája"

#. user can choose between smartphone, tablet and laptop/desktop (usually)
#: apps/io.ox/onboarding/clients/wizard.js:188 module:io.ox/core/onboarding
msgid "What type of device do you want to configure?"
msgstr "Melyik típusú eszközt szeretne beállítani?"

#: apps/io.ox/onboarding/clients/wizard.js:193 module:io.ox/core/onboarding
#: apps/io.ox/onboarding/clients/wizard.js:265
msgid "list of available devices"
msgstr "elérhető eszközök listája"

#: apps/io.ox/onboarding/clients/wizard.js:194 module:io.ox/core/onboarding
msgid "choose a different platform"
msgstr "válasszon más platformot"

#. title for 3rd step of the client onboarding wizard
#. user can choose between different scenarios (usually identical with our apps)
#: apps/io.ox/onboarding/clients/wizard.js:232 module:io.ox/core/onboarding
msgid "What do you want to use?"
msgstr "Mit szeretne használni?"

#: apps/io.ox/onboarding/clients/wizard.js:266 module:io.ox/core/onboarding
msgid "list of available actions"
msgstr "elérhető műveletek listája"

#: apps/io.ox/onboarding/clients/wizard.js:267 module:io.ox/core/onboarding
msgid "choose a different scenario"
msgstr "válasszon más szituációt"

#: apps/io.ox/onboarding/clients/wizard.js:281 module:io.ox/core/onboarding
msgid "Client onboarding"
msgstr "Bemutatás"

#. error message when server returns incomplete
#. configuration for client onboarding
#: apps/io.ox/onboarding/clients/wizard.js:464 module:io.ox/core/onboarding
msgid "Incomplete configuration."
msgstr "Befejezetlen beállítás."

#: apps/io.ox/participants/add.js:56 module:io.ox/core
#: apps/io.ox/participants/add.js:57
msgid "Add participant/resource"
msgstr "Résztvevő/erőforrás hozzáadása"

#: apps/io.ox/participants/add.js:103 module:io.ox/core
msgid "This email address cannot be used"
msgstr "Ez az e-mail cím nem használható"

#: apps/io.ox/participants/detail.js:206 module:io.ox/core
msgid "External participants"
msgstr "Külső résztvevők"

#: apps/io.ox/participants/detail.js:269 module:io.ox/core
#: apps/plugins/administration/resources/register.js:23
#: apps/plugins/administration/resources/settings/pane.js:121
msgid "Resources"
msgstr "Erőforrások"

#: apps/io.ox/participants/detail.js:289 module:io.ox/core
msgid "Summary"
msgstr "Összegzés"

#: apps/io.ox/participants/model.js:43 module:io.ox/core
msgid "Unknown"
msgstr "Ismeretlen"

#: apps/io.ox/participants/model.js:47 module:io.ox/core
msgid "Resource group"
msgstr "Erőforráscsoport"

#: apps/io.ox/participants/model.js:48 module:io.ox/core
msgid "External contact"
msgstr "Külső névjegy"

#: apps/io.ox/participants/views.js:67 module:io.ox/core
msgid "Remove contact"
msgstr "Névjegy eltávolítása"

#. Default greeting for portal widget
#: apps/io.ox/portal/main.js:34 module:io.ox/portal
msgid "Welcome to your inbox"
msgstr "Üdvözöljük a Beérkezett üzeneteinél"

#. Default greeting for portal widget
#: apps/io.ox/portal/main.js:36 module:io.ox/portal
msgid "Welcome to your calendar"
msgstr "Üdvözöljük a naptárjában"

#. Default greeting for portal widget
#: apps/io.ox/portal/main.js:38 module:io.ox/portal
msgid "Welcome to your tasks"
msgstr "Üdvözöljük a feladatai között"

#. Default greeting for portal widget
#: apps/io.ox/portal/main.js:40 module:io.ox/portal
msgid "Welcome to your files"
msgstr "Üdvözöljük a fájljai között"

#: apps/io.ox/portal/main.js:87 module:io.ox/portal
msgid "Good morning, %s"
msgstr "Jó reggelt, %s"

#: apps/io.ox/portal/main.js:89 module:io.ox/portal
msgid "Good evening, %s"
msgstr "Jó estét, %s"

#: apps/io.ox/portal/main.js:91 module:io.ox/portal
msgid "Hello %s"
msgstr "Hello %s"

#. Portal. Logged in as user
#: apps/io.ox/portal/main.js:115 module:io.ox/portal
msgid "Signed in as %1$s"
msgstr "Bejelentkezve mint %1$s"

#: apps/io.ox/portal/main.js:135 module:io.ox/portal
msgid "Customize this page"
msgstr "Oldal testre szabása"

#: apps/io.ox/portal/main.js:249 module:io.ox/portal
#: apps/io.ox/portal/main.js:250 apps/io.ox/portal/main.js:572
msgid "Disable widget"
msgstr "Widget letiltása"

#: apps/io.ox/portal/main.js:429 module:io.ox/portal
#: apps/io.ox/portal/main.js:451
msgid "Get started here"
msgstr "Első lépések"

#. %1$s is social media name, e.g. Facebook
#: apps/io.ox/portal/main.js:447 module:io.ox/portal
msgid "Welcome to %1$s"
msgstr "Üdvözöljük itt: %1$s"

#. %1$s is social media name, e.g. Facebook
#: apps/io.ox/portal/main.js:457 module:io.ox/portal
msgid "Add your %1$s account"
msgstr "%1$s fiók hozzáadása"

#: apps/io.ox/portal/main.js:522 module:io.ox/portal
msgid "An error occurred."
msgstr "Hiba történt."

#: apps/io.ox/portal/main.js:528 module:io.ox/portal
msgid "Click to try again."
msgstr "Kattintson az újrapróbálkozáshoz."

#: apps/io.ox/portal/main.js:652 module:io.ox/portal
msgid "Portal"
msgstr "Portál"

#: apps/io.ox/portal/main.js:686 module:io.ox/portal
#: apps/io.ox/portal/settings/widgetview.js:115
msgid "Delete widget"
msgstr "Widget törlése"

#: apps/io.ox/portal/main.js:687 module:io.ox/portal
#: apps/io.ox/portal/settings/widgetview.js:116
msgid "Do you really want to delete this widget?"
msgstr "Biztos, hogy törölni szeretné ezt a widgetet?"

#. Just disable portal widget - in contrast to delete
#: apps/io.ox/portal/main.js:696 module:io.ox/portal
#: apps/io.ox/portal/settings/widgetview.js:125
msgid "Just disable widget"
msgstr "Widget letiltása"

#: apps/io.ox/portal/settings/pane.js:71 module:io.ox/portal
msgid "Portal settings"
msgstr "Portálbeállítások"

#: apps/io.ox/portal/settings/pane.js:103 module:io.ox/portal
msgid "Add widget"
msgstr "Widget hozzáadása"

#: apps/io.ox/portal/settings/pane.js:148 module:io.ox/portal
msgid "Black"
msgstr "Fekete"

#: apps/io.ox/portal/settings/pane.js:251 module:io.ox/portal
msgid "Drag to reorder widget"
msgstr "Húzza a widget átrendezéséhez"

#: apps/io.ox/portal/settings/pane.js:410 module:io.ox/portal
msgid "Smartphone settings:"
msgstr "Okostelefon beállításai:"

#: apps/io.ox/portal/settings/pane.js:414 module:io.ox/portal
msgid "Reduce to widget summary"
msgstr "Csökkentse a felületi elem összefoglalóját"

#: apps/io.ox/portal/widgets.js:110 module:io.ox/portal
#: apps/plugins/portal/mail/register.js:114 module:plugins/portal
#: apps/plugins/portal/mail/register.js:228
#: apps/plugins/portal/mail/register.js:238
#: apps/plugins/portal/mail/register.js:249
#: apps/plugins/portal/mail/register.js:279
msgid "Inbox"
msgstr "Beérkezett üzenetek"

#: apps/io.ox/portal/widgets.js:422 module:io.ox/portal
msgid "Could not save settings."
msgstr "A beállítások nem menthetők."

#. 'start presentation' dropdown menu entry to start a local only presentation where no remote participants would be able to join.
#: apps/io.ox/presenter/actions.js:31 module:io.ox/presenter
msgid "Start local presentation"
msgstr "Bemutató indítása helyben"

#: apps/io.ox/presenter/actions.js:32 module:io.ox/presenter
msgid "View the presentation in fullscreen on your device."
msgstr "A bemutató teljes képernyőben való megjelenítése az eszközön."

#. 'start presentation' dropdown menu entry to start a remote presentation where remote participants would be able to join.
#: apps/io.ox/presenter/actions.js:40 module:io.ox/presenter
msgid "Start remote presentation"
msgstr "Távoli bemutató indítása"

#: apps/io.ox/presenter/actions.js:41 module:io.ox/presenter
msgid "Broadcast your presentation over the Web."
msgstr "Bemutató sugárzása az interneten."

#: apps/io.ox/presenter/errormessages.js:21 module:io.ox/presenter
msgid ""
"A general error occurred. Please try to reload the document. In case this "
"does not help, please contact your system administrator."
msgstr "Általános hiba történt. Próbálja meg újratölteni a dokumentumot. Amennyiben ez nem segít, vegye fel a kapcsolatot az adminisztrátorral."

#: apps/io.ox/presenter/errormessages.js:22 module:io.ox/presenter
msgid ""
"A general network error occurred. Please try to reload the document. In case "
"this does not help, please contact your system administrator."
msgstr "Általános hálózati hiba történt. Próbálja meg újratölteni a dokumentumot. Amennyiben ez nem segít, vegye fel a kapcsolatot az adminisztrátorral."

#: apps/io.ox/presenter/errormessages.js:23 module:io.ox/presenter
msgid ""
"A general file storage error occurred. Please try to reload the document. In "
"case this does not help, please contact your system administrator."
msgstr "Általános fájltárolási hiba történt. Próbálja meg újratölteni a dokumentumot. Amennyiben ez nem segít, vegye fel a kapcsolatot az adminisztrátorral."

#: apps/io.ox/presenter/errormessages.js:29 module:io.ox/presenter
msgid "The requested document does not exist."
msgstr "A kért dokumentum nem létezik."

#: apps/io.ox/presenter/errormessages.js:30 module:io.ox/presenter
msgid ""
"The presentation cannot be started. Please check the URL or contact the "
"presenter."
msgstr "A bemutató nem indítható el. Ellenőrizze az URL-t vagy lépjen kapcsolatba az előadóval."

#: apps/io.ox/presenter/errormessages.js:31 module:io.ox/presenter
msgid "This document does not have any content."
msgstr "A dokumentumban nincs semmilyen tartalom."

#: apps/io.ox/presenter/errormessages.js:32 module:io.ox/presenter
msgid "You do not have the appropriate permissions to read the document."
msgstr "Nincs megfelelő jogosultsága a dokumentum olvasásához."

#: apps/io.ox/presenter/errormessages.js:54 module:io.ox/presenter
msgid ""
"A general network error occurred. Please contact your system administrator."
msgstr "Általános hálózati hiba történt. Vegye fel a kapcsolatot az adminisztrátorral."

#: apps/io.ox/presenter/errormessages.js:65 module:io.ox/presenter
msgid "An error occurred loading the document so it cannot be displayed."
msgstr "Hiba történt a dokumentum betöltése közben, ezért az nem jeleníthető meg."

#. button tooltip for 'go to next presentation slide' action
#: apps/io.ox/presenter/views/navigationview.js:47 module:io.ox/presenter
#: apps/io.ox/presenter/views/navigationview.js:52
#: apps/io.ox/presenter/views/presentationview.js:93
#: apps/io.ox/presenter/views/presentationview.js:94
msgid "Next slide"
msgstr "Következő dia"

#. button tooltip for 'go to previous presentation slide' action
#: apps/io.ox/presenter/views/navigationview.js:47 module:io.ox/presenter
#: apps/io.ox/presenter/views/navigationview.js:54
#: apps/io.ox/presenter/views/presentationview.js:89
#: apps/io.ox/presenter/views/presentationview.js:90
msgid "Previous slide"
msgstr "Előző dia"

#. button label for pausing the presentation
#: apps/io.ox/presenter/views/navigationview.js:70 module:io.ox/presenter
#: apps/io.ox/presenter/views/navigationview.js:76
#: apps/io.ox/presenter/views/toolbarview.js:91
#: apps/io.ox/presenter/views/toolbarview.js:97
msgid "Pause presentation"
msgstr "Bemutató megállítása"

#. button tooltip for pausing the presentation
#: apps/io.ox/presenter/views/navigationview.js:72 module:io.ox/presenter
#: apps/io.ox/presenter/views/toolbarview.js:93
msgid "Pause the presentation"
msgstr "Bemutató megállítása"

#. button label for continuing the presentation
#. tooltip for the continue presentation button
#: apps/io.ox/presenter/views/navigationview.js:86 module:io.ox/presenter
#: apps/io.ox/presenter/views/navigationview.js:92
#: apps/io.ox/presenter/views/presentationview.js:249
#: apps/io.ox/presenter/views/presentationview.js:250
#: apps/io.ox/presenter/views/toolbarview.js:106
#: apps/io.ox/presenter/views/toolbarview.js:112
msgid "Continue presentation"
msgstr "Bemutató folytatása"

#. button tooltip for continuing the presentation
#: apps/io.ox/presenter/views/navigationview.js:88 module:io.ox/presenter
#: apps/io.ox/presenter/views/toolbarview.js:108
msgid "Continue the presentation"
msgstr "Bemutató folytatása"

#. button label for toggling fullscreen mode
#. button tooltip for toggling fullscreen mode
#: apps/io.ox/presenter/views/navigationview.js:103 module:io.ox/presenter
#: apps/io.ox/presenter/views/navigationview.js:105
#: apps/io.ox/presenter/views/navigationview.js:109
#: apps/io.ox/presenter/views/toolbarview.js:184
#: apps/io.ox/presenter/views/toolbarview.js:186
#: apps/io.ox/presenter/views/toolbarview.js:190
msgid "Toggle fullscreen"
msgstr "Teljes képernyő ki/be"

#. text of a user list that shows the names of presenting user and participants.
#. the text to display as presenter name if no user is presenting yet.
#. the text to display as participants names if no users are listening yet.
#: apps/io.ox/presenter/views/navigationview.js:170 module:io.ox/presenter
#: apps/io.ox/presenter/views/navigationview.js:209
msgid "none"
msgstr "nincs"

#. text of a user list that shows the names of presenting user and participants.
#. the presenter section label.
#. tooltip for the icon that identifies the presenting user
#: apps/io.ox/presenter/views/navigationview.js:182 module:io.ox/presenter
#: apps/io.ox/presenter/views/sidebar/userbadgeview.js:42
msgid "Presenter"
msgstr "Előadó"

#. the dropdown button tooltip for the participants dropdown.
#. button label for toggling participants view
#. button tooltip for toggling participants view
#: apps/io.ox/presenter/views/navigationview.js:191 module:io.ox/presenter
#: apps/io.ox/presenter/views/toolbarview.js:199
#: apps/io.ox/presenter/views/toolbarview.js:201
#: apps/io.ox/presenter/views/toolbarview.js:205
msgid "View participants"
msgstr "Résztvevők megtekintése"

#. aria label for the presenter navigation bar, for screen reader only.
#: apps/io.ox/presenter/views/navigationview.js:257 module:io.ox/presenter
msgid "Presenter navigation bar"
msgstr "Előadó navigációs sávja"

#. button tooltip for 'jump to presentation slide' action
#: apps/io.ox/presenter/views/navigationview.js:357 module:io.ox/presenter
msgid "Jump to slide"
msgstr "Ugrás a diára"

#. headline of a presentation start alert
#: apps/io.ox/presenter/views/notification.js:155 module:io.ox/presenter
msgid "Presentation start"
msgstr "Bemutató kezdete"

#. message text of of a presentation start alert
#. %1$d is the presenter name
#: apps/io.ox/presenter/views/notification.js:158 module:io.ox/presenter
msgid "%1$s has started the presentation."
msgstr "%1$s elkezdte a bemutatót."

#. link button to join the currently running presentation
#: apps/io.ox/presenter/views/notification.js:163 module:io.ox/presenter
msgid "Join Presentation"
msgstr "Csatlakozás a bemutatóhoz"

#. headline of a presentation end alert
#: apps/io.ox/presenter/views/notification.js:201 module:io.ox/presenter
msgid "Presentation end"
msgstr "Bemutató befejezése"

#. message text of a presentation end alert
#. %1$d is the presenter name
#: apps/io.ox/presenter/views/notification.js:204 module:io.ox/presenter
msgid "%1$s has ended the presentation."
msgstr "%1$s befejezte a bemutatót."

#. headline of a presentation join alert
#: apps/io.ox/presenter/views/notification.js:226 module:io.ox/presenter
msgid "Presentation join"
msgstr "Csatlakozás a bemutatóhoz"

#. message text of a presentation join alert
#. %1$d is the presenter name
#: apps/io.ox/presenter/views/notification.js:229 module:io.ox/presenter
msgid "Joining the presentation of %1$s."
msgstr "Csatlakozás a(z) %1$s beállításhoz."

#. message text of an alert box if joining a presentation fails
#. %1$d is the name of the user who started the presentation
#: apps/io.ox/presenter/views/notification.js:247 module:io.ox/presenter
#, c-format
msgid ""
"The limit of participants has been reached. Please contact the presenter "
"%1$s."
msgstr "A résztvevők száma elérte a maximumot. Lépjen kapcsolatba az előadóval: %1$s."

#. message text of an alert indicating that the presentation file was deleted while presenting it
#. %1$d is the file name
#: apps/io.ox/presenter/views/notification.js:264 module:io.ox/presenter
msgid "The presentation document %1$s was deleted."
msgstr "A(z) %1$s bemutató törlésre került."

#. message text of a Realtime connection online info
#: apps/io.ox/presenter/views/notification.js:294 module:io.ox/presenter
msgid "The realtime connection is established."
msgstr "A valós idejű kapcsolat létrejött."

#. message text of a Realtime connection offline alert.
#: apps/io.ox/presenter/views/notification.js:306 module:io.ox/presenter
msgid "The realtime connection is lost."
msgstr "A valós idejű kapcsolat megszakadt."

#. Info text that says the presentation is paused.
#: apps/io.ox/presenter/views/presentationview.js:235 module:io.ox/presenter
msgid "Presentation is paused."
msgstr "A bemutató szünetel."

#. tooltip for the leave presentation button
#. button label for leaving the presentation
#: apps/io.ox/presenter/views/presentationview.js:240 module:io.ox/presenter
#: apps/io.ox/presenter/views/presentationview.js:241
#: apps/io.ox/presenter/views/toolbarview.js:137
#: apps/io.ox/presenter/views/toolbarview.js:143
msgid "Leave presentation"
msgstr "Bemutató elhagyása"

#. label for the leave presentation button
#: apps/io.ox/presenter/views/presentationview.js:244 module:io.ox/presenter
msgid "Leave"
msgstr "Elhagyás"

#. text of a presentation zoom level caption
#. Example result: "100 %"
#. %1$d is the zoom level
#: apps/io.ox/presenter/views/presentationview.js:1093 module:io.ox/presenter
msgid "%1$d %"
msgstr "%1$d %"

#. info text in the participants list.
#: apps/io.ox/presenter/views/sidebar/participantsview.js:47
#: module:io.ox/presenter
msgid "There are currently no participants."
msgstr "Jelenleg nincsenek résztvevők."

#. info text on the next slide preview, which means the presenting user reached the last slide.
#: apps/io.ox/presenter/views/sidebar/slidepeekview.js:99
#: module:io.ox/presenter
msgid "End of Slides"
msgstr "Diák vége"

#. button label for the 'start presentation' dropdown
#: apps/io.ox/presenter/views/toolbarview.js:43 module:io.ox/presenter
msgid "Start presentation"
msgstr "Bemutató indítása"

#. button tooltip for 'start presentation' dropdown
#: apps/io.ox/presenter/views/toolbarview.js:45 module:io.ox/presenter
msgid "Start the presentation"
msgstr "Bemutató indítása"

#. button label for ending the presentation
#: apps/io.ox/presenter/views/toolbarview.js:76 module:io.ox/presenter
#: apps/io.ox/presenter/views/toolbarview.js:82
msgid "End presentation"
msgstr "Bemutató vége"

#. button tooltip for ending the presentation
#: apps/io.ox/presenter/views/toolbarview.js:78 module:io.ox/presenter
msgid "End the presentation"
msgstr "Bemutató vége"

#. button label for joining the presentation
#: apps/io.ox/presenter/views/toolbarview.js:122 module:io.ox/presenter
#: apps/io.ox/presenter/views/toolbarview.js:128
msgid "Join presentation"
msgstr "Csatlakozás a bemutatóhoz"

#. button tooltip for joining the presentation
#: apps/io.ox/presenter/views/toolbarview.js:124 module:io.ox/presenter
msgid "Join the presentation"
msgstr "Csatlakozás a bemutatóhoz"

#. button tooltip for leaving the presentation
#: apps/io.ox/presenter/views/toolbarview.js:139 module:io.ox/presenter
msgid "Leave the presentation"
msgstr "Bemutató elhagyása"

#. aria label for the toolbar, for screen reader only.
#: apps/io.ox/presenter/views/toolbarview.js:308 module:io.ox/presenter
msgid "Presenter toolbar"
msgstr "Előadói eszköztár"

#: apps/io.ox/preview/main.js:79 module:io.ox/core
msgid "Click to open. Drag to your desktop to download."
msgstr "Kattintson a megnyitáshoz. Húzza az asztalára a letöltéshez."

#: apps/io.ox/preview/main.js:80 module:io.ox/core
msgid "Click to open."
msgstr "Kattintson a megnyitásához."

#: apps/io.ox/search/facets/extensions.js:147 module:io.ox/core
#: apps/io.ox/search/facets/extensions.js:159
#: apps/io.ox/search/facets/extensions.js:162
#: apps/io.ox/search/facets/extensions.js:169
msgid "All folders"
msgstr "Összes mappa"

#: apps/io.ox/search/items/view-template.js:151 module:io.ox/core
msgid "No items found"
msgstr "Nem találhatók elemek"

#: apps/io.ox/search/model.js:36 module:io.ox/search
msgid ""
"The selected folder is virtual and can not be searched. Please select "
"another folder."
msgstr "A kijelölt mappa virtuális és nem kereshető. Válasszon ki egy másik mappát."

#: apps/io.ox/search/view-template.js:74 module:io.ox/core
msgid "Clear field"
msgstr "Mező törlése"

#: apps/io.ox/search/view-template.js:158 module:io.ox/core
msgid "in"
msgstr "ebben:"

#: apps/io.ox/search/view-template.js:201 module:io.ox/core
msgid "More than the currently displayed %1$s items were found"
msgstr "A megjelenített %1$s elemnél több is található"

#: apps/io.ox/settings/accounts/settings/pane.js:42
#: module:io.ox/settings/accounts
msgid "Add account"
msgstr "Fiók hozzáadása"

#: apps/io.ox/settings/accounts/settings/pane.js:50
#: module:io.ox/settings/accounts
msgid "Password recovery"
msgstr "Jelszó visszaállítása"

#: apps/io.ox/settings/accounts/settings/pane.js:56
#: module:io.ox/settings/accounts
msgid ""
"For security reasons, all credentials are encrypted with your primary "
"account password. If you change your primary password, your external "
"accounts might stop working. In this case, you can use your old password to "
"recover all account passwords:"
msgstr "Biztonsági okokból az összes hitelesítési adat titkosítva van az elsődleges felhasználói fiók jelszavával. Amennyiben megváltoztatja az elsődleges jelszót, akkor előfordulhat, hogy a külső felhasználói fiókok nem fognak működni. Ebben az esetben a régi jelszót használhatja a felhasználói fiókok jelszavainak visszaállítására:"

#: apps/io.ox/settings/accounts/settings/pane.js:136
#: module:io.ox/settings/accounts
msgid "Do you really want to delete this account?"
msgstr "Biztos, hogy törölni szeretné ezt a fiókot?"

#: apps/io.ox/settings/accounts/settings/pane.js:137
#: module:io.ox/settings/accounts
msgid "Delete account"
msgstr "Fiók törlése"

#: apps/io.ox/settings/apps/settings/pane.js:32 module:io.ox/core
#: apps/io.ox/settings/apps/settings/pane.js:143
msgid "External Apps"
msgstr "Külső alkalmazások"

#: apps/io.ox/settings/apps/settings/pane.js:52 module:io.ox/core
msgid "Do you want to revoke the access of this application?"
msgstr "Szeretné visszavonni ennek az alkalmazásnak a hozzáférését?"

#: apps/io.ox/settings/apps/settings/pane.js:53 module:io.ox/core
msgid "Revoke"
msgstr "Visszavonás"

#: apps/io.ox/settings/apps/settings/pane.js:85 module:io.ox/core
msgid "Permissions:"
msgstr "Jogosultságok:"

#: apps/io.ox/settings/apps/settings/pane.js:89 module:io.ox/core
msgid "Approved:"
msgstr "Jóváhagyva:"

#: apps/io.ox/settings/apps/settings/pane.js:158 module:io.ox/core
msgid "The following external applications/services can access your data:"
msgstr "A következő alkalmazások/szolgálttások férnek hozzá az adataihoz:"

#: apps/io.ox/settings/apps/settings/pane.js:160 module:io.ox/core
msgid ""
"There are no external applications/services which can access your account."
msgstr "Nincs olyan alaklamzás/szolgáltatás, amely hozzáfér a felhasználói fiókjához."

#: apps/io.ox/settings/main.js:499 module:io.ox/core
msgid "%1$s %2$s"
msgstr "%1$s %2$s"

#: apps/io.ox/tasks/actions.js:185 module:io.ox/tasks
#: apps/io.ox/tasks/toolbar.js:62 module:io.ox/mail
msgid "Change due date"
msgstr "Esedékesség dátumának módosítása"

#: apps/io.ox/tasks/actions.js:289 module:io.ox/tasks
#: apps/io.ox/tasks/mobile-toolbar-actions.js:56
#: apps/io.ox/tasks/toolbar.js:71 module:io.ox/mail
msgid "Mark as done"
msgstr "Megjelölés elvégzettként"

#: apps/io.ox/tasks/actions.js:298 module:io.ox/tasks
#: apps/io.ox/tasks/mobile-toolbar-actions.js:63
#: apps/io.ox/tasks/toolbar.js:79 module:io.ox/mail
msgid "Mark as undone"
msgstr "Megjelölés elvégzetlenként"

#: apps/io.ox/tasks/actions/delete.js:32 module:io.ox/tasks
msgid "Do you really want to delete this task?"
msgid_plural "Do you really want to delete these tasks?"
msgstr[0] "Biztos, hogy törölni szeretné a feladatot?"
msgstr[1] "Biztos, hogy törölni szeretné ezeket az feladatokat?"

#: apps/io.ox/tasks/actions/delete.js:40 module:io.ox/tasks
msgid "Task has been deleted!"
msgid_plural "Tasks have been deleted!"
msgstr[0] "A feladat törölve"
msgstr[1] "A feladatok törölve"

#: apps/io.ox/tasks/actions/delete.js:45 module:io.ox/tasks
msgid "Task was already deleted!"
msgstr "A feladat már törölve volt"

#: apps/io.ox/tasks/actions/delete.js:58 module:io.ox/tasks
msgid "The task could not be deleted."
msgid_plural "The tasks could not be deleted."
msgstr[0] "A feladat nem törölhető."
msgstr[1] "A feladatok nem törölhetők."

#: apps/io.ox/tasks/actions/doneUndone.js:32 module:io.ox/tasks
msgid "Task marked as undone"
msgid_plural "Tasks marked as undone"
msgstr[0] "Feladat megjelölése elvégzetlenként"
msgstr[1] "Feladatok megjelölése elvégzetlenként"

#: apps/io.ox/tasks/actions/doneUndone.js:40 module:io.ox/tasks
msgid "Task marked as done"
msgid_plural "Tasks marked as done"
msgstr[0] "Feladat megjelölése elvégzettként"
msgstr[1] "Feladatok megjelölése elvégzettként"

#: apps/io.ox/tasks/actions/doneUndone.js:66 module:io.ox/tasks
msgid "A severe error occurred!"
msgstr "Súlyos hiba történt!"

#: apps/io.ox/tasks/actions/doneUndone.js:69 module:io.ox/tasks
msgid "Task was modified before, please reload"
msgstr "A feladat előtte módosítva lett, töltse újra"

#: apps/io.ox/tasks/actions/move.js:39 module:io.ox/tasks
msgid "Tasks can not be moved to or out of shared folders"
msgstr "A feladatok nem mozgathatók megosztott mappákba vagy azokból ki"

#: apps/io.ox/tasks/actions/printDisabled.js:27 module:io.ox/tasks
msgid "Print tasks"
msgstr "Feladatok nyomtatása"

#: apps/io.ox/tasks/common-extensions.js:51 module:io.ox/tasks
#: apps/io.ox/tasks/print.js:36
msgid "Progress"
msgstr "Folyamat"

#: apps/io.ox/tasks/common-extensions.js:78 module:io.ox/tasks
msgid "Adjust start date"
msgstr "Kezdés dátumának módosítása"

#: apps/io.ox/tasks/common-extensions.js:81 module:io.ox/tasks
msgid "Inconsistent dates"
msgstr "Inkonzisztens dátumok"

#. If the user changes the duedate of a task, it may be before the start date, which is not allowed
#. If this happens the user gets the option to change the start date so it matches the due date
#: apps/io.ox/tasks/common-extensions.js:85 module:io.ox/tasks
msgid "The due date cannot be before start date. Adjust start date?"
msgstr "Az esedékesség dátuma nem lehet a kezdés dátuma előtt. Módosítja a kezdés dátumát?"

#: apps/io.ox/tasks/common-extensions.js:94 module:io.ox/tasks
#: apps/io.ox/tasks/common-extensions.js:100
msgid "Changed due date"
msgstr "Esedékesség dátuma módosítva"

#: apps/io.ox/tasks/detail/main.js:48 module:io.ox/tasks
#: apps/io.ox/tasks/main.js:241
msgid "Task Details"
msgstr "Feladat részletei"

#: apps/io.ox/tasks/edit/main.js:28 module:io.ox/tasks
#: apps/io.ox/tasks/edit/view-template.js:48 module:io.ox/tasks/edit
#: apps/io.ox/tasks/edit/view-template.js:88 apps/io.ox/tasks/edit/view.js:164
#: apps/io.ox/tasks/toolbar.js:53 module:io.ox/mail
msgid "Edit task"
msgstr "Feladat szerkesztése"

#: apps/io.ox/tasks/edit/main.js:165 module:io.ox/tasks
#: apps/io.ox/tasks/edit/view-template.js:43 module:io.ox/tasks/edit
#: apps/io.ox/tasks/edit/view-template.js:91 apps/io.ox/tasks/edit/view.js:164
msgid "Create task"
msgstr "Feladat létrehozása"

#: apps/io.ox/tasks/edit/util.js:28 module:io.ox/tasks
msgid "Minus"
msgstr "Mínusz"

#: apps/io.ox/tasks/edit/util.js:43 module:io.ox/tasks
msgid "Plus"
msgstr "Plusz"

#: apps/io.ox/tasks/edit/view-template.js:171 module:io.ox/tasks/edit
#: apps/io.ox/tasks/view-detail.js:121 module:io.ox/tasks
msgid "Start date"
msgstr "Kezdés dátuma"

#: apps/io.ox/tasks/edit/view-template.js:195 module:io.ox/tasks/edit
#: apps/io.ox/tasks/main.js:832 module:io.ox/tasks
msgid "Due date"
msgstr "Lejárat"

#. Text that is displayed in a select box for task reminders, when the user does not use a predefined time, like in 15minutes
#: apps/io.ox/tasks/edit/view-template.js:244 module:io.ox/tasks/edit
msgid "Manual input"
msgstr "Kézi bevitel"

#: apps/io.ox/tasks/edit/view-template.js:292 module:io.ox/tasks/edit
#: apps/io.ox/tasks/print.js:101 module:io.ox/tasks
msgid "Reminder date"
msgstr "Emlékeztető dátuma"

#: apps/io.ox/tasks/edit/view-template.js:308 module:io.ox/tasks/edit
#: apps/io.ox/tasks/print.js:31 module:io.ox/tasks
#: apps/io.ox/tasks/util.js:250
msgid "Not started"
msgstr "Nem indult el"

#: apps/io.ox/tasks/edit/view-template.js:309 module:io.ox/tasks/edit
#: apps/io.ox/tasks/print.js:31 module:io.ox/tasks
#: apps/io.ox/tasks/util.js:254
msgid "In progress"
msgstr "Folyamatban"

#: apps/io.ox/tasks/edit/view-template.js:311 module:io.ox/tasks/edit
#: apps/io.ox/tasks/print.js:31 module:io.ox/tasks
#: apps/io.ox/tasks/util.js:262
msgid "Waiting"
msgstr "Várakozás"

#: apps/io.ox/tasks/edit/view-template.js:312 module:io.ox/tasks/edit
#: apps/io.ox/tasks/print.js:31 module:io.ox/tasks
#: apps/io.ox/tasks/util.js:266
msgid "Deferred"
msgstr "Elhalasztott"

#: apps/io.ox/tasks/edit/view-template.js:349 module:io.ox/tasks/edit
msgid "Progress in %"
msgstr "Előrehaladás %-ban"

#: apps/io.ox/tasks/edit/view-template.js:367 module:io.ox/tasks/edit
msgid "Please enter value between 0 and 100."
msgstr "Adjon meg egy 0 és 100 közti értéket."

#: apps/io.ox/tasks/edit/view-template.js:389 module:io.ox/tasks/edit
#: apps/io.ox/tasks/print.js:32 module:io.ox/tasks
msgid "Medium"
msgstr "Közepes"

#: apps/io.ox/tasks/edit/view-template.js:573 module:io.ox/tasks/edit
#: apps/io.ox/tasks/edit/view-template.js:583
msgid "Hide details"
msgstr "Részletek elrejtése"

#: apps/io.ox/tasks/edit/view-template.js:575 module:io.ox/tasks/edit
#: apps/io.ox/tasks/edit/view-template.js:583
msgid "Show details"
msgstr "Részletek megjelenítése"

#: apps/io.ox/tasks/edit/view-template.js:598 module:io.ox/tasks/edit
#: apps/io.ox/tasks/print.js:93 module:io.ox/tasks
#: apps/io.ox/tasks/view-detail.js:122
msgid "Estimated duration in minutes"
msgstr "Becsült időtartam percben"

#: apps/io.ox/tasks/edit/view-template.js:613 module:io.ox/tasks/edit
#: apps/io.ox/tasks/print.js:94 module:io.ox/tasks
#: apps/io.ox/tasks/view-detail.js:123
msgid "Actual duration in minutes"
msgstr "Tényleges időtartam percben"

#: apps/io.ox/tasks/edit/view-template.js:628 module:io.ox/tasks/edit
#: apps/io.ox/tasks/print.js:95 module:io.ox/tasks
#: apps/io.ox/tasks/view-detail.js:124
msgid "Estimated costs"
msgstr "Becsült költségek"

#: apps/io.ox/tasks/edit/view-template.js:643 module:io.ox/tasks/edit
#: apps/io.ox/tasks/print.js:96 module:io.ox/tasks
#: apps/io.ox/tasks/view-detail.js:125
msgid "Actual costs"
msgstr "Tényleges költségek"

#: apps/io.ox/tasks/edit/view-template.js:663 module:io.ox/tasks/edit
msgid "Currency"
msgstr "Pénznem"

#: apps/io.ox/tasks/edit/view-template.js:685 module:io.ox/tasks/edit
#: apps/io.ox/tasks/print.js:97 module:io.ox/tasks
#: apps/io.ox/tasks/view-detail.js:126
msgid "Distance"
msgstr "Távolság"

#: apps/io.ox/tasks/edit/view-template.js:699 module:io.ox/tasks/edit
#: apps/io.ox/tasks/print.js:98 module:io.ox/tasks
#: apps/io.ox/tasks/view-detail.js:127
msgid "Billing information"
msgstr "Számlázási adatok"

#: apps/io.ox/tasks/edit/view-template.js:713 module:io.ox/tasks/edit
#: apps/io.ox/tasks/print.js:99 module:io.ox/tasks
#: apps/io.ox/tasks/view-detail.js:128
msgid "Companies"
msgstr "Cégek"

#: apps/io.ox/tasks/main.js:371 module:io.ox/tasks
msgid "Couldn't load that task."
msgstr "Az a feladat nem tölthető be."

#: apps/io.ox/tasks/main.js:829 module:io.ox/tasks
msgid "Sort options"
msgstr "Rendezési beállítások"

#: apps/io.ox/tasks/main.js:830 module:io.ox/tasks
msgid "Urgency"
msgstr "Sürgősség"

#: apps/io.ox/tasks/main.js:836 module:io.ox/tasks
msgid "Order"
msgstr "Sorrend"

#: apps/io.ox/tasks/main.js:840 module:io.ox/tasks
msgid "Show done tasks"
msgstr "Kész feladatok megjelenítése"

#: apps/io.ox/tasks/model.js:134 module:io.ox/tasks
msgid "The start date must be before the due date."
msgstr "A kezdő dátumnak a befejező dátum előtt kell lennie."

#: apps/io.ox/tasks/model.js:135 module:io.ox/tasks
msgid "The due date must not be before the start date."
msgstr "A végdátum nem lehet a kezdő dátum előtt."

#: apps/io.ox/tasks/model.js:146 module:io.ox/tasks
#: apps/io.ox/tasks/model.js:155
msgid "Costs must be between -%1$d and %1$d."
msgstr "A költségnek -%1$d és %1$d között kell lennie."

#: apps/io.ox/tasks/model.js:167 module:io.ox/tasks
#: apps/io.ox/tasks/model.js:170
msgid "Costs must only have two decimal places."
msgstr "Költségekhez csak két tizedesjegy adható meg."

#: apps/io.ox/tasks/model.js:179 module:io.ox/tasks
msgid "Progress must be a valid number between 0 and 100"
msgstr "Az előrehaladásnak 0 és 100 közötti érvényes számnak kell lennie"

#: apps/io.ox/tasks/model.js:189 module:io.ox/tasks
msgid "Recurring tasks need a valid start date."
msgstr "Az ismétlődő feladatokhoz érvényes kezdő dátum szükséges."

#: apps/io.ox/tasks/model.js:199 module:io.ox/tasks
msgid "Recurring tasks need a valid due date."
msgstr "Az ismétlődő feladatokhoz érvényes befejező dátum szükséges."

#. Task: "Due" like in "Change due date"
#: apps/io.ox/tasks/print.js:87 module:io.ox/tasks
#: apps/io.ox/tasks/toolbar.js:61 module:io.ox/mail
msgid "Due"
msgstr "Esedékes"

#: apps/io.ox/tasks/print.js:100 module:io.ox/tasks
#: apps/io.ox/tasks/view-detail.js:129
msgid "Date completed"
msgstr "Befejezés dátuma"

#: apps/io.ox/tasks/print.js:103 module:io.ox/tasks
#: apps/io.ox/tasks/view-detail.js:136
msgid "This task recurs"
msgstr "Ez a feladat ismétlődik"

#: apps/io.ox/tasks/settings/pane.js:67 module:io.ox/tasks
msgid ""
"Receive notifications when a task in which you participate is created, "
"modified or deleted"
msgstr "Értesítés olyan feladatok létrehozásakor, módosításakor és törlésekor, amelyekben résztvevő"

#: apps/io.ox/tasks/settings/pane.js:74 module:io.ox/tasks
msgid ""
"Receive notifications when a participant accepted or declined a task created "
"by you"
msgstr "Értesítés létrehozott feladat elfogadásáról vagy elutasításáról, amelyeket létrehozott"

#: apps/io.ox/tasks/settings/pane.js:81 module:io.ox/tasks
msgid ""
"Receive notifications when a participant accepted or declined a task in "
"which you participate"
msgstr "Értesítés a feladat elfogadásáról vagy elutasításáról, amelyekben résztvevő"

#: apps/io.ox/tasks/toolbar.js:45 module:io.ox/mail
msgid "New task"
msgstr "Új feladat"

#. Task: Undone like in "Mark as undone"
#: apps/io.ox/tasks/toolbar.js:78 module:io.ox/mail
msgid "Undone"
msgstr "Visszavonva"

#: apps/io.ox/tasks/toolbar.js:86 module:io.ox/mail
msgid "Delete task"
msgstr "Feladat törlése"

#: apps/io.ox/tasks/util.js:22 module:io.ox/tasks
msgid "this morning"
msgstr "ma reggel"

#: apps/io.ox/tasks/util.js:23 module:io.ox/tasks
msgid "by noon"
msgstr "este"

#: apps/io.ox/tasks/util.js:24 module:io.ox/tasks
msgid "this afternoon"
msgstr "ma délután"

#: apps/io.ox/tasks/util.js:25 module:io.ox/tasks
msgid "tonight"
msgstr "este"

#: apps/io.ox/tasks/util.js:26 module:io.ox/tasks
msgid "late in the evening"
msgstr "késő este"

#: apps/io.ox/tasks/util.js:129 module:io.ox/tasks
msgid "in 5 minutes"
msgstr "5 percen belül"

#: apps/io.ox/tasks/util.js:130 module:io.ox/tasks
msgid "in 15 minutes"
msgstr "15 percen belül"

#: apps/io.ox/tasks/util.js:131 module:io.ox/tasks
msgid "in 30 minutes"
msgstr "30 percen belül"

#: apps/io.ox/tasks/util.js:132 module:io.ox/tasks
msgid "in one hour"
msgstr "egy órán belül"

<<<<<<< HEAD
#: apps/io.ox/tasks/util.js:154 module:io.ox/tasks
msgid "tomorrow"
msgstr "holnap"
=======
#. %1$s is usually "Drive Mail" (product name; might be customized)
#: apps/io.ox/mail/actions.js module:io.ox/mail
#, fuzzy
#| msgid "Due %1$s"
msgid "Use %1$s"
msgstr "Határidő: %1$s"
>>>>>>> b5e8fee4

#. reminder date selection
#. %1$s is a weekday, like 'next Monday'
#: apps/io.ox/tasks/util.js:159 module:io.ox/tasks
msgid "next %1$s"
msgstr "következő %1$s"

#: apps/io.ox/tasks/util.js:162 module:io.ox/tasks
msgid "in one week"
msgstr "egy héten belül"

#: apps/io.ox/tasks/util.js:201 module:io.ox/tasks
#: apps/io.ox/tasks/util.js:226
msgid "Original mail"
msgstr "Eredeti levél"

#: apps/io.ox/tasks/util.js:245 module:io.ox/tasks
msgid "Overdue"
msgstr "Lejárt"

#: apps/io.ox/tasks/util.js:364 module:io.ox/tasks
msgid "No priority"
msgstr "Nincs prioritás"

#: apps/io.ox/tasks/util.js:370 module:io.ox/tasks
msgid "Medium priority"
msgstr "Közepes prioritás"

#. %1$s due date of a task
#: apps/io.ox/tasks/view-detail.js:182 module:io.ox/tasks
#, c-format
msgid "Due %1$s"
msgstr "Határidő: %1$s"

#. %1$s reminder date of a task
#: apps/io.ox/tasks/view-detail.js:193 module:io.ox/tasks
#, c-format
msgid "Reminder date %1$s"
msgstr "Emlékeztető dátuma: %1$s"

#. %1$s how much of a task is completed in percent, values from 0-100
#: apps/io.ox/tasks/view-detail.js:202 module:io.ox/tasks
#: apps/io.ox/tasks/view-grid-template.js:89
#, c-format
msgid "Progress %1$s %"
msgstr "Előrehaladás: %1$s %"

#: apps/io.ox/tasks/view-detail.js:253 module:io.ox/tasks
msgid "Could not load attachments for this task."
msgstr "A feladat mellékletei nem tölthetők be."

#. followed by date or time to mark the enddate of a task
#: apps/io.ox/tasks/view-grid-template.js:67 module:io.ox/tasks
msgid "ends:"
msgstr "befejeződik:"

#. message for screenreaders in case selected task has participants
#: apps/io.ox/tasks/view-grid-template.js:73 module:io.ox/tasks
msgid "has participants"
msgstr "vannak résztvevői"

#: apps/io.ox/tasks/view-grid-template.js:80 module:io.ox/tasks
msgid "private"
msgstr "személyes"

#: apps/io.ox/tours/get-started.js:70 module:io.ox/core
msgid "Guided tour for this app"
msgstr "Az alkalmazás bemutatója"

#: apps/io.ox/wizards/upsell.js:72 module:io.ox/wizards
msgid "Upgrade to premium edition"
msgstr "Frissítsen prémiumra"

#: apps/io.ox/wizards/upsell.js:127 module:io.ox/wizards
msgid "Shopping cart"
msgstr "Bevásárlókosár"

#: apps/io.ox/wizards/upsell.js:129 module:io.ox/wizards
msgid "Cart is empty."
msgstr "A kosár üres."

#: apps/io.ox/wizards/upsell.js:172 module:io.ox/wizards
msgid "Review your purchases"
msgstr "Vásárlás áttekintése"

#: apps/io.ox/wizards/upsell.js:199 module:io.ox/wizards
msgid "Total cost"
msgstr "Fizetendő"

#: apps/io.ox/wizards/upsell.js:208 module:io.ox/wizards
msgid "Buy now!"
msgstr "Vegye meg most!"

#: apps/io.ox/wizards/upsell.js:225 module:io.ox/wizards
msgid "Purchase confirmation"
msgstr "Vásárlás jóváhagyása"

#: apps/io.ox/wizards/upsell.js:240 module:io.ox/wizards
msgid "The following products will be activated now:"
msgstr "A következő termékek kerülnek aktiválásra:"

#. Placeholder in furigana field
#: apps/l10n/ja_JP/io.ox/register.js:77 module:l10n/ja_JP
msgid "Furigana for last name"
msgstr "Furigana az utónévhez"

#. Placeholder in furigana field
#: apps/l10n/ja_JP/io.ox/register.js:80 module:l10n/ja_JP
msgid "Furigana for first name"
msgstr "Furigana a vezetéknévhez"

#. Placeholder in furigana field
#: apps/l10n/ja_JP/io.ox/register.js:83 module:l10n/ja_JP
msgid "Furigana for company"
msgstr "Furigana a céghez"

#: apps/plugins/administration/groups/register.js:23 module:io.ox/core
#: apps/plugins/administration/groups/settings/pane.js:113
msgid "Groups"
msgstr "Csoportok"

#: apps/plugins/administration/groups/settings/edit.js:82 module:io.ox/core
msgid "Group name"
msgstr "Csoportnév"

#: apps/plugins/administration/groups/settings/edit.js:92 module:io.ox/core
msgid "Members"
msgstr "Tagok"

#: apps/plugins/administration/groups/settings/edit.js:126 module:io.ox/core
msgid "Edit group"
msgstr "Csoport szerkesztése"

#: apps/plugins/administration/groups/settings/edit.js:126 module:io.ox/core
#: apps/plugins/administration/groups/settings/toolbar.js:84
msgid "Create new group"
msgstr "Új csoport létrehozása"

#: apps/plugins/administration/groups/settings/members.js:81 module:io.ox/core
msgid "Remove member"
msgstr "Tag eltávolítása"

#. %1$s is the user name of the group member
#: apps/plugins/administration/groups/settings/members.js:83 module:io.ox/core
msgid "Remove %1$s"
msgstr "%1$s eltávolítás"

#. %1$d is the number of members
#: apps/plugins/administration/groups/settings/pane.js:141 module:io.ox/core
msgid "%1$d member"
msgid_plural "%1$d members"
msgstr[0] "%1$d tag"
msgstr[1] "%1$d tag"

#. %1$s is the group name
#: apps/plugins/administration/groups/settings/toolbar.js:64 module:io.ox/core
msgid ""
"Do you really want to delete the group \"%1$s\"? This action cannot be "
"undone!"
msgstr "Biztos, hogy törölni szeretné a(z) \"%1$s\" csoportot? Ez a művelet nem vonható vissza."

#: apps/plugins/administration/groups/settings/toolbar.js:66 module:io.ox/core
msgid "Delete group"
msgstr "Csoport törlése"

#: apps/plugins/administration/resources/settings/edit.js:45 module:io.ox/core
msgid "Resource name"
msgstr "Erőforrásnév"

#: apps/plugins/administration/resources/settings/edit.js:55 module:io.ox/core
msgid "Mail address (mandatory)"
msgstr "Levelezési cím (kötelező)"

#: apps/plugins/administration/resources/settings/edit.js:83 module:io.ox/core
msgid "Edit resource"
msgstr "Erőforrás szerkesztése"

#: apps/plugins/administration/resources/settings/edit.js:83 module:io.ox/core
#: apps/plugins/administration/resources/settings/toolbar.js:80
msgid "Create new resource"
msgstr "Új erőforrás létrehozása"

#. %1$s is the resource name
#: apps/plugins/administration/resources/settings/toolbar.js:60
#: module:io.ox/core
msgid ""
"Do you really want to delete the resource \"%1$s\"? This action cannot be "
"undone!"
msgstr "Biztos, hogy törölni szeretné a(z) \"%1$s\" erőforrás? Ez a művelet nem vonható vissza."

#: apps/plugins/administration/resources/settings/toolbar.js:62
#: module:io.ox/core
msgid "Delete resource"
msgstr "Erőforrás törlése"

#. %1$d is current raiting
#. %2$d is the maximum rating
#: apps/plugins/core/feedback/register.js:36 module:io.ox/core
#: apps/plugins/core/feedback/register.js:45
#: apps/plugins/core/feedback/register.js:52
#: apps/plugins/core/feedback/register.js:60
#, c-format
msgid ""
"Rating %1$d of %2$d. Press Enter to confirm or use the left and right "
"arrowkeys to adjust your rating."
msgstr "%1$d / %2$d értékelés megerősítése. Az értékeléshez nyomja meg ez Entert vagy módosítsa a jobb/bal nyíllal."

#: apps/plugins/core/feedback/register.js:56 module:io.ox/core
msgid ""
"Rating %1$d of %2$d confirmed. Use the left and right arrowkeys to adjust "
"your rating."
msgstr "%1$d / %2$d értékelés megerősítése. Az értékelést a jobb/bal nyíllal lehet módosítani."

#: apps/plugins/core/feedback/register.js:138 module:io.ox/core
msgid "Feedback"
msgstr "Visszajelzés"

#: apps/plugins/core/feedback/register.js:139 module:io.ox/core
msgid "Send feedback"
msgstr "Visszajelzés küldése"

#: apps/plugins/core/feedback/register.js:150 module:io.ox/core
msgid "Welcome. Please provide your feedback about this product"
msgstr "Üdvözöljük, kérjük adjon visszajelzést a termékkel kapcsolatban."

#: apps/plugins/core/feedback/register.js:152 module:io.ox/core
msgid "Comments and suggestions"
msgstr "Megjegyzések és javaslatok"

#: apps/plugins/core/feedback/register.js:155 module:io.ox/core
msgid ""
"Please note, that support requests cannot be handled via the feedback-"
"formular. When you have questions or problems please contact our support "
"directly"
msgstr "A támogatási kérdéseket nem ezen keresztül kezeljük. Amennyiben kérdése vagy problémája van, akkor lépjen kapcsolatba közvetlenül a technikai támogatással."

#: apps/plugins/core/feedback/register.js:157 module:io.ox/core
msgid "Your email address will be included when sending this feedback"
msgstr "A visszajelzés elküldésekor az e-mail címe is csatolva lesz"

#: apps/plugins/core/feedback/register.js:163 module:io.ox/core
msgid "Thank you for your feedback"
msgstr "Köszönjük a visszajelzést"

#: apps/plugins/core/feedback/register.js:189 module:io.ox/core
msgid "Give feedback"
msgstr "Adjon visszajelzést"

#: apps/plugins/halo/appointments/register.js:38 module:plugins/halo
msgid "Shared Appointments"
msgstr "Megosztott találkozók"

#: apps/plugins/halo/mail/register.js:41 module:plugins/halo
msgid "Recent conversations"
msgstr "Legutóbbi társalgások"

#: apps/plugins/halo/mail/register.js:60 module:plugins/halo
msgid "Received mails"
msgstr "Kapott levelek"

#: apps/plugins/halo/mail/register.js:62 module:plugins/halo
msgid "Cannot find any messages this contact sent to you."
msgstr "Nem találhatók a partner által küldött üzenetek."

#: apps/plugins/halo/mail/register.js:68 module:plugins/halo
msgid "Sent mails"
msgstr "Elküldött levelek"

#: apps/plugins/halo/mail/register.js:70 module:plugins/halo
msgid "Cannot find any messages you sent to this contact."
msgstr "Nem találhatók a partnernek küldött üzenetek."

#: apps/plugins/halo/xing/register.js:30 module:plugins/portal
#: apps/plugins/portal/xing/register.js:44
#: apps/plugins/portal/xing/register.js:47 apps/plugins/xing/main.js:26
msgid "XING"
msgstr "XING"

#. what follows is a set of job/status descriptions used by XING
#: apps/plugins/halo/xing/register.js:33 module:plugins/portal
msgid "Entrepreneur"
msgstr "Vállalkozó"

#: apps/plugins/halo/xing/register.js:34 module:plugins/portal
msgid "Freelancer"
msgstr "Szabadúszó"

#: apps/plugins/halo/xing/register.js:35 module:plugins/portal
msgid "Employee"
msgstr "Alkalmazott"

#: apps/plugins/halo/xing/register.js:36 module:plugins/portal
msgid "Executive"
msgstr "Igazgató"

#: apps/plugins/halo/xing/register.js:37 module:plugins/portal
msgid "Recruiter"
msgstr "Személyzetis"

#: apps/plugins/halo/xing/register.js:38 module:plugins/portal
msgid "Public servant"
msgstr "Közszolga"

#: apps/plugins/halo/xing/register.js:39 module:plugins/portal
msgid "Student"
msgstr "Diák"

#: apps/plugins/halo/xing/register.js:40 module:plugins/portal
msgid "Unemployed"
msgstr "Munkanélküli"

#: apps/plugins/halo/xing/register.js:41 module:plugins/portal
msgid "Retired"
msgstr "Nyugdíjas"

#: apps/plugins/halo/xing/register.js:73 module:plugins/portal
msgid ""
"You are not directly linked to %s. Here are people who are linked to %s:"
msgstr "Nincs közvetlenül ehhez kapcsolva: %s. A következő emberek vannak ehhez kapcsolva: %s:"

#: apps/plugins/halo/xing/register.js:97 module:plugins/portal
msgid "Your shared contacts:"
msgstr "Megosztott névjegyei:"

#: apps/plugins/halo/xing/register.js:160 module:plugins/portal
msgid "Private address"
msgstr "Magáncím"

#. %1$s is the employee position or status, e.g. student
#. %2$s is the employer name, e.g. University of Meinerzhagen-Valbert
#: apps/plugins/halo/xing/register.js:176 module:plugins/portal
msgid "%1$s at %2$s"
msgstr "%1$s itt: %2$s"

#: apps/plugins/halo/xing/register.js:186 module:plugins/portal
msgid "Employment"
msgstr "Munkaviszony"

#: apps/plugins/halo/xing/register.js:240 module:plugins/portal
msgid "Sorry, could not connect to %s right now."
msgstr "Elnézést, most nem lehet kapcsolódni ehhez: %s."

#: apps/plugins/halo/xing/register.js:264 module:plugins/portal
msgid "Sorry, there is no data available for you on %s."
msgstr "Elnézést, jelenleg nincs elérhető adat ezen: %s."

#. %1$s is the name of the platform
#. %2$s is an the "add to home" icon
#. %3$s and %4$s are markers for bold text.
#. The words "Home Screen" may not be translated or should match the
#. string used on an iPhone using the "add to homescreen" function for weblinks
#: apps/plugins/mobile/addToHomescreen/register.js:73
#: module:plugins/mobile/addToHomescreen/i18n
msgid ""
"Install this web app on your %1$s: Tap %2$s and then %3$s'Add to Home "
"Screen'%4$s"
msgstr "Ezen webapp telepítéséhez %1$s eszközére: koppintson ide: %2$s, majd a %3$s„Kezdőképernyőhöz adás”%4$s gombra"

#. %1$s Appointment title
#. %2$s Appointment date
#. %3$s Appointment time
#. %4$s Appointment location
#. %5$s Appointment Organizer
#: apps/plugins/notifications/calendar/register.js:120
#: module:plugins/notifications
#, c-format
msgid "%1$s %2$s %3$s %4$s %5$s."
msgstr "%1$s %2$s %3$s %4$s %5$s."

#: apps/plugins/notifications/calendar/register.js:135
#: module:plugins/notifications
msgid "Accept / Decline"
msgstr "Elfogadás/visszautasítás"

#: apps/plugins/notifications/calendar/register.js:139
#: module:plugins/notifications
#: apps/plugins/notifications/tasks/register.js:316
msgid "Accept invitation"
msgstr "Meghívó elfogadása"

#: apps/plugins/notifications/calendar/register.js:156
#: module:plugins/notifications
msgctxt "in"
msgid "in %d minute"
msgid_plural "in %d minutes"
msgstr[0] "%d perc múlva"
msgstr[1] "%d perc múlva"

#. Reminders (notifications) about appointments
#: apps/plugins/notifications/calendar/register.js:194
#: module:plugins/notifications
msgid "Appointment reminders"
msgstr "Találkozóemlékeztetők"

#. Title of generic desktop notification about new reminders for appointments
#: apps/plugins/notifications/calendar/register.js:202
#: module:plugins/notifications
msgid "New appointment reminders"
msgstr "Új találkozóemlékeztetők"

#. Body text of generic desktop notification about new reminders for appointments
#: apps/plugins/notifications/calendar/register.js:204
#: module:plugins/notifications
msgid "You have new appointment reminders"
msgstr "Új találkozóemlékeztetők érkeztek"

#. Title of the desktop notification about new reminder for a specific appointment
#: apps/plugins/notifications/calendar/register.js:214
#: module:plugins/notifications
msgid "New appointment reminder"
msgstr "Új találkozóemlékeztető"

#. Reminders (notifications) about appointments
#: apps/plugins/notifications/calendar/register.js:220
#: module:plugins/notifications
msgid "Hide all appointment reminders."
msgstr "Összes találkozóemlékeztető elrejtése."

#. Invitations (notifications) about appointments
#: apps/plugins/notifications/calendar/register.js:246
#: module:plugins/notifications
msgid "Appointment invitations"
msgstr "Találkozómeghívók"

#. Title of generic desktop notification about new invitations to appointments
#. Title of the desktop notification about new invitation to a specific appointment
#: apps/plugins/notifications/calendar/register.js:254
#: module:plugins/notifications
#: apps/plugins/notifications/calendar/register.js:266
msgid "New appointment invitation"
msgstr "Új találkozómeghívó"

#. Body text of generic desktop notification about new invitations to appointments
#: apps/plugins/notifications/calendar/register.js:256
#: module:plugins/notifications
msgid "You have new appointment invitations"
msgstr "Új találkozómeghívásai érkeztek"

#. Invitations (notifications) about appointments
#: apps/plugins/notifications/calendar/register.js:272
#: module:plugins/notifications
msgid "Hide all appointment invitations."
msgstr "Összes találkozókra küldött meghívó elrejtése."

#. %1$d number of notifications
#: apps/plugins/notifications/mail/register.js:58 module:plugins/notifications
msgid "%1$d unread mails"
msgstr "%1$d olvasatlan üzenete van"

#: apps/plugins/notifications/mail/register.js:100
#: module:plugins/notifications
msgid "New mails"
msgstr "Új levelek"

#: apps/plugins/notifications/mail/register.js:101
#: module:plugins/notifications
msgid "You have new mail"
msgstr "Új üzenete érkezett"

#. %1$s mail sender
#. %2$s mail subject
#: apps/plugins/notifications/mail/register.js:110
#: module:plugins/notifications
#, c-format
msgid "Mail from %1$s, %2$s"
msgstr "Levél innen: %1$s %2$s"

#: apps/plugins/notifications/mail/register.js:112
#: module:plugins/notifications
msgid "New mail"
msgstr "Új levél"

#. %1$s task title
#. %2$s task end date
#: apps/plugins/notifications/tasks/register.js:58
#: module:plugins/notifications
#, c-format
msgid "%1$s %2$s."
msgstr "%1$s %2$s."

#: apps/plugins/notifications/tasks/register.js:106
#: module:plugins/notifications
msgid "Overdue Tasks"
msgstr "Lejárt határidejű feladatok"

#: apps/plugins/notifications/tasks/register.js:113
#: module:plugins/notifications
msgid "New overdue tasks"
msgstr "Új lejárt határidejű feladatok"

#: apps/plugins/notifications/tasks/register.js:114
#: module:plugins/notifications
msgid "You have overdue tasks"
msgstr "Lejárt határidejű feladatai vannak"

#: apps/plugins/notifications/tasks/register.js:122
#: module:plugins/notifications
msgid "New overdue task"
msgstr "Új lejárt határidejű feladat"

#: apps/plugins/notifications/tasks/register.js:127
#: module:plugins/notifications
msgid "Hide all notifications for overdue tasks."
msgstr "Összes lejárt feladatról szóló értesítés elrejtése."

#. Reminders (notifications) about tasks
#: apps/plugins/notifications/tasks/register.js:195
#: module:plugins/notifications
msgid "Task reminders"
msgstr "Feladatemlékeztetők"

#. Title for a generic desktop notification about new reminders for tasks
#: apps/plugins/notifications/tasks/register.js:203
#: module:plugins/notifications
msgid "New task reminders"
msgstr "Új feladatemlékeztetők"

#. Content for a generic desktop notification about new reminders for tasks
#: apps/plugins/notifications/tasks/register.js:205
#: module:plugins/notifications
msgid "You have new task reminders"
msgstr "Feladatemlékeztetői vannak"

#. Title for a desktop notification about a new reminder for a specific task
#: apps/plugins/notifications/tasks/register.js:214
#: module:plugins/notifications
msgid "New task reminder"
msgstr "Új feladatemlékeztető"

#. Reminders (notifications) about tasks
#: apps/plugins/notifications/tasks/register.js:220
#: module:plugins/notifications
msgid "Hide all task reminders."
msgstr "Összes feladatemlékeztető elrejtéséhez."

#: apps/plugins/notifications/tasks/register.js:312
#: module:plugins/notifications
msgid "Accept/Decline"
msgstr "Elfogadás/visszautasítás"

#. Inviations (notifications) to tasks
#: apps/plugins/notifications/tasks/register.js:341
#: module:plugins/notifications
msgid "Task invitations"
msgstr "Feladatmeghívók"

#. Title for a generic desktop notification about new invitations to tasks
#: apps/plugins/notifications/tasks/register.js:349
#: module:plugins/notifications
msgid "New task invitations"
msgstr "Új feladatmeghívók"

#. Content for a generic desktop notification about new invitations to tasks
#: apps/plugins/notifications/tasks/register.js:351
#: module:plugins/notifications
msgid "You have new task invitations"
msgstr "Új feladatmeghívói vannak"

#. Title for a desktop notification about a new invitation to a specific task
#: apps/plugins/notifications/tasks/register.js:360
#: module:plugins/notifications
msgid "New task invitation"
msgstr "Új feladatmeghívó"

#. Inviations (notifications) to tasks
#: apps/plugins/notifications/tasks/register.js:366
#: module:plugins/notifications
msgid "Hide all task invitations."
msgstr "Összes feladatmeghívó elrejtése."

#: apps/plugins/portal/birthdays/register.js:47 module:plugins/portal
#: apps/plugins/portal/birthdays/register.js:133
#: apps/plugins/portal/birthdays/register.js:208
msgid "Birthdays"
msgstr "Születésnapok"

#: apps/plugins/portal/birthdays/register.js:76 module:plugins/portal
msgid "Press [enter] to jump to complete list of Birthdays."
msgstr "Nyomja meg az [enter]-t a születésnapok teljes listájára ugráshoz."

#: apps/plugins/portal/birthdays/register.js:89 module:plugins/portal
#: apps/plugins/portal/birthdays/register.js:138
msgid "No birthdays within the next %1$d weeks"
msgstr "Nincsenek születésnapok a következő %1$d héten"

#: apps/plugins/portal/birthdays/register.js:146 module:plugins/portal
msgid "External link"
msgstr "Külső hivatkozás"

#: apps/plugins/portal/birthdays/register.js:146 module:plugins/portal
msgid "Buy a gift"
msgstr "Ajándék vásárlása"

#: apps/plugins/portal/birthdays/register.js:171 module:plugins/portal
msgid "In %1$d days"
msgstr "%1$d nap múlva"

#: apps/plugins/portal/calendar/register.js:27 module:plugins/portal
#: apps/plugins/portal/calendar/register.js:129
msgid "Appointments"
msgstr "Találkozók"

#: apps/plugins/portal/calendar/register.js:60 module:plugins/portal
#: apps/plugins/portal/calendar/register.js:85
msgid "You don't have any appointments in the near future."
msgstr "A közeljövőben nincsenek találkozói."

#. button label within the client-onboarding widget
#. button opens the wizard to configure your device
#: apps/plugins/portal/client-onboarding/register.js:74 module:plugins/portal
msgid "Connect"
msgstr "Csatlakozás"

#: apps/plugins/portal/flickr/register.js:56 module:plugins/portal
msgid "Could not load data"
msgstr "Az adatok nem tölthetők be"

#: apps/plugins/portal/flickr/register.js:106 module:plugins/portal
msgid "Press [enter] to jump to the flicker stream."
msgstr "Nyomja meg az [enter]-t a Flickr folyamra ugráshoz."

#: apps/plugins/portal/flickr/register.js:185 module:plugins/portal
#: apps/plugins/portal/flickr/register.js:190
msgid "Cannot find user with given name."
msgstr "Nem található a megadott nevű felhasználó."

#: apps/plugins/portal/flickr/register.js:205 module:plugins/portal
msgid "flickr.photos.search"
msgstr "flickr.photos.search"

#: apps/plugins/portal/flickr/register.js:206 module:plugins/portal
msgid "flickr.people.getPublicPhotos"
msgstr "flickr.people.getPublicPhotos"

#: apps/plugins/portal/flickr/register.js:211 module:plugins/portal
msgid "Edit Flickr photo stream"
msgstr "Flickr fotófolyam szerkesztése"

#: apps/plugins/portal/flickr/register.js:264 module:plugins/portal
msgid "Please enter a search query"
msgstr "Adjon meg egy keresőkifejezést"

#: apps/plugins/portal/flickr/register.js:268 module:plugins/portal
msgid "Please enter a description"
msgstr "Adjon meg egy leírást"

#: apps/plugins/portal/flickr/register.js:290 module:plugins/portal
msgid "Flickr"
msgstr "Flickr"

#: apps/plugins/portal/helloworld/register.js:71 module:plugins/portal
msgid "Hello World"
msgstr "Szia világ!"

#: apps/plugins/portal/linkedIn/register.js:102 module:plugins/portal
msgid "Recent activities"
msgstr "Legutóbbi tevékenységek"

#: apps/plugins/portal/linkedIn/register.js:126 module:plugins/portal
msgid "%1$s is now connected with %2$s"
msgstr "%1$s össze van kötve ezzel: %2$s"

#: apps/plugins/portal/linkedIn/register.js:152 module:plugins/portal
msgid "%1$s is a new contact"
msgstr "%1$s egy új kapcsolat"

#: apps/plugins/portal/linkedIn/register.js:164 module:plugins/portal
msgid "LinkedIn reported an error:"
msgstr "A LinkedIn hibát jelzett:"

#: apps/plugins/portal/linkedIn/register.js:170 module:plugins/portal
#: apps/plugins/portal/twitter/register.js:231
msgid "Click to authorize your account again"
msgstr "Kattintson a fiók ismételt felhatalmazásához"

#: apps/plugins/portal/linkedIn/register.js:172 module:plugins/portal
#: apps/plugins/portal/twitter/register.js:233
msgid "You have reauthorized this %s account."
msgstr "Újra felhatalmazta ezt a %s fiókot."

#: apps/plugins/portal/linkedIn/register.js:174 module:plugins/portal
#: apps/plugins/portal/twitter/register.js:235
msgid "Something went wrong reauthorizing the %s account."
msgstr "Hiba történt a %s fiók újra felhatalmazásakor."

#: apps/plugins/portal/linkedIn/register.js:181 module:plugins/portal
msgid ""
"Sorry, we cannot help you here. Your provider needs to obtain a key from "
"LinkedIn with the permission to do read messages."
msgstr "Elnézést, nem tudunk segíteni. A szolgáltatónak be kell szereznie egy kulcsot a LinkedIntől, amely engedélyezi az üzenetek olvasását."

#: apps/plugins/portal/linkedIn/register.js:217 module:plugins/portal
#: apps/plugins/portal/linkedIn/register.js:390
msgid "LinkedIn"
msgstr "LinkedIn"

#: apps/plugins/portal/linkedIn/register.js:268 module:plugins/portal
msgid "Press [enter] to jump to the linkedin stream."
msgstr "Nyomja meg az [enter]-t a LinkedIn folyamra ugráshoz."

#: apps/plugins/portal/linkedIn/register.js:287 module:plugins/portal
msgid "You have no new messages"
msgstr "Nincsenek új üzenetei"

#: apps/plugins/portal/linkedIn/register.js:311 module:plugins/portal
msgid "There were not activities in your network"
msgstr "Nem volt tevékenység a hálózatában"

#: apps/plugins/portal/linkedIn/register.js:325 module:plugins/portal
msgid "LinkedIn Network Updates"
msgstr "LinkedIn hálózat frissítései"

#: apps/plugins/portal/linkedIn/register.js:330 module:plugins/portal
msgid "Your messages"
msgstr "Üzenetei"

#: apps/plugins/portal/linkedIn/register.js:383 module:plugins/portal
#: apps/plugins/portal/twitter/register.js:392
msgid "Add your account"
msgstr "Fiók hozzáadása"

#: apps/plugins/portal/mail/register.js:98 module:plugins/portal
msgid "No mails in your inbox"
msgstr "Nincsenek levelek Beérkezett üzenetek mappában"

#: apps/plugins/portal/mail/register.js:190 module:plugins/portal
msgid "You have no unread messages"
msgstr "Nincsenek olvasatlan üzenetei"

#: apps/plugins/portal/mail/register.js:192 module:plugins/portal
msgid "You have 1 unread message"
msgstr "1 olvasatlan üzenete van"

#: apps/plugins/portal/mail/register.js:194 module:plugins/portal
msgid "You have %1$d unread messages"
msgstr "%1$d olvasatlan üzenete van"

#: apps/plugins/portal/oxdriveclients/register.js:35 module:plugins/portal
msgid "your platform"
msgstr "az Ön rendszere"

#: apps/plugins/portal/oxdriveclients/register.js:78 module:plugins/portal
msgid "Download %s"
msgstr "%s letöltése"

#: apps/plugins/portal/oxdriveclients/register.js:87 module:plugins/portal
msgid "Download %s via the OX Updater"
msgstr "%s letöltése az OX Updateren keresztül"

#: apps/plugins/portal/oxdriveclients/register.js:101 module:plugins/portal
#: apps/plugins/portal/oxdriveclients/register.js:153
msgid "Get %s"
msgstr "%s beszerzése"

#: apps/plugins/portal/oxdriveclients/register.js:106 module:plugins/portal
msgid "Download %s for %s now"
msgstr "%s letöltése ehhez: %s"

#: apps/plugins/portal/oxdriveclients/register.js:107 module:plugins/portal
msgid ""
"The %s client lets you store and share your photos, files, documents and "
"videos, anytime, anywhere. Access any file you save to %s from all your "
"computers, iPhone, iPad or from within %s itself."
msgstr "A(z) %s kliens lehetővé teszi fényképei, fájljai, dokumentumai és videói tárolását és megosztását bármikor, bárhol. Érje el a(z) %s területre mentett bármelyik fájlt, bármelyik számítógépéről, iPhone, iPad készülékéről vagy közvetlenül a(z) %s használatával."

#: apps/plugins/portal/oxdriveclients/register.js:143 module:plugins/portal
msgid "%s is also available for other platforms:"
msgstr "a(z) %s elérhető ás platformon is:"

#: apps/plugins/portal/quota/register.js:40 module:plugins/portal
msgid "File quota"
msgstr "Fájlkvóta"

#: apps/plugins/portal/quota/register.js:59 module:plugins/portal
msgid "Mail count quota"
msgstr "Levélszámkvóta"

#: apps/plugins/portal/quota/register.js:94 module:plugins/portal
#: apps/plugins/portal/quota/register.js:107
msgid "Quota"
msgstr "Kvóta"

#: apps/plugins/portal/recentfiles/register.js:33 module:plugins/portal
msgid "Recently changed files"
msgstr "Nemrégen módosított fájlok"

#: apps/plugins/portal/recentfiles/register.js:33 module:plugins/portal
msgid "My latest files"
msgstr "Legutóbbi fájlok"

#: apps/plugins/portal/recentfiles/register.js:69 module:plugins/portal
#: apps/plugins/portal/recentfiles/register.js:90
msgid "No files have been changed recently"
msgstr "Mostanság nem változott egyik fájl sem"

#: apps/plugins/portal/recentfiles/register.js:71 module:plugins/portal
msgid "1 file has been changed recently"
msgstr "1 fájl változott mostanság"

#: apps/plugins/portal/recentfiles/register.js:73 module:plugins/portal
msgid "%1$d files has been changed recently"
msgstr "%1$d fájl változott mostanság"

#: apps/plugins/portal/reddit/register.js:109 module:io.ox/portal
#: apps/plugins/portal/reddit/register.js:138
msgid "No title."
msgstr "Nincs cím."

#: apps/plugins/portal/reddit/register.js:170 module:io.ox/portal
msgid "Comments"
msgstr "Megjegyzések"

#: apps/plugins/portal/rss/register.js:30 module:io.ox/portal
#: apps/plugins/portal/rss/register.js:60
#: apps/plugins/portal/rss/register.js:202
msgid "RSS Feed"
msgstr "RSS hírforrás"

#: apps/plugins/portal/rss/register.js:70 module:io.ox/portal
msgid "Press [enter] to jump to the rss stream."
msgstr "Nyomja meg az [enter]-t az RSS folyamra ugráshoz."

#: apps/plugins/portal/rss/register.js:73 module:io.ox/portal
msgid "No RSS feeds found."
msgstr "Nem találhatók RSS hírforrások."

#: apps/plugins/portal/rss/register.js:140 module:io.ox/portal
msgid "RSS Feeds"
msgstr "RSS hírforrások"

#: apps/plugins/portal/rss/register.js:175 module:io.ox/portal
msgid "Please enter a feed URL."
msgstr "Adjon meg egy hírforrás URL-t."

#: apps/plugins/portal/tasks/register.js:60 module:plugins/portal
#: apps/plugins/portal/tasks/register.js:98
msgid "You don't have any tasks that are either due soon or overdue."
msgstr "Nincsenek hamarosan esedékes vagy lejárt feladatai."

#. Due on date
#: apps/plugins/portal/tasks/register.js:70 module:plugins/portal
#: apps/plugins/portal/tasks/register.js:113
msgid "Due on %1$s"
msgstr "Határidő: %1$s"

#: apps/plugins/portal/tumblr/register.js:95 module:io.ox/portal
#: apps/plugins/portal/tumblr/register.js:116
msgid "Press [enter] to jump to the tumblr feed."
msgstr "Nyomja meg az [enter]-t a Tumblr folyamra ugráshoz."

#: apps/plugins/portal/tumblr/register.js:186 module:io.ox/portal
msgid "Read article on tumblr.com"
msgstr "Cikk olvasása a tumblr.com-on"

#: apps/plugins/portal/tumblr/register.js:189 module:io.ox/portal
msgid "Open external link"
msgstr "Külső hivatkozás megnyitása"

#: apps/plugins/portal/tumblr/register.js:239 module:io.ox/portal
msgid "Edit Tumblr feed"
msgstr "Tumblr hírforrás szerkesztése"

#: apps/plugins/portal/tumblr/register.js:244 module:io.ox/portal
msgid "Feed URL"
msgstr "Forrás URL"

#: apps/plugins/portal/tumblr/register.js:285 module:io.ox/portal
msgid "Please enter an blog url."
msgstr "Adjon meg egy blog URL-t."

#: apps/plugins/portal/tumblr/register.js:288 module:io.ox/portal
msgid "Please enter a description."
msgstr "Adjon meg egy leírást."

#: apps/plugins/portal/tumblr/register.js:301 module:io.ox/portal
#: apps/plugins/portal/tumblr/register.js:306
msgid "Unknown error while checking tumblr-blog."
msgstr "Ismeretlen hiba a tumblr blog ellenőrzésekor."

#: apps/plugins/portal/tumblr/register.js:331 module:io.ox/portal
msgid "Tumblr"
msgstr "Tumblr"

#: apps/plugins/portal/twitter/register.js:128 module:plugins/portal
msgid ""
"This widget is currently offline because the twitter rate limit exceeded."
msgstr "Ez a widget ki van kapcsolva, mert a Twitter gyorsasági korlátja túl lett lépve."

#: apps/plugins/portal/twitter/register.js:164 module:plugins/portal
#: apps/plugins/portal/twitter/util.js:102
#: apps/plugins/portal/twitter/util.js:141
#: apps/plugins/portal/twitter/util.js:250
#: apps/plugins/portal/twitter/util.js:377
#: apps/plugins/portal/twitter/util.js:420
msgid "An internal error occurred"
msgstr "Belső hiba történt"

#: apps/plugins/portal/twitter/register.js:193 module:plugins/portal
msgid "Could not load new Tweets."
msgstr "Nem tölthetők be az új tweetek."

#: apps/plugins/portal/twitter/register.js:201 module:plugins/portal
msgid "No Tweets yet."
msgstr "Még nincsenek tweetek."

#: apps/plugins/portal/twitter/register.js:206 module:plugins/portal
msgid "Twitter reported the following errors:"
msgstr "A Twitter a következő hibákat jelezte:"

#: apps/plugins/portal/twitter/register.js:239 module:plugins/portal
msgid "Click to retry later."
msgstr "Kattintson a későbbi újrapróbálkozáshoz."

#: apps/plugins/portal/twitter/register.js:241 module:plugins/portal
msgid "Click to retry"
msgstr "Kattintson az újrapróbálkozáshoz"

#: apps/plugins/portal/twitter/register.js:257 module:plugins/portal
#: apps/plugins/portal/twitter/register.js:284
#: apps/plugins/portal/twitter/register.js:399
msgid "Twitter"
msgstr "Twitter"

#: apps/plugins/portal/twitter/register.js:312 module:plugins/portal
msgid "Press [enter] to jump to the twitter feed."
msgstr "Nyomja meg az [enter]-t a Twitter folyamra ugráshoz."

#: apps/plugins/portal/twitter/util.js:88 module:plugins/portal
#: apps/plugins/portal/twitter/util.js:204
msgid "Favorited"
msgstr "Kedvenc"

#: apps/plugins/portal/twitter/util.js:93 module:plugins/portal
#: apps/plugins/portal/twitter/util.js:283
msgid "Favorite"
msgstr "Kedvenc"

#: apps/plugins/portal/twitter/util.js:110 module:plugins/portal
msgid "Retweet this to your followers?"
msgstr "Újracsiripeli ezt a követőinek?"

#: apps/plugins/portal/twitter/util.js:119 module:plugins/portal
#: apps/plugins/portal/twitter/util.js:231
#: apps/plugins/portal/twitter/util.js:243
msgid "Retweet"
msgstr "Újracsiripelés"

#: apps/plugins/portal/twitter/util.js:132 module:plugins/portal
#: apps/plugins/portal/twitter/util.js:207
msgid "Retweeted"
msgstr "Újracsiripelte"

#: apps/plugins/portal/twitter/util.js:156 module:plugins/portal
msgid "Retweeted by %s"
msgstr "%s újracsiripelte"

#. twitter: Follow this person
#: apps/plugins/portal/twitter/util.js:316 module:plugins/portal
msgid "Follow"
msgstr "Követés"

#. twitter: Stop following this person
#: apps/plugins/portal/twitter/util.js:325 module:plugins/portal
msgid "Unfollow"
msgstr "Követés befejezése"

#. twitter: already following this person
#: apps/plugins/portal/twitter/util.js:333 module:plugins/portal
msgid "Following"
msgstr "Követés"

#: apps/plugins/portal/twitter/util.js:392 module:plugins/portal
msgid "Are you sure you want to delete this Tweet?"
msgstr "Biztos, hogy törölni szeretné ezt a tweetet?"

#: apps/plugins/portal/upsell/register.js:25 module:plugins/portal
msgid "Upgrade your account"
msgstr "Felhasználó fiók frissítése"

#: apps/plugins/portal/userSettings/register.js:56 module:io.ox/core
msgid "Password strength: Too short"
msgstr "Jelszó erőssége: túl rövid"

#: apps/plugins/portal/userSettings/register.js:57 module:io.ox/core
msgid "Password strength: Wrong length"
msgstr "Jelszó erőssége: nem megfelelő hosszúságú"

#: apps/plugins/portal/userSettings/register.js:58 module:io.ox/core
msgid "Password strength: Very weak"
msgstr "Jelszó erőssége: nagyon gyenge"

#: apps/plugins/portal/userSettings/register.js:59 module:io.ox/core
msgid "Password strength: Weak"
msgstr "Jelszó erőssége: gyenge"

#: apps/plugins/portal/userSettings/register.js:60 module:io.ox/core
msgid "Password strength: Good"
msgstr "Jelszó erőssége: jó"

#: apps/plugins/portal/userSettings/register.js:61 module:io.ox/core
msgid "Password strength: Strong"
msgstr "Jelszó erőssége: erős"

#: apps/plugins/portal/userSettings/register.js:62 module:io.ox/core
msgid "Password strength: Very strong"
msgstr "Jelszó erőssége: nagyon erős"

#: apps/plugins/portal/userSettings/register.js:63 module:io.ox/core
msgid "Password strength: Legendary!"
msgstr "Jelszó erőssége: legendás"

#. %1$s are some example characters
#: apps/plugins/portal/userSettings/register.js:71 module:io.ox/core
#, c-format
msgid ""
"Your password is more secure if it also contains capital letters, numbers, "
"and special characters like %1$s"
msgstr "Jelszava biztonságosabb, ha nagybetűket, számokat, és speciális karaktereket is tartalmaz, mint például: %1$s"

#. %1$s is the minimum password length
#. %2$s is the maximum password length
#: apps/plugins/portal/userSettings/register.js:76 module:io.ox/core
#, c-format
msgid "Password length must be between %1$d and %2$d characters."
msgstr "A jelszó hosszának %1$d és %2$d karakter között kell lennie."

#. %1$s is the minimum password length
#: apps/plugins/portal/userSettings/register.js:80 module:io.ox/core
#, c-format
msgid "Minimum password length is %1$d."
msgstr "A jelszó minimális hossza: %1$d."

#: apps/plugins/portal/userSettings/register.js:93 module:io.ox/core
msgid "Your current password"
msgstr "A jelenlegi jelszava"

#: apps/plugins/portal/userSettings/register.js:95 module:io.ox/core
msgid "New password"
msgstr "Új jelszó"

#: apps/plugins/portal/userSettings/register.js:97 module:io.ox/core
msgid "Repeat new password"
msgstr "Új jelszó ismét"

#: apps/plugins/portal/userSettings/register.js:103 module:io.ox/core
msgid ""
"If you change the password, you will be signed out. Please ensure that "
"everything is closed and saved."
msgstr "Ha megváltoztatja a jelszót, ki lesz jelentkeztetve. Győződjön meg róla, hogy mindent bezárt és elmentett."

#: apps/plugins/portal/userSettings/register.js:110 module:io.ox/core
msgid "Change password and sign out"
msgstr "Jelszó megváltoztatása és kilépés"

#: apps/plugins/portal/userSettings/register.js:143 module:io.ox/core
msgid "The two newly entered passwords do not match."
msgstr "A megadott két jelszó nem egyezik."

#: apps/plugins/portal/userSettings/register.js:208 module:io.ox/core
#: apps/plugins/portal/userSettings/register.js:234
msgid "User data"
msgstr "Felhasználói adatok"

#: apps/plugins/portal/userSettings/register.js:226 module:io.ox/core
msgid "My password"
msgstr "A jelszavam"

#: apps/plugins/portal/xing/actions.js:55 module:plugins/portal
#: apps/plugins/portal/xing/actions.js:159
#: apps/plugins/portal/xing/actions.js:198
msgid "There was a problem with XING, the error message was: \"%s\""
msgstr "Probléma a XING-gel. A hibaüzenet: „%s”"

#: apps/plugins/portal/xing/actions.js:60 module:plugins/portal
msgid "Comment has been successfully posted on XING"
msgstr "A hozzászólás sikeresen beküldve a XING-re"

#: apps/plugins/portal/xing/actions.js:72 module:plugins/portal
msgid "Submit comment"
msgstr "Megjegyzés beküldése"

#: apps/plugins/portal/xing/actions.js:98 module:plugins/portal
msgid "The activity has been deleted successfully"
msgstr "A tevékenység sikeresen törölve"

#: apps/plugins/portal/xing/actions.js:101 module:plugins/portal
msgid "The comment has been deleted successfully"
msgstr "A megjegyzés sikeresen törölve"

#: apps/plugins/portal/xing/actions.js:107 module:plugins/portal
msgid "There was a problem with XING. The error message was: \"%s\""
msgstr "Probléma a XING-gel. A hibaüzenet: „%s”"

#. As on Facebook, XING allows a stop pointing out they liked a comment. An 'undo' for the like action, if you will.
#: apps/plugins/portal/xing/actions.js:147 module:plugins/portal
msgid "Un-liked comment"
msgstr "A megjegyzés kedvelése törölve"

#. As on Facebook, XING allows a user to point out that they like a comment
#: apps/plugins/portal/xing/actions.js:155 module:plugins/portal
msgid "Liked comment"
msgstr "Kedvelt megjegyzés"

#: apps/plugins/portal/xing/actions.js:170 module:plugins/portal
msgid "Un-like"
msgstr "Mégsem kedvelem"

#: apps/plugins/portal/xing/actions.js:175 module:plugins/portal
msgid "Like"
msgstr "Kedvelem"

#: apps/plugins/portal/xing/actions.js:201 module:plugins/portal
msgid "Shared activity"
msgstr "Megosztott tevékenység"

#: apps/plugins/portal/xing/activities.js:77 module:plugins/portal
msgid "%1$s recommends this link:"
msgstr "%1$s ajánlotta ezt a hivatkozást:"

#: apps/plugins/portal/xing/activities.js:98 module:plugins/portal
msgid "%1$s posted a link:"
msgstr "%1$s beküldött egy hivatkozást:"

#. We do not know the gender of the user and therefore, it is impossible to write e.g. '%1$s changed her status'.
#. But you could use '%1$s changes his/her status' depending on the language.
#. %1$s the name of the user which changed his/her status
#: apps/plugins/portal/xing/activities.js:122 module:plugins/portal
msgid "%1$s changed the status:"
msgstr "%1$s megváltoztatta az állapotát:"

#: apps/plugins/portal/xing/activities.js:140 module:plugins/portal
msgid "%1$s has a new contact:"
msgstr "%1$s új kapcsolattal rendelkezik:"

#: apps/plugins/portal/xing/activities.js:153 module:plugins/portal
msgid "%1$s has new contacts:"
msgstr "%1$s új kapcsolatokkal rendelkezik:"

#: apps/plugins/portal/xing/activities.js:170 module:plugins/portal
msgid "%1$s posted a new activity:"
msgstr "%1$s beküldött egy új tevékenységet:"

#. We do not know the gender of the user and therefore, it is impossible to write e.g. '%1$s changed her profile:'.
#. But you could use '%1$s changes his/her profile:' depending on the language.
#. %1$s the name of the user which changed his/her profile
#: apps/plugins/portal/xing/activities.js:190 module:plugins/portal
msgid "%1$s updated the profile:"
msgstr "%1$s frissítette profilját:"

#: apps/plugins/portal/xing/activities.js:206 module:plugins/portal
msgid "%1$s updated their profile:"
msgstr "%1$s frissítette profilját:"

#: apps/plugins/portal/xing/register.js:54 module:plugins/portal
msgid "Successfully reauthorized your %s account"
msgstr "Sikeresen hitelesítette %s fiókját"

#: apps/plugins/portal/xing/register.js:57 module:plugins/portal
#: apps/plugins/portal/xing/register.js:126 apps/plugins/xing/main.js:71
#: apps/plugins/xing/main.js:105
msgid "There was a problem with %s. The error message was: \"%s\""
msgstr "Probléma ezzel: %s. A hibaüzenet: „%s”"

#: apps/plugins/portal/xing/register.js:77 module:plugins/portal
msgid ""
"Please select which of the following data we may use to create your %s "
"account:"
msgstr "Válassza ki, a következők közül mely adatait használhatjuk %s fiókjának létrehozásához:"

#: apps/plugins/portal/xing/register.js:80 module:plugins/portal
msgid "Mail address"
msgstr "Levelezési cím"

#: apps/plugins/portal/xing/register.js:132 module:plugins/portal
msgid ""
"Please check your inbox for a confirmation email.\n"
"\n"
"Follow the instructions in the email and then return to the widget to "
"complete account setup."
msgstr "Keresse meg postafiókjában az ellenőrző levelet.\n\nKövesse az levélben található utmutatást és beállítás befejezéséhez térjen vissza a widgethez."

#: apps/plugins/portal/xing/register.js:155 module:plugins/portal
msgid "Post a status update"
msgstr "Állapotfrissítés küldése"

#: apps/plugins/portal/xing/register.js:166 module:plugins/portal
msgid ""
"Your status update could not be posted on %s. The error message was: \"%s\""
msgstr "Állapotfrissítése nem küldhető be ide: %s. A hibaüzenet: „%s”"

#: apps/plugins/portal/xing/register.js:170 module:plugins/portal
msgid "Your status update has been successfully posted on %s"
msgstr "Állapotfrissítése sikeresen beküldve ide: %s"

#: apps/plugins/portal/xing/register.js:186 module:plugins/portal
#: apps/plugins/portal/xing/register.js:241
msgid "There is no recent activity in your Xing network."
msgstr "Nem volt legutóbbi tevékenység a Xing hálózatában."

#: apps/plugins/portal/xing/register.js:287 module:plugins/portal
msgid ""
"Get news from your XING network delivered to you. Stay in touch and find out "
"about new business opportunities."
msgstr "Önnek küldött hírek a XING-ről. Használja kapcsolattartáshoz és az új üzleti lehetőségek megismeréséhez."

#. %1$s is social media name, e.g. Facebook
#: apps/plugins/portal/xing/register.js:291 module:plugins/portal
msgid "Create new %1$s account"
msgstr "Új %1$s fiók létrehozása"

#: apps/plugins/portal/xing/register.js:328 module:plugins/portal
msgid "Click here to reconnect to your xing account to see activities."
msgstr "Kattintson ide, hogy újrakapcsolódjon a xing felhasználói fiókjához, hogy megtekinthesse tevékenységeit."

#: apps/plugins/portal/xing/register.js:346 module:plugins/portal
msgid "Your %s newsfeed"
msgstr "Kedvenc %s hírforrása"

#: apps/plugins/wizards/mandatory/main.js:53 module:io.ox/wizards/firstStart
msgid "Welcome to %s"
msgstr "Üdvözöljük itt: %s"

#: apps/plugins/wizards/mandatory/main.js:54 module:io.ox/wizards/firstStart
msgid ""
"Before you can continue using the product, you have to enter some basic "
"information. It will take less than a minute."
msgstr "A termék használatának folytatása előtt meg kell adni néhány információt. Ez nem tart tovább pár percnél."

#: apps/plugins/wizards/mandatory/main.js:56 module:io.ox/wizards/firstStart
msgid "Back to sign in"
msgstr "Vissza a bejelentkezéshez"

#: apps/plugins/wizards/mandatory/main.js:93 module:io.ox/wizards/firstStart
msgid "Your timezone"
msgstr "Saját időzóna"

#: apps/plugins/xing/main.js:74 module:plugins/portal
msgid "Invitation sent"
msgstr "Meghívó elküldve"

#: apps/plugins/xing/main.js:108 module:plugins/portal
msgid "Contact request sent"
msgstr "Kapcsolatkérés elküldve"

#: apps/plugins/xing/main.js:122 module:plugins/portal
#: apps/plugins/xing/main.js:129 apps/plugins/xing/main.js:137
msgid "Invite to %s"
msgstr "Meghívás ide: %s"

#: apps/plugins/xing/main.js:145 module:plugins/portal
#: apps/plugins/xing/main.js:152 apps/plugins/xing/main.js:160
msgid "Add on %s"
msgstr "Hozzáadás itt: %s"

#~ msgid "Mark unread"
#~ msgstr "Megjelölés olvasottként"

#~ msgid "Mark read"
#~ msgstr "Megjelölés olvasottként"

#~ msgid "The following actions apply to all messages (%1$d) in this folder:"
#~ msgstr ""
#~ "A következő műveletek jutnak érvényre a mappában található összes üzentre "
#~ "(%1$d):"

#~ msgid "Move all messages to another folder"
#~ msgstr "Összes üzenet mozgatása egy másik mappába"

#~ msgid "Delete all messages in this folder"
#~ msgstr "Összes üzenet törlése ebben a mappában"

#~ msgid "Which device do you want to configure?"
#~ msgstr "Melyik eszközt szeretné beállítani?"

#~ msgid "Invalid data"
#~ msgstr "Érvénytelen adatok"

#~ msgid "Save to Drive"
#~ msgstr "Mentés a Drive-ra"

#~ msgid "Mark as"
#~ msgstr "Megjelölés másként"

#~ msgid "hostname"
#~ msgstr "gépnév"

#~ msgid "login"
#~ msgstr "bejelentkezés"

#~ msgid "SMTP login"
#~ msgstr "SMTP bejelentkezés"

#~ msgid "SMTP server"
#~ msgstr "SMTP kiszolgáló"

#~ msgid "SMTP port"
#~ msgstr "SMTP port"

#~ msgid "SMTP secure"
#~ msgstr "SMTP biztonságos"

#~ msgid "IMAP login"
#~ msgstr "IMAP bejelentkezés"

#~ msgid "IMAP server"
#~ msgstr "IMAP kiszolgáló"

#~ msgid "IMAP port"
#~ msgstr "IMAP port"

#~ msgid "IMAP secure"
#~ msgstr "IMAP biztonságos"

#~ msgid "Add Box account"
#~ msgstr "Box felhasználói fiók hozzáadása"

#~ msgid "Add Dropbox account"
#~ msgstr "Dropbox felhasználói fiók hozzáadása"

#~ msgid "Add OneDrive account"
#~ msgstr "OneDrive felhasználói fiók hozzáadása"

#, fuzzy
#~| msgid "Assistant"
#~ msgid "Afghanistan"
#~ msgstr "Asszisztens"

#~ msgid "Automatically wrap plain text after character:"
#~ msgstr "Automatikusan szövegtördelés ennyi karakter után:"

#, fuzzy
#~| msgid "Back to sign in"
#~ msgid "Back to devices"
#~ msgstr "Vissza a bejelentkezéshez"

#, fuzzy
#~| msgid "Back to sign in"
#~ msgid "Back to modules"
#~ msgstr "Vissza a bejelentkezéshez"

#, fuzzy
#~| msgid "your platform"
#~ msgid "Back to platforms"
#~ msgstr "az Ön rendszere"

#~ msgid "Change subscription"
#~ msgstr "Feliratkozás módosítása"

#, fuzzy
#~| msgid "Children"
#~ msgid "Chile"
#~ msgstr "Gyermekek"

#, fuzzy
#~| msgid "Color"
#~ msgid "Colombia"
#~ msgstr "Szín"

#, fuzzy
#~| msgid "Tomorrow"
#~ msgid "Comoros"
#~ msgstr "Holnap"

#, fuzzy
#~| msgid "Contact"
#~ msgid "Contacts"
#~ msgstr "Névjegy"

#, fuzzy
#~| msgid "About"
#~ msgid "Djibouti"
#~ msgstr "Névjegy"

#, fuzzy
#~| msgid "Mail"
#~ msgid "EMail"
#~ msgstr "Levelek"

#, fuzzy
#~| msgid "Last month"
#~ msgid "East Timor"
#~ msgstr "Múlt hónap"

#~ msgid "Email notification for Accept/Declined"
#~ msgstr "E-mail értesítés elfogadásról és visszautasításról"

#~ msgid "Email notification for New, Changed, Deleted?"
#~ msgstr "E-mail értesítés új, módosított és törölt elemekről?"

#~ msgid "Email notification for task"
#~ msgstr "E-mail értesítés feladatról"

#~ msgid "Email notification for task creator?"
#~ msgstr "E-mail értesítés a feladat létrehozójának?"

#~ msgid "Email notification for task participant?"
#~ msgstr "E-mail értesítés a feladat résztvevőinek?"

#~ msgid "Emptying folder... This may take a few seconds."
#~ msgstr "Mappa kiürítése… Ez eltarthat pár másodpercig."

#~ msgid "Enabled"
#~ msgstr "Engedélyezve"

#~ msgid "Envelope"
#~ msgstr "Boríték"

#~ msgid "Existing shares"
#~ msgstr "Meglévő megosztások"

#~ msgid "Exit Fullscreen"
#~ msgstr "Kilépés a teljes képernyőből"

#~ msgid "Facebook"
#~ msgstr "Facebook"

#~ msgid "Facebook reported an error:"
#~ msgstr "A Facebook hibát jelzett:"

#~ msgctxt "app"
#~ msgid "Favorite timezone"
#~ msgstr "Kedvenc időzóná"

#~ msgid "Filename"
#~ msgstr "Fájlnév"

#, fuzzy
#~| msgid "Freelancer"
#~ msgid "France"
#~ msgstr "Szabadúszó"

#~ msgid "Fullscreen"
#~ msgstr "Teljes képernyő"

#, fuzzy
#~| msgid "Green"
#~ msgid "Greece"
#~ msgstr "Zöld"

#, fuzzy
#~| msgid "Green"
#~ msgid "Greenland"
#~ msgstr "Zöld"

#, fuzzy
#~| msgid "Waiting"
#~ msgid "Haiti"
#~ msgstr "Várakozás"

#~ msgid "Hide comments"
#~ msgstr "Megjegyzések elrejtése"

#~ msgid "IMAP folder subscription"
#~ msgstr "IMAP mappafeliratkozás"

#, fuzzy
#~| msgid "Undone"
#~ msgid "Indonesia"
#~ msgstr "Visszavonva"

#, fuzzy
#~| msgid "Due on %1$s"
#~ msgid "Just open %1$s"
#~ msgstr "Határidő: %1$s"

#~ msgid "Liked a link: %s"
#~ msgstr "Kedvelt egy hivatkozást: %s"

#, fuzzy
#~| msgid "March"
#~ msgid "Mac"
#~ msgstr "Március"

#, fuzzy
#~| msgid "Months"
#~ msgid "Montserrat"
#~ msgstr "Hónap"

#, fuzzy
#~| msgid "New calendar"
#~ msgid "New Caledonia"
#~ msgstr "Új naptár"

#, fuzzy
#~| msgid "New calendar"
#~ msgid "New Zealand"
#~ msgstr "Új naptár"

#, fuzzy
#~| msgid "Forward"
#~ msgid "Norway"
#~ msgstr "Továbbítás"

#~ msgid "Nothing in your newsfeed."
#~ msgstr "Nincs semmi a hírcsatornában."

#~ msgid "Off"
#~ msgstr "Ki"

#, fuzzy
#~| msgid "Open"
#~ msgid "Open "
#~ msgstr "Megnyitás"

#, fuzzy
#~| msgid "Distance"
#~ msgid "Pakistan"
#~ msgstr "Távolság"

#, fuzzy
#~| msgid "Portal"
#~ msgid "Portugal"
#~ msgstr "Portál"

#~ msgid "Press [enter] to jump to the facebook stream."
#~ msgstr "Nyomja meg az [enter]-t a Facebook folyamra ugráshoz."

#~ msgid "Show comments"
#~ msgstr "Megjegyzések megjelenítése"

#~ msgid "Show more comments"
#~ msgstr "Több megjegyzés megjelenítése"

#~ msgid "Signature"
#~ msgstr "Aláírás"

#, fuzzy
#~| msgid "Smartphone settings:"
#~ msgid "Smartphone"
#~ msgstr "Okostelefon beállításai:"

#~ msgid "Sorry, there is no preview available for this file."
#~ msgstr "Sajnáljuk, de ehhez a fájltípushoz nincs előnézet."

#, fuzzy
#~| msgid "Your name"
#~ msgid "Suriname"
#~ msgstr "Név"

#, fuzzy
#~| msgid "Enable"
#~ msgid "Tablet"
#~ msgstr "Engedélyezés"

#~ msgid ""
#~ "This document is password protected and cannot be displayed. Please open "
#~ "it with your local PDF viewer."
#~ msgstr ""
#~ "Ez a dokumentum jelszóval védett és nem jeleníthető meg. Nyissa meg a "
#~ "helyi PDF olvasóval."

#~ msgid "Timezone"
#~ msgstr "Időzóna"

<<<<<<< HEAD
=======
#~ msgid "Toggle checkboxes"
#~ msgstr "Kijelölések átváltása"

#, fuzzy
#~| msgid "User"
#~ msgid "Use"
#~ msgstr "Felhasználó"

#~ msgid "Use SSL connection"
#~ msgstr "SSL-kapcsolat használata"

>>>>>>> b5e8fee4
#, fuzzy
#~| msgid "Manual"
#~ msgid "Vanuatu"
#~ msgstr "Kézi"

#, fuzzy
#~| msgid "Vertical"
#~ msgid "Vatican"
#~ msgstr "Függőleges"

#, fuzzy
#~| msgid "Do you really want to discard your changes?"
#~ msgid "What do you want to use on your iPhone?"
#~ msgstr "Eldobja ezeket a módosításokat?"

#, fuzzy
#~| msgid "Do you really want to discard your changes?"
#~ msgid "Which app do you want to use on your device?"
#~ msgstr "Eldobja ezeket a módosításokat?"

#~ msgid "You like this"
#~ msgstr "Kedveli ezt"

#~ msgid "collapse"
#~ msgstr "összecsukás"

#~ msgid "expand"
#~ msgstr "kibont"

#, fuzzy
#~| msgid "Phone"
#~ msgid "iPhone"
#~ msgstr "Telefon"

#, fuzzy
#~| msgid "New mail"
#~ msgid "show mail"
#~ msgstr "Új levél"

#~ msgid "the line length must be a number"
#~ msgstr "a sorhossz egy szám kell hogy legyen"<|MERGE_RESOLUTION|>--- conflicted
+++ resolved
@@ -14,2293 +14,181 @@
 "Plural-Forms: nplurals=2; plural=(n != 1);\n"
 "X-Generator: Poedit 1.7.7\n"
 
-#: apps/io.ox/backbone/basicModel.js:128 module:io.ox/core
-#: apps/io.ox/backbone/extendedModel.js:185
-msgid "The dialog contains invalid data"
-msgstr "A párbeszédablak érvénytelen adatot tartalmaz."
-
-#: apps/io.ox/backbone/basicModel.js:151 module:io.ox/core
-#: apps/io.ox/backbone/extendedModel.js:210 apps/io.ox/core/main.js:217
-msgid "Server unreachable"
-msgstr "A kiszolgáló nem érhető el"
-
-#: apps/io.ox/backbone/mini-views/attachments.js:89 module:io.ox/core
-#: apps/io.ox/backbone/mini-views/attachments.js:91
-#: apps/io.ox/core/attachments/view.js:344
-#: apps/io.ox/core/tk/attachments.js:88
-#: apps/io.ox/core/tk/attachmentsUtil.js:227
-msgid "Remove attachment"
-msgstr "Melléklet eltávolítása"
-
-#: apps/io.ox/backbone/mini-views/date.js:22 module:io.ox/core
-msgid "Year"
-msgstr "Év"
-
-#: apps/io.ox/backbone/mini-views/date.js:23 module:io.ox/core
-#: apps/io.ox/calendar/toolbar.js:164 module:io.ox/calendar
-msgid "Month"
-msgstr "Hónap"
-
-#: apps/io.ox/backbone/mini-views/date.js:24 module:io.ox/core
-#: apps/io.ox/calendar/freebusy/templates.js:79 module:io.ox/calendar/freebusy
-#: apps/io.ox/calendar/toolbar.js:161 module:io.ox/calendar
-msgid "Day"
-msgstr "Nap"
-
-#: apps/io.ox/backbone/mini-views/datepicker.js:63 module:io.ox/core
-#: apps/io.ox/core/settings/errorlog/settings/pane.js:121
-#: apps/io.ox/files/share/view-options.js:47 module:io.ox/files
-#: apps/io.ox/files/view-options.js:45 apps/io.ox/mail/view-options.js:32
-#: module:io.ox/mail
-msgid "Date"
-msgstr "Dátum"
-
-#: apps/io.ox/backbone/mini-views/datepicker.js:115 module:io.ox/core
-#: apps/io.ox/calendar/week/view.js:131 module:io.ox/calendar
-msgid ""
-"Use cursor keys to change the date. Press ctrl-key at the same time to "
-"change year or shift-key to change month. Close date-picker by pressing ESC "
-"key."
-msgstr "A kurzorbillentyűkkel módosíthatja a dátumot. A Ctrl nyomva tartásával az év, a Shift nyomva tartásával a hónap módosítható. Az Esc megnyomásával kiléphet a dátumválasztóból"
-
-#: apps/io.ox/backbone/mini-views/datepicker.js:119 module:io.ox/core
-msgid ""
-"Use up and down keys to change the time. Close selection by pressing ESC key."
-msgstr "Az idő módosításához használja a fel/le nyilakat. Bezárni az Esc gomb megnyomásával lehet."
-
-#: apps/io.ox/backbone/mini-views/datepicker.js:126 module:io.ox/core
-msgid "Time"
-msgstr "Idő"
-
-#: apps/io.ox/backbone/mini-views/datepicker.js:237 module:io.ox/core
-#: apps/io.ox/backbone/validation.js:71 apps/io.ox/backbone/validation.js:78
-#: apps/io.ox/mail/mailfilter/settings/filter/view-form.js:586
-#: module:io.ox/settings
-msgid "Please enter a valid date"
-msgstr "Érvényes dátumot adjon meg"
-
-#: apps/io.ox/backbone/mini-views/help.js:96 module:io.ox/core
-msgid "Online help"
-msgstr "Online súgó"
-
-#: apps/io.ox/backbone/mini-views/quota.js:94 module:io.ox/core
-msgid "unlimited"
-msgstr "korlátlan"
-
-#. %1$s is the storagespace in use
-#. %2$s is the max storagespace
-#: apps/io.ox/backbone/mini-views/quota.js:101 module:io.ox/core
-#, c-format
-msgid "%1$s of %2$s"
-msgstr "%1$s / %2$s"
-
-#. Quota maxed out; 100%
-#: apps/io.ox/backbone/mini-views/quota.js:103 module:io.ox/core
-msgid "100%"
-msgstr "100%"
-
-#: apps/io.ox/backbone/mini-views/timezonepicker.js:76 module:io.ox/core
-#: apps/io.ox/calendar/week/view.js:687 module:io.ox/calendar
-msgid "Standard timezone"
-msgstr "Szabványos időzónák"
-
-#: apps/io.ox/backbone/mini-views/timezonepicker.js:77 module:io.ox/core
-#: apps/io.ox/calendar/week/view.js:691 module:io.ox/calendar
-#: apps/io.ox/core/folder/favorites.js:91
-msgid "Favorites"
-msgstr "Kedvencek"
-
-#: apps/io.ox/backbone/mini-views/timezonepicker.js:78 module:io.ox/core
-msgid "All timezones"
-msgstr "Összes időzóna"
-
-#. screenreader label for main toolbar
-#: apps/io.ox/backbone/mini-views/toolbar.js:35 module:io.ox/core
-msgid "Actions. Use cursor keys to navigate."
-msgstr "Műveletek. Navigáláshoz használja a kurzorbillentyűket."
-
-#. Tooltip for main toolbar
-#: apps/io.ox/backbone/mini-views/toolbar.js:42 module:io.ox/core
-msgid "Use cursor keys to navigate"
-msgstr "Navigáláshoz használja a kurzorbillentyűket."
-
-#. %1$s inline menu title for better accessibility
-#: apps/io.ox/backbone/mini-views/toolbar.js:54 module:io.ox/core
-#: apps/io.ox/core/extPatterns/links.js:389
-msgid "Inline menu %1$s"
-msgstr "%1$s beágyazott menü"
-
-#: apps/io.ox/backbone/validation.js:46 module:io.ox/core
-#: apps/io.ox/backbone/validation.js:56
-msgid "Please enter a valid number"
-msgstr "Adjon meg érvényes számot"
-
-#: apps/io.ox/backbone/validation.js:81 module:io.ox/core
-msgid "Please enter a date in the past"
-msgstr "Adjon meg egy múltbeli dátumot"
-
-#: apps/io.ox/backbone/validation.js:87 module:io.ox/core
-msgid "Please enter a valid email address"
-msgstr "Érvényes e-mail címet adjon meg"
-
-#: apps/io.ox/backbone/validation.js:93 module:io.ox/core
-msgid "Please enter a valid phone number. Allowed characters are: %1$s"
-msgstr "Érvényes telefonszámot adjon meg. Az engedélyezett karakterek: %1$s"
-
-#: apps/io.ox/backbone/validation.js:100 module:io.ox/core
-msgid "Please enter a valid email address or phone number"
-msgstr "Érvényes e-mail címet vagy telefonszámot adjon meg"
-
-#: apps/io.ox/backbone/validation.js:107 module:io.ox/core
-msgid "Please enter a valid object"
-msgstr "Érvényes objektumot adjon meg"
-
-#: apps/io.ox/backbone/validation.js:158 module:io.ox/core
-msgid "Please enter a value"
-msgstr "Adjon meg egy értéket"
-
-#. button label for closing the Presenter app.
-#. button tooltip for closing the Presenter app.
-#: apps/io.ox/backbone/views/modal.js:132 module:io.ox/core
-#: apps/io.ox/core/about/about.js:66
-#: apps/io.ox/core/folder/actions/properties.js:75
-#: apps/io.ox/core/folder/tree.js:240 apps/io.ox/core/main.js:1249
-#: apps/io.ox/core/permissions/permissions.js:491
-#: apps/io.ox/core/tk/wizard.js:425
-#: apps/io.ox/core/viewer/views/sidebar/fileinfoview.js:161
-#: module:io.ox/core/viewer apps/io.ox/core/viewer/views/toolbarview.js:181
-#: apps/io.ox/core/viewer/views/toolbarview.js:187
-#: apps/io.ox/core/wizard/registry.js:60 module:io.ox/core/wizard
-#: apps/io.ox/editor/main.js:175 module:io.ox/editor
-#: apps/io.ox/files/actions/add-storage-account.js:103 module:io.ox/files
-#: apps/io.ox/files/actions/showlink.js:48 apps/io.ox/files/mediaplayer.js:305
-#: apps/io.ox/files/share/permissions.js:877
-#: apps/io.ox/files/upload/view.js:133
-#: apps/io.ox/mail/accounts/settings.js:329
-#: module:io.ox/mail/accounts/settings apps/io.ox/mail/actions/source.js:26
-#: module:io.ox/mail apps/io.ox/mail/statistics.js:276
-#: apps/io.ox/presenter/views/toolbarview.js:214 module:io.ox/presenter
-#: apps/io.ox/presenter/views/toolbarview.js:216
-#: apps/io.ox/presenter/views/toolbarview.js:220
-#: apps/plugins/upsell/simple-wizard/register.js:93
-#: module:plugins/upsell/simple-wizard
-msgid "Close"
-msgstr "Bezárás"
-
-#: apps/io.ox/backbone/views/modal.js:149 module:io.ox/core
-#: apps/io.ox/calendar/actions.js:219 module:io.ox/calendar
-#: apps/io.ox/calendar/actions/acceptdeny.js:108
-#: apps/io.ox/calendar/actions/acceptdeny.js:194
-#: apps/io.ox/calendar/actions/acceptdeny.js:227
-#: apps/io.ox/calendar/actions/create.js:51
-#: apps/io.ox/calendar/actions/delete.js:79
-#: apps/io.ox/calendar/actions/delete.js:91
-#: apps/io.ox/calendar/actions/edit.js:42 apps/io.ox/calendar/edit/main.js:170
-#: module:io.ox/calendar/edit/main apps/io.ox/calendar/edit/main.js:423
-#: apps/io.ox/calendar/edit/timezone-dialog.js:141
-#: apps/io.ox/calendar/main.js:256 apps/io.ox/calendar/main.js:329
-#: apps/io.ox/calendar/month/perspective.js:126
-#: apps/io.ox/calendar/settings/timezones/favorite-view.js:92
-#: apps/io.ox/calendar/week/perspective.js:135
-#: apps/io.ox/calendar/week/perspective.js:180
-#: apps/io.ox/contacts/actions/delete.js:38 module:io.ox/contacts
-#: apps/io.ox/contacts/distrib/main.js:201
-#: apps/io.ox/contacts/edit/main.js:261 apps/io.ox/contacts/main.js:412
-#: apps/io.ox/contacts/main.js:744 apps/io.ox/core/desktop.js:1648
-#: apps/io.ox/core/export/export.js:104
-#: apps/io.ox/core/folder/actions/add.js:111
-#: apps/io.ox/core/folder/actions/archive.js:44
-#: apps/io.ox/core/folder/actions/common.js:68
-#: apps/io.ox/core/folder/actions/remove.js:34
-#: apps/io.ox/core/folder/actions/rename.js:66
-#: apps/io.ox/core/folder/picker.js:101 apps/io.ox/core/import/import.js:188
-#: apps/io.ox/core/main.js:523 apps/io.ox/core/main.js:1539
-#: apps/io.ox/core/permissions/permissions.js:371
-#: apps/io.ox/core/permissions/permissions.js:405 apps/io.ox/core/print.js:113
-#: apps/io.ox/core/relogin.js:103 apps/io.ox/core/sub/subscriptions.js:168
-#: module:io.ox/core/sub apps/io.ox/core/sub/subscriptions.js:174
-#: apps/io.ox/core/tk/filestorageUtil.js:39
-#: apps/io.ox/core/tk/mobiscroll.js:27 apps/io.ox/core/upsell.js:36
-#: apps/io.ox/core/viewer/views/sidebar/uploadnewversionview.js:84
-#: module:io.ox/core/viewer apps/io.ox/editor/main.js:367 module:io.ox/editor
-#: apps/io.ox/files/actions/delete.js:68 module:io.ox/files
-#: apps/io.ox/files/actions/edit-description.js:36
-#: apps/io.ox/files/actions/rename.js:74 apps/io.ox/files/actions/share.js:49
-#: apps/io.ox/files/actions/share.js:55
-#: apps/io.ox/files/actions/upload-new-version.js:79
-#: apps/io.ox/files/actions/versions-delete.js:26 apps/io.ox/files/main.js:927
-#: apps/io.ox/files/main.js:985 apps/io.ox/files/share/permissions.js:875
-#: apps/io.ox/keychain/secretRecoveryDialog.js:39 module:io.ox/keychain
-#: apps/io.ox/mail/accounts/settings.js:45 module:io.ox/mail/accounts/settings
-#: apps/io.ox/mail/accounts/settings.js:275
-#: apps/io.ox/mail/accounts/view-form.js:333 module:io.ox/settings
-#: apps/io.ox/mail/actions/attachmentEmpty.js:29 module:io.ox/mail
-#: apps/io.ox/mail/actions/delete.js:68 apps/io.ox/mail/actions/delete.js:87
-#: apps/io.ox/mail/actions/reminder.js:37
-#: apps/io.ox/mail/compose/extensions.js:515
-#: apps/io.ox/mail/compose/inline-images.js:79
-#: apps/io.ox/mail/compose/names.js:163 apps/io.ox/mail/compose/view.js:657
-#: apps/io.ox/mail/inplace-reply.js:199
-#: apps/io.ox/mail/mailfilter/settings/filter.js:105
-#: apps/io.ox/mail/mailfilter/settings/filter.js:329
-#: apps/io.ox/mail/main.js:310 apps/io.ox/mail/main.js:1336
-#: apps/io.ox/mail/settings/signatures/settings/pane.js:150
-#: apps/io.ox/mail/settings/signatures/settings/pane.js:257
-#: apps/io.ox/oauth/settings.js:82 apps/io.ox/portal/main.js:692
-#: module:io.ox/portal apps/io.ox/portal/settings/widgetview.js:121
-#: apps/io.ox/settings/accounts/settings/pane.js:138
-#: module:io.ox/settings/accounts apps/io.ox/settings/apps/settings/pane.js:54
-#: apps/io.ox/tasks/actions/delete.js:28 module:io.ox/tasks
-#: apps/io.ox/tasks/common-extensions.js:77 apps/io.ox/tasks/edit/main.js:197
-#: apps/io.ox/tasks/main.js:203 apps/io.ox/tasks/main.js:217
-#: apps/plugins/administration/groups/settings/edit.js:133
-#: apps/plugins/administration/groups/settings/toolbar.js:67
-#: apps/plugins/administration/resources/settings/edit.js:90
-#: apps/plugins/administration/resources/settings/toolbar.js:63
-#: apps/plugins/core/feedback/register.js:140
-#: apps/plugins/notifications/calendar/register.js:85
-#: module:plugins/notifications apps/plugins/portal/flickr/register.js:236
-#: module:plugins/portal apps/plugins/portal/mail/register.js:244
-#: apps/plugins/portal/rss/register.js:155
-#: apps/plugins/portal/tumblr/register.js:258
-#: apps/plugins/portal/twitter/util.js:120
-#: apps/plugins/portal/twitter/util.js:402
-#: apps/plugins/portal/userSettings/register.js:111
-#: apps/plugins/portal/xing/register.js:111
-msgid "Cancel"
-msgstr "Mégse"
-
-#: apps/io.ox/calendar/actions.js:212 module:io.ox/calendar
-msgid "Do you want the appointments printed in detail or as a compact list?"
-msgstr "A találkozók részleteit is ki szeretné nyomtatni vagy csak egy kompakt listában?"
-
-#. answer Button to 'Do you want the appointments printed in detail or as a compact list?'
-#: apps/io.ox/calendar/actions.js:215 module:io.ox/calendar
-msgid "Detailed"
-msgstr "Részletes"
-
-#. answer Button to 'Do you want the appointments printed in detail or as a compact list?'
-#: apps/io.ox/calendar/actions.js:217 module:io.ox/calendar
-#: apps/io.ox/mail/toolbar.js:242 module:io.ox/mail
-msgid "Compact"
-msgstr "Kompakt"
-
-#: apps/io.ox/calendar/actions.js:288 module:io.ox/calendar
-#: apps/io.ox/calendar/actions.js:303 apps/io.ox/calendar/actions.js:493
-#: apps/io.ox/calendar/mobile-toolbar-actions.js:98
-#: apps/io.ox/calendar/toolbar.js:95 apps/io.ox/contacts/actions.js:126
-#: module:io.ox/contacts apps/io.ox/contacts/actions.js:464
-#: apps/io.ox/contacts/mobile-toolbar-actions.js:84 module:io.ox/mail
-#: apps/io.ox/contacts/toolbar.js:109
-#: apps/io.ox/core/folder/contextmenu.js:325 module:io.ox/core
-#: apps/io.ox/files/actions.js:523 module:io.ox/files
-#: apps/io.ox/files/actions.js:870 apps/io.ox/files/toolbar.js:228
-#: apps/io.ox/mail/actions.js:262 apps/io.ox/mail/actions.js:638
-#: apps/io.ox/mail/mobile-toolbar-actions.js:82 apps/io.ox/mail/toolbar.js:136
-#: apps/io.ox/tasks/actions.js:317 module:io.ox/tasks
-#: apps/io.ox/tasks/actions/move.js:46 apps/io.ox/tasks/actions/move.js:58
-#: apps/io.ox/tasks/mobile-toolbar-actions.js:77
-#: apps/io.ox/tasks/toolbar.js:108
-msgid "Move"
-msgstr "Mozgatás"
-
-#. Used as a button label to enter the "edit mode"
-#: apps/io.ox/calendar/actions.js:456 module:io.ox/calendar
-#: apps/io.ox/calendar/main.js:225 apps/io.ox/calendar/main.js:231
-#: apps/io.ox/calendar/main.js:251 apps/io.ox/calendar/main.js:329
-#: apps/io.ox/calendar/toolbar.js:64 apps/io.ox/contacts/actions.js:438
-#: module:io.ox/contacts apps/io.ox/contacts/main.js:372
-#: apps/io.ox/contacts/main.js:378 apps/io.ox/contacts/main.js:410
-#: apps/io.ox/contacts/main.js:744
-#: apps/io.ox/contacts/mobile-toolbar-actions.js:68 module:io.ox/mail
-#: apps/io.ox/contacts/toolbar.js:77 apps/io.ox/files/actions.js:743
-#: module:io.ox/files apps/io.ox/files/actions.js:753
-#: apps/io.ox/files/main.js:164 apps/io.ox/files/main.js:170
-#: apps/io.ox/files/main.js:930 apps/io.ox/files/main.js:985
-#: apps/io.ox/files/share/permissions.js:745 module:io.ox/core
-#: apps/io.ox/files/toolbar.js:72 apps/io.ox/mail/actions.js:561
-#: apps/io.ox/mail/mailfilter/settings/filter.js:159
-#: apps/io.ox/mail/main.js:152 apps/io.ox/mail/main.js:158
-#: apps/io.ox/mail/main.js:310 apps/io.ox/mail/main.js:1340
-#: apps/io.ox/mail/settings/signatures/settings/pane.js:372
-#: apps/io.ox/mail/settings/signatures/settings/pane.js:374
-#: apps/io.ox/portal/settings/pane.js:279 module:io.ox/portal
-#: apps/io.ox/portal/settings/pane.js:280
-#: apps/io.ox/settings/accounts/settings/pane.js:114
-#: module:io.ox/settings/accounts
-#: apps/io.ox/settings/accounts/settings/pane.js:115
-#: apps/io.ox/tasks/actions.js:167 module:io.ox/tasks
-#: apps/io.ox/tasks/main.js:158 apps/io.ox/tasks/main.js:164
-#: apps/io.ox/tasks/main.js:198 apps/io.ox/tasks/main.js:217
-#: apps/io.ox/tasks/mobile-toolbar-actions.js:42
-#: apps/io.ox/tasks/toolbar.js:52
-#: apps/plugins/administration/groups/settings/toolbar.js:92
-#: apps/plugins/administration/resources/settings/toolbar.js:88
-msgid "Edit"
-msgstr "Szerkesztés"
-
-#: apps/io.ox/calendar/actions.js:465 module:io.ox/calendar
-#: apps/io.ox/calendar/toolbar.js:72
-msgid "Change status"
-msgstr "Állapotváltoztatás"
-
-#. Calendar: Create follow-up appointment. Maybe "Folgetermin" in German.
-#: apps/io.ox/calendar/actions.js:475 module:io.ox/calendar
-msgid "Follow-up"
-msgstr "Követés"
-
-#. Really delete portal widget - in contrast to "just disable"
-#: apps/io.ox/calendar/actions.js:484 module:io.ox/calendar
-#: apps/io.ox/calendar/actions/delete.js:90
-#: apps/io.ox/calendar/invitations/register.js:33 module:io.ox/calendar/main
-#: apps/io.ox/calendar/mobile-toolbar-actions.js:107
-#: apps/io.ox/calendar/toolbar.js:78 apps/io.ox/contacts/actions.js:448
-#: module:io.ox/contacts apps/io.ox/contacts/actions/delete.js:37
-#: apps/io.ox/contacts/mobile-toolbar-actions.js:78 module:io.ox/mail
-#: apps/io.ox/contacts/toolbar.js:85
-#: apps/io.ox/core/folder/actions/remove.js:33 module:io.ox/core
-#: apps/io.ox/core/folder/contextmenu.js:298
-#: apps/io.ox/core/sub/settings/pane.js:215 module:io.ox/core/sub
-#: apps/io.ox/core/sub/settings/pane.js:217
-#: apps/io.ox/core/viewer/views/toolbarview.js:279
-#: apps/io.ox/files/actions.js:779 module:io.ox/files
-#: apps/io.ox/files/actions/delete.js:67
-#: apps/io.ox/files/actions/versions-delete.js:25
-#: apps/io.ox/files/toolbar.js:179 apps/io.ox/mail/actions.js:571
-#: apps/io.ox/mail/actions/delete.js:67 apps/io.ox/mail/actions/delete.js:86
-#: apps/io.ox/mail/mailfilter/settings/filter.js:328
-#: apps/io.ox/mail/mobile-toolbar-actions.js:74
-#: apps/io.ox/mail/settings/signatures/settings/pane.js:378
-#: apps/io.ox/mail/settings/signatures/settings/pane.js:379
-#: apps/io.ox/mail/toolbar.js:79 apps/io.ox/portal/main.js:690
-#: module:io.ox/portal apps/io.ox/portal/settings/widgetview.js:119
-#: apps/io.ox/settings/accounts/settings/pane.js:112
-#: module:io.ox/settings/accounts apps/io.ox/settings/apps/settings/pane.js:96
-#: apps/io.ox/tasks/actions.js:308 module:io.ox/tasks
-#: apps/io.ox/tasks/actions/delete.js:27
-#: apps/io.ox/tasks/mobile-toolbar-actions.js:49
-#: apps/io.ox/tasks/toolbar.js:85
-#: apps/plugins/administration/groups/settings/toolbar.js:100
-#: apps/plugins/administration/resources/settings/toolbar.js:96
-#: apps/plugins/portal/twitter/util.js:267 module:plugins/portal
-#: apps/plugins/portal/twitter/util.js:401
-#: apps/plugins/portal/xing/actions.js:119
-msgid "Delete"
-msgstr "Törlés"
-
-#: apps/io.ox/calendar/actions.js:502 module:io.ox/calendar
-#: apps/io.ox/calendar/toolbar.js:88 apps/io.ox/calendar/toolbar.js:176
-#: apps/io.ox/contacts/actions.js:420 module:io.ox/contacts
-#: apps/io.ox/contacts/toolbar.js:102 apps/io.ox/core/print.js:108
-#: module:io.ox/core apps/io.ox/core/viewer/views/toolbarview.js:221
-#: apps/io.ox/mail/actions.js:669 module:io.ox/mail
-#: apps/io.ox/mail/toolbar.js:150 apps/io.ox/tasks/actions.js:335
-#: module:io.ox/tasks apps/io.ox/tasks/toolbar.js:101
-msgid "Print"
-msgstr "Nyomtatás"
-
-#: apps/io.ox/calendar/actions.js:518 module:io.ox/calendar
-msgid "Send mail to all participants"
-msgstr "Levél küldése minden résztvevőnek"
-
-#: apps/io.ox/calendar/actions.js:527 module:io.ox/calendar
-msgid "Invite to new appointment"
-msgstr "Meghívás új találkozóra"
-
-#: apps/io.ox/calendar/actions.js:536 module:io.ox/calendar
-#: apps/io.ox/mail/actions.js:626 module:io.ox/mail
-msgid "Save as distribution list"
-msgstr "Mentés disztribúciós listaként"
-
-#: apps/io.ox/calendar/actions.js:551 module:io.ox/calendar
-msgid "Synchronize calendar"
-msgstr "Naptárak szinkronizálása"
-
-#: apps/io.ox/calendar/actions/acceptdeny.js:50 module:io.ox/calendar
-#: apps/io.ox/calendar/edit/extensions.js:363 module:io.ox/calendar/edit/main
-#: apps/io.ox/calendar/invitations/register.js:607 module:io.ox/calendar/main
-#: apps/io.ox/mail/actions.js:700 module:io.ox/mail
-#: apps/io.ox/mail/toolbar.js:172 apps/io.ox/tasks/edit/view-template.js:241
-#: module:io.ox/tasks/edit
-msgid "Reminder"
-msgstr "Emlékeztető"
-
-#: apps/io.ox/calendar/actions/acceptdeny.js:87 module:io.ox/calendar
-#: apps/io.ox/tasks/actions.js:326 module:io.ox/tasks
-#: apps/io.ox/tasks/mobile-toolbar-actions.js:70
-#: apps/io.ox/tasks/toolbar.js:95 module:io.ox/mail
-msgid "Change confirmation status"
-msgstr "Megerősítési állapot módosítása"
-
-#: apps/io.ox/calendar/actions/acceptdeny.js:91 module:io.ox/calendar
-msgid ""
-"You are about to change your confirmation status. Please leave a comment for "
-"other participants."
-msgstr "A megerősítési állapotának megváltoztatására készül. Hagyjon egy megjegyzést a többi résztvevőnek."
-
-#: apps/io.ox/calendar/actions/acceptdeny.js:97 module:io.ox/calendar
-#: apps/io.ox/calendar/invitations/register.js:265 module:io.ox/calendar/main
-#: apps/io.ox/contacts/edit/view-form.js:128 module:io.ox/contacts
-#: apps/io.ox/contacts/model.js:226 apps/io.ox/contacts/view-detail.js:438
-#: apps/plugins/portal/xing/actions.js:68 module:plugins/portal
-msgid "Comment"
-msgstr "Megjegyzés"
-
-#: apps/io.ox/calendar/actions/acceptdeny.js:98 module:io.ox/calendar
-msgid "Please comment your confirmation status."
-msgstr "Adjon megjegyzést a megerősítési állapothoz."
-
-#: apps/io.ox/calendar/actions/acceptdeny.js:105 module:io.ox/calendar
-#: apps/io.ox/calendar/invitations/register.js:27 module:io.ox/calendar/main
-#: apps/io.ox/calendar/invitations/register.js:29
-#: apps/io.ox/calendar/invitations/register.js:31
-#: apps/plugins/portal/xing/register.js:112 module:plugins/portal
-msgid "Accept"
-msgstr "Elfogadás"
-
-#: apps/io.ox/calendar/actions/acceptdeny.js:106 module:io.ox/calendar
-#: apps/io.ox/calendar/invitations/register.js:35 module:io.ox/calendar/main
-msgid "Tentative"
-msgstr "Feltételes"
-
-#: apps/io.ox/calendar/actions/acceptdeny.js:107 module:io.ox/calendar
-#: apps/io.ox/calendar/invitations/register.js:36 module:io.ox/calendar/main
-msgid "Decline"
-msgstr "Visszautasítás"
-
-#: apps/io.ox/calendar/actions/acceptdeny.js:192 module:io.ox/calendar
-#: apps/io.ox/calendar/edit/main.js:168 module:io.ox/calendar/edit/main
-#: apps/io.ox/calendar/month/perspective.js:125
-#: apps/io.ox/calendar/week/perspective.js:134
-#: apps/plugins/notifications/calendar/register.js:83
-#: module:plugins/notifications
-msgid "Ignore conflicts"
-msgstr "Ütközések figyelmen kívül hagyása"
-
-#: apps/io.ox/calendar/actions/acceptdeny.js:222 module:io.ox/calendar
-msgid ""
-"Do you want to confirm the whole series or just one appointment within the "
-"series?"
-msgstr "A teljes ismétlődést, vagy csak az ismétlődésen belüli egyik találkozót kívánja jóváhagyni?"
-
-#. Use singular in this context
-#: apps/io.ox/calendar/actions/acceptdeny.js:225 module:io.ox/calendar
-#: apps/io.ox/calendar/actions/edit.js:40
-#: apps/io.ox/calendar/week/perspective.js:178
-msgid "Series"
-msgstr "Ismétlődések"
-
-#: apps/io.ox/calendar/actions/acceptdeny.js:226 module:io.ox/calendar
-#: apps/io.ox/calendar/actions/edit.js:41 apps/io.ox/calendar/edit/main.js:383
-#: module:io.ox/calendar/edit/main apps/io.ox/calendar/view-detail.js:275
-#: apps/io.ox/calendar/week/perspective.js:179
-#: apps/io.ox/mail/detail/links.js:73 module:io.ox/mail
-msgid "Appointment"
-msgstr "Találkozó"
-
-#: apps/io.ox/calendar/actions/create.js:41 module:io.ox/calendar
-msgid "Appointments in shared calendars"
-msgstr "Találkozók a megosztott naptárakban"
-
-#: apps/io.ox/calendar/actions/create.js:45 module:io.ox/calendar
-msgid ""
-"The selected calendar is shared by %1$s. Appointments in shared calendars "
-"will generally be created on behalf of the owner."
-msgstr "A kijelölt naptárat %1$s osztotta meg. A megosztott naptárakban lévő találkozók a naptár tulajdonosa nevében jönnek létre."
-
-#: apps/io.ox/calendar/actions/create.js:46 module:io.ox/calendar
-msgid ""
-"Do you really want to create an appointment <b>on behalf of the folder "
-"owner</b> or do you want to create an appointment <b>with the folder owner</"
-"b> in your own calendar?"
-msgstr "Valóban létre szeretne hozni egy találkozót <b>a mappa tulajdonosának nevében</b> vagy szeretne egy találkozót létrehozni <b>a mappa tulajdonosával</b> a saját naptárában?"
-
-#: apps/io.ox/calendar/actions/create.js:49 module:io.ox/calendar
-msgid "On behalf of the owner"
-msgstr "A tulajdonos nevében"
-
-#: apps/io.ox/calendar/actions/create.js:50 module:io.ox/calendar
-msgid "Invite owner"
-msgstr "Tulajdonos meghívása"
-
-#: apps/io.ox/calendar/actions/delete.js:76 module:io.ox/calendar
-msgid ""
-"Do you want to delete the whole series or just one appointment within the "
-"series?"
-msgstr "A teljes ismétlődést, vagy csak az ismétlődésen belüli egyik találkozót kívánja törölni?"
-
-#: apps/io.ox/calendar/actions/delete.js:77 module:io.ox/calendar
-#: apps/io.ox/calendar/toolbar.js:79
-msgid "Delete appointment"
-msgstr "Találkozó törlése"
-
-#: apps/io.ox/calendar/actions/delete.js:78 module:io.ox/calendar
-msgid "Delete whole series"
-msgstr "Teljes ismétlődés törlése"
-
-#: apps/io.ox/calendar/actions/delete.js:89 module:io.ox/calendar
-msgid "Do you want to delete this appointment?"
-msgstr "Valóban törölni akarja ezt a találkozót?"
-
-#: apps/io.ox/calendar/actions/edit.js:37 module:io.ox/calendar
-#: apps/io.ox/calendar/week/perspective.js:176
-msgid ""
-"Do you want to edit the whole series or just one appointment within the "
-"series?"
-msgstr "A teljes ismétlődést, vagy csak az ismétlődésen belüli egyik találkozót kívánja szerkeszteni?"
-
-#: apps/io.ox/calendar/conflicts/conflictList.js:22
-#: module:io.ox/calendar/conflicts/conflicts
-msgid "Conflicts detected"
-msgstr "Ütközés történt"
-
-#: apps/io.ox/calendar/conflicts/conflictList.js:23
-#: module:io.ox/calendar/conflicts/conflicts
-msgid "The new appointment conflicts with existing appointments."
-msgstr "Az új találkozó ütközik a meglévő találkozókkal."
-
-#: apps/io.ox/calendar/detail/main.js:38 module:io.ox/calendar
-#: apps/io.ox/calendar/list/perspective.js:66
-#: apps/io.ox/calendar/list/perspective.js:77
-#: apps/io.ox/calendar/month/perspective.js:75
-#: apps/io.ox/calendar/week/perspective.js:83
-msgid "Appointment Details"
-msgstr "Találkozó részletei"
-
-#: apps/io.ox/calendar/detail/main.js:46 module:io.ox/calendar
-#: apps/io.ox/calendar/week/perspective.js:100
-#: apps/io.ox/calendar/week/perspective.js:244
-msgid "An error occurred. Please try again."
-msgstr "Hiba történt. Próbálja újra."
-
-#: apps/io.ox/calendar/edit/extensions.js:55 module:io.ox/calendar/edit/main
-#: apps/io.ox/calendar/edit/main.js:191 apps/io.ox/calendar/edit/main.js:314
-#: apps/io.ox/calendar/toolbar.js:65 module:io.ox/calendar
-msgid "Edit appointment"
-msgstr "Találkozó szerkesztése"
-
-#: apps/io.ox/calendar/edit/extensions.js:55 module:io.ox/calendar/edit/main
-#: apps/io.ox/calendar/edit/main.js:191 apps/io.ox/calendar/edit/main.js:316
-msgid "Create appointment"
-msgstr "Találkozó létrehozása"
-
-#: apps/io.ox/calendar/edit/extensions.js:66 module:io.ox/calendar/edit/main
-#: apps/io.ox/contacts/distrib/create-dist-view.js:43 module:io.ox/contacts
-#: apps/io.ox/contacts/edit/view-form.js:239
-#: apps/io.ox/core/folder/actions/imap-subscription.js:54 module:io.ox/core
-#: apps/io.ox/core/permissions/permissions.js:370
-#: apps/io.ox/core/permissions/permissions.js:405
-#: apps/io.ox/core/settings/user.js:45 apps/io.ox/editor/main.js:150
-#: module:io.ox/editor apps/io.ox/editor/main.js:172
-#: apps/io.ox/files/actions/edit-description.js:35 module:io.ox/files
-#: apps/io.ox/files/filepicker.js:38 apps/io.ox/files/share/permissions.js:874
-#: apps/io.ox/mail/accounts/settings.js:44 module:io.ox/mail/accounts/settings
-#: apps/io.ox/mail/actions/attachmentSave.js:70 module:io.ox/mail
-#: apps/io.ox/mail/compose/extensions.js:71
-#: apps/io.ox/mail/compose/names.js:162
-#: apps/io.ox/mail/mailfilter/settings/filter.js:104
-#: apps/io.ox/mail/settings/signatures/settings/pane.js:149
-#: apps/io.ox/oauth/settings.js:80 module:io.ox/settings
-#: apps/io.ox/tasks/edit/view-template.js:47 module:io.ox/tasks/edit
-#: apps/io.ox/tasks/edit/view-template.js:89
-#: apps/plugins/administration/groups/settings/edit.js:132
-#: apps/plugins/administration/resources/settings/edit.js:89
-#: apps/plugins/portal/flickr/register.js:235 module:plugins/portal
-#: apps/plugins/portal/mail/register.js:243
-#: apps/plugins/portal/rss/register.js:154 module:io.ox/portal
-#: apps/plugins/portal/tumblr/register.js:257
-msgid "Save"
-msgstr "Mentés"
-
-#: apps/io.ox/calendar/edit/extensions.js:66 module:io.ox/calendar/edit/main
-#: apps/io.ox/calendar/mobile-toolbar-actions.js:36 module:io.ox/calendar
-#: apps/io.ox/tasks/edit/view-template.js:42 module:io.ox/tasks/edit
-#: apps/io.ox/tasks/edit/view-template.js:92
-#: apps/plugins/administration/groups/settings/edit.js:132 module:io.ox/core
-#: apps/plugins/administration/resources/settings/edit.js:89
-msgid "Create"
-msgstr "Létrehozás"
-
-#: apps/io.ox/calendar/edit/extensions.js:98 module:io.ox/calendar/edit/main
-#: apps/io.ox/contacts/distrib/create-dist-view.js:54 module:io.ox/contacts
-#: apps/io.ox/contacts/edit/view-form.js:253
-#: apps/io.ox/core/settings/user.js:46
-#: apps/io.ox/mail/compose/extensions.js:60 module:io.ox/mail
-#: apps/io.ox/mail/mailfilter/settings/filter/view-form.js:77
-#: module:io.ox/settings apps/io.ox/tasks/edit/view-template.js:77
-#: module:io.ox/tasks/edit
-msgid "Discard"
-msgstr "Eldobás"
-
-#: apps/io.ox/calendar/edit/extensions.js:130 module:io.ox/calendar/edit/main
-#: apps/io.ox/core/folder/picker.js:77 module:io.ox/core
-#: apps/io.ox/mail/mailfilter/settings/filter/view-form.js:795
-#: module:io.ox/settings
-msgid "Select folder"
-msgstr "Válasszon mappát"
-
-#: apps/io.ox/calendar/edit/extensions.js:152 module:io.ox/calendar/edit/main
-msgid "Calendar:"
-msgstr "Naptár:"
-
-#: apps/io.ox/calendar/edit/extensions.js:178 module:io.ox/calendar/edit/main
-#: apps/io.ox/calendar/util.js:48 module:io.ox/calendar
-#: apps/io.ox/mail/actions/reminder.js:47 module:io.ox/mail
-#: apps/io.ox/mail/compose/extensions.js:318
-#: apps/io.ox/mail/compose/extensions.js:322
-#: apps/io.ox/mail/mailfilter/settings/filter/view-form.js:56
-#: module:io.ox/settings apps/io.ox/mail/vacationnotice/settings/model.js:174
-#: apps/io.ox/mail/view-options.js:36
-#: apps/io.ox/tasks/edit/view-template.js:106 module:io.ox/tasks/edit
-#: apps/io.ox/tasks/main.js:833 module:io.ox/tasks
-msgid "Subject"
-msgstr "Tárgy"
-
-#: apps/io.ox/calendar/edit/extensions.js:197 module:io.ox/calendar/edit/main
-#: apps/io.ox/calendar/print-compact.js:80 module:io.ox/calendar
-#: apps/io.ox/calendar/util.js:49
-msgid "Location"
-msgstr "Hely"
-
-#: apps/io.ox/calendar/edit/extensions.js:223 module:io.ox/calendar/edit/main
-msgid "Starts on"
-msgstr "Kezdődik"
-
-#: apps/io.ox/calendar/edit/extensions.js:245 module:io.ox/calendar/edit/main
-msgid "Ends on"
-msgstr "Befejeződik"
-
-#. %1$s timezone abbreviation of the appointment
-#. %2$s default user timezone
-#: apps/io.ox/calendar/edit/extensions.js:269 module:io.ox/calendar/edit/main
-msgid ""
-"The timezone of this appointment (%1$s) differs from your default timezone "
-"(%2$s)."
-msgstr "A találkozó időzónája (%1$s) eltár az alapértelmezett időzónától (%2$s)."
-
-#: apps/io.ox/calendar/edit/extensions.js:284 module:io.ox/calendar/edit/main
-#: apps/io.ox/tasks/edit/view-template.js:219 module:io.ox/tasks/edit
-msgid "All day"
-msgstr "Egész nap"
-
-#: apps/io.ox/calendar/edit/extensions.js:322 module:io.ox/calendar/edit/main
-#: apps/io.ox/calendar/util.js:50 module:io.ox/calendar
-#: apps/io.ox/core/viewer/views/sidebar/filedescriptionview.js:96
-#: module:io.ox/core/viewer apps/io.ox/files/actions/edit-description.js:31
-#: module:io.ox/files apps/io.ox/tasks/edit/view-template.js:120
-#: module:io.ox/tasks/edit
-#: apps/plugins/administration/resources/settings/edit.js:50 module:io.ox/core
-#: apps/plugins/portal/flickr/register.js:228 module:plugins/portal
-#: apps/plugins/portal/mail/register.js:237
-#: apps/plugins/portal/rss/register.js:148 module:io.ox/portal
-#: apps/plugins/portal/tumblr/register.js:250
-msgid "Description"
-msgstr "Leírás"
-
-#: apps/io.ox/calendar/edit/extensions.js:335 module:io.ox/calendar/edit/main
-#: apps/io.ox/calendar/edit/extensions.js:341
-#: apps/io.ox/tasks/edit/view-template.js:134 module:io.ox/tasks/edit
-#: apps/io.ox/tasks/edit/view-template.js:154
-msgid "Expand form"
-msgstr "Űrlap kibontása"
-
-#: apps/io.ox/calendar/edit/extensions.js:344 module:io.ox/calendar/edit/main
-#: apps/io.ox/tasks/edit/view-template.js:131 module:io.ox/tasks/edit
-#: apps/io.ox/tasks/edit/view-template.js:154
-msgid "Collapse form"
-msgstr "Űrlap összecsukása"
-
-#: apps/io.ox/calendar/edit/extensions.js:387 module:io.ox/calendar/edit/main
-#: apps/io.ox/calendar/util.js:30 module:io.ox/calendar
-msgid "Reserved"
-msgstr "Foglalt"
-
-#: apps/io.ox/calendar/edit/extensions.js:388 module:io.ox/calendar/edit/main
-#: apps/io.ox/calendar/util.js:30 module:io.ox/calendar
-msgid "Temporary"
-msgstr "Ideiglenes"
-
-#: apps/io.ox/calendar/edit/extensions.js:389 module:io.ox/calendar/edit/main
-#: apps/io.ox/calendar/util.js:30 module:io.ox/calendar
-msgid "Absent"
-msgstr "Hiányzik"
-
-#: apps/io.ox/calendar/edit/extensions.js:390 module:io.ox/calendar/edit/main
-#: apps/io.ox/calendar/util.js:30 module:io.ox/calendar
-msgid "Free"
-msgstr "Szabad"
-
-#: apps/io.ox/calendar/edit/extensions.js:396 module:io.ox/calendar/edit/main
-#: apps/io.ox/calendar/view-detail.js:216 module:io.ox/calendar
-msgid "Shown as"
-msgstr "Megjelenik mint"
-
-#: apps/io.ox/calendar/edit/extensions.js:434 module:io.ox/calendar/edit/main
-#: apps/io.ox/mail/view-options.js:37 module:io.ox/mail
-#: apps/io.ox/portal/settings/pane.js:169 module:io.ox/portal
-#: apps/io.ox/portal/settings/pane.js:171
-msgid "Color"
-msgstr "Szín"
-
-#: apps/io.ox/calendar/edit/extensions.js:471 module:io.ox/calendar/edit/main
-#: apps/io.ox/tasks/edit/view-template.js:423 module:io.ox/tasks/edit
-#: apps/plugins/portal/flickr/register.js:222 module:plugins/portal
-msgid "Type"
-msgstr "Típus"
-
-#: apps/io.ox/calendar/edit/extensions.js:474 module:io.ox/calendar/edit/main
-#: apps/io.ox/calendar/list/view-grid-template.js:84 module:io.ox/calendar
-#: apps/io.ox/calendar/view-grid-template.js:75
-#: apps/io.ox/contacts/view-detail.js:154 module:io.ox/contacts
-#: apps/io.ox/tasks/edit/view-template.js:426 module:io.ox/tasks/edit
-msgid "Private"
-msgstr "Személyes"
-
-#: apps/io.ox/calendar/edit/extensions.js:530 module:io.ox/calendar/edit/main
-msgid "Notify all participants by email."
-msgstr "Minden résztvevő értesítése e-mailben."
-
-#: apps/io.ox/calendar/edit/extensions.js:549 module:io.ox/calendar/edit/main
-#: apps/io.ox/calendar/view-detail.js:375 module:io.ox/calendar
-#: apps/io.ox/contacts/edit/view-form.js:130 module:io.ox/contacts
-#: apps/io.ox/mail/compose/extensions.js:537 module:io.ox/mail
-#: apps/io.ox/mail/compose/extensions.js:556
-#: apps/io.ox/tasks/edit/view-template.js:480 module:io.ox/tasks/edit
-#: apps/io.ox/tasks/view-detail.js:92 module:io.ox/tasks
-#: apps/io.ox/tasks/view-detail.js:233
-msgid "Attachments"
-msgstr "Mellékletek"
-
-#: apps/io.ox/calendar/edit/extensions.js:630 module:io.ox/calendar/edit/main
-#: apps/io.ox/contacts/edit/view-form.js:390 module:io.ox/contacts
-#: apps/io.ox/tasks/edit/view-template.js:722 module:io.ox/tasks/edit
-msgid "Drop here to upload a <b class=\"dndignore\">new attachment</b>"
-msgstr "Húzza ide a feltöltendő <b class=\"dndignore\">új mellékletet</b>"
-
-#: apps/io.ox/calendar/edit/extensions.js:672 module:io.ox/calendar/edit/main
-#: apps/io.ox/calendar/freebusy/templates.js:31 module:io.ox/calendar/freebusy
-#: apps/io.ox/calendar/toolbar.js:51 module:io.ox/calendar
-msgid "Find a free time"
-msgstr "Szabad idő keresése"
-
-#: apps/io.ox/calendar/edit/main.js:65 module:io.ox/calendar/edit/main
-msgid "Description has been copied"
-msgstr "A leírás átmásolva"
-
-#: apps/io.ox/calendar/edit/main.js:130 module:io.ox/calendar/edit/main
-msgid "The field \"%1$s\" exceeds its maximum size of %2$d characters."
-msgstr "A(z) \"%1$s\" mező elérte a maximális %2$d karakterszámot."
-
-#: apps/io.ox/calendar/edit/main.js:165 module:io.ox/calendar/edit/main
-msgid "Conflicts with resources cannot be ignored"
-msgstr "Az erőforrásokkal történő ütközés nem hagyható figyelmen kívül"
-
-#: apps/io.ox/calendar/edit/main.js:419 module:io.ox/calendar/edit/main
-#: apps/io.ox/contacts/distrib/main.js:197 module:io.ox/contacts
-#: apps/io.ox/contacts/edit/main.js:257 apps/io.ox/editor/main.js:363
-#: module:io.ox/editor apps/io.ox/tasks/edit/main.js:193 module:io.ox/tasks
-msgid "Do you really want to discard your changes?"
-msgstr "Eldobja ezeket a módosításokat?"
-
-#. "Discard changes" appears in combination with "Cancel" (this action)
-#. Translation should be distinguishable for the user
-#: apps/io.ox/calendar/edit/main.js:422 module:io.ox/calendar/edit/main
-#: apps/io.ox/contacts/distrib/main.js:200 module:io.ox/contacts
-#: apps/io.ox/contacts/edit/main.js:260 apps/io.ox/editor/main.js:366
-#: module:io.ox/editor apps/io.ox/tasks/edit/main.js:196 module:io.ox/tasks
-msgctxt "dialog"
-msgid "Discard changes"
-msgstr "Módosítások elvetése"
-
-#. as in: The appointment is repeated every day, or The appointment is repeated every %1$d days.
-#. This is inserted into an HTML construct.
-#: apps/io.ox/calendar/edit/recurrence-view.js:466
-#: module:io.ox/calendar/edit/main
-#: apps/io.ox/calendar/edit/recurrence-view.js:541
-#: apps/io.ox/calendar/edit/recurrence-view.js:544
-msgid "every %1$d day"
-msgid_plural "every %1$d days"
-msgstr[0] "minden %1$d. nap"
-msgstr[1] "minden %1$d. nap"
-
-#. as in: The appointment is repeated every week, or The appointment is repeated every %1$d weeks.
-#. This is inserted into an HTML construct.
-#: apps/io.ox/calendar/edit/recurrence-view.js:467
-#: module:io.ox/calendar/edit/main
-#: apps/io.ox/calendar/edit/recurrence-view.js:562
-#: apps/io.ox/calendar/edit/recurrence-view.js:565
-msgid "every %1$d week"
-msgid_plural "every %1$d weeks"
-msgstr[0] "minden %1$d. héten"
-msgstr[1] "minden %1$d. héten"
-
-#. as in: The appointment is repeated on day 12 every month, or The appointment is repeated on day 12 every %1$d months.
-#. This is inserted into an HTML construct.
-#: apps/io.ox/calendar/edit/recurrence-view.js:468
-#: module:io.ox/calendar/edit/main
-#: apps/io.ox/calendar/edit/recurrence-view.js:585
-#: apps/io.ox/calendar/edit/recurrence-view.js:587
-#: apps/io.ox/calendar/edit/recurrence-view.js:642
-msgid "every %1$d month"
-msgid_plural "every %1$d months"
-msgstr[0] "minden %1$d. hónap"
-msgstr[1] "minden %1$d. hónap"
-
-#: apps/io.ox/calendar/edit/recurrence-view.js:469
-#: module:io.ox/calendar/edit/main
-#: apps/io.ox/calendar/edit/recurrence-view.js:763
-msgid "after %1$d appointment"
-msgid_plural "after %1$d appointments"
-msgstr[0] "%1$d találkozó után"
-msgstr[1] "%1$d találkozó után"
-
-#: apps/io.ox/calendar/edit/recurrence-view.js:482
-#: module:io.ox/calendar/edit/main
-msgid "Click to close the recurrence view"
-msgstr "Kattintson az ismétlődési nézet bezárásához"
-
-#: apps/io.ox/calendar/edit/recurrence-view.js:509
-#: module:io.ox/calendar/edit/main
-msgid "Click on the links to change the values."
-msgstr "Kattintson a hivatkozásokra az értékek megváltoztatásához."
-
-#: apps/io.ox/calendar/edit/recurrence-view.js:510
-#: module:io.ox/calendar/edit/main
-msgid "Click on a sentence to choose when to repeat the appointment."
-msgstr "Kattintson egy mondatra a találkozó megismétlési idejének kiválasztásához."
-
-#: apps/io.ox/calendar/edit/recurrence-view.js:511
-#: module:io.ox/calendar/edit/main
-msgid ""
-"The appointment is repeated <a href=\"#\" data-attribute=\"recurrenceType\" "
-"data-widget=\"options\">weekly</a>."
-msgstr "A találkozó <a href=\"#\" data-attribute=\"recurrenceType\" data-widget=\"options\">hetente</a> ismétlődik."
-
-#. recurring appointment: the appointment is repeated daily
-#: apps/io.ox/calendar/edit/recurrence-view.js:517
-#: module:io.ox/calendar/edit/main
-msgid "daily"
-msgstr "naponta"
-
-#. recurring appointment: the appointment is repeated weekly
-#: apps/io.ox/calendar/edit/recurrence-view.js:519
-#: module:io.ox/calendar/edit/main
-msgid "weekly"
-msgstr "hetente"
-
-#. recurring appointment: the appointment is repeated monthly
-#: apps/io.ox/calendar/edit/recurrence-view.js:521
-#: module:io.ox/calendar/edit/main
-msgid "monthly"
-msgstr "havonta"
-
-#. recurring appointment: the appointment is repeated yearly
-#: apps/io.ox/calendar/edit/recurrence-view.js:523
-#: module:io.ox/calendar/edit/main
-msgid "yearly"
-msgstr "évente"
-
-#: apps/io.ox/calendar/edit/recurrence-view.js:529
-#: module:io.ox/calendar/edit/main
-msgid ""
-"The appointment is repeated <a href=\"#\"  data-widget=\"number\" data-"
-"attribute=\"interval\">every <span class=\"number-control\">2</span> days</"
-"a>."
-msgstr "A találkozó minden <a href=\"#\" data-widget=\"number\" data-attribute=\"interval\"><span class=\"number-control\">2</span>. nap</a> ismétlődik."
-
-#. as in: The appointment is repeated every day
-#. This is inserted into an HTML construct and is the form without the number
-#: apps/io.ox/calendar/edit/recurrence-view.js:536
-#: module:io.ox/calendar/edit/main
-msgid "every day"
-msgstr "minden nap"
-
-#: apps/io.ox/calendar/edit/recurrence-view.js:550
-#: module:io.ox/calendar/edit/main
-msgid ""
-"The appointment is repeated <a href=\"#\"  data-widget=\"number\" data-"
-"attribute=\"interval\">every <span class=\"number-control\">2</span> weeks</"
-"a> on <a href=\"#\"  data-widget=\"days\" data-attribute=\"days\">monday</a>."
-msgstr "A találkozó minden <a href=\"#\" data-widget=\"number\" data-attribute=\"interval\"><span class=\"number-control\">2</span>. héten</a> <a href=\"#\" data-widget=\"days\" data-attribute=\"days\">hétfőn ismétlődik</a>."
-
-#. as in: The appointment is repeated every week
-#. This is inserted into an HTML construct and is the form without the number
-#: apps/io.ox/calendar/edit/recurrence-view.js:558
-#: module:io.ox/calendar/edit/main
-msgid "every week"
-msgstr "minden héten"
-
-#: apps/io.ox/calendar/edit/recurrence-view.js:572
-#: module:io.ox/calendar/edit/main
-msgid ""
-"The appointment is repeated on day <a href=\"#\" data-widget=\"number\" data-"
-"attribute=\"dayInMonth\"><span class=\"number-control\">10</span></a> <a "
-"href=\"#\" data-widget=\"number\" data-attribute=\"interval\">every <span "
-"class=\"number-control\">2</span> months</a>."
-msgstr "A találkozó <a href=\"#\" data-widget=\"number\" data-attribute=\"interval\">minden <span class=\"number-control\">2</span>. hónap</a> <a href=\"#\" data-widget=\"number\" data-attribute=\"dayInMonth\"><span class=\"number-control\">10</span></a>. napján ismétlődik."
-
-#. as in: The appointment is repeated every month
-#. This is inserted into an HTML construct and is the form without the number
-#: apps/io.ox/calendar/edit/recurrence-view.js:581
-#: module:io.ox/calendar/edit/main
-#: apps/io.ox/calendar/edit/recurrence-view.js:640
-msgid "every month"
-msgstr "minden hónap"
-
-#: apps/io.ox/calendar/edit/recurrence-view.js:601
-#: module:io.ox/calendar/edit/main
-msgid ""
-"The appointment is repeated the <a href=\"#\" data-widget=\"options\" data-"
-"attribute=\"ordinal\">second</a> <a href=\"#\" data-widget=\"options\" data-"
-"attribute=\"day\">Wednesday</a> <a href=\"#\" data-widget=\"number\" data-"
-"attribute=\"interval\">every <span class=\"number-control\">2</span> months</"
-"a>."
-msgstr "A találkozó <a href=\"#\" data-widget=\"number\" data-attribute=\"interval\">minden <span class=\"number-control\">2</span>. hónap</a> <a href=\"#\" data-widget=\"options\" data-attribute=\"ordinal\">második</a> <a href=\"#\" data-widget=\"options\" data-attribute=\"day\">szerdai</a> napján ismétlődik."
-
-#. As in last monday, tuesday, wednesday ... , day of the week, day of the weekend
-#. as in: last week or last Monday
-#: apps/io.ox/calendar/edit/recurrence-view.js:607
-#: module:io.ox/calendar/edit/main
-#: apps/io.ox/calendar/edit/recurrence-view.js:690
-#: apps/io.ox/calendar/util.js:28 module:io.ox/calendar
-msgid "last"
-msgstr "utolsó"
-
-#. As in first monday, tuesday, wednesday ... , day of the week, day of the weekend
-#. as in: first week or first Monday
-#: apps/io.ox/calendar/edit/recurrence-view.js:610
-#: module:io.ox/calendar/edit/main
-#: apps/io.ox/calendar/edit/recurrence-view.js:682
-#: apps/io.ox/calendar/util.js:28 module:io.ox/calendar
-msgid "first"
-msgstr "első"
-
-#. As in second monday, tuesday, wednesday ... , day of the week, day of the weekend
-#. as in: second week or second Monday
-#: apps/io.ox/calendar/edit/recurrence-view.js:613
-#: module:io.ox/calendar/edit/main
-#: apps/io.ox/calendar/edit/recurrence-view.js:684
-#: apps/io.ox/calendar/util.js:28 module:io.ox/calendar
-msgid "second"
-msgstr "második"
-
-#. As in third monday, tuesday, wednesday ... , day of the week, day of the weekend
-#. as in: third week or third Monday
-#: apps/io.ox/calendar/edit/recurrence-view.js:616
-#: module:io.ox/calendar/edit/main
-#: apps/io.ox/calendar/edit/recurrence-view.js:686
-#: apps/io.ox/calendar/util.js:28 module:io.ox/calendar
-msgid "third"
-msgstr "harmadik"
-
-#. As in fourth monday, tuesday, wednesday ... , day of the week, day of the weekend
-#. as in: fourth week or fourth Monday
-#: apps/io.ox/calendar/edit/recurrence-view.js:619
-#: module:io.ox/calendar/edit/main
-#: apps/io.ox/calendar/edit/recurrence-view.js:688
-#: apps/io.ox/calendar/util.js:28 module:io.ox/calendar
-msgid "fourth"
-msgstr "negyedik"
-
-#: apps/io.ox/calendar/edit/recurrence-view.js:628
-#: module:io.ox/calendar/edit/main
-#: apps/io.ox/calendar/edit/recurrence-view.js:696
-msgid "day of the week"
-msgstr "nap a héten"
-
-#: apps/io.ox/calendar/edit/recurrence-view.js:629
-#: module:io.ox/calendar/edit/main
-#: apps/io.ox/calendar/edit/recurrence-view.js:697
-msgid "day of the weekend"
-msgstr "nap a hétvégén"
-
-#: apps/io.ox/calendar/edit/recurrence-view.js:648
-#: module:io.ox/calendar/edit/main
-msgid ""
-"The appointment is repeated every year on day <a href=\"#\" data-widget="
-"\"number\" data-attribute=\"dayInMonth\"><span class=\"number-control\">10</"
-"span></a> of <a href=\"#\" data-widget=\"options\" data-attribute=\"month"
-"\">October</a>."
-msgstr "A találkozó minden év <a href=\"#\" data-widget=\"options\" data-attribute=\"month\">október</a> <a href=\"#\" data-widget=\"number\" data-attribute=\"dayInMonth\"><span class=\"number-control\">10</span></a>. napján ismétlődik."
-
-#: apps/io.ox/calendar/edit/recurrence-view.js:660
-#: module:io.ox/calendar/edit/main
-#: apps/io.ox/calendar/edit/recurrence-view.js:706
-msgid "January"
-msgstr "Január"
-
-#: apps/io.ox/calendar/edit/recurrence-view.js:661
-#: module:io.ox/calendar/edit/main
-#: apps/io.ox/calendar/edit/recurrence-view.js:707
-msgid "February"
-msgstr "Február"
-
-#: apps/io.ox/calendar/edit/recurrence-view.js:662
-#: module:io.ox/calendar/edit/main
-#: apps/io.ox/calendar/edit/recurrence-view.js:708
-msgid "March"
-msgstr "Március"
-
-#: apps/io.ox/calendar/edit/recurrence-view.js:663
-#: module:io.ox/calendar/edit/main
-#: apps/io.ox/calendar/edit/recurrence-view.js:709
-msgid "April"
-msgstr "Április"
-
-#: apps/io.ox/calendar/edit/recurrence-view.js:664
-#: module:io.ox/calendar/edit/main
-#: apps/io.ox/calendar/edit/recurrence-view.js:710
-msgid "May"
-msgstr "Május"
-
-#: apps/io.ox/calendar/edit/recurrence-view.js:665
-#: module:io.ox/calendar/edit/main
-#: apps/io.ox/calendar/edit/recurrence-view.js:711
-msgid "June"
-msgstr "Június"
-
-#: apps/io.ox/calendar/edit/recurrence-view.js:666
-#: module:io.ox/calendar/edit/main
-#: apps/io.ox/calendar/edit/recurrence-view.js:712
-msgid "July"
-msgstr "Július"
-
-#: apps/io.ox/calendar/edit/recurrence-view.js:667
-#: module:io.ox/calendar/edit/main
-#: apps/io.ox/calendar/edit/recurrence-view.js:713
-msgid "August"
-msgstr "Augusztus"
-
-#: apps/io.ox/calendar/edit/recurrence-view.js:668
-#: module:io.ox/calendar/edit/main
-#: apps/io.ox/calendar/edit/recurrence-view.js:714
-msgid "September"
-msgstr "Szeptember"
-
-#: apps/io.ox/calendar/edit/recurrence-view.js:669
-#: module:io.ox/calendar/edit/main
-#: apps/io.ox/calendar/edit/recurrence-view.js:715
-msgid "October"
-msgstr "Október"
-
-#: apps/io.ox/calendar/edit/recurrence-view.js:670
-#: module:io.ox/calendar/edit/main
-#: apps/io.ox/calendar/edit/recurrence-view.js:716
-msgid "November"
-msgstr "November"
-
-#: apps/io.ox/calendar/edit/recurrence-view.js:671
-#: module:io.ox/calendar/edit/main
-#: apps/io.ox/calendar/edit/recurrence-view.js:717
-msgid "December"
-msgstr "December"
-
-#: apps/io.ox/calendar/edit/recurrence-view.js:676
-#: module:io.ox/calendar/edit/main
-msgid ""
-"The appointment is repeated every <a href=\"#\" data-widget=\"options\" data-"
-"attribute=\"ordinal\">first</a> <a href=\"#\" data-widget=\"options\" data-"
-"attribute=\"day\">Wednesday</a> in <a href=\"#\" data-widget=\"options\" "
-"data-attribute=\"month\">October</a>."
-msgstr "A találkozó <a href=\"#\" data-widget=\"options\" data-attribute=\"month\">október</a> minden <a href=\"#\" data-widget=\"options\" data-attribute=\"ordinal\">első</a> <a href=\"#\" data-widget=\"options\" data-attribute=\"day\">szerdai</a> napján ismétlődik."
-
-#: apps/io.ox/calendar/edit/recurrence-view.js:728
-#: module:io.ox/calendar/edit/main
-#: apps/io.ox/calendar/edit/recurrence-view.js:742
-msgid "never ends"
-msgstr "soha nem fejeződik be"
-
-#: apps/io.ox/calendar/edit/recurrence-view.js:729
-#: module:io.ox/calendar/edit/main
-msgid "ends on a specific date"
-msgstr "adott dátumon fejeződik be"
-
-#: apps/io.ox/calendar/edit/recurrence-view.js:730
-#: module:io.ox/calendar/edit/main
-msgid "ends after a certain number of appointments"
-msgstr "adott számú találkozó után fejeződik be"
-
-#: apps/io.ox/calendar/edit/recurrence-view.js:733
-#: module:io.ox/calendar/edit/main
-msgid "ends"
-msgstr "befejeződik"
-
-#: apps/io.ox/calendar/edit/recurrence-view.js:737
-#: module:io.ox/calendar/edit/main
-msgid ""
-"The series <a href=\"#\" data-attribute=\"ending\" data-widget=\"options"
-"\">never ends</a>."
-msgstr "Az ismétlődés <a href=\"#\" data-attribute=\"ending\" data-widget=\"options\">soha nem fejeződik be</a>."
-
-#: apps/io.ox/calendar/edit/recurrence-view.js:746
-#: module:io.ox/calendar/edit/main
-msgid ""
-"The series <a href=\"#\" data-attribute=\"ending\" data-widget=\"options"
-"\">ends</a> on <a href=\"#\" data-attribute=\"until\" data-widget="
-"\"datePicker\">11/03/2013</a>."
-msgstr "Az ismétlődés <a href=\"#\" data-attribute=\"ending\" data-widget=\"options\">befejeződik</a> ekkor: <a href=\"#\" data-attribute=\"until\" data-widget=\"datePicker\">11/03/2013</a>."
-
-#: apps/io.ox/calendar/edit/recurrence-view.js:756
-#: module:io.ox/calendar/edit/main
-msgid ""
-"The series <a href=\"#\" data-attribute=\"ending\" data-widget=\"options"
-"\">ends</a> <a href=\"#\" data-attribute=\"occurrences\" data-widget=\"number"
-"\">after <span class=\"number-control\">2</span> appointments</a>."
-msgstr "Az ismétlődés <a href=\"#\" data-attribute=\"ending\" data-widget=\"options\">befejeződik</a> <a href=\"#\" data-attribute=\"occurrences\" data-widget=\"number\"><span class=\"number-control\">2</span> találkozó után</a>."
-
-#: apps/io.ox/calendar/edit/recurrence-view.js:1110
-#: module:io.ox/calendar/edit/main
-msgid "Please choose a sentence below."
-msgstr "Válasszon egy mondatot alább."
-
-#: apps/io.ox/calendar/edit/recurrence-view.js:1234
-#: module:io.ox/calendar/edit/main
-msgid "Repeat"
-msgstr "Ismétlés"
-
-#: apps/io.ox/calendar/edit/timezone-dialog.js:42
-#: module:io.ox/calendar/edit/main
-msgid "Start date timezone"
-msgstr "Kezdés dátumának időzónája"
-
-#: apps/io.ox/calendar/edit/timezone-dialog.js:64
-#: module:io.ox/calendar/edit/main
-msgid "End date timezone"
-msgstr "Befejezés dátumának időzónája"
-
-#: apps/io.ox/calendar/edit/timezone-dialog.js:86
-#: module:io.ox/calendar/edit/main
-msgid ""
-"If you select different timezones, the appointment's start and end dates are "
-"saved in the timezone of the appointment's start date. A different end date "
-"timezone only allows a convenient conversion."
-msgstr "Amennyiben különböző időzónákat választ, akkor a találkozó kezdete és befejezése is a találkozó kezdetének időzónájában kerül mentésre. A különböző időzóna a befejező dátumon egy átalakítás eredménye."
-
-#: apps/io.ox/calendar/edit/timezone-dialog.js:106
-#: module:io.ox/calendar/edit/main
-msgid "Convert the entered start and end dates to match the modified timezones"
-msgstr "A megadott kezdő- és befejeződátum konvertálása a módosított időzónák szerint."
-
-#: apps/io.ox/calendar/edit/timezone-dialog.js:139
-#: module:io.ox/calendar/edit/main
-msgid "Change timezone"
-msgstr "Időzóna megváltoztatása"
-
-#: apps/io.ox/calendar/edit/timezone-dialog.js:140
-#: module:io.ox/calendar/edit/main
-msgid "Change"
-msgstr "Módosítás"
-
-#: apps/io.ox/calendar/freebusy/templates.js:31 module:io.ox/calendar/freebusy
-#: apps/io.ox/calendar/toolbar.js:50 module:io.ox/calendar
-msgid "Scheduling"
-msgstr "Ütemezés"
-
-#: apps/io.ox/calendar/freebusy/templates.js:74 module:io.ox/calendar/freebusy
-msgid "Change view"
-msgstr "Nézet megváltoztatása"
-
-#: apps/io.ox/calendar/freebusy/templates.js:80 module:io.ox/calendar/freebusy
-#: apps/io.ox/calendar/toolbar.js:162 module:io.ox/calendar
-msgid "Workweek"
-msgstr "Munkahét"
-
-#: apps/io.ox/calendar/freebusy/templates.js:81 module:io.ox/calendar/freebusy
-#: apps/io.ox/calendar/toolbar.js:163 module:io.ox/calendar
-msgid "Week"
-msgstr "Hét"
-
-#: apps/io.ox/calendar/freebusy/templates.js:92 module:io.ox/calendar/freebusy
-msgid ""
-"If you spot a free time, just select this area. To do this, move the cursor "
-"to the start time, hold the mouse button, and <b>drag the mouse</b> to the "
-"end time."
-msgstr "Ha szabad időt vesz részre, válassza ezt a területet. Ehhez vigye a kurzort a kezdési időre, tartsa lenyomva az egérgombot és <b>húzza az egeret</b> a befejezési időre."
-
-#: apps/io.ox/calendar/freebusy/templates.js:94 module:io.ox/calendar/freebusy
-msgid ""
-"You will automatically return to the appointment dialog. The selected start "
-"and end time as well as the current participant list will be applied."
-msgstr "Automatikusan vissza fog térni a találkozó ablakba. A kijelölt kezdési és befejezési idő, valamint a jelenlegi résztvevőlista hozzá lesz fűzve."
-
-#: apps/io.ox/calendar/freebusy/templates.js:98 module:io.ox/calendar/freebusy
-msgid "How does this work?"
-msgstr "Hogyan működik?"
-
-#: apps/io.ox/calendar/freebusy/templates.js:104
-#: module:io.ox/calendar/freebusy apps/io.ox/core/main.js:988
-#: module:io.ox/core apps/io.ox/help/center.js:103 module:io.ox/help
-msgid "Help"
-msgstr "Súgó"
-
-#: apps/io.ox/calendar/freebusy/templates.js:111
-#: module:io.ox/calendar/freebusy
-msgid "Back to appointment"
-msgstr "Vissza a találkozóhoz"
-
-#: apps/io.ox/calendar/freebusy/templates.js:118
-#: module:io.ox/calendar/freebusy
-msgid "Quit"
-msgstr "Kilépés"
-
-#: apps/io.ox/calendar/freebusy/templates.js:125
-#: module:io.ox/calendar/freebusy apps/io.ox/mail/actions/reminder.js:52
-#: module:io.ox/mail
-msgid "Note"
-msgstr "Megjegyzés"
-
-#. Warning dialog
-#. %1$s is a folder/calendar name
-#. %2$s is the folder owner
-#: apps/io.ox/calendar/freebusy/templates.js:131
-#: module:io.ox/calendar/freebusy
-msgid ""
-"You are not allowed to create appointments in \"%1$s\" owned by %2$s. "
-"Appointments will therefore be created in your private calendar."
-msgstr "Nem hozhat létre találkozókat %2$s „%1$s” naptárában. Emiatt a találkozók a saját naptárában kerülnek létrehozásra."
-
-#. Warning dialog
-#. %1$s is a folder/calendar name
-#: apps/io.ox/calendar/freebusy/templates.js:135
-#: module:io.ox/calendar/freebusy
-msgid ""
-"You are not allowed to create appointments in \"%1$s\". Appointments will "
-"therefore be created in your private calendar."
-msgstr "Nem hozhat létre találkozókat „%1$s” naptárban. Emiatt a találkozók a saját naptárában kerülnek létrehozásra."
-
-#: apps/io.ox/calendar/invitations/register.js:28 module:io.ox/calendar/main
-#: apps/io.ox/calendar/invitations/register.js:32
-msgid "Accept changes"
-msgstr "Változások elfogadása"
-
-#: apps/io.ox/calendar/invitations/register.js:30 module:io.ox/calendar/main
-msgid "Add new participant"
-msgstr "Új résztvevő hozzáadása"
-
-#: apps/io.ox/calendar/invitations/register.js:34 module:io.ox/calendar/main
-msgid "Reject changes"
-msgstr "Változások elvetése"
-
-#: apps/io.ox/calendar/invitations/register.js:37 module:io.ox/calendar/main
-msgid "Ignore"
-msgstr "Mellőzés"
-
-#: apps/io.ox/calendar/invitations/register.js:55 module:io.ox/calendar/main
-#: apps/io.ox/calendar/invitations/register.js:57
-#: apps/io.ox/calendar/invitations/register.js:59
-#: apps/io.ox/calendar/invitations/register.js:68
-msgid "You have accepted the appointment"
-msgstr "Elfogadta a találkozót"
-
-#: apps/io.ox/calendar/invitations/register.js:56 module:io.ox/calendar/main
-msgid "Changes have been saved"
-msgstr "A változtatások mentésre kerültek"
-
-#: apps/io.ox/calendar/invitations/register.js:58 module:io.ox/calendar/main
-msgid "Added the new participant"
-msgstr "Az új résztvevő hozzáadva"
-
-#: apps/io.ox/calendar/invitations/register.js:60 module:io.ox/calendar/main
-msgid "The appointment has been updated"
-msgstr "A találkozó frissítve"
-
-#: apps/io.ox/calendar/invitations/register.js:61 module:io.ox/calendar/main
-msgid "The appointment has been deleted"
-msgstr "A találkozó törölve"
-
-#: apps/io.ox/calendar/invitations/register.js:62 module:io.ox/calendar/main
-msgid "The changes have been rejected"
-msgstr "A változtatások elutasítva"
-
-#: apps/io.ox/calendar/invitations/register.js:63 module:io.ox/calendar/main
-#: apps/io.ox/calendar/invitations/register.js:70
-msgid "You have tentatively accepted the appointment"
-msgstr "Feltételesen elfogadta a találkozót"
-
-#: apps/io.ox/calendar/invitations/register.js:64 module:io.ox/calendar/main
-#: apps/io.ox/calendar/invitations/register.js:69
-msgid "You have declined the appointment"
-msgstr "Elutasította a találkozót"
-
-#: apps/io.ox/calendar/invitations/register.js:117 module:io.ox/calendar/main
-msgid "This email contains an appointment"
-msgstr "A levél találkozót tartalmaz"
-
-#: apps/io.ox/calendar/invitations/register.js:118 module:io.ox/calendar/main
-msgid "This email contains a task"
-msgstr "A levél feladatot tartalmaz"
-
-#: apps/io.ox/calendar/invitations/register.js:121 module:io.ox/calendar/main
-msgid "Show appointment details"
-msgstr "Találkozó részleteinek megjelenítése"
-
-#: apps/io.ox/calendar/invitations/register.js:122 module:io.ox/calendar/main
-msgid "Show task details"
-msgstr "Feladat részletek megjelenítése"
-
-#: apps/io.ox/calendar/invitations/register.js:146 module:io.ox/calendar/main
-msgid "You are the organizer"
-msgstr "Ön a szervező"
-
-#: apps/io.ox/calendar/invitations/register.js:155 module:io.ox/calendar/main
-msgid "You have accepted this appointment"
-msgstr "Elfogadta ezt a találkozót"
-
-#: apps/io.ox/calendar/invitations/register.js:156 module:io.ox/calendar/main
-msgid "You have accepted this task"
-msgstr "Elfogadta ezt a feladatot"
-
-#: apps/io.ox/calendar/invitations/register.js:161 module:io.ox/calendar/main
-msgid "You declined this appointment"
-msgstr "Elutasította ezt a találkozót"
-
-#: apps/io.ox/calendar/invitations/register.js:162 module:io.ox/calendar/main
-msgid "You declined this task"
-msgstr "Elutasította ezt a feladatot"
-
-#: apps/io.ox/calendar/invitations/register.js:167 module:io.ox/calendar/main
-msgid "You tentatively accepted this invitation"
-msgstr "Ezt a meghívást feltételesen elfogadta"
-
-#: apps/io.ox/calendar/invitations/register.js:168 module:io.ox/calendar/main
-msgid "You tentatively accepted this task"
-msgstr "Ezt a feladatot feltételesen elfogadta"
-
-#: apps/io.ox/calendar/invitations/register.js:442 module:io.ox/calendar/main
-msgid "There is already %1$d appointment in this timeframe."
-msgid_plural "There are already %1$d appointments in this timeframe."
-msgstr[0] "Ebben az időszakban már van %1$d találkozója."
-msgstr[1] "Ebben az időszakban már van %1$d találkozója."
-
-#: apps/io.ox/calendar/invitations/register.js:449 module:io.ox/calendar/main
-msgid "Show conflicts"
-msgstr "Ütközések megjelenítése"
-
-#: apps/io.ox/calendar/invitations/register.js:533 module:io.ox/calendar/main
-msgid ""
-"Failed to update confirmation status; most probably the appointment has been "
-"deleted."
-msgstr "Nem frissíthető a megerősítési állapot: valószínűleg a találkozót törölték."
-
-#: apps/io.ox/calendar/invitations/register.js:534 module:io.ox/calendar/main
-msgid ""
-"Failed to update confirmation status; most probably the task has been "
-"deleted."
-msgstr "Nem frissíthető a megerősítési állapot: valószínűleg a feladatot törölték."
-
-#: apps/io.ox/calendar/list/perspective.js:185 module:io.ox/calendar
-msgid "Couldn't load appointment data."
-msgstr "A találkozó adatai nem tölthetők be."
-
-#: apps/io.ox/calendar/list/perspective.js:216 module:io.ox/calendar
-msgid "No appointments found until %s"
-msgstr "Nincsenek találkozó eddig: %s"
-
-#. %1$s is an appointment location (e.g. a room, a telco line, a company, a city)
-#. This fragment appears within a long string for screen readers
-#: apps/io.ox/calendar/list/view-grid-template.js:89 module:io.ox/calendar
-msgctxt "a11y"
-msgid "location %1$s"
-msgstr "hely: %1$s"
-
-#: apps/io.ox/calendar/main.js:210 module:io.ox/calendar
-#: apps/io.ox/calendar/main.js:222 apps/io.ox/calendar/main.js:229
-#: apps/io.ox/contacts/main.js:369 module:io.ox/contacts
-#: apps/io.ox/contacts/main.js:376 apps/io.ox/core/folder/view.js:316
-#: module:io.ox/core apps/io.ox/files/filepicker.js:67 module:io.ox/files
-#: apps/io.ox/files/filepicker.js:85 apps/io.ox/files/main.js:161
-#: apps/io.ox/files/main.js:168 apps/io.ox/mail/main.js:149 module:io.ox/mail
-#: apps/io.ox/mail/main.js:156 apps/io.ox/tasks/main.js:155 module:io.ox/tasks
-#: apps/io.ox/tasks/main.js:162
-msgid "Folders"
-msgstr "Mappák"
-
-#. Used as button label for a navigation action, like the browser back button
-#: apps/io.ox/calendar/main.js:216 module:io.ox/calendar
-#: apps/io.ox/calendar/main.js:237 apps/io.ox/contacts/main.js:384
-#: module:io.ox/contacts apps/io.ox/core/commons.js:606 module:io.ox/core
-#: apps/io.ox/core/tk/wizard.js:356 apps/io.ox/mail/main.js:164
-#: module:io.ox/mail apps/io.ox/mail/main.js:169
-#: apps/io.ox/mail/threadview.js:41 apps/io.ox/tasks/main.js:171
-#: module:io.ox/tasks
-msgid "Back"
-msgstr "Vissza"
-
-#. Label for a button which shows more upcoming
-#. appointments in a listview by extending the search
-#. by one month in the future
-#: apps/io.ox/calendar/main.js:282 module:io.ox/calendar
-msgid "Expand timeframe by one month"
-msgstr "Időszak kibővítése egy hónappal"
-
-#: apps/io.ox/calendar/mobile-toolbar-actions.js:45 module:io.ox/calendar
-msgid "Listview"
-msgstr "Listanézet"
-
-#: apps/io.ox/calendar/mobile-toolbar-actions.js:54 module:io.ox/calendar
-msgid "Calendar view"
-msgstr "Naptár nézet"
-
-#: apps/io.ox/calendar/mobile-toolbar-actions.js:63 module:io.ox/calendar
-msgid "Show next day"
-msgstr "Következő nap megjelenítése"
-
-#: apps/io.ox/calendar/mobile-toolbar-actions.js:73 module:io.ox/calendar
-msgid "Show previous day"
-msgstr "Előző nap megjelenítése"
-
-#: apps/io.ox/calendar/mobile-toolbar-actions.js:82 module:io.ox/calendar
-#: apps/io.ox/calendar/mobile-toolbar-actions.js:90
-#: apps/io.ox/calendar/toolbar.js:58 apps/io.ox/calendar/util.js:132
-#: apps/io.ox/core/tk/datepicker.js:33 module:io.ox/core
-#: apps/io.ox/find/date/patterns.js:188 apps/io.ox/tasks/util.js:183
-#: module:io.ox/tasks apps/plugins/portal/birthdays/register.js:102
-#: module:plugins/portal apps/plugins/portal/birthdays/register.js:171
-msgid "Today"
-msgstr "Ma"
-
-#: apps/io.ox/calendar/mobile-toolbar-actions.js:131 module:io.ox/calendar
-#: apps/io.ox/contacts/mobile-toolbar-actions.js:132 module:io.ox/mail
-#: apps/io.ox/contacts/mobile-toolbar-actions.js:133
-#: apps/io.ox/core/extPatterns/links.js:418 module:io.ox/core
-#: apps/io.ox/core/extPatterns/links.js:419
-#: apps/io.ox/core/extPatterns/links.js:423
-#: apps/io.ox/core/extPatterns/links.js:424
-#: apps/io.ox/core/extPatterns/links.js:432
-#: apps/io.ox/files/mobile-toolbar-actions.js:88
-#: apps/io.ox/files/mobile-toolbar-actions.js:132
-#: apps/io.ox/files/share/permissions.js:726 apps/io.ox/mail/detail/view.js:92
-#: apps/io.ox/mail/detail/view.js:93
-#: apps/io.ox/mail/mailfilter/settings/filter/view-form.js:950
-#: module:io.ox/settings apps/io.ox/mail/mobile-toolbar-actions.js:155
-#: apps/io.ox/mail/mobile-toolbar-actions.js:156
-#: apps/io.ox/mail/mobile-toolbar-actions.js:167
-#: apps/io.ox/tasks/mobile-toolbar-actions.js:110 module:io.ox/tasks
-msgid "Actions"
-msgstr "Műveletek"
-
-#: apps/io.ox/calendar/model.js:274 module:io.ox/calendar
-msgid "The end date must be after the start date."
-msgstr "A kezdődátumnak a végdátum előtt kell lennie."
-
-#. %1$s is an upload limit like for example 10mb
-#: apps/io.ox/calendar/model.js:284 module:io.ox/calendar
-#: apps/io.ox/tasks/model.js:209 module:io.ox/tasks
-msgid "Files can not be uploaded, because upload limit of %1$s is exceeded."
-msgstr "A fájl nem tölthető fel, mert meghaladja a(z) %1$s kvótakorlátot."
-
-#: apps/io.ox/calendar/month/perspective.js:144 module:io.ox/calendar
-#: apps/io.ox/calendar/week/perspective.js:171
-msgid ""
-"By changing the date of this appointment you are creating an appointment "
-"exception to the series. Do you want to continue?"
-msgstr "A találkozó dátumának módosításakor egy, az ismétlődő találkozókba nem illeszkedő találkozót hoz létre. Szeretné folytatni ezt a műveletet?"
-
-#. folder permissions - Is Admin? YES
-#: apps/io.ox/calendar/month/perspective.js:145 module:io.ox/calendar
-#: apps/io.ox/calendar/week/perspective.js:172 apps/io.ox/core/main.js:143
-#: module:io.ox/core apps/io.ox/core/permissions/permissions.js:179
-#: apps/io.ox/files/util.js:254 module:io.ox/files
-msgid "Yes"
-msgstr "Igen"
-
-#. folder permissions - Is Admin? NO
-#: apps/io.ox/calendar/month/perspective.js:146 module:io.ox/calendar
-#: apps/io.ox/calendar/week/perspective.js:173 apps/io.ox/core/main.js:144
-#: module:io.ox/core apps/io.ox/core/permissions/permissions.js:177
-msgid "No"
-msgstr "Nem"
-
-#: apps/io.ox/calendar/month/perspective.js:472 module:io.ox/calendar
-#: apps/io.ox/calendar/week/perspective.js:419
-msgid "Appointment list"
-msgstr "Találkozólista"
-
-#. %1$d = Calendar week
-#: apps/io.ox/calendar/month/view.js:137 module:io.ox/calendar
-#: apps/io.ox/calendar/week/view.js:1013 apps/io.ox/calendar/week/view.js:1021
-msgid "CW %1$d"
-msgstr "%1$d. hét"
-
-#. add confirmation status behind appointment title
-#. %1$s = apppintment title
-#: apps/io.ox/calendar/month/view.js:374 module:io.ox/calendar
-#: apps/io.ox/calendar/week/view.js:1924
-#, c-format
-msgid "%1$s (Tentative)"
-msgstr "%1$s (Feltételes)"
-
-#. text of a user list that shows the names of presenting user and participants.
-#. the dropdown button label for the participants dropdown.
-#. the participants section label.
-#: apps/io.ox/calendar/print-compact.js:81 module:io.ox/calendar
-#: apps/io.ox/participants/detail.js:180 module:io.ox/core
-#: apps/io.ox/participants/views.js:207
-#: apps/io.ox/presenter/views/navigationview.js:176 module:io.ox/presenter
-#: apps/io.ox/presenter/views/navigationview.js:187
-msgid "Participants"
-msgstr "Résztvevők"
-
-#: apps/io.ox/calendar/print.js:196 module:io.ox/calendar
-#: apps/io.ox/tasks/print.js:89 module:io.ox/tasks
-msgid "Accepted"
-msgstr "Elfogadva"
-
-#: apps/io.ox/calendar/print.js:197 module:io.ox/calendar
-#: apps/io.ox/tasks/print.js:90 module:io.ox/tasks
-msgid "Declined"
-msgstr "Elutasítva"
-
-#: apps/io.ox/calendar/print.js:198 module:io.ox/calendar
-#: apps/io.ox/tasks/print.js:91 module:io.ox/tasks
-msgid "Tentatively accepted"
-msgstr "Feltételesen elfogadva"
-
-#: apps/io.ox/calendar/print.js:199 module:io.ox/calendar
-#: apps/io.ox/tasks/print.js:92 module:io.ox/tasks
-msgid "Unconfirmed"
-msgstr "Megerősítetlen"
-
-#: apps/io.ox/calendar/settings/model.js:52 module:io.ox/calendar
-#: apps/io.ox/contacts/settings/pane.js:41 module:io.ox/contacts
-msgid ""
-"The setting has been saved and will become active when you enter the "
-"application the next time."
-msgstr "A beállítás mentésre került, és az alkalmazásba való következő belépéskor lesz aktív."
-
-#: apps/io.ox/calendar/settings/pane.js:48 module:io.ox/calendar
-#: apps/io.ox/calendar/util.js:302
-msgid "No reminder"
-msgstr "Nincs emlékeztető"
-
-#. General duration (nominative case): X minutes
-#. %d is the number of minutes
-#: apps/io.ox/calendar/settings/pane.js:49 module:io.ox/calendar
-#: apps/io.ox/core/date.js:184 module:io.ox/core
-#, c-format
-msgid "%d minute"
-msgid_plural "%d minutes"
-msgstr[0] "%d perc"
-msgstr[1] "%d perc"
-
-#: apps/io.ox/calendar/settings/pane.js:77 module:io.ox/calendar
-#: apps/io.ox/core/main.js:249 module:io.ox/core
-#: apps/io.ox/launchpad/main.js:32 apps/io.ox/search/view-template.js:36
-msgctxt "app"
-msgid "Calendar"
-msgstr "Naptár"
-
-#: apps/io.ox/calendar/settings/pane.js:90 module:io.ox/calendar
-msgid "Time scale in minutes"
-msgstr "Időskála percben"
-
-#: apps/io.ox/calendar/settings/pane.js:98 module:io.ox/calendar
-msgid "Start of working time"
-msgstr "Munkaidő kezdete"
-
-#: apps/io.ox/calendar/settings/pane.js:106 module:io.ox/calendar
-msgid "End of working time"
-msgstr "Munkaidő vége"
-
-#: apps/io.ox/calendar/settings/pane.js:114 module:io.ox/calendar
-msgid "Show declined appointments"
-msgstr "Elutasított találkozók megjelenítése"
-
-#: apps/io.ox/calendar/settings/pane.js:131 module:io.ox/calendar
-#: apps/io.ox/calendar/toolbar.js:43
-msgid "New appointment"
-msgstr "Új találkozó"
-
-#: apps/io.ox/calendar/settings/pane.js:135 module:io.ox/calendar
-msgid "Default reminder"
-msgstr "Alapértelmezett figyelmeztetés"
-
-#: apps/io.ox/calendar/settings/pane.js:143 module:io.ox/calendar
-msgid "Mark all day appointments as free"
-msgstr "Egész napos találkozók szabadnak jelölése"
-
-#: apps/io.ox/calendar/settings/pane.js:160 module:io.ox/calendar
-#: apps/io.ox/tasks/settings/pane.js:63 module:io.ox/tasks
-msgid "Email notifications"
-msgstr "E-mail értesítés"
-
-#: apps/io.ox/calendar/settings/pane.js:164 module:io.ox/calendar
-msgid "Receive notification for appointment changes"
-msgstr "Értesítés a találkozó módosításakor"
-
-#: apps/io.ox/calendar/settings/pane.js:169 module:io.ox/calendar
-msgid ""
-"Receive notification as appointment creator when participants accept or "
-"decline"
-msgstr "Értesítés a találkozó létrehozójának, amikor a résztvevők elfogadják vagy elutasítják azt"
-
-#: apps/io.ox/calendar/settings/pane.js:174 module:io.ox/calendar
-msgid ""
-"Receive notification as appointment participant when other participants "
-"accept or decline"
-msgstr "Értesítés a találkozó résztvevőinek, amikor más résztvevők elfogadják vagy elutasítják azt"
-
-#: apps/io.ox/calendar/settings/pane.js:179 module:io.ox/calendar
-msgid ""
-"Automatically delete the invitation email after the appointment has been "
-"accepted or declined"
-msgstr "Automatikusan törli a meghívó levelet a találkozó elfogadása vagy elutasítása után"
-
-#: apps/io.ox/calendar/settings/timezones/favorite-view.js:74
-#: module:io.ox/calendar
-msgid "Add timezone"
-msgstr "Időzóna hozzáadása"
-
-#: apps/io.ox/calendar/settings/timezones/favorite-view.js:90
-#: module:io.ox/calendar
-msgid "Select favorite timezone"
-msgstr "Válassza ki kedvenc időzónáját"
-
-#: apps/io.ox/calendar/settings/timezones/favorite-view.js:91
-#: module:io.ox/calendar apps/io.ox/core/folder/actions/add.js:110
-#: module:io.ox/core apps/io.ox/mail/accounts/settings.js:274
-#: module:io.ox/mail/accounts/settings
-#: apps/io.ox/mail/compose/extensions.js:514 module:io.ox/mail
-msgid "Add"
-msgstr "Hozzáadás"
-
-#: apps/io.ox/calendar/settings/timezones/favorite-view.js:111
-#: module:io.ox/calendar
-msgid "The selected timezone is already a favorite."
-msgstr "A kiválasztott időzóna már a kedvenc."
-
-#: apps/io.ox/calendar/settings/timezones/pane.js:28 module:io.ox/calendar
-msgid "Favorite timezones"
-msgstr "Kedvenc időzónák"
-
-#: apps/io.ox/calendar/settings/timezones/pane.js:51 module:io.ox/calendar
-msgctxt "app"
-msgid "Favorite timezones"
-msgstr "Kedvenc időzónák"
-
-#: apps/io.ox/calendar/toolbar.js:42 module:io.ox/calendar
-#: apps/io.ox/contacts/mobile-toolbar-actions.js:34 module:io.ox/mail
-#: apps/io.ox/contacts/toolbar.js:40 module:io.ox/contacts
-#: apps/io.ox/files/toolbar.js:39 module:io.ox/files
-#: apps/io.ox/tasks/mobile-toolbar-actions.js:33 module:io.ox/tasks
-#: apps/io.ox/tasks/toolbar.js:44
-msgid "New"
-msgstr "Új"
-
-#: apps/io.ox/calendar/toolbar.js:71 module:io.ox/calendar
-#: apps/io.ox/tasks/edit/view-template.js:318 module:io.ox/tasks/edit
-#: apps/io.ox/tasks/main.js:831 module:io.ox/tasks
-msgid "Status"
-msgstr "Állapot"
-
-#. View is used as a noun in the toolbar. Clicking the button opens a popup with options related to the View
-#: apps/io.ox/calendar/toolbar.js:159 module:io.ox/calendar
-#: apps/io.ox/contacts/toolbar.js:167 module:io.ox/contacts
-#: apps/io.ox/core/pim/actions.js:77 module:io.ox/core
-#: apps/io.ox/files/actions.js:734 module:io.ox/files
-#: apps/io.ox/files/toolbar.js:151 apps/io.ox/files/toolbar.js:298
-#: apps/io.ox/mail/actions.js:737 module:io.ox/mail
-#: apps/io.ox/mail/toolbar.js:238 apps/io.ox/tasks/toolbar.js:142
-msgid "View"
-msgstr "Nézet"
-
-#: apps/io.ox/calendar/toolbar.js:160 module:io.ox/calendar
-#: apps/io.ox/files/toolbar.js:299 module:io.ox/files
-#: apps/io.ox/mail/toolbar.js:239 module:io.ox/mail
-msgid "Layout"
-msgstr "Elrendezés"
-
-#: apps/io.ox/calendar/toolbar.js:165 module:io.ox/calendar
-#: apps/io.ox/files/toolbar.js:300 module:io.ox/files
-#: apps/io.ox/mail/toolbar.js:244 module:io.ox/mail
-msgid "List"
-msgstr "Lista"
-
-#: apps/io.ox/calendar/toolbar.js:167 module:io.ox/calendar
-#: apps/io.ox/contacts/toolbar.js:168 module:io.ox/contacts
-#: apps/io.ox/core/emoji/view.js:127 module:io.ox/mail/emoji
-#: apps/io.ox/files/toolbar.js:304 module:io.ox/files
-#: apps/io.ox/find/extensions-facets.js:84 module:io.ox/core
-#: apps/io.ox/mail/compose/extensions.js:386 module:io.ox/mail
-#: apps/io.ox/mail/compose/view.js:237 apps/io.ox/mail/compose/view.js:238
-#: apps/io.ox/mail/compose/view.js:239 apps/io.ox/mail/toolbar.js:246
-#: apps/io.ox/tasks/toolbar.js:143
-msgid "Options"
-msgstr "Beállítások"
-
-#: apps/io.ox/calendar/toolbar.js:168 module:io.ox/calendar
-#: apps/io.ox/contacts/toolbar.js:169 module:io.ox/contacts
-#: apps/io.ox/files/toolbar.js:306 module:io.ox/files
-#: apps/io.ox/mail/toolbar.js:247 module:io.ox/mail
-#: apps/io.ox/tasks/toolbar.js:144
-msgid "Folder view"
-msgstr "Mappa nézet"
-
-#: apps/io.ox/calendar/toolbar.js:169 module:io.ox/calendar
-#: apps/io.ox/contacts/toolbar.js:170 module:io.ox/contacts
-#: apps/io.ox/files/toolbar.js:305 module:io.ox/files
-#: apps/io.ox/mail/toolbar.js:248 module:io.ox/mail
-#: apps/io.ox/tasks/toolbar.js:145
-msgid "Checkboxes"
-msgstr "Jelölőnégyzetek"
-
-#: apps/io.ox/calendar/toolbar.js:171 module:io.ox/calendar
-msgid "Color scheme"
-msgstr "Színséma"
-
-#: apps/io.ox/calendar/toolbar.js:172 module:io.ox/calendar
-msgid "Classic colors"
-msgstr "Klasszikus színek"
-
-#: apps/io.ox/calendar/toolbar.js:173 module:io.ox/calendar
-msgid "Dark colors"
-msgstr "Sötét színek"
-
-#: apps/io.ox/calendar/toolbar.js:174 module:io.ox/calendar
-msgid "Custom colors"
-msgstr "Egyéni színek"
-
-#: apps/io.ox/calendar/util.js:36 module:io.ox/calendar
-msgid "unconfirmed"
-msgstr "megerősítetlen"
-
-#: apps/io.ox/calendar/util.js:37 module:io.ox/calendar
-msgid "accepted"
-msgstr "elfogadva"
-
-#: apps/io.ox/calendar/util.js:38 module:io.ox/calendar
-msgid "declined"
-msgstr "elutasítva"
-
-#: apps/io.ox/calendar/util.js:39 module:io.ox/calendar
-msgid "tentative"
-msgstr "feltételes"
-
-#: apps/io.ox/calendar/util.js:42 module:io.ox/calendar
-msgid "no color"
-msgstr "nincs szín"
-
-#: apps/io.ox/calendar/util.js:42 module:io.ox/calendar
-msgid "light blue"
-msgstr "világoskék"
-
-#: apps/io.ox/calendar/util.js:42 module:io.ox/calendar
-msgid "dark blue"
-msgstr "sötétkék"
-
-#: apps/io.ox/calendar/util.js:42 module:io.ox/calendar
-msgid "purple"
-msgstr "bíbor"
-
-#: apps/io.ox/calendar/util.js:42 module:io.ox/calendar
-msgid "pink"
-msgstr "rózsaszín"
-
-#: apps/io.ox/calendar/util.js:42 module:io.ox/calendar
-msgid "red"
-msgstr "vörös"
-
-#: apps/io.ox/calendar/util.js:42 module:io.ox/calendar
-msgid "orange"
-msgstr "narancs"
-
-#: apps/io.ox/calendar/util.js:42 module:io.ox/calendar
-msgid "yellow"
-msgstr "sárga"
-
-#: apps/io.ox/calendar/util.js:42 module:io.ox/calendar
-msgid "light green"
-msgstr "világoszöld"
-
-#: apps/io.ox/calendar/util.js:42 module:io.ox/calendar
-msgid "dark green"
-msgstr "sötétzöld"
-
-#: apps/io.ox/calendar/util.js:42 module:io.ox/calendar
-msgid "gray"
-msgstr "szürke"
-
-#: apps/io.ox/calendar/util.js:126 module:io.ox/calendar
-#: apps/io.ox/find/date/patterns.js:192 module:io.ox/core
-#: apps/io.ox/mail/util.js:61 apps/io.ox/tasks/util.js:177 module:io.ox/tasks
-#: apps/plugins/portal/birthdays/register.js:108 module:plugins/portal
-#: apps/plugins/portal/birthdays/register.js:171
-msgid "Yesterday"
-msgstr "Tegnap"
-
-#: apps/io.ox/calendar/util.js:135 module:io.ox/calendar
-#: apps/io.ox/tasks/util.js:185 module:io.ox/tasks
-#: apps/plugins/portal/birthdays/register.js:105 module:plugins/portal
-#: apps/plugins/portal/birthdays/register.js:171
-msgid "Tomorrow"
-msgstr "Holnap"
-
-#. date intervals for screenreaders
-#. please keep the 'to' do not use dashes here because this text will be spoken by the screenreaders
-#. %1$s is the start date
-#. %2$s is the end date
-#: apps/io.ox/calendar/util.js:213 module:io.ox/calendar
-#: apps/io.ox/calendar/util.js:241
-#, c-format
-msgid "%1$s to %2$s"
-msgstr "%1$s itt: %2$s"
-
-#: apps/io.ox/calendar/util.js:252 module:io.ox/calendar
-msgid "Whole day"
-msgstr "Egész nap"
-
-#. General duration (nominative case): X days
-#. %d is the number of days
-#: apps/io.ox/calendar/util.js:256 module:io.ox/calendar
-#: apps/io.ox/core/date.js:126 module:io.ox/core
-#, c-format
-msgid "%d day"
-msgid_plural "%d days"
-msgstr[0] "%d nap"
-msgstr[1] "%d nap"
-
-#: apps/io.ox/calendar/util.js:305 module:io.ox/calendar
+#. text of a presentation zoom level caption
+#. Example result: "100 %"
+#. %1$d is the zoom level
+#: apps/io.ox/presenter/views/presentationview.js module:io.ox/presenter
+msgid "%1$d %"
+msgstr "%1$d %"
+
+#. File size
+#. %1$d is the number
+#. %2$s is the unit (B, KB, MB etc.)
+#: apps/io.ox/core/strings.js module:io.ox/core
+msgid "%1$d %2$s"
+msgstr "%1$d %2$s"
+
+#: apps/io.ox/calendar/util.js module:io.ox/calendar
+msgid "%1$d Day"
+msgid_plural "%1$d Days"
+msgstr[0] "%1$d nap"
+msgstr[1] "%1$d nap"
+
+#: apps/io.ox/calendar/util.js module:io.ox/calendar
+msgid "%1$d Hour"
+msgid_plural "%1$d Hours"
+msgstr[0] "%1$d óra"
+msgstr[1] "%1$d óra"
+
+#: apps/io.ox/calendar/util.js module:io.ox/calendar
 msgid "%1$d Minute"
 msgid_plural "%1$d Minutes"
 msgstr[0] "%1$d perc"
 msgstr[1] "%1$d perc"
 
-#: apps/io.ox/calendar/util.js:309 module:io.ox/calendar
-msgid "%1$d Hour"
-msgid_plural "%1$d Hours"
-msgstr[0] "%1$d óra"
-msgstr[1] "%1$d óra"
-
-#: apps/io.ox/calendar/util.js:313 module:io.ox/calendar
-msgid "%1$d Day"
-msgid_plural "%1$d Days"
-msgstr[0] "%1$d nap"
-msgstr[1] "%1$d nap"
-
-#: apps/io.ox/calendar/util.js:317 module:io.ox/calendar
+#: apps/io.ox/calendar/util.js module:io.ox/calendar
 msgid "%1$d Week"
 msgid_plural "%1$d Weeks"
 msgstr[0] "%1$d hét"
 msgstr[1] "%1$d hét"
 
-#. recurrence string
-#: apps/io.ox/calendar/util.js:459 module:io.ox/calendar
-msgid "work days"
-msgstr "munkanapok"
-
-#. recurrence string
-#. used to concatenate two weekdays, like Monday and Tuesday
-#: apps/io.ox/calendar/util.js:474 module:io.ox/calendar
-msgid "and"
-msgstr "és"
-
-#: apps/io.ox/calendar/util.js:495 module:io.ox/calendar
-#: apps/io.ox/calendar/util.js:506
-msgid "Every day"
-msgstr "Minden nap"
-
-#. recurrence string
-#. %1$d: numeric
-#: apps/io.ox/calendar/util.js:498 module:io.ox/calendar
-msgid "Every %1$d days"
-msgstr "Minden %1$d. nap"
-
-#. recurrence string
-#. %1$d: numeric
-#: apps/io.ox/calendar/util.js:509 module:io.ox/calendar
-msgid "Every %1$d weeks on all days"
-msgstr "Minden %1$d. hét minden napján"
-
-#. recurrence string
-#: apps/io.ox/calendar/util.js:513 module:io.ox/calendar
-msgid "On work days"
-msgstr "Munkanapokon"
-
-#. recurrence string
-#. %1$d: numeric
-#: apps/io.ox/calendar/util.js:516 module:io.ox/calendar
-msgid "Every %1$d weeks on work days"
-msgstr "Minden %1$d. hét munkanapjain"
-
-#. recurrence string
-#. %1$s day string, e.g. "work days" or "Friday" or "Monday, Tuesday, Wednesday"
-#: apps/io.ox/calendar/util.js:521 module:io.ox/calendar
-msgid "Weekly on %1$s"
-msgstr "Hetente ekkor: %1$s"
-
-#. recurrence string
-#. %1$d: numeric
-#. %2$s: day string, e.g. "Friday" or "Monday, Tuesday, Wednesday"
-#: apps/io.ox/calendar/util.js:525 module:io.ox/calendar
-msgid "Every %1$d weeks on %2$s"
-msgstr "Minden %1$d. héten %2$s napon"
-
-#. recurrence string
-#. %1$d: numeric, day in month
-#: apps/io.ox/calendar/util.js:536 module:io.ox/calendar
-msgid "Monthly on day %1$d"
-msgstr "Havonta a(z) %1$d. napon"
-
-#. recurrence string
-#. %1$d: numeric, interval
-#. %1$d: numeric, day in month
-#: apps/io.ox/calendar/util.js:540 module:io.ox/calendar
-msgid "Every %1$d months on day %2$d"
-msgstr "Minden %1$d. hónap %2$d. napján"
-
-#. recurrence string
-#. %1$s: count string, e.g. first, second, or last
-#. %2$s: day string, e.g. Monday
-#: apps/io.ox/calendar/util.js:546 module:io.ox/calendar
-msgid "Monthly on the %1$s %2$s"
-msgstr "Minden hónap %1$s %2$s"
-
-#. recurrence string
-#. %1$d: numeric, interval
-#. %2$s: count string, e.g. first, second, or last
-#. %3$s: day string, e.g. Monday
-#: apps/io.ox/calendar/util.js:551 module:io.ox/calendar
-msgid "Every %1$d months on the %2$s %3$s"
-msgstr "Minden %1$d. hónap %2$s %3$s"
-
-#. recurrence string
-#. %1$s: Month nane, e.g. January
-#. %2$d: Date, numeric, e.g. 29
-#: apps/io.ox/calendar/util.js:563 module:io.ox/calendar
-msgid "Yearly on %1$s %2$d"
-msgstr "Minden év %1$s %2$d. napján"
-
-#. recurrence string
-#. %1$d: interval, numeric
-#. %2$s: Month nane, e.g. January
-#. %3$d: Date, numeric, e.g. 29
-#: apps/io.ox/calendar/util.js:568 module:io.ox/calendar
-msgid "Every %1$d years on %2$s %3$d"
-msgstr "Minden %1$d. év %2$s %3$d. napján"
-
-#. recurrence string
-#. %1$s: count string, e.g. first, second, or last
-#. %2$s: day string, e.g. Monday
-#. %3$s: month nane, e.g. January
-#: apps/io.ox/calendar/util.js:575 module:io.ox/calendar
-msgid "Yearly on the %1$s %2$s of %3$d"
-msgstr "Minden év %3$d %1$s %2$s napján"
-
-#. recurrence string
-#. %1$d: interval, numeric
-#. %2$s: count string, e.g. first, second, or last
-#. %3$s: day string, e.g. Monday
-#. %4$s: month nane, e.g. January
-#: apps/io.ox/calendar/util.js:581 module:io.ox/calendar
-msgid "Every %1$d years on the %2$s %3$s of %4$d"
-msgstr "Minden %1$d. év %4$d %2$s %3$s napján"
-
-#: apps/io.ox/calendar/util.js:591 module:io.ox/calendar
-msgid "The series ends on %1$s"
-msgstr "Az ismétlődés befejezése: %1$s"
-
-#: apps/io.ox/calendar/util.js:596 module:io.ox/calendar
-msgid "The series ends after %1$d appointment"
-msgid_plural "The series ends after %1$d appointments"
-msgstr[0] "Az ismétlődés befejezése %1$d találkozó után"
-msgstr[1] "Az ismétlődés befejezése %1$d találkozó után"
-
-#. File and folder details
-#: apps/io.ox/calendar/view-detail.js:168 module:io.ox/calendar
-#: apps/io.ox/core/viewer/views/sidebar/fileinfoview.js:143
-#: module:io.ox/core/viewer apps/io.ox/core/viewer/views/sidebarview.js:128
-#: apps/io.ox/files/share/permissions.js:643 module:io.ox/core
-#: apps/io.ox/files/upload/main.js:289 module:io.ox/files
-msgid "Details"
-msgstr "Részletek"
-
-#: apps/io.ox/calendar/view-detail.js:190 module:io.ox/calendar
-#: apps/io.ox/participants/views.js:137 module:io.ox/core
-msgid "Organizer"
-msgstr "Szervező"
-
-#: apps/io.ox/calendar/view-detail.js:236 module:io.ox/calendar
-#: apps/io.ox/core/viewer/views/sidebar/fileinfoview.js:80
-#: module:io.ox/core/viewer apps/io.ox/files/common-extensions.js:29
-#: module:io.ox/files apps/io.ox/files/share/permissions.js:647
-#: module:io.ox/core apps/io.ox/files/share/toolbar.js:50
-#: apps/io.ox/find/extensions-api.js:300 apps/io.ox/find/extensions-api.js:313
-#: apps/io.ox/find/extensions-api.js:459 apps/io.ox/mail/detail/links.js:84
-#: module:io.ox/mail apps/io.ox/search/main.js:74 module:io.ox/search
-msgid "Folder"
-msgstr "Mappa"
-
-#: apps/io.ox/calendar/view-detail.js:268 module:io.ox/calendar
-#: apps/io.ox/files/actions/showlink.js:28 module:io.ox/files
-msgid "Direct link"
-msgstr "Közvetlen hivatkozás"
-
-#: apps/io.ox/calendar/view-detail.js:331 module:io.ox/calendar
-msgid "Created"
-msgstr "Létrehozva"
-
-#: apps/io.ox/calendar/view-detail.js:354 module:io.ox/calendar
-#: apps/io.ox/core/viewer/views/sidebar/fileinfoview.js:69
-#: module:io.ox/core/viewer
-msgid "Modified"
-msgstr "Módosítva"
-
-#: apps/io.ox/calendar/view-grid-template.js:99 module:io.ox/calendar
-msgid "Conflicts:"
-msgstr "Ütközik:"
-
-#: apps/io.ox/calendar/week/perspective.js:342 module:io.ox/calendar
-msgid "Day View"
-msgstr "Napnézet"
-
-#: apps/io.ox/calendar/week/perspective.js:347 module:io.ox/calendar
-msgid "Workweek View"
-msgstr "Munkahét nézet"
-
-#: apps/io.ox/calendar/week/perspective.js:353 module:io.ox/calendar
-msgid "Week View"
-msgstr "Hét nézet"
-
-#: apps/io.ox/calendar/week/view.js:703 module:io.ox/calendar
-msgid "Manage favorites"
-msgstr "Kedvencek kezelése"
-
-#: apps/io.ox/calendar/week/view.js:793 module:io.ox/calendar
-msgid "Doubleclick in this row for whole day appointment"
-msgstr "Egész napos találkozóért kattintson duplán erre a sorra"
-
-#: apps/io.ox/calendar/week/view.js:822 module:io.ox/calendar
-msgid "Next Day"
-msgstr "Következő nap"
-
-#: apps/io.ox/calendar/week/view.js:822 module:io.ox/calendar
-msgid "Next Week"
-msgstr "Következő hét"
-
-#: apps/io.ox/calendar/week/view.js:823 module:io.ox/calendar
-msgid "Previous Day"
-msgstr "Előző nap"
-
-#: apps/io.ox/calendar/week/view.js:823 module:io.ox/calendar
-msgid "Previous Week"
-msgstr "Előző hét"
-
-#: apps/io.ox/calendar/week/view.js:974 module:io.ox/calendar
-#: apps/io.ox/calendar/week/view.js:978
-msgid "Click for whole day appointment"
-msgstr "Egész napos találkozóért kattintson"
-
-#: apps/io.ox/contacts/actions.js:126 module:io.ox/contacts
-msgid "Contacts have been moved"
-msgstr "A névjegyek áthelyezésre kerültek"
-
-#: apps/io.ox/contacts/actions.js:126 module:io.ox/contacts
-msgid "Contact has been moved"
-msgstr "A névjegy áthelyezésre került"
-
-#: apps/io.ox/contacts/actions.js:127 module:io.ox/contacts
-#: apps/io.ox/contacts/actions.js:472
-#: apps/io.ox/contacts/mobile-toolbar-actions.js:90 module:io.ox/mail
-#: apps/io.ox/contacts/toolbar.js:117 apps/io.ox/files/actions.js:524
-#: module:io.ox/files apps/io.ox/files/actions.js:880
-#: apps/io.ox/files/toolbar.js:237 apps/io.ox/mail/actions.js:263
-#: apps/io.ox/mail/actions.js:648
-#: apps/io.ox/mail/mobile-toolbar-actions.js:108
-#: apps/io.ox/mail/toolbar.js:143
-msgid "Copy"
-msgstr "Másolat"
-
-#: apps/io.ox/contacts/actions.js:127 module:io.ox/contacts
-msgid "Contacts have been copied"
-msgstr "A névjegyek átmásolásra kerültek"
-
-#: apps/io.ox/contacts/actions.js:127 module:io.ox/contacts
-msgid "Contact has been copied"
-msgstr "A névjegy átmásolásra került"
-
-#: apps/io.ox/contacts/actions.js:369 module:io.ox/contacts
-#: apps/io.ox/contacts/distrib/create-dist-view.js:127
-#: apps/io.ox/contacts/distrib/create-dist-view.js:128
-msgid "Add contact"
-msgstr "Névjegy hozzáadása"
-
-#: apps/io.ox/contacts/actions.js:376 module:io.ox/contacts
-msgid "Add distribution list"
-msgstr "Disztribúciós lista hozzáadása"
-
-#: apps/io.ox/contacts/actions.js:395 module:io.ox/contacts
-#: apps/io.ox/mail/actions.js:721 module:io.ox/mail
-msgid "Add to address book"
-msgstr "Hozzáadás a címjegyzékhez"
-
-#: apps/io.ox/contacts/actions.js:404 module:io.ox/contacts
-#: apps/io.ox/contacts/mobile-toolbar-actions.js:43 module:io.ox/mail
-#: apps/io.ox/contacts/toolbar.js:63 apps/io.ox/contacts/toolbar.js:64
-msgid "Send mail"
-msgstr "Levél küldése"
-
-#: apps/io.ox/contacts/actions.js:413 module:io.ox/contacts
-#: apps/io.ox/contacts/mobile-toolbar-actions.js:52 module:io.ox/mail
-#: apps/io.ox/contacts/toolbar.js:95
-msgid "Send as vCard"
-msgstr "Küldés vCard-ként"
-
-#: apps/io.ox/contacts/actions.js:429 module:io.ox/contacts
-#: apps/io.ox/contacts/mobile-toolbar-actions.js:59 module:io.ox/mail
-#: apps/io.ox/contacts/toolbar.js:71 apps/io.ox/mail/actions.js:617
-msgid "Invite to appointment"
-msgstr "Meghívás találkozóra"
-
-#: apps/io.ox/contacts/actions.js:456 module:io.ox/contacts
-#: apps/io.ox/contacts/toolbar.js:125
-#: apps/io.ox/core/viewer/views/toolbarview.js:265 module:io.ox/core
-#: apps/io.ox/files/actions.js:820 module:io.ox/files
-#: apps/io.ox/files/toolbar.js:223 apps/io.ox/mail/actions.js:710
-#: module:io.ox/mail apps/io.ox/mail/toolbar.js:179
-msgid "Add to portal"
-msgstr "Hozzáadás a portálhoz"
-
-#: apps/io.ox/contacts/actions.js:496 module:io.ox/contacts
-msgid "Share your contacts"
-msgstr "Névjegyek megosztása"
-
-#: apps/io.ox/contacts/actions/addToPortal.js:34 module:io.ox/mail
-msgid "This distribution list has been added to the portal"
-msgstr "Ez a disztribúciós lista hozzáadva a portálhoz"
-
-#: apps/io.ox/contacts/actions/delete.js:28 module:io.ox/contacts
-msgid "Do you really want to delete these items?"
-msgstr "Biztos, hogy törölni szeretné ezeket az elemeket?"
-
-#: apps/io.ox/contacts/actions/delete.js:30 module:io.ox/contacts
-msgid "Do you really want to delete this distribution list?"
-msgstr "Biztos, hogy törölni szeretné ezt a disztribúciós listát?"
-
-#: apps/io.ox/contacts/actions/delete.js:32 module:io.ox/contacts
-msgid "Do you really want to delete this contact?"
-msgstr "Biztos, hogy törölni szeretné ezt a névjegyet?"
-
-#: apps/io.ox/contacts/common-extensions.js:42 module:io.ox/contacts
-#: apps/io.ox/contacts/main.js:213 apps/io.ox/contacts/model.js:299
-#: apps/io.ox/contacts/view-detail.js:51 apps/io.ox/participants/model.js:49
-#: module:io.ox/core
-msgid "Distribution list"
-msgstr "Disztribúciós lista"
-
-#: apps/io.ox/contacts/detail/main.js:35 module:io.ox/contacts
-msgid "Distribution List Details"
-msgstr "Disztribúciós lista részletei"
-
-#: apps/io.ox/contacts/detail/main.js:35 module:io.ox/contacts
-#: apps/io.ox/contacts/main.js:183 apps/io.ox/contacts/view-detail.js:758
-msgid "Contact Details"
-msgstr "Partner részletei"
-
-#: apps/io.ox/contacts/distrib/create-dist-view.js:38 module:io.ox/contacts
-msgid "Create list"
-msgstr "Lista létrehozása"
-
-#: apps/io.ox/contacts/distrib/create-dist-view.js:39 module:io.ox/contacts
-#: apps/io.ox/contacts/distrib/main.js:46
-msgid "Create distribution list"
-msgstr "Disztribúciós lista létrehozása"
-
-#: apps/io.ox/contacts/distrib/create-dist-view.js:44 module:io.ox/contacts
-#: apps/io.ox/contacts/distrib/main.js:115
-msgid "Edit distribution list"
-msgstr "Disztribúciós lista szerkesztése"
-
-#. Name of distribution list
-#: apps/io.ox/contacts/distrib/create-dist-view.js:74 module:io.ox/contacts
-#: apps/io.ox/contacts/print.js:107 apps/io.ox/contacts/view-detail.js:457
-#: apps/io.ox/core/viewer/views/sidebar/fileinfoview.js:63
-#: module:io.ox/core/viewer apps/io.ox/files/share/view-options.js:46
-#: module:io.ox/files apps/io.ox/files/view-options.js:44
-#: apps/io.ox/mail/mailfilter/settings/filter/view-form.js:510
-#: module:io.ox/settings
-msgid "Name"
-msgstr "Név"
-
-#: apps/io.ox/contacts/distrib/create-dist-view.js:142 module:io.ox/contacts
-msgid ""
-"To add contacts manually, just provide a valid email address (e.g john."
-"doe@example.com or \"John Doe\" <jd@example.com>)"
-msgstr "Névjegyek kézi hozzáadásához adjon meg egy érvényes e-mail címet (például janos.kovacs@pelda.hu vagy \"Kovács János\" <kj@pelda.hu>)"
-
-#: apps/io.ox/contacts/distrib/main.js:36 module:io.ox/contacts
-#: apps/io.ox/contacts/distrib/main.js:171
-msgid "Distribution List"
-msgstr "Disztribúciós lista"
-
-#: apps/io.ox/contacts/distrib/main.js:75 module:io.ox/contacts
-#: apps/io.ox/contacts/distrib/main.js:124
-msgid "Distribution list has been saved"
-msgstr "A disztribúciós lista mentve"
-
-#: apps/io.ox/contacts/distrib/main.js:82 module:io.ox/contacts
-#: apps/io.ox/contacts/distrib/main.js:130
-msgid "Failed to save distribution list."
-msgstr "A disztribúciós lista mentése sikertelen."
-
-#: apps/io.ox/contacts/edit/main.js:67 module:io.ox/contacts
-#: apps/io.ox/contacts/edit/main.js:68 apps/io.ox/contacts/edit/main.js:188
-msgid "Create contact"
-msgstr "Névjegy létrehozása"
-
-#: apps/io.ox/contacts/edit/main.js:68 module:io.ox/contacts
-#: apps/io.ox/contacts/toolbar.js:78
-msgid "Edit contact"
-msgstr "Névjegy szerkesztése"
-
-#: apps/io.ox/contacts/edit/main.js:103 module:io.ox/contacts
-msgid "Some fields contain invalid data"
-msgstr "Néhány mező hibás adatokat tartalmaz"
-
-#: apps/io.ox/contacts/edit/main.js:186 module:io.ox/contacts
-msgid "Edit Contact"
-msgstr "Névjegy szerkesztése"
-
-#: apps/io.ox/contacts/edit/main.js:214 module:io.ox/contacts
-msgid "New contact"
-msgstr "Új névjegy"
-
-#: apps/io.ox/contacts/edit/main.js:284 module:io.ox/contacts
-#: apps/io.ox/mail/detail/links.js:72 module:io.ox/mail
-msgid "Contact"
-msgstr "Névjegy"
-
-#: apps/io.ox/contacts/edit/view-form.js:121 module:io.ox/contacts
-msgid "Personal information"
-msgstr "Személyes adatok"
-
-#: apps/io.ox/contacts/edit/view-form.js:122 module:io.ox/contacts
-msgid "Messaging"
-msgstr "Üzenetküldés"
-
-#: apps/io.ox/contacts/edit/view-form.js:123 module:io.ox/contacts
-msgid "Phone & fax numbers"
-msgstr "Telefon- és faxszámok"
-
-#: apps/io.ox/contacts/edit/view-form.js:124 module:io.ox/contacts
-msgid "Home address"
-msgstr "Otthoni cím"
-
-#: apps/io.ox/contacts/edit/view-form.js:125 module:io.ox/contacts
-#: apps/plugins/halo/xing/register.js:151 module:plugins/portal
-msgid "Business address"
-msgstr "Munkahelyi cím"
-
-#: apps/io.ox/contacts/edit/view-form.js:126 module:io.ox/contacts
-msgid "Other address"
-msgstr "Egyéb cím"
-
-#: apps/io.ox/contacts/edit/view-form.js:127 module:io.ox/contacts
-msgid "Job description"
-msgstr "Munkaköri leírás"
-
-#: apps/io.ox/contacts/edit/view-form.js:129 module:io.ox/contacts
-msgid "User fields"
-msgstr "Felhasználói mezők"
+#: apps/io.ox/core/attachments/view.js module:io.ox/core
+msgid "%1$d attachment"
+msgid_plural "%1$d attachments"
+msgstr[0] "%1$d melléklet"
+msgstr[1] "%1$d melléklet"
+
+#. %1$d and %2$d are both numbers; usually > 100; never singular
+#: apps/io.ox/contacts/addressbook/popup.js module:io.ox/contacts
+msgid "%1$d contacts found. This list is limited to %2$d items."
+msgstr ""
+
+#. estimated upload duration
+#: apps/io.ox/files/upload/main.js module:io.ox/files
+msgid "%1$d day"
+msgid_plural "%1$d days"
+msgstr[0] "%1$d nap"
+msgstr[1] "%1$d nap"
+
+#. General duration (nominative case): X days, Y hours and Z minutes
+#. %1$d is the number of days
+#. %2$s is the text for the remainder of the last day
+#: apps/io.ox/core/date.js module:io.ox/core
+#, c-format
+msgid "%1$d day, %2$s"
+msgid_plural "%1$d days, %2$s"
+msgstr[0] "%1$d nap, %2$s"
+msgstr[1] "%1$d nap, %2$s"
+
+#. Reminder (objective case): in X days, Y hours and Z minutes
+#. %1$d is the number of days
+#. %2$s is the text for the remainder of the last day
+#: apps/io.ox/core/date.js module:io.ox/core
+#, c-format
+msgctxt "in"
+msgid "%1$d day, %2$s"
+msgid_plural "%1$d days, %2$s"
+msgstr[0] "%1$d nap, %2$s"
+msgstr[1] "%1$d nap, %2$s"
+
+#: apps/plugins/portal/recentfiles/register.js module:plugins/portal
+msgid "%1$d files has been changed recently"
+msgstr "%1$d fájl változott mostanság"
+
+#. estimated upload duration
+#: apps/io.ox/files/upload/main.js module:io.ox/files
+msgid "%1$d hour"
+msgid_plural "%1$d hours"
+msgstr[0] "%1$d óra"
+msgstr[1] "%1$d óra"
+
+#. General duration (nominative case): X hours and Y minutes
+#. %1$d is the number of hours
+#. %2$s is the text for the remainder of the last hour
+#: apps/io.ox/core/date.js module:io.ox/core
+#, c-format
+msgid "%1$d hour and %2$s"
+msgid_plural "%1$d hours and %2$s"
+msgstr[0] "%1$d óra és %2$s"
+msgstr[1] "%1$d óra és %2$s"
+
+#. Reminder (objective case): in X hours and Y minutes
+#. %1$d is the number of hours
+#. %2$s is the text for the remainder of the last hour
+#: apps/io.ox/core/date.js module:io.ox/core
+#, c-format
+msgctxt "in"
+msgid "%1$d hour and %2$s"
+msgid_plural "%1$d hours and %2$s"
+msgstr[0] "%1$d óra és %2$s"
+msgstr[1] "%1$d óra és %2$s"
+
+#. %1$d is the number of members
+#: apps/plugins/administration/groups/settings/pane.js module:io.ox/core
+msgid "%1$d member"
+msgid_plural "%1$d members"
+msgstr[0] "%1$d tag"
+msgstr[1] "%1$d tag"
+
+#: apps/io.ox/mail/threadview.js module:io.ox/mail
+msgid "%1$d messages in this conversation"
+msgstr "%1$d üzenet a beszélgetésben"
+
+#: apps/io.ox/mail/main.js module:io.ox/mail
+msgid "%1$d messages selected"
+msgstr "%1$d üzenet kijelölve"
+
+#. estimated upload duration
+#: apps/io.ox/files/upload/main.js module:io.ox/files
+msgid "%1$d minute"
+msgid_plural "%1$d minutes"
+msgstr[0] "%1$d perc"
+msgstr[1] "%1$d perc"
+
+#. text of a presentation slide caption
+#. Example result: "1 of 10"
+#. %1$d is the slide index of the current
+#. %2$d is the total slide count
+#: apps/io.ox/presenter/views/presentationview.js module:io.ox/presenter
+msgid "%1$d of %2$d"
+msgstr "%1$d / %2$d"
+
+#. information about position of the current item in viewer
+#. this will only be shown for more than one item
+#. %1$d - position of current item
+#. %2$d - total amount of items
+#. %2$d - total amount of item
+#: apps/io.ox/core/viewer/views/displayerview.js module:io.ox/core
+#, fuzzy
+#| msgid "%1$d of %2$d"
+msgid "%1$d of %2$d item"
+msgid_plural "%1$d of %2$d items"
+msgstr[0] "%1$d / %2$d"
+msgstr[1] "%1$d / %2$d"
+
+#. estimated upload duration
+#: apps/io.ox/files/upload/main.js module:io.ox/files
+msgid "%1$d second"
+msgid_plural "%1$d seconds"
+msgstr[0] "%1$d másodperc"
+msgstr[1] "%1$d másodperc"
+
+#. This is a short version of "x messages selected", will be used in mobile mail list view
+#: apps/io.ox/mail/main.js module:io.ox/mail
+msgid "%1$d selected"
+msgstr "%1$d kiválasztva"
+
+#. %1$d number of notifications
+#: apps/plugins/notifications/mail/register.js module:plugins/notifications
+msgid "%1$d unread mails"
+msgstr "%1$d olvasatlan üzenete van"
+
+#. estimated upload duration
+#: apps/io.ox/files/upload/main.js module:io.ox/files
+msgid "%1$d week"
+msgid_plural "%1$d weeks"
+msgstr[0] "%1$d hét"
+msgstr[1] "%1$d hét"
 
 #. Format of addresses
 #. %1$s is the street
@@ -2308,781 +196,281 @@
 #. %3$s is the city
 #. %4$s is the state
 #. %5$s is the country
-#: apps/io.ox/contacts/edit/view-form.js:168 module:io.ox/contacts
-#: apps/io.ox/contacts/view-detail.js:407
-#: apps/plugins/halo/xing/register.js:65 module:plugins/portal
+#: apps/io.ox/contacts/edit/view-form.js module:io.ox/contacts
+#: apps/io.ox/contacts/view-detail.js apps/plugins/halo/xing/register.js
+#: module:plugins/portal
 msgid ""
 "%1$s\n"
 "%2$s %3$s\n"
 "%4$s\n"
 "%5$s"
-msgstr "%1$s\n%2$s %3$s\n%4$s\n%5$s"
-
-#: apps/io.ox/contacts/edit/view-form.js:276 module:io.ox/contacts
-#: apps/io.ox/core/settings/user.js:60
-msgid "Show all fields"
-msgstr "Összes mező megjelenítése"
-
-#: apps/io.ox/contacts/main.js:234 module:io.ox/contacts
-msgid "Empty name and description found."
-msgstr "A név és a leírás üres."
-
-#: apps/io.ox/contacts/main.js:235 module:io.ox/contacts
-msgid "Edit to set a name."
-msgstr "Szerkessze név beállításához."
-
-#: apps/io.ox/contacts/main.js:518 module:io.ox/contacts
-#: apps/io.ox/contacts/main.js:561
-msgid "Couldn't load contact data."
-msgstr "A partner adatai nem tölthetők be."
-
-#: apps/io.ox/contacts/main.js:951 module:io.ox/contacts
-msgid "Item List"
-msgstr "Elemlista"
-
-#: apps/io.ox/contacts/model.js:188 module:io.ox/contacts
-msgid "Files can not be uploaded, because quota exceeded."
-msgstr "A fájl nem tölthető fel, mert meghaladja a kvótakorlátot."
-
-#: apps/io.ox/contacts/model.js:197 module:io.ox/contacts
-msgid "Please set day and month properly"
-msgstr "Adja meg helyesen a napot és a hónapot"
-
-#: apps/io.ox/contacts/model.js:208 module:io.ox/contacts
-msgid "Display name"
-msgstr "Megjelenő név"
-
-#: apps/io.ox/contacts/model.js:209 module:io.ox/contacts
-#: apps/plugins/portal/xing/register.js:84 module:plugins/portal
-#: apps/plugins/wizards/mandatory/main.js:68 module:io.ox/wizards/firstStart
-msgid "First name"
-msgstr "Utónév"
-
-#: apps/io.ox/contacts/model.js:210 module:io.ox/contacts
-#: apps/plugins/portal/xing/register.js:88 module:plugins/portal
-#: apps/plugins/wizards/mandatory/main.js:74 module:io.ox/wizards/firstStart
-msgid "Last name"
-msgstr "Vezetéknév"
-
-#: apps/io.ox/contacts/model.js:211 module:io.ox/contacts
-msgid "Middle name"
-msgstr "Középső név"
-
-#: apps/io.ox/contacts/model.js:212 module:io.ox/contacts
-msgid "Suffix"
-msgstr "Utótag"
-
-#: apps/io.ox/contacts/model.js:213 module:io.ox/contacts
-msgctxt "salutation"
-msgid "Title"
-msgstr "Megszólítás"
-
-#: apps/io.ox/contacts/model.js:214 module:io.ox/contacts
-#: apps/io.ox/contacts/model.js:231 apps/io.ox/contacts/model.js:245
-msgid "Street"
-msgstr "Utca"
-
-#: apps/io.ox/contacts/model.js:215 module:io.ox/contacts
-#: apps/io.ox/contacts/model.js:232 apps/io.ox/contacts/model.js:247
-msgid "Postcode"
-msgstr "Irányítószám"
-
-#: apps/io.ox/contacts/model.js:216 module:io.ox/contacts
-#: apps/io.ox/contacts/model.js:233 apps/io.ox/contacts/model.js:246
-msgid "Town"
-msgstr "Város"
-
-#: apps/io.ox/contacts/model.js:217 module:io.ox/contacts
-#: apps/io.ox/contacts/model.js:234 apps/io.ox/contacts/model.js:300
-msgid "State"
-msgstr "Állam"
-
-#: apps/io.ox/contacts/model.js:218 module:io.ox/contacts
-#: apps/io.ox/contacts/model.js:235 apps/io.ox/contacts/model.js:248
-msgid "Country"
-msgstr "Ország"
-
-#: apps/io.ox/contacts/model.js:219 module:io.ox/contacts
-#: apps/plugins/halo/xing/register.js:142 module:plugins/portal
-msgid "Date of birth"
-msgstr "Születési idő"
-
-#: apps/io.ox/contacts/model.js:220 module:io.ox/contacts
-msgid "Marital status"
-msgstr "Családi állapot"
-
-#: apps/io.ox/contacts/model.js:221 module:io.ox/contacts
-msgid "Children"
-msgstr "Gyermekek"
-
-#: apps/io.ox/contacts/model.js:222 module:io.ox/contacts
-msgid "Profession"
-msgstr "Foglalkozás"
-
-#: apps/io.ox/contacts/model.js:223 module:io.ox/contacts
-msgid "Nickname"
-msgstr "Becenév"
-
-#: apps/io.ox/contacts/model.js:224 module:io.ox/contacts
-msgid "Spouse's name"
-msgstr "Házastárs neve"
-
-#: apps/io.ox/contacts/model.js:225 module:io.ox/contacts
-msgid "Anniversary"
-msgstr "Évforduló"
-
-#: apps/io.ox/contacts/model.js:227 module:io.ox/contacts
-#: apps/io.ox/contacts/print.js:107
-msgid "Department"
-msgstr "Osztály"
-
-#: apps/io.ox/contacts/model.js:228 module:io.ox/contacts
-msgid "Position"
-msgstr "Beosztás"
-
-#: apps/io.ox/contacts/model.js:229 module:io.ox/contacts
-msgid "Employee type"
-msgstr "Alkalmazott típusa"
-
-#: apps/io.ox/contacts/model.js:230 module:io.ox/contacts
-msgid "Room number"
-msgstr "Szobaszám"
-
-#: apps/io.ox/contacts/model.js:236 module:io.ox/contacts
-msgid "Employee ID"
-msgstr "Alkalmazotti azonosító"
-
-#: apps/io.ox/contacts/model.js:237 module:io.ox/contacts
-msgid "Sales Volume"
-msgstr "Értékesítési mennyiség"
-
-#: apps/io.ox/contacts/model.js:238 module:io.ox/contacts
-msgid "TAX ID"
-msgstr "Adószám"
-
-#: apps/io.ox/contacts/model.js:239 module:io.ox/contacts
-msgid "Commercial Register"
-msgstr "Cégjegyzékszám"
-
-#: apps/io.ox/contacts/model.js:240 module:io.ox/contacts
-msgid "Branches"
-msgstr "Fiókirodák"
-
-#: apps/io.ox/contacts/model.js:241 module:io.ox/contacts
-msgid "Business category"
-msgstr "Cégkategória"
-
-#: apps/io.ox/contacts/model.js:242 module:io.ox/contacts
-#: apps/io.ox/core/yell.js:22 module:io.ox/core
-msgid "Info"
-msgstr "Információ"
-
-#: apps/io.ox/contacts/model.js:243 module:io.ox/contacts
-msgid "Manager"
-msgstr "Főnök"
-
-#: apps/io.ox/contacts/model.js:244 module:io.ox/contacts
-msgid "Assistant"
-msgstr "Asszisztens"
-
-#: apps/io.ox/contacts/model.js:249 module:io.ox/contacts
-msgid "Phone (business)"
-msgstr "Telefon (üzleti)"
-
-#: apps/io.ox/contacts/model.js:250 module:io.ox/contacts
-msgid "Phone (business alt)"
-msgstr "Telefon (másik üzleti)"
-
-#: apps/io.ox/contacts/model.js:251 module:io.ox/contacts
-msgid "Fax"
-msgstr "Fax"
-
-#: apps/io.ox/contacts/model.js:252 module:io.ox/contacts
-msgid "Telephone callback"
-msgstr "Visszahívási telefon"
-
-#: apps/io.ox/contacts/model.js:253 module:io.ox/contacts
-msgid "Phone (car)"
-msgstr "Telefon (autó)"
-
-#: apps/io.ox/contacts/model.js:254 module:io.ox/contacts
-msgid "Phone (company)"
-msgstr "Telefon (cég)"
-
-#: apps/io.ox/contacts/model.js:255 module:io.ox/contacts
-msgid "Phone (home)"
-msgstr "Telefon (otthoni)"
-
-#: apps/io.ox/contacts/model.js:256 module:io.ox/contacts
-msgid "Phone (home alt)"
-msgstr "Telefon (másik otthoni)"
-
-#: apps/io.ox/contacts/model.js:257 module:io.ox/contacts
-msgid "Fax (Home)"
-msgstr "Fax (otthoni)"
-
-#: apps/io.ox/contacts/model.js:258 module:io.ox/contacts
-#: apps/io.ox/contacts/print.js:109
-#: apps/io.ox/onboarding/clients/extensions.js:290
-#: module:io.ox/core/onboarding
-msgid "Cell phone"
-msgstr "Mobiltelefon"
-
-#: apps/io.ox/contacts/model.js:259 module:io.ox/contacts
-msgid "Cell phone (alt)"
-msgstr "Mobiltelefon (másik)"
-
-#: apps/io.ox/contacts/model.js:260 module:io.ox/contacts
-msgid "Phone (other)"
-msgstr "Telefon (egyéb)"
-
-#: apps/io.ox/contacts/model.js:261 module:io.ox/contacts
-msgid "Fax (alt)"
-msgstr "Fax (másik)"
-
-#: apps/io.ox/contacts/model.js:262 module:io.ox/contacts
-msgid "Email 1 / Phone number"
-msgstr "1. e-mail / telefonszám"
-
-#: apps/io.ox/contacts/model.js:262 module:io.ox/contacts
-msgid "Email 1"
-msgstr "1. e-mail"
-
-#: apps/io.ox/contacts/model.js:263 module:io.ox/contacts
-msgid "Email 2"
-msgstr "2. e-mail"
-
-#: apps/io.ox/contacts/model.js:264 module:io.ox/contacts
-msgid "Email 3"
-msgstr "3. e-mail"
-
-#: apps/io.ox/contacts/model.js:265 module:io.ox/contacts
-#: apps/plugins/portal/rss/register.js:144 module:io.ox/portal
-msgid "URL"
-msgstr "URL"
-
-#: apps/io.ox/contacts/model.js:266 module:io.ox/contacts
-msgid "Telephone (ISDN)"
-msgstr "Telefon (ISDN)"
-
-#: apps/io.ox/contacts/model.js:267 module:io.ox/contacts
-msgid "Pager"
-msgstr "Személyhívó"
-
-#: apps/io.ox/contacts/model.js:268 module:io.ox/contacts
-msgid "Telephone primary"
-msgstr "Telefon (elsődleges)"
-
-#: apps/io.ox/contacts/model.js:269 module:io.ox/contacts
-msgid "Telephone radio"
-msgstr "Telefon (rádiós)"
-
-#: apps/io.ox/contacts/model.js:270 module:io.ox/contacts
-msgid "Telex"
-msgstr "Telex"
-
-#: apps/io.ox/contacts/model.js:271 module:io.ox/contacts
-msgid "TTY/TDD"
-msgstr "TTY/TDD"
-
-#: apps/io.ox/contacts/model.js:272 module:io.ox/contacts
-msgid "Instant Messenger 1"
-msgstr "1. azonnali üzenetküldő"
-
-#: apps/io.ox/contacts/model.js:273 module:io.ox/contacts
-msgid "Instant Messenger 2"
-msgstr "2. azonnali üzenetküldő"
-
-#: apps/io.ox/contacts/model.js:274 module:io.ox/contacts
-msgid "IP phone"
-msgstr "IP-telefon"
-
-#: apps/io.ox/contacts/model.js:275 module:io.ox/contacts
-msgid "Phone (assistant)"
-msgstr "Telefon (asszisztens)"
-
-#: apps/io.ox/contacts/model.js:276 module:io.ox/contacts
-msgid "Company"
-msgstr "Cég"
-
-#: apps/io.ox/contacts/model.js:277 module:io.ox/contacts
-msgid "Image 1"
-msgstr "1. kép"
-
-#: apps/io.ox/contacts/model.js:278 module:io.ox/contacts
-msgid "Optional 01"
-msgstr "Opcionális 01"
-
-#: apps/io.ox/contacts/model.js:279 module:io.ox/contacts
-msgid "Optional 02"
-msgstr "Opcionális 02"
-
-#: apps/io.ox/contacts/model.js:280 module:io.ox/contacts
-msgid "Optional 03"
-msgstr "Opcionális 03"
-
-#: apps/io.ox/contacts/model.js:281 module:io.ox/contacts
-msgid "Optional 04"
-msgstr "Opcionális 04"
-
-#: apps/io.ox/contacts/model.js:282 module:io.ox/contacts
-msgid "Optional 05"
-msgstr "Opcionális 05"
-
-#: apps/io.ox/contacts/model.js:283 module:io.ox/contacts
-msgid "Optional 06"
-msgstr "Opcionális 06"
-
-#: apps/io.ox/contacts/model.js:284 module:io.ox/contacts
-msgid "Optional 07"
-msgstr "Opcionális 07"
-
-#: apps/io.ox/contacts/model.js:285 module:io.ox/contacts
-msgid "Optional 08"
-msgstr "Opcionális 08"
-
-#: apps/io.ox/contacts/model.js:286 module:io.ox/contacts
-msgid "Optional 09"
-msgstr "Opcionális 09"
-
-#: apps/io.ox/contacts/model.js:287 module:io.ox/contacts
-msgid "Optional 10"
-msgstr "Opcionális 10"
-
-#: apps/io.ox/contacts/model.js:288 module:io.ox/contacts
-msgid "Optional 11"
-msgstr "Opcionális 11"
-
-#: apps/io.ox/contacts/model.js:289 module:io.ox/contacts
-msgid "Optional 12"
-msgstr "Opcionális 12"
-
-#: apps/io.ox/contacts/model.js:290 module:io.ox/contacts
-msgid "Optional 13"
-msgstr "Opcionális 13"
-
-#: apps/io.ox/contacts/model.js:291 module:io.ox/contacts
-msgid "Optional 14"
-msgstr "Opcionális 14"
-
-#: apps/io.ox/contacts/model.js:292 module:io.ox/contacts
-msgid "Optional 15"
-msgstr "Opcionális 15"
-
-#: apps/io.ox/contacts/model.js:293 module:io.ox/contacts
-msgid "Optional 16"
-msgstr "Opcionális 16"
-
-#: apps/io.ox/contacts/model.js:294 module:io.ox/contacts
-msgid "Optional 17"
-msgstr "Opcionális 17"
-
-#: apps/io.ox/contacts/model.js:295 module:io.ox/contacts
-msgid "Optional 18"
-msgstr "Opcionális 18"
-
-#: apps/io.ox/contacts/model.js:296 module:io.ox/contacts
-msgid "Optional 19"
-msgstr "Opcionális 19"
-
-#: apps/io.ox/contacts/model.js:297 module:io.ox/contacts
-msgid "Optional 20"
-msgstr "Opcionális 20"
-
-#: apps/io.ox/contacts/model.js:298 module:io.ox/contacts
-msgid "Links"
-msgstr "Hivatkozások"
-
-#: apps/io.ox/contacts/model.js:301 module:io.ox/contacts
-msgid "Mark as distributionlist"
-msgstr "Megjelölés disztribúciós listaként"
-
-#: apps/io.ox/contacts/model.js:302 module:io.ox/contacts
-msgid "Default address"
-msgstr "Alapértelmezett cím"
-
-#: apps/io.ox/contacts/model.js:303 module:io.ox/contacts
-msgid "Address Home"
-msgstr "Cím (otthoni)"
-
-#: apps/io.ox/contacts/model.js:304 module:io.ox/contacts
-msgid "Address Business"
-msgstr "Cím (üzleti)"
-
-#: apps/io.ox/contacts/model.js:305 module:io.ox/contacts
-msgid "Address Other"
-msgstr "Cím (egyéb)"
-
-#: apps/io.ox/contacts/model.js:306 module:io.ox/contacts
-msgid "This contact is private and cannot be shared"
-msgstr "Ez a névjegy személyes és nem osztható meg"
-
-#: apps/io.ox/contacts/print.js:106 module:io.ox/contacts
-msgid "Phone list"
-msgstr "Telefonlista"
-
-#: apps/io.ox/contacts/print.js:107 module:io.ox/contacts
-msgid "City"
-msgstr "Város"
-
-#: apps/io.ox/contacts/print.js:108 module:io.ox/contacts
-msgid "Phone"
-msgstr "Telefon"
-
-#: apps/io.ox/contacts/print.js:110 module:io.ox/contacts
-msgid "Email"
-msgstr "E-mail"
-
-#: apps/io.ox/contacts/print.js:112 module:io.ox/contacts
-msgid "Note: One contact is not shown due to missing phone numbers"
-msgid_plural "Note: %1$d contacts are not shown due to missing phone numbers"
-msgstr[0] "Megjegyzés: az egyik névjegy nem jelenik meg, mert nincs hozzá telefonszám"
-msgstr[1] "Megjegyzés: %1$d névjegy nem jelenik meg, mert nincs hozzá telefonszám"
-
-#: apps/io.ox/contacts/print.js:118 module:io.ox/contacts
-msgid "This note will not be printed"
-msgstr "Ez a megjegyzés nem kerül nyomtatásra"
-
-#: apps/io.ox/contacts/settings/pane.js:64 module:io.ox/contacts
-#: apps/io.ox/mail/detail/links.js:81 module:io.ox/mail
-msgid "Address Book"
-msgstr "Címjegyzék"
-
-#: apps/io.ox/contacts/settings/pane.js:74 module:io.ox/contacts
-msgid "Language-specific default"
-msgstr "Nyelvspecifikus alapértelmezés"
-
-#: apps/io.ox/contacts/settings/pane.js:75 module:io.ox/contacts
-msgid "First name Last name"
-msgstr "Utónév vezetéknév"
-
-#: apps/io.ox/contacts/settings/pane.js:76 module:io.ox/contacts
-msgid "Last name, First name"
-msgstr "Vezetéknév, utónév"
-
-#: apps/io.ox/contacts/settings/pane.js:82 module:io.ox/contacts
-msgid "Display of names"
-msgstr "Nevek megjelenítése"
-
-#: apps/io.ox/contacts/toolbar.js:70 module:io.ox/contacts
-#: apps/io.ox/files/actions/share.js:48 module:io.ox/files
-msgid "Invite"
-msgstr "Meghívás"
-
-#: apps/io.ox/contacts/toolbar.js:86 module:io.ox/contacts
-msgid "Delete contact"
-msgstr "Névjegy törlése"
+msgstr ""
+"%1$s\n"
+"%2$s %3$s\n"
+"%4$s\n"
+"%5$s"
+
+#: apps/io.ox/settings/main.js module:io.ox/core
+msgid "%1$s %2$s"
+msgstr "%1$s %2$s"
+
+#. Name in mail addresses
+#. %1$s is the first name
+#. %2$s is the last name
+#: apps/io.ox/contacts/util.js module:io.ox/contacts
+msgctxt "mail address"
+msgid "%1$s %2$s"
+msgstr "%1$s %2$s"
+
+#. Title of the browser window
+#. %1$s is the name of the page, e.g. OX App Suite
+#. %2$s is the title of the active app, e.g. Calendar
+#: apps/io.ox/core/desktop.js module:io.ox/core
+msgctxt "window title"
+msgid "%1$s %2$s"
+msgstr "%1$s %2$s"
+
+#. %1$s Appointment title
+#. %2$s Appointment date
+#. %3$s Appointment time
+#. %4$s Appointment location
+#. %5$s Appointment Organizer
+#: apps/plugins/notifications/calendar/register.js
+#: module:plugins/notifications
+#, c-format
+msgid "%1$s %2$s %3$s %4$s %5$s."
+msgstr "%1$s %2$s %3$s %4$s %5$s."
+
+#. %1$s Appointment title
+#. %2$s Appointment date
+#. %3$s Appointment time
+#. %4$s Appointment location
+#: apps/io.ox/core/tk/reminder-util.js module:io.ox/core
+#, c-format
+msgid "%1$s %2$s %3$s %4$s."
+msgstr "%1$s %2$s %3$s %4$s."
+
+#. %1$s task title
+#. %2$s task end date
+#. %3$s task status
+#: apps/io.ox/core/tk/reminder-util.js module:io.ox/core
+#: apps/plugins/notifications/tasks/register.js module:plugins/notifications
+#, c-format
+msgid "%1$s %2$s %3$s."
+msgstr "%1$s %2$s %3$s."
+
+#. %1$s task title
+#. %2$s task end date
+#: apps/plugins/notifications/tasks/register.js module:plugins/notifications
+#, c-format
+msgid "%1$s %2$s."
+msgstr "%1$s %2$s."
+
+#. add confirmation status behind appointment title
+#. %1$s = apppintment title
+#: apps/io.ox/calendar/month/view.js module:io.ox/calendar
+#: apps/io.ox/calendar/week/view.js
+#, c-format
+msgid "%1$s (Tentative)"
+msgstr "%1$s (Feltételes)"
+
+#. screenreader label for main toolbar
+#: apps/io.ox/backbone/mini-views/toolbar.js module:io.ox/core
+#, fuzzy
+#| msgid "Viewer Toolbar"
+msgid "%1$s Toolbar"
+msgstr "Megjelenítő eszköztár"
+
+#. %1$s is the employee position or status, e.g. student
+#. %2$s is the employer name, e.g. University of Meinerzhagen-Valbert
+#: apps/plugins/halo/xing/register.js module:plugins/portal
+msgid "%1$s at %2$s"
+msgstr "%1$s itt: %2$s"
+
+#. We do not know the gender of the user and therefore, it is impossible to write e.g. '%1$s changed her status'.
+#. But you could use '%1$s changes his/her status' depending on the language.
+#. %1$s the name of the user which changed his/her status
+#: apps/plugins/portal/xing/activities.js module:plugins/portal
+msgid "%1$s changed the status:"
+msgstr "%1$s megváltoztatta az állapotát:"
+
+#. %1$s progress of currently uploaded files in percent
+#: apps/io.ox/files/upload/main.js module:io.ox/files
+#: apps/io.ox/files/upload/view.js
+msgid "%1$s completed"
+msgstr "%1$s kész"
+
+#: apps/plugins/portal/xing/activities.js module:plugins/portal
+msgid "%1$s has a new contact:"
+msgstr "%1$s új kapcsolattal rendelkezik:"
+
+#. message text of a presentation end alert
+#. %1$d is the presenter name
+#: apps/io.ox/presenter/views/notification.js module:io.ox/presenter
+msgid "%1$s has ended the presentation."
+msgstr "%1$s befejezte a bemutatót."
+
+#: apps/plugins/portal/xing/activities.js module:plugins/portal
+msgid "%1$s has new contacts:"
+msgstr "%1$s új kapcsolatokkal rendelkezik:"
+
+#. message text of of a presentation start alert
+#. %1$d is the presenter name
+#: apps/io.ox/presenter/views/notification.js module:io.ox/presenter
+msgid "%1$s has started the presentation."
+msgstr "%1$s elkezdte a bemutatót."
+
+#: apps/plugins/portal/linkedIn/register.js module:plugins/portal
+msgid "%1$s is a new contact"
+msgstr "%1$s egy új kapcsolat"
+
+#: apps/plugins/portal/linkedIn/register.js module:plugins/portal
+msgid "%1$s is now connected with %2$s"
+msgstr "%1$s össze van kötve ezzel: %2$s"
+
+#. number of selected item
+#. %1$s is the number surrounded by a tag
+#: apps/io.ox/core/commons.js module:io.ox/core
+msgid "%1$s item selected"
+msgid_plural "%1$s items selected"
+msgstr[0] "%1$s elem kijelölve"
+msgstr[1] "%1$s elem kijelölve"
+
+#. %1$s is the storagespace in use
+#. %2$s is the max storagespace
+#: apps/io.ox/backbone/mini-views/quota.js module:io.ox/core
+#, c-format
+msgid "%1$s of %2$s"
+msgstr "%1$s / %2$s"
+
+#: apps/plugins/portal/xing/activities.js module:plugins/portal
+msgid "%1$s posted a link:"
+msgstr "%1$s beküldött egy hivatkozást:"
+
+#: apps/plugins/portal/xing/activities.js module:plugins/portal
+msgid "%1$s posted a new activity:"
+msgstr "%1$s beküldött egy új tevékenységet:"
+
+#: apps/plugins/portal/xing/activities.js module:plugins/portal
+msgid "%1$s recommends this link:"
+msgstr "%1$s ajánlotta ezt a hivatkozást:"
+
+#. date intervals for screenreaders
+#. please keep the 'to' do not use dashes here because this text will be spoken by the screenreaders
+#. %1$s is the start date
+#. %2$s is the end date
+#: apps/io.ox/calendar/util.js module:io.ox/calendar
+#, c-format
+msgid "%1$s to %2$s"
+msgstr "%1$s itt: %2$s"
+
+#. We do not know the gender of the user and therefore, it is impossible to write e.g. '%1$s changed her profile:'.
+#. But you could use '%1$s changes his/her profile:' depending on the language.
+#. %1$s the name of the user which changed his/her profile
+#: apps/plugins/portal/xing/activities.js module:plugins/portal
+msgid "%1$s updated the profile:"
+msgstr "%1$s frissítette profilját:"
+
+#: apps/plugins/portal/xing/activities.js module:plugins/portal
+msgid "%1$s updated their profile:"
+msgstr "%1$s frissítette profilját:"
+
+#: apps/io.ox/mail/settings/signatures/settings/pane.js module:io.ox/mail
+msgid "%1$s, %2$s"
+msgstr "%1$s, %2$s"
+
+#. %1$s is the folder owner
+#. %2$s is the folder title
+#: apps/io.ox/core/folder/api.js module:io.ox/core
+msgid "%1$s: %2$s"
+msgstr "%1$s: %2$s"
+
+#. Name without title
+#. %1$s is the first name
+#. %2$s is the last name
+#: apps/io.ox/contacts/util.js module:io.ox/contacts
+msgid "%2$s, %1$s"
+msgstr "%2$s %1$s"
 
 #. Name with title
 #. %1$s is the first name
 #. %2$s is the last name
 #. %3$s is the title
-#: apps/io.ox/contacts/util.js:107 module:io.ox/contacts
+#: apps/io.ox/contacts/util.js module:io.ox/contacts
 msgid "%3$s %2$s, %1$s"
 msgstr "%3$s %2$s %1$s"
 
-#. Name without title
-#. %1$s is the first name
-#. %2$s is the last name
-#: apps/io.ox/contacts/util.js:111 module:io.ox/contacts
-msgid "%2$s, %1$s"
-msgstr "%2$s %1$s"
-
-#. Name in mail addresses
-#. %1$s is the first name
-#. %2$s is the last name
-#: apps/io.ox/contacts/util.js:181 module:io.ox/contacts
-msgctxt "mail address"
-msgid "%1$s %2$s"
-msgstr "%1$s %2$s"
-
-#: apps/io.ox/contacts/view-detail.js:55 module:io.ox/contacts
-#: apps/io.ox/participants/model.js:46 module:io.ox/core
-msgid "Resource"
-msgstr "Erőforrás"
-
-#: apps/io.ox/contacts/view-detail.js:193 module:io.ox/contacts
-#: apps/io.ox/core/tk/attachments.js:449 module:io.ox/core
-#: apps/io.ox/tasks/view-detail.js:241 module:io.ox/tasks
-msgid "All attachments"
-msgstr "Minden melléklet"
-
-#: apps/io.ox/contacts/view-detail.js:199 module:io.ox/contacts
-msgid "Could not load attachments for this contact."
-msgstr "A névjegy mellékletei nem tölthetők be."
-
-#: apps/io.ox/contacts/view-detail.js:255 module:io.ox/contacts
-#: apps/io.ox/participants/views.js:201 module:io.ox/core
-msgid "This list has no contacts yet"
-msgstr "A listán még nincsenek névjegyek"
-
-#: apps/io.ox/contacts/view-detail.js:387 module:io.ox/contacts
-msgid "Messenger"
-msgstr "Üzenetküldés"
-
-#: apps/io.ox/contacts/view-detail.js:455 module:io.ox/contacts
-msgid "Personal"
-msgstr "Személyes"
-
-#: apps/io.ox/contacts/view-detail.js:494 module:io.ox/contacts
-msgid "Job"
-msgstr "Munka"
-
-#: apps/io.ox/contacts/view-detail.js:532 module:io.ox/contacts
-msgid "Mail and Messaging"
-msgstr "Levél és üzenetküldés"
-
-#: apps/io.ox/contacts/view-detail.js:552 module:io.ox/contacts
-msgid "Phone numbers"
-msgstr "Telefonszámok"
-
-#: apps/io.ox/contacts/view-detail.js:590 module:io.ox/contacts
-msgid "Business Address"
-msgstr "Munkahelyi cím"
-
-#: apps/io.ox/contacts/view-detail.js:608 module:io.ox/contacts
-msgid "Home Address"
-msgstr "Otthoni cím"
-
-#: apps/io.ox/contacts/view-detail.js:626 module:io.ox/contacts
-msgid "Other Address"
-msgstr "Egyéb cím"
-
-#. section name for contact fields in detail view
-#: apps/io.ox/contacts/view-detail.js:645 module:io.ox/contacts
-msgid "Miscellaneous"
-msgstr "Egyebek"
-
-#: apps/io.ox/contacts/view-detail.js:706 module:io.ox/contacts
-msgid "Copy to description"
-msgstr "Másolás a leírásba"
-
-#: apps/io.ox/contacts/view-detail.js:730 module:io.ox/contacts
-msgid "Saved in:"
-msgstr "Mentés itt:"
-
-#: apps/io.ox/contacts/widgets/pictureUpload.js:59 module:io.ox/contacts
-msgid "Your selected picture will be displayed after saving"
-msgstr "A kiválasztott kép mentés után jelenik meg"
-
-#. %1$s maximum file size
-#: apps/io.ox/contacts/widgets/pictureUpload.js:66 module:io.ox/contacts
-msgid "Your selected picture exceeds the maximum allowed file size of %1$s"
-msgstr "A kiválasztott kép mérete meghaladja a engedélyezett maximumot: %1$s"
-
-#: apps/io.ox/contacts/widgets/pictureUpload.js:160 module:io.ox/contacts
-#: apps/io.ox/contacts/widgets/pictureUpload.js:164
-msgid "Click to upload image"
-msgstr "Kattintson a képfeltöltéshez"
-
-#: apps/io.ox/core/about/about.js:31 module:io.ox/core
-#: apps/io.ox/core/settings/errorlog/settings/pane.js:123
-msgid "UI version"
-msgstr "Grafikus felület verziója"
-
-#: apps/io.ox/core/about/about.js:32 module:io.ox/core
-#: apps/io.ox/core/settings/errorlog/settings/pane.js:124
-msgid "Server version"
-msgstr "Kiszolgáló verziója"
-
-#: apps/io.ox/core/api/attachment.js:208 module:io.ox/core
-msgid "Saved appointment attachment"
-msgstr "Találkozómelléklet mentve"
-
-#: apps/io.ox/core/api/attachment.js:209 module:io.ox/core
-msgid "Saved task attachment"
-msgstr "Mentett feladatmelléklet"
-
-#: apps/io.ox/core/api/attachment.js:210 module:io.ox/core
-msgid "Saved contact attachment"
-msgstr "Névjegymelléklet mentve"
-
-#: apps/io.ox/core/api/attachment.js:226 module:io.ox/core
-msgid "Saved attachment"
-msgstr "Melléklet mentve"
-
-#: apps/io.ox/core/attachments/view.js:120 module:io.ox/core
-msgid "%1$d attachment"
-msgid_plural "%1$d attachments"
-msgstr[0] "%1$d melléklet"
-msgstr[1] "%1$d melléklet"
-
-#: apps/io.ox/core/boot/i18n.js:24 module:io.ox/core/boot
-#: apps/plugins/administration/groups/settings/edit.js:61 module:io.ox/core
-msgid "User name"
-msgstr "Felhasználónév"
-
-#: apps/io.ox/core/boot/i18n.js:25 module:io.ox/core/boot
-#: apps/io.ox/core/relogin.js:98 module:io.ox/core
-#: apps/io.ox/files/share/wizard.js:257 module:io.ox/files
-#: apps/io.ox/mail/accounts/view-form.js:460 module:io.ox/settings
-#: apps/io.ox/mail/accounts/view-form.js:539
-msgid "Password"
-msgstr "Jelszó"
-
-#: apps/io.ox/core/boot/i18n.js:26 module:io.ox/core/boot
-#: apps/io.ox/core/relogin.js:102 module:io.ox/core
-msgid "Sign in"
-msgstr "Bejelentkezés"
-
-#: apps/io.ox/core/boot/i18n.js:27 module:io.ox/core/boot
-msgid "Stay signed in"
-msgstr "Maradjon bejelentkezve"
-
-#: apps/io.ox/core/boot/i18n.js:28 module:io.ox/core/boot
-msgid "Forgot your password?"
-msgstr "Elfelejtette a jelszót?"
-
-#: apps/io.ox/core/boot/i18n.js:29 module:io.ox/core/boot
-msgid "Languages"
-msgstr "Nyelvek"
-
-#: apps/io.ox/core/boot/i18n.js:30 module:io.ox/core/boot
-msgid ""
-"No connection to server. Please check your internet connection and retry."
-msgstr "Nincs kapcsolat a kiszolgálóhoz. Ellenőrizze internetkapcsolatát, és próbálja újra."
-
-#: apps/io.ox/core/boot/i18n.js:32 module:io.ox/core/boot
-msgid "Please enter your credentials."
-msgstr "Adja meg a hitelesítési adatait."
-
-#: apps/io.ox/core/boot/i18n.js:33 module:io.ox/core/boot
-msgid "Please enter your password."
-msgstr "Adja meg jelszavát."
-
-#: apps/io.ox/core/boot/i18n.js:34 module:io.ox/core/boot
-msgid "Your browser version is not supported!"
-msgstr "A böngésző verziója nem támogatott"
-
-#: apps/io.ox/core/boot/i18n.js:35 module:io.ox/core/boot
-msgid "Your browser is not supported!"
-msgstr "A böngészője nem támogatott"
-
-#: apps/io.ox/core/boot/i18n.js:36 module:io.ox/core/boot
-msgid "This browser is not supported on your current platform."
-msgstr "A böngészője nem támogatott ezen a platformon."
-
-#. %n in the lowest version of Android
-#: apps/io.ox/core/boot/i18n.js:38 module:io.ox/core/boot
-msgid "You need to use Android %n or higher."
-msgstr "Az Android %n vagy újabb verziója szükséges."
-
-#. %n is the lowest version of iOS
-#: apps/io.ox/core/boot/i18n.js:40 module:io.ox/core/boot
-msgid "You need to use iOS %n or higher."
-msgstr "Az iOS %n vagy újabb verziója szükséges."
-
-#: apps/io.ox/core/boot/i18n.js:41 module:io.ox/core/boot
-msgid "Your operating system is not supported."
-msgstr "Az operációs rendszere nem támogatott."
-
-#: apps/io.ox/core/boot/i18n.js:42 module:io.ox/core/boot
-msgid "Your password is expired. Please change your password to continue."
-msgstr "A jelszava lejárt. Módosítsa a jelszavát a munka folytatásához."
-
-#: apps/io.ox/core/boot/i18n.js:43 module:io.ox/core/boot
-msgid "Please update your browser."
-msgstr "Frissítse böngészőjét."
-
-#. browser recommendation: sentence ends with 'Google Chrome' (wrappend in a clickable link)
-#: apps/io.ox/core/boot/i18n.js:45 module:io.ox/core/boot
-msgid "For best results, please use "
-msgstr "A legjobb eredmények érdekében használja a következőt:"
-
-#: apps/io.ox/core/boot/i18n.js:46 module:io.ox/core/boot
-msgid "You have been automatically signed out"
-msgstr "Automatikusan ki lett jelentkeztetve"
-
-#: apps/io.ox/core/boot/i18n.js:47 module:io.ox/core/boot
-msgid ""
-"Unsupported Preview - Certain functions disabled and stability not assured "
-"until general release later this year"
-msgstr "Nem támogatott előzetes kiadás - Egyes funkciók le vannak tiltva, és a stabilitás nem garantált az idei megjelenésig"
-
-#: apps/io.ox/core/boot/i18n.js:49 module:io.ox/core/boot
-msgid "Offline mode"
-msgstr "Kapcsolat nélküli mód"
-
-#: apps/io.ox/core/boot/i18n.js:50 module:io.ox/core/boot
-msgid "Your browser's cookie functionality is disabled. Please turn it on."
-msgstr "A böngésző süti funkciója ki van kapcsolva. Kapcsolja azt vissza."
-
-#. number of selected item
-#. %1$s is the number surrounded by a tag
-#: apps/io.ox/core/commons.js:51 module:io.ox/core
-msgid "%1$s item selected"
-msgid_plural "%1$s items selected"
-msgstr[0] "%1$s elem kijelölve"
-msgstr[1] "%1$s elem kijelölve"
-
-#: apps/io.ox/core/commons.js:133 module:io.ox/core
-msgid "Selection Details"
-msgstr "Kijelölés részletei"
-
-#: apps/io.ox/core/commons.js:154 module:io.ox/core
-#: apps/io.ox/files/main.js:506 module:io.ox/files
-msgid "No elements selected"
-msgstr "Nincs elem kijelölve"
-
-#: apps/io.ox/core/commons.js:329 module:io.ox/core
-msgid "Results"
-msgstr "Találatok"
-
-#. items list (e.g. mails)
-#: apps/io.ox/core/commons.js:599 module:io.ox/core
-#: apps/io.ox/files/main.js:299 module:io.ox/files apps/io.ox/mail/main.js:553
-#: module:io.ox/mail
-msgid "Item list"
-msgstr "Elemlista"
-
-#: apps/io.ox/core/commons.js:639 module:io.ox/core
-#: apps/io.ox/files/share/view-options.js:84 module:io.ox/files
-#: apps/io.ox/files/view-options.js:233 apps/io.ox/mail/view-options.js:162
-#: module:io.ox/mail
-msgid "Open folder view"
-msgstr "Mappanézet megnyitása"
-
-#: apps/io.ox/core/commons.js:653 module:io.ox/core
-#: apps/io.ox/files/main.js:960 module:io.ox/files
-#: apps/io.ox/files/view-options.js:246 apps/io.ox/mail/view-options.js:175
-#: module:io.ox/mail
-msgid "Close folder view"
-msgstr "Mappanézet bezárása"
-
-#: apps/io.ox/core/commons.js:681 module:io.ox/core
-msgid "Premium features"
-msgstr "Prémium szolgáltatások"
-
-#: apps/io.ox/core/commons.js:684 module:io.ox/core
-msgid "Close premium features"
-msgstr "Prémium szolgáltatások bezárása"
-
-#: apps/io.ox/core/commons.js:700 module:io.ox/core
-msgid "Try now!"
-msgstr "Próbálja ki!"
-
-#: apps/io.ox/core/commons.js:825 module:io.ox/core
-msgid "Retry"
-msgstr "Újra"
-
-#. Strings to build input formats to be more accessible
-#. yyyy: 4-digit year | MM: 2-digit month | dd: 2-digit day
-#. Sample for de_DE: TT.MM.JJJJ
-#: apps/io.ox/core/date.js:75 module:io.ox/core
-msgid "yyyy"
-msgstr "yyyy"
-
-#: apps/io.ox/core/date.js:76 module:io.ox/core
-msgid "MM"
-msgstr "MM"
-
-#: apps/io.ox/core/date.js:77 module:io.ox/core
-msgid "dd"
-msgstr "dd"
+#. General duration (nominative case): X days
+#. %d is the number of days
+#: apps/io.ox/calendar/util.js module:io.ox/calendar apps/io.ox/core/date.js
+#: module:io.ox/core
+#, c-format
+msgid "%d day"
+msgid_plural "%d days"
+msgstr[0] "%d nap"
+msgstr[1] "%d nap"
+
+#. Reminder (objective case): in X days
+#. %d is the number of days
+#: apps/io.ox/core/date.js module:io.ox/core
+#, c-format
+msgctxt "in"
+msgid "%d day"
+msgid_plural "%d days"
+msgstr[0] "%d nap"
+msgstr[1] "%d nap"
+
+#. General duration (nominative case): X hours
+#. %d is the number of hours
+#: apps/io.ox/core/date.js module:io.ox/core
+#, c-format
+msgid "%d hour"
+msgid_plural "%d hours"
+msgstr[0] "%d óra"
+msgstr[1] "%d óra"
+
+#. Reminder (objective case): in X hours
+#. %d is the number of hours
+#: apps/io.ox/core/date.js module:io.ox/core
+#, c-format
+msgctxt "in"
+msgid "%d hour"
+msgid_plural "%d hours"
+msgstr[0] "%d óra"
+msgstr[1] "%d óra"
+
+#. General duration (nominative case): X minutes
+#. %d is the number of minutes
+#: apps/io.ox/calendar/settings/pane.js module:io.ox/calendar
+#: apps/io.ox/core/date.js module:io.ox/core
+#, c-format
+msgid "%d minute"
+msgid_plural "%d minutes"
+msgstr[0] "%d perc"
+msgstr[1] "%d perc"
+
+#. Reminder (objective case): in X minutes
+#. %d is the number of minutes
+#: apps/io.ox/core/date.js module:io.ox/core
+#, c-format
+msgctxt "in"
+msgid "%d minute"
+msgid_plural "%d minutes"
+msgstr[0] "%d perc"
+msgstr[1] "%d perc"
+
+#. General duration (nominative case): X weeks
+#. %d is the number of weeks
+#: apps/io.ox/core/date.js module:io.ox/core
+#, c-format
+msgid "%d week"
+msgid_plural "%d weeks"
+msgstr[0] "%d hét"
+msgstr[1] "%d hét"
 
 #. Reminder (objective case): in X weeks
 #. %d is the number of weeks
-#: apps/io.ox/core/date.js:103 module:io.ox/core
+#: apps/io.ox/core/date.js module:io.ox/core
 #, c-format
 msgctxt "in"
 msgid "%d week"
@@ -3090,6277 +478,9801 @@
 msgstr[0] "%d hét"
 msgstr[1] "%d hét"
 
-#. General duration (nominative case): X weeks
-#. %d is the number of weeks
-#: apps/io.ox/core/date.js:107 module:io.ox/core
+#: apps/io.ox/core/settings/downloads/pane.js module:io.ox/core
+msgid "%s client for Android"
+msgstr "%s kliens Androidhoz"
+
+#: apps/io.ox/core/settings/downloads/pane.js module:io.ox/core
+msgid "%s client for Mac OS"
+msgstr "%s kliens Mac OS-hez"
+
+#: apps/io.ox/core/settings/downloads/pane.js module:io.ox/core
+msgid "%s client for Windows"
+msgstr "%s kliens Windows-hoz"
+
+#: apps/io.ox/core/settings/downloads/pane.js module:io.ox/core
+msgid "%s client for Windows (Installation via the OX Updater)"
+msgstr "%s kliens Windowshoz (telepítés az OX frissítőn keresztül)"
+
+#: apps/io.ox/core/settings/downloads/pane.js module:io.ox/core
+msgid "%s client for iOS"
+msgstr "%s kliens iOS-hez"
+
+#: apps/plugins/portal/oxdriveclients/register.js module:plugins/portal
+msgid "%s is also available for other platforms:"
+msgstr "a(z) %s elérhető ás platformon is:"
+
+#: apps/io.ox/files/share/permissions.js module:io.ox/core
+msgid "(Read and write)"
+msgstr "(Olvasás s írás)"
+
+#: apps/io.ox/files/share/permissions.js module:io.ox/core
+msgid "(Read only)"
+msgstr "(Csak olvasás)"
+
+#: apps/io.ox/files/share/permissions.js module:io.ox/core
+msgid "(Read, write, and delete)"
+msgstr "(Olvasás, írás és törlés)"
+
+#: apps/io.ox/mail/compose/extensions.js module:io.ox/mail
+#, fuzzy
+#| msgid "%1$d day"
+#| msgid_plural "%1$d days"
+msgid "1 day"
+msgstr "%1$d nap"
+
+#: apps/plugins/portal/recentfiles/register.js module:plugins/portal
+msgid "1 file has been changed recently"
+msgstr "1 fájl változott mostanság"
+
+#: apps/io.ox/core/tk/list-dnd.js module:io.ox/core
+#: apps/io.ox/core/tk/selection.js
+msgid "1 item"
+msgid_plural "%1$d items"
+msgstr[0] "1 elem"
+msgstr[1] "%1$d elem"
+
+#: apps/io.ox/mail/settings/pane.js module:io.ox/mail
+msgid "1 minute"
+msgstr "1 perc"
+
+#: apps/io.ox/mail/compose/extensions.js module:io.ox/mail
+#, fuzzy
+#| msgid "one month"
+msgid "1 month"
+msgstr "egy hónap"
+
+#: apps/io.ox/mail/compose/extensions.js module:io.ox/mail
+#, fuzzy
+#| msgid "%1$d week"
+#| msgid_plural "%1$d weeks"
+msgid "1 week"
+msgstr "%1$d hét"
+
+#: apps/io.ox/mail/compose/extensions.js module:io.ox/mail
+#, fuzzy
+#| msgid "one year"
+msgid "1 year"
+msgstr "egy év"
+
+#: apps/io.ox/core/settings/pane.js module:io.ox/core
+#: apps/io.ox/mail/settings/pane.js module:io.ox/mail
+msgid "10 minutes"
+msgstr "10 perc"
+
+#. Quota maxed out; 100%
+#: apps/io.ox/backbone/mini-views/quota.js module:io.ox/core
+msgid "100%"
+msgstr "100%"
+
+#: apps/io.ox/core/settings/pane.js module:io.ox/core
+msgid "15 minutes"
+msgstr "15 perc"
+
+#: apps/io.ox/mail/settings/pane.js module:io.ox/mail
+msgid "3 minutes"
+msgstr "3 perc"
+
+#: apps/io.ox/mail/compose/extensions.js module:io.ox/mail
+#, fuzzy
+#| msgid "six months"
+msgid "3 months"
+msgstr "hat hónap"
+
+#: apps/io.ox/core/settings/pane.js module:io.ox/core
+msgid "30 minutes"
+msgstr "30 perc"
+
+#: apps/io.ox/core/settings/pane.js module:io.ox/core
+#: apps/io.ox/mail/settings/pane.js module:io.ox/mail
+msgid "5 minutes"
+msgstr "5 perc"
+
+#: apps/io.ox/mail/compose/extensions.js module:io.ox/mail
+#, fuzzy
+#| msgid "six months"
+msgid "6 months"
+msgstr "hat hónap"
+
+#: apps/io.ox/presenter/errormessages.js module:io.ox/presenter
+msgid ""
+"A general error occurred. Please try to reload the document. In case this "
+"does not help, please contact your system administrator."
+msgstr ""
+"Általános hiba történt. Próbálja meg újratölteni a dokumentumot. Amennyiben "
+"ez nem segít, vegye fel a kapcsolatot az adminisztrátorral."
+
+#: apps/io.ox/presenter/errormessages.js module:io.ox/presenter
+msgid ""
+"A general file storage error occurred. Please try to reload the document. In "
+"case this does not help, please contact your system administrator."
+msgstr ""
+"Általános fájltárolási hiba történt. Próbálja meg újratölteni a "
+"dokumentumot. Amennyiben ez nem segít, vegye fel a kapcsolatot az "
+"adminisztrátorral."
+
+#: apps/io.ox/presenter/errormessages.js module:io.ox/presenter
+msgid ""
+"A general network error occurred. Please contact your system administrator."
+msgstr ""
+"Általános hálózati hiba történt. Vegye fel a kapcsolatot az "
+"adminisztrátorral."
+
+#: apps/io.ox/presenter/errormessages.js module:io.ox/presenter
+msgid ""
+"A general network error occurred. Please try to reload the document. In case "
+"this does not help, please contact your system administrator."
+msgstr ""
+"Általános hálózati hiba történt. Próbálja meg újratölteni a dokumentumot. "
+"Amennyiben ez nem segít, vegye fel a kapcsolatot az adminisztrátorral."
+
+#: apps/io.ox/core/folder/actions/add.js module:io.ox/core
+msgid ""
+"A public folder is used for content that is of common interest for all "
+"users. To allow other users to read or edit the contents, you have to set "
+"the respective permissions for the public folder."
+msgstr ""
+"A nyilvános mappát olyan tartalom tárolására érdemes használni, amely számot "
+"tart az összes felhasználó érdeklődésére. Ahhoz, hogy más felhasználók is "
+"tudják olvasni vagy szerkeszteni a tartalmat, ahhoz a megfelelő "
+"jogosultságot be kell állítani a nyilvános mappán."
+
+#. read receipt; German "Lesebestätigung"
+#: apps/io.ox/mail/common-extensions.js module:io.ox/mail
+msgid "A read receipt has been sent"
+msgstr "A tértivevény elküldve"
+
+#: apps/io.ox/core/sub/settings/pane.js module:io.ox/core/sub
+msgid ""
+"A refresh takes some time, so please be patient, while the refresh runs in "
+"the background. Only one refresh per subscription and per session is allowed."
+msgstr ""
+"A frissítés eltart egy kis ideig, legyen türelmes amíg az lefut a háttérben. "
+"Feliratkozásonként és munkamenetenként csak egy frissítés engedélyezett."
+
+#: apps/io.ox/tasks/actions/doneUndone.js module:io.ox/tasks
+msgid "A severe error occurred!"
+msgstr "Súlyos hiba történt!"
+
+#: apps/io.ox/core/main.js module:io.ox/core
+msgid "About"
+msgstr "Névjegy"
+
+#: apps/io.ox/calendar/edit/extensions.js module:io.ox/calendar/edit/main
+#: apps/io.ox/calendar/util.js module:io.ox/calendar
+msgid "Absent"
+msgstr "Hiányzik"
+
+#: apps/io.ox/calendar/actions/acceptdeny.js module:io.ox/calendar
+#: apps/io.ox/calendar/invitations/register.js module:io.ox/calendar/main
+#: apps/plugins/portal/xing/register.js module:plugins/portal
+msgid "Accept"
+msgstr "Elfogadás"
+
+#: apps/plugins/notifications/calendar/register.js
+#: module:plugins/notifications
+msgid "Accept / Decline"
+msgstr "Elfogadás/visszautasítás"
+
+#: apps/io.ox/calendar/invitations/register.js module:io.ox/calendar/main
+msgid "Accept changes"
+msgstr "Változások elfogadása"
+
+#: apps/plugins/notifications/calendar/register.js
+#: module:plugins/notifications apps/plugins/notifications/tasks/register.js
+msgid "Accept invitation"
+msgstr "Meghívó elfogadása"
+
+#: apps/plugins/notifications/tasks/register.js module:plugins/notifications
+msgid "Accept/Decline"
+msgstr "Elfogadás/visszautasítás"
+
+#: apps/io.ox/calendar/print.js module:io.ox/calendar
+#: apps/io.ox/tasks/print.js module:io.ox/tasks
+msgid "Accepted"
+msgstr "Elfogadva"
+
+#: apps/io.ox/files/guidance/main.js module:io.ox/files
+msgctxt "help"
+msgid "Accessing Files with WebDAV"
+msgstr "Fájlok elérése WebDAV-val"
+
+#: apps/io.ox/core/folder/api.js module:io.ox/core
+msgid "Accessing global address book is not permitted"
+msgstr "A globális címjegyzék elérése nem engedélyezett"
+
+#: apps/io.ox/core/sub/subscriptions.js module:io.ox/core/sub
+#: apps/plugins/portal/mail/register.js module:plugins/portal
+msgid "Account"
+msgstr "Fiók"
+
+#: apps/io.ox/oauth/settings.js module:io.ox/settings
+msgid "Account Settings"
+msgstr "Fiók beállításai"
+
+#: apps/io.ox/mail/accounts/settings.js module:io.ox/mail/accounts/settings
+#: apps/io.ox/oauth/keychain.js module:io.ox/core
+msgid "Account added successfully"
+msgstr "A fiók sikeresen hozzáadva"
+
+#: apps/io.ox/oauth/keychain.js module:io.ox/core
+msgid "Account could not be added"
+msgstr "Felhasználói fiók nem adható hozzá"
+
+#: apps/io.ox/mail/accounts/view-form.js module:io.ox/settings
+msgid "Account name"
+msgstr "Postafiók neve"
+
+#: apps/io.ox/mail/accounts/view-form.js module:io.ox/settings
+msgid "Account settings"
+msgstr "Fiók beállításai"
+
+#: apps/io.ox/mail/accounts/settings.js module:io.ox/mail/accounts/settings
+msgid ""
+"Account settings could not be saved. Please take a look at the annotations "
+"in the form. "
+msgstr ""
+"A felhasználói adatok nem kerültek mentésre. Nézze meg az űrlap ezzel "
+"kapcsolatos megjegyzéseit."
+
+#: apps/io.ox/mail/accounts/view-form.js module:io.ox/settings
+msgid "Account updated"
+msgstr "Fiók frissítve"
+
+#: apps/io.ox/find/extensions-api.js module:io.ox/core
+#: apps/io.ox/settings/accounts/settings/pane.js
+#: module:io.ox/settings/accounts apps/io.ox/settings/main.js
+msgid "Accounts"
+msgstr "Felhasználói fiókok"
+
+#: apps/io.ox/calendar/mobile-toolbar-actions.js module:io.ox/calendar
+#: apps/io.ox/contacts/mobile-toolbar-actions.js module:io.ox/mail
+#: apps/io.ox/core/extPatterns/links.js module:io.ox/core
+#: apps/io.ox/core/main.js apps/io.ox/files/mobile-toolbar-actions.js
+#: apps/io.ox/files/share/permissions.js apps/io.ox/mail/detail/view.js
+#: apps/io.ox/mail/mailfilter/settings/filter/view-form.js
+#: module:io.ox/settings apps/io.ox/mail/mobile-toolbar-actions.js
+#: apps/io.ox/tasks/mobile-toolbar-actions.js module:io.ox/tasks
+msgid "Actions"
+msgstr "Műveletek"
+
+#. screenreader label for main toolbar
+#: apps/io.ox/backbone/mini-views/toolbar.js module:io.ox/core
+msgid "Actions. Use cursor keys to navigate."
+msgstr "Műveletek. Navigáláshoz használja a kurzorbillentyűket."
+
+#: apps/io.ox/tasks/edit/view-template.js module:io.ox/tasks/edit
+#: apps/io.ox/tasks/print.js module:io.ox/tasks
+#: apps/io.ox/tasks/view-detail.js
+msgid "Actual costs"
+msgstr "Tényleges költségek"
+
+#: apps/io.ox/tasks/edit/view-template.js module:io.ox/tasks/edit
+#: apps/io.ox/tasks/print.js module:io.ox/tasks
+#: apps/io.ox/tasks/view-detail.js
+msgid "Actual duration in minutes"
+msgstr "Tényleges időtartam percben"
+
+#: apps/io.ox/calendar/settings/timezones/favorite-view.js
+#: module:io.ox/calendar apps/io.ox/core/folder/actions/add.js
+#: module:io.ox/core apps/io.ox/mail/accounts/settings.js
+#: module:io.ox/mail/accounts/settings apps/io.ox/mail/compose/extensions.js
+#: module:io.ox/mail
+msgid "Add"
+msgstr "Hozzáadás"
+
+#. %1$s is the account name like Dropbox, Google Drive, or OneDrive
+#: apps/io.ox/files/actions/add-storage-account.js module:io.ox/files
+msgid "Add %1$s account"
+msgstr "%1$s fiók hozzáadása"
+
+#: apps/io.ox/core/viewer/views/sidebar/filedescriptionview.js
+#: module:io.ox/core/viewer
+msgid "Add a description"
+msgstr "Leírás hozzáadása"
+
+#: apps/io.ox/settings/accounts/settings/pane.js
+#: module:io.ox/settings/accounts
+msgid "Add account"
+msgstr "Fiók hozzáadása"
+
+#: apps/io.ox/mail/mailfilter/settings/filter/view-form.js
+#: module:io.ox/settings
+msgid "Add action"
+msgstr "Művelet hozzáadása"
+
+#: apps/io.ox/core/folder/actions/add.js module:io.ox/core
+msgid "Add as public calendar"
+msgstr "Hozzáad nyilvános naptárként"
+
+#: apps/io.ox/core/folder/actions/add.js module:io.ox/core
+msgid "Add as public folder"
+msgstr "Hozzáad nyilvános mappaként"
+
+#: apps/io.ox/core/tk/attachments.js module:io.ox/core
+#: apps/io.ox/mail/compose/extensions.js module:io.ox/mail
+msgid "Add attachments"
+msgstr "Mellékletek csatolása"
+
+#: apps/io.ox/mail/mailfilter/settings/filter/view-form.js
+#: module:io.ox/settings
+msgid "Add condition"
+msgstr "Feltétel hozzáadása"
+
+#: apps/io.ox/contacts/actions.js module:io.ox/contacts
+#: apps/io.ox/contacts/distrib/create-dist-view.js
+msgid "Add contact"
+msgstr "Névjegy hozzáadása"
+
+#: apps/io.ox/contacts/actions.js module:io.ox/contacts
+msgid "Add distribution list"
+msgstr "Disztribúciós lista hozzáadása"
+
+#: apps/io.ox/files/filepicker.js module:io.ox/files
+msgid "Add files"
+msgstr "Fájlok hozzáadása"
+
+#: apps/io.ox/core/tk/attachments.js module:io.ox/core
+#: apps/io.ox/mail/compose/extensions.js module:io.ox/mail
+msgid "Add from Drive"
+msgstr "Hozzáadás a Drive-ról"
+
+#: apps/io.ox/files/actions.js module:io.ox/files
+#: apps/io.ox/mail/compose/extensions.js module:io.ox/mail
+msgid "Add local file"
+msgstr "Helyi fájl hozzáadása"
+
+#: apps/io.ox/core/folder/extensions.js module:io.ox/core
+#: apps/io.ox/mail/accounts/settings.js module:io.ox/mail/accounts/settings
+#: apps/io.ox/mail/folderview-extensions.js module:io.ox/mail
+msgid "Add mail account"
+msgstr "E-mail fiók hozzáadása"
+
+#: apps/io.ox/core/sub/subscriptions.js module:io.ox/core/sub
+msgid "Add new account"
+msgstr "Új fiók hozzáadása"
+
+#: apps/io.ox/core/folder/actions/add.js module:io.ox/core
+#: apps/io.ox/core/folder/extensions.js
+msgid "Add new calendar"
+msgstr "Új naptár hozzáadása"
+
+#: apps/io.ox/core/folder/actions/add.js module:io.ox/core
+#: apps/io.ox/core/folder/contextmenu.js apps/io.ox/core/folder/extensions.js
+#: apps/io.ox/files/actions.js module:io.ox/files
+msgid "Add new folder"
+msgstr "Új mappa hozzáadása"
+
+#: apps/io.ox/core/sub/subscriptions.js module:io.ox/core/sub
+msgid "Add new folder for this subscription"
+msgstr "Új mappa hozzáadása ehhez a feliratkozáshoz"
+
+#: apps/io.ox/calendar/invitations/register.js module:io.ox/calendar/main
+msgid "Add new participant"
+msgstr "Új résztvevő hozzáadása"
+
+#: apps/io.ox/mail/mailfilter/settings/filter.js module:io.ox/mail
+msgid "Add new rule"
+msgstr "Új szabály hozzáadása"
+
+#: apps/io.ox/mail/settings/signatures/settings/pane.js module:io.ox/mail
+msgid "Add new signature"
+msgstr "Új aláírás hozzáadása"
+
+#. Please translate like "take a note", "Notiz" in German, for example.
+#. more like "to notice" than "to notify".
+#: apps/io.ox/files/actions.js module:io.ox/files
+msgid "Add note"
+msgstr "Jegyzet hozzáadása"
+
+#: apps/plugins/xing/main.js module:plugins/portal
+msgid "Add on %s"
+msgstr "Hozzáadás itt: %s"
+
+#: apps/io.ox/participants/add.js module:io.ox/core
+msgid "Add participant/resource"
+msgstr "Résztvevő/erőforrás hozzáadása"
+
+#: apps/io.ox/files/share/permissions.js module:io.ox/core
+msgid "Add people"
+msgstr "Emberek hozzáadása"
+
+#: apps/io.ox/files/share/wizard.js module:io.ox/files
+msgid "Add recipients ..."
+msgstr "Címzettek hozzáadása ..."
+
+#: apps/io.ox/mail/settings/signatures/settings/pane.js module:io.ox/mail
+msgid "Add signature"
+msgstr "Aláírás hozzáadása"
+
+#: apps/io.ox/mail/settings/signatures/settings/pane.js module:io.ox/mail
+msgid "Add signature above quoted text"
+msgstr "Aláírás hozzáadása az idézett szöveg fölé"
+
+#: apps/io.ox/mail/settings/signatures/settings/pane.js module:io.ox/mail
+msgid "Add signature below quoted text"
+msgstr "Aláírás hozzáadása az idézett szöveg alá"
+
+#: apps/io.ox/core/folder/extensions.js module:io.ox/core
+#: apps/io.ox/files/actions/add-storage-account.js module:io.ox/files
+msgid "Add storage account"
+msgstr "Tároló felhasználói fiók hozzáadása"
+
+#: apps/io.ox/mail/compose/actions/send.js module:io.ox/mail
+msgid "Add subject"
+msgstr "Tárgy hozzáadása"
+
+#: apps/io.ox/calendar/settings/timezones/favorite-view.js
+#: module:io.ox/calendar
+msgid "Add timezone"
+msgstr "Időzóna hozzáadása"
+
+#: apps/io.ox/contacts/actions.js module:io.ox/contacts
+#: apps/io.ox/mail/actions.js module:io.ox/mail
+msgid "Add to address book"
+msgstr "Hozzáadás a címjegyzékhez"
+
+#: apps/io.ox/mail/actions.js module:io.ox/mail
+msgid "Add to calendar"
+msgstr "Hozzáadás a naptárhoz"
+
+#: apps/io.ox/core/folder/favorites.js module:io.ox/core
+msgid "Add to favorites"
+msgstr "Hozzáadás a kedvencekhez"
+
+#: apps/io.ox/contacts/actions.js module:io.ox/contacts
+#: apps/io.ox/contacts/toolbar.js apps/io.ox/core/viewer/views/toolbarview.js
+#: module:io.ox/core apps/io.ox/files/actions.js module:io.ox/files
+#: apps/io.ox/files/toolbar.js apps/io.ox/mail/actions.js module:io.ox/mail
+#: apps/io.ox/mail/toolbar.js
+msgid "Add to portal"
+msgstr "Hozzáadás a portálhoz"
+
+#: apps/io.ox/core/permissions/permissions.js module:io.ox/core
+msgid "Add user/group"
+msgstr "Felhasználó/csoport hozzáadása"
+
+#: apps/io.ox/portal/settings/pane.js module:io.ox/portal
+msgid "Add widget"
+msgstr "Widget hozzáadása"
+
+#. %1$s is social media name, e.g. Facebook
+#: apps/io.ox/portal/main.js module:io.ox/portal
+msgid "Add your %1$s account"
+msgstr "%1$s fiók hozzáadása"
+
+#: apps/plugins/portal/linkedIn/register.js module:plugins/portal
+#: apps/plugins/portal/twitter/register.js
+msgid "Add your account"
+msgstr "Fiók hozzáadása"
+
+#. %1$s is the display name of an added user or mail recipient
+#. %2$s is the email address of the user or mail recipient
+#: apps/io.ox/core/tk/tokenfield.js module:io.ox/core
+msgid "Added %1$s, %2$s."
+msgstr "%1$s, %2$s hozzáadva."
+
+#. %s is a list of filenames separeted by commas
+#. it is used by screenreaders to indicate which files are currently added to the list of attachments
+#: apps/io.ox/mail/compose/extensions.js module:io.ox/mail
+msgid "Added %s to attachments."
+msgstr " %s melléklet hozzáadva."
+
+#: apps/io.ox/core/tk/tokenfield.js module:io.ox/core
+msgid ""
+"Added distribution list %s with %s member. The only member of the "
+"distribution list is %s."
+msgstr ""
+"%s disztribúciós lista %s taggal hozzáadva. %s az egyetlen tagja a "
+"disztribúciós listának."
+
+#: apps/io.ox/core/tk/tokenfield.js module:io.ox/core
+msgid ""
+"Added distribution list %s with %s members. Members of the distribution list "
+"are %s."
+msgstr ""
+"%s disztribúciós lista %s taggal hozzáadva. A disztribúciós lista tagjai: %s."
+
+#: apps/io.ox/calendar/invitations/register.js module:io.ox/calendar/main
+msgid "Added the new participant"
+msgstr "Az új résztvevő hozzáadva"
+
+#: apps/io.ox/mail/settings/pane.js module:io.ox/mail
+msgid "Additional settings"
+msgstr "További beállítások"
+
+#: apps/io.ox/contacts/settings/pane.js module:io.ox/contacts
+#: apps/io.ox/mail/detail/links.js module:io.ox/mail
+msgid "Address Book"
+msgstr "Címjegyzék"
+
+#: apps/io.ox/core/main.js module:io.ox/core apps/io.ox/launchpad/main.js
+#: apps/io.ox/search/view-template.js
+msgctxt "app"
+msgid "Address Book"
+msgstr "Címjegyzék"
+
+#: apps/io.ox/contacts/model.js module:io.ox/contacts
+msgid "Address Business"
+msgstr "Cím (üzleti)"
+
+#: apps/io.ox/contacts/model.js module:io.ox/contacts
+msgid "Address Home"
+msgstr "Cím (otthoni)"
+
+#: apps/io.ox/contacts/model.js module:io.ox/contacts
+msgid "Address Other"
+msgstr "Cím (egyéb)"
+
+#: apps/io.ox/files/util.js module:io.ox/files
+msgid "Adjust"
+msgstr "Módosítás"
+
+#: apps/io.ox/tasks/common-extensions.js module:io.ox/tasks
+msgid "Adjust start date"
+msgstr "Kezdés dátumának módosítása"
+
+#: apps/io.ox/files/share/permissions.js module:io.ox/core
+msgid "Administrative role"
+msgstr "Adminisztrátori szerep"
+
+#. Role: all permissions
+#. object permissions - admin role
+#: apps/io.ox/core/permissions/permissions.js module:io.ox/core
+#: apps/io.ox/files/share/permissions.js
+msgid "Administrator"
+msgstr "Adminisztrátor"
+
+#: apps/io.ox/files/view-options.js module:io.ox/files
+#: apps/io.ox/find/extensions-api.js module:io.ox/core
+#: apps/io.ox/find/manager/value-model.js
+msgid "All"
+msgstr "Összes"
+
+#. Emojis of SoftBank set.
+#. Japanese: 全絵文字
+#: apps/io.ox/emoji/categories.js module:io.ox/mail/emoji
+msgid "All Emoji"
+msgstr "Minden Emoji"
+
+#: apps/io.ox/find/extensions-api.js module:io.ox/core
+msgid "All Folders"
+msgstr "Összes mappa"
+
+#: apps/io.ox/contacts/view-detail.js module:io.ox/contacts
+#: apps/io.ox/core/tk/attachments.js module:io.ox/core
+#: apps/io.ox/tasks/view-detail.js module:io.ox/tasks
+msgid "All attachments"
+msgstr "Minden melléklet"
+
+#: apps/io.ox/calendar/edit/extensions.js module:io.ox/calendar/edit/main
+#: apps/io.ox/tasks/edit/view-template.js module:io.ox/tasks/edit
+msgid "All day"
+msgstr "Egész nap"
+
+#: apps/io.ox/files/view-options.js module:io.ox/files
+msgid "All files"
+msgstr "Minden fájl"
+
+#: apps/io.ox/core/folder/actions/common.js module:io.ox/core
+msgid "All files have been deleted"
+msgstr "Minden fájl törölve"
+
+#: apps/io.ox/search/facets/extensions.js module:io.ox/core
+msgid "All folders"
+msgstr "Összes mappa"
+
+#: apps/io.ox/mail/actions/copyMove.js module:io.ox/mail
+#, fuzzy
+#| msgid ""
+#| "All messages older than %1$d days will be moved to the archive folder"
+msgid "All future messages from %1$s will be moved to the selected folder."
+msgstr ""
+"Minden %1$d napnál régebbi üzenet áthelyezésre kerül az archívum mappába"
+
+#: apps/io.ox/mail/actions/copyMove.js module:io.ox/mail
+#, fuzzy
+#| msgid ""
+#| "All messages older than %1$d days will be moved to the archive folder"
+msgid ""
+"All future messages from the senders of the selected mails will be moved to "
+"the selected folder."
+msgstr ""
+"Minden %1$d napnál régebbi üzenet áthelyezésre kerül az archívum mappába"
+
+#: apps/io.ox/core/folder/actions/common.js module:io.ox/core
+msgid "All messages have been deleted"
+msgstr "Minden üzenet törölve"
+
+#: apps/io.ox/core/folder/actions/archive.js module:io.ox/core
+msgid "All messages older than %1$d days will be moved to the archive folder"
+msgstr ""
+"Minden %1$d napnál régebbi üzenet áthelyezésre kerül az archívum mappába"
+
+#: apps/io.ox/core/folder/api.js module:io.ox/core
+msgid "All my appointments"
+msgstr "Összes találkozó"
+
+#: apps/io.ox/backbone/mini-views/timezonepicker.js module:io.ox/core
+msgid "All timezones"
+msgstr "Összes időzóna"
+
+#: apps/io.ox/mail/settings/pane.js module:io.ox/mail
+msgid "Allow html formatted emails"
+msgstr "HTML formátumú e-mailek engedélyezése"
+
+#: apps/io.ox/mail/settings/pane.js module:io.ox/mail
+msgid "Allow pre-loading of externally linked images"
+msgstr "A külső hivatkozásokon található képek előtöltésének engedélyezése"
+
+#: apps/io.ox/mail/settings/pane.js module:io.ox/mail
+msgid "Always add the following recipient to blind carbon copy (BCC)"
+msgstr ""
+
+#: apps/io.ox/core/viewer/views/types/documentview.js module:io.ox/core
+#: apps/io.ox/presenter/errormessages.js module:io.ox/presenter
+msgid "An error occurred converting the document so it cannot be displayed."
+msgstr ""
+"Hiba történt a dokumentum konvertálása közben, ezért az nem jeleníthető meg."
+
+#: apps/io.ox/presenter/errormessages.js module:io.ox/presenter
+msgid "An error occurred loading the document so it cannot be displayed."
+msgstr ""
+"Hiba történt a dokumentum betöltése közben, ezért az nem jeleníthető meg."
+
+#: apps/io.ox/portal/main.js module:io.ox/portal
+msgid "An error occurred."
+msgstr "Hiba történt."
+
+#: apps/io.ox/calendar/detail/main.js module:io.ox/calendar
+#: apps/io.ox/calendar/week/perspective.js
+msgid "An error occurred. Please try again."
+msgstr "Hiba történt. Próbálja újra."
+
+#: apps/io.ox/core/tk/iframe.js module:io.ox/core/tk/iframe
+msgid "An error occurred. There is no valid token available."
+msgstr "Hiba történt. Nem érhető el érvényes token."
+
+#: apps/plugins/portal/twitter/register.js module:plugins/portal
+#: apps/plugins/portal/twitter/util.js
+msgid "An internal error occurred"
+msgstr "Belső hiba történt"
+
+#. generic error message
+#: apps/io.ox/core/http_errors.js module:io.ox/core
+msgid "An unknown error occurred"
+msgstr "Ismeretlen hiba történt"
+
+#: apps/io.ox/contacts/model.js module:io.ox/contacts
+msgid "Anniversary"
+msgstr "Évforduló"
+
+#: apps/io.ox/mail/mailfilter/settings/filter/view-form.js
+#: module:io.ox/settings
+msgid "Any recipient"
+msgstr "Bármely címzett"
+
+#: apps/io.ox/onboarding/clients/extensions.js module:io.ox/core/onboarding
+msgid "App Store"
+msgstr "App Store"
+
+#: apps/io.ox/mail/settings/pane.js module:io.ox/mail
+msgid "Append vCard"
+msgstr "vCard hozzáadása"
+
+#: apps/io.ox/contacts/settings/pane.js module:io.ox/contacts
+#: apps/io.ox/contacts/view-detail.js
+msgid "Apple Maps"
+msgstr ""
+
+#: apps/io.ox/core/desktop.js module:io.ox/core
+msgid "Application Toolbar"
+msgstr "Alkalmazás eszköztár"
+
+#: apps/io.ox/mail/main.js module:io.ox/mail apps/io.ox/settings/main.js
+#: module:io.ox/core
+msgid "Application may not work as expected until this problem is solved."
+msgstr ""
+"Az alkalmazás nem feltétlenül fog az elvárható módon működni a probléma "
+"megoldásáig."
+
+#: apps/io.ox/core/permissions/permissions.js module:io.ox/core
+msgid "Apply role"
+msgstr "Szerep alkalmazása"
+
+#: apps/io.ox/mail/mailfilter/settings/filter/view-form.js
+#: module:io.ox/settings
+msgid "Apply rule if all conditions are met"
+msgstr "Szabály alkalmazása, ha minden feltétel teljesül"
+
+#: apps/io.ox/mail/mailfilter/settings/filter/view-form.js
+#: module:io.ox/settings
+msgid "Apply rule if any condition is met."
+msgstr "Szabály alkalmazása, ha bármely feltétel teljesül."
+
+#: apps/io.ox/mail/categories/dialogs.js module:io.ox/mail
+#, fuzzy
+#| msgid "Apply to all subfolders"
+msgid "Apply to all messages?"
+msgstr "Alkalmazás az összes mappára"
+
+#: apps/io.ox/core/permissions/permissions.js module:io.ox/core
+#: apps/io.ox/files/share/permissions.js
+msgid "Apply to all subfolders"
+msgstr "Alkalmazás az összes mappára"
+
+#: apps/io.ox/calendar/actions/acceptdeny.js module:io.ox/calendar
+#: apps/io.ox/calendar/actions/edit.js apps/io.ox/calendar/edit/main.js
+#: module:io.ox/calendar/edit/main apps/io.ox/calendar/list/perspective.js
+#: apps/io.ox/calendar/view-detail.js apps/io.ox/calendar/week/perspective.js
+#: apps/io.ox/mail/detail/links.js module:io.ox/mail
+msgid "Appointment"
+msgstr "Találkozó"
+
+#: apps/io.ox/calendar/detail/main.js module:io.ox/calendar
+#: apps/io.ox/calendar/month/perspective.js
+#: apps/io.ox/calendar/week/perspective.js
+msgid "Appointment Details"
+msgstr "Találkozó részletei"
+
+#. Invitations (notifications) about appointments
+#: apps/plugins/notifications/calendar/register.js
+#: module:plugins/notifications
+msgid "Appointment invitations"
+msgstr "Találkozómeghívók"
+
+#: apps/io.ox/calendar/week/perspective.js module:io.ox/calendar
+msgid "Appointment list"
+msgstr "Találkozólista"
+
+#. Reminders (notifications) about appointments
+#: apps/plugins/notifications/calendar/register.js
+#: module:plugins/notifications
+msgid "Appointment reminders"
+msgstr "Találkozóemlékeztetők"
+
+#: apps/io.ox/calendar/freetime/main.js module:io.ox/calendar
+#, fuzzy
+#| msgid "Appointment list"
+msgid "Appointment scheduling"
+msgstr "Találkozólista"
+
+#: apps/plugins/portal/calendar/register.js module:plugins/portal
+msgid "Appointments"
+msgstr "Találkozók"
+
+#: apps/io.ox/calendar/actions/create.js module:io.ox/calendar
+msgid "Appointments in shared calendars"
+msgstr "Találkozók a megosztott naptárakban"
+
+#: apps/io.ox/settings/apps/settings/pane.js module:io.ox/core
+msgid "Approved:"
+msgstr "Jóváhagyva:"
+
+#: apps/io.ox/core/sub/subscriptions.js module:io.ox/core/sub
+msgid "Approximate Duration for Subscriptions"
+msgstr "Feliratkozások hozzávetőleges időtartama"
+
+#: apps/io.ox/core/main.js module:io.ox/core
+msgid "Apps"
+msgstr ""
+
+#: apps/io.ox/calendar/edit/recurrence-view.js module:io.ox/calendar/edit/main
+msgid "April"
+msgstr "Április"
+
+#. Archive folder
+#: apps/io.ox/mail/accounts/view-form.js module:io.ox/settings
+msgctxt "folder"
+msgid "Archive"
+msgstr "Archívum"
+
+#. Verb: (to) archive messages
+#: apps/io.ox/core/folder/actions/archive.js module:io.ox/core
+#: apps/io.ox/core/folder/contextmenu.js apps/io.ox/mail/actions.js
+#: module:io.ox/mail apps/io.ox/mail/mobile-toolbar-actions.js
+#: apps/io.ox/mail/toolbar.js
+msgctxt "verb"
+msgid "Archive"
+msgstr "Archiválás"
+
+#: apps/io.ox/core/folder/actions/archive.js module:io.ox/core
+msgid "Archive messages"
+msgstr "Üzenetek archiválása"
+
+#. notification while archiving messages
+#: apps/io.ox/core/folder/actions/archive.js module:io.ox/core
+msgid "Archiving messages ..."
+msgstr "Üzenetek archiválása ..."
+
+#: apps/plugins/portal/twitter/util.js module:plugins/portal
+msgid "Are you sure you want to delete this Tweet?"
+msgstr "Biztos, hogy törölni szeretné ezt a tweetet?"
+
+#. Auth type. Short for "Use same credentials as incoming mail server"
+#: apps/io.ox/mail/accounts/view-form.js module:io.ox/settings
+msgid "As incoming mail server"
+msgstr "Mint a beérkező levelek kiszolgálójánál"
+
+#: apps/io.ox/files/share/view-options.js module:io.ox/files
+#: apps/io.ox/files/view-options.js apps/io.ox/mail/view-options.js
+#: module:io.ox/mail apps/io.ox/tasks/main.js module:io.ox/tasks
+msgid "Ascending"
+msgstr "Növekvő"
+
+#: apps/io.ox/mail/settings/pane.js module:io.ox/mail
+msgid "Ask for mailto link registration"
+msgstr "Rákérdezés a mailto hivatkozás regisztrációjára"
+
+#: apps/io.ox/contacts/model.js module:io.ox/contacts
+msgid "Assistant"
+msgstr "Asszisztens"
+
+#: apps/io.ox/mail/compose/view.js module:io.ox/mail
+msgid "Attach Vcard"
+msgstr "vCard csatolása"
+
+#: apps/io.ox/mail/settings/pane.js module:io.ox/mail
+msgid "Attachment"
+msgstr "Melléklet"
+
+#: apps/io.ox/mail/actions/attachmentSave.js module:io.ox/mail
+msgid "Attachment has been saved"
+msgid_plural "Attachments have been saved"
+msgstr[0] "A melléklet mentve"
+msgstr[1] "A mellékletek mentve"
+
+#: apps/io.ox/calendar/edit/extensions.js module:io.ox/calendar/edit/main
+#: apps/io.ox/calendar/view-detail.js module:io.ox/calendar
+#: apps/io.ox/contacts/edit/view-form.js module:io.ox/contacts
+#: apps/io.ox/mail/compose/extensions.js module:io.ox/mail
+#: apps/io.ox/tasks/edit/view-template.js module:io.ox/tasks/edit
+#: apps/io.ox/tasks/view-detail.js module:io.ox/tasks
+msgid "Attachments"
+msgstr "Mellékletek"
+
+#: apps/io.ox/core/pim/actions.js module:io.ox/core
+msgid "Attachments have been saved!"
+msgstr "Mellékletei mentésre kerültek!"
+
+#: apps/io.ox/calendar/edit/recurrence-view.js module:io.ox/calendar/edit/main
+msgid "August"
+msgstr "Augusztus"
+
+#: apps/io.ox/mail/accounts/view-form.js module:io.ox/settings
+msgid "Authentication"
+msgstr "Hitelesítés"
+
+#. Role: create folder + read/write/delete all
+#: apps/io.ox/core/permissions/permissions.js module:io.ox/core
+#: apps/io.ox/files/share/permissions.js
+msgid "Author"
+msgstr "Szerző"
+
+#: apps/io.ox/mail/autoforward/settings/model.js module:io.ox/mail
+#: apps/io.ox/mail/autoforward/settings/register.js
+msgid "Auto Forward"
+msgstr "Automatikus továbbítás"
+
+#: apps/io.ox/mail/accounts/settings.js module:io.ox/mail/accounts/settings
+msgid ""
+"Auto-configuration failed. Do you want to configure your account manually?"
+msgstr ""
+
+#: apps/io.ox/mail/settings/pane.js module:io.ox/mail
+msgid "Auto-save email drafts"
+msgstr "E-mail vázlatok automatikus mentése"
+
+#: apps/io.ox/onboarding/clients/extensions.js module:io.ox/core/onboarding
+msgid "Automatic Configuration"
+msgstr "Automatikus beállítás"
+
+#: apps/io.ox/onboarding/clients/extensions.js module:io.ox/core/onboarding
+msgid "Automatic Configuration (via SMS)"
+msgstr "Automatikus beállítás (SMS-en keresztül)"
+
+#: apps/io.ox/core/settings/pane.js module:io.ox/core
+msgid "Automatic opening of notification area"
+msgstr "Értesítési terület automatikus megnyitása"
+
+#: apps/io.ox/core/main.js module:io.ox/core apps/io.ox/core/settings/pane.js
+msgid "Automatic sign out"
+msgstr "Automatikus kijelentkezés"
+
+#: apps/io.ox/mail/settings/pane.js module:io.ox/mail
+msgid ""
+"Automatically collect contacts in the folder \"Collected addresses\" while "
+"reading"
+msgstr ""
+"Automatikusan gyűjti a névjegyeket olvasáskor az „Összegyűjtött címek” "
+"mappában"
+
+#: apps/io.ox/mail/settings/pane.js module:io.ox/mail
+msgid ""
+"Automatically collect contacts in the folder \"Collected addresses\" while "
+"sending"
+msgstr ""
+"Automatikusan gyűjti a névjegyeket küldéskor az „Összegyűjtött címek” "
+"mappában"
+
+#: apps/io.ox/calendar/settings/pane.js module:io.ox/calendar
+msgid ""
+"Automatically delete the invitation email after the appointment has been "
+"accepted or declined"
+msgstr ""
+"Automatikusan törli a meghívó levelet a találkozó elfogadása vagy "
+"elutasítása után"
+
+#: apps/io.ox/core/settings/errorlog/settings/pane.js module:io.ox/core
+msgid "Average time: %1$s ms"
+msgstr "Átlagos idő: %1$s ms"
+
+#. Bytes
+#: apps/io.ox/core/strings.js module:io.ox/core
+msgid "B"
+msgstr "B"
+
+#: apps/io.ox/mail/compose/extensions.js module:io.ox/mail
+msgid "BCC"
+msgstr "Titkos másolat"
+
+#. Used as button label for a navigation action, like the browser back button
+#: apps/io.ox/calendar/main.js module:io.ox/calendar
+#: apps/io.ox/contacts/main.js module:io.ox/contacts
+#: apps/io.ox/core/commons.js module:io.ox/core apps/io.ox/core/tk/wizard.js
+#: apps/io.ox/mail/main.js module:io.ox/mail apps/io.ox/mail/threadview.js
+#: apps/io.ox/tasks/main.js module:io.ox/tasks
+msgid "Back"
+msgstr "Vissza"
+
+#: apps/io.ox/calendar/freebusy/templates.js module:io.ox/calendar/freebusy
+msgid "Back to appointment"
+msgstr "Vissza a találkozóhoz"
+
+#: apps/io.ox/mail/threadview.js module:io.ox/mail
+msgid "Back to list"
+msgstr "Vissza a listához"
+
+#: apps/plugins/wizards/mandatory/main.js module:io.ox/wizards/firstStart
+msgid "Back to sign in"
+msgstr "Vissza a bejelentkezéshez"
+
+#: apps/io.ox/core/settings/pane.js module:io.ox/core
+#: apps/io.ox/settings/main.js
+msgid "Basic settings"
+msgstr "Alapbeállítások"
+
+#: apps/plugins/wizards/mandatory/main.js module:io.ox/wizards/firstStart
+msgid ""
+"Before you can continue using the product, you have to enter some basic "
+"information. It will take less than a minute."
+msgstr ""
+"A termék használatának folytatása előtt meg kell adni néhány információt. Ez "
+"nem tart tovább pár percnél."
+
+#: apps/io.ox/tasks/edit/view-template.js module:io.ox/tasks/edit
+#: apps/io.ox/tasks/print.js module:io.ox/tasks
+#: apps/io.ox/tasks/view-detail.js
+msgid "Billing information"
+msgstr "Számlázási adatok"
+
+#: apps/plugins/portal/birthdays/register.js module:plugins/portal
+msgid "Birthdays"
+msgstr "Születésnapok"
+
+#: apps/io.ox/portal/settings/pane.js module:io.ox/portal
+msgid "Black"
+msgstr "Fekete"
+
+#: apps/io.ox/mail/common-extensions.js module:io.ox/mail
+msgid "Blind copy"
+msgstr "Rejtett másolat"
+
+#: apps/io.ox/mail/print.js module:io.ox/mail
+msgctxt "BCC"
+msgid "Blind copy"
+msgstr "Rejtett másolat"
+
+#: apps/io.ox/core/tk/flag-picker.js module:io.ox/mail
+#: apps/io.ox/mail/mailfilter/settings/filter/view-form.js
+#: module:io.ox/settings apps/io.ox/portal/settings/pane.js
+#: module:io.ox/portal
+msgid "Blue"
+msgstr "Kék"
+
+#: apps/io.ox/files/actions/add-storage-account.js module:io.ox/files
+msgid "Box"
+msgstr "Box"
+
+#: apps/io.ox/contacts/model.js module:io.ox/contacts
+msgid "Branches"
+msgstr "Fiókirodák"
+
+#: apps/io.ox/presenter/actions.js module:io.ox/presenter
+msgid "Broadcast your presentation over the Web."
+msgstr "Bemutató sugárzása az interneten."
+
+#: apps/io.ox/core/settings/errorlog/settings/pane.js module:io.ox/core
+msgid "Browser"
+msgstr "Böngésző"
+
+#: apps/io.ox/contacts/view-detail.js module:io.ox/contacts
+msgid "Business Address"
+msgstr "Munkahelyi cím"
+
+#: apps/io.ox/contacts/edit/view-form.js module:io.ox/contacts
+#: apps/plugins/halo/xing/register.js module:plugins/portal
+msgid "Business address"
+msgstr "Munkahelyi cím"
+
+#: apps/io.ox/contacts/model.js module:io.ox/contacts
+msgid "Business category"
+msgstr "Cégkategória"
+
+#: apps/plugins/portal/birthdays/register.js module:plugins/portal
+msgid "Buy a gift"
+msgstr "Ajándék vásárlása"
+
+#: apps/io.ox/wizards/upsell.js module:io.ox/wizards
+msgid "Buy now!"
+msgstr "Vegye meg most!"
+
+#: apps/io.ox/calendar/month/perspective.js module:io.ox/calendar
+#: apps/io.ox/calendar/week/perspective.js
+msgid ""
+"By changing the date of this appointment you are creating an appointment "
+"exception to the series. Do you want to continue?"
+msgstr ""
+"A találkozó dátumának módosításakor egy, az ismétlődő találkozókba nem "
+"illeszkedő találkozót hoz létre. Szeretné folytatni ezt a műveletet?"
+
+#: apps/io.ox/mail/compose/extensions.js module:io.ox/mail
+#: apps/io.ox/mail/mailfilter/settings/filter/view-form.js
+#: module:io.ox/settings
+msgid "CC"
+msgstr "Másolat"
+
+#: apps/io.ox/core/import/import.js module:io.ox/core
+msgid "CSV"
+msgstr "CSV"
+
+#. %1$d = Calendar week
+#: apps/io.ox/calendar/freetime/timeView.js module:io.ox/calendar
+#: apps/io.ox/calendar/month/view.js apps/io.ox/calendar/week/view.js
+msgid "CW %1$d"
+msgstr "%1$d. hét"
+
+#: apps/io.ox/onboarding/clients/extensions.js module:io.ox/core/onboarding
+msgid "CalDAV Login"
+msgstr "CalDAV bejelentkezés"
+
+#: apps/io.ox/core/folder/actions/properties.js module:io.ox/core
+#: apps/io.ox/onboarding/clients/extensions.js module:io.ox/core/onboarding
+msgid "CalDAV URL"
+msgstr "CalDAV URL"
+
+#: apps/io.ox/core/folder/api.js module:io.ox/core
+#: apps/io.ox/mail/detail/links.js module:io.ox/mail
+msgid "Calendar"
+msgstr "Naptár"
+
+#: apps/io.ox/calendar/settings/pane.js module:io.ox/calendar
+#: apps/io.ox/core/main.js module:io.ox/core apps/io.ox/launchpad/main.js
+#: apps/io.ox/search/view-template.js
+msgctxt "app"
+msgid "Calendar"
+msgstr "Naptár"
+
+#: apps/io.ox/calendar/week/perspective.js module:io.ox/calendar
+#, fuzzy
+#| msgid "Calendar view"
+msgid "Calendar Day View"
+msgstr "Naptár nézet"
+
+#: apps/io.ox/calendar/month/perspective.js module:io.ox/calendar
+#, fuzzy
+#| msgid "Calendar view"
+msgid "Calendar Month View"
+msgstr "Naptár nézet"
+
+#: apps/io.ox/calendar/week/perspective.js module:io.ox/calendar
+#, fuzzy
+#| msgid "Calendar view"
+msgid "Calendar Week View"
+msgstr "Naptár nézet"
+
+#: apps/io.ox/calendar/week/perspective.js module:io.ox/calendar
+#, fuzzy
+#| msgid "Workweek View"
+msgid "Calendar Workweek View"
+msgstr "Munkahét nézet"
+
+#: apps/io.ox/calendar/mobile-toolbar-actions.js module:io.ox/calendar
+msgid "Calendar view"
+msgstr "Naptár nézet"
+
+#: apps/io.ox/calendar/edit/extensions.js module:io.ox/calendar/edit/main
+msgid "Calendar:"
+msgstr "Naptár:"
+
+#: apps/io.ox/calendar/main.js module:io.ox/calendar
+#, fuzzy
+#| msgid "Calendar"
+msgid "Calendars"
+msgstr "Naptár"
+
+#. button: move only current message from a sender to a tab
+#: apps/io.ox/backbone/views/modal.js module:io.ox/core
+#: apps/io.ox/calendar/actions.js module:io.ox/calendar
+#: apps/io.ox/calendar/actions/acceptdeny.js
+#: apps/io.ox/calendar/actions/create.js apps/io.ox/calendar/actions/delete.js
+#: apps/io.ox/calendar/actions/edit.js apps/io.ox/calendar/edit/main.js
+#: module:io.ox/calendar/edit/main apps/io.ox/calendar/edit/timezone-dialog.js
+#: apps/io.ox/calendar/main.js apps/io.ox/calendar/month/perspective.js
+#: apps/io.ox/calendar/settings/timezones/favorite-view.js
+#: apps/io.ox/calendar/week/perspective.js
+#: apps/io.ox/contacts/actions/delete.js module:io.ox/contacts
+#: apps/io.ox/contacts/distrib/main.js apps/io.ox/contacts/edit/main.js
+#: apps/io.ox/contacts/main.js apps/io.ox/core/desktop.js
+#: apps/io.ox/core/export/export.js apps/io.ox/core/folder/actions/add.js
+#: apps/io.ox/core/folder/actions/archive.js
+#: apps/io.ox/core/folder/actions/common.js
+#: apps/io.ox/core/folder/actions/remove.js
+#: apps/io.ox/core/folder/actions/rename.js apps/io.ox/core/folder/picker.js
+#: apps/io.ox/core/import/import.js apps/io.ox/core/main.js
+#: apps/io.ox/core/permissions/permissions.js apps/io.ox/core/print.js
+#: apps/io.ox/core/relogin.js apps/io.ox/core/sub/subscriptions.js
+#: module:io.ox/core/sub apps/io.ox/core/tk/filestorageUtil.js
+#: apps/io.ox/core/tk/mobiscroll.js apps/io.ox/core/upsell.js
+#: apps/io.ox/core/viewer/views/sidebar/uploadnewversionview.js
+#: module:io.ox/core/viewer apps/io.ox/editor/main.js module:io.ox/editor
+#: apps/io.ox/files/actions/delete.js module:io.ox/files
+#: apps/io.ox/files/actions/edit-description.js
+#: apps/io.ox/files/actions/rename.js apps/io.ox/files/actions/save-as-pdf.js
+#: apps/io.ox/files/actions/share.js
+#: apps/io.ox/files/actions/upload-new-version.js
+#: apps/io.ox/files/actions/versions-delete.js apps/io.ox/files/main.js
+#: apps/io.ox/files/share/permissions.js
+#: apps/io.ox/keychain/secretRecoveryDialog.js module:io.ox/keychain
+#: apps/io.ox/mail/accounts/settings.js module:io.ox/mail/accounts/settings
+#: apps/io.ox/mail/accounts/view-form.js module:io.ox/settings
+#: apps/io.ox/mail/actions/attachmentEmpty.js module:io.ox/mail
+#: apps/io.ox/mail/actions/delete.js apps/io.ox/mail/actions/reminder.js
+#: apps/io.ox/mail/categories/dialogs.js apps/io.ox/mail/compose/extensions.js
+#: apps/io.ox/mail/compose/inline-images.js apps/io.ox/mail/compose/names.js
+#: apps/io.ox/mail/compose/view.js apps/io.ox/mail/inplace-reply.js
+#: apps/io.ox/mail/mailfilter/settings/filter.js apps/io.ox/mail/main.js
+#: apps/io.ox/mail/settings/signatures/settings/pane.js
+#: apps/io.ox/oauth/settings.js apps/io.ox/portal/main.js module:io.ox/portal
+#: apps/io.ox/portal/settings/widgetview.js
+#: apps/io.ox/settings/accounts/settings/pane.js
+#: module:io.ox/settings/accounts apps/io.ox/settings/apps/settings/pane.js
+#: apps/io.ox/tasks/actions/delete.js module:io.ox/tasks
+#: apps/io.ox/tasks/common-extensions.js apps/io.ox/tasks/edit/main.js
+#: apps/io.ox/tasks/main.js
+#: apps/plugins/administration/groups/settings/edit.js
+#: apps/plugins/administration/groups/settings/toolbar.js
+#: apps/plugins/administration/resources/settings/edit.js
+#: apps/plugins/administration/resources/settings/toolbar.js
+#: apps/plugins/core/feedback/register.js
+#: apps/plugins/notifications/calendar/register.js
+#: module:plugins/notifications apps/plugins/portal/flickr/register.js
+#: module:plugins/portal apps/plugins/portal/mail/register.js
+#: apps/plugins/portal/rss/register.js apps/plugins/portal/tumblr/register.js
+#: apps/plugins/portal/twitter/util.js
+#: apps/plugins/portal/userSettings/register.js
+#: apps/plugins/portal/xing/register.js
+msgid "Cancel"
+msgstr "Mégse"
+
+#: apps/io.ox/core/desktop.js module:io.ox/core
+msgid "Cancel search"
+msgstr "Keresés megszakítása"
+
+#: apps/io.ox/core/tk/filestorageUtil.js module:io.ox/core
+#: apps/io.ox/tasks/common-extensions.js module:io.ox/tasks
+msgid "Canceled"
+msgstr "Megszakítva"
+
+#. error message when offline
+#: apps/io.ox/core/http_errors.js module:io.ox/core
+msgid "Cannot connect to server. Please check your connection."
+msgstr ""
+"Nem lehet a kiszolgálóhoz kapcsolódni. Ellenőrizze a hálózati kapcsolatot."
+
+#: apps/io.ox/mail/accounts/settings.js module:io.ox/mail/accounts/settings
+msgid "Cannot establish secure connection. Do you want to proceed anyway?"
+msgstr ""
+
+#: apps/plugins/halo/mail/register.js module:plugins/halo
+msgid "Cannot find any messages this contact sent to you."
+msgstr "Nem találhatók a partner által küldött üzenetek."
+
+#: apps/plugins/halo/mail/register.js module:plugins/halo
+msgid "Cannot find any messages you sent to this contact."
+msgstr "Nem találhatók a partnernek küldött üzenetek."
+
+#: apps/plugins/portal/flickr/register.js module:plugins/portal
+msgid "Cannot find user with given name."
+msgstr "Nem található a megadott nevű felhasználó."
+
+#: apps/io.ox/core/print.js module:io.ox/core
+msgid "Cannot print this item"
+msgid_plural "Cannot print these items"
+msgstr[0] "Ez az elem nem nyomtatható"
+msgstr[1] "Ezek az elemek nem nyomtathatók"
+
+#: apps/io.ox/core/viewer/views/displayerview.js module:io.ox/core
+msgid "Cannot require a view type for %1$s"
+msgstr "Nincs szükség nézettípusra ehhez: %1$s"
+
+#: apps/io.ox/files/guidance/statistics.js module:io.ox/files
+msgid "Capacity"
+msgstr "Kapacitás"
+
+#: apps/io.ox/onboarding/clients/extensions.js module:io.ox/core/onboarding
+msgid "CardDAV Login"
+msgstr "CardDAV bejelentkezés"
+
+#: apps/io.ox/onboarding/clients/extensions.js module:io.ox/core/onboarding
+msgid "CardDAV URL"
+msgstr "CalDAV URL"
+
+#: apps/io.ox/wizards/upsell.js module:io.ox/wizards
+msgid "Cart is empty."
+msgstr "A kosár üres."
+
+#: apps/io.ox/contacts/model.js module:io.ox/contacts
+#: apps/io.ox/contacts/print.js apps/io.ox/onboarding/clients/extensions.js
+#: module:io.ox/core/onboarding
+msgid "Cell phone"
+msgstr "Mobiltelefon"
+
+#: apps/io.ox/contacts/model.js module:io.ox/contacts
+msgid "Cell phone (alt)"
+msgstr "Mobiltelefon (másik)"
+
+#: apps/io.ox/calendar/edit/timezone-dialog.js module:io.ox/calendar/edit/main
+msgid "Change"
+msgstr "Módosítás"
+
+#: apps/io.ox/mail/settings/pane.js module:io.ox/mail
+msgid "Change IMAP subscriptions"
+msgstr "IMAP feliratkozás módosítása"
+
+#: apps/io.ox/calendar/actions/acceptdeny.js module:io.ox/calendar
+#: apps/io.ox/tasks/actions.js module:io.ox/tasks
+#: apps/io.ox/tasks/mobile-toolbar-actions.js apps/io.ox/tasks/toolbar.js
+#: module:io.ox/mail
+msgid "Change confirmation status"
+msgstr "Megerősítési állapot módosítása"
+
+#: apps/io.ox/tasks/actions.js module:io.ox/tasks apps/io.ox/tasks/toolbar.js
+#: module:io.ox/mail
+msgid "Change due date"
+msgstr "Esedékesség dátumának módosítása"
+
+#: apps/io.ox/core/main.js module:io.ox/core apps/io.ox/core/settings/pane.js
+#: apps/plugins/portal/userSettings/register.js
+msgid "Change password"
+msgstr "Jelszó megváltoztatása"
+
+#: apps/plugins/portal/userSettings/register.js module:io.ox/core
+msgid "Change password and sign out"
+msgstr "Jelszó megváltoztatása és kilépés"
+
+#: apps/io.ox/calendar/actions.js module:io.ox/calendar
+#: apps/io.ox/calendar/toolbar.js
+msgid "Change status"
+msgstr "Állapotváltoztatás"
+
+#: apps/io.ox/calendar/edit/timezone-dialog.js module:io.ox/calendar/edit/main
+msgid "Change timezone"
+msgstr "Időzóna megváltoztatása"
+
+#: apps/io.ox/calendar/freebusy/templates.js module:io.ox/calendar/freebusy
+msgid "Change view"
+msgstr "Nézet megváltoztatása"
+
+#: apps/io.ox/tasks/common-extensions.js module:io.ox/tasks
+msgid "Changed due date"
+msgstr "Esedékesség dátuma módosítva"
+
+#: apps/io.ox/calendar/invitations/register.js module:io.ox/calendar/main
+msgid "Changes have been saved"
+msgstr "A változtatások mentésre kerültek"
+
+#: apps/io.ox/oauth/settings.js module:io.ox/settings
+msgid "Changes have been saved."
+msgstr "A változtatások mentésre kerültek."
+
+#. Emoji category
+#. Japanese: キャラクター
+#. Contains: Cartoon characters, animals
+#: apps/io.ox/emoji/categories.js module:io.ox/mail/emoji
+msgid "Character"
+msgstr "Karakter"
+
+#: apps/io.ox/calendar/toolbar.js module:io.ox/calendar
+#: apps/io.ox/contacts/toolbar.js module:io.ox/contacts
+#: apps/io.ox/files/toolbar.js module:io.ox/files apps/io.ox/mail/toolbar.js
+#: module:io.ox/mail apps/io.ox/tasks/toolbar.js
+msgid "Checkboxes"
+msgstr "Jelölőnégyzetek"
+
+#: apps/io.ox/core/sub/subscriptions.js module:io.ox/core/sub
+msgid "Checking credentials ..."
+msgstr "Hitelesítési adatok ellenőrzése ..."
+
+#: apps/io.ox/contacts/model.js module:io.ox/contacts
+msgid "Children"
+msgstr "Gyermekek"
+
+#: apps/io.ox/contacts/print.js module:io.ox/contacts
+msgid "City"
+msgstr "Város"
+
+#: apps/io.ox/calendar/toolbar.js module:io.ox/calendar
+msgid "Classic colors"
+msgstr "Klasszikus színek"
+
+#: apps/io.ox/core/folder/contextmenu.js module:io.ox/core
+msgid "Clean up"
+msgstr "Törlés"
+
+#: apps/io.ox/core/folder/actions/common.js module:io.ox/core
+msgid "Cleaning up ..."
+msgstr "Törlés ..."
+
+#: apps/io.ox/core/tk/datepicker.js module:io.ox/core
+#: apps/io.ox/core/tk/mobiscroll.js
+msgid "Clear"
+msgstr "Törlés"
+
+#: apps/io.ox/search/view-template.js module:io.ox/core
+msgid "Clear field"
+msgstr "Mező törlése"
+
+#: apps/io.ox/calendar/week/view.js module:io.ox/calendar
+msgid "Click for whole day appointment"
+msgstr "Egész napos találkozóért kattintson"
+
+#: apps/io.ox/help/center.js module:io.ox/help
+msgid "Click here to quit the help center"
+msgstr "Kattintson ide a súgóközpontból kilépéshez"
+
+#: apps/plugins/portal/xing/register.js module:plugins/portal
+msgid "Click here to reconnect to your xing account to see activities."
+msgstr ""
+"Kattintson ide, hogy újrakapcsolódjon a xing felhasználói fiókjához, hogy "
+"megtekinthesse tevékenységeit."
+
+#: apps/io.ox/calendar/edit/recurrence-view.js module:io.ox/calendar/edit/main
+msgid "Click on a sentence to choose when to repeat the appointment."
+msgstr ""
+"Kattintson egy mondatra a találkozó megismétlési idejének kiválasztásához."
+
+#: apps/io.ox/calendar/edit/recurrence-view.js module:io.ox/calendar/edit/main
+msgid "Click on the links to change the values."
+msgstr "Kattintson a hivatkozásokra az értékek megváltoztatásához."
+
+#: apps/plugins/portal/linkedIn/register.js module:plugins/portal
+#: apps/plugins/portal/twitter/register.js
+msgid "Click to authorize your account again"
+msgstr "Kattintson a fiók ismételt felhatalmazásához"
+
+#: apps/io.ox/calendar/edit/recurrence-view.js module:io.ox/calendar/edit/main
+msgid "Click to close the recurrence view"
+msgstr "Kattintson az ismétlődési nézet bezárásához"
+
+#: apps/io.ox/core/yell.js module:io.ox/core
+msgid "Click to close this notification"
+msgstr "Kattintson az értesítés bezárásához"
+
+#: apps/io.ox/preview/main.js module:io.ox/core
+msgid "Click to open."
+msgstr "Kattintson a megnyitásához."
+
+#: apps/io.ox/preview/main.js module:io.ox/core
+msgid "Click to open. Drag to your desktop to download."
+msgstr "Kattintson a megnyitáshoz. Húzza az asztalára a letöltéshez."
+
+#: apps/io.ox/core/viewer/views/types/audioview.js module:io.ox/core
+#, fuzzy
+#| msgid "Click to upload image"
+msgid "Click to play audio file"
+msgstr "Kattintson a képfeltöltéshez"
+
+#: apps/plugins/portal/twitter/register.js module:plugins/portal
+msgid "Click to retry"
+msgstr "Kattintson az újrapróbálkozáshoz"
+
+#: apps/plugins/portal/twitter/register.js module:plugins/portal
+msgid "Click to retry later."
+msgstr "Kattintson a későbbi újrapróbálkozáshoz."
+
+#: apps/io.ox/mail/compose/extensions.js module:io.ox/mail
+#, fuzzy
+#| msgid "Delete contact"
+msgid "Click to select contacts"
+msgstr "Névjegy törlése"
+
+#: apps/io.ox/onboarding/clients/extensions.js module:io.ox/core/onboarding
+msgid "Click to show or hide actions for advanced users."
+msgstr ""
+"Kattintson ide a szakértő felhasználói műveletek megjelenítéséhez vagy "
+"elrejtéséhez."
+
+#: apps/io.ox/core/viewer/views/types/videoview.js module:io.ox/core
+#, fuzzy
+#| msgid "Click to try again."
+msgid "Click to start video"
+msgstr "Kattintson az újrapróbálkozáshoz."
+
+#: apps/io.ox/portal/main.js module:io.ox/portal
+msgid "Click to try again."
+msgstr "Kattintson az újrapróbálkozáshoz."
+
+#: apps/io.ox/contacts/widgets/pictureUpload.js module:io.ox/contacts
+msgid "Click to upload image"
+msgstr "Kattintson a képfeltöltéshez"
+
+#: apps/io.ox/onboarding/clients/wizard.js module:io.ox/core/onboarding
+msgid "Client onboarding"
+msgstr "Bemutatás"
+
+#. button label for closing the Presenter app.
+#. button tooltip for closing the Presenter app.
+#: apps/io.ox/backbone/views/modal.js module:io.ox/core
+#: apps/io.ox/core/about/about.js apps/io.ox/core/folder/actions/properties.js
+#: apps/io.ox/core/folder/tree.js apps/io.ox/core/main.js
+#: apps/io.ox/core/permissions/permissions.js apps/io.ox/core/tk/wizard.js
+#: apps/io.ox/core/viewer/views/toolbarview.js
+#: apps/io.ox/core/wizard/registry.js module:io.ox/core/wizard
+#: apps/io.ox/editor/main.js module:io.ox/editor
+#: apps/io.ox/files/actions/add-storage-account.js module:io.ox/files
+#: apps/io.ox/files/actions/share.js apps/io.ox/files/actions/showlink.js
+#: apps/io.ox/files/mediaplayer.js apps/io.ox/files/share/permissions.js
+#: apps/io.ox/files/upload/view.js apps/io.ox/mail/accounts/settings.js
+#: module:io.ox/mail/accounts/settings apps/io.ox/mail/actions/source.js
+#: module:io.ox/mail apps/io.ox/mail/statistics.js
+#: apps/io.ox/presenter/views/toolbarview.js module:io.ox/presenter
+#: apps/plugins/upsell/simple-wizard/register.js
+#: module:plugins/upsell/simple-wizard
+msgid "Close"
+msgstr "Bezárás"
+
+#: apps/io.ox/mail/threadview.js module:io.ox/mail
+#, fuzzy
+#| msgid "Move all messages"
+msgid "Close all messages"
+msgstr "Összes üzenet mozgatása"
+
+#: apps/io.ox/core/viewer/views/sidebar/panelbaseview.js
+#: module:io.ox/core/viewer
+#, fuzzy
+#| msgid "Job description"
+msgid "Close description panel"
+msgstr "Munkaköri leírás"
+
+#: apps/io.ox/core/commons.js module:io.ox/core apps/io.ox/files/main.js
+#: module:io.ox/files apps/io.ox/files/view-options.js
+#: apps/io.ox/mail/view-options.js module:io.ox/mail
+msgid "Close folder view"
+msgstr "Mappanézet bezárása"
+
+#: apps/io.ox/core/commons.js module:io.ox/core
+msgid "Close premium features"
+msgstr "Prémium szolgáltatások bezárása"
+
+#: apps/io.ox/core/tk/reminder-util.js module:io.ox/core
+msgid "Close this reminder"
+msgstr "Emlékeztető bezárása"
+
+#: apps/io.ox/core/viewer/views/toolbarview.js module:io.ox/core
+#, fuzzy
+#| msgid "Reviewer"
+msgid "Close viewer"
+msgstr "Felülvizsgáló"
+
+#: apps/io.ox/calendar/edit/extensions.js module:io.ox/calendar/edit/main
+#: apps/io.ox/tasks/edit/view-template.js module:io.ox/tasks/edit
+msgid "Collapse form"
+msgstr "Űrlap összecsukása"
+
+#: apps/io.ox/calendar/edit/extensions.js module:io.ox/calendar/edit/main
+#: apps/io.ox/mail/view-options.js module:io.ox/mail
+#: apps/io.ox/portal/settings/pane.js module:io.ox/portal
+msgid "Color"
+msgstr "Szín"
+
+#. %1$s is the title of the item, which should be colored
+#: apps/io.ox/portal/settings/pane.js module:io.ox/portal
+#, fuzzy
+#| msgid "close for %1$s"
+msgid "Color %1$s"
+msgstr "%1$s bezárása"
+
+#: apps/io.ox/mail/settings/pane.js module:io.ox/mail
+msgid "Color quoted lines"
+msgstr "Idézett sorok színezése"
+
+#: apps/io.ox/calendar/toolbar.js module:io.ox/calendar
+msgid "Color scheme"
+msgstr "Színséma"
+
+#: apps/io.ox/calendar/actions/acceptdeny.js module:io.ox/calendar
+#: apps/io.ox/calendar/invitations/register.js module:io.ox/calendar/main
+#: apps/io.ox/contacts/edit/view-form.js module:io.ox/contacts
+#: apps/io.ox/contacts/model.js apps/io.ox/contacts/view-detail.js
+#: apps/plugins/portal/xing/actions.js module:plugins/portal
+msgid "Comment"
+msgstr "Megjegyzés"
+
+#: apps/plugins/portal/xing/actions.js module:plugins/portal
+msgid "Comment has been successfully posted on XING"
+msgstr "A hozzászólás sikeresen beküldve a XING-re"
+
+#: apps/plugins/portal/reddit/register.js module:io.ox/portal
+msgid "Comments"
+msgstr "Megjegyzések"
+
+#: apps/plugins/core/feedback/register.js module:io.ox/core
+msgid "Comments and suggestions"
+msgstr "Megjegyzések és javaslatok"
+
+#: apps/io.ox/contacts/model.js module:io.ox/contacts
+msgid "Commercial Register"
+msgstr "Cégjegyzékszám"
+
+#: apps/io.ox/mail/settings/pane.js module:io.ox/mail
+msgid "Common"
+msgstr "Általános"
+
+#. Emojis that work across all Japanese carriers.
+#. Japanese: 他社共通絵文字
+#: apps/io.ox/emoji/categories.js module:io.ox/mail/emoji
+msgid "Common Emoji"
+msgstr "Általános Emoji"
+
+#. answer Button to 'Do you want the appointments printed in detail or as a compact list?'
+#: apps/io.ox/calendar/actions.js module:io.ox/calendar
+#: apps/io.ox/mail/toolbar.js module:io.ox/mail
+msgid "Compact"
+msgstr "Kompakt"
+
+#: apps/io.ox/tasks/edit/view-template.js module:io.ox/tasks/edit
+#: apps/io.ox/tasks/print.js module:io.ox/tasks
+#: apps/io.ox/tasks/view-detail.js
+msgid "Companies"
+msgstr "Cégek"
+
+#: apps/io.ox/contacts/model.js module:io.ox/contacts
+msgid "Company"
+msgstr "Cég"
+
+#: apps/io.ox/mail/compose/main.js module:io.ox/mail
+#: apps/io.ox/mail/compose/view.js apps/io.ox/mail/mobile-toolbar-actions.js
+#: apps/io.ox/mail/settings/pane.js apps/io.ox/mail/toolbar.js
+msgid "Compose"
+msgstr "Szerkesztés"
+
+#: apps/io.ox/mail/toolbar.js module:io.ox/mail
+msgid "Compose new email"
+msgstr "Új levél írása"
+
+#: apps/io.ox/mail/compose/extensions.js module:io.ox/mail
+msgid "Compose new mail"
+msgstr "Új levél szerkesztése"
+
+#: apps/io.ox/mail/mailfilter/settings/filter/view-form.js
+#: module:io.ox/settings
+msgid "Conditions"
+msgstr "Feltételek"
+
+#: apps/io.ox/onboarding/clients/extensions.js module:io.ox/core/onboarding
+msgid "Configuration Email"
+msgstr "Beállító e-mail"
+
+#: apps/io.ox/onboarding/clients/extensions.js module:io.ox/core/onboarding
+msgid "Configure now"
+msgstr "Beállítás"
+
+#: apps/io.ox/mail/categories/main.js module:io.ox/mail
+#, fuzzy
+#| msgid "Configure now"
+msgid "Configure your inbox tabs"
+msgstr "Beállítás"
+
+#: apps/io.ox/files/util.js module:io.ox/files
+msgid "Confirmation"
+msgstr "Megerősítés"
+
+#: apps/io.ox/core/tk/filestorageUtil.js module:io.ox/core
+msgid "Conflicts"
+msgstr "Ütközések"
+
+#: apps/io.ox/calendar/conflicts/conflictList.js
+#: module:io.ox/calendar/conflicts/conflicts
+msgid "Conflicts detected"
+msgstr "Ütközés történt"
+
+#: apps/io.ox/calendar/edit/main.js module:io.ox/calendar/edit/main
+msgid "Conflicts with resources cannot be ignored"
+msgstr "Az erőforrásokkal történő ütközés nem hagyható figyelmen kívül"
+
+#: apps/io.ox/calendar/view-grid-template.js module:io.ox/calendar
+msgid "Conflicts:"
+msgstr "Ütközik:"
+
+#. button label within the client-onboarding widget
+#. button opens the wizard to configure your device
+#: apps/plugins/portal/client-onboarding/register.js module:plugins/portal
+msgid "Connect"
+msgstr "Csatlakozás"
+
+#. starts the client onboarding wizard that helps users
+#. to configure their devices to access/sync appsuites
+#. data (f.e. install ox mail app)
+#: apps/io.ox/core/main.js module:io.ox/core
+#: apps/plugins/portal/client-onboarding/register.js module:plugins/portal
+msgid "Connect your Device"
+msgstr "Eszköz csatlakoztatása"
+
+#: apps/io.ox/mail/accounts/view-form.js module:io.ox/settings
+msgid "Connection security"
+msgstr ""
+
+#: apps/io.ox/core/settings/downloads/pane.js module:io.ox/core
+msgid "Connector for Microsoft Outlook®"
+msgstr "Microsoft Outlook® konnektor"
+
+#: apps/io.ox/contacts/edit/main.js module:io.ox/contacts
+#: apps/io.ox/mail/detail/links.js module:io.ox/mail
+msgid "Contact"
+msgstr "Névjegy"
+
+#: apps/io.ox/contacts/detail/main.js module:io.ox/contacts
+#: apps/io.ox/contacts/main.js apps/io.ox/contacts/view-detail.js
+msgid "Contact Details"
+msgstr "Partner részletei"
+
+#: apps/io.ox/contacts/actions.js module:io.ox/contacts
+msgid "Contact has been copied"
+msgstr "A névjegy átmásolásra került"
+
+#: apps/io.ox/contacts/actions.js module:io.ox/contacts
+msgid "Contact has been moved"
+msgstr "A névjegy áthelyezésre került"
+
+#: apps/io.ox/mail/toolbar.js module:io.ox/mail
+msgid "Contact pictures"
+msgstr "Névjegy képei"
+
+#: apps/plugins/xing/main.js module:plugins/portal
+msgid "Contact request sent"
+msgstr "Kapcsolatkérés elküldve"
+
+#: apps/io.ox/contacts/main.js module:io.ox/contacts
+#, fuzzy
+#| msgid "Contact"
+msgid "Contacts"
+msgstr "Névjegy"
+
+#: apps/io.ox/contacts/actions.js module:io.ox/contacts
+msgid "Contacts have been copied"
+msgstr "A névjegyek átmásolásra kerültek"
+
+#: apps/io.ox/contacts/actions.js module:io.ox/contacts
+msgid "Contacts have been moved"
+msgstr "A névjegyek áthelyezésre kerültek"
+
+#: apps/io.ox/contacts/main.js module:io.ox/contacts
+#, fuzzy
+#| msgid "Contact"
+msgid "Contacts toolbar"
+msgstr "Névjegy"
+
+#: apps/io.ox/mail/mailfilter/settings/filter/view-form.js
+#: module:io.ox/settings
+msgid "Contains"
+msgstr "Tartalmazza"
+
+#: apps/io.ox/mail/mailfilter/settings/filter/view-form.js
+#: module:io.ox/settings
+msgid "Content"
+msgstr "Tartalom"
+
+#: apps/io.ox/core/main.js module:io.ox/core
+msgid "Continue"
+msgstr "Folytatás"
+
+#. button label for continuing the presentation
+#. tooltip for the continue presentation button
+#: apps/io.ox/presenter/views/navigationview.js module:io.ox/presenter
+#: apps/io.ox/presenter/views/presentationview.js
+#: apps/io.ox/presenter/views/toolbarview.js
+msgid "Continue presentation"
+msgstr "Bemutató folytatása"
+
+#. button tooltip for continuing the presentation
+#: apps/io.ox/presenter/views/navigationview.js module:io.ox/presenter
+#: apps/io.ox/presenter/views/toolbarview.js
+msgid "Continue the presentation"
+msgstr "Bemutató folytatása"
+
+#: apps/io.ox/mail/threadview.js module:io.ox/mail
+#, fuzzy
+#| msgid "Conversations"
+msgid "Conversation"
+msgstr "Társalgások"
+
+#: apps/io.ox/mail/view-options.js module:io.ox/mail
+msgid "Conversations"
+msgstr "Társalgások"
+
+#: apps/io.ox/core/main.js module:io.ox/core apps/io.ox/launchpad/main.js
+#: apps/io.ox/search/view-template.js
+msgctxt "app"
+msgid "Conversations"
+msgstr "Társalgások"
+
+#: apps/io.ox/calendar/edit/timezone-dialog.js module:io.ox/calendar/edit/main
+msgid "Convert the entered start and end dates to match the modified timezones"
+msgstr ""
+"A megadott kezdő- és befejeződátum konvertálása a módosított időzónák "
+"szerint."
+
+#: apps/io.ox/files/share/wizard.js module:io.ox/files
+msgid "Copied"
+msgstr ""
+
+#: apps/io.ox/contacts/actions.js module:io.ox/contacts
+#: apps/io.ox/contacts/mobile-toolbar-actions.js module:io.ox/mail
+#: apps/io.ox/contacts/toolbar.js apps/io.ox/files/actions.js
+#: module:io.ox/files apps/io.ox/files/toolbar.js apps/io.ox/mail/actions.js
+#: apps/io.ox/mail/mobile-toolbar-actions.js apps/io.ox/mail/toolbar.js
+msgid "Copy"
+msgstr "Másolat"
+
+#: apps/io.ox/mail/common-extensions.js module:io.ox/mail
+#: apps/io.ox/mail/print.js
+msgctxt "CC"
+msgid "Copy"
+msgstr "Másolat"
+
+#: apps/io.ox/files/share/wizard.js module:io.ox/files
+#, fuzzy
+#| msgid "Copy to description"
+msgid "Copy to clipboard"
+msgstr "Másolás a leírásba"
+
+#: apps/io.ox/contacts/view-detail.js module:io.ox/contacts
+msgid "Copy to description"
+msgstr "Másolás a leírásba"
+
+#: apps/io.ox/tasks/model.js module:io.ox/tasks
+msgid "Costs must be between -%1$d and %1$d."
+msgstr "A költségnek -%1$d és %1$d között kell lennie."
+
+#: apps/io.ox/tasks/model.js module:io.ox/tasks
+msgid "Costs must only have two decimal places."
+msgstr "Költségekhez csak két tizedesjegy adható meg."
+
+#: apps/io.ox/core/desktop.js module:io.ox/core
+msgid "Could not get a default folder for this application."
+msgstr "Az alapértelmezett mappa nem kérhető le az alkalmazáshoz."
+
+#: apps/io.ox/contacts/view-detail.js module:io.ox/contacts
+msgid "Could not load attachments for this contact."
+msgstr "A névjegy mellékletei nem tölthetők be."
+
+#: apps/io.ox/tasks/view-detail.js module:io.ox/tasks
+msgid "Could not load attachments for this task."
+msgstr "A feladat mellékletei nem tölthetők be."
+
+#: apps/plugins/portal/flickr/register.js module:plugins/portal
+msgid "Could not load data"
+msgstr "Az adatok nem tölthetők be"
+
+#: apps/plugins/portal/twitter/register.js module:plugins/portal
+msgid "Could not load new Tweets."
+msgstr "Nem tölthetők be az új tweetek."
+
+#: apps/io.ox/core/tk/vgrid.js module:io.ox/core
+msgid "Could not load this list"
+msgstr "A lista nem tölthető be"
+
+#: apps/io.ox/mail/settings/pane.js module:io.ox/mail
+#: apps/io.ox/mail/settings/signatures/settings/pane.js
+msgid "Could not save settings"
+msgstr "A beállítások nem menthetők"
+
+#: apps/io.ox/portal/widgets.js module:io.ox/portal
+msgid "Could not save settings."
+msgstr "A beállítások nem menthetők."
+
+#: apps/io.ox/core/folder/api.js module:io.ox/core
+msgid ""
+"Could not save settings. There have to be at least one user with "
+"administration rights."
+msgstr ""
+"A beállítások nem menthetők. Legalább egy adminisztrációs jogokkal "
+"rendelkező felhasználónak kell lennie."
+
+#: apps/io.ox/calendar/list/perspective.js module:io.ox/calendar
+msgid "Couldn't load appointment data."
+msgstr "A találkozó adatai nem tölthetők be."
+
+#: apps/io.ox/contacts/main.js module:io.ox/contacts
+msgid "Couldn't load contact data."
+msgstr "A partner adatai nem tölthetők be."
+
+#: apps/io.ox/tasks/main.js module:io.ox/tasks
+msgid "Couldn't load that task."
+msgstr "Az a feladat nem tölthető be."
+
+#: apps/io.ox/mail/autoforward/settings/register.js module:io.ox/mail
+msgid "Couldn't load your auto forward."
+msgstr "Az automatikus továbbítása nem tölthető be."
+
+#: apps/io.ox/core/settings/user.js module:io.ox/contacts
+msgid "Couldn't load your contact data."
+msgstr "A névjegyadatai nem tölthetők be."
+
+#: apps/io.ox/mail/mailfilter/settings/register.js module:io.ox/mail
+msgid "Couldn't load your mail filter rules."
+msgstr "A levélszűrő szabályai nem tölthetők be."
+
+#: apps/io.ox/mail/vacationnotice/settings/register.js module:io.ox/mail
+msgid "Couldn't load your vacation notice."
+msgstr "A szabadságértesítő nem tölthető be."
+
+#: apps/io.ox/contacts/model.js module:io.ox/contacts
+msgid "Country"
+msgstr "Ország"
+
+#: apps/io.ox/calendar/edit/extensions.js module:io.ox/calendar/edit/main
+#: apps/io.ox/calendar/mobile-toolbar-actions.js module:io.ox/calendar
+#: apps/io.ox/tasks/edit/view-template.js module:io.ox/tasks/edit
+#: apps/plugins/administration/groups/settings/edit.js module:io.ox/core
+#: apps/plugins/administration/resources/settings/edit.js
+msgid "Create"
+msgstr "Létrehozás"
+
+#: apps/io.ox/calendar/edit/extensions.js module:io.ox/calendar/edit/main
+#: apps/io.ox/calendar/edit/main.js apps/io.ox/calendar/freetime/main.js
+#: module:io.ox/calendar
+msgid "Create appointment"
+msgstr "Találkozó létrehozása"
+
+#: apps/io.ox/contacts/edit/main.js module:io.ox/contacts
+msgid "Create contact"
+msgstr "Névjegy létrehozása"
+
+#: apps/io.ox/contacts/distrib/create-dist-view.js module:io.ox/contacts
+#: apps/io.ox/contacts/distrib/main.js
+msgid "Create distribution list"
+msgstr "Disztribúciós lista létrehozása"
+
+#: apps/io.ox/mail/actions.js module:io.ox/mail
+#: apps/io.ox/mail/actions/copyMove.js
+#, fuzzy
+#| msgid "Create new rule"
+msgid "Create filter rule"
+msgstr "Új szabály létrehozása"
+
+#: apps/io.ox/contacts/distrib/create-dist-view.js module:io.ox/contacts
+msgid "Create list"
+msgstr "Lista létrehozása"
+
+#. %1$s is social media name, e.g. Facebook
+#: apps/plugins/portal/xing/register.js module:plugins/portal
+msgid "Create new %1$s account"
+msgstr "Új %1$s fiók létrehozása"
+
+#: apps/plugins/administration/groups/settings/edit.js module:io.ox/core
+#: apps/plugins/administration/groups/settings/toolbar.js
+msgid "Create new group"
+msgstr "Új csoport létrehozása"
+
+#: apps/plugins/administration/resources/settings/edit.js module:io.ox/core
+#: apps/plugins/administration/resources/settings/toolbar.js
+msgid "Create new resource"
+msgstr "Új erőforrás létrehozása"
+
+#: apps/io.ox/mail/mailfilter/settings/filter.js module:io.ox/mail
+msgid "Create new rule"
+msgstr "Új szabály létrehozása"
+
+#. folder permissions
+#: apps/io.ox/files/share/permissions.js module:io.ox/core
+msgid "Create objects"
+msgstr "Elemek létrehozása"
+
+#. folder permissions
+#: apps/io.ox/files/share/permissions.js module:io.ox/core
+msgid "Create objects and subfolders"
+msgstr "Elemek és almappák létrehozása"
+
+#: apps/io.ox/mail/actions/reminder.js module:io.ox/mail
+msgid "Create reminder"
+msgstr "Emlékeztető létrehozása"
+
+#: apps/io.ox/tasks/edit/main.js module:io.ox/tasks
+#: apps/io.ox/tasks/edit/view-template.js module:io.ox/tasks/edit
+#: apps/io.ox/tasks/edit/view.js
+msgid "Create task"
+msgstr "Feladat létrehozása"
+
+#: apps/io.ox/calendar/view-detail.js module:io.ox/calendar
+msgid "Created"
+msgstr "Létrehozva"
+
+#: apps/io.ox/files/guidance/main.js module:io.ox/files
+msgctxt "help"
+msgid "Creating Files"
+msgstr "Fájlok létrehozása"
+
+#: apps/io.ox/tasks/edit/view-template.js module:io.ox/tasks/edit
+msgid "Currency"
+msgstr "Pénznem"
+
+#: apps/io.ox/mail/mailfilter/settings/filter/view-form.js
+#: module:io.ox/settings
+msgid "Current Date"
+msgstr "Jelenlegi dátum"
+
+#: apps/io.ox/files/share/permissions.js module:io.ox/core
+msgid "Current role"
+msgstr "Jelenlegi szerepkör"
+
+#: apps/io.ox/core/main.js module:io.ox/core
+msgid "Currently refreshing"
+msgstr "Frissítés alatt"
+
+#: apps/io.ox/calendar/toolbar.js module:io.ox/calendar
+msgid "Custom colors"
+msgstr "Egyéni színek"
+
+#: apps/io.ox/mail/compose/names.js module:io.ox/mail
+msgid "Custom name"
+msgstr "Egyéni név használata"
+
+#: apps/io.ox/portal/main.js module:io.ox/portal
+msgid "Customize this page"
+msgstr "Oldal testre szabása"
+
+#: apps/io.ox/calendar/toolbar.js module:io.ox/calendar
+msgid "Dark colors"
+msgstr "Sötét színek"
+
+#: apps/io.ox/core/import/import.js module:io.ox/core
+msgid "Data imported successfully"
+msgstr "Az adatok sikeresen importálva"
+
+#: apps/io.ox/core/import/import.js module:io.ox/core
+msgid "Data only partially imported (%1$s of %2$s records)"
+msgstr "Csak részben importált adatok (%1$s / %2$s rekord)"
+
+#: apps/io.ox/backbone/mini-views/datepicker.js module:io.ox/core
+#: apps/io.ox/core/settings/errorlog/settings/pane.js
+#: apps/io.ox/files/share/view-options.js module:io.ox/files
+#: apps/io.ox/files/view-options.js apps/io.ox/mail/view-options.js
+#: module:io.ox/mail
+msgid "Date"
+msgstr "Dátum"
+
+#: apps/io.ox/tasks/print.js module:io.ox/tasks
+#: apps/io.ox/tasks/view-detail.js
+msgid "Date completed"
+msgstr "Befejezés dátuma"
+
+#: apps/io.ox/contacts/model.js module:io.ox/contacts
+#: apps/plugins/halo/xing/register.js module:plugins/portal
+msgid "Date of birth"
+msgstr "Születési idő"
+
+#: apps/io.ox/backbone/mini-views/date.js module:io.ox/core
+#: apps/io.ox/calendar/freebusy/templates.js module:io.ox/calendar/freebusy
+#: apps/io.ox/calendar/toolbar.js module:io.ox/calendar
+msgid "Day"
+msgstr "Nap"
+
+#: apps/io.ox/core/tk/mobiscroll.js module:io.ox/core
+msgid "Days"
+msgstr "Nap"
+
+#: apps/io.ox/calendar/edit/recurrence-view.js module:io.ox/calendar/edit/main
+msgid "December"
+msgstr "December"
+
+#. Opens popup to decide if desktop notifications should be shown
+#: apps/io.ox/core/notifications.js module:io.ox/core
+msgid "Decide now"
+msgstr "Beállítás most"
+
+#: apps/io.ox/calendar/actions/acceptdeny.js module:io.ox/calendar
+#: apps/io.ox/calendar/invitations/register.js module:io.ox/calendar/main
+msgid "Decline"
+msgstr "Visszautasítás"
+
+#: apps/io.ox/calendar/print.js module:io.ox/calendar
+#: apps/io.ox/tasks/print.js module:io.ox/tasks
+msgid "Declined"
+msgstr "Elutasítva"
+
+#: apps/io.ox/core/settings/pane.js module:io.ox/core
+msgid "Default Theme"
+msgstr "Alapértelmezett téma"
+
+#: apps/io.ox/contacts/model.js module:io.ox/contacts
+msgid "Default address"
+msgstr "Alapértelmezett cím"
+
+#: apps/io.ox/core/settings/pane.js module:io.ox/core
+msgid "Default app after sign in"
+msgstr "Alapértelmezett app belépés után"
+
+#: apps/io.ox/core/folder/api.js module:io.ox/core
+msgid "Default calendar"
+msgstr "Alapértelmezett naptár"
+
+#: apps/io.ox/calendar/settings/pane.js module:io.ox/calendar
+msgid "Default reminder"
+msgstr "Alapértelmezett figyelmeztetés"
+
+#: apps/io.ox/mail/settings/pane.js module:io.ox/mail
+msgid "Default sender address"
+msgstr "Alapértelmezett küldő e-mail címe"
+
+#: apps/io.ox/mail/vacationnotice/settings/model.js module:io.ox/mail
+msgid "Default sender for vacation notice"
+msgstr "Alapértelmezett feladó a szabadsági értesítőkhöz"
+
+#: apps/io.ox/mail/settings/signatures/settings/pane.js module:io.ox/mail
+msgid "Default signature for new messages"
+msgstr "Alapértelmezett aláírás új üzenetekhez"
+
+#: apps/io.ox/mail/settings/signatures/settings/pane.js module:io.ox/mail
+msgid "Default signature for replies or forwardings"
+msgstr "Alapértelmezett aláírás válaszokhoz vagy továbbításokhoz"
+
+#: apps/io.ox/tasks/edit/view-template.js module:io.ox/tasks/edit
+#: apps/io.ox/tasks/print.js module:io.ox/tasks apps/io.ox/tasks/util.js
+msgid "Deferred"
+msgstr "Elhalasztott"
+
+#. Really delete portal widget - in contrast to "just disable"
+#: apps/io.ox/backbone/mini-views/listutils.js module:io.ox/core
+#: apps/io.ox/calendar/actions.js module:io.ox/calendar
+#: apps/io.ox/calendar/actions/delete.js
+#: apps/io.ox/calendar/invitations/register.js module:io.ox/calendar/main
+#: apps/io.ox/calendar/mobile-toolbar-actions.js
+#: apps/io.ox/calendar/toolbar.js apps/io.ox/contacts/actions.js
+#: module:io.ox/contacts apps/io.ox/contacts/actions/delete.js
+#: apps/io.ox/contacts/mobile-toolbar-actions.js module:io.ox/mail
+#: apps/io.ox/contacts/toolbar.js apps/io.ox/core/folder/actions/remove.js
+#: apps/io.ox/core/folder/contextmenu.js apps/io.ox/core/sub/settings/pane.js
+#: module:io.ox/core/sub apps/io.ox/core/viewer/views/toolbarview.js
+#: apps/io.ox/files/actions.js module:io.ox/files
+#: apps/io.ox/files/actions/delete.js
+#: apps/io.ox/files/actions/versions-delete.js apps/io.ox/files/toolbar.js
+#: apps/io.ox/mail/actions.js apps/io.ox/mail/actions/delete.js
+#: apps/io.ox/mail/mailfilter/settings/filter.js
+#: apps/io.ox/mail/mobile-toolbar-actions.js
+#: apps/io.ox/mail/settings/signatures/settings/pane.js
+#: apps/io.ox/mail/toolbar.js apps/io.ox/portal/main.js module:io.ox/portal
+#: apps/io.ox/portal/settings/widgetview.js
+#: apps/io.ox/settings/apps/settings/pane.js apps/io.ox/tasks/actions.js
+#: module:io.ox/tasks apps/io.ox/tasks/actions/delete.js
+#: apps/io.ox/tasks/mobile-toolbar-actions.js apps/io.ox/tasks/toolbar.js
+#: apps/plugins/administration/groups/settings/toolbar.js
+#: apps/plugins/administration/resources/settings/toolbar.js
+#: apps/plugins/portal/twitter/util.js module:plugins/portal
+#: apps/plugins/portal/xing/actions.js
+msgid "Delete"
+msgstr "Törlés"
+
+#: apps/io.ox/settings/accounts/settings/pane.js
+#: module:io.ox/settings/accounts
+#, fuzzy
+#| msgid "Due %1$s"
+msgid "Delete %1$s"
+msgstr "Határidő: %1$s"
+
+#: apps/io.ox/settings/accounts/settings/pane.js
+#: module:io.ox/settings/accounts
+msgid "Delete account"
+msgstr "Fiók törlése"
+
+#: apps/io.ox/core/folder/contextmenu.js module:io.ox/core
+msgid "Delete all messages"
+msgstr "Összes üzenet törlése"
+
+#. object permissions - delete
+#: apps/io.ox/files/share/permissions.js module:io.ox/core
+msgid "Delete all objects"
+msgstr "Minden elem törlése"
+
+#: apps/io.ox/calendar/actions/delete.js module:io.ox/calendar
+#: apps/io.ox/calendar/toolbar.js
+msgid "Delete appointment"
+msgstr "Találkozó törlése"
+
+#: apps/io.ox/contacts/toolbar.js module:io.ox/contacts
+msgid "Delete contact"
+msgstr "Névjegy törlése"
+
+#: apps/plugins/administration/groups/settings/toolbar.js module:io.ox/core
+msgid "Delete group"
+msgstr "Csoport törlése"
+
+#: apps/io.ox/mail/settings/signatures/settings/pane.js module:io.ox/mail
+msgid "Delete old signatures after import"
+msgstr "Régi aláírás törlése importálás után"
+
+#. object permissions - delete
+#: apps/io.ox/files/share/permissions.js module:io.ox/core
+msgid "Delete own objects"
+msgstr "Saját elemek törlése"
+
+#: apps/io.ox/files/share/permissions.js module:io.ox/core
+msgid "Delete permissions"
+msgstr "Törlés jogosultság"
+
+#: apps/plugins/administration/resources/settings/toolbar.js module:io.ox/core
+msgid "Delete resource"
+msgstr "Erőforrás törlése"
+
+#: apps/io.ox/tasks/toolbar.js module:io.ox/mail
+msgid "Delete task"
+msgstr "Feladat törlése"
+
+#: apps/io.ox/files/actions.js module:io.ox/files
+msgid "Delete version"
+msgstr "Verzió törlése"
+
+#: apps/io.ox/calendar/actions/delete.js module:io.ox/calendar
+msgid "Delete whole series"
+msgstr "Teljes ismétlődés törlése"
+
+#: apps/io.ox/portal/main.js module:io.ox/portal
+#: apps/io.ox/portal/settings/widgetview.js
+msgid "Delete widget"
+msgstr "Widget törlése"
+
+#. Trash folder
+#: apps/io.ox/mail/accounts/view-form.js module:io.ox/settings
+msgctxt "folder"
+msgid "Deleted messages"
+msgstr "Törölt üzenetek"
+
+#: apps/io.ox/mail/accounts/view-form.js module:io.ox/settings
+msgid "Deleting messages on local storage also deletes them on server"
+msgstr ""
+"A helyi tárolón lévő üzenet törlésekor az törlésre kerül a kiszolgálón is"
+
+#: apps/io.ox/contacts/model.js module:io.ox/contacts
+#: apps/io.ox/contacts/print.js
+msgid "Department"
+msgstr "Osztály"
+
+#: apps/io.ox/files/share/view-options.js module:io.ox/files
+#: apps/io.ox/files/view-options.js apps/io.ox/mail/view-options.js
+#: module:io.ox/mail apps/io.ox/tasks/main.js module:io.ox/tasks
+msgid "Descending"
+msgstr "Csökkenő"
+
+#: apps/io.ox/calendar/edit/extensions.js module:io.ox/calendar/edit/main
+#: apps/io.ox/calendar/util.js module:io.ox/calendar
+#: apps/io.ox/core/viewer/views/sidebar/filedescriptionview.js
+#: module:io.ox/core/viewer apps/io.ox/files/actions/edit-description.js
+#: module:io.ox/files apps/io.ox/tasks/edit/view-template.js
+#: module:io.ox/tasks/edit
+#: apps/plugins/administration/resources/settings/edit.js module:io.ox/core
+#: apps/plugins/portal/flickr/register.js module:plugins/portal
+#: apps/plugins/portal/mail/register.js apps/plugins/portal/rss/register.js
+#: module:io.ox/portal apps/plugins/portal/tumblr/register.js
+msgid "Description"
+msgstr "Leírás"
+
+#: apps/io.ox/calendar/edit/main.js module:io.ox/calendar/edit/main
+msgid "Description has been copied"
+msgstr "A leírás átmásolva"
+
+#: apps/io.ox/core/viewer/views/sidebar/filedescriptionview.js
+#: module:io.ox/core/viewer
+msgid "Description text"
+msgstr "Leírás"
+
+#. answer Button to 'Do you want the appointments printed in detail or as a compact list?'
+#: apps/io.ox/calendar/actions.js module:io.ox/calendar
+msgid "Detailed"
+msgstr "Részletes"
+
+#: apps/io.ox/files/share/permissions.js module:io.ox/core
+msgid "Detailed access rights"
+msgstr "Részletes hozzáférési jogok"
+
+#. File and folder details
+#: apps/io.ox/calendar/view-detail.js module:io.ox/calendar
+#: apps/io.ox/core/viewer/views/sidebar/fileinfoview.js
+#: module:io.ox/core/viewer apps/io.ox/core/viewer/views/sidebarview.js
+#: apps/io.ox/files/share/permissions.js module:io.ox/core
+#: apps/io.ox/files/upload/main.js module:io.ox/files
+msgid "Details"
+msgstr "Részletek"
+
+#: apps/io.ox/calendar/view-detail.js module:io.ox/calendar
+#: apps/io.ox/files/actions/showlink.js module:io.ox/files
+msgid "Direct link"
+msgstr "Közvetlen hivatkozás"
+
+#: apps/io.ox/files/actions/sendlink.js module:io.ox/files
+msgid "Direct link: %1$s"
+msgstr "Közvetlen hivatkozás: %1$s"
+
+#: apps/io.ox/core/sub/settings/pane.js module:io.ox/core/sub
+#: apps/io.ox/mail/mailfilter/settings/filter.js module:io.ox/mail
+#: apps/io.ox/portal/settings/pane.js module:io.ox/portal
+msgid "Disable"
+msgstr "Letiltás"
+
+#: apps/io.ox/portal/settings/pane.js module:io.ox/portal
+#, fuzzy
+#| msgid "Disable"
+msgid "Disable %1$s"
+msgstr "Letiltás"
+
+#: apps/io.ox/portal/main.js module:io.ox/portal
+msgid "Disable widget"
+msgstr "Widget letiltása"
+
+#: apps/io.ox/calendar/edit/extensions.js module:io.ox/calendar/edit/main
+#: apps/io.ox/contacts/distrib/create-dist-view.js module:io.ox/contacts
+#: apps/io.ox/contacts/edit/view-form.js apps/io.ox/core/settings/user.js
+#: apps/io.ox/mail/compose/extensions.js module:io.ox/mail
+#: apps/io.ox/mail/mailfilter/settings/filter/view-form.js
+#: module:io.ox/settings apps/io.ox/tasks/edit/view-template.js
+#: module:io.ox/tasks/edit
+msgid "Discard"
+msgstr "Eldobás"
+
+#. "Discard changes" appears in combination with "Cancel" (this action)
+#. Translation should be distinguishable for the user
+#: apps/io.ox/calendar/edit/main.js module:io.ox/calendar/edit/main
+#: apps/io.ox/contacts/distrib/main.js module:io.ox/contacts
+#: apps/io.ox/contacts/edit/main.js apps/io.ox/editor/main.js
+#: module:io.ox/editor apps/io.ox/tasks/edit/main.js module:io.ox/tasks
+msgctxt "dialog"
+msgid "Discard changes"
+msgstr "Módosítások elvetése"
+
+#. "Discard message" appears in combination with "Cancel" (this action)
+#. Translation should be distinguishable for the user
+#: apps/io.ox/mail/compose/view.js module:io.ox/mail
+msgctxt "dialog"
+msgid "Discard message"
+msgstr "Üzenet elvetése"
+
+#: apps/io.ox/mail/settings/pane.js module:io.ox/mail
+msgid "Display"
+msgstr "Megjelenítés"
+
+#: apps/io.ox/oauth/settings.js module:io.ox/settings
+msgid "Display Name"
+msgstr "Megjelenő név"
+
+#: apps/io.ox/mail/settings/pane.js module:io.ox/mail
+msgid "Display emoticons as graphics in text emails"
+msgstr "Grafikaként jelenjenek meg a hangulatjelek a szöveges e-mailekben"
+
+#: apps/io.ox/contacts/model.js module:io.ox/contacts
+msgid "Display name"
+msgstr "Megjelenő név"
+
+#: apps/io.ox/contacts/settings/pane.js module:io.ox/contacts
+msgid "Display of names"
+msgstr "Nevek megjelenítése"
+
+#: apps/io.ox/tasks/edit/view-template.js module:io.ox/tasks/edit
+#: apps/io.ox/tasks/print.js module:io.ox/tasks
+#: apps/io.ox/tasks/view-detail.js
+msgid "Distance"
+msgstr "Távolság"
+
+#: apps/io.ox/contacts/distrib/main.js module:io.ox/contacts
+msgid "Distribution List"
+msgstr "Disztribúciós lista"
+
+#: apps/io.ox/contacts/detail/main.js module:io.ox/contacts
+msgid "Distribution List Details"
+msgstr "Disztribúciós lista részletei"
+
+#: apps/io.ox/contacts/addressbook/popup.js module:io.ox/contacts
+#: apps/io.ox/contacts/common-extensions.js apps/io.ox/contacts/main.js
+#: apps/io.ox/contacts/model.js apps/io.ox/contacts/view-detail.js
+#: apps/io.ox/participants/model.js module:io.ox/core
+msgid "Distribution list"
+msgstr "Disztribúciós lista"
+
+#: apps/io.ox/contacts/distrib/main.js module:io.ox/contacts
+msgid "Distribution list has been saved"
+msgstr "A disztribúciós lista mentve"
+
+#: apps/io.ox/files/util.js module:io.ox/files
+msgid ""
+"Do you really want to change the file extension from  \".%1$s\" to \".%2$s"
+"\" ?"
+msgstr ""
+"Valóban meg kívánja változtatni a(z) „.%1$s” kiterjesztést erre: „.%2$s”?"
+
+#: apps/io.ox/calendar/actions/create.js module:io.ox/calendar
+msgid ""
+"Do you really want to create an appointment <b>on behalf of the folder "
+"owner</b> or do you want to create an appointment <b>with the folder owner</"
+"b> in your own calendar?"
+msgstr ""
+"Valóban létre szeretne hozni egy találkozót <b>a mappa tulajdonosának "
+"nevében</b> vagy szeretne egy találkozót létrehozni <b>a mappa "
+"tulajdonosával</b> a saját naptárában?"
+
+#: apps/io.ox/core/folder/actions/remove.js module:io.ox/core
+msgid "Do you really want to delete folder \"%s\"?"
+msgstr "Biztos, hogy törölni szeretné a mappát: „%s”?"
+
+#. %1$s is the group name
+#: apps/plugins/administration/groups/settings/toolbar.js module:io.ox/core
+msgid ""
+"Do you really want to delete the group \"%1$s\"? This action cannot be "
+"undone!"
+msgstr ""
+"Biztos, hogy törölni szeretné a(z) \"%1$s\" csoportot? Ez a művelet nem "
+"vonható vissza."
+
+#. %1$s is the resource name
+#: apps/plugins/administration/resources/settings/toolbar.js module:io.ox/core
+msgid ""
+"Do you really want to delete the resource \"%1$s\"? This action cannot be "
+"undone!"
+msgstr ""
+"Biztos, hogy törölni szeretné a(z) \"%1$s\" erőforrás? Ez a művelet nem "
+"vonható vissza."
+
+#: apps/io.ox/contacts/actions/delete.js module:io.ox/contacts
+msgid "Do you really want to delete these items?"
+msgstr "Biztos, hogy törölni szeretné ezeket az elemeket?"
+
+#: apps/io.ox/settings/accounts/settings/pane.js
+#: module:io.ox/settings/accounts
+msgid "Do you really want to delete this account?"
+msgstr "Biztos, hogy törölni szeretné ezt a fiókot?"
+
+#: apps/io.ox/contacts/actions/delete.js module:io.ox/contacts
+msgid "Do you really want to delete this contact?"
+msgstr "Biztos, hogy törölni szeretné ezt a névjegyet?"
+
+#: apps/io.ox/contacts/actions/delete.js module:io.ox/contacts
+msgid "Do you really want to delete this distribution list?"
+msgstr "Biztos, hogy törölni szeretné ezt a disztribúciós listát?"
+
+#: apps/io.ox/files/actions/versions-delete.js module:io.ox/files
+msgctxt "One file only"
+msgid "Do you really want to delete this file?"
+msgstr "Biztos, hogy törölni szeretné ezt a fájlt?"
+
+#: apps/io.ox/mail/mailfilter/settings/filter.js module:io.ox/mail
+msgid "Do you really want to delete this filter rule?"
+msgstr "Biztos, hogy törölni szeretné ezt a szűrőszabályt?"
+
+#: apps/io.ox/files/actions/delete.js module:io.ox/files
+msgid "Do you really want to delete this item?"
+msgid_plural "Do you really want to delete these items?"
+msgstr[0] "Biztos, hogy törölni szeretné ezt az elemet?"
+msgstr[1] "Biztos, hogy törölni szeretné ezeket az elemeket?"
+
+#: apps/io.ox/tasks/actions/delete.js module:io.ox/tasks
+msgid "Do you really want to delete this task?"
+msgid_plural "Do you really want to delete these tasks?"
+msgstr[0] "Biztos, hogy törölni szeretné a feladatot?"
+msgstr[1] "Biztos, hogy törölni szeretné ezeket az feladatokat?"
+
+#: apps/io.ox/portal/main.js module:io.ox/portal
+#: apps/io.ox/portal/settings/widgetview.js
+msgid "Do you really want to delete this widget?"
+msgstr "Biztos, hogy törölni szeretné ezt a widgetet?"
+
+#: apps/io.ox/calendar/edit/main.js module:io.ox/calendar/edit/main
+#: apps/io.ox/contacts/distrib/main.js module:io.ox/contacts
+#: apps/io.ox/contacts/edit/main.js apps/io.ox/editor/main.js
+#: module:io.ox/editor apps/io.ox/tasks/edit/main.js module:io.ox/tasks
+msgid "Do you really want to discard your changes?"
+msgstr "Eldobja ezeket a módosításokat?"
+
+#: apps/io.ox/mail/compose/view.js module:io.ox/mail
+msgid "Do you really want to discard your message?"
+msgstr "Valóban eldobja az üzenetet?"
+
+#: apps/io.ox/core/folder/actions/common.js module:io.ox/core
+msgid "Do you really want to empty folder \"%s\"?"
+msgstr "Biztos, hogy ki szeretné üríteni ezt a mappát: „%s”?"
+
+#: apps/io.ox/files/util.js module:io.ox/files
+msgid ""
+"Do you really want to remove the extension \".%1$s\" from your filename?"
+msgstr "Valóban el kívánja távolítani a(z) „.%1$s” kiterjesztést a fájlnévből?"
+
+#: apps/io.ox/calendar/actions.js module:io.ox/calendar
+msgid "Do you want the appointments printed in detail or as a compact list?"
+msgstr ""
+"A találkozók részleteit is ki szeretné nyomtatni vagy csak egy kompakt "
+"listában?"
+
+#: apps/io.ox/calendar/actions/acceptdeny.js module:io.ox/calendar
+msgid ""
+"Do you want to confirm the whole series or just one appointment within the "
+"series?"
+msgstr ""
+"A teljes ismétlődést, vagy csak az ismétlődésen belüli egyik találkozót "
+"kívánja jóváhagyni?"
+
+#: apps/io.ox/calendar/actions/delete.js module:io.ox/calendar
+msgid ""
+"Do you want to delete the whole series or just one appointment within the "
+"series?"
+msgstr ""
+"A teljes ismétlődést, vagy csak az ismétlődésen belüli egyik találkozót "
+"kívánja törölni?"
+
+#: apps/io.ox/calendar/actions/delete.js module:io.ox/calendar
+msgid "Do you want to delete this appointment?"
+msgstr "Valóban törölni akarja ezt a találkozót?"
+
+#: apps/io.ox/calendar/actions/edit.js module:io.ox/calendar
+#: apps/io.ox/calendar/week/perspective.js
+msgid ""
+"Do you want to edit the whole series or just one appointment within the "
+"series?"
+msgstr ""
+"A teljes ismétlődést, vagy csak az ismétlődésen belüli egyik találkozót "
+"kívánja szerkeszteni?"
+
+#: apps/io.ox/mail/actions/delete.js module:io.ox/mail
+msgid "Do you want to permanently delete this mail?"
+msgid_plural "Do you want to permanently delete these mails?"
+msgstr[0] "Véglegesen törölni szeretné ezt az e-mailt?"
+msgstr[1] "Véglegesen törölni szeretné ezeket az e-maileket?"
+
+#: apps/io.ox/settings/apps/settings/pane.js module:io.ox/core
+msgid "Do you want to revoke the access of this application?"
+msgstr "Szeretné visszavonni ennek az alkalmazásnak a hozzáférését?"
+
+#: apps/io.ox/mail/detail/links.js module:io.ox/mail
+msgid "Document"
+msgstr "Dokumentum"
+
+#: apps/io.ox/files/view-options.js module:io.ox/files
+msgid "Documents"
+msgstr "Dokumentumok"
+
+#: apps/io.ox/launchpad/main.js module:io.ox/core
+#: apps/io.ox/search/view-template.js
+msgctxt "app"
+msgid "Documents"
+msgstr "Dokumentumok"
+
+#. Task: Done like in "Mark as done"
+#: apps/io.ox/core/wizard/registry.js module:io.ox/core/wizard
+#: apps/io.ox/core/yell.js module:io.ox/core
+#: apps/io.ox/tasks/edit/view-template.js module:io.ox/tasks/edit
+#: apps/io.ox/tasks/print.js module:io.ox/tasks apps/io.ox/tasks/toolbar.js
+#: module:io.ox/mail apps/io.ox/tasks/util.js
+#: apps/plugins/notifications/tasks/register.js module:plugins/notifications
+msgid "Done"
+msgstr "Kész"
+
+#: apps/io.ox/calendar/week/view.js module:io.ox/calendar
+msgid "Doubleclick in this row for whole day appointment"
+msgstr "Egész napos találkozóért kattintson duplán erre a sorra"
+
+#: apps/io.ox/core/pim/actions.js module:io.ox/core
+#: apps/io.ox/core/viewer/views/toolbarview.js apps/io.ox/files/actions.js
+#: module:io.ox/files apps/io.ox/files/toolbar.js apps/io.ox/mail/actions.js
+#: module:io.ox/mail apps/io.ox/onboarding/clients/extensions.js
+#: module:io.ox/core/onboarding apps/plugins/portal/updater/register.js
+#: module:plugins/portal
+msgid "Download"
+msgstr "Letöltés"
+
+#: apps/plugins/portal/oxdriveclients/register.js module:plugins/portal
+msgid "Download %s"
+msgstr "%s letöltése"
+
+#: apps/plugins/portal/oxdriveclients/register.js module:plugins/portal
+msgid "Download %s for %s now"
+msgstr "%s letöltése ehhez: %s"
+
+#: apps/plugins/portal/oxdriveclients/register.js module:plugins/portal
+msgid "Download %s via the OX Updater"
+msgstr "%s letöltése az OX Updateren keresztül"
+
+#: apps/io.ox/core/folder/contextmenu.js module:io.ox/core
+msgid "Download entire folder"
+msgstr "Teljes mappa letöltése"
+
+#: apps/io.ox/core/settings/downloads/pane.js module:io.ox/core
+msgid "Download installation file"
+msgstr "Telepítőfájl letöltése"
+
+#: apps/io.ox/core/settings/downloads/pane.js module:io.ox/core
+msgid "Download installation file (for Windows)"
+msgstr "Telepítőfájl letöltése (Windowshoz)"
+
+#: apps/io.ox/core/settings/downloads/pane.js module:io.ox/core
+#: apps/plugins/portal/oxdriveclients/register.js module:plugins/portal
+msgid "Download the %s client for %s"
+msgstr "%s kliens letöltése ehhez: %s"
+
+#. %1$s: app store name
+#: apps/io.ox/onboarding/clients/extensions.js module:io.ox/core/onboarding
+msgid "Download the application."
+msgstr "Alkalmazás letöltése."
+
+#: apps/io.ox/core/settings/downloads/pane.js module:io.ox/core
+msgid "Downloads"
+msgstr "Letöltések"
+
+#. Drafts folder
+#: apps/io.ox/mail/accounts/view-form.js module:io.ox/settings
+msgctxt "folder"
+msgid "Drafts"
+msgstr "Piszkozatok"
+
+#: apps/io.ox/portal/settings/pane.js module:io.ox/portal
+msgid "Drag to reorder widget"
+msgstr "Húzza a widget átrendezéséhez"
+
+#. %1$s is usually "Drive" (product name; might be customized)
+#: apps/io.ox/core/main.js module:io.ox/core apps/io.ox/core/pim/actions.js
+#: apps/io.ox/core/viewer/views/toolbarview.js
+#: apps/io.ox/files/settings/pane.js module:io.ox/files
+#: apps/io.ox/launchpad/main.js apps/io.ox/mail/actions.js module:io.ox/mail
+#: apps/io.ox/search/view-template.js
+msgctxt "app"
+msgid "Drive"
+msgstr "Drive"
+
+#: apps/io.ox/files/guidance/main.js module:io.ox/files
+msgctxt "help"
+msgid "Drive Settings"
+msgstr "Drive beállítások"
+
+#: apps/io.ox/mail/import.js module:io.ox/mail
+msgid "Drop EML file here for import"
+msgstr "Ejtse ide az EML-fájlt az importálásához"
+
+#: apps/io.ox/mail/compose/extensions.js module:io.ox/mail
+msgid "Drop attachments here"
+msgstr "Ejtse ide a mellékleteket"
+
+#: apps/io.ox/files/upload/dropzone.js module:io.ox/files
+msgid "Drop files here to upload"
+msgstr "A feltöltéshez húzza ide a fájlokat"
+
+#: apps/io.ox/mail/actions.js module:io.ox/mail
+msgid "Drop here to import this mail"
+msgstr "Ejtse ide a levél importálásához"
+
+#: apps/io.ox/calendar/edit/extensions.js module:io.ox/calendar/edit/main
+#: apps/io.ox/contacts/edit/view-form.js module:io.ox/contacts
+#: apps/io.ox/tasks/edit/view-template.js module:io.ox/tasks/edit
+msgid "Drop here to upload a <b class=\"dndignore\">new attachment</b>"
+msgstr "Húzza ide a feltöltendő <b class=\"dndignore\">új mellékletet</b>"
+
+#: apps/io.ox/files/actions.js module:io.ox/files
+msgid "Drop here to upload a <b class=\"dndignore\">new file</b>"
+msgstr "Húzza ide a feltöltendő <b class='dndignore'>új fájlt</b>"
+
+#: apps/io.ox/files/actions.js module:io.ox/files
+msgid "Drop here to upload a <b class=\"dndignore\">new version</b>"
+msgstr "Húzza ide a feltöltendő <b class='dndignore'>új verziót</b>"
+
+#: apps/io.ox/files/actions.js module:io.ox/files
+msgid ""
+"Drop here to upload a <b class=\"dndignore\">new version</b> of \"%1$s\""
+msgstr ""
+"Húzza ide a(z) „%1$s” feltöltendő <b class='dndignore'>új verzióját</b>"
+
+#: apps/io.ox/mail/categories/main.js module:io.ox/mail
+msgid "Drop here!"
+msgstr ""
+
+#. %1$s is the filename of the current file
+#: apps/io.ox/core/viewer/views/sidebarview.js module:io.ox/core/viewer
+msgid "Drop new version of \"%1$s\" here"
+msgstr "Húzza ide a(z) \"%1$s\" fájl új verzióját"
+
+#: apps/io.ox/core/viewer/views/sidebarview.js module:io.ox/core/viewer
+msgid "Drop only a single file as new version."
+msgstr "Csak egyetlen fájlt húzzon ide új verzióként"
+
+#: apps/io.ox/files/actions/add-storage-account.js module:io.ox/files
+msgid "Dropbox"
+msgstr "Dropbox"
+
+#. Task: "Due" like in "Change due date"
+#: apps/io.ox/tasks/print.js module:io.ox/tasks apps/io.ox/tasks/toolbar.js
+#: module:io.ox/mail
+msgid "Due"
+msgstr "Esedékes"
+
+#. %1$s due date of a task
+#: apps/io.ox/tasks/view-detail.js module:io.ox/tasks
 #, c-format
-msgid "%d week"
-msgid_plural "%d weeks"
-msgstr[0] "%d hét"
-msgstr[1] "%d hét"
-
-#. Reminder (objective case): in X days
-#. %d is the number of days
-#: apps/io.ox/core/date.js:122 module:io.ox/core
-#, c-format
-msgctxt "in"
-msgid "%d day"
-msgid_plural "%d days"
-msgstr[0] "%d nap"
-msgstr[1] "%d nap"
-
-#. Reminder (objective case): in X days, Y hours and Z minutes
-#. %1$d is the number of days
-#. %2$s is the text for the remainder of the last day
-#: apps/io.ox/core/date.js:135 module:io.ox/core
-#, c-format
-msgctxt "in"
-msgid "%1$d day, %2$s"
-msgid_plural "%1$d days, %2$s"
-msgstr[0] "%1$d nap, %2$s"
-msgstr[1] "%1$d nap, %2$s"
-
-#. General duration (nominative case): X days, Y hours and Z minutes
-#. %1$d is the number of days
-#. %2$s is the text for the remainder of the last day
-#: apps/io.ox/core/date.js:140 module:io.ox/core
-#, c-format
-msgid "%1$d day, %2$s"
-msgid_plural "%1$d days, %2$s"
-msgstr[0] "%1$d nap, %2$s"
-msgstr[1] "%1$d nap, %2$s"
-
-#. Reminder (objective case): in X hours
-#. %d is the number of hours
-#: apps/io.ox/core/date.js:154 module:io.ox/core
-#, c-format
-msgctxt "in"
-msgid "%d hour"
-msgid_plural "%d hours"
-msgstr[0] "%d óra"
-msgstr[1] "%d óra"
-
-#. General duration (nominative case): X hours
-#. %d is the number of hours
-#: apps/io.ox/core/date.js:158 module:io.ox/core
-#, c-format
-msgid "%d hour"
-msgid_plural "%d hours"
-msgstr[0] "%d óra"
-msgstr[1] "%d óra"
-
-#. Reminder (objective case): in X hours and Y minutes
-#. %1$d is the number of hours
-#. %2$s is the text for the remainder of the last hour
-#: apps/io.ox/core/date.js:167 module:io.ox/core
-#, c-format
-msgctxt "in"
-msgid "%1$d hour and %2$s"
-msgid_plural "%1$d hours and %2$s"
-msgstr[0] "%1$d óra és %2$s"
-msgstr[1] "%1$d óra és %2$s"
-
-#. General duration (nominative case): X hours and Y minutes
-#. %1$d is the number of hours
-#. %2$s is the text for the remainder of the last hour
-#: apps/io.ox/core/date.js:172 module:io.ox/core
-#, c-format
-msgid "%1$d hour and %2$s"
-msgid_plural "%1$d hours and %2$s"
-msgstr[0] "%1$d óra és %2$s"
-msgstr[1] "%1$d óra és %2$s"
-
-#. Reminder (objective case): in X minutes
-#. %d is the number of minutes
-#: apps/io.ox/core/date.js:180 module:io.ox/core
-#, c-format
-msgctxt "in"
-msgid "%d minute"
-msgid_plural "%d minutes"
-msgstr[0] "%d perc"
-msgstr[1] "%d perc"
-
-#: apps/io.ox/core/desktop.js:166 module:io.ox/core
+msgid "Due %1$s"
+msgstr "Határidő: %1$s"
+
+#: apps/io.ox/tasks/edit/view-template.js module:io.ox/tasks/edit
+#: apps/io.ox/tasks/main.js module:io.ox/tasks
+msgid "Due date"
+msgstr "Lejárat"
+
+#. Due on date
+#: apps/plugins/portal/tasks/register.js module:plugins/portal
+msgid "Due on %1$s"
+msgstr "Határidő: %1$s"
+
+#: apps/io.ox/onboarding/clients/extensions.js module:io.ox/core/onboarding
+msgid "EAS Login"
+msgstr "EAS bejelentkezés"
+
+#: apps/io.ox/onboarding/clients/extensions.js module:io.ox/core/onboarding
+msgid "EAS URL"
+msgstr "EAS URL"
+
+#. Exabytes
+#: apps/io.ox/core/strings.js module:io.ox/core
+msgid "EB"
+msgstr "EB"
+
+#. Used as a button label to enter the "edit mode"
+#: apps/io.ox/backbone/mini-views/listutils.js module:io.ox/core
+#: apps/io.ox/calendar/actions.js module:io.ox/calendar
+#: apps/io.ox/calendar/main.js apps/io.ox/calendar/toolbar.js
+#: apps/io.ox/contacts/actions.js module:io.ox/contacts
+#: apps/io.ox/contacts/main.js apps/io.ox/contacts/mobile-toolbar-actions.js
+#: module:io.ox/mail apps/io.ox/contacts/toolbar.js
+#: apps/io.ox/files/actions.js module:io.ox/files apps/io.ox/files/main.js
+#: apps/io.ox/files/share/permissions.js apps/io.ox/files/toolbar.js
+#: apps/io.ox/mail/actions.js apps/io.ox/mail/main.js
+#: apps/io.ox/mail/settings/signatures/settings/pane.js
+#: apps/io.ox/portal/settings/pane.js module:io.ox/portal
+#: apps/io.ox/settings/accounts/settings/pane.js
+#: module:io.ox/settings/accounts apps/io.ox/tasks/actions.js
+#: module:io.ox/tasks apps/io.ox/tasks/main.js
+#: apps/io.ox/tasks/mobile-toolbar-actions.js apps/io.ox/tasks/toolbar.js
+#: apps/plugins/administration/groups/settings/toolbar.js
+#: apps/plugins/administration/resources/settings/toolbar.js
+msgid "Edit"
+msgstr "Szerkesztés"
+
+#: apps/io.ox/mail/mailfilter/settings/filter.js module:io.ox/mail
+#: apps/io.ox/portal/settings/pane.js module:io.ox/portal
+#: apps/io.ox/settings/accounts/settings/pane.js
+#: module:io.ox/settings/accounts
+#, fuzzy
+#| msgid "next %1$s"
+msgid "Edit %1$s"
+msgstr "következő %1$s"
+
+#: apps/io.ox/contacts/edit/main.js module:io.ox/contacts
+msgid "Edit Contact"
+msgstr "Névjegy szerkesztése"
+
+#: apps/plugins/portal/flickr/register.js module:plugins/portal
+msgid "Edit Flickr photo stream"
+msgstr "Flickr fotófolyam szerkesztése"
+
+#. might be suitable to use 'tabs' rather than translating it
+#: apps/io.ox/mail/categories/dialogs.js module:io.ox/mail
+#, fuzzy
+#| msgid "Edit task"
+msgid "Edit Tabs"
+msgstr "Feladat szerkesztése"
+
+#: apps/plugins/portal/tumblr/register.js module:io.ox/portal
+msgid "Edit Tumblr feed"
+msgstr "Tumblr hírforrás szerkesztése"
+
+#. object permissions - edit/modify
+#: apps/io.ox/files/share/permissions.js module:io.ox/core
+msgid "Edit all objects"
+msgstr "Minden elem szerkesztése"
+
+#: apps/io.ox/calendar/edit/extensions.js module:io.ox/calendar/edit/main
+#: apps/io.ox/calendar/edit/main.js apps/io.ox/calendar/toolbar.js
+#: module:io.ox/calendar
+msgid "Edit appointment"
+msgstr "Találkozó szerkesztése"
+
+#: apps/io.ox/contacts/edit/main.js module:io.ox/contacts
+#: apps/io.ox/contacts/toolbar.js
+msgid "Edit contact"
+msgstr "Névjegy szerkesztése"
+
+#: apps/io.ox/core/viewer/views/toolbarview.js module:io.ox/core
+#: apps/io.ox/files/actions.js module:io.ox/files apps/io.ox/files/toolbar.js
+msgid "Edit description"
+msgstr "Leírás szerkesztése"
+
+#: apps/io.ox/contacts/distrib/create-dist-view.js module:io.ox/contacts
+#: apps/io.ox/contacts/distrib/main.js
+msgid "Edit distribution list"
+msgstr "Disztribúciós lista szerkesztése"
+
+#: apps/io.ox/mail/mobile-toolbar-actions.js module:io.ox/mail
+#: apps/io.ox/mail/toolbar.js
+msgid "Edit draft"
+msgstr "Piszkozat szerkesztése"
+
+#: apps/plugins/administration/groups/settings/edit.js module:io.ox/core
+msgid "Edit group"
+msgstr "Csoport szerkesztése"
+
+#: apps/io.ox/mail/accounts/settings.js module:io.ox/mail/accounts/settings
+#, fuzzy
+#| msgid "Add mail account"
+msgid "Edit mail account"
+msgstr "E-mail fiók hozzáadása"
+
+#: apps/io.ox/mail/compose/extensions.js module:io.ox/mail
+msgid "Edit names"
+msgstr "Nevek szerkesztése"
+
+#. object permissions - edit/modify
+#: apps/io.ox/files/share/permissions.js module:io.ox/core
+msgid "Edit own objects"
+msgstr "Saját elemek szerkesztése"
+
+#: apps/io.ox/mail/compose/names.js module:io.ox/mail
+msgid "Edit real names"
+msgstr "Valódi nevek szerkesztése"
+
+#: apps/plugins/administration/resources/settings/edit.js module:io.ox/core
+msgid "Edit resource"
+msgstr "Erőforrás szerkesztése"
+
+#: apps/io.ox/mail/mailfilter/settings/filter.js module:io.ox/mail
+msgid "Edit rule"
+msgstr "Szabály szerkesztése"
+
+#: apps/io.ox/files/share/toolbar.js module:io.ox/files
+msgid "Edit share"
+msgstr "Megosztás szerkesztése"
+
+#: apps/io.ox/mail/settings/signatures/settings/pane.js module:io.ox/mail
+msgid "Edit signature"
+msgstr "Aláírás szerkesztése"
+
+#: apps/io.ox/tasks/edit/main.js module:io.ox/tasks
+#: apps/io.ox/tasks/edit/view-template.js module:io.ox/tasks/edit
+#: apps/io.ox/tasks/edit/view.js apps/io.ox/tasks/toolbar.js module:io.ox/mail
+msgid "Edit task"
+msgstr "Feladat szerkesztése"
+
+#: apps/io.ox/contacts/main.js module:io.ox/contacts
+msgid "Edit to set a name."
+msgstr "Szerkessze név beállításához."
+
+#: apps/io.ox/editor/main.js module:io.ox/editor
+#: apps/io.ox/mail/compose/view.js module:io.ox/mail
+msgid "Editor"
+msgstr "Szerkesztő"
+
+#: apps/io.ox/contacts/print.js module:io.ox/contacts
+msgid "Email"
+msgstr "E-mail"
+
+#: apps/io.ox/contacts/model.js module:io.ox/contacts
+msgid "Email 1"
+msgstr "1. e-mail"
+
+#: apps/io.ox/contacts/model.js module:io.ox/contacts
+msgid "Email 1 / Phone number"
+msgstr "1. e-mail / telefonszám"
+
+#: apps/io.ox/contacts/model.js module:io.ox/contacts
+msgid "Email 2"
+msgstr "2. e-mail"
+
+#: apps/io.ox/contacts/model.js module:io.ox/contacts
+msgid "Email 3"
+msgstr "3. e-mail"
+
+#: apps/io.ox/mail/accounts/view-form.js module:io.ox/settings
+msgid "Email address"
+msgstr "E-mail cím"
+
+#: apps/io.ox/mail/vacationnotice/settings/model.js module:io.ox/mail
+msgid "Email addresses"
+msgstr "E-mail címek"
+
+#. %1$s: Mail sender
+#. %2$s: Mail subject
+#: apps/io.ox/mail/detail/mobileView.js module:io.ox/mail
+#: apps/io.ox/mail/detail/view.js
+msgid "Email from %1$s: %2$s"
+msgstr "E-mail innen: %1$s: %2$s"
+
+#: apps/io.ox/calendar/settings/pane.js module:io.ox/calendar
+#: apps/io.ox/tasks/settings/pane.js module:io.ox/tasks
+msgid "Email notifications"
+msgstr "E-mail értesítés"
+
+#: apps/io.ox/mail/actions/delete.js module:io.ox/mail
+msgid ""
+"Emails cannot be put into trash folder while your mail quota is exceeded."
+msgstr ""
+"Nem helyezhet e-maileket a Törölt elemek mappába, ha túllépte a "
+"levélkvótáját."
+
+#: apps/plugins/halo/xing/register.js module:plugins/portal
+msgid "Employee"
+msgstr "Alkalmazott"
+
+#: apps/io.ox/contacts/model.js module:io.ox/contacts
+msgid "Employee ID"
+msgstr "Alkalmazotti azonosító"
+
+#: apps/io.ox/contacts/model.js module:io.ox/contacts
+msgid "Employee type"
+msgstr "Alkalmazott típusa"
+
+#: apps/plugins/halo/xing/register.js module:plugins/portal
+msgid "Employment"
+msgstr "Munkaviszony"
+
+#. empty message for list view
+#: apps/io.ox/mail/common-extensions.js module:io.ox/mail
+msgid "Empty"
+msgstr "Üres"
+
+#. list is empty / no items
+#: apps/io.ox/core/tk/vgrid.js module:io.ox/core
+msgctxt "vgrid"
+msgid "Empty"
+msgstr "Üres"
+
+#: apps/io.ox/core/folder/actions/common.js module:io.ox/core
+#: apps/io.ox/core/folder/contextmenu.js
+msgid "Empty folder"
+msgstr "Mappa ürítése"
+
+#: apps/io.ox/contacts/main.js module:io.ox/contacts
+msgid "Empty name and description found."
+msgstr "A név és a leírás üres."
+
+#: apps/io.ox/core/folder/contextmenu.js module:io.ox/core
+msgid "Empty trash"
+msgstr "Szemetes ürítése"
+
+#: apps/io.ox/core/sub/settings/pane.js module:io.ox/core/sub
+#: apps/io.ox/mail/autoforward/settings/model.js module:io.ox/mail
+#: apps/io.ox/mail/mailfilter/settings/filter.js
+#: apps/io.ox/portal/settings/pane.js module:io.ox/portal
+msgid "Enable"
+msgstr "Engedélyezés"
+
+#: apps/io.ox/portal/settings/pane.js module:io.ox/portal
+#, fuzzy
+#| msgid "Enable"
+msgid "Enable %1$s"
+msgstr "Engedélyezés"
+
+#: apps/io.ox/mail/vacationnotice/settings/model.js module:io.ox/mail
+msgid "Enable for the following addresses"
+msgstr "Engedélyezés a következő címekhez"
+
+#: apps/io.ox/mail/vacationnotice/settings/model.js module:io.ox/mail
+msgid "End"
+msgstr "Vége"
+
+#: apps/io.ox/calendar/edit/timezone-dialog.js module:io.ox/calendar/edit/main
+msgid "End date timezone"
+msgstr "Befejezés dátumának időzónája"
+
+#. info text on the next slide preview, which means the presenting user reached the last slide.
+#: apps/io.ox/presenter/views/sidebar/slidepeekview.js module:io.ox/presenter
+msgid "End of Slides"
+msgstr "Diák vége"
+
+#: apps/io.ox/calendar/settings/pane.js module:io.ox/calendar
+msgid "End of working time"
+msgstr "Munkaidő vége"
+
+#. button label for ending the presentation
+#: apps/io.ox/presenter/views/toolbarview.js module:io.ox/presenter
+msgid "End presentation"
+msgstr "Bemutató vége"
+
+#. button tooltip for ending the presentation
+#: apps/io.ox/presenter/views/toolbarview.js module:io.ox/presenter
+msgid "End the presentation"
+msgstr "Bemutató vége"
+
+#: apps/io.ox/calendar/edit/extensions.js module:io.ox/calendar/edit/main
+msgid "Ends on"
+msgstr "Befejeződik"
+
+#: apps/io.ox/files/share/wizard.js module:io.ox/files
+msgid "Enter Password"
+msgstr "Jelszó megadása"
+
+#: apps/io.ox/files/share/permissions.js module:io.ox/core
+msgid "Enter a Message to inform users"
+msgstr "Adjon meg egy üzenetet a felhasználók értesítéséhez"
+
+#: apps/io.ox/editor/main.js module:io.ox/editor
+msgid "Enter document title here"
+msgstr "Írja be ide a dokumentum címét"
+
+#. what follows is a set of job/status descriptions used by XING
+#: apps/plugins/halo/xing/register.js module:plugins/portal
+msgid "Entrepreneur"
+msgstr "Vállalkozó"
+
+#: apps/io.ox/mail/mailfilter/settings/filter/view-form.js
+#: module:io.ox/settings
+msgid "Envelope - To"
+msgstr "Boríték - Címzett"
+
+#: apps/io.ox/core/print.js module:io.ox/core
+#: apps/io.ox/core/sub/subscriptions.js module:io.ox/core/sub
+#: apps/io.ox/core/yell.js
+msgid "Error"
+msgstr "Hiba"
+
+#: apps/io.ox/core/settings/errorlog/settings/pane.js module:io.ox/core
+msgid "Error log"
+msgstr "Hibanapló"
+
+#: apps/io.ox/mail/detail/view.js module:io.ox/mail
+msgid "Error while loading message content"
+msgstr "Hiba történt az üzenet tartalmának betöltése közben"
+
+#: apps/io.ox/core/viewer/views/types/videoview.js module:io.ox/core
+msgid ""
+"Error while playing the video. Either your browser does not support the "
+"format or you have connection problems."
+msgstr ""
+"Hiba történt a videó lejátszása közben. Vagy a böngészője nem támogatja a "
+"formátumot vagy kapcsolati problémák vannak."
+
+#: apps/io.ox/mail/actions/invite.js module:io.ox/core
+msgid "Error while resolving mail addresses. Please try again."
+msgstr "Hiba történt az e-mail cím feloldása közben. Próbálja meg újra."
+
+#: apps/io.ox/core/sub/subscriptions.js module:io.ox/core/sub
+msgid "Error:"
+msgstr "Hiba:"
+
+#: apps/io.ox/core/settings/errorlog/settings/pane.js module:io.ox/core
+msgid "Errors"
+msgstr "Hibák"
+
+#: apps/io.ox/tasks/edit/view-template.js module:io.ox/tasks/edit
+#: apps/io.ox/tasks/print.js module:io.ox/tasks
+#: apps/io.ox/tasks/view-detail.js
+msgid "Estimated costs"
+msgstr "Becsült költségek"
+
+#: apps/io.ox/tasks/edit/view-template.js module:io.ox/tasks/edit
+#: apps/io.ox/tasks/print.js module:io.ox/tasks
+#: apps/io.ox/tasks/view-detail.js
+msgid "Estimated duration in minutes"
+msgstr "Becsült időtartam percben"
+
+#. recurrence string
+#. %1$d: numeric
+#: apps/io.ox/calendar/util.js module:io.ox/calendar
+msgid "Every %1$d days"
+msgstr "Minden %1$d. nap"
+
+#. recurrence string
+#. %1$d: numeric, interval
+#. %1$d: numeric, day in month
+#: apps/io.ox/calendar/util.js module:io.ox/calendar
+msgid "Every %1$d months on day %2$d"
+msgstr "Minden %1$d. hónap %2$d. napján"
+
+#. recurrence string
+#. %1$d: numeric, interval
+#. %2$s: count string, e.g. first, second, or last
+#. %3$s: day string, e.g. Monday
+#: apps/io.ox/calendar/util.js module:io.ox/calendar
+msgid "Every %1$d months on the %2$s %3$s"
+msgstr "Minden %1$d. hónap %2$s %3$s"
+
+#. recurrence string
+#. %1$d: numeric
+#. %2$s: day string, e.g. "Friday" or "Monday, Tuesday, Wednesday"
+#: apps/io.ox/calendar/util.js module:io.ox/calendar
+msgid "Every %1$d weeks on %2$s"
+msgstr "Minden %1$d. héten %2$s napon"
+
+#. recurrence string
+#. %1$d: numeric
+#: apps/io.ox/calendar/util.js module:io.ox/calendar
+msgid "Every %1$d weeks on all days"
+msgstr "Minden %1$d. hét minden napján"
+
+#. recurrence string
+#. %1$d: numeric
+#: apps/io.ox/calendar/util.js module:io.ox/calendar
+msgid "Every %1$d weeks on work days"
+msgstr "Minden %1$d. hét munkanapjain"
+
+#. recurrence string
+#. %1$d: interval, numeric
+#. %2$s: Month nane, e.g. January
+#. %3$d: Date, numeric, e.g. 29
+#: apps/io.ox/calendar/util.js module:io.ox/calendar
+msgid "Every %1$d years on %2$s %3$d"
+msgstr "Minden %1$d. év %2$s %3$d. napján"
+
+#. recurrence string
+#. %1$d: interval, numeric
+#. %2$s: count string, e.g. first, second, or last
+#. %3$s: day string, e.g. Monday
+#. %4$s: month nane, e.g. January
+#: apps/io.ox/calendar/util.js module:io.ox/calendar
+msgid "Every %1$d years on the %2$s %3$s of %4$d"
+msgstr "Minden %1$d. év %4$d %2$s %3$s napján"
+
+#: apps/io.ox/calendar/util.js module:io.ox/calendar
+msgid "Every day"
+msgstr "Minden nap"
+
+#. sharing: a guest user will be created for the owner of that email address
+#: apps/io.ox/files/actions.js module:io.ox/files
+msgid ""
+"Every recipient gets an individual link. Guests can also create and change "
+"files."
+msgstr "Minden címzett egyedi hivatkozást kap."
+
+#. sharing: a link will be created
+#: apps/io.ox/files/actions.js module:io.ox/files
+msgid ""
+"Everybody gets the same link. The link just allows to view the file or "
+"folder."
+msgstr ""
+"Mindenki ugyanazt a hivatkozást kapja. Ezzel a hivatkozással megtekintheti a "
+"fájlt vagy a mappát."
+
+#: apps/io.ox/mail/toolbar.js module:io.ox/mail
+msgid "Exact dates"
+msgstr "Pontos dátumok"
+
+#: apps/plugins/halo/xing/register.js module:plugins/portal
+msgid "Executive"
+msgstr "Igazgató"
+
+#: apps/io.ox/calendar/edit/extensions.js module:io.ox/calendar/edit/main
+#: apps/io.ox/tasks/edit/view-template.js module:io.ox/tasks/edit
+msgid "Expand form"
+msgstr "Űrlap kibontása"
+
+#. Label for a button which shows more upcoming
+#. appointments in a listview by extending the search
+#. by one month in the future
+#: apps/io.ox/calendar/main.js module:io.ox/calendar
+msgid "Expand timeframe by one month"
+msgstr "Időszak kibővítése egy hónappal"
+
+#: apps/io.ox/onboarding/clients/extensions.js module:io.ox/core/onboarding
+msgid "Expert user?"
+msgstr "Szakértő felhasználó?"
+
+#: apps/io.ox/mail/compose/extensions.js module:io.ox/mail
+#, fuzzy
+#| msgid "Expires in"
+msgid "Expiration"
+msgstr "Lejárat:"
+
+#: apps/io.ox/files/share/wizard.js module:io.ox/files
+msgid "Expires in"
+msgstr "Lejárat:"
+
+#: apps/io.ox/files/share/wizard.js module:io.ox/files
+msgid "Expires on"
+msgstr "Lejárat:"
+
+#: apps/io.ox/core/export/export.js module:io.ox/core
+#: apps/io.ox/core/folder/contextmenu.js
+msgid "Export"
+msgstr "Exportálás"
+
+#: apps/io.ox/core/export/export.js module:io.ox/core
+msgid "Export folder"
+msgstr "Mappa exportálása"
+
+#: apps/io.ox/settings/apps/settings/pane.js module:io.ox/core
+msgid "External Apps"
+msgstr "Külső alkalmazások"
+
+#: apps/io.ox/participants/model.js module:io.ox/core
+msgid "External contact"
+msgstr "Külső névjegy"
+
+#: apps/io.ox/files/share/listview.js module:io.ox/files
+msgid "External guests"
+msgstr "Külső felhasználók"
+
+#: apps/io.ox/mail/common-extensions.js module:io.ox/mail
+msgid ""
+"External images have been blocked to protect you against potential spam!"
+msgstr "A lehetséges levélszemét miatt a külső képek betöltése le lett tiltva!"
+
+#: apps/plugins/portal/birthdays/register.js module:plugins/portal
+msgid "External link"
+msgstr "Külső hivatkozás"
+
+#: apps/io.ox/participants/detail.js module:io.ox/core
+msgid "External participants"
+msgstr "Külső résztvevők"
+
+#. Emoji category
+#. Japanese: 顔
+#. Contains: All kinds of smilies
+#: apps/io.ox/emoji/categories.js module:io.ox/mail/emoji
+msgid "Face"
+msgstr "Arc"
+
+#: apps/io.ox/mail/actions/vcard.js module:io.ox/mail
+msgid "Failed to add. Maybe the vCard attachment is invalid."
+msgstr "Nem sikerült hozzáadni. Lehet, hogy a vCard melléklet hibás."
+
+#: apps/io.ox/core/desktop.js module:io.ox/core
 msgid ""
 "Failed to automatically save current stage of work. Please save your work to "
 "avoid data loss in case the browser closes unexpectedly."
-msgstr "A munka jelenlegi állapotának automatikus mentése sikertelen. Mentse munkáját az adatvesztés elkerülése érdekében, ha a böngésző váratlanul bezáródna."
-
-#: apps/io.ox/core/desktop.js:301 module:io.ox/core
-msgid "Could not get a default folder for this application."
-msgstr "Az alapértelmezett mappa nem kérhető le az alkalmazáshoz."
-
-#: apps/io.ox/core/desktop.js:780 module:io.ox/core
-msgid "There are unsaved changes."
-msgstr "Mentetlen beállítások vannak."
-
-#: apps/io.ox/core/desktop.js:1093 module:io.ox/core
-msgid "Application Toolbar"
-msgstr "Alkalmazás eszköztár"
-
-#. Title of the browser window
-#. %1$s is the name of the page, e.g. OX App Suite
-#. %2$s is the title of the active app, e.g. Calendar
-#: apps/io.ox/core/desktop.js:1179 module:io.ox/core
-#: apps/io.ox/core/desktop.js:1348
-msgctxt "window title"
-msgid "%1$s %2$s"
-msgstr "%1$s %2$s"
-
-#: apps/io.ox/core/desktop.js:1465 module:io.ox/core
-msgid "Main window"
-msgstr "Főablak"
-
-#: apps/io.ox/core/desktop.js:1529 module:io.ox/core
-#: apps/io.ox/core/main.js:827 apps/io.ox/find/extensions-facets.js:30
-#: apps/io.ox/find/main.js:65 apps/io.ox/find/view-tokenfield.js:119
-#: apps/io.ox/search/autocomplete/extensions.js:52
-#: apps/io.ox/search/main.js:199 module:io.ox/search
-#: apps/io.ox/search/main.js:260 apps/plugins/portal/flickr/register.js:216
+msgstr ""
+"A munka jelenlegi állapotának automatikus mentése sikertelen. Mentse "
+"munkáját az adatvesztés elkerülése érdekében, ha a böngésző váratlanul "
+"bezáródna."
+
+#: apps/io.ox/mail/accounts/settings.js module:io.ox/mail/accounts/settings
+msgid "Failed to connect."
+msgstr "A kapcsolódás meghiúsult."
+
+#. Failure message if no data (e.g. appointments) could be imported
+#: apps/io.ox/core/import/import.js module:io.ox/core
+msgid "Failed to import any data"
+msgstr "Az importálás meghiúsult"
+
+#: apps/io.ox/keychain/secretRecoveryDialog.js module:io.ox/keychain
+msgid "Failed to recover accounts"
+msgstr "A fiókok visszaállítása meghiúsult"
+
+#: apps/io.ox/contacts/distrib/main.js module:io.ox/contacts
+msgid "Failed to save distribution list."
+msgstr "A disztribúciós lista mentése sikertelen."
+
+#: apps/io.ox/core/relogin.js module:io.ox/core
+msgid "Failed to sign in"
+msgstr "A bejelentkezés meghiúsult"
+
+#: apps/io.ox/core/desktop.js module:io.ox/core
+msgid ""
+"Failed to start application. Maybe you have connection problems. Please try "
+"again."
+msgstr ""
+"Az alkalmazás indítása sikertelen. Ezt kapcsolatproblémák okozhatják. "
+"Próbálja újra."
+
+#: apps/io.ox/calendar/invitations/register.js module:io.ox/calendar/main
+msgid ""
+"Failed to update confirmation status; most probably the appointment has been "
+"deleted."
+msgstr ""
+"Nem frissíthető a megerősítési állapot: valószínűleg a találkozót törölték."
+
+#: apps/io.ox/calendar/invitations/register.js module:io.ox/calendar/main
+msgid ""
+"Failed to update confirmation status; most probably the task has been "
+"deleted."
+msgstr ""
+"Nem frissíthető a megerősítési állapot: valószínűleg a feladatot törölték."
+
+#: apps/plugins/portal/twitter/util.js module:plugins/portal
+msgid "Favorite"
+msgstr "Kedvenc"
+
+#: apps/io.ox/calendar/settings/timezones/pane.js module:io.ox/calendar
+msgid "Favorite timezones"
+msgstr "Kedvenc időzónák"
+
+#: apps/io.ox/calendar/settings/timezones/pane.js module:io.ox/calendar
+msgctxt "app"
+msgid "Favorite timezones"
+msgstr "Kedvenc időzónák"
+
+#: apps/plugins/portal/twitter/util.js module:plugins/portal
+msgid "Favorited"
+msgstr "Kedvenc"
+
+#: apps/io.ox/backbone/mini-views/timezonepicker.js module:io.ox/core
+#: apps/io.ox/calendar/week/view.js module:io.ox/calendar
+#: apps/io.ox/core/folder/favorites.js
+msgid "Favorites"
+msgstr "Kedvencek"
+
+#: apps/io.ox/contacts/model.js module:io.ox/contacts
+msgid "Fax"
+msgstr "Fax"
+
+#: apps/io.ox/contacts/model.js module:io.ox/contacts
+msgid "Fax (Home)"
+msgstr "Fax (otthoni)"
+
+#: apps/io.ox/contacts/model.js module:io.ox/contacts
+msgid "Fax (alt)"
+msgstr "Fax (másik)"
+
+#: apps/io.ox/calendar/edit/recurrence-view.js module:io.ox/calendar/edit/main
+msgid "February"
+msgstr "Február"
+
+#: apps/plugins/portal/tumblr/register.js module:io.ox/portal
+msgid "Feed URL"
+msgstr "Forrás URL"
+
+#: apps/plugins/core/feedback/register.js module:io.ox/core
+msgid "Feedback"
+msgstr "Visszajelzés"
+
+#. Emoji category
+#. Japanese should include "Katakana Middle Dot". Unicode: 30FB
+#. Japanese: 気持ち・装飾
+#. Other languages can use simple bullet. Unicode: 2022
+#. Contains: Hearts, Gestures like thumbs up
+#: apps/io.ox/emoji/categories.js module:io.ox/mail/emoji
+msgid "Feeling • Decoration"
+msgstr "Közérzet • Díszítés"
+
+#: apps/io.ox/core/viewer/views/sidebar/fileversionsview.js
+#: module:io.ox/core/viewer apps/io.ox/editor/main.js module:io.ox/editor
+#: apps/io.ox/mail/detail/links.js module:io.ox/mail
+msgid "File"
+msgstr "Fájl"
+
+#: apps/io.ox/files/detail/main.js module:io.ox/files
+msgid "File Details"
+msgstr "Fájl részletei"
+
+#: apps/io.ox/files/toolbar.js module:io.ox/files
+msgid "File details"
+msgstr "Fájl részletei"
+
+#: apps/io.ox/files/actions.js module:io.ox/files
+msgid "File has been copied"
+msgstr "A fájl átmásolása megtörtént"
+
+#: apps/io.ox/files/actions.js module:io.ox/files
+msgid "File has been moved"
+msgstr "A fájl áthelyezésre megtörtént"
+
+#: apps/io.ox/core/viewer/views/toolbarview.js module:io.ox/core
+msgid "File name"
+msgstr "Fájlnév"
+
+#: apps/io.ox/core/viewer/views/toolbarview.js module:io.ox/core
+msgid "File name, click to rename"
+msgstr "Fájlnév, kattintson ide az átnevezéshez"
+
+#: apps/io.ox/files/main.js module:io.ox/files
+#: apps/plugins/portal/quota/register.js module:plugins/portal
+msgid "File quota"
+msgstr "Fájlkvóta"
+
+#: apps/io.ox/core/viewer/views/sidebar/fileversionsview.js
+#: module:io.ox/core/viewer
+msgid "File version table, the first row represents the current version."
+msgstr "Fájlverzió táblázata, az első sor mutatja a jelenlegi verziót."
+
+#: apps/io.ox/files/actions/sendlink.js module:io.ox/files
+msgid "File: %1$s"
+msgstr "Fájl: %1$s"
+
+#: apps/io.ox/files/filepicker.js module:io.ox/files apps/io.ox/files/main.js
+msgid "Files"
+msgstr "Fájlok"
+
+#: apps/io.ox/contacts/model.js module:io.ox/contacts
+msgid "Files can not be uploaded, because quota exceeded."
+msgstr "A fájl nem tölthető fel, mert meghaladja a kvótakorlátot."
+
+#. %1$s is an upload limit like for example 10mb
+#: apps/io.ox/calendar/model.js module:io.ox/calendar
+#: apps/io.ox/tasks/model.js module:io.ox/tasks
+msgid "Files can not be uploaded, because upload limit of %1$s is exceeded."
+msgstr "A fájl nem tölthető fel, mert meghaladja a(z) %1$s kvótakorlátot."
+
+#: apps/io.ox/files/actions.js module:io.ox/files
+msgid "Files have been copied"
+msgstr "A fájlok átmásolásra kerültek"
+
+#: apps/io.ox/files/actions.js module:io.ox/files
+msgid "Files have been moved"
+msgstr "A fájlok áthelyezésre kerültek"
+
+#. toolbar with 'select all' and 'sort by'
+#: apps/io.ox/files/main.js module:io.ox/files
+#, fuzzy
+#| msgid "Item list options"
+msgid "Files options"
+msgstr "Elemlista beállításai"
+
+#. Verb: (to) filter documents by file type
+#: apps/io.ox/files/view-options.js module:io.ox/files
+msgctxt "verb"
+msgid "Filter"
+msgstr "Szűrő"
+
+#: apps/io.ox/mail/mailfilter/settings/register.js module:io.ox/mail
+msgid "Filter Rules"
+msgstr "Szűrőszabályok"
+
+#: apps/io.ox/calendar/edit/extensions.js module:io.ox/calendar/edit/main
+#: apps/io.ox/calendar/freebusy/templates.js module:io.ox/calendar/freebusy
+#: apps/io.ox/calendar/toolbar.js module:io.ox/calendar
+msgid "Find a free time"
+msgstr "Szabad idő keresése"
+
+#. finish the tour
+#: apps/io.ox/core/tk/wizard.js module:io.ox/core
+msgctxt "tour"
+msgid "Finish"
+msgstr "Befejezés"
+
+#: apps/io.ox/contacts/model.js module:io.ox/contacts
+#: apps/plugins/portal/xing/register.js module:plugins/portal
+#: apps/plugins/wizards/mandatory/main.js module:io.ox/wizards/firstStart
+msgid "First name"
+msgstr "Utónév"
+
+#: apps/io.ox/contacts/settings/pane.js module:io.ox/contacts
+msgid "First name Last name"
+msgstr "Utónév vezetéknév"
+
+#: apps/io.ox/core/viewer/views/toolbarview.js module:io.ox/core
+msgid "Fit to screen size"
+msgstr "Képernyőhöz igazítás"
+
+#: apps/io.ox/core/viewer/views/toolbarview.js module:io.ox/core
+msgid "Fit to screen width"
+msgstr "Szélességhez igazítás"
+
+#: apps/io.ox/mail/mailfilter/settings/filter/view-form.js
+#: module:io.ox/settings
+msgid "Flag mail with"
+msgstr "Levél megjelölése:"
+
+#: apps/plugins/portal/flickr/register.js module:plugins/portal
+msgid "Flickr"
+msgstr "Flickr"
+
+#: apps/io.ox/calendar/view-detail.js module:io.ox/calendar
+#: apps/io.ox/core/viewer/views/sidebar/fileinfoview.js
+#: module:io.ox/core/viewer apps/io.ox/files/common-extensions.js
+#: module:io.ox/files apps/io.ox/files/share/permissions.js module:io.ox/core
+#: apps/io.ox/files/share/toolbar.js apps/io.ox/find/extensions-api.js
+#: apps/io.ox/mail/detail/links.js module:io.ox/mail apps/io.ox/search/main.js
+#: module:io.ox/search
+msgid "Folder"
+msgstr "Mappa"
+
+#: apps/io.ox/core/folder/actions/add.js module:io.ox/core
+#: apps/io.ox/core/folder/actions/rename.js
+msgid "Folder name"
+msgstr "Mappa neve"
+
+#: apps/io.ox/core/permissions/permissions.js module:io.ox/core
+msgid "Folder permissions"
+msgstr "Mappa jogosultságai"
+
+#: apps/io.ox/core/folder/actions/properties.js module:io.ox/core
+msgid "Folder type"
+msgstr "Mappatípus"
+
+#: apps/io.ox/calendar/toolbar.js module:io.ox/calendar
+#: apps/io.ox/contacts/toolbar.js module:io.ox/contacts
+#: apps/io.ox/files/toolbar.js module:io.ox/files apps/io.ox/mail/toolbar.js
+#: module:io.ox/mail apps/io.ox/tasks/toolbar.js
+msgid "Folder view"
+msgstr "Mappa nézet"
+
+#. %1$s is the filename
+#: apps/io.ox/core/main.js module:io.ox/core
+msgid ""
+"Folder with name \"%1$s\" will be hidden. Enable setting \"Show hidden files "
+"and folders\" to access this folder again."
+msgstr ""
+"A(z) „%1$s” nevű mappa elrejtésre kerül. Engedélyezze a „Rejtett fájlok és "
+"mappák megjelenítése” beállítást ezen mappa ismételt eléréséhez."
+
+#: apps/io.ox/core/folder/node.js module:io.ox/core
+msgid "Folder-specific actions"
+msgstr "Mappaspecifikus műveletek"
+
+#. %1$s is the name of the folder
+#: apps/io.ox/core/folder/node.js module:io.ox/core
+#, fuzzy
+#| msgid "Folder-specific actions"
+msgid "Folder-specific actions for %1$s"
+msgstr "Mappaspecifikus műveletek"
+
+#: apps/io.ox/calendar/main.js module:io.ox/calendar
+#: apps/io.ox/contacts/main.js module:io.ox/contacts
+#: apps/io.ox/core/folder/tree.js module:io.ox/core
+#: apps/io.ox/core/folder/view.js apps/io.ox/files/filepicker.js
+#: module:io.ox/files apps/io.ox/files/main.js apps/io.ox/mail/main.js
+#: module:io.ox/mail apps/io.ox/tasks/main.js module:io.ox/tasks
+msgid "Folders"
+msgstr "Mappák"
+
+#. twitter: Follow this person
+#: apps/plugins/portal/twitter/util.js module:plugins/portal
+msgid "Follow"
+msgstr "Követés"
+
+#. Calendar: Create follow-up appointment. Maybe "Folgetermin" in German.
+#: apps/io.ox/calendar/actions.js module:io.ox/calendar
+msgid "Follow-up"
+msgstr "Követés"
+
+#. twitter: already following this person
+#: apps/plugins/portal/twitter/util.js module:plugins/portal
+msgid "Following"
+msgstr "Követés"
+
+#. Emoji category
+#. Japanese: 食べ物
+#. Contains: Cup of coffee, cake, fruits
+#: apps/io.ox/emoji/categories.js module:io.ox/mail/emoji
+msgid "Food"
+msgstr "Étel"
+
+#. browser recommendation: sentence ends with 'Google Chrome' (wrappend in a clickable link)
+#: apps/io.ox/core/boot/i18n.js module:io.ox/core/boot
+msgid "For best results, please use "
+msgstr "A legjobb eredmények érdekében használja a következőt:"
+
+#: apps/io.ox/settings/accounts/settings/pane.js
+#: module:io.ox/settings/accounts
+msgid ""
+"For security reasons, all credentials are encrypted with your primary "
+"account password. If you change your primary password, your external "
+"accounts might stop working. In this case, you can use your old password to "
+"recover all account passwords:"
+msgstr ""
+"Biztonsági okokból az összes hitelesítési adat titkosítva van az elsődleges "
+"felhasználói fiók jelszavával. Amennyiben megváltoztatja az elsődleges "
+"jelszót, akkor előfordulhat, hogy a külső felhasználói fiókok nem fognak "
+"működni. Ebben az esetben a régi jelszót használhatja a felhasználói fiókok "
+"jelszavainak visszaállítására:"
+
+#: apps/io.ox/core/boot/i18n.js module:io.ox/core/boot
+msgid "Forgot your password?"
+msgstr "Elfelejtette a jelszót?"
+
+#: apps/io.ox/core/export/export.js module:io.ox/core
+#: apps/io.ox/core/import/import.js
+msgid "Format"
+msgstr "Formátum"
+
+#: apps/io.ox/mail/settings/pane.js module:io.ox/mail
+msgid "Format emails as"
+msgstr "E-mailek formázásának módja"
+
+#: apps/io.ox/mail/actions.js module:io.ox/mail
+#: apps/io.ox/mail/mobile-toolbar-actions.js apps/io.ox/mail/toolbar.js
+msgid "Forward"
+msgstr "Továbbítás"
+
+#: apps/io.ox/mail/autoforward/settings/model.js module:io.ox/mail
+msgid "Forward all incoming emails to this address"
+msgstr "Minden bejövő levél továbbítása ezen címre"
+
+#: apps/io.ox/mail/settings/pane.js module:io.ox/mail
+msgid "Forward emails as"
+msgstr "E-mailek továbbításának módja"
+
+#: apps/io.ox/calendar/edit/extensions.js module:io.ox/calendar/edit/main
+#: apps/io.ox/calendar/util.js module:io.ox/calendar
+msgid "Free"
+msgstr "Szabad"
+
+#: apps/plugins/halo/xing/register.js module:plugins/portal
+msgid "Freelancer"
+msgstr "Szabadúszó"
+
+#: apps/io.ox/mail/actions/reminder.js module:io.ox/mail
+#: apps/io.ox/mail/compose/extensions.js apps/io.ox/mail/main.js
+#: apps/io.ox/mail/view-options.js
+msgid "From"
+msgstr "Feladó"
+
+#. Placeholder in furigana field
+#: apps/l10n/ja_JP/io.ox/register.js module:l10n/ja_JP
+msgid "Furigana for company"
+msgstr "Furigana a céghez"
+
+#. Placeholder in furigana field
+#: apps/l10n/ja_JP/io.ox/register.js module:l10n/ja_JP
+msgid "Furigana for first name"
+msgstr "Furigana a vezetéknévhez"
+
+#. Placeholder in furigana field
+#: apps/l10n/ja_JP/io.ox/register.js module:l10n/ja_JP
+msgid "Furigana for last name"
+msgstr "Furigana az utónévhez"
+
+#. Gigabytes
+#: apps/io.ox/core/strings.js module:io.ox/core
+msgid "GB"
+msgstr "GB"
+
+#: apps/plugins/portal/oxdriveclients/register.js module:plugins/portal
+msgid "Get %s"
+msgstr "%s beszerzése"
+
+#: apps/io.ox/core/upsell.js module:io.ox/core
+msgid "Get free upgrade"
+msgstr "Ingyenes bővítés"
+
+#: apps/io.ox/core/folder/contextmenu.js module:io.ox/core
+#: apps/io.ox/files/actions.js module:io.ox/files
+msgid "Get link"
+msgstr "Hivatkozás letöltése"
+
+#: apps/plugins/portal/xing/register.js module:plugins/portal
+msgid ""
+"Get news from your XING network delivered to you. Stay in touch and find out "
+"about new business opportunities."
+msgstr ""
+"Önnek küldött hírek a XING-ről. Használja kapcsolattartáshoz és az új üzleti "
+"lehetőségek megismeréséhez."
+
+#: apps/io.ox/portal/main.js module:io.ox/portal
+msgid "Get started here"
+msgstr "Első lépések"
+
+#. %1$s: app store name
+#: apps/io.ox/onboarding/clients/extensions.js module:io.ox/core/onboarding
+msgid "Get the App from %1$s"
+msgstr "Alkalmazás telepítése innen: %1$s"
+
+#: apps/io.ox/onboarding/clients/extensions.js module:io.ox/core/onboarding
+msgid "Get your device configured by email."
+msgstr "Végezze el az eszköz beállítását e-mailen keresztül."
+
+#: apps/plugins/core/feedback/register.js module:io.ox/core
+msgid "Give feedback"
+msgstr "Adjon visszajelzést"
+
+#: apps/io.ox/portal/main.js module:io.ox/portal
+msgid "Good evening, %s"
+msgstr "Jó estét, %s"
+
+#: apps/io.ox/portal/main.js module:io.ox/portal
+msgid "Good morning, %s"
+msgstr "Jó reggelt, %s"
+
+#: apps/io.ox/files/actions/add-storage-account.js module:io.ox/files
+msgid "Google Drive"
+msgstr "Google Drive"
+
+#: apps/io.ox/contacts/settings/pane.js module:io.ox/contacts
+#: apps/io.ox/contacts/view-detail.js
+#, fuzzy
+#| msgid "Google Play"
+msgid "Google Maps"
+msgstr "Google Play"
+
+#: apps/io.ox/onboarding/clients/extensions.js module:io.ox/core/onboarding
+msgid "Google Play"
+msgstr "Google Play"
+
+#: apps/io.ox/core/tk/flag-picker.js module:io.ox/mail
+#: apps/io.ox/mail/mailfilter/settings/filter/view-form.js
+#: module:io.ox/settings apps/io.ox/portal/settings/pane.js
+#: module:io.ox/portal
+msgid "Gray"
+msgstr "Szürke"
+
+#: apps/io.ox/core/tk/flag-picker.js module:io.ox/mail
+#: apps/io.ox/mail/mailfilter/settings/filter/view-form.js
+#: module:io.ox/settings apps/io.ox/portal/settings/pane.js
+#: module:io.ox/portal
+msgid "Green"
+msgstr "Zöld"
+
+#: apps/io.ox/files/share/permissions.js module:io.ox/core
+#: apps/io.ox/participants/model.js
+msgid "Group"
+msgstr "Csoport"
+
+#: apps/plugins/administration/groups/settings/edit.js module:io.ox/core
+msgid "Group name"
+msgstr "Csoportnév"
+
+#: apps/plugins/administration/groups/register.js module:io.ox/core
+#: apps/plugins/administration/groups/settings/pane.js
+msgid "Groups"
+msgstr "Csoportok"
+
+#: apps/io.ox/core/permissions/permissions.js module:io.ox/core
+#: apps/io.ox/files/share/permissions.js
+msgid "Guest"
+msgstr "Vendég"
+
+#: apps/io.ox/tours/get-started.js module:io.ox/core
+msgid "Guided tour for this app"
+msgstr "Az alkalmazás bemutatója"
+
+#: apps/io.ox/mail/compose/view.js module:io.ox/mail
+#: apps/io.ox/mail/settings/pane.js
+msgid "HTML"
+msgstr "HTML"
+
+#: apps/io.ox/mail/settings/pane.js module:io.ox/mail
+msgid "HTML and plain text"
+msgstr "HTML és sima szöveg"
+
+#: apps/io.ox/mail/mailfilter/settings/filter/view-form.js
+#: module:io.ox/settings
+msgid "Header"
+msgstr "Fejléc"
+
+#: apps/io.ox/portal/main.js module:io.ox/portal
+msgid "Hello %s"
+msgstr "Hello %s"
+
+#: apps/plugins/portal/helloworld/register.js module:plugins/portal
+msgid "Hello World"
+msgstr "Szia világ!"
+
+#: apps/io.ox/calendar/freebusy/templates.js module:io.ox/calendar/freebusy
+#: apps/io.ox/core/main.js module:io.ox/core apps/io.ox/help/center.js
+#: module:io.ox/help
+msgid "Help"
+msgstr "Súgó"
+
+#: apps/io.ox/core/folder/extensions.js module:io.ox/core
+msgid "Hidden address books"
+msgstr "Rejtett címjegyzékek"
+
+#: apps/io.ox/core/folder/extensions.js module:io.ox/core
+msgid "Hidden calendars"
+msgstr "Rejtett naptárak"
+
+#: apps/io.ox/core/folder/extensions.js module:io.ox/core
+msgid "Hidden tasks"
+msgstr "Rejtett feladatok"
+
+#: apps/io.ox/core/folder/contextmenu.js module:io.ox/core
+msgid "Hide"
+msgstr "Elrejtés"
+
+#. Invitations (notifications) about appointments
+#: apps/plugins/notifications/calendar/register.js
+#: module:plugins/notifications
+msgid "Hide all appointment invitations."
+msgstr "Összes találkozókra küldött meghívó elrejtése."
+
+#. Reminders (notifications) about appointments
+#: apps/plugins/notifications/calendar/register.js
+#: module:plugins/notifications
+msgid "Hide all appointment reminders."
+msgstr "Összes találkozóemlékeztető elrejtése."
+
+#: apps/io.ox/core/notifications.js module:io.ox/core
+msgid "Hide all notifications"
+msgstr "Összes értesítés elrejtése"
+
+#: apps/plugins/notifications/tasks/register.js module:plugins/notifications
+msgid "Hide all notifications for overdue tasks."
+msgstr "Összes lejárt feladatról szóló értesítés elrejtése."
+
+#. Inviations (notifications) to tasks
+#: apps/plugins/notifications/tasks/register.js module:plugins/notifications
+msgid "Hide all task invitations."
+msgstr "Összes feladatmeghívó elrejtése."
+
+#. Reminders (notifications) about tasks
+#: apps/plugins/notifications/tasks/register.js module:plugins/notifications
+msgid "Hide all task reminders."
+msgstr "Összes feladatemlékeztető elrejtéséhez."
+
+#: apps/io.ox/core/viewer/views/sidebar/fileinfoview.js
+#: module:io.ox/core/viewer apps/io.ox/tasks/edit/view-template.js
+#: module:io.ox/tasks/edit
+msgid "Hide details"
+msgstr "Részletek elrejtése"
+
+#: apps/io.ox/mail/compose/extensions.js module:io.ox/mail
+msgid "Hide names"
+msgstr "Nevek elrejtése"
+
+#: apps/io.ox/onboarding/clients/extensions.js module:io.ox/core/onboarding
+msgid "Hide options for expert users."
+msgstr "Beállítások elrejtése a szakértő felhasználóknál."
+
+#: apps/io.ox/core/settings/errorlog/settings/pane.js module:io.ox/core
+msgid "Hide request body"
+msgstr "Kéréstörzs elrejtése"
+
+#: apps/io.ox/core/settings/errorlog/settings/pane.js module:io.ox/core
+msgid "Hide stack trace"
+msgstr "Veremkiíratás elrejtése"
+
+#: apps/io.ox/core/notifications/subview.js module:io.ox/core
+msgid "Hide this notification"
+msgstr "Értesítés elrejtése"
+
+#. E-Mail priority
+#: apps/io.ox/mail/compose/view.js module:io.ox/mail
+#: apps/io.ox/tasks/edit/view-template.js module:io.ox/tasks/edit
+#: apps/io.ox/tasks/print.js module:io.ox/tasks
+msgid "High"
+msgstr "Magas"
+
+#: apps/io.ox/core/settings/pane.js module:io.ox/core
+msgid "High contrast theme"
+msgstr "Magas kontrasztú témák"
+
+#: apps/io.ox/mail/util.js module:io.ox/core apps/io.ox/tasks/util.js
+#: module:io.ox/tasks
+msgid "High priority"
+msgstr "Magas prioritás"
+
+#. Emoji category
+#. Japanese: 趣味
+#. Contains: Tennis, golf, football, pool
+#: apps/io.ox/emoji/categories.js module:io.ox/mail/emoji
+msgid "Hobby"
+msgstr "Hobbi"
+
+#: apps/io.ox/contacts/view-detail.js module:io.ox/contacts
+msgid "Home Address"
+msgstr "Otthoni cím"
+
+#: apps/io.ox/contacts/edit/view-form.js module:io.ox/contacts
+msgid "Home address"
+msgstr "Otthoni cím"
+
+#: apps/io.ox/mail/toolbar.js module:io.ox/mail
+msgid "Horizontal"
+msgstr "Vízszintes"
+
+#: apps/io.ox/core/settings/errorlog/settings/pane.js module:io.ox/core
+msgid "Host"
+msgstr "Gép"
+
+#: apps/io.ox/core/tk/mobiscroll.js module:io.ox/core
+msgid "Hours"
+msgstr "Óra"
+
+#: apps/io.ox/calendar/freebusy/templates.js module:io.ox/calendar/freebusy
+msgid "How does this work?"
+msgstr "Hogyan működik?"
+
+#: apps/io.ox/onboarding/clients/extensions.js module:io.ox/core/onboarding
+msgid "IMAP Login"
+msgstr "IMAP bejelentkezés"
+
+#: apps/io.ox/onboarding/clients/extensions.js module:io.ox/core/onboarding
+msgid "IMAP Port"
+msgstr "IMAP port"
+
+#: apps/io.ox/onboarding/clients/extensions.js module:io.ox/core/onboarding
+msgid "IMAP Secure"
+msgstr "IMAP biztonságos"
+
+#: apps/io.ox/onboarding/clients/extensions.js module:io.ox/core/onboarding
+msgid "IMAP Server"
+msgstr "IMAP kiszolgáló"
+
+#: apps/io.ox/contacts/model.js module:io.ox/contacts
+msgid "IP phone"
+msgstr "IP-telefon"
+
+#: apps/io.ox/files/toolbar.js module:io.ox/files
+msgid "Icons"
+msgstr "Ikonok"
+
+#: apps/plugins/portal/userSettings/register.js module:io.ox/core
+msgid ""
+"If you change the password, you will be signed out. Please ensure that "
+"everything is closed and saved."
+msgstr ""
+"Ha megváltoztatja a jelszót, ki lesz jelentkeztetve. Győződjön meg róla, "
+"hogy mindent bezárt és elmentett."
+
+#: apps/io.ox/onboarding/clients/extensions.js module:io.ox/core/onboarding
+msgid "If you know what you are doing...just setup your account manually!"
+msgstr "Ha tudja mit kell tenni, akkor állítsa be a felhasználót kézzel!"
+
+#: apps/io.ox/calendar/edit/timezone-dialog.js module:io.ox/calendar/edit/main
+msgid ""
+"If you select different timezones, the appointment's start and end dates are "
+"saved in the timezone of the appointment's start date. A different end date "
+"timezone only allows a convenient conversion."
+msgstr ""
+"Amennyiben különböző időzónákat választ, akkor a találkozó kezdete és "
+"befejezése is a találkozó kezdetének időzónájában kerül mentésre. A "
+"különböző időzóna a befejező dátumon egy átalakítás eredménye."
+
+#: apps/io.ox/calendar/freebusy/templates.js module:io.ox/calendar/freebusy
+msgid ""
+"If you spot a free time, just select this area. To do this, move the cursor "
+"to the start time, hold the mouse button, and <b>drag the mouse</b> to the "
+"end time."
+msgstr ""
+"Ha szabad időt vesz részre, válassza ezt a területet. Ehhez vigye a kurzort "
+"a kezdési időre, tartsa lenyomva az egérgombot és <b>húzza az egeret</b> a "
+"befejezési időre."
+
+#: apps/io.ox/calendar/invitations/register.js module:io.ox/calendar/main
+msgid "Ignore"
+msgstr "Mellőzés"
+
+#: apps/io.ox/mail/accounts/view-form.js module:io.ox/settings
+msgid "Ignore Warnings"
+msgstr "Figyelmeztetések mellőzése"
+
+#: apps/io.ox/calendar/actions/acceptdeny.js module:io.ox/calendar
+#: apps/io.ox/calendar/edit/main.js module:io.ox/calendar/edit/main
+#: apps/io.ox/calendar/month/perspective.js
+#: apps/io.ox/calendar/week/perspective.js
+#: apps/plugins/notifications/calendar/register.js
+#: module:plugins/notifications
+msgid "Ignore conflicts"
+msgstr "Ütközések figyelmen kívül hagyása"
+
+#: apps/io.ox/core/import/import.js module:io.ox/core
+msgid "Ignore existing events"
+msgstr "Meglévő események figyelmen kívül hagyása."
+
+#: apps/io.ox/core/import/import.js module:io.ox/core
+msgid ""
+"Ignore existing events. Helpful to import public holiday calendars, for "
+"example."
+msgstr ""
+"Meglévő események figyelmen kívül hagyása. Ez például nyilvános "
+"szabadságnaptárak importálásakor hasznos."
+
+#: apps/io.ox/core/tk/filestorageUtil.js module:io.ox/core
+msgid "Ignore warnings"
+msgstr "Figyelmeztetések mellőzése"
+
+#: apps/io.ox/contacts/model.js module:io.ox/contacts
+msgid "Image 1"
+msgstr "1. kép"
+
+#: apps/io.ox/files/view-options.js module:io.ox/files
+msgid "Images"
+msgstr "Képek"
+
+#: apps/io.ox/core/folder/contextmenu.js module:io.ox/core
+#: apps/io.ox/core/import/import.js
+#: apps/io.ox/mail/settings/signatures/settings/pane.js module:io.ox/mail
+msgid "Import"
+msgstr "Importálás"
+
+#: apps/io.ox/core/import/import.js module:io.ox/core
+msgid "Import from file"
+msgstr "Importálás fájlból"
+
+#: apps/io.ox/mail/settings/signatures/settings/pane.js module:io.ox/mail
+msgid "Import signatures"
+msgstr "Aláírások importálása"
+
+#: apps/plugins/portal/birthdays/register.js module:plugins/portal
+msgid "In %1$d days"
+msgstr "%1$d nap múlva"
+
+#: apps/io.ox/tasks/edit/view-template.js module:io.ox/tasks/edit
+#: apps/io.ox/tasks/print.js module:io.ox/tasks apps/io.ox/tasks/util.js
+msgid "In progress"
+msgstr "Folyamatban"
+
+#: apps/io.ox/portal/widgets.js module:io.ox/portal
+#: apps/plugins/portal/mail/register.js module:plugins/portal
+msgid "Inbox"
+msgstr "Beérkezett üzenetek"
+
+#: apps/io.ox/mail/settings/pane.js module:io.ox/mail
+#, fuzzy
+#| msgid "Inbox"
+msgid "Inbox Tabs"
+msgstr "Beérkezett üzenetek"
+
+#: apps/io.ox/mail/categories/main.js module:io.ox/mail
+#, fuzzy
+#| msgid "Inbox"
+msgid "Inbox tabs"
+msgstr "Beérkezett üzenetek"
+
+#: apps/io.ox/core/export/export.js module:io.ox/core
+msgid "Include distribution lists"
+msgstr "Disztribúciós lista hozzáadása"
+
+#: apps/io.ox/mail/accounts/view-form.js module:io.ox/settings
+msgid "Incoming server"
+msgstr "Beérkező levelek kiszolgálója"
+
+#. error message when server returns incomplete
+#. configuration for client onboarding
+#: apps/io.ox/onboarding/clients/wizard.js module:io.ox/core/onboarding
+msgid "Incomplete configuration."
+msgstr "Befejezetlen beállítás."
+
+#: apps/io.ox/tasks/common-extensions.js module:io.ox/tasks
+msgid "Inconsistent dates"
+msgstr "Inkonzisztens dátumok"
+
+#: apps/io.ox/contacts/model.js module:io.ox/contacts apps/io.ox/core/yell.js
+#: module:io.ox/core
+msgid "Info"
+msgstr "Információ"
+
+#: apps/io.ox/core/settings/downloads/pane.js module:io.ox/core
+msgid ""
+"Informs about the current status of Emails and appointments without having "
+"to display the user interface or another Windows® client."
+msgstr ""
+"Tájékoztatja a levelek és találkozók aktuális állapotáról a felhasználói "
+"felület vagy másik Windows® kliens megjelenítése nélkül."
+
+#: apps/io.ox/contacts/settings/pane.js module:io.ox/contacts
+#, fuzzy
+#| msgid "Rename folder"
+msgid "Initial folder"
+msgstr "Mappa átnevezése"
+
+#: apps/io.ox/mail/settings/pane.js module:io.ox/mail
+msgid "Inline"
+msgstr "Beágyazott"
+
+#. %1$s inline menu title for better accessibility
+#: apps/io.ox/core/extPatterns/links.js module:io.ox/core
+msgid "Inline menu %1$s"
+msgstr "%1$s beágyazott menü"
+
+#: apps/io.ox/mail/compose/inline-images.js module:io.ox/mail
+msgid "Insert"
+msgstr "Beszúrás"
+
+#: apps/io.ox/mail/compose/inline-images.js module:io.ox/mail
+msgid "Insert inline image"
+msgstr "Beágyazott kép beszúrása"
+
+#: apps/io.ox/mail/settings/pane.js module:io.ox/mail
+msgid "Insert the original email text to a reply"
+msgstr "Az eredeti e-mail beillesztése a válaszba"
+
+#. %1$s is the name of the platform
+#. %2$s is an the "add to home" icon
+#. %3$s and %4$s are markers for bold text.
+#. The words "Home Screen" may not be translated or should match the
+#. string used on an iPhone using the "add to homescreen" function for weblinks
+#: apps/plugins/mobile/addToHomescreen/register.js
+#: module:plugins/mobile/addToHomescreen/i18n
+msgid ""
+"Install this web app on your %1$s: Tap %2$s and then %3$s'Add to Home "
+"Screen'%4$s"
+msgstr ""
+"Ezen webapp telepítéséhez %1$s eszközére: koppintson ide: %2$s, majd a "
+"%3$s„Kezdőképernyőhöz adás”%4$s gombra"
+
+#: apps/io.ox/onboarding/clients/extensions.js module:io.ox/core/onboarding
+msgid "Installation"
+msgstr "Telepítés"
+
+#: apps/io.ox/contacts/model.js module:io.ox/contacts
+msgid "Instant Messenger 1"
+msgstr "1. azonnali üzenetküldő"
+
+#: apps/io.ox/contacts/model.js module:io.ox/contacts
+msgid "Instant Messenger 2"
+msgstr "2. azonnali üzenetküldő"
+
+#: apps/io.ox/files/share/permissions.js module:io.ox/core
+msgid "Internal user"
+msgstr "Belső felhasználó"
+
+#: apps/io.ox/files/share/listview.js module:io.ox/files
+msgid "Internal users"
+msgstr "Belső felhasználók"
+
+#: apps/plugins/xing/main.js module:plugins/portal
+msgid "Invitation sent"
+msgstr "Meghívó elküldve"
+
+#: apps/io.ox/contacts/toolbar.js module:io.ox/contacts
+#: apps/io.ox/files/actions/share.js module:io.ox/files
+msgid "Invite"
+msgstr "Meghívás"
+
+#: apps/io.ox/calendar/actions/create.js module:io.ox/calendar
+msgid "Invite owner"
+msgstr "Tulajdonos meghívása"
+
+#: apps/io.ox/core/folder/contextmenu.js module:io.ox/core
+#: apps/io.ox/files/actions.js module:io.ox/files
+msgid "Invite people"
+msgstr "Emberek meghívása"
+
+#: apps/io.ox/files/share/wizard.js module:io.ox/files
+msgid ""
+"Invite people via email. Every recipient will get an individual link to "
+"access the shared files."
+msgstr ""
+"Emberek meghívása e-mailen keresztül. Minden címzett egyedi hivatkozást kap "
+"a megosztott fájlok eléréséhez."
+
+#: apps/plugins/xing/main.js module:plugins/portal
+msgid "Invite to %s"
+msgstr "Meghívás ide: %s"
+
+#: apps/io.ox/contacts/actions.js module:io.ox/contacts
+#: apps/io.ox/contacts/mobile-toolbar-actions.js module:io.ox/mail
+#: apps/io.ox/contacts/toolbar.js apps/io.ox/mail/actions.js
+msgid "Invite to appointment"
+msgstr "Meghívás találkozóra"
+
+#: apps/io.ox/calendar/actions.js module:io.ox/calendar
+msgid "Invite to new appointment"
+msgstr "Meghívás új találkozóra"
+
+#: apps/io.ox/mail/mailfilter/settings/filter/view-form.js
+#: module:io.ox/settings
+msgid "Is bigger than"
+msgstr "Nagyobb, mint"
+
+#: apps/io.ox/mail/mailfilter/settings/filter/view-form.js
+#: module:io.ox/settings
+msgid "Is exactly"
+msgstr "Pontosan"
+
+#: apps/io.ox/mail/mailfilter/settings/filter/view-form.js
+#: module:io.ox/settings
+msgid "Is smaller than"
+msgstr "Kisebb, mint"
+
+#. tabbed inbox feature: the update job is running that assigns some common mails (e.g. from twitter.com) to predefined tabs
+#: apps/io.ox/mail/categories/main.js module:io.ox/mail
+msgid ""
+"It will take some time until common mails are assigned to the default tabs."
+msgstr ""
+
+#: apps/io.ox/core/commons.js module:io.ox/core
+msgid "Item list"
+msgstr "Elemlista"
+
+#. toolbar with 'select all' and 'sort by'
+#: apps/io.ox/core/tk/vgrid.js module:io.ox/core
+msgid "Item list options"
+msgstr "Elemlista beállításai"
+
+#: apps/io.ox/files/actions/download.js module:io.ox/files
+msgid "Items without a file can not be downloaded."
+msgstr "Fájl nélküli elemek nem tölthetők le."
+
+#: apps/io.ox/calendar/edit/recurrence-view.js module:io.ox/calendar/edit/main
+msgid "January"
+msgstr "Január"
+
+#. Emoji collection. Emoji icons that work across Japanese (telecom) carriers.
+#: apps/io.ox/emoji/categories.js module:io.ox/mail/emoji
+msgid "Japanese Carrier"
+msgstr "Japán szolgáltató"
+
+#: apps/io.ox/contacts/view-detail.js module:io.ox/contacts
+msgid "Job"
+msgstr "Munka"
+
+#: apps/io.ox/contacts/edit/view-form.js module:io.ox/contacts
+msgid "Job description"
+msgstr "Munkaköri leírás"
+
+#. link button to join the currently running presentation
+#: apps/io.ox/presenter/views/notification.js module:io.ox/presenter
+msgid "Join Presentation"
+msgstr "Csatlakozás a bemutatóhoz"
+
+#. button label for joining the presentation
+#: apps/io.ox/presenter/views/toolbarview.js module:io.ox/presenter
+msgid "Join presentation"
+msgstr "Csatlakozás a bemutatóhoz"
+
+#. button tooltip for joining the presentation
+#: apps/io.ox/presenter/views/toolbarview.js module:io.ox/presenter
+msgid "Join the presentation"
+msgstr "Csatlakozás a bemutatóhoz"
+
+#. message text of a presentation join alert
+#. %1$d is the presenter name
+#: apps/io.ox/presenter/views/notification.js module:io.ox/presenter
+msgid "Joining the presentation of %1$s."
+msgstr "Csatlakozás a(z) %1$s beállításhoz."
+
+#: apps/io.ox/calendar/edit/recurrence-view.js module:io.ox/calendar/edit/main
+msgid "July"
+msgstr "Július"
+
+#. button tooltip for 'jump to presentation slide' action
+#: apps/io.ox/presenter/views/navigationview.js module:io.ox/presenter
+msgid "Jump to slide"
+msgstr "Ugrás a diára"
+
+#: apps/io.ox/calendar/edit/recurrence-view.js module:io.ox/calendar/edit/main
+msgid "June"
+msgstr "Június"
+
+#. Just disable portal widget - in contrast to delete
+#: apps/io.ox/portal/main.js module:io.ox/portal
+#: apps/io.ox/portal/settings/widgetview.js
+msgid "Just disable widget"
+msgstr "Widget letiltása"
+
+#. Kilobytes
+#: apps/io.ox/core/strings.js module:io.ox/core
+msgid "KB"
+msgstr "KB"
+
+#: apps/io.ox/mail/mailfilter/settings/filter/view-form.js
+#: module:io.ox/settings
+msgid "Keep"
+msgstr "Megtartás"
+
+#: apps/io.ox/mail/autoforward/settings/model.js module:io.ox/mail
+msgid "Keep a copy of the message"
+msgstr "Másolat megtartása"
+
+#: apps/io.ox/core/settings/pane.js module:io.ox/core
+#: apps/plugins/portal/xing/register.js module:plugins/portal
+msgid "Language"
+msgstr "Nyelv"
+
+#: apps/io.ox/contacts/settings/pane.js module:io.ox/contacts
+msgid "Language-specific default"
+msgstr "Nyelvspecifikus alapértelmezés"
+
+#: apps/io.ox/core/boot/i18n.js module:io.ox/core/boot
+msgid "Languages"
+msgstr "Nyelvek"
+
+#: apps/io.ox/find/date/patterns.js module:io.ox/core
+msgid "Last 30 days"
+msgstr "Elmúlt 30 nap"
+
+#: apps/io.ox/find/date/patterns.js module:io.ox/core
+msgid "Last 365 days"
+msgstr "Elmúlt 365 nap"
+
+#: apps/io.ox/find/date/patterns.js module:io.ox/core
+msgid "Last 7 days"
+msgstr "Elmúlt 7 nap"
+
+#: apps/io.ox/find/date/patterns.js module:io.ox/core
+msgid "Last day"
+msgstr "Utolsó nap"
+
+#: apps/io.ox/find/date/patterns.js module:io.ox/core
+msgid "Last month"
+msgstr "Múlt hónap"
+
+#: apps/io.ox/contacts/model.js module:io.ox/contacts
+#: apps/plugins/portal/xing/register.js module:plugins/portal
+#: apps/plugins/wizards/mandatory/main.js module:io.ox/wizards/firstStart
+msgid "Last name"
+msgstr "Vezetéknév"
+
+#: apps/io.ox/contacts/settings/pane.js module:io.ox/contacts
+msgid "Last name, First name"
+msgstr "Vezetéknév, utónév"
+
+#: apps/io.ox/find/date/patterns.js module:io.ox/core
+msgid "Last week"
+msgstr "Múlt hét"
+
+#: apps/io.ox/find/date/patterns.js module:io.ox/core
+msgid "Last year"
+msgstr "Tavaly"
+
+#: apps/io.ox/core/notifications.js module:io.ox/core
+msgid "Later"
+msgstr "Később"
+
+#: apps/io.ox/core/main.js module:io.ox/core
+msgid "Launcher dropdown. Press [enter] to jump to the dropdown."
+msgstr "Indító legördülő. Nyomja meg az Entert a legördülőre ugráshoz."
+
+#: apps/io.ox/calendar/toolbar.js module:io.ox/calendar
+#: apps/io.ox/files/toolbar.js module:io.ox/files apps/io.ox/mail/toolbar.js
+#: module:io.ox/mail
+msgid "Layout"
+msgstr "Elrendezés"
+
+#: apps/io.ox/core/import/import.js module:io.ox/core
+msgid "Learn more"
+msgstr "További információ"
+
+#. label for the leave presentation button
+#: apps/io.ox/presenter/views/presentationview.js module:io.ox/presenter
+msgid "Leave"
+msgstr "Elhagyás"
+
+#. tooltip for the leave presentation button
+#. button label for leaving the presentation
+#: apps/io.ox/presenter/views/presentationview.js module:io.ox/presenter
+#: apps/io.ox/presenter/views/toolbarview.js
+msgid "Leave presentation"
+msgstr "Bemutató elhagyása"
+
+#. button tooltip for leaving the presentation
+#: apps/io.ox/presenter/views/toolbarview.js module:io.ox/presenter
+msgid "Leave the presentation"
+msgstr "Bemutató elhagyása"
+
+#. Emoji category
+#. Japanese should include "Katakana Middle Dot". Unicode: 30FB
+#. Japanese: 文字・記号
+#. Other languages can use simple bullet. Unicode: 2022
+#. Contains: Arrows, numbers, symbols like play and fast-forward, copyright symbol
+#: apps/io.ox/emoji/categories.js module:io.ox/mail/emoji
+msgid "Letters • Symbols"
+msgstr "Betűk • Szimbólumok"
+
+#: apps/io.ox/onboarding/clients/extensions.js module:io.ox/core/onboarding
+msgid ""
+"Let´s automatically configure your device, by clicking the button below. It"
+"´s that simple!"
+msgstr ""
+"Az alábbi gomb megnyomásával beállíthatja automatikusan az eszközét. Ez "
+"ilyen egyszerű!"
+
+#. Emoji category
+#. Japanese: 日常
+#. Rather "everyday life". Contains: Cars, trucks, plane, buildings, flags
+#: apps/io.ox/emoji/categories.js module:io.ox/mail/emoji
+msgid "Life"
+msgstr "Élet"
+
+#: apps/io.ox/core/tk/flag-picker.js module:io.ox/mail
+#: apps/io.ox/mail/mailfilter/settings/filter/view-form.js
+#: module:io.ox/settings apps/io.ox/portal/settings/pane.js
+#: module:io.ox/portal
+msgid "Light blue"
+msgstr "Világoskék"
+
+#: apps/io.ox/core/tk/flag-picker.js module:io.ox/mail
+#: apps/io.ox/mail/mailfilter/settings/filter/view-form.js
+#: module:io.ox/settings apps/io.ox/portal/settings/pane.js
+#: module:io.ox/portal
+msgid "Light green"
+msgstr "Világoszöld"
+
+#: apps/plugins/portal/xing/actions.js module:plugins/portal
+msgid "Like"
+msgstr "Kedvelem"
+
+#. As on Facebook, XING allows a user to point out that they like a comment
+#: apps/plugins/portal/xing/actions.js module:plugins/portal
+msgid "Liked comment"
+msgstr "Kedvelt megjegyzés"
+
+#: apps/io.ox/core/viewer/views/sidebar/fileinfoview.js
+#: module:io.ox/core/viewer apps/io.ox/mail/detail/links.js module:io.ox/mail
+msgid "Link"
+msgstr "Hivatkozás"
+
+#: apps/io.ox/contacts/settings/pane.js module:io.ox/contacts
+msgid "Link postal addresses with map service"
+msgstr ""
+
+#: apps/plugins/portal/linkedIn/register.js module:plugins/portal
+msgid "LinkedIn"
+msgstr "LinkedIn"
+
+#: apps/plugins/portal/linkedIn/register.js module:plugins/portal
+msgid "LinkedIn Network Updates"
+msgstr "LinkedIn hálózat frissítései"
+
+#: apps/plugins/portal/linkedIn/register.js module:plugins/portal
+msgid "LinkedIn reported an error:"
+msgstr "A LinkedIn hibát jelzett:"
+
+#: apps/io.ox/contacts/model.js module:io.ox/contacts
+msgid "Links"
+msgstr "Hivatkozások"
+
+#: apps/io.ox/calendar/toolbar.js module:io.ox/calendar
+#: apps/io.ox/files/toolbar.js module:io.ox/files apps/io.ox/mail/toolbar.js
+#: module:io.ox/mail
+msgid "List"
+msgstr "Lista"
+
+#: apps/io.ox/calendar/mobile-toolbar-actions.js module:io.ox/calendar
+msgid "Listview"
+msgstr "Listanézet"
+
+#: apps/io.ox/calendar/edit/extensions.js module:io.ox/calendar/edit/main
+#: apps/io.ox/calendar/print-compact.js module:io.ox/calendar
+#: apps/io.ox/calendar/util.js
+msgid "Location"
+msgstr "Hely"
+
+#: apps/io.ox/files/actions.js module:io.ox/files apps/io.ox/files/toolbar.js
+msgid "Lock"
+msgstr "Zárolás"
+
+#: apps/io.ox/files/common-extensions.js module:io.ox/files
+msgid "Locked"
+msgstr "Zárolt"
+
+#: apps/io.ox/core/settings/errorlog/settings/pane.js module:io.ox/core
+msgid "Loss"
+msgstr "Veszteség"
+
+#: apps/io.ox/core/settings/errorlog/settings/pane.js module:io.ox/core
+msgid "Loss: %1$s %"
+msgstr "Veszteség: %1$s %"
+
+#. E-Mail priority
+#: apps/io.ox/mail/compose/view.js module:io.ox/mail
+#: apps/io.ox/tasks/edit/view-template.js module:io.ox/tasks/edit
+#: apps/io.ox/tasks/print.js module:io.ox/tasks
+msgid "Low"
+msgstr "Alacsony"
+
+#: apps/io.ox/mail/util.js module:io.ox/core apps/io.ox/tasks/util.js
+#: module:io.ox/tasks
+msgid "Low priority"
+msgstr "Alacsony prioritás"
+
+#. Megabytes
+#: apps/io.ox/core/strings.js module:io.ox/core
+msgid "MB"
+msgstr "MB"
+
+#: apps/io.ox/core/date.js module:io.ox/core
+msgid "MM"
+msgstr "MM"
+
+#: apps/io.ox/onboarding/clients/extensions.js module:io.ox/core/onboarding
+msgid "Mac App Store"
+msgstr "Mac App Store"
+
+#: apps/io.ox/mail/compose/model.js module:io.ox/mail
+msgid "Mail"
+msgstr "Levelek"
+
+#: apps/io.ox/core/main.js module:io.ox/core apps/io.ox/launchpad/main.js
+#: apps/io.ox/mail/settings/pane.js module:io.ox/mail
+#: apps/io.ox/search/view-template.js
+msgctxt "app"
+msgid "Mail"
+msgstr "Levelek"
+
+#: apps/io.ox/mail/mailfilter/settings/filter.js module:io.ox/mail
+msgid "Mail Filter Rules"
+msgstr "Levélszűrő szabályok"
+
+#: apps/io.ox/mail/accounts/keychain.js module:io.ox/keychain
+msgid "Mail account"
+msgstr "Levelezési fiók"
+
+#: apps/plugins/portal/xing/register.js module:plugins/portal
+msgid "Mail address"
+msgstr "Levelezési cím"
+
+#: apps/plugins/administration/resources/settings/edit.js module:io.ox/core
+msgid "Mail address (mandatory)"
+msgstr "Levelezési cím (kötelező)"
+
+#: apps/io.ox/contacts/view-detail.js module:io.ox/contacts
+msgid "Mail and Messaging"
+msgstr "Levél és üzenetküldés"
+
+#: apps/plugins/portal/quota/register.js module:plugins/portal
+msgid "Mail count quota"
+msgstr "Levélszámkvóta"
+
+#. %1$s mail sender
+#. %2$s mail subject
+#: apps/plugins/notifications/mail/register.js module:plugins/notifications
+#, c-format
+msgid "Mail from %1$s, %2$s"
+msgstr "Levél innen: %1$s %2$s"
+
+#: apps/io.ox/mail/actions.js module:io.ox/mail
+msgid "Mail has been copied"
+msgstr "A levél átmásolásra került"
+
+#: apps/io.ox/mail/import.js module:io.ox/mail
+msgid "Mail has been imported"
+msgstr "A levelek importálva"
+
+#: apps/io.ox/mail/actions.js module:io.ox/mail
+msgid "Mail has been moved"
+msgstr "A levelek áthelyezésre kerültek"
+
+#: apps/io.ox/mail/compose/actions/send.js module:io.ox/mail
+msgid "Mail has empty subject. Send it anyway?"
+msgstr "A levél tárgya üres. Mindenképp elküldi?"
+
+#: apps/io.ox/mail/compose/actions/send.js module:io.ox/mail
+msgid "Mail has no recipient."
+msgstr "A levélnek nincs címzettje."
+
+#: apps/io.ox/mail/main.js module:io.ox/mail
+#: apps/plugins/portal/quota/register.js module:plugins/portal
+msgid "Mail quota"
+msgstr "Levélkvóta"
+
+#: apps/io.ox/mail/actions/delete.js module:io.ox/mail
+msgid "Mail quota exceeded"
+msgstr "Levélkvóta túllépve"
+
+#: apps/io.ox/mail/actions/reminder.js module:io.ox/mail
+msgid "Mail reminder"
+msgstr "Emlékeztető küldése"
+
+#: apps/io.ox/mail/actions/reminder.js module:io.ox/mail
+msgid "Mail reminder for"
+msgstr "Emlékeztető küldése:"
+
+#: apps/io.ox/mail/compose/view.js module:io.ox/mail
+msgid "Mail saved as draft"
+msgstr "Levél mentve piszkozatként"
+
+#: apps/io.ox/mail/actions/source.js module:io.ox/mail
+msgid "Mail source"
+msgstr "Levélforrás"
+
+#: apps/io.ox/core/tk/upload.js module:io.ox/core apps/io.ox/mail/import.js
+#: module:io.ox/mail
+msgid "Mail was not imported. Only .eml files are supported."
+msgstr "A levél nem lett importálva, csak a .eml fájlok támogatottak."
+
+#: apps/io.ox/mail/mailfilter/settings/filter/view-form.js
+#: module:io.ox/settings
+msgid "Mailing list"
+msgstr "Levelezőlista"
+
+#: apps/io.ox/mail/actions.js module:io.ox/mail
+msgid "Mails have been copied"
+msgstr "A levelek átmásolásra kerültek"
+
+#: apps/io.ox/mail/actions.js module:io.ox/mail
+msgid "Mails have been moved"
+msgstr "A levelek áthelyezésre kerültek"
+
+#: apps/io.ox/mail/statistics.js module:io.ox/mail
+msgid "Mails per hour (%)"
+msgstr "Levelek óránként (%)"
+
+#: apps/io.ox/mail/statistics.js module:io.ox/mail
+msgid "Mails per week-day (%)"
+msgstr "Levelek naponként (%)"
+
+#: apps/io.ox/files/actions.js module:io.ox/files
+msgid "Make this the current version"
+msgstr "Legyen ez az aktuális verzió"
+
+#: apps/io.ox/launchpad/main.js module:io.ox/core
+msgid "Manage applications"
+msgstr "Alkalmazások kezelése"
+
+#: apps/io.ox/calendar/week/view.js module:io.ox/calendar
+msgid "Manage favorites"
+msgstr "Kedvencek kezelése"
+
+#. Opens popup to decide if desktop notifications should be shown
+#: apps/io.ox/core/settings/pane.js module:io.ox/core
+msgid "Manage permission now"
+msgstr "Jogosultság kezelése"
+
+#: apps/io.ox/mail/compose/extensions.js module:io.ox/mail
+msgid "Manage signatures"
+msgstr "Aláírások kezelése"
+
+#: apps/io.ox/contacts/model.js module:io.ox/contacts
+msgid "Manager"
+msgstr "Főnök"
+
+#: apps/io.ox/files/guidance/main.js module:io.ox/files
+msgctxt "help"
+msgid "Managing Files"
+msgstr "Fájlkezelés"
+
+#: apps/io.ox/mail/accounts/settings.js module:io.ox/mail/accounts/settings
+msgid "Manual"
+msgstr "Kézi"
+
+#. Text that is displayed in a select box for task reminders, when the user does not use a predefined time, like in 15minutes
+#: apps/io.ox/tasks/edit/view-template.js module:io.ox/tasks/edit
+msgid "Manual input"
+msgstr "Kézi bevitel"
+
+#: apps/io.ox/calendar/edit/recurrence-view.js module:io.ox/calendar/edit/main
+msgid "March"
+msgstr "Március"
+
+#: apps/io.ox/contacts/model.js module:io.ox/contacts
+msgid "Marital status"
+msgstr "Családi állapot"
+
+#: apps/io.ox/calendar/settings/pane.js module:io.ox/calendar
+msgid "Mark all day appointments as free"
+msgstr "Egész napos találkozók szabadnak jelölése"
+
+#: apps/io.ox/core/folder/contextmenu.js module:io.ox/core
+msgid "Mark all messages as read"
+msgstr "Összes üzenet megjelölése olvasottnak"
+
+#: apps/io.ox/contacts/model.js module:io.ox/contacts
+msgid "Mark as distributionlist"
+msgstr "Megjelölés disztribúciós listaként"
+
+#: apps/io.ox/tasks/actions.js module:io.ox/tasks
+#: apps/io.ox/tasks/mobile-toolbar-actions.js apps/io.ox/tasks/toolbar.js
+#: module:io.ox/mail
+msgid "Mark as done"
+msgstr "Megjelölés elvégzettként"
+
+#: apps/io.ox/mail/mobile-toolbar-actions.js module:io.ox/mail
+#: apps/io.ox/mail/toolbar.js
+msgid "Mark as read"
+msgstr "Megjelölés olvasottként"
+
+#: apps/io.ox/mail/actions.js module:io.ox/mail apps/io.ox/mail/toolbar.js
+msgid "Mark as spam"
+msgstr "Megjelölés levélszemétként"
+
+#: apps/io.ox/tasks/actions.js module:io.ox/tasks
+#: apps/io.ox/tasks/mobile-toolbar-actions.js apps/io.ox/tasks/toolbar.js
+#: module:io.ox/mail
+msgid "Mark as undone"
+msgstr "Megjelölés elvégzetlenként"
+
+#: apps/io.ox/mail/mobile-toolbar-actions.js module:io.ox/mail
+#: apps/io.ox/mail/toolbar.js
+msgid "Mark as unread"
+msgstr "Megjelölés olvasatlannak"
+
+#: apps/io.ox/mail/mailfilter/settings/filter/view-form.js
+#: module:io.ox/settings
+msgid "Mark mail as"
+msgstr "Levél megjelölése"
+
+#: apps/io.ox/mail/mailfilter/settings/filter/view-form.js
+#: module:io.ox/settings
+msgid "Matches"
+msgstr "Megegyezik"
+
+#: apps/io.ox/calendar/edit/recurrence-view.js module:io.ox/calendar/edit/main
+msgid "May"
+msgstr "Május"
+
+#: apps/io.ox/tasks/edit/view-template.js module:io.ox/tasks/edit
+#: apps/io.ox/tasks/print.js module:io.ox/tasks
+msgid "Medium"
+msgstr "Közepes"
+
+#: apps/io.ox/tasks/util.js module:io.ox/tasks
+msgid "Medium priority"
+msgstr "Közepes prioritás"
+
+#: apps/plugins/administration/groups/settings/edit.js module:io.ox/core
+msgid "Members"
+msgstr "Tagok"
+
+#. placeholder text in share dialog
+#: apps/io.ox/files/share/wizard.js module:io.ox/files
+msgid "Message (optional)"
+msgstr "Üzenet (opcionális)"
+
+#: apps/io.ox/mail/main.js module:io.ox/mail
+#, fuzzy
+#| msgid "Messaging"
+msgid "Messages"
+msgstr "Üzenetküldés"
+
+#. toolbar with 'select all' and 'sort by'
+#: apps/io.ox/mail/main.js module:io.ox/mail
+#, fuzzy
+#| msgid "Message (optional)"
+msgid "Messages options"
+msgstr "Üzenet (opcionális)"
+
+#: apps/io.ox/contacts/edit/view-form.js module:io.ox/contacts
+msgid "Messaging"
+msgstr "Üzenetküldés"
+
+#: apps/io.ox/contacts/view-detail.js module:io.ox/contacts
+msgid "Messenger"
+msgstr "Üzenetküldés"
+
+#: apps/io.ox/contacts/model.js module:io.ox/contacts
+msgid "Middle name"
+msgstr "Középső név"
+
+#: apps/io.ox/files/mediaplayer.js module:io.ox/files
+msgid "Minimize"
+msgstr "Minimalizálás"
+
+#. %1$s is the minimum password length
+#: apps/plugins/portal/userSettings/register.js module:io.ox/core
+#, c-format
+msgid "Minimum password length is %1$d."
+msgstr "A jelszó minimális hossza: %1$d."
+
+#: apps/io.ox/tasks/edit/util.js module:io.ox/tasks
+msgid "Minus"
+msgstr "Mínusz"
+
+#: apps/io.ox/core/tk/mobiscroll.js module:io.ox/core
+msgid "Minutes"
+msgstr "Perc"
+
+#. section name for contact fields in detail view
+#: apps/io.ox/contacts/view-detail.js module:io.ox/contacts
+msgid "Miscellaneous"
+msgstr "Egyebek"
+
+#: apps/io.ox/core/sub/model.js module:io.ox/core/sub
+msgid "Model is incomplete."
+msgstr "A modell befejezetlen."
+
+#: apps/io.ox/calendar/view-detail.js module:io.ox/calendar
+#: apps/io.ox/core/viewer/views/sidebar/fileinfoview.js
+#: module:io.ox/core/viewer
+msgid "Modified"
+msgstr "Módosítva"
+
+#: apps/io.ox/backbone/mini-views/date.js module:io.ox/core
+#: apps/io.ox/calendar/toolbar.js module:io.ox/calendar
+msgid "Month"
+msgstr "Hónap"
+
+#. recurrence string
+#. %1$d: numeric, day in month
+#: apps/io.ox/calendar/util.js module:io.ox/calendar
+msgid "Monthly on day %1$d"
+msgstr "Havonta a(z) %1$d. napon"
+
+#. recurrence string
+#. %1$s: count string, e.g. first, second, or last
+#. %2$s: day string, e.g. Monday
+#: apps/io.ox/calendar/util.js module:io.ox/calendar
+msgid "Monthly on the %1$s %2$s"
+msgstr "Minden hónap %1$s %2$s"
+
+#: apps/io.ox/core/tk/mobiscroll.js module:io.ox/core
+msgid "Months"
+msgstr "Hónap"
+
+#: apps/io.ox/core/extPatterns/links.js module:io.ox/core
+#: apps/io.ox/find/extensions-api.js apps/io.ox/search/facets/extensions.js
+msgid "More"
+msgstr "Tovább"
+
+#: apps/io.ox/core/extPatterns/links.js module:io.ox/core
+msgid "More actions"
+msgstr "További műveletek"
+
+#: apps/io.ox/search/view-template.js module:io.ox/core
+msgid "More than the currently displayed %1$s items were found"
+msgstr "A megjelenített %1$s elemnél több is található"
+
+#: apps/io.ox/calendar/actions.js module:io.ox/calendar
+#: apps/io.ox/calendar/mobile-toolbar-actions.js
+#: apps/io.ox/calendar/toolbar.js apps/io.ox/contacts/actions.js
+#: module:io.ox/contacts apps/io.ox/contacts/mobile-toolbar-actions.js
+#: module:io.ox/mail apps/io.ox/contacts/toolbar.js
+#: apps/io.ox/core/folder/contextmenu.js module:io.ox/core
+#: apps/io.ox/files/actions.js module:io.ox/files apps/io.ox/files/toolbar.js
+#: apps/io.ox/mail/actions.js apps/io.ox/mail/mobile-toolbar-actions.js
+#: apps/io.ox/mail/toolbar.js apps/io.ox/tasks/actions.js module:io.ox/tasks
+#: apps/io.ox/tasks/actions/move.js apps/io.ox/tasks/mobile-toolbar-actions.js
+#: apps/io.ox/tasks/toolbar.js
+msgid "Move"
+msgstr "Mozgatás"
+
+#. button: move all messages from a sender to a tab
+#: apps/io.ox/core/folder/actions/common.js module:io.ox/core
+#: apps/io.ox/mail/categories/dialogs.js module:io.ox/mail
+msgid "Move all"
+msgstr "Összes mozgatása"
+
+#: apps/io.ox/core/folder/actions/move.js module:io.ox/core
+#: apps/io.ox/core/folder/contextmenu.js
+msgid "Move all messages"
+msgstr "Összes üzenet mozgatása"
+
+#: apps/io.ox/core/folder/actions/move.js module:io.ox/core
+msgid "Move folder"
+msgstr "Mappa mozgatása"
+
+#: apps/io.ox/mail/mailfilter/settings/filter/view-form.js
+#: module:io.ox/settings
+msgid "Move to folder"
+msgstr "Mozgatás mappába"
+
+#: apps/io.ox/core/tk/vgrid.js module:io.ox/core
+msgid "Multiselect"
+msgstr "Többválasztásos"
+
+#: apps/io.ox/files/view-options.js module:io.ox/files
+msgid "Music"
+msgstr "Zene"
+
+#: apps/io.ox/contacts/addressbook/popup.js module:io.ox/contacts
+#: apps/io.ox/core/folder/extensions.js module:io.ox/core
+msgid "My address books"
+msgstr "Saját címjegyzékek"
+
+#: apps/io.ox/core/folder/extensions.js module:io.ox/core
+msgid "My calendars"
+msgstr "Saját naptárak"
+
+#: apps/io.ox/core/main.js module:io.ox/core apps/io.ox/core/settings/pane.js
+#: apps/plugins/portal/userSettings/register.js
+msgid "My contact data"
+msgstr "A névjegyadataim"
+
+#: apps/io.ox/core/folder/extensions.js module:io.ox/core
+msgid "My folders"
+msgstr "Saját mappák"
+
+#: apps/plugins/portal/recentfiles/register.js module:plugins/portal
+msgid "My latest files"
+msgstr "Legutóbbi fájlok"
+
+#: apps/plugins/portal/userSettings/register.js module:io.ox/core
+msgid "My password"
+msgstr "A jelszavam"
+
+#: apps/io.ox/core/folder/extensions.js module:io.ox/core
+#: apps/io.ox/files/share/view-options.js module:io.ox/files
+msgid "My shares"
+msgstr "Saját megosztások"
+
+#: apps/io.ox/core/folder/extensions.js module:io.ox/core
+#: apps/plugins/portal/tasks/register.js module:plugins/portal
+msgid "My tasks"
+msgstr "Saját feladatok"
+
+#. Name of distribution list
+#: apps/io.ox/contacts/distrib/create-dist-view.js module:io.ox/contacts
+#: apps/io.ox/contacts/print.js apps/io.ox/contacts/view-detail.js
+#: apps/io.ox/core/viewer/views/sidebar/fileinfoview.js
+#: module:io.ox/core/viewer apps/io.ox/files/share/view-options.js
+#: module:io.ox/files apps/io.ox/files/view-options.js
+#: apps/io.ox/mail/categories/dialogs.js module:io.ox/mail
+#: apps/io.ox/mail/mailfilter/settings/filter/view-form.js
+#: module:io.ox/settings
+msgid "Name"
+msgstr "Név"
+
+#. Emoji category
+#: apps/io.ox/emoji/categories.js module:io.ox/mail/emoji
+msgid "Nature"
+msgstr "Természet"
+
+#: apps/io.ox/mail/main.js module:io.ox/mail
+msgid "Need more space?"
+msgstr "Több helyre van szüksége?"
+
+#. declines the use of desktop notifications
+#: apps/io.ox/core/notifications.js module:io.ox/core
+msgid "Never"
+msgstr "Soha"
+
+#: apps/io.ox/calendar/toolbar.js module:io.ox/calendar
+#: apps/io.ox/contacts/mobile-toolbar-actions.js module:io.ox/mail
+#: apps/io.ox/contacts/toolbar.js module:io.ox/contacts
+#: apps/io.ox/files/toolbar.js module:io.ox/files
+#: apps/io.ox/tasks/mobile-toolbar-actions.js module:io.ox/tasks
+#: apps/io.ox/tasks/toolbar.js
+msgid "New"
+msgstr "Új"
+
+#: apps/io.ox/core/folder/api.js module:io.ox/core
+#: apps/io.ox/core/sub/subscriptions.js module:io.ox/core/sub
+msgid "New Folder"
+msgstr "Új mappa"
+
+#: apps/io.ox/mail/api.js module:io.ox/mail
+msgid "New Mail"
+msgstr "Új levél"
+
+#: apps/io.ox/calendar/settings/pane.js module:io.ox/calendar
+#: apps/io.ox/calendar/toolbar.js
+msgid "New appointment"
+msgstr "Új találkozó"
+
+#. Title of generic desktop notification about new invitations to appointments
+#. Title of the desktop notification about new invitation to a specific appointment
+#: apps/plugins/notifications/calendar/register.js
+#: module:plugins/notifications
+msgid "New appointment invitation"
+msgstr "Új találkozómeghívó"
+
+#. Title of the desktop notification about new reminder for a specific appointment
+#: apps/plugins/notifications/calendar/register.js
+#: module:plugins/notifications
+msgid "New appointment reminder"
+msgstr "Új találkozóemlékeztető"
+
+#. Title of generic desktop notification about new reminders for appointments
+#: apps/plugins/notifications/calendar/register.js
+#: module:plugins/notifications
+msgid "New appointment reminders"
+msgstr "Új találkozóemlékeztetők"
+
+#: apps/io.ox/core/folder/actions/add.js module:io.ox/core
+msgid "New calendar"
+msgstr "Új naptár"
+
+#: apps/io.ox/contacts/edit/main.js module:io.ox/contacts
+msgid "New contact"
+msgstr "Új névjegy"
+
+#: apps/io.ox/files/toolbar.js module:io.ox/files
+msgid "New file"
+msgstr "Új fájl"
+
+#: apps/io.ox/core/folder/actions/add.js module:io.ox/core
+msgid "New folder"
+msgstr "Új mappa"
+
+#: apps/plugins/notifications/mail/register.js module:plugins/notifications
+msgid "New mail"
+msgstr "Új levél"
+
+#: apps/plugins/notifications/mail/register.js module:plugins/notifications
+msgid "New mails"
+msgstr "Új levelek"
+
+#: apps/io.ox/core/notifications/subview.js module:io.ox/core
+msgid "New notifications"
+msgstr "Új értesítések"
+
+#: apps/plugins/notifications/tasks/register.js module:plugins/notifications
+msgid "New overdue task"
+msgstr "Új lejárt határidejű feladat"
+
+#: apps/plugins/notifications/tasks/register.js module:plugins/notifications
+msgid "New overdue tasks"
+msgstr "Új lejárt határidejű feladatok"
+
+#: apps/plugins/portal/userSettings/register.js module:io.ox/core
+msgid "New password"
+msgstr "Új jelszó"
+
+#: apps/io.ox/mail/mailfilter/settings/model.js module:io.ox/mail
+msgid "New rule"
+msgstr "Új szabály"
+
+#: apps/io.ox/core/folder/contextmenu.js module:io.ox/core
+msgid "New subscription"
+msgstr "Új feliratkozás"
+
+#: apps/io.ox/tasks/toolbar.js module:io.ox/mail
+msgid "New task"
+msgstr "Új feladat"
+
+#. Title for a desktop notification about a new invitation to a specific task
+#: apps/plugins/notifications/tasks/register.js module:plugins/notifications
+msgid "New task invitation"
+msgstr "Új feladatmeghívó"
+
+#. Title for a generic desktop notification about new invitations to tasks
+#: apps/plugins/notifications/tasks/register.js module:plugins/notifications
+msgid "New task invitations"
+msgstr "Új feladatmeghívók"
+
+#. Title for a desktop notification about a new reminder for a specific task
+#: apps/plugins/notifications/tasks/register.js module:plugins/notifications
+msgid "New task reminder"
+msgstr "Új feladatemlékeztető"
+
+#. Title for a generic desktop notification about new reminders for tasks
+#: apps/plugins/notifications/tasks/register.js module:plugins/notifications
+msgid "New task reminders"
+msgstr "Új feladatemlékeztetők"
+
+#: apps/io.ox/core/tk/wizard.js module:io.ox/core
+#: apps/io.ox/core/viewer/views/displayerview.js
+#: apps/io.ox/core/wizard/registry.js module:io.ox/core/wizard
+#: apps/io.ox/wizards/upsell.js module:io.ox/wizards
+msgid "Next"
+msgstr "Következő"
+
+#: apps/io.ox/calendar/freetime/timeView.js module:io.ox/calendar
+#: apps/io.ox/calendar/week/view.js
+msgid "Next Day"
+msgstr "Következő nap"
+
+#: apps/io.ox/calendar/week/view.js module:io.ox/calendar
+msgid "Next Week"
+msgstr "Következő hét"
+
+#: apps/io.ox/mail/threadview.js module:io.ox/mail
+msgid "Next message"
+msgstr "Következő üzenet"
+
+#: apps/io.ox/core/viewer/views/toolbarview.js module:io.ox/core
+msgid "Next page"
+msgstr "Következő oldal"
+
+#. button tooltip for 'go to next presentation slide' action
+#: apps/io.ox/presenter/views/navigationview.js module:io.ox/presenter
+#: apps/io.ox/presenter/views/presentationview.js
+msgid "Next slide"
+msgstr "Következő dia"
+
+#: apps/io.ox/contacts/model.js module:io.ox/contacts
+msgid "Nickname"
+msgstr "Becenév"
+
+#. folder permissions - Is Admin? NO
+#: apps/io.ox/calendar/month/perspective.js module:io.ox/calendar
+#: apps/io.ox/calendar/week/perspective.js apps/io.ox/core/main.js
+#: module:io.ox/core apps/io.ox/core/permissions/permissions.js
+#: apps/io.ox/mail/accounts/settings.js module:io.ox/mail/accounts/settings
+msgid "No"
+msgstr "Nem"
+
+#: apps/plugins/portal/rss/register.js module:io.ox/portal
+msgid "No RSS feeds found."
+msgstr "Nem találhatók RSS hírforrások."
+
+#: apps/plugins/portal/twitter/register.js module:plugins/portal
+msgid "No Tweets yet."
+msgstr "Még nincsenek tweetek."
+
+#: apps/io.ox/calendar/list/perspective.js module:io.ox/calendar
+msgid "No appointments found until %s"
+msgstr "Nincsenek találkozó eddig: %s"
+
+#: apps/plugins/portal/birthdays/register.js module:plugins/portal
+msgid "No birthdays within the next %1$d weeks"
+msgstr "Nincsenek születésnapok a következő %1$d héten"
+
+#: apps/io.ox/core/boot/i18n.js module:io.ox/core/boot
+msgid ""
+"No connection to server. Please check your internet connection and retry."
+msgstr ""
+"Nincs kapcsolat a kiszolgálóhoz. Ellenőrizze internetkapcsolatát, és "
+"próbálja újra."
+
+#: apps/io.ox/core/commons.js module:io.ox/core apps/io.ox/files/main.js
+#: module:io.ox/files
+msgid "No elements selected"
+msgstr "Nincs elem kijelölve"
+
+#: apps/io.ox/core/settings/errorlog/settings/pane.js module:io.ox/core
+msgid "No errors"
+msgstr "Nincs hiba"
+
+#: apps/plugins/portal/recentfiles/register.js module:plugins/portal
+msgid "No files have been changed recently"
+msgstr "Mostanság nem változott egyik fájl sem"
+
+#: apps/io.ox/search/items/view-template.js module:io.ox/core
+msgid "No items found"
+msgstr "Nem találhatók elemek"
+
+#: apps/io.ox/contacts/settings/pane.js module:io.ox/contacts
+#, fuzzy
+#| msgid "Get link"
+msgid "No link"
+msgstr "Hivatkozás letöltése"
+
+#: apps/io.ox/core/settings/errorlog/settings/pane.js module:io.ox/core
+msgid "No lost requests"
+msgstr "Nincs elveszett kérés"
+
+#: apps/plugins/portal/mail/register.js module:plugins/portal
+msgid "No mails in your inbox"
+msgstr "Nincsenek levelek Beérkezett üzenetek mappában"
+
+#. search feature returns an empty result
+#: apps/io.ox/find/main.js module:io.ox/core
+msgid "No matching items found."
+msgstr "Nem találhatók ilyen elemek."
+
+#: apps/io.ox/mail/main.js module:io.ox/mail
+msgid "No message selected"
+msgstr "Nincs kiválasztott üzenet"
+
+#: apps/io.ox/core/notifications.js module:io.ox/core
+msgid "No notifications"
+msgstr "Nincsenek értesítések"
+
+#: apps/io.ox/tasks/util.js module:io.ox/tasks
+msgid "No priority"
+msgstr "Nincs prioritás"
+
+#: apps/io.ox/mail/util.js module:io.ox/core
+msgid "No recipients"
+msgstr "Nincsenek címzettek"
+
+#: apps/io.ox/calendar/settings/pane.js module:io.ox/calendar
+#: apps/io.ox/calendar/util.js apps/io.ox/tasks/edit/view-template.js
+#: module:io.ox/tasks/edit
+msgid "No reminder"
+msgstr "Nincs emlékeztető"
+
+#: apps/io.ox/mail/compose/extensions.js module:io.ox/mail
+#: apps/io.ox/mail/settings/signatures/settings/pane.js
+msgid "No signature"
+msgstr "Nincs aláírás"
+
+#: apps/io.ox/core/settings/errorlog/settings/pane.js module:io.ox/core
+msgid "No slow requests"
+msgstr "Nincs lassú kérés"
+
+#. %1$s mail sender
+#. %2$s mail subject
+#: apps/io.ox/mail/compose/model.js module:io.ox/mail apps/io.ox/mail/util.js
+#: module:io.ox/core apps/plugins/notifications/mail/register.js
+#: module:plugins/notifications
+#, c-format
+msgid "No subject"
+msgstr "Nincs tárgy"
+
+#: apps/io.ox/core/sub/subscriptions.js module:io.ox/core/sub
+msgid "No subscription services available for this module"
+msgstr "Ehhez a modulhoz nincs feliratkozás kötve."
+
+#: apps/plugins/portal/reddit/register.js module:io.ox/portal
+msgid "No title."
+msgstr "Nincs cím."
+
+#. possible setting for 'Should only the current message or all messages of the sender be moved'
+#: apps/io.ox/mail/settings/pane.js module:io.ox/mail
+#, fuzzy
+#| msgctxt "folder"
+#| msgid "Deleted messages"
+msgid "No, only move selected message(s)"
+msgstr "Törölt üzenetek"
+
+#. object permissions - read
+#. object permissions - edit/modify
+#. object permissions - delete
+#. Auth type. None. No authentication
+#. Connection security. None.
+#: apps/io.ox/core/settings/pane.js module:io.ox/core
+#: apps/io.ox/core/tk/attachments.js apps/io.ox/core/tk/flag-picker.js
+#: module:io.ox/mail apps/io.ox/files/share/permissions.js
+#: apps/io.ox/files/view-options.js module:io.ox/files
+#: apps/io.ox/mail/accounts/view-form.js module:io.ox/settings
+#: apps/io.ox/mail/mailfilter/settings/filter/view-form.js
+#: apps/io.ox/tasks/edit/view-template.js module:io.ox/tasks/edit
+msgid "None"
+msgstr "Nincs"
+
+#. E-Mail priority
+#: apps/io.ox/mail/compose/view.js module:io.ox/mail
+msgid "Normal"
+msgstr "Normál"
+
+#: apps/io.ox/mail/actions.js module:io.ox/mail apps/io.ox/mail/toolbar.js
+msgid "Not spam"
+msgstr "Nem levélszemét"
+
+#: apps/io.ox/tasks/edit/view-template.js module:io.ox/tasks/edit
+#: apps/io.ox/tasks/print.js module:io.ox/tasks apps/io.ox/tasks/util.js
+msgid "Not started"
+msgstr "Nem indult el"
+
+#: apps/io.ox/calendar/freebusy/templates.js module:io.ox/calendar/freebusy
+#: apps/io.ox/mail/actions/reminder.js module:io.ox/mail
+msgid "Note"
+msgstr "Megjegyzés"
+
+#: apps/io.ox/core/import/import.js module:io.ox/core
+msgid "Note on CSV files:"
+msgstr "Megjegyzés a CSV fájlokon:"
+
+#: apps/io.ox/mail/categories/dialogs.js module:io.ox/mail
+#, fuzzy
+#| msgid "Items without a file can not be downloaded."
+msgid "Note that some of the tabs can not be disabled."
+msgstr "Fájl nélküli elemek nem tölthetők le."
+
+#: apps/io.ox/contacts/print.js module:io.ox/contacts
+msgid "Note: One contact is not shown due to missing phone numbers"
+msgid_plural "Note: %1$d contacts are not shown due to missing phone numbers"
+msgstr[0] ""
+"Megjegyzés: az egyik névjegy nem jelenik meg, mert nincs hozzá telefonszám"
+msgstr[1] ""
+"Megjegyzés: %1$d névjegy nem jelenik meg, mert nincs hozzá telefonszám"
+
+#: apps/io.ox/core/sub/settings/pane.js module:io.ox/core/sub
+msgid ""
+"Note: Refreshing this subscription will replace the calendar content with "
+"the external content. Changes you have made inside appsuite will be "
+"overwritten"
+msgstr ""
+"Megjegyzés: Ezen feliratkozás frissítése lecseréli a naptártartalmat a külső "
+"tartalommal. Az appsuite-on belül végzett módosítások felül lesznek írva."
+
+#: apps/io.ox/core/export/export.js module:io.ox/core
+msgid "Note: The vCard format cannot contain distribution lists"
+msgstr "Megjegyzés: A vCard formátum nem tartalmaz disztribúciós listákat"
+
+#: apps/io.ox/core/sub/subscriptions.js module:io.ox/core/sub
+msgid ""
+"Note: This subscription will replace the calendar content with the external "
+"content. Therefore you must create a new folder for this subscription."
+msgstr ""
+"Megjegyzés: Ez a feliratkozás lecseréli a naptártartalmat a külső "
+"tartalommal. Emiatt új mappát kell létrehoznia ehhez a feliratkozáshoz."
+
+#: apps/io.ox/mail/compose/extensions.js module:io.ox/mail
+#, fuzzy
+#| msgid "Notifications"
+msgid "Notification"
+msgstr "Értesítések"
+
+#: apps/io.ox/core/notifications.js module:io.ox/core
+msgid "Notifications"
+msgstr "Értesítések"
+
+#: apps/io.ox/core/settings/downloads/pane.js module:io.ox/core
+msgid "Notifier"
+msgstr "Értesítő"
+
+#: apps/io.ox/calendar/edit/extensions.js module:io.ox/calendar/edit/main
+msgid "Notify all participants by email."
+msgstr "Minden résztvevő értesítése e-mailben."
+
+#: apps/io.ox/calendar/edit/recurrence-view.js module:io.ox/calendar/edit/main
+msgid "November"
+msgstr "November"
+
+#: apps/io.ox/mail/vacationnotice/settings/model.js module:io.ox/mail
+msgid "Number of days between vacation notices to the same sender"
+msgstr ""
+"Ugyanazon feladónak küldött szabadságértesítők között eltelt napok száma"
+
+#. number of items in a folder
+#: apps/io.ox/core/folder/actions/properties.js module:io.ox/core
+msgid "Number of items"
+msgstr "Elemszám"
+
+#. number of messages in a folder (mail only)
+#: apps/io.ox/core/folder/actions/properties.js module:io.ox/core
+msgid "Number of messages"
+msgstr "Üzenetek száma"
+
+#: apps/io.ox/core/tk/reminder-util.js module:io.ox/core
+msgid "OK"
+msgstr "OK"
+
+#: apps/io.ox/core/permissions/permissions.js module:io.ox/core
+msgid "Object permissions"
+msgstr "Elemek jogosultságai"
+
+#. Emoji category
+#: apps/io.ox/emoji/categories.js module:io.ox/mail/emoji
+msgid "Objects"
+msgstr "Tárgyak"
+
+#: apps/io.ox/calendar/edit/recurrence-view.js module:io.ox/calendar/edit/main
+msgid "October"
+msgstr "Október"
+
+#: apps/io.ox/core/main.js module:io.ox/core
+msgid "Offline"
+msgstr "Nem érhető el"
+
+#: apps/io.ox/core/boot/i18n.js module:io.ox/core/boot
+msgid "Offline mode"
+msgstr "Kapcsolat nélküli mód"
+
+#: apps/io.ox/core/folder/picker.js module:io.ox/core
+#: apps/io.ox/core/relogin.js apps/io.ox/core/tk/filestorageUtil.js
+#: apps/io.ox/core/tk/mobiscroll.js
+msgid "Ok"
+msgstr "OK"
+
+#: apps/io.ox/calendar/actions/create.js module:io.ox/calendar
+msgid "On behalf of the owner"
+msgstr "A tulajdonos nevében"
+
+#. recurrence string
+#: apps/io.ox/calendar/util.js module:io.ox/calendar
+msgid "On work days"
+msgstr "Munkanapokon"
+
+#: apps/io.ox/mail/actions/attachmentQuota.js module:io.ox/mail
+msgid ""
+"One or more attached files exceed the size limit per email. Therefore, the "
+"files are not sent as attachments but kept on the server. The email you have "
+"sent just contains links to download these files."
+msgstr ""
+"Legalább egy csatolt fájl túllépi az e-mailenkénti méretkorlátot. Emiatt a "
+"fájlok nem kerülnek elküldésre mellékletként, hanem a kiszolgálón maradnak. "
+"Az elküldött levél hivatkozásokat tartalmaz ezekre a fájlokra."
+
+#: apps/io.ox/files/actions/add-storage-account.js module:io.ox/files
+msgid "OneDrive"
+msgstr "OneDrive"
+
+#: apps/io.ox/backbone/mini-views/help.js module:io.ox/core
+msgid "Online help"
+msgstr "Online súgó"
+
+#: apps/io.ox/core/sub/settings/pane.js module:io.ox/core/sub
+msgid "Only showing items related to folder \"%1$s\""
+msgstr "Csak a(z) „%1$s” mappával kapcsolatos elemek megjelenítése"
+
+#: apps/io.ox/files/actions.js module:io.ox/files
+msgid "Open"
+msgstr "Megnyitás"
+
+#: apps/io.ox/contacts/settings/pane.js module:io.ox/contacts
+#: apps/io.ox/contacts/view-detail.js
+msgid "Open Street Map"
+msgstr ""
+
+#: apps/io.ox/mail/threadview.js module:io.ox/mail
+#, fuzzy
+#| msgid "Open/close all messages"
+msgid "Open all messages"
+msgstr "Összes üzenet megnyitása/bezárása"
+
+#: apps/io.ox/core/viewer/views/sidebar/panelbaseview.js
+#: module:io.ox/core/viewer
+#, fuzzy
+#| msgid "Job description"
+msgid "Open description panel"
+msgstr "Munkaköri leírás"
+
+#: apps/plugins/portal/tumblr/register.js module:io.ox/portal
+msgid "Open external link"
+msgstr "Külső hivatkozás megnyitása"
+
+#: apps/io.ox/core/commons.js module:io.ox/core
+#: apps/io.ox/files/share/view-options.js module:io.ox/files
+#: apps/io.ox/files/view-options.js apps/io.ox/mail/view-options.js
+#: module:io.ox/mail
+msgid "Open folder view"
+msgstr "Mappanézet megnyitása"
+
+#. %1$s is a map service, like "Google Maps"
+#: apps/io.ox/contacts/view-detail.js module:io.ox/contacts
+#, fuzzy
+#| msgid "Due on %1$s"
+msgid "Open in %1$s"
+msgstr "Határidő: %1$s"
+
+#: apps/io.ox/core/pim/actions.js module:io.ox/core apps/io.ox/mail/actions.js
+#: module:io.ox/mail
+msgid "Open in browser"
+msgstr "Megnyitás böngészőben"
+
+#: apps/io.ox/core/viewer/views/toolbarview.js module:io.ox/core
+msgid "Open in browser tab"
+msgstr "Megnyitás új böngészőlapon"
+
+#: apps/io.ox/linkedIn/view-detail.js module:io.ox/portal
+msgid "Open on LinkedIn"
+msgstr "Megnyitás LinkedIn-en"
+
+#: apps/io.ox/mail/threadview.js module:io.ox/mail
+msgid "Open/close all messages"
+msgstr "Összes üzenet megnyitása/bezárása"
+
+#: apps/io.ox/contacts/model.js module:io.ox/contacts
+msgid "Optional 01"
+msgstr "Opcionális 01"
+
+#: apps/io.ox/contacts/model.js module:io.ox/contacts
+msgid "Optional 02"
+msgstr "Opcionális 02"
+
+#: apps/io.ox/contacts/model.js module:io.ox/contacts
+msgid "Optional 03"
+msgstr "Opcionális 03"
+
+#: apps/io.ox/contacts/model.js module:io.ox/contacts
+msgid "Optional 04"
+msgstr "Opcionális 04"
+
+#: apps/io.ox/contacts/model.js module:io.ox/contacts
+msgid "Optional 05"
+msgstr "Opcionális 05"
+
+#: apps/io.ox/contacts/model.js module:io.ox/contacts
+msgid "Optional 06"
+msgstr "Opcionális 06"
+
+#: apps/io.ox/contacts/model.js module:io.ox/contacts
+msgid "Optional 07"
+msgstr "Opcionális 07"
+
+#: apps/io.ox/contacts/model.js module:io.ox/contacts
+msgid "Optional 08"
+msgstr "Opcionális 08"
+
+#: apps/io.ox/contacts/model.js module:io.ox/contacts
+msgid "Optional 09"
+msgstr "Opcionális 09"
+
+#: apps/io.ox/contacts/model.js module:io.ox/contacts
+msgid "Optional 10"
+msgstr "Opcionális 10"
+
+#: apps/io.ox/contacts/model.js module:io.ox/contacts
+msgid "Optional 11"
+msgstr "Opcionális 11"
+
+#: apps/io.ox/contacts/model.js module:io.ox/contacts
+msgid "Optional 12"
+msgstr "Opcionális 12"
+
+#: apps/io.ox/contacts/model.js module:io.ox/contacts
+msgid "Optional 13"
+msgstr "Opcionális 13"
+
+#: apps/io.ox/contacts/model.js module:io.ox/contacts
+msgid "Optional 14"
+msgstr "Opcionális 14"
+
+#: apps/io.ox/contacts/model.js module:io.ox/contacts
+msgid "Optional 15"
+msgstr "Opcionális 15"
+
+#: apps/io.ox/contacts/model.js module:io.ox/contacts
+msgid "Optional 16"
+msgstr "Opcionális 16"
+
+#: apps/io.ox/contacts/model.js module:io.ox/contacts
+msgid "Optional 17"
+msgstr "Opcionális 17"
+
+#: apps/io.ox/contacts/model.js module:io.ox/contacts
+msgid "Optional 18"
+msgstr "Opcionális 18"
+
+#: apps/io.ox/contacts/model.js module:io.ox/contacts
+msgid "Optional 19"
+msgstr "Opcionális 19"
+
+#: apps/io.ox/contacts/model.js module:io.ox/contacts
+msgid "Optional 20"
+msgstr "Opcionális 20"
+
+#: apps/io.ox/calendar/toolbar.js module:io.ox/calendar
+#: apps/io.ox/contacts/toolbar.js module:io.ox/contacts
+#: apps/io.ox/core/emoji/view.js module:io.ox/mail/emoji
+#: apps/io.ox/files/toolbar.js module:io.ox/files
+#: apps/io.ox/find/extensions-facets.js module:io.ox/core
+#: apps/io.ox/mail/compose/extensions.js module:io.ox/mail
+#: apps/io.ox/mail/compose/view.js apps/io.ox/mail/toolbar.js
+#: apps/io.ox/tasks/toolbar.js
+msgid "Options"
+msgstr "Beállítások"
+
+#: apps/io.ox/core/tk/flag-picker.js module:io.ox/mail
+#: apps/io.ox/mail/mailfilter/settings/filter/view-form.js
+#: module:io.ox/settings apps/io.ox/portal/settings/pane.js
+#: module:io.ox/portal
+msgid "Orange"
+msgstr "Narancs"
+
+#: apps/io.ox/tasks/main.js module:io.ox/tasks
+msgid "Order"
+msgstr "Sorrend"
+
+#: apps/io.ox/calendar/view-detail.js module:io.ox/calendar
+#: apps/io.ox/participants/views.js module:io.ox/core
+msgid "Organizer"
+msgstr "Szervező"
+
+#: apps/io.ox/tasks/util.js module:io.ox/tasks
+msgid "Original mail"
+msgstr "Eredeti levél"
+
+#: apps/io.ox/contacts/view-detail.js module:io.ox/contacts
+msgid "Other Address"
+msgstr "Egyéb cím"
+
+#: apps/io.ox/contacts/edit/view-form.js module:io.ox/contacts
+msgid "Other address"
+msgstr "Egyéb cím"
+
+#: apps/io.ox/mail/accounts/view-form.js module:io.ox/settings
+msgid "Outgoing server (SMTP)"
+msgstr "Kimenő kiszolgáló (SMTP)"
+
+#: apps/io.ox/tasks/util.js module:io.ox/tasks
+msgid "Overdue"
+msgstr "Lejárt"
+
+#: apps/plugins/notifications/tasks/register.js module:plugins/notifications
+msgid "Overdue Tasks"
+msgstr "Lejárt határidejű feladatok"
+
+#. Role: Owner (same as admin)
+#: apps/io.ox/core/permissions/permissions.js module:io.ox/core
+#: apps/io.ox/files/share/permissions.js
+msgid "Owner"
+msgstr "Tulajdonos"
+
+#. Petabytes
+#: apps/io.ox/core/strings.js module:io.ox/core
+msgid "PB"
+msgstr "PB"
+
+#: apps/io.ox/files/view-options.js module:io.ox/files
+msgid "PDFs"
+msgstr "PDF-ek"
+
+#. text of a viewer document page caption
+#. Example result: "Page 5 of 10"
+#. %1$d is the current page index
+#. %2$d is the total number of pages
+#: apps/io.ox/core/viewer/views/types/documentview.js module:io.ox/core
+msgid "Page %1$d of %2$d"
+msgstr "%1$d/%2$d oldal"
+
+#: apps/io.ox/contacts/model.js module:io.ox/contacts
+msgid "Pager"
+msgstr "Személyhívó"
+
+#. text of a user list that shows the names of presenting user and participants.
+#. the dropdown button label for the participants dropdown.
+#. the participants section label.
+#: apps/io.ox/calendar/freetime/participantsView.js module:io.ox/calendar
+#: apps/io.ox/calendar/print-compact.js apps/io.ox/participants/detail.js
+#: module:io.ox/core apps/io.ox/participants/views.js
+#: apps/io.ox/presenter/views/navigationview.js module:io.ox/presenter
+msgid "Participants"
+msgstr "Résztvevők"
+
+#: apps/io.ox/core/boot/i18n.js module:io.ox/core/boot
+#: apps/io.ox/core/relogin.js module:io.ox/core
+#: apps/io.ox/files/share/wizard.js module:io.ox/files
+#: apps/io.ox/mail/accounts/view-form.js module:io.ox/settings
+msgid "Password"
+msgstr "Jelszó"
+
+#. %1$s is the minimum password length
+#. %2$s is the maximum password length
+#: apps/plugins/portal/userSettings/register.js module:io.ox/core
+#, c-format
+msgid "Password length must be between %1$d and %2$d characters."
+msgstr "A jelszó hosszának %1$d és %2$d karakter között kell lennie."
+
+#: apps/io.ox/settings/accounts/settings/pane.js
+#: module:io.ox/settings/accounts
+msgid "Password recovery"
+msgstr "Jelszó visszaállítása"
+
+#: apps/io.ox/files/share/wizard.js module:io.ox/files
+msgid "Password required"
+msgstr "Jelszó szükséges"
+
+#: apps/plugins/portal/userSettings/register.js module:io.ox/core
+msgid "Password strength: Good"
+msgstr "Jelszó erőssége: jó"
+
+#: apps/plugins/portal/userSettings/register.js module:io.ox/core
+msgid "Password strength: Legendary!"
+msgstr "Jelszó erőssége: legendás"
+
+#: apps/plugins/portal/userSettings/register.js module:io.ox/core
+msgid "Password strength: Strong"
+msgstr "Jelszó erőssége: erős"
+
+#: apps/plugins/portal/userSettings/register.js module:io.ox/core
+msgid "Password strength: Too short"
+msgstr "Jelszó erőssége: túl rövid"
+
+#: apps/plugins/portal/userSettings/register.js module:io.ox/core
+msgid "Password strength: Very strong"
+msgstr "Jelszó erőssége: nagyon erős"
+
+#: apps/plugins/portal/userSettings/register.js module:io.ox/core
+msgid "Password strength: Very weak"
+msgstr "Jelszó erőssége: nagyon gyenge"
+
+#: apps/plugins/portal/userSettings/register.js module:io.ox/core
+msgid "Password strength: Weak"
+msgstr "Jelszó erőssége: gyenge"
+
+#: apps/plugins/portal/userSettings/register.js module:io.ox/core
+msgid "Password strength: Wrong length"
+msgstr "Jelszó erőssége: nem megfelelő hosszúságú"
+
+#. button label for pausing the presentation
+#: apps/io.ox/presenter/views/navigationview.js module:io.ox/presenter
+#: apps/io.ox/presenter/views/toolbarview.js
+msgid "Pause presentation"
+msgstr "Bemutató megállítása"
+
+#. button tooltip for pausing the presentation
+#: apps/io.ox/presenter/views/navigationview.js module:io.ox/presenter
+#: apps/io.ox/presenter/views/toolbarview.js
+msgid "Pause the presentation"
+msgstr "Bemutató megállítása"
+
+#. Emoji category
+#: apps/io.ox/emoji/categories.js module:io.ox/mail/emoji
+msgid "People"
+msgstr "Emberek"
+
+#: apps/io.ox/mail/settings/pane.js module:io.ox/mail
+msgid "Permanently remove deleted emails"
+msgstr "Törölt levelek végleges eltávolítása"
+
+#: apps/io.ox/core/folder/contextmenu.js module:io.ox/core
+msgid "Permissions"
+msgstr "Jogosultságok"
+
+#: apps/io.ox/files/share/permissions.js module:io.ox/core
+msgid "Permissions for \"%1$s\""
+msgstr "Jogosultságok ehhez: \"%1$s\""
+
+#: apps/io.ox/settings/apps/settings/pane.js module:io.ox/core
+msgid "Permissions:"
+msgstr "Jogosultságok:"
+
+#: apps/io.ox/contacts/view-detail.js module:io.ox/contacts
+msgid "Personal"
+msgstr "Személyes"
+
+#: apps/io.ox/contacts/edit/view-form.js module:io.ox/contacts
+msgid "Personal information"
+msgstr "Személyes adatok"
+
+#. placeholder text in share dialog
+#: apps/io.ox/files/share/permissions.js module:io.ox/core
+msgid ""
+"Personal message (optional). This message is sent to all newly invited "
+"people."
+msgstr ""
+"Személyes üzenet (opcionális). Minden új meghívott megkapja ezt az üzenetet."
+
+#: apps/io.ox/contacts/print.js module:io.ox/contacts
+msgid "Phone"
+msgstr "Telefon"
+
+#: apps/io.ox/contacts/edit/view-form.js module:io.ox/contacts
+msgid "Phone & fax numbers"
+msgstr "Telefon- és faxszámok"
+
+#: apps/io.ox/contacts/model.js module:io.ox/contacts
+msgid "Phone (assistant)"
+msgstr "Telefon (asszisztens)"
+
+#: apps/io.ox/contacts/model.js module:io.ox/contacts
+msgid "Phone (business alt)"
+msgstr "Telefon (másik üzleti)"
+
+#: apps/io.ox/contacts/model.js module:io.ox/contacts
+msgid "Phone (business)"
+msgstr "Telefon (üzleti)"
+
+#: apps/io.ox/contacts/model.js module:io.ox/contacts
+msgid "Phone (car)"
+msgstr "Telefon (autó)"
+
+#: apps/io.ox/contacts/model.js module:io.ox/contacts
+msgid "Phone (company)"
+msgstr "Telefon (cég)"
+
+#: apps/io.ox/contacts/model.js module:io.ox/contacts
+msgid "Phone (home alt)"
+msgstr "Telefon (másik otthoni)"
+
+#: apps/io.ox/contacts/model.js module:io.ox/contacts
+msgid "Phone (home)"
+msgstr "Telefon (otthoni)"
+
+#: apps/io.ox/contacts/model.js module:io.ox/contacts
+msgid "Phone (other)"
+msgstr "Telefon (egyéb)"
+
+#: apps/io.ox/contacts/print.js module:io.ox/contacts
+msgid "Phone list"
+msgstr "Telefonlista"
+
+#: apps/io.ox/contacts/view-detail.js module:io.ox/contacts
+msgid "Phone numbers"
+msgstr "Telefonszámok"
+
+#: apps/io.ox/core/tk/reminder-util.js module:io.ox/core
+msgid "Pick a time here"
+msgstr "Válasszon itt időpontot"
+
+#: apps/io.ox/core/tk/flag-picker.js module:io.ox/mail
+#: apps/io.ox/mail/mailfilter/settings/filter/view-form.js
+#: module:io.ox/settings apps/io.ox/portal/settings/pane.js
+#: module:io.ox/portal
+msgid "Pink"
+msgstr "Rózsaszín"
+
+#. Emoji category
+#: apps/io.ox/emoji/categories.js module:io.ox/mail/emoji
+msgid "Places"
+msgstr "Helyek"
+
+#: apps/io.ox/mail/compose/view.js module:io.ox/mail
+msgid "Plain Text"
+msgstr "Sima szöveg"
+
+#: apps/io.ox/mail/settings/pane.js module:io.ox/mail
+msgid "Plain text"
+msgstr "Sima szöveg"
+
+#: apps/io.ox/files/toolbar.js module:io.ox/files
+msgid "Play audio files"
+msgstr "Hangfájlok lejátszása"
+
+#: apps/io.ox/files/toolbar.js module:io.ox/files
+msgid "Play video files"
+msgstr "Videofájlok lejátszása"
+
+#. possible setting for 'Should only the current message or all messages of the sender be moved'
+#: apps/io.ox/mail/settings/pane.js module:io.ox/mail
+msgid "Please ask me every time"
+msgstr ""
+
+#: apps/plugins/portal/xing/register.js module:plugins/portal
+msgid ""
+"Please check your inbox for a confirmation email.\n"
+"\n"
+"Follow the instructions in the email and then return to the widget to "
+"complete account setup."
+msgstr ""
+"Keresse meg postafiókjában az ellenőrző levelet.\n"
+"\n"
+"Kövesse az levélben található utmutatást és beállítás befejezéséhez térjen "
+"vissza a widgethez."
+
+#: apps/io.ox/calendar/edit/recurrence-view.js module:io.ox/calendar/edit/main
+msgid "Please choose a sentence below."
+msgstr "Válasszon egy mondatot alább."
+
+#: apps/io.ox/calendar/actions/acceptdeny.js module:io.ox/calendar
+msgid "Please comment your confirmation status."
+msgstr "Adjon megjegyzést a megerősítési állapothoz."
+
+#: apps/io.ox/mail/mailfilter/settings/filter/view-form.js
+#: module:io.ox/settings
+msgid "Please define at least one action."
+msgstr "Adjon meg legalább egy műveletet."
+
+#: apps/io.ox/backbone/validation.js module:io.ox/core
+msgid "Please enter a date in the past"
+msgstr "Adjon meg egy múltbeli dátumot"
+
+#: apps/plugins/portal/flickr/register.js module:plugins/portal
+msgid "Please enter a description"
+msgstr "Adjon meg egy leírást"
+
+#: apps/plugins/portal/tumblr/register.js module:io.ox/portal
+msgid "Please enter a description."
+msgstr "Adjon meg egy leírást."
+
+#: apps/plugins/portal/rss/register.js module:io.ox/portal
+msgid "Please enter a feed URL."
+msgstr "Adjon meg egy hírforrás URL-t."
+
+#: apps/plugins/portal/flickr/register.js module:plugins/portal
+msgid "Please enter a search query"
+msgstr "Adjon meg egy keresőkifejezést"
+
+#: apps/io.ox/backbone/mini-views/datepicker.js module:io.ox/core
+#: apps/io.ox/backbone/validation.js
+#: apps/io.ox/mail/mailfilter/settings/filter/view-form.js
+#: module:io.ox/settings
+msgid "Please enter a valid date"
+msgstr "Érvényes dátumot adjon meg"
+
+#: apps/io.ox/backbone/validation.js module:io.ox/core
+msgid "Please enter a valid email address"
+msgstr "Érvényes e-mail címet adjon meg"
+
+#: apps/io.ox/backbone/validation.js module:io.ox/core
+msgid "Please enter a valid email address or phone number"
+msgstr "Érvényes e-mail címet vagy telefonszámot adjon meg"
+
+#: apps/io.ox/mail/settings/signatures/settings/pane.js module:io.ox/mail
+msgid "Please enter a valid name"
+msgstr "Érvényes nevet adjon meg"
+
+#: apps/io.ox/backbone/validation.js module:io.ox/core
+msgid "Please enter a valid number"
+msgstr "Adjon meg érvényes számot"
+
+#: apps/io.ox/backbone/validation.js module:io.ox/core
+msgid "Please enter a valid object"
+msgstr "Érvényes objektumot adjon meg"
+
+#: apps/io.ox/backbone/validation.js module:io.ox/core
+msgid "Please enter a valid phone number. Allowed characters are: %1$s"
+msgstr "Érvényes telefonszámot adjon meg. Az engedélyezett karakterek: %1$s"
+
+#: apps/io.ox/backbone/validation.js module:io.ox/core
+msgid "Please enter a value"
+msgstr "Adjon meg egy értéket"
+
+#: apps/plugins/portal/tumblr/register.js module:io.ox/portal
+msgid "Please enter an blog url."
+msgstr "Adjon meg egy blog URL-t."
+
+#: apps/io.ox/core/relogin.js module:io.ox/core
+msgid "Please enter correct password"
+msgstr "Adja meg a helyes jelszót"
+
+#. %1$s the missing request parameter
+#: apps/io.ox/mail/accounts/view-form.js module:io.ox/settings
+#, c-format
+msgid "Please enter the following data: %1$s"
+msgstr "Adja meg a következő adatokat: %1$s"
+
+#: apps/io.ox/tasks/edit/view-template.js module:io.ox/tasks/edit
+msgid "Please enter value between 0 and 100."
+msgstr "Adjon meg egy 0 és 100 közti értéket."
+
+#: apps/io.ox/core/boot/i18n.js module:io.ox/core/boot
+msgid "Please enter your credentials."
+msgstr "Adja meg a hitelesítési adatait."
+
+#: apps/io.ox/onboarding/clients/extensions.js module:io.ox/core/onboarding
+msgid ""
+"Please enter your mobile phone number, and we´ll send you a link to "
+"automatically configure your iOS device! It´s that simple!"
+msgstr ""
+"Adja meg a mobiltelefon számát és elküldünk egy hivatkozást, amely "
+"automatikusan beállítja az iOS eszközt. Ez ilyen egyszerű!"
+
+#: apps/io.ox/core/boot/i18n.js module:io.ox/core/boot
+msgid "Please enter your password."
+msgstr "Adja meg jelszavát."
+
+#: apps/io.ox/mail/categories/dialogs.js module:io.ox/mail
+msgid ""
+"Please feel free to rename tabs to better match your needs. Use checkboxes "
+"to enable or disable specific tabs."
+msgstr ""
+
+#: apps/io.ox/files/util.js module:io.ox/files
+msgid ""
+"Please note, changing or removing the file extension will cause problems "
+"when viewing or editing."
+msgstr ""
+"Ne feledje, a fájlkiterjesztések módosítása vagy eltávolítása problémákat "
+"fog okozni a megjelenítéskor és szerkesztéskor."
+
+#: apps/plugins/core/feedback/register.js module:io.ox/core
+msgid ""
+"Please note, that support requests cannot be handled via the feedback-"
+"formular. When you have questions or problems please contact our support "
+"directly"
+msgstr ""
+"A támogatási kérdéseket nem ezen keresztül kezeljük. Amennyiben kérdése vagy "
+"problémája van, akkor lépjen kapcsolatba közvetlenül a technikai "
+"támogatással."
+
+#: apps/io.ox/keychain/secretRecoveryDialog.js module:io.ox/keychain
+msgid ""
+"Please provide the old password so the account passwords can be recovered."
+msgstr ""
+"Adja meg a régi jelszót, hogy a fiók jelszavai visszaállíthatók legyenek."
+
+#: apps/io.ox/core/import/import.js module:io.ox/core
+msgid "Please select a file to import"
+msgstr "Válassza ki a fájlt az importáláshoz"
+
+#: apps/io.ox/calendar/actions.js module:io.ox/calendar
+#: apps/io.ox/calendar/edit/extensions.js module:io.ox/calendar/edit/main
+#, fuzzy
+#| msgid "Please select a file to import"
+msgid "Please select a time for the appointment"
+msgstr "Válassza ki a fájlt az importáláshoz"
+
+#: apps/io.ox/core/import/import.js module:io.ox/core
+msgid "Please select a valid iCal File to import"
+msgstr "Válasszon egy érvényes iCal fájlt az importáláshoz"
+
+#: apps/io.ox/mail/compose/inline-images.js module:io.ox/mail
+msgid "Please select a valid image File to insert"
+msgstr "Válassza ki a beszúrandó érvényes képfájlt"
+
+#. user can choose between windows, android, apple (usually)
+#: apps/io.ox/onboarding/clients/wizard.js module:io.ox/core/onboarding
+msgid "Please select the platform of your device."
+msgstr "Válassza ki az eszköz platformját."
+
+#: apps/plugins/portal/xing/register.js module:plugins/portal
+msgid ""
+"Please select which of the following data we may use to create your %s "
+"account:"
+msgstr ""
+"Válassza ki, a következők közül mely adatait használhatjuk %s fiókjának "
+"létrehozásához:"
+
+#: apps/io.ox/contacts/model.js module:io.ox/contacts
+msgid "Please set day and month properly"
+msgstr "Adja meg helyesen a napot és a hónapot"
+
+#: apps/io.ox/core/main.js module:io.ox/core apps/io.ox/core/relogin.js
+msgid "Please sign in again to continue"
+msgstr "Jelentkezzen be újra a folytatáshoz"
+
+#: apps/io.ox/files/legacy_api.js module:io.ox/files
+msgid "Please specify these missing variables: "
+msgstr "Adja meg ezeket a hiányzó változókat:"
+
+#: apps/io.ox/core/boot/i18n.js module:io.ox/core/boot
+msgid "Please update your browser."
+msgstr "Frissítse böngészőjét."
+
+#: apps/io.ox/tasks/edit/util.js module:io.ox/tasks
+msgid "Plus"
+msgstr "Plusz"
+
+#: apps/io.ox/core/viewer/views/toolbarview.js module:io.ox/core
+msgid "Pop out"
+msgstr "Megnyitás új ablakban"
+
+#: apps/io.ox/core/viewer/views/toolbarview.js module:io.ox/core
+msgid "Pop out standalone viewer"
+msgstr "Megnyitás külső megjelenítőben"
+
+#: apps/io.ox/portal/main.js module:io.ox/portal
+msgid "Portal"
+msgstr "Portál"
+
+#: apps/io.ox/core/main.js module:io.ox/core apps/io.ox/launchpad/main.js
+#: apps/io.ox/search/view-template.js
+msgctxt "app"
+msgid "Portal"
+msgstr "Portál"
+
+#: apps/io.ox/portal/settings/pane.js module:io.ox/portal
+msgid "Portal settings"
+msgstr "Portálbeállítások"
+
+#: apps/io.ox/portal/main.js module:io.ox/portal
+#, fuzzy
+#| msgid "Portal settings"
+msgid "Portal widgets"
+msgstr "Portálbeállítások"
+
+#: apps/io.ox/contacts/model.js module:io.ox/contacts
+msgid "Position"
+msgstr "Beosztás"
+
+#: apps/plugins/portal/xing/register.js module:plugins/portal
+msgid "Post a status update"
+msgstr "Állapotfrissítés küldése"
+
+#: apps/io.ox/contacts/model.js module:io.ox/contacts
+msgid "Postcode"
+msgstr "Irányítószám"
+
+#: apps/io.ox/onboarding/clients/wizard.js module:io.ox/core/onboarding
+msgid "Premium"
+msgstr "Prémium"
+
+#: apps/io.ox/core/commons.js module:io.ox/core
+msgid "Premium features"
+msgstr "Prémium szolgáltatások"
+
+#: apps/io.ox/files/toolbar.js module:io.ox/files
+msgid "Present"
+msgstr "Bemutató"
+
+#. launch the presenter app
+#: apps/io.ox/core/viewer/views/toolbarview.js module:io.ox/core
+msgctxt "presenter"
+msgid "Present"
+msgstr "Bemutató"
+
+#. headline of a presentation end alert
+#: apps/io.ox/presenter/views/notification.js module:io.ox/presenter
+msgid "Presentation end"
+msgstr "Bemutató befejezése"
+
+#. Info text that says the presentation is paused.
+#: apps/io.ox/presenter/views/presentationview.js module:io.ox/presenter
+msgid "Presentation is paused."
+msgstr "A bemutató szünetel."
+
+#. headline of a presentation join alert
+#: apps/io.ox/presenter/views/notification.js module:io.ox/presenter
+msgid "Presentation join"
+msgstr "Csatlakozás a bemutatóhoz"
+
+#. headline of a presentation start alert
+#: apps/io.ox/presenter/views/notification.js module:io.ox/presenter
+msgid "Presentation start"
+msgstr "Bemutató kezdete"
+
+#: apps/io.ox/files/view-options.js module:io.ox/files
+msgid "Presentations"
+msgstr "Bemutatók"
+
+#. text of a user list that shows the names of presenting user and participants.
+#. the presenter section label.
+#. tooltip for the icon that identifies the presenting user
+#: apps/io.ox/presenter/views/navigationview.js module:io.ox/presenter
+#: apps/io.ox/presenter/views/sidebar/userbadgeview.js
+msgid "Presenter"
+msgstr "Előadó"
+
+#. aria label for the presenter navigation bar, for screen reader only.
+#: apps/io.ox/presenter/views/navigationview.js module:io.ox/presenter
+msgid "Presenter navigation bar"
+msgstr "Előadó navigációs sávja"
+
+#. aria label for the toolbar, for screen reader only.
+#: apps/io.ox/presenter/views/toolbarview.js module:io.ox/presenter
+msgid "Presenter toolbar"
+msgstr "Előadói eszköztár"
+
+#: apps/plugins/portal/birthdays/register.js module:plugins/portal
+msgid "Press [enter] to jump to complete list of Birthdays."
+msgstr "Nyomja meg az [enter]-t a születésnapok teljes listájára ugráshoz."
+
+#: apps/plugins/portal/flickr/register.js module:plugins/portal
+msgid "Press [enter] to jump to the flicker stream."
+msgstr "Nyomja meg az [enter]-t a Flickr folyamra ugráshoz."
+
+#: apps/plugins/portal/linkedIn/register.js module:plugins/portal
+msgid "Press [enter] to jump to the linkedin stream."
+msgstr "Nyomja meg az [enter]-t a LinkedIn folyamra ugráshoz."
+
+#: apps/plugins/portal/rss/register.js module:io.ox/portal
+msgid "Press [enter] to jump to the rss stream."
+msgstr "Nyomja meg az [enter]-t az RSS folyamra ugráshoz."
+
+#: apps/plugins/portal/tumblr/register.js module:io.ox/portal
+msgid "Press [enter] to jump to the tumblr feed."
+msgstr "Nyomja meg az [enter]-t a Tumblr folyamra ugráshoz."
+
+#: apps/plugins/portal/twitter/register.js module:plugins/portal
+msgid "Press [enter] to jump to the twitter feed."
+msgstr "Nyomja meg az [enter]-t a Twitter folyamra ugráshoz."
+
+#: apps/io.ox/core/tk/reminder-util.js module:io.ox/core
+#: apps/plugins/notifications/calendar/register.js
+#: module:plugins/notifications apps/plugins/notifications/tasks/register.js
+msgid "Press [enter] to open"
+msgstr "Nyomja meg az [enter]-t a megnyitáshoz:"
+
+#: apps/io.ox/core/tk/attachmentsUtil.js module:io.ox/core
+#: apps/io.ox/preview/main.js
+msgid "Preview"
+msgstr "Előnézet"
+
+#: apps/io.ox/core/viewer/views/displayerview.js module:io.ox/core
+#: apps/io.ox/core/wizard/registry.js module:io.ox/core/wizard
+msgid "Previous"
+msgstr "Előző"
+
+#: apps/io.ox/calendar/freetime/timeView.js module:io.ox/calendar
+#: apps/io.ox/calendar/week/view.js
+msgid "Previous Day"
+msgstr "Előző nap"
+
+#: apps/io.ox/calendar/week/view.js module:io.ox/calendar
+msgid "Previous Week"
+msgstr "Előző hét"
+
+#: apps/io.ox/mail/threadview.js module:io.ox/mail
+msgid "Previous message"
+msgstr "Előző üzenet"
+
+#: apps/io.ox/find/date/patterns.js module:io.ox/core
+msgid "Previous month"
+msgstr "Előző hónap"
+
+#: apps/io.ox/core/viewer/views/toolbarview.js module:io.ox/core
+msgid "Previous page"
+msgstr "Előző oldal"
+
+#. button tooltip for 'go to previous presentation slide' action
+#: apps/io.ox/presenter/views/navigationview.js module:io.ox/presenter
+#: apps/io.ox/presenter/views/presentationview.js
+msgid "Previous slide"
+msgstr "Előző dia"
+
+#: apps/io.ox/find/date/patterns.js module:io.ox/core
+msgid "Previous week"
+msgstr "Előző hét"
+
+#: apps/io.ox/find/date/patterns.js module:io.ox/core
+msgid "Previous year"
+msgstr "Előző év"
+
+#: apps/io.ox/mail/util.js module:io.ox/core
+msgid "Primary account"
+msgstr "Elsődleges fiók"
+
+#: apps/io.ox/calendar/actions.js module:io.ox/calendar
+#: apps/io.ox/calendar/toolbar.js apps/io.ox/contacts/actions.js
+#: module:io.ox/contacts apps/io.ox/contacts/toolbar.js
+#: apps/io.ox/core/print.js module:io.ox/core
+#: apps/io.ox/core/viewer/views/toolbarview.js apps/io.ox/mail/actions.js
+#: module:io.ox/mail apps/io.ox/mail/toolbar.js apps/io.ox/tasks/actions.js
+#: module:io.ox/tasks apps/io.ox/tasks/toolbar.js
+msgid "Print"
+msgstr "Nyomtatás"
+
+#: apps/io.ox/tasks/actions/printDisabled.js module:io.ox/tasks
+msgid "Print tasks"
+msgstr "Feladatok nyomtatása"
+
+#: apps/io.ox/core/print.js module:io.ox/core
+msgid "Printout"
+msgstr "Nyomtatás"
+
+#. E-Mail priority
+#: apps/io.ox/mail/compose/view.js module:io.ox/mail
+#: apps/io.ox/tasks/edit/view-template.js module:io.ox/tasks/edit
+#: apps/io.ox/tasks/main.js module:io.ox/tasks apps/io.ox/tasks/print.js
+msgid "Priority"
+msgstr "Prioritás"
+
+#: apps/io.ox/calendar/edit/extensions.js module:io.ox/calendar/edit/main
+#: apps/io.ox/calendar/list/view-grid-template.js module:io.ox/calendar
+#: apps/io.ox/calendar/month/view.js apps/io.ox/calendar/view-detail.js
+#: apps/io.ox/calendar/view-grid-template.js apps/io.ox/calendar/week/view.js
+#: apps/io.ox/contacts/view-detail.js module:io.ox/contacts
+#: apps/io.ox/tasks/edit/view-template.js module:io.ox/tasks/edit
+msgid "Private"
+msgstr "Személyes"
+
+#: apps/plugins/halo/xing/register.js module:plugins/portal
+msgid "Private address"
+msgstr "Magáncím"
+
+#: apps/io.ox/backbone/mini-views/listutils.js module:io.ox/core
+#: apps/io.ox/mail/mailfilter/settings/filter/view-form.js
+#: module:io.ox/settings
+msgid "Process subsequent rules"
+msgstr "Soron következő szabályok feldolgozása"
+
+#: apps/io.ox/mail/mailfilter/settings/filter.js module:io.ox/mail
+#, fuzzy
+#| msgid "Process subsequent rules"
+msgid "Process subsequent rules of %1$s"
+msgstr "Soron következő szabályok feldolgozása"
+
+#: apps/io.ox/contacts/model.js module:io.ox/contacts
+msgid "Profession"
+msgstr "Foglalkozás"
+
+#: apps/io.ox/tasks/common-extensions.js module:io.ox/tasks
+#: apps/io.ox/tasks/print.js
+msgid "Progress"
+msgstr "Folyamat"
+
+#. %1$s how much of a task is completed in percent, values from 0-100
+#: apps/io.ox/tasks/view-detail.js module:io.ox/tasks
+#: apps/io.ox/tasks/view-grid-template.js
+#, c-format
+msgid "Progress %1$s %"
+msgstr "Előrehaladás: %1$s %"
+
+#: apps/io.ox/tasks/edit/view-template.js module:io.ox/tasks/edit
+msgid "Progress in %"
+msgstr "Előrehaladás %-ban"
+
+#: apps/io.ox/tasks/model.js module:io.ox/tasks
+msgid "Progress must be a valid number between 0 and 100"
+msgstr "Az előrehaladásnak 0 és 100 közötti érvényes számnak kell lennie"
+
+#: apps/io.ox/core/folder/actions/properties.js module:io.ox/core
+#: apps/io.ox/core/folder/contextmenu.js
+msgid "Properties"
+msgstr "Tulajdonságok"
+
+#: apps/io.ox/contacts/addressbook/popup.js module:io.ox/contacts
+#: apps/io.ox/core/folder/extensions.js module:io.ox/core
+msgid "Public address books"
+msgstr "Nyilvános címjegyzékek"
+
+#: apps/io.ox/core/folder/extensions.js module:io.ox/core
+msgid "Public calendars"
+msgstr "Nyilvános naptárak"
+
+#: apps/io.ox/files/share/listview.js module:io.ox/files
+#: apps/io.ox/files/share/permissions.js module:io.ox/core
+msgid "Public link"
+msgstr "Nyilvános hivatkozás"
+
+#: apps/plugins/halo/xing/register.js module:plugins/portal
+msgid "Public servant"
+msgstr "Közszolga"
+
+#: apps/io.ox/core/folder/extensions.js module:io.ox/core
+msgid "Public tasks"
+msgstr "Nyilvános feladatok"
+
+#: apps/io.ox/core/sub/model.js module:io.ox/core/sub
+msgid "Publication must have a site."
+msgstr "A publikációnak rendelkeznie kell oldallal."
+
+#: apps/io.ox/core/sub/model.js module:io.ox/core/sub
+msgid "Publication must have a target."
+msgstr "A publikációnak rendelkeznie kell céllal."
+
+#: apps/io.ox/core/sub/settings/pane.js module:io.ox/core/sub
+#: apps/io.ox/core/sub/settings/register.js
+msgid "Publications"
+msgstr "Publikációk"
+
+#: apps/io.ox/core/sub/settings/register.js module:io.ox/core/sub
+msgid "Publications and Subscriptions"
+msgstr "Publikációk és feliratkozások"
+
+#: apps/io.ox/wizards/upsell.js module:io.ox/wizards
+msgid "Purchase confirmation"
+msgstr "Vásárlás jóváhagyása"
+
+#: apps/io.ox/core/tk/flag-picker.js module:io.ox/mail
+#: apps/io.ox/mail/mailfilter/settings/filter/view-form.js
+#: module:io.ox/settings apps/io.ox/portal/settings/pane.js
+#: module:io.ox/portal
+msgid "Purple"
+msgstr "Bíbor"
+
+#. Quick reply to a message; maybe "Direkt antworten" or "Schnell antworten" in German
+#: apps/io.ox/mail/actions.js module:io.ox/mail
+msgid "Quick reply"
+msgstr "Gyors válasz"
+
+#: apps/io.ox/calendar/freebusy/templates.js module:io.ox/calendar/freebusy
+msgid "Quit"
+msgstr "Kilépés"
+
+#: apps/plugins/portal/quota/register.js module:plugins/portal
+msgid "Quota"
+msgstr "Kvóta"
+
+#: apps/plugins/portal/rss/register.js module:io.ox/portal
+msgid "RSS Feed"
+msgstr "RSS hírforrás"
+
+#: apps/plugins/portal/rss/register.js module:io.ox/portal
+msgid "RSS Feeds"
+msgstr "RSS hírforrások"
+
+#: apps/plugins/core/feedback/register.js module:io.ox/core
+msgid ""
+"Rating %1$d of %2$d confirmed. Use the left and right arrowkeys to adjust "
+"your rating."
+msgstr ""
+"%1$d / %2$d értékelés megerősítése. Az értékelést a jobb/bal nyíllal lehet "
+"módosítani."
+
+#. %1$d is current raiting
+#. %2$d is the maximum rating
+#: apps/plugins/core/feedback/register.js module:io.ox/core
+#, c-format
+msgid ""
+"Rating %1$d of %2$d. Press Enter to confirm or use the left and right "
+"arrowkeys to adjust your rating."
+msgstr ""
+"%1$d / %2$d értékelés megerősítése. Az értékeléshez nyomja meg ez Entert "
+"vagy módosítsa a jobb/bal nyíllal."
+
+#: apps/io.ox/mail/common-extensions.js module:io.ox/mail
+msgid "Read"
+msgstr ""
+
+#. object permissions - read
+#: apps/io.ox/files/share/permissions.js module:io.ox/core
+msgid "Read all objects"
+msgstr "Minden elem olvasása"
+
+#: apps/plugins/portal/tumblr/register.js module:io.ox/portal
+msgid "Read article on tumblr.com"
+msgstr "Cikk olvasása a tumblr.com-on"
+
+#. object permissions - read
+#: apps/io.ox/files/share/permissions.js module:io.ox/core
+msgid "Read own objects"
+msgstr "Saját elemek olvasása"
+
+#: apps/io.ox/files/share/permissions.js module:io.ox/core
+msgid "Read permissions"
+msgstr "Olvasási jogosultság"
+
+#: apps/io.ox/oauth/settings.js module:io.ox/settings
+msgid "Reauthorize"
+msgstr "Újraengedélyezés"
+
+#: apps/io.ox/calendar/settings/pane.js module:io.ox/calendar
+msgid ""
+"Receive notification as appointment creator when participants accept or "
+"decline"
+msgstr ""
+"Értesítés a találkozó létrehozójának, amikor a résztvevők elfogadják vagy "
+"elutasítják azt"
+
+#: apps/io.ox/calendar/settings/pane.js module:io.ox/calendar
+msgid ""
+"Receive notification as appointment participant when other participants "
+"accept or decline"
+msgstr ""
+"Értesítés a találkozó résztvevőinek, amikor más résztvevők elfogadják vagy "
+"elutasítják azt"
+
+#: apps/io.ox/calendar/settings/pane.js module:io.ox/calendar
+msgid "Receive notification for appointment changes"
+msgstr "Értesítés a találkozó módosításakor"
+
+#: apps/io.ox/tasks/settings/pane.js module:io.ox/tasks
+msgid ""
+"Receive notifications when a participant accepted or declined a task created "
+"by you"
+msgstr ""
+"Értesítés létrehozott feladat elfogadásáról vagy elutasításáról, amelyeket "
+"létrehozott"
+
+#: apps/io.ox/tasks/settings/pane.js module:io.ox/tasks
+msgid ""
+"Receive notifications when a participant accepted or declined a task in "
+"which you participate"
+msgstr ""
+"Értesítés a feladat elfogadásáról vagy elutasításáról, amelyekben résztvevő"
+
+#: apps/io.ox/tasks/settings/pane.js module:io.ox/tasks
+msgid ""
+"Receive notifications when a task in which you participate is created, "
+"modified or deleted"
+msgstr ""
+"Értesítés olyan feladatok létrehozásakor, módosításakor és törlésekor, "
+"amelyekben résztvevő"
+
+#: apps/plugins/halo/mail/register.js module:plugins/halo
+msgid "Received mails"
+msgstr "Kapott levelek"
+
+#: apps/plugins/portal/linkedIn/register.js module:plugins/portal
+msgid "Recent activities"
+msgstr "Legutóbbi tevékenységek"
+
+#: apps/plugins/halo/mail/register.js module:plugins/halo
+msgid "Recent conversations"
+msgstr "Legutóbbi társalgások"
+
+#: apps/plugins/portal/recentfiles/register.js module:plugins/portal
+msgid "Recently changed files"
+msgstr "Nemrégen módosított fájlok"
+
+#: apps/io.ox/emoji/categories.js module:io.ox/mail/emoji
+msgid "Recently used"
+msgstr "Legutóbb használt"
+
+#: apps/io.ox/files/share/wizard.js module:io.ox/files
+msgid "Recipients can edit"
+msgstr "Címzettek szerkeszthetnek"
+
+#: apps/io.ox/keychain/secretRecoveryDialog.js module:io.ox/keychain
+msgid "Recover"
+msgstr "Visszaállítás"
+
+#: apps/io.ox/keychain/secretRecoveryDialog.js module:io.ox/keychain
+#: apps/io.ox/settings/accounts/settings/pane.js
+#: module:io.ox/settings/accounts
+msgid "Recover passwords"
+msgstr "Jelszavak visszaállítása"
+
+#: apps/plugins/halo/xing/register.js module:plugins/portal
+msgid "Recruiter"
+msgstr "Személyzetis"
+
+#: apps/io.ox/tasks/model.js module:io.ox/tasks
+msgid "Recurring tasks need a valid due date."
+msgstr "Az ismétlődő feladatokhoz érvényes befejező dátum szükséges."
+
+#: apps/io.ox/tasks/model.js module:io.ox/tasks
+msgid "Recurring tasks need a valid start date."
+msgstr "Az ismétlődő feladatokhoz érvényes kezdő dátum szükséges."
+
+#: apps/io.ox/core/tk/flag-picker.js module:io.ox/mail
+#: apps/io.ox/mail/mailfilter/settings/filter/view-form.js
+#: module:io.ox/settings apps/io.ox/portal/settings/pane.js
+#: module:io.ox/portal
+msgid "Red"
+msgstr "Vörös"
+
+#: apps/io.ox/mail/mailfilter/settings/filter/view-form.js
+#: module:io.ox/settings
+msgid "Redirect to"
+msgstr "Átirányítás ide: "
+
+#: apps/io.ox/portal/settings/pane.js module:io.ox/portal
+msgid "Reduce to widget summary"
+msgstr "Csökkentse a felületi elem összefoglalóját"
+
+#: apps/io.ox/core/main.js module:io.ox/core
+#: apps/io.ox/core/sub/settings/pane.js module:io.ox/core/sub
+msgid "Refresh"
+msgstr "Frissítés"
+
+#: apps/io.ox/core/settings/pane.js module:io.ox/core
+msgid "Refresh interval"
+msgstr "Frissítési időköz"
+
+#: apps/io.ox/mail/accounts/view-form.js module:io.ox/settings
+msgid "Refresh rate in minutes"
+msgstr "Frissítés gyakorisága percben"
+
+#: apps/io.ox/mail/mailfilter/settings/filter/view-form.js
+#: module:io.ox/settings
+msgid "Regex"
+msgstr "Regex"
+
+#: apps/io.ox/mail/settings/pane.js module:io.ox/mail
+msgid "Register now"
+msgstr "Regisztráció"
+
+#: apps/io.ox/calendar/invitations/register.js module:io.ox/calendar/main
+msgid "Reject changes"
+msgstr "Változások elvetése"
+
+#: apps/io.ox/mail/mailfilter/settings/filter/view-form.js
+#: module:io.ox/settings
+msgid "Reject with reason"
+msgstr "Elutasítás oka"
+
+#: apps/io.ox/files/guidance/main.js module:io.ox/files
+msgid "Related articles"
+msgstr "Kapcsolódó leírások"
+
+#: apps/io.ox/core/settings/pane.js module:io.ox/core
+msgid "Reload page"
+msgstr "Oldal újratöltése"
+
+#: apps/io.ox/core/settings/errorlog/settings/pane.js module:io.ox/core
+#: apps/io.ox/files/guidance/main.js module:io.ox/files
+msgid "Reload statistics"
+msgstr "Statisztika újratöltése"
+
+#. %1$s remaining upload time
+#: apps/io.ox/files/upload/main.js module:io.ox/files
+msgid "Remaining time: %1$s"
+msgstr "Maradék idő: %1$s ms"
+
+#: apps/io.ox/mail/actions/reminder.js module:io.ox/mail
+msgid "Remind me"
+msgstr "Emlékeztessen"
+
+#: apps/io.ox/core/tk/reminder-util.js module:io.ox/core
+msgid "Remind me again"
+msgstr "Emlékeztessen újra"
+
+#: apps/io.ox/core/tk/reminder-util.js module:io.ox/core
+msgid "Remind me again "
+msgstr "Emlékeztessen újra"
+
+#: apps/io.ox/calendar/actions/acceptdeny.js module:io.ox/calendar
+#: apps/io.ox/calendar/edit/extensions.js module:io.ox/calendar/edit/main
+#: apps/io.ox/calendar/invitations/register.js module:io.ox/calendar/main
+#: apps/io.ox/mail/actions.js module:io.ox/mail apps/io.ox/mail/toolbar.js
+#: apps/io.ox/tasks/edit/view-template.js module:io.ox/tasks/edit
+msgid "Reminder"
+msgstr "Emlékeztető"
+
+#: apps/io.ox/tasks/edit/view-template.js module:io.ox/tasks/edit
+#: apps/io.ox/tasks/print.js module:io.ox/tasks
+msgid "Reminder date"
+msgstr "Emlékeztető dátuma"
+
+#. %1$s reminder date of a task
+#: apps/io.ox/tasks/view-detail.js module:io.ox/tasks
+#, c-format
+msgid "Reminder date %1$s"
+msgstr "Emlékeztető dátuma: %1$s"
+
+#: apps/io.ox/mail/actions/reminder.js module:io.ox/mail
+msgid "Reminder has been created"
+msgstr "Az emlékeztető létrejött"
+
+#: apps/io.ox/files/share/permissions.js module:io.ox/core
+msgid "Remove"
+msgstr "Eltávolítás"
+
+#. %1$s is the user name of the group member
+#: apps/io.ox/mail/mailfilter/settings/filter.js module:io.ox/mail
+#: apps/io.ox/portal/settings/pane.js module:io.ox/portal
+#: apps/plugins/administration/groups/settings/members.js module:io.ox/core
+msgid "Remove %1$s"
+msgstr "%1$s eltávolítás"
+
+#: apps/io.ox/backbone/mini-views/attachments.js module:io.ox/core
+#: apps/io.ox/core/attachments/view.js apps/io.ox/core/tk/attachments.js
+#: apps/io.ox/core/tk/attachmentsUtil.js
+msgid "Remove attachment"
+msgstr "Melléklet eltávolítása"
+
+#: apps/io.ox/participants/views.js module:io.ox/core
+msgid "Remove contact"
+msgstr "Névjegy eltávolítása"
+
+#: apps/io.ox/mail/accounts/view-form.js module:io.ox/settings
+msgid "Remove copy from server after retrieving a message"
+msgstr "Másolat eltávolítása a kiszolgálóról az üzenet lekérése után"
+
+#: apps/io.ox/core/folder/favorites.js module:io.ox/core
+msgid "Remove from favorites"
+msgstr "Eltávolítás a kedvencek közül"
+
+#: apps/io.ox/files/actions/share.js module:io.ox/files
+#, fuzzy
+#| msgid "Remove"
+msgid "Remove link"
+msgstr "Eltávolítás"
+
+#: apps/plugins/administration/groups/settings/members.js module:io.ox/core
+msgid "Remove member"
+msgstr "Tag eltávolítása"
+
+#. %1$s is the display name of a removed user or mail recipient
+#. %2$s is the email address of the user or mail recipient
+#: apps/io.ox/core/tk/tokenfield.js module:io.ox/core
+msgid "Removed %1$s, %2$s."
+msgstr "%1$s, %2$s eltávolítva."
+
+#: apps/io.ox/core/folder/actions/rename.js module:io.ox/core
+#: apps/io.ox/core/folder/contextmenu.js
+#: apps/io.ox/core/viewer/views/toolbarview.js apps/io.ox/files/actions.js
+#: module:io.ox/files apps/io.ox/files/actions/rename.js
+#: apps/io.ox/files/toolbar.js
+msgid "Rename"
+msgstr "Átnevezés"
+
+#: apps/io.ox/core/folder/actions/rename.js module:io.ox/core
+msgid "Rename folder"
+msgstr "Mappa átnevezése"
+
+#: apps/io.ox/calendar/edit/recurrence-view.js module:io.ox/calendar/edit/main
+msgid "Repeat"
+msgstr "Ismétlés"
+
+#: apps/plugins/portal/userSettings/register.js module:io.ox/core
+msgid "Repeat new password"
+msgstr "Új jelszó ismét"
+
+#. Used as a verb to reply to one recipient
+#: apps/io.ox/mail/actions.js module:io.ox/mail
+#: apps/io.ox/mail/inplace-reply.js apps/plugins/portal/twitter/util.js
+#: module:plugins/portal
+msgid "Reply"
+msgstr "Válasz"
+
+#: apps/io.ox/mail/actions.js module:io.ox/mail
+msgid "Reply All"
+msgstr "Válasz mindenkinek"
+
+#. Must not exceed 8 characters. e.g. German would be: "Antworten an", needs to be abbreviated like "Antw. an" as space is very limited
+#: apps/io.ox/mail/compose/extensions.js module:io.ox/mail
+msgctxt "compose"
+msgid "Reply to"
+msgstr "Válaszcím"
+
+#. Used as a verb to reply to all recipients
+#: apps/io.ox/mail/inplace-reply.js module:io.ox/mail
+msgid "Reply to all"
+msgstr "Válasz mindenkinek"
+
+#: apps/io.ox/mail/mobile-toolbar-actions.js module:io.ox/mail
+#: apps/io.ox/mail/toolbar.js
+msgid "Reply to all recipients"
+msgstr "Válasz az összes címzettnek"
+
+#: apps/io.ox/mail/mobile-toolbar-actions.js module:io.ox/mail
+#: apps/io.ox/mail/toolbar.js
+msgid "Reply to sender"
+msgstr "Válasz a feladónak"
+
+#: apps/io.ox/mail/compose/view.js module:io.ox/mail
+msgid "Request read receipt"
+msgstr "Tértivevény kérése"
+
+#: apps/io.ox/files/share/permissions.js module:io.ox/core
+msgid "Resend invitation"
+msgstr "Meghívó újraküldése"
+
+#: apps/io.ox/calendar/edit/extensions.js module:io.ox/calendar/edit/main
+#: apps/io.ox/calendar/util.js module:io.ox/calendar
+msgid "Reserved"
+msgstr "Foglalt"
+
+#: apps/io.ox/core/emoji/view.js module:io.ox/mail/emoji
+msgid "Reset this list"
+msgstr "Lista visszaállítása"
+
+#: apps/io.ox/contacts/view-detail.js module:io.ox/contacts
+#: apps/io.ox/participants/model.js module:io.ox/core
+msgid "Resource"
+msgstr "Erőforrás"
+
+#: apps/io.ox/participants/model.js module:io.ox/core
+msgid "Resource group"
+msgstr "Erőforráscsoport"
+
+#: apps/plugins/administration/resources/settings/edit.js module:io.ox/core
+msgid "Resource name"
+msgstr "Erőforrásnév"
+
+#: apps/io.ox/participants/detail.js module:io.ox/core
+#: apps/plugins/administration/resources/register.js
+#: apps/plugins/administration/resources/settings/pane.js
+msgid "Resources"
+msgstr "Erőforrások"
+
+#: apps/io.ox/core/main.js module:io.ox/core
+msgid "Restore applications"
+msgstr "Alkalmazások visszaállítása"
+
+#: apps/io.ox/core/commons.js module:io.ox/core
+msgid "Results"
+msgstr "Találatok"
+
+#: apps/plugins/halo/xing/register.js module:plugins/portal
+msgid "Retired"
+msgstr "Nyugdíjas"
+
+#: apps/io.ox/core/commons.js module:io.ox/core
+msgid "Retry"
+msgstr "Újra"
+
+#: apps/plugins/portal/twitter/util.js module:plugins/portal
+msgid "Retweet"
+msgstr "Újracsiripelés"
+
+#: apps/plugins/portal/twitter/util.js module:plugins/portal
+msgid "Retweet this to your followers?"
+msgstr "Újracsiripeli ezt a követőinek?"
+
+#: apps/plugins/portal/twitter/util.js module:plugins/portal
+msgid "Retweeted"
+msgstr "Újracsiripelte"
+
+#: apps/plugins/portal/twitter/util.js module:plugins/portal
+msgid "Retweeted by %s"
+msgstr "%s újracsiripelte"
+
+#: apps/io.ox/wizards/upsell.js module:io.ox/wizards
+msgid "Review your purchases"
+msgstr "Vásárlás áttekintése"
+
+#. Role: view folder + read/write all
+#: apps/io.ox/files/share/permissions.js module:io.ox/core
+msgid "Reviewer"
+msgstr "Felülvizsgáló"
+
+#: apps/io.ox/settings/apps/settings/pane.js module:io.ox/core
+msgid "Revoke"
+msgstr "Visszavonás"
+
+#: apps/io.ox/files/share/permissions.js module:io.ox/core
+#: apps/io.ox/files/share/toolbar.js module:io.ox/files
+msgid "Revoke access"
+msgstr "Hozzáférés visszavonása"
+
+#: apps/io.ox/files/share/toolbar.js module:io.ox/files
+msgid "Revoked access."
+msgstr "Visszavont hozzáférés."
+
+#: apps/io.ox/core/tk/contenteditable-editor.js module:io.ox/core
+msgid "Rich Text Area. Press ALT-F10 for toolbar"
+msgstr ""
+"Formázott szöveg. Az eszköztár megjelenítéséhez nyomja meg az ALT-F10 "
+"billentyűkombinációt"
+
+#: apps/io.ox/contacts/model.js module:io.ox/contacts
+msgid "Room number"
+msgstr "Szobaszám"
+
+#: apps/io.ox/mail/mailfilter/settings/filter/view-form.js
+#: module:io.ox/settings
+msgid "Rule name"
+msgstr "Szabály neve"
+
+#: apps/io.ox/launchpad/main.js module:io.ox/core
+msgid "Running applications"
+msgstr "Alkalmazások futtatása"
+
+#: apps/io.ox/onboarding/clients/extensions.js module:io.ox/core/onboarding
+msgid "SMTP Login"
+msgstr "SMTP bejelentkezés"
+
+#: apps/io.ox/onboarding/clients/extensions.js module:io.ox/core/onboarding
+msgid "SMTP Port"
+msgstr "SMTP port"
+
+#: apps/io.ox/onboarding/clients/extensions.js module:io.ox/core/onboarding
+msgid "SMTP Secure"
+msgstr "SMTP biztonságos"
+
+#: apps/io.ox/onboarding/clients/extensions.js module:io.ox/core/onboarding
+msgid "SMTP Server"
+msgstr "SMTP kiszolgáló"
+
+#. Connection security. SSL/TLS.
+#: apps/io.ox/mail/accounts/view-form.js module:io.ox/settings
+msgid "SSL/TLS"
+msgstr ""
+
+#: apps/io.ox/contacts/model.js module:io.ox/contacts
+msgid "Sales Volume"
+msgstr "Értékesítési mennyiség"
+
+#: apps/io.ox/calendar/edit/extensions.js module:io.ox/calendar/edit/main
+#: apps/io.ox/contacts/distrib/create-dist-view.js module:io.ox/contacts
+#: apps/io.ox/contacts/edit/view-form.js
+#: apps/io.ox/core/folder/actions/imap-subscription.js module:io.ox/core
+#: apps/io.ox/core/permissions/permissions.js apps/io.ox/core/settings/user.js
+#: apps/io.ox/editor/main.js module:io.ox/editor
+#: apps/io.ox/files/actions/edit-description.js module:io.ox/files
+#: apps/io.ox/files/actions/save-as-pdf.js apps/io.ox/files/filepicker.js
+#: apps/io.ox/files/share/permissions.js apps/io.ox/mail/accounts/settings.js
+#: module:io.ox/mail/accounts/settings
+#: apps/io.ox/mail/actions/attachmentSave.js module:io.ox/mail
+#: apps/io.ox/mail/categories/dialogs.js apps/io.ox/mail/compose/extensions.js
+#: apps/io.ox/mail/compose/names.js
+#: apps/io.ox/mail/mailfilter/settings/filter.js
+#: apps/io.ox/mail/settings/signatures/settings/pane.js
+#: apps/io.ox/oauth/settings.js module:io.ox/settings
+#: apps/io.ox/tasks/edit/view-template.js module:io.ox/tasks/edit
+#: apps/plugins/administration/groups/settings/edit.js
+#: apps/plugins/administration/resources/settings/edit.js
+#: apps/plugins/portal/flickr/register.js module:plugins/portal
+#: apps/plugins/portal/mail/register.js apps/plugins/portal/rss/register.js
+#: module:io.ox/portal apps/plugins/portal/tumblr/register.js
+msgid "Save"
+msgstr "Mentés"
+
+#: apps/io.ox/files/actions/save-as-pdf.js module:io.ox/files
+#: apps/io.ox/files/toolbar.js
+#, fuzzy
+#| msgid "Save as file"
+msgid "Save as PDF"
+msgstr "Mentés fájlként"
+
+#: apps/io.ox/calendar/actions.js module:io.ox/calendar
+#: apps/io.ox/mail/actions.js module:io.ox/mail
+msgid "Save as distribution list"
+msgstr "Mentés disztribúciós listaként"
+
+#: apps/io.ox/mail/compose/view.js module:io.ox/mail
+msgid "Save as draft"
+msgstr "Mentés piszkozatként"
+
+#: apps/io.ox/mail/actions.js module:io.ox/mail apps/io.ox/mail/toolbar.js
+msgid "Save as file"
+msgstr "Mentés fájlként"
+
+#: apps/io.ox/mail/actions/attachmentSave.js module:io.ox/mail
+msgid "Save attachment"
+msgstr "Melléklet mentése"
+
+#. %1$s is usually "Drive" (product name; might be customized)
+#: apps/io.ox/core/pim/actions.js module:io.ox/core
+#: apps/io.ox/core/viewer/views/toolbarview.js apps/io.ox/mail/actions.js
+#: module:io.ox/mail
+msgid "Save to %1$s"
+msgstr "Mentés ide: %1$s"
+
+#: apps/io.ox/core/api/attachment.js module:io.ox/core
+msgid "Saved appointment attachment"
+msgstr "Találkozómelléklet mentve"
+
+#: apps/io.ox/core/api/attachment.js module:io.ox/core
+msgid "Saved attachment"
+msgstr "Melléklet mentve"
+
+#: apps/io.ox/core/api/attachment.js module:io.ox/core
+msgid "Saved contact attachment"
+msgstr "Névjegymelléklet mentve"
+
+#: apps/io.ox/contacts/view-detail.js module:io.ox/contacts
+msgid "Saved in:"
+msgstr "Mentés itt:"
+
+#: apps/io.ox/mail/api.js module:io.ox/mail
+msgid "Saved mail attachment"
+msgstr "Mentett levélmelléklet"
+
+#: apps/io.ox/core/api/attachment.js module:io.ox/core
+msgid "Saved task attachment"
+msgstr "Mentett feladatmelléklet"
+
+#: apps/io.ox/mail/actions/attachmentSave.js module:io.ox/mail
+msgid "Saving attachment ..."
+msgid_plural "Saving attachments ..."
+msgstr[0] "Melléklet mentése ..."
+msgstr[1] "Mellékletek mentése ..."
+
+#: apps/io.ox/calendar/freebusy/templates.js module:io.ox/calendar/freebusy
+#: apps/io.ox/calendar/toolbar.js module:io.ox/calendar
+msgid "Scheduling"
+msgstr "Ütemezés"
+
+#: apps/io.ox/core/main.js module:io.ox/core apps/io.ox/launchpad/main.js
+#: apps/io.ox/search/view-template.js
+msgctxt "app"
+msgid "Scheduling"
+msgstr "Ütemezés"
+
+#: apps/io.ox/contacts/addressbook/popup.js module:io.ox/contacts
+#: apps/io.ox/core/desktop.js module:io.ox/core apps/io.ox/core/main.js
+#: apps/io.ox/find/extensions-facets.js apps/io.ox/find/main.js
+#: apps/io.ox/find/view-tokenfield.js
+#: apps/io.ox/search/autocomplete/extensions.js apps/io.ox/search/main.js
+#: module:io.ox/search apps/plugins/portal/flickr/register.js
 #: module:plugins/portal
 msgid "Search"
 msgstr "Keresés"
 
-#: apps/io.ox/core/desktop.js:1567 module:io.ox/core
-#: apps/io.ox/core/desktop.js:1568
-msgid "Start search"
-msgstr "Keresés indítása"
-
-#: apps/io.ox/core/desktop.js:1580 module:io.ox/core
-#: apps/io.ox/core/desktop.js:1581
-msgid "Cancel search"
-msgstr "Keresés megszakítása"
+#: apps/io.ox/find/view-facets.js module:io.ox/core
+msgid "Search facets"
+msgstr "Lapok keresése"
+
+#: apps/io.ox/files/view-options.js module:io.ox/files
+msgid "Search results"
+msgstr "Találatok"
 
 #. search feature help text for screenreaders
-#: apps/io.ox/core/desktop.js:1601 module:io.ox/core
+#: apps/io.ox/core/desktop.js module:io.ox/core
 msgid ""
 "Search results page lists all active facets to allow them to be easly "
 "adjustable/removable. Below theses common facets additonal advanced facets "
 "are listed. To narrow down search result please adjust active facets or add "
 "new ones"
-msgstr "A keresési eredmény megjeleníti az összes aktív lapot, hogy azokat könnyedén lehessen beállítani/eltávolítani. Ezek alatt az általános lapok alatt további speciális lapok találhatók. A keresés szűkítéséhez állítsa be a lapokat vagy adjon hozzá újakat."
-
-#: apps/io.ox/core/desktop.js:1724 module:io.ox/core
-msgid ""
-"Failed to start application. Maybe you have connection problems. Please try "
-"again."
-msgstr "Az alkalmazás indítása sikertelen. Ezt kapcsolatproblémák okozhatják. Próbálja újra."
-
-#: apps/io.ox/core/emoji/view.js:227 module:io.ox/mail/emoji
-msgid "Reset this list"
-msgstr "Lista visszaállítása"
-
-#: apps/io.ox/core/export/export.js:33 module:io.ox/core
-msgid "Export folder"
-msgstr "Mappa exportálása"
-
-#: apps/io.ox/core/export/export.js:48 module:io.ox/core
-#: apps/io.ox/core/import/import.js:37
-msgid "Format"
-msgstr "Formátum"
-
-#: apps/io.ox/core/export/export.js:50 module:io.ox/core
-#: apps/io.ox/core/import/import.js:38
-msgid "select format"
-msgstr "formátum kiválasztása"
-
-#: apps/io.ox/core/export/export.js:79 module:io.ox/core
-msgid "Note: The vCard format cannot contain distribution lists"
-msgstr "Megjegyzés: A vCard formátum nem tartalmaz disztribúciós listákat"
-
-#: apps/io.ox/core/export/export.js:84 module:io.ox/core
-msgid "Include distribution lists"
-msgstr "Disztribúciós lista hozzáadása"
-
-#: apps/io.ox/core/export/export.js:103 module:io.ox/core
-#: apps/io.ox/core/folder/contextmenu.js:382
-msgid "Export"
-msgstr "Exportálás"
-
-#: apps/io.ox/core/extPatterns/links.js:418 module:io.ox/core
-#: apps/io.ox/core/extPatterns/links.js:419
-msgid "More actions"
-msgstr "További műveletek"
-
-#: apps/io.ox/core/extPatterns/links.js:432 module:io.ox/core
-#: apps/io.ox/find/extensions-api.js:229
-#: apps/io.ox/search/facets/extensions.js:237
-msgid "More"
-msgstr "Tovább"
-
-#: apps/io.ox/core/folder/actions/add.js:59 module:io.ox/core
-#: apps/io.ox/core/folder/extensions.js:655
-msgid "Add new calendar"
-msgstr "Új naptár hozzáadása"
-
-#: apps/io.ox/core/folder/actions/add.js:59 module:io.ox/core
-#: apps/io.ox/core/folder/contextmenu.js:248
-#: apps/io.ox/core/folder/extensions.js:655 apps/io.ox/files/actions.js:703
-#: module:io.ox/files
-msgid "Add new folder"
-msgstr "Új mappa hozzáadása"
-
-#: apps/io.ox/core/folder/actions/add.js:63 module:io.ox/core
-msgid "New calendar"
-msgstr "Új naptár"
-
-#: apps/io.ox/core/folder/actions/add.js:63 module:io.ox/core
-msgid "New folder"
-msgstr "Új mappa"
-
-#: apps/io.ox/core/folder/actions/add.js:80 module:io.ox/core
-msgid "Add as public calendar"
-msgstr "Hozzáad nyilvános naptárként"
-
-#: apps/io.ox/core/folder/actions/add.js:80 module:io.ox/core
-msgid "Add as public folder"
-msgstr "Hozzáad nyilvános mappaként"
-
-#: apps/io.ox/core/folder/actions/add.js:85 module:io.ox/core
-#: apps/io.ox/core/folder/actions/add.js:86
-#: apps/io.ox/core/folder/actions/rename.js:61
-msgid "Folder name"
-msgstr "Mappa neve"
-
-#: apps/io.ox/core/folder/actions/add.js:102 module:io.ox/core
-msgid ""
-"A public folder is used for content that is of common interest for all "
-"users. To allow other users to read or edit the contents, you have to set "
-"the respective permissions for the public folder."
-msgstr "A nyilvános mappát olyan tartalom tárolására érdemes használni, amely számot tart az összes felhasználó érdeklődésére. Ahhoz, hogy más felhasználók is tudják olvasni vagy szerkeszteni a tartalmat, ahhoz a megfelelő jogosultságot be kell állítani a nyilvános mappán."
-
-#. notification while archiving messages
-#: apps/io.ox/core/folder/actions/archive.js:28 module:io.ox/core
-msgid "Archiving messages ..."
-msgstr "Üzenetek archiválása ..."
-
-#: apps/io.ox/core/folder/actions/archive.js:37 module:io.ox/core
-msgid "Archive messages"
-msgstr "Üzenetek archiválása"
-
-#: apps/io.ox/core/folder/actions/archive.js:40 module:io.ox/core
-msgid "All messages older than %1$d days will be moved to the archive folder"
-msgstr "Minden %1$d napnál régebbi üzenet áthelyezésre kerül az archívum mappába"
-
-#. Verb: (to) archive messages
-#: apps/io.ox/core/folder/actions/archive.js:43 module:io.ox/core
-#: apps/io.ox/core/folder/contextmenu.js:192 apps/io.ox/mail/actions.js:659
-#: module:io.ox/mail apps/io.ox/mail/mobile-toolbar-actions.js:117
-#: apps/io.ox/mail/toolbar.js:113
-msgctxt "verb"
-msgid "Archive"
-msgstr "Archiválás"
-
-#: apps/io.ox/core/folder/actions/common.js:34 module:io.ox/core
-msgid "Move all"
-msgstr "Összes mozgatása"
-
-#: apps/io.ox/core/folder/actions/common.js:39 module:io.ox/core
-msgid "Cleaning up ..."
-msgstr "Tisztítás ..."
-
-#: apps/io.ox/core/folder/actions/common.js:41 module:io.ox/core
-msgid "The folder has been cleaned up."
-msgstr "A mappa tisztítása megtörtént."
-
-#: apps/io.ox/core/folder/actions/common.js:55 module:io.ox/core
-msgid "All messages have been deleted"
-msgstr "Minden üzenet törölve"
-
-#: apps/io.ox/core/folder/actions/common.js:57 module:io.ox/core
-msgid "All files have been deleted"
-msgstr "Minden fájl törölve"
-
-#: apps/io.ox/core/folder/actions/common.js:58 module:io.ox/core
-msgid "The folder has been emptied"
-msgstr "A mappa kiürítése megtörtént"
-
-#: apps/io.ox/core/folder/actions/common.js:66 module:io.ox/core
-msgid "Do you really want to empty folder \"%s\"?"
-msgstr "Biztos, hogy ki szeretné üríteni ezt a mappát: „%s”?"
-
-#: apps/io.ox/core/folder/actions/common.js:67 module:io.ox/core
-#: apps/io.ox/core/folder/contextmenu.js:204
-msgid "Empty folder"
-msgstr "Mappa ürítése"
-
-#: apps/io.ox/core/folder/actions/imap-subscription.js:59 module:io.ox/core
+msgstr ""
+"A keresési eredmény megjeleníti az összes aktív lapot, hogy azokat könnyedén "
+"lehessen beállítani/eltávolítani. Ezek alatt az általános lapok alatt "
+"további speciális lapok találhatók. A keresés szűkítéséhez állítsa be a "
+"lapokat vagy adjon hozzá újakat."
+
+#: apps/io.ox/files/view-options.js module:io.ox/files
+#: apps/io.ox/mail/accounts/view-form.js module:io.ox/settings
+msgid "Select"
+msgstr "Kiválasztás"
+
+#. Sort options drop-down
+#: apps/io.ox/files/view-options.js module:io.ox/files
+msgctxt "dropdown"
+msgid "Select"
+msgstr "Kiválasztás"
+
+#. Context: Add selected contacts; German "Auswählen", for example
+#: apps/io.ox/contacts/addressbook/popup.js module:io.ox/contacts
+#, fuzzy
+#| msgid "Select"
+msgctxt "select-contacts"
+msgid "Select"
+msgstr "Kiválasztás"
+
+#: apps/io.ox/mail/compose/names.js module:io.ox/mail
+msgid ""
+"Select a checkbox to define a custom name for that address; otherwise the "
+"mail account's default name will be used. If you want to use an address "
+"anonymously, select the checkbox and leave the field empty."
+msgstr ""
+"Engedélyezze ezt a beállítást az egyedi név meghatározásához, ellenkező "
+"esetben a levelező alapértelmezett felhasználóneve kerül felhasználásra. "
+"Amennyiben egy címet szeretne névtelenül használ, akkor engedélyezze a "
+"beállítást és hagyja üresen a mezőt."
+
+#: apps/io.ox/core/tk/vgrid.js module:io.ox/core
+#: apps/io.ox/mail/view-options.js module:io.ox/mail
+msgid "Select all"
+msgstr "Minden kijelölése"
+
+#: apps/io.ox/contacts/addressbook/popup.js module:io.ox/contacts
+#, fuzzy
+#| msgid "Delete contact"
+msgid "Select contacts"
+msgstr "Névjegy törlése"
+
+#: apps/io.ox/calendar/settings/timezones/favorite-view.js
+#: module:io.ox/calendar
+msgid "Select favorite timezone"
+msgstr "Válassza ki kedvenc időzónáját"
+
+#: apps/io.ox/files/actions/upload-new-version.js module:io.ox/files
+msgid "Select file"
+msgstr "Válasszon fájlt"
+
+#: apps/io.ox/calendar/edit/extensions.js module:io.ox/calendar/edit/main
+#: apps/io.ox/core/folder/picker.js module:io.ox/core
+#: apps/io.ox/mail/mailfilter/settings/filter/view-form.js
+#: module:io.ox/settings
+msgid "Select folder"
+msgstr "Válasszon mappát"
+
+#. %1$d is the number of mails
+#: apps/io.ox/mail/categories/dialogs.js module:io.ox/mail
+#, fuzzy, c-format
+#| msgid "Data imported successfully"
+msgid "Selected message was moved successfully."
+msgid_plural "Selected messages has been moved successfully."
+msgstr[0] "Az adatok sikeresen importálva"
+msgstr[1] "Az adatok sikeresen importálva"
+
+#: apps/io.ox/core/commons.js module:io.ox/core
+msgid "Selection Details"
+msgstr "Kijelölés részletei"
+
+#: apps/io.ox/mail/compose/extensions.js module:io.ox/mail
+#: apps/io.ox/onboarding/clients/extensions.js module:io.ox/core/onboarding
+msgid "Send"
+msgstr "Küldés"
+
+#. Respond to a read receipt request; German "Lesebestätigung senden"
+#: apps/io.ox/mail/common-extensions.js module:io.ox/mail
+msgid "Send a read receipt"
+msgstr "Tértivevény küldése"
+
+#: apps/io.ox/files/actions.js module:io.ox/files apps/io.ox/files/toolbar.js
+msgid "Send as internal link"
+msgstr "Küldés belső hivatkozásként"
+
+#: apps/io.ox/core/viewer/views/toolbarview.js module:io.ox/core
+msgid "Send as mail"
+msgstr "Küldés e-mailként"
+
+#: apps/io.ox/contacts/actions.js module:io.ox/contacts
+#: apps/io.ox/contacts/mobile-toolbar-actions.js module:io.ox/mail
+#: apps/io.ox/contacts/toolbar.js
+msgid "Send as vCard"
+msgstr "Küldés vCard-ként"
+
+#: apps/io.ox/core/viewer/views/toolbarview.js module:io.ox/core
+#: apps/io.ox/files/actions.js module:io.ox/files apps/io.ox/files/toolbar.js
+msgid "Send by mail"
+msgstr "Küldés e-mailben"
+
+#: apps/plugins/core/feedback/register.js module:io.ox/core
+msgid "Send feedback"
+msgstr "Visszajelzés küldése"
+
+#: apps/io.ox/contacts/actions.js module:io.ox/contacts
+#: apps/io.ox/contacts/mobile-toolbar-actions.js module:io.ox/mail
+#: apps/io.ox/contacts/toolbar.js
+msgid "Send mail"
+msgstr "Levél küldése"
+
+#: apps/io.ox/calendar/actions.js module:io.ox/calendar
+msgid "Send mail to all participants"
+msgstr "Levél küldése minden résztvevőnek"
+
+#: apps/io.ox/mail/actions.js module:io.ox/mail
+msgid "Send new mail"
+msgstr "Új levél küldése"
+
+#: apps/io.ox/files/share/permissions.js module:io.ox/core
+#, fuzzy
+#| msgid "New notifications"
+msgid "Send notification"
+msgstr "Új értesítések"
+
+#: apps/io.ox/mail/vacationnotice/settings/model.js module:io.ox/mail
+msgid "Send vacation notice during this time only"
+msgstr "Szabadságértesítő küldése csak ezen idő alatt"
+
+#: apps/io.ox/mail/mailfilter/settings/filter/view-form.js
+#: module:io.ox/settings
+msgid "Sender/From"
+msgstr "Küldő/Feladó"
+
+#. %1$d is number of messages; %2$d is progress in percent
+#: apps/io.ox/mail/main.js module:io.ox/mail
+#, fuzzy
+#| msgid "Archiving messages ..."
+msgid "Sending 1 message ... %2$d%"
+msgid_plural "Sending %1$d messages ... %2$d%"
+msgstr[0] "Üzenetek archiválása ..."
+msgstr[1] "Üzenetek archiválása ..."
+
+#. %s is the product name
+#: apps/io.ox/mail/compose/model.js module:io.ox/mail
+msgid "Sent from %s via mobile"
+msgstr "Küldve erről: %s mobilon"
+
+#: apps/plugins/halo/mail/register.js module:plugins/halo
+msgid "Sent mails"
+msgstr "Elküldött levelek"
+
+#. Sent folder
+#: apps/io.ox/mail/accounts/view-form.js module:io.ox/settings
+msgctxt "folder"
+msgid "Sent messages"
+msgstr "Elküldött üzenetek"
+
+#: apps/io.ox/calendar/edit/recurrence-view.js module:io.ox/calendar/edit/main
+msgid "September"
+msgstr "Szeptember"
+
+#. Use singular in this context
+#: apps/io.ox/calendar/actions/acceptdeny.js module:io.ox/calendar
+#: apps/io.ox/calendar/actions/edit.js apps/io.ox/calendar/week/perspective.js
+msgid "Series"
+msgstr "Ismétlődések"
+
+#: apps/io.ox/mail/accounts/view-form.js module:io.ox/settings
+msgid "Server name"
+msgstr "Kiszolgáló neve"
+
+#: apps/io.ox/mail/accounts/view-form.js module:io.ox/settings
+msgid "Server port"
+msgstr "Kiszolgáló port"
+
+#: apps/io.ox/mail/accounts/view-form.js module:io.ox/settings
+msgid "Server type"
+msgstr "Kiszolgáló típusa"
+
+#: apps/io.ox/backbone/basicModel.js module:io.ox/core
+#: apps/io.ox/backbone/extendedModel.js apps/io.ox/core/main.js
+msgid "Server unreachable"
+msgstr "A kiszolgáló nem érhető el"
+
+#: apps/io.ox/core/about/about.js module:io.ox/core
+#: apps/io.ox/core/settings/errorlog/settings/pane.js
+msgid "Server version"
+msgstr "Kiszolgáló verziója"
+
+#: apps/io.ox/core/tk/flag-picker.js module:io.ox/mail
+#: apps/io.ox/mail/toolbar.js
+msgid "Set color"
+msgstr "Szín beállítása"
+
+#: apps/io.ox/core/main.js module:io.ox/core apps/io.ox/settings/main.js
+msgid "Settings"
+msgstr "Beállítások"
+
+#: apps/io.ox/launchpad/main.js module:io.ox/core
+#: apps/io.ox/search/view-template.js
+msgctxt "app"
+msgid "Settings"
+msgstr "Beállítások"
+
+#: apps/io.ox/onboarding/clients/extensions.js module:io.ox/core/onboarding
+msgid "Settings for advanced users"
+msgstr "Beállítások szakértő felhasználóknak"
+
+#: apps/io.ox/core/viewer/views/toolbarview.js module:io.ox/core
+#: apps/io.ox/files/share/permissions.js apps/io.ox/files/toolbar.js
+#: module:io.ox/files apps/plugins/portal/xing/actions.js
+#: module:plugins/portal
+msgid "Share"
+msgstr "Megosztás"
+
+#: apps/io.ox/files/share/permissions.js module:io.ox/core
+msgid "Share \"%1$s\""
+msgstr "\"%1$s\" megosztása"
+
+#: apps/io.ox/files/toolbar.js module:io.ox/files
+msgid "Share current folder"
+msgstr "Aktuális mappa megosztása"
+
+#: apps/io.ox/files/toolbar.js module:io.ox/files
+msgid "Share selected file"
+msgid_plural "Share selected files"
+msgstr[0] "Kiválasztott fájl megosztása"
+msgstr[1] "Kiválasztott fájlok megosztása"
+
+#: apps/io.ox/files/toolbar.js module:io.ox/files
+msgid "Share selected folder"
+msgid_plural "Share selected folders"
+msgstr[0] "Kiválasztott mappa megosztása"
+msgstr[1] "Kiválasztott mappák megosztása"
+
+#: apps/io.ox/files/toolbar.js module:io.ox/files
+msgid "Share selected objects"
+msgstr "Kiválasztott objektumok megosztása"
+
+#. if only one item -> insert filename / on more than one item -> item count
+#: apps/io.ox/files/actions/share.js module:io.ox/files
+msgid "Share the file \"%1$d\""
+msgid_plural "Share %1$d items"
+msgstr[0] "\"%1$d\" fájl megosztása"
+msgstr[1] "%1$d elemek megosztása"
+
+#: apps/io.ox/files/actions/share.js module:io.ox/files
+msgid "Share the folder \"%1$d\""
+msgid_plural "Share %1$d items"
+msgstr[0] "\"%1$d\" mappa megosztása"
+msgstr[1] "%1$d elemek megosztása"
+
+#: apps/io.ox/core/viewer/views/toolbarview.js module:io.ox/core
+msgid "Share this file"
+msgstr "Fájl megosztása"
+
+#: apps/io.ox/contacts/actions.js module:io.ox/contacts
+msgid "Share your contacts"
+msgstr "Névjegyek megosztása"
+
+#: apps/io.ox/files/actions.js module:io.ox/files
+msgid "Share your folders"
+msgstr "Mappák megjelenítése"
+
+#: apps/plugins/halo/appointments/register.js module:plugins/halo
+msgid "Shared Appointments"
+msgstr "Megosztott találkozók"
+
+#: apps/plugins/portal/xing/actions.js module:plugins/portal
+msgid "Shared activity"
+msgstr "Megosztott tevékenység"
+
+#: apps/io.ox/contacts/addressbook/popup.js module:io.ox/contacts
+#: apps/io.ox/core/folder/extensions.js module:io.ox/core
+msgid "Shared address books"
+msgstr "Megosztott címjegyzékek"
+
+#: apps/io.ox/core/folder/extensions.js module:io.ox/core
+msgid "Shared by other users"
+msgstr "Más felhasználó által megosztott"
+
+#: apps/io.ox/core/folder/extensions.js module:io.ox/core
+msgid "Shared calendars"
+msgstr "Megosztott naptárak"
+
+#: apps/io.ox/core/folder/extensions.js module:io.ox/core
+msgid "Shared tasks"
+msgstr "Megosztott feladatok"
+
+#. "Shares" in terms of "shared with others" ("Freigaben")
+#: apps/io.ox/core/viewer/views/sidebar/fileinfoview.js
+#: module:io.ox/core/viewer
+msgid "Shares"
+msgstr "Megosztások"
+
+#: apps/io.ox/core/folder/contextmenu.js module:io.ox/core
+msgid "Sharing"
+msgstr "Megosztás"
+
+#: apps/io.ox/wizards/upsell.js module:io.ox/wizards
+msgid "Shopping cart"
+msgstr "Bevásárlókosár"
+
+#. %1$s single mail address or comma separated list of multiple
+#. %2$s target mail category
+#: apps/io.ox/mail/categories/dialogs.js module:io.ox/mail
+#, fuzzy, c-format
+#| msgid ""
+#| "All messages older than %1$d days will be moved to the archive folder"
+msgid ""
+"Should all other past and future messages from %1$s also be moved to %2$s?"
+msgstr ""
+"Minden %1$d napnál régebbi üzenet áthelyezésre kerül az archívum mappába"
+
+#: apps/io.ox/mail/settings/pane.js module:io.ox/mail
+msgid "Should only the current message or all messages of the sender be moved"
+msgstr ""
+
+#: apps/io.ox/core/folder/contextmenu.js module:io.ox/core
+msgid "Show"
+msgstr "Megjelenítés"
+
+#: apps/io.ox/mail/settings/pane.js module:io.ox/mail
+#, fuzzy
+#| msgid "No mails in your inbox"
+msgid "Show Tabs for inbox"
+msgstr "Nincsenek levelek Beérkezett üzenetek mappában"
+
+#: apps/io.ox/contacts/edit/view-form.js module:io.ox/contacts
+#: apps/io.ox/core/settings/user.js
+msgid "Show all fields"
+msgstr "Összes mező megjelenítése"
+
+#: apps/io.ox/core/sub/settings/pane.js module:io.ox/core/sub
+msgid "Show all items"
+msgstr "Az összes elem megjelenítése"
+
+#: apps/io.ox/calendar/invitations/register.js module:io.ox/calendar/main
+msgid "Show appointment details"
+msgstr "Találkozó részleteinek megjelenítése"
+
+#: apps/io.ox/mail/compose/extensions.js module:io.ox/mail
+msgid "Show blind carbon copy input field"
+msgstr "A Titkos másolat beviteli mező megjelenítése"
+
+#: apps/io.ox/mail/compose/extensions.js module:io.ox/mail
+msgid "Show carbon copy input field"
+msgstr "A Másolat beviteli mező megjelenítése"
+
+#: apps/io.ox/calendar/invitations/register.js module:io.ox/calendar/main
+msgid "Show conflicts"
+msgstr "Ütközések megjelenítése"
+
+#: apps/io.ox/calendar/settings/pane.js module:io.ox/calendar
+msgid "Show declined appointments"
+msgstr "Elutasított találkozók megjelenítése"
+
+#: apps/io.ox/core/settings/pane.js module:io.ox/core
+msgid "Show desktop notifications"
+msgstr "Asztali értesítések megjelenítése"
+
+#: apps/io.ox/tasks/edit/view-template.js module:io.ox/tasks/edit
+msgid "Show details"
+msgstr "Részletek megjelenítése"
+
+#: apps/io.ox/tasks/main.js module:io.ox/tasks
+msgid "Show done tasks"
+msgstr "Kész feladatok megjelenítése"
+
+#: apps/io.ox/mail/detail/mobileView.js module:io.ox/mail
+#: apps/io.ox/mail/detail/view.js
+msgid "Show entire message"
+msgstr "Teljes üzenet megjelenítése"
+
+#: apps/io.ox/files/settings/pane.js module:io.ox/files
+msgid "Show hidden files and folders"
+msgstr "Rejtett fájlok és mappák megjelenítése"
+
+#: apps/io.ox/files/mobile-toolbar-actions.js module:io.ox/mail
+msgid "Show icons"
+msgstr "Ikonok megjelenítése"
+
+#: apps/io.ox/mail/common-extensions.js module:io.ox/mail
+msgid "Show images"
+msgstr "Képek megjelenítése"
+
+#: apps/io.ox/files/actions.js module:io.ox/files apps/io.ox/files/toolbar.js
+msgid "Show internal link"
+msgstr "Belső hivatkozás megjelenítése"
+
+#: apps/io.ox/files/mobile-toolbar-actions.js module:io.ox/mail
+msgid "Show list"
+msgstr "Lista megjelenítése"
+
+#: apps/io.ox/mail/toolbar.js module:io.ox/mail
+#, fuzzy
+#| msgid "Show images"
+msgid "Show message size"
+msgstr "Képek megjelenítése"
+
+#: apps/io.ox/mail/compose/extensions.js module:io.ox/mail
+msgid "Show names"
+msgstr "Nevek megjelenítése"
+
+#: apps/io.ox/calendar/mobile-toolbar-actions.js module:io.ox/calendar
+msgid "Show next day"
+msgstr "Következő nap megjelenítése"
+
+#: apps/io.ox/calendar/mobile-toolbar-actions.js module:io.ox/calendar
+msgid "Show previous day"
+msgstr "Előző nap megjelenítése"
+
+#: apps/io.ox/mail/detail/content.js module:io.ox/mail
+msgid "Show quoted text"
+msgstr "Idézett szöveg megjelenítése"
+
+#: apps/io.ox/core/settings/errorlog/settings/pane.js module:io.ox/core
+msgid "Show request body"
+msgstr "Kéréstörzs megjelenítése"
+
+#: apps/io.ox/mail/settings/pane.js module:io.ox/mail
+msgid "Show requests for read receipts"
+msgstr "Tértivevény-kérések megjelenítése"
+
+#: apps/io.ox/core/settings/errorlog/settings/pane.js module:io.ox/core
+msgid "Show stack trace"
+msgstr "Veremkiíratás megjelenítése"
+
+#: apps/io.ox/calendar/invitations/register.js module:io.ox/calendar/main
+msgid "Show task details"
+msgstr "Feladat részletek megjelenítése"
+
+#: apps/io.ox/files/mobile-toolbar-actions.js module:io.ox/mail
+msgid "Show tiles"
+msgstr "Csempék megjelenítése"
+
+#: apps/io.ox/calendar/edit/extensions.js module:io.ox/calendar/edit/main
+#: apps/io.ox/calendar/view-detail.js module:io.ox/calendar
+msgid "Shown as"
+msgstr "Megjelenik mint"
+
+#: apps/io.ox/core/boot/i18n.js module:io.ox/core/boot
+#: apps/io.ox/core/relogin.js module:io.ox/core
+msgid "Sign in"
+msgstr "Bejelentkezés"
+
+#: apps/io.ox/core/main.js module:io.ox/core
+msgid "Sign out"
+msgstr "Kijelentkezés"
+
+#: apps/io.ox/core/main.js module:io.ox/core
+msgid "Sign out now"
+msgstr "Kijelentkezés most"
+
+#: apps/io.ox/mail/settings/signatures/settings/pane.js module:io.ox/mail
+msgid "Signature name"
+msgstr "Aláírásnév"
+
+#: apps/io.ox/mail/compose/extensions.js module:io.ox/mail
+#: apps/io.ox/mail/settings/signatures/register.js
+#: apps/io.ox/mail/settings/signatures/settings/pane.js
+msgid "Signatures"
+msgstr "Aláírások"
+
+#. Portal. Logged in as user
+#: apps/io.ox/portal/main.js module:io.ox/portal
+msgid "Signed in as %1$s"
+msgstr "Bejelentkezve mint %1$s"
+
+#: apps/io.ox/core/main.js module:io.ox/core
+msgid "Signed in as:"
+msgstr "Bejelentkezve, mint:"
+
+#: apps/io.ox/core/viewer/views/sidebar/fileinfoview.js
+#: module:io.ox/core/viewer apps/io.ox/files/view-options.js
+#: module:io.ox/files apps/io.ox/mail/view-options.js module:io.ox/mail
+msgid "Size"
+msgstr "Méret"
+
+#: apps/io.ox/mail/mailfilter/settings/filter/view-form.js
+#: module:io.ox/settings
+msgid "Size (bytes)"
+msgstr "Méret (bájt)"
+
+#: apps/io.ox/core/settings/errorlog/settings/pane.js module:io.ox/core
+msgid "Slow requests"
+msgstr "Lassú kérések"
+
+#: apps/io.ox/portal/settings/pane.js module:io.ox/portal
+msgid "Smartphone settings:"
+msgstr "Okostelefon beállításai:"
+
+#. Emoji collection. SoftBank-specific icons. "SoftBank" in other languages, too.
+#: apps/io.ox/emoji/categories.js module:io.ox/mail/emoji
+msgid "SoftBank"
+msgstr "SoftBank"
+
+#: apps/io.ox/contacts/edit/main.js module:io.ox/contacts
+msgid "Some fields contain invalid data"
+msgstr "Néhány mező hibás adatokat tartalmaz"
+
+#. %1$s the maximum file size
+#: apps/io.ox/core/tk/upload.js module:io.ox/core
+msgid ""
+"Some files cannot be uploaded because they exceed the maximum file size of "
+"%1$s"
+msgstr ""
+"Néhány fájl nem tölthető fel, mert meghaladja a maximális %1$s fájlméretet"
+
+#: apps/io.ox/core/settings/pane.js module:io.ox/core
+msgid ""
+"Some settings (language, timezone, theme) require a page reload or relogin "
+"to take effect."
+msgstr ""
+"Néhány beállítás (language, timezone, theme) érvényrejutásához újra kell "
+"tölteni az oldalt vagy újra be kell lépni."
+
+#: apps/plugins/portal/linkedIn/register.js module:plugins/portal
+#: apps/plugins/portal/twitter/register.js
+msgid "Something went wrong reauthorizing the %s account."
+msgstr "Hiba történt a %s fiók újra felhatalmazásakor."
+
+#: apps/io.ox/oauth/settings.js module:io.ox/settings
+msgid "Something went wrong reauthorizing the account."
+msgstr "Hiba történt a fiók újra felhatalmazásakor."
+
+#: apps/io.ox/oauth/settings.js module:io.ox/settings
+msgid "Something went wrong saving your changes."
+msgstr "Hiba történt a módosítások mentésekor."
+
+#. tabbed inbox feature: in case the long running update job fails
+#: apps/io.ox/mail/categories/main.js module:io.ox/mail
+msgid "Sorry, common mails couldn't be assigned automatically."
+msgstr ""
+
+#: apps/plugins/halo/xing/register.js module:plugins/portal
+msgid "Sorry, could not connect to %s right now."
+msgstr "Elnézést, most nem lehet kapcsolódni ehhez: %s."
+
+#: apps/plugins/halo/xing/register.js module:plugins/portal
+msgid "Sorry, there is no data available for you on %s."
+msgstr "Elnézést, jelenleg nincs elérhető adat ezen: %s."
+
+#: apps/io.ox/core/viewer/views/types/imageview.js module:io.ox/core
+msgid "Sorry, there is no preview available for this image."
+msgstr "Sajnáljuk, de ehhez a képhez nincs előnézet."
+
+#: apps/io.ox/core/viewer/views/types/documentview.js module:io.ox/core
+#: apps/io.ox/presenter/views/presentationview.js module:io.ox/presenter
+msgid "Sorry, this page is not available at the moment."
+msgstr "Elnézést, az oldal pillanatnyilag nem érhető el."
+
+#: apps/plugins/portal/linkedIn/register.js module:plugins/portal
+msgid ""
+"Sorry, we cannot help you here. Your provider needs to obtain a key from "
+"LinkedIn with the permission to do read messages."
+msgstr ""
+"Elnézést, nem tudunk segíteni. A szolgáltatónak be kell szereznie egy "
+"kulcsot a LinkedIntől, amely engedélyezi az üzenetek olvasását."
+
+#. Sort options drop-down
+#: apps/io.ox/files/share/view-options.js module:io.ox/files
+#: apps/io.ox/files/view-options.js apps/io.ox/mail/view-options.js
+#: module:io.ox/mail
+msgctxt "dropdown"
+msgid "Sort by"
+msgstr "Rendezés módja:"
+
+#: apps/io.ox/tasks/main.js module:io.ox/tasks
+msgid "Sort options"
+msgstr "Rendezési beállítások"
+
+#: apps/io.ox/core/sub/subscriptions.js module:io.ox/core/sub
+msgid "Source"
+msgstr "Forrás"
+
+#. Spam folder
+#: apps/io.ox/mail/accounts/view-form.js module:io.ox/settings
+msgctxt "folder"
+msgid "Spam"
+msgstr "Levélszemét"
+
+#: apps/io.ox/contacts/model.js module:io.ox/contacts
+msgid "Spouse's name"
+msgstr "Házastárs neve"
+
+#: apps/io.ox/mail/detail/links.js module:io.ox/mail
+msgid "Spreadsheet"
+msgstr "Táblázat"
+
+#: apps/io.ox/files/view-options.js module:io.ox/files
+msgid "Spreadsheets"
+msgstr "Munkafüzetek"
+
+#: apps/io.ox/mail/accounts/view-form.js module:io.ox/settings
+msgid "Standard folders"
+msgstr "Általános mappák"
+
+#: apps/io.ox/backbone/mini-views/timezonepicker.js module:io.ox/core
+#: apps/io.ox/calendar/week/view.js module:io.ox/calendar
+msgid "Standard timezone"
+msgstr "Szabványos időzónák"
+
+#: apps/io.ox/mail/vacationnotice/settings/model.js module:io.ox/mail
+#: apps/io.ox/tasks/print.js module:io.ox/tasks
+msgid "Start"
+msgstr "Kezdés"
+
+#: apps/io.ox/tasks/edit/view-template.js module:io.ox/tasks/edit
+#: apps/io.ox/tasks/view-detail.js module:io.ox/tasks
+msgid "Start date"
+msgstr "Kezdés dátuma"
+
+#: apps/io.ox/calendar/edit/timezone-dialog.js module:io.ox/calendar/edit/main
+msgid "Start date timezone"
+msgstr "Kezdés dátumának időzónája"
+
+#: apps/io.ox/contacts/settings/pane.js module:io.ox/contacts
+#, fuzzy
+#| msgid "Shared address books"
+msgid "Start in global address book"
+msgstr "Megosztott címjegyzékek"
+
+#. 'start presentation' dropdown menu entry to start a local only presentation where no remote participants would be able to join.
+#: apps/io.ox/presenter/actions.js module:io.ox/presenter
+msgid "Start local presentation"
+msgstr "Bemutató indítása helyben"
+
+#: apps/io.ox/calendar/settings/pane.js module:io.ox/calendar
+msgid "Start of working time"
+msgstr "Munkaidő kezdete"
+
+#. button label for the 'start presentation' dropdown
+#: apps/io.ox/presenter/views/toolbarview.js module:io.ox/presenter
+msgid "Start presentation"
+msgstr "Bemutató indítása"
+
+#. 'start presentation' dropdown menu entry to start a remote presentation where remote participants would be able to join.
+#: apps/io.ox/presenter/actions.js module:io.ox/presenter
+msgid "Start remote presentation"
+msgstr "Távoli bemutató indítása"
+
+#: apps/io.ox/core/desktop.js module:io.ox/core
+msgid "Start search"
+msgstr "Keresés indítása"
+
+#. button tooltip for 'start presentation' dropdown
+#: apps/io.ox/presenter/views/toolbarview.js module:io.ox/presenter
+msgid "Start the presentation"
+msgstr "Bemutató indítása"
+
+#: apps/io.ox/core/tk/wizard.js module:io.ox/core
+msgid "Start tour"
+msgstr "Termékbemutató"
+
+#: apps/io.ox/core/permissions/permissions.js module:io.ox/core
+#: apps/io.ox/files/share/permissions.js
+#: apps/plugins/administration/groups/settings/edit.js
+msgid "Start typing to search for user names"
+msgstr "Kezdje el beírni a keresett felhasználónevet"
+
+#. Connection security. StartTLS.
+#: apps/io.ox/mail/accounts/view-form.js module:io.ox/settings
+#, fuzzy
+#| msgid "Start"
+msgid "StartTLS"
+msgstr "Kezdés"
+
+#: apps/io.ox/calendar/edit/extensions.js module:io.ox/calendar/edit/main
+msgid "Starts on"
+msgstr "Kezdődik"
+
+#: apps/io.ox/contacts/model.js module:io.ox/contacts
+msgid "State"
+msgstr "Állam"
+
+#: apps/io.ox/mail/toolbar.js module:io.ox/mail
+msgid "Statistics"
+msgstr "Statisztika"
+
+#: apps/io.ox/calendar/toolbar.js module:io.ox/calendar
+#: apps/io.ox/tasks/edit/view-template.js module:io.ox/tasks/edit
+#: apps/io.ox/tasks/main.js module:io.ox/tasks
+msgid "Status"
+msgstr "Állapot"
+
+#: apps/io.ox/core/boot/i18n.js module:io.ox/core/boot
+msgid "Stay signed in"
+msgstr "Maradjon bejelentkezve"
+
+#: apps/io.ox/contacts/model.js module:io.ox/contacts
+msgid "Street"
+msgstr "Utca"
+
+#: apps/plugins/halo/xing/register.js module:plugins/portal
+msgid "Student"
+msgstr "Diák"
+
+#: apps/io.ox/calendar/edit/extensions.js module:io.ox/calendar/edit/main
+#: apps/io.ox/calendar/util.js module:io.ox/calendar
+#: apps/io.ox/mail/actions/reminder.js module:io.ox/mail
+#: apps/io.ox/mail/compose/extensions.js apps/io.ox/mail/detail/view.js
+#: apps/io.ox/mail/mailfilter/settings/filter/view-form.js
+#: module:io.ox/settings apps/io.ox/mail/vacationnotice/settings/model.js
+#: apps/io.ox/mail/view-options.js apps/io.ox/tasks/edit/view-template.js
+#: module:io.ox/tasks/edit apps/io.ox/tasks/main.js module:io.ox/tasks
+msgid "Subject"
+msgstr "Tárgy"
+
+#: apps/plugins/portal/xing/actions.js module:plugins/portal
+msgid "Submit comment"
+msgstr "Megjegyzés beküldése"
+
+#: apps/io.ox/core/sub/subscriptions.js module:io.ox/core/sub
+msgid "Subscribe"
+msgstr "Feliratkozás"
+
+#: apps/io.ox/core/folder/actions/imap-subscription.js module:io.ox/core
 msgid "Subscribe IMAP folders"
 msgstr "Feliratkozás IMAP mappákra"
 
-#: apps/io.ox/core/folder/actions/move.js:70 module:io.ox/core
-msgid "You cannot move items to virtual folders"
-msgstr "Nem mozgathat elemeket virtuális mappákba."
-
-#: apps/io.ox/core/folder/actions/move.js:75 module:io.ox/core
-msgid "You cannot move items to this folder"
-msgstr "Nem mozgathat elemeket ebbe a mappába"
-
-#: apps/io.ox/core/folder/actions/move.js:133 module:io.ox/core
-#: apps/io.ox/core/folder/contextmenu.js:146
-msgid "Move all messages"
-msgstr "Összes üzenet mozgatása"
-
-#: apps/io.ox/core/folder/actions/move.js:166 module:io.ox/core
-msgid "Move folder"
-msgstr "Mappa mozgatása"
-
-#: apps/io.ox/core/folder/actions/properties.js:46 module:io.ox/core
-#: apps/io.ox/core/folder/contextmenu.js:544
-msgid "Properties"
-msgstr "Tulajdonságok"
-
-#: apps/io.ox/core/folder/actions/properties.js:52 module:io.ox/core
-msgid "Folder type"
-msgstr "Mappatípus"
-
-#. number of messages in a folder (mail only)
-#: apps/io.ox/core/folder/actions/properties.js:57 module:io.ox/core
-msgid "Number of messages"
-msgstr "Üzenetek száma"
-
-#. number of items in a folder
-#: apps/io.ox/core/folder/actions/properties.js:59 module:io.ox/core
-msgid "Number of items"
-msgstr "Elemszám"
-
-#: apps/io.ox/core/folder/actions/properties.js:67 module:io.ox/core
-#: apps/io.ox/onboarding/clients/extensions.js:160
-#: module:io.ox/core/onboarding
-msgid "CalDAV URL"
-msgstr "CalDAV URL"
-
-#: apps/io.ox/core/folder/actions/remove.js:32 module:io.ox/core
-msgid "Do you really want to delete folder \"%s\"?"
-msgstr "Biztos, hogy törölni szeretné a mappát: „%s”?"
-
-#: apps/io.ox/core/folder/actions/rename.js:48 module:io.ox/core
-msgid "This is a standard folder, which can't be renamed."
-msgstr "Ez egy szabványos mappa, amely nem nevezhető át."
-
-#: apps/io.ox/core/folder/actions/rename.js:54 module:io.ox/core
-msgid "Rename folder"
-msgstr "Mappa átnevezése"
-
-#: apps/io.ox/core/folder/actions/rename.js:65 module:io.ox/core
-#: apps/io.ox/core/folder/contextmenu.js:273
-#: apps/io.ox/core/viewer/views/toolbarview.js:199
-#: apps/io.ox/files/actions.js:850 module:io.ox/files
-#: apps/io.ox/files/actions/rename.js:68 apps/io.ox/files/actions/rename.js:73
-#: apps/io.ox/files/toolbar.js:188
-msgid "Rename"
-msgstr "Átnevezés"
-
-#: apps/io.ox/core/folder/api.js:77 module:io.ox/core
-#: apps/io.ox/mail/detail/links.js:82 module:io.ox/mail
-msgid "Calendar"
-msgstr "Naptár"
-
-#: apps/io.ox/core/folder/api.js:78 module:io.ox/core
-msgid "Default calendar"
-msgstr "Alapértelmezett naptár"
-
-#. %1$s is the folder owner
-#. %2$s is the folder title
-#: apps/io.ox/core/folder/api.js:82 module:io.ox/core
-msgid "%1$s: %2$s"
-msgstr "%1$s: %2$s"
-
-#: apps/io.ox/core/folder/api.js:386 module:io.ox/core
-msgid "All my appointments"
-msgstr "Összes találkozó"
-
-#: apps/io.ox/core/folder/api.js:398 module:io.ox/core
-msgid "Unread messages"
-msgstr "Olvasatlan üzenetek"
-
-#: apps/io.ox/core/folder/api.js:511 module:io.ox/core
-msgid "Accessing global address book is not permitted"
-msgstr "A globális címjegyzék elérése nem engedélyezett"
-
-#: apps/io.ox/core/folder/api.js:870 module:io.ox/core
-msgid ""
-"Could not save settings. There have to be at least one user with "
-"administration rights."
-msgstr "A beállítások nem menthetők. Legalább egy adminisztrációs jogokkal rendelkező felhasználónak kell lennie."
-
-#: apps/io.ox/core/folder/api.js:936 module:io.ox/core
-#: apps/io.ox/core/sub/subscriptions.js:216 module:io.ox/core/sub
-msgid "New Folder"
-msgstr "Új mappa"
-
-#: apps/io.ox/core/folder/contextmenu.js:130 module:io.ox/core
-msgid "Mark all messages as read"
-msgstr "Összes üzenet megjelölése olvasottnak"
-
-#: apps/io.ox/core/folder/contextmenu.js:162 module:io.ox/core
-msgid "Clean up"
-msgstr "Tisztítás"
-
-#: apps/io.ox/core/folder/contextmenu.js:207 module:io.ox/core
-msgid "Empty trash"
-msgstr "Szemetes ürítése"
-
-#: apps/io.ox/core/folder/contextmenu.js:208 module:io.ox/core
-msgid "Delete all messages"
-msgstr "Összes üzenet törlése"
-
-#: apps/io.ox/core/folder/contextmenu.js:353 module:io.ox/core
-msgid "Download entire folder"
-msgstr "Teljes mappa letöltése"
-
-#: apps/io.ox/core/folder/contextmenu.js:409 module:io.ox/core
-#: apps/io.ox/core/import/import.js:187
-#: apps/io.ox/mail/settings/signatures/settings/pane.js:256 module:io.ox/mail
-msgid "Import"
-msgstr "Importálás"
-
-#: apps/io.ox/core/folder/contextmenu.js:453 module:io.ox/core
-msgid "Sharing"
-msgstr "Megosztás"
-
-#: apps/io.ox/core/folder/contextmenu.js:462 module:io.ox/core
-msgid "Permissions"
-msgstr "Jogosultságok"
-
-#: apps/io.ox/core/folder/contextmenu.js:462 module:io.ox/core
-#: apps/io.ox/files/actions.js:711 module:io.ox/files
-#: apps/io.ox/files/actions.js:830
-msgid "Invite people"
-msgstr "Emberek meghívása"
-
-#: apps/io.ox/core/folder/contextmenu.js:473 module:io.ox/core
-#: apps/io.ox/files/actions.js:720 module:io.ox/files
-#: apps/io.ox/files/actions.js:840
-msgid "Get link"
-msgstr "Hivatkozás letöltése"
-
-#: apps/io.ox/core/folder/contextmenu.js:498 module:io.ox/core
-msgid "New subscription"
-msgstr "Új feliratkozás"
-
-#: apps/io.ox/core/folder/contextmenu.js:578 module:io.ox/core
-msgid "Show"
-msgstr "Megjelenítés"
-
-#: apps/io.ox/core/folder/contextmenu.js:578 module:io.ox/core
-msgid "Hide"
-msgstr "Elrejtés"
-
-#: apps/io.ox/core/folder/extensions.js:104 module:io.ox/core
-#: apps/io.ox/files/share/view-options.js:60 module:io.ox/files
-msgid "My shares"
-msgstr "Saját megosztások"
-
-#: apps/io.ox/core/folder/extensions.js:187 module:io.ox/core
-msgid "My folders"
-msgstr "Saját mappák"
-
-#: apps/io.ox/core/folder/extensions.js:251 module:io.ox/core
-#: apps/io.ox/files/actions/add-storage-account.js:102 module:io.ox/files
-msgid "Add storage account"
-msgstr "Tároló felhasználói fiók hozzáadása"
-
-#: apps/io.ox/core/folder/extensions.js:284 module:io.ox/core
-#: apps/io.ox/mail/accounts/settings.js:268
-#: module:io.ox/mail/accounts/settings
-#: apps/io.ox/mail/folderview-extensions.js:39 module:io.ox/mail
-msgid "Add mail account"
-msgstr "E-mail fiók hozzáadása"
-
-#: apps/io.ox/core/folder/extensions.js:300 module:io.ox/core
-#: apps/io.ox/core/folder/extensions.js:685
+#: apps/io.ox/core/sub/settings/pane.js module:io.ox/core/sub
+msgid "Subscription refresh"
+msgstr "Feliratkozás frissítése"
+
+#: apps/io.ox/core/sub/subscriptions.js module:io.ox/core/sub
+msgid "Subscription successfully created."
+msgstr "A feliratkozás sikeresen létrehozva."
+
+#: apps/io.ox/core/sub/settings/pane.js module:io.ox/core/sub
+#: apps/io.ox/core/sub/settings/register.js
+msgid "Subscriptions"
+msgstr "Feliratkozások"
+
+#: apps/io.ox/core/yell.js module:io.ox/core
+msgid "Success"
+msgstr "Sikerült"
+
+#: apps/plugins/portal/xing/register.js module:plugins/portal
+msgid "Successfully reauthorized your %s account"
+msgstr "Sikeresen hitelesítette %s fiókját"
+
+#: apps/io.ox/contacts/model.js module:io.ox/contacts
+msgid "Suffix"
+msgstr "Utótag"
+
+#: apps/io.ox/participants/detail.js module:io.ox/core
+msgid "Summary"
+msgstr "Összegzés"
+
+#: apps/io.ox/files/view-options.js module:io.ox/files
+msgid "Switch to parent folder"
+msgstr "Váltás a szülő mappára"
+
+#. Emoji category
+#: apps/io.ox/emoji/categories.js module:io.ox/mail/emoji
+msgid "Symbols"
+msgstr "Szimbólumok"
+
+#: apps/io.ox/core/settings/downloads/pane.js module:io.ox/core
+msgid ""
+"Synchronization of Emails, Calendar, Contacts and Tasks, along with Public, "
+"Shared and System Folders to Microsoft Outlook® clients."
+msgstr ""
+"E-mail cím, naptár, névjegyek és feladatok, valamint nyilvános, megosztott "
+"és rendszermappák szinkronizálása Microsoft Outlook® kliensekkel."
+
+#: apps/io.ox/calendar/actions.js module:io.ox/calendar
+msgid "Synchronize calendar"
+msgstr "Naptárak szinkronizálása"
+
+#: apps/io.ox/mail/actions.js module:io.ox/mail
+msgid "Synchronize with Outlook"
+msgstr "Szinkronizáció Outlook-kal"
+
+#: apps/io.ox/core/folder/extensions.js module:io.ox/core
 msgid "Synchronize with your tablet or smartphone"
 msgstr "Szinkronizáció a táblagéppel vagy telefonnal"
 
-#: apps/io.ox/core/folder/extensions.js:559 module:io.ox/core
-msgid "My address books"
-msgstr "Saját címjegyzékek"
-
-#: apps/io.ox/core/folder/extensions.js:560 module:io.ox/core
-msgid "Public address books"
-msgstr "Nyilvános címjegyzékek"
-
-#: apps/io.ox/core/folder/extensions.js:561 module:io.ox/core
-msgid "Shared address books"
-msgstr "Megosztott címjegyzékek"
-
-#: apps/io.ox/core/folder/extensions.js:562 module:io.ox/core
-msgid "Hidden address books"
-msgstr "Rejtett címjegyzékek"
-
-#: apps/io.ox/core/folder/extensions.js:565 module:io.ox/core
-msgid "My calendars"
-msgstr "Saját naptárak"
-
-#: apps/io.ox/core/folder/extensions.js:566 module:io.ox/core
-msgid "Public calendars"
-msgstr "Nyilvános naptárak"
-
-#: apps/io.ox/core/folder/extensions.js:567 module:io.ox/core
-msgid "Shared calendars"
-msgstr "Megosztott naptárak"
-
-#: apps/io.ox/core/folder/extensions.js:568 module:io.ox/core
-msgid "Hidden calendars"
-msgstr "Rejtett naptárak"
-
-#: apps/io.ox/core/folder/extensions.js:571 module:io.ox/core
-#: apps/plugins/portal/tasks/register.js:25 module:plugins/portal
-#: apps/plugins/portal/tasks/register.js:137
-msgid "My tasks"
-msgstr "Saját feladatok"
-
-#: apps/io.ox/core/folder/extensions.js:572 module:io.ox/core
-msgid "Public tasks"
-msgstr "Nyilvános feladatok"
-
-#: apps/io.ox/core/folder/extensions.js:573 module:io.ox/core
-msgid "Shared tasks"
-msgstr "Megosztott feladatok"
-
-#: apps/io.ox/core/folder/extensions.js:574 module:io.ox/core
-msgid "Hidden tasks"
-msgstr "Rejtett feladatok"
-
-#: apps/io.ox/core/folder/extensions.js:726 module:io.ox/core
-msgid "Shared by other users"
-msgstr "Más felhasználó által megosztott"
-
-#: apps/io.ox/core/folder/extensions.js:736 module:io.ox/core
-#: apps/io.ox/core/folder/extensions.js:745
-#: apps/io.ox/core/folder/extensions.js:748
-msgid "You share this folder with other users"
-msgstr "Ezt a mappát megosztja más felhasználókkal"
-
-#: apps/io.ox/core/folder/extensions.js:765 module:io.ox/core
-msgid "This folder has subscriptions"
-msgstr "A mappa feliratkozásokat tartalmaz"
-
-#: apps/io.ox/core/folder/extensions.js:768 module:io.ox/core
-msgid "This folder has publications and/or subscriptions"
-msgstr "A mappa tartalmaz publikációkat és/vagy feliratkozásokat"
-
-#: apps/io.ox/core/folder/favorites.js:167 module:io.ox/core
-msgid "Remove from favorites"
-msgstr "Eltávolítás a kedvencek közül"
-
-#: apps/io.ox/core/folder/favorites.js:167 module:io.ox/core
-msgid "Add to favorites"
-msgstr "Hozzáadás a kedvencekhez"
-
-#: apps/io.ox/core/folder/node.js:459 module:io.ox/core
-msgid "Total: %1$d"
-msgstr "Összesen: %1$d"
-
-#: apps/io.ox/core/folder/node.js:460 module:io.ox/core
-msgid "Unread: %1$d"
-msgstr "Olvasatlan: %1$d"
-
-#: apps/io.ox/core/folder/node.js:475 module:io.ox/core
-#: apps/io.ox/core/folder/node.js:482
-msgid "Folder-specific actions"
-msgstr "Mappaspecifikus műveletek"
-
-#: apps/io.ox/core/folder/picker.js:66 module:io.ox/core
-#: apps/io.ox/core/relogin.js:64 apps/io.ox/core/tk/filestorageUtil.js:37
-#: apps/io.ox/core/tk/mobiscroll.js:33
-msgid "Ok"
-msgstr "OK"
-
-#. generic error message
-#: apps/io.ox/core/http_errors.js:21 module:io.ox/core
-msgid "An unknown error occurred"
-msgstr "Ismeretlen hiba történt"
-
-#. error message when offline
-#: apps/io.ox/core/http_errors.js:23 module:io.ox/core
-msgid "Cannot connect to server. Please check your connection."
-msgstr "Nem lehet a kiszolgálóhoz kapcsolódni. Ellenőrizze a hálózati kapcsolatot."
-
-#: apps/io.ox/core/import/import.js:61 module:io.ox/core
-msgid "iCal"
-msgstr "iCal"
-
-#: apps/io.ox/core/import/import.js:74 module:io.ox/core
-msgid "CSV"
-msgstr "CSV"
-
-#: apps/io.ox/core/import/import.js:87 module:io.ox/core
-msgid "vCard"
-msgstr "vCard"
-
-#: apps/io.ox/core/import/import.js:101 module:io.ox/core
-msgid "Upload file"
-msgstr "Fájl feltöltése"
-
-#: apps/io.ox/core/import/import.js:129 module:io.ox/core
-msgid ""
-"Ignore existing events. Helpful to import public holiday calendars, for "
-"example."
-msgstr "Meglévő események figyelmen kívül hagyása. Ez például nyilvános szabadságnaptárak importálásakor hasznos."
-
-#: apps/io.ox/core/import/import.js:130 module:io.ox/core
-msgid "Ignore existing events"
-msgstr "Meglévő események figyelmen kívül hagyása."
-
-#: apps/io.ox/core/import/import.js:147 module:io.ox/core
-msgid "Note on CSV files:"
-msgstr "Megjegyzés a CSV fájlokon:"
-
-#: apps/io.ox/core/import/import.js:150 module:io.ox/core
-msgid ""
-"The first record of a valid CSV file must define proper column names. "
-"Supported separators are comma and semi-colon."
-msgstr "A CVS fájl első sora az oszlopneveket határozza meg. Az elválasztáshoz vessző vagy pontosvessző használható."
-
-#: apps/io.ox/core/import/import.js:156 module:io.ox/core
-msgid "Learn more"
-msgstr "További információ"
-
-#: apps/io.ox/core/import/import.js:179 module:io.ox/core
-msgid "Import from file"
-msgstr "Importálás fájlból"
-
-#. Error message if calendar import failed
-#: apps/io.ox/core/import/import.js:210 module:io.ox/core
-msgid "There was no appointment data to import"
-msgstr "Nem volt importálható találkozó"
-
-#. Error message if contact import failed
-#: apps/io.ox/core/import/import.js:213 module:io.ox/core
-msgid "There was no contact data to import"
-msgstr "Nem volt importálható névjegyzék"
-
-#. Error message if task import failed
-#: apps/io.ox/core/import/import.js:216 module:io.ox/core
-msgid "There was no task data to import"
-msgstr "Nem volt importálható feladat"
-
-#: apps/io.ox/core/import/import.js:230 module:io.ox/core
-msgid "Please select a file to import"
-msgstr "Válassza ki a fájlt az importáláshoz"
-
-#: apps/io.ox/core/import/import.js:234 module:io.ox/core
-msgid "Please select a valid iCal File to import"
-msgstr "Válasszon egy érvényes iCal fájlt az importáláshoz"
-
-#: apps/io.ox/core/import/import.js:273 module:io.ox/core
-msgid "Data imported successfully"
-msgstr "Az adatok sikeresen importálva"
-
-#. Failure message if no data (e.g. appointments) could be imported
-#: apps/io.ox/core/import/import.js:277 module:io.ox/core
-msgid "Failed to import any data"
-msgstr "Az importálás meghiúsult"
-
-#: apps/io.ox/core/import/import.js:281 module:io.ox/core
-msgid "Data only partially imported (%1$s of %2$s records)"
-msgstr "Csak részben importált adatok (%1$s / %2$s rekord)"
-
-#: apps/io.ox/core/main.js:142 module:io.ox/core
-msgid "Unsaved documents will be lost. Do you want to sign out now?"
-msgstr "Az el nem mentett dokumentumok elvesznek. Szeretne most kilépni?"
-
-#: apps/io.ox/core/main.js:210 module:io.ox/core
-msgid "Offline"
-msgstr "Nem érhető el"
-
-#: apps/io.ox/core/main.js:231 module:io.ox/core
-msgid "Applications"
-msgstr "Alkalmazások"
-
-#: apps/io.ox/core/main.js:238 module:io.ox/core
-msgid "Launcher dropdown. Press [enter] to jump to the dropdown."
-msgstr "Indító legördülő. Nyomja meg az Entert a legördülőre ugráshoz."
-
-#: apps/io.ox/core/main.js:246 module:io.ox/core
-#: apps/io.ox/launchpad/main.js:29 apps/io.ox/search/view-template.js:33
-msgctxt "app"
-msgid "Portal"
-msgstr "Portál"
-
-#: apps/io.ox/core/main.js:247 module:io.ox/core
-#: apps/io.ox/launchpad/main.js:30 apps/io.ox/mail/settings/pane.js:151
-#: module:io.ox/mail apps/io.ox/search/view-template.js:34
-msgctxt "app"
-msgid "Mail"
-msgstr "Levelek"
-
-#: apps/io.ox/core/main.js:248 module:io.ox/core
-#: apps/io.ox/launchpad/main.js:31 apps/io.ox/search/view-template.js:35
-msgctxt "app"
-msgid "Address Book"
-msgstr "Címjegyzék"
-
-#: apps/io.ox/core/main.js:250 module:io.ox/core
-#: apps/io.ox/launchpad/main.js:33 apps/io.ox/search/view-template.js:37
-msgctxt "app"
-msgid "Scheduling"
-msgstr "Ütemezés"
-
-#: apps/io.ox/core/main.js:251 module:io.ox/core
-#: apps/io.ox/launchpad/main.js:34 apps/io.ox/search/view-template.js:38
-#: apps/io.ox/tasks/settings/pane.js:50 module:io.ox/tasks
+#: apps/io.ox/contacts/model.js module:io.ox/contacts
+msgid "TAX ID"
+msgstr "Adószám"
+
+#. Terabytes
+#: apps/io.ox/core/strings.js module:io.ox/core
+msgid "TB"
+msgstr "TB"
+
+#: apps/io.ox/contacts/model.js module:io.ox/contacts
+msgid "TTY/TDD"
+msgstr "TTY/TDD"
+
+#: apps/io.ox/mail/mailfilter/settings/filter/view-form.js
+#: module:io.ox/settings
+msgid "Tag mail with"
+msgstr "Levél címkézése:"
+
+#. title for 1st and snd step of the client onboarding wizard
+#. users can configure their devices to access/sync appsuites data (f.e. install ox mail app)
+#. %1$s the product name
+#: apps/io.ox/onboarding/clients/wizard.js module:io.ox/core/onboarding
+#: apps/plugins/portal/client-onboarding/register.js module:plugins/portal
+#, c-format
+msgid "Take %1$s with you! Stay up-to-date on your favorite devices."
+msgstr ""
+"Legyen mindig kéznél a(z) %1$s! Legyen naprakész a kedvenc eszközének "
+"használatával."
+
+#: apps/io.ox/mail/detail/links.js module:io.ox/mail
+#: apps/io.ox/tasks/edit/main.js module:io.ox/tasks
+msgid "Task"
+msgstr "Feladat"
+
+#: apps/io.ox/tasks/detail/main.js module:io.ox/tasks apps/io.ox/tasks/main.js
+msgid "Task Details"
+msgstr "Feladat részletei"
+
+#: apps/io.ox/tasks/actions/delete.js module:io.ox/tasks
+msgid "Task has been deleted!"
+msgid_plural "Tasks have been deleted!"
+msgstr[0] "A feladat törölve"
+msgstr[1] "A feladatok törölve"
+
+#. Inviations (notifications) to tasks
+#: apps/plugins/notifications/tasks/register.js module:plugins/notifications
+msgid "Task invitations"
+msgstr "Feladatmeghívók"
+
+#: apps/io.ox/tasks/actions/doneUndone.js module:io.ox/tasks
+msgid "Task marked as done"
+msgid_plural "Tasks marked as done"
+msgstr[0] "Feladat megjelölése elvégzettként"
+msgstr[1] "Feladatok megjelölése elvégzettként"
+
+#: apps/io.ox/tasks/actions/doneUndone.js module:io.ox/tasks
+msgid "Task marked as undone"
+msgid_plural "Tasks marked as undone"
+msgstr[0] "Feladat megjelölése elvégzetlenként"
+msgstr[1] "Feladatok megjelölése elvégzetlenként"
+
+#. Reminders (notifications) about tasks
+#: apps/plugins/notifications/tasks/register.js module:plugins/notifications
+msgid "Task reminders"
+msgstr "Feladatemlékeztetők"
+
+#: apps/io.ox/tasks/actions/delete.js module:io.ox/tasks
+msgid "Task was already deleted!"
+msgstr "A feladat már törölve volt"
+
+#: apps/io.ox/tasks/actions/doneUndone.js module:io.ox/tasks
+msgid "Task was modified before, please reload"
+msgstr "A feladat előtte módosítva lett, töltse újra"
+
+#: apps/io.ox/mail/detail/links.js module:io.ox/mail
+msgid "Tasks"
+msgstr "Feladatok"
+
+#: apps/io.ox/core/main.js module:io.ox/core apps/io.ox/launchpad/main.js
+#: apps/io.ox/search/view-template.js apps/io.ox/tasks/settings/pane.js
+#: module:io.ox/tasks
 msgctxt "app"
 msgid "Tasks"
 msgstr "Feladatok"
 
-#. %1$s is usually "Drive" (product name; might be customized)
-#: apps/io.ox/core/main.js:252 module:io.ox/core
-#: apps/io.ox/core/pim/actions.js:81
-#: apps/io.ox/core/viewer/views/toolbarview.js:302
-#: apps/io.ox/core/viewer/views/toolbarview.js:330
-#: apps/io.ox/files/settings/pane.js:56 module:io.ox/files
-#: apps/io.ox/launchpad/main.js:35 apps/io.ox/mail/actions.js:762
-#: module:io.ox/mail apps/io.ox/search/view-template.js:39
-msgctxt "app"
-msgid "Drive"
-msgstr "Drive"
-
-#: apps/io.ox/core/main.js:253 module:io.ox/core
-#: apps/io.ox/launchpad/main.js:36 apps/io.ox/search/view-template.js:40
-msgctxt "app"
-msgid "Conversations"
-msgstr "Társalgások"
-
-#: apps/io.ox/core/main.js:363 module:io.ox/core apps/io.ox/core/main.js:842
-#: apps/io.ox/core/sub/settings/pane.js:189 module:io.ox/core/sub
-#: apps/io.ox/core/sub/settings/pane.js:190
-msgid "Refresh"
-msgstr "Frissítés"
-
-#: apps/io.ox/core/main.js:380 module:io.ox/core
-msgid "Currently refreshing"
-msgstr "Frissítés alatt"
-
-#: apps/io.ox/core/main.js:501 module:io.ox/core
-msgid "You will be automatically signed out in %1$d second"
-msgid_plural "You will be automatically signed out in %1$d seconds"
-msgstr[0] "Automatikusan ki fog jelentkezni %1$d másodperc múlva"
-msgstr[1] "Automatikusan ki fog jelentkezni %1$d másodperc múlva"
-
-#: apps/io.ox/core/main.js:520 module:io.ox/core
-#: apps/io.ox/core/settings/pane.js:337
-msgid "Automatic sign out"
-msgstr "Automatikus kijelentkezés"
-
-#: apps/io.ox/core/main.js:524 module:io.ox/core
-msgid "Sign out now"
-msgstr "Kijelentkezés most"
-
-#. %1$s is app title/name
-#: apps/io.ox/core/main.js:642 module:io.ox/core
-msgid "close for %1$s"
-msgstr "%1$s bezárása"
-
-#: apps/io.ox/core/main.js:897 module:io.ox/core apps/io.ox/core/main.js:1051
-#: apps/io.ox/settings/main.js:129 apps/io.ox/settings/main.js:499
-msgid "Settings"
-msgstr "Beállítások"
-
-#. starts the client onboarding wizard that helps users
-#. to configure their devices to access/sync appsuites
-#. data (f.e. install ox mail app)
-#: apps/io.ox/core/main.js:920 module:io.ox/core
-#: apps/plugins/portal/client-onboarding/register.js:23 module:plugins/portal
-msgid "Connect your Device"
-msgstr "Eszköz csatlakoztatása"
-
-#: apps/io.ox/core/main.js:943 module:io.ox/core
-#: apps/io.ox/core/settings/pane.js:98
-#: apps/plugins/portal/userSettings/register.js:216
-msgid "My contact data"
-msgstr "A névjegyadataim"
-
-#: apps/io.ox/core/main.js:965 module:io.ox/core
-#: apps/io.ox/core/settings/pane.js:126
-#: apps/plugins/portal/userSettings/register.js:67
-msgid "Change password"
-msgstr "Jelszó megváltoztatása"
-
-#: apps/io.ox/core/main.js:1012 module:io.ox/core
-msgid "About"
-msgstr "Névjegy"
-
-#: apps/io.ox/core/main.js:1031 module:io.ox/core apps/io.ox/core/main.js:1069
-#: apps/io.ox/core/main.js:1071 apps/io.ox/core/main.js:1219
-msgid "Sign out"
-msgstr "Kijelentkezés"
-
-#: apps/io.ox/core/main.js:1097 module:io.ox/core
-msgid "Your Applications"
-msgstr "Alkalmazásai"
-
-#: apps/io.ox/core/main.js:1212 module:io.ox/core
-msgid "Signed in as:"
-msgstr "Bejelentkezve, mint:"
-
-#: apps/io.ox/core/main.js:1238 module:io.ox/core
-#: apps/io.ox/core/relogin.js:30
-msgid "Your session is expired"
-msgstr "A munkafolyamat lejárt"
-
-#: apps/io.ox/core/main.js:1239 module:io.ox/core
-#: apps/io.ox/core/relogin.js:95
-msgid "Please sign in again to continue"
-msgstr "Jelentkezzen be újra a folytatáshoz"
-
-#: apps/io.ox/core/main.js:1532 module:io.ox/core
-msgid "Restore applications"
-msgstr "Alkalmazások visszaállítása"
-
-#: apps/io.ox/core/main.js:1534 module:io.ox/core
+#: apps/io.ox/tasks/actions/move.js module:io.ox/tasks
+msgid "Tasks can not be moved to or out of shared folders"
+msgstr "A feladatok nem mozgathatók megosztott mappákba vagy azokból ki"
+
+#: apps/io.ox/tasks/main.js module:io.ox/tasks
+#, fuzzy
+#| msgid "Viewer Toolbar"
+msgid "Tasks toolbar"
+msgstr "Megjelenítő eszköztár"
+
+#: apps/io.ox/contacts/model.js module:io.ox/contacts
+msgid "Telephone (ISDN)"
+msgstr "Telefon (ISDN)"
+
+#: apps/io.ox/contacts/model.js module:io.ox/contacts
+msgid "Telephone callback"
+msgstr "Visszahívási telefon"
+
+#: apps/io.ox/contacts/model.js module:io.ox/contacts
+msgid "Telephone primary"
+msgstr "Telefon (elsődleges)"
+
+#: apps/io.ox/contacts/model.js module:io.ox/contacts
+msgid "Telephone radio"
+msgstr "Telefon (rádiós)"
+
+#: apps/io.ox/contacts/model.js module:io.ox/contacts
+msgid "Telex"
+msgstr "Telex"
+
+#: apps/io.ox/calendar/edit/extensions.js module:io.ox/calendar/edit/main
+#: apps/io.ox/calendar/util.js module:io.ox/calendar
+msgid "Temporary"
+msgstr "Ideiglenes"
+
+#: apps/io.ox/calendar/actions/acceptdeny.js module:io.ox/calendar
+#: apps/io.ox/calendar/invitations/register.js module:io.ox/calendar/main
+msgid "Tentative"
+msgstr "Feltételes"
+
+#: apps/io.ox/calendar/print.js module:io.ox/calendar
+#: apps/io.ox/tasks/print.js module:io.ox/tasks
+msgid "Tentatively accepted"
+msgstr "Feltételesen elfogadva"
+
+#: apps/io.ox/mail/vacationnotice/settings/model.js module:io.ox/mail
+msgid "Text"
+msgstr "Szöveg"
+
+#: apps/plugins/core/feedback/register.js module:io.ox/core
+msgid "Thank you for your feedback"
+msgstr "Köszönjük a visszajelzést"
+
+#: apps/plugins/portal/oxdriveclients/register.js module:plugins/portal
+msgid ""
+"The %s client lets you store and share your photos, files, documents and "
+"videos, anytime, anywhere. Access any file you save to %s from all your "
+"computers, iPhone, iPad or from within %s itself."
+msgstr ""
+"A(z) %s kliens lehetővé teszi fényképei, fájljai, dokumentumai és videói "
+"tárolását és megosztását bármikor, bárhol. Érje el a(z) %s területre mentett "
+"bármelyik fájlt, bármelyik számítógépéről, iPhone, iPad készülékéről vagy "
+"közvetlenül a(z) %s használatával."
+
+#: apps/io.ox/files/guidance/main.js module:io.ox/files
+msgctxt "help"
+msgid "The Drive App"
+msgstr "A Drive app"
+
+#: apps/io.ox/mail/accounts/model.js module:io.ox/keychain
+msgid "The account must be named"
+msgstr "A felhasználó fiókot el kell nevezni"
+
+#: apps/plugins/portal/xing/actions.js module:plugins/portal
+msgid "The activity has been deleted successfully"
+msgstr "A tevékenység sikeresen törölve"
+
+#: apps/io.ox/files/api.js module:io.ox/files apps/io.ox/files/legacy_api.js
+msgid "The allowed quota is reached."
+msgstr "Az engedélyezett kvóta elérve."
+
+#: apps/io.ox/mail/actions/ical.js module:io.ox/mail
+msgid "The appointment has been added to your calendar"
+msgstr "A találkozó hozzáadva a naptárához"
+
+#: apps/io.ox/calendar/invitations/register.js module:io.ox/calendar/main
+msgid "The appointment has been deleted"
+msgstr "A találkozó törölve"
+
+#: apps/io.ox/calendar/invitations/register.js module:io.ox/calendar/main
+msgid "The appointment has been updated"
+msgstr "A találkozó frissítve"
+
+#: apps/io.ox/calendar/edit/recurrence-view.js module:io.ox/calendar/edit/main
+msgid ""
+"The appointment is repeated <a href=\"#\"  data-widget=\"number\" data-"
+"attribute=\"interval\">every <span class=\"number-control\">2</span> days</"
+"a>."
+msgstr ""
+"A találkozó minden <a href=\"#\" data-widget=\"number\" data-attribute="
+"\"interval\"><span class=\"number-control\">2</span>. nap</a> ismétlődik."
+
+#: apps/io.ox/calendar/edit/recurrence-view.js module:io.ox/calendar/edit/main
+msgid ""
+"The appointment is repeated <a href=\"#\"  data-widget=\"number\" data-"
+"attribute=\"interval\">every <span class=\"number-control\">2</span> weeks</"
+"a> on <a href=\"#\"  data-widget=\"days\" data-attribute=\"days\">monday</a>."
+msgstr ""
+"A találkozó minden <a href=\"#\" data-widget=\"number\" data-attribute="
+"\"interval\"><span class=\"number-control\">2</span>. héten</a> <a href=\"#"
+"\" data-widget=\"days\" data-attribute=\"days\">hétfőn ismétlődik</a>."
+
+#: apps/io.ox/calendar/edit/recurrence-view.js module:io.ox/calendar/edit/main
+msgid ""
+"The appointment is repeated <a href=\"#\" data-attribute=\"recurrenceType\" "
+"data-widget=\"options\">weekly</a>."
+msgstr ""
+"A találkozó <a href=\"#\" data-attribute=\"recurrenceType\" data-widget="
+"\"options\">hetente</a> ismétlődik."
+
+#: apps/io.ox/calendar/edit/recurrence-view.js module:io.ox/calendar/edit/main
+msgid ""
+"The appointment is repeated every <a href=\"#\" data-widget=\"options\" data-"
+"attribute=\"ordinal\">first</a> <a href=\"#\" data-widget=\"options\" data-"
+"attribute=\"day\">Wednesday</a> in <a href=\"#\" data-widget=\"options\" "
+"data-attribute=\"month\">October</a>."
+msgstr ""
+"A találkozó <a href=\"#\" data-widget=\"options\" data-attribute=\"month"
+"\">október</a> minden <a href=\"#\" data-widget=\"options\" data-attribute="
+"\"ordinal\">első</a> <a href=\"#\" data-widget=\"options\" data-attribute="
+"\"day\">szerdai</a> napján ismétlődik."
+
+#: apps/io.ox/calendar/edit/recurrence-view.js module:io.ox/calendar/edit/main
+msgid ""
+"The appointment is repeated every year on day <a href=\"#\" data-widget="
+"\"number\" data-attribute=\"dayInMonth\"><span class=\"number-control\">10</"
+"span></a> of <a href=\"#\" data-widget=\"options\" data-attribute=\"month"
+"\">October</a>."
+msgstr ""
+"A találkozó minden év <a href=\"#\" data-widget=\"options\" data-attribute="
+"\"month\">október</a> <a href=\"#\" data-widget=\"number\" data-attribute="
+"\"dayInMonth\"><span class=\"number-control\">10</span></a>. napján "
+"ismétlődik."
+
+#: apps/io.ox/calendar/edit/recurrence-view.js module:io.ox/calendar/edit/main
+msgid ""
+"The appointment is repeated on day <a href=\"#\" data-widget=\"number\" data-"
+"attribute=\"dayInMonth\"><span class=\"number-control\">10</span></a> <a "
+"href=\"#\" data-widget=\"number\" data-attribute=\"interval\">every <span "
+"class=\"number-control\">2</span> months</a>."
+msgstr ""
+"A találkozó <a href=\"#\" data-widget=\"number\" data-attribute=\"interval"
+"\">minden <span class=\"number-control\">2</span>. hónap</a> <a href=\"#\" "
+"data-widget=\"number\" data-attribute=\"dayInMonth\"><span class=\"number-"
+"control\">10</span></a>. napján ismétlődik."
+
+#: apps/io.ox/calendar/edit/recurrence-view.js module:io.ox/calendar/edit/main
+msgid ""
+"The appointment is repeated the <a href=\"#\" data-widget=\"options\" data-"
+"attribute=\"ordinal\">second</a> <a href=\"#\" data-widget=\"options\" data-"
+"attribute=\"day\">Wednesday</a> <a href=\"#\" data-widget=\"number\" data-"
+"attribute=\"interval\">every <span class=\"number-control\">2</span> months</"
+"a>."
+msgstr ""
+"A találkozó <a href=\"#\" data-widget=\"number\" data-attribute=\"interval"
+"\">minden <span class=\"number-control\">2</span>. hónap</a> <a href=\"#\" "
+"data-widget=\"options\" data-attribute=\"ordinal\">második</a> <a href=\"#\" "
+"data-widget=\"options\" data-attribute=\"day\">szerdai</a> napján ismétlődik."
+
+#: apps/io.ox/core/settings/errorlog/settings/pane.js module:io.ox/core
+msgid ""
+"The blue graph shows the distribution of request durations in percent. The "
+"gray graph shows a trivial network ping to recognize slow connections."
+msgstr ""
+"A kék grafikon mutatja kérések időtartamának eloszlását százalékban. A "
+"szürke grafikon a hálózat pinget mutatja, hogy felismerhetők legyenek a "
+"lassú kapcsolatok."
+
+#: apps/io.ox/calendar/invitations/register.js module:io.ox/calendar/main
+msgid "The changes have been rejected"
+msgstr "A változtatások elutasítva"
+
+#: apps/plugins/portal/xing/actions.js module:plugins/portal
+msgid "The comment has been deleted successfully"
+msgstr "A megjegyzés sikeresen törölve"
+
+#: apps/io.ox/backbone/basicModel.js module:io.ox/core
+#: apps/io.ox/backbone/extendedModel.js
+msgid "The dialog contains invalid data"
+msgstr "A párbeszédablak érvénytelen adatot tartalmaz."
+
+#. If the user changes the duedate of a task, it may be before the start date, which is not allowed
+#. If this happens the user gets the option to change the start date so it matches the due date
+#: apps/io.ox/tasks/common-extensions.js module:io.ox/tasks
+msgid "The due date cannot be before start date. Adjust start date?"
+msgstr ""
+"Az esedékesség dátuma nem lehet a kezdés dátuma előtt. Módosítja a kezdés "
+"dátumát?"
+
+#: apps/io.ox/tasks/model.js module:io.ox/tasks
+msgid "The due date must not be before the start date."
+msgstr "A végdátum nem lehet a kezdő dátum előtt."
+
+#: apps/io.ox/mail/compose/actions/send.js module:io.ox/mail
+msgid "The email has been sent"
+msgstr "Az e-mail elküldve"
+
+#: apps/io.ox/calendar/model.js module:io.ox/calendar
+msgid "The end date must be after the start date."
+msgstr "A kezdődátumnak a végdátum előtt kell lennie."
+
+#: apps/io.ox/calendar/edit/main.js module:io.ox/calendar/edit/main
+msgid "The field \"%1$s\" exceeds its maximum size of %2$d characters."
+msgstr "A(z) \"%1$s\" mező elérte a maximális %2$d karakterszámot."
+
+#: apps/io.ox/mail/actions/attachmentQuota.js module:io.ox/mail
+msgid ""
+"The file \"%1$s\" cannot be uploaded because it exceeds the attachment "
+"publication maximum file size of %2$s"
+msgstr ""
+"A fájl („%1$s”) nem tölthető fel, mert meghaladja a melléklet-közzétételi "
+"maximális %2$s fájlméretet"
+
+#: apps/io.ox/mail/actions/attachmentQuota.js module:io.ox/mail
+msgid ""
+"The file \"%1$s\" cannot be uploaded because it exceeds the infostore quota "
+"limit of %2$s"
+msgstr ""
+"A fájl („%1$s”) nem tölthető fel, mert meghaladja az infostore kvótakorlátot "
+"(%2$s)"
+
+#. %1$s the filename
+#. %2$s the maximum file size
+#: apps/io.ox/core/tk/upload.js module:io.ox/core
+#: apps/io.ox/mail/actions/attachmentQuota.js module:io.ox/mail
+msgid ""
+"The file \"%1$s\" cannot be uploaded because it exceeds the maximum file "
+"size of %2$s"
+msgstr ""
+"A fájl („%1$s”) nem tölthető fel, mert meghaladja a maximális %2$s "
+"fájlméretet"
+
+#. %1$s quota limit
+#: apps/io.ox/core/tk/upload.js module:io.ox/core
+msgid "The file cannot be uploaded because it exceeds the quota limit of %1$s"
+msgid_plural ""
+"The files cannot be uploaded because they exceed the quota limit of %1$s"
+msgstr[0] "A fájl nem tölthető fel, mert meghaladja a kvótakorlátot (%1$s)"
+msgstr[1] "A fájlok nem tölthető fel, mert meghaladják a kvótakorlátot (%1$s)"
+
+#. %1$s the maximum file size
+#: apps/io.ox/core/tk/upload.js module:io.ox/core
+msgid ""
+"The files cannot be uploaded because each file exceeds the maximum file size "
+"of %1$s"
+msgstr ""
+"A fájlok nem tölthetők fel, mert meghaladják a maximális %1$s fájlméretet"
+
+#: apps/io.ox/core/upsell.js module:io.ox/core
+msgid "The first 90 days are free."
+msgstr "Az első 90 nap ingyenes."
+
+#: apps/io.ox/core/import/import.js module:io.ox/core
+msgid ""
+"The first record of a valid CSV file must define proper column names. "
+"Supported separators are comma and semi-colon."
+msgstr ""
+"A CVS fájl első sora az oszlopneveket határozza meg. Az elválasztáshoz "
+"vessző vagy pontosvessző használható."
+
+#: apps/io.ox/core/folder/actions/common.js module:io.ox/core
+msgid "The folder has been cleaned up."
+msgstr "A mappa frissítése megtörtént."
+
+#: apps/io.ox/core/folder/actions/common.js module:io.ox/core
+msgid "The folder has been emptied"
+msgstr "A mappa kiürítése megtörtént"
+
+#: apps/io.ox/core/main.js module:io.ox/core
 msgid ""
 "The following applications can be restored. Just remove the restore point if "
 "you don't want it to be restored."
-msgstr "A következő alkalmazások állíthatók helyre. Távolítsa el a helyreállítási pontot, ha nem szeretné visszaállítani."
-
-#: apps/io.ox/core/main.js:1540 module:io.ox/core
-msgid "Continue"
-msgstr "Folytatás"
-
-#. %1$s is the filename
-#: apps/io.ox/core/main.js:1796 module:io.ox/core
-msgid ""
-"Folder with name \"%1$s\" will be hidden. Enable setting \"Show hidden files "
-"and folders\" to access this folder again."
-msgstr "A(z) „%1$s” nevű mappa elrejtésre kerül. Engedélyezze a „Rejtett fájlok és mappák megjelenítése” beállítást ezen mappa ismételt eléréséhez."
-
-#: apps/io.ox/core/notifications.js:105 module:io.ox/core
-#: apps/io.ox/core/notifications.js:382
-msgid "No notifications"
-msgstr "Nincsenek értesítések"
-
-#: apps/io.ox/core/notifications.js:110 module:io.ox/core
-msgid "Notifications"
-msgstr "Értesítések"
-
-#: apps/io.ox/core/notifications.js:114 module:io.ox/core
-msgid "Hide all notifications"
-msgstr "Összes értesítés elrejtése"
-
-#: apps/io.ox/core/notifications.js:129 module:io.ox/core
+msgstr ""
+"A következő alkalmazások állíthatók helyre. Távolítsa el a helyreállítási "
+"pontot, ha nem szeretné visszaállítani."
+
+#: apps/io.ox/settings/apps/settings/pane.js module:io.ox/core
+msgid "The following external applications/services can access your data:"
+msgstr "A következő alkalmazások/szolgálttások férnek hozzá az adataihoz:"
+
+#: apps/io.ox/wizards/upsell.js module:io.ox/wizards
+msgid "The following products will be activated now:"
+msgstr "A következő termékek kerülnek aktiválásra:"
+
+#. message text of an alert box if joining a presentation fails
+#. %1$d is the name of the user who started the presentation
+#: apps/io.ox/presenter/views/notification.js module:io.ox/presenter
+#, c-format
+msgid ""
+"The limit of participants has been reached. Please contact the presenter "
+"%1$s."
+msgstr ""
+"A résztvevők száma elérte a maximumot. Lépjen kapcsolatba az előadóval: %1$s."
+
+#: apps/io.ox/files/actions/share.js module:io.ox/files
+#, fuzzy
+#| msgid "the item has been moved"
+msgid "The link has been removed"
+msgstr "az elem módosítva"
+
+#: apps/io.ox/calendar/conflicts/conflictList.js
+#: module:io.ox/calendar/conflicts/conflicts
+msgid "The new appointment conflicts with existing appointments."
+msgstr "Az új találkozó ütközik a meglévő találkozókkal."
+
+#: apps/io.ox/core/notifications/badgeview.js module:io.ox/core
+msgid "The notification area is closed"
+msgstr "Az értesítési terület zárva"
+
+#: apps/io.ox/core/notifications/badgeview.js module:io.ox/core
+msgid "The notification area is open"
+msgstr "Az értesítési terület nyitva"
+
+#: apps/io.ox/files/share/permissions.js module:io.ox/core
+msgid "The notification has been resent"
+msgstr "Az értesítés újraküldve"
+
+#: apps/io.ox/presenter/errormessages.js module:io.ox/presenter
+msgid ""
+"The presentation cannot be started. Please check the URL or contact the "
+"presenter."
+msgstr ""
+"A bemutató nem indítható el. Ellenőrizze az URL-t vagy lépjen kapcsolatba az "
+"előadóval."
+
+#. message text of an alert indicating that the presentation file was deleted while presenting it
+#. %1$d is the file name
+#: apps/io.ox/presenter/views/notification.js module:io.ox/presenter
+msgid "The presentation document %1$s was deleted."
+msgstr "A(z) %1$s bemutató törlésre került."
+
+#: apps/io.ox/files/api.js module:io.ox/files apps/io.ox/files/legacy_api.js
+msgid "The provided filename exceeds the allowed length."
+msgstr "A megadott fájlnév hossza meghaladja az engedélyezett méretet."
+
+#. message text of a Realtime connection online info
+#: apps/io.ox/presenter/views/notification.js module:io.ox/presenter
+msgid "The realtime connection is established."
+msgstr "A valós idejű kapcsolat létrejött."
+
+#. message text of a Realtime connection offline alert.
+#: apps/io.ox/presenter/views/notification.js module:io.ox/presenter
+msgid "The realtime connection is lost."
+msgstr "A valós idejű kapcsolat megszakadt."
+
+#: apps/io.ox/presenter/errormessages.js module:io.ox/presenter
+msgid "The requested document does not exist."
+msgstr "A kért dokumentum nem létezik."
+
+#: apps/io.ox/calendar/actions/create.js module:io.ox/calendar
+msgid ""
+"The selected calendar is shared by %1$s. Appointments in shared calendars "
+"will generally be created on behalf of the owner."
+msgstr ""
+"A kijelölt naptárat %1$s osztotta meg. A megosztott naptárakban lévő "
+"találkozók a naptár tulajdonosa nevében jönnek létre."
+
+#: apps/io.ox/search/model.js module:io.ox/search
+msgid ""
+"The selected folder is virtual and can not be searched. Please select "
+"another folder."
+msgstr ""
+"A kijelölt mappa virtuális és nem kereshető. Válasszon ki egy másik mappát."
+
+#: apps/io.ox/calendar/settings/timezones/favorite-view.js
+#: module:io.ox/calendar
+msgid "The selected timezone is already a favorite."
+msgstr "A kiválasztott időzóna már a kedvenc."
+
+#: apps/io.ox/mail/common-extensions.js module:io.ox/mail
+msgid "The sender wants to get notified when you have read this email"
+msgstr "A feladó értesítést szeretne kapni arról, hogy elolvasta ezt a levelet"
+
+#: apps/io.ox/mail/main.js module:io.ox/mail
+msgid "The sending of the message has been canceled."
+msgstr ""
+
+#: apps/io.ox/calendar/edit/recurrence-view.js module:io.ox/calendar/edit/main
+msgid ""
+"The series <a href=\"#\" data-attribute=\"ending\" data-widget=\"options"
+"\">ends</a> <a href=\"#\" data-attribute=\"occurrences\" data-widget=\"number"
+"\">after <span class=\"number-control\">2</span> appointments</a>."
+msgstr ""
+"Az ismétlődés <a href=\"#\" data-attribute=\"ending\" data-widget=\"options"
+"\">befejeződik</a> <a href=\"#\" data-attribute=\"occurrences\" data-widget="
+"\"number\"><span class=\"number-control\">2</span> találkozó után</a>."
+
+#: apps/io.ox/calendar/edit/recurrence-view.js module:io.ox/calendar/edit/main
+msgid ""
+"The series <a href=\"#\" data-attribute=\"ending\" data-widget=\"options"
+"\">ends</a> on <a href=\"#\" data-attribute=\"until\" data-widget="
+"\"datePicker\">11/03/2013</a>."
+msgstr ""
+"Az ismétlődés <a href=\"#\" data-attribute=\"ending\" data-widget=\"options"
+"\">befejeződik</a> ekkor: <a href=\"#\" data-attribute=\"until\" data-widget="
+"\"datePicker\">11/03/2013</a>."
+
+#: apps/io.ox/calendar/edit/recurrence-view.js module:io.ox/calendar/edit/main
+msgid ""
+"The series <a href=\"#\" data-attribute=\"ending\" data-widget=\"options"
+"\">never ends</a>."
+msgstr ""
+"Az ismétlődés <a href=\"#\" data-attribute=\"ending\" data-widget=\"options"
+"\">soha nem fejeződik be</a>."
+
+#: apps/io.ox/calendar/util.js module:io.ox/calendar
+msgid "The series ends after %1$d appointment"
+msgid_plural "The series ends after %1$d appointments"
+msgstr[0] "Az ismétlődés befejezése %1$d találkozó után"
+msgstr[1] "Az ismétlődés befejezése %1$d találkozó után"
+
+#: apps/io.ox/calendar/util.js module:io.ox/calendar
+msgid "The series ends on %1$s"
+msgstr "Az ismétlődés befejezése: %1$s"
+
+#: apps/io.ox/calendar/settings/model.js module:io.ox/calendar
+#: apps/io.ox/contacts/settings/pane.js module:io.ox/contacts
+msgid ""
+"The setting has been saved and will become active when you enter the "
+"application the next time."
+msgstr ""
+"A beállítás mentésre került, és az alkalmazásba való következő belépéskor "
+"lesz aktív."
+
+#: apps/io.ox/core/settings/pane.js module:io.ox/core
+msgid "The setting requires a reload or relogin to take effect."
+msgstr ""
+"A beállítás életbe lépéséhez újratöltés vagy újra bejelentkezés szükséges."
+
+#: apps/io.ox/tasks/model.js module:io.ox/tasks
+msgid "The start date must be before the due date."
+msgstr "A kezdő dátumnak a befejező dátum előtt kell lennie."
+
+#: apps/io.ox/mail/vacationnotice/settings/filter.js module:io.ox/mail
+msgid "The start date must be before the end date."
+msgstr "A kezdő dátumnak a befejező dátum előtt kell lennie."
+
+#: apps/io.ox/core/sub/subscriptions.js module:io.ox/core/sub
+msgid "The subscription could not be created."
+msgstr "A feliratkozás nem hozható létre."
+
+#: apps/io.ox/mail/categories/dialogs.js module:io.ox/mail
+msgid "The tabbed inbox can be completely disabled in the mail settings."
+msgstr ""
+
+#: apps/io.ox/tasks/actions/delete.js module:io.ox/tasks
+msgid "The task could not be deleted."
+msgid_plural "The tasks could not be deleted."
+msgstr[0] "A feladat nem törölhető."
+msgstr[1] "A feladatok nem törölhetők."
+
+#. %1$s timezone abbreviation of the appointment
+#. %2$s default user timezone
+#: apps/io.ox/calendar/edit/extensions.js module:io.ox/calendar/edit/main
+msgid ""
+"The timezone of this appointment (%1$s) differs from your default timezone "
+"(%2$s)."
+msgstr ""
+"A találkozó időzónája (%1$s) eltár az alapértelmezett időzónától (%2$s)."
+
+#: apps/plugins/portal/userSettings/register.js module:io.ox/core
+msgid "The two newly entered passwords do not match."
+msgstr "A megadott két jelszó nem egyezik."
+
+#: apps/io.ox/keychain/api.js module:io.ox/keychain
+msgid ""
+"The unrecoverable items have been cleaned up successfully. Please refresh "
+"this page to see the changes."
+msgstr ""
+"A nem visszaállítható elemek sikeresen törölve lettek. Frissítse az oldalt a "
+"változások megtekintéséhez."
+
+#: apps/io.ox/files/filepicker.js module:io.ox/files
+msgid "The uploaded file does not match the requested file type."
+msgid_plural "None of the uploaded files matches the requested file type."
+msgstr[0] "A feltöltött fájl nem illeszkedik a kért fájltípusra."
+msgstr[1] "Egyik feltöltött fájl sem illeszkedik a kért fájltípusra."
+
+#: apps/io.ox/core/permissions/permissions.js module:io.ox/core
+msgid "The user has administrative rights"
+msgstr "A felhasználó rendelkezik adminisztrációs jogosultságokkal"
+
+#: apps/io.ox/core/settings/pane.js module:io.ox/core
+msgid "Theme"
+msgstr "Téma"
+
+#: apps/io.ox/mail/main.js module:io.ox/mail
+msgid ""
+"There are %1$d messages in this folder; not all messages are displayed in "
+"the list. If you want to move or delete all messages, you find corresponding "
+"actions in the folder context menu."
+msgstr ""
+"%1$d üzenet van ebben a mappában; nem az összes üzenet látszik a listában. "
+"Az összes üzenet törléséhez vagy mozgatásához szükséges műveleteket "
+"megtalálja a mappa menüjében."
+
+#. info text in the participants list.
+#: apps/io.ox/presenter/views/sidebar/participantsview.js
+#: module:io.ox/presenter
+msgid "There are currently no participants."
+msgstr "Jelenleg nincsenek résztvevők."
+
+#: apps/io.ox/settings/apps/settings/pane.js module:io.ox/core
+msgid ""
+"There are no external applications/services which can access your account."
+msgstr ""
+"Nincs olyan alaklamzás/szolgáltatás, amely hozzáfér a felhasználói fiókjához."
+
+#: apps/io.ox/core/desktop.js module:io.ox/core
+msgid "There are unsaved changes."
+msgstr "Mentetlen beállítások vannak."
+
+#: apps/io.ox/calendar/invitations/register.js module:io.ox/calendar/main
+msgid "There is already %1$d appointment in this timeframe."
+msgid_plural "There are already %1$d appointments in this timeframe."
+msgstr[0] "Ebben az időszakban már van %1$d találkozója."
+msgstr[1] "Ebben az időszakban már van %1$d találkozója."
+
+#: apps/io.ox/core/viewer/views/types/defaultview.js module:io.ox/core
+msgid "There is no preview for this file type"
+msgstr "Ehhez a fájltípushoz nincs előnézet."
+
+#: apps/plugins/portal/xing/register.js module:plugins/portal
+msgid "There is no recent activity in your Xing network."
+msgstr "Nem volt legutóbbi tevékenység a Xing hálózatában."
+
+#: apps/io.ox/mail/mailfilter/settings/filter.js module:io.ox/mail
+msgid "There is no rule defined"
+msgstr "Nincs megadva szabály"
+
+#: apps/plugins/portal/xing/register.js module:plugins/portal
+#: apps/plugins/xing/main.js
+msgid "There was a problem with %s. The error message was: \"%s\""
+msgstr "Probléma ezzel: %s. A hibaüzenet: „%s”"
+
+#: apps/plugins/portal/xing/actions.js module:plugins/portal
+msgid "There was a problem with XING, the error message was: \"%s\""
+msgstr "Probléma a XING-gel. A hibaüzenet: „%s”"
+
+#: apps/plugins/portal/xing/actions.js module:plugins/portal
+msgid "There was a problem with XING. The error message was: \"%s\""
+msgstr "Probléma a XING-gel. A hibaüzenet: „%s”"
+
+#. Error message if calendar import failed
+#: apps/io.ox/core/import/import.js module:io.ox/core
+msgid "There was no appointment data to import"
+msgstr "Nem volt importálható találkozó"
+
+#. Error message if contact import failed
+#: apps/io.ox/core/import/import.js module:io.ox/core
+msgid "There was no contact data to import"
+msgstr "Nem volt importálható névjegyzék"
+
+#: apps/io.ox/mail/accounts/settings.js module:io.ox/mail/accounts/settings
+msgid "There was no suitable server found for this mail/password combination"
+msgstr "Nem található megfelelő kiszolgáló ehhez a cím/jelszó kombinációhoz"
+
+#. Error message if task import failed
+#: apps/io.ox/core/import/import.js module:io.ox/core
+msgid "There was no task data to import"
+msgstr "Nem volt importálható feladat"
+
+#: apps/plugins/portal/linkedIn/register.js module:plugins/portal
+msgid "There were not activities in your network"
+msgstr "Nem volt tevékenység a hálózatában"
+
+#. %1$s name of the current folder
+#: apps/io.ox/files/guidance/statistics.js module:io.ox/files
+msgid ""
+"These statistics only include folders, which have a depth less than four in "
+"the folder structure from the folder \"%1$s\"."
+msgstr ""
+"Ez a statisztika csak a mappastruktúrában a(z) „%1$s” mappától számítva négy "
+"szintnél kisebb mélységű mappákat tartalmazza."
+
+#: apps/io.ox/core/boot/i18n.js module:io.ox/core/boot
+msgid "This browser is not supported on your current platform."
+msgstr "A böngészője nem támogatott ezen a platformon."
+
+#: apps/io.ox/contacts/model.js module:io.ox/contacts
+msgid "This contact is private and cannot be shared"
+msgstr "Ez a névjegy személyes és nem osztható meg"
+
+#: apps/io.ox/contacts/actions/addToPortal.js module:io.ox/mail
+msgid "This distribution list has been added to the portal"
+msgstr "Ez a disztribúciós lista hozzáadva a portálhoz"
+
+#: apps/io.ox/presenter/errormessages.js module:io.ox/presenter
+msgid "This document does not have any content."
+msgstr "A dokumentumban nincs semmilyen tartalom."
+
+#: apps/io.ox/core/viewer/views/types/documentview.js module:io.ox/core
+#: apps/io.ox/presenter/errormessages.js module:io.ox/presenter
+msgid "This document is password protected and cannot be displayed."
+msgstr "Ez a dokumentum jelszóval védett és nem jeleníthető meg."
+
+#. %1$d a list of email addresses
+#: apps/io.ox/participants/add.js module:io.ox/core
+#, fuzzy, c-format
+#| msgid "This email address cannot be used"
+msgid "This email address cannot be used"
+msgid_plural "The following email addresses cannot be used: %1$d"
+msgstr[0] "Ez az e-mail cím nem használható"
+msgstr[1] "Ez az e-mail cím nem használható"
+
+#: apps/io.ox/calendar/invitations/register.js module:io.ox/calendar/main
+msgid "This email contains a task"
+msgstr "A levél feladatot tartalmaz"
+
+#: apps/io.ox/calendar/invitations/register.js module:io.ox/calendar/main
+msgid "This email contains an appointment"
+msgstr "A levél találkozót tartalmaz"
+
+#: apps/io.ox/core/upsell.js module:io.ox/core
+msgid ""
+"This feature is not available. In order to use it, you need to upgrade your "
+"account now."
+msgstr ""
+"Ez a szolgáltatás nem érhető el. A használatához bővítenie kell fiókját."
+
+#: apps/io.ox/mail/accounts/model.js module:io.ox/keychain
+msgid "This field has to be filled"
+msgstr "Ezt a mezőt ki kell tölteni"
+
+#: apps/io.ox/files/actions/delete.js module:io.ox/files
+msgid ""
+"This file (or folder) is shared with others. It won't be available for them "
+"any more."
+msgid_plural ""
+"Some files/folder are shared with others. They won't be available for them "
+"any more."
+msgstr[0] ""
+msgstr[1] ""
+
+#: apps/io.ox/files/api.js module:io.ox/files apps/io.ox/files/legacy_api.js
+msgid "This file could not be uploaded."
+msgstr "A fájlt nem sikerült feltölteni."
+
+#: apps/io.ox/files/actions/add-to-portal.js module:io.ox/files
+msgid "This file has been added to the portal"
+msgstr "A fájl hozzáadva a portálhoz"
+
+#: apps/io.ox/files/actions/delete.js module:io.ox/files
+msgid "This file has not been deleted"
+msgid_plural "These files have not been deleted"
+msgstr[0] "A fájl nincs törölve"
+msgstr[1] "A fájlok nincsenek törölve"
+
+#: apps/io.ox/files/actions/delete.js module:io.ox/files
+msgid "This file has not been deleted, as it is locked by its owner."
+msgid_plural ""
+"These files have not been deleted, as they are locked by their owner."
+msgstr[0] "A fájl nem lett törölve, mert a tulajdonosa zárolta."
+msgstr[1] "A fájlok nem lettek törölve, mert a tulajdonosuk zárolta."
+
+#: apps/io.ox/core/viewer/views/sidebar/fileinfoview.js
+#: module:io.ox/core/viewer
+msgid "This file is shared with others"
+msgstr "Ez a fájl meg van osztva másokkal"
+
+#: apps/io.ox/editor/main.js module:io.ox/editor
+msgid "This file will be written in your default folder to allow editing"
+msgstr "Ez a fájl az alapértelmezett mappába kerül kiírásra a szerkesztéshez"
+
+#: apps/io.ox/core/sub/settings/pane.js module:io.ox/core/sub
+msgid "This folder has no publications"
+msgstr "A mappa nem tartalmaz publikációkat"
+
+#: apps/io.ox/core/sub/settings/pane.js module:io.ox/core/sub
+msgid "This folder has no subscriptions"
+msgstr "A mappa nem tartalmaz feliratkozásokat"
+
+#: apps/io.ox/core/folder/extensions.js module:io.ox/core
+msgid "This folder has publications and/or subscriptions"
+msgstr "A mappa tartalmaz publikációkat és/vagy feliratkozásokat"
+
+#: apps/io.ox/core/sub/settings/pane.js module:io.ox/core/sub
+msgid ""
+"This folder has publications but you are not allowed to view or edit them"
+msgstr ""
+"Ez a mappa publikációkat tartalmaz, de nem nézheti meg vagy szerkesztheti "
+"azokat"
+
+#: apps/io.ox/core/folder/extensions.js module:io.ox/core
+msgid "This folder has subscriptions"
+msgstr "A mappa feliratkozásokat tartalmaz"
+
+#: apps/io.ox/core/sub/settings/pane.js module:io.ox/core/sub
+msgid ""
+"This folder has subscriptions but you are not allowed to view or edit them"
+msgstr ""
+"Ez a mappa feliratkozásokat tartalmaz, de nem nézheti meg vagy szerkesztheti "
+"azokat"
+
+#: apps/io.ox/core/viewer/views/sidebar/fileinfoview.js
+#: module:io.ox/core/viewer
+msgid "This folder is shared with others"
+msgstr "Ez a mappa meg van osztva másokkal"
+
+#: apps/io.ox/core/folder/actions/remove.js module:io.ox/core
+#, fuzzy
+#| msgid "This folder is shared with others"
+msgid ""
+"This folder is shared with others. It won't be available for them any more."
+msgstr "Ez a mappa meg van osztva másokkal"
+
+#: apps/io.ox/core/folder/actions/rename.js module:io.ox/core
+msgid "This is a standard folder, which can't be renamed."
+msgstr "Ez egy szabványos mappa, amely nem nevezhető át."
+
+#: apps/io.ox/mail/accounts/model.js module:io.ox/keychain
+msgid "This is not a valid email address"
+msgstr "Ez nem érvényes e-mail cím"
+
+#: apps/io.ox/mail/accounts/settings.js module:io.ox/mail/accounts/settings
+msgid "This is not a valid mail address"
+msgstr "Ez nem egy érvényes e-mail cím"
+
+#. permissions dialog
+#. error message when selected user or group can not be used
+#: apps/io.ox/core/permissions/permissions.js module:io.ox/core
+msgid "This is not a valid user or group."
+msgstr "Ez nem érvényes felhasználó vagy csoport."
+
+#: apps/io.ox/contacts/view-detail.js module:io.ox/contacts
+#: apps/io.ox/participants/views.js module:io.ox/core
+msgid "This list has no contacts yet"
+msgstr "A listán még nincsenek névjegyek"
+
+#: apps/io.ox/mail/actions/addToPortal.js module:io.ox/mail
+msgid "This mail has been added to the portal"
+msgstr "A levél hozzáadva a portálhoz"
+
+#: apps/io.ox/mail/detail/content.js module:io.ox/mail
+msgid "This mail has no content"
+msgstr "A levélnek nincs tartalma"
+
+#: apps/io.ox/mail/detail/mobileView.js module:io.ox/mail
+#: apps/io.ox/mail/detail/view.js
+msgid "This message has been truncated due to size limitations."
+msgstr "A levél a méretkorlát miatt le lett vágva."
+
+#: apps/io.ox/contacts/print.js module:io.ox/contacts
+msgid "This note will not be printed"
+msgstr "Ez a megjegyzés nem kerül nyomtatásra"
+
+#: apps/io.ox/mail/mailfilter/settings/filter/view-form.js
+#: module:io.ox/settings
+msgid ""
+"This rule applies to all messages. Please add a condition to restrict this "
+"rule to specific messages."
+msgstr ""
+"Ez a szabály minden üzenetre alkalmazva lesz. Vegyen fel egy feltételt a "
+"szabály bizonyos üzenetekre korlátozásához."
+
+#: apps/io.ox/tasks/print.js module:io.ox/tasks
+#: apps/io.ox/tasks/view-detail.js
+msgid "This task recurs"
+msgstr "Ez a feladat ismétlődik"
+
+#: apps/plugins/portal/twitter/register.js module:plugins/portal
+msgid ""
+"This widget is currently offline because the twitter rate limit exceeded."
+msgstr ""
+"Ez a widget ki van kapcsolva, mert a Twitter gyorsasági korlátja túl lett "
+"lépve."
+
+#: apps/io.ox/mail/main.js module:io.ox/mail
+msgid "Thread"
+msgstr "Szál"
+
+#: apps/io.ox/core/viewer/views/sidebarview.js module:io.ox/core/viewer
+msgid "Thumbnails"
+msgstr "Miniatűrök"
+
+#: apps/io.ox/files/toolbar.js module:io.ox/files
+msgid "Tiles"
+msgstr "Mozaik"
+
+#: apps/io.ox/backbone/mini-views/datepicker.js module:io.ox/core
+msgid "Time"
+msgstr "Idő"
+
+#: apps/io.ox/calendar/settings/pane.js module:io.ox/calendar
+msgid "Time scale in minutes"
+msgstr "Időskála percben"
+
+#: apps/io.ox/core/settings/pane.js module:io.ox/core
+msgid "Time zone"
+msgstr "Időzóna"
+
+#: apps/io.ox/contacts/model.js module:io.ox/contacts
+msgctxt "salutation"
+msgid "Title"
+msgstr "Megszólítás"
+
+#: apps/io.ox/mail/common-extensions.js module:io.ox/mail
+#: apps/io.ox/mail/compose/extensions.js
+#: apps/io.ox/mail/mailfilter/settings/filter/view-form.js
+#: module:io.ox/settings apps/io.ox/mail/main.js apps/io.ox/mail/print.js
+#: apps/io.ox/mail/view-options.js
+msgid "To"
+msgstr "Címzett"
+
+#: apps/io.ox/contacts/distrib/create-dist-view.js module:io.ox/contacts
+msgid ""
+"To add contacts manually, just provide a valid email address (e.g john."
+"doe@example.com or \"John Doe\" <jd@example.com>)"
+msgstr ""
+"Névjegyek kézi hozzáadásához adjon meg egy érvényes e-mail címet (például "
+"janos.kovacs@pelda.hu vagy \"Kovács János\" <kj@pelda.hu>)"
+
+#. Helper text for mail tabs without content
+#: apps/io.ox/mail/categories/main.js module:io.ox/mail
+msgid "To fill this area please drag and drop mails to the title of this tab."
+msgstr ""
+
+#: apps/io.ox/calendar/freetime/timeView.js module:io.ox/calendar
+#: apps/io.ox/calendar/mobile-toolbar-actions.js
+#: apps/io.ox/calendar/toolbar.js apps/io.ox/calendar/util.js
+#: apps/io.ox/core/tk/datepicker.js module:io.ox/core
+#: apps/io.ox/find/date/patterns.js apps/io.ox/tasks/util.js
+#: module:io.ox/tasks apps/plugins/portal/birthdays/register.js
+#: module:plugins/portal
+msgid "Today"
+msgstr "Ma"
+
+#. button label for toggling fullscreen mode
+#. button tooltip for toggling fullscreen mode
+#: apps/io.ox/presenter/views/navigationview.js module:io.ox/presenter
+#: apps/io.ox/presenter/views/toolbarview.js
+msgid "Toggle fullscreen"
+msgstr "Teljes képernyő ki/be"
+
+#: apps/io.ox/core/viewer/views/sidebar/panelbaseview.js
+#: module:io.ox/core/viewer
+msgid "Toggle panel"
+msgstr "Panel átváltása"
+
+#: apps/io.ox/calendar/util.js module:io.ox/calendar apps/io.ox/tasks/util.js
+#: module:io.ox/tasks apps/plugins/portal/birthdays/register.js
+#: module:plugins/portal
+msgid "Tomorrow"
+msgstr "Holnap"
+
+#: apps/io.ox/contacts/addressbook/popup.js module:io.ox/contacts
+msgid "Too many contacts in your address book."
+msgstr ""
+
+#. Emoji category
+#. Japanese: ツール
+#. Contains: Phones, tv, clocks
+#: apps/io.ox/emoji/categories.js module:io.ox/mail/emoji
+msgid "Tool"
+msgstr "Eszköz"
+
+#: apps/io.ox/files/guidance/statistics.js module:io.ox/files
+msgid "Top 10 file types"
+msgstr "Top 10 fájltípus"
+
+#: apps/io.ox/files/guidance/statistics.js module:io.ox/files
+msgid "Top 10 folder size"
+msgstr "Top 10 mappa mérete"
+
+#: apps/io.ox/mail/statistics.js module:io.ox/mail
+msgid "Top 10 you got mail from"
+msgstr "Top 10 feladó"
+
+#: apps/io.ox/mail/statistics.js module:io.ox/mail
+msgid "Top 10 you sent mail to"
+msgstr "Top 10 címzett"
+
+#: apps/io.ox/wizards/upsell.js module:io.ox/wizards
+msgid "Total cost"
+msgstr "Fizetendő"
+
+#: apps/io.ox/core/folder/node.js module:io.ox/core
+msgid "Total: %1$d"
+msgstr "Összesen: %1$d"
+
+#: apps/io.ox/core/settings/errorlog/settings/pane.js module:io.ox/core
+msgid "Total: %1$s requests"
+msgstr "Összesen: %1$s kérés"
+
+#: apps/io.ox/contacts/model.js module:io.ox/contacts
+msgid "Town"
+msgstr "Város"
+
+#: apps/io.ox/core/commons.js module:io.ox/core
+msgid "Try now!"
+msgstr "Próbálja ki!"
+
+#: apps/io.ox/mail/accounts/settings.js module:io.ox/mail/accounts/settings
+msgid "Trying to auto-configure your mail account"
+msgstr "Kísérlet a postafiók automatikus beállítására"
+
+#: apps/plugins/portal/tumblr/register.js module:io.ox/portal
+msgid "Tumblr"
+msgstr "Tumblr"
+
+#: apps/plugins/portal/twitter/register.js module:plugins/portal
+msgid "Twitter"
+msgstr "Twitter"
+
+#: apps/plugins/portal/twitter/register.js module:plugins/portal
+msgid "Twitter reported the following errors:"
+msgstr "A Twitter a következő hibákat jelezte:"
+
+#: apps/io.ox/calendar/edit/extensions.js module:io.ox/calendar/edit/main
+#: apps/io.ox/tasks/edit/view-template.js module:io.ox/tasks/edit
+#: apps/plugins/portal/flickr/register.js module:plugins/portal
+msgid "Type"
+msgstr "Típus"
+
+#: apps/io.ox/core/about/about.js module:io.ox/core
+#: apps/io.ox/core/settings/errorlog/settings/pane.js
+msgid "UI version"
+msgstr "Grafikus felület verziója"
+
+#: apps/io.ox/contacts/model.js module:io.ox/contacts
+#: apps/plugins/portal/rss/register.js module:io.ox/portal
+msgid "URL"
+msgstr "URL"
+
+#: apps/plugins/portal/xing/actions.js module:plugins/portal
+msgid "Un-like"
+msgstr "Mégsem kedvelem"
+
+#. As on Facebook, XING allows a stop pointing out they liked a comment. An 'undo' for the like action, if you will.
+#: apps/plugins/portal/xing/actions.js module:plugins/portal
+msgid "Un-liked comment"
+msgstr "A megjegyzés kedvelése törölve"
+
+#: apps/io.ox/mail/api.js module:io.ox/mail
+#, fuzzy
+#| msgid ""
+#| "Unable to connect to mail server. Possible reasons: the mail server is "
+#| "(temporarily) down or there are network connection problems. Please try "
+#| "again in a few minutes."
+msgid ""
+"Unable to connect to mail server. Possible reasons: The mail server is "
+"(temporarily) down or there are network connection problems. Please try "
+"again in a few minutes."
+msgstr ""
+"Nem lehet csatlakozni a levélkezelő kiszolgálóhoz. Ennek okai lehetnek, hogy "
+"kiszolgáló leállt (átmenetileg) vagy hálózati kapcsolódási hiba van. "
+"Próbálja újra néhány perc múlva."
+
+#: apps/io.ox/mail/mailfilter/settings/register.js module:io.ox/mail
+msgid "Unable to load mail filter rules settings."
+msgstr "Nem tölthetők be a levélszűrő szabályok beállításai."
+
+#: apps/io.ox/mail/autoforward/settings/register.js module:io.ox/mail
+#: apps/io.ox/mail/vacationnotice/settings/register.js
+#: apps/io.ox/settings/util.js module:io.ox/core
+msgid "Unable to load mail filter settings."
+msgstr "Nem tölthetők be a levélszűrő beállításai."
+
+#: apps/io.ox/calendar/print.js module:io.ox/calendar
+#: apps/io.ox/tasks/print.js module:io.ox/tasks
+msgid "Unconfirmed"
+msgstr "Megerősítetlen"
+
+#. Task: Undone like in "Mark as undone"
+#: apps/io.ox/tasks/toolbar.js module:io.ox/mail
+msgid "Undone"
+msgstr "Visszavonva"
+
+#: apps/plugins/halo/xing/register.js module:plugins/portal
+msgid "Unemployed"
+msgstr "Munkanélküli"
+
+#. twitter: Stop following this person
+#: apps/plugins/portal/twitter/util.js module:plugins/portal
+msgid "Unfollow"
+msgstr "Követés befejezése"
+
+#. Emoji collection. Unified/standard icons. "Standard" might work for other languages.
+#: apps/io.ox/emoji/categories.js module:io.ox/mail/emoji
+msgid "Unified"
+msgstr "Egységes"
+
+#: apps/io.ox/participants/model.js module:io.ox/core
+msgid "Unknown"
+msgstr "Ismeretlen"
+
+#: apps/plugins/portal/tumblr/register.js module:io.ox/portal
+msgid "Unknown error while checking tumblr-blog."
+msgstr "Ismeretlen hiba a tumblr blog ellenőrzésekor."
+
+#: apps/io.ox/mail/util.js module:io.ox/core
+msgid "Unknown sender"
+msgstr "Ismeretlen feladó"
+
+#: apps/io.ox/files/actions.js module:io.ox/files apps/io.ox/files/toolbar.js
+msgid "Unlock"
+msgstr "Feloldás"
+
+#. use as a fallback name in case a user enters a empty string as the name of tab
+#: apps/io.ox/mail/categories/main.js module:io.ox/mail
+#, fuzzy
+#| msgid "Username"
+msgid "Unnamed"
+msgstr "Felhasználónév"
+
+#: apps/io.ox/core/sub/settings/pane.js module:io.ox/core/sub
+msgid "Unnamed subscription"
+msgstr "Névtelen feliratkozások"
+
+#: apps/io.ox/mail/common-extensions.js module:io.ox/mail
+#: apps/io.ox/mail/view-options.js
+msgid "Unread"
+msgstr "Olvasatlan"
+
+#: apps/io.ox/core/folder/api.js module:io.ox/core
+msgid "Unread messages"
+msgstr "Olvasatlan üzenetek"
+
+#: apps/io.ox/core/folder/node.js module:io.ox/core
+msgid "Unread: %1$d"
+msgstr "Olvasatlan: %1$d"
+
+#: apps/io.ox/core/main.js module:io.ox/core
+msgid "Unsaved documents will be lost. Do you want to sign out now?"
+msgstr "Az el nem mentett dokumentumok elvesznek. Szeretne most kilépni?"
+
+#: apps/io.ox/core/boot/i18n.js module:io.ox/core/boot
+msgid ""
+"Unsupported Preview - Certain functions disabled and stability not assured "
+"until general release later this year"
+msgstr ""
+"Nem támogatott előzetes kiadás - Egyes funkciók le vannak tiltva, és a "
+"stabilitás nem garantált az idei megjelenésig"
+
+#: apps/io.ox/core/settings/downloads/pane.js module:io.ox/core
+#: apps/plugins/portal/updater/register.js module:plugins/portal
+msgid "Updater"
+msgstr "Frissítő"
+
+#: apps/io.ox/core/sub/subscriptions.js module:io.ox/core/sub
+msgid ""
+"Updating subscribed data takes time. Importing 100 contacts for example, may "
+"take up to 5 minutes. Please have some patience."
+msgstr ""
+"A feliratkozás adatainak frissítése eltarthat egy ideig. Például 100 névjegy "
+"importálása eltarthat 5 percig is. Várjon türelemmel."
+
+#: apps/io.ox/core/upsell.js module:io.ox/core
+msgid "Upgrade required"
+msgstr "Frissítés szükséges"
+
+#: apps/io.ox/wizards/upsell.js module:io.ox/wizards
+msgid "Upgrade to premium edition"
+msgstr "Frissítsen prémiumra"
+
+#: apps/plugins/portal/upsell/register.js module:plugins/portal
+msgid "Upgrade your account"
+msgstr "Felhasználó fiók frissítése"
+
+#: apps/io.ox/core/viewer/views/sidebar/uploadnewversionview.js
+#: module:io.ox/core/viewer apps/io.ox/files/actions/upload-new-version.js
+#: module:io.ox/files
+msgid "Upload"
+msgstr "Feltöltés"
+
+#: apps/io.ox/core/import/import.js module:io.ox/core
+msgid "Upload file"
+msgstr "Fájl feltöltése"
+
+#: apps/io.ox/files/filepicker.js module:io.ox/files
+msgid "Upload local file"
+msgstr "Helyi fájl feltöltése"
+
+#: apps/io.ox/core/viewer/views/sidebar/uploadnewversionview.js
+#: module:io.ox/core/viewer apps/io.ox/core/viewer/views/toolbarview.js
+#: module:io.ox/core apps/io.ox/files/actions/upload-new-version.js
+#: module:io.ox/files
+msgid "Upload new version"
+msgstr "Új verzió feltöltése"
+
+#: apps/io.ox/files/upload/view.js module:io.ox/files
+msgid "Upload progress"
+msgstr "Feltöltés folyamatban"
+
+#. the name of the file, which is currently uploaded (might be shortended by '...' on missing screen space )
+#: apps/io.ox/files/upload/main.js module:io.ox/files
+msgid "Uploading %1$s"
+msgstr "%1$s feltöltése"
+
+#: apps/io.ox/core/tk/upload.js module:io.ox/core
+msgid "Uploading folders is not supported."
+msgstr "Mappák feltöltése nem támogatott."
+
+#: apps/io.ox/core/settings/errorlog/settings/pane.js module:io.ox/core
+msgid "Uptime: %1$s minutes"
+msgstr "Futási idő: %1$s perc"
+
+#: apps/io.ox/tasks/main.js module:io.ox/tasks
+msgid "Urgency"
+msgstr "Sürgősség"
+
+#. %1$s is usually "Drive Mail" (product name; might be customized)
+#: apps/io.ox/mail/actions.js module:io.ox/mail
+#, fuzzy
+#| msgid "Due %1$s"
+msgid "Use %1$s"
+msgstr "Határidő: %1$s"
+
+#: apps/io.ox/backbone/mini-views/datepicker.js module:io.ox/core
+#: apps/io.ox/calendar/freetime/timeView.js module:io.ox/calendar
+#: apps/io.ox/calendar/week/view.js
+msgid ""
+"Use cursor keys to change the date. Press ctrl-key at the same time to "
+"change year or shift-key to change month. Close date-picker by pressing ESC "
+"key."
+msgstr ""
+"A kurzorbillentyűkkel módosíthatja a dátumot. A Ctrl nyomva tartásával az "
+"év, a Shift nyomva tartásával a hónap módosítható. Az Esc megnyomásával "
+"kiléphet a dátumválasztóból"
+
+#: apps/io.ox/mail/mailfilter/settings/filter.js module:io.ox/mail
+#: apps/io.ox/portal/settings/pane.js module:io.ox/portal
+msgid ""
+"Use cursor keys to change the item position. Virtual cursor mode has to be "
+"disabled."
+msgstr ""
+"A kurzorbillentyűkkel módosíthatja az elem pozícióját. A virtuális "
+"kurzormódnak letiltottnak kell lennie."
+
+#. Tooltip for main toolbar
+#: apps/io.ox/backbone/mini-views/toolbar.js module:io.ox/core
+msgid "Use cursor keys to navigate"
+msgstr "Navigáláshoz használja a kurzorbillentyűket."
+
+#: apps/io.ox/mail/compose/names.js module:io.ox/mail
+msgid "Use custom name"
+msgstr "Egyéni név használata"
+
+#: apps/io.ox/mail/settings/pane.js module:io.ox/mail
+msgid "Use fixed-width font for text mails"
+msgstr "Rögzített szélességű betűkészlet szöveges levelekhez"
+
+#: apps/io.ox/core/viewer/views/displayerview.js module:io.ox/core
+msgid ""
+"Use left/right arrow keys to navigate and escape key to exit the viewer."
+msgstr ""
+"Használja a jobb/bal billentyűket a navigáláshoz. Az Escape megnyomásával "
+"pedig kiléphet a megjelenítőből."
+
+#. Auth type. Use separate username and password
+#: apps/io.ox/mail/accounts/view-form.js module:io.ox/settings
+msgid "Use separate username and password"
+msgstr "Külön felhasználónév és jelszó használata"
+
+#: apps/io.ox/mail/accounts/view-form.js module:io.ox/settings
+msgid "Use unified mail for this account"
+msgstr "Egységes levelezés használata ehhez a fiókhoz"
+
+#: apps/io.ox/backbone/mini-views/datepicker.js module:io.ox/core
+msgid ""
+"Use up and down keys to change the time. Close selection by pressing ESC key."
+msgstr ""
+"Az idő módosításához használja a fel/le nyilakat. Bezárni az Esc gomb "
+"megnyomásával lehet."
+
+#. object permissions - user role
+#: apps/io.ox/files/share/permissions.js module:io.ox/core
+msgid "User"
+msgstr "Felhasználó"
+
+#: apps/plugins/portal/userSettings/register.js module:io.ox/core
+msgid "User data"
+msgstr "Felhasználói adatok"
+
+#: apps/io.ox/contacts/edit/view-form.js module:io.ox/contacts
+msgid "User fields"
+msgstr "Felhasználói mezők"
+
+#: apps/io.ox/core/boot/i18n.js module:io.ox/core/boot
+#: apps/plugins/administration/groups/settings/edit.js module:io.ox/core
+msgid "User name"
+msgstr "Felhasználónév"
+
+#: apps/io.ox/mail/accounts/view-form.js module:io.ox/settings
+msgid "Username"
+msgstr "Felhasználónév"
+
+#: apps/io.ox/mail/accounts/view-form.js module:io.ox/settings
+msgid "Username must not be empty."
+msgstr "A felhasználónév nem lehet üres."
+
+#: apps/io.ox/mail/vacationnotice/settings/model.js module:io.ox/mail
+#: apps/io.ox/mail/vacationnotice/settings/register.js
+msgid "Vacation Notice"
+msgstr "Szabadságértesítő"
+
+#: apps/io.ox/core/viewer/views/sidebar/uploadnewversionview.js
+#: module:io.ox/core/viewer
+msgid "Version Comment"
+msgstr "Megjegyzés a verzióhoz"
+
+#: apps/io.ox/core/viewer/views/sidebar/fileversionsview.js
+#: module:io.ox/core/viewer
+msgid "Versions (%1$d)"
+msgstr "Verziók (%1$d)"
+
+#: apps/io.ox/mail/toolbar.js module:io.ox/mail
+msgid "Vertical"
+msgstr "Függőleges"
+
+#: apps/io.ox/files/view-options.js module:io.ox/files
+msgid "Videos"
+msgstr "Videók"
+
+#. View is used as a noun in the toolbar. Clicking the button opens a popup with options related to the View
+#: apps/io.ox/calendar/toolbar.js module:io.ox/calendar
+#: apps/io.ox/contacts/toolbar.js module:io.ox/contacts
+#: apps/io.ox/core/pim/actions.js module:io.ox/core
+#: apps/io.ox/files/actions.js module:io.ox/files apps/io.ox/files/toolbar.js
+#: apps/io.ox/mail/actions.js module:io.ox/mail apps/io.ox/mail/toolbar.js
+#: apps/io.ox/tasks/toolbar.js
+msgid "View"
+msgstr "Nézet"
+
+#: apps/io.ox/mail/actions.js module:io.ox/mail
+msgid "View attachment"
+msgstr "Melléklet megtekintése"
+
+#: apps/io.ox/core/viewer/views/toolbarview.js module:io.ox/core
+msgid "View details"
+msgstr "Részletek megjelenítése"
+
+#. the dropdown button tooltip for the participants dropdown.
+#. button label for toggling participants view
+#. button tooltip for toggling participants view
+#: apps/io.ox/presenter/views/navigationview.js module:io.ox/presenter
+#: apps/io.ox/presenter/views/toolbarview.js
+msgid "View participants"
+msgstr "Résztvevők megtekintése"
+
+#. source in terms of source code
+#: apps/io.ox/mail/actions.js module:io.ox/mail apps/io.ox/mail/toolbar.js
+msgid "View source"
+msgstr "Forrás megtekintése"
+
+#. folder permissions
+#: apps/io.ox/files/share/permissions.js module:io.ox/core
+msgid "View the folder"
+msgstr "Mappa megtekintése"
+
+#: apps/io.ox/presenter/actions.js module:io.ox/presenter
+msgid "View the presentation in fullscreen on your device."
+msgstr "A bemutató teljes képernyőben való megjelenítése az eszközön."
+
+#. Role: view folder + read all
+#: apps/io.ox/files/share/permissions.js module:io.ox/core
+msgid "Viewer"
+msgstr "Megjelenítő"
+
+#: apps/io.ox/core/viewer/views/toolbarview.js module:io.ox/core
+msgid "Viewer Toolbar"
+msgstr "Megjelenítő eszköztár"
+
+#: apps/io.ox/tasks/edit/view-template.js module:io.ox/tasks/edit
+#: apps/io.ox/tasks/print.js module:io.ox/tasks apps/io.ox/tasks/util.js
+msgid "Waiting"
+msgstr "Várakozás"
+
+#: apps/io.ox/core/yell.js module:io.ox/core
+msgid "Warning"
+msgstr "Figyelmeztetés"
+
+#: apps/io.ox/mail/common-extensions.js module:io.ox/mail
+msgid "Warning: This message might be a phishing or scam mail"
+msgstr "Figyelem: Ez az üzenet egy adathalász vagy becsapós e-mail lehet"
+
+#: apps/io.ox/mail/accounts/view-form.js module:io.ox/settings
+msgid "Warnings"
+msgstr "Figyelmeztetések"
+
+#: apps/io.ox/core/tk/filestorageUtil.js module:io.ox/core
+msgid "Warnings:"
+msgstr "Figyelmeztetés:"
+
+#. Emoji category
+#. Japanese should include "Katakana Middle Dot". Unicode: 30FB
+#. Japanese: 天気・季節
+#. Other languages can use simple bullet. Unicode: 2022
+#. Contains: Sun, rain, flowers
+#: apps/io.ox/emoji/categories.js module:io.ox/mail/emoji
+msgid "Weather • Season"
+msgstr "Időjárás • Évszak"
+
+#: apps/io.ox/calendar/freebusy/templates.js module:io.ox/calendar/freebusy
+#: apps/io.ox/calendar/toolbar.js module:io.ox/calendar
+msgid "Week"
+msgstr "Hét"
+
+#. recurrence string
+#. %1$s day string, e.g. "work days" or "Friday" or "Monday, Tuesday, Wednesday"
+#: apps/io.ox/calendar/util.js module:io.ox/calendar
+msgid "Weekly on %1$s"
+msgstr "Hetente ekkor: %1$s"
+
+#: apps/io.ox/core/tk/wizard.js module:io.ox/core
+msgid "Welcome"
+msgstr "Üdvözöljük"
+
+#. %1$s is social media name, e.g. Facebook
+#: apps/io.ox/portal/main.js module:io.ox/portal
+msgid "Welcome to %1$s"
+msgstr "Üdvözöljük itt: %1$s"
+
+#: apps/plugins/wizards/mandatory/main.js module:io.ox/wizards/firstStart
+msgid "Welcome to %s"
+msgstr "Üdvözöljük itt: %s"
+
+#. Default greeting for portal widget
+#: apps/io.ox/portal/main.js module:io.ox/portal
+msgid "Welcome to your calendar"
+msgstr "Üdvözöljük a naptárjában"
+
+#. Default greeting for portal widget
+#: apps/io.ox/portal/main.js module:io.ox/portal
+msgid "Welcome to your files"
+msgstr "Üdvözöljük a fájljai között"
+
+#. Default greeting for portal widget
+#: apps/io.ox/portal/main.js module:io.ox/portal
+msgid "Welcome to your inbox"
+msgstr "Üdvözöljük a Beérkezett üzeneteinél"
+
+#. Default greeting for portal widget
+#: apps/io.ox/portal/main.js module:io.ox/portal
+msgid "Welcome to your tasks"
+msgstr "Üdvözöljük a feladatai között"
+
+#: apps/plugins/core/feedback/register.js module:io.ox/core
+msgid "Welcome. Please provide your feedback about this product"
+msgstr "Üdvözöljük, kérjük adjon visszajelzést a termékkel kapcsolatban."
+
+#. title for 3rd step of the client onboarding wizard
+#. user can choose between different scenarios (usually identical with our apps)
+#: apps/io.ox/onboarding/clients/wizard.js module:io.ox/core/onboarding
+msgid "What do you want to use?"
+msgstr "Mit szeretne használni?"
+
+#. user can choose between smartphone, tablet and laptop/desktop (usually)
+#: apps/io.ox/onboarding/clients/wizard.js module:io.ox/core/onboarding
+msgid "What type of device do you want to configure?"
+msgstr "Melyik típusú eszközt szeretne beállítani?"
+
+#: apps/io.ox/core/settings/downloads/pane.js module:io.ox/core
+#: apps/plugins/portal/updater/register.js module:plugins/portal
+msgid ""
+"When executing the downloaded file, an installation wizard will be launched. "
+"Follow the instructions and install the updater. Installs latest versions of "
+"Windows® client software. The Updater automatically informs about new "
+"updates. You can download the updates from within the Updater."
+msgstr ""
+"A letöltött fájl futtatásakor a telepítővarázsló indul el. Kövesse az "
+"utasításokat és telepítse a frissítést. Telepítse a Windows® kliensprogram "
+"legfrissebb változatát. A frissítések ezután az Updater programból "
+"telepíthetők."
+
+#: apps/io.ox/calendar/util.js module:io.ox/calendar
+msgid "Whole day"
+msgstr "Egész nap"
+
+#: apps/io.ox/calendar/freebusy/templates.js module:io.ox/calendar/freebusy
+#: apps/io.ox/calendar/toolbar.js module:io.ox/calendar
+msgid "Workweek"
+msgstr "Munkahét"
+
+#: apps/io.ox/core/notifications.js module:io.ox/core
 msgid "Would you like to enable desktop notifications?"
 msgstr "Szeretné engedélyezni az asztali értesítéseket?"
 
-#: apps/io.ox/core/notifications.js:130 module:io.ox/core
-msgid "Later"
-msgstr "Később"
-
-#. declines the use of desktop notifications
-#: apps/io.ox/core/notifications.js:134 module:io.ox/core
-msgid "Never"
-msgstr "Soha"
-
-#. Opens popup to decide if desktop notifications should be shown
-#: apps/io.ox/core/notifications.js:139 module:io.ox/core
-msgid "Decide now"
-msgstr "Beállítás most"
-
-#: apps/io.ox/core/notifications.js:151 module:io.ox/core
+#: apps/io.ox/files/share/permissions.js module:io.ox/core
+msgid "Write permissions"
+msgstr "Írás jogosultság"
+
+#: apps/plugins/halo/xing/register.js module:plugins/portal
+#: apps/plugins/portal/xing/register.js apps/plugins/xing/main.js
+msgid "XING"
+msgstr "XING"
+
+#. Yottabytes
+#: apps/io.ox/core/strings.js module:io.ox/core
+msgid "YB"
+msgstr "YB"
+
+#: apps/io.ox/backbone/mini-views/date.js module:io.ox/core
+msgid "Year"
+msgstr "Év"
+
+#. recurrence string
+#. %1$s: Month nane, e.g. January
+#. %2$d: Date, numeric, e.g. 29
+#: apps/io.ox/calendar/util.js module:io.ox/calendar
+msgid "Yearly on %1$s %2$d"
+msgstr "Minden év %1$s %2$d. napján"
+
+#. recurrence string
+#. %1$s: count string, e.g. first, second, or last
+#. %2$s: day string, e.g. Monday
+#. %3$s: month nane, e.g. January
+#: apps/io.ox/calendar/util.js module:io.ox/calendar
+msgid "Yearly on the %1$s %2$s of %3$d"
+msgstr "Minden év %3$d %1$s %2$s napján"
+
+#: apps/io.ox/core/tk/mobiscroll.js module:io.ox/core
+msgid "Years"
+msgstr "Év"
+
+#: apps/io.ox/core/tk/flag-picker.js module:io.ox/mail
+#: apps/io.ox/mail/mailfilter/settings/filter/view-form.js
+#: module:io.ox/settings
+msgid "Yellow"
+msgstr "Sárga"
+
+#. folder permissions - Is Admin? YES
+#: apps/io.ox/calendar/month/perspective.js module:io.ox/calendar
+#: apps/io.ox/calendar/week/perspective.js apps/io.ox/core/main.js
+#: module:io.ox/core apps/io.ox/core/permissions/permissions.js
+#: apps/io.ox/files/util.js module:io.ox/files
+#: apps/io.ox/mail/accounts/settings.js module:io.ox/mail/accounts/settings
+msgid "Yes"
+msgstr "Igen"
+
+#. possible setting for 'Should only the current message or all messages of the sender be moved'
+#: apps/io.ox/mail/settings/pane.js module:io.ox/mail
+msgid "Yes, always move them all"
+msgstr ""
+
+#: apps/io.ox/mail/compose/actions/send.js module:io.ox/mail
+msgid "Yes, send without subject"
+msgstr "Igen, küldés tárgy nélkül"
+
+#: apps/io.ox/mail/actions/attachmentEmpty.js module:io.ox/mail
+msgid "Yes, with empty attachment"
+msgstr "Igen, üres melléklettel"
+
+#: apps/io.ox/calendar/util.js module:io.ox/calendar
+#: apps/io.ox/find/date/patterns.js module:io.ox/core apps/io.ox/mail/util.js
+#: apps/io.ox/tasks/util.js module:io.ox/tasks
+#: apps/plugins/portal/birthdays/register.js module:plugins/portal
+msgid "Yesterday"
+msgstr "Tegnap"
+
+#: apps/io.ox/calendar/actions/acceptdeny.js module:io.ox/calendar
+msgid ""
+"You are about to change your confirmation status. Please leave a comment for "
+"other participants."
+msgstr ""
+"A megerősítési állapotának megváltoztatására készül. Hagyjon egy megjegyzést "
+"a többi résztvevőnek."
+
+#. %1$s used disk space
+#. %2$s total disk space
+#. %3$s free disk space
+#: apps/io.ox/files/guidance/statistics.js module:io.ox/files
+msgid ""
+"You are currently using %1$s of your %2$s available disk space. You have "
+"%3$s left. "
+msgstr ""
+"Jelenleg az elérhető %2$s lemezterületből ennyit használ: %1$s. Szabad hely: "
+"%3$s."
+
+#. Warning dialog
+#. %1$s is a folder/calendar name
+#. %2$s is the folder owner
+#: apps/io.ox/calendar/freebusy/templates.js module:io.ox/calendar/freebusy
+msgid ""
+"You are not allowed to create appointments in \"%1$s\" owned by %2$s. "
+"Appointments will therefore be created in your private calendar."
+msgstr ""
+"Nem hozhat létre találkozókat %2$s „%1$s” naptárában. Emiatt a találkozók a "
+"saját naptárában kerülnek létrehozásra."
+
+#. Warning dialog
+#. %1$s is a folder/calendar name
+#: apps/io.ox/calendar/freebusy/templates.js module:io.ox/calendar/freebusy
+msgid ""
+"You are not allowed to create appointments in \"%1$s\". Appointments will "
+"therefore be created in your private calendar."
+msgstr ""
+"Nem hozhat létre találkozókat „%1$s” naptárban. Emiatt a találkozók a saját "
+"naptárában kerülnek létrehozásra."
+
+#: apps/plugins/halo/xing/register.js module:plugins/portal
+msgid ""
+"You are not directly linked to %s. Here are people who are linked to %s:"
+msgstr ""
+"Nincs közvetlenül ehhez kapcsolva: %s. A következő emberek vannak ehhez "
+"kapcsolva: %s:"
+
+#: apps/io.ox/calendar/invitations/register.js module:io.ox/calendar/main
+msgid "You are the organizer"
+msgstr "Ön a szervező"
+
+#: apps/io.ox/mail/actions/attachmentEmpty.js module:io.ox/mail
+msgid ""
+"You attached an empty file. It could be, that this file has been deleted on "
+"your hard drive. Send it anyway?"
+msgstr ""
+"Egy üres fájlt csatolt. Ez előfordulhat, ha ez a fájl törlésre került a "
+"merevlemezről. Mindenképpen elküldi?"
+
+#: apps/io.ox/files/share/wizard.js module:io.ox/files
+msgid ""
+"You can copy and paste this link in an email, instant messenger or social "
+"network. Please note that anyone with this link can access the share."
+msgstr ""
+"Lemásolhatja és beillesztheti a hivatkozást egy e-mailbe, azonnali "
+"üzenetküldőbe vagy közösségi hálózatra. Vegye figyelembe, hogy ezzel a "
+"hivatkozással bárki eléri a megosztott tartalmat."
+
+#: apps/io.ox/mail/settings/signatures/settings/pane.js module:io.ox/mail
+msgid ""
+"You can import existing signatures from the previous product generation."
+msgstr "A korábbi termékekből importálhat meglévő aláírásokat."
+
+#: apps/io.ox/core/notifications.js module:io.ox/core
 msgid ""
 "You can manage desktop notifications at any time, by vitising your settings"
 msgstr "Az asztali értesítéseket a beállításoknál bármikor módosíthatja"
 
+#: apps/io.ox/editor/main.js module:io.ox/editor
+msgid "You can quick-save your changes via Ctrl+Enter."
+msgstr "Változtatásait gyorsan elmentheti a Ctrl+Enter megnyomásával."
+
+#: apps/io.ox/core/folder/actions/move.js module:io.ox/core
+msgid "You cannot move items to this folder"
+msgstr "Nem mozgathat elemeket ebbe a mappába"
+
+#: apps/io.ox/core/folder/actions/move.js module:io.ox/core
+msgid "You cannot move items to virtual folders"
+msgstr "Nem mozgathat elemeket virtuális mappákba."
+
+#: apps/io.ox/calendar/invitations/register.js module:io.ox/calendar/main
+msgid "You declined this appointment"
+msgstr "Elutasította ezt a találkozót"
+
+#: apps/io.ox/calendar/invitations/register.js module:io.ox/calendar/main
+msgid "You declined this task"
+msgstr "Elutasította ezt a feladatot"
+
+#: apps/io.ox/presenter/errormessages.js module:io.ox/presenter
+msgid "You do not have the appropriate permissions to read the document."
+msgstr "Nincs megfelelő jogosultsága a dokumentum olvasásához."
+
+#: apps/plugins/portal/calendar/register.js module:plugins/portal
+msgid "You don't have any appointments in the near future."
+msgstr "A közeljövőben nincsenek találkozói."
+
+#: apps/io.ox/core/sub/settings/pane.js module:io.ox/core/sub
+msgid "You don't have any publications yet"
+msgstr "Még nincsenek publikációi"
+
+#: apps/io.ox/core/sub/settings/pane.js module:io.ox/core/sub
+msgid "You don't have any subscriptions yet"
+msgstr "Még nincsenek feliratkozásai"
+
+#: apps/plugins/portal/tasks/register.js module:plugins/portal
+msgid "You don't have any tasks that are either due soon or overdue."
+msgstr "Nincsenek hamarosan esedékes vagy lejárt feladatai."
+
 #. %1$d number of notifications
-#: apps/io.ox/core/notifications/badgeview.js:43 module:io.ox/core
+#: apps/io.ox/core/notifications/badgeview.js module:io.ox/core
 #, c-format
 msgid "You have %1$d notification."
 msgid_plural "You have %1$d notifications."
 msgstr[0] "%1$d értesítése van."
 msgstr[1] "%1$d értesítése van."
 
-#: apps/io.ox/core/notifications/badgeview.js:44 module:io.ox/core
-#: apps/io.ox/core/notifications/badgeview.js:61
-msgid "The notification area is open"
-msgstr "Az értesítési terület nyitva"
-
-#: apps/io.ox/core/notifications/badgeview.js:44 module:io.ox/core
-#: apps/io.ox/core/notifications/badgeview.js:61
-msgid "The notification area is closed"
-msgstr "Az értesítési terület zárva"
-
-#: apps/io.ox/core/notifications/subview.js:70 module:io.ox/core
-msgid "Hide this notification"
-msgstr "Értesítés elrejtése"
-
-#: apps/io.ox/core/notifications/subview.js:155 module:io.ox/core
-msgid "New notifications"
-msgstr "Új értesítések"
-
-#: apps/io.ox/core/notifications/subview.js:156 module:io.ox/core
+#: apps/plugins/portal/mail/register.js module:plugins/portal
+msgid "You have %1$d unread messages"
+msgstr "%1$d olvasatlan üzenete van"
+
+#: apps/plugins/portal/mail/register.js module:plugins/portal
+msgid "You have 1 unread message"
+msgstr "1 olvasatlan üzenete van"
+
+#: apps/io.ox/calendar/invitations/register.js module:io.ox/calendar/main
+msgid "You have accepted the appointment"
+msgstr "Elfogadta a találkozót"
+
+#: apps/io.ox/calendar/invitations/register.js module:io.ox/calendar/main
+msgid "You have accepted this appointment"
+msgstr "Elfogadta ezt a találkozót"
+
+#: apps/io.ox/calendar/invitations/register.js module:io.ox/calendar/main
+msgid "You have accepted this task"
+msgstr "Elfogadta ezt a feladatot"
+
+#: apps/io.ox/core/boot/i18n.js module:io.ox/core/boot
+msgid "You have been automatically signed out"
+msgstr "Automatikusan ki lett jelentkeztetve"
+
+#: apps/io.ox/calendar/invitations/register.js module:io.ox/calendar/main
+msgid "You have declined the appointment"
+msgstr "Elutasította a találkozót"
+
+#. Body text of generic desktop notification about new invitations to appointments
+#: apps/plugins/notifications/calendar/register.js
+#: module:plugins/notifications
+msgid "You have new appointment invitations"
+msgstr "Új találkozómeghívásai érkeztek"
+
+#. Body text of generic desktop notification about new reminders for appointments
+#: apps/plugins/notifications/calendar/register.js
+#: module:plugins/notifications
+msgid "You have new appointment reminders"
+msgstr "Új találkozóemlékeztetők érkeztek"
+
+#: apps/plugins/notifications/mail/register.js module:plugins/notifications
+msgid "You have new mail"
+msgstr "Új üzenete érkezett"
+
+#: apps/io.ox/core/notifications/subview.js module:io.ox/core
 msgid "You have new notifications"
 msgstr "Új értesítése érkezett"
 
-#: apps/io.ox/core/permissions/permissions.js:47 module:io.ox/core
-#: apps/io.ox/files/share/permissions.js:360
-msgid "Guest"
-msgstr "Vendég"
-
-#. Role: create folder + read/write/delete all
-#: apps/io.ox/core/permissions/permissions.js:49 module:io.ox/core
-#: apps/io.ox/files/share/permissions.js:49
-#: apps/io.ox/files/share/permissions.js:584
-msgid "Author"
-msgstr "Szerző"
-
-#. Role: all permissions
-#. object permissions - admin role
-#: apps/io.ox/core/permissions/permissions.js:51 module:io.ox/core
-#: apps/io.ox/files/share/permissions.js:51
-#: apps/io.ox/files/share/permissions.js:588
-#: apps/io.ox/files/share/permissions.js:699
-msgid "Administrator"
-msgstr "Adminisztrátor"
-
-#: apps/io.ox/core/permissions/permissions.js:121 module:io.ox/core
-msgid "Apply role"
-msgstr "Szerep alkalmazása"
-
-#. folder permissions
-#: apps/io.ox/core/permissions/permissions.js:137 module:io.ox/core
-msgid "view the folder"
-msgstr "mappa megjelenítése"
-
-#. folder permissions
-#: apps/io.ox/core/permissions/permissions.js:139 module:io.ox/core
-msgid "create objects"
-msgstr "elemek létrehozása"
-
-#. folder permissions
-#: apps/io.ox/core/permissions/permissions.js:141 module:io.ox/core
-#: apps/io.ox/core/permissions/permissions.js:143
-msgid "create objects and subfolders"
-msgstr "elemek és almappák létrehozása"
-
-#. object permissions - read
-#: apps/io.ox/core/permissions/permissions.js:147 module:io.ox/core
-msgid "no read permissions"
-msgstr "nincs olvasási jogosultság"
-
-#. object permissions - read
-#: apps/io.ox/core/permissions/permissions.js:149 module:io.ox/core
-msgid "read own objects"
-msgstr "saját elemek olvasása"
-
-#. object permissions - read
-#: apps/io.ox/core/permissions/permissions.js:151 module:io.ox/core
-#: apps/io.ox/core/permissions/permissions.js:153
-msgid "read all objects"
-msgstr "minden elem olvasása"
-
-#. object permissions - edit/modify
-#: apps/io.ox/core/permissions/permissions.js:157 module:io.ox/core
-msgid "no edit permissions"
-msgstr "nincs szerkesztési jogosultság"
-
-#. object permissions - edit/modify
-#: apps/io.ox/core/permissions/permissions.js:159 module:io.ox/core
-msgid "edit own objects"
-msgstr "saját elemek szerkesztése"
-
-#. object permissions - edit/modify
-#: apps/io.ox/core/permissions/permissions.js:161 module:io.ox/core
-#: apps/io.ox/core/permissions/permissions.js:163
-msgid "edit all objects"
-msgstr "minden elem szerkesztése"
-
-#. object permissions - delete
-#: apps/io.ox/core/permissions/permissions.js:167 module:io.ox/core
-msgid "no delete permissions"
-msgstr "nincs törlési jogosultságai"
-
-#. object permissions - delete
-#: apps/io.ox/core/permissions/permissions.js:169 module:io.ox/core
-msgid "delete only own objects"
-msgstr "csak saját elemek törlése"
-
-#. object permissions - delete
-#: apps/io.ox/core/permissions/permissions.js:171 module:io.ox/core
-#: apps/io.ox/core/permissions/permissions.js:173
-msgid "delete all objects"
-msgstr "minden elem törlése"
-
-#. Role: Owner (same as admin)
-#: apps/io.ox/core/permissions/permissions.js:242 module:io.ox/core
-#: apps/io.ox/files/share/permissions.js:53
-msgid "Owner"
-msgstr "Tulajdonos"
-
-#: apps/io.ox/core/permissions/permissions.js:251 module:io.ox/core
-#: apps/io.ox/core/permissions/permissions.js:365
-msgid "Folder permissions"
-msgstr "Mappa jogosultságai"
-
-#: apps/io.ox/core/permissions/permissions.js:254 module:io.ox/core
-msgid "Object permissions"
-msgstr "Elemek jogosultságai"
-
-#: apps/io.ox/core/permissions/permissions.js:259 module:io.ox/core
-msgid "The user has administrative rights"
-msgstr "A felhasználó rendelkezik adminisztrációs jogosultságokkal"
-
-#: apps/io.ox/core/permissions/permissions.js:434 module:io.ox/core
-#: apps/io.ox/files/share/permissions.js:953
-msgid "Apply to all subfolders"
-msgstr "Alkalmazás az összes mappára"
-
-#: apps/io.ox/core/permissions/permissions.js:444 module:io.ox/core
-msgid "Add user/group"
-msgstr "Felhasználó/csoport hozzáadása"
-
-#. permissions dialog
-#. error message when selected user or group can not be used
-#: apps/io.ox/core/permissions/permissions.js:466 module:io.ox/core
-msgid "This is not a valid user or group."
-msgstr "Ez nem érvényes felhasználó vagy csoport."
-
-#: apps/io.ox/core/permissions/permissions.js:478 module:io.ox/core
-#: apps/io.ox/files/share/permissions.js:964
-#: apps/plugins/administration/groups/settings/edit.js:87
-msgid "Start typing to search for user names"
-msgstr "Kezdje el beírni a keresett felhasználónevet"
-
-#: apps/io.ox/core/pim/actions.js:70 module:io.ox/core
-msgid "Attachments have been saved!"
-msgstr "Mellékletei mentésre kerültek!"
-
-#: apps/io.ox/core/pim/actions.js:78 module:io.ox/core
-#: apps/io.ox/mail/actions.js:745 module:io.ox/mail
-msgid "Open in browser"
-msgstr "Megnyitás böngészőben"
-
-#: apps/io.ox/core/pim/actions.js:79 module:io.ox/core
-#: apps/io.ox/core/viewer/views/toolbarview.js:214
-#: apps/io.ox/core/viewer/views/toolbarview.js:295
-#: apps/io.ox/core/viewer/views/toolbarview.js:323
-#: apps/io.ox/files/actions.js:762 module:io.ox/files
-#: apps/io.ox/files/actions.js:770 apps/io.ox/files/actions.js:921
-#: apps/io.ox/files/toolbar.js:165 apps/io.ox/files/toolbar.js:172
-#: apps/io.ox/mail/actions.js:753 module:io.ox/mail
-#: apps/io.ox/onboarding/clients/extensions.js:577
-#: module:io.ox/core/onboarding apps/plugins/portal/updater/register.js:38
-#: module:plugins/portal
-msgid "Download"
-msgstr "Letöltés"
-
-#. %1$s is usually "Drive" (product name; might be customized)
-#: apps/io.ox/core/pim/actions.js:81 module:io.ox/core
-#: apps/io.ox/core/viewer/views/toolbarview.js:302
-#: apps/io.ox/core/viewer/views/toolbarview.js:330
-#: apps/io.ox/mail/actions.js:762 module:io.ox/mail
-msgid "Save to %1$s"
-msgstr "Mentés ide: %1$s"
-
-#: apps/io.ox/core/print.js:47 module:io.ox/core
-msgid "Printout"
-msgstr "Nyomtatás"
-
-#: apps/io.ox/core/print.js:198 module:io.ox/core
-#: apps/io.ox/core/sub/subscriptions.js:118 module:io.ox/core/sub
-#: apps/io.ox/core/yell.js:21 apps/io.ox/core/yell.js:122
-msgid "Error"
-msgstr "Hiba"
-
-#: apps/io.ox/core/print.js:199 module:io.ox/core
-msgid "Cannot print this item"
-msgid_plural "Cannot print these items"
-msgstr[0] "Ez az elem nem nyomtatható"
-msgstr[1] "Ezek az elemek nem nyomtathatók"
-
-#: apps/io.ox/core/relogin.js:29 module:io.ox/core
+#. Content for a generic desktop notification about new invitations to tasks
+#: apps/plugins/notifications/tasks/register.js module:plugins/notifications
+msgid "You have new task invitations"
+msgstr "Új feladatmeghívói vannak"
+
+#. Content for a generic desktop notification about new reminders for tasks
+#: apps/plugins/notifications/tasks/register.js module:plugins/notifications
+msgid "You have new task reminders"
+msgstr "Feladatemlékeztetői vannak"
+
+#: apps/plugins/portal/linkedIn/register.js module:plugins/portal
+msgid "You have no new messages"
+msgstr "Nincsenek új üzenetei"
+
+#: apps/plugins/portal/mail/register.js module:plugins/portal
+msgid "You have no unread messages"
+msgstr "Nincsenek olvasatlan üzenetei"
+
+#: apps/plugins/notifications/tasks/register.js module:plugins/notifications
+msgid "You have overdue tasks"
+msgstr "Lejárt határidejű feladatai vannak"
+
+#: apps/plugins/portal/linkedIn/register.js module:plugins/portal
+#: apps/plugins/portal/twitter/register.js
+msgid "You have reauthorized this %s account."
+msgstr "Újra felhatalmazta ezt a %s fiókot."
+
+#: apps/io.ox/oauth/settings.js module:io.ox/settings
+msgid "You have reauthorized this account."
+msgstr "Újra felhatalmazta ezt a fiókot."
+
+#: apps/io.ox/calendar/invitations/register.js module:io.ox/calendar/main
+msgid "You have tentatively accepted the appointment"
+msgstr "Feltételesen elfogadta a találkozót"
+
+#: apps/io.ox/core/sub/model.js module:io.ox/core/sub
+msgid "You have to enter a username and password to subscribe."
+msgstr "A feliratkozáshoz meg kell adnia egy felhasználónevet és jelszót."
+
+#: apps/io.ox/files/actions/upload-new-version.js module:io.ox/files
+msgid "You have to select a file to upload."
+msgstr "Válassza ki a fájlt a feltöltéshez."
+
+#: apps/io.ox/core/relogin.js module:io.ox/core
+msgid "You have to sign in again"
+msgstr "Újra be kell jelentkeznie"
+
+#. %n in the lowest version of Android
+#: apps/io.ox/core/boot/i18n.js module:io.ox/core/boot
+msgid "You need to use Android %n or higher."
+msgstr "Az Android %n vagy újabb verziója szükséges."
+
+#. %n is the lowest version of iOS
+#: apps/io.ox/core/boot/i18n.js module:io.ox/core/boot
+msgid "You need to use iOS %n or higher."
+msgstr "Az iOS %n vagy újabb verziója szükséges."
+
+#: apps/io.ox/core/folder/extensions.js module:io.ox/core
+msgid "You share this folder with other users"
+msgstr "Ezt a mappát megosztja más felhasználókkal"
+
+#: apps/io.ox/calendar/invitations/register.js module:io.ox/calendar/main
+msgid "You tentatively accepted this invitation"
+msgstr "Ezt a meghívást feltételesen elfogadta"
+
+#: apps/io.ox/calendar/invitations/register.js module:io.ox/calendar/main
+msgid "You tentatively accepted this task"
+msgstr "Ezt a feladatot feltételesen elfogadta"
+
+#: apps/io.ox/calendar/freebusy/templates.js module:io.ox/calendar/freebusy
+msgid ""
+"You will automatically return to the appointment dialog. The selected start "
+"and end time as well as the current participant list will be applied."
+msgstr ""
+"Automatikusan vissza fog térni a találkozó ablakba. A kijelölt kezdési és "
+"befejezési idő, valamint a jelenlegi résztvevőlista hozzá lesz fűzve."
+
+#: apps/io.ox/core/main.js module:io.ox/core
+msgid "You will be automatically signed out in %1$d second"
+msgid_plural "You will be automatically signed out in %1$d seconds"
+msgstr[0] "Automatikusan ki fog jelentkezni %1$d másodperc múlva"
+msgstr[1] "Automatikusan ki fog jelentkezni %1$d másodperc múlva"
+
+#: apps/plugins/portal/xing/register.js module:plugins/portal
+msgid "Your %s newsfeed"
+msgstr "Kedvenc %s hírforrása"
+
+#: apps/io.ox/core/main.js module:io.ox/core
+msgid "Your Applications"
+msgstr "Alkalmazásai"
+
+#: apps/io.ox/core/relogin.js module:io.ox/core
 msgid "Your IP address has changed"
 msgstr "Az IP-cím megváltozott"
 
-#: apps/io.ox/core/relogin.js:61 module:io.ox/core
-msgid "You have to sign in again"
-msgstr "Újra be kell jelentkeznie"
-
-#: apps/io.ox/core/relogin.js:137 module:io.ox/core
-msgid "Please enter correct password"
-msgstr "Adja meg a helyes jelszót"
-
-#: apps/io.ox/core/relogin.js:140 module:io.ox/core
-msgid "Failed to sign in"
-msgstr "A bejelentkezés meghiúsult"
-
-#: apps/io.ox/core/settings/downloads/pane.js:52 module:io.ox/core
-#: apps/plugins/portal/updater/register.js:23 module:plugins/portal
-#: apps/plugins/portal/updater/register.js:46
-msgid "Updater"
-msgstr "Frissítő"
-
-#: apps/io.ox/core/settings/downloads/pane.js:56 module:io.ox/core
-msgid "Download installation file (for Windows)"
-msgstr "Telepítőfájl letöltése (Windowshoz)"
-
-#: apps/io.ox/core/settings/downloads/pane.js:59 module:io.ox/core
-#: apps/plugins/portal/updater/register.js:32 module:plugins/portal
-msgid ""
-"When executing the downloaded file, an installation wizard will be launched. "
-"Follow the instructions and install the updater. Installs latest versions of "
-"Windows® client software. The Updater automatically informs about new "
-"updates. You can download the updates from within the Updater."
-msgstr "A letöltött fájl futtatásakor a telepítővarázsló indul el. Kövesse az utasításokat és telepítse a frissítést. Telepítse a Windows® kliensprogram legfrissebb változatát. A frissítések ezután az Updater programból telepíthetők."
-
-#: apps/io.ox/core/settings/downloads/pane.js:68 module:io.ox/core
-msgid "Connector for Microsoft Outlook®"
-msgstr "Microsoft Outlook® konnektor"
-
-#: apps/io.ox/core/settings/downloads/pane.js:70 module:io.ox/core
-msgid ""
-"Synchronization of Emails, Calendar, Contacts and Tasks, along with Public, "
-"Shared and System Folders to Microsoft Outlook® clients."
-msgstr "E-mail cím, naptár, névjegyek és feladatok, valamint nyilvános, megosztott és rendszermappák szinkronizálása Microsoft Outlook® kliensekkel."
-
-#: apps/io.ox/core/settings/downloads/pane.js:76 module:io.ox/core
-msgid "Notifier"
-msgstr "Értesítő"
-
-#: apps/io.ox/core/settings/downloads/pane.js:78 module:io.ox/core
-msgid ""
-"Informs about the current status of Emails and appointments without having "
-"to display the user interface or another Windows® client."
-msgstr "Tájékoztatja a levelek és találkozók aktuális állapotáról a felhasználói felület vagy másik Windows® kliens megjelenítése nélkül."
-
-#: apps/io.ox/core/settings/downloads/pane.js:109 module:io.ox/core
-#: apps/plugins/portal/oxdriveclients/register.js:70 module:plugins/portal
-msgid "Download the %s client for %s"
-msgstr "%s kliens letöltése ehhez: %s"
-
-#: apps/io.ox/core/settings/downloads/pane.js:125 module:io.ox/core
-msgid "%s client for Windows"
-msgstr "%s kliens Windows-hoz"
-
-#: apps/io.ox/core/settings/downloads/pane.js:127 module:io.ox/core
-msgid "%s client for Windows (Installation via the OX Updater)"
-msgstr "%s kliens Windowshoz (telepítés az OX frissítőn keresztül)"
-
-#: apps/io.ox/core/settings/downloads/pane.js:136 module:io.ox/core
-msgid "Download installation file"
-msgstr "Telepítőfájl letöltése"
-
-#: apps/io.ox/core/settings/downloads/pane.js:140 module:io.ox/core
-msgid "%s client for Mac OS"
-msgstr "%s kliens Mac OS-hez"
-
-#: apps/io.ox/core/settings/downloads/pane.js:145 module:io.ox/core
-msgid "%s client for iOS"
-msgstr "%s kliens iOS-hez"
-
-#: apps/io.ox/core/settings/downloads/pane.js:150 module:io.ox/core
-msgid "%s client for Android"
-msgstr "%s kliens Androidhoz"
-
-#: apps/io.ox/core/settings/downloads/pane.js:168 module:io.ox/core
-#: apps/io.ox/core/settings/downloads/pane.js:177
-msgid "Downloads"
-msgstr "Letöltések"
-
-#: apps/io.ox/core/settings/errorlog/settings/pane.js:30 module:io.ox/core
-#: apps/io.ox/core/settings/errorlog/settings/pane.js:350
-msgid "Error log"
-msgstr "Hibanapló"
-
-#: apps/io.ox/core/settings/errorlog/settings/pane.js:72 module:io.ox/core
-#: apps/io.ox/core/settings/errorlog/settings/pane.js:330
-msgid "Show request body"
-msgstr "Kéréstörzs megjelenítése"
-
-#: apps/io.ox/core/settings/errorlog/settings/pane.js:74 module:io.ox/core
-msgid "Hide request body"
-msgstr "Kéréstörzs elrejtése"
-
-#: apps/io.ox/core/settings/errorlog/settings/pane.js:82 module:io.ox/core
-#: apps/io.ox/core/settings/errorlog/settings/pane.js:336
-msgid "Show stack trace"
-msgstr "Veremkiíratás megjelenítése"
-
-#: apps/io.ox/core/settings/errorlog/settings/pane.js:84 module:io.ox/core
-msgid "Hide stack trace"
-msgstr "Veremkiíratás elrejtése"
-
-#: apps/io.ox/core/settings/errorlog/settings/pane.js:122 module:io.ox/core
-msgid "Host"
-msgstr "Gép"
-
-#: apps/io.ox/core/settings/errorlog/settings/pane.js:125 module:io.ox/core
-msgid "Browser"
-msgstr "Böngésző"
-
-#: apps/io.ox/core/settings/errorlog/settings/pane.js:135 module:io.ox/core
-msgid "Total: %1$s requests"
-msgstr "Összesen: %1$s kérés"
-
-#: apps/io.ox/core/settings/errorlog/settings/pane.js:136 module:io.ox/core
-msgid "Average time: %1$s ms"
-msgstr "Átlagos idő: %1$s ms"
-
-#: apps/io.ox/core/settings/errorlog/settings/pane.js:137 module:io.ox/core
-msgid "Loss: %1$s %"
-msgstr "Veszteség: %1$s %"
-
-#: apps/io.ox/core/settings/errorlog/settings/pane.js:138 module:io.ox/core
-msgid "Uptime: %1$s minutes"
-msgstr "Futási idő: %1$s perc"
-
-#: apps/io.ox/core/settings/errorlog/settings/pane.js:141 module:io.ox/core
-#: apps/io.ox/files/guidance/main.js:188 module:io.ox/files
-msgid "Reload statistics"
-msgstr "Statisztika újratöltése"
-
-#: apps/io.ox/core/settings/errorlog/settings/pane.js:158 module:io.ox/core
-msgid ""
-"The blue graph shows the distribution of request durations in percent. The "
-"gray graph shows a trivial network ping to recognize slow connections."
-msgstr "A kék grafikon mutatja kérések időtartamának eloszlását százalékban. A szürke grafikon a hálózat pinget mutatja, hogy felismerhetők legyenek a lassú kapcsolatok."
-
-#: apps/io.ox/core/settings/errorlog/settings/pane.js:226 module:io.ox/core
-msgid "Errors"
-msgstr "Hibák"
-
-#: apps/io.ox/core/settings/errorlog/settings/pane.js:227 module:io.ox/core
-msgid "Slow requests"
-msgstr "Lassú kérések"
-
-#: apps/io.ox/core/settings/errorlog/settings/pane.js:228 module:io.ox/core
-msgid "Loss"
-msgstr "Veszteség"
-
-#: apps/io.ox/core/settings/errorlog/settings/pane.js:233 module:io.ox/core
-msgid "No errors"
-msgstr "Nincs hiba"
-
-#: apps/io.ox/core/settings/errorlog/settings/pane.js:235 module:io.ox/core
-msgid "No slow requests"
-msgstr "Nincs lassú kérés"
-
-#: apps/io.ox/core/settings/errorlog/settings/pane.js:237 module:io.ox/core
-msgid "No lost requests"
-msgstr "Nincs elveszett kérés"
-
-#: apps/io.ox/core/settings/pane.js:56 module:io.ox/core
-msgid "The setting requires a reload or relogin to take effect."
-msgstr "A beállítás életbe lépéséhez újratöltés vagy újra bejelentkezés szükséges."
-
-#: apps/io.ox/core/settings/pane.js:64 module:io.ox/core
-#: apps/io.ox/settings/main.js:471
-msgid "Basic settings"
-msgstr "Alapbeállítások"
-
-#: apps/io.ox/core/settings/pane.js:67 module:io.ox/core
-msgid ""
-"Some settings (language, timezone, theme) require a page reload or relogin "
-"to take effect."
-msgstr "Néhány beállítás (language, timezone, theme) érvényrejutásához újra kell tölteni az oldalt vagy újra be kell lépni."
-
-#: apps/io.ox/core/settings/pane.js:71 module:io.ox/core
-msgid "Reload page"
-msgstr "Oldal újratöltése"
-
-#: apps/io.ox/core/settings/pane.js:149 module:io.ox/core
-#: apps/plugins/portal/xing/register.js:92 module:plugins/portal
-msgid "Language"
-msgstr "Nyelv"
-
-#: apps/io.ox/core/settings/pane.js:175 module:io.ox/core
-msgid "Time zone"
-msgstr "Időzóna"
-
-#: apps/io.ox/core/settings/pane.js:196 module:io.ox/core
-msgid "Default Theme"
-msgstr "Alapértelmezett téma"
-
-#: apps/io.ox/core/settings/pane.js:210 module:io.ox/core
-msgid "Theme"
-msgstr "Téma"
-
-#: apps/io.ox/core/settings/pane.js:233 module:io.ox/core
-msgid "High contrast theme"
-msgstr "Magas kontrasztú témák"
-
-#: apps/io.ox/core/settings/pane.js:248 module:io.ox/core
-#: apps/io.ox/core/settings/pane.js:321 apps/io.ox/mail/settings/pane.js:49
-#: module:io.ox/mail
-msgid "5 minutes"
-msgstr "5 perc"
-
-#: apps/io.ox/core/settings/pane.js:249 module:io.ox/core
-#: apps/io.ox/core/settings/pane.js:322 apps/io.ox/mail/settings/pane.js:50
-#: module:io.ox/mail
-msgid "10 minutes"
-msgstr "10 perc"
-
-#: apps/io.ox/core/settings/pane.js:250 module:io.ox/core
-#: apps/io.ox/core/settings/pane.js:323
-msgid "15 minutes"
-msgstr "15 perc"
-
-#: apps/io.ox/core/settings/pane.js:251 module:io.ox/core
-#: apps/io.ox/core/settings/pane.js:324
-msgid "30 minutes"
-msgstr "30 perc"
-
-#: apps/io.ox/core/settings/pane.js:264 module:io.ox/core
-msgid "Refresh interval"
-msgstr "Frissítési időköz"
-
-#. object permissions - read
-#. object permissions - edit/modify
-#. object permissions - delete
-#. Auth type. None. No authentication
-#: apps/io.ox/core/settings/pane.js:286 module:io.ox/core
-#: apps/io.ox/core/tk/attachments.js:452 apps/io.ox/core/tk/flag-picker.js:144
-#: module:io.ox/mail apps/io.ox/files/share/permissions.js:660
-#: apps/io.ox/files/share/permissions.js:671
-#: apps/io.ox/files/share/permissions.js:682
-#: apps/io.ox/files/view-options.js:113 module:io.ox/files
-#: apps/io.ox/files/view-options.js:124
-#: apps/io.ox/mail/accounts/view-form.js:57 module:io.ox/settings
-#: apps/io.ox/mail/mailfilter/settings/filter/view-form.js:98
-#: apps/io.ox/tasks/edit/view-template.js:387 module:io.ox/tasks/edit
-msgid "None"
-msgstr "Nincs"
-
-#: apps/io.ox/core/settings/pane.js:300 module:io.ox/core
-msgid "Default app after sign in"
-msgstr "Alapértelmezett app belépés után"
-
-#: apps/io.ox/core/settings/pane.js:320 module:io.ox/core
-msgid "disable"
-msgstr "letiltás"
-
-#: apps/io.ox/core/settings/pane.js:372 module:io.ox/core
-msgid "Automatic opening of notification area"
-msgstr "Értesítési terület automatikus megnyitása"
-
-#: apps/io.ox/core/settings/pane.js:401 module:io.ox/core
-msgid "Show desktop notifications"
-msgstr "Asztali értesítések megjelenítése"
-
-#. Opens popup to decide if desktop notifications should be shown
-#: apps/io.ox/core/settings/pane.js:406 module:io.ox/core
-msgid "Manage permission now"
-msgstr "Jogosultság kezelése"
-
-#: apps/io.ox/core/settings/user.js:99 module:io.ox/contacts
-msgid "Couldn't load your contact data."
-msgstr "A névjegyadatai nem tölthetők be."
-
-#. Bytes
-#: apps/io.ox/core/strings.js:22 module:io.ox/core
-msgid "B"
-msgstr "B"
-
-#. Kilobytes
-#: apps/io.ox/core/strings.js:24 module:io.ox/core
-msgid "KB"
-msgstr "KB"
-
-#. Megabytes
-#: apps/io.ox/core/strings.js:26 module:io.ox/core
-msgid "MB"
-msgstr "MB"
-
-#. Gigabytes
-#: apps/io.ox/core/strings.js:28 module:io.ox/core
-msgid "GB"
-msgstr "GB"
-
-#. Terabytes
-#: apps/io.ox/core/strings.js:30 module:io.ox/core
-msgid "TB"
-msgstr "TB"
-
-#. Petabytes
-#: apps/io.ox/core/strings.js:32 module:io.ox/core
-msgid "PB"
-msgstr "PB"
-
-#. Exabytes
-#: apps/io.ox/core/strings.js:34 module:io.ox/core
-msgid "EB"
-msgstr "EB"
-
-#. Zettabytes
-#: apps/io.ox/core/strings.js:36 module:io.ox/core
-msgid "ZB"
-msgstr "ZB"
-
-#. Yottabytes
-#: apps/io.ox/core/strings.js:38 module:io.ox/core
-msgid "YB"
-msgstr "YB"
-
-#. File size
-#. %1$d is the number
-#. %2$s is the unit (B, KB, MB etc.)
-#: apps/io.ox/core/strings.js:74 module:io.ox/core
-msgid "%1$d %2$s"
-msgstr "%1$d %2$s"
-
-#: apps/io.ox/core/sub/model.js:170 module:io.ox/core/sub
-msgid "Publication must have a target."
-msgstr "A publikációnak rendelkeznie kell céllal."
-
-#: apps/io.ox/core/sub/model.js:174 module:io.ox/core/sub
-msgid "Publication must have a site."
-msgstr "A publikációnak rendelkeznie kell oldallal."
-
-#: apps/io.ox/core/sub/model.js:182 module:io.ox/core/sub
-msgid "Model is incomplete."
-msgstr "A modell befejezetlen."
-
-#: apps/io.ox/core/sub/model.js:187 module:io.ox/core/sub
-msgid "You have to enter a username and password to subscribe."
-msgstr "A feliratkozáshoz meg kell adnia egy felhasználónevet és jelszót."
-
-#: apps/io.ox/core/sub/settings/pane.js:61 module:io.ox/core/sub
-msgid "Only showing items related to folder \"%1$s\""
-msgstr "Csak a(z) „%1$s” mappával kapcsolatos elemek megjelenítése"
-
-#: apps/io.ox/core/sub/settings/pane.js:63 module:io.ox/core/sub
-msgid "Show all items"
-msgstr "Az összes elem megjelenítése"
-
-#: apps/io.ox/core/sub/settings/pane.js:152 module:io.ox/core/sub
-msgid "Unnamed subscription"
-msgstr "Névtelen feliratkozások"
-
-#: apps/io.ox/core/sub/settings/pane.js:165 module:io.ox/core/sub
-msgid ""
-"Note: Refreshing this subscription will replace the calendar content with "
-"the external content. Changes you have made inside appsuite will be "
-"overwritten"
-msgstr "Megjegyzés: Ezen feliratkozás frissítése lecseréli a naptártartalmat a külső tartalommal. Az appsuite-on belül végzett módosítások felül lesznek írva."
-
-#: apps/io.ox/core/sub/settings/pane.js:209 module:io.ox/core/sub
-#: apps/io.ox/core/sub/settings/pane.js:210
-#: apps/io.ox/mail/mailfilter/settings/filter.js:145 module:io.ox/mail
-#: apps/io.ox/mail/mailfilter/settings/filter.js:289
-#: apps/io.ox/portal/settings/pane.js:300 module:io.ox/portal
-msgid "Disable"
-msgstr "Letiltás"
-
-#: apps/io.ox/core/sub/settings/pane.js:209 module:io.ox/core/sub
-#: apps/io.ox/core/sub/settings/pane.js:210
-#: apps/io.ox/mail/autoforward/settings/model.js:92 module:io.ox/mail
-#: apps/io.ox/mail/mailfilter/settings/filter.js:145
-#: apps/io.ox/mail/mailfilter/settings/filter.js:289
-#: apps/io.ox/portal/settings/pane.js:305 module:io.ox/portal
-msgid "Enable"
-msgstr "Engedélyezés"
-
-#: apps/io.ox/core/sub/settings/pane.js:284 module:io.ox/core/sub
-msgid "Subscription refresh"
-msgstr "Feliratkozás frissítése"
-
-#: apps/io.ox/core/sub/settings/pane.js:285 module:io.ox/core/sub
-msgid ""
-"A refresh takes some time, so please be patient, while the refresh runs in "
-"the background. Only one refresh per subscription and per session is allowed."
-msgstr "A frissítés eltart egy kis ideig, legyen türelmes amíg az lefut a háttérben. Feliratkozásonként és munkamenetenként csak egy frissítés engedélyezett."
-
-#: apps/io.ox/core/sub/settings/pane.js:366 module:io.ox/core/sub
-msgid ""
-"This folder has publications but you are not allowed to view or edit them"
-msgstr "Ez a mappa publikációkat tartalmaz, de nem nézheti meg vagy szerkesztheti azokat"
-
-#: apps/io.ox/core/sub/settings/pane.js:367 module:io.ox/core/sub
-msgid ""
-"This folder has subscriptions but you are not allowed to view or edit them"
-msgstr "Ez a mappa feliratkozásokat tartalmaz, de nem nézheti meg vagy szerkesztheti azokat"
-
-#: apps/io.ox/core/sub/settings/pane.js:373 module:io.ox/core/sub
-msgid "This folder has no publications"
-msgstr "A mappa nem tartalmaz publikációkat"
-
-#: apps/io.ox/core/sub/settings/pane.js:374 module:io.ox/core/sub
-msgid "This folder has no subscriptions"
-msgstr "A mappa nem tartalmaz feliratkozásokat"
-
-#: apps/io.ox/core/sub/settings/pane.js:378 module:io.ox/core/sub
-msgid "You don't have any publications yet"
-msgstr "Még nincsenek publikációi"
-
-#: apps/io.ox/core/sub/settings/pane.js:379 module:io.ox/core/sub
-msgid "You don't have any subscriptions yet"
-msgstr "Még nincsenek feliratkozásai"
-
-#: apps/io.ox/core/sub/settings/pane.js:405 module:io.ox/core/sub
-#: apps/io.ox/core/sub/settings/register.js:41
-msgid "Publications"
-msgstr "Publikációk"
-
-#: apps/io.ox/core/sub/settings/pane.js:415 module:io.ox/core/sub
-#: apps/io.ox/core/sub/settings/register.js:36
-msgid "Subscriptions"
-msgstr "Feliratkozások"
-
-#: apps/io.ox/core/sub/settings/register.js:26 module:io.ox/core/sub
-msgid "Publications and Subscriptions"
-msgstr "Publikációk és feliratkozások"
-
-#: apps/io.ox/core/sub/subscriptions.js:57 module:io.ox/core/sub
-#: apps/io.ox/core/sub/subscriptions.js:167
-msgid "Subscribe"
-msgstr "Feliratkozás"
-
-#: apps/io.ox/core/sub/subscriptions.js:74 module:io.ox/core/sub
-msgid "Checking credentials ..."
-msgstr "Hitelesítési adatok ellenőrzése ..."
-
-#: apps/io.ox/core/sub/subscriptions.js:83 module:io.ox/core/sub
-msgid "Subscription successfully created."
-msgstr "A feliratkozás sikeresen létrehozva."
-
-#: apps/io.ox/core/sub/subscriptions.js:90 module:io.ox/core/sub
-#: apps/io.ox/core/sub/subscriptions.js:114
-msgid "Error:"
-msgstr "Hiba:"
-
-#: apps/io.ox/core/sub/subscriptions.js:119 module:io.ox/core/sub
-msgid "The subscription could not be created."
-msgstr "A feliratkozás nem hozható létre."
-
-#: apps/io.ox/core/sub/subscriptions.js:173 module:io.ox/core/sub
-msgid "No subscription services available for this module"
-msgstr "Ehhez a modulhoz nincs feliratkozás kötve."
-
-#: apps/io.ox/core/sub/subscriptions.js:283 module:io.ox/core/sub
-msgid "Add new account"
-msgstr "Új fiók hozzáadása"
-
-#: apps/io.ox/core/sub/subscriptions.js:296 module:io.ox/core/sub
-#: apps/plugins/portal/mail/register.js:233 module:plugins/portal
-msgid "Account"
-msgstr "Fiók"
-
-#: apps/io.ox/core/sub/subscriptions.js:321 module:io.ox/core/sub
-msgid "Source"
-msgstr "Forrás"
-
-#: apps/io.ox/core/sub/subscriptions.js:368 module:io.ox/core/sub
-msgid "Add new folder for this subscription"
-msgstr "Új mappa hozzáadása ehhez a feliratkozáshoz"
-
-#: apps/io.ox/core/sub/subscriptions.js:375 module:io.ox/core/sub
-msgid ""
-"Note: This subscription will replace the calendar content with the external "
-"content. Therefore you must create a new folder for this subscription."
-msgstr "Megjegyzés: Ez a feliratkozás lecseréli a naptártartalmat a külső tartalommal. Emiatt új mappát kell létrehoznia ehhez a feliratkozáshoz."
-
-#: apps/io.ox/core/sub/subscriptions.js:385 module:io.ox/core/sub
-#: apps/io.ox/core/sub/subscriptions.js:388
-msgid "Approximate Duration for Subscriptions"
-msgstr "Feliratkozások hozzávetőleges időtartama"
-
-#: apps/io.ox/core/sub/subscriptions.js:387 module:io.ox/core/sub
-msgid ""
-"Updating subscribed data takes time. Importing 100 contacts for example, may "
-"take up to 5 minutes. Please have some patience."
-msgstr "A feliratkozás adatainak frissítése eltarthat egy ideig. Például 100 névjegy importálása eltarthat 5 percig is. Várjon türelemmel."
-
-#. %1$s the filename
-#. %2$s the maximum file size
-#: apps/io.ox/core/tk/attachments.js:362 module:io.ox/core
-#: apps/io.ox/core/tk/upload.js:281
-#: apps/io.ox/mail/actions/attachmentQuota.js:45 module:io.ox/mail
-#: apps/io.ox/mail/actions/attachmentQuota.js:51
-msgid ""
-"The file \"%1$s\" cannot be uploaded because it exceeds the maximum file "
-"size of %2$s"
-msgstr "A fájl („%1$s”) nem tölthető fel, mert meghaladja a maximális %2$s fájlméretet"
-
-#: apps/io.ox/core/tk/attachments.js:367 module:io.ox/core
-msgid ""
-"The file \"%1$s\" cannot be uploaded because it exceeds the quota limit of "
-"%2$s"
-msgstr "A fájl („%1$s”) nem tölthető fel, mert meghaladja a kvótakorlátot (%2$s)"
-
-#: apps/io.ox/core/tk/attachments.js:373 module:io.ox/core
-#: apps/io.ox/mail/actions/attachmentQuota.js:57 module:io.ox/mail
-msgid ""
-"The file \"%1$s\" cannot be uploaded because it exceeds the attachment "
-"publication maximum file size of %2$s"
-msgstr "A fájl („%1$s”) nem tölthető fel, mert meghaladja a melléklet-közzétételi maximális %2$s fájlméretet"
-
-#: apps/io.ox/core/tk/attachments.js:378 module:io.ox/core
-#: apps/io.ox/mail/actions/attachmentQuota.js:62 module:io.ox/mail
-msgid ""
-"The file \"%1$s\" cannot be uploaded because it exceeds the infostore quota "
-"limit of %2$s"
-msgstr "A fájl („%1$s”) nem tölthető fel, mert meghaladja az infostore kvótakorlátot (%2$s)"
-
-#: apps/io.ox/core/tk/attachments.js:471 module:io.ox/core
-#: apps/io.ox/mail/compose/extensions.js:516 module:io.ox/mail
-msgid "Add attachments"
-msgstr "Mellékletek csatolása"
-
-#: apps/io.ox/core/tk/attachments.js:482 module:io.ox/core
-#: apps/io.ox/mail/compose/extensions.js:548 module:io.ox/mail
-msgid "Add from Drive"
-msgstr "Hozzáadás a Drive-ról"
-
-#: apps/io.ox/core/tk/attachmentsUtil.js:92 module:io.ox/core
-#: apps/io.ox/preview/main.js:119
-msgid "Preview"
-msgstr "Előnézet"
-
-#: apps/io.ox/core/tk/contenteditable-editor.js:207 module:io.ox/core
-msgid "Rich Text Area. Press ALT-F10 for toolbar"
-msgstr "Formázott szöveg. Az eszköztár megjelenítéséhez nyomja meg az ALT-F10 billentyűkombinációt"
-
-#: apps/io.ox/core/tk/datepicker.js:34 module:io.ox/core
-#: apps/io.ox/core/tk/mobiscroll.js:28
-msgid "Clear"
-msgstr "Törlés"
-
-#: apps/io.ox/core/tk/dropdown-options.js:210 module:io.ox/core
-msgid "close"
-msgstr "bezárás"
-
-#: apps/io.ox/core/tk/filestorageUtil.js:40 module:io.ox/core
-msgid "Ignore warnings"
-msgstr "Figyelmeztetések mellőzése"
-
-#: apps/io.ox/core/tk/filestorageUtil.js:47 module:io.ox/core
-msgid "Conflicts"
-msgstr "Ütközések"
-
-#: apps/io.ox/core/tk/filestorageUtil.js:49 module:io.ox/core
-msgid "Warnings:"
-msgstr "Figyelmeztetés:"
-
-#: apps/io.ox/core/tk/filestorageUtil.js:60 module:io.ox/core
-#: apps/io.ox/tasks/common-extensions.js:90 module:io.ox/tasks
-msgid "Canceled"
-msgstr "Megszakítva"
-
-#: apps/io.ox/core/tk/flag-picker.js:145 module:io.ox/mail
-#: apps/io.ox/mail/mailfilter/settings/filter/view-form.js:99
-#: module:io.ox/settings apps/io.ox/portal/settings/pane.js:150
-#: module:io.ox/portal
-msgid "Red"
-msgstr "Vörös"
-
-#: apps/io.ox/core/tk/flag-picker.js:146 module:io.ox/mail
-#: apps/io.ox/mail/mailfilter/settings/filter/view-form.js:105
-#: module:io.ox/settings apps/io.ox/portal/settings/pane.js:155
-#: module:io.ox/portal
-msgid "Blue"
-msgstr "Kék"
-
-#: apps/io.ox/core/tk/flag-picker.js:147 module:io.ox/mail
-#: apps/io.ox/mail/mailfilter/settings/filter/view-form.js:103
-#: module:io.ox/settings apps/io.ox/portal/settings/pane.js:153
-#: module:io.ox/portal
-msgid "Green"
-msgstr "Zöld"
-
-#: apps/io.ox/core/tk/flag-picker.js:148 module:io.ox/mail
-#: apps/io.ox/mail/mailfilter/settings/filter/view-form.js:108
-#: module:io.ox/settings apps/io.ox/portal/settings/pane.js:149
-#: module:io.ox/portal
-msgid "Gray"
-msgstr "Szürke"
-
-#: apps/io.ox/core/tk/flag-picker.js:149 module:io.ox/mail
-#: apps/io.ox/mail/mailfilter/settings/filter/view-form.js:106
-#: module:io.ox/settings apps/io.ox/portal/settings/pane.js:156
-#: module:io.ox/portal
-msgid "Purple"
-msgstr "Bíbor"
-
-#: apps/io.ox/core/tk/flag-picker.js:150 module:io.ox/mail
-#: apps/io.ox/mail/mailfilter/settings/filter/view-form.js:102
-#: module:io.ox/settings apps/io.ox/portal/settings/pane.js:152
-#: module:io.ox/portal
-msgid "Light green"
-msgstr "Világoszöld"
-
-#: apps/io.ox/core/tk/flag-picker.js:151 module:io.ox/mail
-#: apps/io.ox/mail/mailfilter/settings/filter/view-form.js:100
-#: module:io.ox/settings apps/io.ox/portal/settings/pane.js:151
-#: module:io.ox/portal
-msgid "Orange"
-msgstr "Narancs"
-
-#: apps/io.ox/core/tk/flag-picker.js:152 module:io.ox/mail
-#: apps/io.ox/mail/mailfilter/settings/filter/view-form.js:107
-#: module:io.ox/settings apps/io.ox/portal/settings/pane.js:157
-#: module:io.ox/portal
-msgid "Pink"
-msgstr "Rózsaszín"
-
-#: apps/io.ox/core/tk/flag-picker.js:153 module:io.ox/mail
-#: apps/io.ox/mail/mailfilter/settings/filter/view-form.js:104
-#: module:io.ox/settings apps/io.ox/portal/settings/pane.js:154
-#: module:io.ox/portal
-msgid "Light blue"
-msgstr "Világoskék"
-
-#: apps/io.ox/core/tk/flag-picker.js:154 module:io.ox/mail
-#: apps/io.ox/mail/mailfilter/settings/filter/view-form.js:101
-#: module:io.ox/settings
-msgid "Yellow"
-msgstr "Sárga"
-
-#: apps/io.ox/core/tk/flag-picker.js:214 module:io.ox/mail
-#: apps/io.ox/core/tk/flag-picker.js:219 apps/io.ox/mail/toolbar.js:101
-msgid "Set color"
-msgstr "Szín beállítása"
-
-#: apps/io.ox/core/tk/iframe.js:48 module:io.ox/core/tk/iframe
-msgid "An error occurred. There is no valid token available."
-msgstr "Hiba történt. Nem érhető el érvényes token."
-
-#: apps/io.ox/core/tk/list-dnd.js:32 module:io.ox/core
-#: apps/io.ox/core/tk/selection.js:34
-msgid "1 item"
-msgid_plural "%1$d items"
-msgstr[0] "1 elem"
-msgstr[1] "%1$d elem"
-
-#: apps/io.ox/core/tk/mobiscroll.js:29 module:io.ox/core
-msgid "Days"
-msgstr "Nap"
-
-#: apps/io.ox/core/tk/mobiscroll.js:30 module:io.ox/core
-msgid "Hours"
-msgstr "Óra"
-
-#: apps/io.ox/core/tk/mobiscroll.js:31 module:io.ox/core
-msgid "Minutes"
-msgstr "Perc"
-
-#: apps/io.ox/core/tk/mobiscroll.js:32 module:io.ox/core
-msgid "Months"
-msgstr "Hónap"
-
-#: apps/io.ox/core/tk/mobiscroll.js:34 module:io.ox/core
-msgid "Years"
-msgstr "Év"
-
-#: apps/io.ox/core/tk/reminder-util.js:26 module:io.ox/core
-#: apps/io.ox/core/tk/reminder-util.js:53
-msgid "Remind me again"
-msgstr "Emlékeztessen újra"
-
-#: apps/io.ox/core/tk/reminder-util.js:28 module:io.ox/core
-msgid "Pick a time here"
-msgstr "Válasszon itt időpontot"
-
-#: apps/io.ox/core/tk/reminder-util.js:34 module:io.ox/core
-#: apps/io.ox/core/tk/reminder-util.js:65
-msgid "OK"
-msgstr "OK"
-
-#: apps/io.ox/core/tk/reminder-util.js:34 module:io.ox/core
-#: apps/io.ox/core/tk/reminder-util.js:66
-msgid "Close this reminder"
-msgstr "Emlékeztető bezárása"
-
-#: apps/io.ox/core/tk/reminder-util.js:60 module:io.ox/core
-msgid "Remind me again "
-msgstr "Emlékeztessen újra"
-
-#: apps/io.ox/core/tk/reminder-util.js:91 module:io.ox/core
-#: apps/io.ox/core/tk/reminder-util.js:113
-#: apps/plugins/notifications/calendar/register.js:125
-#: module:plugins/notifications
-#: apps/plugins/notifications/tasks/register.js:66
-#: apps/plugins/notifications/tasks/register.js:303
-msgid "Press [enter] to open"
-msgstr "Nyomja meg az [enter]-t a megnyitáshoz:"
-
-#: apps/io.ox/core/tk/reminder-util.js:99 module:io.ox/core
-#: apps/plugins/notifications/tasks/register.js:53
-#: module:plugins/notifications
-#: apps/plugins/notifications/tasks/register.js:287
-msgid "end date "
-msgstr "befejező dátum"
-
-#: apps/io.ox/core/tk/reminder-util.js:102 module:io.ox/core
-msgid "status "
-msgstr "állapot"
-
-#. %1$s task title
-#. %2$s task end date
-#. %3$s task status
-#: apps/io.ox/core/tk/reminder-util.js:108 module:io.ox/core
-#: apps/plugins/notifications/tasks/register.js:293
-#: module:plugins/notifications
-#, c-format
-msgid "%1$s %2$s %3$s."
-msgstr "%1$s %2$s %3$s."
-
-#. %1$s Appointment title
-#. %2$s Appointment date
-#. %3$s Appointment time
-#. %4$s Appointment location
-#: apps/io.ox/core/tk/reminder-util.js:124 module:io.ox/core
-#, c-format
-msgid "%1$s %2$s %3$s %4$s."
-msgstr "%1$s %2$s %3$s %4$s."
-
-#: apps/io.ox/core/tk/tokenfield.js:281 module:io.ox/core
-msgid ""
-"Added distribution list %s with %s member. The only member of the "
-"distribution list is %s."
-msgstr "%s disztribúciós lista %s taggal hozzáadva. %s az egyetlen tagja a disztribúciós listának."
-
-#: apps/io.ox/core/tk/tokenfield.js:282 module:io.ox/core
-msgid ""
-"Added distribution list %s with %s members. Members of the distribution list "
-"are %s."
-msgstr "%s disztribúciós lista %s taggal hozzáadva. A disztribúciós lista tagjai: %s."
-
-#. %1$s is the display name of an added user or mail recipient
-#. %2$s is the email address of the user or mail recipient
-#: apps/io.ox/core/tk/tokenfield.js:300 module:io.ox/core
-msgid "Added %1$s, %2$s."
-msgstr "%1$s, %2$s hozzáadva."
-
-#. %1$s is the display name of a removed user or mail recipient
-#. %2$s is the email address of the user or mail recipient
-#: apps/io.ox/core/tk/tokenfield.js:360 module:io.ox/core
-msgid "Removed %1$s, %2$s."
-msgstr "%1$s, %2$s eltávolítva."
-
-#: apps/io.ox/core/tk/upload.js:93 module:io.ox/core
-msgid "Uploading folders is not supported."
-msgstr "Mappák feltöltése nem támogatott."
-
-#: apps/io.ox/core/tk/upload.js:104 module:io.ox/core
-#: apps/io.ox/mail/import.js:77 module:io.ox/mail
-msgid "Mail was not imported. Only .eml files are supported."
-msgstr "A levél nem lett importálva, csak a .eml fájlok támogatottak."
-
-#. %1$s quota limit
-#: apps/io.ox/core/tk/upload.js:264 module:io.ox/core
-msgid "The file cannot be uploaded because it exceeds the quota limit of %1$s"
-msgid_plural ""
-"The files cannot be uploaded because they exceed the quota limit of %1$s"
-msgstr[0] "A fájl nem tölthető fel, mert meghaladja a kvótakorlátot (%1$s)"
-msgstr[1] "A fájlok nem tölthető fel, mert meghaladják a kvótakorlátot (%1$s)"
-
-#. %1$s the maximum file size
-#: apps/io.ox/core/tk/upload.js:286 module:io.ox/core
-msgid ""
-"The files cannot be uploaded because each file exceeds the maximum file size "
-"of %1$s"
-msgstr "A fájlok nem tölthetők fel, mert meghaladják a maximális %1$s fájlméretet"
-
-#. %1$s the maximum file size
-#: apps/io.ox/core/tk/upload.js:291 module:io.ox/core
-msgid ""
-"Some files cannot be uploaded because they exceed the maximum file size of "
-"%1$s"
-msgstr "Néhány fájl nem tölthető fel, mert meghaladja a maximális %1$s fájlméretet"
-
-#: apps/io.ox/core/tk/vgrid.js:229 module:io.ox/core
-msgid "Multiselect"
-msgstr "Többválasztásos"
-
-#. toolbar with 'select all' and 'sort by'
-#: apps/io.ox/core/tk/vgrid.js:308 module:io.ox/core
-#: apps/io.ox/files/main.js:302 module:io.ox/files apps/io.ox/mail/main.js:556
-#: module:io.ox/mail
-msgid "Item list options"
-msgstr "Elemlista beállításai"
-
-#: apps/io.ox/core/tk/vgrid.js:316 module:io.ox/core
-#: apps/io.ox/mail/view-options.js:115 module:io.ox/mail
-msgid "Select all"
-msgstr "Minden kijelölése"
-
-#: apps/io.ox/core/tk/vgrid.js:322 module:io.ox/core
-msgid "Toggle checkboxes"
-msgstr "Kijelölések átváltása"
-
-#. list is empty / no items
-#: apps/io.ox/core/tk/vgrid.js:754 module:io.ox/core
-msgctxt "vgrid"
-msgid "Empty"
-msgstr "Üres"
-
-#: apps/io.ox/core/tk/vgrid.js:871 module:io.ox/core
-msgid "Could not load this list"
-msgstr "A lista nem tölthető be"
-
-#. finish the tour
-#: apps/io.ox/core/tk/wizard.js:358 module:io.ox/core
-msgctxt "tour"
-msgid "Finish"
-msgstr "Befejezés"
-
-#: apps/io.ox/core/tk/wizard.js:474 module:io.ox/core
-msgid "Start tour"
-msgstr "Termékbemutató"
-
-#: apps/io.ox/core/tk/wizard.js:474 module:io.ox/core
-#: apps/io.ox/core/viewer/views/displayerview.js:123
-#: apps/io.ox/core/wizard/registry.js:47 module:io.ox/core/wizard
-#: apps/io.ox/wizards/upsell.js:74 module:io.ox/wizards
-msgid "Next"
-msgstr "Következő"
-
-#: apps/io.ox/core/tk/wizard.js:859 module:io.ox/core
-msgid "Welcome"
-msgstr "Üdvözöljük"
-
-#: apps/io.ox/core/upsell.js:28 module:io.ox/core
-msgid "Upgrade required"
-msgstr "Frissítés szükséges"
-
-#: apps/io.ox/core/upsell.js:31 module:io.ox/core
-msgid ""
-"This feature is not available. In order to use it, you need to upgrade your "
-"account now."
-msgstr "Ez a szolgáltatás nem érhető el. A használatához bővítenie kell fiókját."
-
-#: apps/io.ox/core/upsell.js:33 module:io.ox/core
-msgid "The first 90 days are free."
-msgstr "Az első 90 nap ingyenes."
-
-#: apps/io.ox/core/upsell.js:35 module:io.ox/core
-msgid "Get free upgrade"
-msgstr "Ingyenes bővítés"
-
-#: apps/io.ox/core/viewer/views/displayerview.js:122 module:io.ox/core
-#: apps/io.ox/core/wizard/registry.js:53 module:io.ox/core/wizard
-msgid "Previous"
-msgstr "Előző"
-
-#: apps/io.ox/core/viewer/views/displayerview.js:124 module:io.ox/core
-msgid ""
-"Use left/right arrow keys to navigate and escape key to exit the viewer."
-msgstr "Használja a jobb/bal billentyűket a navigáláshoz. Az Escape megnyomásával pedig kiléphet a megjelenítőből."
-
-#. text of a viewer slide caption
-#. Example result: "1 of 10"
-#. %1$d is the slide index of the current
-#. %2$d is the total slide count
-#. text of a presentation slide caption
-#: apps/io.ox/core/viewer/views/displayerview.js:148 module:io.ox/core
-#: apps/io.ox/core/viewer/views/displayerview.js:581
-#: apps/io.ox/presenter/views/presentationview.js:391 module:io.ox/presenter
-msgid "%1$d of %2$d"
-msgstr "%1$d / %2$d"
-
-#: apps/io.ox/core/viewer/views/displayerview.js:179 module:io.ox/core
-#: apps/io.ox/core/viewer/views/displayerview.js:246
-msgid "Cannot require a view type for %1$s"
-msgstr "Nincs szükség nézettípusra ehhez: %1$s"
-
-#: apps/io.ox/core/viewer/views/sidebar/filedescriptionview.js:39
-#: module:io.ox/core/viewer
-msgid "Description text"
-msgstr "Leírás"
-
-#: apps/io.ox/core/viewer/views/sidebar/filedescriptionview.js:45
-#: module:io.ox/core/viewer
-msgid "Add a description"
-msgstr "Leírás hozzáadása"
-
-#: apps/io.ox/core/viewer/views/sidebar/fileinfoview.js:66
-#: module:io.ox/core/viewer apps/io.ox/files/view-options.js:46
-#: module:io.ox/files apps/io.ox/mail/view-options.js:35 module:io.ox/mail
-msgid "Size"
-msgstr "Méret"
-
-#: apps/io.ox/core/viewer/views/sidebar/fileinfoview.js:96
-#: module:io.ox/core/viewer apps/io.ox/mail/detail/links.js:120
-#: module:io.ox/mail
-msgid "Link"
-msgstr "Hivatkozás"
-
-#. "Shares" in terms of "shared with others" ("Freigaben")
-#: apps/io.ox/core/viewer/views/sidebar/fileinfoview.js:114
-#: module:io.ox/core/viewer
-msgid "Shares"
-msgstr "Megosztások"
-
-#: apps/io.ox/core/viewer/views/sidebar/fileinfoview.js:118
-#: module:io.ox/core/viewer
-msgid "This file is shared with others"
-msgstr "Ez a fájl meg van osztva másokkal"
-
-#: apps/io.ox/core/viewer/views/sidebar/fileinfoview.js:118
-#: module:io.ox/core/viewer
-msgid "This folder is shared with others"
-msgstr "Ez a mappa meg van osztva másokkal"
-
-#: apps/io.ox/core/viewer/views/sidebar/fileversionsview.js:64
-#: module:io.ox/core/viewer
-msgid "File version table, the first row represents the current version."
-msgstr "Fájlverzió táblázata, az első sor mutatja a jelenlegi verziót."
-
-#: apps/io.ox/core/viewer/views/sidebar/fileversionsview.js:67
-#: module:io.ox/core/viewer apps/io.ox/editor/main.js:385 module:io.ox/editor
-#: apps/io.ox/mail/detail/links.js:75 module:io.ox/mail
-#: apps/io.ox/mail/detail/links.js:76
-msgid "File"
-msgstr "Fájl"
-
-#: apps/io.ox/core/viewer/views/sidebar/fileversionsview.js:122
-#: module:io.ox/core/viewer apps/io.ox/mail/util.js:42 module:io.ox/core
-#: apps/io.ox/mail/util.js:431 apps/io.ox/mail/util.js:445
-msgid "unknown"
-msgstr "ismeretlen"
-
-#: apps/io.ox/core/viewer/views/sidebar/fileversionsview.js:214
-#: module:io.ox/core/viewer
-msgid "Versions (%1$d)"
-msgstr "Verziók (%1$d)"
-
-#: apps/io.ox/core/viewer/views/sidebar/panelbaseview.js:58
-#: module:io.ox/core/viewer
-#: apps/io.ox/core/viewer/views/sidebar/panelbaseview.js:59
-msgid "Toggle panel"
-msgstr "Panel átváltása"
-
-#: apps/io.ox/core/viewer/views/sidebar/uploadnewversionview.js:50
-#: module:io.ox/core/viewer
-msgid "Version Comment"
-msgstr "Megjegyzés a verzióhoz"
-
-#: apps/io.ox/core/viewer/views/sidebar/uploadnewversionview.js:70
-#: module:io.ox/core/viewer apps/io.ox/files/actions/upload-new-version.js:78
-#: module:io.ox/files
-msgid "Upload"
-msgstr "Feltöltés"
-
-#: apps/io.ox/core/viewer/views/sidebar/uploadnewversionview.js:171
-#: module:io.ox/core/viewer apps/io.ox/core/viewer/views/toolbarview.js:272
-#: module:io.ox/core apps/io.ox/files/actions/upload-new-version.js:65
-#: module:io.ox/files
-msgid "Upload new version"
-msgstr "Új verzió feltöltése"
-
-#: apps/io.ox/core/viewer/views/sidebarview.js:131 module:io.ox/core/viewer
-msgid "Thumbnails"
-msgstr "Miniatűrök"
-
-#. %1$s is the filename of the current file
-#: apps/io.ox/core/viewer/views/sidebarview.js:262 module:io.ox/core/viewer
-msgid "Drop new version of \"%1$s\" here"
-msgstr "Húzza ide a(z) \"%1$s\" fájl új verzióját"
-
-#: apps/io.ox/core/viewer/views/sidebarview.js:346 module:io.ox/core/viewer
-msgid "Drop only a single file as new version."
-msgstr "Csak egyetlen fájlt húzzon ide új verzióként"
-
-#: apps/io.ox/core/viewer/views/toolbarview.js:49 module:io.ox/core
-msgid "File name"
-msgstr "Fájlnév"
-
-#: apps/io.ox/core/viewer/views/toolbarview.js:67 module:io.ox/core
-msgid "File name, click to rename"
-msgstr "Fájlnév, kattintson ide az átnevezéshez"
-
-#. button label for zooming out the presentation
-#. button tooltip for zooming out the presentation
-#: apps/io.ox/core/viewer/views/toolbarview.js:83 module:io.ox/core
-#: apps/io.ox/core/viewer/views/toolbarview.js:87
-#: apps/io.ox/presenter/views/toolbarview.js:155 module:io.ox/presenter
-#: apps/io.ox/presenter/views/toolbarview.js:157
-#: apps/io.ox/presenter/views/toolbarview.js:160
-msgid "Zoom out"
-msgstr "Kicsinyítés"
-
-#. button label for zooming in the presentation
-#. button tooltip for zooming in the presentation
-#: apps/io.ox/core/viewer/views/toolbarview.js:95 module:io.ox/core
-#: apps/io.ox/core/viewer/views/toolbarview.js:100
-#: apps/io.ox/presenter/views/toolbarview.js:169 module:io.ox/presenter
-#: apps/io.ox/presenter/views/toolbarview.js:171
-#: apps/io.ox/presenter/views/toolbarview.js:175
-msgid "Zoom in"
-msgstr "Nagyítás"
-
-#: apps/io.ox/core/viewer/views/toolbarview.js:107 module:io.ox/core
-#: apps/io.ox/core/viewer/views/toolbarview.js:117
-msgid "Fit to screen width"
-msgstr "Szélességhez igazítás"
-
-#: apps/io.ox/core/viewer/views/toolbarview.js:111 module:io.ox/core
-msgid "Zoom"
-msgstr "Nagyítás"
-
-#: apps/io.ox/core/viewer/views/toolbarview.js:124 module:io.ox/core
-#: apps/io.ox/core/viewer/views/toolbarview.js:131
-msgid "Fit to screen size"
-msgstr "Képernyőhöz igazítás"
-
-#. launch the presenter app
-#: apps/io.ox/core/viewer/views/toolbarview.js:138 module:io.ox/core
-#: apps/io.ox/core/viewer/views/toolbarview.js:145
-msgctxt "presenter"
-msgid "Present"
-msgstr "Bemutató"
-
-#: apps/io.ox/core/viewer/views/toolbarview.js:153 module:io.ox/core
-#: apps/io.ox/core/viewer/views/toolbarview.js:159
-msgid "View details"
-msgstr "Részletek megjelenítése"
-
-#: apps/io.ox/core/viewer/views/toolbarview.js:166 module:io.ox/core
-msgid "Pop out"
-msgstr "Megnyitás új ablakban"
-
-#: apps/io.ox/core/viewer/views/toolbarview.js:173 module:io.ox/core
-msgid "Pop out standalone viewer"
-msgstr "Megnyitás külső megjelenítőben"
-
-#: apps/io.ox/core/viewer/views/toolbarview.js:206 module:io.ox/core
-#: apps/io.ox/files/actions.js:860 module:io.ox/files
-#: apps/io.ox/files/toolbar.js:195
-msgid "Edit description"
-msgstr "Leírás szerkesztése"
-
-#: apps/io.ox/core/viewer/views/toolbarview.js:229 module:io.ox/core
-#: apps/io.ox/files/share/permissions.js:874 apps/io.ox/files/toolbar.js:79
-#: module:io.ox/files apps/plugins/portal/xing/actions.js:208
-#: module:plugins/portal
-msgid "Share"
-msgstr "Megosztás"
-
-#: apps/io.ox/core/viewer/views/toolbarview.js:230 module:io.ox/core
-msgid "Share this file"
-msgstr "Fájl megosztása"
-
-#: apps/io.ox/core/viewer/views/toolbarview.js:258 module:io.ox/core
-#: apps/io.ox/files/actions.js:790 module:io.ox/files
-#: apps/io.ox/files/toolbar.js:202
-msgid "Send by mail"
-msgstr "Küldés e-mailben"
-
-#: apps/io.ox/core/viewer/views/toolbarview.js:288 module:io.ox/core
-#: apps/io.ox/core/viewer/views/toolbarview.js:317
-msgid "Open in browser tab"
-msgstr "Megnyitás új böngészőlapon"
-
-#: apps/io.ox/core/viewer/views/toolbarview.js:309 module:io.ox/core
-msgid "Send as mail"
-msgstr "Küldés e-mailként"
-
-#. text of a presentation slide count display
-#. Example result: "of 10"
-#. %1$d is the total slide count
-#: apps/io.ox/core/viewer/views/toolbarview.js:550 module:io.ox/core
-#: apps/io.ox/presenter/views/navigationview.js:343 module:io.ox/presenter
-msgid "of %1$d"
-msgstr "/ %1$d"
-
-#: apps/io.ox/core/viewer/views/toolbarview.js:643 module:io.ox/core
-msgid "Viewer Toolbar"
-msgstr "Megjelenítő eszköztár"
-
-#: apps/io.ox/core/viewer/views/toolbarview.js:701 module:io.ox/core
-msgid "Previous page"
-msgstr "Előző oldal"
-
-#: apps/io.ox/core/viewer/views/toolbarview.js:704 module:io.ox/core
-msgid "Next page"
-msgstr "Következő oldal"
-
-#: apps/io.ox/core/viewer/views/types/audioview.js:67 module:io.ox/core
-#: apps/io.ox/core/viewer/views/types/audioview.js:95
+#: apps/io.ox/launchpad/main.js module:io.ox/core
+msgid "Your applications"
+msgstr "Alkalmazásai"
+
+#: apps/io.ox/core/viewer/views/types/audioview.js module:io.ox/core
 msgid "Your browser does not support the audio format of this file."
 msgstr "A böngésző nem támogatja ennek a fájlnak az audióformátumát."
 
-#: apps/io.ox/core/viewer/views/types/defaultview.js:49 module:io.ox/core
-msgid "There is no preview for this file type"
-msgstr "Ehhez a fájltípushoz nincs előnézet."
-
-#: apps/io.ox/core/viewer/views/types/documentview.js:30 module:io.ox/core
-#: apps/io.ox/presenter/errormessages.js:66 module:io.ox/presenter
-msgid "An error occurred converting the document so it cannot be displayed."
-msgstr "Hiba történt a dokumentum konvertálása közben, ezért az nem jeleníthető meg."
-
-#: apps/io.ox/core/viewer/views/types/documentview.js:31 module:io.ox/core
-#: apps/io.ox/presenter/errormessages.js:67 module:io.ox/presenter
-msgid "This document is password protected and cannot be displayed."
-msgstr "Ez a dokumentum jelszóval védett és nem jeleníthető meg."
-
-#. text of a viewer document page caption
-#. Example result: "Page 5 of 10"
-#. %1$d is the current page index
-#. %2$d is the total number of pages
-#: apps/io.ox/core/viewer/views/types/documentview.js:283 module:io.ox/core
-msgid "Page %1$d of %2$d"
-msgstr "%1$d/%2$d oldal"
-
-#: apps/io.ox/core/viewer/views/types/documentview.js:367 module:io.ox/core
-#: apps/io.ox/presenter/views/presentationview.js:802 module:io.ox/presenter
-msgid "Sorry, this page is not available at the moment."
-msgstr "Elnézést, az oldal pillanatnyilag nem érhető el."
-
-#: apps/io.ox/core/viewer/views/types/imageview.js:64 module:io.ox/core
-msgid "Sorry, there is no preview available for this image."
-msgstr "Sajnáljuk, de ehhez a képhez nincs előnézet."
-
-#: apps/io.ox/core/viewer/views/types/videoview.js:53 module:io.ox/core
+#: apps/io.ox/core/viewer/views/types/videoview.js module:io.ox/core
 msgid "Your browser does not support the video format of this file."
 msgstr "A böngésző nem támogatja ennek a fájlnak az videóformátumát."
 
-#: apps/io.ox/core/viewer/views/types/videoview.js:83 module:io.ox/core
-msgid ""
-"Error while playing the video. Either your browser does not support the "
-"format or you have connection problems."
-msgstr "Hiba történt a videó lejátszása közben. Vagy a böngészője nem támogatja a formátumot vagy kapcsolati problémák vannak."
-
-#. Task: Done like in "Mark as done"
-#: apps/io.ox/core/wizard/registry.js:50 module:io.ox/core/wizard
-#: apps/io.ox/core/yell.js:206 module:io.ox/core
-#: apps/io.ox/files/actions/share.js:54 module:io.ox/files
-#: apps/io.ox/tasks/edit/view-template.js:310 module:io.ox/tasks/edit
-#: apps/io.ox/tasks/print.js:31 module:io.ox/tasks
-#: apps/io.ox/tasks/toolbar.js:70 module:io.ox/mail
-#: apps/io.ox/tasks/util.js:258
-#: apps/plugins/notifications/tasks/register.js:74
-#: module:plugins/notifications
-msgid "Done"
-msgstr "Kész"
-
-#: apps/io.ox/core/yell.js:23 module:io.ox/core
-msgid "Success"
-msgstr "Sikerült"
-
-#: apps/io.ox/core/yell.js:24 module:io.ox/core
-msgid "Warning"
-msgstr "Figyelmeztetés"
-
-#: apps/io.ox/core/yell.js:188 module:io.ox/core
-msgid "Click to close this notification"
-msgstr "Kattintson az értesítés bezárásához"
-
-#: apps/io.ox/editor/main.js:160 module:io.ox/editor
-#: apps/io.ox/editor/main.js:163
-msgid "Enter document title here"
-msgstr "Írja be ide a dokumentum címét"
-
-#: apps/io.ox/editor/main.js:182 module:io.ox/editor
-msgid "You can quick-save your changes via Ctrl+Enter."
-msgstr "Változtatásait gyorsan elmentheti a Ctrl+Enter megnyomásával."
-
-#: apps/io.ox/editor/main.js:205 module:io.ox/editor
-#: apps/io.ox/editor/main.js:223 apps/io.ox/editor/main.js:226
-#: apps/io.ox/editor/main.js:316 apps/io.ox/mail/compose/view.js:210
-#: module:io.ox/mail apps/io.ox/mail/compose/view.js:214
-msgid "Editor"
-msgstr "Szerkesztő"
-
-#: apps/io.ox/editor/main.js:266 module:io.ox/editor
-msgid "This file will be written in your default folder to allow editing"
-msgstr "Ez a fájl az alapértelmezett mappába kerül kiírásra a szerkesztéshez"
-
-#. Emoji collection. Unified/standard icons. "Standard" might work for other languages.
-#: apps/io.ox/emoji/categories.js:39 module:io.ox/mail/emoji
-msgid "Unified"
-msgstr "Egységes"
-
-#. Emoji collection. SoftBank-specific icons. "SoftBank" in other languages, too.
-#: apps/io.ox/emoji/categories.js:42 module:io.ox/mail/emoji
-msgid "SoftBank"
-msgstr "SoftBank"
-
-#. Emoji collection. Emoji icons that work across Japanese (telecom) carriers.
-#: apps/io.ox/emoji/categories.js:45 module:io.ox/mail/emoji
-msgid "Japanese Carrier"
-msgstr "Japán szolgáltató"
-
-#: apps/io.ox/emoji/categories.js:48 module:io.ox/mail/emoji
-msgid "Recently used"
-msgstr "Legutóbb használt"
-
-#. Emoji category
-#. Japanese: 顔
-#. Contains: All kinds of smilies
-#: apps/io.ox/emoji/categories.js:55 module:io.ox/mail/emoji
-msgid "Face"
-msgstr "Arc"
-
-#. Emoji category
-#. Japanese should include "Katakana Middle Dot". Unicode: 30FB
-#. Japanese: 気持ち・装飾
-#. Other languages can use simple bullet. Unicode: 2022
-#. Contains: Hearts, Gestures like thumbs up
-#: apps/io.ox/emoji/categories.js:62 module:io.ox/mail/emoji
-msgid "Feeling • Decoration"
-msgstr "Közérzet • Díszítés"
-
-#. Emoji category
-#. Japanese should include "Katakana Middle Dot". Unicode: 30FB
-#. Japanese: 天気・季節
-#. Other languages can use simple bullet. Unicode: 2022
-#. Contains: Sun, rain, flowers
-#: apps/io.ox/emoji/categories.js:69 module:io.ox/mail/emoji
-msgid "Weather • Season"
-msgstr "Időjárás • Évszak"
-
-#. Emoji category
-#. Japanese: キャラクター
-#. Contains: Cartoon characters, animals
-#: apps/io.ox/emoji/categories.js:74 module:io.ox/mail/emoji
-msgid "Character"
-msgstr "Karakter"
-
-#. Emoji category
-#. Japanese: 食べ物
-#. Contains: Cup of coffee, cake, fruits
-#: apps/io.ox/emoji/categories.js:79 module:io.ox/mail/emoji
-msgid "Food"
-msgstr "Étel"
-
-#. Emoji category
-#. Japanese: 日常
-#. Rather "everyday life". Contains: Cars, trucks, plane, buildings, flags
-#: apps/io.ox/emoji/categories.js:84 module:io.ox/mail/emoji
-msgid "Life"
-msgstr "Élet"
-
-#. Emoji category
-#. Japanese: ツール
-#. Contains: Phones, tv, clocks
-#: apps/io.ox/emoji/categories.js:89 module:io.ox/mail/emoji
-msgid "Tool"
-msgstr "Eszköz"
-
-#. Emoji category
-#. Japanese: 趣味
-#. Contains: Tennis, golf, football, pool
-#: apps/io.ox/emoji/categories.js:94 module:io.ox/mail/emoji
-msgid "Hobby"
-msgstr "Hobbi"
-
-#. Emoji category
-#. Japanese should include "Katakana Middle Dot". Unicode: 30FB
-#. Japanese: 文字・記号
-#. Other languages can use simple bullet. Unicode: 2022
-#. Contains: Arrows, numbers, symbols like play and fast-forward, copyright symbol
-#: apps/io.ox/emoji/categories.js:101 module:io.ox/mail/emoji
-msgid "Letters • Symbols"
-msgstr "Betűk • Szimbólumok"
-
-#. Emoji category
-#: apps/io.ox/emoji/categories.js:106 module:io.ox/mail/emoji
-msgid "People"
-msgstr "Emberek"
-
-#. Emoji category
-#: apps/io.ox/emoji/categories.js:109 module:io.ox/mail/emoji
-msgid "Symbols"
-msgstr "Szimbólumok"
-
-#. Emoji category
-#: apps/io.ox/emoji/categories.js:112 module:io.ox/mail/emoji
-msgid "Nature"
-msgstr "Természet"
-
-#. Emoji category
-#: apps/io.ox/emoji/categories.js:115 module:io.ox/mail/emoji
-msgid "Objects"
-msgstr "Tárgyak"
-
-#. Emoji category
-#: apps/io.ox/emoji/categories.js:118 module:io.ox/mail/emoji
-msgid "Places"
-msgstr "Helyek"
-
-#. Emojis that work across all Japanese carriers.
-#. Japanese: 他社共通絵文字
-#: apps/io.ox/emoji/categories.js:124 module:io.ox/mail/emoji
-msgid "Common Emoji"
-msgstr "Általános Emoji"
-
-#. Emojis of SoftBank set.
-#. Japanese: 全絵文字
-#: apps/io.ox/emoji/categories.js:128 module:io.ox/mail/emoji
-msgid "All Emoji"
-msgstr "Minden Emoji"
-
-#: apps/io.ox/files/actions.js:523 module:io.ox/files
-msgid "File has been moved"
-msgstr "A fájl áthelyezésre megtörtént"
-
-#: apps/io.ox/files/actions.js:523 module:io.ox/files
-msgid "Files have been moved"
-msgstr "A fájlok áthelyezésre kerültek"
-
-#: apps/io.ox/files/actions.js:524 module:io.ox/files
-msgid "File has been copied"
-msgstr "A fájl átmásolása megtörtént"
-
-#: apps/io.ox/files/actions.js:524 module:io.ox/files
-msgid "Files have been copied"
-msgstr "A fájlok átmásolásra kerültek"
-
-#: apps/io.ox/files/actions.js:686 module:io.ox/files
-#: apps/io.ox/mail/compose/extensions.js:541 module:io.ox/mail
-msgid "Add local file"
-msgstr "Helyi fájl hozzáadása"
-
-#. Please translate like "take a note", "Notiz" in German, for example.
-#. more like "to notice" than "to notify".
-#: apps/io.ox/files/actions.js:696 module:io.ox/files
-msgid "Add note"
-msgstr "Jegyzet hozzáadása"
-
-#. sharing: a guest user will be created for the owner of that email address
-#: apps/io.ox/files/actions.js:713 module:io.ox/files
-msgid ""
-"Every recipient gets an individual link. Guests can also create and change "
-"files."
-msgstr "Minden címzett egyedi hivatkozást kap."
-
-#. sharing: a link will be created
-#: apps/io.ox/files/actions.js:722 module:io.ox/files
-msgid ""
-"Everybody gets the same link. The link just allows to view the file or "
-"folder."
-msgstr "Mindenki ugyanazt a hivatkozást kapja. Ezzel a hivatkozással megtekintheti a fájlt vagy a mappát."
-
-#: apps/io.ox/files/actions.js:800 module:io.ox/files
-#: apps/io.ox/files/toolbar.js:209
-msgid "Send as internal link"
-msgstr "Küldés belső hivatkozásként"
-
-#: apps/io.ox/files/actions.js:810 module:io.ox/files
-#: apps/io.ox/files/toolbar.js:216
-msgid "Show internal link"
-msgstr "Belső hivatkozás megjelenítése"
-
-#: apps/io.ox/files/actions.js:890 module:io.ox/files
-#: apps/io.ox/files/toolbar.js:244
-msgid "Lock"
-msgstr "Zárolás"
-
-#: apps/io.ox/files/actions.js:900 module:io.ox/files
-#: apps/io.ox/files/toolbar.js:251
-msgid "Unlock"
-msgstr "Feloldás"
-
-#: apps/io.ox/files/actions.js:912 module:io.ox/files
-msgid "Open"
-msgstr "Megnyitás"
-
-#: apps/io.ox/files/actions.js:930 module:io.ox/files
-msgid "Make this the current version"
-msgstr "Legyen ez az aktuális verzió"
-
-#: apps/io.ox/files/actions.js:939 module:io.ox/files
-msgid "Delete version"
-msgstr "Verzió törlése"
-
-#: apps/io.ox/files/actions.js:949 module:io.ox/files
-msgid "Drop here to upload a <b class=\"dndignore\">new file</b>"
-msgstr "Húzza ide a feltöltendő <b class='dndignore'>új fájlt</b>"
-
-#: apps/io.ox/files/actions.js:965 module:io.ox/files
-msgid ""
-"Drop here to upload a <b class=\"dndignore\">new version</b> of \"%1$s\""
-msgstr "Húzza ide a(z) „%1$s” feltöltendő <b class='dndignore'>új verzióját</b>"
-
-#: apps/io.ox/files/actions.js:971 module:io.ox/files
-msgid "Drop here to upload a <b class=\"dndignore\">new version</b>"
-msgstr "Húzza ide a feltöltendő <b class='dndignore'>új verziót</b>"
-
-#: apps/io.ox/files/actions.js:991 module:io.ox/files
-msgid "Share your folders"
-msgstr "Mappák megjelenítése"
-
-#: apps/io.ox/files/actions/add-storage-account.js:24 module:io.ox/files
-msgid "Google Drive"
-msgstr "Google Drive"
-
-#: apps/io.ox/files/actions/add-storage-account.js:28 module:io.ox/files
-msgid "Dropbox"
-msgstr "Dropbox"
-
-#: apps/io.ox/files/actions/add-storage-account.js:32 module:io.ox/files
-msgid "Box"
-msgstr "Box"
-
-#: apps/io.ox/files/actions/add-storage-account.js:36 module:io.ox/files
-msgid "OneDrive"
-msgstr "OneDrive"
-
-#. %1$s is the account name like Dropbox, Google Drive, or OneDrive
-#: apps/io.ox/files/actions/add-storage-account.js:71 module:io.ox/files
-msgid "Add %1$s account"
-msgstr "%1$s fiók hozzáadása"
-
-#: apps/io.ox/files/actions/add-to-portal.js:22 module:io.ox/files
-msgid "This file has been added to the portal"
-msgstr "A fájl hozzáadva a portálhoz"
-
-#: apps/io.ox/files/actions/delete.js:37 module:io.ox/files
-msgid "This file has not been deleted, as it is locked by its owner."
-msgid_plural ""
-"These files have not been deleted, as they are locked by their owner."
-msgstr[0] "A fájl nem lett törölve, mert a tulajdonosa zárolta."
-msgstr[1] "A fájlok nem lettek törölve, mert a tulajdonosuk zárolta."
-
-#: apps/io.ox/files/actions/delete.js:43 module:io.ox/files
-msgid "This file has not been deleted"
-msgid_plural "These files have not been deleted"
-msgstr[0] "A fájl nincs törölve"
-msgstr[1] "A fájlok nincsenek törölve"
-
-#: apps/io.ox/files/actions/delete.js:62 module:io.ox/files
-msgid "Do you really want to delete this item?"
-msgid_plural "Do you really want to delete these items?"
-msgstr[0] "Biztos, hogy törölni szeretné ezt az elemet?"
-msgstr[1] "Biztos, hogy törölni szeretné ezeket az elemeket?"
-
-#: apps/io.ox/files/actions/download.js:45 module:io.ox/files
-msgid "Items without a file can not be downloaded."
-msgstr "Fájl nélküli elemek nem tölthetők le."
-
-#: apps/io.ox/files/actions/sendlink.js:28 module:io.ox/files
-#: apps/io.ox/files/actions/sendlink.js:32
-msgid "Direct link: %1$s"
-msgstr "Közvetlen hivatkozás: %1$s"
-
-#: apps/io.ox/files/actions/sendlink.js:40 module:io.ox/files
-msgid "File: %1$s"
-msgstr "Fájl: %1$s"
-
-#. if only one item -> insert filename / on more than one item -> item count
-#: apps/io.ox/files/actions/share.js:36 module:io.ox/files
-msgid "Share the file \"%1$d\""
-msgid_plural "Share %1$d items"
-msgstr[0] "\"%1$d\" fájl megosztása"
-msgstr[1] "%1$d elemek megosztása"
-
-#: apps/io.ox/files/actions/share.js:38 module:io.ox/files
-msgid "Share the folder \"%1$d\""
-msgid_plural "Share %1$d items"
-msgstr[0] "\"%1$d\" mappa megosztása"
-msgstr[1] "%1$d elemek megosztása"
-
-#: apps/io.ox/files/actions/upload-new-version.js:59 module:io.ox/files
-msgid "Select file"
-msgstr "Válasszon fájlt"
-
-#: apps/io.ox/files/actions/upload-new-version.js:88 module:io.ox/files
-msgid "You have to select a file to upload."
-msgstr "Válassza ki a fájlt a feltöltéshez."
-
-#: apps/io.ox/files/actions/versions-delete.js:24 module:io.ox/files
-msgctxt "One file only"
-msgid "Do you really want to delete this file?"
-msgstr "Biztos, hogy törölni szeretné ezt a fájlt?"
-
-#: apps/io.ox/files/api.js:378 module:io.ox/files
-#: apps/io.ox/files/legacy_api.js:349
-msgid "The provided filename exceeds the allowed length."
-msgstr "A megadott fájlnév hossza meghaladja az engedélyezett méretet."
-
-#: apps/io.ox/files/api.js:383 module:io.ox/files
-#: apps/io.ox/files/legacy_api.js:354
-msgid "The allowed quota is reached."
-msgstr "Az engedélyezett kvóta elérve."
-
-#: apps/io.ox/files/api.js:390 module:io.ox/files
-#: apps/io.ox/files/legacy_api.js:359
-msgid "This file could not be uploaded."
-msgstr "A fájlt nem sikerült feltölteni."
-
-#: apps/io.ox/files/common-extensions.js:30 module:io.ox/files
-msgid "modified"
-msgstr "módosítva"
-
-#: apps/io.ox/files/common-extensions.js:31 module:io.ox/files
-msgid "size"
-msgstr "méret"
-
-#: apps/io.ox/files/common-extensions.js:60 module:io.ox/files
-msgid "Locked"
-msgstr "Zárolt"
-
-#: apps/io.ox/files/detail/main.js:29 module:io.ox/files
-msgid "File Details"
-msgstr "Fájl részletei"
-
-#: apps/io.ox/files/filepicker.js:37 module:io.ox/files
-msgid "Add files"
-msgstr "Fájlok hozzáadása"
-
-#: apps/io.ox/files/filepicker.js:76 module:io.ox/files
-#: apps/io.ox/files/filepicker.js:133
-msgid "Files"
-msgstr "Fájlok"
-
-#: apps/io.ox/files/filepicker.js:213 module:io.ox/files
-msgid "The uploaded file does not match the requested file type."
-msgid_plural "None of the uploaded files matches the requested file type."
-msgstr[0] "A feltöltött fájl nem illeszkedik a kért fájltípusra."
-msgstr[1] "Egyik feltöltött fájl sem illeszkedik a kért fájltípusra."
-
-#: apps/io.ox/files/filepicker.js:232 module:io.ox/files
-msgid "Upload local file"
-msgstr "Helyi fájl feltöltése"
-
-#: apps/io.ox/files/guidance/main.js:92 module:io.ox/files
-msgctxt "help"
-msgid "The Drive App"
-msgstr "A Drive app"
-
-#: apps/io.ox/files/guidance/main.js:93 module:io.ox/files
-msgctxt "help"
-msgid "Creating Files"
-msgstr "Fájlok létrehozása"
-
-#: apps/io.ox/files/guidance/main.js:94 module:io.ox/files
-msgctxt "help"
-msgid "Managing Files"
-msgstr "Fájlkezelés"
-
-#: apps/io.ox/files/guidance/main.js:95 module:io.ox/files
-msgctxt "help"
-msgid "Accessing Files with WebDAV"
-msgstr "Fájlok elérése WebDAV-val"
-
-#: apps/io.ox/files/guidance/main.js:96 module:io.ox/files
-msgctxt "help"
-msgid "Drive Settings"
-msgstr "Drive beállítások"
-
-#: apps/io.ox/files/guidance/main.js:100 module:io.ox/files
-msgid "Related articles"
-msgstr "Kapcsolódó leírások"
-
-#: apps/io.ox/files/guidance/statistics.js:188 module:io.ox/files
-msgid "Capacity"
-msgstr "Kapacitás"
+#: apps/io.ox/core/boot/i18n.js module:io.ox/core/boot
+msgid "Your browser is not supported!"
+msgstr "A böngészője nem támogatott"
+
+#: apps/io.ox/core/boot/i18n.js module:io.ox/core/boot
+msgid "Your browser version is not supported!"
+msgstr "A böngésző verziója nem támogatott"
+
+#: apps/io.ox/core/boot/i18n.js module:io.ox/core/boot
+msgid "Your browser's cookie functionality is disabled. Please turn it on."
+msgstr "A böngésző süti funkciója ki van kapcsolva. Kapcsolja azt vissza."
 
 #. %1$s used disk space
 #. %2$s total disk space
 #. %3$s free disk space
-#: apps/io.ox/files/guidance/statistics.js:203 module:io.ox/files
+#: apps/io.ox/files/guidance/statistics.js module:io.ox/files
 msgid ""
 "Your capacity is shared with all members of your group. Your group is "
 "currently using %1$s of its %2$s available disk space. The amount of free "
 "space is %3$s. "
-msgstr "Az elérhető tárhelye meg van osztva csoportja minden tagjával. A csoportja jelenleg az elérhető %2$s lemezhelyből ennyit használ: %1$s. Szabad hely: %3$s."
-
-#. %1$s used disk space
-#. %2$s total disk space
-#. %3$s free disk space
-#: apps/io.ox/files/guidance/statistics.js:216 module:io.ox/files
-msgid ""
-"You are currently using %1$s of your %2$s available disk space. You have "
-"%3$s left. "
-msgstr "Jelenleg az elérhető %2$s lemezterületből ennyit használ: %1$s. Szabad hely: %3$s."
-
-#: apps/io.ox/files/guidance/statistics.js:234 module:io.ox/files
-msgid "Top 10 folder size"
-msgstr "Top 10 mappa mérete"
-
-#. %1$s name of the current folder
-#: apps/io.ox/files/guidance/statistics.js:309 module:io.ox/files
-#: apps/io.ox/files/guidance/statistics.js:394
-msgid ""
-"These statistics only include folders, which have a depth less than four in "
-"the folder structure from the folder \"%1$s\"."
-msgstr "Ez a statisztika csak a mappastruktúrában a(z) „%1$s” mappától számítva négy szintnél kisebb mélységű mappákat tartalmazza."
-
-#: apps/io.ox/files/guidance/statistics.js:328 module:io.ox/files
-msgid "Top 10 file types"
-msgstr "Top 10 fájltípus"
-
-#: apps/io.ox/files/legacy_api.js:394 module:io.ox/files
-msgid "Please specify these missing variables: "
-msgstr "Adja meg ezeket a hiányzó változókat:"
-
-#: apps/io.ox/files/main.js:524 module:io.ox/files
-msgid "thumbnail"
-msgstr "miniatűr"
-
-#: apps/io.ox/files/mediaplayer.js:303 module:io.ox/files
-msgid "Minimize"
-msgstr "Minimalizálás"
-
-#: apps/io.ox/files/mobile-toolbar-actions.js:61 module:io.ox/mail
-msgid "Show icons"
-msgstr "Ikonok megjelenítése"
-
-#: apps/io.ox/files/mobile-toolbar-actions.js:70 module:io.ox/mail
-msgid "Show tiles"
-msgstr "Csempék megjelenítése"
-
-#: apps/io.ox/files/mobile-toolbar-actions.js:79 module:io.ox/mail
-msgid "Show list"
-msgstr "Lista megjelenítése"
-
-#: apps/io.ox/files/settings/pane.js:70 module:io.ox/files
-msgid "Show hidden files and folders"
-msgstr "Rejtett fájlok és mappák megjelenítése"
-
-#: apps/io.ox/files/share/listview.js:215 module:io.ox/files
-msgid "Internal users"
-msgstr "Belső felhasználók"
-
-#: apps/io.ox/files/share/listview.js:229 module:io.ox/files
-msgid "External guests"
-msgstr "Külső felhasználók"
-
-#: apps/io.ox/files/share/listview.js:243 module:io.ox/files
-#: apps/io.ox/files/share/permissions.js:123 module:io.ox/core
-#: apps/io.ox/files/share/permissions.js:364
-msgid "Public link"
-msgstr "Nyilvános hivatkozás"
-
-#. Role: view folder + read all
-#: apps/io.ox/files/share/permissions.js:45 module:io.ox/core
-#: apps/io.ox/files/share/permissions.js:576
-msgid "Viewer"
-msgstr "Megjelenítő"
-
-#. Role: view folder + read/write all
-#: apps/io.ox/files/share/permissions.js:47 module:io.ox/core
-#: apps/io.ox/files/share/permissions.js:579
-msgid "Reviewer"
-msgstr "Felülvizsgáló"
-
-#: apps/io.ox/files/share/permissions.js:313 module:io.ox/core
-msgid "The notification has been resent"
-msgstr "Az értesítés újraküldve"
-
-#: apps/io.ox/files/share/permissions.js:351 module:io.ox/core
-msgid "Internal user"
-msgstr "Belső felhasználó"
-
-#: apps/io.ox/files/share/permissions.js:355 module:io.ox/core
-#: apps/io.ox/participants/model.js:45
-msgid "Group"
-msgstr "Csoport"
-
-#: apps/io.ox/files/share/permissions.js:574 module:io.ox/core
-msgid "Current role"
-msgstr "Jelenlegi szerepkör"
-
-#: apps/io.ox/files/share/permissions.js:576 module:io.ox/core
-msgid "(Read only)"
-msgstr "(Csak olvasás)"
-
-#: apps/io.ox/files/share/permissions.js:579 module:io.ox/core
-msgid "(Read and write)"
-msgstr "(Olvasás s írás)"
-
-#: apps/io.ox/files/share/permissions.js:584 module:io.ox/core
-msgid "(Read, write, and delete)"
-msgstr "(Olvasás, írás és törlés)"
-
-#: apps/io.ox/files/share/permissions.js:643 module:io.ox/core
-msgid "Detailed access rights"
-msgstr "Részletes hozzáférési jogok"
-
-#. folder permissions
-#: apps/io.ox/files/share/permissions.js:649 module:io.ox/core
-msgid "View the folder"
-msgstr "Mappa megtekintése"
-
-#. folder permissions
-#: apps/io.ox/files/share/permissions.js:651 module:io.ox/core
-msgid "Create objects"
-msgstr "Elemek létrehozása"
-
-#. folder permissions
-#: apps/io.ox/files/share/permissions.js:653 module:io.ox/core
-msgid "Create objects and subfolders"
-msgstr "Elemek és almappák létrehozása"
-
-#: apps/io.ox/files/share/permissions.js:658 module:io.ox/core
-msgid "Read permissions"
-msgstr "Olvasási jogosultság"
-
-#. object permissions - read
-#: apps/io.ox/files/share/permissions.js:662 module:io.ox/core
-msgid "Read own objects"
-msgstr "Saját elemek olvasása"
-
-#. object permissions - read
-#: apps/io.ox/files/share/permissions.js:664 module:io.ox/core
-msgid "Read all objects"
-msgstr "Minden elem olvasása"
-
-#: apps/io.ox/files/share/permissions.js:669 module:io.ox/core
-msgid "Write permissions"
-msgstr "Írás jogosultság"
-
-#. object permissions - edit/modify
-#: apps/io.ox/files/share/permissions.js:673 module:io.ox/core
-msgid "Edit own objects"
-msgstr "Saját elemek szerkesztése"
-
-#. object permissions - edit/modify
-#: apps/io.ox/files/share/permissions.js:675 module:io.ox/core
-msgid "Edit all objects"
-msgstr "Minden elem szerkesztése"
-
-#: apps/io.ox/files/share/permissions.js:680 module:io.ox/core
-msgid "Delete permissions"
-msgstr "Törlés jogosultság"
-
-#. object permissions - delete
-#: apps/io.ox/files/share/permissions.js:684 module:io.ox/core
-msgid "Delete own objects"
-msgstr "Saját elemek törlése"
-
-#. object permissions - delete
-#: apps/io.ox/files/share/permissions.js:686 module:io.ox/core
-msgid "Delete all objects"
-msgstr "Minden elem törlése"
-
-#: apps/io.ox/files/share/permissions.js:695 module:io.ox/core
-msgid "Administrative role"
-msgstr "Adminisztrátori szerep"
-
-#. object permissions - user role
-#: apps/io.ox/files/share/permissions.js:697 module:io.ox/core
-msgid "User"
-msgstr "Felhasználó"
-
-#: apps/io.ox/files/share/permissions.js:734 module:io.ox/core
-#: apps/io.ox/files/share/permissions.js:741
-#: apps/io.ox/files/share/permissions.js:747
-msgid "Remove"
-msgstr "Eltávolítás"
-
-#: apps/io.ox/files/share/permissions.js:734 module:io.ox/core
-#: apps/io.ox/files/share/permissions.js:741
-#: apps/io.ox/files/share/permissions.js:747
-#: apps/io.ox/files/share/toolbar.js:43 module:io.ox/files
-msgid "Revoke access"
-msgstr "Hozzáférés visszavonása"
-
-#: apps/io.ox/files/share/permissions.js:739 module:io.ox/core
-msgid "Resend invitation"
-msgstr "Meghívó újraküldése"
-
-#: apps/io.ox/files/share/permissions.js:848 module:io.ox/core
-msgid "Share \"%1$s\""
-msgstr "\"%1$s\" megosztása"
-
-#: apps/io.ox/files/share/permissions.js:849 module:io.ox/core
-msgid "Permissions for \"%1$s\""
-msgstr "Jogosultságok ehhez: \"%1$s\""
-
-#: apps/io.ox/files/share/permissions.js:907 module:io.ox/core
-msgid "Add people"
-msgstr "Emberek hozzáadása"
-
-#: apps/io.ox/files/share/permissions.js:999 module:io.ox/core
-msgid "Enter a Message to inform users"
-msgstr "Adjon meg egy üzenetet a felhasználók értesítéséhez"
-
-#. placeholder text in share dialog
-#: apps/io.ox/files/share/permissions.js:1007 module:io.ox/core
-msgid ""
-"Personal message (optional). This message is sent to all newly invited "
-"people."
-msgstr "Személyes üzenet (opcionális). Minden új meghívott megkapja ezt az üzenetet."
-
-#: apps/io.ox/files/share/toolbar.js:36 module:io.ox/files
-msgid "Edit share"
-msgstr "Megosztás szerkesztése"
-
-#: apps/io.ox/files/share/toolbar.js:70 module:io.ox/files
-msgid "Revoked access."
-msgstr "Visszavont hozzáférés."
-
-#. Sort options drop-down
-#: apps/io.ox/files/share/view-options.js:42 module:io.ox/files
-#: apps/io.ox/files/view-options.js:68 apps/io.ox/mail/view-options.js:74
-#: module:io.ox/mail
-msgctxt "dropdown"
-msgid "Sort by"
-msgstr "Rendezés módja:"
-
-#: apps/io.ox/files/share/view-options.js:49 module:io.ox/files
-#: apps/io.ox/files/view-options.js:56 apps/io.ox/mail/view-options.js:47
-#: module:io.ox/mail apps/io.ox/tasks/main.js:837 module:io.ox/tasks
-msgid "Ascending"
-msgstr "Növekvő"
-
-#: apps/io.ox/files/share/view-options.js:50 module:io.ox/files
-#: apps/io.ox/files/view-options.js:57 apps/io.ox/mail/view-options.js:48
-#: module:io.ox/mail apps/io.ox/tasks/main.js:838 module:io.ox/tasks
-msgid "Descending"
-msgstr "Csökkenő"
-
-#: apps/io.ox/files/share/wizard.js:32 module:io.ox/files
-msgid ""
-"Invite people via email. Every recipient will get an individual link to "
-"access the shared files."
-msgstr "Emberek meghívása e-mailen keresztül. Minden címzett egyedi hivatkozást kap a megosztott fájlok eléréséhez."
-
-#: apps/io.ox/files/share/wizard.js:33 module:io.ox/files
-msgid ""
-"You can copy and paste this link in an email, instant messenger or social "
-"network. Please note that anyone with this link can access the share."
-msgstr "Lemásolhatja és beillesztheti a hivatkozást egy e-mailbe, azonnali üzenetküldőbe vagy közösségi hálózatra. Vegye figyelembe, hogy ezzel a hivatkozással bárki eléri a megosztott tartalmat."
-
-#: apps/io.ox/files/share/wizard.js:93 module:io.ox/files
-#: apps/io.ox/files/share/wizard.js:105
-msgid "Add recipients ..."
-msgstr "Címzettek hozzáadása ..."
-
-#. placeholder text in share dialog
-#: apps/io.ox/files/share/wizard.js:129 module:io.ox/files
-#: apps/io.ox/files/share/wizard.js:137
-msgid "Message (optional)"
-msgstr "Üzenet (opcionális)"
-
-#: apps/io.ox/files/share/wizard.js:169 module:io.ox/files
-msgid "one day"
-msgstr "egy nap"
-
-#: apps/io.ox/files/share/wizard.js:170 module:io.ox/files
-msgid "one week"
-msgstr "egy hét"
-
-#: apps/io.ox/files/share/wizard.js:171 module:io.ox/files
-msgid "one month"
-msgstr "egy hónap"
-
-#: apps/io.ox/files/share/wizard.js:172 module:io.ox/files
-msgid "three months"
-msgstr "három hónap"
-
-#: apps/io.ox/files/share/wizard.js:173 module:io.ox/files
-msgid "six months"
-msgstr "hat hónap"
-
-#: apps/io.ox/files/share/wizard.js:174 module:io.ox/files
-msgid "one year"
-msgstr "egy év"
-
-#: apps/io.ox/files/share/wizard.js:192 module:io.ox/files
-msgid "Expires in"
-msgstr "Lejárat:"
-
-#: apps/io.ox/files/share/wizard.js:202 module:io.ox/files
-msgid "Expires on"
-msgstr "Lejárat:"
-
-#: apps/io.ox/files/share/wizard.js:228 module:io.ox/files
-msgid "Recipients can edit"
-msgstr "Címzettek szerkeszthetnek"
-
-#: apps/io.ox/files/share/wizard.js:248 module:io.ox/files
-msgid "Password required"
-msgstr "Jelszó szükséges"
-
-#: apps/io.ox/files/share/wizard.js:254 module:io.ox/files
-msgid "Enter Password"
-msgstr "Jelszó megadása"
-
-#: apps/io.ox/files/toolbar.js:40 module:io.ox/files
-msgid "New file"
-msgstr "Új fájl"
-
-#: apps/io.ox/files/toolbar.js:118 module:io.ox/files
-msgid "Share selected objects"
-msgstr "Kiválasztott objektumok megosztása"
-
-#: apps/io.ox/files/toolbar.js:121 module:io.ox/files
-msgid "Share selected folder"
-msgid_plural "Share selected folders"
-msgstr[0] "Kiválasztott mappa megosztása"
-msgstr[1] "Kiválasztott mappák megosztása"
-
-#: apps/io.ox/files/toolbar.js:124 module:io.ox/files
-msgid "Share selected file"
-msgid_plural "Share selected files"
-msgstr[0] "Kiválasztott fájl megosztása"
-msgstr[1] "Kiválasztott fájlok megosztása"
-
-#: apps/io.ox/files/toolbar.js:127 module:io.ox/files
-msgid "Share current folder"
-msgstr "Aktuális mappa megosztása"
-
-#: apps/io.ox/files/toolbar.js:137 module:io.ox/files
-msgid "Play audio files"
-msgstr "Hangfájlok lejátszása"
-
-#: apps/io.ox/files/toolbar.js:144 module:io.ox/files
-msgid "Play video files"
-msgstr "Videofájlok lejátszása"
-
-#: apps/io.ox/files/toolbar.js:158 module:io.ox/files
-msgid "Present"
-msgstr "Bemutató"
-
-#: apps/io.ox/files/toolbar.js:301 module:io.ox/files
-msgid "Icons"
-msgstr "Ikonok"
-
-#: apps/io.ox/files/toolbar.js:302 module:io.ox/files
-msgid "Tiles"
-msgstr "Mozaik"
-
-#: apps/io.ox/files/toolbar.js:308 module:io.ox/files
-msgid "File details"
-msgstr "Fájl részletei"
-
-#: apps/io.ox/files/upload/dropzone.js:31 module:io.ox/files
-msgid "Drop files here to upload"
-msgstr "A feltöltéshez húzza ide a fájlokat"
-
-#. estimated upload duration
-#: apps/io.ox/files/upload/main.js:29 module:io.ox/files
-msgid "%1$d second"
-msgid_plural "%1$d seconds"
-msgstr[0] "%1$d másodperc"
-msgstr[1] "%1$d másodperc"
-
-#. estimated upload duration
-#: apps/io.ox/files/upload/main.js:36 module:io.ox/files
-msgid "%1$d minute"
-msgid_plural "%1$d minutes"
-msgstr[0] "%1$d perc"
-msgstr[1] "%1$d perc"
-
-#. estimated upload duration
-#: apps/io.ox/files/upload/main.js:43 module:io.ox/files
-msgid "%1$d hour"
-msgid_plural "%1$d hours"
-msgstr[0] "%1$d óra"
-msgstr[1] "%1$d óra"
-
-#. estimated upload duration
-#: apps/io.ox/files/upload/main.js:50 module:io.ox/files
-msgid "%1$d day"
-msgid_plural "%1$d days"
-msgstr[0] "%1$d nap"
-msgstr[1] "%1$d nap"
-
-#. estimated upload duration
-#: apps/io.ox/files/upload/main.js:57 module:io.ox/files
-msgid "%1$d week"
-msgid_plural "%1$d weeks"
-msgstr[0] "%1$d hét"
-msgstr[1] "%1$d hét"
-
-#. %1$s progress of currently uploaded files in percent
-#: apps/io.ox/files/upload/main.js:227 module:io.ox/files
-#: apps/io.ox/files/upload/main.js:309 apps/io.ox/files/upload/view.js:53
-#: apps/io.ox/files/upload/view.js:97
-msgid "%1$s completed"
-msgstr "%1$s kész"
-
-#. %1$s remaining upload time
-#: apps/io.ox/files/upload/main.js:232 module:io.ox/files
-msgid "Remaining time: %1$s"
-msgstr "Maradék idő: %1$s ms"
-
-#. the name of the file, which is currently uploaded (might be shortended by '...' on missing screen space )
-#: apps/io.ox/files/upload/main.js:265 module:io.ox/files
-msgid "Uploading %1$s"
-msgstr "%1$s feltöltése"
-
-#: apps/io.ox/files/upload/view.js:130 module:io.ox/files
-msgid "Upload progress"
-msgstr "Feltöltés folyamatban"
-
-#: apps/io.ox/files/util.js:236 module:io.ox/files
-msgid ""
-"Please note, changing or removing the file extension will cause problems "
-"when viewing or editing."
-msgstr "Ne feledje, a fájlkiterjesztések módosítása vagy eltávolítása problémákat fog okozni a megjelenítéskor és szerkesztéskor."
-
-#: apps/io.ox/files/util.js:244 module:io.ox/files
-msgid ""
-"Do you really want to remove the extension \".%1$s\" from your filename?"
-msgstr "Valóban el kívánja távolítani a(z) „.%1$s” kiterjesztést a fájlnévből?"
-
-#: apps/io.ox/files/util.js:247 module:io.ox/files
-msgid ""
-"Do you really want to change the file extension from  \".%1$s\" to \".%2$s"
-"\" ?"
-msgstr "Valóban meg kívánja változtatni a(z) „.%1$s” kiterjesztést erre: „.%2$s”?"
-
-#: apps/io.ox/files/util.js:252 module:io.ox/files
-msgid "Confirmation"
-msgstr "Megerősítés"
-
-#: apps/io.ox/files/util.js:255 module:io.ox/files
-msgid "Adjust"
-msgstr "Módosítás"
-
-#: apps/io.ox/files/view-options.js:110 module:io.ox/files
-#: apps/io.ox/mail/accounts/view-form.js:581 module:io.ox/settings
-msgid "Select"
-msgstr "Kiválasztás"
-
-#: apps/io.ox/files/view-options.js:111 module:io.ox/files
-#: apps/io.ox/find/extensions-api.js:484 module:io.ox/core
-#: apps/io.ox/find/manager/value-model.js:166
-msgid "All"
-msgstr "Összes"
-
-#: apps/io.ox/files/view-options.js:112 module:io.ox/files
-msgid "All files"
-msgstr "Minden fájl"
-
-#. Verb: (to) filter documents by file type
-#: apps/io.ox/files/view-options.js:116 module:io.ox/files
-msgctxt "verb"
-msgid "Filter"
-msgstr "Szűrő"
-
-#: apps/io.ox/files/view-options.js:117 module:io.ox/files
-msgid "PDFs"
-msgstr "PDF-ek"
-
-#: apps/io.ox/files/view-options.js:118 module:io.ox/files
-msgid "Documents"
-msgstr "Dokumentumok"
-
-#: apps/io.ox/files/view-options.js:119 module:io.ox/files
-msgid "Spreadsheets"
-msgstr "Munkafüzetek"
-
-#: apps/io.ox/files/view-options.js:120 module:io.ox/files
-msgid "Presentations"
-msgstr "Bemutatók"
-
-#: apps/io.ox/files/view-options.js:121 module:io.ox/files
-msgid "Images"
-msgstr "Képek"
-
-#: apps/io.ox/files/view-options.js:122 module:io.ox/files
-msgid "Music"
-msgstr "Zene"
-
-#: apps/io.ox/files/view-options.js:123 module:io.ox/files
-msgid "Videos"
-msgstr "Videók"
-
-#. Sort options drop-down
-#: apps/io.ox/files/view-options.js:138 module:io.ox/files
-msgctxt "dropdown"
-msgid "Select"
-msgstr "Kiválasztás"
-
-#: apps/io.ox/files/view-options.js:165 module:io.ox/files
-msgid "Switch to parent folder"
-msgstr "Váltás a szülő mappára"
-
-#: apps/io.ox/files/view-options.js:197 module:io.ox/files
-msgid "Search results"
-msgstr "Találatok"
-
-#: apps/io.ox/find/date/patterns.js:97 module:io.ox/core
+msgstr ""
+"Az elérhető tárhelye meg van osztva csoportja minden tagjával. A csoportja "
+"jelenleg az elérhető %2$s lemezhelyből ennyit használ: %1$s. Szabad hely: "
+"%3$s."
+
+#: apps/plugins/portal/userSettings/register.js module:io.ox/core
+msgid "Your current password"
+msgstr "A jelenlegi jelszava"
+
+#: apps/plugins/core/feedback/register.js module:io.ox/core
+msgid "Your email address will be included when sending this feedback"
+msgstr "A visszajelzés elküldésekor az e-mail címe is csatolva lesz"
+
+#: apps/io.ox/mail/accounts/settings.js module:io.ox/mail/accounts/settings
+msgid "Your mail address"
+msgstr "Az Ön e-mail címe"
+
+#: apps/plugins/portal/linkedIn/register.js module:plugins/portal
+msgid "Your messages"
+msgstr "Üzenetei"
+
+#: apps/io.ox/mail/accounts/view-form.js module:io.ox/settings
+#: apps/plugins/wizards/mandatory/main.js module:io.ox/wizards/firstStart
+msgid "Your name"
+msgstr "Név"
+
+#: apps/plugins/portal/userSettings/register.js module:io.ox/core
+#, fuzzy
+#| msgid "Username must not be empty."
+msgid "Your new password may not be empty."
+msgstr "A felhasználónév nem lehet üres."
+
+#: apps/io.ox/keychain/secretRecoveryDialog.js module:io.ox/keychain
+msgid "Your old password"
+msgstr "Régi jelszava"
+
+#: apps/io.ox/core/boot/i18n.js module:io.ox/core/boot
+msgid "Your operating system is not supported."
+msgstr "Az operációs rendszere nem támogatott."
+
+#: apps/io.ox/mail/accounts/settings.js module:io.ox/mail/accounts/settings
+msgid "Your password"
+msgstr "Az Ön jelszava"
+
+#: apps/io.ox/core/boot/i18n.js module:io.ox/core/boot
+msgid "Your password is expired. Please change your password to continue."
+msgstr "A jelszava lejárt. Módosítsa a jelszavát a munka folytatásához."
+
+#. %1$s are some example characters
+#: apps/plugins/portal/userSettings/register.js module:io.ox/core
+#, c-format
+msgid ""
+"Your password is more secure if it also contains capital letters, numbers, "
+"and special characters like %1$s"
+msgstr ""
+"Jelszava biztonságosabb, ha nagybetűket, számokat, és speciális karaktereket "
+"is tartalmaz, mint például: %1$s"
+
+#: apps/io.ox/mail/inplace-reply.js module:io.ox/mail
+msgid "Your reply has been sent"
+msgstr "A válasz elküldve"
+
+#. %1$s maximum file size
+#: apps/io.ox/contacts/widgets/pictureUpload.js module:io.ox/contacts
+msgid "Your selected picture exceeds the maximum allowed file size of %1$s"
+msgstr "A kiválasztott kép mérete meghaladja a engedélyezett maximumot: %1$s"
+
+#: apps/io.ox/contacts/widgets/pictureUpload.js module:io.ox/contacts
+msgid "Your selected picture will be displayed after saving"
+msgstr "A kiválasztott kép mentés után jelenik meg"
+
+#: apps/io.ox/core/main.js module:io.ox/core apps/io.ox/core/relogin.js
+msgid "Your session is expired"
+msgstr "A munkafolyamat lejárt"
+
+#: apps/plugins/halo/xing/register.js module:plugins/portal
+msgid "Your shared contacts:"
+msgstr "Megosztott névjegyei:"
+
+#: apps/plugins/portal/xing/register.js module:plugins/portal
+msgid ""
+"Your status update could not be posted on %s. The error message was: \"%s\""
+msgstr "Állapotfrissítése nem küldhető be ide: %s. A hibaüzenet: „%s”"
+
+#: apps/plugins/portal/xing/register.js module:plugins/portal
+msgid "Your status update has been successfully posted on %s"
+msgstr "Állapotfrissítése sikeresen beküldve ide: %s"
+
+#: apps/plugins/wizards/mandatory/main.js module:io.ox/wizards/firstStart
+msgid "Your timezone"
+msgstr "Saját időzóna"
+
+#. Zettabytes
+#: apps/io.ox/core/strings.js module:io.ox/core
+msgid "ZB"
+msgstr "ZB"
+
+#: apps/io.ox/core/viewer/views/toolbarview.js module:io.ox/core
+msgid "Zoom"
+msgstr "Nagyítás"
+
+#. button label for zooming in the presentation
+#. button tooltip for zooming in the presentation
+#: apps/io.ox/core/viewer/views/toolbarview.js module:io.ox/core
+#: apps/io.ox/presenter/views/toolbarview.js module:io.ox/presenter
+msgid "Zoom in"
+msgstr "Nagyítás"
+
+#. button label for zooming out the presentation
+#. button tooltip for zooming out the presentation
+#: apps/io.ox/core/viewer/views/toolbarview.js module:io.ox/core
+#: apps/io.ox/presenter/views/toolbarview.js module:io.ox/presenter
+msgid "Zoom out"
+msgstr "Kicsinyítés"
+
+#: apps/io.ox/calendar/util.js module:io.ox/calendar
+msgid "accepted"
+msgstr "elfogadva"
+
+#: apps/io.ox/calendar/edit/recurrence-view.js module:io.ox/calendar/edit/main
+msgid "after %1$d appointment"
+msgid_plural "after %1$d appointments"
+msgstr[0] "%1$d találkozó után"
+msgstr[1] "%1$d találkozó után"
+
+#. recurrence string
+#. used to concatenate two weekdays, like Monday and Tuesday
+#: apps/io.ox/calendar/util.js module:io.ox/calendar
+msgid "and"
+msgstr "és"
+
+#. %1$d - number of other recipients (names will be shown if string is clicked)
+#: apps/io.ox/mail/common-extensions.js module:io.ox/mail
+msgid "and %1$d others"
+msgstr "és %1$d további"
+
+#: apps/io.ox/find/extensions-api.js module:io.ox/core
+msgid "as date"
+msgstr "dátum szerint"
+
+#: apps/io.ox/find/date/patterns.js module:io.ox/core
 msgid "as daterange"
 msgstr "dátumtartomány"
 
-#: apps/io.ox/find/date/patterns.js:192 module:io.ox/core
-msgid "Last day"
-msgstr "Utolsó nap"
-
-#: apps/io.ox/find/date/patterns.js:196 module:io.ox/core
-msgid "Last week"
-msgstr "Múlt hét"
-
-#: apps/io.ox/find/date/patterns.js:196 module:io.ox/core
-msgid "Previous week"
-msgstr "Előző hét"
-
-#: apps/io.ox/find/date/patterns.js:200 module:io.ox/core
-msgid "Last month"
-msgstr "Múlt hónap"
-
-#: apps/io.ox/find/date/patterns.js:200 module:io.ox/core
-msgid "Previous month"
-msgstr "Előző hónap"
-
-#: apps/io.ox/find/date/patterns.js:204 module:io.ox/core
-msgid "Last year"
-msgstr "Tavaly"
-
-#: apps/io.ox/find/date/patterns.js:204 module:io.ox/core
-msgid "Previous year"
-msgstr "Előző év"
-
-#: apps/io.ox/find/date/patterns.js:208 module:io.ox/core
-msgid "Last 7 days"
-msgstr "Elmúlt 7 nap"
-
-#: apps/io.ox/find/date/patterns.js:212 module:io.ox/core
-msgid "Last 30 days"
-msgstr "Elmúlt 30 nap"
-
-#: apps/io.ox/find/date/patterns.js:216 module:io.ox/core
-msgid "Last 365 days"
-msgstr "Elmúlt 365 nap"
-
-#: apps/io.ox/find/extensions-api.js:59 module:io.ox/core
-msgid "as date"
-msgstr "dátum szerint"
-
-#: apps/io.ox/find/extensions-api.js:321 module:io.ox/core
-msgid "All Folders"
-msgstr "Összes mappa"
-
-#: apps/io.ox/find/extensions-api.js:447 module:io.ox/core
-#: apps/io.ox/settings/accounts/settings/pane.js:78
-#: module:io.ox/settings/accounts apps/io.ox/settings/main.js:478
-msgid "Accounts"
-msgstr "Felhasználói fiókok"
-
-#: apps/io.ox/find/main.js:44 module:io.ox/core
-msgid "No matching items found."
-msgstr "Nem találhatók ilyen elemek."
-
-#: apps/io.ox/find/view-facets.js:63 module:io.ox/core
-msgid "Search facets"
-msgstr "Lapok keresése"
-
-#: apps/io.ox/help/center.js:127 module:io.ox/help
-msgid "Click here to quit the help center"
-msgstr "Kattintson ide a súgóközpontból kilépéshez"
-
-#: apps/io.ox/keychain/api.js:188 module:io.ox/keychain
-msgid ""
-"The unrecoverable items have been cleaned up successfully. Please refresh "
-"this page to see the changes."
-msgstr "A nem visszaállítható elemek sikeresen törölve lettek. Frissítse az oldalt a változások megtekintéséhez."
-
-#: apps/io.ox/keychain/secretRecoveryDialog.js:28 module:io.ox/keychain
-#: apps/io.ox/settings/accounts/settings/pane.js:61
-#: module:io.ox/settings/accounts
-#: apps/io.ox/settings/accounts/settings/pane.js:63
-#: apps/io.ox/settings/accounts/settings/pane.js:64
-msgid "Recover passwords"
-msgstr "Jelszavak visszaállítása"
-
-#: apps/io.ox/keychain/secretRecoveryDialog.js:31 module:io.ox/keychain
-msgid ""
-"Please provide the old password so the account passwords can be recovered."
-msgstr "Adja meg a régi jelszót, hogy a fiók jelszavai visszaállíthatók legyenek."
-
-#: apps/io.ox/keychain/secretRecoveryDialog.js:33 module:io.ox/keychain
-msgid "Your old password"
-msgstr "Régi jelszava"
-
-#: apps/io.ox/keychain/secretRecoveryDialog.js:38 module:io.ox/keychain
-msgid "Recover"
-msgstr "Visszaállítás"
-
-#: apps/io.ox/keychain/secretRecoveryDialog.js:60 module:io.ox/keychain
-msgid "Failed to recover accounts"
-msgstr "A fiókok visszaállítása meghiúsult"
-
-#: apps/io.ox/launchpad/main.js:37 module:io.ox/core
-#: apps/io.ox/search/view-template.js:41
-msgctxt "app"
-msgid "Settings"
-msgstr "Beállítások"
-
-#: apps/io.ox/launchpad/main.js:38 module:io.ox/core
-#: apps/io.ox/search/view-template.js:42
-msgctxt "app"
-msgid "Documents"
-msgstr "Dokumentumok"
-
-#: apps/io.ox/launchpad/main.js:174 module:io.ox/core
-msgid "Running applications"
-msgstr "Alkalmazások futtatása"
-
-#: apps/io.ox/launchpad/main.js:176 module:io.ox/core
-msgid "Your applications"
-msgstr "Alkalmazásai"
-
-#: apps/io.ox/launchpad/main.js:197 module:io.ox/core
-msgid "Manage applications"
-msgstr "Alkalmazások kezelése"
-
-#: apps/io.ox/linkedIn/view-detail.js:67 module:io.ox/portal
-msgid "Open on LinkedIn"
-msgstr "Megnyitás LinkedIn-en"
-
-#: apps/io.ox/mail/accounts/keychain.js:97 module:io.ox/keychain
-msgid "Mail account"
-msgstr "Levelezési fiók"
-
-#: apps/io.ox/mail/accounts/model.js:37 module:io.ox/keychain
-msgid "The account must be named"
-msgstr "A felhasználó fiókot el kell nevezni"
-
-#: apps/io.ox/mail/accounts/model.js:42 module:io.ox/keychain
-#: apps/io.ox/mail/accounts/model.js:50 apps/io.ox/mail/accounts/model.js:56
-#: apps/io.ox/mail/accounts/model.js:63 apps/io.ox/mail/accounts/model.js:70
-#: apps/io.ox/mail/accounts/model.js:87 apps/io.ox/mail/accounts/model.js:94
-msgid "This field has to be filled"
-msgstr "Ezt a mezőt ki kell tölteni"
-
-#: apps/io.ox/mail/accounts/model.js:127 module:io.ox/keychain
-msgid "This is not a valid email address"
-msgstr "Ez nem érvényes e-mail cím"
-
-#: apps/io.ox/mail/accounts/settings.js:71 module:io.ox/mail/accounts/settings
-msgid ""
-"Account settings could not be saved. Please take a look at the annotations "
-"in the form. "
-msgstr "A felhasználói adatok nem kerültek mentésre. Nézze meg az űrlap ezzel kapcsolatos megjegyzéseit."
-
-#: apps/io.ox/mail/accounts/settings.js:107
-#: module:io.ox/mail/accounts/settings
-msgid "Your mail address"
-msgstr "Az Ön e-mail címe"
-
-#: apps/io.ox/mail/accounts/settings.js:120
-#: module:io.ox/mail/accounts/settings
-msgid "Your password"
-msgstr "Az Ön jelszava"
-
-#: apps/io.ox/mail/accounts/settings.js:163
-#: module:io.ox/mail/accounts/settings
-msgid "Trying to auto-configure your mail account"
-msgstr "Kísérlet a postafiók automatikus beállítására"
-
-#: apps/io.ox/mail/accounts/settings.js:203
-#: module:io.ox/mail/accounts/settings
-msgid "There was no suitable server found for this mail/password combination"
-msgstr "Nem található megfelelő kiszolgáló ehhez a cím/jelszó kombinációhoz"
-
-#: apps/io.ox/mail/accounts/settings.js:210
-#: module:io.ox/mail/accounts/settings
-msgid "Failed to connect."
-msgstr "A kapcsolódás meghiúsult."
-
-#: apps/io.ox/mail/accounts/settings.js:276
-#: module:io.ox/mail/accounts/settings
-msgid "Manual"
-msgstr "Kézi"
-
-#: apps/io.ox/mail/accounts/settings.js:288
-#: module:io.ox/mail/accounts/settings
-msgid "This is not a valid mail address"
-msgstr "Ez nem egy érvényes e-mail cím"
-
-#: apps/io.ox/mail/accounts/settings.js:313
-#: module:io.ox/mail/accounts/settings apps/io.ox/oauth/keychain.js:130
-#: module:io.ox/core
-msgid "Account added successfully"
-msgstr "A fiók sikeresen hozzáadva"
-
-#. Auth type. Short for "Use same credentials as incoming mail server"
-#: apps/io.ox/mail/accounts/view-form.js:53 module:io.ox/settings
-msgid "As incoming mail server"
-msgstr "Mint a beérkező levelek kiszolgálójánál"
-
-#. Auth type. Use separate username and password
-#: apps/io.ox/mail/accounts/view-form.js:55 module:io.ox/settings
-msgid "Use separate username and password"
-msgstr "Külön felhasználónév és jelszó használata"
-
-#: apps/io.ox/mail/accounts/view-form.js:285 module:io.ox/settings
-msgid "Account updated"
-msgstr "Fiók frissítve"
-
-#: apps/io.ox/mail/accounts/view-form.js:291 module:io.ox/settings
-msgid "Username must not be empty."
-msgstr "A felhasználónév nem lehet üres."
-
-#. %1$s the missing request parameter
-#: apps/io.ox/mail/accounts/view-form.js:296 module:io.ox/settings
-#, c-format
-msgid "Please enter the following data: %1$s"
-msgstr "Adja meg a következő adatokat: %1$s"
-
-#: apps/io.ox/mail/accounts/view-form.js:327 module:io.ox/settings
-msgid "Warnings"
-msgstr "Figyelmeztetések"
-
-#: apps/io.ox/mail/accounts/view-form.js:332 module:io.ox/settings
-msgid "Ignore Warnings"
-msgstr "Figyelmeztetések mellőzése"
-
-#: apps/io.ox/mail/accounts/view-form.js:414 module:io.ox/settings
-msgid "Incoming server"
-msgstr "Beérkező levelek kiszolgálója"
-
-#: apps/io.ox/mail/accounts/view-form.js:418 module:io.ox/settings
-msgid "Server type"
-msgstr "Kiszolgáló típusa"
-
-#: apps/io.ox/mail/accounts/view-form.js:426 module:io.ox/settings
-#: apps/io.ox/mail/accounts/view-form.js:498
-msgid "Use SSL connection"
-msgstr "SSL-kapcsolat használata"
-
-#: apps/io.ox/mail/accounts/view-form.js:432 module:io.ox/settings
-#: apps/io.ox/mail/accounts/view-form.js:504
-msgid "Server name"
-msgstr "Kiszolgáló neve"
-
-#: apps/io.ox/mail/accounts/view-form.js:446 module:io.ox/settings
-#: apps/io.ox/mail/accounts/view-form.js:518
-msgid "Server port"
-msgstr "Kiszolgáló port"
-
-#: apps/io.ox/mail/accounts/view-form.js:453 module:io.ox/settings
-#: apps/io.ox/mail/accounts/view-form.js:532
-msgid "Username"
-msgstr "Felhasználónév"
-
-#: apps/io.ox/mail/accounts/view-form.js:467 module:io.ox/settings
-msgid "Refresh rate in minutes"
-msgstr "Frissítés gyakorisága percben"
-
-#: apps/io.ox/mail/accounts/view-form.js:476 module:io.ox/settings
-msgid "Remove copy from server after retrieving a message"
-msgstr "Másolat eltávolítása a kiszolgálóról az üzenet lekérése után"
-
-#: apps/io.ox/mail/accounts/view-form.js:484 module:io.ox/settings
-msgid "Deleting messages on local storage also deletes them on server"
-msgstr "A helyi tárolón lévő üzenet törlésekor az törlésre kerül a kiszolgálón is"
-
-#: apps/io.ox/mail/accounts/view-form.js:493 module:io.ox/settings
-msgid "Outgoing server (SMTP)"
-msgstr "Kimenő kiszolgáló (SMTP)"
-
-#: apps/io.ox/mail/accounts/view-form.js:525 module:io.ox/settings
-msgid "Authentication"
-msgstr "Hitelesítés"
-
-#. Sent folder
-#: apps/io.ox/mail/accounts/view-form.js:549 module:io.ox/settings
-msgctxt "folder"
-msgid "Sent messages"
-msgstr "Elküldött üzenetek"
-
-#. Trash folder
-#: apps/io.ox/mail/accounts/view-form.js:551 module:io.ox/settings
-msgctxt "folder"
-msgid "Deleted messages"
-msgstr "Törölt üzenetek"
-
-#. Drafts folder
-#: apps/io.ox/mail/accounts/view-form.js:553 module:io.ox/settings
-msgctxt "folder"
-msgid "Drafts"
-msgstr "Piszkozatok"
-
-#. Spam folder
-#: apps/io.ox/mail/accounts/view-form.js:555 module:io.ox/settings
-msgctxt "folder"
-msgid "Spam"
-msgstr "Levélszemét"
-
-#. Archive folder
-#: apps/io.ox/mail/accounts/view-form.js:557 module:io.ox/settings
-msgctxt "folder"
-msgid "Archive"
-msgstr "Archívum"
-
-#: apps/io.ox/mail/accounts/view-form.js:561 module:io.ox/settings
-msgid "Standard folders"
-msgstr "Általános mappák"
-
-#: apps/io.ox/mail/accounts/view-form.js:595 module:io.ox/settings
-msgid "Account settings"
-msgstr "Fiók beállításai"
-
-#: apps/io.ox/mail/accounts/view-form.js:599 module:io.ox/settings
-msgid "Account name"
-msgstr "Postafiók neve"
-
-#: apps/io.ox/mail/accounts/view-form.js:606 module:io.ox/settings
-#: apps/plugins/wizards/mandatory/main.js:65 module:io.ox/wizards/firstStart
-msgid "Your name"
-msgstr "Név"
-
-#: apps/io.ox/mail/accounts/view-form.js:613 module:io.ox/settings
-msgid "Email address"
-msgstr "E-mail cím"
-
-#: apps/io.ox/mail/accounts/view-form.js:623 module:io.ox/settings
-msgid "Use unified mail for this account"
-msgstr "Egységes levelezés használata ehhez a fiókhoz"
-
-#: apps/io.ox/mail/actions.js:262 module:io.ox/mail
-msgid "Mails have been moved"
-msgstr "A levelek áthelyezésre kerültek"
-
-#: apps/io.ox/mail/actions.js:262 module:io.ox/mail
-msgid "Mail has been moved"
-msgstr "A levelek áthelyezésre kerültek"
-
-#: apps/io.ox/mail/actions.js:263 module:io.ox/mail
-msgid "Mails have been copied"
-msgstr "A levelek átmásolásra kerültek"
-
-#: apps/io.ox/mail/actions.js:263 module:io.ox/mail
-msgid "Mail has been copied"
-msgstr "A levél átmásolásra került"
-
-#. Quick reply to a message; maybe "Direkt antworten" or "Schnell antworten" in German
-#: apps/io.ox/mail/actions.js:519 module:io.ox/mail
-msgid "Quick reply"
-msgstr "Gyors válasz"
-
-#: apps/io.ox/mail/actions.js:529 module:io.ox/mail
-#: apps/plugins/portal/twitter/util.js:221 module:plugins/portal
-msgid "Reply"
-msgstr "Válasz"
-
-#: apps/io.ox/mail/actions.js:539 module:io.ox/mail
-msgid "Reply All"
-msgstr "Válasz mindenkinek"
-
-#: apps/io.ox/mail/actions.js:550 module:io.ox/mail
-#: apps/io.ox/mail/mobile-toolbar-actions.js:65 apps/io.ox/mail/toolbar.js:71
-msgid "Forward"
-msgstr "Továbbítás"
-
-#: apps/io.ox/mail/actions.js:587 module:io.ox/mail
-#: apps/io.ox/mail/toolbar.js:87
-msgid "Mark as spam"
-msgstr "Megjelölés levélszemétként"
-
-#: apps/io.ox/mail/actions.js:597 module:io.ox/mail
-#: apps/io.ox/mail/toolbar.js:94
-msgid "Not spam"
-msgstr "Nem levélszemét"
-
-#: apps/io.ox/mail/actions.js:608 module:io.ox/mail
-msgid "Send new mail"
-msgstr "Új levél küldése"
-
-#: apps/io.ox/mail/actions.js:679 module:io.ox/mail
-#: apps/io.ox/mail/toolbar.js:157
-msgid "Save as file"
-msgstr "Mentés fájlként"
-
-#. source in terms of source code
-#: apps/io.ox/mail/actions.js:690 module:io.ox/mail
-#: apps/io.ox/mail/toolbar.js:165
-msgid "View source"
-msgstr "Forrás megtekintése"
-
-#: apps/io.ox/mail/actions.js:729 module:io.ox/mail
-msgid "Add to calendar"
-msgstr "Hozzáadás a naptárhoz"
-
-#: apps/io.ox/mail/actions.js:771 module:io.ox/mail
-msgid "View attachment"
-msgstr "Melléklet megtekintése"
-
-#: apps/io.ox/mail/actions.js:780 module:io.ox/mail
-msgid "Drop here to import this mail"
-msgstr "Ejtse ide a levél importálásához"
-
-#: apps/io.ox/mail/actions.js:797 module:io.ox/mail
-msgid "Synchronize with Outlook"
-msgstr "Szinkronizáció Outlook-kal"
-
-#: apps/io.ox/mail/actions/addToPortal.js:33 module:io.ox/mail
-msgid "This mail has been added to the portal"
-msgstr "A levél hozzáadva a portálhoz"
-
-#: apps/io.ox/mail/actions/attachmentEmpty.js:27 module:io.ox/mail
-msgid ""
-"You attached an empty file. It could be, that this file has been deleted on "
-"your hard drive. Send it anyway?"
-msgstr "Egy üres fájlt csatolt. Ez előfordulhat, ha ez a fájl törlésre került a merevlemezről. Mindenképpen elküldi?"
-
-#: apps/io.ox/mail/actions/attachmentEmpty.js:28 module:io.ox/mail
-msgid "Yes, with empty attachment"
-msgstr "Igen, üres melléklettel"
-
-#: apps/io.ox/mail/actions/attachmentQuota.js:97 module:io.ox/mail
-msgid ""
-"One or more attached files exceed the size limit per email. Therefore, the "
-"files are not sent as attachments but kept on the server. The email you have "
-"sent just contains links to download these files."
-msgstr "Legalább egy csatolt fájl túllépi az e-mailenkénti méretkorlátot. Emiatt a fájlok nem kerülnek elküldésre mellékletként, hanem a kiszolgálón maradnak. Az elküldött levél hivatkozásokat tartalmaz ezekre a fájlokra."
-
-#: apps/io.ox/mail/actions/attachmentSave.js:31 module:io.ox/mail
-msgid "Saving attachment ..."
-msgid_plural "Saving attachments ..."
-msgstr[0] "Melléklet mentése ..."
-msgstr[1] "Mellékletek mentése ..."
-
-#: apps/io.ox/mail/actions/attachmentSave.js:43 module:io.ox/mail
-msgid "Attachment has been saved"
-msgid_plural "Attachments have been saved"
-msgstr[0] "A melléklet mentve"
-msgstr[1] "A mellékletek mentve"
-
-#: apps/io.ox/mail/actions/attachmentSave.js:76 module:io.ox/mail
-msgid "Save attachment"
-msgstr "Melléklet mentése"
-
-#: apps/io.ox/mail/actions/delete.js:37 module:io.ox/mail
-msgid "Do you want to permanently delete this mail?"
-msgid_plural "Do you want to permanently delete these mails?"
-msgstr[0] "Véglegesen törölni szeretné ezt az e-mailt?"
-msgstr[1] "Véglegesen törölni szeretné ezeket az e-maileket?"
-
-#: apps/io.ox/mail/actions/delete.js:80 module:io.ox/mail
-msgid "Mail quota exceeded"
-msgstr "Levélkvóta túllépve"
-
-#: apps/io.ox/mail/actions/delete.js:83 module:io.ox/mail
-msgid ""
-"Emails cannot be put into trash folder while your mail quota is exceeded."
-msgstr "Nem helyezhet e-maileket a Törölt elemek mappába, ha túllépte a levélkvótáját."
-
-#: apps/io.ox/mail/actions/ical.js:45 module:io.ox/mail
-msgid "The appointment has been added to your calendar"
-msgstr "A találkozó hozzáadva a naptárához"
-
-#: apps/io.ox/mail/actions/invite.js:99 module:io.ox/core
-msgid "Error while resolving mail addresses. Please try again."
-msgstr "Hiba történt az e-mail cím feloldása közben. Próbálja meg újra."
-
-#: apps/io.ox/mail/actions/reminder.js:36 module:io.ox/mail
-msgid "Create reminder"
-msgstr "Emlékeztető létrehozása"
-
-#: apps/io.ox/mail/actions/reminder.js:40 module:io.ox/mail
-#: apps/io.ox/mail/actions/reminder.js:57
-msgid "Remind me"
-msgstr "Emlékeztessen"
-
-#: apps/io.ox/mail/actions/reminder.js:48 module:io.ox/mail
-msgid "Mail reminder"
-msgstr "Emlékeztető küldése"
-
-#: apps/io.ox/mail/actions/reminder.js:53 module:io.ox/mail
-msgid "Mail reminder for"
-msgstr "Emlékeztető küldése:"
-
-#: apps/io.ox/mail/actions/reminder.js:53 module:io.ox/mail
-#: apps/io.ox/mail/compose/extensions.js:107
-#: apps/io.ox/mail/compose/extensions.js:167 apps/io.ox/mail/main.js:664
-#: apps/io.ox/mail/view-options.js:33
-msgid "From"
-msgstr "Feladó"
-
-#: apps/io.ox/mail/actions/reminder.js:84 module:io.ox/mail
-msgid "Reminder has been created"
-msgstr "Az emlékeztető létrejött"
-
-#: apps/io.ox/mail/actions/source.js:28 module:io.ox/mail
-msgid "Mail source"
-msgstr "Levélforrás"
-
-#: apps/io.ox/mail/actions/vcard.js:43 module:io.ox/mail
-msgid "Failed to add. Maybe the vCard attachment is invalid."
-msgstr "Nem sikerült hozzáadni. Lehet, hogy a vCard melléklet hibás."
-
-#: apps/io.ox/mail/api.js:1249 module:io.ox/mail
-msgid "Saved mail attachment"
-msgstr "Mentett levélmelléklet"
-
-#: apps/io.ox/mail/api.js:1524 module:io.ox/mail
-msgid "New Mail"
-msgstr "Új levél"
-
-#: apps/io.ox/mail/api.js:1800 module:io.ox/mail
-msgid ""
-"Unable to connect to mail server. Possible reasons: the mail server is "
-"(temporarily) down or there are network connection problems. Please try "
-"again in a few minutes."
-msgstr "Nem lehet csatlakozni a levélkezelő kiszolgálóhoz. Ennek okai lehetnek, hogy kiszolgáló leállt (átmenetileg) vagy hálózati kapcsolódási hiba van. Próbálja újra néhány perc múlva."
-
-#: apps/io.ox/mail/autoforward/settings/model.js:90 module:io.ox/mail
-#: apps/io.ox/mail/autoforward/settings/register.js:27
-msgid "Auto Forward"
-msgstr "Automatikus továbbítás"
-
-#: apps/io.ox/mail/autoforward/settings/model.js:91 module:io.ox/mail
-msgid "Forward all incoming emails to this address"
-msgstr "Minden bejövő levél továbbítása ezen címre"
-
-#: apps/io.ox/mail/autoforward/settings/model.js:93 module:io.ox/mail
-msgid "Keep a copy of the message"
-msgstr "Másolat megtartása"
-
-#: apps/io.ox/mail/autoforward/settings/register.js:50 module:io.ox/mail
-#: apps/io.ox/mail/vacationnotice/settings/register.js:93
-#: apps/io.ox/settings/util.js:61 module:io.ox/core
-msgid "Unable to load mail filter settings."
-msgstr "Nem tölthetők be a levélszűrő beállításai."
-
-#: apps/io.ox/mail/autoforward/settings/register.js:53 module:io.ox/mail
-msgid "Couldn't load your auto forward."
-msgstr "Az automatikus továbbítása nem tölthető be."
-
-#: apps/io.ox/mail/common-extensions.js:52 module:io.ox/mail
-#: apps/io.ox/mail/view-options.js:34
-msgid "Unread"
-msgstr "Olvasatlan"
-
-#: apps/io.ox/mail/common-extensions.js:55 module:io.ox/mail
-msgid "has attachments"
-msgstr "van melléklete"
-
-#: apps/io.ox/mail/common-extensions.js:352 module:io.ox/mail
-#: apps/io.ox/mail/compose/extensions.js:34
-#: apps/io.ox/mail/mailfilter/settings/filter/view-form.js:58
-#: module:io.ox/settings apps/io.ox/mail/main.js:664
-#: apps/io.ox/mail/print.js:84 apps/io.ox/mail/view-options.js:33
-msgid "To"
-msgstr "Címzett"
-
-#: apps/io.ox/mail/common-extensions.js:363 module:io.ox/mail
-#: apps/io.ox/mail/print.js:85
-msgctxt "CC"
-msgid "Copy"
-msgstr "Másolat"
-
-#: apps/io.ox/mail/common-extensions.js:374 module:io.ox/mail
-msgid "Blind copy"
-msgstr "Rejtett másolat"
-
-#. %1$d - number of other recipients (names will be shown if string is clicked)
-#: apps/io.ox/mail/common-extensions.js:389 module:io.ox/mail
-msgid "and %1$d others"
-msgstr "és %1$d további"
-
-#: apps/io.ox/mail/common-extensions.js:525 module:io.ox/mail
-msgid "This message is unread, press this button to mark it as read."
-msgstr "Ez egy olvasatlan üzenet, kattintson erre a gombra, hogy olvasott legyen."
-
-#: apps/io.ox/mail/common-extensions.js:526 module:io.ox/mail
-msgid "This message is read, press this button to mark it as unread."
-msgstr "Ez egy olvasott üzenet, kattintson erre a gombra, hogy olvasatlan legyen."
-
-#: apps/io.ox/mail/common-extensions.js:576 module:io.ox/mail
-msgid "Show images"
-msgstr "Képek megjelenítése"
-
-#: apps/io.ox/mail/common-extensions.js:577 module:io.ox/mail
-msgid ""
-"External images have been blocked to protect you against potential spam!"
-msgstr "A lehetséges levélszemét miatt a külső képek betöltése le lett tiltva!"
-
-#: apps/io.ox/mail/common-extensions.js:603 module:io.ox/mail
-msgid "Warning: This message might be a phishing or scam mail"
-msgstr "Figyelem: Ez az üzenet egy adathalász vagy becsapós e-mail lehet"
-
-#. read receipt; German "Lesebestätigung"
-#: apps/io.ox/mail/common-extensions.js:630 module:io.ox/mail
-msgid "A read receipt has been sent"
-msgstr "A tértivevény elküldve"
-
-#. Respond to a read receipt request; German "Lesebestätigung senden"
-#: apps/io.ox/mail/common-extensions.js:660 module:io.ox/mail
-msgid "Send a read receipt"
-msgstr "Tértivevény küldése"
-
-#: apps/io.ox/mail/common-extensions.js:663 module:io.ox/mail
-msgid "The sender wants to get notified when you have read this email"
-msgstr "A feladó értesítést szeretne kapni arról, hogy elolvasta ezt a levelet"
-
-#: apps/io.ox/mail/compose/actions/send.js:59 module:io.ox/mail
-msgid "Mail has no recipient."
-msgstr "A levélnek nincs címzettje."
-
-#: apps/io.ox/mail/compose/actions/send.js:75 module:io.ox/mail
-msgid "Mail has empty subject. Send it anyway?"
-msgstr "A levél tárgya üres. Mindenképp elküldi?"
-
-#: apps/io.ox/mail/compose/actions/send.js:76 module:io.ox/mail
-msgid "Yes, send without subject"
-msgstr "Igen, küldés tárgy nélkül"
-
-#: apps/io.ox/mail/compose/actions/send.js:77 module:io.ox/mail
-msgid "Add subject"
-msgstr "Tárgy hozzáadása"
-
-#: apps/io.ox/mail/compose/actions/send.js:195 module:io.ox/mail
-msgid "The email has been sent"
-msgstr "Az e-mail elküldve"
-
-#: apps/io.ox/mail/compose/extensions.js:35 module:io.ox/mail
-#: apps/io.ox/mail/compose/extensions.js:211
-#: apps/io.ox/mail/mailfilter/settings/filter/view-form.js:59
+#. %1$s is an appointment location (e.g. a room, a telco line, a company, a city)
+#. This fragment appears within a long string for screen readers.
+#. Some languages (e.g. German) might need to translate "location:".
+#: apps/io.ox/calendar/view-grid-template.js module:io.ox/calendar
+#, fuzzy
+#| msgid "next %1$s"
+msgctxt "a11y"
+msgid "at %1$s"
+msgstr "következő %1$s"
+
+#: apps/io.ox/onboarding/clients/wizard.js module:io.ox/core/onboarding
+msgid "back"
+msgstr "vissza"
+
+#: apps/io.ox/tasks/util.js module:io.ox/tasks
+msgid "by noon"
+msgstr "este"
+
+#: apps/io.ox/onboarding/clients/wizard.js module:io.ox/core/onboarding
+msgid "choose a different platform"
+msgstr "válasszon más platformot"
+
+#: apps/io.ox/onboarding/clients/wizard.js module:io.ox/core/onboarding
+msgid "choose a different scenario"
+msgstr "válasszon más szituációt"
+
+#: apps/io.ox/core/tk/dropdown-options.js module:io.ox/core
+msgid "close"
+msgstr "bezárás"
+
+#. %1$s is app title/name
+#: apps/io.ox/core/main.js module:io.ox/core
+msgid "close for %1$s"
+msgstr "%1$s bezárása"
+
+#. folder permissions
+#: apps/io.ox/core/permissions/permissions.js module:io.ox/core
+msgid "create objects"
+msgstr "elemek létrehozása"
+
+#. folder permissions
+#: apps/io.ox/core/permissions/permissions.js module:io.ox/core
+msgid "create objects and subfolders"
+msgstr "elemek és almappák létrehozása"
+
+#. recurring appointment: the appointment is repeated daily
+#: apps/io.ox/calendar/edit/recurrence-view.js module:io.ox/calendar/edit/main
+msgid "daily"
+msgstr "naponta"
+
+#: apps/io.ox/calendar/util.js module:io.ox/calendar
+msgid "dark blue"
+msgstr "sötétkék"
+
+#: apps/io.ox/calendar/util.js module:io.ox/calendar
+msgid "dark green"
+msgstr "sötétzöld"
+
+#: apps/io.ox/mail/mailfilter/settings/filter/view-form.js
 #: module:io.ox/settings
-msgid "CC"
-msgstr "Másolat"
-
-#: apps/io.ox/mail/compose/extensions.js:36 module:io.ox/mail
-#: apps/io.ox/mail/compose/extensions.js:213
-msgid "BCC"
-msgstr "Titkos másolat"
-
-#. Must not exceed 8 characters. e.g. German would be: "Antworten an", needs to be abbreviated like "Antw. an" as space is very limited
-#: apps/io.ox/mail/compose/extensions.js:37 module:io.ox/mail
-msgctxt "compose"
-msgid "Reply to"
-msgstr "Válaszcím"
-
-#: apps/io.ox/mail/compose/extensions.js:51 module:io.ox/mail
-msgid "Compose new mail"
-msgstr "Új levél írása"
-
-#: apps/io.ox/mail/compose/extensions.js:79 module:io.ox/mail
-#: apps/io.ox/onboarding/clients/extensions.js:335
-#: module:io.ox/core/onboarding
-#: apps/io.ox/onboarding/clients/extensions.js:441
-msgid "Send"
-msgstr "Küldés"
-
-#: apps/io.ox/mail/compose/extensions.js:160 module:io.ox/mail
-msgid "Hide names"
-msgstr "Nevek elrejtése"
-
-#: apps/io.ox/mail/compose/extensions.js:160 module:io.ox/mail
-msgid "Show names"
-msgstr "Nevek megjelenítése"
-
-#: apps/io.ox/mail/compose/extensions.js:161 module:io.ox/mail
-msgid "Edit names"
-msgstr "Nevek szerkesztése"
-
-#: apps/io.ox/mail/compose/extensions.js:211 module:io.ox/mail
-msgid "Show carbon copy input field"
-msgstr "A Másolat beviteli mező megjelenítése"
-
-#: apps/io.ox/mail/compose/extensions.js:213 module:io.ox/mail
-msgid "Show blind carbon copy input field"
-msgstr "A Titkos másolat beviteli mező megjelenítése"
-
-#: apps/io.ox/mail/compose/extensions.js:358 module:io.ox/mail
-#: apps/io.ox/mail/settings/signatures/register.js:23
-#: apps/io.ox/mail/settings/signatures/settings/pane.js:305
-msgid "Signatures"
-msgstr "Aláírások"
-
-#: apps/io.ox/mail/compose/extensions.js:359 module:io.ox/mail
-#: apps/io.ox/mail/settings/signatures/settings/pane.js:350
-#: apps/io.ox/mail/settings/signatures/settings/pane.js:352
-#: apps/io.ox/mail/settings/signatures/settings/pane.js:409
-msgid "No signature"
-msgstr "Nincs aláírás"
-
-#: apps/io.ox/mail/compose/extensions.js:365 module:io.ox/mail
-msgid "Manage signatures"
-msgstr "Aláírások kezelése"
-
-#: apps/io.ox/mail/compose/extensions.js:407 module:io.ox/mail
-msgid "Drop attachments here"
-msgstr "Ejtse ide a mellékleteket"
-
-#. %s is a list of filenames separeted by commas
-#. it is used by screenreaders to indicate which files are currently added to the list of attachments
-#: apps/io.ox/mail/compose/extensions.js:501 module:io.ox/mail
-#: apps/io.ox/mail/compose/extensions.js:520
-msgid "Added %s to attachments."
-msgstr " %s melléklet hozzáadva."
-
-#: apps/io.ox/mail/compose/inline-images.js:60 module:io.ox/mail
-msgid "Insert inline image"
-msgstr "Beágyazott kép beszúrása"
-
-#: apps/io.ox/mail/compose/inline-images.js:78 module:io.ox/mail
-msgid "Insert"
-msgstr "Beszúrás"
-
-#: apps/io.ox/mail/compose/inline-images.js:120 module:io.ox/mail
-msgid "Please select a valid image File to insert"
-msgstr "Válassza ki a beszúrandó érvényes képfájlt"
-
-#: apps/io.ox/mail/compose/main.js:26 module:io.ox/mail
-#: apps/io.ox/mail/compose/main.js:90 apps/io.ox/mail/compose/view.js:473
-#: apps/io.ox/mail/mobile-toolbar-actions.js:37
-#: apps/io.ox/mail/settings/pane.js:223 apps/io.ox/mail/toolbar.js:40
-msgid "Compose"
-msgstr "Levélírás"
-
-#. %s is the product name
-#: apps/io.ox/mail/compose/model.js:207 module:io.ox/mail
-msgid "Sent from %s via mobile"
-msgstr "Küldve erről: %s mobilon"
-
-#: apps/io.ox/mail/compose/model.js:237 module:io.ox/mail
-msgid "Mail"
-msgstr "Levelek"
-
-#. %1$s mail sender
-#. %2$s mail subject
-#: apps/io.ox/mail/compose/model.js:237 module:io.ox/mail
-#: apps/io.ox/mail/util.js:395 module:io.ox/core
-#: apps/plugins/notifications/mail/register.js:110
-#: module:plugins/notifications
-#, c-format
-msgid "No subject"
-msgstr "Nincs tárgy"
-
-#: apps/io.ox/mail/compose/names.js:67 module:io.ox/mail
-msgid "Use custom name"
-msgstr "Egyéni név használata"
-
-#: apps/io.ox/mail/compose/names.js:75 module:io.ox/mail
-msgid "Custom name"
-msgstr "Egyéni név használata"
-
-#: apps/io.ox/mail/compose/names.js:91 module:io.ox/mail
-msgid ""
-"Select a checkbox to define a custom name for that address; otherwise the "
-"mail account's default name will be used. If you want to use an address "
-"anonymously, select the checkbox and leave the field empty."
-msgstr "Engedélyezze ezt a beállítást az egyedi név meghatározásához, ellenkező esetben a levelező alapértelmezett felhasználóneve kerül felhasználásra. Amennyiben egy címet szeretne névtelenül használ, akkor engedélyezze a beállítást és hagyja üresen a mezőt."
-
-#: apps/io.ox/mail/compose/names.js:156 module:io.ox/mail
-msgid "Edit real names"
-msgstr "Valódi nevek szerkesztése"
-
-#: apps/io.ox/mail/compose/view.js:193 module:io.ox/mail
-msgid "Plain Text"
-msgstr "Sima szöveg"
-
-#: apps/io.ox/mail/compose/view.js:198 module:io.ox/mail
-#: apps/io.ox/mail/settings/pane.js:40
-msgid "HTML"
-msgstr "HTML"
-
-#. E-Mail priority
-#: apps/io.ox/mail/compose/view.js:223 module:io.ox/mail
-#: apps/io.ox/mail/compose/view.js:225 apps/io.ox/mail/compose/view.js:227
-#: apps/io.ox/mail/compose/view.js:229
-#: apps/io.ox/tasks/edit/view-template.js:396 module:io.ox/tasks/edit
-#: apps/io.ox/tasks/main.js:834 module:io.ox/tasks
-#: apps/io.ox/tasks/print.js:102
-msgid "Priority"
-msgstr "Prioritás"
-
-#. E-Mail priority
-#: apps/io.ox/mail/compose/view.js:225 module:io.ox/mail
-#: apps/io.ox/tasks/edit/view-template.js:390 module:io.ox/tasks/edit
-#: apps/io.ox/tasks/print.js:32 module:io.ox/tasks
-msgid "High"
-msgstr "Magas"
-
-#. E-Mail priority
-#: apps/io.ox/mail/compose/view.js:227 module:io.ox/mail
-msgid "Normal"
-msgstr "Normál"
-
-#. E-Mail priority
-#: apps/io.ox/mail/compose/view.js:229 module:io.ox/mail
-#: apps/io.ox/tasks/edit/view-template.js:388 module:io.ox/tasks/edit
-#: apps/io.ox/tasks/print.js:32 module:io.ox/tasks
-msgid "Low"
-msgstr "Alacsony"
-
-#: apps/io.ox/mail/compose/view.js:238 module:io.ox/mail
-msgid "Attach Vcard"
-msgstr "vCard csatolása"
-
-#: apps/io.ox/mail/compose/view.js:239 module:io.ox/mail
-msgid "Request read receipt"
-msgstr "Tértivevény kérése"
-
-#: apps/io.ox/mail/compose/view.js:544 module:io.ox/mail
-#: apps/io.ox/mail/compose/view.js:569
-msgid "Mail saved as draft"
-msgstr "Levél mentve piszkozatként"
-
-#: apps/io.ox/mail/compose/view.js:652 module:io.ox/mail
-msgid "Do you really want to discard your message?"
-msgstr "Valóban eldobja az üzenetet?"
-
-#. "Discard message" appears in combination with "Cancel" (this action)
-#. Translation should be distinguishable for the user
-#: apps/io.ox/mail/compose/view.js:655 module:io.ox/mail
-msgctxt "dialog"
-msgid "Discard message"
-msgstr "Üzenet elvetése"
-
-#: apps/io.ox/mail/compose/view.js:656 module:io.ox/mail
-msgid "Save as draft"
-msgstr "Mentés piszkozatként"
-
-#: apps/io.ox/mail/detail/content.js:150 module:io.ox/mail
-msgid "This mail has no content"
-msgstr "A levélnek nincs tartalma"
-
-#: apps/io.ox/mail/detail/content.js:382 module:io.ox/mail
-msgid "Show quoted text"
-msgstr "Idézett szöveg megjelenítése"
-
-#: apps/io.ox/mail/detail/links.js:74 module:io.ox/mail
-#: apps/io.ox/tasks/edit/main.js:226 module:io.ox/tasks
-msgid "Task"
-msgstr "Feladat"
-
-#: apps/io.ox/mail/detail/links.js:77 module:io.ox/mail
-msgid "Document"
-msgstr "Dokumentum"
-
-#: apps/io.ox/mail/detail/links.js:78 module:io.ox/mail
-msgid "Spreadsheet"
-msgstr "Táblázat"
-
-#: apps/io.ox/mail/detail/links.js:83 module:io.ox/mail
-msgid "Tasks"
-msgstr "Feladatok"
-
-#: apps/io.ox/mail/detail/mobileView.js:194 module:io.ox/mail
-#: apps/io.ox/mail/detail/view.js:328
-msgid "This message has been truncated due to size limitations."
-msgstr "A levél a méretkorlát miatt le lett vágva."
-
-#: apps/io.ox/mail/detail/mobileView.js:195 module:io.ox/mail
-#: apps/io.ox/mail/detail/view.js:329
-msgid "Show entire message"
-msgstr "Teljes üzenet megjelenítése"
-
-#. %1$s: Mail sender
-#. %2$s: Mail subject
-#: apps/io.ox/mail/detail/mobileView.js:266 module:io.ox/mail
-#: apps/io.ox/mail/detail/view.js:553
-msgid "Email from %1$s: %2$s"
-msgstr "E-mail innen: %1$s: %2$s"
-
-#: apps/io.ox/mail/detail/view.js:473 module:io.ox/mail
-msgid "Error while loading message content"
-msgstr "Hiba történt az üzenet tartalmának betöltése közben"
-
-#: apps/io.ox/mail/import.js:47 module:io.ox/mail
-msgid "Mail has been imported"
-msgstr "A levelek importálva"
-
-#: apps/io.ox/mail/import.js:61 module:io.ox/mail
-msgid "Drop EML file here for import"
-msgstr "Ejtse ide az EML-fájlt az importálásához"
-
-#: apps/io.ox/mail/inplace-reply.js:196 module:io.ox/mail
-msgid "Reply to all"
-msgstr "Válasz mindenkinek"
-
-#: apps/io.ox/mail/inplace-reply.js:224 module:io.ox/mail
-msgid "Your reply has been sent"
-msgstr "A válasz elküldve"
-
-#: apps/io.ox/mail/mailfilter/settings/filter.js:54 module:io.ox/mail
-msgid "Create new rule"
-msgstr "Új szabály létrehozása"
-
-#: apps/io.ox/mail/mailfilter/settings/filter.js:54 module:io.ox/mail
-msgid "Edit rule"
-msgstr "Szabály szerkesztése"
-
-#: apps/io.ox/mail/mailfilter/settings/filter.js:161 module:io.ox/mail
-msgid "process subsequent rules"
-msgstr "soron következő szabályok feldolgozása"
-
-#: apps/io.ox/mail/mailfilter/settings/filter.js:162 module:io.ox/mail
-#: apps/io.ox/portal/settings/pane.js:310 module:io.ox/portal
-msgid "remove"
-msgstr "eltávolítás"
-
-#: apps/io.ox/mail/mailfilter/settings/filter.js:246 module:io.ox/mail
-#: apps/io.ox/portal/settings/pane.js:251 module:io.ox/portal
-msgid ""
-"Use cursor keys to change the item position. Virtual cursor mode has to be "
-"disabled."
-msgstr "A kurzorbillentyűkkel módosíthatja az elem pozícióját. A virtuális kurzormódnak letiltottnak kell lennie."
-
-#: apps/io.ox/mail/mailfilter/settings/filter.js:327 module:io.ox/mail
-msgid "Do you really want to delete this filter rule?"
-msgstr "Biztos, hogy törölni szeretné ezt a szűrőszabályt?"
-
-#: apps/io.ox/mail/mailfilter/settings/filter.js:398 module:io.ox/mail
-#: apps/io.ox/portal/settings/pane.js:212 module:io.ox/portal
-msgid "the item has been moved"
-msgstr "az elem módosítva"
-
-#: apps/io.ox/mail/mailfilter/settings/filter.js:433 module:io.ox/mail
-msgid "Mail Filter Rules"
-msgstr "Levélszűrő szabályok"
-
-#: apps/io.ox/mail/mailfilter/settings/filter.js:435 module:io.ox/mail
-msgid "Add new rule"
-msgstr "Új szabály hozzáadása"
-
-#: apps/io.ox/mail/mailfilter/settings/filter.js:453 module:io.ox/mail
-msgid "There is no rule defined"
-msgstr "Nincs megadva szabály"
-
-#: apps/io.ox/mail/mailfilter/settings/filter/view-form.js:30
-#: module:io.ox/settings
-msgid "Is bigger than"
-msgstr "Nagyobb, mint"
-
-#: apps/io.ox/mail/mailfilter/settings/filter/view-form.js:31
-#: module:io.ox/settings
-msgid "Is smaller than"
-msgstr "Kisebb, mint"
-
-#: apps/io.ox/mail/mailfilter/settings/filter/view-form.js:35
+msgid "datepicker"
+msgstr "dátumválasztó"
+
+#: apps/io.ox/calendar/edit/recurrence-view.js module:io.ox/calendar/edit/main
+msgid "day of the week"
+msgstr "nap a héten"
+
+#: apps/io.ox/calendar/edit/recurrence-view.js module:io.ox/calendar/edit/main
+msgid "day of the weekend"
+msgstr "nap a hétvégén"
+
+#: apps/io.ox/core/date.js module:io.ox/core
+msgid "dd"
+msgstr "dd"
+
+#: apps/io.ox/calendar/util.js module:io.ox/calendar
+msgid "declined"
+msgstr "elutasítva"
+
+#. object permissions - delete
+#: apps/io.ox/core/permissions/permissions.js module:io.ox/core
+msgid "delete all objects"
+msgstr "minden elem törlése"
+
+#. object permissions - delete
+#: apps/io.ox/core/permissions/permissions.js module:io.ox/core
+msgid "delete only own objects"
+msgstr "csak saját elemek törlése"
+
+#: apps/io.ox/mail/mailfilter/settings/filter/view-form.js
 #: module:io.ox/settings
 msgid "deleted"
 msgstr "törölve"
 
-#: apps/io.ox/mail/mailfilter/settings/filter/view-form.js:36
-#: module:io.ox/settings
-msgid "seen"
-msgstr "olvasott"
-
-#: apps/io.ox/mail/mailfilter/settings/filter/view-form.js:40
-#: module:io.ox/settings
-msgid "Contains"
-msgstr "Tartalmazza"
-
-#: apps/io.ox/mail/mailfilter/settings/filter/view-form.js:41
-#: module:io.ox/settings
-msgid "Is exactly"
-msgstr "Pontosan"
-
-#: apps/io.ox/mail/mailfilter/settings/filter/view-form.js:42
-#: module:io.ox/settings
-msgid "Matches"
-msgstr "Megegyezik"
-
-#: apps/io.ox/mail/mailfilter/settings/filter/view-form.js:44
-#: module:io.ox/settings
-msgid "Regex"
-msgstr "Regex"
-
-#: apps/io.ox/mail/mailfilter/settings/filter/view-form.js:48
-#: module:io.ox/settings
-msgid "starts on"
-msgstr "kezdődik"
-
-#: apps/io.ox/mail/mailfilter/settings/filter/view-form.js:49
+#: apps/io.ox/core/settings/pane.js module:io.ox/core
+msgid "disable"
+msgstr "letiltás"
+
+#: apps/io.ox/mail/settings/pane.js module:io.ox/mail
+msgid "disabled"
+msgstr "letiltott"
+
+#. object permissions - edit/modify
+#: apps/io.ox/core/permissions/permissions.js module:io.ox/core
+msgid "edit all objects"
+msgstr "minden elem szerkesztése"
+
+#. object permissions - edit/modify
+#: apps/io.ox/core/permissions/permissions.js module:io.ox/core
+msgid "edit own objects"
+msgstr "saját elemek szerkesztése"
+
+#: apps/io.ox/core/tk/reminder-util.js module:io.ox/core
+#: apps/plugins/notifications/tasks/register.js module:plugins/notifications
+msgid "end date "
+msgstr "befejező dátum"
+
+#: apps/io.ox/calendar/edit/recurrence-view.js module:io.ox/calendar/edit/main
+msgid "ends"
+msgstr "befejeződik"
+
+#: apps/io.ox/calendar/edit/recurrence-view.js module:io.ox/calendar/edit/main
+msgid "ends after a certain number of appointments"
+msgstr "adott számú találkozó után fejeződik be"
+
+#: apps/io.ox/mail/mailfilter/settings/filter/view-form.js
 #: module:io.ox/settings
 msgid "ends on"
 msgstr "befejeződik"
 
-#: apps/io.ox/mail/mailfilter/settings/filter/view-form.js:50
-#: module:io.ox/settings
-msgid "is on"
-msgstr "folyamatban"
-
-#: apps/io.ox/mail/mailfilter/settings/filter/view-form.js:54
-#: module:io.ox/settings
-msgid "Sender/From"
-msgstr "Küldő/Feladó"
-
-#: apps/io.ox/mail/mailfilter/settings/filter/view-form.js:55
-#: module:io.ox/settings
-msgid "Any recipient"
-msgstr "Bármely címzett"
-
-#: apps/io.ox/mail/mailfilter/settings/filter/view-form.js:57
-#: module:io.ox/settings
-msgid "Mailing list"
-msgstr "Levelezőlista"
-
-#: apps/io.ox/mail/mailfilter/settings/filter/view-form.js:60
-#: module:io.ox/settings
-msgid "Header"
-msgstr "Fejléc"
-
-#: apps/io.ox/mail/mailfilter/settings/filter/view-form.js:61
-#: module:io.ox/settings
-msgid "Envelope - To"
-msgstr "Boríték - Címzett"
-
-#: apps/io.ox/mail/mailfilter/settings/filter/view-form.js:62
-#: module:io.ox/settings
-msgid "Size (bytes)"
-msgstr "Méret (bájt)"
-
-#: apps/io.ox/mail/mailfilter/settings/filter/view-form.js:63
-#: module:io.ox/settings
-msgid "Content"
-msgstr "Tartalom"
-
-#: apps/io.ox/mail/mailfilter/settings/filter/view-form.js:64
-#: module:io.ox/settings
-msgid "Current Date"
-msgstr "Jelenlegi dátum"
-
-#: apps/io.ox/mail/mailfilter/settings/filter/view-form.js:76
-#: module:io.ox/settings
-msgid "Keep"
-msgstr "Megtartás"
-
-#: apps/io.ox/mail/mailfilter/settings/filter/view-form.js:78
-#: module:io.ox/settings
-msgid "Redirect to"
-msgstr "Átirányítás ide: "
-
-#: apps/io.ox/mail/mailfilter/settings/filter/view-form.js:79
-#: module:io.ox/settings
-msgid "Move to folder"
-msgstr "Mozgatás mappába"
-
-#: apps/io.ox/mail/mailfilter/settings/filter/view-form.js:80
-#: module:io.ox/settings
-msgid "Reject with reason"
-msgstr "Elutasítás oka"
-
-#: apps/io.ox/mail/mailfilter/settings/filter/view-form.js:81
-#: module:io.ox/settings
-msgid "Mark mail as"
-msgstr "Levél megjelölése"
-
-#: apps/io.ox/mail/mailfilter/settings/filter/view-form.js:82
-#: module:io.ox/settings
-msgid "Tag mail with"
-msgstr "Levél címkézése:"
-
-#: apps/io.ox/mail/mailfilter/settings/filter/view-form.js:83
-#: module:io.ox/settings
-msgid "Flag mail with"
-msgstr "Levél megjelölése:"
-
-#: apps/io.ox/mail/mailfilter/settings/filter/view-form.js:137
-#: module:io.ox/settings
-msgid ""
-"This rule applies to all messages. Please add a condition to restrict this "
-"rule to specific messages."
-msgstr "Ez a szabály minden üzenetre alkalmazva lesz. Vegyen fel egy feltételt a szabály bizonyos üzenetekre korlátozásához."
-
-#: apps/io.ox/mail/mailfilter/settings/filter/view-form.js:142
-#: module:io.ox/settings
-msgid "Please define at least one action."
-msgstr "Adjon meg legalább egy műveletet."
-
-#: apps/io.ox/mail/mailfilter/settings/filter/view-form.js:610
-#: module:io.ox/settings
-msgid "datepicker"
-msgstr "dátumválasztó"
-
-#: apps/io.ox/mail/mailfilter/settings/filter/view-form.js:949
-#: module:io.ox/settings
-msgid "Conditions"
-msgstr "Feltételek"
-
-#: apps/io.ox/mail/mailfilter/settings/filter/view-form.js:964
-#: module:io.ox/settings
-msgid "Add condition"
-msgstr "Feltétel hozzáadása"
-
-#: apps/io.ox/mail/mailfilter/settings/filter/view-form.js:969
-#: module:io.ox/settings
-msgid "Add action"
-msgstr "Művelet hozzáadása"
-
-#: apps/io.ox/mail/mailfilter/settings/filter/view-form.js:983
-#: module:io.ox/settings
-msgid "Rule name"
-msgstr "Szabály neve"
-
-#: apps/io.ox/mail/mailfilter/settings/filter/view-form.js:1000
-#: module:io.ox/settings
-#: apps/io.ox/mail/mailfilter/settings/filter/view-form.js:1004
-msgid "Apply rule if all conditions are met"
-msgstr "Szabály alkalmazása, ha minden feltétel teljesül"
-
-#: apps/io.ox/mail/mailfilter/settings/filter/view-form.js:1000
-#: module:io.ox/settings
-msgid "Apply rule if any condition is met."
-msgstr "Szabály alkalmazása, ha bármely feltétel teljesül."
-
-#: apps/io.ox/mail/mailfilter/settings/filter/view-form.js:1040
-#: module:io.ox/settings
-msgid "Process subsequent rules"
-msgstr "Soron következő szabályok feldolgozása"
-
-#: apps/io.ox/mail/mailfilter/settings/model.js:62 module:io.ox/mail
-msgid "New rule"
-msgstr "Új szabály"
-
-#: apps/io.ox/mail/mailfilter/settings/register.js:24 module:io.ox/mail
-msgid "Filter Rules"
-msgstr "Szűrőszabályok"
-
-#: apps/io.ox/mail/mailfilter/settings/register.js:43 module:io.ox/mail
-msgid "Unable to load mail filter rules settings."
-msgstr "Nem tölthetők be a levélszűrő szabályok beállításai."
-
-#: apps/io.ox/mail/mailfilter/settings/register.js:46 module:io.ox/mail
-msgid "Couldn't load your mail filter rules."
-msgstr "A levélszűrő szabályai nem tölthetők be."
-
-#: apps/io.ox/mail/main.js:168 module:io.ox/mail
-msgid "Thread"
-msgstr "Szál"
-
-#: apps/io.ox/mail/main.js:245 module:io.ox/mail
-#: apps/plugins/portal/quota/register.js:50 module:plugins/portal
-msgid "Mail quota"
-msgstr "Levélkvóta"
-
-#: apps/io.ox/mail/main.js:248 module:io.ox/mail
-msgid "Need more space?"
-msgstr "Több helyre van szüksége?"
-
-#: apps/io.ox/mail/main.js:381 module:io.ox/mail
-msgid "Mail Details"
-msgstr "Levél részletei"
-
-#. when items list is empty (e.g. search result)
-#: apps/io.ox/mail/main.js:416 module:io.ox/mail
-msgid "Empty"
-msgstr "Üres"
-
-#: apps/io.ox/mail/main.js:774 module:io.ox/mail
-msgid "No message selected"
-msgstr "Nincs kiválasztott üzenet"
-
-#: apps/io.ox/mail/main.js:805 module:io.ox/mail
-msgid "%1$d messages selected"
-msgstr "%1$d üzenet kijelölve"
-
-#: apps/io.ox/mail/main.js:810 module:io.ox/mail
-msgid ""
-"There are %1$d messages in this folder; not all messages are displayed in "
-"the list. If you want to move or delete all messages, you find corresponding "
-"actions in the folder context menu."
-msgstr "%1$d üzenet van ebben a mappában; nem az összes üzenet látszik a listában. Az összes üzenet törléséhez vagy mozgatásához szükséges műveleteket megtalálja a mappa menüjében."
-
-#. This is a short version of "x messages selected", will be used in mobile mail list view
-#: apps/io.ox/mail/main.js:835 module:io.ox/mail
-msgid "%1$d selected"
-msgstr "%1$d kiválasztva"
-
-#: apps/io.ox/mail/main.js:1627 module:io.ox/mail
-#: apps/io.ox/settings/main.js:577 module:io.ox/core
-msgid "Application may not work as expected until this problem is solved."
-msgstr "Az alkalmazás nem feltétlenül fog az elvárható módon működni a probléma megoldásáig."
-
-#: apps/io.ox/mail/mobile-toolbar-actions.js:47 module:io.ox/mail
-#: apps/io.ox/mail/toolbar.js:55
-msgid "Reply to sender"
-msgstr "Válasz a feladónak"
-
-#: apps/io.ox/mail/mobile-toolbar-actions.js:56 module:io.ox/mail
-#: apps/io.ox/mail/toolbar.js:63
-msgid "Reply to all recipients"
-msgstr "Válasz az összes címzettnek"
-
-#: apps/io.ox/mail/mobile-toolbar-actions.js:93 module:io.ox/mail
-#: apps/io.ox/mail/toolbar.js:122
-msgid "Mark as read"
-msgstr "Megjelölés olvasottként"
-
-#: apps/io.ox/mail/mobile-toolbar-actions.js:101 module:io.ox/mail
-#: apps/io.ox/mail/toolbar.js:129
-msgid "Mark as unread"
-msgstr "Megjelölés olvasatlanként"
-
-#: apps/io.ox/mail/mobile-toolbar-actions.js:178 module:io.ox/mail
-#: apps/io.ox/mail/toolbar.js:48
-msgid "Edit draft"
-msgstr "Piszkozat szerkesztése"
-
-#: apps/io.ox/mail/print.js:86 module:io.ox/mail
-msgctxt "BCC"
-msgid "Blind copy"
-msgstr "Rejtett másolat"
-
-#: apps/io.ox/mail/settings/pane.js:35 module:io.ox/mail
-msgid "Inline"
-msgstr "Beágyazott"
-
-#: apps/io.ox/mail/settings/pane.js:36 module:io.ox/mail
-msgid "Attachment"
-msgstr "Melléklet"
-
-#: apps/io.ox/mail/settings/pane.js:41 module:io.ox/mail
-msgid "Plain text"
-msgstr "Sima szöveg"
-
-#: apps/io.ox/mail/settings/pane.js:42 module:io.ox/mail
-msgid "HTML and plain text"
-msgstr "HTML és sima szöveg"
-
-#: apps/io.ox/mail/settings/pane.js:46 module:io.ox/mail
-msgid "disabled"
-msgstr "letiltott"
-
-#: apps/io.ox/mail/settings/pane.js:47 module:io.ox/mail
-msgid "1 minute"
-msgstr "1 perc"
-
-#: apps/io.ox/mail/settings/pane.js:48 module:io.ox/mail
-msgid "3 minutes"
-msgstr "3 perc"
-
-#: apps/io.ox/mail/settings/pane.js:135 module:io.ox/mail
-#: apps/io.ox/mail/settings/signatures/settings/pane.js:327
-msgid "Could not save settings"
-msgstr "A beállítások nem menthetők"
-
-#: apps/io.ox/mail/settings/pane.js:166 module:io.ox/mail
-msgid "Common"
-msgstr "Általános"
-
-#: apps/io.ox/mail/settings/pane.js:171 module:io.ox/mail
-msgid "Permanently remove deleted emails"
-msgstr "Törölt levelek végleges eltávolítása"
-
-#: apps/io.ox/mail/settings/pane.js:178 module:io.ox/mail
-msgid ""
-"Automatically collect contacts in the folder \"Collected addresses\" while "
-"sending"
-msgstr "Automatikusan gyűjti a névjegyeket küldéskor az „Összegyűjtött címek” mappában"
-
-#: apps/io.ox/mail/settings/pane.js:185 module:io.ox/mail
-msgid ""
-"Automatically collect contacts in the folder \"Collected addresses\" while "
-"reading"
-msgstr "Automatikusan gyűjti a névjegyeket olvasáskor az „Összegyűjtött címek” mappában"
-
-#: apps/io.ox/mail/settings/pane.js:191 module:io.ox/mail
-msgid "Use fixed-width font for text mails"
-msgstr "Rögzített szélességű betűkészlet szöveges levelekhez"
-
-#: apps/io.ox/mail/settings/pane.js:197 module:io.ox/mail
-msgid "Ask for mailto link registration"
-msgstr "Rákérdezés a mailto hivatkozás regisztrációjára"
-
-#: apps/io.ox/mail/settings/pane.js:202 module:io.ox/mail
-msgid "Register now"
-msgstr "Regisztráció"
-
-#: apps/io.ox/mail/settings/pane.js:227 module:io.ox/mail
-msgid "Append vCard"
-msgstr "vCard hozzáadása"
-
-#: apps/io.ox/mail/settings/pane.js:232 module:io.ox/mail
-msgid "Insert the original email text to a reply"
-msgstr "Az eredeti e-mail beillesztése a válaszba"
-
-#: apps/io.ox/mail/settings/pane.js:247 module:io.ox/mail
-msgid "Forward emails as"
-msgstr "E-mailek továbbításának módja"
-
-#: apps/io.ox/mail/settings/pane.js:256 module:io.ox/mail
-msgid "Format emails as"
-msgstr "E-mailek formázásának módja"
-
-#: apps/io.ox/mail/settings/pane.js:265 module:io.ox/mail
-msgid "Additional settings"
-msgstr "További beállítások"
-
-#: apps/io.ox/mail/settings/pane.js:268 module:io.ox/mail
-msgid "Default sender address"
-msgstr "Alapértelmezett küldő e-mail címe"
-
-#: apps/io.ox/mail/settings/pane.js:278 module:io.ox/mail
-msgid "Auto-save email drafts"
-msgstr "E-mail vázlatok automatikus mentése"
-
-#: apps/io.ox/mail/settings/pane.js:299 module:io.ox/mail
-msgid "Display"
-msgstr "Megjelenítés"
-
-#: apps/io.ox/mail/settings/pane.js:303 module:io.ox/mail
-msgid "Allow html formatted emails"
-msgstr "HTML formátumú e-mailek engedélyezése"
-
-#: apps/io.ox/mail/settings/pane.js:308 module:io.ox/mail
-msgid "Allow pre-loading of externally linked images"
-msgstr "A külső hivatkozásokon található képek előtöltésének engedélyezése"
-
-#: apps/io.ox/mail/settings/pane.js:313 module:io.ox/mail
-msgid "Display emoticons as graphics in text emails"
-msgstr "Grafikaként jelenjenek meg a hangulatjelek a szöveges e-mailekben"
-
-#: apps/io.ox/mail/settings/pane.js:318 module:io.ox/mail
-msgid "Color quoted lines"
-msgstr "Idézett sorok színezése"
-
-#: apps/io.ox/mail/settings/pane.js:323 module:io.ox/mail
-msgid "Show requests for read receipts"
-msgstr "Tértivevény-kérések megjelenítése"
-
-#: apps/io.ox/mail/settings/pane.js:348 module:io.ox/mail
-msgid "Change IMAP subscriptions"
-msgstr "IMAP feliratkozás módosítása"
-
-#: apps/io.ox/mail/settings/signatures/settings/pane.js:34 module:io.ox/mail
-msgid "Signature name"
-msgstr "Aláírásnév"
-
-#: apps/io.ox/mail/settings/signatures/settings/pane.js:104 module:io.ox/mail
-msgid "Add signature above quoted text"
-msgstr "Aláírás hozzáadása az idézett szöveg fölé"
-
-#: apps/io.ox/mail/settings/signatures/settings/pane.js:105 module:io.ox/mail
-msgid "Add signature below quoted text"
-msgstr "Aláírás hozzáadása az idézett szöveg alá"
-
-#: apps/io.ox/mail/settings/signatures/settings/pane.js:131 module:io.ox/mail
-msgid "Please enter a valid name"
-msgstr "Érvényes nevet adjon meg"
-
-#: apps/io.ox/mail/settings/signatures/settings/pane.js:141 module:io.ox/mail
-msgid "Add signature"
-msgstr "Aláírás hozzáadása"
-
-#: apps/io.ox/mail/settings/signatures/settings/pane.js:141 module:io.ox/mail
-msgid "Edit signature"
-msgstr "Aláírás szerkesztése"
-
-#: apps/io.ox/mail/settings/signatures/settings/pane.js:228 module:io.ox/mail
-#: apps/io.ox/mail/settings/signatures/settings/pane.js:313
-msgid "Import signatures"
-msgstr "Aláírások importálása"
-
-#: apps/io.ox/mail/settings/signatures/settings/pane.js:230 module:io.ox/mail
-msgid ""
-"You can import existing signatures from the previous product generation."
-msgstr "A korábbi termékekből importálhat meglévő aláírásokat."
-
-#: apps/io.ox/mail/settings/signatures/settings/pane.js:232 module:io.ox/mail
-msgid "Delete old signatures after import"
-msgstr "Régi aláírás törlése importálás után"
-
-#: apps/io.ox/mail/settings/signatures/settings/pane.js:300 module:io.ox/mail
-msgid "Add new signature"
-msgstr "Új aláírás hozzáadása"
-
-#: apps/io.ox/mail/settings/signatures/settings/pane.js:374 module:io.ox/mail
-#: apps/io.ox/mail/settings/signatures/settings/pane.js:379
-msgid "%1$s, %2$s"
-msgstr "%1$s, %2$s"
-
-#: apps/io.ox/mail/settings/signatures/settings/pane.js:496 module:io.ox/mail
-msgid "Default signature for new messages"
-msgstr "Alapértelmezett aláírás új üzenetekhez"
-
-#: apps/io.ox/mail/settings/signatures/settings/pane.js:503 module:io.ox/mail
-msgid "Default signature for replies or forwardings"
-msgstr "Alapértelmezett aláírás válaszokhoz vagy továbbításokhoz"
-
-#: apps/io.ox/mail/statistics.js:107 module:io.ox/mail
-msgid "Top 10 you sent mail to"
-msgstr "Top 10 címzett"
-
-#: apps/io.ox/mail/statistics.js:107 module:io.ox/mail
-msgid "Top 10 you got mail from"
-msgstr "Top 10 feladó"
-
-#: apps/io.ox/mail/statistics.js:167 module:io.ox/mail
-msgid "Mails per week-day (%)"
-msgstr "Levelek naponként (%)"
-
-#: apps/io.ox/mail/statistics.js:219 module:io.ox/mail
-msgid "Mails per hour (%)"
-msgstr "Levelek óránként (%)"
-
-#: apps/io.ox/mail/threadview.js:40 module:io.ox/mail
-msgid "Back to list"
-msgstr "Vissza a listához"
-
-#: apps/io.ox/mail/threadview.js:46 module:io.ox/mail
-msgid "Previous message"
-msgstr "Előző üzenet"
-
-#: apps/io.ox/mail/threadview.js:49 module:io.ox/mail
-msgid "Next message"
-msgstr "Következő üzenet"
-
-#: apps/io.ox/mail/threadview.js:83 module:io.ox/mail
-msgid "Open/close all messages"
-msgstr "Összes üzenet megnyitása/bezárása"
-
-#: apps/io.ox/mail/threadview.js:114 module:io.ox/mail
-msgid "%1$d messages in this conversation"
-msgstr "%1$d üzenet a beszélgetésben"
-
-#: apps/io.ox/mail/toolbar.js:41 module:io.ox/mail
-msgid "Compose new email"
-msgstr "Új levél írása"
-
-#: apps/io.ox/mail/toolbar.js:240 module:io.ox/mail
-msgid "Vertical"
-msgstr "Függőleges"
-
-#: apps/io.ox/mail/toolbar.js:243 module:io.ox/mail
-msgid "Horizontal"
-msgstr "Vízszintes"
-
-#: apps/io.ox/mail/toolbar.js:249 module:io.ox/mail
-msgid "Contact pictures"
-msgstr "Névjegy képei"
-
-#: apps/io.ox/mail/toolbar.js:250 module:io.ox/mail
-msgid "Exact dates"
-msgstr "Pontos dátumok"
-
-#: apps/io.ox/mail/toolbar.js:252 module:io.ox/mail
-msgid "Statistics"
-msgstr "Statisztika"
-
-#. (From) email1 via email2. Appears in email detail view.
-#: apps/io.ox/mail/util.js:245 module:io.ox/core
-msgid "via"
-msgstr "megbízó:"
-
-#: apps/io.ox/mail/util.js:350 module:io.ox/core
-msgid "Unknown sender"
-msgstr "Ismeretlen feladó"
-
-#: apps/io.ox/mail/util.js:350 module:io.ox/core
-msgid "No recipients"
-msgstr "Nincsenek címzettek"
-
-#: apps/io.ox/mail/util.js:410 module:io.ox/core apps/io.ox/tasks/util.js:373
-#: module:io.ox/tasks
-msgid "High priority"
-msgstr "Magas prioritás"
-
-#: apps/io.ox/mail/util.js:411 module:io.ox/core apps/io.ox/tasks/util.js:367
-#: module:io.ox/tasks
-msgid "Low priority"
-msgstr "Alacsony prioritás"
-
-#: apps/io.ox/mail/util.js:417 module:io.ox/core
-msgid "Primary account"
-msgstr "Elsődleges fiók"
-
-#: apps/io.ox/mail/vacationnotice/settings/filter.js:103 module:io.ox/mail
-#: apps/io.ox/mail/vacationnotice/settings/filter.js:104
-msgid "The start date must be before the end date."
-msgstr "A kezdő dátumnak a befejező dátum előtt kell lennie."
-
-#: apps/io.ox/mail/vacationnotice/settings/model.js:148 module:io.ox/mail
-msgid "vacation notice"
-msgstr "szabadságértesítő"
-
-#: apps/io.ox/mail/vacationnotice/settings/model.js:173 module:io.ox/mail
-#: apps/io.ox/mail/vacationnotice/settings/register.js:42
-msgid "Vacation Notice"
-msgstr "Szabadságértesítő"
-
-#: apps/io.ox/mail/vacationnotice/settings/model.js:175 module:io.ox/mail
-msgid "Text"
-msgstr "Szöveg"
-
-#: apps/io.ox/mail/vacationnotice/settings/model.js:176 module:io.ox/mail
-msgid "Number of days between vacation notices to the same sender"
-msgstr "Ugyanazon feladónak küldött szabadságértesítők között eltelt napok száma"
-
-#: apps/io.ox/mail/vacationnotice/settings/model.js:177 module:io.ox/mail
-msgid "Enable for the following addresses"
-msgstr "Engedélyezés a következő címekhez"
-
-#: apps/io.ox/mail/vacationnotice/settings/model.js:178 module:io.ox/mail
-msgid "Default sender for vacation notice"
-msgstr "Alapértelmezett feladó a szabadsági értesítőkhöz"
-
-#: apps/io.ox/mail/vacationnotice/settings/model.js:179 module:io.ox/mail
-msgid "Email addresses"
-msgstr "E-mail címek"
-
-#: apps/io.ox/mail/vacationnotice/settings/model.js:180 module:io.ox/mail
-#: apps/io.ox/tasks/print.js:88 module:io.ox/tasks
-msgid "Start"
-msgstr "Kezdés"
-
-#: apps/io.ox/mail/vacationnotice/settings/model.js:181 module:io.ox/mail
-msgid "End"
-msgstr "Vége"
-
-#: apps/io.ox/mail/vacationnotice/settings/model.js:182 module:io.ox/mail
-msgid "Send vacation notice during this time only"
-msgstr "Szabadságértesítő küldése csak ezen idő alatt"
-
-#: apps/io.ox/mail/vacationnotice/settings/register.js:96 module:io.ox/mail
-msgid "Couldn't load your vacation notice."
-msgstr "A szabadságértesítő nem tölthető be."
-
-#: apps/io.ox/mail/view-options.js:60 module:io.ox/mail
-msgid "Conversations"
-msgstr "Társalgások"
-
-#: apps/io.ox/oauth/keychain.js:150 module:io.ox/core
-msgid "Account could not be added"
-msgstr "Felhasználói fiók nem adható hozzá"
-
-#: apps/io.ox/oauth/settings.js:55 module:io.ox/settings
-msgid "Changes have been saved."
-msgstr "A változtatások mentésre kerültek."
-
-#: apps/io.ox/oauth/settings.js:55 module:io.ox/settings
-msgid "Something went wrong saving your changes."
-msgstr "Hiba történt a módosítások mentésekor."
-
-#: apps/io.ox/oauth/settings.js:62 module:io.ox/settings
-msgid "You have reauthorized this account."
-msgstr "Újra felhatalmazta ezt a fiókot."
-
-#: apps/io.ox/oauth/settings.js:62 module:io.ox/settings
-msgid "Something went wrong reauthorizing the account."
-msgstr "Hiba történt a fiók újra felhatalmazásakor."
-
-#: apps/io.ox/oauth/settings.js:66 module:io.ox/settings
-msgid "Account Settings"
-msgstr "Fiók beállításai"
-
-#: apps/io.ox/oauth/settings.js:69 module:io.ox/settings
-msgid "Display Name"
-msgstr "Megjelenő név"
-
-#: apps/io.ox/oauth/settings.js:81 module:io.ox/settings
-msgid "Reauthorize"
-msgstr "Újraengedélyezés"
-
-#: apps/io.ox/onboarding/clients/extensions.js:78 module:io.ox/core/onboarding
-msgid "Click to show or hide actions for advanced users."
-msgstr "Kattintson ide a szakértő felhasználói műveletek megjelenítéséhez vagy elrejtéséhez."
-
-#: apps/io.ox/onboarding/clients/extensions.js:79 module:io.ox/core/onboarding
-msgid "Expert user?"
-msgstr "Szakértő felhasználó?"
-
-#: apps/io.ox/onboarding/clients/extensions.js:80 module:io.ox/core/onboarding
-msgid "Hide options for expert users."
-msgstr "Beállítások elrejtése a szakértő felhasználóknál."
-
-#: apps/io.ox/onboarding/clients/extensions.js:161
-#: module:io.ox/core/onboarding
-msgid "CalDAV Login"
-msgstr "CalDAV bejelentkezés"
-
-#: apps/io.ox/onboarding/clients/extensions.js:162
-#: module:io.ox/core/onboarding
-msgid "CardDAV URL"
-msgstr "CalDAV URL"
-
-#: apps/io.ox/onboarding/clients/extensions.js:163
-#: module:io.ox/core/onboarding
-msgid "CardDAV Login"
-msgstr "CardDAV bejelentkezés"
-
-#: apps/io.ox/onboarding/clients/extensions.js:165
-#: module:io.ox/core/onboarding
-msgid "SMTP Server"
-msgstr "SMTP kiszolgáló"
-
-#: apps/io.ox/onboarding/clients/extensions.js:166
-#: module:io.ox/core/onboarding
-msgid "SMTP Port"
-msgstr "SMTP port"
-
-#: apps/io.ox/onboarding/clients/extensions.js:167
-#: module:io.ox/core/onboarding
-msgid "SMTP Login"
-msgstr "SMTP bejelentkezés"
-
-#: apps/io.ox/onboarding/clients/extensions.js:168
-#: module:io.ox/core/onboarding
-msgid "SMTP Secure"
-msgstr "SMTP biztonságos"
-
-#: apps/io.ox/onboarding/clients/extensions.js:170
-#: module:io.ox/core/onboarding
-msgid "IMAP Server"
-msgstr "IMAP kiszolgáló"
-
-#: apps/io.ox/onboarding/clients/extensions.js:171
-#: module:io.ox/core/onboarding
-msgid "IMAP Port"
-msgstr "IMAP port"
-
-#: apps/io.ox/onboarding/clients/extensions.js:172
-#: module:io.ox/core/onboarding
-msgid "IMAP Login"
-msgstr "IMAP bejelentkezés"
-
-#: apps/io.ox/onboarding/clients/extensions.js:173
-#: module:io.ox/core/onboarding
-msgid "IMAP Secure"
-msgstr "IMAP biztonságos"
-
-#: apps/io.ox/onboarding/clients/extensions.js:175
-#: module:io.ox/core/onboarding
-msgid "EAS URL"
-msgstr "EAS URL"
-
-#: apps/io.ox/onboarding/clients/extensions.js:176
-#: module:io.ox/core/onboarding
-msgid "EAS Login"
-msgstr "EAS bejelentkezés"
-
-#: apps/io.ox/onboarding/clients/extensions.js:227
-#: module:io.ox/core/onboarding
-msgid "Settings for advanced users"
-msgstr "Beállítások szakértő felhasználóknak"
-
-#: apps/io.ox/onboarding/clients/extensions.js:234
-#: module:io.ox/core/onboarding
-msgid "If you know what you are doing...just setup your account manually!"
-msgstr "Ha tudja mit kell tenni, akkor állítsa be a felhasználót kézzel!"
-
-#: apps/io.ox/onboarding/clients/extensions.js:321
-#: module:io.ox/core/onboarding
-msgid "Automatic Configuration (via SMS)"
-msgstr "Automatikus beállítás (SMS-en keresztül)"
-
-#: apps/io.ox/onboarding/clients/extensions.js:327
-#: module:io.ox/core/onboarding
-msgid ""
-"Please enter your mobile phone number, and we´ll send you a link to "
-"automatically configure your iOS device! It´s that simple!"
-msgstr "Adja meg a mobiltelefon számát és elküldünk egy hivatkozást, amely automatikusan beállítja az iOS eszközt. Ez ilyen egyszerű!"
-
-#: apps/io.ox/onboarding/clients/extensions.js:426
-#: module:io.ox/core/onboarding
-msgid "Configuration Email"
-msgstr "Beállító e-mail"
-
-#: apps/io.ox/onboarding/clients/extensions.js:432
-#: module:io.ox/core/onboarding
-msgid "Get your device configured by email."
-msgstr "Végezze el az eszköz beállítását e-mailen keresztül."
-
-#: apps/io.ox/onboarding/clients/extensions.js:500
-#: module:io.ox/core/onboarding
-msgid "Automatic Configuration"
-msgstr "Automatikus beállítás"
-
-#: apps/io.ox/onboarding/clients/extensions.js:506
-#: module:io.ox/core/onboarding
-msgid ""
-"Let´s automatically configure your device, by clicking the button below. It"
-"´s that simple!"
-msgstr "Az alábbi gomb megnyomásával beállíthatja automatikusan az eszközét. Ez ilyen egyszerű!"
-
-#: apps/io.ox/onboarding/clients/extensions.js:511
-#: module:io.ox/core/onboarding
-msgid "Configure now"
-msgstr "Beállítás"
-
-#: apps/io.ox/onboarding/clients/extensions.js:548
-#: module:io.ox/core/onboarding
-msgid "Mac App Store"
-msgstr "Mac App Store"
-
-#: apps/io.ox/onboarding/clients/extensions.js:549
-#: module:io.ox/core/onboarding
-msgid "App Store"
-msgstr "App Store"
-
-#: apps/io.ox/onboarding/clients/extensions.js:550
-#: module:io.ox/core/onboarding
-msgid "Google Play"
-msgstr "Google Play"
-
-#. %1$s: app store name
-#: apps/io.ox/onboarding/clients/extensions.js:556
-#: module:io.ox/core/onboarding
-msgid "Get the App from %1$s"
-msgstr "Alkalmazás telepítése innen: %1$s"
-
-#. %1$s: app store name
-#: apps/io.ox/onboarding/clients/extensions.js:556
-#: module:io.ox/core/onboarding
-msgid "Download the application."
-msgstr "Alkalmazás letöltése."
-
-#: apps/io.ox/onboarding/clients/extensions.js:602
-#: module:io.ox/core/onboarding
-msgid "Installation"
-msgstr "Telepítés"
-
-#. title for 1st and snd step of the client onboarding wizard
-#. users can configure their devices to access/sync appsuites data (f.e. install ox mail app)
-#. %1$s the product name
-#: apps/io.ox/onboarding/clients/wizard.js:33 module:io.ox/core/onboarding
-#: apps/plugins/portal/client-onboarding/register.js:61 module:plugins/portal
-#, c-format
-msgid "Take %1$s with you! Stay up-to-date on your favorite devices."
-msgstr "Legyen mindig kéznél a(z) %1$s! Legyen naprakész a kedvenc eszközének használatával."
-
-#: apps/io.ox/onboarding/clients/wizard.js:69 module:io.ox/core/onboarding
-msgid "back"
-msgstr "vissza"
-
-#: apps/io.ox/onboarding/clients/wizard.js:94 module:io.ox/core/onboarding
-msgid "Premium"
-msgstr "Prémium"
-
-#. user can choose between windows, android, apple (usually)
-#: apps/io.ox/onboarding/clients/wizard.js:168 module:io.ox/core/onboarding
-msgid "Please select the platform of your device."
-msgstr "Válassza ki az eszköz platformját."
-
-#: apps/io.ox/onboarding/clients/wizard.js:173 module:io.ox/core/onboarding
-msgid "list of available platforms"
-msgstr "elérhető platformok listája"
-
-#. user can choose between smartphone, tablet and laptop/desktop (usually)
-#: apps/io.ox/onboarding/clients/wizard.js:188 module:io.ox/core/onboarding
-msgid "What type of device do you want to configure?"
-msgstr "Melyik típusú eszközt szeretne beállítani?"
-
-#: apps/io.ox/onboarding/clients/wizard.js:193 module:io.ox/core/onboarding
-#: apps/io.ox/onboarding/clients/wizard.js:265
-msgid "list of available devices"
-msgstr "elérhető eszközök listája"
-
-#: apps/io.ox/onboarding/clients/wizard.js:194 module:io.ox/core/onboarding
-msgid "choose a different platform"
-msgstr "válasszon más platformot"
-
-#. title for 3rd step of the client onboarding wizard
-#. user can choose between different scenarios (usually identical with our apps)
-#: apps/io.ox/onboarding/clients/wizard.js:232 module:io.ox/core/onboarding
-msgid "What do you want to use?"
-msgstr "Mit szeretne használni?"
-
-#: apps/io.ox/onboarding/clients/wizard.js:266 module:io.ox/core/onboarding
-msgid "list of available actions"
-msgstr "elérhető műveletek listája"
-
-#: apps/io.ox/onboarding/clients/wizard.js:267 module:io.ox/core/onboarding
-msgid "choose a different scenario"
-msgstr "válasszon más szituációt"
-
-#: apps/io.ox/onboarding/clients/wizard.js:281 module:io.ox/core/onboarding
-msgid "Client onboarding"
-msgstr "Bemutatás"
-
-#. error message when server returns incomplete
-#. configuration for client onboarding
-#: apps/io.ox/onboarding/clients/wizard.js:464 module:io.ox/core/onboarding
-msgid "Incomplete configuration."
-msgstr "Befejezetlen beállítás."
-
-#: apps/io.ox/participants/add.js:56 module:io.ox/core
-#: apps/io.ox/participants/add.js:57
-msgid "Add participant/resource"
-msgstr "Résztvevő/erőforrás hozzáadása"
-
-#: apps/io.ox/participants/add.js:103 module:io.ox/core
-msgid "This email address cannot be used"
-msgstr "Ez az e-mail cím nem használható"
-
-#: apps/io.ox/participants/detail.js:206 module:io.ox/core
-msgid "External participants"
-msgstr "Külső résztvevők"
-
-#: apps/io.ox/participants/detail.js:269 module:io.ox/core
-#: apps/plugins/administration/resources/register.js:23
-#: apps/plugins/administration/resources/settings/pane.js:121
-msgid "Resources"
-msgstr "Erőforrások"
-
-#: apps/io.ox/participants/detail.js:289 module:io.ox/core
-msgid "Summary"
-msgstr "Összegzés"
-
-#: apps/io.ox/participants/model.js:43 module:io.ox/core
-msgid "Unknown"
-msgstr "Ismeretlen"
-
-#: apps/io.ox/participants/model.js:47 module:io.ox/core
-msgid "Resource group"
-msgstr "Erőforráscsoport"
-
-#: apps/io.ox/participants/model.js:48 module:io.ox/core
-msgid "External contact"
-msgstr "Külső névjegy"
-
-#: apps/io.ox/participants/views.js:67 module:io.ox/core
-msgid "Remove contact"
-msgstr "Névjegy eltávolítása"
-
-#. Default greeting for portal widget
-#: apps/io.ox/portal/main.js:34 module:io.ox/portal
-msgid "Welcome to your inbox"
-msgstr "Üdvözöljük a Beérkezett üzeneteinél"
-
-#. Default greeting for portal widget
-#: apps/io.ox/portal/main.js:36 module:io.ox/portal
-msgid "Welcome to your calendar"
-msgstr "Üdvözöljük a naptárjában"
-
-#. Default greeting for portal widget
-#: apps/io.ox/portal/main.js:38 module:io.ox/portal
-msgid "Welcome to your tasks"
-msgstr "Üdvözöljük a feladatai között"
-
-#. Default greeting for portal widget
-#: apps/io.ox/portal/main.js:40 module:io.ox/portal
-msgid "Welcome to your files"
-msgstr "Üdvözöljük a fájljai között"
-
-#: apps/io.ox/portal/main.js:87 module:io.ox/portal
-msgid "Good morning, %s"
-msgstr "Jó reggelt, %s"
-
-#: apps/io.ox/portal/main.js:89 module:io.ox/portal
-msgid "Good evening, %s"
-msgstr "Jó estét, %s"
-
-#: apps/io.ox/portal/main.js:91 module:io.ox/portal
-msgid "Hello %s"
-msgstr "Hello %s"
-
-#. Portal. Logged in as user
-#: apps/io.ox/portal/main.js:115 module:io.ox/portal
-msgid "Signed in as %1$s"
-msgstr "Bejelentkezve mint %1$s"
-
-#: apps/io.ox/portal/main.js:135 module:io.ox/portal
-msgid "Customize this page"
-msgstr "Oldal testre szabása"
-
-#: apps/io.ox/portal/main.js:249 module:io.ox/portal
-#: apps/io.ox/portal/main.js:250 apps/io.ox/portal/main.js:572
-msgid "Disable widget"
-msgstr "Widget letiltása"
-
-#: apps/io.ox/portal/main.js:429 module:io.ox/portal
-#: apps/io.ox/portal/main.js:451
-msgid "Get started here"
-msgstr "Első lépések"
-
-#. %1$s is social media name, e.g. Facebook
-#: apps/io.ox/portal/main.js:447 module:io.ox/portal
-msgid "Welcome to %1$s"
-msgstr "Üdvözöljük itt: %1$s"
-
-#. %1$s is social media name, e.g. Facebook
-#: apps/io.ox/portal/main.js:457 module:io.ox/portal
-msgid "Add your %1$s account"
-msgstr "%1$s fiók hozzáadása"
-
-#: apps/io.ox/portal/main.js:522 module:io.ox/portal
-msgid "An error occurred."
-msgstr "Hiba történt."
-
-#: apps/io.ox/portal/main.js:528 module:io.ox/portal
-msgid "Click to try again."
-msgstr "Kattintson az újrapróbálkozáshoz."
-
-#: apps/io.ox/portal/main.js:652 module:io.ox/portal
-msgid "Portal"
-msgstr "Portál"
-
-#: apps/io.ox/portal/main.js:686 module:io.ox/portal
-#: apps/io.ox/portal/settings/widgetview.js:115
-msgid "Delete widget"
-msgstr "Widget törlése"
-
-#: apps/io.ox/portal/main.js:687 module:io.ox/portal
-#: apps/io.ox/portal/settings/widgetview.js:116
-msgid "Do you really want to delete this widget?"
-msgstr "Biztos, hogy törölni szeretné ezt a widgetet?"
-
-#. Just disable portal widget - in contrast to delete
-#: apps/io.ox/portal/main.js:696 module:io.ox/portal
-#: apps/io.ox/portal/settings/widgetview.js:125
-msgid "Just disable widget"
-msgstr "Widget letiltása"
-
-#: apps/io.ox/portal/settings/pane.js:71 module:io.ox/portal
-msgid "Portal settings"
-msgstr "Portálbeállítások"
-
-#: apps/io.ox/portal/settings/pane.js:103 module:io.ox/portal
-msgid "Add widget"
-msgstr "Widget hozzáadása"
-
-#: apps/io.ox/portal/settings/pane.js:148 module:io.ox/portal
-msgid "Black"
-msgstr "Fekete"
-
-#: apps/io.ox/portal/settings/pane.js:251 module:io.ox/portal
-msgid "Drag to reorder widget"
-msgstr "Húzza a widget átrendezéséhez"
-
-#: apps/io.ox/portal/settings/pane.js:410 module:io.ox/portal
-msgid "Smartphone settings:"
-msgstr "Okostelefon beállításai:"
-
-#: apps/io.ox/portal/settings/pane.js:414 module:io.ox/portal
-msgid "Reduce to widget summary"
-msgstr "Csökkentse a felületi elem összefoglalóját"
-
-#: apps/io.ox/portal/widgets.js:110 module:io.ox/portal
-#: apps/plugins/portal/mail/register.js:114 module:plugins/portal
-#: apps/plugins/portal/mail/register.js:228
-#: apps/plugins/portal/mail/register.js:238
-#: apps/plugins/portal/mail/register.js:249
-#: apps/plugins/portal/mail/register.js:279
-msgid "Inbox"
-msgstr "Beérkezett üzenetek"
-
-#: apps/io.ox/portal/widgets.js:422 module:io.ox/portal
-msgid "Could not save settings."
-msgstr "A beállítások nem menthetők."
-
-#. 'start presentation' dropdown menu entry to start a local only presentation where no remote participants would be able to join.
-#: apps/io.ox/presenter/actions.js:31 module:io.ox/presenter
-msgid "Start local presentation"
-msgstr "Bemutató indítása helyben"
-
-#: apps/io.ox/presenter/actions.js:32 module:io.ox/presenter
-msgid "View the presentation in fullscreen on your device."
-msgstr "A bemutató teljes képernyőben való megjelenítése az eszközön."
-
-#. 'start presentation' dropdown menu entry to start a remote presentation where remote participants would be able to join.
-#: apps/io.ox/presenter/actions.js:40 module:io.ox/presenter
-msgid "Start remote presentation"
-msgstr "Távoli bemutató indítása"
-
-#: apps/io.ox/presenter/actions.js:41 module:io.ox/presenter
-msgid "Broadcast your presentation over the Web."
-msgstr "Bemutató sugárzása az interneten."
-
-#: apps/io.ox/presenter/errormessages.js:21 module:io.ox/presenter
-msgid ""
-"A general error occurred. Please try to reload the document. In case this "
-"does not help, please contact your system administrator."
-msgstr "Általános hiba történt. Próbálja meg újratölteni a dokumentumot. Amennyiben ez nem segít, vegye fel a kapcsolatot az adminisztrátorral."
-
-#: apps/io.ox/presenter/errormessages.js:22 module:io.ox/presenter
-msgid ""
-"A general network error occurred. Please try to reload the document. In case "
-"this does not help, please contact your system administrator."
-msgstr "Általános hálózati hiba történt. Próbálja meg újratölteni a dokumentumot. Amennyiben ez nem segít, vegye fel a kapcsolatot az adminisztrátorral."
-
-#: apps/io.ox/presenter/errormessages.js:23 module:io.ox/presenter
-msgid ""
-"A general file storage error occurred. Please try to reload the document. In "
-"case this does not help, please contact your system administrator."
-msgstr "Általános fájltárolási hiba történt. Próbálja meg újratölteni a dokumentumot. Amennyiben ez nem segít, vegye fel a kapcsolatot az adminisztrátorral."
-
-#: apps/io.ox/presenter/errormessages.js:29 module:io.ox/presenter
-msgid "The requested document does not exist."
-msgstr "A kért dokumentum nem létezik."
-
-#: apps/io.ox/presenter/errormessages.js:30 module:io.ox/presenter
-msgid ""
-"The presentation cannot be started. Please check the URL or contact the "
-"presenter."
-msgstr "A bemutató nem indítható el. Ellenőrizze az URL-t vagy lépjen kapcsolatba az előadóval."
-
-#: apps/io.ox/presenter/errormessages.js:31 module:io.ox/presenter
-msgid "This document does not have any content."
-msgstr "A dokumentumban nincs semmilyen tartalom."
-
-#: apps/io.ox/presenter/errormessages.js:32 module:io.ox/presenter
-msgid "You do not have the appropriate permissions to read the document."
-msgstr "Nincs megfelelő jogosultsága a dokumentum olvasásához."
-
-#: apps/io.ox/presenter/errormessages.js:54 module:io.ox/presenter
-msgid ""
-"A general network error occurred. Please contact your system administrator."
-msgstr "Általános hálózati hiba történt. Vegye fel a kapcsolatot az adminisztrátorral."
-
-#: apps/io.ox/presenter/errormessages.js:65 module:io.ox/presenter
-msgid "An error occurred loading the document so it cannot be displayed."
-msgstr "Hiba történt a dokumentum betöltése közben, ezért az nem jeleníthető meg."
-
-#. button tooltip for 'go to next presentation slide' action
-#: apps/io.ox/presenter/views/navigationview.js:47 module:io.ox/presenter
-#: apps/io.ox/presenter/views/navigationview.js:52
-#: apps/io.ox/presenter/views/presentationview.js:93
-#: apps/io.ox/presenter/views/presentationview.js:94
-msgid "Next slide"
-msgstr "Következő dia"
-
-#. button tooltip for 'go to previous presentation slide' action
-#: apps/io.ox/presenter/views/navigationview.js:47 module:io.ox/presenter
-#: apps/io.ox/presenter/views/navigationview.js:54
-#: apps/io.ox/presenter/views/presentationview.js:89
-#: apps/io.ox/presenter/views/presentationview.js:90
-msgid "Previous slide"
-msgstr "Előző dia"
-
-#. button label for pausing the presentation
-#: apps/io.ox/presenter/views/navigationview.js:70 module:io.ox/presenter
-#: apps/io.ox/presenter/views/navigationview.js:76
-#: apps/io.ox/presenter/views/toolbarview.js:91
-#: apps/io.ox/presenter/views/toolbarview.js:97
-msgid "Pause presentation"
-msgstr "Bemutató megállítása"
-
-#. button tooltip for pausing the presentation
-#: apps/io.ox/presenter/views/navigationview.js:72 module:io.ox/presenter
-#: apps/io.ox/presenter/views/toolbarview.js:93
-msgid "Pause the presentation"
-msgstr "Bemutató megállítása"
-
-#. button label for continuing the presentation
-#. tooltip for the continue presentation button
-#: apps/io.ox/presenter/views/navigationview.js:86 module:io.ox/presenter
-#: apps/io.ox/presenter/views/navigationview.js:92
-#: apps/io.ox/presenter/views/presentationview.js:249
-#: apps/io.ox/presenter/views/presentationview.js:250
-#: apps/io.ox/presenter/views/toolbarview.js:106
-#: apps/io.ox/presenter/views/toolbarview.js:112
-msgid "Continue presentation"
-msgstr "Bemutató folytatása"
-
-#. button tooltip for continuing the presentation
-#: apps/io.ox/presenter/views/navigationview.js:88 module:io.ox/presenter
-#: apps/io.ox/presenter/views/toolbarview.js:108
-msgid "Continue the presentation"
-msgstr "Bemutató folytatása"
-
-#. button label for toggling fullscreen mode
-#. button tooltip for toggling fullscreen mode
-#: apps/io.ox/presenter/views/navigationview.js:103 module:io.ox/presenter
-#: apps/io.ox/presenter/views/navigationview.js:105
-#: apps/io.ox/presenter/views/navigationview.js:109
-#: apps/io.ox/presenter/views/toolbarview.js:184
-#: apps/io.ox/presenter/views/toolbarview.js:186
-#: apps/io.ox/presenter/views/toolbarview.js:190
-msgid "Toggle fullscreen"
-msgstr "Teljes képernyő ki/be"
-
-#. text of a user list that shows the names of presenting user and participants.
-#. the text to display as presenter name if no user is presenting yet.
-#. the text to display as participants names if no users are listening yet.
-#: apps/io.ox/presenter/views/navigationview.js:170 module:io.ox/presenter
-#: apps/io.ox/presenter/views/navigationview.js:209
-msgid "none"
-msgstr "nincs"
-
-#. text of a user list that shows the names of presenting user and participants.
-#. the presenter section label.
-#. tooltip for the icon that identifies the presenting user
-#: apps/io.ox/presenter/views/navigationview.js:182 module:io.ox/presenter
-#: apps/io.ox/presenter/views/sidebar/userbadgeview.js:42
-msgid "Presenter"
-msgstr "Előadó"
-
-#. the dropdown button tooltip for the participants dropdown.
-#. button label for toggling participants view
-#. button tooltip for toggling participants view
-#: apps/io.ox/presenter/views/navigationview.js:191 module:io.ox/presenter
-#: apps/io.ox/presenter/views/toolbarview.js:199
-#: apps/io.ox/presenter/views/toolbarview.js:201
-#: apps/io.ox/presenter/views/toolbarview.js:205
-msgid "View participants"
-msgstr "Résztvevők megtekintése"
-
-#. aria label for the presenter navigation bar, for screen reader only.
-#: apps/io.ox/presenter/views/navigationview.js:257 module:io.ox/presenter
-msgid "Presenter navigation bar"
-msgstr "Előadó navigációs sávja"
-
-#. button tooltip for 'jump to presentation slide' action
-#: apps/io.ox/presenter/views/navigationview.js:357 module:io.ox/presenter
-msgid "Jump to slide"
-msgstr "Ugrás a diára"
-
-#. headline of a presentation start alert
-#: apps/io.ox/presenter/views/notification.js:155 module:io.ox/presenter
-msgid "Presentation start"
-msgstr "Bemutató kezdete"
-
-#. message text of of a presentation start alert
-#. %1$d is the presenter name
-#: apps/io.ox/presenter/views/notification.js:158 module:io.ox/presenter
-msgid "%1$s has started the presentation."
-msgstr "%1$s elkezdte a bemutatót."
-
-#. link button to join the currently running presentation
-#: apps/io.ox/presenter/views/notification.js:163 module:io.ox/presenter
-msgid "Join Presentation"
-msgstr "Csatlakozás a bemutatóhoz"
-
-#. headline of a presentation end alert
-#: apps/io.ox/presenter/views/notification.js:201 module:io.ox/presenter
-msgid "Presentation end"
-msgstr "Bemutató befejezése"
-
-#. message text of a presentation end alert
-#. %1$d is the presenter name
-#: apps/io.ox/presenter/views/notification.js:204 module:io.ox/presenter
-msgid "%1$s has ended the presentation."
-msgstr "%1$s befejezte a bemutatót."
-
-#. headline of a presentation join alert
-#: apps/io.ox/presenter/views/notification.js:226 module:io.ox/presenter
-msgid "Presentation join"
-msgstr "Csatlakozás a bemutatóhoz"
-
-#. message text of a presentation join alert
-#. %1$d is the presenter name
-#: apps/io.ox/presenter/views/notification.js:229 module:io.ox/presenter
-msgid "Joining the presentation of %1$s."
-msgstr "Csatlakozás a(z) %1$s beállításhoz."
-
-#. message text of an alert box if joining a presentation fails
-#. %1$d is the name of the user who started the presentation
-#: apps/io.ox/presenter/views/notification.js:247 module:io.ox/presenter
-#, c-format
-msgid ""
-"The limit of participants has been reached. Please contact the presenter "
-"%1$s."
-msgstr "A résztvevők száma elérte a maximumot. Lépjen kapcsolatba az előadóval: %1$s."
-
-#. message text of an alert indicating that the presentation file was deleted while presenting it
-#. %1$d is the file name
-#: apps/io.ox/presenter/views/notification.js:264 module:io.ox/presenter
-msgid "The presentation document %1$s was deleted."
-msgstr "A(z) %1$s bemutató törlésre került."
-
-#. message text of a Realtime connection online info
-#: apps/io.ox/presenter/views/notification.js:294 module:io.ox/presenter
-msgid "The realtime connection is established."
-msgstr "A valós idejű kapcsolat létrejött."
-
-#. message text of a Realtime connection offline alert.
-#: apps/io.ox/presenter/views/notification.js:306 module:io.ox/presenter
-msgid "The realtime connection is lost."
-msgstr "A valós idejű kapcsolat megszakadt."
-
-#. Info text that says the presentation is paused.
-#: apps/io.ox/presenter/views/presentationview.js:235 module:io.ox/presenter
-msgid "Presentation is paused."
-msgstr "A bemutató szünetel."
-
-#. tooltip for the leave presentation button
-#. button label for leaving the presentation
-#: apps/io.ox/presenter/views/presentationview.js:240 module:io.ox/presenter
-#: apps/io.ox/presenter/views/presentationview.js:241
-#: apps/io.ox/presenter/views/toolbarview.js:137
-#: apps/io.ox/presenter/views/toolbarview.js:143
-msgid "Leave presentation"
-msgstr "Bemutató elhagyása"
-
-#. label for the leave presentation button
-#: apps/io.ox/presenter/views/presentationview.js:244 module:io.ox/presenter
-msgid "Leave"
-msgstr "Elhagyás"
-
-#. text of a presentation zoom level caption
-#. Example result: "100 %"
-#. %1$d is the zoom level
-#: apps/io.ox/presenter/views/presentationview.js:1093 module:io.ox/presenter
-msgid "%1$d %"
-msgstr "%1$d %"
-
-#. info text in the participants list.
-#: apps/io.ox/presenter/views/sidebar/participantsview.js:47
-#: module:io.ox/presenter
-msgid "There are currently no participants."
-msgstr "Jelenleg nincsenek résztvevők."
-
-#. info text on the next slide preview, which means the presenting user reached the last slide.
-#: apps/io.ox/presenter/views/sidebar/slidepeekview.js:99
-#: module:io.ox/presenter
-msgid "End of Slides"
-msgstr "Diák vége"
-
-#. button label for the 'start presentation' dropdown
-#: apps/io.ox/presenter/views/toolbarview.js:43 module:io.ox/presenter
-msgid "Start presentation"
-msgstr "Bemutató indítása"
-
-#. button tooltip for 'start presentation' dropdown
-#: apps/io.ox/presenter/views/toolbarview.js:45 module:io.ox/presenter
-msgid "Start the presentation"
-msgstr "Bemutató indítása"
-
-#. button label for ending the presentation
-#: apps/io.ox/presenter/views/toolbarview.js:76 module:io.ox/presenter
-#: apps/io.ox/presenter/views/toolbarview.js:82
-msgid "End presentation"
-msgstr "Bemutató vége"
-
-#. button tooltip for ending the presentation
-#: apps/io.ox/presenter/views/toolbarview.js:78 module:io.ox/presenter
-msgid "End the presentation"
-msgstr "Bemutató vége"
-
-#. button label for joining the presentation
-#: apps/io.ox/presenter/views/toolbarview.js:122 module:io.ox/presenter
-#: apps/io.ox/presenter/views/toolbarview.js:128
-msgid "Join presentation"
-msgstr "Csatlakozás a bemutatóhoz"
-
-#. button tooltip for joining the presentation
-#: apps/io.ox/presenter/views/toolbarview.js:124 module:io.ox/presenter
-msgid "Join the presentation"
-msgstr "Csatlakozás a bemutatóhoz"
-
-#. button tooltip for leaving the presentation
-#: apps/io.ox/presenter/views/toolbarview.js:139 module:io.ox/presenter
-msgid "Leave the presentation"
-msgstr "Bemutató elhagyása"
-
-#. aria label for the toolbar, for screen reader only.
-#: apps/io.ox/presenter/views/toolbarview.js:308 module:io.ox/presenter
-msgid "Presenter toolbar"
-msgstr "Előadói eszköztár"
-
-#: apps/io.ox/preview/main.js:79 module:io.ox/core
-msgid "Click to open. Drag to your desktop to download."
-msgstr "Kattintson a megnyitáshoz. Húzza az asztalára a letöltéshez."
-
-#: apps/io.ox/preview/main.js:80 module:io.ox/core
-msgid "Click to open."
-msgstr "Kattintson a megnyitásához."
-
-#: apps/io.ox/search/facets/extensions.js:147 module:io.ox/core
-#: apps/io.ox/search/facets/extensions.js:159
-#: apps/io.ox/search/facets/extensions.js:162
-#: apps/io.ox/search/facets/extensions.js:169
-msgid "All folders"
-msgstr "Összes mappa"
-
-#: apps/io.ox/search/items/view-template.js:151 module:io.ox/core
-msgid "No items found"
-msgstr "Nem találhatók elemek"
-
-#: apps/io.ox/search/model.js:36 module:io.ox/search
-msgid ""
-"The selected folder is virtual and can not be searched. Please select "
-"another folder."
-msgstr "A kijelölt mappa virtuális és nem kereshető. Válasszon ki egy másik mappát."
-
-#: apps/io.ox/search/view-template.js:74 module:io.ox/core
-msgid "Clear field"
-msgstr "Mező törlése"
-
-#: apps/io.ox/search/view-template.js:158 module:io.ox/core
+#: apps/io.ox/calendar/edit/recurrence-view.js module:io.ox/calendar/edit/main
+msgid "ends on a specific date"
+msgstr "adott dátumon fejeződik be"
+
+#. followed by date or time to mark the enddate of a task
+#: apps/io.ox/tasks/view-grid-template.js module:io.ox/tasks
+msgid "ends:"
+msgstr "befejeződik:"
+
+#. as in: The appointment is repeated every day, or The appointment is repeated every %1$d days.
+#. This is inserted into an HTML construct.
+#: apps/io.ox/calendar/edit/recurrence-view.js module:io.ox/calendar/edit/main
+msgid "every %1$d day"
+msgid_plural "every %1$d days"
+msgstr[0] "minden %1$d. nap"
+msgstr[1] "minden %1$d. nap"
+
+#. as in: The appointment is repeated on day 12 every month, or The appointment is repeated on day 12 every %1$d months.
+#. This is inserted into an HTML construct.
+#: apps/io.ox/calendar/edit/recurrence-view.js module:io.ox/calendar/edit/main
+msgid "every %1$d month"
+msgid_plural "every %1$d months"
+msgstr[0] "minden %1$d. hónap"
+msgstr[1] "minden %1$d. hónap"
+
+#. as in: The appointment is repeated every week, or The appointment is repeated every %1$d weeks.
+#. This is inserted into an HTML construct.
+#: apps/io.ox/calendar/edit/recurrence-view.js module:io.ox/calendar/edit/main
+msgid "every %1$d week"
+msgid_plural "every %1$d weeks"
+msgstr[0] "minden %1$d. héten"
+msgstr[1] "minden %1$d. héten"
+
+#. as in: The appointment is repeated every day
+#. This is inserted into an HTML construct and is the form without the number
+#: apps/io.ox/calendar/edit/recurrence-view.js module:io.ox/calendar/edit/main
+msgid "every day"
+msgstr "minden nap"
+
+#. as in: The appointment is repeated every month
+#. This is inserted into an HTML construct and is the form without the number
+#: apps/io.ox/calendar/edit/recurrence-view.js module:io.ox/calendar/edit/main
+msgid "every month"
+msgstr "minden hónap"
+
+#. as in: The appointment is repeated every week
+#. This is inserted into an HTML construct and is the form without the number
+#: apps/io.ox/calendar/edit/recurrence-view.js module:io.ox/calendar/edit/main
+msgid "every week"
+msgstr "minden héten"
+
+#. As in first monday, tuesday, wednesday ... , day of the week, day of the weekend
+#. as in: first week or first Monday
+#: apps/io.ox/calendar/edit/recurrence-view.js module:io.ox/calendar/edit/main
+#: apps/io.ox/calendar/util.js module:io.ox/calendar
+msgid "first"
+msgstr "első"
+
+#: apps/plugins/portal/flickr/register.js module:plugins/portal
+msgid "flickr.people.getPublicPhotos"
+msgstr "flickr.people.getPublicPhotos"
+
+#: apps/plugins/portal/flickr/register.js module:plugins/portal
+msgid "flickr.photos.search"
+msgstr "flickr.photos.search"
+
+#. As in fourth monday, tuesday, wednesday ... , day of the week, day of the weekend
+#. as in: fourth week or fourth Monday
+#: apps/io.ox/calendar/edit/recurrence-view.js module:io.ox/calendar/edit/main
+#: apps/io.ox/calendar/util.js module:io.ox/calendar
+msgid "fourth"
+msgstr "negyedik"
+
+#: apps/io.ox/calendar/util.js module:io.ox/calendar
+msgid "gray"
+msgstr "szürke"
+
+#: apps/io.ox/mail/common-extensions.js module:io.ox/mail
+msgid "has attachments"
+msgstr "van melléklete"
+
+#. message for screenreaders in case selected task has participants
+#: apps/io.ox/tasks/view-grid-template.js module:io.ox/tasks
+msgid "has participants"
+msgstr "vannak résztvevői"
+
+#: apps/io.ox/core/import/import.js module:io.ox/core
+msgid "iCal"
+msgstr "iCal"
+
+#: apps/io.ox/search/view-template.js module:io.ox/core
 msgid "in"
 msgstr "ebben:"
 
-#: apps/io.ox/search/view-template.js:201 module:io.ox/core
-msgid "More than the currently displayed %1$s items were found"
-msgstr "A megjelenített %1$s elemnél több is található"
-
-#: apps/io.ox/settings/accounts/settings/pane.js:42
-#: module:io.ox/settings/accounts
-msgid "Add account"
-msgstr "Fiók hozzáadása"
-
-#: apps/io.ox/settings/accounts/settings/pane.js:50
-#: module:io.ox/settings/accounts
-msgid "Password recovery"
-msgstr "Jelszó visszaállítása"
-
-#: apps/io.ox/settings/accounts/settings/pane.js:56
-#: module:io.ox/settings/accounts
-msgid ""
-"For security reasons, all credentials are encrypted with your primary "
-"account password. If you change your primary password, your external "
-"accounts might stop working. In this case, you can use your old password to "
-"recover all account passwords:"
-msgstr "Biztonsági okokból az összes hitelesítési adat titkosítva van az elsődleges felhasználói fiók jelszavával. Amennyiben megváltoztatja az elsődleges jelszót, akkor előfordulhat, hogy a külső felhasználói fiókok nem fognak működni. Ebben az esetben a régi jelszót használhatja a felhasználói fiókok jelszavainak visszaállítására:"
-
-#: apps/io.ox/settings/accounts/settings/pane.js:136
-#: module:io.ox/settings/accounts
-msgid "Do you really want to delete this account?"
-msgstr "Biztos, hogy törölni szeretné ezt a fiókot?"
-
-#: apps/io.ox/settings/accounts/settings/pane.js:137
-#: module:io.ox/settings/accounts
-msgid "Delete account"
-msgstr "Fiók törlése"
-
-#: apps/io.ox/settings/apps/settings/pane.js:32 module:io.ox/core
-#: apps/io.ox/settings/apps/settings/pane.js:143
-msgid "External Apps"
-msgstr "Külső alkalmazások"
-
-#: apps/io.ox/settings/apps/settings/pane.js:52 module:io.ox/core
-msgid "Do you want to revoke the access of this application?"
-msgstr "Szeretné visszavonni ennek az alkalmazásnak a hozzáférését?"
-
-#: apps/io.ox/settings/apps/settings/pane.js:53 module:io.ox/core
-msgid "Revoke"
-msgstr "Visszavonás"
-
-#: apps/io.ox/settings/apps/settings/pane.js:85 module:io.ox/core
-msgid "Permissions:"
-msgstr "Jogosultságok:"
-
-#: apps/io.ox/settings/apps/settings/pane.js:89 module:io.ox/core
-msgid "Approved:"
-msgstr "Jóváhagyva:"
-
-#: apps/io.ox/settings/apps/settings/pane.js:158 module:io.ox/core
-msgid "The following external applications/services can access your data:"
-msgstr "A következő alkalmazások/szolgálttások férnek hozzá az adataihoz:"
-
-#: apps/io.ox/settings/apps/settings/pane.js:160 module:io.ox/core
-msgid ""
-"There are no external applications/services which can access your account."
-msgstr "Nincs olyan alaklamzás/szolgáltatás, amely hozzáfér a felhasználói fiókjához."
-
-#: apps/io.ox/settings/main.js:499 module:io.ox/core
-msgid "%1$s %2$s"
-msgstr "%1$s %2$s"
-
-#: apps/io.ox/tasks/actions.js:185 module:io.ox/tasks
-#: apps/io.ox/tasks/toolbar.js:62 module:io.ox/mail
-msgid "Change due date"
-msgstr "Esedékesség dátumának módosítása"
-
-#: apps/io.ox/tasks/actions.js:289 module:io.ox/tasks
-#: apps/io.ox/tasks/mobile-toolbar-actions.js:56
-#: apps/io.ox/tasks/toolbar.js:71 module:io.ox/mail
-msgid "Mark as done"
-msgstr "Megjelölés elvégzettként"
-
-#: apps/io.ox/tasks/actions.js:298 module:io.ox/tasks
-#: apps/io.ox/tasks/mobile-toolbar-actions.js:63
-#: apps/io.ox/tasks/toolbar.js:79 module:io.ox/mail
-msgid "Mark as undone"
-msgstr "Megjelölés elvégzetlenként"
-
-#: apps/io.ox/tasks/actions/delete.js:32 module:io.ox/tasks
-msgid "Do you really want to delete this task?"
-msgid_plural "Do you really want to delete these tasks?"
-msgstr[0] "Biztos, hogy törölni szeretné a feladatot?"
-msgstr[1] "Biztos, hogy törölni szeretné ezeket az feladatokat?"
-
-#: apps/io.ox/tasks/actions/delete.js:40 module:io.ox/tasks
-msgid "Task has been deleted!"
-msgid_plural "Tasks have been deleted!"
-msgstr[0] "A feladat törölve"
-msgstr[1] "A feladatok törölve"
-
-#: apps/io.ox/tasks/actions/delete.js:45 module:io.ox/tasks
-msgid "Task was already deleted!"
-msgstr "A feladat már törölve volt"
-
-#: apps/io.ox/tasks/actions/delete.js:58 module:io.ox/tasks
-msgid "The task could not be deleted."
-msgid_plural "The tasks could not be deleted."
-msgstr[0] "A feladat nem törölhető."
-msgstr[1] "A feladatok nem törölhetők."
-
-#: apps/io.ox/tasks/actions/doneUndone.js:32 module:io.ox/tasks
-msgid "Task marked as undone"
-msgid_plural "Tasks marked as undone"
-msgstr[0] "Feladat megjelölése elvégzetlenként"
-msgstr[1] "Feladatok megjelölése elvégzetlenként"
-
-#: apps/io.ox/tasks/actions/doneUndone.js:40 module:io.ox/tasks
-msgid "Task marked as done"
-msgid_plural "Tasks marked as done"
-msgstr[0] "Feladat megjelölése elvégzettként"
-msgstr[1] "Feladatok megjelölése elvégzettként"
-
-#: apps/io.ox/tasks/actions/doneUndone.js:66 module:io.ox/tasks
-msgid "A severe error occurred!"
-msgstr "Súlyos hiba történt!"
-
-#: apps/io.ox/tasks/actions/doneUndone.js:69 module:io.ox/tasks
-msgid "Task was modified before, please reload"
-msgstr "A feladat előtte módosítva lett, töltse újra"
-
-#: apps/io.ox/tasks/actions/move.js:39 module:io.ox/tasks
-msgid "Tasks can not be moved to or out of shared folders"
-msgstr "A feladatok nem mozgathatók megosztott mappákba vagy azokból ki"
-
-#: apps/io.ox/tasks/actions/printDisabled.js:27 module:io.ox/tasks
-msgid "Print tasks"
-msgstr "Feladatok nyomtatása"
-
-#: apps/io.ox/tasks/common-extensions.js:51 module:io.ox/tasks
-#: apps/io.ox/tasks/print.js:36
-msgid "Progress"
-msgstr "Folyamat"
-
-#: apps/io.ox/tasks/common-extensions.js:78 module:io.ox/tasks
-msgid "Adjust start date"
-msgstr "Kezdés dátumának módosítása"
-
-#: apps/io.ox/tasks/common-extensions.js:81 module:io.ox/tasks
-msgid "Inconsistent dates"
-msgstr "Inkonzisztens dátumok"
-
-#. If the user changes the duedate of a task, it may be before the start date, which is not allowed
-#. If this happens the user gets the option to change the start date so it matches the due date
-#: apps/io.ox/tasks/common-extensions.js:85 module:io.ox/tasks
-msgid "The due date cannot be before start date. Adjust start date?"
-msgstr "Az esedékesség dátuma nem lehet a kezdés dátuma előtt. Módosítja a kezdés dátumát?"
-
-#: apps/io.ox/tasks/common-extensions.js:94 module:io.ox/tasks
-#: apps/io.ox/tasks/common-extensions.js:100
-msgid "Changed due date"
-msgstr "Esedékesség dátuma módosítva"
-
-#: apps/io.ox/tasks/detail/main.js:48 module:io.ox/tasks
-#: apps/io.ox/tasks/main.js:241
-msgid "Task Details"
-msgstr "Feladat részletei"
-
-#: apps/io.ox/tasks/edit/main.js:28 module:io.ox/tasks
-#: apps/io.ox/tasks/edit/view-template.js:48 module:io.ox/tasks/edit
-#: apps/io.ox/tasks/edit/view-template.js:88 apps/io.ox/tasks/edit/view.js:164
-#: apps/io.ox/tasks/toolbar.js:53 module:io.ox/mail
-msgid "Edit task"
-msgstr "Feladat szerkesztése"
-
-#: apps/io.ox/tasks/edit/main.js:165 module:io.ox/tasks
-#: apps/io.ox/tasks/edit/view-template.js:43 module:io.ox/tasks/edit
-#: apps/io.ox/tasks/edit/view-template.js:91 apps/io.ox/tasks/edit/view.js:164
-msgid "Create task"
-msgstr "Feladat létrehozása"
-
-#: apps/io.ox/tasks/edit/util.js:28 module:io.ox/tasks
-msgid "Minus"
-msgstr "Mínusz"
-
-#: apps/io.ox/tasks/edit/util.js:43 module:io.ox/tasks
-msgid "Plus"
-msgstr "Plusz"
-
-#: apps/io.ox/tasks/edit/view-template.js:171 module:io.ox/tasks/edit
-#: apps/io.ox/tasks/view-detail.js:121 module:io.ox/tasks
-msgid "Start date"
-msgstr "Kezdés dátuma"
-
-#: apps/io.ox/tasks/edit/view-template.js:195 module:io.ox/tasks/edit
-#: apps/io.ox/tasks/main.js:832 module:io.ox/tasks
-msgid "Due date"
-msgstr "Lejárat"
-
-#. Text that is displayed in a select box for task reminders, when the user does not use a predefined time, like in 15minutes
-#: apps/io.ox/tasks/edit/view-template.js:244 module:io.ox/tasks/edit
-msgid "Manual input"
-msgstr "Kézi bevitel"
-
-#: apps/io.ox/tasks/edit/view-template.js:292 module:io.ox/tasks/edit
-#: apps/io.ox/tasks/print.js:101 module:io.ox/tasks
-msgid "Reminder date"
-msgstr "Emlékeztető dátuma"
-
-#: apps/io.ox/tasks/edit/view-template.js:308 module:io.ox/tasks/edit
-#: apps/io.ox/tasks/print.js:31 module:io.ox/tasks
-#: apps/io.ox/tasks/util.js:250
-msgid "Not started"
-msgstr "Nem indult el"
-
-#: apps/io.ox/tasks/edit/view-template.js:309 module:io.ox/tasks/edit
-#: apps/io.ox/tasks/print.js:31 module:io.ox/tasks
-#: apps/io.ox/tasks/util.js:254
-msgid "In progress"
-msgstr "Folyamatban"
-
-#: apps/io.ox/tasks/edit/view-template.js:311 module:io.ox/tasks/edit
-#: apps/io.ox/tasks/print.js:31 module:io.ox/tasks
-#: apps/io.ox/tasks/util.js:262
-msgid "Waiting"
-msgstr "Várakozás"
-
-#: apps/io.ox/tasks/edit/view-template.js:312 module:io.ox/tasks/edit
-#: apps/io.ox/tasks/print.js:31 module:io.ox/tasks
-#: apps/io.ox/tasks/util.js:266
-msgid "Deferred"
-msgstr "Elhalasztott"
-
-#: apps/io.ox/tasks/edit/view-template.js:349 module:io.ox/tasks/edit
-msgid "Progress in %"
-msgstr "Előrehaladás %-ban"
-
-#: apps/io.ox/tasks/edit/view-template.js:367 module:io.ox/tasks/edit
-msgid "Please enter value between 0 and 100."
-msgstr "Adjon meg egy 0 és 100 közti értéket."
-
-#: apps/io.ox/tasks/edit/view-template.js:389 module:io.ox/tasks/edit
-#: apps/io.ox/tasks/print.js:32 module:io.ox/tasks
-msgid "Medium"
-msgstr "Közepes"
-
-#: apps/io.ox/tasks/edit/view-template.js:573 module:io.ox/tasks/edit
-#: apps/io.ox/tasks/edit/view-template.js:583
-msgid "Hide details"
-msgstr "Részletek elrejtése"
-
-#: apps/io.ox/tasks/edit/view-template.js:575 module:io.ox/tasks/edit
-#: apps/io.ox/tasks/edit/view-template.js:583
-msgid "Show details"
-msgstr "Részletek megjelenítése"
-
-#: apps/io.ox/tasks/edit/view-template.js:598 module:io.ox/tasks/edit
-#: apps/io.ox/tasks/print.js:93 module:io.ox/tasks
-#: apps/io.ox/tasks/view-detail.js:122
-msgid "Estimated duration in minutes"
-msgstr "Becsült időtartam percben"
-
-#: apps/io.ox/tasks/edit/view-template.js:613 module:io.ox/tasks/edit
-#: apps/io.ox/tasks/print.js:94 module:io.ox/tasks
-#: apps/io.ox/tasks/view-detail.js:123
-msgid "Actual duration in minutes"
-msgstr "Tényleges időtartam percben"
-
-#: apps/io.ox/tasks/edit/view-template.js:628 module:io.ox/tasks/edit
-#: apps/io.ox/tasks/print.js:95 module:io.ox/tasks
-#: apps/io.ox/tasks/view-detail.js:124
-msgid "Estimated costs"
-msgstr "Becsült költségek"
-
-#: apps/io.ox/tasks/edit/view-template.js:643 module:io.ox/tasks/edit
-#: apps/io.ox/tasks/print.js:96 module:io.ox/tasks
-#: apps/io.ox/tasks/view-detail.js:125
-msgid "Actual costs"
-msgstr "Tényleges költségek"
-
-#: apps/io.ox/tasks/edit/view-template.js:663 module:io.ox/tasks/edit
-msgid "Currency"
-msgstr "Pénznem"
-
-#: apps/io.ox/tasks/edit/view-template.js:685 module:io.ox/tasks/edit
-#: apps/io.ox/tasks/print.js:97 module:io.ox/tasks
-#: apps/io.ox/tasks/view-detail.js:126
-msgid "Distance"
-msgstr "Távolság"
-
-#: apps/io.ox/tasks/edit/view-template.js:699 module:io.ox/tasks/edit
-#: apps/io.ox/tasks/print.js:98 module:io.ox/tasks
-#: apps/io.ox/tasks/view-detail.js:127
-msgid "Billing information"
-msgstr "Számlázási adatok"
-
-#: apps/io.ox/tasks/edit/view-template.js:713 module:io.ox/tasks/edit
-#: apps/io.ox/tasks/print.js:99 module:io.ox/tasks
-#: apps/io.ox/tasks/view-detail.js:128
-msgid "Companies"
-msgstr "Cégek"
-
-#: apps/io.ox/tasks/main.js:371 module:io.ox/tasks
-msgid "Couldn't load that task."
-msgstr "Az a feladat nem tölthető be."
-
-#: apps/io.ox/tasks/main.js:829 module:io.ox/tasks
-msgid "Sort options"
-msgstr "Rendezési beállítások"
-
-#: apps/io.ox/tasks/main.js:830 module:io.ox/tasks
-msgid "Urgency"
-msgstr "Sürgősség"
-
-#: apps/io.ox/tasks/main.js:836 module:io.ox/tasks
-msgid "Order"
-msgstr "Sorrend"
-
-#: apps/io.ox/tasks/main.js:840 module:io.ox/tasks
-msgid "Show done tasks"
-msgstr "Kész feladatok megjelenítése"
-
-#: apps/io.ox/tasks/model.js:134 module:io.ox/tasks
-msgid "The start date must be before the due date."
-msgstr "A kezdő dátumnak a befejező dátum előtt kell lennie."
-
-#: apps/io.ox/tasks/model.js:135 module:io.ox/tasks
-msgid "The due date must not be before the start date."
-msgstr "A végdátum nem lehet a kezdő dátum előtt."
-
-#: apps/io.ox/tasks/model.js:146 module:io.ox/tasks
-#: apps/io.ox/tasks/model.js:155
-msgid "Costs must be between -%1$d and %1$d."
-msgstr "A költségnek -%1$d és %1$d között kell lennie."
-
-#: apps/io.ox/tasks/model.js:167 module:io.ox/tasks
-#: apps/io.ox/tasks/model.js:170
-msgid "Costs must only have two decimal places."
-msgstr "Költségekhez csak két tizedesjegy adható meg."
-
-#: apps/io.ox/tasks/model.js:179 module:io.ox/tasks
-msgid "Progress must be a valid number between 0 and 100"
-msgstr "Az előrehaladásnak 0 és 100 közötti érvényes számnak kell lennie"
-
-#: apps/io.ox/tasks/model.js:189 module:io.ox/tasks
-msgid "Recurring tasks need a valid start date."
-msgstr "Az ismétlődő feladatokhoz érvényes kezdő dátum szükséges."
-
-#: apps/io.ox/tasks/model.js:199 module:io.ox/tasks
-msgid "Recurring tasks need a valid due date."
-msgstr "Az ismétlődő feladatokhoz érvényes befejező dátum szükséges."
-
-#. Task: "Due" like in "Change due date"
-#: apps/io.ox/tasks/print.js:87 module:io.ox/tasks
-#: apps/io.ox/tasks/toolbar.js:61 module:io.ox/mail
-msgid "Due"
-msgstr "Esedékes"
-
-#: apps/io.ox/tasks/print.js:100 module:io.ox/tasks
-#: apps/io.ox/tasks/view-detail.js:129
-msgid "Date completed"
-msgstr "Befejezés dátuma"
-
-#: apps/io.ox/tasks/print.js:103 module:io.ox/tasks
-#: apps/io.ox/tasks/view-detail.js:136
-msgid "This task recurs"
-msgstr "Ez a feladat ismétlődik"
-
-#: apps/io.ox/tasks/settings/pane.js:67 module:io.ox/tasks
-msgid ""
-"Receive notifications when a task in which you participate is created, "
-"modified or deleted"
-msgstr "Értesítés olyan feladatok létrehozásakor, módosításakor és törlésekor, amelyekben résztvevő"
-
-#: apps/io.ox/tasks/settings/pane.js:74 module:io.ox/tasks
-msgid ""
-"Receive notifications when a participant accepted or declined a task created "
-"by you"
-msgstr "Értesítés létrehozott feladat elfogadásáról vagy elutasításáról, amelyeket létrehozott"
-
-#: apps/io.ox/tasks/settings/pane.js:81 module:io.ox/tasks
-msgid ""
-"Receive notifications when a participant accepted or declined a task in "
-"which you participate"
-msgstr "Értesítés a feladat elfogadásáról vagy elutasításáról, amelyekben résztvevő"
-
-#: apps/io.ox/tasks/toolbar.js:45 module:io.ox/mail
-msgid "New task"
-msgstr "Új feladat"
-
-#. Task: Undone like in "Mark as undone"
-#: apps/io.ox/tasks/toolbar.js:78 module:io.ox/mail
-msgid "Undone"
-msgstr "Visszavonva"
-
-#: apps/io.ox/tasks/toolbar.js:86 module:io.ox/mail
-msgid "Delete task"
-msgstr "Feladat törlése"
-
-#: apps/io.ox/tasks/util.js:22 module:io.ox/tasks
-msgid "this morning"
-msgstr "ma reggel"
-
-#: apps/io.ox/tasks/util.js:23 module:io.ox/tasks
-msgid "by noon"
-msgstr "este"
-
-#: apps/io.ox/tasks/util.js:24 module:io.ox/tasks
-msgid "this afternoon"
-msgstr "ma délután"
-
-#: apps/io.ox/tasks/util.js:25 module:io.ox/tasks
-msgid "tonight"
-msgstr "este"
-
-#: apps/io.ox/tasks/util.js:26 module:io.ox/tasks
-msgid "late in the evening"
-msgstr "késő este"
-
-#: apps/io.ox/tasks/util.js:129 module:io.ox/tasks
-msgid "in 5 minutes"
-msgstr "5 percen belül"
-
-#: apps/io.ox/tasks/util.js:130 module:io.ox/tasks
-msgid "in 15 minutes"
-msgstr "15 percen belül"
-
-#: apps/io.ox/tasks/util.js:131 module:io.ox/tasks
-msgid "in 30 minutes"
-msgstr "30 percen belül"
-
-#: apps/io.ox/tasks/util.js:132 module:io.ox/tasks
-msgid "in one hour"
-msgstr "egy órán belül"
-
-<<<<<<< HEAD
-#: apps/io.ox/tasks/util.js:154 module:io.ox/tasks
-msgid "tomorrow"
-msgstr "holnap"
-=======
-#. %1$s is usually "Drive Mail" (product name; might be customized)
-#: apps/io.ox/mail/actions.js module:io.ox/mail
-#, fuzzy
-#| msgid "Due %1$s"
-msgid "Use %1$s"
-msgstr "Határidő: %1$s"
->>>>>>> b5e8fee4
-
-#. reminder date selection
-#. %1$s is a weekday, like 'next Monday'
-#: apps/io.ox/tasks/util.js:159 module:io.ox/tasks
-msgid "next %1$s"
-msgstr "következő %1$s"
-
-#: apps/io.ox/tasks/util.js:162 module:io.ox/tasks
-msgid "in one week"
-msgstr "egy héten belül"
-
-#: apps/io.ox/tasks/util.js:201 module:io.ox/tasks
-#: apps/io.ox/tasks/util.js:226
-msgid "Original mail"
-msgstr "Eredeti levél"
-
-#: apps/io.ox/tasks/util.js:245 module:io.ox/tasks
-msgid "Overdue"
-msgstr "Lejárt"
-
-#: apps/io.ox/tasks/util.js:364 module:io.ox/tasks
-msgid "No priority"
-msgstr "Nincs prioritás"
-
-#: apps/io.ox/tasks/util.js:370 module:io.ox/tasks
-msgid "Medium priority"
-msgstr "Közepes prioritás"
-
-#. %1$s due date of a task
-#: apps/io.ox/tasks/view-detail.js:182 module:io.ox/tasks
-#, c-format
-msgid "Due %1$s"
-msgstr "Határidő: %1$s"
-
-#. %1$s reminder date of a task
-#: apps/io.ox/tasks/view-detail.js:193 module:io.ox/tasks
-#, c-format
-msgid "Reminder date %1$s"
-msgstr "Emlékeztető dátuma: %1$s"
-
-#. %1$s how much of a task is completed in percent, values from 0-100
-#: apps/io.ox/tasks/view-detail.js:202 module:io.ox/tasks
-#: apps/io.ox/tasks/view-grid-template.js:89
-#, c-format
-msgid "Progress %1$s %"
-msgstr "Előrehaladás: %1$s %"
-
-#: apps/io.ox/tasks/view-detail.js:253 module:io.ox/tasks
-msgid "Could not load attachments for this task."
-msgstr "A feladat mellékletei nem tölthetők be."
-
-#. followed by date or time to mark the enddate of a task
-#: apps/io.ox/tasks/view-grid-template.js:67 module:io.ox/tasks
-msgid "ends:"
-msgstr "befejeződik:"
-
-#. message for screenreaders in case selected task has participants
-#: apps/io.ox/tasks/view-grid-template.js:73 module:io.ox/tasks
-msgid "has participants"
-msgstr "vannak résztvevői"
-
-#: apps/io.ox/tasks/view-grid-template.js:80 module:io.ox/tasks
-msgid "private"
-msgstr "személyes"
-
-#: apps/io.ox/tours/get-started.js:70 module:io.ox/core
-msgid "Guided tour for this app"
-msgstr "Az alkalmazás bemutatója"
-
-#: apps/io.ox/wizards/upsell.js:72 module:io.ox/wizards
-msgid "Upgrade to premium edition"
-msgstr "Frissítsen prémiumra"
-
-#: apps/io.ox/wizards/upsell.js:127 module:io.ox/wizards
-msgid "Shopping cart"
-msgstr "Bevásárlókosár"
-
-#: apps/io.ox/wizards/upsell.js:129 module:io.ox/wizards
-msgid "Cart is empty."
-msgstr "A kosár üres."
-
-#: apps/io.ox/wizards/upsell.js:172 module:io.ox/wizards
-msgid "Review your purchases"
-msgstr "Vásárlás áttekintése"
-
-#: apps/io.ox/wizards/upsell.js:199 module:io.ox/wizards
-msgid "Total cost"
-msgstr "Fizetendő"
-
-#: apps/io.ox/wizards/upsell.js:208 module:io.ox/wizards
-msgid "Buy now!"
-msgstr "Vegye meg most!"
-
-#: apps/io.ox/wizards/upsell.js:225 module:io.ox/wizards
-msgid "Purchase confirmation"
-msgstr "Vásárlás jóváhagyása"
-
-#: apps/io.ox/wizards/upsell.js:240 module:io.ox/wizards
-msgid "The following products will be activated now:"
-msgstr "A következő termékek kerülnek aktiválásra:"
-
-#. Placeholder in furigana field
-#: apps/l10n/ja_JP/io.ox/register.js:77 module:l10n/ja_JP
-msgid "Furigana for last name"
-msgstr "Furigana az utónévhez"
-
-#. Placeholder in furigana field
-#: apps/l10n/ja_JP/io.ox/register.js:80 module:l10n/ja_JP
-msgid "Furigana for first name"
-msgstr "Furigana a vezetéknévhez"
-
-#. Placeholder in furigana field
-#: apps/l10n/ja_JP/io.ox/register.js:83 module:l10n/ja_JP
-msgid "Furigana for company"
-msgstr "Furigana a céghez"
-
-#: apps/plugins/administration/groups/register.js:23 module:io.ox/core
-#: apps/plugins/administration/groups/settings/pane.js:113
-msgid "Groups"
-msgstr "Csoportok"
-
-#: apps/plugins/administration/groups/settings/edit.js:82 module:io.ox/core
-msgid "Group name"
-msgstr "Csoportnév"
-
-#: apps/plugins/administration/groups/settings/edit.js:92 module:io.ox/core
-msgid "Members"
-msgstr "Tagok"
-
-#: apps/plugins/administration/groups/settings/edit.js:126 module:io.ox/core
-msgid "Edit group"
-msgstr "Csoport szerkesztése"
-
-#: apps/plugins/administration/groups/settings/edit.js:126 module:io.ox/core
-#: apps/plugins/administration/groups/settings/toolbar.js:84
-msgid "Create new group"
-msgstr "Új csoport létrehozása"
-
-#: apps/plugins/administration/groups/settings/members.js:81 module:io.ox/core
-msgid "Remove member"
-msgstr "Tag eltávolítása"
-
-#. %1$s is the user name of the group member
-#: apps/plugins/administration/groups/settings/members.js:83 module:io.ox/core
-msgid "Remove %1$s"
-msgstr "%1$s eltávolítás"
-
-#. %1$d is the number of members
-#: apps/plugins/administration/groups/settings/pane.js:141 module:io.ox/core
-msgid "%1$d member"
-msgid_plural "%1$d members"
-msgstr[0] "%1$d tag"
-msgstr[1] "%1$d tag"
-
-#. %1$s is the group name
-#: apps/plugins/administration/groups/settings/toolbar.js:64 module:io.ox/core
-msgid ""
-"Do you really want to delete the group \"%1$s\"? This action cannot be "
-"undone!"
-msgstr "Biztos, hogy törölni szeretné a(z) \"%1$s\" csoportot? Ez a művelet nem vonható vissza."
-
-#: apps/plugins/administration/groups/settings/toolbar.js:66 module:io.ox/core
-msgid "Delete group"
-msgstr "Csoport törlése"
-
-#: apps/plugins/administration/resources/settings/edit.js:45 module:io.ox/core
-msgid "Resource name"
-msgstr "Erőforrásnév"
-
-#: apps/plugins/administration/resources/settings/edit.js:55 module:io.ox/core
-msgid "Mail address (mandatory)"
-msgstr "Levelezési cím (kötelező)"
-
-#: apps/plugins/administration/resources/settings/edit.js:83 module:io.ox/core
-msgid "Edit resource"
-msgstr "Erőforrás szerkesztése"
-
-#: apps/plugins/administration/resources/settings/edit.js:83 module:io.ox/core
-#: apps/plugins/administration/resources/settings/toolbar.js:80
-msgid "Create new resource"
-msgstr "Új erőforrás létrehozása"
-
-#. %1$s is the resource name
-#: apps/plugins/administration/resources/settings/toolbar.js:60
-#: module:io.ox/core
-msgid ""
-"Do you really want to delete the resource \"%1$s\"? This action cannot be "
-"undone!"
-msgstr "Biztos, hogy törölni szeretné a(z) \"%1$s\" erőforrás? Ez a művelet nem vonható vissza."
-
-#: apps/plugins/administration/resources/settings/toolbar.js:62
-#: module:io.ox/core
-msgid "Delete resource"
-msgstr "Erőforrás törlése"
-
-#. %1$d is current raiting
-#. %2$d is the maximum rating
-#: apps/plugins/core/feedback/register.js:36 module:io.ox/core
-#: apps/plugins/core/feedback/register.js:45
-#: apps/plugins/core/feedback/register.js:52
-#: apps/plugins/core/feedback/register.js:60
-#, c-format
-msgid ""
-"Rating %1$d of %2$d. Press Enter to confirm or use the left and right "
-"arrowkeys to adjust your rating."
-msgstr "%1$d / %2$d értékelés megerősítése. Az értékeléshez nyomja meg ez Entert vagy módosítsa a jobb/bal nyíllal."
-
-#: apps/plugins/core/feedback/register.js:56 module:io.ox/core
-msgid ""
-"Rating %1$d of %2$d confirmed. Use the left and right arrowkeys to adjust "
-"your rating."
-msgstr "%1$d / %2$d értékelés megerősítése. Az értékelést a jobb/bal nyíllal lehet módosítani."
-
-#: apps/plugins/core/feedback/register.js:138 module:io.ox/core
-msgid "Feedback"
-msgstr "Visszajelzés"
-
-#: apps/plugins/core/feedback/register.js:139 module:io.ox/core
-msgid "Send feedback"
-msgstr "Visszajelzés küldése"
-
-#: apps/plugins/core/feedback/register.js:150 module:io.ox/core
-msgid "Welcome. Please provide your feedback about this product"
-msgstr "Üdvözöljük, kérjük adjon visszajelzést a termékkel kapcsolatban."
-
-#: apps/plugins/core/feedback/register.js:152 module:io.ox/core
-msgid "Comments and suggestions"
-msgstr "Megjegyzések és javaslatok"
-
-#: apps/plugins/core/feedback/register.js:155 module:io.ox/core
-msgid ""
-"Please note, that support requests cannot be handled via the feedback-"
-"formular. When you have questions or problems please contact our support "
-"directly"
-msgstr "A támogatási kérdéseket nem ezen keresztül kezeljük. Amennyiben kérdése vagy problémája van, akkor lépjen kapcsolatba közvetlenül a technikai támogatással."
-
-#: apps/plugins/core/feedback/register.js:157 module:io.ox/core
-msgid "Your email address will be included when sending this feedback"
-msgstr "A visszajelzés elküldésekor az e-mail címe is csatolva lesz"
-
-#: apps/plugins/core/feedback/register.js:163 module:io.ox/core
-msgid "Thank you for your feedback"
-msgstr "Köszönjük a visszajelzést"
-
-#: apps/plugins/core/feedback/register.js:189 module:io.ox/core
-msgid "Give feedback"
-msgstr "Adjon visszajelzést"
-
-#: apps/plugins/halo/appointments/register.js:38 module:plugins/halo
-msgid "Shared Appointments"
-msgstr "Megosztott találkozók"
-
-#: apps/plugins/halo/mail/register.js:41 module:plugins/halo
-msgid "Recent conversations"
-msgstr "Legutóbbi társalgások"
-
-#: apps/plugins/halo/mail/register.js:60 module:plugins/halo
-msgid "Received mails"
-msgstr "Kapott levelek"
-
-#: apps/plugins/halo/mail/register.js:62 module:plugins/halo
-msgid "Cannot find any messages this contact sent to you."
-msgstr "Nem találhatók a partner által küldött üzenetek."
-
-#: apps/plugins/halo/mail/register.js:68 module:plugins/halo
-msgid "Sent mails"
-msgstr "Elküldött levelek"
-
-#: apps/plugins/halo/mail/register.js:70 module:plugins/halo
-msgid "Cannot find any messages you sent to this contact."
-msgstr "Nem találhatók a partnernek küldött üzenetek."
-
-#: apps/plugins/halo/xing/register.js:30 module:plugins/portal
-#: apps/plugins/portal/xing/register.js:44
-#: apps/plugins/portal/xing/register.js:47 apps/plugins/xing/main.js:26
-msgid "XING"
-msgstr "XING"
-
-#. what follows is a set of job/status descriptions used by XING
-#: apps/plugins/halo/xing/register.js:33 module:plugins/portal
-msgid "Entrepreneur"
-msgstr "Vállalkozó"
-
-#: apps/plugins/halo/xing/register.js:34 module:plugins/portal
-msgid "Freelancer"
-msgstr "Szabadúszó"
-
-#: apps/plugins/halo/xing/register.js:35 module:plugins/portal
-msgid "Employee"
-msgstr "Alkalmazott"
-
-#: apps/plugins/halo/xing/register.js:36 module:plugins/portal
-msgid "Executive"
-msgstr "Igazgató"
-
-#: apps/plugins/halo/xing/register.js:37 module:plugins/portal
-msgid "Recruiter"
-msgstr "Személyzetis"
-
-#: apps/plugins/halo/xing/register.js:38 module:plugins/portal
-msgid "Public servant"
-msgstr "Közszolga"
-
-#: apps/plugins/halo/xing/register.js:39 module:plugins/portal
-msgid "Student"
-msgstr "Diák"
-
-#: apps/plugins/halo/xing/register.js:40 module:plugins/portal
-msgid "Unemployed"
-msgstr "Munkanélküli"
-
-#: apps/plugins/halo/xing/register.js:41 module:plugins/portal
-msgid "Retired"
-msgstr "Nyugdíjas"
-
-#: apps/plugins/halo/xing/register.js:73 module:plugins/portal
-msgid ""
-"You are not directly linked to %s. Here are people who are linked to %s:"
-msgstr "Nincs közvetlenül ehhez kapcsolva: %s. A következő emberek vannak ehhez kapcsolva: %s:"
-
-#: apps/plugins/halo/xing/register.js:97 module:plugins/portal
-msgid "Your shared contacts:"
-msgstr "Megosztott névjegyei:"
-
-#: apps/plugins/halo/xing/register.js:160 module:plugins/portal
-msgid "Private address"
-msgstr "Magáncím"
-
-#. %1$s is the employee position or status, e.g. student
-#. %2$s is the employer name, e.g. University of Meinerzhagen-Valbert
-#: apps/plugins/halo/xing/register.js:176 module:plugins/portal
-msgid "%1$s at %2$s"
-msgstr "%1$s itt: %2$s"
-
-#: apps/plugins/halo/xing/register.js:186 module:plugins/portal
-msgid "Employment"
-msgstr "Munkaviszony"
-
-#: apps/plugins/halo/xing/register.js:240 module:plugins/portal
-msgid "Sorry, could not connect to %s right now."
-msgstr "Elnézést, most nem lehet kapcsolódni ehhez: %s."
-
-#: apps/plugins/halo/xing/register.js:264 module:plugins/portal
-msgid "Sorry, there is no data available for you on %s."
-msgstr "Elnézést, jelenleg nincs elérhető adat ezen: %s."
-
-#. %1$s is the name of the platform
-#. %2$s is an the "add to home" icon
-#. %3$s and %4$s are markers for bold text.
-#. The words "Home Screen" may not be translated or should match the
-#. string used on an iPhone using the "add to homescreen" function for weblinks
-#: apps/plugins/mobile/addToHomescreen/register.js:73
-#: module:plugins/mobile/addToHomescreen/i18n
-msgid ""
-"Install this web app on your %1$s: Tap %2$s and then %3$s'Add to Home "
-"Screen'%4$s"
-msgstr "Ezen webapp telepítéséhez %1$s eszközére: koppintson ide: %2$s, majd a %3$s„Kezdőképernyőhöz adás”%4$s gombra"
-
-#. %1$s Appointment title
-#. %2$s Appointment date
-#. %3$s Appointment time
-#. %4$s Appointment location
-#. %5$s Appointment Organizer
-#: apps/plugins/notifications/calendar/register.js:120
-#: module:plugins/notifications
-#, c-format
-msgid "%1$s %2$s %3$s %4$s %5$s."
-msgstr "%1$s %2$s %3$s %4$s %5$s."
-
-#: apps/plugins/notifications/calendar/register.js:135
-#: module:plugins/notifications
-msgid "Accept / Decline"
-msgstr "Elfogadás/visszautasítás"
-
-#: apps/plugins/notifications/calendar/register.js:139
-#: module:plugins/notifications
-#: apps/plugins/notifications/tasks/register.js:316
-msgid "Accept invitation"
-msgstr "Meghívó elfogadása"
-
-#: apps/plugins/notifications/calendar/register.js:156
+#: apps/plugins/notifications/calendar/register.js
 #: module:plugins/notifications
 msgctxt "in"
 msgid "in %d minute"
@@ -9368,1161 +10280,645 @@
 msgstr[0] "%d perc múlva"
 msgstr[1] "%d perc múlva"
 
-#. Reminders (notifications) about appointments
-#: apps/plugins/notifications/calendar/register.js:194
-#: module:plugins/notifications
-msgid "Appointment reminders"
-msgstr "Találkozóemlékeztetők"
-
-#. Title of generic desktop notification about new reminders for appointments
-#: apps/plugins/notifications/calendar/register.js:202
-#: module:plugins/notifications
-msgid "New appointment reminders"
-msgstr "Új találkozóemlékeztetők"
-
-#. Body text of generic desktop notification about new reminders for appointments
-#: apps/plugins/notifications/calendar/register.js:204
-#: module:plugins/notifications
-msgid "You have new appointment reminders"
-msgstr "Új találkozóemlékeztetők érkeztek"
-
-#. Title of the desktop notification about new reminder for a specific appointment
-#: apps/plugins/notifications/calendar/register.js:214
-#: module:plugins/notifications
-msgid "New appointment reminder"
-msgstr "Új találkozóemlékeztető"
-
-#. Reminders (notifications) about appointments
-#: apps/plugins/notifications/calendar/register.js:220
-#: module:plugins/notifications
-msgid "Hide all appointment reminders."
-msgstr "Összes találkozóemlékeztető elrejtése."
-
-#. Invitations (notifications) about appointments
-#: apps/plugins/notifications/calendar/register.js:246
-#: module:plugins/notifications
-msgid "Appointment invitations"
-msgstr "Találkozómeghívók"
-
-#. Title of generic desktop notification about new invitations to appointments
-#. Title of the desktop notification about new invitation to a specific appointment
-#: apps/plugins/notifications/calendar/register.js:254
-#: module:plugins/notifications
-#: apps/plugins/notifications/calendar/register.js:266
-msgid "New appointment invitation"
-msgstr "Új találkozómeghívó"
-
-#. Body text of generic desktop notification about new invitations to appointments
-#: apps/plugins/notifications/calendar/register.js:256
-#: module:plugins/notifications
-msgid "You have new appointment invitations"
-msgstr "Új találkozómeghívásai érkeztek"
-
-#. Invitations (notifications) about appointments
-#: apps/plugins/notifications/calendar/register.js:272
-#: module:plugins/notifications
-msgid "Hide all appointment invitations."
-msgstr "Összes találkozókra küldött meghívó elrejtése."
-
-#. %1$d number of notifications
-#: apps/plugins/notifications/mail/register.js:58 module:plugins/notifications
-msgid "%1$d unread mails"
-msgstr "%1$d olvasatlan üzenete van"
-
-#: apps/plugins/notifications/mail/register.js:100
-#: module:plugins/notifications
-msgid "New mails"
-msgstr "Új levelek"
-
-#: apps/plugins/notifications/mail/register.js:101
-#: module:plugins/notifications
-msgid "You have new mail"
-msgstr "Új üzenete érkezett"
-
-#. %1$s mail sender
-#. %2$s mail subject
-#: apps/plugins/notifications/mail/register.js:110
-#: module:plugins/notifications
-#, c-format
-msgid "Mail from %1$s, %2$s"
-msgstr "Levél innen: %1$s %2$s"
-
-#: apps/plugins/notifications/mail/register.js:112
-#: module:plugins/notifications
-msgid "New mail"
-msgstr "Új levél"
-
-#. %1$s task title
-#. %2$s task end date
-#: apps/plugins/notifications/tasks/register.js:58
-#: module:plugins/notifications
-#, c-format
-msgid "%1$s %2$s."
-msgstr "%1$s %2$s."
-
-#: apps/plugins/notifications/tasks/register.js:106
-#: module:plugins/notifications
-msgid "Overdue Tasks"
-msgstr "Lejárt határidejű feladatok"
-
-#: apps/plugins/notifications/tasks/register.js:113
-#: module:plugins/notifications
-msgid "New overdue tasks"
-msgstr "Új lejárt határidejű feladatok"
-
-#: apps/plugins/notifications/tasks/register.js:114
-#: module:plugins/notifications
-msgid "You have overdue tasks"
-msgstr "Lejárt határidejű feladatai vannak"
-
-#: apps/plugins/notifications/tasks/register.js:122
-#: module:plugins/notifications
-msgid "New overdue task"
-msgstr "Új lejárt határidejű feladat"
-
-#: apps/plugins/notifications/tasks/register.js:127
-#: module:plugins/notifications
-msgid "Hide all notifications for overdue tasks."
-msgstr "Összes lejárt feladatról szóló értesítés elrejtése."
-
-#. Reminders (notifications) about tasks
-#: apps/plugins/notifications/tasks/register.js:195
-#: module:plugins/notifications
-msgid "Task reminders"
-msgstr "Feladatemlékeztetők"
-
-#. Title for a generic desktop notification about new reminders for tasks
-#: apps/plugins/notifications/tasks/register.js:203
-#: module:plugins/notifications
-msgid "New task reminders"
-msgstr "Új feladatemlékeztetők"
-
-#. Content for a generic desktop notification about new reminders for tasks
-#: apps/plugins/notifications/tasks/register.js:205
-#: module:plugins/notifications
-msgid "You have new task reminders"
-msgstr "Feladatemlékeztetői vannak"
-
-#. Title for a desktop notification about a new reminder for a specific task
-#: apps/plugins/notifications/tasks/register.js:214
-#: module:plugins/notifications
-msgid "New task reminder"
-msgstr "Új feladatemlékeztető"
-
-#. Reminders (notifications) about tasks
-#: apps/plugins/notifications/tasks/register.js:220
-#: module:plugins/notifications
-msgid "Hide all task reminders."
-msgstr "Összes feladatemlékeztető elrejtéséhez."
-
-#: apps/plugins/notifications/tasks/register.js:312
-#: module:plugins/notifications
-msgid "Accept/Decline"
-msgstr "Elfogadás/visszautasítás"
-
-#. Inviations (notifications) to tasks
-#: apps/plugins/notifications/tasks/register.js:341
-#: module:plugins/notifications
-msgid "Task invitations"
-msgstr "Feladatmeghívók"
-
-#. Title for a generic desktop notification about new invitations to tasks
-#: apps/plugins/notifications/tasks/register.js:349
-#: module:plugins/notifications
-msgid "New task invitations"
-msgstr "Új feladatmeghívók"
-
-#. Content for a generic desktop notification about new invitations to tasks
-#: apps/plugins/notifications/tasks/register.js:351
-#: module:plugins/notifications
-msgid "You have new task invitations"
-msgstr "Új feladatmeghívói vannak"
-
-#. Title for a desktop notification about a new invitation to a specific task
-#: apps/plugins/notifications/tasks/register.js:360
-#: module:plugins/notifications
-msgid "New task invitation"
-msgstr "Új feladatmeghívó"
-
-#. Inviations (notifications) to tasks
-#: apps/plugins/notifications/tasks/register.js:366
-#: module:plugins/notifications
-msgid "Hide all task invitations."
-msgstr "Összes feladatmeghívó elrejtése."
-
-#: apps/plugins/portal/birthdays/register.js:47 module:plugins/portal
-#: apps/plugins/portal/birthdays/register.js:133
-#: apps/plugins/portal/birthdays/register.js:208
-msgid "Birthdays"
-msgstr "Születésnapok"
-
-#: apps/plugins/portal/birthdays/register.js:76 module:plugins/portal
-msgid "Press [enter] to jump to complete list of Birthdays."
-msgstr "Nyomja meg az [enter]-t a születésnapok teljes listájára ugráshoz."
-
-#: apps/plugins/portal/birthdays/register.js:89 module:plugins/portal
-#: apps/plugins/portal/birthdays/register.js:138
-msgid "No birthdays within the next %1$d weeks"
-msgstr "Nincsenek születésnapok a következő %1$d héten"
-
-#: apps/plugins/portal/birthdays/register.js:146 module:plugins/portal
-msgid "External link"
-msgstr "Külső hivatkozás"
-
-#: apps/plugins/portal/birthdays/register.js:146 module:plugins/portal
-msgid "Buy a gift"
-msgstr "Ajándék vásárlása"
-
-#: apps/plugins/portal/birthdays/register.js:171 module:plugins/portal
-msgid "In %1$d days"
-msgstr "%1$d nap múlva"
-
-#: apps/plugins/portal/calendar/register.js:27 module:plugins/portal
-#: apps/plugins/portal/calendar/register.js:129
-msgid "Appointments"
-msgstr "Találkozók"
-
-#: apps/plugins/portal/calendar/register.js:60 module:plugins/portal
-#: apps/plugins/portal/calendar/register.js:85
-msgid "You don't have any appointments in the near future."
-msgstr "A közeljövőben nincsenek találkozói."
-
-#. button label within the client-onboarding widget
-#. button opens the wizard to configure your device
-#: apps/plugins/portal/client-onboarding/register.js:74 module:plugins/portal
-msgid "Connect"
-msgstr "Csatlakozás"
-
-#: apps/plugins/portal/flickr/register.js:56 module:plugins/portal
-msgid "Could not load data"
-msgstr "Az adatok nem tölthetők be"
-
-#: apps/plugins/portal/flickr/register.js:106 module:plugins/portal
-msgid "Press [enter] to jump to the flicker stream."
-msgstr "Nyomja meg az [enter]-t a Flickr folyamra ugráshoz."
-
-#: apps/plugins/portal/flickr/register.js:185 module:plugins/portal
-#: apps/plugins/portal/flickr/register.js:190
-msgid "Cannot find user with given name."
-msgstr "Nem található a megadott nevű felhasználó."
-
-#: apps/plugins/portal/flickr/register.js:205 module:plugins/portal
-msgid "flickr.photos.search"
-msgstr "flickr.photos.search"
-
-#: apps/plugins/portal/flickr/register.js:206 module:plugins/portal
-msgid "flickr.people.getPublicPhotos"
-msgstr "flickr.people.getPublicPhotos"
-
-#: apps/plugins/portal/flickr/register.js:211 module:plugins/portal
-msgid "Edit Flickr photo stream"
-msgstr "Flickr fotófolyam szerkesztése"
-
-#: apps/plugins/portal/flickr/register.js:264 module:plugins/portal
-msgid "Please enter a search query"
-msgstr "Adjon meg egy keresőkifejezést"
-
-#: apps/plugins/portal/flickr/register.js:268 module:plugins/portal
-msgid "Please enter a description"
-msgstr "Adjon meg egy leírást"
-
-#: apps/plugins/portal/flickr/register.js:290 module:plugins/portal
-msgid "Flickr"
-msgstr "Flickr"
-
-#: apps/plugins/portal/helloworld/register.js:71 module:plugins/portal
-msgid "Hello World"
-msgstr "Szia világ!"
-
-#: apps/plugins/portal/linkedIn/register.js:102 module:plugins/portal
-msgid "Recent activities"
-msgstr "Legutóbbi tevékenységek"
-
-#: apps/plugins/portal/linkedIn/register.js:126 module:plugins/portal
-msgid "%1$s is now connected with %2$s"
-msgstr "%1$s össze van kötve ezzel: %2$s"
-
-#: apps/plugins/portal/linkedIn/register.js:152 module:plugins/portal
-msgid "%1$s is a new contact"
-msgstr "%1$s egy új kapcsolat"
-
-#: apps/plugins/portal/linkedIn/register.js:164 module:plugins/portal
-msgid "LinkedIn reported an error:"
-msgstr "A LinkedIn hibát jelzett:"
-
-#: apps/plugins/portal/linkedIn/register.js:170 module:plugins/portal
-#: apps/plugins/portal/twitter/register.js:231
-msgid "Click to authorize your account again"
-msgstr "Kattintson a fiók ismételt felhatalmazásához"
-
-#: apps/plugins/portal/linkedIn/register.js:172 module:plugins/portal
-#: apps/plugins/portal/twitter/register.js:233
-msgid "You have reauthorized this %s account."
-msgstr "Újra felhatalmazta ezt a %s fiókot."
-
-#: apps/plugins/portal/linkedIn/register.js:174 module:plugins/portal
-#: apps/plugins/portal/twitter/register.js:235
-msgid "Something went wrong reauthorizing the %s account."
-msgstr "Hiba történt a %s fiók újra felhatalmazásakor."
-
-#: apps/plugins/portal/linkedIn/register.js:181 module:plugins/portal
-msgid ""
-"Sorry, we cannot help you here. Your provider needs to obtain a key from "
-"LinkedIn with the permission to do read messages."
-msgstr "Elnézést, nem tudunk segíteni. A szolgáltatónak be kell szereznie egy kulcsot a LinkedIntől, amely engedélyezi az üzenetek olvasását."
-
-#: apps/plugins/portal/linkedIn/register.js:217 module:plugins/portal
-#: apps/plugins/portal/linkedIn/register.js:390
-msgid "LinkedIn"
-msgstr "LinkedIn"
-
-#: apps/plugins/portal/linkedIn/register.js:268 module:plugins/portal
-msgid "Press [enter] to jump to the linkedin stream."
-msgstr "Nyomja meg az [enter]-t a LinkedIn folyamra ugráshoz."
-
-#: apps/plugins/portal/linkedIn/register.js:287 module:plugins/portal
-msgid "You have no new messages"
-msgstr "Nincsenek új üzenetei"
-
-#: apps/plugins/portal/linkedIn/register.js:311 module:plugins/portal
-msgid "There were not activities in your network"
-msgstr "Nem volt tevékenység a hálózatában"
-
-#: apps/plugins/portal/linkedIn/register.js:325 module:plugins/portal
-msgid "LinkedIn Network Updates"
-msgstr "LinkedIn hálózat frissítései"
-
-#: apps/plugins/portal/linkedIn/register.js:330 module:plugins/portal
-msgid "Your messages"
-msgstr "Üzenetei"
-
-#: apps/plugins/portal/linkedIn/register.js:383 module:plugins/portal
-#: apps/plugins/portal/twitter/register.js:392
-msgid "Add your account"
-msgstr "Fiók hozzáadása"
-
-#: apps/plugins/portal/mail/register.js:98 module:plugins/portal
-msgid "No mails in your inbox"
-msgstr "Nincsenek levelek Beérkezett üzenetek mappában"
-
-#: apps/plugins/portal/mail/register.js:190 module:plugins/portal
-msgid "You have no unread messages"
-msgstr "Nincsenek olvasatlan üzenetei"
-
-#: apps/plugins/portal/mail/register.js:192 module:plugins/portal
-msgid "You have 1 unread message"
-msgstr "1 olvasatlan üzenete van"
-
-#: apps/plugins/portal/mail/register.js:194 module:plugins/portal
-msgid "You have %1$d unread messages"
-msgstr "%1$d olvasatlan üzenete van"
-
-#: apps/plugins/portal/oxdriveclients/register.js:35 module:plugins/portal
+#: apps/io.ox/tasks/util.js module:io.ox/tasks
+msgid "in 15 minutes"
+msgstr "15 percen belül"
+
+#: apps/io.ox/tasks/util.js module:io.ox/tasks
+msgid "in 30 minutes"
+msgstr "30 percen belül"
+
+#: apps/io.ox/tasks/util.js module:io.ox/tasks
+msgid "in 5 minutes"
+msgstr "5 percen belül"
+
+#: apps/io.ox/tasks/util.js module:io.ox/tasks
+msgid "in one hour"
+msgstr "egy órán belül"
+
+#: apps/io.ox/tasks/util.js module:io.ox/tasks
+msgid "in one week"
+msgstr "egy héten belül"
+
+#: apps/io.ox/mail/mailfilter/settings/filter/view-form.js
+#: module:io.ox/settings
+msgid "is on"
+msgstr "folyamatban"
+
+#. As in last monday, tuesday, wednesday ... , day of the week, day of the weekend
+#. as in: last week or last Monday
+#: apps/io.ox/calendar/edit/recurrence-view.js module:io.ox/calendar/edit/main
+#: apps/io.ox/calendar/util.js module:io.ox/calendar
+msgid "last"
+msgstr "utolsó"
+
+#: apps/io.ox/tasks/util.js module:io.ox/tasks
+msgid "late in the evening"
+msgstr "késő este"
+
+#: apps/io.ox/calendar/util.js module:io.ox/calendar
+msgid "light blue"
+msgstr "világoskék"
+
+#: apps/io.ox/calendar/util.js module:io.ox/calendar
+msgid "light green"
+msgstr "világoszöld"
+
+#: apps/io.ox/onboarding/clients/wizard.js module:io.ox/core/onboarding
+msgid "list of available actions"
+msgstr "elérhető műveletek listája"
+
+#: apps/io.ox/onboarding/clients/wizard.js module:io.ox/core/onboarding
+msgid "list of available devices"
+msgstr "elérhető eszközök listája"
+
+#: apps/io.ox/onboarding/clients/wizard.js module:io.ox/core/onboarding
+msgid "list of available platforms"
+msgstr "elérhető platformok listája"
+
+#. %1$s is an appointment location (e.g. a room, a telco line, a company, a city)
+#. This fragment appears within a long string for screen readers
+#: apps/io.ox/calendar/list/view-grid-template.js module:io.ox/calendar
+msgctxt "a11y"
+msgid "location %1$s"
+msgstr "hely: %1$s"
+
+#: apps/io.ox/files/common-extensions.js module:io.ox/files
+msgid "modified"
+msgstr "módosítva"
+
+#. recurring appointment: the appointment is repeated monthly
+#: apps/io.ox/calendar/edit/recurrence-view.js module:io.ox/calendar/edit/main
+msgid "monthly"
+msgstr "havonta"
+
+#: apps/io.ox/calendar/edit/recurrence-view.js module:io.ox/calendar/edit/main
+msgid "never ends"
+msgstr "soha nem fejeződik be"
+
+#. reminder date selection
+#. %1$s is a weekday, like 'next Monday'
+#: apps/io.ox/tasks/util.js module:io.ox/tasks
+msgid "next %1$s"
+msgstr "következő %1$s"
+
+#: apps/io.ox/calendar/util.js module:io.ox/calendar
+msgid "no color"
+msgstr "nincs szín"
+
+#. object permissions - delete
+#: apps/io.ox/core/permissions/permissions.js module:io.ox/core
+msgid "no delete permissions"
+msgstr "nincs törlési jogosultságai"
+
+#. object permissions - edit/modify
+#: apps/io.ox/core/permissions/permissions.js module:io.ox/core
+msgid "no edit permissions"
+msgstr "nincs szerkesztési jogosultság"
+
+#. object permissions - read
+#: apps/io.ox/core/permissions/permissions.js module:io.ox/core
+msgid "no read permissions"
+msgstr "nincs olvasási jogosultság"
+
+#. text of a user list that shows the names of presenting user and participants.
+#. the text to display as presenter name if no user is presenting yet.
+#. the text to display as participants names if no users are listening yet.
+#: apps/io.ox/presenter/views/navigationview.js module:io.ox/presenter
+msgid "none"
+msgstr "nincs"
+
+#. text of a presentation slide count display
+#. Example result: "of 10"
+#. %1$d is the total slide count
+#: apps/io.ox/core/viewer/views/toolbarview.js module:io.ox/core
+#: apps/io.ox/presenter/views/navigationview.js module:io.ox/presenter
+msgid "of %1$d"
+msgstr "/ %1$d"
+
+#: apps/io.ox/files/share/wizard.js module:io.ox/files
+msgid "one day"
+msgstr "egy nap"
+
+#: apps/io.ox/files/share/wizard.js module:io.ox/files
+msgid "one month"
+msgstr "egy hónap"
+
+#: apps/io.ox/files/share/wizard.js module:io.ox/files
+msgid "one week"
+msgstr "egy hét"
+
+#: apps/io.ox/files/share/wizard.js module:io.ox/files
+msgid "one year"
+msgstr "egy év"
+
+#: apps/io.ox/mail/compose/extensions.js module:io.ox/mail
+#, fuzzy
+#| msgid "Your old password"
+msgid "optional password"
+msgstr "Régi jelszava"
+
+#: apps/io.ox/calendar/util.js module:io.ox/calendar
+msgid "orange"
+msgstr "narancs"
+
+#: apps/io.ox/calendar/util.js module:io.ox/calendar
+msgid "pink"
+msgstr "rózsaszín"
+
+#: apps/io.ox/tasks/view-grid-template.js module:io.ox/tasks
+msgid "private"
+msgstr "személyes"
+
+#: apps/io.ox/calendar/util.js module:io.ox/calendar
+msgid "purple"
+msgstr "bíbor"
+
+#. object permissions - read
+#: apps/io.ox/core/permissions/permissions.js module:io.ox/core
+msgid "read all objects"
+msgstr "minden elem olvasása"
+
+#. object permissions - read
+#: apps/io.ox/core/permissions/permissions.js module:io.ox/core
+msgid "read own objects"
+msgstr "saját elemek olvasása"
+
+#: apps/io.ox/calendar/util.js module:io.ox/calendar
+msgid "red"
+msgstr "vörös"
+
+#. As in second monday, tuesday, wednesday ... , day of the week, day of the weekend
+#. as in: second week or second Monday
+#: apps/io.ox/calendar/edit/recurrence-view.js module:io.ox/calendar/edit/main
+#: apps/io.ox/calendar/util.js module:io.ox/calendar
+msgid "second"
+msgstr "második"
+
+#: apps/io.ox/mail/mailfilter/settings/filter/view-form.js
+#: module:io.ox/settings
+msgid "seen"
+msgstr "olvasott"
+
+#: apps/io.ox/core/export/export.js module:io.ox/core
+#: apps/io.ox/core/import/import.js
+msgid "select format"
+msgstr "formátum kiválasztása"
+
+#: apps/io.ox/files/share/wizard.js module:io.ox/files
+msgid "six months"
+msgstr "hat hónap"
+
+#: apps/io.ox/files/common-extensions.js module:io.ox/files
+msgid "size"
+msgstr "méret"
+
+#: apps/io.ox/mail/mailfilter/settings/filter/view-form.js
+#: module:io.ox/settings
+msgid "starts on"
+msgstr "kezdődik"
+
+#: apps/io.ox/core/tk/reminder-util.js module:io.ox/core
+msgid "status "
+msgstr "állapot"
+
+#: apps/io.ox/calendar/util.js module:io.ox/calendar
+msgid "tentative"
+msgstr "feltételes"
+
+#: apps/io.ox/mail/mailfilter/settings/filter.js module:io.ox/mail
+#: apps/io.ox/portal/settings/pane.js module:io.ox/portal
+msgid "the item has been moved"
+msgstr "az elem módosítva"
+
+#. As in third monday, tuesday, wednesday ... , day of the week, day of the weekend
+#. as in: third week or third Monday
+#: apps/io.ox/calendar/edit/recurrence-view.js module:io.ox/calendar/edit/main
+#: apps/io.ox/calendar/util.js module:io.ox/calendar
+msgid "third"
+msgstr "harmadik"
+
+#: apps/io.ox/tasks/util.js module:io.ox/tasks
+msgid "this afternoon"
+msgstr "ma délután"
+
+#: apps/io.ox/tasks/util.js module:io.ox/tasks
+msgid "this morning"
+msgstr "ma reggel"
+
+#: apps/io.ox/files/share/wizard.js module:io.ox/files
+msgid "three months"
+msgstr "három hónap"
+
+#: apps/io.ox/files/main.js module:io.ox/files
+msgid "thumbnail"
+msgstr "miniatűr"
+
+#: apps/io.ox/tasks/util.js module:io.ox/tasks
+msgid "tomorrow"
+msgstr "holnap"
+
+#: apps/io.ox/tasks/util.js module:io.ox/tasks
+msgid "tonight"
+msgstr "este"
+
+#: apps/io.ox/calendar/util.js module:io.ox/calendar
+msgid "unconfirmed"
+msgstr "megerősítetlen"
+
+#: apps/io.ox/backbone/mini-views/quota.js module:io.ox/core
+#: apps/io.ox/core/viewer/views/sidebar/fileversionsview.js
+#: module:io.ox/core/viewer apps/io.ox/mail/util.js
+msgid "unknown"
+msgstr "ismeretlen"
+
+#: apps/io.ox/backbone/mini-views/quota.js module:io.ox/core
+msgid "unlimited"
+msgstr "korlátlan"
+
+#: apps/io.ox/core/import/import.js module:io.ox/core
+msgid "vCard"
+msgstr "vCard"
+
+#: apps/io.ox/mail/vacationnotice/settings/model.js module:io.ox/mail
+msgid "vacation notice"
+msgstr "szabadságértesítő"
+
+#. (From) email1 via email2. Appears in email detail view.
+#: apps/io.ox/mail/util.js module:io.ox/core
+msgid "via"
+msgstr "megbízó:"
+
+#. folder permissions
+#: apps/io.ox/core/permissions/permissions.js module:io.ox/core
+msgid "view the folder"
+msgstr "mappa megjelenítése"
+
+#. recurring appointment: the appointment is repeated weekly
+#: apps/io.ox/calendar/edit/recurrence-view.js module:io.ox/calendar/edit/main
+msgid "weekly"
+msgstr "hetente"
+
+#: apps/io.ox/mail/compose/extensions.js module:io.ox/mail
+#, fuzzy
+#| msgid "Your session is expired"
+msgid "when the link is expired"
+msgstr "A munkafolyamat lejárt"
+
+#: apps/io.ox/mail/compose/extensions.js module:io.ox/mail
+msgid "when the receivers have accessed the files"
+msgstr ""
+
+#: apps/io.ox/mail/compose/extensions.js module:io.ox/mail
+msgid "when the receivers have finished downloading the files"
+msgstr ""
+
+#. recurrence string
+#: apps/io.ox/calendar/util.js module:io.ox/calendar
+msgid "work days"
+msgstr "munkanapok"
+
+#. recurring appointment: the appointment is repeated yearly
+#: apps/io.ox/calendar/edit/recurrence-view.js module:io.ox/calendar/edit/main
+msgid "yearly"
+msgstr "évente"
+
+#: apps/io.ox/calendar/util.js module:io.ox/calendar
+msgid "yellow"
+msgstr "sárga"
+
+#: apps/plugins/portal/oxdriveclients/register.js module:plugins/portal
 msgid "your platform"
 msgstr "az Ön rendszere"
 
-#: apps/plugins/portal/oxdriveclients/register.js:78 module:plugins/portal
-msgid "Download %s"
-msgstr "%s letöltése"
-
-#: apps/plugins/portal/oxdriveclients/register.js:87 module:plugins/portal
-msgid "Download %s via the OX Updater"
-msgstr "%s letöltése az OX Updateren keresztül"
-
-#: apps/plugins/portal/oxdriveclients/register.js:101 module:plugins/portal
-#: apps/plugins/portal/oxdriveclients/register.js:153
-msgid "Get %s"
-msgstr "%s beszerzése"
-
-#: apps/plugins/portal/oxdriveclients/register.js:106 module:plugins/portal
-msgid "Download %s for %s now"
-msgstr "%s letöltése ehhez: %s"
-
-#: apps/plugins/portal/oxdriveclients/register.js:107 module:plugins/portal
-msgid ""
-"The %s client lets you store and share your photos, files, documents and "
-"videos, anytime, anywhere. Access any file you save to %s from all your "
-"computers, iPhone, iPad or from within %s itself."
-msgstr "A(z) %s kliens lehetővé teszi fényképei, fájljai, dokumentumai és videói tárolását és megosztását bármikor, bárhol. Érje el a(z) %s területre mentett bármelyik fájlt, bármelyik számítógépéről, iPhone, iPad készülékéről vagy közvetlenül a(z) %s használatával."
-
-#: apps/plugins/portal/oxdriveclients/register.js:143 module:plugins/portal
-msgid "%s is also available for other platforms:"
-msgstr "a(z) %s elérhető ás platformon is:"
-
-#: apps/plugins/portal/quota/register.js:40 module:plugins/portal
-msgid "File quota"
-msgstr "Fájlkvóta"
-
-#: apps/plugins/portal/quota/register.js:59 module:plugins/portal
-msgid "Mail count quota"
-msgstr "Levélszámkvóta"
-
-#: apps/plugins/portal/quota/register.js:94 module:plugins/portal
-#: apps/plugins/portal/quota/register.js:107
-msgid "Quota"
-msgstr "Kvóta"
-
-#: apps/plugins/portal/recentfiles/register.js:33 module:plugins/portal
-msgid "Recently changed files"
-msgstr "Nemrégen módosított fájlok"
-
-#: apps/plugins/portal/recentfiles/register.js:33 module:plugins/portal
-msgid "My latest files"
-msgstr "Legutóbbi fájlok"
-
-#: apps/plugins/portal/recentfiles/register.js:69 module:plugins/portal
-#: apps/plugins/portal/recentfiles/register.js:90
-msgid "No files have been changed recently"
-msgstr "Mostanság nem változott egyik fájl sem"
-
-#: apps/plugins/portal/recentfiles/register.js:71 module:plugins/portal
-msgid "1 file has been changed recently"
-msgstr "1 fájl változott mostanság"
-
-#: apps/plugins/portal/recentfiles/register.js:73 module:plugins/portal
-msgid "%1$d files has been changed recently"
-msgstr "%1$d fájl változott mostanság"
-
-#: apps/plugins/portal/reddit/register.js:109 module:io.ox/portal
-#: apps/plugins/portal/reddit/register.js:138
-msgid "No title."
-msgstr "Nincs cím."
-
-#: apps/plugins/portal/reddit/register.js:170 module:io.ox/portal
-msgid "Comments"
-msgstr "Megjegyzések"
-
-#: apps/plugins/portal/rss/register.js:30 module:io.ox/portal
-#: apps/plugins/portal/rss/register.js:60
-#: apps/plugins/portal/rss/register.js:202
-msgid "RSS Feed"
-msgstr "RSS hírforrás"
-
-#: apps/plugins/portal/rss/register.js:70 module:io.ox/portal
-msgid "Press [enter] to jump to the rss stream."
-msgstr "Nyomja meg az [enter]-t az RSS folyamra ugráshoz."
-
-#: apps/plugins/portal/rss/register.js:73 module:io.ox/portal
-msgid "No RSS feeds found."
-msgstr "Nem találhatók RSS hírforrások."
-
-#: apps/plugins/portal/rss/register.js:140 module:io.ox/portal
-msgid "RSS Feeds"
-msgstr "RSS hírforrások"
-
-#: apps/plugins/portal/rss/register.js:175 module:io.ox/portal
-msgid "Please enter a feed URL."
-msgstr "Adjon meg egy hírforrás URL-t."
-
-#: apps/plugins/portal/tasks/register.js:60 module:plugins/portal
-#: apps/plugins/portal/tasks/register.js:98
-msgid "You don't have any tasks that are either due soon or overdue."
-msgstr "Nincsenek hamarosan esedékes vagy lejárt feladatai."
-
-#. Due on date
-#: apps/plugins/portal/tasks/register.js:70 module:plugins/portal
-#: apps/plugins/portal/tasks/register.js:113
-msgid "Due on %1$s"
-msgstr "Határidő: %1$s"
-
-#: apps/plugins/portal/tumblr/register.js:95 module:io.ox/portal
-#: apps/plugins/portal/tumblr/register.js:116
-msgid "Press [enter] to jump to the tumblr feed."
-msgstr "Nyomja meg az [enter]-t a Tumblr folyamra ugráshoz."
-
-#: apps/plugins/portal/tumblr/register.js:186 module:io.ox/portal
-msgid "Read article on tumblr.com"
-msgstr "Cikk olvasása a tumblr.com-on"
-
-#: apps/plugins/portal/tumblr/register.js:189 module:io.ox/portal
-msgid "Open external link"
-msgstr "Külső hivatkozás megnyitása"
-
-#: apps/plugins/portal/tumblr/register.js:239 module:io.ox/portal
-msgid "Edit Tumblr feed"
-msgstr "Tumblr hírforrás szerkesztése"
-
-#: apps/plugins/portal/tumblr/register.js:244 module:io.ox/portal
-msgid "Feed URL"
-msgstr "Forrás URL"
-
-#: apps/plugins/portal/tumblr/register.js:285 module:io.ox/portal
-msgid "Please enter an blog url."
-msgstr "Adjon meg egy blog URL-t."
-
-#: apps/plugins/portal/tumblr/register.js:288 module:io.ox/portal
-msgid "Please enter a description."
-msgstr "Adjon meg egy leírást."
-
-#: apps/plugins/portal/tumblr/register.js:301 module:io.ox/portal
-#: apps/plugins/portal/tumblr/register.js:306
-msgid "Unknown error while checking tumblr-blog."
-msgstr "Ismeretlen hiba a tumblr blog ellenőrzésekor."
-
-#: apps/plugins/portal/tumblr/register.js:331 module:io.ox/portal
-msgid "Tumblr"
-msgstr "Tumblr"
-
-#: apps/plugins/portal/twitter/register.js:128 module:plugins/portal
-msgid ""
-"This widget is currently offline because the twitter rate limit exceeded."
-msgstr "Ez a widget ki van kapcsolva, mert a Twitter gyorsasági korlátja túl lett lépve."
-
-#: apps/plugins/portal/twitter/register.js:164 module:plugins/portal
-#: apps/plugins/portal/twitter/util.js:102
-#: apps/plugins/portal/twitter/util.js:141
-#: apps/plugins/portal/twitter/util.js:250
-#: apps/plugins/portal/twitter/util.js:377
-#: apps/plugins/portal/twitter/util.js:420
-msgid "An internal error occurred"
-msgstr "Belső hiba történt"
-
-#: apps/plugins/portal/twitter/register.js:193 module:plugins/portal
-msgid "Could not load new Tweets."
-msgstr "Nem tölthetők be az új tweetek."
-
-#: apps/plugins/portal/twitter/register.js:201 module:plugins/portal
-msgid "No Tweets yet."
-msgstr "Még nincsenek tweetek."
-
-#: apps/plugins/portal/twitter/register.js:206 module:plugins/portal
-msgid "Twitter reported the following errors:"
-msgstr "A Twitter a következő hibákat jelezte:"
-
-#: apps/plugins/portal/twitter/register.js:239 module:plugins/portal
-msgid "Click to retry later."
-msgstr "Kattintson a későbbi újrapróbálkozáshoz."
-
-#: apps/plugins/portal/twitter/register.js:241 module:plugins/portal
-msgid "Click to retry"
-msgstr "Kattintson az újrapróbálkozáshoz"
-
-#: apps/plugins/portal/twitter/register.js:257 module:plugins/portal
-#: apps/plugins/portal/twitter/register.js:284
-#: apps/plugins/portal/twitter/register.js:399
-msgid "Twitter"
-msgstr "Twitter"
-
-#: apps/plugins/portal/twitter/register.js:312 module:plugins/portal
-msgid "Press [enter] to jump to the twitter feed."
-msgstr "Nyomja meg az [enter]-t a Twitter folyamra ugráshoz."
-
-#: apps/plugins/portal/twitter/util.js:88 module:plugins/portal
-#: apps/plugins/portal/twitter/util.js:204
-msgid "Favorited"
-msgstr "Kedvenc"
-
-#: apps/plugins/portal/twitter/util.js:93 module:plugins/portal
-#: apps/plugins/portal/twitter/util.js:283
-msgid "Favorite"
-msgstr "Kedvenc"
-
-#: apps/plugins/portal/twitter/util.js:110 module:plugins/portal
-msgid "Retweet this to your followers?"
-msgstr "Újracsiripeli ezt a követőinek?"
-
-#: apps/plugins/portal/twitter/util.js:119 module:plugins/portal
-#: apps/plugins/portal/twitter/util.js:231
-#: apps/plugins/portal/twitter/util.js:243
-msgid "Retweet"
-msgstr "Újracsiripelés"
-
-#: apps/plugins/portal/twitter/util.js:132 module:plugins/portal
-#: apps/plugins/portal/twitter/util.js:207
-msgid "Retweeted"
-msgstr "Újracsiripelte"
-
-#: apps/plugins/portal/twitter/util.js:156 module:plugins/portal
-msgid "Retweeted by %s"
-msgstr "%s újracsiripelte"
-
-#. twitter: Follow this person
-#: apps/plugins/portal/twitter/util.js:316 module:plugins/portal
-msgid "Follow"
-msgstr "Követés"
-
-#. twitter: Stop following this person
-#: apps/plugins/portal/twitter/util.js:325 module:plugins/portal
-msgid "Unfollow"
-msgstr "Követés befejezése"
-
-#. twitter: already following this person
-#: apps/plugins/portal/twitter/util.js:333 module:plugins/portal
-msgid "Following"
-msgstr "Követés"
-
-#: apps/plugins/portal/twitter/util.js:392 module:plugins/portal
-msgid "Are you sure you want to delete this Tweet?"
-msgstr "Biztos, hogy törölni szeretné ezt a tweetet?"
-
-#: apps/plugins/portal/upsell/register.js:25 module:plugins/portal
-msgid "Upgrade your account"
-msgstr "Felhasználó fiók frissítése"
-
-#: apps/plugins/portal/userSettings/register.js:56 module:io.ox/core
-msgid "Password strength: Too short"
-msgstr "Jelszó erőssége: túl rövid"
-
-#: apps/plugins/portal/userSettings/register.js:57 module:io.ox/core
-msgid "Password strength: Wrong length"
-msgstr "Jelszó erőssége: nem megfelelő hosszúságú"
-
-#: apps/plugins/portal/userSettings/register.js:58 module:io.ox/core
-msgid "Password strength: Very weak"
-msgstr "Jelszó erőssége: nagyon gyenge"
-
-#: apps/plugins/portal/userSettings/register.js:59 module:io.ox/core
-msgid "Password strength: Weak"
-msgstr "Jelszó erőssége: gyenge"
-
-#: apps/plugins/portal/userSettings/register.js:60 module:io.ox/core
-msgid "Password strength: Good"
-msgstr "Jelszó erőssége: jó"
-
-#: apps/plugins/portal/userSettings/register.js:61 module:io.ox/core
-msgid "Password strength: Strong"
-msgstr "Jelszó erőssége: erős"
-
-#: apps/plugins/portal/userSettings/register.js:62 module:io.ox/core
-msgid "Password strength: Very strong"
-msgstr "Jelszó erőssége: nagyon erős"
-
-#: apps/plugins/portal/userSettings/register.js:63 module:io.ox/core
-msgid "Password strength: Legendary!"
-msgstr "Jelszó erőssége: legendás"
-
-#. %1$s are some example characters
-#: apps/plugins/portal/userSettings/register.js:71 module:io.ox/core
-#, c-format
-msgid ""
-"Your password is more secure if it also contains capital letters, numbers, "
-"and special characters like %1$s"
-msgstr "Jelszava biztonságosabb, ha nagybetűket, számokat, és speciális karaktereket is tartalmaz, mint például: %1$s"
-
-#. %1$s is the minimum password length
-#. %2$s is the maximum password length
-#: apps/plugins/portal/userSettings/register.js:76 module:io.ox/core
-#, c-format
-msgid "Password length must be between %1$d and %2$d characters."
-msgstr "A jelszó hosszának %1$d és %2$d karakter között kell lennie."
-
-#. %1$s is the minimum password length
-#: apps/plugins/portal/userSettings/register.js:80 module:io.ox/core
-#, c-format
-msgid "Minimum password length is %1$d."
-msgstr "A jelszó minimális hossza: %1$d."
-
-#: apps/plugins/portal/userSettings/register.js:93 module:io.ox/core
-msgid "Your current password"
-msgstr "A jelenlegi jelszava"
-
-#: apps/plugins/portal/userSettings/register.js:95 module:io.ox/core
-msgid "New password"
-msgstr "Új jelszó"
-
-#: apps/plugins/portal/userSettings/register.js:97 module:io.ox/core
-msgid "Repeat new password"
-msgstr "Új jelszó ismét"
-
-#: apps/plugins/portal/userSettings/register.js:103 module:io.ox/core
-msgid ""
-"If you change the password, you will be signed out. Please ensure that "
-"everything is closed and saved."
-msgstr "Ha megváltoztatja a jelszót, ki lesz jelentkeztetve. Győződjön meg róla, hogy mindent bezárt és elmentett."
-
-#: apps/plugins/portal/userSettings/register.js:110 module:io.ox/core
-msgid "Change password and sign out"
-msgstr "Jelszó megváltoztatása és kilépés"
-
-#: apps/plugins/portal/userSettings/register.js:143 module:io.ox/core
-msgid "The two newly entered passwords do not match."
-msgstr "A megadott két jelszó nem egyezik."
-
-#: apps/plugins/portal/userSettings/register.js:208 module:io.ox/core
-#: apps/plugins/portal/userSettings/register.js:234
-msgid "User data"
-msgstr "Felhasználói adatok"
-
-#: apps/plugins/portal/userSettings/register.js:226 module:io.ox/core
-msgid "My password"
-msgstr "A jelszavam"
-
-#: apps/plugins/portal/xing/actions.js:55 module:plugins/portal
-#: apps/plugins/portal/xing/actions.js:159
-#: apps/plugins/portal/xing/actions.js:198
-msgid "There was a problem with XING, the error message was: \"%s\""
-msgstr "Probléma a XING-gel. A hibaüzenet: „%s”"
-
-#: apps/plugins/portal/xing/actions.js:60 module:plugins/portal
-msgid "Comment has been successfully posted on XING"
-msgstr "A hozzászólás sikeresen beküldve a XING-re"
-
-#: apps/plugins/portal/xing/actions.js:72 module:plugins/portal
-msgid "Submit comment"
-msgstr "Megjegyzés beküldése"
-
-#: apps/plugins/portal/xing/actions.js:98 module:plugins/portal
-msgid "The activity has been deleted successfully"
-msgstr "A tevékenység sikeresen törölve"
-
-#: apps/plugins/portal/xing/actions.js:101 module:plugins/portal
-msgid "The comment has been deleted successfully"
-msgstr "A megjegyzés sikeresen törölve"
-
-#: apps/plugins/portal/xing/actions.js:107 module:plugins/portal
-msgid "There was a problem with XING. The error message was: \"%s\""
-msgstr "Probléma a XING-gel. A hibaüzenet: „%s”"
-
-#. As on Facebook, XING allows a stop pointing out they liked a comment. An 'undo' for the like action, if you will.
-#: apps/plugins/portal/xing/actions.js:147 module:plugins/portal
-msgid "Un-liked comment"
-msgstr "A megjegyzés kedvelése törölve"
-
-#. As on Facebook, XING allows a user to point out that they like a comment
-#: apps/plugins/portal/xing/actions.js:155 module:plugins/portal
-msgid "Liked comment"
-msgstr "Kedvelt megjegyzés"
-
-#: apps/plugins/portal/xing/actions.js:170 module:plugins/portal
-msgid "Un-like"
-msgstr "Mégsem kedvelem"
-
-#: apps/plugins/portal/xing/actions.js:175 module:plugins/portal
-msgid "Like"
-msgstr "Kedvelem"
-
-#: apps/plugins/portal/xing/actions.js:201 module:plugins/portal
-msgid "Shared activity"
-msgstr "Megosztott tevékenység"
-
-#: apps/plugins/portal/xing/activities.js:77 module:plugins/portal
-msgid "%1$s recommends this link:"
-msgstr "%1$s ajánlotta ezt a hivatkozást:"
-
-#: apps/plugins/portal/xing/activities.js:98 module:plugins/portal
-msgid "%1$s posted a link:"
-msgstr "%1$s beküldött egy hivatkozást:"
-
-#. We do not know the gender of the user and therefore, it is impossible to write e.g. '%1$s changed her status'.
-#. But you could use '%1$s changes his/her status' depending on the language.
-#. %1$s the name of the user which changed his/her status
-#: apps/plugins/portal/xing/activities.js:122 module:plugins/portal
-msgid "%1$s changed the status:"
-msgstr "%1$s megváltoztatta az állapotát:"
-
-#: apps/plugins/portal/xing/activities.js:140 module:plugins/portal
-msgid "%1$s has a new contact:"
-msgstr "%1$s új kapcsolattal rendelkezik:"
-
-#: apps/plugins/portal/xing/activities.js:153 module:plugins/portal
-msgid "%1$s has new contacts:"
-msgstr "%1$s új kapcsolatokkal rendelkezik:"
-
-#: apps/plugins/portal/xing/activities.js:170 module:plugins/portal
-msgid "%1$s posted a new activity:"
-msgstr "%1$s beküldött egy új tevékenységet:"
-
-#. We do not know the gender of the user and therefore, it is impossible to write e.g. '%1$s changed her profile:'.
-#. But you could use '%1$s changes his/her profile:' depending on the language.
-#. %1$s the name of the user which changed his/her profile
-#: apps/plugins/portal/xing/activities.js:190 module:plugins/portal
-msgid "%1$s updated the profile:"
-msgstr "%1$s frissítette profilját:"
-
-#: apps/plugins/portal/xing/activities.js:206 module:plugins/portal
-msgid "%1$s updated their profile:"
-msgstr "%1$s frissítette profilját:"
-
-#: apps/plugins/portal/xing/register.js:54 module:plugins/portal
-msgid "Successfully reauthorized your %s account"
-msgstr "Sikeresen hitelesítette %s fiókját"
-
-#: apps/plugins/portal/xing/register.js:57 module:plugins/portal
-#: apps/plugins/portal/xing/register.js:126 apps/plugins/xing/main.js:71
-#: apps/plugins/xing/main.js:105
-msgid "There was a problem with %s. The error message was: \"%s\""
-msgstr "Probléma ezzel: %s. A hibaüzenet: „%s”"
-
-#: apps/plugins/portal/xing/register.js:77 module:plugins/portal
-msgid ""
-"Please select which of the following data we may use to create your %s "
-"account:"
-msgstr "Válassza ki, a következők közül mely adatait használhatjuk %s fiókjának létrehozásához:"
-
-#: apps/plugins/portal/xing/register.js:80 module:plugins/portal
-msgid "Mail address"
-msgstr "Levelezési cím"
-
-#: apps/plugins/portal/xing/register.js:132 module:plugins/portal
-msgid ""
-"Please check your inbox for a confirmation email.\n"
-"\n"
-"Follow the instructions in the email and then return to the widget to "
-"complete account setup."
-msgstr "Keresse meg postafiókjában az ellenőrző levelet.\n\nKövesse az levélben található utmutatást és beállítás befejezéséhez térjen vissza a widgethez."
-
-#: apps/plugins/portal/xing/register.js:155 module:plugins/portal
-msgid "Post a status update"
-msgstr "Állapotfrissítés küldése"
-
-#: apps/plugins/portal/xing/register.js:166 module:plugins/portal
-msgid ""
-"Your status update could not be posted on %s. The error message was: \"%s\""
-msgstr "Állapotfrissítése nem küldhető be ide: %s. A hibaüzenet: „%s”"
-
-#: apps/plugins/portal/xing/register.js:170 module:plugins/portal
-msgid "Your status update has been successfully posted on %s"
-msgstr "Állapotfrissítése sikeresen beküldve ide: %s"
-
-#: apps/plugins/portal/xing/register.js:186 module:plugins/portal
-#: apps/plugins/portal/xing/register.js:241
-msgid "There is no recent activity in your Xing network."
-msgstr "Nem volt legutóbbi tevékenység a Xing hálózatában."
-
-#: apps/plugins/portal/xing/register.js:287 module:plugins/portal
-msgid ""
-"Get news from your XING network delivered to you. Stay in touch and find out "
-"about new business opportunities."
-msgstr "Önnek küldött hírek a XING-ről. Használja kapcsolattartáshoz és az új üzleti lehetőségek megismeréséhez."
-
-#. %1$s is social media name, e.g. Facebook
-#: apps/plugins/portal/xing/register.js:291 module:plugins/portal
-msgid "Create new %1$s account"
-msgstr "Új %1$s fiók létrehozása"
-
-#: apps/plugins/portal/xing/register.js:328 module:plugins/portal
-msgid "Click here to reconnect to your xing account to see activities."
-msgstr "Kattintson ide, hogy újrakapcsolódjon a xing felhasználói fiókjához, hogy megtekinthesse tevékenységeit."
-
-#: apps/plugins/portal/xing/register.js:346 module:plugins/portal
-msgid "Your %s newsfeed"
-msgstr "Kedvenc %s hírforrása"
-
-#: apps/plugins/wizards/mandatory/main.js:53 module:io.ox/wizards/firstStart
-msgid "Welcome to %s"
-msgstr "Üdvözöljük itt: %s"
-
-#: apps/plugins/wizards/mandatory/main.js:54 module:io.ox/wizards/firstStart
-msgid ""
-"Before you can continue using the product, you have to enter some basic "
-"information. It will take less than a minute."
-msgstr "A termék használatának folytatása előtt meg kell adni néhány információt. Ez nem tart tovább pár percnél."
-
-#: apps/plugins/wizards/mandatory/main.js:56 module:io.ox/wizards/firstStart
-msgid "Back to sign in"
-msgstr "Vissza a bejelentkezéshez"
-
-#: apps/plugins/wizards/mandatory/main.js:93 module:io.ox/wizards/firstStart
-msgid "Your timezone"
-msgstr "Saját időzóna"
-
-#: apps/plugins/xing/main.js:74 module:plugins/portal
-msgid "Invitation sent"
-msgstr "Meghívó elküldve"
-
-#: apps/plugins/xing/main.js:108 module:plugins/portal
-msgid "Contact request sent"
-msgstr "Kapcsolatkérés elküldve"
-
-#: apps/plugins/xing/main.js:122 module:plugins/portal
-#: apps/plugins/xing/main.js:129 apps/plugins/xing/main.js:137
-msgid "Invite to %s"
-msgstr "Meghívás ide: %s"
-
-#: apps/plugins/xing/main.js:145 module:plugins/portal
-#: apps/plugins/xing/main.js:152 apps/plugins/xing/main.js:160
-msgid "Add on %s"
-msgstr "Hozzáadás itt: %s"
+#. Strings to build input formats to be more accessible
+#. yyyy: 4-digit year | MM: 2-digit month | dd: 2-digit day
+#. Sample for de_DE: TT.MM.JJJJ
+#: apps/io.ox/core/date.js module:io.ox/core
+msgid "yyyy"
+msgstr "yyyy"
+
+#~ msgid "Add Box account"
+#~ msgstr "Box felhasználói fiók hozzáadása"
+
+#~ msgid "Add Dropbox account"
+#~ msgstr "Dropbox felhasználói fiók hozzáadása"
+
+#~ msgid "Add OneDrive account"
+#~ msgstr "OneDrive felhasználói fiók hozzáadása"
+
+#, fuzzy
+#~| msgid "Assistant"
+#~ msgid "Afghanistan"
+#~ msgstr "Asszisztens"
+
+#~ msgid "Applications"
+#~ msgstr "Alkalmazások"
+
+#, fuzzy
+#~| msgid "Apply role"
+#~ msgid "Apply"
+#~ msgstr "Szerep alkalmazása"
+
+#, fuzzy
+#~| msgid "Email from %1$s: %2$s"
+#~ msgid "Apply for mails from %1$s"
+#~ msgstr "E-mail innen: %1$s: %2$s"
+
+#~ msgid "Automatically wrap plain text after character:"
+#~ msgstr "Automatikusan szövegtördelés ennyi karakter után:"
+
+#, fuzzy
+#~| msgid "Back to sign in"
+#~ msgid "Back to devices"
+#~ msgstr "Vissza a bejelentkezéshez"
+
+#, fuzzy
+#~| msgid "Back to sign in"
+#~ msgid "Back to modules"
+#~ msgstr "Vissza a bejelentkezéshez"
+
+#, fuzzy
+#~| msgid "your platform"
+#~ msgid "Back to platforms"
+#~ msgstr "az Ön rendszere"
+
+#~ msgid "Change subscription"
+#~ msgstr "Feliratkozás módosítása"
+
+#, fuzzy
+#~| msgid "Children"
+#~ msgid "Chile"
+#~ msgstr "Gyermekek"
+
+#, fuzzy
+#~| msgid "Color"
+#~ msgid "Colombia"
+#~ msgstr "Szín"
+
+#, fuzzy
+#~| msgid "Tomorrow"
+#~ msgid "Comoros"
+#~ msgstr "Holnap"
+
+#~ msgid "Day View"
+#~ msgstr "Napnézet"
+
+#~ msgid "Delete all messages in this folder"
+#~ msgstr "Összes üzenet törlése ebben a mappában"
+
+#, fuzzy
+#~| msgid "About"
+#~ msgid "Djibouti"
+#~ msgstr "Névjegy"
+
+#, fuzzy
+#~| msgid "Mail"
+#~ msgid "EMail"
+#~ msgstr "Levelek"
+
+#, fuzzy
+#~| msgid "Last month"
+#~ msgid "East Timor"
+#~ msgstr "Múlt hónap"
+
+#~ msgid "Email notification for Accept/Declined"
+#~ msgstr "E-mail értesítés elfogadásról és visszautasításról"
+
+#~ msgid "Email notification for New, Changed, Deleted?"
+#~ msgstr "E-mail értesítés új, módosított és törölt elemekről?"
+
+#~ msgid "Email notification for task"
+#~ msgstr "E-mail értesítés feladatról"
+
+#~ msgid "Email notification for task creator?"
+#~ msgstr "E-mail értesítés a feladat létrehozójának?"
+
+#~ msgid "Email notification for task participant?"
+#~ msgstr "E-mail értesítés a feladat résztvevőinek?"
+
+#~ msgid "Emptying folder... This may take a few seconds."
+#~ msgstr "Mappa kiürítése… Ez eltarthat pár másodpercig."
+
+#~ msgid "Enabled"
+#~ msgstr "Engedélyezve"
+
+#~ msgid "Envelope"
+#~ msgstr "Boríték"
+
+#~ msgid "Existing shares"
+#~ msgstr "Meglévő megosztások"
+
+#~ msgid "Exit Fullscreen"
+#~ msgstr "Kilépés a teljes képernyőből"
+
+#~ msgid "Facebook"
+#~ msgstr "Facebook"
+
+#~ msgid "Facebook reported an error:"
+#~ msgstr "A Facebook hibát jelzett:"
+
+#~ msgctxt "app"
+#~ msgid "Favorite timezone"
+#~ msgstr "Kedvenc időzóná"
+
+#~ msgid "Filename"
+#~ msgstr "Fájlnév"
+
+#, fuzzy
+#~| msgid "Freelancer"
+#~ msgid "France"
+#~ msgstr "Szabadúszó"
+
+#~ msgid "Fullscreen"
+#~ msgstr "Teljes képernyő"
+
+#, fuzzy
+#~| msgid "Green"
+#~ msgid "Greece"
+#~ msgstr "Zöld"
+
+#, fuzzy
+#~| msgid "Green"
+#~ msgid "Greenland"
+#~ msgstr "Zöld"
+
+#, fuzzy
+#~| msgid "Waiting"
+#~ msgid "Haiti"
+#~ msgstr "Várakozás"
+
+#~ msgid "Hide comments"
+#~ msgstr "Megjegyzések elrejtése"
+
+#~ msgid "IMAP folder subscription"
+#~ msgstr "IMAP mappafeliratkozás"
+
+#~ msgid "IMAP login"
+#~ msgstr "IMAP bejelentkezés"
+
+#~ msgid "IMAP port"
+#~ msgstr "IMAP port"
+
+#~ msgid "IMAP secure"
+#~ msgstr "IMAP biztonságos"
+
+#~ msgid "IMAP server"
+#~ msgstr "IMAP kiszolgáló"
+
+#, fuzzy
+#~| msgid "Undone"
+#~ msgid "Indonesia"
+#~ msgstr "Visszavonva"
+
+#~ msgid "Invalid data"
+#~ msgstr "Érvénytelen adatok"
+
+#~ msgid "Item List"
+#~ msgstr "Elemlista"
+
+#, fuzzy
+#~| msgid "Due on %1$s"
+#~ msgid "Just open %1$s"
+#~ msgstr "Határidő: %1$s"
+
+#~ msgid "Liked a link: %s"
+#~ msgstr "Kedvelt egy hivatkozást: %s"
+
+#, fuzzy
+#~| msgid "March"
+#~ msgid "Mac"
+#~ msgstr "Március"
+
+#~ msgid "Mail Details"
+#~ msgstr "Levél részletei"
+
+#, fuzzy
+#~| msgid "Mail address"
+#~ msgid "Mail categories"
+#~ msgstr "Levelezési cím"
+
+#~ msgid "Main window"
+#~ msgstr "Főablak"
+
+#~ msgid "Mark as"
+#~ msgstr "Megjelölés másként"
+
+#~ msgid "Mark read"
+#~ msgstr "Megjelölés olvasottként"
 
 #~ msgid "Mark unread"
 #~ msgstr "Megjelölés olvasottként"
 
-#~ msgid "Mark read"
-#~ msgstr "Megjelölés olvasottként"
+#, fuzzy
+#~| msgid "Months"
+#~ msgid "Montserrat"
+#~ msgstr "Hónap"
+
+#, fuzzy
+#~| msgid "Apply to all subfolders"
+#~ msgid "Move all mails from a sender"
+#~ msgstr "Alkalmazás az összes mappára"
+
+#~ msgid "Move all messages to another folder"
+#~ msgstr "Összes üzenet mozgatása egy másik mappába"
+
+#, fuzzy
+#~| msgid "New calendar"
+#~ msgid "New Caledonia"
+#~ msgstr "Új naptár"
+
+#, fuzzy
+#~| msgid "New calendar"
+#~ msgid "New Zealand"
+#~ msgstr "Új naptár"
+
+#, fuzzy
+#~| msgid "Forward"
+#~ msgid "Norway"
+#~ msgstr "Továbbítás"
+
+#~ msgid "Nothing in your newsfeed."
+#~ msgstr "Nincs semmi a hírcsatornában."
+
+#~ msgid "Off"
+#~ msgstr "Ki"
+
+#, fuzzy
+#~| msgid "Open"
+#~ msgid "Open "
+#~ msgstr "Megnyitás"
+
+#, fuzzy
+#~| msgid "Distance"
+#~ msgid "Pakistan"
+#~ msgstr "Távolság"
+
+#, fuzzy
+#~| msgid "Portal"
+#~ msgid "Portugal"
+#~ msgstr "Portál"
+
+#~ msgid "Press [enter] to jump to the facebook stream."
+#~ msgstr "Nyomja meg az [enter]-t a Facebook folyamra ugráshoz."
+
+#, fuzzy
+#~| msgid "Never"
+#~ msgid "Revert"
+#~ msgstr "Soha"
+
+#~ msgid "SMTP login"
+#~ msgstr "SMTP bejelentkezés"
+
+#~ msgid "SMTP port"
+#~ msgstr "SMTP port"
+
+#~ msgid "SMTP secure"
+#~ msgstr "SMTP biztonságos"
+
+#~ msgid "SMTP server"
+#~ msgstr "SMTP kiszolgáló"
+
+#~ msgid "Save to Drive"
+#~ msgstr "Mentés a Drive-ra"
+
+#~ msgid "Show comments"
+#~ msgstr "Megjegyzések megjelenítése"
+
+#~ msgid "Show more comments"
+#~ msgstr "Több megjegyzés megjelenítése"
+
+#~ msgid "Signature"
+#~ msgstr "Aláírás"
+
+#, fuzzy
+#~| msgid "Smartphone settings:"
+#~ msgid "Smartphone"
+#~ msgstr "Okostelefon beállításai:"
+
+#~ msgid "Sorry, there is no preview available for this file."
+#~ msgstr "Sajnáljuk, de ehhez a fájltípushoz nincs előnézet."
+
+#, fuzzy
+#~| msgid "Your name"
+#~ msgid "Suriname"
+#~ msgstr "Név"
+
+#, fuzzy
+#~| msgid "Enable"
+#~ msgid "Tablet"
+#~ msgstr "Engedélyezés"
+
+#~ msgid ""
+#~ "The file \"%1$s\" cannot be uploaded because it exceeds the quota limit "
+#~ "of %2$s"
+#~ msgstr ""
+#~ "A fájl („%1$s”) nem tölthető fel, mert meghaladja a kvótakorlátot (%2$s)"
 
 #~ msgid "The following actions apply to all messages (%1$d) in this folder:"
 #~ msgstr ""
 #~ "A következő műveletek jutnak érvényre a mappában található összes üzentre "
 #~ "(%1$d):"
-
-#~ msgid "Move all messages to another folder"
-#~ msgstr "Összes üzenet mozgatása egy másik mappába"
-
-#~ msgid "Delete all messages in this folder"
-#~ msgstr "Összes üzenet törlése ebben a mappában"
-
-#~ msgid "Which device do you want to configure?"
-#~ msgstr "Melyik eszközt szeretné beállítani?"
-
-#~ msgid "Invalid data"
-#~ msgstr "Érvénytelen adatok"
-
-#~ msgid "Save to Drive"
-#~ msgstr "Mentés a Drive-ra"
-
-#~ msgid "Mark as"
-#~ msgstr "Megjelölés másként"
-
-#~ msgid "hostname"
-#~ msgstr "gépnév"
-
-#~ msgid "login"
-#~ msgstr "bejelentkezés"
-
-#~ msgid "SMTP login"
-#~ msgstr "SMTP bejelentkezés"
-
-#~ msgid "SMTP server"
-#~ msgstr "SMTP kiszolgáló"
-
-#~ msgid "SMTP port"
-#~ msgstr "SMTP port"
-
-#~ msgid "SMTP secure"
-#~ msgstr "SMTP biztonságos"
-
-#~ msgid "IMAP login"
-#~ msgstr "IMAP bejelentkezés"
-
-#~ msgid "IMAP server"
-#~ msgstr "IMAP kiszolgáló"
-
-#~ msgid "IMAP port"
-#~ msgstr "IMAP port"
-
-#~ msgid "IMAP secure"
-#~ msgstr "IMAP biztonságos"
-
-#~ msgid "Add Box account"
-#~ msgstr "Box felhasználói fiók hozzáadása"
-
-#~ msgid "Add Dropbox account"
-#~ msgstr "Dropbox felhasználói fiók hozzáadása"
-
-#~ msgid "Add OneDrive account"
-#~ msgstr "OneDrive felhasználói fiók hozzáadása"
-
-#, fuzzy
-#~| msgid "Assistant"
-#~ msgid "Afghanistan"
-#~ msgstr "Asszisztens"
-
-#~ msgid "Automatically wrap plain text after character:"
-#~ msgstr "Automatikusan szövegtördelés ennyi karakter után:"
-
-#, fuzzy
-#~| msgid "Back to sign in"
-#~ msgid "Back to devices"
-#~ msgstr "Vissza a bejelentkezéshez"
-
-#, fuzzy
-#~| msgid "Back to sign in"
-#~ msgid "Back to modules"
-#~ msgstr "Vissza a bejelentkezéshez"
-
-#, fuzzy
-#~| msgid "your platform"
-#~ msgid "Back to platforms"
-#~ msgstr "az Ön rendszere"
-
-#~ msgid "Change subscription"
-#~ msgstr "Feliratkozás módosítása"
-
-#, fuzzy
-#~| msgid "Children"
-#~ msgid "Chile"
-#~ msgstr "Gyermekek"
-
-#, fuzzy
-#~| msgid "Color"
-#~ msgid "Colombia"
-#~ msgstr "Szín"
-
-#, fuzzy
-#~| msgid "Tomorrow"
-#~ msgid "Comoros"
-#~ msgstr "Holnap"
-
-#, fuzzy
-#~| msgid "Contact"
-#~ msgid "Contacts"
-#~ msgstr "Névjegy"
-
-#, fuzzy
-#~| msgid "About"
-#~ msgid "Djibouti"
-#~ msgstr "Névjegy"
-
-#, fuzzy
-#~| msgid "Mail"
-#~ msgid "EMail"
-#~ msgstr "Levelek"
-
-#, fuzzy
-#~| msgid "Last month"
-#~ msgid "East Timor"
-#~ msgstr "Múlt hónap"
-
-#~ msgid "Email notification for Accept/Declined"
-#~ msgstr "E-mail értesítés elfogadásról és visszautasításról"
-
-#~ msgid "Email notification for New, Changed, Deleted?"
-#~ msgstr "E-mail értesítés új, módosított és törölt elemekről?"
-
-#~ msgid "Email notification for task"
-#~ msgstr "E-mail értesítés feladatról"
-
-#~ msgid "Email notification for task creator?"
-#~ msgstr "E-mail értesítés a feladat létrehozójának?"
-
-#~ msgid "Email notification for task participant?"
-#~ msgstr "E-mail értesítés a feladat résztvevőinek?"
-
-#~ msgid "Emptying folder... This may take a few seconds."
-#~ msgstr "Mappa kiürítése… Ez eltarthat pár másodpercig."
-
-#~ msgid "Enabled"
-#~ msgstr "Engedélyezve"
-
-#~ msgid "Envelope"
-#~ msgstr "Boríték"
-
-#~ msgid "Existing shares"
-#~ msgstr "Meglévő megosztások"
-
-#~ msgid "Exit Fullscreen"
-#~ msgstr "Kilépés a teljes képernyőből"
-
-#~ msgid "Facebook"
-#~ msgstr "Facebook"
-
-#~ msgid "Facebook reported an error:"
-#~ msgstr "A Facebook hibát jelzett:"
-
-#~ msgctxt "app"
-#~ msgid "Favorite timezone"
-#~ msgstr "Kedvenc időzóná"
-
-#~ msgid "Filename"
-#~ msgstr "Fájlnév"
-
-#, fuzzy
-#~| msgid "Freelancer"
-#~ msgid "France"
-#~ msgstr "Szabadúszó"
-
-#~ msgid "Fullscreen"
-#~ msgstr "Teljes képernyő"
-
-#, fuzzy
-#~| msgid "Green"
-#~ msgid "Greece"
-#~ msgstr "Zöld"
-
-#, fuzzy
-#~| msgid "Green"
-#~ msgid "Greenland"
-#~ msgstr "Zöld"
-
-#, fuzzy
-#~| msgid "Waiting"
-#~ msgid "Haiti"
-#~ msgstr "Várakozás"
-
-#~ msgid "Hide comments"
-#~ msgstr "Megjegyzések elrejtése"
-
-#~ msgid "IMAP folder subscription"
-#~ msgstr "IMAP mappafeliratkozás"
-
-#, fuzzy
-#~| msgid "Undone"
-#~ msgid "Indonesia"
-#~ msgstr "Visszavonva"
-
-#, fuzzy
-#~| msgid "Due on %1$s"
-#~ msgid "Just open %1$s"
-#~ msgstr "Határidő: %1$s"
-
-#~ msgid "Liked a link: %s"
-#~ msgstr "Kedvelt egy hivatkozást: %s"
-
-#, fuzzy
-#~| msgid "March"
-#~ msgid "Mac"
-#~ msgstr "Március"
-
-#, fuzzy
-#~| msgid "Months"
-#~ msgid "Montserrat"
-#~ msgstr "Hónap"
-
-#, fuzzy
-#~| msgid "New calendar"
-#~ msgid "New Caledonia"
-#~ msgstr "Új naptár"
-
-#, fuzzy
-#~| msgid "New calendar"
-#~ msgid "New Zealand"
-#~ msgstr "Új naptár"
-
-#, fuzzy
-#~| msgid "Forward"
-#~ msgid "Norway"
-#~ msgstr "Továbbítás"
-
-#~ msgid "Nothing in your newsfeed."
-#~ msgstr "Nincs semmi a hírcsatornában."
-
-#~ msgid "Off"
-#~ msgstr "Ki"
-
-#, fuzzy
-#~| msgid "Open"
-#~ msgid "Open "
-#~ msgstr "Megnyitás"
-
-#, fuzzy
-#~| msgid "Distance"
-#~ msgid "Pakistan"
-#~ msgstr "Távolság"
-
-#, fuzzy
-#~| msgid "Portal"
-#~ msgid "Portugal"
-#~ msgstr "Portál"
-
-#~ msgid "Press [enter] to jump to the facebook stream."
-#~ msgstr "Nyomja meg az [enter]-t a Facebook folyamra ugráshoz."
-
-#~ msgid "Show comments"
-#~ msgstr "Megjegyzések megjelenítése"
-
-#~ msgid "Show more comments"
-#~ msgstr "Több megjegyzés megjelenítése"
-
-#~ msgid "Signature"
-#~ msgstr "Aláírás"
-
-#, fuzzy
-#~| msgid "Smartphone settings:"
-#~ msgid "Smartphone"
-#~ msgstr "Okostelefon beállításai:"
-
-#~ msgid "Sorry, there is no preview available for this file."
-#~ msgstr "Sajnáljuk, de ehhez a fájltípushoz nincs előnézet."
-
-#, fuzzy
-#~| msgid "Your name"
-#~ msgid "Suriname"
-#~ msgstr "Név"
-
-#, fuzzy
-#~| msgid "Enable"
-#~ msgid "Tablet"
-#~ msgstr "Engedélyezés"
 
 #~ msgid ""
 #~ "This document is password protected and cannot be displayed. Please open "
@@ -10531,11 +10927,22 @@
 #~ "Ez a dokumentum jelszóval védett és nem jeleníthető meg. Nyissa meg a "
 #~ "helyi PDF olvasóval."
 
+#, fuzzy
+#~| msgid "This mail has no content"
+#~ msgid "This mail was moved to %1$s."
+#~ msgstr "A levélnek nincs tartalma"
+
+#~ msgid "This message is read, press this button to mark it as unread."
+#~ msgstr ""
+#~ "Ez egy olvasott üzenet, kattintson erre a gombra, hogy olvasatlan legyen."
+
+#~ msgid "This message is unread, press this button to mark it as read."
+#~ msgstr ""
+#~ "Ez egy olvasatlan üzenet, kattintson erre a gombra, hogy olvasott legyen."
+
 #~ msgid "Timezone"
 #~ msgstr "Időzóna"
 
-<<<<<<< HEAD
-=======
 #~ msgid "Toggle checkboxes"
 #~ msgstr "Kijelölések átváltása"
 
@@ -10547,7 +10954,6 @@
 #~ msgid "Use SSL connection"
 #~ msgstr "SSL-kapcsolat használata"
 
->>>>>>> b5e8fee4
 #, fuzzy
 #~| msgid "Manual"
 #~ msgid "Vanuatu"
@@ -10558,6 +10964,9 @@
 #~ msgid "Vatican"
 #~ msgstr "Függőleges"
 
+#~ msgid "Week View"
+#~ msgstr "Hét nézet"
+
 #, fuzzy
 #~| msgid "Do you really want to discard your changes?"
 #~ msgid "What do you want to use on your iPhone?"
@@ -10568,6 +10977,9 @@
 #~ msgid "Which app do you want to use on your device?"
 #~ msgstr "Eldobja ezeket a módosításokat?"
 
+#~ msgid "Which device do you want to configure?"
+#~ msgstr "Melyik eszközt szeretné beállítani?"
+
 #~ msgid "You like this"
 #~ msgstr "Kedveli ezt"
 
@@ -10576,12 +10988,24 @@
 
 #~ msgid "expand"
 #~ msgstr "kibont"
+
+#~ msgid "hostname"
+#~ msgstr "gépnév"
 
 #, fuzzy
 #~| msgid "Phone"
 #~ msgid "iPhone"
 #~ msgstr "Telefon"
 
+#~ msgid "login"
+#~ msgstr "bejelentkezés"
+
+#~ msgid "process subsequent rules"
+#~ msgstr "soron következő szabályok feldolgozása"
+
+#~ msgid "remove"
+#~ msgstr "eltávolítás"
+
 #, fuzzy
 #~| msgid "New mail"
 #~ msgid "show mail"
