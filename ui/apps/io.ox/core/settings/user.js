--- conflicted
+++ resolved
@@ -17,14 +17,9 @@
     'io.ox/contacts/model',
     'io.ox/contacts/edit/view-form',
     'io.ox/core/tk/dialogs',
-<<<<<<< HEAD
     'io.ox/contacts/util',
     'gettext!io.ox/core'
 ], function (ext, api, contactModel, ViewForm, dialogs, util, gt) {
-=======
-    'io.ox/contacts/util'
-], function (ext, api, contactModel, ViewForm, dialogs, util) {
->>>>>>> 6aae3568
 
     'use strict';
 
@@ -41,25 +36,6 @@
             return factory.realm('edit').get({}).done(function (user) {
                 var $userEditView = new UserEdit({model: user}).render().$el;
 
-<<<<<<< HEAD
-                $node.append(new UserEdit({model: user}).render().$el);
-                $($node.find('.edit-contact')[0]).on('dispose', function () {
-                    $(document.activeElement).blur();//make the active element lose focus to get the changes of the field a user was editing
-                    if (!_.isEmpty(user.changed)) {//check if there is something to save
-                        new dialogs.ModalDialog()
-                            .text(gt('Do you really want to discard your changes?'))
-                            .addPrimaryButton('save', gt('Save changes'))
-                            .addButton('discard', gt('Discard changes'))
-                            .show()
-                            .done(function (action) {
-                                if  (action === 'save') {
-                                    user.save();
-                                }
-                            });
-                    }
-                });
-                
-=======
                 /* remove image edit dialog for PIM users, because they cannot access the place where the image is stored */
                 require(['io.ox/core/api/folder'], function (folderAPI) {
                     /* I would have preferred to use folderAPI.can('read', 6)... */
@@ -69,8 +45,22 @@
                 });
 
                 $node.append($userEditView);
+                $($node.find('.edit-contact')[0]).on('dispose', function () {
+                    $(document.activeElement).blur();//make the active element lose focus to get the changes of the field a user was editing
+                    if (!_.isEmpty(user.changed)) {//check if there is something to save
+                        new dialogs.ModalDialog()
+                        .text(gt('Do you really want to discard your changes?'))
+                        .addPrimaryButton('save', gt('Save changes'))
+                        .addButton('discard', gt('Discard changes'))
+                        .show()
+                        .done(function (action) {
+                            if  (action === 'save') {
+                                user.save();
+                            }
+                        });
+                    }
+                });
 
->>>>>>> 6aae3568
                 user.on('change:first_name change:last_name', function () {
                     user.set('display_name', util.getFullName(user.toJSON(), {validate: true}));
                     //app.setTitle(util.getFullName(contact.toJSON()));
