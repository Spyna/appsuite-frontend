<<<<<<< HEAD
open-xchange-appsuite-saml (7.8.0-3) stable; urgency=medium

  * Third candidate for 7.8.0 release

 -- Markus Wagner <markus.wagner@open-xchange.com>  Mon, 07 Sep 2015 15:49:34 +0000

open-xchange-appsuite-saml (7.8.0-2) stable; urgency=medium

  * Second candidate for 7.8.0 release

 -- Markus Wagner <markus.wagner@open-xchange.com>  Fri, 21 Aug 2015 15:10:55 +0000

open-xchange-appsuite-saml (7.8.0-1) stable; urgency=low

  * First candidate for 7.8.0 release

 -- Markus Wagner <markus.wagner@open-xchange.com>  Wed, 05 Aug 2015 12:50:56 +0200

open-xchange-appsuite-saml (7.8.0-0) stable; urgency=low

  * Prepare for 7.8.0

 -- Markus Wagner <markus.wagner@open-xchange.com>  Tue, 07 Jul 2015 11:27:29 +0200
=======
open-xchange-appsuite-saml (7.6.2-2) stable; urgency=medium

  * Build for patch 2015-09-14 (2732)

 -- Francisco Laguna <francisco.laguna@open-xchange.com>  Tue, 08 Sep 2015 12:48:49 +0000
>>>>>>> e96c1184

open-xchange-appsuite-saml (7.6.2-1) stable; urgency=medium

  * Build for patch 2015-08-24 (2674)

 -- Francisco Laguna <francisco.laguna@open-xchange.com>  Tue, 18 Aug 2015 15:37:41 +0000

open-xchange-appsuite-saml (7.6.2-0) stable; urgency=medium

  * Intitial release.

 -- Francisco Laguna <francisco.laguna@open-xchange.com>  Mon, 30 Mar 2015 09:50:36 +0100

open-xchange-appsuite-saml (7.6.1-3) stable; urgency=low

  * Build for patch 2015-08-17 (2666)

 -- Francisco Laguna <francisco.laguna@open-xchange.com>  Thu, 06 Aug 2015 11:24:59 +0200

open-xchange-appsuite-saml (7.6.1-2) stable; urgency=low

  * Build for patch 2015-07-20 (2637)

 -- Francisco Laguna <francisco.laguna@open-xchange.com>  Fri, 17 Jul 2015 09:50:32 +0200

open-xchange-appsuite-saml (7.6.1-1) stable; urgency=low

  * Build for patch 2015-06-26 (2573)

 -- Francisco Laguna <francisco.laguna@open-xchange.com>  Wed, 24 Jun 2015 14:27:29 +0200

open-xchange-appsuite-saml (7.6.1-0) stable; urgency=medium

  * Intitial release.

 -- Francisco Laguna <francisco.laguna@open-xchange.com>  Mon, 30 Mar 2015 09:50:36 +0100<|MERGE_RESOLUTION|>--- conflicted
+++ resolved
@@ -1,15 +1,14 @@
-<<<<<<< HEAD
 open-xchange-appsuite-saml (7.8.0-3) stable; urgency=medium
 
   * Third candidate for 7.8.0 release
 
- -- Markus Wagner <markus.wagner@open-xchange.com>  Mon, 07 Sep 2015 15:49:34 +0000
+ -- Markus Wagner <markus.wagner@open-xchange.com>  Mon, 07 Sep 2015 17:49:34 +0200
 
 open-xchange-appsuite-saml (7.8.0-2) stable; urgency=medium
 
   * Second candidate for 7.8.0 release
 
- -- Markus Wagner <markus.wagner@open-xchange.com>  Fri, 21 Aug 2015 15:10:55 +0000
+ -- Markus Wagner <markus.wagner@open-xchange.com>  Fri, 21 Aug 2015 17:10:55 +0200
 
 open-xchange-appsuite-saml (7.8.0-1) stable; urgency=low
 
@@ -22,13 +21,12 @@
   * Prepare for 7.8.0
 
  -- Markus Wagner <markus.wagner@open-xchange.com>  Tue, 07 Jul 2015 11:27:29 +0200
-=======
+
 open-xchange-appsuite-saml (7.6.2-2) stable; urgency=medium
 
   * Build for patch 2015-09-14 (2732)
 
- -- Francisco Laguna <francisco.laguna@open-xchange.com>  Tue, 08 Sep 2015 12:48:49 +0000
->>>>>>> e96c1184
+ -- Francisco Laguna <francisco.laguna@open-xchange.com>  Tue, 08 Sep 2015 14:48:49 +0200
 
 open-xchange-appsuite-saml (7.6.2-1) stable; urgency=medium
 
