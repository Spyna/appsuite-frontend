/* eslint-env node, es6  */
var defaultContext;

// please create .env file based on .evn-example
require('dotenv').config();

const codeceptDriver = process.env.CODECEPT_DRIVER || 'puppeteer';
const requiredEnvVars = ['LAUNCH_URL', 'PROVISIONING_URL', 'CONTEXT_ID'];
if (codeceptDriver === 'webdriver') requiredEnvVars.push('SELENIUM_HOST');

requiredEnvVars.forEach(function notdefined(key) {
    if (process.env[key]) return;
    console.error('\x1b[31m', `ERROR: Missing value for environment variable '${key}'. Please specify a '.env' file analog to '.env-example'.`);
    process.exit();
});

const helpers = {
    Puppeteer: {
        url: process.env.LAUNCH_URL,
        smartWait: 1000,
        waitForTimeout: 5000,
        browser: 'chrome',
        restart: true,
        windowSize: '1280x1024',
        uniqueScreenshotNames: true,
        timeouts: {
            script: 5000
        },
        chrome: {
<<<<<<< HEAD
            args: [`--unsafely-treat-insecure-origin-as-secure=${process.env.LAUNCH_URL}`].concat((process.env.CHROME_ARGS || '').split(' '))
=======
            args: [
                `--unsafely-treat-insecure-origin-as-secure=${process.env.LAUNCH_URL}`,
                '--kiosk-printing',
                '--disable-web-security'
            ].concat((process.env.CHROME_ARGS || '').split(' '))
>>>>>>> 938790d3
        },
        // set HEADLESS=false in your terminal to show chrome window
        show: process.env.HEADLESS ? process.env.HEADLESS === 'false' : false
    },
    WebDriver: {
        url: process.env.LAUNCH_URL,
        host: process.env.SELENIUM_HOST,
        smartWait: 1000,
        waitForTimeout: 30000,
        browser: 'chrome',
        restart: true,
        windowSize: 'maximize',
        uniqueScreenshotNames: true,
        desiredCapabilities: {
            browserName: 'chrome',
            chromeOptions: {
                args: ['no-sandbox']
            }
        },
        timeouts: {
            script: 5000
        }
    },
    OpenXchange: {
        require: './e2e/helper',
        mxDomain: process.env.MX_DOMAIN,
        serverURL: process.env.PROVISIONING_URL,
        contextId: process.env.CONTEXT_ID,
        filestoreId: process.env.FILESTORE_ID,
        smtpServer: process.env.SMTP_SERVER || 'localhost',
        imapServer: process.env.IMAP_SERVER || 'localhost'
<<<<<<< HEAD
=======
    },
    FileSystem: {},
    MockRequestHelper: {
        require: '@codeceptjs/mock-request'
>>>>>>> 938790d3
    }
};

if (codeceptDriver !== 'puppeteer') delete helpers.Puppeteer;
if (codeceptDriver !== 'webdriver') delete helpers.WebDriver;

module.exports.config = {
    tests: './e2e/tests/**/*_test.js',
    timeout: 10000,
    output: './build/e2e/',
    helpers,
    include: {
        I: './e2e/actor',
        users: './e2e/users',
        contexts: './e2e/contexts',
        // pageobjects
        contacts: './e2e/pageobjects/contacts',
        calendar: './e2e/pageobjects/calendar',
        mail: './e2e/pageobjects/mail',
        portal: './e2e/pageobjects/portal',
        drive: './e2e/pageobjects/drive',
        settings: './e2e/pageobjects/settings',
        tasks: './e2e/pageobjects/tasks',
        dialogs: './e2e/pageobjects/dialogs',
        // widgets
        autocomplete: './e2e/widgetobjects/contact-autocomplete',
        contactpicker: './e2e/widgetobjects/contact-picker',
        mailfilter: './e2e/widgetobjects/settings-mailfilter',
        search: './e2e/widgetobjects/search'
    },
    bootstrap: function (done) {
        // setup chai
        var chai = require('chai');
        chai.config.includeStack = true;
        // setup axe matchers
        require('./e2e/axe-matchers');

        // set moment defaults
        // note: no need to require moment-timezone later on. requiring moment is enough
        var moment = require('moment');
        require('moment-timezone');
        moment.tz.setDefault('Europe/Berlin');

        var codecept = require('codeceptjs'),
            config = codecept.config.get(),
            seleniumReady;
        seleniumReady = new Promise(function (resolve, reject) {
            if (config.helpers.WebDriver && /127\.0\.0\.1/.test(config.helpers.WebDriver.host)) {
                require('@open-xchange/codecept-helper').selenium
                    .start()
                    .then(resolve, reject);
            } else {
                resolve();
            }
        });

        const contexts = codecept.container.support('contexts'),
            helper = new (require('@open-xchange/codecept-helper').helper)();

        function getDefaultContext() {
            return helper.executeSoapRequest('OXContextService', 'list', {
                search_pattern: 'defaultcontext',
                auth: { login: 'oxadminmaster', password: 'secret' }
            }).then(function (result) {
                return result[0].return[0];
            });
        }
        function guessMXDomain(ctx) {
            return helper.executeSoapRequest('OXUserService', 'getData', {
                ctx,
                user: { name: 'oxadmin' },
                auth: { login: 'oxadmin', password: 'secret' }
            }).then(function (result) {
                return result[0].return.primaryEmail.replace(/.*@/, '');
            });
        }
        const testContextReady = getDefaultContext().then(function (ctx) {
            if (typeof config.helpers.OpenXchange.mxDomain !== 'undefined') return ctx.filestoreId;
            return guessMXDomain(ctx).then(mxDomain => {
                config.helpers.OpenXchange.mxDomain = mxDomain;
                return mxDomain;
            }).then(() => ctx.filestoreId);
        }).then(function (filestoreId) {
            if (typeof config.helpers.OpenXchange.filestoreId !== 'undefined') filestoreId = config.helpers.OpenXchange.filestoreId;
            const ctxData = {
                id: config.helpers.OpenXchange.contextId,
                filestoreId
            };

            function createDefaultContext() {
                return contexts.create(ctxData).then(function (ctx) {
                    defaultContext = ctx;
                }, function (err) {
                    console.error(`Could not create context ${JSON.stringify(ctxData, null, 4)}.\nError: ${err.faultstring}`);
                    if (Number(ctxData.id) === 10) {
                        console.error('Won\'t delete default context, use a different one.');
                        process.exit(1);
                    }
                    throw err;
                });
            }
            return createDefaultContext().catch(function () {
                console.warn('##--## Waiting 5s until context is removed. Press Ctrl+C to abort. ##--##');
                return new Promise(function (resolve) {
                    global.setTimeout(resolve, 5000);
                }).then(function () {
                    return helper.executeSoapRequest('OXContextService', 'delete', {
                        ctx: { id: ctxData.id },
                        auth: { login: 'oxadminmaster', password: 'secret' }
                    }).then(createDefaultContext);
                });
            });
        });

        Promise.all([
            seleniumReady,
            testContextReady
        ]).then(() => done())
        .catch(function (err) {
            console.error(err);
            done(err);
        });
    },
    teardown: function () {
        if (defaultContext.id !== 10) defaultContext.remove();
        //HACK: defer killing selenium, because it's still needed for a few ms
        setTimeout(function () {
            require('@open-xchange/codecept-helper').selenium.stop();
        }, 500);
    },
    plugins: {
        allure: { enabled: true },
        testrail: {
            require: './e2e/plugins/testrail',
            host: process.env.TESTRAIL_HOST || 'https://testrail.local',
            user: process.env.TESTRAIL_USERNAME || 'testuser',
            password: process.env.TESTRAIL_API_KEY || 'testkey',
            project_id: process.env.TESTRAIL_PROJECTID || '1',
            runName: process.env.TESTRAIL_RUNNAME || 'test',
            enabled: process.env.TESTRAIL_ENABLED || false
        },
        browserLogReport: {
            require: './e2e/plugins/browserLogReport',
            enabled: true
        },
        filterSuite: {
            enabled: true,
            require: '@open-xchange/codecept-helper/src/plugins/filterSuite',
            suite: process.env.FILTER_SUITE || [],
            filter: process.env.runOnly === 'true' ? () => false : undefined,
            report: process.env.FILTER_REPORT || 'filter_report.json'
<<<<<<< HEAD
        }
=======
        },
        // leave this empty, we only want this plugin to be enabled on demand by a developer
        pauseOnFail: {}
    },
    rerun: {
        minSuccess: 10,
        maxReruns: 10
>>>>>>> 938790d3
    },
    rerun: {
        minSuccess: 10,
        maxReruns: 10
    },
    name: 'App Suite Core UI'
};<|MERGE_RESOLUTION|>--- conflicted
+++ resolved
@@ -27,15 +27,11 @@
             script: 5000
         },
         chrome: {
-<<<<<<< HEAD
-            args: [`--unsafely-treat-insecure-origin-as-secure=${process.env.LAUNCH_URL}`].concat((process.env.CHROME_ARGS || '').split(' '))
-=======
             args: [
                 `--unsafely-treat-insecure-origin-as-secure=${process.env.LAUNCH_URL}`,
                 '--kiosk-printing',
                 '--disable-web-security'
             ].concat((process.env.CHROME_ARGS || '').split(' '))
->>>>>>> 938790d3
         },
         // set HEADLESS=false in your terminal to show chrome window
         show: process.env.HEADLESS ? process.env.HEADLESS === 'false' : false
@@ -67,13 +63,10 @@
         filestoreId: process.env.FILESTORE_ID,
         smtpServer: process.env.SMTP_SERVER || 'localhost',
         imapServer: process.env.IMAP_SERVER || 'localhost'
-<<<<<<< HEAD
-=======
     },
     FileSystem: {},
     MockRequestHelper: {
         require: '@codeceptjs/mock-request'
->>>>>>> 938790d3
     }
 };
 
@@ -225,9 +218,6 @@
             suite: process.env.FILTER_SUITE || [],
             filter: process.env.runOnly === 'true' ? () => false : undefined,
             report: process.env.FILTER_REPORT || 'filter_report.json'
-<<<<<<< HEAD
-        }
-=======
         },
         // leave this empty, we only want this plugin to be enabled on demand by a developer
         pauseOnFail: {}
@@ -235,11 +225,6 @@
     rerun: {
         minSuccess: 10,
         maxReruns: 10
->>>>>>> 938790d3
-    },
-    rerun: {
-        minSuccess: 10,
-        maxReruns: 10
     },
     name: 'App Suite Core UI'
 };