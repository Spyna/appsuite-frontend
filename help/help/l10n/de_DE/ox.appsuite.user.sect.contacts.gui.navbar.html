<html lang="de">
<head>
<meta http-equiv="Content-Type" content="text/html; charset=utf-8">
<title>6.1.4. Die Adressbuch-Navigationsleiste</title>
<link rel="stylesheet" type="text/css" href="../../help.css">
<meta name="generator" content="DocBook XSL Stylesheets V1.78.1">
<link rel="home" href="index.html" title="Benutzeranleitung">
<link rel="up" href="ox.appsuite.user.sect.contacts.gui.html" title="6.1. Die Adressbuch-Bestandteile">
<link rel="prev" href="ox.appsuite.user.sect.contacts.gui.foldertree.html" title="6.1.3. Der Adressbuch-Ordnerbaum">
<link rel="next" href="ox.appsuite.user.sect.contacts.gui.content.html" title="6.1.5. Der Adressbuch-Anzeigebereich">
<link rel="copyright" href="ox.appsuite.user.legalnotice.html" title="Rechtlicher Hinweis">
<link rel="stylesheet" type="text/css" href="../../bootstrap.min.css"​/> 
<link id="favicon" rel="shortcut icon" href="../../../apps/themes/default/favicon.ico" type="image/x-icon"> 
<meta name="viewport" content="width=device-width, initial-scale=1.0">
   <script src="../../jquery.min.js"></script> 

   <script src="../../bootstrap.min.js"></script> 
</head>
<body bgcolor="white" text="black" link="#0000FF" vlink="#840084" alink="#0000FF">
<div class="oxhelp-navigation-top"><nav class="navbar navbar-inverse" role="navigation"><div class="container-fluid">
<div class="navbar-header">
<button type="button" class="navbar-toggle" data-toggle="collapse" data-target="#ox-main-nav"><span class="sr-only">Navigation umschalten</span><span class="icon-bar"></span><span class="icon-bar"></span><span class="icon-bar"></span></button><a class="navbar-brand"></a>
</div>
<div class="collapse navbar-collapse" id="ox-main-nav"><ul class="nav navbar-nav">
<li><a accesskey="p" class="oxhelp-prev-link" href="ox.appsuite.user.sect.contacts.gui.foldertree.html">Zurück</a></li>
<li><a accesskey="h" href="index.html" class="oxhelp-home-link">Startseite</a></li>
<li><a accesskey="t" href="bk01-toc.html" class="oxhelp-toc-link">Inhaltsverzeichnis</a></li>
<li><a accesskey="n" class="oxhelp-next-link" href="ox.appsuite.user.sect.contacts.gui.content.html">Weiter</a></li>
</ul></div>
</div></nav></div>
<div class="oxhelp-content">
  <h1 class="sr-only">
    <span class="phrase">Adressbuch</span>
    
    
    
  </h1>
<h2 class="sr-only">Die
      <span class="phrase"><span class="guilabel"><strong>Adressbuch</strong></span></span>-Bestandteile
    </h2>
<div class="sect2" id="ox.appsuite.user.sect.contacts.gui.navbar">
<div class="titlepage"><div><div><h3 class="title">6.1.4. Die
<<<<<<< HEAD
        <span class="phrase">Adressbuch</span>
        
        
        
        Navigationsleiste</h3></div></div></div>
=======
        <span class="phrase">Adressbuch</span>-Navigationsleiste
      </h3></div></div></div>
>>>>>>> 1c74fb5d
<div class="reference">
<a name="ox.appsuite.user.reference.contacts.gui.navbar"></a><p id="ox.appsuite.user.reference.contacts.gui.navbar">
        
        Zeigt in der Liste die Namen der Kontakte ab dem Anfangsbuchstaben, den Sie anklicken.
      </p>
</div>
<p class="title">Siehe auch</p>
<ul class="itemizedlist" id="ox.appsuite.user.reference.contacts.gui.navbar.related" style="list-style-type: none; "><li class="listitem" style="list-style-type: none"><p role="presentation"><a class="xref" href="ox.appsuite.user.sect.contacts.view.html">Kontakte anzeigen</a></p></li></ul>
<p id="ox.appsuite.user.reference.contacts.gui.navbar.parent">Übergeordnetes Thema:
        <a class="xref" href="ox.appsuite.user.sect.contacts.gui.html">Die
<<<<<<< HEAD
      <span class="phrase"><span class="guilabel"><strong>Adressbuch</strong></span></span>
      
      
      
      Bestandteile
=======
      <span class="phrase"><span class="guilabel"><strong>Adressbuch</strong></span></span>-Bestandteile
>>>>>>> 1c74fb5d
    </a>
      </p>
</div>
          </div>
        </body>
</html><|MERGE_RESOLUTION|>--- conflicted
+++ resolved
@@ -40,16 +40,8 @@
     </h2>
 <div class="sect2" id="ox.appsuite.user.sect.contacts.gui.navbar">
 <div class="titlepage"><div><div><h3 class="title">6.1.4. Die
-<<<<<<< HEAD
-        <span class="phrase">Adressbuch</span>
-        
-        
-        
-        Navigationsleiste</h3></div></div></div>
-=======
         <span class="phrase">Adressbuch</span>-Navigationsleiste
       </h3></div></div></div>
->>>>>>> 1c74fb5d
 <div class="reference">
 <a name="ox.appsuite.user.reference.contacts.gui.navbar"></a><p id="ox.appsuite.user.reference.contacts.gui.navbar">
         
@@ -60,15 +52,7 @@
 <ul class="itemizedlist" id="ox.appsuite.user.reference.contacts.gui.navbar.related" style="list-style-type: none; "><li class="listitem" style="list-style-type: none"><p role="presentation"><a class="xref" href="ox.appsuite.user.sect.contacts.view.html">Kontakte anzeigen</a></p></li></ul>
 <p id="ox.appsuite.user.reference.contacts.gui.navbar.parent">Übergeordnetes Thema:
         <a class="xref" href="ox.appsuite.user.sect.contacts.gui.html">Die
-<<<<<<< HEAD
-      <span class="phrase"><span class="guilabel"><strong>Adressbuch</strong></span></span>
-      
-      
-      
-      Bestandteile
-=======
       <span class="phrase"><span class="guilabel"><strong>Adressbuch</strong></span></span>-Bestandteile
->>>>>>> 1c74fb5d
     </a>
       </p>
 </div>
