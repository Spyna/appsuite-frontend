--- conflicted
+++ resolved
@@ -63,12 +63,8 @@
                             'marked/lib/marked.js',
                             'velocity/velocity.min.js',
                             'moment/moment.js',
-<<<<<<< HEAD
-                            'moment/locale/*'
-=======
                             'moment/locale/*',
                             'autosize/dist/autosize.js'
->>>>>>> 74174fc6
                         ],
                         cwd: 'bower_components',
                         dest: 'build/static/3rd.party/'
