<<<<<<< HEAD
open-xchange-appsuite-spamexperts (7.6.2-0) unstable; urgency=medium

  * prepare for 7.6.2 release

 -- Viktor Pracht <viktor.pracht@open-xchange.com>  Wed, 17 Sep 2014 12:44:56 +0200

open-xchange-appsuite-spamexperts (7.6.1-5) stable; urgency=low

  * Fifth candidate for 7.6.1 release

 -- Viktor Pracht <viktor.pracht@open-xchange.com>  Tue, 14 Oct 2014 13:41:07 +0200

open-xchange-appsuite-spamexperts (7.6.1-4) stable; urgency=low

  * Fourth candidate for 7.6.1 release

 -- Viktor Pracht <viktor.pracht@open-xchange.com>  Fri, 10 Oct 2014 15:25:01 +0200

open-xchange-appsuite-spamexperts (7.6.1-3) stable; urgency=low

  * Third candidate for 7.6.1 release

 -- Viktor Pracht <viktor.pracht@open-xchange.com>  Thu, 02 Oct 2014 16:18:01 +0200

open-xchange-appsuite-spamexperts (7.6.1-2) stable; urgency=low

  * Second candidate for 7.6.1 release

 -- Viktor Pracht <viktor.pracht@open-xchange.com>  Tue, 16 Sep 2014 16:35:18 +0200

open-xchange-appsuite-spamexperts (7.6.1-1) stable; urgency=low

  * First release candidate for 7.6.1

 -- Viktor Pracht <viktor.pracht@open-xchange.com>  Fri, 05 Sep 2014 14:59:31 +0200

open-xchange-appsuite-spamexperts (7.6.1-0) unstable; urgency=medium

  * prepare for 7.6.1

 -- Viktor Pracht <viktor.pracht@open-xchange.com>  Fri, 05 Sep 2014 11:50:06 +0200
=======
open-xchange-appsuite-spamexperts (0.0.1-12) stable; urgency=low

  * Build for patch 2014-10-20

 -- Viktor Pracht <viktor.pracht@open-xchange.com>  Mon, 13 Oct 2014 15:58:52 +0200
>>>>>>> 010ccc0b

open-xchange-appsuite-spamexperts (0.0.1-11) stable; urgency=medium

  * Build for patch 2014-10-06

 -- Viktor Pracht <viktor.pracht@open-xchange.com>  Tue, 30 Sep 2014 11:28:08 +0000

open-xchange-appsuite-spamexperts (0.0.1-10) stable; urgency=medium

  * Build for patch 2014-10-02

 -- Viktor Pracht <viktor.pracht@open-xchange.com>  Tue, 23 Sep 2014 09:02:24 +0000

open-xchange-appsuite-spamexperts (0.0.1-9) stable; urgency=low

  * Build for patch 2014-09-15

 -- Viktor Pracht <viktor.pracht@open-xchange.com>  Thu, 11 Sep 2014 12:22:02 +0200

open-xchange-appsuite-spamexperts (0.0.1-8) stable; urgency=low

  * Build for patch 2014-08-25

 -- Viktor Pracht <viktor.pracht@open-xchange.com>  Wed, 20 Aug 2014 08:59:16 +0200

open-xchange-appsuite-spamexperts (0.0.1-7) stable; urgency=low

  * Build for patch 2014-08-11

 -- Viktor Pracht <viktor.pracht@open-xchange.com>  Mon, 11 Aug 2014 17:59:52 +0200

open-xchange-appsuite-spamexperts (0.0.1-6) stable; urgency=low

  * Build for patch 2014-07-30

 -- Viktor Pracht <viktor.pracht@open-xchange.com>  Wed, 23 Jul 2014 16:21:25 +0200

open-xchange-appsuite-spamexperts (0.0.1-5) stable; urgency=low

  * Build for patch 2014-07-21

 -- Viktor Pracht <viktor.pracht@open-xchange.com>  Mon, 21 Jul 2014 08:35:49 +0200

open-xchange-appsuite-spamexperts (0.0.1-4) stable; urgency=low

  * Seventh candidate for 7.6.0 release

 -- Viktor Pracht <viktor.pracht@open-xchange.com>  Wed, 25 Jun 2014 09:58:56 +0200

open-xchange-appsuite-spamexperts (0.0.1-3) stable; urgency=low

  * Sixth candidate for 7.6.0 release

 -- Viktor Pracht <viktor.pracht@open-xchange.com>  Fri, 20 Jun 2014 12:58:25 +0200

open-xchange-appsuite-spamexperts (0.0.1-2) stable; urgency=low

  * Fifth candidate for 7.6.0 release

 -- Viktor Pracht <viktor.pracht@open-xchange.com>  Fri, 13 Jun 2014 14:07:48 +0200

open-xchange-appsuite-spamexperts (0.0.1-1) unstable; urgency=low

  * Initial Release.

 -- Viktor Pracht <viktor.pracht@open-xchange.com>  Thu, 23 Jan 2014 15:00:47 +0000<|MERGE_RESOLUTION|>--- conflicted
+++ resolved
@@ -1,4 +1,3 @@
-<<<<<<< HEAD
 open-xchange-appsuite-spamexperts (7.6.2-0) unstable; urgency=medium
 
   * prepare for 7.6.2 release
@@ -40,13 +39,12 @@
   * prepare for 7.6.1
 
  -- Viktor Pracht <viktor.pracht@open-xchange.com>  Fri, 05 Sep 2014 11:50:06 +0200
-=======
+
 open-xchange-appsuite-spamexperts (0.0.1-12) stable; urgency=low
 
   * Build for patch 2014-10-20
 
  -- Viktor Pracht <viktor.pracht@open-xchange.com>  Mon, 13 Oct 2014 15:58:52 +0200
->>>>>>> 010ccc0b
 
 open-xchange-appsuite-spamexperts (0.0.1-11) stable; urgency=medium
 
