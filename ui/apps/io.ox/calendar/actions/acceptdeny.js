/**
 * This work is provided under the terms of the CREATIVE COMMONS PUBLIC
 * LICENSE. This work is protected by copyright and/or other applicable
 * law. Any use of the work other than as authorized under this license
 * or copyright law is prohibited.
 *
 * http://creativecommons.org/licenses/by-nc-sa/2.5/
 *
 * © 2016 OX Software GmbH, Germany. info@open-xchange.com
 *
 * @author Mario Scheliga <mario.scheliga@open-xchange.com>
 */

define('io.ox/calendar/actions/acceptdeny', [
    'io.ox/calendar/api',
    'io.ox/backbone/mini-views/alarms',
    'io.ox/backbone/views/modal',
    'io.ox/core/folder/api',
    'io.ox/calendar/util',
    'io.ox/core/notifications',
    'settings!io.ox/calendar',
    'gettext!io.ox/calendar'
], function (calApi, AlarmsView, ModalDialog, folderAPI, util, notifications, settings, gt) {

    'use strict';

    return function (o, options) {
        options = options || {};
        function cont(series) {

            var def = $.Deferred(),
<<<<<<< HEAD
                showReminderSelect = !options.taskmode && util.getConfirmationStatus(o) !== 1,
=======
>>>>>>> 1c74fb5d
                message,
                appointmentData,
                //use different api if provided (tasks use this)
                api = options.api || calApi,
                folder,
                alarmsView,
                reminderSelect = $(),
                inputid = _.uniqueId('dialog'),
                apiData = { folder: o.folder || o.folder_id, id: o.id },
                checkConflicts;

            if (!options.taskmode && !series && o.recurrenceId) {
                apiData.recurrenceId = o.recurrenceId;
            }

            $.when(api.get(apiData), options.noFolderCheck ? $.when() : folderAPI.get(apiData.folder)).always(function (data, folderData) {
                // work on a copy for appointments (so we don't accidentally change the pool data)
                appointmentData = options.taskmode ? data : data.toJSON();
                // check if the response is of type [data, timestamp]
                if (_.isArray(data) && data.length === 2 && _.isNumber(data[1])) {
                    appointmentData = data[0];
                }

                folder = folderData;
<<<<<<< HEAD
                message = util.getConfirmationMessage(o, folderAPI.is('shared', folder) ? folder.created_by : ox.user_id);
=======
                // check for which id the user wants to confirm (secretary function)
                var confirmId = !o.noFolderCheck && folderAPI.is('shared', folder) ? folder.created_by : ox.user_id;
>>>>>>> 1c74fb5d

                message = util.getConfirmationMessage(o, confirmId);

                var alarmsModel,
                    previousConfirmation = options.taskmode ? _(appointmentData.users).findWhere({ id: ox.user_id }) : _(appointmentData.attendees).findWhere({ entity: confirmId });

                if (!options.taskmode) {
                    if (!previousConfirmation || previousConfirmation.partStat === 'NEEDS-ACTION') {
                        appointmentData.alarms = util.getDefaultAlarms(appointmentData);
                    }
                    // backbone model is fine. No need to require chronos model
                    alarmsModel = new Backbone.Model(appointmentData);
                    alarmsView = new AlarmsView.linkView({ model: alarmsModel });
                    reminderSelect = $('<fieldset>').append(
                        $('<legend>').text(gt('Reminder')),
                        alarmsView.render().$el
                    );
                }

                return new ModalDialog({
                    async: true,
                    help: 'ox.appsuite.user.sect.calendar.manage.changestatus.html',
                    focus: _.device('smartphone') ? '' : '[data-property="comment"]',
                    title: gt('Change confirmation status')
                })
                    .build(function () {
                        if (!series && o.recurrenceId) {
                            appointmentData = api.removeRecurrenceInformation(appointmentData);
                        }

                        var recurrenceString = util.getRecurrenceString(appointmentData),
                            description = $('<b>').text(appointmentData.title),
                            descriptionId = _.uniqueId('confirmation-dialog-description-');

                        if (!options.taskmode) {
                            var strings = util.getDateTimeIntervalMarkup(appointmentData, { output: 'strings', zone: moment().tz() });
                            description = [
                                $('<b>').text(appointmentData.summary),
                                $.txt(', '),
                                $.txt(strings.dateStr),
                                $.txt(recurrenceString !== '' ? ' \u2013 ' + recurrenceString : ''),
                                $.txt(' '),
                                $.txt(strings.timeStr)
                            ];
                        }

                        this.$el.attr('aria-describedby', descriptionId);
                        this.$body.append(
                            confirmId !== ox.user_id ? $('<div class="alert alert-info">').text(gt('You are currently acting on behalf of the calendar owner.')) : '',
                            $('<p>').text(
                                gt('You are about to change your confirmation status. Please leave a comment for other participants.')
                            ),
                            $('<p>').attr('id', descriptionId).append(
                                description
                            ),
                            $('<div class="form-group">').css({ 'margin-top': '20px' }).append(
                                //#. is in the same window as "You are about to change your confirmation status. Please leave a comment for other participants". So "comment" should be translated the same in both cases to not confuse users
                                $('<label class="control-label">').attr('for', inputid).text(gt('Comment')).append(
                                    $('<span class="sr-only">').text((data.summary || data.title) + ' ' + gt('Please comment your confirmation status.'))
                                ),
                                $('<input type="text" class="form-control" data-property="comment">').attr('id', inputid).val(message),
                                reminderSelect
                            )
                        );
                    })
                    .addCancelButton()
                    .addButton({ action: 'declined', label: gt('Decline'), className: 'btn-danger' })
                    .addButton({ action: 'tentative', label: gt('Tentative'), className: 'btn-warning' })
                    .addButton({ action: 'accepted', label: gt('Accept'), className: 'btn-success' })
                    .on('action', function (action) {
                        if (action === 'cancel') return;
                        var dialog = this,
                            message = $.trim(this.$body.find('[data-property="comment"]').val()),
                            requestData;

                        function performConfirm(checkConflicts) {
                            api.confirm(requestData, _.extend({ checkConflicts: checkConflicts }, util.getCurrentRangeOptions()))
                                .done(function (data) {

                                    if (data && data.conflicts) {
                                        ox.load(['io.ox/calendar/conflicts/conflictList']).done(function (conflictView) {
                                            conflictView.dialog(data.conflicts)
                                                .on('cancel', function () {
                                                    dialog.idle();
                                                })
                                                .on('ignore', function () {
                                                    performConfirm(false);
                                                });
                                        });
                                        return;
                                    }
                                    dialog.close();
                                    if (options.callback) options.callback();
                                })
                                .fail(function (e) {
                                    dialog.idle();
                                    notifications.yell(e);
                                });
                        }

                        if (options.taskmode) {
                            requestData = {
                                id: appointmentData.id,
                                folder_id: appointmentData.folder_id,
                                data: {
                                    confirmmessage: message,
                                    id: ox.user_id,
                                    confirmation: _(['', 'accepted', 'declined', 'tentative']).indexOf(action)
                                }
                            };
                            checkConflicts = false;
                        } else {
                            requestData = {
                                attendee: previousConfirmation,
                                id: appointmentData.id,
                                folder: appointmentData.folder
                            };
                            if (alarmsModel) requestData.alarms = alarmsModel.get('alarms');
                            requestData.attendee.partStat = action.toUpperCase();
                            if (message) {
                                requestData.attendee.comment = message;
                            } else if (requestData.attendee.comment) {
                                // if there was a previous comment we send null to remove it
                                requestData.attendee.comment = null;
                            }
                            if (!series && o.recurrenceId) requestData.recurrenceId = o.recurrenceId;
                            // don't check if confirmation status did not change
                            // no conflicts possible if you decline the appointment
                            // no conflicts possible for free appointments
                            checkConflicts = action !== 'declined' && appointmentData.transp === 'OPAQUE' && (!previousConfirmation || requestData.attendee.partStat !== previousConfirmation.partStat);
                        }

                        performConfirm(checkConflicts);
                    })
                    .open();
            });
            return def;
        }

        // series?
        if (!options.taskmode && o.recurrenceId && o.id === o.seriesId) {
            return new ModalDialog({ title: gt('Do you want to confirm the whole series or just one appointment within the series?') })
                .build(function () {
                    // no need for a dialog body
                    this.$body.hide();
                    this.$header.css('border-bottom', 'none');
                })
                .addCancelButton()
                .addButton({ className: 'btn-default', label: gt('Appointment'), action: 'appointment' })
                .addButton({ action: 'series',
                    //#. Use singular in this context
                    label: gt('Series') })
                .on('series', function () { _.defer(cont, true); })
                .on('appointment', function () { _.defer(cont, false); })
                .open();
        }
        return cont();
    };
});<|MERGE_RESOLUTION|>--- conflicted
+++ resolved
@@ -29,10 +29,6 @@
         function cont(series) {
 
             var def = $.Deferred(),
-<<<<<<< HEAD
-                showReminderSelect = !options.taskmode && util.getConfirmationStatus(o) !== 1,
-=======
->>>>>>> 1c74fb5d
                 message,
                 appointmentData,
                 //use different api if provided (tasks use this)
@@ -57,12 +53,8 @@
                 }
 
                 folder = folderData;
-<<<<<<< HEAD
-                message = util.getConfirmationMessage(o, folderAPI.is('shared', folder) ? folder.created_by : ox.user_id);
-=======
                 // check for which id the user wants to confirm (secretary function)
                 var confirmId = !o.noFolderCheck && folderAPI.is('shared', folder) ? folder.created_by : ox.user_id;
->>>>>>> 1c74fb5d
 
                 message = util.getConfirmationMessage(o, confirmId);
 
