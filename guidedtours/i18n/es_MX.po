# Antje Faber <antje.faber@open-xchange.com>, 2009, 2010, 2012.
# Andres Herrera <andres@workshop-chapina.com>, 2010, 2011, 2012, 2013, 2014, 2015, 2016, 2018.
msgid ""
msgstr ""
"Project-Id-Version: tours\n"
"Report-Msgid-Bugs-To: \n"
"POT-Creation-Date: \n"
"PO-Revision-Date: 2018-04-04 20:35+0100\n"
"Last-Translator: Andrés Herrera <andres@workshop-chapina.com>\n"
"Language-Team: Spanish <ox7doc@workshop-chapina.com>\n"
"Language: es_MX\n"
"MIME-Version: 1.0\n"
"Content-Type: text/plain; charset=UTF-8\n"
"Content-Transfer-Encoding: 8bit\n"
"Plural-Forms: nplurals=2; plural=(n != 1);\n"
"X-Generator: Lokalize 2.0\n"

#: apps/io.ox/tours/files.js module:io.ox/tours
msgid "Add another account"
msgstr "Añadir otra cuenta"

#: apps/io.ox/tours/calendar.js module:io.ox/tours
msgid "Adding attachments"
msgstr "Añadir adjuntos"

#: apps/io.ox/tours/tasks.js module:io.ox/tours
msgid "Adding further details"
msgstr "Añadir más detalles"

#: apps/io.ox/tours/files.js module:io.ox/tours
msgid ""
"At the top you can find the toolbar with many functions and additional "
"options. You can easily create new folders, new files and much more."
msgstr ""
"En la parte superior puede encontrar la barra de herramientas con múltiples "
"funciones y opciones adicionales. Puede crear fácilmente carpetas nuevas, "
"archivos nuevos y mucho más."

#: apps/io.ox/tours/files.js module:io.ox/tours
msgid ""
"Choose from two alternatives to share your files and folders. Use Invite "
"people if you want to manage access rights and allow recipients to create "
"and edit files. Or just get a link to let others view and download your "
"files. You can use an expiration date and password protection if you like."
msgstr ""
"Elija entre dos alternativas para compartir sus archivos y carpetas. Utilice "
"Invitar a personas si desea administrar los permisos de acceso y permitir a "
"los destinatarios crear y editar archivos. O simplemente obtenga un enlace "
"para que los demás vean y descarguen sus archivos. Puede utilizar una fecha "
"de vencimiento y protección por contraseña si lo desea."

#: apps/io.ox/tours/contacts.js module:io.ox/tours
msgid ""
"Click on a letter on the left side of the navigation bar in order to display "
"the corresponding contacts from the selected address book."
msgstr ""
"Haga clic en una letra a la izquierda de la barra de navegación para mostrar "
"los contactos correspondientes de la libreta de direcciones seleccionada."

#: apps/io.ox/tours/files.js module:io.ox/tours
msgid ""
"Clicking on a folder displays all the subfolders, documents, media and other "
"files that it contains."
msgstr ""
"Al presionar sobre una carpeta se muestran todas las subcarpetas, "
"documentos, archivos de medios y otros archivos que contenga."

#: apps/io.ox/tours/files.js module:io.ox/tours
msgid "Clicking on the view icon leads you to a preview of the selected file."
msgstr ""
"Al presionar en el icono de vista se muestra una previsualización del "
"archivo seleccionado."

#: apps/io.ox/tours/portal.js module:io.ox/tours
msgid "Closing a square"
msgstr "Cerrar un panel"

#: apps/io.ox/tours/files.js module:io.ox/tours
msgid "Collaborating"
msgstr "Colaboración"

#: apps/io.ox/tours/mail.js module:io.ox/tours
msgid "Composing a new E-Mail"
msgstr "Componer una nuevo correo electrónico"

#: apps/io.ox/tours/calendar.js module:io.ox/tours
msgid "Creating a new appointment"
msgstr "Creación de una nueva cita"

#: apps/io.ox/tours/contacts.js module:io.ox/tours
msgid "Creating a new contact"
msgstr "Creación de un nuevo contacto"

#: apps/io.ox/tours/tasks.js module:io.ox/tours
msgid "Creating a new task"
msgstr "Creación de una nueva tarea"

#: apps/io.ox/tours/intro.js module:io.ox/tours
msgid "Creating new items"
msgstr "Creación de nuevos elementos"

#: apps/io.ox/tours/calendar.js module:io.ox/tours
msgid "Creating recurring appointments"
msgstr "Creación de citas periódicas"

#: apps/io.ox/tours/tasks.js module:io.ox/tours
msgid "Creating recurring tasks"
msgstr "Creación de tareas periódicas"

#: apps/io.ox/tours/calendar.js module:io.ox/tours
msgid "Creating the appointment"
msgstr "Creación de la cita"

#: apps/io.ox/tours/tasks.js module:io.ox/tours
msgid "Creating the task"
msgstr "Creación de la tarea"

#: apps/io.ox/tours/portal.js module:io.ox/tours
msgid "Customizing the Portal"
msgstr "Personalización del Portal"

#: apps/io.ox/tours/intro.js module:io.ox/tours
msgid ""
"Depending on the app, the toolbar contains various functions for creating, "
"editing and organizing objects."
msgstr ""
"Dependiendo de la aplicación, la barra de herramientas contiene varias "
"funciones para crear, editar y organizar objetos."

#: apps/io.ox/tours/intro.js module:io.ox/tours
msgid ""
"Detailed instructions for the single apps are located in System menu > Help."
msgstr ""
"Las instrucciones detalladas para las aplicaciones individuales se "
"encuentran en el Menú del sistema > Ayuda."

#: apps/io.ox/tours/files.js module:io.ox/tours
msgid ""
"Did you know that you can edit text documents and spreadsheets online? Drive "
"will automatically update your edited file, but thanks to versioning the "
"original file stays available."
msgstr ""
"¿Sabía que puede editar documentos de texto y hojas de cálculo en línea? "
"Drive actualizará automáticamente el archivo editado, pero gracias al "
"control de versiones el archivo original permanece disponible."

#: apps/io.ox/tours/files.js module:io.ox/tours
msgid "Different views are available. Just select the one you like best."
msgstr ""
"Están disponibles varias vistas. Simplemente seleccione la que más le guste."

#: apps/io.ox/tours/intro.js module:io.ox/tours
msgid "Displaying the help or the settings"
msgstr "Visualización de la ayuda o de los ajustes"

#: apps/io.ox/tours/portal.js module:io.ox/tours
msgid "Drag and drop"
msgstr "Arrastrar y soltar"

#: apps/io.ox/tours/files.js module:io.ox/tours
msgid ""
"Drive allows you to connect to other storage solutions if you already have a "
"cloud storage account you use to save and sync your files. Simply click on "
"the appropriate logo to access your existing data."
msgstr ""
"Drive permite conectar con otras soluciones de almacenamiento si ya dispone "
"de otra cuenta de almacenamiento en la nube que utiliza para guardar y "
"sincronizar sus archivos. Simplemente presione en el logotipo "
"correspondiente para acceder a los datos existentes."

#: apps/io.ox/tours/settings.js module:io.ox/tours
msgid ""
"Edit a setting on the right side. In most of the cases, the changes are "
"activated immediately."
msgstr ""
"Edite un ajuste en el lado derecho. En la mayoría de los casos, los cambios "
"se activan inmediatamente."

#: apps/io.ox/tours/files.js module:io.ox/tours
msgid "Edit documents"
msgstr "Editar documentos"

#: apps/io.ox/tours/mail.js module:io.ox/tours
msgid "Editing multiple E-Mails"
msgstr "Edición de múltiples correos electrónicos"

#: apps/io.ox/tours/contacts.js module:io.ox/tours
msgid "Editing multiple contacts"
msgstr "Edición de múltiples contactos"

#: apps/io.ox/tours/tasks.js module:io.ox/tours
msgid "Editing multiple tasks"
msgstr "Edición de múltiples tareas"

#: apps/io.ox/tours/settings.js module:io.ox/tours
msgid "Editing settings"
msgstr "Edición de ajustes"

#: apps/io.ox/tours/mail.js module:io.ox/tours
msgid ""
"Enter the E-Mail text into the main area. If the text format was set to HTML "
"in the options, you can format the E-Mail text. To do so select a text part "
"and then click an icon in the formatting bar."
msgstr ""
"Escriba el texto del correo en el área principal. Si el formato del texto se "
"indicó como HTML en las opciones, puede dar formato al texto del correo. "
"Para ello seleccione una parte del texto y presione en algún icono de la "
"barra de formato."

#: apps/io.ox/tours/mail.js module:io.ox/tours
msgid ""
"Enter the recipient's name into the recipients field. As soon as you typed "
"the first letters, suggestions from the address books are displayed. To "
"accept a recipient suggestion, click on it."
msgstr ""
"Escriba el nombre del destinatario en el campo de destinatarios. En cuanto "
"escriba las primeras letras se mostrarán sugerencias a partir de las "
"libretas de direcciones. Para aceptar una sugerencia, presione en ella."

#: apps/io.ox/tours/mail.js module:io.ox/tours
msgid "Enter the subject into the subject field."
msgstr "Escriba el asunto en el campo de asunto."

#: apps/io.ox/tours/calendar.js module:io.ox/tours
msgid ""
"Enter the subject, the start and the end date of the appointment. Other "
"details are optional."
msgstr ""
"Introduzca el asunto, y las fechas de inicio y y fin de la cita. Los otros "
"detalles son opcionales."

#: apps/io.ox/tours/tasks.js module:io.ox/tours
msgid "Enter the subject, the start date, and a description."
msgstr "Introduzca el asunto, la fecha de inicio y una descripción."

#: apps/io.ox/tours/tasks.js module:io.ox/tours
msgid "Entering billing information"
msgstr "Introducción de información de facturación"

#: apps/io.ox/tours/mail.js module:io.ox/tours
msgid "Entering the E-Mail text"
msgstr "Introducción del texto del correo electrónico"

#: apps/io.ox/tours/calendar.js module:io.ox/tours
msgid "Entering the appointment's data"
msgstr "Introducción de los datos de la cita"

#: apps/io.ox/tours/mail.js module:io.ox/tours
msgid "Entering the recipient's name"
msgstr "Introducción del nombre del destinatario"

#: apps/io.ox/tours/mail.js module:io.ox/tours
msgid "Entering the subject"
msgstr "Introducción del asunto"

#: apps/io.ox/tours/tasks.js module:io.ox/tours
msgid "Entering the task's data"
msgstr "Introducción de los datos de la tarea"

#: apps/io.ox/tours/files.js module:io.ox/tours
msgid "File details"
msgstr "Detalles del archivo"

#: apps/io.ox/tours/files.js module:io.ox/tours
msgid "Folder content"
msgstr "Contenido de la carpeta"

#: apps/io.ox/tours/files.js module:io.ox/tours
msgid "Folder tree"
msgstr "Árbol de carpetas"

#: apps/io.ox/tours/files.js module:io.ox/tours
msgid ""
"From preview you can also select other options to help you manage and work "
"on your files."
msgstr ""
"Desde la vista previa puede también seleccionar otras opciones que le "
"ayudarán a administrar y trabajar con sus archivos."

#: apps/io.ox/tours/calendar.js module:io.ox/tours
msgid "Further down you can add documents as attachments to the appointment."
msgstr "Más abajo puede añadir documentos como adjuntos a la cita."

#: apps/io.ox/tours/mail.js module:io.ox/tours
msgid "Further functions"
msgstr "Funciones adicionales"

#: apps/io.ox/tours/intro.js module:io.ox/tours
msgid "Further information"
msgstr "Más información"

#. Tour name; general introduction
#: apps/io.ox/tours/main.js module:io.ox/tours
msgid "Getting started"
msgstr "Primeros pasos"

#: apps/io.ox/tours/mail.js module:io.ox/tours
msgid "Halo view"
msgstr "Vista Halo"

#: apps/io.ox/tours/files.js module:io.ox/tours
msgid ""
"Here you can share files with your colleagues and external contacts. You can "
"also collaborate on a document and set different access rights."
msgstr ""
"Aquí puede compartir archivos con sus colaboradores o contactos externos. "
"Puede también colaborar en un documento y establecer diferentes permisos de "
"acceso."

#: apps/io.ox/tours/settings.js module:io.ox/tours
msgid "How the settings are organized"
msgstr "Cómo están organizados los ajustes"

#: apps/io.ox/tours/mail.js module:io.ox/tours
msgid ""
"If double-clicking on an E-Mail in the list, the E-Mail is opened in a "
"separate window."
msgstr ""
"Si hace doble clic en un correo electrónico en la lista, el correo "
"electrónico se abre en una ventana separada."

#: apps/io.ox/tours/portal.js module:io.ox/tours
msgid "If you no longer want to display a square, click the delete icon."
msgstr "Si ya no quiere ver más un panel, presione en el icono de borrar."

#: apps/io.ox/tours/mail.js module:io.ox/tours
msgid ""
"In order to edit multiple E-Mails at once, enable the checkboxes on the left "
"side of the E-Mails. If the checkboxes are not displayed, click on View > "
"Checkboxes on the right side of the toolbar."
msgstr ""
"Para editar múltiples correos electrónicos a la vez, marque la casilla que "
"hay a la izquierda de los correos. Si no aparecen las casillas de "
"verificación, presione en Vista > Casillas de verificación a la derecha de "
"la barra de herramientas."

#: apps/io.ox/tours/mail.js module:io.ox/tours
msgid ""
"In this area you can find further functions, e.g. for adding attachments."
msgstr ""
"En este área puede encontrar más funciones, por ejemplo para añadir adjuntos."

#: apps/io.ox/tours/calendar.js module:io.ox/tours apps/io.ox/tours/tasks.js
msgid "Inviting other participants"
msgstr "Invitar a otros participantes"

#: apps/io.ox/tours/intro.js module:io.ox/tours
msgid "Launching an app"
msgstr "Lanzar una aplicación"

<<<<<<< HEAD
#: apps/io.ox/tours/contacts.js module:io.ox/tours
msgid "Navigation bar"
msgstr "Barra de navegación"
=======
#: apps/io.ox/tours/intro.js module:io.ox/tours
msgid ""
"To launch an app, use the quick launch icons on the left side of the menu "
"bar or click on an entry inside the app launcher menu."
msgstr ""
"Para lanzar una aplicación, use los iconos de acceso rápido de la parte "
"izquierda de la barra de menús o presione en un elemento dentro del menú de "
"inicio de aplicaciones."

#: apps/io.ox/tours/intro.js module:io.ox/tours
msgid "Displaying the help or the settings"
msgstr "Visualización de la ayuda o de los ajustes"
>>>>>>> 050b763d

#: apps/io.ox/tours/files.js module:io.ox/tours
msgid ""
"On the left you can see the folder tree. It displays your folder structure "
"and allows you to navigate to specific folders and subfolders. To make your "
"life easier, we have already included folders for your Documents, Music, "
"Pictures and Videos."
msgstr ""
"A la izquierda puede ver el árbol de carpetas. Se muestra la estructura de "
"carpetas y le permite navegar a carpetas y subcarpetas concretas. Para "
"hacerle la vida más fácil, hemos incluido carpetas para sus documentos, "
"música, imágenes y vídeos."

#: apps/io.ox/tours/mail.js module:io.ox/tours
msgid "Opening an E-Mail in a separate window"
msgstr "Apertura de un correo electrónico en una ventana independiente"

#: apps/io.ox/tours/intro.js module:io.ox/tours
msgid "Opening or closing the folder tree"
msgstr "Abrir o cerrar el árbol de carpetas"

#: apps/io.ox/tours/mail.js module:io.ox/tours
msgid "Opening the E-Mail settings"
msgstr "Apertura de los ajustes de correo electrónico"

#: apps/io.ox/tours/settings.js module:io.ox/tours
msgid "Opening the help"
msgstr "Abrir la ayuda"

#: apps/io.ox/tours/settings.js module:io.ox/tours
msgid "Opening the settings"
msgstr "Abrir los ajustes"

#: apps/io.ox/tours/files.js module:io.ox/tours
msgid "Preview files"
msgstr "Vista previa de archivos"

#: apps/io.ox/tours/files.js module:io.ox/tours
msgid "Preview mode"
msgstr "Modo de vista previa"

#: apps/io.ox/tours/mail.js module:io.ox/tours
msgid "Reading E-Mail conversations"
msgstr "Lectura de conversaciones recientes"

#: apps/io.ox/tours/portal.js module:io.ox/tours
msgid "Reading the details"
msgstr "Lectura de los detalles"

#: apps/io.ox/tours/intro.js module:io.ox/tours
msgid "Searching for objects"
msgstr "Búsqueda de objetos"

#: apps/io.ox/tours/files.js module:io.ox/tours
msgid "Select a view"
msgstr "Seleccionar una vista"

#: apps/io.ox/tours/calendar.js module:io.ox/tours apps/io.ox/tours/mail.js
msgid "Selecting a view"
msgstr "Selección de una vista"

#: apps/io.ox/tours/contacts.js module:io.ox/tours
msgid "Sending an E-Mail to a contact"
msgstr "Envío de un correo electrónico a un contacto"

#: apps/io.ox/tours/mail.js module:io.ox/tours
msgid "Sending the E-Mail"
msgstr "Envío del correo electrónico"

#: apps/io.ox/tours/files.js module:io.ox/tours
msgid "Share files"
msgstr "Compartir archivos"

#: apps/io.ox/tours/files.js module:io.ox/tours
msgid ""
"Sharing files by inviting people does not only offer your recipients the "
"option to create and edit files. Internal and external participants are also "
"able to collaborate with you on text documents and spreadsheets at the same "
"time."
msgstr ""
"Al compartir archivos con colaboradores no sólo ofrece a sus destinatarios "
"la opción de crear y editar archivos. Los colaboradores internos y externos "
"también pueden colaborar con usted en documentos de texto y hojas de cálculo "
"al mismo tiempo."

#: apps/io.ox/tours/files.js module:io.ox/tours
msgid "Sharing options"
msgstr "Opciones de compartición"

#: apps/io.ox/tours/settings.js module:io.ox/tours
msgid "Signing out"
msgstr "Cierre de sesión"

#: apps/io.ox/tours/tasks.js module:io.ox/tours
msgid "Sorting tasks"
msgstr "Ordenación de tareas"

#: apps/io.ox/tours/mail.js module:io.ox/tours
msgid "Sorting your E-Mails"
msgstr "Ordenar sus correos electrónicos"

#: apps/io.ox/tours/intro.js module:io.ox/tours
msgid "The Detail view"
msgstr "La Vista de detalle"

#: apps/io.ox/tours/intro.js module:io.ox/tours
msgid ""
"The Detail view displays an object's content. Depending on the app, further "
"functions for organizing objects can be found in the Detail view."
msgstr ""
"La Vista de detalle muestra el contenido de un objeto. Dependiendo de la "
"aplicación, se pueden encontrar distintas funciones para la organización de "
"los objetos en la Vista de detalle."

#: apps/io.ox/tours/files.js module:io.ox/tours
msgid "The Drive app"
msgstr "La aplicación Drive"

#: apps/io.ox/tours/files.js module:io.ox/tours
msgid "The Drive app tour.txt"
msgstr "El tour.txt de la aplicación Drive"

#: apps/io.ox/tours/calendar.js module:io.ox/tours
msgid "The List view"
msgstr "La vista Lista"

#: apps/io.ox/tours/calendar.js module:io.ox/tours
msgid ""
"The List view shows a list of the appointments in the current folder. If "
"clicking on an appointment, the appointment's data and some functions are "
"displayed in the Detail view."
msgstr ""
"La Vista de lista muestra una lista de las citas de la carpeta actual. Si "
"presiona en una cita, los datos de dicha cita y algunas funciones se "
"muestran en la Vista de detalle."

#: apps/io.ox/tours/portal.js module:io.ox/tours
msgid "The Portal"
msgstr "El Portal"

#: apps/io.ox/tours/portal.js module:io.ox/tours
msgid ""
"The Portal informs you about current E-Mails, appointments or social network "
"news."
msgstr ""
"El Portal le informa sobre correos actuales, citas o noticias de las redes "
"sociales."

#: apps/io.ox/tours/calendar.js module:io.ox/tours
msgid "The calendar views"
msgstr "Las vistas Calendario"

#: apps/io.ox/tours/calendar.js module:io.ox/tours
msgid ""
"The calendar views display a calendar sheet with the appointments for the "
"selected time range."
msgstr ""
"Las vistas de calendario muestran una hoja de calendario con las citas para "
"el intervalo de tiempo seleccionado."

#: apps/io.ox/tours/files.js module:io.ox/tours
msgid ""
"The file details side bar offers additional information about your files. "
"Just enable the File details option from the View drop down menu and select "
"a file to see the details."
msgstr ""
"La barra lateral de detalles del archivo ofrece información adicional sobre "
"sus archivos. Tan sólo marque la opción Detalles de archivo en la lista "
"desplegable Vista y seleccione un archivo para ver los detalles."

#: apps/io.ox/tours/intro.js module:io.ox/tours
msgid "The folder tree"
msgstr "El árbol de carpetas"

#: apps/io.ox/tours/intro.js module:io.ox/tours
msgid "The list"
msgstr "La lista"

#: apps/io.ox/tours/settings.js module:io.ox/tours
msgid ""
"The settings are organized in topics. Select the topic on the left side, e.g "
"Basic settings or E-Mail."
msgstr ""
"La configuración se organiza por temas. Seleccione el tema en la parte "
"izquierda, por ejemplo Configuración básica o Correo."

#: apps/io.ox/tours/intro.js module:io.ox/tours
msgid "The toolbar"
msgstr "La barra de herramientas"

#: apps/io.ox/tours/intro.js module:io.ox/tours
msgid ""
"This guided tour will briefly introduce you to the product. Get more "
"detailed information in the tours for the single apps or in the online help."
msgstr ""
"Esta visita guiada le dará a conocer brevemente al producto. Obtenga "
"información más detallada en las visitas guiadas de las aplicaciones "
"individuales o en la ayuda en línea."

#: apps/io.ox/tours/tasks.js module:io.ox/tours
msgid "To add further details, click on Expand form."
msgstr "Para añadir más detalles, presione Expandir formulario."

#: apps/io.ox/tours/portal.js module:io.ox/tours
msgid ""
"To change the layout, drag a square's title to another position and drop it "
"there."
msgstr ""
"Para cambiar la distribución, arrastre un panel desde el título a otra "
"posición y suéltela allí."

#: apps/io.ox/tours/mail.js module:io.ox/tours
msgid ""
"To choose between the different views. click on View in the toolbar. Select "
"a menu entry in the layout."
msgstr ""
"Para elegir entre diferentes vistas, presione en Vista en la barra de "
"herramientas. Seleccione un elemento del menú en la presentación."

#: apps/io.ox/tours/mail.js module:io.ox/tours
msgid "To compose a new E-Mail, click on Compose in the toolbar."
msgstr ""
"Para redactar un nuevo correo electrónico, presione el icono Redactar nuevo "
"correo electrónico en la barra de herramientas."

#: apps/io.ox/tours/intro.js module:io.ox/tours
msgid "To create a new E-Mail, click the Compose new E-Mail in the toolbar."
msgstr ""
"Para crear un nuevo correo electrónico, presione el icono Redactar nuevo "
"correo electrónico en la barra de herramientas."

#: apps/io.ox/tours/calendar.js module:io.ox/tours
msgid "To create a new appointment, click on New in the toolbar."
msgstr ""
"Para crear una nueva cita, presione en Nuevo en la barra de herramientas."

#: apps/io.ox/tours/contacts.js module:io.ox/tours
msgid "To create a new contact, click on New > Add contact in the toolbar."
msgstr ""
"Para crear un nuevo contacto, presione en Nuevo > Añadir contacto en la "
"barra de herramientas."

#: apps/io.ox/tours/tasks.js module:io.ox/tours
msgid "To create a new task, click on New in the toolbar."
msgstr ""
"Para crear una nueva tarea, presione Nuevo en la barra de herramientas."

#: apps/io.ox/tours/calendar.js module:io.ox/tours
msgid ""
"To create recurring appointments, enable Repeat. Functions for setting the "
"recurrence parameters are shown."
msgstr ""
"Para crear citas periódicas, marque Repetir. Se muestran funciones para el "
"establecimiento de los parámetros de repetición."

#: apps/io.ox/tours/tasks.js module:io.ox/tours
msgid ""
"To create recurring tasks, enable Repeat. Functions for setting the "
"recurrence parameters are shown."
msgstr ""
"Para crear tareas periódicas, marque Repetir. Se mostrarán funciones para "
"establecer los parámetros repetición."

#: apps/io.ox/tours/calendar.js module:io.ox/tours
msgid "To create the appointment, click on Create at the lower left side."
msgstr "Para crear la cita, presione en Crear en la parte inferior izquierda."

#: apps/io.ox/tours/tasks.js module:io.ox/tours
msgid "To create the task, click on Create."
msgstr "Para crear la tarea, presione en Crear."

#: apps/io.ox/tours/portal.js module:io.ox/tours
msgid ""
"To display a square again or to display further information sources, click "
"on Customize this page."
msgstr ""
"Para mostrar un panel de nuevo, o para mostrar otras fuentes de información, "
"presione en Personalizar esta página."

#: apps/io.ox/tours/intro.js module:io.ox/tours
msgid ""
"To display the help or the settings, click the System menu icon in the menu "
"bar."
msgstr ""
"Para mostrar la ayuda o los ajustes, presione el icono Menú del sistema de "
"la barra de menús."

#: apps/io.ox/tours/contacts.js module:io.ox/tours
msgid ""
"To edit multiple contacts at once, enable the checkboxes on the left side of "
"the contacts. If the checkboxes are not displayed, click on View > "
"Checkboxes on the right side of the toolbar."
msgstr ""
"Para editar varios contactos de una vez, marque las casillas que hay a la "
"izquierda de los contactos. Si no aparecen las casillas de verificación, "
"presione en Vista > Casillas de verificación a la derecha de la barra de "
"herramientas."

#: apps/io.ox/tours/tasks.js module:io.ox/tours
msgid ""
"To edit multiple tasks at once, enable the checkboxes at the left side of "
"the tasks. If the checkboxes are not displayed, click on View > Checkboxes "
"on the right side of the toolbar."
msgstr ""
"Para editar múltiples tareas a la vez, marque las casillas situadas a la "
"izquierda de las tareas. Si no se muestran las casillas de verificación, "
"presione en Vista > Casillas de verificación a la derecha de la barra de "
"herramientas."

#: apps/io.ox/tours/tasks.js module:io.ox/tours
msgid "To enter billing information, click on Show details."
msgstr ""
"Para introducir información de facturación, presione en Mostrar detalles."

#: apps/io.ox/tours/calendar.js module:io.ox/tours
msgid ""
"To invite other participants, enter their names in the field below "
"Participants. To avoid appointment conflicts, click on Find a free time at "
"the upper right side."
msgstr ""
"Para invitar a otros participantes, introduzca su nombre en el campo que hay "
"debajo de Participantes. Para evitar conflictos entre citas, presione en "
"Buscar tiempo libre en la parte superior derecha."

#: apps/io.ox/tours/tasks.js module:io.ox/tours
msgid ""
"To invite other participants, enter their names in the field below "
"Participants. You can add documents as attachment to the task."
msgstr ""
"Para invitar a otros participantes, introduzca sus nombres en el campo que "
"hay debajo de Participantes. Puede agregar documentos adjuntos a la tarea."

#: apps/io.ox/tours/intro.js module:io.ox/tours
msgid ""
<<<<<<< HEAD
"To launch an app, use the quick launch icons on the left side of the menu "
"bar or click on an entry inside the app launcher menu."
msgstr ""
"Para lanzar una aplicación, use los iconos de acceso rápido de la parte "
"izquierda de la barra de menús o presione en un elemento dentro del menú de "
"inicio de aplicaciones."
=======
"To open the settings, click the user image on the upper right side of the "
"menu bar. Select Settings."
msgstr ""
"Para abrir los ajustes, presione en la imagen del usuario de la parte"
" superior derecha de la barra de menús. Seleccione Ajustes."
>>>>>>> 050b763d

#: apps/io.ox/tours/calendar.js module:io.ox/tours
msgid "To not miss the appointment, use the reminder function."
msgstr "Para no olvidar la cita, utilice la función de recordatorio."

#: apps/io.ox/tours/tasks.js module:io.ox/tours
msgid "To not miss the task, use the reminder function."
msgstr "Para no olvidar la tarea, utilice la función de recordatorio."

#: apps/io.ox/tours/mail.js module:io.ox/tours
msgid ""
"To open or close an E-Mail in a conversation, click on a free area in the "
"header."
msgstr ""
"Para abrir o cerrar un correo en una conversación, presione en una zona "
"libre del encabezado."

#: apps/io.ox/tours/intro.js module:io.ox/tours
msgid ""
"To open or close the folder tree, click on View >  Folder view on the right "
"side of the toolbar."
msgstr ""
"Para abrir o cerrar el árbol de carpetas, presione en Vista > Vista de "
"carpeta en la parte derecha de la barra de herramientas."

#: apps/io.ox/tours/mail.js module:io.ox/tours
msgid ""
"To open the E-Mail settings, click the System menu icon on the upper right "
"side of the menu bar. Select Settings. Click on E-Mail on the left side."
msgstr ""
"Para abrir la configuración de Correo, presione el icono Menú del sistema en "
"la parte superior derecha de la barra de menús. Seleccione Configuración. "
"Presione en Correo en la parte izquierda."

#: apps/io.ox/tours/settings.js module:io.ox/tours
#, fuzzy
#| msgid ""
#| "To open the help, click the System menu icon on the upper right side of "
#| "the menu bar. Select Help. The help for the currently selected app is "
#| "displayed. To browse the complete help, click on Start Page or Table Of "
#| "Contents at the upper part of the window."
msgid ""
"To open the help, click the user image on the upper right side of the menu "
"bar. Select Help. The help for the currently selected app is displayed. To "
"browse the complete help, click on Start Page or Table Of Contents at the "
"upper part of the window."
msgstr ""
"Para abrir la ayuda, presione en la imagen del usuario de la parte superior"
" derecha de la barra de menús. Seleccione Ayuda. Se mostrará la ayuda de la"
" aplicación seleccionada. Para navegar por toda la ayuda, presione en Página"
" de inicio o Tabla de contenidos en la parte superior de la ventana."

#: apps/io.ox/tours/settings.js module:io.ox/tours
#, fuzzy
#| msgid ""
#| "To open the settings, click the System menu icon on the upper right side "
#| "of the menu bar. Select Settings."
msgid ""
"To open the settings, click the user image on the upper right side of the "
"menu bar. Select Settings."
msgstr ""
"Para abrir los ajustes, presione el icono Menú del sistema situado en la "
"parte superior derecha de la barra de menús. Seleccione Configuración."

<<<<<<< HEAD
#: apps/io.ox/tours/portal.js module:io.ox/tours
msgid "To read the details, click on an entry in a square."
msgstr "Para leer los detalles, presione en un elemento de un panel."
=======
#: apps/io.ox/tours/settings.js module:io.ox/tours
msgid ""
"To sign out, click the logout icon on the upper right side of the menu bar."
msgstr ""
"Para cerrar la sesión, presione el icono de cierre de sesión de la parte"
" superior derecha de la barra de menús."

#: apps/io.ox/tours/tasks.js module:io.ox/tours
msgid "Creating a new task"
msgstr "Creación de una nueva tarea"
>>>>>>> 050b763d

#: apps/io.ox/tours/mail.js module:io.ox/tours
msgid ""
"To receive information about the sender or other recipients, open the Halo "
"view by clicking on a name."
msgstr ""
"Para recibir información sobre el remitente o de otros destinatarios, abra "
"la vista Halo presionando en un nombre."

#: apps/io.ox/tours/intro.js module:io.ox/tours
msgid "To search for objects, click the Search icon in the menu bar."
msgstr "Para buscar objetos, haga clic en el icono Buscar de la barra de menú."

#: apps/io.ox/tours/calendar.js module:io.ox/tours
msgid ""
"To select one of the views like Day, Month or List, click on View in the "
"toolbar. Select a menu entry from the Layout section."
msgstr ""
"Para seleccionar una de las vistas, tales como Día, Mes o Lista, presione en "
"Vista en la barra de herramientas. Seleccione una entrada del menú desde la "
"sección Disposición."

#: apps/io.ox/tours/contacts.js module:io.ox/tours
msgid ""
"To send an E-Mail to the contact, click on an E-Mail address or on Send "
"email in the toolbar."
msgstr ""
"Para enviar un correo electrónico al contacto, presione en una dirección de "
"correo electrónico o en Enviar correo en la barra de herramientas."

#: apps/io.ox/tours/mail.js module:io.ox/tours
msgid "To send the E-Mail, click on Send"
msgstr "Para enviar el correo, presione en Enviar"

#: apps/io.ox/tours/settings.js module:io.ox/tours
msgid ""
"To sign out, click the System menu icon on the upper right side of the menu "
"bar. Select Sign out."
msgstr ""
"Para cerrar la sesión, presione el icono Menú del sistema situado a la "
"derecha de la barra de menús. Seleccione Cerrar sesión."

#: apps/io.ox/tours/settings.js module:io.ox/tours
#, fuzzy
#| msgid ""
#| "To sign out, click the System menu icon on the upper right side of the "
#| "menu bar. Select Sign out."
msgid ""
"To sign out, click the logout icon on the upper right side of the menu bar."
msgstr ""
"Para cerrar la sesión, presione el icono Menú del sistema situado a la "
"derecha de la barra de menús. Seleccione Cerrar sesión."

#: apps/io.ox/tours/mail.js module:io.ox/tours
msgid "To sort the E-Mails, click on Sort by. Select a sort criteria."
msgstr ""
"Para ordenar correos electrónicos, presione en Ordenar por. Seleccione un "
"criterio de ordenación."

#: apps/io.ox/tours/tasks.js module:io.ox/tours
msgid "To sort the tasks, click on Sort by. Select a sort criteria."
msgstr ""
"Para ordenar las tareas, presione en Ordenar por. Seleccione un criterio de "
"ordenación."

#: apps/io.ox/tours/tasks.js module:io.ox/tours
msgid "To track the editing status, enter the current progress."
msgstr ""
"Para realizar el seguimiento del estado de edición, introduzca el progreso "
"actual."

#: apps/io.ox/tours/files.js module:io.ox/tours
msgid ""
"To upload a new file from your local device, simply click on Add local file "
"and select the file you would like to upload. It is even easier if you just "
"drag and drop files from your local device into Drive. The uploaded file is "
"now available in Drive on all your devices."
msgstr ""
"Para subir un nuevo archivo desde el dispositivo local, simplemente presione "
"en Añadir archivo local y seleccione el archivo que desea subir. Es aún más "
"fácil si sólo arrastra y suelta los archivos desde el dispositivo local a "
"Drive. El archivo subido estará ahora disponible en Drive en todos sus "
"dispositivos."

#: apps/io.ox/tours/files.js module:io.ox/tours
msgid "Toolbar"
msgstr "Barra de herramientas"

#: apps/io.ox/tours/tasks.js module:io.ox/tours
msgid "Tracking the editing status"
msgstr "Seguimiento del estado de edición"

#: apps/io.ox/tours/files.js module:io.ox/tours
msgid "Upload a new file"
msgstr "Subir un nuevo archivo"

#: apps/io.ox/tours/intro.js module:io.ox/tours
msgid ""
"Use the folder tree to open the folder containing the objects that you want "
"to view in the list."
msgstr ""
"Utilice el árbol de carpetas para abrir la carpeta que contiene los objetos "
"que desea ver en la lista."

#: apps/io.ox/tours/intro.js module:io.ox/tours
msgid ""
"Use the list to select an object, show its contents or activate functions."
msgstr ""
<<<<<<< HEAD
"Utilice la lista para seleccionar un objeto, para ver sus contenidos o "
"aplicarle determinadas funciones."
=======
"Para editar múltiples tareas a la vez, marque las casillas situadas a la "
"izquierda de las tareas. Si no se muestran las casillas de verificación, "
"presione en Vista > Casillas de verificación a la derecha de la barra de "
"herramientas."

#~ msgid ""
#~ "To open the settings, click the System menu icon on the upper right side "
#~ "of the menu bar. Select Settings."
#~ msgstr ""
#~ "Para abrir los ajustes, presione el icono Menú del sistema situado en la "
#~ "parte superior derecha de la barra de menús. Seleccione Configuración."

#~ msgid ""
#~ "To open the help, click the System menu icon on the upper right side of "
#~ "the menu bar. Select Help. The help for the currently selected app is "
#~ "displayed. To browse the complete help, click on Start Page or Table Of "
#~ "Contents at the upper part of the window."
#~ msgstr ""
#~ "Para abrir la ayuda, presione el icono Menú de sistema de la parte "
#~ "superior derecha de la barra de menú. Seleccione Ayuda. Se mostrará la "
#~ "ayuda para la aplicación actual. Para navegar por la ayuda completa, "
#~ "presione en Página de inicio o Tabla de contenidos en la parte superior "
#~ "de la ventana. "

#~ msgid ""
#~ "Hint: you can always restart guided tours, any time you need them, from "
#~ "the system menu."
#~ msgstr ""
#~ "Sugerencia: puede reiniciar la visita guiada siempre que lo desee desde "
#~ "el menú de sistema."

#~ msgid ""
#~ "In case of new notifications, e.g. appointment invitations, the info area "
#~ "is opened."
#~ msgstr ""
#~ "En caso de nuevas notificaciones, por ejemplo invitaciones a citas, se "
#~ "abre el área de información."

#~ msgid "Restart Guided Tour"
#~ msgstr "Reiniciar visita guiada"

#~ msgid "The New objects icon"
#~ msgstr "El icono Nuevos objetos"
>>>>>>> 050b763d

#: apps/io.ox/tours/calendar.js module:io.ox/tours apps/io.ox/tours/tasks.js
msgid "Using the reminder function"
msgstr "Uso de la función de recordatorio"

#: apps/io.ox/tours/intro.js module:io.ox/tours
msgid "Welcome to %s"
msgstr "Bienvenido a %s"

#: apps/io.ox/tours/files.js module:io.ox/tours
msgid ""
"Welcome to your cloud storage app. This Guided Tour will introduce you to "
"your new online storage solution - your one point to access online stored "
"files from all your accounts. This is where you can upload and save your "
"files, share them and synchronize them with different devices.  "
msgstr ""
"Bienvenido a su aplicación de almacenamiento en la nube. Esta visita guiada "
"le dará a conocer su nueva solución de almacenamiento en línea - su único "
"punto de acceso a los archivos almacenados en línea de todas sus cuentas. Es "
"aquí donde puede subir y guardar sus archivos, compartirlos y sincronizarlos "
"con diferentes dispositivos."

#~ msgid " %1$s (%2$s) "
#~ msgstr " %1$s (%2$s) "

#~ msgid " %1$s (%2$s); "
#~ msgstr " %1$s (%2$s); "

#~ msgid " %1$s; "
#~ msgstr " %1$s; "

#~ msgid " is currently editing this document."
#~ msgstr " está editando este documento actualmente."

#~ msgid "!!!This file has not been added"
#~ msgstr "No se ha añadido este fichero"

#~ msgid "% done:"
#~ msgstr "% hecho:"

#~ msgid "% finished"
#~ msgstr "% terminado"

#~ msgid "%1$d %2$s"
#~ msgstr "%1$d %2$s"

#~ msgid "%1$d Day"
#~ msgid_plural "%1$d Days"
#~ msgstr[0] "%1$d día"
#~ msgstr[1] "%1$d días"

#~ msgid "%1$d Hour"
#~ msgid_plural "%1$d Hours"
#~ msgstr[0] "%1$d hora"
#~ msgstr[1] "%1$d horas"

#~ msgid "%1$d Minute"
#~ msgid_plural "%1$d Minutes"
#~ msgstr[0] "%1$d minuto"
#~ msgstr[1] "%1$d minutos"

#~ msgid "%1$d Week"
#~ msgid_plural "%1$d Weeks"
#~ msgstr[0] "%1$d semana"
#~ msgstr[1] "%1$d semanas"

#~ msgid "%1$d column"
#~ msgid_plural "%1$d columns"
#~ msgstr[0] "%1$d columna"
#~ msgstr[1] "%1$d columnas"

#~ msgid "%1$d day, %2$s"
#~ msgid_plural "%1$d days, %2$s"
#~ msgstr[0] "%1$d día, %2$s"
#~ msgstr[1] "%1$d días, %2$s"

#~ msgctxt "in"
#~ msgid "%1$d day, %2$s"
#~ msgid_plural "%1$d days, %2$s"
#~ msgstr[0] "%1$d día, %2$s"
#~ msgstr[1] "%1$d días, %2$s"

#~ msgid "%1$d files has been changed recently"
#~ msgstr "Se han modificado %1$d ficheros recientemente"

#~ msgid "%1$d hour and %2$s"
#~ msgid_plural "%1$d hours and %2$s"
#~ msgstr[0] "%1$d hora y %2$s"
#~ msgstr[1] "%1$d horas y %2$s"

#~ msgctxt "in"
#~ msgid "%1$d hour and %2$s"
#~ msgid_plural "%1$d hours and %2$s"
#~ msgstr[0] "%1$d hora y %2$s"
#~ msgstr[1] "%1$d horas y %2$s"

#~ msgid "%1$d mail"
#~ msgid_plural "%1$d mails"
#~ msgstr[0] "%1$d correo"
#~ msgstr[1] "%1$d correos"

#, fuzzy
#~ msgid "%1$d messages in this conversation"
#~ msgstr "Conversaciones recientes"

#, fuzzy
#~ msgid "%1$d messages selected"
#~ msgstr "<b>%1$d</b> elementos seleccionados"

#~ msgid "%1$d row"
#~ msgid_plural "%1$d rows"
#~ msgstr[0] "%1$s fila"
#~ msgstr[1] "%1$d filas"

#~ msgctxt "datetime"
#~ msgid "%1$s %2$s"
#~ msgstr "%1$s %2$s"

#~ msgctxt "mail address"
#~ msgid "%1$s %2$s"
#~ msgstr "%1$s %2$s"

#~ msgctxt "window title"
#~ msgid "%1$s %2$s"
#~ msgstr "%1$s %2$s"

#~ msgid "%1$s %2$s the invitation: %3$s"
#~ msgstr "%1$s ha %2$s la invitación: %3$s"

#, fuzzy
#~ msgid "%1$s (Tentative)"
#~ msgstr "%1$s (Provisional)"

#~ msgid "%1$s - %2$s"
#~ msgstr "%1$s - %2$s"

#~ msgid "%1$s created a recurrence exception. Original date: %2$s:"
#~ msgstr ""
#~ "%1$s ha creado una excepción en la cita periódica. Fecha original: %2$s: "

#~ msgid ""
#~ "%1$s has %2$s the appointment, but would like to make a counter proposal: "
#~ msgstr "%1$s ha %2$s la cita, pero le gustaría hacer una contrapropuesta:"

#~ msgid "%1$s has %2$s the appointment."
#~ msgstr "%1$s tiene %2$s de la cita."

#~ msgid "%1$s has %2$s the invitation on behalf of %3$s:"
#~ msgstr "%1$s ha %2$s la invitación en nombre de %3$s:"

#~ msgid "%1$s has %2$s the invitation on your behalf:"
#~ msgstr "%1$s ha %2$s la invitación en nombre de usted:"

#~ msgid "%1$s has %2$s the invitation:"
#~ msgstr "%1$s ha %2$s la invitación:"

#~ msgid "%1$s has asked %2$s to change the event:"
#~ msgstr "%1$s ha solicitado a %2$s que cambie el evento:"

#~ msgid "%1$s has been removed from the appointment."
#~ msgstr "%1$s ha sido eliminado de la cita."

#~ msgid "%1$s has changed an event on behalf of %2$s:"
#~ msgstr "%1$s ha cambiado un evento en nombre de %2$s:"

#~ msgid "%1$s has changed an event on your behalf:"
#~ msgstr "%1$s ha cambiado un evento en nombre de usted:"

#~ msgid "%1$s has changed an event:"
#~ msgstr "%1$s ha cambiado un evento:"

#~ msgid "%1$s has declined your proposed changes for the appointment %2$s."
#~ msgstr "%1$s ha rechazado su propuesta de cambio para la cita %2$s."

#~ msgid ""
#~ "%1$s has declined your proposed changes on behalf of %2$s for the "
#~ "appointment %3$s."
#~ msgstr ""
#~ "%1$s ha rechazado los cambios que usted ha propuesto en nombre de %2$s "
#~ "para la cita %3$s."

#~ msgid ""
#~ "%1$s has deleted an appointment on behalf of %2$s, or you have been "
#~ "removed as a participant:"
#~ msgstr ""
#~ "%1$s ha borrado una cita en nombre de %2$s, o se le ha eliminado a usted "
#~ "como participante:"

#~ msgid "%1$s has deleted an appointment on your behalf:"
#~ msgstr "%1$s ha borrado una cita en nombre de usted:"

#~ msgid ""
#~ "%1$s has deleted an appointment, or you have been removed as a "
#~ "participant:"
#~ msgstr ""
#~ "%1$s ha borrado una cita, o se le ha eliminado a usted como participante:"

#~ msgid "%1$s is a new contact"
#~ msgstr "%1$s en un contacto nuevo"

#~ msgid "%1$s is now connected with %2$s"
#~ msgstr "%1$s está ahora conectado con %2$s"

#~ msgid "%1$s is organizing an event on your behalf."
#~ msgstr "%1$s está organizando un evento en nombre de usted."

#~ msgid "%1$s mail"
#~ msgid_plural "%1$s mails"
#~ msgstr[0] "%1$s correo"
#~ msgstr[1] "%1$s correos"

#~ msgid "%1$s mail, %2$s unread"
#~ msgid_plural "%1$s mails, %2$s unread"
#~ msgstr[0] "%1$s correo, %2$s no leído(s)"
#~ msgstr[1] "%1$s correos, %2$s no leído(s)"

#~ msgid "%1$s of %2$s"
#~ msgstr "%1$s de %2$s"

#~ msgid "%1$s set your status to %2$s on your behalf for this appointment:"
#~ msgstr ""
#~ "%1$s estableció el estado en %2$s para esta cita en nombre de usted:"

#~ msgid "%1$s sets the status to %2$s for this appointment:"
#~ msgstr "%1$s establece el estado en %2$s para esta cita:"

#~ msgid "%1$s sets the status to %2$s on behalf of %3$s for this appointment:"
#~ msgstr "%1$s establece el estado en %2$s para esta cita en nombre de %3$s:"

#~ msgid "%1$s sets the status to 'none' for: %1$s"
#~ msgstr "%1$s ha fijado el estado a 'ninguno' para: %1$s"

#~ msgid ""
#~ "%1$s would like to be brought up to date about the appointment %2$s. "
#~ "Please send another invitation."
#~ msgstr ""
#~ "A %1$s le gustaría estar informado sobre la cita %2$s. Por favor envíe "
#~ "otra invitación."

#, fuzzy
#~ msgid "%1$s%2$s %3$s%4$s%5$s"
#~ msgstr ""
#~ "%1$s\n"
#~ "%2$s %3$s\n"
#~ "%4$s\n"
#~ "%5$s"

#~ msgid "%1$s: %2$s"
#~ msgstr "%1$s: %2$s"

#~ msgid "%2$s (%1$s, %3$s)"
#~ msgstr "%2$s (%1$s, %3$s)"

#~ msgid "%2$s, %1$s"
#~ msgstr "%2$s, %1$s"

#~ msgid "%3$s %2$s, %1$s"
#~ msgstr "%3$s %2$s, %1$s"

#~ msgid "%d appointment"
#~ msgid_plural "%d appointments"
#~ msgstr[0] "%d cita"
#~ msgstr[1] "%d citas"

#~ msgid "%d day"
#~ msgid_plural "%d days"
#~ msgstr[0] "%d día"
#~ msgstr[1] "%d días"

#~ msgctxt "in"
#~ msgid "%d day"
#~ msgid_plural "%d days"
#~ msgstr[0] "%d día"
#~ msgstr[1] "%d días"

#~ msgid "%d hour"
#~ msgid_plural "%d hours"
#~ msgstr[0] "%d hora"
#~ msgstr[1] "%d horas"

#~ msgctxt "in"
#~ msgid "%d hour"
#~ msgid_plural "%d hours"
#~ msgstr[0] "%d hora"
#~ msgstr[1] "%d horas"

#~ msgid "%d info item"
#~ msgid_plural "%d info items"
#~ msgstr[0] "%d elemento de información"
#~ msgstr[1] "%d elementos de información"

#~ msgid "%d minute"
#~ msgid_plural "%d minutes"
#~ msgstr[0] "%d minuto"
#~ msgstr[1] "%d minutos"

#~ msgctxt "in"
#~ msgid "%d minute"
#~ msgid_plural "%d minutes"
#~ msgstr[0] "%d minuto"
#~ msgstr[1] "%d minutos"

#~ msgid "%d task"
#~ msgid_plural "%d tasks"
#~ msgstr[0] "%d tarea"
#~ msgstr[1] "%d tareas"

#~ msgid "%d week"
#~ msgid_plural "%d weeks"
#~ msgstr[0] "%d semana"
#~ msgstr[1] "%d semanas"

#~ msgctxt "in"
#~ msgid "%d week"
#~ msgid_plural "%d weeks"
#~ msgstr[0] "%d semana"
#~ msgstr[1] "%d semanas"

#~ msgid "%s, EEE"
#~ msgstr "%s, EEE"

#~ msgid "&Attachment"
#~ msgstr "&Adjunto"

#~ msgid "&Distribution List"
#~ msgstr "Lista de &distribución"

#~ msgid "&Distributionlist"
#~ msgstr "&Lista de distribución"

#~ msgid "&E-Mail"
#~ msgstr "&E-Mail"

#~ msgid "&Edit"
#~ msgstr "&Editar"

#~ msgid "&Flags"
#~ msgstr "&Marcas"

#~ msgid "&Folder permissions"
#~ msgstr "&Permisos de la carpeta"

#~ msgid "&Messaging"
#~ msgstr "&Mensajería"

#~ msgid "&New"
#~ msgstr "&Nuevo"

#~ msgid "&New Task"
#~ msgstr "&Nueva tarea"

#~ msgid "&Save"
#~ msgstr "&Guardar"

#~ msgid "&Search"
#~ msgstr "&Buscar"

#~ msgid "&Social"
#~ msgstr "&Social"

#~ msgid "(%1$s) Attachments"
#~ msgstr "(%1$s) adjuntos"

#~ msgid "(32-bit only)"
#~ msgstr "(sólo 32 bits)"

#~ msgid "(Default)"
#~ msgstr "(Predeterminada)"

#~ msgid "(may be slow on old machines)"
#~ msgstr "(puede ser lento en equipos antiguos)"

#~ msgid ", "
#~ msgstr ", "

#~ msgid ", ends after %1$s task(s)"
#~ msgstr ", termina después de %1$s tarea(s)"

#~ msgid ", ends on %1$s"
#~ msgstr ", termina el %1$s"

#~ msgid "--"
#~ msgstr "--"

#~ msgid ""
#~ "---------- Original Message ----------\n"
#~ "From: #FROM#\n"
#~ "To: #TO##CC_LINE#\n"
#~ "Date: #DATE# at #TIME#\n"
#~ "Subject: #SUBJECT#"
#~ msgstr ""
#~ "---------- Mensaje original ----------\n"
#~ "De: #FROM#\n"
#~ "Para: #TO##CC_LINE#\n"
#~ "Fecha: #DATE# a las #TIME#\n"
#~ "Asunto: #SUBJECT#"

#~ msgid "--:--"
#~ msgstr "--:--"

#~ msgid "... or create a fresh one for your profile"
#~ msgstr "... o crear uno nuevo para su perfil"

#~ msgid "0 minutes"
#~ msgstr "0 minutos"

#~ msgid "1 day"
#~ msgstr "1 día"

#~ msgid "1 file has been changed recently"
#~ msgstr "Se ha modificado 1 fichero recientemente"

#~ msgid "1 hour"
#~ msgstr "1 hora"

#~ msgid "1 item"
#~ msgid_plural "%1$d items"
#~ msgstr[0] "1 elemento"
#~ msgstr[1] "%1$s elementos"

#~ msgid "1 minute"
#~ msgstr "1 minuto"

#~ msgid "1 week"
#~ msgstr "1 semana"

#~ msgid "10"
#~ msgstr "10"

#~ msgid "10 minutes"
#~ msgstr "10 minutos"

#~ msgid "100%"
#~ msgstr "100%"

#~ msgid "12 hour"
#~ msgstr "12 horas"

#~ msgid "15"
#~ msgstr "15"

#~ msgid "15 minutes"
#~ msgstr "15 minutos"

#~ msgid "150%"
#~ msgstr "150%"

#~ msgid "2 days"
#~ msgstr "2 días"

#~ msgid "2 hour"
#~ msgstr "2 horas"

#~ msgid "2 weeks"
#~ msgstr "2 semanas"

#~ msgid "20"
#~ msgstr "20"

#~ msgid "200%"
#~ msgstr "200%"

#~ msgid "3 days"
#~ msgstr "3 días"

#~ msgid "3 minutes"
#~ msgstr "3 minutos"

#~ msgid "3 weeks"
#~ msgstr "3 semanas"

#~ msgid "30"
#~ msgstr "30"

#~ msgid "30 minutes"
#~ msgstr "30 minutos"

#~ msgid "4 days"
#~ msgstr "4 días"

#~ msgid "4 hour"
#~ msgstr "4 horas"

#~ msgid "4 weeks"
#~ msgstr "4 semanas"

#~ msgid "45 minutes"
#~ msgstr "45 minutos"

#~ msgid "5"
#~ msgstr "5"

#~ msgid "5 days"
#~ msgstr "5 días"

#~ msgid "5 minutes"
#~ msgstr "5 minutos"

#~ msgid "50%"
#~ msgstr "50%"

#~ msgid "6 days"
#~ msgstr "6 días"

#~ msgid "6 hour"
#~ msgstr "6 horas"

#~ msgid "60"
#~ msgstr "60"

#~ msgid "75%"
#~ msgstr "75%"

#~ msgid "8 hour"
#~ msgstr "8 horas"

#~ msgid "<b>%1$d</b> elements selected"
#~ msgstr "<b>%1$d</b> elementos seleccionados"

#~ msgid "A B C D E F G H I J K L M N O P Q R S T U V W X Y Z"
#~ msgstr "A B C D E F G H I J K L M N O P Q R S T U V W X Y Z"

#~ msgid ""
#~ "A new appointment was created by [created_by] on behalf of [behalf_of].\n"
#~ "\n"
#~ "Appointment\n"
#~ "===========\n"
#~ "Created by: [created_by]\n"
#~ "Created at: [creation_datetime]\n"
#~ "[title]\n"
#~ "[location]\n"
#~ "[start]\n"
#~ "[end]\n"
#~ "[series][delete_exceptions][change_exceptions]\n"
#~ "[description]\n"
#~ "Participants\n"
#~ "============\n"
#~ "[participants]\n"
#~ "\n"
#~ "Resources\n"
#~ "=========\n"
#~ "[resources]\n"
#~ "\n"
#~ "========================================== "
#~ msgstr ""
#~ "[created_by] ha creado una nueva cita en nombre de [behalf_of].\n"
#~ "\n"
#~ "Cita\n"
#~ "====\n"
#~ "Creada por: [created_by]\n"
#~ "Creada el: [creation_datetime]\n"
#~ "[title]\n"
#~ "[location]\n"
#~ "[start]\n"
#~ "[end]\n"
#~ "[series][delete_exceptions][change_exceptions]\n"
#~ "[description]\n"
#~ "Participantes\n"
#~ "=============\n"
#~ "[participants]\n"
#~ "\n"
#~ "Recursos\n"
#~ "========\n"
#~ "[resources]\n"
#~ "\n"
#~ "========================================== "

#~ msgid ""
#~ "A new appointment was created by [created_by] on behalf of [behalf_of].\n"
#~ "You can check this appointment in your calendar:\n"
#~ "[link]\n"
#~ "\n"
#~ "Appointment\n"
#~ "===========\n"
#~ "Created by: [created_by]\n"
#~ "Created at: [creation_datetime]\n"
#~ "[title]\n"
#~ "[location][folder_name]\n"
#~ "\n"
#~ "[start]\n"
#~ "[end]\n"
#~ "[series][delete_exceptions][change_exceptions]\n"
#~ "[description]\n"
#~ "Participants\n"
#~ "============\n"
#~ "[participants]\n"
#~ "\n"
#~ "Resources\n"
#~ "=========\n"
#~ "[resources]\n"
#~ "\n"
#~ "========================================== "
#~ msgstr ""
#~ "[created_by] ha creado una nueva cita en nombre de [behalf_of].\n"
#~ "Puede revisar esta cita en su calendario:\n"
#~ "[link]\n"
#~ "\n"
#~ "Cita\n"
#~ "====\n"
#~ "Creada por: [created_by]\n"
#~ "Creada el: [creation_datetime]\n"
#~ "[title]\n"
#~ "[location][folder_name]\n"
#~ "\n"
#~ "[start]\n"
#~ "[end]\n"
#~ "[series][delete_exceptions][change_exceptions]\n"
#~ "[description]\n"
#~ "Participantes\n"
#~ "=============\n"
#~ "[participants]\n"
#~ "\n"
#~ "Recursos\n"
#~ "========\n"
#~ "[resources]\n"
#~ "\n"
#~ "========================================== "

#~ msgid ""
#~ "A new appointment was created by [created_by].\n"
#~ "\n"
#~ "Appointment\n"
#~ "===========\n"
#~ "Created by: [created_by]\n"
#~ "Created at: [creation_datetime]\n"
#~ "[title]\n"
#~ "[location]\n"
#~ "[start]\n"
#~ "[end]\n"
#~ "[series][delete_exceptions][change_exceptions]\n"
#~ "[description]\n"
#~ "Participants\n"
#~ "============\n"
#~ "[participants]\n"
#~ "\n"
#~ "Resources\n"
#~ "=========\n"
#~ "[resources]\n"
#~ "\n"
#~ "========================================== "
#~ msgstr ""
#~ "Ha sido creada una nueva cita por [created_by].\n"
#~ "\n"
#~ "Cita\n"
#~ "====\n"
#~ "Creada por: [created_by]\n"
#~ "Creada el: [creation_datetime]\n"
#~ "[title]\n"
#~ "[location]\n"
#~ "[start]\n"
#~ "[end]\n"
#~ "[series][delete_exceptions][change_exceptions]\n"
#~ "[description]\n"
#~ "Participantes\n"
#~ "=============\n"
#~ "[participants]\n"
#~ "\n"
#~ "Recursos\n"
#~ "========\n"
#~ "[resources]\n"
#~ "\n"
#~ "========================================== "

#~ msgid ""
#~ "A new appointment was created by [created_by].\n"
#~ "You can check this appointment in your calendar:\n"
#~ "[link]\n"
#~ "\n"
#~ "Appointment\n"
#~ "===========\n"
#~ "Created by: [created_by]\n"
#~ "Created at: [creation_datetime]\n"
#~ "[title]\n"
#~ "[location][folder_name]\n"
#~ "\n"
#~ "[start]\n"
#~ "[end]\n"
#~ "[series][delete_exceptions][change_exceptions]\n"
#~ "[description]\n"
#~ "Participants\n"
#~ "============\n"
#~ "[participants]\n"
#~ "\n"
#~ "Resources\n"
#~ "=========\n"
#~ "[resources]\n"
#~ "\n"
#~ "========================================== "
#~ msgstr ""
#~ "Ha sido creada una nueva cita por [created_by].\n"
#~ "Puede revisar esta cita en su calendario:\n"
#~ "[link]\n"
#~ "\n"
#~ "Cita\n"
#~ "====\n"
#~ "Creada por: [created_by]\n"
#~ "Creada el: [creation_datetime]\n"
#~ "[title]\n"
#~ "[location][folder_name]\n"
#~ "\n"
#~ "[start]\n"
#~ "[end]\n"
#~ "[series][delete_exceptions][change_exceptions]\n"
#~ "[description]\n"
#~ "Participantes\n"
#~ "=============\n"
#~ "[participants]\n"
#~ "\n"
#~ "Recursos\n"
#~ "========\n"
#~ "[resources]\n"
#~ "\n"
#~ "========================================== "

#~ msgid ""
#~ "A new task was created by [created_by].\n"
#~ "\n"
#~ "Task\n"
#~ "====\n"
#~ "Created by: [created_by]\n"
#~ "Created at: [creation_datetime]\n"
#~ "[title]\n"
#~ "[folder_name]\n"
#~ "[priority]\n"
#~ "[task_status]\n"
#~ "\n"
#~ "[start]\n"
#~ "[end]\n"
#~ "[series]\n"
#~ "[description]\n"
#~ "Participants\n"
#~ "============\n"
#~ "[participants]\n"
#~ "\n"
#~ "Resources\n"
#~ "=========\n"
#~ "[resources]\n"
#~ "\n"
#~ "========================================== "
#~ msgstr ""
#~ "Ha sido creada una nueva tarea por [created_by].\n"
#~ "\n"
#~ "Tarea\n"
#~ "=====\n"
#~ "Creada por: [created_by]\n"
#~ "Creada el: [creation_datetime]\n"
#~ "[title]\n"
#~ "[folder_name]\n"
#~ "[priority]\n"
#~ "[task_status]\n"
#~ "\n"
#~ "[start]\n"
#~ "[end]\n"
#~ "[series]\n"
#~ "[description]\n"
#~ "Participantes\n"
#~ "=============\n"
#~ "[participants]\n"
#~ "\n"
#~ "Recursos\n"
#~ "========\n"
#~ "[resources]\n"
#~ "\n"
#~ "========================================== "

#~ msgid ""
#~ "A new task was created by [created_by].\n"
#~ "You can check this task in your tasks:\n"
#~ "[link]\n"
#~ "\n"
#~ "Task\n"
#~ "====\n"
#~ "Created by: [created_by]\n"
#~ "Created at: [creation_datetime]\n"
#~ "[title]\n"
#~ "[folder_name]\n"
#~ "[priority]\n"
#~ "[task_status]\n"
#~ "\n"
#~ "[start]\n"
#~ "[end]\n"
#~ "[series]\n"
#~ "[description]\n"
#~ "Participants\n"
#~ "============\n"
#~ "[participants]\n"
#~ "\n"
#~ "Resources\n"
#~ "=========\n"
#~ "[resources]\n"
#~ "\n"
#~ "========================================== "
#~ msgstr ""
#~ "Ha sido creada una nueva tarea por [created_by].\n"
#~ "Puede revisar esta tarea en sus tareas:\n"
#~ "[link]\n"
#~ "\n"
#~ "Tarea\n"
#~ "=====\n"
#~ "Creada por: [created_by]\n"
#~ "Creada el: [creation_datetime]\n"
#~ "[title]\n"
#~ "[folder_name]\n"
#~ "[priority]\n"
#~ "[task_status]\n"
#~ "\n"
#~ "[start]\n"
#~ "[end]\n"
#~ "[series]\n"
#~ "[description]\n"
#~ "Participantes\n"
#~ "=============\n"
#~ "[participants]\n"
#~ "\n"
#~ "Rescursos\n"
#~ "========\n"
#~ "[resources]\n"
#~ "\n"
#~ "========================================== "

#~ msgid ""
#~ "A refresh takes some time, so please be patient, while the refresh runs "
#~ "in the background. Only one refresh per subscription and per session is "
#~ "allowed."
#~ msgstr ""
#~ "Una actualización requiere algo de tiempo así que, por favor, sea "
#~ "paciente mientras la actualización se lleva a cabo en segundo plano. Sólo "
#~ "se permite una actualización por suscripción y sesión."

#, fuzzy
#~ msgid "A return receipt has been sent"
#~ msgstr "Se ha enviado un acuse de recibo"

#~ msgid "A severe error occurred!"
#~ msgstr "¡Se ha producido un error grave!"

#~ msgid "AD"
#~ msgstr "DC"

#~ msgid "AJAX Error"
#~ msgstr "Error de AJAX"

#~ msgid "AM"
#~ msgstr "AM"

#~ msgid "About"
#~ msgstr "Acerca de"

#~ msgid "Above quoted text"
#~ msgstr "Sobre el texto citado"

#~ msgid "Absent"
#~ msgstr "Ausente"

#~ msgid "Absent on business"
#~ msgstr "Ausente por trabajo"

#~ msgid "Accent 1"
#~ msgstr "Énfasis 1"

#~ msgid "Accent 2"
#~ msgstr "Énfasis 2"

#~ msgid "Accent 3"
#~ msgstr "Énfasis 3"

#~ msgid "Accent 4"
#~ msgstr "Énfasis 4"

#~ msgid "Accent 5"
#~ msgstr "Énfasis 5"

#~ msgid "Accent 6"
#~ msgstr "Énfasis 6"

#~ msgid "Accept"
#~ msgstr "Aceptar"

#~ msgid "Accept / Decline"
#~ msgstr "Aceptar / Rechazar"

#~ msgid "Accept Party-Crasher"
#~ msgstr "Aceptar participante extra"

#~ msgid "Accept and replace exception"
#~ msgstr "Aceptar y reemplazar excepción"

#~ msgid "Accept changes"
#~ msgstr "Aceptar cambios"

#~ msgid "Accept extra participant"
#~ msgstr "Aceptar participante extra"

#~ msgid "Accept invitation"
#~ msgstr "Aceptar invitación"

#~ msgid "Accept/Decline"
#~ msgstr "Aceptar/Rechazar"

#~ msgid "Accepted"
#~ msgstr "Aceptada"

#~ msgctxt "help"
#~ msgid "Accessing Files with WebDAV"
#~ msgstr "Acceso a ficheros con WebDAV"

#~ msgid "Accessing global address book is not permitted"
#~ msgstr "No se permite acceder a la libreta de direcciones global"

#~ msgid "Account"
#~ msgstr "Cuenta"

#~ msgid "Account Settings"
#~ msgstr "Configuración de la cuenta"

#~ msgid "Account added successfully"
#~ msgstr "Cuenta añadida satisfactoriamente"

#~ msgid "Account name"
#~ msgstr "Nombre de la cuenta"

#~ msgid "Account settings"
#~ msgstr "Configuración de la cuenta"

#~ msgid "Account settings could not be saved."
#~ msgstr "No se pudieron guardar los ajustes de la cuenta."

#~ msgid "Account updated"
#~ msgstr "Cuenta actualizada"

#~ msgid "Account:"
#~ msgstr "Cuenta:"

#~ msgid "Accounts"
#~ msgstr "Cuentas"

#~ msgid "Acquire Edit Rights"
#~ msgstr "Adquirir derechos de edición"

#~ msgid "Actions"
#~ msgstr "Acciones"

#~ msgid "Activate or deactivate the start page hovers."
#~ msgstr "Active o desactive los elementos emergentes de la página de inicio."

#~ msgid "Active"
#~ msgstr "Activa"

#~ msgid "Actual costs"
#~ msgstr "Costes reales"

#~ msgid "Actual duration in minutes"
#~ msgstr "Duración real en minutos"

#~ msgid "Add"
#~ msgstr "Añadir"

#~ msgid "Add %1$s to the appointment."
#~ msgstr "Añada a %1$s a la cita."

#~ msgid "Add ->"
#~ msgstr "Añadir ->"

#~ msgid "Add Attachment"
#~ msgstr "Añadir adjunto"

#~ msgid "Add Bcc →"
#~ msgstr "Añadir Cco →"

#~ msgid "Add Cc →"
#~ msgstr "Añadir Cc →"

#~ msgid "Add E-Mail account ..."
#~ msgstr "Añadir cuenta de E-Mail ..."

#~ msgid "Add Facebook/Twitter ..."
#~ msgstr "Añadir Facebook/Twitter ..."

#~ msgid "Add To →"
#~ msgstr "Añadir Para →"

#~ msgid "Add a Subreddit"
#~ msgstr "Añadir un foro de Reddit"

#~ msgid "Add a blog"
#~ msgstr "Añadir un blog"

#~ msgid "Add a feed"
#~ msgstr "Añadir feed"

#~ msgid "Add a stream"
#~ msgstr "Añadir un flujo"

#~ msgid "Add account"
#~ msgstr "Añadir cuenta"

#~ msgid "Add action"
#~ msgstr "Añadir acción"

#~ msgid "Add cipher code"
#~ msgstr "Añadir código de cifrado"

#~ msgid "Add condition"
#~ msgstr "Añadir condición"

#~ msgid "Add contact"
#~ msgstr "Añadir contacto"

#~ msgid "Add distribution list"
#~ msgstr "Añadir lista de distribución"

#~ msgid "Add feed"
#~ msgstr "Añadir feed"

#~ msgid "Add files"
#~ msgstr "Añadir ficheros"

#~ msgid "Add folder"
#~ msgstr "Añadir carpeta"

#~ msgid "Add folder menu"
#~ msgstr "Añadir menú de carpeta"

#~ msgid "Add from addressbook"
#~ msgstr "Añadir desde la libreta de direcciones"

#~ msgid "Add group"
#~ msgstr "Añadir grupo"

#~ msgid "Add mail account"
#~ msgstr "Añadir cuenta de correo electrónico"

#~ msgid "Add member"
#~ msgstr "Añadir miembro"

#~ msgid "Add new contact"
#~ msgstr "Añadir nuevo contacto"

#~ msgid "Add new folder"
#~ msgstr "Añadir nueva subcarpeta"

#~ msgid "Add new folder for this subscription"
#~ msgstr "Añadir nueva carpeta para esta suscripción"

#~ msgid "Add new participant"
#~ msgstr "Añadir nuevo participante"

#~ msgid "Add new rule"
#~ msgstr "Añadir nueva regla"

#~ msgid "Add new signature"
#~ msgstr "Añadir nueva firma"

#~ msgid "Add new subfolder"
#~ msgstr "Añadir nueva subcarpeta"

#~ msgid "Add note"
#~ msgstr "Añadir nota"

#~ msgid "Add participant"
#~ msgstr "Añadir participante"

#~ msgid "Add participant/resource"
#~ msgstr "Añadir participante/recurso"

#~ msgid "Add picture"
#~ msgstr "Añadir foto"

#~ msgid "Add sender and recipients to \"To\", Cc to \"Cc\""
#~ msgstr ""
#~ "Añadir el remitente y los destinatarios a \"Para\", destinatarios de "
#~ "copias a \"Cc\""

#~ msgid "Add sender to \"To\", recipients to \"Cc\""
#~ msgstr "Añadir el remitente a \"Para\", los destinatarios a \"Cc\""

#~ msgid "Add signature"
#~ msgstr "Añadir firma"

#~ msgid "Add subfolder"
#~ msgstr "Añadir subcarpeta"

#~ msgid "Add subject"
#~ msgstr "Añadir asunto"

#~ msgid "Add to address book"
#~ msgstr "Añadir a libreta de direcciones"

#~ msgid "Add to calendar"
#~ msgstr "Añadir al calendario"

#~ msgid "Add to portal"
#~ msgstr "Añadir al portal"

#~ msgid "Add widget"
#~ msgstr "Añadir widget"

#~ msgid "Add your account"
#~ msgstr "Añadir su cuenta"

#~ msgid "Added"
#~ msgstr "Añadida"

#~ msgid "Added the new participant"
#~ msgstr "Añadido el nuevo participante"

#~ msgid "Adding subscription. This may take some seconds..."
#~ msgstr "Añadiendo suscripción. Esto puede tardar unos segundos..."

#~ msgid "Additional:"
#~ msgstr "Adicional:"

#~ msgid "Address (private)"
#~ msgstr "Dirección (privada)"

#~ msgid "Address Book"
#~ msgstr "Libreta de direcciones"

#~ msgctxt "app"
#~ msgid "Address Book"
#~ msgstr "Libreta de direcciones"

#~ msgid "Address Business"
#~ msgstr "Dirección profesional"

#~ msgid "Address Home"
#~ msgstr "Dirección privada"

#~ msgid "Address Other"
#~ msgstr "Otra dirección"

#~ msgid "Addresses"
#~ msgstr "Direcciones"

#~ msgid "Adjust"
#~ msgstr "Ajustar"

#~ msgid "Adjust start date"
#~ msgstr "Ajustar fecha de comienzo"

#~ msgid "Admin"
#~ msgstr "Administrador"

#~ msgid "Administration"
#~ msgstr "Administración"

#~ msgid "Administrator"
#~ msgstr "Administrador"

#, fuzzy
#~ msgid "Advanced Settings"
#~ msgstr "Ajustes de Drive"

#~ msgid "Afghanistan"
#~ msgstr "Afganistán"

#~ msgid "Africa/Abidjan"
#~ msgstr "África/Abiyán"

#~ msgid "Africa/Accra"
#~ msgstr "África/Accra"

#~ msgid "Africa/Addis Ababa"
#~ msgstr "África/Adís Abeba"

#~ msgid "Africa/Algiers"
#~ msgstr "África/Argel"

#~ msgid "Africa/Asmara"
#~ msgstr "África/Asmara"

#~ msgid "Africa/Asmera"
#~ msgstr "África/Asmara"

#~ msgid "Africa/Bamako"
#~ msgstr "África/Bamako"

#~ msgid "Africa/Bangui"
#~ msgstr "África/Bangui"

#~ msgid "Africa/Banjul"
#~ msgstr "África/Banjul"

#~ msgid "Africa/Bissau"
#~ msgstr "África/Bissau"

#~ msgid "Africa/Blantyre"
#~ msgstr "África/Blantyre"

#~ msgid "Africa/Brazzaville"
#~ msgstr "África/Brazzaville"

#~ msgid "Africa/Bujumbura"
#~ msgstr "África/Bujumbura"

#~ msgid "Africa/Cairo"
#~ msgstr "África/El Cairo"

#~ msgid "Africa/Casablanca"
#~ msgstr "África/Casablanca"

#~ msgid "Africa/Ceuta"
#~ msgstr "África/Ceuta"

#~ msgid "Africa/Conakry"
#~ msgstr "África/Conakry"

#~ msgid "Africa/Dakar"
#~ msgstr "África/Dakar"

#~ msgid "Africa/Dar es Salaam"
#~ msgstr "África/Dar es Salaam"

#~ msgid "Africa/Djibouti"
#~ msgstr "África/Yibouti"

#~ msgid "Africa/Douala"
#~ msgstr "África/Duala"

#~ msgid "Africa/El Aaiun"
#~ msgstr "África/El Aaiún"

#~ msgid "Africa/Freetown"
#~ msgstr "África/Freetown"

#~ msgid "Africa/Gaborone"
#~ msgstr "África/Gaborone"

#~ msgid "Africa/Harare"
#~ msgstr "África/Harare"

#~ msgid "Africa/Johannesburg"
#~ msgstr "África/Johannesburgo"

#~ msgid "Africa/Kampala"
#~ msgstr "África/Kampala"

#~ msgid "Africa/Khartoum"
#~ msgstr "África/Jartum"

#~ msgid "Africa/Kigali"
#~ msgstr "África/Kigali"

#~ msgid "Africa/Kinshasa"
#~ msgstr "África/Kinshasa"

#~ msgid "Africa/Lagos"
#~ msgstr "África/Lagos"

#~ msgid "Africa/Libreville"
#~ msgstr "África/Libreville"

#~ msgid "Africa/Lome"
#~ msgstr "África/Lomé"

#~ msgid "Africa/Luanda"
#~ msgstr "África/Luanda"

#~ msgid "Africa/Lubumbashi"
#~ msgstr "África/Lubumbashi"

#~ msgid "Africa/Lusaka"
#~ msgstr "África/Lusaka"

#~ msgid "Africa/Malabo"
#~ msgstr "África/Malabo"

#~ msgid "Africa/Maputo"
#~ msgstr "África/Maputo"

#~ msgid "Africa/Maseru"
#~ msgstr "África/Maseru"

#~ msgid "Africa/Mbabane"
#~ msgstr "África/Mbabane"

#~ msgid "Africa/Mogadishu"
#~ msgstr "África/Mogadiscio"

#~ msgid "Africa/Monrovia"
#~ msgstr "África/Monrovia"

#~ msgid "Africa/Nairobi"
#~ msgstr "África/Nairobi"

#~ msgid "Africa/Ndjamena"
#~ msgstr "África/Yamena"

#~ msgid "Africa/Niamey"
#~ msgstr "África/Niamey"

#~ msgid "Africa/Nouakchott"
#~ msgstr "África/Nuakchot"

#~ msgid "Africa/Ouagadougou"
#~ msgstr "África/Uagadugú"

#~ msgid "Africa/Porto-Novo"
#~ msgstr "África/Porto Novo"

#~ msgid "Africa/Sao Tome"
#~ msgstr "África/Santo Tomé"

#~ msgid "Africa/Timbuktu"
#~ msgstr "África/Tombuctú"

#~ msgid "Africa/Tripoli"
#~ msgstr "África/Trípoli"

#~ msgid "Africa/Tunis"
#~ msgstr "África/Túnez"

#~ msgid "Africa/Windhoek"
#~ msgstr "África/Windhoek"

#~ msgid ""
#~ "After pressing OK, a new window will open where you can authorize %s to "
#~ "access your account data."
#~ msgstr ""
#~ "Tras pulsar Aceptar se abrirá una nueva ventana en la que puede autorizar "
#~ "a %s a acceder a los datos de su cuenta."

#~ msgid "Albania"
#~ msgstr "Albania"

#~ msgid "Album"
#~ msgstr "Álbum"

#~ msgid "Algeria"
#~ msgstr "Argelia"

#~ msgid "All"
#~ msgstr "Todos"

#~ msgid "All Categories..."
#~ msgstr "Todas las categorías..."

#~ msgid "All Emoji"
#~ msgstr "Todos los emojis"

#~ msgid "All appointments"
#~ msgstr "Todas las citas"

#~ msgid "All attachments"
#~ msgstr "Todos los adjuntos"

#~ msgid "All changes saved"
#~ msgstr "Todos los cambios están guardados"

#~ msgid "All day"
#~ msgstr "Todo el día"

#, fuzzy
#~| msgid "OX folders"
#~ msgid "All folders"
#~ msgstr "Carpetas OX"

#~ msgid "All my contacts"
#~ msgstr "Todos mis contactos"

#~ msgid "All times will be shown in the timezone %1$s"
#~ msgstr "Todas las horas se muestran en la zona horaria %1$s"

#~ msgid "All users"
#~ msgstr "Todos los usuarios"

#~ msgid "All-day events"
#~ msgstr "Eventos de día completo"

#~ msgid "Allow html formatted emails"
#~ msgstr "Permitir correos con formato HTML"

#~ msgid "Allow pre-loading of externally linked images"
#~ msgstr "Permitir la precarga de imágenes externas enlazadas"

#~ msgid "Alternative Email"
#~ msgstr "Correo alternativo"

#~ msgid "America/Adak"
#~ msgstr "América/Adak"

#~ msgid "America/Anchorage"
#~ msgstr "América/Anchorage"

#~ msgid "America/Anguilla"
#~ msgstr "América/Anguila"

#~ msgid "America/Antigua"
#~ msgstr "América/Antigua"

#~ msgid "America/Araguaina"
#~ msgstr "América/Araguaína"

#~ msgid "America/Argentina/Buenos Aires"
#~ msgstr "América/Argentina/Buenos Aires"

#~ msgid "America/Argentina/Catamarca"
#~ msgstr "América/Argentina/Catamarca"

#~ msgid "America/Argentina/ComodRivadavia"
#~ msgstr "América/Argentina/Comodoro Rivadavia"

#~ msgid "America/Argentina/Cordoba"
#~ msgstr "América/Argentina/Córdoba"

#~ msgid "America/Argentina/Jujuy"
#~ msgstr "América/Argentina/Jujuy"

#~ msgid "America/Argentina/La Rioja"
#~ msgstr "América/Argentina/La Rioja"

#~ msgid "America/Argentina/Mendoza"
#~ msgstr "América/Argentina/Mendoza"

#~ msgid "America/Argentina/Rio Gallegos"
#~ msgstr "América/Argentina/Río Gallegos"

#~ msgid "America/Argentina/Salta"
#~ msgstr "América/Argentina/Salta"

#~ msgid "America/Argentina/San Juan"
#~ msgstr "América/Argentina/San Juan"

#~ msgid "America/Argentina/San Luis"
#~ msgstr "América/Argentina/San Luis"

#~ msgid "America/Argentina/Tucuman"
#~ msgstr "América/Argentina/Tucumán"

#~ msgid "America/Argentina/Ushuaia"
#~ msgstr "América/Argentina/Ushuaia"

#~ msgid "America/Aruba"
#~ msgstr "América/Aruba"

#~ msgid "America/Asuncion"
#~ msgstr "América/Asunción"

#~ msgid "America/Atikokan"
#~ msgstr "América/Atikokan"

#~ msgid "America/Atka"
#~ msgstr "América/Atka"

#~ msgid "America/Bahia"
#~ msgstr "América/Bahía"

#~ msgid "America/Barbados"
#~ msgstr "América/Barbados"

#~ msgid "America/Belem"
#~ msgstr "América/Belém"

#~ msgid "America/Belize"
#~ msgstr "América/Belice"

#~ msgid "America/Blanc-Sablon"
#~ msgstr "América/Blanc-Sablon"

#~ msgid "America/Boa Vista"
#~ msgstr "América/Boa Vista"

#~ msgid "America/Bogota"
#~ msgstr "América/Bogotá"

#~ msgid "America/Boise"
#~ msgstr "América/Boise"

#~ msgid "America/Buenos Aires"
#~ msgstr "América/Buenos Aires"

#~ msgid "America/Cambridge Bay"
#~ msgstr "América/Cambridge Bay"

#~ msgid "America/Campo Grande"
#~ msgstr "América/Campo Grande"

#~ msgid "America/Cancun"
#~ msgstr "América/Cancún"

#~ msgid "America/Caracas"
#~ msgstr "América/Caracas"

#~ msgid "America/Catamarca"
#~ msgstr "América/Catamarca"

#~ msgid "America/Cayenne"
#~ msgstr "América/Cayena"

#~ msgid "America/Cayman"
#~ msgstr "América/Caimán"

#~ msgid "America/Chicago"
#~ msgstr "América/Chicago"

#~ msgid "America/Chihuahua"
#~ msgstr "América/Chihuahua"

#~ msgid "America/Coral Harbour"
#~ msgstr "América/Coral Harbour"

#~ msgid "America/Cordoba"
#~ msgstr "América/Córdoba"

#~ msgid "America/Costa Rica"
#~ msgstr "América/Costa Rica"

#~ msgid "America/Cuiaba"
#~ msgstr "América/Cuiabá"

#~ msgid "America/Curacao"
#~ msgstr "América/Curazao"

#~ msgid "America/Danmarkshavn"
#~ msgstr "América/Danmarkshavn"

#~ msgid "America/Dawson"
#~ msgstr "América/Dawson"

#~ msgid "America/Dawson Creek"
#~ msgstr "América/Dawson Creek"

#~ msgid "America/Denver"
#~ msgstr "América/Denver"

#~ msgid "America/Detroit"
#~ msgstr "América/Detroit"

#~ msgid "America/Dominica"
#~ msgstr "América/Dominica"

#~ msgid "America/Edmonton"
#~ msgstr "América/Edmonton"

#~ msgid "America/Eirunepe"
#~ msgstr "América/Eirunepe"

#~ msgid "America/El Salvador"
#~ msgstr "América/El Salvador"

#~ msgid "America/Ensenada"
#~ msgstr "América/Ensenada"

#~ msgid "America/Fort Wayne"
#~ msgstr "América/Fort Wayne"

#~ msgid "America/Fortaleza"
#~ msgstr "América/Fortaleza"

#~ msgid "America/Glace Bay"
#~ msgstr "América/Glace Bay"

#~ msgid "America/Godthab"
#~ msgstr "América/Godthab"

#~ msgid "America/Goose Bay"
#~ msgstr "América/Goose Bay"

#~ msgid "America/Grand Turk"
#~ msgstr "América/Gran Turca"

#~ msgid "America/Grenada"
#~ msgstr "América/Granada"

#~ msgid "America/Guadeloupe"
#~ msgstr "América/Guadalupe"

#~ msgid "America/Guatemala"
#~ msgstr "América/Guatemala"

#~ msgid "America/Guayaquil"
#~ msgstr "América/Guayaquil"

#~ msgid "America/Guyana"
#~ msgstr "América/Guyana"

#~ msgid "America/Halifax"
#~ msgstr "América/Halifax"

#~ msgid "America/Havana"
#~ msgstr "América/La Habana"

#~ msgid "America/Hermosillo"
#~ msgstr "América/Hermosillo"

#~ msgid "America/Indiana/Indianapolis"
#~ msgstr "América/Indiana/Indianápolis"

#~ msgid "America/Indiana/Knox"
#~ msgstr "América/Indiana/Knox"

#~ msgid "America/Indiana/Marengo"
#~ msgstr "América/Indiana/Marengo"

#~ msgid "America/Indiana/Petersburg"
#~ msgstr "América/Indiana/Petersburg"

#~ msgid "America/Indiana/Tell City"
#~ msgstr "América/Indiana/Tell City"

#~ msgid "America/Indiana/Vevay"
#~ msgstr "América/Indiana/Vevay"

#~ msgid "America/Indiana/Vincennes"
#~ msgstr "América/Indiana/Vincennes"

#~ msgid "America/Indiana/Winamac"
#~ msgstr "América/Indiana/Winamac"

#~ msgid "America/Indianapolis"
#~ msgstr "América/Indianápolis"

#~ msgid "America/Inuvik"
#~ msgstr "América/Inuvik"

#~ msgid "America/Iqaluit"
#~ msgstr "América/Iqaluit"

#~ msgid "America/Jamaica"
#~ msgstr "América/Jamaica"

#~ msgid "America/Jujuy"
#~ msgstr "América/Jujuy"

#~ msgid "America/Juneau"
#~ msgstr "América/Juneau"

#~ msgid "America/Kentucky/Louisville"
#~ msgstr "América/Kentucky/Louisville"

#~ msgid "America/Kentucky/Monticello"
#~ msgstr "América/Kentucky/Monticello"

#~ msgid "America/Knox IN"
#~ msgstr "América/Knox IN"

#~ msgid "America/La Paz"
#~ msgstr "América/La Paz"

#~ msgid "America/Lima"
#~ msgstr "América/Lima"

#~ msgid "America/Los Angeles"
#~ msgstr "América/Los Ángeles"

#~ msgid "America/Louisville"
#~ msgstr "América/Louisville"

#~ msgid "America/Maceio"
#~ msgstr "América/Maceió"

#~ msgid "America/Managua"
#~ msgstr "América/Managua"

#~ msgid "America/Manaus"
#~ msgstr "América/Manaos"

#~ msgid "America/Marigot"
#~ msgstr "América/Marigot"

#~ msgid "America/Martinique"
#~ msgstr "América/Martinica"

#~ msgid "America/Mazatlan"
#~ msgstr "América/Mazatlán"

#~ msgid "America/Mendoza"
#~ msgstr "América/Mendoza"

#~ msgid "America/Menominee"
#~ msgstr "América/Menominee"

#~ msgid "America/Merida"
#~ msgstr "América/Mérida"

#~ msgid "America/Mexico City"
#~ msgstr "América/Ciudad de México"

#~ msgid "America/Miquelon"
#~ msgstr "América/Miquelón"

#~ msgid "America/Moncton"
#~ msgstr "América/Moncton"

#~ msgid "America/Monterrey"
#~ msgstr "América/Monterrey"

#~ msgid "America/Montevideo"
#~ msgstr "América/Montevideo"

#~ msgid "America/Montreal"
#~ msgstr "América/Montreal"

#~ msgid "America/Montserrat"
#~ msgstr "América/Montserrat"

#~ msgid "America/Nassau"
#~ msgstr "América/Nassau"

#~ msgid "America/New York"
#~ msgstr "América/Nueva York"

#~ msgid "America/Nipigon"
#~ msgstr "América/Nipigon"

#~ msgid "America/Nome"
#~ msgstr "América/Nome"

#~ msgid "America/Noronha"
#~ msgstr "América/Noronha"

#~ msgid "America/North Dakota/Center"
#~ msgstr "América/Dakota del Norte/Centro"

#~ msgid "America/North Dakota/New Salem"
#~ msgstr "América/Dakota del Norte/New Salem"

#~ msgid "America/Panama"
#~ msgstr "América/Panamá"

#~ msgid "America/Pangnirtung"
#~ msgstr "América/Pangnirtung"

#~ msgid "America/Paramaribo"
#~ msgstr "América/Paramaribo"

#~ msgid "America/Phoenix"
#~ msgstr "América/Phoenix"

#~ msgid "America/Port of Spain"
#~ msgstr "América/Puerto España"

#~ msgid "America/Port-au-Prince"
#~ msgstr "América/Puerto Príncipe"

#~ msgid "America/Porto Acre"
#~ msgstr "América/Porto Acre"

#~ msgid "America/Porto Velho"
#~ msgstr "América/Porto Velho"

#~ msgid "America/Puerto Rico"
#~ msgstr "América/Puerto Rico"

#~ msgid "America/Rainy River"
#~ msgstr "América/Rainy River"

#~ msgid "America/Rankin Inlet"
#~ msgstr "América/Rankin Inlet"

#~ msgid "America/Recife"
#~ msgstr "América/Recife"

#~ msgid "America/Regina"
#~ msgstr "América/Regina"

#~ msgid "America/Resolute"
#~ msgstr "América/Resolute"

#~ msgid "America/Rio Branco"
#~ msgstr "América/Rio Branco"

#~ msgid "America/Rosario"
#~ msgstr "América/Rosario"

#~ msgid "America/Santarem"
#~ msgstr "América/Santarém"

#~ msgid "America/Santiago"
#~ msgstr "América/Santiago"

#~ msgid "America/Santo Domingo"
#~ msgstr "América/Santo Domingo"

#~ msgid "America/Sao Paulo"
#~ msgstr "América/Sao Paulo"

#~ msgid "America/Scoresbysund"
#~ msgstr "América/Scoresby Sund"

#~ msgid "America/Shiprock"
#~ msgstr "América/Shiprock"

#~ msgid "America/St Barthelemy"
#~ msgstr "América/San Bartolomé"

#~ msgid "America/St Johns"
#~ msgstr "América/St Johns"

#~ msgid "America/St Kitts"
#~ msgstr "América/St Kitts"

#~ msgid "America/St Lucia"
#~ msgstr "América/Santa Lucía"

#~ msgid "America/St Thomas"
#~ msgstr "América/St Thomas"

#~ msgid "America/St Vincent"
#~ msgstr "América/San Vicente"

#~ msgid "America/Swift Current"
#~ msgstr "América/Swift Current"

#~ msgid "America/Tegucigalpa"
#~ msgstr "América/Tegucigalpa"

#~ msgid "America/Thule"
#~ msgstr "América/Thule"

#~ msgid "America/Thunder Bay"
#~ msgstr "América/Thunder Bay"

#~ msgid "America/Tijuana"
#~ msgstr "América/Tijuana"

#~ msgid "America/Toronto"
#~ msgstr "América/Toronto"

#~ msgid "America/Tortola"
#~ msgstr "América/Tórtola"

#~ msgid "America/Vancouver"
#~ msgstr "América/Vancouver"

#~ msgid "America/Virgin"
#~ msgstr "América/Virgin"

#~ msgid "America/Whitehorse"
#~ msgstr "América/Whitehorse"

#~ msgid "America/Winnipeg"
#~ msgstr "América/Winnipeg"

#~ msgid "America/Yakutat"
#~ msgstr "América/Yakutat"

#~ msgid "America/Yellowknife"
#~ msgstr "América/Yellowknife"

#~ msgid "American Samoa"
#~ msgstr "Samoa Americana"

#~ msgid ""
#~ "An attendee wanted to change his/her participant state in an appointment "
#~ "that could not be found. Probably the appointment was already cancelled."
#~ msgstr ""
#~ "Un asistente quería cambiar su estado de participación en una cita que no "
#~ "se ha podido encontrar. Probablemente la cita ya había sido cancelada."

#~ msgid ""
#~ "An attendee wants to be brought up to date about an appointment that does "
#~ "not seem to exist. It was probably deleted at some point. It is best to "
#~ "just ignore this message."
#~ msgstr ""
#~ "Un asistente quiere ser puesto al día sobre una cita que parece no "
#~ "existir. Probablemente fue borrada en algún momento. Lo mejor será "
#~ "simplemente ignorar este mensaje."

#~ msgid ""
#~ "An attendee wants to change an appointment that could not be found. "
#~ "Probably the appointment was deleted at some point, so it is best to just "
#~ "ignore this update."
#~ msgstr ""
#~ "Un asistente quiere cambiar una cita que no se ha podido encontrar. "
#~ "Probablemente la cita fue borrada en algún momento, así que lo mejor será "
#~ "ignorar este cambio."

#~ msgid ""
#~ "An attendee would like to be brought up to date about this appointment."
#~ msgstr "A un participante le gustaría estar informado sobre esta cita."

#~ msgid "An error occurred"
#~ msgstr "Ocurrió un error"

#~ msgid "An error occurred while importing the document."
#~ msgstr "Ocurrió un error al importar el documento."

#~ msgid "An error occurred while loading page %1$d."
#~ msgstr "Se produjo un error al cargar la página %1$d."

#~ msgid "An error occurred while loading the document."
#~ msgstr "Se produjo un error durante la carga del documento."

#~ msgid "An error occurred."
#~ msgstr "Ocurrió un error."

#~ msgid "An error occurred. (%1$s, %3$s)"
#~ msgstr "Ha ocurrido un error. (%1$s, %3$s)"

#~ msgid "An error occurred. Click to try again"
#~ msgstr "Se ha producido un error. Pulse para probar otra vez"

#~ msgid "An error occurred. Please try again later"
#~ msgstr "Ha ocurrido un error. Por favor, inténtelo de nuevo más tarde"

#~ msgid "An error occurred. Please try again."
#~ msgstr "Ha ocurrido un error. Por favor, inténtelo de nuevo."

#~ msgid "An error occurred. The message was:"
#~ msgstr "Se ha producido un error. El mensaje ha sido:"

#~ msgid "An internal error occurred"
#~ msgstr "Ocurrió un error interno"

#~ msgid "An unknown error occurred"
#~ msgstr "Se ha producido un error desconocido"

#~ msgid "Andorra"
#~ msgstr "Andorra"

#~ msgid "Angola"
#~ msgstr "Angola"

#~ msgid "Anguilla"
#~ msgstr "Anguilla"

#~ msgid "Anniversary"
#~ msgstr "Aniversario"

#~ msgid "Anniversary:"
#~ msgstr "Aniversario:"

#~ msgid "Another user"
#~ msgstr "Otro usuario"

#~ msgid "Answered"
#~ msgstr "Contestado"

#~ msgid "Antarctica"
#~ msgstr "Antártida"

#~ msgid "Antarctica/Casey"
#~ msgstr "Antarctica/Casey"

#~ msgid "Antarctica/Davis"
#~ msgstr "Antarctica/Davis"

#~ msgid "Antarctica/DumontDUrville"
#~ msgstr "Antarctica/Dumont D'Urville"

#~ msgid "Antarctica/Mawson"
#~ msgstr "Antarctica/Mawson"

#~ msgid "Antarctica/McMurdo"
#~ msgstr "Antarctica/McMurdo"

#~ msgid "Antarctica/Palmer"
#~ msgstr "Antarctica/Palmer"

#~ msgid "Antarctica/Rothera"
#~ msgstr "Antarctica/Rothera"

#~ msgid "Antarctica/South Pole"
#~ msgstr "Antarctica/Polo Sur"

#~ msgid "Antarctica/Syowa"
#~ msgstr "Antarctica/Syowa"

#~ msgid "Antarctica/Vostok"
#~ msgstr "Antarctica/Vostok"

#~ msgid "Antigua and Barbuda"
#~ msgstr "Antigua y Barbuda"

#~ msgid "Any recipient"
#~ msgstr "Cualquier destinatario"

#~ msgid "Append vCard"
#~ msgstr "Añadir vCard"

#~ msgid "Application Toolbar"
#~ msgstr "Barra de herramientas de la aplicación"

#~ msgid "Application may not work as expected until this problem is solved."
#~ msgstr ""
#~ "La aplicación puede no funcionar como debería hasta que se resuelva este "
#~ "problema."

#~ msgid "Applications"
#~ msgstr "Aplicaciones"

#~ msgid "Apply a Template (optional)"
#~ msgstr "Aplicar una plantilla (opcional)"

#~ msgid "Apply role"
#~ msgstr "Aplicar rol"

#~ msgid "Apply rule if all conditions are met"
#~ msgstr "Aplicar regla si se cumplen todas las condiciones"

#~ msgid "Apply rule if any condition is met."
#~ msgstr "Aplicar regla si se cumple alguna condición"

#~ msgid "Appointment"
#~ msgstr "Cita"

#~ msgid "Appointment '%s' not found."
#~ msgstr "No se ha encontrado la cita '%s'."

#~ msgid "Appointment (accepted)"
#~ msgstr "Cita (aceptada)"

#~ msgid "Appointment (declined)"
#~ msgstr "Cita (rechazada)"

#~ msgid "Appointment (none)"
#~ msgstr "Cita (ninguna)"

#~ msgid "Appointment Details"
#~ msgstr "Detalles de la cita"

#~ msgid "Appointment cancelled: %1$s"
#~ msgstr "Cita cancelada: %1$s"

#~ msgid "Appointment changed: %1$s"
#~ msgstr "Cita modificada: %1$s"

#~ msgid "Appointment deleted"
#~ msgstr "Cita borrada"

#~ msgid "Appointment has been copied"
#~ msgid_plural "Appointments have been copied"
#~ msgstr[0] "La cita ha sido copiada"
#~ msgstr[1] "Las citas han sido copiadas"

#~ msgid "Appointment has been moved"
#~ msgid_plural "Appointments have been moved"
#~ msgstr[0] "La cita ha sido movida"
#~ msgstr[1] "Las citas han sido movidas"

#~ msgid ""
#~ "Appointment invitation. %1$s %2$s %3$s %4$s %5$s. Press [enter] to open"
#~ msgstr ""
#~ "Invitación a cita. %1$s %2$s %3$s %4$s %5$s. Pulse [Intro] para abrirla"

#~ msgid "Appointment invitations"
#~ msgstr "Invitaciones a citas"

#~ msgid "Appointment reminder. %1$s %2$s %3$s %4$s. Press [enter] to open"
#~ msgstr "Recordatorio de cita. %1$s %2$s %3$s %4$s. Pulse [Intro] para abrir"

#~ msgid "Appointment reminders"
#~ msgstr "Recordatorios de citas"

#~ msgid "Appointments"
#~ msgstr "Citas"

#~ msgid "Appointments in personal calendars: set status to"
#~ msgstr "Citas en calendarios personales: establecer estado como"

#~ msgid "Appointments in public calendars: set status to"
#~ msgstr "Citas en calendarios públicos: establecer estado como"

#~ msgid "Appointments:"
#~ msgstr "Citas:"

#~ msgid "Approximate Duration for Subscriptions"
#~ msgstr "Duración aproximada de las suscripciones"

#~ msgid "Apr"
#~ msgstr "abr"

#~ msgid "April"
#~ msgstr "abril"

#~ msgid "Arctic/Longyearbyen"
#~ msgstr "Arctic/Longyearbyen"

#~ msgid ""
#~ "Are you sure you want to delete all E-Mails from this folder? The deleted "
#~ "E-Mails will be moved to the Trash folder."
#~ msgstr ""
#~ "¿Está seguro de querer borrar todos los E-Mails de esta carpeta? Los E-"
#~ "Mails borrados se moverán a la Papelera."

#~ msgid "Are you sure you want to delete selected item?"
#~ msgstr "¿Está seguro de querer borrar el elemento seleccionado?"

#~ msgid "Are you sure you want to delete selected items?"
#~ msgstr "¿Está seguro de querer borrar los elementos seleccionados?"

#~ msgid "Are you sure you want to delete the selected E-Mails?"
#~ msgstr "¿Está seguro de querer borrar los E-Mails seleccionados?"

#~ msgid "Are you sure you want to delete the selected account?"
#~ msgid_plural "Are you sure you want to delete the selected accounts?"
#~ msgstr[0] "¿Está seguro de querer borrar la cuenta seleccionada?"
#~ msgstr[1] "¿Está seguro de querer borrar las cuentas seleccionadas?"

#~ msgid "Are you sure you want to delete the selected attachment?"
#~ msgstr "¿Está seguro de querer borrar el adjunto seleccionado?"

#~ msgid "Are you sure you want to delete the selected contact?"
#~ msgid_plural "Are you sure you want to delete the selected contacts?"
#~ msgstr[0] "¿Está seguro de querer borrar el contacto seleccionado?"
#~ msgstr[1] "¿Está seguro de querer borrar los contactos seleccionados?"

#~ msgid "Are you sure you want to delete the selected folder?"
#~ msgstr "¿Está seguro de querer borrar la carpeta seleccionada?"

#~ msgid "Are you sure you want to delete the selected items?"
#~ msgstr "¿Está seguro de querer borrar los elementos seleccionados?"

#~ msgid "Are you sure you want to delete the selected publication?"
#~ msgid_plural "Are you sure you want to delete the selected publications?"
#~ msgstr[0] "¿Está seguro de querer borrar la publicación seleccionada?"
#~ msgstr[1] "¿Está seguro de querer borrar las publicaciones seleccionadas?"

#~ msgid "Are you sure you want to delete the selected resource?"
#~ msgid_plural "Are you sure you want to delete the selected resources?"
#~ msgstr[0] "¿Está seguro de querer borrar el recurso seleccionado?"
#~ msgstr[1] "¿Está seguro de querer borrar los recursos seleccionados?"

#~ msgid "Are you sure you want to delete the selected rule?"
#~ msgid_plural "Are you sure you want to delete the selected rules?"
#~ msgstr[0] "¿Está seguro de querer borrar la regla seleccionada?"
#~ msgstr[1] "¿Está seguro de querer borrar las reglas seleccionadas?"

#~ msgid "Are you sure you want to delete the selected version?"
#~ msgstr "¿Está seguro de querer borrar la versión seleccionada?"

#~ msgid "Are you sure you want to delete this Tweet?"
#~ msgstr "¿Está seguro de querer borrar este tuit?"

#~ msgid ""
#~ "Are you sure you want to detach the file from current Info Item?\n"
#~ " (all versions of the file will be removed)"
#~ msgstr ""
#~ "¿Está seguro de querer quitar el fichero del elemento de información "
#~ "actual?\n"
#~ " (todas las versiones del fichero serán eliminadas)"

#~ msgid ""
#~ "Are you sure you want to permanently delete all E-Mails from this folder? "
#~ "The deleted E-Mails will be irrevocably lost."
#~ msgstr ""
#~ "¿Está seguro de querer borrar permanentemente todos los E-Mails de esta "
#~ "carpeta? Los E-Mails borrados se perderán definitivamente."

#~ msgid "Are you sure?"
#~ msgstr "¿Está seguro?"

#~ msgid "Argentina"
#~ msgstr "Argentina"

#~ msgid "Armenia"
#~ msgstr "Armenia"

#~ msgid "Aruba"
#~ msgstr "Aruba"

#~ msgid "Ascending"
#~ msgstr "Ascendente"

#~ msgid "Asia/Aden"
#~ msgstr "Asia/Adén"

#~ msgid "Asia/Almaty"
#~ msgstr "Asia/Almatý"

#~ msgid "Asia/Amman"
#~ msgstr "Asia/Ammán"

#~ msgid "Asia/Anadyr"
#~ msgstr "Asia/Anádyr"

#~ msgid "Asia/Aqtau"
#~ msgstr "Asia/Aktau"

#~ msgid "Asia/Aqtobe"
#~ msgstr "Asia/Aktobe"

#~ msgid "Asia/Ashgabat"
#~ msgstr "Asia/Asjabad"

#~ msgid "Asia/Ashkhabad"
#~ msgstr "Asia/Asjabad"

#~ msgid "Asia/Baghdad"
#~ msgstr "Asia/Bagdad"

#~ msgid "Asia/Bahrain"
#~ msgstr "Asia/Bahrein"

#~ msgid "Asia/Baku"
#~ msgstr "Asia/Bakú"

#~ msgid "Asia/Bangkok"
#~ msgstr "Asia/Bangkok"

#~ msgid "Asia/Beirut"
#~ msgstr "Asia/Beirut"

#~ msgid "Asia/Bishkek"
#~ msgstr "Asia/Biskek"

#~ msgid "Asia/Brunei"
#~ msgstr "Asia/Brunei"

#~ msgid "Asia/Calcutta"
#~ msgstr "Asia/Calcuta"

#~ msgid "Asia/Choibalsan"
#~ msgstr "Asia/Choybalsan"

#~ msgid "Asia/Chongqing"
#~ msgstr "Asia/Chongqing"

#~ msgid "Asia/Chungking"
#~ msgstr "Asia/Chongqing"

#~ msgid "Asia/Colombo"
#~ msgstr "Asia/Colombo"

#~ msgid "Asia/Dacca"
#~ msgstr "Asia/Dacca"

#~ msgid "Asia/Damascus"
#~ msgstr "Asia/Damasco"

#~ msgid "Asia/Dhaka"
#~ msgstr "Asia/Dhaka"

#~ msgid "Asia/Dili"
#~ msgstr "Asia/Dili"

#~ msgid "Asia/Dubai"
#~ msgstr "Asia/Dubai"

#~ msgid "Asia/Dushanbe"
#~ msgstr "Asia/Dusambé"

#~ msgid "Asia/Gaza"
#~ msgstr "Asia/Gaza"

#~ msgid "Asia/Harbin"
#~ msgstr "Asia/Harbin"

#~ msgid "Asia/Ho Chi Minh"
#~ msgstr "Asia/Ho Chi Minh"

#~ msgid "Asia/Hong Kong"
#~ msgstr "Asia/Hong Kong"

#~ msgid "Asia/Hovd"
#~ msgstr "Asia/Hovd"

#~ msgid "Asia/Irkutsk"
#~ msgstr "Asia/Irkutsk"

#~ msgid "Asia/Istanbul"
#~ msgstr "Asia/Estambul"

#~ msgid "Asia/Jakarta"
#~ msgstr "Asia/Yakarta"

#~ msgid "Asia/Jayapura"
#~ msgstr "Asia/Jayapura"

#~ msgid "Asia/Jerusalem"
#~ msgstr "Asia/Jerusalén"

#~ msgid "Asia/Kabul"
#~ msgstr "Asia/Kabul"

#~ msgid "Asia/Kamchatka"
#~ msgstr "Asia/Kamchatka"

#~ msgid "Asia/Karachi"
#~ msgstr "Asia/Karachi"

#~ msgid "Asia/Kashgar"
#~ msgstr "Asia/Kashgar"

#~ msgid "Asia/Kathmandu"
#~ msgstr "Asia/Katmandú"

#~ msgid "Asia/Katmandu"
#~ msgstr "Asia/Katmandú"

#~ msgid "Asia/Kolkata"
#~ msgstr "Asia/Calcuta"

#~ msgid "Asia/Krasnoyarsk"
#~ msgstr "Asia/Krasnoyarsk"

#~ msgid "Asia/Kuala Lumpur"
#~ msgstr "Asia/Kuala Lumpur"

#~ msgid "Asia/Kuching"
#~ msgstr "Asia/Kuching"

#~ msgid "Asia/Kuwait"
#~ msgstr "Asia/Kuwait"

#~ msgid "Asia/Macao"
#~ msgstr "Asia/Macao"

#~ msgid "Asia/Macau"
#~ msgstr "Asia/Macao"

#~ msgid "Asia/Magadan"
#~ msgstr "Asia/Magadán"

#~ msgid "Asia/Makassar"
#~ msgstr "Asia/Macasar"

#~ msgid "Asia/Manila"
#~ msgstr "Asia/Manila"

#~ msgid "Asia/Muscat"
#~ msgstr "Asia/Muscat"

#~ msgid "Asia/Nicosia"
#~ msgstr "Asia/Nicosia"

#~ msgid "Asia/Novosibirsk"
#~ msgstr "Asia/Novosibirsk"

#~ msgid "Asia/Omsk"
#~ msgstr "Asia/Omsk"

#~ msgid "Asia/Oral"
#~ msgstr "Asia/Oral"

#~ msgid "Asia/Phnom Penh"
#~ msgstr "Asia/Phnom Penh"

#~ msgid "Asia/Pontianak"
#~ msgstr "Asia/Pontianak"

#~ msgid "Asia/Pyongyang"
#~ msgstr "Asia/Pyongyang"

#~ msgid "Asia/Qatar"
#~ msgstr "Asia/Qatar"

#~ msgid "Asia/Qyzylorda"
#~ msgstr "Asia/Qyzylorda"

#~ msgid "Asia/Rangoon"
#~ msgstr "Asia/Rangún"

#~ msgid "Asia/Riyadh"
#~ msgstr "Asia/Riad"

#~ msgid "Asia/Riyadh87"
#~ msgstr "Asia/Riad87"

#~ msgid "Asia/Riyadh88"
#~ msgstr "Asia/Riad88"

#~ msgid "Asia/Riyadh89"
#~ msgstr "Asia/Riad89"

#~ msgid "Asia/Saigon"
#~ msgstr "Asia/Saigón"

#~ msgid "Asia/Sakhalin"
#~ msgstr "Asia/Sajalín"

#~ msgid "Asia/Samarkand"
#~ msgstr "Asia/Samarcanda"

#~ msgid "Asia/Seoul"
#~ msgstr "Asia/Seúl"

#~ msgid "Asia/Shanghai"
#~ msgstr "Asia/Shanghái"

#~ msgid "Asia/Singapore"
#~ msgstr "Asia/Singapur"

#~ msgid "Asia/Taipei"
#~ msgstr "Asia/Taipéi"

#~ msgid "Asia/Tashkent"
#~ msgstr "Asia/Taskent"

#~ msgid "Asia/Tbilisi"
#~ msgstr "Asia/Tiflis"

#~ msgid "Asia/Tehran"
#~ msgstr "Asia/Teherán"

#~ msgid "Asia/Tel Aviv"
#~ msgstr "Asia/Tel Aviv"

#~ msgid "Asia/Thimbu"
#~ msgstr "Asia/Timbu"

#~ msgid "Asia/Thimphu"
#~ msgstr "Asia/Timbu"

#~ msgid "Asia/Tokyo"
#~ msgstr "Asia/Tokio"

#~ msgid "Asia/Ujung Pandang"
#~ msgstr "Asia/Macasar"

#~ msgid "Asia/Ulaanbaatar"
#~ msgstr "Asia/Ulán Bator"

#~ msgid "Asia/Ulan Bator"
#~ msgstr "Asia/Ulán Bator"

#~ msgid "Asia/Urumqi"
#~ msgstr "Asia/Ürümqi"

#~ msgid "Asia/Vientiane"
#~ msgstr "Asia/Vientián"

#~ msgid "Asia/Vladivostok"
#~ msgstr "Asia/Vladivostok"

#~ msgid "Asia/Yakutsk"
#~ msgstr "Asia/Yakutsk"

#~ msgid "Asia/Yekaterinburg"
#~ msgstr "Asia/Ekaterimburgo"

#~ msgid "Asia/Yerevan"
#~ msgstr "Asia/Ereván"

#~ msgid "Ask for new invitation"
#~ msgstr "Pedir una nueva invitación"

#, fuzzy
#~ msgid "Ask for return receipt"
#~ msgstr "Pedir un acuse de recibo"

#~ msgid "Assistant"
#~ msgstr "Ayudante"

#~ msgid "Assistant:"
#~ msgstr "Ayudante:"

#~ msgid ""
#~ "At the top of the display area the path to the selected folder is shown. "
#~ "Click on the path to switch to another folder."
#~ msgstr ""
#~ "En la parte superior del área de visualización se muestra la ruta de la "
#~ "carpeta seleccionada. Pulse en la ruta para cambiar a otra carpeta."

#~ msgid "Atlantic/Azores"
#~ msgstr "Atlántico/Azores"

#~ msgid "Atlantic/Bermuda"
#~ msgstr "Atlántico/Bermudas"

#~ msgid "Atlantic/Canary"
#~ msgstr "Atlántico/Canarias"

#~ msgid "Atlantic/Cape Verde"
#~ msgstr "Atlántico/Cabo Verde"

#~ msgid "Atlantic/Faeroe"
#~ msgstr "Atlántico/Feroe"

#~ msgid "Atlantic/Faroe"
#~ msgstr "Atlántico/Feroe"

#~ msgid "Atlantic/Jan Mayen"
#~ msgstr "Atlántico/Jan Mayen"

#~ msgid "Atlantic/Madeira"
#~ msgstr "Atlántico/Madeira"

#~ msgid "Atlantic/Reykjavik"
#~ msgstr "Atlántico/Reykiavik"

#~ msgid "Atlantic/South Georgia"
#~ msgstr "Atlántico/Georgia del Sur"

#~ msgid "Atlantic/St Helena"
#~ msgstr "Atlántico/Santa Elena"

#~ msgid "Atlantic/Stanley"
#~ msgstr "Atlántico/Stanley"

#~ msgid "Attach InfoItem"
#~ msgstr "Adjuntar Elemento de información"

#~ msgid "Attach local file"
#~ msgstr "Adjuntar fichero local"

#~ msgid "Attach my vCard"
#~ msgstr "Adjuntar mi vCard"

#~ msgid "Attachment"
#~ msgstr "Adjunto"

#~ msgctxt "plural"
#~ msgid "Attachment"
#~ msgid_plural "Attachments"
#~ msgstr[0] "Adjunto"
#~ msgstr[1] "Adjuntos"

#~ msgid "Attachment has been saved"
#~ msgid_plural "Attachments have been saved"
#~ msgstr[0] "El adjunto se ha guardado"
#~ msgstr[1] "Los adjuntos se han guardado"

#~ msgid ""
#~ "Attachment uploads are not supported in Internet Explorer 9. Please "
#~ "upgrade to Internet Explorer 10."
#~ msgstr ""
#~ "La subida de archivos adjuntos no es compatible con Internet Explorer 9. "
#~ "Por favor, actualice a Internet Explorer 10."

#~ msgid "Attachments"
#~ msgstr "Adjuntos"

#~ msgid "Attachments (%1$s)"
#~ msgstr "Adjuntos (%1$s)"

#~ msgid "Attachments have been saved!"
#~ msgstr "Los adjuntos han sido guardados"

#~ msgid "Attachments will be saved"
#~ msgstr "Los adjuntos se guardarán"

#~ msgid "Attachments   "
#~ msgstr "Adjuntos   "

#~ msgid "Attention"
#~ msgstr "Atención"

#~ msgid "Audio enabled"
#~ msgstr "Audio activado"

#~ msgid "Aug"
#~ msgstr "ago"

#~ msgid "August"
#~ msgstr "agosto"

#~ msgid "Australia"
#~ msgstr "Australia"

#~ msgid "Australia/ACT"
#~ msgstr "Australia/ACT"

#~ msgid "Australia/Adelaide"
#~ msgstr "Australia/Adelaida"

#~ msgid "Australia/Brisbane"
#~ msgstr "Australia/Brisbane"

#~ msgid "Australia/Broken Hill"
#~ msgstr "Australia/Broken Hill"

#~ msgid "Australia/Canberra"
#~ msgstr "Australia/Canberra"

#~ msgid "Australia/Currie"
#~ msgstr "Australia/Currie"

#~ msgid "Australia/Darwin"
#~ msgstr "Australia/Darwin"

#~ msgid "Australia/Eucla"
#~ msgstr "Australia/Eucla"

#~ msgid "Australia/Hobart"
#~ msgstr "Australia/Hobart"

#~ msgid "Australia/LHI"
#~ msgstr "Australia/LHI"

#~ msgid "Australia/Lindeman"
#~ msgstr "Australia/Lindeman"

#~ msgid "Australia/Lord Howe"
#~ msgstr "Australia/Lord Howe"

#~ msgid "Australia/Melbourne"
#~ msgstr "Australia/Melbourne"

#~ msgid "Australia/NSW"
#~ msgstr "Australia/NSW"

#~ msgid "Australia/North"
#~ msgstr "Australia/Norte"

#~ msgid "Australia/Perth"
#~ msgstr "Australia/Perth"

#~ msgid "Australia/Queensland"
#~ msgstr "Australia/Queensland"

#~ msgid "Australia/South"
#~ msgstr "Australia/Sur"

#~ msgid "Australia/Sydney"
#~ msgstr "Australia/Sydney"

#~ msgid "Australia/Tasmania"
#~ msgstr "Australia/Tasmania"

#~ msgid "Australia/Victoria"
#~ msgstr "Australia/Victoria"

#~ msgid "Australia/West"
#~ msgstr "Australia/Oeste"

#~ msgid "Australia/Yancowinna"
#~ msgstr "Australia/Yancowinna"

#~ msgid "Austria"
#~ msgstr "Austria"

#~ msgid "Author"
#~ msgstr "Autor"

#~ msgid "Auto"
#~ msgstr "Auto"

#~ msgid "Auto Forward"
#~ msgstr "Reenvío automático"

#~ msgid "Auto Logout"
#~ msgstr "Desconexión automática"

#~ msgid "Auto-save email drafts"
#~ msgstr "Guardar automáticamente borradores de correo electrónico"

#~ msgid "Auto-save email drafts?"
#~ msgstr "¿Guardar automáticamente borradores de correo electrónico?"

#~ msgid "Automatic opening of notification area"
#~ msgstr "Apertura automática del área de notificación"

#~ msgid "Automatic sign out"
#~ msgstr "Desconexión automática"

#~ msgid "Automatically collect contacts"
#~ msgstr "Recopilar contactos automáticamente"

#~ msgid ""
#~ "Automatically collect contacts in the folder \"Collected addresses\" "
#~ "while reading"
#~ msgstr ""
#~ "Recopilar contactos automáticamente en la carpeta \"Direcciones "
#~ "recopiladas\" al leer"

#~ msgid ""
#~ "Automatically collect contacts in the folder \"Collected addresses\" "
#~ "while reading?"
#~ msgstr ""
#~ "Recopilar contactos automáticamente en la carpeta \"Direcciones "
#~ "recopiladas\" al leer?"

#~ msgid ""
#~ "Automatically collect contacts in the folder \"Collected addresses\" "
#~ "while sending"
#~ msgstr ""
#~ "Recopilar contactos automáticamente en la carpeta \"Direcciones "
#~ "recopiladas al enviar"

#~ msgid ""
#~ "Automatically collect contacts in the folder \"Collected addresses\" "
#~ "while sending?"
#~ msgstr ""
#~ "¿Recopilar contactos automáticamente en la carpeta \"Direcciones "
#~ "recopiladas\" al enviar?"

#~ msgid ""
#~ "Automatically delete a notification mail after it has been accepted or "
#~ "declined?"
#~ msgstr ""
#~ "¿Borrar automáticamente un correo de notificación tras haber sido "
#~ "aceptado o rechazado?"

#~ msgid "Automatically select first E-Mail"
#~ msgstr "Seleccionar automáticamente el primer correo electrónico"

#~ msgid "Autorefresh:"
#~ msgstr "Autorefresco:"

#~ msgid "Availability"
#~ msgstr "Disponibilidad"

#~ msgid "Available Categories:"
#~ msgstr "Categorías disponibles:"

#~ msgid "Available Teams:"
#~ msgstr "Equipos disponibles:"

#~ msgid "Available UWA modules:"
#~ msgstr "Módulos UWA disponibles:"

#~ msgid "Average time: %1$s ms"
#~ msgstr "Tiempo medio: %1$s ms"

#~ msgid "Azerbaijan"
#~ msgstr "Azerbaiján"

#~ msgid "B"
#~ msgstr "B"

#~ msgid "BCC"
#~ msgstr "CCO"

#~ msgid "Back"
#~ msgstr "Atrás"

#~ msgid "Back to appointment"
#~ msgstr "Volver a la cita"

#~ msgid "Background 1"
#~ msgstr "Fondo 1"

#~ msgid "Background 2"
#~ msgstr "Fondo 2"

#~ msgid "Bahamas"
#~ msgstr "Bahamas"

#~ msgid "Bahrain"
#~ msgstr "Bahrein"

#~ msgid "Bangladesh"
#~ msgstr "Bangladesh"

#~ msgid "Barbados"
#~ msgstr "Barbados"

#~ msgid "Bars"
#~ msgstr "Barras"

#~ msgid "Based on mailing list"
#~ msgstr "Basado en la lista de correo"

#~ msgid "Based on sender"
#~ msgstr "Basado en el remitente"

#~ msgid "Basic settings"
#~ msgstr "Configuración básica"

#~ msgid "Bcc"
#~ msgstr "Cco"

#~ msgid "Bcc..."
#~ msgstr "Cco..."

#~ msgid "Bcc:"
#~ msgstr "Cco:"

#~ msgid "Be a participant when creating appointments?"
#~ msgstr "¿Desea convertirse en participante al crear una cita?"

#~ msgid "Begins at"
#~ msgstr "Comienza el"

#~ msgid "Belarus"
#~ msgstr "Bielorrusia"

#~ msgid "Below quoted text"
#~ msgstr "Debajo del texto citado"

#~ msgid ""
#~ "Below the recipient you will find further functions, e.g. for sending "
#~ "copies to other recipients or for adding attachments."
#~ msgstr ""
#~ "Debajo del destinatario encontrará otras funciones, por ejemplo para "
#~ "enviar copias a otros destinatarios, o para añadir archivos adjuntos."

#~ msgid "Benin"
#~ msgstr "Benin"

#~ msgid "Bermuda"
#~ msgstr "Bermudas"

#~ msgid "Bhutan"
#~ msgstr "Bhután"

#~ msgid "Billing information"
#~ msgstr "Información de facturación"

#~ msgid "Birthday Appointment"
#~ msgstr "Cita de cumpleaños"

#~ msgid "Birthday appointment has been changed."
#~ msgstr "Se ha cambiado la cita de cumpleaños."

#~ msgid "Birthday of %s."
#~ msgstr "Cumpleaños de %s."

#~ msgid "Birthdays"
#~ msgstr "Cumpleaños"

#~ msgid "Black"
#~ msgstr "Negro"

#~ msgid "Blind copy (BCC) to"
#~ msgstr "Copia oculta (BCC) para"

#~ msgid "Block pre-loading of externally linked images"
#~ msgstr "Bloquear la precarga de imágenes externas enlazadas"

#~ msgid "Blue"
#~ msgstr "Azul"

#~ msgid "Bold"
#~ msgstr "Negrita"

#~ msgid "Bolivia"
#~ msgstr "Bolivia"

#~ msgid "Border inside"
#~ msgstr "Borde interno"

#~ msgid "Border left"
#~ msgstr "Borde izquierdo"

#~ msgid "Border left and right"
#~ msgstr "Bordes izquierdo y derecho"

#~ msgid "Border outside"
#~ msgstr "Borde exterior"

#~ msgid "Border outside and inside"
#~ msgstr "Borde exterior e interior"

#~ msgid "Border right"
#~ msgstr "Borde derecho"

#~ msgid "Border top"
#~ msgstr "Borde superior"

#~ msgid "Border top and bottom"
#~ msgstr "Bordes superior e inferior"

#~ msgid "Bosnia and Herzegovina"
#~ msgstr "Bosnia Herzegovina"

#~ msgid "Botswana"
#~ msgstr "Botswana"

#, fuzzy
#~ msgid "Bottom"
#~ msgstr "Borde inferior"

#~ msgid "Bouvet Island"
#~ msgstr "Isla Bouvet"

#~ msgid "Branches"
#~ msgstr "Sucursales"

#~ msgid "Branches:"
#~ msgstr "Sucursales:"

#~ msgid "Brazil"
#~ msgstr "Brasil"

#~ msgid "Brazil/Acre"
#~ msgstr "Brasil/Acre"

#~ msgid "Brazil/DeNoronha"
#~ msgstr "Brasil/De Noronha"

#~ msgid "Brazil/East"
#~ msgstr "Brasil/Este"

#~ msgid "Brazil/West"
#~ msgstr "Brasil/Oeste"

#~ msgid "British Indian Ocean Territory"
#~ msgstr "Territorio Británico del Océano Índico"

#~ msgid "Browser"
#~ msgstr "Navegador"

#~ msgid "Brunei Darussalam"
#~ msgstr "Brunei Darussalam"

#~ msgid "Bulgaria"
#~ msgstr "Bulgaria"

#~ msgid "Bullets On/Off"
#~ msgstr "Viñetas Sí/No"

#~ msgid "Burkina Faso"
#~ msgstr "Burkina Faso"

#~ msgid "Burundi"
#~ msgstr "Burundi"

#~ msgid "Business Address"
#~ msgstr "Dirección profesional"

#~ msgid "Business address"
#~ msgstr "Dirección profesional"

#~ msgid "Business category"
#~ msgstr "Categoría profesional"

#~ msgid "Buy a gift"
#~ msgstr "Comprar un regalo"

#~ msgid "Buy now!"
#~ msgstr "¡Comprar ahora!"

#~ msgid ""
#~ "By changing the date of this appointment you are creating an appointment "
#~ "exception to the series. Do you want to continue?"
#~ msgstr ""
#~ "Al modificar la fecha de esta cita, está creando una excepción en la "
#~ "serie recurrente. ¿Desea continuar?"

#~ msgid "CAD"
#~ msgstr "CAD"

#~ msgid "CC"
#~ msgstr "CC"

#~ msgid "CHF"
#~ msgstr "CHF"

#~ msgid "CSV"
#~ msgstr "CSV"

#~ msgid "CSV (Contacts)"
#~ msgstr "CSV (Contactos)"

#~ msgid "CW"
#~ msgstr "Sem."

#~ msgid "CW %1$d"
#~ msgstr "Sem %1$d"

#~ msgid "CalDAV URL"
#~ msgstr "URL de CalDAV"

#~ msgid "Calendar"
#~ msgstr "Calendario"

#~ msgctxt "app"
#~ msgid "Calendar"
#~ msgstr "Calendario"

#~ msgid "Calendar custom view"
#~ msgstr "Vista personalizada del calendario"

#~ msgid "Calendar day view"
#~ msgstr "Vista del día del calendario"

#~ msgid "Calendar workweek view"
#~ msgstr "Vista de semana laboral del calendario"

#~ msgid "Cambodia"
#~ msgstr "Camboya"

#~ msgid "Cameroon"
#~ msgstr "Camerún"

#~ msgid "Can not create appointment in a folder other than appointment folder"
#~ msgstr "No se puede crear una cita en una carpeta que no sea la de citas"

#~ msgid "Canada"
#~ msgstr "Canadá"

#~ msgid "Canada/Atlantic"
#~ msgstr "Canadá/Atlántico"

#~ msgid "Canada/Central"
#~ msgstr "Canadá/Central"

#~ msgid "Canada/East-Saskatchewan"
#~ msgstr "Canadá/Este-Saskatchewan"

#~ msgid "Canada/Eastern"
#~ msgstr "Canadá/Oriental"

#~ msgid "Canada/Mountain"
#~ msgstr "Canada/Rocosas"

#~ msgid "Canada/Newfoundland"
#~ msgstr "Canadá/Newfoundland"

#~ msgid "Canada/Pacific"
#~ msgstr "Canadá/Pacífico"

#~ msgid "Canada/Saskatchewan"
#~ msgstr "Canadá/Saskatchewan"

#~ msgid "Canada/Yukon"
#~ msgstr "Canadá/Yukón"

#~ msgid "Canadian dollar"
#~ msgstr "Dólar canadiense"

#~ msgid "Cancel"
#~ msgstr "Cancelar"

#~ msgid "Cancel search"
#~ msgstr "Cancelar búsqueda"

#~ msgid "Canceled"
#~ msgstr "Cancelado"

#~ msgid "Cannot find any messages this contact sent to you."
#~ msgstr "No se encuentra ningún mensaje que este contacto le haya enviado."

#~ msgid "Cannot find any messages you sent to this contact."
#~ msgstr "No se encuentra ningún mensaje enviado a este contacto."

#~ msgid "Cannot find user with given name."
#~ msgstr "No se puede encontrar el usuario con el nombre suministrado."

#~ msgid "Cannot move default folders."
#~ msgstr "No se pueden mover las carpetas predeterminadas."

#~ msgid "Cannot move folder into itself."
#~ msgstr "No se puede mover la carpeta dentro de sí misma."

#~ msgid "Cannot move shared folder."
#~ msgstr "No se puede mover la carpeta compartida."

#~ msgid "Cannot move system folder."
#~ msgstr "No se puede mover una carpeta de sistema."

#~ msgid "Cannot print this item"
#~ msgid_plural "Cannot print these items"
#~ msgstr[0] "No se puede imprimir este elemento"
#~ msgstr[1] "No se pueden imprimir estos elementos"

#~ msgid "Capacity"
#~ msgstr "Capacidad"

#~ msgid "Cape Verde"
#~ msgstr "Cabo Verde"

#~ msgid "Cards"
#~ msgstr "Tarjetas"

#~ msgid "Cart is empty."
#~ msgstr "La cesta esta vacía."

#~ msgid "Categories"
#~ msgstr "Categorías"

#~ msgid "Categories..."
#~ msgstr "Categorías..."

#~ msgid "Categories:"
#~ msgstr "Categorías:"

#~ msgid "Category"
#~ msgstr "Categoría"

#~ msgid "Category names must be unique"
#~ msgstr "Los nombres de categorías deben ser únicos"

#~ msgid "Cayman Islands"
#~ msgstr "Islas Caimán"

#~ msgid "Cc"
#~ msgstr "Cc"

#~ msgid "Cc..."
#~ msgstr "Cc..."

#~ msgid "Cc:"
#~ msgstr "Cc:"

#~ msgid "Cell phone"
#~ msgstr "Teléfono móvil"

#~ msgid "Cell phone (alt)"
#~ msgstr "Teléfono móvil (alternativo)"

#~ msgid "Cell phone (private):"
#~ msgstr "Teléfono móvil (privado):"

#~ msgid "Cell phone:"
#~ msgstr "Teléfono móvil:"

#~ msgid "Center"
#~ msgstr "Centrado"

#~ msgid "Centered, no text wrapping"
#~ msgstr "Centrado, sin que el texto le rodee"

#~ msgid "Central African Republic"
#~ msgstr "República Centroafricana"

#~ msgid "Chad"
#~ msgstr "Chad"

#~ msgid "Change"
#~ msgstr "Cambiar"

#~ msgid "Change View"
#~ msgstr "Cambiar vista"

#~ msgid "Change confirmation status"
#~ msgstr "Cambiar estado de confirmación"

#~ msgid "Change due date"
#~ msgstr "Cambiar fecha de vencimiento"

#~ msgid "Change exception of %1$s on %2$s"
#~ msgstr "Excepción de modificación de %1$s el %2$s"

#~ msgid "Change exceptions: %1$s"
#~ msgstr "Excepciones de modificación: %1$s"

#~ msgid "Change folder"
#~ msgstr "Cambiar carpeta"

#~ msgid "Change not accepted for: %1$s"
#~ msgstr "Cambios no aceptados para: %1$s"

#~ msgid "Change password"
#~ msgstr "Cambiar contraseña"

#~ msgid "Change password and sign out"
#~ msgstr "Cambiar contraseña y cerrar la sesión"

#~ msgid "Change state"
#~ msgstr "Cambiar estado"

#~ msgid "Change status"
#~ msgstr "Cambiar estado"

#~ msgid "Change subscription"
#~ msgstr "Cambiar suscripción"

#~ msgid "Change the description to %1$s."
#~ msgstr "Cambie la descripción a %1$s."

#~ msgid "Change the location to %1$s."
#~ msgstr "Cambie la ubicación a %1$s."

#~ msgid "Change view"
#~ msgstr "Cambiar vista"

#~ msgid "Changed due date"
#~ msgstr "Fecha de vencimiento cambiada"

#~ msgid "Changed on"
#~ msgstr "Cambiada el"

#~ msgid "Changes have been saved"
#~ msgstr "Los cambios se han guardado"

#~ msgid "Changes have been saved."
#~ msgstr "Los cambios se han guardado."

#~ msgid "Character"
#~ msgstr "Carácter"

#~ msgid "Check"
#~ msgstr "Comprobar"

#~ msgid "Check connection"
#~ msgstr "Comprobar la conexión"

#~ msgid "Check for new messages every 'n' minutes"
#~ msgstr "Comprobar nuevos mensajes cada 'n' minutos"

#~ msgid "Check for:"
#~ msgstr "Comprobar si hay:"

#, fuzzy
#~ msgid "Checkboxes"
#~ msgstr "Cambiar casillas de verificación"

#~ msgid "Checking credentials... This may take a few seconds."
#~ msgstr "Comprobando credenciales... Esto puede tardar unos segundos."

#~ msgid "Children"
#~ msgstr "Hijos"

#~ msgid "Children:"
#~ msgstr "Hijos:"

#~ msgid "Chile"
#~ msgstr "Chile"

#~ msgid "Chile/Continental"
#~ msgstr "Chile/Continental"

#~ msgid "Chile/EasterIsland"
#~ msgstr "Chile/Easter Island"

#~ msgid "China"
#~ msgstr "China"

#~ msgid "Choose Team"
#~ msgstr "Elegir equipo"

#~ msgid "Choose a new password for your account."
#~ msgstr "Elija una nueva contraseña para su cuenta."

#~ msgid "Christmas Island"
#~ msgstr "Isla de Pascua"

#~ msgid "City"
#~ msgstr "Ciudad"

#~ msgid "City (business)"
#~ msgstr "Ciudad (profesional)"

#~ msgid "City (private)"
#~ msgstr "Ciudad (personal)"

#~ msgid "City:"
#~ msgstr "Ciudad:"

#~ msgid "Classic"
#~ msgstr "Clásico"

#~ msgid "Clean up"
#~ msgstr "Limpiar"

#~ msgid "Cleaning up... This may take a few seconds."
#~ msgstr "Limpiando... Esto puede tardar unos segundos."

#~ msgid "Clear cache"
#~ msgstr "Limpiar caché"

#~ msgid "Click for whole day appointment"
#~ msgstr "Pulse para cita de todo el día"

#~ msgid "Click here for free trial."
#~ msgstr "Pulse aquí para un prueba gratuita."

#~ msgid "Click here to add your account"
#~ msgstr "Pulse aquí para añadir su cuenta"

#~ msgid "Click here to quit the help center"
#~ msgstr "Haga clic aquí para salir del centro de ayuda"

#~ msgid "Click on a sentence to choose when to repeat the appointment."
#~ msgstr "Pulse en una frase para elegir cuándo repetir la cita."

#~ msgid "Click on the links to change the values."
#~ msgstr "Pulse en los enlaces para cambiar los valores."

#~ msgid "Click to authorize your account again"
#~ msgstr "Pulse para autorizar su cuenta de nuevo"

#~ msgid "Click to open."
#~ msgstr "Pulse para abrir."

#~ msgid "Click to open. Drag to your desktop to download."
#~ msgstr "Pulse para abrir. Arrastre a su escritorio para descargar."

#~ msgid "Click to retry"
#~ msgstr "Pulse para reintentarlo"

#~ msgid "Click to retry later."
#~ msgstr "Pulse para reintentarlo más tarde."

#~ msgid "Click to try again."
#~ msgstr "Pulse para intentarlo otra vez."

#~ msgid "Click to upload image"
#~ msgstr "Pulse para subir una imagen"

#~ msgid ""
#~ "Client PC operating system: Latest Versions of Windows XP, Windows 7 "
#~ "(each with 32 + 64 bit) (no support of Mac OS X clients with emulators), "
#~ "Windows 8"
#~ msgstr ""
#~ "Sistema operativo del PC cliente: Últimas versiones de Windows XP, "
#~ "Windows 7 (tanto de 32 como de 64 bits) (no hay soporte para clientes Mac "
#~ "OS X con emuladores), Windows 8"

#~ msgid "Client PC operating system: Windows XP, Windows Vista, Windows 7"
#~ msgstr ""
#~ "Sistema operativo del ordenador cliente: Windows XP, Windows Vista, "
#~ "Windows 7"

#~ msgid ""
#~ "Client PC operation system: Latest Versions of Windows XP, Windows 7 "
#~ "(each with 32 + 64 bit) (no support of Mac OS X clients with emulators)"
#~ msgstr ""
#~ "Sistema operativo del PC cliente: Últimas versiones de Windows XP, "
#~ "Windows 7 (tanto de 32 como de 64 bits) (no hay soporte para clientes Mac "
#~ "OS X con emuladores)"

#~ msgid "Close"
#~ msgstr "Cerrar"

#~ msgid "Close Window"
#~ msgstr "Cerrar ventana"

#~ msgid "Close all"
#~ msgstr "Cerrar todo"

#~ msgid "Close configuration"
#~ msgstr "Cerrar configuración"

#~ msgid "Close document"
#~ msgstr "Cerrar documento"

#, fuzzy
#~| msgid "Folder view"
#~ msgid "Close folder view"
#~ msgstr "Vista de carpeta"

#~ msgid "Close quick config"
#~ msgstr "Cerrar configuración rápida"

#~ msgid "Close this reminder"
#~ msgstr "Cierre este recordatorio"

#~ msgid "Cocos (Keeling) Islands"
#~ msgstr "Islas Cocos (Keeling)"

#~ msgid "Collapse form"
#~ msgstr "Plegar formulario"

#~ msgid "Collect while reading E-Mails?"
#~ msgstr "¿Recopilar al leer los correos?"

#~ msgid "Collect while sending E-Mails?"
#~ msgstr "¿Recopilar al enviar los mensajes?"

#~ msgid "Collected addresses"
#~ msgstr "Direcciones recopiladas"

#~ msgid "Colombia"
#~ msgstr "Colombia"

#~ msgid "Color"
#~ msgstr "Color"

#~ msgid "Color quoted lines"
#~ msgstr "Colorear líneas citadas"

#~ msgid "Comma Separated"
#~ msgstr "Separado por comas"

#~ msgid "Comment"
#~ msgstr "Comentario"

#~ msgid "Comment:"
#~ msgstr "Comentario:"

#~ msgid "Comments"
#~ msgstr "Comentarios"

#~ msgid "Comments:"
#~ msgstr "Comentarios:"

#~ msgid ""
#~ "Comments:\n"
#~ "%1$s"
#~ msgstr ""
#~ "Comentarios:\n"
#~ "%1$s"

#~ msgid "Commercial Register"
#~ msgstr "Registro comercial"

#~ msgid "Commercial Register:"
#~ msgstr "Registro comercial:"

#~ msgid "Common"
#~ msgstr "Común"

#~ msgid "Common Emoji"
#~ msgstr "Emojis habituales"

#, fuzzy
#~| msgid "Compact view"
#~ msgid "Compact"
#~ msgstr "Vista compacta"

#~ msgid "Compact view"
#~ msgstr "Vista compacta"

#~ msgid "Companies"
#~ msgstr "Empresas"

#~ msgid "Company"
#~ msgstr "Empresa"

#~ msgid "Company (business)"
#~ msgstr "Empresa (profesional)"

#~ msgid "Company:"
#~ msgstr "Empresa:"

#~ msgid "Compose"
#~ msgstr "Redactar"

#, fuzzy
#~ msgid "Compose new email"
#~ msgstr "Redactar nuevo correo electrónico"

#~ msgid "Compose new mail"
#~ msgstr "Redactar nuevo correo electrónico"

#~ msgid "Conditions"
#~ msgstr "Condiciones"

#~ msgid "Configuration changed"
#~ msgstr "Configuración cambiada"

#~ msgid "Configuration damaged, please inform the administrator."
#~ msgstr "Configuración dañada. Por favor, informe al administrador."

#~ msgid "Confirm"
#~ msgstr "Confirmar"

#~ msgid "Confirm new password"
#~ msgstr "Confirmar nueva contraseña"

#~ msgid "Confirmation"
#~ msgstr "Confirmación"

#~ msgid "Confirmation message"
#~ msgstr "Mensaje de confirmación"

#~ msgid "Confirmation status"
#~ msgstr "Estado de confirmación"

#~ msgid "Confirmed"
#~ msgstr "Confirmada"

#~ msgid "Confirmed spam"
#~ msgstr "Correo no deseado confirmado"

#~ msgid "Confirmed spam folder"
#~ msgstr "Carpeta de correo no deseado confirmado"

#~ msgid "Conflicts detected"
#~ msgstr "Conflictos detectados"

#~ msgid "Conflicts with resources cannot be ignored"
#~ msgstr "Los conflictos con recursos no se pueden ignorar"

#~ msgid "Conflicts:"
#~ msgstr "Conflictos:"

#~ msgid "Congo"
#~ msgstr "Congo"

#~ msgid "Connection failed! Please check your settings: "
#~ msgstr "¡Ha fallado la conexión! Por favor, compruebe sus ajustes:"

#~ msgid "Connector for Microsoft Outlook"
#~ msgstr "Conector para Microsoft Outlook"

#~ msgid "Contact"
#~ msgstr "Contacto"

#~ msgid "Contact Details"
#~ msgstr "Detalles del contacto"

#~ msgid "Contact folder..."
#~ msgstr "Carpeta de contactos..."

#~ msgid "Contact overview"
#~ msgstr "Vista general de contacto"

#, fuzzy
#~ msgid "Contact pictures"
#~ msgstr "Contactos"

#~ msgid "Contact: %1$s"
#~ msgstr "Contacto: %1$s"

#~ msgid "Contacts"
#~ msgstr "Contactos"

#~ msgid "Contacts have been copied"
#~ msgstr "Los contactos se han copiado"

#~ msgid "Contacts have been moved"
#~ msgstr "Los contactos se han movido"

#~ msgid "Contains"
#~ msgstr "Contiene"

#~ msgid "Content"
#~ msgstr "Contenido"

#~ msgid "Content-Type:"
#~ msgstr "Content-Type:"

#~ msgid "Continue"
#~ msgstr "Continuar"

#~ msgid "Conversations"
#~ msgstr "Conversaciones"

#~ msgctxt "app"
#~ msgid "Conversations"
#~ msgstr "Conversaciones"

#~ msgid "Cook Islands"
#~ msgstr "Islas Cook"

#~ msgid "Copy"
#~ msgstr "Copiar"

#~ msgctxt "CC"
#~ msgid "Copy"
#~ msgid_plural "Copy"
#~ msgstr[0] "Copia"
#~ msgstr[1] "Copias"

#~ msgid "Copy (CC) to"
#~ msgstr "Copia (CC) para "

#~ msgid "Copy to"
#~ msgstr "Copiar a"

#~ msgid "Copy to description"
#~ msgstr "Copiar a la descripción"

#~ msgid "Costa Rica"
#~ msgstr "Costa Rica"

#~ msgid "Costs must be between -%1$d and %1$d."
#~ msgstr "Los costes deben estar entre -%1$d y %1$d."

#~ msgid "Cote d'Ivoire"
#~ msgstr "Costa de Marfil"

#~ msgid "Could not get a default folder for this application."
#~ msgstr "No se pudo obtener una carpeta predeterminada para esta aplicación."

#~ msgid "Could not load all participants for this task."
#~ msgstr "No se pudieron cargar todos los participantes de esta tarea."

#~ msgid "Could not load attachments for this contact."
#~ msgstr "No se pudieron cargar los adjuntos de este contacto."

#~ msgid "Could not load attachments for this task."
#~ msgstr "No se pudieron cargar todos los adjuntos de esta tarea."

#~ msgid "Could not load data"
#~ msgstr "No se pudieron cargar los datos"

#~ msgid "Could not load new Tweets."
#~ msgstr "No se han podido cargar nuevos tuits."

#~ msgid "Could not load this list"
#~ msgstr "No se pudo cargar esta lista"

#~ msgid "Could not save auto forward"
#~ msgstr "No se pudo guardar el reenvío automático"

#~ msgid "Could not save settings"
#~ msgstr "No se han podido guardar los ajustes"

#~ msgid "Could not save settings."
#~ msgstr "No se han podido guardar los ajustes."

#~ msgid ""
#~ "Could not save settings. There have to be at least one user with "
#~ "administration rights."
#~ msgstr ""
#~ "No se pudo guardar la configuración. Debe haber al menos un usuario con "
#~ "derechos de administración."

#~ msgid "Could not save vacation notice"
#~ msgstr "No se pudo guardar el aviso de ausencia"

#~ msgid "Couldn't load all contact images."
#~ msgstr "No se pudieron cargar todas las imágenes de contactos."

#~ msgid "Couldn't load appointment data."
#~ msgstr "No se pudieron cargar los datos de la cita."

#~ msgid "Couldn't load contact data."
#~ msgstr "No se pudieron cargar los datos de contacto."

#~ msgid "Couldn't load file data."
#~ msgstr "No se pudieron cargar los datos del fichero."

#~ msgid "Couldn't load folders."
#~ msgstr "No se pudieron cargar las carpetas."

#~ msgid "Couldn't load subfolders."
#~ msgstr "No se pudieron cargar las subcarpetas."

#~ msgid "Couldn't load that email."
#~ msgstr "No se pudo cargar el correo electrónico."

#~ msgid "Couldn't load that task."
#~ msgstr "No se pudo cargar esa tarea."

#~ msgid "Couldn't load your auto forward."
#~ msgstr "No se pudo cargar su reenvío automático."

#~ msgid "Couldn't load your contact data."
#~ msgstr "No se pudieron cargar sus datos de contacto."

#~ msgid "Couldn't load your mail filters."
#~ msgstr "No se pudieron cargar sus filtros de correo."

#~ msgid "Couldn't load your vacation notice."
#~ msgstr "No se pudo cargar su aviso de ausencia."

#~ msgid "Country"
#~ msgstr "País"

#~ msgid "Country (other)"
#~ msgstr "País (otro)"

#~ msgid "Country (other):"
#~ msgstr "País (otro):"

#~ msgid "Country:"
#~ msgstr "País:"

#~ msgid "Create"
#~ msgstr "Crear"

#~ msgid "Create Appointment"
#~ msgstr "Crear Cita"

#~ msgid "Create a filter"
#~ msgstr "Crear un filtro"

#~ msgid "Create a recurring appointment"
#~ msgstr "Crear una cita recurrente"

#~ msgid "Create appointment"
#~ msgstr "Crear cita"

#~ msgid "Create contact"
#~ msgstr "Crear contacto"

#~ msgid "Create distribution list"
#~ msgstr "Crear lista de distribución"

#~ msgid "Create list"
#~ msgstr "Crear lista"

#~ msgid "Create new rule"
#~ msgstr "Crear nueva regla"

#~ msgid "Create new task"
#~ msgstr "Crear tarea nueva"

#~ msgid "Create public appointments"
#~ msgstr "Crear citas públicas"

#~ msgid "Create reminder"
#~ msgstr "Crear recordatorio"

#~ msgid "Create task"
#~ msgstr "Crear tarea"

#~ msgid "Created"
#~ msgstr "Creado"

#~ msgid "Created By:"
#~ msgstr "Creado por:"

#~ msgid "Created by"
#~ msgstr "Creado por"

#~ msgid "Created by:"
#~ msgstr "Creada por:"

#~ msgid "Created on"
#~ msgstr "Creado el"

#~ msgid "Created on %1$s by %2$s"
#~ msgstr "Creado el %1$s por %2$s"

#~ msgid "Created on %1$s by %2$s, last changed on %3$s by %4$s"
#~ msgstr "Creado el %1$s por %2$s, modificado por última vez el %3$s por %4$s"

#~ msgid "Created on:"
#~ msgstr "Creado el:"

#~ msgid ""
#~ "Created private folder '%1$s' in %2$s and subscribed successfully to "
#~ "shared folder"
#~ msgstr ""
#~ "Se ha creado la carpeta privada '%1$s' en %2$s y se suscribió "
#~ "correctamente a la carpeta compartida"

#~ msgid "Created:"
#~ msgstr "Creado:"

#~ msgctxt "help"
#~ msgid "Creating Files"
#~ msgstr "Creación de ficheros"

#~ msgid "Creating a note"
#~ msgstr "Creación de una nota"

#~ msgid "Creation date:"
#~ msgstr "Fecha de creación:"

#~ msgid "Croatia"
#~ msgstr "Croacia"

#~ msgid "Cuba"
#~ msgstr "Cuba"

#~ msgid "Currency"
#~ msgstr "Moneda"

#~ msgid "Current Costs:"
#~ msgstr "Costes actuales:"

#~ msgid "Current costs:"
#~ msgstr "Costes actuales:"

#~ msgid "Current duration:"
#~ msgstr "Duración actual:"

#~ msgid "Current page and total page count"
#~ msgstr "Página actual y total de páginas"

#~ msgid "Current version"
#~ msgstr "Versión actual"

#~ msgid "Current week"
#~ msgstr "Semana actual"

#~ msgid "Current week, next week"
#~ msgstr "Semana actual, próxima semana"

#~ msgid "Current week, next week, 10 later"
#~ msgstr "Semana actual, próxima semana, 10 siguientes"

#~ msgid "Current week, next week, 15 later"
#~ msgstr "Semana actual, próxima semana, 15 siguientes"

#~ msgid "Current week, next week, 20 later"
#~ msgstr "Semana actual, próxima semana, 20 siguientes"

#~ msgid "Current week, next week, 5 later"
#~ msgstr "Semana actual, próxima semana, 5 siguientes"

#~ msgid "Current zoom factor"
#~ msgstr "Factor de ampliación actual"

#~ msgid "Custom"
#~ msgstr "Personalizada"

#~ msgid "Custom form"
#~ msgstr "Formulario personalizado"

#~ msgid "Customize this page"
#~ msgstr "Personalizar esta página"

#~ msgid "Cut"
#~ msgstr "Cortar"

#~ msgid "Cyprus"
#~ msgstr "Chipre"

#~ msgid "Czech"
#~ msgstr "Checo"

#~ msgid "Czech Republic"
#~ msgstr "República Checa"

#~ msgid "DKK"
#~ msgstr "DKK"

#~ msgid "Danish"
#~ msgstr "Danés"

#~ msgid "Dark blue"
#~ msgstr "Azul oscuro"

#~ msgid "Dark red"
#~ msgstr "Rojo oscuro"

#~ msgid "Darker"
#~ msgstr "Más oscuro"

#~ msgid "Data imported successfully"
#~ msgstr "Datos importados satisfactoriamente"

#~ msgid "Data only partially imported ( %1$s of %2$s records)"
#~ msgstr "Datos importados sólo parcialmente (%1$s de %2$s registros)"

#~ msgid "Date"
#~ msgstr "Fecha"

#~ msgid "Date completed"
#~ msgstr "Fecha completada"

#~ msgid "Date format:"
#~ msgstr "Formato de fecha:"

#~ msgid "Date of birth"
#~ msgstr "Fecha de nacimiento"

#~ msgid "Date of birth:"
#~ msgstr "Fecha de nacimiento:"

#~ msgid "Date:"
#~ msgstr "Fecha:"

#~ msgid "Day"
#~ msgstr "Día"

#~ msgid "Day View"
#~ msgstr "Vista de día"

#~ msgid "Days"
#~ msgstr "Días"

#~ msgid "Dear Sir or Madam"
#~ msgstr "Estimado Sr./Sra."

#~ msgid "Debug"
#~ msgstr "Depurar"

#~ msgid "December"
#~ msgstr "Diciembre"

#~ msgid "Decline"
#~ msgstr "Rechazar"

#~ msgid "Decline counter proposal"
#~ msgstr "Rechazar contrapropuesta"

#~ msgid "Declined"
#~ msgstr "Rechazada"

#~ msgid "Default E-Mail font size?"
#~ msgstr "¿Tamaño de letra predeterminado para E-Mail?"

#~ msgid "Default E-Mail font?"
#~ msgstr "¿Tipo de letra predeterminado para E-Mail?"

#~ msgid "Default Theme"
#~ msgstr "Tema predeterminado"

#~ msgid "Default address"
#~ msgstr "Dirección predeterminada"

#~ msgid "Default app after sign in"
#~ msgstr "Aplicación predeterminada después de iniciar sesión"

#~ msgid "Default calendar view"
#~ msgstr "Vista de calendario predeterminada"

#~ msgid "Default reminder"
#~ msgstr "Recordatorio predeterminado"

#~ msgid "Default sender address"
#~ msgstr "Dirección de remite predeterminada"

#~ msgid "Default sender address:"
#~ msgstr "Dirección de remite predeterminada:"

#~ msgid "Default view"
#~ msgstr "Vista predeterminada"

#~ msgid "Default view for Spam folder:"
#~ msgstr "Vista predeterminada de la carpeta de correo no deseado:"

#~ msgid "Deferred"
#~ msgstr "Retrasada"

#~ msgid "Delay before a hover is displayed"
#~ msgstr "Retardo antes de mostrar elementos emergentes"

#~ msgid "Delete"
#~ msgstr "Borrar"

#~ msgid "Delete Attachment"
#~ msgstr "Borrar adjunto"

#~ msgid "Delete Columns"
#~ msgstr "Borrar columnas"

#~ msgid "Delete Contact"
#~ msgstr "Borrar contacto"

#~ msgid "Delete E-Mail"
#~ msgstr "Borrar E-Mail"

#~ msgid "Delete E-Mails"
#~ msgstr "Borrar E-Mails"

#~ msgid "Delete Folder"
#~ msgstr "Borrar carpeta"

#~ msgid "Delete Publication"
#~ msgid_plural "Delete Publications"
#~ msgstr[0] "Borrar publicación"
#~ msgstr[1] "Borrar publicaciones"

#~ msgid "Delete Resource"
#~ msgid_plural "Delete Resources"
#~ msgstr[0] "Borrar recurso"
#~ msgstr[1] "Borrar recursos"

#~ msgid "Delete Rows"
#~ msgstr "Borrar filas"

#~ msgid "Delete Rule"
#~ msgid_plural "Delete Rules"
#~ msgstr[0] "Borrar regla"
#~ msgstr[1] "Borrar reglas"

#~ msgid "Delete Task"
#~ msgstr "Borrar tarea"

#~ msgid "Delete a Subreddit"
#~ msgstr "Borrar un foro de Reddit"

#~ msgid "Delete a blog"
#~ msgstr "Borrar un blog"

#~ msgid "Delete a feed"
#~ msgstr "Borrar un feed"

#~ msgid "Delete a group of feeds"
#~ msgstr "Borrar un grupo de feeds"

#~ msgid "Delete a stream"
#~ msgstr "Borrar un flujo"

#~ msgid "Delete account"
#~ msgstr "Borrar cuenta"

#~ msgid "Delete all accounts"
#~ msgstr "Borrar todas las cuentas"

#~ msgid "Delete appointment"
#~ msgstr "Borrar cita"

#~ msgid "Delete contact"
#~ msgid_plural "Delete contacts"
#~ msgstr[0] "Borrar contacto"
#~ msgstr[1] "Borrar contactos"

#~ msgid "Delete drawing object"
#~ msgstr "Borrar objeto de dibujo"

#~ msgid "Delete exceptions: %1$s"
#~ msgstr "Excepciones de borrado: %1$s"

#~ msgid "Delete feed"
#~ msgstr "Borrar feed"

#~ msgid "Delete group"
#~ msgstr "Borrar grupo"

#~ msgid "Delete selected columns"
#~ msgstr "Eliminar columnas seleccionadas"

#~ msgid "Delete selected rows"
#~ msgstr "Eliminar filas seleccionadas"

#~ msgid "Delete the draft after sending."
#~ msgstr "Eliminar el borrador después de enviar."

#~ msgid "Delete version"
#~ msgstr "Borrar versión"

#~ msgid "Delete whole series"
#~ msgstr "Borrar series completas"

#~ msgid "Delete widget"
#~ msgstr "Borrar widget"

#~ msgid "Deleting messages on local storage also deletes them on server"
#~ msgstr ""
#~ "Al eliminar mensajes guardados localmente también se borrarán en el "
#~ "servidor"

#~ msgid "Demote One Level"
#~ msgstr "Disminuir un nivel"

#~ msgid "Department"
#~ msgstr "Departamento"

#~ msgid "Department:"
#~ msgstr "Departamento:"

#~ msgid "Descending"
#~ msgstr "Descendente"

#~ msgid "Description"
#~ msgstr "Descripción"

#~ msgid "Description has been copied"
#~ msgstr "La descripción ha sido copiada"

#~ msgid "Description:"
#~ msgstr "Descripción:"

#~ msgid "Description: %1$s"
#~ msgstr "Descripción: %1$s"

#~ msgid "Destination"
#~ msgstr "Destino"

#~ msgid "Destination folder:"
#~ msgstr "Carpeta de destino"

#~ msgid "Detach file"
#~ msgstr "Quitar fichero adjunto"

#~ msgid "Detail"
#~ msgstr "Detalle"

#~ msgid "Detail Information for Publication"
#~ msgstr "Información detallada de la publicación"

#~ msgid "Detail information for publication"
#~ msgstr "Información detallada de la publicación"

#~ msgid ""
#~ "Detailed guides for all modules are located in the help section of the "
#~ "settings."
#~ msgstr ""
#~ "Las guías de uso para todos los módulos se encuentran en la sección de "
#~ "ayuda de la configuración."

#~ msgid ""
#~ "Detailed information can be found in the Import section of the online "
#~ "help or the user manual."
#~ msgstr ""
#~ "Puede encontrar información detallada en la sección Importar de la ayuda "
#~ "en línea o el manual del usuario."

#~ msgid "Details"
#~ msgstr "Detalles"

#~ msgid "Details:"
#~ msgstr "Detalles:"

#~ msgid "Direct link"
#~ msgstr "Enlace directo"

#~ msgid "Direct link: %1$s"
#~ msgstr "Enlace directo: %1$s"

#~ msgid "Direct message"
#~ msgstr "Mensaje directo"

#~ msgid "Disable"
#~ msgstr "Desactivar"

#~ msgid "Disable all"
#~ msgstr "Desactivar todo"

#~ msgid "Disable widget"
#~ msgstr "Desactivar widget"

#~ msgid "Disabled"
#~ msgstr "Desactivado"

#~ msgid "Discard"
#~ msgstr "Descartar"

#~ msgid "Discard changes"
#~ msgstr "Descartar cambios"

#~ msgid "Display"
#~ msgstr "Mostrar"

#~ msgid "Display Name"
#~ msgstr "Nombre a mostrar"

#~ msgid "Display area"
#~ msgstr "Área de visualización"

#~ msgid "Display as"
#~ msgstr "Mostrar como"

#~ msgid "Display as:"
#~ msgstr "Mostrar como:"

#~ msgid "Display emoticons as graphics in text emails"
#~ msgstr "Mostrar emoticonos como gráficos en correos de texto"

#~ msgid "Display name"
#~ msgstr "Nombre a mostrar"

#~ msgid "Display of names"
#~ msgstr "Visualización de nombres"

#~ msgid "Displayed name"
#~ msgstr "Nombre mostrado"

#~ msgid "Displaying information"
#~ msgstr "Mostrar información"

#~ msgid "Distance"
#~ msgstr "Distancia"

#~ msgid "Distribution List"
#~ msgstr "Lista de distribución"

#~ msgid "Distribution list"
#~ msgstr "Lista de distribución"

#~ msgid "Distribution list has been saved"
#~ msgstr "Se ha guardado la lista de distribución"

#~ msgid "Djibouti"
#~ msgstr "Djibouti"

#~ msgid "Do the following:"
#~ msgstr "Haga lo siguiente:"

#~ msgid ""
#~ "Do you really want to change the file extension from  \".%1$s\" to \".%2$s"
#~ "\" ?"
#~ msgstr ""
#~ "¿De verdad quiere cambiar la extensión \".%1$s\" del fichero por \".%2$s"
#~ "\" ?"

#~ msgid "Do you really want to delete folder \"%s\"?"
#~ msgstr "¿Está seguro de querer borrar la carpeta \"%s\"?"

#~ msgid "Do you really want to delete the following blog?"
#~ msgstr "¿Está seguro de querer borrar el siguiente blog?"

#~ msgid "Do you really want to delete the following feed?"
#~ msgstr "¿Está seguro de querer borrar el siguiente feed?"

#~ msgid "Do you really want to delete the following group of feeds?"
#~ msgstr "¿Está seguro de querer borrar el siguiente grupo de feeds?"

#~ msgid "Do you really want to delete the following stream?"
#~ msgstr "¿Está seguro de querer borrar el siguiente flujo?"

#~ msgid "Do you really want to delete the following subreddit?"
#~ msgstr "¿Está seguro de querer borrar el foro de Reddit seleccionado?"

#~ msgid "Do you really want to delete these items?"
#~ msgstr "¿Está seguro de querer borrar estos elementos?"

#~ msgid "Do you really want to delete this account?"
#~ msgstr "¿Está seguro de querer borrar esta cuenta?"

#~ msgid "Do you really want to delete this contact?"
#~ msgstr "¿Está seguro de querer borrar este contacto?"

#~ msgid "Do you really want to delete this distribution list?"
#~ msgstr "¿Está seguro de querer borrar esta lista de distribución?"

#~ msgid "Do you really want to delete this file?"
#~ msgid_plural "Do you really want to delete these files?"
#~ msgstr[0] "¿Está seguro de querer borrar este fichero?"
#~ msgstr[1] "¿Está seguro de querer borrar estos ficheros?"

#~ msgid "Do you really want to delete this task?"
#~ msgid_plural "Do you really want to delete this tasks?"
#~ msgstr[0] "¿Está seguro de querer borrar esta tarea?"
#~ msgstr[1] "¿Está seguro de querer borrar estas tareas?"

#~ msgid "Do you really want to delete this widget?"
#~ msgstr "¿Está seguro de querer borrar este widget?"

#~ msgid "Do you really want to discard this mail?"
#~ msgstr "¿De verdad quiere descartar este correo?"

#~ msgid "Do you really want to discard your changes?"
#~ msgstr "De verdad desea descartar los cambios?"

#~ msgid "Do you really want to empty folder \"%s\"?"
#~ msgstr "¿De verdad quiere vaciar la carpeta \"%s\"?"

#~ msgid ""
#~ "Do you really want to remove the extension \".%1$s\" from your filename?"
#~ msgstr ""
#~ "¿Realmente desea eliminar la extensión \".%1$s\" del nombre del fichero?"

#, fuzzy
#~| msgid ""
#~| "Do you want to edit the whole series or just one appointment within the "
#~| "series?"
#~ msgid ""
#~ "Do you want to confirm the whole series or just one appointment within "
#~ "the series?"
#~ msgstr ""
#~ "¿Quieres editar la serie completa o simplemente una cita dentro de ella?"

#~ msgid ""
#~ "Do you want to delete the whole recurrence or a single instance of the "
#~ "recurrence?"
#~ msgstr ""
#~ "¿Desea borrar la serie completa o un elemento individual de la serie?"

#~ msgid ""
#~ "Do you want to delete the whole recurrence or single instances of the "
#~ "recurrence?"
#~ msgstr ""
#~ "¿Desea borrar la serie completa o elementos individuales de la serie?"

#~ msgid ""
#~ "Do you want to delete the whole series or just one appointment within the "
#~ "series?"
#~ msgstr ""
#~ "¿Quiere borrar la serie completa o citas individuales dentro de ella?"

#~ msgid "Do you want to delete this appointment?"
#~ msgstr "¿Quiere borrar esta cita?"

#~ msgid ""
#~ "Do you want to edit the whole recurrence or a single recurrence "
#~ "appointment? Please note when changing a serial appointment, exceptions "
#~ "to the recurrence are reset."
#~ msgstr ""
#~ "¿Desea editar la serie completa o una cita individual de la serie? "
#~ "Recuerde que cuando se modifica una cita recurrente, las excepciones de "
#~ "la serie quedan anuladas."

#~ msgid ""
#~ "Do you want to edit the whole recurrence or single instances of the "
#~ "recurrence? Please note when changing a serial appointment, exceptions to "
#~ "the recurrence are reset."
#~ msgstr ""
#~ "¿Desea editar la serie completa o elementos individuales de la serie? "
#~ "Tenga en cuenta que, cuando se modifica una cita recurrente, las "
#~ "excepciones de la serie quedan anuladas."

#~ msgid ""
#~ "Do you want to edit the whole series or a single series appointment? "
#~ "Please note when changing a serial appointment, exceptions to the series "
#~ "are reset."
#~ msgstr ""
#~ "¿Desea editar la serie completa o una cita individual de la serie? "
#~ "Recuerde que cuando se modifica una cita de la serie, las excepciones de "
#~ "la serie quedan anuladas."

#~ msgid ""
#~ "Do you want to edit the whole series or just one appointment within the "
#~ "series?"
#~ msgstr ""
#~ "¿Quieres editar la serie completa o simplemente una cita dentro de ella?"

#~ msgid "Do you want to keep the draft after sending this mail?"
#~ msgstr "¿Quiere conservar el borrador después de enviar este correo?"

#~ msgid "Do you want to permanently delete this mail?"
#~ msgid_plural "Do you want to permanently delete these mails?"
#~ msgstr[0] "¿Está seguro de querer borrar este correo definitivamente?"
#~ msgstr[1] "¿Está seguro de querer borrar estos correos definitivamente?"

#~ msgid "Do you want to save your configuration?"
#~ msgstr "¿Quiere guardar la configuración?"

#~ msgid "Do you want to send a delivery receipt?"
#~ msgstr "¿Desea enviar un acuse de recibo?"

#~ msgid "Document"
#~ msgstr "Documento"

#~ msgid "Document name"
#~ msgstr "Nombre del documento"

#~ msgid "Document saved in folder \"%1$s\"."
#~ msgstr "Documento guardado en la carpeta \"%1$s\"."

#~ msgctxt "app"
#~ msgid "Documents"
#~ msgstr "Documentos"

#~ msgid "Does not match"
#~ msgstr "No coincide"

#~ msgid "Does not match regex"
#~ msgstr "No coincide con la expresión regular"

#~ msgid "Dominica"
#~ msgstr "Dominica"

#~ msgid "Dominican Republic"
#~ msgstr "República Dominicana"

#~ msgid "Don't show again"
#~ msgstr "No mostrar de nuevo"

#~ msgid "Done"
#~ msgstr "Completada"

#~ msgid "Double"
#~ msgstr "Doble"

#, fuzzy
#~ msgid "Doubleclick in this row for whole day appointment"
#~ msgstr "Pulse para cita de todo el día"

#~ msgid "Download"
#~ msgstr "Descargar"

#~ msgid "Download Updater"
#~ msgstr "Descargar Updater"

#~ msgid "Download install file (for Windows)"
#~ msgstr "Descargue el fichero de instalación (para Windows)"

#~ msgid "Download updater for the Connector for Microsoft Outlook"
#~ msgstr "Descargue el updater para el Conector para Microsoft Outlook"

#~ msgid "Downloads"
#~ msgstr "Descargas"

#~ msgid "Drafts"
#~ msgstr "Borradores"

#~ msgid "Drafts folder"
#~ msgstr "Carpeta Borradores"

#~ msgid "Drag to reorder widget"
#~ msgstr "Arrastrar para reubicar el widget"

#~ msgid "Drawing"
#~ msgstr "Dibujo"

#~ msgid "Drawing Position"
#~ msgstr "Posición del dibujo"

#~ msgid "Drawing position"
#~ msgstr "Posición del dibujo"

#~ msgctxt "app"
#~ msgid "Drive"
#~ msgstr "Drive"

#~ msgctxt "help"
#~ msgid "Drive Settings"
#~ msgstr "Ajustes de Drive"

#, fuzzy
#~ msgid "Drop EML file here for import"
#~ msgstr "Soltar aquí para importar este correo"

#~ msgid "Drop here to import this mail"
#~ msgstr "Soltar aquí para importar este correo"

#~ msgid "Drop here to upload a <b class=\"dndignore\">new attachment</b>"
#~ msgstr "Suelte aquí para subir un <b class=\"dndignore\">nuevo adjunto</b>"

#~ msgid "Drop here to upload a <b class=\"dndignore\">new file</b>"
#~ msgstr "Soltar aquí para subir un <b class=\"dndignore\">nuevo fichero</b>"

#~ msgid "Drop here to upload a <b class=\"dndignore\">new version</b>"
#~ msgstr "Soltar aquí para subir una <b class=\"dndignore\">nueva versión</b>"

#~ msgid ""
#~ "Drop here to upload a <b class=\"dndignore\">new version</b> of \"%1$s\""
#~ msgstr ""
#~ "Soltar aquí para subir una <b class=\"dndignore\">nueva versión</b> de "
#~ "\"%1$s\""

#~ msgid "Drop here to upload a <b class='dndignore'>new attachment</b>"
#~ msgstr "Suelte aquí para subir un <b class='dndignore'>nuevo adjunto</b>"

#~ msgid "Drop the file anywhere to add attachment"
#~ msgstr "Suelte el fichero en cualquier lugar para agregar el adjunto"

#~ msgid "Dropdown"
#~ msgstr "Desplegable"

#~ msgid "Due"
#~ msgstr "Vencimiento"

#~ msgid "Due %1$s"
#~ msgstr "Vencimiento %1$s"

#~ msgid "Due date"
#~ msgstr "Fecha de vencimiento"

#~ msgid "Due date:"
#~ msgstr "Fecha vencimiento:"

#~ msgid "Due in %d day."
#~ msgid_plural "Due in %d days."
#~ msgstr[0] "Vence en %d día."
#~ msgstr[1] "Vence en %d días."

#~ msgid "Due on %1$s"
#~ msgstr "Vence el %1$s"

#~ msgid "Due today!"
#~ msgstr "¡Vence hoy!"

#~ msgid "Dutch (Netherlands)"
#~ msgstr "Holandés (Países Bajos)"

#~ msgid "Dynamic resizing..."
#~ msgstr "Redimensionado dinámico..."

#~ msgid "E-Mail"
#~ msgstr "E-Mail"

#~ msgid "E-Mail (business)"
#~ msgstr "E-Mail (profesional)"

#~ msgid "E-Mail (business):"
#~ msgstr "E-Mail (profesional):"

#~ msgid "E-Mail (other)"
#~ msgstr "E-Mail (otro)"

#~ msgid "E-Mail (other):"
#~ msgstr "E-Mail (otro):"

#~ msgid "E-Mail (private)"
#~ msgstr "E-Mail (privado)"

#~ msgid "E-Mail (private):"
#~ msgstr "E-Mail (privado):"

#~ msgctxt "help"
#~ msgid "E-Mail Settings"
#~ msgstr "Configuración del correo electrónico"

#~ msgid "E-Mail:"
#~ msgstr "E-Mail:"

#~ msgid "EB"
#~ msgstr "EB"

#~ msgid "EEE, %s"
#~ msgstr "EEE, %s"

#~ msgid "EEEE, %s"
#~ msgstr "EEEE, %s"

#~ msgid "EUR"
#~ msgstr "EUR"

#~ msgid "Each"
#~ msgstr "Cada"

#~ msgid "Each %s Day"
#~ msgstr "Cada día %s"

#~ msgid "Each %s Week(s) on %s"
#~ msgstr "Cada %s semana(s) el %s"

#~ msgid "Each %s weeks on %s"
#~ msgstr "Cada %s semanas el %s"

#~ msgid "Each %s. %s"
#~ msgstr "Cada %s %s"

#~ msgid "Each day"
#~ msgstr "Cada día"

#~ msgid "Each week on %1$s"
#~ msgstr "Cada semana el %1$s"

#~ msgid "Ecuador"
#~ msgstr "Ecuador"

#~ msgid "Edit"
#~ msgstr "Editar"

#~ msgid "Edit Appointment"
#~ msgstr "Editar cita"

#~ msgid "Edit Contact"
#~ msgstr "Editar contacto"

#~ msgid "Edit Distribution List"
#~ msgstr "Editar lista de distribución"

#~ msgid "Edit Flickr photo stream"
#~ msgstr "Editar un flujo de fotos de Flickr"

#~ msgid "Edit Furigana"
#~ msgstr "Editar Furigana"

#~ msgid "Edit InfoItem"
#~ msgstr "Editar elemento de información"

#~ msgid "Edit Mode"
#~ msgstr "Modo de edición"

#~ msgid "Edit Tumblr feed"
#~ msgstr "Editar un feed de Tumblr"

#~ msgid "Edit a Subreddit"
#~ msgstr "Editar un foro de Reddit"

#~ msgid "Edit a blog"
#~ msgstr "Editar un blog"

#~ msgid "Edit a group of feeds"
#~ msgstr "Editar un grupo de feeds"

#~ msgid "Edit appointment"
#~ msgstr "Editar cita"

#~ msgid "Edit as new"
#~ msgstr "Editar como nuevo"

#~ msgid "Edit description"
#~ msgstr "Editar descripción"

#~ msgid "Edit draft"
#~ msgstr "Editar borrador"

#~ msgid "Edit feed"
#~ msgstr "Editar feed"

#~ msgid "Edit rule"
#~ msgstr "Editar regla"

#~ msgid "Edit signature"
#~ msgstr "Editar firma"

#~ msgid "Edit task"
#~ msgstr "Editar tarea"

#~ msgid "Edit to set a name."
#~ msgstr "Editar para definir un nombre."

#~ msgid "Editor"
#~ msgstr "Editor"

#~ msgid "Editor feature set:"
#~ msgstr "Características del editor:"

#~ msgid "Eire"
#~ msgstr "Irlanda"

#~ msgid "El Salvador"
#~ msgstr "El Salvador"

#~ msgid "Elements of this week only"
#~ msgstr "Sólo elementos de esta semana"

#~ msgid "Email"
#~ msgstr "Correo electrónico"

#~ msgid "Email 1"
#~ msgstr "Correo electrónico 1"

#~ msgid "Email 1 / Phone number"
#~ msgstr "Correo electrónico 1 / Número de teléfono"

#~ msgid "Email 2"
#~ msgstr "Correo electrónico 2"

#~ msgid "Email 3"
#~ msgstr "Correo electrónico 3"

#~ msgid "Email Address:"
#~ msgstr "Dirección de correo:"

#~ msgid "Email address"
#~ msgstr "Dirección de correo electrónico"

#~ msgid "Email addresses"
#~ msgstr "Direcciones de correo"

#, fuzzy
#~ msgid "Email from %1$s: %2$s"
#~ msgstr "Cada %1$s de %2$s"

#~ msgid "Email notification for Accept/Declined"
#~ msgstr "Notificación por correo de aceptadas/rechazadas"

#~ msgid "Email notification for New, Changed, Deleted?"
#~ msgstr "¿Notificación por correo para Nuevo, Cambiado, Borrado?"

#~ msgid "Email notification for appointment"
#~ msgstr "Notificación de cita por correo"

#~ msgid "Email notification for appointment creator?"
#~ msgstr "¿Notificación por correo al creador de la cita?"

#~ msgid "Email notification for appointment participant?"
#~ msgstr "¿Notificación por correo a cada participante en la cita?"

#~ msgid "Email notification for task"
#~ msgstr "Notificación de tarea por correo"

#~ msgid "Email notification for task creator?"
#~ msgstr "¿Notificación por correo al creador de la tarea?"

#~ msgid "Email notification for task participant?"
#~ msgstr "¿Notificación por correo a participantes de la tarea?"

#~ msgid ""
#~ "Emails cannot be put into trash folder while your mail quota is exceeded."
#~ msgstr ""
#~ "Los correos no se pueden enviar a la papelera mientras su cuota de correo "
#~ "haya haya sido superada."

#~ msgid "Embedded windows"
#~ msgstr "Ventanas incrustadas"

#~ msgid "Employee ID"
#~ msgstr "Nº de empleado"

#~ msgid "Employee ID:"
#~ msgstr "ID de empleado:"

#~ msgid "Employee type"
#~ msgstr "Tipo de empleado"

#~ msgctxt "vgrid"
#~ msgid "Empty"
#~ msgstr "Vacío"

#~ msgid "Empty folder"
#~ msgstr "Vaciar Carpeta"

#~ msgid "Empty name and description found."
#~ msgstr "Se encontraron un nombre y descripción vacíos."

#~ msgid "Emptying folder... This may take a few seconds."
#~ msgstr "Vaciando carpeta... Esto puede tardar unos segundos."

#~ msgid "Enable"
#~ msgstr "Activar"

#~ msgid "Enable Calendar Hover"
#~ msgstr "Activar elementos emergentes en Calendario"

#~ msgid "Enable Contacts Hover"
#~ msgstr "Activar elementos emergentes en Contactos"

#~ msgid "Enable E-Mail Hover"
#~ msgstr "Activar elementos emergentes en E-Mail"

#~ msgid "Enable E-Mail Hover?"
#~ msgstr "¿Activar elementos emergentes en E-Mail?"

#~ msgid "Enable Infostore Hover"
#~ msgstr "Activar elementos emergentes en el Almacén de información"

#~ msgid "Enable Plugin"
#~ msgstr "Activar Plugin"

#~ msgid "Enable Tasks Hover"
#~ msgstr "Activar elementos emergentes en Tareas"

#~ msgid "Enable auto completion of E-Mail addresses?"
#~ msgstr "¿Activar autocompletado de direcciones de E-Mail?"

#~ msgid "Enable calendar hovers"
#~ msgstr "Activar elementos emergentes en el calendario"

#~ msgid "Enable start page hovers"
#~ msgstr "Activar elementos emergentes de la página principal"

#~ msgid "Enable visual effects"
#~ msgstr "Activar efectos visuales"

#~ msgid "Enabled"
#~ msgstr "Activado"

#~ msgid "Enabled for all mail folders"
#~ msgstr "Activado para todas las carpetas de correo"

#~ msgid "Enabled for inbox only"
#~ msgstr "Activado sólo para la Bandeja de entrada"

#~ msgid "Enabled for the following addresses"
#~ msgstr "Activado para las siguientes direcciones"

#~ msgid ""
#~ "Enables offline access to e-mail, calendar, tasks, and contacts folders. "
#~ "Any changes that are made using Microsoft Outlook offline will be "
#~ "automatically synchronized the next time you go online:"
#~ msgstr ""
#~ "Permite el acceso sin conexión a las carpetas de e-mail, calendario, "
#~ "tareas y contactos. Cualquier cambio que se lleve a cabo usando Microsoft "
#~ "Office mientras esté desconectado, se sincronizará automáticamente la "
#~ "próxima vez que se conecte:"

#~ msgid "End"
#~ msgstr "Fin"

#~ msgid "End date is before start date"
#~ msgstr "La fecha de fin es anterior a la de comienzo"

#~ msgid "End date:"
#~ msgstr "Fecha de fin:"

#~ msgid "End of working time"
#~ msgstr "Fin de jornada laboral"

#~ msgid "End time is before start time"
#~ msgstr "La hora de fin es anterior a la de comienzo"

#~ msgid "End:"
#~ msgstr "Fin:"

#~ msgid "Ends at"
#~ msgstr "Finaliza el"

#~ msgid "Ends at:"
#~ msgstr "Finaliza el:"

#~ msgid "Ends on"
#~ msgstr "Termina el"

#~ msgid "English (US)"
#~ msgstr "Inglés (US)"

#~ msgid "Enhanced"
#~ msgstr "Ampliado"

#~ msgid "Enter Image URL"
#~ msgstr "Indique la URL de la imagen"

#~ msgid "Enter URL"
#~ msgstr "Indique URL"

#~ msgid "Enter a comment"
#~ msgstr "Introducir un comentario"

#~ msgid "Enter additional data"
#~ msgstr "Introducir datos adicionales"

#~ msgid "Enter business data"
#~ msgstr "Introducir datos profesionales"

#~ msgid "Enter document title here"
#~ msgstr "Indique el título del documento aquí"

#~ msgid "Enter general data"
#~ msgstr "Introducir datos generales"

#~ msgid "Enter personal data"
#~ msgstr "Introducir datos personales"

#~ msgid "Enter the E-Mail text below the subject."
#~ msgstr "Introduzca el texto del correo electrónico debajo del asunto"

#~ msgid ""
#~ "Enter the E-Mail text below the subject. If the text format was set to "
#~ "HTMl in the options, you can format the E-Mail text. To do so select a "
#~ "text part and then click an icon in the formatting bar."
#~ msgstr ""
#~ "Introduzca el texto del correo electrónico bajo el asunto. Si ha "
#~ "establecido el formato de texto como HTML, puede dar formato al texto del "
#~ "correo. Para ello, seleccione una parte del texto y haga clic en un icono "
#~ "de la barra de formato."

#~ msgid ""
#~ "Enter the recipient's name on the top left side. As soon as you typed the "
#~ "first letters, suggestions from the address books are displayed. To "
#~ "accept a recipient suggestion, click on it."
#~ msgstr ""
#~ "Introduzca el nombre del destinatario en la parte superior izquierda. Tan "
#~ "pronto como haya escrito las primeras letras, se mostrarán sugerencias de "
#~ "las libretas de direcciones. Para aceptar una sugerencia de destinatario, "
#~ "pulse en ella."

#~ msgid "Enter the subject on the right side of the recipient."
#~ msgstr "Introduzca el asunto a la derecha del destinatario."

#~ msgid "Enter visible text"
#~ msgstr "Indique el texto visible"

#~ msgid "Enter your version comment:"
#~ msgstr "Introduzca su comentario de la versión:"

#~ msgid "Entire thread"
#~ msgstr "Hilo completo"

#~ msgid "Envelope"
#~ msgstr "Sobre"

#~ msgid "Equatorial Guinea"
#~ msgstr "Guinea Ecuatorial"

#~ msgid "Error"
#~ msgstr "Error"

#~ msgid "Error log"
#~ msgstr "Registro de errores"

#~ msgid "Error-ID: %1$s"
#~ msgstr "Error-ID: %1$s"

#~ msgid "Error:"
#~ msgstr "Error:"

#~ msgid "Error: %1$s - %2$s"
#~ msgstr "Error: %1$s - %2$s"

#~ msgid "Error: %1$s doesn't support routing from %2$s"
#~ msgstr "Error: %1$s no admite guiado desde %2$s"

#~ msgid "Error: %1$s doesn't support routing to %2$s"
#~ msgstr "Error: %1$s no admite guiado a %2$s"

#~ msgid "Error: %2$s"
#~ msgstr "Error: %2$s"

#~ msgid "Errors"
#~ msgstr "Errores"

#~ msgid "Estimated Costs:"
#~ msgstr "Costes estimados:"

#~ msgid "Estimated Duration:"
#~ msgstr "Duración estimada:"

#~ msgid "Estimated costs"
#~ msgstr "Costes estimados"

#~ msgid "Estimated duration in minutes"
#~ msgstr "Duración estimada en minutos"

#~ msgid "Estonia"
#~ msgstr "Estonia"

#~ msgid "Ethiopia"
#~ msgstr "Etiopía"

#~ msgid "Euro"
#~ msgstr "Euro"

#~ msgid "Europe/Amsterdam"
#~ msgstr "Europa/Amsterdam"

#~ msgid "Europe/Andorra"
#~ msgstr "Europa/Andorra"

#~ msgid "Europe/Athens"
#~ msgstr "Europa/Atenas"

#~ msgid "Europe/Belfast"
#~ msgstr "Europa/Belfast"

#~ msgid "Europe/Belgrade"
#~ msgstr "Europa/Belgrado"

#~ msgid "Europe/Berlin"
#~ msgstr "Europa/Berlín"

#~ msgid "Europe/Bratislava"
#~ msgstr "Europa/Bratislava"

#~ msgid "Europe/Brussels"
#~ msgstr "Europa/Bruselas"

#~ msgid "Europe/Bucharest"
#~ msgstr "Europa/Bucarest"

#~ msgid "Europe/Budapest"
#~ msgstr "Europa/Budapest"

#~ msgid "Europe/Chisinau"
#~ msgstr "Europa/Chisinau"

#~ msgid "Europe/Copenhagen"
#~ msgstr "Europa/Copenhague"

#~ msgid "Europe/Dublin"
#~ msgstr "Europa/Dublín"

#~ msgid "Europe/Gibraltar"
#~ msgstr "Europa/Gibraltar"

#~ msgid "Europe/Guernsey"
#~ msgstr "Europa/Guernsey"

#~ msgid "Europe/Helsinki"
#~ msgstr "Europa/Helsinki"

#~ msgid "Europe/Isle of Man"
#~ msgstr "Europa/Isla de Man"

#~ msgid "Europe/Istanbul"
#~ msgstr "Europa/Estambul"

#~ msgid "Europe/Jersey"
#~ msgstr "Europa/Jersey"

#~ msgid "Europe/Kaliningrad"
#~ msgstr "Europa/Kaliningrado"

#~ msgid "Europe/Kiev"
#~ msgstr "Europa/Kiev"

#~ msgid "Europe/Lisbon"
#~ msgstr "Europa/Lisboa"

#~ msgid "Europe/Ljubljana"
#~ msgstr "Europa/Liubliana"

#~ msgid "Europe/London"
#~ msgstr "Europa/Londres"

#~ msgid "Europe/Luxembourg"
#~ msgstr "Europa/Luxemburgo"

#~ msgid "Europe/Madrid"
#~ msgstr "Europa/Madrid"

#~ msgid "Europe/Malta"
#~ msgstr "Europa/Malta"

#~ msgid "Europe/Mariehamn"
#~ msgstr "Europa/Mariehamn"

#~ msgid "Europe/Minsk"
#~ msgstr "Europa/Minsk"

#~ msgid "Europe/Monaco"
#~ msgstr "Europa/Mónaco"

#~ msgid "Europe/Moscow"
#~ msgstr "Europa/Moscú"

#~ msgid "Europe/Nicosia"
#~ msgstr "Europa/Nicosia"

#~ msgid "Europe/Oslo"
#~ msgstr "Europa/Oslo"

#~ msgid "Europe/Paris"
#~ msgstr "Europa/París"

#~ msgid "Europe/Podgorica"
#~ msgstr "Europa/Podgorica"

#~ msgid "Europe/Prague"
#~ msgstr "Europa/Praga"

#~ msgid "Europe/Riga"
#~ msgstr "Europa/Riga"

#~ msgid "Europe/Rome"
#~ msgstr "Europa/Roma"

#~ msgid "Europe/Samara"
#~ msgstr "Europa/Samara"

#~ msgid "Europe/San Marino"
#~ msgstr "Europa/San Marino"

#~ msgid "Europe/Sarajevo"
#~ msgstr "Europa/Sarajevo"

#~ msgid "Europe/Simferopol"
#~ msgstr "Europa/Simferópol"

#~ msgid "Europe/Skopje"
#~ msgstr "Europa/Skopje"

#~ msgid "Europe/Sofia"
#~ msgstr "Europa/Sofía"

#~ msgid "Europe/Stockholm"
#~ msgstr "Europa/Estocolmo"

#~ msgid "Europe/Tallinn"
#~ msgstr "Europa/Tallin"

#~ msgid "Europe/Tirane"
#~ msgstr "Europa/Tirana"

#~ msgid "Europe/Tiraspol"
#~ msgstr "Europa/Tiráspol"

#~ msgid "Europe/Uzhgorod"
#~ msgstr "Europa/Úzhgorod"

#~ msgid "Europe/Vaduz"
#~ msgstr "Europa/Vaduz"

#~ msgid "Europe/Vatican"
#~ msgstr "Europa/Vaticano"

#~ msgid "Europe/Vienna"
#~ msgstr "Europa/Viena"

#~ msgid "Europe/Vilnius"
#~ msgstr "Europa/Vilna"

#~ msgid "Europe/Volgograd"
#~ msgstr "Europa/Volgogrado"

#~ msgid "Europe/Warsaw"
#~ msgstr "Europa/Varsovia"

#~ msgid "Europe/Zagreb"
#~ msgstr "Europa/Zagreb"

#~ msgid "Europe/Zaporozhye"
#~ msgstr "Europa/Zaporozhia"

#~ msgid "Europe/Zurich"
#~ msgstr "Europa/Zúrich"

#~ msgid "Events"
#~ msgstr "Eventos"

#~ msgid "Every"
#~ msgstr "Cada"

#~ msgid "Every %1$d days"
#~ msgstr "Cada %1$d días"

#~ msgid "Every %1$d months on day %2$d"
#~ msgstr "Cada %1$d meses el día %2$d"

#~ msgid "Every %1$d months on the %2$s %3$s"
#~ msgstr "Cada %1$d meses el %2$s %3$s"

#~ msgid "Every %1$d weeks on %2$s"
#~ msgstr "Cada %1$d semanas el %2$s"

#~ msgid "Every %1$d weeks on all days"
#~ msgstr "Cada %1$d semanas todos los días"

#~ msgid "Every %1$d weeks on work days"
#~ msgstr "Cada %1$d semanas los días laborables"

#~ msgid "Every %1$d years on %2$s %3$d"
#~ msgstr "Cada %1$d años el %3$d de %2$s"

#~ msgid "Every %1$d years on the %2$s %3$s of %4$d"
#~ msgstr "Cada %1$d años el %2$s %3$s de %4$d"

#~ msgid "Every Week on %1$s"
#~ msgstr "Cada semana el %1$s"

#~ msgid "Every day"
#~ msgstr "Todos los días"

#~ msgid "Exception caught: "
#~ msgstr "Se interceptó una excepción:"

#~ msgid "Exit Fullscreen"
#~ msgstr "Salir del modo de pantalla completa"

#~ msgid "Expand form"
#~ msgstr "Expandir formulario"

#~ msgid "Expand timeframe by one month"
#~ msgstr "Expandir el rango de tiempo un mes"

#~ msgid "Expert mode"
#~ msgstr "Modo experto"

#~ msgid "Export"
#~ msgstr "Exportar"

#~ msgid "Export folder"
#~ msgstr "Exportar carpeta"

#~ msgid "Extended view"
#~ msgstr "Vista extendida"

#~ msgctxt "help"
#~ msgid "External E-Mail Accounts"
#~ msgstr "Cuentas de correo externas"

#~ msgid "External contact"
#~ msgstr "Contacto externo"

#~ msgid ""
#~ "External images have been blocked to protect you against potential spam!"
#~ msgstr ""
#~ "Las imágenes externas han sido bloqueadas para protegerle contra un "
#~ "posible spam"

#~ msgid "External link"
#~ msgstr "Enlace externo"

#~ msgid "External participants"
#~ msgstr "Participantes externos"

#~ msgid "External user"
#~ msgstr "Usuario externo"

#
#~ msgctxt "friday"
#~ msgid "F"
#~ msgstr "V"

#~ msgid "FAQ"
#~ msgstr "FAQ"

#~ msgid "Face"
#~ msgstr "Cara"

#~ msgid "Facebook"
#~ msgstr "Facebook"

#~ msgid "Facebook reported an error:"
#~ msgstr "Facebook ha informado de un error:"

#~ msgid "Failed to add. Maybe the vCard attachment is invalid."
#~ msgstr "Falló la adición. Puede que el adjunto VCard no sea válido."

#~ msgid "Failed to connect."
#~ msgstr "Falló la conexión."

#~ msgid "Failed to recover accounts"
#~ msgstr "Falló la recuperación de las cuentas"

#~ msgid "Failed to save distribution list."
#~ msgstr "Error al guardar la lista de distribución."

#~ msgid "Failed to sign in"
#~ msgstr "Falló el inicio de sesión"

#~ msgid ""
#~ "Failed to start application. Maybe you have connection problems. Please "
#~ "try again."
#~ msgstr ""
#~ "Error al iniciar la aplicación. Tal vez tenga problemas de conexión. Por "
#~ "favor, inténtelo de nuevo."

#~ msgid ""
#~ "Failed to update confirmation status; most probably the appointment has "
#~ "been deleted."
#~ msgstr ""
#~ "Hubo un fallo al actualizar el estado de confirmación; lo más probable es "
#~ "que la cita haya sido borrada."

#~ msgid ""
#~ "Failed to update confirmation status; most probably the task has been "
#~ "deleted."
#~ msgstr ""
#~ "Hubo un fallo al actualizar el estado de confirmación; lo más probable es "
#~ "que la tarea haya sido borrada."

#~ msgid "Failure! Please refresh."
#~ msgstr "¡Error! Por favor, vuelva a cargar."

#~ msgid "Falkland Islands (Malvinas)"
#~ msgstr "Islas Falkland (Malvinas)"

#~ msgid "Faroe Islands"
#~ msgstr "Islas Feroe"

#~ msgid "Favorite"
#~ msgstr "Favorito"

#~ msgid "Favorited"
#~ msgstr "Marcado como favorito"

#~ msgid "Fax"
#~ msgstr "Fax"

#~ msgid "Fax (Home)"
#~ msgstr "Fax (Casa)"

#~ msgid "Fax (alt)"
#~ msgstr "Fax (alternativo)"

#~ msgid "Fax (business)"
#~ msgstr "Fax (profesional)"

#~ msgid "Fax (business):"
#~ msgstr "Fax (profesional):"

#~ msgid "Fax (other)"
#~ msgstr "Fax (otro)"

#~ msgid "Fax (other):"
#~ msgstr "Fax (otro):"

#~ msgid "Fax (private)"
#~ msgstr "Fax (privado):"

#~ msgid "Fax:"
#~ msgstr "Fax:"

#~ msgid "Feature not available!"
#~ msgstr "¡Característica no disponible!"

#~ msgid "Feb"
#~ msgstr "feb"

#~ msgid "February"
#~ msgstr "febrero"

#~ msgid "Feed URL"
#~ msgstr "URL del Feed"

#, fuzzy
#~ msgid "Feedback"
#~ msgstr "volver"

#~ msgid "Feeling • Decoration"
#~ msgstr "Sensación • Decoración"

#~ msgid "Fiji"
#~ msgstr "Fiji"

#~ msgid "File"
#~ msgstr "Fichero"

#~ msgid "File name"
#~ msgstr "Nombre de fichero"

#~ msgid "File name:"
#~ msgstr "Nombre de fichero:"

#~ msgid "File names must not be empty"
#~ msgstr "Los nombres de fichero no deben estar vacíos"

#~ msgid "File names must not contain slashes"
#~ msgstr "Los nombres de fichero no deben contener barras inclinadas"

#~ msgid "File quota"
#~ msgstr "Cuota de ficheros"

#~ msgid "File type:"
#~ msgstr "Tipo de fichero:"

#~ msgid "File versions"
#~ msgstr "Versiones del fichero"

#~ msgid "File..."
#~ msgstr "Fichero..."

#~ msgid "File:"
#~ msgstr "Fichero:"

#~ msgid "File: %1$s"
#~ msgstr "Fichero: %1$s"

#~ msgid "Files"
#~ msgstr "Ficheros"

#~ msgctxt "app"
#~ msgid "Files"
#~ msgstr "Ficheros"

#~ msgid "Files View"
#~ msgstr "Vista de ficheros"

#~ msgid "Files have been copied"
#~ msgstr "Los ficheros se han copiado"

#~ msgid "Files have been moved"
#~ msgstr "Los ficheros se han movido"

#~ msgid "Filter"
#~ msgstr "Filtro"

#~ msgid "Find a free time"
#~ msgstr "Encuentre una hora libre"

#~ msgid "Fine grid"
#~ msgstr "Rejilla fina"

#~ msgid "Finish tour"
#~ msgstr "Finalizar presentación"

#~ msgid "Finland"
#~ msgstr "Finlandia"

#~ msgid "First Tab"
#~ msgstr "Primera pestaña"

#~ msgid "First field"
#~ msgstr "Primer campo"

#~ msgid "First name"
#~ msgstr "Nombre"

#~ msgid "First name Last name"
#~ msgstr "Nombre Apellidos"

#~ msgid "First name:"
#~ msgstr "Nombre:"

#~ msgid "Fit to screen size"
#~ msgstr "Ajustar al tamaño de la pantalla"

#~ msgid "Fit to screen width"
#~ msgstr "Ajustar al ancho de la pantalla"

#~ msgid "Flag"
#~ msgstr "Marca"

#~ msgid "Flag #%d"
#~ msgstr "Marca #%d"

#~ msgid "Flag mail with"
#~ msgstr "Marcar correo con"

#~ msgid "Flags"
#~ msgstr "Marcas"

#~ msgid "Flickr"
#~ msgstr "Flickr"

#~ msgid "Float Left"
#~ msgstr "Flotante a la izquierda"

#~ msgid "Float Right"
#~ msgstr "Flotante a la derecha"

#~ msgid "Folder"
#~ msgstr "Carpeta"

#~ msgid "Folder Name"
#~ msgstr "Nombre de la carpeta"

#~ msgid "Folder Properties"
#~ msgstr "Propiedades de la carpeta"

#~ msgid "Folder Properties: %s"
#~ msgstr "Propiedades de la carpeta: %s"

#~ msgid "Folder actions"
#~ msgstr "Acciones de carpeta"

#~ msgid "Folder name"
#~ msgstr "Nombre de carpeta"

#~ msgid "Folder names must not be empty"
#~ msgstr "Los nombres de carpeta no deben estar vacíos"

#~ msgid "Folder names must not contain slashes"
#~ msgstr "Los nombres de carpeta no deben contener barras inclinadas"

#~ msgid "Folder path"
#~ msgstr "Ruta de la carpeta"

#~ msgid "Folder permissions"
#~ msgstr "Permisos de carpeta"

#~ msgid "Folder type"
#~ msgstr "Tipo de carpeta"

#~ msgid "Folder view"
#~ msgstr "Vista de carpeta"

#~ msgid ""
#~ "Folder with name \"%1$s\" will be hidden. Enable setting \"Show hidden "
#~ "files and folders\" to access this folder again."
#~ msgstr ""
#~ "La carpeta denominada \"%1$s\" se ocultará. Active el ajuste \"Mostrar "
#~ "ficheros y carpetas ocultos\" para acceder de nuevo a esta carpeta."

#~ msgid "Folder-specific actions"
#~ msgstr "Acciones específicas de carpeta"

#~ msgid "Folder..."
#~ msgstr "Carpeta..."

#~ msgid "Folder:"
#~ msgstr "Carpeta:"

#~ msgid "Folders"
#~ msgstr "Carpetas"

#~ msgid "Follow"
#~ msgstr "Seguir"

#~ msgid "Follow the instructions and install the updater."
#~ msgstr "Siga las instrucciones e instale el updater."

#~ msgid "Following"
#~ msgstr "Siguiendo"

#~ msgid "Font name"
#~ msgstr "Nombre de la fuente"

#~ msgid "Font size"
#~ msgstr "Tamaño de fuente"

#~ msgid "Food"
#~ msgstr "Comida"

#, fuzzy
#~ msgid "For best results, please use"
#~ msgstr "Para obtener mejores resultados, por favor utilice "

#~ msgid ""
#~ "For security reasons, all account passwords are encrypted with your "
#~ "primary account password. If you change your primary password, your "
#~ "external accounts might stop working. In this case, you can use your old "
#~ "password to recover all account passwords:"
#~ msgstr ""
#~ "Por razones de seguridad, todas las contraseñas de las cuentas están "
#~ "encriptadas con la contraseña de su cuenta principal. Si cambia su "
#~ "contraseña principal, sus cuentas externas podrían dejar de funcionar. En "
#~ "tal caso, puede usar su contraseña anterior para recuperar las "
#~ "contraseñas de todas sus cuentas:"

#~ msgid "Forgot your password?"
#~ msgstr "¿Olvidó su contraseña?"

#~ msgid "Format"
#~ msgstr "Formato"

#~ msgid "Format emails as"
#~ msgstr "Formatear correos como"

#~ msgid "Format emails as:"
#~ msgstr "Formatear correos como:"

#~ msgid "Forward"
#~ msgstr "Reenviar"

#~ msgid "Forward all incoming emails to this address"
#~ msgstr "Reenviar todos los correos entrantes a esta dirección"

#~ msgid "Forward emails as"
#~ msgstr "Reenviar correos como"

#~ msgid "Forward emails as:"
#~ msgstr "Reenviar correos como:"

#~ msgid "Free"
#~ msgstr "Libre"

#~ msgid "Free trial..."
#~ msgstr "Prueba gratuita..."

#~ msgid "French"
#~ msgstr "Francés"

#~ msgid "French Guiana"
#~ msgstr "Guayana Francesa"

#~ msgid "French Polynesia"
#~ msgstr "Polinesia Francesa"

#~ msgid "French Southern Territories"
#~ msgstr "Territorios Meridionales Franceses"

#~ msgid "Fri"
#~ msgstr "vie"

#~ msgid "Friday"
#~ msgstr "viernes"

#~ msgid "From"
#~ msgstr "De"

#~ msgid "From %s"
#~ msgstr "De %s"

#~ msgctxt "when"
#~ msgid "From:"
#~ msgstr "De:"

#
#~ msgctxt "who"
#~ msgid "From:"
#~ msgstr "De:"

#~ msgid "Fullscreen"
#~ msgstr "Pantalla completa"

#~ msgid "Furigana for company"
#~ msgstr "Furigana de empresa"

#~ msgid "Furigana for first name"
#~ msgstr "Furigana de nombre"

#~ msgid "Furigana for last name"
#~ msgstr "Furigana de apellido"

#~ msgid "Furigana..."
#~ msgstr "Furigana..."

#~ msgid "GB"
#~ msgstr "GB"

#~ msgid "GBP"
#~ msgstr "GBP"

#~ msgid "Gabon"
#~ msgstr "Gabón"

#~ msgid "Gambia"
#~ msgstr "Gambia"

#~ msgid "General"
#~ msgstr "General"

#~ msgid "Georgia"
#~ msgstr "Georgia"

#~ msgid "German"
#~ msgstr "Alemán"

#~ msgid "Get directions"
#~ msgstr "Obtener indicaciones"

#~ msgid "Get free upgrade"
#~ msgstr "Obtener actualización gratuita"

#~ msgid "Ghana"
#~ msgstr "Ghana"

#~ msgid "Gibraltar"
#~ msgstr "Gibraltar"

#~ msgid "Global address book"
#~ msgstr "Libreta de direcciones global"

#~ msgid "Go"
#~ msgstr "Ir"

#~ msgid "Go to page"
#~ msgstr "Ir a la página"

#~ msgid "Good"
#~ msgstr "Bueno"

#~ msgid "Good evening"
#~ msgstr "Buenas noches"

#~ msgid "Good evening, %s"
#~ msgstr "Buenas noches, %s"

#~ msgid "Good morning"
#~ msgstr "Buenos días"

#~ msgid "Good morning, %s"
#~ msgstr "Buenos días, %s"

#~ msgid "Gray"
#~ msgstr "Gris"

#~ msgid "Greek"
#~ msgstr "Griego"

#~ msgid "Green"
#~ msgstr "Verde"

#~ msgid "Greenland"
#~ msgstr "Groenlandia"

#~ msgid "Greenwich"
#~ msgstr "Greenwich"

#~ msgid "Grenada"
#~ msgstr "Granada"

#~ msgid "Grey"
#~ msgstr "Gris"

#~ msgid "Grid"
#~ msgstr "Rejilla"

#~ msgid "Group"
#~ msgstr "Grupo"

#~ msgid "Group Administration"
#~ msgstr "Administración de grupos"

#~ msgid "Group Member"
#~ msgstr "Miembro del grupo"

#~ msgid "Group Members"
#~ msgstr "Miembros del grupo"

#~ msgid "Group appointment"
#~ msgstr "Cita de grupo"

#~ msgid "Group name"
#~ msgstr "Nombre del grupo"

#~ msgid "Group task"
#~ msgstr "Tarea del grupo"

#~ msgid "Groups"
#~ msgstr "Grupos"

#~ msgid "Guadeloupe"
#~ msgstr "Guadalupe"

#~ msgid "Guam"
#~ msgstr "Guam"

#~ msgid "Guatemala"
#~ msgstr "Guatemala"

#~ msgid "Guest"
#~ msgstr "Invitado"

#~ msgid "Guidance"
#~ msgstr "Guía"

#~ msgid "Guided tour for this app"
#~ msgstr "Visita guiada para esta aplicación"

#~ msgid "Guinea"
#~ msgstr "Guinea"

#~ msgid "Guinea-Bissau"
#~ msgstr "Guinea-Bissau"

#~ msgid "Guyana"
#~ msgstr "Guayana"

#~ msgctxt "teamview"
#~ msgid "H"
#~ msgstr "H"

#~ msgid "H-Split"
#~ msgstr "División Hor"

#~ msgid "H-split view"
#~ msgstr "Vista División Hor."

#~ msgctxt "dayview"
#~ msgid "HH"
#~ msgstr "HH"

#~ msgid "HH:mm"
#~ msgstr "HH:mm"

#~ msgctxt "dayview"
#~ msgid "HH:mm"
#~ msgstr "HH:mm"

#~ msgid "HTML"
#~ msgstr "HTML"

#~ msgid "HTML and plain text"
#~ msgstr "HTML y texto sencillo"

#~ msgid "HTML-only mail"
#~ msgstr "Correo sólo en HTML"

#~ msgid "Haiti"
#~ msgstr "Haití"

#~ msgid "Header"
#~ msgstr "Cabecera"

#~ msgid "Heading"
#~ msgstr "Encabezado"

#~ msgid "Heard Island and McDonald Islands"
#~ msgstr "Islas Heard y McDonald"

#~ msgid "Hello"
#~ msgstr "Hola"

#~ msgid "Hello %s"
#~ msgstr "Hola %s"

#~ msgid "Hello World"
#~ msgstr "Hola Mundo"

#~ msgid "Help"
#~ msgstr "Ayuda"

#~ msgid ""
#~ "Here you can import tasks, appointments or contacts from iCal, vCard or "
#~ "CSV files."
#~ msgstr ""
#~ "Aquí puede importar tareas, citas o contactos desde ficheros iCal, vCard "
#~ "o CSV."

#~ msgid "Hi!<br><br>%1$s shares a publication with you:<br>%2$s"
#~ msgstr "¡Hola!<br><br>%1$s ha compartido una publicación con usted:<br>%2$s"

#, fuzzy
#~ msgid "Hidden folders"
#~ msgstr "Añadir carpeta"

#~ msgid "Hide"
#~ msgstr "Ocultar"

#~ msgid "Hide QR code"
#~ msgstr "Ocultar código QR"

#~ msgctxt "plural"
#~ msgid "Hide attachment"
#~ msgid_plural "Hide attachments"
#~ msgstr[0] "Ocultar adjunto"
#~ msgstr[1] "Ocultar adjuntos"

#~ msgid "Hide comments"
#~ msgstr "Ocultar comentarios"

#~ msgid "Hide conflicts"
#~ msgstr "Ocultar conflictos"

#~ msgid "Hide details"
#~ msgstr "Ocultar detalles"

#~ msgid "Hide later elements"
#~ msgstr "Ocultar elementos posteriores"

#~ msgid "Hide non-working time"
#~ msgstr "Ocultar tiempo no laborable"

#~ msgid "Hide non-working time in teamview"
#~ msgstr "Ocultar tiempo no laborable en la vista de equipo"

#~ msgid "Hide request body"
#~ msgstr "Ocultar el cuerpo de la petición"

#~ msgid "Hide side panel"
#~ msgstr "Ocultar el panel lateral"

#~ msgid "Hide stack trace"
#~ msgstr "Ocultar el trazado de pila"

#~ msgid "High"
#~ msgstr "Alta"

#~ msgid "High priority"
#~ msgstr "Alta prioridad"

#~ msgid ""
#~ "Hint: you can always restart guided tours, any time you need them, from "
#~ "the system menu."
#~ msgstr ""
#~ "Sugerencia: puede reiniciar la visita guiada siempre que lo desee desde "
#~ "el menú de sistema."

#~ msgid "History of error messages"
#~ msgstr "Historial de mensajes de error"

#~ msgid "Hobby"
#~ msgstr "Afición"

#~ msgid "Holy See (Vatican City State)"
#~ msgstr "Ciudad del Vaticano"

#~ msgctxt "address"
#~ msgid "Home"
#~ msgstr "Casa"

#~ msgid "Home Address"
#~ msgstr "Dirección privada"

#~ msgid "Home address"
#~ msgstr "Dirección privada"

#~ msgid "Honduras"
#~ msgstr "Honduras"

#~ msgid "Hong Kong"
#~ msgstr "Hong Kong"

#~ msgid "Hongkong"
#~ msgstr "Hong Kong"

#, fuzzy
#~| msgid "US/Arizona"
#~ msgid "Horizontal"
#~ msgstr "EEUU/Arizona"

#~ msgid "Host"
#~ msgstr "Servidor"

#~ msgid "Hours"
#~ msgstr "Horas"

#~ msgid "How does this work?"
#~ msgstr "¿Cómo funciona esto?"

#~ msgid "Hungarian"
#~ msgstr "Húngaro"

#~ msgid "IM"
#~ msgstr "MI"

#~ msgid "IM (business)"
#~ msgstr "MI (profesional)"

#~ msgid "IM (business):"
#~ msgstr "MI (profesional):"

#~ msgid "IM (private)"
#~ msgstr "MI (privado)"

#~ msgid "IM (private):"
#~ msgstr "MI (privado):"

#~ msgid "IMAP Mail Server"
#~ msgstr "Servidor de correo IMAP"

#~ msgid "IMAP folder subscription"
#~ msgstr "Suscripción a carpeta IMAP"

#~ msgid "IP phone"
#~ msgstr "Teléfono IP"

#~ msgid "IP phone (private)"
#~ msgstr "Teléfono IP (privado)"

#~ msgid "IP phone (private):"
#~ msgstr "Teléfono IP (privado):"

#~ msgid "Iceland"
#~ msgstr "Islandia"

#~ msgid "Icon view"
#~ msgstr "Vista de iconos"

#~ msgid "Icons"
#~ msgstr "Iconos"

#~ msgid ""
#~ "If a folder contains images, you can display a slideshow. To do so click "
#~ "the View slideshow icon in the toolbar."
#~ msgstr ""
#~ "Si una carpeta contiene imágenes, puede mostrar una presentación de "
#~ "diapositivas. Para ello pulse en el icono Ver presentación en la barra de "
#~ "herramientas."

#~ msgid ""
#~ "If the authorization expired or was revoked, you can repeat the "
#~ "authorization process by clicking on the button below. The authorization "
#~ "will proceed in a separate window."
#~ msgstr ""
#~ "Si la autorización caducó o fue revocada, puede repetir el proceso de "
#~ "autorización pulsando en el botón siguiente. La autorización se realizará "
#~ "en una ventana distinta."

#~ msgid ""
#~ "If you change the password, you will be signed out. Please ensure that "
#~ "everything is closed and saved."
#~ msgstr ""
#~ "Si cambia la contraseña, se cerrará la sesión. Por favor, asegúrese de "
#~ "quetodo está cerrado y guardado."

#~ msgid ""
#~ "If you no longer want to display a square, click the cross on the upper "
#~ "right side."
#~ msgstr ""
#~ "Si no desea seguir mostrando un panel, pulse en la cruz de la parte "
#~ "superior derecha."

#~ msgid ""
#~ "If you spot a free time, just select this area. To do this, move the "
#~ "cursor to the start time, hold the mouse button, and <b>drag the mouse</"
#~ "b> to the end time."
#~ msgstr ""
#~ "Si encuentra un horario libre, simplemente seleccione esa área. Para "
#~ "ello, lleve el cursor hasta la hora de inicio, pulse el botón del ratón, "
#~ "y <b>arrastre el ratón</b> hasta la hora de fin."

#~ msgid "Ignore"
#~ msgstr "Ignorar"

#~ msgid "Ignore conflicts"
#~ msgstr "Ignorar conflictos"

#~ msgid ""
#~ "Ignore existing events. Helpful to import public holiday calendars, for "
#~ "example."
#~ msgstr ""
#~ "Ignorar eventos existentes. Útil para importar calendarios de días "
#~ "festivos, por ejemplo."

#~ msgid "Illegal Date in remind date"
#~ msgstr "Fecha no válida en fecha de recordatorio"

#~ msgid "Illegal Date in start date"
#~ msgstr "Fecha no válida en fecha de comienzo"

#~ msgid "Illegal date in due date"
#~ msgstr "Fecha no válida en fecha de vencimiento"

#~ msgid "Illegal entry in reminder hour field"
#~ msgstr "Entrada no válida en el campo de hora de recordatorio"

#~ msgid "Image"
#~ msgstr "Imagen"

#~ msgid "Image 1"
#~ msgstr "Imagen 1"

#~ msgid "Import"
#~ msgstr "Importar"

#~ msgid "Import Status"
#~ msgstr "Estado de la importación"

#~ msgid "Import into"
#~ msgstr "Importar a"

#~ msgid "Import signatures"
#~ msgstr "Importar firmas"

#~ msgid "In %1$d days"
#~ msgstr "En %1$d días"

#~ msgid "In %s hours:"
#~ msgstr "En %s horas:"

#~ msgid "In %s milliseconds:"
#~ msgstr "En %s milisegundos:"

#~ msgid "In %s minutes:"
#~ msgstr "En %s minutos:"

#~ msgid "In %s seconds:"
#~ msgstr "En %s segundos:"

#~ msgid "In %s weeks:"
#~ msgstr "En %s semanas:"

#~ msgid "In a public folder there must be at least one participant."
#~ msgstr "En una carpeta pública debe haber al menos un participante."

#~ msgid ""
#~ "In case of new notifications, e.g. appointment invitations, the info area "
#~ "is opened on the right side."
#~ msgstr ""
#~ "En caso de nuevas notificaciones, por ejemplo, invitaciones a citas, se "
#~ "abre el área de información en el lado derecho."

#~ msgid ""
#~ "In case of new notifications, e.g. appointment invitations, the info area "
#~ "is opened."
#~ msgstr ""
#~ "En caso de nuevas notificaciones, por ejemplo invitaciones a citas, se "
#~ "abre el área de información."

#~ msgid ""
#~ "In order to assign categories to the objects selected, use the control "
#~ "fields on the left of the categories. In order to edit a category select "
#~ "it and use the buttons on the right side."
#~ msgstr ""
#~ "Utilice los campos de control situados a la izquierda de las categorías "
#~ "para asignar una categoría a los objetos seleccionados. Para editar una "
#~ "categoría, selecciónela y use los botones ubicados a la derecha."

#~ msgid "In progress"
#~ msgstr "En progreso"

#~ msgid ""
#~ "In the Details section at the bottom right side you can enter billing "
#~ "information."
#~ msgstr ""
#~ "En la sección Detalles de la parte inferior derecha puede introducir la "
#~ "información de facturación."

#~ msgid ""
#~ "In the Icons view you can see the files of the selected folder in the "
#~ "display area."
#~ msgstr ""
#~ "En la vista Iconos, puede ver los ficheros de la carpeta seleccionada en "
#~ "el área de visualización."

#~ msgid "Inbox"
#~ msgstr "Bandeja de entrada"

#~ msgid "Include distribution lists"
#~ msgstr "Incluye listas de distribución"

#~ msgid "Incoming Notification Mails"
#~ msgstr "Correos de notificación entrantes"

#~ msgid "Inconsistent dates"
#~ msgstr "Fechas inconsistentes"

#~ msgid "Incorrect input, only numbers are allowed."
#~ msgstr "Entrada incorrecta, sólo se permiten números."

#~ msgid "Incorrect input."
#~ msgstr "Entrada incorrecta."

#~ msgid "India"
#~ msgstr "India"

#~ msgid "Indian/Antananarivo"
#~ msgstr "Índico/Antananarivo"

#~ msgid "Indian/Chagos"
#~ msgstr "Índico/Chagos"

#~ msgid "Indian/Christmas"
#~ msgstr "Índico/Christmas"

#~ msgid "Indian/Cocos"
#~ msgstr "Índico/Cocos"

#~ msgid "Indian/Comoro"
#~ msgstr "Índico/Comoras"

#~ msgid "Indian/Kerguelen"
#~ msgstr "Índico/Kerguelen"

#~ msgid "Indian/Mahe"
#~ msgstr "Índico/Mahé"

#~ msgid "Indian/Maldives"
#~ msgstr "Índico/Maldivas"

#~ msgid "Indian/Mauritius"
#~ msgstr "Índico/Mauricio"

#~ msgid "Indian/Mayotte"
#~ msgstr "Índico/Mayotte"

#~ msgid "Indian/Reunion"
#~ msgstr "Índico/Reunión"

#~ msgid "Indonesia"
#~ msgstr "Indonesia"

#~ msgid "Info"
#~ msgstr "Información"

#~ msgid "InfoItem"
#~ msgstr "Elemento de información"

#~ msgid "InfoStore"
#~ msgstr "Almacén de información"

#~ msgid "InfoStore:"
#~ msgstr "Almacén de información:"

#~ msgid "Infoitem"
#~ msgstr "Elemento de información"

#~ msgid "Infostore"
#~ msgstr "Almacén de información"

#~ msgid "Initialization ..."
#~ msgstr "Inicialización ..."

#~ msgid "Inline"
#~ msgstr "Incrustado"

#~ msgid "Inline With Text"
#~ msgstr "Incrustado en el texto"

#, fuzzy
#~ msgid "Inline menu %1$s"
#~ msgstr "Conectado como %1$s"

#~ msgid "Inline with text"
#~ msgstr "Incrustado en el texto"

#~ msgid "Insert"
#~ msgstr "Insertar"

#~ msgid "Insert Column"
#~ msgstr "Insertar columna"

#~ msgid "Insert Image File"
#~ msgstr "Insertar fichero de imagen"

#~ msgid "Insert Image URL"
#~ msgstr "Insertar URL de imagen"

#~ msgid "Insert Row"
#~ msgstr "Insertar fila"

#~ msgid "Insert column"
#~ msgstr "Insertar columna"

#~ msgid "Insert image file"
#~ msgstr "Insertar fichero de imagen"

#~ msgid "Insert inline image"
#~ msgstr "Insertar imagen incrustada"

#~ msgid "Insert row"
#~ msgstr "Insertar fila"

#~ msgid "Insert table"
#~ msgstr "Insertar tabla"

#~ msgid "Insert the original email text to a reply"
#~ msgstr "Insertar el texto original del correo en la respuesta"

#~ msgid "Insert/Edit Hyperlink"
#~ msgstr "Insertar/Editar hipervínculo"

#~ msgid ""
#~ "Install this web app on your %1$s: Tap %2$s and then %3$s'Add to Home "
#~ "Screen'%4$s"
#~ msgstr ""
#~ "Instale esta aplicación web en su %1$s: Pulse %2$s y después %3$s'Añadir "
#~ "a la pantalla de inicio'%4$s"

#~ msgid "Instant Messenger 1"
#~ msgstr "Mensajería instantánea 1"

#~ msgid "Instant Messenger 2"
#~ msgstr "Mensajería instantánea 2"

#~ msgid "Instant Messenger:"
#~ msgstr "Mensajería instantánea:"

#~ msgid "Internal Error"
#~ msgstr "Error interno"

#~ msgid "Internal Error: The server didn't provide any data."
#~ msgstr "Error interno: El servidor no proporcionó ningún dato."

#~ msgid "Internal Error: Unable to open the Attachment (%s)."
#~ msgstr "Error interno: No fue posible abrir el adjunto (%s)."

#~ msgid ""
#~ "Internet Explorer 9 does not support attachment uploads. Please upgrade "
#~ "to Internet Explorer 10."
#~ msgstr ""
#~ "Internet Explorer 9 no permite la subida de adjuntos. Por favor, "
#~ "actualice a Internet Explorer 10."

#~ msgid ""
#~ "Internet Explorer 9 does not support file uploads. Please upgrade to "
#~ "Internet Explorer 10."
#~ msgstr ""
#~ "Internet Explorer 9 no admite la subida de ficheros. Por favor, actualice "
#~ "a Internet Explorer 10."

#~ msgid "Interval of the reminder in minutes"
#~ msgstr "Intervalo del recordatorio en minutos"

#~ msgid "Invalid Signature"
#~ msgstr "Firma no válida"

#~ msgid "Invalid Team"
#~ msgstr "Equipo no válido"

#~ msgid "Invalid data"
#~ msgstr "Datos no válidos"

#~ msgid "Invalid date format for birthday."
#~ msgstr "Formato de fecha no válido para el cumpleaños."

#~ msgid "Invalid date format. The valid format is %s"
#~ msgstr "Formato de fecha no válido. El formato correcto es %s"

#~ msgid "Invalid date!"
#~ msgstr "Fecha no válida"

#~ msgid "Invalid date."
#~ msgstr "Fecha no válida."

#~ msgid "Invalid tag name. Tags may not contain the character '%s'."
#~ msgstr ""
#~ "Etiqueta no válida. Las etiquetas no pueden contener el carácter '%s'."

#~ msgid "Invalid time!"
#~ msgstr "Hora no válida"

#~ msgid "Invalid time."
#~ msgstr "Hora no válida."

#~ msgid "Invitations"
#~ msgstr "Invitaciones"

#~ msgid "Invite the group %1$s to the appointment."
#~ msgstr "Invite al grupo %1$s a la cita."

#~ msgid "Invite to appointment"
#~ msgstr "Invitar a la cita"

#~ msgid "Invite to new appointment"
#~ msgstr "Invitar a nueva cita"

#~ msgid "Iran"
#~ msgstr "Irán"

#~ msgid "Iraq"
#~ msgstr "Iraq"

#~ msgid "Ireland"
#~ msgstr "Irlanda"

#~ msgid "Is at least"
#~ msgstr "Es al menos"

#~ msgid "Is at most"
#~ msgstr "Es como máximo"

#~ msgid "Is bigger than"
#~ msgstr "Es mayor que"

#~ msgid "Is exactly"
#~ msgstr "Es exactamente"

#~ msgid "Is not exactly"
#~ msgstr "No es exactamente"

#~ msgid "Is smaller than"
#~ msgstr "Es menor que"

#~ msgid "Isle of Man"
#~ msgstr "Isla of Man"

#~ msgid "Israel"
#~ msgstr "Israel"

#~ msgid "Italian (Italy)"
#~ msgstr "Italiano (Italia)"

#~ msgid "Italic"
#~ msgstr "Cursiva"

#~ msgid "Items"
#~ msgstr "Elementos"

#~ msgid "Items without a file can not be downloaded."
#~ msgstr "No se pueden descargar elementos sin fichero."

#~ msgid "Items without a file can not be opened."
#~ msgstr "No se pueden abrir elementos sin fichero."

#~ msgid "JPY"
#~ msgstr "JPY"

#~ msgid "Jamaica"
#~ msgstr "Jamaica"

#~ msgid "Jan"
#~ msgstr "ene"

#~ msgid "January"
#~ msgstr "enero"

#~ msgid "Japan"
#~ msgstr "Japón"

#~ msgid "Japanese Carrier"
#~ msgstr "Transportista japonés"

#~ msgid "Jersey"
#~ msgstr "Jersey"

#~ msgid "Job"
#~ msgstr "Empleo"

#~ msgid "Job description"
#~ msgstr "Descripción del trabajo"

#~ msgid "Jordan"
#~ msgstr "Jordania"

#~ msgid "Jul"
#~ msgstr "jul"

#~ msgid "July"
#~ msgstr "julio"

#~ msgid "Jun"
#~ msgstr "jun"

#~ msgid "June"
#~ msgstr "junio"

#~ msgid "Just disable widget"
#~ msgstr "Sólo desactivar widget"

#~ msgid "Justify"
#~ msgstr "Justificado"

#~ msgid "KB"
#~ msgstr "KB"

#~ msgid "Kazakhstan"
#~ msgstr "Kazajstán"

#~ msgid "Keep"
#~ msgstr "Mantener"

#~ msgid "Keep the draft."
#~ msgstr "Conservar el borrador."

#~ msgid "Kenya"
#~ msgstr "Kenia"

#~ msgid "Kiribati"
#~ msgstr "Kiribati"

#~ msgid "Korea, Democratic People's Republic of"
#~ msgstr "Corea del Norte"

#~ msgid "Korea, Republic of"
#~ msgstr "Corea del Sur"

#~ msgid "Kuwait"
#~ msgstr "Kuwait"

#~ msgid "Kwajalein"
#~ msgstr "Kwajalein"

#~ msgid "Kyrgyzstan"
#~ msgstr "Kirguistán"

#~ msgid "Label"
#~ msgstr "Etiqueta"

#~ msgid "Language"
#~ msgstr "Idioma"

#~ msgid "Language and region"
#~ msgstr "Idioma y región"

#~ msgid "Language-specific default"
#~ msgstr "Valores predeterminados para este idioma"

#~ msgid "Languages"
#~ msgstr "Idiomas"

#~ msgid "Lao People's Democratic Republic"
#~ msgstr "Laos"

#~ msgid "Last Modified:"
#~ msgstr "Última modificación:"

#~ msgid "Last Week"
#~ msgstr "La última semana"

#~ msgid "Last changed on %1$s by %2$s"
#~ msgstr "Modificado por última vez el %1$s por %2$s"

#~ msgid "Last day"
#~ msgstr "Último día"

#~ msgid "Last modified"
#~ msgstr "Modificado por última vez"

#~ msgid "Last name"
#~ msgstr "Apellidos"

#~ msgid "Last name, First name"
#~ msgstr "Apellidos, Nombre"

#~ msgid "Last name:"
#~ msgstr "Apellidos:"

#~ msgid "Later tasks:"
#~ msgstr "Últimas tareas:"

#~ msgid "Launcher dropdown. Press [enter] to jump to the dropdown."
#~ msgstr ""
#~ "Lanzador desplegable. Pulse [Intro] para pasar a la lista desplegable."

#~ msgid "Layout"
#~ msgstr "Disposición"

#~ msgid "Leave messages on server"
#~ msgstr "Mantener mensajes en el servidor"

#~ msgid "Lebanon"
#~ msgstr "Líbano"

#~ msgid "Left"
#~ msgstr "Izquierda"

#~ msgid "Left aligned, text wraps at right side"
#~ msgstr "Alineado a la izquierda, el texto le rodea por la derecha"

#~ msgid "Lesotho"
#~ msgstr "Lesotho"

#~ msgid "Letters • Symbols"
#~ msgstr "Letras • Símbolos"

#~ msgid "Liberia"
#~ msgstr "Liberia"

#~ msgid "Libya"
#~ msgstr "Libia"

#~ msgid "Libyan Arab Jamahiriya"
#~ msgstr "Líbia"

#~ msgid "Liechtenstein"
#~ msgstr "Liechtenstein"

#~ msgid "Life"
#~ msgstr "Vida"

#~ msgid "Light blue"
#~ msgstr "Azul claro"

#~ msgid "Light green"
#~ msgstr "Verde claro"

#~ msgid "Lighter"
#~ msgstr "Más claro"

#~ msgid "Liked a link: %s"
#~ msgstr "Marcó \"Me gusta\" en un enlace: %s"

#~ msgid "Line Spacing"
#~ msgstr "Espaciado entre líneas"

#, fuzzy
#~ msgid "Line wrap when sending text mails after"
#~ msgstr "Salto de línea al enviar correos de texto tras "

#, fuzzy
#~ msgid "Line wrap when sending text mails after how much characters"
#~ msgstr "Salto de línea al enviar correos de texto tras "

#~ msgid "Line wrap when sending text mails after: "
#~ msgstr "Dividir líneas al enviar correos de texto tras: "

#~ msgid "Link"
#~ msgstr "Enlace"

#~ msgid "Link / URL:"
#~ msgstr "Enlace / URL:"

#~ msgid "Link/Url"
#~ msgstr "Enlace/Url"

#~ msgid "LinkedIn"
#~ msgstr "LinkedIn"

#~ msgid "LinkedIn Network Updates"
#~ msgstr "Actualizaciones de la red de LinkedIn"

#~ msgid "LinkedIn reported an error:"
#~ msgstr "LinkedIn ha informado de un error:"

#~ msgid "Links"
#~ msgstr "Enlaces"

#~ msgid "List"
#~ msgstr "Lista"

#~ msgid "List name"
#~ msgstr "Nombre de lista"

#~ msgid "List view"
#~ msgstr "Vista de lista"

#~ msgid "Lithuania"
#~ msgstr "Lituania"

#~ msgid "Load Contents..."
#~ msgstr "Cargar contenidos..."

#~ msgid "Load Error"
#~ msgstr "Error de carga"

#~ msgid "Load all mails. This might take some time."
#~ msgstr "Cargar todos los correos. Esto puede tardar un tiempo."

#~ msgid "Location"
#~ msgstr "Ubicación"

#~ msgid "Location:"
#~ msgstr "Ubicación:"

#~ msgid "Location: %1$s"
#~ msgstr "Ubicación: %1$s"

#~ msgid "Lock"
#~ msgstr "Bloquear"

#~ msgid "Locked:"
#~ msgstr "Bloqueado:"

#~ msgid "Login"
#~ msgstr "Nombre de usuario"

#
#~ msgctxt "username"
#~ msgid "Login"
#~ msgstr "Usuario"

#~ msgctxt "verb"
#~ msgid "Login"
#~ msgstr "Conectar"

#~ msgid ""
#~ "Login failed. Please check your user name and password and try again."
#~ msgstr ""
#~ "Conexión fallida. Por favor, compruebe su nombre de usuario y contraseña "
#~ "e inténtelo de nuevo."

#~ msgid "Login must not be empty."
#~ msgstr "El nombre de usuario no debe estar vacío."

#~ msgid "Login not possible at the moment, please try again later."
#~ msgstr ""
#~ "No es posible conectarse por el momento. Por favor, inténtelo más tarde."

#~ msgid "Logout now"
#~ msgstr "Desconectar ahora"

#~ msgid "Long"
#~ msgstr "Largo"

#~ msgid "Loss"
#~ msgstr "Pérdidas"

#~ msgid "Loss: %1$s %"
#~ msgstr "Pérdidas: %1$s %"

#~ msgid "Low"
#~ msgstr "Baja"

#~ msgid "Low priority"
#~ msgstr "Baja prioridad"

#~ msgid "Luxembourg"
#~ msgstr "Luxemburgo"

#
#~ msgctxt "monday"
#~ msgid "M"
#~ msgstr "L"

#~ msgid "M/d/yy"
#~ msgstr "M/d/aa"

#~ msgid "M/d/yyyy"
#~ msgstr "M/d/aaaa"

#~ msgid "MB"
#~ msgstr "MB"

#~ msgid "MM/dd"
#~ msgstr "MM/dd"

#~ msgid "MM/dd/yy"
#~ msgstr "MM/dd/aa"

#~ msgid "MM/dd/yyyy"
#~ msgstr "MM/dd/aaaa"

#~ msgid "Macao"
#~ msgstr "Macao"

#~ msgid "Macedonia"
#~ msgstr "Macedonia"

#~ msgid "Madagascar"
#~ msgstr "Madagascar"

#~ msgid "Mail"
#~ msgstr "Correo"

#~ msgctxt "app"
#~ msgid "Mail"
#~ msgstr "Correo"

#~ msgid "Mail Details"
#~ msgstr "Detalles del correo"

#~ msgid "Mail Filter"
#~ msgstr "Filtro de correo"

#~ msgid "Mail Thread Details"
#~ msgstr "Detalles del hilo de correo"

#~ msgid "Mail account"
#~ msgstr "Cuenta de correo"

#~ msgid "Mail and Messaging"
#~ msgstr "Correo y mensajería"

#~ msgid "Mail and Social Accounts"
#~ msgstr "Cuentas de correo electrónico y de redes sociales"

#~ msgid "Mail count quota"
#~ msgstr "Cuota de número de de correos"

#~ msgid "Mail has been copied"
#~ msgstr "El correo se ha copiado"

#~ msgid "Mail has been imported"
#~ msgstr "El correo ha sido importado"

#~ msgid "Mail has been moved"
#~ msgstr "Los correos se han movido"

#~ msgid "Mail has empty subject. Send it anyway?"
#~ msgstr "El correo tiene el asunto vacío. ¿Desea enviarlo de todos modos?"

#~ msgid "Mail has no recipient."
#~ msgstr "El correo no tiene destinatario."

#~ msgid "Mail port"
#~ msgstr "Puerto de correo"

#~ msgid "Mail protocol"
#~ msgstr "Protocolo de correo"

#~ msgid "Mail quota"
#~ msgstr "Cuota de correo"

#~ msgid "Mail quota exceeded"
#~ msgstr "Cuota de correo superada"

#~ msgid "Mail reminder"
#~ msgstr "Recordatorio por correo electrónico"

#~ msgid "Mail reminder for"
#~ msgstr "Recordatorio por correo electrónico para"

#~ msgid "Mail saved as draft"
#~ msgstr "Correo guardado como borrador"

#~ msgid "Mail server"
#~ msgstr "Servidor de correo"

#~ msgid "Mail source"
#~ msgstr "Fuente de correo"

#~ msgid "Mail text"
#~ msgstr "Texto del correo"

#~ msgid "Mail to resource %1$s"
#~ msgstr "Enviar correo a recurso %1$s"

#~ msgid "Mail was not imported, only .eml files are supported."
#~ msgstr "No se importó el correo, sólo se admiten ficheros .eml"

#, fuzzy
#~ msgid "Mail was not imported. Only .eml files are supported."
#~ msgstr "No se importó el correo, sólo se admiten ficheros .eml"

#~ msgid "Mailfilter created"
#~ msgstr "Filtro de correo creado"

#~ msgid "Mailfilter updated"
#~ msgstr "Filtro de correo actualizado"

#~ msgid "Mailing list"
#~ msgstr "Lista de correo"

#~ msgid "Mailing list %s"
#~ msgstr "Lista de correo %s"

#~ msgid "Mails have been copied"
#~ msgstr "Los correos se han copiado"

#~ msgid "Mails have been moved"
#~ msgstr "Los correos se han movido"

#~ msgid "Mails per hour (%)"
#~ msgstr "Correos por hora (%)"

#~ msgid "Mails per week-day (%)"
#~ msgstr "Correos por día de la semana (%)"

#~ msgid "Main window"
#~ msgstr "Ventana principal"

#~ msgid "Make this the current version"
#~ msgstr "Establecer como versión actual"

#~ msgid "Malawi"
#~ msgstr "Malawi"

#~ msgid "Malaysia"
#~ msgstr "Malasia"

#~ msgid "Maldives"
#~ msgstr "Islas Maldivas"

#~ msgid "Mali"
#~ msgstr "Mali"

#~ msgid "Malta"
#~ msgstr "Malta"

#~ msgid "Manage applications"
#~ msgstr "Administrar aplicaciones"

#~ msgid "Manager"
#~ msgstr "Gerente"

#~ msgid "Manager:"
#~ msgstr "Gerente:"

#~ msgctxt "help"
#~ msgid "Managing E-Mail messages"
#~ msgstr "Gestión de mensajes de correo"

#~ msgctxt "help"
#~ msgid "Managing Files"
#~ msgstr "Gestión de ficheros"

#~ msgid "Mandatory Field(s) missing!"
#~ msgstr "¡Falta(n) algún(os) campo(s) obligatorio(s)!"

#~ msgid "Manual"
#~ msgstr "Manual"

#~ msgid "Mar"
#~ msgstr "mar"

#~ msgid "March"
#~ msgstr "marzo"

#~ msgid "Marital status"
#~ msgstr "Estado civil"

#~ msgid "Marital status:"
#~ msgstr "Estado civil:"

#~ msgid "Mark all day appointments as free"
#~ msgstr "Marcar todas las citas de día completo como libre"

#~ msgid "Mark all mails as read"
#~ msgstr "Marcar todos los correos como leídos"

#~ msgid "Mark as distributionlist"
#~ msgstr "Marcar como lista de distribución"

#, fuzzy
#~ msgid "Mark as done"
#~ msgstr "Marcar como Completada"

#, fuzzy
#~ msgid "Mark as read"
#~ msgstr "Marcar como leído"

#~ msgid "Mark as spam"
#~ msgstr "Marcar como no deseado"

#, fuzzy
#~ msgid "Mark as unread"
#~ msgstr "Marcar como no leído"

#~ msgid "Mark folder read"
#~ msgstr "Marcar carpeta como leída"

#~ msgid "Mark mail as"
#~ msgstr "Marcar correo como"

#~ msgid "Mark read"
#~ msgstr "Marcar como leído"

#~ msgid "Mark unread"
#~ msgstr "Marcar como no leído"

#~ msgid "Marshall Islands"
#~ msgstr "Islas Marshall"

#~ msgid "Martinique"
#~ msgstr "Martinica"

#~ msgid "Matches"
#~ msgstr "Cumple"

#~ msgid "Matches (wildcards allowed)"
#~ msgstr "Coincide con (se admiten comodines)"

#~ msgid "Matches regex"
#~ msgstr "Coincide con la expresión regular"

#~ msgid "Mauritania"
#~ msgstr "Mauritania"

#~ msgid "Mauritius"
#~ msgstr "Mauricio"

#~ msgid "Maximum"
#~ msgstr "Máximo"

#~ msgid "May"
#~ msgstr "mayo"

#~ msgid "Mayotte"
#~ msgstr "Mayotte"

#~ msgid "Mediaplayer"
#~ msgstr "Reproductor multimedia"

#~ msgid "Medium"
#~ msgstr "Media"

#, fuzzy
#~ msgid "Medium priority"
#~ msgstr "Alta prioridad"

#~ msgid "Members"
#~ msgstr "Miembros"

#~ msgid "Members of group"
#~ msgstr "Miembros del grupo"

#~ msgid "Members:"
#~ msgstr "Miembros:"

#~ msgid "Messaging"
#~ msgstr "Mensajería"

#~ msgid "Messenger"
#~ msgstr "Mensajería"

#~ msgid "Mexico"
#~ msgstr "México"

#~ msgid "Mexico/BajaNorte"
#~ msgstr "México/Baja Norte"

#~ msgid "Mexico/BajaSur"
#~ msgstr "México/Baja Sur"

#~ msgid "Mexico/General"
#~ msgstr "México/General"

#~ msgid "Micronesia"
#~ msgstr "Micronesia"

#~ msgid "Microsoft Outlook"
#~ msgstr "Microsoft Outlook"

#~ msgid "Middle name"
#~ msgstr "Segundo nombre"

#~ msgid "Middle name:"
#~ msgstr "Segundo nombre:"

#~ msgid "Mideast/Riyadh87"
#~ msgstr "Oriente Medio/Riad87"

#~ msgid "Mideast/Riyadh88"
#~ msgstr "Oriente Medio/Riad88"

#~ msgid "Mideast/Riyadh89"
#~ msgstr "Oriente Medio/Riad89"

#~ msgid "Mime Type"
#~ msgstr "Tipo mime"

#~ msgid "Mime type"
#~ msgstr "Tipo mime"

#~ msgid "Minimize"
#~ msgstr "Minimizar"

#, fuzzy
#~ msgid "Minimum password length is %1$d."
#~ msgstr "La longitud mínima de contraseña es %1$s."

#~ msgid "Minutes"
#~ msgstr "Minutos"

#~ msgid "Miscellaneous"
#~ msgstr "Otros"

#~ msgid "Mobile"
#~ msgstr "Móvil"

#~ msgid "Mobile (private)"
#~ msgstr "Móvil (privado)"

#~ msgid "Mobile (private):"
#~ msgstr "Móvil (privado):"

#, fuzzy
#~ msgid "Mobile device settings:"
#~ msgstr "Ajustes de carpeta"

#~ msgid "Mobile:"
#~ msgstr "Móvil:"

#~ msgid "Model is incomplete."
#~ msgstr "El modelo está incompleto."

#~ msgid "Modified"
#~ msgstr "Modificado"

#~ msgid "Modified By:"
#~ msgstr "Modificado por:"

#~ msgid "Modified by:"
#~ msgstr "Modificado por:"

#~ msgid "Modify"
#~ msgstr "Modificar"

#~ msgid "Modify all"
#~ msgstr "Modificar todo"

#~ msgid "Modify objects"
#~ msgstr "Modificar objetos"

#~ msgid "Modify own"
#~ msgstr "Modificar los propios"

#~ msgid "Modify your account information."
#~ msgstr "Modificar la información de su cuenta."

#~ msgid "Module"
#~ msgstr "Módulo"

#~ msgid "Moldova"
#~ msgstr "Moldavia"

#~ msgid "Mon"
#~ msgstr "lun"

#~ msgid "Monaco"
#~ msgstr "Mónaco"

#~ msgid "Monday"
#~ msgstr "lunes"

#~ msgid "Mongolia"
#~ msgstr "Mongolia"

#~ msgid "Montenegro"
#~ msgstr "Montenegro"

#~ msgid "Month"
#~ msgstr "Mes"

#~ msgid "Month View"
#~ msgstr "Vista de mes"

#~ msgid "Monthly on day %1$d"
#~ msgstr "Mensualmente el día %1$d"

#~ msgid "Monthly on the %1$s %2$s"
#~ msgstr "Mensualmente el %1$s %2$s"

#~ msgid "Months"
#~ msgstr "Meses"

#~ msgid "More"
#~ msgstr "Más"

#~ msgid "More zoom settings"
#~ msgstr "Más ajustes de zoom"

#~ msgid "Morocco"
#~ msgstr "Marruecos"

#~ msgid "Move"
#~ msgstr "Mover"

#~ msgid "Move folder"
#~ msgstr "Mover carpeta"

#~ msgid "Move to folder"
#~ msgstr "Mover a la carpeta"

#~ msgid "Moving mails ... This may take a few seconds."
#~ msgstr "Moviendo correos... Esto puede tardar unos segundos."

#~ msgid "Mozambique"
#~ msgstr "Mozambique"

#~ msgid "My Infostore"
#~ msgstr "Mi almacén de información"

#~ msgid "My OX Social"
#~ msgstr "Mi OX social"

#~ msgid "My Social Configuration"
#~ msgstr "Mi Configuración Social"

#~ msgid "My contact data"
#~ msgstr "Mis datos de contacto"

#~ msgid "My latest files"
#~ msgstr "Mis últimos ficheros"

#~ msgid "My password"
#~ msgstr "Mi contraseña"

#~ msgid "Myanmar"
#~ msgstr "Birmania"

#~ msgid "N/A"
#~ msgstr "N/D"

#~ msgid "Name"
#~ msgstr "Nombre"

#~ msgid "Name already taken"
#~ msgstr "Nombre ya en uso"

#~ msgid "Name for group of feeds"
#~ msgstr "Nombre para el grupo de feeds"

#~ msgid "Name of feed"
#~ msgstr "Nombre del feed"

#~ msgid "Name of the Distribution List:"
#~ msgstr "Nombre de la lista de distribución:"

#~ msgid "Name:"
#~ msgstr "Nombre:"

#~ msgid "Names and email addresses"
#~ msgstr "Nombres y direcciones de correo electrónico"

#~ msgid "Namibia"
#~ msgstr "Namibia"

#~ msgid "Nature"
#~ msgstr "Naturaleza"

#~ msgid "Nauru"
#~ msgstr "Nauru"

#~ msgid "Navajo"
#~ msgstr "Navajo"

#~ msgid "Nepal"
#~ msgstr "Nepal"

#~ msgid "Netherlands Antilles"
#~ msgstr "Antillas Holandesas"

#~ msgid "Network Problems"
#~ msgstr "Problemas en la red"

#~ msgid "Never"
#~ msgstr "Nunca"

#~ msgid "New Appointment"
#~ msgstr "Nueva cita"

#~ msgid "New Appointment: %1$s"
#~ msgstr "Nueva cita: %1$s"

#~ msgid "New Caledonia"
#~ msgstr "Nueva Caledonia"

#~ msgid "New Distribution List"
#~ msgstr "Nueva lista de distribución"

#~ msgid "New Folder"
#~ msgstr "Nueva carpeta"

#~ msgid "New InfoItem"
#~ msgstr "Nuevo elemento de información"

#~ msgid "New Infoitem"
#~ msgstr "Nuevo elemento de información"

#~ msgid "New Mail"
#~ msgstr "Nuevo correo"

#~ msgid "New Mail from %1$s %2$s. Press [enter] to open"
#~ msgstr "Nuevo correo de %1$s %2$s. Pulse [intro] para abrirlo"

#~ msgid "New Mails"
#~ msgstr "Nuevos correos electrónicos"

#~ msgid "New Task"
#~ msgstr "Nueva tarea"

#~ msgid "New Team"
#~ msgstr "Nuevo equipo"

#~ msgid "New Zealand"
#~ msgstr "Nueva Zelanda"

#~ msgid "New account..."
#~ msgstr "Nueva cuenta..."

#~ msgid "New appointment"
#~ msgstr "Nueva cita"

#~ msgid "New contact"
#~ msgstr "Nuevo contacto"

#~ msgid "New folder"
#~ msgstr "Nueva carpeta"

#~ msgid "New message"
#~ msgstr "Nuevo mensaje"

#~ msgid "New messaging service"
#~ msgstr "Nuevo servicio de mensajería"

#~ msgid "New office document"
#~ msgstr "Nuevo documento de oficina"

#~ msgid "New password"
#~ msgstr "Nueva contraseña"

#~ msgid "New private folder"
#~ msgstr "Nueva carpeta privada"

#~ msgid "New public folder"
#~ msgstr "Nueva carpeta pública"

#~ msgid "New publication"
#~ msgstr "Nueva publicación"

#~ msgid "New rule"
#~ msgstr "Nueva regla"

#~ msgid "New subfolder"
#~ msgstr "Nueva subcarpeta"

#~ msgid "New subscription"
#~ msgstr "Nueva suscripción"

#~ msgid "New task"
#~ msgstr "Nueva tarea"

#~ msgid "New..."
#~ msgstr "Nuevo..."

#~ msgid "Next"
#~ msgstr "Siguiente"

#~ msgid "Next Day"
#~ msgstr "Día siguiente"

#~ msgid "Next Week"
#~ msgstr "Semana siguiente"

#~ msgid "Next birthdays"
#~ msgstr "Próximos cumpleaños"

#~ msgid "Next step"
#~ msgstr "Paso siguiente"

#~ msgid "Nicaragua"
#~ msgstr "Nicaragua"

#~ msgid "Nickname"
#~ msgstr "Apodo"

#~ msgid "Nickname:"
#~ msgstr "Apodo:"

#~ msgid "Niger"
#~ msgstr "Níger"

#~ msgid "Nigeria"
#~ msgstr "Nigeria"

#~ msgid "Niue"
#~ msgstr "Niue"

#~ msgid "No"
#~ msgstr "No"

#~ msgid "No Appointment selected."
#~ msgstr "Ninguna cita seleccionada."

#~ msgid "No Attachments available"
#~ msgstr "Ningún adjunto disponible"

#~ msgid "No End"
#~ msgstr "Sin fin"

#~ msgid "No Info Items in this folder"
#~ msgstr "No hay elementos de información en esta carpeta"

#~ msgid "No Members"
#~ msgstr "Sin miembros"

#~ msgid "No Messaging accounts configured."
#~ msgstr "No hay configurada ninguna cuenta de mensajería."

#~ msgid "No RSS feeds found."
#~ msgstr "No se encontraron feeds RSS."

#~ msgid "No Tweets yet."
#~ msgstr "Aún no hay tuits."

#~ msgid "No activity"
#~ msgstr "Sin actividad"

#~ msgid "No addresses available"
#~ msgstr "Ninguna dirección disponible"

#, fuzzy
#~ msgid "No appointments found for \"%s\""
#~ msgstr "No se encontraron correos para \"%s\""

#, fuzzy
#~ msgid "No appointments found until %s"
#~ msgstr "Sin citas para hoy"

#~ msgid "No attachments available"
#~ msgstr "Ningún adjunto disponible"

#~ msgid "No birthdays within the next %1$d weeks"
#~ msgstr "No hay cumpleaños en las próximas %1$d semanas"

#~ msgid "No border"
#~ msgstr "Sin borde"

#~ msgid "No change exceptions"
#~ msgstr "Sin excepciones de modificación"

#~ msgid "No color"
#~ msgstr "Sin color"

#~ msgid ""
#~ "No connection to server. Please check your internet connection and retry."
#~ msgstr ""
#~ "No hay conexión con el servidor. Por favor, compruebe su conexión a "
#~ "internet e inténtelo de nuevo."

#~ msgid "No delete exceptions"
#~ msgstr "Sin excepciones de borrado"

#~ msgid "No downloads available"
#~ msgstr "No hay descargas disponibles"

#~ msgid "No elements selected"
#~ msgstr "No hay elementos seleccionados"

#~ msgid "No end date"
#~ msgstr "Sin fecha de fin"

#~ msgid "No errors"
#~ msgstr "No hay errores"

#~ msgid "No file selected for upload."
#~ msgstr "No hay ningún fichero seleccionado para subir."

#~ msgid "No files have been changed recently"
#~ msgstr "No se ha modificado ningún fichero recientemente"

#~ msgid "No groups available"
#~ msgstr "Ningún grupo disponible"

#, fuzzy
#~| msgid "No RSS feeds found."
#~ msgid "No items found"
#~ msgstr "No se encontraron feeds RSS."

#~ msgid "No lost requests"
#~ msgstr "No hay peticiones perdidas"

#~ msgid "No mails"
#~ msgstr "No hay correos"

#~ msgid "No mails at all!"
#~ msgstr "No hay correos"

#~ msgid "No mails found for \"%s\""
#~ msgstr "No se encontraron correos para \"%s\""

#~ msgid "No mails in this folder"
#~ msgstr "No hay correos en esta carpeta"

#~ msgid "No mails in your inbox"
#~ msgstr "No hay correos en su bandeja de entrada"

#~ msgid "No matching templates on this Server"
#~ msgstr "No hay plantillas coincidentes en este servidor"

#, fuzzy
#~ msgid "No message selected"
#~ msgstr "No hay elementos seleccionados"

#~ msgid "No notifications"
#~ msgstr "No hay notificaciones"

#~ msgid "No participants available"
#~ msgstr "Ningún participante disponible"

#~ msgid "No preview available"
#~ msgstr "Vista previa no disponible"

#, fuzzy
#~ msgid "No priority"
#~ msgstr "Baja prioridad"

#~ msgid "No recipients"
#~ msgstr "Sin destinatarios"

#, fuzzy
#~ msgid "No recurrence"
#~ msgstr ""
#~ "#-#-#-#-#  ox.es_ES.po (ox)  #-#-#-#-#\n"
#~ "Sin recurrencia\n"
#~ "#-#-#-#-#  server.es_ES.po (server)  #-#-#-#-#\n"
#~ "Sin repeticiones"

#~ msgid "No reminder"
#~ msgstr "Sin recordatorio"

#~ msgid "No resources available"
#~ msgstr "Ningún recurso disponible"

#~ msgid "No resources have been scheduled."
#~ msgstr "No se ha planificado ningún recurso."

#~ msgid "No route planner registered."
#~ msgstr "Ningún planificador de rutas registrado."

#~ msgid "No routing data available"
#~ msgstr "No hay datos de ruta disponibles"

#~ msgid "No search result found for the string provided"
#~ msgstr ""
#~ "No se han encontrado resultados en la búsqueda de la cadena indicada"

#, fuzzy
#~ msgid "No series"
#~ msgstr ""
#~ "#-#-#-#-#  ox.es_ES.po (ox)  #-#-#-#-#\n"
#~ "No hay series.\n"
#~ "#-#-#-#-#  server.es_ES.po (server)  #-#-#-#-#\n"
#~ "No recurrente"

#~ msgid "No server connection"
#~ msgstr "Sin conexión con el servidor"

#~ msgid "No signature"
#~ msgstr "Sin firma"

#~ msgid "No slow requests"
#~ msgstr "No hay peticiones lentas"

#~ msgid "No subject"
#~ msgstr "Sin asunto"

#~ msgid "No subscription added"
#~ msgstr "No se ha añadido ninguna suscripción"

#~ msgid "No subscription selected"
#~ msgstr "No se ha seleccionado ninguna suscripción"

#~ msgid "No subscriptions configured"
#~ msgstr "No hay configurada ninguna suscripción"

#~ msgid "No tasks today"
#~ msgstr "Sin tareas para hoy"

#~ msgid "No text"
#~ msgstr "Sin texto"

#~ msgid "No title."
#~ msgstr "Sin título."

#~ msgid "No versions available"
#~ msgstr "Ninguna versión disponible"

#~ msgid "No wall posts yet."
#~ msgstr "Aún no hay publicaciones en el muro."

#~ msgid "No, not now"
#~ msgstr "Por ahora, no"

#~ msgid "None"
#~ msgstr "Ninguno"

#~ msgid "Norfolk Island"
#~ msgstr "Isla Norfolk"

#~ msgid "Normal"
#~ msgstr "Normal"

#~ msgid "Northern Mariana Islands"
#~ msgstr "Islas Marianas del Norte"

#~ msgid "Norway"
#~ msgstr "Noruega"

#~ msgid "Not Spam"
#~ msgstr "No es spam"

#~ msgid "Not enough rights"
#~ msgstr "Sin permisos suficientes"

#, fuzzy
#~ msgid "Not set"
#~ msgstr ""
#~ "#-#-#-#-#  ox.es_ES.po (ox)  #-#-#-#-#\n"
#~ "No establecido\n"
#~ "#-#-#-#-#  server.es_ES.po (server)  #-#-#-#-#\n"
#~ "Sin definir"

#~ msgid "Not spam"
#~ msgstr "No es spam"

#~ msgid "Not started"
#~ msgstr "No comenzada"

#~ msgid "Not yet confirmed"
#~ msgstr "No confirmada todavía"

#~ msgid "Note"
#~ msgstr "Nota"

#~ msgid "Note: Attachments are not viewable when composing a new message"
#~ msgstr ""
#~ "Nota: Los adjuntos no son visibles mientras se redacta un mensaje nuevo"

#~ msgid "Note: One contact is not shown due to missing phone numbers"
#~ msgid_plural ""
#~ "Note: %1$d contacts are not shown due to missing phone numbers"
#~ msgstr[0] ""
#~ "Nota: No se muestra un contacto debido a la falta de números de teléfono"
#~ msgstr[1] ""
#~ "Nota: No se muestran %1$d contactos debido a la falta de números de "
#~ "teléfono"

#~ msgid ""
#~ "Note: Refreshing this subscription will replace the calendar content with "
#~ "the external content. Changes you have made inside appsuite will be "
#~ "overwritten"
#~ msgstr ""
#~ "Nota: La actualización de esta suscripción reemplazará el contenido del "
#~ "calendario con el contenido externo. Los cambios que ha realizado en la "
#~ "aplicación se sobreescribirán"

#~ msgid "Note: The vCard format cannot contain distribution lists"
#~ msgstr "Nota: El formato vCard no puede contener listas de distribución"

#~ msgid ""
#~ "Note: This subscription will replace the calendar content with the "
#~ "external content. Therefore you must create a new folder for this "
#~ "subscription."
#~ msgstr ""
#~ "Nota: Esta suscripción reemplazará el contenido del calendario con el "
#~ "contenido externo. Por lo tanto debe crear una nueva carpeta para esta "
#~ "suscripción."

#~ msgid "Notifier"
#~ msgstr "Notificador"

#~ msgid ""
#~ "Notifier informs the user about the current status of emails and "
#~ "appointments without having to display the user interface."
#~ msgstr ""
#~ "El notificador informa al usuario del estado actual de los emails y citas "
#~ "sin necesidad de mostrar el interfaz de usuario."

#~ msgid "Notify all participants by email."
#~ msgstr "Notificar a todos los participantes por correo."

#~ msgid "Notify on delivery receipt?"
#~ msgstr "¿Notificar acuse de recibo?"

#~ msgid "Notify participants by E-Mail"
#~ msgstr "Notificar participantes por E-Mail"

#~ msgid "Nov"
#~ msgstr "nov"

#~ msgid "November"
#~ msgstr "noviembre"

#~ msgid "Nr:"
#~ msgstr "Núm:"

#~ msgid "Number of concurrent appointments shown in custom view"
#~ msgstr "Número de citas simultáneas mostradas en la vista personalizada"

#~ msgid "Number of concurrent appointments shown in day view"
#~ msgstr "Número de citas simultáneas mostradas en la vista del día"

#~ msgid "Number of concurrent appointments shown in workweek view"
#~ msgstr ""
#~ "Número de citas simultáneas mostradas en la vista de semana de trabajo"

#~ msgid "Number of days between vacation notices to the same sender"
#~ msgstr "Número de días entre avisos de ausencia al mismo destinatario"

#~ msgid "Number of days in custom view"
#~ msgstr "Número de días en la vista personalizada"

#~ msgid "Number of days in work week"
#~ msgstr "Número de días de trabajo en una semana"

#~ msgid "Number of rows to be displayed in card view:"
#~ msgstr "Número de filas mostradas en la vista de tarjetas:"

#~ msgid "Numbering On/Off"
#~ msgstr "Numeración Sí/No"

#~ msgid "OAuth Accounts"
#~ msgstr "Cuentas OAuth"

#~ msgid "OK"
#~ msgstr "Aceptar"

#~ msgid "OXMF Contacts"
#~ msgstr "Contactos OXMF"

#~ msgid "OXMF Infostore"
#~ msgstr "Almacén de información OXMF"

#~ msgid "Object permissions"
#~ msgstr "Permisos de objeto"

#~ msgid "Objects"
#~ msgstr "Objetos"

#~ msgid "Occurs %1$s times"
#~ msgstr "Se produce %1$s veces"

#~ msgid "Oct"
#~ msgstr "oct"

#~ msgid "October"
#~ msgstr "octubre"

#~ msgid "Of the following conditions:"
#~ msgstr "De las siguientes condiciones:"

#~ msgid "Off"
#~ msgstr "Desconectado"

#~ msgid "Offline"
#~ msgstr "Desconectado"

#~ msgid "Offline mode"
#~ msgstr "Modo desconectado"

#~ msgid "Ok"
#~ msgstr "Aceptar"

#~ msgid "Old Password is wrong."
#~ msgstr "La contraseña antigua es errónea."

#~ msgid "Oman"
#~ msgstr "Omán"

#~ msgid "On #DATE# at #TIME# #SENDER# wrote:"
#~ msgstr "El #DATE# a las #TIME# #SENDER# escribió:"

#~ msgid "On %1$s %2$s each %3$s month"
#~ msgstr "El %1$s %2$s de cada %3$s mes"

#~ msgid "On %1$s %2$s each month"
#~ msgstr "El %1$s %2$s de cada mes"

#~ msgid "On %1$s %2$s every %3$s. month"
#~ msgstr "El %1$s %2$s cada %3$s. mes"

#~ msgid "On %1$s day every %2$s month"
#~ msgstr "El %1$s día de cada %2$s mes"

#~ msgid "On %s %s each %s. months"
#~ msgstr "El %sº %s de cada %s meses"

#~ msgid "On %s %s every month"
#~ msgstr "El %sº %s de cada mes"

#~ msgid "On %s %s in %s"
#~ msgstr "El %sº %s de %s"

#~ msgid "On %s. day every %s. month"
#~ msgstr "El %sº día de cada %s mes"

#~ msgid "On %s. day every month"
#~ msgstr "El %sº día de cada mes"

#~ msgid "On day %s every %s month(s)"
#~ msgstr "El %s día cada %s mes(es)"

#~ msgid "On every new notification"
#~ msgstr "En todas las nuevas notificaciones"

#~ msgid "On new notifications except mails"
#~ msgstr "En notificaciones nuevas excepto correos"

#~ msgid "On work days"
#~ msgstr "Los días laborables"

#~ msgid "One and a Half"
#~ msgstr "Uno y medio"

#~ msgid ""
#~ "One or more attached files exceed the size limit per email. Therefore, "
#~ "the files are not sent as attachments but kept on the server. The email "
#~ "you have sent just contains links to download these files."
#~ msgstr ""
#~ "Uno o más ficheros adjuntos superan el límite de tamaño por correo "
#~ "electrónico. Por tanto, los ficheros no se han enviado como adjuntos, "
#~ "sino que siguen en el servidor. El correo que ha enviado sólo contiene "
#~ "enlaces para descargar dichos ficheros."

#~ msgid "One or more other fields have been updated"
#~ msgstr "Uno o varios de campos adicionales han sido actualizados"

#~ msgid "Only showing items related to folder \"%1$s\""
#~ msgstr "Sólo se muestran elementos relacionados con la carpeta \"%1$s\""

#~ msgid ""
#~ "Only use this option if this computer is used solely by you. Your "
#~ "credentials are locally saved for the current working day. You can use "
#~ "several browser windows for working with the groupware. Do not use this "
#~ "option when working on a 3rd party computer (e.g., in an Internet cafe)"
#~ msgstr ""
#~ "Utilice esta opción sólo si este ordenador lo utiliza únicamente usted. "
#~ "Sus credenciales se guardarán localmente hasta que finalice el actual día "
#~ "de trabajo. Puede utilizar varias ventanas del navegador para trabajar "
#~ "con el software colaborativo. No emplee esta opción si trabaja desde un "
#~ "ordenador de terceros (por ejemplo, desde un cibercafé)"

#~ msgid "Open"
#~ msgstr "Abrir"

#~ msgid "Open attachment"
#~ msgstr "Abrir adjunto"

#~ msgid "Open external link"
#~ msgstr "Abrir enlace externo"

#, fuzzy
#~| msgid "Folder view"
#~ msgid "Open folder view"
#~ msgstr "Vista de carpeta"

#~ msgid "Open in browser"
#~ msgstr "Abrir en el navegador"

#~ msgid "Open in new tab"
#~ msgstr "Abrir en nueva pestaña"

#, fuzzy
#~ msgid "Open on LinkedIn"
#~ msgstr "LinkedIn"

#~ msgid "Open-Xchange Server"
#~ msgstr "Servidor Open-Xchange"

#, fuzzy
#~| msgid "All messages"
#~ msgid "Open/close all messages"
#~ msgstr "Todos los mensajes"

#~ msgid "Opening E-Mail threads"
#~ msgstr "Apertura de hilos de correo electrónico"

#~ msgid "Optional %d"
#~ msgstr "Opcional %d"

#~ msgid "Optional 01"
#~ msgstr "Opcional 01"

#~ msgid "Optional 02"
#~ msgstr "Opcional 02"

#~ msgid "Optional 03"
#~ msgstr "Opcional 03"

#~ msgid "Optional 04"
#~ msgstr "Opcional 04"

#~ msgid "Optional 05"
#~ msgstr "Opcional 05"

#~ msgid "Optional 06"
#~ msgstr "Opcional 06"

#~ msgid "Optional 07"
#~ msgstr "Opcional 07"

#~ msgid "Optional 08"
#~ msgstr "Opcional 08"

#~ msgid "Optional 09"
#~ msgstr "Opcional 09"

#~ msgid "Optional 10"
#~ msgstr "Opcional 10"

#~ msgid "Optional 11"
#~ msgstr "Opcional 11"

#~ msgid "Optional 12"
#~ msgstr "Opcional 12"

#~ msgid "Optional 13"
#~ msgstr "Opcional 13"

#~ msgid "Optional 14"
#~ msgstr "Opcional 14"

#~ msgid "Optional 15"
#~ msgstr "Opcional 15"

#~ msgid "Optional 16"
#~ msgstr "Opcional 16"

#~ msgid "Optional 17"
#~ msgstr "Opcional 17"

#~ msgid "Optional 18"
#~ msgstr "Opcional 18"

#~ msgid "Optional 19"
#~ msgstr "Opcional 19"

#~ msgid "Optional 20"
#~ msgstr "Opcional 20"

#~ msgid "Optional Fields:"
#~ msgstr "Campos opcionales:"

#~ msgid "Options"
#~ msgstr "Opciones"

#~ msgid "Orange"
#~ msgstr "Naranja"

#~ msgid "Order by:"
#~ msgstr "Ordenar por:"

#~ msgid "Organization"
#~ msgstr "Organización"

#~ msgid "Organizer"
#~ msgstr "Organizador"

#~ msgid "Organizer:"
#~ msgstr "Organizador:"

#~ msgid "Other Address"
#~ msgstr "Otras direcciones"

#~ msgid "Other address"
#~ msgstr "Otras direcciones"

#~ msgid "Other calendar folders"
#~ msgstr "Otras carpetas de calendario"

#~ msgid "Other contact folders"
#~ msgstr "Otras carpetas de contactos"

#~ msgid "Other infostore folders"
#~ msgstr "Otras carpetas de almacén de información"

#~ msgid "Other task folders"
#~ msgstr "Otras carpetas de tareas"

#~ msgid "Others"
#~ msgstr "Otros"

#~ msgid "Outgoing server settings (SMTP)"
#~ msgstr "Ajustes del servidor saliente (SMTP)"

#~ msgid "Outlook file"
#~ msgstr "Fichero Outlook"

#~ msgid "Overdue"
#~ msgstr "Vencido"

#~ msgid "Overdue Task. %1$s %2$s. Press [enter] to open"
#~ msgstr "Tarea atrasada. %1$s %2$s. Pulse [Intro] para abrir"

#~ msgid "Overdue Tasks"
#~ msgstr "Tareas atrasadas"

#~ msgid "Overdue by %d day."
#~ msgid_plural "Overdue by %d days."
#~ msgstr[0] "Venció hace %d día."
#~ msgstr[1] "Venció hace %d días."

#~ msgid "Overdue by yesterday."
#~ msgstr "Venció ayer."

#~ msgid "Overview Subscriptions"
#~ msgstr "Vista general de suscripciones."

#~ msgid "Owner"
#~ msgstr "Propietario"

#~ msgid "PB"
#~ msgstr "PB"

#~ msgid "PLN"
#~ msgstr "PLN"

#~ msgid "PM"
#~ msgstr "PM"

#~ msgid "POP3 Mail Server"
#~ msgstr "Servidor de correo POP3"

#~ msgid "POP3:"
#~ msgstr "POP3:"

#~ msgid "Pacific/Apia"
#~ msgstr "Pacífico/Apia"

#~ msgid "Pacific/Auckland"
#~ msgstr "Pacífico/Auckland"

#~ msgid "Pacific/Chatham"
#~ msgstr "Pacífico/Chatham"

#~ msgid "Pacific/Easter"
#~ msgstr "Pacífico/Easter"

#~ msgid "Pacific/Efate"
#~ msgstr "Pacífico/Efate"

#~ msgid "Pacific/Enderbury"
#~ msgstr "Pacífico/Enderbury"

#~ msgid "Pacific/Fakaofo"
#~ msgstr "Pacífico/Fakaofo"

#~ msgid "Pacific/Fiji"
#~ msgstr "Pacífico/Fiyi"

#~ msgid "Pacific/Funafuti"
#~ msgstr "Pacífico/Funafuti"

#~ msgid "Pacific/Galapagos"
#~ msgstr "Pacífico/Galápagos"

#~ msgid "Pacific/Gambier"
#~ msgstr "Pacífico/Gambier"

#~ msgid "Pacific/Guadalcanal"
#~ msgstr "Pacífico/Guadalcanal"

#~ msgid "Pacific/Guam"
#~ msgstr "Pacífico/Guam"

#~ msgid "Pacific/Honolulu"
#~ msgstr "Pacífico/Honolulú"

#~ msgid "Pacific/Johnston"
#~ msgstr "Pacífico/Johnston"

#~ msgid "Pacific/Kiritimati"
#~ msgstr "Pacífico/Kiritimati"

#~ msgid "Pacific/Kosrae"
#~ msgstr "Pacífico/Kosrae"

#~ msgid "Pacific/Kwajalein"
#~ msgstr "Pacífico/Kwajalein"

#~ msgid "Pacific/Majuro"
#~ msgstr "Pacífico/Majuro"

#~ msgid "Pacific/Marquesas"
#~ msgstr "Pacífico/Marquesas"

#~ msgid "Pacific/Midway"
#~ msgstr "Pacífico/Midway"

#~ msgid "Pacific/Nauru"
#~ msgstr "Pacífico/Nauru"

#~ msgid "Pacific/Niue"
#~ msgstr "Pacífico/Niue"

#~ msgid "Pacific/Norfolk"
#~ msgstr "Pacífico/Norfolk"

#~ msgid "Pacific/Noumea"
#~ msgstr "Pacífico/Numea"

#~ msgid "Pacific/Pago Pago"
#~ msgstr "Pacífico/Pago Pago"

#~ msgid "Pacific/Palau"
#~ msgstr "Pacífico/Palaos"

#~ msgid "Pacific/Pitcairn"
#~ msgstr "Pacífico/Pitcairn"

#~ msgid "Pacific/Ponape"
#~ msgstr "Pacífico/Ponape"

#~ msgid "Pacific/Port Moresby"
#~ msgstr "Pacífico/Port Moresby"

#~ msgid "Pacific/Rarotonga"
#~ msgstr "Pacífico/Rarotonga"

#~ msgid "Pacific/Saipan"
#~ msgstr "Pacífico/Saipán"

#~ msgid "Pacific/Samoa"
#~ msgstr "Pacífico/Samoa"

#~ msgid "Pacific/Tahiti"
#~ msgstr "Pacífico/Tahití"

#~ msgid "Pacific/Tarawa"
#~ msgstr "Pacífico/Tarawa"

#~ msgid "Pacific/Tongatapu"
#~ msgstr "Pacífico/Tongatapu"

#~ msgid "Pacific/Truk"
#~ msgstr "Pacífico/Truk"

#~ msgid "Pacific/Wake"
#~ msgstr "Pacífico/Wake"

#~ msgid "Pacific/Wallis"
#~ msgstr "Pacífico/Wallis"

#~ msgid "Pacific/Yap"
#~ msgstr "Pacífico/Yap"

#~ msgid "Page %1$d of %2$d"
#~ msgstr "Página %1$d de %2$d"

#~ msgid "Page number"
#~ msgstr "Número de página"

#~ msgid "Pager"
#~ msgstr "Buscapersonas"

#~ msgid "Pager:"
#~ msgstr "Buscapersonas:"

#~ msgid "Pakistan"
#~ msgstr "Pakistán"

#~ msgid "Palau"
#~ msgstr "Palau"

#~ msgid "Palestinian Territory, Occupied"
#~ msgstr "Territorio Palestino, Ocupado"

#~ msgid "Panama"
#~ msgstr "Panamá"

#~ msgid "Panel is shown as"
#~ msgstr "El panel se muestra como"

#~ msgid "Papua New Guinea"
#~ msgstr "Papúa Nueva Guinea"

#~ msgid "Paragraph Alignment"
#~ msgstr "Alineación de párrafo"

#~ msgid "Paragraph Fill Color"
#~ msgstr "Color de relleno de párrafo"

#~ msgid "Paragraph borders"
#~ msgstr "Bordes de párrafo"

#~ msgid "Paragraph style"
#~ msgstr "Estilo de párrafo"

#~ msgid "Parameter:"
#~ msgstr "Parámetro:"

#~ msgid "Participant"
#~ msgstr "Participante"

#~ msgid "Participant:"
#~ msgstr "Participante:"

#~ msgid "Participants"
#~ msgstr "Participantes"

#~ msgid "Participants:"
#~ msgstr "Participantes:"

#~ msgid "Password"
#~ msgstr "Contraseña"

#~ msgid "Password has changed"
#~ msgstr "La contraseña ha cambiado"

#, fuzzy
#~ msgid "Password length must be between %1$d and %2$d characters."
#~ msgstr ""
#~ "La longitud de la contraseña debe ser de entre %1$s y %2$s caracteres."

#, fuzzy
#~ msgid "Password strength: Good"
#~ msgstr "Fortaleza de la contraseña"

#, fuzzy
#~ msgid "Password strength: Legendary!"
#~ msgstr "Fortaleza de la contraseña"

#, fuzzy
#~ msgid "Password strength: Strong"
#~ msgstr "Fortaleza de la contraseña"

#, fuzzy
#~ msgid "Password strength: Too short"
#~ msgstr "Fortaleza de la contraseña"

#, fuzzy
#~ msgid "Password strength: Very strong"
#~ msgstr "Fortaleza de la contraseña"

#, fuzzy
#~ msgid "Password strength: Very weak"
#~ msgstr "Fortaleza de la contraseña"

#, fuzzy
#~ msgid "Password strength: Weak"
#~ msgstr "Fortaleza de la contraseña"

#, fuzzy
#~ msgid "Password strength: Wrong length"
#~ msgstr "Fortaleza de la contraseña"

#~ msgid "Password:"
#~ msgstr "Contraseña:"

#~ msgid "Paste"
#~ msgstr "Pegar"

#~ msgid "People"
#~ msgstr "Personas"

#~ msgid "Permanently remove deleted emails"
#~ msgstr "Eliminar permanentemente los correos borrados"

#~ msgid "Permanently remove deleted emails?"
#~ msgstr "¿Eliminar permanentemente los correos borrados?"

#~ msgid "Permanently remove your deleted E-Mails?"
#~ msgstr "¿Eliminar permanentemente sus E-Mails borrados?"

#~ msgid "Permissions"
#~ msgstr "Permisos"

#~ msgid "Personal"
#~ msgstr "Personal"

#~ msgid "Personal Data"
#~ msgstr "Datos personales"

#~ msgid "Personal information"
#~ msgstr "Información personal"

#~ msgid "Peru"
#~ msgstr "Perú"

#~ msgid "Philippines"
#~ msgstr "Filipinas"

#~ msgid "Phone"
#~ msgstr "Teléfono"

#~ msgid "Phone & fax numbers"
#~ msgstr "Números de teléfono y fax"

#~ msgid "Phone (assistant)"
#~ msgstr "Teléfono (ayudante)"

#~ msgid "Phone (business 2):"
#~ msgstr "Teléfono (profesional 2):"

#~ msgid "Phone (business alt)"
#~ msgstr "Teléfono (profesional alternativo)"

#~ msgid "Phone (business)"
#~ msgstr "Teléfono (profesional)"

#~ msgid "Phone (business):"
#~ msgstr "Teléfono (profesional):"

#~ msgid "Phone (car)"
#~ msgstr "Teléfono (coche)"

#~ msgid "Phone (car):"
#~ msgstr "Teléfono (coche):"

#~ msgid "Phone (company)"
#~ msgstr "Teléfono (empresa)"

#~ msgid "Phone (company):"
#~ msgstr "Teléfono (empresa):"

#~ msgid "Phone (home alt)"
#~ msgstr "Teléfono (alternativo de casa)"

#~ msgid "Phone (home)"
#~ msgstr "Teléfono (casa)"

#~ msgid "Phone (other)"
#~ msgstr "Teléfono (otro)"

#~ msgid "Phone (other):"
#~ msgstr "Teléfono (otro):"

#~ msgid "Phone (private 2)"
#~ msgstr "Teléfono (privado 2)"

#~ msgid "Phone (private 2):"
#~ msgstr "Teléfono (personal 2):"

#~ msgid "Phone (private)"
#~ msgstr "Teléfono (privado)"

#~ msgid "Phone (private):"
#~ msgstr "Teléfono (personal):"

#~ msgid "Phone 2"
#~ msgstr "Teléfono 2"

#~ msgid "Phone 2:"
#~ msgstr "Teléfono 2:"

#~ msgid "Phone alt"
#~ msgstr "Teléfono alternativo"

#~ msgid "Phone numbers"
#~ msgstr "Números de teléfono"

#~ msgid "Phone:"
#~ msgstr "Teléfono:"

#~ msgid "Pick a time here"
#~ msgstr "Escoja una hora aquí"

#~ msgid "Pink"
#~ msgstr "Rosa"

#~ msgid "Pitcairn"
#~ msgstr "Pitcairn"

#~ msgid "Place of Signature:"
#~ msgstr "Lugar de la firma:"

#~ msgid "Places"
#~ msgstr "Lugares"

#~ msgid "Plain text"
#~ msgstr "Texto sencillo"

#~ msgid "Play audio files"
#~ msgstr "Reproducir ficheros de audio"

#~ msgid "Play video files"
#~ msgstr "Reproducir ficheros de vídeo"

#~ msgid "Please choose"
#~ msgstr "Por favor, elija"

#~ msgid "Please choose a file!"
#~ msgstr "¡Por favor, elija un fichero!"

#~ msgid "Please choose a sentence below."
#~ msgstr "Por favor, a continuación elija una frase."

#~ msgid "Please enter a correct number."
#~ msgstr "Por favor, indique un número correcto."

#~ msgid "Please enter a date in the past"
#~ msgstr "Por favor, indique una fecha ya pasada"

#~ msgid "Please enter a description"
#~ msgstr "Por favor, indique una descripción"

#~ msgid "Please enter a description."
#~ msgstr "Por favor, indique una descripción."

#~ msgid "Please enter a feed URL."
#~ msgstr "Por favor, indique una URL para el feed."

#~ msgid "Please enter a name for the group of feeds."
#~ msgstr "Por favor, indique un nombre para el grupo de feeds."

#~ msgid "Please enter a search query"
#~ msgstr "Por favor, indique un término de búsqueda"

#~ msgid "Please enter a valid date"
#~ msgstr "Por favor, indique una fecha válida"

#~ msgid "Please enter a valid date."
#~ msgstr "Por favor, indique una fecha válida."

#~ msgid "Please enter a valid email address"
#~ msgstr "Por favor, indique una dirección de correo electrónico válida"

#~ msgid "Please enter a valid email address or phone number"
#~ msgstr ""
#~ "Por favor, introduzca una dirección de correo electrónico válida o un "
#~ "número de teléfono"

#~ msgid "Please enter a valid name"
#~ msgstr "Por favor, indique un nombre válido"

#, fuzzy
#~ msgid "Please enter a valid number"
#~ msgstr "Por favor, indique un nombre válido"

#~ msgid "Please enter a valid object"
#~ msgstr "Por favor, indique un objeto válido"

#~ msgid "Please enter a valid phone number. Allowed characters are: %1$s"
#~ msgstr ""
#~ "Por favor, indique un número de teléfono válido. Los caracteres "
#~ "permitidos son: %1$s"

#~ msgid "Please enter a value"
#~ msgstr "Por favor, indique un valor"

#~ msgid "Please enter an blog url."
#~ msgstr "Por favor, indique la URL de un blog."

#~ msgid "Please enter an feed-url."
#~ msgstr "Por favor, indique una URL para el feed."

#~ msgid "Please enter correct password"
#~ msgstr "Por favor, introduzca la contraseña correcta"

#~ msgid "Please enter the following data: %1$s"
#~ msgstr "Por favor, indique los siguientes datos: %1$s"

#~ msgid "Please enter value between 0 and 100."
#~ msgstr "Por favor, indique un valor entre 0 y 100."

#~ msgid "Please enter your credentials."
#~ msgstr "Por favor, introduzca sus claves."

#~ msgid "Please enter your password."
#~ msgstr "Por favor, introduzca su contraseña."

#~ msgid ""
#~ "Please have a look at the %sInteresting UWA modules%s page. It shows a "
#~ "list of widgets and their associated data."
#~ msgstr ""
#~ "Por favor, eche un vistazo a la página %sMódulos UWA de Open-Xchange%s. "
#~ "Muestra una lista de componentes y sus datos asociados."

#~ msgid "Please invite %1$s to the appointment."
#~ msgstr "Por favor invite a %1$s a la cita."

#~ msgid "Please invite the group %1$s to the appointment."
#~ msgstr "Por favor invite al grupo %1$s a la cita. "

#~ msgid ""
#~ "Please note, changing or removing the file extension will cause problems "
#~ "when viewing or editing."
#~ msgstr ""
#~ "Por favor, tenga en cuenta que modificar o eliminar la extensión del "
#~ "fichero causará problemas al visualizar o editar."

#~ msgid ""
#~ "Please note: All messages received from the POP3 account will be stored "
#~ "to a folder on your local IMAP account."
#~ msgstr ""
#~ "Por favor, recuerde que todos los mensajes recibidos desde la cuenta POP3 "
#~ "serán guardados en una carpeta de su cuenta local IMAP."

#~ msgid ""
#~ "Please note: You are the creator of this appointment. If you delete this "
#~ "appointment it will be removed for all participants."
#~ msgstr ""
#~ "Por favor, tenga en cuenta: Usted es el creador de esta cita. Si borra "
#~ "dicha cita, se borrará para todos los participantes."

#~ msgid ""
#~ "Please only use HTML signatures if you are familiar with HTML. Using "
#~ "wrong HTML tags might result in partly or completely garbled signatures."
#~ msgstr ""
#~ "Por favor, utilice firmas en HTML sólo si está familiarizado con el HTML. "
#~ "El uso de etiquetas HTML erróneas podría producir firmas parcial o "
#~ "totalmente ilegibles."

#~ msgid "Please provide a site name."
#~ msgstr "Por favor, indique un nombre de sitio."

#~ msgid ""
#~ "Please provide the old password so the account passwords can be recovered."
#~ msgstr ""
#~ "Por favor, introduzca la contraseña anterior para poder recuperar las "
#~ "contraseñas de la cuenta."

#~ msgid "Please remove %1$s from the appointment."
#~ msgstr "Por favor, elimine a %1$s de la cita."

#~ msgid "Please remove the group %1$s from the appointment."
#~ msgstr "Por favor, elimine el grupo %1$s de la cita."

#~ msgid "Please remove the resource %1$s from the appointment."
#~ msgstr "Por favor, elimine el recurso %1$s de la cita."

#~ msgid "Please reschedule the event. Original date: %1$s. New date: %2$s"
#~ msgstr ""
#~ "Pro favor, reprograme el evento. Fecha original: %1$s. Nueva fecha: %s$s"

#~ msgid "Please resend the invitation for: %1$s"
#~ msgstr "Por favor, reenvíe la invitación para: %1$s"

#~ msgid "Please reserve the resource %1$s for the appointment."
#~ msgstr "Por favor reserve el recurso %1$s para la cita."

#~ msgid "Please select a contact to add"
#~ msgstr "Por favor, seleccione un contacto a añadir"

#~ msgid "Please select a country for the destination address"
#~ msgstr "Por favor, seleccione un país para la dirección de destino"

#~ msgid "Please select a country for the start address"
#~ msgstr "Por favor, seleccione un país para la dirección de comienzo"

#~ msgid "Please select a file to import"
#~ msgstr "Por favor, seleccione un fichero a importar"

#~ msgid "Please select a file to insert"
#~ msgstr "Por favor, seleccione un fichero a insertar"

#~ msgid "Please select a valid iCal File to import"
#~ msgstr "Por favor, seleccione un fichero iCal válido para importar"

#~ msgid "Please select a valid image File to insert"
#~ msgstr "Por favor, seleccione un fichero de imagen válido para insertar"

#~ msgid "Please select at least one E-Mail address."
#~ msgstr "Por favor, seleccione al menos una dirección de correo."

#~ msgid "Please select at least one task!"
#~ msgstr "¡Por favor, seleccione al menos una tarea!"

#~ msgid "Please select only one Publication"
#~ msgstr "Por favor, seleccione sólo una publicación"

#~ msgid "Please select only one subscription"
#~ msgstr "Por favor, seleccione sólo una suscripción"

#~ msgid "Please set valid folder!"
#~ msgstr "¡Por favor, indique una carpeta válida!"

#~ msgid "Please sign in again to continue"
#~ msgstr "Por favor, inicie de nuevo la sesión para continuar"

#, fuzzy
#~ msgid "Please specify these missing variables:"
#~ msgstr "Por favor, especifique estas variables que faltan: "

#~ msgid "Please update your browser."
#~ msgstr "Por favor, actualice su navegador."

#~ msgid "Please wait ..."
#~ msgstr "Por favor, espere..."

#~ msgid ""
#~ "Please wait while checking the connection ... This may take a while ..."
#~ msgstr ""
#~ "Por favor, espere mientras se comprueba la conexión ... Esto puede tardar "
#~ "un rato ..."

#~ msgid "Please wait while you are being redirected to the start page ..."
#~ msgstr "Por favor, espere mientras es redirigido a la página de inicio..."

#~ msgid "Poland"
#~ msgstr "Polonia"

#~ msgid "Polish"
#~ msgstr "Polaco"

#~ msgid "Popups"
#~ msgstr "Ventanas emergentes"

#~ msgctxt "app"
#~ msgid "Portal"
#~ msgstr "Portal"

#~ msgid "Portal Squares"
#~ msgstr "Paneles del portal"

#~ msgid "Portal Widgets"
#~ msgstr "Widgets del Portal"

#~ msgid "Portal settings"
#~ msgstr "Ajustes del portal"

#~ msgid "Portugal"
#~ msgstr "Portugal"

#~ msgid "Portuguese (Portugal)"
#~ msgstr "Portugués (Portugal)"

#~ msgid "Position"
#~ msgstr "Puesto"

#~ msgid "Position:"
#~ msgstr "Puesto:"

#~ msgid "Postcode"
#~ msgstr "Código postal"

#~ msgid "Pound sterling"
#~ msgstr "Libra esterlina"

#~ msgid "Preferences"
#~ msgstr "Preferencias"

#~ msgid "Premium features"
#~ msgstr "Características premium"

#~ msgid "Press [enter] to close this alertbox."
#~ msgstr "Pulse [Intro] para cerrar esta advertencia."

#, fuzzy
#~ msgid "Press [enter] to jump to"
#~ msgstr "Pulse [Intro] para saltar a "

#~ msgid "Press [enter] to jump to complete list of Birthdays."
#~ msgstr "Pulse [Intro] para saltar a la lista completa de cumpleaños."

#~ msgid "Press [enter] to jump to the facebook stream."
#~ msgstr "Pulse [Intro] para saltar al flujo de Facebook."

#~ msgid "Press [enter] to jump to the flicker stream."
#~ msgstr "Pulse [Intro] para saltar al flujo de Flicker."

#~ msgid "Press [enter] to jump to the linkedin stream."
#~ msgstr "Pulse [Intro] para saltar al flujo de LinkedIn."

#~ msgid "Press [enter] to jump to the rss stream."
#~ msgstr "Pulse [Intro] para saltar al flujo RSS."

#~ msgid "Press [enter] to jump to the tumblr feed."
#~ msgstr "Pulse [Intro] para pasar al flujo de Tumblr."

#~ msgid "Press [enter] to jump to the twitter feed."
#~ msgstr "Pulse [Intro] para saltar al flujo de Twitter."

#~ msgid "Press [enter] to select a time when you want to be reminded again"
#~ msgstr ""
#~ "Pulse [Intro] para seleccionar el momento en que desea que se le recuerde "
#~ "de nuevo"

#~ msgid "Press to hide all appointment invitations."
#~ msgstr "Pulsar para ocultar todas las invitaciones a citas."

#~ msgid "Press to hide all appointment reminders."
#~ msgstr "Pulsar para ocultar todos los recordatorios de citas."

#~ msgid "Press to hide all notifications for new mails."
#~ msgstr "Pulsar para ocultar todas las notificaciones de nuevos correos."

#~ msgid "Press to hide all notifications for overdue tasks."
#~ msgstr "Pulsar para ocultar todas las notificaciones de tareas vencidas."

#~ msgid "Press to hide all task invitations."
#~ msgstr "Pulsar para ocultar todas las invitaciones a tareas."

#~ msgid "Press to hide all task reminders."
#~ msgstr "Pulsar para ocultar todos los recordatorios de tareas."

#~ msgid "Preview"
#~ msgstr "Vista previa"

#~ msgid "Preview could not be loaded"
#~ msgstr "No se puede cargar la vista previa"

#~ msgid "Previous"
#~ msgstr "Anterior"

#~ msgid "Previous Day"
#~ msgstr "Día anterior"

#~ msgid "Previous Week"
#~ msgstr "Semana anterior"

#~ msgid "Primary Email"
#~ msgstr "Correo principal"

#~ msgid "Primary account"
#~ msgstr "Cuenta principal"

#~ msgid "Principal:"
#~ msgstr "Principal:"

#~ msgid "Print"
#~ msgstr "Imprimir"

#~ msgid "Print tasks"
#~ msgstr "Imprimir tareas"

#~ msgid "Printout"
#~ msgstr "Impresión"

#~ msgid "Priority"
#~ msgstr "Prioridad"

#~ msgid "Priority:"
#~ msgstr "Prioridad:"

#~ msgid "Privacy Notice"
#~ msgstr "Aviso de privacidad"

#~ msgid ""
#~ "Privacy:\n"
#~ "The data and any references contained in this webpage are shared with you "
#~ "under the assumption that the owner of the data was entitled to make them "
#~ "available to you. Neither Open-Xchange, nor any of its subsidiaries or "
#~ "affiliates shall be liable for its publication or re-publication.\n"
#~ "Any unauthorized use or dissemination of this data is prohibited. If you "
#~ "intend to store, process, or pass on this data, please make sure that you "
#~ "have the right to do so.\n"
#~ "If you are one of the people listed or responsible for a resource listed "
#~ "on this page and you don't agree with the publication, please send an "
#~ "email containing the URL (the link) to this webpage to %s and the "
#~ "publisher of the data:\n"
#~ "Data published by %s on %s\n"
#~ msgstr ""
#~ "Privacidad:\n"
#~ "Los datos y cualesquiera referencias contenidas en esta página web se "
#~ "ofrecen bajo el supuesto de que el propietario de los datos ha dado su "
#~ "consentimiento para ello. Ni Open-Xchange, ni ninguna de sus subsidiarias "
#~ "o filiales, podrán ser responsabilizados de su publicación o "
#~ "republicación.\n"
#~ "Cualquier uso o distribución no autorizados de estos datos están "
#~ "prohibidos.Si usted tiene intención de almacenar, procesar o ceder estos "
#~ "datos, por favor asegúrese de que tiene permiso para hacerlo.\n"
#~ "Si usted es una de las personas mencionadas, o responsable de un recurso "
#~ "mencionado en esta página, y no está de acuerdo con su publicación, por "
#~ "favor envíe un email a %s que contenga la URL (el enlace) a esta página "
#~ "web y el editor de los datos:\n"
#~ "Datos publicados por %s el %s\n"

#~ msgid "Private"
#~ msgstr "Privada"

#~ msgid "Private calendars"
#~ msgstr "Calendarios privados"

#~ msgid "Private computer"
#~ msgstr "Ordenador privado"

#~ msgid "Private contacts"
#~ msgstr "Contactos privados"

#~ msgid "Private:"
#~ msgstr "Privado:"

#~ msgid "Process subsequent rules"
#~ msgstr "Procesar las reglas posteriores"

#~ msgid "Profession"
#~ msgstr "Profesión"

#~ msgid "Profession:"
#~ msgstr "Profesión:"

#~ msgid "Progress"
#~ msgstr "Progreso"

#~ msgid "Progress %1$s %"
#~ msgstr "Progreso %1$s %"

#~ msgid "Progress in %"
#~ msgstr "Progreso en %"

#~ msgid "Progress must be a valid number between 0 and 100"
#~ msgstr "El progreso debe ser un número válido entre 0 y 100"

#~ msgid "Projects"
#~ msgstr "Proyectos"

#~ msgid "Promote One Level"
#~ msgstr "Aumentar un nivel"

#~ msgid "Properties"
#~ msgstr "Propiedades"

#~ msgid "Proposed changes for appointment: %1$s"
#~ msgstr "Cambios propuestos para la cita: %1$s"

#~ msgid "Public"
#~ msgstr "Pública"

#~ msgid "Public calendars"
#~ msgstr "Calendarios públicos"

#~ msgid "Public contacts"
#~ msgstr "Contactos públicos"

#~ msgid "Public folder %s"
#~ msgstr "Carpeta pública %s"

#~ msgid "Public or shared computer"
#~ msgstr "Equipo público o compartido"

#~ msgid "Public tasks"
#~ msgstr "Tareas públicas"

#~ msgid "Publication"
#~ msgstr "Publicación"

#~ msgid "Publication created"
#~ msgstr "Publicación creada"

#~ msgid "Publication has been added"
#~ msgstr "Se ha añadido la publicación"

#~ msgid "Publication must have a site."
#~ msgstr "La publicación debe tener un sitio."

#~ msgid "Publication must have a target."
#~ msgstr "La publicación ha de tener un destino."

#~ msgid "Publications"
#~ msgstr "Publicaciones"

#~ msgid "Publications and Subscriptions"
#~ msgstr "Publicaciones y suscripciones"

#~ msgid "Publications must have a name"
#~ msgstr "Las publicaciones han de tener nombre"

#~ msgid "Publish"
#~ msgstr "Publicar"

#~ msgid "Publish Infostore Document"
#~ msgstr "Publicar documento del Almacén de información"

#~ msgid "Publish folder"
#~ msgstr "Publicar carpeta"

#~ msgid "Publish item"
#~ msgstr "Publicar elemento"

#~ msgid "Puerto Rico"
#~ msgstr "Puerto Rico"

#~ msgid "Pull To Refresh"
#~ msgstr "Tire para actualizar"

#~ msgid "Purchase confirmation"
#~ msgstr "Confirmación de la compra"

#~ msgid "Purple"
#~ msgstr "Morado"

#~ msgid "Quick Search"
#~ msgstr "Búsqueda rápida"

#~ msgid "Quick config"
#~ msgstr "Configuración rápida"

#~ msgid "Quit"
#~ msgstr "Salir"

#~ msgid "Quota"
#~ msgstr "Cuota"

#~ msgid "Quota Exceed"
#~ msgstr "Cuota excedida"

#~ msgid "RMB"
#~ msgstr "RMB"

#~ msgid "RSS"
#~ msgstr "RSS"

#~ msgid "RSS Feed"
#~ msgstr "Feed RSS"

#~ msgid "RSS Feeds"
#~ msgstr "Feed RSS"

#~ msgid "RUB"
#~ msgstr "RUB"

#
#~ msgctxt "to"
#~ msgid "Read"
#~ msgstr "Leído"

#~ msgid "Read Acknowledgement"
#~ msgstr "Notificación de lectura"

#~ msgid "Read Only Mode"
#~ msgstr "Modo de sólo lectura"

#~ msgid "Read all"
#~ msgstr "Leer todos"

#~ msgid "Read article on tumblr.com"
#~ msgstr "Leer artículo en tumblr.com"

#~ msgid "Read own"
#~ msgstr "Leer los propios"

#~ msgid "Read-only mode"
#~ msgstr "Modo de sólo lectura"

#~ msgid "Read/Unread"
#~ msgstr "Leído/No leído"

#~ msgid "Reauthorize"
#~ msgstr "Volver a autorizar"

#~ msgid "Rebuild Tree..."
#~ msgstr "Reconstruir árbol..."

#~ msgid "Received mails"
#~ msgstr "Correos recibidos"

#~ msgid "Received:"
#~ msgstr "Recibido:"

#~ msgid "Recent activities"
#~ msgstr "Actividades recientes"

#~ msgid "Recently changed files"
#~ msgstr "Ficheros modificados recientemente"

#~ msgid "Recently used"
#~ msgstr "Usados recientemente"

#~ msgid "Recipient"
#~ msgstr "Destinatario"

#~ msgid "Recover"
#~ msgstr "Recuperar"

#~ msgid "Recover passwords"
#~ msgstr "Recuperar contraseñas"

#~ msgid "Recurrence"
#~ msgstr "Recurrencia"

#~ msgid "Recurrence Pattern"
#~ msgstr "Patrón de recurrencia"

#~ msgid "Recurrence Settings"
#~ msgstr "Ajustes de recurrencia"

#~ msgctxt "calendar"
#~ msgid "Recurrence..."
#~ msgstr "Recurrencia..."

#~ msgctxt "tasks"
#~ msgid "Recurrence..."
#~ msgstr "Recurrencia..."

#~ msgid "Recurrence:"
#~ msgstr "Recurrencia:"

#~ msgid "Recurring appointment"
#~ msgstr "Cita recurrente"

#~ msgid "Recurring task"
#~ msgstr "Tarea recurrente"

#, fuzzy
#~ msgid "Recurring tasks need a valid due date."
#~ msgstr "Las tareas periódicas necesitan una fecha de finalización válida."

#~ msgid "Recurring tasks need a valid end date."
#~ msgstr "Las tareas periódicas necesitan una fecha de finalización válida."

#~ msgid "Recurring tasks need a valid start date."
#~ msgstr "Las tareas periódicas necesitan de una fecha de inicio válida."

#~ msgid "Red"
#~ msgstr "Rojo"

#~ msgid "Redirect to"
#~ msgstr "Redirigir a"

#~ msgid "Refresh"
#~ msgstr "Actualizar"

#~ msgid "Refresh interval"
#~ msgstr "Intervalo de actualización"

#~ msgid "Refresh rate in minutes:"
#~ msgstr "Intervalo de refresco en minutos:"

#~ msgid "Regex"
#~ msgstr "Expresión regular"

#~ msgid "Reject changes"
#~ msgstr "Rechazar cambios"

#~ msgid "Reject with reason"
#~ msgstr "Rechazar con motivo"

#~ msgid "Related articles"
#~ msgstr "Artículos relacionados"

#~ msgid "Reload current view every:"
#~ msgstr "Recargar la vista actual cada:"

#~ msgid "Reload statistics"
#~ msgstr "Actualizar estadísticas"

#~ msgid "Relogin"
#~ msgstr "Reconectar"

#~ msgid "Remind me"
#~ msgstr "Recordarme"

#~ msgid "Remind me again"
#~ msgstr "Recordar otra vez"

#~ msgid "Remind me again "
#~ msgstr "Recordar de nuevo"

#~ msgid "Reminder"
#~ msgstr "Recordatorio"

#~ msgid "Reminder date"
#~ msgstr "Fecha de recordatorio"

#~ msgid "Reminder date %1$s"
#~ msgstr "Fecha de recordatorio %1$s"

#~ msgid "Reminder has been created"
#~ msgstr "El recordatorio se ha creado"

#~ msgid "Reminder:"
#~ msgstr "Recordatorio:"

#~ msgid "Remove %1$s from the appointment."
#~ msgstr "Elimine a %1$s de la cita."

#~ msgid "Remove Member"
#~ msgstr "Eliminar miembro"

#~ msgid "Remove attachment"
#~ msgstr "Eliminar adjunto"

#~ msgid "Remove copy from server after retrieving a message"
#~ msgstr "Borrar copia del servidor tras recuperar un mensaje"

#~ msgid "Remove flag"
#~ msgstr "Borrar marca"

#~ msgid "Remove from recipient list"
#~ msgstr "Borrar de la lista de destinatarios"

#~ msgid "Remove participant"
#~ msgstr "Eliminar participante"

#~ msgid "Remove picture"
#~ msgstr "Borrar foto"

#~ msgid "Remove the group %1$s from the appointment."
#~ msgstr "Elimine el grupo %1$s de la cita."

#~ msgid "Remove the resource %1$s from the appointment."
#~ msgstr "Elimine el recurso %1$s de la cita."

#~ msgid "Removed"
#~ msgstr "Borrada"

#~ msgid "Rename"
#~ msgstr "Renombrar"

#~ msgid "Rename Document"
#~ msgstr "Renombrar documento"

#~ msgid "Rename folder"
#~ msgstr "Renombrar carpeta"

#~ msgid "Renminbi"
#~ msgstr "Yuan"

#~ msgid "Repeat"
#~ msgstr "Repetir"

#~ msgid "Repeat new password"
#~ msgstr "Repita la nueva contraseña"

#~ msgid "Reply"
#~ msgstr "Responder"

#~ msgid "Reply All"
#~ msgstr "Responder a todos"

#~ msgid "Reply all"
#~ msgstr "Responder a todos"

#~ msgid "Reply to"
#~ msgstr "Responder a"

#, fuzzy
#~ msgid "Reply to all recipients"
#~ msgstr "Todos los destinatarios"

#, fuzzy
#~ msgid "Reply to sender"
#~ msgstr "Responder a"

#~ msgid "Reply-to Address"
#~ msgstr "Responder a la dirección"

#~ msgid "Reschedule the event. Original date: %1$s. New date: %2$s"
#~ msgstr "Reprograme el evento. Fecha original: %1$s. Nueva fecha: %s$s"

#~ msgid "Reserve the resource %1$s for the appointment"
#~ msgstr "Reserve el recurso %1$s para la cita"

#~ msgid "Reserve the resource %1$s for the appointment."
#~ msgstr "Reserve el recurso %1$s para la cita."

#~ msgid "Reserved"
#~ msgstr "Reservada"

#~ msgid "Reset image"
#~ msgstr "Reiniciar imagen"

#~ msgid "Reset this list"
#~ msgstr "Restablecer esta lista"

#~ msgid "Resource"
#~ msgstr "Recurso"

#~ msgid "Resource email"
#~ msgstr "Email del recurso"

#~ msgid "Resource group"
#~ msgstr "Grupo de recursos"

#~ msgid "Resource name"
#~ msgstr "Nombre del recurso"

#~ msgid "Resources"
#~ msgstr "Recursos"

#~ msgid "Resources:"
#~ msgstr "Recursos:"

#~ msgid "Restart Guided Tour"
#~ msgstr "Reiniciar visita guiada"

#~ msgid "Restore Last Operation"
#~ msgstr "Restaurar la última operación"

#~ msgid "Restore applications"
#~ msgstr "Restaurar las aplicaciones"

#~ msgid "Results for \"%s\""
#~ msgstr "Resultados para \"%s\""

#~ msgid "Retry"
#~ msgstr "Reintentar"

#, fuzzy
#~ msgid "Return Receipt"
#~ msgstr "Acuse de recibo"

#~ msgid "Retweet"
#~ msgstr "Retuitear"

#~ msgid "Retweet new"
#~ msgstr "Retuitear nuevo"

#~ msgid "Retweet this to your followers?"
#~ msgstr "¿Retwittear a sus seguidores?"

#~ msgid "Retweeted"
#~ msgstr "Retuiteado"

#~ msgid "Retweeted by %s"
#~ msgstr "Retuiteado por %s"

#~ msgid "Reunion"
#~ msgstr "Reunión"

#~ msgid "Revert Last Operation"
#~ msgstr "Deshacer última operación"

#~ msgid "Review your purchases"
#~ msgstr "Revise sus compras"

#~ msgid "Right"
#~ msgstr "Derecha"

#~ msgid "Right aligned, text wraps at left side"
#~ msgstr "Alineado a la derecha, el texto le rodea por la izquierda"

#~ msgid "Romanian"
#~ msgstr "Rumano"

#~ msgid "Room number"
#~ msgstr "Número de despacho"

#~ msgid "Room number:"
#~ msgstr "Número de despacho:"

#~ msgid "Route Planning"
#~ msgstr "Planificación de rutas"

#~ msgid "Rule name"
#~ msgstr "Nombre de la regla"

#~ msgid "Rules"
#~ msgstr "Reglas"

#~ msgid "Running applications"
#~ msgstr "Ejecución de aplicaciones"

#~ msgid "Russian"
#~ msgstr "Ruso"

#~ msgid "Russian Federation"
#~ msgstr "Federación Rusa"

#~ msgid "Rwanda"
#~ msgstr "Ruanda"

#
#~ msgctxt "saturday"
#~ msgid "S"
#~ msgstr "S"

#
#~ msgctxt "sunday"
#~ msgid "S"
#~ msgstr "D"

#~ msgid "SEK"
#~ msgstr "SEK"

#~ msgid "SMTP login"
#~ msgstr "Usuario SMTP"

#~ msgid "SMTP port"
#~ msgstr "Puerto SMTP"

#~ msgid "SMTP protocol"
#~ msgstr "Protocolo SMTP"

#~ msgid "SMTP server"
#~ msgstr "Servidor SMTP"

#~ msgid "Saint Barthélemy"
#~ msgstr "San Bartolomé"

#~ msgid "Saint Helena"
#~ msgstr "Santa Helena"

#~ msgid "Saint Kitts and Nevis"
#~ msgstr "San Cristobal y Nieves"

#~ msgid "Saint Lucia"
#~ msgstr "Santa Lucía"

#~ msgid "Saint Martin (French part)"
#~ msgstr "San Martín (parte francesa)"

#~ msgid "Saint Pierre and Miquelon"
#~ msgstr "San Pedro y Miguelón"

#~ msgid "Saint Vincent and the Grenadines"
#~ msgstr "San Vicente y las Granadinas"

#~ msgid "Sales Volume"
#~ msgstr "Volumen de ventas"

#~ msgid "Sales Volume:"
#~ msgstr "Volumen de ventas:"

#~ msgid "Samoa"
#~ msgstr "Samoa"

#~ msgid "Sample:"
#~ msgstr "Ejemplo:"

#~ msgid "San Marino"
#~ msgstr "San Marino"

#~ msgid "Sao Tome and Principe"
#~ msgstr "Santo Tomé y Príncipe"

#~ msgid "Sat"
#~ msgstr "sáb"

#~ msgid "Saturday"
#~ msgstr "sábado"

#~ msgid "Saudi Arabia"
#~ msgstr "Arabia Saudí"

#~ msgid "Save"
#~ msgstr "Guardar"

#~ msgid "Save as distribution list"
#~ msgstr "Guardar como lista de distribución"

#~ msgid "Save as draft"
#~ msgstr "Guardar como borrador"

#~ msgid "Save as file"
#~ msgstr "Guardar como fichero"

#, fuzzy
#~ msgid "Save attachment"
#~ msgstr "Eliminar adjunto"

#~ msgid "Save changes"
#~ msgstr "Guardar cambios"

#~ msgid "Save configuration before every logout?"
#~ msgstr "¿Guardar la configuración antes de cada desconexión?"

#~ msgid "Save in file store"
#~ msgstr "Guardar en almacén de ficheros"

#, fuzzy
#~ msgid "Save to Drive"
#~ msgstr "Guardar en Drive"

#~ msgid "Saved in"
#~ msgstr "Guardado en"

#, fuzzy
#~ msgid "Saved mail attachment"
#~ msgstr "Enviar como adjunto"

#, fuzzy
#~ msgid "Saving attachment to Drive"
#~ msgid_plural "Saving attachments to Drive"
#~ msgstr[0] "Guardando adjunto en Drive"
#~ msgstr[1] "Guardando adjuntos en Drive"

#~ msgid "Saving latest changes ..."
#~ msgstr "Guardando los últimos cambios ..."

#~ msgid "Schedule an all-day event"
#~ msgstr "Planificar un evento para todo el día"

#~ msgid "Scheduling"
#~ msgstr "Planificación"

#~ msgctxt "app"
#~ msgid "Scheduling"
#~ msgstr "Planificación"

#~ msgid "Search"
#~ msgstr "Buscar"

#~ msgid "Search for items"
#~ msgstr "Buscar elementos"

#~ msgid "Search here"
#~ msgstr "Buscar aquí"

#, fuzzy
#~ msgid "Search in"
#~ msgstr "Buscado en"

#~ msgid "Search:"
#~ msgstr "Buscar:"

#~ msgid "Searched for: %1$s"
#~ msgstr "Resultado de la búsqueda: %1$s"

#~ msgid "Searched in"
#~ msgstr "Buscado en"

#~ msgid "Searched in all folders"
#~ msgstr "Buscado en todas las carpetas"

#~ msgid "Second Tab"
#~ msgstr "Segunda pestaña"

#~ msgid "Secure SMTP connection"
#~ msgstr "Conexión SMTP segura"

#~ msgid "Secure mail connection"
#~ msgstr "Conexión segura de correo"

#~ msgid "Security"
#~ msgstr "Seguridad"

#~ msgid "Select"
#~ msgstr "Seleccionar"

#~ msgid "Select Attachments"
#~ msgstr "Seleccionar adjuntos"

#~ msgid "Select Image File"
#~ msgstr "Seleccionar un fichero de imagen"

#~ msgid "Select Members"
#~ msgstr "Seleccionar miembros"

#~ msgid "Select Participants and Resources"
#~ msgstr "Seleccionar participantes y recursos"

#~ msgid "Select Recipients"
#~ msgstr "Seleccionar destinatarios"

#~ msgid "Select Users"
#~ msgstr "Seleccionar usuarios"

#~ msgid "Select a contact"
#~ msgstr "Seleccionar un contacto"

#~ msgid "Select a contact category"
#~ msgstr "Seleccionar una categoría de contacto"

#~ msgid "Select a folder for import"
#~ msgstr "Seleccionar una carpeta a importar"

#~ msgid "Select a task category"
#~ msgstr "Seleccionar una categoría de tarea"

#~ msgid "Select a type"
#~ msgstr "Seleccione un tipo"

#~ msgid "Select all"
#~ msgstr "Seleccionar todo"

#~ msgid "Select an existing account"
#~ msgstr "Seleccione una cuenta ya existente"

#~ msgid "Select an infostore category"
#~ msgstr "Seleccionar una categoría de almacén de archivos"

#~ msgid "Select appointment display type"
#~ msgstr "Seleccionar el tipo de vista de la cita"

#~ msgid "Select file"
#~ msgstr "Seleccionar fichero"

#~ msgid "Select folder"
#~ msgstr "Seleccionar carpeta"

#~ msgid "Select from the list and add selected as members"
#~ msgstr "Seleccionar de la lista y añadir los seleccionados como miembros"

#~ msgid "Select from the list and add selected as participants"
#~ msgstr ""
#~ "Seleccionar de la lista y añadir los seleccionados como participantes"

#~ msgid "Select from the list and add selected as participants or resources"
#~ msgstr ""
#~ "Seleccionar de la lista y añadir los seleccionados como participantes o "
#~ "recursos"

#~ msgid "Select from the list and add selected as recipients"
#~ msgstr "Seleccionar de la lista y añadir seleccionados como destinatarios"

#~ msgid "Select from the list and add selected as users"
#~ msgstr "Seleccionar de la lista y añadir los seleccionados como usuarios"

#~ msgid "Select none"
#~ msgstr "No seleccionar ninguna"

#~ msgid "Select page"
#~ msgstr "Seleccionar página"

#~ msgid "Select the appointment path"
#~ msgstr "Seleccionar la ruta de almacenamiento de la cita"

#~ msgid "Select the number of items to be displayed in the module panes."
#~ msgstr ""
#~ "Seleccionar el número de elementos a mostrar en los paneles del módulo."

#~ msgid "Selection Details"
#~ msgstr "Detalles de la selección"

#~ msgid "Send"
#~ msgstr "Enviar"

#~ msgid "Send Attachment"
#~ msgstr "Enviar adjunto"

#~ msgid "Send E-Mail about this publication"
#~ msgstr "Enviar e-mail acerca de esta publicación."

#~ msgid "Send E-Mail to all"
#~ msgstr "Enviar E-Mail a todos"

#, fuzzy
#~ msgid "Send a return receipt"
#~ msgstr "Enviar un acuse de recibo"

#~ msgid "Send as E-Mail"
#~ msgstr "Enviar como E-Mail"

#~ msgid "Send as internal link"
#~ msgstr "Enviar como enlace interno"

#~ msgid "Send as mail"
#~ msgstr "Enviar como correo electrónico"

#~ msgid "Send as vCard"
#~ msgstr "Enviar como vCard"

#~ msgid "Send by mail"
#~ msgstr "Enviar por correo"

#~ msgid "Send email"
#~ msgstr "Enviar correo electrónico"

#, fuzzy
#~ msgid "Send feedback"
#~ msgstr "Segundo campo"

#~ msgid "Send mail"
#~ msgstr "Enviar correo"

#~ msgid "Send mail to all participants"
#~ msgstr "Enviar correo electrónico a todos los participantes"

#~ msgid "Send new mail"
#~ msgstr "Enviar nuevo correo electrónico"

#~ msgid "Send vacation notice during this time only"
#~ msgstr "Enviar aviso de ausencia sólo durante este período de tiempo"

#~ msgid "Sender"
#~ msgstr "Remitente"

#~ msgid "Sender/From"
#~ msgstr "Remitente/De"

#~ msgid "Senegal"
#~ msgstr "Senegal"

#, fuzzy
#~ msgid "Sent"
#~ msgstr ""
#~ "#-#-#-#-#  ox.es_ES.po (ox)  #-#-#-#-#\n"
#~ "Enviado\n"
#~ "#-#-#-#-#  server.es_ES.po (server)  #-#-#-#-#\n"
#~ "Enviados"

#~ msgid "Sent Items"
#~ msgstr "Correos enviados"

#~ msgid "Sent folder"
#~ msgstr "Carpeta Enviados"

#~ msgid "Sent from %s via mobile"
#~ msgstr "Enviado desde %s vía móvil"

#~ msgid "Sent mails"
#~ msgstr "Correos enviados"

#~ msgid "Sent objects"
#~ msgstr "Elementos enviados"

#~ msgid "Sep"
#~ msgstr "sep"

#~ msgid "Separator"
#~ msgstr "Separador"

#~ msgid "September"
#~ msgstr "septiembre"

#~ msgid "Serbia"
#~ msgstr "Serbia"

#~ msgid "Series"
#~ msgstr "Serie"

#~ msgid "Series Duration"
#~ msgstr "Duración de la serie"

#~ msgid "Series appointment"
#~ msgstr "Cita recurrente"

#~ msgctxt "calendar"
#~ msgid "Series..."
#~ msgstr "Serie..."

#~ msgctxt "tasks"
#~ msgid "Series..."
#~ msgstr "Serie..."

#~ msgid "Series:"
#~ msgstr "Serie:"

#~ msgid "Server Error"
#~ msgstr "Error del servidor"

#~ msgid "Server name"
#~ msgstr "Nombre del servidor"

#~ msgid "Server port"
#~ msgstr "Puerto del servidor"

#~ msgid "Server settings"
#~ msgstr "Ajustes del servidor"

#~ msgid "Server type"
#~ msgstr "Tipo de servidor"

#~ msgid "Server unreachable"
#~ msgstr "Servidor no alcanzable"

#~ msgid "Server version"
#~ msgstr "Versión del servidor"

#~ msgid "Service"
#~ msgstr "Servicio"

#~ msgid "Set as default"
#~ msgstr "Establecer como predeterminada"

#, fuzzy
#~ msgid "Set color"
#~ msgstr "Color del texto"

#~ msgid "Settings"
#~ msgstr "Configuración"

#~ msgctxt "app"
#~ msgid "Settings"
#~ msgstr "Configuración"

#~ msgid "Seychelles"
#~ msgstr "Seychelles"

#~ msgid "Share"
#~ msgstr "Compartir"

#~ msgid "Share calendar"
#~ msgstr "Compartir calendario"

#~ msgid "Share link by email"
#~ msgstr "Compartir enlace por correo"

#~ msgid "Share tasks"
#~ msgstr "Compartir tareas"

#~ msgid "Share this folder"
#~ msgstr "Compartir esta carpeta"

#~ msgid "Share your contacts"
#~ msgstr "Comparta sus contactos"

#~ msgid "Shared"
#~ msgstr "Compartida"

#~ msgid "Shared Appointments"
#~ msgstr "Citas compartidas"

#~ msgid "Shared address book"
#~ msgstr "Libreta de direcciones compartida"

#~ msgid "Shared contacts"
#~ msgstr "Contactos compartidos"

#~ msgid "Shopping cart"
#~ msgstr "Cesta de la compra"

#, fuzzy
#~ msgid "Show"
#~ msgstr " Mostrar"

#~ msgid "Show 0 elements"
#~ msgstr "Mostrar 0 elementos"

#~ msgid "Show 10 elements"
#~ msgstr "Mostrar 10 elementos"

#~ msgid "Show 15 elements"
#~ msgstr "Mostrar 15 elementos"

#~ msgid "Show 20 elements"
#~ msgstr "Mostrar 20 elementos"

#~ msgid "Show 5 elements"
#~ msgstr "Mostrar 5 elementos"

#~ msgid "Show Group Members"
#~ msgstr "Mostrar los miembros del grupo"

#~ msgid "Show QR code"
#~ msgstr "Mostrar código QR"

#~ msgid "Show all %1$d messages in inbox"
#~ msgstr "Mostrar todos los mensajes %1$d en la bandeja de entrada"

#~ msgid "Show all items"
#~ msgstr "Mostrar todos los elementos"

#~ msgid "Show all mails. Note: Mails are no longer grouped by conversation."
#~ msgstr ""
#~ "Mostrar todos los correos. Nota: Los correos ya no se agrupan por "
#~ "conversación."

#~ msgid "Show all my appointments from all calendars"
#~ msgstr "Mostrar todas mis citas de todos los calendarios"

#, fuzzy
#~ msgid "Show appointment details"
#~ msgstr "Mostrar cita"

#~ msgid "Show as"
#~ msgstr "Mostrar como"

#~ msgid "Show as:"
#~ msgstr "Mostrar como:"

#~ msgctxt "plural"
#~ msgid "Show attachment"
#~ msgid_plural "Show attachments"
#~ msgstr[0] "Mostrar adjunto"
#~ msgstr[1] "Mostrar adjuntos"

#~ msgid "Show comments"
#~ msgstr "Mostrar comentarios"

#~ msgid "Show confirmation popup for new appointments?"
#~ msgstr "¿Mostrar ventana emergente de confirmación para nuevas citas?"

#~ msgid "Show conflicts"
#~ msgstr "Mostrar conflictos"

#~ msgid "Show contacts from administrator group"
#~ msgstr "Mostrar contactos del grupo de administradores"

#~ msgid "Show declined appointments"
#~ msgstr "Mostrar citas rechazadas"

#~ msgid "Show details"
#~ msgstr "Mostrar detalles"

#~ msgid "Show done tasks"
#~ msgstr "Mostrar tareas realizadas"

#~ msgid "Show file"
#~ msgstr "Mostrar fichero"

#~ msgid "Show first page"
#~ msgstr "Mostrar primera página"

#~ msgid "Show hidden files and folders"
#~ msgstr "Mostrar ficheros y carpetas ocultos"

#~ msgid "Show images"
#~ msgstr "Mostrar imágenes"

#~ msgid "Show in Calendar"
#~ msgstr "Mostrar en el calendario"

#~ msgid "Show in calendar"
#~ msgstr "Mostrar en el calendario"

#~ msgid "Show inbox"
#~ msgstr "Mostrar Bandeja de entrada"

#~ msgid "Show internal link"
#~ msgstr "Mostrar enlace interno"

#~ msgid "Show last page"
#~ msgstr "Mostrar última página "

#~ msgid "Show legal information"
#~ msgstr "Mostrar información legal"

#~ msgid "Show less"
#~ msgstr "Mostrar menos"

#~ msgid "Show more"
#~ msgstr "Mostrar más"

#~ msgid "Show more..."
#~ msgstr "Mostrar más..."

#~ msgid "Show name instead of E-Mail address in To and Cc fields:"
#~ msgstr ""
#~ "Mostrar el nombre en vez de la dirección de E-Mail en los campos Para y "
#~ "Cc:"

#~ msgid "Show next page"
#~ msgstr "Mostrar página siguiente"

#~ msgid "Show original message"
#~ msgstr "Mostrar mensaje original"

#~ msgid "Show original publication"
#~ msgstr "Mostar publicación original"

#~ msgid "Show previous page"
#~ msgstr "Mostrar página anterior"

#, fuzzy
#~ msgid "Show quoted text"
#~ msgstr "Debajo del texto citado"

#~ msgid "Show request body"
#~ msgstr "Mostrar el cuerpo de la petición"

#~ msgid "Show sender image?"
#~ msgstr "¿Mostrar la imagen del remitente?"

#~ msgid "Show side panel"
#~ msgstr "Mostrar el panel lateral"

#~ msgid "Show stack trace"
#~ msgstr "Mostrar trazado de pila"

#~ msgid "Show strack trace"
#~ msgstr "Mostrar el trazado de la pila"

#~ msgid "Show task"
#~ msgstr "Mostrar tarea"

#, fuzzy
#~ msgid "Show task details"
#~ msgstr "Mostrar detalles"

#~ msgid "Show version history"
#~ msgstr "Mostrar historial de versiones"

#, fuzzy
#~ msgid "Show/hide folder"
#~ msgstr "Mover carpeta"

#~ msgid "Shown as"
#~ msgstr "Mostrado como"

#~ msgid "Sidebar"
#~ msgstr "Barra lateral"

#~ msgid "Sierra Leone"
#~ msgstr "Sierra Leona"

#~ msgid "Sign in"
#~ msgstr "Conectarse"

#~ msgid "Sign out"
#~ msgstr "Cerrar sesión"

#~ msgid "Sign out now"
#~ msgstr "Cerrar sesión ahora"

#~ msgid "Signature"
#~ msgstr "Firma"

#~ msgid "Signature name"
#~ msgstr "Nombre de la firma"

#~ msgid "Signature position"
#~ msgstr "Posición de la firma"

#~ msgid "Signature text"
#~ msgstr "Texto de la firma"

#~ msgid "Signature:"
#~ msgstr "Firma:"

#~ msgid "Signatures"
#~ msgstr "Firmas"

#~ msgid "Signed in as %1$s"
#~ msgstr "Conectado como %1$s"

#~ msgid "Simple Pad"
#~ msgstr "Bloc de notas simple"

#~ msgid "Since the appointment is recurring, it may cause further conflicts."
#~ msgstr ""
#~ "Esta cita puede causar conflictos futuros debido a que es recurrente."

#~ msgid "Single"
#~ msgstr "Simple"

#~ msgid "Site"
#~ msgstr "Sitio"

#~ msgid "Size"
#~ msgstr "Tamaño"

#~ msgid "Size (bytes)"
#~ msgstr "Tamaño (bytes)"

#~ msgid "Size:"
#~ msgstr "Tamaño:"

#~ msgid "Skip this step"
#~ msgstr "Saltar este paso"

#~ msgid "Slideshow"
#~ msgstr "Presentación"

#~ msgid "Slovakia"
#~ msgstr "Eslovaquia"

#~ msgid "Slovenia"
#~ msgstr "Eslovenia"

#~ msgid "Slow requests"
#~ msgstr "Peticiones lentas"

#~ msgid "Social"
#~ msgstr "Social"

#~ msgid "Social Messaging accounts"
#~ msgstr "Cuentas de mensajería social"

#~ msgid ""
#~ "Social accounts are only used to download contact and/or calendar data"
#~ msgstr ""
#~ "Las cuentas de redes sociales sólo se utilizan para la descarga de "
#~ "contactos y/o datos del calendario"

#~ msgid "SoftBank"
#~ msgstr "SoftBank"

#~ msgid "Solomon Islands"
#~ msgstr "Islas Solomón"

#~ msgid "Somalia"
#~ msgstr "Somalia"

#~ msgid "Some fields contain invalid data"
#~ msgstr "Algunos campos contienen datos no válidos"

#~ msgid "Someone shared a file with you"
#~ msgstr "Alguien ha compartido un fichero con usted"

#~ msgid ""
#~ "Someone shared a folder with you. Would you like to subscribe those %1$s?"
#~ msgstr ""
#~ "Alguien ha compartido una carpeta con usted. ¿Le gustaría suscribirse a "
#~ "esas %1$s?"

#~ msgid "Something went wrong reauthorizing the %s account."
#~ msgstr "Se produjo un error al volver a autorizar la cuenta %s."

#~ msgid "Something went wrong reauthorizing the account."
#~ msgstr "Se produjo un error al volver a autorizar la cuenta."

#~ msgid "Something went wrong saving your changes."
#~ msgstr "Se produjo un error al guardar sus cambios."

#~ msgid "Sorry, failed to load the document successfully."
#~ msgstr "Lo siento, no se pudo cargar con éxito el documento."

#~ msgid "Sorry, this page is not available at the moment."
#~ msgstr "Lo siento, esta página no está disponible en este momento."

#~ msgid ""
#~ "Sorry, we cannot help you here. Your provider needs to obtain a key from "
#~ "LinkedIn with the permission to do read messages."
#~ msgstr ""
#~ "Lo sentimos, no podemos ayudarle. Su proveedor debe obtener una clave de "
#~ "LinkedIn con permisos para leer mensajes."

#~ msgid "Source"
#~ msgstr "Fuente"

#~ msgid "South Africa"
#~ msgstr "Sudáfrica"

#~ msgid "South Georgia and the South Sandwich Islands"
#~ msgstr "Islas Georgias del Sur y Sandwich del Sur"

#, fuzzy
#~ msgid "Spam"
#~ msgstr ""
#~ "#-#-#-#-#  ox.es_ES.po (ox)  #-#-#-#-#\n"
#~ "Spam\n"
#~ "#-#-#-#-#  server.es_ES.po (server)  #-#-#-#-#\n"
#~ "Correo no deseado"

#~ msgid "Spam folder"
#~ msgstr "Carpeta de correo no deseado"

#~ msgid "Spanish"
#~ msgstr "Español"

#~ msgid "Spouse's name"
#~ msgstr "Nombre del cónyuge"

#~ msgid "Spouse's name:"
#~ msgstr "Nombre del cónyuge:"

#~ msgid "Sri Lanka"
#~ msgstr "Sri Lanka"

#~ msgid "Standard colors"
#~ msgstr "Colores estándar"

#~ msgid "Start"
#~ msgstr "Inicio"

#~ msgid "Start Page"
#~ msgstr "Página de inicio"

#~ msgid "Start date"
#~ msgstr "Fecha de comienzo"

#~ msgid "Start date:"
#~ msgstr "Fecha de comienzo:"

#~ msgid "Start date: %1$s"
#~ msgstr "Fecha de comienzo: %1$s"

#~ msgid "Start of working time"
#~ msgstr "Comienzo de jornada laboral"

#~ msgid "Start page"
#~ msgstr "Página de inicio"

#~ msgid "Start time"
#~ msgstr "Hora de comienzo"

#~ msgid "Start:"
#~ msgstr "Comienzo:"

#~ msgid "Started %s days ago:"
#~ msgstr "Iniciado hace %s días:"

#~ msgid "Started %s hours ago:"
#~ msgstr "Iniciado hace %s horas:"

#~ msgid "Started %s milliseconds ago:"
#~ msgstr "Iniciado hace %s milisegundos:"

#~ msgid "Started %s minutes ago:"
#~ msgstr "Iniciado hace %s minutos:"

#~ msgid "Started %s seconds ago:"
#~ msgstr "Iniciado hace %s segundos:"

#~ msgid "Started %s weeks ago:"
#~ msgstr "Iniciado hace %s semanas:"

#~ msgid "Starts at"
#~ msgstr "Comienza a"

#~ msgid "Starts at:"
#~ msgstr "Comienza a:"

#~ msgid "Starts on"
#~ msgstr "Comienza el"

#~ msgid "Starts on %1$s, due on %2$s."
#~ msgstr "Comienza el %1$s, vence el %2$s."

#~ msgid "Starts on %s."
#~ msgstr "Comienza el %s."

#~ msgid "State"
#~ msgstr "Estado"

#~ msgid "State (business)"
#~ msgstr "Estado (profesional)"

#~ msgid "State (other)"
#~ msgstr "Estado (otro)"

#~ msgid "State (other):"
#~ msgstr "Estado (otro):"

#~ msgid "State (private)"
#~ msgstr "Estado (personal)"

#~ msgid "State:"
#~ msgstr "Estado:"

#~ msgid "Static resizing..."
#~ msgstr "Redimensionado estático..."

#~ msgid "Status"
#~ msgstr "Estado"

#~ msgid "Status:"
#~ msgstr "Estado:"

#~ msgid "Status: %1$s"
#~ msgstr "Estado: %1$s"

#~ msgid "Stay signed in"
#~ msgstr "Mantenerse conectado"

#~ msgid "Step %d. Download Updater"
#~ msgstr "Paso %d. Descargar Updater"

#~ msgid "Streams"
#~ msgstr "Flujos"

#~ msgid "Street"
#~ msgstr "Calle"

#~ msgid "Street (business)"
#~ msgstr "Calle (profesional)"

#~ msgid "Street (other)"
#~ msgstr "Calle (otro)"

#~ msgid "Street (other):"
#~ msgstr "Calle (otro):"

#~ msgid "Street (private)"
#~ msgstr "Calle (personal)"

#~ msgid "Street:"
#~ msgstr "Calle:"

#~ msgid "Strike through"
#~ msgstr "Tachado"

#~ msgid "Subject"
#~ msgstr "Asunto"

#~ msgid "Subject:"
#~ msgstr "Asunto:"

#~ msgid "Subreddits"
#~ msgstr "Foros de Reddit"

#~ msgid "Subscribe"
#~ msgstr "Suscribirse"

#~ msgid "Subscribe Folder"
#~ msgstr "Suscribirse a carpeta"

#~ msgid "Subscribe IMAP folders"
#~ msgstr "Suscribirse a carpetas IMAP"

#~ msgid "Subscribe contacts from LinkedIn, Facebook, Google..."
#~ msgstr "Suscribirse a contactos de LinkedIn, Facebook, Google..."

#~ msgid "Subscribe into:"
#~ msgstr "Suscribirse a:"

#~ msgid "Subscribed"
#~ msgstr "Suscrito"

#~ msgid ""
#~ "Subscribing to items that are not delivered by another Open-Xchange "
#~ "Server (i.e. OXMF) may take some time. Example: Importing 100 contacts "
#~ "from Xing takes about 5 minutes. We are continually improving this "
#~ "functionality. Future releases will work significantly faster."
#~ msgstr ""
#~ "Suscribirse a elementos que no sean proporcionados por otro Open-Xchange "
#~ "Server (p. ej. OXMF) puede tardar algún tiempo. Ejemplo: Importar 100 "
#~ "contactos de Xing toma alrededor de 5 minutos. Estamos mejorando "
#~ "continuamente esta funcionalidad. Las versiones futuras serán "
#~ "significativamente más rápidas."

#~ msgid "Subscription refresh"
#~ msgstr "Actualizar suscripción"

#~ msgid "Subscription successfully created."
#~ msgstr "Suscripción creada de manera satisfactoria."

#~ msgid "Subscriptions"
#~ msgstr "Suscripciones"

#~ msgid "Successfully imported: %d"
#~ msgstr "Importados con éxito: %d"

#~ msgid "Such data will never be uploaded"
#~ msgstr "Tales datos nunca se cargarán"

#~ msgid "Sudan"
#~ msgstr "Sudán"

#~ msgid "Suffix"
#~ msgstr "Sufijo"

#~ msgid "Suffix:"
#~ msgstr "Sufijo:"

#~ msgid "Sun"
#~ msgstr "dom"

#~ msgid "Sunday"
#~ msgstr "domingo"

#~ msgid "Superscript"
#~ msgstr "Superíndice"

#~ msgid ""
#~ "Supported Outlook versions (Connector 2 for Microsoft Outlook): Latest "
#~ "Versions of Microsoft Outlook 2003, Microsoft Outlook 2007, Outlook 2010 "
#~ "(no support of \"Office 2010 Click-to-Run\", \"Office Home and Business "
#~ "2010 Testversion\")"
#~ msgstr ""
#~ "Versiones de Outlook admitidas (Connector 2 para Microsoft Outlook): "
#~ "Últimas versiones de Microsoft Outlook 2003, Microsoft Outlook 2007, "
#~ "Outlook 2010 (no hay soporte para \"Office 2010 Click-to-Run\", \"Office "
#~ "Home and Business 2010 en versión de prueba\")"

#~ msgid ""
#~ "Supported Outlook versions (Connector for Microsoft Outlook): Microsoft "
#~ "Outlook 2003, Microsoft Outlook 2007"
#~ msgstr ""
#~ "Versiones de Outlook admitidas (Conector para Microsoft Outlook): "
#~ "Microsoft Outlook 2003, Microsoft Outlook 2007"

#~ msgid "Suriname"
#~ msgstr "Surinam"

#~ msgid "Svalbard and Jan Mayen"
#~ msgstr "Svalbard y Jan Mayen"

#~ msgid "Swaziland"
#~ msgstr "Suazilandia"

#~ msgid "Sweden"
#~ msgstr "Suecia"

#~ msgid "Swedish (Sweden)"
#~ msgstr "Sueco (Suecia)"

#~ msgid "Swiss franc"
#~ msgstr "Franco suizo"

#~ msgid "Switched to read only mode."
#~ msgstr "Cambiado a modo de sólo lectura."

#~ msgid "Switzerland"
#~ msgstr "Suiza"

#~ msgid "Symbols"
#~ msgstr "Símbolos"

#~ msgid "Sync with mobile phone"
#~ msgstr "Sincronizar con el teléfono móvil"

#~ msgid "Synchronization"
#~ msgstr "Sincronización"

#~ msgid "Synchronization to the server has been lost."
#~ msgstr "Se perdió la sincronización con el servidor."

#~ msgid "Synchronize with Outlook"
#~ msgstr "Sincronizar con Outlook"

#~ msgid ""
#~ "Syntax error in config: \n"
#~ "%s"
#~ msgstr ""
#~ "Error de sintaxis en la configuración: \n"
#~ "%s"

#~ msgid ""
#~ "Syntax error in server response (%s): \"%s\"\n"
#~ "\n"
#~ "URL: %s\n"
#~ "\n"
#~ "Data: %s\n"
#~ "\n"
#~ "Response: %s"
#~ msgstr ""
#~ "Error de sintaxis en respuesta del servidor (%s): \"%s\"\n"
#~ "\n"
#~ "URL: %s\n"
#~ "\n"
#~ "Datos: %s\n"
#~ "\n"
#~ "Respuesta: %s"

#~ msgid "Syrian Arab Republic"
#~ msgstr "República Árabe Siria"

#~ msgid "System"
#~ msgstr "Sistema"

#
#~ msgctxt "thursday"
#~ msgid "T"
#~ msgstr "J"

#
#~ msgctxt "tuesday"
#~ msgid "T"
#~ msgstr "M"

#~ msgid "TAX ID"
#~ msgstr "Nº Fiscal"

#~ msgid "TAX ID:"
#~ msgstr "ID Fiscal:"

#~ msgid "TB"
#~ msgstr "TB"

#~ msgid "TTY/TDD"
#~ msgstr "DTS"

#~ msgid "TTY/TDD:"
#~ msgstr "DTS:"

#~ msgid "Tab-based panel"
#~ msgstr "Panel basado en pestañas"

#~ msgid "Table"
#~ msgstr "Tabla"

#~ msgid "Tabs example"
#~ msgstr "Ejemplo de pestañas"

#~ msgid "Tag mail with"
#~ msgstr "Etiquetar correo con"

#~ msgid "Tags"
#~ msgstr "Etiquetas"

#~ msgid "Taiwan"
#~ msgstr "Taiwán"

#~ msgid "Tajikistan"
#~ msgstr "Tayikistán"

#~ msgid "Tanzania"
#~ msgstr "Tanzania"

#~ msgid "Target"
#~ msgstr "Destino"

#~ msgid "Task"
#~ msgstr "Tarea"

#~ msgid "Task (accepted)"
#~ msgstr "Tarea (aceptada)"

#~ msgid "Task (declined)"
#~ msgstr "Tarea (rechazada)"

#~ msgid "Task (tentative)"
#~ msgstr "Tarea (provisional)"

#~ msgid "Task Details"
#~ msgstr "Detalles de la tarea"

#~ msgid "Task has been deleted!"
#~ msgid_plural "Tasks have been deleted!"
#~ msgstr[0] "La tarea se ha borrado"
#~ msgstr[1] "Las tareas se han borrado"

#~ msgid "Task invitation. %1$s %2$s %3$s. Press [enter] to open"
#~ msgstr "Invitación de tarea. %1$s %2$s %3$s. Pulse [Intro] para abrirla"

#~ msgid "Task invitations"
#~ msgstr "Invitaciones a tareas"

#~ msgid "Task moved."
#~ msgid_plural "Tasks moved."
#~ msgstr[0] "Tarea movida."
#~ msgstr[1] "Tareas movidas."

#~ msgid "Task reminder. %1$s %2$s %3$s. Press [enter] to open"
#~ msgstr "Recordatorio de tareas. %1$s %2$s %3$s. Pulse [Intro] para abrir"

#~ msgid "Task reminders"
#~ msgstr "Recordatorios de tareas"

#~ msgid "Task was already deleted!"
#~ msgstr "La tarea ya había sido borrada"

#~ msgid "Task was modified before, please reload"
#~ msgstr "La tarea ya había sido modificada. Por favor, cárguela de nuevo"

#~ msgid "Tasks"
#~ msgstr "Tareas"

#~ msgctxt "app"
#~ msgid "Tasks"
#~ msgstr "Tareas"

#~ msgid "Tasks have been moved"
#~ msgstr "Las tareas se han movido"

#~ msgid "Tasks:"
#~ msgstr "Tareas:"

#~ msgid "Team"
#~ msgstr "Equipo"

#~ msgid "Team Members"
#~ msgstr "Miembros del equipo"

#~ msgid "Telephone (ISDN)"
#~ msgstr "Teléfono (RDSI)"

#~ msgid "Telephone callback"
#~ msgstr "Teléfono de devolución de llamada"

#~ msgid "Telephone primary"
#~ msgstr "Teléfono principal"

#~ msgid "Telephone radio"
#~ msgstr "Radioteléfono"

#~ msgid "Telex"
#~ msgstr "Télex"

#~ msgid "Telex:"
#~ msgstr "Télex:"

#~ msgid "Tell me more..."
#~ msgstr "Cuénteme más..."

#~ msgid "Template"
#~ msgstr "Plantilla"

#~ msgid "Temporary"
#~ msgstr "Provisional"

#~ msgid "Tentative"
#~ msgstr "Provisional"

#~ msgid "Tentatively accepted"
#~ msgstr "Aceptada provisionalmente"

#~ msgid "Text"
#~ msgstr "Texto"

#~ msgid "Text 1"
#~ msgstr "Texto 1"

#~ msgid "Text 2"
#~ msgstr "Texto 2"

#~ msgid "Text Fill Color"
#~ msgstr "Color de relleno de texto"

#~ msgid "Text format"
#~ msgstr "Formato de texto"

#~ msgid "Text:"
#~ msgstr "Texto:"

#~ msgid "Thailand"
#~ msgstr "Tailandia"

#, fuzzy
#~ msgid "Thank you for your feedback"
#~ msgstr "Añadir un nuevo grupo para sus feeds"

#~ msgctxt "help"
#~ msgid "The E-Mail Components"
#~ msgstr "Los componentes del correo electrónico"

#~ msgid ""
#~ "The E-Mail address you have entered seems not to be valid. Would you like "
#~ "to add it anyway?"
#~ msgstr ""
#~ "La dirección de E-Mail que ha introducido no parece ser válida. ¿Desea "
#~ "añadirla de todas formas?"

#~ msgid "The E-Mail module is not available"
#~ msgstr "El módulo de E-Mail no está disponible"

#~ msgctxt "help"
#~ msgid "The Files Components"
#~ msgstr "Los componentes de los ficheros"

#~ msgid "The Icons view"
#~ msgstr "La vista Iconos"

#~ msgid ""
#~ "The Icons view displays an icon and the file name for each file. Click on "
#~ "an icon to view further details and functions in the pop-up."
#~ msgstr ""
#~ "La Vista de iconos muestra un icono y el nombre de fichero por cada "
#~ "fichero. Pulse en un icono para ver más detalles y funciones en la "
#~ "ventana emergente."

#~ msgid "The Icons view displays an icon for each file."
#~ msgstr "La vista Iconos muestra un icono por cada fichero."

#~ msgid ""
#~ "The List view shows a sidebar with appointments and a display area with "
#~ "the data of the selected appointment. This view corresponds to the view "
#~ "in E-Mail and Contacts."
#~ msgstr ""
#~ "La vista Lista muestra una barra lateral con las citas y un área de "
#~ "visualización con los datos de la cita seleccionada. Esta vista se "
#~ "corresponde con la misma vista de Correo y Contactos."

#~ msgid ""
#~ "The List view shows a sidebar with files and a display area with the data "
#~ "of the selected file. This view corresponds to the views in E-Mail and "
#~ "Contacts."
#~ msgstr ""
#~ "La vista Lista muestra una barra lateral con ficheros y un área de "
#~ "visualización con los datos del fichero seleccionado. Esta vista se "
#~ "corresponde con las mismas vistas de Correo y Contactos."

#~ msgid ""
#~ "The List view shows details like the size and date of change. Use the "
#~ "checkboxes to select files. Click on a file to view further details and "
#~ "functions in the pop-up."
#~ msgstr ""
#~ "La Vista de lista muestra detalles como el tamaño y la fecha de "
#~ "modificación. Utilice las casillas de verificación para seleccionar los "
#~ "ficheros. Pulse en un fichero para ver más detalles y funciones en la "
#~ "ventana emergente."

#~ msgid "The New objects icon"
#~ msgstr "El icono Nuevos objetos"

#~ msgid ""
#~ "The New objects icon shows the number of appointment reminders or other "
#~ "notifications. If clicking the icon, the info area opens."
#~ msgstr ""
#~ "El icono Nuevos objetos muestra el número de recordatorios de citas u "
#~ "otras notificaciones. Si se presiona el icono, se abre el área de "
#~ "información."

#~ msgid ""
#~ "The New objects icon shows the number of unread E-Mails or other "
#~ "notifications. If clicking the icon, the info area opens."
#~ msgstr ""
#~ "El icono Nuevos objetos muestra el número de correos electrónicos no "
#~ "leídos u otras notificaciones. Si presiona sobre el icono, se abre el "
#~ "área de información."

#~ msgid "The OAuth Account to use"
#~ msgstr "La cuenta OAuth a usar"

#~ msgid "The Tiles view"
#~ msgstr "La vista Recuadros"

#~ msgid ""
#~ "The Tiles view shows a big icon for each file. Click on an icon to view "
#~ "further details and functions in the pop-up."
#~ msgstr ""
#~ "La vista Recuadros muestra un gran icono por cada fichero. Pulse en un "
#~ "icono para mostrar más detalles y funciones en la ventana emergente."

#~ msgid "The account must be named"
#~ msgstr "La cuenta debe tener nombre"

#~ msgid "The allowed quota is reached."
#~ msgstr "Se ha alcanzado la cuota permitida."

#~ msgid "The appointment has a new description: %1$s."
#~ msgstr "La cita tiene una nueva descripción: %1$s."

#~ msgid "The appointment has been added to your calendar"
#~ msgstr "La cita se ha añadido a su calendario"

#~ msgid "The appointment has been deleted"
#~ msgstr "La cita ha sido borrada"

#~ msgid "The appointment has been updated"
#~ msgstr "La cita se ha actualizado"

#, fuzzy
#~ msgid ""
#~ "The appointment is repeated <a href=\"#\"  data-widget=\"number\" data-"
#~ "attribute=\"interval\">every <span class=\"number-control\">2</span> "
#~ "days</a>."
#~ msgstr ""
#~ "La cita se repite <a href=\"#\"  data-widget=\"number\" data-attribute="
#~ "\"interval\">cada <span class=\"number-control\">2</span> días</a>. "

#, fuzzy
#~ msgid ""
#~ "The appointment is repeated <a href=\"#\"  data-widget=\"number\" data-"
#~ "attribute=\"interval\">every <span class=\"number-control\">2</span> "
#~ "weeks</a> on <a href=\"#\"  data-widget=\"custom\" data-attribute=\"days"
#~ "\">monday</a>."
#~ msgstr ""
#~ "La cita se repite <a href=\"#\"  data-widget=\"number\" data-attribute="
#~ "\"interval\">cada <span class=\"number-control\">2</span> semanas</a> los "
#~ "<a href=\"#\"  data-widget=\"custom\" data-attribute=\"days\">lunes</a>. "

#~ msgid ""
#~ "The appointment is repeated <a href=\"#\" data-attribute=\"recurrenceType"
#~ "\" data-widget=\"options\">weekly</a>."
#~ msgstr ""
#~ "La cita se repite <a href=\"#\" data-attribute=\"recurrenceType\" data-"
#~ "widget=\"options\">semanalmente</a>."

#, fuzzy
#~ msgid ""
#~ "The appointment is repeated every <a href=\"#\" data-widget=\"options\" "
#~ "data-attribute=\"ordinal\">first</a> <a href=\"#\" data-widget=\"options"
#~ "\" data-attribute=\"day\">Wednesday</a> in <a href=\"#\" data-widget="
#~ "\"options\" data-attribute=\"month\">October</a>."
#~ msgstr ""
#~ "La cita se repite cada <a href=\"#\" data-widget=\"options\" data-"
#~ "attribute=\"ordinal\">primer</a> <a href=\"#\" data-widget=\"options\" "
#~ "data-attribute=\"day\">miércoles</a> de <a href=\"#\" data-widget="
#~ "\"options\" data-attribute=\"month\">octubre</a>."

#, fuzzy
#~ msgid ""
#~ "The appointment is repeated every year on day <a href=\"#\" data-widget="
#~ "\"number\" data-attribute=\"dayInMonth\"><span class=\"number-control"
#~ "\">10</span></a> of <a href=\"#\" data-widget=\"options\" data-attribute="
#~ "\"month\">October</a>."
#~ msgstr ""
#~ "La cita se repite todos los años el día <a href=\"#\" data-widget=\"number"
#~ "\" data-attribute=\"dayInMonth\"><span class=\"number-control\">10</"
#~ "span></a> de <a href=\"#\" data-widget=\"options\" data-attribute=\"month"
#~ "\">octubre</a>."

#, fuzzy
#~ msgid ""
#~ "The appointment is repeated on day <a href=\"#\" data-widget=\"number\" "
#~ "data-attribute=\"dayInMonth\"><span class=\"number-control\">10</span></"
#~ "a> <a href=\"#\" data-widget=\"number\" data-attribute=\"interval\">every "
#~ "<span class=\"number-control\">2</span> months</a>."
#~ msgstr ""
#~ "La cita se repite el día <a href=\"#\" data-widget=\"number\" data-"
#~ "attribute=\"dayInMonth\"><span class=\"number-control\">10</span></a> <a "
#~ "href=\"#\" data-widget=\"number\" data-attribute=\"interval\">cada <span "
#~ "class=\"number-control\">2</span> meses</a>. "

#, fuzzy
#~ msgid ""
#~ "The appointment is repeated the <a href=\"#\" data-widget=\"options\" "
#~ "data-attribute=\"ordinal\">second</a> <a href=\"#\" data-widget=\"options"
#~ "\" data-attribute=\"day\">Wednesday</a> <a href=\"#\" data-widget=\"number"
#~ "\" data-attribute=\"interval\">every <span class=\"number-control\">2</"
#~ "span> months</a>."
#~ msgstr ""
#~ "La cita se repite el <a href=\"#\" data-widget=\"options\" data-attribute="
#~ "\"ordinal\">segundo</a> <a href=\"#\" data-widget=\"options\" data-"
#~ "attribute=\"day\">miércoles</a> <a href=\"#\" data-widget=\"number\" data-"
#~ "attribute=\"interval\">de cada <span class=\"number-control\">2</span> "
#~ "meses</a>. "

#~ msgid "The appointment takes place in a new location: %1$s."
#~ msgstr "La cita tiene lugar en una nueva ubicación: %1$s."

#~ msgid "The appointment timezone was changed to: %1$s"
#~ msgstr "La zona horaria de la cita se cambió a: %1$s."

#~ msgid "The appointment was rescheduled. Original date: %1$s. New date: %2$s"
#~ msgstr "La cita fue reprogramada. Fecha original: %1$s. Nueva fecha: %2$s"

#~ msgid "The appointment will now be shown as: \"%1$s\"."
#~ msgstr "La cita aparecerá ahora como: \"%1$s\"."

#~ msgid "The attachments to the appointment have changed"
#~ msgstr "Los adjuntos de la cita han cambiado"

#~ msgid ""
#~ "The available attachments for this E-Mail can be accessed via the links:"
#~ msgstr ""
#~ "Se puede acceder a los adjuntos disponibles para este E-Mail mediante los "
#~ "enlaces:"

#~ msgid ""
#~ "The blue graph shows the distribution of request durations in percent. "
#~ "The gray graph shows a trivial network ping to recognize slow connections."
#~ msgstr ""
#~ "El gráifco azul muestra la distribución de las duraciones de peticiones "
#~ "en porcentajes. El gráfico gris muestra un ping trivial a la red para "
#~ "detectar conexiones lentas."

#~ msgid "The changes have been rejected"
#~ msgstr "Los cambios han sido rechazados"

#~ msgid "The character \" \" is not allowed."
#~ msgstr "El carácter \" \" no está permitido."

#~ msgid ""
#~ "The configuration could not be saved, because of the following error:"
#~ msgstr "No se pudo guardar la configuración debido al siguiente error:"

#~ msgid "The connection was successful."
#~ msgstr "La conexión fue satisfactoria."

#~ msgid ""
#~ "The display area shows an object's content. At the top of the display "
#~ "area you will find functions for e.g. moving or deleting objects."
#~ msgstr ""
#~ "El área de visualización muestra el contenido de un objeto. En la parte "
#~ "superior del área de visualización encontrará funciones, como por ejemplo "
#~ "mover o eliminar objetos."

#~ msgid "The document is protected by a password."
#~ msgstr "El documento está protegido por contraseña."

#~ msgid "The due date cannot be before start date. Adjust start date?"
#~ msgstr ""
#~ "La fecha de vencimiento no puede ser anterior a la fecha de inicio. "
#~ "¿Ajustar la fecha de inicio?"

#~ msgid "The email has been sent"
#~ msgstr "El correo se ha enviado"

#~ msgid ""
#~ "The entered value for %s is not within the allowed range. Please use a "
#~ "value from -130000 to 130000."
#~ msgstr ""
#~ "El valor introducido para %s no está dentro del rango permitido. Por "
#~ "favor, utilice un valor entre -130000 y 130000."

#~ msgid "The entire day"
#~ msgstr "El día entero"

#~ msgid ""
#~ "The file \"%1$s\" cannot be uploaded because it exceeds the maximum file "
#~ "size of %2$s"
#~ msgstr ""
#~ "El fichero \"%1$s\" no se puede cargar porque supera el tamaño máximo de "
#~ "fichero de %2$s"

#~ msgid ""
#~ "The file \"%1$s\" cannot be uploaded because it exceeds the quota limit "
#~ "of %2$s"
#~ msgstr ""
#~ "El fichero \"%1$s\" no se puede cargar porque supera el límite de cuota "
#~ "de %2$s"

#~ msgid "The file is available at %1$s"
#~ msgstr "El fichero está disponible en %1$s"

#~ msgid "The first 90 days are free."
#~ msgstr "Los primeros 90 días son gratis."

#~ msgid "The folder has been cleaned up."
#~ msgstr "La carpeta se ha limpiado."

#~ msgid "The folder has been emptied."
#~ msgstr "La carpeta se ha vaciado."

#~ msgid "The folder is available at %1$s"
#~ msgstr "La carpeta está disponible en %1$s"

#~ msgid ""
#~ "The following addresses are already on the list of participants and "
#~ "therefore not been added: %s"
#~ msgstr ""
#~ "Las direcciones siguientes ya están contenidas en la lista de "
#~ "participantes, por lo que no serán añadidas: %s"

#~ msgid ""
#~ "The following applications can be restored. Just remove the restore point "
#~ "if you don't want it to be restored."
#~ msgstr ""
#~ "Las siguientes aplicaciones se pueden restaurar. Basta con eliminar el "
#~ "punto de restauración si no desea que sean restauradas."

#~ msgid "The following appointment already started:"
#~ msgstr "La siguiente cita ya comenzó:"

#~ msgid "The following products will be activated now:"
#~ msgstr "Los siguientes productos se activarán ahora:"

#~ msgid "The following task is already past due:"
#~ msgstr "La siguiente tarea ya venció:"

#~ msgid ""
#~ "The graph shows performance frequencies in percent. Grey line shows ideal "
#~ "performance, blue line is measured performance."
#~ msgstr ""
#~ "El gráfico muestra las frecuencias de rendimiento en porcentajes. La "
#~ "línea gris muestra el rendimiento ideal, la línea azul es el rendimiento "
#~ "observado."

#~ msgid "The group %1$s has been invited to the appointment"
#~ msgstr "El grupo %1$s ha sido invitado a la cita"

#~ msgid "The group %1$s has been removed from the appointment"
#~ msgstr "El grupo %1$s ha sido eliminado de la cita"

#~ msgid ""
#~ "The icon at the bottom right side helps you sort your tasks. Click the "
#~ "icon to get a list of sort criteria."
#~ msgstr ""
#~ "El icono de la parte inferior derecha le ayuda a ordenar sus tareas. "
#~ "Pulse dicho icono para obtener una lista de criterios de ordenación."

#~ msgid ""
#~ "The icon on the bottom right side helps you sort your E-Mails. Click the "
#~ "icon to get a list of sort criteria."
#~ msgstr ""
#~ "El icono de la parte inferior derecha le ayuda a ordenar los correos "
#~ "electrónicos. Pulse el icono para obtener una lista de criterios de "
#~ "ordenación."

#~ msgid "The info area"
#~ msgstr "El área de información"

#~ msgid "The links will be deleted by #DATE#"
#~ msgstr "Los enlaces se borrarán el #DATE#"

#~ msgid "The mandatory field %1$s is not defined."
#~ msgstr "No se ha definido el campo obligatorio %1$s."

#~ msgid "The new folder tree setting will take effect after a new login."
#~ msgstr "El nuevo árbol de carpetas surtirá efecto cuando acceda de nuevo."

#~ msgid "The number of recipients is limited to %1$s recipients per field"
#~ msgstr "El número de destinatarios está limitado a %1$s por campo"

#~ msgid ""
#~ "The number on the right side of the E-Mail subject corresponds to the "
#~ "number of E-Mails in a thread. To open the thread, click on the number."
#~ msgstr ""
#~ "El número que hay a la derecha del asunto del correo electrónico "
#~ "corresponde a la cantidad de correos que hay en un hilo. Para abrir el "
#~ "hilo, pulse en el número."

#~ msgid ""
#~ "The organizer declined your counter proposal for an appointment that "
#~ "could not be found. It was probably deleted in the meantime."
#~ msgstr ""
#~ "El organizador ha rechazado su contrapropuesta para una cita que no se "
#~ "pudo encontrar. Probablemente fue eliminada desde entonces."

#~ msgid "The organizer declined your counter proposal for the appointment."
#~ msgstr "El organizador ha rechazado su contrapropuesta para la cita."

#~ msgid ""
#~ "The organizer would like to cancel an appointment that could not be found."
#~ msgstr ""
#~ "Al organizador le gustaría cancelar una cita que no se pudo encontrar."

#~ msgid ""
#~ "The organizer would like to change the occurrence of a recurrence on a "
#~ "day that already contains such a change. The server can only store one "
#~ "change for a series per day."
#~ msgstr ""
#~ "Al organizador le gustaría cambiar la ocurrencia de una serie en un día "
#~ "que ya contiene cambios. El servidor sólo puede almacenar un cambio en "
#~ "una serie por día."

#~ msgid ""
#~ "The organizer would like to create an exception for an recurring "
#~ "appointment that is unknown. Either ignore this update, or ask the "
#~ "organizer to again send you the recurrence."
#~ msgstr ""
#~ "Al organizador le gustaría crear una excepción para una cita periódica "
#~ "que no conozco. Ignorar esta actualización, o pedir al organizador que "
#~ "envíe de nuevo la cita."

#~ msgid "The panel setting will take effect after a new login."
#~ msgstr "Los ajustes del panel surtirán efecto cuando vuelva a conectarse."

#~ msgid "The provided filename exceeds the allowed length."
#~ msgstr "El nombre de fichero indicado sobrepasa la longitud permitida."

#~ msgid "The publication %s is now enabled"
#~ msgstr "La publicación %s ahora está activada"

#~ msgid "The publication has been made available as %s"
#~ msgstr "La publicación ha quedado disponible como %s"

#~ msgid "The repeat interval must be an integer number"
#~ msgstr "El intervalo de repetición debe ser un número entero"

#~ msgid "The requested email no longer exists"
#~ msgstr "El correo solicitado ya no existe"

#~ msgid "The resource %1$s has been reserved for the appointment"
#~ msgstr "El recurso %1$s ha sido reservado para la cita"

#~ msgid "The resource %1$s is no longer reserved for the appointment"
#~ msgstr "El recurso %1$s no está reservado para la cita"

#~ msgid "The search pattern requires at least %s characters."
#~ msgstr "El parámetro de búsqueda requiere al menos %s caracteres."

#~ msgid "The selected filter rule refers to an unknown folder '%s'."
#~ msgstr ""
#~ "La regla de filtro seleccionada se refiere a una carpeta '%s' desconocida."

#, fuzzy
#~ msgid "The sender wants to get notified when you have read this email"
#~ msgstr ""
#~ "El remitente quiere recibir una notificación cuando se haya leído este "
#~ "correo"

#~ msgid ""
#~ "The series <a href=\"#\" data-attribute=\"ending\" data-widget=\"options"
#~ "\">ends</a> <a href=\"#\" data-attribute=\"occurrences\" data-widget="
#~ "\"number\">after <span class=\"number-control\">2</span> appointments</a>."
#~ msgstr ""
#~ "La serie <a href=\"#\" data-attribute=\"ending\" data-widget=\"options"
#~ "\">finaliza</a> <a href=\"#\" data-attribute=\"occurrences\" data-widget="
#~ "\"number\">después de <span class=\"number-control\">2</span> citas</a>."

#~ msgid ""
#~ "The series <a href=\"#\" data-attribute=\"ending\" data-widget=\"options"
#~ "\">ends</a> on <a href=\"#\" data-attribute=\"until\" data-widget=\"custom"
#~ "\">11/03/2013</a>."
#~ msgstr ""
#~ "La serie <a href=\"#\" data-attribute=\"ending\" data-widget=\"options"
#~ "\">finaliza</a> el <a href=\"#\" data-attribute=\"until\" data-widget="
#~ "\"custom\">11/03/2013</a>."

#~ msgid ""
#~ "The series <a href=\"#\" data-attribute=\"ending\" data-widget=\"options"
#~ "\">never ends</a>."
#~ msgstr ""
#~ "La serie <a href=\"#\" data-attribute=\"ending\" data-widget=\"options"
#~ "\">nunca finaliza</a>."

#~ msgid "The server didn't respond!"
#~ msgstr "¡El servidor no respondió!"

#~ msgid ""
#~ "The setting has been saved and will become active when you enter the "
#~ "application the next time."
#~ msgstr ""
#~ "Los ajustes se han guardado y se activarán cuando entre en la aplicación "
#~ "la próxima vez."

#~ msgid "The setting has been saved."
#~ msgstr "Se ha guardado el ajuste."

#~ msgid ""
#~ "The settings are organized in topics. Select the topic on the left side, "
#~ "e.g Basic settings or E-Mail. To view all settings, enable Advanced "
#~ "settings at the bottom."
#~ msgstr ""
#~ "La configuración está organizada por temas. Seleccione el tema en la "
#~ "parte izquierda, por ejemplo, Ajustes básicos o Correo electrónico. Para "
#~ "ver todos los ajustes, active Ajustes avanzados en la parte inferior."

#~ msgid ""
#~ "The settings for collecting contacts in this folder will become disabled "
#~ "when you enter the application the next time."
#~ msgstr ""
#~ "Los ajustes de recopilación de contactos de esta carpeta se desactivarán "
#~ "cuando entre a la aplicación la próxima vez."

#~ msgid ""
#~ "The shared data will be accessible to everyone on the Internet. Please "
#~ "consider, which data you want to share."
#~ msgstr ""
#~ "Los datos compartidos serán accesibles desde Internet por cualquier "
#~ "persona. Por favor, reconsidere qué tipo de datos desea publicar."

#, fuzzy
#~ msgid "The start date must be before the due date."
#~ msgstr "La fecha de comienzo debe ser anterior a la de fin."

#~ msgid "The start date must be before the end date."
#~ msgstr "La fecha de comienzo debe ser anterior a la de fin."

#~ msgid "The subscription %s is now disabled"
#~ msgstr "La suscripción %s ahora está desactivada"

#~ msgid "The subscription %s is now enabled"
#~ msgstr "La suscripción %s ahora está activada"

#~ msgid "The subscription could not be created."
#~ msgstr "No se pudo crear la suscripción."

#~ msgid "The task could not be deleted."
#~ msgid_plural "The tasks could not be deleted."
#~ msgstr[0] "La tarea no se pudo borrar."
#~ msgstr[1] "Las tareas no se pudieron borrar."

#~ msgid "The two newly entered passwords do not match."
#~ msgstr "Las dos contraseñas recién introducidas no coinciden."

#~ msgid ""
#~ "The unrecoverable items have been cleaned up successfully. Please refresh "
#~ "this page to see the changes."
#~ msgstr ""
#~ "Los elementos no recuperables se han limpiado satisfactoriamente. Por "
#~ "favor, recargue esta página para ver los cambios."

#~ msgid ""
#~ "The updater provides a simple installation wizard. Follow the "
#~ "instructions to install the application. The updater will inform you of "
#~ "any updates for the Connector for Microsoft Outlook, Notifier and Drive. "
#~ "You can download the updates from within the updater."
#~ msgstr ""
#~ "El actualizador proporciona un asistente de instalación sencillo. Siga "
#~ "las instrucciones para instalar la aplicación. El actualizador le "
#~ "informará de las actualizaciones para el Connector de Microsoft Outlook, "
#~ "para el Notificador y para Drive. Puede descargar las actualizaciones "
#~ "desde el actualizador."

#~ msgid ""
#~ "The updater will inform you of any updates for the Connector for "
#~ "Microsoft Outlook and Notifier."
#~ msgstr ""
#~ "El actualizador le informará de cualquier actualización del Conector para "
#~ "Microsoft Outlook y del Notificador."

#~ msgid "The user has administrative rights"
#~ msgstr "El usuario tiene derechos de administración"

#~ msgid ""
#~ "The window could not be opened. Most likely it has been blocked by a pop-"
#~ "up or advertisement blocker. Please check your browser settings and make "
#~ "sure pop-ups are allowed for this domain."
#~ msgstr ""
#~ "No puede abrirse la ventana. Lo más probable es que sea debido a que está "
#~ "activado el bloqueo de elementos emergentes. Por favor, compruebe la "
#~ "configuración del navegador y asegúrese de que los elementos emergentes "
#~ "no estén bloqueados para este dominio."

#~ msgid "Theme"
#~ msgstr "Tema"

#~ msgid "Theme colors"
#~ msgstr "Colores del tema"

#~ msgid "Theme will be applied after a new login."
#~ msgstr "El tema se aplicará tras una nueva conexión."

#~ msgid "There are unsaved changes."
#~ msgstr "Hay cambios sin guardar."

#~ msgid "There is already %1$d appointment in this timeframe."
#~ msgid_plural "There are already %1$d appointments in this timeframe."
#~ msgstr[0] "Ya tiene %1$d cita en este horario."
#~ msgstr[1] "Ya tiene %1$d citas en este horario."

#~ msgid "There is no rule defined"
#~ msgstr "No hay ninguna regla definida"

#~ msgid ""
#~ "There was no suitable server found for this mail/password combination"
#~ msgstr ""
#~ "No se encuentra un servidor adecuado para esta combinación de correo/"
#~ "contraseña"

#~ msgid "There were not activities in your network"
#~ msgstr "No hubo actividad en su red"

#~ msgid ""
#~ "These statistics only include folders, which have a depth less than four "
#~ "in the folder structure from the folder \"%1$s\"."
#~ msgstr ""
#~ "Estas estadísticas sólo incluyen carpetas que tienen una profundidad "
#~ "inferior a cuatro en la estructura de carpetas desde la carpeta \"%1$s\"."

#~ msgid "This Signature name already exists"
#~ msgstr "Este nombre de firma ya existe"

#~ msgid "This Team name already exists"
#~ msgstr "Este nombre de equipo ya existe"

#~ msgid "This account cannot be validated"
#~ msgstr "La cuenta no se puede validar"

#~ msgid ""
#~ "This appointment does not take place.\n"
#~ "It was either deleted by [changed_by] or\n"
#~ "you have been removed from the list of participants.\n"
#~ "\n"
#~ "Appointment\n"
#~ "===========\n"
#~ "Created by:  [created_by]\n"
#~ "Created at:  [creation_datetime]\n"
#~ "[title]\n"
#~ "[location][folder_name]\n"
#~ "\n"
#~ "[start]\n"
#~ "[end]\n"
#~ "[series][delete_exceptions][change_exceptions]\n"
#~ "[description]\n"
#~ "Participants\n"
#~ "============\n"
#~ "[participants]\n"
#~ "\n"
#~ "Resources\n"
#~ "=========\n"
#~ "[resources]\n"
#~ "\n"
#~ "=========================================="
#~ msgstr ""
#~ "Esta cita no tendrá lugar.\n"
#~ "O bien fue borrada por [changed_by] o\n"
#~ "ha sido eliminado de la lista de participantes.\n"
#~ "\n"
#~ "Cita\n"
#~ "====\n"
#~ "Creada por:  [created_by]\n"
#~ "Creada el:  [creation_datetime]\n"
#~ "[title]\n"
#~ "[location][folder_name]\n"
#~ "\n"
#~ "[start]\n"
#~ "[end]\n"
#~ "[series][delete_exceptions][change_exceptions]\n"
#~ "[description]\n"
#~ "Participantes\n"
#~ "=============\n"
#~ "[participants]\n"
#~ "\n"
#~ "Recursos\n"
#~ "========\n"
#~ "[resources]\n"
#~ "\n"
#~ "=========================================="

#~ msgid ""
#~ "This appointment has attachments, please see the appointment at %1$s to "
#~ "retrieve them."
#~ msgstr ""
#~ "Esta cita tiene adjuntos. Por favor, consulte la cita en %1$s para "
#~ "obtenerlos."

#~ msgid ""
#~ "This appointment was changed by [changed_by].\n"
#~ "\n"
#~ "Appointment\n"
#~ "===========\n"
#~ "Created by: [created_by]\n"
#~ "Created at: [creation_datetime]\n"
#~ "[title]\n"
#~ "[location][folder_name]\n"
#~ "\n"
#~ "[start]\n"
#~ "[end]\n"
#~ "[series][delete_exceptions][change_exceptions]\n"
#~ "[description]\n"
#~ "Participants\n"
#~ "============\n"
#~ "[participants]\n"
#~ "\n"
#~ "Resources\n"
#~ "=========\n"
#~ "[resources]\n"
#~ "\n"
#~ "=========================================="
#~ msgstr ""
#~ "Esta cita fue modificada por [changed_by].\n"
#~ "\n"
#~ "Cita\n"
#~ "=====\n"
#~ "Creada por: [created_by]\n"
#~ "Creada el: [creation_datetime]\n"
#~ "[title]\n"
#~ "[location][folder_name]\n"
#~ "\n"
#~ "[start]\n"
#~ "[end]\n"
#~ "[series][delete_exceptions][change_exceptions]\n"
#~ "[description]\n"
#~ "Participantes\n"
#~ "=============\n"
#~ "[participants]\n"
#~ "\n"
#~ "Recursos\n"
#~ "========\n"
#~ "[resources]\n"
#~ "\n"
#~ "=========================================="

#~ msgid ""
#~ "This appointment was changed by [changed_by].\n"
#~ "You can check this appointment in your calendar:\n"
#~ "[link]\n"
#~ "\n"
#~ "Appointment\n"
#~ "===========\n"
#~ "Created by: [created_by]\n"
#~ "Created at: [creation_datetime]\n"
#~ "[title]\n"
#~ "[location][folder_name]\n"
#~ "\n"
#~ "[start]\n"
#~ "[end]\n"
#~ "[series][delete_exceptions][change_exceptions]\n"
#~ "[description]\n"
#~ "Participants\n"
#~ "============\n"
#~ "[participants]\n"
#~ "\n"
#~ "Resources\n"
#~ "=========\n"
#~ "[resources]\n"
#~ "\n"
#~ "=========================================="
#~ msgstr ""
#~ "Esta cita fue modificada por [changed_by].\n"
#~ "Puede revisar esta cita en su calendario:\n"
#~ "[link]\n"
#~ "\n"
#~ "Cita\n"
#~ "====\n"
#~ "Creada por: [created_by]\n"
#~ "Creada el: [creation_datetime]\n"
#~ "[title]\n"
#~ "[location][folder_name]\n"
#~ "\n"
#~ "[start]\n"
#~ "[end]\n"
#~ "[series][delete_exceptions][change_exceptions]\n"
#~ "[description]\n"
#~ "Participantes\n"
#~ "=============\n"
#~ "[participants]\n"
#~ "\n"
#~ "Recursos\n"
#~ "========\n"
#~ "[resources]\n"
#~ "\n"
#~ "=========================================="

#~ msgid "This contact is private and cannot be shared"
#~ msgstr "Este contacto es privado y no se puede compartir"

#~ msgid "This distribution list has been added to the portal"
#~ msgstr "Esta lista de distribución se ha añadido al portal"

#~ msgid "This document contains unsaved changes. Do you really want to close?"
#~ msgstr ""
#~ "Este documento tiene cambios sin guardar. ¿Desea cerrarlo realmente?"

#~ msgid "This email address cannot be used for appointments"
#~ msgstr "Esta dirección de correo no se puede usar para citas"

#~ msgid "This email contains a task"
#~ msgstr "Este correo contiene una tarea"

#~ msgid "This email contains an appointment"
#~ msgstr "Este correo contiene una cita."

#~ msgid "This feature is deactivated"
#~ msgstr "Esta característica está desactivada"

#~ msgid ""
#~ "This feature is not available. In order to use it, you need to upgrade "
#~ "your account now."
#~ msgstr ""
#~ "Esta característica no está disponible. Para usarla necesita actualizar "
#~ "su cuenta ahora."

#~ msgid "This field has to be filled"
#~ msgstr "Este campo debe rellenarse"

#~ msgid "This file has been added"
#~ msgstr "Se ha añadido este fichero"

#~ msgid "This file has been added to the portal"
#~ msgstr "Este fichero se ha añadido al portal"

#~ msgid "This file has been deleted"
#~ msgid_plural "These files have been deleted"
#~ msgstr[0] "Se ha borrado este fichero"
#~ msgstr[1] "Se han borrado estos ficheros"

#~ msgid "This file has been locked"
#~ msgid_plural "These files have been locked"
#~ msgstr[0] "Este fichero ha sido bloqueado"
#~ msgstr[1] "Estos ficheros han sido bloqueados"

#~ msgid "This file has been unlocked"
#~ msgid_plural "These files have been unlocked"
#~ msgstr[0] "Este fichero ha sido desbloqueado"
#~ msgstr[1] "Estos ficheros han sido desbloqueados"

#~ msgid "This file has not been added"
#~ msgstr "No se ha añadido este fichero"

#~ msgid "This file has not been deleted"
#~ msgid_plural "These files have not been deleted"
#~ msgstr[0] "No se ha borrado este fichero"
#~ msgstr[1] "No se han borrado estos ficheros"

#~ msgid "This file has not been deleted, as it is locked by its owner."
#~ msgid_plural ""
#~ "These files have not been deleted, as they are locked by their owner."
#~ msgstr[0] ""
#~ "No se ha borrado este fichero porque está bloqueado por su propietario."
#~ msgstr[1] ""
#~ "No se han borrado estos ficheros porque están bloqueados por su "
#~ "propietario."

#~ msgid "This file has not been locked"
#~ msgid_plural "These files have not been locked"
#~ msgstr[0] "Este fichero no ha sido bloqueado"
#~ msgstr[1] "Estos ficheros no han sido bloqueados"

#~ msgid "This file has not been unlocked"
#~ msgid_plural "These files have not been unlocked"
#~ msgstr[0] "Este fichero no ha sido desbloqueado"
#~ msgstr[1] "Estos ficheros no han sido desbloqueados"

#~ msgid "This file is locked by %1$s"
#~ msgstr "El fichero está bloqueado por %1$s"

#~ msgid "This file is locked by you"
#~ msgstr "El fichero está bloqueado por usted"

#~ msgid "This file will be written in your default folder to allow editing"
#~ msgstr ""
#~ "Este fichero se guardará en su carpeta predeterminada para permitir su "
#~ "edición"

#~ msgid "This folder has no publications"
#~ msgstr "Esta carpeta no tiene publicaciones"

#~ msgid "This folder has no subscriptions"
#~ msgstr "Esta carpeta no tiene suscripciones"

#~ msgid "This folder has publications and/or subscriptions"
#~ msgstr "Esta carpeta tiene publicaciones y/o suscripciones"

#~ msgid ""
#~ "This folder has publications but you are not allowed to view or edit them"
#~ msgstr ""
#~ "Esta carpeta tiene publicaciones pero no se le permite verlas ni editarlas"

#~ msgid ""
#~ "This folder has subscriptions but you are not allowed to view or edit them"
#~ msgstr ""
#~ "Esta carpeta tiene suscripciones pero no se le permite verlas ni editarlas"

#~ msgid ""
#~ "This invitation was sent to someone else, not you. This appointment would "
#~ "have to be created in a user's private folder to which you do not have "
#~ "write permissions."
#~ msgstr ""
#~ "Esta invitación se ha enviado a algún otro, no a usted. Esta cita podría "
#~ "haber sido creada en la carpeta privada de un usuario sobre la que usted "
#~ "no tiene permisos de escritura."

#~ msgid ""
#~ "This is a delivery receipt for the mail that you sent on #DATE# to "
#~ "#RECIPIENT# with subject \"#SUBJECT#\".\n"
#~ "\n"
#~ "Note: This delivery receipt only acknowledges that the message was "
#~ "displayed on the recipients computer. There is no guarantee that the "
#~ "recipient has read or understood the message contents."
#~ msgstr ""
#~ "Esto es un acuse de recibo del correo que envió el #DATE# a #RECIPIENT# "
#~ "con asunto \"#SUBJECT#\".\n"
#~ "\n"
#~ "Nota: Este acuse de recibo sólo certifica que el mensaje se mostró en el "
#~ "ordenador del destinatario. No hay ninguna garantía de que el "
#~ "destinatario haya leído ni comprendido el contenido del mensaje."

#~ msgid "This is a standard folder, which can't be renamed."
#~ msgstr "Esta es una carpeta estándar, que no puede ser renombrada."

#~ msgid ""
#~ "This is an update to an appointment that already changed in the meantime. "
#~ "It is best to just ignore this one."
#~ msgstr ""
#~ "Esto es una actualización de una cita que se ha cambiado desde entonces. "
#~ "Lo mejor es simplemente ignorar esto."

#~ msgid "This is not a valid email address"
#~ msgstr "Esta no es una dirección de correo válida"

#~ msgid "This is not a valid mail address"
#~ msgstr "Esta no es una dirección de correo válida"

#~ msgid "This is not a valid user or group."
#~ msgstr "Este no es un usuario o un grupo válido."

#~ msgid "This list has no contacts yet"
#~ msgstr "Esta lista no tiene contactos aún"

#~ msgid "This mail contains a reply to an invitation."
#~ msgstr "Este correo contiene una respuesta a una invitación."

#~ msgid "This mail contains an URL to a publication."
#~ msgstr "Este correo contiene una URL de una publicación."

#~ msgid "This mail has been added to the portal"
#~ msgstr "Este correo se ha añadido al portal"

#~ msgid "This mail has no content"
#~ msgstr "Este correo no tiene contenido"

#~ msgid ""
#~ "This message comes from an internal user. You do not need to do anything "
#~ "with this message."
#~ msgstr ""
#~ "Este mensaje es de un usuario interno. No necesita hacer nada con este "
#~ "mensaje."

#~ msgid ""
#~ "This message contains appointment updates that were already accepted by "
#~ "another user. You do not need to do anything with this message."
#~ msgstr ""
#~ "Este mensaje contiene actualizaciones de cita que ya fueron aceptadas por "
#~ "otro usuario. No necesita hacer nada con este mensaje."

#~ msgid "This note will not be printed"
#~ msgstr "Está nota no se imprimirá"

#~ msgid ""
#~ "This object does not contain a file, would you like to send the link?"
#~ msgstr "Este objeto no contiene ningún fichero, ¿quiere enviar el enlace?"

#~ msgid ""
#~ "This rule applies to all messages. Please add a condition to restrict "
#~ "this rule to specific messages."
#~ msgstr ""
#~ "Esta regla se aplica a todos los mensajes. Por favor, añada una condición "
#~ "para restringir esta regla a mensajes específicos."

#~ msgid "This session will be terminated in %d second."
#~ msgid_plural "This session will be terminated in %d seconds."
#~ msgstr[0] "Esta sesión será finalizada en %d segundo."
#~ msgstr[1] "Esta sesión será finalizada en %d segundos."

#~ msgid "This task recurs"
#~ msgstr "Esta tarea se repite"

#~ msgid ""
#~ "This task was changed by [changed_by].\n"
#~ "\n"
#~ "Task\n"
#~ "====\n"
#~ "Created by: [created_by]\n"
#~ "Created at: [creation_datetime]\n"
#~ "[title]\n"
#~ "[folder_name]\n"
#~ "[priority]\n"
#~ "[task_status]\n"
#~ "\n"
#~ "[start]\n"
#~ "[end]\n"
#~ "[series]\n"
#~ "[description]\n"
#~ "Participants\n"
#~ "============\n"
#~ "[participants]\n"
#~ "\n"
#~ "Resources\n"
#~ "=========\n"
#~ "[resources]\n"
#~ "\n"
#~ "=========================================="
#~ msgstr ""
#~ "Esta tarea fue modificada por [changed_by].\n"
#~ "\n"
#~ "Tarea\n"
#~ "=====\n"
#~ "Creada por: [created_by]\n"
#~ "Creada el: [creation_datetime]\n"
#~ "[title]\n"
#~ "[folder_name]\n"
#~ "[priority]\n"
#~ "[task_status]\n"
#~ "\n"
#~ "[start]\n"
#~ "[end]\n"
#~ "[series]\n"
#~ "[description]\n"
#~ "Participantes\n"
#~ "=============\n"
#~ "[participants]\n"
#~ "\n"
#~ "Recursos\n"
#~ "========\n"
#~ "[resources]\n"
#~ "\n"
#~ "=========================================="

#~ msgid ""
#~ "This task was changed by [changed_by].\n"
#~ "You can check this task in your tasks:\n"
#~ "[link]\n"
#~ "\n"
#~ "Task\n"
#~ "====\n"
#~ "Created by: [created_by]\n"
#~ "Created at: [creation_datetime]\n"
#~ "[title]\n"
#~ "[folder_name]\n"
#~ "[priority]\n"
#~ "[task_status]\n"
#~ "\n"
#~ "[start]\n"
#~ "[end]\n"
#~ "[series]\n"
#~ "[description]\n"
#~ "Participants\n"
#~ "============\n"
#~ "[participants]\n"
#~ "\n"
#~ "Resources\n"
#~ "=========\n"
#~ "[resources]\n"
#~ "\n"
#~ "=========================================="
#~ msgstr ""
#~ "Esta tarea fue modificada por [changed_by].\n"
#~ "Puede revisar esta tarea en sus tareas:\n"
#~ "[link]\n"
#~ "\n"
#~ "Tarea\n"
#~ "=====\n"
#~ "Creada por: [created_by]\n"
#~ "Creada el: [creation_datetime]\n"
#~ "[title]\n"
#~ "[folder_name]\n"
#~ "[priority]\n"
#~ "[task_status]\n"
#~ "\n"
#~ "[start]\n"
#~ "[end]\n"
#~ "[series]\n"
#~ "[description]\n"
#~ "Participantes\n"
#~ "=============\n"
#~ "[participants]\n"
#~ "\n"
#~ "Recursos\n"
#~ "========\n"
#~ "[resources]\n"
#~ "\n"
#~ "=========================================="

#~ msgid ""
#~ "This task was either deleted by [changed_by] or\n"
#~ "you have been removed from the list of participants.\n"
#~ "\n"
#~ "Task\n"
#~ "====\n"
#~ "Created by:  [created_by]\n"
#~ "Created at:  [creation_datetime]\n"
#~ "[title]\n"
#~ "[folder_name]\n"
#~ "[priority]\n"
#~ "[task_status]\n"
#~ "\n"
#~ "[start]\n"
#~ "[end]\n"
#~ "[series]\n"
#~ "[description]\n"
#~ "Participants\n"
#~ "============\n"
#~ "[participants]\n"
#~ "\n"
#~ "Resources\n"
#~ "=========\n"
#~ "[resources]\n"
#~ "\n"
#~ "========================================== "
#~ msgstr ""
#~ "Esta tarea fue borrada por [changed_by] o\n"
#~ "ha sido eliminado de la lista de participantes.\n"
#~ "\n"
#~ "Tarea\n"
#~ "=====\n"
#~ "Creada por:  [created_by]\n"
#~ "Creada el:  [creation_datetime]\n"
#~ "[title]\n"
#~ "[folder_name]\n"
#~ "[priority]\n"
#~ "[task_status]\n"
#~ "\n"
#~ "[start]\n"
#~ "[end]\n"
#~ "[series]\n"
#~ "[description]\n"
#~ "Participantes\n"
#~ "=============\n"
#~ "[participants]\n"
#~ "\n"
#~ "Recursos\n"
#~ "========\n"
#~ "[resources]\n"
#~ "\n"
#~ "========================================== "

#~ msgid ""
#~ "This widget is currently offline because the twitter rate limit exceeded."
#~ msgstr ""
#~ "Este widget está actualmente fuera de línea debido a que se superó el "
#~ "límite de Twitter."

#, fuzzy
#~| msgid "Thread view"
#~ msgid "Thread"
#~ msgstr "Vista de hilos"

#~ msgid "Thu"
#~ msgstr "jue"

#~ msgid "Thursday"
#~ msgstr "jueves"

#~ msgid "Tile"
#~ msgstr "Ficha"

#~ msgid "Tiles"
#~ msgstr "Fichas"

#~ msgid "Time"
#~ msgstr "Hora"

#~ msgid "Time Range"
#~ msgstr "Rango de tiempo"

#~ msgid "Time range for the calender view"
#~ msgstr "Rango de tiempo para la vista de calendario"

#~ msgid "Time range for the list view"
#~ msgstr "Rango de tiempo para la vista de lista"

#~ msgid "Time range for the team view"
#~ msgstr "Rango de tiempo para la vista de equipo"

#~ msgid "Time scale in minutes"
#~ msgstr "Escala de tiempo en minutos"

#~ msgid "Time zone"
#~ msgstr "Zona horaria"

#~ msgid "Timezone"
#~ msgstr "Zona horaria"

#~ msgid "Timor-Leste"
#~ msgstr "Timor Oriental"

#~ msgid "Title"
#~ msgstr "Tratamiento"

#~ msgctxt "salutation"
#~ msgid "Title"
#~ msgstr "Tratamiento"

#~ msgctxt "title"
#~ msgid "Title"
#~ msgstr "Título"

#~ msgctxt "description"
#~ msgid "Title:"
#~ msgstr "Descripción:"

#
#~ msgctxt "salutation"
#~ msgid "Title:"
#~ msgstr "Tratamiento:"

#~ msgid "To"
#~ msgstr "Para"

#~ msgid "To %s"
#~ msgstr "Para %s"

#~ msgid ""
#~ "To add contacts manually, just provide a valid email address (e.g john."
#~ "doe@example.com or \"John Doe\" <jd@example.com>)"
#~ msgstr ""
#~ "Para añadir contactos manualmente, simplemente indique una dirección de "
#~ "correo electrónico válida (por ejemplo, john.doe@example.com o \"John Doe"
#~ "\" <jd@example.com>)"

#~ msgid "To create a note, click on New > Add note in the toolbar."
#~ msgstr ""
#~ "Para crear una nota, pulse en Nuevo > Añadir nota en la barra de "
#~ "herramientas."

#~ msgid "To create a note, click the icon at the top. Select Add note."
#~ msgstr ""
#~ "Para crear una nota, pulse el icono de la parte superior. Seleccione "
#~ "Añadir nota."

#~ msgid "To create the appointment, click on Create at the upper right side."
#~ msgstr "Para crear la cita, presione Crear en la parte superior derecha."

#~ msgid "To create the task, click on Create on the upper right side."
#~ msgstr "Para crear la tarea, pulse Crear en la parte superior derecha."

#~ msgid "To launch an app, click on a tile's headline."
#~ msgstr "Para iniciar una aplicación, haga clic en el título de una ficha."

#~ msgid ""
#~ "To launch an app, click on an entry on the left side of the menu bar."
#~ msgstr ""
#~ "Para iniciar una aplicación, presione en un elemento de la izquierda de "
#~ "la barra de menús."

#~ msgid ""
#~ "To open the E-Mail settings, click the System menu icon on the upper "
#~ "right side of the menu bar. Select Settings. Click on E-Mail on the left "
#~ "side. To display all settings, enable Advanced settings in the bottom "
#~ "left side"
#~ msgstr ""
#~ "Para abrir los ajustes de correo electrónico, pulse en el icono Menú de "
#~ "Sistema que hay en la parte superior derecha de la barra de menús. "
#~ "Seleccione Configuración. Pulse en Correo electrónico en el lado "
#~ "izquierdo. Para mostrar todos los ajustes, active Ajustes avanzados en la "
#~ "parte inferior izquierda."

#, fuzzy
#~ msgid ""
#~ "To open the help, click the System menu icon on the upper right side of "
#~ "the menu bar. Select Help."
#~ msgstr ""
#~ "Para abrir la ayuda, pulse el icono Menú del sistema situado a la derecha "
#~ "de la barra de menús. Seleccione Ayuda."

#~ msgid ""
#~ "To select one of the views List, Icons or Squares, click on View on the "
#~ "right side of the toolbar."
#~ msgstr ""
#~ "Para seleccionar una de las vistas Lista, Iconos o Paneles, pulse en "
#~ "Vista a la derecha de la barra de herramientas."

#~ msgid "To send the E-Mail, click on Send on the upper right side."
#~ msgstr ""
#~ "Para enviar el correo electrónico, pulse en Enviar en la parte superior "
#~ "derecha."

#~ msgid "To upload a file, click on New > Upload new file in the toolbar."
#~ msgstr ""
#~ "Para subir un fichero, pulse en Nuevo > Subir nuevo fichero en la barra "
#~ "de herramientas."

#~ msgid "To view attachment you must first save your e-mail as a draft."
#~ msgstr "Para ver adjuntos antes debe guardar su e-mail como borrador."

#~ msgid ""
#~ "To view further information, click on a file. A pop-up window displays "
#~ "further details and functions."
#~ msgstr ""
#~ "Para ver más información, pulse en un fichero. Una ventana emergente "
#~ "muestra más detalles y funciones."

#~ msgid "To..."
#~ msgstr "Para..."

#~ msgid "To:"
#~ msgstr "Para:"

#~ msgid "Today"
#~ msgstr "Hoy"

#~ msgid "Toggle checkboxes"
#~ msgstr "Cambiar casillas de verificación"

#~ msgid "Toggle folder"
#~ msgstr "Cambiar carpeta"

#~ msgid "Toggle search"
#~ msgstr "Cambiar búsqueda"

#~ msgid "Togo"
#~ msgstr "Togo"

#~ msgid "Tokelau"
#~ msgstr "Tokelau"

#~ msgid "Tomorrow"
#~ msgstr "Mañana"

#~ msgid "Tonga"
#~ msgstr "Tonga"

#~ msgid "Too short"
#~ msgstr "Demasiado corto"

#~ msgid "Tool"
#~ msgstr "Herramienta"

#~ msgid "Top 10 file types"
#~ msgstr "Top 10 de tipos de fichero"

#~ msgid "Top 10 folder size"
#~ msgstr "Top 10 de tamaños de carpeta"

#~ msgid "Top 10 you got mail from"
#~ msgstr "Los 10 que le han enviado más correos"

#~ msgid "Top 10 you sent mail to"
#~ msgstr "Los 10 a los que ha enviado más correos"

#~ msgid "Total cost"
#~ msgstr "Coste total"

#~ msgid "Total: %1$s requests"
#~ msgstr "Total: %1$s peticiones"

#~ msgid "Touchselect on/off"
#~ msgstr "Selector de encendido/apagado"

#~ msgid "Tour: Coming from OX6"
#~ msgstr "Tour: Viniendo de OX6"

#~ msgid "Town"
#~ msgstr "Ciudad"

#~ msgid "Trash"
#~ msgstr "Papelera"

#~ msgid "Trash folder"
#~ msgstr "Carpeta Papelera"

#~ msgid "Trinidad and Tobago"
#~ msgstr "Trinidad y Tobago"

#~ msgid "Trying to auto-configure your mail account"
#~ msgstr "Intentar configurar automáticamente su cuenta de correo"

#~ msgid "Tue"
#~ msgstr "mar"

#~ msgid "Tuesday"
#~ msgstr "martes"

#~ msgid "Tumblr"
#~ msgstr "Tumblr"

#~ msgid "Tunisia"
#~ msgstr "Túnez"

#~ msgid "Turkey"
#~ msgstr "Turquía"

#~ msgid "Turkmenistan"
#~ msgstr "Turkmenistán"

#~ msgid "Turks and Caicos Islands"
#~ msgstr "Islas Caicos y Turks"

#~ msgid "Tuvalu"
#~ msgstr "Tuvalu"

#~ msgid "Tweet"
#~ msgstr "Tuit"

#~ msgid "Twitter"
#~ msgstr "Twitter"

#~ msgid "Twitter reported the following errors:"
#~ msgstr "Twitter informó de los siguientes errores:"

#~ msgid "Type"
#~ msgstr "Tipo"

#~ msgid "Type:"
#~ msgstr "Tipo:"

#~ msgid "UI version"
#~ msgstr "Versión del interfaz de usuario"

#~ msgid "URI"
#~ msgstr "URI"

#~ msgid "URI:"
#~ msgstr "URI:"

#~ msgid "URL"
#~ msgstr "URL"

#~ msgid "URL:"
#~ msgstr "URL:"

#~ msgid "US dollar"
#~ msgstr "Dólar estadounidense"

#~ msgid "US/Alaska"
#~ msgstr "EEUU/Alaska"

#~ msgid "US/Aleutian"
#~ msgstr "EEUU/Aleutianas"

#~ msgid "US/Central"
#~ msgstr "EEUU/Central"

#~ msgid "US/East-Indiana"
#~ msgstr "EEUU/Indiana Este"

#~ msgid "US/Eastern"
#~ msgstr "EEUU/Oriental"

#~ msgid "US/Hawaii"
#~ msgstr "EEUU/Hawai"

#~ msgid "US/Indiana-Starke"
#~ msgstr "EEUU/Indiana-Starke"

#~ msgid "US/Michigan"
#~ msgstr "EEUU/Michigan"

#~ msgid "US/Mountain"
#~ msgstr "EEUU/Rocosas"

#~ msgid "US/Pacific"
#~ msgstr "EEUU/Pacífico"

#~ msgid "US/Pacific-New"
#~ msgstr "EEUU/Pacífico-Nuevo"

#~ msgid "US/Samoa"
#~ msgstr "EEUU/Samoa"

#~ msgid "USD"
#~ msgstr "USD"

#~ msgid "UTC"
#~ msgstr "UTC"

#~ msgid "UWA Modules"
#~ msgstr "Módulos UWA"

#~ msgid "UWA Widgets..."
#~ msgstr "Widgets UWA..."

#~ msgid "Uganda"
#~ msgstr "Uganda"

#~ msgid "Ukraine"
#~ msgstr "Ucrania"

#~ msgid "Unable to create a new subscription folder."
#~ msgstr "No se pudo crear una nueva carpeta de suscripción."

#~ msgid "Unable to display E-Mail source."
#~ msgstr "No se pudo mostrar la fuente del E-Mail."

#~ msgid ""
#~ "Unable to establish a connection to the E-Mail server. Possible reasons: "
#~ "the mail server is (temporarily) down or there are network connection "
#~ "problems. To prevent further errors the module has been disabled. Please "
#~ "contact your administrator."
#~ msgstr ""
#~ "Fue imposible establecer una conexión con el servidor de E-Mail. Posibles "
#~ "motivos: el servidor se ha caído (temporalmente) o hay problemas con la "
#~ "conexión de red. Se ha desactivado el módulo para prevenir futuros "
#~ "errores. Por favor, contacte con su administrador."

#~ msgid "Unable to load mail filter settings."
#~ msgstr "No se puede cargar la configuración de filtros de correo."

#~ msgid "Unanswered"
#~ msgstr "Sin contestar"

#~ msgid "Unconfirmed"
#~ msgstr "No confirmada"

#~ msgid "Under construction"
#~ msgstr "En construcción"

#~ msgid "Underline"
#~ msgstr "Subrayado"

#~ msgid "Undone"
#~ msgstr "Sin completar"

#~ msgid ""
#~ "Unexpected: Unable to load data because the server response was empty! "
#~ "Please try again later or contact the system administrator!"
#~ msgstr ""
#~ "Error inesperado: No es posible leer los datos debido a que la respuesta "
#~ "del servidor está vacía. Por favor, inténtelo de nuevo más tarde o "
#~ "contacte con el administrador del sistema."

#~ msgid "Unfollow"
#~ msgstr "Dejar de seguir"

#~ msgid "Unified"
#~ msgstr "Unificado"

#~ msgid "Unified mail enabled"
#~ msgstr "Correo unificado activo"

#~ msgid "United Arab Emirates"
#~ msgstr "Emiratos Árabes Unidos"

#~ msgid "United Kingdom"
#~ msgstr "Reino Unido"

#~ msgid "United States"
#~ msgstr "Estados Unidos"

#~ msgid "United States Minor Outlying Islands"
#~ msgstr "Islas Periféricas Menores de Estados Unidos"

#~ msgid "Unknown"
#~ msgstr "Desconocida"

#~ msgid "Unknown error while checking subreddit."
#~ msgstr "Error desconocido al comprobar un foro de Reddit."

#~ msgid "Unknown error while checking tumblr-blog."
#~ msgstr "Error desconocido al comprobar el blog de Tumblr."

#, fuzzy
#~ msgid "Unknown sender"
#~ msgstr "Sin remitente"

#~ msgid "Unlock"
#~ msgstr "Desbloquear"

#~ msgid "Unread"
#~ msgstr "No leido"

#~ msgid "Unread only"
#~ msgstr "No leidos sólo"

#~ msgid "Unselect all"
#~ msgstr "Deseleccionar todo"

#, fuzzy
#~ msgid "Unset default signature"
#~ msgstr "Firma predeterminada:"

#~ msgid ""
#~ "Unsupported Preview - Certain functions disabled and stability not "
#~ "assured until general release later this year"
#~ msgstr ""
#~ "Vista previa no admitida - Hay determinadas funciones desactivadas y la "
#~ "estabilidad no está asegurada hasta la próxima revisión general de este "
#~ "año"

#~ msgid "Until %1$s"
#~ msgstr "Hasta %1$s"

#~ msgid "Until:"
#~ msgstr "Hasta:"

#~ msgid "Up"
#~ msgstr "Arriba"

#~ msgid "Update"
#~ msgstr "Actualizar"

#~ msgid "Update appointment"
#~ msgstr "Actualizar cita"

#~ msgid "Update successful"
#~ msgstr "Actualización realizada con éxito"

#~ msgid "Updater"
#~ msgstr "Actualizador"

#~ msgid "Updating account data. This might take a few seconds."
#~ msgstr ""
#~ "Actualizando los datos de la cuenta. Esto puede tardar unos segundos."

#~ msgid ""
#~ "Updating subscribed data takes time. Importing 100 contacts for example, "
#~ "may take up to 5 minutes. Please have some patience."
#~ msgstr ""
#~ "La actualización de datos suscritos lleva tiempo. La importación de 100 "
#~ "contactos, por ejemplo, puede tardar hasta 5 minutos. Por favor, tenga un "
#~ "poco de paciencia."

#~ msgid "Upgrade required"
#~ msgstr "Se precisa actualización"

#~ msgid "Upgrade to premium"
#~ msgstr "Actualizar a premium"

#~ msgid "Upgrade to premium edition"
#~ msgstr "Actualizar a edición premium"

#~ msgid "Upload"
#~ msgstr "Subir"

#~ msgid "Upload a new version"
#~ msgstr "Subir una nueva versión"

#~ msgid "Upload a picture"
#~ msgstr "Subir una foto"

#~ msgid "Upload file"
#~ msgstr "Subir fichero"

#~ msgid "Upload new files"
#~ msgstr "Subir nuevos ficheros"

#~ msgid "Upload new version"
#~ msgstr "Subir nueva versión"

#~ msgid "Uploading a file"
#~ msgstr "Carga de un fichero"

#~ msgid "Uploading folders is not supported."
#~ msgstr "No se permite la subida de carpetas."

#~ msgid "Uploading..."
#~ msgstr "Subiendo..."

#~ msgid "Uptime: %1$s minutes"
#~ msgstr "Tiempo en funcionamiento: %1$s minutos"

#~ msgid "Uruguay"
#~ msgstr "Uruguay"

#~ msgid "Use \"Standalone\" Mode:"
#~ msgstr "Usar modo \"independiente\":"

#~ msgid "Use SSL connection"
#~ msgstr "Usar conexión SSL"

#~ msgid ""
#~ "Use cursor keys to change the date. Press ctrl-key at the same time to "
#~ "change year or shift-key to change month. Close date-picker by pressing "
#~ "ESC key."
#~ msgstr ""
#~ "Use las teclas de movimiento del cursor para cambiar la fecha. Pulse la "
#~ "tecla [Ctrl] al mismo tiempo para cambiar el año o la tecla [Mayús] para "
#~ "cambiar el mes. Cierre el selector de fecha pulsando la tecla [Esc]."

#~ msgid "Use cursor keys to change the item position"
#~ msgstr "Utilice las teclas de cursor para cambiar la posición del elemento"

#~ msgid "Use fixed-width font for text mails"
#~ msgstr "Usar fuentes de ancho fijo para correos de texto"

#~ msgid "Use for appointment"
#~ msgstr "Usar para cita"

#~ msgid "Use the comments below."
#~ msgstr "Use los comentarios que hay a continuación."

#~ msgid "Use the expert mode?"
#~ msgstr "¿Utilizar el modo experto?"

#~ msgid ""
#~ "Use the folder tree to access own, public or shared files. If the folder "
#~ "tree is hidden, click on View > Folder view on the right side of the "
#~ "toolbar."
#~ msgstr ""
#~ "Utilice el árbol de carpetas para acceder a los archivos propios, "
#~ "públicos o compartidos. Si el árbol de carpetas está oculto, pulse en "
#~ "Vista > Vista de carpeta a la derecha de la barra de herramientas."

#~ msgid ""
#~ "Use this option when logging in to the server from a public or shared "
#~ "computer. Your credentials are not saved locally. You can only use one "
#~ "browser window for working with the groupware. You can not re-load the "
#~ "browser window. In order to finish working with the groupware, first log "
#~ "out from the server. Close the browser window. This prevents unauthorized "
#~ "access to your groupware data."
#~ msgstr ""
#~ "Utilice esta opción cuando acceda al servidor desde un ordenador público "
#~ "o compartido. Sus credenciales no se guardarán localmente. Sólo puede "
#~ "utilizar una ventana del navegador para trabajar con el software "
#~ "colaborativo. No puede recargar la ventana del navegador. Al terminar de "
#~ "trabajar con el software colaborativo, primero desconéctese del servidor. "
#~ "Cierre la ventana del navegador. Esto evita cualquier acceso no "
#~ "autorizado a sus datos del software colaborativo."

#~ msgid "Use unified mail for this account"
#~ msgstr "Utilizar el correo unificado para esta cuenta"

#~ msgid "Use username and password"
#~ msgstr "Usar nombre de usuario y contraseña"

#~ msgid "User"
#~ msgstr "Usuario"

#~ msgid "User data"
#~ msgstr "Datos del usuario"

#~ msgid "User fields"
#~ msgstr "Campos de usuario"

#~ msgid "User name"
#~ msgstr "Nombre de usuario"

#~ msgid "Username"
#~ msgstr "Nombre de usuario"

#~ msgid "Username must not be empty."
#~ msgstr "El nombre de usuario no debe estar vacío."

#~ msgid "Users"
#~ msgstr "Usuarios"

#~ msgid "Userstore"
#~ msgstr "Almacén de usuarios"

#~ msgid "Using the reminder functions"
#~ msgstr "Uso de las funciones de recordatorio"

#~ msgid "Uzbekistan"
#~ msgstr "Uzbekistán"

#~ msgid "V-Split"
#~ msgstr "División Vert"

#~ msgid "V-split view"
#~ msgstr "Vista Division Vert."

#~ msgid "Vacation Notice"
#~ msgstr "Aviso de ausencia"

#~ msgid "Vanuatu"
#~ msgstr "Vanuatu"

#~ msgid "Venezuela"
#~ msgstr "Venezuela"

#~ msgid "Version"
#~ msgstr "Versión"

#~ msgid "Version Comment"
#~ msgstr "Comentario de la versión"

#~ msgid "Version comment"
#~ msgstr "Comentario de la versión"

#~ msgid "Version history"
#~ msgstr "Historial de versiones"

#~ msgid "Very high"
#~ msgstr "Muy alta"

#~ msgid "Very low"
#~ msgstr "Muy baja"

#~ msgid "Very strong"
#~ msgstr "Muy fuerte"

#~ msgid "Video enabled"
#~ msgstr "Vídeo activado"

#~ msgid "Viet Nam"
#~ msgstr "Vietnam"

#, fuzzy
#~ msgid "View"
#~ msgstr "&Vista"

#~ msgid "View Slideshow"
#~ msgstr "Ver presentación"

#~ msgid "View all appointments from all available calendars"
#~ msgstr "Ver todas las citas para todos los calendarios disponibles"

#~ msgid "View all attachments"
#~ msgstr "Ver todos los adjuntos"

#~ msgid "View source"
#~ msgstr "Ver código fuente"

#~ msgid "Virgin Islands, British"
#~ msgstr "Islas Vírgenes Británicas"

#~ msgid "Virgin Islands, U.S."
#~ msgstr "Islas Vírgenes Americanas"

#~ msgid "Visibility"
#~ msgstr "Visibilidad"

#~ msgid "Visible folder"
#~ msgstr "Carpeta visible"

#~ msgid "Visual effects"
#~ msgstr "Efectos visuales"

#
#~ msgctxt "wednesday"
#~ msgid "W"
#~ msgstr "M"

#~ msgid "Waiting"
#~ msgstr "En espera"

#~ msgid "Wallis and Futuna"
#~ msgstr "Wallis y Futuna"

#~ msgid "Warning"
#~ msgstr "Advertencia"

#~ msgid "Warning: %2$s"
#~ msgstr "Advertencia: %2$s"

#~ msgid "Warning: This message might be a phishing or scam mail"
#~ msgstr "Atención: Este correo podría ser un intento de phishing o estafa"

#~ msgid "Warnings:"
#~ msgstr "Advertencias:"

#~ msgid "Weak"
#~ msgstr "Débil"

#~ msgid "Weather • Season"
#~ msgstr "Tiempo • Estación"

#~ msgid "Wed"
#~ msgstr "mié"

#~ msgid "Wednesday"
#~ msgstr "miércoles"

#~ msgid "Week"
#~ msgstr "Semana"

#~ msgid "Week View"
#~ msgstr "Vista de semana"

#~ msgid "Week(s) on"
#~ msgstr "Semana(s) en"

#~ msgid "Weekend Day"
#~ msgstr "Día de fin de semana"

#~ msgid "Weekend day"
#~ msgstr "Día de fin de semana"

#~ msgid "Weekly on %1$s"
#~ msgstr "Semanalmente en %1$s"

#~ msgid "Western Sahara"
#~ msgstr "Sáhara Occidental"

#~ msgid "When \"Reply all\":"
#~ msgstr "Al \"Responder a todos\":"

#~ msgid "When activating this option an installation wizard will be launched."
#~ msgstr "Cuando se active esta opción se lanzará un asistente."

#~ msgid "When switching to another view"
#~ msgstr "Al cambiar a otra vista"

#~ msgid ""
#~ "When using this feature, you as the current owner of the data are "
#~ "responsible for being careful with privacy rules and for complying with "
#~ "legal obligations (Copyright, Privacy Laws). Especially when sharing "
#~ "personal data you are the responsible party according to the Federal Data "
#~ "Protection Act (BDSG, Germany) or other Privacy Acts of your country. "
#~ "According to European and other national regulations you as the "
#~ "responsible party are in charge of data economy, and must not publish or "
#~ "forward personal data without the person's consent. Beyond legal "
#~ "obligations, we would like to encourage extreme care when dealing with "
#~ "personal data. Please consider carefully where you store and to whom you "
#~ "forward personal data. Please ensure appropriate access protection, e.g. "
#~ "by proper password protection."
#~ msgstr ""
#~ "Al utilizar esta característica, usted, como actual propietario de los "
#~ "datos, tiene la responsabilidad de ser respetuoso con las normas de "
#~ "privacidad y de cumplir con sus obligaciones legales (Copyright, Leyes "
#~ "sobre privacidad). Usted es la parte responsable, especialmente al "
#~ "compartir datos personales, de acuerdo con la Ley Orgánica de Protección "
#~ "de Datos (LOPD, España) u otras leyes sobre privacidad de su país. De "
#~ "acuerdo a las regulaciones europeas y nacionales, usted, como parte "
#~ "responsable, se hace cargo de todo el ciclo de vida de los datos, y no "
#~ "debe publicar ni enviar datos personales sin el consentimiento de dicha "
#~ "persona. Más allá de estas obligaciones legales, nos gustaría "
#~ "recomendarle un cuidado extremo cuando se traten datos personales. Por "
#~ "favor, valore con cuidado dónde almacena y a quién envía datos "
#~ "personales. Por favor, asegúrese de usar una protección de acceso "
#~ "apropiada, p.ej. mediante una adecuada protección por contraseña."

#~ msgid "When:"
#~ msgstr "Cuando:"

#~ msgid "Where:"
#~ msgstr "Donde:"

#~ msgid "Whole day"
#~ msgstr "Todo el día"

#~ msgid "Windows are shown as"
#~ msgstr "Las ventanas se muestran como"

#~ msgctxt "address"
#~ msgid "Work"
#~ msgstr "Trabajo"

#~ msgid "Work week starts on"
#~ msgstr "La semana de trabajo comienza el"

#~ msgid "Workweek"
#~ msgstr "Semana laboral"

#~ msgid "Workweek View"
#~ msgstr "Vista de semana laboral"

#~ msgid "Would you like to create the following birthday series appointment?"
#~ msgstr "¿Quiere crear una serie de citas para el siguiente cumpleaños?"

#~ msgid "YB"
#~ msgstr "YB"

#~ msgid "Year"
#~ msgstr "Año"

#~ msgid "Yearly on %1$s %2$d"
#~ msgstr "Anualmente el %2$d de %1$s"

#~ msgid "Yearly on the %1$s %2$s of %3$d"
#~ msgstr "Anualmente el %1$s %2$s de %3$d"

#~ msgid "Years"
#~ msgstr "Años"

#~ msgid "Yellow"
#~ msgstr "Amarillo"

#~ msgid "Yemen"
#~ msgstr "Yemen"

#~ msgid "Yes"
#~ msgstr "Sí"

#~ msgid "Yes, send without subject"
#~ msgstr "Sí, enviarlo sin asunto"

#~ msgid "Yes, upgrade my account"
#~ msgstr "Sí, actualice mi cuenta"

#~ msgid "Yesterday"
#~ msgstr "Ayer"

#~ msgid "You already accepted this invitation"
#~ msgstr "Ya ha aceptado esta invitación"

#~ msgid ""
#~ "You are about to change your confirmation status. Please leave a comment "
#~ "for other participants."
#~ msgstr ""
#~ "Está a punto de cambiar su estado de confirmación. Por favor, deje un "
#~ "comentario para otros participantes."

#, fuzzy
#~ msgid ""
#~ "You are currently using %1$s of your %2$s available disk space. You have "
#~ "%3$s left."
#~ msgstr ""
#~ "Actualmente está usando %1$s de sus %2$s de espacio en disco disponible. "
#~ "Le quedan %3$s. "

#~ msgid ""
#~ "You are not allowed to create appointments in \"%1$s\" owned by %2$s. "
#~ "Appointments will therefore be created in your private calendar."
#~ msgstr ""
#~ "No se le permite crear citas en \"%1$s\", propiedad de %2$s. Por tanto, "
#~ "las citas se crearán en su calendario privado."

#~ msgid ""
#~ "You are not allowed to create appointments in \"%1$s\". Appointments will "
#~ "therefore be created in your private calendar."
#~ msgstr ""
#~ "No se le permite crear citas en \"%1$s\". Por tanto, las citas se crearán "
#~ "en su calendario privado."

#~ msgid "You are the organizer"
#~ msgstr "Usted es el organizador"

#~ msgid "You can download the updates from within the updater."
#~ msgstr "Puede descargar las actualizaciones desde dentro del updater."

#~ msgid ""
#~ "You can drag and drop files from your computer here to add as attachment."
#~ msgstr ""
#~ "Se pueden arrastrar y soltar ficheros de su ordenador aquí para añadirlos "
#~ "como adjuntos."

#~ msgid ""
#~ "You can drag and drop files from your computer to upload either a new "
#~ "file or another version of a file."
#~ msgstr ""
#~ "Puede arrastrar y soltar los ficheros desde el ordenador para subir bien "
#~ "un fichero nuevo o bien una nueva versión de un fichero."

#~ msgid "You can quick-save your changes via Ctrl+Enter."
#~ msgstr "Puede guardar rápidamente sus cambios pulsando Ctrl+Intro."

#~ msgid "You can't create a new recurrence in a modified appointment."
#~ msgstr "No se puede crear una nueva serie en una cita modificada."

#~ msgid ""
#~ "You cannot remove the owner of the shared folder from this appointment."
#~ msgstr ""
#~ "No se puede eliminar de esta cita al propietario de la carpeta compartida."

#~ msgid "You cannot remove yourself from this appointment."
#~ msgstr "No se puede eliminar a si mismo de esta cita."

#~ msgid "You declined this appointment"
#~ msgstr "Usted ha rechazado esta cita"

#~ msgid "You declined this task"
#~ msgstr "Usted ha rechazado esta tarea"

#~ msgid "You did not enter a subject. Would you like to enter a subject now?"
#~ msgstr "No ha indicado ningún asunto. ¿Desea hacerlo ahora?"

#~ msgid ""
#~ "You do not have write permission for this folder. The new contact will be "
#~ "saved in your personal contacts folder. "
#~ msgstr ""
#~ "No tiene permisos de escritura en esta carpeta. El nuevo contacto se "
#~ "guardará en su carpeta de contactos personal."

#~ msgid "You don't have any appointments in the near future."
#~ msgstr "Usted no tiene ninguna cita en un futuro cercano."

#~ msgid "You don't have any publications yet"
#~ msgstr "Usted no tiene todavía ninguna publicación"

#~ msgid "You don't have any subscriptions yet"
#~ msgstr "Usted no tiene todavía ninguna suscripción"

#~ msgid "You don't have any tasks that are either due soon or overdue."
#~ msgstr "Usted no tiene ninguna tarea vencida o próxima a hacerlo."

#~ msgid ""
#~ "You don't have enough rights to create objects in this folder. Do you "
#~ "want to create the object in your default folder?"
#~ msgstr ""
#~ "No tiene suficientes permisos para crear objetos en esta carpeta. ¿Desea "
#~ "crear el objeto en su carpeta predeterminada?"

#~ msgid "You don't have permissions to change this document"
#~ msgstr "No tiene permisos para modificar este documento"

#~ msgid ""
#~ "You entered an E-Mail address with IDN domain. In some environments IDN "
#~ "domains will not work as expected. Would you like to add it nevertheless?"
#~ msgstr ""
#~ "Ha introducido una dirección de correo con un dominio IDN. En algunos "
#~ "entornos, los dominios IDN no funcionan tal y como se espera. ¿Desea "
#~ "añadirla de todos modos?"

#, fuzzy
#~| msgid "You have %1$d notification"
#~| msgid_plural "You have %1$d notifications"
#~ msgid "You have %1$d notification."
#~ msgid_plural "You have %1$d notifications."
#~ msgstr[0] "Tiene %1$d notificación"
#~ msgstr[1] "Tiene %1$d notificaciones"

#~ msgid ""
#~ "You have %1$d notifications. Press [enter] to jump to the notification "
#~ "area and [escape] to close it again."
#~ msgid_plural ""
#~ "You have %1$d notifications. Press [enter] to jump to the notification "
#~ "area and [escape] to close it again."
#~ msgstr[0] ""
#~ "Tiene %1$d notificación. Pulse [Intro] para pasar al área de notificación "
#~ "y [Esc] para cerrarla de nuevo."
#~ msgstr[1] ""
#~ "Tiene %1$d notificaciones. Pulse [Intro] para pasar al área de "
#~ "notificación y [Esc] para cerrarla de nuevo."

#~ msgid "You have %1$d unread messages"
#~ msgstr "Tiene %1$d mensajes no leídos"

#~ msgid "You have 1 unread message"
#~ msgstr "Tiene 1 mensaje no leído"

#~ msgid "You have accepted the appointment"
#~ msgstr "Ha aceptado la cita"

#~ msgid "You have accepted this appointment"
#~ msgstr "Usted ha aceptado esta cita"

#~ msgid "You have accepted this task"
#~ msgstr "Usted ha aceptado esta tarea"

#~ msgid "You have been automatically signed out"
#~ msgstr "Ha sido desconectado automáticamente"

#~ msgid "You have been invited to an event by %1$s:"
#~ msgstr "Ha sido invitado a un evento por %1$s:"

#~ msgid ""
#~ "You have been invited to an event organized by %1$s on behalf of %2$s"
#~ msgstr "Ha sido invitado a un evento organizado por %1$s en nombre de %2$s"

#~ msgid "You have declined the appointment"
#~ msgstr "Ha rechazado la cita"

#~ msgid "You have edit rights."
#~ msgstr "Usted tiene derechos de edición."

#~ msgid "You have no new messages"
#~ msgstr "No tiene nuevos mensajes"

#~ msgid "You have no unread messages"
#~ msgstr "No tiene mensajes sin leer"

#~ msgid "You have reauthorized this %s account."
#~ msgstr "Ha vuelto a autorizar esta cuenta %s."

#~ msgid "You have reauthorized this account."
#~ msgstr "Ha vuelto a autorizar esta cuenta."

#~ msgid ""
#~ "You have received this mail because this appointment contains the "
#~ "resource %1$s, that you manage."
#~ msgstr ""
#~ "Ha recibido este correo porque la cita contiene el recurso %1$s, el cual "
#~ "gestiona usted."

#~ msgid ""
#~ "You have received this mail because your are the chair for this "
#~ "appointment."
#~ msgstr "Ha recibido este correo porque usted es el presidente en esta cita."

#~ msgid ""
#~ "You have received this mail because your are the organizer of this "
#~ "appointment."
#~ msgstr ""
#~ "Ha recibido este correo porque usted es el organizador de esta cita."

#~ msgid ""
#~ "You have set up an external E-Mail account. The sole responsibility for "
#~ "the availability of the external E-Mail account lies with the service "
#~ "provider."
#~ msgstr ""
#~ "Ha configurado una cuenta externa de correo. La disponibilidad de una "
#~ "cuenta externa de correo depende exclusivamente del proveedor de correo "
#~ "correspondiente."

#~ msgid "You have tentatively accepted the appointment"
#~ msgstr "Ha aceptado provisionalmente la cita"

#~ msgid "You have the following appointment in %s:"
#~ msgstr "Tiene la siguiente cita en %s:"

#~ msgid "You have to enter a username and password to subscribe."
#~ msgstr ""
#~ "Tiene que indicar un nombre de usuario y una contraseña para suscribirse."

#~ msgid "You must specify an E-Mail address for redirection."
#~ msgstr "Debe especificar una dirección de E-Mail para la redirección."

#~ msgid ""
#~ "You need to authorize %1$s to use your account. Please click on the "
#~ "button below and the authorization will proceed in a separate window."
#~ msgstr ""
#~ "Necesita autorizar a %1$s para utilizar su cuenta. Por favor, pulse en el "
#~ "botón siguiente y la autorización se llevará a cabo en una ventana "
#~ "diferente."

#~ msgid "You need to use Android %n or higher."
#~ msgstr "Es necesario usar Android %n o posterior."

#~ msgid "You need to use iOS %n or higher."
#~ msgstr "Es necesario usar iOS %n o posterior."

#~ msgid "You seem to have been inactive for %d minute."
#~ msgid_plural "You seem to have been inactive for %d minutes."
#~ msgstr[0] "Parece que ha estado inactivo durante %d minuto."
#~ msgstr[1] "Parece que ha estado inactivo durante %d minutos."

#~ msgid "You share this folder with other users"
#~ msgstr "Usted comparte esta carpeta con otros usuarios"

#~ msgid "You tentatively accepted this invitation"
#~ msgstr "Ha aceptado provisionalmente esta invitación"

#~ msgid "You tentatively accepted this task"
#~ msgstr "Ha aceptado provisionalmente esta tarea"

#~ msgid "You wanted to be reminded about the following InfoItem:"
#~ msgstr ""
#~ "Usted quería que se le recordase el siguiente elemento de información:"

#~ msgid ""
#~ "You will automatically return to the appointment dialog. The selected "
#~ "start and end time as well as the current participant list will be "
#~ "applied."
#~ msgstr ""
#~ "Volverá automáticamente a la ventana de la cita. Se aplicarán las horas "
#~ "de inicio y fin seleccionadas, además de la lista de participantes actual."

#~ msgid "You will be automatically signed out in %1$d second"
#~ msgid_plural "You will be automatically signed out in %1$d seconds"
#~ msgstr[0] "Será desconectado automáticamente en %1$d segundo"
#~ msgstr[1] "Será desconectado automáticamente en %1$d segundos"

#~ msgid "You will need to re-login for the change to take effect."
#~ msgstr "Necesitará reconectarse para que el cambio surta efecto."

#~ msgid "You're not allowed to delete this attachment!"
#~ msgstr "¡No se le permite borrar este adjunto!"

#~ msgid "Your Applications"
#~ msgstr "Sus aplicaciones"

#~ msgid "Your IP address has changed"
#~ msgstr "Su dirección IP ha cambiado"

#~ msgid "Your answer"
#~ msgstr "Su respuesta"

#~ msgid "Your applications"
#~ msgstr "Sus aplicaciones"

#~ msgid "Your auto forward has been saved"
#~ msgstr "Su reenvío automático se ha guardado"

#~ msgid "Your browser is not supported!"
#~ msgstr "Su navegador no está admitido"

#~ msgid "Your browser is slow and outdated!"
#~ msgstr "Su navegador es lento y está desactualizado"

#~ msgid "Your browser version is not supported!"
#~ msgstr "La versión de su navegador no está admitida"

#~ msgid "Your browser's cookie functionality is disabled. Please turn it on."
#~ msgstr ""
#~ "La funcionalidad de cookies de su navegador está desactivada. Por favor, "
#~ "actívela."

#, fuzzy
#~ msgid ""
#~ "Your capacity is shared with all members of your group. Your group is "
#~ "currently using %1$s of its %2$s available disk space. The amount of free "
#~ "space is %3$s."
#~ msgstr ""
#~ "Su capacidad está compartida con todos los miembros de su grupo. Su grupo "
#~ "está utilizando %1$s de %2$s de espacio de disco disponible. La cantidad "
#~ "de espacio libre es %3$s."

#~ msgid "Your contact information have been saved."
#~ msgstr "Su información de contacto ha sido guardada."

#~ msgid "Your current password"
#~ msgstr "Su contraseña actual"

#~ msgid "Your data has been saved"
#~ msgstr "Sus datos se han guardado"

#~ msgid "Your mail address"
#~ msgstr "Su dirección de correo"

#~ msgid "Your messages"
#~ msgstr "Sus mensajes"

#~ msgid "Your name"
#~ msgstr "Su nombre"

#~ msgid "Your old password"
#~ msgstr "Su contraseña anterior"

#~ msgid "Your operating system is not supported."
#~ msgstr "Su sistema operativo no está admitido."

#~ msgid "Your password"
#~ msgstr "Su contraseña"

#~ msgid ""
#~ "Your password changed. For a future use of your subscriptions and "
#~ "additional E-Mail accounts enter your old password. This only has to be "
#~ "done once. If you now cancel the action you have to newly set up all "
#~ "subscriptions and additional E-Mail accounts."
#~ msgstr ""
#~ "Su contraseña ha cambiado. Introduzca su contraseña anterior para "
#~ "utilizar en el futuro sus suscripciones y cuentas de E-Mail adicionales. "
#~ "Esto sólo tendrá que hacerlo una vez. Si cancela ahora esta acción, "
#~ "tendrá que configurar desde cero todas las suscripciones y cuentas de E-"
#~ "Mail adicionales."

#~ msgid "Your password has been changed"
#~ msgstr "Su contraseña ha sido cambiada"

#, fuzzy
#~ msgid ""
#~ "Your password is more secure if it also contains capital letters, "
#~ "numbers, and special characters like $, _, %"
#~ msgstr ""
#~ "Su contraseña es más segura si contiene también letras en mayúsculas, "
#~ "números, y caracteres especiales como %1$s."

#~ msgid "Your primary mail account can not be deleted."
#~ msgstr "Su cuenta principal de correo electrónico no se puede borrar."

#~ msgid ""
#~ "Your scheduled appointment conflicts with one or more previously "
#~ "scheduled appointments."
#~ msgstr ""
#~ "Su cita planificada entra en conflicto con una o más citas planificadas "
#~ "con anterioridad."

#~ msgid "Your selected picture will be displayed after saving"
#~ msgstr "La foto seleccionada se mostrará después de ser guardada"

#~ msgid "Your session has expired. Please log in again."
#~ msgstr "Su sesión ha expirado. Por favor, conéctese de nuevo."

#~ msgid "Your session has expired. You have to close this window."
#~ msgstr "Su sesión ha expirado. Tiene que cerrar esta ventana."

#~ msgid "Your session is expired"
#~ msgstr "La sesión ha expirado"

#~ msgid "Your timezone"
#~ msgstr "Su zona horaria"

#~ msgid "Your vacation notice has been saved"
#~ msgstr "Su aviso de ausencia se ha guardado"

#~ msgid "ZB"
#~ msgstr "ZB"

#~ msgid "ZIP"
#~ msgstr "CP"

#~ msgid "ZIP (business)"
#~ msgstr "Código postal (profesional)"

#~ msgid "ZIP (private)"
#~ msgstr "Código postal (personal)"

#~ msgid "ZIP / City"
#~ msgstr "CP / Ciudad"

#~ msgid "ZIP / City (other)"
#~ msgstr "CP / Ciudad (otro)"

#~ msgid "ZIP:"
#~ msgstr "Código postal:"

#~ msgid "Zambia"
#~ msgstr "Zambia"

#~ msgid "Zimbabwe"
#~ msgstr "Zimbabue"

#~ msgid "Zloty"
#~ msgstr "Zloty"

#~ msgid "Zoom in"
#~ msgstr "Acercar"

#~ msgid "Zoom out"
#~ msgstr "Alejar"

#~ msgid "Zoom: %1$d%"
#~ msgstr "Zoom: %1$d%"

#~ msgid "Zulu"
#~ msgstr "Zulú"

#~ msgid "[No Subject]"
#~ msgstr "[Sin asunto]"

#~ msgid ""
#~ "[changed_by] has [confirmation_action] this appointment.\n"
#~ "\n"
#~ "Appointment\n"
#~ "===========\n"
#~ "Created by: [created_by]\n"
#~ "Created at: [creation_datetime]\n"
#~ "[title]\n"
#~ "[location][folder_name]\n"
#~ "\n"
#~ "[start]\n"
#~ "[end]\n"
#~ "[series][delete_exceptions][change_exceptions]\n"
#~ "[description]\n"
#~ "Participants\n"
#~ "============\n"
#~ "[participants]\n"
#~ "\n"
#~ "Resources\n"
#~ "=========\n"
#~ "[resources]\n"
#~ "\n"
#~ "=========================================="
#~ msgstr ""
#~ "[changed_by] ha [confirmation_action] esta cita.\n"
#~ "\n"
#~ "Cita\n"
#~ "====\n"
#~ "Creada por: [created_by]\n"
#~ "Creada el: [creation_datetime]\n"
#~ "[title]\n"
#~ "[location][folder_name]\n"
#~ "\n"
#~ "[start]\n"
#~ "[end]\n"
#~ "[series][delete_exceptions][change_exceptions]\n"
#~ "[description]\n"
#~ "Participantes\n"
#~ "=============\n"
#~ "[participants]\n"
#~ "\n"
#~ "Recursos\n"
#~ "========\n"
#~ "[resources]\n"
#~ "\n"
#~ "=========================================="

#~ msgid ""
#~ "[changed_by] has [confirmation_action] this appointment.\n"
#~ "You can check this appointment in your calendar:\n"
#~ "[link]\n"
#~ "\n"
#~ "Appointment\n"
#~ "===========\n"
#~ "Created by: [created_by]\n"
#~ "Created at: [creation_datetime]\n"
#~ "[title]\n"
#~ "[location][folder_name]\n"
#~ "\n"
#~ "[start]\n"
#~ "[end]\n"
#~ "[series][delete_exceptions][change_exceptions]\n"
#~ "[description]\n"
#~ "Participants\n"
#~ "============\n"
#~ "[participants]\n"
#~ "\n"
#~ "Resources\n"
#~ "=========\n"
#~ "[resources]\n"
#~ "\n"
#~ "=========================================="
#~ msgstr ""
#~ "[changed_by] ha [confirmation_action] esta cita.\n"
#~ "Puede revisar esta cita en su calendario:\n"
#~ "[link]\n"
#~ "\n"
#~ "Cita\n"
#~ "====\n"
#~ "Creada por: [created_by]\n"
#~ "Creada el: [creation_datetime]\n"
#~ "[title]\n"
#~ "[location][folder_name]\n"
#~ "\n"
#~ "[start]\n"
#~ "[end]\n"
#~ "[series][delete_exceptions][change_exceptions]\n"
#~ "[description]\n"
#~ "Participantes\n"
#~ "=============\n"
#~ "[participants]\n"
#~ "\n"
#~ "Recursos\n"
#~ "========\n"
#~ "[resources]\n"
#~ "\n"
#~ "=========================================="

#~ msgid ""
#~ "[changed_by] has [confirmation_action] this task.\n"
#~ "\n"
#~ "Task\n"
#~ "====\n"
#~ "Created by: [created_by]\n"
#~ "Created at: [creation_datetime]\n"
#~ "[title]\n"
#~ "[folder_name]\n"
#~ "[priority]\n"
#~ "[task_status]\n"
#~ "\n"
#~ "[start]\n"
#~ "[end]\n"
#~ "[series]\n"
#~ "[description]\n"
#~ "Participants\n"
#~ "============\n"
#~ "[participants]\n"
#~ "\n"
#~ "Resources\n"
#~ "=========\n"
#~ "[resources]\n"
#~ "\n"
#~ "=========================================="
#~ msgstr ""
#~ "[changed_by] ha [confirmation_action] this tarea.\n"
#~ "\n"
#~ "Tarea\n"
#~ "=====\n"
#~ "Creada por: [created_by]\n"
#~ "Creada el: [creation_datetime]\n"
#~ "[title]\n"
#~ "[folder_name]\n"
#~ "[priority]\n"
#~ "[task_status]\n"
#~ "\n"
#~ "[start]\n"
#~ "[end]\n"
#~ "[series]\n"
#~ "[description]\n"
#~ "Participantes\n"
#~ "=============\n"
#~ "[participants]\n"
#~ "\n"
#~ "Recursos\n"
#~ "========\n"
#~ "[resources]\n"
#~ "\n"
#~ "=========================================="

#~ msgid ""
#~ "[changed_by] has [confirmation_action] this task.\n"
#~ "You can check this task in your tasks:\n"
#~ "[link]\n"
#~ "\n"
#~ "Task\n"
#~ "====\n"
#~ "Created by: [created_by]\n"
#~ "Created at: [creation_datetime]\n"
#~ "[title]\n"
#~ "[folder_name]\n"
#~ "[priority]\n"
#~ "[task_status]\n"
#~ "\n"
#~ "[start]\n"
#~ "[end]\n"
#~ "[series]\n"
#~ "[description]\n"
#~ "Participants\n"
#~ "============\n"
#~ "[participants]\n"
#~ "\n"
#~ "Resources\n"
#~ "=========\n"
#~ "[resources]\n"
#~ "\n"
#~ "=========================================="
#~ msgstr ""
#~ "[changed_by] ha [confirmation_action] this tarea.\n"
#~ "Puede revisar esta tarea en sus tareas:\n"
#~ "[link]\n"
#~ "\n"
#~ "Tarea\n"
#~ "=====\n"
#~ "Creada por: [created_by]\n"
#~ "Creada el: [creation_datetime]\n"
#~ "[title]\n"
#~ "[folder_name]\n"
#~ "[priority]\n"
#~ "[task_status]\n"
#~ "\n"
#~ "[start]\n"
#~ "[end]\n"
#~ "[series]\n"
#~ "[description]\n"
#~ "Participantes\n"
#~ "=============\n"
#~ "[participants]\n"
#~ "\n"
#~ "Recursos\n"
#~ "========\n"
#~ "[resources]\n"
#~ "\n"
#~ "=========================================="

#~ msgid "above"
#~ msgstr "por encima"

#~ msgid "absent on business"
#~ msgstr "ausente por trabajo"

#~ msgid "after"
#~ msgstr "después de"

#~ msgid "after %1$d appointment"
#~ msgid_plural "after %1$d appointments"
#~ msgstr[0] "tras la %1$d cita"
#~ msgstr[1] "después de %1$d citas"

#~ msgid "all"
#~ msgstr "todas"

#~ msgid "and"
#~ msgstr "y"

#~ msgid "any"
#~ msgstr "cualquiera"

#~ msgid "appointments"
#~ msgstr "citas"

#~ msgid "april"
#~ msgstr "abril"

#~ msgid "attachment"
#~ msgstr "adjunto"

#~ msgid "august"
#~ msgstr "agosto"

#~ msgid "auto"
#~ msgstr "auto"

#~ msgid "below"
#~ msgstr "por debajo"

#~ msgid "booked"
#~ msgstr "reservado"

#~ msgid "by %1$s until %2$s"
#~ msgstr "en %1$s hasta %2$s"

#~ msgid "by noon"
#~ msgstr "a mediodía"

#~ msgid "bytes"
#~ msgstr "bytes"

#, fuzzy
#~ msgid "characters"
#~ msgstr " caracteres"

#~ msgid "clear"
#~ msgstr "borrar"

#~ msgid "close"
#~ msgstr "cerrar"

#~ msgid "close for %1$s"
#~ msgstr "cerrar por %1$s"

#~ msgid "confirmed-ham"
#~ msgstr "envíos válidos confirmados"

#~ msgid "confirmed-spam"
#~ msgstr "correo no deseado confirmado"

#~ msgid "copy to clipboard"
#~ msgstr "copiar al portapapeles"

#~ msgid "create objects"
#~ msgstr "crear objetos"

#~ msgid "create objects and subfolders"
#~ msgstr "crear objetos y subcarpetas"

#~ msgid "created by %s"
#~ msgstr "creado por %s"

#~ msgid "d.M.yy"
#~ msgstr "d.M.aa"

#~ msgid "d.M.yyyy"
#~ msgstr "d.M.aaaa"

#~ msgid "d.MM.yy"
#~ msgstr "d.MM.aa"

#~ msgid "daily"
#~ msgstr "diaria"

#~ msgid "day every"
#~ msgstr "día cada"

#~ msgid "day of the week"
#~ msgstr "día de la semana"

#~ msgid "day of the weekend"
#~ msgstr "día de fin de semana"

#~ msgid "dd-MMM-yy"
#~ msgstr "dd-MMM-aa"

#~ msgid "dd.MM.yy"
#~ msgstr "dd.MM.aa"

#~ msgid "dd.MM.yyyy"
#~ msgstr "dd.MM.aaaa"

#~ msgid "dd/MM/yy"
#~ msgstr "dd/MM/aa"

#~ msgid "dd/MM/yyyy"
#~ msgstr "dd/MM/aaaa"

#~ msgid "december"
#~ msgstr "diciembre"

#~ msgid "default"
#~ msgstr "predeterminado"

#~ msgid "delete all objects"
#~ msgstr "borrar todos los objetos"

#~ msgid "delete only own objects"
#~ msgstr "borrar sólo los objetos propios"

#~ msgid "deleted"
#~ msgstr "borrado"

#~ msgid "disabled"
#~ msgstr "desactivado"

#~ msgid "edit all objects"
#~ msgstr "editar todos los objetos"

#~ msgid "edit own objects"
#~ msgstr "editar objetos propios"

#, fuzzy
#~ msgid "end date"
#~ msgstr "fecha de fin"

#~ msgid "ends"
#~ msgstr "finaliza"

#~ msgid "ends after a certain number of appointments"
#~ msgstr "finaliza después de cierto número de citas"

#~ msgid "ends on a specific date"
#~ msgstr "finaliza en una fecha determinada"

#~ msgid "estimated costs"
#~ msgstr "costes estimados"

#~ msgid "every %1$d day"
#~ msgid_plural "every %1$d days"
#~ msgstr[0] "cada %1$s día"
#~ msgstr[1] "cada %1$s días"

#~ msgid "every %1$d month"
#~ msgid_plural "every %1$d months"
#~ msgstr[0] "cada %1$d mes"
#~ msgstr[1] "cada %1$d meses"

#~ msgid "every %1$d week"
#~ msgid_plural "every %1$d weeks"
#~ msgstr[0] "cada %1$d semana"
#~ msgstr[1] "cada %1$d semanas"

#~ msgid "every day"
#~ msgstr "todos los días"

#~ msgid "every month"
#~ msgstr "todos los meses"

#~ msgid "every week"
#~ msgstr "todas las semanas"

#~ msgid "february"
#~ msgstr "febrero"

#~ msgid "files"
#~ msgstr "ficheros"

#~ msgid "first"
#~ msgstr "primer"

#~ msgid "flickr.people.getPublicPhotos"
#~ msgstr "flickr.people.getPublicPhotos"

#~ msgid "flickr.photos.search"
#~ msgstr "flickr.photos.search"

#~ msgid "forward"
#~ msgstr "avanzar"

#~ msgid "fourth"
#~ msgstr "cuarto"

#~ msgid "free"
#~ msgstr "libre"

#~ msgid "hCard Export"
#~ msgstr "Exportar hCard"

#~ msgid "hot"
#~ msgstr "caliente"

#~ msgid "http://"
#~ msgstr "http://"

#~ msgid "i18n test string - do not translate this"
#~ msgstr "i18n test string - do not translate this"

#~ msgid "iCal"
#~ msgstr "iCal"

#~ msgid "iCalendar"
#~ msgstr "iCalendar"

#~ msgid "in"
#~ msgstr "en"

#~ msgctxt "in"
#~ msgid "in %d minute"
#~ msgid_plural "in %d minutes"
#~ msgstr[0] "en %d minuto"
#~ msgstr[1] "en %d minutos"

#~ msgid "in 15 minutes"
#~ msgstr "en 15 minutos"

#~ msgid "in 30 minutes"
#~ msgstr "en 30 minutos"

#~ msgid "in 5 minutes"
#~ msgstr "en 5 minutos"

#~ msgid "in blind copy"
#~ msgstr "en copia oculta"

#~ msgid "in copy"
#~ msgstr "en copia"

#~ msgid "in one hour"
#~ msgstr "en una hora"

#~ msgid "in one week"
#~ msgstr "en una semana"

#, fuzzy
#~ msgid "is not a valid user or group."
#~ msgstr "%s no es un usuario o un grupo válido."

#~ msgid "is on"
#~ msgstr "es el"

#~ msgid "isMailAddress"
#~ msgstr "isMailAddress"

#~ msgid "january"
#~ msgstr "enero"

#~ msgid "july"
#~ msgstr "julio"

#~ msgid "june"
#~ msgstr "junio"

#~ msgid "last"
#~ msgstr "último"

#~ msgid "late in the evening"
#~ msgstr "de madrugada"

#~ msgid "locked by"
#~ msgstr "bloqueado por"

#~ msgid "march"
#~ msgstr "marzo"

#~ msgid "may"
#~ msgstr "mayo"

#~ msgctxt "dayview"
#~ msgid "mm"
#~ msgstr "mm"

#~ msgid "month"
#~ msgstr "mes"

#~ msgid "monthly"
#~ msgstr "mensual"

#~ msgid "more"
#~ msgstr "más"

#~ msgid "nd"
#~ msgstr "º"

#~ msgid "never ends"
#~ msgstr "nunca finaliza"

#~ msgid "new"
#~ msgstr "nuevo"

#~ msgid "next Friday"
#~ msgstr "próximo viernes"

#~ msgid "next Monday"
#~ msgstr "próximo lunes"

#~ msgid "next Saturday"
#~ msgstr "próximo sábado"

#~ msgid "next Sunday"
#~ msgstr "próximo domingo"

#~ msgid "next Thursday"
#~ msgstr "próximo jueves"

#~ msgid "next Tuesday"
#~ msgstr "próximo martes"

#~ msgid "next Wednesday"
#~ msgstr "próximo miércoles"

#~ msgid "next week"
#~ msgstr "semana siguiente"

#~ msgid "no delete permissions"
#~ msgstr "no hay permiso de borrado"

#~ msgid "no edit permissions"
#~ msgstr "no hay permiso de edición"

#~ msgid "no read permissions"
#~ msgstr "no hay permiso de lectura"

#~ msgid "not sent"
#~ msgstr "no enviado"

#~ msgid "november"
#~ msgstr "noviembre"

#~ msgid "october"
#~ msgstr "octubre"

#~ msgid "on"
#~ msgstr "el"

#~ msgid "on behalf of"
#~ msgstr "en nombre de"

#~ msgid "organized by %s"
#~ msgstr "organizado por %s"

#~ msgid "please select"
#~ msgstr "por favor, seleccione"

#~ msgid "predefined"
#~ msgstr "predefinido"

#~ msgid "previous week"
#~ msgstr "semana anterior"

#~ msgid "rd"
#~ msgstr "º"

#~ msgid "read all objects"
#~ msgstr "leer todos los objetos"

#~ msgid "read own objects"
#~ msgstr "leer objetos propios"

#~ msgid "remove"
#~ msgstr "borrar"

#~ msgid "reserved"
#~ msgstr "reservado"

#~ msgid "route planner"
#~ msgstr "planificador de ruta"

#~ msgid "second"
#~ msgstr "segundo"

#~ msgid "seen"
#~ msgstr "visto"

#~ msgid "select format"
#~ msgstr "seleccionar formato"

#~ msgid "september"
#~ msgstr "septiembre"

#~ msgid "set the last used time range of the new view"
#~ msgstr ""
#~ "establecer el intervalo de tiempo empleado la última vez de la vista nueva"

#~ msgid "show all"
#~ msgstr "mostrar todo"

#~ msgid "show image"
#~ msgstr "mostrar imagen"

#~ msgid "st"
#~ msgstr "º"

#, fuzzy
#~ msgid "status"
#~ msgstr "estado"

#~ msgid ""
#~ "street\n"
#~ "postal_code city"
#~ msgstr ""
#~ "street\n"
#~ "postal_code city"

#~ msgid ""
#~ "street\n"
#~ "postal_code city\n"
#~ "state\n"
#~ "country"
#~ msgstr ""
#~ "street\n"
#~ "postal_code city\n"
#~ "state\n"
#~ "country"

#~ msgid "street,postal_code/city,country,state"
#~ msgstr "street,postal_code/city,country,state"

#, fuzzy
#~ msgid "subfolders of %s"
#~ msgstr "Miembros de %s"

#~ msgid "tasks"
#~ msgstr "tareas"

#~ msgid "temporary"
#~ msgstr "provisional"

#~ msgid "tentative"
#~ msgstr "provisional"

#~ msgid "tentatively accept"
#~ msgstr "aceptada provisionalmente"

#~ msgid "th"
#~ msgstr "º"

#~ msgid "third"
#~ msgstr "tercer"

#~ msgid "this afternoon"
#~ msgstr "esta tarde"

#~ msgid "this morning"
#~ msgstr "esta mañana"

#~ msgid "to"
#~ msgstr "a"

#~ msgid "tomorrow"
#~ msgstr "mañana"

#~ msgid "tonight"
#~ msgstr "esta noche"

#~ msgid "unknown"
#~ msgstr "desconocido"

#~ msgid "unkown"
#~ msgstr "desconocido"

#~ msgid "unlimited"
#~ msgstr "ilimitado"

#~ msgid "unnamed"
#~ msgstr "sin nombre"

#~ msgid "vCard"
#~ msgstr "vCard"

#~ msgid "vacation"
#~ msgstr "ausencia"

#~ msgid "vacation notice"
#~ msgstr "aviso de ausencia"

#~ msgid "via"
#~ msgstr "vía"

#~ msgid "view the folder"
#~ msgstr "ver la carpeta"

#~ msgid "waiting"
#~ msgstr "en espera"

#~ msgid "weekly"
#~ msgstr "semanal"

#~ msgid "work days"
#~ msgstr "días laborables"

#~ msgid "yearly"
#~ msgstr "anual"

#~ msgid "yy/MM/dd"
#~ msgstr "aa/MM/dd"

#~ msgid "yyyy-MM-dd"
#~ msgstr "dd/MM/yyyy"<|MERGE_RESOLUTION|>--- conflicted
+++ resolved
@@ -15,17 +15,222 @@
 "Plural-Forms: nplurals=2; plural=(n != 1);\n"
 "X-Generator: Lokalize 2.0\n"
 
-#: apps/io.ox/tours/files.js module:io.ox/tours
-msgid "Add another account"
-msgstr "Añadir otra cuenta"
+#: apps/io.ox/tours/calendar.js module:io.ox/tours
+msgid "Creating a new appointment"
+msgstr "Creación de una nueva cita"
+
+#: apps/io.ox/tours/calendar.js module:io.ox/tours
+msgid "To create a new appointment, click on New in the toolbar."
+msgstr ""
+"Para crear una nueva cita, presione en Nuevo en la barra de herramientas."
+
+#: apps/io.ox/tours/calendar.js module:io.ox/tours
+msgid "Entering the appointment's data"
+msgstr "Introducción de los datos de la cita"
+
+#: apps/io.ox/tours/calendar.js module:io.ox/tours
+msgid ""
+"Enter the subject, the start and the end date of the appointment. Other "
+"details are optional."
+msgstr ""
+"Introduzca el asunto, y las fechas de inicio y y fin de la cita. Los otros "
+"detalles son opcionales."
+
+#: apps/io.ox/tours/calendar.js module:io.ox/tours
+msgid "Creating recurring appointments"
+msgstr "Creación de citas periódicas"
+
+#: apps/io.ox/tours/calendar.js module:io.ox/tours
+msgid ""
+"To create recurring appointments, enable Repeat. Functions for setting the "
+"recurrence parameters are shown."
+msgstr ""
+"Para crear citas periódicas, marque Repetir. Se muestran funciones para el "
+"establecimiento de los parámetros de repetición."
+
+#: apps/io.ox/tours/calendar.js module:io.ox/tours apps/io.ox/tours/tasks.js
+msgid "Using the reminder function"
+msgstr "Uso de la función de recordatorio"
+
+#: apps/io.ox/tours/calendar.js module:io.ox/tours
+msgid "To not miss the appointment, use the reminder function."
+msgstr "Para no olvidar la cita, utilice la función de recordatorio."
+
+#: apps/io.ox/tours/calendar.js module:io.ox/tours apps/io.ox/tours/tasks.js
+msgid "Inviting other participants"
+msgstr "Invitar a otros participantes"
+
+#: apps/io.ox/tours/calendar.js module:io.ox/tours
+msgid ""
+"To invite other participants, enter their names in the field below "
+"Participants. To avoid appointment conflicts, click on Find a free time at "
+"the upper right side."
+msgstr ""
+"Para invitar a otros participantes, introduzca su nombre en el campo que hay "
+"debajo de Participantes. Para evitar conflictos entre citas, presione en "
+"Buscar tiempo libre en la parte superior derecha."
 
 #: apps/io.ox/tours/calendar.js module:io.ox/tours
 msgid "Adding attachments"
 msgstr "Añadir adjuntos"
 
-#: apps/io.ox/tours/tasks.js module:io.ox/tours
-msgid "Adding further details"
-msgstr "Añadir más detalles"
+#: apps/io.ox/tours/calendar.js module:io.ox/tours
+msgid "Further down you can add documents as attachments to the appointment."
+msgstr "Más abajo puede añadir documentos como adjuntos a la cita."
+
+#: apps/io.ox/tours/calendar.js module:io.ox/tours
+msgid "Creating the appointment"
+msgstr "Creación de la cita"
+
+#: apps/io.ox/tours/calendar.js module:io.ox/tours
+msgid "To create the appointment, click on Create at the lower left side."
+msgstr "Para crear la cita, presione en Crear en la parte inferior izquierda."
+
+#: apps/io.ox/tours/calendar.js module:io.ox/tours apps/io.ox/tours/mail.js
+msgid "Selecting a view"
+msgstr "Selección de una vista"
+
+#: apps/io.ox/tours/calendar.js module:io.ox/tours
+msgid ""
+"To select one of the views like Day, Month or List, click on View in the "
+"toolbar. Select a menu entry from the Layout section."
+msgstr ""
+"Para seleccionar una de las vistas, tales como Día, Mes o Lista, presione en "
+"Vista en la barra de herramientas. Seleccione una entrada del menú desde la "
+"sección Disposición."
+
+#: apps/io.ox/tours/calendar.js module:io.ox/tours
+msgid "The calendar views"
+msgstr "Las vistas Calendario"
+
+#: apps/io.ox/tours/calendar.js module:io.ox/tours
+msgid ""
+"The calendar views display a calendar sheet with the appointments for the "
+"selected time range."
+msgstr ""
+"Las vistas de calendario muestran una hoja de calendario con las citas para "
+"el intervalo de tiempo seleccionado."
+
+#: apps/io.ox/tours/calendar.js module:io.ox/tours
+msgid "The List view"
+msgstr "La vista Lista"
+
+#: apps/io.ox/tours/calendar.js module:io.ox/tours
+msgid ""
+"The List view shows a list of the appointments in the current folder. If "
+"clicking on an appointment, the appointment's data and some functions are "
+"displayed in the Detail view."
+msgstr ""
+"La Vista de lista muestra una lista de las citas de la carpeta actual. Si "
+"presiona en una cita, los datos de dicha cita y algunas funciones se "
+"muestran en la Vista de detalle."
+
+#: apps/io.ox/tours/contacts.js module:io.ox/tours
+msgid "Creating a new contact"
+msgstr "Creación de un nuevo contacto"
+
+#: apps/io.ox/tours/contacts.js module:io.ox/tours
+msgid "To create a new contact, click on New > Add contact in the toolbar."
+msgstr ""
+"Para crear un nuevo contacto, presione en Nuevo > Añadir contacto en la "
+"barra de herramientas."
+
+#: apps/io.ox/tours/contacts.js module:io.ox/tours
+msgid "Navigation bar"
+msgstr "Barra de navegación"
+
+#: apps/io.ox/tours/contacts.js module:io.ox/tours
+msgid ""
+"Click on a letter on the left side of the navigation bar in order to display "
+"the corresponding contacts from the selected address book."
+msgstr ""
+"Haga clic en una letra a la izquierda de la barra de navegación para mostrar "
+"los contactos correspondientes de la libreta de direcciones seleccionada."
+
+#: apps/io.ox/tours/contacts.js module:io.ox/tours
+msgid "Sending an E-Mail to a contact"
+msgstr "Envío de un correo electrónico a un contacto"
+
+#: apps/io.ox/tours/contacts.js module:io.ox/tours
+msgid ""
+"To send an E-Mail to the contact, click on an E-Mail address or on Send "
+"email in the toolbar."
+msgstr ""
+"Para enviar un correo electrónico al contacto, presione en una dirección de "
+"correo electrónico o en Enviar correo en la barra de herramientas."
+
+#: apps/io.ox/tours/contacts.js module:io.ox/tours
+msgid "Editing multiple contacts"
+msgstr "Edición de múltiples contactos"
+
+#: apps/io.ox/tours/contacts.js module:io.ox/tours
+msgid ""
+"To edit multiple contacts at once, enable the checkboxes on the left side of "
+"the contacts. If the checkboxes are not displayed, click on View > "
+"Checkboxes on the right side of the toolbar."
+msgstr ""
+"Para editar varios contactos de una vez, marque las casillas que hay a la "
+"izquierda de los contactos. Si no aparecen las casillas de verificación, "
+"presione en Vista > Casillas de verificación a la derecha de la barra de "
+"herramientas."
+
+#: apps/io.ox/tours/files.js module:io.ox/tours
+msgid "The Drive app"
+msgstr "La aplicación Drive"
+
+#: apps/io.ox/tours/files.js module:io.ox/tours
+msgid ""
+"Welcome to your cloud storage app. This Guided Tour will introduce you to "
+"your new online storage solution - your one point to access online stored "
+"files from all your accounts. This is where you can upload and save your "
+"files, share them and synchronize them with different devices.  "
+msgstr ""
+"Bienvenido a su aplicación de almacenamiento en la nube. Esta visita guiada "
+"le dará a conocer su nueva solución de almacenamiento en línea - su único "
+"punto de acceso a los archivos almacenados en línea de todas sus cuentas. Es "
+"aquí donde puede subir y guardar sus archivos, compartirlos y sincronizarlos "
+"con diferentes dispositivos."
+
+#: apps/io.ox/tours/files.js module:io.ox/tours
+msgid "Folder tree"
+msgstr "Árbol de carpetas"
+
+#: apps/io.ox/tours/files.js module:io.ox/tours
+msgid ""
+"On the left you can see the folder tree. It displays your folder structure "
+"and allows you to navigate to specific folders and subfolders. To make your "
+"life easier, we have already included folders for your Documents, Music, "
+"Pictures and Videos."
+msgstr ""
+"A la izquierda puede ver el árbol de carpetas. Se muestra la estructura de "
+"carpetas y le permite navegar a carpetas y subcarpetas concretas. Para "
+"hacerle la vida más fácil, hemos incluido carpetas para sus documentos, "
+"música, imágenes y vídeos."
+
+#: apps/io.ox/tours/files.js module:io.ox/tours
+msgid "Folder content"
+msgstr "Contenido de la carpeta"
+
+#: apps/io.ox/tours/files.js module:io.ox/tours
+msgid ""
+"Clicking on a folder displays all the subfolders, documents, media and other "
+"files that it contains."
+msgstr ""
+"Al presionar sobre una carpeta se muestran todas las subcarpetas, "
+"documentos, archivos de medios y otros archivos que contenga."
+
+#: apps/io.ox/tours/files.js module:io.ox/tours
+msgid "Select a view"
+msgstr "Seleccionar una vista"
+
+#: apps/io.ox/tours/files.js module:io.ox/tours
+msgid "Different views are available. Just select the one you like best."
+msgstr ""
+"Están disponibles varias vistas. Simplemente seleccione la que más le guste."
+
+#: apps/io.ox/tours/files.js module:io.ox/tours
+msgid "Toolbar"
+msgstr "Barra de herramientas"
 
 #: apps/io.ox/tours/files.js module:io.ox/tours
 msgid ""
@@ -35,6 +240,62 @@
 "En la parte superior puede encontrar la barra de herramientas con múltiples "
 "funciones y opciones adicionales. Puede crear fácilmente carpetas nuevas, "
 "archivos nuevos y mucho más."
+
+#: apps/io.ox/tours/files.js module:io.ox/tours
+msgid "Upload a new file"
+msgstr "Subir un nuevo archivo"
+
+#: apps/io.ox/tours/files.js module:io.ox/tours
+msgid ""
+"To upload a new file from your local device, simply click on Add local file "
+"and select the file you would like to upload. It is even easier if you just "
+"drag and drop files from your local device into Drive. The uploaded file is "
+"now available in Drive on all your devices."
+msgstr ""
+"Para subir un nuevo archivo desde el dispositivo local, simplemente presione "
+"en Añadir archivo local y seleccione el archivo que desea subir. Es aún más "
+"fácil si sólo arrastra y suelta los archivos desde el dispositivo local a "
+"Drive. El archivo subido estará ahora disponible en Drive en todos sus "
+"dispositivos."
+
+#: apps/io.ox/tours/files.js module:io.ox/tours
+msgid "Preview files"
+msgstr "Vista previa de archivos"
+
+#: apps/io.ox/tours/files.js module:io.ox/tours
+msgid "Clicking on the view icon leads you to a preview of the selected file."
+msgstr ""
+"Al presionar en el icono de vista se muestra una previsualización del "
+"archivo seleccionado."
+
+#: apps/io.ox/tours/files.js module:io.ox/tours
+msgid "Preview mode"
+msgstr "Modo de vista previa"
+
+#: apps/io.ox/tours/files.js module:io.ox/tours
+msgid ""
+"From preview you can also select other options to help you manage and work "
+"on your files."
+msgstr ""
+"Desde la vista previa puede también seleccionar otras opciones que le "
+"ayudarán a administrar y trabajar con sus archivos."
+
+#: apps/io.ox/tours/files.js module:io.ox/tours
+msgid "Share files"
+msgstr "Compartir archivos"
+
+#: apps/io.ox/tours/files.js module:io.ox/tours
+msgid ""
+"Here you can share files with your colleagues and external contacts. You can "
+"also collaborate on a document and set different access rights."
+msgstr ""
+"Aquí puede compartir archivos con sus colaboradores o contactos externos. "
+"Puede también colaborar en un documento y establecer diferentes permisos de "
+"acceso."
+
+#: apps/io.ox/tours/files.js module:io.ox/tours
+msgid "Sharing options"
+msgstr "Opciones de compartición"
 
 #: apps/io.ox/tours/files.js module:io.ox/tours
 msgid ""
@@ -49,395 +310,9 @@
 "para que los demás vean y descarguen sus archivos. Puede utilizar una fecha "
 "de vencimiento y protección por contraseña si lo desea."
 
-#: apps/io.ox/tours/contacts.js module:io.ox/tours
-msgid ""
-"Click on a letter on the left side of the navigation bar in order to display "
-"the corresponding contacts from the selected address book."
-msgstr ""
-"Haga clic en una letra a la izquierda de la barra de navegación para mostrar "
-"los contactos correspondientes de la libreta de direcciones seleccionada."
-
-#: apps/io.ox/tours/files.js module:io.ox/tours
-msgid ""
-"Clicking on a folder displays all the subfolders, documents, media and other "
-"files that it contains."
-msgstr ""
-"Al presionar sobre una carpeta se muestran todas las subcarpetas, "
-"documentos, archivos de medios y otros archivos que contenga."
-
-#: apps/io.ox/tours/files.js module:io.ox/tours
-msgid "Clicking on the view icon leads you to a preview of the selected file."
-msgstr ""
-"Al presionar en el icono de vista se muestra una previsualización del "
-"archivo seleccionado."
-
-#: apps/io.ox/tours/portal.js module:io.ox/tours
-msgid "Closing a square"
-msgstr "Cerrar un panel"
-
 #: apps/io.ox/tours/files.js module:io.ox/tours
 msgid "Collaborating"
 msgstr "Colaboración"
-
-#: apps/io.ox/tours/mail.js module:io.ox/tours
-msgid "Composing a new E-Mail"
-msgstr "Componer una nuevo correo electrónico"
-
-#: apps/io.ox/tours/calendar.js module:io.ox/tours
-msgid "Creating a new appointment"
-msgstr "Creación de una nueva cita"
-
-#: apps/io.ox/tours/contacts.js module:io.ox/tours
-msgid "Creating a new contact"
-msgstr "Creación de un nuevo contacto"
-
-#: apps/io.ox/tours/tasks.js module:io.ox/tours
-msgid "Creating a new task"
-msgstr "Creación de una nueva tarea"
-
-#: apps/io.ox/tours/intro.js module:io.ox/tours
-msgid "Creating new items"
-msgstr "Creación de nuevos elementos"
-
-#: apps/io.ox/tours/calendar.js module:io.ox/tours
-msgid "Creating recurring appointments"
-msgstr "Creación de citas periódicas"
-
-#: apps/io.ox/tours/tasks.js module:io.ox/tours
-msgid "Creating recurring tasks"
-msgstr "Creación de tareas periódicas"
-
-#: apps/io.ox/tours/calendar.js module:io.ox/tours
-msgid "Creating the appointment"
-msgstr "Creación de la cita"
-
-#: apps/io.ox/tours/tasks.js module:io.ox/tours
-msgid "Creating the task"
-msgstr "Creación de la tarea"
-
-#: apps/io.ox/tours/portal.js module:io.ox/tours
-msgid "Customizing the Portal"
-msgstr "Personalización del Portal"
-
-#: apps/io.ox/tours/intro.js module:io.ox/tours
-msgid ""
-"Depending on the app, the toolbar contains various functions for creating, "
-"editing and organizing objects."
-msgstr ""
-"Dependiendo de la aplicación, la barra de herramientas contiene varias "
-"funciones para crear, editar y organizar objetos."
-
-#: apps/io.ox/tours/intro.js module:io.ox/tours
-msgid ""
-"Detailed instructions for the single apps are located in System menu > Help."
-msgstr ""
-"Las instrucciones detalladas para las aplicaciones individuales se "
-"encuentran en el Menú del sistema > Ayuda."
-
-#: apps/io.ox/tours/files.js module:io.ox/tours
-msgid ""
-"Did you know that you can edit text documents and spreadsheets online? Drive "
-"will automatically update your edited file, but thanks to versioning the "
-"original file stays available."
-msgstr ""
-"¿Sabía que puede editar documentos de texto y hojas de cálculo en línea? "
-"Drive actualizará automáticamente el archivo editado, pero gracias al "
-"control de versiones el archivo original permanece disponible."
-
-#: apps/io.ox/tours/files.js module:io.ox/tours
-msgid "Different views are available. Just select the one you like best."
-msgstr ""
-"Están disponibles varias vistas. Simplemente seleccione la que más le guste."
-
-#: apps/io.ox/tours/intro.js module:io.ox/tours
-msgid "Displaying the help or the settings"
-msgstr "Visualización de la ayuda o de los ajustes"
-
-#: apps/io.ox/tours/portal.js module:io.ox/tours
-msgid "Drag and drop"
-msgstr "Arrastrar y soltar"
-
-#: apps/io.ox/tours/files.js module:io.ox/tours
-msgid ""
-"Drive allows you to connect to other storage solutions if you already have a "
-"cloud storage account you use to save and sync your files. Simply click on "
-"the appropriate logo to access your existing data."
-msgstr ""
-"Drive permite conectar con otras soluciones de almacenamiento si ya dispone "
-"de otra cuenta de almacenamiento en la nube que utiliza para guardar y "
-"sincronizar sus archivos. Simplemente presione en el logotipo "
-"correspondiente para acceder a los datos existentes."
-
-#: apps/io.ox/tours/settings.js module:io.ox/tours
-msgid ""
-"Edit a setting on the right side. In most of the cases, the changes are "
-"activated immediately."
-msgstr ""
-"Edite un ajuste en el lado derecho. En la mayoría de los casos, los cambios "
-"se activan inmediatamente."
-
-#: apps/io.ox/tours/files.js module:io.ox/tours
-msgid "Edit documents"
-msgstr "Editar documentos"
-
-#: apps/io.ox/tours/mail.js module:io.ox/tours
-msgid "Editing multiple E-Mails"
-msgstr "Edición de múltiples correos electrónicos"
-
-#: apps/io.ox/tours/contacts.js module:io.ox/tours
-msgid "Editing multiple contacts"
-msgstr "Edición de múltiples contactos"
-
-#: apps/io.ox/tours/tasks.js module:io.ox/tours
-msgid "Editing multiple tasks"
-msgstr "Edición de múltiples tareas"
-
-#: apps/io.ox/tours/settings.js module:io.ox/tours
-msgid "Editing settings"
-msgstr "Edición de ajustes"
-
-#: apps/io.ox/tours/mail.js module:io.ox/tours
-msgid ""
-"Enter the E-Mail text into the main area. If the text format was set to HTML "
-"in the options, you can format the E-Mail text. To do so select a text part "
-"and then click an icon in the formatting bar."
-msgstr ""
-"Escriba el texto del correo en el área principal. Si el formato del texto se "
-"indicó como HTML en las opciones, puede dar formato al texto del correo. "
-"Para ello seleccione una parte del texto y presione en algún icono de la "
-"barra de formato."
-
-#: apps/io.ox/tours/mail.js module:io.ox/tours
-msgid ""
-"Enter the recipient's name into the recipients field. As soon as you typed "
-"the first letters, suggestions from the address books are displayed. To "
-"accept a recipient suggestion, click on it."
-msgstr ""
-"Escriba el nombre del destinatario en el campo de destinatarios. En cuanto "
-"escriba las primeras letras se mostrarán sugerencias a partir de las "
-"libretas de direcciones. Para aceptar una sugerencia, presione en ella."
-
-#: apps/io.ox/tours/mail.js module:io.ox/tours
-msgid "Enter the subject into the subject field."
-msgstr "Escriba el asunto en el campo de asunto."
-
-#: apps/io.ox/tours/calendar.js module:io.ox/tours
-msgid ""
-"Enter the subject, the start and the end date of the appointment. Other "
-"details are optional."
-msgstr ""
-"Introduzca el asunto, y las fechas de inicio y y fin de la cita. Los otros "
-"detalles son opcionales."
-
-#: apps/io.ox/tours/tasks.js module:io.ox/tours
-msgid "Enter the subject, the start date, and a description."
-msgstr "Introduzca el asunto, la fecha de inicio y una descripción."
-
-#: apps/io.ox/tours/tasks.js module:io.ox/tours
-msgid "Entering billing information"
-msgstr "Introducción de información de facturación"
-
-#: apps/io.ox/tours/mail.js module:io.ox/tours
-msgid "Entering the E-Mail text"
-msgstr "Introducción del texto del correo electrónico"
-
-#: apps/io.ox/tours/calendar.js module:io.ox/tours
-msgid "Entering the appointment's data"
-msgstr "Introducción de los datos de la cita"
-
-#: apps/io.ox/tours/mail.js module:io.ox/tours
-msgid "Entering the recipient's name"
-msgstr "Introducción del nombre del destinatario"
-
-#: apps/io.ox/tours/mail.js module:io.ox/tours
-msgid "Entering the subject"
-msgstr "Introducción del asunto"
-
-#: apps/io.ox/tours/tasks.js module:io.ox/tours
-msgid "Entering the task's data"
-msgstr "Introducción de los datos de la tarea"
-
-#: apps/io.ox/tours/files.js module:io.ox/tours
-msgid "File details"
-msgstr "Detalles del archivo"
-
-#: apps/io.ox/tours/files.js module:io.ox/tours
-msgid "Folder content"
-msgstr "Contenido de la carpeta"
-
-#: apps/io.ox/tours/files.js module:io.ox/tours
-msgid "Folder tree"
-msgstr "Árbol de carpetas"
-
-#: apps/io.ox/tours/files.js module:io.ox/tours
-msgid ""
-"From preview you can also select other options to help you manage and work "
-"on your files."
-msgstr ""
-"Desde la vista previa puede también seleccionar otras opciones que le "
-"ayudarán a administrar y trabajar con sus archivos."
-
-#: apps/io.ox/tours/calendar.js module:io.ox/tours
-msgid "Further down you can add documents as attachments to the appointment."
-msgstr "Más abajo puede añadir documentos como adjuntos a la cita."
-
-#: apps/io.ox/tours/mail.js module:io.ox/tours
-msgid "Further functions"
-msgstr "Funciones adicionales"
-
-#: apps/io.ox/tours/intro.js module:io.ox/tours
-msgid "Further information"
-msgstr "Más información"
-
-#. Tour name; general introduction
-#: apps/io.ox/tours/main.js module:io.ox/tours
-msgid "Getting started"
-msgstr "Primeros pasos"
-
-#: apps/io.ox/tours/mail.js module:io.ox/tours
-msgid "Halo view"
-msgstr "Vista Halo"
-
-#: apps/io.ox/tours/files.js module:io.ox/tours
-msgid ""
-"Here you can share files with your colleagues and external contacts. You can "
-"also collaborate on a document and set different access rights."
-msgstr ""
-"Aquí puede compartir archivos con sus colaboradores o contactos externos. "
-"Puede también colaborar en un documento y establecer diferentes permisos de "
-"acceso."
-
-#: apps/io.ox/tours/settings.js module:io.ox/tours
-msgid "How the settings are organized"
-msgstr "Cómo están organizados los ajustes"
-
-#: apps/io.ox/tours/mail.js module:io.ox/tours
-msgid ""
-"If double-clicking on an E-Mail in the list, the E-Mail is opened in a "
-"separate window."
-msgstr ""
-"Si hace doble clic en un correo electrónico en la lista, el correo "
-"electrónico se abre en una ventana separada."
-
-#: apps/io.ox/tours/portal.js module:io.ox/tours
-msgid "If you no longer want to display a square, click the delete icon."
-msgstr "Si ya no quiere ver más un panel, presione en el icono de borrar."
-
-#: apps/io.ox/tours/mail.js module:io.ox/tours
-msgid ""
-"In order to edit multiple E-Mails at once, enable the checkboxes on the left "
-"side of the E-Mails. If the checkboxes are not displayed, click on View > "
-"Checkboxes on the right side of the toolbar."
-msgstr ""
-"Para editar múltiples correos electrónicos a la vez, marque la casilla que "
-"hay a la izquierda de los correos. Si no aparecen las casillas de "
-"verificación, presione en Vista > Casillas de verificación a la derecha de "
-"la barra de herramientas."
-
-#: apps/io.ox/tours/mail.js module:io.ox/tours
-msgid ""
-"In this area you can find further functions, e.g. for adding attachments."
-msgstr ""
-"En este área puede encontrar más funciones, por ejemplo para añadir adjuntos."
-
-#: apps/io.ox/tours/calendar.js module:io.ox/tours apps/io.ox/tours/tasks.js
-msgid "Inviting other participants"
-msgstr "Invitar a otros participantes"
-
-#: apps/io.ox/tours/intro.js module:io.ox/tours
-msgid "Launching an app"
-msgstr "Lanzar una aplicación"
-
-<<<<<<< HEAD
-#: apps/io.ox/tours/contacts.js module:io.ox/tours
-msgid "Navigation bar"
-msgstr "Barra de navegación"
-=======
-#: apps/io.ox/tours/intro.js module:io.ox/tours
-msgid ""
-"To launch an app, use the quick launch icons on the left side of the menu "
-"bar or click on an entry inside the app launcher menu."
-msgstr ""
-"Para lanzar una aplicación, use los iconos de acceso rápido de la parte "
-"izquierda de la barra de menús o presione en un elemento dentro del menú de "
-"inicio de aplicaciones."
-
-#: apps/io.ox/tours/intro.js module:io.ox/tours
-msgid "Displaying the help or the settings"
-msgstr "Visualización de la ayuda o de los ajustes"
->>>>>>> 050b763d
-
-#: apps/io.ox/tours/files.js module:io.ox/tours
-msgid ""
-"On the left you can see the folder tree. It displays your folder structure "
-"and allows you to navigate to specific folders and subfolders. To make your "
-"life easier, we have already included folders for your Documents, Music, "
-"Pictures and Videos."
-msgstr ""
-"A la izquierda puede ver el árbol de carpetas. Se muestra la estructura de "
-"carpetas y le permite navegar a carpetas y subcarpetas concretas. Para "
-"hacerle la vida más fácil, hemos incluido carpetas para sus documentos, "
-"música, imágenes y vídeos."
-
-#: apps/io.ox/tours/mail.js module:io.ox/tours
-msgid "Opening an E-Mail in a separate window"
-msgstr "Apertura de un correo electrónico en una ventana independiente"
-
-#: apps/io.ox/tours/intro.js module:io.ox/tours
-msgid "Opening or closing the folder tree"
-msgstr "Abrir o cerrar el árbol de carpetas"
-
-#: apps/io.ox/tours/mail.js module:io.ox/tours
-msgid "Opening the E-Mail settings"
-msgstr "Apertura de los ajustes de correo electrónico"
-
-#: apps/io.ox/tours/settings.js module:io.ox/tours
-msgid "Opening the help"
-msgstr "Abrir la ayuda"
-
-#: apps/io.ox/tours/settings.js module:io.ox/tours
-msgid "Opening the settings"
-msgstr "Abrir los ajustes"
-
-#: apps/io.ox/tours/files.js module:io.ox/tours
-msgid "Preview files"
-msgstr "Vista previa de archivos"
-
-#: apps/io.ox/tours/files.js module:io.ox/tours
-msgid "Preview mode"
-msgstr "Modo de vista previa"
-
-#: apps/io.ox/tours/mail.js module:io.ox/tours
-msgid "Reading E-Mail conversations"
-msgstr "Lectura de conversaciones recientes"
-
-#: apps/io.ox/tours/portal.js module:io.ox/tours
-msgid "Reading the details"
-msgstr "Lectura de los detalles"
-
-#: apps/io.ox/tours/intro.js module:io.ox/tours
-msgid "Searching for objects"
-msgstr "Búsqueda de objetos"
-
-#: apps/io.ox/tours/files.js module:io.ox/tours
-msgid "Select a view"
-msgstr "Seleccionar una vista"
-
-#: apps/io.ox/tours/calendar.js module:io.ox/tours apps/io.ox/tours/mail.js
-msgid "Selecting a view"
-msgstr "Selección de una vista"
-
-#: apps/io.ox/tours/contacts.js module:io.ox/tours
-msgid "Sending an E-Mail to a contact"
-msgstr "Envío de un correo electrónico a un contacto"
-
-#: apps/io.ox/tours/mail.js module:io.ox/tours
-msgid "Sending the E-Mail"
-msgstr "Envío del correo electrónico"
-
-#: apps/io.ox/tours/files.js module:io.ox/tours
-msgid "Share files"
-msgstr "Compartir archivos"
 
 #: apps/io.ox/tours/files.js module:io.ox/tours
 msgid ""
@@ -452,79 +327,22 @@
 "al mismo tiempo."
 
 #: apps/io.ox/tours/files.js module:io.ox/tours
-msgid "Sharing options"
-msgstr "Opciones de compartición"
-
-#: apps/io.ox/tours/settings.js module:io.ox/tours
-msgid "Signing out"
-msgstr "Cierre de sesión"
-
-#: apps/io.ox/tours/tasks.js module:io.ox/tours
-msgid "Sorting tasks"
-msgstr "Ordenación de tareas"
-
-#: apps/io.ox/tours/mail.js module:io.ox/tours
-msgid "Sorting your E-Mails"
-msgstr "Ordenar sus correos electrónicos"
-
-#: apps/io.ox/tours/intro.js module:io.ox/tours
-msgid "The Detail view"
-msgstr "La Vista de detalle"
-
-#: apps/io.ox/tours/intro.js module:io.ox/tours
+msgid "Edit documents"
+msgstr "Editar documentos"
+
+#: apps/io.ox/tours/files.js module:io.ox/tours
 msgid ""
-"The Detail view displays an object's content. Depending on the app, further "
-"functions for organizing objects can be found in the Detail view."
+"Did you know that you can edit text documents and spreadsheets online? Drive "
+"will automatically update your edited file, but thanks to versioning the "
+"original file stays available."
 msgstr ""
-"La Vista de detalle muestra el contenido de un objeto. Dependiendo de la "
-"aplicación, se pueden encontrar distintas funciones para la organización de "
-"los objetos en la Vista de detalle."
+"¿Sabía que puede editar documentos de texto y hojas de cálculo en línea? "
+"Drive actualizará automáticamente el archivo editado, pero gracias al "
+"control de versiones el archivo original permanece disponible."
 
 #: apps/io.ox/tours/files.js module:io.ox/tours
-msgid "The Drive app"
-msgstr "La aplicación Drive"
-
-#: apps/io.ox/tours/files.js module:io.ox/tours
-msgid "The Drive app tour.txt"
-msgstr "El tour.txt de la aplicación Drive"
-
-#: apps/io.ox/tours/calendar.js module:io.ox/tours
-msgid "The List view"
-msgstr "La vista Lista"
-
-#: apps/io.ox/tours/calendar.js module:io.ox/tours
-msgid ""
-"The List view shows a list of the appointments in the current folder. If "
-"clicking on an appointment, the appointment's data and some functions are "
-"displayed in the Detail view."
-msgstr ""
-"La Vista de lista muestra una lista de las citas de la carpeta actual. Si "
-"presiona en una cita, los datos de dicha cita y algunas funciones se "
-"muestran en la Vista de detalle."
-
-#: apps/io.ox/tours/portal.js module:io.ox/tours
-msgid "The Portal"
-msgstr "El Portal"
-
-#: apps/io.ox/tours/portal.js module:io.ox/tours
-msgid ""
-"The Portal informs you about current E-Mails, appointments or social network "
-"news."
-msgstr ""
-"El Portal le informa sobre correos actuales, citas o noticias de las redes "
-"sociales."
-
-#: apps/io.ox/tours/calendar.js module:io.ox/tours
-msgid "The calendar views"
-msgstr "Las vistas Calendario"
-
-#: apps/io.ox/tours/calendar.js module:io.ox/tours
-msgid ""
-"The calendar views display a calendar sheet with the appointments for the "
-"selected time range."
-msgstr ""
-"Las vistas de calendario muestran una hoja de calendario con las citas para "
-"el intervalo de tiempo seleccionado."
+msgid "File details"
+msgstr "Detalles del archivo"
 
 #: apps/io.ox/tours/files.js module:io.ox/tours
 msgid ""
@@ -536,25 +354,28 @@
 "sus archivos. Tan sólo marque la opción Detalles de archivo en la lista "
 "desplegable Vista y seleccione un archivo para ver los detalles."
 
+#: apps/io.ox/tours/files.js module:io.ox/tours
+msgid "Add another account"
+msgstr "Añadir otra cuenta"
+
+#: apps/io.ox/tours/files.js module:io.ox/tours
+msgid ""
+"Drive allows you to connect to other storage solutions if you already have a "
+"cloud storage account you use to save and sync your files. Simply click on "
+"the appropriate logo to access your existing data."
+msgstr ""
+"Drive permite conectar con otras soluciones de almacenamiento si ya dispone "
+"de otra cuenta de almacenamiento en la nube que utiliza para guardar y "
+"sincronizar sus archivos. Simplemente presione en el logotipo "
+"correspondiente para acceder a los datos existentes."
+
+#: apps/io.ox/tours/files.js module:io.ox/tours
+msgid "The Drive app tour.txt"
+msgstr "El tour.txt de la aplicación Drive"
+
 #: apps/io.ox/tours/intro.js module:io.ox/tours
-msgid "The folder tree"
-msgstr "El árbol de carpetas"
-
-#: apps/io.ox/tours/intro.js module:io.ox/tours
-msgid "The list"
-msgstr "La lista"
-
-#: apps/io.ox/tours/settings.js module:io.ox/tours
-msgid ""
-"The settings are organized in topics. Select the topic on the left side, e.g "
-"Basic settings or E-Mail."
-msgstr ""
-"La configuración se organiza por temas. Seleccione el tema en la parte "
-"izquierda, por ejemplo Configuración básica o Correo."
-
-#: apps/io.ox/tours/intro.js module:io.ox/tours
-msgid "The toolbar"
-msgstr "La barra de herramientas"
+msgid "Welcome to %s"
+msgstr "Bienvenido a %s"
 
 #: apps/io.ox/tours/intro.js module:io.ox/tours
 msgid ""
@@ -565,9 +386,295 @@
 "información más detallada en las visitas guiadas de las aplicaciones "
 "individuales o en la ayuda en línea."
 
-#: apps/io.ox/tours/tasks.js module:io.ox/tours
-msgid "To add further details, click on Expand form."
-msgstr "Para añadir más detalles, presione Expandir formulario."
+#: apps/io.ox/tours/intro.js module:io.ox/tours
+msgid "Launching an app"
+msgstr "Lanzar una aplicación"
+
+#: apps/io.ox/tours/intro.js module:io.ox/tours
+msgid ""
+"To launch an app, use the quick launch icons on the left side of the menu "
+"bar or click on an entry inside the app launcher menu."
+msgstr ""
+"Para lanzar una aplicación, use los iconos de acceso rápido de la parte "
+"izquierda de la barra de menús o presione en un elemento dentro del menú de "
+"inicio de aplicaciones."
+
+#: apps/io.ox/tours/intro.js module:io.ox/tours
+msgid "Displaying the help or the settings"
+msgstr "Visualización de la ayuda o de los ajustes"
+
+#: apps/io.ox/tours/intro.js module:io.ox/tours
+msgid ""
+"To display the help or the settings, click the System menu icon in the menu "
+"bar."
+msgstr ""
+"Para mostrar la ayuda o los ajustes, presione el icono Menú del sistema de "
+"la barra de menús."
+
+#: apps/io.ox/tours/intro.js module:io.ox/tours
+msgid "Creating new items"
+msgstr "Creación de nuevos elementos"
+
+#: apps/io.ox/tours/intro.js module:io.ox/tours
+msgid "To create a new E-Mail, click the Compose new E-Mail in the toolbar."
+msgstr ""
+"Para crear un nuevo correo electrónico, presione el icono Redactar nuevo "
+"correo electrónico en la barra de herramientas."
+
+#: apps/io.ox/tours/intro.js module:io.ox/tours
+msgid "Opening or closing the folder tree"
+msgstr "Abrir o cerrar el árbol de carpetas"
+
+#: apps/io.ox/tours/intro.js module:io.ox/tours
+msgid ""
+"To open or close the folder tree, click on View >  Folder view on the right "
+"side of the toolbar."
+msgstr ""
+"Para abrir o cerrar el árbol de carpetas, presione en Vista > Vista de "
+"carpeta en la parte derecha de la barra de herramientas."
+
+#: apps/io.ox/tours/intro.js module:io.ox/tours
+msgid "Searching for objects"
+msgstr "Búsqueda de objetos"
+
+#: apps/io.ox/tours/intro.js module:io.ox/tours
+msgid "To search for objects, click the Search icon in the menu bar."
+msgstr "Para buscar objetos, haga clic en el icono Buscar de la barra de menú."
+
+#: apps/io.ox/tours/intro.js module:io.ox/tours
+msgid "The toolbar"
+msgstr "La barra de herramientas"
+
+#: apps/io.ox/tours/intro.js module:io.ox/tours
+msgid ""
+"Depending on the app, the toolbar contains various functions for creating, "
+"editing and organizing objects."
+msgstr ""
+"Dependiendo de la aplicación, la barra de herramientas contiene varias "
+"funciones para crear, editar y organizar objetos."
+
+#: apps/io.ox/tours/intro.js module:io.ox/tours
+msgid "The folder tree"
+msgstr "El árbol de carpetas"
+
+#: apps/io.ox/tours/intro.js module:io.ox/tours
+msgid ""
+"Use the folder tree to open the folder containing the objects that you want "
+"to view in the list."
+msgstr ""
+"Utilice el árbol de carpetas para abrir la carpeta que contiene los objetos "
+"que desea ver en la lista."
+
+#: apps/io.ox/tours/intro.js module:io.ox/tours
+msgid "The list"
+msgstr "La lista"
+
+#: apps/io.ox/tours/intro.js module:io.ox/tours
+msgid ""
+"Use the list to select an object, show its contents or activate functions."
+msgstr ""
+"Utilice la lista para seleccionar un objeto, para ver sus contenidos o "
+"aplicarle determinadas funciones."
+
+#: apps/io.ox/tours/intro.js module:io.ox/tours
+msgid "The Detail view"
+msgstr "La Vista de detalle"
+
+#: apps/io.ox/tours/intro.js module:io.ox/tours
+msgid ""
+"The Detail view displays an object's content. Depending on the app, further "
+"functions for organizing objects can be found in the Detail view."
+msgstr ""
+"La Vista de detalle muestra el contenido de un objeto. Dependiendo de la "
+"aplicación, se pueden encontrar distintas funciones para la organización de "
+"los objetos en la Vista de detalle."
+
+#: apps/io.ox/tours/intro.js module:io.ox/tours
+msgid "Further information"
+msgstr "Más información"
+
+#: apps/io.ox/tours/intro.js module:io.ox/tours
+msgid ""
+"Detailed instructions for the single apps are located in System menu > Help."
+msgstr ""
+"Las instrucciones detalladas para las aplicaciones individuales se "
+"encuentran en el Menú del sistema > Ayuda."
+
+#: apps/io.ox/tours/mail.js module:io.ox/tours
+msgid "Composing a new E-Mail"
+msgstr "Componer una nuevo correo electrónico"
+
+#: apps/io.ox/tours/mail.js module:io.ox/tours
+msgid "To compose a new E-Mail, click on Compose in the toolbar."
+msgstr ""
+"Para redactar un nuevo correo electrónico, presione el icono Redactar nuevo "
+"correo electrónico en la barra de herramientas."
+
+#: apps/io.ox/tours/mail.js module:io.ox/tours
+msgid "Entering the recipient's name"
+msgstr "Introducción del nombre del destinatario"
+
+#: apps/io.ox/tours/mail.js module:io.ox/tours
+msgid ""
+"Enter the recipient's name into the recipients field. As soon as you typed "
+"the first letters, suggestions from the address books are displayed. To "
+"accept a recipient suggestion, click on it."
+msgstr ""
+"Escriba el nombre del destinatario en el campo de destinatarios. En cuanto "
+"escriba las primeras letras se mostrarán sugerencias a partir de las "
+"libretas de direcciones. Para aceptar una sugerencia, presione en ella."
+
+#: apps/io.ox/tours/mail.js module:io.ox/tours
+msgid "Entering the subject"
+msgstr "Introducción del asunto"
+
+#: apps/io.ox/tours/mail.js module:io.ox/tours
+msgid "Enter the subject into the subject field."
+msgstr "Escriba el asunto en el campo de asunto."
+
+#: apps/io.ox/tours/mail.js module:io.ox/tours
+msgid "Further functions"
+msgstr "Funciones adicionales"
+
+#: apps/io.ox/tours/mail.js module:io.ox/tours
+msgid ""
+"In this area you can find further functions, e.g. for adding attachments."
+msgstr ""
+"En este área puede encontrar más funciones, por ejemplo para añadir adjuntos."
+
+#: apps/io.ox/tours/mail.js module:io.ox/tours
+msgid "Entering the E-Mail text"
+msgstr "Introducción del texto del correo electrónico"
+
+#: apps/io.ox/tours/mail.js module:io.ox/tours
+msgid ""
+"Enter the E-Mail text into the main area. If the text format was set to HTML "
+"in the options, you can format the E-Mail text. To do so select a text part "
+"and then click an icon in the formatting bar."
+msgstr ""
+"Escriba el texto del correo en el área principal. Si el formato del texto se "
+"indicó como HTML en las opciones, puede dar formato al texto del correo. "
+"Para ello seleccione una parte del texto y presione en algún icono de la "
+"barra de formato."
+
+#: apps/io.ox/tours/mail.js module:io.ox/tours
+msgid "Sending the E-Mail"
+msgstr "Envío del correo electrónico"
+
+#: apps/io.ox/tours/mail.js module:io.ox/tours
+msgid "To send the E-Mail, click on Send"
+msgstr "Para enviar el correo, presione en Enviar"
+
+#: apps/io.ox/tours/mail.js module:io.ox/tours
+msgid "Sorting your E-Mails"
+msgstr "Ordenar sus correos electrónicos"
+
+#: apps/io.ox/tours/mail.js module:io.ox/tours
+msgid "To sort the E-Mails, click on Sort by. Select a sort criteria."
+msgstr ""
+"Para ordenar correos electrónicos, presione en Ordenar por. Seleccione un "
+"criterio de ordenación."
+
+#: apps/io.ox/tours/mail.js module:io.ox/tours
+msgid ""
+"To choose between the different views. click on View in the toolbar. Select "
+"a menu entry in the layout."
+msgstr ""
+"Para elegir entre diferentes vistas, presione en Vista en la barra de "
+"herramientas. Seleccione un elemento del menú en la presentación."
+
+#: apps/io.ox/tours/mail.js module:io.ox/tours
+msgid "Opening an E-Mail in a separate window"
+msgstr "Apertura de un correo electrónico en una ventana independiente"
+
+#: apps/io.ox/tours/mail.js module:io.ox/tours
+msgid ""
+"If double-clicking on an E-Mail in the list, the E-Mail is opened in a "
+"separate window."
+msgstr ""
+"Si hace doble clic en un correo electrónico en la lista, el correo "
+"electrónico se abre en una ventana separada."
+
+#: apps/io.ox/tours/mail.js module:io.ox/tours
+msgid "Reading E-Mail conversations"
+msgstr "Lectura de conversaciones recientes"
+
+#: apps/io.ox/tours/mail.js module:io.ox/tours
+msgid ""
+"To open or close an E-Mail in a conversation, click on a free area in the "
+"header."
+msgstr ""
+"Para abrir o cerrar un correo en una conversación, presione en una zona "
+"libre del encabezado."
+
+#: apps/io.ox/tours/mail.js module:io.ox/tours
+msgid "Halo view"
+msgstr "Vista Halo"
+
+#: apps/io.ox/tours/mail.js module:io.ox/tours
+msgid ""
+"To receive information about the sender or other recipients, open the Halo "
+"view by clicking on a name."
+msgstr ""
+"Para recibir información sobre el remitente o de otros destinatarios, abra "
+"la vista Halo presionando en un nombre."
+
+#: apps/io.ox/tours/mail.js module:io.ox/tours
+msgid "Editing multiple E-Mails"
+msgstr "Edición de múltiples correos electrónicos"
+
+#: apps/io.ox/tours/mail.js module:io.ox/tours
+msgid ""
+"In order to edit multiple E-Mails at once, enable the checkboxes on the left "
+"side of the E-Mails. If the checkboxes are not displayed, click on View > "
+"Checkboxes on the right side of the toolbar."
+msgstr ""
+"Para editar múltiples correos electrónicos a la vez, marque la casilla que "
+"hay a la izquierda de los correos. Si no aparecen las casillas de "
+"verificación, presione en Vista > Casillas de verificación a la derecha de "
+"la barra de herramientas."
+
+#: apps/io.ox/tours/mail.js module:io.ox/tours
+msgid "Opening the E-Mail settings"
+msgstr "Apertura de los ajustes de correo electrónico"
+
+#: apps/io.ox/tours/mail.js module:io.ox/tours
+msgid ""
+"To open the E-Mail settings, click the System menu icon on the upper right "
+"side of the menu bar. Select Settings. Click on E-Mail on the left side."
+msgstr ""
+"Para abrir la configuración de Correo, presione el icono Menú del sistema en "
+"la parte superior derecha de la barra de menús. Seleccione Configuración. "
+"Presione en Correo en la parte izquierda."
+
+#. Tour name; general introduction
+#: apps/io.ox/tours/main.js module:io.ox/tours
+msgid "Getting started"
+msgstr "Primeros pasos"
+
+#: apps/io.ox/tours/portal.js module:io.ox/tours
+msgid "The Portal"
+msgstr "El Portal"
+
+#: apps/io.ox/tours/portal.js module:io.ox/tours
+msgid ""
+"The Portal informs you about current E-Mails, appointments or social network "
+"news."
+msgstr ""
+"El Portal le informa sobre correos actuales, citas o noticias de las redes "
+"sociales."
+
+#: apps/io.ox/tours/portal.js module:io.ox/tours
+msgid "Reading the details"
+msgstr "Lectura de los detalles"
+
+#: apps/io.ox/tours/portal.js module:io.ox/tours
+msgid "To read the details, click on an entry in a square."
+msgstr "Para leer los detalles, presione en un elemento de un panel."
+
+#: apps/io.ox/tours/portal.js module:io.ox/tours
+msgid "Drag and drop"
+msgstr "Arrastrar y soltar"
 
 #: apps/io.ox/tours/portal.js module:io.ox/tours
 msgid ""
@@ -577,49 +684,125 @@
 "Para cambiar la distribución, arrastre un panel desde el título a otra "
 "posición y suéltela allí."
 
-#: apps/io.ox/tours/mail.js module:io.ox/tours
+#: apps/io.ox/tours/portal.js module:io.ox/tours
+msgid "Closing a square"
+msgstr "Cerrar un panel"
+
+#: apps/io.ox/tours/portal.js module:io.ox/tours
+msgid "If you no longer want to display a square, click the delete icon."
+msgstr "Si ya no quiere ver más un panel, presione en el icono de borrar."
+
+#: apps/io.ox/tours/portal.js module:io.ox/tours
+msgid "Customizing the Portal"
+msgstr "Personalización del Portal"
+
+#: apps/io.ox/tours/portal.js module:io.ox/tours
 msgid ""
-"To choose between the different views. click on View in the toolbar. Select "
-"a menu entry in the layout."
+"To display a square again or to display further information sources, click "
+"on Customize this page."
 msgstr ""
-"Para elegir entre diferentes vistas, presione en Vista en la barra de "
-"herramientas. Seleccione un elemento del menú en la presentación."
-
-#: apps/io.ox/tours/mail.js module:io.ox/tours
-msgid "To compose a new E-Mail, click on Compose in the toolbar."
+"Para mostrar un panel de nuevo, o para mostrar otras fuentes de información, "
+"presione en Personalizar esta página."
+
+#: apps/io.ox/tours/settings.js module:io.ox/tours
+msgid "Opening the settings"
+msgstr "Abrir los ajustes"
+
+#: apps/io.ox/tours/settings.js module:io.ox/tours
+msgid ""
+"To open the settings, click the user image on the upper right side of the "
+"menu bar. Select Settings."
 msgstr ""
-"Para redactar un nuevo correo electrónico, presione el icono Redactar nuevo "
-"correo electrónico en la barra de herramientas."
-
-#: apps/io.ox/tours/intro.js module:io.ox/tours
-msgid "To create a new E-Mail, click the Compose new E-Mail in the toolbar."
+"Para abrir los ajustes, presione en la imagen del usuario de la parte"
+" superior derecha de la barra de menús. Seleccione Ajustes."
+
+#: apps/io.ox/tours/settings.js module:io.ox/tours
+msgid "How the settings are organized"
+msgstr "Cómo están organizados los ajustes"
+
+#: apps/io.ox/tours/settings.js module:io.ox/tours
+msgid ""
+"The settings are organized in topics. Select the topic on the left side, e.g "
+"Basic settings or E-Mail."
 msgstr ""
-"Para crear un nuevo correo electrónico, presione el icono Redactar nuevo "
-"correo electrónico en la barra de herramientas."
-
-#: apps/io.ox/tours/calendar.js module:io.ox/tours
-msgid "To create a new appointment, click on New in the toolbar."
+"La configuración se organiza por temas. Seleccione el tema en la parte "
+"izquierda, por ejemplo Configuración básica o Correo."
+
+#: apps/io.ox/tours/settings.js module:io.ox/tours
+msgid "Editing settings"
+msgstr "Edición de ajustes"
+
+#: apps/io.ox/tours/settings.js module:io.ox/tours
+msgid ""
+"Edit a setting on the right side. In most of the cases, the changes are "
+"activated immediately."
 msgstr ""
-"Para crear una nueva cita, presione en Nuevo en la barra de herramientas."
-
-#: apps/io.ox/tours/contacts.js module:io.ox/tours
-msgid "To create a new contact, click on New > Add contact in the toolbar."
+"Edite un ajuste en el lado derecho. En la mayoría de los casos, los cambios "
+"se activan inmediatamente."
+
+#: apps/io.ox/tours/settings.js module:io.ox/tours
+msgid "Opening the help"
+msgstr "Abrir la ayuda"
+
+#: apps/io.ox/tours/settings.js module:io.ox/tours
+msgid ""
+"To open the help, click the user image on the upper right side of the menu "
+"bar. Select Help. The help for the currently selected app is displayed. To "
+"browse the complete help, click on Start Page or Table Of Contents at the "
+"upper part of the window."
 msgstr ""
-"Para crear un nuevo contacto, presione en Nuevo > Añadir contacto en la "
-"barra de herramientas."
+"Para abrir la ayuda, presione en la imagen del usuario de la parte superior"
+" derecha de la barra de menús. Seleccione Ayuda. Se mostrará la ayuda de la"
+" aplicación seleccionada. Para navegar por toda la ayuda, presione en Página"
+" de inicio o Tabla de contenidos en la parte superior de la ventana."
+
+#: apps/io.ox/tours/settings.js module:io.ox/tours
+msgid "Signing out"
+msgstr "Cierre de sesión"
+
+#: apps/io.ox/tours/settings.js module:io.ox/tours
+msgid ""
+"To sign out, click the System menu icon on the upper right side of the menu "
+"bar. Select Sign out."
+msgstr ""
+"Para cerrar la sesión, presione el icono Menú del sistema situado a la "
+"derecha de la barra de menús. Seleccione Cerrar sesión."
+
+#: apps/io.ox/tours/settings.js module:io.ox/tours
+msgid ""
+"To sign out, click the logout icon on the upper right side of the menu bar."
+msgstr ""
+"Para cerrar la sesión, presione el icono de cierre de sesión de la parte"
+" superior derecha de la barra de menús."
+
+#: apps/io.ox/tours/tasks.js module:io.ox/tours
+msgid "Creating a new task"
+msgstr "Creación de una nueva tarea"
 
 #: apps/io.ox/tours/tasks.js module:io.ox/tours
 msgid "To create a new task, click on New in the toolbar."
 msgstr ""
 "Para crear una nueva tarea, presione Nuevo en la barra de herramientas."
 
-#: apps/io.ox/tours/calendar.js module:io.ox/tours
-msgid ""
-"To create recurring appointments, enable Repeat. Functions for setting the "
-"recurrence parameters are shown."
-msgstr ""
-"Para crear citas periódicas, marque Repetir. Se muestran funciones para el "
-"establecimiento de los parámetros de repetición."
+#: apps/io.ox/tours/tasks.js module:io.ox/tours
+msgid "Entering the task's data"
+msgstr "Introducción de los datos de la tarea"
+
+#: apps/io.ox/tours/tasks.js module:io.ox/tours
+msgid "Enter the subject, the start date, and a description."
+msgstr "Introduzca el asunto, la fecha de inicio y una descripción."
+
+#: apps/io.ox/tours/tasks.js module:io.ox/tours
+msgid "Adding further details"
+msgstr "Añadir más detalles"
+
+#: apps/io.ox/tours/tasks.js module:io.ox/tours
+msgid "To add further details, click on Expand form."
+msgstr "Para añadir más detalles, presione Expandir formulario."
+
+#: apps/io.ox/tours/tasks.js module:io.ox/tours
+msgid "Creating recurring tasks"
+msgstr "Creación de tareas periódicas"
 
 #: apps/io.ox/tours/tasks.js module:io.ox/tours
 msgid ""
@@ -629,40 +812,58 @@
 "Para crear tareas periódicas, marque Repetir. Se mostrarán funciones para "
 "establecer los parámetros repetición."
 
-#: apps/io.ox/tours/calendar.js module:io.ox/tours
-msgid "To create the appointment, click on Create at the lower left side."
-msgstr "Para crear la cita, presione en Crear en la parte inferior izquierda."
+#: apps/io.ox/tours/tasks.js module:io.ox/tours
+msgid "To not miss the task, use the reminder function."
+msgstr "Para no olvidar la tarea, utilice la función de recordatorio."
+
+#: apps/io.ox/tours/tasks.js module:io.ox/tours
+msgid "Tracking the editing status"
+msgstr "Seguimiento del estado de edición"
+
+#: apps/io.ox/tours/tasks.js module:io.ox/tours
+msgid "To track the editing status, enter the current progress."
+msgstr ""
+"Para realizar el seguimiento del estado de edición, introduzca el progreso "
+"actual."
+
+#: apps/io.ox/tours/tasks.js module:io.ox/tours
+msgid ""
+"To invite other participants, enter their names in the field below "
+"Participants. You can add documents as attachment to the task."
+msgstr ""
+"Para invitar a otros participantes, introduzca sus nombres en el campo que "
+"hay debajo de Participantes. Puede agregar documentos adjuntos a la tarea."
+
+#: apps/io.ox/tours/tasks.js module:io.ox/tours
+msgid "Entering billing information"
+msgstr "Introducción de información de facturación"
+
+#: apps/io.ox/tours/tasks.js module:io.ox/tours
+msgid "To enter billing information, click on Show details."
+msgstr ""
+"Para introducir información de facturación, presione en Mostrar detalles."
+
+#: apps/io.ox/tours/tasks.js module:io.ox/tours
+msgid "Creating the task"
+msgstr "Creación de la tarea"
 
 #: apps/io.ox/tours/tasks.js module:io.ox/tours
 msgid "To create the task, click on Create."
 msgstr "Para crear la tarea, presione en Crear."
 
-#: apps/io.ox/tours/portal.js module:io.ox/tours
-msgid ""
-"To display a square again or to display further information sources, click "
-"on Customize this page."
+#: apps/io.ox/tours/tasks.js module:io.ox/tours
+msgid "Sorting tasks"
+msgstr "Ordenación de tareas"
+
+#: apps/io.ox/tours/tasks.js module:io.ox/tours
+msgid "To sort the tasks, click on Sort by. Select a sort criteria."
 msgstr ""
-"Para mostrar un panel de nuevo, o para mostrar otras fuentes de información, "
-"presione en Personalizar esta página."
-
-#: apps/io.ox/tours/intro.js module:io.ox/tours
-msgid ""
-"To display the help or the settings, click the System menu icon in the menu "
-"bar."
-msgstr ""
-"Para mostrar la ayuda o los ajustes, presione el icono Menú del sistema de "
-"la barra de menús."
-
-#: apps/io.ox/tours/contacts.js module:io.ox/tours
-msgid ""
-"To edit multiple contacts at once, enable the checkboxes on the left side of "
-"the contacts. If the checkboxes are not displayed, click on View > "
-"Checkboxes on the right side of the toolbar."
-msgstr ""
-"Para editar varios contactos de una vez, marque las casillas que hay a la "
-"izquierda de los contactos. Si no aparecen las casillas de verificación, "
-"presione en Vista > Casillas de verificación a la derecha de la barra de "
-"herramientas."
+"Para ordenar las tareas, presione en Ordenar por. Seleccione un criterio de "
+"ordenación."
+
+#: apps/io.ox/tours/tasks.js module:io.ox/tours
+msgid "Editing multiple tasks"
+msgstr "Edición de múltiples tareas"
 
 #: apps/io.ox/tours/tasks.js module:io.ox/tours
 msgid ""
@@ -675,242 +876,6 @@
 "presione en Vista > Casillas de verificación a la derecha de la barra de "
 "herramientas."
 
-#: apps/io.ox/tours/tasks.js module:io.ox/tours
-msgid "To enter billing information, click on Show details."
-msgstr ""
-"Para introducir información de facturación, presione en Mostrar detalles."
-
-#: apps/io.ox/tours/calendar.js module:io.ox/tours
-msgid ""
-"To invite other participants, enter their names in the field below "
-"Participants. To avoid appointment conflicts, click on Find a free time at "
-"the upper right side."
-msgstr ""
-"Para invitar a otros participantes, introduzca su nombre en el campo que hay "
-"debajo de Participantes. Para evitar conflictos entre citas, presione en "
-"Buscar tiempo libre en la parte superior derecha."
-
-#: apps/io.ox/tours/tasks.js module:io.ox/tours
-msgid ""
-"To invite other participants, enter their names in the field below "
-"Participants. You can add documents as attachment to the task."
-msgstr ""
-"Para invitar a otros participantes, introduzca sus nombres en el campo que "
-"hay debajo de Participantes. Puede agregar documentos adjuntos a la tarea."
-
-#: apps/io.ox/tours/intro.js module:io.ox/tours
-msgid ""
-<<<<<<< HEAD
-"To launch an app, use the quick launch icons on the left side of the menu "
-"bar or click on an entry inside the app launcher menu."
-msgstr ""
-"Para lanzar una aplicación, use los iconos de acceso rápido de la parte "
-"izquierda de la barra de menús o presione en un elemento dentro del menú de "
-"inicio de aplicaciones."
-=======
-"To open the settings, click the user image on the upper right side of the "
-"menu bar. Select Settings."
-msgstr ""
-"Para abrir los ajustes, presione en la imagen del usuario de la parte"
-" superior derecha de la barra de menús. Seleccione Ajustes."
->>>>>>> 050b763d
-
-#: apps/io.ox/tours/calendar.js module:io.ox/tours
-msgid "To not miss the appointment, use the reminder function."
-msgstr "Para no olvidar la cita, utilice la función de recordatorio."
-
-#: apps/io.ox/tours/tasks.js module:io.ox/tours
-msgid "To not miss the task, use the reminder function."
-msgstr "Para no olvidar la tarea, utilice la función de recordatorio."
-
-#: apps/io.ox/tours/mail.js module:io.ox/tours
-msgid ""
-"To open or close an E-Mail in a conversation, click on a free area in the "
-"header."
-msgstr ""
-"Para abrir o cerrar un correo en una conversación, presione en una zona "
-"libre del encabezado."
-
-#: apps/io.ox/tours/intro.js module:io.ox/tours
-msgid ""
-"To open or close the folder tree, click on View >  Folder view on the right "
-"side of the toolbar."
-msgstr ""
-"Para abrir o cerrar el árbol de carpetas, presione en Vista > Vista de "
-"carpeta en la parte derecha de la barra de herramientas."
-
-#: apps/io.ox/tours/mail.js module:io.ox/tours
-msgid ""
-"To open the E-Mail settings, click the System menu icon on the upper right "
-"side of the menu bar. Select Settings. Click on E-Mail on the left side."
-msgstr ""
-"Para abrir la configuración de Correo, presione el icono Menú del sistema en "
-"la parte superior derecha de la barra de menús. Seleccione Configuración. "
-"Presione en Correo en la parte izquierda."
-
-#: apps/io.ox/tours/settings.js module:io.ox/tours
-#, fuzzy
-#| msgid ""
-#| "To open the help, click the System menu icon on the upper right side of "
-#| "the menu bar. Select Help. The help for the currently selected app is "
-#| "displayed. To browse the complete help, click on Start Page or Table Of "
-#| "Contents at the upper part of the window."
-msgid ""
-"To open the help, click the user image on the upper right side of the menu "
-"bar. Select Help. The help for the currently selected app is displayed. To "
-"browse the complete help, click on Start Page or Table Of Contents at the "
-"upper part of the window."
-msgstr ""
-"Para abrir la ayuda, presione en la imagen del usuario de la parte superior"
-" derecha de la barra de menús. Seleccione Ayuda. Se mostrará la ayuda de la"
-" aplicación seleccionada. Para navegar por toda la ayuda, presione en Página"
-" de inicio o Tabla de contenidos en la parte superior de la ventana."
-
-#: apps/io.ox/tours/settings.js module:io.ox/tours
-#, fuzzy
-#| msgid ""
-#| "To open the settings, click the System menu icon on the upper right side "
-#| "of the menu bar. Select Settings."
-msgid ""
-"To open the settings, click the user image on the upper right side of the "
-"menu bar. Select Settings."
-msgstr ""
-"Para abrir los ajustes, presione el icono Menú del sistema situado en la "
-"parte superior derecha de la barra de menús. Seleccione Configuración."
-
-<<<<<<< HEAD
-#: apps/io.ox/tours/portal.js module:io.ox/tours
-msgid "To read the details, click on an entry in a square."
-msgstr "Para leer los detalles, presione en un elemento de un panel."
-=======
-#: apps/io.ox/tours/settings.js module:io.ox/tours
-msgid ""
-"To sign out, click the logout icon on the upper right side of the menu bar."
-msgstr ""
-"Para cerrar la sesión, presione el icono de cierre de sesión de la parte"
-" superior derecha de la barra de menús."
-
-#: apps/io.ox/tours/tasks.js module:io.ox/tours
-msgid "Creating a new task"
-msgstr "Creación de una nueva tarea"
->>>>>>> 050b763d
-
-#: apps/io.ox/tours/mail.js module:io.ox/tours
-msgid ""
-"To receive information about the sender or other recipients, open the Halo "
-"view by clicking on a name."
-msgstr ""
-"Para recibir información sobre el remitente o de otros destinatarios, abra "
-"la vista Halo presionando en un nombre."
-
-#: apps/io.ox/tours/intro.js module:io.ox/tours
-msgid "To search for objects, click the Search icon in the menu bar."
-msgstr "Para buscar objetos, haga clic en el icono Buscar de la barra de menú."
-
-#: apps/io.ox/tours/calendar.js module:io.ox/tours
-msgid ""
-"To select one of the views like Day, Month or List, click on View in the "
-"toolbar. Select a menu entry from the Layout section."
-msgstr ""
-"Para seleccionar una de las vistas, tales como Día, Mes o Lista, presione en "
-"Vista en la barra de herramientas. Seleccione una entrada del menú desde la "
-"sección Disposición."
-
-#: apps/io.ox/tours/contacts.js module:io.ox/tours
-msgid ""
-"To send an E-Mail to the contact, click on an E-Mail address or on Send "
-"email in the toolbar."
-msgstr ""
-"Para enviar un correo electrónico al contacto, presione en una dirección de "
-"correo electrónico o en Enviar correo en la barra de herramientas."
-
-#: apps/io.ox/tours/mail.js module:io.ox/tours
-msgid "To send the E-Mail, click on Send"
-msgstr "Para enviar el correo, presione en Enviar"
-
-#: apps/io.ox/tours/settings.js module:io.ox/tours
-msgid ""
-"To sign out, click the System menu icon on the upper right side of the menu "
-"bar. Select Sign out."
-msgstr ""
-"Para cerrar la sesión, presione el icono Menú del sistema situado a la "
-"derecha de la barra de menús. Seleccione Cerrar sesión."
-
-#: apps/io.ox/tours/settings.js module:io.ox/tours
-#, fuzzy
-#| msgid ""
-#| "To sign out, click the System menu icon on the upper right side of the "
-#| "menu bar. Select Sign out."
-msgid ""
-"To sign out, click the logout icon on the upper right side of the menu bar."
-msgstr ""
-"Para cerrar la sesión, presione el icono Menú del sistema situado a la "
-"derecha de la barra de menús. Seleccione Cerrar sesión."
-
-#: apps/io.ox/tours/mail.js module:io.ox/tours
-msgid "To sort the E-Mails, click on Sort by. Select a sort criteria."
-msgstr ""
-"Para ordenar correos electrónicos, presione en Ordenar por. Seleccione un "
-"criterio de ordenación."
-
-#: apps/io.ox/tours/tasks.js module:io.ox/tours
-msgid "To sort the tasks, click on Sort by. Select a sort criteria."
-msgstr ""
-"Para ordenar las tareas, presione en Ordenar por. Seleccione un criterio de "
-"ordenación."
-
-#: apps/io.ox/tours/tasks.js module:io.ox/tours
-msgid "To track the editing status, enter the current progress."
-msgstr ""
-"Para realizar el seguimiento del estado de edición, introduzca el progreso "
-"actual."
-
-#: apps/io.ox/tours/files.js module:io.ox/tours
-msgid ""
-"To upload a new file from your local device, simply click on Add local file "
-"and select the file you would like to upload. It is even easier if you just "
-"drag and drop files from your local device into Drive. The uploaded file is "
-"now available in Drive on all your devices."
-msgstr ""
-"Para subir un nuevo archivo desde el dispositivo local, simplemente presione "
-"en Añadir archivo local y seleccione el archivo que desea subir. Es aún más "
-"fácil si sólo arrastra y suelta los archivos desde el dispositivo local a "
-"Drive. El archivo subido estará ahora disponible en Drive en todos sus "
-"dispositivos."
-
-#: apps/io.ox/tours/files.js module:io.ox/tours
-msgid "Toolbar"
-msgstr "Barra de herramientas"
-
-#: apps/io.ox/tours/tasks.js module:io.ox/tours
-msgid "Tracking the editing status"
-msgstr "Seguimiento del estado de edición"
-
-#: apps/io.ox/tours/files.js module:io.ox/tours
-msgid "Upload a new file"
-msgstr "Subir un nuevo archivo"
-
-#: apps/io.ox/tours/intro.js module:io.ox/tours
-msgid ""
-"Use the folder tree to open the folder containing the objects that you want "
-"to view in the list."
-msgstr ""
-"Utilice el árbol de carpetas para abrir la carpeta que contiene los objetos "
-"que desea ver en la lista."
-
-#: apps/io.ox/tours/intro.js module:io.ox/tours
-msgid ""
-"Use the list to select an object, show its contents or activate functions."
-msgstr ""
-<<<<<<< HEAD
-"Utilice la lista para seleccionar un objeto, para ver sus contenidos o "
-"aplicarle determinadas funciones."
-=======
-"Para editar múltiples tareas a la vez, marque las casillas situadas a la "
-"izquierda de las tareas. Si no se muestran las casillas de verificación, "
-"presione en Vista > Casillas de verificación a la derecha de la barra de "
-"herramientas."
-
 #~ msgid ""
 #~ "To open the settings, click the System menu icon on the upper right side "
 #~ "of the menu bar. Select Settings."
@@ -949,28 +914,23 @@
 
 #~ msgid "The New objects icon"
 #~ msgstr "El icono Nuevos objetos"
->>>>>>> 050b763d
-
-#: apps/io.ox/tours/calendar.js module:io.ox/tours apps/io.ox/tours/tasks.js
-msgid "Using the reminder function"
-msgstr "Uso de la función de recordatorio"
-
-#: apps/io.ox/tours/intro.js module:io.ox/tours
-msgid "Welcome to %s"
-msgstr "Bienvenido a %s"
-
-#: apps/io.ox/tours/files.js module:io.ox/tours
-msgid ""
-"Welcome to your cloud storage app. This Guided Tour will introduce you to "
-"your new online storage solution - your one point to access online stored "
-"files from all your accounts. This is where you can upload and save your "
-"files, share them and synchronize them with different devices.  "
-msgstr ""
-"Bienvenido a su aplicación de almacenamiento en la nube. Esta visita guiada "
-"le dará a conocer su nueva solución de almacenamiento en línea - su único "
-"punto de acceso a los archivos almacenados en línea de todas sus cuentas. Es "
-"aquí donde puede subir y guardar sus archivos, compartirlos y sincronizarlos "
-"con diferentes dispositivos."
+
+#~ msgid ""
+#~ "The New objects icon shows the number of appointment reminders or other "
+#~ "notifications. If clicking the icon, the info area opens."
+#~ msgstr ""
+#~ "El icono Nuevos objetos muestra el número de recordatorios de citas u "
+#~ "otras notificaciones. Si se presiona el icono, se abre el área de "
+#~ "información."
+
+#~ msgid "The info area"
+#~ msgstr "El área de información"
+
+#~ msgid ""
+#~ "To launch an app, click on an entry on the left side of the menu bar."
+#~ msgstr ""
+#~ "Para iniciar una aplicación, presione en un elemento de la izquierda de "
+#~ "la barra de menús."
 
 #~ msgid " %1$s (%2$s) "
 #~ msgstr " %1$s (%2$s) "
@@ -6664,13 +6624,6 @@
 #~ msgid "High priority"
 #~ msgstr "Alta prioridad"
 
-#~ msgid ""
-#~ "Hint: you can always restart guided tours, any time you need them, from "
-#~ "the system menu."
-#~ msgstr ""
-#~ "Sugerencia: puede reiniciar la visita guiada siempre que lo desee desde "
-#~ "el menú de sistema."
-
 #~ msgid "History of error messages"
 #~ msgstr "Historial de mensajes de error"
 
@@ -6865,13 +6818,6 @@
 #~ msgstr ""
 #~ "En caso de nuevas notificaciones, por ejemplo, invitaciones a citas, se "
 #~ "abre el área de información en el lado derecho."
-
-#~ msgid ""
-#~ "In case of new notifications, e.g. appointment invitations, the info area "
-#~ "is opened."
-#~ msgstr ""
-#~ "En caso de nuevas notificaciones, por ejemplo invitaciones a citas, se "
-#~ "abre el área de información."
 
 #~ msgid ""
 #~ "In order to assign categories to the objects selected, use the control "
@@ -9861,9 +9807,6 @@
 #~ msgid "Resources:"
 #~ msgstr "Recursos:"
 
-#~ msgid "Restart Guided Tour"
-#~ msgstr "Reiniciar visita guiada"
-
 #~ msgid "Restore Last Operation"
 #~ msgstr "Restaurar la última operación"
 
@@ -11223,17 +11166,6 @@
 #~ "ficheros. Pulse en un fichero para ver más detalles y funciones en la "
 #~ "ventana emergente."
 
-#~ msgid "The New objects icon"
-#~ msgstr "El icono Nuevos objetos"
-
-#~ msgid ""
-#~ "The New objects icon shows the number of appointment reminders or other "
-#~ "notifications. If clicking the icon, the info area opens."
-#~ msgstr ""
-#~ "El icono Nuevos objetos muestra el número de recordatorios de citas u "
-#~ "otras notificaciones. Si se presiona el icono, se abre el área de "
-#~ "información."
-
 #~ msgid ""
 #~ "The New objects icon shows the number of unread E-Mails or other "
 #~ "notifications. If clicking the icon, the info area opens."
@@ -11501,9 +11433,6 @@
 #~ "El icono de la parte inferior derecha le ayuda a ordenar los correos "
 #~ "electrónicos. Pulse el icono para obtener una lista de criterios de "
 #~ "ordenación."
-
-#~ msgid "The info area"
-#~ msgstr "El área de información"
 
 #~ msgid "The links will be deleted by #DATE#"
 #~ msgstr "Los enlaces se borrarán el #DATE#"
@@ -12387,12 +12316,6 @@
 #~ msgstr "Para iniciar una aplicación, haga clic en el título de una ficha."
 
 #~ msgid ""
-#~ "To launch an app, click on an entry on the left side of the menu bar."
-#~ msgstr ""
-#~ "Para iniciar una aplicación, presione en un elemento de la izquierda de "
-#~ "la barra de menús."
-
-#~ msgid ""
 #~ "To open the E-Mail settings, click the System menu icon on the upper "
 #~ "right side of the menu bar. Select Settings. Click on E-Mail on the left "
 #~ "side. To display all settings, enable Advanced settings in the bottom "
