<html lang="de">
<head>
<meta http-equiv="Content-Type" content="text/html; charset=utf-8">
<title>6.8. Kontakte organisieren</title>
<link rel="stylesheet" type="text/css" href="../../help.css">
<meta name="generator" content="DocBook XSL Stylesheets V1.78.1">
<link rel="home" href="index.html" title="Benutzeranleitung">
<link rel="up" href="ox.appsuite.user.chap.contacts.html" title="Kapitel 6. Adressbuch">
<link rel="prev" href="ox.appsuite.user.sect.contacts.folder.import.html" title="6.7.3. Adressbuch aus Datei importieren">
<link rel="next" href="ox.appsuite.user.sect.contacts.manage.sendmail.html" title="6.8.1. E-Mail aus Adressbuch senden">
<link rel="copyright" href="ox.appsuite.user.legalnotice.html" title="Rechtlicher Hinweis">
<link rel="stylesheet" type="text/css" href="../../bootstrap.min.css"​/> 
<link id="favicon" rel="shortcut icon" href="../../../apps/themes/default/favicon.ico" type="image/x-icon"> 
<meta name="viewport" content="width=device-width, initial-scale=1.0">
   <script src="../../jquery.min.js"></script> 

   <script src="../../bootstrap.min.js"></script> 
</head>
<body bgcolor="white" text="black" link="#0000FF" vlink="#840084" alink="#0000FF">
<div class="oxhelp-navigation-top"><nav class="navbar navbar-inverse" role="navigation"><div class="container-fluid">
<div class="navbar-header">
<button type="button" class="navbar-toggle" data-toggle="collapse" data-target="#ox-main-nav"><span class="sr-only">Navigation umschalten</span><span class="icon-bar"></span><span class="icon-bar"></span><span class="icon-bar"></span></button><a class="navbar-brand"></a>
</div>
<div class="collapse navbar-collapse" id="ox-main-nav"><ul class="nav navbar-nav">
<li><a accesskey="p" class="oxhelp-prev-link" href="ox.appsuite.user.sect.contacts.folder.import.html">Zurück</a></li>
<li><a accesskey="h" href="index.html" class="oxhelp-home-link">Startseite</a></li>
<li><a accesskey="t" href="bk01-toc.html" class="oxhelp-toc-link">Inhaltsverzeichnis</a></li>
<li><a accesskey="n" class="oxhelp-next-link" href="ox.appsuite.user.sect.contacts.manage.sendmail.html">Weiter</a></li>
</ul></div>
</div></nav></div>
<div class="oxhelp-content">
  <h1 class="sr-only">
    <span class="phrase">Adressbuch</span>
    
    
    
  </h1>
<div class="sect1" id="ox.appsuite.user.sect.contacts.manage">
<<<<<<< HEAD
<div class="titlepage"><div><div><h2 class="title" style="clear: both">6.7. Kontakte organisieren</h2></div></div></div>
<a class="indexterm" name="id-1.7.13.2"></a><div class="concept">
<a name="ox.appsuite.user.concept.contacts.manage.folder"></a><p id="ox.appsuite.user.concept.contacts.manage.folder">Einige der Techniken zum Organisieren von Kontakten
      setzen voraus, dass Sie eigene Kontaktordner eingerichtet haben. Informationen zum Anlegen von Ordnern finden Sie in <a class="xref" href="ox.appsuite.user.sect.dataorganisation.folder.html">Ordner</a>.</p>
</div>
<div class="concept">
<a name="ox.appsuite.user.concept.contacts.manage"></a><p id="ox.appsuite.user.concept.contacts.manage">Sie haben folgende Möglichkeiten: </p>
=======
<div class="titlepage"><div><div><h2 class="title" style="clear: both">6.8. Kontakte organisieren</h2></div></div></div>
<a class="indexterm" name="id-1.7.14.2"></a><div class="concept">
<a name="ox.appsuite.user.concept.contacts.manage.folder"></a><p id="ox.appsuite.user.concept.contacts.manage.folder">Einige der Techniken zum Organisieren von Kontakten
      setzen voraus, dass Sie eigene Adressbücher eingerichtet haben. Informationen zum Anlegen von Adressbüchern finden Sie in <a class="xref" href="ox.appsuite.user.sect.dataorganisation.folder.html">Ordner</a>.</p>
</div>
<div class="concept">
<a name="ox.appsuite.user.concept.contacts.manage"></a><p id="ox.appsuite.user.concept.contacts.manage">Sie haben folgende Möglichkeiten: 
      </p>
>>>>>>> 1c74fb5d
<ul class="itemizedlist" style="list-style-type: disc; ">
<li class="listitem"><p role="presentation">
            <a class="xref" href="ox.appsuite.user.sect.contacts.manage.sendmail.html">E-Mail aus Adressbuch senden</a>
          </p></li>
<li class="listitem"><p role="presentation">
            <a class="xref" href="ox.appsuite.user.sect.contacts.manage.inviteappointment.html">Kontakte zu einem Termin einladen</a>
          </p></li>
<li class="listitem"><p role="presentation">
            <a class="xref" href="ox.appsuite.user.sect.contacts.manage.edit.html">Kontakte bearbeiten</a>
          </p></li>
<li class="listitem"><p role="presentation">
            <a class="xref" href="ox.appsuite.user.sect.contacts.manage.move.html">Kontakte verschieben</a>
          </p></li>
<li class="listitem"><p role="presentation">
            <a class="xref" href="ox.appsuite.user.sect.contacts.manage.copy.html">Kontakte kopieren</a>
          </p></li>
<li class="listitem"><p role="presentation">
<<<<<<< HEAD
            <a class="xref" href="ox.appsuite.user.sect.contacts.manage.sendvcard.html">Kontakte als vCard senden</a>
          </p></li>
<li class="listitem"><p role="presentation">
            <a class="xref" href="ox.appsuite.user.sect.contacts.manage.addxing.html">Kontakte als Xing-Kontakt hinzufügen</a>
          </p></li>
<li class="listitem"><p role="presentation">
            <a class="xref" href="ox.appsuite.user.sect.contacts.manage.invitexing.html">Kontakte zu Xing einladen</a>
          </p></li>
<li class="listitem"><p role="presentation">
            <a class="xref" href="ox.appsuite.user.sect.contacts.manage.print.html">Kontakte drucken</a>
          </p></li>
<li class="listitem"><p role="presentation">
            <a class="xref" href="ox.appsuite.user.sect.contacts.manage.delete.html">Kontakte löschen</a>
          </p></li>
<li class="listitem"><p role="presentation">
            <a class="xref" href="ox.appsuite.user.sect.contacts.manage.multiple.html">Mehrere Kontakte gemeinsam bearbeiten</a>
=======
            <a class="xref" href="ox.appsuite.user.sect.contacts.manage.export.html">Kontakte exportieren</a>
          </p></li>
<li class="listitem"><p role="presentation">
            <a class="xref" href="ox.appsuite.user.sect.contacts.manage.sendvcard.html">Kontakte als vCard senden</a>
          </p></li>
<li class="listitem"><p role="presentation">
            <a class="xref" href="ox.appsuite.user.sect.contacts.manage.addxing.html">Kontakte als Xing-Kontakt hinzufügen</a>
          </p></li>
<li class="listitem"><p role="presentation">
            <a class="xref" href="ox.appsuite.user.sect.contacts.manage.invitexing.html">Kontakte zu Xing einladen</a>
          </p></li>
<li class="listitem"><p role="presentation">
            <a class="xref" href="ox.appsuite.user.sect.contacts.manage.print.html">Kontakte drucken</a>
          </p></li>
<li class="listitem"><p role="presentation">
            <a class="xref" href="ox.appsuite.user.sect.contacts.manage.delete.html">Kontakte löschen</a>
>>>>>>> 1c74fb5d
          </p></li>
</ul>
<p>
    </p>
</div>
<p id="ox.appsuite.user.concept.contacts.manage.parent">Übergeordnetes Thema:
      <a class="xref" href="ox.appsuite.user.chap.contacts.html"><i>
    <span class="phrase">Adressbuch</span>
    
    
    
  </i></a>
    </p>
</div>
          </div>
        </body>
</html><|MERGE_RESOLUTION|>--- conflicted
+++ resolved
@@ -36,15 +36,6 @@
     
   </h1>
 <div class="sect1" id="ox.appsuite.user.sect.contacts.manage">
-<<<<<<< HEAD
-<div class="titlepage"><div><div><h2 class="title" style="clear: both">6.7. Kontakte organisieren</h2></div></div></div>
-<a class="indexterm" name="id-1.7.13.2"></a><div class="concept">
-<a name="ox.appsuite.user.concept.contacts.manage.folder"></a><p id="ox.appsuite.user.concept.contacts.manage.folder">Einige der Techniken zum Organisieren von Kontakten
-      setzen voraus, dass Sie eigene Kontaktordner eingerichtet haben. Informationen zum Anlegen von Ordnern finden Sie in <a class="xref" href="ox.appsuite.user.sect.dataorganisation.folder.html">Ordner</a>.</p>
-</div>
-<div class="concept">
-<a name="ox.appsuite.user.concept.contacts.manage"></a><p id="ox.appsuite.user.concept.contacts.manage">Sie haben folgende Möglichkeiten: </p>
-=======
 <div class="titlepage"><div><div><h2 class="title" style="clear: both">6.8. Kontakte organisieren</h2></div></div></div>
 <a class="indexterm" name="id-1.7.14.2"></a><div class="concept">
 <a name="ox.appsuite.user.concept.contacts.manage.folder"></a><p id="ox.appsuite.user.concept.contacts.manage.folder">Einige der Techniken zum Organisieren von Kontakten
@@ -53,7 +44,6 @@
 <div class="concept">
 <a name="ox.appsuite.user.concept.contacts.manage"></a><p id="ox.appsuite.user.concept.contacts.manage">Sie haben folgende Möglichkeiten: 
       </p>
->>>>>>> 1c74fb5d
 <ul class="itemizedlist" style="list-style-type: disc; ">
 <li class="listitem"><p role="presentation">
             <a class="xref" href="ox.appsuite.user.sect.contacts.manage.sendmail.html">E-Mail aus Adressbuch senden</a>
@@ -71,24 +61,6 @@
             <a class="xref" href="ox.appsuite.user.sect.contacts.manage.copy.html">Kontakte kopieren</a>
           </p></li>
 <li class="listitem"><p role="presentation">
-<<<<<<< HEAD
-            <a class="xref" href="ox.appsuite.user.sect.contacts.manage.sendvcard.html">Kontakte als vCard senden</a>
-          </p></li>
-<li class="listitem"><p role="presentation">
-            <a class="xref" href="ox.appsuite.user.sect.contacts.manage.addxing.html">Kontakte als Xing-Kontakt hinzufügen</a>
-          </p></li>
-<li class="listitem"><p role="presentation">
-            <a class="xref" href="ox.appsuite.user.sect.contacts.manage.invitexing.html">Kontakte zu Xing einladen</a>
-          </p></li>
-<li class="listitem"><p role="presentation">
-            <a class="xref" href="ox.appsuite.user.sect.contacts.manage.print.html">Kontakte drucken</a>
-          </p></li>
-<li class="listitem"><p role="presentation">
-            <a class="xref" href="ox.appsuite.user.sect.contacts.manage.delete.html">Kontakte löschen</a>
-          </p></li>
-<li class="listitem"><p role="presentation">
-            <a class="xref" href="ox.appsuite.user.sect.contacts.manage.multiple.html">Mehrere Kontakte gemeinsam bearbeiten</a>
-=======
             <a class="xref" href="ox.appsuite.user.sect.contacts.manage.export.html">Kontakte exportieren</a>
           </p></li>
 <li class="listitem"><p role="presentation">
@@ -105,7 +77,6 @@
           </p></li>
 <li class="listitem"><p role="presentation">
             <a class="xref" href="ox.appsuite.user.sect.contacts.manage.delete.html">Kontakte löschen</a>
->>>>>>> 1c74fb5d
           </p></li>
 </ul>
 <p>
