/**
 * All content on this website (including text, images, source
 * code and any other original works), unless otherwise noted,
 * is licensed under a Creative Commons License.
 *
 * http://creativecommons.org/licenses/by-nc-sa/2.5/
 *
 * Copyright (C) Open-Xchange Inc., 2006-2011
 * Mail: info@open-xchange.com
 *
 * @author Matthias Biggeleben <matthias.biggeleben@open-xchange.com>
 */

define("io.ox/mail/main",
    ["io.ox/mail/util",
     "io.ox/mail/api",
     "io.ox/core/extensions",
     "io.ox/core/commons",
     "io.ox/core/config",
     "io.ox/core/tk/vgrid",
     "io.ox/mail/view-detail",
     "io.ox/mail/view-grid-template",
<<<<<<< HEAD
     "io.ox/core/notifications/main",
     "gettext!io.ox/mail/main",
     "io.ox/mail/actions",
     "less!io.ox/mail/style.css"
    ], function (util, api, ext, commons, config, VGrid, viewDetail, tmpl, notificationService, gt) {
=======
     "io.ox/mail/notifications",
     "gettext!io.ox/mail/main",
     "io.ox/mail/actions",
     "less!io.ox/mail/style.css"
    ], function (util, api, ext, commons, config, VGrid, viewDetail, tmpl, notifications, gt) {
>>>>>>> 498a2257

    'use strict';

    var draftFolderId = config.get('modules.mail.defaultFolder.drafts'),

        hToolbarOptions = function (e) {
            e.preventDefault();
            var option = $(this).attr('data-option'),
                grid = e.data.grid;
            if (/^(603|607|610|102)$/.test(option)) {
                grid.prop('sort', option).refresh();
            } else if (/^(asc|desc)$/.test(option)) {
                grid.prop('order', option).refresh();
            } else if (option === 'unread') {
                grid.prop('unread', !grid.prop('unread'));
            }
        },

        // application object
        app = ox.ui.createApp({ name: 'io.ox/mail' }),

        // app window
        win,
        // grid
        grid,
        GRID_WIDTH = 330,
        // nodes
        audio,
        left,
        right,
        scrollpane;

    // launcher
    app.setLauncher(function () {

<<<<<<< HEAD
        var notifications = notificationService.get('io.ox/mail', gt('Mails'));
=======
        // just register the notification handler
        notifications.register();
>>>>>>> 498a2257
        // get window
        win = ox.ui.createWindow({
            name: 'io.ox/mail',
            title: gt("Inbox"),
            titleWidth: (GRID_WIDTH + 27) + "px",
            toolbar: true,
            search: true
        });

        win.addClass("io-ox-mail-main");
        app.setWindow(win);

        // folder tree
        commons.addFolderView(app, { width: GRID_WIDTH, type: 'mail' });

        // sound
        audio = $('<audio>', { src: ox.base + '/apps/io.ox/mail/images/ping.mp3' })
            .hide().prop('volume', 0.40).appendTo(win.nodes.main);
<<<<<<< HEAD
        api.on('new-mail', function () {
            console.log('new mail', arguments);
=======

        api.on('new-mail', function (e, mails) {
>>>>>>> 498a2257
            audio.get(0).play();
            notifications.add({
                title: ''
            });


        });

        // left panel
        left = $("<div>")
            .addClass("leftside border-right")
            .css({
                width: GRID_WIDTH + "px"
            })
            .appendTo(win.nodes.main);

        // right panel
        scrollpane = $("<div>")
            .css({ left: GRID_WIDTH + 1 + "px" })
            .addClass("rightside mail-detail-pane")
            .appendTo(win.nodes.main);

        right = scrollpane.scrollable();

        // grid
        grid = new VGrid(left);

        // add template
        grid.addTemplate(tmpl.main);

        // customize selection
        grid.selection.unfold = function () {
            return _(this.get()).inject(function (memo, o) {
                return memo.concat(api.getThread(o));
            }, []);
        };

        // add grid options
        grid.prop('sort', '610')
            .prop('order', 'desc')
            .prop('unread', false);

        commons.wireGridAndAPI(grid, api, 'getAllThreads', 'getThreads'); // getAllThreads is redefined below!
        commons.wireGridAndSearch(grid, win, api);

        function updateGridOptions() {
            var dropdown = grid.getToolbar().find('.grid-options'),
                list = dropdown.find('ul'),
                props = grid.prop();
            // uncheck all
            list.find('i').attr('class', 'icon-none');
            // sort
            list.find(
                    '[data-option="' + props.sort + '"], ' +
                    '[data-option="' + props.order + '"], ' +
                    '[data-option="' + (props.unread ? 'unread' : '~unread') + '"]'
                )
                .find('i').attr('class', 'icon-ok');
            // unread
            dropdown.find('.icon-envelope')[props.unread ? 'show' : 'hide']();
            // order
            var opacity = [1, 0.4][props.order === 'desc' ? 'slice' : 'reverse']();
            dropdown.find('.icon-arrow-down').css('opacity', opacity[0]).end()
                .find('.icon-arrow-up').css('opacity', opacity[1]).end();
        }

        var option = '<li><a data-option="%s"><i/> %s</a></li>';

        grid.getToolbar().prepend(
            $('<div>').addClass('grid-options dropdown').css({ display: 'inline-block', 'float': 'right' })
            .append(
                $('<a>', { href: '#' })
                .attr('data-toggle', 'dropdown')
                .append(
                    $('<i class="icon-envelope">').css('marginRight', '0.5em').hide(),
                    $('<i class="icon-arrow-down">'), $('<i class="icon-arrow-up">')
                )
                .dropdown(),
                $('<ul>').addClass("dropdown-menu")
                .css({ top: 'auto', bottom: '110%', right: 0, left: 'auto' })
                .append(
                    $(_.printf(option, 610, gt('Date'))),
                    $(_.printf(option, 603, gt('From'))),
                    $(_.printf(option, 102, gt('Label'))),
                    $(_.printf(option, 607, gt('Subject'))),
                    $('<li class="divider">'),
                    $(_.printf(option, 'asc', gt('Ascending'))),
                    $(_.printf(option, 'desc', gt('Descending'))),
                    $('<li class="divider">'),
                    $(_.printf(option, 'unread', gt('Unread only')))
                )
                .on('click', 'a', { grid: grid }, hToolbarOptions)
            )
        );

        grid.on('change:prop:unread', function (e, value) {
            if (value === true) {
                grid.refresh().done(grid.pause);
            } else {
                grid.resume().refresh();
            }
        });

        grid.on('change:prop', updateGridOptions);
        updateGridOptions();

        grid.getToolbar().append(
            $('<div>').addClass('grid-count').css({ textAlign: 'center', color: '#888' })
        );

        grid.on('change:ids', function (e, all) {
            // get node & clear now
            var node = grid.getToolbar().find('.grid-count').text('');
            // be lazy
            setTimeout(function () {
                // loop over all top-level items (=threads) to get total number of mails
                var count = _(all).reduce(function (memo, obj) {
                    return memo + (obj.thread ? obj.thread.length : 1);
                }, 0);
                node.text(count + ' ' + gt.ngettext('mail', 'mails', count));
            }, 10);
        });

        grid.setAllRequest(function () {
            var sort = this.prop('sort'),
                unread = this.prop('unread');
            return api[sort === '610' ? 'getAllThreads' : 'getAll']({
                    folder: this.prop('folder'),
                    sort: sort,
                    order: this.prop('order')
                }, 'auto')
                .pipe(function (data) {
                    return !unread ? data : _(data).filter(function (obj) {
                        return (obj.flags & 32) === 0;
                    });
                });
        });

        win.nodes.title.on('click', '.badge', function (e) {
            e.preventDefault();
            grid.prop('unread', !grid.prop('unread')).refresh();
        });


        // custom all request

        /*
         * Thread summary
         */
        (function () {

            var openThreads = {};

            // add label template
            grid.addLabelTemplate(tmpl.thread);
            grid.requiresLabel = function (i, data, current) {
                return openThreads[i] !== undefined;
            };

            function refresh(list, index, order) {
                grid.repaintLabels().done(function () {
                    grid.repaint();
                    if (list) {
                        grid.selection.insertAt(order === 'desc' ? list.slice(1) : list.slice(0, -1), index + 1);
                    }
                });
            }

            function open(index, cid) {
                if (openThreads[index + 1] === undefined) {
                    var thread = api.getThread(cid),
                        order = api.getThreadOrder(cid);
                    if (thread.length > 1) {
                        openThreads[index + 1] = cid;
                        api.getList(thread).done(function (list) {
                            refresh(list, index, order);
                        });
                    }
                }
            }

            function close(index, cid) {
                if (openThreads[index + 1] !== undefined) {
                    var thread = api.getThread(cid),
                        order = api.getThreadOrder(cid);
                    delete openThreads[index + 1];
                    api.getList(thread).done(function (list) {
                        grid.selection.remove(order === 'desc' ? list.slice(1) : list.slice(0, -1));
                        refresh();
                    });
                }
            }

            function toggle(index, cid) {
                if (openThreads[index + 1] === undefined) {
                    open(index, cid);
                } else {
                    close(index, cid);
                }
            }

            grid.getContainer().on('click', '.thread-size', function () {
                var cell = $(this).closest('.vgrid-cell'),
                    index = parseInt(cell.attr('data-index'), 10),
                    cid = cell.attr('data-obj-id');
                toggle(index, cid);
            });

            grid.getContainer().on('click', '.thread-summary-item', function () {
                var cid = $(this).attr('data-obj-id');
                grid.selection.set(cid);
            });

            grid.selection.on('keyboard', function (evt, e) {
                var sel = grid.selection.get(), cid, index, key;
                if (sel.length === 1) {
                    cid = grid.selection.serialize(sel[0]);
                    index = grid.selection.getIndex(cid);
                    key = e.which;
                    // cursor right? (open)
                    if (key === 39) {
                        open(index, cid);
                    } else if (key === 37) {
                        close(index, cid);
                    } else if (key === 13) {
                        toggle(index, cid);
                    }
                }
            });

        }());

        var showMail, drawMail, drawFail;

        showMail = function (obj) {
            // be busy
            right.busy(true);
            // which mode?
            if (grid.getMode() === "all") {
                // get thread
                var thread = api.getThread(obj);
                // get first mail first
                api.get(thread[0])
                    .done(_.lfo(viewDetail.drawThread, right, thread))
                    .fail(_.lfo(drawFail, obj));
            } else {
                api.get(obj)
                    .done(_.lfo(drawMail))
                    .fail(_.lfo(drawFail, obj));
            }
        };

        drawMail = function (data) {
            right.idle().empty().append(viewDetail.draw(data).addClass('page'));
        };

        drawFail = function (obj) {
            right.idle().empty().append(
                $.fail(gt("Oops, couldn't load that email."), function () {
                    showMail(obj);
                })
            );
        };

        var repaint = function () {
            var sel = grid.selection.get();
            if (sel.length === 1) {
                right.css('height', '');
                showMail(sel[0]);
            }
        };

        api.on('delete', repaint);

        commons.wireGridAndSelectionChange(grid, 'io.ox/mail', showMail, right);
        commons.wireGridAndWindow(grid, win);
        commons.wireFirstRefresh(app, api);
        commons.wireGridAndRefresh(grid, api, win);

        app.on('folder:change folder:refresh', function (e) {
            app.folder.getData().done(function (data) {
                var unread = data.unread, badge;
                if ((badge = win.nodes.title.find('.badge')).length === 0) {
                    badge = $('<span class="badge badge-error">').appendTo(win.nodes.title);
                }
                if (unread > 0) {
                    badge.text(unread).show();
                } else {
                    badge.hide();
                }
            });
        });

        grid.setEmptyMessage(function (mode) {
            return mode === 'search' ?
                gt('No mails found for "%s"', win.search.query) :
                gt('No mails in this folder');
        });

        // go!
        commons.addFolderSupport(app, grid, 'mail')
            .pipe(commons.showWindow(win, grid))
            .done(function () {
                if (_.url.hash('lamp') === 'true') {
                    app.toggleLamp();
                }
            });
    });

    app.toggleLamp = (function () {
        var on = false,
            init = _.once(function () {
                var nodes = app.getWindow().nodes;
                nodes.outer.append(
                    $('<div>').addClass('spotlight-icon').css({
                        backgroundImage: 'url(' + ox.base + '/apps/themes/default/glyphicons_064_lightbulb.png)'
                    })
                    .on('click', app.toggleLamp)
                );
            });
        return function () {
            init();
            var nodes = app.getWindow().nodes;
            nodes.outer[on ? 'removeClass' : 'addClass']('spotlight');
            on = !on;
            _.url.hash('lamp', on ? 'true' : null);
        };
    }());

    return {
        getApp: app.getInstance
    };
});<|MERGE_RESOLUTION|>--- conflicted
+++ resolved
@@ -20,19 +20,11 @@
      "io.ox/core/tk/vgrid",
      "io.ox/mail/view-detail",
      "io.ox/mail/view-grid-template",
-<<<<<<< HEAD
-     "io.ox/core/notifications/main",
-     "gettext!io.ox/mail/main",
-     "io.ox/mail/actions",
-     "less!io.ox/mail/style.css"
-    ], function (util, api, ext, commons, config, VGrid, viewDetail, tmpl, notificationService, gt) {
-=======
      "io.ox/mail/notifications",
      "gettext!io.ox/mail/main",
      "io.ox/mail/actions",
      "less!io.ox/mail/style.css"
     ], function (util, api, ext, commons, config, VGrid, viewDetail, tmpl, notifications, gt) {
->>>>>>> 498a2257
 
     'use strict';
 
@@ -68,12 +60,8 @@
     // launcher
     app.setLauncher(function () {
 
-<<<<<<< HEAD
-        var notifications = notificationService.get('io.ox/mail', gt('Mails'));
-=======
         // just register the notification handler
         notifications.register();
->>>>>>> 498a2257
         // get window
         win = ox.ui.createWindow({
             name: 'io.ox/mail',
@@ -92,19 +80,9 @@
         // sound
         audio = $('<audio>', { src: ox.base + '/apps/io.ox/mail/images/ping.mp3' })
             .hide().prop('volume', 0.40).appendTo(win.nodes.main);
-<<<<<<< HEAD
-        api.on('new-mail', function () {
-            console.log('new mail', arguments);
-=======
 
         api.on('new-mail', function (e, mails) {
->>>>>>> 498a2257
             audio.get(0).play();
-            notifications.add({
-                title: ''
-            });
-
-
         });
 
         // left panel
