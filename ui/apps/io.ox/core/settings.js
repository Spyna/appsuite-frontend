--- conflicted
+++ resolved
@@ -131,15 +131,8 @@
         };
 
         var change = function (model, e) {
-<<<<<<< HEAD
-            _(model.changed).each(function (changed, path) {
-                if (changed) {
-                    self.set(path, model.get(path), {validate: true});
-                }
-=======
             _(model.changed).each(function (value, path) {
                 self.set(path, value, { validate: true });
->>>>>>> 6aae3568
             });
         };
 
